////
// 🦠 Corona-Warn-App
//

// This implementation is based on the following technical specification.
// For more details please see: https://github.com/corona-warn-app/cwa-app-tech-spec/blob/e87ef2851c91141573d5714fd24485219280543e/docs/spec/event-registration-client.md

import UIKit
import OpenCombine
import FMDB

// swiftlint:disable:next type_body_length
class EventStore: SecureSQLStore, EventStoringProviding {

	static let dataRetentionPeriodInDays = 15
	static let encryptionKeyKey = "EventStoreEncryptionKey"

	// MARK: - Init

	init?(
		databaseQueue: FMDatabaseQueue,
		schema: StoreSchemaProtocol,
		key: String,
		migrator: SerialMigratorProtocol
		) {
		self.databaseQueue = databaseQueue
		self.key = key
		self.schema = schema
		self.migrator = migrator

		guard case .success = openAndSetup() else {
			return nil
		}

		guard case .success = cleanup() else {
			return nil
		}

		guard case .success = updatePublishers() else {
			return nil
		}

		registerToDidBecomeActiveNotification()
	}

	// MARK: - Protocol SecureSQLStore

	let databaseQueue: FMDatabaseQueue
	let key: String
	let schema: StoreSchemaProtocol
	let migrator: SerialMigratorProtocol
	let logIdentifier = "EventStore"
	let sqlSettings = """
				PRAGMA locking_mode=EXCLUSIVE;
				PRAGMA auto_vacuum=2;
				PRAGMA journal_mode=WAL;
			"""

	// MARK: - Protocol EventStoring

	@discardableResult
	func createTraceLocation(_ traceLocation: TraceLocation) -> SecureSQLStore.VoidResult {
		var result: SecureSQLStore.VoidResult?

		databaseQueue.inDatabase { database in
			Log.info("[EventStore] Add TraceLocation.", log: .localData)

			let createTraceLocationQuery = CreateTraceLocationQuery(
				traceLocation: traceLocation,
				maxTextLength: maxTextLength
			)
			result = executeTraceLocationQuery(createTraceLocationQuery, in: database)
		}

		guard let _result = result else {
			fatalError("[EventStore] Result should not be nil.")
		}

		return _result
	}

	@discardableResult
	func updateTraceLocation(_ traceLocation: TraceLocation) -> Result<Void, SecureSQLStoreError> {

		var result: SecureSQLStore.VoidResult?

		databaseQueue.inDatabase { database in
			Log.info("[EventStore] Update TraceLocation.", log: .localData)

			let updateTraceLocationQuery = UpdateTraceLocationQuery(traceLocation: traceLocation, maxTextLength: maxTextLength)
			result = executeTraceLocationQuery(updateTraceLocationQuery, in: database)
		}

		guard let _result = result else {
			fatalError("[EventStore] Result should not be nil.")
		}

		return _result
	}

	@discardableResult
	func deleteTraceLocation(id: Data) -> SecureSQLStore.VoidResult {
		var result: SecureSQLStore.VoidResult?

		databaseQueue.inDatabase { database in
			Log.info("[EventStore] Remove TraceLocation.", log: .localData)

			let deleteTraceLocationQuery = DeleteTraceLocationQuery(id: id)
			result = executeTraceLocationQuery(deleteTraceLocationQuery, in: database)
		}

		guard let _result = result else {
			fatalError("[EventStore] Result should not be nil.")
		}

		return _result
	}

	@discardableResult
	func deleteAllTraceLocations() -> SecureSQLStore.VoidResult {
		var result: SecureSQLStore.VoidResult?

		databaseQueue.inDatabase { database in
			Log.info("[EventStore] Remove all TraceLocations.", log: .localData)

			let deleteAllTraceLocationsQuery = DeleteAllTraceLocationsQuery()
			result = executeTraceLocationQuery(deleteAllTraceLocationsQuery, in: database)
		}

		guard let _result = result else {
			fatalError("[EventStore] Result should not be nil.")
		}

		return _result
	}

	@discardableResult
	func createCheckin(_ checkin: Checkin) -> SecureSQLStore.IdResult {
		var result: SecureSQLStore.IdResult?

		databaseQueue.inDatabase { database in
			Log.info("[EventStore] Create Checkin.", log: .localData)

			let createCheckinQuery = CreateCheckinQuery(checkin: checkin, maxTextLength: maxTextLength)
			let queryResult = executeCheckinQuery(createCheckinQuery, in: database)

			switch queryResult {
			case .success:
				result = .success(Int(database.lastInsertRowId))
			case .failure(let error):
				result = .failure(error)
			}
		}

		guard let _result = result else {
			fatalError("[EventStore] Result should not be nil.")
		}

		return _result
	}

	@discardableResult
	func updateCheckin(_ checkin: Checkin) -> Result<Void, SecureSQLStoreError> {
		var result: SecureSQLStore.VoidResult?

		databaseQueue.inDatabase { database in
			Log.info("[EventStore] Update Checkin with id: \(checkin.id).", log: .localData)

			let updateCheckinQuery = UpdateCheckinQuery(checkin: checkin, maxTextLength: maxTextLength)
			result = executeCheckinQuery(updateCheckinQuery, in: database)
		}

		guard let _result = result else {
			fatalError("[EventStore] Result should not be nil.")
		}

		return _result
	}

	@discardableResult
	func deleteCheckin(id: Int) -> SecureSQLStore.VoidResult {
		var result: SecureSQLStore.VoidResult?

		databaseQueue.inDatabase { database in
			Log.info("[EventStore] Remove Checkin with id: \(id).", log: .localData)

			let deleteCheckinQuery = DeleteCheckinQuery(id: id)
			result = executeCheckinQuery(deleteCheckinQuery, in: database)
		}

		guard let _result = result else {
			fatalError("[EventStore] Result should not be nil.")
		}

		return _result
	}

	@discardableResult
	func deleteAllCheckins() -> SecureSQLStore.VoidResult {
		var result: SecureSQLStore.VoidResult?

		databaseQueue.inDatabase { database in
			Log.info("[EventStore] Remove all Checkins.", log: .localData)

			let deleteCheckinsQuery = DeleteCheckinsQuery()
			result = executeCheckinQuery(deleteCheckinsQuery, in: database)
		}

		guard let _result = result else {
			fatalError("[EventStore] Result should not be nil.")
		}

		return _result
	}

	@discardableResult
	func createTraceTimeIntervalMatch(_ match: TraceTimeIntervalMatch) -> SecureSQLStore.IdResult {
		var result: SecureSQLStore.IdResult?

		databaseQueue.inDatabase { database in
			Log.info("[EventStore] Add TraceTimeIntervalMatch.", log: .localData)

			let query = CreateTraceTimeIntervalMatchQuery(match: match)
			let queryResult = executeTraceTimeIntervalMatchQuery(query, in: database)

			switch queryResult {
			case .success:
				result = .success(Int(database.lastInsertRowId))
			case .failure(let error):
				result = .failure(error)
			}
		}

		guard let _result = result else {
			fatalError("[EventStore] Result should not be nil.")
		}

		return _result
	}

	@discardableResult
	func deleteTraceTimeIntervalMatch(id: Int) -> SecureSQLStore.VoidResult {
		var result: SecureSQLStore.VoidResult?

		databaseQueue.inDatabase { database in
			Log.info("[EventStore] Remove all TraceTimeIntervalMatches.", log: .localData)

			let query = DeleteTraceTimeIntervalMatchQuery(id: id)
			result = executeTraceTimeIntervalMatchQuery(query, in: database)
		}

		guard let _result = result else {
			fatalError("[EventStore] Result should not be nil.")
		}

		return _result
	}

	@discardableResult
	func createTraceWarningPackageMetadata(_ metadata: TraceWarningPackageMetadata) -> SecureSQLStore.VoidResult {
		var result: SecureSQLStore.VoidResult?

		databaseQueue.inDatabase { database in
			Log.info("[EventStore] Add TraceWarningPackageMetadata.", log: .localData)

			let query = CreateTraceWarningPackageMetadataQuery(metadata: metadata)
			result = executeTraceWarningPackageMetadataQuery(query, in: database)
		}

		guard let _result = result else {
			fatalError("[EventStore] Result should not be nil.")
		}

		return _result
	}

	@discardableResult
	func deleteTraceWarningPackageMetadata(id: Int) -> SecureSQLStore.VoidResult {
		var result: SecureSQLStore.VoidResult?

		databaseQueue.inDatabase { database in
			Log.info("[EventStore] Remove TraceWarningPackageMetadata with id: \(id).", log: .localData)

			let query = DeleteTraceWarningPackageMetadataQuery(id: id)
			result = executeTraceWarningPackageMetadataQuery(query, in: database)
		}

		guard let _result = result else {
			fatalError("[EventStore] Result should not be nil.")
		}

		return _result
	}

	@discardableResult
	func deleteAllTraceWarningPackageMetadata() -> SecureSQLStore.VoidResult {
		var result: SecureSQLStore.VoidResult?

		databaseQueue.inDatabase { database in
			Log.info("[EventStore] Remove all TraceWarningPackageMetadata.", log: .localData)

			let query = DeleteAllTraceWarningPackageMetadataQuery()
			result = executeTraceWarningPackageMetadataQuery(query, in: database)
		}

		guard let _result = result else {
			fatalError("[EventStore] Result should not be nil.")
		}

		return _result
	}

	@discardableResult
	func cleanup() -> SecureSQLStore.VoidResult {
		var result: SecureSQLStore.VoidResult = .success(())

		databaseQueue.inDatabase { database in
			Log.info("[EventStore] Cleanup old entries.", log: .localData)

			guard database.beginExclusiveTransaction() else {
				logLastErrorCode(from: database)
				result = .failure(dbError(from: database))
				return
			}

			let retentionTimeInterval = Int(Date().timeIntervalSince1970) - EventStore.dataRetentionPeriodInDays * 86400

			let sqlCleanupCheckin = """
				DELETE FROM Checkin
				WHERE checkinEndDate < \(retentionTimeInterval)
				AND checkinEndDate IS NOT NULL;
			"""

			let sqlCleanupTraceLocation = """
				DELETE FROM TraceLocation
				WHERE endDate < \(retentionTimeInterval)
				AND endDate > 0;
			"""

			let sqlCleanupTraceTimeIntervalMatch = """
				DELETE FROM TraceTimeIntervalMatch
				WHERE endIntervalNumber < \(retentionTimeInterval);
			"""

			do {
				try database.executeUpdate(sqlCleanupCheckin, values: nil)
				try database.executeUpdate(sqlCleanupTraceLocation, values: nil)
				try database.executeUpdate(sqlCleanupTraceTimeIntervalMatch, values: nil)
			} catch {
				logLastErrorCode(from: database)
				result = .failure(dbError(from: database))
				return
			}

			guard database.commit() else {
				logLastErrorCode(from: database)
				result = .failure(dbError(from: database))
				return
			}

			let updateCheckinsResult = updateCheckins(with: database)
			guard case .success = updateCheckinsResult else {
				logLastErrorCode(from: database)
				result = .failure(dbError(from: database))
				return
			}
		}

		return result
	}

	@discardableResult
	func cleanup(timeout: TimeInterval) -> SecureSQLStore.VoidResult {
		let group = DispatchGroup()
		var result: SecureSQLStore.VoidResult?

		group.enter()
		DispatchQueue.global().async {
			result = self.cleanup()
			group.leave()
		}

		guard group.wait(timeout: DispatchTime.now() + timeout) == .success else {
			databaseQueue.interrupt()
			return .failure(.timeout)
		}

		guard let _result = result else {
			fatalError("Nil result from cleanup is not expected.")
		}
		return _result
	}

	@discardableResult
	func reset() -> SecureSQLStore.VoidResult {
		let dropTablesResult = dropTables()
		if case let .failure(error) = dropTablesResult {
			return .failure(error)
		}

		let openAndSetupResult = openAndSetup()
		if case .failure = openAndSetupResult {
			return openAndSetupResult
		}

		let updatePublishersResult = updatePublishers()
		if case .failure(let error) = updatePublishersResult {
			return .failure(error)
		}

		return .success(())
	}

	// MARK: - Protocol EventProviding

	private(set) var traceLocationsPublisher = CurrentValueSubject<[TraceLocation], Never>([])
	private(set) var checkinsPublisher = CurrentValueSubject<[Checkin], Never>([])
	private(set) var traceTimeIntervalMatchesPublisher = OpenCombine.CurrentValueSubject<[TraceTimeIntervalMatch], Never>([])
	private(set) var traceWarningPackageMetadatasPublisher = OpenCombine.CurrentValueSubject<[TraceWarningPackageMetadata], Never>([])

	// MARK: - Private

	private let maxTextLength = 100

	private func registerToDidBecomeActiveNotification() {
		NotificationCenter.default.addObserver(self, selector: #selector(didBecomeActiveNotification), name: UIApplication.didBecomeActiveNotification, object: nil)
	}

	@objc
	private func didBecomeActiveNotification(_ notification: Notification) {
		cleanup()
	}

	private func updatePublishers() -> SecureSQLStore.VoidResult {
		var result: SecureSQLStore.VoidResult?

		databaseQueue.inDatabase { database in
			let ckeckinsResult = updateCheckins(with: database)
			let traceLocationsResult = updateTraceLocations(with: database)
			let traceWarningPackageMetadata = updateTraceWarningPackageMetadata(with: database)
			let traceTimeIntervalMatchesResult = updateTraceTimeIntervalMatches(with: database)

			guard case .success = ckeckinsResult,
				  case .success = traceLocationsResult,
				  case .success = traceWarningPackageMetadata,
				  case .success = traceTimeIntervalMatchesResult else {
				logLastErrorCode(from: database)
				result = .failure(dbError(from: database))
				return
			}

			result = .success(())
		}

		guard let _result = result else {
			fatalError("[EventStore] Result should not be nil.")
		}
		return _result
	}

	@discardableResult
	private func updateTraceLocations(with database: FMDatabase) -> SecureSQLStore.VoidResult {
		Log.info("[EventStore] Update TraceLocations publisher.", log: .localData)

		let sql = """
				SELECT * FROM TraceLocation;
			"""

		do {
			let queryResult = try database.executeQuery(sql, values: [])
			var traceLocations = [TraceLocation]()

			while queryResult.next() {
				guard let description = queryResult.string(forColumn: "description"),
					  let address = queryResult.string(forColumn: "address") else {
					fatalError("[EventStore] SQL column is NOT NULL. Nil was not expected.")
				}

				// Persisting empty Data to a BLOB field leads to retrieving nil when reading it.
<<<<<<< HEAD
				// Because of that, we map nil to empty Data. Because "id", "cryptographicSeed" and "cnMainPublicKey" are defined as NOT NULL, there should never be nil stored.
				// For more information about that problem, please see the issue opened here: https://github.com/ccgus/fmdb/issues/73
				let id = queryResult.data(forColumn: "id") ?? Data()
				let cryptographicSeed = queryResult.data(forColumn: "cryptographicSeed") ?? Data()
				let cnMainPublicKey = queryResult.data(forColumn: "cnMainPublicKey") ?? Data()
=======
				// Because of that, we map nil to empty Data. Because "id", "cryptographicSeed" and "cnPublicKey" are defined as NOT NULL, there should never be nil stored.
				// For more information about that problem, please see the issue opened here: https://github.com/ccgus/fmdb/issues/73
				let id = queryResult.data(forColumn: "id") ?? Data()
				let cryptographicSeed = queryResult.data(forColumn: "cryptographicSeed") ?? Data()
				let cnPublicKey = queryResult.data(forColumn: "cnPublicKey") ?? Data()
>>>>>>> 4240f828

				let version = Int(queryResult.int(forColumn: "version"))
				let type = TraceLocationType(rawValue: Int(queryResult.int(forColumn: "type"))) ?? .locationTypeUnspecified

				var startDate: Date?
				if let startDateInterval = queryResult.object(forColumn: "startDate") as? Int {
					startDate = Date(timeIntervalSince1970: Double(startDateInterval))
				}

				var endDate: Date?
				if let endDateInterval = queryResult.object(forColumn: "endDate") as? Int {
					endDate = Date(timeIntervalSince1970: Double(endDateInterval))
				}

				var defaultCheckInLengthInMinutes: Int?
				if let _defaultCheckInLengthInMinutes = queryResult.object(forColumn: "defaultCheckInLengthInMinutes") as? Int {
					defaultCheckInLengthInMinutes = _defaultCheckInLengthInMinutes
				}

				let traceLocation = TraceLocation(
					id: id,
					version: version,
					type: type,
					description: description,
					address: address,
					startDate: startDate,
					endDate: endDate,
					defaultCheckInLengthInMinutes: defaultCheckInLengthInMinutes,
					cryptographicSeed: cryptographicSeed,
<<<<<<< HEAD
					cnMainPublicKey: cnMainPublicKey
=======
					cnPublicKey: cnPublicKey
>>>>>>> 4240f828
				)

				traceLocations.append(traceLocation)
			}

			traceLocationsPublisher.send(traceLocations)
		} catch {
			logLastErrorCode(from: database)
			return .failure(dbError(from: database))
		}

		return .success(())
	}

	@discardableResult
	private func updateCheckins(with database: FMDatabase) -> SecureSQLStore.VoidResult {
		Log.info("[EventStore] Update checkins publisher.", log: .localData)

		let sql = """
				SELECT * FROM Checkin;
			"""

		do {
			let queryResult = try database.executeQuery(sql, values: [])
			var checkins = [Checkin]()

			while queryResult.next() {
				guard let traceLocationDescription = queryResult.string(forColumn: "traceLocationDescription"),
					  let traceLocationAddress = queryResult.string(forColumn: "traceLocationAddress") else {
					fatalError("[EventStore] SQL column is NOT NULL. Nil was not expected.")
				}

				// Persisting empty Data to a BLOB field leads to retrieving nil when reading it.
<<<<<<< HEAD
				// Because of that, we map nil to empty Data. Because "traceLocationId", "traceLocationIdHash", "cryptographicSeed" and "cnMainPublicKey" are defined as NOT NULL, there should never be nil stored.
=======
				// Because of that, we map nil to empty Data. Because "traceLocationId", "traceLocationIdHash", "cryptographicSeed" and "cnPublicKey" are defined as NOT NULL, there should never be nil stored.
>>>>>>> 4240f828
				// For more information about that problem, please see the issue opened here: https://github.com/ccgus/fmdb/issues/73
				let traceLocationId = queryResult.data(forColumn: "traceLocationId") ?? Data()
				let traceLocationIdHash = queryResult.data(forColumn: "traceLocationIdHash") ?? Data()
				let cryptographicSeed = queryResult.data(forColumn: "cryptographicSeed") ?? Data()
<<<<<<< HEAD
				let cnMainPublicKey = queryResult.data(forColumn: "cnMainPublicKey") ?? Data()
=======
				let cnPublicKey = queryResult.data(forColumn: "cnPublicKey") ?? Data()
>>>>>>> 4240f828

				let id = Int(queryResult.int(forColumn: "id"))
				let traceLocationType = TraceLocationType(rawValue: Int(queryResult.int(forColumn: "traceLocationType"))) ?? .locationTypeUnspecified
				let traceLocationVersion = Int(queryResult.int(forColumn: "traceLocationVersion"))
				let checkinStartDate = Date(timeIntervalSince1970: Double(queryResult.int(forColumn: "checkinStartDate")))
				let checkinEndDate = Date(timeIntervalSince1970: Double(queryResult.int(forColumn: "checkinEndDate")))
				let checkinCompleted = queryResult.bool(forColumn: "checkinCompleted")
				let createJournalEntry = queryResult.bool(forColumn: "createJournalEntry")

				var traceLocationStart: Date?
				if let traceLocationStartInterval = queryResult.object(forColumn: "traceLocationStartDate") as? Int {
					traceLocationStart = Date(timeIntervalSince1970: Double(traceLocationStartInterval))
				}

				var traceLocationEnd: Date?
				if let traceLocationEndInterval = queryResult.object(forColumn: "traceLocationEndDate") as? Int {
					traceLocationEnd = Date(timeIntervalSince1970: Double(traceLocationEndInterval))
				}

				var traceLocationDefaultCheckInLengthInMinutes: Int?
				if let _traceLocationDefaultCheckInLengthInMinutes = queryResult.object(forColumn: "traceLocationDefaultCheckInLengthInMinutes") as? Int {
					traceLocationDefaultCheckInLengthInMinutes = _traceLocationDefaultCheckInLengthInMinutes
				}

				let checkin = Checkin(
					id: id,
					traceLocationId: traceLocationId,
					traceLocationIdHash: traceLocationIdHash,
					traceLocationVersion: traceLocationVersion,
					traceLocationType: traceLocationType,
					traceLocationDescription: traceLocationDescription,
					traceLocationAddress: traceLocationAddress,
					traceLocationStartDate: traceLocationStart,
					traceLocationEndDate: traceLocationEnd,
					traceLocationDefaultCheckInLengthInMinutes: traceLocationDefaultCheckInLengthInMinutes,
					cryptographicSeed: cryptographicSeed,
<<<<<<< HEAD
					cnMainPublicKey: cnMainPublicKey,
=======
					cnPublicKey: cnPublicKey,
>>>>>>> 4240f828
					checkinStartDate: checkinStartDate,
					checkinEndDate: checkinEndDate,
					checkinCompleted: checkinCompleted,
					createJournalEntry: createJournalEntry
				)

				checkins.append(checkin)
			}

			checkinsPublisher.send(checkins)
		} catch {
			logLastErrorCode(from: database)
			return .failure(dbError(from: database))
		}

		return .success(())
	}

	@discardableResult
	private func updateTraceTimeIntervalMatches(with database: FMDatabase) -> SecureSQLStore.VoidResult {
		Log.info("[EventStore] Update TraceTimeIntervalMatches publisher.", log: .localData)

		let sql = """
				SELECT * FROM TraceTimeIntervalMatch;
			"""

		do {
			let queryResult = try database.executeQuery(sql, values: [])
			var traceTimeIntervalMatches = [TraceTimeIntervalMatch]()

			while queryResult.next() {

				let id = Int(queryResult.int(forColumn: "id"))
				let checkinId = Int(queryResult.int(forColumn: "checkinId"))
				let traceWarningPackageId = Int(queryResult.int(forColumn: "traceWarningPackageId"))
				let transmissionRiskLevel = Int(queryResult.int(forColumn: "transmissionRiskLevel"))
				let startIntervalNumber = Int(queryResult.int(forColumn: "startIntervalNumber"))
				let endIntervalNumber = Int(queryResult.int(forColumn: "endIntervalNumber"))

				// Persisting empty Data to a BLOB field leads to retrieving nil when reading it.
				// Because of that, we map nil to empty Data. Because "traceLocationId" is defined as NOT NULL, there should never be nil stored.
				// For more information about that problem, please see the issue opened here: https://github.com/ccgus/fmdb/issues/73
				let traceLocationId = queryResult.data(forColumn: "traceLocationId") ?? Data()

				let traceTimeIntervalMatch = TraceTimeIntervalMatch(
					id: id,
					checkinId: checkinId,
					traceWarningPackageId: traceWarningPackageId,
					traceLocationId: traceLocationId,
					transmissionRiskLevel: transmissionRiskLevel,
					startIntervalNumber: startIntervalNumber,
					endIntervalNumber: endIntervalNumber
				)

				traceTimeIntervalMatches.append(traceTimeIntervalMatch)
			}

			traceTimeIntervalMatchesPublisher.send(traceTimeIntervalMatches)
		} catch {
			logLastErrorCode(from: database)
			return .failure(dbError(from: database))
		}

		return .success(())
	}

	@discardableResult
	private func updateTraceWarningPackageMetadata(with database: FMDatabase) -> SecureSQLStore.VoidResult {
		Log.info("[EventStore] Update TraceWarningPackageMetadata publisher.", log: .localData)

		let sql = """
				SELECT * FROM TraceWarningPackageMetadata;
			"""

		do {
			let queryResult = try database.executeQuery(sql, values: [])
			var traceWarningPackageMetadatas = [TraceWarningPackageMetadata]()

			while queryResult.next() {
				guard let region = queryResult.string(forColumn: "region"),
					  let eTag = queryResult.string(forColumn: "eTag") else {
					fatalError("[EventStore] SQL column is NOT NULL. Nil was not expected.")
				}

				let id = Int(queryResult.int(forColumn: "id"))


				let traceWarningPackageMetadata = TraceWarningPackageMetadata(
					id: id,
					region: region,
					eTag: eTag
				)

				traceWarningPackageMetadatas.append(traceWarningPackageMetadata)
			}

			traceWarningPackageMetadatasPublisher.send(traceWarningPackageMetadatas)
		} catch {
			logLastErrorCode(from: database)
			return .failure(dbError(from: database))
		}

		return .success(())
	}

	private func executeTraceLocationQuery(_ query: StoreQueryProtocol, in database: FMDatabase) -> SecureSQLStore.VoidResult {
		guard query.execute(in: database) else {
			logLastErrorCode(from: database)
			return .failure(dbError(from: database))
		}

		let updateTraceLocationsResult = updateTraceLocations(with: database)
		guard case .success = updateTraceLocationsResult else {
			logLastErrorCode(from: database)
			return .failure(dbError(from: database))
		}

		return .success(())
	}

	private func executeCheckinQuery(_ query: StoreQueryProtocol, in database: FMDatabase) -> SecureSQLStore.VoidResult {
		guard query.execute(in: database) else {
			logLastErrorCode(from: database)
			return .failure(dbError(from: database))
		}

		let updateCheckinsResult = updateCheckins(with: database)
		guard case .success = updateCheckinsResult else {
			logLastErrorCode(from: database)
			return .failure(dbError(from: database))
		}

		return .success(())
	}

	private func executeTraceTimeIntervalMatchQuery(
		_ query: StoreQueryProtocol,
		in database: FMDatabase
	) -> SecureSQLStore.VoidResult {

		guard query.execute(in: database) else {
			logLastErrorCode(from: database)
			return .failure(dbError(from: database))
		}

		let updateTraceTimeIntervalMatchesResult = updateTraceTimeIntervalMatches(with: database)
		guard case .success = updateTraceTimeIntervalMatchesResult else {
			logLastErrorCode(from: database)
			return .failure(dbError(from: database))
		}

		return .success(())
	}

	private func executeTraceWarningPackageMetadataQuery(
		_ query: StoreQueryProtocol,
		in database: FMDatabase
	) -> SecureSQLStore.VoidResult {

		guard query.execute(in: database) else {
			logLastErrorCode(from: database)
			return .failure(dbError(from: database))
		}

		let updateTraceWarningPackageMetadataResult = updateTraceWarningPackageMetadata(with: database)
		guard case .success = updateTraceWarningPackageMetadataResult else {
			logLastErrorCode(from: database)
			return .failure(dbError(from: database))
		}

		return .success(())
	}

	private func dropTables() -> SecureSQLStore.VoidResult {
		var result: SecureSQLStore.VoidResult?

		databaseQueue.inDatabase { database in
			let sql = """
					PRAGMA journal_mode=OFF;
					DROP TABLE Checkin;
					DROP TABLE TraceLocation;
					DROP TABLE TraceTimeIntervalMatch;
					DROP TABLE TraceWarningPackageMetadata;
					VACUUM;
				"""

			guard database.executeStatements(sql) else {
				logLastErrorCode(from: database)
				result = .failure(dbError(from: database))
				return
			}
			database.userVersion = 0
			result = .success(())
		}

		guard let _result = result else {
			fatalError("[ContactDiaryStore] Result should not be nil.")
		}

		return _result
	}

	// swiftlint:disable:next file_length
}<|MERGE_RESOLUTION|>--- conflicted
+++ resolved
@@ -477,19 +477,11 @@
 				}
 
 				// Persisting empty Data to a BLOB field leads to retrieving nil when reading it.
-<<<<<<< HEAD
-				// Because of that, we map nil to empty Data. Because "id", "cryptographicSeed" and "cnMainPublicKey" are defined as NOT NULL, there should never be nil stored.
-				// For more information about that problem, please see the issue opened here: https://github.com/ccgus/fmdb/issues/73
-				let id = queryResult.data(forColumn: "id") ?? Data()
-				let cryptographicSeed = queryResult.data(forColumn: "cryptographicSeed") ?? Data()
-				let cnMainPublicKey = queryResult.data(forColumn: "cnMainPublicKey") ?? Data()
-=======
 				// Because of that, we map nil to empty Data. Because "id", "cryptographicSeed" and "cnPublicKey" are defined as NOT NULL, there should never be nil stored.
 				// For more information about that problem, please see the issue opened here: https://github.com/ccgus/fmdb/issues/73
 				let id = queryResult.data(forColumn: "id") ?? Data()
 				let cryptographicSeed = queryResult.data(forColumn: "cryptographicSeed") ?? Data()
 				let cnPublicKey = queryResult.data(forColumn: "cnPublicKey") ?? Data()
->>>>>>> 4240f828
 
 				let version = Int(queryResult.int(forColumn: "version"))
 				let type = TraceLocationType(rawValue: Int(queryResult.int(forColumn: "type"))) ?? .locationTypeUnspecified
@@ -519,11 +511,7 @@
 					endDate: endDate,
 					defaultCheckInLengthInMinutes: defaultCheckInLengthInMinutes,
 					cryptographicSeed: cryptographicSeed,
-<<<<<<< HEAD
-					cnMainPublicKey: cnMainPublicKey
-=======
 					cnPublicKey: cnPublicKey
->>>>>>> 4240f828
 				)
 
 				traceLocations.append(traceLocation)
@@ -557,20 +545,12 @@
 				}
 
 				// Persisting empty Data to a BLOB field leads to retrieving nil when reading it.
-<<<<<<< HEAD
-				// Because of that, we map nil to empty Data. Because "traceLocationId", "traceLocationIdHash", "cryptographicSeed" and "cnMainPublicKey" are defined as NOT NULL, there should never be nil stored.
-=======
 				// Because of that, we map nil to empty Data. Because "traceLocationId", "traceLocationIdHash", "cryptographicSeed" and "cnPublicKey" are defined as NOT NULL, there should never be nil stored.
->>>>>>> 4240f828
 				// For more information about that problem, please see the issue opened here: https://github.com/ccgus/fmdb/issues/73
 				let traceLocationId = queryResult.data(forColumn: "traceLocationId") ?? Data()
 				let traceLocationIdHash = queryResult.data(forColumn: "traceLocationIdHash") ?? Data()
 				let cryptographicSeed = queryResult.data(forColumn: "cryptographicSeed") ?? Data()
-<<<<<<< HEAD
-				let cnMainPublicKey = queryResult.data(forColumn: "cnMainPublicKey") ?? Data()
-=======
 				let cnPublicKey = queryResult.data(forColumn: "cnPublicKey") ?? Data()
->>>>>>> 4240f828
 
 				let id = Int(queryResult.int(forColumn: "id"))
 				let traceLocationType = TraceLocationType(rawValue: Int(queryResult.int(forColumn: "traceLocationType"))) ?? .locationTypeUnspecified
@@ -607,11 +587,7 @@
 					traceLocationEndDate: traceLocationEnd,
 					traceLocationDefaultCheckInLengthInMinutes: traceLocationDefaultCheckInLengthInMinutes,
 					cryptographicSeed: cryptographicSeed,
-<<<<<<< HEAD
-					cnMainPublicKey: cnMainPublicKey,
-=======
 					cnPublicKey: cnPublicKey,
->>>>>>> 4240f828
 					checkinStartDate: checkinStartDate,
 					checkinEndDate: checkinEndDate,
 					checkinCompleted: checkinCompleted,
