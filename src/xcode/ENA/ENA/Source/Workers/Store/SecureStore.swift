--- conflicted
+++ resolved
@@ -21,10 +21,6 @@
 		self.serverEnvironment = serverEnvironment
 	}
 
-<<<<<<< HEAD
-
-=======
->>>>>>> 78ab8dd3
 	// MARK: - Protocol Store
 
 	var analyticsSubmitter: PPAnalyticsSubmitter?
@@ -86,11 +82,6 @@
 		get { kvStore["exposureActivationConsentAccept"] as Bool? ?? false }
 		set { kvStore["exposureActivationConsentAccept"] = newValue }
 	}
-	
-	var isPrivacyPreservingAnalyticsConsentGiven: Bool {
-		get { kvStore["isPrivacyPreservingAnalyticsConsentGiven"] as Bool? ?? false }
-		set { kvStore["isPrivacyPreservingAnalyticsConsentGiven"] = newValue }
-	}
 
 	var registrationToken: String? {
 		get { kvStore["registrationToken"] as String? }
@@ -290,34 +281,6 @@
 		set { kvStore["journalWithExposureHistoryInfoScreenShown"] = newValue }
 	}
 
-<<<<<<< HEAD
-	var otpToken: OTPToken? {
-		get { kvStore["otpToken"] as OTPToken? }
-		set { kvStore["otpToken"] = newValue }
-	}
-
-	var otpAuthorizationDate: Date? {
-		get { kvStore["otpAuthorizationDate"] as Date? }
-		set { kvStore["otpAuthorizationDate"] = newValue }
-	}
-
-	var ppacApiToken: TimestampedToken? {
-		get { kvStore["ppacApiToken"] as TimestampedToken? }
-		set { kvStore["ppacApiToken"] = newValue }
-	}
-
-	var lastSubmissionAnalytics: Date? {
-		get { kvStore["lastSubmissionAnalytics"] as Date? }
-		set { kvStore["lastSubmissionAnalytics"] = newValue }
-	}
-
-	var lastAppReset: Date? {
-		get { kvStore["lastAppReset"] as Date? }
-		set { kvStore["lastAppReset"] = newValue }
-	}
-
-=======
->>>>>>> 78ab8dd3
 	#if !RELEASE
 
 	// Settings from the debug menu.
@@ -348,12 +311,7 @@
 	}
 
 	#endif
-
-<<<<<<< HEAD
-	// MARK: - Internal
-
-=======
->>>>>>> 78ab8dd3
+	
 	// MARK: - Private
 
 	private let directoryURL: URL
@@ -395,16 +353,6 @@
 	}
 }
 
-<<<<<<< HEAD
-extension SecureStore: PreviousRiskExposureMetadataProviding {
-	var previousRiskExposureMetadata: RiskExposureMetadata? {
-		get { kvStore["previousRiskExposureMetadata"] as RiskExposureMetadata? ?? nil }
-		set { kvStore["previousRiskExposureMetadata"] = newValue }
-	}
-}
-
-extension SecureStore: CurrentRiskExposureMetadataProviding {
-=======
 extension SecureStore: PrivacyPreservingProviding {
 
 	var isPrivacyPreservingAnalyticsConsentGiven: Bool {
@@ -442,7 +390,6 @@
 		set { kvStore["lastSubmittedPPAData"] = newValue }
 	}
 
->>>>>>> 78ab8dd3
 	var currentRiskExposureMetadata: RiskExposureMetadata? {
 		get { kvStore["currentRiskExposureMetadata"] as RiskExposureMetadata? ?? nil }
 		set {
@@ -450,18 +397,12 @@
 			analyticsSubmitter?.triggerSubmitData()
 		}
 	}
-<<<<<<< HEAD
-}
-
-extension SecureStore: UserMetadataProviding {
-=======
 
 	var previousRiskExposureMetadata: RiskExposureMetadata? {
 		get { kvStore["previousRiskExposureMetadata"] as RiskExposureMetadata? ?? nil }
 		set { kvStore["previousRiskExposureMetadata"] = newValue }
 	}
 
->>>>>>> 78ab8dd3
 	var userMetadata: UserMetadata? {
 		get { kvStore["userMetadata"] as UserMetadata? ?? nil }
 		set {
