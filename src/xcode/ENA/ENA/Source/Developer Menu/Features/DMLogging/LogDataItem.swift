--- conflicted
+++ resolved
@@ -9,43 +9,6 @@
 
 	let compressedData: NSData
 
-<<<<<<< HEAD
-
-	/// New `LogDataItem` from the given String
-	/// - Parameter logString: the log String that represents this item
-	init?(logString: String) {
-		guard
-			let archive = Archive(accessMode: .create),
-			let rawData = logString.data(using: .utf8)
-		else {
-			Log.warning("No log data to export.", log: .localData)
-			return nil
-		}
-
-		do {
-			try archive.addEntry(
-				with: "cwa-all-logs.txt",
-				type: .file,
-				uncompressedSize: Int64(logString.count),
-				compressionMethod: .deflate,
-				bufferSize: 4,
-				provider: { position, size in
-					return rawData.subdata(in: Int(position)..<Int(position) + size)
-				}
-			)
-			guard let compressed = archive.data else {
-				Log.warning("Log compression failed for unknown reasons.", log: .localData)
-				return nil
-			}
-			self.compressedData = compressed as NSData
-		} catch {
-			Log.error("Log export error", log: .localData, error: error)
-			return nil
-		}
-	}
-
-=======
->>>>>>> c41dbfe5
 	/// New `LogDataItem` from file at given URL
 	/// - Parameter url: The file url to read. The content represents this item
 	init?(at url: URL) {
