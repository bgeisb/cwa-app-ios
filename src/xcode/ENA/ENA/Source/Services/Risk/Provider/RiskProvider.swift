//
// 🦠 Corona-Warn-App
//

import Foundation
import ExposureNotification
import UIKit
import Combine

final class RiskProvider: RiskProviding {

	// MARK: - Init

<<<<<<< HEAD
=======
	private var subscriptions = [AnyCancellable]()

	// MARK: Creating a Risk Level Provider
>>>>>>> 4adb3f92
	init(
		configuration: RiskProvidingConfiguration,
		store: Store,
		appConfigurationProvider: AppConfigurationProviding,
		exposureManagerState: ExposureManagerState,
		targetQueue: DispatchQueue = .main,
		riskCalculation: RiskCalculationProtocol = RiskCalculation(),
		keyPackageDownload: KeyPackageDownloadProtocol,
		exposureDetectionExecutor: ExposureDetectionDelegate
	) {
		self.riskProvidingConfiguration = configuration
		self.store = store
		self.appConfigurationProvider = appConfigurationProvider
		self.exposureManagerState = exposureManagerState
		self.targetQueue = targetQueue
		self.riskCalculation = riskCalculation
		self.keyPackageDownload = keyPackageDownload
		self.exposureDetectionExecutor = exposureDetectionExecutor

		self.registerForPackageDownloadStatusUpdate()
	}

	// MARK: - Protocol RiskProviding

	var riskProvidingConfiguration: RiskProvidingConfiguration
	var exposureManagerState: ExposureManagerState
	private(set) var activityState: RiskProviderActivityState = .idle

	var manualExposureDetectionState: ManualExposureDetectionState? {
		riskProvidingConfiguration.manualExposureDetectionState(
			lastExposureDetectionDate: store.riskCalculationResult?.calculationDate
		)
	}

	/// Returns the next possible date of a exposureDetection
	var nextExposureDetectionDate: Date {
		riskProvidingConfiguration.nextExposureDetectionDate(
			lastExposureDetectionDate: store.riskCalculationResult?.calculationDate
		)
	}

	func observeRisk(_ consumer: RiskConsumer) {
		consumers.append(consumer)
	}

	func removeRisk(_ consumer: RiskConsumer) {
		consumers.removeAll(where: { $0 === consumer })
	}

	/// Called by consumers to request the risk level. This method triggers the risk level process.
	func requestRisk(userInitiated: Bool) {
		requestRisk(userInitiated: userInitiated, completion: nil)
	}

	/// Called by consumers to request the risk level. This method triggers the risk level process.
<<<<<<< HEAD
	func requestRisk(userInitiated: Bool, completion: Completion?) {
		Log.info("RiskProvider: Request risk was called. UserInitiated: \(userInitiated)", log: .riskDetection)
=======
	/// The completion is only used for the background fetch. Please use a consumer to get state updates.
	func requestRisk(userInitiated: Bool, ignoreCachedSummary: Bool = false, completion: Completion? = nil) {
		Log.info("RiskProvider: Request risk was called. UserInitiated: \(userInitiated), ignoreCachedSummary: \(ignoreCachedSummary)", log: .riskDetection)
>>>>>>> 4adb3f92

		guard activityState == .idle else {
			Log.info("RiskProvider: Risk detection is allready running. Don't start new risk detection", log: .riskDetection)

			// Not using failOnTargetQueue to leave the activityState and consumers alone
			targetQueue.async {
				// This completion callback only affects the background fetch.
				// (Since at the moment the background fetch is the only one using the completion)
				completion?(.failure(.riskProviderIsRunning))
			}
			return
		}

		queue.async {
			self.updateActivityState(.riskRequested)

			#if DEBUG
			if isUITesting {
				self._requestRiskLevel_Mock(userInitiated: userInitiated, completion: completion)
				return
			}
			#endif

			self._requestRiskLevel(userInitiated: userInitiated, completion: completion)
		}
	}

	// MARK: - Private

	private let store: Store
	private let appConfigurationProvider: AppConfigurationProviding
	private let targetQueue: DispatchQueue
	private let riskCalculation: RiskCalculationProtocol
	private let exposureDetectionExecutor: ExposureDetectionDelegate

	private let queue = DispatchQueue(label: "com.sap.RiskProvider")
	private let consumersQueue = DispatchQueue(label: "com.sap.RiskProvider.consumer")

	private var keyPackageDownload: KeyPackageDownloadProtocol
	private var exposureDetection: ExposureDetection?

	private var _consumers: [RiskConsumer] = []
	private var consumers: [RiskConsumer] {
		get { consumersQueue.sync { _consumers } }
		set { consumersQueue.sync { _consumers = newValue } }
	}

	private var shouldDetectExposureBecauseOfNewPackages: Bool {
		let lastKeyPackageDownloadDate = store.lastKeyPackageDownloadDate
		let lastExposureDetectionDate = store.riskCalculationResult?.calculationDate ?? .distantPast
		let didDownloadNewPackagesSinceLastDetection = lastKeyPackageDownloadDate > lastExposureDetectionDate
		let hoursSinceLastDetection = -lastExposureDetectionDate.hoursSinceNow
		let lastDetectionMoreThan24HoursAgo = hoursSinceLastDetection > 24

		return didDownloadNewPackagesSinceLastDetection || lastDetectionMoreThan24HoursAgo
	}

	private func _requestRiskLevel(userInitiated: Bool, completion: Completion?) {
		let group = DispatchGroup()
		group.enter()
		appConfigurationProvider.appConfiguration().sink { [weak self] configuration in
			guard let self = self else { return }

<<<<<<< HEAD
			switch result {
			case .success(let appConfiguration):
				self.updateRiskProvidingConfiguration(with: appConfiguration)

				self.downloadKeyPackages { [weak self] result in
					guard let self = self else { return }

					switch result {
					case .success:
						self.determineRisk(
							userInitiated: userInitiated,
							appConfiguration: appConfiguration) { result in

							switch result {
							case .success(let risk):
								self.successOnTargetQueue(risk: risk, completion: completion)
							case .failure(let error):
								self.failOnTargetQueue(error: error, completion: completion)
							}

							group.leave()
=======
			self.updateRiskProvidingConfiguration(with: configuration)

			self.downloadKeyPackages { [weak self] result in
				guard let self = self else { return }

				switch result {
				case .success:
					self.determineRisk(
						userInitiated: userInitiated,
						ignoreCachedSummary: ignoreCachedSummary,
						appConfiguration: configuration) { result in

						switch result {
						case .success(let risk):
							self.successOnTargetQueue(risk: risk, completion: completion)
						case .failure(let error):
							self.failOnTargetQueue(error: error, completion: completion)
>>>>>>> 4adb3f92
						}

						group.leave()
					}
				case .failure(let error):
					self.failOnTargetQueue(error: error, completion: completion)
					group.leave()
				}
			}
		}.store(in: &subscriptions)

		guard group.wait(timeout: .now() + .seconds(60 * 8)) == .success else {
			updateActivityState(.idle)
			exposureDetection?.cancel()
			Log.info("RiskProvider: Canceled risk calculation due to timeout", log: .riskDetection)
			failOnTargetQueue(error: .timeout, completion: completion)
			return
		}
	}

	private func downloadKeyPackages(completion: @escaping (Result<Void, RiskProviderError>) -> Void) {
		// The result of a hour package download is not handled, because for the risk detection it is irrelevant if it fails or not.
		self.downloadHourPackages { [weak self] in
			guard let self = self else { return }

			self.downloadDayPackages(completion: { result in
				completion(result)
			})
		}
	}

	private func downloadDayPackages(completion: @escaping (Result<Void, RiskProviderError>) -> Void) {
		keyPackageDownload.startDayPackagesDownload(completion: { result in
			switch result {
			case .success:
				completion(.success(()))
			case .failure(let error):
				completion(.failure(.failedKeyPackageDownload(error)))
			}
		})
	}

	private func downloadHourPackages(completion: @escaping () -> Void) {
		keyPackageDownload.startHourPackagesDownload(completion: { _ in
			completion()
		})
	}

	private func determineRisk(
		userInitiated: Bool,
		appConfiguration: SAP_Internal_V2_ApplicationConfigurationIOS,
		completion: @escaping Completion
	) {
		// Risk Calculation involves some potentially long running tasks, like exposure detection and
		// fetching the configuration from the backend.
		// However in some precondition cases we can return early:
		// 1. The exposureManagerState is bad (turned off, not authorized, etc.)
		if !exposureManagerState.isGood {
			Log.info("RiskProvider: Precondition not met for ExposureManagerState", log: .riskDetection)
			failOnTargetQueue(error: .inactive, completion: completion)
			return
		}

		// 2. There is a previous risk that is still valid and should not be recalculated
		if let risk = previousRiskIfExistingAndNotExpired(userInitiated: userInitiated) {
			Log.info("RiskProvider: Using risk from previous detection", log: .riskDetection)
			completion(.success(risk))
			return
		}

		executeExposureDetection(
			appConfiguration: appConfiguration,
			completion: { [weak self] result in
				guard let self = self else { return }

				switch result {
				case .success(let exposureWindows):
					self.calculateRiskLevel(
						exposureWindows: exposureWindows,
						appConfiguration: appConfiguration,
						completion: completion
					)
				case .failure(let error):
					completion(.failure(error))
				}
			}
		)
	}

	private func previousRiskIfExistingAndNotExpired(userInitiated: Bool) -> Risk? {
		let enoughTimeHasPassed = riskProvidingConfiguration.shouldPerformExposureDetection(
			lastExposureDetectionDate: store.riskCalculationResult?.calculationDate
		)
		let shouldDetectExposures = (riskProvidingConfiguration.detectionMode == .manual && userInitiated) || riskProvidingConfiguration.detectionMode == .automatic

		if !enoughTimeHasPassed || !shouldDetectExposures || !shouldDetectExposureBecauseOfNewPackages,
		   let riskCalculationResult = store.riskCalculationResult {
			Log.info("RiskProvider: Not calculating new risk, using result of most recent risk calculation", log: .riskDetection)
			return Risk(activeTracing: store.tracingStatusHistory.activeTracing(), riskCalculationResult: riskCalculationResult)
		}

		return nil
	}

<<<<<<< HEAD
=======
	private func determineSummary(
		userInitiated: Bool,
		ignoreCachedSummary: Bool = false,
		appConfiguration: SAP_Internal_ApplicationConfiguration,
		completion: @escaping (Result<SummaryMetadata, RiskProviderError>) -> Void
	) {
		if shouldLoadSummaryFromCache(userInitiated: userInitiated, ignoreCachedSummary: ignoreCachedSummary),
		   let cachedSummary = store.summary {
			Log.info("RiskProvider: Loaded summary from cache", log: .riskDetection)
			completion(.success(cachedSummary))
		} else {
			executeExposureDetection(appConfiguration: appConfiguration, completion: completion)
		}
	}

	private func shouldLoadSummaryFromCache(
		userInitiated: Bool,
		ignoreCachedSummary: Bool = false
	) -> Bool {

		guard !ignoreCachedSummary else {
			return true
		}

		let enoughTimeHasPassed = riskProvidingConfiguration.shouldPerformExposureDetection(
			activeTracingHours: store.tracingStatusHistory.activeTracing().inHours,
			lastExposureDetectionDate: store.summary?.date
		)

		let config = riskProvidingConfiguration
		let shouldDetectExposures = (config.detectionMode == .manual && userInitiated) || config.detectionMode == .automatic
		
		/// If the User is in manual mode and wants to refresh we should let him. Case: Manual Mode and Wifi disabled will lead to no new packages in the last 23 hours and 59 Minutes, but a refresh interval of 4 Hours should allow this.
		let shouldDetectExposureBecauseOfNewPackagesConsideringDetectionMode = shouldDetectExposureBecauseOfNewPackages || (config.detectionMode == .manual && userInitiated)
		
		Log.info("RiskProvider: Precondition fulfilled for fresh risk detection: enoughTimeHasPassed = \(enoughTimeHasPassed)", log: .riskDetection)
		Log.info("RiskProvider: Precondition fulfilled for fresh risk detection: exposureManagerState.isGood = \(exposureManagerState.isGood)", log: .riskDetection)
		Log.info("RiskProvider: Precondition fulfilled for fresh risk detection: shouldDetectExposures = \(shouldDetectExposures)", log: .riskDetection)
		Log.info("RiskProvider: Precondition fulfilled for fresh risk detection: shouldDetectExposureBecauseOfNewPackagesConsideringDetectionMode = \(shouldDetectExposureBecauseOfNewPackagesConsideringDetectionMode)", log: .riskDetection)
		
		return !(enoughTimeHasPassed && exposureManagerState.isGood && shouldDetectExposures && shouldDetectExposureBecauseOfNewPackagesConsideringDetectionMode)
	}

	private var shouldDetectExposureBecauseOfNewPackages: Bool {
		let lastKeyPackageDownloadDate = store.lastKeyPackageDownloadDate
		let lastExposureDetectionDate = store.summary?.date ?? .distantPast
		let didDownloadNewPackagesSinceLastDetection = lastKeyPackageDownloadDate > lastExposureDetectionDate
		let hoursSinceLastDetection = -lastExposureDetectionDate.hoursSinceNow
		let lastDetectionMoreThan24HoursAgo = hoursSinceLastDetection > 24

		return didDownloadNewPackagesSinceLastDetection || lastDetectionMoreThan24HoursAgo
	}

>>>>>>> 4adb3f92
	private func executeExposureDetection(
		appConfiguration: SAP_Internal_V2_ApplicationConfigurationIOS,
		completion: @escaping (Result<[ExposureWindow], RiskProviderError>) -> Void
	) {
		self.updateActivityState(.detecting)

		let _exposureDetection = ExposureDetection(
			delegate: exposureDetectionExecutor,
			appConfiguration: appConfiguration,
			deviceTimeCheck: DeviceTimeCheck(store: store)
		)

		_exposureDetection.start { result in
			switch result {
			case .success(let detectedExposureWindows):
				Log.info("RiskProvider: Detect exposure completed", log: .riskDetection)

				let exposureWindows = detectedExposureWindows.map { ExposureWindow(from: $0) }

				/// We were able to calculate a risk so we have to reset the deadman notification
				UNUserNotificationCenter.current().resetDeadmanNotification()
				completion(.success(exposureWindows))
			case .failure(let error):
				Log.error("RiskProvider: Detect exposure failed", log: .riskDetection, error: error)

				completion(.failure(.failedRiskDetection(error)))
			}
		}

		self.exposureDetection = _exposureDetection
	}

<<<<<<< HEAD
	private func calculateRiskLevel(exposureWindows: [ExposureWindow], appConfiguration: SAP_Internal_V2_ApplicationConfigurationIOS, completion: Completion) {
		Log.info("RiskProvider: Calculate risk level", log: .riskDetection)

		let configuration = RiskCalculationConfiguration(from: appConfiguration.riskCalculationParameters)

		do {
			let riskCalculationResult = try riskCalculation.calculateRisk(exposureWindows: exposureWindows, configuration: configuration)
=======
	private func calculateRiskLevel(summary: SummaryMetadata?, appConfiguration: SAP_Internal_ApplicationConfiguration, completion: Completion?) {
		Log.info("RiskProvider: Calculate risk level", log: .riskDetection)

		let activeTracing = store.tracingStatusHistory.activeTracing()

		guard
			let risk = riskCalculation.risk(
				summary: summary?.summary,
				configuration: appConfiguration,
				dateLastExposureDetection: summary?.date,
				activeTracing: activeTracing,
				preconditions: exposureManagerState,
				previousRiskLevel: store.previousRiskLevel,
				providerConfiguration: riskProvidingConfiguration
			) else {
			Log.error("Serious error during risk calculation", log: .riskDetection)
			completion?(.failure(.failedRiskCalculation))
			return
		}
>>>>>>> 4adb3f92

			let risk = Risk(
				activeTracing: store.tracingStatusHistory.activeTracing(),
				riskCalculationResult: riskCalculationResult,
				previousRiskCalculationResult: store.riskCalculationResult
			)

			store.riskCalculationResult = riskCalculationResult
			checkIfRiskStatusLoweredAlertShouldBeShown(risk)

			completion(.success(risk))

			/// We were able to calculate a risk so we have to reset the DeadMan Notification
			UNUserNotificationCenter.current().resetDeadmanNotification()
		} catch {
			completion(.failure(.failedRiskCalculation))
		}
	}

	private func _provideRiskResult(_ result: RiskProviderResult, to consumer: RiskConsumer?) {
		#if DEBUG
		if isUITesting {
			consumer?.provideRiskCalculationResult(.success(.mocked))
			return
		}
		#endif

		consumer?.provideRiskCalculationResult(result)
	}

	private func checkIfRiskStatusLoweredAlertShouldBeShown(_ risk: Risk) {
		/// Only set shouldShowRiskStatusLoweredAlert if risk level has changed from increase to low or vice versa. Otherwise leave shouldShowRiskStatusLoweredAlert unchanged.
		/// Scenario: Risk level changed from high to low in the first risk calculation. In a second risk calculation it stays low. If the user does not open the app between these two calculations, the alert should still be shown.
		if risk.riskLevelHasChanged {
			switch risk.level {
			case .low:
				store.shouldShowRiskStatusLoweredAlert = true
			case .high:
				store.shouldShowRiskStatusLoweredAlert = false
			}
		}
	}

    private func updateRiskProvidingConfiguration(with appConfig: SAP_Internal_V2_ApplicationConfigurationIOS) {
        let maxExposureDetectionsPerInterval = Int(appConfig.exposureDetectionParameters.maxExposureDetectionsPerInterval)

        var exposureDetectionInterval: DateComponents
        if maxExposureDetectionsPerInterval == 0 {
            // Deactivate exposure detection by setting a high, not reachable value.
			// Int.max does not work. It leads to DateComponents.hour == nil.
            exposureDetectionInterval = DateComponents(hour: Int.max.advanced(by: -1)) // a.k.a. 1 BER build
        } else {
            exposureDetectionInterval = DateComponents(hour: 24 / maxExposureDetectionsPerInterval)
        }

        self.riskProvidingConfiguration = RiskProvidingConfiguration(
			exposureDetectionValidityDuration: DateComponents(day: 2),
			exposureDetectionInterval: exposureDetectionInterval,
			detectionMode: riskProvidingConfiguration.detectionMode
		)
    }

	private func successOnTargetQueue(risk: Risk, completion: Completion?) {
		Log.info("RiskProvider: Risk detection and calculation was successful.", log: .riskDetection)

		updateActivityState(.idle)

		targetQueue.async {
			completion?(.success(risk))
		}

		for consumer in consumers {
			_provideRiskResult(.success(risk), to: consumer)
		}
	}

	private func failOnTargetQueue(error: RiskProviderError, completion: Completion?) {
		Log.info("RiskProvider: Failed with error: \(error)", log: .riskDetection)

		updateActivityState(.idle)

		targetQueue.async {
			completion?(.failure(error))
		}

		for consumer in consumers {
			_provideRiskResult(.failure(error), to: consumer)
		}
	}

	private func updateActivityState(_ state: RiskProviderActivityState) {
		Log.info("RiskProvider: Update activity state to: \(state)", log: .riskDetection)

		self.activityState = state

		targetQueue.async { [weak self] in
			self?.consumers.forEach {
				$0.didChangeActivityState?(state)
			}
		}
	}

	private func registerForPackageDownloadStatusUpdate() {
		self.keyPackageDownload.statusDidChange = { [weak self] downloadStatus in
			guard let self = self else { return }

			switch downloadStatus {
			case .downloading:
				self.updateActivityState(.downloading)
			default:
				break
			}
		}
	}
}

private extension RiskConsumer {
	func provideRiskCalculationResult(_ result: RiskProviderResult) {
		switch result {
		case .success(let risk):
			targetQueue.async { [weak self] in
				self?.didCalculateRisk(risk)
			}
		case .failure(let error):
			targetQueue.async { [weak self] in
				self?.didFailCalculateRisk(error)
			}
		}
	}
}

#if DEBUG
extension RiskProvider {
	private func _requestRiskLevel_Mock(userInitiated: Bool, completion: Completion? = nil) {
		let risk = Risk.mocked
		successOnTargetQueue(risk: risk, completion: completion)

		for consumer in consumers {
			_provideRiskResult(.success(risk), to: consumer)
		}

		store.riskCalculationResult = RiskCalculationResult(
			riskLevel: risk.level == .high ? .high : .low,
			minimumDistinctEncountersWithLowRisk: 0,
			minimumDistinctEncountersWithHighRisk: 0,
			mostRecentDateWithLowRisk: nil,
			mostRecentDateWithHighRisk: nil,
			calculationDate: Date()
		)
	}
}
#endif<|MERGE_RESOLUTION|>--- conflicted
+++ resolved
@@ -11,12 +11,6 @@
 
 	// MARK: - Init
 
-<<<<<<< HEAD
-=======
-	private var subscriptions = [AnyCancellable]()
-
-	// MARK: Creating a Risk Level Provider
->>>>>>> 4adb3f92
 	init(
 		configuration: RiskProvidingConfiguration,
 		store: Store,
@@ -72,14 +66,8 @@
 	}
 
 	/// Called by consumers to request the risk level. This method triggers the risk level process.
-<<<<<<< HEAD
 	func requestRisk(userInitiated: Bool, completion: Completion?) {
 		Log.info("RiskProvider: Request risk was called. UserInitiated: \(userInitiated)", log: .riskDetection)
-=======
-	/// The completion is only used for the background fetch. Please use a consumer to get state updates.
-	func requestRisk(userInitiated: Bool, ignoreCachedSummary: Bool = false, completion: Completion? = nil) {
-		Log.info("RiskProvider: Request risk was called. UserInitiated: \(userInitiated), ignoreCachedSummary: \(ignoreCachedSummary)", log: .riskDetection)
->>>>>>> 4adb3f92
 
 		guard activityState == .idle else {
 			Log.info("RiskProvider: Risk detection is allready running. Don't start new risk detection", log: .riskDetection)
@@ -143,7 +131,6 @@
 		appConfigurationProvider.appConfiguration().sink { [weak self] configuration in
 			guard let self = self else { return }
 
-<<<<<<< HEAD
 			switch result {
 			case .success(let appConfiguration):
 				self.updateRiskProvidingConfiguration(with: appConfiguration)
@@ -165,25 +152,6 @@
 							}
 
 							group.leave()
-=======
-			self.updateRiskProvidingConfiguration(with: configuration)
-
-			self.downloadKeyPackages { [weak self] result in
-				guard let self = self else { return }
-
-				switch result {
-				case .success:
-					self.determineRisk(
-						userInitiated: userInitiated,
-						ignoreCachedSummary: ignoreCachedSummary,
-						appConfiguration: configuration) { result in
-
-						switch result {
-						case .success(let risk):
-							self.successOnTargetQueue(risk: risk, completion: completion)
-						case .failure(let error):
-							self.failOnTargetQueue(error: error, completion: completion)
->>>>>>> 4adb3f92
 						}
 
 						group.leave()
@@ -288,62 +256,6 @@
 		return nil
 	}
 
-<<<<<<< HEAD
-=======
-	private func determineSummary(
-		userInitiated: Bool,
-		ignoreCachedSummary: Bool = false,
-		appConfiguration: SAP_Internal_ApplicationConfiguration,
-		completion: @escaping (Result<SummaryMetadata, RiskProviderError>) -> Void
-	) {
-		if shouldLoadSummaryFromCache(userInitiated: userInitiated, ignoreCachedSummary: ignoreCachedSummary),
-		   let cachedSummary = store.summary {
-			Log.info("RiskProvider: Loaded summary from cache", log: .riskDetection)
-			completion(.success(cachedSummary))
-		} else {
-			executeExposureDetection(appConfiguration: appConfiguration, completion: completion)
-		}
-	}
-
-	private func shouldLoadSummaryFromCache(
-		userInitiated: Bool,
-		ignoreCachedSummary: Bool = false
-	) -> Bool {
-
-		guard !ignoreCachedSummary else {
-			return true
-		}
-
-		let enoughTimeHasPassed = riskProvidingConfiguration.shouldPerformExposureDetection(
-			activeTracingHours: store.tracingStatusHistory.activeTracing().inHours,
-			lastExposureDetectionDate: store.summary?.date
-		)
-
-		let config = riskProvidingConfiguration
-		let shouldDetectExposures = (config.detectionMode == .manual && userInitiated) || config.detectionMode == .automatic
-		
-		/// If the User is in manual mode and wants to refresh we should let him. Case: Manual Mode and Wifi disabled will lead to no new packages in the last 23 hours and 59 Minutes, but a refresh interval of 4 Hours should allow this.
-		let shouldDetectExposureBecauseOfNewPackagesConsideringDetectionMode = shouldDetectExposureBecauseOfNewPackages || (config.detectionMode == .manual && userInitiated)
-		
-		Log.info("RiskProvider: Precondition fulfilled for fresh risk detection: enoughTimeHasPassed = \(enoughTimeHasPassed)", log: .riskDetection)
-		Log.info("RiskProvider: Precondition fulfilled for fresh risk detection: exposureManagerState.isGood = \(exposureManagerState.isGood)", log: .riskDetection)
-		Log.info("RiskProvider: Precondition fulfilled for fresh risk detection: shouldDetectExposures = \(shouldDetectExposures)", log: .riskDetection)
-		Log.info("RiskProvider: Precondition fulfilled for fresh risk detection: shouldDetectExposureBecauseOfNewPackagesConsideringDetectionMode = \(shouldDetectExposureBecauseOfNewPackagesConsideringDetectionMode)", log: .riskDetection)
-		
-		return !(enoughTimeHasPassed && exposureManagerState.isGood && shouldDetectExposures && shouldDetectExposureBecauseOfNewPackagesConsideringDetectionMode)
-	}
-
-	private var shouldDetectExposureBecauseOfNewPackages: Bool {
-		let lastKeyPackageDownloadDate = store.lastKeyPackageDownloadDate
-		let lastExposureDetectionDate = store.summary?.date ?? .distantPast
-		let didDownloadNewPackagesSinceLastDetection = lastKeyPackageDownloadDate > lastExposureDetectionDate
-		let hoursSinceLastDetection = -lastExposureDetectionDate.hoursSinceNow
-		let lastDetectionMoreThan24HoursAgo = hoursSinceLastDetection > 24
-
-		return didDownloadNewPackagesSinceLastDetection || lastDetectionMoreThan24HoursAgo
-	}
-
->>>>>>> 4adb3f92
 	private func executeExposureDetection(
 		appConfiguration: SAP_Internal_V2_ApplicationConfigurationIOS,
 		completion: @escaping (Result<[ExposureWindow], RiskProviderError>) -> Void
@@ -376,7 +288,6 @@
 		self.exposureDetection = _exposureDetection
 	}
 
-<<<<<<< HEAD
 	private func calculateRiskLevel(exposureWindows: [ExposureWindow], appConfiguration: SAP_Internal_V2_ApplicationConfigurationIOS, completion: Completion) {
 		Log.info("RiskProvider: Calculate risk level", log: .riskDetection)
 
@@ -384,27 +295,6 @@
 
 		do {
 			let riskCalculationResult = try riskCalculation.calculateRisk(exposureWindows: exposureWindows, configuration: configuration)
-=======
-	private func calculateRiskLevel(summary: SummaryMetadata?, appConfiguration: SAP_Internal_ApplicationConfiguration, completion: Completion?) {
-		Log.info("RiskProvider: Calculate risk level", log: .riskDetection)
-
-		let activeTracing = store.tracingStatusHistory.activeTracing()
-
-		guard
-			let risk = riskCalculation.risk(
-				summary: summary?.summary,
-				configuration: appConfiguration,
-				dateLastExposureDetection: summary?.date,
-				activeTracing: activeTracing,
-				preconditions: exposureManagerState,
-				previousRiskLevel: store.previousRiskLevel,
-				providerConfiguration: riskProvidingConfiguration
-			) else {
-			Log.error("Serious error during risk calculation", log: .riskDetection)
-			completion?(.failure(.failedRiskCalculation))
-			return
-		}
->>>>>>> 4adb3f92
 
 			let risk = Risk(
 				activeTracing: store.tracingStatusHistory.activeTracing(),
