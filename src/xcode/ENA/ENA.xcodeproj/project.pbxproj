--- conflicted
+++ resolved
@@ -4972,11 +4972,7 @@
 				CODE_SIGN_ENTITLEMENTS = "${PROJECT}/Resources/ENACommunity.entitlements";
 				CODE_SIGN_IDENTITY = "Apple Development";
 				CODE_SIGN_STYLE = Automatic;
-<<<<<<< HEAD
 				CURRENT_PROJECT_VERSION = 1;
-=======
-				CURRENT_PROJECT_VERSION = 5;
->>>>>>> 32626f0d
 				DEVELOPMENT_TEAM = $IPHONE_APP_DEV_TEAM;
 				GCC_PREPROCESSOR_DEFINITIONS = (
 					"DEBUG=1",
@@ -5132,11 +5128,7 @@
 				CODE_SIGN_ENTITLEMENTS = "${PROJECT}/Resources/ENA.entitlements";
 				CODE_SIGN_IDENTITY = $IPHONE_APP_CODE_SIGN_IDENTITY;
 				CODE_SIGN_STYLE = Manual;
-<<<<<<< HEAD
 				CURRENT_PROJECT_VERSION = 1;
-=======
-				CURRENT_PROJECT_VERSION = 5;
->>>>>>> 32626f0d
 				DEVELOPMENT_TEAM = 523TP53AQF;
 				GCC_PREPROCESSOR_DEFINITIONS = "SQLITE_HAS_CODEC=1";
 				INFOPLIST_FILE = ENA/Resources/Info_Testflight.plist;
@@ -5311,11 +5303,7 @@
 				CODE_SIGN_ENTITLEMENTS = "${PROJECT}/Resources/ENA.entitlements";
 				CODE_SIGN_IDENTITY = $IPHONE_APP_CODE_SIGN_IDENTITY;
 				CODE_SIGN_STYLE = Manual;
-<<<<<<< HEAD
 				CURRENT_PROJECT_VERSION = 1;
-=======
-				CURRENT_PROJECT_VERSION = 5;
->>>>>>> 32626f0d
 				DEVELOPMENT_TEAM = 523TP53AQF;
 				GCC_PREPROCESSOR_DEFINITIONS = "SQLITE_HAS_CODEC=1";
 				INFOPLIST_FILE = ENA/Resources/Info_Testflight.plist;
@@ -5552,11 +5540,7 @@
 				CODE_SIGN_ENTITLEMENTS = "${PROJECT}/Resources/ENATest.entitlements";
 				CODE_SIGN_IDENTITY = $IPHONE_APP_CODE_SIGN_IDENTITY;
 				CODE_SIGN_STYLE = Manual;
-<<<<<<< HEAD
 				CURRENT_PROJECT_VERSION = 1;
-=======
-				CURRENT_PROJECT_VERSION = 5;
->>>>>>> 32626f0d
 				DEVELOPMENT_TEAM = 523TP53AQF;
 				GCC_PREPROCESSOR_DEFINITIONS = (
 					"DEBUG=1",
@@ -5597,11 +5581,7 @@
 				CODE_SIGN_ENTITLEMENTS = "${PROJECT}/Resources/ENA.entitlements";
 				CODE_SIGN_IDENTITY = $IPHONE_APP_CODE_SIGN_IDENTITY;
 				CODE_SIGN_STYLE = Manual;
-<<<<<<< HEAD
 				CURRENT_PROJECT_VERSION = 1;
-=======
-				CURRENT_PROJECT_VERSION = 5;
->>>>>>> 32626f0d
 				GCC_PREPROCESSOR_DEFINITIONS = "SQLITE_HAS_CODEC=1";
 				INFOPLIST_FILE = ENA/Resources/Info.plist;
 				IPHONE_APP_CODE_SIGN_IDENTITY = "iPhone Developer";
@@ -5744,11 +5724,7 @@
 				CODE_SIGN_IDENTITY = "";
 				"CODE_SIGN_IDENTITY[sdk=macosx*]" = "Apple Development";
 				CODE_SIGN_STYLE = Manual;
-<<<<<<< HEAD
 				CURRENT_PROJECT_VERSION = 1;
-=======
-				CURRENT_PROJECT_VERSION = 5;
->>>>>>> 32626f0d
 				DEFINES_MODULE = YES;
 				DEVELOPMENT_TEAM = "";
 				DYLIB_COMPATIBILITY_VERSION = 1;
@@ -5792,11 +5768,7 @@
 				CODE_SIGNING_ALLOWED = NO;
 				CODE_SIGNING_REQUIRED = NO;
 				CODE_SIGN_STYLE = Manual;
-<<<<<<< HEAD
 				CURRENT_PROJECT_VERSION = 1;
-=======
-				CURRENT_PROJECT_VERSION = 5;
->>>>>>> 32626f0d
 				DEFINES_MODULE = YES;
 				DEVELOPMENT_TEAM = "";
 				DYLIB_COMPATIBILITY_VERSION = 1;
@@ -5839,11 +5811,7 @@
 				CODE_SIGNING_ALLOWED = NO;
 				CODE_SIGNING_REQUIRED = NO;
 				CODE_SIGN_STYLE = Manual;
-<<<<<<< HEAD
 				CURRENT_PROJECT_VERSION = 1;
-=======
-				CURRENT_PROJECT_VERSION = 5;
->>>>>>> 32626f0d
 				DEFINES_MODULE = YES;
 				DEVELOPMENT_TEAM = "";
 				DYLIB_COMPATIBILITY_VERSION = 1;
