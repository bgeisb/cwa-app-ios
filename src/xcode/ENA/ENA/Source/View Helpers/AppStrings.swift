//
// 🦠 Corona-Warn-App
//

import UIKit

// swiftlint:disable:next type_body_length
enum AppStrings {
	enum Common {
		static let alertTitleGeneral = NSLocalizedString("Alert_TitleGeneral", comment: "")
		static let alertActionOk = NSLocalizedString("Alert_ActionOk", comment: "")
		static let alertActionYes = NSLocalizedString("Alert_ActionYes", comment: "")
		static let alertActionNo = NSLocalizedString("Alert_ActionNo", comment: "")
		static let alertActionRetry = NSLocalizedString("Alert_ActionRetry", comment: "")
		static let alertActionCancel = NSLocalizedString("Alert_ActionCancel", comment: "")
		static let alertActionRemove = NSLocalizedString("Alert_ActionRemove", comment: "")

		static let alertTitleBluetoothOff = NSLocalizedString("Alert_BluetoothOff_Title", comment: "")
		static let alertDescriptionBluetoothOff = NSLocalizedString("Alert_BluetoothOff_Description", comment: "")
		static let alertActionLater = NSLocalizedString("Alert_CancelAction_Later", comment: "")
		static let alertActionOpenSettings = NSLocalizedString("Alert_DefaultAction_OpenSettings", comment: "")
		static let general_BackButtonTitle = NSLocalizedString("General_BackButtonTitle", comment: "")

		static let errorAlertActionMoreInfo = NSLocalizedString("Common_Alert_Action_moreInfo", comment: "")
		static let enError5Description = NSLocalizedString("Common_ENError5_Description", comment: "")
		static let enError11Description = NSLocalizedString("Common_ENError11_Description", comment: "")
		static let enError13Description = NSLocalizedString("Common_ENError13_Description", comment: "")
		static let backgroundFetch_AlertMessage = NSLocalizedString("Common_BackgroundFetch_AlertMessage", comment: "")
		static let backgroundFetch_OKTitle = NSLocalizedString("Common_BackgroundFetch_OKTitle", comment: "")
		static let backgroundFetch_SettingsTitle = NSLocalizedString("Common_BackgroundFetch_SettingsTitle", comment: "")
		static let backgroundFetch_AlertTitle = NSLocalizedString("Common_BackgroundFetch_AlertTitle", comment: "")
		static let deadmanAlertTitle = NSLocalizedString("Common_Deadman_AlertTitle", comment: "")
		static let deadmanAlertBody = NSLocalizedString("Common_Deadman_AlertBody", comment: "")
		static let tessRelayDescription = NSLocalizedString("Common_Tess_Relay_Description", comment: "")
	}

	enum Links {
		static let appFaq = NSLocalizedString("General_moreInfo_URL", tableName: "Localizable.links", comment: "")
		static let appFaqENError5 = NSLocalizedString("General_moreInfo_URL_EN5", tableName: "Localizable.links", comment: "")
		static let appFaqENError11 = NSLocalizedString("General_moreInfo_URL_EN11", tableName: "Localizable.links", comment: "")
		static let appFaqENError13 = NSLocalizedString("General_moreInfo_URL_EN13", tableName: "Localizable.links", comment: "")
	}

	enum AccessibilityLabel {
		static let close = NSLocalizedString("AccessibilityLabel_Close", comment: "")
		static let phoneNumber = NSLocalizedString("AccessibilityLabel_PhoneNumber", comment: "")
	}

	enum ExposureSubmission {
		static let generalErrorTitle = NSLocalizedString("ExposureSubmission_GeneralErrorTitle", comment: "")
		static let dataPrivacyTitle = NSLocalizedString("ExposureSubmission_DataPrivacyTitle", comment: "")
		static let dataPrivacyDisclaimer = NSLocalizedString("ExposureSubmission_DataPrivacyDescription", comment: "")
		static let dataPrivacyAcceptTitle = NSLocalizedString("ExposureSubmissionDataPrivacy_AcceptTitle", comment: "")
		static let dataPrivacyDontAcceptTitle = NSLocalizedString("ExposureSubmissionDataPrivacy_DontAcceptTitle", comment: "")
		static let continueText = NSLocalizedString("ExposureSubmission_Continue_actionText", comment: "")
		static let primaryButton = NSLocalizedString("ExposureSubmission_Continue_actionText", comment: "")
		static let confirmDismissPopUpTitle = NSLocalizedString("ExposureSubmission_ConfirmDismissPopUpTitle", comment: "")
		static let confirmDismissPopUpText = NSLocalizedString("ExposureSubmission_ConfirmDismissPopUpText", comment: "")
		static let hotlineNumber = NSLocalizedString("ExposureSubmission_Hotline_Number", comment: "")
		static let qrCodeExpiredTitle = NSLocalizedString("ExposureSubmissionQRInfo_QRCodeExpired_Alert_Title", comment: "")
		static let qrCodeExpiredAlertText = NSLocalizedString("ExposureSubmissionQRInfo_QRCodeExpired_Alert_Text", comment: "")
	}

	enum ExposureSubmissionTanEntry {
		static let title = NSLocalizedString("ExposureSubmissionTanEntry_Title", comment: "")
		static let textField = NSLocalizedString("ExposureSubmissionTanEntry_EntryField", comment: "")
		static let description = NSLocalizedString("ExposureSubmissionTanEntry_Description", comment: "")
		static let info = NSLocalizedString("ExposureSubmissionTanEntry_Info", comment: "")
		static let submit = NSLocalizedString("ExposureSubmissionTanEntry_Submit", comment: "")
		static let invalidCharacterError = NSLocalizedString("ExposureSubmissionTanEntry_InvalidCharacterError", comment: "")
		static let invalidError = NSLocalizedString("ExposureSubmissionTanEntry_InvalidError", comment: "")
	}

	enum ExposureSubmissionTestResultAvailable {
		static let title = NSLocalizedString("ExposureSubmissionTestresultAvailable_Title", comment: "")
		static let accImageDescription = NSLocalizedString("ExposureSubmissionTestresultAvailable_AccImageDescription", comment: "")
		static let consentGranted = NSLocalizedString("ExposureSubmissionTestresultAvailable_Consent_granted", comment: "")
		static let consentNotGranted = NSLocalizedString("ExposureSubmissionTestresultAvailable_Consent_not_given", comment: "")
		static let listItem1WithConsent = NSLocalizedString("ExposureSubmissionTestresultAvailable_ListItem1WithConsent", comment: "")
		static let listItem2WithConsent = NSLocalizedString("ExposureSubmissionTestresultAvailable_ListItem2WithConsent", comment: "")
		static let listItem1WithoutConsent = NSLocalizedString("ExposureSubmissionTestresultAvailable_ListItem1WithoutConsent", comment: "")
		static let listItem2WithoutConsent = NSLocalizedString("ExposureSubmissionTestresultAvailable_ListItem2WithoutConsent", comment: "")
		static let primaryButtonTitle = NSLocalizedString("ExposureSubmissionTestresultAvailable_primaryButtonTitle", comment: "")
		static let closeAlertTitle = NSLocalizedString("ExposureSubmissionTestresultAvailable_CloseAlertTitle", comment: "")
		static let closeAlertMessage = NSLocalizedString("ExposureSubmissionTestresultAvailable_CloseAlertMessage", comment: "")
		static let closeAlertButtonClose = NSLocalizedString("ExposureSubmissionTestresultAvailable_CloseAlertButtonCancel", comment: "")
		static let closeAlertButtonContinue = NSLocalizedString("ExposureSubmissionTestresultAvailable_CloseAlertButtonContinue", comment: "")
		static let noConsentCloseAlertTitle = NSLocalizedString("ExposureSubmissionTestresultAvailable_NoConsentCloseAlertTitle", comment: "")
		static let noConsentCloseAlertMessage = NSLocalizedString("ExposureSubmissionTestresultAvailable_NoConsentCloseAlertMessage", comment: "")
	}

	enum ExposureSubmissionResult {
		static let title = NSLocalizedString("ExposureSubmissionResult_Title", comment: "")
		static let card_title = NSLocalizedString("ExposureSubmissionResult_CardTitle", comment: "")
		static let card_subtitle = NSLocalizedString("ExposureSubmissionResult_CardSubTitle", comment: "")
		static let card_positive = NSLocalizedString("ExposureSubmissionResult_CardPositive", comment: "")
		static let card_negative = NSLocalizedString("ExposureSubmissionResult_CardNegative", comment: "")
		static let card_invalid = NSLocalizedString("ExposureSubmissionResult_CardInvalid", comment: "")
		static let card_pending = NSLocalizedString("ExposureSubmissionResult_CardPending", comment: "")
		static let procedure = NSLocalizedString("ExposureSubmissionResult_Procedure", comment: "")
		static let testAdded = NSLocalizedString("ExposureSubmissionResult_testAdded", comment: "")
		static let warnOthers = NSLocalizedString("ExposureSubmissionResult_warnOthers", comment: "")
		static let testNegative = NSLocalizedString("ExposureSubmissionResult_testNegative", comment: "")
		static let testNegativeDesc = NSLocalizedString("ExposureSubmissionResult_testNegativeDesc", comment: "")
		static let testInvalid = NSLocalizedString("ExposureSubmissionResult_testInvalid", comment: "")
		static let testInvalidDesc = NSLocalizedString("ExposureSubmissionResult_testInvalidDesc", comment: "")
		static let testExpired = NSLocalizedString("ExposureSubmissionResult_testExpired", comment: "")
		static let testExpiredDesc = NSLocalizedString("ExposureSubmissionResult_testExpiredDesc", comment: "")
		static let testPending = NSLocalizedString("ExposureSubmissionResult_testPending", comment: "")
		static let testPendingDesc = NSLocalizedString("ExposureSubmissionResult_testPendingDesc", comment: "")
		static let warnOthersConsentGiven = NSLocalizedString("ExposureSubmissionResult_WarnOthersConsentGiven", comment: "")
		static let warnOthersConsentNotGiven = NSLocalizedString("ExposureSubmissionResult_WarnOthersConsentNotGiven", comment: "")
		static let testRemove = NSLocalizedString("ExposureSubmissionResult_testRemove", comment: "")
		static let testRemoveDesc = NSLocalizedString("ExposureSubmissionResult_testRemoveDesc", comment: "")
		static let warnOthersDesc = NSLocalizedString("ExposureSubmissionResult_warnOthersDesc", comment: "")
		static let primaryButtonTitle = NSLocalizedString("ExposureSubmissionResult_primaryButtonTitle", comment: "")
		static let secondaryButtonTitle = NSLocalizedString("ExposureSubmissionResult_secondaryButtonTitle", comment: "")
		static let deleteButton = NSLocalizedString("ExposureSubmissionResult_deleteButton", comment: "")
		static let refreshButton = NSLocalizedString("ExposureSubmissionResult_refreshButton", comment: "")
		static let furtherInfos_Title = NSLocalizedString("ExposureSubmissionResult_testNegative_furtherInfos_title", comment: "")
		static let furtherInfos_ListItem1 = NSLocalizedString("ExposureSubmissionResult_testNegative_furtherInfos_listItem1", comment: "")
		static let furtherInfos_ListItem2 = NSLocalizedString("ExposureSubmissionResult_testNegative_furtherInfos_listItem2", comment: "")
		static let furtherInfos_ListItem3 = NSLocalizedString("ExposureSubmissionResult_testNegative_furtherInfos_listItem3", comment: "")
		static let furtherInfos_TestAgain = NSLocalizedString("ExposureSubmissionResult_furtherInfos_hint_testAgain", comment: "")
		static let removeAlert_Title = NSLocalizedString("ExposureSubmissionResult_RemoveAlert_Title", comment: "")
		static let removeAlert_Text = NSLocalizedString("ExposureSubmissionResult_RemoveAlert_Text", comment: "")
		static let registrationDateUnknown = NSLocalizedString("ExposureSubmissionResult_RegistrationDateUnknown", comment: "")
		static let registrationDate = NSLocalizedString("ExposureSubmissionResult_RegistrationDate", comment: "")
	}

	enum ExposureSubmissionDispatch {
		static let title = NSLocalizedString("ExposureSubmission_DispatchTitle", comment: "")
		static let accImageDescription = NSLocalizedString("ExposureSubmissionIntroduction_AccImageDescription", comment: "")
		static let description = NSLocalizedString("ExposureSubmission_DispatchDescription", comment: "")
		static let sectionHeadline = NSLocalizedString("ExposureSubmission_DispatchSectionHeadline", comment: "")
		static let sectionHeadline2 = NSLocalizedString("ExposureSubmission_DispatchSectionHeadline2", comment: "")
		static let qrCodeButtonTitle = NSLocalizedString("ExposureSubmissionDispatch_QRCodeButtonTitle", comment: "")
		static let qrCodeButtonDescription = NSLocalizedString("ExposureSubmissionDispatch_QRCodeButtonDescription", comment: "")
		static let tanButtonTitle = NSLocalizedString("ExposureSubmissionDispatch_TANButtonTitle", comment: "")
		static let tanButtonDescription = NSLocalizedString("ExposureSubmissionDispatch_TANButtonDescription", comment: "")
		static let hotlineButtonTitle = NSLocalizedString("ExposureSubmissionDispatch_HotlineButtonTitle", comment: "")
		static let hotlineButtonDescription = NSLocalizedString("ExposureSubmissionDispatch_HotlineButtonDescription", comment: "")
	}

	enum ExposureSubmissionQRInfo {
		static let title = NSLocalizedString("ExposureSubmissionQRInfo_title", comment: "")
		static let imageDescription = NSLocalizedString("ExposureSubmissionQRInfo_imageDescription", comment: "")
		static let titleDescription = NSLocalizedString("ExposureSubmissionQRInfo_title_description", comment: "")
		static let headerSection1 = NSLocalizedString("ExposureSubmissionQRInfo_header_section_1", comment: "")
		static let bodySection1 = NSLocalizedString("ExposureSubmissionQRInfo_body_section_1", comment: "")
		static let instruction1 = NSLocalizedString("ExposureSubmissionQRInfo_instruction1", comment: "")
		static let instruction2 = NSLocalizedString("ExposureSubmissionQRInfo_instruction2", comment: "")
		static let instruction3 = NSLocalizedString("ExposureSubmissionQRInfo_instruction3", comment: "")
		static let instruction3HighlightedPhrase = NSLocalizedString("ExposureSubmissionQRInfo_instruction3_highlightedPhrase", comment: "")
		static let headerSection2 = NSLocalizedString("ExposureSubmissionQRInfo_header_section_2", comment: "")
		static let bodySection2 = NSLocalizedString("ExposureSubmissionQRInfo_body_section_2", comment: "")
		static let acknowledgementTitle = NSLocalizedString("ExposureSubmissionQRInfo_acknowledgement_title", tableName: "Localizable.legal", comment: "")
		static let acknowledgementBody = NSLocalizedString("ExposureSubmissionQRInfo_acknowledgement_body", tableName: "Localizable.legal", comment: "")
		static let acknowledgement1_1 = NSLocalizedString("ExposureSubmissionQRInfo_acknowledgement_1_1", tableName: "Localizable.legal", comment: "")
		static let acknowledgement1_2 = NSLocalizedString("ExposureSubmissionQRInfo_acknowledgement_1_2", tableName: "Localizable.legal", comment: "")
		static let acknowledgement2_1 = NSLocalizedString("ExposureSubmissionQRInfo_acknowledgement_2_1", tableName: "Localizable.legal", comment: "")
		static let acknowledgement2_2 = NSLocalizedString("ExposureSubmissionQRInfo_acknowledgement_2_2", tableName: "Localizable.legal", comment: "")
		static let acknowledgement3 = NSLocalizedString("ExposureSubmissionQRInfo_acknowledgement_3", comment: "")
		static let acknowledgement4 = NSLocalizedString("ExposureSubmissionQRInfo_acknowledgement_4", comment: "")
		static let acknowledgement5 = NSLocalizedString("ExposureSubmissionQRInfo_acknowledgement_5", comment: "")
		static let acknowledgement6 = NSLocalizedString("ExposureSubmissionQRInfo_acknowledgement_6", comment: "")
		static let primaryButtonTitle = NSLocalizedString("ExposureSubmissionQRInfo_primaryButtonTitle", comment: "")
	}

	enum ExposureSubmissionQRScanner {
		static let title = NSLocalizedString("ExposureSubmissionQRScanner_title", comment: "")
		static let instruction = NSLocalizedString("ExposureSubmissionQRScanner_instruction", comment: "")
		static let otherError = NSLocalizedString("ExposureSubmissionQRScanner_otherError", comment: "")
		static let cameraPermissionDenied = NSLocalizedString("ExposureSubmissionQRScanner_cameraPermissionDenied", comment: "")
		static let flashButtonAccessibilityLabel = NSLocalizedString("ExposureSubmissionQRScanner_CameraFlash", comment: "")
		static let flashButtonAccessibilityOnValue = NSLocalizedString("ExposureSubmissionQRScanner_CameraFlash_On", comment: "")
		static let flashButtonAccessibilityOffValue = NSLocalizedString("ExposureSubmissionQRScanner_CameraFlash_Off", comment: "")
		static let flashButtonAccessibilityEnableAction = NSLocalizedString("ExposureSubmissionQRScanner_CameraFlash_Enable", comment: "")
		static let flashButtonAccessibilityDisableAction = NSLocalizedString("ExposureSubmissionQRScanner_CameraFlash_Disable", comment: "")
	}

	enum ExposureSubmissionHotline {
		static let title = NSLocalizedString("ExposureSubmissionHotline_Title", comment: "")
		static let description = NSLocalizedString("ExposureSubmissionHotline_Description", comment: "")
		static let sectionTitle = NSLocalizedString("ExposureSubmissionHotline_SectionTitle", comment: "")
		static let sectionDescription1 = NSLocalizedString("ExposureSubmissionHotline_SectionDescription1", comment: "")
		static let iconAccessibilityLabel1 = NSLocalizedString("ExposureSubmissionHotline_iconAccessibilityLabel1", comment: "")
		static let iconAccessibilityLabel2 = NSLocalizedString("ExposureSubmissionHotline_iconAccessibilityLabel2", comment: "")
		static let sectionDescription2 = NSLocalizedString("ExposureSubmission_SectionDescription2", comment: "")
		static let callButtonTitle = NSLocalizedString("ExposureSubmission_CallButtonTitle", comment: "")
		static let tanInputButtonTitle = NSLocalizedString("ExposureSubmission_TANInputButtonTitle", comment: "")
		static let phoneNumber = NSLocalizedString("ExposureSubmission_PhoneNumber", comment: "")
		static let hotlineDetailDescription = NSLocalizedString("ExposureSubmission_PhoneDetailDescription", comment: "")
		static let imageDescription = NSLocalizedString("ExposureSubmissionHotline_imageDescription", comment: "")
	}
	
	enum ExposureSubmissionPositiveTestResult {
		static let noConsentTitle = NSLocalizedString("TestResultPositive_NoConsent_Title", comment: "")
		static let noConsentInfo1 = NSLocalizedString("TestResultPositive_NoConsent_Info1", comment: "")
		static let noConsentInfo2 = NSLocalizedString("TestResultPositive_NoConsent_Info2", comment: "")
		static let noConsentInfo3 = NSLocalizedString("TestResultPositive_NoConsent_Info3", comment: "")
		static let noConsentPrimaryButtonTitle = NSLocalizedString("TestResultPositive_NoConsent_PrimaryButton", comment: "")
		static let noConsentSecondaryButtonTitle = NSLocalizedString("TestResultPositive_NoConsent_SecondaryButton", comment: "")
		static let noConsentAlertTitle = NSLocalizedString("TestResultPositive_NoConsent_AlertNotWarnOthers_Title", comment: "")
		static let noConsentAlertDescription = NSLocalizedString("TestResultPositive_NoConsent_AlertNotWarnOthers_Description", comment: "")
		static let noConsentAlertButtonDontWarn = NSLocalizedString("TestResultPositive_NoConsent_AlertNotWarnOthers_ButtonOne", comment: "")
		static let noConsentAlertButtonWarn = NSLocalizedString("TestResultPositive_NoConsent_AlertNotWarnOthers_ButtonTwo", comment: "")
		static let withConsentTitle = NSLocalizedString("TestResultPositive_WithConsent_Title", comment: "")
		static let withConsentInfo1 = NSLocalizedString("TestResultPositive_WithConsent_Info1", comment: "")
		static let withConsentInfo2 = NSLocalizedString("TestResultPositive_WithConsent_Info2", comment: "")
		static let withConsentPrimaryButtonTitle = NSLocalizedString("TestResultPositive_WithConsent_PrimaryButton", comment: "")
		static let withConsentSecondaryButtonTitle = NSLocalizedString("TestResultPositive_WithConsent_SecondaryButton", comment: "")
	}

	enum ExposureSubmissionSymptoms {
		static let title = NSLocalizedString("ExposureSubmissionSymptoms_Title", comment: "")
		static let introduction = NSLocalizedString("ExposureSubmissionSymptoms_Introduction", comment: "")
		static let description = NSLocalizedString("ExposureSubmissionSymptoms_Description", comment: "")
		static let symptoms = [
			NSLocalizedString("ExposureSubmissionSymptoms_Symptom0", comment: ""),
			NSLocalizedString("ExposureSubmissionSymptoms_Symptom1", comment: ""),
			NSLocalizedString("ExposureSubmissionSymptoms_Symptom2", comment: ""),
			NSLocalizedString("ExposureSubmissionSymptoms_Symptom3", comment: ""),
			NSLocalizedString("ExposureSubmissionSymptoms_Symptom4", comment: ""),
			NSLocalizedString("ExposureSubmissionSymptoms_Symptom5", comment: ""),
			NSLocalizedString("ExposureSubmissionSymptoms_Symptom6", comment: ""),
			NSLocalizedString("ExposureSubmissionSymptoms_Symptom7", comment: "")
		]
		static let answerOptionYes = NSLocalizedString("ExposureSubmissionSymptoms_AnswerOptionYes", comment: "")
		static let answerOptionNo = NSLocalizedString("ExposureSubmissionSymptoms_AnswerOptionNo", comment: "")
		static let answerOptionPreferNotToSay = NSLocalizedString("ExposureSubmissionSymptoms_AnswerOptionPreferNotToSay", comment: "")
		static let continueButton = NSLocalizedString("ExposureSubmissionSymptoms_ContinueButton", comment: "")
	}
	
	enum ExposureSubmissionSymptomsOnset {
		static let title = NSLocalizedString("ExposureSubmissionSymptomsOnset_Title", comment: "")
		static let subtitle = NSLocalizedString("ExposureSubmissionSymptomsOnset_Subtitle", comment: "")
		static let description = NSLocalizedString("ExposureSubmissionSymptomsOnset_Description", comment: "")
		static let datePickerTitle = NSLocalizedString("ExposureSubmissionSymptomsOnset_DatePickerTitle", comment: "")
		static let answerOptionLastSevenDays = NSLocalizedString("ExposureSubmissionSymptomsOnset_AnswerOptionLastSevenDays", comment: "")
		static let answerOptionOneToTwoWeeksAgo = NSLocalizedString("ExposureSubmissionSymptomsOnset_AnswerOptionOneToTwoWeeksAgo", comment: "")
		static let answerOptionMoreThanTwoWeeksAgo = NSLocalizedString("ExposureSubmissionSymptomsOnset_AnswerOptionMoreThanTwoWeeksAgo", comment: "")
		static let answerOptionPreferNotToSay = NSLocalizedString("ExposureSubmissionSymptomsOnset_AnswerOptionPreferNotToSay", comment: "")
		static let continueButton = NSLocalizedString("ExposureSubmissionSymptomsOnset_ContinueButton", comment: "")
	}
	
	enum ExposureSubmissionSymptomsCancelAlert {
		static let title = NSLocalizedString("ExposureSubmissionSymptoms_CancelAlertTitle", comment: "")
		static let message = NSLocalizedString("ExposureSubmissionSymptoms_CancelAlertMessage", comment: "")
		static let cancelButton = NSLocalizedString("ExposureSubmissionSymptoms_CancelAlertButtonCancel", comment: "")
		static let continueButton = NSLocalizedString("ExposureSubmissionSymptoms_CancelAlertButtonContinue", comment: "")
	}
	
	enum ExposureSubmissionWarnOthers {
		static let title = NSLocalizedString("ExposureSubmissionWarnOthers_title", comment: "")
		static let accImageDescription = NSLocalizedString("ExposureSubmissionWarnOthers_AccImageDescription", comment: "")
		static let continueButton = NSLocalizedString("ExposureSubmissionWarnOthers_continueButton", comment: "")
		static let sectionTitle = NSLocalizedString("ExposureSubmissionWarnOthers_sectionTitle", comment: "")
		static let description = NSLocalizedString("ExposureSubmissionWarnOthers_description", comment: "")
		static let supportedCountriesTitle = NSLocalizedString("ExposureSubmissionWarnOthers_supportedCountriesTitle", comment: "")
		static let acknowledgement_1_1 = NSLocalizedString("ExposureSubmissionWarnOthers_acknowledgement_1_1", tableName: "Localizable.legal", comment: "")
		static let acknowledgement_1_2 = NSLocalizedString("ExposureSubmissionWarnOthers_acknowledgement_1_2", tableName: "Localizable.legal", comment: "")
		static let acknowledgement_footer = NSLocalizedString("ExposureSubmissionWarnOthers_acknowledgement_footer", tableName: "Localizable.legal", comment: "")
	}

	enum ExposureSubmissionSuccess {
		static let title = NSLocalizedString("ExposureSubmissionSuccess_Title", comment: "")
		static let accImageDescription = NSLocalizedString("ExposureSubmissionSuccess_AccImageDescription", comment: "")
		static let button = NSLocalizedString("ExposureSubmissionSuccess_Button", comment: "")
		static let description = NSLocalizedString("ExposureSubmissionSuccess_Description", comment: "")
		static let listTitle = NSLocalizedString("ExposureSubmissionSuccess_listTitle", comment: "")
		static let listItem1 = NSLocalizedString("ExposureSubmissionSuccess_listItem1", comment: "")
		static let listItem2 = NSLocalizedString("ExposureSubmissionSuccess_listItem2", comment: "")
		static let subTitle = NSLocalizedString("ExposureSubmissionSuccess_subTitle", comment: "")
		static let listItem2_1 = NSLocalizedString("ExposureSubmissionSuccess_listItem2_1", comment: "")
		static let listItem2_2 = NSLocalizedString("ExposureSubmissionSuccess_listItem2_2", comment: "")
		static let listItem2_3 = NSLocalizedString("ExposureSubmissionSuccess_listItem2_3", comment: "")
		static let listItem2_4 = NSLocalizedString("ExposureSubmissionSuccess_listItem2_4", comment: "")
	}

	enum ExposureSubmissionError {
		static let noKeysCollected = NSLocalizedString("ExposureSubmissionError_NoKeys", comment: "")
		static let invalidTan = NSLocalizedString("ExposureSubmissionError_InvalidTan", comment: "")
		static let enNotEnabled = NSLocalizedString("ExposureSubmissionError_EnNotEnabled", comment: "")
		static let noRegistrationToken = NSLocalizedString("ExposureSubmissionError_NoRegistrationToken", comment: "")
		static let invalidResponse = NSLocalizedString("ExposureSubmissionError_InvalidResponse", comment: "")
		static let noResponse = NSLocalizedString("ExposureSubmissionError_NoResponse", comment: "")
		static let noNetworkConnection = NSLocalizedString("ExposureNotificationSetting_EU_Empty_Error_Desc", comment: "")
		static let teleTanAlreadyUsed = NSLocalizedString("ExposureSubmissionError_TeleTanAlreadyUsed", comment: "")
		static let qrAlreadyUsed = NSLocalizedString("ExposureSubmissionError_QRAlreadyUsed", comment: "")
		static let qrAlreadyUsedTitle = NSLocalizedString("ExposureSubmissionError_QRAlreadyUsed_Title", comment: "")
		static let qrNotExist = NSLocalizedString("ExposureSubmissionError_QRNotExist", comment: "")
		static let qrNotExistTitle = NSLocalizedString("ExposureSubmissionError_QRNotExist_Title", comment: "")
		static let regTokenNotExist = NSLocalizedString("ExposureSubmissionError_RegTokenNotExist", comment: "")
		static let other = NSLocalizedString("ExposureSubmissionError_other", comment: "")
		static let otherend = NSLocalizedString("ExposureSubmissionError_otherend", comment: "")
		static let httpError = NSLocalizedString("ExposureSubmissionError_httpError", comment: "")
		static let notAuthorized = NSLocalizedString("ExposureSubmissionError_declined", comment: "")
		static let unknown = NSLocalizedString("ExposureSubmissionError_unknown", comment: "")
		static let defaultError = NSLocalizedString("ExposureSubmissionError_defaultError", comment: "")
		static let noAppConfiguration = NSLocalizedString("ExposureSubmissionError_noAppConfiguration", comment: "")
		static let errorPrefix = NSLocalizedString("ExposureSubmissionError_ErrorPrefix", comment: "")
	}

	enum ExposureDetection {
		static let off = NSLocalizedString("ExposureDetection_Off", comment: "")
		static let unknown = NSLocalizedString("ExposureDetection_Unknown", comment: "")
		static let low = NSLocalizedString("ExposureDetection_Low", comment: "")
		static let high = NSLocalizedString("ExposureDetection_High", comment: "")

		static let lastExposure = NSLocalizedString("ExposureDetection_LastExposure", comment: "")
		static let refreshed = NSLocalizedString("ExposureDetection_Refreshed", comment: "")
		static let refreshedNever = NSLocalizedString("ExposureDetection_Refreshed_Never", comment: "")
		static let refreshingIn = NSLocalizedString("ExposureDetection_RefreshingIn", comment: "")
		static let refreshIn = NSLocalizedString("ExposureDetection_RefreshIn", comment: "")
		static let lastRiskLevel = NSLocalizedString("ExposureDetection_LastRiskLevel", comment: "")
		static let offText = NSLocalizedString("ExposureDetection_OffText", comment: "")
		static let outdatedText = NSLocalizedString("ExposureDetection_OutdatedText", comment: "")
		static let unknownText = NSLocalizedString("ExposureDetection_UnknownText", comment: "")
		static let loadingText = NSLocalizedString("ExposureDetection_LoadingText", comment: "")

		static let behaviorTitle = NSLocalizedString("ExposureDetection_Behavior_Title", comment: "")
		static let behaviorSubtitle = NSLocalizedString("ExposureDetection_Behavior_Subtitle", comment: "")

		static let guideHands = NSLocalizedString("ExposureDetection_Guide_Hands", comment: "")
		static let guideMask = NSLocalizedString("ExposureDetection_Guide_Mask", comment: "")
		static let guideDistance = NSLocalizedString("ExposureDetection_Guide_Distance", comment: "")
		static let guideSneeze = NSLocalizedString("ExposureDetection_Guide_Sneeze", comment: "")
		static let guideHome = NSLocalizedString("ExposureDetection_Guide_Home", comment: "")
		static let guideHotline1 = NSLocalizedString("ExposureDetection_Guide_Hotline1", comment: "")
		static let guideHotline2 = NSLocalizedString("ExposureDetection_Guide_Hotline2", comment: "")
		static let guideHotline3 = NSLocalizedString("ExposureDetection_Guide_Hotline3", comment: "")
		static let guideHotline4 = NSLocalizedString("ExposureDetection_Guide_Hotline4", comment: "")

		static let explanationTitle = NSLocalizedString("ExposureDetection_Explanation_Title", comment: "")
		static let explanationSubtitle = NSLocalizedString("ExposureDetection_Explanation_Subtitle", comment: "")
		static let explanationTextOff = NSLocalizedString("ExposureDetection_Explanation_Text_Off", comment: "")
		static let explanationTextOutdated = NSLocalizedString("ExposureDetection_Explanation_Text_Outdated", comment: "")
		static let explanationTextUnknown = NSLocalizedString("ExposureDetection_Explanation_Text_Unknown", comment: "")
		static let explanationTextLowNoEncounter = NSLocalizedString("ExposureDetection_Explanation_Text_Low_No_Encounter", comment: "")
		static let explanationTextLowWithEncounter = NSLocalizedString("ExposureDetection_Explanation_Text_Low_With_Encounter", comment: "")
		static let explanationTextHigh = NSLocalizedString("ExposureDetection_Explanation_Text_High", comment: "")
		static let explanationTextHighDateOfLastExposure = NSLocalizedString("ExposureDetection_Explanation_Text_High_DateOfLastExposure", comment: "")
		static let explanationFAQLink = NSLocalizedString("ExposureDetection_Explanation_FAQ_Link", tableName: "Localizable.links", comment: "")
		static let explanationFAQLinkText = NSLocalizedString("ExposureDetection_Explanation_FAQ_Link_Text", comment: "")

		static let lowRiskExposureTitle = NSLocalizedString("ExposureDetection_LowRiskExposure_Title", comment: "")
		static let lowRiskExposureSubtitle = NSLocalizedString("ExposureDetection_LowRiskExposure_Subtitle", comment: "")
		static let lowRiskExposureBody = NSLocalizedString("ExposureDetection_LowRiskExposure_Body", comment: "")

		static let buttonEnable = NSLocalizedString("ExposureDetection_Button_Enable", comment: "")
		static let buttonRefresh = NSLocalizedString("ExposureDetection_Button_Refresh", comment: "")
		static let buttonTitleRestart = NSLocalizedString("ExposureDetection_Button_Title_Restart", comment: "")

		static let riskCardStatusDownloadingTitle = NSLocalizedString("ExposureDetection_Risk_Status_Downloading_Title", comment: "")
		static let riskCardStatusDownloadingBody = NSLocalizedString("ExposureDetection_Risk_Status_Downloading_Body", comment: "")
		static let riskCardStatusDetectingTitle = NSLocalizedString("ExposureDetection_Risk_Status_Detecting_Title", comment: "")
		static let riskCardStatusDetectingBody = NSLocalizedString("ExposureDetection_Risk_Status_Detecting_Body", comment: "")

		static let riskCardFailedCalculationTitle = NSLocalizedString("ExposureDetection_Risk_Failed_Title", comment: "")
		static let riskCardFailedCalculationBody = NSLocalizedString("ExposureDetection_Risk_Failed_Body", comment: "")
		static let riskCardFailedCalculationRestartButtonTitle = NSLocalizedString("ExposureDetection_Risk_Restart_Button_Title", comment: "")
	}

	enum ExposureDetectionError {
		static let errorAlertMessage = NSLocalizedString("ExposureDetectionError_Alert_Message", comment: "")
		static let errorAlertFullDistSpaceMessage = NSLocalizedString("ExposureDetectionError_Alert_FullDiskSpace_Message", comment: "")
		static let errorAlertWrongDeviceTime = NSLocalizedString("ExposureDetection_WrongTime_Notification_Popover_Body", comment: "")
	}

	enum Settings {
		static let trackingStatusActive = NSLocalizedString("Settings_KontaktProtokollStatusActive", comment: "")
		static let trackingStatusInactive = NSLocalizedString("Settings_KontaktProtokollStatusInactive", comment: "")

		static let statusEnable = NSLocalizedString("Settings_StatusEnable", comment: "")
		static let statusDisable = NSLocalizedString("Settings_StatusDisable", comment: "")

		static let notificationStatusActive = NSLocalizedString("Settings_Notification_StatusActive", comment: "")
		static let notificationStatusInactive = NSLocalizedString("Settings_Notification_StatusInactive", comment: "")
		
		static let backgroundAppRefreshStatusActive = NSLocalizedString("Settings_BackgroundAppRefresh_StatusActive", comment: "")
		static let backgroundAppRefreshStatusInactive = NSLocalizedString("Settings_BackgroundAppRefresh_StatusInactive", comment: "")

		static let tracingLabel = NSLocalizedString("Settings_Tracing_Label", comment: "")
		static let notificationLabel = NSLocalizedString("Settings_Notification_Label", comment: "")
		static let backgroundAppRefreshLabel = NSLocalizedString("Settings_BackgroundAppRefresh_Label", comment: "")
		static let resetLabel = NSLocalizedString("Settings_Reset_Label", comment: "")

		static let tracingDescription = NSLocalizedString("Settings_Tracing_Description", comment: "")
		static let notificationDescription = NSLocalizedString("Settings_Notification_Description", comment: "")
		static let backgroundAppRefreshDescription = NSLocalizedString("Settings_BackgroundAppRefresh_Description", comment: "")
		static let resetDescription = NSLocalizedString("Settings_Reset_Description", comment: "")

		static let navigationBarTitle = NSLocalizedString("Settings_NavTitle", comment: "")

	}

	enum NotificationSettings {
		static let onTitle = NSLocalizedString("NotificationSettings_On_Title", comment: "")
		static let onSectionTitle = NSLocalizedString("NotificationSettings_On_SectionTitle", comment: "")
		static let riskChanges = NSLocalizedString("NotificationSettings_On_RiskChanges", comment: "")
		static let testsStatus = NSLocalizedString("NotificationSettings_On_TestsStatus", comment: "")

		static let offSectionTitle = NSLocalizedString("NotificationSettings_Off_SectionTitle", comment: "")
		static let enableNotifications = NSLocalizedString("NotificationSettings_Off_EnableNotifications", comment: "")
		static let statusInactive = NSLocalizedString("NotificationSettings_Off_StatusInactive", comment: "")
		static let infoTitle = NSLocalizedString("NotificationSettings_Off_InfoTitle", comment: "")
		static let infoDescription = NSLocalizedString("NotificationSettings_Off_InfoDescription", comment: "")
		static let openSettings = NSLocalizedString("NotificationSettings_Off_OpenSettings", comment: "")

		static let navigationBarTitle = NSLocalizedString("NotificationSettings_NavTitle", comment: "")

		static let onImageDescription = NSLocalizedString("NotificationSettings_onImageDescription", comment: "")
		static let offImageDescription = NSLocalizedString("NotificationSettings_offImageDescription", comment: "")
	}

	enum BackgroundAppRefreshSettings {
		static let title = NSLocalizedString("BackgroundAppRefreshSettings_Title", comment: "")
		static let subtitle = NSLocalizedString("BackgroundAppRefreshSettings_Subtitle", comment: "")
		static let description = NSLocalizedString("BackgroundAppRefreshSettings_Description", comment: "")
		static let onImageDescription = NSLocalizedString("BackgroundAppRefreshSettings_Image_Description_On", comment: "")
		static let offImageDescription = NSLocalizedString("BackgroundAppRefreshSettings_Image_Description_Off", comment: "")
		
		enum Status {
			static let header = NSLocalizedString("BackgroundAppRefreshSettings_Status_Header", comment: "")
			static let title = NSLocalizedString("BackgroundAppRefreshSettings_Status_Title", comment: "")
			static let on = NSLocalizedString("BackgroundAppRefreshSettings_Status_On", comment: "")
			static let off = NSLocalizedString("BackgroundAppRefreshSettings_Status_Off", comment: "")
		}

		enum InfoBox {
			static let title = NSLocalizedString("BackgroundAppRefreshSettings_InfoBox_Title", comment: "")
			static let description = NSLocalizedString("BackgroundAppRefreshSettings_InfoBox_Description", comment: "")
			static let lowPowerModeDescription = NSLocalizedString("BackgroundAppRefreshSettings_InfoBox_LowPowerMode_Description", comment: "")

			enum LowPowerModeInstruction {
				static let title = NSLocalizedString("BackgroundAppRefreshSettings_InfoBox_LowPowerModeInstruction_Title", comment: "")
				static let step1 = NSLocalizedString("BackgroundAppRefreshSettings_InfoBox_LowPowerModeInstruction_Step1", comment: "")
				static let step2 = NSLocalizedString("BackgroundAppRefreshSettings_InfoBox_LowPowerModeInstruction_Step2", comment: "")
				static let step3 = NSLocalizedString("BackgroundAppRefreshSettings_InfoBox_LowPowerModeInstruction_Step3", comment: "")
			}

			enum SystemBackgroundRefreshInstruction {
				static let title = NSLocalizedString("BackgroundAppRefreshSettings_InfoBox_SystemBackgroundRefreshInstruction_Title", comment: "")
				static let step1 = NSLocalizedString("BackgroundAppRefreshSettings_InfoBox_SystemBackgroundRefreshInstruction_Step1", comment: "")
				static let step2 = NSLocalizedString("BackgroundAppRefreshSettings_InfoBox_SystemBackgroundRefreshInstruction_Step2", comment: "")
				static let step3 = NSLocalizedString("BackgroundAppRefreshSettings_InfoBox_SystemBackgroundRefreshInstruction_Step3", comment: "")
				static let step4 = NSLocalizedString("BackgroundAppRefreshSettings_InfoBox_SystemBackgroundRefreshInstruction_Step4", comment: "")
			}

			enum AppBackgroundRefreshInstruction {
				static let title = NSLocalizedString("BackgroundAppRefreshSettings_InfoBox_AppBackgroundRefreshInstruction_Title", comment: "")
				static let step1 = NSLocalizedString("BackgroundAppRefreshSettings_InfoBox_AppBackgroundRefreshInstruction_Step1", comment: "")
				static let step2 = NSLocalizedString("BackgroundAppRefreshSettings_InfoBox_AppBackgroundRefreshInstruction_Step2", comment: "")
				static let step3 = NSLocalizedString("BackgroundAppRefreshSettings_InfoBox_AppBackgroundRefreshInstruction_Step3", comment: "")
			}
		}

		static let openSettingsButtonTitle = NSLocalizedString("BackgroundAppRefreshSettings_OpenSettingsButton_Title", comment: "")
		static let shareButtonTitle = NSLocalizedString("BackgroundAppRefreshSettings_ShareButton_Title", comment: "")
	}

	enum Onboarding {
		static let onboardingLetsGo = NSLocalizedString("Onboarding_LetsGo_actionText", comment: "")
		static let onboardingContinue = NSLocalizedString("Onboarding_Continue_actionText", comment: "")
		static let onboardingContinueDescription = NSLocalizedString("Onboarding_Continue_actionTextHint", comment: "")
		static let onboardingDoNotActivate = NSLocalizedString("Onboarding_DoNotActivate_actionText", comment: "")
		static let onboardingDoNotAllow = NSLocalizedString("Onboarding_doNotAllow_actionText", comment: "")
		static let onboarding_deactivate_exposure_notif_confirmation_title = NSLocalizedString("Onboarding_DeactivateExposureConfirmation_title", comment: "")
		static let onboarding_deactivate_exposure_notif_confirmation_message = NSLocalizedString("Onboarding_DeactivateExposureConfirmation_message", comment: "")

		static let onboardingInfo_togetherAgainstCoronaPage_imageDescription = NSLocalizedString("OnboardingInfo_togetherAgainstCoronaPage_imageDescription", comment: "")
		static let onboardingInfo_togetherAgainstCoronaPage_title = NSLocalizedString("OnboardingInfo_togetherAgainstCoronaPage_title", comment: "")
		static let onboardingInfo_togetherAgainstCoronaPage_boldText = NSLocalizedString("OnboardingInfo_togetherAgainstCoronaPage_boldText", comment: "")
		static let onboardingInfo_togetherAgainstCoronaPage_normalText = NSLocalizedString("OnboardingInfo_togetherAgainstCoronaPage_normalText", comment: "")
		static let onboardingInfo_togetherAgainstCoronaPage_link = NSLocalizedString("OnboardingInfo_togetherAgainstCoronaPage_link", tableName: "Localizable.links", comment: "URL")
		static let onboardingInfo_togetherAgainstCoronaPage_linkText = NSLocalizedString("OnboardingInfo_togetherAgainstCoronaPage_linkText", comment: "")
		static let onboardingInfo_privacyPage_imageDescription = NSLocalizedString("OnboardingInfo_privacyPage_imageDescription", comment: "")
		static let onboardingInfo_privacyPage_title = NSLocalizedString("OnboardingInfo_privacyPage_title", comment: "")
		static let onboardingInfo_privacyPage_boldText = NSLocalizedString("OnboardingInfo_privacyPage_boldText", comment: "")
		static let onboardingInfo_privacyPage_normalText = NSLocalizedString("OnboardingInfo_privacyPage_normalText", comment: "")
		static let onboardingInfo_enableLoggingOfContactsPage_imageDescription = NSLocalizedString("OnboardingInfo_enableLoggingOfContactsPage_imageDescription", comment: "")
		static let onboardingInfo_enableLoggingOfContactsPage_title = NSLocalizedString("OnboardingInfo_enableLoggingOfContactsPage_title", comment: "")
		static let onboardingInfo_enableLoggingOfContactsPage_boldText = NSLocalizedString("OnboardingInfo_enableLoggingOfContactsPage_boldText", comment: "")
		static let onboardingInfo_enableLoggingOfContactsPage_normalText = NSLocalizedString("OnboardingInfo_enableLoggingOfContactsPage_normalText", comment: "")
		static let onboardingInfo_enableLoggingOfContactsPage_panelTitle = NSLocalizedString("OnboardingInfo_enableLoggingOfContactsPage_panelTitle", tableName: "Localizable.legal", comment: "")
		static let onboardingInfo_enableLoggingOfContactsPage_consentUnderagesTitle = NSLocalizedString("OnboardingInfo_enableLoggingOfContactsPage_consentUnderagesTitle", comment: "")
		static let onboardingInfo_enableLoggingOfContactsPage_consentUnderagesText = NSLocalizedString("OnboardingInfo_enableLoggingOfContactsPage_consentUnderagesText", comment: "")
		static let onboardingInfo_enableLoggingOfContactsPage_panelBody = NSLocalizedString("OnboardingInfo_enableLoggingOfContactsPage_panelBody", tableName: "Localizable.legal", comment: "")
		static let onboardingInfo_howDoesDataExchangeWorkPage_imageDescription = NSLocalizedString("OnboardingInfo_howDoesDataExchangeWorkPage_imageDescription", comment: "")
		static let onboardingInfo_enableLoggingOfContactsPage_button = NSLocalizedString("Onboarding_EnableLogging_actionText", comment: "")
		static let onboardingInfo_howDoesDataExchangeWorkPage_title = NSLocalizedString("OnboardingInfo_howDoesDataExchangeWorkPage_title", comment: "")
		static let onboardingInfo_howDoesDataExchangeWorkPage_boldText = NSLocalizedString("OnboardingInfo_howDoesDataExchangeWorkPage_boldText", comment: "")
		static let onboardingInfo_howDoesDataExchangeWorkPage_normalText = NSLocalizedString("OnboardingInfo_howDoesDataExchangeWorkPage_normalText", comment: "")
		static let onboardingInfo_alwaysStayInformedPage_imageDescription = NSLocalizedString("OnboardingInfo_alwaysStayInformedPage_imageDescription", comment: "")
		static let onboardingInfo_alwaysStayInformedPage_title = NSLocalizedString("OnboardingInfo_alwaysStayInformedPage_title", comment: "")
		static let onboardingInfo_alwaysStayInformedPage_boldText = NSLocalizedString("OnboardingInfo_alwaysStayInformedPage_boldText", comment: "")
		static let onboardingInfo_alwaysStayInformedPage_normalText = NSLocalizedString("OnboardingInfo_alwaysStayInformedPage_normalText", comment: "")
		static let onboardingInfo_alwaysStayInformedPage_stateHeader = NSLocalizedString("OnboardingInfo_enableLoggingOfContactsPage_stateHeader", comment: "")
		static let onboardingInfo_alwaysStayInformedPage_stateTitle = NSLocalizedString("OnboardingInfo_enableLoggingOfContactsPage_stateTitle", comment: "")
		static let onboardingInfo_alwaysStayInformedPage_stateActivated = NSLocalizedString("OnboardingInfo_enableLoggingOfContactsPage_stateActive", comment: "")
		static let onboardingInfo_alwaysStayInformedPage_stateDeactivated = NSLocalizedString("OnboardingInfo_enableLoggingOfContactsPage_stateStopped", comment: "")

		// Onbarding Intro EU Texts
		
		static let onboardingInfo_ParticipatingCountries_Title = NSLocalizedString("onboardingInfo_enableLoggingOfContactsPage_participatingCountriesTitle", comment: "")
		static let onboardingInfo_enableLoggingOfContactsPage_euTitle = NSLocalizedString("onboardingInfo_enableLoggingOfContactsPage_euTitle", comment: "")
		static let onboardingInfo_enableLoggingOfContactsPage_euDescription = NSLocalizedString("onboardingInfo_enableLoggingOfContactsPage_euDescription", comment: "")
		static let onboardingInfo_enableLoggingOfContactsPage_emptyEuTitle = NSLocalizedString("onboardingInfo_enableLoggingOfContactsPage_emptyEuTitle", comment: "")
		static let onboardingInfo_enableLoggingOfContactsPage_emptyEuDescription = NSLocalizedString("onboardingInfo_enableLoggingOfContactsPage_emptyEuDescription", comment: "")
	}

	enum ExposureNotificationSetting {
		static let title = NSLocalizedString("ExposureNotificationSetting_TracingSettingTitle", comment: "The title of the view")
		static let enableTracing = NSLocalizedString("ExposureNotificationSetting_EnableTracing", comment: "The enable tracing")
		static let limitedTracing = NSLocalizedString("ExposureNotificationSetting_Tracing_Limited", comment: "")
		static let deactivatedTracing = NSLocalizedString("ExposureNotificationSetting_Tracing_Deactivated", comment: "")
		static let descriptionTitle = NSLocalizedString("ExposureNotificationSetting_DescriptionTitle", comment: "The introduction label")
		static let descriptionTitleInactive = NSLocalizedString("ExposureNotificationSetting_DescriptionTitle_Inactive", comment: "The introduction label when tracing is not active")
		static let descriptionText1 = NSLocalizedString("ExposureNotificationSetting_DescriptionText1", comment: "")
		static let descriptionText2 = NSLocalizedString("ExposureNotificationSetting_DescriptionText2", comment: "")
		static let descriptionText3 = NSLocalizedString("ExposureNotificationSetting_DescriptionText3", comment: "")
		static let descriptionText4 = NSLocalizedString("ExposureNotificationSetting_DescriptionText4", comment: "")
		static let actionCellHeader = NSLocalizedString("ExposureNotificationSetting_ActionCell_Header", comment: "")
		static let activateBluetooth = NSLocalizedString("ExposureNotificationSetting_Activate_Bluetooth", comment: "")
		static let activateInternet = NSLocalizedString("ExposureNotificationSetting_Activate_Internet", comment: "")
		static let bluetoothDescription = NSLocalizedString("ExposureNotificationSetting_Bluetooth_Description", comment: "")
		static let internetDescription = NSLocalizedString("ExposureNotificationSetting_Internet_Description", comment: "")
		static let detailActionButtonTitle = NSLocalizedString("ExposureNotificationSetting_Detail_Action_Button", comment: "")
		static let tracingHistoryDescription = NSLocalizedString("ENSetting_Tracing_History", comment: "")
		static let activateOldOSENSetting = NSLocalizedString("ExposureNotificationSetting_Activate_OSENSetting_Pre13.7", comment: "")
		static let activateOldOSENSettingDescription = NSLocalizedString("ExposureNotificationSetting_Activate_OSENSetting_Description_Pre13.7", comment: "")
		static let activateOSENSetting = NSLocalizedString("ExposureNotificationSetting_Activate_OSENSetting", comment: "")
		static let activateOSENSettingDescription = NSLocalizedString("ExposureNotificationSetting_Activate_OSENSetting_Description", comment: "")
		static let activateAppOSENSetting = NSLocalizedString("ExposureNotificationSetting_SetActiveApp_OSENSetting", comment: "")
		static let activateAppOSENSettingDescription = NSLocalizedString("ExposureNotificationSetting_SetActiveApp_OSENSetting_Description", comment: "")
		static let activateOldAppOSENSettingDescription = NSLocalizedString("ExposureNotificationSetting_SetActiveApp_OSENSetting_Description_Pre13.7", comment: "")
		static let activateParentalControlENSetting = NSLocalizedString("ExposureNotificationSetting_ParentalControls_OSENSetting", comment: "")
		static let activateParentalControlENSettingDescription = NSLocalizedString("ExposureNotificationSetting_ParentalControls_OSENSetting_Description", comment: "")
		static let authorizationRequiredENSetting = NSLocalizedString("ExposureNotificationSetting_AuthorizationRequired_OSENSetting", comment: "")
		static let authorizationRequiredENSettingDescription = NSLocalizedString("ExposureNotificationSetting_AuthorizationRequired_OSENSetting_Description", comment: "")
		static let authorizationButtonTitle = NSLocalizedString("ExposureNotificationSetting_AuthorizationRequired_ActionTitle", comment: "")
		static let privacyConsentActivateAction = NSLocalizedString("ExposureNotificationSetting_Activate_Action", comment: "")
		static let privacyConsentDismissAction = NSLocalizedString("ExposureNotificationSetting_Dismiss_Action", comment: "")
		static let accLabelEnabled = NSLocalizedString("ExposureNotificationSetting_AccLabel_Enabled", comment: "")
		static let accLabelDisabled = NSLocalizedString("ExposureNotificationSetting_AccLabel_Disabled", comment: "")
		static let accLabelBluetoothOff = NSLocalizedString("ExposureNotificationSetting_AccLabel_BluetoothOff", comment: "")
		static let accLabelInternetOff = NSLocalizedString("ExposureNotificationSetting_AccLabel_InternetOff", comment: "")

		// EU Settings
		
		static let euTracingRiskDeterminationTitle = NSLocalizedString("ExposureNotificationSetting_euTracingRiskDeterminationTitle", comment: "")
		static let euTracingAllCountriesTitle = NSLocalizedString("ExposureNotificationSetting_euTracingAllCountriesTitle", comment: "")
		static let euTitle = NSLocalizedString("ExposureNotificationSetting_EU_Title", comment: "")
		static let euDescription1 = NSLocalizedString("ExposureNotificationSetting_EU_Desc_1", comment: "")
		static let euDescription2 = NSLocalizedString("ExposureNotificationSetting_EU_Desc_2", comment: "")
		static let euDescription3 = NSLocalizedString("ExposureNotificationSetting_EU_Desc_3", comment: "")
		static let euDescription4 = NSLocalizedString("ExposureNotificationSetting_EU_Desc_4", comment: "")
		static let euEmptyErrorTitle = NSLocalizedString("ExposureNotificationSetting_EU_Empty_Error_Title", comment: "")
		static let euEmptyErrorDescription = NSLocalizedString("ExposureNotificationSetting_EU_Empty_Error_Desc", comment: "")
		static let euEmptyErrorButtonTitle = NSLocalizedString("ExposureNotificationSetting_EU_Empty_Error_Button_Title", comment: "")

	}

	enum ExposureNotificationError {

		static let generalErrorTitle = NSLocalizedString("ExposureNotificationSetting_GeneralError_Title", comment: "")

		static let learnMoreActionTitle = NSLocalizedString("ExposureNotificationSetting_GeneralError_LearnMore_Action", comment: "")

		static let learnMoreURL = NSLocalizedString("ExposureNotificationSetting_GeneralError_LearnMore_URL", tableName: "Localizable.links", comment: "")

		static let enAuthorizationError = NSLocalizedString("ExposureNotificationSetting_AuthenticationError", comment: "")

		static let enActivationRequiredError = NSLocalizedString("ExposureNotificationSetting_exposureNotification_Required", comment: "")

		static let enUnavailableError = NSLocalizedString("ExposureNotificationSetting_exposureNotification_unavailable", comment: "")

		static let enUnknownError = NSLocalizedString("ExposureNotificationSetting_unknownError", comment: "")

		static let apiMisuse = NSLocalizedString("ExposureNotificationSetting_apiMisuse", comment: "")
	}

	enum Home {
		// Home Navigation
		static let leftBarButtonDescription = NSLocalizedString("Home_LeftBarButton_description", comment: "")
		static let rightBarButtonDescription = NSLocalizedString("Home_RightBarButton_description", comment: "")

		// Activate Card
		static let activateCardOnTitle = NSLocalizedString("Home_Activate_Card_On_Title", comment: "")
		static let activateCardOffTitle = NSLocalizedString("Home_Activate_Card_Off_Title", comment: "")
		static let activateCardBluetoothOffTitle = NSLocalizedString("Home_Activate_Card_Bluetooth_Off_Title", comment: "")
		
		// Inactive Card
		static let riskCardInactiveNoCalculationPossibleTitle = NSLocalizedString("Home_Risk_Inactive_NoCalculation_Possible_Title", comment: "")
		static let riskCardInactiveOutdatedResultsTitle = NSLocalizedString("Home_Risk_Inactive_Outdated_Results_Title", comment: "")
		static let riskCardInactiveNoCalculationPossibleBody = NSLocalizedString("Home_Risk_Inactive_NoCalculation_Possible_Body", comment: "")
		static let riskCardInactiveOutdatedResultsBody = NSLocalizedString("Home_Risk_Inactive_Outdated_Results_Body", comment: "")
		static let riskCardInactiveNoCalculationPossibleButton = NSLocalizedString("Home_Risk_Inactive_NoCalculation_Possible_Button", comment: "")
		static let riskCardInactiveOutdatedResultsButton = NSLocalizedString("Home_Risk_Inactive_Outdated_Results_Button", comment: "")

		// Failed Card
		static let riskCardFailedCalculationTitle = NSLocalizedString("Home_Risk_Failed_Title", comment: "")
		static let riskCardFailedCalculationBody = NSLocalizedString("Home_Risk_Failed_Body", comment: "")
		static let riskCardFailedCalculationRestartButtonTitle = NSLocalizedString("Home_Risk_Restart_Button_Title", comment: "")

		// Common
		static let riskCardDateItemTitle = NSLocalizedString("Home_Risk_Date_Item_Title", comment: "")
		static let riskCardNoDateTitle = NSLocalizedString("Home_Risk_No_Date_Title", comment: "")
		static let riskCardIntervalDisabledButtonTitle = NSLocalizedString("Home_Risk_Period_Disabled_Button_Title", comment: "")
		static let riskCardLastContactItemTitle = NSLocalizedString("Home_Risk_Last_Contact_Item_Title", comment: "")
		static let riskCardLastActiveItemTitle = NSLocalizedString("Home_Risk_Last_Activate_Item_Title", comment: "")
		static let riskCardLastActiveItemUnknownTitle = NSLocalizedString("Home_Risk_Last_Activate_Item_Unknown_Title", comment: "")
		static let riskCardLastActiveItemLowTitle = NSLocalizedString("Home_Risk_Last_Activate_Item_Low_Title", comment: "")
		static let riskCardLastActiveItemHighTitle = NSLocalizedString("Home_Risk_Last_Activate_Item_High_Title", comment: "")
		static let riskCardUpdateButton = NSLocalizedString("Home_RiskCard_Update_Button", comment: "")

		// Low Card
		static let riskCardLowTitle = NSLocalizedString("Home_Risk_Low_Title", comment: "")
		static let riskCardLowNumberContactsItemTitle = NSLocalizedString("Home_Risk_Low_Number_Contacts_Item_Title", comment: "")
		static let riskCardLowButton = NSLocalizedString("Home_Risk_Low_Button", comment: "")

		// High Card
		static let riskCardHighTitle = NSLocalizedString("Home_Risk_High_Title", comment: "")
		static let riskCardHighNumberContactsItemTitle = NSLocalizedString("Home_Risk_High_Number_Contacts_Item_Title", comment: "")
		static let riskCardStatusDownloadingTitle = NSLocalizedString("Home_Risk_Status_Downloading_Title", comment: "")
		static let riskCardStatusDownloadingBody = NSLocalizedString("Home_Risk_Status_Downloading_Body", comment: "")
		static let riskCardStatusDetectingTitle = NSLocalizedString("Home_Risk_Status_Detecting_Title", comment: "")
		static let riskCardStatusDetectingBody = NSLocalizedString("Home_Risk_Status_Detecting_Body", comment: "")

		// Thank you card
		static let thankYouCardTitle = NSLocalizedString("Home_Thank_You_Card_Title", comment: "")
		static let thankYouCardBody = NSLocalizedString("Home_Thank_You_Card_Body", comment: "")
		static let thankYouCardNoteTitle = NSLocalizedString("Home_Thank_You_Card_Note_Title", comment: "")
		static let thankYouCardPhoneItemTitle = NSLocalizedString("Home_Thank_You_Card_Phone_Item_Title", comment: "")
		static let thankYouCardHomeItemTitle = NSLocalizedString("Home_Thank_You_Card_Home_Item_Title", comment: "")
		static let thankYouCardFurtherInfoItemTitle = NSLocalizedString("Home_Thank_You_Card_Further_Info_Item_Title", comment: "")
		static let thankYouCard14DaysItemTitle = NSLocalizedString("Home_Thank_You_Card_14Days_Item_Title", comment: "")
		static let thankYouCardContactsItemTitle = NSLocalizedString("Home_Thank_You_Card_Contacts_Item_Title", comment: "")
		static let thankYouCardAppItemTitle = NSLocalizedString("Home_Thank_You_Card_App_Item_Title", comment: "")
		static let thankYouCardNoSymptomsItemTitle = NSLocalizedString("Home_Thank_You_Card_NoSymptoms_Item_Title", comment: "")

		// Finding positive card
		static let findingPositiveCardTitle = NSLocalizedString("Home_Finding_Positive_Card_Title", comment: "")
		static let findingPositiveCardStatusTitle = NSLocalizedString("Home_Finding_Positive_Card_Status_Title", comment: "")
		static let findingPositiveCardStatusSubtitle = NSLocalizedString("Home_Finding_Positive_Card_Status_Subtitle", comment: "")
		static let findingPositiveCardNoteTitle = NSLocalizedString("Home_Finding_Positive_Card_Note_Title", comment: "")
		static let findingPositivePhoneItemTitle = NSLocalizedString("Home_Finding_Positive_Card_Phone_Item_Title", comment: "")
		static let findingPositiveHomeItemTitle = NSLocalizedString("Home_Finding_Positive_Card_Home_Item_Title", comment: "")
		static let findingPositiveShareItemTitle = NSLocalizedString("Home_Finding_Positive_Card_Share_Item_Title", comment: "")
		static let findingPositiveCardButton = NSLocalizedString("Home_Finding_Positive_Card_Button", comment: "")

		// Submit Card
		static let submitCardTitle = NSLocalizedString("Home_SubmitCard_Title", comment: "")
		static let submitCardBody = NSLocalizedString("Home_SubmitCard_Body", comment: "")
		static let submitCardButton = NSLocalizedString("Home_SubmitCard_Button", comment: "")

		static let diaryCardTitle = NSLocalizedString("Home_DiaryCard_Title", comment: "")
		static let diaryCardBody = NSLocalizedString("Home_DiaryCard_Body", comment: "")
		static let diaryCardButton = NSLocalizedString("Home_DiaryCard_Button", comment: "")

		static let settingsCardTitle = NSLocalizedString("Home_SettingsCard_Title", comment: "")
		static let appInformationCardTitle = NSLocalizedString("Home_AppInformationCard_Title", comment: "")
		static let appInformationVersion = NSLocalizedString("Home_AppInformationCard_Version", comment: "")

		static let infoCardShareTitle = NSLocalizedString("Home_InfoCard_ShareTitle", comment: "")
		static let infoCardShareBody = NSLocalizedString("Home_InfoCard_ShareBody", comment: "")
		static let infoCardAboutTitle = NSLocalizedString("Home_InfoCard_AboutTitle", comment: "")
		static let infoCardAboutBody = NSLocalizedString("Home_InfoCard_AboutBody", comment: "")

		// Test Result States
		static let resultCardResultAvailableTitle = NSLocalizedString("Home_resultCard_ResultAvailableTitle", comment: "")
		static let resultCardResultUnvailableTitle = NSLocalizedString("Home_resultCard_ResultUnvailableTitle", comment: "")
		static let resultCardLoadingBody = NSLocalizedString("Home_resultCard_LoadingBody", comment: "")
		static let resultCardLoadingTitle = NSLocalizedString("Home_resultCard_LoadingTitle", comment: "")
		static let resultCardShowResultButton = NSLocalizedString("Home_resultCard_ShowResultButton", comment: "")
		static let resultCardRetrieveResultButton = NSLocalizedString("Home_resultCard_RetrieveResultButton", comment: "")
		static let resultCardNegativeTitle = NSLocalizedString("Home_resultCard_NegativeTitle", comment: "")
		static let resultCardNegativeDesc = NSLocalizedString("Home_resultCard_NegativeDesc", comment: "")
		static let resultCardPendingDesc = NSLocalizedString("Home_resultCard_PendingDesc", comment: "")
		static let resultCardInvalidTitle = NSLocalizedString("Home_resultCard_InvalidTitle", comment: "")
		static let resultCardInvalidDesc = NSLocalizedString("Home_resultCard_InvalidDesc", comment: "")
		static let resultCardAvailableSubtitle = NSLocalizedString("Home_resultCard_AvailableSubtitle", comment: "")
		static let resultCardAvailableDesc = NSLocalizedString("Home_resultCard_AvailableDesc", comment: "")
		static let resultCardLoadingErrorTitle = NSLocalizedString("Home_resultCard_LoadingErrorTitle", comment: "")

		static let riskStatusLoweredAlertTitle = NSLocalizedString("Home_Alert_RiskStatusLowered_Title", comment: "")
		static let riskStatusLoweredAlertMessage = NSLocalizedString("Home_Alert_RiskStatusLowered_Message", comment: "")
		static let riskStatusLoweredAlertPrimaryButtonTitle = NSLocalizedString("Home_Alert_RiskStatusLowered_PrimaryButtonTitle", comment: "")
	}

	enum InviteFriends {
		static let title = NSLocalizedString("InviteFriends_Title", comment: "")
		static let description = NSLocalizedString("InviteFriends_Description", comment: "")
		static let submit = NSLocalizedString("InviteFriends_Button", comment: "")
		static let navigationBarTitle = NSLocalizedString("InviteFriends_NavTitle", comment: "")
		static let shareTitle = NSLocalizedString("InviteFriends_ShareTitle", comment: "")
		static let shareUrl = NSLocalizedString("InviteFriends_ShareUrl", tableName: "Localizable.links", comment: "")
		static let subtitle = NSLocalizedString("InviteFriends_Subtitle", comment: "")
		static let imageAccessLabel = NSLocalizedString("InviteFriends_Illustration_Label", comment: "")
	}

	enum Reset {
		static let navigationBarTitle = NSLocalizedString("Reset_NavTitle", comment: "")
		static let header1 = NSLocalizedString("Reset_Header1", comment: "")
		static let description1 = NSLocalizedString("Reset_Descrition1", comment: "")
		static let resetButton = NSLocalizedString("Reset_Button", comment: "")
		static let discardButton = NSLocalizedString("Reset_Discard", comment: "")
		static let infoTitle = NSLocalizedString("Reset_InfoTitle", comment: "")
		static let infoDescription = NSLocalizedString("Reset_InfoDescription", comment: "")
		static let subtitle = NSLocalizedString("Reset_Subtitle", comment: "")
		static let imageDescription = NSLocalizedString("Reset_ImageDescription", comment: "")

		static let confirmDialogTitle = NSLocalizedString("Reset_ConfirmDialog_Title", comment: "")
		static let confirmDialogDescription = NSLocalizedString("Reset_ConfirmDialog_Description", comment: "")
		static let confirmDialogCancel = NSLocalizedString("Reset_ConfirmDialog_Cancel", comment: "")
		static let confirmDialogConfirm = NSLocalizedString("Reset_ConfirmDialog_Confirm", comment: "")
	}

	enum SafariView {
		static let targetURL = NSLocalizedString("safari_corona_website", tableName: "Localizable.links", comment: "")
	}

	enum LocalNotifications {
		static let ignore = NSLocalizedString("local_notifications_ignore", comment: "")
		static let detectExposureTitle = NSLocalizedString("local_notifications_detectexposure_title", comment: "")
		static let detectExposureBody = NSLocalizedString("local_notifications_detectexposure_body", comment: "")
		static let testResultsTitle = NSLocalizedString("local_notifications_testresults_title", comment: "")
		static let testResultsBody = NSLocalizedString("local_notifications_testresults_body", comment: "")
	}

	enum RiskLegend {
		static let title = NSLocalizedString("RiskLegend_Title", comment: "")
		static let subtitle = NSLocalizedString("RiskLegend_Subtitle", comment: "")
		static let legend1Title = NSLocalizedString("RiskLegend_Legend1_Title", comment: "")
		static let legend1Text = NSLocalizedString("RiskLegend_Legend1_Text", comment: "")
		static let legend2Title = NSLocalizedString("RiskLegend_Legend2_Title", comment: "")
		static let legend2Text = NSLocalizedString("RiskLegend_Legend2_Text", comment: "")
		static let legend2RiskLevels = NSLocalizedString("RiskLegend_Legend2_RiskLevels", comment: "")
		static let legend2High = NSLocalizedString("RiskLegend_Legend2_High", comment: "")
		static let legend2HighColor = NSLocalizedString("RiskLegend_Legend2_High_Color", comment: "")
		static let legend2Low = NSLocalizedString("RiskLegend_Legend2_Low", comment: "")
		static let legend2LowColor = NSLocalizedString("RiskLegend_Legend2_Low_Color", comment: "")
		static let legend3Title = NSLocalizedString("RiskLegend_Legend3_Title", comment: "")
		static let legend3Text = NSLocalizedString("RiskLegend_Legend3_Text", comment: "")
		static let definitionsTitle = NSLocalizedString("RiskLegend_Definitions_Title", comment: "")
		static let storeTitle = NSLocalizedString("RiskLegend_Store_Title", comment: "")
		static let storeText = NSLocalizedString("RiskLegend_Store_Text", comment: "")
		static let checkTitle = NSLocalizedString("RiskLegend_Check_Title", comment: "")
		static let checkText = NSLocalizedString("RiskLegend_Check_Text", comment: "")
		static let contactTitle = NSLocalizedString("RiskLegend_Contact_Title", comment: "")
		static let contactText = NSLocalizedString("RiskLegend_Contact_Text", comment: "")
		static let notificationTitle = NSLocalizedString("RiskLegend_Notification_Title", comment: "")
		static let notificationText = NSLocalizedString("RiskLegend_Notification_Text", comment: "")
		static let randomTitle = NSLocalizedString("RiskLegend_Random_Title", comment: "")
		static let randomText = NSLocalizedString("RiskLegend_Random_Text", comment: "")
		static let titleImageAccLabel = NSLocalizedString("RiskLegend_Image1_AccLabel", comment: "")
	}

	enum UpdateMessage {
		static let title = NSLocalizedString("Update_Message_Title", comment: "")
		static let text = NSLocalizedString("Update_Message_Text", comment: "")
		static let textForce = NSLocalizedString("Update_Message_Text_Force", comment: "")
		static let actionUpdate = NSLocalizedString("Update_Message_Action_Update", comment: "")
		static let actionLater = NSLocalizedString("Update_Message_Action_Later", comment: "")
	}
	enum AppInformation {
		static let aboutNavigation = NSLocalizedString("App_Information_About_Navigation", comment: "")
		static let aboutImageDescription = NSLocalizedString("App_Information_About_ImageDescription", comment: "")
		static let aboutTitle = NSLocalizedString("App_Information_About_Title", comment: "")
		static let aboutDescription = NSLocalizedString("App_Information_About_Description", comment: "")
		static let aboutText = NSLocalizedString("App_Information_About_Text", comment: "")
		static let aboutLink = NSLocalizedString("App_Information_About_Link", tableName: "Localizable.links", comment: "")
		static let aboutLinkText = NSLocalizedString("App_Information_About_LinkText", comment: "")

		static let faqNavigation = NSLocalizedString("App_Information_FAQ_Navigation", comment: "")

		static let contactNavigation = NSLocalizedString("App_Information_Contact_Navigation", comment: "")
		static let contactImageDescription = NSLocalizedString("App_Information_Contact_ImageDescription", comment: "")
		static let contactTitle = NSLocalizedString("App_Information_Contact_Title", comment: "")
		static let contactDescription = NSLocalizedString("App_Information_Contact_Description", comment: "")
		static let contactHotlineTitle = NSLocalizedString("App_Information_Contact_Hotline_Title", comment: "")
		static let contactHotlineText = NSLocalizedString("App_Information_Contact_Hotline_Text", comment: "")
		static let contactHotlineNumber = NSLocalizedString("App_Information_Contact_Hotline_Number", comment: "")
		static let contactHotlineDescription = NSLocalizedString("App_Information_Contact_Hotline_Description", comment: "")
		static let contactHotlineTerms = NSLocalizedString("App_Information_Contact_Hotline_Terms", comment: "")

		static let imprintNavigation = NSLocalizedString("App_Information_Imprint_Navigation", comment: "")
		static let imprintImageDescription = NSLocalizedString("App_Information_Imprint_ImageDescription", comment: "")
		static let imprintSection1Title = NSLocalizedString("App_Information_Imprint_Section1_Title", comment: "")
		static let imprintSection1Text = NSLocalizedString("App_Information_Imprint_Section1_Text", comment: "")
		static let imprintSection2Title = NSLocalizedString("App_Information_Imprint_Section2_Title", comment: "")
		static let imprintSection2Text = NSLocalizedString("App_Information_Imprint_Section2_Text", comment: "")
		static let imprintSection3Title = NSLocalizedString("App_Information_Imprint_Section3_Title", comment: "")
		static let imprintSection3Text = NSLocalizedString("App_Information_Imprint_Section3_Text", comment: "")
		static let imprintSection4Title = NSLocalizedString("App_Information_Imprint_Section4_Title", comment: "")
		static let imprintSection4Text = NSLocalizedString("App_Information_Imprint_Section4_Text", comment: "")
		static let imprintSectionContactFormTitle = NSLocalizedString("App_Information_Contact_Form_Title", comment: "")
		static let imprintSectionContactFormLink = NSLocalizedString("App_Information_Contact_Form_Link", tableName: "Localizable.links", comment: "")

		static let legalNavigation = NSLocalizedString("App_Information_Legal_Navigation", comment: "")
		static let legalImageDescription = NSLocalizedString("App_Information_Legal_ImageDescription", comment: "")

		static let privacyNavigation = NSLocalizedString("App_Information_Privacy_Navigation", comment: "")
		static let privacyImageDescription = NSLocalizedString("App_Information_Privacy_ImageDescription", comment: "")
		static let privacyTitle = NSLocalizedString("App_Information_Privacy_Title", comment: "")

		static let termsNavigation = NSLocalizedString("App_Information_Terms_Navigation", comment: "")
		static let termsImageDescription = NSLocalizedString("App_Information_Terms_ImageDescription", comment: "")
		static let termsTitle = NSLocalizedString("App_Information_Terms_Title", comment: "")
	}

	enum ENATanInput {
		static let empty = NSLocalizedString("ENATanInput_Empty", comment: "")
		static let invalidCharacter = NSLocalizedString("ENATanInput_InvalidCharacter", comment: "")
		static let characterIndex = NSLocalizedString("ENATanInput_CharacterIndex", comment: "")
	}
	
	enum DeltaOnboarding {
		static let accImageLabel = NSLocalizedString("DeltaOnboarding_AccessibilityImageLabel", comment: "")
		static let title = NSLocalizedString("DeltaOnboarding_Headline", comment: "")
		
		static let description = NSLocalizedString("DeltaOnboarding_Description", comment: "")
		static let participatingCountries = NSLocalizedString("DeltaOnboarding_ParticipatingCountries", comment: "")
		
		static let participatingCountriesListUnavailableTitle = NSLocalizedString("DeltaOnboarding_ParticipatingCountriesList_Unavailable_Title", comment: "")
		static let participatingCountriesListUnavailable = NSLocalizedString("DeltaOnboarding_ParticipatingCountriesList_Unavailable", comment: "")
		
		static let primaryButton = NSLocalizedString("DeltaOnboarding_PrimaryButton_Continue", comment: "")
		
		static let legalDataProcessingInfoTitle = NSLocalizedString("DeltaOnboarding_DataProcessing_Info_title", tableName: "Localizable.legal", comment: "")
		
		static let legalDataProcessingInfoContent = NSLocalizedString("DeltaOnboarding_DataProcessing_Info_content", tableName: "Localizable.legal", comment: "")

		static let termsDescription1 = NSLocalizedString("DeltaOnboarding_Terms_Description1", comment: "")
		static let termsButtonTitle = NSLocalizedString("DeltaOnboarding_Terms_Button", comment: "")
		static let termsDescription2 = NSLocalizedString("DeltaOnboarding_Terms_Description2", comment: "")
	}

	enum WarnOthersNotification {
		static let title = NSLocalizedString("WarnOthersNotification_Title", comment: "")
		static let description = NSLocalizedString("WarnOthersNotification_Description", comment: "")
	}

	enum WrongDeviceTime {
		static let errorPushNotificationTitle = NSLocalizedString("ExposureDetection_WrongTime_Notification_Title", comment: "")
		static let errorPushNotificationText = NSLocalizedString("ExposureDetection_WrongTime_Notification_Body", comment: "")
	}
	
	enum AutomaticSharingConsent {
		static let consentTitle = NSLocalizedString("AutomaticSharingConsent_Title", comment: "")
		static let switchTitle = NSLocalizedString("AutomaticSharingConsent_SwitchTitle", comment: "")
		static let switchTitleDescription = NSLocalizedString("AutomaticSharingConsent_SwitchTitleDesc", comment: "")
		static let consentSubTitle = NSLocalizedString("AutomaticSharingConsent_Subtitle", tableName: "Localizable.legal", comment: "")
		static let consentDescriptionPart1 = NSLocalizedString("AutomaticSharingConsent_DescriptionPart1", tableName: "Localizable.legal", comment: "")
		static let consentDescriptionPart2 = NSLocalizedString("AutomaticSharingConsent_DescriptionPart2", tableName: "Localizable.legal", comment: "")
		static let consentDescriptionPart3 = NSLocalizedString("AutomaticSharingConsent_DescriptionPart3", tableName: "Localizable.legal", comment: "")
		static let consentDescriptionPart4 = NSLocalizedString("AutomaticSharingConsent_DescriptionPart4", tableName: "Localizable.legal", comment: "")
		static let consentDescriptionPart5 = NSLocalizedString("AutomaticSharingConsent_DescriptionPart5", tableName: "Localizable.legal", comment: "")
		static let dataProcessingDetailInfo = NSLocalizedString("AutomaticSharingConsent_DataProcessingDetailInfo", comment: "")
	}
	
	enum ThankYouScreen {
		static let title = NSLocalizedString("Thank_You_Title", comment: "")
		static let subTitle = NSLocalizedString("Thank_You_SubTitle", comment: "")
		static let description1 = NSLocalizedString("Thank_You_Description1", comment: "")
		static let description2 = NSLocalizedString("Thank_You_Description2", comment: "")
		static let continueButton = NSLocalizedString("Thank_You_Continue_Button", comment: "")
		static let cancelButton = NSLocalizedString("Thank_You_Cancel_Button", comment: "")
		static let accImageDescription = NSLocalizedString("Thank_You_AccImageDescription", comment: "")
	}
	
	enum ContactDiary {

		enum Overview {
			static let title = NSLocalizedString("ContactDiary_Overview_Title", comment: "")
			static let description = NSLocalizedString("ContactDiary_Overview_Description", comment: "")

			enum ActionSheet {
				static let infoActionTitle = NSLocalizedString("ContactDiary_Overview_ActionSheet_InfoActionTitle", comment: "")
				static let exportActionTitle = NSLocalizedString("ContactDiary_Overview_ActionSheet_ExportActionTitle", comment: "")
				static let editPersonTitle = NSLocalizedString("ContactDiary_Overview_ActionSheet_EditPersonTitle", comment: "")
				static let editLocationTitle = NSLocalizedString("ContactDiary_Overview_ActionSheet_EditLocationTitle", comment: "")
			}
		}
		
		enum Day {
			static let contactPersonsSegment = NSLocalizedString("ContactDiary_Day_ContactPersonsSegment", comment: "")
			static let addContactPerson = NSLocalizedString("ContactDiary_Day_AddContactPerson", comment: "")
			static let contactPersonsEmptyTitle = NSLocalizedString("ContactDiary_Day_ContactPersonsEmptyTitle", comment: "")
			static let contactPersonsEmptyDescription = NSLocalizedString("ContactDiary_Day_ContactPersonsEmptyDescription", comment: "")
			static let locationsSegment = NSLocalizedString("ContactDiary_Day_LocationsSegment", comment: "")
			static let addLocation = NSLocalizedString("ContactDiary_Day_AddLocation", comment: "")
			static let locationsEmptyTitle = NSLocalizedString("ContactDiary_Day_LocationsEmptyTitle", comment: "")
			static let locationsEmptyDescription = NSLocalizedString("ContactDiary_Day_LocationsEmptyDescription", comment: "")
		}

		enum EditEntries {
			enum ContactPersons {
				static let title = NSLocalizedString("ContactDiary_EditEntries_ContactPersons_Title", comment: "")
				static let deleteAllButtonTitle = NSLocalizedString("ContactDiary_EditEntries_ContactPersons_DeleteAllButtonTitle", comment: "")

				enum Alert {
					static let title = NSLocalizedString("ContactDiary_EditEntries_ContactPersons_AlertTitle", comment: "")
					static let message = NSLocalizedString("ContactDiary_EditEntries_ContactPersons_AlertMessage", comment: "")
					static let confirmButtonTitle = NSLocalizedString("ContactDiary_EditEntries_ContactPersons_AlertConfirmButtonTitle", comment: "")
					static let cancelButtonTitle = NSLocalizedString("ContactDiary_EditEntries_ContactPersons_AlertCancelButtonTitle", comment: "")
				}
			}

			enum Locations {
				static let title = NSLocalizedString("ContactDiary_EditEntries_Locations_Title", comment: "")
				static let deleteAllButtonTitle = NSLocalizedString("ContactDiary_EditEntries_Locations_DeleteAllButtonTitle", comment: "")

				enum Alert {
					static let title = NSLocalizedString("ContactDiary_EditEntries_Locations_AlertTitle", comment: "")
					static let message = NSLocalizedString("ContactDiary_EditEntries_Locations_AlertMessage", comment: "")
					static let confirmButtonTitle = NSLocalizedString("ContactDiary_EditEntries_Locations_AlertConfirmButtonTitle", comment: "")
					static let cancelButtonTitle = NSLocalizedString("ContactDiary_EditEntries_Locations_AlertCancelButtonTitle", comment: "")
				}
			}
		}

		enum Day {
			static let contactPersonsSegment = NSLocalizedString("ContactDiary_Day_ContactPersonsSegment", comment: "")
			static let addContactPerson = NSLocalizedString("ContactDiary_Day_AddContactPerson", comment: "")
			static let contactPersonsEmptyTitle = NSLocalizedString("ContactDiary_Day_ContactPersonsEmptyTitle", comment: "")
			static let contactPersonsEmptyDescription = NSLocalizedString("ContactDiary_Day_ContactPersonsEmptyDescription", comment: "")
			static let locationsSegment = NSLocalizedString("ContactDiary_Day_LocationsSegment", comment: "")
			static let addLocation = NSLocalizedString("ContactDiary_Day_AddLocation", comment: "")
			static let locationsEmptyTitle = NSLocalizedString("ContactDiary_Day_LocationsEmptyTitle", comment: "")
			static let locationsEmptyDescription = NSLocalizedString("ContactDiary_Day_LocationsEmptyDescription", comment: "")
		}

		enum Information {
			static let title = NSLocalizedString("ContactDiary_Information_Title", comment: "")
			static let imageDescription = NSLocalizedString("ContactDiary_Information_ImageDescription", comment: "")
			static let descriptionTitle = NSLocalizedString("ContactDiary_Information_DescriptionTitle", comment: "")
			static let descriptionSubHeadline = NSLocalizedString("ContactDiary_Information_DescriptionSubHeadline", comment: "")
			static let itemPersonTitle = NSLocalizedString("ContactDiary_Information_Item_Person_Title", comment: "")
			static let itemContactTitle = NSLocalizedString("ContactDiary_Information_Item_Location_Title", comment: "")
			static let itemLockTitle = NSLocalizedString("ContactDiary_Information_Item_Lock_Title", comment: "")
			static let legalHeadline_1 = NSLocalizedString("ContactDiary_Information_Legal_Headline_1", tableName: "Localizable.legal", comment: "")
			static let legalText_1 = NSLocalizedString("ContactDiary_Information_Legal_Text_1", tableName: "Localizable.legal", comment: "")
			static let dataPrivacyTitle = NSLocalizedString("ContactDiary_Information_Dataprivacy_Title", comment: "")
			static let primaryButtonTitle = NSLocalizedString("ContactDiary_Information_PrimaryButton_Title", comment: "")
		}

<<<<<<< HEAD
		enum AddEditEntry {
			static let primaryButtonTitle = NSLocalizedString("ContactDiary_AddEditEntry_PrimaryButton_Title", comment: "")

			enum location {
				static let title = NSLocalizedString("ContactDiary_AddEditEntry_LocationTitle", comment: "")
				static let placeholder = NSLocalizedString("ContactDiary_AddEditEntry_LocationPlaceholder", comment: "")
			}

			enum person {
				static let title = NSLocalizedString("ContactDiary_AddEditEntry_PersonTitle", comment: "")
				static let placeholder = NSLocalizedString("ContactDiary_AddEditEntry_PersonPlaceholder", comment: "")
			}
		}

=======
>>>>>>> bfb88ec5
	}
	
	// swiftlint:disable:next file_length
}<|MERGE_RESOLUTION|>--- conflicted
+++ resolved
@@ -883,7 +883,7 @@
 				static let editLocationTitle = NSLocalizedString("ContactDiary_Overview_ActionSheet_EditLocationTitle", comment: "")
 			}
 		}
-		
+
 		enum Day {
 			static let contactPersonsSegment = NSLocalizedString("ContactDiary_Day_ContactPersonsSegment", comment: "")
 			static let addContactPerson = NSLocalizedString("ContactDiary_Day_AddContactPerson", comment: "")
@@ -919,17 +919,6 @@
 					static let cancelButtonTitle = NSLocalizedString("ContactDiary_EditEntries_Locations_AlertCancelButtonTitle", comment: "")
 				}
 			}
-		}
-
-		enum Day {
-			static let contactPersonsSegment = NSLocalizedString("ContactDiary_Day_ContactPersonsSegment", comment: "")
-			static let addContactPerson = NSLocalizedString("ContactDiary_Day_AddContactPerson", comment: "")
-			static let contactPersonsEmptyTitle = NSLocalizedString("ContactDiary_Day_ContactPersonsEmptyTitle", comment: "")
-			static let contactPersonsEmptyDescription = NSLocalizedString("ContactDiary_Day_ContactPersonsEmptyDescription", comment: "")
-			static let locationsSegment = NSLocalizedString("ContactDiary_Day_LocationsSegment", comment: "")
-			static let addLocation = NSLocalizedString("ContactDiary_Day_AddLocation", comment: "")
-			static let locationsEmptyTitle = NSLocalizedString("ContactDiary_Day_LocationsEmptyTitle", comment: "")
-			static let locationsEmptyDescription = NSLocalizedString("ContactDiary_Day_LocationsEmptyDescription", comment: "")
 		}
 
 		enum Information {
@@ -946,7 +935,6 @@
 			static let primaryButtonTitle = NSLocalizedString("ContactDiary_Information_PrimaryButton_Title", comment: "")
 		}
 
-<<<<<<< HEAD
 		enum AddEditEntry {
 			static let primaryButtonTitle = NSLocalizedString("ContactDiary_AddEditEntry_PrimaryButton_Title", comment: "")
 
@@ -960,9 +948,6 @@
 				static let placeholder = NSLocalizedString("ContactDiary_AddEditEntry_PersonPlaceholder", comment: "")
 			}
 		}
-
-=======
->>>>>>> bfb88ec5
 	}
 	
 	// swiftlint:disable:next file_length
