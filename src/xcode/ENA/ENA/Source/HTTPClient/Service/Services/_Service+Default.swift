--- conflicted
+++ resolved
@@ -45,14 +45,8 @@
 		_ completion: @escaping (Result<R.Receive.ReceiveModel, ServiceError<R.CustomError>>) -> Void
 	) where R: Resource {
 		switch urlRequest(resource.locator, resource.sendResource, resource.receiveResource) {
-<<<<<<< HEAD
-		case let .failure(resourceError):			
-			completion(.failure(customError(in: resource, for: .transportationError(resourceError))))
-
-=======
 		case let .failure(resourceError):
 			completion(.failure(customError(in: resource, for: .transportationError(resourceError))))
->>>>>>> bf609feb
 		case let .success(request):
 			session.dataTask(with: request) { bodyData, response, error in
 				if let error = error {
