--- conflicted
+++ resolved
@@ -766,12 +766,8 @@
 				if isUITesting, LaunchArguments.healthCertificate.hasBoosterNotification.boolValue {
 					person.dccWalletInfo = self.updateDccWalletInfoForMockBoosterNotification(dccWalletInfo: dccWalletInfo)
 				}
-<<<<<<< HEAD
 				#endif
-				
-=======
-
->>>>>>> b67b04cf
+
 				self.scheduleBoosterNotificationIfNeeded(
 					for: person,
 					previousBoosterNotificationIdentifier: previousBoosterNotificationIdentifier,
