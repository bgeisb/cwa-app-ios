--- conflicted
+++ resolved
@@ -127,7 +127,7 @@
 	// MARK: - Private
 
 	private let diaryDay: DiaryDay
-<<<<<<< HEAD
+	private let minimumDistinctEncountersWithHighRisk: Int
 
 	private var dateComponentsFormatter: DateComponentsFormatter = {
 		let formatter = DateComponentsFormatter()
@@ -136,7 +136,5 @@
 		formatter.allowedUnits = [.hour, .minute]
 		return formatter
 	}()
-=======
-	private let minimumDistinctEncountersWithHighRisk: Int
->>>>>>> 9b8a794d
+
 }