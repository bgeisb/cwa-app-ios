////
// 🦠 Corona-Warn-App
//

import UIKit
import OpenCombine

class HomeState: ENStateHandlerUpdating {

	// MARK: - Init

	init(
		store: Store,
		riskProvider: RiskProviding,
		exposureManagerState: ExposureManagerState,
		enState: ENStateHandler.State,
		exposureSubmissionService: ExposureSubmissionService,
		statisticsProvider: StatisticsProviding
	) {
		if let riskCalculationResult = store.riskCalculationResult {
			self.riskState = .risk(
				Risk(
					activeTracing: store.tracingStatusHistory.activeTracing(),
					riskCalculationResult: riskCalculationResult
				)
			)
		} else {
			self.riskState = .risk(
				Risk(
					level: .low,
					details: .init(
						mostRecentDateWithRiskLevel: nil,
						numberOfDaysWithRiskLevel: 0,
						activeTracing: store.tracingStatusHistory.activeTracing(),
						exposureDetectionDate: nil
					),
					riskLevelHasChanged: false
				)
			)
		}

		self.store = store
		self.riskProvider = riskProvider
		self.exposureManagerState = exposureManagerState
		self.enState = enState
		self.exposureSubmissionService = exposureSubmissionService
		self.statisticsProvider = statisticsProvider

		self.exposureDetectionInterval = riskProvider.riskProvidingConfiguration.exposureDetectionInterval.hour ?? RiskProvidingConfiguration.defaultExposureDetectionsInterval

		observeRisk()
	}

	// MARK: - Protocol ENStateHandlerUpdating

	func updateEnState(_ state: ENStateHandler.State) {
		enState = state
	}

	// MARK: - Internal

	enum TestResultLoadingError {
		case expired
		case error(Error)
	}

	enum StatisticsLoadingError {
		case dataVerificationError
	}

	let store: Store

	@OpenCombine.Published var riskState: RiskState
	@OpenCombine.Published var riskProviderActivityState: RiskProviderActivityState = .idle
	@OpenCombine.Published private(set) var detectionMode: DetectionMode = .fromBackgroundStatus()
	@OpenCombine.Published private(set) var exposureManagerState: ExposureManagerState
	@OpenCombine.Published var enState: ENStateHandler.State

	@OpenCombine.Published var testResult: TestResult?
	@OpenCombine.Published var testResultIsLoading: Bool = false
	@OpenCombine.Published var testResultLoadingError: TestResultLoadingError?

	@OpenCombine.Published var statistics: SAP_Internal_Stats_Statistics = SAP_Internal_Stats_Statistics()
<<<<<<< HEAD
=======
	@OpenCombine.Published var statisticsLoadingError: StatisticsLoadingError?
>>>>>>> 95362789

	@OpenCombine.Published private(set) var exposureDetectionInterval: Int

	var manualExposureDetectionState: ManualExposureDetectionState? {
		riskProvider.manualExposureDetectionState
	}

	var lastRiskCalculationResult: RiskCalculationResult? {
		store.riskCalculationResult
	}

	var nextExposureDetectionDate: Date {
		riskProvider.nextExposureDetectionDate
	}

	var positiveTestResultWasShown: Bool {
		store.registrationToken != nil && testResult == .positive && WarnOthersReminder(store: store).positiveTestResultWasShown
	}

	var keysWereSubmitted: Bool {
		store.lastSuccessfulSubmitDiagnosisKeyTimestamp != nil
	}

	func updateDetectionMode(_ detectionMode: DetectionMode) {
		self.detectionMode = detectionMode
	}

	func updateExposureManagerState(_ exposureManagerState: ExposureManagerState) {
		self.exposureManagerState = exposureManagerState
	}

	func requestRisk(userInitiated: Bool) {
		riskProvider.requestRisk(userInitiated: userInitiated)
	}

	func updateTestResult() {
		// Avoid unnecessary loading.
		guard testResult == nil || testResult != .positive else { return }

		guard store.registrationToken != nil else {
			testResult = nil
			return
		}

		// Make sure to make the loading cell appear for at least `minRequestTime`.
		// This avoids an ugly flickering when the cell is only shown for the fraction of a second.
		// Make sure to only trigger this additional delay when no other test result is present already.
		let requestStart = Date()
		let minRequestTime: TimeInterval = 0.5

		testResultIsLoading = true

		exposureSubmissionService.getTestResult { [weak self] result in
			self?.testResultIsLoading = false

			switch result {
			case .failure(let error):
				// When we fail here, publish the error to trigger an alert and set the state to pending.
				self?.testResultLoadingError = .error(error)
				self?.testResult = .pending

			case .success(let testResult):
				switch testResult {
				case .expired:
					self?.testResultLoadingError = .expired
					self?.testResult = .expired

				case .invalid, .negative, .positive, .pending:
					let requestTime = Date().timeIntervalSince(requestStart)
					let delay = requestTime < minRequestTime && self?.testResult == nil ? minRequestTime : 0
					DispatchQueue.main.asyncAfter(deadline: .now() + delay) {
						self?.testResult = testResult
					}
				}
			}
		}
	}

	func updateStatistics() {
		statisticsProvider.statistics()
			.sink(
<<<<<<< HEAD
				receiveCompletion: { result in
=======
				receiveCompletion: { [weak self] result in
>>>>>>> 95362789
					switch result {
					case .finished:
						break
					case .failure(let error):
<<<<<<< HEAD
=======
						// Propagate signature verification error to the user
						if case CachingHTTPClient.CacheError.dataVerificationError = error {
							self?.statisticsLoadingError = .dataVerificationError
						}
>>>>>>> 95362789
						Log.error("[HomeState] Could not load statistics: \(error)", log: .api)
					}
				}, receiveValue: { [weak self] in
					self?.statistics = $0
				}
			)
			.store(in: &subscriptions)
	}

	// MARK: - Private


	private let statisticsProvider: StatisticsProviding
	private var subscriptions = Set<AnyCancellable>()

	private let exposureSubmissionService: ExposureSubmissionService

	private let riskProvider: RiskProviding
	private let riskConsumer = RiskConsumer()

	private func observeRisk() {
		riskConsumer.didChangeActivityState = { [weak self] state in
			self?.riskProviderActivityState = state
		}

		riskConsumer.didCalculateRisk = { [weak self] risk in
			self?.riskState = .risk(risk)
		}

		riskConsumer.didFailCalculateRisk = { [weak self] error in
			guard let self = self else { return }

			// Don't show already running errors.
			guard !error.isAlreadyRunningError else {
				Log.info("[HomeTableViewModel.State] Ignore already running error.", log: .riskDetection)
				return
			}

			guard error.shouldBeDisplayedToUser else {
				Log.info("[HomeTableViewModel.State] Don't show error to user: \(error).", log: .riskDetection)
				return
			}

			switch error {
			case .inactive:
				self.riskState = .inactive
			default:
				self.riskState = .detectionFailed
			}
		}

		riskConsumer.didChangeRiskProvidingConfiguration = { [weak self] configuration in
			guard let interval = configuration.exposureDetectionInterval.hour else { return }
			self?.exposureDetectionInterval = interval
		}

		riskProvider.observeRisk(riskConsumer)
	}

}<|MERGE_RESOLUTION|>--- conflicted
+++ resolved
@@ -81,10 +81,7 @@
 	@OpenCombine.Published var testResultLoadingError: TestResultLoadingError?
 
 	@OpenCombine.Published var statistics: SAP_Internal_Stats_Statistics = SAP_Internal_Stats_Statistics()
-<<<<<<< HEAD
-=======
 	@OpenCombine.Published var statisticsLoadingError: StatisticsLoadingError?
->>>>>>> 95362789
 
 	@OpenCombine.Published private(set) var exposureDetectionInterval: Int
 
@@ -166,22 +163,15 @@
 	func updateStatistics() {
 		statisticsProvider.statistics()
 			.sink(
-<<<<<<< HEAD
-				receiveCompletion: { result in
-=======
 				receiveCompletion: { [weak self] result in
->>>>>>> 95362789
 					switch result {
 					case .finished:
 						break
 					case .failure(let error):
-<<<<<<< HEAD
-=======
 						// Propagate signature verification error to the user
 						if case CachingHTTPClient.CacheError.dataVerificationError = error {
 							self?.statisticsLoadingError = .dataVerificationError
 						}
->>>>>>> 95362789
 						Log.error("[HomeState] Could not load statistics: \(error)", log: .api)
 					}
 				}, receiveValue: { [weak self] in
