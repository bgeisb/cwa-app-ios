////
// 🦠 Corona-Warn-App
//

@testable import ENA
import HealthCertificateToolkit
import XCTest
import SwiftCBOR
import CertLogic
import OpenCombine
import ZIPFoundation

// swiftlint:disable type_body_length
// swiftlint:disable file_length

class HealthCertificateValidationServiceValidationTests: XCTestCase {
	
	// MARK: - Success (Passed)
	
	func testGIVEN_ValidationService_WHEN_HappyCaseCachedIsNotUsed_THEN_NewRulesAreDownloadedAndPassedShouldBeReturned() throws {
		// GIVEN
		let client = ClientMock()
		
		client.onGetDCCRules = { [weak self] _, _, completion in
			guard let self = self else {
				XCTFail("Could not create strong self")
				return
			}
			completion(.success(self.dummyRulesResponse))
		}
		
		let store = MockTestStore()
		
		XCTAssertNil(store.acceptanceRulesCache)
		XCTAssertNil(store.invalidationRulesCache)
		
		let vaccinationValueSetsProvider = VaccinationValueSetsProvider(
			client: CachingHTTPClientMock(),
			store: store
		)
		let dscListProvider = DSCListProvider(
			client: CachingHTTPClientMock(),
			store: MockTestStore()
		)
		let validationResults = [
			ValidationResult(rule: Rule.fake(identifier: "A"), result: .passed),
			ValidationResult(rule: Rule.fake(identifier: "B"), result: .passed),
			ValidationResult(rule: Rule.fake(identifier: "C"), result: .passed)
		]
		var validationRulesAccess = MockValidationRulesAccess()
		validationRulesAccess.expectedAcceptanceExtractionResult = .success([])
		validationRulesAccess.expectedInvalidationExtractionResult = .success([])
		validationRulesAccess.expectedValidationResult = .success(validationResults)
		let rulesDownloadService = RulesDownloadService(signatureVerifier: MockVerifier(), store: store, client: client)
		
		let validationService = HealthCertificateValidationService(
			store: store,
			client: client,
			vaccinationValueSetsProvider: vaccinationValueSetsProvider,
			validationRulesAccess: validationRulesAccess,
<<<<<<< HEAD
			dccSignatureVerifier: DCCSignatureVerifyingStub(),
			dscListProvider: dscListProvider
=======
			signatureVerifying: DCCSignatureVerifyingStub(),
			dscListProvider: dscListProvider,
			rulesDownloadService: rulesDownloadService
>>>>>>> 461199c6
		)
		
		// expirationTime must be >= validation clock to succeed.
		let expirationTime = Date(timeIntervalSince1970: 1625655530)
		let validationClock = Date(timeIntervalSince1970: TimeInterval(0))
		
		let healthCertificateBase45 = DigitalCovidCertificateFake.makeBase45Fake(
			from: DigitalCovidCertificate.fake(
				name: .fake(familyName: "Brause", givenName: "Pascal", standardizedFamilyName: "BRAUSE", standardizedGivenName: "PASCAL"),
				testEntries: [TestEntry.fake(dateTimeOfSampleCollection: "2021-06-06T06:06:06Z")]
			),
			and: CBORWebTokenHeader.fake(expirationTime: expirationTime)
		)
		
		guard case let .success(base45) = healthCertificateBase45 else {
			XCTFail("Could not create fake health certificate. Abort test.")
			return
		}
		let healthCertificate = try HealthCertificate(base45: base45)
		
		let expectation = self.expectation(description: "Test should success with .passed")
		var responseReport: HealthCertificateValidationReport?
		
		// WHEN
		validationService.validate(
			healthCertificate: healthCertificate,
			arrivalCountry: try country(),
			validationClock: validationClock,
			completion: { result in
				switch result {
				case let .success(report):
					responseReport = report
					expectation.fulfill()
				case let .failure(error):
					XCTFail("Test should not fail with error: \(error)")
				}
			}
		)
		
		// THEN
		waitForExpectations(timeout: .short)
		guard let report = responseReport else {
			XCTFail("report must not be nil")
			return
		}
		XCTAssertEqual(report, .validationPassed(validationResults))
		// The cache must now be filled, because only when download was successful we save the rules.
		XCTAssertNotNil(store.acceptanceRulesCache)
		XCTAssertNotNil(store.invalidationRulesCache)
	}
	
	func testGIVEN_ValidationService_WHEN_HappyCaseCachedIsUsed_THEN_CachedRulesAreUsedAndPassedShouldBeReturned() throws {
		// GIVEN
		let client = ClientMock()
		
		client.onGetDCCRules = { _, _, completion in
			completion(.failure(.notModified))
		}
		
		let store = MockTestStore()
		let cachedRule = Rule.fake(identifier: "Number One")
		store.acceptanceRulesCache = ValidationRulesCache(
			lastValidationRulesETag: "FakeEtag",
			validationRules: [cachedRule]
			
		)
		let cachedRule2 = Rule.fake(identifier: "Number Two")
		store.invalidationRulesCache = ValidationRulesCache(
			lastValidationRulesETag: "FakeETag2",
			validationRules: [cachedRule2]
		)
		XCTAssertNotNil(store.acceptanceRulesCache)
		XCTAssertNotNil(store.invalidationRulesCache)
		
		let dscListProvider = DSCListProvider(
			client: CachingHTTPClientMock(),
			store: MockTestStore()
		)
		let vaccinationValueSetsProvider = VaccinationValueSetsProvider(
			client: CachingHTTPClientMock(),
			store: store
		)
		let validationResults = [
			ValidationResult(rule: Rule.fake(identifier: "Rule A"), result: .passed),
			ValidationResult(rule: Rule.fake(identifier: "Rule B"), result: .passed),
			ValidationResult(rule: Rule.fake(identifier: "Rule C"), result: .passed)
		]
		var validationRulesAccess = MockValidationRulesAccess()
		validationRulesAccess.expectedAcceptanceExtractionResult = .success([cachedRule])
		validationRulesAccess.expectedInvalidationExtractionResult = .success([])
		validationRulesAccess.expectedValidationResult = .success(validationResults)
		let rulesDownloadService = RulesDownloadService(validationRulesAccess: validationRulesAccess, store: store, client: client)

		let validationService = HealthCertificateValidationService(
			store: store,
			client: client,
			vaccinationValueSetsProvider: vaccinationValueSetsProvider,
			validationRulesAccess: validationRulesAccess,
<<<<<<< HEAD
			dccSignatureVerifier: DCCSignatureVerifyingStub(),
			dscListProvider: dscListProvider
=======
			signatureVerifying: DCCSignatureVerifyingStub(),
			dscListProvider: dscListProvider,
			rulesDownloadService: rulesDownloadService
>>>>>>> 461199c6
		)
		
		// expirationTime must be >= validation clock to succeed.
		let expirationTime = Date(timeIntervalSince1970: 1625655530)
		let validationClock = Date(timeIntervalSince1970: TimeInterval(0))
		
		let healthCertificateBase45 = DigitalCovidCertificateFake.makeBase45Fake(
			from: DigitalCovidCertificate.fake(
				name: .fake(familyName: "Brause", givenName: "Pascal", standardizedFamilyName: "BRAUSE", standardizedGivenName: "PASCAL"),
				testEntries: [TestEntry.fake(dateTimeOfSampleCollection: "2021-06-06T06:06:06Z")]
			),
			and: CBORWebTokenHeader.fake(expirationTime: expirationTime)
		)
		
		guard case let .success(base45) = healthCertificateBase45 else {
			XCTFail("Could not create fake health certificate. Abort test.")
			return
		}
		let healthCertificate = try HealthCertificate(base45: base45)
		
		let expectation = self.expectation(description: "Test should success with .passed")
		var responseReport: HealthCertificateValidationReport?
		
		// WHEN
		validationService.validate(
			healthCertificate: healthCertificate,
			arrivalCountry: try country(),
			validationClock: validationClock,
			completion: { result in
				switch result {
				case let .success(report):
					responseReport = report
					expectation.fulfill()
				case let .failure(error):
					XCTFail("Test should not fail with error: \(error)")
				}
			}
		)
		
		// THEN
		waitForExpectations(timeout: .short)
		guard let report = responseReport else {
			XCTFail("report must not be nil")
			return
		}
		XCTAssertEqual(report, .validationPassed(validationResults))
		guard let acceptanceRulesCache = store.acceptanceRulesCache,
			  let invalidationRulesCache = store.invalidationRulesCache else {
			XCTFail("cached rules must not be nil")
			return
		}
		// The cached rules must not be changed, if so we would have downloaded new ones.
		XCTAssertEqual(acceptanceRulesCache.validationRules, [cachedRule])
		XCTAssertEqual(invalidationRulesCache.validationRules, [cachedRule2])
	}
	
	// MARK: - Success (Open)
	
	func testGIVEN_ValidationService_WHEN_SomeRuleIsOpen_THEN_OpenShouldBeReturned() throws {
		// GIVEN
		let client = ClientMock()
		
		client.onGetDCCRules = { [weak self] _, _, completion in
			guard let self = self else {
				XCTFail("Could not create strong self")
				return
			}
			completion(.success(self.dummyRulesResponse))
		}
		
		let store = MockTestStore()
		
		let dscListProvider = DSCListProvider(
			client: CachingHTTPClientMock(),
			store: MockTestStore()
		)
		
		let vaccinationValueSetsProvider = VaccinationValueSetsProvider(
			client: CachingHTTPClientMock(),
			store: store
		)
		
		let validationResults = [
			ValidationResult(rule: Rule.fake(identifier: "Rule A"), result: .passed),
			ValidationResult(rule: Rule.fake(identifier: "Rule B"), result: .open),
			ValidationResult(rule: Rule.fake(identifier: "Rule C"), result: .passed)
		]
		
		var validationRulesAccess = MockValidationRulesAccess()
		validationRulesAccess.expectedAcceptanceExtractionResult = .success([])
		validationRulesAccess.expectedInvalidationExtractionResult = .success([])
		validationRulesAccess.expectedValidationResult = .success(validationResults)
		
		let rulesDownloadService = RulesDownloadService(validationRulesAccess: validationRulesAccess, signatureVerifier: MockVerifier(), store: store, client: client)

		let validationService = HealthCertificateValidationService(
			store: store,
			client: client,
			vaccinationValueSetsProvider: vaccinationValueSetsProvider,
			validationRulesAccess: validationRulesAccess,
<<<<<<< HEAD
			dccSignatureVerifier: DCCSignatureVerifyingStub(),
			dscListProvider: dscListProvider
=======
			signatureVerifying: DCCSignatureVerifyingStub(),
			dscListProvider: dscListProvider,
			rulesDownloadService: rulesDownloadService
>>>>>>> 461199c6
		)
		
		// expirationTime must be >= validation clock to succeed.
		let expirationTime = Date(timeIntervalSince1970: 1625655530)
		let validationClock = Date(timeIntervalSince1970: TimeInterval(0))
		
		let healthCertificateBase45 = DigitalCovidCertificateFake.makeBase45Fake(
			from: DigitalCovidCertificate.fake(
				name: .fake(familyName: "Brause", givenName: "Pascal", standardizedFamilyName: "BRAUSE", standardizedGivenName: "PASCAL"),
				testEntries: [TestEntry.fake(dateTimeOfSampleCollection: "2021-06-06T06:06:06Z")]
			),
			and: CBORWebTokenHeader.fake(expirationTime: expirationTime)
		)
		
		guard case let .success(base45) = healthCertificateBase45 else {
			XCTFail("Could not create fake health certificate. Abort test.")
			return
		}
		let healthCertificate = try HealthCertificate(base45: base45)
		
		let expectation = self.expectation(description: "Test should success with .validationOpen")
		var responseReport: HealthCertificateValidationReport?
		
		// WHEN
		validationService.validate(
			healthCertificate: healthCertificate,
			arrivalCountry: try country(),
			validationClock: validationClock,
			completion: { result in
				switch result {
				case let .success(report):
					responseReport = report
					expectation.fulfill()
				case let .failure(error):
					XCTFail("Test should not fail with error: \(error)")
				}
			}
		)
		
		// THEN
		waitForExpectations(timeout: .short)
		guard let report = responseReport else {
			XCTFail("report must not be nil")
			return
		}
		XCTAssertEqual(report, .validationOpen(validationResults))
	}
	
	// MARK: - Success (Fail)
	
	func testGIVEN_ValidationService_WHEN_SomeRuleIsFailed_THEN_FailedShouldBeReturned() throws {
		// GIVEN
		let client = ClientMock()
		
		client.onGetDCCRules = { [weak self] _, _, completion in
			guard let self = self else {
				XCTFail("Could not create strong self")
				return
			}
			completion(.success(self.dummyRulesResponse))
		}
		
		let store = MockTestStore()
		
		let dscListProvider = DSCListProvider(
			client: CachingHTTPClientMock(),
			store: MockTestStore()
		)
		
		let vaccinationValueSetsProvider = VaccinationValueSetsProvider(
			client: CachingHTTPClientMock(),
			store: store
		)
		
		let validationResults = [
			ValidationResult(rule: Rule.fake(identifier: "Rule A"), result: .passed),
			ValidationResult(rule: Rule.fake(identifier: "Rule B"), result: .open),
			ValidationResult(rule: Rule.fake(identifier: "Rule C"), result: .fail)
		]
		
		var validationRulesAccess = MockValidationRulesAccess()
		validationRulesAccess.expectedAcceptanceExtractionResult = .success([])
		validationRulesAccess.expectedInvalidationExtractionResult = .success([])
		validationRulesAccess.expectedValidationResult = .success(validationResults)
		
		let rulesDownloadService = RulesDownloadService(validationRulesAccess: validationRulesAccess, signatureVerifier: MockVerifier(), store: store, client: client)

		let validationService = HealthCertificateValidationService(
			store: store,
			client: client,
			vaccinationValueSetsProvider: vaccinationValueSetsProvider,
			validationRulesAccess: validationRulesAccess,
<<<<<<< HEAD
			dccSignatureVerifier: DCCSignatureVerifyingStub(),
			dscListProvider: dscListProvider
=======
			signatureVerifying: DCCSignatureVerifyingStub(),
			dscListProvider: dscListProvider,
			rulesDownloadService: rulesDownloadService
>>>>>>> 461199c6
		)
		
		// expirationTime must be >= validation clock to succeed.
		let expirationTime = Date(timeIntervalSince1970: 1625655530)
		let validationClock = Date(timeIntervalSince1970: TimeInterval(0))
		
		let healthCertificateBase45 = DigitalCovidCertificateFake.makeBase45Fake(
			from: DigitalCovidCertificate.fake(
				name: .fake(familyName: "Brause", givenName: "Pascal", standardizedFamilyName: "BRAUSE", standardizedGivenName: "PASCAL"),
				testEntries: [TestEntry.fake(dateTimeOfSampleCollection: "2021-06-06T06:06:06Z")]
			),
			and: CBORWebTokenHeader.fake(expirationTime: expirationTime)
		)
		
		guard case let .success(base45) = healthCertificateBase45 else {
			XCTFail("Could not create fake health certificate. Abort test.")
			return
		}
		let healthCertificate = try HealthCertificate(base45: base45)
		
		let expectation = self.expectation(description: "Test should success with .validationFailed")
		var responseReport: HealthCertificateValidationReport?
		
		// WHEN
		validationService.validate(
			healthCertificate: healthCertificate,
			arrivalCountry: try country(),
			validationClock: validationClock,
			completion: { result in
				switch result {
				case let .success(report):
					responseReport = report
					expectation.fulfill()
				case let .failure(error):
					XCTFail("Test should not fail with error: \(error)")
				}
			}
		)
		
		// THEN
		waitForExpectations(timeout: .short)
		guard let report = responseReport else {
			XCTFail("report must not be nil")
			return
		}
		XCTAssertEqual(report, .validationFailed(validationResults))
	}
	
	// MARK: - Errors (ValueSets)
	
	func testGIVEN_ValidationService_WHEN_expirationDateHasReached_THEN_TECHNICAL_VALIDATION_FAILED_IsReturned() throws {
		// GIVEN
		let client = ClientMock()
		
		client.onGetDCCRules = { [weak self] _, _, completion in
			guard let self = self else {
				XCTFail("Could not create strong self")
				return
			}
			completion(.success(self.dummyRulesResponse))
		}
		
		let store = MockTestStore()
		
		let dscListProvider = DSCListProvider(
			client: CachingHTTPClientMock(),
			store: MockTestStore()
		)
		let vaccinationValueSetsProvider = VaccinationValueSetsProvider(
			client: CachingHTTPClientMock(),
			store: store
		)
		let mockValidationRulesAccess = MockValidationRulesAccess()
		let rulesDownloadService = RulesDownloadService(validationRulesAccess: mockValidationRulesAccess, signatureVerifier: MockVerifier(), store: store, client: client)

		let validationService = HealthCertificateValidationService(
			store: store,
			client: client,
			vaccinationValueSetsProvider: vaccinationValueSetsProvider,
<<<<<<< HEAD
			signatureVerifier: MockVerifier(),
			validationRulesAccess: MockValidationRulesAccess(),
			dccSignatureVerifier: DCCSignatureVerifyingStub(),
			dscListProvider: dscListProvider
=======
			validationRulesAccess: mockValidationRulesAccess,
			signatureVerifying: DCCSignatureVerifyingStub(),
			dscListProvider: dscListProvider,
			rulesDownloadService: rulesDownloadService
>>>>>>> 461199c6
		)
		
		let healthCertificate = HealthCertificate.mock()
		
		let expectation = self.expectation(description: "Test should fail with .TECHNICAL_VALIDATION_FAILED")
		var responseError: HealthCertificateValidationError?
		
		// WHEN
		validationService.validate(
			healthCertificate: healthCertificate,
			arrivalCountry: try country(),
			validationClock: Date(),
			completion: { result in
				switch result {
				case .success:
					XCTFail("Test should not succeed.")
				case let .failure(error):
					responseError = error
					expectation.fulfill()
				}
			}
		)
		
		// THEN
		waitForExpectations(timeout: .short)
		guard let error = responseError else {
			XCTFail("report must not be nil")
			return
		}
		XCTAssertEqual(error, .TECHNICAL_VALIDATION_FAILED(expirationDate: healthCertificate.expirationDate, signatureInvalid: false))
	}
	
	func testGIVEN_ValidationService_WHEN_signatureIsInvalid_THEN_TECHNICAL_VALIDATION_FAILED_IsReturned() throws {
		// GIVEN
		let client = ClientMock()
		
		client.onGetDCCRules = { [weak self] _, _, completion in
			guard let self = self else {
				XCTFail("Could not create strong self")
				return
			}
			completion(.success(self.dummyRulesResponse))
		}
		
		let store = MockTestStore()
		
		let dscListProvider = DSCListProvider(
			client: CachingHTTPClientMock(),
			store: MockTestStore()
		)
		let vaccinationValueSetsProvider = VaccinationValueSetsProvider(
			client: CachingHTTPClientMock(),
			store: store
		)
		let mockValidationRulesAccess = MockValidationRulesAccess()
		let rulesDownloadService = RulesDownloadService(
			validationRulesAccess: mockValidationRulesAccess,
			signatureVerifier: MockVerifier(),
			store: store,
			client: client
		)

		let validationService = HealthCertificateValidationService(
			store: store,
			client: client,
			vaccinationValueSetsProvider: vaccinationValueSetsProvider,
<<<<<<< HEAD
			signatureVerifier: MockVerifier(),
			validationRulesAccess: MockValidationRulesAccess(),
			dccSignatureVerifier: DCCSignatureVerifyingStub(error: .HC_COSE_PH_INVALID),
			dscListProvider: dscListProvider
=======
			validationRulesAccess: mockValidationRulesAccess,
			signatureVerifying: DCCSignatureVerifyingStub(error: .HC_COSE_PH_INVALID),
			dscListProvider: dscListProvider,
			rulesDownloadService: rulesDownloadService
>>>>>>> 461199c6
		)
		
		let healthCertificate = HealthCertificate.mock()
		
		let expectation = self.expectation(description: "Test should fail with .TECHNICAL_VALIDATION_FAILED")
		var responseError: HealthCertificateValidationError?
		
		// WHEN
		validationService.validate(
			healthCertificate: healthCertificate,
			arrivalCountry: try country(),
			validationClock: Date(),
			completion: { result in
				switch result {
				case .success:
					XCTFail("Test should not succeed.")
				case let .failure(error):
					responseError = error
					expectation.fulfill()
				}
			}
		)
		
		// THEN
		waitForExpectations(timeout: .short)
		guard let error = responseError else {
			XCTFail("report must not be nil")
			return
		}
		XCTAssertEqual(error, .TECHNICAL_VALIDATION_FAILED(expirationDate: healthCertificate.expirationDate, signatureInvalid: true))
	}
	
	func testGIVEN_ValidationService_WHEN_ValueSets50xError_THEN_VALUE_SET_SERVER_ERROR_IsReturned() throws {
		// GIVEN
		let cachingClient = CachingHTTPClientMock()
		guard let fakedUrlResponse = HTTPURLResponse(url: URL(fileURLWithPath: ""), statusCode: 505, httpVersion: nil, headerFields: nil) else {
			XCTFail("Could not create faked HTTPURLResponse. Abort test.")
			return
		}
		let expectedError = URLSessionError.httpError("", fakedUrlResponse)
		cachingClient.onFetchVaccinationValueSets = { _, completeWith in
			// fake a broken backend
			completeWith(.failure(expectedError))
		}
		let client = ClientMock()
		let store = MockTestStore()
		let validationClock = Date(timeIntervalSince1970: TimeInterval(0))
		
		let dscListProvider = DSCListProvider(
			client: CachingHTTPClientMock(),
			store: MockTestStore()
		)
		let vaccinationValueSetsProvider = VaccinationValueSetsProvider(
			client: cachingClient,
			store: store
		)
		let mockValidationRulesAccess = MockValidationRulesAccess()
		let rulesDownloadService = RulesDownloadService(
			validationRulesAccess: mockValidationRulesAccess,
			signatureVerifier: MockVerifier(),
			store: store,
			client: client
		)
		let validationService = HealthCertificateValidationService(
			store: store,
			client: client,
			vaccinationValueSetsProvider: vaccinationValueSetsProvider,
<<<<<<< HEAD
			signatureVerifier: MockVerifier(),
			validationRulesAccess: MockValidationRulesAccess(),
			dccSignatureVerifier: DCCSignatureVerifyingStub(),
			dscListProvider: dscListProvider
=======
			validationRulesAccess: mockValidationRulesAccess,
			signatureVerifying: DCCSignatureVerifyingStub(),
			dscListProvider: dscListProvider,
			rulesDownloadService: rulesDownloadService
>>>>>>> 461199c6
		)
		
		let healthCertificate = HealthCertificate.mock()
		
		let expectation = self.expectation(description: "Test should fail with .VALUE_SET_SERVER_ERROR")
		var responseError: HealthCertificateValidationError?
		
		// WHEN
		validationService.validate(
			healthCertificate: healthCertificate,
			arrivalCountry: try country(),
			validationClock: validationClock,
			completion: { result in
				switch result {
				case .success:
					XCTFail("Test should not succeed.")
				case let .failure(error):
					responseError = error
					expectation.fulfill()
				}
			}
		)
		
		// THEN
		waitForExpectations(timeout: .short)
		guard let error = responseError else {
			XCTFail("report must not be nil")
			return
		}
		XCTAssertEqual(error, .VALUE_SET_SERVER_ERROR)
	}
	
	func testGIVEN_ValidationService_WHEN_ValueSetsOtherError_THEN_VALUE_SET_CLIENT_ERROR_IsReturned() throws {
		// GIVEN
		let cachingClient = CachingHTTPClientMock()
		guard let fakedUrlResponse = HTTPURLResponse(url: URL(fileURLWithPath: ""), statusCode: 999, httpVersion: nil, headerFields: nil) else {
			XCTFail("Could not create faked HTTPURLResponse. Abort test.")
			return
		}
		let expectedError = URLSessionError.httpError("", fakedUrlResponse)
		cachingClient.onFetchVaccinationValueSets = { _, completeWith in
			// fake a broken backend
			completeWith(.failure(expectedError))
		}
		let client = ClientMock()
		let store = MockTestStore()
		let validationClock = Date(timeIntervalSince1970: TimeInterval(0))
		
		let dscListProvider = DSCListProvider(
			client: CachingHTTPClientMock(),
			store: MockTestStore()
		)
		let vaccinationValueSetsProvider = VaccinationValueSetsProvider(
			client: cachingClient,
			store: store
		)
		let mockValidationRulesAccess = MockValidationRulesAccess()
		let rulesDownloadService = RulesDownloadService(
			validationRulesAccess: mockValidationRulesAccess,
			signatureVerifier: MockVerifier(),
			store: store,
			client: client
		)

		let validationService = HealthCertificateValidationService(
			store: store,
			client: client,
			vaccinationValueSetsProvider: vaccinationValueSetsProvider,
<<<<<<< HEAD
			signatureVerifier: MockVerifier(),
			validationRulesAccess: MockValidationRulesAccess(),
			dccSignatureVerifier: DCCSignatureVerifyingStub(),
			dscListProvider: dscListProvider
=======
			validationRulesAccess: mockValidationRulesAccess,
			signatureVerifying: DCCSignatureVerifyingStub(),
			dscListProvider: dscListProvider,
			rulesDownloadService: rulesDownloadService
>>>>>>> 461199c6
		)
		
		let healthCertificate = HealthCertificate.mock()
		
		let expectation = self.expectation(description: "Test should fail with .VALUE_SET_CLIENT_ERROR")
		var responseError: HealthCertificateValidationError?
		
		// WHEN
		validationService.validate(
			healthCertificate: healthCertificate,
			arrivalCountry: try country(),
			validationClock: validationClock,
			completion: { result in
				switch result {
				case .success:
					XCTFail("Test should not succeed.")
				case let .failure(error):
					responseError = error
					expectation.fulfill()
				}
			}
		)
		
		// THEN
		waitForExpectations(timeout: .short)
		guard let error = responseError else {
			XCTFail("report must not be nil")
			return
		}
		XCTAssertEqual(error, .VALUE_SET_CLIENT_ERROR)
	}
	
	func testGIVEN_ValidationService_WHEN_ValueSetsNoNetwork_THEN_NO_NETWORK_IsReturned() throws {
		// GIVEN
		let cachingClient = CachingHTTPClientMock()
		let expectedError = URLSessionError.noNetworkConnection
		cachingClient.onFetchVaccinationValueSets = { _, completeWith in
			// fake a broken backend
			completeWith(.failure(expectedError))
		}
		let client = ClientMock()
		let store = MockTestStore()
		let validationClock = Date(timeIntervalSince1970: TimeInterval(0))
		
		let dscListProvider = DSCListProvider(
			client: CachingHTTPClientMock(),
			store: MockTestStore()
		)
		let vaccinationValueSetsProvider = VaccinationValueSetsProvider(
			client: cachingClient,
			store: store
		)
		let mockValidationRulesAccess = MockValidationRulesAccess()
		let rulesDownloadService = RulesDownloadService(
			validationRulesAccess: mockValidationRulesAccess,
			signatureVerifier: MockVerifier(),
			store: store,
			client: client
		)

		let validationService = HealthCertificateValidationService(
			store: store,
			client: client,
			vaccinationValueSetsProvider: vaccinationValueSetsProvider,
<<<<<<< HEAD
			signatureVerifier: MockVerifier(),
			validationRulesAccess: MockValidationRulesAccess(),
			dccSignatureVerifier: DCCSignatureVerifyingStub(),
			dscListProvider: dscListProvider
=======
			validationRulesAccess: mockValidationRulesAccess,
			signatureVerifying: DCCSignatureVerifyingStub(),
			dscListProvider: dscListProvider,
			rulesDownloadService: rulesDownloadService
>>>>>>> 461199c6
		)
		
		let healthCertificate = HealthCertificate.mock()
		
		let expectation = self.expectation(description: "Test should fail with .NO_NETWORK")
		var responseError: HealthCertificateValidationError?
		
		// WHEN
		validationService.validate(
			healthCertificate: healthCertificate,
			arrivalCountry: try country(),
			validationClock: validationClock,
			completion: { result in
				switch result {
				case .success:
					XCTFail("Test should not succeed.")
				case let .failure(error):
					responseError = error
					expectation.fulfill()
				}
			}
		)
		
		// THEN
		waitForExpectations(timeout: .short)
		guard let error = responseError else {
			XCTFail("report must not be nil")
			return
		}
		XCTAssertEqual(error, .NO_NETWORK)
	}
	
	func testGIVEN_ValidationService_WHEN_ValueSetsUnkownError_THEN_VALUE_SET_CLIENT_ERROR_IsReturned() throws {
		// GIVEN
		let cachingClient = CachingHTTPClientMock()
		let expectedError = URLSessionError.fakeResponse
		cachingClient.onFetchVaccinationValueSets = { _, completeWith in
			// fake a broken backend
			completeWith(.failure(expectedError))
		}
		let client = ClientMock()
		let store = MockTestStore()
		let validationClock = Date(timeIntervalSince1970: TimeInterval(0))
		
		let dscListProvider = DSCListProvider(
			client: CachingHTTPClientMock(),
			store: MockTestStore()
		)
		let vaccinationValueSetsProvider = VaccinationValueSetsProvider(
			client: cachingClient,
			store: store
		)
		let mockValidationRulesAccess = MockValidationRulesAccess()
		let rulesDownloadService = RulesDownloadService(
			validationRulesAccess: mockValidationRulesAccess,
			signatureVerifier: MockVerifier(),
			store: store,
			client: client
		)
		let validationService = HealthCertificateValidationService(
			store: store,
			client: client,
			vaccinationValueSetsProvider: vaccinationValueSetsProvider,
<<<<<<< HEAD
			signatureVerifier: MockVerifier(),
			validationRulesAccess: MockValidationRulesAccess(),
			dccSignatureVerifier: DCCSignatureVerifyingStub(),
			dscListProvider: dscListProvider
=======
			validationRulesAccess: mockValidationRulesAccess,
			signatureVerifying: DCCSignatureVerifyingStub(),
			dscListProvider: dscListProvider,
			rulesDownloadService: rulesDownloadService
>>>>>>> 461199c6
		)
		
		let healthCertificate = HealthCertificate.mock()
		
		let expectation = self.expectation(description: "Test should fail with .VALUE_SET_CLIENT_ERROR")
		var responseError: HealthCertificateValidationError?
		
		// WHEN
		validationService.validate(
			healthCertificate: healthCertificate,
			arrivalCountry: try country(),
			validationClock: validationClock,
			completion: { result in
				switch result {
				case .success:
					XCTFail("Test should not succeed.")
				case let .failure(error):
					responseError = error
					expectation.fulfill()
				}
			}
		)
		
		// THEN
		waitForExpectations(timeout: .short)
		guard let error = responseError else {
			XCTFail("report must not be nil")
			return
		}
		XCTAssertEqual(error, .VALUE_SET_CLIENT_ERROR)
	}
	
	// MARK: - Errors (Downloading Rules Success Handler)
	
	func testGIVEN_ValidationService_WHEN_RuleDownloadingEtagNil_THEN_ACCEPTANCE_RULE_JSON_ARCHIVE_ETAG_ERROR_IsReturned() throws {
		// Note: This test is redundant to the one for invalidation cause they have the same code path. So this one counts for both rule types.
		// GIVEN
		let client = ClientMock()
		
		let fakeData = try rulesCBORDataFake()
		let package = SAPDownloadedPackage(
			keysBin: fakeData,
			signature: Data()
		)
		let response = PackageDownloadResponse(
			package: package,
			etag: nil
		)
		
		client.onGetDCCRules = { _, _, completion in
			completion(.success(response))
		}
		
		let store = MockTestStore()
		
		let dscListProvider = DSCListProvider(
			client: CachingHTTPClientMock(),
			store: MockTestStore()
		)
		let vaccinationValueSetsProvider = VaccinationValueSetsProvider(
			client: CachingHTTPClientMock(),
			store: store
		)
		let mockValidationRulesAccess = MockValidationRulesAccess()
		let rulesDownloadService = RulesDownloadService(
			validationRulesAccess: mockValidationRulesAccess,
			signatureVerifier: MockVerifier(),
			store: store,
			client: client
		)
		let validationService = HealthCertificateValidationService(
			store: store,
			client: client,
			vaccinationValueSetsProvider: vaccinationValueSetsProvider,
<<<<<<< HEAD
			signatureVerifier: MockVerifier(),
			validationRulesAccess: MockValidationRulesAccess(),
			dccSignatureVerifier: DCCSignatureVerifyingStub(),
			dscListProvider: dscListProvider
=======
			validationRulesAccess: mockValidationRulesAccess,
			signatureVerifying: DCCSignatureVerifyingStub(),
			dscListProvider: dscListProvider,
			rulesDownloadService: rulesDownloadService
>>>>>>> 461199c6
		)

		let validationClock = Date(timeIntervalSince1970: TimeInterval(0))
		
		let healthCertificate = HealthCertificate.mock()
		
		let expectation = self.expectation(description: "Test should fail with .ACCEPTANCE_RULE_JSON_ARCHIVE_ETAG_ERROR")
		var responseError: HealthCertificateValidationError?
		
		// WHEN
		validationService.validate(
			healthCertificate: healthCertificate,
			arrivalCountry: try country(),
			validationClock: validationClock,
			completion: { result in
				switch result {
				case .success:
					XCTFail("Test should not succeed.")
				case let .failure(error):
					responseError = error
					expectation.fulfill()
				}
			}
		)
		
		// THEN
		waitForExpectations(timeout: .short)
		guard let error = responseError else {
			XCTFail("report must not be nil")
			return
		}
		XCTAssertEqual(error, .RULE_JSON_ARCHIVE_ETAG_ERROR(.acceptance))
	}
	
	func testGIVEN_ValidationService_WHEN_RuleDownloadingPackageIsEmpty_THEN_ACCEPTANCE_RULE_JSON_ARCHIVE_FILE_MISSING_IsReturned() throws {
		// Note: This test is redundant to the one for invalidation cause they have the same code path. So this one counts for both rule types.
		// GIVEN
		let client = ClientMock()
		
		let response = PackageDownloadResponse(
			package: nil,
			etag: "FakeETag"
		)
		
		client.onGetDCCRules = { _, _, completion in
			completion(.success(response))
		}
		
		let store = MockTestStore()
		
		let dscListProvider = DSCListProvider(
			client: CachingHTTPClientMock(),
			store: MockTestStore()
		)
		let vaccinationValueSetsProvider = VaccinationValueSetsProvider(
			client: CachingHTTPClientMock(),
			store: store
		)
		let mockValidationRulesAccess = MockValidationRulesAccess()
		let rulesDownloadService = RulesDownloadService(
			validationRulesAccess: mockValidationRulesAccess,
			signatureVerifier: MockVerifier(),
			store: store,
			client: client
		)
		let validationService = HealthCertificateValidationService(
			store: store,
			client: client,
			vaccinationValueSetsProvider: vaccinationValueSetsProvider,
<<<<<<< HEAD
			signatureVerifier: MockVerifier(),
			validationRulesAccess: MockValidationRulesAccess(),
			dccSignatureVerifier: DCCSignatureVerifyingStub(),
			dscListProvider: dscListProvider
=======
			validationRulesAccess: mockValidationRulesAccess,
			signatureVerifying: DCCSignatureVerifyingStub(),
			dscListProvider: dscListProvider,
			rulesDownloadService: rulesDownloadService
>>>>>>> 461199c6
		)

		let validationClock = Date(timeIntervalSince1970: TimeInterval(0))
		
		let healthCertificate = HealthCertificate.mock()
		
		let expectation = self.expectation(description: "Test should fail with .ACCEPTANCE_RULE_JSON_ARCHIVE_FILE_MISSING")
		var responseError: HealthCertificateValidationError?
		
		// WHEN
		validationService.validate(
			healthCertificate: healthCertificate,
			arrivalCountry: try country(),
			validationClock: validationClock,
			completion: { result in
				switch result {
				case .success:
					XCTFail("Test should not succeed.")
				case let .failure(error):
					responseError = error
					expectation.fulfill()
				}
			}
		)
		
		// THEN
		waitForExpectations(timeout: .short)
		guard let error = responseError else {
			XCTFail("report must not be nil")
			return
		}
		XCTAssertEqual(error, .RULE_JSON_ARCHIVE_FILE_MISSING(.acceptance))
	}
	
	func testGIVEN_ValidationService_WHEN_RuleDownloadingVerifyingFails_THEN_ACCEPTANCE_RULE_JSON_ARCHIVE_SIGNATURE_INVALID_IsReturned() throws {
		// Note: This test is redundant to the one for invalidation cause they have the same code path. So this one counts for both rule types.
		// GIVEN
		let client = ClientMock()
		
		client.onGetDCCRules = { [weak self] _, _, completion in
			guard let self = self else {
				XCTFail("Could not create strong self")
				return
			}
			completion(.success(self.dummyRulesResponse))
		}
		
		let store = MockTestStore()
		
		let dscListProvider = DSCListProvider(
			client: CachingHTTPClientMock(),
			store: MockTestStore()
		)
		let vaccinationValueSetsProvider = VaccinationValueSetsProvider(
			client: CachingHTTPClientMock(),
			store: store
		)
		let rulesDownloadService = RulesDownloadService(store: store, client: client)

		// To force a verifying error, we just use the real verifier instead of the mock.
		let validationService = HealthCertificateValidationService(
			store: store,
			client: client,
			vaccinationValueSetsProvider: vaccinationValueSetsProvider,
			validationRulesAccess: MockValidationRulesAccess(),
<<<<<<< HEAD
			dccSignatureVerifier: DCCSignatureVerifyingStub(),
			dscListProvider: dscListProvider
=======
			signatureVerifying: DCCSignatureVerifyingStub(),
			dscListProvider: dscListProvider,
			rulesDownloadService: rulesDownloadService
>>>>>>> 461199c6
		)
		
		let validationClock = Date(timeIntervalSince1970: TimeInterval(0))
		
		let healthCertificate = HealthCertificate.mock()
		
		let expectation = self.expectation(description: "Test should fail with .ACCEPTANCE_RULE_JSON_ARCHIVE_SIGNATURE_INVALID")
		var responseError: HealthCertificateValidationError?
		
		// WHEN
		validationService.validate(
			healthCertificate: healthCertificate,
			arrivalCountry: try country(),
			validationClock: validationClock,
			completion: { result in
				switch result {
				case .success:
					XCTFail("Test should not succeed.")
				case let .failure(error):
					responseError = error
					expectation.fulfill()
				}
			}
		)
		
		// THEN
		waitForExpectations(timeout: .short)
		guard let error = responseError else {
			XCTFail("report must not be nil")
			return
		}
		XCTAssertEqual(error, .RULE_JSON_ARCHIVE_SIGNATURE_INVALID(.acceptance) )
	}
	
	func testGIVEN_ValidationService_WHEN_RuleDownloadingDataDecodingFails_THEN_ACCEPTANCE_RULE_VALIDATION_ERROR_IsReturned() throws {
		// Note: This test is redundant to the one for invalidation cause they have the same code path. So this one counts for both rule types.
		// GIVEN
		let client = ClientMock()
		client.onGetDCCRules = { [weak self] _, _, completion in
			guard let self = self else {
				XCTFail("Could not create strong self")
				return
			}
			completion(.success(self.dummyRulesResponse))
		}
		
		let store = MockTestStore()
		
		let dscListProvider = DSCListProvider(
			client: CachingHTTPClientMock(),
			store: MockTestStore()
		)
		let vaccinationValueSetsProvider = VaccinationValueSetsProvider(
			client: CachingHTTPClientMock(),
			store: store
		)
		var validationRulesAccess = MockValidationRulesAccess()
		validationRulesAccess.expectedAcceptanceExtractionResult = .failure(.CBOR_DECODING_FAILED(nil))
		let rulesDownloadService = RulesDownloadService(validationRulesAccess: validationRulesAccess, signatureVerifier: MockVerifier(), store: store, client: client)
		let validationService = HealthCertificateValidationService(
			store: store,
			client: client,
			vaccinationValueSetsProvider: vaccinationValueSetsProvider,
			validationRulesAccess: validationRulesAccess,
<<<<<<< HEAD
			dccSignatureVerifier: DCCSignatureVerifyingStub(),
			dscListProvider: dscListProvider
=======
			signatureVerifying: DCCSignatureVerifyingStub(),
			dscListProvider: dscListProvider,
			rulesDownloadService: rulesDownloadService
>>>>>>> 461199c6
		)
		
		let validationClock = Date(timeIntervalSince1970: TimeInterval(0))
		
		let healthCertificate = HealthCertificate.mock()
		
		let expectation = self.expectation(description: "Test should fail with .ACCEPTANCE_RULE_VALIDATION_ERROR")
		var responseError: HealthCertificateValidationError?
		
		// WHEN
		validationService.validate(
			healthCertificate: healthCertificate,
			arrivalCountry: try country(),
			validationClock: validationClock,
			completion: { result in
				switch result {
				case .success:
					XCTFail("Test should not succeed.")
				case let .failure(error):
					responseError = error
					expectation.fulfill()
				}
			}
		)
		
		// THEN
		waitForExpectations(timeout: .short)
		guard let error = responseError else {
			XCTFail("report must not be nil")
			return
		}
		XCTAssertEqual(error, .RULE_DECODING_ERROR(.acceptance, .CBOR_DECODING_FAILED(nil)))
	}
	
	// MARK: - Errors (Downloading Rules Failure Handler)
	
	func testGIVEN_ValidationService_WHEN_RuleDownloadingAcceptanceCacheIsMissing_THEN_ACCEPTANCE_RULE_MISSING_CACHE_IsReturned() throws {
		// GIVEN
		let client = ClientMock()
		let expectedError = URLSessionError.notModified
		client.onGetDCCRules = { _, _, completion in
			completion(.failure(expectedError))
		}
		
		let store = MockTestStore()
		let validationClock = Date(timeIntervalSince1970: TimeInterval(0))
		
		let dscListProvider = DSCListProvider(
			client: CachingHTTPClientMock(),
			store: MockTestStore()
		)
		let vaccinationValueSetsProvider = VaccinationValueSetsProvider(
			client: CachingHTTPClientMock(),
			store: store
		)
		let mockValidationRulesAccess = MockValidationRulesAccess()
		let rulesDownloadService = RulesDownloadService(
			validationRulesAccess: mockValidationRulesAccess,
			signatureVerifier: MockVerifier(),
			store: store,
			client: client
		)
		let validationService = HealthCertificateValidationService(
			store: store,
			client: client,
			vaccinationValueSetsProvider: vaccinationValueSetsProvider,
<<<<<<< HEAD
			signatureVerifier: MockVerifier(),
			validationRulesAccess: MockValidationRulesAccess(),
			dccSignatureVerifier: DCCSignatureVerifyingStub(),
			dscListProvider: dscListProvider
=======
			validationRulesAccess: mockValidationRulesAccess,
			signatureVerifying: DCCSignatureVerifyingStub(),
			dscListProvider: dscListProvider,
			rulesDownloadService: rulesDownloadService
>>>>>>> 461199c6
		)

		let healthCertificate = HealthCertificate.mock()
		
		let expectation = self.expectation(description: "Test should fail with .ACCEPTANCE_RULE_MISSING_CACHE")
		var responseError: HealthCertificateValidationError?
		
		// WHEN
		validationService.validate(
			healthCertificate: healthCertificate,
			arrivalCountry: try country(),
			validationClock: validationClock,
			completion: { result in
				switch result {
				case .success:
					XCTFail("Test should not succeed.")
				case let .failure(error):
					responseError = error
					expectation.fulfill()
				}
			}
		)
		
		// THEN
		waitForExpectations(timeout: .short)
		guard let error = responseError else {
			XCTFail("report must not be nil")
			return
		}
		XCTAssertEqual(error, .RULE_MISSING_CACHE(.acceptance))
	}
	
	func testGIVEN_ValidationService_WHEN_RuleDownloadingInvalidationCacheIsMissing_THEN_INVALIDATION_RULE_MISSING_CACHE_IsReturned() throws {
		// GIVEN
		let client = ClientMock()
		let expectedError = URLSessionError.notModified
		
		// The acceptance must success now to reach the invalidation.
		client.onGetDCCRules = { _, _, completion in
			completion(.failure(expectedError))
		}
		
		let store = MockTestStore()
		let cachedRule = Rule.fake(identifier: "Number One")
		store.acceptanceRulesCache = ValidationRulesCache(
			lastValidationRulesETag: "FakeEtag",
			validationRules: [cachedRule]
			
		)
		let validationClock = Date(timeIntervalSince1970: TimeInterval(0))
		
		let dscListProvider = DSCListProvider(
			client: CachingHTTPClientMock(),
			store: MockTestStore()
		)
		let vaccinationValueSetsProvider = VaccinationValueSetsProvider(
			client: CachingHTTPClientMock(),
			store: store
		)
		let mockValidationRulesAccess = MockValidationRulesAccess()
		let rulesDownloadService = RulesDownloadService(
			validationRulesAccess: mockValidationRulesAccess,
			signatureVerifier: MockVerifier(),
			store: store,
			client: client
		)
		let validationService = HealthCertificateValidationService(
			store: store,
			client: client,
			vaccinationValueSetsProvider: vaccinationValueSetsProvider,
<<<<<<< HEAD
			signatureVerifier: MockVerifier(),
			validationRulesAccess: MockValidationRulesAccess(),
			dccSignatureVerifier: DCCSignatureVerifyingStub(),
			dscListProvider: dscListProvider
=======
			validationRulesAccess: mockValidationRulesAccess,
			signatureVerifying: DCCSignatureVerifyingStub(),
			dscListProvider: dscListProvider,
			rulesDownloadService: rulesDownloadService
>>>>>>> 461199c6
		)

		let healthCertificate = HealthCertificate.mock()
		
		let expectation = self.expectation(description: "Test should fail with .INVALIDATION_RULE_MISSING_CACHE")
		var responseError: HealthCertificateValidationError?
		
		// WHEN
		validationService.validate(
			healthCertificate: healthCertificate,
			arrivalCountry: try country(),
			validationClock: validationClock,
			completion: { result in
				switch result {
				case .success:
					XCTFail("Test should not succeed.")
				case let .failure(error):
					responseError = error
					expectation.fulfill()
				}
			}
		)
		
		// THEN
		waitForExpectations(timeout: .short)
		guard let error = responseError else {
			XCTFail("report must not be nil")
			return
		}
		XCTAssertEqual(error, .RULE_MISSING_CACHE(.invalidation))
	}
	
	func testGIVEN_ValidationService_WHEN_RuleDownloadingNoNetwork_THEN_NO_NETWORK_IsReturned() throws {
		// GIVEN
		let client = ClientMock()
		let expectedError = URLSessionError.noNetworkConnection
		
		// The acceptance must success now to reach the invalidation.
		client.onGetDCCRules = { _, _, completion in
			completion(.failure(expectedError))
		}
		
		let store = MockTestStore()
		let validationClock = Date(timeIntervalSince1970: TimeInterval(0))
		
		let dscListProvider = DSCListProvider(
			client: CachingHTTPClientMock(),
			store: MockTestStore()
		)
		let vaccinationValueSetsProvider = VaccinationValueSetsProvider(
			client: CachingHTTPClientMock(),
			store: store
		)
		let mockValidationRulesAccess = MockValidationRulesAccess()
		let rulesDownloadService = RulesDownloadService(
			validationRulesAccess: mockValidationRulesAccess,
			signatureVerifier: MockVerifier(),
			store: store,
			client: client
		)
		let validationService = HealthCertificateValidationService(
			store: store,
			client: client,
			vaccinationValueSetsProvider: vaccinationValueSetsProvider,
<<<<<<< HEAD
			signatureVerifier: MockVerifier(),
			validationRulesAccess: MockValidationRulesAccess(),
			dccSignatureVerifier: DCCSignatureVerifyingStub(),
			dscListProvider: dscListProvider
=======
			validationRulesAccess: mockValidationRulesAccess,
			signatureVerifying: DCCSignatureVerifyingStub(),
			dscListProvider: dscListProvider,
			rulesDownloadService: rulesDownloadService
>>>>>>> 461199c6
		)

		let healthCertificate = HealthCertificate.mock()
		
		let expectation = self.expectation(description: "Test should fail with .NO_NETWORK")
		var responseError: HealthCertificateValidationError?
		
		// WHEN
		validationService.validate(
			healthCertificate: healthCertificate,
			arrivalCountry: try country(),
			validationClock: validationClock,
			completion: { result in
				switch result {
				case .success:
					XCTFail("Test should not succeed.")
				case let .failure(error):
					responseError = error
					expectation.fulfill()
				}
			}
		)
		
		// THEN
		waitForExpectations(timeout: .short)
		guard let error = responseError else {
			XCTFail("report must not be nil")
			return
		}
		XCTAssertEqual(error, .NO_NETWORK)
	}
	
	func testGIVEN_ValidationService_WHEN_RuleDownloadingServerError404_THEN_ACCEPTANCE_RULE_CLIENT_ERROR_IsReturned() throws {
		// Note: This test is redundant to the one for invalidation cause they have the same code path. So this one counts for both rule types.
		// GIVEN
		let client = ClientMock()
		let expectedError = URLSessionError.serverError(404)
		
		// The acceptance must success now to reach the invalidation.
		client.onGetDCCRules = { _, _, completion in
			completion(.failure(expectedError))
		}
		
		let store = MockTestStore()
		let validationClock = Date(timeIntervalSince1970: TimeInterval(0))
		
		let dscListProvider = DSCListProvider(
			client: CachingHTTPClientMock(),
			store: MockTestStore()
		)
		let vaccinationValueSetsProvider = VaccinationValueSetsProvider(
			client: CachingHTTPClientMock(),
			store: store
		)
		let mockValidationRulesAccess = MockValidationRulesAccess()
		let rulesDownloadService = RulesDownloadService(
			validationRulesAccess: mockValidationRulesAccess,
			signatureVerifier: MockVerifier(),
			store: store,
			client: client
		)
		let validationService = HealthCertificateValidationService(
			store: store,
			client: client,
			vaccinationValueSetsProvider: vaccinationValueSetsProvider,
<<<<<<< HEAD
			signatureVerifier: MockVerifier(),
			validationRulesAccess: MockValidationRulesAccess(),
			dccSignatureVerifier: DCCSignatureVerifyingStub(),
			dscListProvider: dscListProvider
=======
			validationRulesAccess: mockValidationRulesAccess,
			signatureVerifying: DCCSignatureVerifyingStub(),
			dscListProvider: dscListProvider,
			rulesDownloadService: rulesDownloadService
>>>>>>> 461199c6
		)

		let healthCertificate = HealthCertificate.mock()
		
		let expectation = self.expectation(description: "Test should fail with .ACCEPTANCE_RULE_CLIENT_ERROR")
		var responseError: HealthCertificateValidationError?
		
		// WHEN
		validationService.validate(
			healthCertificate: healthCertificate,
			arrivalCountry: try country(),
			validationClock: validationClock,
			completion: { result in
				switch result {
				case .success:
					XCTFail("Test should not succeed.")
				case let .failure(error):
					responseError = error
					expectation.fulfill()
				}
			}
		)
		
		// THEN
		waitForExpectations(timeout: .short)
		guard let error = responseError else {
			XCTFail("report must not be nil")
			return
		}
		XCTAssertEqual(error, .RULE_CLIENT_ERROR(.acceptance))
	}
	
	func testGIVEN_ValidationService_WHEN_RuleDownloadingServerError500_THEN_ACCEPTANCE_RULE_SERVER_ERROR_IsReturned() throws {
		// Note: This test is redundant to the one for invalidation cause they have the same code path. So this one counts for both rule types.
		// GIVEN
		let client = ClientMock()
		let expectedError = URLSessionError.serverError(500)
		
		// The acceptance must success now to reach the invalidation.
		client.onGetDCCRules = { _, _, completion in
			completion(.failure(expectedError))
		}
		
		let store = MockTestStore()
		let validationClock = Date(timeIntervalSince1970: TimeInterval(0))
		
		let dscListProvider = DSCListProvider(
			client: CachingHTTPClientMock(),
			store: MockTestStore()
		)
		let vaccinationValueSetsProvider = VaccinationValueSetsProvider(
			client: CachingHTTPClientMock(),
			store: store
		)
		
		let mockValidationRulesAccess = MockValidationRulesAccess()
		let rulesDownloadService = RulesDownloadService(
			validationRulesAccess: mockValidationRulesAccess,
			signatureVerifier: MockVerifier(),
			store: store,
			client: client
		)
		let validationService = HealthCertificateValidationService(
			store: store,
			client: client,
			vaccinationValueSetsProvider: vaccinationValueSetsProvider,
<<<<<<< HEAD
			signatureVerifier: MockVerifier(),
			validationRulesAccess: MockValidationRulesAccess(),
			dccSignatureVerifier: DCCSignatureVerifyingStub(),
			dscListProvider: dscListProvider
=======
			validationRulesAccess: mockValidationRulesAccess,
			signatureVerifying: DCCSignatureVerifyingStub(),
			dscListProvider: dscListProvider,
			rulesDownloadService: rulesDownloadService
>>>>>>> 461199c6
		)

		let healthCertificate = HealthCertificate.mock()
		
		let expectation = self.expectation(description: "Test should fail with .ACCEPTANCE_RULE_SERVER_ERROR")
		var responseError: HealthCertificateValidationError?
		
		// WHEN
		validationService.validate(
			healthCertificate: healthCertificate,
			arrivalCountry: try country(),
			validationClock: validationClock,
			completion: { result in
				switch result {
				case .success:
					XCTFail("Test should not succeed.")
				case let .failure(error):
					responseError = error
					expectation.fulfill()
				}
			}
		)
		
		// THEN
		waitForExpectations(timeout: .short)
		guard let error = responseError else {
			XCTFail("report must not be nil")
			return
		}
		XCTAssertEqual(error, .RULE_SERVER_ERROR(.acceptance))
	}
	
	func testGIVEN_ValidationService_WHEN_RuleDownloadingDefaultError_THEN_ACCEPTANCE_RULE_SERVER_ERROR_IsReturned() throws {
		// Note: This test is redundant to the one for invalidation cause they have the same code path. So this one counts for both rule types.
		// GIVEN
		let client = ClientMock()
		let expectedError = URLSessionError.fakeResponse
		
		// The acceptance must success now to reach the invalidation.
		client.onGetDCCRules = { _, _, completion in
			completion(.failure(expectedError))
		}
		
		let store = MockTestStore()
		let validationClock = Date(timeIntervalSince1970: TimeInterval(0))
		
		let dscListProvider = DSCListProvider(
			client: CachingHTTPClientMock(),
			store: MockTestStore()
		)
		let vaccinationValueSetsProvider = VaccinationValueSetsProvider(
			client: CachingHTTPClientMock(),
			store: store
		)
		let mockValidationRulesAccess = MockValidationRulesAccess()
		let rulesDownloadService = RulesDownloadService(
			validationRulesAccess: mockValidationRulesAccess,
			signatureVerifier: MockVerifier(),
			store: store,
			client: client
		)
		let validationService = HealthCertificateValidationService(
			store: store,
			client: client,
			vaccinationValueSetsProvider: vaccinationValueSetsProvider,
<<<<<<< HEAD
			signatureVerifier: MockVerifier(),
			validationRulesAccess: MockValidationRulesAccess(),
			dccSignatureVerifier: DCCSignatureVerifyingStub(),
			dscListProvider: dscListProvider
=======
			validationRulesAccess: mockValidationRulesAccess,
			signatureVerifying: DCCSignatureVerifyingStub(),
			dscListProvider: dscListProvider,
			rulesDownloadService: rulesDownloadService
>>>>>>> 461199c6
		)

		let healthCertificate = HealthCertificate.mock()
		
		let expectation = self.expectation(description: "Test should fail with .ACCEPTANCE_RULE_SERVER_ERROR")
		var responseError: HealthCertificateValidationError?
		
		// WHEN
		validationService.validate(
			healthCertificate: healthCertificate,
			arrivalCountry: try country(),
			validationClock: validationClock,
			completion: { result in
				switch result {
				case .success:
					XCTFail("Test should not succeed.")
				case let .failure(error):
					responseError = error
					expectation.fulfill()
				}
			}
		)
		
		// THEN
		waitForExpectations(timeout: .short)
		guard let error = responseError else {
			XCTFail("report must not be nil")
			return
		}
		XCTAssertEqual(error, .RULE_SERVER_ERROR(.acceptance))
	}
	
	// MARK: - Others
	
	func testGIVEN_ValidationService_WHEN_RuleValidationFails_THEN_RULES_VALIDATION_ERROR_IsReturned() throws {
		// GIVEN
		let client = ClientMock()
		
		let fakeData = try rulesCBORDataFake()
		let package = SAPDownloadedPackage(
			keysBin: fakeData,
			signature: Data()
		)
		let response = PackageDownloadResponse(
			package: package,
			etag: "FakeETag"
		)
		
		client.onGetDCCRules = { _, _, completion in
			completion(.success(response))
		}
		
		let store = MockTestStore()
		
		let dscListProvider = DSCListProvider(
			client: CachingHTTPClientMock(),
			store: MockTestStore()
		)
		let vaccinationValueSetsProvider = VaccinationValueSetsProvider(
			client: CachingHTTPClientMock(),
			store: store
		)

		var validationRulesAccess = MockValidationRulesAccess()
		validationRulesAccess.expectedAcceptanceExtractionResult = .success([])
		validationRulesAccess.expectedInvalidationExtractionResult = .success([])
		validationRulesAccess.expectedValidationResult = .failure(.CBOR_DECODING_FAILED(nil))
		
		let rulesDownloadService = RulesDownloadService(validationRulesAccess: validationRulesAccess, signatureVerifier: MockVerifier(), store: store, client: client)
		let validationService = HealthCertificateValidationService(
			store: store,
			client: client,
			vaccinationValueSetsProvider: vaccinationValueSetsProvider,
			validationRulesAccess: validationRulesAccess,
<<<<<<< HEAD
			dccSignatureVerifier: DCCSignatureVerifyingStub(),
			dscListProvider: dscListProvider
=======
			signatureVerifying: DCCSignatureVerifyingStub(),
			dscListProvider: dscListProvider,
			rulesDownloadService: rulesDownloadService
>>>>>>> 461199c6
		)
		
		let validationClock = Date(timeIntervalSince1970: TimeInterval(0))
		
		let healthCertificate = HealthCertificate.mock()
		
		let expectation = self.expectation(description: "Test should fail with .RULES_VALIDATION_ERROR")
		var responseError: HealthCertificateValidationError?
		
		// WHEN
		validationService.validate(
			healthCertificate: healthCertificate,
			arrivalCountry: try country(),
			validationClock: validationClock,
			completion: { result in
				switch result {
				case .success:
					XCTFail("Test should not succeed.")
				case let .failure(error):
					responseError = error
					expectation.fulfill()
				}
			}
		)
		
		// THEN
		waitForExpectations(timeout: .short)
		guard let error = responseError else {
			XCTFail("report must not be nil")
			return
		}
		XCTAssertEqual(error, .RULES_VALIDATION_ERROR(.CBOR_DECODING_FAILED(nil)))
	}

	func testGIVEN_ValidationService_WHEN_UsingAllCountryCodes_THEN_ValueIsCorrect() {
		// GIVEN
		let store = MockTestStore()
		let dscListProvider = DSCListProvider(
			client: CachingHTTPClientMock(),
			store: MockTestStore()
		)
		let vaccinationValueSetsProvider = VaccinationValueSetsProvider(
			client: CachingHTTPClientMock(),
			store: store
		)
		let client = ClientMock()
		let mockValidationRulesAccess = MockValidationRulesAccess()
		let rulesDownloadService = RulesDownloadService(
			validationRulesAccess: mockValidationRulesAccess,
			signatureVerifier: MockVerifier(),
			store: store,
			client: client
		)
		let validationService = HealthCertificateValidationService(
			store: store,
			client: client,
			vaccinationValueSetsProvider: vaccinationValueSetsProvider,
<<<<<<< HEAD
			signatureVerifier: MockVerifier(),
			validationRulesAccess: MockValidationRulesAccess(),
			dccSignatureVerifier: DCCSignatureVerifyingStub(),
			dscListProvider: dscListProvider
=======
			validationRulesAccess: mockValidationRulesAccess,
			signatureVerifying: DCCSignatureVerifyingStub(),
			dscListProvider: dscListProvider,
			rulesDownloadService: rulesDownloadService
>>>>>>> 461199c6
		)
		
		// WHEN
		let countryCodes = validationService.allCountryCodes
		
		// THEN
		// Picked some random codes
		XCTAssertTrue(countryCodes.contains("DE"))
		XCTAssertTrue(countryCodes.contains("PY"))
		XCTAssertTrue(countryCodes.contains("ZW"))
		XCTAssertTrue(countryCodes.contains("FR"))
		
		XCTAssertFalse(countryCodes.contains("AA"))
		XCTAssertFalse(countryCodes.contains("ZZ"))
		XCTAssertFalse(countryCodes.contains("HA"))
		XCTAssertFalse(countryCodes.contains("FF"))
	}
	
	func testGIVEN_ValidationService_WHEN_MappingCertificateTypes_THEN_MappingIsCorrect() {
		// GIVEN
		let store = MockTestStore()
		let dscListProvider = DSCListProvider(
			client: CachingHTTPClientMock(),
			store: MockTestStore()
		)
		let client = ClientMock()
		let vaccinationValueSetsProvider = VaccinationValueSetsProvider(
			client: CachingHTTPClientMock(),
			store: store
		)
		let mockValidationRulesAccess = MockValidationRulesAccess()
		let rulesDownloadService = RulesDownloadService(
			validationRulesAccess: mockValidationRulesAccess,
			signatureVerifier: MockVerifier(),
			store: store,
			client: client
		)
		let validationService = HealthCertificateValidationService(
			store: store,
			client: client,
			vaccinationValueSetsProvider: vaccinationValueSetsProvider,
<<<<<<< HEAD
			signatureVerifier: MockVerifier(),
			validationRulesAccess: MockValidationRulesAccess(),
			dccSignatureVerifier: DCCSignatureVerifyingStub(),
			dscListProvider: dscListProvider
=======
			validationRulesAccess: mockValidationRulesAccess,
			signatureVerifying: DCCSignatureVerifyingStub(),
			dscListProvider: dscListProvider,
			rulesDownloadService: rulesDownloadService
>>>>>>> 461199c6
		)
		
		// WHEN
		let mappedTest = validationService.mapCertificateType(.test)
		let mappedRecovery = validationService.mapCertificateType(.recovery)
		let mappedVaccination = validationService.mapCertificateType(.vaccination)
		
		// THEN
		XCTAssertEqual(mappedTest, CertLogic.CertificateType.test)
		XCTAssertEqual(mappedRecovery, CertLogic.CertificateType.recovery)
		XCTAssertEqual(mappedVaccination, CertLogic.CertificateType.vaccination)
	}
	
	func testGIVEN_ValidationService_WHEN_MappingValueSets_THEN_MappingIsCorrect() {
		// GIVEN
		let store = MockTestStore()
		let dscListProvider = DSCListProvider(
			client: CachingHTTPClientMock(),
			store: MockTestStore()
		)
		let vaccinationValueSetsProvider = VaccinationValueSetsProvider(
			client: CachingHTTPClientMock(),
			store: store
		)
		let client = ClientMock()
		let mockValidationRulesAccess = MockValidationRulesAccess()
		let rulesDownloadService = RulesDownloadService(
			validationRulesAccess: mockValidationRulesAccess,
			signatureVerifier: MockVerifier(),
			store: store,
			client: client
		)
		let validationService = HealthCertificateValidationService(
			store: store,
			client: client,
			vaccinationValueSetsProvider: vaccinationValueSetsProvider,
<<<<<<< HEAD
			signatureVerifier: MockVerifier(),
			validationRulesAccess: MockValidationRulesAccess(),
			dccSignatureVerifier: DCCSignatureVerifyingStub(),
			dscListProvider: dscListProvider
=======
			validationRulesAccess: mockValidationRulesAccess,
			signatureVerifying: DCCSignatureVerifyingStub(),
			dscListProvider: dscListProvider,
			rulesDownloadService: rulesDownloadService
>>>>>>> 461199c6
		)

		let countryCodes = validationService.allCountryCodes
		let tcTrKey = "tcTr key"
		let tcMaKey = "tcMa key"
		let tcTtKey = "tcTt key"
		let tgKey = "tg key"
		let vpKey = "vp key"
		let maKey = "ma key"
		let mpKey = "mp key"
		
		let originalValueSet = SAP_Internal_Dgc_ValueSets.with {
			$0.tcTr = valueSet(key: tcTrKey)
			$0.tcMa = valueSet(key: tcMaKey)
			$0.tcTt = valueSet(key: tcTtKey)
			$0.tg = valueSet(key: tgKey)
			$0.vp = valueSet(key: vpKey)
			$0.ma = valueSet(key: maKey)
			$0.mp = valueSet(key: mpKey)
		}
		
		// WHEN
		let mappedSet = validationService.mapValueSets(valueSet: originalValueSet)
		
		// THEN
		XCTAssertEqual(mappedSet["country-2-codes"], countryCodes)
		XCTAssertEqual(mappedSet["covid-19-lab-result"]?.first, tcTrKey)
		XCTAssertEqual(mappedSet["covid-19-lab-test-manufacturer-and-name"]?.first, tcMaKey)
		XCTAssertEqual(mappedSet["covid-19-lab-test-type"]?.first, tcTtKey)
		XCTAssertEqual(mappedSet["disease-agent-targeted"]?.first, tgKey)
		XCTAssertEqual(mappedSet["sct-vaccines-covid-19"]?.first, vpKey)
		XCTAssertEqual(mappedSet["vaccines-covid-19-auth-holders"]?.first, maKey)
		XCTAssertEqual(mappedSet["vaccines-covid-19-names"]?.first, mpKey)
	}
	
	func testGIVEN_ValidationService_WHEN_MappingUnixTime_THEN_MappingIsCorrect() {
		// GIVEN
		let store = MockTestStore()
		let dscListProvider = DSCListProvider(
			client: CachingHTTPClientMock(),
			store: MockTestStore()
		)
		let vaccinationValueSetsProvider = VaccinationValueSetsProvider(
			client: CachingHTTPClientMock(),
			store: store
		)
		let client = ClientMock()
		let mockValidationRulesAccess = MockValidationRulesAccess()
		let rulesDownloadService = RulesDownloadService(
			validationRulesAccess: mockValidationRulesAccess,
			signatureVerifier: MockVerifier(),
			store: store,
			client: client
		)
		let validationService = HealthCertificateValidationService(
			store: store,
			client: client,
			vaccinationValueSetsProvider: vaccinationValueSetsProvider,
<<<<<<< HEAD
			signatureVerifier: MockVerifier(),
			validationRulesAccess: MockValidationRulesAccess(),
			dccSignatureVerifier: DCCSignatureVerifyingStub(),
			dscListProvider: dscListProvider
=======
			validationRulesAccess: mockValidationRulesAccess,
			signatureVerifying: DCCSignatureVerifyingStub(),
			dscListProvider: dscListProvider,
			rulesDownloadService: rulesDownloadService
>>>>>>> 461199c6
		)

		// Exact Time for 9.7.2021, 10:30:00
		let dateToday: UInt64 = 1625826600
		
		var dateComponents = DateComponents()
		dateComponents.year = 2021
		dateComponents.month = 7
		dateComponents.day = 9
		dateComponents.hour = 10
		dateComponents.minute = 30
		dateComponents.second = 0
		dateComponents.timeZone = TimeZone(abbreviation: "UTC")
		
		let expectedDate = Calendar(identifier: .gregorian).date(from: dateComponents)
		// WHEN
		let mappedTime = validationService.mapUnixTimestampsInSecondsToDate(dateToday)
		
		// THEN
		XCTAssertEqual(mappedTime, expectedDate)
	}

	// MARK: - CertLogicEngineValidation

	func test_CertLogicEngineValidation() throws {
		guard let jsonData = certLogicTestData else {
			XCTFail("Could not load json data.")
			return
		}

		let testData = try JSONDecoder().decode(CertLogicEngineTestData.self, from: jsonData)

		guard let valueSetsData = Data(base64Encoded: testData.general.valueSetProtocolBuffer),
			  let valueSets = try? SAP_Internal_Dgc_ValueSets(serializedData: valueSetsData) else {
			XCTFail("Could not load valueSets.")
			return
		}

		let valueSetsStub = ValueSetsStub(valueSets: valueSets)

		let expectation = self.expectation(description: "Validation should complete for every test case.")
		expectation.expectedFulfillmentCount = testData.testCases.count

		for testCase in testData.testCases {
			let mockVerifier = MockVerifier()
			let mockStore = MockTestStore()
			let mockClient = ClientMock()
			let dscListProvider = DSCListProvider(
				client: CachingHTTPClientMock(),
				store: MockTestStore()
			)
			
			guard let package = try? makeSAPDownloadedPackage(with: testCase.rules) else {
				XCTFail("Could not create package.")
				return
			}

			mockClient.onGetDCCRules = { _, _, completion in
				let package = PackageDownloadResponse(
					package: package,
					etag: ""
				)
				completion(.success(package))
			}
			let validationRulesAccess = ValidationRulesAccess()
			let rulesDownloadService = RulesDownloadService(
				validationRulesAccess: validationRulesAccess,
				signatureVerifier: mockVerifier,
				store: mockStore,
				client: mockClient
			)
			let validationService = HealthCertificateValidationService(
				store: mockStore,
				client: mockClient,
				vaccinationValueSetsProvider: valueSetsStub,
<<<<<<< HEAD
				signatureVerifier: mockVerifier,
				validationRulesAccess: ValidationRulesAccess(),
				dccSignatureVerifier: DCCSignatureVerifyingStub(),
				dscListProvider: dscListProvider
=======
				validationRulesAccess: validationRulesAccess,
				signatureVerifying: DCCSignatureVerifyingStub(),
				dscListProvider: dscListProvider,
				rulesDownloadService: rulesDownloadService
>>>>>>> 461199c6
			)
			let certificate = try HealthCertificate(base45: testCase.dcc)
			let country = try XCTUnwrap(Country(countryCode: testCase.countryOfArrival))

			validationService.validate(
				healthCertificate: certificate,
				arrivalCountry: country,
				validationClock: Date(timeIntervalSince1970: TimeInterval(testCase.validationClock))
			) { result in

				guard case let .success(validationReport) = result else {
					XCTFail("Success expected for validation result.")
					return
				}

				switch validationReport {
				case .validationFailed(let validationResults),
					 .validationOpen(let validationResults),
					 .validationPassed(let validationResults):

					let passCount = validationResults.filter { $0.result == .passed }.count
					let openCount = validationResults.filter { $0.result == .open }.count
					let failCount = validationResults.filter { $0.result == .fail }.count

					XCTAssertEqual(passCount, testCase.expPass, "CertEngineTestCase failed with incorrect expPass count: \(testCase.testCaseDescription)")
					XCTAssertEqual(openCount, testCase.expOpen, "CertEngineTestCase failed with incorrect expOpen count: \(testCase.testCaseDescription)")
					XCTAssertEqual(failCount, testCase.expFail, "CertEngineTestCase failed with incorrect expFail count: \(testCase.testCaseDescription)")
				}

				expectation.fulfill()
			}
		}

		waitForExpectations(timeout: .short)
	}
	
	// MARK: - Private
	
	private func validHealthCertificate() throws -> HealthCertificate {
		let healthCertificateBase45 = DigitalCovidCertificateFake.makeBase45Fake(
			from: DigitalCovidCertificate.fake(),
			and: CBORWebTokenHeader.fake()
		)
		
		guard case let .success(base45) = healthCertificateBase45 else {
			fatalError("Could not create fake health certificate. Abort test.")
		}
		return try HealthCertificate(base45: base45)
	}
	
	private lazy var dummyRulesResponse: PackageDownloadResponse = {
		do {
			let fakeData = try rulesCBORDataFake()
			let package = SAPDownloadedPackage(
				keysBin: fakeData,
				signature: Data()
			)
			let response = PackageDownloadResponse(
				package: package,
				etag: "FakeEtag"
			)
			return response
		} catch {
			XCTFail("Could not create rules CBOR fake data")
			let response = PackageDownloadResponse(
				package: nil,
				etag: "FailStateETag"
			)
			return response
		}
	}()
	
	private func valueSet(key: String) -> SAP_Internal_Dgc_ValueSet {
		return SAP_Internal_Dgc_ValueSet.with {
			$0.items.append(
				SAP_Internal_Dgc_ValueSetItem.with {
					$0.key = key
				}
			)
		}
	}
	
	private func country() throws -> Country {
		 return try XCTUnwrap(Country(countryCode: "FR"))
	}

	private func makeSAPDownloadedPackage(with rules: [Rule]) throws -> SAPDownloadedPackage? {
		let cborRulesData = try CodableCBOREncoder().encode(rules)

		let archive = try XCTUnwrap(Archive(accessMode: .create))
		try archive.addEntry(with: "export.bin", type: .file, uncompressedSize: UInt32(cborRulesData.count), bufferSize: 4, provider: { position, size -> Data in
			return cborRulesData.subdata(in: position..<position + size)
		})
		try archive.addEntry(with: "export.sig", type: .file, uncompressedSize: 12, bufferSize: 4, provider: { position, size -> Data in
			return Data().subdata(in: position..<position + size)
		})
		let archiveData = archive.data ?? Data()
		return SAPDownloadedPackage(compressedData: archiveData)
	}

	private var certLogicTestData: Data? {
		let bundle = Bundle(for: HealthCertificateValidationServiceValidationTests.self)
		guard let url = bundle.url(forResource: "dcc-validation-rules-common-test-cases", withExtension: "json"),
			  let data = FileManager.default.contents(atPath: url.path) else {
			return nil
		}
		return data
	}
}

/// ONLY for testing purposes because it ignores underlining errors for comparisons.
extension HealthCertificateValidationOnboardedCountriesError: Equatable {
	public static func == (lhs: HealthCertificateValidationOnboardedCountriesError, rhs: HealthCertificateValidationOnboardedCountriesError) -> Bool {
		switch (lhs, rhs) {
		case let (.ONBOARDED_COUNTRIES_DECODING_ERROR(lhsRuleValidationError), .ONBOARDED_COUNTRIES_DECODING_ERROR(rhsRuleValidationError)):
			return lhsRuleValidationError == rhsRuleValidationError
		default:
			return lhs.localizedDescription == rhs.localizedDescription
		}
	}
}

/// ONLY for testing purposes because it ignores underlining errors for comparisons.
extension RuleValidationError: Equatable {
	public static func == (lhs: RuleValidationError, rhs: RuleValidationError) -> Bool {
		switch (lhs, rhs) {
		case (.CBOR_DECODING_FAILED, .CBOR_DECODING_FAILED):
			return true
		case (.JSON_ENCODING_FAILED, .JSON_ENCODING_FAILED):
			return true
		case (.JSON_VALIDATION_RULE_SCHEMA_NOTFOUND, .JSON_VALIDATION_RULE_SCHEMA_NOTFOUND):
			return true
		default:
			return false
		}
	}
}

private struct ValueSetsStub: VaccinationValueSetsProviding {

	var valueSets: SAP_Internal_Dgc_ValueSets

	func latestVaccinationCertificateValueSets() -> AnyPublisher<SAP_Internal_Dgc_ValueSets, Error> {
		// return stubbed value sets; no error
		return Just(valueSets)
			.setFailureType(to: Error.self)
			.eraseToAnyPublisher()
	}

	func fetchVaccinationCertificateValueSets() -> AnyPublisher<SAP_Internal_Dgc_ValueSets, Error> {
		// return stubbed value sets; no error
		return Just(valueSets)
			.setFailureType(to: Error.self)
			.eraseToAnyPublisher()
	}
}<|MERGE_RESOLUTION|>--- conflicted
+++ resolved
@@ -58,14 +58,9 @@
 			client: client,
 			vaccinationValueSetsProvider: vaccinationValueSetsProvider,
 			validationRulesAccess: validationRulesAccess,
-<<<<<<< HEAD
-			dccSignatureVerifier: DCCSignatureVerifyingStub(),
-			dscListProvider: dscListProvider
-=======
-			signatureVerifying: DCCSignatureVerifyingStub(),
-			dscListProvider: dscListProvider,
-			rulesDownloadService: rulesDownloadService
->>>>>>> 461199c6
+			dccSignatureVerifier: DCCSignatureVerifyingStub(),
+			dscListProvider: dscListProvider,
+			rulesDownloadService: rulesDownloadService
 		)
 		
 		// expirationTime must be >= validation clock to succeed.
@@ -164,14 +159,9 @@
 			client: client,
 			vaccinationValueSetsProvider: vaccinationValueSetsProvider,
 			validationRulesAccess: validationRulesAccess,
-<<<<<<< HEAD
-			dccSignatureVerifier: DCCSignatureVerifyingStub(),
-			dscListProvider: dscListProvider
-=======
-			signatureVerifying: DCCSignatureVerifyingStub(),
-			dscListProvider: dscListProvider,
-			rulesDownloadService: rulesDownloadService
->>>>>>> 461199c6
+			dccSignatureVerifier: DCCSignatureVerifyingStub(),
+			dscListProvider: dscListProvider,
+			rulesDownloadService: rulesDownloadService
 		)
 		
 		// expirationTime must be >= validation clock to succeed.
@@ -272,14 +262,9 @@
 			client: client,
 			vaccinationValueSetsProvider: vaccinationValueSetsProvider,
 			validationRulesAccess: validationRulesAccess,
-<<<<<<< HEAD
-			dccSignatureVerifier: DCCSignatureVerifyingStub(),
-			dscListProvider: dscListProvider
-=======
-			signatureVerifying: DCCSignatureVerifyingStub(),
-			dscListProvider: dscListProvider,
-			rulesDownloadService: rulesDownloadService
->>>>>>> 461199c6
+			dccSignatureVerifier: DCCSignatureVerifyingStub(),
+			dscListProvider: dscListProvider,
+			rulesDownloadService: rulesDownloadService
 		)
 		
 		// expirationTime must be >= validation clock to succeed.
@@ -372,14 +357,9 @@
 			client: client,
 			vaccinationValueSetsProvider: vaccinationValueSetsProvider,
 			validationRulesAccess: validationRulesAccess,
-<<<<<<< HEAD
-			dccSignatureVerifier: DCCSignatureVerifyingStub(),
-			dscListProvider: dscListProvider
-=======
-			signatureVerifying: DCCSignatureVerifyingStub(),
-			dscListProvider: dscListProvider,
-			rulesDownloadService: rulesDownloadService
->>>>>>> 461199c6
+			dccSignatureVerifier: DCCSignatureVerifyingStub(),
+			dscListProvider: dscListProvider,
+			rulesDownloadService: rulesDownloadService
 		)
 		
 		// expirationTime must be >= validation clock to succeed.
@@ -459,17 +439,9 @@
 			store: store,
 			client: client,
 			vaccinationValueSetsProvider: vaccinationValueSetsProvider,
-<<<<<<< HEAD
-			signatureVerifier: MockVerifier(),
-			validationRulesAccess: MockValidationRulesAccess(),
-			dccSignatureVerifier: DCCSignatureVerifyingStub(),
-			dscListProvider: dscListProvider
-=======
-			validationRulesAccess: mockValidationRulesAccess,
-			signatureVerifying: DCCSignatureVerifyingStub(),
-			dscListProvider: dscListProvider,
-			rulesDownloadService: rulesDownloadService
->>>>>>> 461199c6
+			dccSignatureVerifier: DCCSignatureVerifyingStub(),
+			dscListProvider: dscListProvider,
+			rulesDownloadService: rulesDownloadService
 		)
 		
 		let healthCertificate = HealthCertificate.mock()
@@ -536,17 +508,10 @@
 			store: store,
 			client: client,
 			vaccinationValueSetsProvider: vaccinationValueSetsProvider,
-<<<<<<< HEAD
-			signatureVerifier: MockVerifier(),
-			validationRulesAccess: MockValidationRulesAccess(),
+			validationRulesAccess: mockValidationRulesAccess,
 			dccSignatureVerifier: DCCSignatureVerifyingStub(error: .HC_COSE_PH_INVALID),
-			dscListProvider: dscListProvider
-=======
-			validationRulesAccess: mockValidationRulesAccess,
-			signatureVerifying: DCCSignatureVerifyingStub(error: .HC_COSE_PH_INVALID),
-			dscListProvider: dscListProvider,
-			rulesDownloadService: rulesDownloadService
->>>>>>> 461199c6
+			dscListProvider: dscListProvider,
+			rulesDownloadService: rulesDownloadService
 		)
 		
 		let healthCertificate = HealthCertificate.mock()
@@ -614,17 +579,10 @@
 			store: store,
 			client: client,
 			vaccinationValueSetsProvider: vaccinationValueSetsProvider,
-<<<<<<< HEAD
-			signatureVerifier: MockVerifier(),
-			validationRulesAccess: MockValidationRulesAccess(),
-			dccSignatureVerifier: DCCSignatureVerifyingStub(),
-			dscListProvider: dscListProvider
-=======
-			validationRulesAccess: mockValidationRulesAccess,
-			signatureVerifying: DCCSignatureVerifyingStub(),
-			dscListProvider: dscListProvider,
-			rulesDownloadService: rulesDownloadService
->>>>>>> 461199c6
+			validationRulesAccess: mockValidationRulesAccess,
+			dccSignatureVerifier: DCCSignatureVerifyingStub(),
+			dscListProvider: dscListProvider,
+			rulesDownloadService: rulesDownloadService
 		)
 		
 		let healthCertificate = HealthCertificate.mock()
@@ -693,17 +651,10 @@
 			store: store,
 			client: client,
 			vaccinationValueSetsProvider: vaccinationValueSetsProvider,
-<<<<<<< HEAD
-			signatureVerifier: MockVerifier(),
-			validationRulesAccess: MockValidationRulesAccess(),
-			dccSignatureVerifier: DCCSignatureVerifyingStub(),
-			dscListProvider: dscListProvider
-=======
-			validationRulesAccess: mockValidationRulesAccess,
-			signatureVerifying: DCCSignatureVerifyingStub(),
-			dscListProvider: dscListProvider,
-			rulesDownloadService: rulesDownloadService
->>>>>>> 461199c6
+			validationRulesAccess: mockValidationRulesAccess,
+			dccSignatureVerifier: DCCSignatureVerifyingStub(),
+			dscListProvider: dscListProvider,
+			rulesDownloadService: rulesDownloadService
 		)
 		
 		let healthCertificate = HealthCertificate.mock()
@@ -768,17 +719,10 @@
 			store: store,
 			client: client,
 			vaccinationValueSetsProvider: vaccinationValueSetsProvider,
-<<<<<<< HEAD
-			signatureVerifier: MockVerifier(),
-			validationRulesAccess: MockValidationRulesAccess(),
-			dccSignatureVerifier: DCCSignatureVerifyingStub(),
-			dscListProvider: dscListProvider
-=======
-			validationRulesAccess: mockValidationRulesAccess,
-			signatureVerifying: DCCSignatureVerifyingStub(),
-			dscListProvider: dscListProvider,
-			rulesDownloadService: rulesDownloadService
->>>>>>> 461199c6
+			validationRulesAccess: mockValidationRulesAccess,
+			dccSignatureVerifier: DCCSignatureVerifyingStub(),
+			dscListProvider: dscListProvider,
+			rulesDownloadService: rulesDownloadService
 		)
 		
 		let healthCertificate = HealthCertificate.mock()
@@ -842,17 +786,10 @@
 			store: store,
 			client: client,
 			vaccinationValueSetsProvider: vaccinationValueSetsProvider,
-<<<<<<< HEAD
-			signatureVerifier: MockVerifier(),
-			validationRulesAccess: MockValidationRulesAccess(),
-			dccSignatureVerifier: DCCSignatureVerifyingStub(),
-			dscListProvider: dscListProvider
-=======
-			validationRulesAccess: mockValidationRulesAccess,
-			signatureVerifying: DCCSignatureVerifyingStub(),
-			dscListProvider: dscListProvider,
-			rulesDownloadService: rulesDownloadService
->>>>>>> 461199c6
+			validationRulesAccess: mockValidationRulesAccess,
+			dccSignatureVerifier: DCCSignatureVerifyingStub(),
+			dscListProvider: dscListProvider,
+			rulesDownloadService: rulesDownloadService
 		)
 		
 		let healthCertificate = HealthCertificate.mock()
@@ -927,17 +864,10 @@
 			store: store,
 			client: client,
 			vaccinationValueSetsProvider: vaccinationValueSetsProvider,
-<<<<<<< HEAD
-			signatureVerifier: MockVerifier(),
-			validationRulesAccess: MockValidationRulesAccess(),
-			dccSignatureVerifier: DCCSignatureVerifyingStub(),
-			dscListProvider: dscListProvider
-=======
-			validationRulesAccess: mockValidationRulesAccess,
-			signatureVerifying: DCCSignatureVerifyingStub(),
-			dscListProvider: dscListProvider,
-			rulesDownloadService: rulesDownloadService
->>>>>>> 461199c6
+			validationRulesAccess: mockValidationRulesAccess,
+			dccSignatureVerifier: DCCSignatureVerifyingStub(),
+			dscListProvider: dscListProvider,
+			rulesDownloadService: rulesDownloadService
 		)
 
 		let validationClock = Date(timeIntervalSince1970: TimeInterval(0))
@@ -1007,17 +937,10 @@
 			store: store,
 			client: client,
 			vaccinationValueSetsProvider: vaccinationValueSetsProvider,
-<<<<<<< HEAD
-			signatureVerifier: MockVerifier(),
-			validationRulesAccess: MockValidationRulesAccess(),
-			dccSignatureVerifier: DCCSignatureVerifyingStub(),
-			dscListProvider: dscListProvider
-=======
-			validationRulesAccess: mockValidationRulesAccess,
-			signatureVerifying: DCCSignatureVerifyingStub(),
-			dscListProvider: dscListProvider,
-			rulesDownloadService: rulesDownloadService
->>>>>>> 461199c6
+			validationRulesAccess: mockValidationRulesAccess,
+			dccSignatureVerifier: DCCSignatureVerifyingStub(),
+			dscListProvider: dscListProvider,
+			rulesDownloadService: rulesDownloadService
 		)
 
 		let validationClock = Date(timeIntervalSince1970: TimeInterval(0))
@@ -1083,14 +1006,9 @@
 			client: client,
 			vaccinationValueSetsProvider: vaccinationValueSetsProvider,
 			validationRulesAccess: MockValidationRulesAccess(),
-<<<<<<< HEAD
-			dccSignatureVerifier: DCCSignatureVerifyingStub(),
-			dscListProvider: dscListProvider
-=======
-			signatureVerifying: DCCSignatureVerifyingStub(),
-			dscListProvider: dscListProvider,
-			rulesDownloadService: rulesDownloadService
->>>>>>> 461199c6
+			dccSignatureVerifier: DCCSignatureVerifyingStub(),
+			dscListProvider: dscListProvider,
+			rulesDownloadService: rulesDownloadService
 		)
 		
 		let validationClock = Date(timeIntervalSince1970: TimeInterval(0))
@@ -1155,14 +1073,9 @@
 			client: client,
 			vaccinationValueSetsProvider: vaccinationValueSetsProvider,
 			validationRulesAccess: validationRulesAccess,
-<<<<<<< HEAD
-			dccSignatureVerifier: DCCSignatureVerifyingStub(),
-			dscListProvider: dscListProvider
-=======
-			signatureVerifying: DCCSignatureVerifyingStub(),
-			dscListProvider: dscListProvider,
-			rulesDownloadService: rulesDownloadService
->>>>>>> 461199c6
+			dccSignatureVerifier: DCCSignatureVerifyingStub(),
+			dscListProvider: dscListProvider,
+			rulesDownloadService: rulesDownloadService
 		)
 		
 		let validationClock = Date(timeIntervalSince1970: TimeInterval(0))
@@ -1229,17 +1142,10 @@
 			store: store,
 			client: client,
 			vaccinationValueSetsProvider: vaccinationValueSetsProvider,
-<<<<<<< HEAD
-			signatureVerifier: MockVerifier(),
-			validationRulesAccess: MockValidationRulesAccess(),
-			dccSignatureVerifier: DCCSignatureVerifyingStub(),
-			dscListProvider: dscListProvider
-=======
-			validationRulesAccess: mockValidationRulesAccess,
-			signatureVerifying: DCCSignatureVerifyingStub(),
-			dscListProvider: dscListProvider,
-			rulesDownloadService: rulesDownloadService
->>>>>>> 461199c6
+			validationRulesAccess: mockValidationRulesAccess,
+			dccSignatureVerifier: DCCSignatureVerifyingStub(),
+			dscListProvider: dscListProvider,
+			rulesDownloadService: rulesDownloadService
 		)
 
 		let healthCertificate = HealthCertificate.mock()
@@ -1310,17 +1216,10 @@
 			store: store,
 			client: client,
 			vaccinationValueSetsProvider: vaccinationValueSetsProvider,
-<<<<<<< HEAD
-			signatureVerifier: MockVerifier(),
-			validationRulesAccess: MockValidationRulesAccess(),
-			dccSignatureVerifier: DCCSignatureVerifyingStub(),
-			dscListProvider: dscListProvider
-=======
-			validationRulesAccess: mockValidationRulesAccess,
-			signatureVerifying: DCCSignatureVerifyingStub(),
-			dscListProvider: dscListProvider,
-			rulesDownloadService: rulesDownloadService
->>>>>>> 461199c6
+			validationRulesAccess: mockValidationRulesAccess,
+			dccSignatureVerifier: DCCSignatureVerifyingStub(),
+			dscListProvider: dscListProvider,
+			rulesDownloadService: rulesDownloadService
 		)
 
 		let healthCertificate = HealthCertificate.mock()
@@ -1385,17 +1284,10 @@
 			store: store,
 			client: client,
 			vaccinationValueSetsProvider: vaccinationValueSetsProvider,
-<<<<<<< HEAD
-			signatureVerifier: MockVerifier(),
-			validationRulesAccess: MockValidationRulesAccess(),
-			dccSignatureVerifier: DCCSignatureVerifyingStub(),
-			dscListProvider: dscListProvider
-=======
-			validationRulesAccess: mockValidationRulesAccess,
-			signatureVerifying: DCCSignatureVerifyingStub(),
-			dscListProvider: dscListProvider,
-			rulesDownloadService: rulesDownloadService
->>>>>>> 461199c6
+			validationRulesAccess: mockValidationRulesAccess,
+			dccSignatureVerifier: DCCSignatureVerifyingStub(),
+			dscListProvider: dscListProvider,
+			rulesDownloadService: rulesDownloadService
 		)
 
 		let healthCertificate = HealthCertificate.mock()
@@ -1461,17 +1353,10 @@
 			store: store,
 			client: client,
 			vaccinationValueSetsProvider: vaccinationValueSetsProvider,
-<<<<<<< HEAD
-			signatureVerifier: MockVerifier(),
-			validationRulesAccess: MockValidationRulesAccess(),
-			dccSignatureVerifier: DCCSignatureVerifyingStub(),
-			dscListProvider: dscListProvider
-=======
-			validationRulesAccess: mockValidationRulesAccess,
-			signatureVerifying: DCCSignatureVerifyingStub(),
-			dscListProvider: dscListProvider,
-			rulesDownloadService: rulesDownloadService
->>>>>>> 461199c6
+			validationRulesAccess: mockValidationRulesAccess,
+			dccSignatureVerifier: DCCSignatureVerifyingStub(),
+			dscListProvider: dscListProvider,
+			rulesDownloadService: rulesDownloadService
 		)
 
 		let healthCertificate = HealthCertificate.mock()
@@ -1538,17 +1423,10 @@
 			store: store,
 			client: client,
 			vaccinationValueSetsProvider: vaccinationValueSetsProvider,
-<<<<<<< HEAD
-			signatureVerifier: MockVerifier(),
-			validationRulesAccess: MockValidationRulesAccess(),
-			dccSignatureVerifier: DCCSignatureVerifyingStub(),
-			dscListProvider: dscListProvider
-=======
-			validationRulesAccess: mockValidationRulesAccess,
-			signatureVerifying: DCCSignatureVerifyingStub(),
-			dscListProvider: dscListProvider,
-			rulesDownloadService: rulesDownloadService
->>>>>>> 461199c6
+			validationRulesAccess: mockValidationRulesAccess,
+			dccSignatureVerifier: DCCSignatureVerifyingStub(),
+			dscListProvider: dscListProvider,
+			rulesDownloadService: rulesDownloadService
 		)
 
 		let healthCertificate = HealthCertificate.mock()
@@ -1614,17 +1492,10 @@
 			store: store,
 			client: client,
 			vaccinationValueSetsProvider: vaccinationValueSetsProvider,
-<<<<<<< HEAD
-			signatureVerifier: MockVerifier(),
-			validationRulesAccess: MockValidationRulesAccess(),
-			dccSignatureVerifier: DCCSignatureVerifyingStub(),
-			dscListProvider: dscListProvider
-=======
-			validationRulesAccess: mockValidationRulesAccess,
-			signatureVerifying: DCCSignatureVerifyingStub(),
-			dscListProvider: dscListProvider,
-			rulesDownloadService: rulesDownloadService
->>>>>>> 461199c6
+			validationRulesAccess: mockValidationRulesAccess,
+			dccSignatureVerifier: DCCSignatureVerifyingStub(),
+			dscListProvider: dscListProvider,
+			rulesDownloadService: rulesDownloadService
 		)
 
 		let healthCertificate = HealthCertificate.mock()
@@ -1699,14 +1570,9 @@
 			client: client,
 			vaccinationValueSetsProvider: vaccinationValueSetsProvider,
 			validationRulesAccess: validationRulesAccess,
-<<<<<<< HEAD
-			dccSignatureVerifier: DCCSignatureVerifyingStub(),
-			dscListProvider: dscListProvider
-=======
-			signatureVerifying: DCCSignatureVerifyingStub(),
-			dscListProvider: dscListProvider,
-			rulesDownloadService: rulesDownloadService
->>>>>>> 461199c6
+			dccSignatureVerifier: DCCSignatureVerifyingStub(),
+			dscListProvider: dscListProvider,
+			rulesDownloadService: rulesDownloadService
 		)
 		
 		let validationClock = Date(timeIntervalSince1970: TimeInterval(0))
@@ -1764,17 +1630,10 @@
 			store: store,
 			client: client,
 			vaccinationValueSetsProvider: vaccinationValueSetsProvider,
-<<<<<<< HEAD
-			signatureVerifier: MockVerifier(),
-			validationRulesAccess: MockValidationRulesAccess(),
-			dccSignatureVerifier: DCCSignatureVerifyingStub(),
-			dscListProvider: dscListProvider
-=======
-			validationRulesAccess: mockValidationRulesAccess,
-			signatureVerifying: DCCSignatureVerifyingStub(),
-			dscListProvider: dscListProvider,
-			rulesDownloadService: rulesDownloadService
->>>>>>> 461199c6
+			validationRulesAccess: mockValidationRulesAccess,
+			dccSignatureVerifier: DCCSignatureVerifyingStub(),
+			dscListProvider: dscListProvider,
+			rulesDownloadService: rulesDownloadService
 		)
 		
 		// WHEN
@@ -1816,17 +1675,10 @@
 			store: store,
 			client: client,
 			vaccinationValueSetsProvider: vaccinationValueSetsProvider,
-<<<<<<< HEAD
-			signatureVerifier: MockVerifier(),
-			validationRulesAccess: MockValidationRulesAccess(),
-			dccSignatureVerifier: DCCSignatureVerifyingStub(),
-			dscListProvider: dscListProvider
-=======
-			validationRulesAccess: mockValidationRulesAccess,
-			signatureVerifying: DCCSignatureVerifyingStub(),
-			dscListProvider: dscListProvider,
-			rulesDownloadService: rulesDownloadService
->>>>>>> 461199c6
+			validationRulesAccess: mockValidationRulesAccess,
+			dccSignatureVerifier: DCCSignatureVerifyingStub(),
+			dscListProvider: dscListProvider,
+			rulesDownloadService: rulesDownloadService
 		)
 		
 		// WHEN
@@ -1863,17 +1715,10 @@
 			store: store,
 			client: client,
 			vaccinationValueSetsProvider: vaccinationValueSetsProvider,
-<<<<<<< HEAD
-			signatureVerifier: MockVerifier(),
-			validationRulesAccess: MockValidationRulesAccess(),
-			dccSignatureVerifier: DCCSignatureVerifyingStub(),
-			dscListProvider: dscListProvider
-=======
-			validationRulesAccess: mockValidationRulesAccess,
-			signatureVerifying: DCCSignatureVerifyingStub(),
-			dscListProvider: dscListProvider,
-			rulesDownloadService: rulesDownloadService
->>>>>>> 461199c6
+			validationRulesAccess: mockValidationRulesAccess,
+			dccSignatureVerifier: DCCSignatureVerifyingStub(),
+			dscListProvider: dscListProvider,
+			rulesDownloadService: rulesDownloadService
 		)
 
 		let countryCodes = validationService.allCountryCodes
@@ -1932,17 +1777,10 @@
 			store: store,
 			client: client,
 			vaccinationValueSetsProvider: vaccinationValueSetsProvider,
-<<<<<<< HEAD
-			signatureVerifier: MockVerifier(),
-			validationRulesAccess: MockValidationRulesAccess(),
-			dccSignatureVerifier: DCCSignatureVerifyingStub(),
-			dscListProvider: dscListProvider
-=======
-			validationRulesAccess: mockValidationRulesAccess,
-			signatureVerifying: DCCSignatureVerifyingStub(),
-			dscListProvider: dscListProvider,
-			rulesDownloadService: rulesDownloadService
->>>>>>> 461199c6
+			validationRulesAccess: mockValidationRulesAccess,
+			dccSignatureVerifier: DCCSignatureVerifyingStub(),
+			dscListProvider: dscListProvider,
+			rulesDownloadService: rulesDownloadService
 		)
 
 		// Exact Time for 9.7.2021, 10:30:00
@@ -2018,17 +1856,10 @@
 				store: mockStore,
 				client: mockClient,
 				vaccinationValueSetsProvider: valueSetsStub,
-<<<<<<< HEAD
-				signatureVerifier: mockVerifier,
-				validationRulesAccess: ValidationRulesAccess(),
+				validationRulesAccess: validationRulesAccess,
 				dccSignatureVerifier: DCCSignatureVerifyingStub(),
-				dscListProvider: dscListProvider
-=======
-				validationRulesAccess: validationRulesAccess,
-				signatureVerifying: DCCSignatureVerifyingStub(),
 				dscListProvider: dscListProvider,
 				rulesDownloadService: rulesDownloadService
->>>>>>> 461199c6
 			)
 			let certificate = try HealthCertificate(base45: testCase.dcc)
 			let country = try XCTUnwrap(Country(countryCode: testCase.countryOfArrival))
