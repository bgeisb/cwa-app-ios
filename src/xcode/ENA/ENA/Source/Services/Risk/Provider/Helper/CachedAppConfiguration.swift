--- conflicted
+++ resolved
@@ -117,12 +117,7 @@
 							self.store.appConfigMetadata?.refeshLastAppConfigFetchDate()
 							self.resolvePromises(with: .success(AppConfigResponse(config: meta.appConfig, etag: meta.lastAppConfigETag)))
 						default:
-<<<<<<< HEAD
-							defaultFailureHandler()
-                            updatedSuccessful = false
-=======
 							self.defaultFailureHandler()
->>>>>>> 54e88995
 						}
 					}
 
