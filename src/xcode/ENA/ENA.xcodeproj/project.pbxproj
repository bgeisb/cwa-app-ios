--- conflicted
+++ resolved
@@ -290,10 +290,7 @@
 		A3FF84EC247BFAF00053E947 /* Hasher.swift in Sources */ = {isa = PBXBuildFile; fileRef = A3FF84EB247BFAF00053E947 /* Hasher.swift */; };
 		AB1011582507C15000D392A2 /* EUTracingSettings.swift in Sources */ = {isa = PBXBuildFile; fileRef = AB1011562507C15000D392A2 /* EUTracingSettings.swift */; };
 		AB1011592507C15000D392A2 /* TracingStatusHistory.swift in Sources */ = {isa = PBXBuildFile; fileRef = AB1011572507C15000D392A2 /* TracingStatusHistory.swift */; };
-<<<<<<< HEAD
 		AB10115B250926BB00D392A2 /* KeyPackageDownload.swift in Sources */ = {isa = PBXBuildFile; fileRef = AB10115A250926BB00D392A2 /* KeyPackageDownload.swift */; };
-=======
->>>>>>> e525cc47
 		AB5F84AD24F8F7A1000400D4 /* SerialMigrator.swift in Sources */ = {isa = PBXBuildFile; fileRef = AB5F84AC24F8F7A1000400D4 /* SerialMigrator.swift */; };
 		AB5F84B024F8F7C3000400D4 /* Migration.swift in Sources */ = {isa = PBXBuildFile; fileRef = AB5F84AF24F8F7C3000400D4 /* Migration.swift */; };
 		AB5F84B224F8F7E3000400D4 /* Migration0To1.swift in Sources */ = {isa = PBXBuildFile; fileRef = AB5F84B124F8F7E3000400D4 /* Migration0To1.swift */; };
@@ -796,10 +793,7 @@
 		A3FF84EB247BFAF00053E947 /* Hasher.swift */ = {isa = PBXFileReference; lastKnownFileType = sourcecode.swift; path = Hasher.swift; sourceTree = "<group>"; };
 		AB1011562507C15000D392A2 /* EUTracingSettings.swift */ = {isa = PBXFileReference; fileEncoding = 4; lastKnownFileType = sourcecode.swift; path = EUTracingSettings.swift; sourceTree = "<group>"; };
 		AB1011572507C15000D392A2 /* TracingStatusHistory.swift */ = {isa = PBXFileReference; fileEncoding = 4; lastKnownFileType = sourcecode.swift; path = TracingStatusHistory.swift; sourceTree = "<group>"; };
-<<<<<<< HEAD
 		AB10115A250926BB00D392A2 /* KeyPackageDownload.swift */ = {isa = PBXFileReference; lastKnownFileType = sourcecode.swift; path = KeyPackageDownload.swift; sourceTree = "<group>"; };
-=======
->>>>>>> e525cc47
 		AB5F84AC24F8F7A1000400D4 /* SerialMigrator.swift */ = {isa = PBXFileReference; lastKnownFileType = sourcecode.swift; path = SerialMigrator.swift; sourceTree = "<group>"; };
 		AB5F84AF24F8F7C3000400D4 /* Migration.swift */ = {isa = PBXFileReference; lastKnownFileType = sourcecode.swift; path = Migration.swift; sourceTree = "<group>"; };
 		AB5F84B124F8F7E3000400D4 /* Migration0To1.swift */ = {isa = PBXFileReference; lastKnownFileType = sourcecode.swift; path = Migration0To1.swift; sourceTree = "<group>"; };
@@ -2873,10 +2867,7 @@
 				71FE1C71247AA7B700851FEB /* DynamicTableViewHeaderImageView.swift in Sources */,
 				0159E6C2247829BA00894A89 /* temporary_exposure_key_signature_list.pb.swift in Sources */,
 				B16457BB24DC3309002879EB /* DMErrorsViewController.swift in Sources */,
-<<<<<<< HEAD
-=======
 				01B7232F24FE4F080064C0EB /* OptionGroupViewModel.swift in Sources */,
->>>>>>> e525cc47
 				51D420B724583B7200AD70CA /* NSObject+Identifier.swift in Sources */,
 				CDCE11D6247D644100F30825 /* NotificationSettingsViewModel.swift in Sources */,
 				50BD2E6424FE232E00932566 /* AppInformationImprintViewModel.swift in Sources */,
