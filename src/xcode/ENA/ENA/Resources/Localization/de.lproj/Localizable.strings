/* Hints */
/* Use a non-breaking space (OPTION + SPACE) to avoid line breaks. */
/* Write "z. B." always with a non-breaking space (OPTION + SPACE). */

/* General */
"Alert_TitleGeneral" = "Ein Fehler ist aufgetreten.";

"Alert_ActionOk" = "OK";

"Alert_ActionYes" = "Ja";

"Alert_ActionNo" = "Nein";

"Alert_ActionRetry" = "Wiederholen";

"Alert_ActionCancel" = "Abbrechen";

"Alert_ActionRemove" = "Entfernen";

"Alert_BluetoothOff_Title" = "Bluetooth aktivieren";

"Alert_BluetoothOff_Description" = "Bluetooth muss in den Systemeinstellungen aktiviert werden, damit diese App funktioniert.";

"Alert_CancelAction_Later" = "Später";

"Alert_DefaultAction_OpenSettings" = "Einstellungen öffnen";

"General_BackButtonTitle" = "Zurück";

"Common_ENError5_Description" = "Fehler 5: Es ist etwas schiefgelaufen. Ihr Risiko konnte leider nicht ermittelt werden. Wir arbeiten an einer Lösung für dieses Problem.";

"Common_ENError11_Description" = "Fehler 11: Es ist etwas schiefgelaufen. Ihr Risiko konnte leider nicht ermittelt werden. Bitte starten Sie Ihr Smartphone neu und versuchen Sie es morgen erneut.";

"Common_ENError13_Description" = "Fehler 13: Ihre Risiko-Ermittlung für den heutigen Tag wurde bereits durchgeführt. Bitte versuchen Sie es in 24 Stunden erneut.";

"Common_Alert_Action_moreInfo" = "Mehr Erfahren";

"Common_BackgroundFetch_AlertMessage" = "Sie haben die Hintergrundaktualisierung für die Corona-Warn-App ausgeschaltet. Um die automatische Risiko-Ermittlung zu nutzen, müssen Sie die Hintergrundaktualisierung einschalten. Wenn Sie die Hintergrundaktualisierung nicht einschalten, können Sie Ihre Risiko-Ermittlung nur manuell in der App starten.\n\nSie können die Hintergrundaktualisierung für die App jederzeit in den Geräteeinstellungen einschalten.";

"Common_BackgroundFetch_SettingsTitle" = "Geräteeinstellungen öffnen";

"Common_BackgroundFetch_OKTitle" = "Risiko-Ermittlung manuell starten";

"Common_BackgroundFetch_AlertTitle" = "Hintergrundaktualisierung ausgeschaltet";

"Common_Deadman_AlertTitle" = "Ihr Risikostatus";

"Common_Deadman_AlertBody" = "Bitte denken Sie daran, die Corona-Warn-App regelmäßig zu öffnen, um Ihren Risikostatus zu überprüfen.";

"Common_Tess_Relay_Description" = "Gehörlose, schwerhörige und spätertaubte Menschen können zur telefonischen Kontaktaufnahme die Tess-Relay-Dienste (Dolmetschen in Gebärdensprache und deutscher Schriftsprache) nutzen. Die Software können Sie im App Store herunterladen.";

/* Accessibility */
"AccessibilityLabel_Close" = "Schließen";

"AccessibilityLabel_PhoneNumber" = "Telefonnummer";

/* Exposure Detection */
"ExposureDetection_Off" = "Risiko-Ermittlung gestoppt";

"ExposureDetection_Unknown" = "Unbekanntes Risiko";

"ExposureDetection_Low" = "Niedriges Risiko";

"ExposureDetection_Low_Green_Color" = "Grün";

"ExposureDetection_High" = "Erhöhtes Risiko";

"ExposureDetection_High_Red_Color" = "Rot";

"ExposureDetection_DaysSinceInstallation" = "Seit %u Tagen installiert";

"ExposureDetection_LastExposure" = "Zuletzt am %@";

"ExposureDetection_LastExposure_One_Risk_Day" = "Am %@";

"ExposureDetection_Refreshed" = "Aktualisiert: %@";

"ExposureDetection_Refreshed_Never" = "Unbekannt";

"ExposureDetection_RefreshingIn" = "Aktualisierung in %02d:%02d\U00A0Minuten";

"ExposureDetection_RefreshIn" = "Aktualisierung in %@";

"ExposureDetection_LastRiskLevel" = "Letzte Risiko-Überprüfung: %@";

"ExposureDetection_OffText" = "Aktivieren Sie die Risiko-Ermittlung, damit Ihr aktueller Risikostatus berechnet werden kann.";

"ExposureDetection_OutdatedText" = "Ihre Risiko-Berechnung wurde seit mehr als 48 Stunden nicht aktualisiert. Bitte aktualisieren Sie die Berechnung.";

"ExposureDetection_UnknownText" = "Da Sie die Risiko-Ermittlung noch nicht lange genug aktiviert haben, konnten wir für Sie kein Infektionsrisiko berechnen.";

"ExposureDetection_LoadingText" = "Aktuelle Daten werden heruntergeladen und geprüft. Dies kann mehrere Minuten dauern.";

"ExposureDetection_Behavior_Title" = "Verhalten";

"ExposureDetection_Behavior_Subtitle" = "So verhalten Sie sich richtig.";

"ExposureDetection_Guide_Hands" = "Waschen Sie Ihre Hände regelmäßig mit Seife für 20 Sekunden.";

"ExposureDetection_Guide_Mask" = "Tragen Sie einen Mund-Nasen-Schutz bei Begegnungen mit anderen Personen.";

"ExposureDetection_Guide_Distance" = "Halten Sie mindestens 1,5 Meter Abstand zu anderen Personen.";

"ExposureDetection_Guide_Sneeze" = "Niesen oder husten Sie in die Armbeuge oder in ein Taschentuch.";
"ExposureDetection_Guide_Ventilation" = "Lüften Sie Innenräume mehrmals täglich. Öffnen Sie dazu die Fenster einige Minuten lang so weit wie möglich (Stoßlüftung).";
"ExposureDetection_Guide_Home" = "Begeben Sie sich, wenn möglich, nach Hause bzw. bleiben Sie zu Hause.";

"ExposureDetection_Guide_Hotline1" = "Bei Fragen zu Symptomen, Testmöglichkeiten und Quarantäne-Maßnahmen wenden Sie sich bitte an eine der folgenden Stellen:";

"ExposureDetection_Guide_Hotline2" = "Ihre Hausarztpraxis";

"ExposureDetection_Guide_Hotline3" = "den kassenärztlichen Bereitschaftsdienst unter der Telefonnummer: 116117";

"ExposureDetection_Guide_Hotline4" = "Ihr Gesundheitsamt";

/* Placeholder points to `ExposureDetection_LinkText` */
"ExposureDetection_Guide_FAQ" = "Falls Sie sich testen lassen, finden Sie weitere Informationen in der %@.";

/* The 'tapable' text containing the link to the faq */
"ExposureDetection_Guide_FAQ_LinkText" = "FAQ zum Testablauf";

"ExposureDetection_Explanation_Title" = "Infektionsrisiko";

"ExposureDetection_Explanation_Subtitle" = "So wird Ihr Risiko ermittelt.";

"ExposureDetection_Explanation_Text_Off" = "Das Infektionsrisiko wird anhand der Daten der Risiko-Ermittlung unter Berücksichtigung von Abstand und Dauer lokal auf Ihrem Smartphone berechnet. Ihr Infektionsrisiko ist für niemanden einsehbar und wird nicht weitergegeben.";

"ExposureDetection_Explanation_Text_Outdated" = "Ihre Risiko-Überprüfung wurde seit mehr als 48 Stunden nicht durchgeführt. Bitte aktualisieren Sie Ihre Risiko-Überprüfung.";

"ExposureDetection_Explanation_Text_Unknown" = "Da Sie die Risiko-Ermittlung noch nicht lange genug aktiviert haben, konnten wir für Sie kein Infektionsrisiko berechnen.\n\nDas Infektionsrisiko wird anhand der Daten der Risiko-Ermittlung mit Bezug zum Abstand und der Dauer lokal auf Ihrem Smartphone berechnet. Ihr Infektionsrisiko ist für niemanden einsehbar und wird nicht weitergegeben.";

"ExposureDetection_Explanation_Text_Low_No_Encounter" = "Sie haben ein niedriges Infektionsrisiko, da keine Begegnung mit nachweislich Corona-positiv getesteten Personen aufgezeichnet wurde oder sich Ihre Begegnung auf kurze Zeit und einen größeren Abstand beschränkt hat.";

"ExposureDetection_Explanation_Text_Low_With_Encounter" = "Das Infektionsrisiko wird anhand der Daten der Risiko-Ermittlung unter Berücksichtigung des Abstands und der Dauer von Begegnungen mit nachweislich Corona-positiv getesteten Personen sowie deren vermutlicher Infektiosität lokal auf Ihrem Smartphone berechnet. Ihr Infektionsrisiko ist für niemanden einsehbar und wird nicht weitergegeben.";

"ExposureDetection_Explanation_Text_Low_With_Encounter_FAQ" = "Weitere Informationen finden Sie in den FAQ.";

"ExposureDetection_Explanation_Text_High_DateOfLastExposure" = "Sie haben ein erhöhtes Infektionsrisiko, da Sie mindestens einer nachweislich Corona-positiv getesteten Person über einen längeren Zeitraum und mit einem geringen Abstand begegnet sind.";

"ExposureDetection_Explanation_Text_High" = "Ihr Infektionsrisiko wird daher als erhöht eingestuft.\nDas Infektionsrisiko wird anhand der Daten der Risiko-Ermittlung unter Berücksichtigung von Abstand und Dauer lokal auf Ihrem Smartphone berechnet. Ihr Infektionsrisiko ist für niemanden einsehbar und wird nicht weitergegeben.\nWenn Sie nach Hause kommen, vermeiden Sie auch Begegnungen mit Familienmitgliedern und Mitbewohnern.";

"ExposureDetection_LowRiskExposure_Title" = "Begegnung mit niedrigem Risiko";

"ExposureDetection_LowRiskExposure_Subtitle" = "Deshalb ist Ihr Infektionsrisiko niedrig";

"ExposureDetection_LowRiskExposure_Body" = "Sie hatten eine Begegnung mit einer später Corona-positiv getesteten Person. Ihr Infektionsrisiko wird auf Grundlage der Daten der Risiko-Ermittlung dennoch als niedrig eingestuft. Ein niedriges Risiko besteht insbesondere dann, wenn sich Ihre Begegnung auf einen kurzen Zeitraum oder einen größeren Abstand beschränkt hat. Sie müssen sich keine Sorgen machen und es besteht kein besonderer Handlungsbedarf. Es wird empfohlen, sich an die allgemein geltenden Abstands- und Hygieneregeln zu halten.";

"ExposureDetection_Button_Enable" = "Risiko-Ermittlung aktivieren";

"ExposureDetection_Button_Refresh" = "Aktualisieren";

"ExposureDetection_Button_Title_Restart" = "Erneut starten";

"ExposureDetection_Risk_Status_Downloading_Title" = "Daten werden heruntergeladen …";

"ExposureDetection_Risk_Status_Detecting_Title" = "Prüfung läuft …";

"ExposureDetection_Risk_Status_Downloading_Body" = "Das kann mehrere Minuten dauern. Vielen Dank für Ihre Geduld.";

"ExposureDetection_Risk_Status_Detecting_Body" = "Ihre Begegnungsdaten werden nun geprüft. Das kann mehrere Minuten dauern. Vielen Dank für Ihre Geduld.";

"ExposureDetection_Risk_Failed_Title" = "Risiko-Überprüfung fehlgeschlagen";

"ExposureDetection_Risk_Failed_Body" = "Der Abgleich der Zufall-IDs mit dem Server ist fehlgeschlagen. Sie können den Abgleich manuell neu starten.";

"ExposureDetection_Risk_Restart_Button_Title" = "Erneut starten";

"ExposureDetection_Survey_Card_Title" = "Befragung zur Corona-Warn-App";

"ExposureDetection_Survey_Card_Body" = "Helfen Sie uns, die App zu verbessern, indem Sie einige einfache Fragen beantworten.";

"ExposureDetection_Survey_Card_Button" = "Zur Befragung";

/* Survey Errors */

"SurveyConsent_Error_Title" = "Fehler";

"SurveyConsent_Error_TryAgainLater" = "Die Befragung kann aktuell nicht aufgerufen werden. Bitte versuchen Sie es später noch mal (Fehlercode %@).";

"SurveyConsent_Error_DeviceNotSupported" = "Die Befragung kann nicht aufgerufen werden (Fehlercode %@).";

"SurveyConsent_Error_ChangeDeviceTime" = "Die Uhrzeit Ihres Smartphones stimmt nicht mit der aktuellen Zeit überein. Bitte korrigieren Sie die Uhrzeit in den Einstellungen Ihres Smartphones (Fehlercode %@).";

"SurveyConsent_Error_TryAgainNextMonth" = "Die Befragung konnte aus Sicherheitsgründen nicht aufgerufen werden. Sie können im nächsten Kalendermonat wieder teilnehmen (Fehlercode %@).";

"SurveyConsent_Error_AlreadyParticipated" = "Sie haben bereits an der Befragung teilgenommen. Sie können nur einmal im Monat an der Befragung teilnehmen (Fehlercode %@).";

/* Survey Consent Screen */

"SurveyConsent_Title" = "Befragung zur Bewertung und Verbesserung der Corona-Warn-App";

"SurveyConsent_Body1" = "Helfen Sie dabei, die Corona-Warn-App zu verbessern. Nehmen Sie dazu an einer Befragung zu Ihrer Erfahrung mit der Corona-Warn-App teil. Sie helfen damit dem RKI, die Wirksamkeit der App zu bewerten, die App zu verbessern und zu verstehen, wie sich Warnungen über die App auf das Verhalten von Personen mit erhöhtem Risiko auswirken.";

"SurveyConsent_Body2" = "Die Befragung richtet sich nur an Personen, denen die App eine Begegnung mit erhöhtem Risiko angezeigt hat. Die Befragung findet auf einer Webseite des RKI statt. Zur Weiterleitung auf diese Webseite wird Ihnen im nächsten Schritt ein Teilnahmelink angezeigt. Vorher muss jedoch die Echtheit Ihrer App bestätigt werden. Dafür ist Ihr Einverständnis erforderlich.";

"SurveyConsent_Body3" = "Nach Antippen des Teilnahmelinks erhalten Sie weitere Informationen zur Befragung. Vor der Teilnahme werden Sie dann noch einmal gesondert um Ihr Einverständnis zur Teilnahme an der Befragung gebeten.";

"SurveyConsent_Accept_Button_Title" = "Einverstanden";

/* Survey Consent Legal Details Screen */

"SurveyConsent_Legal_Details_Title" = "Ausführliche Informationen zur Datenverarbeitung bei der Teilnahme an der Befragung";

"SurveyConsent_Details_Headline" = "Zur Befragung durch das RKI";

"SurveyConsent_Details_Body" = "Nachdem die Echtheit Ihrer App geprüft wurde, werden Sie auf eine Internetseite des RKI mit einem für Sie generierten Teilnahmelink zur Befragung weitergeleitet. Die Internetseite wird im Browser Ihres Smartphones geöffnet. Der Teilnahmelink enthält ein vorab durch die Corona-Warn-App generiertes Einmal-Passwort. Wenn Sie den Teilnahmelink antippen und die Internetseite mit der Befragung aufrufen, wird das Einmal-Passwort in Ihrem Browser zwischengespeichert. Auf dieser Seite werden weiterführenden Informationen zur Befragung und Handlungshinweise, z. B. wie die Befragung gestartet werden kann, dargestellt. Zum Start der Befragung wird das Einmal-Passwort an Server der Corona-Warn-App übermittelt und dort als verbraucht markiert. Durch den Server wird geprüft, ob Sie an der Befragung teilnehmen können oder nicht. So wird sichergestellt, dass jede Person nur einmal an der Befragung teilnehmen kann.";

/* Exposure detection wrong device time */
"ExposureDetection_WrongTime_Notification_Title" = "Risiko-Überprüfung nicht möglich";

"ExposureDetection_WrongTime_Notification_Body" = "Die auf Ihrem Smartphone eingestellte Uhrzeit entspricht nicht der aktuellen Uhrzeit. Deshalb kann Ihr Risiko im Moment nicht überprüft werden. Bitte passen Sie die Uhrzeit in den Einstellungen Ihres Smartphones an.";

"ExposureDetection_WrongTime_Notification_Popover_Title" = "Risiko-Überprüfung nicht möglich";

"ExposureDetection_WrongTime_Notification_Popover_Body" = "Die auf Ihrem Smartphone eingestellte Uhrzeit entspricht nicht der aktuellen Uhrzeit. Deshalb kann Ihr Risiko im Moment nicht überprüft werden. Bitte passen Sie die Uhrzeit in den Einstellungen Ihres Smartphones an.";

/* Active Tracing Section */
"ExposureDetection_ActiveTracingSection_Title" = "Ermittlungszeitraum";

"ExposureDetection_ActiveTracingSection_Subtitle" = "Dieser Zeitraum wird berücksichtigt.";

/* There are two paragraphs in this section. The first one just contains text… */
"ExposureDetection_ActiveTracingSection_Text_Paragraph0" = "Die Berechnung des Infektionsrisikos kann nur für die Zeiträume erfolgen, an denen die Risiko-Ermittlung aktiv war. Die Risiko-Ermittlung sollte daher dauerhaft aktiv sein. Für Ihre Risiko-Ermittlung wird der Zeitraum der letzten 14 Tage betrachtet.";

"ExposureDetection_ActiveTracingSection_Text_Paragraph1a" = "Die Corona-Warn-App ist seit %u Tagen installiert. Das Infektionsrisiko wird für Zeiträume berechnet, in denen die Risiko-Ermittlung aktiv ist. Wenn Sie andere Personen getroffen haben und die Risiko-Ermittlung aktiv war, wird Ihr Infektions-Risiko berechnet.";

"ExposureDetection_ActiveTracingSection_Text_Paragraph1b" = "Wenn die Risiko-Ermittlung zu Zeiten in denen sie andere Personen getroffen haben aktiv war, kann die Berechnung des Infektionsrisikos für diesen Zeitraum erfolgen.";

/* Exposure Detection Errors */

"ExposureDetectionError_Alert_Message" = "Während der Risiko-Ermittlung ist ein Fehler aufgetreten.";

"ExposureDetectionError_Alert_FullDiskSpace_Message" = "Es steht nicht genug Speicherplatz für die aktuellen Daten zur Verfügung.\nBitte geben Sie Speicherplatz auf Ihrem Smartphone frei, damit Ihr Risikostatus aktualisiert werden kann.";

/* How Risk Detection Works Alert.\n First introduced due to EXPOSUREAPP-1738.\n The alert only displays a single OK-button. We re-use the localized string\n `Alert_ActionOk` for that. */
"How_Risk_Detection_Works_Alert_Title" = "Information zur Funktionsweise der Risiko-Ermittlung";

"How_Risk_Detection_Works_Alert_Message" = "Die Berechnung des Infektionsrisikos kann nur für die Zeiträume erfolgen, an denen die Risiko-Ermittlung aktiv war. Die Risiko-Ermittlung sollte daher dauerhaft aktiv sein.\nFür Ihre Risiko-Ermittlung wird nur der Zeitraum der letzten %1$u Tage betrachtet.\nÄltere Tage werden automatisch gelöscht, da sie aus Sicht des Infektionsschutzes nicht mehr relevant sind.\n\nWeitere Informationen finden Sie in den FAQ.";

/* Settings */

"Settings_Notification_StatusActive" = "An";

"Settings_Notification_StatusInactive" = "Aus";

"Settings_BackgroundAppRefresh_StatusActive" = "An";

"Settings_BackgroundAppRefresh_StatusInactive" = "Aus";

"Settings_StatusEnable" = "Aktivieren";

"Settings_StatusDisable" = "Deaktivieren";

"Settings_KontaktProtokollStatusActive" = "Aktiv";

"Settings_KontaktProtokollStatusInactive" = "Gestoppt";

"Settings_Tracing_Label" = "Risiko-Ermittlung";

"Settings_Notification_Label" = "Mitteilungen";

"Settings_BackgroundAppRefresh_Label" = "Hintergrundaktualisierung";

"Settings_Reset_Label" = "Anwendung zurücksetzen";

"Settings_Tracing_Description" = "Erlauben Sie die Aufzeichnung und Weitergabe von COVID-19-Zufalls-IDs.";

"Settings_Notification_Description" = "Erlauben Sie automatische Mitteilungen zu Ihrem COVID-19-Risikostatus.";

"Settings_BackgroundAppRefresh_Description" = "Erlauben Sie die automatische Aktualisierung Ihres Risikostatus.";

"Settings_Reset_Description" = "Löschen Sie alle Ihre Daten in der App.";

"Settings_NavTitle" = "Einstellungen";

"Settings_DaysSinceInstall_Title" = "Ermittlungszeitraum";

"Settings_DaysSinceInstall_SubTitle" = "Dieser Zeitraum wird berücksichtigt.";

"Settings_DaysSinceInstall_P1" = "Die Berechnung des Infektionsrisikos kann nur für die Zeiträume erfolgen, an denen die Risiko-Ermittlung aktiv war. Die Risiko-
Ermittlung sollte daher dauerhaft aktiv sein. Für Ihre Risiko-Ermittlung wird der Zeitraum der letzten 14 Tage betrachtet.";

"Settings_DaysSinceInstall_P2a" = "Die Corona-Warn-App ist seit %u Tagen installiert. Das Infektionsrisiko wird für Zeiträume berechnet, in denen die Risiko-Ermittlung aktiv ist. Wenn Sie andere Personen getroffen haben und die Risiko-Ermittlung aktiv war, wird Ihr Infektions-Risiko berechnet.";

"Settings_DaysSinceInstall_P2b" = "Wenn die Risiko-Ermittlung zu Zeiten in denen sie andere Personen getroffen haben aktiv war, kann die Berechnung des Infektionsrisikos für diesen Zeitraum erfolgen.";

"Settings_DataDonation_Label" = "Datenspende";

"Settings_DataDonation_Description" = "Erlauben Sie die Übermittlung Ihres Nutzerverhaltens.";

"Settings_DataDonation_StatusActive" = "An";

"Settings_DataDonation_StatusInactive" = "Aus";

/* Noticiation Settings */
"NotificationSettings_On_Title" = "Möchten Sie Mitteilungen zu Ihrem COVID-19-Risikostatus aktivieren?";

"NotificationSettings_On_SectionTitle" = "Einstellung";

"NotificationSettings_On_RiskChanges" = "Änderung Ihres Infektionsrisikos";

"NotificationSettings_On_TestsStatus" = "Status Ihres COVID-19-Tests";

"NotificationSettings_Off_SectionTitle" = "Einstellung";

"NotificationSettings_Off_EnableNotifications" = "Mitteilungen";

"NotificationSettings_Off_StatusInactive" = "Aus";

"NotificationSettings_Off_InfoTitle" = "Mitteilungen aktivieren";

"NotificationSettings_Off_InfoDescription" = "Um Mitteilungen zu aktivieren, müssen Sie Mitteilungen für die Corona-Warn-App in Ihren Geräte-Einstellungen zulassen.";

"NotificationSettings_Off_OpenSettings" = "App-Einstellungen öffnen";

"NotificationSettings_NavTitle" = "Mitteilungen";

"NotificationSettings_onImageDescription" = "Eine Frau erhält eine Mitteilung von ihrer Corona-Warn-App.";

"NotificationSettings_offImageDescription" = "Eine Frau kann keine Mitteilungen von ihrer Corona-Warn-App erhalten.";

/* Background App Referesh Settings */

"BackgroundAppRefreshSettings_Title" = "Hintergrundaktualisierung";

"BackgroundAppRefreshSettings_Image_Description_On" = "Ein Mensch hält ein Smartphone mit eingeschalteter Hintergrundaktualisierung in der Hand.";

"BackgroundAppRefreshSettings_Image_Description_Off" = "Ein Mensch hält ein Smartphone mit ausgeschalteter Hintergrundaktualisierung in der Hand.";

"BackgroundAppRefreshSettings_Subtitle" = "Risikostatus im Hintergrund aktualisieren";

"BackgroundAppRefreshSettings_Description" = "Bei eingeschalteter Hintergrundaktualisierung ermittelt die Corona-Warn-App Ihren Risikostatus automatisch.
Es fallen hierbei keine zusätzliche Kosten für die Datenübertragung im Mobilfunknetz an.
Bei ausgeschalteter Hintergrundaktualisierung müssen Sie die App täglich aufrufen, um Ihren Risikostatus zu aktualisieren.";

"BackgroundAppRefreshSettings_Status_Header" = "Einstellung";

"BackgroundAppRefreshSettings_Status_Title" = "Hintergrundaktualisierung";

"BackgroundAppRefreshSettings_Status_On" = "An";

"BackgroundAppRefreshSettings_Status_Off" = "Aus";

"BackgroundAppRefreshSettings_InfoBox_Title" = "Hintergrundaktualisierung einschalten";

"BackgroundAppRefreshSettings_InfoBox_Description" = "Die Hintergrundaktualisierung müssen Sie sowohl in den allgemeinen Einstellungen Ihres iPhones als auch in den Einstellungen der Corona-Warn-App einschalten.";

"BackgroundAppRefreshSettings_InfoBox_LowPowerMode_Description" = "Beachten Sie bitte, dass für das Einschalten der Hintergrundaktualisierung der Stromsparmodus ausgeschaltet sein muss.";

"BackgroundAppRefreshSettings_InfoBox_LowPowerModeInstruction_Title" = "Stromsparmodus ausschalten";

"BackgroundAppRefreshSettings_InfoBox_LowPowerModeInstruction_Step1" = "Öffnen Sie Einstellungen.";

"BackgroundAppRefreshSettings_InfoBox_LowPowerModeInstruction_Step2" = "Öffnen Sie Batterie.";

"BackgroundAppRefreshSettings_InfoBox_LowPowerModeInstruction_Step3" = "Schalten Sie den Stromsparmodus aus.";

"BackgroundAppRefreshSettings_InfoBox_SystemBackgroundRefreshInstruction_Title" = "Hintergrundaktualisierung allgemein einschalten";

"BackgroundAppRefreshSettings_InfoBox_SystemBackgroundRefreshInstruction_Step1" = "Öffnen Sie Einstellungen.";

"BackgroundAppRefreshSettings_InfoBox_SystemBackgroundRefreshInstruction_Step2" = "Öffnen Sie Allgemein.";

"BackgroundAppRefreshSettings_InfoBox_SystemBackgroundRefreshInstruction_Step3" = "Öffnen Sie Hintergrundaktualisierung.";

"BackgroundAppRefreshSettings_InfoBox_SystemBackgroundRefreshInstruction_Step4" = "Wählen Sie entweder WLAN oder WLAN & Mobile Daten.";

"BackgroundAppRefreshSettings_InfoBox_AppBackgroundRefreshInstruction_Title" = "Hintergrundaktualisierung für die Corona-Warn-App einschalten";

"BackgroundAppRefreshSettings_InfoBox_AppBackgroundRefreshInstruction_Step1" = "Öffnen Sie Einstellungen.";

"BackgroundAppRefreshSettings_InfoBox_AppBackgroundRefreshInstruction_Step2" = "Öffnen Sie die Corona-Warn-App Einstellungen.";

"BackgroundAppRefreshSettings_InfoBox_AppBackgroundRefreshInstruction_Step3" = "Schalten Sie die Hintergrundaktualisierung ein.";

"BackgroundAppRefreshSettings_OpenSettingsButton_Title" = "Einstellungen öffnen";

"BackgroundAppRefreshSettings_ShareButton_Title" = "Anleitung teilen";


/* Onboarding */
"Onboarding_LetsGo_actionText" = "Los geht’s";

"Onboarding_Continue_actionText" = "Weiter";

"Onboarding_EnableLogging_actionText" = "Risiko-Ermittlung aktivieren";

"Onboarding_Continue_actionTextHint" = "Sie können diesen Bildschirm überspringen";

"Onboarding_doNotAllow_actionText" = "Nicht erlauben";

"Onboarding_DoNotActivate_actionText" = "Nicht aktivieren";

"Onboarding_DeactivateExposureConfirmation_title" = "Wenn Sie die Risiko-Ermittlung nicht aktivieren, kann die App Ihren Risikostatus nicht ermitteln und Sie erhalten keine Informationen zu Ihrem Risiko in der App.";

"Onboarding_DeactivateExposureConfirmation_message" = "Sie können die Risiko-Ermittlung jederzeit wieder aktivieren.";

"OnboardingInfo_togetherAgainstCoronaPage_imageDescription" = "Eine vielfältige Gruppe in einer Stadt benutzt Smartphones.";

"OnboardingInfo_togetherAgainstCoronaPage_title" = "Gemeinsam Corona bekämpfen";

"OnboardingInfo_togetherAgainstCoronaPage_boldText" = "Mehr Schutz für Sie und uns alle. Mit der Corona-Warn-App durchbrechen wir Infektionsketten schneller.";

"OnboardingInfo_togetherAgainstCoronaPage_normalText" = "Machen Sie Ihr Smartphone zum Corona-Warn-System. Überblicken Sie Ihren Risikostatus und erfahren Sie, ob in den letzten 14 Tagen Corona-positiv getestete Personen in Ihrer Nähe waren.\n\nDie App merkt sich Begegnungen zwischen Menschen, indem ihre Smartphones verschlüsselte Zufalls-IDs austauschen. Persönliche Daten werden dabei nicht ausgetauscht.";

"OnboardingInfo_togetherAgainstCoronaPage_linkText" = "Informationen zur App in leichter Sprache und Gebärdensprache";

"OnboardingInfo_privacyPage_imageDescription" = "Eine Frau mit einem Smartphone benutzt die Corona-Warn-App, ein Vorhängeschloss auf einem Schild steht als Symbol für verschlüsselte Daten.";

"OnboardingInfo_privacyPage_title" = "Datenschutz";

"OnboardingInfo_privacyPage_boldText" = "";

"OnboardingInfo_privacyPage_normalText" = "Sie bleiben unerkannt.\nIhre Daten werden komplett verschlüsselt und pseudonymisiert übertragen.\n\nVerantwortliche Stelle im Sinne des Art. 4 Abs. 7 DSGVO:\n\nRobert Koch-Institut\nNordufer 20\n13353 Berlin\nBitte lesen Sie unsere Datenschutzbestimmungen.\n\nDatenschutzhinweise:";

"OnboardingInfo_enableLoggingOfContactsPage_imageDescription" = "Drei Personen haben die Risiko-Ermittlung auf ihren Smartphones aktiviert, ihre Begegnung wird daher aufgezeichnet.";

"OnboardingInfo_enableLoggingOfContactsPage_title" = "Wie Sie die Risiko-Ermittlung ermöglichen";

"OnboardingInfo_enableLoggingOfContactsPage_boldText" = "Um zu erkennen, ob für Sie ein Infektionsrisiko vorliegt, müssen Sie die Risiko-Ermittlung aktivieren.";

"OnboardingInfo_enableLoggingOfContactsPage_normalText" = "Die Risiko-Ermittlung funktioniert, indem Ihr iPhone per Bluetooth verschlüsselte Zufalls-IDs anderer App nutzenden Personen empfängt und Ihre eigenen Zufalls-IDs an deren Smartphones weitergibt. Die Risiko-Ermittlung lässt sich jederzeit deaktivieren.\n\nDie verschlüsselten Zufalls-IDs geben nur Auskunft über das Datum, die Dauer und die anhand der Signalstärke berechnete Entfernung zu Ihren Mitmenschen. Persönliche Daten wie Name, Adresse oder Aufenthaltsort werden zu keiner Zeit erfasst. Rückschlüsse auf einzelne Personen sind anhand der Zufalls-IDs nicht möglich.";

"OnboardingInfo_enableLoggingOfContactsPage_consentUnderagesTitle" = "App-Nutzung ab 16 Jahren";

"OnboardingInfo_enableLoggingOfContactsPage_consentUnderagesText" = "Die App-Nutzung ist ab 16 Jahren gestattet und richtet sich an Personen, die sich in Deutschland aufhalten.";

"OnboardingInfo_enableLoggingOfContactsPage_stateHeader" = "Status";

"OnboardingInfo_enableLoggingOfContactsPage_stateTitle" = "Risiko-Ermittlung";

"OnboardingInfo_enableLoggingOfContactsPage_stateActive" = "Aktiv";

"OnboardingInfo_enableLoggingOfContactsPage_stateStopped" = "Gestoppt";

"OnboardingInfo_howDoesDataExchangeWorkPage_imageDescription" = "Ein positiver Testbefund wird verschlüsselt ins System übermittelt, das nun andere Nutzerinnen und Nutzer warnt.";

"OnboardingInfo_howDoesDataExchangeWorkPage_title" = "Falls Sie Corona-positiv getestet werden";

"OnboardingInfo_howDoesDataExchangeWorkPage_boldText" = "Falls Sie ein positives Testergebnis erhalten, teilen Sie es bitte über die App mit. Freiwillig und sicher. Für die Gesundheit aller.";

"OnboardingInfo_howDoesDataExchangeWorkPage_normalText" = "Ihre Mitteilung wird zuverlässig verschlüsselt über einen sicheren Server weiterverarbeitet. Die Personen, deren verschlüsselte Zufalls-IDs Sie gesammelt haben, erhalten nun eine Warnung und Informationen darüber, wie sie weiter vorgehen sollen.";

"OnboardingInfo_alwaysStayInformedPage_imageDescription" = "Eine Frau erhält eine Mitteilung von ihrer Corona-Warn-App.";

"OnboardingInfo_alwaysStayInformedPage_title" = "Warnungen erhalten, Risiken erkennen";

"OnboardingInfo_alwaysStayInformedPage_boldText" = "Die App kann Sie automatisch über Ihren Risikostatus informieren und bei Neuinfektionen von Menschen, denen Sie begegnet sind, warnen. Erlauben Sie der App jetzt, Sie zu benachrichtigen.";

"OnboardingInfo_alwaysStayInformedPage_normalText" = "Auf diese Weise können Sie sich zum Schutz Ihrer Mitmenschen in Quarantäne begeben und sich nach entsprechender Abklärung testen lassen.";

/* Onboarding EU Keys */

"onboardingInfo_enableLoggingOfContactsPage_euTitle" = "Länderübergreifende Risiko-Ermittlung";

"onboardingInfo_enableLoggingOfContactsPage_euDescription" = "Mehrere Länder arbeiten zusammen, um länderübergreifende Warnungen zu ermöglichen. Das heißt es können die Kontakte mit Nutzern der offiziellen Corona-Apps aller teilnehmenden Länder berücksichtigt werden.\n\nHat ein Nutzer sein positives Testergebnis (genauer gesagt: seine Zufalls-IDs) zur Warnung anderer über den von den teilnehmenden Ländern gemeinsam betriebenen Austausch-Server zur Verfügung gestellt, können alle Nutzer der offiziellen Corona-Apps der teilnehmenden Länder gewarnt werden.\n\nDie täglichen Downloads der Listen mit den Zufalls-IDs der Nutzer, die ein positives Testergebnis geteilt haben, sind für Sie in der Regel kostenlos. Das heißt: Das von der App verursachte Datenvolumen wird von den Mobilfunk-Betreibern nicht angerechnet und im EU-Ausland werden Ihnen keine Roaming-Gebühren berechnet. Näheres erfahren Sie von Ihrem Mobilfunk-Betreiber.";

"onboardingInfo_enableLoggingOfContactsPage_participatingCountriesTitle" = "Derzeit nehmen die folgenden Länder teil:";

"onboardingInfo_enableLoggingOfContactsPage_emptyEuTitle" = "Teilnehmende Länder";

"onboardingInfo_enableLoggingOfContactsPage_emptyEuDescription" = "Die teilnehmenden Länder können Sie jederzeit in den Details zur Risiko-Ermittlung einsehen.";

/* Exposure Submission */
/* phone number; no spacing allowed */
"ExposureSubmission_Hotline_Number" = "08007540002";

"ExposureSubmission_DataPrivacyTitle" = "Einwilligungserklärung";

"ExposureSubmission_Continue_actionText" = "Weiter";

"ExposureSubmission_ConfirmDismissPopUpTitle" = "Wollen Sie wirklich abbrechen?";

"ExposureSubmission_ConfirmDismissPopUpText" = "Ihre bisherigen Angaben werden nicht gespeichert.";

"ExposureSubmission_DataPrivacyDescription" = "Durch Antippen von „Erlauben“ willigen Sie ein, dass die App den Status Ihres Corona-Virus-Tests abfragen und in der App anzeigen darf. Diese Funktion steht Ihnen zur Verfügung, wenn Sie einen QR-Code erhalten und eingewilligt haben, dass Ihr Testergebnis an das Serversystem der App übermittelt werden darf. Sobald das Testlabor Ihr Testergebnis auf dem Server hinterlegt hat, können Sie das Ergebnis in der App sehen. Falls Sie Mitteilungen aktiviert haben, werden Sie auch außerhalb der App über den Eingang des Testergebnis informiert. Das Testergebnis selbst wird aus Datenschutzgründen jedoch nur in der App angezeigt. Sie können diese Einwilligung jederzeit widerrufen, indem Sie die Testregistrierung in der App löschen. Durch den Widerruf der Einwilligung wird die Rechtmäßigkeit der bis zum Widerruf erfolgten Verarbeitung nicht berührt. Weitere Informationen finden Sie unter dem Menüpunkt „Datenschutz“.";

"ExposureSubmissionDataPrivacy_AcceptTitle" = "Erlauben";

"ExposureSubmissionDataPrivacy_DontAcceptTitle" = "Nicht erlauben";

"ExposureSubmission_Submit" = "TAN eingeben";

"ExposureSubmissionTanEntry_Title" = "TAN-Eingabe";

"ExposureSubmissionTanEntry_EntryField" = "TAN-Eingabefeld";

"ExposureSubmissionTanEntry_Description" = "Geben Sie die 10-stellige TAN ein, die Ihnen mitgeteilt wurde.";

"ExposureSubmissionTanEntry_Submit" = "Weiter";

"ExposureSubmissionTanEntry_InvalidCharacterError" = "Ihre Eingabe enthält ein ungültiges Zeichen. Bitte überprüfen Sie Ihre Eingabe.";

"ExposureSubmissionTanEntry_InvalidError" = "Ungültige TAN. Bitte überprüfen Sie Ihre Eingabe.";

"ExposureSubmission_NavTitle" = "Positivkennung senden";

"ExposureSubmissionConfirmation_Title" = "Positive Diagnose";

"ExposureSubmission_GeneralErrorTitle" = "Fehler";

/* Exposure Submission Dispatch */

"ExposureSubmission_DispatchTitle" = "Testergebnis abrufen";

"ExposureSubmissionIntroduction_AccImageDescription" = "Ein Smartphone übermittelt einen positiven Testbefund verschlüsselt ins System.";

"ExposureSubmission_DispatchDescription" = "Rufen Sie über die App Ihr Testergebnis ab und warnen Sie anschließend Ihre Mitmenschen. So schützen Sie sich und andere und helfen mit, die Ausbreitung von Corona zu verhindern.";

"ExposureSubmission_DispatchSectionHeadline" = "Sie haben sich bereits testen lassen?";

"ExposureSubmission_DispatchSectionHeadline2" = "Ihr Test ist positiv?";

"ExposureSubmissionDispatch_QRCodeButtonTitle" = "Test mit QR-Code";

"ExposureSubmissionDispatch_QRCodeButtonDescription" = "Registrieren Sie Ihren Test, indem Sie den QR-Code Ihres Testdokuments scannen.";

"ExposureSubmissionDispatch_TANButtonTitle" = "TAN-Eingabe";

"ExposureSubmissionDispatch_TANButtonDescription" = "Ihnen liegt eine TAN vor? Weiter zur TAN-Eingabe, um andere zu warnen.";

"ExposureSubmissionDispatch_HotlineButtonTitle" = "Noch keine TAN?";

"ExposureSubmissionDispatch_HotlineButtonDescription" = "Rufen Sie uns an und erhalten Sie eine TAN.";

/* Exposure Submission Hotline */

"ExposureSubmissionHotline_Title" = "TAN anfragen";

"ExposureSubmissionHotline_Description" = "Bitte halten Sie zur TAN-Abfrage Ihren Befundbrief (sofern vorhanden) und Ihre Telefonnummer bereit.";

"ExposureSubmissionHotline_SectionTitle" = "Info zum Ablauf:";

"ExposureSubmissionHotline_SectionDescription1" = "Rufen Sie die bundesweite Hotline an und fragen Sie nach einer TAN.";

"ExposureSubmissionHotline_iconAccessibilityLabel1" = "Schritt 1 von 2";

"ExposureSubmissionHotline_iconAccessibilityLabel2" = "Schritt 2 von 2";

/* UI text; spacing allowed */
"ExposureSubmission_PhoneNumber" = "0800 7540002";

"ExposureSubmission_PhoneDetailDescription" = "Sprachen:\nDeutsch, Englisch, Türkisch\n\nErreichbarkeit:\ntäglich 24 Stunden\n\nDer Anruf ist kostenfrei.\n\nFür gesundheitliche Fragen wenden Sie sich bitte an Ihre Hausarztpraxis oder die Hotline des ärztlichen Bereitschaftsdienstes 116 117.";

"ExposureSubmission_SectionDescription2" = "Geben Sie die TAN in der App ein, um Ihren Test zu registrieren.";

"ExposureSubmission_CallButtonTitle" = "Anrufen";

"ExposureSubmission_TANInputButtonTitle" = "TAN eingeben";

"ExposureSubmissionHotline_imageDescription" = "Hotline teilt eine TAN mit.";

/* Exposure Submission QR Code Info */
"ExposureSubmissionQRInfo_title" = "Ihr Einverständnis";

"ExposureSubmissionQRInfo_imageDescription" = "Eine Person hält ein Smartphone. Ein QR-Code auf einem Test symbolisiert den zu scannenden Code.";

"ExposureSubmissionQRInfo_title_description" = "Bevor Sie Ihr Testergebnis abrufen und andere warnen können, ist Ihr Einverständnis erforderlich.";

"ExposureSubmissionQRInfo_header_section_1" = "Testergebnis abrufen";

"ExposureSubmissionQRInfo_body_section_1" = "Scannen Sie im nächsten Schritt den QR-Code auf Ihrem Test und rufen Sie Ihr Testergebnis ab.";

"ExposureSubmissionQRInfo_instruction1" = "Bitte scannen Sie nur Ihren eigenen Test.";

"ExposureSubmissionQRInfo_instruction2" = "Ihr Test kann nur einmal gescannt werden. Die App kann nicht gleichzeitig mehrere Tests verwalten.";

"ExposureSubmissionQRInfo_instruction3" = "Die App kann %@ gleichzeitig mehrere Tests verwalten.";

"ExposureSubmissionQRInfo_instruction3_highlightedPhrase" = "nicht";

"ExposureSubmissionQRInfo_header_section_2" = "Helfen Sie mit, indem Sie andere warnen, denen Sie begegnet sind!";

"ExposureSubmissionQRInfo_body_section_2" = "Wenn Sie positiv auf Corona getestet wurden, können Sie Ihre Mitmenschen über die App warnen. Die Warnung funktioniert in mehreren Ländern. Derzeit nehmen folgende Länder teil:";

"ExposureSubmissionQRInfo_acknowledgement_3" = "Ihr Einverständnis ist freiwillig.";

"ExposureSubmissionQRInfo_acknowledgement_4" = "Sie können Ihr Testergebnis auch abrufen, wenn Sie dies nicht teilen. Wenn Sie ihr Testergebnis teilen, helfen Sie jedoch mit, Ihre Mitmenschen vor Ansteckungen zu schützen.";

"ExposureSubmissionQRInfo_acknowledgement_5" = "Ihre Identität bleibt geheim. Andere Nutzer erfahren nicht, wer sein Testergebnis geteilt hat.";

"ExposureSubmissionQRInfo_acknowledgement_6" = "Sie können Ihr Einverständnis abgeben, wenn Sie mindestens 16 Jahre alt sind.";

"ExposureSubmissionQRInfo_primaryButtonTitle" = "Einverstanden";

"ExposureSubmissionQRInfo_QRCodeExpired_Alert_Title" = "QR-Code nicht mehr gültig";

"ExposureSubmissionQRInfo_QRCodeExpired_Alert_Text" = "Ihr Test liegt länger als 21 Tage zurück und kann nicht mehr in der App registriert werden. Bitte stellen Sie bei zukünftigen Tests sicher, dass Sie den QR-Code scannen, sobald er Ihnen vorliegt.";

/* Exposure Submission QR Code Scanner */
"ExposureSubmissionQRScanner_title" = "QR-Code Scan";

"ExposureSubmissionQRScanner_instruction" = "Positionieren Sie den Rahmen über dem QR-Code Ihres Dokuments.";

"ExposureSubmissionQRScanner_otherError" = "Ein unbekannter Fehler ist aufgetreten.";

"ExposureSubmissionQRScanner_cameraPermissionDenied" = "Bitte erlauben Sie der App die Benutzung der Kamera, um den QR-Code zu scannen.";

"ExposureSubmissionQRScanner_CameraFlash" = "Kamerablitz";

"ExposureSubmissionQRScanner_CameraFlash_On" = "Eingeschaltet";

"ExposureSubmissionQRScanner_CameraFlash_Off" = "Ausgeschaltet";

"ExposureSubmissionQRScanner_CameraFlash_Enable" = "Kamerablitz einschalten";

"ExposureSubmissionQRScanner_CameraFlash_Disable" = "Kamerablitz ausschalten";

/* Exposure Submission Success */
"ExposureSubmissionSuccess_Title" = "Vielen Dank!";

"ExposureSubmissionSuccess_AccImageDescription" = "Eine vielfältige Gruppe begrüßt durch Jubel, dass jemand sein Testergebnis mit anderen geteilt hat.";

"ExposureSubmissionSuccess_Button" = "Fertig";

"ExposureSubmissionSuccess_Description" = "Dank Ihrer Mithilfe können andere gewarnt werden und entsprechend reagieren.";

"ExposureSubmissionSuccess_subTitle" = "Weitere Infos:";

"ExposureSubmissionSuccess_listTitle" = "Bitte beachten Sie:";

"ExposureSubmissionSuccess_listItem1" = "Das Gesundheitsamt wird sich in den nächsten Tagen bei Ihnen melden.";

"ExposureSubmissionSuccess_listItem2" = "Sie sind ansteckend. Isolieren Sie sich von anderen Personen.";

"ExposureSubmissionSuccess_listItem2_1" = "Die Quarantänezeit beträgt in der Regel 14 Tage. Bitte beobachten Sie genau, wie sich Ihre Symptome entwickeln.";

"ExposureSubmissionSuccess_listItem2_2" = "Sie werden von Ihrem Gesundheitsamt gebeten, eine Liste Ihrer Kontaktpersonen zu erstellen. Erfassen Sie dabei alle Personen, zu denen Sie in den zwei Tagen vor Erkrankungsbeginn engen Kontakt (unter 2 Meter, direktes Gespräch) über insgesamt 15 Minuten hatten. Nutzen Sie hierfür Ihr Kontakt-Tagebuch. Sie können die Einträge einfach exportieren und ausdrucken oder als E-Mail verschicken.";

"ExposureSubmissionSuccess_listItem2_3" = "Bitte denken Sie hier auch besonders an Personen, die nicht automatisch durch die App informiert werden, da sie kein Smartphone besitzen oder die App nicht installiert haben.";

"ExposureSubmissionSuccess_listItem2_4" = "Auch wenn Sie keine Symptome (mehr) haben, können Sie ansteckend sein. Bitte halten Sie die angeordnete Quarantänezeit in jedem Fall ein.";

/* Exposure Submission Testresult available*/
"ExposureSubmissionTestresultAvailable_Title" = "Ihr Testergebnis liegt vor";

"ExposureSubmissionTestresultAvailable_AccImageDescription" = "Eine Frau hält ihr Smartphone in der Hand. Es überträgt ein Signal an ein weiteres Smartphone.";

"ExposureSubmissionTestresultAvailable_Consent_granted" = "Einverständnis\n„Andere warnen” erteilt";

"ExposureSubmissionTestresultAvailable_Consent_not_given" = "Einverständnis\n„Andere warnen” nicht erteilt";

"ExposureSubmissionTestresultAvailable_ListItem1WithConsent" = "Vielen Dank, dass Sie mithelfen, andere zu warnen und damit einverstanden sind, Ihr Testergebnis zu teilen.";

"ExposureSubmissionTestresultAvailable_ListItem2WithConsent" = "Bitte geben Sie Ihr Testergebnis im nächsten Schritt frei, indem Sie „Teilen“ antippen.";

"ExposureSubmissionTestresultAvailable_ListItem1WithoutConsent" = "Sie haben sich entschieden, Ihr Testergebnis nicht zu teilen. Ihre Mitmenschen werden nicht gewarnt.";

"ExposureSubmissionTestresultAvailable_ListItem2WithoutConsent" = "Sie können im Anschluss Ihr Testergebnis doch noch teilen und mithelfen, die Verbreitung von Corona zu bekämpfen und Ihre Mitmenschen zu schützen.";

"ExposureSubmissionTestresultAvailable_primaryButtonTitle" = "Weiter";

"ExposureSubmissionTestresultAvailable_CloseAlertTitle" = "Erst wenn Sie sich über Ihr Testergebnis informiert haben, können Sie bei Bedarf Ihre Mitmenschen warnen und so helfen, Infektionsketten zu unterbrechen.";

"ExposureSubmissionTestresultAvailable_CloseAlertButtonCancel" = "Ergebnis nicht anzeigen";

"ExposureSubmissionTestresultAvailable_CloseAlertButtonContinue" = "Ergebnis anzeigen";

/* Exposure Submission Result */
"ExposureSubmissionResult_Title" = "Ihr Testergebnis";

"ExposureSubmissionResult_CardSubTitle" = "IHR BEFUND";

"ExposureSubmissionResult_CardTitle" = "SARS-CoV-2";

"ExposureSubmissionResult_CardPositive" = "positiv";

"ExposureSubmissionResult_CardNegative" = "negativ";

"ExposureSubmissionResult_CardInvalid" = "Auswertung nicht möglich";

"ExposureSubmissionResult_CardPending" = "Ergebnis liegt noch nicht vor";

"ExposureSubmissionResult_Procedure" = "Info zum Ablauf:";

"ExposureSubmissionResult_testAdded" = "Ihr Test wurde hinzugefügt.";

"ExposureSubmissionResult_warnOthers" = "Andere warnen";

"ExposureSubmissionResult_warnOthersDesc" = "Bitte teilen Sie Ihre Zufalls-IDs und warnen Sie andere.\nHelfen Sie, das Infektionsrisiko für andere genauer zu bestimmen, indem Sie auch angeben, wann eventuelle Corona-Symptome zum ersten Mal aufgetreten sind.";

"ExposureSubmissionResult_testNegative" = "Befund negativ";

"ExposureSubmissionResult_testNegativeDesc" = "Der Labortest hat keinen Nachweis für das Coronavirus SARS-CoV-2 bei Ihnen ergeben.";

"ExposureSubmissionResult_testNegative_furtherInfos_title" = "Weitere Infos:";

"ExposureSubmissionResult_testNegative_furtherInfos_listItem1" = "Sie haben trotzdem gesundheitliche Beschwerden? Wenn Sie sich sehr krank fühlen und/oder Ihre Beschwerden sich verschlechtert haben, wenden Sie sich bitte an Ihre Hausarztpraxis.";

"ExposureSubmissionResult_testNegative_furtherInfos_listItem2" = "Bleiben Sie bis zu Ihrer Genesung trotzdem zu Hause. Falls Sie sich durch eine andere Infektion geschwächt mit dem Coronavirus (SARS-CoV-2) infizieren, kann dies zu schwereren Krankheitsverläufen führen.";

"ExposureSubmissionResult_testNegative_furtherInfos_listItem3" = "Gehen Sie nicht krank zur Arbeit, um andere Personen nicht zu gefährden.";

"ExposureSubmissionResult_furtherInfos_hint_testAgain" = "Falls sich Ihre Symptome verschlechtern, kann die Notwendigkeit eines weiteren SARS-CoV-2-Tests bestehen.";

"ExposureSubmissionResult_testInvalid" = "Test kann nicht ausgewertet werden";

"ExposureSubmissionResult_testInvalidDesc" = "Es gab ein Problem bei der Auswertung Ihres Tests. Bitte kontaktieren Sie das Testcenter oder das zuständige Labor, um Information zum weiteren Vorgehen zu erhalten.";

"ExposureSubmissionResult_testExpired" = "Test kann nicht ausgewertet werden";

"ExposureSubmissionResult_testExpiredDesc" = "Es gab ein Problem bei der Auswertung Ihres Tests. Ihr QR Code ist bereits abgelaufen.";

"ExposureSubmissionResult_testPending" = "Ihr Testergebnis liegt noch nicht vor.";

"ExposureSubmissionResult_testPendingDesc" = "Sobald Ihr Testergebnis vorliegt, wird es Ihnen in der App angezeigt.\n\nSie bekommen Ihr Testergebnis auch außerhalb der App mitgeteilt. Falls Ihr Test positiv ist, bekommen Sie vom Gesundheitsamt eine Mitteilung.\n\nWenn Ihnen außerhalb der App ein positives Testergebnis mitgeteilt wurde, entfernen Sie den aktuell in der App registrierten Test. Rufen Sie die unter „TAN anfragen” angegebene Nummer an, um eine TAN zu erhalten. Registrieren Sie dann Ihr Testergebnis mithilfe der TAN in der App.";

"ExposureSubmissionResult_WarnOthersConsentGiven" = "Einverständnis „Andere warnen“ erteilt";

"ExposureSubmissionResult_WarnOthersConsentNotGiven" = "Einverständnis „Andere warnen“ nicht erteilt";

"ExposureSubmissionResult_testRemove" = "Test entfernen";

"ExposureSubmissionResult_testRemoveDesc" = "Bitte entfernen Sie den Test wieder aus der Corona-Warn-App, damit Sie bei Bedarf einen neuen Test hinterlegen können.";

"ExposureSubmissionResult_primaryButtonTitle" = "Weiter mit Symptom-Erfassung";

"ExposureSubmissionResult_secondaryButtonTitle" = "Weiter ohne Symptom-Erfassung";

"ExposureSubmissionResult_deleteButton" = "Test entfernen";

"ExposureSubmissionResult_refreshButton" = "Aktualisieren";

/* ExposureSubmissionSymptoms */

"ExposureSubmissionSymptoms_Title" = "Symptome";

"ExposureSubmissionSymptoms_Introduction" = "Wenn Sie angeben, ob und wann eventuelle Corona-Symptome bei Ihnen aufgetreten sind, kann das Infektionsrisiko von anderen Personen genauer berechnet werden. Die Angabe von Symptomen ist freiwillig. Wenn Sie keine Symptome mitteilen wollen, wählen Sie „Keine Angabe“.";

"ExposureSubmissionSymptoms_Description" = "Sind bei Ihnen in den letzten Tagen eines oder mehrere der folgenden Symptome aufgetreten?";

"ExposureSubmissionSymptoms_Symptom0" = "Erhöhte Temperatur oder Fieber";

"ExposureSubmissionSymptoms_Symptom1" = "Kurzatmigkeit";

"ExposureSubmissionSymptoms_Symptom2" = "Verlust des Geruchs-/Geschmackssinns";

"ExposureSubmissionSymptoms_Symptom3" = "Husten";

"ExposureSubmissionSymptoms_Symptom4" = "Schnupfen";

"ExposureSubmissionSymptoms_Symptom5" = "Halsschmerzen";

"ExposureSubmissionSymptoms_Symptom6" = "Kopf- und Gliederschmerzen";

"ExposureSubmissionSymptoms_Symptom7" = "Allgemeine Schwäche und Abgeschlagenheit";

"ExposureSubmissionSymptoms_AnswerOptionYes" = "Ja";

"ExposureSubmissionSymptoms_AnswerOptionNo" = "Nein";

"ExposureSubmissionSymptoms_AnswerOptionPreferNotToSay" = "Keine Angabe";

"ExposureSubmissionSymptoms_ContinueButton" = "Weiter";

"ExposureSubmissionSymptoms_DoneButton" = "Fertig";

/* ExposureSubmissionSymptomsOnset */

"ExposureSubmissionSymptomsOnset_Title" = "Symptom-Beginn";

"ExposureSubmissionSymptomsOnset_Subtitle" = "Wann sind die Symptome bei Ihnen zum ersten Mal aufgetreten?";

"ExposureSubmissionSymptomsOnset_Description" = "Bitte geben Sie das Datum so genau wie möglich an.";

"ExposureSubmissionSymptomsOnset_DatePickerTitle" = "Datum";

"ExposureSubmissionSymptomsOnset_AnswerOptionLastSevenDays" = "In den letzten 7 Tagen";

"ExposureSubmissionSymptomsOnset_AnswerOptionOneToTwoWeeksAgo" = "Vor 1-2 Wochen";

"ExposureSubmissionSymptomsOnset_AnswerOptionMoreThanTwoWeeksAgo" = "Vor mehr als 2 Wochen";

"ExposureSubmissionSymptomsOnset_AnswerOptionPreferNotToSay" = "Keine Angabe";

"ExposureSubmissionSymptomsOnset_ContinueButton" = "Fertig";

/* ExposureSubmissionSymptoms - Cancel alert */
"ExposureSubmissionSymptoms_CancelAlertTitle" = "Wollen Sie die Symptom-Erfassung abbrechen?";

"ExposureSubmissionSymptoms_CancelAlertMessage" = "Wenn Sie Angaben zu Ihren Symptomen machen, können Sie andere noch genauer warnen.";

"ExposureSubmissionSymptoms_CancelAlertButtonCancel" = "Ja";

"ExposureSubmissionSymptoms_CancelAlertButtonContinue" = "Nein";

/* ExposureSubmissionWarnOthers */

"ExposureSubmissionWarnOthers_title" = "Andere warnen";

"ExposureSubmissionWarnOthers_AccImageDescription" = "Ein Smartphone übermittelt einen positiven Testbefund verschlüsselt ins System.";

"ExposureSubmissionWarnOthers_sectionTitle" = "Helfen Sie mit!";

"ExposureSubmissionWarnOthers_description" = "Da Sie positiv auf Corona getestet wurden, können Sie Ihre Mitmenschen über die App warnen.";

"ExposureSubmissionWarnOthers_supportedCountriesTitle" = "Die Warnung funktioniert in mehreren Ländern. Derzeit nehmen folgende Länder teil:";

"ExposureSubmissionWarnOthers_continueButton" = "Einverstanden";

/* Exposure Submission Result */

"ExposureSubmissionResult_RemoveAlert_Title" = "Test kann nur einmal gescannt werden";

"ExposureSubmissionResult_RemoveAlert_Text" = "Wenn Sie den Test entfernen, können Sie Ihr Testergebnis nicht mehr abrufen. Ihr Testergebnis bekommen Sie vom Testcenter oder Labor, unabhängig von der Gültigkeit des QR-Codes. Bei einem positiven Testergebnis wird auch das zuständige Gesundheitsamt auf dem gesetzlich vorgeschriebenen Weg informiert und sich an Sie wenden.";

"ExposureSubmissionResult_RegistrationDateUnknown" = "Registrierungsdatum unbekannt";

"ExposureSubmissionResult_RegistrationDate" = "Test hinzugefügt am";

/* Exposure Submission */

"ExposureSubmissionError_ErrorPrefix" = "Es ist einen technischer Fehler bei der Übertragung Ihrer Daten aufgetreten. Wenden Sie sich bitte an die technische Hotline. Die Nummer finden Sie unter App-Informationen.";

"ExposureSubmissionError_NoKeys" = "Keine Positivkennung verfügbar. Bitte versuchen Sie es morgen erneut.";

"ExposureSubmissionError_InvalidTan" = "Die erzeugte Übermittlungs-TAN ist ungültig. Bitte kontaktieren Sie die technische Hotline über App-Informationen -> Technische Hotline.";

"ExposureSubmissionError_EnNotEnabled" = "Die Risiko-Ermittlung ist nicht aktiv.";

"ExposureSubmissionError_NoRegistrationToken" = "Kein Registrations-Token auf dem Smartphone gefunden.";

"ExposureSubmissionError_InvalidResponse" = "Die Antwort kann nicht verarbeitet werden.";

"ExposureSubmissionError_NoResponse" = "Die Antwort enthält keinen Inhalt.";

"ExposureSubmissionError_QRAlreadyUsed" = "Der QR-Code ist ungültig oder wurde bereits auf einem Smartphone registriert. Ihr Testergebnis bekommen Sie vom Testcenter oder Labor, unabhängig von der Gültigkeit des QR-Codes. Bei einem positiven Testergebnis wird auch das zuständige Gesundheitsamt auf dem gesetzlich vorgeschriebenen Weg informiert und sich an Sie wenden.";

"ExposureSubmissionError_QRAlreadyUsed_Title" = "QR-Code ist ungültig";

"ExposureSubmissionError_TeleTanAlreadyUsed" = "Die TAN ist ungültig oder wurde bereits verwendet. Bitte rufen Sie die unter „TAN anfragen“ angegebene Nummer an, um weitere Informationen zu erhalten.";

"ExposureSubmissionError_QRNotExist_Title" = "QR-Code ist abgelaufen";

"ExposureSubmissionError_QRNotExist" = "Bitte entfernen Sie den Test aus der App.\nDanach können Sie einen neuen Test in der App hinzufügen.";

"ExposureSubmissionError_RegTokenNotExist" = "Es konnte keine Übermittlungs-TAN erstellt werden. Bitte kontaktieren Sie die technische Hotline über App-Informationen -> Technische Hotline.";

"ExposureSubmissionError_other" = "Es ist ein Verbindungsfehler aufgetreten. Fehlercode für den technischen Support: ";

"ExposureSubmissionError_otherend" = "Bitte versuchen Sie es erneut.";

"ExposureSubmissionError_httpError" = "Es konnte keine Verbindung hergestellt werden.";

"ExposureSubmissionError_declined" = "Bitte geben Sie Ihre Zufalls-IDs frei, um andere zu warnen.";

"ExposureSubmissionError_unknown" = "Unbekannter Fehler";

"ExposureSubmissionError_defaultError" = "Fehler bei der Schlüssel-Übermittlung";

"ExposureSubmissionError_noAppConfiguration" = "Ihre Internetverbindung wurde unterbrochen. Bitte prüfen Sie die Verbindung und öffnen Sie die App dann erneut.";

/* Tracing Enable/Disable Settings */
"ExposureNotificationSetting_TracingSettingTitle" = "Risiko-Ermittlung";

"ExposureNotificationSetting_EnableTracing" = "Risiko-Ermittlung";

"ExposureNotificationSetting_Tracing_Limited" = "Eingeschränkt";

"ExposureNotificationSetting_Tracing_Deactivated" = "Deaktiviert";

"ExposureNotificationSetting_ActionCell_Header" = "Einstellung";

"ExposureNotificationSetting_DescriptionTitle_Inactive" = "Aktivieren Sie die Begegnungs-Aufzeichnung";

"ExposureNotificationSetting_DescriptionTitle" = "So funktioniert die Risiko-Ermittlung";

"ExposureNotificationSetting_DescriptionText1" = "Um zu erkennen, ob für Sie ein Ansteckungsrisiko vorliegt, müssen Sie die Risiko-Ermittlung aktivieren. Die Risiko-Ermittlung funktioniert länderübergreifend, so dass auch Risiko-Begegnungen mit Nutzern von anderen offiziellen Corona-Apps erkannt werden.";

"ExposureNotificationSetting_DescriptionText2" = "Die Risiko-Ermittlung funktioniert, indem Ihr iPhone per Bluetooth verschlüsselte Zufalls-IDs anderer App nutzenden Personen empfängt und Ihre eigenen Zufalls-IDs an deren Smartphone weitergibt. Die App lädt täglich Listen mit den Zufalls-IDs und eventuellen Angaben zum Symptombeginn aller Corona-positiv getesteten Nutzer herunter, die ihr Testergebnis (genauer gesagt: ihre Zufalls-IDs) freiwillig über ihre App geteilt haben. Diese Listen werden dann mit den von Ihrem iPhone aufgezeichneten Zufalls-IDs anderer Nutzer, denen Sie begegnet sind, verglichen, um Ihr Ansteckungsrisiko zu berechnen und Sie zu warnen.";

"ExposureNotificationSetting_DescriptionText3" = "Die Risiko-Ermittlung lässt sich jederzeit über den Schieberegler deaktivieren.";

"ExposureNotificationSetting_DescriptionText4" = "Persönliche Daten wie Ihr Name, Ihre Adresse oder Ihr Aufenthaltsort werden über die App zu keiner Zeit erfasst oder an andere Nutzer übermittelt. Rückschlüsse auf einzelne Personen sind anhand der Zufalls-IDs nicht möglich.";

"ExposureNotificationSetting_Activate_Bluetooth" = "Bluetooth aktivieren";

"ExposureNotificationSetting_Bluetooth_Description" = "Die Risiko-Ermittlung benötigt aktiviertes Bluetooth, um Begegnungen aufzuzeichnen. Bitte aktivieren Sie Bluetooth in Ihren Geräte-Einstellungen.";

"ExposureNotificationSetting_Activate_Internet" = "Internetverbindung herstellen";

"ExposureNotificationSetting_Internet_Description" = "Die Risiko-Ermittlung benötigt eine Internetverbindung, um Ihr Infektionsrisiko berechnen zu können. Bitte aktivieren Sie WLAN oder mobile Daten in Ihren Geräte-Einstellungen.";

"ExposureNotificationSetting_Detail_Action_Button" = "Geräte-Einstellungen öffnen";

"ExposureNotificationSetting_Activate_OSENSetting" = "Begegnungsmitteilungen aktivieren";

"ExposureNotificationSetting_Activate_OSENSetting_Description" = "Die Risiko-Ermittlung benötigt, dass die Begegnungsmitteilungen in den Systemeinstellungen aktiviert sind, um Begegnungen zu protokollieren. Bitte klicken Sie auf „Geräte-Einstellungen öffnen“ -> „Begegnungsmitteilungen“ -> „Begegnungsinformationen teilen“. Legen Sie danach die App als aktive App für die Begegnungsmitteilungen fest, indem Sie auf „Als aktive Region festlegen“ klicken.";

"ExposureNotificationSetting_Activate_OSENSetting_Pre13.7" = "COVID-19-Begegnungsmitteilungen aktivieren ";

"ExposureNotificationSetting_Activate_OSENSetting_Description_Pre13.7" = "Die Risiko-Ermittlung benötigt aktivierte COVID-19-Begegnungsmitteilungen in den Systemeinstellungen, um Begegnungen zu protokollieren. Bitte klicken Sie auf „Geräte-Einstellungen öffnen“ und aktivieren dann die „COVID-19-Begegnungsmitteilungen“ in den Einstellungen.";

"ExposureNotificationSetting_SetActiveApp_OSENSetting" = "Aktive Region festlegen";

"ExposureNotificationSetting_SetActiveApp_OSENSetting_Description_Pre13.7" = "Die Risiko-Ermittlung benötigt, dass die Corona-Warn-App in den Systemeinstellungen als aktive App festgelegt wurde, um Begegnungen zu protokollieren. Bitte klicken Sie auf „Geräte-Einstellungen öffnen“ -> „Einstellungen für COVID-19-Begegnungsaufzeichnungen“ und wählen Sie dann die Corona-Warn-App als aktive App aus.";

"ExposureNotificationSetting_SetActiveApp_OSENSetting_Description" = "Die Risiko-Ermittlung benötigt, dass die Corona-Warn-App in den Systemeinstellungen als aktive App festgelegt wurde, um Begegnungen zu protokollieren. Bitte klicken Sie auf „Geräte-Einstellungen öffnen“ -> „Begegnungsmitteilungen“ -> „Als aktive Region festlegen“.";

"ExposureNotificationSetting_ParentalControls_OSENSetting" = "COVID-19-Kontaktprotokoll und -Mitteilungen aktivieren";

"ExposureNotificationSetting_ParentalControls_OSENSetting_Description" = "Die Risiko-Ermittlung benötigt das aktivierte COVID-19-Kontaktprotokoll und die -Mitteilungen in den Systemeinstellungen, um Begegnungen zu protokollieren. Bitte aktivieren Sie „COVID-19-Kontaktprotokoll und -Mitteilungen“ in Ihren Systemeinstellungen.";

"ExposureNotificationSetting_AuthorizationRequired_OSENSetting" = "Autorisierung erforderlich";

"ExposureNotificationSetting_AuthorizationRequired_OSENSetting_Description" = "Bitte bestätigen Sie die Nutzung des COVID-19-Kontaktprotokolls.";

"ExposureNotificationSetting_AuthorizationRequired_ActionTitle" = "Autorisieren";

"ExposureNotificationSetting_AccLabel_Enabled" = "Drei Personen haben die Risiko-Ermittlung auf ihren Smartphones aktiviert, ihre Begegnung wird daher aufgezeichnet.";

"ExposureNotificationSetting_AccLabel_Disabled" = "Eine Person hat die Risiko-Ermittlung auf ihrem Smartphone ausgeschaltet, eine Begegnung mit zwei weiteren Personen wird daher nicht aufgezeichnet.";

"ExposureNotificationSetting_AccLabel_BluetoothOff" = "Eine Person hat Bluetooth auf ihrem Smartphone ausgeschaltet, eine Begegnung mit zwei weiteren Personen wird daher nicht aufgezeichnet.";

"ExposureNotificationSetting_AccLabel_InternetOff" = "Eine Person hat die Internetverbindung ihres Smartphones ausgeschaltet, eine Ermittlung der letzten Begegnungen kann dadurch nicht ausgeführt werden.";

"ExposureNotificationSetting_Activate_Action" = "Akzeptieren";

"ExposureNotificationSetting_Dismiss_Action" = "Abbrechen";

"ExposureNotificationSetting_GeneralError_Title" = "Fehler";

"ExposureNotificationSetting_GeneralError_LearnMore_Action" = "Mehr erfahren";

"ExposureNotificationSetting_AuthenticationError" = "Bei der Aktivierung der Risiko-Ermittlung ist ein Fehler aufgetreten. Bitte prüfen Sie in den Einstellungen, ob Sie das COVID-19-Kontaktprotokoll aktiviert haben.";

"ExposureNotificationSetting_exposureNotification_Required" = "Bei der Aktivierung der Risiko-Ermittlung ist ein Fehler aufgetreten. Bitte prüfen Sie in den Einstellungen, ob für diese App die COVID-19-Kontaktmitteilung aktiviert wurde.";

"ExposureNotificationSetting_exposureNotification_unavailable" = "Bei der Aktivierung der Risiko-Ermittlung ist ein Fehler aufgetreten. Bitte prüfen Sie in den Einstellungen, ob diese App für die COVID-19-Kontaktermittlung als aktive App ausgewählt wurde. Besuchen Sie die FAQ-Website für weitere Informationen.";

"ExposureNotificationSetting_unknownError" = "Ein unbekannter Fehler ist aufgetreten. Für mehr Informationen besuchen Sie bitte die FAQ-Website.";

"ExposureNotificationSetting_apiMisuse" = "Bei der Aktivierung der Risiko-Ermittlung ist ein interner Fehler aufgetreten. Für mehr Informationen besuchen Sie bitte die FAQ-Website und probieren Sie es später noch einmal.";

/* EU Settings */

"ExposureNotificationSetting_EU_Title" = "Länderübergreifende Risiko-Ermittlung";

"ExposureNotificationSetting_EU_Desc_1" = "Mehrere Länder arbeiten zusammen, um über den gemeinsam betriebenen Austausch-Server länderübergreifende Warnungen zu ermöglichen. So können bei der Risiko-Ermittlung auch die Kontakte mit Nutzern einer offiziellen Corona-App anderer teilnehmender Länder berücksichtigt werden.";

"ExposureNotificationSetting_EU_Desc_2" = "Hierfür lädt die App täglich aktuelle Listen mit den Zufalls-IDs aller Nutzer herunter, die ihr Testergebnis zur Warnung anderer über ihre App geteilt haben. Diese Listen werden dann mit den von Ihrem iPhone aufgezeichneten Zufalls-IDs verglichen.\n\nDie Downloads der Listen sind für Sie in der Regel kostenlos. Das heißt: Das von der App verursachte Datenvolumen wird von den Mobilfunk-Betreibern nicht angerechnet und im EU-Ausland werden Ihnen keine Roaming-Gebühren berechnet. Näheres erfahren Sie von Ihrem Mobilfunk-Betreiber.";

"ExposureNotificationSetting_EU_Desc_3" = "Derzeit nehmen die folgenden Länder an der länderübergreifenden Risiko-Ermittlung teil:";

"ExposureNotificationSetting_EU_Desc_4" = "Die Datenschutzerklärung der App (einschließlich Informationen zur Datenverarbeitung für die länderübergreifende Risiko-Ermittlung) finden Sie unter dem Menüpunkt „App-Informationen“ > „Datenschutz“.";

/* EU Tracing Risk decription */
"ExposureNotificationSetting_euTracingRiskDeterminationTitle" = "Länderübergreifende Risiko-Ermittlung";

"ExposureNotificationSetting_euTracingAllCountriesTitle" = "Teilnehmende Länder";

"ExposureNotificationSetting_EU_Empty_Error_Title" = "Länder können aktuell nicht angezeigt werden.";

"ExposureNotificationSetting_EU_Empty_Error_Desc" = "Möglicherweise wurde Ihre Internet-Verbindung unterbrochen. Bitte stellen Sie sicher, dass Sie mit dem Internet verbunden sind.";

"ExposureNotificationSetting_EU_Empty_Error_Button_Title" = "Geräte-Einstellungen öffnen";

/* Home Navigation Bar */
"Home_LeftBarButton_description" = "Corona-Warn-App Logo";

"Home_RightBarButton_description" = "Info";

/* Home Active card */
"Home_Activate_Card_On_Title" = "Risiko-Ermittlung aktiv";

"Home_Activate_Card_Off_Title" = "Risiko-Ermittlung gestoppt";

"Home_Activate_Card_Bluetooth_Off_Title" = "Bluetooth deaktiviert";

/* Home common card */
"Home_Risk_Date_Item_Title" = "Aktualisiert: %@";

"Home_Risk_No_Date_Title" = "Unbekannt";

"Home_Risk_Period_Disabled_Button_Title" = "Aktualisierung nur alle %@\U00A0Stunden";

"Home_Risk_Last_Contact_Item_Title" = "Zuletzt am %@";

"Home_Risk_Last_Contact_Item_Title_One_Risk_Day" = "Am %@";

"Home_Risk_Last_Activate_Item_Title" = "Letzte Risiko-Überprüfung: %@";

"Home_Risk_Last_Activate_Item_Unknown_Title" = "Unbekanntes Risiko";

"Home_Risk_Last_Activate_Item_Low_Title" = "Niedriges Risiko";

"Home_Risk_Last_Activate_Item_High_Title" = "Erhöhtes Risiko";

"Home_RiskCard_Update_Button" = "Aktualisieren";

/* Home Inactive card */
"Home_Risk_Inactive_NoCalculation_Possible_Title" = "Risiko-Ermittlung gestoppt";

"Home_Risk_Inactive_Outdated_Results_Title" = "Risiko-Ermittlung nicht möglich";

"Home_Risk_Inactive_NoCalculation_Possible_Body" = "Aktivieren Sie die Risiko-Ermittlung, um Ihren heutigen Risikostatus zu berechnen.";

"Home_Risk_Inactive_Outdated_Results_Body" = "Ihre Risiko-Ermittlung konnte seit mehr als 24 Stunden nicht aktualisiert werden.";

"Home_Risk_Inactive_NoCalculation_Possible_Button" = "Risiko-Ermittlung aktivieren";

"Home_Risk_Inactive_Outdated_Results_Button" = "Risiko-Ermittlung aktivieren";

/* Home Low card */
"Home_Risk_Low_Title" = "Niedriges Risiko";
"Home_Risk_DaysSinceInstallation" = "Seit %u Tagen installiert";

/* Home High card */
"Home_Risk_High_Title" = "Erhöhtes Risiko";

/* Home Status Check */

"Home_Risk_Status_Downloading_Title" = "Daten werden heruntergeladen …";

"Home_Risk_Status_Detecting_Title" = "Prüfung läuft …";

"Home_Risk_Status_Downloading_Body" = "Das kann mehrere Minuten dauern. Vielen Dank für Ihre Geduld.";

"Home_Risk_Status_Detecting_Body" = "Ihre Begegnungsdaten werden nun geprüft. Das kann mehrere Minuten dauern. Vielen Dank für Ihre Geduld.";

/* Home exposure detection failed card */

"Home_Risk_Failed_Title" = "Risiko-Überprüfung fehlgeschlagen";

"Home_Risk_Failed_Body" = "Der Abgleich der Zufall-IDs mit dem Server ist fehlgeschlagen. Sie können den Abgleich manuell neu starten.";

"Home_Risk_Restart_Button_Title" = "Erneut starten";

/* Home Thank you card */
"Home_Thank_You_Card_Title" = "Vielen Dank!";

"Home_Thank_You_Card_Body" = "Dank Ihrer Mithilfe können andere gewarnt werden und entsprechend reagieren.";

"Home_Thank_You_Card_Note_Title" = "Bitte beachten Sie:";

"Home_Thank_You_Card_Phone_Item_Title" = "Das Gesundheitsamt wird sich in den nächsten Tagen bei Ihnen melden.";

"Home_Thank_You_Card_Home_Item_Title" = "Sie sind ansteckend. Isolieren Sie sich von anderen Personen.";

"Home_Thank_You_Card_Further_Info_Item_Title" = "Weitere Infos:";

"Home_Thank_You_Card_14Days_Item_Title" = "Die Quarantänezeit beträgt in der Regel 14 Tage. Bitte beobachten Sie genau, wie sich Ihre Symptome entwickeln.";

"Home_Thank_You_Card_Contacts_Item_Title" = "Sie werden von Ihrem Gesundheitsamt gebeten, eine Liste Ihrer Kontaktpersonen zu erstellen. Erfassen Sie dabei alle Personen, zu denen Sie in den zwei Tagen vor Erkrankungsbeginn engen Kontakt (unter 2 Meter, direktes Gespräch) über insgesamt 15 Minuten hatten. Nutzen Sie hierfür Ihr Kontakt-Tagebuch. Sie können die Einträge einfach exportieren und ausdrucken oder als E-Mail verschicken.";

"Home_Thank_You_Card_App_Item_Title" = "Bitte denken Sie hier auch besonders an Personen, die nicht automatisch durch die App informiert werden, da sie kein Smartphone besitzen oder die App nicht installiert haben.";

"Home_Thank_You_Card_NoSymptoms_Item_Title" = "Auch wenn Sie keine Krankheitszeichen mehr haben und sich wieder gesund fühlen, könnten Sie noch ansteckend 
sein.";

/* Home Reenable card */
"Home_Reenable_Card_Title" = "Risiko-Überprüfung beendet";

"Home_Reenable_Card_Body" = "Die automatische Risiko-Überprüfung wurde beendet, weil Sie sich aufgrund Ihres positiven Tests aktuell in Isolation befinden. Sie können die Risiko-Überprüfung jederzeit wieder einschalten. Ihr registrierter Test wird dann automatisch gelöscht.";

"Home_Reenable_Card_Button_Title" = "Risiko-Überprüfung einschalten";

"Home_Reenable_Card_TestResult_Title" = "SARS-CoV-2-positiv";

"Home_Reenable_Card_TestResult_Subtitle" = "Das Virus SARS-CoV-2 wurde bei Ihnen nachgewiesen.";

"Home_Reenable_Card_TestResult_Registration" = "Test registriert am %@";

"Home_Reenable_Alert_Title" = "Risiko-Überprüfung aktivieren";

"Home_Reenable_Alert_Message" = "Ihr aktueller Test wird aus der App gelöscht, damit Sie bei Bedarf einen neuen Test registrieren können.";

"Home_Reenable_Alert_ConfirmButtonTitle" = "Aktivieren";

"Home_Reenable_Alert_CancelButtonTitle" = "Abbrechen";

/* Home Finding positive */
"Home_Finding_Positive_Card_Title" = "Befund positiv";

"Home_Finding_Positive_Card_Status_Title" = "SARS-CoV-2-positiv";

"Home_Finding_Positive_Card_Status_Subtitle" = "Das Virus SARS-CoV-2 wurde bei Ihnen nachgewiesen.";

"Home_Finding_Positive_Card_Note_Title" = "Bitte beachten Sie:";

"Home_Finding_Positive_Card_Phone_Item_Title" = "Das Gesundheitsamt wird sich in den nächsten Tagen telefonisch oder schriftlich bei Ihnen melden.";

"Home_Finding_Positive_Card_Home_Item_Title" = "Sie sind ansteckend. Isolieren Sie sich von anderen Personen.";

"Home_Finding_Positive_Card_Share_Item_Title" = "Teilen Sie Ihre Zufalls-IDs, damit andere gewarnt werden können.";

"Home_Finding_Positive_Card_Button" = "Andere warnen";

/* Home Submit card */
"Home_SubmitCard_Title" = "Wurden Sie getestet?";

"Home_SubmitCard_Body" = "Schützen Sie sich und Ihre Mitmenschen!";

"Home_SubmitCard_Button" = "Nächste Schritte";

/* Home Trace Locations Card */

"Home_TraceLocationsCard_Title" = "Sie planen eine Veranstaltung?";

"Home_TraceLocationsCard_Body" = "Sie planen ein Event oder haben ein Geschäft? Erstellen Sie einen QR-Code, mit dem sich Ihre Gäste bei Ankunft einchecken können.";

"Home_TraceLocationsCard_Button" = "QR-Code erstellen";

/* Home Info Card */

"Home_InfoCard_ShareTitle" = "Corona-Warn-App empfehlen";

"Home_InfoCard_ShareBody" = "Je mehr Menschen mitmachen, desto besser durchbrechen wir Infektionsketten. Verschicken Sie einen Link auf die Corona-Warn-App an Familie, Freunde und Bekannte!";

"Home_InfoCard_AboutTitle" = "Häufige Fragen";

"Home_InfoCard_AboutBody" = "Hier finden Sie Antworten auf häufig gestellte Fragen rund um die Corona-Warn-App. Sie werden auf eine externe Website der Bundesregierung weitergeleitet.";

"Home_SettingsCard_Title" = "Einstellungen";

"Home_AppInformationCard_Title" = "App-Informationen";

"Home_AppInformationCard_Version" = "Version";

/* Home Result Card */
"Home_resultCard_ResultAvailableTitle" = "Ihr Testergebnis liegt vor";

"Home_resultCard_ResultUnvailableTitle" = "Ergebnis liegt noch nicht vor";

"Home_resultCard_ShowResultButton" = "Test anzeigen";

"Home_resultCard_RetrieveResultButton" = "Testergebnis abrufen";

"Home_resultCard_LoadingBody" = "Aktuelle Daten werden heruntergeladen. Dies kann mehrere Minuten dauern.";

"Home_resultCard_LoadingTitle" = "Aktualisierung läuft …";

"Home_resultCard_NegativeTitle" = "Befund negativ";

"Home_resultCard_NegativeDesc" = "Das Virus SARS-CoV-2 konnte bei Ihnen nicht nachgewiesen werden.";

"Home_resultCard_PendingDesc" = "Die Auswertung Ihres Tests ist noch nicht abgeschlossen.";

"Home_resultCard_InvalidTitle" = "Fehlerhafter Test";

"Home_resultCard_InvalidDesc" = "Ihr Test konnte nicht ausgewertet werden.";

"Home_resultCard_AvailableSubtitle" = "Sie können Ihr Testergebnis nun abrufen.";

"Home_resultCard_AvailableDesc" = "Warnen Sie Ihre Mitmenschen, wenn Sie positiv auf Corona getestet wurden.";

"Home_resultCard_LoadingErrorTitle" = "Ihr Testergebnis konnte nicht geladen werden.";

/* Home Alert Risk Lowered */

"Home_Alert_RiskStatusLowered_Title" = "Änderung Ihres Risikostatus";

"Home_Alert_RiskStatusLowered_Message" = "Die Risiko-Begegnung, die zu einem erhöhten Risiko für Sie geführt hat, liegt mehr als 14 Tage zurück. Daher wird das Infektionsrisiko wieder als niedrig für Sie eingestuft.\n\nSo verhalten Sie sich richtig:\n Wenn Sie keine Symptome von COVID-19 aufweisen, halten Sie sich an die allgemein geltenden Verhaltensregeln zu Abstand und Hygiene.\n Wenn Sie Symptome von COVID-19 aufweisen, empfehlen wir, dass Sie Ihren Arzt aufsuchen und sich testen lassen.";

"Home_Alert_RiskStatusLowered_PrimaryButtonTitle" = "OK";

/* App Information - About */
"App_Information_About_Navigation" = "Über die App";

"App_Information_About_ImageDescription" = "";

"App_Information_About_Title" = "Gemeinsam Corona bekämpfen";

"App_Information_About_Description" = "Das Robert Koch-Institut (RKI) als zentrale Einrichtung des Bundes im Bereich der Öffentlichen Gesundheit und als nationales Public-Health-Institut veröffentlicht die Corona-Warn-App im Auftrag der Bundesregierung. Die App ist die digitale Ergänzung zu Abstandhalten, Hygiene und Alltagsmaske.";

"App_Information_About_Text" = "Wer sie nutzt, hilft, Infektionsketten schnell nachzuverfolgen und zu durchbrechen. Die App speichert dezentral – auf Ihrem Smartphone – Begegnungen mit anderen. Sie werden informiert, wenn Sie Begegnungen mit nachweislich infizierten Personen hatten. Ihre Privatsphäre bleibt dabei bestens geschützt.";

"App_Information_About_LinkText" = "Informationen zur App in leichter Sprache und Gebärdensprache";

/* App Information - FAQ */
"App_Information_FAQ_Navigation" = "Häufige Fragen";

/* App Information - Contact */
"App_Information_Contact_Navigation" = "Technische Hotline";

"App_Information_Contact_ImageDescription" = "Ein Mann nutzt ein Headset zum Telefonieren.";

"App_Information_Contact_Title" = "Wie können wir Ihnen helfen?";

"App_Information_Contact_Description" = "Für technische Fragen rund um die Corona-Warn-App können Sie sich direkt an unsere bundesweite technische Hotline wenden.";

"App_Information_Contact_Hotline_Title" = "Technische Hotline";

"App_Information_Contact_Hotline_Text" = "0800 7540001";

"App_Information_Contact_Hotline_Number" = "08007540001";

"App_Information_Contact_Hotline_Description" = "Unser Kundenservice ist für Sie da.";

"App_Information_Contact_Hotline_Terms" = "Sprachen: Deutsch, Englisch, Türkisch\n\nErreichbarkeit:\nMo - Sa: 07:00 - 22:00 Uhr\n(außer an bundesweiten Feiertagen)\n\nDer Anruf ist kostenfrei.\n\nFür gesundheitliche Fragen wenden Sie sich bitte an Ihre Hausarztpraxis oder die Hotline des ärztlichen Bereitschaftsdienstes 116 117.";

/* App Information - Imprint */
"App_Information_New_Features_Navigation" = "Neue Funktionen";

"App_Information_Imprint_Navigation" = "Impressum";

"App_Information_Imprint_ImageDescription" = "Eine Hand hält ein Smartphone mit viel Text, daneben ist ein Paragraphenzeichen als Symbol für das Impressum.";

"App_Information_Imprint_Section1_Title" = "Herausgeber";

"App_Information_Imprint_Section1_Text" = "(verantwortlich nach § 5 Abs. 1 TMG, § 18 Abs. 1 MStV)";

"App_Information_Imprint_Section2_Title" = "Robert Koch-Institut";

"App_Information_Imprint_Section2_Text" = "Nordufer 20\n13353 Berlin\nvertreten durch den Präsidenten";

"App_Information_Imprint_Section3_Title" = "Kontakt";

"App_Information_Imprint_Section3_Text" = "E-Mail: CoronaWarnApp@rki.de";

"App_Information_Imprint_Section4_Title" = "Umsatzsteuer-Identifikationsnummer";

"App_Information_Imprint_Section4_Text" = "DE 165 893 430";

"App_Information_Contact_Form_Title" = "Kontaktformular";

/* App Information - Legal */
"App_Information_Legal_Navigation" = "Rechtliche Hinweise";

/* App Information - Privacy */
"App_Information_Privacy_Navigation" = "Datenschutz";

"App_Information_Legal_ImageDescription" = "Eine Hand hält ein Smartphone mit viel Text, daneben ist eine Balkenwaage als Symbol für rechtliche Hinweise.";

"App_Information_Privacy_Title" = "Datenschutz";

"App_Information_Privacy_Description" = "Sie bleiben unerkannt.\nIhre Daten werden komplett verschlüsselt und pseudonymisiert übertragen.";

/* App Information - Terms */
"App_Information_Terms_Navigation" = "Nutzung";

"App_Information_Terms_ImageDescription" = "Eine Hand hält ein Smartphone mit viel Text, daneben ist ein Haken als Symbol für akzeptierte Nutzungsbedingungen.";

"App_Information_Terms_Title" = "Nutzungsbedingungen";

/* App Information - Error Report */
"ErrorReport_PrivacyInformation" = "Weitere Hinweise finden Sie in der Datenschutzerklärung";

"ErrorReport_ActiveStatus_Title" = "Fehleranalyse läuft";

"ErrorReport_InactiveStatus_Title" = "Inaktiv";

"ErrorReport_Progress_Description" = "Derzeitige Größe %@ (unkomprimiert)";

"ErrorReport_StartButtonTitle" = "Starten";

"ErrorReport_StopAndDeleteButtonTitle" = "Stoppen und Löschen";

"ErrorReport_SaveButtonTitle" = "Lokal speichern und fortsetzen";

"ErrorReport_SendButtonTitle" = "Fehlerbericht senden";

"ErrorReport_SendReports_Title" = "Fehlerbericht senden";

"ErrorReport_SendReports_Paragraph" = "Bevor Sie den aufgezeichneten Fehlerbericht an den technischen Support des RKI übersenden können, ist Ihr Einverständnis erforderlich.\n\nNach der Übersendung erhalten Sie eine Fehlerbericht-ID. Diese können Sie angeben, um dem technischen Support z. B. weitere Informationen zukommen zu lassen und dabei eine Zuordnung zu Ihrem Fehlerbericht zu ermöglichen. Wenn Sie die Fehlerbericht-ID nicht mitteilen, ist dem RKI eine Zuordnung zu Ihrer Person nicht möglich.";

"ErrorReport_SendReports_Details" = "Ausführliche Informationen zu dieser Datenverarbeitung und den Datenschutzrisiken in den USA und anderen Drittländern";

"ErrorReport_SendReports_Button_Title" = "Einverstanden und senden";

/* Invite Friends */
"InviteFriends_NavTitle" = "Empfehlen";

"InviteFriends_Subtitle" = "Empfehlen Sie die Corona-Warn-App";

"InviteFriends_Title" = "Gemeinsam Corona bekämpfen";

"InviteFriends_Description" = "Je mehr Menschen mitmachen, desto besser durchbrechen wir Infektionsketten. Verschicken Sie einen Link auf die Corona-Warn-App an Familie, Freunde und Bekannte!";

"InviteFriends_Button" = "Link versenden";

"InviteFriends_ShareTitle" = "Gemeinsam Corona bekämpfen. Ich bin dabei. Du auch?";

"InviteFriends_Illustration_Label" = "Ein Mann teilt die Corona-Warn-App mit vier anderen Personen.";

/* Reset View */
"Reset_NavTitle" = "Zurücksetzen";

"Reset_Header1" = "Sind Sie sicher, dass Sie die Anwendung zurücksetzen wollen?";

"Reset_Descrition1" = "Sie werden nicht mehr über Ihre Risiko-Begegnungen informiert und können andere Nutzerinnen und Nutzer nicht mehr warnen.";

"Reset_Button" = "Anwendung zurücksetzen";

"Reset_Discard" = "Abbrechen";

"Reset_InfoTitle" = "Begegnungs-Aufzeichnung löschen";

"Reset_InfoDescription" = "Die Begegnungs-Aufzeichnung muss separat in den Geräte-Einstellungen gelöscht werden.";

"Reset_Subtitle" = "Anwendung zurücksetzen";

"Reset_ImageDescription" = "Eine Hand hält ein Smartphone, auf dem das Zurücksetzen der Anwendung symbolisiert wird.";

"Reset_ConfirmDialog_Title" = "Anwendung zurücksetzen";

"Reset_ConfirmDialog_Description" = "Sie werden nicht mehr über Ihre Risiko-Begegnungen informiert und können andere Nutzerinnen und Nutzer nicht mehr warnen. Dieser Vorgang kann nicht rückgängig gemacht werden.";

"Reset_ConfirmDialog_Cancel" = "Abbrechen";

"Reset_ConfirmDialog_Confirm" = "Zurücksetzen";

/* Local Notifications */
"local_notifications_ignore" = "Ignorieren";

"local_notifications_detectexposure_title" = "Corona-Warn-App";

"local_notifications_detectexposure_body" = "Es gibt Neuigkeiten von Ihrer Corona-Warn-App.";

"local_notifications_testresults_title" = "Corona-Warn-App";

"local_notifications_testresults_body" = "Es gibt Neuigkeiten von Ihrer Corona-Warn-App.";

/* Risk Legend */
"RiskLegend_Title" = "Überblick";

"RiskLegend_Subtitle" = "Die wichtigsten Funktionen und Begriffe";

"RiskLegend_Legend1_Title" = "Risiko-Ermittlung";

"RiskLegend_Legend1_Text" = "Die Risiko-Ermittlung ist eine der drei zentralen Funktionen der App. Ist sie aktiv, werden Begegnungen automatisch aufgezeichnet.";

"RiskLegend_Legend2_Title" = "Infektionsrisiko";

"RiskLegend_Legend2_Text" = "Wenn Sie die Risiko-Ermittlung aktiviert haben, berechnet die App Ihr persönliches Infektionsrisiko. Als Grundlage dafür misst sie, über welche Dauer und mit welchem Abstand in den letzten 14 Tagen Begegnungen mit Corona-positiv getesteten Personen stattfanden.";

"RiskLegend_Legend2_RiskLevels" = "Folgende Risikostatus können angezeigt werden:";

"RiskLegend_Legend2_High" = "Erhöhtes Risiko";

"RiskLegend_Legend2_Low" = "Niedriges Risiko";

"RiskLegend_Legend3_Title" = "Benachrichtigung anderer";

"RiskLegend_Legend3_Text" = "Sie können Ihren Test registrieren und das Testergebnis in der App abfragen. Ist das Testergebnis positiv, können Sie andere warnen und somit helfen, Infektionsketten zu unterbrechen.";

"RiskLegend_Definitions_Title" = "Wichtige Begriffe";

"RiskLegend_Store_Title" = "Begegnungs-Aufzeichnung";

"RiskLegend_Store_Text" = "Liste der empfangenen und vorübergehend im Betriebssystemspeicher abgelegten kurzlebigen Zufalls-IDs. Diese Liste wird bei der Risiko-Überprüfung gelesen. Alle Zufalls-IDs werden nach 14 Tagen automatisch gelöscht.";

"RiskLegend_Check_Title" = "Risiko-Überprüfung";

"RiskLegend_Check_Text" = "Abfrage der Begegnungs-Aufzeichnung und Abgleich mit den Risiko-Mitteilungen anderer Personen. Ihr Risiko wird mehrmals täglich automatisch überprüft.";

"RiskLegend_Contact_Title" = "Risiko-Begegnung";

"RiskLegend_Contact_Text" = "Begegnung mit einer infizierten Person, die ihr positives Testergebnis über die App mit anderen geteilt hat. Eine Begegnung muss bestimmte Kriterien hinsichtlich Dauer, Abstand und vermuteter Infektiosität der anderen Person erfüllen, um als Risiko-Begegnung eingestuft zu werden.";

"RiskLegend_Notification_Title" = "Risiko-Benachrichtigung";

"RiskLegend_Notification_Text" = "Die Anzeige von Risiko-Begegnungen in der Corona-Warn-App.";

"RiskLegend_Random_Title" = "Zufalls-ID";

"RiskLegend_Random_Text" = "Die Zufalls-IDs sind zufällig erzeugte Zahlen- und Buchstabenkombinationen. Sie werden zwischen benachbarten Smartphones ausgetauscht. Zufalls-IDs lassen sich nicht einer bestimmten Person zuordnen und werden nach 14 Tagen automatisch gelöscht. Eine Corona-positiv getestete Person kann ihre Zufalls-IDs der letzten bis zu 14 Tage freiwillig mit anderen App-Nutzern teilen.";

"RiskLegend_Image1_AccLabel" = "Ein Smartphone zeigt unterschiedliche Inhalte, die nummeriert sind.";

/* Update Message */
"Update_Message_Title" = "Update verfügbar";

"Update_Message_Text" = "Es gibt ein neues Update für die Corona-Warn-App.";

"Update_Message_Text_Force" = "Bitte beachten Sie: Sie können die Corona-Warn-App erst wieder benutzen, wenn Sie das neueste Update installiert haben.";

"Update_Message_Action_Update" = "Update";

"Update_Message_Action_Later" = "Später";

/* ENATanInput */
"ENATanInput_Empty" = "Leer";

"ENATanInput_InvalidCharacter" = "Ungültiges Zeichen\n\n%@";

"ENATanInput_CharacterIndex" = "Zeichen %1$u von %2$u";

/* Active Tracing Interval Formatting:\n The following two entries are used together. If tracing was not active (almost) 14 days\n during the last 14 days then `Active_Tracing_Interval_Partially_Active` is used – otherwise\n `Active_Tracing_Interval_Partially_Active` will be used. */
"Active_Tracing_Interval_Partially_Active" = "Risiko-Ermittlung war für %1$u der letzten 14 Tage aktiv";

"Active_Tracing_Interval_Permanently_Active" = "Risiko-Ermittlung dauerhaft aktiv";

/* Delta Onboarding - New Version Features */

"DeltaOnboarding_NewVersionFeatures_AccessibilityImageLabel" = "Neue Funktionen der Version";

"DeltaOnboarding_NewVersionFeatures_Title" = "Neue Funktionen";

"DeltaOnboarding_NewVersionFeatures_Release" = "Release";

"DeltaOnboarding_NewVersionFeatures_Button_Continue" = "Weiter";

"DeltaOnboarding_NewVersionFeatures_Description" = "Mit diesem Update stellen wir Ihnen neben Fehlerbehebungen auch neue und erweiterte Funktionen zur Verfügung.";

/* New Version Features */

"NewVersionFeatures_Info_about_abb_information" = "Änderungen zum Release finden Sie in den App-Informationen unter dem Menüpunkt „Neue Funktionen”.";

/* Version 2.0 */

"NewVersionFeature_200_event_checkin_title" = "Check-in per QR-Code für effiziente Rückverfolgbarkeit von Infektionsketten";

"NewVersionFeature_200_event_checkin_description" = "Die CWA ermöglicht nun einen Check-in für Events und Orte. Personen, die Events veranstalten oder ein Geschäft haben, können über die App einen QR-Code erstellen. Durch Scannen des QR-Codes können sich Gäste bei Ankunft einchecken, um so ihre Anwesenheit zu registrieren. Auf Wunsch legt die App außerdem einen entsprechenden Tagebuch-Eintrag an. Wird eine eingecheckte Person später positiv auf das Coronavirus getestet, werden alle Personen automatisch gewarnt, die zur selben Zeit eingescheckt waren.";

/* Version 1.15 */

"NewVersionFeature_115_cross_border_switzerland_title" = "Länderübergreifende Risiko-Ermittlung um Schweiz erweitert ";

"NewVersionFeature_115_cross_border_switzerland_description" = "Die Corona-Warn-App nutzende Personen können nun auch verschlüsselte Zufalls-IDs mit Personen austauschen, die die offizielle Warn-App der Schweiz nutzen. Somit können Warnungen an App nutzende Personen in der Schweiz geschickt sowie von ihnen empfangen werden.";

"NewVersionFeature_115_days_since_install_title" = "Änderung der Risikokarten";

"NewVersionFeature_115_days_since_install_description" = "Auf den Risikokarten entfällt die Anzeige der Anzahl aktiver Tage bzw. dass die App dauerhaft aktiv ist.";

"NewVersionFeature_115_error_analytic_logs_title" = "Erstellung von Fehlerberichten";

"NewVersionFeature_115_error_analytic_logs_description" = "Sie können nun nach Aufforderung des technischen Supports einen Fehlerbericht erstellen und die Schritte aufzeichnen, die Sie in der App ausführen. Mögliche technische Fehler können so besser analysiert und schneller behoben werden.";

/* Delta Onboarding */
"DeltaOnboarding_AccessibilityImageLabel" = "Länderübergreifende Risiko-Ermittlung";

"DeltaOnboarding_Headline" = "Länderübergreifende Risiko-Ermittlung";

"DeltaOnboarding_Description" = "Die Funktion der Corona-Warn-App wurde erweitert. Es arbeiten nun mehrere Länder zusammen, um über einen gemeinsam betriebenen Austausch-Server länderübergreifende Warnungen zu ermöglichen. So können bei der Risiko-Ermittlung jetzt auch die Kontakte mit Nutzern einer offiziellen Corona-App anderer teilnehmender Länder berücksichtigt werden.\n\nHierfür lädt die App täglich aktuelle Listen mit den Zufalls-IDs aller Nutzer herunter, die ihr Testergebnis zur Warnung anderer über ihre App geteilt haben. Diese Liste wird dann mit den von Ihrem iPhone aufgezeichneten Zufalls-IDs verglichen.\n\nDie Downloads der Listen sind für Sie in der Regel kostenlos. Das heißt: Das von der App verursachte Datenvolumen wird von den Mobilfunk-Betreibern nicht angerechnet und im EU-Ausland werden Ihnen keine Roaming-Gebühren berechnet. Näheres erfahren Sie von Ihrem Mobilfunk-Betreiber.";

"DeltaOnboarding_ParticipatingCountries" = "Derzeit nehmen die folgenden Länder teil:";

"DeltaOnboarding_ParticipatingCountriesList_Unavailable" = "Die teilnehmenden Länder können Sie jederzeit in den Details zur Risiko-Ermittlung einsehen.";

"DeltaOnboarding_ParticipatingCountriesList_Unavailable_Title" = "Teilnehmende Länder";

"DeltaOnboarding_PrimaryButton_Continue" = "Weiter";

"DeltaOnboarding_Terms_Description1" = "Im Zuge der Erweiterung der Funktion der App wurden auch die Nutzungsbedingungen aktualisiert:";

"DeltaOnboarding_Terms_Button" = "Nutzungsbedingungen anzeigen";

"DeltaOnboarding_Terms_Description2" = "Die Nutzungsbedingungen und die Datenschutzerklärung finden Sie auch unter dem Menüpunkt „App-Informationen“ sowie in der App-Beschreibung Ihres App Stores. Die Änderungen haben keine Auswirkungen auf Ihre Nutzung der App. Wenn Sie die App weiter nutzen oder erneut öffnen, gehen wir davon aus, dass Sie mit den aktualisierten Nutzungsbedingungen einverstanden sind.";

/* Warn other notifications */
"WarnOthersNotification_Title" = "Helfen Sie mit!";
"WarnOthersNotification_Description" = "Bitte warnen Sie andere und teilen Sie Ihr Testergebnis.";

/* Automatic sharing Consent */
"AutomaticSharingConsent_Title" = "Ihr Einverständnis";

"AutomaticSharingConsent_SwitchTitle" = "Andere warnen";

"AutomaticSharingConsent_SwitchTitleDesc" = "Sie haben sich wie folgt einverstanden erklärt:";

"AutomaticSharingConsent_DataProcessingDetailInfo" = "Ausführliche Informationen zur Datenverarbeitung und Ihrem Einverständnis.";

/* Thank you screen */
"Thank_You_Title" = "Vielen Dank!";

"Thank_You_SubTitle" = "Vielen Dank, dass Sie mithelfen, die Verbreitung von Corona zu bekämpfen!";

"Thank_You_Description1" = "Ihre Mitmenschen werden jetzt gewarnt.";

"Thank_You_Description2" = "Bitte helfen Sie nun, die Genauigkeit der Warnungen zu verbessern. Geben Sie hierfür im nächsten Schritt an, wann Sie erstmals Symptome hatten. Sie können diesen Schritt jederzeit abbrechen.";

"Thank_You_Continue_Button" = "Weiter mit Symptom-Erfassung";

"Thank_You_Cancel_Button" = "Beenden";

"Thank_You_AccImageDescription" = "Mehrere Personen, die auf ihr Smartphone schauen";

/* Test result screen (positive test result) */
"TestResultPositive_NoConsent_Title" = "Bitte helfen Sie mit!";

"TestResultPositive_NoConsent_Info1" = "Helfen Sie mit, Ihre Mitmenschen vor Ansteckungen zu schützen und teilen Sie Ihr Testergebnis.";

"TestResultPositive_NoConsent_Info2" = "Ihre Identität bleibt dabei geheim. Andere Nutzer erfahren nicht, wer das Testergebnis geteilt hat.";

"TestResultPositive_NoConsent_Info3" = "Bitte beachten Sie unbedingt die Hinweise des zuständigen Gesundheitsamtes und bleiben Sie zu Hause, um andere Personen nicht anzustecken.";

"TestResultPositive_NoConsent_PrimaryButton" = "Andere warnen";

"TestResultPositive_NoConsent_SecondaryButton" = "Abbrechen";

"TestResultPositive_NoConsent_AlertNotWarnOthers_Title" = "Sie wollen keine Warnung verschicken?";

"TestResultPositive_NoConsent_AlertNotWarnOthers_Description" = "Nur wenn Sie Ihr Testergebnis teilen, helfen Sie mit, Ihre Mitmenschen zu warnen.";

"TestResultPositive_NoConsent_AlertNotWarnOthers_ButtonOne" = "Nicht warnen";

"TestResultPositive_NoConsent_AlertNotWarnOthers_ButtonTwo" = "Warnen";

"TestResultPositive_WithConsent_Title" = "Vielen Dank, dass Sie mithelfen, die Verbreitung von Corona zu bekämpfen.";

"TestResultPositive_WithConsent_Info1" = "Ihre Mitmenschen werden jetzt gewarnt.";

"TestResultPositive_WithConsent_Info2" = "Bitte helfen Sie nun, die Genauigkeit der Warnungen zu verbessern. Geben Sie hierfür im nächsten Schritt an, wann Sie erstmals Symptome hatten. Sie können diesen Schritt jederzeit abbrechen.";

"TestResultPositive_WithConsent_PrimaryButton" = "Weiter mit Symptom-Erfassung";

"TestResultPositive_WithConsent_SecondaryButton" = "Beenden";

/* Contact Diary*/

/* Overview */
"ContactDiary_Overview_Button_Title_Menu" = "Menü";

"ContactDiary_Overview_Title" = "Kontakt-Tagebuch";

"ContactDiary_Overview_Description" = "Tragen Sie ein, mit wem Sie sich getroffen haben und wo Sie gewesen sind. Sollte ein Risiko an einem Tag angezeigt werden, können Sie damit Personen warnen, die Sie an diesen Tagen begleitet haben, wenn diese die Corona-Warn-App nicht nutzen.";

"ContactDiary_Overview_Increased_Risk_Title" = "Erhöhtes Risiko";

"ContactDiary_Overview_Low_Risk_Title" = "Niedriges Risiko";

"ContactDiary_Overview_Risk_Text_StandardCause" = "aufgrund der von der App ausgewerteten Begegnungen.";

"ContactDiary_Overview_Risk_Text_Disclaimer" = "Diese müssen nicht in Zusammenhang mit den von Ihnen erfassten Personen und Orten stehen.";

"ContactDiary_Overview_Risk_Text_LowRiskEncountersCause" = "aufgrund von mehreren Begegnungen mit niedrigem Risiko.";

"ContactDiary_Overview_PersonEncounter_Duration_LessThan15Minutes" = "unter 15 Min.";

"ContactDiary_Overview_PersonEncounter_Duration_MoreThan15Minutes" = "über 15 Min.";

"ContactDiary_Overview_PersonEncounter_MaskSituation_WithMask" = "mit Maske";

"ContactDiary_Overview_PersonEncounter_MaskSituation_WithoutMask" = "ohne Maske";

"ContactDiary_Overview_PersonEncounter_Setting_Outside" = "im Freien";

"ContactDiary_Overview_PersonEncounter_Setting_Inside" = "drinnen";

"ContactDiary_Overview_LocationVisit_Abbreviation_Hours" = "Std.";

/* ActionSheet */
"ContactDiary_Overview_ActionSheet_InfoActionTitle" = "Informationen";

"ContactDiary_Overview_ActionSheet_ExportActionTitle" = "Einträge exportieren";

"ContactDiary_Overview_ActionSheet_EditPersonTitle" = "Personen bearbeiten";

"ContactDiary_Overview_ActionSheet_EditLocationTitle" = "Orte bearbeiten";

"ContactDiary_Overview_ActionSheet_ExportActionSubject" = "Mein Kontakt-Tagebuch";

/* Checkin Risk */

"ContactDiaray_Overview_Checkin_Title_HighRisk" = "Erhöhtes Risiko";

"ContactDiaray_Overview_Checkin_Title_LowRisk" = "Niedriges Risiko";

"ContactDiaray_Overview_Checkin_Title_Subheadline" = "aufgrund Ihrer Anwesenheit bei:";

"ContactDiaray_Overview_Checkin_High_Risk_In_Brackets" = "(erhöhtes Risiko)";

"ContactDiaray_Overview_Checkin_Low_Risk_In_Brackets" = "(niedriges Risiko)";

/* Day */
"ContactDiary_Day_ContactPersonsSegment" = "Personen";

"ContactDiary_Day_AddContactPerson" = "Person hinzufügen";

"ContactDiary_Day_ContactPersonsEmptyTitle" = "Noch keine Personen vorhanden";

"ContactDiary_Day_ContactPersonsEmptyDescription" = "Legen Sie eine Person an und fügen Sie sie in Ihrem Kontakt-Tagebuch hinzu.";

"ContactDiary_Day_ContactPersonsEmptyImageDescription" = "Die Silhouette einer Frau, die über eine Wiese läuft.";

"ContactDiary_Day_LocationsSegment" = "Orte";

"ContactDiary_Day_AddLocation" = "Ort hinzufügen";

"ContactDiary_Day_LocationsEmptyTitle" = "Noch keine Orte vorhanden";

"ContactDiary_Day_LocationsEmptyDescription" = "Legen Sie einen Ort an und fügen Sie ihn in Ihrem Kontakt-Tagebuch hinzu.";

"ContactDiary_Day_LocationsEmptyImageDescription" = "Eine Standortmarkierung markiert ein Gebäude.";

"ContactDiary_Day_Encounter_LessThan15Minutes" = "unter 15 Min.";

"ContactDiary_Day_Encounter_MoreThan15Minutes" = "über 15 Min.";

"ContactDiary_Day_Encounter_WithMask" = "mit Maske";

"ContactDiary_Day_Encounter_WithoutMask" = "ohne Maske";

"ContactDiary_Day_Encounter_Outside" = "im Freien";

"ContactDiary_Day_Encounter_Inside" = "drinnen";

"ContactDiary_Day_Encounter_Notes_Placeholder" = "Notiz (z. B. geringer Abstand)";

"ContactDiary_Day_Visit_Duration" = "Dauer";

"ContactDiary_Day_Visit_Notes_Placeholder" = "Notiz (z. B. sehr voll, schlecht gelüftet)";

/* Edit Entries */

"ContactDiary_EditEntries_ContactPersons_Title" = "Personen bearbeiten";

"ContactDiary_EditEntries_ContactPersons_DeleteAllButtonTitle" = "Alle entfernen";

"ContactDiary_EditEntries_ContactPersons_AlertTitle" = "Wollen Sie wirklich alle Personen entfernen?";

"ContactDiary_EditEntries_ContactPersons_AlertMessage" = "Wenn Sie alle Personen entfernen, werden alle Einträge für alle Personen aus dem Tagebuch gelöscht.";

"ContactDiary_EditEntries_ContactPersons_AlertConfirmButtonTitle" = "Ja";

"ContactDiary_EditEntries_ContactPersons_AlertCancelButtonTitle" = "Nein";

"ContactDiary_EditEntries_ContactPerson_AlertTitle" = "Wollen Sie diese Person wirklich entfernen?";

"ContactDiary_EditEntries_ContactPerson_AlertMessage" = "Wenn Sie eine Person entfernen, werden alle Einträge für diese Person aus dem Tagebuch gelöscht.";

"ContactDiary_EditEntries_ContactPerson_AlertConfirmButtonTitle" = "Ja";

"ContactDiary_EditEntries_ContactPerson_AlertCancelButtonTitle" = "Nein";

"ContactDiary_EditEntries_Locations_Title" = "Orte bearbeiten";

"ContactDiary_EditEntries_Locations_DeleteAllButtonTitle" = "Alle entfernen";

"ContactDiary_EditEntries_Locations_AlertTitle" = "Wollen Sie wirklich alle Orte entfernen?";

"ContactDiary_EditEntries_Locations_AlertMessage" = "Wenn Sie alle Orte entfernen, werden alle Einträge für alle Orte aus dem Tagebuch gelöscht.";

"ContactDiary_EditEntries_Locations_AlertConfirmButtonTitle" = "Ja";

"ContactDiary_EditEntries_Locations_AlertCancelButtonTitle" = "Nein";

"ContactDiary_EditEntries_Location_AlertTitle" = "Wollen Sie diesen Ort wirklich entfernen?";

"ContactDiary_EditEntries_Location_AlertMessage" = "Wenn Sie einen Ort entfernen, werden alle Einträge für diesen Ort aus dem Tagebuch gelöscht.";

"ContactDiary_EditEntries_Location_AlertConfirmButtonTitle" = "Ja";

"ContactDiary_EditEntries_Location_AlertCancelButtonTitle" = "Nein";

/* Information */
"ContactDiary_Information_Title" = "Kontakt-Tagebuch";

"ContactDiary_Information_ImageDescription" = "Mehrere Menschen schauen im Freien auf ihre Smartphones.";

"ContactDiary_Information_DescriptionTitle" = "Behalten Sie den Überblick.";

"ContactDiary_Information_DescriptionSubHeadline" = "Erstellen Sie eine Übersicht über Ihre Kontakte der letzten 14 Tage. So haben Sie bei Bedarf schnell eine vollständige Liste zur Hand. Zusätzlich werden Ihnen hier Ihre Risiko-Begegnungen angezeigt.";

"ContactDiary_Information_Item_Person_Title" = "Tragen Sie ein, mit wem Sie sich getroffen haben.";

"ContactDiary_Information_Item_Location_Title" = "Tragen Sie ein, an welchen Orten Sie anderen begegnet sind.";

"ContactDiary_Information_Item_Lock_Title" = "Ihr Tagebuch ist nur für Sie bestimmt. Ihre Einträge werden nur auf Ihrem Smartphone gespeichert.";

"ContactDiary_Information_Item_DeletedAutomatically_Title" = "Sie können hinzugefügte Personen und Orte jederzeit wieder aus dem Tagebuch entfernen. Tagebuch-Einträge werden nach 16 Tagen automatisch gelöscht.";

"ContactDiary_Information_Item_ExportTextFormat_Title" = "Sie können Ihr Kontakt-Tagebuch im Textformat exportieren. So können Sie bei Bedarf Ihre Einträge ausdrucken, bearbeiten oder dem Gesundheitsamt zur Verfügung stellen.";

"ContactDiary_Information_Item_ExposureHistory_Title" = "Die angezeigten Risiko-Begegnungen müssen nicht in Zusammenhang mit den von Ihnen erfassten Personen und Orten stehen. Bitte ziehen Sie keine falschen Rückschlüsse.";

"ContactDiary_Information_Dataprivacy_Title" = "Weitere Hinweise finden Sie in der Datenschutzerklärung.";

"ContactDiary_Information_PrimaryButton_Title" = "Tagebuch öffnen";

/* AddEditEntry */
"ContactDiary_AddEditEntry_PrimaryButton_Title" = "Speichern";

/* - Location */
"ContactDiary_AddEditEntry_LocationTitle" = "Ort";

"ContactDiary_AddEditEntry_LocationPlaceholder_Name" = "Beschreibung";

"ContactDiary_AddEditEntry_LocationPlaceholder_PhoneNumber" = "Telefon";

"ContactDiary_AddEditEntry_LocationPlaceholder_EmailAddress" = "E-Mail";

/* - Person */
"ContactDiary_AddEditEntry_PersonTitle" = "Person";

"ContactDiary_AddEditEntry_PersonPlaceholder_Name" = "Name";

"ContactDiary_AddEditEntry_PersonPlaceholder_PhoneNumber" = "Telefon";

"ContactDiary_AddEditEntry_PersonPlaceholder_EmailAddress" = "E-Mail";

/* Statistics */

/* - Trend on Cards */

"Statistics_Card_Trend_Increasing" = "Trend steigend";

"Statistics_Card_Trend_Decreasing" = "Trend fallend";

"Statistics_Card_Trend_Stable" = "Trend stabil";

"Statistics_Card_TrendSemantic_Negative" = "negativ";

"Statistics_Card_TrendSemantic_Positive" = "positiv";

"Statistics_Card_TrendSemantic_Neutral" = "neutral";

/* - Number Formatting */

"Statistics_Card_Million" = "%@ Mio.";

/* - Infections Card */

"Statistics_Card_Infections_Title" = "Bestätigte Neuinfektionen";

"Statistics_Card_Infections_Today" = "Heute";

"Statistics_Card_Infections_Yesterday" = "Gestern";

"Statistics_Card_Infections_Date" = "%@";

"Statistics_Card_Infections_SecondaryLabelTitle" = "7-Tage-Mittelwert";

"Statistics_Card_Infections_TertiaryLabelTitle" = "Gesamt";

/* - Incidence Card */

"Statistics_Card_Incidence_Title" = "7-Tage-Inzidenz";

"Statistics_Card_Incidence_Today" = "Bis heute";

"Statistics_Card_Incidence_Yesterday" = "Bis gestern";

"Statistics_Card_Incidence_Date" = "Bis %@";

"Statistics_Card_Incidence_SecondaryLabelTitle" = "bestätigte Neuinfektionen je 100.000 Einwohner";

/* - Key Submissions Card */

"Statistics_Card_KeySubmissions_Title" = "Warnende Personen";

"Statistics_Card_KeySubmissions_Today" = "Heute";

"Statistics_Card_KeySubmissions_Yesterday" = "Gestern";

"Statistics_Card_KeySubmissions_Date" = "%@";

"Statistics_Card_KeySubmissions_SecondaryLabelTitle" = "7-Tage-Mittelwert";

"Statistics_Card_KeySubmissions_TertiaryLabelTitle" = "Gesamt";

"Statistics_Card_KeySubmissions_Footnote" = "über die Corona-Warn-App";

/* - Reproduction Number Card */

"Statistics_Card_ReproductionNumber_Title" = "7-Tage-R-Wert";

"Statistics_Card_ReproductionNumber_Today" = "Aktuell";

"Statistics_Card_ReproductionNumber_Yesterday" = "Gestern";

"Statistics_Card_ReproductionNumber_Date" = "Bis %@";

"Statistics_Card_ReproductionNumber_SecondaryLabelTitle" = "durchschnittliche Ansteckungen pro infizierter Person";

/* Error */

"Statistics_LoadingError" = "Die Statistiken konnten nicht geladen werden. Bitte schließen Sie die App und versuchen Sie es erneut.";

/* - Info Screen */

"Statistics_Info_Title" = "Kennzahlen";

"Statistics_Info_Subtitle" = "Erklärung der bundesweiten Statistiken";

"Statistics_Info_Infections_Title" = "Bestätigte Neuinfektionen";

"Statistics_Info_Infections_Text" = "Anzahl der an das RKI übermittelten Corona-positiv getesteten Personen";

"Statistics_Info_KeySubmissions_Title" = "Warnende Personen";

"Statistics_Info_KeySubmissions_Text" = "Anzahl der Corona-positiv getesteten Personen, die mithilfe der App ihre Mitmenschen gewarnt haben";

"Statistics_Info_Incidence_Title" = "7-Tage-Inzidenz";

"Statistics_Info_Incidence_Text" = "Gesamtzahl der bestätigten Neuinfektionen der letzten 7 Tage (nach Meldedatum) pro 100.000 Einwohner";

"Statistics_Info_ReproductionNumber_Title" = "7-Tage-R-Wert";

"Statistics_Info_ReproductionNumber_Text" = "Die Reproduktionszahl R gibt an, wie viele Personen im Durchschnitt von einer infizierten Person angesteckt wurden. Der aktuelle Wert berücksichtigt Daten bis vor 5 Tagen.";

"Statistics_Info_FAQLink_Text" = "Weitere Informationen finden Sie in den FAQ:";

"Statistics_Info_FAQLink_Title" = "FAQ zu Statistiken";

"Statistics_Info_Definitions_Title" = "Legende";

"Statistics_Info_Period_Title" = "Zeitraum";

"Statistics_Info_Yesterday_Title" = "Gestern / Bis gestern";

"Statistics_Info_Yesterday_Text" = "Zahl für den Vortag / bis zum Vortag. Wenn für den Vortag noch keine Zahl vorliegt, wird das Datum des letzten Tages angezeigt, für den eine Zahl vorliegt.";

"Statistics_Info_Mean_Title" = "7-Tage-Mittelwert";

"Statistics_Info_Mean_Text" = "Mittelwert der vergangenen 7 Tage";

"Statistics_Info_Total_Title" = "Gesamt";

"Statistics_Info_Total_Text" = "Gesamtzahl seit Jahresbeginn 2020 bzw. Einführung der App (15. Juni 2020)";

"Statistics_Info_Trend_Title" = "Trend";

"Statistics_Info_Trend_Text" = "Die Pfeilrichtung zeigt an, ob der Trend nach oben oder nach unten geht oder relativ stabil ist, d.h. eine Abweichung von weniger als 1% im Vortagesvergleich bzw. 5% im Vorwochenvergleich aufweist. Die Farbe bewertet diesen Trend als positiv (grün), negativ (rot) oder neutral (grau). Der Trend vergleicht den Wert vom Vortag mit dem Wert von vor zwei Tagen bzw. für die 7-Tage-Trends den Mittelwert der letzten 7 Tage mit dem der vorausgegangenen 7 Tage.";

"Statistics_Info_Trends_Title" = "Folgende Trends können angezeigt werden:";

"Statistics_Info_Trends_Increasing" = "Trend steigend";

"Statistics_Info_Trends_Decreasing" = "Trend fallend";

"Statistics_Info_Trends_Stable" = "Trend stabil";

"Statistics_Info_Trends_Footnote" = "Die Bewertung des Trends bei den warnenden Personen ändert sich je nach Infektionslage. Deshalb wird dieser Trend immer neutral dargestellt.";

"Statistics_Info_Image_AccLabel" = "Abstrakte Darstellung eines Smartphones mit vier Platzhaltern für Informationen";

/* Update OS */

"UpdateOS_title" = "Führen Sie ein iOS-Update durch.";

"UpdateOS_text" = "Für die Corona-Warn-App benötigen Sie die aktuelle iOS-Version.\nGehen Sie dafür in die Einstellungen Ihres iPhones und wählen Sie Allgemein -> Softwareupdate.";

/* Tabbar */

"Tabbar_Home_Title" = "Startseite";

"Tabbar_Diary_Title" = "Tagebuch";

"Tabbar_CheckIn_Title" = "Check In";

/* Data Donation */

"DataDonation_IntroductionText" = "Teilen Sie Daten über Ihre App-Nutzung mit uns und helfen Sie uns so, die Wirksamkeit der App zu bewerten.";

"DataDonation_AccImageDescription" = "Weibliche Person mit Mobiltelefon, welche ihre Daten teilt";

"DataDonation_Headline" = "Datenspende";

"DataDonation_Description" = "Sie können uns helfen, die Corona-Warn-App zu verbessern. Teilen Sie Daten über Ihre App-Nutzung mit dem RKI. Sie helfen damit dem RKI bei der Bewertung der Wirksamkeit der App. Ihre Daten ermöglichen außerdem, die Funktionen und Nutzerfreundlichkeit der App zu verbessern.";

"DataDonation_SubHead_Settings" = "EINSTELLUNG";

"DataDonation_SubHead_YourState" = "Ihr Bundesland (optional)";

"DataDonation_SubHead_AgeGroup" = "Ihre Altersgruppe (optional)";

"DataDonation_State_NoSelection_Text" = "Bundesland";

"DataDonation_Region_NoSelection_Text" = "Kreis / Bezirk (optional)";

"DataDonation_AgeGroup_NoSelection_Text" = "Angabe zu Ihrem Alter";

"DataDonation_DetailedInformation_DataProcessing" = "Ausführliche Informationen zu dieser Datenverarbeitung und den Datenschutzrisiken in den USA und anderen Drittländern";

"DataDonation_Button_OK" = "Einverstanden";

"DataDonation_Button_NotOK" = "Nicht einverstanden";

/* Value selection */

"DataDonation_ValueSelection_None" = "keine Angabe";

"DataDonation_ValueSelection_Title_State" = "Ihr Bundesland";

"DataDonation_ValueSelection_Title_Region" = "Ihr Kreis / Bezirk";

"DataDonation_ValueSelection_Title_Age" = "Ihre Altersgruppe";

"DataDonation_ValueSelection_Age_Below29" = "bis 29 Jahre";

"DataDonation_ValueSelection_Age_Between30And59" = "30-59 Jahre";

"DataDonation_ValueSelection_Age_Min60OrAbove" = "60+ Jahre";

/* Detailed Infos Data Donation */

"DetailedInfosDataDonation_Headline" = "Ausführliche Informationen zur Datenspende";

"DetailedInfosDataDonation_SubHead_DataProcessing" = "Datenverarbeitung im Rahmen der Datenspende";

"DetailedInfosDataDonation_DataProcessing_Description" = "Im Rahmen der Datenspende übermittelt die App verschiedene Daten täglich an das RKI. Die übermittelten Daten dienen der Bewertung der Wirksamkeit der App und sie werden ausgewertet, um folgende Verbesserungen zu ermöglichen:";

"DetailedInfosDataDonation_BulletPoint_ImproveddRiskDetermination_BulletTitle" = "Verbesserung der Risiko-Ermittlung";

"DetailedInfosDataDonation_BulletPoint_ImproveddRiskDetermination" = "Die Genauigkeit und Zuverlässigkeit der technischen Berechnung der Ansteckungsrisiken sollen verbessert werden. Hierfür werden Angaben über Risiko-Begegnungen und Ihnen angezeigte Warnungen ausgewertet. In der Folge kann die Berechnungsmethode verfeinert werden.";

"DetailedInfosDataDonation_BulletPoint_ImproveddUserNavigation_BulletTitle" = "Verbesserung der Nutzerführung in der App";

"DetailedInfosDataDonation_BulletPoint_ImproveddUserNavigation" = "Die Bedienung der App soll erleichtert werden. Hierfür werden Angaben über die einzelnen Schritte ausgewertet, die Nutzer in der App vornehmen. So können Beschriftungen und Hinweistexte klarer gestaltet und Bedienelemente so platziert werden, dass sie besser gefunden werden können. Außerdem können Darstellungen für verschiedene Smartphone-Modelle angepasst werden.";

"DetailedInfosDataDonation_BulletPoint_AppSupport_BulletTitle" = "Informationen und Hilfestellungen zur App ermöglichen";

"DetailedInfosDataDonation_BulletPoint_AppSupport" = "Es soll möglich werden, zu erkennen, ob es z. B. bei der Nutzung der App im Zusammenhang mit bestimmten Testeinrichtungen und Laboren oder in bestimmten Regionen zu Problemen kommt. Dies kann festgestellt werden, wenn aufgrund der Datenspende auffällt, dass in bestimmten Regionen Testergebnisse verspätet zur Verfügung stehen. So können die zuständigen Gesundheitsbehörden auch gezielt auf mögliche technische Störungen hingewiesen werden.";

"DetailedInfosDataDonation_BulletPoint_ImprovedStatistics_BulletTitle" = "Verbesserung der Statistiken über den Pandemieverlauf";

"DetailedInfosDataDonation_BulletPoint_ImprovedStatistics" = "Die Daten können Aufschluss über die zeitliche und räumliche Verteilung bestimmter Ereignisse des Pandemieverlaufs geben und es ermöglichen, auf bestimmte Entwicklungen schneller zu reagieren.";

"DetailedInfosDataDonation_SubHead_RKI_DataCollection" = "Dazu erhebt das RKI folgende Daten:";

"DetailedInfosDataDonation_RKI_DataCollection_BulletPoint_Date" = "Das Datum der Übermittlung.";

"DetailedInfosDataDonation_RKI_DataCollection_BulletPoint_ChangeOfWarnHistory" = "Änderungen der Warnungshistorie im Vergleich zum Vortag.";

"DetailedInfosDataDonation_RKI_DataCollection_BulletPoint_InfoAboutRisk" = "Angaben dazu, welches Risiko Ihnen zum Zeitpunkt der Übermittlung angezeigt wurde.";

"DetailedInfosDataDonation_RKI_DataCollection_BulletPoint_RiskStatus_Base" = "Angaben dazu, auf welcher Grundlage der Risikostatus in Zusammenhang mit einer Begegnung berechnet wurde.";

"DetailedInfosDataDonation_SubHead_RetrievedTestResult" = "Wenn Sie ein Testergebnis über die App abgerufen haben:";

"DetailedInfosDataDonation_RetrievedTestResult_BulletPoint_KindOfTestResult" = "Angaben dazu, ob Sie ein positives oder negatives Testergebnis über die App erhalten haben.";

"DetailedInfosDataDonation_RetrievedTestResult_BulletPoint_CalculatedRisk" = "Angaben zum berechneten Risiko zum Zeitpunkt der Testregistrierung.";

"DetailedInfosDataDonation_RetrievedTestResult_BulletPoint_PeriodHighRisk" = "Angaben zum Zeitraum zwischen der letzten Begegnung mit erhöhtem Risiko und der Testregistrierung.";

"DetailedInfosDataDonation_RetrievedTestResult_BulletPoint_PeriodLastInfoHighRisk" = "Angaben zum Zeitraum zwischen der letzten Mitteilung eines erhöhten Risikos und der Testregistrierung.";

"DetailedInfosDataDonation_RetrievedTestResult_BulletPoint_SharedTestResult" = "Angaben dazu, ob Sie Ihr Testergebnis geteilt und andere gewarnt haben.";

"DetailedInfosDataDonation_SubHead_WarnOthers" = "Wenn Sie andere über eine mögliche Risiko-Begegnung gewarnt haben:";

"DetailedInfosDataDonation_WarnOthers_BulletPoint_Canceled" = "Angaben dazu, ob Sie die Schritte zur Warnung anderer abgebrochen haben.";

"DetailedInfosDataDonation_WarnOthers_BulletPoint_SymptompsStart" = "Angaben dazu, ob Sie Angaben zum Symptombeginn gemacht haben.";

"DetailedInfosDataDonation_WarnOthers_BulletPoint_Consent" = "Angaben dazu, wann Sie Ihr Einverständnis in die Warnung anderer erteilt haben.";

"DetailedInfosDataDonation_WarnOthers_BulletPoint_HowFar" = "Angaben dazu, bis zu welcher Meldung im Rahmen der Warnung anderer Sie gekommen sind.";

"DetailedInfosDataDonation_WarnOthers_BulletPoint_HoursUntilReceived" = "Angaben dazu, wie viele Stunden es gedauert hat, bis Sie Ihr Testergebnisses erhalten haben.";

"DetailedInfosDataDonation_WarnOthers_BulletPoint_DaysElapsed" = "Angaben dazu, wie viele Tage seit der letzten Mitteilung eines hohen Risikos vergangen sind.";

"DetailedInfosDataDonation_WarnOthers_BulletPoint_HoursSinceRegistration" = "Angaben dazu, wie viele Stunden seit der Testregistrierung vergangen sind.";

"DetailedInfosDataDonation_Misc_SubHead_MiscInformation" = "Sonstige Informationen:";

"DetailedInfosDataDonation_Misc_SubHead_BulletPoint_AgeGroup" = "Angaben dazu, welche Altersgruppe Sie angegeben haben.";

"DetailedInfosDataDonation_Misc_SubHead_BulletPoint_Region" = "Angaben dazu, welche Region Sie angegeben haben.";

"DetailedInfosDataDonation_Misc_SubHead_BulletPoint_TechSpecs" = "Angaben zum Modell und der Version Ihres Smartphones und zur Version Ihrer App sowie dem verwendeten Betriebssystem.";

"DetailedInfosDataDonation_General_Privacy_Infos" = "Die Angaben können nicht mit Ihrer Person verknüpft werden. Ihre Identität bleibt weiterhin geheim.
Die Angaben werden statistisch ausgewertet, sie werden nicht zu einem Profil gespeichert.";

"Contact_Journal_Notes_Description_Title" = "Notiz";

"Contact_Journal_Notes_Description" = "Hier können Sie Notizen machen, die Ihnen helfen, das Infektionsrisiko besser einzuschätzen.\n\nNotieren Sie hier weitere Umstände Ihrer Begegnung bzw. Ihres Aufenthalts, die sich auf das Infektionsrisiko auswirken können, z. B. räumliche Nähe zu anderen Personen oder was Sie gemacht haben (Beispiele: „saßen nah beieinander“, „Sport gemacht“, „wenig Platz“, „wir haben gesungen“).\n\nDiese Notizen können Ihnen später helfen, sich besser zu erinnern. So können Sie, wenn nötig, die Menschen, mit denen Sie zusammen waren, frühzeitig warnen und auch das Gesundheitsamt bei der Nachverfolgung möglicher Infektionsketten unterstützen.";

/* Quick Actions a.k.a. shortcuts */

"QuickAction_newContactDiaryEntry" = "Tagebuch-Eintrag für heute hinzufügen";

"QuickAction_eventCheckin" = "Einchecken";

/* Checkins */

"Checkins_QR_Scanner_Title" = "QR-Code Scan";

"Checkins_Overview_Title" = "Meine Check-ins";

"Checkins_Overview_MenuButtonTitle" = "Menü";

"Checkins_Overview_ScanButtonTitle" = "QR-Code scannen";

"Checkins_Overview_EmptyTitle" = "Noch keine Einträge vorhanden";

"Checkins_Overview_EmptyDescription" = "Wenn Sie einen QR-Code scannen, um sich für ein Event oder einen Ort einzuchecken, wird automatisch ein Eintrag angelegt.";

"Checkins_Overview_EmptyImageDescription" = "Gebäude mit QR-Code-Symbol im Hintergrund";

"Checkins_Overview_DeleteAllButtonTitle" = "Alle entfernen";

"Checkins_Overview_DurationTitle" = "Dauer";

"Checkins_Overview_CheckinTimeTemplate" = "%@ - Automatisch auschecken nach %@";

"Checkins_Overview_CheckoutButtonTitle" = "Jetzt auschecken";

"Checkins_Overview_MissingPermissions_Title" = "Benutzung der Kamera erlauben";

"Checkins_Overview_MissingPermissions_Description" = "Um die Kamera für das Scannen des QR-Codes zu nutzen, müssen Sie die Verwendung der Kamera in den Geräte-Einstellungen zur App zulassen.";

"Checkins_Overview_MissingPermissions_ButtonTitle" = "Geräte-Einstellungen öffnen";

"Checkins_Overview_DeleteOne_AlertTitle" = "Wollen Sie diesen Eintrag wirklich entfernen?";

"Checkins_Overview_DeleteOne_AlertMessage" = "Sie können dann Personen, die zur selben Zeit für diesen Ort oder Event eingecheckt waren, bei Bedarf nicht mehr warnen oder von ihnen gewarnt werden.";

"Checkins_Overview_DeleteOne_AlertConfirmButtonTitle" = "Entfernen";

"Checkins_Overview_DeleteOne_AlertCancelButtonTitle" = "Abbrechen";

"Checkins_Overview_DeleteAll_AlertTitle" = "Wollen Sie wirklich alle Einträge entfernen?";

"Checkins_Overview_DeleteAll_AlertMessage" = "Sie können dann Personen, die zur selben Zeit für diese Orte oder Events eingecheckt waren, bei Bedarf nicht mehr warnen oder von ihnen gewarnt werden.";

"Checkins_Overview_DeleteAll_AlertConfirmButtonTitle" = "Entfernen";

"Checkins_Overview_DeleteAll_AlertCancelButtonTitle" = "Abbrechen";

"Checkins_Overview_ActionSheet_InfoTitle" = "Info";

"Checkins_Overview_ActionSheet_EditTitle" = "Bearbeiten";

"Checkins_Overview_QRScanner_Instruction" = "QR-Code scannen und einchecken";

/* TraceLocations */

"TraceLocations_Overview_Title" = "Meine QR-Codes";

"TraceLocations_Overview_MenuButtonTitle" = "Menü";

"TraceLocations_Overview_AddButtonTitle" = "QR-Code erstellen";

"TraceLocations_Overview_EmptyTitle" = "Noch keine QR-Codes erstellt";

"TraceLocations_Overview_EmptyDescription" = "Hier werden alle QR-Codes angezeigt, die Sie für einen Ort oder ein Event erstellt haben. Sie können die QR-Codes löschen, wenn diese nicht mehr verwendet werden sollen.";

"TraceLocations_Overview_EmptyImageDescription" = "Smartphone mit QR-Code-Symbol";

"TraceLocations_Overview_DeleteAllButtonTitle" = "Alle entfernen";

"TraceLocations_Overview_SelfCheckinButtonTitle" = "Selbst einchecken";

"TraceLocations_Overview_DeleteOne_AlertTitle" = "Wollen Sie den QR-Code wirklich löschen?";

"TraceLocations_Overview_DeleteOne_AlertMessage" = "Bitte denken Sie daran, dass der QR-Code danach nicht mehr zum Einchecken verwendet werden kann.";

"TraceLocations_Overview_DeleteOne_AlertConfirmButtonTitle" = "Löschen";

"TraceLocations_Overview_DeleteOne_AlertCancelButtonTitle" = "Abbrechen";

"TraceLocations_Overview_DeleteAll_AlertTitle" = "Wollen Sie wirklich alle QR-Codes löschen?";

"TraceLocations_Overview_DeleteAll_AlertMessage" = "Bitte denken Sie daran, dass diese QR-Codes danach nicht mehr zum Einchecken verwendet werden können.";

"TraceLocations_Overview_DeleteAll_AlertConfirmButtonTitle" = "Löschen";

"TraceLocations_Overview_DeleteAll_AlertCancelButtonTitle" = "Abbrechen";

"TraceLocations_Overview_ActionSheet_InfoTitle" = "Info";

"TraceLocations_Overview_ActionSheet_EditTitle" = "Bearbeiten";

/* Selection of a TraceLocations */
"TraceLocations_TypeSelection_Title" = "QR-Code erstellen";

"TraceLocations_Section_Title_Permanent" = "ORT";

"TraceLocations_Section_Title_Temporary" = "EVENT";

"TraceLocations_Type_Title_PermanentOther" = "anderer Ort";

"TraceLocations_Type_Title_PermanentRetail" = "Einzelhandel";

"TraceLocations_Title_Type_PermanentFoodService" = "Gastronomiebetrieb";

"TraceLocations_Type_Title_PermanentCraft" = "Handwerksbetrieb";

"TraceLocations_Type_Title_PermanentWorkplace" = "Arbeitsstätte";

"TraceLocations_Type_Title_PermanentEducationalInstitution" = "Bildungsstätte";

"TraceLocations_Type_Title_PermanentPublicBuilding" = "öffentliches Gebäude";

"TraceLocations_Type_Subtitle_PermanentRetail" = "Geschäft, Verkaufsraum";

"TraceLocations_Type_Subtitle_PermanentFoodService" = "Café, Kneipe, Restaurant, Hotel";

"TraceLocations_Type_Subtitle_PermanentCraft" = "Friseur, Schreinerei";

"TraceLocations_Type_Subtitle_PermanentWorkplace" = "Büro, Konferenzraum, Kantine";

"TraceLocations_Type_Subtitle_PermanentEducationalInstitution" = "Klassenzimmer, Vorlesungssaal, Bibliothek";

"TraceLocations_Type_Subtitle_PermanentPublicBuilding" = "Bürgeramt, Museum";

"TraceLocations_Type_Title_TemporaryOther" = "anderes Event";

"TraceLocations_Type_Title_TemporaryCulturalEvent" = "Kulturveranstaltung";

"TraceLocations_Type_Title_TemporaryClubActivity" = "Vereinsaktivität";

"TraceLocations_Type_Title_TemporaryPrivateEvent" = "private Feier";

"TraceLocations_Type_Title_TemporaryWorshipService" = "Gottesdienst";

"TraceLocations_Type_Subtitle_TemporaryCulturalEvent" = "Konzert, Kunstausstellung";

"TraceLocations_Type_Subtitle_TemporaryClubActivity" = "Sporttraining, Mitgliederversammlung";

"TraceLocations_Type_Subtitle_TemporaryPrivateEvent" = "Geburtstag, Familienfeier";

/* Error Reporting */

"ErrorReport_Title" = "Fehlerberichte";

"ErrorReport_Description1" = "Um den technischen Support der App bei der Fehleranalyse zu unterstützen, können Sie einen Fehlerbericht der CWA aufzeichnen. Hierbei werden die einzelnen technischen Schritte und Ereignisse beim Ablauf der App detailliert aufgezeichnet. Den Fehlerbericht können Sie dann an den technischen Support senden und so helfen, Fehler zu erkennen und zu beheben.\n\nWeitere Informationen finden Sie in den FAQ:";

"ErrorReport_FAQ" = "FAQ zu den Fehlerberichten";

"ErrorReport_Description2" = "Bevor Sie den aufgezeichneten Fehlerbericht an den technischen Support des RKI übersenden können, ist Ihr Einverständnis erforderlich.\n\nNach der Übersendung erhalten Sie eine Fehlerbericht-ID. Diese können Sie angeben, um dem technischen Support z. B. weitere Informationen zukommen zu lassen und dabei eine Zuordnung zu Ihrem Fehlerbericht zu ermöglichen. Wenn Sie die Fehlerbericht-ID nicht mitteilen, ist dem RKI eine Zuordnung zu Ihrer Person nicht möglich.";

"ErrorReport_DetailedInformation_Title" = "Ausführliche Informationen zur Übersendung der Fehlerberichte";

"errorReport_DetailedInformation_Headline" = "Prüfung der Echtheit und Drittlandsübermittlung";

"errorReport_DetailedInformation_Content1" = "Um die Echtheit Ihrer App zu bestätigen, erzeugt Ihr Smartphone eine eindeutige Kennung, die Informationen über die Version Ihres Smartphones und der App enthält. Das ist erforderlich, um sicherzustellen, dass nur Nutzer Daten auf diesem Weg an den technischen Support übersenden, die tatsächlich die Corona-Warn-App nutzen und nicht manipulierte Fehlerberichte bereitstellen. Die Kennung wird dafür einmalig an Apple übermittelt. Dabei kann es auch zu einer Datenübermittlung in die USA oder andere Drittländer kommen. Dort besteht möglicherweise kein dem europäischen Recht entsprechendes Datenschutzniveau und Ihre europäischen Datenschutzrechte können eventuell nicht durchgesetzt werden. Insbesondere besteht die Möglichkeit, dass Sicherheitsbehörden im Drittland, auch ohne einen konkreten Verdacht, auf die übermittelten Daten bei Apple zugreifen und diese auswerten, beispielsweise indem sie Daten mit anderen Informationen verknüpfen. Dies betrifft nur die an Apple übermittelte Kennung. Die Angaben aus Ihrem Fehlerbericht erhält Apple nicht. Möglicherweise kann Apple jedoch anhand der Kennung auf Ihre Identität schließen und nachvollziehen, dass die Echtheitsprüfung Ihres Smartphones stattgefunden hat.\n\nWenn Sie mit der Drittlandsübermittlung nicht einverstanden sind, tippen Sie bitte nicht „Einverstanden und Fehlerbericht senden“ an. Sie können die App weiterhin nutzen, eine Übersendung des Fehlerberichtes über die App ist dann jedoch nicht möglich.";

"ErrorReport_DetailedInformation_Subheadline" = "Zur Auswertung der Fehlerberichte durch das RKI";

"ErrorReport_DetailedInformation_Content2" = "Nachdem die Echtheit Ihrer App geprüft wurde, wird der Fehlerbericht über eine gesicherte Verbindung an das RKI übermittelt. Die Fehlerberichte werden nur zur Fehleranalyse und Fehlerbehebung im Rahmen zukünftiger Updates der App genutzt. Nur Mitarbeiter des technischen Support können auf die Fehlerberichte zugreifen. Die Fehlerberichte enthalten eine Vielzahl von Statusmeldungen und Ereignissen, die in der App ausgelöst wurden, sie enthalten aber keine Hinweise anhand derer das RKI auf Ihre Identität schließen kann. Erst wenn Sie die Fehlerbericht-ID im Zusammenhang mit weiteren Mitteilungen nennen, kann ein Zusammenhang zwischen der Mitteilung (und z. B. Ihrem dort enthaltenen Namen) und den im Fehlerbericht enthaltenen Angaben (z. B. technische Meldungen zur Berechnung im Rahmen der Risiko-Ermittlung, in der App angezeigte Informationen und durchlaufene Schritte, aber ggf. auch einem abgerufenen Testergebnis und ggf. im Rahmen der Warnung geteilter Zufalls-IDs) hergestellt werden.";

"ErrorReport_Legal_DetailedInformation_Content2" = "Nachdem die Echtheit Ihrer App geprüft wurde, wird der Fehlerbericht über eine gesicherte Verbindung an das RKI übermittelt. Die Fehlerberichte werden nur zur Fehleranalyse und Fehlerbehebung im Rahmen zukünftiger Updates der App genutzt. Nur Mitarbeiter des technischen Support können auf die Fehlerberichte zugreifen. Die Fehlerberichte enthalten eine Vielzahl von Statusmeldungen und Ereignissen, die in der App ausgelöst wurden, sie enthalten aber keine Hinweise anhand derer das RKI auf Ihre Identität schließen kann. Erst wenn Sie die Fehlerbericht-ID im Zusammenhang mit weiteren Mitteilungen nennen, kann ein Zusammenhang zwischen der Mitteilung (und z. B. Ihrem dort enthaltenen Namen) und den im Fehlerbericht enthaltenen Angaben (z. B. technische Meldungen zur Berechnung im Rahmen der Risiko-Ermittlung, in der App angezeigte Informationen und durchlaufene Schritte, aber ggf. auch einem abgerufenen Testergebnis und ggf. im Rahmen der Warnung geteilter Zufalls-IDs) hergestellt werden.";

"ErrorReport_History_Title" = "ID-Historie";

"ErrorReport_History_Description" = "Hier sehen Sie die IDs Ihrer Fehleranalyse-Protokolle";

"ErrorReport_History_Cell_ID" = "ID %@";

"ErrorReport_History_Navigation_Subline" = "IDs der bisher geteilten Fehleranalysen";

"ErrorReport_DEVICE_NOT_SUPPORTED" = "Der Fehlerbericht kann nicht übertragen werden (Fehlercode %@).";

"ErrorReport_TRY_AGAIN_LATER" = "Der Fehlerbericht kann aktuell nicht übertragen werden. Bitte versuchen Sie es später noch einmal (Fehlercode %@).";

/* Checkins */

"Checkin_Information_Title" = "Einchecken";

"Checkin_Information_ImageDescription" = "Drei Personen an einem Stehtisch, zwei von ihnen schauen auf ihr Smartphone.";

"Checkin_Information_DescriptionTitle" = "Infektionsketten schnell und sicher unterbrechen";

"Checkin_Information_DescriptionSubHeadline" = "Scannen Sie den QR-Code zu einem Event oder Ort, um sich einzuchecken und so Ihre Anwesenheit für dieses Event oder diesen Ort auf Ihrem Smartphone zu speichern.";

"Checkin_Information_Item_RiskStatus_Title" = "Jeder Check-in wird bei der Ermittlung des Risikostatus zusätzlich berücksichtigt. Wird eine eingecheckte Person später positiv getestet, können Sie gewarnt werden, wenn Sie sich zur gleichen Zeit oder bis zu 30 Minuten nach der positiv getesteten Person im gleichen Raum aufgehalten haben.";

"Checkin_Information_Item_Time_Title" = "Bitte geben Sie Ihre Aufenthaltszeit so genau wie möglich an, damit gezielt gewarnt werden kann.";

"Checkin_Information_Dataprivacy_Title" = "Weitere Hinweise finden Sie in der Datenschutzerklärung.";

"Checkin_Information_PrimaryButton_Title" = "Einverstanden";

<<<<<<< HEAD
=======
/* CheckIn edit */

"Checkins_Edit_PrimaryButton_Title" = "Speichern";

"Checkins_Edit_Section_Title" = "Aufenthaltsdauer anpassen für:";

"Checkins_Edit_CheckedIn" = "Eingecheckt";

"Checkins_Edit_CheckedOut" = "Ausgecheckt";

"Checkins_Edit_Notice" = "Die Aufenthaltsdauer wird nicht automatisch in Ihrem Kontakt-Tagebuch angepasst.";

>>>>>>> 46681206
/* Trace Location */

"TraceLocation_Information_Title" = "QR-Code erstellen";

"TraceLocation_Information_ImageDescription" = "Eine Person zeigt auf ein Flipchart, zwei Personen sitzen daneben und schauen auf das Flipchart.";

"TraceLocation_Information_DescriptionTitle" = "Mehr Sicherheit für Sie und Ihre Gäste";

"TraceLocation_Information_DescriptionSubHeadline" = "Erstellen Sie einen QR-Code, den Ihre Gäste bei ihrer Ankunft scannen können. So können sie bei Bedarf andere Gäste warnen oder von ihnen gewarnt werden.";

"TraceLocation_Information_Item_RiskStatus" = "Jeder Check-in wird bei der Ermittlung des Risikostatus zusätzlich berücksichtigt. Wird eine eingecheckte Person später positiv getestet, können die Gäste gewarnt werden, wenn sie sich zur gleichen Zeit oder bis zu 30 Minuten nach der positiv getesteten Person im gleichen Raum aufgehalten haben.";

"TraceLocation_Information_Item_Checkin" = "Stellen Sie den QR-Code Ihren Gästen entweder über Ihr Smartphone oder in ausgedruckter Form zur Verfügung.";

"TraceLocation_Information_Item_RenewQRCode" = "Wenn Sie dauerhaft einen QR-Code verwenden, sollten Sie diesen einmal täglich neu erstellen außerhalb der Öffnungszeiten.";

"TraceLocation_Information_PrimaryButton_Title" = "Weiter";

/* Checkout */

"Checkout_Notification_Title" = "Sie wurden automatisch ausgecheckt.";

"Checkout_Notification_Body" = "Bitte passen Sie Ihre Aufenthaltsdauer gegebenenfalls an.";

"Checkin_Details_HoursShortVersion" = "%@ Std.";

"Checkin_Details_CheckinFor" = "Einchecken für:";

"Checkin_Details_Activity" = "Vereinsaktivität";

"Checkin_Details_SaveToDiary" = "Nach dem Auschecken in mein Kontakt-Tagebuch eintragen?";

"Checkin_Details_AutomaticCheckout" = "Automatisch auschecken nach";

"Checkin_Details_EventNotStartedYet" = "Das Event beginnt erst am %@ um %@ Uhr. Wollen Sie bereits einchecken?";

"Checkin_Details_EventEnded" = "Das Event ist beendet. Wollen Sie nachträglich einchecken?";
<|MERGE_RESOLUTION|>--- conflicted
+++ resolved
@@ -2149,8 +2149,6 @@
 
 "Checkin_Information_PrimaryButton_Title" = "Einverstanden";
 
-<<<<<<< HEAD
-=======
 /* CheckIn edit */
 
 "Checkins_Edit_PrimaryButton_Title" = "Speichern";
@@ -2163,7 +2161,6 @@
 
 "Checkins_Edit_Notice" = "Die Aufenthaltsdauer wird nicht automatisch in Ihrem Kontakt-Tagebuch angepasst.";
 
->>>>>>> 46681206
 /* Trace Location */
 
 "TraceLocation_Information_Title" = "QR-Code erstellen";
