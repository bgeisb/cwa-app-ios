--- conflicted
+++ resolved
@@ -4984,11 +4984,7 @@
 				CODE_SIGN_ENTITLEMENTS = "${PROJECT}/Resources/ENACommunity.entitlements";
 				CODE_SIGN_IDENTITY = "Apple Development";
 				CODE_SIGN_STYLE = Automatic;
-<<<<<<< HEAD
 				CURRENT_PROJECT_VERSION = 1;
-=======
-				CURRENT_PROJECT_VERSION = 7;
->>>>>>> 94dbf5e7
 				DEVELOPMENT_TEAM = $IPHONE_APP_DEV_TEAM;
 				GCC_PREPROCESSOR_DEFINITIONS = (
 					"DEBUG=1",
@@ -5144,11 +5140,7 @@
 				CODE_SIGN_ENTITLEMENTS = "${PROJECT}/Resources/ENA.entitlements";
 				CODE_SIGN_IDENTITY = $IPHONE_APP_CODE_SIGN_IDENTITY;
 				CODE_SIGN_STYLE = Manual;
-<<<<<<< HEAD
 				CURRENT_PROJECT_VERSION = 1;
-=======
-				CURRENT_PROJECT_VERSION = 7;
->>>>>>> 94dbf5e7
 				DEVELOPMENT_TEAM = 523TP53AQF;
 				GCC_PREPROCESSOR_DEFINITIONS = "SQLITE_HAS_CODEC=1";
 				INFOPLIST_FILE = ENA/Resources/Info_Testflight.plist;
@@ -5323,11 +5315,7 @@
 				CODE_SIGN_ENTITLEMENTS = "${PROJECT}/Resources/ENA.entitlements";
 				CODE_SIGN_IDENTITY = $IPHONE_APP_CODE_SIGN_IDENTITY;
 				CODE_SIGN_STYLE = Manual;
-<<<<<<< HEAD
 				CURRENT_PROJECT_VERSION = 1;
-=======
-				CURRENT_PROJECT_VERSION = 7;
->>>>>>> 94dbf5e7
 				DEVELOPMENT_TEAM = 523TP53AQF;
 				GCC_PREPROCESSOR_DEFINITIONS = "SQLITE_HAS_CODEC=1";
 				INFOPLIST_FILE = ENA/Resources/Info_Testflight.plist;
@@ -5564,11 +5552,7 @@
 				CODE_SIGN_ENTITLEMENTS = "${PROJECT}/Resources/ENATest.entitlements";
 				CODE_SIGN_IDENTITY = $IPHONE_APP_CODE_SIGN_IDENTITY;
 				CODE_SIGN_STYLE = Manual;
-<<<<<<< HEAD
 				CURRENT_PROJECT_VERSION = 1;
-=======
-				CURRENT_PROJECT_VERSION = 7;
->>>>>>> 94dbf5e7
 				DEVELOPMENT_TEAM = 523TP53AQF;
 				GCC_PREPROCESSOR_DEFINITIONS = (
 					"DEBUG=1",
@@ -5609,11 +5593,7 @@
 				CODE_SIGN_ENTITLEMENTS = "${PROJECT}/Resources/ENA.entitlements";
 				CODE_SIGN_IDENTITY = $IPHONE_APP_CODE_SIGN_IDENTITY;
 				CODE_SIGN_STYLE = Manual;
-<<<<<<< HEAD
 				CURRENT_PROJECT_VERSION = 1;
-=======
-				CURRENT_PROJECT_VERSION = 7;
->>>>>>> 94dbf5e7
 				GCC_PREPROCESSOR_DEFINITIONS = "SQLITE_HAS_CODEC=1";
 				INFOPLIST_FILE = ENA/Resources/Info.plist;
 				IPHONE_APP_CODE_SIGN_IDENTITY = "iPhone Developer";
@@ -5756,11 +5736,7 @@
 				CODE_SIGN_IDENTITY = "";
 				"CODE_SIGN_IDENTITY[sdk=macosx*]" = "Apple Development";
 				CODE_SIGN_STYLE = Manual;
-<<<<<<< HEAD
 				CURRENT_PROJECT_VERSION = 1;
-=======
-				CURRENT_PROJECT_VERSION = 7;
->>>>>>> 94dbf5e7
 				DEFINES_MODULE = YES;
 				DEVELOPMENT_TEAM = "";
 				DYLIB_COMPATIBILITY_VERSION = 1;
@@ -5804,11 +5780,7 @@
 				CODE_SIGNING_ALLOWED = NO;
 				CODE_SIGNING_REQUIRED = NO;
 				CODE_SIGN_STYLE = Manual;
-<<<<<<< HEAD
 				CURRENT_PROJECT_VERSION = 1;
-=======
-				CURRENT_PROJECT_VERSION = 7;
->>>>>>> 94dbf5e7
 				DEFINES_MODULE = YES;
 				DEVELOPMENT_TEAM = "";
 				DYLIB_COMPATIBILITY_VERSION = 1;
@@ -5851,11 +5823,7 @@
 				CODE_SIGNING_ALLOWED = NO;
 				CODE_SIGNING_REQUIRED = NO;
 				CODE_SIGN_STYLE = Manual;
-<<<<<<< HEAD
 				CURRENT_PROJECT_VERSION = 1;
-=======
-				CURRENT_PROJECT_VERSION = 7;
->>>>>>> 94dbf5e7
 				DEFINES_MODULE = YES;
 				DEVELOPMENT_TEAM = "";
 				DYLIB_COMPATIBILITY_VERSION = 1;
