--- conflicted
+++ resolved
@@ -139,7 +139,6 @@
 		01D69491250272CE00B45BEA /* DatePickerDayViewModel.swift in Sources */ = {isa = PBXBuildFile; fileRef = 01D69490250272CE00B45BEA /* DatePickerDayViewModel.swift */; };
 		01DB708525068167008F7244 /* Calendar+GregorianLocale.swift in Sources */ = {isa = PBXBuildFile; fileRef = 01DB708425068167008F7244 /* Calendar+GregorianLocale.swift */; };
 		01E4298E251DCDC90057FCBE /* Localizable.legal.strings in Resources */ = {isa = PBXBuildFile; fileRef = 01E42990251DCDC90057FCBE /* Localizable.legal.strings */; };
-<<<<<<< HEAD
 		01EA17622590EAAF00E98E02 /* HomeTableViewController.swift in Sources */ = {isa = PBXBuildFile; fileRef = 01EA17612590EAAF00E98E02 /* HomeTableViewController.swift */; };
 		01EA176A2590EF4F00E98E02 /* HomeTableViewModel.swift in Sources */ = {isa = PBXBuildFile; fileRef = 01EA17692590EF4E00E98E02 /* HomeTableViewModel.swift */; };
 		01EA17902590F03600E98E02 /* InfoTableViewCell.swift in Sources */ = {isa = PBXBuildFile; fileRef = 01EA17762590F03100E98E02 /* InfoTableViewCell.swift */; };
@@ -153,9 +152,7 @@
 		01EA17EF259139B900E98E02 /* InfoTableViewCell.xib in Resources */ = {isa = PBXBuildFile; fileRef = 01EA17732590F03000E98E02 /* InfoTableViewCell.xib */; };
 		01EA17F325913A5900E98E02 /* HomeDiaryTableViewCell.xib in Resources */ = {isa = PBXBuildFile; fileRef = 01EA17782590F03100E98E02 /* HomeDiaryTableViewCell.xib */; };
 		01EA17FE259217B100E98E02 /* HomeState.swift in Sources */ = {isa = PBXBuildFile; fileRef = 01EA17FD259217B100E98E02 /* HomeState.swift */; };
-=======
 		01EA172D2590C2EC00E98E02 /* MockDiaryStore.swift in Sources */ = {isa = PBXBuildFile; fileRef = 019C9F0725894BE900B26392 /* MockDiaryStore.swift */; };
->>>>>>> 4af3ecc2
 		01F2A535257FACDF00DA96A6 /* HomeTestResultCellConfigurator.swift in Sources */ = {isa = PBXBuildFile; fileRef = 01F2A534257FACDF00DA96A6 /* HomeTestResultCellConfigurator.swift */; };
 		01F2A543257FB90200DA96A6 /* CloseBarButtonItem.swift in Sources */ = {isa = PBXBuildFile; fileRef = 01F2A542257FB90200DA96A6 /* CloseBarButtonItem.swift */; };
 		01F2A54F257FC0A000DA96A6 /* HomeDiaryCollectionViewCell.swift in Sources */ = {isa = PBXBuildFile; fileRef = 01F2A54D257FC0A000DA96A6 /* HomeDiaryCollectionViewCell.swift */; };
