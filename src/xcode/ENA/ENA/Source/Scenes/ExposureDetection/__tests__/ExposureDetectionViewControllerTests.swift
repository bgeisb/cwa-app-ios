--- conflicted
+++ resolved
@@ -26,14 +26,10 @@
 			exposureManagerState: ExposureManagerState(authorized: true, enabled: true, status: .active),
 			enState: .enabled,
 			exposureSubmissionService: MockExposureSubmissionService(),
-<<<<<<< HEAD
-			statisticsProvider: StatisticsProvider(client: CachingHTTPClientMock(store: store), store: store)
-=======
 			statisticsProvider: StatisticsProvider(
 				client: CachingHTTPClientMock(store: store),
 				store: store
 			)
->>>>>>> dd7fe0a5
 		)
 
 		return ExposureDetectionViewController(
