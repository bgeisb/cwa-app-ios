//
// 🦠 Corona-Warn-App
//

import Foundation
import OpenCombine
import ZIPFoundation

#if DEBUG
final class CachedAppConfigurationMock: AppConfigurationProviding {

	private var config: SAP_Internal_V2_ApplicationConfigurationIOS


	/// A special configuration for screenshots.
	///
	/// Provides a fake list of supported countries.
	static let screenshotConfiguration: SAP_Internal_V2_ApplicationConfigurationIOS = {
		var config = CachedAppConfigurationMock.defaultAppConfiguration
		config.supportedCountries = ["DE", "ES", "FR", "IT", "IE", "DK"]
		return config
	}()


	/// The default app configration loaded directly from file.
	///
	///	This is synchronously for test and screenshot purposes. Use `AppConfigurationProviding` for 'real' config fetching!
	static let defaultAppConfiguration: SAP_Internal_V2_ApplicationConfigurationIOS = {
		guard
			let url = Bundle.main.url(forResource: "default_app_config_113", withExtension: ""),
			let data = try? Data(contentsOf: url),
			let zip = Archive(data: data, accessMode: .read),
<<<<<<< HEAD
			let staticConfig = try? zip.extractAppConfiguration() else {
				fatalError("Could not fetch static app config")
=======
			var staticConfig = try? zip.extractAppConfiguration() else {
			fatalError("Could not fetch static app config")
>>>>>>> 86421bec
		}
		return staticConfig
	}()

	init(with config: SAP_Internal_V2_ApplicationConfigurationIOS = CachedAppConfigurationMock.defaultAppConfiguration) {
		self.config = config
	}
	
	init(
		with config: SAP_Internal_V2_ApplicationConfigurationIOS = CachedAppConfigurationMock.defaultAppConfiguration,
		isEventSurveyEnabled: Bool,
		isEventSurveyUrlAvailable: Bool
	) {
		self.config = config
		self.config.eventDrivenUserSurveyParameters = eventDrivenUserSurveyParametersEnabled(
			isEnabled: isEventSurveyEnabled,
			isCorrectURL: isEventSurveyUrlAvailable)
	}
	
	func appConfiguration(forceFetch: Bool) -> AnyPublisher<SAP_Internal_V2_ApplicationConfigurationIOS, Never> {
		return Just(config)
			.receive(on: DispatchQueue.main.ocombine)
			.eraseToAnyPublisher()
	}

	func appConfiguration() -> AnyPublisher<SAP_Internal_V2_ApplicationConfigurationIOS, Never> {
		return appConfiguration(forceFetch: false)
	}

	func supportedCountries() -> AnyPublisher<[Country], Never> {
		appConfiguration().map({ config -> [Country] in
			let countries = config.supportedCountries.compactMap({ Country(countryCode: $0) })
			return countries.isEmpty ? [.defaultCountry()] : countries
		}).eraseToAnyPublisher()
	}
	private func eventDrivenUserSurveyParametersEnabled(isEnabled: Bool, isCorrectURL: Bool) -> SAP_Internal_V2_PPDDEventDrivenUserSurveyParametersIOS {
		var surveyParameters = SAP_Internal_V2_PPDDEventDrivenUserSurveyParametersIOS()
		surveyParameters.common.surveyOnHighRiskURL = isCorrectURL ? "https://www.test.de" : "https://w.test.de"
		surveyParameters.common.surveyOnHighRiskEnabled = isEnabled ? true : false
		return surveyParameters
	}
}
#endif<|MERGE_RESOLUTION|>--- conflicted
+++ resolved
@@ -30,13 +30,8 @@
 			let url = Bundle.main.url(forResource: "default_app_config_113", withExtension: ""),
 			let data = try? Data(contentsOf: url),
 			let zip = Archive(data: data, accessMode: .read),
-<<<<<<< HEAD
-			let staticConfig = try? zip.extractAppConfiguration() else {
-				fatalError("Could not fetch static app config")
-=======
 			var staticConfig = try? zip.extractAppConfiguration() else {
 			fatalError("Could not fetch static app config")
->>>>>>> 86421bec
 		}
 		return staticConfig
 	}()
