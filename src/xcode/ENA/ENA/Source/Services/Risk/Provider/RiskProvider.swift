//
// Corona-Warn-App
//
// SAP SE and all other contributors /
// copyright owners license this file to you under the Apache
// License, Version 2.0 (the "License"); you may not use this
// file except in compliance with the License.
// You may obtain a copy of the License at
//
// http://www.apache.org/licenses/LICENSE-2.0
//
// Unless required by applicable law or agreed to in writing,
// software distributed under the License is distributed on an
// "AS IS" BASIS, WITHOUT WARRANTIES OR CONDITIONS OF ANY
// KIND, either express or implied.  See the License for the
// specific language governing permissions and limitations
// under the License.
//

import Foundation
import ExposureNotification
import UIKit
import Combine

protocol ExposureSummaryProvider: AnyObject {
	typealias Completion = (Result<ENExposureDetectionSummary, ExposureDetection.DidEndPrematurelyReason>) -> Void
	func detectExposure(
		appConfiguration: SAP_Internal_ApplicationConfiguration,
		activityStateDelegate: ActivityStateProviderDelegate?,
		completion: @escaping Completion
	) -> CancellationToken
}

/// This protocol is used to provide an up-to-date exposure detection state for the RiskProvider.
protocol ActivityStateProviderDelegate: class {
	func provideActivityState(_ state: RiskProvider.ActivityState)
}

final class RiskProvider {

	private let queue = DispatchQueue(label: "com.sap.RiskProvider")
	private let targetQueue: DispatchQueue
	private var consumersQueue = DispatchQueue(label: "com.sap.RiskProvider.consumer")
	private var cancellationToken: CancellationToken?
	private let riskCalculation: RiskCalculationProtocol
	private let keyPackageDownload: KeyPackageDownloadProtocol

	private var _consumers: [RiskConsumer] = []
	private var consumers: [RiskConsumer] {
		get { consumersQueue.sync { _consumers } }
		set { consumersQueue.sync { _consumers = newValue } }
	}

	// MARK: Creating a Risk Level Provider
	init(
		configuration: RiskProvidingConfiguration,
		store: Store,
		exposureSummaryProvider: ExposureSummaryProvider,
		appConfigurationProvider: AppConfigurationProviding,
		exposureManagerState: ExposureManagerState,
		targetQueue: DispatchQueue = .main,
		riskCalculation: RiskCalculationProtocol = RiskCalculation(),
		keyPackageDownload: KeyPackageDownloadProtocol
	) {
		self.configuration = configuration
		self.store = store
		self.exposureSummaryProvider = exposureSummaryProvider
		self.appConfigurationProvider = appConfigurationProvider
		self.exposureManagerState = exposureManagerState
		self.targetQueue = targetQueue
		self.riskCalculation = riskCalculation
		self.keyPackageDownload = keyPackageDownload

		self.$activityState
			.removeDuplicates()
			.debounce(for: .milliseconds(250), scheduler: RunLoop.main)
			.sink { [weak self] state in self?._provideActivityState(state) }
			.store(in: &subscriptions)
	}

	// MARK: Properties
	private var subscriptions = Set<AnyCancellable>()
	private let store: Store
	private let exposureSummaryProvider: ExposureSummaryProvider
	private let appConfigurationProvider: AppConfigurationProviding
	@Published private(set) var activityState: ActivityState = .idle
	var exposureManagerState: ExposureManagerState
	var configuration: RiskProvidingConfiguration
}

private extension RiskConsumer {
	func provideRiskCalculationResult(_ result: RiskCalculationResult) {
		switch result {
		case .success(let risk):
			targetQueue.async { [weak self] in
				self?.didCalculateRisk(risk)
			}
		case .failure(let error):
			targetQueue.async { [weak self] in
				self?.didFailCalculateRisk(error)
			}
		}
	}
}

extension RiskProvider: RiskProviding {

	func observeRisk(_ consumer: RiskConsumer) {
		consumers.append(consumer)
	}

	func removeRisk(_ consumer: RiskConsumer) {
		consumers.removeAll(where: { $0 === consumer })
	}

	var manualExposureDetectionState: ManualExposureDetectionState? {
		configuration.manualExposureDetectionState(
			activeTracingHours: store.tracingStatusHistory.activeTracing().inHours,
			lastExposureDetectionDate: store.summary?.date)
	}

	/// Called by consumers to request the risk level. This method triggers the risk level process.
	func requestRisk(userInitiated: Bool, ignoreCachedSummary: Bool = false, completion: Completion? = nil) {
		queue.async {

			#if DEBUG
			if isUITesting {
				self._requestRiskLevel_Mock(userInitiated: userInitiated, completion: completion)
				return
			}
			#endif

			self._requestRiskLevel(userInitiated: userInitiated, ignoreCachedSummary: ignoreCachedSummary, completion: completion)
		}
	}

	private func determineSummary(
		userInitiated: Bool,
		ignoreCachedSummary: Bool = false,
		appConfiguration: SAP_Internal_ApplicationConfiguration,
		completion: @escaping (Result<SummaryMetadata, RiskCalculationError>) -> Void
	) {
		Log.info("RiskProvider: Determine summeries.", log: .riskDetection)

		if !ignoreCachedSummary {
			// Here we are in automatic mode and thus we have to check the validity of the current summary.
			let enoughTimeHasPassed = configuration.shouldPerformExposureDetection(
				activeTracingHours: store.tracingStatusHistory.activeTracing().inHours,
				lastExposureDetectionDate: store.summary?.date
			)
<<<<<<< HEAD
			if !enoughTimeHasPassed || !self.exposureManagerState.isGood {
				Log.info("RiskProvider: Use summeries from cache.", log: .riskDetection)
				completion(store.summary)
				return
			}

			// Enough time has passed.
			let shouldDetectExposures = (configuration.detectionMode == .manual && userInitiated) || configuration.detectionMode == .automatic

			if shouldDetectExposures == false {
				Log.info("RiskProvider: Use summeries from cache.", log: .riskDetection)
				completion(store.summary)
=======
			let shouldDetectExposures = (configuration.detectionMode == .manual && userInitiated) || configuration.detectionMode == .automatic

			if !enoughTimeHasPassed || !self.exposureManagerState.isGood || !shouldDetectExposures {
				if let summary = store.summary {
					completion(.success(summary))
				} else {
					completion(.failure(.missingCachedSummary))
				}
>>>>>>> 18d5d93c
				return
			}
		}

		Log.info("RiskProvider: Start exposure detection.", log: .riskDetection)

		// The summary is outdated: do a exposure detection
		self.cancellationToken = exposureSummaryProvider.detectExposure(appConfiguration: appConfiguration, activityStateDelegate: self) { [weak self] result in
			guard let self = self else { return }

			switch result {
			case .success(let detectedSummary):
				let summary = SummaryMetadata(detectionSummary: detectedSummary, date: Date())
				self.store.summary = summary

				/// We were able to calculate a risk so we have to reset the deadman notification
				UNUserNotificationCenter.current().resetDeadmanNotification()
<<<<<<< HEAD
				
				Log.info("RiskProvider: Use fresh exposure detection from ENF.", log: .riskDetection)

				completion(self.store.summary)
			} else {
				completion(nil)
=======
				completion(.success(summary))
			case .failure(let error):
				completion(.failure(.failedRiskDetection(error)))
>>>>>>> 18d5d93c
			}

			self.cancellationToken = nil
		}
	}

	/// Returns the next possible date of a exposureDetection
	/// Case1: Date is a valid date in the future
	/// Case2: Date is in the past (could be .distantPast) (usually happens when no detection has been run before (e.g. fresh install).
	/// For Case2, we need to calculate the remaining time until we reach a full 24h of tracing.
	func nextExposureDetectionDate() -> Date {
		let nextDate = configuration.nextExposureDetectionDate(
			lastExposureDetectionDate: store.summary?.date
		)
		switch nextDate {
		case .now:  // Occurs when no detection has been performed ever
			let tracingHistory = store.tracingStatusHistory
			let numberOfEnabledSeconds = tracingHistory.activeTracing().interval
			let remainingTime = TracingStatusHistory.minimumActiveSeconds - numberOfEnabledSeconds
			// To get a more robust Date when calculating the Date we need to drop precision, otherwise we will get dates differing in miliseconds
			let timeInterval = Date().addingTimeInterval(remainingTime).timeIntervalSinceReferenceDate
			let timeIntervalInSeconds = Int(timeInterval)
			return Date(timeIntervalSinceReferenceDate: TimeInterval(timeIntervalInSeconds))
		case .date(let date):
			return date
		}
	}

	private func successOnTargetQueue(risk: Risk, completion: Completion? = nil) {
		targetQueue.async {
			completion?(.success(risk))
		}

		for consumer in consumers {
			_provideRiskResult(.success(risk), to: consumer)
		}
	}

	private func failOnTargetQueue(error: RiskCalculationError, completion: Completion? = nil) {
		targetQueue.async {
			completion?(.failure(error))
		}

		for consumer in consumers {
			_provideRiskResult(.failure(error), to: consumer)
		}
	}

	private func _requestRiskLevel(userInitiated: Bool, ignoreCachedSummary: Bool, completion: Completion? = nil) {
		Log.info("RiskProvider: Request risk level", log: .riskDetection)

		provideActivityState(.idle)
		let tracingHistory = store.tracingStatusHistory
		let numberOfEnabledHours = tracingHistory.activeTracing().inHours

		let details = Risk.Details(
			daysSinceLastExposure: store.summary?.summary.daysSinceLastExposure,
			numberOfExposures: Int(store.summary?.summary.matchedKeyCount ?? 0),
			activeTracing: tracingHistory.activeTracing(),
			exposureDetectionDate: store.summary?.date
		)

		// Risk Calculation involves some potentially long running tasks, like exposure detection and
		// fetching the configuration from the backend.
		// However in some precondition cases we can return early, mainly:
		// 1. The exposureManagerState is bad (turned off, not authorized, etc.)
		// 2. Tracing has not been active for at least 24 hours
		guard exposureManagerState.isGood else {
			successOnTargetQueue(
				risk: Risk(
					level: .inactive,
					details: details,
					riskLevelHasChanged: false // false because we don't want to trigger a notification
				), completion: completion
			)
			return
		}

		guard numberOfEnabledHours >= TracingStatusHistory.minimumActiveHours else {
			successOnTargetQueue(
				risk: Risk(
					level: .unknownInitial,
					details: details,
					riskLevelHasChanged: false // false because we don't want to trigger a notification
				), completion: completion
			)
			return
		}

		let group = DispatchGroup()

		group.enter()
		
		var summary: SummaryMetadata?
		var appConfiguration: SAP_Internal_ApplicationConfiguration?
		
		appConfigurationProvider.appConfiguration { [weak self] result in
			guard let self = self else { return }

<<<<<<< HEAD
				// The result of a hour package download is not handled, because for the risk detection it is irrelevant if it fails or not.
				self?.downloadHourPackages { [weak self] in

					self?.downloadDayPackages(completion: { result in
						switch result {
						case .success:
							self?.determineSummary(userInitiated: userInitiated, ignoreCachedSummary: ignoreCachedSummary, appConfiguration: config) {
								summary = $0
								group.leave()
							}
						case .failure(let error):
							self?.failOnTargetQueue(error: error, completion: completion)
							group.leave()
						}
					})
				}

			case .failure(let error):
				Log.error(error.localizedDescription, log: .api)
				self?.failOnTargetQueue(error: .missingAppConfig, completion: completion)
=======
			switch result {
			case .success(let _config):
				appConfiguration = _config

				self.determineSummary(
					userInitiated: userInitiated,
					ignoreCachedSummary: ignoreCachedSummary,
					appConfiguration: _config,
					completion: { [weak self] result in
						guard let self = self else { return }

						switch result {
						case .success(let _summary):
							summary = _summary
						case .failure(let error):
							Log.info("RiskProvider: Failed determining summary.", log: .riskDetection)
							self.failOnTargetQueue(
								error: error,
								completion: completion
							)
						}

						group.leave()
					}
				)
			case .failure(let error):
				Log.error(error.localizedDescription, log: .api)
				self.failOnTargetQueue(
					error: .missingAppConfig,
					completion: completion
				)
>>>>>>> 18d5d93c
				group.leave()
			}
		}

		guard group.wait(timeout: .now() + .seconds(60 * 8)) == .success else {
			cancellationToken?.cancel()
			cancellationToken = nil
			Log.info("RiskProvider: Canceled risk calculation due to timeout", log: .riskDetection)
			failOnTargetQueue(error: .timeout, completion: completion)
			return
		}

		cancellationToken = nil

		guard summary != nil else {
			Log.info("RiskProvider: Failed determining summary.", log: .riskDetection)
			return
		}

		self._requestRiskLevel(
			summary: summary,
			appConfiguration: appConfiguration,
			completion: completion
		)
	}

<<<<<<< HEAD
	private func downloadDayPackages(completion: @escaping (Result<Void, RiskCalculationError>) -> Void) {
		keyPackageDownload.startDayPackagesDownload(completion: { result in
			switch result {
			case .success:
				completion(.success(()))
			case .failure(let error):
				completion(.failure(.failedKeyPackageDownload(error)))
			}
		})
	}

	private func downloadHourPackages(completion: @escaping () -> Void) {
		keyPackageDownload.startHourPackagesDownload(completion: { _ in
			completion()
		})
	}

	private func _requestRiskLevel(summary: SummaryMetadata?, appConfiguration: SAP_Internal_ApplicationConfiguration, completion: Completion? = nil) {
=======
	private func _requestRiskLevel(summary: SummaryMetadata?, appConfiguration: SAP_Internal_ApplicationConfiguration?, completion: Completion? = nil) {

>>>>>>> 18d5d93c
		Log.info("RiskProvider: Apply risk calculation", log: .riskDetection)

		guard let appConfiguration = appConfiguration else {
			failOnTargetQueue(error: .missingAppConfig, completion: completion)
			return
		}

		let activeTracing = store.tracingStatusHistory.activeTracing()

		guard
			let risk = riskCalculation.risk(
				summary: summary?.summary,
				configuration: appConfiguration,
				dateLastExposureDetection: summary?.date,
				activeTracing: activeTracing,
				preconditions: exposureManagerState,
				previousRiskLevel: store.previousRiskLevel,
				providerConfiguration: configuration
			) else {
				Log.error("Serious error during risk calculation", log: .api)
				failOnTargetQueue(error: .failedRiskCalculation, completion: completion)
				return
		}

		/// Only set shouldShowRiskStatusLoweredAlert if risk level has changed from increase to low or vice versa. Otherwise leave shouldShowRiskStatusLoweredAlert unchanged.
		/// Scenario: Risk level changed from increased to low in the first risk calculation. In a second risk calculation it stays low. If the user does not open the app between these two calculations, the alert should still be shown.
		if risk.riskLevelHasChanged {
			switch risk.level {
			case .low:
				store.shouldShowRiskStatusLoweredAlert = true
			case .increased:
				store.shouldShowRiskStatusLoweredAlert = false
			default:
				break
			}
		}

		successOnTargetQueue(risk: risk, completion: completion)
		savePreviousRiskLevel(risk)

		/// We were able to calculate a risk so we have to reset the DeadMan Notification
		UNUserNotificationCenter.current().resetDeadmanNotification()
	}

	private func _provideRiskResult(_ result: RiskCalculationResult, to consumer: RiskConsumer?) {
		#if DEBUG
		if isUITesting {
			consumer?.provideRiskCalculationResult(.success(.mocked))
			return
		}
		#endif

		consumer?.provideRiskCalculationResult(result)
	}

	private func savePreviousRiskLevel(_ risk: Risk) {
		switch risk.level {
		case .low:
			store.previousRiskLevel = .low
		case .increased:
			store.previousRiskLevel = .increased
		default:
			break
		}
	}
}

extension RiskProvider: ActivityStateProviderDelegate {

	/// - NOTE: The activity state is propagated to subscribers
	/// via a sink that can be found in the RiskProvider initializer.
	func provideActivityState(_ state: ActivityState) {
		activityState = state
	}

	private func _provideActivityState(_ state: ActivityState) {
		targetQueue.async { [weak self] in
			self?.consumers.forEach {
				$0.didChangeActivityState?(state)
			}
		}
	}
}

extension RiskProvider {
	enum ActivityState {
		case idle
		case downloading
		case detecting

		var isActive: Bool {
			self != .idle
		}
	}
}

#if DEBUG
extension RiskProvider {
	private func _requestRiskLevel_Mock(userInitiated: Bool, completion: Completion? = nil) {
		let risk = Risk.mocked

		targetQueue.async {
			completion?(.success(.mocked))
		}

		for consumer in consumers {
			_provideRiskResult(.success(risk), to: consumer)
		}

		savePreviousRiskLevel(risk)
	}
}
#endif<|MERGE_RESOLUTION|>--- conflicted
+++ resolved
@@ -38,45 +38,45 @@
 
 final class RiskProvider {
 
-	private let queue = DispatchQueue(label: "com.sap.RiskProvider")
-	private let targetQueue: DispatchQueue
-	private var consumersQueue = DispatchQueue(label: "com.sap.RiskProvider.consumer")
-	private var cancellationToken: CancellationToken?
-	private let riskCalculation: RiskCalculationProtocol
-	private let keyPackageDownload: KeyPackageDownloadProtocol
-
-	private var _consumers: [RiskConsumer] = []
-	private var consumers: [RiskConsumer] {
-		get { consumersQueue.sync { _consumers } }
-		set { consumersQueue.sync { _consumers = newValue } }
-	}
-
-	// MARK: Creating a Risk Level Provider
-	init(
-		configuration: RiskProvidingConfiguration,
-		store: Store,
-		exposureSummaryProvider: ExposureSummaryProvider,
-		appConfigurationProvider: AppConfigurationProviding,
-		exposureManagerState: ExposureManagerState,
-		targetQueue: DispatchQueue = .main,
-		riskCalculation: RiskCalculationProtocol = RiskCalculation(),
-		keyPackageDownload: KeyPackageDownloadProtocol
-	) {
-		self.configuration = configuration
-		self.store = store
-		self.exposureSummaryProvider = exposureSummaryProvider
-		self.appConfigurationProvider = appConfigurationProvider
-		self.exposureManagerState = exposureManagerState
-		self.targetQueue = targetQueue
-		self.riskCalculation = riskCalculation
-		self.keyPackageDownload = keyPackageDownload
-
-		self.$activityState
-			.removeDuplicates()
-			.debounce(for: .milliseconds(250), scheduler: RunLoop.main)
-			.sink { [weak self] state in self?._provideActivityState(state) }
-			.store(in: &subscriptions)
-	}
+    private let queue = DispatchQueue(label: "com.sap.RiskProvider")
+    private let targetQueue: DispatchQueue
+    private var consumersQueue = DispatchQueue(label: "com.sap.RiskProvider.consumer")
+    private var cancellationToken: CancellationToken?
+    private let riskCalculation: RiskCalculationProtocol
+    private let keyPackageDownload: KeyPackageDownloadProtocol
+
+    private var _consumers: [RiskConsumer] = []
+    private var consumers: [RiskConsumer] {
+        get { consumersQueue.sync { _consumers } }
+        set { consumersQueue.sync { _consumers = newValue } }
+    }
+
+    // MARK: Creating a Risk Level Provider
+    init(
+        configuration: RiskProvidingConfiguration,
+        store: Store,
+        exposureSummaryProvider: ExposureSummaryProvider,
+        appConfigurationProvider: AppConfigurationProviding,
+        exposureManagerState: ExposureManagerState,
+        targetQueue: DispatchQueue = .main,
+        riskCalculation: RiskCalculationProtocol = RiskCalculation(),
+        keyPackageDownload: KeyPackageDownloadProtocol
+    ) {
+        self.configuration = configuration
+        self.store = store
+        self.exposureSummaryProvider = exposureSummaryProvider
+        self.appConfigurationProvider = appConfigurationProvider
+        self.exposureManagerState = exposureManagerState
+        self.targetQueue = targetQueue
+        self.riskCalculation = riskCalculation
+        self.keyPackageDownload = keyPackageDownload
+
+        self.$activityState
+            .removeDuplicates()
+            .debounce(for: .milliseconds(250), scheduler: RunLoop.main)
+            .sink { [weak self] state in self?._provideActivityState(state) }
+            .store(in: &subscriptions)
+    }
 
 	// MARK: Properties
 	private var subscriptions = Set<AnyCancellable>()
@@ -148,20 +148,6 @@
 				activeTracingHours: store.tracingStatusHistory.activeTracing().inHours,
 				lastExposureDetectionDate: store.summary?.date
 			)
-<<<<<<< HEAD
-			if !enoughTimeHasPassed || !self.exposureManagerState.isGood {
-				Log.info("RiskProvider: Use summeries from cache.", log: .riskDetection)
-				completion(store.summary)
-				return
-			}
-
-			// Enough time has passed.
-			let shouldDetectExposures = (configuration.detectionMode == .manual && userInitiated) || configuration.detectionMode == .automatic
-
-			if shouldDetectExposures == false {
-				Log.info("RiskProvider: Use summeries from cache.", log: .riskDetection)
-				completion(store.summary)
-=======
 			let shouldDetectExposures = (configuration.detectionMode == .manual && userInitiated) || configuration.detectionMode == .automatic
 
 			if !enoughTimeHasPassed || !self.exposureManagerState.isGood || !shouldDetectExposures {
@@ -170,12 +156,9 @@
 				} else {
 					completion(.failure(.missingCachedSummary))
 				}
->>>>>>> 18d5d93c
 				return
 			}
 		}
-
-		Log.info("RiskProvider: Start exposure detection.", log: .riskDetection)
 
 		// The summary is outdated: do a exposure detection
 		self.cancellationToken = exposureSummaryProvider.detectExposure(appConfiguration: appConfiguration, activityStateDelegate: self) { [weak self] result in
@@ -188,18 +171,9 @@
 
 				/// We were able to calculate a risk so we have to reset the deadman notification
 				UNUserNotificationCenter.current().resetDeadmanNotification()
-<<<<<<< HEAD
-				
-				Log.info("RiskProvider: Use fresh exposure detection from ENF.", log: .riskDetection)
-
-				completion(self.store.summary)
-			} else {
-				completion(nil)
-=======
 				completion(.success(summary))
 			case .failure(let error):
 				completion(.failure(.failedRiskDetection(error)))
->>>>>>> 18d5d93c
 			}
 
 			self.cancellationToken = nil
@@ -299,60 +273,56 @@
 		appConfigurationProvider.appConfiguration { [weak self] result in
 			guard let self = self else { return }
 
-<<<<<<< HEAD
-				// The result of a hour package download is not handled, because for the risk detection it is irrelevant if it fails or not.
-				self?.downloadHourPackages { [weak self] in
-
-					self?.downloadDayPackages(completion: { result in
-						switch result {
-						case .success:
-							self?.determineSummary(userInitiated: userInitiated, ignoreCachedSummary: ignoreCachedSummary, appConfiguration: config) {
-								summary = $0
-								group.leave()
-							}
-						case .failure(let error):
-							self?.failOnTargetQueue(error: error, completion: completion)
-							group.leave()
-						}
-					})
-				}
-
-			case .failure(let error):
-				Log.error(error.localizedDescription, log: .api)
-				self?.failOnTargetQueue(error: .missingAppConfig, completion: completion)
-=======
 			switch result {
 			case .success(let _config):
 				appConfiguration = _config
 
-				self.determineSummary(
-					userInitiated: userInitiated,
-					ignoreCachedSummary: ignoreCachedSummary,
-					appConfiguration: _config,
-					completion: { [weak self] result in
-						guard let self = self else { return }
-
-						switch result {
-						case .success(let _summary):
-							summary = _summary
-						case .failure(let error):
-							Log.info("RiskProvider: Failed determining summary.", log: .riskDetection)
-							self.failOnTargetQueue(
-								error: error,
-								completion: completion
-							)
-						}
-
-						group.leave()
-					}
-				)
+                func determineSummaries() {
+                    self.determineSummary(
+                        userInitiated: userInitiated,
+                        ignoreCachedSummary: ignoreCachedSummary,
+                        appConfiguration: _config,
+                        completion: { [weak self] result in
+                            guard let self = self else { return }
+
+                            switch result {
+                            case .success(let _summary):
+                                summary = _summary
+                            case .failure(let error):
+                                Log.info("RiskProvider: Failed determining summary.", log: .riskDetection)
+                                self.failOnTargetQueue(
+                                    error: error,
+                                    completion: completion
+                                )
+                            }
+
+                            group.leave()
+                        }
+                    )
+                }
+
+                // The result of a hour package download is not handled, because for the risk detection it is irrelevant if it fails or not.
+                self.downloadHourPackages { [weak self] in
+                    guard let self = self else { return }
+
+                    self.downloadDayPackages(completion: { result in
+                        switch result {
+                        case .success:
+                            determineSummaries()
+                        case .failure(let error):
+                            self.failOnTargetQueue(error: error, completion: completion)
+                            group.leave()
+                        }
+                    })
+                }
+
+
 			case .failure(let error):
 				Log.error(error.localizedDescription, log: .api)
 				self.failOnTargetQueue(
 					error: .missingAppConfig,
 					completion: completion
 				)
->>>>>>> 18d5d93c
 				group.leave()
 			}
 		}
@@ -379,29 +349,8 @@
 		)
 	}
 
-<<<<<<< HEAD
-	private func downloadDayPackages(completion: @escaping (Result<Void, RiskCalculationError>) -> Void) {
-		keyPackageDownload.startDayPackagesDownload(completion: { result in
-			switch result {
-			case .success:
-				completion(.success(()))
-			case .failure(let error):
-				completion(.failure(.failedKeyPackageDownload(error)))
-			}
-		})
-	}
-
-	private func downloadHourPackages(completion: @escaping () -> Void) {
-		keyPackageDownload.startHourPackagesDownload(completion: { _ in
-			completion()
-		})
-	}
-
-	private func _requestRiskLevel(summary: SummaryMetadata?, appConfiguration: SAP_Internal_ApplicationConfiguration, completion: Completion? = nil) {
-=======
 	private func _requestRiskLevel(summary: SummaryMetadata?, appConfiguration: SAP_Internal_ApplicationConfiguration?, completion: Completion? = nil) {
 
->>>>>>> 18d5d93c
 		Log.info("RiskProvider: Apply risk calculation", log: .riskDetection)
 
 		guard let appConfiguration = appConfiguration else {
@@ -446,6 +395,23 @@
 		UNUserNotificationCenter.current().resetDeadmanNotification()
 	}
 
+    private func downloadDayPackages(completion: @escaping (Result<Void, RiskCalculationError>) -> Void) {
+        keyPackageDownload.startDayPackagesDownload(completion: { result in
+            switch result {
+            case .success:
+                completion(.success(()))
+            case .failure(let error):
+                completion(.failure(.failedKeyPackageDownload(error)))
+            }
+        })
+    }
+
+    private func downloadHourPackages(completion: @escaping () -> Void) {
+        keyPackageDownload.startHourPackagesDownload(completion: { _ in
+            completion()
+        })
+    }
+
 	private func _provideRiskResult(_ result: RiskCalculationResult, to consumer: RiskConsumer?) {
 		#if DEBUG
 		if isUITesting {
