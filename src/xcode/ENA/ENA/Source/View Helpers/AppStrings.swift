--- conflicted
+++ resolved
@@ -1827,7 +1827,6 @@
 			static let disclaimer = NSLocalizedString("HealthCertificate_Info_disclaimer", comment: "")
 		}
 
-<<<<<<< HEAD
 		enum Details {
 			static let vaccinationCount = NSLocalizedString("HealthCertificate_Details_vaccinationCount", comment: "")
 			static let certificate = NSLocalizedString("HealthCertificate_Details_certificate", comment: "")
@@ -1848,8 +1847,6 @@
 			static let cancelButton = NSLocalizedString("HealthCertificate_Alert_cancelButton", comment: "")
 		}
 
-=======
->>>>>>> a1987c93
 	}
 
 	// swiftlint:disable:next file_length
