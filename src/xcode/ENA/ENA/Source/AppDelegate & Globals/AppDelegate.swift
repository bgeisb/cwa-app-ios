--- conflicted
+++ resolved
@@ -377,13 +377,9 @@
 			checkinRiskCalculation: checkinRiskCalculation,
 			keyPackageDownload: keyPackageDownload,
 			traceWarningPackageDownload: traceWarningPackageDownload,
-<<<<<<< HEAD
-			exposureDetectionExecutor: exposureDetectionExecutor
-=======
 			exposureDetectionExecutor: exposureDetectionExecutor,
 			coronaTestService: coronaTestService,
 			downloadedPackagesStore: downloadedPackagesStore
->>>>>>> 5b34a37f
 		)
 		#endif
 	}()
