//
// 🦠 Corona-Warn-App
//

import PDFKit
import HealthCertificateToolkit

extension HealthCertificate {

	enum PDFGenerationError: Error {
		case qrCodeCreationFailed
		case pdfDocumentCreationFailed
	}

	// MARK: - Internal

<<<<<<< HEAD
	func createPdfView(with valueSets: SAP_Internal_Dgc_ValueSets, from bundle: Bundle = Bundle.main) throws -> PDFView {
		let pdfView = PDFView()
		let pdfDocument = try generatePDF(with: valueSets, from: bundle)
=======
	func pdfView(with valueSets: SAP_Internal_Dgc_ValueSets) throws -> PDFView {
		let pdfView = PDFView()
		let pdfDocument = try pdfDocument(with: valueSets)
>>>>>>> fdc10bd6

		pdfView.document = pdfDocument
		pdfView.scaleFactor = pdfView.scaleFactorForSizeToFit
		pdfView.autoScales = true
		return pdfView
	}

	// MARK: - Private

<<<<<<< HEAD
	private func generatePDF(with valueSets: SAP_Internal_Dgc_ValueSets, from bundle: Bundle) throws -> PDFDocument {
		let pdfTemplate = pdfTemplate(from: bundle)

=======
	private func pdfDocument(with valueSets: SAP_Internal_Dgc_ValueSets) throws -> PDFDocument {
>>>>>>> fdc10bd6
		guard let pdfDocument = PDFDocument(data: pdfTemplate) else {
			throw PDFGenerationError.pdfDocumentCreationFailed
		}

		guard let qrCodeImage = UIImage.qrCode(
			with: base45,
			encoding: .utf8,
			size: CGSize(width: 150, height: 150),
			qrCodeErrorCorrectionLevel: .medium
		) else {
			throw PDFGenerationError.qrCodeCreationFailed
		}

		try pdfDocument.embedImageAndText(
			image: qrCodeImage,
			at: CGPoint(x: 132, y: 436),
			texts: texts(with: valueSets)
		)

		return pdfDocument
	}

	private func pdfTemplate(from bundle: Bundle) -> Data {
		let templateName: String
		switch type {
		case .vaccination:
			templateName = "VaccinationCertificateTemplate_v4.1"
		case .test:
			templateName = "TestCertificateTemplate_v4.1"
		case .recovery:
			templateName = "RecoveryCertificateTemplate_v4.1"
		}

		guard let tempalteURL = bundle.url(forResource: templateName, withExtension: "pdf"),
			  let templateData = FileManager.default.contents(atPath: tempalteURL.path) else {
			fatalError("Could not load pdf template.")
		}
		return templateData
	}

	private func texts(with valueSets: SAP_Internal_Dgc_ValueSets) -> [PDFText] {
		switch entry {
		case .vaccination(let entry):
			return vaccinationTexts(for: entry, with: valueSets)
		case .test(let entry):
			return testTexts(for: entry, with: valueSets)
		case .recovery(let entry):
			return recoveryTexts(for: entry, with: valueSets)
		}
	}

	private func vaccinationTexts(for entry: VaccinationEntry, with valueSets: SAP_Internal_Dgc_ValueSets) -> [PDFText] {
		[
			PDFText(
				text: entry.certificateIssuer,
				color: textColor,
				font: HealthCertificate.openSansFont,
				rect: CGRect(x: 19, y: 30, width: 126, height: 23),
				upsideDown: true
			),
			PDFText(
				text: entry.countryOfVaccination,
				color: textColor,
				font: HealthCertificate.openSansFont,
				rect: CGRect(x: 19, y: 61, width: 126, height: 23),
				upsideDown: true
			),
			PDFText(
				text: entry.dateOfVaccination,
				color: textColor,
				font: HealthCertificate.openSansFont,
				rect: CGRect(x: 19, y: 93, width: 126, height: 23),
				upsideDown: true
			),
			PDFText(
				text: entry.formattedValue(for: \VaccinationEntry.marketingAuthorizationHolder, valueSets: valueSets) ?? "",
				color: textColor,
				font: HealthCertificate.openSansFont,
				rect: CGRect(x: 158, y: 173, width: 126, height: 23),
				upsideDown: true
			),
			PDFText(
				text: entry.formattedValue(for: \VaccinationEntry.vaccineMedicinalProduct, valueSets: valueSets) ?? "",
				color: textColor,
				font: HealthCertificate.openSansFont,
				rect: CGRect(x: 158, y: 230, width: 126, height: 23),
				upsideDown: true
			),
			PDFText(
				text: entry.formattedValue(for: \VaccinationEntry.vaccineOrProphylaxis, valueSets: valueSets) ?? "",
				color: textColor,
				font: HealthCertificate.openSansFont,
				rect: CGRect(x: 19, y: 303, width: 126, height: 23),
				upsideDown: true
			),
			PDFText(
				text: entry.formattedValue(for: \VaccinationEntry.diseaseOrAgentTargeted, valueSets: valueSets) ?? "",
				color: textColor,
				font: HealthCertificate.openSansFont,
				rect: CGRect(x: 19, y: 331, width: 126, height: 23),
				upsideDown: true
			),
			PDFText(
				text: "\(entry.doseNumber)  \(entry.totalSeriesOfDoses)",
				color: textColor,
				font: HealthCertificate.openSansFont,
				rect: CGRect(x: 19, y: 141, width: 126, height: 23),
				upsideDown: true
			),
			PDFText(
				text: name.reversedFullNameWithoutFallback,
				color: textColor,
				font: HealthCertificate.openSansFont,
				rect: CGRect(x: 28, y: 694, width: 266, height: 23),
				upsideDown: false
			),
			PDFText(
				text: dateOfBirth,
				color: textColor,
				font: HealthCertificate.openSansFont,
				rect: CGRect(x: 28, y: 740, width: 266, height: 23),
				upsideDown: false
			),
			PDFText(
				text: entry.uniqueCertificateIdentifier.removeURNPrefix(),
				color: textColor,
				font: HealthCertificate.openSansFont,
				rect: CGRect(x: 28, y: 785, width: 266, height: 23),
				upsideDown: false
			)
		]
	}

	private func testTexts(for entry: TestEntry, with valueSets: SAP_Internal_Dgc_ValueSets) -> [PDFText] {
		[
			PDFText(
				text: entry.certificateIssuer,
				color: textColor,
				font: HealthCertificate.openSansFont,
				rect: CGRect(x: 7, y: 25, width: 112, height: 21),
				upsideDown: true
			),
			PDFText(
				text: entry.countryOfTest,
				color: textColor,
				font: HealthCertificate.openSansFont,
				rect: CGRect(x: 7, y: 52, width: 112, height: 21),
				upsideDown: true
			),
			PDFText(
				text: entry.testCenter ?? "",
				color: textColor,
				font: HealthCertificate.openSansFont,
				rect: CGRect(x: 7, y: 79, width: 112, height: 21),
				upsideDown: true
			),
			PDFText(
				text: entry.formattedValue(for: \TestEntry.testResult, valueSets: valueSets) ?? "",
				color: textColor,
				font: HealthCertificate.openSansFont,
				rect: CGRect(x: 7, y: 108, width: 112, height: 21),
				upsideDown: true
			),
			PDFText(
				text: entry.dateTimeOfSampleCollection,
				color: textColor,
				font: HealthCertificate.openSansFont,
				rect: CGRect(x: 7, y: 146, width: 112, height: 21),
				upsideDown: true
			),
			PDFText(
				text: entry.formattedValue(for: \TestEntry.ratTestName, valueSets: valueSets) ?? "",
				color: textColor,
				font: HealthCertificate.openSansFont,
				rect: CGRect(x: 171, y: 190, width: 112, height: 21),
				upsideDown: true
			),
			PDFText(
				text: entry.naaTestName ?? "",
				color: textColor,
				font: HealthCertificate.openSansFont,
				rect: CGRect(x: 171, y: 238, width: 112, height: 21),
				upsideDown: true
			),
			PDFText(
				text: entry.formattedValue(for: \TestEntry.typeOfTest, valueSets: valueSets) ?? "",
				color: textColor,
				font: HealthCertificate.openSansFont,
				rect: CGRect(x: 7, y: 305, width: 112, height: 21),
				upsideDown: true
			),
			PDFText(
				text: entry.formattedValue(for: \TestEntry.diseaseOrAgentTargeted, valueSets: valueSets) ?? "",
				color: textColor,
				font: HealthCertificate.openSansFont,
				rect: CGRect(x: 7, y: 333, width: 112, height: 21),
				upsideDown: true
			),
			PDFText(
				text: name.reversedFullNameWithoutFallback,
				color: textColor,
				font: HealthCertificate.openSansFont,
				rect: CGRect(x: 29, y: 694, width: 266, height: 23),
				upsideDown: false
			),
			PDFText(
				text: dateOfBirth,
				color: textColor,
				font: HealthCertificate.openSansFont,
				rect: CGRect(x: 29, y: 740, width: 266, height: 23),
				upsideDown: false
			),
			PDFText(
				text: entry.uniqueCertificateIdentifier.removeURNPrefix(),
				color: textColor,
				font: HealthCertificate.openSansFont,
				rect: CGRect(x: 29, y: 785, width: 266, height: 23),
				upsideDown: false
			)
			
		]
	}

	private func recoveryTexts(for entry: RecoveryEntry, with valueSets: SAP_Internal_Dgc_ValueSets) -> [PDFText] {
		[
			PDFText(
				text: entry.certificateValidUntil,
				color: textColor,
				font: HealthCertificate.openSansFont,
				rect: CGRect(x: 14, y: 56, width: 125, height: 47),
				upsideDown: true
			),
			PDFText(
				text: entry.certificateValidFrom,
				color: textColor,
				font: HealthCertificate.openSansFont,
				rect: CGRect(x: 14, y: 118, width: 125, height: 23),
				upsideDown: true
			),
			PDFText(
				text: entry.certificateIssuer,
				color: textColor,
				font: HealthCertificate.openSansFont,
				rect: CGRect(x: 14, y: 163, width: 125, height: 23),
				upsideDown: true
			),
			PDFText(
				text: entry.countryOfTest,
				color: textColor,
				font: HealthCertificate.openSansFont,
				rect: CGRect(x: 14, y: 209, width: 125, height: 23),
				upsideDown: true
			),
			PDFText(
				text: entry.dateOfFirstPositiveNAAResult,
				color: textColor,
				font: HealthCertificate.openSansFont,
				rect: CGRect(x: 14, y: 263, width: 125, height: 19),
				upsideDown: true
			),
			PDFText(
				text: entry.formattedValue(for: \RecoveryEntry.diseaseOrAgentTargeted, valueSets: valueSets) ?? "",
				color: textColor,
				font: HealthCertificate.openSansFont,
				rect: CGRect(x: 14, y: 326, width: 125, height: 28),
				upsideDown: true
			),
			PDFText(
				text: name.reversedFullNameWithoutFallback,
				color: textColor,
				font: HealthCertificate.openSansFont,
				rect: CGRect(x: 28, y: 694, width: 266, height: 23),
				upsideDown: false
			),
			PDFText(
				text: dateOfBirth,
				color: textColor,
				font: HealthCertificate.openSansFont,
				rect: CGRect(x: 28, y: 740, width: 266, height: 23),
				upsideDown: false
			),
			PDFText(
				text: entry.uniqueCertificateIdentifier.removeURNPrefix(),
				color: textColor,
				font: HealthCertificate.openSansFont,
				rect: CGRect(x: 28, y: 785, width: 266, height: 23),
				upsideDown: false
			)
		]
	}

	private static var openSansFont: UIFont = {
		guard let font = UIFont(name: "OpenSans-Regular", size: 8) else {
			fatalError("Could not find OpenSans-Font.")
		}
		return font
	}()

	private var textColor: UIColor {
		.enaColor(for: .certificatePDFBlue)
	}
}

private extension String {

	func removeURNPrefix() -> String {
		return replacingOccurrences(of: "URN:UVCI:", with: "")
	}
}<|MERGE_RESOLUTION|>--- conflicted
+++ resolved
@@ -14,15 +14,9 @@
 
 	// MARK: - Internal
 
-<<<<<<< HEAD
-	func createPdfView(with valueSets: SAP_Internal_Dgc_ValueSets, from bundle: Bundle = Bundle.main) throws -> PDFView {
+	func pdfView(with valueSets: SAP_Internal_Dgc_ValueSets, from bundle: Bundle = Bundle.main) throws -> PDFView {
 		let pdfView = PDFView()
-		let pdfDocument = try generatePDF(with: valueSets, from: bundle)
-=======
-	func pdfView(with valueSets: SAP_Internal_Dgc_ValueSets) throws -> PDFView {
-		let pdfView = PDFView()
-		let pdfDocument = try pdfDocument(with: valueSets)
->>>>>>> fdc10bd6
+		let pdfDocument = try pdfDocument(with: valueSets, from: bundle)
 
 		pdfView.document = pdfDocument
 		pdfView.scaleFactor = pdfView.scaleFactorForSizeToFit
@@ -32,13 +26,8 @@
 
 	// MARK: - Private
 
-<<<<<<< HEAD
-	private func generatePDF(with valueSets: SAP_Internal_Dgc_ValueSets, from bundle: Bundle) throws -> PDFDocument {
+	private func pdfDocument(with valueSets: SAP_Internal_Dgc_ValueSets, from bundle: Bundle) throws -> PDFDocument {
 		let pdfTemplate = pdfTemplate(from: bundle)
-
-=======
-	private func pdfDocument(with valueSets: SAP_Internal_Dgc_ValueSets) throws -> PDFDocument {
->>>>>>> fdc10bd6
 		guard let pdfDocument = PDFDocument(data: pdfTemplate) else {
 			throw PDFGenerationError.pdfDocumentCreationFailed
 		}
