////
// 🦠 Corona-Warn-App
//

import UIKit
import OpenCombine

class DiaryOverviewTableViewController: UITableViewController {

	// MARK: - Init

	init(
		viewModel: DiaryOverviewViewModel,
		onCellSelection: @escaping (DiaryDay) -> Void,
		onInfoButtonTap: @escaping () -> Void,
		onExportButtonTap: @escaping () -> Void,
		onEditContactPersonsButtonTap: @escaping () -> Void,
		onEditLocationsButtonTap: @escaping () -> Void
	) {
		self.viewModel = viewModel
		self.onCellSelection = onCellSelection
		self.onInfoButtonTap = onInfoButtonTap
		self.onExportButtonTap = onExportButtonTap
		self.onEditContactPersonsButtonTap = onEditContactPersonsButtonTap
		self.onEditLocationsButtonTap = onEditLocationsButtonTap

		super.init(style: .plain)
	}

	@available(*, unavailable)
	required init?(coder: NSCoder) {
		fatalError("init(coder:) has not been implemented")
	}
	
	// MARK: - Overrides

	override func viewDidLoad() {
		super.viewDidLoad()

		setupBindings()
		setupTableView()

		navigationItem.largeTitleDisplayMode = .always
		navigationItem.title = AppStrings.ContactDiary.Overview.title

		view.backgroundColor = .enaColor(for: .darkBackground)
		
		let moreImage = UIImage(named: "Icons_More_Circle")
		let rightBarButton = UIBarButtonItem(image: moreImage, style: .plain, target: self, action: #selector(onMore))
		rightBarButton.accessibilityLabel = AppStrings.ContactDiary.Overview.menuButtonTitle
		rightBarButton.tintColor = .enaColor(for: .tint)
<<<<<<< HEAD
		self.navigationItem.setRightBarButton(rightBarButton, animated: false)
		self.navigationController?.navigationBar.sizeToFit()
=======
		navigationItem.setRightBarButton(rightBarButton, animated: false)
		navigationItem.setHidesBackButton(true, animated: false)
	}

	override func viewWillAppear(_ animated: Bool) {
		super.viewWillAppear(animated)
		// navigationbar is a shared property - so we need to trigger a resizing because others could have set it to false
		navigationController?.navigationBar.prefersLargeTitles = true
		navigationController?.navigationBar.sizeToFit()
>>>>>>> 0e84d49a
	}

	// MARK: - Protocol UITableViewDataSource

	override func numberOfSections(in tableView: UITableView) -> Int {
		return viewModel.numberOfSections
	}

	override func tableView(_ tableView: UITableView, numberOfRowsInSection section: Int) -> Int {
		viewModel.numberOfRows(in: section)
	}

	override func tableView(_ tableView: UITableView, cellForRowAt indexPath: IndexPath) -> UITableViewCell {
		switch DiaryOverviewViewModel.Section(rawValue: indexPath.section) {
		case .description:
			return descriptionCell(forRowAt: indexPath)
		case .days:
			return dayCell(forRowAt: indexPath)
		default:
			fatalError("Invalid section")
		}
	}

	// MARK: - Protocol UITableViewDelegate

	override func tableView(_ tableView: UITableView, didSelectRowAt indexPath: IndexPath) {
		guard indexPath.section == 1 else {
			return
		}

		onCellSelection(viewModel.day(by: indexPath))
	}

	// MARK: - Private

	private let viewModel: DiaryOverviewViewModel
	private let onCellSelection: (DiaryDay) -> Void
	private let onInfoButtonTap: () -> Void
	private let onExportButtonTap: () -> Void
	private let onEditContactPersonsButtonTap: () -> Void
	private let onEditLocationsButtonTap: () -> Void

	private var subscriptions = [AnyCancellable]()
	
	private func setupBindings() {
		viewModel.$days
			.receive(on: DispatchQueue.main.ocombine)
			.sink { [weak self] _ in
				self?.tableView.reloadData()
			}
			.store(in: &subscriptions)
		
		viewModel.homeState?.$riskState
			.receive(on: DispatchQueue.main.ocombine)
			.sink { [weak self] _ in
				self?.tableView.reloadData()
			}
			.store(in: &subscriptions)
	}

	private func setupTableView() {
		tableView.register(
			UINib(nibName: String(describing: DiaryOverviewDescriptionTableViewCell.self), bundle: nil),
			forCellReuseIdentifier: String(describing: DiaryOverviewDescriptionTableViewCell.self)
		)

		tableView.register(
			UINib(nibName: String(describing: DiaryOverviewDayTableViewCell.self), bundle: nil),
			forCellReuseIdentifier: String(describing: DiaryOverviewDayTableViewCell.self)
		)

		tableView.separatorStyle = .none
		tableView.rowHeight = UITableView.automaticDimension
		tableView.estimatedRowHeight = 60
		
		tableView.accessibilityIdentifier = AccessibilityIdentifiers.ContactDiaryInformation.Overview.tableView
	}

	private func descriptionCell(forRowAt indexPath: IndexPath) -> UITableViewCell {
		guard let cell = tableView.dequeueReusableCell(withIdentifier: String(describing: DiaryOverviewDescriptionTableViewCell.self), for: indexPath) as? DiaryOverviewDescriptionTableViewCell else {
			fatalError("Could not dequeue DiaryOverviewDescriptionTableViewCell")
		}

		return cell
	}

	private func dayCell(forRowAt indexPath: IndexPath) -> UITableViewCell {
		guard let cell = tableView.dequeueReusableCell(withIdentifier: String(describing: DiaryOverviewDayTableViewCell.self), for: indexPath) as? DiaryOverviewDayTableViewCell else {
			fatalError("Could not dequeue DiaryOverviewDayTableViewCell")
		}
		cell.configure(cellViewModel: viewModel.cellModel(for: indexPath))
		return cell
	}
	
	@objc
	private func onMore() {
		let actionSheet = UIAlertController(title: nil, message: nil, preferredStyle: .actionSheet)
		
		let infoAction = UIAlertAction(title: AppStrings.ContactDiary.Overview.ActionSheet.infoActionTitle, style: .default, handler: { [weak self] _ in
			self?.onInfoButtonTap()
		})
		actionSheet.addAction(infoAction)
		
		let exportAction = UIAlertAction(title: AppStrings.ContactDiary.Overview.ActionSheet.exportActionTitle, style: .default, handler: { [weak self] _ in
			self?.onExportButtonTap()
		})
		actionSheet.addAction(exportAction)

		let editPerson = UIAlertAction(title: AppStrings.ContactDiary.Overview.ActionSheet.editPersonTitle, style: .default, handler: { [weak self] _ in
			self?.onEditContactPersonsButtonTap()
		})
		actionSheet.addAction(editPerson)
		
		let editLocation = UIAlertAction(title: AppStrings.ContactDiary.Overview.ActionSheet.editLocationTitle, style: .default, handler: { [weak self] _ in
			self?.onEditLocationsButtonTap()
		})
		actionSheet.addAction(editLocation)
		
		let cancelAction = UIAlertAction(title: AppStrings.Common.alertActionCancel, style: .cancel, handler: nil)
		actionSheet.addAction(cancelAction)
		
		present(actionSheet, animated: true, completion: nil)
	}
}<|MERGE_RESOLUTION|>--- conflicted
+++ resolved
@@ -49,20 +49,9 @@
 		let rightBarButton = UIBarButtonItem(image: moreImage, style: .plain, target: self, action: #selector(onMore))
 		rightBarButton.accessibilityLabel = AppStrings.ContactDiary.Overview.menuButtonTitle
 		rightBarButton.tintColor = .enaColor(for: .tint)
-<<<<<<< HEAD
-		self.navigationItem.setRightBarButton(rightBarButton, animated: false)
-		self.navigationController?.navigationBar.sizeToFit()
-=======
 		navigationItem.setRightBarButton(rightBarButton, animated: false)
 		navigationItem.setHidesBackButton(true, animated: false)
-	}
-
-	override func viewWillAppear(_ animated: Bool) {
-		super.viewWillAppear(animated)
-		// navigationbar is a shared property - so we need to trigger a resizing because others could have set it to false
-		navigationController?.navigationBar.prefersLargeTitles = true
 		navigationController?.navigationBar.sizeToFit()
->>>>>>> 0e84d49a
 	}
 
 	// MARK: - Protocol UITableViewDataSource
