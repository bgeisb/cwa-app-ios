--- conflicted
+++ resolved
@@ -143,18 +143,11 @@
 			)
 		case .antigen(let antigenTest):
 			coronaTestService.registerAntigenTestAndGetResult(
-<<<<<<< HEAD
-				with: antigenTest.guid,
+				with: antigenTest.hashOfTheHash,
 				pointOfCareConsentDate: antigenTest.pointOfCareConsentDate,
 				firstName: antigenTest.firstName,
 				lastName: antigenTest.lastName,
 				dateOfBirth: antigenTest.dateOfBirthString,
-=======
-				with: rapidTest.hashOfTheHash,
-				pointOfCareConsentDate: rapidTest.pointOfCareConsentDate,
-				name: rapidTest.fullName,
-				birthday: rapidTest.dateOfBirthString,
->>>>>>> 389acba4
 				isSubmissionConsentGiven: isSubmissionConsentGiven,
 				completion: { result in
 					isLoading(false)
