//
// Corona-Warn-App
//
// SAP SE and all other contributors /
// copyright owners license this file to you under the Apache
// License, Version 2.0 (the "License"); you may not use this
// file except in compliance with the License.
// You may obtain a copy of the License at
//
// http://www.apache.org/licenses/LICENSE-2.0
//
// Unless required by applicable law or agreed to in writing,
// software distributed under the License is distributed on an
// "AS IS" BASIS, WITHOUT WARRANTIES OR CONDITIONS OF ANY
// KIND, either express or implied.  See the License for the
// specific language governing permissions and limitations
// under the License.
//

import Foundation
import ExposureNotification
import UIKit

enum RiskCalculation {

	// MARK: - Precondition Time Constants

	/// Minimum duration (in hours) that tracing has to be active for in order to perform a valid risk calculation
	static let minTracingActiveHours = TracingStatusHistory.minimumActiveHours
	/// Count of days until a previously calculated exposure detection is considered outdated
	static let exposureDetectionStaleThreshold = 2

	// MARK: - Risk Calculation Functions

	/**
	Calculates the risk level of the user

	Preconditions:
	1. Check that notification exposure is turned on (via preconditions) on If not, `.inactive`
	2. Check tracingActiveHours >= 24 (needs to be active for 24hours) If not, `.unknownInitial`
	3. Check if ExposureDetectionSummaryContainer is there. If not, `.unknownInitial`
	4. Check dateLastExposureDetection is less than 2 days ago. If not `.unknownOutdated`

	Everything needed for the calculation is passed in,
	no async work needed

	Until RKI formula can be implemented:
	Once all preconditions above are passed, simply use the `maximumRiskScore` from the injected `ENExposureDetectionSummaryContainer`

	- parameters:
		- summary: The lastest `ENExposureDetectionSummaryContainer`, `nil` if it does not exist
		- configuration: The latest `ENExposureConfiguration`
		- dateLastExposureDetection: The date of the most recent exposure detection
		- numberOfTracingActiveDays: A count of how many days tracing has been active for
		- preconditions: Current state of the `ExposureManager`
		- currentDate: The current `Date` to use in checks. Defaults to `Date()`
	*/
	private static func riskLevel(
		summary: ENExposureDetectionSummaryContainer?,
		configuration: SAP_ApplicationConfiguration,
		dateLastExposureDetection: Date?,
		numberOfTracingActiveHours: Int, // Get this from the `TracingStatusHistory`
		preconditions: ExposureManagerState,
		currentDate: Date = Date()
	) -> Result<RiskLevel, RiskLevelCalculationError> {
<<<<<<< HEAD
		return .success(.increased)
=======
>>>>>>> 02382995
		var riskLevel = RiskLevel.low

		DispatchQueue.main.async {
			let appDelegate = UIApplication.shared.delegate as? AppDelegate  // TODO: Remove
			appDelegate?.lastRiskCalculation = ""  // Reset; Append from here on
			appDelegate?.lastRiskCalculation.append("Configuation: \(configuration)\n")
			appDelegate?.lastRiskCalculation.append("numberOfTracingActiveHours: \(numberOfTracingActiveHours)\n")
			appDelegate?.lastRiskCalculation.append("preconditions: \(preconditions)\n")
			appDelegate?.lastRiskCalculation.append("currentDate: \(currentDate)\n")
			appDelegate?.lastRiskCalculation.append("summary: \(String(describing: summary?.description))\n")
		}

		// Precondition 1 - Exposure Notifications must be turned on
		guard preconditions.isGood else {
			// This overrides all other levels
			return .success(.inactive)
		}

		// Precondition 2 - If tracing is active less than 1 day, risk is .unknownInitial
		if numberOfTracingActiveHours < minTracingActiveHours, riskLevel < .unknownInitial {
			riskLevel = .unknownInitial
		}

		// Precondition 3 - Risk is unknownInitial if summary is not present
		if summary == nil, riskLevel < .unknownInitial {
			riskLevel = .unknownInitial
		}

		// Precondition 4 - If date of last exposure detection was not within 1 day, risk is unknownOutdated
		if
			let dateLastExposureDetection = dateLastExposureDetection,
			!currentDate.isWithinExposureDetectionValidInterval(from: dateLastExposureDetection),
			riskLevel < .unknownOutdated
		{
			riskLevel = .unknownOutdated
		}

		guard let summary = summary else {
			return .success(riskLevel)
		}

		let riskScoreClasses = configuration.riskScoreClasses
		let riskClasses = riskScoreClasses.riskClasses

		guard
			let riskScoreClassLow = riskClasses.low,
			let riskScoreClassHigh = riskClasses.high
		else {
			return .failure(.undefinedRiskRange)
		}

		let riskRangeLow = Double(riskScoreClassLow.min)..<Double(riskScoreClassLow.max)
		let riskRangeHigh = Double(riskScoreClassHigh.min)...Double(riskScoreClassHigh.max)

		let riskScore = calculateRawRisk(summary: summary, configuration: configuration)

		if riskRangeLow.contains(riskScore) {
			let calculatedRiskLevel = RiskLevel.low
			// Only use the calculated risk level if it is of a higher priority than the
			riskLevel = calculatedRiskLevel > riskLevel ? calculatedRiskLevel : riskLevel
		} else if riskRangeHigh.contains(riskScore) {
			let calculatedRiskLevel = RiskLevel.increased
			riskLevel = calculatedRiskLevel > riskLevel ? calculatedRiskLevel : riskLevel
		} else {
			return .failure(.riskOutsideRange)
		}

		return .success(riskLevel)
	}

	/// Performs the raw risk calculation without checking any preconditions
	/// - returns: weighted risk score
	static func calculateRawRisk(
		summary: ENExposureDetectionSummaryContainer,
		configuration: SAP_ApplicationConfiguration
	) -> Double {
		let maximumRisk = summary.maximumRiskScoreFullRange
		let adWeights = configuration.attenuationDuration.weights
		let attenuationDurationsInMin = summary.configuredAttenuationDurations.map { $0 / Double(60.0) }
		let attenuationConfig = configuration.attenuationDuration

		let normRiskScore = Double(maximumRisk) / Double(attenuationConfig.riskScoreNormalizationDivisor)
		let weightedAttenuationDurationsLow = attenuationDurationsInMin[0] * adWeights.low
		let weightedAttenuationDurationsMid = attenuationDurationsInMin[1] * adWeights.mid
		let weightedAttenuationDurationsHigh = attenuationDurationsInMin[2] * adWeights.high
		let bucketOffset = Double(attenuationConfig.defaultBucketOffset)

		let weightedAttenuation = weightedAttenuationDurationsLow + weightedAttenuationDurationsMid + weightedAttenuationDurationsHigh + bucketOffset

		// TODO: Remove
		DispatchQueue.main.async {
			let appDelegate = UIApplication.shared.delegate as? AppDelegate
			appDelegate?.lastRiskCalculation.append("\n ===== Calculation =====\n")
			appDelegate?.lastRiskCalculation.append("normRiskScore: \(normRiskScore)\n")
			appDelegate?.lastRiskCalculation.append("weightedAttenuationDurationsLow: \(weightedAttenuationDurationsLow)\n")
			appDelegate?.lastRiskCalculation.append("weightedAttenuationDurationsMid: \(weightedAttenuationDurationsMid)\n")
			appDelegate?.lastRiskCalculation.append("weightedAttenuationDurationsHigh: \(weightedAttenuationDurationsHigh)\n")
			appDelegate?.lastRiskCalculation.append("bucketOffset: \(bucketOffset)\n")
			appDelegate?.lastRiskCalculation.append("weightedAttenuation: \(weightedAttenuation)\n")
			appDelegate?.lastRiskCalculation.append("Final result: \((normRiskScore * weightedAttenuation).rounded(to: 2))\n")
		}

		// Round to two decimal places
		return (normRiskScore * weightedAttenuation).rounded(to: 2)
	}

	static func risk(
		summary: ENExposureDetectionSummaryContainer?,
		configuration: SAP_ApplicationConfiguration,
		dateLastExposureDetection: Date?,
		numberOfTracingActiveHours: Int,
		preconditions: ExposureManagerState,
		currentDate: Date = Date(),
		previousSummary: ENExposureDetectionSummaryContainer?
	) -> Risk? {
		switch riskLevel(
			summary: summary,
			configuration: configuration,
			dateLastExposureDetection: dateLastExposureDetection,
			numberOfTracingActiveHours: numberOfTracingActiveHours,
			preconditions: preconditions
		) {
		case .success(let level):
			let details = Risk.Details(
				numberOfExposures: Int(summary?.matchedKeyCount ?? 0),
				numberOfHoursWithActiveTracing: numberOfTracingActiveHours,
				exposureDetectionDate: dateLastExposureDetection ?? Date()
			)

			var riskLevelHasIncreased = false
			if
				let summary = summary,
				let previousSummary = previousSummary,
				RiskLevel(riskScore: summary.maximumRiskScore) == .increased,
				RiskLevel(riskScore: summary.maximumRiskScore) > RiskLevel(riskScore: previousSummary.maximumRiskScore) {
				riskLevelHasIncreased = true
			}

			DispatchQueue.main.async {
				// TODO: Remove
				let appDelegate = UIApplication.shared.delegate as? AppDelegate
				appDelegate?.lastRiskCalculation.append("\n ===== Risk =====\n")
				appDelegate?.lastRiskCalculation.append("details: \(details)\n")
				appDelegate?.lastRiskCalculation.append("summary: \(String(describing: summary?.description))\n")
			}

			return Risk(
				level: level,
				details: details,
				riskLevelHasIncreased: riskLevelHasIncreased
			)
		case .failure:
			return nil
		}
	}
}

// MARK: - Risk Level Calculation Errors

enum RiskLevelCalculationError: Error {
	case riskOutsideRange
	case undefinedRiskRange
}

// MARK: - Helpers

extension Date {
	func isWithinExposureDetectionValidInterval(from date: Date = Date()) -> Bool {
		Calendar.current.dateComponents(
			[.day],
			from: date,
			to: self
		).day ?? .max < RiskCalculation.exposureDetectionStaleThreshold
	}
}


extension Double {
	func rounded(to places: Int) -> Double {
		let factor = pow(10, Double(places))
		return (self * factor).rounded() / factor
	}
}<|MERGE_RESOLUTION|>--- conflicted
+++ resolved
@@ -63,10 +63,6 @@
 		preconditions: ExposureManagerState,
 		currentDate: Date = Date()
 	) -> Result<RiskLevel, RiskLevelCalculationError> {
-<<<<<<< HEAD
-		return .success(.increased)
-=======
->>>>>>> 02382995
 		var riskLevel = RiskLevel.low
 
 		DispatchQueue.main.async {
