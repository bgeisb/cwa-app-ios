//
// Corona-Warn-App
//
// SAP SE and all other contributors
// copyright owners license this file to you under the Apache
// License, Version 2.0 (the "License"); you may not use this
// file except in compliance with the License.
// You may obtain a copy of the License at
//
// http://www.apache.org/licenses/LICENSE-2.0
//
// Unless required by applicable law or agreed to in writing,
// software distributed under the License is distributed on an
// "AS IS" BASIS, WITHOUT WARRANTIES OR CONDITIONS OF ANY
// KIND, either express or implied.  See the License for the
// specific language governing permissions and limitations
// under the License.
//

import UIKit
import Connectivity

/**
	A delegate protocol for reseting the state of the app, when Reset functionality is used.
*/
protocol CoordinatorDelegate: AnyObject {
	func coordinatorUserDidRequestReset()
}

/**
	The object for coordination of communication between first and second level view controllers, including navigation.

	This class is the first point of contact for handling navigation inside the app.
	It's supposed to be insantiated from `AppDelegate` or `SceneDelegate` and handed over the root view controller.
	It instantiates view controllers with dependencies and presents them.
	Should be used as a delegate in view controllers that need to communicate with other view controllers, either for navigation, or something else (e.g. transfering state).
	Helps to decouple different view controllers from each other and to remove navigation responsibility from view controllers.
*/
class Coordinator: RequiresAppDependencies {
	private weak var delegate: CoordinatorDelegate?

	private let rootViewController: UINavigationController

	private var homeController: HomeViewController?
	private var settingsController: SettingsViewController?
	private var exposureDetectionController: ExposureDetectionViewController?

	private lazy var exposureSubmissionService: ExposureSubmissionService = {
		ExposureSubmissionServiceFactory.create(
			diagnosiskeyRetrieval: self.exposureManager,
			client: self.client,
			store: self.store
		)
	}()

	private var enStateUpdateList = NSHashTable<AnyObject>.weakObjects()

	init(_ delegate: CoordinatorDelegate, _ rootViewController: UINavigationController) {
		self.delegate = delegate
		self.rootViewController = rootViewController
	}

	deinit {
		enStateUpdateList.removeAllObjects()
	}

	func showHome(enStateHandler: ENStateHandler, state: SceneDelegate.State) {
		let homeController = AppStoryboard.home.initiate(viewControllerType: HomeViewController.self) { [unowned self] coder in
			HomeViewController(
				coder: coder,
				delegate: self,
				detectionMode: state.detectionMode,
				exposureManagerState: state.exposureManager,
				initialEnState: enStateHandler.state,
				risk: state.risk,
				exposureSubmissionService: self.exposureSubmissionService
			)
		}

		self.homeController = homeController
		UIView.transition(with: rootViewController.view, duration: CATransaction.animationDuration(), options: [.transitionCrossDissolve], animations: {
			self.rootViewController.setViewControllers([homeController], animated: false)
			#if !RELEASE
			self.enableDeveloperMenuIfAllowed(in: homeController)
			#endif
		})
	}

	func showOnboarding() {
		rootViewController.navigationBar.prefersLargeTitles = false
		rootViewController.setViewControllers(
			[
				AppStoryboard.onboarding.initiateInitial { [unowned self] coder in
					OnboardingInfoViewController(
						coder: coder,
						pageType: .togetherAgainstCoronaPage,
						exposureManager: self.exposureManager,
						store: self.store
					)
				}
			],
			animated: false
		)
	}

	func updateState(detectionMode: DetectionMode, exposureManagerState: ExposureManagerState, risk: Risk?) {
		homeController?.updateState(detectionMode: detectionMode, exposureManagerState: exposureManagerState, risk: risk)
	}

	#if !RELEASE
	private var developerMenu: DMDeveloperMenu?
	private func enableDeveloperMenuIfAllowed(in controller: UIViewController) {

		developerMenu = DMDeveloperMenu(
			presentingViewController: controller,
			client: client,
			store: store,
			exposureManager: exposureManager,
<<<<<<< HEAD
			developerStore: UserDefaults.standard
=======
			exposureSubmissionService: exposureSubmissionService
>>>>>>> a0aeb69c
		)
		developerMenu?.enableIfAllowed()
	}
	#endif

	private func setExposureManagerEnabled(_ enabled: Bool, then completion: @escaping (ExposureNotificationError?) -> Void) {
		if enabled {
			exposureManager.enable(completion: completion)
		} else {
			exposureManager.disable(completion: completion)
		}
	}
}

extension Coordinator: HomeViewControllerDelegate {
	func showRiskLegend() {
		rootViewController.present(
			AppStoryboard.riskLegend.initiateInitial(),
			animated: true,
			completion: nil
		)
	}

	func showExposureNotificationSetting(enState: ENStateHandler.State) {
		let storyboard = AppStoryboard.exposureNotificationSetting.instance
		let vc = storyboard.instantiateViewController(identifier: "ExposureNotificationSettingViewController") { coder in
			ExposureNotificationSettingViewController(
					coder: coder,
					initialEnState: enState,
					store: self.store,
					delegate: self
			)
		}
		addToEnStateUpdateList(vc)
		rootViewController.pushViewController(vc, animated: true)
	}

	func showExposureDetection(state: HomeInteractor.State, isRequestRiskRunning: Bool) {
		let state = ExposureDetectionViewController.State(
			exposureManagerState: state.exposureManagerState,
			detectionMode: state.detectionMode,
			isLoading: isRequestRiskRunning,
			risk: state.risk,
			previousRiskLevel: store.previousRiskLevel
		)
		let vc = AppStoryboard.exposureDetection.initiateInitial { coder in
			ExposureDetectionViewController(
				coder: coder,
				state: state,
				delegate: self
			)
		}
		exposureDetectionController = vc as? ExposureDetectionViewController
		rootViewController.present(vc, animated: true)
	}

	func setExposureDetectionState(state: HomeInteractor.State, isRequestRiskRunning: Bool) {
		let state = ExposureDetectionViewController.State(
			exposureManagerState: state.exposureManagerState,
			detectionMode: state.detectionMode,
			isLoading: isRequestRiskRunning,
			risk: state.risk,
			previousRiskLevel: store.previousRiskLevel
		)
		exposureDetectionController?.state = state
	}

	func showExposureSubmission(with result: TestResult? = nil) {
		// A strong reference to the coordinator is passed to the exposure submission navigation controller
		// when .start() is called. The coordinator is then bound to the lifecycle of this navigation controller
		// which is managed by UIKit.
		let coordinator = ExposureSubmissionCoordinator(
			parentNavigationController: rootViewController,
			exposureSubmissionService: exposureSubmissionService,
			delegate: self
		)

		coordinator.start(with: result)
	}

	func showInviteFriends() {
		rootViewController.pushViewController(
			FriendsInviteController.initiate(for: .inviteFriends),
			animated: true
		)
	}

	func showWebPage(from viewController: UIViewController, urlString: String) {
		LinkHelper.showWebPage(from: viewController, urlString: urlString)
	}

	func showAppInformation() {
		rootViewController.pushViewController(
			AppInformationViewController(),
			animated: true
		)
	}

	func showSettings(enState: ENStateHandler.State) {
		let storyboard = AppStoryboard.settings.instance
		let vc = storyboard.instantiateViewController(identifier: "SettingsViewController") { coder in
			SettingsViewController(
				coder: coder,
				store: self.store,
				initialEnState: enState,
				delegate: self
			)
		}
		addToEnStateUpdateList(vc)
		settingsController = vc
		rootViewController.pushViewController(vc, animated: true)
	}

	func addToEnStateUpdateList(_ anyObject: AnyObject?) {
		if let anyObject = anyObject,
		   anyObject is ENStateHandlerUpdating {
			enStateUpdateList.add(anyObject)
		}
	}
}

extension Coordinator: ExposureNotificationSettingViewControllerDelegate {
	func exposureNotificationSettingViewController(_ controller: ExposureNotificationSettingViewController, setExposureManagerEnabled enabled: Bool, then completion: @escaping Completion) {
		setExposureManagerEnabled(enabled, then: completion)
	}
}

extension Coordinator: ExposureDetectionViewControllerDelegate {
	func exposureDetectionViewController(
		_: ExposureDetectionViewController,
		setExposureManagerEnabled enabled: Bool,
		completionHandler completion: @escaping (ExposureNotificationError?) -> Void
	) {
		setExposureManagerEnabled(enabled, then: completion)
	}
}

extension Coordinator: ExposureSubmissionCoordinatorDelegate {
	func exposureSubmissionCoordinatorWillDisappear(_ coordinator: ExposureSubmissionCoordinating) {
		homeController?.updateTestResultState()
	}
}

extension Coordinator: SettingsViewControllerDelegate {
	func settingsViewController(_ controller: SettingsViewController, setExposureManagerEnabled enabled: Bool, then completion: @escaping Completion) {
		setExposureManagerEnabled(enabled, then: completion)
	}

	func settingsViewControllerUserDidRequestReset(_ controller: SettingsViewController) {
		delegate?.coordinatorUserDidRequestReset()
	}
}

extension Coordinator: ExposureStateUpdating {
	func updateExposureState(_ state: ExposureManagerState) {
		homeController?.updateExposureState(state)
		settingsController?.updateExposureState(state)
		exposureDetectionController?.updateUI()
	}
}

extension Coordinator: ENStateHandlerUpdating {
	func updateEnState(_ state: ENStateHandler.State) {
		homeController?.updateEnState(state)
		updateAllState(state)
	}

	private func updateAllState(_ state: ENStateHandler.State) {
		enStateUpdateList.allObjects.forEach { anyObject in
			if let updating = anyObject as? ENStateHandlerUpdating {
				updating.updateEnState(state)
			}
		}
	}
}<|MERGE_RESOLUTION|>--- conflicted
+++ resolved
@@ -116,11 +116,8 @@
 			client: client,
 			store: store,
 			exposureManager: exposureManager,
-<<<<<<< HEAD
-			developerStore: UserDefaults.standard
-=======
+			developerStore: UserDefaults.standard,
 			exposureSubmissionService: exposureSubmissionService
->>>>>>> a0aeb69c
 		)
 		developerMenu?.enableIfAllowed()
 	}
