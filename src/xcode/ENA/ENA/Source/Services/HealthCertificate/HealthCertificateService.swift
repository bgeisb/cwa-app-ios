//
// 🦠 Corona-Warn-App
//

import UIKit
import OpenCombine
import HealthCertificateToolkit
import UserNotifications

// global to access in unit tests
// version will be used for migration logic
public let kCurrentHealthCertifiedPersonsVersion = 1

// swiftlint:disable:next type_body_length
class HealthCertificateService {

	// MARK: - Init

	init(
		store: HealthCertificateStoring,
		dccSignatureVerifier: DCCSignatureVerifying,
		dscListProvider: DSCListProviding,
		client: Client,
		appConfiguration: AppConfigurationProviding,
		digitalCovidCertificateAccess: DigitalCovidCertificateAccessProtocol = DigitalCovidCertificateAccess(),
		notificationCenter: UserNotificationCenter = UNUserNotificationCenter.current(),
		boosterNotificationsService: BoosterNotificationsServiceProviding,
		recycleBin: RecycleBin
	) {
		#if DEBUG
		if isUITesting {
			let store = MockTestStore()

			self.store = store
			self.dccSignatureVerifier = dccSignatureVerifier
			self.dscListProvider = DSCListProvider(client: CachingHTTPClientMock(), store: store)
			self.client = ClientMock()
			self.appConfiguration = CachedAppConfigurationMock(store: store)
			self.digitalCovidCertificateAccess = digitalCovidCertificateAccess
			self.notificationCenter = notificationCenter
			self.boosterNotificationsService = boosterNotificationsService
			self.recycleBin = recycleBin
			setup()
			configureForLaunchArguments()

			return
		}
		#endif

		self.store = store
		self.dccSignatureVerifier = dccSignatureVerifier
		self.dscListProvider = dscListProvider
		self.client = client
		self.appConfiguration = appConfiguration
		self.digitalCovidCertificateAccess = digitalCovidCertificateAccess
		self.notificationCenter = notificationCenter
		self.boosterNotificationsService = boosterNotificationsService
		self.recycleBin = recycleBin

		setup()
	}

	// MARK: - Internal

	@DidSetPublished private(set) var healthCertifiedPersons = [HealthCertifiedPerson]() {
		didSet {
			let personsAddedOrRemoved = oldValue.map({ "\(String(describing: $0.name?.fullName))\(String(describing: $0.dateOfBirth))" }) != healthCertifiedPersons.map({ "\(String(describing: $0.name?.fullName))\(String(describing: $0.dateOfBirth))" })

			if initialHealthCertifiedPersonsReadFromStore {
				store.healthCertifiedPersons = healthCertifiedPersons
			}

			let unseenNewsCount = healthCertifiedPersons.map { $0.unseenNewsCount }.reduce(0, +)
			if self.unseenNewsCount.value != unseenNewsCount {
				self.unseenNewsCount.value = unseenNewsCount
			}

			if personsAddedOrRemoved {
				updateHealthCertifiedPersonSubscriptions(for: healthCertifiedPersons)
			}
		}
	}

	@DidSetPublished private(set) var testCertificateRequests = [TestCertificateRequest]() {
		didSet {
			if initialTestCertificateRequestsReadFromStore {
				store.testCertificateRequests = testCertificateRequests
			}

			updateTestCertificateRequestSubscriptions(for: testCertificateRequests)
		}
	}

	private(set) var unseenNewsCount = CurrentValueSubject<Int, Never>(0)
	var didRegisterTestCertificate: ((String, TestCertificateRequest) -> Void)?
	
	var nextValidityTimer: Timer?
	var boosterNotificationsService: BoosterNotificationsServiceProviding
	var nextFireDate: Date? {
		let healthCertificates = healthCertifiedPersons
			.flatMap { $0.healthCertificates }
		let signingCertificates = dscListProvider.signingCertificates.value

		let allValidUntilDates = validUntilDates(for: healthCertificates, signingCertificates: signingCertificates)
		let allExpirationDates = expirationDates(for: healthCertificates)
		let allDatesToExam = (allValidUntilDates + allExpirationDates)
			.filter { date in
				date.timeIntervalSinceNow.sign == .plus
			}
		return allDatesToExam.min()
	}
	
	/*
	Trigger this on:
		- when the app comes into foreground
		- when the regular background execution runs (e.g. Key Download)
	*/
	
	func checkIfBoosterRulesShouldBeFetched(completion: @escaping(String?) -> Void) {
		if let lastExecutionDate = store.lastBoosterNotificationsExecutionDate,
		   Calendar.utcCalendar.isDateInToday(lastExecutionDate) {
			let errorMessage = "general: Booster Notifications rules was already Download today, will be skipped..."
			Log.info(errorMessage, log: .vaccination)
			completion(errorMessage)
		} else {
			Log.info("Booster Notifications rules Will Download...", log: .vaccination)
			applyBoosterRulesForHealthCertificates(completion: completion)
		}
	}
	
	private func applyBoosterRulesForHealthCertificates(completion: @escaping(String?) -> Void) {
		healthCertifiedPersons.forEach { healthCertifiedPerson in
			applyBoosterRulesForHealthCertificatesOfAPerson(healthCertifiedPerson: healthCertifiedPerson, completion: completion)
		}
	}
	
	@discardableResult
	func registerHealthCertificate(
		base45: Base45,
		checkSignatureUpfront: Bool = true,
		markAsNew: Bool = false
	) -> Result<CertificateResult, HealthCertificateServiceError.RegistrationError> {
		Log.info("[HealthCertificateService] Registering health certificate from payload: \(private: base45)", log: .api)

		// If the certificate is in the recycle bin, restore it and skip registration process.
		if case let .certificate(healthCertificate) = recycleBin.item(for: base45) {
			let healthCertifiedPerson = healthCertifiedPerson(for: healthCertificate)
			addHealthCertificate(healthCertificate, to: healthCertifiedPerson)

			return .success(
				CertificateResult(
					restoredFromBin: true,
					person: healthCertifiedPerson,
					certificate: healthCertificate
				)
			)
		}

		do {
			let healthCertificate = try HealthCertificate(base45: base45, isNew: markAsNew)

			// check signature
			if checkSignatureUpfront {
				if case .failure(let error) = dccSignatureVerifier.verify(
					certificate: base45,
					with: dscListProvider.signingCertificates.value,
					and: Date()
				) {
					return .failure(.invalidSignature(error))
				}
			}

<<<<<<< HEAD
			let healthCertifiedPerson = healthCertifiedPersons
				.first(where: {
					$0.healthCertificates.first?.name.groupingStandardizedName == healthCertificate.name.groupingStandardizedName &&
					$0.healthCertificates.first?.dateOfBirthDate == healthCertificate.dateOfBirthDate
				}) ?? HealthCertifiedPerson(healthCertificates: [])

=======
>>>>>>> 1829e7cf
			if healthCertificate.hasTooManyEntries {
				Log.error("[HealthCertificateService] Registering health certificate failed: certificate has too many entries", log: .api)
				return .failure(.certificateHasTooManyEntries)
			}

			let healthCertifiedPerson = healthCertifiedPerson(for: healthCertificate)

			let isDuplicate = healthCertifiedPerson.healthCertificates
				.contains(where: {
					$0.uniqueCertificateIdentifier == healthCertificate.uniqueCertificateIdentifier
				})
			if isDuplicate {
				Log.error("[HealthCertificateService] Registering health certificate failed: certificate already registered", log: .api)
				return .failure(.certificateAlreadyRegistered(healthCertificate.type))
			}

			addHealthCertificate(healthCertificate, to: healthCertifiedPerson)

			return .success(
				CertificateResult(
					restoredFromBin: false,
					person: healthCertifiedPerson,
					certificate: healthCertificate
				)
			)

		} catch let error as CertificateDecodingError {
			Log.error("[HealthCertificateService] Registering health certificate failed with .decodingError: \(error.localizedDescription)", log: .api)
			return .failure(.decodingError(error))
		} catch {
			return .failure(.other(error))
		}
	}

	func healthCertifiedPerson(for healthCertificate: HealthCertificate) -> HealthCertifiedPerson {
		healthCertifiedPersons
			.first(where: {
				$0.healthCertificates.first?.name.standardizedName == healthCertificate.name.standardizedName &&
				$0.healthCertificates.first?.dateOfBirthDate == healthCertificate.dateOfBirthDate
			}) ?? HealthCertifiedPerson(healthCertificates: [])
	}

	func addHealthCertificate(_ healthCertificate: HealthCertificate) {
		addHealthCertificate(
			healthCertificate,
			to: healthCertifiedPerson(for: healthCertificate)
		)
	}

	func addHealthCertificate(_ healthCertificate: HealthCertificate, to healthCertifiedPerson: HealthCertifiedPerson) {

		healthCertifiedPerson.healthCertificates.append(healthCertificate)
		healthCertifiedPerson.healthCertificates.sort(by: <)

		if !healthCertifiedPersons.contains(healthCertifiedPerson) {
			Log.info("[HealthCertificateService] Successfully registered health certificate for a new person", log: .api)
			healthCertifiedPersons = (healthCertifiedPersons + [healthCertifiedPerson]).sorted()
			updateValidityStatesAndNotifications()
			updateGradients()
		} else {
			Log.info("[HealthCertificateService] Successfully registered health certificate for a person with other existing certificates", log: .api)
		}
		if healthCertificate.type != .test {
			createNotifications(for: healthCertificate)
		}
	}

	func removeHealthCertificate(_ healthCertificate: HealthCertificate) {
		for healthCertifiedPerson in healthCertifiedPersons {
			if let index = healthCertifiedPerson.healthCertificates.firstIndex(of: healthCertificate) {
				healthCertifiedPerson.healthCertificates.remove(at: index)
				Log.info("[HealthCertificateService] Removed health certificate at index \(index)", log: .api)

				if healthCertifiedPerson.healthCertificates.isEmpty {
					healthCertifiedPersons = healthCertifiedPersons
						.filter { $0 != healthCertifiedPerson }
						.sorted()
					updateGradients()

					Log.info("[HealthCertificateService] Removed health certified person", log: .api)
				}
				break
			}
		}
		// we do not have to wait here, so we leave the completion empty
		removeAllNotifications(for: healthCertificate, completion: {})

		// Move HealthCertificate to the recycle-bin
		recycleBin.moveToBin(.certificate(healthCertificate))
	}

	func registerAndExecuteTestCertificateRequest(
		coronaTestType: CoronaTestType,
		registrationToken: String,
		registrationDate: Date,
		retryExecutionIfCertificateIsPending: Bool,
		labId: String?,
		completion: ((Result<Void, HealthCertificateServiceError.TestCertificateRequestError>) -> Void)? = nil
	) {
		Log.info("[HealthCertificateService] Registering test certificate request: (coronaTestType: \(coronaTestType), registrationToken: \(private: registrationToken), registrationDate: \(registrationDate), retryExecutionIfCertificateIsPending: \(retryExecutionIfCertificateIsPending)", log: .api)

		let testCertificateRequest = TestCertificateRequest(
			coronaTestType: coronaTestType,
			registrationToken: registrationToken,
			registrationDate: registrationDate,
			labId: labId
		)

		testCertificateRequests.append(testCertificateRequest)

		executeTestCertificateRequest(
			testCertificateRequest,
			retryIfCertificateIsPending: retryExecutionIfCertificateIsPending,
			completion: completion
		)
	}

	// swiftlint:disable:next cyclomatic_complexity
	func executeTestCertificateRequest(
		_ testCertificateRequest: TestCertificateRequest,
		retryIfCertificateIsPending: Bool,
		completion: ((Result<Void, HealthCertificateServiceError.TestCertificateRequestError>) -> Void)? = nil
	) {
		Log.info("[HealthCertificateService] Executing test certificate request: \(private: testCertificateRequest)", log: .api)

		testCertificateRequest.isLoading = true

		// If we didn't retrieve a labId for a PRC test result, the lab is not supporting test certificates.
		if testCertificateRequest.coronaTestType == .pcr && testCertificateRequest.labId == nil {
			testCertificateRequest.requestExecutionFailed = true
			testCertificateRequest.isLoading = false
			completion?(.failure(.dgcNotSupportedByLab))
			return
		}

		do {
			let rsaKeyPair = try testCertificateRequest.rsaKeyPair ?? DCCRSAKeyPair(registrationToken: testCertificateRequest.registrationToken)
			testCertificateRequest.rsaKeyPair = rsaKeyPair
			let publicKey = try rsaKeyPair.publicKeyForBackend()

			appConfiguration.appConfiguration()
				.sink { [weak self] in
					guard let self = self else { return }

					var waitAfterPublicKeyRegistrationInSeconds = TimeInterval($0.dgcParameters.testCertificateParameters.waitAfterPublicKeyRegistrationInSeconds)

					var waitForRetryInSeconds = TimeInterval($0.dgcParameters.testCertificateParameters.waitForRetryInSeconds)

					// 0 means the value is not set -> setting it to a default waiting time of 10 seconds
					if waitAfterPublicKeyRegistrationInSeconds == 0 {
						waitAfterPublicKeyRegistrationInSeconds = 10
					}

					if waitForRetryInSeconds == 0 {
						waitForRetryInSeconds = 10
					}

					Log.info("[HealthCertificateService] waitAfterPublicKeyRegistrationInSeconds: \(waitAfterPublicKeyRegistrationInSeconds), waitForRetryInSeconds: \(waitForRetryInSeconds)", log: .api)

					if !testCertificateRequest.rsaPublicKeyRegistered {
						Log.info("[HealthCertificateService] Registering public key …", log: .api)

						self.client.dccRegisterPublicKey(
							isFake: false,
							token: testCertificateRequest.registrationToken,
							publicKey: publicKey,
							completion: { result in
								switch result {
								case .success:
									Log.info("[HealthCertificateService] Public key successfully registered", log: .api)

									testCertificateRequest.rsaPublicKeyRegistered = true
									DispatchQueue.global().asyncAfter(deadline: .now() + waitAfterPublicKeyRegistrationInSeconds) {
										self.requestDigitalCovidCertificate(
											for: testCertificateRequest,
											rsaKeyPair: rsaKeyPair,
											retryIfCertificateIsPending: retryIfCertificateIsPending,
											waitForRetryInSeconds: waitForRetryInSeconds,
											completion: completion
										)
									}
								case .failure(let registrationError) where registrationError == .tokenAlreadyAssigned:
									Log.info("[HealthCertificateService] Public key was already registered.", log: .api)

									testCertificateRequest.rsaPublicKeyRegistered = true
									testCertificateRequest.isLoading = false
									self.requestDigitalCovidCertificate(
										for: testCertificateRequest,
										rsaKeyPair: rsaKeyPair,
										retryIfCertificateIsPending: retryIfCertificateIsPending,
										waitForRetryInSeconds: waitForRetryInSeconds,
										completion: completion
									)
								case .failure(let registrationError):
									Log.error("[HealthCertificateService] Public key registration failed: \(registrationError.localizedDescription)", log: .api)

									testCertificateRequest.requestExecutionFailed = true
									testCertificateRequest.isLoading = false
									completion?(.failure(.publicKeyRegistrationFailed(registrationError)))
								}
							}
						)
					} else if let encryptedDEK = testCertificateRequest.encryptedDEK,
							  let encryptedCOSE = testCertificateRequest.encryptedCOSE {
						Log.info("[HealthCertificateService] Encrypted COSE and DEK already exist, immediately assembling certificate.", log: .api)

						self.assembleDigitalCovidCertificate(
							for: testCertificateRequest,
							rsaKeyPair: rsaKeyPair,
							encryptedDEK: encryptedDEK,
							encryptedCOSE: encryptedCOSE,
							completion: completion
						)
					} else {
						Log.info("[HealthCertificateService] Public key already registered, immediately requesting certificate.", log: .api)

						self.requestDigitalCovidCertificate(
							for: testCertificateRequest,
							rsaKeyPair: rsaKeyPair,
							retryIfCertificateIsPending: retryIfCertificateIsPending,
							waitForRetryInSeconds: waitForRetryInSeconds,
							completion: completion
						)
					}
				}
				.store(in: &subscriptions)
		} catch let error as DCCRSAKeyPairError {
			Log.error("[HealthCertificateService] Key pair error occurred: \(error.localizedDescription)", log: .api)

			testCertificateRequest.requestExecutionFailed = true
			testCertificateRequest.isLoading = false
			completion?(.failure(.rsaKeyPairGenerationFailed(error)))
		} catch {
			Log.error("[HealthCertificateService] Error occurred: \(error.localizedDescription)", log: .api)

			testCertificateRequest.requestExecutionFailed = true
			testCertificateRequest.isLoading = false
			completion?(.failure(.other(error)))
		}
	}

	func remove(testCertificateRequest: TestCertificateRequest) {
		testCertificateRequest.rsaKeyPair?.removeFromKeychain()
		if let index = testCertificateRequests.firstIndex(of: testCertificateRequest) {
			testCertificateRequests.remove(at: index)
		}
	}

	func updatePublishersFromStore() {
		Log.info("[HealthCertificateService] Updating publishers from store", log: .api)

		healthCertifiedPersons = store.healthCertifiedPersons
		initialHealthCertifiedPersonsReadFromStore = true

		testCertificateRequests = store.testCertificateRequests
		initialTestCertificateRequestsReadFromStore = true

		updateHealthCertifiedPersonSubscriptions(for: healthCertifiedPersons)
	}

	func migration() {
		// at the moment we only have 1 migration step
		// if more is needed we should add a migration serial queue
		let lastVersion = store.healthCertifiedPersonsVersion ?? 0
		guard lastVersion < kCurrentHealthCertifiedPersonsVersion else {
			Log.debug("Migration was done already - stop here")
			return
		}
		defer {
			// after leaving mark migration as done
			store.healthCertifiedPersonsVersion = kCurrentHealthCertifiedPersonsVersion
		}

		// reinsert all health certificates will do the job (it uses the new groupingStandardizedName)
		let originalInitialHealthCertifiedPersonsReadFromStore = initialHealthCertifiedPersonsReadFromStore
		initialHealthCertifiedPersonsReadFromStore = false
		let originalHealthCertifiedPersons = store.healthCertifiedPersons
		healthCertifiedPersons.removeAll()
		for person in originalHealthCertifiedPersons {
			person.healthCertificates.forEach { healthCertificate in
				Log.debug("Will register health certificate again")
				registerHealthCertificate(base45: healthCertificate.base45)
			}
		}
		if originalHealthCertifiedPersons != healthCertifiedPersons {
			Log.debug("Did update grouping name of certificates")
			store.healthCertifiedPersons = healthCertifiedPersons
		}
		initialHealthCertifiedPersonsReadFromStore = originalInitialHealthCertifiedPersonsReadFromStore
	}

	func updateValidityStatesAndNotificationsWithFreshDSCList(shouldScheduleTimer: Bool = true, completion: () -> Void) {
		// .dropFirst: drops the first callback, which is called with default signing certificates.
		// .first: only executes 1 element and no subsequent elements.
		// This way only the 2. call with freshly fetched signing certificates is executed.
		dscListProvider.signingCertificates
			.dropFirst()
			.first()
			.sink { [weak self] _ in
				self?.updateValidityStatesAndNotifications(shouldScheduleTimer: shouldScheduleTimer)
			}
			.store(in: &subscriptions)
	}

	func updateValidityStatesAndNotifications(shouldScheduleTimer: Bool = true) {
		let currentAppConfiguration = appConfiguration.currentAppConfig.value
		healthCertifiedPersons.forEach { healthCertifiedPerson in
			healthCertifiedPerson.healthCertificates.forEach { healthCertificate in
				let expirationThresholdInDays = currentAppConfiguration.dgcParameters.expirationThresholdInDays
				let expiringSoonDate = Calendar.current.date(
					byAdding: .day,
					value: -Int(expirationThresholdInDays),
					to: healthCertificate.expirationDate
				)

				let signatureVerificationResult = self.dccSignatureVerifier.verify(
					certificate: healthCertificate.base45,
					with: self.dscListProvider.signingCertificates.value,
					and: Date()
				)

				let previousValidityState = healthCertificate.validityState

				switch signatureVerificationResult {
				case .success:
					if Date() >= healthCertificate.expirationDate {
						healthCertificate.validityState = .expired
					} else if let expiringSoonDate = expiringSoonDate, Date() >= expiringSoonDate {
						healthCertificate.validityState = .expiringSoon
					} else {
						healthCertificate.validityState = .valid
					}
				case .failure:
					healthCertificate.validityState = .invalid
				}

				if healthCertificate.validityState != previousValidityState {
					/// Only validity states that are not `.valid` should be marked as new for the user. On test certificates only `.valid` and `.invalid` state are shown, so only the `.invalid` state is marked as new.
					healthCertificate.isValidityStateNew = healthCertificate.type == .test && healthCertificate.validityState == .invalid || healthCertificate.type != .test && healthCertificate.validityState != .valid
				}

				healthCertifiedPerson.triggerMostRelevantCertificateUpdate()
			}
		}
		if shouldScheduleTimer {
			scheduleTimer()
		}
		
		self.updateNotifications()
	}

	func validUntilDates(for healthCertificates: [HealthCertificate], signingCertificates: [DCCSigningCertificate]) -> [Date] {
		let dccValidation = DCCSignatureVerification()
		return healthCertificates
			.map { certificate in
				dccValidation.validUntilDate(certificate: certificate.base45, with: signingCertificates)
			}
			.compactMap { result -> Date? in
				switch result {
				case let .success(date):
					return date

				case let .failure(error):
					Log.error("Error while validating certificate \(error.localizedDescription)")
					return nil
				}
			}
	}

	func expirationDates(for healthCertificates: [HealthCertificate]) -> [Date] {
		return healthCertificates.map { $0.expirationDate }
	}

	@objc
	func scheduleTimer() {
		invalidateTimer()
		guard let fireDate = nextFireDate,
			fireDate.timeIntervalSinceNow > 0 else {
			Log.info("no next date in the future found - can't schedule timer")
			return
		}

		Log.info("Schedule validity timer in \(fireDate.timeIntervalSinceNow) seconds")
		nextValidityTimer = Timer.scheduledTimer(withTimeInterval: fireDate.timeIntervalSinceNow, repeats: false) { [weak self] _ in
			self?.updateValidityStatesAndNotifications(shouldScheduleTimer: false)
			self?.nextValidityTimer = nil
		}

		// remove old notifications before we subscribe new ones
		NotificationCenter.default.removeObserver(self, name: UIApplication.didEnterBackgroundNotification, object: nil)
		NotificationCenter.default.removeObserver(self, name: UIApplication.didBecomeActiveNotification, object: nil)

		// schedule timer updates
		NotificationCenter.default.addObserver(self, selector: #selector(invalidateTimer), name: UIApplication.didEnterBackgroundNotification, object: nil)
		NotificationCenter.default.addObserver(self, selector: #selector(scheduleTimer), name: UIApplication.didBecomeActiveNotification, object: nil)
	}

	// MARK: - Private

	private let store: HealthCertificateStoring
	private let dccSignatureVerifier: DCCSignatureVerifying
	private let dscListProvider: DSCListProviding
	private let client: Client
	private let appConfiguration: AppConfigurationProviding
	private let digitalCovidCertificateAccess: DigitalCovidCertificateAccessProtocol
	private let notificationCenter: UserNotificationCenter
	private let recycleBin: RecycleBin

	private var initialHealthCertifiedPersonsReadFromStore = false
	private var initialTestCertificateRequestsReadFromStore = false

	private var healthCertifiedPersonSubscriptions = Set<AnyCancellable>()
	private var testCertificateRequestSubscriptions = Set<AnyCancellable>()
	private var subscriptions = Set<AnyCancellable>()

	private func setup() {

		migration()
		updatePublishersFromStore()

		subscribeToNotifications()
		updateGradients()
		
		// Validation Service
		subscribeAppConfigUpdates()
		subscribeDSCListChanges()

		updateValidityStatesAndNotifications()
	}

	private func subscribeAppConfigUpdates() {
		// subscribe app config updates
		appConfiguration.currentAppConfig
			.dropFirst()
			.sink { [weak self] _ in
				self?.updateValidityStatesAndNotifications()
			}
			.store(in: &subscriptions)
	}

	private func subscribeDSCListChanges() {
		// subscribe to changes of dcc certificates list
		dscListProvider.signingCertificates
			.dropFirst()
			.sink { [weak self] _ in
				self?.updateValidityStatesAndNotifications()
			}
			.store(in: &subscriptions)
	}

	@objc
	private func invalidateTimer() {
		Log.info("Invalidate scheduled validity timer")
		nextValidityTimer?.invalidate()
		nextValidityTimer = nil
	}

	#if DEBUG
	// swiftlint:disable:next cyclomatic_complexity
	private func configureForLaunchArguments() {
		var shouldCheckSignatureUpfront = true
		var expirationTime: Date = Calendar.current.date(byAdding: .day, value: 90, to: Date()) ?? Date()

		if LaunchArguments.healthCertificate.isCertificateInvalid.boolValue {
			shouldCheckSignatureUpfront = false
		}

		if LaunchArguments.healthCertificate.isCertificateExpiring.boolValue {
			expirationTime = Calendar.current.date(byAdding: .day, value: 3, to: Date()) ?? Date()
		}

		if LaunchArguments.healthCertificate.hasCertificateExpired.boolValue {
			expirationTime = Calendar.current.date(byAdding: .day, value: -7, to: Date()) ?? Date(timeIntervalSinceReferenceDate: -123456789.0) // Feb 2, 1997, 10:26 AM
		}
		
		if LaunchArguments.healthCertificate.firstHealthCertificate.boolValue {
			registerHealthCertificate(base45: HealthCertificateMocks.firstBase45Mock, checkSignatureUpfront: shouldCheckSignatureUpfront)
		} else if LaunchArguments.healthCertificate.firstAndSecondHealthCertificate.boolValue {

			// We need the specific case of issuer == "DE" to test the printing of health certificate.
			// If the issuer is not "DE", printing is not allowed.
			let issuer = LaunchArguments.healthCertificate.firstAndSecondHealthCertificateIssuerDE.boolValue ? "DE" : "Other"

			let firstDose = DigitalCovidCertificateFake.makeBase45Fake(
				from: DigitalCovidCertificate.fake(
					name: .fake(familyName: "Schneider", givenName: "Andrea", standardizedFamilyName: "SCHNEIDER", standardizedGivenName: "ANDREA"),
					vaccinationEntries: [VaccinationEntry.fake()]
				),
				and: CBORWebTokenHeader.fake(issuer: issuer, expirationTime: expirationTime)
			)
			if case let .success(base45) = firstDose {
				let result = registerHealthCertificate(base45: base45, checkSignatureUpfront: shouldCheckSignatureUpfront)

				if case let .success(certificateResult) = result,
					LaunchArguments.healthCertificate.hasBoosterNotification.boolValue {
					certificateResult.person.boosterRule = .fake(
						identifier: "EX-ID-005",
						description: [
							.fake(lang: "en", desc: "You may be eligible for a booster because your vaccination with Astra Zeneca was more than 5 months ago."),
							.fake(lang: "de", desc: "Sie könnten für eine Auffrischungsimpfung berechtigt sein, da Ihre Impfung mit Astra Zeneca vor mehr als 5 Monaten war.")
						]
					)
					certificateResult.person.isNewBoosterRule = true
				}
			}
			
			let secondDose = DigitalCovidCertificateFake.makeBase45Fake(
				from: DigitalCovidCertificate.fake(
					name: .fake(familyName: "Schneider", givenName: "Andrea", standardizedFamilyName: "SCHNEIDER", standardizedGivenName: "ANDREA"),
					vaccinationEntries: [VaccinationEntry.fake(doseNumber: 2, uniqueCertificateIdentifier: "01DE/84503/1119349007/DXSGWLWL40SU8ZFKIYIBK39A3#E")]
				),
				and: CBORWebTokenHeader.fake(issuer: issuer, expirationTime: expirationTime)
			)
			if case let .success(base45) = secondDose {
				registerHealthCertificate(base45: base45, checkSignatureUpfront: shouldCheckSignatureUpfront)
			}
		}

		if LaunchArguments.healthCertificate.familyCertificates.boolValue {
			let testCert1 = DigitalCovidCertificateFake.makeBase45Fake(
				from: DigitalCovidCertificate.fake(
					name: .fake(familyName: "Schneider", givenName: "Andrea", standardizedFamilyName: "SCHNEIDER", standardizedGivenName: "ANDREA"),
					testEntries: [TestEntry.fake(dateTimeOfSampleCollection: "2021-04-12T16:01:00Z")]
				),
				and: CBORWebTokenHeader.fake()
			)
			if case let .success(base45) = testCert1 {
				registerHealthCertificate(base45: base45)
			}
			let testCert2 = DigitalCovidCertificateFake.makeBase45Fake(
				from: DigitalCovidCertificate.fake(
					name: .fake(familyName: "Schneider", givenName: "Toni", standardizedFamilyName: "SCHNEIDER", standardizedGivenName: "TONI"),
					testEntries: [TestEntry.fake(dateTimeOfSampleCollection: "2021-04-12T17:01:00Z")]
				),
				and: CBORWebTokenHeader.fake()
			)
			if case let .success(base45) = testCert2 {
				registerHealthCertificate(base45: base45)
			}
			let testCert3 = DigitalCovidCertificateFake.makeBase45Fake(
				from: DigitalCovidCertificate.fake(
					name: .fake(familyName: "Schneider", givenName: "Victoria", standardizedFamilyName: "SCHNEIDER", standardizedGivenName: "VICTORIA"),
					testEntries: [TestEntry.fake(dateTimeOfSampleCollection: "2021-04-13T18:01:00Z")]
				),
				and: CBORWebTokenHeader.fake()
			)
			if case let .success(base45) = testCert3 {
				registerHealthCertificate(base45: base45)
			}
			let testCert4 = DigitalCovidCertificateFake.makeBase45Fake(
				from: DigitalCovidCertificate.fake(
					name: .fake(familyName: "Schneider", givenName: "Thomas", standardizedFamilyName: "SCHNEIDER", standardizedGivenName: "THOMAS"),
					testEntries: [TestEntry.fake(dateTimeOfSampleCollection: "2021-04-15T12:01:00Z")]
				),
				and: CBORWebTokenHeader.fake()
			)
			if case let .success(base45) = testCert4 {
				registerHealthCertificate(base45: base45)
			}
		}

		if LaunchArguments.healthCertificate.testCertificateRegistered.boolValue {
			let result = DigitalCovidCertificateFake.makeBase45Fake(
				from: DigitalCovidCertificate.fake(
					name: .fake(familyName: "Schneider", givenName: "Andrea", standardizedFamilyName: "SCHNEIDER", standardizedGivenName: "ANDREA"),
					testEntries: [TestEntry.fake(dateTimeOfSampleCollection: "2021-04-12T16:01:00Z")]
				),
				and: CBORWebTokenHeader.fake()
			)
			if case let .success(base45) = result {
				registerHealthCertificate(base45: base45, checkSignatureUpfront: shouldCheckSignatureUpfront)
			}
		}

		if LaunchArguments.healthCertificate.newTestCertificateRegistered.boolValue {
			let result = DigitalCovidCertificateFake.makeBase45Fake(
				from: DigitalCovidCertificate.fake(
					name: .fake(familyName: "Schneider", givenName: "Andrea", standardizedFamilyName: "SCHNEIDER", standardizedGivenName: "ANDREA"),
					testEntries: [TestEntry.fake(dateTimeOfSampleCollection: "2021-04-12T16:01:00Z")]
				),
				and: CBORWebTokenHeader.fake()
			)
			if case let .success(base45) = result {
				registerHealthCertificate(base45: base45, checkSignatureUpfront: shouldCheckSignatureUpfront, markAsNew: true)
			}
		}

		if LaunchArguments.healthCertificate.recoveryCertificateRegistered.boolValue {
			let result = DigitalCovidCertificateFake.makeBase45Fake(
				from: DigitalCovidCertificate.fake(
					name: .fake(familyName: "Schneider", givenName: "Andrea", standardizedFamilyName: "SCHNEIDER", standardizedGivenName: "ANDREA"),
					recoveryEntries: [
						RecoveryEntry.fake()
					]
				),
				and: CBORWebTokenHeader.fake(expirationTime: expirationTime)
			)

			if case let .success(base45) = result {
				registerHealthCertificate(base45: base45, checkSignatureUpfront: shouldCheckSignatureUpfront)
			}
		}
	}
	#endif

	private func updateHealthCertifiedPersonSubscriptions(for healthCertifiedPersons: [HealthCertifiedPerson]) {
		healthCertifiedPersonSubscriptions = []

		healthCertifiedPersons.forEach { healthCertifiedPerson in
			healthCertifiedPerson.objectDidChange
				.sink { [weak self] healthCertifiedPerson in
					guard let self = self else { return }

					if healthCertifiedPerson.isPreferredPerson {
						// Set isPreferredPerson = false on all other persons to only have one preferred person
						self.healthCertifiedPersons
							.filter { $0 != healthCertifiedPerson }
							.forEach {
								$0.isPreferredPerson = false
							}
					}

					// Always trigger the publisher to inform subscribers and update store
					self.healthCertifiedPersons = self.healthCertifiedPersons.sorted()
					self.updateGradients()
					self.updateValidityStatesAndNotifications()
				}
				.store(in: &healthCertifiedPersonSubscriptions)
		}
	}

	private func updateGradients() {
		let gradientTypes: [GradientView.GradientType] = [.lightBlue(withStars: true), .mediumBlue(withStars: true), .darkBlue(withStars: true)]
		self.healthCertifiedPersons
			.enumerated()
			.forEach { index, person in
				let healthCertificate = person.mostRelevantHealthCertificate

				if healthCertificate?.validityState == .valid ||
					healthCertificate?.validityState == .expiringSoon ||
					(healthCertificate?.type == .test && healthCertificate?.validityState == .expired) {
					person.gradientType = gradientTypes[index % 3]
				} else {
					person.gradientType = .solidGrey(withStars: true)
				}
			}
	}
	
	/// This method should be called: At startup, at creation, at removal and at update validity states of HealthCertificates.
	/// First, removes all local notifications and then re-adds all updates or new notifications to the notification center.
	private func updateNotifications() {
		healthCertifiedPersons.forEach { healthCertifiedPerson in
			healthCertifiedPerson.healthCertificates.forEach { healthCertificate in
				// No notifications for test certificates
				if healthCertificate.type == .recovery || healthCertificate.type == .vaccination {
					removeAllNotifications(for: healthCertificate, completion: { [weak self] in
						self?.createNotifications(for: healthCertificate)
					})
				}
			}
		}
	}

	private func updateTestCertificateRequestSubscriptions(for testCertificateRequests: [TestCertificateRequest]) {
		testCertificateRequestSubscriptions = []

		testCertificateRequests.forEach { testCertificateRequest in
			testCertificateRequest.objectDidChange
				.sink { [weak self] _ in
					guard let self = self else { return }
					// Trigger publisher to inform subscribers and update store
					self.testCertificateRequests = self.testCertificateRequests
				}
				.store(in: &testCertificateRequestSubscriptions)
		}
	}

	private func subscribeToNotifications() {
		NotificationCenter.default.ocombine
			.publisher(for: UIApplication.didBecomeActiveNotification)
			.sink { [weak self] _ in
				self?.testCertificateRequests.forEach {
					self?.executeTestCertificateRequest($0, retryIfCertificateIsPending: false)
				}
				self?.updateValidityStatesAndNotifications()
			}
			.store(in: &subscriptions)
	}

	private func requestDigitalCovidCertificate(
		for testCertificateRequest: TestCertificateRequest,
		rsaKeyPair: DCCRSAKeyPair,
		retryIfCertificateIsPending: Bool,
		waitForRetryInSeconds: TimeInterval,
		completion: ((Result<Void, HealthCertificateServiceError.TestCertificateRequestError>) -> Void)?
	) {
		Log.info("[HealthCertificateService] Requesting certificate…", log: .api)

		client.getDigitalCovid19Certificate(
			registrationToken: testCertificateRequest.registrationToken,
			isFake: false
		) { [weak self] result in
			switch result {
			case .success(let dccResponse):
				Log.info("[HealthCertificateService] Certificate request succeeded", log: .api)

				self?.assembleDigitalCovidCertificate(
					for: testCertificateRequest,
					rsaKeyPair: rsaKeyPair,
					encryptedDEK: dccResponse.dek,
					encryptedCOSE: dccResponse.dcc,
					completion: completion
				)
			case .failure(let error) where error == .dccPending && retryIfCertificateIsPending:
				DispatchQueue.global().asyncAfter(deadline: .now() + waitForRetryInSeconds) {
					Log.info("[HealthCertificateService] Certificate request failed with .dccPending, retrying.", log: .api)

					self?.requestDigitalCovidCertificate(
						for: testCertificateRequest,
						rsaKeyPair: rsaKeyPair,
						retryIfCertificateIsPending: false,
						waitForRetryInSeconds: waitForRetryInSeconds,
						completion: completion
					)
				}
			case .failure(let error):
				Log.error("[HealthCertificateService] Certificate request failed with error \(error.localizedDescription)", log: .api)

				testCertificateRequest.requestExecutionFailed = true
				testCertificateRequest.isLoading = false
				completion?(.failure(.certificateRequestFailed(error)))
			}
		}
	}

	private func assembleDigitalCovidCertificate(
		for testCertificateRequest: TestCertificateRequest,
		rsaKeyPair: DCCRSAKeyPair,
		encryptedDEK: String,
		encryptedCOSE: String,
		completion: ((Result<Void, HealthCertificateServiceError.TestCertificateRequestError>) -> Void)?
	) {
		Log.info("[HealthCertificateService] Assembling certificate…", log: .api)

		guard let encryptedDEKData = Data(base64Encoded: encryptedDEK) else {
			Log.error("[HealthCertificateService] Assembling certificate failed: base64 decoding failed", log: .api)

			testCertificateRequest.requestExecutionFailed = true
			testCertificateRequest.isLoading = false
			completion?(.failure(.base64DecodingFailed))
			return
		}

		do {
			let decodedDEK = try rsaKeyPair.decrypt(encryptedDEKData)
			let result = digitalCovidCertificateAccess.convertToBase45(from: encryptedCOSE, with: decodedDEK)

			switch result {
			case .success(let healthCertificateBase45):
				let registerResult = registerHealthCertificate(
					base45: healthCertificateBase45,
					checkSignatureUpfront: false,
					markAsNew: true
				)

				switch registerResult {
				case .success(let certificateResult):
					Log.info("[HealthCertificateService] Certificate assembly succeeded", log: .api)
					
					didRegisterTestCertificate?(certificateResult.certificate.uniqueCertificateIdentifier ?? "", testCertificateRequest)
					
					remove(testCertificateRequest: testCertificateRequest)
					completion?(.success(()))
				case .failure(let error):
					Log.error("[HealthCertificateService] Assembling certificate failed: Register failed: \(error.localizedDescription)", log: .api)

					testCertificateRequest.requestExecutionFailed = true
					testCertificateRequest.isLoading = false
					completion?(.failure(.registrationError(error)))
				}
			case .failure(let error):
				Log.error("[HealthCertificateService] Assembling certificate failed: Conversion failed: \(error.localizedDescription)", log: .api)

				testCertificateRequest.requestExecutionFailed = true
				testCertificateRequest.isLoading = false
				completion?(.failure(.assemblyFailed(error)))
			}
		} catch {
			Log.error("[HealthCertificateService] Assembling certificate failed: DEK decryption failed: \(error.localizedDescription)", log: .api)

			testCertificateRequest.requestExecutionFailed = true
			testCertificateRequest.isLoading = false
			completion?(.failure(.decryptionFailed(error)))
		}
	}
	
	private func removeAllNotifications(
		for healthCertificate: HealthCertificate,
		completion: @escaping () -> Void
	) {
		guard let id = healthCertificate.uniqueCertificateIdentifier else {
			Log.error("Could not delete notifications for certificate: \(private: healthCertificate) due to invalid uniqueCertificateIdentifier")
			return
		}
		
		Log.info("Cancel all notifications for certificate with id: \(private: id).", log: .vaccination)
		
		let expiringSoonId = LocalNotificationIdentifier.certificateExpiringSoon.rawValue + "\(id)"
		let expiredId = LocalNotificationIdentifier.certificateExpired.rawValue + "\(id)"

		notificationCenter.getPendingNotificationRequests { [weak self] requests in
			let notificationIds = requests.map {
				$0.identifier
			}.filter {
				$0.contains(expiringSoonId) ||
				$0.contains(expiredId)
			}

			self?.notificationCenter.removePendingNotificationRequests(withIdentifiers: notificationIds)
			completion()
		}
	}
	
	private func createNotifications(for healthCertificate: HealthCertificate) {
		guard let id = healthCertificate.uniqueCertificateIdentifier else {
			Log.error("Could not schedule notifications for certificate: \(private: healthCertificate) due to invalid uniqueCertificateIdentifier")
			return
		}
		
		let expirationThresholdInDays = appConfiguration.currentAppConfig.value.dgcParameters.expirationThresholdInDays
		let expiringSoonDate = Calendar.current.date(
			byAdding: .day,
			value: -Int(expirationThresholdInDays),
			to: healthCertificate.expirationDate
		)
		
		let expirationDate = healthCertificate.expirationDate
		scheduleNotificationForExpiringSoon(id: id, date: expiringSoonDate)
		scheduleNotificationForExpired(id: id, date: expirationDate)

		// Schedule an 'invalid' notification, if it was not scheduled before.
		if healthCertificate.validityState == .invalid && !healthCertificate.didShowInvalidNotification {
			scheduleInvalidNotification(id: id)
			healthCertificate.didShowInvalidNotification = true
		}
	}
	
	private func scheduleNotificationForExpiringSoon(
		id: String,
		date: Date?
	) {
		guard let date = date else {
			Log.error("Could not schedule expiring soon notification for certificate with id: \(private: id) because we have no expiringSoonDate.", log: .vaccination)
			return
		}
		
		Log.info("Schedule expiring soon notification for certificate with id: \(private: id) with expiringSoonDate: \(date)", log: .vaccination)

		let content = UNMutableNotificationContent()
		content.title = AppStrings.LocalNotifications.certificateGenericTitle
		content.body = AppStrings.LocalNotifications.certificateValidityBody
		content.sound = .default

		let expiringSoonDateComponents = Calendar.current.dateComponents(
			[.year, .month, .day, .hour, .minute, .second],
			from: date
		)

		let trigger = UNCalendarNotificationTrigger(dateMatching: expiringSoonDateComponents, repeats: false)

		let request = UNNotificationRequest(
			identifier: LocalNotificationIdentifier.certificateExpiringSoon.rawValue + "\(id)",
			content: content,
			trigger: trigger
		)

		addNotification(request: request)
		
	}
	
	private func scheduleNotificationForExpired(
		id: String,
		date: Date
	) {
		Log.info("Schedule expired notification for certificate with id: \(private: id) with expirationDate: \(date)", log: .vaccination)

		let content = UNMutableNotificationContent()
		content.title = AppStrings.LocalNotifications.certificateGenericTitle
		content.body = AppStrings.LocalNotifications.certificateValidityBody
		content.sound = .default

		let expiredDateComponents = Calendar.current.dateComponents(
			[.year, .month, .day, .hour, .minute, .second],
			from: date
		)

		let trigger = UNCalendarNotificationTrigger(dateMatching: expiredDateComponents, repeats: false)

		let request = UNNotificationRequest(
			identifier: LocalNotificationIdentifier.certificateExpired.rawValue + "\(id)",
			content: content,
			trigger: trigger
		)

		addNotification(request: request)
	}

	private func scheduleInvalidNotification(
		id: String
	) {
		Log.info("Schedule invalid notification for certificate with id: \(private: id)", log: .vaccination)

		let content = UNMutableNotificationContent()
		content.title = AppStrings.LocalNotifications.certificateGenericTitle
		content.body = AppStrings.LocalNotifications.certificateValidityBody
		content.sound = .default

		let request = UNNotificationRequest(
			identifier: LocalNotificationIdentifier.certificateInvalid.rawValue + "\(id)",
			content: content,
			trigger: nil
		)

		addNotification(request: request)
	}
	
	private func addNotification(request: UNNotificationRequest) {
		_ = notificationCenter.getPendingNotificationRequests { [weak self] requests in
			guard !requests.contains(request) else {
				Log.info(
					"Did not schedule notification: \(private: request.identifier) because it is already scheduled.",
					log: .vaccination
				)
				return
			}
			self?.notificationCenter.add(request) { error in
				if error != nil {
					Log.error(
						"Could not schedule notification: \(private: request.identifier)",
						log: .vaccination,
						error: error
					)
				}
			}
		}
	}
	
	private func applyBoosterRulesForHealthCertificatesOfAPerson(healthCertifiedPerson: HealthCertifiedPerson, completion: @escaping(String?) -> Void) {
		Log.info("Applying booster rules for person", log: .vaccination)
		let healthCertificatesWithHeader: [DigitalCovidCertificateWithHeader] = healthCertifiedPerson.healthCertificates.map {
			return DigitalCovidCertificateWithHeader(header: $0.cborWebTokenHeader, certificate: $0.digitalCovidCertificate)
		}
		boosterNotificationsService.applyRulesForCertificates(certificates: healthCertificatesWithHeader, completion: { result in
			switch result {
			case .success(let validationResult):
				let previousSavedBoosterRule = healthCertifiedPerson.boosterRule
				healthCertifiedPerson.boosterRule = validationResult.rule
				
				if let currentRule = healthCertifiedPerson.boosterRule, currentRule.identifier != previousSavedBoosterRule?.identifier {
					
					// we need to have an ID for the notification and since the certified person doesn't have this property "unlike the certificates" we will compute it as the hash of the string of the standardizedName + dateOfBirth
					guard let name = healthCertifiedPerson.name?.standardizedName,
						  let dateOfBirth = healthCertifiedPerson.dateOfBirth else {
						let errorMessage = "general: standardizedName or dateOfBirth is nil, will not trigger notification"
						Log.error(errorMessage, log: .vaccination, error: nil)
						completion(errorMessage)
						return
					}
					let id = ENAHasher.sha256(name + dateOfBirth)
					self.scheduleBoosterNotification(id: id)
					completion(nil)
				} else {
					let name = healthCertifiedPerson.name?.standardizedName ?? ""
					let errorMessage = "The New passed booster rule has the same identifier as the old one saved for this person, so we will not trigger the notification"
					Log.debug(errorMessage, log: .vaccination)
					completion("for \(name): \(errorMessage)")
				}
				
			case .failure(let validationError):
				Log.error(validationError.localizedDescription, log: .vaccination, error: validationError)
				let name = healthCertifiedPerson.name?.standardizedName ?? ""
				completion("for \(name): \(validationError.localizedDescription)")
			}
		})
	}
	
	private func scheduleBoosterNotification(id: String) {
		
		Log.info("Schedule booster notification for certificate with id: \(private: id) with trigger date: \(Date())", log: .vaccination)

		let content = UNMutableNotificationContent()
		content.title = AppStrings.LocalNotifications.certificateGenericTitle
		content.body = AppStrings.LocalNotifications.certificateGenericBody
		content.sound = .default

		let request = UNNotificationRequest(
			identifier: LocalNotificationIdentifier.boosterVaccination.rawValue + "\(id)",
			content: content,
			trigger: nil
		)

		addNotification(request: request)
	}

	// swiftlint:disable:next file_length
}<|MERGE_RESOLUTION|>--- conflicted
+++ resolved
@@ -170,15 +170,6 @@
 				}
 			}
 
-<<<<<<< HEAD
-			let healthCertifiedPerson = healthCertifiedPersons
-				.first(where: {
-					$0.healthCertificates.first?.name.groupingStandardizedName == healthCertificate.name.groupingStandardizedName &&
-					$0.healthCertificates.first?.dateOfBirthDate == healthCertificate.dateOfBirthDate
-				}) ?? HealthCertifiedPerson(healthCertificates: [])
-
-=======
->>>>>>> 1829e7cf
 			if healthCertificate.hasTooManyEntries {
 				Log.error("[HealthCertificateService] Registering health certificate failed: certificate has too many entries", log: .api)
 				return .failure(.certificateHasTooManyEntries)
@@ -216,7 +207,7 @@
 	func healthCertifiedPerson(for healthCertificate: HealthCertificate) -> HealthCertifiedPerson {
 		healthCertifiedPersons
 			.first(where: {
-				$0.healthCertificates.first?.name.standardizedName == healthCertificate.name.standardizedName &&
+				$0.healthCertificates.first?.name.groupingStandardizedName == healthCertificate.name.groupingStandardizedName &&
 				$0.healthCertificates.first?.dateOfBirthDate == healthCertificate.dateOfBirthDate
 			}) ?? HealthCertifiedPerson(healthCertificates: [])
 	}
