<?xml version="1.0" encoding="UTF-8"?><!DOCTYPE plist PUBLIC "-//Apple//DTD PLIST 1.0//EN" "http://www.apple.com/DTDs/PropertyList-1.0.dtd">
<plist version="1.0">
<dict>
	<key>ExposureDetection_Explanation_Text_High_DaysSinceLastExposure</key>
	<dict>
		<key>NSStringLocalizedFormatKey</key>
		<string>%#@VARIABLE@</string>
		<key>VARIABLE</key>
		<dict>
			<key>NSStringFormatSpecTypeKey</key>
			<string>NSStringPluralRuleType</string>
			<key>NSStringFormatValueTypeKey</key>
			<string>u</string>
			<key>one</key>
<<<<<<< HEAD
			<!--Plural form for ONE. Plural form for ONE. Plural form for ONE.-->
			<string>Aveți un risc crescut de infectare deoarece ați fost expus ultima dată acum o zi pe o perioadă mai lungă de timp și în strânsă proximitate cu cel puțin o persoană diagnosticată cu COVID-19.</string>
			<key>zero</key>
			<!-- Plural form for ZERO. Plural form for ZERO. Plural form for ZERO.-->
			<string>Aveți un risc crescut de infectare deoarece ați fost expus ultima dată acum %u zile pe o perioadă mai lungă de timp și în strânsă proximitate cu cel puțin o persoană diagnosticată cu COVID-19.</string>
			<key>few</key>
			<!-- Plural form for FEW. Plural form for FEW. Plural form for FEW.-->
			<string>Aveți un risc crescut de infectare deoarece ați fost expus ultima dată acum %u zile pe o perioadă mai lungă de timp și în strânsă proximitate cu cel puțin o persoană diagnosticată cu COVID-19.</string>
			<key>many</key>
			<!-- Plural form for MANY. Plural form for MANY. Plural form for MANY.-->
			<string>Aveți un risc crescut de infectare deoarece ați fost expus ultima dată acum %u zile pe o perioadă mai lungă de timp și în strânsă proximitate cu cel puțin o persoană diagnosticată cu COVID-19.</string>
			<key>two</key>
			<!-- Plural form for TWO. Plural form for TWO. Plural form for TWO.-->
			<string>Aveți un risc crescut de infectare deoarece ați fost expus ultima dată acum %u zile pe o perioadă mai lungă de timp și în strânsă proximitate cu cel puțin o persoană diagnosticată cu COVID-19.</string>
			<key>other</key>
			<!--Plural form for OTHER. Plural form for OTHER. Plural form for OTHER.-->
=======
			<!--Plural form for ONE.-->
			<string>Aveți un risc crescut de infectare deoarece ați fost expus ultima dată acum o zi pe o perioadă mai lungă de timp și în strânsă proximitate cu cel puțin o persoană diagnosticată cu COVID-19.</string>
			<key>zero</key>
			<!-- Plural form for ZERO.-->
			<string>Aveți un risc crescut de infectare deoarece ați fost expus ultima dată acum %u zile pe o perioadă mai lungă de timp și în strânsă proximitate cu cel puțin o persoană diagnosticată cu COVID-19.</string>
			<key>few</key>
			<!-- Plural form for FEW.-->
			<string>Aveți un risc crescut de infectare deoarece ați fost expus ultima dată acum %u zile pe o perioadă mai lungă de timp și în strânsă proximitate cu cel puțin o persoană diagnosticată cu COVID-19.</string>
			<key>many</key>
			<!-- Plural form for MANY.-->
			<string>Aveți un risc crescut de infectare deoarece ați fost expus ultima dată acum %u zile pe o perioadă mai lungă de timp și în strânsă proximitate cu cel puțin o persoană diagnosticată cu COVID-19.</string>
			<key>two</key>
			<!-- Plural form for TWO.-->
			<string>Aveți un risc crescut de infectare deoarece ați fost expus ultima dată acum %u zile pe o perioadă mai lungă de timp și în strânsă proximitate cu cel puțin o persoană diagnosticată cu COVID-19.</string>
			<key>other</key>
			<!--Plural form for OTHER.-->
>>>>>>> e8afe86a
			<string>Aveți un risc crescut de infectare deoarece ați fost expus ultima dată acum %u de zile pe o perioadă mai lungă de timp și în strânsă proximitate cu cel puțin o persoană diagnosticată cu COVID-19.</string>
		</dict>
	</dict>
	<key>ExposureDetection_Refreshed_Format</key>
	<dict>
		<key>NSStringLocalizedFormatKey</key>
		<string>%#@VARIABLE@</string>
		<key>VARIABLE</key>
		<dict>
			<key>NSStringFormatSpecTypeKey</key>
			<string>NSStringPluralRuleType</string>
			<key>NSStringFormatValueTypeKey</key>
			<string>u</string>
			<key>zero</key>
<<<<<<< HEAD
			<!-- XFLD: Plural form for Zero  Plural form for ZERO. Plural form for ZERO. Plural form for ZERO. Plural form for ZERO. Plural form for ZERO.-->
			<string>Astăzi, %%1$@</string>
			<key>one</key>
			<!-- XFLD: Plural form for One  Plural form for ONE. Plural form for ONE. Plural form for ONE. Plural form for ONE. Plural form for ONE.-->
			<string>Ieri, %%1$@</string>
			<key>few</key>
			<!-- XFLD: Plural form for Other  Plural form for FEW. Plural form for FEW. Plural form for FEW. Plural form for FEW. Plural form for FEW.-->
			<string>%%2$@, %%1$@</string>
			<key>many</key>
			<!-- XFLD: Plural form for Other  Plural form for MANY. Plural form for MANY. Plural form for MANY. Plural form for MANY. Plural form for MANY.-->
			<string>%%2$@, %%1$@</string>
			<key>two</key>
			<!-- XFLD: Plural form for Other  Plural form for TWO. Plural form for TWO. Plural form for TWO. Plural form for TWO. Plural form for TWO.-->
			<string>%%2$@, %%1$@</string>
			<key>other</key>
			<!-- XFLD: Plural form for Other  Plural form for OTHER. Plural form for OTHER. Plural form for OTHER. Plural form for OTHER. Plural form for OTHER.-->
=======
			<!-- XFLD: Plural form for Zero  Plural form for ZERO. Plural form for ZERO. Plural form for ZERO.-->
			<string>Astăzi, %%1$@</string>
			<key>one</key>
			<!-- XFLD: Plural form for One  Plural form for ONE. Plural form for ONE. Plural form for ONE.-->
			<string>Ieri, %%1$@</string>
			<key>few</key>
			<!-- XFLD: Plural form for Other  Plural form for FEW. Plural form for FEW. Plural form for FEW.-->
			<string>%%2$@, %%1$@</string>
			<key>many</key>
			<!-- XFLD: Plural form for Other  Plural form for MANY. Plural form for MANY. Plural form for MANY.-->
			<string>%%2$@, %%1$@</string>
			<key>two</key>
			<!-- XFLD: Plural form for Other  Plural form for TWO. Plural form for TWO. Plural form for TWO.-->
			<string>%%2$@, %%1$@</string>
			<key>other</key>
			<!-- XFLD: Plural form for Other  Plural form for OTHER. Plural form for OTHER. Plural form for OTHER.-->
>>>>>>> e8afe86a
			<string>%%2$@, %%1$@</string>
		</dict>
	</dict>
	<key>ExposureDetection_NumberOfContacts</key>
	<dict>
		<key>NSStringLocalizedFormatKey</key>
		<string>%#@VARIABLE@</string>
		<key>VARIABLE</key>
		<dict>
			<key>NSStringFormatSpecTypeKey</key>
			<string>NSStringPluralRuleType</string>
			<key>NSStringFormatValueTypeKey</key>
			<string>u</string>
			<key>zero</key>
<<<<<<< HEAD
			<!-- XFLD: Plural form for Zero  Plural form for ZERO. Plural form for ZERO. Plural form for ZERO. Plural form for ZERO. Plural form for ZERO.-->
			<string>Nicio expunere până acum</string>
			<key>one</key>
			<!-- XFLD: Plural form for One  Plural form for ONE. Plural form for ONE. Plural form for ONE. Plural form for ONE. Plural form for ONE.-->
			<string>O expunere</string>
			<key>few</key>
			<!-- XFLD: Plural form for Other  Plural form for FEW. Plural form for FEW. Plural form for FEW. Plural form for FEW. Plural form for FEW.-->
			<string>%u expuneri</string>
			<key>many</key>
			<!-- XFLD: Plural form for Other  Plural form for MANY. Plural form for MANY. Plural form for MANY. Plural form for MANY. Plural form for MANY.-->
			<string>%u expuneri</string>
			<key>two</key>
			<!-- XFLD: Plural form for Other  Plural form for TWO. Plural form for TWO. Plural form for TWO. Plural form for TWO. Plural form for TWO.-->
			<string>%u expuneri</string>
			<key>other</key>
			<!-- XFLD: Plural form for Other  Plural form for OTHER. Plural form for OTHER. Plural form for OTHER. Plural form for OTHER. Plural form for OTHER.-->
=======
			<!-- XFLD: Plural form for Zero  Plural form for ZERO. Plural form for ZERO. Plural form for ZERO.-->
			<string>Nicio expunere până acum</string>
			<key>one</key>
			<!-- XFLD: Plural form for One  Plural form for ONE. Plural form for ONE. Plural form for ONE.-->
			<string>O expunere</string>
			<key>few</key>
			<!-- XFLD: Plural form for Other  Plural form for FEW. Plural form for FEW. Plural form for FEW.-->
			<string>%u expuneri</string>
			<key>many</key>
			<!-- XFLD: Plural form for Other  Plural form for MANY. Plural form for MANY. Plural form for MANY.-->
			<string>%u expuneri</string>
			<key>two</key>
			<!-- XFLD: Plural form for Other  Plural form for TWO. Plural form for TWO. Plural form for TWO.-->
			<string>%u expuneri</string>
			<key>other</key>
			<!-- XFLD: Plural form for Other  Plural form for OTHER. Plural form for OTHER. Plural form for OTHER.-->
>>>>>>> e8afe86a
			<string>%u de expuneri</string>
		</dict>
	</dict>
	<key>ExposureDetection_LastExposure</key>
	<dict>
		<key>NSStringLocalizedFormatKey</key>
		<string>%#@VARIABLE@</string>
		<key>VARIABLE</key>
		<dict>
			<key>NSStringFormatSpecTypeKey</key>
			<string>NSStringPluralRuleType</string>
			<key>NSStringFormatValueTypeKey</key>
			<string>u</string>
			<key>zero</key>
<<<<<<< HEAD
			<!-- XFLD: Plural form for Zero  Plural form for ZERO. Plural form for ZERO. Plural form for ZERO. Plural form for ZERO. Plural form for ZERO.-->
			<string>%u zile de la ultima expunere</string>
			<key>one</key>
			<!-- XFLD: Plural form for One  Plural form for ONE. Plural form for ONE. Plural form for ONE. Plural form for ONE. Plural form for ONE.-->
			<string>%u zi de la ultima expunere</string>
			<key>few</key>
			<!-- XFLD: Plural form for Other  Plural form for FEW. Plural form for FEW. Plural form for FEW. Plural form for FEW. Plural form for FEW.-->
			<string>%u zile de la ultima expunere</string>
			<key>many</key>
			<!-- XFLD: Plural form for Other  Plural form for MANY. Plural form for MANY. Plural form for MANY. Plural form for MANY. Plural form for MANY.-->
			<string>%u zile de la ultima expunere</string>
			<key>two</key>
			<!-- XFLD: Plural form for Other  Plural form for TWO. Plural form for TWO. Plural form for TWO. Plural form for TWO. Plural form for TWO.-->
			<string>%u zile de la ultima expunere</string>
			<key>other</key>
			<!-- XFLD: Plural form for Other  Plural form for OTHER. Plural form for OTHER. Plural form for OTHER. Plural form for OTHER. Plural form for OTHER.-->
=======
			<!-- XFLD: Plural form for Zero  Plural form for ZERO. Plural form for ZERO. Plural form for ZERO.-->
			<string>%u zile de la ultima expunere</string>
			<key>one</key>
			<!-- XFLD: Plural form for One  Plural form for ONE. Plural form for ONE. Plural form for ONE.-->
			<string>%u zi de la ultima expunere</string>
			<key>few</key>
			<!-- XFLD: Plural form for Other  Plural form for FEW. Plural form for FEW. Plural form for FEW.-->
			<string>%u zile de la ultima expunere</string>
			<key>many</key>
			<!-- XFLD: Plural form for Other  Plural form for MANY. Plural form for MANY. Plural form for MANY.-->
			<string>%u zile de la ultima expunere</string>
			<key>two</key>
			<!-- XFLD: Plural form for Other  Plural form for TWO. Plural form for TWO. Plural form for TWO.-->
			<string>%u zile de la ultima expunere</string>
			<key>other</key>
			<!-- XFLD: Plural form for Other  Plural form for OTHER. Plural form for OTHER. Plural form for OTHER.-->
>>>>>>> e8afe86a
			<string>%u de zile de la ultima expunere</string>
		</dict>
	</dict>
    <key>Home_Risk_Low_Number_Contacts_Item_Title</key>
    <dict>
        <key>NSStringLocalizedFormatKey</key>
        <string>%#@VARIABLE@</string>
        <key>VARIABLE</key>
        <dict>
            <key>NSStringFormatSpecTypeKey</key>
            <string>NSStringPluralRuleType</string>
            <key>NSStringFormatValueTypeKey</key>
            <string>u</string>
            <key>zero</key>
			<!-- XFLD: Plural form for Zero  Plural form for ZERO. Plural form for ZERO. Plural form for ZERO.-->
            <string>Nicio expunere până acum</string>
            <key>one</key>
			<!-- XFLD: Plural form for One  Plural form for ONE. Plural form for ONE. Plural form for ONE.-->
            <string>%u expunere cu risc redus</string>
            <key>few</key>
            <!-- XFLD: Plural form for Other  Plural form for FEW. Plural form for FEW. Plural form for FEW.-->
            <string>%u expuneri cu risc redus</string>
            <key>many</key>
            <!-- XFLD: Plural form for Other  Plural form for MANY. Plural form for MANY. Plural form for MANY.-->
            <string>%u expuneri cu risc redus</string>
            <key>two</key>
            <!-- XFLD: Plural form for Other  Plural form for TWO. Plural form for TWO. Plural form for TWO.-->
            <string>%u expuneri cu risc redus</string>
            <key>other</key>
			<!-- XFLD: Plural form for Other  Plural form for OTHER. Plural form for OTHER. Plural form for OTHER.-->
            <string>%u de expuneri cu risc redus</string>
        </dict>
    </dict>
    <key>Home_Risk_High_Number_Contacts_Item_Title</key>
    <dict>
        <key>NSStringLocalizedFormatKey</key>
        <string>%#@VARIABLE@</string>
        <key>VARIABLE</key>
        <dict>
            <key>NSStringFormatSpecTypeKey</key>
            <string>NSStringPluralRuleType</string>
            <key>NSStringFormatValueTypeKey</key>
            <string>u</string>
            <key>zero</key>
			<!-- XFLD: Plural form for Zero  Plural form for ZERO. Plural form for ZERO. Plural form for ZERO. Plural form for ZERO. Plural form for ZERO.-->
            <string>Nicio expunere până acum</string>
            <key>one</key>
			<!-- XFLD: Plural form for One  Plural form for ONE. Plural form for ONE. Plural form for ONE.-->
<<<<<<< HEAD
            <string>%u expunere cu risc redus</string>
            <key>few</key>
            <!-- XFLD: Plural form for Other  Plural form for FEW. Plural form for FEW. Plural form for FEW.-->
            <string>%u expuneri cu risc redus</string>
            <key>many</key>
            <!-- XFLD: Plural form for Other  Plural form for MANY. Plural form for MANY. Plural form for MANY.-->
            <string>%u expuneri cu risc redus</string>
            <key>two</key>
            <!-- XFLD: Plural form for Other  Plural form for TWO. Plural form for TWO. Plural form for TWO.-->
            <string>%u expuneri cu risc redus</string>
            <key>other</key>
			<!-- XFLD: Plural form for Other  Plural form for OTHER. Plural form for OTHER. Plural form for OTHER.-->
            <string>%u de expuneri cu risc redus</string>
=======
            <string>%u expunere</string>
            <key>few</key>
            <!-- XFLD: Plural form for Other  Plural form for FEW. Plural form for FEW. Plural form for FEW.-->
            <string>%u expuneri</string>
            <key>many</key>
            <!-- XFLD: Plural form for Other  Plural form for MANY. Plural form for MANY. Plural form for MANY.-->
            <string>%u expuneri</string>
            <key>two</key>
            <!-- XFLD: Plural form for Other  Plural form for TWO. Plural form for TWO. Plural form for TWO.-->
            <string>%u expuneri</string>
            <key>other</key>
			<!-- XFLD: Plural form for Other  Plural form for OTHER. Plural form for OTHER. Plural form for OTHER.-->
            <string>%u de expuneri</string>
>>>>>>> e8afe86a
        </dict>
    </dict>
    <key>Home_Risk_Last_Contact_Item_Title</key>
    <dict>
        <key>NSStringLocalizedFormatKey</key>
        <string>%#@VARIABLE@</string>
        <key>VARIABLE</key>
        <dict>
            <key>NSStringFormatSpecTypeKey</key>
            <string>NSStringPluralRuleType</string>
            <key>NSStringFormatValueTypeKey</key>
            <string>u</string>
            <key>zero</key>
<<<<<<< HEAD
			<!-- XFLD: Plural form for Zero  Plural form for ZERO. Plural form for ZERO. Plural form for ZERO. Plural form for ZERO. Plural form for ZERO.-->
            <string>Mai puțin de o zi de la ultima expunere</string>
            <key>one</key>
			<!-- XFLD: Plural form for One  Plural form for ONE. Plural form for ONE. Plural form for ONE. Plural form for ONE. Plural form for ONE.-->
            <string>%u zi de la ultima expunere</string>
            <key>few</key>
            <!-- XFLD: Plural form for Other  Plural form for FEW. Plural form for FEW. Plural form for FEW. Plural form for FEW. Plural form for FEW.-->
            <string>%u zile de la ultima expunere</string>
            <key>many</key>
            <!-- XFLD: Plural form for Other  Plural form for MANY. Plural form for MANY. Plural form for MANY. Plural form for MANY. Plural form for MANY.-->
            <string>%u zile de la ultima expunere</string>
            <key>two</key>
            <!-- XFLD: Plural form for Other  Plural form for TWO. Plural form for TWO. Plural form for TWO. Plural form for TWO. Plural form for TWO.-->
            <string>%u zile de la ultima expunere</string>
            <key>other</key>
			<!-- XFLD: Plural form for Other  Plural form for OTHER. Plural form for OTHER. Plural form for OTHER. Plural form for OTHER. Plural form for OTHER.-->
=======
			<!-- XFLD: Plural form for Zero  Plural form for ZERO. Plural form for ZERO. Plural form for ZERO.-->
            <string>Mai puțin de o zi de la ultima expunere</string>
            <key>one</key>
			<!-- XFLD: Plural form for One  Plural form for ONE. Plural form for ONE. Plural form for ONE.-->
            <string>%u zi de la ultima expunere</string>
            <key>few</key>
            <!-- XFLD: Plural form for Other  Plural form for FEW. Plural form for FEW. Plural form for FEW.-->
            <string>%u zile de la ultima expunere</string>
            <key>many</key>
            <!-- XFLD: Plural form for Other  Plural form for MANY. Plural form for MANY. Plural form for MANY.-->
            <string>%u zile de la ultima expunere</string>
            <key>two</key>
            <!-- XFLD: Plural form for Other  Plural form for TWO. Plural form for TWO. Plural form for TWO.-->
            <string>%u zile de la ultima expunere</string>
            <key>other</key>
			<!-- XFLD: Plural form for Other  Plural form for OTHER. Plural form for OTHER. Plural form for OTHER.-->
>>>>>>> e8afe86a
            <string>%u de zile de la ultima expunere</string>
        </dict>
    </dict>
    <key>Home_Risk_Status_Counter_Label</key>
    <dict>
        <key>NSStringLocalizedFormatKey</key>
        <string>%#@minutes@%#</string>
        <key>minutes</key>
        <dict>
            <key>NSStringFormatSpecTypeKey</key>
            <string>NSStringPluralRuleType</string>
            <key>NSStringFormatValueTypeKey</key>
            <string>u</string>
			<key>zero</key>
<<<<<<< HEAD
			<!-- XFLD: Plural form for Zero  Plural form for ZERO. Plural form for ZERO. Plural form for ZERO. Plural form for ZERO. Plural form for ZERO.-->
            <string>Actualizare în %02u:%2$#@seconds@ secunde</string>
            <key>one</key>
			<!-- XFLD: Plural form for One  Plural form for ONE. Plural form for ONE. Plural form for ONE. Plural form for ONE. Plural form for ONE.-->
            <string>Actualizare în %02u:%2$#@seconds@ minut</string>
            <key>few</key>
            <!-- XFLD: Plural form for Other  Plural form for FEW. Plural form for FEW. Plural form for FEW. Plural form for FEW. Plural form for FEW.-->
            <string>Actualizare în %02u:%2$#@seconds@ minute</string>
            <key>many</key>
            <!-- XFLD: Plural form for Other  Plural form for MANY. Plural form for MANY. Plural form for MANY. Plural form for MANY. Plural form for MANY.-->
            <string>Actualizare în %02u:%2$#@seconds@ minute</string>
            <key>two</key>
            <!-- XFLD: Plural form for Other  Plural form for TWO. Plural form for TWO. Plural form for TWO. Plural form for TWO. Plural form for TWO.-->
            <string>Actualizare în %02u:%2$#@seconds@ minute</string>
            <key>other</key>
			<!-- XFLD: Plural form for Other  Plural form for OTHER. Plural form for OTHER. Plural form for OTHER. Plural form for OTHER. Plural form for OTHER.-->
=======
			<!-- XFLD: Plural form for Zero  Plural form for ZERO. Plural form for ZERO. Plural form for ZERO.-->
            <string>Actualizare în %02u:%2$#@seconds@ secunde</string>
            <key>one</key>
			<!-- XFLD: Plural form for One  Plural form for ONE. Plural form for ONE. Plural form for ONE.-->
            <string>Actualizare în %02u:%2$#@seconds@ minut</string>
            <key>few</key>
            <!-- XFLD: Plural form for Other  Plural form for FEW. Plural form for FEW. Plural form for FEW.-->
            <string>Actualizare în %02u:%2$#@seconds@ minute</string>
            <key>many</key>
            <!-- XFLD: Plural form for Other  Plural form for MANY. Plural form for MANY. Plural form for MANY.-->
            <string>Actualizare în %02u:%2$#@seconds@ minute</string>
            <key>two</key>
            <!-- XFLD: Plural form for Other  Plural form for TWO. Plural form for TWO. Plural form for TWO.-->
            <string>Actualizare în %02u:%2$#@seconds@ minute</string>
            <key>other</key>
			<!-- XFLD: Plural form for Other  Plural form for OTHER. Plural form for OTHER. Plural form for OTHER.-->
>>>>>>> e8afe86a
            <string>Actualizare în %02u:%2$#@seconds@ de minute</string>
        </dict>
        <key>seconds</key>
        <dict>
            <key>NSStringFormatSpecTypeKey</key>
            <string>NSStringPluralRuleType</string>
            <key>NSStringFormatValueTypeKey</key>
            <string>u</string>
			<key>one</key>
<<<<<<< HEAD
			<!-- XFLD: Plural form for One  Plural form for ONE. Plural form for ONE. Plural form for ONE. Plural form for ONE. Plural form for ONE.-->
			<string>%02u</string>
            <key>zero</key>
            <!-- XFLD: Plural form for Other  Plural form for ZERO. Plural form for ZERO. Plural form for ZERO. Plural form for ZERO. Plural form for ZERO.-->
            <string>%02u</string>
            <key>few</key>
            <!-- XFLD: Plural form for Other  Plural form for FEW. Plural form for FEW. Plural form for FEW. Plural form for FEW. Plural form for FEW.-->
            <string>%02u</string>
            <key>many</key>
            <!-- XFLD: Plural form for Other  Plural form for MANY. Plural form for MANY. Plural form for MANY. Plural form for MANY. Plural form for MANY.-->
            <string>%02u</string>
            <key>two</key>
            <!-- XFLD: Plural form for Other  Plural form for TWO. Plural form for TWO. Plural form for TWO. Plural form for TWO. Plural form for TWO.-->
            <string>%02u</string>
            <key>other</key>
			<!-- XFLD: Plural form for Other  Plural form for OTHER. Plural form for OTHER. Plural form for OTHER. Plural form for OTHER. Plural form for OTHER.-->
=======
			<!-- XFLD: Plural form for One  Plural form for ONE. Plural form for ONE. Plural form for ONE.-->
			<string>%02u</string>
            <key>zero</key>
            <!-- XFLD: Plural form for Other  Plural form for ZERO. Plural form for ZERO. Plural form for ZERO.-->
            <string>%02u</string>
            <key>few</key>
            <!-- XFLD: Plural form for Other  Plural form for FEW. Plural form for FEW. Plural form for FEW.-->
            <string>%02u</string>
            <key>many</key>
            <!-- XFLD: Plural form for Other  Plural form for MANY. Plural form for MANY. Plural form for MANY.-->
            <string>%02u</string>
            <key>two</key>
            <!-- XFLD: Plural form for Other  Plural form for TWO. Plural form for TWO. Plural form for TWO.-->
            <string>%02u</string>
            <key>other</key>
			<!-- XFLD: Plural form for Other  Plural form for OTHER. Plural form for OTHER. Plural form for OTHER.-->
>>>>>>> e8afe86a
            <string>%02u</string>
        </dict>
    </dict>
	<key>ENSetting_Tracing_History</key>
	<dict>
		<key>NSStringLocalizedFormatKey</key>
		<string>%#@VARIABLE@</string>
		<key>VARIABLE</key>
		<dict>
			<key>NSStringFormatSpecTypeKey</key>
			<string>NSStringPluralRuleType</string>
			<key>NSStringFormatValueTypeKey</key>
			<string>u</string>
			<key>zero</key>
<<<<<<< HEAD
			<!-- XFLD: Plural form for Zero  Plural form for ZERO. Plural form for ZERO. Plural form for ZERO. Plural form for ZERO. Plural form for ZERO.-->
			<string>Înregistrarea în jurnal a expunerilor a fost activă mai puțin de o zi. O verificare a expunerii poate fi de încredere doar dacă înregistrarea în jurnal a expunerilor este activată permanent.</string>
			<key>one</key>
			<!-- XFLD: Plural form for One  Plural form for ONE. Plural form for ONE. Plural form for ONE. Plural form for ONE. Plural form for ONE.-->
			<string>Înregistrarea în jurnal a expunerilor a fost activă %u zi. O verificare a expunerii poate fi de încredere doar dacă înregistrarea în jurnal a expunerilor este activată permanent.</string>
			<key>few</key>
			<!-- XFLD: Plural form for Other  Plural form for FEW. Plural form for FEW. Plural form for FEW. Plural form for FEW. Plural form for FEW.-->
			<string>Înregistrarea în jurnal a expunerilor a fost activă %u zile. O verificare a expunerii poate fi de încredere doar dacă înregistrarea în jurnal a expunerilor este activată permanent.</string>
			<key>many</key>
			<!-- XFLD: Plural form for Other  Plural form for MANY. Plural form for MANY. Plural form for MANY. Plural form for MANY. Plural form for MANY.-->
			<string>Înregistrarea în jurnal a expunerilor a fost activă %u zile. O verificare a expunerii poate fi de încredere doar dacă înregistrarea în jurnal a expunerilor este activată permanent.</string>
			<key>two</key>
			<!-- XFLD: Plural form for Other  Plural form for TWO. Plural form for TWO. Plural form for TWO. Plural form for TWO. Plural form for TWO.-->
			<string>Înregistrarea în jurnal a expunerilor a fost activă %u zile. O verificare a expunerii poate fi de încredere doar dacă înregistrarea în jurnal a expunerilor este activată permanent.</string>
			<key>other</key>
			<!-- XFLD: Plural form for Other  Plural form for OTHER. Plural form for OTHER. Plural form for OTHER. Plural form for OTHER. Plural form for OTHER.-->
=======
			<!-- XFLD: Plural form for Zero  Plural form for ZERO. Plural form for ZERO. Plural form for ZERO.-->
			<string>Înregistrarea în jurnal a expunerilor a fost activă mai puțin de o zi. O verificare a expunerii poate fi de încredere doar dacă înregistrarea în jurnal a expunerilor este activată permanent.</string>
			<key>one</key>
			<!-- XFLD: Plural form for One  Plural form for ONE. Plural form for ONE. Plural form for ONE.-->
			<string>Înregistrarea în jurnal a expunerilor a fost activă %u zi. O verificare a expunerii poate fi de încredere doar dacă înregistrarea în jurnal a expunerilor este activată permanent.</string>
			<key>few</key>
			<!-- XFLD: Plural form for Other  Plural form for FEW. Plural form for FEW. Plural form for FEW.-->
			<string>Înregistrarea în jurnal a expunerilor a fost activă %u zile. O verificare a expunerii poate fi de încredere doar dacă înregistrarea în jurnal a expunerilor este activată permanent.</string>
			<key>many</key>
			<!-- XFLD: Plural form for Other  Plural form for MANY. Plural form for MANY. Plural form for MANY.-->
			<string>Înregistrarea în jurnal a expunerilor a fost activă %u zile. O verificare a expunerii poate fi de încredere doar dacă înregistrarea în jurnal a expunerilor este activată permanent.</string>
			<key>two</key>
			<!-- XFLD: Plural form for Other  Plural form for TWO. Plural form for TWO. Plural form for TWO.-->
			<string>Înregistrarea în jurnal a expunerilor a fost activă %u zile. O verificare a expunerii poate fi de încredere doar dacă înregistrarea în jurnal a expunerilor este activată permanent.</string>
			<key>other</key>
			<!-- XFLD: Plural form for Other  Plural form for OTHER. Plural form for OTHER. Plural form for OTHER.-->
>>>>>>> e8afe86a
			<string>Înregistrarea în jurnal a expunerilor a fost activă %u de zile. O verificare a expunerii poate fi de încredere doar dacă înregistrarea în jurnal a expunerilor este activată permanent.</string>
		</dict>
	</dict>
</dict>
</plist><|MERGE_RESOLUTION|>--- conflicted
+++ resolved
@@ -12,24 +12,6 @@
 			<key>NSStringFormatValueTypeKey</key>
 			<string>u</string>
 			<key>one</key>
-<<<<<<< HEAD
-			<!--Plural form for ONE. Plural form for ONE. Plural form for ONE.-->
-			<string>Aveți un risc crescut de infectare deoarece ați fost expus ultima dată acum o zi pe o perioadă mai lungă de timp și în strânsă proximitate cu cel puțin o persoană diagnosticată cu COVID-19.</string>
-			<key>zero</key>
-			<!-- Plural form for ZERO. Plural form for ZERO. Plural form for ZERO.-->
-			<string>Aveți un risc crescut de infectare deoarece ați fost expus ultima dată acum %u zile pe o perioadă mai lungă de timp și în strânsă proximitate cu cel puțin o persoană diagnosticată cu COVID-19.</string>
-			<key>few</key>
-			<!-- Plural form for FEW. Plural form for FEW. Plural form for FEW.-->
-			<string>Aveți un risc crescut de infectare deoarece ați fost expus ultima dată acum %u zile pe o perioadă mai lungă de timp și în strânsă proximitate cu cel puțin o persoană diagnosticată cu COVID-19.</string>
-			<key>many</key>
-			<!-- Plural form for MANY. Plural form for MANY. Plural form for MANY.-->
-			<string>Aveți un risc crescut de infectare deoarece ați fost expus ultima dată acum %u zile pe o perioadă mai lungă de timp și în strânsă proximitate cu cel puțin o persoană diagnosticată cu COVID-19.</string>
-			<key>two</key>
-			<!-- Plural form for TWO. Plural form for TWO. Plural form for TWO.-->
-			<string>Aveți un risc crescut de infectare deoarece ați fost expus ultima dată acum %u zile pe o perioadă mai lungă de timp și în strânsă proximitate cu cel puțin o persoană diagnosticată cu COVID-19.</string>
-			<key>other</key>
-			<!--Plural form for OTHER. Plural form for OTHER. Plural form for OTHER.-->
-=======
 			<!--Plural form for ONE.-->
 			<string>Aveți un risc crescut de infectare deoarece ați fost expus ultima dată acum o zi pe o perioadă mai lungă de timp și în strânsă proximitate cu cel puțin o persoană diagnosticată cu COVID-19.</string>
 			<key>zero</key>
@@ -46,7 +28,6 @@
 			<string>Aveți un risc crescut de infectare deoarece ați fost expus ultima dată acum %u zile pe o perioadă mai lungă de timp și în strânsă proximitate cu cel puțin o persoană diagnosticată cu COVID-19.</string>
 			<key>other</key>
 			<!--Plural form for OTHER.-->
->>>>>>> e8afe86a
 			<string>Aveți un risc crescut de infectare deoarece ați fost expus ultima dată acum %u de zile pe o perioadă mai lungă de timp și în strânsă proximitate cu cel puțin o persoană diagnosticată cu COVID-19.</string>
 		</dict>
 	</dict>
@@ -61,24 +42,6 @@
 			<key>NSStringFormatValueTypeKey</key>
 			<string>u</string>
 			<key>zero</key>
-<<<<<<< HEAD
-			<!-- XFLD: Plural form for Zero  Plural form for ZERO. Plural form for ZERO. Plural form for ZERO. Plural form for ZERO. Plural form for ZERO.-->
-			<string>Astăzi, %%1$@</string>
-			<key>one</key>
-			<!-- XFLD: Plural form for One  Plural form for ONE. Plural form for ONE. Plural form for ONE. Plural form for ONE. Plural form for ONE.-->
-			<string>Ieri, %%1$@</string>
-			<key>few</key>
-			<!-- XFLD: Plural form for Other  Plural form for FEW. Plural form for FEW. Plural form for FEW. Plural form for FEW. Plural form for FEW.-->
-			<string>%%2$@, %%1$@</string>
-			<key>many</key>
-			<!-- XFLD: Plural form for Other  Plural form for MANY. Plural form for MANY. Plural form for MANY. Plural form for MANY. Plural form for MANY.-->
-			<string>%%2$@, %%1$@</string>
-			<key>two</key>
-			<!-- XFLD: Plural form for Other  Plural form for TWO. Plural form for TWO. Plural form for TWO. Plural form for TWO. Plural form for TWO.-->
-			<string>%%2$@, %%1$@</string>
-			<key>other</key>
-			<!-- XFLD: Plural form for Other  Plural form for OTHER. Plural form for OTHER. Plural form for OTHER. Plural form for OTHER. Plural form for OTHER.-->
-=======
 			<!-- XFLD: Plural form for Zero  Plural form for ZERO. Plural form for ZERO. Plural form for ZERO.-->
 			<string>Astăzi, %%1$@</string>
 			<key>one</key>
@@ -95,7 +58,6 @@
 			<string>%%2$@, %%1$@</string>
 			<key>other</key>
 			<!-- XFLD: Plural form for Other  Plural form for OTHER. Plural form for OTHER. Plural form for OTHER.-->
->>>>>>> e8afe86a
 			<string>%%2$@, %%1$@</string>
 		</dict>
 	</dict>
@@ -110,24 +72,6 @@
 			<key>NSStringFormatValueTypeKey</key>
 			<string>u</string>
 			<key>zero</key>
-<<<<<<< HEAD
-			<!-- XFLD: Plural form for Zero  Plural form for ZERO. Plural form for ZERO. Plural form for ZERO. Plural form for ZERO. Plural form for ZERO.-->
-			<string>Nicio expunere până acum</string>
-			<key>one</key>
-			<!-- XFLD: Plural form for One  Plural form for ONE. Plural form for ONE. Plural form for ONE. Plural form for ONE. Plural form for ONE.-->
-			<string>O expunere</string>
-			<key>few</key>
-			<!-- XFLD: Plural form for Other  Plural form for FEW. Plural form for FEW. Plural form for FEW. Plural form for FEW. Plural form for FEW.-->
-			<string>%u expuneri</string>
-			<key>many</key>
-			<!-- XFLD: Plural form for Other  Plural form for MANY. Plural form for MANY. Plural form for MANY. Plural form for MANY. Plural form for MANY.-->
-			<string>%u expuneri</string>
-			<key>two</key>
-			<!-- XFLD: Plural form for Other  Plural form for TWO. Plural form for TWO. Plural form for TWO. Plural form for TWO. Plural form for TWO.-->
-			<string>%u expuneri</string>
-			<key>other</key>
-			<!-- XFLD: Plural form for Other  Plural form for OTHER. Plural form for OTHER. Plural form for OTHER. Plural form for OTHER. Plural form for OTHER.-->
-=======
 			<!-- XFLD: Plural form for Zero  Plural form for ZERO. Plural form for ZERO. Plural form for ZERO.-->
 			<string>Nicio expunere până acum</string>
 			<key>one</key>
@@ -144,7 +88,6 @@
 			<string>%u expuneri</string>
 			<key>other</key>
 			<!-- XFLD: Plural form for Other  Plural form for OTHER. Plural form for OTHER. Plural form for OTHER.-->
->>>>>>> e8afe86a
 			<string>%u de expuneri</string>
 		</dict>
 	</dict>
@@ -159,24 +102,6 @@
 			<key>NSStringFormatValueTypeKey</key>
 			<string>u</string>
 			<key>zero</key>
-<<<<<<< HEAD
-			<!-- XFLD: Plural form for Zero  Plural form for ZERO. Plural form for ZERO. Plural form for ZERO. Plural form for ZERO. Plural form for ZERO.-->
-			<string>%u zile de la ultima expunere</string>
-			<key>one</key>
-			<!-- XFLD: Plural form for One  Plural form for ONE. Plural form for ONE. Plural form for ONE. Plural form for ONE. Plural form for ONE.-->
-			<string>%u zi de la ultima expunere</string>
-			<key>few</key>
-			<!-- XFLD: Plural form for Other  Plural form for FEW. Plural form for FEW. Plural form for FEW. Plural form for FEW. Plural form for FEW.-->
-			<string>%u zile de la ultima expunere</string>
-			<key>many</key>
-			<!-- XFLD: Plural form for Other  Plural form for MANY. Plural form for MANY. Plural form for MANY. Plural form for MANY. Plural form for MANY.-->
-			<string>%u zile de la ultima expunere</string>
-			<key>two</key>
-			<!-- XFLD: Plural form for Other  Plural form for TWO. Plural form for TWO. Plural form for TWO. Plural form for TWO. Plural form for TWO.-->
-			<string>%u zile de la ultima expunere</string>
-			<key>other</key>
-			<!-- XFLD: Plural form for Other  Plural form for OTHER. Plural form for OTHER. Plural form for OTHER. Plural form for OTHER. Plural form for OTHER.-->
-=======
 			<!-- XFLD: Plural form for Zero  Plural form for ZERO. Plural form for ZERO. Plural form for ZERO.-->
 			<string>%u zile de la ultima expunere</string>
 			<key>one</key>
@@ -193,7 +118,6 @@
 			<string>%u zile de la ultima expunere</string>
 			<key>other</key>
 			<!-- XFLD: Plural form for Other  Plural form for OTHER. Plural form for OTHER. Plural form for OTHER.-->
->>>>>>> e8afe86a
 			<string>%u de zile de la ultima expunere</string>
 		</dict>
 	</dict>
@@ -242,21 +166,6 @@
             <string>Nicio expunere până acum</string>
             <key>one</key>
 			<!-- XFLD: Plural form for One  Plural form for ONE. Plural form for ONE. Plural form for ONE.-->
-<<<<<<< HEAD
-            <string>%u expunere cu risc redus</string>
-            <key>few</key>
-            <!-- XFLD: Plural form for Other  Plural form for FEW. Plural form for FEW. Plural form for FEW.-->
-            <string>%u expuneri cu risc redus</string>
-            <key>many</key>
-            <!-- XFLD: Plural form for Other  Plural form for MANY. Plural form for MANY. Plural form for MANY.-->
-            <string>%u expuneri cu risc redus</string>
-            <key>two</key>
-            <!-- XFLD: Plural form for Other  Plural form for TWO. Plural form for TWO. Plural form for TWO.-->
-            <string>%u expuneri cu risc redus</string>
-            <key>other</key>
-			<!-- XFLD: Plural form for Other  Plural form for OTHER. Plural form for OTHER. Plural form for OTHER.-->
-            <string>%u de expuneri cu risc redus</string>
-=======
             <string>%u expunere</string>
             <key>few</key>
             <!-- XFLD: Plural form for Other  Plural form for FEW. Plural form for FEW. Plural form for FEW.-->
@@ -270,7 +179,6 @@
             <key>other</key>
 			<!-- XFLD: Plural form for Other  Plural form for OTHER. Plural form for OTHER. Plural form for OTHER.-->
             <string>%u de expuneri</string>
->>>>>>> e8afe86a
         </dict>
     </dict>
     <key>Home_Risk_Last_Contact_Item_Title</key>
@@ -284,41 +192,22 @@
             <key>NSStringFormatValueTypeKey</key>
             <string>u</string>
             <key>zero</key>
-<<<<<<< HEAD
-			<!-- XFLD: Plural form for Zero  Plural form for ZERO. Plural form for ZERO. Plural form for ZERO. Plural form for ZERO. Plural form for ZERO.-->
+			<!-- XFLD: Plural form for Zero  Plural form for ZERO. Plural form for ZERO. Plural form for ZERO.-->
             <string>Mai puțin de o zi de la ultima expunere</string>
             <key>one</key>
-			<!-- XFLD: Plural form for One  Plural form for ONE. Plural form for ONE. Plural form for ONE. Plural form for ONE. Plural form for ONE.-->
+			<!-- XFLD: Plural form for One  Plural form for ONE. Plural form for ONE. Plural form for ONE.-->
             <string>%u zi de la ultima expunere</string>
             <key>few</key>
-            <!-- XFLD: Plural form for Other  Plural form for FEW. Plural form for FEW. Plural form for FEW. Plural form for FEW. Plural form for FEW.-->
+            <!-- XFLD: Plural form for Other  Plural form for FEW. Plural form for FEW. Plural form for FEW.-->
             <string>%u zile de la ultima expunere</string>
             <key>many</key>
-            <!-- XFLD: Plural form for Other  Plural form for MANY. Plural form for MANY. Plural form for MANY. Plural form for MANY. Plural form for MANY.-->
+            <!-- XFLD: Plural form for Other  Plural form for MANY. Plural form for MANY. Plural form for MANY.-->
             <string>%u zile de la ultima expunere</string>
             <key>two</key>
-            <!-- XFLD: Plural form for Other  Plural form for TWO. Plural form for TWO. Plural form for TWO. Plural form for TWO. Plural form for TWO.-->
+            <!-- XFLD: Plural form for Other  Plural form for TWO. Plural form for TWO. Plural form for TWO.-->
             <string>%u zile de la ultima expunere</string>
             <key>other</key>
-			<!-- XFLD: Plural form for Other  Plural form for OTHER. Plural form for OTHER. Plural form for OTHER. Plural form for OTHER. Plural form for OTHER.-->
-=======
-			<!-- XFLD: Plural form for Zero  Plural form for ZERO. Plural form for ZERO. Plural form for ZERO.-->
-            <string>Mai puțin de o zi de la ultima expunere</string>
-            <key>one</key>
-			<!-- XFLD: Plural form for One  Plural form for ONE. Plural form for ONE. Plural form for ONE.-->
-            <string>%u zi de la ultima expunere</string>
-            <key>few</key>
-            <!-- XFLD: Plural form for Other  Plural form for FEW. Plural form for FEW. Plural form for FEW.-->
-            <string>%u zile de la ultima expunere</string>
-            <key>many</key>
-            <!-- XFLD: Plural form for Other  Plural form for MANY. Plural form for MANY. Plural form for MANY.-->
-            <string>%u zile de la ultima expunere</string>
-            <key>two</key>
-            <!-- XFLD: Plural form for Other  Plural form for TWO. Plural form for TWO. Plural form for TWO.-->
-            <string>%u zile de la ultima expunere</string>
-            <key>other</key>
-			<!-- XFLD: Plural form for Other  Plural form for OTHER. Plural form for OTHER. Plural form for OTHER.-->
->>>>>>> e8afe86a
+			<!-- XFLD: Plural form for Other  Plural form for OTHER. Plural form for OTHER. Plural form for OTHER.-->
             <string>%u de zile de la ultima expunere</string>
         </dict>
     </dict>
@@ -333,41 +222,22 @@
             <key>NSStringFormatValueTypeKey</key>
             <string>u</string>
 			<key>zero</key>
-<<<<<<< HEAD
-			<!-- XFLD: Plural form for Zero  Plural form for ZERO. Plural form for ZERO. Plural form for ZERO. Plural form for ZERO. Plural form for ZERO.-->
+			<!-- XFLD: Plural form for Zero  Plural form for ZERO. Plural form for ZERO. Plural form for ZERO.-->
             <string>Actualizare în %02u:%2$#@seconds@ secunde</string>
             <key>one</key>
-			<!-- XFLD: Plural form for One  Plural form for ONE. Plural form for ONE. Plural form for ONE. Plural form for ONE. Plural form for ONE.-->
+			<!-- XFLD: Plural form for One  Plural form for ONE. Plural form for ONE. Plural form for ONE.-->
             <string>Actualizare în %02u:%2$#@seconds@ minut</string>
             <key>few</key>
-            <!-- XFLD: Plural form for Other  Plural form for FEW. Plural form for FEW. Plural form for FEW. Plural form for FEW. Plural form for FEW.-->
+            <!-- XFLD: Plural form for Other  Plural form for FEW. Plural form for FEW. Plural form for FEW.-->
             <string>Actualizare în %02u:%2$#@seconds@ minute</string>
             <key>many</key>
-            <!-- XFLD: Plural form for Other  Plural form for MANY. Plural form for MANY. Plural form for MANY. Plural form for MANY. Plural form for MANY.-->
+            <!-- XFLD: Plural form for Other  Plural form for MANY. Plural form for MANY. Plural form for MANY.-->
             <string>Actualizare în %02u:%2$#@seconds@ minute</string>
             <key>two</key>
-            <!-- XFLD: Plural form for Other  Plural form for TWO. Plural form for TWO. Plural form for TWO. Plural form for TWO. Plural form for TWO.-->
+            <!-- XFLD: Plural form for Other  Plural form for TWO. Plural form for TWO. Plural form for TWO.-->
             <string>Actualizare în %02u:%2$#@seconds@ minute</string>
             <key>other</key>
-			<!-- XFLD: Plural form for Other  Plural form for OTHER. Plural form for OTHER. Plural form for OTHER. Plural form for OTHER. Plural form for OTHER.-->
-=======
-			<!-- XFLD: Plural form for Zero  Plural form for ZERO. Plural form for ZERO. Plural form for ZERO.-->
-            <string>Actualizare în %02u:%2$#@seconds@ secunde</string>
-            <key>one</key>
-			<!-- XFLD: Plural form for One  Plural form for ONE. Plural form for ONE. Plural form for ONE.-->
-            <string>Actualizare în %02u:%2$#@seconds@ minut</string>
-            <key>few</key>
-            <!-- XFLD: Plural form for Other  Plural form for FEW. Plural form for FEW. Plural form for FEW.-->
-            <string>Actualizare în %02u:%2$#@seconds@ minute</string>
-            <key>many</key>
-            <!-- XFLD: Plural form for Other  Plural form for MANY. Plural form for MANY. Plural form for MANY.-->
-            <string>Actualizare în %02u:%2$#@seconds@ minute</string>
-            <key>two</key>
-            <!-- XFLD: Plural form for Other  Plural form for TWO. Plural form for TWO. Plural form for TWO.-->
-            <string>Actualizare în %02u:%2$#@seconds@ minute</string>
-            <key>other</key>
-			<!-- XFLD: Plural form for Other  Plural form for OTHER. Plural form for OTHER. Plural form for OTHER.-->
->>>>>>> e8afe86a
+			<!-- XFLD: Plural form for Other  Plural form for OTHER. Plural form for OTHER. Plural form for OTHER.-->
             <string>Actualizare în %02u:%2$#@seconds@ de minute</string>
         </dict>
         <key>seconds</key>
@@ -377,24 +247,6 @@
             <key>NSStringFormatValueTypeKey</key>
             <string>u</string>
 			<key>one</key>
-<<<<<<< HEAD
-			<!-- XFLD: Plural form for One  Plural form for ONE. Plural form for ONE. Plural form for ONE. Plural form for ONE. Plural form for ONE.-->
-			<string>%02u</string>
-            <key>zero</key>
-            <!-- XFLD: Plural form for Other  Plural form for ZERO. Plural form for ZERO. Plural form for ZERO. Plural form for ZERO. Plural form for ZERO.-->
-            <string>%02u</string>
-            <key>few</key>
-            <!-- XFLD: Plural form for Other  Plural form for FEW. Plural form for FEW. Plural form for FEW. Plural form for FEW. Plural form for FEW.-->
-            <string>%02u</string>
-            <key>many</key>
-            <!-- XFLD: Plural form for Other  Plural form for MANY. Plural form for MANY. Plural form for MANY. Plural form for MANY. Plural form for MANY.-->
-            <string>%02u</string>
-            <key>two</key>
-            <!-- XFLD: Plural form for Other  Plural form for TWO. Plural form for TWO. Plural form for TWO. Plural form for TWO. Plural form for TWO.-->
-            <string>%02u</string>
-            <key>other</key>
-			<!-- XFLD: Plural form for Other  Plural form for OTHER. Plural form for OTHER. Plural form for OTHER. Plural form for OTHER. Plural form for OTHER.-->
-=======
 			<!-- XFLD: Plural form for One  Plural form for ONE. Plural form for ONE. Plural form for ONE.-->
 			<string>%02u</string>
             <key>zero</key>
@@ -411,7 +263,6 @@
             <string>%02u</string>
             <key>other</key>
 			<!-- XFLD: Plural form for Other  Plural form for OTHER. Plural form for OTHER. Plural form for OTHER.-->
->>>>>>> e8afe86a
             <string>%02u</string>
         </dict>
     </dict>
@@ -426,24 +277,6 @@
 			<key>NSStringFormatValueTypeKey</key>
 			<string>u</string>
 			<key>zero</key>
-<<<<<<< HEAD
-			<!-- XFLD: Plural form for Zero  Plural form for ZERO. Plural form for ZERO. Plural form for ZERO. Plural form for ZERO. Plural form for ZERO.-->
-			<string>Înregistrarea în jurnal a expunerilor a fost activă mai puțin de o zi. O verificare a expunerii poate fi de încredere doar dacă înregistrarea în jurnal a expunerilor este activată permanent.</string>
-			<key>one</key>
-			<!-- XFLD: Plural form for One  Plural form for ONE. Plural form for ONE. Plural form for ONE. Plural form for ONE. Plural form for ONE.-->
-			<string>Înregistrarea în jurnal a expunerilor a fost activă %u zi. O verificare a expunerii poate fi de încredere doar dacă înregistrarea în jurnal a expunerilor este activată permanent.</string>
-			<key>few</key>
-			<!-- XFLD: Plural form for Other  Plural form for FEW. Plural form for FEW. Plural form for FEW. Plural form for FEW. Plural form for FEW.-->
-			<string>Înregistrarea în jurnal a expunerilor a fost activă %u zile. O verificare a expunerii poate fi de încredere doar dacă înregistrarea în jurnal a expunerilor este activată permanent.</string>
-			<key>many</key>
-			<!-- XFLD: Plural form for Other  Plural form for MANY. Plural form for MANY. Plural form for MANY. Plural form for MANY. Plural form for MANY.-->
-			<string>Înregistrarea în jurnal a expunerilor a fost activă %u zile. O verificare a expunerii poate fi de încredere doar dacă înregistrarea în jurnal a expunerilor este activată permanent.</string>
-			<key>two</key>
-			<!-- XFLD: Plural form for Other  Plural form for TWO. Plural form for TWO. Plural form for TWO. Plural form for TWO. Plural form for TWO.-->
-			<string>Înregistrarea în jurnal a expunerilor a fost activă %u zile. O verificare a expunerii poate fi de încredere doar dacă înregistrarea în jurnal a expunerilor este activată permanent.</string>
-			<key>other</key>
-			<!-- XFLD: Plural form for Other  Plural form for OTHER. Plural form for OTHER. Plural form for OTHER. Plural form for OTHER. Plural form for OTHER.-->
-=======
 			<!-- XFLD: Plural form for Zero  Plural form for ZERO. Plural form for ZERO. Plural form for ZERO.-->
 			<string>Înregistrarea în jurnal a expunerilor a fost activă mai puțin de o zi. O verificare a expunerii poate fi de încredere doar dacă înregistrarea în jurnal a expunerilor este activată permanent.</string>
 			<key>one</key>
@@ -460,7 +293,6 @@
 			<string>Înregistrarea în jurnal a expunerilor a fost activă %u zile. O verificare a expunerii poate fi de încredere doar dacă înregistrarea în jurnal a expunerilor este activată permanent.</string>
 			<key>other</key>
 			<!-- XFLD: Plural form for Other  Plural form for OTHER. Plural form for OTHER. Plural form for OTHER.-->
->>>>>>> e8afe86a
 			<string>Înregistrarea în jurnal a expunerilor a fost activă %u de zile. O verificare a expunerii poate fi de încredere doar dacă înregistrarea în jurnal a expunerilor este activată permanent.</string>
 		</dict>
 	</dict>
