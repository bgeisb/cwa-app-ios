// Corona-Warn-App
//
// SAP SE and all other contributors
// copyright owners license this file to you under the Apache
// License, Version 2.0 (the "License"); you may not use this
// file except in compliance with the License.
// You may obtain a copy of the License at
//
// http://www.apache.org/licenses/LICENSE-2.0
//
// Unless required by applicable law or agreed to in writing,
// software distributed under the License is distributed on an
// "AS IS" BASIS, WITHOUT WARRANTIES OR CONDITIONS OF ANY
// KIND, either express or implied.  See the License for the
// specific language governing permissions and limitations
// under the License.

import ExposureNotification
import SafariServices
import UIKit

protocol HomeViewControllerDelegate: AnyObject {
	func homeViewControllerStartExposureTransaction(_ controller: HomeViewController)
	func homeViewControllerUserDidRequestReset(_ controller: HomeViewController)
}

// swiftlint:disable:next type_body_length
final class HomeViewController: UIViewController {
	// MARK: Creating a Home View Controller

	init?(
		coder: NSCoder,
		exposureManager: ExposureManager,
		client: Client,
		store: Store,
		keyPackagesStore: DownloadedPackagesStore,
		delegate: HomeViewControllerDelegate
	) {
		self.client = client
		self.store = store
		self.keyPackagesStore = keyPackagesStore
		self.exposureManager = exposureManager
		self.delegate = delegate

		super.init(coder: coder)
		homeInteractor = HomeInteractor(
			homeViewController: self,
			store: store,
			state: .init(isLoading: false, summary: nil, exposureManager: .init())
		)

		exposureSubmissionService = ENAExposureSubmissionService(
			manager: self.exposureManager,
			client: self.client,
			store: self.store
		)
	}

	required init?(coder _: NSCoder) {
		fatalError("init(coder:) has intentionally not been implemented")
	}

	// MARK: Properties

	private let keyPackagesStore: DownloadedPackagesStore
	private let exposureManager: ExposureManager
	private var dataSource: UICollectionViewDiffableDataSource<Section, Int>?
	private var collectionView: UICollectionView!
	private var homeLayout: HomeLayout!
	var homeInteractor: HomeInteractor!
	private var cellConfigurators: [CollectionViewCellConfiguratorAny] = []
	private let store: Store
	private let client: Client
	private var summaryNotificationObserver: NSObjectProtocol?
	private weak var exposureDetectionController: ExposureDetectionViewController?
	private weak var settingsController: SettingsViewController?
	private weak var notificationSettingsController: ExposureNotificationSettingViewController?
	private weak var delegate: HomeViewControllerDelegate?
	private var exposureSubmissionService: ExposureSubmissionService?
	private var testResult: TestResult?

	enum Section: Int {
		case actions
		case infos
		case settings
	}

	// MARK: UIViewController

	override func viewDidLoad() {
		super.viewDidLoad()
		prepareData()
		configureHierarchy()
		configureDataSource()
		configureUI()
	}

	override func viewWillAppear(_ animated: Bool) {
		super.viewWillAppear(animated)
		updateOwnUI()
		navigationItem.largeTitleDisplayMode = .never
		homeInteractor.developerMenuEnableIfAllowed()
	}

	override func viewWillDisappear(_ animated: Bool) {
		super.viewWillDisappear(animated)
		NotificationCenter.default.removeObserver(summaryNotificationObserver as Any, name: .didDetectExposureDetectionSummary, object: nil)
	}
	
	override func traitCollectionDidChange(_ previousTraitCollection: UITraitCollection?) {
		super.traitCollectionDidChange(previousTraitCollection)
		if self.traitCollection.userInterfaceStyle != previousTraitCollection?.userInterfaceStyle {
				let image = UIImage(named: "navi_bar_icon")
				let leftItem = UIBarButtonItem(image: image, style: .plain, target: nil, action: nil)
				leftItem.isEnabled = false
				self.navigationItem.leftBarButtonItem = leftItem
		}
	}

	// MARK: Actions

	@objc
	private func infoButtonTapped(_: UIButton) {
		let vc = RiskLegendTableViewController.initiate(for: .riskLegend)
		let naviController = UINavigationController(rootViewController: vc)
		present(naviController, animated: true, completion: nil)
	}

	// MARK: Misc

	// Called by HomeInteractor
	func setStateOfChildViewControllers(_ state: State, stateHandler: ENStateHandler) {
		settingsController?.stateHandler = stateHandler
		notificationSettingsController?.stateHandler = stateHandler
		let riskLevel = RiskLevel(riskScore: state.summary?.maximumRiskScore)
		let state = ExposureDetectionViewController.State(
			exposureManagerState: state.exposureManager,
			riskLevel: riskLevel,
			nextRefresh: nil,
			summary: state.summary
		)
		exposureDetectionController?.state = state
	}

	func showExposureSubmission(with result: TestResult? = nil) {
		guard let exposureSubmissionService = exposureSubmissionService else { return }
		present(
			AppStoryboard.exposureSubmission.initiateInitial { coder in
				ExposureSubmissionNavigationController(
					coder: coder,
<<<<<<< HEAD
					exposureSubmissionService: ENAExposureSubmissionService(
						diagnosiskeyRetrieval: self.exposureManager,
						client: self.client,
						store: self.store
					)
=======
					exposureSubmissionService: exposureSubmissionService,
					testResult: result
>>>>>>> 825d285f
				)
			},
			animated: true
		)
	}

	func showDeveloperMenu() {
		let developerMenuController = AppStoryboard.developerMenu.initiateInitial()
		present(developerMenuController, animated: true, completion: nil)
	}

	func showInviteFriends() {
		let vc = FriendsInviteController.initiate(for: .inviteFriends)
		navigationController?.pushViewController(vc, animated: true)
	}

	// This method makes the exposure manager usable.
	private func enableExposureManagerIfNeeded() {
		func activate(then completion: @escaping () -> Void) {
			exposureManager.activate { error in
				if let error = error {
					logError(message: "Failed to activate: \(error)")
					return
				}
				completion()
			}
		}
		func enable() {
			exposureManager.enable { error in
				if let error = error {
					logError(message: "Failed to enable: \(error)")
					return
				}
			}
		}

		func enableIfNeeded() {
			guard exposureManager.preconditions().enabled else {
				enable()
				return
			}
		}

		let status = exposureManager.preconditions()

		guard status.authorized else {
			log(message: "User declined authorization")
			return
		}

		guard status.status == .active else {
			activate(then: enableIfNeeded)
			return
		}
		enableIfNeeded()
	}

	func showExposureNotificationSetting() {
		let storyboard = AppStoryboard.exposureNotificationSetting.instance
		let vc = storyboard.instantiateViewController(identifier: "ExposureNotificationSettingViewController") { coder in
			ExposureNotificationSettingViewController(
				coder: coder,
				stateHandler: self.homeInteractor.stateHandler,
				delegate: self
			)
		}
		notificationSettingsController = vc
		navigationController?.pushViewController(vc, animated: true)
	}

	func showSetting() {
		let storyboard = AppStoryboard.settings.instance
		let vc = storyboard.instantiateViewController(identifier: "SettingsViewController") { coder in
			SettingsViewController(
				coder: coder,
				store: self.store,
				stateHandler: self.homeInteractor.stateHandler,
				delegate: self
			)
		}
		settingsController = vc
		navigationController?.pushViewController(vc, animated: true)
	}

	func showExposureDetection() {
		let riskLevel = RiskLevel(riskScore: homeInteractor.state.summary?.maximumRiskScore)
		let state = ExposureDetectionViewController.State(
			exposureManagerState: homeInteractor.state.exposureManager,
			riskLevel: riskLevel,
			nextRefresh: nil, // TODO,
			summary: homeInteractor.state.summary
		)

		let vc = AppStoryboard.exposureDetection.initiateInitial { coder in
			ExposureDetectionViewController(
				coder: coder,
				state: state,
				delegate: self
			)
		}
		exposureDetectionController = vc as? ExposureDetectionViewController
		present(vc, animated: true)
	}

	func showAppInformation() {
		navigationController?.pushViewController(
			AppStoryboard.appInformation.initiateInitial(),
			animated: true
		)
	}

	func showWebPage() {
		if let url = URL(string: AppStrings.SafariView.targetURL) {
			let config = SFSafariViewController.Configuration()
			config.entersReaderIfAvailable = true
			config.barCollapsingEnabled = true

			let vc = SFSafariViewController(url: url, configuration: config)
			present(vc, animated: true)
		} else {
			let error = "\(AppStrings.SafariView.targetURL) is no valid URL"
			logError(message: error)
			fatalError(error)
		}
	}

	private func showScreen(at indexPath: IndexPath) {
		guard let section = Section(rawValue: indexPath.section) else { return }
		let row = indexPath.row
		switch section {
		case .actions:
			if row == 0 {
				showExposureNotificationSetting()
			} else if row == 1 {
				showExposureDetection()
			}
		case .infos:
			if row == 0 {
				showInviteFriends()
			} else {
				showWebPage()
			}
		case .settings:
			if row == 0 {
				showAppInformation()
			} else {
				showSetting()
			}
		}
	}

	// MARK: Configuration

	func prepareData() {
		cellConfigurators = homeInteractor.cellConfigurators
	}

	func reloadData() {
		guard isViewLoaded else { return }
		collectionView.reloadData()
	}

	func reloadCell(at indexPath: IndexPath) {
		settingsController?.stateHandler = homeInteractor.stateHandler
		notificationSettingsController?.stateHandler = homeInteractor.stateHandler
		guard let snapshot = dataSource?.snapshot() else {
			return
		}
		cellConfigurators = homeInteractor.cellConfigurators
		guard let cell = collectionView.cellForItem(at: indexPath) else { return }
		cellConfigurators[indexPath.item].configureAny(cell: cell)
		dataSource?.apply(snapshot, animatingDifferences: true)
	}

	private func createLayout() -> UICollectionViewLayout {
		homeLayout = HomeLayout()
		homeLayout.delegate = self
		return homeLayout.collectionLayout()
	}

	private func configureHierarchy() {
		let safeLayoutGuide = view.safeAreaLayoutGuide

		view.backgroundColor = .systemGroupedBackground

		collectionView = UICollectionView(frame: view.bounds, collectionViewLayout: createLayout())
		collectionView.delegate = self
		collectionView.translatesAutoresizingMaskIntoConstraints = false
		collectionView.isAccessibilityElement = false
		collectionView.shouldGroupAccessibilityChildren = true
		view.addSubview(collectionView)

		NSLayoutConstraint.activate(
			[
				collectionView.leadingAnchor.constraint(equalTo: safeLayoutGuide.leadingAnchor),
				collectionView.topAnchor.constraint(equalTo: safeLayoutGuide.topAnchor),
				collectionView.trailingAnchor.constraint(equalTo: safeLayoutGuide.trailingAnchor),
				collectionView.bottomAnchor.constraint(equalTo: view.bottomAnchor)
			]
		)

		collectionView.register(cellTypes: cellConfigurators.map { $0.viewAnyType })
		let nib6 = UINib(nibName: HomeFooterSupplementaryView.reusableViewIdentifier, bundle: nil)
		collectionView.register(nib6, forSupplementaryViewOfKind: UICollectionView.elementKindSectionFooter, withReuseIdentifier: HomeFooterSupplementaryView.reusableViewIdentifier)
	}

	private func configureDataSource() {
		dataSource = UICollectionViewDiffableDataSource<Section, Int>(collectionView: collectionView) { [unowned self] collectionView, indexPath, identifier in
			let configurator = self.cellConfigurators[identifier]
			let cell = collectionView.dequeueReusableCell(cellType: configurator.viewAnyType, for: indexPath)
			configurator.configureAny(cell: cell)
			return cell
		}
		dataSource?.supplementaryViewProvider = { collectionView, kind, indexPath in
			let identifier = HomeFooterSupplementaryView.reusableViewIdentifier
			guard let supplementaryView = collectionView.dequeueReusableSupplementaryView(
				ofKind: kind,
				withReuseIdentifier: identifier,
				for: indexPath
			) as? HomeFooterSupplementaryView else {
				fatalError("Cannot create new supplementary")
			}
			supplementaryView.configure()
			return supplementaryView
		}
		var snapshot = NSDiffableDataSourceSnapshot<Section, Int>()
		snapshot.appendSections([.actions])
		snapshot.appendItems(Array(0 ... 2))
		snapshot.appendSections([.infos])
		snapshot.appendItems(Array(3 ... 4))
		snapshot.appendSections([.settings])
		snapshot.appendItems(Array(5 ... 6))
		dataSource?.apply(snapshot, animatingDifferences: false)
	}

	private func configureUI() {

		collectionView.backgroundColor = .systemGroupedBackground
		let infoImage = UIImage(systemName: "info.circle")
		navigationItem.rightBarButtonItem = UIBarButtonItem(image: infoImage, style: .plain, target: self, action: #selector(infoButtonTapped(_:)))
		
		let image = UIImage(named: "navi_bar_icon")
		let leftItem = UIBarButtonItem(image: image, style: .plain, target: nil, action: nil)
		leftItem.isEnabled = false
		self.navigationItem.leftBarButtonItem = leftItem
	}
}

// MARK: - Update test state.

extension HomeViewController {

	func updateTestResultFor(_ cell: HomeTestResultCell, with configurator: HomeTestResultCellConfigurator) {
		self.exposureSubmissionService?.getTestResult { result in
			switch result {
			case .failure(let error):
				appLogger.log(message: "Could not update test state: \(error)", file: #file, line: #line, function: #function)
			case .success(let result):
				self.testResult = result
				configurator.configure(cell: cell)
			}
		}
	}

	func showTestResult() {
		showExposureSubmission(with: testResult)
	}
}

extension HomeViewController: HomeLayoutDelegate {
	func homeLayout(homeLayout _: HomeLayout, for sectionIndex: Int) -> Section? {
		Section(rawValue: sectionIndex)
	}
}

extension HomeViewController: UICollectionViewDelegate {
	func collectionView(_: UICollectionView, didSelectItemAt indexPath: IndexPath) {
		showScreen(at: indexPath)
	}
}

extension HomeViewController: ExposureDetectionViewControllerDelegate {
	func exposureDetectionViewControllerStartTransaction(
		_: ExposureDetectionViewController
	) {
		delegate?.homeViewControllerStartExposureTransaction(self)
	}

	func exposureDetectionViewController(
		_: ExposureDetectionViewController,
		setExposureManagerEnabled enabled: Bool,
		completionHandler completion: @escaping (ExposureNotificationError?) -> Void
	) {
		setExposureManagerEnabled(enabled, then: completion)
	}
}

extension HomeViewController: ExposureNotificationSettingViewControllerDelegate {
	func exposureNotificationSettingViewController(
		_: ExposureNotificationSettingViewController,
		setExposureManagerEnabled enabled: Bool,
		then completion: @escaping (ExposureNotificationError?) -> Void
	) {
		setExposureManagerEnabled(enabled, then: completion)
	}
}

extension HomeViewController: SettingsViewControllerDelegate {
	func settingsViewControllerUserDidRequestReset(_: SettingsViewController) {
		delegate?.homeViewControllerUserDidRequestReset(self)
	}

	func settingsViewController(
		_: SettingsViewController,
		setExposureManagerEnabled enabled: Bool,
		then completion: @escaping (ExposureNotificationError?) -> Void
	) {
		setExposureManagerEnabled(enabled, then: completion)
	}
}

private extension HomeViewController {
	func setExposureManagerEnabled(_ enabled: Bool, then completion: @escaping (ExposureNotificationError?) -> Void) {
		if enabled {
			exposureManager.enable(completion: completion)
		} else {
			exposureManager.disable(completion: completion)
		}
	}
}

extension HomeViewController: ExposureStateUpdating {
	func updateExposureState(_ state: ExposureManagerState) {
		updateOwnUI()
		homeInteractor.updateExposureState(state)
		exposureDetectionController?.updateUI()
		settingsController?.updateExposureState(state)
		notificationSettingsController?.updateExposureState(state)
	}

	private func updateOwnUI() {
		reloadData()
	}
}

// MARK: Working with the Delegate

extension HomeViewController {
	private func startExposureTransaction() {
		delegate?.homeViewControllerStartExposureTransaction(self)
	}
}<|MERGE_RESOLUTION|>--- conflicted
+++ resolved
@@ -148,16 +148,8 @@
 			AppStoryboard.exposureSubmission.initiateInitial { coder in
 				ExposureSubmissionNavigationController(
 					coder: coder,
-<<<<<<< HEAD
-					exposureSubmissionService: ENAExposureSubmissionService(
-						diagnosiskeyRetrieval: self.exposureManager,
-						client: self.client,
-						store: self.store
-					)
-=======
 					exposureSubmissionService: exposureSubmissionService,
 					testResult: result
->>>>>>> 825d285f
 				)
 			},
 			animated: true
