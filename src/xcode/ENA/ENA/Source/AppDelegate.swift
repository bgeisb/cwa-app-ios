// Corona-Warn-App
//
// SAP SE and all other contributors
// copyright owners license this file to you under the Apache
// License, Version 2.0 (the "License"); you may not use this
// file except in compliance with the License.
// You may obtain a copy of the License at
//
// http://www.apache.org/licenses/LICENSE-2.0
//
// Unless required by applicable law or agreed to in writing,
// software distributed under the License is distributed on an
// "AS IS" BASIS, WITHOUT WARRANTIES OR CONDITIONS OF ANY
// KIND, either express or implied.  See the License for the
// specific language governing permissions and limitations
// under the License.

import Combine
import ExposureNotification
import FMDB
import UIKit

protocol CoronaWarnAppDelegate: AnyObject {
	var client: HTTPClient { get }
	var wifiClient: WifiOnlyHTTPClient { get }
	var downloadedPackagesStore: DownloadedPackagesStore { get }
	var store: Store { get }
	var appConfigurationProvider: AppConfigurationProviding { get }
	var riskProvider: RiskProvider { get }
	var exposureManager: ExposureManager { get }
	var taskScheduler: ENATaskScheduler { get }
	var serverEnvironment: ServerEnvironment { get }
	var warnOthersReminder: WarnOthersRemindable { get }
}

extension AppDelegate: CoronaWarnAppDelegate {
	// required - otherwise app will crash because cast will fail.
}

extension AppDelegate {

	func showError(_ riskProviderError: RiskProviderError) {
		guard
			let scene = UIApplication.shared.connectedScenes.first,
			let delegate = scene.delegate as? SceneDelegate,
			let rootController = delegate.window?.rootViewController
		else {
			return
		}

		guard let alert = makeErrorAlert(
				riskProviderError: riskProviderError,
				rootController: rootController
		) else {
			return
		}

		func presentAlert() {
			rootController.present(alert, animated: true, completion: nil)
		}

		if rootController.presentedViewController != nil {
			rootController.dismiss(
				animated: true,
				completion: presentAlert
			)
		} else {
			presentAlert()
		}
	}

	private func makeErrorAlert(riskProviderError: RiskProviderError, rootController: UIViewController) -> UIAlertController? {
		switch riskProviderError {
		case .failedRiskDetection(let didEndPrematurelyReason):
			switch didEndPrematurelyReason {
			case let .noSummary(error):
				return makeAlertController(
					enError: error,
					localizedDescription: didEndPrematurelyReason.localizedDescription,
					rootController: rootController
				)
			case .wrongDeviceTime:
				return rootController.setupErrorAlert(message: didEndPrematurelyReason.localizedDescription)
			default:
				return nil
			}
		case .failedKeyPackageDownload(let downloadError):
			switch downloadError {
			case .noDiskSpace:
				return rootController.setupErrorAlert(message: downloadError.description)
			default:
				return nil
			}
		default:
			return nil
		}
	}

	private func makeAlertController(enError: Error?, localizedDescription: String, rootController: UIViewController) -> UIAlertController {
		switch enError {
		case let error as ENError:
			let openFAQ: (() -> Void)? = {
				guard let url = error.faqURL else { return nil }
				return {
					UIApplication.shared.open(url, options: [:])
				}
			}()
			return rootController.setupErrorAlert(
				message: localizedDescription,
				secondaryActionTitle: AppStrings.Common.errorAlertActionMoreInfo,
				secondaryActionCompletion: openFAQ
			)
		default:
			return rootController.setupErrorAlert(
				message: localizedDescription
			)
		}
	}
}

@UIApplicationMain
class AppDelegate: UIResponder, UIApplicationDelegate {

	let store: Store
	let serverEnvironment: ServerEnvironment
<<<<<<< HEAD
	
	let warnOthersReminder: WarnOthersRemindable
	
	private let consumer = RiskConsumer()
=======
>>>>>>> ee3303d4
	let taskScheduler: ENATaskScheduler = ENATaskScheduler.shared

	lazy var appConfigurationProvider: AppConfigurationProviding = {
		#if DEBUG
		if isUITesting {
			// provide a static app configuration for ui tests to prevent validation errors
			return CachedAppConfigurationMock()
		}
		#endif
		// use a custom http client that uses/recognized caching mechanisms
		let appFetchingClient = CachingHTTPClient(clientConfiguration: client.configuration)
		
		let provider = CachedAppConfiguration(client: appFetchingClient, store: store, configurationDidChange: { [weak self] in
			// Recalculate risk with new app configuration
			self?.riskProvider.requestRisk(userInitiated: false, ignoreCachedSummary: true)
		})
		// used to remove invalidated key packages
		provider.packageStore = downloadedPackagesStore
		return provider
	}()

	lazy var riskProvider: RiskProvider = {

		let keyPackageDownload = KeyPackageDownload(
			downloadedPackagesStore: downloadedPackagesStore,
			client: client,
			wifiClient: wifiClient,
			store: store
		)

		return RiskProvider(
			configuration: .default,
			store: store,
			appConfigurationProvider: appConfigurationProvider,
			exposureManagerState: exposureManager.preconditions(),
			keyPackageDownload: keyPackageDownload,
			exposureDetectionExecutor: exposureDetectionExecutor
		)
	}()

	#if targetEnvironment(simulator) || COMMUNITY
	// Enable third party contributors that do not have the required
	// entitlements to also use the app
	let exposureManager: ExposureManager = {
		let keys = [ENTemporaryExposureKey()]
		return MockExposureManager(exposureNotificationError: nil, diagnosisKeysResult: (keys, nil))
	}()
	#else
	let exposureManager: ExposureManager = ENAExposureManager()
	#endif

	private var exposureDetection: ExposureDetection?
	private let consumer = RiskConsumer()

	let downloadedPackagesStore: DownloadedPackagesStore = DownloadedPackagesSQLLiteStore(fileName: "packages")

	let client: HTTPClient
	let wifiClient: WifiOnlyHTTPClient

	private lazy var exposureDetectionExecutor: ExposureDetectionExecutor = {
		ExposureDetectionExecutor(
			client: self.client,
			downloadedPackagesStore: self.downloadedPackagesStore,
			store: self.store,
			exposureDetector: self.exposureManager
		)
	}()

	override init() {
		self.serverEnvironment = ServerEnvironment()

		self.store = SecureStore(subDirectory: "database", serverEnvironment: serverEnvironment)
		self.warnOthersReminder = WarnOthersReminder(store: self.store)

		let configuration = HTTPClient.Configuration.makeDefaultConfiguration(store: store)
		self.client = HTTPClient(configuration: configuration)
		self.wifiClient = WifiOnlyHTTPClient(configuration: configuration)

		#if !RELEASE
		downloadedPackagesStore.keyValueStore = self.store
		#endif
	}

	func application(
		_: UIApplication,
		didFinishLaunchingWithOptions _: [UIApplication.LaunchOptionsKey: Any]? = nil
	) -> Bool {

		UIDevice.current.isBatteryMonitoringEnabled = true

		taskScheduler.delegate = self

		// Setup DeadmanNotification after AppLaunch
		UNUserNotificationCenter.current().scheduleDeadmanNotificationIfNeeded()

		consumer.didFailCalculateRisk = { [weak self] error in
			self?.showError(error)
		}
		riskProvider.observeRisk(consumer)

		return true
	}

	// MARK: UISceneSession Lifecycle

	func application(
		_: UIApplication,
		configurationForConnecting connectingSceneSession: UISceneSession,
		options _: UIScene.ConnectionOptions
	) -> UISceneConfiguration {
		UISceneConfiguration(name: "Default Configuration", sessionRole: connectingSceneSession.role)
	}

	func application(_: UIApplication, didDiscardSceneSessions _: Set<UISceneSession>) {}
}<|MERGE_RESOLUTION|>--- conflicted
+++ resolved
@@ -123,13 +123,9 @@
 
 	let store: Store
 	let serverEnvironment: ServerEnvironment
-<<<<<<< HEAD
-	
+
 	let warnOthersReminder: WarnOthersRemindable
-	
-	private let consumer = RiskConsumer()
-=======
->>>>>>> ee3303d4
+
 	let taskScheduler: ENATaskScheduler = ENATaskScheduler.shared
 
 	lazy var appConfigurationProvider: AppConfigurationProviding = {
