//
// 🦠 Corona-Warn-App
//

import Foundation
import SwiftCBOR
import Security
import ASN1Decoder

public protocol DCCSignatureVerifying {
    func verify(certificate base45: Base45, with signingCertificates: [DCCSigningCertificate], and validationClock: Date) -> Result<Void, DCCSignatureVerificationError>

<<<<<<< HEAD
=======
    func validUntilDate(certificate base45: Base45, with signingCertificates: [DCCSigningCertificate]) -> Result<Date, DCCSignatureVerificationError>
>>>>>>> 26681a21
}

public struct DCCSignatureVerification: DCCSignatureVerifying {

    public init() { }

    // swiftlint:disable cyclomatic_complexity
    public func verify(certificate base45: Base45, with signingCertificates: [DCCSigningCertificate], and validationClock: Date = Date()) -> Result<Void, DCCSignatureVerificationError> {

        // 1. Decode and extract COSE headers
        let coseEntriesResult = DigitalCovidCertificateAccess().extractCOSEEntries(from: base45)
        guard case let .success(coseEntries) = coseEntriesResult  else {
            if case let .failure(error) = coseEntriesResult {
                return .failure(.HC_CBOR_DECODING_FAILED(error))
            }
            fatalError("Success and failure where handled, this part should never be reaached.")
        }
        guard case let .byteString(protectedHeaderBytes) = coseEntries[0] else {
            return .failure(.HC_COSE_PH_INVALID)
        }
        guard case let .byteString(payloadBytes) = coseEntries[2] else {
            return .failure(.HC_CBOR_DECODING_FAILED(.HC_COSE_MESSAGE_INVALID))
        }
        guard case let .byteString(signature) = coseEntries[3] else {
            return .failure(.HC_COSE_NO_SIGN1)
        }

        let certificateResult = DigitalCovidCertificateAccess().extractDigitalCovidCertificate(from: base45)
        guard case let .success(certificate) = certificateResult else {
            if case let .failure(error) = certificateResult {
                return .failure(.HC_CBOR_DECODING_FAILED(error))
            }
            fatalError("Success and failure where handled, this part should never be reaached.")
        }


        // 2. Extract 'kid'

        var keyIdentifier: Data?
        if case let .success(kidBase64) = DigitalCovidCertificateAccess().extractKeyIdentifier(from: coseEntries),
           let kid = Data(base64Encoded: kidBase64) {
            keyIdentifier = kid
        }

        // 3. Determine 'alg'

        let algorithmResult = determineAlgorithm(from: coseEntries)
        guard case let .success(algorithm) = algorithmResult else {
            if case let .failure(error) = algorithmResult {
                return .failure(error)
            }
            fatalError("Success and failure where handled, this part should never be reaached.")
        }

        // 4. Determine 'signed payload'

        let signedPayload = CBOR.array([
            CBOR.utf8String("Signature1"),
            CBOR.byteString(protectedHeaderBytes),
            CBOR.byteString([UInt8]()),
            CBOR.byteString(payloadBytes)
        ]).encode()

        // 5. Determine 'signed payload hash'

        // ToDo

        // 6. Determine 'verifier'

        let verifier: Data
        switch algorithm {
        case .PS256:
            guard let ecdsaSignature = ECDSA.convertSignatureData(Data(signature)) else {
                return .failure(.HC_COSE_ECDSA_SPLITTING_FAILED)
            }
            verifier = Data(ecdsaSignature)
        case .ES256:
            verifier = Data(signature)
        }

        // 7. Filter DSCs for 'DSCs to test'

        let matchedSigningCertificates = signingCertificates.filter {
            $0.kid == keyIdentifier
        }
        let signingCertificatesToTest = matchedSigningCertificates.isEmpty ? signingCertificates : matchedSigningCertificates

        // 8. Find 'DSC for DGC'

        var _passedSigningCertificate: DCCSigningCertificate?

        for signingCertificateToTest in signingCertificatesToTest {
            guard let publicKey = signingCertificateToTest.publicKey else {
                continue
            }

            var error: Unmanaged<CFError>?
            let success = SecKeyVerifySignature(
                publicKey,
                algorithm.secKeyAlgorithm,
                Data(signedPayload) as CFData,
                verifier as CFData,
                &error
            )
            if error != nil {
                continue
            }
            if success {
                _passedSigningCertificate = signingCertificateToTest
                break
            }
        }
        guard let passedSigningCertificate = _passedSigningCertificate else {
            return .failure(.HC_DSC_NO_MATCH)
        }

        // 9. Check DSC validity

        guard let x509Certificate = try? X509Certificate(data: passedSigningCertificate.data),
              let notBefore = x509Certificate.notBefore,
              let notAfter = x509Certificate.notAfter else {
            return .failure(.HC_DSC_NOT_READABLE)
        }
        if notBefore > validationClock {
            return .failure(.HC_DSC_NOT_YET_VALID)
        }
        if notAfter < validationClock {
            return .failure(.HC_DSC_EXPIRED)
        }

        // 10. Check extended key usage

        if x509Certificate.extendedKeyUsage.isEmpty {
            return .success(())
        }

        let containsAnyKeyUsage = x509Certificate.extendedKeyUsage.contains {
            return ExtendedKeyUsageObjectIdentifier.all.contains($0)
        }

        if !containsAnyKeyUsage {
            return .success(())
        }

        let containsAnyTestCertificateKeyUsage = x509Certificate.extendedKeyUsage.contains {
            return ExtendedKeyUsageObjectIdentifier.testIssuer.contains($0)
        }

        if containsAnyTestCertificateKeyUsage && !certificate.isTestCertificate {
            return .failure(.HC_DSC_OID_MISMATCH_TC)
        }

        let containsAnyVaccinationCertificateKeyUsage = x509Certificate.extendedKeyUsage.contains {
            return ExtendedKeyUsageObjectIdentifier.vaccinationIssuer.contains($0)
        }

        if containsAnyVaccinationCertificateKeyUsage && !certificate.isVaccinationCertificate {
            return .failure(.HC_DSC_OID_MISMATCH_VC)
        }

        let containsAnyRecoveryCertificateKeyUsage = x509Certificate.extendedKeyUsage.contains {
            return ExtendedKeyUsageObjectIdentifier.recoveryIssuer.contains($0)
        }

        if containsAnyRecoveryCertificateKeyUsage && !certificate.isRecoveryCertificate {
            return .failure(.HC_DSC_OID_MISMATCH_RC)
        }

        return .success(())
    }

<<<<<<< HEAD
    enum Algorithm: Int {
        case ES256 = -7
        case PS256 = -37

        var secKeyAlgorithm: SecKeyAlgorithm {
            switch self {
            case .ES256:
                return .ecdsaSignatureMessageX962SHA256
            case .PS256:
                return .rsaSignatureMessagePSSSHA256
            }
        }
    }

    // TODO: Test because of negativeInt or tag.
    func determineAlgorithm(from coseEntries: [CBOR]) -> Result<Algorithm, DCCSignatureVerificationError> {
        guard case let .byteString(protectedHeaderBytes) = coseEntries[0],
           let protectedHeaderCBOR = try? CBORDecoder(input: protectedHeaderBytes).decodeItem(),
           case let .negativeInt(algorithmIdentifier) = protectedHeaderCBOR[1] else {
            return .failure(.HC_COSE_UNKNOWN_ALG)
        }

        // I know its confusing. Please see here how negative integers are handled for CBOR (Major type 1:  a negative integer.): https://datatracker.ietf.org/doc/html/rfc7049#section-2.1
        // And here some rationale for this kind of implementation: https://stackoverflow.com/questions/50584127/rationale-for-cbor-negative-integers
        guard let algorithm = Algorithm(rawValue: -1 - Int(algorithmIdentifier)) else {
            return .failure(.HC_COSE_NO_ALG)
        }

        return .success(algorithm)
    }

    func extractProtectedHeader(from coseEntries: [CBOR]) -> Result<[UInt8], DCCSignatureVerificationError> {
        guard case let .byteString(protectedHeaderBytes) = coseEntries[0] else {
            return .failure(.HC_COSE_UNKNOWN_ALG)
        }
        return .success(protectedHeaderBytes)
    }

=======
    public func validUntilDate(certificate base45: Base45, with signingCertificates: [DCCSigningCertificate]) -> Result<Date, DCCSignatureVerificationError> {
        return .success(Date())
    }
>>>>>>> 26681a21
}

public struct DCCSignatureVerifyingStub: DCCSignatureVerifying {

    let error: DCCSignatureVerificationError?
    let validationUntilDate: Date
    let validationUntilDateError: DCCSignatureVerificationError?

    public init(
        error: DCCSignatureVerificationError? = nil,
        validationUntilDate: Date = Date(),
        validationUntilDateError: DCCSignatureVerificationError? = nil
    ) {
        self.error = error
        self.validationUntilDate = validationUntilDate
        self.validationUntilDateError = validationUntilDateError
    }

    public func verify(certificate base45: Base45, with signingCertificates: [DCCSigningCertificate], and validationClock: Date = Date()) -> Result<Void, DCCSignatureVerificationError> {
        if let error = error {
            return .failure(error)
        } else {
            return .success(())
        }
    }
<<<<<<< HEAD
}

extension DigitalCovidCertificate {

    var isVaccinationCertificate: Bool {
        guard let vaccinationEntries = vaccinationEntries else {
            return false
        }
        return !vaccinationEntries.isEmpty
    }

    var isTestCertificate: Bool {
        guard let testEntries = testEntries else {
            return false
        }
        return !testEntries.isEmpty
    }

    var isRecoveryCertificate: Bool {
        guard let recoveryEntries = recoveryEntries else {
            return false
        }
        return !recoveryEntries.isEmpty
=======

    public func validUntilDate(certificate base45: Base45, with signingCertificates: [DCCSigningCertificate]) -> Result<Date, DCCSignatureVerificationError> {
        if let validationUntilDateError = validationUntilDateError {
            return .failure(validationUntilDateError)
        } else {
            return .success(validationUntilDate)
        }
>>>>>>> 26681a21
    }
}<|MERGE_RESOLUTION|>--- conflicted
+++ resolved
@@ -10,10 +10,7 @@
 public protocol DCCSignatureVerifying {
     func verify(certificate base45: Base45, with signingCertificates: [DCCSigningCertificate], and validationClock: Date) -> Result<Void, DCCSignatureVerificationError>
 
-<<<<<<< HEAD
-=======
     func validUntilDate(certificate base45: Base45, with signingCertificates: [DCCSigningCertificate]) -> Result<Date, DCCSignatureVerificationError>
->>>>>>> 26681a21
 }
 
 public struct DCCSignatureVerification: DCCSignatureVerifying {
@@ -185,7 +182,6 @@
         return .success(())
     }
 
-<<<<<<< HEAD
     enum Algorithm: Int {
         case ES256 = -7
         case PS256 = -37
@@ -224,11 +220,9 @@
         return .success(protectedHeaderBytes)
     }
 
-=======
     public func validUntilDate(certificate base45: Base45, with signingCertificates: [DCCSigningCertificate]) -> Result<Date, DCCSignatureVerificationError> {
         return .success(Date())
     }
->>>>>>> 26681a21
 }
 
 public struct DCCSignatureVerifyingStub: DCCSignatureVerifying {
@@ -254,31 +248,6 @@
             return .success(())
         }
     }
-<<<<<<< HEAD
-}
-
-extension DigitalCovidCertificate {
-
-    var isVaccinationCertificate: Bool {
-        guard let vaccinationEntries = vaccinationEntries else {
-            return false
-        }
-        return !vaccinationEntries.isEmpty
-    }
-
-    var isTestCertificate: Bool {
-        guard let testEntries = testEntries else {
-            return false
-        }
-        return !testEntries.isEmpty
-    }
-
-    var isRecoveryCertificate: Bool {
-        guard let recoveryEntries = recoveryEntries else {
-            return false
-        }
-        return !recoveryEntries.isEmpty
-=======
 
     public func validUntilDate(certificate base45: Base45, with signingCertificates: [DCCSigningCertificate]) -> Result<Date, DCCSignatureVerificationError> {
         if let validationUntilDateError = validationUntilDateError {
@@ -286,6 +255,29 @@
         } else {
             return .success(validationUntilDate)
         }
->>>>>>> 26681a21
+    }
+}
+
+extension DigitalCovidCertificate {
+
+    var isVaccinationCertificate: Bool {
+        guard let vaccinationEntries = vaccinationEntries else {
+            return false
+        }
+        return !vaccinationEntries.isEmpty
+    }
+
+    var isTestCertificate: Bool {
+        guard let testEntries = testEntries else {
+            return false
+        }
+        return !testEntries.isEmpty
+    }
+
+    var isRecoveryCertificate: Bool {
+        guard let recoveryEntries = recoveryEntries else {
+            return false
+        }
+        return !recoveryEntries.isEmpty
     }
 }