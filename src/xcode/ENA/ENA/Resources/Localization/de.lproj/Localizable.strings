/* Hints */
/* Use a non-breaking space (OPTION + SPACE) to avoid line breaks. */
/* Write "z. B." always with a non-breaking space (OPTION + SPACE). */

/* General */
"Alert_TitleGeneral" = "Ein Fehler ist aufgetreten.";

"Alert_ActionOk" = "OK";

"Alert_ActionYes" = "Ja";

"Alert_ActionNo" = "Nein";

"Alert_ActionRetry" = "Wiederholen";

"Alert_ActionCancel" = "Abbrechen";

"Alert_ActionRemove" = "Entfernen";

"Alert_BluetoothOff_Title" = "Bluetooth aktivieren";

"Alert_BluetoothOff_Description" = "Bluetooth muss in den Geräteeinstellungen aktiviert werden, damit diese App funktioniert.";

"Alert_CancelAction_Later" = "Später";

"Alert_DefaultAction_OpenSettings" = "Einstellungen öffnen";

"General_BackButtonTitle" = "Zurück";

"Common_No_Network" = "Der Vorgang konnte wegen Netzwerkproblemen nicht abgeschlossen werden. Bitte versuchen Sie es noch einmal.";

"Common_ENError5_Description" = "Fehler 5: Es ist etwas schiefgelaufen. Ihr Risiko konnte leider nicht ermittelt werden. Wir arbeiten an einer Lösung für dieses Problem.";

"Common_ENError11_Description" = "Fehler 11: Es ist etwas schiefgelaufen. Ihr Risiko konnte leider nicht ermittelt werden. Bitte starten Sie Ihr Smartphone neu und versuchen Sie es morgen erneut.";

"Common_ENError13_Description" = "Fehler 13: Ihre Risiko-Ermittlung für den heutigen Tag wurde bereits durchgeführt. Bitte versuchen Sie es in 24 Stunden erneut.";

"Common_Alert_Action_moreInfo" = "Mehr Erfahren";

"Common_BackgroundFetch_AlertMessage" = "Sie haben die Hintergrundaktualisierung für die Corona-Warn-App ausgeschaltet. Um die automatische Risiko-Ermittlung zu nutzen, müssen Sie die Hintergrundaktualisierung einschalten. Wenn Sie die Hintergrundaktualisierung nicht einschalten, können Sie Ihre Risiko-Ermittlung nur manuell in der App starten.\n\nSie können die Hintergrundaktualisierung für die App jederzeit in den Geräteeinstellungen einschalten.";

"Common_BackgroundFetch_SettingsTitle" = "Geräteeinstellungen öffnen";

"Common_BackgroundFetch_OKTitle" = "Risiko-Ermittlung manuell starten";

"Common_BackgroundFetch_AlertTitle" = "Hintergrundaktualisierung ausgeschaltet";

"Common_Deadman_AlertTitle" = "Ihr Risikostatus";

"Common_Deadman_AlertBody" = "Bitte denken Sie daran, die Corona-Warn-App regelmäßig zu öffnen, um Ihren Risikostatus zu überprüfen.";

"Common_Tess_Relay_Description" = "Gehörlose, schwerhörige und spätertaubte Menschen können zur telefonischen Kontaktaufnahme die Tess-Relay-Dienste (Dolmetschen in Gebärdensprache und deutscher Schriftsprache) nutzen. Die Software können Sie im App Store herunterladen.";

/* Accessibility */
"AccessibilityLabel_Close" = "Schließen";

"AccessibilityLabel_PhoneNumber" = "Telefonnummer";

/* Exposure Detection */
"ExposureDetection_Off" = "Risiko-Ermittlung gestoppt";

"ExposureDetection_Unknown" = "Unbekanntes Risiko";

"ExposureDetection_Low" = "Niedriges Risiko";

"ExposureDetection_Low_Green_Color" = "Grün";

"ExposureDetection_High" = "Erhöhtes Risiko";

"ExposureDetection_High_Red_Color" = "Rot";

"ExposureDetection_LastExposure" = "Zuletzt am %@";

"ExposureDetection_LastExposure_One_Risk_Day" = "Am %@";

"ExposureDetection_Refreshed" = "Aktualisiert: %@";

"ExposureDetection_Refreshed_Never" = "Unbekannt";

"ExposureDetection_RefreshingIn" = "Aktualisierung in %02d:%02d\U00A0Minuten";

"ExposureDetection_RefreshIn" = "Aktualisierung in %@";

"ExposureDetection_LastRiskLevel" = "Letzte Risiko-Überprüfung: %@";

"ExposureDetection_OffText" = "Aktivieren Sie die Risiko-Ermittlung, damit Ihr aktueller Risikostatus berechnet werden kann.";

"ExposureDetection_OutdatedText" = "Ihre Risiko-Berechnung wurde seit mehr als 48 Stunden nicht aktualisiert. Bitte aktualisieren Sie die Berechnung.";

"ExposureDetection_UnknownText" = "Da Sie die Risiko-Ermittlung noch nicht lange genug aktiviert haben, konnten wir für Sie kein Infektionsrisiko berechnen.";

"ExposureDetection_LoadingText" = "Aktuelle Daten werden heruntergeladen und geprüft. Dies kann mehrere Minuten dauern.";

"ExposureDetection_Contact_Journal_Text" = "Weitere Informationen zu Ihren Risiko-Begegnungen finden Sie in Ihrem Kontakt-Tagebuch.";

"ExposureDetection_Behavior_Title" = "Verhalten";

"ExposureDetection_Behavior_Subtitle" = "So verhalten Sie sich richtig.";

"ExposureDetection_Guide_Vaccination" = "Lassen Sie sich gegen SARS-CoV-2 impfen, falls Sie noch nicht geimpft sind.";

"ExposureDetection_Guide_Hands" = "Waschen Sie Ihre Hände regelmäßig mit Seife für 20 Sekunden.";

"ExposureDetection_Guide_Mask" = "Tragen Sie einen Mund-Nasen-Schutz bei Begegnungen mit anderen Personen.";

"ExposureDetection_Guide_Distance" = "Halten Sie mindestens 1,5 Meter Abstand zu anderen Personen.";

"ExposureDetection_Guide_Sneeze" = "Niesen oder husten Sie in die Armbeuge oder in ein Taschentuch.";

"ExposureDetection_Guide_Ventilation" = "Lüften Sie Innenräume mehrmals täglich. Öffnen Sie dazu die Fenster einige Minuten lang so weit wie möglich (Stoßlüftung).";

"ExposureDetection_Guide_Symptoms" = "Achten Sie auf COVID-19-typische Symptome. Symptome können in seltenen Fällen auch bei geimpften Personen auftreten. Sobald Symptome auftreten, lassen Sie sich testen.";

"ExposureDetection_Guide_Home" = "Begeben Sie sich, wenn möglich, nach Hause bzw. bleiben Sie zu Hause.";

"ExposureDetection_Guide_Hotline1" = "Bei Fragen zu Symptomen, Testmöglichkeiten und Quarantäne-Maßnahmen wenden Sie sich bitte an eine der folgenden Stellen:";

"ExposureDetection_Guide_Hotline2" = "Ihre Hausarztpraxis";

"ExposureDetection_Guide_Hotline3" = "den kassenärztlichen Bereitschaftsdienst unter der Telefonnummer 116 117";

"ExposureDetection_Guide_Hotline4" = "Ihr Gesundheitsamt";

"ExposureDetection_Guide_Vaccination_HighRisk" = "Sollten Sie bisher nicht geimpft sein, lassen Sie sich nach Rücksprache mit Ihrer Hausarztpraxis oder dem kassenärztlichen Bereitschaftsdienst testen. Besprechen Sie ebenfalls die SARS-CoV-2-Impfung nach der Testung mit Ihrer Hausarztpraxis.";

/* Placeholder points to `ExposureDetection_LinkText` */
"ExposureDetection_Guide_FAQ" = "Falls Sie sich testen lassen, finden Sie weitere Informationen in der %@.";

/* The 'tapable' text containing the link to the faq */
"ExposureDetection_Guide_FAQ_LinkText" = "FAQ zum Testablauf";

"ExposureDetection_Explanation_Title" = "Infektionsrisiko";

"ExposureDetection_Explanation_Subtitle" = "So wird Ihr Risiko ermittelt.";

"ExposureDetection_Explanation_Text_Off" = "Das Infektionsrisiko wird anhand der Daten der Risiko-Ermittlung unter Berücksichtigung von Abstand und Dauer lokal auf Ihrem Smartphone berechnet. Ihr Infektionsrisiko ist für niemanden einsehbar und wird nicht weitergegeben.";

"ExposureDetection_Explanation_Text_Outdated" = "Ihre Risiko-Überprüfung wurde seit mehr als 48 Stunden nicht durchgeführt. Bitte aktualisieren Sie Ihre Risiko-Überprüfung.";

"ExposureDetection_Explanation_Text_Unknown" = "Da Sie die Risiko-Ermittlung noch nicht lange genug aktiviert haben, konnten wir für Sie kein Infektionsrisiko berechnen.\n\nDas Infektionsrisiko wird anhand der Daten der Risiko-Ermittlung mit Bezug zum Abstand und der Dauer lokal auf Ihrem Smartphone berechnet. Ihr Infektionsrisiko ist für niemanden einsehbar und wird nicht weitergegeben.";

"ExposureDetection_Explanation_Text_Low_No_Encounter" = "Sie haben ein niedriges Infektionsrisiko, da keine Begegnung mit nachweislich Corona-positiv getesteten Personen aufgezeichnet wurde oder sich Ihre Begegnung auf kurze Zeit und einen größeren Abstand beschränkt hat.";

"ExposureDetection_Explanation_Text_Low_With_Encounter" = "Das Infektionsrisiko wird anhand der Daten der Risiko-Ermittlung unter Berücksichtigung des Abstands und der Dauer von Begegnungen mit nachweislich Corona-positiv getesteten Personen sowie deren vermutlicher Infektiosität lokal auf Ihrem Smartphone berechnet. Ihr Infektionsrisiko ist für niemanden einsehbar und wird nicht weitergegeben.";

"ExposureDetection_Explanation_Text_Low_With_Encounter_FAQ" = "Weitere Informationen finden Sie in den FAQ.";

"ExposureDetection_Explanation_Text_High_DateOfLastExposure" = "Sie haben ein erhöhtes Infektionsrisiko, da Sie mindestens einer nachweislich Corona-positiv getesteten Person über einen längeren Zeitraum und mit einem geringen Abstand begegnet sind.";

"ExposureDetection_Explanation_Text_High" = "Ihr Infektionsrisiko wird daher als erhöht eingestuft.\nDas Infektionsrisiko wird anhand der Daten der Risiko-Ermittlung unter Berücksichtigung von Abstand und Dauer lokal auf Ihrem Smartphone berechnet. Ihr Infektionsrisiko ist für niemanden einsehbar und wird nicht weitergegeben.\nWenn Sie nach Hause kommen, vermeiden Sie auch Begegnungen mit Familienmitgliedern und Mitbewohnern.";

"ExposureDetection_LowRiskExposure_Title" = "Begegnung mit niedrigem Risiko";

"ExposureDetection_LowRiskExposure_Subtitle" = "Deshalb ist Ihr Infektionsrisiko niedrig";

"ExposureDetection_LowRiskExposure_Body" = "Sie hatten eine Begegnung mit einer später Corona-positiv getesteten Person. Ihr Infektionsrisiko wird auf Grundlage der Daten der Risiko-Ermittlung dennoch als niedrig eingestuft. Ein niedriges Risiko besteht insbesondere dann, wenn sich Ihre Begegnung auf einen kurzen Zeitraum oder einen größeren Abstand beschränkt hat. Sie müssen sich keine Sorgen machen und es besteht kein besonderer Handlungsbedarf. Es wird empfohlen, sich an die allgemein geltenden Abstands- und Hygieneregeln zu halten.";

"ExposureDetection_Button_Enable" = "Risiko-Ermittlung aktivieren";

"ExposureDetection_Button_Refresh" = "Aktualisieren";

"ExposureDetection_Button_Title_Restart" = "Erneut starten";

"ExposureDetection_Risk_Status_Downloading_Title" = "Daten werden heruntergeladen …";

"ExposureDetection_Risk_Status_Detecting_Title" = "Prüfung läuft …";

"ExposureDetection_Risk_Status_Downloading_Body" = "Das kann mehrere Minuten dauern. Vielen Dank für Ihre Geduld.";

"ExposureDetection_Risk_Status_Detecting_Body" = "Ihre Begegnungsdaten werden nun geprüft. Das kann mehrere Minuten dauern. Vielen Dank für Ihre Geduld.";

"ExposureDetection_Risk_Failed_Title" = "Risiko-Überprüfung fehlgeschlagen";

"ExposureDetection_Risk_Failed_Body" = "Der Abgleich der Zufall-IDs mit dem Server ist fehlgeschlagen. Sie können den Abgleich manuell neu starten.";

"ExposureDetection_Risk_Restart_Button_Title" = "Erneut starten";

"ExposureDetection_Survey_Card_Title" = "Befragung zur Corona-Warn-App";

"ExposureDetection_Survey_Card_Body" = "Helfen Sie uns, die App zu verbessern, indem Sie einige einfache Fragen beantworten.";

"ExposureDetection_Survey_Card_Button" = "Zur Befragung";

/* Survey Errors */

"SurveyConsent_Error_Title" = "Fehler";

"SurveyConsent_Error_TryAgainLater" = "Die Befragung kann aktuell nicht aufgerufen werden. Bitte versuchen Sie es später noch mal (Fehlercode %@).";

"SurveyConsent_Error_DeviceNotSupported" = "Die Befragung kann nicht aufgerufen werden (Fehlercode %@).";

"SurveyConsent_Error_ChangeDeviceTime" = "Die Uhrzeit Ihres Smartphones stimmt nicht mit der aktuellen Zeit überein. Bitte korrigieren Sie die Uhrzeit in den Einstellungen Ihres Smartphones (Fehlercode %@).";

"SurveyConsent_Error_TryAgainNextMonth" = "Die Befragung konnte aus Sicherheitsgründen nicht aufgerufen werden. Sie können im nächsten Kalendermonat wieder teilnehmen (Fehlercode %@).";

"SurveyConsent_Error_AlreadyParticipated" = "Sie haben bereits an der Befragung teilgenommen. Sie können nur einmal im Monat an der Befragung teilnehmen (Fehlercode %@).";

/* Survey Consent Screen */

"SurveyConsent_Title" = "Befragung zur Bewertung und Verbesserung der Corona-Warn-App";

"SurveyConsent_Body1" = "Helfen Sie dabei, die Corona-Warn-App zu verbessern. Nehmen Sie dazu an einer Befragung zu Ihrer Erfahrung mit der Corona-Warn-App teil. Sie helfen damit dem RKI, die Wirksamkeit der App zu bewerten, die App zu verbessern und zu verstehen, wie sich Warnungen über die App auf das Verhalten von Personen mit erhöhtem Risiko auswirken.";

"SurveyConsent_Body2" = "Die Befragung richtet sich nur an Personen, denen die App eine Begegnung mit erhöhtem Risiko angezeigt hat. Die Befragung findet auf einer Webseite des RKI statt. Zur Weiterleitung auf diese Webseite wird Ihnen im nächsten Schritt ein Teilnahmelink angezeigt. Vorher muss jedoch die Echtheit Ihrer App bestätigt werden. Dafür ist Ihr Einverständnis erforderlich.";

"SurveyConsent_Body3" = "Nach Antippen des Teilnahmelinks erhalten Sie weitere Informationen zur Befragung. Vor der Teilnahme werden Sie dann noch einmal gesondert um Ihr Einverständnis zur Teilnahme an der Befragung gebeten.";

"SurveyConsent_Accept_Button_Title" = "Einverstanden";

/* Survey Consent Legal Details Screen */

"SurveyConsent_Legal_Details_Title" = "Ausführliche Informationen zur Datenverarbeitung bei der Teilnahme an der Befragung";

"SurveyConsent_Details_Headline" = "Zur Befragung durch das RKI";

"SurveyConsent_Details_Body" = "Nachdem die Echtheit Ihrer App geprüft wurde, werden Sie auf eine Internetseite des RKI mit einem für Sie generierten Teilnahmelink zur Befragung weitergeleitet. Die Internetseite wird im Browser Ihres Smartphones geöffnet. Der Teilnahmelink enthält ein vorab durch die Corona-Warn-App generiertes Einmal-Passwort. Wenn Sie den Teilnahmelink antippen und die Internetseite mit der Befragung aufrufen, wird das Einmal-Passwort in Ihrem Browser zwischengespeichert. Auf dieser Seite werden weiterführenden Informationen zur Befragung und Handlungshinweise, z.\U00A0B. wie die Befragung gestartet werden kann, dargestellt. Zum Start der Befragung wird das Einmal-Passwort an Server der Corona-Warn-App übermittelt und dort als verbraucht markiert. Durch den Server wird geprüft, ob Sie an der Befragung teilnehmen können oder nicht. So wird sichergestellt, dass jede Person nur einmal an der Befragung teilnehmen kann.";

/* Exposure detection wrong device time */
"ExposureDetection_WrongTime_Notification_Title" = "Risiko-Überprüfung nicht möglich";

"ExposureDetection_WrongTime_Notification_Body" = "Die auf Ihrem Smartphone eingestellte Uhrzeit entspricht nicht der aktuellen Uhrzeit. Deshalb kann Ihr Risiko im Moment nicht überprüft werden. Bitte passen Sie die Uhrzeit in den Einstellungen Ihres Smartphones an.";

"ExposureDetection_WrongTime_Notification_Popover_Title" = "Risiko-Überprüfung nicht möglich";

"ExposureDetection_WrongTime_Notification_Popover_Body" = "Die auf Ihrem Smartphone eingestellte Uhrzeit entspricht nicht der aktuellen Uhrzeit. Deshalb kann Ihr Risiko im Moment nicht überprüft werden. Bitte passen Sie die Uhrzeit in den Einstellungen Ihres Smartphones an.";

/* Active Tracing Section */
"ExposureDetection_ActiveTracingSection_Title" = "Ermittlungszeitraum";

"ExposureDetection_ActiveTracingSection_Subtitle" = "Dieser Zeitraum wird berücksichtigt.";

/* There are two paragraphs in this section. The first one just contains text… */
"ExposureDetection_ActiveTracingSection_Text_Paragraph0" = "Die Berechnung des Infektionsrisikos kann nur für die Zeiträume erfolgen, an denen die Risiko-Ermittlung aktiv war. Die Risiko-Ermittlung sollte daher dauerhaft aktiv sein. Für Ihre Risiko-Ermittlung wird der Zeitraum der letzten 14 Tage betrachtet.";

"ExposureDetection_ActiveTracingSection_Text_Paragraph1b" = "Wenn die Risiko-Ermittlung zu Zeiten, in denen Sie andere Personen getroffen haben, aktiv war, kann die Berechnung des Infektionsrisikos für diesen Zeitraum erfolgen.";

/* Exposure Detection Errors */

"ExposureDetectionError_Alert_Message" = "Während der Risiko-Ermittlung ist ein Fehler aufgetreten.";

"ExposureDetectionError_Alert_FullDiskSpace_Message" = "Es steht nicht genug Speicherplatz für die aktuellen Daten zur Verfügung.\nBitte geben Sie Speicherplatz auf Ihrem Smartphone frei, damit Ihr Risikostatus aktualisiert werden kann.";

/* How Risk Detection Works Alert.\n First introduced due to EXPOSUREAPP-1738.\n The alert only displays a single OK-button. We re-use the localized string\n `Alert_ActionOk` for that. */
"How_Risk_Detection_Works_Alert_Title" = "Information zur Funktionsweise der Risiko-Ermittlung";

"How_Risk_Detection_Works_Alert_Message" = "Die Berechnung des Infektionsrisikos kann nur für die Zeiträume erfolgen, an denen die Risiko-Ermittlung aktiv war. Die Risiko-Ermittlung sollte daher dauerhaft aktiv sein.\nFür Ihre Risiko-Ermittlung wird nur der Zeitraum der letzten %1$u Tage betrachtet.\nÄltere Tage werden automatisch gelöscht, da sie aus Sicht des Infektionsschutzes nicht mehr relevant sind.\n\nWeitere Informationen finden Sie in den FAQ.";

/* Settings */

"Settings_Notification_StatusActive" = "An";

"Settings_Notification_StatusInactive" = "Aus";

"Settings_BackgroundAppRefresh_StatusActive" = "An";

"Settings_BackgroundAppRefresh_StatusInactive" = "Aus";

"Settings_StatusEnable" = "Aktivieren";

"Settings_StatusDisable" = "Deaktivieren";

"Settings_KontaktProtokollStatusActive" = "Aktiv";

"Settings_KontaktProtokollStatusInactive" = "Gestoppt";

"Settings_Tracing_Label" = "Risiko-Ermittlung";

"Settings_Notification_Label" = "Mitteilungen";

"Settings_BackgroundAppRefresh_Label" = "Hintergrundaktualisierung";

"Settings_Reset_Label" = "Anwendung zurücksetzen";

"Settings_Tracing_Description" = "Erlauben Sie die Aufzeichnung und Weitergabe von COVID-19-Zufalls-IDs.";

"Settings_Notification_Description" = "Erlauben Sie automatische Mitteilungen zu Ihrem COVID-19-Risikostatus.";

"Settings_BackgroundAppRefresh_Description" = "Erlauben Sie die automatische Aktualisierung Ihres Risikostatus.";

"Settings_Reset_Description" = "Löschen Sie alle Ihre Daten in der App.";

"Settings_NavTitle" = "Einstellungen";

"Settings_DaysSinceInstall_Title" = "Ermittlungszeitraum";

"Settings_DaysSinceInstall_SubTitle" = "Dieser Zeitraum wird berücksichtigt.";

"Settings_DaysSinceInstall_P1" = "Die Berechnung des Infektionsrisikos kann nur für die Zeiträume erfolgen, an denen die Risiko-Ermittlung aktiv war. Die Risiko-
Ermittlung sollte daher dauerhaft aktiv sein. Für Ihre Risiko-Ermittlung wird der Zeitraum der letzten 14 Tage betrachtet.";

"Settings_DaysSinceInstall_P2b" = "Wenn die Risiko-Ermittlung zu Zeiten, in denen Sie andere Personen getroffen haben, aktiv war, kann die Berechnung des Infektionsrisikos für diesen Zeitraum erfolgen.";

"Settings_DataDonation_Label" = "Datenspende";

"Settings_DataDonation_Description" = "Erlauben Sie die Übermittlung Ihres Nutzerverhaltens.";

"Settings_DataDonation_StatusActive" = "An";

"Settings_DataDonation_StatusInactive" = "Aus";

/* Noticiation Settings */
"NotificationSettings_On_Title" = "Möchten Sie Mitteilungen zu Ihrem COVID-19-Risikostatus aktivieren?";

"NotificationSettings_On_SectionTitle" = "Einstellung";

"NotificationSettings_On_RiskChanges" = "Änderung Ihres Infektionsrisikos";

"NotificationSettings_On_TestsStatus" = "Status Ihres COVID-19-Tests";

"NotificationSettings_Off_SectionTitle" = "Einstellung";

"NotificationSettings_Off_EnableNotifications" = "Mitteilungen";

"NotificationSettings_Off_StatusInactive" = "Aus";

"NotificationSettings_Off_InfoTitle" = "Mitteilungen aktivieren";

"NotificationSettings_Off_InfoDescription" = "Um Mitteilungen in der Corona-Warn-App zu aktivieren, müssen Sie Mitteilungen in Ihren Geräteeinstellungen zulassen.";

"NotificationSettings_Off_OpenSettings" = "Geräteeinstellungen öffnen";

"NotificationSettings_NavTitle" = "Mitteilungen";

"NotificationSettings_onImageDescription" = "Eine Frau erhält eine Mitteilung von ihrer Corona-Warn-App.";

"NotificationSettings_offImageDescription" = "Eine Frau kann keine Mitteilungen von ihrer Corona-Warn-App erhalten.";

/* Background App Referesh Settings */

"BackgroundAppRefreshSettings_Title" = "Hintergrundaktualisierung";

"BackgroundAppRefreshSettings_Image_Description_On" = "Ein Mensch hält ein Smartphone mit eingeschalteter Hintergrundaktualisierung in der Hand.";

"BackgroundAppRefreshSettings_Image_Description_Off" = "Ein Mensch hält ein Smartphone mit ausgeschalteter Hintergrundaktualisierung in der Hand.";

"BackgroundAppRefreshSettings_Subtitle" = "Risikostatus im Hintergrund aktualisieren";

"BackgroundAppRefreshSettings_Description" = "Bei eingeschalteter Hintergrundaktualisierung ermittelt die Corona-Warn-App Ihren Risikostatus automatisch.
Es fallen hierbei keine zusätzliche Kosten für die Datenübertragung im Mobilfunknetz an.
Bei ausgeschalteter Hintergrundaktualisierung müssen Sie die App täglich aufrufen, um Ihren Risikostatus zu aktualisieren.";

"BackgroundAppRefreshSettings_Status_Header" = "Einstellung";

"BackgroundAppRefreshSettings_Status_Title" = "Hintergrundaktualisierung";

"BackgroundAppRefreshSettings_Status_On" = "An";

"BackgroundAppRefreshSettings_Status_Off" = "Aus";

"BackgroundAppRefreshSettings_InfoBox_Title" = "Hintergrundaktualisierung einschalten";

"BackgroundAppRefreshSettings_InfoBox_Description" = "Die Hintergrundaktualisierung müssen Sie sowohl in den allgemeinen Einstellungen Ihres iPhones als auch in den Einstellungen der Corona-Warn-App einschalten.";

"BackgroundAppRefreshSettings_InfoBox_LowPowerMode_Description" = "Beachten Sie bitte, dass für das Einschalten der Hintergrundaktualisierung der Stromsparmodus ausgeschaltet sein muss.";

"BackgroundAppRefreshSettings_InfoBox_LowPowerModeInstruction_Title" = "Stromsparmodus ausschalten";

"BackgroundAppRefreshSettings_InfoBox_LowPowerModeInstruction_Step1" = "Öffnen Sie Einstellungen.";

"BackgroundAppRefreshSettings_InfoBox_LowPowerModeInstruction_Step2" = "Öffnen Sie Batterie.";

"BackgroundAppRefreshSettings_InfoBox_LowPowerModeInstruction_Step3" = "Schalten Sie den Stromsparmodus aus.";

"BackgroundAppRefreshSettings_InfoBox_SystemBackgroundRefreshInstruction_Title" = "Hintergrundaktualisierung allgemein einschalten";

"BackgroundAppRefreshSettings_InfoBox_SystemBackgroundRefreshInstruction_Step1" = "Öffnen Sie Einstellungen.";

"BackgroundAppRefreshSettings_InfoBox_SystemBackgroundRefreshInstruction_Step2" = "Öffnen Sie Allgemein.";

"BackgroundAppRefreshSettings_InfoBox_SystemBackgroundRefreshInstruction_Step3" = "Öffnen Sie Hintergrundaktualisierung.";

"BackgroundAppRefreshSettings_InfoBox_SystemBackgroundRefreshInstruction_Step4" = "Wählen Sie entweder WLAN oder WLAN & Mobile Daten.";

"BackgroundAppRefreshSettings_InfoBox_AppBackgroundRefreshInstruction_Title" = "Hintergrundaktualisierung für die Corona-Warn-App einschalten";

"BackgroundAppRefreshSettings_InfoBox_AppBackgroundRefreshInstruction_Step1" = "Öffnen Sie Einstellungen.";

"BackgroundAppRefreshSettings_InfoBox_AppBackgroundRefreshInstruction_Step2" = "Öffnen Sie Corona-Warn.";

"BackgroundAppRefreshSettings_InfoBox_AppBackgroundRefreshInstruction_Step3" = "Schalten Sie die Hintergrundaktualisierung ein.";

"BackgroundAppRefreshSettings_OpenSettingsButton_Title" = "Einstellungen öffnen";

"BackgroundAppRefreshSettings_ShareButton_Title" = "Anleitung teilen";


/* Onboarding */
"Onboarding_LetsGo_actionText" = "Los geht’s";

"Onboarding_Continue_actionText" = "Weiter";

"Onboarding_EnableLogging_actionText" = "Risiko-Ermittlung aktivieren";

"Onboarding_Continue_actionTextHint" = "Sie können diesen Bildschirm überspringen";

"Onboarding_DoNotActivate_actionText" = "Nicht aktivieren";

"Onboarding_DeactivateExposureConfirmation_title" = "Wenn Sie die Risiko-Ermittlung nicht aktivieren, kann die App Ihren Risikostatus nicht ermitteln und Sie erhalten keine Informationen zu Ihrem Risiko in der App.";

"Onboarding_DeactivateExposureConfirmation_message" = "Sie können die Risiko-Ermittlung jederzeit wieder aktivieren.";

"OnboardingInfo_togetherAgainstCoronaPage_imageDescription" = "Eine vielfältige Gruppe in einer Stadt benutzt Smartphones.";

"OnboardingInfo_togetherAgainstCoronaPage_title" = "Gemeinsam Corona bekämpfen";

"OnboardingInfo_togetherAgainstCoronaPage_boldText" = "Mehr Schutz für Sie und uns alle. Mit der Corona-Warn-App durchbrechen wir Infektionsketten schneller.";

"OnboardingInfo_togetherAgainstCoronaPage_normalText" = "Machen Sie Ihr Smartphone zum Corona-Warn-System. Überblicken Sie Ihren Risikostatus und erfahren Sie, ob in den letzten 14 Tagen Corona-positiv getestete Personen in Ihrer Nähe waren.\n\nLassen Sie sich Ihre Testergebnisse (PCR-Test oder Antigen-Schnelltest) in der App anzeigen und warnen Sie andere, wenn Sie ein positives Testergebnis erhalten.\n\nAuf Wunsch können Sie mit der App Ihren persönlichen Infektionsstatus nachweisen (z.\U00A0B. negativer Schnelltest). Bitte beachten Sie, dass Sie grundsätzlich nicht zum Nachweis Ihres Infektionsstatus per App verpflichtet sind. Sie können Ihren Infektionsstatus im Rahmen der rechtlichen Bestimmungen an Ihrem Aufenthaltsort auch auf andere Weise nachweisen.\n\nEbenso können Sie Ihren persönlichen Impfstatus nachweisen.\n\nDie App merkt sich Begegnungen zwischen Menschen, indem ihre Smartphones verschlüsselte Zufalls-IDs austauschen. Persönliche Daten werden dabei nicht ausgetauscht.";

"OnboardingInfo_togetherAgainstCoronaPage_linkText" = "Informationen zur App in leichter Sprache und Gebärdensprache";

"OnboardingInfo_privacyPage_imageDescription" = "Eine Frau mit einem Smartphone benutzt die Corona-Warn-App, ein Vorhängeschloss auf einem Schild steht als Symbol für verschlüsselte Daten.";

"OnboardingInfo_privacyPage_title" = "Datenschutz";

"OnboardingInfo_privacyPage_boldText" = "";

"OnboardingInfo_privacyPage_normalText" = "Sie bleiben unerkannt.\nIhre Daten werden komplett verschlüsselt und pseudonymisiert übertragen.\n\nVerantwortliche Stelle im Sinne des Art. 4 Abs. 7 DSGVO:\n\nRobert Koch-Institut\nNordufer 20\n13353 Berlin\nBitte lesen Sie unsere Datenschutzbestimmungen.\n\nDatenschutzhinweise:";

"OnboardingInfo_enableLoggingOfContactsPage_imageDescription" = "Drei Personen haben die Risiko-Ermittlung auf ihren Smartphones aktiviert, ihre Begegnung wird daher aufgezeichnet.";

"OnboardingInfo_enableLoggingOfContactsPage_title" = "Wie Sie die Risiko-Ermittlung ermöglichen";

"OnboardingInfo_enableLoggingOfContactsPage_boldText" = "Um zu erkennen, ob für Sie ein Infektionsrisiko vorliegt, müssen Sie die Risiko-Ermittlung aktivieren.";

"OnboardingInfo_enableLoggingOfContactsPage_normalText" = "Die Risiko-Ermittlung funktioniert, indem Ihr iPhone per Bluetooth verschlüsselte Zufalls-IDs anderer App nutzenden Personen empfängt und Ihre eigenen Zufalls-IDs an deren Smartphones weitergibt. Die Risiko-Ermittlung lässt sich jederzeit deaktivieren.\n\nDie verschlüsselten Zufalls-IDs geben nur Auskunft über das Datum, die Dauer und die anhand der Signalstärke berechnete Entfernung zu Ihren Mitmenschen. Persönliche Daten wie Name, Adresse oder Aufenthaltsort werden zu keiner Zeit erfasst. Rückschlüsse auf einzelne Personen sind anhand der Zufalls-IDs nicht möglich.";

"OnboardingInfo_enableLoggingOfContactsPage_consentUnderagesTitle" = "App-Nutzung ab 16 Jahren";

"OnboardingInfo_enableLoggingOfContactsPage_consentUnderagesText" = "Die App-Nutzung ist ab 16 Jahren gestattet und richtet sich an Personen, die sich in Deutschland aufhalten.";

"OnboardingInfo_enableLoggingOfContactsPage_stateHeader" = "Status";

"OnboardingInfo_enableLoggingOfContactsPage_stateTitle" = "Risiko-Ermittlung";

"OnboardingInfo_enableLoggingOfContactsPage_stateActive" = "Aktiv";

"OnboardingInfo_enableLoggingOfContactsPage_stateStopped" = "Gestoppt";

"OnboardingInfo_howDoesDataExchangeWorkPage_imageDescription" = "Ein positiver Testbefund wird verschlüsselt ins System übermittelt, das nun andere Nutzerinnen und Nutzer warnt.";

"OnboardingInfo_howDoesDataExchangeWorkPage_title" = "Falls Sie Corona-positiv getestet werden";

"OnboardingInfo_howDoesDataExchangeWorkPage_boldText" = "Falls Sie ein positives Testergebnis erhalten, teilen Sie es bitte über die App mit. Freiwillig und sicher. Für die Gesundheit aller.";

"OnboardingInfo_howDoesDataExchangeWorkPage_normalText" = "Ihre Mitteilung wird zuverlässig verschlüsselt über einen sicheren Server weiterverarbeitet. Die Personen, deren verschlüsselte Zufalls-IDs Sie gesammelt haben, erhalten nun eine Warnung und Informationen darüber, wie sie weiter vorgehen sollen.";

"OnboardingInfo_alwaysStayInformedPage_imageDescription" = "Eine Frau erhält eine Mitteilung von ihrer Corona-Warn-App.";

"OnboardingInfo_alwaysStayInformedPage_title" = "Warnungen erhalten, Risiken erkennen";

"OnboardingInfo_alwaysStayInformedPage_boldText" = "Die App kann Ihnen automatisch Mitteilungen senden und Sie unter anderem über Ihren Risikostatus oder die Gültigkeit Ihrer Zertifikate informieren. Passen Sie dafür die Mitteilungseinstellungen an.";

"OnboardingInfo_alwaysStayInformedPage_normalText" = "Auf diese Weise können Sie sich und Ihre Mitmenschen schützen und die Gültigkeit Ihrer Zertifikate im Blick behalten.";

/* Onboarding EU Keys */

"onboardingInfo_enableLoggingOfContactsPage_euTitle" = "Länderübergreifende Risiko-Ermittlung";

"onboardingInfo_enableLoggingOfContactsPage_euDescription" = "Mehrere Länder arbeiten zusammen, um länderübergreifende Warnungen zu ermöglichen. Das heißt es können die Kontakte mit Nutzern der offiziellen Corona-Apps aller teilnehmenden Länder berücksichtigt werden.\n\nHat ein Nutzer sein positives Testergebnis (genauer gesagt: seine Zufalls-IDs) zur Warnung anderer über den von den teilnehmenden Ländern gemeinsam betriebenen Austausch-Server zur Verfügung gestellt, können alle Nutzer der offiziellen Corona-Apps der teilnehmenden Länder gewarnt werden.\n\nDie täglichen Downloads der Listen mit den Zufalls-IDs der Nutzer, die ein positives Testergebnis geteilt haben, sind für Sie in der Regel kostenlos. Das heißt: Das von der App verursachte Datenvolumen wird von den Mobilfunk-Betreibern nicht angerechnet und im EU-Ausland werden Ihnen keine Roaming-Gebühren berechnet. Näheres erfahren Sie von Ihrem Mobilfunk-Betreiber.";

"onboardingInfo_enableLoggingOfContactsPage_participatingCountriesTitle" = "Derzeit nehmen die folgenden Länder teil:";

"onboardingInfo_enableLoggingOfContactsPage_emptyEuTitle" = "Teilnehmende Länder";

"onboardingInfo_enableLoggingOfContactsPage_emptyEuDescription" = "Die teilnehmenden Länder können Sie jederzeit in den Details zur Risiko-Ermittlung einsehen.";

/* Exposure Submission */
/* phone number; no spacing allowed */
"ExposureSubmission_Hotline_Number" = "08007540002";

/* phone number; no spacing allowed */
"ExposureSubmission_Hotline_Number_Foreign" = "+493049875402";

"ExposureSubmission_DataPrivacyTitle" = "Einwilligungserklärung";

"ExposureSubmission_Continue_actionText" = "Weiter";

"ExposureSubmission_ConfirmDismissPopUpTitle" = "Wollen Sie wirklich abbrechen?";

"ExposureSubmission_ConfirmDismissPopUpText" = "Ihre bisherigen Angaben werden nicht gespeichert.";

"ExposureSubmission_DataPrivacyDescription" = "Durch Antippen von „Erlauben“ willigen Sie ein, dass die App den Status Ihres Corona-Virus-Tests abfragen und in der App anzeigen darf. Diese Funktion steht Ihnen zur Verfügung, wenn Sie einen QR-Code erhalten und eingewilligt haben, dass Ihr Testergebnis an das Serversystem der App übermittelt werden darf. Sobald das Testlabor Ihr Testergebnis auf dem Server hinterlegt hat, können Sie das Ergebnis in der App sehen. Falls Sie Mitteilungen aktiviert haben, werden Sie auch außerhalb der App über den Eingang des Testergebnis informiert. Das Testergebnis selbst wird aus Datenschutzgründen jedoch nur in der App angezeigt. Sie können diese Einwilligung jederzeit widerrufen, indem Sie die Testregistrierung in der App löschen. Durch den Widerruf der Einwilligung wird die Rechtmäßigkeit der bis zum Widerruf erfolgten Verarbeitung nicht berührt. Weitere Informationen finden Sie unter dem Menüpunkt „Datenschutz“.";

"ExposureSubmissionDataPrivacy_AcceptTitle" = "Erlauben";

"ExposureSubmission_Submit" = "TAN eingeben";

"ExposureSubmissionTanEntry_Title" = "TAN-Eingabe";

"ExposureSubmissionTanEntry_EntryField" = "TAN-Eingabefeld";

"ExposureSubmissionTanEntry_Description" = "Geben Sie die 10-stellige TAN ein, die Ihnen mitgeteilt wurde.";

"ExposureSubmissionTanEntry_Submit" = "Weiter";

"ExposureSubmissionTanEntry_InvalidCharacterError" = "Ihre Eingabe enthält ein ungültiges Zeichen. Bitte überprüfen Sie Ihre Eingabe.";

"ExposureSubmissionTanEntry_InvalidError" = "Ungültige TAN. Bitte überprüfen Sie Ihre Eingabe.";

"ExposureSubmission_NavTitle" = "Positivkennung senden";

"ExposureSubmissionConfirmation_Title" = "Positive Diagnose";

"ExposureSubmission_GeneralErrorTitle" = "Fehler";

/* Exposure Submission Dispatch */

"ExposureSubmission_DispatchTitle" = "Ihre Testverwaltung";

"ExposureSubmissionIntroduction_AccImageDescription" = "Ein Smartphone übermittelt einen positiven Testbefund verschlüsselt ins System.";

"ExposureSubmission_DispatchDescription" = "Rufen Sie über die App Ihr Testergebnis ab und warnen Sie anschließend Ihre Mitmenschen. So schützen Sie sich und andere und helfen mit, die Ausbreitung von Corona zu verhindern.";

"ExposureSubmission_DispatchSectionHeadline" = "Sie haben sich bereits testen lassen?";

"ExposureSubmission_DispatchSectionHeadline2" = "Ihr PCR-Test ist positiv?";

"ExposureSubmissionDispatch_QRCodeButtonTitle" = "QR-Code scannen";

"ExposureSubmissionDispatch_QRCodeButtonDescription" = "Erhalten Sie Ihr Testergebnis in der App und warnen Sie andere oder fordern Sie Ihr COVID-Testzertifikat an.";

"ExposureSubmissionDispatch_TANButtonTitle" = "TAN für PCR-Test eingeben";

"ExposureSubmissionDispatch_TANButtonDescription" = "Ihnen liegt eine TAN für Ihren PCR-Test vor? Weiter zur TAN-Eingabe, um andere zu warnen.";

"ExposureSubmissionDispatch_HotlineButtonTitle" = "TAN für PCR-Test anfragen";

"ExposureSubmissionDispatch_HotlineButtonDescription" = "Rufen Sie uns an und erhalten Sie eine TAN für Ihren PCR-Test.";

"ExposureSubmissionDispatch_FindTestCentersTitle" = "Testmöglichkeit finden";

"ExposureSubmissionDispatch_FindTestCentersDescription" = "Finden Sie Teststellen in Ihrer Nähe. Sie werden auf eine externe Website des RKI weitergeleitet.";

/* Exposure Submission Hotline */

"ExposureSubmissionHotline_Title" = "TAN für PCR-Test anfragen";

"ExposureSubmissionHotline_Description" = "Bitte halten Sie zur TAN-Abfrage Ihren Befundbrief (sofern vorhanden) und Ihre Telefonnummer bereit.";

"ExposureSubmissionHotline_SectionTitle" = "Infos zum Ablauf:";

"ExposureSubmissionHotline_SectionDescription1" = "Rufen Sie die Hotline an und fragen Sie nach einer TAN.";

"ExposureSubmissionHotline_iconAccessibilityLabel1" = "Schritt 1 von 2";

"ExposureSubmissionHotline_iconAccessibilityLabel2" = "Schritt 2 von 2";

/* UI text; spacing allowed */
"ExposureSubmission_PhoneNumberDomestic" = "0800 7540002";

"ExposureSubmission_PhoneDetailsDomestic" = "Für Anrufe innerhalb Deutschlands.\nDer Anruf ist kostenfrei.";

"ExposureSubmission_PhoneNumberForeign" = "+49 30 498 75402";

"ExposureSubmission_PhoneDetailsForeign" = "Für Anrufe aus dem Ausland.\nEs fallen die Gebühren des jeweiligen Telefonanbieters an.";

"ExposureSubmission_PhoneDetailDescription" = "Unser Kundenservice ist in den folgenden Sprachen für Sie da:\nDeutsch, Englisch, Türkisch\n\nErreichbarkeit:\nMo-So: Täglich 24 Stunden\n\nFür gesundheitliche Fragen wenden Sie sich bitte an Ihre Hausarztpraxis oder die Hotline des ärztlichen Bereitschaftsdienstes 116 117.";

"ExposureSubmission_SectionDescription2" = "Geben Sie die TAN in der App ein, um Ihren PCR-Test zu registrieren.";

"ExposureSubmission_CallButtonTitle" = "Anrufen";

"ExposureSubmission_TANInputButtonTitle" = "TAN eingeben";

"ExposureSubmissionHotline_imageDescription" = "Hotline teilt eine TAN mit.";

/* Exposure Submission QR Code Info */
"ExposureSubmissionQRInfo_title" = "Ihr Einverständnis";

"ExposureSubmissionQRInfo_imageDescription" = "Eine Person hält ein Smartphone. Ein QR-Code auf einem Test symbolisiert den zu scannenden Code.";

"ExposureSubmissionQRInfo_title_description" = "Bevor Sie Ihr Testergebnis abrufen und andere warnen können, ist Ihr Einverständnis erforderlich.";

"ExposureSubmissionQRInfo_header_section_1" = "Testergebnis abrufen";

"ExposureSubmissionQRInfo_instruction1" = "Scannen Sie nun per QR-Code Ihren eigenen Test und rufen Sie Ihr Testergebnis ab.";

"ExposureSubmissionQRInfo_instruction2" = "Jeder Test kann nur einmal gescannt werden. Die App kann maximal einen Schnelltest und einen PCR-Test gleichzeitig verwalten.";

"ExposureSubmissionQRInfo_instruction2a" = "Wenn Ihr Testergebnis negativ ist, können Sie dies in Form eines offiziellen COVID-Testzertifikats bestätigen lassen. Fordern Sie hierfür in den folgenden Schritten das Testzertifikat an.";

"ExposureSubmissionQRInfo_instruction3" = "Die App kann %@ gleichzeitig mehrere Tests verwalten.";

"ExposureSubmissionQRInfo_instruction3_highlightedPhrase" = "nicht";

"ExposureSubmissionQRInfo_header_section_2" = "Helfen Sie mit, indem Sie andere warnen, denen Sie begegnet sind!";

"ExposureSubmissionQRInfo_body_section_2" = "Wenn Sie positiv auf Corona getestet wurden, können Sie Ihre Mitmenschen über die App warnen. Bei einem Schnelltest funktioniert die Warnung nur in Deutschland, im Falle eines PCR-Tests funktioniert die Warnung in folgenden Ländern:";

"ExposureSubmissionQRInfo_body_section_3" = "Es werden auch Ihre Mitmenschen gewarnt, die zeitgleich mit Ihnen an denselben Events oder Orten eingecheckt waren.";

"ExposureSubmissionQRInfo_acknowledgement_3" = "Sie können Ihr Testergebnis auch abrufen, wenn Sie dies nicht teilen. Wenn Sie ihr Testergebnis teilen, helfen Sie jedoch mit, Ihre Mitmenschen vor Ansteckungen zu schützen.";

"ExposureSubmissionQRInfo_acknowledgement_4" = "Ihre Identität bleibt geheim. Andere Nutzer erfahren nicht, wer sein Testergebnis geteilt hat.";

"ExposureSubmissionQRInfo_acknowledgement_5" = "Unter „Meine Check-ins“ können Sie Ihre Events und Orte einsehen, deren eingecheckte Gäste gewarnt werden. Sie können einzelne Check-ins auch entfernen und so von der Warnung ausschließen.";

"ExposureSubmissionQRInfo_acknowledgement_6" = "Sie können Ihr Einverständnis abgeben, wenn Sie mindestens 16 Jahre alt sind.";

"ExposureSubmissionQRInfo_acknowledgement_7" = "Erteilen Sie im nächsten Schritt Ihre Erlaubnis zum Zugriff auf die Zufalls-IDs.";

"ExposureSubmissionQRInfo_primaryButtonTitle" = "Einverstanden";

"ExposureSubmissionQRInfo_QRCodeExpired_Alert_Title" = "QR-Code nicht mehr gültig";

"ExposureSubmissionQRInfo_QRCodeExpired_Alert_Text" = "Ihr Test liegt länger als 21 Tage zurück und kann nicht mehr in der App registriert werden. Bitte stellen Sie bei zukünftigen Tests sicher, dass Sie den QR-Code scannen, sobald er Ihnen vorliegt.";

"ExposureSubmission_RAT_QR_Invalid_Alert_Title" = "Fehler";

"ExposureSubmission_RAT_QR_Invalid_Alert_Text" = "Der QR-Code kann keinem Schnelltest zugeordnet werden. Bitte scannen Sie einen geeigneten QR-Code.";

"ExposureSubmission_RAT_QR_Invalid_Alert_Button" = "OK";

/* Exposure Submission Success */
"ExposureSubmissionSuccess_Title" = "Vielen Dank!";

"ExposureSubmissionSuccess_AccImageDescription" = "Eine vielfältige Gruppe begrüßt durch Jubel, dass jemand sein Testergebnis mit anderen geteilt hat.";

"ExposureSubmissionSuccess_Button" = "Fertig";

"ExposureSubmissionSuccess_Description" = "Dank Ihrer Mithilfe können andere gewarnt werden und entsprechend reagieren.";

"ExposureSubmissionSuccess_subTitle" = "Weitere Infos:";

"ExposureSubmissionSuccess_listTitle" = "Bitte beachten Sie:";

"ExposureSubmissionSuccess_listItem0" = "Machen Sie einen PCR-Test, um dieses Test-Ergebnis zu verifizieren. ";

"ExposureSubmissionSuccess_listItem1" = "Das Gesundheitsamt wird sich möglicherweise in den nächsten Tagen bei Ihnen melden.";

"ExposureSubmissionSuccess_listItem2" = "Sie sind sehr wahrscheinlich ansteckend. Isolieren Sie sich von anderen Personen.";

"ExposureSubmissionSuccess_listItem2_1" = "Die Isolationszeit beträgt in der Regel 14 Tage. Bitte beobachten Sie genau, wie sich Ihre Symptome entwickeln.";

"ExposureSubmissionSuccess_listItem2_2" = "Sie werden von Ihrem Gesundheitsamt gebeten, eine Liste Ihrer Kontaktpersonen zu erstellen. Erfassen Sie dabei alle Personen, zu denen Sie in den zwei Tagen vor Erkrankungsbeginn engen Kontakt (unter 2 Meter, direktes Gespräch) über insgesamt 15 Minuten hatten. Nutzen Sie hierfür Ihr Kontakt-Tagebuch. Sie können die Einträge einfach exportieren und ausdrucken oder als E-Mail verschicken.";

"ExposureSubmissionSuccess_listItem2_3" = "Bitte denken Sie hier auch besonders an Personen, die nicht automatisch durch die App informiert werden, da sie kein Smartphone besitzen oder die App nicht installiert haben.";

"ExposureSubmissionSuccess_listItem2_4" = "Auch wenn Sie keine Symptome (mehr) haben, können Sie ansteckend sein. Bitte halten Sie die angeordnete Isolationszeit in jedem Fall ein.";

/* Exposure Submission Testresult available*/
"ExposureSubmissionTestresultAvailable_Title" = "Ihr Testergebnis liegt vor";

"ExposureSubmissionTestresultAvailable_AccImageDescription" = "Eine Frau hält ihr Smartphone in der Hand. Es überträgt ein Signal an ein weiteres Smartphone.";

"ExposureSubmissionTestresultAvailable_Consent_granted" = "Einverständnis\n„Andere warnen” erteilt";

"ExposureSubmissionTestresultAvailable_Consent_not_given" = "Einverständnis\n„Andere warnen” nicht erteilt";

"ExposureSubmissionTestresultAvailable_ListItem1WithConsent" = "Vielen Dank, dass Sie mithelfen, andere zu warnen und damit einverstanden sind, Ihr Testergebnis zu teilen.";

"ExposureSubmissionTestresultAvailable_ListItem2WithConsent" = "Falls Sie Ihre Erlaubnis zum Zugriff auf die Zufalls-IDs noch nicht erteilt haben oder seitdem mehr als 5 Tage vergangen sind, erteilen Sie Ihre Erlaubnis bitte im nächsten Schritt.";

"ExposureSubmissionTestresultAvailable_ListItem1WithoutConsent" = "Sie haben sich entschieden, Ihr Testergebnis nicht zu teilen. Ihre Mitmenschen werden nicht gewarnt.";

"ExposureSubmissionTestresultAvailable_ListItem2WithoutConsent" = "Sie können im Anschluss Ihr Testergebnis doch noch teilen und mithelfen, die Verbreitung von Corona zu bekämpfen und Ihre Mitmenschen zu schützen.";

"ExposureSubmissionTestresultAvailable_primaryButtonTitle" = "Weiter";

"ExposureSubmissionTestresultAvailable_CloseAlertTitle" = "Erst wenn Sie sich über Ihr Testergebnis informiert haben, können Sie bei Bedarf Ihre Mitmenschen warnen und so helfen, Infektionsketten zu unterbrechen.";

"ExposureSubmissionTestresultAvailable_CloseAlertButtonCancel" = "Ergebnis nicht anzeigen";

"ExposureSubmissionTestresultAvailable_CloseAlertButtonContinue" = "Ergebnis anzeigen";

/* Exposure Submission Result */
"ExposureSubmissionResult_Title" = "Ihr Testergebnis";

"ExposureSubmissionResult_Title_Antigen" = "Schnelltest";

"ExposureSubmissionResult_CardSubTitle" = "Ihr Befund";

"ExposureSubmissionResult_CardSubTitle_Antigen" = "Ihr Schnelltest-Befund";

"ExposureSubmissionResult_CardTitle" = "SARS-CoV-2";

"ExposureSubmissionResult_CardPositive" = "positiv";

"ExposureSubmissionResult_CardNegative" = "negativ";

"ExposureSubmissionResult_CardPositive_Antigen" = "Positiv";

"ExposureSubmissionResult_CardNegative_Antigen" = "Negativ";

"ExposureSubmissionResult_CardInvalid" = "Auswertung nicht möglich";

"ExposureSubmissionResult_CardPending" = "Ergebnis liegt noch nicht vor";

"ExposureSubmissionResult_Procedure" = "Infos zum Ablauf:";

"ExposureSubmissionResult_testAdded" = "Ihr Test wurde hinzugefügt";

"ExposureSubmissionResult_antigenTestAdded" = "Ihr Schnelltest wurde hinzugefügt";

"ExposureSubmissionResult_antigenTestAddedDesc" = "Das Test-Ergebnis wird 48 Stunden hier angezeigt.";

"ExposureSubmissionResult_warnOthers" = "Andere warnen";

"ExposureSubmissionResult_warnOthersDesc" = "Bitte teilen Sie Ihre Zufalls-IDs und warnen Sie andere.\nHelfen Sie, das Infektionsrisiko für andere genauer zu bestimmen, indem Sie auch angeben, wann eventuelle Corona-Symptome zum ersten Mal aufgetreten sind.";

"ExposureSubmissionResult_testNegative" = "Befund negativ";

"ExposureSubmissionResult_testNegativeDesc" = "Der Labortest hat keinen Nachweis für das Coronavirus SARS-CoV-2 bei Ihnen ergeben.";

"ExposureSubmissionResult_testNegative_furtherInfos_title" = "Weitere Infos:";

"ExposureSubmissionResult_testNegative_furtherInfos_listItem1" = "Sie haben trotzdem gesundheitliche Beschwerden? Wenn Sie sich sehr krank fühlen und/oder Ihre Beschwerden sich verschlechtert haben, wenden Sie sich bitte an Ihre Hausarztpraxis.";

"ExposureSubmissionResult_testNegative_furtherInfos_listItem2" = "Bleiben Sie bis zu Ihrer Genesung trotzdem zu Hause. Falls Sie sich durch eine andere Infektion geschwächt mit dem Coronavirus (SARS-CoV-2) infizieren, kann dies zu schwereren Krankheitsverläufen führen.";

"ExposureSubmissionResult_testNegative_furtherInfos_listItem3" = "Gehen Sie nicht krank zur Arbeit, um andere Personen nicht zu gefährden.";

"ExposureSubmissionResult_furtherInfos_hint_testAgain" = "Falls sich Ihre Symptome verschlechtern, kann die Notwendigkeit eines weiteren SARS-CoV-2-Tests bestehen.";

"ExposureSubmissionResult_testInvalid" = "Test kann nicht ausgewertet werden";

"ExposureSubmissionResult_testInvalidDesc" = "Es gab ein Problem bei der Auswertung Ihres Tests. Bitte kontaktieren Sie das Testcenter oder das zuständige Labor, um Informationen zum weiteren Vorgehen zu erhalten.";

"ExposureSubmissionResult_testExpired" = "Test kann nicht ausgewertet werden";

"ExposureSubmissionResult_testExpiredDesc" = "Es gab ein Problem bei der Auswertung Ihres Tests. Ihr QR Code ist bereits abgelaufen.";

"ExposureSubmissionResult_testPending" = "Ihr Testergebnis liegt noch nicht vor";

"ExposureSubmissionResult_testPendingDesc" = "Sobald Ihr Testergebnis vorliegt, wird es Ihnen in der App angezeigt.\n\nSie bekommen Ihr Testergebnis auch außerhalb der App mitgeteilt. Falls Ihr Test positiv ist, bekommen Sie vom Gesundheitsamt eine Mitteilung.\n\nWenn Ihnen außerhalb der App ein positives Testergebnis mitgeteilt wurde, entfernen Sie den aktuell in der App registrierten Test. Rufen Sie die unter „TAN anfragen” angegebene Nummer an, um eine TAN zu erhalten. Registrieren Sie dann Ihr Testergebnis mithilfe der TAN in der App.";
"ExposureSubmissionResult_testCertificate_title" = "Ihr COVID-Testzertifikat";

"ExposureSubmissionResult_testCertificate_testCenterNotSupported" = "Ein offizielles digitales COVID-Testzertifikat kann nicht ausgestellt werden, da diese Teststelle die Ausstellung der Testzertifikate nicht unterstützt.";

"ExposureSubmissionResult_testCertificate_Pending" = "Ihr offizielles digitales COVID-Testzertifikat liegt noch nicht vor. Sobald es vorliegt, wird es Ihnen in der App angezeigt.";

"ExposureSubmissionResult_testCertificate_NotRequested" = "Auf Ihren Wunsch hin wird kein offizielles digitales COVID-Testzertifikat ausgestellt.";

"ExposureSubmissionResult_testCertificate_AvailableInTab" = "Das Testzertifikat liegt im Tab „Zertifikate“ vor.";

"ExposureSubmissionResult_antigenTestPending" = "Ihr Testergebnis liegt noch nicht vor";

"ExposureSubmissionResult_antigenTestPendingDesc" = "Sobald Ihr Testergebnis vorliegt, wird es Ihnen in der App angezeigt.";

"ExposureSubmissionResult_antigenTestPendingContactJournal" = "Ihr Testergebnis wird dem Kontakt-Tagebuch hinzugefügt";

"ExposureSubmissionResult_pcrTestPendingContactJournal" = "Ihr Testergebnis wird dem Kontakt-Tagebuch hinzugefügt";

"ExposureSubmissionResult_antigenTestPendingContactJournalDesc" = "Sobald Ihr Testergebnis vorliegt, wird es Ihnen in der App angezeigt.";

"ExposureSubmissionResult_pcrTestPendingContactJournalDesc" = "Sobald Ihr Testergebnis vorliegt, wird es Ihnen in der App angezeigt.";

"ExposureSubmissionResult_antigenTestNegativDesc" = "Der Schnelltest hat keinen Nachweis für das Coronavirus SARS-CoV-2 bei Ihnen ergeben.";

"ExposureSubmissionResult_WarnOthersConsentGiven" = "Einverständnis „Andere warnen“ erteilt";

"ExposureSubmissionResult_WarnOthersConsentNotGiven" = "Einverständnis „Andere warnen“ nicht erteilt";

"ExposureSubmissionResult_testRemove" = "Test entfernen";

"ExposureSubmissionResult_testRemoveDesc" = "Bevor Sie einen neuen Test registrieren können, muss der letzte Test entfernt werden.";

"ExposureSubmissionResult_primaryButtonTitle" = "Weiter mit Symptom-Erfassung";

"ExposureSubmissionResult_secondaryButtonTitle" = "Weiter ohne Symptom-Erfassung";

"ExposureSubmissionResult_deleteButton" = "Test entfernen";

"ExposureSubmissionResult_refreshButton" = "Aktualisieren";

/* ExposureSubmissionSymptoms */

"ExposureSubmissionSymptoms_Title" = "Symptome";

"ExposureSubmissionSymptoms_Introduction" = "Wenn Sie angeben, ob und wann eventuelle Corona-Symptome bei Ihnen aufgetreten sind, kann das Infektionsrisiko von anderen Personen genauer berechnet werden. Die Angabe von Symptomen ist freiwillig. Wenn Sie keine Symptome mitteilen wollen, wählen Sie „Keine Angabe“.";

"ExposureSubmissionSymptoms_Description" = "Sind bei Ihnen in den letzten Tagen eines oder mehrere der folgenden Symptome aufgetreten?";

"ExposureSubmissionSymptoms_Symptom0" = "Erhöhte Temperatur oder Fieber";

"ExposureSubmissionSymptoms_Symptom1" = "Kurzatmigkeit";

"ExposureSubmissionSymptoms_Symptom2" = "Verlust des Geruchs-/Geschmackssinns";

"ExposureSubmissionSymptoms_Symptom3" = "Husten";

"ExposureSubmissionSymptoms_Symptom4" = "Schnupfen";

"ExposureSubmissionSymptoms_Symptom5" = "Halsschmerzen";

"ExposureSubmissionSymptoms_Symptom6" = "Kopf- und Gliederschmerzen";

"ExposureSubmissionSymptoms_Symptom7" = "Allgemeine Schwäche und Abgeschlagenheit";

"ExposureSubmissionSymptoms_AnswerOptionYes" = "Ja";

"ExposureSubmissionSymptoms_AnswerOptionNo" = "Nein";

"ExposureSubmissionSymptoms_AnswerOptionPreferNotToSay" = "Keine Angabe";

"ExposureSubmissionSymptoms_ContinueButton" = "Weiter";

"ExposureSubmissionSymptoms_DoneButton" = "Fertig";

/* ExposureSubmissionSymptomsOnset */

"ExposureSubmissionSymptomsOnset_Title" = "Symptom-Beginn";

"ExposureSubmissionSymptomsOnset_Subtitle" = "Wann sind die Symptome bei Ihnen zum ersten Mal aufgetreten?";

"ExposureSubmissionSymptomsOnset_Description" = "Bitte geben Sie das Datum so genau wie möglich an.";

"ExposureSubmissionSymptomsOnset_DatePickerTitle" = "Datum";

"ExposureSubmissionSymptomsOnset_AnswerOptionLastSevenDays" = "In den letzten 7 Tagen";

"ExposureSubmissionSymptomsOnset_AnswerOptionOneToTwoWeeksAgo" = "Vor 1-2 Wochen";

"ExposureSubmissionSymptomsOnset_AnswerOptionMoreThanTwoWeeksAgo" = "Vor mehr als 2 Wochen";

"ExposureSubmissionSymptomsOnset_AnswerOptionPreferNotToSay" = "Keine Angabe";

"ExposureSubmissionSymptomsOnset_ContinueButton" = "Fertig";

/* ExposureSubmissionSymptoms - Cancel alert */
"ExposureSubmissionSymptoms_CancelAlertTitle" = "Wollen Sie die Symptom-Erfassung abbrechen?";

"ExposureSubmissionSymptoms_CancelAlertMessage" = "Wenn Sie Angaben zu Ihren Symptomen machen, können Sie andere noch genauer warnen.";

"ExposureSubmissionSymptoms_CancelAlertButtonCancel" = "Ja";

"ExposureSubmissionSymptoms_CancelAlertButtonContinue" = "Nein";

/* ExposureSubmissionWarnOthers */

"ExposureSubmissionWarnOthers_title" = "Andere warnen";

"ExposureSubmissionWarnOthers_AccImageDescription" = "Ein Smartphone übermittelt einen positiven Testbefund verschlüsselt ins System.";

"ExposureSubmissionWarnOthers_sectionTitle" = "Helfen Sie mit!";

"ExposureSubmissionWarnOthers_description" = "Da Sie positiv auf Corona getestet wurden, können Sie Ihre Mitmenschen über die App warnen. Bei einem Schnelltest funktioniert die Warnung nur in Deutschland, im Falle eines PCR-Tests funktioniert die Warnung in folgenden Ländern:";

"ExposureSubmissionWarnOthers_supportedCountriesTitle" = "Die Warnung funktioniert in mehreren Ländern. Derzeit nehmen folgende Länder teil:";

"ExposureSubmissionWarnOthers_consent_bullet1" = "Ihr Einverständnis ist freiwillig.";

"ExposureSubmissionWarnOthers_consent_bullet2" = "Sie können Ihr Testergebnis auch abrufen, wenn Sie dies nicht teilen. Wenn Sie ihr Testergebnis teilen, helfen Sie jedoch mit, Ihre Mitmenschen vor Ansteckungen zu schützen.";

"ExposureSubmissionWarnOthers_consent_bullet3" = "Ihre Identität bleibt geheim. Andere Nutzer erfahren nicht, wer sein Testergebnis geteilt hat.";
"ExposureSubmissionWarnOthers_consent_bullet4" = "Unter „Meine Check-ins“ können Sie Ihre Events und Orte einsehen, deren eingecheckte Gäste gewarnt werden. Sie können einzelne Check-ins auch entfernen und so von der Warnung ausschließen.";

"ExposureSubmissionWarnOthers_consent_bullet5" = "Sie können Ihr Einverständnis abgeben, wenn Sie mindestens 16 Jahre alt sind.";

"ExposureSubmissionWarnOthers_continueButton" = "Einverstanden";

/* Exposure Submission Result */

"ExposureSubmissionResult_RemoveAlert_Title" = "Test kann nur einmal gescannt werden";

"ExposureSubmissionResult_RemoveAlert_Text" = "Wenn Sie den Test entfernen, können Sie Ihr Testergebnis nicht mehr abrufen. Ihr Testergebnis bekommen Sie vom Testcenter oder Labor, unabhängig von der Gültigkeit des QR-Codes. Bei einem positiven Testergebnis wird auch das zuständige Gesundheitsamt auf dem gesetzlich vorgeschriebenen Weg informiert und sich an Sie wenden.";

"ExposureSubmissionResult_RegistrationDateUnknown" = "Registrierungsdatum unbekannt";

"ExposureSubmissionResult_RegistrationDate" = "Test hinzugefügt am";

"ExposureSubmissionResult_RegistrationDate_Antigen" = "Ausgestellt:";

"ExposureSubmissionResult_RegistrationDate_Suffix_Antigen" = " Uhr";

"ExposureSubmissionResult_Person_Birthday_Prefix" = "geb.";

"ExposureSubmissionResult_Abbreviation_Hours" = "Std.";

"ExposureSubmissionResult_Abbreviation_Minutes" = "Min.";

"ExposureSubmissionResult_Abbreviation_Seconds" = "Sek.";

"ExposureSubmissionResult_Timer_Title" = "Ergebnis liegt vor seit";

"ExposureSubmissionResult_Negative_Antigen_Proof_Title" = "Nachweis-Funktion";

"ExposureSubmissionResult_Negative_Antigen_Proof_Desc" = "Sie können den hier angezeigten Befund auch als Nachweis für das Vorliegen eines negativen Schnelltest-Ergebnisses verwenden.\n\nBitte beachten Sie, dass Sie nur dann einen Nachweis über Ihr Schnelltest-Ergebnis erbringen müssen, wenn dies gesetzlich festgelegt ist. Sie können den Nachweis über die App oder auch auf andere Weise erbringen. Informieren Sie sich hierzu bitte auch über die Kriterien für die Anerkennung von Test-Nachweisen in Ihrem Bundesland.";

"ExposureSubmissionResult_Negative_Antigen_NoProof_Title" = "Keine Nachweis-Funktion";

"ExposureSubmissionResult_Negative_Antigen_NoProof_Desc" = "Da der hier angezeigte Befund anonymisiert ist, kann er nicht als Nachweis für das Vorliegen eines negativen Schnelltest-Ergebnisses verwendet werden.";

/* Exposure Submission */

"ExposureSubmissionError_ErrorPrefix" = "Es ist ein technischer Fehler bei der Übertragung Ihrer Daten aufgetreten. Wenden Sie sich bitte an die technische Hotline. Die Nummer finden Sie unter App-Informationen.";

"ExposureSubmissionError_NoKeys" = "Keine Positivkennung verfügbar. Bitte versuchen Sie es morgen erneut.";

"ExposureSubmissionError_InvalidTan" = "Die erzeugte Übermittlungs-TAN ist ungültig. Bitte kontaktieren Sie die technische Hotline über App-Informationen -> Technische Hotline.";

"ExposureSubmissionError_EnNotEnabled" = "Die Risiko-Ermittlung ist nicht aktiv.";

"ExposureSubmissionError_NoRegistrationToken" = "Kein Registrations-Token auf dem Smartphone gefunden.";

"ExposureSubmissionError_InvalidResponse" = "Die Antwort kann nicht verarbeitet werden.";

"ExposureSubmissionError_NoResponse" = "Die Antwort enthält keinen Inhalt.";

"ExposureSubmissionError_QRAlreadyUsed" = "Der QR-Code ist ungültig oder wurde bereits auf einem Smartphone registriert. Ihr Testergebnis bekommen Sie vom Testcenter oder Labor, unabhängig von der Gültigkeit des QR-Codes. Bei einem positiven Testergebnis wird auch das zuständige Gesundheitsamt auf dem gesetzlich vorgeschriebenen Weg informiert und sich an Sie wenden.";

"ExposureSubmissionError_QRAlreadyUsed_Title" = "QR-Code ist ungültig";

"ExposureSubmissionError_TeleTanAlreadyUsed" = "Die TAN ist ungültig oder wurde bereits verwendet. Bitte rufen Sie die unter „TAN anfragen“ angegebene Nummer an, um weitere Informationen zu erhalten.";

"ExposureSubmissionError_QRNotExist_Title" = "QR-Code ist abgelaufen";

"ExposureSubmissionError_QRNotExist" = "Bitte entfernen Sie den Test aus der App.\nDanach können Sie einen neuen Test in der App hinzufügen.";

"ExposureSubmissionError_RegTokenNotExist" = "Es konnte keine Übermittlungs-TAN erstellt werden. Bitte kontaktieren Sie die technische Hotline über App-Informationen -> Technische Hotline.";

"ExposureSubmissionError_other" = "Es ist ein Verbindungsfehler aufgetreten. Fehlercode für den technischen Support: ";

"ExposureSubmissionError_otherend" = "Bitte versuchen Sie es erneut.";

"ExposureSubmissionError_httpError" = "Es konnte keine Verbindung hergestellt werden.";

"ExposureSubmissionError_declined" = "Bitte geben Sie Ihre Zufalls-IDs frei, um andere zu warnen.";

"ExposureSubmissionError_unknown" = "Unbekannter Fehler";

"ExposureSubmissionError_defaultError" = "Fehler bei der Schlüssel-Übermittlung";

"ExposureSubmissionError_noAppConfiguration" = "Ihre Internetverbindung wurde unterbrochen. Bitte prüfen Sie die Verbindung und öffnen Sie die App dann erneut.";

/* ExposureSubmission OverwriteNotice */

"ExposureSubmission_OverwriteNotice_Title" = "Hinweis";

"ExposureSubmission_OverwriteNotice_PrimaryButton" = "Weiter";

"ExposureSubmission_OverwriteNotice_Image_Description" = "Ein Test ersetzt einen bestehenden vorherigen Test.";

"ExposureSubmission_OverwriteNotice_Pcr_Headline" = "Sie haben bereits einen PCR-Test registriert";

"ExposureSubmission_OverwriteNotice_Pcr_Text" = "Sie haben bereits einen PCR-Test registriert. Die App kann maximal einen Schnelltest und einen PCR-Test gleichzeitig verwalten. Wenn Sie einen weiteren PCR-Test registrieren, wird der erste PCR-Test aus der App gelöscht.";

"ExposureSubmission_OverwriteNotice_Antigen_Headline" = "Sie haben bereits einen Schnelltest registriert. ";

"ExposureSubmission_OverwriteNotice_Antigen_Text" = "Sie haben bereits einen Schnelltest registriert. Die App kann maximal einen Schnelltest und einen PCR-Test gleichzeitig verwalten. Wenn Sie einen weiteren Schnelltest registrieren, wird der erste Schnelltest aus der App gelöscht.";

/* ExposureSubmission AntigenTest Profile Information */

"ExposureSubmission_Antigen_Profile_Information_Title" = "Schnelltest-Profil";

"ExposureSubmission_Antigen_Profile_Information_Image_Description" = "Eine Frau mit einem Smartphone in der Hand steht vor einem Gebäude. Ein QR-Code symbolisiert das zu scannende Schnelltest-Profil.";

"ExposureSubmission_Antigen_Profile_Information_Description_Title" = "Legen Sie Ihre persönlichen Daten als QR-Code ab, um die Registrierung an der Teststelle zu beschleunigen.";

"ExposureSubmission_Antigen_Profile_Information_DescriptionSubHeadline" = "Mit Ihrem eigenen Schnelltest-Profil müssen Sie Ihre persönlichen Daten nicht bei jedem neuen Schnelltest erneut ausfüllen.";

"ExposureSubmission_Antigen_Profile_Information_PrimaryButton" = "Weiter";

"ExposureSubmission_Antigen_Profile_Information_Dataprivacy_Title" = "Weitere Hinweise finden Sie in der Datenschutzerklärung.";

/* ExposureSubmission AntigenTest Profile */

"ExposureSubmission_Antigen_Profile_Header_Text" = "Schnelltest-Profil";

"ExposureSubmission_Antigen_Profile_QRCode_Image_Description" = "Ein QR-Code mit Ihrem Schnelltest-Profil";

"ExposureSubmission_Antigen_Profile_Noice_Text" = "Bitte zeigen Sie diesen QR-Code an der Teststelle vor, um Ihre persönlichen Daten schnell erfassen zu lassen. Bitte halten Sie zusätzlich Ihren Personalausweis bereit.";

"ExposureSubmission_Antigen_Profile_DateOfBirth_Format" = "geboren %@";

"ExposureSubmission_Antigen_Profile_Primary_Button" = "Weiter";

"ExposureSubmission_Antigen_Profile_Secondary_Button" = "Bearbeiten";

/* ExposureSubmission AntigenTest */

"ExposureSubmission_Profile_CreateProfileTile_Title" = "Schnelltest-Profil anlegen";

"ExposureSubmission_Profile_CreateProfileTile_Description" = "Legen Sie Ihre persönlichen Daten als QR-Code ab, um die Registrierung an der Teststelle zu beschleunigen.";

"ExposureSubmission_Profile_ProfileTile_Title" = "Schnelltest-Profil";

"ExposureSubmission_Profile_ProfileTile_Description" = "Sparen Sie Zeit und zeigen Sie Ihr Schnelltest-Profil an der Teststelle vor.";

/* ExposureSubmission TestCertificate */

"ExposureSubmission_TestCertificate_Information_Title" = "COVID-Testzertifikat";

"ExposureSubmission_TestCertificate_Information_PrimaryButton" = "Testzertifikat anfordern";

"ExposureSubmission_TestCertificate_Information_SecondaryButton" = "Nein danke";

"ExposureSubmission_TestCertificate_Information_ImageDescription" = "Eine Frau mit einem Smartphone benutzt die Corona-Warn-App. Ein Haken auf einem Siegel hinter ihr symbolisiert die Gültigkeit eines Zertifikats.";

"ExposureSubmission_TestCertificate_Information_Section01" = "Das Testzertifikat wird nur bei einem negativen Testergebnis ausgestellt.";

"ExposureSubmission_TestCertificate_Information_Section02" = "Das Testzertifikat gilt innerhalb der EU als gültiger Nachweis eines negativen Testergebnisses (z.\U00A0B. für Reisen).";

"ExposureSubmission_TestCertificate_Information_Subheadline" = "Sie können über die App ein offizielles digitales COVID-Testzertifikat der EU anfordern, das anschließend in der App hinzugefügt wird.";

"ExposureSubmission_TestCertificate_Information_BirthdayPlaceholder" = "Geburtsdatum";

"ExposureSubmission_TestCertificate_Information_BirthdayText" = "Zur Sicherheit wird Ihr Testergebnis mit Ihrem Geburtsdatum geschützt. Das Testergebnis kann nur bei korrekt angegebenem Geburtsdatum zugestellt werden.";

"ExposureSubmission_TestCertificate_Information_Dataprivacy_Title" = "Ausführliche Hinweise zur Datenverarbeitung finden Sie in der Datenschutzerklärung";

"ExposureSubmission_TestCertificate_Information_Alert_Title" = "Registrierung abbrechen";

"ExposureSubmission_TestCertificate_Information_Alert_Message" = "Wenn Sie die Test-Registrierung abbrechen, können Sie Ihr Testergebnis nicht in der App erhalten.";

"ExposureSubmission_TestCertificate_Information_Alert_ContinueRegistration" = "Registrierung fortsetzen";

"ExposureSubmission_TestCertificate_Information_Alert_CancelRegistration" = "Registrierung abbrechen";

/* Tracing Enable/Disable Settings */
"ExposureNotificationSetting_TracingSettingTitle" = "Risiko-Ermittlung";

"ExposureNotificationSetting_EnableTracing" = "Risiko-Ermittlung";

"ExposureNotificationSetting_Tracing_Limited" = "Eingeschränkt";

"ExposureNotificationSetting_Tracing_Deactivated" = "Deaktiviert";

"ExposureNotificationSetting_ActionCell_Header" = "Einstellung";

"ExposureNotificationSetting_DescriptionTitle_Inactive" = "Aktivieren Sie die Begegnungs-Aufzeichnung";

"ExposureNotificationSetting_DescriptionTitle" = "So funktioniert die Risiko-Ermittlung";

"ExposureNotificationSetting_DescriptionText1" = "Um zu erkennen, ob für Sie ein Ansteckungsrisiko vorliegt, müssen Sie die Risiko-Ermittlung aktivieren. Die Risiko-Ermittlung funktioniert länderübergreifend, so dass auch Risiko-Begegnungen mit Nutzern von anderen offiziellen Corona-Apps erkannt werden.";

"ExposureNotificationSetting_DescriptionText2" = "Die Risiko-Ermittlung funktioniert, indem Ihr iPhone per Bluetooth verschlüsselte Zufalls-IDs anderer App nutzenden Personen empfängt und Ihre eigenen Zufalls-IDs an deren Smartphone weitergibt. Die App lädt täglich Listen mit den Zufalls-IDs und eventuellen Angaben zum Symptombeginn aller Corona-positiv getesteten Nutzer herunter, die ihr Testergebnis (genauer gesagt: ihre Zufalls-IDs) freiwillig über ihre App geteilt haben. Diese Listen werden dann mit den von Ihrem iPhone aufgezeichneten Zufalls-IDs anderer Nutzer, denen Sie begegnet sind, verglichen, um Ihr Ansteckungsrisiko zu berechnen und Sie zu warnen.";

"ExposureNotificationSetting_DescriptionText3" = "Die Risiko-Ermittlung lässt sich jederzeit über den Schieberegler deaktivieren.";

"ExposureNotificationSetting_DescriptionText4" = "Persönliche Daten wie Ihr Name, Ihre Adresse oder Ihr Aufenthaltsort werden bei der Risiko-Ermittlung zu keiner Zeit erfasst oder an andere Nutzer übermittelt. Rückschlüsse auf einzelne Personen sind anhand der Zufalls-IDs nicht möglich.";

"ExposureNotificationSetting_Activate_Bluetooth" = "Bluetooth aktivieren";

"ExposureNotificationSetting_Bluetooth_Description" = "Die Risiko-Ermittlung benötigt aktiviertes Bluetooth, um Begegnungen aufzuzeichnen. Bitte aktivieren Sie Bluetooth in Ihren Geräteeinstellungen.";

"ExposureNotificationSetting_Activate_Internet" = "Internetverbindung herstellen";

"ExposureNotificationSetting_Internet_Description" = "Die Risiko-Ermittlung benötigt eine Internetverbindung, um Ihr Infektionsrisiko berechnen zu können. Bitte aktivieren Sie WLAN oder mobile Daten in Ihren Geräteeinstellungen.";

"ExposureNotificationSetting_Detail_Action_Button" = "Geräteeinstellungen öffnen";

"ExposureNotificationSetting_Activate_OSENSetting" = "Begegnungsmitteilungen aktivieren";

"ExposureNotificationSetting_Activate_OSENSetting_Description" = "Die Risiko-Ermittlung benötigt, dass die Begegnungsmitteilungen in den Geräteeinstellungen aktiviert sind, um Begegnungen zu protokollieren. Bitte klicken Sie auf „Geräteeinstellungen öffnen“ -> „Begegnungsmitteilungen“ -> „Begegnungsinformationen teilen“. Legen Sie danach die App als aktive App für die Begegnungsmitteilungen fest, indem Sie auf „Als aktive Region festlegen“ klicken.";

"ExposureNotificationSetting_Activate_OSENSetting_Pre13.7" = "COVID-19-Begegnungsmitteilungen aktivieren ";

"ExposureNotificationSetting_Activate_OSENSetting_Description_Pre13.7" = "Die Risiko-Ermittlung benötigt aktivierte COVID-19-Begegnungsmitteilungen in den Geräteeinstellungen, um Begegnungen zu protokollieren. Bitte klicken Sie auf „Geräteeinstellungen öffnen“ und aktivieren dann die „COVID-19-Begegnungsmitteilungen“ in den Einstellungen.";

"ExposureNotificationSetting_SetActiveApp_OSENSetting" = "Aktive Region festlegen";

"ExposureNotificationSetting_SetActiveApp_OSENSetting_Description_Pre13.7" = "Die Risiko-Ermittlung benötigt, dass die Corona-Warn-App in den Geräteeinstellungen als aktive App festgelegt wurde, um Begegnungen zu protokollieren. Bitte klicken Sie auf „Geräteeinstellungen öffnen“ -> „Einstellungen für COVID-19-Begegnungsaufzeichnungen“ und wählen Sie dann die Corona-Warn-App als aktive App aus.";

"ExposureNotificationSetting_SetActiveApp_OSENSetting_Description" = "Die Risiko-Ermittlung benötigt, dass die Corona-Warn-App in den Geräteeinstellungen als aktive App festgelegt wurde, um Begegnungen zu protokollieren. Bitte klicken Sie auf „Geräteeinstellungen öffnen“ -> „Begegnungsmitteilungen“ -> „Als aktive Region festlegen“.";

"ExposureNotificationSetting_ParentalControls_OSENSetting" = "COVID-19-Kontaktprotokoll und -Mitteilungen aktivieren";

"ExposureNotificationSetting_ParentalControls_OSENSetting_Description" = "Die Risiko-Ermittlung benötigt das aktivierte COVID-19-Kontaktprotokoll und die -Mitteilungen in den Geräteeinstellungen, um Begegnungen zu protokollieren. Bitte aktivieren Sie „COVID-19-Kontaktprotokoll und -Mitteilungen“ in Ihren Systemeinstellungen.";

"ExposureNotificationSetting_AuthorizationRequired_OSENSetting" = "Autorisierung erforderlich";

"ExposureNotificationSetting_AuthorizationRequired_OSENSetting_Description" = "Bitte bestätigen Sie die Nutzung des COVID-19-Kontaktprotokolls.";

"ExposureNotificationSetting_AuthorizationRequired_ActionTitle" = "Autorisieren";

"ExposureNotificationSetting_AccLabel_Enabled" = "Drei Personen haben die Risiko-Ermittlung auf ihren Smartphones aktiviert, ihre Begegnung wird daher aufgezeichnet.";

"ExposureNotificationSetting_AccLabel_Disabled" = "Eine Person hat die Risiko-Ermittlung auf ihrem Smartphone ausgeschaltet, eine Begegnung mit zwei weiteren Personen wird daher nicht aufgezeichnet.";

"ExposureNotificationSetting_AccLabel_BluetoothOff" = "Eine Person hat Bluetooth auf ihrem Smartphone ausgeschaltet, eine Begegnung mit zwei weiteren Personen wird daher nicht aufgezeichnet.";

"ExposureNotificationSetting_AccLabel_InternetOff" = "Eine Person hat die Internetverbindung ihres Smartphones ausgeschaltet, eine Ermittlung der letzten Begegnungen kann dadurch nicht ausgeführt werden.";

"ExposureNotificationSetting_Activate_Action" = "Akzeptieren";

"ExposureNotificationSetting_Dismiss_Action" = "Abbrechen";

"ExposureNotificationSetting_GeneralError_Title" = "Fehler";

"ExposureNotificationSetting_GeneralError_LearnMore_Action" = "Mehr erfahren";

"ExposureNotificationSetting_AuthenticationError" = "Bei der Aktivierung der Risiko-Ermittlung ist ein Fehler aufgetreten. Bitte prüfen Sie in den Einstellungen, ob Sie das COVID-19-Kontaktprotokoll aktiviert haben.";

"ExposureNotificationSetting_exposureNotification_Required" = "Bei der Aktivierung der Risiko-Ermittlung ist ein Fehler aufgetreten. Bitte prüfen Sie in den Einstellungen, ob für diese App die COVID-19-Kontaktmitteilung aktiviert wurde.";

"ExposureNotificationSetting_exposureNotification_unavailable" = "Bei der Aktivierung der Risiko-Ermittlung ist ein Fehler aufgetreten. Bitte prüfen Sie in den Einstellungen, ob diese App für die COVID-19-Kontaktermittlung als aktive App ausgewählt wurde. Besuchen Sie die FAQ-Website für weitere Informationen.";

"ExposureNotificationSetting_unknownError" = "Ein unbekannter Fehler ist aufgetreten. Für mehr Informationen besuchen Sie bitte die FAQ-Website.";

"ExposureNotificationSetting_apiMisuse" = "Bei der Aktivierung der Risiko-Ermittlung ist ein interner Fehler aufgetreten. Für mehr Informationen besuchen Sie bitte die FAQ-Website und probieren Sie es später noch einmal.";

"ExposureNotificationSetting_notResponding" = "Bei der Aktivierung der Risiko-Ermittlung ist ein Fehler aufgetreten. Bitte starten Sie das Smartphone neu. Sollte der Fehler anschließend weiterhin bestehen, besuchen Sie die FAQ-Website oder wenden Sie sich an die technische Hotline über App-Informationen -> Technische Hotline.";

/* EU Settings */

"ExposureNotificationSetting_EU_Title" = "Länderübergreifende Risiko-Ermittlung";

"ExposureNotificationSetting_EU_Desc_1" = "Mehrere Länder arbeiten zusammen, um über den gemeinsam betriebenen Austausch-Server länderübergreifende Warnungen zu ermöglichen. So können bei der Risiko-Ermittlung auch die Kontakte mit Nutzern einer offiziellen Corona-App anderer teilnehmender Länder berücksichtigt werden.";

"ExposureNotificationSetting_EU_Desc_2" = "Hierfür lädt die App täglich aktuelle Listen mit den Zufalls-IDs aller Nutzer herunter, die ihr Testergebnis zur Warnung anderer über ihre App geteilt haben. Diese Listen werden dann mit den von Ihrem iPhone aufgezeichneten Zufalls-IDs verglichen.\n\nDie Downloads der Listen sind für Sie in der Regel kostenlos. Das heißt: Das von der App verursachte Datenvolumen wird von den Mobilfunk-Betreibern nicht angerechnet und im EU-Ausland werden Ihnen keine Roaming-Gebühren berechnet. Näheres erfahren Sie von Ihrem Mobilfunk-Betreiber.";

"ExposureNotificationSetting_EU_Desc_3" = "Derzeit nehmen die folgenden Länder an der länderübergreifenden Risiko-Ermittlung teil:";

"ExposureNotificationSetting_EU_Desc_4" = "Die Datenschutzerklärung der App (einschließlich Informationen zur Datenverarbeitung für die länderübergreifende Risiko-Ermittlung) finden Sie unter dem Menüpunkt „App-Informationen“ > „Datenschutz“.";

/* EU Tracing Risk decription */
"ExposureNotificationSetting_euTracingRiskDeterminationTitle" = "Länderübergreifende Risiko-Ermittlung";

"ExposureNotificationSetting_euTracingAllCountriesTitle" = "Teilnehmende Länder";

"ExposureNotificationSetting_EU_Empty_Error_Title" = "Länder können aktuell nicht angezeigt werden.";

"ExposureNotificationSetting_EU_Empty_Error_Desc" = "Möglicherweise wurde Ihre Internet-Verbindung unterbrochen. Bitte stellen Sie sicher, dass Sie mit dem Internet verbunden sind.";

"ExposureNotificationSetting_EU_Empty_Error_Button_Title" = "Geräteeinstellungen öffnen";

/* Home Navigation Bar */
"Home_LeftBarButton_description" = "Corona-Warn-App Logo";

"Home_RightBarButton_description" = "Infos";

/* Home Active card */
"Home_Activate_Card_On_Title" = "Risiko-Ermittlung aktiv";

"Home_Activate_Card_Off_Title" = "Risiko-Ermittlung gestoppt";

"Home_Activate_Card_Bluetooth_Off_Title" = "Bluetooth deaktiviert";

/* Home common card */
"Home_Risk_Date_Item_Title" = "Aktualisiert: %@";

"Home_Risk_No_Date_Title" = "Unbekannt";

"Home_Risk_Period_Disabled_Button_Title" = "Aktualisierung nur alle %@\U00A0Stunden";

"Home_Risk_Last_Contact_Item_Title" = "Zuletzt am %@";

"Home_Risk_Last_Contact_Item_Title_One_Risk_Day" = "Am %@";

"Home_Risk_Last_Activate_Item_Title" = "Letzte Risiko-Überprüfung: %@";

"Home_Risk_Last_Activate_Item_Unknown_Title" = "Unbekanntes Risiko";

"Home_Risk_Last_Activate_Item_Low_Title" = "Niedriges Risiko";

"Home_Risk_Last_Activate_Item_High_Title" = "Erhöhtes Risiko";

"Home_RiskCard_Update_Button" = "Aktualisieren";

/* Home Inactive card */
"Home_Risk_Inactive_NoCalculation_Possible_Title" = "Risiko-Ermittlung gestoppt";

"Home_Risk_Inactive_Outdated_Results_Title" = "Risiko-Ermittlung nicht möglich";

"Home_Risk_Inactive_NoCalculation_Possible_Body" = "Aktivieren Sie die Risiko-Ermittlung, um Ihren heutigen Risikostatus zu berechnen.";

"Home_Risk_Inactive_Outdated_Results_Body" = "Ihre Risiko-Ermittlung konnte seit mehr als 24 Stunden nicht aktualisiert werden.";

"Home_Risk_Inactive_NoCalculation_Possible_Button" = "Risiko-Ermittlung aktivieren";

"Home_Risk_Inactive_Outdated_Results_Button" = "Risiko-Ermittlung aktivieren";

/* Home Low card */
"Home_Risk_Low_Title" = "Niedriges Risiko";

/* Home High card */
"Home_Risk_High_Title" = "Erhöhtes Risiko";

/* Home Status Check */

"Home_Risk_Status_Downloading_Title" = "Daten werden heruntergeladen …";

"Home_Risk_Status_Detecting_Title" = "Prüfung läuft …";

"Home_Risk_Status_Downloading_Body" = "Das kann mehrere Minuten dauern. Vielen Dank für Ihre Geduld.";

"Home_Risk_Status_Detecting_Body" = "Ihre Begegnungsdaten werden nun geprüft. Das kann mehrere Minuten dauern. Vielen Dank für Ihre Geduld.";

/* Home exposure detection failed card */

"Home_Risk_Failed_Title" = "Risiko-Überprüfung fehlgeschlagen";

"Home_Risk_Failed_Body" = "Der Abgleich der Zufall-IDs mit dem Server ist fehlgeschlagen. Sie können den Abgleich manuell neu starten.";

"Home_Risk_Restart_Button_Title" = "Erneut starten";

/* Home Test Result Card */

"Home_resultCard_PCR_Title" = "PCR-Test";

"Home_resultCard_Antigen_Title" = "Schnelltest";

"Home_resultCard_LoadingErrorTitle" = "Ihr Testergebnis konnte nicht geladen werden.";

/* - Pending */

"Home_resultCard_ResultUnvailableTitle" = "Ergebnis liegt noch nicht vor";

"Home_resultCard_Pending_PCR_Desc" = "Die Auswertung Ihres PCR-Tests ist noch nicht abgeschlossen.";

"Home_resultCard_Pending_Antigen_Desc" = "Die Auswertung Ihres Schnelltests ist noch nicht abgeschlossen.";

/* - Available */

"Home_resultCard_ResultAvailableTitle" = "Testergebnis abrufen";

"Home_resultCard_AvailableDesc" = "Warnen Sie Ihre Mitmenschen, wenn Sie positiv auf Corona getestet wurden.";

/* - Negative */

"Home_resultCard_NegativeCaption" = "Befund";

"Home_resultCard_NegativeTitle" = "SARS-CoV-2";

"Home_resultCard_NegativeTitleNegative" = "Negativ";

"Home_resultCard_NegativeDesc" = "Das Virus SARS-CoV-2 wurde bei Ihnen nicht nachgewiesen.";

"Home_resultCard_NegativeDatePCR" = "Test registriert am %@";

"Home_resultCard_NegativeDateAntigen" = "Durchgeführt am %@";

/* - Invalid */

"Home_resultCard_InvalidTitle" = "Fehlerhafter Test";

"Home_resultCard_InvalidDesc" = "Ihr Test konnte nicht ausgewertet werden.";

/* - Expired */

"Home_resultCard_ExpiredTitle" = "Nicht mehr gültig";

"Home_resultCard_ExpiredDesc" = "Ihr Test liegt länger als 21 Tage zurück und ist daher nicht länger relevant. Bitte löschen Sie den Test. Danach können Sie einen neuen Test hinzufügen.";

/* - Outdated */

"Home_resultCard_OutdatedTitle" = "Test nicht mehr aktuell";

"Home_resultCard_OutdatedDesc" = "Ihr Schnelltest ist älter als 48 Stunden und wird hier nicht mehr angezeigt. ";

/* - Loading */

"Home_resultCard_LoadingTitle" = "Aktualisierung läuft …";

"Home_resultCard_LoadingBody" = "Aktuelle Daten werden heruntergeladen. Dies kann mehrere Minuten dauern.";

/* - Button */

"Home_resultCard_ShowResultButton" = "Test anzeigen";

"Home_resultCard_RetrieveResultButton" = "Testergebnis abrufen";

"Home_resultCard_DeleteTestButton" = "Test löschen";

"Home_resultCard_HideTestButton" = "Nicht mehr anzeigen";

/* - Show Positive */

"Home_Finding_Positive_Card_Status_Title" = "SARS-CoV-2-positiv";

"Home_Finding_Positive_Card_Status_Subtitle" = "Das Virus SARS-CoV-2 wurde bei Ihnen nachgewiesen.";

"Home_Finding_Positive_Card_Status_DatePCR" = "Test registriert am %@";

"Home_Finding_Positive_Card_Status_DateAntigen" = "Durchgeführt am %@";

"Home_Finding_Positive_Card_Note_Title" = "Bitte beachten Sie:";

"Home_Finding_Positive_Card_Verify_Item_Title" = "Machen Sie einen PCR-Test, um dieses Test-Ergebnis zu verifizieren. ";

"Home_Finding_Positive_Card_Phone_Item_Title" = "Das Gesundheitsamt wird sich möglicherweise in den nächsten Tagen bei Ihnen melden.";

"Home_Finding_Positive_Card_Home_Item_Title" = "Sie sind sehr wahrscheinlich ansteckend. Isolieren Sie sich von anderen Personen.";

"Home_Finding_Positive_Card_Share_Item_Title" = "Teilen Sie Ihre Zufalls-IDs, damit andere gewarnt werden können.";

"Home_Finding_Positive_Card_Button" = "Andere warnen";

"Home_Finding_Positive_Card_Button_Remove_Test" = "Test entfernen";

"Home_Finding_Positive_Card_Remove_Test_Alert_Title" = "Sind Sie sicher, dass Sie Ihren Test entfernen wollen?";

"Home_Finding_Positive_Card_Remove_Test_Alert_Description" = "Dadurch werden andere nicht gewarnt.";

"Home_Finding_Positive_Card_Remove_Test_Alert_Description_Delete_Button" = "Entfernen";

/* Home Test Registration Card */

"Home_TestRegistration_Title" = "Sie lassen sich testen?";

"Home_TestRegistration_Body" = "Finden Sie Teststellen in Ihrer Umgebung und registrieren Sie einen Test, um andere schneller warnen zu können, oder Ihr digitales COVID-Testzertifikat anzufordern.";

"Home_TestRegistration_Button" = "Weiter";

/* Home Trace Locations Card */

"Home_TraceLocationsCard_Title" = "Sie planen eine Veranstaltung?";

"Home_TraceLocationsCard_Body" = "Sie planen ein Event oder haben ein Geschäft? Erstellen Sie einen QR-Code, mit dem sich Ihre Gäste bei Ankunft einchecken können.";

"Home_TraceLocationsCard_Button" = "QR-Code erstellen";

/* Home Info Card */

"Home_InfoCard_ShareTitle" = "Corona-Warn-App empfehlen";

"Home_InfoCard_ShareBody" = "Je mehr Menschen mitmachen, desto besser durchbrechen wir Infektionsketten. Verschicken Sie einen Link auf die Corona-Warn-App an Familie, Freunde und Bekannte!";

"Home_InfoCard_AboutTitle" = "Häufige Fragen";

"Home_InfoCard_AboutBody" = "Hier finden Sie Antworten auf häufig gestellte Fragen rund um die Corona-Warn-App. Sie werden auf eine externe Website der Bundesregierung weitergeleitet.";

"Home_SettingsCard_Title" = "Einstellungen";

"Home_AppInformationCard_Title" = "App-Informationen";

"Home_AppInformationCard_Version" = "Version";

/* Home Alert Risk Lowered */

"Home_Alert_RiskStatusLowered_Title" = "Änderung Ihres Risikostatus";

"Home_Alert_RiskStatusLowered_Message" = "Die Risiko-Begegnung, die zu einem erhöhten Risiko für Sie geführt hat, liegt mehr als 14 Tage zurück. Daher wird das Infektionsrisiko wieder als niedrig für Sie eingestuft.\n\nSo verhalten Sie sich richtig:\n Wenn Sie keine Symptome von COVID-19 aufweisen, halten Sie sich an die allgemein geltenden Verhaltensregeln zu Abstand und Hygiene.\n Wenn Sie Symptome von COVID-19 aufweisen, empfehlen wir, dass Sie Ihren Arzt aufsuchen und sich testen lassen.";

"Home_Alert_RiskStatusLowered_PrimaryButtonTitle" = "OK";

/* App Information - About */
"App_Information_About_Navigation" = "Über die App";

"App_Information_About_ImageDescription" = "";

"App_Information_About_Title" = "Gemeinsam Corona bekämpfen";

"App_Information_About_Description" = "Das Robert Koch-Institut (RKI) als zentrale Einrichtung des Bundes im Bereich der Öffentlichen Gesundheit und als nationales Public-Health-Institut veröffentlicht die Corona-Warn-App im Auftrag der Bundesregierung. Die App ist die digitale Ergänzung zu Abstandhalten, Hygiene und Alltagsmaske.";

"App_Information_About_Text" = "Wer sie nutzt, hilft, Infektionsketten schnell nachzuverfolgen und zu durchbrechen. Die App speichert dezentral – auf Ihrem Smartphone – Begegnungen mit anderen. Sie werden informiert, wenn Sie Begegnungen mit nachweislich infizierten Personen hatten. Ihre Privatsphäre bleibt dabei bestens geschützt.";

"App_Information_About_LinkText" = "Informationen zur App in leichter Sprache und Gebärdensprache";

/* App Information - FAQ */
"App_Information_FAQ_Navigation" = "Häufige Fragen";

/* App Information - Contact */
"App_Information_Contact_Navigation" = "Technische Hotline";

"App_Information_Contact_ImageDescription" = "Ein Mann nutzt ein Headset zum Telefonieren.";

"App_Information_Contact_Title" = "Wie können wir Ihnen helfen?";

"App_Information_Contact_Description" = "Für technische Fragen rund um die Corona-Warn-App können Sie sich direkt an unsere bundesweite technische Hotline wenden.";

"App_Information_Contact_Hotline_Title" = "Technische Hotline:";

"App_Information_Contact_Hotline_Text_Domestic" = "0800 7540001";

"App_Information_Contact_Hotline_Number_Domestic" = "08007540001";

"App_Information_Contact_Hotline_Details_Domestic" = "Für Anrufe innerhalb Deutschlands.\nDer Anruf ist kostenfrei.";

"App_Information_Contact_Hotline_Text_Foreign" = "+49 30 498 75401";

"App_Information_Contact_Hotline_Number_Foreign" = "+493049875401";

"App_Information_Contact_Hotline_Details_Foreign" = "Für Anrufe aus dem Ausland.\nEs fallen die Gebühren des jeweiligen Telefonanbieters an.";

"App_Information_Contact_Hotline_Terms" = "Unser Kundenservice ist in den folgenden Sprachen für Sie da:\nDeutsch, Englisch, Türkisch\n\nErreichbarkeit:\nMo-Sa: 07:00 - 22:00 Uhr\n(außer an bundesweiten Feiertagen)\n\nFür gesundheitliche Fragen wenden Sie sich bitte an Ihre Hausarztpraxis oder die Hotline des ärztlichen Bereitschaftsdienstes 116 117.";

/* App Information - Imprint */
"App_Information_New_Features_Navigation" = "Neue Funktionen";

"App_Information_Imprint_Navigation" = "Impressum";

"App_Information_Imprint_ImageDescription" = "Eine Hand hält ein Smartphone mit viel Text, daneben ist ein Paragraphenzeichen als Symbol für das Impressum.";

"App_Information_Imprint_Section1_Title" = "Herausgeber";

"App_Information_Imprint_Section1_Text" = "(verantwortlich nach § 5 Abs. 1 TMG, § 18 Abs. 1 MStV)";

"App_Information_Imprint_Section2_Title" = "Robert Koch-Institut";

"App_Information_Imprint_Section2_Text" = "Nordufer 20\n13353 Berlin\nvertreten durch den Präsidenten";

"App_Information_Imprint_Section3_Title" = "Kontakt";

"App_Information_Imprint_Section3_Text" = "E-Mail: CoronaWarnApp@rki.de";

"App_Information_Imprint_Section4_Title" = "Umsatzsteuer-Identifikationsnummer";

"App_Information_Imprint_Section4_Text" = "DE 165 893 430";

"App_Information_Contact_Form_Title" = "Kontaktformular";

/* App Information - Legal */
"App_Information_Legal_Navigation" = "Rechtliche Hinweise";

/* App Information - Privacy */
"App_Information_Privacy_Navigation" = "Datenschutz";

"App_Information_Legal_ImageDescription" = "Eine Hand hält ein Smartphone mit viel Text, daneben ist eine Balkenwaage als Symbol für rechtliche Hinweise.";

"App_Information_Privacy_Title" = "Datenschutz";

"App_Information_Privacy_Description" = "Sie bleiben unerkannt.\nIhre Daten werden komplett verschlüsselt und pseudonymisiert übertragen.";

/* App Information - Terms */
"App_Information_Terms_Navigation" = "Nutzung";

"App_Information_Terms_ImageDescription" = "Eine Hand hält ein Smartphone mit viel Text, daneben ist ein Haken als Symbol für akzeptierte Nutzungsbedingungen.";

"App_Information_Terms_Title" = "Nutzungsbedingungen";

/* App Information - Error Report */
"ErrorReport_PrivacyInformation" = "Weitere Hinweise finden Sie in der Datenschutzerklärung";

"ErrorReport_ActiveStatus_Title" = "Fehleranalyse läuft";

"ErrorReport_InactiveStatus_Title" = "Inaktiv";

"ErrorReport_Progress_Description" = "Derzeitige Größe %@ (unkomprimiert)";

"ErrorReport_StartButtonTitle" = "Starten";

"ErrorReport_StopAndDeleteButtonTitle" = "Stoppen und löschen";

"ErrorReport_SaveButtonTitle" = "Teilen und fortsetzen";

"ErrorReport_SendButtonTitle" = "Fehlerbericht senden";

"ErrorReport_SendReports_Title" = "Fehlerbericht senden";

"ErrorReport_SendReports_Paragraph" = "Bevor Sie den aufgezeichneten Fehlerbericht an den technischen Support des RKI übersenden können, ist Ihr Einverständnis erforderlich.\n\nNach der Übersendung erhalten Sie eine Fehlerbericht-ID. Diese können Sie angeben, um dem technischen Support z.\U00A0B. weitere Informationen zukommen zu lassen und dabei eine Zuordnung zu Ihrem Fehlerbericht zu ermöglichen. Wenn Sie die Fehlerbericht-ID nicht mitteilen, ist dem RKI eine Zuordnung zu Ihrer Person nicht möglich.";

"ErrorReport_SendReports_Details" = "Ausführliche Informationen zu dieser Datenverarbeitung und den Datenschutzrisiken in den USA und anderen Drittländern";

"ErrorReport_SendReports_Button_Title" = "Einverstanden und senden";

/* Invite Friends */
"InviteFriends_NavTitle" = "Empfehlen";

"InviteFriends_Subtitle" = "Empfehlen Sie die Corona-Warn-App";

"InviteFriends_Title" = "Gemeinsam Corona bekämpfen";

"InviteFriends_Description" = "Je mehr Menschen mitmachen, desto besser durchbrechen wir Infektionsketten. Verschicken Sie einen Link auf die Corona-Warn-App an Familie, Freunde und Bekannte!";

"InviteFriends_Button" = "Link versenden";

"InviteFriends_ShareTitle" = "Gemeinsam Corona bekämpfen. Ich bin dabei. Du auch?";

"InviteFriends_Illustration_Label" = "Ein Mann teilt die Corona-Warn-App mit vier anderen Personen.";

/* Reset View */
"Reset_NavTitle" = "Zurücksetzen";

"Reset_Header1" = "Sind Sie sicher, dass Sie die Anwendung zurücksetzen wollen?";

"Reset_Descrition1" = "Sie werden nicht mehr über Ihre Risiko-Begegnungen informiert und können andere Nutzerinnen und Nutzer nicht mehr warnen.";

"Reset_Button" = "Anwendung zurücksetzen";

"Reset_Discard" = "Abbrechen";

"Reset_InfoTitle" = "Begegnungs-Aufzeichnung löschen";

"Reset_InfoDescription" = "Die Begegnungs-Aufzeichnung muss separat in den Geräteeinstellungen gelöscht werden.";

"Reset_Subtitle" = "Anwendung zurücksetzen";

"Reset_ImageDescription" = "Eine Hand hält ein Smartphone, auf dem das Zurücksetzen der Anwendung symbolisiert wird.";

"Reset_ConfirmDialog_Title" = "Anwendung zurücksetzen";

"Reset_ConfirmDialog_Description" = "Sie werden nicht mehr über Ihre Risiko-Begegnungen informiert und können andere Nutzerinnen und Nutzer nicht mehr warnen. Dieser Vorgang kann nicht rückgängig gemacht werden.";

"Reset_ConfirmDialog_Cancel" = "Abbrechen";

"Reset_ConfirmDialog_Confirm" = "Zurücksetzen";

/* Local Notifications */
"local_notifications_ignore" = "Ignorieren";

"local_notifications_detectexposure_title" = "Corona-Warn-App";

"local_notifications_detectexposure_body" = "Es gibt Neuigkeiten von Ihrer Corona-Warn-App.";

"local_notifications_testresults_title" = "Corona-Warn-App";

"local_notifications_testresults_body" = "Es gibt Neuigkeiten von Ihrer Corona-Warn-App.";

"local_notifications_certificate_title" = "Corona-Warn-App";

"local_notifications_certificate_body" = "Es gibt Neuigkeiten von Ihrer Corona-Warn-App.";

/* Risk Legend */
"RiskLegend_Title" = "Überblick";

"RiskLegend_Subtitle" = "Die wichtigsten Funktionen und Begriffe";

"RiskLegend_Legend1_Title" = "Risiko-Ermittlung";

"RiskLegend_Legend1_Text" = "Die Risiko-Ermittlung ist eine der drei zentralen Funktionen der App. Ist sie aktiv, werden Begegnungen automatisch aufgezeichnet.";

"RiskLegend_Legend2_Title" = "Infektionsrisiko";

"RiskLegend_Legend2_Text" = "Wenn Sie die Risiko-Ermittlung aktiviert haben, berechnet die App Ihr persönliches Infektionsrisiko. Als Grundlage dafür misst sie, über welche Dauer und mit welchem Abstand in den letzten 14 Tagen Begegnungen mit Corona-positiv getesteten Personen stattfanden.";

"RiskLegend_Legend2_RiskLevels" = "Folgende Risikostatus können angezeigt werden:";

"RiskLegend_Legend2_High" = "Erhöhtes Risiko";

"RiskLegend_Legend2_Low" = "Niedriges Risiko";

"RiskLegend_Legend3_Title" = "Benachrichtigung anderer";

"RiskLegend_Legend3_Text" = "Sie können Ihren Test registrieren und das Testergebnis in der App abfragen. Ist das Testergebnis positiv, können Sie andere warnen und somit helfen, Infektionsketten zu unterbrechen.";

"RiskLegend_Definitions_Title" = "Wichtige Begriffe";

"RiskLegend_Store_Title" = "Begegnungs-Aufzeichnung";

"RiskLegend_Store_Text" = "Liste der empfangenen und vorübergehend im Betriebssystemspeicher abgelegten kurzlebigen Zufalls-IDs. Diese Liste wird bei der Risiko-Überprüfung gelesen. Alle Zufalls-IDs werden nach 14 Tagen automatisch gelöscht.";

"RiskLegend_Check_Title" = "Risiko-Überprüfung";

"RiskLegend_Check_Text" = "Abfrage der Begegnungs-Aufzeichnung und Abgleich mit den Risiko-Mitteilungen anderer Personen. Ihr Risiko wird mehrmals täglich automatisch überprüft.";

"RiskLegend_Contact_Title" = "Risiko-Begegnung";

"RiskLegend_Contact_Text" = "Begegnung mit einer infizierten Person, die ihr positives Testergebnis über die App mit anderen geteilt hat. Eine Begegnung muss bestimmte Kriterien hinsichtlich Dauer, Abstand und vermuteter Infektiosität der anderen Person erfüllen, um als Risiko-Begegnung eingestuft zu werden.";

"RiskLegend_Notification_Title" = "Risiko-Benachrichtigung";

"RiskLegend_Notification_Text" = "Die Anzeige von Risiko-Begegnungen in der Corona-Warn-App.";

"RiskLegend_Random_Title" = "Zufalls-ID";

"RiskLegend_Random_Text" = "Die Zufalls-IDs sind zufällig erzeugte Zahlen- und Buchstabenkombinationen. Sie werden zwischen benachbarten Smartphones ausgetauscht. Zufalls-IDs lassen sich nicht einer bestimmten Person zuordnen und werden nach 14 Tagen automatisch gelöscht. Eine Corona-positiv getestete Person kann ihre Zufalls-IDs der letzten bis zu 14 Tage freiwillig mit anderen App-Nutzern teilen.";

"RiskLegend_Image1_AccLabel" = "Ein Smartphone zeigt unterschiedliche Inhalte, die nummeriert sind.";

/* Update Message */
"Update_Message_Title" = "Update verfügbar";

"Update_Message_Text" = "Es gibt ein neues Update für die Corona-Warn-App.";

"Update_Message_Text_Force" = "Bitte beachten Sie: Sie können die Corona-Warn-App erst wieder benutzen, wenn Sie das neueste Update installiert haben.";

"Update_Message_Action_Update" = "Update";

"Update_Message_Action_Later" = "Später";

/* ENATanInput */
"ENATanInput_Empty" = "Leer";

"ENATanInput_InvalidCharacter" = "Ungültiges Zeichen\n\n%@";

"ENATanInput_CharacterIndex" = "Zeichen %1$u von %2$u";

/* Active Tracing Interval Formatting:\n The following two entries are used together. If tracing was not active (almost) 14 days\n during the last 14 days then `Active_Tracing_Interval_Partially_Active` is used – otherwise\n `Active_Tracing_Interval_Partially_Active` will be used. */
"Active_Tracing_Interval_Partially_Active" = "Risiko-Ermittlung war für %1$u der letzten 14 Tage aktiv";

"Active_Tracing_Interval_Permanently_Active" = "Risiko-Ermittlung dauerhaft aktiv";

/* Delta Onboarding - New Version Features */

"DeltaOnboarding_NewVersionFeatures_AccessibilityImageLabel" = "Neue Funktionen der Version";

"DeltaOnboarding_NewVersionFeatures_Title" = "Neue Funktionen";

"DeltaOnboarding_NewVersionFeatures_Release" = "Release";

"DeltaOnboarding_NewVersionFeatures_Button_Continue" = "Weiter";

"DeltaOnboarding_NewVersionFeatures_Description" = "Mit diesem Update stellen wir Ihnen neben Fehlerbehebungen auch neue und erweiterte Funktionen zur Verfügung.";

/* New Version Features */

"NewVersionFeatures_Info_about_abb_information" = "Änderungen zum Release finden Sie in den App-Informationen unter dem Menüpunkt „Neue Funktionen”.";

/* Version 2.12 */

"NewVersionFeature_212_newStatisticsTiles_title" = "Erweiterung Statistiken";

"NewVersionFeature_212_newStatisticsTiles_description" = "Es sind nun folgende Statistiken in der App verfügbar:\n\t\U2022 7-Tage-Inzidenz Hospitalisierung\n\t\U2022 COVID-19-Erkrankte auf \n\t   Intensivstationen";

"NewVersionFeature_212_notificationManagement_title" = "Mitteilungen verwalten";

"NewVersionFeature_212_notificationManagement_description" = "Einstellungen für Mitteilungen werden ab jetzt zentral in den Einstellungen Ihres Smartphones verwaltet. Überprüfen Sie Ihre Mitteilungseinstellungen für die Corona-Warn-App in den Geräteeinstellungen erneut.";

"NewVersionFeature_212_qrCodeScannerButton_title" = "Direkter Zugriff QR-Code-Scanner";

"NewVersionFeature_212_qrCodeScannerButton_description" = "Sie haben nun von der unteren Navigationsleiste aus direkten Zugriff auf den universellen QR-Code-Scanner.";

"NewVersionFeature_212_qrCodeImport_title" = "QR-Code importieren";

"NewVersionFeature_212_qrCodeImport_description" = "Sie können nun auch QR-Codes von Fotos oder PDF-Dateien über den QR-Code-Scanner importieren.";

/* Delta Onboarding */
"DeltaOnboarding_AccessibilityImageLabel" = "Länderübergreifende Risiko-Ermittlung";

"DeltaOnboarding_Headline" = "Länderübergreifende Risiko-Ermittlung";

"DeltaOnboarding_Description" = "Die Funktion der Corona-Warn-App wurde erweitert. Es arbeiten nun mehrere Länder zusammen, um über einen gemeinsam betriebenen Austausch-Server länderübergreifende Warnungen zu ermöglichen. So können bei der Risiko-Ermittlung jetzt auch die Kontakte mit Nutzern einer offiziellen Corona-App anderer teilnehmender Länder berücksichtigt werden.\n\nHierfür lädt die App täglich aktuelle Listen mit den Zufalls-IDs aller Nutzer herunter, die ihr Testergebnis zur Warnung anderer über ihre App geteilt haben. Diese Liste wird dann mit den von Ihrem iPhone aufgezeichneten Zufalls-IDs verglichen.\n\nDie Downloads der Listen sind für Sie in der Regel kostenlos. Das heißt: Das von der App verursachte Datenvolumen wird von den Mobilfunk-Betreibern nicht angerechnet und im EU-Ausland werden Ihnen keine Roaming-Gebühren berechnet. Näheres erfahren Sie von Ihrem Mobilfunk-Betreiber.";

"DeltaOnboarding_ParticipatingCountries" = "Derzeit nehmen die folgenden Länder teil:";

"DeltaOnboarding_ParticipatingCountriesList_Unavailable" = "Die teilnehmenden Länder können Sie jederzeit in den Details zur Risiko-Ermittlung einsehen.";

"DeltaOnboarding_ParticipatingCountriesList_Unavailable_Title" = "Teilnehmende Länder";

"DeltaOnboarding_PrimaryButton_Continue" = "Weiter";

"DeltaOnboarding_Terms_Description1" = "Im Zuge der Erweiterung der Funktion der App wurden auch die Nutzungsbedingungen aktualisiert:";

"DeltaOnboarding_Terms_Button" = "Nutzungsbedingungen anzeigen";

"DeltaOnboarding_Terms_Description2" = "Die Nutzungsbedingungen und die Datenschutzerklärung finden Sie auch unter dem Menüpunkt „App-Informationen“ sowie in der App-Beschreibung Ihres App Stores. Die Änderungen haben keine Auswirkungen auf Ihre Nutzung der App. Wenn Sie die App weiter nutzen oder erneut öffnen, gehen wir davon aus, dass Sie mit den aktualisierten Nutzungsbedingungen einverstanden sind.";

/* Warn other notifications */
"WarnOthersNotification_Title" = "Helfen Sie mit!";
"WarnOthersNotification_Description" = "Bitte warnen Sie andere und teilen Sie Ihr Testergebnis.";

/* Automatic sharing Consent */
"AutomaticSharingConsent_Title" = "Ihr Einverständnis";

"AutomaticSharingConsent_SwitchTitle" = "Andere warnen";

"AutomaticSharingConsent_SwitchTitleDesc" = "Sie haben sich wie folgt einverstanden erklärt:";

"AutomaticSharingConsent_DataProcessingDetailInfo" = "Ausführliche Informationen zur Datenverarbeitung und Ihrem Einverständnis.";

/* Thank you screen */
"Thank_You_Title" = "Vielen Dank!";

"Thank_You_SubTitle" = "Vielen Dank, dass Sie mithelfen, die Verbreitung von Corona zu bekämpfen!";

"Thank_You_Description1" = "Ihre Mitmenschen werden jetzt gewarnt.";

"Thank_You_Description2" = "Bitte helfen Sie nun, die Genauigkeit der Warnungen zu verbessern. Geben Sie hierfür im nächsten Schritt an, wann Sie erstmals Symptome hatten. Sie können diesen Schritt jederzeit abbrechen.";

"Thank_You_Continue_Button" = "Weiter mit Symptom-Erfassung";

"Thank_You_Cancel_Button" = "Beenden";

"Thank_You_AccImageDescription" = "Mehrere Personen, die auf ihr Smartphone schauen";

/* Test result screen (positive test result) */
"TestResultPositive_NoConsent_Title" = "Bitte helfen Sie mit!";

"TestResultPositive_NoConsent_Info1" = "Helfen Sie mit, Ihre Mitmenschen vor Ansteckungen zu schützen und teilen Sie Ihr Testergebnis.";

"TestResultPositive_NoConsent_Info2" = "Ihre Identität bleibt dabei geheim. Andere Nutzer erfahren nicht, wer das Testergebnis geteilt hat.";

"TestResultPositive_NoConsent_Info3" = "Bitte beachten Sie unbedingt die Hinweise des zuständigen Gesundheitsamtes und bleiben Sie zu Hause, um andere Personen nicht anzustecken.";

"TestResultPositive_NoConsent_PrimaryButton" = "Andere warnen";

"TestResultPositive_NoConsent_SecondaryButton" = "Abbrechen";

"TestResultPositive_NoConsent_AlertNotWarnOthers_Title" = "Sie wollen keine Warnung verschicken?";

"TestResultPositive_NoConsent_AlertNotWarnOthers_Description" = "Nur wenn Sie Ihr Testergebnis teilen, helfen Sie mit, Ihre Mitmenschen zu warnen.";

"TestResultPositive_NoConsent_AlertNotWarnOthers_ButtonOne" = "Nicht warnen";

"TestResultPositive_NoConsent_AlertNotWarnOthers_ButtonTwo" = "Warnen";

"TestResultPositive_WithConsent_Title" = "Vielen Dank, dass Sie mithelfen, die Verbreitung von Corona zu bekämpfen.";

"TestResultPositive_WithConsent_Info1" = "Ihre Mitmenschen werden jetzt gewarnt.";

"TestResultPositive_WithConsent_Info2" = "Bitte helfen Sie nun, die Genauigkeit der Warnungen zu verbessern. Geben Sie hierfür im nächsten Schritt an, wann Sie erstmals Symptome hatten. Sie können diesen Schritt jederzeit abbrechen.";

"TestResultPositive_WithConsent_PrimaryButton" = "Weiter mit Symptom-Erfassung";

"TestResultPositive_WithConsent_SecondaryButton" = "Beenden";

"TestResultPositive_KeysSubmitted_Description" = "Dank Ihrer Mithilfe können andere gewarnt werden und entsprechend reagieren.";

"TestResultPositive_KeysSubmitted_Title1" = "Bitte beachten Sie:";

"TestResultPositive_KeysSubmitted_Info1" = "Machen Sie einen PCR-Test, um dieses Test-Ergebnis zu verifizieren.";

"TestResultPositive_KeysSubmitted_Info2" = "Das Gesundheitsamt wird sich möglicherweise in den nächsten Tagen bei Ihnen melden.";

"TestResultPositive_KeysSubmitted_Info3" = "Sie sind sehr wahrscheinlich ansteckend. Isolieren Sie sich von anderen Personen.";

"TestResultPositive_KeysSubmitted_Title2" = "Weitere Infos:";

"TestResultPositive_KeysSubmitted_FurtherInfo1" = "Die Isolationszeit beträgt in der Regel 14 Tage. Bitte beobachten Sie genau, wie sich Ihre Symptome entwickeln.";

"TestResultPositive_KeysSubmitted_FurtherInfo2" = "Sie werden von Ihrem Gesundheitsamt gebeten, eine Liste Ihrer Kontaktpersonen zu erstellen. Erfassen Sie dabei alle Personen, zu denen Sie in den zwei Tagen vor Erkrankungsbeginn engen Kontakt (unter 2 Meter, direktes Gespräch) über insgesamt 15 Minuten hatten. Nutzen Sie hierfür Ihr Kontakt-Tagebuch. Sie können die Einträge einfach exportieren und ausdrucken oder als E-Mail verschicken.";

"TestResultPositive_KeysSubmitted_FurtherInfo3" = "Bitte denken Sie hier auch besonders an Personen, die nicht automatisch durch die App informiert werden, da sie kein Smartphone besitzen oder die App nicht installiert haben.";

"TestResultPositive_KeysSubmitted_FurtherInfo4" = "Auch wenn Sie keine Symptome (mehr) haben, können Sie ansteckend sein. Bitte halten Sie die angeordnete Isolationszeit in jedem Fall ein.";

"TestResultPositive_KeysSubmitted_PrimaryButton" = "Test entfernen";

/* Contact Diary*/

/* Overview */
"ContactDiary_Overview_Button_Title_Menu" = "Menü";

"ContactDiary_Overview_Title" = "Kontakt-Tagebuch";

"ContactDiary_Overview_Description" = "Tragen Sie ein, mit wem Sie sich getroffen haben und wo Sie gewesen sind. Sollte ein Risiko an einem Tag angezeigt werden, können Sie damit Personen warnen, die Sie an diesen Tagen begleitet haben, wenn diese die Corona-Warn-App nicht nutzen.";

"ContactDiary_Overview_Increased_Risk_Title" = "Erhöhtes Risiko";

"ContactDiary_Overview_Low_Risk_Title" = "Niedriges Risiko";

"ContactDiary_Overview_Risk_Text_StandardCause" = "aufgrund der von der App ausgewerteten Begegnungen.";

"ContactDiary_Overview_Risk_Text_Disclaimer" = "Diese müssen nicht in Zusammenhang mit den von Ihnen erfassten Personen und Orten stehen.";

"ContactDiary_Overview_Risk_Text_LowRiskEncountersCause" = "aufgrund von mehreren Begegnungen mit niedrigem Risiko.";

"ContactDiary_Overview_PersonEncounter_Duration_LessThan10Minutes" = "unter 10 Min.";

"ContactDiary_Overview_PersonEncounter_Duration_MoreThan10Minutes" = "über 10 Min.";

"ContactDiary_Overview_PersonEncounter_MaskSituation_WithMask" = "mit Maske";

"ContactDiary_Overview_PersonEncounter_MaskSituation_WithoutMask" = "ohne Maske";

"ContactDiary_Overview_PersonEncounter_Setting_Outside" = "im Freien";

"ContactDiary_Overview_PersonEncounter_Setting_Inside" = "drinnen";

"ContactDiary_Overview_LocationVisit_Abbreviation_Hours" = "Std.";

"ContactDiary_Overview_Tests_PCR_Registered" = "PCR-Test registriert";

"ContactDiary_Overview_Tests_Antigen_Done" = "Schnelltest durchgeführt";

"ContactDiary_Overview_Tests_Negative_Result" = "Befund negativ";

"ContactDiary_Overview_Tests_Positive_Result" = "Befund positiv";

/* ActionSheet */
"ContactDiary_Overview_ActionSheet_InfoActionTitle" = "Informationen";

"ContactDiary_Overview_ActionSheet_ExportActionTitle" = "Einträge exportieren";

"ContactDiary_Overview_ActionSheet_EditPersonTitle" = "Personen bearbeiten";

"ContactDiary_Overview_ActionSheet_EditLocationTitle" = "Orte bearbeiten";

"ContactDiary_Overview_ActionSheet_ExportActionSubject" = "Mein Kontakt-Tagebuch";

/* Checkin Risk */

"ContactDiaray_Overview_Checkin_Title_HighRisk" = "Erhöhtes Risiko";

"ContactDiaray_Overview_Checkin_Title_LowRisk" = "Niedriges Risiko";

"ContactDiaray_Overview_Checkin_Title_Subheadline" = "aufgrund Ihrer Anwesenheit bei:";

"ContactDiaray_Overview_Checkin_High_Risk_In_Brackets" = "(erhöhtes Risiko)";

"ContactDiaray_Overview_Checkin_Low_Risk_In_Brackets" = "(niedriges Risiko)";

/* Day */
"ContactDiary_Day_ContactPersonsSegment" = "Personen";

"ContactDiary_Day_AddContactPerson" = "Person hinzufügen";

"ContactDiary_Day_ContactPersonsEmptyTitle" = "Noch keine Personen vorhanden";

"ContactDiary_Day_ContactPersonsEmptyDescription" = "Legen Sie eine Person an und fügen Sie sie in Ihrem Kontakt-Tagebuch hinzu.";

"ContactDiary_Day_ContactPersonsEmptyImageDescription" = "Die Silhouette einer Frau, die über eine Wiese läuft.";

"ContactDiary_Day_LocationsSegment" = "Orte";

"ContactDiary_Day_AddLocation" = "Ort hinzufügen";

"ContactDiary_Day_LocationsEmptyTitle" = "Noch keine Orte vorhanden";

"ContactDiary_Day_LocationsEmptyDescription" = "Legen Sie einen Ort an und fügen Sie ihn in Ihrem Kontakt-Tagebuch hinzu.";

"ContactDiary_Day_LocationsEmptyImageDescription" = "Eine Standortmarkierung markiert ein Gebäude.";

"ContactDiary_Day_Encounter_LessThan10Minutes" = "unter 10 Min.";

"ContactDiary_Day_Encounter_MoreThan10Minutes" = "über 10 Min.";

"ContactDiary_Day_Encounter_WithMask" = "mit Maske";

"ContactDiary_Day_Encounter_WithoutMask" = "ohne Maske";

"ContactDiary_Day_Encounter_Outside" = "im Freien";

"ContactDiary_Day_Encounter_Inside" = "drinnen";

"ContactDiary_Day_Encounter_Notes_Placeholder" = "Notiz (z.\U00A0B. geringer Abstand)";

"ContactDiary_Day_Visit_Duration" = "Dauer";

"ContactDiary_Day_Visit_Notes_Placeholder" = "Notiz (z.\U00A0B. sehr voll, schlecht gelüftet)";

/* Edit Entries */

"ContactDiary_EditEntries_ContactPersons_Title" = "Personen bearbeiten";

"ContactDiary_EditEntries_ContactPersons_DeleteAllButtonTitle" = "Alle entfernen";

"ContactDiary_EditEntries_ContactPersons_AlertTitle" = "Wollen Sie wirklich alle Personen entfernen?";

"ContactDiary_EditEntries_ContactPersons_AlertMessage" = "Wenn Sie alle Personen entfernen, werden alle Einträge für alle Personen aus dem Tagebuch gelöscht.";

"ContactDiary_EditEntries_ContactPersons_AlertConfirmButtonTitle" = "Ja";

"ContactDiary_EditEntries_ContactPersons_AlertCancelButtonTitle" = "Nein";

"ContactDiary_EditEntries_ContactPerson_AlertTitle" = "Wollen Sie diese Person wirklich entfernen?";

"ContactDiary_EditEntries_ContactPerson_AlertMessage" = "Wenn Sie eine Person entfernen, werden alle Einträge für diese Person aus dem Tagebuch gelöscht.";

"ContactDiary_EditEntries_ContactPerson_AlertConfirmButtonTitle" = "Ja";

"ContactDiary_EditEntries_ContactPerson_AlertCancelButtonTitle" = "Nein";

"ContactDiary_EditEntries_Locations_Title" = "Orte bearbeiten";

"ContactDiary_EditEntries_Locations_DeleteAllButtonTitle" = "Alle entfernen";

"ContactDiary_EditEntries_Locations_AlertTitle" = "Wollen Sie wirklich alle Orte entfernen?";

"ContactDiary_EditEntries_Locations_AlertMessage" = "Wenn Sie alle Orte entfernen, werden alle Einträge für alle Orte aus dem Tagebuch gelöscht.";

"ContactDiary_EditEntries_Locations_AlertConfirmButtonTitle" = "Ja";

"ContactDiary_EditEntries_Locations_AlertCancelButtonTitle" = "Nein";

"ContactDiary_EditEntries_Location_AlertTitle" = "Wollen Sie diesen Ort wirklich entfernen?";

"ContactDiary_EditEntries_Location_AlertMessage" = "Wenn Sie einen Ort entfernen, werden alle Einträge für diesen Ort aus dem Tagebuch gelöscht.";

"ContactDiary_EditEntries_Location_AlertConfirmButtonTitle" = "Ja";

"ContactDiary_EditEntries_Location_AlertCancelButtonTitle" = "Nein";

/* Information */
"ContactDiary_Information_Title" = "Kontakt-Tagebuch";

"ContactDiary_Information_ImageDescription" = "Mehrere Menschen schauen im Freien auf ihre Smartphones.";

"ContactDiary_Information_DescriptionTitle" = "Behalten Sie den Überblick.";

"ContactDiary_Information_DescriptionSubHeadline" = "Erstellen Sie eine Übersicht über Ihre Kontakte der letzten 14 Tage. So haben Sie bei Bedarf schnell eine vollständige Liste zur Hand. Zusätzlich werden Ihnen hier Ihre Risiko-Begegnungen angezeigt.";

"ContactDiary_Information_Item_Person_Title" = "Tragen Sie ein, mit wem Sie sich getroffen haben.";

"ContactDiary_Information_Item_Location_Title" = "Tragen Sie ein, an welchen Orten Sie anderen begegnet sind.";

"ContactDiary_Information_Item_Lock_Title" = "Ihr Tagebuch ist nur für Sie bestimmt. Ihre Einträge werden nur auf Ihrem Smartphone gespeichert.";

"ContactDiary_Information_Item_DeletedAutomatically_Title" = "Sie können hinzugefügte Personen und Orte jederzeit wieder aus dem Tagebuch entfernen. Tagebuch-Einträge werden nach 16 Tagen automatisch gelöscht.";

"ContactDiary_Information_Item_ExportTextFormat_Title" = "Sie können Ihr Kontakt-Tagebuch im Textformat exportieren. So können Sie bei Bedarf Ihre Einträge ausdrucken, bearbeiten oder dem Gesundheitsamt zur Verfügung stellen.";

"ContactDiary_Information_Item_ExposureHistory_Title" = "Die angezeigten Risiko-Begegnungen müssen nicht in Zusammenhang mit den von Ihnen erfassten Personen und Orten stehen. Bitte ziehen Sie keine falschen Rückschlüsse.";

"ContactDiary_Information_Dataprivacy_Title" = "Weitere Hinweise finden Sie in der Datenschutzerklärung.";

"ContactDiary_Information_PrimaryButton_Title" = "Tagebuch öffnen";

/* AddEditEntry */
"ContactDiary_AddEditEntry_PrimaryButton_Title" = "Speichern";

/* - Location */
"ContactDiary_AddEditEntry_LocationTitle" = "Ort";

"ContactDiary_AddEditEntry_LocationPlaceholder_Name" = "Beschreibung";

"ContactDiary_AddEditEntry_LocationPlaceholder_PhoneNumber" = "Telefon";

"ContactDiary_AddEditEntry_LocationPlaceholder_EmailAddress" = "E-Mail";

/* - Person */
"ContactDiary_AddEditEntry_PersonTitle" = "Person";

"ContactDiary_AddEditEntry_PersonPlaceholder_Name" = "Name";

"ContactDiary_AddEditEntry_PersonPlaceholder_PhoneNumber" = "Telefon";

"ContactDiary_AddEditEntry_PersonPlaceholder_EmailAddress" = "E-Mail";

/* Statistics */

/* - Trend on Cards */

"Statistics_Card_Trend_Increasing" = "Trend steigend";

"Statistics_Card_Trend_Decreasing" = "Trend fallend";

"Statistics_Card_Trend_Stable" = "Trend stabil";

"Statistics_Card_TrendSemantic_Negative" = "negativ";

"Statistics_Card_TrendSemantic_Positive" = "positiv";

"Statistics_Card_TrendSemantic_Neutral" = "neutral";

/* - Number Formatting */

"Statistics_Card_Million" = "%@ Mio.";

/* - General Card Texts */

"Statistics_Card_From_Nationwide" = "Bundesweit";
"Statistics_Card_From_CWA" = "über die Corona-Warn-App";

/* - Add Statistics Card */

"Statistics_Add_SevenDayIncidence" = "Lokale 7-Tage-Inzidenz hinzufügen";

"Statistics_Add_DisabledAddTitle" = "Maximale Anzahl der lokalen 7-Tage-Inzidenz erreicht";

"Statistics_Add_LocalCardTitle" = "Lokale 7-Tage-Inzidenz";

"Statistics_Add_fromTheWholeCountry" = "Gesamtes Bundesland";

"Statistics_Card_Add_LocalCardPrimarySubtitle" = "bestätigte Neuinfektionen je 100.000 Einwohner";

"Statistics_Card_Manage" = "Bearbeiten";

/* - Infections Card */

"Statistics_Card_Infections_Title" = "Bestätigte Neuinfektionen";

"Statistics_Card_Infections_Today" = "Heute";

"Statistics_Card_Infections_Yesterday" = "Gestern";

"Statistics_Card_Infections_Date" = "%@";

"Statistics_Card_Infections_SecondaryLabelTitle" = "7-Tage-Mittelwert";

"Statistics_Card_Infections_TertiaryLabelTitle" = "Gesamt";

/* - Incidence Card */

"Statistics_Card_Incidence_Title" = "7-Tage-Inzidenz";

"Statistics_Card_Incidence_Today" = "Bis heute";

"Statistics_Card_Incidence_Yesterday" = "Bis gestern";

"Statistics_Card_Incidence_Date" = "Bis %@";

"Statistics_Card_Incidence_SecondaryLabelTitle" = "bestätigte Neuinfektionen je 100.000 Einwohner";

/* - Key Submissions Card */

"Statistics_Card_KeySubmissions_Title" = "Warnende Personen";

"Statistics_Card_KeySubmissions_Today" = "Heute";

"Statistics_Card_KeySubmissions_Yesterday" = "Gestern";

"Statistics_Card_KeySubmissions_Date" = "%@";

"Statistics_Card_KeySubmissions_SecondaryLabelTitle" = "7-Tage-Mittelwert";

"Statistics_Card_KeySubmissions_TertiaryLabelTitle" = "Gesamt";

"Statistics_Card_KeySubmissions_Footnote" = "über die Corona-Warn-App";

/* - Reproduction Number Card */

"Statistics_Card_ReproductionNumber_Title" = "7-Tage-R-Wert";

"Statistics_Card_ReproductionNumber_Today" = "Aktuell";

"Statistics_Card_ReproductionNumber_Yesterday" = "Gestern";

"Statistics_Card_ReproductionNumber_Date" = "Bis %@";

"Statistics_Card_ReproductionNumber_SecondaryLabelTitle" = "durchschnittliche Ansteckungen pro infizierter Person";

/* - At least one person vaccinated card */

"Statistics_Card_AtLeastOneVaccinated_Title" = "Mindestens einmal geimpfte Personen";

"Statistics_Card_AtLeastOneVaccinated_Today" = "Bis heute";

"Statistics_Card_AtLeastOneVaccinated_Yesterday" = "Bis gestern";

"Statistics_Card_AtLeastOneVaccinated_Date" = "Bis %@";

"Statistics_Card_AtLeastOneVaccinated_SecondaryLabelTitle" = "der Bevölkerung";

"Statistics_Card_AtLeastOneVaccinated_TertiaryLabelTitle" = "Gesamt";

"Statistics_Card_AtLeastOneVaccinated_SecondarySubtitleLabel" = "der Bevölkerung";

/* - Fully vaccinated people card */

"Statistics_Card_FullyVaccinated_Title" = "Vollständig geimpfte Personen";

"Statistics_Card_FullyVaccinated_Today" = "Bis heute";

"Statistics_Card_FullyVaccinated_Yesterday" = "Bis gestern";

"Statistics_Card_FullyVaccinated_Date" = "Bis %@";

"Statistics_Card_FullyVaccinated_SecondaryLabelTitle" = "der Bevölkerung";

"Statistics_Card_FullyVaccinated_TertiaryLabelTitle" = "Gesamt";

"Statistics_Card_FullyVaccinated_SecondarySubtitleLabel" = "der Bevölkerung";

/* - Applied vaccination dose rates card */

"Statistics_Card_AppliedDoseRates_Title" = "Verabreichte Impfdosen";

"Statistics_Card_AppliedDoseRates_Today" = "Heute";

"Statistics_Card_AppliedDoseRates_Yesterday" = "Gestern";

"Statistics_Card_AppliedDoseRates_Date" = "%@";

"Statistics_Card_AppliedDoseRates_SecondaryLabelTitle" = "7-Tage-Mittelwert";

"Statistics_Card_AppliedDoseRates_TertiaryLabelTitle" = "Gesamt";

/* - Infected People Hospitalization Rate */

"Statistics_Card_HospitalizationRate_Title" = "7-Tage-Inzidenz Hospitalisierung";

"Statistics_Card_HospitalizationRate_Today" = "Bis heute";

"Statistics_Card_HospitalizationRate_Yesterday" = "Bis gestern";

"Statistics_Card_HospitalizationRate_Date" = "Bis %@";

"Statistics_Card_HospitalizationRate_SecondaryLabelTitle" = "COVID-19-Hospitalisierungen je 100.000 Einwohner";

/* - Infected People in Intensive Care */

"Statistics_Card_IntensiveCare_Title" = "COVID-19-Erkrankte auf Intensivstationen";

"Statistics_Card_IntensiveCare_Today" = "Bis heute";

"Statistics_Card_IntensiveCare_Yesterday" = "Bis gestern";

"Statistics_Card_IntensiveCare_Date" = "Bis %@";

"Statistics_Card_IntensiveCare_SecondaryLabelTitle" = "COVID-19-Belegung  aller betreibbaren Intensivbetten";

/* Error */

"Statistics_LoadingError" = "Die Statistiken konnten nicht geladen werden. Bitte schließen Sie die App und versuchen Sie es erneut.";

/* - Info Screen */

"Statistics_Info_Title" = "Kennzahlen";

"Statistics_Info_Subtitle" = "Erklärung der Statistiken";

"Statistics_Info_Local7Days_Title" = "Lokale 7-Tage-Inzidenz";

"Statistics_Info_Local7Days_Text" = "Gesamtzahl der bestätigten Neuinfektionen der letzten 7 Tage (nach Meldedatum) pro 100.000 Einwohner im konfigurierten Kreis oder Bundesland.";

"Statistics_Info_Incidence_Title" = "7-Tage-Inzidenz";

"Statistics_Info_Incidence_Text" = "Gesamtzahl der bestätigten Neuinfektionen der letzten 7 Tage (nach Meldedatum) pro 100.000 Einwohner.";

"Statistics_Info_HospitalizationRate_Title" = "7-Tage-Inzidenz Hospitalisierung";

"Statistics_Info_HospitalizationRate_Text" = "Gesamtzahl der Krankenhausaufnnahmen aufgrund von COVID-19 der letzten 7 Tage (nach Meldedatum) pro 100.000 Einwohner.";

"Statistics_Info_IntensiveCare_Title" = "COVID-19-Erkrankte auf Intensivstationen";

"Statistics_Info_IntensiveCare_Text" = "Anteil der an COVID-19 erkrankten Personen auf Intensivstationen im Verhältnis zur Gesamtbettenanzahl.";

"Statistics_Info_Infections_Title" = "Bestätigte Neuinfektionen";

"Statistics_Info_Infections_Text" = "Anzahl der an das RKI übermittelten Corona-positiv getesteten Personen.";

"Statistics_Info_KeySubmissions_Title" = "Warnende Personen";

"Statistics_Info_KeySubmissions_Text" = "Anzahl der über einen PCR-Test Corona-positiv getesteten Personen, die mithilfe der App ihre Mitmenschen gewarnt haben.";

"Statistics_Info_ReproductionNumber_Title" = "7-Tage-R-Wert";

"Statistics_Info_ReproductionNumber_Text" = "Die Reproduktionszahl R gibt an, wie viele Personen im Durchschnitt von einer infizierten Person angesteckt wurden. Der aktuelle Wert berücksichtigt Daten bis vor 5 Tagen.";

"Statistics_Info_AtLeastOnce_Title" = "Mindestens einmal geimpfte Personen";

"Statistics_Info_AtLeastOnce_Text" = "Anzahl der an das RKI übermittelten Personen, die die erste Impfdosis erhalten haben.";

"Statistics_Info_FullyVaccinated_Title" = "Vollständig geimpfte Personen";

"Statistics_Info_FullyVaccinated_Text" = "Anzahl der an das RKI übermittelten Personen, die alle notwendigen Impfdosen erhalten haben.";

"Statistics_Info_DosesAdministered_Title" = "Verabreichte Impfdosen";

"Statistics_Info_DosesAdministered_Text" = "Anzahl der Impfdosen, die bisher bundesweit verabreicht wurden.";

"Statistics_Info_FAQLink_Text" = "Weitere Informationen finden Sie in den FAQ:";

"Statistics_Info_FAQLink_Title" = "FAQ zu Statistiken";

"Statistics_Info_Definitions_Title" = "Legende";

"Statistics_Info_Period_Title" = "Zeitraum";

"Statistics_Info_Yesterday_Title" = "Gestern / Bis gestern";

"Statistics_Info_Yesterday_Text" = "Zahl für den Vortag / bis zum Vortag. Wenn für den Vortag noch keine Zahl vorliegt, wird das Datum des letzten Tages angezeigt, für den eine Zahl vorliegt.";

"Statistics_Info_Mean_Title" = "7-Tage-Mittelwert";

"Statistics_Info_Mean_Text" = "Mittelwert der vergangenen 7 Tage";

"Statistics_Info_Total_Title" = "Gesamt";

"Statistics_Info_Total_Text" = "Gesamtzahl seit Jahresbeginn 2020 bzw. Einführung der App (15. Juni 2020)";

"Statistics_Info_Trend_Title" = "Trend";

"Statistics_Info_Trend_Text" = "Der Trend vergleicht den Wert vom Vortag mit dem Wert von vor zwei Tagen (betr. 7-Tage-Inzidenz, 7-Tage-Inzidenz Hospitalisierung, COVID-19-Erkrankte auf Intensivstationen, 7-Tage-R-Wert) bzw. für die 7-Tage-Trends den Mittelwert der letzten 7 Tage mit dem der vorausgegangenen 7 Tage (7-Tage-Mittelwert der bestätigten Neuinfektionen, der warnenden Personen, der verabreichten Impfdosen). Dabei wird jeweils der Datenstand der Erstveröffentlichung genommen; nachfolgende Aktualisierungen werden nicht berücksichtigt.\n\nDie Pfeilrichtung zeigt an, ob der Trend nach oben oder nach unten geht oder relativ stabil ist, d.h. eine Abweichung (jeweils unter Berücksichtigung nur der angezeigten Nachkommastellen) von weniger als 1% im Vortagesvergleich bzw. 5% im Vorwochenvergleich aufweist. Die Farbe bewertet diesen Trend als positiv (grün), negativ (rot) oder neutral (grau).";

"Statistics_Info_Trends_Title" = "Beispiele für die angezeigten Trends:";

"Statistics_Info_Trends_Increasing" = "Trend steigend, negativ";

"Statistics_Info_Trends_Decreasing" = "Trend fallend, positiv";

"Statistics_Info_Trends_Stable" = "Trend stabil, neutral";

"Statistics_Info_Trends_Footnote" = "Die Bewertung des Trends bei den warnenden Personen ändert sich je nach Infektionslage. Deshalb wird dieser Trend immer neutral dargestellt.";

"Statistics_Info_Image_AccLabel" = "Abstrakte Darstellung eines Smartphones mit vier Platzhaltern für Informationen";

"Statistics_Info_Blog_Description" = "Mehr inhaltliche Details zu einzelnen Kennzahlen finden Sie im %@.";

"Statistics_Info_More_Information_Blog" = "Blog";

/* Update OS */

"UpdateOS_title" = "Führen Sie ein iOS-Update durch.";

"UpdateOS_text" = "Für die Corona-Warn-App benötigen Sie die aktuelle iOS-Version.\nGehen Sie dafür in die Einstellungen Ihres iPhones und wählen Sie Allgemein -> Softwareupdate.";

/* Tabbar */

"Tabbar_Home_Title" = "Startseite";

"Tabbar_Certificates_Title" = "Zertifikate";

"Tabbar_Diary_Title" = "Tagebuch";

"Tabbar_CheckIn_Title" = "Check-in";

/* Data Donation */

"DataDonation_IntroductionText" = "Teilen Sie Daten über Ihre App-Nutzung mit uns und helfen Sie uns so, die Wirksamkeit der App zu bewerten.";

"DataDonation_AccImageDescription" = "Weibliche Person mit Mobiltelefon, welche ihre Daten teilt";

"DataDonation_Headline" = "Datenspende";

"DataDonation_Description" = "Sie können uns helfen, die Corona-Warn-App zu verbessern. Teilen Sie Daten über Ihre App-Nutzung mit dem RKI. Sie helfen damit dem RKI bei der Bewertung der Wirksamkeit der App. Ihre Daten ermöglichen außerdem, die Funktionen und Nutzerfreundlichkeit der App zu verbessern.";

"DataDonation_SubHead_Settings" = "EINSTELLUNG";

"DataDonation_SubHead_YourState" = "Ihr Bundesland (optional)";

"DataDonation_SubHead_AgeGroup" = "Ihre Altersgruppe (optional)";

"DataDonation_State_NoSelection_Text" = "Bundesland";

"DataDonation_Region_NoSelection_Text" = "Kreis / Bezirk (optional)";

"DataDonation_AgeGroup_NoSelection_Text" = "Angabe zu Ihrem Alter";

"DataDonation_DetailedInformation_DataProcessing" = "Ausführliche Informationen zu dieser Datenverarbeitung und den Datenschutzrisiken in den USA und anderen Drittländern";

"DataDonation_Button_OK" = "Einverstanden";

"DataDonation_Button_NotOK" = "Nicht einverstanden";

/* Value selection */

"DataDonation_ValueSelection_None" = "keine Angabe";

"DataDonation_ValueSelection_Title_State" = "Ihr Bundesland";

"DataDonation_ValueSelection_Title_Region" = "Ihr Kreis / Bezirk";

"DataDonation_ValueSelection_Title_Age" = "Ihre Altersgruppe";

"DataDonation_ValueSelection_Age_Below29" = "bis 29 Jahre";

"DataDonation_ValueSelection_Age_Between30And59" = "30-59 Jahre";

"DataDonation_ValueSelection_Age_Min60OrAbove" = "60+ Jahre";

/* Detailed Infos Data Donation */

"DetailedInfosDataDonation_Headline" = "Ausführliche Informationen zur Datenspende";

"DetailedInfosDataDonation_SubHead_DataProcessing" = "Datenverarbeitung im Rahmen der Datenspende";

"DetailedInfosDataDonation_DataProcessing_Description" = "Im Rahmen der Datenspende übermittelt die App verschiedene Daten täglich an das RKI. Die übermittelten Daten dienen der Bewertung der Wirksamkeit der App und sie werden ausgewertet, um folgende Verbesserungen zu ermöglichen:";

"DetailedInfosDataDonation_BulletPoint_ImproveddRiskDetermination_BulletTitle" = "Verbesserung der Risiko-Ermittlung";

"DetailedInfosDataDonation_BulletPoint_ImproveddRiskDetermination" = "Die Genauigkeit und Zuverlässigkeit der technischen Berechnung der Ansteckungsrisiken sollen verbessert werden. Hierfür werden Angaben über Risiko-Begegnungen und Ihnen angezeigte Warnungen ausgewertet. In der Folge kann die Berechnungsmethode verfeinert werden.";

"DetailedInfosDataDonation_BulletPoint_ImproveddUserNavigation_BulletTitle" = "Verbesserung der Nutzerführung in der App";

"DetailedInfosDataDonation_BulletPoint_ImproveddUserNavigation" = "Die Bedienung der App soll erleichtert werden. Hierfür werden Angaben über die einzelnen Schritte ausgewertet, die Nutzer in der App vornehmen. So können Beschriftungen und Hinweistexte klarer gestaltet und Bedienelemente so platziert werden, dass sie besser gefunden werden können. Außerdem können Darstellungen für verschiedene Smartphone-Modelle angepasst werden.";

"DetailedInfosDataDonation_BulletPoint_AppSupport_BulletTitle" = "Informationen und Hilfestellungen zur App ermöglichen";

"DetailedInfosDataDonation_BulletPoint_AppSupport" = "Es soll möglich werden, zu erkennen, ob es z.\U00A0B. bei der Nutzung der App im Zusammenhang mit bestimmten Testeinrichtungen und Laboren oder in bestimmten Regionen zu Problemen kommt. Dies kann festgestellt werden, wenn aufgrund der Datenspende auffällt, dass in bestimmten Regionen Testergebnisse verspätet zur Verfügung stehen. So können die zuständigen Gesundheitsbehörden auch gezielt auf mögliche technische Störungen hingewiesen werden.";

"DetailedInfosDataDonation_BulletPoint_ImprovedStatistics_BulletTitle" = "Verbesserung der Statistiken über den Pandemieverlauf";

"DetailedInfosDataDonation_BulletPoint_ImprovedStatistics" = "Die Daten können Aufschluss über die zeitliche und räumliche Verteilung bestimmter Ereignisse des Pandemieverlaufs geben und es ermöglichen, auf bestimmte Entwicklungen schneller zu reagieren.";

"DetailedInfosDataDonation_SubHead_RKI_DataCollection" = "Dazu erhebt das RKI folgende Daten:";

"DetailedInfosDataDonation_RKI_DataCollection_BulletPoint_Date" = "Das Datum der Übermittlung.";

"DetailedInfosDataDonation_RKI_DataCollection_BulletPoint_ChangeOfWarnHistory" = "Änderungen der Warnungshistorie im Vergleich zum Vortag.";

"DetailedInfosDataDonation_RKI_DataCollection_BulletPoint_InfoAboutRisk" = "Angaben dazu, welches Risiko Ihnen zum Zeitpunkt der Übermittlung angezeigt wurde.";

"DetailedInfosDataDonation_RKI_DataCollection_BulletPoint_RiskStatus_Base" = "Angaben dazu, auf welcher Grundlage der Risikostatus in Zusammenhang mit einer Begegnung berechnet wurde.";

"DetailedInfosDataDonation_SubHead_RetrievedTestResult" = "Wenn Sie ein Testergebnis über die App abgerufen haben:";

"DetailedInfosDataDonation_RetrievedTestResult_BulletPoint_KindOfTestResult" = "Angaben dazu, ob Sie ein positives oder negatives Testergebnis über die App erhalten haben.";

"DetailedInfosDataDonation_RetrievedTestResult_BulletPoint_CalculatedRisk" = "Angaben zum berechneten Risiko zum Zeitpunkt der Testregistrierung.";

"DetailedInfosDataDonation_RetrievedTestResult_BulletPoint_PeriodHighRisk" = "Angaben zum Zeitraum zwischen der letzten Begegnung mit erhöhtem Risiko und der Testregistrierung.";

"DetailedInfosDataDonation_RetrievedTestResult_BulletPoint_PeriodLastInfoHighRisk" = "Angaben zum Zeitraum zwischen der letzten Mitteilung eines erhöhten Risikos und der Testregistrierung.";

"DetailedInfosDataDonation_RetrievedTestResult_BulletPoint_SharedTestResult" = "Angaben dazu, ob Sie Ihr Testergebnis geteilt und andere gewarnt haben.";

"DetailedInfosDataDonation_SubHead_WarnOthers" = "Wenn Sie andere über eine mögliche Risiko-Begegnung gewarnt haben:";

"DetailedInfosDataDonation_WarnOthers_BulletPoint_Canceled" = "Angaben dazu, ob Sie die Schritte zur Warnung anderer abgebrochen haben.";

"DetailedInfosDataDonation_WarnOthers_BulletPoint_SymptompsStart" = "Angaben dazu, ob Sie Angaben zum Symptombeginn gemacht haben.";

"DetailedInfosDataDonation_WarnOthers_BulletPoint_Consent" = "Angaben dazu, wann Sie Ihr Einverständnis in die Warnung anderer erteilt haben.";

"DetailedInfosDataDonation_WarnOthers_BulletPoint_HowFar" = "Angaben dazu, bis zu welcher Meldung im Rahmen der Warnung anderer Sie gekommen sind.";

"DetailedInfosDataDonation_WarnOthers_BulletPoint_HoursUntilReceived" = "Angaben dazu, wie viele Stunden es gedauert hat, bis Sie Ihr Testergebnisses erhalten haben.";

"DetailedInfosDataDonation_WarnOthers_BulletPoint_DaysElapsed" = "Angaben dazu, wie viele Tage seit der letzten Mitteilung eines hohen Risikos vergangen sind.";

"DetailedInfosDataDonation_WarnOthers_BulletPoint_HoursSinceRegistration" = "Angaben dazu, wie viele Stunden seit der Testregistrierung vergangen sind.";

"DetailedInfosDataDonation_Misc_SubHead_MiscInformation" = "Sonstige Informationen:";

"DetailedInfosDataDonation_Misc_SubHead_BulletPoint_AgeGroup" = "Angaben dazu, welche Altersgruppe Sie angegeben haben.";

"DetailedInfosDataDonation_Misc_SubHead_BulletPoint_Region" = "Angaben dazu, welche Region Sie angegeben haben.";

"DetailedInfosDataDonation_Misc_SubHead_BulletPoint_TechSpecs" = "Angaben zum Modell und der Version Ihres Smartphones und zur Version Ihrer App sowie dem verwendeten Betriebssystem.";

"DetailedInfosDataDonation_General_Privacy_Infos" = "Die Angaben können nicht mit Ihrer Person verknüpft werden. Ihre Identität bleibt weiterhin geheim.
Die Angaben werden statistisch ausgewertet, sie werden nicht zu einem Profil gespeichert.";

"Contact_Journal_Notes_Description_Title" = "Notiz";

"Contact_Journal_Notes_Description" = "Hier können Sie Notizen machen, die Ihnen helfen, das Infektionsrisiko besser einzuschätzen.\n\nNotieren Sie hier weitere Umstände Ihrer Begegnung bzw. Ihres Aufenthalts, die sich auf das Infektionsrisiko auswirken können, z.\U00A0B. räumliche Nähe zu anderen Personen oder was Sie gemacht haben (Beispiele: „saßen nah beieinander“, „Sport gemacht“, „wenig Platz“, „wir haben gesungen“).\n\nDiese Notizen können Ihnen später helfen, sich besser zu erinnern. So können Sie, wenn nötig, die Menschen, mit denen Sie zusammen waren, frühzeitig warnen und auch das Gesundheitsamt bei der Nachverfolgung möglicher Infektionsketten unterstützen.";

/* Quick Actions a.k.a. shortcuts */

"QuickAction_newContactDiaryEntry" = "Tagebuch-Eintrag für heute hinzufügen";

"QuickAction_eventCheckin" = "Einchecken";

/* Checkins */

"Checkins_Overview_Title" = "Meine Check-ins";

"Checkins_Overview_MenuButtonTitle" = "Menü";

"Checkins_Overview_ScanButtonTitle" = "QR-Code scannen";

"Checkins_Overview_EmptyTitle" = "Noch keine Einträge vorhanden";

"Checkins_Overview_EmptyDescription" = "Wenn Sie einen QR-Code scannen, um sich für ein Event oder einen Ort einzuchecken, wird automatisch ein Eintrag angelegt.";

"Checkins_Overview_EmptyImageDescription" = "Gebäude mit QR-Code-Symbol im Hintergrund";

"Checkins_Overview_DeleteAllButtonTitle" = "Alle entfernen";

"Checkins_Overview_DurationTitle" = "Dauer";

"Checkins_Overview_CheckinDateTemplate" = "Am %@";

"Checkins_Overview_CheckinTimeTemplate" = "%@ - Automatisch auschecken nach %@";

"Checkins_Overview_CheckoutButtonTitle" = "Jetzt auschecken";

"Checkins_Overview_MissingPermissions_Title" = "Benutzung der Kamera erlauben";

"Checkins_Overview_MissingPermissions_Description" = "Um die Kamera für das Scannen des QR-Codes zu nutzen, müssen Sie die Verwendung der Kamera in den Geräteeinstellungen zur App zulassen.";

"Checkins_Overview_MissingPermissions_ButtonTitle" = "Geräteeinstellungen öffnen";

"Checkins_Overview_DeleteOne_AlertTitle" = "Wollen Sie diesen Eintrag wirklich entfernen?";

"Checkins_Overview_DeleteOne_AlertMessage" = "Sie können dann Personen, die zur selben Zeit für diesen Ort oder Event eingecheckt waren, bei Bedarf nicht mehr warnen oder von ihnen gewarnt werden.";

"Checkins_Overview_DeleteOne_AlertConfirmButtonTitle" = "Entfernen";

"Checkins_Overview_DeleteOne_AlertCancelButtonTitle" = "Abbrechen";

"Checkins_Overview_DeleteAll_AlertTitle" = "Wollen Sie wirklich alle Einträge entfernen?";

"Checkins_Overview_DeleteAll_AlertMessage" = "Sie können dann Personen, die zur selben Zeit für diese Orte oder Events eingecheckt waren, bei Bedarf nicht mehr warnen oder von ihnen gewarnt werden.";

"Checkins_Overview_DeleteAll_AlertConfirmButtonTitle" = "Entfernen";

"Checkins_Overview_DeleteAll_AlertCancelButtonTitle" = "Abbrechen";

"Checkins_Overview_ActionSheet_InfoTitle" = "Informationen";

"Checkins_Overview_ActionSheet_EditTitle" = "Bearbeiten";

"Checkins_Overview_Item_Prefix_CheckIn" = "Check-in für %@.";

"Checkins_Overview_Item_Prefix_CheckedOut" = "Checked-Out für %@.";

"Checkin_QR_Scanner_Checkin_Error_Title" = "Ungültiger QR-Code";

"Checkin_QR_Scanner_Error_InvalidURL" = "Der gescannte QR-Code gilt nicht für das Einchecken für ein Event oder einen Ort. Bitte scannen Sie einen geeigneten QR-Code (Fehlercode INVALID_URL).";

"Checkin_QR_Scanner_Error_InvalidPayload" = "Ungültiger QR-Code verhindert das Einchecken. Die verantwortliche Stelle muss einen neuen QR-Code generieren (Fehlercode INVALID_PAYLOAD).";

"Checkin_QR_Scanner_Error_InvalidURLVendorData" = "Ungültiger QR-Code verhindert das Einchecken. Die verantwortliche Stelle muss einen neuen QR-Code generieren (Fehlercode INVALID_VENDOR_DATA).";

"Checkin_QR_Scanner_Error_InvalidDescription" = "Ungültiger QR-Code verhindert das Einchecken. Die verantwortliche Stelle muss einen neuen QR-Code generieren (Fehlercode INVALID_DESCRIPTION).";

"Checkin_QR_Scanner_Error_InvalidAddress" = "Ungültiger QR-Code verhindert das Einchecken. Die verantwortliche Stelle muss einen neuen QR-Code generieren (Fehlercode INVALID_ADDRESS).";

"Checkin_QR_Scanner_Error_InvalidCryptographicSeed" = "Ungültiger QR-Code verhindert das Einchecken. Die verantwortliche Stelle muss einen neuen QR-Code generieren (Fehlercode INVALID_CRYPTO_SEED).";

"Checkin_QR_Scanner_Error_InvalidTimeStamps" = "Ungültiger QR-Code verhindert das Einchecken. Die verantwortliche Stelle muss einen neuen QR-Code generieren (Fehlercode INVALID_TIMESTAMPS).";

/* TraceLocations */

"TraceLocations_Overview_Title" = "Meine QR-Codes";

"TraceLocations_Overview_MenuButtonTitle" = "Menü";

"TraceLocations_Overview_AddButtonTitle" = "QR-Code erstellen";

"TraceLocations_Overview_EmptyTitle" = "Noch keine QR-Codes erstellt";

"TraceLocations_Overview_EmptyDescription" = "Hier werden alle QR-Codes angezeigt, die Sie für einen Ort oder ein Event erstellt haben. Sie können die QR-Codes löschen, wenn diese nicht mehr verwendet werden sollen.";

"TraceLocations_Overview_EmptyImageDescription" = "Smartphone mit QR-Code-Symbol";

"TraceLocations_Overview_DeleteAllButtonTitle" = "Alle entfernen";

"TraceLocations_Overview_SelfCheckinButtonTitle" = "Selbst einchecken";

"TraceLocations_Overview_DeleteOne_AlertTitle" = "Wollen Sie den QR-Code wirklich löschen?";

"TraceLocations_Overview_DeleteOne_AlertMessage" = "Bitte denken Sie daran, dass der QR-Code danach nicht mehr zum Einchecken verwendet werden kann.";

"TraceLocations_Overview_DeleteOne_AlertConfirmButtonTitle" = "Löschen";

"TraceLocations_Overview_DeleteOne_AlertCancelButtonTitle" = "Abbrechen";

"TraceLocations_Overview_DeleteAll_AlertTitle" = "Wollen Sie wirklich alle QR-Codes löschen?";

"TraceLocations_Overview_DeleteAll_AlertMessage" = "Bitte denken Sie daran, dass diese QR-Codes danach nicht mehr zum Einchecken verwendet werden können.";

"TraceLocations_Overview_DeleteAll_AlertConfirmButtonTitle" = "Löschen";

"TraceLocations_Overview_DeleteAll_AlertCancelButtonTitle" = "Abbrechen";

"TraceLocations_Overview_ActionSheet_InfoTitle" = "Informationen";

"TraceLocations_Overview_ActionSheet_OnBehalfCheckinSubmissionTitle" = "In Vertretung warnen";

"TraceLocations_Overview_ActionSheet_EditTitle" = "Bearbeiten";

"TraceLocations_Overview_Item_Prefix" = "QR-Code für %@.";

/* Trace Location Details */

"TraceLocations_Details_PrintVersionButtonTitle" = "Druckversion anzeigen";

"TraceLocations_Details_DuplicateButtonTitle" = "Als Vorlage verwenden";

/* Selection of a TraceLocations */
"TraceLocations_TypeSelection_Title" = "QR-Code erstellen";

"TraceLocations_Section_Title_Permanent" = "ORT";

"TraceLocations_Section_Title_Temporary" = "EVENT";

"TraceLocations_Type_Title_PermanentOther" = "Anderer Ort";

"TraceLocations_Type_Title_PermanentRetail" = "Einzelhandel";

"TraceLocations_Title_Type_PermanentFoodService" = "Gastronomiebetrieb";

"TraceLocations_Type_Title_PermanentCraft" = "Handwerksbetrieb";

"TraceLocations_Type_Title_PermanentWorkplace" = "Arbeitsstätte";

"TraceLocations_Type_Title_PermanentEducationalInstitution" = "Bildungsstätte";

"TraceLocations_Type_Title_PermanentPublicBuilding" = "Öffentliches Gebäude";

"TraceLocations_Type_Subtitle_PermanentRetail" = "Geschäft, Verkaufsraum";

"TraceLocations_Type_Subtitle_PermanentFoodService" = "Café, Kneipe, Restaurant, Hotel";

"TraceLocations_Type_Subtitle_PermanentCraft" = "Friseur, Schreinerei";

"TraceLocations_Type_Subtitle_PermanentWorkplace" = "Büro, Konferenzraum, Kantine";

"TraceLocations_Type_Subtitle_PermanentEducationalInstitution" = "Klassenzimmer, Vorlesungssaal, Bibliothek";

"TraceLocations_Type_Subtitle_PermanentPublicBuilding" = "Bürgeramt, Museum";

"TraceLocations_Type_Title_TemporaryOther" = "Anderes Event";

"TraceLocations_Type_Title_TemporaryCulturalEvent" = "Kulturveranstaltung";

"TraceLocations_Type_Title_TemporaryClubActivity" = "Vereinsaktivität";

"TraceLocations_Type_Title_TemporaryPrivateEvent" = "Private Feier";

"TraceLocations_Type_Title_TemporaryWorshipService" = "Gottesdienst";

"TraceLocations_Type_Subtitle_TemporaryCulturalEvent" = "Konzert, Kunstausstellung";

"TraceLocations_Type_Subtitle_TemporaryClubActivity" = "Sporttraining, Mitgliederversammlung";

"TraceLocations_Type_Subtitle_TemporaryPrivateEvent" = "Geburtstag, Familienfeier";

/* Trace Location Configuration */

"TraceLocations_Configuration_Title" = "QR-Code erstellen";

"TraceLocations_Configuration_DescriptionPlaceholder" = "Bezeichnung";

"TraceLocations_Configuration_AddressPlaceholder" = "Ort";

"TraceLocations_Configuration_StartDateTitle" = "Beginn";

"TraceLocations_Configuration_EndDateTitle" = "Ende";

"TraceLocations_Configuration_DefaultCheckinLengthTitle" = "Typische Aufenthaltsdauer";

"TraceLocations_Configuration_DefaultCheckinLengthFootnote" = "Geben Sie an, wie lange sich Gäste üblicherweise bei Ihnen aufhalten.";

"TraceLocations_Configuration_PrimaryButtonTitle" = "Speichern";

"TraceLocations_Configuration_HoursUnit" = "%@ Std.";

"TraceLocations_Configuration_SavingErrorMessage" = "Der QR-Code kann aktuell nicht gespeichert werden. Bitte versuchen Sie es später noch einmal (Fehlercode %@).";

/* On Behalf Checkin Submission */

/* - Info */

"OnBehalfCheckinSubmission_Info_Title" = "In Vertretung warnen";

"OnBehalfCheckinSubmission_Info_Subtitle" = "Mehr Sicherheit für Sie und Ihre Gäste";

"OnBehalfCheckinSubmission_Info_Description" = "Sie können Ihre Gäste in Vertretung für eine positiv getestete Person warnen, die am Event teilgenommen hat, aber nicht über die Corona-Warn-App eingecheckt war.";

"OnBehalfCheckinSubmission_Info_BulletPoint1" = "Wird eine nicht eingecheckte Person später positiv getestet, können die Gäste gewarnt werden, wenn sie sich zur gleichen Zeit oder bis zu 30 Minuten nach der positiv getesteten Person im gleichen Raum aufgehalten haben.";

"OnBehalfCheckinSubmission_Info_BulletPoint2" = "Nur nach Anweisung des Gesundheitsamtes können Sie Ihre Gäste in Vertretung warnen. Sie bekommen dazu vom Gesundheitsamt eine TAN mitgeteilt.";

"OnBehalfCheckinSubmission_Info_PrimaryButtonTitle" = "Weiter";

/* - Trace Location Selection */

"OnBehalfCheckinSubmission_TraceLocationSelection_Title" = "In Vertretung warnen";

"OnBehalfCheckinSubmission_TraceLocationSelection_Description" = "Wählen Sie ein Event, für welches Sie in Vertretung einer infizierten Person andere warnen möchten. Oder stellen Sie gelöschte Events wieder her, indem Sie den QR-Code des Events erneut einscannen.";

"OnBehalfCheckinSubmission_TraceLocationSelection_ScanButtonTitle" = "QR-Code scannen";

"OnBehalfCheckinSubmission_TraceLocationSelection_PrimaryButtonTitle" = "Weiter";

"OnBehalfCheckinSubmission_TraceLocationSelection_EmptyState_Title" = "Keine Events vorhanden";

"OnBehalfCheckinSubmission_TraceLocationSelection_EmptyState_Description" = "Scannen Sie den QR-Code eines Events erneut, um andere in Vertretung zu warnen.";

"OnBehalfCheckinSubmission_TraceLocationSelection_EmptyState_ImageDescription" = "Smartphone";

/* - Date Time Selection */

"OnBehalfCheckinSubmission_DateTimeSelection_Title" = "In Vertretung warnen";

"OnBehalfCheckinSubmission_DateTimeSelection_Description" = "Geben Sie die Aufenthaltsdauer der positiv getesteten Person an, für die gewarnt werden soll. Diese Information erhalten Sie vom Gesundheitsamt.";

"OnBehalfCheckinSubmission_DateTimeSelection_Start" = "Beginn/Ankunft";

"OnBehalfCheckinSubmission_DateTimeSelection_Duration" = "Dauer";

"OnBehalfCheckinSubmission_DateTimeSelection_PrimaryButtonTitle" = "Weiter";

/* - TAN Input */

"OnBehalfCheckinSubmission_TANInput_Title" = "In Vertretung warnen";

"OnBehalfCheckinSubmission_TANInput_Description" = "Geben Sie die 10-stellige TAN ein, die Ihnen mitgeteilt wurde.";

"OnBehalfCheckinSubmission_TANInput_PrimaryButtonTitle" = "Warnung abschicken";

/* - Thank You */

"OnBehalfCheckinSubmission_ThankYou_Title" = "Vielen Dank!";

"OnBehalfCheckinSubmission_ThankYou_Description" = "Dank Ihrer Mithilfe können andere gewarnt werden und entsprechend reagieren.";

/* - Errors */

"OnBehalfCheckinSubmissionError_Failed" = "Ein Fehler ist aufgetreten. Bitte kontaktieren Sie die technische Hotline über App-Informationen -> Technische Hotline.";

"OnBehalfCheckinSubmissionError_InvalidTAN" = "Ungültige TAN. Bitte überprüfen Sie Ihre Eingabe oder kontaktieren Sie die Stelle, die Ihnen die TAN mitgeteilt hat.";

"OnBehalfCheckinSubmissionError_TryAgain" = "Ein Fehler ist aufgetreten. Bitte versuchen Sie es später noch einmal oder kontaktieren Sie die technische Hotline über App-Informationen -> Technische Hotline.";

"OnBehalfCheckinSubmissionError_NoNetwork" = "Ihre Internetverbindung wurde unterbrochen. Bitte prüfen Sie die Verbindung und versuchen Sie es erneut.";

/* Error Reporting */

"ErrorReport_Title" = "Fehlerberichte";

"ErrorReport_Analysis" = "Fehleranalyse";

"ErrorReport_Description1" = "Um den technischen Support der App bei der Fehleranalyse zu unterstützen, können Sie einen Fehlerbericht der CWA aufzeichnen. Hierbei werden die einzelnen technischen Schritte und Ereignisse beim Ablauf der App detailliert aufgezeichnet. Den Fehlerbericht können Sie dann an den technischen Support senden und so helfen, Fehler zu erkennen und zu beheben.\n\nWeitere Informationen finden Sie in den FAQ:";

"ErrorReport_FAQ" = "FAQ zu den Fehlerberichten";

"ErrorReport_Description2" = "Bevor Sie den aufgezeichneten Fehlerbericht an den technischen Support des RKI übersenden können, ist Ihr Einverständnis erforderlich.\n\nNach der Übersendung erhalten Sie eine Fehlerbericht-ID. Diese können Sie angeben, um dem technischen Support z.\U00A0B. weitere Informationen zukommen zu lassen und dabei eine Zuordnung zu Ihrem Fehlerbericht zu ermöglichen. Wenn Sie die Fehlerbericht-ID nicht mitteilen, ist dem RKI eine Zuordnung zu Ihrer Person nicht möglich.";

"ErrorReport_DetailedInformation_Title" = "Ausführliche Informationen zur Übersendung der Fehlerberichte";

"errorReport_DetailedInformation_Headline" = "Prüfung der Echtheit und Drittlandsübermittlung";

"errorReport_DetailedInformation_Content1" = "Um die Echtheit Ihrer App zu bestätigen, erzeugt Ihr Smartphone eine eindeutige Kennung, die Informationen über die Version Ihres Smartphones und der App enthält. Das ist erforderlich, um sicherzustellen, dass nur Nutzer Daten auf diesem Weg an den technischen Support übersenden, die tatsächlich die Corona-Warn-App nutzen und nicht manipulierte Fehlerberichte bereitstellen. Die Kennung wird dafür einmalig an Apple übermittelt. Dabei kann es auch zu einer Datenübermittlung in die USA oder andere Drittländer kommen. Dort besteht möglicherweise kein dem europäischen Recht entsprechendes Datenschutzniveau und Ihre europäischen Datenschutzrechte können eventuell nicht durchgesetzt werden. Insbesondere besteht die Möglichkeit, dass Sicherheitsbehörden im Drittland, auch ohne einen konkreten Verdacht, auf die übermittelten Daten bei Apple zugreifen und diese auswerten, beispielsweise indem sie Daten mit anderen Informationen verknüpfen. Dies betrifft nur die an Apple übermittelte Kennung. Die Angaben aus Ihrem Fehlerbericht erhält Apple nicht. Möglicherweise kann Apple jedoch anhand der Kennung auf Ihre Identität schließen und nachvollziehen, dass die Echtheitsprüfung Ihres Smartphones stattgefunden hat.\n\nWenn Sie mit der Drittlandsübermittlung nicht einverstanden sind, tippen Sie bitte nicht „Einverstanden und senden“ an. Sie können die App weiterhin nutzen, eine Übersendung des Fehlerberichtes über die App ist dann jedoch nicht möglich.";

"ErrorReport_DetailedInformation_Subheadline" = "Zur Auswertung der Fehlerberichte durch das RKI";

"ErrorReport_DetailedInformation_Content2" = "Nachdem die Echtheit Ihrer App geprüft wurde, wird der Fehlerbericht über eine gesicherte Verbindung an das RKI übermittelt. Die Fehlerberichte werden nur zur Fehleranalyse und Fehlerbehebung im Rahmen zukünftiger Updates der App genutzt. Nur Mitarbeiter des technischen Support können auf die Fehlerberichte zugreifen. Die Fehlerberichte enthalten eine Vielzahl von Statusmeldungen und Ereignissen, die in der App ausgelöst wurden, sie enthalten aber keine Hinweise anhand derer das RKI auf Ihre Identität schließen kann. Erst wenn Sie die Fehlerbericht-ID im Zusammenhang mit weiteren Mitteilungen nennen, kann ein Zusammenhang zwischen der Mitteilung (und z.\U00A0B. Ihrem dort enthaltenen Namen) und den im Fehlerbericht enthaltenen Angaben (z. B. technische Meldungen zur Berechnung im Rahmen der Risiko-Ermittlung, in der App angezeigte Informationen und durchlaufene Schritte, aber ggf. auch einem abgerufenen Testergebnis und ggf. im Rahmen der Warnung geteilter Zufalls-IDs) hergestellt werden.";

"ErrorReport_Legal_DetailedInformation_Content2" = "Nachdem die Echtheit Ihrer App geprüft wurde, wird der Fehlerbericht über eine gesicherte Verbindung an das RKI übermittelt. Die Fehlerberichte werden nur zur Fehleranalyse und Fehlerbehebung im Rahmen zukünftiger Updates der App genutzt. Nur Mitarbeiter des technischen Support können auf die Fehlerberichte zugreifen. Die Fehlerberichte enthalten eine Vielzahl von Statusmeldungen und Ereignissen, die in der App ausgelöst wurden, sie enthalten aber keine Hinweise anhand derer das RKI auf Ihre Identität schließen kann. Erst wenn Sie die Fehlerbericht-ID im Zusammenhang mit weiteren Mitteilungen nennen, kann ein Zusammenhang zwischen der Mitteilung (und z.\U00A0B. Ihrem dort enthaltenen Namen) und den im Fehlerbericht enthaltenen Angaben (z. B. technische Meldungen zur Berechnung im Rahmen der Risiko-Ermittlung, in der App angezeigte Informationen und durchlaufene Schritte, aber ggf. auch einem abgerufenen Testergebnis und ggf. im Rahmen der Warnung geteilter Zufalls-IDs) hergestellt werden.";

"ErrorReport_History_Title" = "ID-Historie";

"ErrorReport_History_Description" = "Hier sehen Sie die IDs Ihrer Fehleranalyse-Protokolle";

"ErrorReport_History_Cell_ID" = "ID %@";

"ErrorReport_History_Navigation_Subline" = "IDs der bisher geteilten Fehleranalysen";

"ErrorReport_DEVICE_NOT_SUPPORTED" = "Der Fehlerbericht kann nicht übertragen werden (Fehlercode %@).";

"ErrorReport_TRY_AGAIN_LATER" = "Der Fehlerbericht kann aktuell nicht übertragen werden. Bitte versuchen Sie es später noch einmal (Fehlercode %@).";

/* Checkins */

"Checkin_Information_Title" = "Einchecken";

"Checkin_Information_ImageDescription" = "Drei Personen an einem Stehtisch, zwei von ihnen schauen auf ihr Smartphone.";

"Checkin_Information_DescriptionTitle" = "Infektionsketten schnell und sicher unterbrechen";

"Checkin_Information_DescriptionSubHeadline" = "Scannen Sie den QR-Code zu einem Event oder Ort, um sich einzuchecken und so Ihre Anwesenheit für dieses Event oder diesen Ort auf Ihrem Smartphone zu speichern.";

"Checkin_Information_Item_RiskStatus_Title" = "Jeder Check-in wird bei der Ermittlung des Risikostatus zusätzlich berücksichtigt. Wird eine eingecheckte Person später positiv getestet, können Sie gewarnt werden, wenn Sie sich zur gleichen Zeit oder bis zu 30 Minuten nach der positiv getesteten Person im gleichen Raum aufgehalten haben.";

"Checkin_Information_Item_Time_Title" = "Bitte geben Sie Ihre Aufenthaltszeit so genau wie möglich an, damit gezielt gewarnt werden kann.";

"Checkin_Information_Dataprivacy_Title" = "Weitere Hinweise finden Sie in der Datenschutzerklärung.";

"Checkin_Information_PrimaryButton_Title" = "Einverstanden";

/* CheckIn edit */

"Checkins_Edit_PrimaryButton_Title" = "Speichern";

"Checkins_Edit_Section_Title" = "Aufenthaltsdauer anpassen für:";

"Checkins_Edit_CheckedIn" = "Eingecheckt";

"Checkins_Edit_CheckedOut" = "Ausgecheckt";

"Checkins_Edit_Notice" = "Die Aufenthaltsdauer wird nicht automatisch in Ihrem Kontakt-Tagebuch angepasst.";

/* Trace Location */

"TraceLocation_Information_Title" = "QR-Code erstellen";

"TraceLocation_Information_ImageDescription" = "Eine Person zeigt auf ein Flipchart, zwei Personen sitzen daneben und schauen auf das Flipchart.";

"TraceLocation_Information_DescriptionTitle" = "Mehr Sicherheit für Sie und Ihre Gäste";

"TraceLocation_Information_DescriptionSubHeadline" = "Erstellen Sie einen QR-Code, den Ihre Gäste bei ihrer Ankunft scannen können. So können sie bei Bedarf andere Gäste warnen oder von ihnen gewarnt werden.";

"TraceLocation_Information_Item_RiskStatus" = "Jeder Check-in wird bei der Ermittlung des Risikostatus zusätzlich berücksichtigt. Wird eine eingecheckte Person später positiv getestet, können die Gäste gewarnt werden, wenn sie sich zur gleichen Zeit oder bis zu 30 Minuten nach der positiv getesteten Person im gleichen Raum aufgehalten haben.";

"TraceLocation_Information_Item_Checkin" = "Stellen Sie den QR-Code Ihren Gästen entweder über Ihr Smartphone oder in ausgedruckter Form zur Verfügung.";

"TraceLocation_Information_Item_RenewQRCode" = "Wenn Sie dauerhaft einen QR-Code verwenden, sollten Sie diesen einmal täglich außerhalb der Öffnungszeiten neu erstellen.";

"TraceLocation_Information_PrimaryButton_Title" = "Weiter";

/* Checkout */

"Checkout_Notification_Title" = "Sie wurden automatisch ausgecheckt";

"Checkout_Notification_Body" = "Bitte passen Sie Ihre Aufenthaltsdauer gegebenenfalls an.";

"Checkin_Details_HoursShortVersion" = "%@ Std.";

"Checkin_Details_CheckinFor" = "Einchecken für:";

"Checkin_Details_SaveToDiary" = "Nach dem Auschecken in mein Kontakt-Tagebuch eintragen?";

"Checkin_Details_SaveSwitch" = "Umschalttaste";

"Checkin_Details_SaveSwitch_On" = "Ein";

"Checkin_Details_SaveSwitch_Off" = "Aus";

"Checkin_Details_AutomaticCheckout" = "Automatisch auschecken nach";

"Checkin_Details_EventNotStartedYet" = "Das Event beginnt erst am %@ um %@ Uhr. Wollen Sie bereits einchecken?";

"Checkin_Details_EventEnded" = "Das Event ist beendet. Wollen Sie nachträglich einchecken?";

"Checkin_Details_CheckIn_Button" = "Einchecken";

/* Submission Check-in */

"Submission_Checkins_Title" = "Check-ins teilen?";

"Submission_Checkins_Description" = "Teilen Sie Ihre Check-ins, um andere zu warnen, die mit Ihnen eingecheckt waren. Ihre Identität bleibt geheim.";

"Submission_Checkins_SelectAll" = "Alle auswählen";

"Submission_Checkins_Continue" = "Weiter";

"Submission_Checkins_Skip" = "Überspringen";

"Submission_Checkins_Alert_Title" = "Sind Sie sicher, dass Sie Ihre Check-ins nicht teilen wollen?";

"Submission_Checkins_Alert_Message" = "Dadurch werden andere nicht gewarnt, die mit Ihnen eingecheckt waren.";

"Submission_Checkins_Alert_Share" = "Teilen";

"Submission_Checkins_Alert_DontShare" = "Nicht teilen";

/* Create Antigen Profile */

"AntigenProfile_Create_Title" = "Schnelltest-Profil";

"AntigenProfile_Create_Description" = "Legen Sie Ihre persönlichen Daten als QR-Code ab, um die Registrierung an der Teststelle zu beschleunigen.";

"AntigenProfile_Create_FirstNamePlaceholder" = "Vorname";

"AntigenProfile_Create_LastNamePlaceholder" = "Nachname";

"AntigenProfile_Create_BirthDatePlaceholder" = "Geburtsdatum";

"AntigenProfile_Create_StreetPlaceholder" = "Straße und Hausnummer";

"AntigenProfile_Create_PostalCodePlaceholder" = "PLZ";

"AntigenProfile_Create_CityPlaceholder" = "Ort";

"AntigenProfile_Create_PhoneNumberPlaceholder" = "Telefonnummer";

"AntigenProfile_Create_EmailAddressPlaceholder" = "E-Mail-Adresse";

"AntigenProfile_Create_Save_Button_Title" = "Speichern";

/* Antigen Profile */

"AntigenProfile_Info_Action_Title" = "Info";

"AntigenProfile_Edit_Action_Title" = "Schnelltest-Profil bearbeiten";

"AntigenProfile_Delete_Action_Title" = "Schnelltest-Profil entfernen";

"AntigenProfile_Cancel_Action_Title" = "Abbrechen";

"AntigenProfile_Delete_Alert_Title" = "Wollen Sie das Schnelltest-Profil entfernen?";

"AntigenProfile_Delete_Alert_Description" = "Bitte denken Sie daran, dass der QR-Code danach nicht mehr zum Registrieren verwendet werden kann.";

"AntigenProfile_Delete_Alert_Delete_Button_Title" = "Entfernen";

/* Health Certificate Validation Info */

"HealthCertificate_Validation_Info_imageDescription" = "Eine Landkarte von Europa wird angezeigt.";

"HealthCertificate_Validation_Info_title" = "Informationen";

"HealthCertificate_Validation_Info_byCar" = "Geben Sie die geplante lokale Ankunftszeit an der Grenze zu Ihrem Einreiseland ein.";

"HealthCertificate_Validation_Info_byPlane" = "Wenn Sie auf dem Luftweg einreisen, geben Sie die geplante Uhrzeit Ihres Abflugs ein.";

/* Health Certificate Overview */

"HealthCertificate_Overview_title" = "Zertifikate";

"HealthCertificate_Overview_add" = "Zertifikat hinzufügen";

"HealthCertificate_Overview_EmptyTitle" = "Noch keine Zertifikate vorhanden";

"HealthCertificate_Overview_EmptyDescription" = "Hier werden die gespeicherten digitalen Impfzertifikate, Genesenenzertifikate und Testzertifikate angezeigt.\n\nUm ein Zertifikat hinzuzufügen, scannen Sie bitte den dazugehörigen QR-Code.";

"HealthCertificate_Overview_EmptyImageDescription" = "Zertifikatssiegel mit digitalem Zertifikat im Hintergrund";

"HealthCertificate_Overview_Covid_Title" = "Digitales COVID-Zertifikat der EU";

"VaccinationCertificate_title" = "Digitaler\n**COVID-Impfnachweis der EU**";

"VaccinationCertificate_partiallyVaccinated" = "Unvollständiger Impfschutz";

"VaccinationCertificate_vaccinationValidUntil" = "Gültig bis einschließlich %@";

"HealthCertificate_Overview_Covid_Certificate_Description" = "Ein QR-Code mit dem Zertifikat";

"HealthCertificate_Overview_News" = "Es gibt Neuigkeiten zu Ihren Zertifikaten";

/* - Test Certificate Info */

"TestCertificate_Info_title" = "Digitales\n**COVID-Testzertifikat der EU**";

"TestCertificate_Info_description" = "Registrieren Sie einen Test auf der Startseite und stimmen Sie zu, ein digitales Testzertifikat zu erhalten. Sobald das Zertifikat vorliegt, wird es hier angezeigt.";

/* - Test Certificate */

"TestCertificate_title" = "Digitales\n**COVID-Testzertifikat der EU**";

"TestCertificate_testDate" = "Test durchgeführt am %@";

/* - Test Certificate Request */

"TestCertificateRequest_title" = "Digitales\n**COVID-Testzertifikat der EU**";

"TestCertificateRequest_loadingSubtitle" = "Ihr Zertifikat wird gerade erstellt…";

"TestCertificateRequest_errorSubtitle" = "Fehler bei der Zertifikatsabfrage";

"TestCertificateRequest_registrationDate" = "Registriert am %@";

"TestCertificateRequest_loadingStateDescription" = "Ihr Zertifikat wird gerade angefragt, dies kann einige Minuten dauern…";

"TestCertificateRequest_tryAgainButtonTitle" = "Nochmal versuchen";

"TestCertificateRequest_removeButtonTitle" = "Testzertifikat entfernen";

/* - Test Certificate Request Error Alert */

"TestCertificateRequest_ErrorAlert_title" = "Es gibt weiterhin Probleme bei der Abfrage";

"TestCertificateRequest_ErrorAlert_Button_title" = "OK";

/* - Test Certificate Request Remove Alert */

"TestCertificateRequest_RemoveAlert_title" = "Wollen Sie das Zertifikat wirklich entfernen?";

"TestCertificateRequest_RemoveAlert_message" = "Wenn das Zertifikat entfernt wird, kann es nicht noch einmal angefordert werden.";

"TestCertificateRequest_RemoveAlert_CancelButton_title" = "Abbrechen";

"TestCertificateRequest_RemoveAlert_DeleteButton_title" = "Entfernen";

/* Test Certificate Request Errors */

"TestCertificateRequest_Error_CLIENT_ERROR_CALL_HOTLINE" = "Ein Fehler ist aufgetreten. Bitte versuchen Sie es später noch einmal oder kontaktieren Sie die technische Hotline über App-Informationen -> Technische Hotline. (%@)";

"TestCertificateRequest_Error_DCC_EXPIRED" = "Das Zertifikat ist nicht mehr aktuell, Sie können es aus der Corona-App entfernen. (%@)";

"TestCertificateRequest_Error_DCC_NOT_SUPPORTED_BY_LAB" = "Ein Testzertifikat kann nicht angefordert werden, da diese Teststelle die Ausstellung von Testzertifikaten nicht unterstützt. Bitte entfernen Sie das Zertifikat oder kontaktieren Sie die technische Hotline über App-Informationen -> Technische Hotline. (%@)";

"TestCertificateRequest_Error_E2E_ERROR_CALL_HOTLINE" = "Ein Fehler ist aufgetreten. Bitte versuchen Sie es später noch einmal oder kontaktieren Sie die technische Hotline über App-Informationen -> Technische Hotline. (%@)";

"TestCertificateRequest_Error_NO_NETWORK" = "Ihre Internetverbindung wurde unterbrochen. Bitte prüfen Sie die Verbindung und versuchen Sie es erneut. (%@)";

"TestCertificateRequest_Error_TRY_AGAIN" = "Es konnte keine Verbindung hergestellt werden. Bitte versuchen Sie es erneut. (%@)";

"TestCertificateRequest_Error_TRY_AGAIN_DCC_NOT_AVAILABLE_YET" = "Ihr Zertifikat liegt noch nicht vor. Bitte versuchen Sie es noch einmal. Sollte der Fehler weiterhin bestehen, kontaktieren Sie bitte die technische Hotline über App-Informationen -> Technische Hotline. (%@)";

"TestCertificateRequest_Error_DGC_NOT_SUPPORTED_BY_LAB" = "Ein Testzertifikat kann nicht angefordert werden, da diese Teststelle die Ausstellung von Testzertifikaten nicht unterstützt. Bitte entfernen Sie das Zertifikat oder kontaktieren Sie die technische Hotline über App-Informationen -> Technische Hotline. (%@)";

/* Health Certificate Information */

"HealthCertificate_Info_Title" = "Zertifikate hinzufügen";

"HealthCertificate_Info_imageDescription" = "Eine geschützte Person schaut auf ein Smartphone";

"HealthCertificate_Info_description" = "Fügen Sie digitale COVID-Zertifikate der EU in der App hinzu, um mit der App den Impfschutz, ein negatives Testergebnis oder eine überstandene Infektion nachweisen zu können.";

"HealthCertificate_Info_section01" = "Sie können digitale COVID-Impfzertifikate, COVID-Testzertifikate und COVID-Genesenenzertifikate der EU in der App hinzufügen.";

"HealthCertificate_Info_section02" = "Die Zertifikate gelten innerhalb der EU als gültiger Nachweis (z.\U00A0B. für Reisen).";

"HealthCertificate_Info_section03" = "Nach dem Hinzufügen bleiben die Zertifikate auf Ihrem Smartphone. Andere Personen können Ihre Daten nur einsehen, wenn Sie diesen ein Zertifikat zur Überprüfung vorzeigen.";

"HealthCertificate_Info_section04" = "Fügen Sie existierende Zertifikate für sich und Ihre Familienmitglieder hinzu.";

"HealthCertificate_Info_primaryButton" = "Weiter";

/* CovPass Info Screen */

"CovPass_Check_Info_Title" = "Zertifikatsprüfung durch Dritte";

"CovPass_Check_Info_body" = "Dritte können mit der CovPassCheck-App verlässlich überprüfen, ob es sich um ein valides Impf-, Genesenen- oder Testzertifikat handelt.";

"CovPass_Check_Info_faq" = "FAQ zur Zertifikatsprüfung durch Dritte";

"CovPass_Check_Info_text01" = "Sie selbst können Zertifikate in der Corona-Warn-App auf Gültigkeit prüfen und benötigen dazu nicht die CovPassCheck-App.";

"CovPass_Check_Info_text02" = "Für Dritte reicht eine Sichtprüfung der Zertifikate nicht aus. Sie müssen in Deutschland die CovPassCheck-App nutzen.";

"CovPass_Check_Info_text03" = "Bitte beachten Sie, dass in anderen Ländern andere Apps zur Zertifikatsprüfung durch Dritte verwendet werden.";

/* Health Certified Person Screen */

"HealthCertificate_unified_QR_code_notice" = "Dieser QR-Code lässt sich verlässlich mit der CovPassCheck-App überprüfen.";

"HealthCertifiedPerson_title" = "Digitales COVID-Zertifikat der EU";

"HealthCertifiedPerson_VaccinationHint_title" = "Impfstatus";

"HealthCertifiedPerson_partiallyVaccinated" = "Sie haben noch nicht alle derzeit geplanten Impfungen erhalten. Daher ist Ihr Impfschutz noch nicht vollständig.";

"HealthCertifiedPerson_completelyProtected" = "Sie haben nun alle derzeit geplanten Impfungen erhalten. Ihr Impfschutz ist vollständig.";

"HealthCertifiedPerson_boosterRuleFAQ" = "Mehr Informationen finden Sie in den %@.";

"HealthCertifiedPerson_boosterRuleFAQ_placeholder_FAQ" = "FAQ";

"HealthCertifiedPerson_dateOfBirth" = "geboren %@";

"HealthCertifiedPerson_preferredPersonDescription" = "Bitte aktivieren Sie diesen Schalter, wenn Sie selbst %@ sind und die App hauptsächlich nutzen. Ihre Zertifikate erscheinen in der Liste an erster Stelle.";

"HealthCertifiedPerson_QRCode_Image_Description" = "Ein QR-Code mit dem aktuellen Zertifikat";

"HealthCertifiedPerson_validationButtonTitle" = "Gültigkeit prüfen";

"HealthCertifiedPerson_VaccinationCertificate_headline" = "Impfzertifikat";

"HealthCertifiedPerson_VaccinationCertificate_vaccinationCount" = "Impfung %i von %i";

"HealthCertifiedPerson_VaccinationCertificate_vaccinationDate" = "geimpft am %@";

"HealthCertifiedPerson_TestCertificate_headline" = "Testzertifikat";

"HealthCertifiedPerson_TestCertificate_pcrTest" = "PCR-Test";

"HealthCertifiedPerson_TestCertificate_antigenTest" = "Schnelltest";

"HealthCertifiedPerson_TestCertificate_sampleCollectionDate" = "Probenahme am %@";

"HealthCertifiedPerson_RecoveryCertificate_headline" = "Genesenenzertifikat";

"HealthCertifiedPerson_RecoveryCertificate_validityDate" = "gültig bis %@";

"HealthCertifiedPerson_currentlyUsedCertificate" = "Aktuell verwendetes Zertifikat";

"HealthCertifiedPerson_newlyAddedCertificate" = "Neu";

/* Vaccination Certificate Details */

"HealthCertificate_Details_vaccinationCount" = "Impfung %i von %i";

"HealthCertificate_Details_certificate" = "Impfzertifikat";

"HealthCertificate_Details_EU_Covid_Certificate" = "Digitales COVID-Zertifikat der EU";

"HealthCertificate_Details_QRCode_Image_Description" = "Ein QR-Code mit Ihrem Zertifikat";

"HealthCertificate_Details_certificateCount" = "Impfzertifikat %i von %i";

"HealthCertificate_Details_validity" = "Geimpft %@ - gültig bis %@";

"HealthCertificate_Details_dateOfBirth" = "geboren %@";

"HealthCertificate_Details_dateOfVaccination" = "Datum der Impfung";

"HealthCertificate_Details_vaccine" = "Impfstoff";

"HealthCertificate_Details_vaccineType" = "Impfstoffart";

"HealthCertificate_Details_manufacture" = "Hersteller";

"HealthCertificate_Details_issuer" = "Aussteller";

"HealthCertificate_Details_country" = "Land";

"HealthCertificate_Details_identifier" = "Zertifikationsnummer";

"HealthCertificate_Details_validationButtonTitle" = "Gültigkeit prüfen";

"HealthCertificate_Details_deleteButtonTitle" = "Impfzertifikat entfernen";

"HealthCertificate_Details_expirationDateTitle" = "Technisches Ablaufdatum";

"HealthCertificate_Details_expirationDatePlaceholder" = "Gültig bis %@";

"HealthCertificate_Details_expirationDateDetails" = "Bitte bemühen Sie sich rechtzeitig darum, einen neuen digitalen Nachweis ausstellen zu lassen.";

"HealthCertificate_Details_moreButtonTitle" = "Mehr";


/* Vaccination Certificate Details */

"VaccinationCertificate_Details_OneOfOneHint" = "Es handelt sich hier um einen Impfstoff, bei dem nur eine Impfdosis erforderlich ist, oder um eine Impfung für Genesene, die nur eine Impfdosis benötigt.";

/* Health Certificate Delete Alert */

"HealthCertificate_Alert_deleteButton" = "Entfernen";

"HealthCertificate_Alert_cancelButton" = "Abbrechen";

/* Vaccination Certificate Delete Alert */

"VaccinationCertificate_Alert_title" = "Wollen Sie das Impfzertifikat wirklich entfernen?";

"VaccinationCertificate_Alert_message" = "Wir empfehlen die Impfzertifikate in der App zu behalten, auch wenn diese nicht mehr aktuell sind.";

/* Test Certificate Details */

"TestCertificate_Details_title" = "Testzertifikat";

"TestCertificate_Details_subtitle" = "negativer SARS-CoV-2-Test";

"TestCertificate_Details_primaryButton" = "Testzertifikat entfernen";

"TestCertificate_Error_FAQ_Description" = "\n\nWeitere Informationen zum Erhalt Ihres Testzertifikats finden Sie in den FAQ.";

"TestCertificate_Error_FAQ_Button_Title" = "FAQ zu Testzertifikaten";

/* Test Certificate Delete Alert */

"TestCertificate_Alert_title" = "Wollen Sie das Testzertifikat wirklich entfernen?";

"TestCertificate_Alert_message" = "Wenn Sie das Testzertifikat entfernen, können Sie es nicht mehr als Nachweis in der App verwenden.";

/* Recovery Certificate Details */

"RecoveryCertificate_Details_title" = "Genesenenzertifikat";

"RecoveryCertificate_Details_subtitle" = "Digitales COVID-Zertifikat der EU";

"RecoveryCertificate_Details_primaryButton" = "Genesenenzertifikat entfernen";

/* Recovery Certificate Delete Alert */

"RecoveryCertificate_Alert_title" = "Wollen Sie das Genesenenzertifikat wirklich entfernen?";

"RecoveryCertificate_Alert_message" = "Wenn Sie das Genesenenzertifikat entfernen, können Sie es nicht mehr als Nachweis in der App verwenden.";

/* Health Certificate Print PDF */

"HealthCertificate_PrintPdf_showPrintableVersion" = "Druckversion anzeigen";

"HealthCertificate_PrintPdf_cancelActionSheet" = "Abbrechen";

"HealthCertificate_PrintPdf_Info_title" = "Erstellung des EU-Ausdrucks";

"HealthCertificate_PrintPdf_Info_section01" = "Sie können das Zertifikat als PDF-Dokument speichern. Die Speicherung ist freiwillig. Auf das PDF-Dokument haben zunächst nur Sie Zugriff. Sie können im Anschluss entscheiden, ob Sie es auf Ihrem Smartphone speichern oder in andere Apps importieren möchten.";

"HealthCertificate_PrintPdf_Info_section02" = "Beachten Sie, dass das PDF-Dokument sensible Informationen enthält. Wir empfehlen Ihnen, hiermit sorgsam umzugehen und es nur Personen vorzuzeigen, denen Sie vertrauen und die zur Prüfung des Nachweises berechtigt sind.";

"HealthCertificate_PrintPdf_Info_section03" = "Wir empfehlen, das PDF-Dokument nicht zu veröffentlichen und nicht per E-Mail zu versenden oder über andere Apps zu teilen.";

"HealthCertificate_PrintPdf_Info_primaryButton" = "Weiter";

"HealthCertificate_PrintPdf_Share_title" = "Druckversion des digitalen Zertifikats";

/* Health Certificate Print PDF Error Alert */

"HealthCertificate_PrintPdf_ErrorAlert_Title" = "Druckversion anzeigen nicht möglich";

"HealthCertificate_PrintPdf_ErrorAlert_Message" = "Die Druckversion des Zertifikats kann nicht angezeigt werden, da das Zertifikat nicht in Deutschland ausgestellt wurde.";

"HealthCertificate_PrintPdf_ErrorAlert_FAQ" = "FAQ zur Druckversion";

"HealthCertificate_PrintPdf_ErrorAlert_OK" = "OK";

"HealthCertificate_PrintPdf_ErrorAlert_ValueSetsFetching_Title" = "Druckversion anzeigen nicht möglich";

"HealthCertificate_PrintPdf_ErrorAlert_ValueSetsFetching_Message" = "Die Druckversion des Zertifikats kann nicht angezeigt werden, da das Zertifikat momentan nicht abgerufen werden kann. Bitte versuchen Sie es später noch einmal.";

/* Health Certificate Errors */

"HealthCertificate_Error_Title" = "Fehler";

"HealthCertificate_Error_FAQ_Description" = "\n\nWeitere Informationen zum Erhalt Ihres Zertifikats finden Sie in den FAQ.";

"HealthCertificate_Error_FAQ_Button_Title" = "FAQ zu Zertifikaten";

"HealthCertificate_Error_HC_ALREADY_REGISTERED" = "Das Zertifikat ist bereits in Ihrer App registriert.";

"HealthCertificate_Error_HC_INVALID" = "Dieser QR-Code ist kein gültiges Zertifikat.";

"HealthCertificate_Error_HC_NOT_SUPPORTED" = "Dieses Zertifikat wird nicht unterstützt.";

"HealthCertificate_Error_HC_QR_CODE_ERROR" = "Der QR-Code konnte nicht generiert werden. Sollte der Fehler weiterhin bestehen, kontaktieren Sie die Hotline über App-Informationen -> Technische Hotline.";

"HealthCertificate_Error_invalidSignature_title" = "Signatur ungültig";

"HealthCertificate_Error_invalidSignature_msg" = "Die Signatur des Zertifikats ist ungültig. Das Zertifikat kann nicht als Nachweis verwendet werden und daher nicht importiert werden.";

"HealthCertificate_Error_invalidSignature_FAQ_Button_Title" = "FAQ zur Signaturprüfung";

/* Health Certificate Validation Errors */

"HealthCertificate_Validation_Error_Title" = "Überprüfung fehlgeschlagen";

"HealthCertificate_Validation_Error_TRY_AGAIN" = "Ein Fehler ist aufgetreten. Bitte versuchen Sie es später noch einmal oder kontaktieren Sie die technische Hotline über App-Informationen -> Technische Hotline.";

"HealthCertificate_Validation_Error_NO_NETWORK" = "Ihre Internetverbindung wurde unterbrochen. Um die Gültigkeitsprüfung des Zertifikats abzuschließen, prüfen Sie die Verbindung und versuchen Sie es erneut.";

/* Health Certificate Validation */

"HealthCertificate_Validation_Title" = "Gültigkeit des Zertifikats";

"HealthCertificate_Validation_CountrySelection_Title" = "Land";

"HealthCertificate_Validation_DateTimeSelection_Title" = "Datum und Uhrzeit";

"HealthCertificate_Validation_DateTimeSelection_Info" = "Geben Sie Ihr Einreisedatum und Ihre lokale Uhrzeit ein.";

"HealthCertificate_Validation_Body1" = "Prüfen Sie vorab, ob Ihr Zertifikat im Reiseland zum Zeitpunkt der Reise gültig ist. Hierfür werden die geltenden Einreiseregeln des gewählten Reiselandes berücksichtigt.";

"HealthCertificate_Validation_Headline1" = "Prüfen für";

"HealthCertificate_Validation_Body2" = "Ein COVID-Zertifikat gilt bei Reisen innerhalb der EU als Nachweis.";

"HealthCertificate_Validation_Headline2" = "Hinweise";

"HealthCertificate_Validation_Bullet1" = "Beachten Sie, dass sich die Einreiseregeln ändern können. Prüfen Sie daher das Zertifikat kurz vor der Einreise (max. 48 Stunden).";

"HealthCertificate_Validation_Bullet2" = "Es können in einzelnen Regionen weitere Regeln oder Einschränkungen gelten.";

"HealthCertificate_Validation_Bullet3" = "Um die Echtheit eines Zertifikats sicherzustellen, wird jedes Zertifikat mit einer digitalen Signatur ausgestellt. Diese Signatur wird nur in einer Prüf-Anwendung validiert.";

"HealthCertificate_Validation_Bullet4" = "Ob die im Zertifikat eingetragenen Daten richtig sind, wird in der Corona-Warn-App nicht geprüft.";

"HealthCertificate_Validation_Legal_Title" = "Datenschutz und Datensicherheit";

"HealthCertificate_Validation_Legal_Description" = "Die aktuellen Einreiseregeln werden von den Servern des RKI heruntergeladen. Hierfür ist eine Verbindung zum Internet erforderlich und es werden Zugriffsdaten an das RKI übermittelt.";

"HealthCertificate_Validation_Body4" = "Ausführliche Hinweise zur Datenverarbeitung finden Sie in der Datenschutzerklärung";

"HealthCertificate_Validation_ButtonTitle" = "Prüfen";

/* Health Certificate Validation Result */

"HealthCertificate_Validation_Result_validationParameters" = "Einreise nach %@ am %@,\ngeprüft am %@";

"HealthCertificate_Validation_Result_acceptanceRule" = "Dies ist eine Regel des Reiselandes %@.";

"HealthCertificate_Validation_Result_invalidationRule" = "Dies ist eine Regel des Ausstellerlandes.";

"HealthCertificate_Validation_Result_moreInformation" = "Mehr Informationen finden Sie in den %@ und unter %@.";

"HealthCertificate_Validation_Result_moreInformation_placeholder_FAQ" = "FAQ";

/* - Passed */

"HealthCertificate_Validation_Passed_title" = "Gültiges Zertifikat";

"HealthCertificate_Validation_Passed_unknownTitle" = "Zertifikat nicht prüfbar";

"HealthCertificate_Validation_Passed_subtitle" = "Ihr Zertifikat ist im gewählten Land gültig";

"HealthCertificate_Validation_Passed_unknownSubtitle" = "Ihr Zertifikat konnte nicht geprüft werden";

"HealthCertificate_Validation_Passed_hintsTitle" = "Hinweise";

"HealthCertificate_Validation_Passed_hint1" = "Beachten Sie, dass sich die Einreiseregeln ändern können. Prüfen Sie daher das Zertifikat kurz vor der Einreise (max. 48 Stunden).";

"HealthCertificate_Validation_Passed_hint2" = "Es können in einzelnen Regionen weitere Regeln oder Einschränkungen gelten.";

"HealthCertificate_Validation_Passed_hint3" = "Um die Echtheit eines Zertifikats sicherzustellen, wird jedes Zertifikat mit einer digitalen Signatur ausgestellt. Diese Signatur wird nur in einer Prüf-Anwendung validiert.";

"HealthCertificate_Validation_Passed_hint4" = "Ob die im Zertifikat eingetragenen Daten richtig sind, wird in der Corona-Warn-App nicht geprüft.";

"HealthCertificate_Validation_Passed_primaryButtonTitle" = "Für weiteres Land prüfen";

/* - Open */

"HealthCertificate_Validation_Open_title" = "Zertifikat nicht prüfbar";

"HealthCertificate_Validation_Open_subtitle" = "Ihr Zertifikat konnte nicht vollständig geprüft werden";

"HealthCertificate_Validation_Open_openSectionTitle" = "Hinweise";

"HealthCertificate_Validation_Open_openSectionDescription" = "Nachfolgende Regeln konnten nicht geprüft werden. Vergewissern Sie sich, dass das Zertifikat den Regeln Ihres Reiselandes entspricht.";

/* - Failed */

"HealthCertificate_Validation_Failed_title" = "Zertifikat nicht gültig";

"HealthCertificate_Validation_Failed_subtitle" = "Ihr Zertifikat ist im gewählten Land nicht gültig";

"HealthCertificate_Validation_Failed_failedSectionTitle" = "Prüfung abgeschlossen";

"HealthCertificate_Validation_Failed_failedSectionDescription" = "Folgende Regeln sind nicht erfüllt:";

"HealthCertificate_Validation_Failed_openSectionTitle" = "Prüfung nicht möglich";

"HealthCertificate_Validation_Failed_openSectionDescription" = "Nachfolgende Regeln konnten nicht geprüft werden. Vergewissern Sie sich, dass das Zertifikat den Regeln Ihres Reiselandes entspricht.";

/* - Technical Validation Failed */

"HealthCertificate_Validation_TechnicalFailed_title" = "Zertifikat nicht gültig";

"HealthCertificate_Validation_TechnicalFailed_subtitle" = "Ihr Zertifikat ist im gewählten Land nicht gültig";

"HealthCertificate_Validation_TechnicalFailed_failedSectionTitle" = "Technische Prüfung";

"HealthCertificate_Validation_TechnicalFailed_failedSectionDescription" = "Folgende Regeln sind nicht erfüllt:";

"HealthCertificate_Validation_TechnicalFailed_certificateNotValid" = "Die Signatur des Zertifikates muss gültig sein.";

"HealthCertificate_Validation_TechnicalFailed_technicalExpirationDatePassed" = "Das technische Ablaufdatum darf nicht überschritten sein.";

"HealthCertificate_Validation_TechnicalFailed_expirationDateTitle" = "Technisches Ablaufdatum";

"HealthCertificate_Validation_TechnicalFailed_expirationDate" = "Gültig bis %@";

/* Health Certificate Validity State */

"HealthCertificate_ValidityState_ExpiringSoon" = "Zertifikat läuft am %@ um %@ ab";

"HealthCertificate_ValidityState_ExpiringSoon_description" = "Bitte bemühen Sie sich rechtzeitig darum, einen neuen digitalen Nachweis ausstellen zu lassen.";

"HealthCertificate_ValidityState_Expired" = "Zertifikat abgelaufen";

"HealthCertificate_ValidityState_Expired_description" = "Das Ablaufdatum wurde überschritten. Bitte bemühen Sie sich darum, einen neuen digitalen Nachweis ausstellen zu lassen.";

"HealthCertificate_ValidityState_Invalid" = "Zertifikat (Signatur) ungültig";

"HealthCertificate_ValidityState_Invalid_description" = "Das Zertifikat wurde von einer nicht autorisierten Stelle oder fehlerhaft ausgestellt. Bitte lassen Sie das Zertifikat von einer autorisierten Stelle erneut ausstellen.";

/* Universal QR Scanner */

"UniversalQRScanner_ScannerTitle" = "QR-Code-Scanner";

"UniversalQRScanner_InstructionTitle" = "Welche QR-Codes können Sie scannen?";

"UniversalQRScanner_InstructionDescription" = "PCR-Tests und Schnelltests, Testzertifikate, Impfzertifikate, Genesenenzertifikate und Check-ins.";

"UniversalQRScanner_CameraFlash" = "Kamerablitz";

"UniversalQRScanner_CameraFlash_On" = "Eingeschaltet";

"UniversalQRScanner_CameraFlash_Off" = "Ausgeschaltet";

"UniversalQRScanner_CameraFlash_Enable" = "Kamerablitz einschalten";

"UniversalQRScanner_CameraFlash_Disable" = "Kamerablitz ausschalten";

"UniversalQRScanner_Error_cameraPermissionDenied" = "Bitte erlauben Sie der App die Benutzung der Kamera, um den QR-Code zu scannen.";

"UniversalQRScanner_Error_unsupportedQRCode" = "Der QR-Code wird nicht in der Corona-Warn-App unterstützt. Bitte scannen Sie einen geeigneten QR-Code.";

/* File Scanner */
"FileScanner_sheet_photos" = "Foto Mediathek";

"FileScanner_sheet_documents" = "Dokument";

"FileScanner_sheet_cancel" = "Abbrechen";

"FileScanner_AccessError_title" = "Zugriff nicht erlaubt";

"FileScanner_AccessError_message" = "\“Corona-Warn-App\” hat keinen Zugriff auf Ihre Foto Mediathek. Sie können den Zugriff in Ihren Einstellungen verwalten.";

"FileScanner_AccessError_cancel" = "Abbrechen";

"FileScanner_AccessError_settings" = "Einstellungen";

<<<<<<< HEAD
"FileScanner_HUD_text" = "QR-Code wird gelesen...";
=======
"FileScanner_PasswordEntry_title" = "Datei passwortgeschützt";

"FileScanner_PasswordEntry_message" = "Bitte geben Sie Ihr Passwort ein.";

"FileScanner_PasswordEntry_placeholder" = "Passwort";

"FileScanner_PasswordError_title" = "Falsches Passwort";

"FileScanner_PasswordError_message" = "Bitte geben Sie ein gültiges Passwort ein.";
>>>>>>> a1c72a2b

/* Federal State Names */

"FederalState_BadenWuerttemberg" = "Baden-Württemberg";

"FederalState_Bayern" = "Bayern";

"FederalState_Berlin" = "Berlin";

"FederalState_Brandenburg" = "Brandenburg";

"FederalState_Bremen" = "Bremen";

"FederalState_Hamburg" = "Hamburg";

"FederalState_Hessen" = "Hessen";

"FederalState_MecklenburgVorpommern" = "Mecklenburg-Vorpommern";

"FederalState_Niedersachsen" = "Niedersachsen";

"FederalState_NordrheinWestfalen" = "Nordrhein-Westfalen";

"FederalState_RheinlandPfalz" = "Rheinland-Pfalz";

"FederalState_Saarland" = "Saarland";

"FederalState_Sachsen" = "Sachsen";

"FederalState_SachsenAnhalt" = "Sachsen-Anhalt";

"FederalState_SchleswigHolstein" = "Schleswig-Holstein";

"FederalState_Thueringen" = "Thüringen";
<|MERGE_RESOLUTION|>--- conflicted
+++ resolved
@@ -3201,9 +3201,8 @@
 
 "FileScanner_AccessError_settings" = "Einstellungen";
 
-<<<<<<< HEAD
 "FileScanner_HUD_text" = "QR-Code wird gelesen...";
-=======
+
 "FileScanner_PasswordEntry_title" = "Datei passwortgeschützt";
 
 "FileScanner_PasswordEntry_message" = "Bitte geben Sie Ihr Passwort ein.";
@@ -3213,7 +3212,6 @@
 "FileScanner_PasswordError_title" = "Falsches Passwort";
 
 "FileScanner_PasswordError_message" = "Bitte geben Sie ein gültiges Passwort ein.";
->>>>>>> a1c72a2b
 
 /* Federal State Names */
 
