//
// Corona-Warn-App
//
// SAP SE and all other contributors /
// copyright owners license this file to you under the Apache
// License, Version 2.0 (the "License"); you may not use this
// file except in compliance with the License.
// You may obtain a copy of the License at
//
// http://www.apache.org/licenses/LICENSE-2.0
//
// Unless required by applicable law or agreed to in writing,
// software distributed under the License is distributed on an
// "AS IS" BASIS, WITHOUT WARRANTIES OR CONDITIONS OF ANY
// KIND, either express or implied.  See the License for the
// specific language governing permissions and limitations
// under the License.
//

import Foundation

/// Used to configure a `RiskLevelProvider`.
struct RiskProvidingConfiguration {
	/// The duration a conducted exposure detection is considered valid.
	var exposureDetectionValidityDuration: DateComponents

	/// Time interval between exposure detections.
	var exposureDetectionInterval: DateComponents

	/// The mode of operation
	var detectionMode: DetectionMode = DetectionMode.default
}

/// Either a concrete date or now
enum NextExposureDetection: Equatable {
	case date(Date)
	case now

	static func == (lhs: NextExposureDetection, rhs: NextExposureDetection) -> Bool {
		switch (lhs, rhs) {
		case (.now, .now):
			return true
		case let (.date(a), .date(b)):
			// return true if dates are less than 30 seconds apart
			return abs(a.timeIntervalSince(b)) < 30.0
		default:
			return false
		}
	}
}

extension RiskProvidingConfiguration {
	func exposureDetectionValidUntil(lastExposureDetectionDate: Date?) -> Date {
		Calendar.current.date(
			byAdding: exposureDetectionValidityDuration,
			to: lastExposureDetectionDate ?? .distantPast,
			wrappingComponents: false
			) ?? .distantPast
	}

<<<<<<< HEAD
	func nextExposureDetectionDate(lastExposureDetectionDate: Date?, currentDate: Date = Date()) -> Date {
		// The lastExposureDetection should have been computed before:
		guard let lastExposureDetectionDate = lastExposureDetectionDate else {
			return Calendar.current.date(
				byAdding: exposureDetectionInterval,
				to: .distantPast,
				wrappingComponents: false
			) ?? .distantPast
		}

		// The lastExposureDetection should not be in the future.
		guard lastExposureDetectionDate < currentDate else {
			return currentDate
		}

		return Calendar.current.date(
=======
	func nextExposureDetectionDate(lastExposureDetectionDate: Date?, currentDate: Date = Date()) -> NextExposureDetection {
		let potentialDate = Calendar.current.date(
>>>>>>> 9a9db82a
			byAdding: exposureDetectionInterval,
			to: lastExposureDetectionDate,
			wrappingComponents: false
<<<<<<< HEAD
		) ?? .distantPast
=======
			) ?? .distantPast
		return potentialDate > currentDate ? .date(potentialDate) : .now
>>>>>>> 9a9db82a
	}

	func exposureDetectionIsValid(lastExposureDetectionDate: Date = .distantPast, currentDate: Date = Date()) -> Bool {
		// It is not valid to have a future exposure detection date
		guard lastExposureDetectionDate <= currentDate else { return false }

		return currentDate < exposureDetectionValidUntil(lastExposureDetectionDate: lastExposureDetectionDate)
	}

	/// Checks, whether a new exposureDetection may be triggered
	///
	/// - Parameters:
	///     - activeTracingHours: The amount of hours where the contact tracing protocol has been active within the relevant timeframe.
	///     - lastExposureDetectionDate: The timestamp when the last exposureDetection completed successfully.
	///     - currentDate: Current timestamp.
	func shouldPerformExposureDetection(activeTracingHours: Int, lastExposureDetectionDate: Date?, currentDate: Date = Date()) -> Bool {
		// Don't allow exposure detection within the first frame of exposureDetectionInterval
		guard activeTracingHours >= TracingStatusHistory.minimumActiveHours else {
			return false
		}

		if let lastExposureDetectionDate = lastExposureDetectionDate, lastExposureDetectionDate > currentDate {
			// It is not valid to have a future exposure detection date.
			return true
		}
		let next = nextExposureDetectionDate(lastExposureDetectionDate: lastExposureDetectionDate, currentDate: currentDate)

		switch next {
		case .now:
			return true
		case .date(let date):
			return date <= currentDate
		}
	}

	/// Checks, whether a new exposureDetection may be triggered manually by the user.
	///
	/// - Parameters:
	///     - activeTracingHours: The amount of hours where the contact tracing protocol has been active within the relevant timeframe.
	///     - lastExposureDetectionDate: The timestamp when the last exposureDetection completed successfully.
	func manualExposureDetectionState(activeTracingHours: Int, lastExposureDetectionDate detectionDate: Date?) -> ManualExposureDetectionState? {
		guard detectionMode != .automatic else {
			return nil
		}
		return shouldPerformExposureDetection(activeTracingHours: activeTracingHours, lastExposureDetectionDate: detectionDate) ? .possible : .waiting
	}
}<|MERGE_RESOLUTION|>--- conflicted
+++ resolved
@@ -58,36 +58,13 @@
 			) ?? .distantPast
 	}
 
-<<<<<<< HEAD
-	func nextExposureDetectionDate(lastExposureDetectionDate: Date?, currentDate: Date = Date()) -> Date {
-		// The lastExposureDetection should have been computed before:
-		guard let lastExposureDetectionDate = lastExposureDetectionDate else {
-			return Calendar.current.date(
-				byAdding: exposureDetectionInterval,
-				to: .distantPast,
-				wrappingComponents: false
-			) ?? .distantPast
-		}
-
-		// The lastExposureDetection should not be in the future.
-		guard lastExposureDetectionDate < currentDate else {
-			return currentDate
-		}
-
-		return Calendar.current.date(
-=======
 	func nextExposureDetectionDate(lastExposureDetectionDate: Date?, currentDate: Date = Date()) -> NextExposureDetection {
 		let potentialDate = Calendar.current.date(
->>>>>>> 9a9db82a
 			byAdding: exposureDetectionInterval,
-			to: lastExposureDetectionDate,
+			to: lastExposureDetectionDate ?? .distantPast,
 			wrappingComponents: false
-<<<<<<< HEAD
-		) ?? .distantPast
-=======
 			) ?? .distantPast
 		return potentialDate > currentDate ? .date(potentialDate) : .now
->>>>>>> 9a9db82a
 	}
 
 	func exposureDetectionIsValid(lastExposureDetectionDate: Date = .distantPast, currentDate: Date = Date()) -> Bool {
