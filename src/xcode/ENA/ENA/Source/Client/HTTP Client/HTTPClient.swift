--- conflicted
+++ resolved
@@ -19,21 +19,14 @@
 import Foundation
 import ZIPFoundation
 
-// swiftlint:disable file_length
 final class HTTPClient: Client {
 	typealias Verifier = SAPDownloadedPackage.Verification
 	
 	// MARK: Creating
 	init(
-<<<<<<< HEAD
-			configuration: Configuration,
-			packageVerifier: @escaping SAPDownloadedPackage.Verification = SAPDownloadedPackage.Verifier().verify,
-			session: URLSession = .coronaWarnSession()
-=======
 		configuration: Configuration,
 		packageVerifier: @escaping Verifier = SAPDownloadedPackage.Verifier().verify,
 		session: URLSession = .coronaWarnSession()
->>>>>>> c99a5002
 	) {
 		self.session = session
 		self.configuration = configuration
@@ -80,9 +73,9 @@
 	}
 
 	func exposureConfiguration(
-			completion: @escaping ExposureConfigurationCompletionHandler
+		completion: @escaping ExposureConfigurationCompletionHandler
 	) {
-		log(message: "Fetching exposureConfiguration from: \(configuration.configurationURL)")
+		log(message: "Fetching exposureConfiguation from: \(configuration.configurationURL)")
 		appConfiguration { config in
 			guard let config = config else {
 				completion(nil)
@@ -97,25 +90,25 @@
 	}
 
 	func submit(
-			keys: [ENTemporaryExposureKey],
-			tan: String,
-			isFake: Bool = false,
-			completion: @escaping SubmitKeysCompletionHandler
+		keys: [ENTemporaryExposureKey],
+		tan: String,
+		isFake: Bool = false,
+		completion: @escaping SubmitKeysCompletionHandler
 	) {
 		guard let request = try? URLRequest.submitKeysRequest(
-				configuration: configuration,
-				tan: tan,
-				keys: keys,
-				headerValue: isFake ? 1 : 0
+			configuration: configuration,
+			tan: tan,
+			keys: keys,
+			headerValue: isFake ? 1 : 0
 		) else {
 			completion(.requestCouldNotBeBuilt)
 			return
 		}
 
 		session.response(for: request, isFake: isFake) { result in
-			#if !RELEASE
-			UserDefaults.standard.dmLastSubmissionRequest = request.httpBody
-			#endif
+            #if !RELEASE
+            UserDefaults.standard.dmLastSubmissionRequest = request.httpBody
+            #endif
 
 			switch result {
 			case let .success(response):
@@ -132,21 +125,45 @@
 		}
 	}
 
-	#if INTEROP
 	func availableDays(
-			forCountry country: String,
-			completion completeWith: @escaping AvailableDaysCompletionHandler
+		completion completeWith: @escaping AvailableDaysCompletionHandler
 	) {
-		let url = configuration.availableDaysURL(forCountry: country)
-		availableDays(from: url, completion: completeWith)
+		let url = configuration.availableDaysURL
+
+		session.GET(url) { result in
+			switch result {
+			case let .success(response):
+				guard let data = response.body else {
+					completeWith(.failure(.invalidResponse))
+					return
+				}
+				guard response.hasAcceptableStatusCode else {
+					completeWith(.failure(.invalidResponse))
+					return
+				}
+				do {
+					let decoder = JSONDecoder()
+					let days = try decoder
+						.decode(
+							[String].self,
+							from: data
+						)
+					completeWith(.success(days))
+				} catch {
+					completeWith(.failure(.invalidResponse))
+					return
+				}
+			case let .failure(error):
+				completeWith(.failure(error))
+			}
+		}
 	}
 
 	func availableHours(
-			day: String,
-			country: String,
-			completion completeWith: @escaping AvailableHoursCompletionHandler
+		day: String,
+		completion completeWith: @escaping AvailableHoursCompletionHandler
 	) {
-		let url = configuration.availableHoursURL(day: day, country: country)
+		let url = configuration.availableHoursURL(day: day)
 
 		session.GET(url) { result in
 			switch result {
@@ -178,135 +195,16 @@
 		}
 	}
 
-	func fetchDay(
-			_ day: String,
-			forCountry country: String,
-			completion completeWith: @escaping DayCompletionHandler
-	) {
-		let url = configuration.diagnosisKeysURL(day: day, forCountry: country)
-		fetchDay(from: url, completion: completeWith)
-	}
-
-	func fetchHour(
-			_ hour: Int,
-			day: String,
-			country: String,
-			completion completeWith: @escaping HourCompletionHandler
-	) {
-		let url = configuration.diagnosisKeysURL(day: day, hour: hour, forCountry: country)
-		session.GET(url) { result in
-			switch result {
-			case let .success(response):
-				guard let hourData = response.body else {
-					completeWith(.failure(.invalidResponse))
-					return
-				}
-				log(message: "got hour: \(hourData.count)")
-				guard let package = SAPDownloadedPackage(compressedData: hourData) else {
-					logError(message: "Failed to create signed package. For URL: \(url)")
-					completeWith(.failure(.invalidResponse))
-					return
-				}
-				completeWith(.success(package))
-			case let .failure(error):
-				completeWith(.failure(error))
-				logError(message: "failed to get day: \(error)")
-			}
-		}
-	}
-
-	#else
-
-	func availableDays(
-			completion completeWith: @escaping AvailableDaysCompletionHandler
-	) {
-		let url = configuration.availableDaysURL
-		availableDays(from: url, completion: completeWith)
-	}
-
-	func availableHours(
-			day: String,
-			completion completeWith: @escaping AvailableHoursCompletionHandler
-	) {
-		let url = configuration.availableHoursURL(day: day)
-
-		session.GET(url) { result in
-			switch result {
-			case let .success(response):
-				// We accept 404 responses since this can happen in case there
-				// have not been any new cases reported on that day.
-				// We don't report this as an error to simplify things for the consumer.
-				guard response.statusCode != 404 else {
-					completeWith(.success([]))
-					return
-				}
-
-				guard let data = response.body else {
-					completeWith(.failure(.invalidResponse))
-					return
-				}
-
-				do {
-					let decoder = JSONDecoder()
-					let hours = try decoder.decode([Int].self, from: data)
-					completeWith(.success(hours))
-				} catch {
-					completeWith(.failure(.invalidResponse))
-					return
-				}
-			case let .failure(error):
-				completeWith(.failure(error))
-			}
-		}
-	}
-
-	func fetchDay(
-			_ day: String,
-			completion completeWith: @escaping DayCompletionHandler
-	) {
-		let url = configuration.diagnosisKeysURL(day: day)
-		fetchDay(from: url, completion: completeWith)
-
-	}
-
-	func fetchHour(
-			_ hour: Int,
-			day: String,
-			completion completeWith: @escaping HourCompletionHandler
-	) {
-		let url = configuration.diagnosisKeysURL(day: day, hour: hour)
-		session.GET(url) { result in
-			switch result {
-			case let .success(response):
-				guard let hourData = response.body else {
-					completeWith(.failure(.invalidResponse))
-					return
-				}
-				log(message: "got hour: \(hourData.count)")
-				guard let package = SAPDownloadedPackage(compressedData: hourData) else {
-					logError(message: "Failed to create signed package. For URL: \(url)")
-					completeWith(.failure(.invalidResponse))
-					return
-				}
-				completeWith(.success(package))
-			case let .failure(error):
-				completeWith(.failure(error))
-				logError(message: "failed to get day: \(error)")
-			}
-		}
-	}
-	#endif
-
 	func getTestResult(forDevice registrationToken: String, isFake: Bool = false, completion completeWith: @escaping TestResultHandler) {
 
 		guard
-				let testResultRequest = try? URLRequest.getTestResultRequest(
-						configuration: configuration,
-						registrationToken: registrationToken,
-						headerValue: isFake ? 1 : 0
-				) else {
-			completeWith(.failure(.invalidResponse))
-			return
+			let testResultRequest = try? URLRequest.getTestResultRequest(
+				configuration: configuration,
+				registrationToken: registrationToken,
+				headerValue: isFake ? 1 : 0
+			) else {
+				completeWith(.failure(.invalidResponse))
+				return
 		}
 
 		session.response(for: testResultRequest, isFake: isFake) { result in
@@ -323,8 +221,8 @@
 				}
 				do {
 					let response = try JSONDecoder().decode(
-							FetchTestResultResponse.self,
-							from: testResultResponseData
+						FetchTestResultResponse.self,
+						from: testResultResponseData
 					)
 					guard let testResult = response.testResult else {
 						logError(message: "Failed to get test result with invalid response payload structure")
@@ -346,13 +244,13 @@
 	func getTANForExposureSubmit(forDevice registrationToken: String, isFake: Bool = false, completion completeWith: @escaping TANHandler) {
 
 		guard
-				let tanForExposureSubmitRequest = try? URLRequest.getTanForExposureSubmitRequest(
-						configuration: configuration,
-						registrationToken: registrationToken,
-						headerValue: isFake ? 1 : 0
-				) else {
-			completeWith(.failure(.invalidResponse))
-			return
+			let tanForExposureSubmitRequest = try? URLRequest.getTanForExposureSubmitRequest(
+				configuration: configuration,
+				registrationToken: registrationToken,
+				headerValue: isFake ? 1 : 0
+			) else {
+				completeWith(.failure(.invalidResponse))
+				return
 		}
 
 		session.response(for: tanForExposureSubmitRequest, isFake: isFake) { result in
@@ -375,8 +273,8 @@
 				}
 				do {
 					let response = try JSONDecoder().decode(
-							GetTANForExposureSubmitResponse.self,
-							from: tanResponseData
+						GetTANForExposureSubmitResponse.self,
+						from: tanResponseData
 					)
 					guard let tan = response.tan else {
 						logError(message: "Failed to get TAN because of invalid response payload structure")
@@ -398,14 +296,14 @@
 	func getRegistrationToken(forKey key: String, withType type: String, isFake: Bool = false, completion completeWith: @escaping RegistrationHandler) {
 
 		guard
-				let registrationTokenRequest = try? URLRequest.getRegistrationTokenRequest(
-						configuration: configuration,
-						key: key,
-						type: type,
-						headerValue: isFake ? 1 : 0
-				) else {
-			completeWith(.failure(.invalidResponse))
-			return
+			let registrationTokenRequest = try? URLRequest.getRegistrationTokenRequest(
+				configuration: configuration,
+				key: key,
+				type: type,
+				headerValue: isFake ? 1 : 0
+			) else {
+				completeWith(.failure(.invalidResponse))
+				return
 		}
 
 		session.response(for: registrationTokenRequest, isFake: isFake) { result in
@@ -431,8 +329,8 @@
 
 				do {
 					let response = try JSONDecoder().decode(
-							GetRegistrationTokenResponse.self,
-							from: registerResponseData
+						GetRegistrationTokenResponse.self,
+						from: registerResponseData
 					)
 					guard let registrationToken = response.registrationToken else {
 						logError(message: "Failed to register Device with invalid response payload structure")
@@ -450,65 +348,57 @@
 			}
 		}
 	}
-}
-
-// MARK: Extensions for private methods
-
-extension HTTPClient {
-	private func fetchDay(
-			from url: URL,
-			completion completeWith: @escaping DayCompletionHandler) {
+
+	func fetchDay(
+		_ day: String,
+		completion completeWith: @escaping DayCompletionHandler
+	) {
+		let url = configuration.diagnosisKeysURL(day: day)
 
 		session.GET(url) { result in
 			switch result {
 			case let .success(response):
 				guard let dayData = response.body else {
 					completeWith(.failure(.invalidResponse))
-					logError(message: "Failed to download for URL '\(url)': invalid response")
+					logError(message: "Failed to download day '\(day)': invalid response")
 					return
 				}
 				guard let package = SAPDownloadedPackage(compressedData: dayData) else {
-					logError(message: "Failed to create signed package. For URL: \(url)")
+					logError(message: "Failed to create signed package.")
 					completeWith(.failure(.invalidResponse))
 					return
 				}
 				completeWith(.success(package))
 			case let .failure(error):
 				completeWith(.failure(error))
-				logError(message: "Failed to download for URL '\(url)' due to error: \(error).")
-			}
-		}
-	}
-
-	private func availableDays(
-			from url: URL,
-			completion completeWith: @escaping AvailableDaysCompletionHandler
+				logError(message: "Failed to download day '\(day)' due to error: \(error).")
+			}
+		}
+	}
+
+	func fetchHour(
+		_ hour: Int,
+		day: String,
+		completion completeWith: @escaping HourCompletionHandler
 	) {
+		let url = configuration.diagnosisKeysURL(day: day, hour: hour)
 		session.GET(url) { result in
 			switch result {
 			case let .success(response):
-				guard let data = response.body else {
-					completeWith(.failure(.invalidResponse))
-					return
-				}
-				guard response.hasAcceptableStatusCode else {
-					completeWith(.failure(.invalidResponse))
-					return
-				}
-				do {
-					let decoder = JSONDecoder()
-					let days = try decoder
-							.decode(
-							[String].self,
-							from: data
-					)
-					completeWith(.success(days))
-				} catch {
-					completeWith(.failure(.invalidResponse))
-					return
-				}
+				guard let hourData = response.body else {
+					completeWith(.failure(.invalidResponse))
+					return
+				}
+				log(message: "got hour: \(hourData.count)")
+				guard let package = SAPDownloadedPackage(compressedData: hourData) else {
+					logError(message: "Failed to create signed package.")
+					completeWith(.failure(.invalidResponse))
+					return
+				}
+				completeWith(.success(package))
 			case let .failure(error):
 				completeWith(.failure(error))
+				logError(message: "failed to get day: \(error)")
 			}
 		}
 	}
@@ -532,10 +422,10 @@
 
 private extension URLRequest {
 	static func submitKeysRequest(
-			configuration: HTTPClient.Configuration,
-			tan: String,
-			keys: [ENTemporaryExposureKey],
-			headerValue: Int
+		configuration: HTTPClient.Configuration,
+		tan: String,
+		keys: [ENTemporaryExposureKey],
+		headerValue: Int
 	) throws -> URLRequest {
 		let payload = SAP_SubmissionPayload.with {
 			$0.padding = self.getSubmissionPadding(for: keys)
@@ -547,29 +437,29 @@
 		var request = URLRequest(url: url)
 
 		request.setValue(
-				tan,
-				// TAN code associated with this diagnosis key submission.
-				forHTTPHeaderField: "cwa-authorization"
-		)
-
-		request.setValue(
-				"\(headerValue)",
-				// Requests with a value of "0" will be fully processed.
-				// Any other value indicates that this request shall be
-				// handled as a fake request." ,
-				forHTTPHeaderField: "cwa-fake"
+			tan,
+			// TAN code associated with this diagnosis key submission.
+			forHTTPHeaderField: "cwa-authorization"
+		)
+
+		request.setValue(
+			"\(headerValue)",
+			// Requests with a value of "0" will be fully processed.
+			// Any other value indicates that this request shall be
+			// handled as a fake request." ,
+			forHTTPHeaderField: "cwa-fake"
 		)
 
 		// Add header padding for the GUID, in case it is
 		// a fake request, otherwise leave empty.
 		request.setValue(
-				headerValue == 0 ? "" : String.getRandomString(of: 36),
-				forHTTPHeaderField: "cwa-header-padding"
-		)
-
-		request.setValue(
-				"application/x-protobuf",
-				forHTTPHeaderField: "Content-Type"
+			headerValue == 0 ? "" : String.getRandomString(of: 36),
+			forHTTPHeaderField: "cwa-header-padding"
+		)
+
+		request.setValue(
+			"application/x-protobuf",
+			forHTTPHeaderField: "Content-Type"
 		)
 
 		request.httpMethod = "POST"
@@ -579,30 +469,30 @@
 	}
 
 	static func getTestResultRequest(
-			configuration: HTTPClient.Configuration,
-			registrationToken: String,
-			headerValue: Int
+		configuration: HTTPClient.Configuration,
+		registrationToken: String,
+		headerValue: Int
 	) throws -> URLRequest {
 
 		var request = URLRequest(url: configuration.testResultURL)
 
 		request.setValue(
-				"\(headerValue)",
-				// Requests with a value of "0" will be fully processed.
-				// Any other value indicates that this request shall be
-				// handled as a fake request." ,
-				forHTTPHeaderField: "cwa-fake"
+			"\(headerValue)",
+			// Requests with a value of "0" will be fully processed.
+			// Any other value indicates that this request shall be
+			// handled as a fake request." ,
+			forHTTPHeaderField: "cwa-fake"
 		)
 
 		// Add header padding.
 		request.setValue(
-				String.getRandomString(of: 7),
-				forHTTPHeaderField: "cwa-header-padding"
-		)
-
-		request.setValue(
-				"application/json",
-				forHTTPHeaderField: "Content-Type"
+			String.getRandomString(of: 7),
+			forHTTPHeaderField: "cwa-header-padding"
+		)
+
+		request.setValue(
+			"application/json",
+			forHTTPHeaderField: "Content-Type"
 		)
 
 		request.httpMethod = "POST"
@@ -616,30 +506,30 @@
 	}
 
 	static func getTanForExposureSubmitRequest(
-			configuration: HTTPClient.Configuration,
-			registrationToken: String,
-			headerValue: Int
+		configuration: HTTPClient.Configuration,
+		registrationToken: String,
+		headerValue: Int
 	) throws -> URLRequest {
 
 		var request = URLRequest(url: configuration.tanRetrievalURL)
 
 		request.setValue(
-				"\(headerValue)",
-				// Requests with a value of "0" will be fully processed.
-				// Any other value indicates that this request shall be
-				// handled as a fake request." ,
-				forHTTPHeaderField: "cwa-fake"
+			"\(headerValue)",
+			// Requests with a value of "0" will be fully processed.
+			// Any other value indicates that this request shall be
+			// handled as a fake request." ,
+			forHTTPHeaderField: "cwa-fake"
 		)
 
 		// Add header padding.
 		request.setValue(
-				String.getRandomString(of: 14),
-				forHTTPHeaderField: "cwa-header-padding"
-		)
-
-		request.setValue(
-				"application/json",
-				forHTTPHeaderField: "Content-Type"
+			String.getRandomString(of: 14),
+			forHTTPHeaderField: "cwa-header-padding"
+		)
+
+		request.setValue(
+			"application/json",
+			forHTTPHeaderField: "Content-Type"
 		)
 
 		request.httpMethod = "POST"
@@ -653,31 +543,31 @@
 	}
 
 	static func getRegistrationTokenRequest(
-			configuration: HTTPClient.Configuration,
-			key: String,
-			type: String,
-			headerValue: Int
+		configuration: HTTPClient.Configuration,
+		key: String,
+		type: String,
+		headerValue: Int
 	) throws -> URLRequest {
 
 		var request = URLRequest(url: configuration.registrationURL)
 
 		request.setValue(
-				"\(headerValue)",
-				// Requests with a value of "0" will be fully processed.
-				// Any other value indicates that this request shall be
-				// handled as a fake request." ,
-				forHTTPHeaderField: "cwa-fake"
+			"\(headerValue)",
+			// Requests with a value of "0" will be fully processed.
+			// Any other value indicates that this request shall be
+			// handled as a fake request." ,
+			forHTTPHeaderField: "cwa-fake"
 		)
 
 		// Add header padding.
 		request.setValue(
-				"",
-				forHTTPHeaderField: "cwa-header-padding"
-		)
-
-		request.setValue(
-				"application/json",
-				forHTTPHeaderField: "Content-Type"
+			"",
+			forHTTPHeaderField: "cwa-header-padding"
+		)
+
+		request.setValue(
+			"application/json",
+			forHTTPHeaderField: "Content-Type"
 		)
 
 		request.httpMethod = "POST"
