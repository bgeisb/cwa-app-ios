--- conflicted
+++ resolved
@@ -55,12 +55,7 @@
 	private var previewLayer: AVCaptureVideoPreviewLayer! { didSet { updatePreviewMask() } }
 
 	private func setupView() {
-<<<<<<< HEAD
 		navigationItem.title = AppStrings.Checkins.QRScanner.title
-=======
-		
-		navigationItem.title = AppStrings.Checkin.QRScanner.title
->>>>>>> 117810d8
 		view.backgroundColor = .enaColor(for: .background)
 
 		focusView.backdropOpacity = 0.2
