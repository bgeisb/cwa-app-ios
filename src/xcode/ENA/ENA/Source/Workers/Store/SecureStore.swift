--- conflicted
+++ resolved
@@ -418,12 +418,6 @@
 			analyticsSubmitter?.triggerSubmitData()
 		}
 	}
-<<<<<<< HEAD
-
-    var clientMetadata: ClientMetadata? {
-		get { kvStore["clientMetadata"] as ClientMetadata? ?? nil }
-		set { kvStore["clientMetadata"] = newValue }
-	}
 	
 	var testResultMetadata: TestResultMetaData? {
 		get { kvStore["testResultaMetadata"] as TestResultMetaData? ?? nil }
@@ -433,7 +427,7 @@
 	var dateOfConversionToHighRisk: Date? {
 		get { kvStore["dateOfConversionToHighRisk"] as Date? ?? nil }
 		set { kvStore["dateOfConversionToHighRisk"] = newValue }
-=======
+	}
 	
 	var clientMetadata: ClientMetadata? {
 		get { kvStore["clientMetadata"] as ClientMetadata? ?? nil }
@@ -441,7 +435,6 @@
 			kvStore["clientMetadata"] = newValue
 			analyticsSubmitter?.triggerSubmitData()
 		}
->>>>>>> ce2891bc
 	}
 }
 
