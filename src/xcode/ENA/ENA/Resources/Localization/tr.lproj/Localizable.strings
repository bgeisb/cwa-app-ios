--- conflicted
+++ resolved
@@ -940,9 +940,6 @@
 "ENATanInput_InvalidCharacter" = "Geçersiz Karakter\n\n%@";
 
 "ENATanInput_CharacterIndex" = "%1$u/%2$u karakter";
-<<<<<<< HEAD
-=======
-
 
 /*
  Active Tracing Interval Formatting:
@@ -951,5 +948,4 @@
  `Active_Tracing_Interval_Partially_Active` will be used.
  */
 "Active_Tracing_Interval_Partially_Active" = "Maruz kalma günlüğü son %2$u günde %1$u gün etkindi.";
-"Active_Tracing_Interval_Permanently_Active" = "Maruz kalma günlüğü sürekli etkin";
->>>>>>> bf901405
+"Active_Tracing_Interval_Permanently_Active" = "Maruz kalma günlüğü sürekli etkin";