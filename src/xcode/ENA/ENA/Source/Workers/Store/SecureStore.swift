--- conflicted
+++ resolved
@@ -266,20 +266,14 @@
 		set { kvStore["journalWithExposureHistoryInfoScreenShown"] = newValue }
 	}
 
-<<<<<<< HEAD
 	var otpToken: TimestampedToken? {
 		get { kvStore["otpToken"] as TimestampedToken? }
 		set { kvStore["otpToken"] = newValue }
 	}
 
-	var apiToken: TimestampedToken? {
-		get { kvStore["apiToken"] as TimestampedToken? }
-		set { kvStore["apiToken"] = newValue }
-=======
 	var ppacApiToken: TimestampedToken? {
 		get { kvStore["ppacApiToken"] as TimestampedToken? }
 		set { kvStore["ppacApiToken"] = newValue }
->>>>>>> 29f73a99
 	}
 
 	#if !RELEASE
