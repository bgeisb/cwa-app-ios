--- conflicted
+++ resolved
@@ -3730,11 +3730,7 @@
 				CODE_SIGN_ENTITLEMENTS = "${PROJECT}/Resources/ENACommunity.entitlements";
 				CODE_SIGN_IDENTITY = "Apple Development";
 				CODE_SIGN_STYLE = Automatic;
-<<<<<<< HEAD
-				CURRENT_PROJECT_VERSION = 1;
-=======
 				CURRENT_PROJECT_VERSION = 0;
->>>>>>> c9194069
 				DEVELOPMENT_TEAM = $IPHONE_APP_DEV_TEAM;
 				GCC_PREPROCESSOR_DEFINITIONS = (
 					"DEBUG=1",
@@ -3750,11 +3746,7 @@
 					"$(inherited)",
 					"@executable_path/Frameworks",
 				);
-<<<<<<< HEAD
-				MARKETING_VERSION = 1.6.0;
-=======
 				MARKETING_VERSION = 1.7.0;
->>>>>>> c9194069
 				OTHER_CFLAGS = (
 					"-DSQLITE_HAS_CODEC",
 					"-DSQLITE_TEMP_STORE=3",
@@ -3894,11 +3886,7 @@
 				CODE_SIGN_ENTITLEMENTS = "${PROJECT}/Resources/ENA.entitlements";
 				CODE_SIGN_IDENTITY = $IPHONE_APP_CODE_SIGN_IDENTITY;
 				CODE_SIGN_STYLE = Manual;
-<<<<<<< HEAD
-				CURRENT_PROJECT_VERSION = 1;
-=======
 				CURRENT_PROJECT_VERSION = 0;
->>>>>>> c9194069
 				DEVELOPMENT_TEAM = 523TP53AQF;
 				GCC_PREPROCESSOR_DEFINITIONS = "SQLITE_HAS_CODEC=1";
 				INFOPLIST_FILE = ENA/Resources/Info_Testflight.plist;
@@ -3909,11 +3897,7 @@
 					"$(inherited)",
 					"@executable_path/Frameworks",
 				);
-<<<<<<< HEAD
-				MARKETING_VERSION = 1.6.0;
-=======
 				MARKETING_VERSION = 1.7.0;
->>>>>>> c9194069
 				OTHER_CFLAGS = (
 					"-DSQLITE_HAS_CODEC",
 					"-DSQLITE_TEMP_STORE=3",
@@ -4077,11 +4061,7 @@
 				CODE_SIGN_ENTITLEMENTS = "${PROJECT}/Resources/ENA.entitlements";
 				CODE_SIGN_IDENTITY = $IPHONE_APP_CODE_SIGN_IDENTITY;
 				CODE_SIGN_STYLE = Manual;
-<<<<<<< HEAD
-				CURRENT_PROJECT_VERSION = 1;
-=======
 				CURRENT_PROJECT_VERSION = 0;
->>>>>>> c9194069
 				DEVELOPMENT_TEAM = 523TP53AQF;
 				GCC_PREPROCESSOR_DEFINITIONS = "SQLITE_HAS_CODEC=1";
 				INFOPLIST_FILE = ENA/Resources/Info.plist;
@@ -4092,11 +4072,7 @@
 					"$(inherited)",
 					"@executable_path/Frameworks",
 				);
-<<<<<<< HEAD
-				MARKETING_VERSION = 1.6.0;
-=======
 				MARKETING_VERSION = 1.7.0;
->>>>>>> c9194069
 				OTHER_CFLAGS = (
 					"-DSQLITE_HAS_CODEC",
 					"-DSQLITE_TEMP_STORE=3",
@@ -4322,11 +4298,7 @@
 				CODE_SIGN_ENTITLEMENTS = "${PROJECT}/Resources/ENATest.entitlements";
 				CODE_SIGN_IDENTITY = $IPHONE_APP_CODE_SIGN_IDENTITY;
 				CODE_SIGN_STYLE = Manual;
-<<<<<<< HEAD
-				CURRENT_PROJECT_VERSION = 1;
-=======
 				CURRENT_PROJECT_VERSION = 0;
->>>>>>> c9194069
 				DEVELOPMENT_TEAM = 523TP53AQF;
 				GCC_PREPROCESSOR_DEFINITIONS = (
 					"DEBUG=1",
@@ -4341,11 +4313,7 @@
 					"$(inherited)",
 					"@executable_path/Frameworks",
 				);
-<<<<<<< HEAD
-				MARKETING_VERSION = 1.6.0;
-=======
 				MARKETING_VERSION = 1.7.0;
->>>>>>> c9194069
 				OTHER_CFLAGS = (
 					"-DSQLITE_HAS_CODEC",
 					"-DSQLITE_TEMP_STORE=3",
@@ -4371,11 +4339,7 @@
 				CODE_SIGN_ENTITLEMENTS = "${PROJECT}/Resources/ENA.entitlements";
 				CODE_SIGN_IDENTITY = $IPHONE_APP_CODE_SIGN_IDENTITY;
 				CODE_SIGN_STYLE = Manual;
-<<<<<<< HEAD
-				CURRENT_PROJECT_VERSION = 1;
-=======
 				CURRENT_PROJECT_VERSION = 0;
->>>>>>> c9194069
 				GCC_PREPROCESSOR_DEFINITIONS = "SQLITE_HAS_CODEC=1";
 				INFOPLIST_FILE = ENA/Resources/Info.plist;
 				IPHONE_APP_CODE_SIGN_IDENTITY = "iPhone Developer";
@@ -4385,11 +4349,7 @@
 					"$(inherited)",
 					"@executable_path/Frameworks",
 				);
-<<<<<<< HEAD
-				MARKETING_VERSION = 1.6.0;
-=======
 				MARKETING_VERSION = 1.7.0;
->>>>>>> c9194069
 				OTHER_CFLAGS = (
 					"-DSQLITE_HAS_CODEC",
 					"-DSQLITE_TEMP_STORE=3",
@@ -4522,11 +4482,7 @@
 				CODE_SIGN_IDENTITY = "";
 				"CODE_SIGN_IDENTITY[sdk=macosx*]" = "Apple Development";
 				CODE_SIGN_STYLE = Manual;
-<<<<<<< HEAD
-				CURRENT_PROJECT_VERSION = 1;
-=======
 				CURRENT_PROJECT_VERSION = 0;
->>>>>>> c9194069
 				DEFINES_MODULE = YES;
 				DEVELOPMENT_TEAM = "";
 				DYLIB_COMPATIBILITY_VERSION = 1;
@@ -4570,11 +4526,7 @@
 				CODE_SIGNING_ALLOWED = NO;
 				CODE_SIGNING_REQUIRED = NO;
 				CODE_SIGN_STYLE = Manual;
-<<<<<<< HEAD
-				CURRENT_PROJECT_VERSION = 1;
-=======
 				CURRENT_PROJECT_VERSION = 0;
->>>>>>> c9194069
 				DEFINES_MODULE = YES;
 				DEVELOPMENT_TEAM = "";
 				DYLIB_COMPATIBILITY_VERSION = 1;
@@ -4617,11 +4569,7 @@
 				CODE_SIGNING_ALLOWED = NO;
 				CODE_SIGNING_REQUIRED = NO;
 				CODE_SIGN_STYLE = Manual;
-<<<<<<< HEAD
-				CURRENT_PROJECT_VERSION = 1;
-=======
 				CURRENT_PROJECT_VERSION = 0;
->>>>>>> c9194069
 				DEFINES_MODULE = YES;
 				DEVELOPMENT_TEAM = "";
 				DYLIB_COMPATIBILITY_VERSION = 1;
