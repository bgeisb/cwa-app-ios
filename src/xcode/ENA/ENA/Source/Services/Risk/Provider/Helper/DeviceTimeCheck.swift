--- conflicted
+++ resolved
@@ -70,16 +70,12 @@
 		return (serverTimeMinus2Hours ... serverTimePlus2Hours).contains(deviceTime)
 	}
 
-<<<<<<< HEAD
 	private func isDeviceTimeCheckKillSwitchActive(config: SAP_Internal_V2_ApplicationConfigurationIOS?) -> Bool {
-=======
-	private func isDeviceTimeCheckKillSwitchActive(config: SAP_Internal_ApplicationConfiguration?) -> Bool {
 		#if !RELEASE
 		if store.dmKillDeviceTimeCheck {
 			return true
 		}
 		#endif
->>>>>>> 4adb3f92
 		guard let config = config else {
 			return false
 		}
