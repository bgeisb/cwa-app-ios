--- conflicted
+++ resolved
@@ -143,8 +143,7 @@
 		)
 
 		let expectThatRiskIsReturned = expectation(description: "expectThatRiskIsReturned")
-<<<<<<< HEAD
-		sut.requestRisk(userInitiated: false) { result in
+		riskProvider.requestRisk(userInitiated: false) { result in
 
 			switch result {
 			case .success(let risk):
@@ -153,11 +152,6 @@
 			case .failure:
 				XCTFail("Failure not expected.")
 			}
-=======
-		riskProvider.requestRisk(userInitiated: false) { risk in
-			expectThatRiskIsReturned.fulfill()
-			XCTAssertEqual(risk?.level, .unknownInitial, "Tracing was active for < 24 hours but risk is not .unknownInitial")
->>>>>>> c02a8b20
 		}
 		waitForExpectations(timeout: 1.0)
 	}
@@ -203,19 +197,13 @@
 		consumer.didCalculateRisk = { _ in
 			didCalculateRiskCalled.fulfill()
 		}
-		riskProvider.observeRisk(consumer)
-
-		riskProvider.requestRisk(userInitiated: true)
-
-<<<<<<< HEAD
 		consumer.didFailCalculateRisk = { _ in
 			XCTFail("didFailCalculateRisk should not be called.")
 		}
 
-		sut.observeRisk(consumer)
-		sut.requestRisk(userInitiated: true)
-=======
->>>>>>> c02a8b20
+		riskProvider.observeRisk(consumer)
+		riskProvider.requestRisk(userInitiated: true)
+
 		wait(for: [detectionRequested, didCalculateRiskCalled], timeout: 1.0, enforceOrder: true)
 	}
 
