--- conflicted
+++ resolved
@@ -452,10 +452,7 @@
 "local_notifications_detectexposure_title" = "Corona-Warn-App";
 "local_notifications_detectexposure_body" = "Es gibt Neuigkeiten von Ihrer Corona-Warn-App";
 "local_notifications_testresults_title" = "Corona-Warn-App";
-<<<<<<< HEAD
 "local_notifications_testresults_body" = "Es gibt Neuigkeiten von Ihrer Corona-Warn-App";
-=======
-"local_notifications_testresults_body" = "Es gibt Neuigkeiten in der Corona-Warn-App";
 
 
 /* Risk Legend */
@@ -481,5 +478,4 @@
 "RiskLegend_Notification_Title" = "Risiko-Benachrichtigung";
 "RiskLegend_Notification_Text" = "Die Anzeige von Risiko-Begegnungen in der Corona-Warn-App.";
 "RiskLegend_Random_Title" = "Zufallscode";
-"RiskLegend_Random_Text" = "Die Zufallscodes sind zufällig erzeugte Zahlen- und Buchstabenkombinationen. Sie werden zwischen benachbarten Smartphones ausgetauscht. Zufallskennungen lassen sich nicht einer bestimmten Person zuordnen und werden nach 14 Tagen automatisch gelöscht. Eine Corona-positiv getestete Person kann ihre Zufallscodes der letzten bis zu 14 Tage freiwillig mit anderen CWA-Nutzern teilen.";
->>>>>>> 9bf63bb0
+"RiskLegend_Random_Text" = "Die Zufallscodes sind zufällig erzeugte Zahlen- und Buchstabenkombinationen. Sie werden zwischen benachbarten Smartphones ausgetauscht. Zufallskennungen lassen sich nicht einer bestimmten Person zuordnen und werden nach 14 Tagen automatisch gelöscht. Eine Corona-positiv getestete Person kann ihre Zufallscodes der letzten bis zu 14 Tage freiwillig mit anderen CWA-Nutzern teilen.";