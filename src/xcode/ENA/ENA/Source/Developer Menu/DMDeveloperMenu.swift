// Corona-Warn-App
//
// SAP SE and all other contributors
// copyright owners license this file to you under the Apache
// License, Version 2.0 (the "License"); you may not use this
// file except in compliance with the License.
// You may obtain a copy of the License at
//
// http://www.apache.org/licenses/LICENSE-2.0
//
// Unless required by applicable law or agreed to in writing,
// software distributed under the License is distributed on an
// "AS IS" BASIS, WITHOUT WARRANTIES OR CONDITIONS OF ANY
// KIND, either express or implied.  See the License for the
// specific language governing permissions and limitations
// under the License.

#if !RELEASE
import UIKit

protocol DMStore: AnyObject {
	var dmLastSubmissionRequest: Data? { get set }
}

extension UserDefaults: DMStore {
	var dmLastSubmissionRequest: Data? {
		get {
			data(forKey: "dmLastSubmissionRequest")
		}
		set {
			set(newValue, forKey: "dmLastSubmissionRequest")
		}
	}
<<<<<<< HEAD
	var dmErrorMessages: [String] {
		get {
			(array(forKey: "dmErrorMessages") ?? []) as? [String] ?? [String]()
		}
		set {
			set(newValue, forKey: "dmErrorMessages")
		}
	}
=======
>>>>>>> 77caab74
}

/// If enabled, the developer can be revealed by tripple-tapping anywhere within the `presentingViewController`.
final class DMDeveloperMenu {
	// MARK: Creating a developer menu

	/// Parameters:
	/// - presentingViewController: The instance of `UIViewController` which should receive a developer menu.
	/// - client: The `Client` to use.
	/// - store: The `Store` is used to retrieve debug information.
	init(
		presentingViewController: UIViewController,
		client: Client,
		store: Store,
		exposureManager: ExposureManager,
		developerStore: DMStore,
		exposureSubmissionService: ExposureSubmissionService,
		serverEnvironment: ServerEnvironment
	) {
		self.client = client
		self.presentingViewController = presentingViewController
		self.store = store
		self.exposureManager = exposureManager
		self.developerStore = developerStore
		self.exposureSubmissionService = exposureSubmissionService
		self.serverEnvironment = serverEnvironment
	}

	// MARK: Properties
	private let presentingViewController: UIViewController
	private let client: Client
	private let store: Store
	private let exposureManager: ExposureManager
	private let exposureSubmissionService: ExposureSubmissionService
	private let developerStore: DMStore
	private let serverEnvironment: ServerEnvironment

	// MARK: Interacting with the developer menu

	/// Enables the developer menu if it is currently allowed to do so.
	///
	/// Whether or not the developer menu is allowed is determined at build time by looking at the active build configuration. It is only allowed for `RELEASE` and `DEBUG` builds. Builds that target the app store (configuration `APP_STORE`) are built without support for a developer menu.
	func enableIfAllowed() {
		guard isAllowed() else {
			return
		}
		let showDeveloperMenuGesture = UITapGestureRecognizer(target: self, action: #selector(_showDeveloperMenu(_:)))
		showDeveloperMenuGesture.numberOfTapsRequired = 3
		presentingViewController.view.addGestureRecognizer(showDeveloperMenuGesture)
	}

	@objc
	private func _showDeveloperMenu(_: UITapGestureRecognizer) {
		showDeveloperMenu()
	}

	 func showDeveloperMenu() {
		let vc = DMViewController(
			client: client,
			exposureSubmissionService: exposureSubmissionService
		)
		let navigationController = UINavigationController(
			rootViewController: vc
		)
		presentingViewController.present(
			navigationController,
			animated: true,
			completion: nil
		)
	}


	private func isAllowed() -> Bool {
		true
	}
}
#endif<|MERGE_RESOLUTION|>--- conflicted
+++ resolved
@@ -31,17 +31,6 @@
 			set(newValue, forKey: "dmLastSubmissionRequest")
 		}
 	}
-<<<<<<< HEAD
-	var dmErrorMessages: [String] {
-		get {
-			(array(forKey: "dmErrorMessages") ?? []) as? [String] ?? [String]()
-		}
-		set {
-			set(newValue, forKey: "dmErrorMessages")
-		}
-	}
-=======
->>>>>>> 77caab74
 }
 
 /// If enabled, the developer can be revealed by tripple-tapping anywhere within the `presentingViewController`.
