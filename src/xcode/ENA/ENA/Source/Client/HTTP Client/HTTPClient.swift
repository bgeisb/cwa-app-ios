--- conflicted
+++ resolved
@@ -202,7 +202,6 @@
 				return
 		}
 
-<<<<<<< HEAD
 		session.response(for: testResultRequest, isFake: isFake) { result in
 			switch result {
 			case let .success(response):
@@ -217,51 +216,18 @@
 				}
 				do {
 					let response = try JSONDecoder().decode(
-						Model.FetchTestResultResponse.self,
+						FetchTestResultResponse.self,
 						from: testResultResponseData
 					)
 					guard let testResult = response.testResult else {
-						logError(message: "Failed to register Device with invalid response payload structure")
-=======
-			session.POST(url, data) { result in
-				switch result {
-				case let .success(response):
-					guard response.hasAcceptableStatusCode else {
-						completeWith(.failure(.serverError(response.statusCode)))
-						return
-					}
-					guard let testResultResponseData = response.body else {
-						completeWith(.failure(.invalidResponse))
-						logError(message: "Failed to register Device with invalid response")
-						return
-					}
-					do {
-						let response = try JSONDecoder().decode(
-							FetchTestResultResponse.self,
-							from: testResultResponseData
-						)
-						guard let testResult = response.testResult else {
-							logError(message: "Failed to register Device with invalid response payload structure")
-							completeWith(.failure(.invalidResponse))
-							return
-						}
-						completeWith(.success(testResult))
-					} catch {
 						logError(message: "Failed to get test result with invalid response payload structure")
->>>>>>> e2b31e5f
 						completeWith(.failure(.invalidResponse))
 						return
 					}
-<<<<<<< HEAD
 					completeWith(.success(testResult))
 				} catch {
 					logError(message: "Failed to get test result with invalid response payload structure")
 					completeWith(.failure(.invalidResponse))
-=======
-				case let .failure(error):
-					completeWith(.failure(error))
-					logError(message: "Failed to get test result due to error: \(error).")
->>>>>>> e2b31e5f
 				}
 			case let .failure(error):
 				completeWith(.failure(error))
@@ -287,7 +253,6 @@
 			switch result {
 			case let .success(response):
 
-<<<<<<< HEAD
 				if response.statusCode == 400 {
 					completeWith(.failure(.regTokenNotExist))
 					return
@@ -304,38 +269,10 @@
 				}
 				do {
 					let response = try JSONDecoder().decode(
-						Model.GetTANForExposureSubmitResponse.self,
+						GetTANForExposureSubmitResponse.self,
 						from: tanResponseData
 					)
 					guard let tan = response.tan else {
-=======
-					if response.statusCode == 400 {
-						completeWith(.failure(.regTokenNotExist))
-						return
-					}
-					guard response.hasAcceptableStatusCode else {
-						completeWith(.failure(.serverError(response.statusCode)))
-						return
-					}
-					guard let tanResponseData = response.body else {
-						completeWith(.failure(.invalidResponse))
-						logError(message: "Failed to get TAN")
-						logError(message: String(response.statusCode))
-						return
-					}
-					do {
-						let response = try JSONDecoder().decode(
-							GetTANForExposureSubmitResponse.self,
-							from: tanResponseData
-						)
-						guard let tan = response.tan else {
-							logError(message: "Failed to get TAN because of invalid response payload structure")
-							completeWith(.failure(.invalidResponse))
-							return
-						}
-						completeWith(.success(tan))
-					} catch _ {
->>>>>>> e2b31e5f
 						logError(message: "Failed to get TAN because of invalid response payload structure")
 						completeWith(.failure(.invalidResponse))
 						return
@@ -375,7 +312,6 @@
 					} else {
 						completeWith(.failure(.qRAlreadyUsed))
 					}
-<<<<<<< HEAD
 					return
 				}
 				guard response.hasAcceptableStatusCode else {
@@ -390,25 +326,10 @@
 
 				do {
 					let response = try JSONDecoder().decode(
-						Model.GetRegistrationTokenResponse.self,
+						GetRegistrationTokenResponse.self,
 						from: registerResponseData
 					)
 					guard let registrationToken = response.registrationToken else {
-=======
-	
-					do {
-						let response = try JSONDecoder().decode(
-							GetRegistrationTokenResponse.self,
-							from: registerResponseData
-						)
-						guard let registrationToken = response.registrationToken else {
-							logError(message: "Failed to register Device with invalid response payload structure")
-							completeWith(.failure(.invalidResponse))
-							return
-						}
-						completeWith(.success(registrationToken))
-					} catch _ {
->>>>>>> e2b31e5f
 						logError(message: "Failed to register Device with invalid response payload structure")
 						completeWith(.failure(.invalidResponse))
 						return
@@ -483,23 +404,6 @@
 // MARK: Extensions
 
 private extension HTTPClient {
-<<<<<<< HEAD
-	enum Model {
-		// swiftlint:disable:next nesting
-		struct FetchTestResultResponse: Codable {
-			let testResult: Int?
-		}
-
-		// swiftlint:disable:next nesting
-		struct GetRegistrationTokenResponse: Codable {
-			let registrationToken: String?
-		}
-		
-		// swiftlint:disable:next nesting
-		struct GetTANForExposureSubmitResponse: Codable {
-			let tan: String?
-		}
-=======
 	struct FetchTestResultResponse: Codable {
 		let testResult: Int?
 	}
@@ -510,7 +414,6 @@
 
 	struct GetTANForExposureSubmitResponse: Codable {
 		let tan: String?
->>>>>>> e2b31e5f
 	}
 }
 
