////
// 🦠 Corona-Warn-App
//

import Foundation
import OpenCombine

protocol PPAnalyticsSubmitting {
	/// Triggers the submission of all collected analytics data. Only if all checks success, the submission is done. Otherwise, the submission is aborted. The completion calls are passed through to test the component.
	/// ⚠️ This method should ONLY be called by the PPAnalyticsCollector ⚠️
	func triggerSubmitData(ppacToken: PPACToken?, completion: ((Result<Void, PPASError>) -> Void)?)
	
	#if !RELEASE
	/// ONLY FOR TESTING. Triggers for the dev menu a forced submission of the data, whithout any checks.
	/// This method should only be called by the PPAnalyticsCollector
	func forcedSubmitData(completion: @escaping (Result<Void, PPASError>) -> Void)
	/// ONLY FOR TESTING. Return the constructed proto-file message to look into the data we would submit.
	/// This method should only be called by the PPAnalyticsCollector
	func getPPADataMessage() -> SAP_Internal_Ppdd_PPADataIOS
	
	#endif
}

extension PPAnalyticsSubmitting {
	func triggerSubmitData(completion: ((Result<Void, PPASError>) -> Void)?) {
		triggerSubmitData(ppacToken: nil, completion: completion)
	}
}

// swiftlint:disable:next type_body_length
final class PPAnalyticsSubmitter: PPAnalyticsSubmitting {
	
	// MARK: - Init
	
	init(
		store: Store,
		client: Client,
		appConfig: AppConfigurationProviding,
		coronaTestService: CoronaTestService,
		ppacService: PrivacyPreservingAccessControl
	) {
		guard let store = store as? (Store & PPAnalyticsData) else {
			Log.error("I will never submit any analytics data. Could not cast to correct store protocol", log: .ppa)
			fatalError("I will never submit any analytics data. Could not cast to correct store protocol")
		}
		self.store = store
		self.client = client
		self.submissionState = .readyForSubmission
		self.configurationProvider = appConfig
		self.coronaTestService = coronaTestService
		self.ppacService = ppacService
	}
	
	// MARK: - Protocol PPAnalyticsSubmitting
	
	func triggerSubmitData(
		ppacToken: PPACToken? = nil,
		completion: ((Result<Void, PPASError>) -> Void)? = nil
	) {
		Log.info("Analytics submission was triggered. Checking now if we can submit...", log: .ppa)
		
		// Check if a submission is already in progress
		guard submissionState == .readyForSubmission else {
			Log.warning("Analytics submission abord due to submission is already in progress", log: .ppa)
			completion?(.failure(.submissionInProgress))
			return
		}
		
		submissionState = .submissionInProgress
		
		// Check if user has given his consent to collect data
		if userDeclinedAnalyticsCollectionConsent {
			Log.warning("Analytics submission abord due to missing users consent", log: .ppa)
			submissionState = .readyForSubmission
			completion?(.failure(.userConsentError))
			return
		}
		
		Log.debug("PPAnayticsSubmitter requesting AppConfig…", log: .ppa)
		// Sink on the app configuration if something has changed. But do this in background.
		self.configurationProvider.appConfiguration().sink { [ weak self] configuration in
			Log.debug("PPAnayticsSubmitter recieved AppConfig", log: .ppa)
			let ppaConfigData = configuration.privacyPreservingAnalyticsParameters.common
			self?.probabilityToSubmitPPAUsageData = ppaConfigData.probabilityToSubmit
			self?.hoursSinceTestResultToSubmitKeySubmissionMetadata = ppaConfigData.hoursSinceTestResultToSubmitKeySubmissionMetadata
			self?.hoursSinceTestRegistrationToSubmitTestResultMetadata = ppaConfigData.hoursSinceTestRegistrationToSubmitTestResultMetadata
			self?.probabilityToSubmitExposureWindows = ppaConfigData.probabilityToSubmitExposureWindows
			
			guard let strongSelf = self else {
				Log.warning("Analytics submission abord due fail at creating strong self", log: .ppa)
				self?.submissionState = .readyForSubmission
				completion?(.failure(.generalError))
				return
			}
			
			// Check configuration parameter
			let random = Double.random(in: 0...1)
			if random > strongSelf.probabilityToSubmitPPAUsageData {
				Log.warning("Analytics submission abord due to randomness. Random is: \(random), probabilityToSubmit is: \(strongSelf.probabilityToSubmitPPAUsageData)", log: .ppa)
				strongSelf.submissionState = .readyForSubmission
				completion?(.failure(.probibilityError))
				return
			}
			
			// Last submission check
			if strongSelf.submissionWithinLast23Hours {
				Log.warning("Analytics submission abord due to submission last 23 hours", log: .ppa)
				strongSelf.submissionState = .readyForSubmission
				completion?(.failure(.submission23hoursError))
				return
			}
			
			// Onboarding check
			if strongSelf.onboardingCompletedWithinLast24Hours {
				Log.warning("Analytics submission abord due to onboarding completed last 24 hours", log: .ppa)
				strongSelf.submissionState = .readyForSubmission
				completion?(.failure(.onboardingError))
				return
			}
			
			// App Reset check
			if strongSelf.appResetWithinLast24Hours {
				Log.warning("Analytics submission abord due to app resetted last 24 hours", log: .ppa)
				strongSelf.submissionState = .readyForSubmission
				completion?(.failure(.appResetError))
				return
			}

			if let token = ppacToken {
				Log.info("Analytics submission has an injected ppac token.", log: .ppa)
				strongSelf.submitData(with: token, completion: completion)
			} else {
				Log.info("Analytics submission needs to generate new ppac token.", log: .ppa)
				strongSelf.generatePPACAndSubmitData(completion: completion)
			}
		}.store(in: &subscriptions)
	}
	
	#if !RELEASE
	
	func forcedSubmitData(completion: @escaping (Result<Void, PPASError>) -> Void) {
		generatePPACAndSubmitData(
			disableExposureWindowsProbability: true,
			completion: completion
		)
	}
	
	func getPPADataMessage() -> SAP_Internal_Ppdd_PPADataIOS {
		return obtainUsageData(disableExposureWindowsProbability: true)
	}
	
	// These 4 computed properties are only for the developer menu. These properties can only be accessed here or in the collector. Submitter is already injected in the DM, so it is the easiest way to read out these properties and to prevent to open the PPA Store.
	
	var currentENFRiskExposureMetadata: RiskExposureMetadata? {
		return store.currentENFRiskExposureMetadata
	}

	var previousENFRiskExposureMetadata: RiskExposureMetadata? {
		return store.previousENFRiskExposureMetadata
	}
	
	var currentCheckinRiskExposureMetadata: RiskExposureMetadata? {
		return store.currentCheckinRiskExposureMetadata
	}

	var previousCheckinRiskExposureMetadata: RiskExposureMetadata? {
		return store.previousCheckinRiskExposureMetadata
	}
	
	#endif
	
	// MARK: - Private
	
	private let store: (Store & PPAnalyticsData)
	private let client: Client
	private let configurationProvider: AppConfigurationProviding
	private let coronaTestService: CoronaTestService
	private let ppacService: PrivacyPreservingAccessControl
	
	private var submissionState: PPASubmissionState
	private var subscriptions: Set<AnyCancellable> = []
	private var probabilityToSubmitPPAUsageData: Double = 0
	private var hoursSinceTestRegistrationToSubmitTestResultMetadata: Int32 = 0
	private var probabilityToSubmitExposureWindows: Double = 0
	private var hoursSinceTestResultToSubmitKeySubmissionMetadata: Int32 = 0
	
	private var userDeclinedAnalyticsCollectionConsent: Bool {
		return !store.isPrivacyPreservingAnalyticsConsentGiven
	}
	
	private var submissionWithinLast23Hours: Bool {
		guard let lastSubmission = store.lastSubmissionAnalytics,
			  let twentyThreeHoursAgo = Calendar.current.date(byAdding: .hour, value: -23, to: Date()) else {
			return false
		}
		let lastTwentyThreeHours = twentyThreeHoursAgo...Date()
		return lastTwentyThreeHours.contains(lastSubmission)
	}
	
	private var onboardingCompletedWithinLast24Hours: Bool {
		// why the date of acceptedPrivacyNotice? See https://github.com/corona-warn-app/cwa-app-tech-spec/pull/19#discussion_r572826236
		guard let onbaordedDate = store.dateOfAcceptedPrivacyNotice,
			  let twentyFourHoursAgo = Calendar.current.date(byAdding: .hour, value: -24, to: Date()) else {
			return false
		}
		let lastTwentyFourHours = twentyFourHoursAgo...Date()
		return lastTwentyFourHours.contains(onbaordedDate)
	}
	
	private var appResetWithinLast24Hours: Bool {
		guard let lastResetDate = store.lastAppReset,
			  let twentyFourHoursAgo = Calendar.current.date(byAdding: .hour, value: -24, to: Date()) else {
			return false
		}
		let lastTwentyFourHours = twentyFourHoursAgo...Date()
		return lastTwentyFourHours.contains(lastResetDate)
	}

	private func shouldIncludeKeySubmissionMetadata(for type: CoronaTestType) -> Bool {
		/* Conditions for submitting the data:
		submitted is true
		OR
		- differenceBetweenTestResultAndCurrentDateInHours >= hoursSinceTestResultToSubmitKeySubmissionMetadata
		*/

		let isSubmitted: Bool
		let _testResultReceivedDate: Date?

		switch type {
		case .pcr:
			isSubmitted = store.pcrKeySubmissionMetadata?.submitted ?? false
			_testResultReceivedDate = coronaTestService.pcrTest?.finalTestResultReceivedDate
		case .antigen:
			isSubmitted = store.antigenKeySubmissionMetadata?.submitted ?? false
			_testResultReceivedDate = coronaTestService.antigenTest?.finalTestResultReceivedDate
		}

		// if there is no test result time stamp
		guard let testResultReceivedDate = _testResultReceivedDate else {
			return isSubmitted
		}

		var timeDifferenceFulfillsCriteria = false

		let differenceBetweenTestResultAndCurrentDate = Calendar.current.dateComponents([.hour], from: testResultReceivedDate, to: Date())
		if let differenceBetweenTestResultAndCurrentDateInHours = differenceBetweenTestResultAndCurrentDate.hour,
		   differenceBetweenTestResultAndCurrentDateInHours >= hoursSinceTestResultToSubmitKeySubmissionMetadata {
			timeDifferenceFulfillsCriteria = true
		}
		return isSubmitted || timeDifferenceFulfillsCriteria
	}

	private func shouldIncludeTestResultMetadata(for type: CoronaTestType) -> Bool {
		/* Conditions for submitting the data:
		- testResult = positive
		OR
		- testResult = negative
		OR
		- differenceBetweenRegistrationAndCurrentDateInHours "Registration is stored In TestMetadata" >= hoursSinceTestRegistrationToSubmitTestResultMetadata "stored in appConfiguration"
		*/

		let metadata: TestResultMetadata?

		switch type {
		case .pcr:
			metadata = store.pcrTestResultMetadata
		case .antigen:
			metadata = store.antigenTestResultMetadata
		}

		// If for some reason there is no registrationDate we should not submit the testMetadata
		guard let registrationDate = metadata?.testRegistrationDate else {
			return false
		}

		switch metadata?.testResult {
		case .positive, .negative:
			return true
		default:
			break
		}
		let differenceBetweenRegistrationAndCurrentDate = Calendar.current.dateComponents([.hour], from: registrationDate, to: Date())

		if let differenceBetweenRegistrationAndCurrentDateInHours = differenceBetweenRegistrationAndCurrentDate.hour,
		   differenceBetweenRegistrationAndCurrentDateInHours >= hoursSinceTestRegistrationToSubmitTestResultMetadata {
			return true
		}
		return false
	}
	
	private func generatePPACAndSubmitData(disableExposureWindowsProbability: Bool = false, completion: ((Result<Void, PPASError>) -> Void)? = nil) {
		// Submit analytics data with generated ppac token
		ppacService.getPPACTokenEDUS { [weak self] result in
			switch result {
			case let .success(token):
				Log.info("Succesfully created new ppac token to submit analytics data.", log: .ppa)
				self?.submitData(with: token, disableExposureWindowsProbability: disableExposureWindowsProbability, completion: completion)
			case let .failure(error):
				Log.error("Could not submit analytics data due to ppac authorization error", log: .ppa, error: error)
				self?.submissionState = .readyForSubmission
				completion?(.failure(.ppacError(error)))
				return
			}
		}
	}
	
	private func obtainUsageData(disableExposureWindowsProbability: Bool = false) -> SAP_Internal_Ppdd_PPADataIOS {
		Log.info("Obtaining now all usage data for analytics submission...", log: .ppa)
		let exposureRiskMetadata = gatherExposureRiskMetadata()
		let userMetadata = gatherUserMetadata()
		let clientMetadata = gatherClientMetadata()
		let pcrKeySubmissionMetadata = gatherKeySubmissionMetadata(for: .pcr)
		let antigenKeySubmissionMetadata = gatherKeySubmissionMetadata(for: .antigen)
		let pcrTestResultMetadata = gatherTestResultMetadata(for: .pcr)
		let antigenTestResultMetadata = gatherTestResultMetadata(for: .antigen)
		let newExposureWindows = gatherNewExposureWindows()
		
		let payload = SAP_Internal_Ppdd_PPADataIOS.with {
			$0.exposureRiskMetadataSet = exposureRiskMetadata
			$0.userMetadata = userMetadata
			$0.clientMetadata = clientMetadata
			$0.userMetadata = userMetadata

			var keySubmissionMetadataSet = [SAP_Internal_Ppdd_PPAKeySubmissionMetadata]()
			if shouldIncludeKeySubmissionMetadata(for: .pcr),
			   let pcrKeySubmissionMetadata = pcrKeySubmissionMetadata {
				keySubmissionMetadataSet.append(pcrKeySubmissionMetadata)
			}
			if shouldIncludeKeySubmissionMetadata(for: .antigen),
			   let antigenKeySubmissionMetadata = antigenKeySubmissionMetadata {
				keySubmissionMetadataSet.append(antigenKeySubmissionMetadata)
			}
			$0.keySubmissionMetadataSet = keySubmissionMetadataSet

			var testResultMetadataSet = [SAP_Internal_Ppdd_PPATestResultMetadata]()
			if shouldIncludeTestResultMetadata(for: .pcr) {
				testResultMetadataSet.append(pcrTestResultMetadata)
			}
			if shouldIncludeTestResultMetadata(for: .antigen) {
				testResultMetadataSet.append(antigenTestResultMetadata)
			}
			$0.testResultMetadataSet = testResultMetadataSet

			/*
			Exposure Windows are included in the next submission if:
			- a generated random number between 0 and 1 is lower than or equal the value of Configuration Parameter .probabilityToSubmitExposureWindows.
			- This shall be logged as warning.
			*/
			if disableExposureWindowsProbability {
				$0.newExposureWindows = newExposureWindows
			} else {
				let randomProbability = Double.random(in: 0...1)
				if randomProbability <= probabilityToSubmitExposureWindows {
					$0.newExposureWindows = newExposureWindows
				}
				Log.warning("generated probability to submit New Exposure Windows: \(randomProbability)", log: .ppa)
				Log.warning("configuration probability to submit New Exposure Windows: \(probabilityToSubmitExposureWindows)", log: .ppa)
			}
		}
		
		return payload
	}
	
	private func submitData(with ppacToken: PPACToken, disableExposureWindowsProbability: Bool = false, completion: ((Result<Void, PPASError>) -> Void)? = nil) {
		
		Log.info("All checks passed succesfully to submit ppa. Obtaining usage data right now...", log: .ppa)
		let payload = obtainUsageData(disableExposureWindowsProbability: disableExposureWindowsProbability)
		Log.info("Completed obtaining all usage data for analytics submission. Sending right now to server...", log: .ppa)
		
		var forceApiTokenHeader = false
		#if !RELEASE
		forceApiTokenHeader = store.forceAPITokenAuthorization
		#endif
		
		#if DEBUG
		if isUITesting {
			Log.info("While UI Testing, we do not submit analytics data", log: .ppa)
			submissionState = .readyForSubmission
			completion?(.failure(.generalError))
			return
		}
		#endif
		
		client.submit(
			payload: payload,
			ppacToken: ppacToken,
			isFake: false,
			forceApiTokenHeader: forceApiTokenHeader,
			completion: { [weak self] result in
				switch result {
				case .success:
					Log.info("Analytics data succesfully submitted", log: .ppa)
<<<<<<< HEAD
					// after succesful submission, store the current enf risk exposure metadata as the previous one to get the next time a comparison.
					self?.store.previousENFRiskExposureMetadata = self?.store.currentENFRiskExposureMetadata
					self?.store.currentENFRiskExposureMetadata = nil
					// after succesful submission, store the current event risk exposure metadata as the previous one to get the next time a comparison.
					self?.store.previousCheckinRiskExposureMetadata = self?.store.currentCheckinRiskExposureMetadata
					self?.store.currentCheckinRiskExposureMetadata = nil
					if let shouldIncludeTestResultMetadata = self?.shouldIncludeTestResultMetadata, shouldIncludeTestResultMetadata {
						self?.store.testResultMetadata = nil
=======
					// after succesful submission, store the current risk exposure metadata as the previous one to get the next time a comparison.
					self?.store.previousRiskExposureMetadata = self?.store.currentRiskExposureMetadata
					self?.store.currentRiskExposureMetadata = nil
					if let shouldIncludeTestResultMetadata = self?.shouldIncludeTestResultMetadata(for: .pcr),
					   shouldIncludeTestResultMetadata {
						self?.store.pcrTestResultMetadata = nil
					}
					if let shouldIncludeTestResultMetadata = self?.shouldIncludeTestResultMetadata(for: .antigen),
					   shouldIncludeTestResultMetadata {
						self?.store.antigenTestResultMetadata = nil
>>>>>>> 11c5d86b
					}
					if let shouldIncludeKeySubmissionMetadata = self?.shouldIncludeKeySubmissionMetadata(for: .pcr), shouldIncludeKeySubmissionMetadata {
						self?.store.pcrKeySubmissionMetadata = nil
					}
					if let shouldIncludeAntigenKeySubmissionMetadata = self?.shouldIncludeKeySubmissionMetadata(for: .antigen), shouldIncludeAntigenKeySubmissionMetadata {
						self?.store.antigenKeySubmissionMetadata = nil
					}
					self?.store.lastSubmittedPPAData = payload.textFormatString()
					self?.store.exposureWindowsMetadata?.newExposureWindowsQueue.removeAll()
					self?.store.lastSubmissionAnalytics = Date()
					self?.submissionState = .readyForSubmission
					completion?(result)
				case let .failure(error):
					Log.error("Analytics data were not submitted. Error: \(error)", log: .ppa, error: error)
					// tech spec says, we want a fresh state if submission fails
					self?.store.currentENFRiskExposureMetadata = nil
					self?.store.currentCheckinRiskExposureMetadata = nil
					self?.submissionState = .readyForSubmission
					completion?(result)
				}
			}
		)
	}
	
	func gatherExposureRiskMetadata() -> [SAP_Internal_Ppdd_ExposureRiskMetadata] {
		return [SAP_Internal_Ppdd_ExposureRiskMetadata.with {
			// ENF ppa
			if let enfRiskLevel = store.currentENFRiskExposureMetadata?.riskLevel {
				$0.riskLevel = enfRiskLevel.protobuf
			}
			if let enfRiskLevelChangedComparedToPreviousSubmission = store.currentENFRiskExposureMetadata?.riskLevelChangedComparedToPreviousSubmission {
				$0.riskLevelChangedComparedToPreviousSubmission = enfRiskLevelChangedComparedToPreviousSubmission
			}
			if let enfMostRecentDateAtRiskLevel = store.currentENFRiskExposureMetadata?.mostRecentDateAtRiskLevel {
				$0.mostRecentDateAtRiskLevel = formatToUnixTimestamp(for: enfMostRecentDateAtRiskLevel)
			}
			if let enfDateChangedComparedToPreviousSubmission = store.currentENFRiskExposureMetadata?.dateChangedComparedToPreviousSubmission {
				$0.dateChangedComparedToPreviousSubmission = enfDateChangedComparedToPreviousSubmission
			}
			// Checkin ppa
			if let checkinRiskLevel = store.currentCheckinRiskExposureMetadata?.riskLevel {
				$0.ptRiskLevel = checkinRiskLevel.protobuf
			}
			if let checkinRiskLevelChangedComparedToPreviousSubmission = store.currentCheckinRiskExposureMetadata?.riskLevelChangedComparedToPreviousSubmission {
				$0.ptRiskLevelChangedComparedToPreviousSubmission = checkinRiskLevelChangedComparedToPreviousSubmission
			}
			if let checkinMostRecentDateAtRiskLevel = store.currentCheckinRiskExposureMetadata?.mostRecentDateAtRiskLevel {
				$0.ptMostRecentDateAtRiskLevel = formatToUnixTimestamp(for: checkinMostRecentDateAtRiskLevel)
			}
			if let checkinDateChangedComparedToPreviousSubmission = store.currentCheckinRiskExposureMetadata?.dateChangedComparedToPreviousSubmission {
				$0.ptDateChangedComparedToPreviousSubmission = checkinDateChangedComparedToPreviousSubmission
			}
			
		}]
	}
	
	func gatherNewExposureWindows() -> [SAP_Internal_Ppdd_PPANewExposureWindow] {
		guard let exposureWindowsMetadata = store.exposureWindowsMetadata else {
			return []
		}
		let exposureWindowsMetadataProto: [SAP_Internal_Ppdd_PPANewExposureWindow] = exposureWindowsMetadata.newExposureWindowsQueue.map { windowMetadata in
			SAP_Internal_Ppdd_PPANewExposureWindow.with {
				
				$0.normalizedTime = windowMetadata.normalizedTime
				$0.transmissionRiskLevel = Int32(windowMetadata.transmissionRiskLevel)
				$0.exposureWindow = SAP_Internal_Ppdd_PPAExposureWindow.with({ protobufWindow in
					if let infectiousness = windowMetadata.exposureWindow.infectiousness.protobuf {
						protobufWindow.infectiousness = infectiousness
					}
					if let reportType = windowMetadata.exposureWindow.reportType.protobuf {
						protobufWindow.reportType = reportType
					}
					protobufWindow.calibrationConfidence = Int32(windowMetadata.exposureWindow.calibrationConfidence.rawValue)
					protobufWindow.date = Int64(windowMetadata.date.timeIntervalSince1970)
					
					protobufWindow.scanInstances = windowMetadata.exposureWindow.scanInstances.map({ scanInstance in
						SAP_Internal_Ppdd_PPAExposureWindowScanInstance.with { protobufScanInstance in
							protobufScanInstance.secondsSinceLastScan = Int32(scanInstance.secondsSinceLastScan)
							protobufScanInstance.typicalAttenuation = Int32(scanInstance.typicalAttenuation)
							protobufScanInstance.minAttenuation = Int32(scanInstance.minAttenuation)
						}
					})
				})
			}
		}
		return exposureWindowsMetadataProto
	}
	
	func gatherUserMetadata() -> SAP_Internal_Ppdd_PPAUserMetadata {
		// According to the tech spec, grap the user metadata right before the submission. We do not use "Analytics.collect()" here because we are probably already inside this call. So if we would use the call here, we could produce a infinite loop.
		store.userMetadata = store.userData
		guard let storedUserData = store.userMetadata else {
			return SAP_Internal_Ppdd_PPAUserMetadata.with { _ in }
		}
		
		return SAP_Internal_Ppdd_PPAUserMetadata.with {
			if let federalState = storedUserData.federalState {
				$0.federalState = federalState.protobuf
			}
			if let administrativeUnit = storedUserData.administrativeUnit {
				$0.administrativeUnit = Int32(administrativeUnit)
			}
			if let ageGroup = storedUserData.ageGroup {
				$0.ageGroup = ageGroup.protobuf
			}
		}
	}
	
	func gatherClientMetadata() -> SAP_Internal_Ppdd_PPAClientMetadataIOS {
		// According to the tech spec, grap the client metadata right before the submission. We do not use "Analytics.collect()" here because we are probably already inside this call. So if we would use the call here, we could produce a infinite loop.
		let eTag = store.appConfigMetadata?.lastAppConfigETag
		store.clientMetadata = ClientMetadata(etag: eTag)
		
		guard let clientData = store.clientMetadata else {
			return SAP_Internal_Ppdd_PPAClientMetadataIOS.with { _ in }
		}
		
		return SAP_Internal_Ppdd_PPAClientMetadataIOS.with {
			if let cwaVersion = clientData.cwaVersion {
				$0.cwaVersion = cwaVersion.protobuf
			}
			if let eTag = clientData.eTag {
				$0.appConfigEtag = eTag
			}
			$0.iosVersion = clientData.iosVersion.protobuf
		}
	}
	
	// swiftlint:disable:next cyclomatic_complexity
	func gatherKeySubmissionMetadata(for type: CoronaTestType) -> SAP_Internal_Ppdd_PPAKeySubmissionMetadata? {

		let _metadata: KeySubmissionMetadata?
		switch type {
		case .pcr:
			_metadata = store.pcrKeySubmissionMetadata
		case .antigen:
			_metadata = store.antigenKeySubmissionMetadata
		}

		guard let metadata = _metadata else {
			return nil
		}

		return SAP_Internal_Ppdd_PPAKeySubmissionMetadata.with {
			if let submitted = metadata.submitted {
				$0.submitted = submitted
			}
			if let submittedInBackground = metadata.submittedInBackground {
				$0.submittedInBackground = submittedInBackground
			}
			if let submittedAfterCancel = metadata.submittedAfterCancel {
				$0.submittedAfterCancel = submittedAfterCancel
			}
			if let submittedAfterSymptomFlow = metadata.submittedAfterSymptomFlow {
				$0.submittedAfterSymptomFlow = submittedAfterSymptomFlow
			}
<<<<<<< HEAD
			
			$0.submittedWithTeleTan = !store.submittedWithQR
			
			if let advancedConsentGiven = storedUsageData.advancedConsentGiven {
=======
			if let advancedConsentGiven = metadata.advancedConsentGiven {
>>>>>>> 11c5d86b
				$0.advancedConsentGiven = advancedConsentGiven
			}
			if let lastSubmissionFlowScreen = metadata.lastSubmissionFlowScreen?.protobuf {
				$0.lastSubmissionFlowScreen = lastSubmissionFlowScreen
			}
			if let hoursSinceTestResult = metadata.hoursSinceTestResult {
				$0.hoursSinceTestResult = hoursSinceTestResult
			}
			if let hoursSinceTestRegistration = metadata.hoursSinceTestRegistration {
				$0.hoursSinceTestRegistration = hoursSinceTestRegistration
			}
			if let daysSinceMostRecentDateAtRiskLevelAtTestRegistration = metadata.daysSinceMostRecentDateAtRiskLevelAtTestRegistration {
				$0.daysSinceMostRecentDateAtRiskLevelAtTestRegistration = daysSinceMostRecentDateAtRiskLevelAtTestRegistration
			}
			if let hoursSinceHighRiskWarningAtTestRegistration = metadata.hoursSinceHighRiskWarningAtTestRegistration {
				$0.hoursSinceHighRiskWarningAtTestRegistration = hoursSinceHighRiskWarningAtTestRegistration
			}
<<<<<<< HEAD
			
			if let daysSinceMostRecentDateAtCheckinRiskLevelAtTestRegistration = storedUsageData.daysSinceMostRecentDateAtCheckinRiskLevelAtTestRegistration {
				$0.ptDaysSinceMostRecentDateAtRiskLevelAtTestRegistration = daysSinceMostRecentDateAtCheckinRiskLevelAtTestRegistration
			}
			if let hoursSinceCheckinHighRiskWarningAtTestRegistration = storedUsageData.hoursSinceCheckinHighRiskWarningAtTestRegistration {
				$0.ptHoursSinceHighRiskWarningAtTestRegistration = hoursSinceCheckinHighRiskWarningAtTestRegistration
			}
			
			// special handling for the triStateBool
			if let submittedWithCheckins = storedUsageData.submittedWithCheckIns {
				$0.submittedWithCheckIns = submittedWithCheckins ? .tsbTrue : .tsbFalse
			} else {
				$0.submittedWithCheckIns = .tsbUnspecified
			}
		}]
=======
			if let submittedWithTeleTan = metadata.submittedWithTeleTAN {
				$0.submittedWithTeleTan = submittedWithTeleTan
			}

			$0.submittedAfterRapidAntigenTest = metadata.submittedAfterRapidAntigenTest
		}
>>>>>>> 11c5d86b
	}
	
	func gatherTestResultMetadata(for type: CoronaTestType) -> SAP_Internal_Ppdd_PPATestResultMetadata {
		let metadata: TestResultMetadata?

		switch type {
		case .pcr:
			metadata = store.pcrTestResultMetadata
		case .antigen:
			metadata = store.antigenTestResultMetadata
		}

		let resultProtobuf = SAP_Internal_Ppdd_PPATestResultMetadata.with {
			
			if let testResult = metadata?.protobuf {
				$0.testResult = testResult
			}
			if let hoursSinceTestRegistration = metadata?.hoursSinceTestRegistration {
				$0.hoursSinceTestRegistration = Int32(hoursSinceTestRegistration)
			}
			if let enfRiskLevel = metadata?.riskLevelAtTestRegistration?.protobuf {
				$0.riskLevelAtTestRegistration = enfRiskLevel
			}
			if let daysSinceMostRecentDateAtRiskLevelAtTestRegistration = metadata?.daysSinceMostRecentDateAtRiskLevelAtTestRegistration {
				$0.daysSinceMostRecentDateAtRiskLevelAtTestRegistration = Int32(daysSinceMostRecentDateAtRiskLevelAtTestRegistration)
			}
			if let hoursSinceHighRiskWarningAtTestRegistration = metadata?.hoursSinceHighRiskWarningAtTestRegistration {
				$0.hoursSinceHighRiskWarningAtTestRegistration = Int32(hoursSinceHighRiskWarningAtTestRegistration)
			}
			if let checkinRiskLevel = metadata?.checkinRiskLevelAtTestRegistration?.protobuf {
				$0.ptRiskLevelAtTestRegistration = checkinRiskLevel
			}
			if let daysSinceMostRecentDateAtCheckinRiskLevelAtTestRegistration = metadata?.daysSinceMostRecentDateAtCheckinRiskLevelAtTestRegistration {
				$0.ptDaysSinceMostRecentDateAtRiskLevelAtTestRegistration = Int32(daysSinceMostRecentDateAtCheckinRiskLevelAtTestRegistration)
			}
			if let hoursSinceCheckinHighRiskWarningAtTestRegistration = metadata?.hoursSinceCheckinHighRiskWarningAtTestRegistration {
				$0.ptHoursSinceHighRiskWarningAtTestRegistration = Int32(hoursSinceCheckinHighRiskWarningAtTestRegistration)
			}
		}
		return resultProtobuf
	}
	
	private func formatToUnixTimestamp(for date: Date?) -> Int64 {
		guard let date = date else {
			Log.warning("mostRecentDate is nil", log: .ppa)
			return -1
		}
		return Int64(date.timeIntervalSince1970)
	}
}<|MERGE_RESOLUTION|>--- conflicted
+++ resolved
@@ -390,19 +390,12 @@
 				switch result {
 				case .success:
 					Log.info("Analytics data succesfully submitted", log: .ppa)
-<<<<<<< HEAD
 					// after succesful submission, store the current enf risk exposure metadata as the previous one to get the next time a comparison.
 					self?.store.previousENFRiskExposureMetadata = self?.store.currentENFRiskExposureMetadata
 					self?.store.currentENFRiskExposureMetadata = nil
 					// after succesful submission, store the current event risk exposure metadata as the previous one to get the next time a comparison.
 					self?.store.previousCheckinRiskExposureMetadata = self?.store.currentCheckinRiskExposureMetadata
 					self?.store.currentCheckinRiskExposureMetadata = nil
-					if let shouldIncludeTestResultMetadata = self?.shouldIncludeTestResultMetadata, shouldIncludeTestResultMetadata {
-						self?.store.testResultMetadata = nil
-=======
-					// after succesful submission, store the current risk exposure metadata as the previous one to get the next time a comparison.
-					self?.store.previousRiskExposureMetadata = self?.store.currentRiskExposureMetadata
-					self?.store.currentRiskExposureMetadata = nil
 					if let shouldIncludeTestResultMetadata = self?.shouldIncludeTestResultMetadata(for: .pcr),
 					   shouldIncludeTestResultMetadata {
 						self?.store.pcrTestResultMetadata = nil
@@ -410,7 +403,6 @@
 					if let shouldIncludeTestResultMetadata = self?.shouldIncludeTestResultMetadata(for: .antigen),
 					   shouldIncludeTestResultMetadata {
 						self?.store.antigenTestResultMetadata = nil
->>>>>>> 11c5d86b
 					}
 					if let shouldIncludeKeySubmissionMetadata = self?.shouldIncludeKeySubmissionMetadata(for: .pcr), shouldIncludeKeySubmissionMetadata {
 						self?.store.pcrKeySubmissionMetadata = nil
@@ -567,14 +559,8 @@
 			if let submittedAfterSymptomFlow = metadata.submittedAfterSymptomFlow {
 				$0.submittedAfterSymptomFlow = submittedAfterSymptomFlow
 			}
-<<<<<<< HEAD
-			
-			$0.submittedWithTeleTan = !store.submittedWithQR
-			
-			if let advancedConsentGiven = storedUsageData.advancedConsentGiven {
-=======
+
 			if let advancedConsentGiven = metadata.advancedConsentGiven {
->>>>>>> 11c5d86b
 				$0.advancedConsentGiven = advancedConsentGiven
 			}
 			if let lastSubmissionFlowScreen = metadata.lastSubmissionFlowScreen?.protobuf {
@@ -592,30 +578,23 @@
 			if let hoursSinceHighRiskWarningAtTestRegistration = metadata.hoursSinceHighRiskWarningAtTestRegistration {
 				$0.hoursSinceHighRiskWarningAtTestRegistration = hoursSinceHighRiskWarningAtTestRegistration
 			}
-<<<<<<< HEAD
-			
-			if let daysSinceMostRecentDateAtCheckinRiskLevelAtTestRegistration = storedUsageData.daysSinceMostRecentDateAtCheckinRiskLevelAtTestRegistration {
+			if let daysSinceMostRecentDateAtCheckinRiskLevelAtTestRegistration = metadata.daysSinceMostRecentDateAtCheckinRiskLevelAtTestRegistration {
 				$0.ptDaysSinceMostRecentDateAtRiskLevelAtTestRegistration = daysSinceMostRecentDateAtCheckinRiskLevelAtTestRegistration
 			}
-			if let hoursSinceCheckinHighRiskWarningAtTestRegistration = storedUsageData.hoursSinceCheckinHighRiskWarningAtTestRegistration {
+			if let hoursSinceCheckinHighRiskWarningAtTestRegistration = metadata.hoursSinceCheckinHighRiskWarningAtTestRegistration {
 				$0.ptHoursSinceHighRiskWarningAtTestRegistration = hoursSinceCheckinHighRiskWarningAtTestRegistration
 			}
-			
 			// special handling for the triStateBool
-			if let submittedWithCheckins = storedUsageData.submittedWithCheckIns {
+			if let submittedWithCheckins = metadata.submittedWithCheckIns {
 				$0.submittedWithCheckIns = submittedWithCheckins ? .tsbTrue : .tsbFalse
 			} else {
-				$0.submittedWithCheckIns = .tsbUnspecified
-			}
-		}]
-=======
+				$0.submittedWithCheckIns = .tsbFalse
+			}
 			if let submittedWithTeleTan = metadata.submittedWithTeleTAN {
 				$0.submittedWithTeleTan = submittedWithTeleTan
 			}
-
 			$0.submittedAfterRapidAntigenTest = metadata.submittedAfterRapidAntigenTest
 		}
->>>>>>> 11c5d86b
 	}
 	
 	func gatherTestResultMetadata(for type: CoronaTestType) -> SAP_Internal_Ppdd_PPATestResultMetadata {
