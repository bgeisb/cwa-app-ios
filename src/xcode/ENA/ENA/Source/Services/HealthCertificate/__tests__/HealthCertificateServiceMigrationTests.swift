//
// 🦠 Corona-Warn-App
//

import XCTest
import HealthCertificateToolkit
@testable import ENA

class HealthCertificateServiceMigrationTests: XCTestCase {

	func testGIVEN_4_Persons_WHEN_registerHealthCertificate_THEN_Grouped_to_2_Persons() throws {
		// GIVEN
		let store = MockTestStore()
		let service = getService(store: store)
		
		// WHEN
		service.registerHealthCertificate(base45: try thomasCert01())
		service.registerHealthCertificate(base45: try thomasCert02())
		service.registerHealthCertificate(base45: try thomasCert03())
		service.registerHealthCertificate(base45: try ulrikeCert01())
		// THEN
		XCTAssertEqual(service.healthCertifiedPersons.count, 2)
	}
<<<<<<< HEAD
	
=======

	// with migration grouping will apply, preferred person state is transferred from second person
	func testGIVEN_ServiceWithCertificatesInStore_SecondPersonIsPreferred_WHEN_ServiceWithMigration_THEN_OnePreferredHealthCertifiedPerson() throws {
		// GIVEN
		let cert01 = try HealthCertificate(base45: try cert01(), validityState: .expired, didShowInvalidNotification: true)
		let cert02 = try HealthCertificate(base45: try cert02(), isNew: true)
		let cert03 = try HealthCertificate(base45: try cert03(), isValidityStateNew: true)
		let person01 = HealthCertifiedPerson(
			healthCertificates: [cert01],
			isPreferredPerson: false,
			boosterRule: nil,
			isNewBoosterRule: false
		)
		let person02 = HealthCertifiedPerson(
			healthCertificates: [cert02, cert03],
			isPreferredPerson: true,
			boosterRule: .fake(),
			isNewBoosterRule: true
		)

		let store = MockTestStore(healthCertifiedPersonsVersion: nil) // fake old version
		store.healthCertifiedPersons = [person01, person02]

		// WHEN
		let service = getService(store: store)

		// THEN
		XCTAssertEqual(service.healthCertifiedPersons.count, 1)

		let mergedPerson = try XCTUnwrap(service.healthCertifiedPersons.first)
		XCTAssertEqual(mergedPerson.healthCertificates, [cert03, cert02, cert01])
		XCTAssertTrue(mergedPerson.isPreferredPerson)
		XCTAssertNil(mergedPerson.boosterRule)
		XCTAssertFalse(mergedPerson.isNewBoosterRule)

		// Check that certificate properties are properly migrated
		XCTAssertEqual(mergedPerson.healthCertificates[2].validityState, .expired)
		XCTAssertTrue(mergedPerson.healthCertificates[2].didShowInvalidNotification)
		XCTAssertTrue(mergedPerson.healthCertificates[1].isNew)
		XCTAssertTrue(mergedPerson.healthCertificates[0].isValidityStateNew)
	}

	// with migration grouping will apply, preferred person state is transferred from first person
	func testGIVEN_ServiceWithCertificatesInStore_FirstPersonIsPreferred_WHEN_ServiceWithMigration_THEN_OnePreferredHealthCertifiedPerson() throws {
		// GIVEN
		let cert01 = try HealthCertificate(base45: try cert01())
		let cert02 = try HealthCertificate(base45: try cert02())
		let cert03 = try HealthCertificate(base45: try cert03())
		let person01 = HealthCertifiedPerson(
			healthCertificates: [cert01],
			isPreferredPerson: true,
			boosterRule: .fake(),
			isNewBoosterRule: true
		)
		let person02 = HealthCertifiedPerson(
			healthCertificates: [cert02, cert03],
			isPreferredPerson: false,
			boosterRule: nil,
			isNewBoosterRule: false
		)

		let store = MockTestStore(healthCertifiedPersonsVersion: nil) // fake old version
		store.healthCertifiedPersons = [person01, person02]

		// WHEN
		let service = getService(store: store)

		// THEN
		XCTAssertEqual(service.healthCertifiedPersons.count, 1)

		let mergedPerson = try XCTUnwrap(service.healthCertifiedPersons.first)
		XCTAssertEqual(mergedPerson.healthCertificates, [cert03, cert02, cert01])
		XCTAssertTrue(mergedPerson.isPreferredPerson)
		XCTAssertNil(mergedPerson.boosterRule)
		XCTAssertFalse(mergedPerson.isNewBoosterRule)
	}

	// with migration grouping will apply, merged person is not preferred, other person is untouched
	func testGIVEN_ServiceWithCertificatesInStore_NoPersonIsPreferred_WHEN_ServiceWithMigration_THEN_OneNotPreferredHealthCertifiedPerson() throws {
		// GIVEN
		let cert01 = try HealthCertificate(base45: try cert01())
		let cert02 = try HealthCertificate(base45: try cert02())
		let cert03 = try HealthCertificate(base45: try cert03())
		let cert04 = try HealthCertificate(base45: try cert04())
		let person01 = HealthCertifiedPerson(
			healthCertificates: [cert01],
			isPreferredPerson: false,
			boosterRule: nil,
			isNewBoosterRule: false
		)
		let person02 = HealthCertifiedPerson(
			healthCertificates: [cert02, cert03],
			isPreferredPerson: false,
			boosterRule: nil,
			isNewBoosterRule: false
		)
		let person03 = HealthCertifiedPerson(
			healthCertificates: [cert04],
			isPreferredPerson: true,
			dccWalletInfo: .fake(
				boosterNotification: .fake(visible: true, identifier: "BoosterRuleIdentifier"),
				validUntil: Date(timeIntervalSinceNow: 100)
			),
			isNewBoosterRule: true
		)

		let store = MockTestStore(healthCertifiedPersonsVersion: nil) // fake old version
		store.healthCertifiedPersons = [person01, person02, person03]

		// WHEN
		let service = getService(store: store)

		// THEN
		XCTAssertEqual(service.healthCertifiedPersons.count, 2)

		let mergedPerson = try XCTUnwrap(service.healthCertifiedPersons.last)
		XCTAssertEqual(mergedPerson.healthCertificates, [cert03, cert02, cert01])
		XCTAssertFalse(mergedPerson.isPreferredPerson)
		XCTAssertNil(mergedPerson.boosterRule)
		XCTAssertFalse(mergedPerson.isNewBoosterRule)

		let otherPerson = try XCTUnwrap(service.healthCertifiedPersons.first)
		XCTAssertEqual(otherPerson.healthCertificates, [cert04])
		XCTAssertTrue(otherPerson.isPreferredPerson)
		XCTAssertNotNil(otherPerson.dccWalletInfo)
		XCTAssertTrue(otherPerson.isNewBoosterRule)
	}

>>>>>>> 8a249653
	// MARK: - Helpers

	private func getService(store: Store) -> HealthCertificateService {
		let client = ClientMock()
		return HealthCertificateService(
			store: store,
			dccSignatureVerifier: DCCSignatureVerifyingStub(),
			dscListProvider: MockDSCListProvider(),
			client: client,
			appConfiguration: CachedAppConfigurationMock(
				with: SAP_Internal_V2_ApplicationConfigurationIOS()
			),
			cclService: FakeCCLService(),
			recycleBin: RecycleBin(
				store: store
			)
		)
	}

	private func thomasCert01() throws -> Base45 {
		try base45Fake(
			from: DigitalCovidCertificate.fake(
				name: .fake(
					standardizedFamilyName: "MEYER<SCHMIDT",
					standardizedGivenName: "THOMAS<ARMIN"
				),
				dateOfBirth: "1966-11-16",
				vaccinationEntries: [.fake()]
			)
		)
	}

	private func thomasCert02() throws -> Base45 {
		try base45Fake(
			from: DigitalCovidCertificate.fake(
				name: .fake(
					standardizedFamilyName: "MEYER",
					standardizedGivenName: "THOMAS"
				),
				dateOfBirth: "1966-11-16",
				testEntries: [.fake()]
			)
		)
	}

	private func thomasCert03() throws -> Base45 {
		try base45Fake(
			from: DigitalCovidCertificate.fake(
				name: .fake(
					standardizedFamilyName: "SCHMIDT",
					standardizedGivenName: "ARMIN"
				),
				dateOfBirth: "1966-11-16",
				recoveryEntries: [.fake()]
			)
		)
	}

	private func ulrikeCert01() throws -> Base45 {
		try base45Fake(
			from: DigitalCovidCertificate.fake(
				name: .fake(
					standardizedFamilyName: "MEYER",
					standardizedGivenName: "ULRIKE"
				),
				dateOfBirth: "1967-04-23",
				vaccinationEntries: [.fake()]
			)
		)
	}

}<|MERGE_RESOLUTION|>--- conflicted
+++ resolved
@@ -1,227 +1,223 @@
-//
-// 🦠 Corona-Warn-App
-//
-
-import XCTest
-import HealthCertificateToolkit
-@testable import ENA
-
-class HealthCertificateServiceMigrationTests: XCTestCase {
-
-	func testGIVEN_4_Persons_WHEN_registerHealthCertificate_THEN_Grouped_to_2_Persons() throws {
-		// GIVEN
-		let store = MockTestStore()
-		let service = getService(store: store)
-		
-		// WHEN
-		service.registerHealthCertificate(base45: try thomasCert01())
-		service.registerHealthCertificate(base45: try thomasCert02())
-		service.registerHealthCertificate(base45: try thomasCert03())
-		service.registerHealthCertificate(base45: try ulrikeCert01())
-		// THEN
-		XCTAssertEqual(service.healthCertifiedPersons.count, 2)
-	}
-<<<<<<< HEAD
-	
-=======
-
-	// with migration grouping will apply, preferred person state is transferred from second person
-	func testGIVEN_ServiceWithCertificatesInStore_SecondPersonIsPreferred_WHEN_ServiceWithMigration_THEN_OnePreferredHealthCertifiedPerson() throws {
-		// GIVEN
-		let cert01 = try HealthCertificate(base45: try cert01(), validityState: .expired, didShowInvalidNotification: true)
-		let cert02 = try HealthCertificate(base45: try cert02(), isNew: true)
-		let cert03 = try HealthCertificate(base45: try cert03(), isValidityStateNew: true)
-		let person01 = HealthCertifiedPerson(
-			healthCertificates: [cert01],
-			isPreferredPerson: false,
-			boosterRule: nil,
-			isNewBoosterRule: false
-		)
-		let person02 = HealthCertifiedPerson(
-			healthCertificates: [cert02, cert03],
-			isPreferredPerson: true,
-			boosterRule: .fake(),
-			isNewBoosterRule: true
-		)
-
-		let store = MockTestStore(healthCertifiedPersonsVersion: nil) // fake old version
-		store.healthCertifiedPersons = [person01, person02]
-
-		// WHEN
-		let service = getService(store: store)
-
-		// THEN
-		XCTAssertEqual(service.healthCertifiedPersons.count, 1)
-
-		let mergedPerson = try XCTUnwrap(service.healthCertifiedPersons.first)
-		XCTAssertEqual(mergedPerson.healthCertificates, [cert03, cert02, cert01])
-		XCTAssertTrue(mergedPerson.isPreferredPerson)
-		XCTAssertNil(mergedPerson.boosterRule)
-		XCTAssertFalse(mergedPerson.isNewBoosterRule)
-
-		// Check that certificate properties are properly migrated
-		XCTAssertEqual(mergedPerson.healthCertificates[2].validityState, .expired)
-		XCTAssertTrue(mergedPerson.healthCertificates[2].didShowInvalidNotification)
-		XCTAssertTrue(mergedPerson.healthCertificates[1].isNew)
-		XCTAssertTrue(mergedPerson.healthCertificates[0].isValidityStateNew)
-	}
-
-	// with migration grouping will apply, preferred person state is transferred from first person
-	func testGIVEN_ServiceWithCertificatesInStore_FirstPersonIsPreferred_WHEN_ServiceWithMigration_THEN_OnePreferredHealthCertifiedPerson() throws {
-		// GIVEN
-		let cert01 = try HealthCertificate(base45: try cert01())
-		let cert02 = try HealthCertificate(base45: try cert02())
-		let cert03 = try HealthCertificate(base45: try cert03())
-		let person01 = HealthCertifiedPerson(
-			healthCertificates: [cert01],
-			isPreferredPerson: true,
-			boosterRule: .fake(),
-			isNewBoosterRule: true
-		)
-		let person02 = HealthCertifiedPerson(
-			healthCertificates: [cert02, cert03],
-			isPreferredPerson: false,
-			boosterRule: nil,
-			isNewBoosterRule: false
-		)
-
-		let store = MockTestStore(healthCertifiedPersonsVersion: nil) // fake old version
-		store.healthCertifiedPersons = [person01, person02]
-
-		// WHEN
-		let service = getService(store: store)
-
-		// THEN
-		XCTAssertEqual(service.healthCertifiedPersons.count, 1)
-
-		let mergedPerson = try XCTUnwrap(service.healthCertifiedPersons.first)
-		XCTAssertEqual(mergedPerson.healthCertificates, [cert03, cert02, cert01])
-		XCTAssertTrue(mergedPerson.isPreferredPerson)
-		XCTAssertNil(mergedPerson.boosterRule)
-		XCTAssertFalse(mergedPerson.isNewBoosterRule)
-	}
-
-	// with migration grouping will apply, merged person is not preferred, other person is untouched
-	func testGIVEN_ServiceWithCertificatesInStore_NoPersonIsPreferred_WHEN_ServiceWithMigration_THEN_OneNotPreferredHealthCertifiedPerson() throws {
-		// GIVEN
-		let cert01 = try HealthCertificate(base45: try cert01())
-		let cert02 = try HealthCertificate(base45: try cert02())
-		let cert03 = try HealthCertificate(base45: try cert03())
-		let cert04 = try HealthCertificate(base45: try cert04())
-		let person01 = HealthCertifiedPerson(
-			healthCertificates: [cert01],
-			isPreferredPerson: false,
-			boosterRule: nil,
-			isNewBoosterRule: false
-		)
-		let person02 = HealthCertifiedPerson(
-			healthCertificates: [cert02, cert03],
-			isPreferredPerson: false,
-			boosterRule: nil,
-			isNewBoosterRule: false
-		)
-		let person03 = HealthCertifiedPerson(
-			healthCertificates: [cert04],
-			isPreferredPerson: true,
-			dccWalletInfo: .fake(
-				boosterNotification: .fake(visible: true, identifier: "BoosterRuleIdentifier"),
-				validUntil: Date(timeIntervalSinceNow: 100)
-			),
-			isNewBoosterRule: true
-		)
-
-		let store = MockTestStore(healthCertifiedPersonsVersion: nil) // fake old version
-		store.healthCertifiedPersons = [person01, person02, person03]
-
-		// WHEN
-		let service = getService(store: store)
-
-		// THEN
-		XCTAssertEqual(service.healthCertifiedPersons.count, 2)
-
-		let mergedPerson = try XCTUnwrap(service.healthCertifiedPersons.last)
-		XCTAssertEqual(mergedPerson.healthCertificates, [cert03, cert02, cert01])
-		XCTAssertFalse(mergedPerson.isPreferredPerson)
-		XCTAssertNil(mergedPerson.boosterRule)
-		XCTAssertFalse(mergedPerson.isNewBoosterRule)
-
-		let otherPerson = try XCTUnwrap(service.healthCertifiedPersons.first)
-		XCTAssertEqual(otherPerson.healthCertificates, [cert04])
-		XCTAssertTrue(otherPerson.isPreferredPerson)
-		XCTAssertNotNil(otherPerson.dccWalletInfo)
-		XCTAssertTrue(otherPerson.isNewBoosterRule)
-	}
-
->>>>>>> 8a249653
-	// MARK: - Helpers
-
-	private func getService(store: Store) -> HealthCertificateService {
-		let client = ClientMock()
-		return HealthCertificateService(
-			store: store,
-			dccSignatureVerifier: DCCSignatureVerifyingStub(),
-			dscListProvider: MockDSCListProvider(),
-			client: client,
-			appConfiguration: CachedAppConfigurationMock(
-				with: SAP_Internal_V2_ApplicationConfigurationIOS()
-			),
-			cclService: FakeCCLService(),
-			recycleBin: RecycleBin(
-				store: store
-			)
-		)
-	}
-
-	private func thomasCert01() throws -> Base45 {
-		try base45Fake(
-			from: DigitalCovidCertificate.fake(
-				name: .fake(
-					standardizedFamilyName: "MEYER<SCHMIDT",
-					standardizedGivenName: "THOMAS<ARMIN"
-				),
-				dateOfBirth: "1966-11-16",
-				vaccinationEntries: [.fake()]
-			)
-		)
-	}
-
-	private func thomasCert02() throws -> Base45 {
-		try base45Fake(
-			from: DigitalCovidCertificate.fake(
-				name: .fake(
-					standardizedFamilyName: "MEYER",
-					standardizedGivenName: "THOMAS"
-				),
-				dateOfBirth: "1966-11-16",
-				testEntries: [.fake()]
-			)
-		)
-	}
-
-	private func thomasCert03() throws -> Base45 {
-		try base45Fake(
-			from: DigitalCovidCertificate.fake(
-				name: .fake(
-					standardizedFamilyName: "SCHMIDT",
-					standardizedGivenName: "ARMIN"
-				),
-				dateOfBirth: "1966-11-16",
-				recoveryEntries: [.fake()]
-			)
-		)
-	}
-
-	private func ulrikeCert01() throws -> Base45 {
-		try base45Fake(
-			from: DigitalCovidCertificate.fake(
-				name: .fake(
-					standardizedFamilyName: "MEYER",
-					standardizedGivenName: "ULRIKE"
-				),
-				dateOfBirth: "1967-04-23",
-				vaccinationEntries: [.fake()]
-			)
-		)
-	}
-
-}+////
+//// 🦠 Corona-Warn-App
+////
+//
+//import XCTest
+//import HealthCertificateToolkit
+//@testable import ENA
+//
+//class HealthCertificateServiceMigrationTests: XCTestCase {
+//
+//	func testGIVEN_4_Persons_WHEN_registerHealthCertificate_THEN_Grouped_to_2_Persons() throws {
+//		// GIVEN
+//		let store = MockTestStore()
+//		let service = getService(store: store)
+//
+//		// WHEN
+//		service.registerHealthCertificate(base45: try thomasCert01())
+//		service.registerHealthCertificate(base45: try thomasCert02())
+//		service.registerHealthCertificate(base45: try thomasCert03())
+//		service.registerHealthCertificate(base45: try ulrikeCert01())
+//		// THEN
+//		XCTAssertEqual(service.healthCertifiedPersons.count, 2)
+//	}
+//
+//	// with migration grouping will apply, preferred person state is transferred from second person
+//	func testGIVEN_ServiceWithCertificatesInStore_SecondPersonIsPreferred_WHEN_ServiceWithMigration_THEN_OnePreferredHealthCertifiedPerson() throws {
+//		// GIVEN
+//		let cert01 = try HealthCertificate(base45: try cert01(), validityState: .expired, didShowInvalidNotification: true)
+//		let cert02 = try HealthCertificate(base45: try cert02(), isNew: true)
+//		let cert03 = try HealthCertificate(base45: try cert03(), isValidityStateNew: true)
+//		let person01 = HealthCertifiedPerson(
+//			healthCertificates: [cert01],
+//			isPreferredPerson: false,
+//			boosterRule: nil,
+//			isNewBoosterRule: false
+//		)
+//		let person02 = HealthCertifiedPerson(
+//			healthCertificates: [cert02, cert03],
+//			isPreferredPerson: true,
+//			boosterRule: .fake(),
+//			isNewBoosterRule: true
+//		)
+//
+//		let store = MockTestStore(healthCertifiedPersonsVersion: nil) // fake old version
+//		store.healthCertifiedPersons = [person01, person02]
+//
+//		// WHEN
+//		let service = getService(store: store)
+//
+//		// THEN
+//		XCTAssertEqual(service.healthCertifiedPersons.count, 1)
+//
+//		let mergedPerson = try XCTUnwrap(service.healthCertifiedPersons.first)
+//		XCTAssertEqual(mergedPerson.healthCertificates, [cert03, cert02, cert01])
+//		XCTAssertTrue(mergedPerson.isPreferredPerson)
+//		XCTAssertNil(mergedPerson.boosterRule)
+//		XCTAssertFalse(mergedPerson.isNewBoosterRule)
+//
+//		// Check that certificate properties are properly migrated
+//		XCTAssertEqual(mergedPerson.healthCertificates[2].validityState, .expired)
+//		XCTAssertTrue(mergedPerson.healthCertificates[2].didShowInvalidNotification)
+//		XCTAssertTrue(mergedPerson.healthCertificates[1].isNew)
+//		XCTAssertTrue(mergedPerson.healthCertificates[0].isValidityStateNew)
+//	}
+//
+//	// with migration grouping will apply, preferred person state is transferred from first person
+//	func testGIVEN_ServiceWithCertificatesInStore_FirstPersonIsPreferred_WHEN_ServiceWithMigration_THEN_OnePreferredHealthCertifiedPerson() throws {
+//		// GIVEN
+//		let cert01 = try HealthCertificate(base45: try cert01())
+//		let cert02 = try HealthCertificate(base45: try cert02())
+//		let cert03 = try HealthCertificate(base45: try cert03())
+//		let person01 = HealthCertifiedPerson(
+//			healthCertificates: [cert01],
+//			isPreferredPerson: true,
+//			boosterRule: .fake(),
+//			isNewBoosterRule: true
+//		)
+//		let person02 = HealthCertifiedPerson(
+//			healthCertificates: [cert02, cert03],
+//			isPreferredPerson: false,
+//			boosterRule: nil,
+//			isNewBoosterRule: false
+//		)
+//
+//		let store = MockTestStore(healthCertifiedPersonsVersion: nil) // fake old version
+//		store.healthCertifiedPersons = [person01, person02]
+//
+//		// WHEN
+//		let service = getService(store: store)
+//
+//		// THEN
+//		XCTAssertEqual(service.healthCertifiedPersons.count, 1)
+//
+//		let mergedPerson = try XCTUnwrap(service.healthCertifiedPersons.first)
+//		XCTAssertEqual(mergedPerson.healthCertificates, [cert03, cert02, cert01])
+//		XCTAssertTrue(mergedPerson.isPreferredPerson)
+//		XCTAssertNil(mergedPerson.boosterRule)
+//		XCTAssertFalse(mergedPerson.isNewBoosterRule)
+//	}
+//
+//	// with migration grouping will apply, merged person is not preferred, other person is untouched
+//	func testGIVEN_ServiceWithCertificatesInStore_NoPersonIsPreferred_WHEN_ServiceWithMigration_THEN_OneNotPreferredHealthCertifiedPerson() throws {
+//		// GIVEN
+//		let cert01 = try HealthCertificate(base45: try cert01())
+//		let cert02 = try HealthCertificate(base45: try cert02())
+//		let cert03 = try HealthCertificate(base45: try cert03())
+//		let cert04 = try HealthCertificate(base45: try cert04())
+//		let person01 = HealthCertifiedPerson(
+//			healthCertificates: [cert01],
+//			isPreferredPerson: false,
+//			boosterRule: nil,
+//			isNewBoosterRule: false
+//		)
+//		let person02 = HealthCertifiedPerson(
+//			healthCertificates: [cert02, cert03],
+//			isPreferredPerson: false,
+//			boosterRule: nil,
+//			isNewBoosterRule: false
+//		)
+//		let person03 = HealthCertifiedPerson(
+//			healthCertificates: [cert04],
+//			isPreferredPerson: true,
+//			dccWalletInfo: .fake(
+//				boosterNotification: .fake(visible: true, identifier: "BoosterRuleIdentifier"),
+//				validUntil: Date(timeIntervalSinceNow: 100)
+//			),
+//			isNewBoosterRule: true
+//		)
+//
+//		let store = MockTestStore(healthCertifiedPersonsVersion: nil) // fake old version
+//		store.healthCertifiedPersons = [person01, person02, person03]
+//
+//		// WHEN
+//		let service = getService(store: store)
+//
+//		// THEN
+//		XCTAssertEqual(service.healthCertifiedPersons.count, 2)
+//
+//		let mergedPerson = try XCTUnwrap(service.healthCertifiedPersons.last)
+//		XCTAssertEqual(mergedPerson.healthCertificates, [cert03, cert02, cert01])
+//		XCTAssertFalse(mergedPerson.isPreferredPerson)
+//		XCTAssertNil(mergedPerson.boosterRule)
+//		XCTAssertFalse(mergedPerson.isNewBoosterRule)
+//
+//		let otherPerson = try XCTUnwrap(service.healthCertifiedPersons.first)
+//		XCTAssertEqual(otherPerson.healthCertificates, [cert04])
+//		XCTAssertTrue(otherPerson.isPreferredPerson)
+//		XCTAssertNotNil(otherPerson.dccWalletInfo)
+//		XCTAssertTrue(otherPerson.isNewBoosterRule)
+//	}
+//
+//	// MARK: - Helpers
+//
+//	private func getService(store: Store) -> HealthCertificateService {
+//		let client = ClientMock()
+//		return HealthCertificateService(
+//			store: store,
+//			dccSignatureVerifier: DCCSignatureVerifyingStub(),
+//			dscListProvider: MockDSCListProvider(),
+//			client: client,
+//			appConfiguration: CachedAppConfigurationMock(
+//				with: SAP_Internal_V2_ApplicationConfigurationIOS()
+//			),
+//			cclService: FakeCCLService(),
+//			recycleBin: RecycleBin(
+//				store: store
+//			)
+//		)
+//	}
+//
+//	private func thomasCert01() throws -> Base45 {
+//		try base45Fake(
+//			from: DigitalCovidCertificate.fake(
+//				name: .fake(
+//					standardizedFamilyName: "MEYER<SCHMIDT",
+//					standardizedGivenName: "THOMAS<ARMIN"
+//				),
+//				dateOfBirth: "1966-11-16",
+//				vaccinationEntries: [.fake()]
+//			)
+//		)
+//	}
+//
+//	private func thomasCert02() throws -> Base45 {
+//		try base45Fake(
+//			from: DigitalCovidCertificate.fake(
+//				name: .fake(
+//					standardizedFamilyName: "MEYER",
+//					standardizedGivenName: "THOMAS"
+//				),
+//				dateOfBirth: "1966-11-16",
+//				testEntries: [.fake()]
+//			)
+//		)
+//	}
+//
+//	private func thomasCert03() throws -> Base45 {
+//		try base45Fake(
+//			from: DigitalCovidCertificate.fake(
+//				name: .fake(
+//					standardizedFamilyName: "SCHMIDT",
+//					standardizedGivenName: "ARMIN"
+//				),
+//				dateOfBirth: "1966-11-16",
+//				recoveryEntries: [.fake()]
+//			)
+//		)
+//	}
+//
+//	private func ulrikeCert01() throws -> Base45 {
+//		try base45Fake(
+//			from: DigitalCovidCertificate.fake(
+//				name: .fake(
+//					standardizedFamilyName: "MEYER",
+//					standardizedGivenName: "ULRIKE"
+//				),
+//				dateOfBirth: "1967-04-23",
+//				vaccinationEntries: [.fake()]
+//			)
+//		)
+//	}
+//
+//}