/* Hints */
/* Use a non-breaking space (OPTION + SPACE) to avoid line breaks. */
/* Write \"z. B.\" always with a non-breaking space (OPTION + SPACE). */
/* General */
"Alert_TitleGeneral" = "Bir hata oluştu.";

"Alert_ActionOk" = "Tamam";

"Alert_ActionYes" = "Evet";

"Alert_ActionNo" = "Hayır";

"Alert_ActionRetry" = "Tekrarla";

"Alert_ActionCancel" = "İptal";

"Alert_ActionRemove" = "Sil";

"Alert_BluetoothOff_Title" = "Bluetooth'u aç";

"Alert_BluetoothOff_Description" = "Bu uygulamayı kullanmak için cihaz ayarlarınızda Bluetooth'u etkinleştirin.";

"Alert_CancelAction_Later" = "Daha sonra";

"Alert_DefaultAction_OpenSettings" = "Ayarları Aç";

"General_BackButtonTitle" = "Geri";

"Common_No_Network" = "Ağ problemleri nedeniyle işlem tamamlanamadı. Lütfen yeniden deneyin.";

"Common_ENError5_Description" = "Hata 5: Bir sorun oluştu. Risk düzeyiniz belirlenemiyor. Problemi çözmeye çalışıyoruz.";

"Common_ENError11_Description" = "Hata 11: Bir sorun oluştu. Risk düzeyiniz belirlenemiyor. Lütfen akıllı telefonunuzu yeniden başlatın ve yarın tekrar deneyin.";

"Common_ENError13_Description" = "Hata 13: Bugünkü maruz kalma günlüğünüz zaten çıkarıldı. Lütfen 24 saat içinde tekrar deneyin.";

"Common_Alert_Action_moreInfo" = "Daha fazla bilgi edinin";

"Common_BackgroundFetch_AlertMessage" = "Corona-Warn-App için arka planda uygulamayı yenilemeyi devre dışı bıraktınız. Otomatik maruz kalma günlüğü özelliğini kullanmak için lütfen arka planda uygulamayı yenilemeyi etkinleştirin. Arka planda uygulamayı yenilemeyi etkinleştirmezseniz maruz kalma günlüğü özelliğini yalnızca uygulamadan manüel olarak başlatabilirsiniz.\n\nUygulama için arka planda uygulamayı yenilemeyi cihazınızın ayarlarından etkinleştirebilirsiniz.";

"Common_BackgroundFetch_SettingsTitle" = "Cihaz Ayarlarını Aç";

"Common_BackgroundFetch_OKTitle" = "Maruz Kalma Günlüğünü Manüel Olarak Başlat";

"Common_BackgroundFetch_AlertTitle" = "Arka planda uygulamayı yenileme devre dışı bırakıldı";

"Common_Deadman_AlertTitle" = "Risk Durumunuz";

"Common_Deadman_AlertBody" = "Risk durumunuzu kontrol etmek için lütfen Corona-Warn-App'i düzenli olarak açmayı unutmayın.";

"Common_Tess_Relay_Description" = "İşitme engeli bulunan kişiler yardım hattı ile iletişime geçmek için Tess Relay hizmetlerini (Almanca yazı dili ile işaret dili arasında tercüme) kullanabilir. Yazılımı App Store'dan indirebilirsiniz.";

/* Accessibility */
"AccessibilityLabel_Close" = "Kapat";

"AccessibilityLabel_PhoneNumber" = "Telefon numarası";

/* Exposure Detection */
"ExposureDetection_Off" = "Maruz kalma günlüğü durduruldu";

"ExposureDetection_Unknown" = "Bilinmeyen Risk";

"ExposureDetection_Low" = "Düşük Risk";

"ExposureDetection_Low_Green_Color" = "Yeşil";

"ExposureDetection_High" = "Daha Yüksek Risk";

"ExposureDetection_High_Red_Color" = "Kırmızı";

"ExposureDetection_LastExposure" = "En son %@";

"ExposureDetection_LastExposure_One_Risk_Day" = "%@";

"ExposureDetection_Refreshed" = "Güncelleme: %@";

"ExposureDetection_Refreshed_Never" = "Bilinmiyor";

"ExposureDetection_RefreshingIn" = "%02d:%02d\U00A0minutes içinde güncelle";

"ExposureDetection_RefreshIn" = "%@ içinde güncelle";

"ExposureDetection_LastRiskLevel" = "Son maruz kalma denetimi: %@";

"ExposureDetection_OffText" = "Mevcut risk durumunuzun hesaplanabilmesi için maruz kalma günlüğünü etkinleştirin.";

"ExposureDetection_OutdatedText" = "Risk hesaplama günlüğünüz 48 saatten uzun süredir güncellenmedi. Lütfen hesaplamayı güncelleyin.";

"ExposureDetection_UnknownText" = "Maruz kalma günlüğünü uzun süredir etkinleştirmediğiniz için enfeksiyon riskinizi hesaplayamadık.";

"ExposureDetection_LoadingText" = "Güncel veriler indiriliyor ve kaydediliyor. Bu işlem birkaç dakika sürebilir.";

"ExposureDetection_Contact_Journal_Text" = "Temas güncenizde maruz kalmalarınız hakkında daha fazla bilgi bulabilirsiniz.";

"ExposureDetection_Behavior_Title" = "Talimatlar";

"ExposureDetection_Behavior_Subtitle" = "Yapmanız gerekenler:";

"ExposureDetection_Guide_Vaccination" = "Henüz olmadıysanız SARS-CoV-2 virüsüne karşı aşı olun.";

"ExposureDetection_Guide_Hands" = "Ellerinizi düzenli olarak 20 saniye sabunla yıkayın.";

"ExposureDetection_Guide_Mask" = "Diğer insanlarla karşılaştığınızda yüz maskesi takın.";

"ExposureDetection_Guide_Distance" = "Diğer insanlarla aranızda en az 1,5 metre mesafeyi koruyun.";

"ExposureDetection_Guide_Sneeze" = "Öksürürken ya da hapşırırken dirseğinizin iç kısmına dönün veya bir mendil kullanın.";

"ExposureDetection_Guide_Ventilation" = "Kapalı alanları günde birkaç kez havalandırın. Bunun için, pencereleri birkaç dakika süreyle sonuna dek açın (“şok havalandırma”).";

"ExposureDetection_Guide_Symptoms" = "Tipik COVID-19 belirtilerine karşı dikkatli olun. Nadir durumlarda, aşı olmuş kişiler bile belirti gösterebilir. Herhangi bir şüpheli belirti fark ederseniz test yaptırın.";

"ExposureDetection_Guide_Home" = "Mümkünse lütfen eve gidin ve evde kalın.";

"ExposureDetection_Guide_Hotline1" = "Belirtiler, test kullanılabilirliği veya karantina önlemleri hakkında sorularınız varsa lütfen aşağıdakilerden biri ile iletişime geçin:";

"ExposureDetection_Guide_Hotline2" = "Aile hekiminiz";

"ExposureDetection_Guide_Hotline3" = "116 117 numaralı telefondan genel acil servis";

"ExposureDetection_Guide_Hotline4" = "Kamu sağlığı yetkiliniz";

"ExposureDetection_Guide_Vaccination_HighRisk" = "Henüz aşı olmadıysanız bir test randevusu oluşturmak için aile hekiminize veya genel acil servis numarasına danışın. Testinizi yaptırdıktan sonra aile hekiminizle SARS-CoV-2 aşısı hakkında görüşün.";

/* Placeholder points to `ExposureDetection_LinkText` */
"ExposureDetection_Guide_FAQ" = "Test yaptırırsanız %@ bölümünde test prosedürü hakkında ek bilgi bulabilirsiniz.";

/* The 'tapable' text containing the link to the faq */
"ExposureDetection_Guide_FAQ_LinkText" = "Test prosedürü hakkında SSS";

"ExposureDetection_Explanation_Title" = "Enfeksiyon Riski";

"ExposureDetection_Explanation_Subtitle" = "Riskiniz bu şekilde hesaplanır.";

"ExposureDetection_Explanation_Text_Off" = "Enfeksiyon riskiniz, cihazınızda yerel olarak bulunan maruz kalma günlüğü verileri (süre ve mesafe) kullanılarak hesaplanır. Enfeksiyon riskiniz başkaları tarafından görüntülenemez veya başkalarına aktarılmaz.";

"ExposureDetection_Explanation_Text_Outdated" = "Maruz kalma denetiminiz 48 saatten uzun süredir güncellenmedi. Lütfen hesaplamayı güncelleyin.";

"ExposureDetection_Explanation_Text_Unknown" = "Maruz kalma günlüğünü uzun süredir etkinleştirmediğiniz için enfeksiyon riskinizi hesaplayamıyoruz.\n\nEnfeksiyon riskiniz, akıllı telefonunuzda yerel olarak bulunan maruz kalma günlüğü verileri (süre ve mesafe) kullanılarak hesaplanır. Enfeksiyon riskiniz başkaları tarafından görüntülenemez veya başkalarına aktarılmaz.";

"ExposureDetection_Explanation_Text_Low_No_Encounter" = "Daha sonra koronavirüs tanısı konan kişilere maruz kaldığınıza dair bir günlük kaydı oluşturulmadığı veya bu kişilere yalnızca kısa süreyle ve uzak mesafeden maruuz kaldığınız için enfeksiyon riskiniz düşüktür.";

"ExposureDetection_Explanation_Text_Low_With_Encounter" = "Enfeksiyon riskiniz, maruz kalma günlüğünün verileri kullanılarak yerel olarak akıllı telefonunuzda hesaplanır. Hesaplamada koronavirüs tanısı konan kişilere maruz kalma mesafesi ve süresinin yanında potansiyel enfeksiyon bulaştırma durumu da göz önünde bulundurulur. Enfeksiyon riskiniz bir başkası tarafından görüntülenemez ya da bir başkasına aktarılamaz.";

"ExposureDetection_Explanation_Text_Low_With_Encounter_FAQ" = "Daha fazla bilgi için lütfen SSS sayfamıza bakın.";

"ExposureDetection_Explanation_Text_High_DateOfLastExposure" = "Koronavirüs tanısı konan en az bir kişiyle daha uzun süreyle ve yakın mesafeden maruz kalma yaşadığınız için enfeksiyon riskiniz daha yüksektir.";

"ExposureDetection_Explanation_Text_High" = "Bu nedenle enfeksiyon riskiniz artmış olarak derecelendirilmiştir. \nEnfeksiyon riskiniz, akıllı telefonunuzda yerel olarak bulunan maruz kalma günlüğü verileri (süre ve mesafe) kullanılarak hesaplanır. Enfeksiyon riskiniz başkaları tarafından görüntülenemez veya başkalarına aktarılmaz. \nEve gittiğinizde lütfen aile fertleriniz veya ev arkadaşlarınızla yakın temastan kaçının.";

"ExposureDetection_LowRiskExposure_Title" = "Düşük riskli maruz kalmalar";

"ExposureDetection_LowRiskExposure_Subtitle" = "Enfeksiyon riskiniz neden düşük?";

"ExposureDetection_LowRiskExposure_Body" = "Daha sonra koronavirüs tanısı konmuş bir kişiyle karşılaştınız. Ancak maruz kalma günlüğü verilerine göre enfeksiyon riskiniz düşük. Kısa süreyle ya da uzak mesafeyle karşılaşmanız durumunda risk düşük olur. Endişelenmeniz gerekmez ve eylem gerçekleştirmeniz özel bir ihtiyaç bulunmuyor. Mesafe ve hijyen konusunda belirlenen kurallara riayet etmenizi öneririz.";

"ExposureDetection_Button_Enable" = "Maruz Kalma Günlüğünü Etkinleştir";

"ExposureDetection_Button_Refresh" = "Güncelle";

"ExposureDetection_Button_Title_Restart" = "Yeniden başlat";

"ExposureDetection_Risk_Status_Downloading_Title" = "Veri indiriliyor…";

"ExposureDetection_Risk_Status_Detecting_Title" = "Kontrol devam ediyor …";

"ExposureDetection_Risk_Status_Downloading_Body" = "Bu işlem birkaç dakika sürebilir. Gösterdiğiniz sabır için teşekkür ederiz.";

"ExposureDetection_Risk_Status_Detecting_Body" = "Maruz kalma verileriniz kontrol ediliyor. Bu işlem birkaç dakika sürebilir. Gösterdiğiniz sabır için teşekkür ederiz.";

"ExposureDetection_Risk_Failed_Title" = "Maruz kalma denetimi başarısız oldu";

"ExposureDetection_Risk_Failed_Body" = "Rastgele kimliklerin sunucu ile senkronizasyonu başarısız oldu. Senkronizasyonu manüel olarak başlatabilirsiniz.";

"ExposureDetection_Risk_Restart_Button_Title" = "Yeniden başlat";

"ExposureDetection_Survey_Card_Title" = "Corona-Warn-App Anketi";

"ExposureDetection_Survey_Card_Body" = "Birkaç basit soru yanıtlayarak uygulamayı iyileştirmemize yardımcı olun.";

"ExposureDetection_Survey_Card_Button" = "Ankete Git";

/* Survey Errors */
"SurveyConsent_Error_Title" = "Hata";

"SurveyConsent_Error_TryAgainLater" = "Anket şu anda alınamıyor. Lütfen daha sonra tekrar deneyin (hata kodu: %@).";

"SurveyConsent_Error_DeviceNotSupported" = "Anket alınamıyor (hata kodu: %@).";

"SurveyConsent_Error_ChangeDeviceTime" = "Akıllı telefonunuzun saati, geçerli saat ile eşleşmiyor. Lütfen akıllı telefonunuzun saatini düzeltin (hata kodu: %@).";

"SurveyConsent_Error_TryAgainNextMonth" = "Güvenlik nedenleriyle anket alınamıyor. Sonraki takvim ayında anketi yeniden yanıtlayabilirsiniz (hata kodu: %@).";

"SurveyConsent_Error_AlreadyParticipated" = "Anketi zaten yanıtladınız. Anketi yalnızca ayda bir kez yanıtlayabilirsiniz (hata kodu: %@).";

/* Survey Consent Screen */
"SurveyConsent_Title" = "Corona-Warn-App’i Değerlendirme ve İyileştirme Anketi";

"SurveyConsent_Body1" = "Uygulama deneyiminize ilişkin bir anketi yanıtlayarak Corona-Warn-App’i iyileştirmemize yardımcı olun. Bu, RKI’nin uygulamanın etkinliğini değerlendirmesine, uygulamayı iyileştirmesine ve uygulama üzerinden iletilen uyarıların yüksek risk altındaki kişilerin davranışlarını nasıl etkilediğini anlamasına yardımcı olacaktır.";

"SurveyConsent_Body2" = "Anket yalnızca uygulamasında yüksek maruz kalma riskine sahip olduğu belirtilen kişiler için tasarlanmıştır. Anket, RKI web sitesinde yanıtlanır. Sizi web sitesine yönlendirmek üzere sonraki adımda bir anket bağlantısı görüntülenecektir. Bu bağlantı görüntülenmeden önce uygulamanızın orijinalliği teyit edilmelidir. Bunun için izin vermeniz gereklidir.";

"SurveyConsent_Body3" = "Anket bağlantısına dokunduğunuzda anket hakkında ek bilgi alacaksınız. Ayrıca anketi yanıtlamaya başlamadan önce yeniden açıkça izin vermeniz istenecektir.";

"SurveyConsent_Accept_Button_Title" = "Kabul Et";

/* Survey Consent Legal Details Screen */
"SurveyConsent_Legal_Details_Title" = "Anketi Yanıtlamaya İlişkin Veri İşleme Hakkında Ayrıntılı Bilgiler";

"SurveyConsent_Details_Headline" = "RKI Anketi Hakkında";

"SurveyConsent_Details_Body" = "Uygulamanızın orijinalliği doğrulandıktan sonra uygulama, sizin için oluşturulan özel bir anket bağlantısı ile sizi bir RKI web sitesine yönlendirir. Bu anket bağlantısı, Corona-Warn-App’inizde oluşturulan bir tek seferlik parola içerir. Anket bağlantısına dokunup anketi içeren web sitesine bağlandığınızda tek seferlik parola geçici olarak tarayıcınızda depolanır. Bu ekranda, anketi yanıtlamaya başlama gibi anket ve notları kullanma konusunda ek bilgiler yer almaktadır. Anketi yanıtlamaya başlarken tek seferlik parola Corona-Warn-App sunucularına aktarılır ve burada kullanıldı olarak işaretlenir. Ardından sunucu anketi yanıtlamaya başlayıp başlayamayacağınızı kontrol eder. Bu sayede her bir kullanıcının anketi yalnızca bir kez yanıtlayabildiğinden emin olunur.";

/* Exposure detection wrong device time */
"ExposureDetection_WrongTime_Notification_Title" = "Maruz Kalma Denetimi Yapılamıyor";

"ExposureDetection_WrongTime_Notification_Body" = "Cihazınızın saati geçerli saat ile eşleşmiyor. Dolayısıyla risk durumunuz şu anda kontrol edilemiyor. Lütfen cihazınızın ayarlarında doğru saati ayarlayın.";

"ExposureDetection_WrongTime_Notification_Popover_Title" = "Maruz Kalma Denetimi Yapılamıyor";

"ExposureDetection_WrongTime_Notification_Popover_Body" = "Cihazınızın saati geçerli saat ile eşleşmiyor. Dolayısıyla risk durumunuz şu anda kontrol edilemiyor. Lütfen cihazınızın ayarlarında doğru saati ayarlayın.";

/* Active Tracing Section */
"ExposureDetection_ActiveTracingSection_Title" = "Dönem Günlüğe Kaydedildi";

"ExposureDetection_ActiveTracingSection_Subtitle" = "Bu dönem hesaplamaya dahil edildi.";

/* There are two paragraphs in this section. The first one just contains text… */
"ExposureDetection_ActiveTracingSection_Text_Paragraph0" = "Enfeksiyon riskiniz yalnızca maruz kalma günlüğünün etkin olduğu dönemler için hesaplanabilir. Bu nedenle günlüğe kaydetme özelliğinin sürekli etkin kalması gerekir. Maruz kalma günlüğü son 14 günü kapsar.";

"ExposureDetection_ActiveTracingSection_Text_Paragraph1b" = "Maruz kalma günlüğü başka insanlarla karşılaştığınız anlarda etkindiyse bu dönem için enfeksiyon riskiniz hesaplanabilir.";

/* Exposure Detection Errors */
"ExposureDetectionError_Alert_Message" = "Maruz kalma günlüğü sırasında bir hata oluştu.";

"ExposureDetectionError_Alert_FullDiskSpace_Message" = "Mevcut veriler için yeterli boş bellek yok.\nRisk durumunuzun güncellenebilmesi için lütfen akıllı telefonunuzun belleğini boşaltın.";

/* How Risk Detection Works Alert.\n First introduced due to EXPOSUREAPP-1738.\n The alert only displays a single OK-button. We re-use the localized string\n `Alert_ActionOk` for that. */
"How_Risk_Detection_Works_Alert_Title" = "Maruz kalma günlüğü işlevi hakkında bilgi";

"How_Risk_Detection_Works_Alert_Message" = "Enfeksiyon riskiniz yalnızca maruz kalma günlüğünün etkin olduğu dönemler için hesaplanabilir. Bu nedenle günlüğe kaydetme özelliğinin sürekli etkin kalması gerekir.\nMaruz kalma günlüğü son %1$u günü kapsar.\nUygulama, enfeksiyondan korunma için artık ilgili olmadığından daha eski kayıtları otomatik olarak siler.\n\nDaha fazla bilgi için lütfen SSS sayfamıza bakın.";

/* Settings */
"Settings_Notification_StatusActive" = "Açık";

"Settings_Notification_StatusInactive" = "Kapalı";

"Settings_BackgroundAppRefresh_StatusActive" = "Açık";

"Settings_BackgroundAppRefresh_StatusInactive" = "Kapalı";

"Settings_StatusEnable" = "Etkinleştir";

"Settings_StatusDisable" = "Devre dışı bırak";

"Settings_KontaktProtokollStatusActive" = "Etkin";

"Settings_KontaktProtokollStatusInactive" = "Durduruldu";

"Settings_Tracing_Label" = "Maruz Kalma Günlüğü";

"Settings_Notification_Label" = "Bildirimler";

"Settings_BackgroundAppRefresh_Label" = "Arka Planda Uygulamayı Yenileme";

"Settings_Reset_Label" = "Uygulamayı Sıfırla";

"Settings_Tracing_Description" = "COVID-19 rastgele kimliklerinin oluşturulmasına ve paylaşılmasına izin verin.";

"Settings_Notification_Description" = "COVID-19 risk durumunuz ile ilgili otomatik bildirimlere izin verin.";

"Settings_BackgroundAppRefresh_Description" = "Risk durumunuz ile ilgili otomatik güncellemelere izin verin.";

"Settings_Reset_Description" = "Uygulamadaki tüm verilerinizi silin.";

"Settings_NavTitle" = "Ayarlar";

"Settings_DaysSinceInstall_Title" = "Dönem Günlüğe Kaydedildi";

"Settings_DaysSinceInstall_SubTitle" = "Bu dönem hesaplamaya dahil edildi.";

"Settings_DaysSinceInstall_P1" = "Enfeksiyon riskiniz yalnızca maruz kalma günlüğünün etkin olduğu dönemler için hesaplanabilir. Bu nedenle günlüğe kaydetme özelliğinin sürekli etkin kalması gerekir. Maruz kalma günlüğü son 14 günü kapsar.";

"Settings_DaysSinceInstall_P2b" = "Maruz kalma günlüğü başka insanlarla karşılaştığınız anlarda etkindiyse bu dönem için enfeksiyon riskiniz hesaplanabilir.";

"Settings_DataDonation_Label" = "Verileri Paylaş";

"Settings_DataDonation_Description" = "Kullanım davranışınızın aktarılmasına izin verin.";

"Settings_DataDonation_StatusActive" = "Açık";

"Settings_DataDonation_StatusInactive" = "Kapalı";

/* Notification Settings */
"NotificationSettings_Title" = "Bildirimler";

"NotificationSettings_ImageDescriptionOn" = "Bir kadın Corona-Warn-App uygulamasından bildirim alıyor.";

"NotificationSettings_ImageDescriptionOff" = "Bir kadın Corona-Warn-App uygulamasından bildirim alamıyor.";

"NotificationSettings_SettingsDescription" = "AYAR";

"NotificationSettings_Notifications" = "Bildirimler";

"NotificationSettings_NotificationsOn" = "Açık";

"NotificationSettings_NotificationsOff" = "Kapalı";

"NotificationSettings_BulletHeadlineOn" = "Bildirimleri Yönet";

"NotificationSettings_BulletHeadlineOff" = "Bildirimleri Etkinleştir";

"NotificationSettings_BulletDescOn" = "Burada şu ayarları tanımlayabilirsiniz:";

"NotificationSettings_BulletDescOff" = "Corona-Warn-App uygulamasında bildirimleri etkinleştirmek için cihazınızın ayarlarında bildirimlere izin vermeniz gerekir.";

"NotificationSettings_BulletPoint1" = "Genel olarak bildirim almak istiyorsunuz";

"NotificationSettings_BulletPoint2" = "Kilit ekranınızda bildirim metinlerinin görüntülenmesini istiyorsunuz";

"NotificationSettings_BulletPoint3" = "Akıllı telefonunuzun kilidini açana dek bildirim metinlerinin görüntülenmesini istemiyorsunuz";

"NotificationSettings_BulletDesc2" = "İşletim sisteminizin ayarlarına ilişkin ayrıntılı bilgi için lütfen %@ sayfamıza bakın.";

"NotificationSettings_BulletDesc2_FAQText" = "SSS";

"NotificationSettings_OpenSystemSettings" = "Cihaz Ayarlarını Aç";

"NotificationSettings_DeltaOnboarding_Title" = "Bildirimleri Yönet";

"NotificationSettings_DeltaOnboarding_Description" = "Bildirimlere ilişkin ayarlar artık akıllı telefonunuzun cihaz ayarlarında merkezi olarak yönetilir.";

"NotificationSettings_DeltaOnboarding_PrimaryButtonTitle" = "Devam Et";

/* Background App Referesh Settings */
"BackgroundAppRefreshSettings_Title" = "Arka Planda Uygulamayı Yenileme";

"BackgroundAppRefreshSettings_Image_Description_On" = "Bir kişi elinde, arka planda uygulamayı yenileme etkinleştirilmiş bir akıllı telefon tutuyor.";

"BackgroundAppRefreshSettings_Image_Description_Off" = "Bir kişi elinde, arka planda uygulamayı yenileme devre dışı bırakılmış bir akıllı telefon tutuyor.";

"BackgroundAppRefreshSettings_Subtitle" = "Risk Durumunu Arka Planda Güncelle";

"BackgroundAppRefreshSettings_Description" = "Arka planda uygulamayı yenileme etkinleştirildiğinde Corona-Warn-App risk durumunuzu otomatik olarak belirler.\nMobil ağda veri aktarımı için ek ücret alınmaz.\nArka planda uygulamayıı yenileme devre dışı bırakılırsa risk durumunuzu güncellemek için uygulamayı her gün manüel olarak açmanız gerekir.";

"BackgroundAppRefreshSettings_Status_Header" = "Ayar";

"BackgroundAppRefreshSettings_Status_Title" = "Arka Planda Uygulamayı Yenileme";

"BackgroundAppRefreshSettings_Status_On" = "Açık";

"BackgroundAppRefreshSettings_Status_Off" = "Kapalı";

"BackgroundAppRefreshSettings_InfoBox_Title" = "Arka Planda Uygulamayı Yenilemeyi Etkinleştir";

"BackgroundAppRefreshSettings_InfoBox_Description" = "Arka planda uygulamayı yenileme özelliğini hem iPhone'unuzun genel ayarlar bölümünde hem de Corona-Warn-App'in ayarlar bölümünde etkinleştirmeniz gerekir.";

"BackgroundAppRefreshSettings_InfoBox_LowPowerMode_Description" = "Arka planda uygulamayı yenileme özelliğini etkinleştirmek için lütfen düşük güç modunun devre dışı bırakılması gerektiğini unutmayın.";

"BackgroundAppRefreshSettings_InfoBox_LowPowerModeInstruction_Title" = "Düşük Güç Modunu Devre Dışı Bırakın";

"BackgroundAppRefreshSettings_InfoBox_LowPowerModeInstruction_Step1" = "Ayarları açın";

"BackgroundAppRefreshSettings_InfoBox_LowPowerModeInstruction_Step2" = "Pili açın";

"BackgroundAppRefreshSettings_InfoBox_LowPowerModeInstruction_Step3" = "Düşük Güç Modunu Devre Dışı Bırakın";

"BackgroundAppRefreshSettings_InfoBox_SystemBackgroundRefreshInstruction_Title" = "Genel Ayarlarda Arka Planda Uygulamayı Yenilemeyi Etkinleştir";

"BackgroundAppRefreshSettings_InfoBox_SystemBackgroundRefreshInstruction_Step1" = "Ayarları açın";

"BackgroundAppRefreshSettings_InfoBox_SystemBackgroundRefreshInstruction_Step2" = "Geneli açın";

"BackgroundAppRefreshSettings_InfoBox_SystemBackgroundRefreshInstruction_Step3" = "Arka Planda Uygulamayı Yenilemeyi açın";

"BackgroundAppRefreshSettings_InfoBox_SystemBackgroundRefreshInstruction_Step4" = "Wi-Fi veya Wi-Fi ve Hücresel Veri seçeneğini belirleyin";

"BackgroundAppRefreshSettings_InfoBox_AppBackgroundRefreshInstruction_Title" = "Corona-Warn-App için Arka Planda Uygulamayı Yenilemeyi Etkinleştir";

"BackgroundAppRefreshSettings_InfoBox_AppBackgroundRefreshInstruction_Step1" = "Ayarları açın";

"BackgroundAppRefreshSettings_InfoBox_AppBackgroundRefreshInstruction_Step2" = "Corona-Warn-App'i açın";

"BackgroundAppRefreshSettings_InfoBox_AppBackgroundRefreshInstruction_Step3" = "Arka Planda Uygulamayı Yenilemeyi Etkinleştir";

"BackgroundAppRefreshSettings_OpenSettingsButton_Title" = "Ayarları açın";

"BackgroundAppRefreshSettings_ShareButton_Title" = "Talimatları Paylaş";

/* Onboarding */
"Onboarding_LetsGo_actionText" = "Haydi başlayalım";

"Onboarding_Continue_actionText" = "Sonraki";

"Onboarding_EnableLogging_actionText" = "Maruz Kalma Günlüğünü Etkinleştir";

"Onboarding_Continue_actionTextHint" = "Bu ekranı atlayabilirsiniz";

"Onboarding_DoNotActivate_actionText" = "Etkinleştirme";

"Onboarding_DeactivateExposureConfirmation_title" = "Maruz kalma günlüğünü etkinleştirmezseniz uygulama risk durumunuzu belirleyemez. Buna göre, uygulamada riskiniz hakkında hiçbir bilgi alamazsınız.";

"Onboarding_DeactivateExposureConfirmation_message" = "Maruz kalma günlüğünü dilediğiniz zaman yeniden etkinleştirebilirsiniz.";

"OnboardingInfo_togetherAgainstCoronaPage_imageDescription" = "Bölgedeki bir grup insan cihazlarını kullanıyor.";

"OnboardingInfo_togetherAgainstCoronaPage_title" = "Koronavirüs ile birlikte mücadele edelim";

"OnboardingInfo_togetherAgainstCoronaPage_boldText" = "Sizin için ve hepimiz için daha fazla koruma. Corona-Warn-App uygulamasını kullanarak enfeksiyon zincirlerini çok daha kısa süre içinde kırabiliriz.";

"OnboardingInfo_togetherAgainstCoronaPage_normalText" = "Cihazınızı koronavirüs uyarı sistemine dönüştürün. Risk durumunuza ilişkin genel bir bakış elde edin ve son 14 gün içinde koronavirüs tanısı konan herhangi biri ile yakın temasa geçip geçmediğinizi öğrenin. \n\nUygulama kişilerin akıllı telefonları arasında şifrelenmiş rastgele kimlikleri paylaşarak karşılaşma günlüğü oluşturur ve bu sırada hiçbir kişisel veriye erişim sağlanmaz.\n\nDilerseniz uygulamayı kişisel enfeksiyon durumunuzu (örneğin, negatif sonuç veren bir hızlı test) kanıtlamak için kullanabilirsiniz. Ancak lütfen unutmayın; enfeksiyon durumunuzu kanıtlamak için uygulamayı kullanmak zorunda değilsiniz. Enfeksiyon durumunuzu, ikamet ettiğiniz bölgede geçerli olan yasal düzenlemeler uyarınca başka bir şekilde de kanıtlayabilirsiniz.\n\nKişisel aşı durumunuzu da doğrulayabilirsiniz.\n\nUygulama kişilerin akıllı telefonları arasında şifrelenmiş rastgele kimlikleri paylaşarak karşılaşma günlüğü oluşturur ve bu sırada hiçbir kişisel veriye erişim sağlanmaz.";

"OnboardingInfo_togetherAgainstCoronaPage_linkText" = "Basitleştirilmiş Dilde ve İşaret Dilinde Uygulama Bilgileri";

"OnboardingInfo_privacyPage_imageDescription" = "Bir kadın akıllı telefonunda Corona-Warn-App'i kullanıyor. Kılıfın arka planındaki kilit, şifrelenmiş verilerin simgesidir.";

"OnboardingInfo_privacyPage_title" = "Veri Gizliliği";

"OnboardingInfo_privacyPage_boldText" = "";

"OnboardingInfo_privacyPage_normalText" = "Kimliğiniz gizli tutulacaktır.\nVerileriniz tamamen şifrelenir ve bir takma ad altında aktarılır.\n\nSorumlu kuruluş: GDPR, 4. madde, 7. paragraf:\n\nRobert Koch-Institute\nNordufer 20\n13353 Berlin\nLütfen veri gizliliği düzenlemelerimizi okuyun.\n\nVeri gizliliği bilgileri:";

"OnboardingInfo_enableLoggingOfContactsPage_imageDescription" = "Üç kişi cihazlarında maruz kalma günlüğünü etkinleştirdi ve birbirleri ile karşılaşmaları günlüğe kaydedilecektir.";

"OnboardingInfo_enableLoggingOfContactsPage_title" = "Maruz Kalma Günlüğünüzü Nasıl Etkinleştirirsiniz?";

"OnboardingInfo_enableLoggingOfContactsPage_boldText" = "Enfeksiyon riski taşıyıp taşımadığınızı belirlemek için maruz kalma günlüğünü etkinleştirmeniz gerekir.";

"OnboardingInfo_enableLoggingOfContactsPage_normalText" = "Maruz kalma günlüğü, iPhone'unuzun Bluetooth üzerinden diğer uygulama kullanıcılarının şifrelenmiş rastgele kimliklerini alması ve size ait rastgele kimlikleri diğer kullanıcıların cihazlarına aktarmasıyla çalışır. Bu özellik dilediğiniz zaman devre dışı bırakılabilir. \n\nŞifrelenmiş rastgele kimliklerde diğer kişilere yalnızca tarih, süre ve yakınlık bilgileri (sinyal gücüne göre hesaplanır) gönderilir. Ad, adres ve konum gibi kişisel veriler hiçbir durumda kaydedilmez. Kişilerin kimlikleri rastgele kimliklere göre belirlenemez.";

"OnboardingInfo_enableLoggingOfContactsPage_consentUnderagesTitle" = "Yaş Sınırı: 16 ve Üzeri";

"OnboardingInfo_enableLoggingOfContactsPage_consentUnderagesText" = "Bu uygulama, 16 yaş ve üzerinde olan ve Almanya'da yaşayan kişilerin kullanması için hazırlanmıştır.";

"OnboardingInfo_enableLoggingOfContactsPage_stateHeader" = "Durum";

"OnboardingInfo_enableLoggingOfContactsPage_stateTitle" = "Maruz Kalma Günlüğü";

"OnboardingInfo_enableLoggingOfContactsPage_stateActive" = "Etkin";

"OnboardingInfo_enableLoggingOfContactsPage_stateStopped" = "Durduruldu";

"OnboardingInfo_howDoesDataExchangeWorkPage_imageDescription" = "Şifrelenmiş bir pozitif test tanısı sisteme aktarılır ve diğer kullanıcılar uyarılır.";

"OnboardingInfo_howDoesDataExchangeWorkPage_title" = "Koronavirüs tanısı aldıysanız";

"OnboardingInfo_howDoesDataExchangeWorkPage_boldText" = "Pozitif test sonucu alırsanız lütfen bunu uygulamada belirtin. Test sonuçlarınızı paylaşmanız gönüllülük esasına dayalıdır ve güvenlidir. Lütfen herkesin sağlığı için bunu yapın.";

"OnboardingInfo_howDoesDataExchangeWorkPage_normalText" = "Bildiriminiz güvenli olarak şifrelenir ve güvenli bir sunucuda işlenir. Cihazınızda şifrelenmiş rastgele kimlikleri toplanan kişilere bundan sonra atmaları gereken adımlarla birlikte bir uyarı gönderilir.";

"OnboardingInfo_alwaysStayInformedPage_imageDescription" = "Bir kadın Corona-Warn-App uygulamasından bildirim alıyor.";

"OnboardingInfo_alwaysStayInformedPage_title" = "Uyarıları alma ve riskleri belirleme";

"OnboardingInfo_alwaysStayInformedPage_boldText" = "Uygulama diğer bilgilerin yanında, risk durumunuz ve sertifikalarınızın geçerliliği hakkında otomatik olarak bildirimler verebilir. Bunu etkinleştirmek için bildirim ayarlarınızı değiştirin.";

"OnboardingInfo_alwaysStayInformedPage_normalText" = "Bu işlem, hem kendinizi hem diğer kullanıcıları korumanıza ve sertifikalarınızın geçerliliğine dair güncel bilgi sahibi olmanıza yardımcı olacaktır.";

/* Onboarding EU Keys */
"onboardingInfo_enableLoggingOfContactsPage_euTitle" = "Uluslararası Maruz Kalma Günlüğü";

"onboardingInfo_enableLoggingOfContactsPage_euDescription" = "Bazı ülkeler uluslararası uyarıları etkinleştirmek üzere iş birliği yapmaktadır. Diğer bir ifadeyle, tüm katılımcı ülkelerdeki resmi koronavirüs uygulamalarının kullanıcılarına maruz kalma olasılığınız da artık hesaba katılabilir.\n\nBir kullanıcı, diğer kullanıcıları uyarmak için uygulama üzerinden pozitif test sonucunu (daha doğru bir ifadeyle rastgele kimliklerini) katılımcı ülkeler tarafından ortak olarak işletilen exchange sunucusuna gönderdiğinde tüm bu ülkelerdeki resmi koronavirüs uygulamalarının tüm kullanıcıları maruz kalma olasılığı konusunda uyarılabilir.\n\nPozitif test sonuçlarını paylaşan kullanıcıların rastgele kimliklerini içeren listelerin günlük olarak indirilmesi için ücret alınmaz. Buna göre, mobil ağ operatörleri uygulamanın bu bağlamda kullandığı veriler için ücret almaz ve bu doğrultuda, diğer AB ülkelerindeki kullanımlar için dolaşım ücreti almaz. Daha fazla bilgi için lütfen mobil ağ operatörünüzle iletişime geçin.";

"onboardingInfo_enableLoggingOfContactsPage_participatingCountriesTitle" = "Şu anda aşağıdaki ülkeler katılmaktadır:";

"onboardingInfo_enableLoggingOfContactsPage_emptyEuTitle" = "Katılımcı Ülkeler";

"onboardingInfo_enableLoggingOfContactsPage_emptyEuDescription" = "Katılımcı ülkeleri, maruz kalma günlüğü ayrıntılarında görüntüleyebilirsiniz.";

/* Exposure Submission */
/* phone number; no spacing allowed */
"ExposureSubmission_Hotline_Number" = "08007540002";

/* phone number; no spacing allowed */
"ExposureSubmission_Hotline_Number_Foreign" = "+493049875402";

"ExposureSubmission_DataPrivacyTitle" = "Onay";

"ExposureSubmission_Continue_actionText" = "Sonraki";

"ExposureSubmission_ConfirmDismissPopUpTitle" = "İptal etmek istiyor musunuz?";

"ExposureSubmission_ConfirmDismissPopUpText" = "Girişleriniz kaydedilmeyecektir.";

"ExposureSubmission_DataPrivacyDescription" = "\"Kabul Et\" seçeneğine dokunarak uygulamanın koronavirüs testinizin durumunu sorgulamasına ve uygulamada görüntülemesine izin verirsiniz. Bu özelliği, QR kod aldıysanız ve test sonucunuzun Uygulamanın sunucu sistemine aktarılmasına onay verdiyseniz kullanabilirsiniz. Testi yapan laboratuvar test sonucunuzu sunucuya kaydettiği anda sonucu uygulamada görüntüleyebilirsiniz. Ayrıca bildirimleri etkinleştirirseniz uygulama, kullanmadığınız sırada test sonucunuzun alındığını belirten bir bildirim gönderir. Ancak gizlilik nedenleriyle testin sonucu yalnızca uygulamada görüntülenecektir. Uygulamada test kaydınızı silerek dilediğiniz zaman bu onayı geri çekebilirsiniz. Onayınızı geri çekmeniz, onayınızı geri çekmeden önce testi işlemenin hukuki niteliğini etkilemeyecektir. Menüde \"Veri Gizliliği\" başlığında daha fazla bilgiye erişebilirsiniz.";

"ExposureSubmissionDataPrivacy_AcceptTitle" = "İzin Ver";

"ExposureSubmission_Submit" = "TAN gir";

"ExposureSubmissionTanEntry_Title" = "TAN gir";

"ExposureSubmissionTanEntry_EntryField" = "TAN Giriş Alanı";

"ExposureSubmissionTanEntry_Description" = "Size verilen 10 haneli TAN'yi girin.";

"ExposureSubmissionTanEntry_Submit" = "Sonraki";

"ExposureSubmissionTanEntry_InvalidCharacterError" = "Girişiniz geçersiz karakterler içeriyor. Lütfen girişinizi kontrol edin.";

"ExposureSubmissionTanEntry_InvalidError" = "TAN geçersiz. Lütfen girişinizi kontrol edin.";

"ExposureSubmission_NavTitle" = "Tanı Anahtarı Gönder";

"ExposureSubmissionConfirmation_Title" = "Pozitif Tanı";

"ExposureSubmission_GeneralErrorTitle" = "Hata";

/* Exposure Submission Dispatch */
"ExposureSubmission_DispatchTitle" = "Testlerinizi Yönetin";

"ExposureSubmissionIntroduction_AccImageDescription" = "Bir cihaz şifrelenmiş pozitif test tanısını sisteme aktarır.";

"ExposureSubmission_DispatchDescription" = "Uygulama üzerinden test sonucunuzu alın ve ardından diğer kullanıcıları uyarın. Kendinizi koruyacak ve koronavirüsün yayılmasını durdurmaya yardımcı olacaksınız.";

"ExposureSubmission_DispatchSectionHeadline" = "Test yaptırdınız mı?";

"ExposureSubmission_DispatchSectionHeadline2" = "PCR testinizin sonucu pozitif miydi?";

"ExposureSubmissionDispatch_QRCodeButtonTitle" = "QR Kodu Tara";

"ExposureSubmissionDispatch_QRCodeButtonDescription" = "Uygulamada test sonucunuzu alın ve diğer kullanıcıları uyarın ya da COVID test sertifikanızı talep edin.";

"ExposureSubmissionDispatch_TANButtonTitle" = "PCR Testi için TAN girin";

"ExposureSubmissionDispatch_TANButtonDescription" = "PCR testiniz için bir TAN'niz var mı? Diğer kullanıcıları uyarabilmek için TAN'nizi girmek üzere buraya dokunun.";

"ExposureSubmissionDispatch_HotlineButtonTitle" = "PCR Testi için TAN talebinde bulunun";

"ExposureSubmissionDispatch_HotlineButtonDescription" = "Bizi arayın ve PCR testiniz için bir TAN alın.";

"ExposureSubmissionDispatch_FindTestCentersTitle" = "Test Merkezi Bul";

"ExposureSubmissionDispatch_FindTestCentersDescription" = "Yakınınızdaki test merkezlerini bulun. Bir harici RKI web sitesine yönlendirileceksiniz.";

/* Exposure Submission Hotline */
"ExposureSubmissionHotline_Title" = "PCR Testi için TAN talebinde bulunun";

"ExposureSubmissionHotline_Description" = "TAN talebinde bulunmak için lütfen test sonucunuzu (varsa) ve telefon numaranızı hazır tutun.";

"ExposureSubmissionHotline_SectionTitle" = "Nasıl çalışır?";

"ExposureSubmissionHotline_SectionDescription1" = "Yardım hattını arayın ve TAN talep edin:";

"ExposureSubmissionHotline_iconAccessibilityLabel1" = "Adım 1/2";

"ExposureSubmissionHotline_iconAccessibilityLabel2" = "Adım 2/2";

/* UI text; spacing allowed */
"ExposureSubmission_PhoneNumberDomestic" = "0800 7540002";

"ExposureSubmission_PhoneDetailsDomestic" = "Almanya’dan yapılan aramalar içindir.\nArama ücretsizdir.";

"ExposureSubmission_PhoneNumberForeign" = "+49 30 498 75402";

"ExposureSubmission_PhoneDetailsForeign" = "Almanya dışından yapılan aramalar içindir.\nTelefon sağlayıcınız tarafından uygulanan ücretler geçerlidir.";

"ExposureSubmission_PhoneDetailDescription" = "Müşteri hizmetlerimiz şu dillerde size yardımcı olmaya hazır: \nİngilizce, Almanca, Türkçe\n\nMesai saatleri:\n7 gün 24 saat\n\nSağlıkla ilgili tüm sorularınız için lütfen aile hekiminizle veya tıbbi acil servis yardım hattı ile iletişime geçin. Telefon: 116 117.";

"ExposureSubmission_SectionDescription2" = "Uygulamaya TAN girerek PCR testinizi kaydedin.";

"ExposureSubmission_CallButtonTitle" = "Ara";

"ExposureSubmission_TANInputButtonTitle" = "TAN gir";

"ExposureSubmissionHotline_imageDescription" = "Yardım hattı size bir TAN iletecektir.";

/* Exposure Submission QR Code Info */
"ExposureSubmissionQRInfo_title" = "Onayınız";

"ExposureSubmissionQRInfo_imageDescription" = "Bir kişi akıllı telefon tutuyor. Testteki QR kod kodun taranabileceğini sembolize ediyor.";

"ExposureSubmissionQRInfo_title_description" = "Test sonucunuzu alabilmeniz ve diğer kullanıcıları uyarabilmeniz için onayınız gereklidir.";

"ExposureSubmissionQRInfo_header_section_1" = "Test Sonucunu Al";

"ExposureSubmissionQRInfo_instruction1" = "Şimdi, testinizin QR kodunu tarayın ve test sonucunuzu alın.";

"ExposureSubmissionQRInfo_instruction2" = "Her bir test yalnızca bir kez taranabilir. Uygulama tek seferde en fazla bir hızlı testi ve bir PCR testini yönetebilir.";

"ExposureSubmissionQRInfo_instruction2a" = "Testinizin sonucu negatifse bunu resmi bir COVID test sertifikası ile onaylayabilirsiniz. Bu işlemi gerçekleştirmek için, aşağıda belirtilen adımları uygulayarak test sertifikası talebinde bulunun.";

"ExposureSubmissionQRInfo_instruction3" = "Uygulama aynı anda birden çok testi %@.";

"ExposureSubmissionQRInfo_instruction3_highlightedPhrase" = "yönetemez";

"ExposureSubmissionQRInfo_header_section_2" = "Lütfen karşılaştığınız diğer kullanıcıları uyararak onlara yardımcı olun!";

"ExposureSubmissionQRInfo_body_section_2" = "Koronavirüs tanısı aldıysanız uygulama üzerinden diğer kullanıcıları uyarabilirsiniz. Hızlı test yaptıysanız uyarı özelliği yalnızca Almanya’da etkindir. PCR testi yaptırdıysanız uyarı özelliği şu ülkelerde etkindir:";

"ExposureSubmissionQRInfo_body_section_3" = "Sizinle aynı anda aynı etkinliklerde veya yerlerde check in yapan kişilere de uyarı gönderilecektir.";

"ExposureSubmissionQRInfo_acknowledgement_3" = "Test sonucunuzu paylaşırsanız diğer kullanıcıların enfeksiyona karşı korunmasına yardımcı olursunuz.";

"ExposureSubmissionQRInfo_acknowledgement_4" = "Kimliğiniz gizli tutulacaktır. Diğer kullanıcılar, kimin test sonucunu paylaştığını öğrenmeyecektir.";

"ExposureSubmissionQRInfo_acknowledgement_5" = "“Check-In’lerim” bölümünde check-in yapan konuklarına uyarı gönderilecek etkinlikleri ve yerleri görebilirsiniz. Uyarı işlemlerinin dışında tutmak için listeden ayrı ayrı check-in’leri silebilirsiniz.";

"ExposureSubmissionQRInfo_acknowledgement_6" = "Onay vermek için 16 yaşın üzerinde olmanız gerekir.";

"ExposureSubmissionQRInfo_acknowledgement_7" = "Sonraki adımda, rastgele kimliklerinize erişim onayı verin.";

"ExposureSubmissionQRInfo_primaryButtonTitle" = "Kabul Et";

"ExposureSubmissionQRInfo_QRCodeExpired_Alert_Title" = "QR kod artık geçerli değil";

"ExposureSubmissionQRInfo_QRCodeExpired_Alert_Text" = "Testiniz 21 günden eski ve artık uygulamaya kaydedilemez. İlerleyen zamanlarda yeniden test yaptırırsanız lütfen QR kodu alır almaz tarayın.";

"ExposureSubmission_RAT_QR_Invalid_Alert_Title" = "Hata";

"ExposureSubmission_RAT_QR_Invalid_Alert_Text" = "QR kod bir hızlı test ile eşleştirilemiyor. Lütfen uygun bir QR kod tarayın.";

"ExposureSubmission_RAT_QR_Invalid_Alert_Button" = "Tamam";

/* Exposure Submission Success */
"ExposureSubmissionSuccess_Title" = "Teşekkür ederiz";

"ExposureSubmissionSuccess_AccImageDescription" = "Bir kişi test sonucunu paylaştığı için gruptaki herkes gülüyor.";

"ExposureSubmissionSuccess_Button" = "İşte bu kadar!";

"ExposureSubmissionSuccess_Description" = "Desteğiniz sayesinde artık diğer kullanıcılar uyarılabilir ve buna uygun şekilde hareket edebilir.";

"ExposureSubmissionSuccess_subTitle" = "Diğer bilgiler:";

"ExposureSubmissionSuccess_listTitle" = "Lütfen unutmayın:";

"ExposureSubmissionSuccess_listItem0" = "Bu test sonucunu doğrulamak için PCR testi yapın. ";

"ExposureSubmissionSuccess_listItem1" = "Kamu sağlığı yetkiliniz önümüzdeki birkaç gün içinde size ulaşabilir.";

"ExposureSubmissionSuccess_listItem2" = "Yüksek bir olasılıkla enfekte oldunuz. Kendinizi diğer insanlardan izole edin.";

"ExposureSubmissionSuccess_listItem2_1" = "İzolasyon süreniz genellikle 14 gündür. Lütfen belirtilerinizin nasıl geliştiğini yakından izleyin.";

"ExposureSubmissionSuccess_listItem2_2" = "Kamu sağlığı yetkiliniz, temasa geçtiğiniz kişilerin bir listesini oluşturmanızı isteyecektir. Bu listeye, hasta olmadan önceki iki gün içinde 15 dakikadan uzun süreyle yakın temas halinde (2 metreden kısa mesafede, yüz yüze görüşme) olduğunuz herkesi dahil etmeniz gerekir. Bunun için temas güncenizi kullanabilirsiniz: Girişleri dışa aktarmanız ve ardından yazdırmanız ya da e-posta yoluyla göndermeniz yeterlidir.";

"ExposureSubmissionSuccess_listItem2_3" = "Lütfen özellikle akıllı telefonu olmadığı veya uygulamayı yüklemediği için doğrudan uygulamanın uyarmayacağı kişileri göz önünde bulundurun.";

"ExposureSubmissionSuccess_listItem2_4" = "Hiçbir belirtiniz kalmasa ve kendinizi iyi hissetseniz dahi yine de hastalığı bulaştırabilirsiniz. Bu nedenle lütfen belirlenen izolasyon süresine uyun.";

/* Exposure Submission Testresult available */
"ExposureSubmissionTestresultAvailable_Title" = "Test sonucunuz çıktı";

"ExposureSubmissionTestresultAvailable_AccImageDescription" = "Bir kadın elinde akıllı telefonunu tutuyor. Bu telefondan başka bir akıllı telefona sinyal gönderiliyor.";

"ExposureSubmissionTestresultAvailable_Consent_granted" = "“Diğer kullanıcıları uyar”\nonayı verildi";

"ExposureSubmissionTestresultAvailable_Consent_not_given" = "“Diğer kullanıcıları uyar”\nonayı verilmedi";

"ExposureSubmissionTestresultAvailable_ListItem1WithConsent" = "Test sonucunuzu paylaşmayı kabul ederek diğer kullanıcıların uyarılmasına yardımcı olduğunuz için teşekkür ederiz.";

"ExposureSubmissionTestresultAvailable_ListItem2WithConsent" = "Rastgele kimliklere erişim onayı vermediyseniz veya verdiğiniz tarihin üzerinden beş günden uzun süre geçtiyse lütfen sonraki adımda onay verin.";

"ExposureSubmissionTestresultAvailable_ListItem1WithoutConsent" = "Test sonucunuzu paylaşmamayı seçtiniz. Diğer kullanıcılar uyarılmayacak.";

"ExposureSubmissionTestresultAvailable_ListItem2WithoutConsent" = "Sonraki adımda dilerseniz fikrinizi değiştirip test sonucunuzu paylaşarak koronavirüsün yayılmasını durdurmaya ve diğer kullanıcıların korunmasına yardımcı olabilirsiniz.";

"ExposureSubmissionTestresultAvailable_primaryButtonTitle" = "Sonraki";

"ExposureSubmissionTestresultAvailable_CloseAlertTitle" = "Test sonucunuzu okuduktan sonra gerekli durumlarda diğer kullanıcı uyarabilir ve enfeksiyon zincirini kırabilirsiniz.";

"ExposureSubmissionTestresultAvailable_CloseAlertButtonCancel" = "İptal";

"ExposureSubmissionTestresultAvailable_CloseAlertButtonContinue" = "Sonucu Görüntüle";

/* Exposure Submission Result */
"ExposureSubmissionResult_Title" = "Test Sonucunuz";

"ExposureSubmissionResult_Title_Antigen" = "Hızlı Test";

"ExposureSubmissionResult_CardSubTitle" = "Tanı Sonucunuz";

"ExposureSubmissionResult_CardSubTitle_Antigen" = "Hızlı testinizin sonucu";

"ExposureSubmissionResult_CardTitle" = "SARS-CoV-2";

"ExposureSubmissionResult_CardPositive" = "Pozitif";

"ExposureSubmissionResult_CardNegative" = "Negatif";

"ExposureSubmissionResult_CardPositive_Antigen" = "Pozitif";

"ExposureSubmissionResult_CardNegative_Antigen" = "Negatif";

"ExposureSubmissionResult_CardInvalid" = "Değerlendirme yapılamaz";

"ExposureSubmissionResult_CardPending" = "Sonucunuz henüz çıkmadı";

"ExposureSubmissionResult_Procedure" = "Nasıl çalışır?";

"ExposureSubmissionResult_testAdded" = "Testiniz eklendi";

"ExposureSubmissionResult_antigenTestAdded" = "Hızlı testiniz eklendi";

"ExposureSubmissionResult_antigenTestAddedDesc" = "Test sonucu 48 saat süreyle burada görüntülenir.";

"ExposureSubmissionResult_warnOthers" = "Diğer Kullanıcıları Uyarın";

"ExposureSubmissionResult_warnOthersDesc" = "Lütfen rastgele kimliklerinizi paylaşın ve diğer kullanıcıları uyarın.\nHerhangi bir koronavirüs belirtisini ne zaman ilk kez fark ettiğinizi de belirterek diğer kullanıcıların enfeksiyon riskini daha doğru şekilde belirlemeye yardımcı olun.";

"ExposureSubmissionResult_testNegative" = "Negatif Tanı";

"ExposureSubmissionResult_testNegativeDesc" = "Laboratuvar sonucuna göre koronavirüs SARS-CoV-2 olduğunuza dair bir doğrulama yok.";

"ExposureSubmissionResult_testNegative_furtherInfos_title" = "Diğer bilgiler:";

"ExposureSubmissionResult_testNegative_furtherInfos_listItem1" = "Hâlâ kendinizi iyi hissetmiyor musunuz? Kendinizi kötü hissediyorsanız ve/veya belirtileriniz kötüleştiyse lütfen aile hekiminizle iletişime geçin.";

"ExposureSubmissionResult_testNegative_furtherInfos_listItem2" = "Kendinizi yeniden iyi hissedene dek evde kalın. Başka bir enfeksiyon nedeniyle bağışıklığınız zayıflamışken koronavirüse (SARS-CoV-2) yakalanırsanız ciddi bir hastalıkla karşılaşabilirsiniz.";

"ExposureSubmissionResult_testNegative_furtherInfos_listItem3" = "Kendinizi iyi hissetmiyorsanız diğer insanları riske atmamak için işe gitmeyin.";

"ExposureSubmissionResult_furtherInfos_hint_testAgain" = "Belirtileriniz kötüleşirse başka bir SARS-CoV-2 testinin yapılması gerekebilir.";

"ExposureSubmissionResult_testInvalid" = "Testiniz değerlendirilemiyor";

"ExposureSubmissionResult_testInvalidDesc" = "Testinizi değerlendirirken bir problem oluştu. Lütfen sonraki adımlarınız için test merkezi veya laboratuvar ile görüşün.";

"ExposureSubmissionResult_testExpired" = "Testiniz değerlendirilemiyor";

"ExposureSubmissionResult_testExpiredDesc" = "Testinizi değerlendirirken bir problem oluştu. QR kodunuzun süresi dolmuş.";

"ExposureSubmissionResult_testPending" = "Test sonucunuz henüz çıkmadı";

"ExposureSubmissionResult_testPendingDesc" = "Test sonucunuz çıkar çıkmaz uygulamada görüntülenecektir.\n\nTest sonucunuz uygulama dışından da tarafınıza iletilecektir. Testinizin pozitif sonuç vermesi halinde kamu sağlığı yetkilileri sizi bilgilendirecektir.\n\nUygulama dışından bir pozitif test sonucu aldıysanız lütfen uygulamaya kayıtlı testi silin. TAN almak için \"TAN Talebi\" başlığının altında gösterilen numarayı arayın. Ardından bu TAN'yi kullanarak sonucunuzu uygulamaya kaydedin ve diğer kullanıcıları uyarın.";

"ExposureSubmissionResult_testCertificate_title" = "COVID Test Sertifikanız";

"ExposureSubmissionResult_testCertificate_testCenterNotSupported" = "Bu test noktasında test sertifikalarının düzenlenmesi desteklenmediğinden resmi bir dijital COVID test sertifikası talep edemezsiniz.";

"ExposureSubmissionResult_testCertificate_Pending" = "Resmi dijital COVID test sertifikanız henüz çıkmadı. Çıkar çıkmaz uygulamanızda görüntülenecektir.";

"ExposureSubmissionResult_testCertificate_NotRequested" = "Talebiniz üzerine, hiçbir resmi dijital COVID test sertifikası düzenlenmeyecektir.";

"ExposureSubmissionResult_testCertificate_AvailableInTab" = "Test sertifikasını \"Sertifikalar\" sekmesinde bulabilirsiniz.";

"ExposureSubmissionResult_antigenTestPending" = "Test Sonucunuz Henüz Çıkmadı";

"ExposureSubmissionResult_antigenTestPendingDesc" = "Test sonucunuz çıkar çıkmaz uygulamada görüntülenecektir.";

"ExposureSubmissionResult_antigenTestPendingContactJournal" = "Test Sonucunuz Temas Güncenize Eklenecektir";

"ExposureSubmissionResult_pcrTestPendingContactJournal" = "Test Sonucunuz Temas Güncenize Eklenecektir";

"ExposureSubmissionResult_antigenTestPendingContactJournalDesc" = "Test sonucunuz çıkar çıkmaz uygulamada görüntülenecektir.";

"ExposureSubmissionResult_pcrTestPendingContactJournalDesc" = "Test sonucunuz çıkar çıkmaz uygulamada görüntülenecektir.";

"ExposureSubmissionResult_antigenTestNegativDesc" = "Hızlı test, koronavirüs SARS-CoV-2’ye yakalandığınıza dair hiçbir kanıt sağlamadı.";

"ExposureSubmissionResult_WarnOthersConsentGiven" = "“Diğer kullanıcıları uyar” onayı verildi";

"ExposureSubmissionResult_WarnOthersConsentNotGiven" = "“Diğer kullanıcıları uyar” onayı verilmedi";

"ExposureSubmissionResult_testRemove" = "Testi sil";

"ExposureSubmissionResult_testRemoveDesc" = "Yeni bir test kaydedebilmeniz için son testi kaldırmanız gerekir.";

"ExposureSubmissionResult_primaryButtonTitle" = "Belirtileri Gir";

"ExposureSubmissionResult_secondaryButtonTitle" = "Belirtileri Girme";

"ExposureSubmissionResult_deleteButton" = "Testi sil";

"ExposureSubmissionResult_refreshButton" = "Güncelle";

/* ExposureSubmissionSymptoms */
"ExposureSubmissionSymptoms_Title" = "Belirtiler";

"ExposureSubmissionSymptoms_Introduction" = "Uygulamanın, diğer kullanıcılar açısından enfeksiyon riskini daha doğru bir biçimde hesaplayabilmesi için herhangi bir koronavirüs belirtisi fark edip etmediğinizi ve ne zaman fark ettiğinizi belirtebilirsiniz. Bu adım gönüllülük esasına dayanır. Belirtilerinizle ilgili bilgi vermek istemiyorsanız \"Bilgi yok\" seçeneğini belirlemeniz yeterlidir.";

"ExposureSubmissionSymptoms_Description" = "Son birkaç günde aşağıdaki belirtilerden birini veya daha fazlasını yaşadınız mı?";

"ExposureSubmissionSymptoms_Symptom0" = "Artan vücut sıcaklığı veya ateş";

"ExposureSubmissionSymptoms_Symptom1" = "Nefes darlığı";

"ExposureSubmissionSymptoms_Symptom2" = "Koku/tat kaybı";

"ExposureSubmissionSymptoms_Symptom3" = "Öksürük";

"ExposureSubmissionSymptoms_Symptom4" = "Burun akıntısı";

"ExposureSubmissionSymptoms_Symptom5" = "Boğaz ağrısı";

"ExposureSubmissionSymptoms_Symptom6" = "Baş ağrısı ve kol/bacak ağrısı";

"ExposureSubmissionSymptoms_Symptom7" = "Genel zayıflık ve bitkinlik";

"ExposureSubmissionSymptoms_AnswerOptionYes" = "Evet";

"ExposureSubmissionSymptoms_AnswerOptionNo" = "Hayır";

"ExposureSubmissionSymptoms_AnswerOptionPreferNotToSay" = "Bilgi yok";

"ExposureSubmissionSymptoms_ContinueButton" = "Sonraki";

"ExposureSubmissionSymptoms_DoneButton" = "Tamamlandı";

/* ExposureSubmissionSymptomsOnset */
"ExposureSubmissionSymptomsOnset_Title" = "Belirtilerin Başlangıcı";

"ExposureSubmissionSymptomsOnset_Subtitle" = "Belirtileri ilk kez ne zaman fark ettiniz?";

"ExposureSubmissionSymptomsOnset_Description" = "Lütfen mümkün olduğunca doğru şekilde tarih belirtin.";

"ExposureSubmissionSymptomsOnset_DatePickerTitle" = "Tarih";

"ExposureSubmissionSymptomsOnset_AnswerOptionLastSevenDays" = "Son 7 gün içinde";

"ExposureSubmissionSymptomsOnset_AnswerOptionOneToTwoWeeksAgo" = "1-2 hafta önce";

"ExposureSubmissionSymptomsOnset_AnswerOptionMoreThanTwoWeeksAgo" = "2 haftadan uzun süre önce";

"ExposureSubmissionSymptomsOnset_AnswerOptionPreferNotToSay" = "Bilgi yok";

"ExposureSubmissionSymptomsOnset_ContinueButton" = "İşte bu kadar!";

/* ExposureSubmissionSymptoms - Cancel alert */
"ExposureSubmissionSymptoms_CancelAlertTitle" = "Belirtilerinizi girmeyi iptal etmek istiyor musunuz?";

"ExposureSubmissionSymptoms_CancelAlertMessage" = "Belirtilerinizle ilgili olarak bilgi verirseniz diğer kullanıcıları çok daha doğru bir şekilde uyarabilirsiniz.";

"ExposureSubmissionSymptoms_CancelAlertButtonCancel" = "Evet";

"ExposureSubmissionSymptoms_CancelAlertButtonContinue" = "Hayır";

/* ExposureSubmissionWarnOthers */
"ExposureSubmissionWarnOthers_title" = "Diğer Kullanıcıları Uyarın";

"ExposureSubmissionWarnOthers_AccImageDescription" = "Bir cihaz şifrelenmiş pozitif test tanısını sisteme aktarır.";

"ExposureSubmissionWarnOthers_sectionTitle" = "Yardımcı olabilirsiniz!";

"ExposureSubmissionWarnOthers_description" = "Koronavirüs tanısı aldığınız için uygulama üzerinden diğer kullanıcıları uyarabilirsiniz. Hızlı test yaptıysanız uyarı özelliği yalnızca Almanya’da etkindir. PCR testi yaptırdıysanız uyarı özelliği şu ülkelerde etkindir:";

"ExposureSubmissionWarnOthers_supportedCountriesTitle" = "Uyarı özelliği birden fazla ülkede etkindir. Şu anda aşağıdaki ülkeler katılmaktadır:";

"ExposureSubmissionWarnOthers_consent_bullet1" = "Onayınız gönüllülük esasına dayalıdır.";

"ExposureSubmissionWarnOthers_consent_bullet2" = "Test sonucunuzu paylaşırsanız diğer kullanıcıların enfeksiyona karşı korunmasına yardımcı olursunuz.";

"ExposureSubmissionWarnOthers_consent_bullet3" = "Kimliğiniz gizli tutulacaktır. Diğer kullanıcılar, kimin test sonucunu paylaştığını öğrenmeyecektir.";

"ExposureSubmissionWarnOthers_consent_bullet4" = "“Check-In’lerim” bölümünde check-in yapan konuklarına uyarı gönderilecek etkinlikleri ve yerleri görebilirsiniz. Uyarı işlemlerinin dışında tutmak için listeden ayrı ayrı check-in’leri silebilirsiniz.";

"ExposureSubmissionWarnOthers_consent_bullet5" = "Onay vermek için 16 yaşın üzerinde olmanız gerekir.";

"ExposureSubmissionWarnOthers_continueButton" = "Kabul Et";

/* Exposure Submission Result */
"ExposureSubmissionResult_RemoveAlert_Title" = "Test sonucu kaldırılsın mı?";

"ExposureSubmissionResult_RemoveAlert_Text" = "Test sonucu geri dönüşüm kutusuna taşınacak. Geri dönüşüm kutusunu, durum sekmesinde yer alan \"Daha Fazla\" kutucuğunda bulabilirsiniz.\nBurada test sonucunu kalıcı olarak silebilir veya geri yükleyebilirsiniz. Test sonucu 30 gün sonra otomatik olarak silinir.";

"ExposureSubmissionResult_RemoveAlert_ConfirmButtonTitle" = "Test Sonucunu Kaldır";

"ExposureSubmissionResult_RegistrationDateUnknown" = "Kayıt tarihi bilinmiyor";

"ExposureSubmissionResult_RegistrationDate" = "Testin eklenme tarihi:";

"ExposureSubmissionResult_RegistrationDate_Antigen" = "Düzenleme tarihi:";

"ExposureSubmissionResult_RegistrationDate_Suffix_Antigen" = ".";

"ExposureSubmissionResult_Person_Birthday_Prefix" = "Doğum tarihi";

"ExposureSubmissionResult_Abbreviation_Hours" = "sa";

"ExposureSubmissionResult_Abbreviation_Minutes" = "dk.";

"ExposureSubmissionResult_Abbreviation_Seconds" = "sn.";

"ExposureSubmissionResult_Timer_Title" = "Sonucun çıktığı tarih:";

"ExposureSubmissionResult_Negative_Antigen_Proof_Title" = " ";

"ExposureSubmissionResult_Negative_Antigen_Proof_Desc" = "Test sonucunuz özeldir ancak bazı yasalar nedeniyle paylaşmanız gerekebilir. Paylaşmanız gerekirse sunulan pek çok yöntemden birini kullanarak gösterebilirsiniz.";

"ExposureSubmissionResult_Negative_Antigen_NoProof_Title" = "Doğrulama Özelliği Yok";

"ExposureSubmissionResult_Negative_Antigen_NoProof_Desc" = "Buradaki bulgu anonimleştirildiğinden hızlı test sonucunun negatif olduğunun kanıtı olarak kullanılamaz.";

/* Exposure Submission */
"ExposureSubmissionError_ErrorPrefix" = "Verilerinizi gönderirken teknik hata oluştu. Lütfen teknik yardım hattı ile iletişime geçin. Telefon numarasını Uygulama Bilgileri bölümünde bulabilirsiniz.";

"ExposureSubmissionError_NoKeys" = "Tanı anahtarı yok. Lütfen yarın tekrar deneyin.";

"ExposureSubmissionError_InvalidTan" = "Oluşturulan TAN, gönderme işlemi için geçersiz. Lütfen Uygulama Bilgileri -> Teknik Yardım Hattı üzerinden teknik yardım hattı ile iletişime geçin.";

"ExposureSubmissionError_EnNotEnabled" = "Maruz kalma günlüğü etkin değil.";

"ExposureSubmissionError_NoRegistrationToken" = "Akıllı telefonda kayıt belirteci bulunamadı.";

"ExposureSubmissionError_InvalidResponse" = "Yanıt işlenemedi.";

"ExposureSubmissionError_NoResponse" = "Yanıtın içeriği yok.";

"ExposureSubmissionError_QRAlreadyUsed" = "QR kod yanlış veya akıllı telefonunuza zaten kaydedilmiş.\nQR kod geçerli olsun veya olmasın test sonucunuzu test merkezinden veya laboratuvardan alacaksınız. Koronavirüs tanısı alırsanız kamu sağlığı yetkilisi yasal olarak belirlenen kanal üzerinden bilgilendirilecektir ve kamu sağlığı yetkilisi sizinle iletişime geçecektir.\nTesti uygulamada sildiyseniz geri dönüşüm kutusundan geri yükleyebilirsiniz.";

"ExposureSubmissionError_QRAlreadyUsed_Title" = "QR kod geçersiz";

"ExposureSubmissionError_TeleTanAlreadyUsed" = "TAN geçersiz veya zaten kullanılmış. Daha fazla bilgi için \"TAN Talebi\" bölümünün altında listelenen numarayı arayın.";

"ExposureSubmissionError_QRNotExist_Title" = "R kodun süresi doldu";

"ExposureSubmissionError_QRNotExist" = "Lütfen testi uygulamadan silin.\nArdından uygulamaya yeni bir test ekleyebilirsiniz.";

"ExposureSubmissionError_RegTokenNotExist" = "Gönderme işlemi için TAN oluşturulamıyor. Lütfen Uygulama Bilgileri -> Teknik Yardım Hattı üzerinden teknik yardım hattı ile iletişime geçin.";

"ExposureSubmissionError_other" = "Bir bağlantı hatası oluştu. Teknik destek için hata kodu:";

"ExposureSubmissionError_otherend" = "Lütfen tekrar deneyin.";

"ExposureSubmissionError_httpError" = "Bağlantı kurulamıyor.";

"ExposureSubmissionError_declined" = "Lütfen diğer kullanıcıları uyarmak için rastgele kimliklerinizi yayınlayın.";

"ExposureSubmissionError_unknown" = "Bilinmeyen hata";

"ExposureSubmissionError_defaultError" = "Önemli aktarım sırasında hata oluştu";

"ExposureSubmissionError_noAppConfiguration" = "İnternet bağlantınız kesildi. Lütfen bağlantıyı kontrol edin ve ardından uygulamayı yeniden açın.";

/* ExposureSubmission OverwriteNotice */
"ExposureSubmission_OverwriteNotice_Title" = "Not";

"ExposureSubmission_OverwriteNotice_PrimaryButton" = "Sonraki";

"ExposureSubmission_OverwriteNotice_Image_Description" = "Yeni bir test girerseniz bu, önceki testin yerine geçer.";

"ExposureSubmission_OverwriteNotice_Pcr_Headline" = "Zaten bir PCR testi kaydı oluşturdunuz.";

"ExposureSubmission_OverwriteNotice_Pcr_Text" = "Zaten bir PCR testi kaydı oluşturdunuz. Uygulama tek seferde en fazla bir hızlı testi ve bir PCR testini yönetebilir. Başka bir PCR testi kaydı oluşturursanız ilk PCR testi geri dönüşüm kutusuna taşınır. Geri dönüşüm kutusunda PCR testini geri yükleyebilir ya da kalıcı olarak silebilirsiniz.";

"ExposureSubmission_OverwriteNotice_Antigen_Headline" = "Zaten bir hızlı test kaydı oluşturdunuz.";

"ExposureSubmission_OverwriteNotice_Antigen_Text" = "Zaten bir hızlı test kaydı oluşturdunuz. Uygulama tek seferde en fazla bir hızlı testi ve bir PCR testini yönetebilir. Başka bir hızlı test kaydı oluşturursanız ilk hızlı test geri dönüşüm kutusuna taşınır. Geri dönüşüm kutusunda hızlı testi geri yükleyebilir ya da kalıcı olarak silebilirsiniz.";

/* ExposureSubmission AntigenTest Profile Information */
"ExposureSubmission_Antigen_Profile_Information_Title" = "Hızlı Test Profili";

"ExposureSubmission_Antigen_Profile_Information_Image_Description" = "Elinde akıllı telefon tutan bir kadın bir binanın önünde duruyor. QR kod, taranacak hızlı test profilini sembolize ediyor.";

"ExposureSubmission_Antigen_Profile_Information_Description_Title" = "Test noktalarında kaydınızı hızlandırmak için kişisel verilerinizi bir QR kod olarak kaydedin.";

"ExposureSubmission_Antigen_Profile_Information_DescriptionSubHeadline" = "Hızlı test profili oluşturduğunuzda her hızlı testten önce kişisel verilerinizi yeniden doldurmanız gerekmez.";

"ExposureSubmission_Antigen_Profile_Information_PrimaryButton" = "Devam Et";

"ExposureSubmission_Antigen_Profile_Information_Dataprivacy_Title" = "Daha fazla bilgi için lütfen gizlilik bildirimine başvurun.";

/* ExposureSubmission AntigenTest Profile */
"ExposureSubmission_Antigen_Profile_Header_Text" = "Hızlı Test Profili";

"ExposureSubmission_Antigen_Profile_QRCode_Image_Description" = "Hızlı test profilinizi içeren bir QR kod";

"ExposureSubmission_Antigen_Profile_Noice_Text" = "Kişisel verilerinizin daha hızlı kaydedilebilmesi için lütfen test noktasında bu QR kodu sunun. Kimlik kartınızı da elinizde tutun.";

"ExposureSubmission_Antigen_Profile_DateOfBirth_Format" = "Doğum tarihi: %@";

"ExposureSubmission_Antigen_Profile_Primary_Button" = "Devam Et";

"ExposureSubmission_Antigen_Profile_Secondary_Button" = "Düzenle";

/* ExposureSubmission AntigenTest */
"ExposureSubmission_Profile_CreateProfileTile_Title" = "Hızlı Test Profili Oluştur";

"ExposureSubmission_Profile_CreateProfileTile_Description" = "Test noktalarında kaydınızı hızlandırmak için kişisel verilerinizi bir QR kod olarak kaydedin.";

"ExposureSubmission_Profile_ProfileTile_Title" = "Hızlı Test Profili";

"ExposureSubmission_Profile_ProfileTile_Description" = "Zamandan tasarruf edip test noktasında hızlı test profilinizi sunabilirsiniz.";

/* ExposureSubmission TestCertificate */
"ExposureSubmission_TestCertificate_Information_Title" = "COVID Test Sertifikası";

"ExposureSubmission_TestCertificate_Information_PrimaryButton" = "Test Sertifikası Talep Et";

"ExposureSubmission_TestCertificate_Information_SecondaryButton" = "Hayır Teşekkürler";

"ExposureSubmission_TestCertificate_Information_ImageDescription" = "Akıllı telefonu olan bir kadın Corona-Warn-App’i kullanıyor. Mühürdeki onay işareti geçerli bir sertifikayı simgeler.";

"ExposureSubmission_TestCertificate_Information_Section01" = "Test sertifikası yalnızca test sonucunuz negatifse düzenlenir.";

"ExposureSubmission_TestCertificate_Information_Section02" = "Test sertifikası, AB’de geçerli bir negatif test sonucu kanıtıdır (ör. seyahat için).";

"ExposureSubmission_TestCertificate_Information_Subheadline" = "Uygulamayı kullanarak resmi bir AB dijital COVID test sertifikası talep edebilirsiniz. Ardından bu sertifika uygulamaya eklenir.";

"ExposureSubmission_TestCertificate_Information_BirthdayPlaceholder" = "Doğum Tarihi";

"ExposureSubmission_TestCertificate_Information_BirthdayText" = "Güvenlik amaçları nedeniyle test sonucunuz doğum tarihinizle korunmaktadır. Test sonucu yalnızca doğru doğum tarihini belirtirseniz düzenlenebilir.";

"ExposureSubmission_TestCertificate_Information_Dataprivacy_Title" = "Veri işleme hakkında daha ayrıntılı bilgi için lütfen gizlilik bildirimine başvurun.";

"ExposureSubmission_TestCertificate_Information_Alert_Title" = "Kaydı İptal Et";

"ExposureSubmission_TestCertificate_Information_Alert_Message" = "Test kaydını iptal ederseniz test sonucunuzu uygulamaya alamazsınız.";

"ExposureSubmission_TestCertificate_Information_Alert_ContinueRegistration" = "Kayda Devam Et";

"ExposureSubmission_TestCertificate_Information_Alert_CancelRegistration" = "Kaydı İptal Et";

/* Tracing Enable/Disable Settings */
"ExposureNotificationSetting_TracingSettingTitle" = "Maruz Kalma Günlüğü";

"ExposureNotificationSetting_EnableTracing" = "Maruz Kalma Günlüğü";

"ExposureNotificationSetting_Tracing_Limited" = "Sınırlı";

"ExposureNotificationSetting_Tracing_Deactivated" = "Devre dışı bırakıldı";

"ExposureNotificationSetting_ActionCell_Header" = "Ayar";

"ExposureNotificationSetting_DescriptionTitle_Inactive" = "Maruz Kalma Günlüğünü Etkinleştir";

"ExposureNotificationSetting_DescriptionTitle" = "Maruz kalma günlüğü nasıl çalışır?";

"ExposureNotificationSetting_DescriptionText1" = "Uygulamanın, enfekte olan bir kullanıcı ile karşılaşmanızın ardından risk altında olup olmadığınızı belirleyebilmesi için maruz kalma günlüğü özelliğini etkinleştirmeniz gerekir. Maruz kalma günlüğü özelliği uluslararası olarak çalışır; yani, kullanıcılara ilişkin tüm olası maruz kalmalar da diğer resmi koronavirüs uygulamalarıyla tespit edilir.";

"ExposureNotificationSetting_DescriptionText2" = "Maruz kalma günlüğü özelliği, iPhone'unuzun Bluetooth üzerinden diğer uygulama kullanıcılarının şifrelenmiş rastgele kimliklerini alması ve size ait rastgele kimlikleri diğer kullanıcıların akıllı telefonlarına aktarmasıyla çalışır. Uygulama her gün, virüs testi pozitif olan ve uygulamaları aracılığıyla bu bilgileri (özellikle rastgele kimliklerini) gönüllü olarak paylaşan tüm kullanıcıların rastgele kimliklerini içeren bir liste ile birlikte bu kullanıcıların belirtilerinin başlangıcına ilişkin gönüllü olarak verilen tüm bilgileri indirir. Ardından bu liste, sizin de enfekte olma olasılığınızı hesaplamak ve gereken durumlarda sizi uyarmak için iPhone'unuzun kaydetttiği ve karşılaştığınız diğer kullanıcıların rastgele kimliklerle karşılaştırılır.";

"ExposureNotificationSetting_DescriptionText3" = "Düğmeyi kullanarak dilediğiniz zaman maruz kalma günlüğünü devre dışı bırakabilirsiniz.";

"ExposureNotificationSetting_DescriptionText4" = "Maruz kalma günlüğü özelliği sırasında asla adınız, adresiniz veya konumunuz gibi kişisel veriler toplanmaz ve bu bilgiler diğer kullanıcılara aktarılmaz. Rastgele kimlikleri kullanarak kişilerin kimlikleri hakkında sonuçlar çıkarılamaz.";

"ExposureNotificationSetting_Activate_Bluetooth" = "Bluetooth'u aç";

"ExposureNotificationSetting_Bluetooth_Description" = "Karşılaşmaların günlüğe kaydedilmesi amacıyla Bluetooth'un maruz kalma günlüğü için açılması gerekir. Lütfen cihaz ayarlarınızda Bluetooth'u açın.";

"ExposureNotificationSetting_Activate_Internet" = "İnternet bağlantısını aç";

"ExposureNotificationSetting_Internet_Description" = "Maruz kalma günlüğü, enfeksiyon riskinizi hesaplamak için İnternet bağlantısı gerektirir. Lütfen cihazınızın ayarlarında Wi-Fi'ı veya mobil veriyi açın.";

"ExposureNotificationSetting_Detail_Action_Button" = "Cihaz Ayarlarını Aç";

"ExposureNotificationSetting_Activate_OSENSetting" = "Maruz Kalma Bildirimlerini Etkinleştir";

"ExposureNotificationSetting_Activate_OSENSetting_Description" = "Maruz kalma günlüğünde, karşılaşmaların günlüğe kaydedilebilmesi için cihazınızın ayarlarında maruz kalma bildirimlerinin etkinleştirilmesi gerekir. \"Cihaz Ayarlarını Aç\"  -> \"Maruz Kalma Bildirimleri\" -> \"Maruz Kalma Bildirimlerini Paylaş\" seçeneğini belirleyin. Ardından \"Etkin Bölge Olarak Belirle\" seçeneğini belirleyerek uygulamayı maruz kalma bildirimleri için etkin uygulama olarak tanımlayın.";

"ExposureNotificationSetting_Activate_OSENSetting_Pre13.7" = "COVID-19 Maruz Kalma Bildirimlerini Etkinleştir";

"ExposureNotificationSetting_Activate_OSENSetting_Description_Pre13.7" = "Maruz kalma günlüğünde, karşılaşmaların günlüğe kaydedilebilmesi için cihazınızın ayarlarında COVID-19 Maruz Kalma Bildirimlerinin etkinleştirilmesi gerekir. \"Cihaz Ayarlarını Aç\" seçeneğini belirleyin ve ayarlarda \"COVID-19 Maruz Kalma Bildirimleri\" özelliğini etkinleştirin.";

"ExposureNotificationSetting_SetActiveApp_OSENSetting" = "Etkin Bölge Belirle";

"ExposureNotificationSetting_SetActiveApp_OSENSetting_Description_Pre13.7" = "Maruz kalma günlüğünde, karşılaşmaların günlüğe kaydedilebilmesi için Corona-Warn-App'in cihazınızın ayarlarında etkin uygulama olarak tanımlanması gerekir. \"Cihaz Ayarlarını Aç\" -> \"COVID-19 Maruz Kalma Günlüğü Ayarları\" seçeneğini belirleyin ve Corona-Warn-App'i etkin uygulama olarak belirleyin.";

"ExposureNotificationSetting_SetActiveApp_OSENSetting_Description" = "Maruz kalma günlüğünde, karşılaşmaların günlüğe kaydedilebilmesi için Corona-Warn-App'in cihazınızın ayarlarında etkin uygulama olarak tanımlanması gerekir. \"Cihaz Ayarlarını Aç\" -> \"Maruz Kalma Bildirimleri\" -> \"Etkin Bölge Olarak Belirle\" seçeneğini belirleyin.";

"ExposureNotificationSetting_ParentalControls_OSENSetting" = "COVID-19'a Maruz Kalma Günlüğünü ve Bildirimleri Etkinleştir";

"ExposureNotificationSetting_ParentalControls_OSENSetting_Description" = "Maruz kalma günlüğünde, karşılaşmaların günlüğe kaydedilebilmesi için cihazınızın ayarlarında COVID-19'a maruz kalma günlüğü ve bildirimlerin etkinleştirilmesi gerekir. Lütfen sistem ayarlarında \"COVID-19'a Maruz Kalma Günlüğü ve Bildirimler\" özelliğini etkinleştirin.";

"ExposureNotificationSetting_AuthorizationRequired_OSENSetting" = "Yetki gereklidir";

"ExposureNotificationSetting_AuthorizationRequired_OSENSetting_Description" = "Lütfen COVID-19'a maruz kalma günlüğünün kullanılmasını onaylayın.";

"ExposureNotificationSetting_AuthorizationRequired_ActionTitle" = "Yetki";

"ExposureNotificationSetting_AccLabel_Enabled" = "Üç kişi akıllı telefonlarında maruz kalma günlüğünü etkinleştirdi ve birbirleri ile karşılaşmaları günlüğe kaydedilecektir.";

"ExposureNotificationSetting_AccLabel_Disabled" = "Bir kişi akıllı telefonunda maruz kalma günlüğünü devre dışı bıraktı. Bu nedenle iki diğer kişi ile karşılaşma günlüğe kaydedilmez.";

"ExposureNotificationSetting_AccLabel_BluetoothOff" = "Bir kişi akıllı telefonunda Bluetooth'u kapattı. Bu nedenle iki diğer kişi ile karşılaşma günlüğe kaydedilmez.";

"ExposureNotificationSetting_AccLabel_InternetOff" = "Bir kişi akıllı telefonunda İnternet bağlantısını kapattı. Bu nedenle son karşılaşmaları belirlenemez.";

"ExposureNotificationSetting_Activate_Action" = "Kabul Et";

"ExposureNotificationSetting_Dismiss_Action" = "İptal";

"ExposureNotificationSetting_GeneralError_Title" = "Hata";

"ExposureNotificationSetting_GeneralError_LearnMore_Action" = "Daha fazla bilgi edinin";

"ExposureNotificationSetting_AuthenticationError" = "Maruz kalma günlüğü özelliğini etkinleştirirken bir hata oluştu. Lütfen ayarlarınızda COVID-19 maruz kalma günlüğünü etkinleştirip etkinleştirmediğinizi kontrol edin.";

"ExposureNotificationSetting_exposureNotification_Required" = "Maruz kalma günlüğü özelliğini etkinleştirirken bir hata oluştu. Lütfen ayarlarınızda COVID-19 maruz kalma bildirimi özelliğini uygulama için etkinleştirip etkinleştirmediğinizi kontrol edin.";

"ExposureNotificationSetting_exposureNotification_unavailable" = "Maruz kalma günlüğü özelliğini etkinleştirirken bir hata oluştu. Lütfen ayarlarınızda COVID-19 maruz kalma günlüğü için etkin uygulama olarak bu uygulamanın seçili olup olmadığını kontrol edin. Daha fazla bilgi için SSS sayfamızı ziyaret edin.";

"ExposureNotificationSetting_unknownError" = "Bilinmeyen bir hata oluştu. Daha fazla bilgi için SSS sayfamızı ziyaret edin.";

"ExposureNotificationSetting_apiMisuse" = "Maruz kalma günlüğü özelliğini etkinleştirirken dahili hata oluştu. Daha fazla bilgi için SSS sayfamızı ziyaret edin ve daha sonra tekrar deneyin.";

"ExposureNotificationSetting_notResponding" = "Maruz kalma günlüğü etkinleştirilirken bir hata oluştu. Lütfen cihazınızı yeniden başlatın. Hata devam ederse SSS web sitesini ziyaret edin veya Uygulama Bilgileri -> Teknik Yardım Hattı üzerinden teknik yardım hattı ile iletişime geçin.";

/* EU Settings */
"ExposureNotificationSetting_EU_Title" = "Uluslararası Maruz Kalma Günlüğü";

"ExposureNotificationSetting_EU_Desc_1" = "Bazı ülkeler, ortak bir exchange sunucusu üzerinden uluslararası uyarıları etkinleştirmek üzere birlikte çalışma yürütmektedir. Örneğin, diğer katılımcı ülkelerin resmi koronavirüs uygulamasının kullanıcıları ile temaslar da maruz kalma günlüğünde hesaba katılabilir.";

"ExposureNotificationSetting_EU_Desc_2" = "Bunun için uygulama kendi uygulamalarından diğer kullanıcıları uyarmak için test sonuçlarını paylaşan tüm kullanıcıların rastgele kimliklerinden oluşan ve günlük olarak güncellenen listeleri indirir. Ardından bu liste iPhone'unuzun kaydettiği rastgele kimliklerle karşılaştırılır. \n\nListelerin indirmeleri genellikle ücretsizdir. Buna göre, mobil ağ operatörleri uygulamanın bu bağlamda kullandığı veriler için ücret almaz ve bu doğrultuda, diğer AB ülkelerindeki kullanımlar için dolaşım ücreti almaz. Daha fazla bilgi için lütfen mobil ağ operatörünüzle iletişime geçin.";

"ExposureNotificationSetting_EU_Desc_3" = "Aşağıdaki ülkeler, uluslararası maruz kalma günlüğüne katılmaktadır:";

"ExposureNotificationSetting_EU_Desc_4" = "Uygulamanın gizlilik bildirimine (uluslararası maruz kalma günlüğü özelliği için gerçekleştirilen veri işleme hakkında bilgileri) menüde “Uygulama Bilgileri” > “Veri Gizliliği” bölümünde bulabilirsiniz.";

/* EU Tracing Risk decription */
"ExposureNotificationSetting_euTracingRiskDeterminationTitle" = "Uluslararası Maruz Kalma Günlüğü";

"ExposureNotificationSetting_euTracingAllCountriesTitle" = "Katılımcı Ülkeler";

"ExposureNotificationSetting_EU_Empty_Error_Title" = "Şu anda ülkeler görüntülenemiyor.";

"ExposureNotificationSetting_EU_Empty_Error_Desc" = "İnternet bağlantınız kesilmiş olabilir. Lütfen internet bağlantınızın olduğundan emin olun.";

"ExposureNotificationSetting_EU_Empty_Error_Button_Title" = "Cihaz Ayarlarını Aç";

/* Home Navigation Bar */
"Home_LeftBarButton_description" = "Corona-Warn-App logosu";

"Home_RightBarButton_description" = "Bilgi";

/* Home Active card */
"Home_Activate_Card_On_Title" = "Maruz Kalma Günlüğü Etkin";

"Home_Activate_Card_Off_Title" = "Maruz kalma günlüğü durduruldu";

"Home_Activate_Card_Bluetooth_Off_Title" = "Bluetooth kapalı";

/* Home common card */
"Home_Risk_Date_Item_Title" = "Güncelleme: %@";

"Home_Risk_No_Date_Title" = "Bilinmiyor";

"Home_Risk_Period_Disabled_Button_Title" = "Yalnızca %@\U00A0hours aralıkla güncellenir";

"Home_Risk_Last_Contact_Item_Title" = "En son %@";

"Home_Risk_Last_Contact_Item_Title_One_Risk_Day" = "%@";

"Home_Risk_Last_Activate_Item_Title" = "Son maruz kalma denetimi: %@";

"Home_Risk_Last_Activate_Item_Unknown_Title" = "Bilinmeyen Risk";

"Home_Risk_Last_Activate_Item_Low_Title" = "Düşük Risk";

"Home_Risk_Last_Activate_Item_High_Title" = "Daha Yüksek Risk";

"Home_RiskCard_Update_Button" = "Güncelle";

/* Home Inactive card */
"Home_Risk_Inactive_NoCalculation_Possible_Title" = "Maruz kalma günlüğü durduruldu";

"Home_Risk_Inactive_Outdated_Results_Title" = "Maruz kalma günlüğü oluşturulamıyor";

"Home_Risk_Inactive_NoCalculation_Possible_Body" = "Bugünkü risk durumunuzu değerlendirmek için maruz kalma günlüğünü etkinleştirin.";

"Home_Risk_Inactive_Outdated_Results_Body" = "Maruz kalma günlüğünüz 24 saatten uzun süre için güncellenemedi.";

"Home_Risk_Inactive_NoCalculation_Possible_Button" = "Maruz Kalma Günlüğünü Etkinleştir";

"Home_Risk_Inactive_Outdated_Results_Button" = "Maruz Kalma Günlüğünü Etkinleştir";

/* Home Low card */
"Home_Risk_Low_Title" = "Düşük Risk";

/* Home High card */
"Home_Risk_High_Title" = "Daha Yüksek Risk";

/* Home Status Check */
"Home_Risk_Status_Downloading_Title" = "Veri indiriliyor…";

"Home_Risk_Status_Detecting_Title" = "Kontrol devam ediyor …";

"Home_Risk_Status_Downloading_Body" = "Bu işlem birkaç dakika sürebilir. Gösterdiğiniz sabır için teşekkür ederiz.";

"Home_Risk_Status_Detecting_Body" = "Maruz kalma verileriniz kontrol ediliyor. Bu işlem birkaç dakika sürebilir. Gösterdiğiniz sabır için teşekkür ederiz.";

/* Home exposure detection failed card */
"Home_Risk_Failed_Title" = "Maruz kalma denetimi başarısız oldu";

"Home_Risk_Failed_Body" = "Rastgele kimliklerin sunucu ile senkronizasyonu başarısız oldu. Senkronizasyonu manüel olarak başlatabilirsiniz.";

"Home_Risk_Restart_Button_Title" = "Yeniden başlat";

/* Home Test Result Card */
"Home_resultCard_PCR_Title" = "PCR Testi";

"Home_resultCard_Antigen_Title" = "Hızlı Test";

"Home_resultCard_LoadingErrorTitle" = "Test sonucunuz yüklenemiyor.";

/* - Pending */
"Home_resultCard_ResultUnvailableTitle" = "Sonucunuz henüz çıkmadı";

"Home_resultCard_Pending_PCR_Desc" = "PCR testinize ilişkin değerlendirme henüz tamamlanmadı.";

"Home_resultCard_Pending_Antigen_Desc" = "Hızlı testinize ilişkin değerlendirme henüz tamamlanmadı.";

/* - Available */
"Home_resultCard_ResultAvailableTitle" = "Test Sonucunu Al";

"Home_resultCard_AvailableDesc" = "Koronavirüs testinizin sonucu pozitifse diğer kullanıcıları uyarabilirsiniz.";

/* - Negative */
"Home_resultCard_NegativeCaption" = "Bulgular";

"Home_resultCard_NegativeTitle" = "SARS-CoV-2";

"Home_resultCard_NegativeTitleNegative" = "Negatif";

"Home_resultCard_NegativeDesc" = "SARS-CoV-2 virüsü tanısı almadınız.";

"Home_resultCard_NegativeDatePCR" = "Test %@ tarihinde kaydedildi";

"Home_resultCard_NegativeDateAntigen" = "%@ tarihinde yapıldı";

/* - Invalid */
"Home_resultCard_InvalidTitle" = "Geçersiz test";

"Home_resultCard_InvalidDesc" = "Testiniz değerlendirilemiyor.";

/* - Expired */
"Home_resultCard_ExpiredTitle" = "Artık Geçerli Değil";

"Home_resultCard_ExpiredDesc" = "Testiniz 21 günden eski ve bu nedenle artık geçerli değil. Lütfen testi silin. Ardından başka bir test ekleyebilirsiniz.";

/* - Outdated */
"Home_resultCard_OutdatedTitle" = "Test Artık Geçerli Değil";

"Home_resultCard_OutdatedDesc" = "Hızlı testiniz 48 saatten eski ve artık burada görüntülenmeyecek. ";

/* - Loading */
"Home_resultCard_LoadingTitle" = "Güncelleme devam ediyor …";

"Home_resultCard_LoadingBody" = "Güncel veriler indiriliyor ve kaydediliyor. Bu işlem birkaç dakika sürebilir.";

/* - Button */
"Home_resultCard_ShowResultButton" = "Testi Göster";

"Home_resultCard_RetrieveResultButton" = "Test Sonucunu Al";

"Home_resultCard_DeleteTestButton" = "Testi Sil";

"Home_resultCard_HideTestButton" = "Tekrar Görüntüleme";

/* - Show Positive */
"Home_Finding_Positive_Card_Status_Title" = "SARS-CoV-2 pozitif";

"Home_Finding_Positive_Card_Status_Subtitle" = "SARS-CoV-2 virüsü tanısı aldınız.";

"Home_Finding_Positive_Card_Status_DatePCR" = "Test %@ tarihinde kaydedildi";

"Home_Finding_Positive_Card_Status_DateAntigen" = "%@ tarihinde yapıldı";

"Home_Finding_Positive_Card_Note_Title" = "Lütfen unutmayın:";

"Home_Finding_Positive_Card_Verify_Item_Title" = "Bu test sonucunu doğrulamak için PCR testi yapın.";

"Home_Finding_Positive_Card_Phone_Item_Title" = "Kamu sağlığı yetkiliniz önümüzdeki birkaç gün içinde size ulaşabilir.";

"Home_Finding_Positive_Card_Home_Item_Title" = "Yüksek bir olasılıkla enfekte oldunuz. Kendinizi diğer insanlardan izole edin.";

"Home_Finding_Positive_Card_Share_Item_Title" = "Diğer kullanıcıların uyarılabilmesi için rastgele kimliklerinizi paylaşın.";

"Home_Finding_Positive_Card_Button" = "Diğer Kullanıcıları Uyarın";

"Home_Finding_Positive_Card_Button_Remove_Test" = "Testi Kaldır";

/* Home Test Registration Card */
"Home_TestRegistration_Title" = "Testlerinizi Yönetin";

"Home_TestRegistration_Body" = "Diğer kullanıcıları daha hızlı uyarmak veya dijital COVID test sertifikanızı talep etmek için yakınınızdaki test merkezlerini bulun ve bir testi kaydedin.";

"Home_TestRegistration_Button" = "Devam Et";

/* Home Trace Locations Card */
"Home_TraceLocationsCard_Title" = "Bir etkinlik mi planlıyorsunuz?";

"Home_TraceLocationsCard_Body" = "Bir etkinlik planlıyor ya da işletme mi çalıştırıyorsunuz? Konuklarınızın geldiklerinde check in yapabilmeleri için bir QR kod oluşturun.";

"Home_TraceLocationsCard_Button" = "QR Kod Oluştur";

/* Home More Card */
"Home_MoreCard_Title" = "Daha Fazla";

"Home_MoreCard_SettingsTitle" = "Ayarlar";

"Home_MoreCard_RecycleBinTitle" = "Geri Dönüşüm Kutusu";

"Home_MoreCard_AppInformationTitle" = "Uygulama Bilgileri";

"Home_MoreCard_FAQTitle" = "SSS";

"Home_MoreCard_ShareTitle" = "Paylaş";

/* Home Alert Risk Lowered */
"Home_Alert_RiskStatusLowered_Title" = "Risk Durumunuzda Değişiklik";

"Home_Alert_RiskStatusLowered_Message" = "Risk durumunuzun artmasına neden olan son maruz kalma 14 günden uzun süre önce gerçekleşti. Bu nedenle enfeksiyon riskiniz yeniden düşük olarak derecelendirildi.\n\nYapmanız gerekenler:\n Herhangi bir COVID-19 belirtiniz yoksa mesafe ve hijyen konusunda belirlenen kurallara riayet etmenizi öneririz.\n COVID-19 belirtiniz varsa doktorunuzu ziyaret edip test yaptırmanızı öneririz.";

"Home_Alert_RiskStatusLowered_PrimaryButtonTitle" = "Tamam";

/* App Information */
"App_Information_Title" = "Uygulama Bilgileri";

"App_Information_Version" = "Versiyon";

/* App Information - About */
"App_Information_About_Navigation" = "Uygulama Hakkında";

"App_Information_About_ImageDescription" = "";

"App_Information_About_Title" = "Koronavirüs ile birlikte mücadele edelim";

"App_Information_About_Description" = "Robert Koch Institute (RKI), Almanya'nın federal kamu sağlığı kurumudur. RKI, Federal Hükûmet adına Corona-Warn-App uygulamasını yayınlamaktadır. Uygulama, daha önce açıklanan kamu sağlığı önlemlerine ilişkin dijital bir tamamlayıcı niteliğindedir: sosyal mesafe, hijyen uygulamaları ve yüz maskeleri.";

"App_Information_About_Text" = "Uygulamayı kullanan kişiler, enfeksiyon zincirlerinin takip edilmesine ve kırılmasına yardımcı olur. Uygulama, diğer kişilerle karşılaşmaları cihazınızda yerel olarak kaydeder. Daha sonra koronavirüs tanısı konan kişilerle karşılaşmışsanız size bildirim gönderilir. Kimliğiniz ve gizliliğiniz daima koruma altındadır.";

"App_Information_About_LinkText" = "Basitleştirilmiş Dilde ve İşaret Dilinde Uygulama Bilgileri";

/* App Information - FAQ */
"App_Information_FAQ_Navigation" = "SSS";

/* App Information - Contact */
"App_Information_Contact_Navigation" = "Teknik Yardım Hattı";

"App_Information_Contact_ImageDescription" = "Bir erkek kulaklıkla telefon görüşmesi yapıyor.";

"App_Information_Contact_Title" = "Size nasıl yardımcı olabiliriz?";

"App_Information_Contact_Description" = "Corona-Warn-App hakkında teknik sorularınız için lütfen ulusal yardım hattımızla iletişime geçin.";

"App_Information_Contact_Hotline_Title" = "Teknik yardım hattı:";

"App_Information_Contact_Hotline_Text_Domestic" = "0800 7540001";

"App_Information_Contact_Hotline_Number_Domestic" = "08007540001";

"App_Information_Contact_Hotline_Details_Domestic" = "Almanya’dan yapılan aramalar içindir.\nArama ücretsizdir.";

"App_Information_Contact_Hotline_Text_Foreign" = "+49 30 498 75401";

"App_Information_Contact_Hotline_Number_Foreign" = "+493049875401";

"App_Information_Contact_Hotline_Details_Foreign" = "Almanya dışından yapılan aramalar içindir.\nTelefon sağlayıcınız tarafından uygulanan ücretler geçerlidir.";

"App_Information_Contact_Hotline_Terms" = "Müşteri hizmetlerimiz şu dillerde size yardımcı olmaya hazır: \nİngilizce, Almanca, Türkçe\n\nMesai saatleri:\nPts-Cts: 7.00 - 22.00 (CET)\n(ulusal tatiller hariçtir)\n\nSağlıkla ilgili tüm sorularınız için lütfen aile hekiminizle veya tıbbi acil servis yardım hattı ile iletişime geçin. Telefon: 116 117.";

/* App Information - Imprint */
"App_Information_New_Features_Navigation" = "Yeni Özellikler";

"App_Information_Imprint_Navigation" = "Baskı";

"App_Information_Imprint_ImageDescription" = "Bir kişi ekranında uzun bir metin olan bir akıllı telefon tutuyor. Metnin yanında baskıyı temsil eden bir bölüm bulunuyor.";

"App_Information_Imprint_Section1_Title" = "Yayınlayan";

"App_Information_Imprint_Section1_Text" = "(§ 5 (1) TMG, § 18 (1) MStV uyarınca sorumludur)";

"App_Information_Imprint_Section2_Title" = "Robert Koch Institute";

"App_Information_Imprint_Section2_Text" = "Nordufer 20\n13353 Berlin\nbaşkan tarafından temsil edilir";

"App_Information_Imprint_Section3_Title" = "İletişim";

"App_Information_Imprint_Section3_Text" = "E-posta: CoronaWarnApp@rki.de";

"App_Information_Imprint_Section4_Title" = "KDV numarası";

"App_Information_Imprint_Section4_Text" = "DE 165 893 430";

"App_Information_Contact_Form_Title" = "İletişim Formu";

/* App Information - Legal */
"App_Information_Legal_Navigation" = "Yasal Bildirimler";

/* App Information - Privacy */
"App_Information_Privacy_Navigation" = "Veri Gizliliği";

"App_Information_Legal_ImageDescription" = "Bir kişi ekranında uzun bir metin olan bir akıllı telefon tutuyor. Metnin yanında yasal bildirimleri belirten bir terazi bulunuyor.";

"App_Information_Privacy_Title" = "Veri Gizliliği";

"App_Information_Privacy_Description" = "Kimliğiniz gizli tutulacaktır.\nVerileriniz tamamen şifrelenir ve bir takma ad altında aktarılır.";

/* App Information - Terms */
"App_Information_Terms_Navigation" = "Kullanım Koşulları";

"App_Information_Terms_ImageDescription" = "Bir kişi ekranında uzun bir metin olan bir akıllı telefon tutuyor. Metnin yanında kullanım koşullarının kabul edildiğini belirten bir sembol olarak tik işareti bulunuyor.";

"App_Information_Terms_Title" = "Kullanım Koşulları";

/* App Information - Error Report */
"ErrorReport_PrivacyInformation" = "Daha fazla bilgi için lütfen gizlilik bildirimine başvurun";

"ErrorReport_ActiveStatus_Title" = "Hata analizi yürütülüyor";

"ErrorReport_InactiveStatus_Title" = "Etkin Değil";

"ErrorReport_Progress_Description" = "Geçerli boyut: %@ (sıkıştırılmamış)";

"ErrorReport_StartButtonTitle" = "Başlat";

"ErrorReport_StopAndDeleteButtonTitle" = "Durdur ve Sil";

"ErrorReport_SaveButtonTitle" = "Paylaş ve Devam Et";

"ErrorReport_SendButtonTitle" = "Hata Raporu Gönder";

"ErrorReport_SendReports_Title" = "Hata Raporu Gönder";

"ErrorReport_SendReports_Paragraph" = "Kaydedilen hata raporunu RKI teknik destek birimine gönderebilmeniz için onay vermeniz gerekir.\n\nRaporu göndermenizin ardından bir hata raporu tanıtıcısı belirtilecektir. Bu tanıtıcı bilgisini vererek örneğin, teknik destek birimine ek bilgi sunabilir ve hata raporunuza atanmasını sağlayabilirsiniz. Hata raporu tanıtıcısını belirtmezseniz RKI raporu şahsınıza atayamaz.";

"ErrorReport_SendReports_Details" = "ABD’de ve Diğer Üçüncü Ülkelerde Veri İşleme ve Veri Koruma Riskleri Hakkında Ayrıntılı Bilgiler";

"ErrorReport_SendReports_Button_Title" = "Kabul Et ve Gönder";

/* Invite Friends */
"InviteFriends_NavTitle" = "Bizi Önerin";

"InviteFriends_Subtitle" = "Corona-Warn-App'i Önerin";

"InviteFriends_Title" = "Koronavirüs ile birlikte mücadele edelim";

"InviteFriends_Description" = "Uygulamayı ne kadar çok kişi kullanırsa enfeksiyon zincirlerini o kadar kısa süre içinde kırabiliriz. Lütfen ailenizi ve arkadaşlarınızı uygulamayı indirmeye davet edin.";

"InviteFriends_Button" = "İndirme Bağlantısı Gönder";

"InviteFriends_ShareTitle" = "Koronavirüs ile birlikte mücadele edelim. Ben katıldım, peki ya sen?";

"InviteFriends_Illustration_Label" = "Bir erkek, Corona-Warn-App'i dört farklı kişi ile paylaşıyor.";

/* Reset View */
"Reset_NavTitle" = "Sıfırla";

"Reset_Header1" = "Uygulamayı sıfırlamak istediğinizden emin misiniz?";

"Reset_Descrition1" = "Artık maruz kalmalarınız konusunda bildirim almayacaksınız ve diğer kullanıcıları uyaramayacaksınız.";

"Reset_Button" = "Uygulamayı Sıfırla";

"Reset_Discard" = "İptal";

"Reset_InfoTitle" = "Maruz Kalma Günlüğünü Sil";

"Reset_InfoDescription" = "Maruz kalma günlüğü, cihazınızın ayarlarında ayrıca silinmelidir.";

"Reset_Subtitle" = "Uygulamayı Sıfırla";

"Reset_ImageDescription" = "Bir kişi, uygulamanın sıfırlandığını gösteren sembolün bulunduğu bir akıllı telefon tutuyor.";

"Reset_ConfirmDialog_Title" = "Uygulamayı Sıfırla";

"Reset_ConfirmDialog_Description" = "Artık maruz kalmalarınız konusunda bildirim almayacaksınız ve diğer kullanıcıları uyaramayacaksınız. Bu işlem geri alınamaz.";

"Reset_ConfirmDialog_Cancel" = "İptal";

"Reset_ConfirmDialog_Confirm" = "Sıfırla";

/* Local Notifications */
"local_notifications_ignore" = "Yok Say";

"local_notifications_detectexposure_title" = "Corona-Warn-App";

"local_notifications_detectexposure_body" = "Corona-Warn-App uygulamasından yeni mesajlarınız var.";

"local_notifications_testresults_title" = "Corona-Warn-App";

"local_notifications_testresults_body" = "Corona-Warn-App uygulamasından yeni mesajlarınız var.";

"local_notifications_certificate_title" = "Corona-Warn-App";

"local_notifications_certificate_body" = "Corona-Warn-App uygulamasından yeni mesajlarınız var.";

"local_notifications_certificate_validity_body" = "Sertifikalarınızın geçerliliğini kontrol edin.";

/* Risk Legend */
"RiskLegend_Title" = "Genel Bakış";

"RiskLegend_Subtitle" = "Önemli İşlevler ve Kavramlar";

"RiskLegend_Legend1_Title" = "Maruz Kalma Günlüğü";

"RiskLegend_Legend1_Text" = "Maruz kalma günlüğü, uygulamanın üç temel özelliğinden biridir. Bu özelliği etkinleştirdiğinizde, diğer kişilerin akıllı telefonlarıyla karşılaşmalarınız otomatik olarak günlüğe kaydedilir.";

"RiskLegend_Legend2_Title" = "Enfeksiyon Riski";

"RiskLegend_Legend2_Text" = "Maruz kalma günlüğü etkin olduğunda uygulama kişisel enfeksiyon riskinizi hesaplar. Bunu, son 14 günde koronavirüs tanısı almış kişilere maruz kalma sürenizi ve yakınlığınızı ölçerek gerçekleştirir.";

"RiskLegend_Legend2_RiskLevels" = "Şu risk durumu gösterilebilir:";

"RiskLegend_Legend2_High" = "Daha Yüksek Risk";

"RiskLegend_Legend2_Low" = "Düşük Risk";

"RiskLegend_Legend3_Title" = "Diğer Kullanıcıları Bilgilendirme";

"RiskLegend_Legend3_Text" = "Testinizi kaydedebilir ve test sonucunuzu uygulamada alabilirsiniz. Koronavirüs tanısı alırsanız diğer kişileri bilgilendirerek enfeksiyon zincirini kırabilirsiniz.";

"RiskLegend_Definitions_Title" = "Terimlerin Tanımı";

"RiskLegend_Store_Title" = "Maruz Kalma Günlüğü";

"RiskLegend_Store_Text" = "Alınan ve geçici rastgele kimlikler, geçici bir süreyle işletim sisteminin depolama alanına kaydedilir. Bu liste, maruz kalmalar kontrol edilirken okunur. Tüm rastgele kimlikler 14 günün sonunda otomatik olarak silinir.";

"RiskLegend_Check_Title" = "Maruz Kalma Denetimi";

"RiskLegend_Check_Text" = "Maruz kalma günlüğü verileri alınır ve diğer kullanıcıların risk bildirimleri ile senkronize edilir. Risk durumunuz günde birkaç kez otomatik olarak kontrol edilir.";

"RiskLegend_Contact_Title" = "Maruz Kalma Riski";

"RiskLegend_Contact_Text" = "Pozitif test sonucunu uygulama üzerinden diğer kullanıcılarla paylaşan enfekte olan bir kişiye maruz kalma durumudur. Maruz kalmanın yüksek riskli olarak sınıflandırılması için süre, mesafe ve diğer kişinin şüphelenilen enfeksiyon bulaştırma durumu ile ilgili belirli ölçütler karşılanmalıdır.";

"RiskLegend_Notification_Title" = "Maruz Kalma Bildirimi";

"RiskLegend_Notification_Text" = "Corona-Warn-App'te maruz kalmalara ilişkin görüntü.";

"RiskLegend_Random_Title" = "Rastgele Kimlik";

"RiskLegend_Random_Text" = "Rastgele Kimlikler, rastgele oluşturulan rakam ve harf kombinasyonlarıdır. Yakın mesafedeki cihazlar arasında değiştirilir. Rastgele Kimlikler belirli bir kişiyi izlemek üzere kullanılamaz ve 14 günün sonunda otomatik olarak silinir. Koronavirüs tanısı konan kişiler son 14 güne kadar rastgele kimliklerinin uygulamanın diğer kullanıcıları ile paylaşılmasını seçebilir.";

"RiskLegend_Image1_AccLabel" = "Bir cihaz farklı numaralandırılmış içerikler gösteriyor.";

/* Update Message */
"Update_Message_Title" = "Güncelleme var";

"Update_Message_Text" = "Corona-Warn-App için güncelleme var.";

"Update_Message_Text_Force" = "Corona-Warn-App uygulamasını, son güncellemeyi yükledikten sonra yeniden kullanabilirsiniz.";

"Update_Message_Action_Update" = "Güncelle";

"Update_Message_Action_Later" = "Daha sonra";

/* ENATanInput */
"ENATanInput_Empty" = "Boş";

"ENATanInput_InvalidCharacter" = "Geçersiz Karakter\n\n%@";

"ENATanInput_CharacterIndex" = "%1$u/%2$u karakter";

/* Active Tracing Interval Formatting:\n The following two entries are used together. If tracing was not active (almost) 14 days\n during the last 14 days then `Active_Tracing_Interval_Partially_Active` is used – otherwise\n `Active_Tracing_Interval_Partially_Active` will be used. */
"Active_Tracing_Interval_Partially_Active" = "Maruz kalma günlüğü son 14 günde %1$u gün etkindi";

"Active_Tracing_Interval_Permanently_Active" = "Maruz kalma günlüğü sürekli etkin";

/* Delta Onboarding - New Version Features */
"DeltaOnboarding_NewVersionFeatures_AccessibilityImageLabel" = "Bu Versiyondaki Yeni Özellikler";

"DeltaOnboarding_NewVersionFeatures_Title" = "Yeni Özellikler";

"DeltaOnboarding_NewVersionFeatures_Release" = "Sürüm";

"DeltaOnboarding_NewVersionFeatures_Button_Continue" = "Sonraki";

"DeltaOnboarding_NewVersionFeatures_Description" = "Hata düzeltmelerinin yanında bu güncelleme ile birlikte yeni ve gelişmiş özellikler sunulmaktadır.";

/* New Version Features */
"NewVersionFeatures_Info_about_abb_information" = "Bu sürümdeki değişiklikleri uygulama bilgilerinde “Yeni Özellikler” bölümünde bulabilirsiniz.";

/* Version 2.14 */
"NewVersionFeature_214_recycleBin_title" = "Testler için Geri Dönüşüm Kutusunun İşlevi";

<<<<<<< HEAD
"NewVersionFeature_214_recycleBin_description" = "Daha önce uygulamada sildiğiniz hızlı testleri ve PCR testlerini geri yükleyebilirsiniz. Yani yanlışlıkla sildiğiniz nesneleri geri yükleyebilirsiniz.";
=======
"NewVersionFeature_214_recycleBin_description" = "Kaldırılan hızlı testler ve PCR testleri de artık geri dönüşüm kutusuna taşınır. Yani, yanlışlıkla sildiğiniz nesneleri geri yükleyebilirsiniz.";
>>>>>>> d9cfc149

/* Delta Onboarding */
"DeltaOnboarding_AccessibilityImageLabel" = "Uluslararası Maruz Kalma Günlüğü";

"DeltaOnboarding_Headline" = "Uluslararası Maruz Kalma Günlüğü";

"DeltaOnboarding_Description" = "Corona-Warn-App'in özellikleri genişletildi. Çok sayıda ülke, ortak olarak işletilen bir exchange sunucusu bazında uluslararası uyarıları etkinleştirmek üzere iş birliği yapmıştır. Maruz kalma riskiniz hesaplanırken diğer katılımcı ülkelerdeki resmi koronavirüs uygulamalarının kullanıcılarına maruz kalıp kalmadığınız da artık hesaba katılabilir.\n\nBunun için uygulama kendi uygulamalarından diğer kullanıcıları uyarmak için test sonuçlarını paylaşan tüm kullanıcıların rastgele kimliklerinden oluşan ve günlük olarak güncellenen listeleri indirir. Ardından bu liste iPhone'unuzun kaydettiği rastgele kimliklerle karşılaştırılır.\n\nListelerin indirmeleri genellikle ücretsizdir. Buna göre, mobil ağ operatörleri uygulamanın bu bağlamda kullandığı veriler için ücret almaz ve bu doğrultuda, diğer AB ülkelerindeki kullanımlar için dolaşım ücreti almaz. Daha fazla bilgi için lütfen mobil ağ operatörünüzle iletişime geçin.";

"DeltaOnboarding_ParticipatingCountries" = "Şu anda aşağıdaki ülkeler katılmaktadır:";

"DeltaOnboarding_ParticipatingCountriesList_Unavailable" = "Katılımcı ülkeleri, maruz kalma günlüğü ayrıntılarında görüntüleyebilirsiniz.";

"DeltaOnboarding_ParticipatingCountriesList_Unavailable_Title" = "Katılımcı Ülkeler";

"DeltaOnboarding_PrimaryButton_Continue" = "Sonraki";

"DeltaOnboarding_Terms_Description1" = "Uygulamadaki işlev geliştirmelerini yansıtmak üzere kullanım koşulları da güncellenmiştir.";

"DeltaOnboarding_Terms_Button" = "Kullanım koşullarını görüntüle";

"DeltaOnboarding_Terms_Description2" = "Kullanım koşulları ve gizlilik bildirimi \"Uygulama Bilgileri\" başlığındaki menüde ve uygulama mağazanızdaki uygulama açıklamasında yer almaktadır. Değişiklikler, uygulamayı nasıl kullandığınızı etkilemeyecektir. Uygulamayı kullanmaya devam eder veya uygulamayı yeniden açarsanız güncellenen kullanım koşullarını kabul ettiğinizi varsayacağız.";

/* Warn other notifications */
"WarnOthersNotification_Title" = "Yardımcı olabilirsiniz!";

"WarnOthersNotification_Description" = "Lütfen test sonucunuzu paylaşın ve diğer kullanıcıları uyarın.";

/* Automatic sharing Consent */
"AutomaticSharingConsent_Title" = "Onayınız";

"AutomaticSharingConsent_SwitchTitle" = "Diğer Kullanıcıları Uyarın";

"AutomaticSharingConsent_SwitchTitleDesc" = "Şu onayı verdiniz:";

"AutomaticSharingConsent_DataProcessingDetailInfo" = "Veri İşleme ve Onayınız Hakkında Ayrıntılı Bilgiler";

/* Thank you screen */
"Thank_You_Title" = "Teşekkür ederiz";

"Thank_You_SubTitle" = "Koronavirüsün yayılmasını durdurmaya yardımcı olduğunuz için teşekkür ederiz.";

"Thank_You_Description1" = "Şimdi diğer kullanıcılar uyarılacak.";

"Thank_You_Description2" = "Uyarıların daha doğru olmasını sağlamaya yardımcı olabilirsiniz. Bunun için sonraki adımda belirtilerinizin ilk kez ne zaman görülmeye başladığını belirtin. Bu adımı dilediğiniz zaman iptal edebilirsiniz.";

"Thank_You_Continue_Button" = "Belirtileri Gir";

"Thank_You_Cancel_Button" = "Çıkış";

"Thank_You_AccImageDescription" = "Birden fazla kişi akıllı telefonlarına bakıyor.";

/* Test result screen (positive test result) */
"TestResultPositive_NoConsent_Title" = "Lütfen hepimize yardımcı olun!";

"TestResultPositive_NoConsent_Info1" = "Test sonucunuzu paylaşın ve diğer kullanıcıların enfeksiyondan korunmasına yardımcı olun.";

"TestResultPositive_NoConsent_Info2" = "Kimliğiniz gizli tutulacaktır. Diğer kullanıcılar, kimin test sonucunu paylaştığını öğrenmeyecektir.";

"TestResultPositive_NoConsent_Info3" = "Başka insanların enfeksiyona yakalanmaması için lütfen kamu sağlığı yetkilinizin talimatlarına uyun ve evde kalın.";

"TestResultPositive_NoConsent_PrimaryButton" = "Diğer Kullanıcıları Uyarın";

"TestResultPositive_NoConsent_SecondaryButton" = "İptal";

"TestResultPositive_NoConsent_AlertNotWarnOthers_Title" = "Uyarı göndermek istiyor musunuz?";

"TestResultPositive_NoConsent_AlertNotWarnOthers_Description" = "Diğer kullanıcıları uyarmak istiyorsanız test sonucunuzu paylaşmanız gereklidir.";

"TestResultPositive_NoConsent_AlertNotWarnOthers_ButtonOne" = "Diğer kullanıcıları uyarma";

"TestResultPositive_NoConsent_AlertNotWarnOthers_ButtonTwo" = "Diğer kullanıcıları uyar";

"TestResultPositive_WithConsent_Title" = "Koronavirüsün yayılmasını durdurmaya yardımcı olduğunuz için teşekkür ederiz.";

"TestResultPositive_WithConsent_Info1" = "Şimdi diğer kullanıcılar uyarılacak.";

"TestResultPositive_WithConsent_Info2" = "Uyarıların daha doğru olmasını sağlamaya yardımcı olabilirsiniz. Bunun için sonraki adımda belirtilerinizin ilk kez ne zaman görülmeye başladığını belirtin. Bu adımı dilediğiniz zaman iptal edebilirsiniz.";

"TestResultPositive_WithConsent_PrimaryButton" = "Belirtileri Gir";

"TestResultPositive_WithConsent_SecondaryButton" = "Çıkış";

"TestResultPositive_KeysSubmitted_Description" = "Desteğiniz sayesinde artık diğer kullanıcılar uyarılabilir ve buna uygun şekilde hareket edebilir.";

"TestResultPositive_KeysSubmitted_Title1" = "Lütfen unutmayın:";

"TestResultPositive_KeysSubmitted_Info1" = "Bu test sonucunu doğrulamak için PCR testi yapın.";

"TestResultPositive_KeysSubmitted_Info2" = "Kamu sağlığı yetkiliniz önümüzdeki birkaç gün içinde size ulaşabilir.";

"TestResultPositive_KeysSubmitted_Info3" = "Yüksek bir olasılıkla enfekte oldunuz. Kendinizi diğer insanlardan izole edin.";

"TestResultPositive_KeysSubmitted_Title2" = "Diğer bilgiler:";

"TestResultPositive_KeysSubmitted_FurtherInfo1" = "İzolasyon süreniz genellikle 14 gündür. Lütfen belirtilerinizin nasıl geliştiğini yakından izleyin.";

"TestResultPositive_KeysSubmitted_FurtherInfo2" = "Kamu sağlığı yetkiliniz, temasa geçtiğiniz kişilerin bir listesini oluşturmanızı isteyecektir. Bu listeye, hasta olmadan önceki iki gün içinde 15 dakikadan uzun süreyle yakın temas halinde (2 metreden kısa mesafede, yüz yüze görüşme) olduğunuz herkesi dahil etmeniz gerekir. Bunun için temas güncenizi kullanabilirsiniz: Girişleri dışa aktarmanız ve ardından yazdırmanız ya da e-posta yoluyla göndermeniz yeterlidir.";

"TestResultPositive_KeysSubmitted_FurtherInfo3" = "Lütfen özellikle akıllı telefonu olmadığı veya uygulamayı yüklemediği için doğrudan uygulamanın uyarmayacağı kişileri göz önünde bulundurun.";

"TestResultPositive_KeysSubmitted_FurtherInfo4" = "Hiçbir belirtiniz kalmasa ve kendinizi iyi hissetseniz dahi yine de hastalığı bulaştırabilirsiniz. Bu nedenle lütfen belirlenen izolasyon süresine uyun.";

"TestResultPositive_KeysSubmitted_PrimaryButton" = "Testi Sil";

/* Contact Diary */
/* Overview */
"ContactDiary_Overview_Button_Title_Menu" = "Menü";

"ContactDiary_Overview_Title" = "Temas Güncesi";

"ContactDiary_Overview_Description" = "Karşılaştığınız kişileri ve ziyaret ettiğiniz yerleri yazın. Bir gün için risk görüntüleniyorsa Corona-Warn-App’i kendileri kullanmasalar bile o gün karşılaştığınız kişileri uyarabilirsiniz.";

"ContactDiary_Overview_Increased_Risk_Title" = "Daha Yüksek Risk";

"ContactDiary_Overview_Low_Risk_Title" = "Düşük Risk";

"ContactDiary_Overview_Risk_Text_StandardCause" = "uygulama tarafından değerlendirilen karşılaşmalar temel alınır.";

"ContactDiary_Overview_Risk_Text_Disclaimer" = "Kaydettiğiniz kişilerle ve yerlerle ilgili olmaları şart değildir.";

"ContactDiary_Overview_Risk_Text_LowRiskEncountersCause" = "(düşük riskli birden fazla maruz kalmaya göre).";

"ContactDiary_Overview_PersonEncounter_Duration_LessThan10Minutes" = "En fazla 10 dk";

"ContactDiary_Overview_PersonEncounter_Duration_MoreThan10Minutes" = "En az 10 dk";

"ContactDiary_Overview_PersonEncounter_MaskSituation_WithMask" = "Maskeli";

"ContactDiary_Overview_PersonEncounter_MaskSituation_WithoutMask" = "Maskesiz";

"ContactDiary_Overview_PersonEncounter_Setting_Outside" = "Açık hava";

"ContactDiary_Overview_PersonEncounter_Setting_Inside" = "Kapalı ortam";

"ContactDiary_Overview_LocationVisit_Abbreviation_Hours" = "sa";

"ContactDiary_Overview_Tests_PCR_Registered" = "PCR Testi Kaydedildi";

"ContactDiary_Overview_Tests_Antigen_Done" = "Hızlı Test Gerçekleştirildi";

"ContactDiary_Overview_Tests_Negative_Result" = "Negatif Tanı";

"ContactDiary_Overview_Tests_Positive_Result" = "Pozitif Tanı";

/* ActionSheet */
"ContactDiary_Overview_ActionSheet_InfoActionTitle" = "Bilgi";

"ContactDiary_Overview_ActionSheet_ExportActionTitle" = "Girişleri Dışa Aktar";

"ContactDiary_Overview_ActionSheet_EditPersonTitle" = "Kişileri Düzenle";

"ContactDiary_Overview_ActionSheet_EditLocationTitle" = "Yerleri Düzenle";

"ContactDiary_Overview_ActionSheet_ExportActionSubject" = "Temas Güncem";

/* Checkin Risk */
"ContactDiaray_Overview_Checkin_Title_HighRisk" = "Daha Yüksek Risk";

"ContactDiaray_Overview_Checkin_Title_LowRisk" = "Düşük Risk";

"ContactDiaray_Overview_Checkin_Title_Subheadline" = "Şurada bulunmanıza bağlı olarak:";

"ContactDiaray_Overview_Checkin_High_Risk_In_Brackets" = "(daha yüksek risk)";

"ContactDiaray_Overview_Checkin_Low_Risk_In_Brackets" = "(düşük risk)";

/* Day */
"ContactDiary_Day_ContactPersonsSegment" = "Kişiler";

"ContactDiary_Day_AddContactPerson" = "Kişi Ekle";

"ContactDiary_Day_ContactPersonsEmptyTitle" = "Henüz hiçbir kişi tanımlanmadı";

"ContactDiary_Day_ContactPersonsEmptyDescription" = "Bir kişi oluşturun ve temas güncenize ekleyin.";

"ContactDiary_Day_ContactPersonsEmptyImageDescription" = "Çayırda yürüyen bir kadın silüeti.";

"ContactDiary_Day_LocationsSegment" = "Yerler";

"ContactDiary_Day_AddLocation" = "Yer Ekle";

"ContactDiary_Day_LocationsEmptyTitle" = "Henüz hiçbir yer tanımlanmadı";

"ContactDiary_Day_LocationsEmptyDescription" = "Bir yer oluşturun ve temas güncenize ekleyin.";

"ContactDiary_Day_LocationsEmptyImageDescription" = "Konum işareti taşıyan bir bina.";

"ContactDiary_Day_Encounter_LessThan10Minutes" = "En fazla 10 dk";

"ContactDiary_Day_Encounter_MoreThan10Minutes" = "En az 10 dk";

"ContactDiary_Day_Encounter_WithMask" = "Maskeli";

"ContactDiary_Day_Encounter_WithoutMask" = "Maskesiz";

"ContactDiary_Day_Encounter_Outside" = "Açık hava";

"ContactDiary_Day_Encounter_Inside" = "Kapalı ortam";

"ContactDiary_Day_Encounter_Notes_Placeholder" = "Not (ör. yakın mesafe)";

"ContactDiary_Day_Visit_Duration" = "Süre";

"ContactDiary_Day_Visit_Notes_Placeholder" = "Not (ör. çok dolu, yetersiz havalandırma)";

/* Edit Entries */
"ContactDiary_EditEntries_ContactPersons_Title" = "Kişileri Düzenle";

"ContactDiary_EditEntries_ContactPersons_DeleteAllButtonTitle" = "Tümünü Kaldır";

"ContactDiary_EditEntries_ContactPersons_AlertTitle" = "Tüm kişileri gerçekten kaldırmak istiyor musunuz?";

"ContactDiary_EditEntries_ContactPersons_AlertMessage" = "Tüm kişileri kaldırdığınızda tüm kişilere ilişkin tüm girişler güncenizden kaldırılacaktır.";

"ContactDiary_EditEntries_ContactPersons_AlertConfirmButtonTitle" = "Evet";

"ContactDiary_EditEntries_ContactPersons_AlertCancelButtonTitle" = "Hayır";

"ContactDiary_EditEntries_ContactPerson_AlertTitle" = "Bu kişiyi gerçekten kaldırmak istiyor musunuz?";

"ContactDiary_EditEntries_ContactPerson_AlertMessage" = "Bir kişiyi kaldırdığınızda o kişiye ilişkin tüm girişler güncenizden kaldırılacaktır.";

"ContactDiary_EditEntries_ContactPerson_AlertConfirmButtonTitle" = "Evet";

"ContactDiary_EditEntries_ContactPerson_AlertCancelButtonTitle" = "Hayır";

"ContactDiary_EditEntries_Locations_Title" = "Yerleri Düzenle";

"ContactDiary_EditEntries_Locations_DeleteAllButtonTitle" = "Tümünü Kaldır";

"ContactDiary_EditEntries_Locations_AlertTitle" = "Tüm yerleri gerçekten kaldırmak istiyor musunuz?";

"ContactDiary_EditEntries_Locations_AlertMessage" = "Tüm yerleri kaldırdığınızda tüm yerlere ilişkin tüm girişler güncenizden kaldırılacaktır.";

"ContactDiary_EditEntries_Locations_AlertConfirmButtonTitle" = "Evet";

"ContactDiary_EditEntries_Locations_AlertCancelButtonTitle" = "Hayır";

"ContactDiary_EditEntries_Location_AlertTitle" = "Bu yeri gerçekten kaldırmak istiyor musunuz?";

"ContactDiary_EditEntries_Location_AlertMessage" = "Bir yeri kaldırdığınızda o yere ilişkin tüm girişler güncenizden kaldırılacaktır.";

"ContactDiary_EditEntries_Location_AlertConfirmButtonTitle" = "Evet";

"ContactDiary_EditEntries_Location_AlertCancelButtonTitle" = "Hayır";

/* Information */
"ContactDiary_Information_Title" = "Temas Güncesi";

"ContactDiary_Information_ImageDescription" = "Birden fazla kişi dış mekanda, akıllı telefonlarına bakıyor.";

"ContactDiary_Information_DescriptionTitle" = "Temas kaydınızı tutun.";

"ContactDiary_Information_DescriptionSubHeadline" = "İhtiyaç duyduğunuzda elinizin altında eksiksiz bir liste olması için son 14 güne ait temaslarınıza ilişkin bir genel bakış oluşturun. Maruz kalma bilgileriniz de burada görüntülenir.";

"ContactDiary_Information_Item_Person_Title" = "Karşılaştığınız kişileri girin.";

"ContactDiary_Information_Item_Location_Title" = "Başka insanlarla karşılaştığınız yerleri girin.";

"ContactDiary_Information_Item_Lock_Title" = "Günce girişlerinize yalnızca siz erişebilirsiniz. Girişleriniz yalnızca akıllı telefonunuza kaydedilecektir.";

"ContactDiary_Information_Item_DeletedAutomatically_Title" = "Dilediğiniz zaman güncenizdeki kişi ve yer girişlerini kaldırabilirsiniz. Günce girişleri 16 günün ardından otomatik olarak silinecektir.";

"ContactDiary_Information_Item_ExportTextFormat_Title" = "Temas güncenizi düz metin biçiminde dışa aktarabilir ve ardından girişleri yazdırabilir, düzenleyebilir ya da gerekli olduğunda kamu sağlığı görevlinize sunabilirsiniz.";

"ContactDiary_Information_Item_ExposureHistory_Title" = "Belirtilen maruz kalmaların kaydettiğiniz kişilerle ve yerlerle ilgili olması şart değildir. Lütfen herhangi bir yanlış çıkarımda bulunmayın.";

"ContactDiary_Information_Dataprivacy_Title" = "Daha fazla bilgi için lütfen gizlilik bildirimine başvurun.";

"ContactDiary_Information_PrimaryButton_Title" = "Günceyi Aç";

/* AddEditEntry */
"ContactDiary_AddEditEntry_PrimaryButton_Title" = "Kaydet";

/* - Location */
"ContactDiary_AddEditEntry_LocationTitle" = "Yer";

"ContactDiary_AddEditEntry_LocationPlaceholder_Name" = "Tanım";

"ContactDiary_AddEditEntry_LocationPlaceholder_PhoneNumber" = "Telefon";

"ContactDiary_AddEditEntry_LocationPlaceholder_EmailAddress" = "E-posta";

/* - Person */
"ContactDiary_AddEditEntry_PersonTitle" = "Kişi";

"ContactDiary_AddEditEntry_PersonPlaceholder_Name" = "Ad";

"ContactDiary_AddEditEntry_PersonPlaceholder_PhoneNumber" = "Telefon";

"ContactDiary_AddEditEntry_PersonPlaceholder_EmailAddress" = "E-posta";

/* Statistics */
/* - Trend on Cards */
"Statistics_Card_Trend_Increasing" = "Trend: Yukarı";

"Statistics_Card_Trend_Decreasing" = "Trend: Aşağı";

"Statistics_Card_Trend_Stable" = "Trend: Sabit";

"Statistics_Card_TrendSemantic_Negative" = "Negatif";

"Statistics_Card_TrendSemantic_Positive" = "Pozitif";

"Statistics_Card_TrendSemantic_Neutral" = "Nötr";

/* - Number Formatting */
"Statistics_Card_Million" = "%@ Milyon";

/* - General Card Texts */
"Statistics_Card_From_Nationwide" = "Ülke genelinde";

"Statistics_Card_From_CWA" = "Corona-Warn-App üzerinden";

/* - Add Statistics Card */
"Statistics_Add_SevenDayIncidence" = "Yerel 7 günlük olay ekle";

"Statistics_Add_DisabledAddTitle" = "Maksimum yerel 7 günlük olay sayısına ulaşıldı.";

"Statistics_Add_LocalCardTitle" = "Yerel 7 Günlük Olay";

"Statistics_Add_fromTheWholeCountry" = "Tüm eyalet";

"Statistics_Card_Manage" = "Düzenle";

/* - 7 Days Incedence */
"Statistics_Card_CombinedIncidence_Title" = "7 Günlük Olay";

"Statistics_Card_CombinedIncidence_Today" = "Bugüne kadar";

"Statistics_Card_CombinedIncidence_Yesterday" = "Düne kadar";

"Statistics_Card_CombinedIncidence_Date" = "%@ tarihine kadar";

"Statistics_Card_CombinedIncidence_PrimaryLabelSubtitle" = "Yeni Enfeksiyon Sayısı";

"Statistics_Card_CombinedIncidence_SecondaryLabelSubtitle" = "Hastaneye Yatış Sayısı";

/* - Infections Card */
"Statistics_Card_Infections_Title" = "Onaylanan Yeni Enfeksiyon Sayısı";

"Statistics_Card_Infections_Today" = "Bugün";

"Statistics_Card_Infections_Yesterday" = "Dün";

"Statistics_Card_Infections_Date" = "%@";

"Statistics_Card_Infections_SecondaryLabelTitle" = "7 günlük ortalama";

"Statistics_Card_Infections_TertiaryLabelTitle" = "Toplam";

/* - Incidence Card */
"Statistics_Card_Region_Today" = "Bugüne kadar";

"Statistics_Card_Region_Yesterday" = "Düne kadar";

"Statistics_Card_Region_Date" = "%@ tarihine kadar";

"Statistics_Card_Region_PrimaryLabelSubtitle" = "Yeni Enfeksiyon Sayısı";

"Statistics_Card_Region_SecondaryLabelSubtitle_FederalState" = "Hastaneye Yatış Sayısı";

"Statistics_Card_Region_SecondaryLabelSubtitle_AdministrativeUnit" = "%@ için hastaneye yatış sayısı";

/* - Key Submissions Card */
"Statistics_Card_KeySubmissions_Title" = "Uygulama Kullanıcılarının Uyarıları";

"Statistics_Card_KeySubmissions_Today" = "Bugün";

"Statistics_Card_KeySubmissions_Yesterday" = "Dün";

"Statistics_Card_KeySubmissions_Date" = "%@";

"Statistics_Card_KeySubmissions_SecondaryLabelTitle" = "7 günlük ortalama";

"Statistics_Card_KeySubmissions_TertiaryLabelTitle" = "Toplam";

"Statistics_Card_KeySubmissions_Footnote" = "Corona-Warn-App üzerinden";

/* - Reproduction Number Card */
"Statistics_Card_ReproductionNumber_Title" = "7 Günlük R Değeri";

"Statistics_Card_ReproductionNumber_Today" = "Şu Anda";

"Statistics_Card_ReproductionNumber_Yesterday" = "Dün";

"Statistics_Card_ReproductionNumber_Date" = "%@ tarihine kadar";

"Statistics_Card_ReproductionNumber_SecondaryLabelTitle" = "enfekte olan kişi başına ortalama enfeksiyon sayısı";

/* - At least one person vaccinated card */
"Statistics_Card_AtLeastOneVaccinated_Title" = "En Az Bir Doz Aşı Olan Kişiler";

"Statistics_Card_AtLeastOneVaccinated_Today" = "Bugüne kadar";

"Statistics_Card_AtLeastOneVaccinated_Yesterday" = "Düne kadar";

"Statistics_Card_AtLeastOneVaccinated_Date" = "%@ tarihine kadar";

"Statistics_Card_AtLeastOneVaccinated_SecondaryLabelTitle" = "(popülasyona göre)";

"Statistics_Card_AtLeastOneVaccinated_TertiaryLabelTitle" = "Toplam";

"Statistics_Card_AtLeastOneVaccinated_SecondarySubtitleLabel" = "(popülasyona göre)";

/* - Fully vaccinated people card */
"Statistics_Card_FullyVaccinated_Title" = "Tüm Aşıları Olan Kişiler";

"Statistics_Card_FullyVaccinated_Today" = "Bugüne kadar";

"Statistics_Card_FullyVaccinated_Yesterday" = "Düne kadar";

"Statistics_Card_FullyVaccinated_Date" = "%@ tarihine kadar";

"Statistics_Card_FullyVaccinated_SecondaryLabelTitle" = "(popülasyona göre)";

"Statistics_Card_FullyVaccinated_TertiaryLabelTitle" = "Toplam";

"Statistics_Card_FullyVaccinated_SecondarySubtitleLabel" = "(popülasyona göre)";

/* - Applied vaccination dose rates card */
"Statistics_Card_AppliedDoseRates_Title" = "Uygulanan Aşı Dozları";

"Statistics_Card_AppliedDoseRates_Today" = "Bugün";

"Statistics_Card_AppliedDoseRates_Yesterday" = "Dün";

"Statistics_Card_AppliedDoseRates_Date" = "%@";

"Statistics_Card_AppliedDoseRates_SecondaryLabelTitle" = "7 Günlük Ortalama";

"Statistics_Card_AppliedDoseRates_TertiaryLabelTitle" = "Toplam";

/* - Infected People in Intensive Care */
"Statistics_Card_IntensiveCare_Title" = "Yoğun Bakım Ünitelerindeki COVID-19 Hastaları";

"Statistics_Card_IntensiveCare_Today" = "Bugüne kadar";

"Statistics_Card_IntensiveCare_Yesterday" = "Dün";

"Statistics_Card_IntensiveCare_Date" = "%@ tarihine kadar";

"Statistics_Card_IntensiveCare_SecondaryLabelTitle" = "COVID-19 Nedeniyle Yatak Kullanımının Tüm Yoğun Bakım Yatakları Sayısına Oranı";

/* Error */
"Statistics_LoadingError" = "İstatistikler yüklenemiyor. Lütfen uygulamayı kapatın ve tekrar deneyin.";

/* - Info Screen */
"Statistics_Info_Title" = "Önemli Değerler";

"Statistics_Info_Subtitle" = "İstatistiklerin Açıklaması";

"Statistics_Info_Incidence_Title" = "7 Günlük Olay";

"Statistics_Info_Local7Days_Title" = "Yerel 7 Günlük Olay";

"Statistics_Info_Local7Days_Text" = "Konfigüre edilen bölgede veya federal eyalette her 100.000 vatandaşta son 7 günde (bildirme tarihine göre) onaylanan toplam yeni enfeksiyon sayısı.\nHastaneye yatış verilerinde, Almanya'daki ilgili eyaleti referans alınır.";

"Statistics_Info_NewInfection_Title" = "Onaylanan Yeni Enfeksiyon Sayısı";

"Statistics_Info_NewInfection_Text" = "Her 100.000 vatandaşta son 7 günde (bildirme tarihine göre) onaylanan toplam yeni enfeksiyon sayısı.";

"Statistics_Info_HospitalizationRate_Title" = "Hastaneye Yatış Sayısı";

"Statistics_Info_HospitalizationRate_Text" = "Son 7 günde COVID-19 nedeniyle her 100.000 vatandaşta toplam hastaneye giriş sayısı.";

"Statistics_Info_IntensiveCare_Title" = "Yoğun Bakım Ünitelerindeki COVID-19 Hastaları";

"Statistics_Info_IntensiveCare_Text" = "COVID-19 nedeniyle yoğun bakım ünitesinde bulunan kişilerin toplam yoğun bakım ünitesi kapasitesine oranı.";

"Statistics_Info_Infections_Title" = "Onaylanan Yeni Enfeksiyon Sayısı";

"Statistics_Info_Infections_Text" = "Koronavirüs tanısı alan ve RKI’ye bildirilen kişi sayısı.";

"Statistics_Info_KeySubmissions_Title" = "Uygulama Kullanıcılarının Uyarıları";

"Statistics_Info_KeySubmissions_Text" = "PCR testi ile koronavirüs tanısı alan ve uygulama üzerinden diğer kullanıcıları uyaran uygulama kullanıcılarının sayısı.";

"Statistics_Info_ReproductionNumber_Title" = "7 Günlük R Değeri";

"Statistics_Info_ReproductionNumber_Text" = "Reprodüksiyon değeri R, enfekte olan bir kişinin ortalama olarak kaç kişiyi enfekte ettiğini belirtir. Geçerli değerde, en fazla son 5 günün verileri dikkate alınır.";

"Statistics_Info_AtLeastOnce_Title" = "En az bir doz aşı olan kişiler";

"Statistics_Info_AtLeastOnce_Text" = "RKI'ye aşının ilk dozunu aldıkları bildirilen kişilerin sayısı.";

"Statistics_Info_FullyVaccinated_Title" = "Tüm aşıları olan kişiler";

"Statistics_Info_FullyVaccinated_Text" = "RKI'ye gereken tüm aşı dozlarını aldıkları bildirilen kişilerin sayısı.";

"Statistics_Info_DosesAdministered_Title" = "Uygulanan aşı dozları";

"Statistics_Info_DosesAdministered_Text" = "Bugüne dek ülke genelinde uygulanan aşı dozlarının sayısı.";

"Statistics_Info_FAQLink_Text" = "Daha fazla bilgi için lütfen SSS sayfamıza bakın:";

"Statistics_Info_FAQLink_Title" = "istatistik için SSS";

"Statistics_Info_Definitions_Title" = "Açıklama";

"Statistics_Info_Period_Title" = "Dönem";

"Statistics_Info_Yesterday_Title" = "Dün/Düne kadar";

"Statistics_Info_Yesterday_Text" = "Önceki güne ait/önceki güne kadar olan sayıdır. Önceki güne ait hiçbir değer yoksa değer olan son güne ait veriler görüntülenir.";

"Statistics_Info_Mean_Title" = "7 Günlük Ortalama";

"Statistics_Info_Mean_Text" = "Son 7 güne ait ortalama değer";

"Statistics_Info_Total_Title" = "Toplam";

"Statistics_Info_Total_Text" = "Yıl başından ya da uygulamanın kullanıma sunulmasından itibaren toplam sayı (15 Haziran 2020)";

"Statistics_Info_Trend_Title" = "Trend";

"Statistics_Info_Trend_Text" = "Trend, (7 günlük olay, 7 günlük hastaneye yatış olayı, yoğun bakım ünitelerindeki COVID-19 hastaları, 7 günlük R değeri için) önceki güne ait değeri iki gün önceki değer ile karşılaştırır veya 7 günlük trendlerde, (onaylanan yeni enfeksiyon sayısına, uygulama kullanıcılarının uyarılarına, uygulanan aşı dozlarına ilişkin 7 günlük ortalama değer için) son 7 güne ait ortalama değeri ondan önceki 7 güne ait ortalama değer ile karşılaştırır. Verilerin ilk yayınlandığı versiyonu kullanılır; sonraki güncellemeler hesaba katılmaz.\n\nOk yönü trendin arttığını, azaldığını ya da sabit kaldığını belirtir. Sabit kalması, önceki güne göre %1’den az veya önceki haftaya göre %5’ten az sapma olduğu anlamına gelir (ondalık basamaklar hesaba katılır). Renk ise bu trendin pozitif (yeşil), negatif (kırmızı) ya da nötr (gri) olduğunu belirtir. ";

"Statistics_Info_Trends_Title" = "Şu trendler gösterilebilir:";

"Statistics_Info_Trends_Increasing" = "Trend: yukarı (negatif)";

"Statistics_Info_Trends_Decreasing" = "Trend: aşağı (pozitif)";

"Statistics_Info_Trends_Stable" = "Trend: sabit (nötr)";

"Statistics_Info_Trends_Footnote" = "Uygulama kullanıcıları tarafından yapılan uyarılara ilişkin trend değerlendirmesi geçerli enfeksiyon seviyesine göre değişiklik gösterir. Bu nedenle trend her zaman nötr olarak görüntülenir.";

"Statistics_Info_Image_AccLabel" = "Bilgi için dört yer tutucu bulunan bir akıllı telefonun soyut resmi";

"Statistics_Info_Blog_Description" = "Münferit önemli değerlerin içeriği hakkında daha ayrıntılı bilgi için %@ sayfamızı okuyun.";

"Statistics_Info_More_Information_Blog" = "blog";

/* Update OS */
"UpdateOS_title" = "Lütfen iOS sürümünüzü güncelleyin.";

"UpdateOS_text" = "Corona-Warn-App’i yüklemek için güncel iOS sürümüne sahip olmanız gerekir.\nBunun için, iPhone’unuzdaki ayarları açın ve Genel -> Yazılım Güncellemesi seçeneğini belirleyin.";

/* Tabbar */
"Tabbar_Home_Title" = "Durum";

"Tabbar_Certificates_Title" = "Sertifikalar";

"Tabbar_Scanner_Title" = "QR Kod Tarayıcı";

"Tabbar_Diary_Title" = "Günce";

"Tabbar_CheckIn_Title" = "Check In";

/* Data Donation */
"DataDonation_IntroductionText" = "Uygulamayı nasıl kullandığınızı belirtin ve uygulamanın etkinliğini değerlendirmemize yardımcı olun.";

"DataDonation_AccImageDescription" = "Bir kadın verilerinin paylaşıldığı bir akıllı telefon tutuyor";

"DataDonation_Headline" = "Verileri Paylaş";

"DataDonation_Description" = "Corona-Warn-App’i iyileştirmemize yardımcı olabilirsiniz. Uygulamayı kullanımınız hakkındaki verileri RKI ile paylaşın. Bu, RKI’nin uygulamanın etkinliğini değerlendirmesine yardımcı olacaktır. Verileriniz aynı zamanda uygulamanın özelliklerinin ve kullanılabilirliğinin iyileştirilmesine yardımcı olacaktır.";

"DataDonation_SubHead_Settings" = "AYAR";

"DataDonation_SubHead_YourState" = "Federal eyaletiniz (isteğe bağlı)";

"DataDonation_SubHead_AgeGroup" = "Yaş grubunuz (isteğe bağlı)";

"DataDonation_State_NoSelection_Text" = "Federal eyalet";

"DataDonation_Region_NoSelection_Text" = "Bölge (ilçe) (isteğe bağlı)";

"DataDonation_AgeGroup_NoSelection_Text" = "Yaşınız";

"DataDonation_DetailedInformation_DataProcessing" = "ABD’de ve Diğer Üçüncü Ülkelerde Veri İşleme ve Veri Koruma Riskleri Hakkında Ayrıntılı Bilgiler";

"DataDonation_Button_OK" = "Kabul Et";

"DataDonation_Button_NotOK" = "Reddet";

/* Value selection */
"DataDonation_ValueSelection_None" = "Bilgi yok";

"DataDonation_ValueSelection_Title_State" = "Federal Eyaletiniz";

"DataDonation_ValueSelection_Title_Region" = "Bölgeniz (İlçe)";

"DataDonation_ValueSelection_Title_Age" = "Yaş Grubunuz";

"DataDonation_ValueSelection_Age_Below29" = "29 yaşa kadar";

"DataDonation_ValueSelection_Age_Between30And59" = "30-59 yaş";

"DataDonation_ValueSelection_Age_Min60OrAbove" = "60+ yaş";

/* Detailed Infos Data Donation */
"DetailedInfosDataDonation_Headline" = "Veri Paylaşma Hakkında Ayrıntılı Bilgiler";

"DetailedInfosDataDonation_SubHead_DataProcessing" = "Veri Paylaşma Sürecinde Veri İşleme";

"DetailedInfosDataDonation_DataProcessing_Description" = "Verilerinizi paylaşma izni vermeniz halinde uygulama RKI’ye her gün çeşitli veriler gönderir. Aktarılan veriler, uygulamanın etkinliğini değerlendirmemize yardımcı olacaktır ve çeşitli amaçlarla analiz edilecektir:";

"DetailedInfosDataDonation_BulletPoint_ImproveddRiskDetermination_BulletTitle" = "İyileştirilmiş maruz kalma günlüğü";

"DetailedInfosDataDonation_BulletPoint_ImproveddRiskDetermination" = "Teknik olarak enfeksiyon risklerini hesaplama doğruluğunu ve güvenilirliğini iyileştirmek istiyoruz. Bunun için, maruz kalma riskleri ve size gösterilen uyarlar hakkındaki bilgileri değerlendireceğiniz. Bunun sonucunda, hesaplama yöntemini geliştirebileceğiz.";

"DetailedInfosDataDonation_BulletPoint_ImproveddUserNavigation_BulletTitle" = "Uygulamada iyileştirilmiş kullanıcı kılavuzu";

"DetailedInfosDataDonation_BulletPoint_ImproveddUserNavigation" = "Uygulamayı daha kolay kullanılabilir hale getirmek istiyoruz. Bunun için, kullanıcıların uygulamada gerçekleştirdiği her bir adım hakkındaki bilgileri değerlendireceğiz. Bu, etiketleri ve bilgi metinlerini daha anlaşılır hale getirmemize denetim öğelerini daha kolay bulunabilecek şekilde düzenlememize yardımcı olacaktır. Ayrıca farklı akıllı telefon modelleri için düzenleri özelleştirebileceğiz.";

"DetailedInfosDataDonation_BulletPoint_AppSupport_BulletTitle" = "Uygulamadaki bilgileri ve kılavuzu etkinleştirme";

"DetailedInfosDataDonation_BulletPoint_AppSupport" = "Uygulama, belirli test merkezlerinde ve laboratuvarlarda ya da belirli bölgelerde kullanıldığında sorun yaşanıp yaşanmadığını belirleyebilmek istiyoruz. Örneğin, paylaşılan veriler test sonuçlarının belirli bölgelerde gecikmeli olarak sunulduğunu gösterirse bunu belirleyebiliriz. İlgili kamu sağlığı yetkilileri de potansiyel teknik problemler hakkında bilgilendirilebilir.";

"DetailedInfosDataDonation_BulletPoint_ImprovedStatistics_BulletTitle" = "Pandemi süreci hakkında istatistikleri iyileştirme ";

"DetailedInfosDataDonation_BulletPoint_ImprovedStatistics" = "Verileriniz, zamana ve yere göre pandeminin nasıl yayıldığı hakkında içgörü sağlamaya ve belirli trendlere daha hızlı yanıt vermemize yardımcı olabilir.";

"DetailedInfosDataDonation_SubHead_RKI_DataCollection" = "Bu amaç doğrultusunda RKI şu verileri toplar:";

"DetailedInfosDataDonation_RKI_DataCollection_BulletPoint_Date" = "Veri aktarımı tarihi.";

"DetailedInfosDataDonation_RKI_DataCollection_BulletPoint_ChangeOfWarnHistory" = "Önceki güne kıyasla uyarı geçmişindeki değişiklikler.";

"DetailedInfosDataDonation_RKI_DataCollection_BulletPoint_InfoAboutRisk" = "Veri aktarımı sırasında görüntülenen risk hakkında bilgiler.";

"DetailedInfosDataDonation_RKI_DataCollection_BulletPoint_RiskStatus_Base" = "Maruz kalma bağlamında risk durumunu hesaplama temeli hakkında bilgiler.";

"DetailedInfosDataDonation_SubHead_RetrievedTestResult" = "Uygulama üzerinden test sonucu aldıysanız:";

"DetailedInfosDataDonation_RetrievedTestResult_BulletPoint_KindOfTestResult" = "Uygulama üzerinden aldığınız test sonucunun pozitif mi yoksa negatif mi olduğu hakkında bilgi.";

"DetailedInfosDataDonation_RetrievedTestResult_BulletPoint_CalculatedRisk" = "Test kaydedildiği sırada hesaplanan risk hakkında bilgi.";

"DetailedInfosDataDonation_RetrievedTestResult_BulletPoint_PeriodHighRisk" = "Yüksek riskli son maruz kalmanız ile test kaydınız arasındaki süre hakkında bilgi.";

"DetailedInfosDataDonation_RetrievedTestResult_BulletPoint_PeriodLastInfoHighRisk" = "Son yüksek risk bildirimi ile test kaydı arasındaki süre hakkında bilgi.";

"DetailedInfosDataDonation_RetrievedTestResult_BulletPoint_SharedTestResult" = "Test sonucunuzu paylaşıp diğer kullanıcı uyarıp uyarmadığınız hakkında bilgi.";

"DetailedInfosDataDonation_SubHead_WarnOthers" = "Potansiyel maruz kalma hakkında diğer kullanıcıları uyardıysanız:";

"DetailedInfosDataDonation_WarnOthers_BulletPoint_Canceled" = "Diğer kullanıcıları uyarma adımlarını iptal edip etmediğiniz hakkında bilgi.";

"DetailedInfosDataDonation_WarnOthers_BulletPoint_SymptompsStart" = "Belirtilerinizin başlangıcı hakkında bilgi verip vermediğiniz hakkında bilgi.";

"DetailedInfosDataDonation_WarnOthers_BulletPoint_Consent" = "Diğer kullanıcıları uyarma izni verip vermediğiniz hakkında bilgi.";

"DetailedInfosDataDonation_WarnOthers_BulletPoint_HowFar" = "Diğer kullanıcı uyarma bağlamında ulaştığınız bildirim hakkında bilgi.";

"DetailedInfosDataDonation_WarnOthers_BulletPoint_HoursUntilReceived" = "Test sonucunuzu kaç saatte aldığınız hakkında bilgi.";

"DetailedInfosDataDonation_WarnOthers_BulletPoint_DaysElapsed" = "Son yüksek risk bildiriminden bu yana kaç gün geçtiği hakkında bilgi.";

"DetailedInfosDataDonation_WarnOthers_BulletPoint_HoursSinceRegistration" = "Test kaydından bu yana kaç saat geçtiği hakkında bilgi.";

"DetailedInfosDataDonation_Misc_SubHead_MiscInformation" = "Diğer bilgiler:";

"DetailedInfosDataDonation_Misc_SubHead_BulletPoint_AgeGroup" = "Belirttiğiniz yaş grubu hakkında bilgi.";

"DetailedInfosDataDonation_Misc_SubHead_BulletPoint_Region" = "Belirttiğiniz bölge hakkında bilgi.";

"DetailedInfosDataDonation_Misc_SubHead_BulletPoint_TechSpecs" = "Akıllı telefonunuzun modeli ve versiyonu, uygulamanızın versiyon ve işletim sisteminizin sürümü hakkında bilgi.";

"DetailedInfosDataDonation_General_Privacy_Infos" = "Bu bilgilerin kişisel olarak sizinle bağlantısı kurulamaz. Kimliğiniz gizli tutulacaktır.\nBilgiler istatistiksel amaçlar doğrultusunda analiz edilecektir. Profil oluşturmak için kaydedilmeyecektir.";

"Contact_Journal_Notes_Description_Title" = "Not";

"Contact_Journal_Notes_Description" = "Enfeksiyon riskinizin daha iyi tahmin edilmesine yardımcı olacak notları buraya girebilirsiniz.\n\nBaşka insanlarla ne kadar yakın olduğunuz ve ne yaptığınız (örnekler: “yakın bir şekilde birlikte oturduk”, “spor yaptık”, “az mesafe vardı”, “şarkı söyledik”) gibi, karşılaşmanıza veya konaklamanıza dair enfeksiyon riskiniz üzerinde bir etkisi olabilecek ek koşulları buraya yazabilirsiniz.\n\nBu notlar daha sonra hafızanızı tazelemenize yardımcı olabilir. Gerekirse erken aşamada bir arada olduğunuz kişileri uyarmanızı sağlayacak ve kamu sağlığı yetkililerinin potansiyel enfeksiyon zincirlerini takip edebilmesine yardımcı olacaktır.";

/* Quick Actions a.k.a. shortcuts */
"QuickAction_newContactDiaryEntry" = "Bugün için Günce Girişi Ekle";

"QuickAction_eventCheckin" = "Check In";

/* Checkins */
"Checkins_Overview_Title" = "Check-In’lerim";

"Checkins_Overview_MenuButtonTitle" = "Menü";

"Checkins_Overview_ScanButtonTitle" = "QR Kodu Tara";

"Checkins_Overview_EmptyTitle" = "Henüz hiçbir giriş yok";

"Checkins_Overview_EmptyDescription" = "Bir etkinliğe ya da yere check-in yapmak için QR kod taradığınızda otomatik olarak bir giriş oluşturulur.";

"Checkins_Overview_EmptyImageDescription" = "Arka planda QR kod sembolü bulunan bir bina";

"Checkins_Overview_DeleteAllButtonTitle" = "Tümünü Kaldır";

"Checkins_Overview_DurationTitle" = "Süre";

"Checkins_Overview_CheckinDateTemplate" = "%@";

"Checkins_Overview_CheckinTimeTemplate" = "%@ - %@ sonra otomatik olarak check out yap";

"Checkins_Overview_CheckoutButtonTitle" = "Şimdi Check Out Yap";

"Checkins_Overview_DeleteOne_AlertTitle" = "Bu girişi gerçekten kaldırmak istiyor musunuz?";

"Checkins_Overview_DeleteOne_AlertMessage" = "Bundan sonra bu yere veya etkinliğe aynı anda check in yapan kişilere uyarı gönderemeyecek ya da bu kişilerden uyarı alamayacaksınız.";

"Checkins_Overview_DeleteOne_AlertConfirmButtonTitle" = "Kaldır";

"Checkins_Overview_DeleteOne_AlertCancelButtonTitle" = "İptal Et";

"Checkins_Overview_DeleteAll_AlertTitle" = "Tüm girişleri gerçekten kaldırmak istiyor musunuz?";

"Checkins_Overview_DeleteAll_AlertMessage" = "Bundan sonra bu yerlere veya etkinliklere aynı anda check in yapan kişilere uyarı gönderemeyecek ya da bu kişilerden uyarı alamayacaksınız.";

"Checkins_Overview_DeleteAll_AlertConfirmButtonTitle" = "Kaldır";

"Checkins_Overview_DeleteAll_AlertCancelButtonTitle" = "İptal Et";

"Checkins_Overview_ActionSheet_InfoTitle" = "Bilgi";

"Checkins_Overview_ActionSheet_EditTitle" = "Düzenle";

"Checkins_Overview_Item_Prefix_CheckIn" = "%@ için check-in.";

"Checkins_Overview_Item_Prefix_CheckedOut" = "%@ için check out yapıldı.";

"Checkin_QR_Scanner_Checkin_Error_Title" = "Geçersiz QR Kod";

"Checkin_QR_Scanner_Error_InvalidURL" = "Taranan QR kod, etkinlik veya yer check-in’leri için geçerli değil. Lütfen uygun bir QR kod tarayın (hata kodu INVALID_URL).";

"Checkin_QR_Scanner_Error_InvalidPayload" = "Geçersiz QR kod nedeniyle check-in engellendi. Sorumlu taraf yeni bir QR kod oluşturmalıdır (hata kodu INVALID_PAYLOAD).";

"Checkin_QR_Scanner_Error_InvalidURLVendorData" = "Geçersiz QR kod nedeniyle check-in engellendi. Sorumlu taraf yeni bir QR kod oluşturmalıdır (hata kodu INVALID_VENDOR_DATA).";

"Checkin_QR_Scanner_Error_InvalidDescription" = "Geçersiz QR kod nedeniyle check-in engellendi. Sorumlu taraf yeni bir QR kod oluşturmalıdır (hata kodu INVALID_DESCRIPTION).";

"Checkin_QR_Scanner_Error_InvalidAddress" = "Geçersiz QR kod nedeniyle check-in engellendi. Sorumlu taraf yeni bir QR kod oluşturmalıdır (hata kodu INVALID_ADDRESS).";

"Checkin_QR_Scanner_Error_InvalidCryptographicSeed" = "Geçersiz QR kod nedeniyle check-in engellendi. Sorumlu taraf yeni bir QR kod oluşturmalıdır (hata kodu INVALID_CRYPTO_SEED).";

"Checkin_QR_Scanner_Error_InvalidTimeStamps" = "Geçersiz QR kod nedeniyle check-in engellendi. Sorumlu taraf yeni bir QR kod oluşturmalıdır (hata kodu INVALID_TIMESTAMPS).";

/* TraceLocations */
"TraceLocations_Overview_Title" = "QR Kodlarım";

"TraceLocations_Overview_MenuButtonTitle" = "Menü";

"TraceLocations_Overview_AddButtonTitle" = "QR Kod Oluştur";

"TraceLocations_Overview_EmptyTitle" = "Henüz hiçbir QR kod oluşturulmadı";

"TraceLocations_Overview_EmptyDescription" = "Bir yer ya da etkinlik için oluşturduğunuz tüm QR kodlar burada görüntülenir. Artık kullanmayı planlamadığınız QR kodları silebilirsiniz.";

"TraceLocations_Overview_EmptyImageDescription" = "QR kod sembolü bulunan bir akıllı telefon";

"TraceLocations_Overview_DeleteAllButtonTitle" = "Tümünü Kaldır";

"TraceLocations_Overview_SelfCheckinButtonTitle" = "Check In";

"TraceLocations_Overview_DeleteOne_AlertTitle" = "QR kodu silmek istiyor musunuz?";

"TraceLocations_Overview_DeleteOne_AlertMessage" = "Lütfen unutmayın; QR kodu silerseniz artık check in yaparken bunu kullanamazsınız.";

"TraceLocations_Overview_DeleteOne_AlertConfirmButtonTitle" = "Sil";

"TraceLocations_Overview_DeleteOne_AlertCancelButtonTitle" = "İptal Et";

"TraceLocations_Overview_DeleteAll_AlertTitle" = "Tüm QR kodları gerçekten silmek istiyor musunuz?";

"TraceLocations_Overview_DeleteAll_AlertMessage" = "Lütfen unutmayın; bu QR kodları silerseniz artık check in yaparken bunları kullanamazsınız.";

"TraceLocations_Overview_DeleteAll_AlertConfirmButtonTitle" = "Sil";

"TraceLocations_Overview_DeleteAll_AlertCancelButtonTitle" = "İptal Et";

"TraceLocations_Overview_ActionSheet_InfoTitle" = "Bilgi";

"TraceLocations_Overview_ActionSheet_OnBehalfCheckinSubmissionTitle" = "Diğer Kullanıcılara Uyarı";

"TraceLocations_Overview_ActionSheet_EditTitle" = "Düzenle";

"TraceLocations_Overview_Item_Prefix" = "%@ QR kodu.";

/* Trace Location Details */
"TraceLocations_Details_PrintVersionButtonTitle" = "Basılı Versiyonu Görüntüle";

"TraceLocations_Details_DuplicateButtonTitle" = "Şablon olarak kullan";

/* Selection of a TraceLocations */
"TraceLocations_TypeSelection_Title" = "QR Kod Oluştur";

"TraceLocations_Section_Title_Permanent" = "YER";

"TraceLocations_Section_Title_Temporary" = "ETKİNLİK";

"TraceLocations_Type_Title_PermanentOther" = "Diğer yer";

"TraceLocations_Type_Title_PermanentRetail" = "Mağaza";

"TraceLocations_Title_Type_PermanentFoodService" = "Konaklama";

"TraceLocations_Type_Title_PermanentCraft" = "Esnaf";

"TraceLocations_Type_Title_PermanentWorkplace" = "İşyeri";

"TraceLocations_Type_Title_PermanentEducationalInstitution" = "Eğitim yeri";

"TraceLocations_Type_Title_PermanentPublicBuilding" = "Kamu binası";

"TraceLocations_Type_Subtitle_PermanentRetail" = "Dükkan, satış katı";

"TraceLocations_Type_Subtitle_PermanentFoodService" = "Kafe, bar, restoran, otel";

"TraceLocations_Type_Subtitle_PermanentCraft" = "Kuaför, marangoz";

"TraceLocations_Type_Subtitle_PermanentWorkplace" = "Ofis, konferans odası, kafeterya";

"TraceLocations_Type_Subtitle_PermanentEducationalInstitution" = "Sınıf, amfi, kütüphane";

"TraceLocations_Type_Subtitle_PermanentPublicBuilding" = "Belediye, müze";

"TraceLocations_Type_Title_TemporaryOther" = "Diğer etkinlik";

"TraceLocations_Type_Title_TemporaryCulturalEvent" = "Kültürel etkinlik";

"TraceLocations_Type_Title_TemporaryClubActivity" = "Kulüp faaliyetleri";

"TraceLocations_Type_Title_TemporaryPrivateEvent" = "Özel parti";

"TraceLocations_Type_Title_TemporaryWorshipService" = "Dini tören";

"TraceLocations_Type_Subtitle_TemporaryCulturalEvent" = "Konser, sanat sergisi";

"TraceLocations_Type_Subtitle_TemporaryClubActivity" = "Spor antrenmanı, genel toplantı";

"TraceLocations_Type_Subtitle_TemporaryPrivateEvent" = "Doğum günü, aile toplantısı";

/* Trace Location Configuration */
"TraceLocations_Configuration_Title" = "QR Kod Oluştur";

"TraceLocations_Configuration_DescriptionPlaceholder" = "Tanım";

"TraceLocations_Configuration_AddressPlaceholder" = "Yer";

"TraceLocations_Configuration_StartDateTitle" = "Başlangıç";

"TraceLocations_Configuration_EndDateTitle" = "Bitiş";

"TraceLocations_Configuration_DefaultCheckinLengthTitle" = "Tipik Kalış";

"TraceLocations_Configuration_DefaultCheckinLengthFootnote" = "Konukların genellikle ne kadar süreyle sizinle birlikte kaldığını belirtin.";

"TraceLocations_Configuration_PrimaryButtonTitle" = "Kaydet";

"TraceLocations_Configuration_HoursUnit" = "%@ sa.";

"TraceLocations_Configuration_SavingErrorMessage" = "QR kod şu anda kaydedilemiyor. Lütfen daha sonra tekrar deneyin (hata kodu: %@).";

/* On Behalf Checkin Submission */
/* - Info */
"OnBehalfCheckinSubmission_Info_Title" = "Diğer Kullanıcılara Uyarı";

"OnBehalfCheckinSubmission_Info_Subtitle" = "Siz ve Konuklarınız için Daha Yüksek Düzeyde Güvenlik";

"OnBehalfCheckinSubmission_Info_Description" = "Koronavirüs tanısı almış ve etkinliğe katılmış ancak Corona-Warn-App ile check-in yapmamış başka kişiler adına misafirlerinizi uyarabilirsiniz.";

"OnBehalfCheckinSubmission_Info_BulletPoint1" = "Bu etkinliğe veya yere check in yapmamış biri daha sonra koronavirüs tanısı alırsa tanı alan kişi ile aynı anda ya da bu kişi odadan çıktıktan sonra en fazla 30 dakika içinde aynı odada bulunmuşlarsa konuklara uyarı gönderilebilir.";

"OnBehalfCheckinSubmission_Info_BulletPoint2" = "Misafirlerinizi bir başkası adına uyarabilmeniz kamu sağlığı yetkililerinin bu yönde bir talimatının olması koşuluna bağlıdır. Böyle bir durumda size bir TAN göndereceklerdir.";

"OnBehalfCheckinSubmission_Info_PrimaryButtonTitle" = "Devam Et";

/* - Trace Location Selection */
"OnBehalfCheckinSubmission_TraceLocationSelection_Title" = "Diğer Kullanıcılara Uyarı";

"OnBehalfCheckinSubmission_TraceLocationSelection_Description" = "Koronavirüs tanısı almış bir kişi adına diğer kullanıcıları uyarmak istediğiniz bir etkinliği seçin ya da tekrar etkinliğin QR kodunu tarayarak silinmiş bir etkinliği geri yükleyin.";

"OnBehalfCheckinSubmission_TraceLocationSelection_ScanButtonTitle" = "QR Kodu Tara";

"OnBehalfCheckinSubmission_TraceLocationSelection_PrimaryButtonTitle" = "Devam Et";

"OnBehalfCheckinSubmission_TraceLocationSelection_EmptyState_Title" = "Etkinlik Yok";

"OnBehalfCheckinSubmission_TraceLocationSelection_EmptyState_Description" = "Başka kişiler adına uyarıda bulunmak için tekrar ilgili etkinliğin QR kodunu tarayın.";

"OnBehalfCheckinSubmission_TraceLocationSelection_EmptyState_ImageDescription" = "Akıllı telefon";

/* - Date Time Selection */
"OnBehalfCheckinSubmission_DateTimeSelection_Title" = "Diğer Kullanıcılara Uyarı";

"OnBehalfCheckinSubmission_DateTimeSelection_Description" = "Adına diğer kullanıcıları uyarmak istediğiniz koronavirüs tanısı almış kişinin kalış süresini belirtin. Bu bilgiyi kamu sağlığı yetkililerinden alacaksınız.";

"OnBehalfCheckinSubmission_DateTimeSelection_Start" = "Başlangıç/Varış";

"OnBehalfCheckinSubmission_DateTimeSelection_Duration" = "Süre";

"OnBehalfCheckinSubmission_DateTimeSelection_PrimaryButtonTitle" = "Devam Et";

/* - TAN Input */
"OnBehalfCheckinSubmission_TANInput_Title" = "Diğer Kullanıcılara Uyarı";

"OnBehalfCheckinSubmission_TANInput_Description" = "Size verilen 10 basamaklı TAN'yi girin.";

"OnBehalfCheckinSubmission_TANInput_PrimaryButtonTitle" = "Uyarı Gönder";

/* - Thank You */
"OnBehalfCheckinSubmission_ThankYou_Title" = "Teşekkür ederiz!";

"OnBehalfCheckinSubmission_ThankYou_Description" = "Desteğiniz sayesinde artık diğer kullanıcılar uyarılabilir ve buna uygun şekilde hareket edebilir.";

/* - Errors */
"OnBehalfCheckinSubmissionError_Failed" = "Bir hata oluştu. Lütfen Uygulama Bilgileri -> Teknik Yardım Hattı üzerinden teknik yardım hattı ile iletişime geçin.";

"OnBehalfCheckinSubmissionError_InvalidTAN" = "TAN geçersiz. Lütfen girişinizi kontrol edin veya size TAN'yi gönderen kuruluşla iletişime geçin.";

"OnBehalfCheckinSubmissionError_TryAgain" = "Bir hata oluştu. Lütfen daha sonra tekrar deneyin veya Uygulama Bilgileri -> Teknik Yardım Hattı üzerinden teknik yardım hattı ile iletişime geçin.";

"OnBehalfCheckinSubmissionError_NoNetwork" = "İnternet bağlantınız kesildi. Lütfen bağlantıyı kontrol edin ve tekrar deneyin.";

/* Error Reporting */
"ErrorReport_Title" = "Hata Raporları";

"ErrorReport_Analysis" = "Hata Analizi";

"ErrorReport_Description1" = "Hata analizi konusunda uygulamanın teknik destek ekibine yardımcı olmak için CWA’da bir hata raporu kaydı oluşturabilirsiniz. Oluşturduğunuzda, her bir teknik adım ve uygulama işlemlerinin sonuçları kaydedilir. Ardından hata raporunu teknik ekibe gönderebilir ve hatanın belirlenip düzeltilmesine yardımcı olabilirsiniz.\n\nDaha fazla bilgi için lütfen SSS sayfamıza bakın:";

"ErrorReport_FAQ" = "Hata raporları için SSS";

"ErrorReport_Description2" = "Kaydedilen hata raporunu RKI teknik destek birimine gönderebilmeniz için onay vermeniz gerekir.\n\nRaporu göndermenizin ardından bir hata raporu tanıtıcısı belirtilecektir. Bu tanıtıcı bilgisini vererek örneğin, teknik destek birimine ek bilgi sunabilir ve hata raporunuza atanmasını sağlayabilirsiniz. Hata raporu tanıtıcısını belirtmezseniz RKI raporu şahsınıza atayamaz.";

"ErrorReport_DetailedInformation_Title" = "Hata Raporlarını Gönderme Konusunda Ayrıntılı Bilgi";

"errorReport_DetailedInformation_Headline" = "Orijinallik Doğrulaması ve Üçüncü Ülkelere Veri Aktarımı";

"errorReport_DetailedInformation_Content1" = "Akıllı telefonunuz, uygulamanızın orijinalliğini teyit etmek için akıllı telefonunuzun ve uygulamanızın sürümüne ilişkin bilgileri içeren bir benzersiz tanıtıcı oluşturur. Bu, teknik destek birimine yalnızca Corona-Warn-App’i gerçekten kullanan kişilerin veri aktarabilmesini ve üzerinde oynanmış hata raporlarının ortadan kaldırılabilmesini sağlamak için gereklidir. Bunun için, tanıtıcı Apple’a gönderilir. Bu işlem kapsamında veriler, ABD’ye veya veri gizliliği düzeyinin Avrupa kanunlarına uygun olmadığı ve veri gizliliği konusunda Avrupa’daki haklarınızı kullanamayabileceğiniz başka üçüncü ülkelere aktarılabilir. Özellikle, üçüncü ülkedeki güvenlik servisleri herhangi bir şüphe sebebi olmasa bile verilere erişebilir, Apple ile verileri analiz edebilir ve bu verileri örneğin başka bilgilerle bağlantılandırabilir. Buna yalnızca Apple’a gönderilen tanıtıcı dahildir. Apple hata raporunuzda yer alan bilgileri almaz ancak tanıtıcıya göre kimliğinizi belirleyebilir ve akıllı telefonunuzda orijinallik kontrolünün yapıldığını takip edebilir.\n\nVerilerinizin üçüncü ülkeye aktarılmasına onay vermiyorsanız lütfen “Kabul Et ve Gönder” seçeneğine dokunmayın. Böyle bir durumda uygulamayı kullanmaya devam edebilirsiniz ancak hata raporları gönderemezsiniz.";

"ErrorReport_DetailedInformation_Subheadline" = "RKI, hata analizlerini nasıl analiz eder?";

"ErrorReport_DetailedInformation_Content2" = "Uygulamanızın orijinalliği doğrulandıktan sonra hata raporu, güvenli bir bağlantı üzerinden RKI’ye gönderilir. Hata raporları yalnızca gelecekteki uygulama güncellemeleri kapsamında hata düzeltme ve sorun giderme için kullanılacaktır. Hata raporlarına yalnızca teknik destek çalışanları erişiebilir. Hata raporları, uygulamada tetiklenen çeşitli durum mesajlarını ve olayları içerir ancak RKI’nin kimliğinizi belirlemesini sağlayabilecek herhangi bir bilgi içermez. Yalnızca ilave mesajlarla birlikte hata raporu tanıtıcısını adlandırmanız durumunda mesaj (ve örneğin bu mesajda yer alan adınız) ile hata raporunda bulunan bilgiler (örneğin, maruz kalma günlüğü kapsamında hesaplamaya ilişkin teknik mesajlar, uygulamada görüntülenen bilgiler ve gerçekleştirilen adımlar ve geçerli durumlarda, alınan test sonucu ve diğer kullanıcıları uyarma sürecinde paylaşılan rastgele kimlikler) arasında bağlantı kurulabilir.";

"ErrorReport_Legal_DetailedInformation_Content2" = "Uygulamanızın orijinalliği doğrulandıktan sonra hata raporu, güvenli bir bağlantı üzerinden RKI’ye gönderilir. Hata raporları yalnızca gelecekteki uygulama güncellemeleri kapsamında hata düzeltme ve sorun giderme için kullanılacaktır. Hata raporlarına yalnızca teknik destek çalışanları erişiebilir. Hata raporları, uygulamada tetiklenen çeşitli durum mesajlarını ve olayları içerir ancak RKI’nin kimliğinizi belirlemesini sağlayabilecek herhangi bir bilgi içermez. Yalnızca ilave mesajlarla birlikte hata raporu tanıtıcısını adlandırmanız durumunda mesaj (ve örneğin bu mesajda yer alan adınız) ile hata raporunda bulunan bilgiler (örneğin, maruz kalma günlüğü kapsamında hesaplamaya ilişkin teknik mesajlar, uygulamada görüntülenen bilgiler ve gerçekleştirilen adımlar ve geçerli durumlarda, alınan test sonucu ve diğer kullanıcıları uyarma sürecinde paylaşılan rastgele kimlikler) arasında bağlantı kurulabilir.";

"ErrorReport_History_Title" = "Tanıtıcı Geçmişi";

"ErrorReport_History_Description" = "Hata analizi günlüklerinizin tanıtıcıları burada görüntülenir";

"ErrorReport_History_Cell_ID" = "Tanıtıcı %@";

"ErrorReport_History_Navigation_Subline" = "Şimdiye dek paylaşılan hata analizlerinin tanıtıcıları";

"ErrorReport_DEVICE_NOT_SUPPORTED" = "Hata raporu gönderilemiyor (hata kodu %@).";

"ErrorReport_TRY_AGAIN_LATER" = "Hata raporu şu anda gönderilemiyor. Lütfen daha sonra tekrar deneyin (hata kodu: %@).";

/* Checkins */
"Checkin_Information_Title" = "Check In";

"Checkin_Information_ImageDescription" = "Üç kişi yüksek bir masanın etrafında ayakta duruyor, ikisi akıllı telefonuna bakıyor.";

"Checkin_Information_DescriptionTitle" = "Enfeksiyon zincirlerini hızlı ve güvenilir şekilde kırın";

"Checkin_Information_DescriptionSubHeadline" = "Bir etkinlik veya yer için QR kodu tarayarak check in yapın ve akıllı telefonunuza bu etkinliğe ya da yere katıldığınızı kaydedin.";

"Checkin_Information_Item_RiskStatus_Title" = "Risk durumunuz hesaplanırken her bir check-in de dikkate alınır. Bu etkinliğe veya yere check in yapan biri daha sonra koronavirüs tanısı alırsa tanı alan kişi ile aynı anda ya da bu kişi odadan çıktıktan sonra en fazla 30 dakika içinde aynı odada bulunmuşsanız size uyarı gönderilebilir.";

"Checkin_Information_Item_Time_Title" = "Hedeflenen uyarıları etkinleştirmek için lütfen kalış sürenizi mümkün olduğunca net bir biçimde belirtin.";

"Checkin_Information_Dataprivacy_Title" = "Daha fazla bilgi için lütfen gizlilik bildirimine başvurun.";

"Checkin_Information_PrimaryButton_Title" = "Kabul Et";

/* CheckIn edit */
"Checkins_Edit_PrimaryButton_Title" = "Kaydet";

"Checkins_Edit_Section_Title" = "Kalış süresini değiştir:";

"Checkins_Edit_CheckedIn" = "Check In yapıldı";

"Checkins_Edit_CheckedOut" = "Check Out yapıldı";

"Checkins_Edit_Notice" = "Kalış süresi temas güncenizde otomatik olarak ayarlanmayacak.";

/* Trace Location */
"TraceLocation_Information_Title" = "QR Kod Oluştur";

"TraceLocation_Information_ImageDescription" = "Bir kişi bir kağıt tahtayı işaret ederken iki kişi yanında oturuyor ve tahtaya bakıyor.";

"TraceLocation_Information_DescriptionTitle" = "Siz ve Konuklarınız için Daha Yüksek Düzeyde Güvenlik";

"TraceLocation_Information_DescriptionSubHeadline" = "Geldiklerinde konuklarınızın tarayabilmeleri için bir QR kod oluşturun. Bu sayede gerekirse diğer konukları uyarabilir ya da diğer konuklardan uyarı alabileceklerdir.";

"TraceLocation_Information_Item_RiskStatus" = "Risk durumu hesaplanırken her bir check-in de dikkate alınır. Bu etkinliğe veya yere check in yapan biri daha sonra koronavirüs tanısı alırsa tanı alan kişi ile aynı anda ya da bu kişi odadan çıktıktan sonra en fazla 30 dakika içinde aynı odada bulunmuşlarsa konuklara uyarı gönderilebilir.";

"TraceLocation_Information_Item_Checkin" = "QR kodu konuklarınıza akıllı telefonunuzda ya da yazılı bir form halinde sunabilirsiniz.";

"TraceLocation_Information_Item_RenewQRCode" = "QR kodu uzun süreli olarak kullanmak istiyorsanız mesai saatlerinizin dışında her gün yeniden QR kod oluşturmanız gerekir.";

"TraceLocation_Information_PrimaryButton_Title" = "Sonraki";

/* Checkout */
"Checkout_Notification_Title" = "Otomatik olarak check out yaptınız";

"Checkout_Notification_Body" = "Gerekiyorsa lütfen kalış sürenizi düzenleyin.";

"Checkin_Details_HoursShortVersion" = "%@ sa.";

"Checkin_Details_CheckinFor" = "Check in niteliği:";

"Checkin_Details_SaveToDiary" = "Check-out yapıldıktan sonra temas günceme kaydedilsin mi?";

"Checkin_Details_SaveSwitch" = "Değiştirme düğmesi";

"Checkin_Details_SaveSwitch_On" = "Açık";

"Checkin_Details_SaveSwitch_Off" = "Kapalı";

"Checkin_Details_AutomaticCheckout" = "Daha sonra otomatik olarak check out yap";

"Checkin_Details_EventNotStartedYet" = "Bu etkinliğin başlangıç saati, %@ %@ olarak belirlenmiştir. Şimdiden check in yapmak istiyor musunuz?";

"Checkin_Details_EventEnded" = "Bu etkinlik zaten bitmiş. Geriye dönük olarak check in yapmak istiyor musunuz?";

"Checkin_Details_CheckIn_Button" = "Check In";

/* Submission Check-in */
"Submission_Checkins_Title" = "Check-In’ler Paylaşılsın Mı?";

"Submission_Checkins_Description" = "Sizinle birlikte check in yapmış olan diğer kullanıcıları uyarın. Kişisel verileriniz paylaşılmayacaktır.";

"Submission_Checkins_SelectAll" = "Tümünü seç";

"Submission_Checkins_Continue" = "Gönder";

"Submission_Checkins_Skip" = "Atla";

"Submission_Checkins_Alert_Title" = "Check-in’lerinizi paylaşmak istemediğinizden emin misiniz?";

"Submission_Checkins_Alert_Message" = "Bu adımı atladığınızda sizinle birlikte check in yapmış olan hiç kimseye uyarı gönderilmeyecektir.";

"Submission_Checkins_Alert_Share" = "Paylaş";

"Submission_Checkins_Alert_DontShare" = "Paylaşma";

/* Create Antigen Profile */
"AntigenProfile_Create_Title" = "Hızlı Test Profili";

"AntigenProfile_Create_Description" = "Test noktalarında kaydınızı hızlandırmak için kişisel verilerinizi bir QR kod olarak kaydedin.";

"AntigenProfile_Create_FirstNamePlaceholder" = "Ad";

"AntigenProfile_Create_LastNamePlaceholder" = "Soyadı";

"AntigenProfile_Create_BirthDatePlaceholder" = "Doğum Tarihi";

"AntigenProfile_Create_StreetPlaceholder" = "Sokak ve Konut Numarası";

"AntigenProfile_Create_PostalCodePlaceholder" = "Posta Kodu";

"AntigenProfile_Create_CityPlaceholder" = "Şehir";

"AntigenProfile_Create_PhoneNumberPlaceholder" = "Telefon Numarası";

"AntigenProfile_Create_EmailAddressPlaceholder" = "E-posta Adresi";

"AntigenProfile_Create_Save_Button_Title" = "Kaydet";

/* Antigen Profile */
"AntigenProfile_Info_Action_Title" = "Bilgi";

"AntigenProfile_Edit_Action_Title" = "Hızlı Test Profilini Düzenle";

"AntigenProfile_Delete_Action_Title" = "Hızlı Test Profilini Sil";

"AntigenProfile_Cancel_Action_Title" = "İptal Et";

"AntigenProfile_Delete_Alert_Title" = "Hızlı test profilini silmek istiyor musunuz?";

"AntigenProfile_Delete_Alert_Description" = "Lütfen unutmayın; QR kodu silerseniz artık kayıt yaparken bunu kullanamazsınız.";

"AntigenProfile_Delete_Alert_Delete_Button_Title" = "Sil";

/* Health Certificate Validation Info */
"HealthCertificate_Validation_Info_imageDescription" = "Avrupa haritası gösterilir.";

"HealthCertificate_Validation_Info_title" = "Bilgi";

"HealthCertificate_Validation_Info_byCar" = "Gideceğiniz ülkenin sınırına planlanan yerel varış saatini seçin.";

"HealthCertificate_Validation_Info_byPlane" = "Hava yoluyla seyahat ediyorsanız uçuşunuzun planlanan kalkış saatini seçin.";

/* Health Certificate Overview */
"HealthCertificate_Overview_title" = "Sertifikalar";

"HealthCertificate_Overview_add" = "Sertifika Ekle";

"HealthCertificate_Overview_EmptyTitle" = "Henüz sertifika yok";

"HealthCertificate_Overview_EmptyDescription" = "Kaydedilen dijital aşı sertifikaları, iyileşme sertifikaları ve test sertifikaları burada görüntülenir.\n\nSertifika eklemek için lütfen karşılık gelen QR kodu tarayın.";

"HealthCertificate_Overview_EmptyImageDescription" = "Arka planda dijital sertifika ve sertifika mührü";

"HealthCertificate_Overview_Covid_Title" = "AB Dijital COVID Sertifikası";

"VaccinationCertificate_title" = "AB\n**Dijital Aşı Sertifikası**";

"VaccinationCertificate_partiallyVaccinated" = "Aşı tamamlanmadı";

"VaccinationCertificate_vaccinationValidUntil" = "Son geçerlilik tarihi: %@";

"HealthCertificate_Overview_Covid_Certificate_Description" = "Sertifikayı içeren bir QR kod";

"HealthCertificate_Overview_News" = "Sertifikalarınızla ilgili gelişme var";

/* - Test Certificate Info */
"TestCertificate_Info_title" = "AB\n**Dijital COVID Test Sertifikası**";

"TestCertificate_Info_description" = "Ana ekranda bir testi kaydedin ve dijital test sertifikası almayı kabul edin. Sertifika düzenlenir düzenlenmez burada görüntülenir.";

/* - Test Certificate */
"TestCertificate_title" = "AB\n**Dijital COVID Test Sertifikası**";

"TestCertificate_testDate" = "Testin gerçekleştirildiği tarih: %@";

/* - Test Certificate Request */
"TestCertificateRequest_title" = "AB\n**Dijital COVID Test Sertifikası**";

"TestCertificateRequest_loadingSubtitle" = "Sertifikanız oluşturuluyor...";

"TestCertificateRequest_errorSubtitle" = "Sertifika alınırken hata oluştu";

"TestCertificateRequest_registrationDate" = "Kayıt tarihi: %@";

"TestCertificateRequest_loadingStateDescription" = "Sertifikanız talep ediliyor. Bu işlem birkaç dakika sürebilir...";

"TestCertificateRequest_tryAgainButtonTitle" = "Tekrar Dene";

"TestCertificateRequest_removeButtonTitle" = "Test Sertifikasını Kaldır";

/* - Test Certificate Request Error Alert */
"TestCertificateRequest_ErrorAlert_title" = "Yine de talebinizle ilgili problemler var.";

"TestCertificateRequest_ErrorAlert_Button_title" = "Tamam";

/* - Test Certificate Request Remove Alert */
"TestCertificateRequest_RemoveAlert_title" = "Sertifikayı kaldırmak istiyor musunuz?";

"TestCertificateRequest_RemoveAlert_message" = "Sertifikayı kaldırırsanız tekrar talep edemezsiniz.";

"TestCertificateRequest_RemoveAlert_CancelButton_title" = "İptall";

"TestCertificateRequest_RemoveAlert_DeleteButton_title" = "Sil";

/* Test Certificate Request Errors */
"TestCertificateRequest_Error_CLIENT_ERROR_CALL_HOTLINE" = "Bir hata oluştu. Lütfen daha sonra tekrar deneyin veya Uygulama Bilgileri -> Teknik Yardım Hattı üzerinden teknik yardım hattı ile iletişime geçin. (%@)";

"TestCertificateRequest_Error_DCC_EXPIRED" = "Bu sertifika artık güncel değil. Sertifikayı Corona-Warn-App'ten kaldırabilirsiniz. (%@)";

"TestCertificateRequest_Error_DCC_NOT_SUPPORTED_BY_LAB" = "Bu test noktasında test sertifikalarının düzenlenmesi desteklenmediğinden bir test sertifikası talep edemezsiniz. Lütfen sertifikayı kaldırın veya Uygulama Bilgileri -> Teknik Yardım Hattı üzerinden teknik yardım hattı ile iletişime geçin. (%@)";

"TestCertificateRequest_Error_E2E_ERROR_CALL_HOTLINE" = "Bir hata oluştu. Lütfen daha sonra tekrar deneyin veya Uygulama Bilgileri -> Teknik Yardım Hattı üzerinden teknik yardım hattı ile iletişime geçin. (%@)";

"TestCertificateRequest_Error_NO_NETWORK" = "İnternet bağlantınız kesildi. Lütfen bağlantıyı kontrol edin ve tekrar deneyin. (%@)";

"TestCertificateRequest_Error_TRY_AGAIN" = "Bağlantı kurulamadı. Lütfen tekrar deneyin. (%@)";

"TestCertificateRequest_Error_TRY_AGAIN_DCC_NOT_AVAILABLE_YET" = "Sertifikanız henüz çıkmadı. Lütfen tekrar deneyin. Hata devam ederse lütfen Uygulama Bilgileri -> Teknik Yardım Hattı üzerinden teknik yardım hattı ile iletişime geçin. (%@)";

"TestCertificateRequest_Error_DGC_NOT_SUPPORTED_BY_LAB" = "Bu test noktasında test sertifikalarının düzenlenmesi desteklenmediğinden bir test sertifikası talep edemezsiniz. Lütfen sertifikayı kaldırın veya Uygulama Bilgileri -> Teknik Yardım Hattı üzerinden teknik yardım hattı ile iletişime geçin. (%@)";

/* Health Certificate Information */
"HealthCertificate_Info_Title" = "Sertifikalar Ekle";

"HealthCertificate_Info_imageDescription" = "Bağışıklık kazanmış bir kişi akıllı telefonuna bakıyor";

"HealthCertificate_Info_description" = "Uygulamaya AB dijital COVID sertifikalarınızı ekleyin. Bu sayede uygulamada aşı korumanızı, negatif test sonucunu veya bir enfeksiyon geçirdiğinizi kanıtlayabilirsiniz.";

"HealthCertificate_Info_section01" = "AB dijital COVID aşı sertifikalarını, COVID test sertifikalarını ve COVID iyileşme sertifikalarını uygulamaya ekleyebilirsiniz.";

"HealthCertificate_Info_section02" = "Bu sertifikalar, AB’de geçerli bir kanıt olarak değerlendirilir (ör. seyahat için).";

"HealthCertificate_Info_section03" = "Siz sertifikayı ekledikten sonra sertifika akıllı telefonunuzda kalır. Yalnızca doğrulama için bir aşı sunarsanız diğer kullanıcılarla paylaşılır.";

"HealthCertificate_Info_section04" = "Size ve aile üyelerinize ait mevcut sertifikaları ekleyin.";

"HealthCertificate_Info_primaryButton" = "Devam Et";

/* CovPass Info Screen */
"CovPass_Check_Info_Title" = "Üçüncü Taraflarca Sertifika Doğrulaması";

"CovPass_Check_Info_body" = "Üçüncü taraflar aşı sertifikasının, iyileşme sertifikasının veya test sertifikasının geçerli olup olmadığını güvenilir şekilde doğrulamak için CovPassCheck uygulamasını kullanabilir.";

"CovPass_Check_Info_faq" = "Üçüncü Taraflarca Sertifika Doğrulaması için SSS";

"CovPass_Check_Info_text01" = "Corona-Warn-App'te sertifikalarınızın geçerliliğini kendiniz doğrulayabilirsiniz ve CovPassCheck uygulamasını kullanmanız gerekmez.";

"CovPass_Check_Info_text02" = "Ancak üçüncü tarafların sertifikaları görsel olarak doğrulaması yeterli değildir. Üçüncü tarafların Almanya'da CovPassCheck uygulamasını kullanması gerekir.";

"CovPass_Check_Info_text03" = "Diğer ülkelerdeki üçüncü tarafların sertifika doğrulaması için başka uygulamaları kullanabileceğini lütfen unutmayın.";

/* Health Certified Person Screen */
"HealthCertificate_unified_QR_code_notice" = "Bu QR kod, CovPassCheck uygulaması ile güvenilir şekilde doğrulanabilir.";

"HealthCertifiedPerson_title" = "AB Dijital COVID Sertifikası";

"HealthCertifiedPerson_VaccinationHint_title" = "Aşı Durumu";

"HealthCertifiedPerson_partiallyVaccinated" = "Henüz şu anda tüm planlanan aşıları olmadınız. Dolayısıyla aşı korumanız henüz tamamlanmadı.";

"HealthCertifiedPerson_completelyProtected" = "Geçerli olarak planlanan tüm aşıları yaptırdınız. Aşı korumanız tamamlandı.";

"HealthCertifiedPerson_boosterRuleFAQ" = "Daha fazla bilgi için lütfen %@ sayfamıza bakın.";

"HealthCertifiedPerson_boosterRuleFAQ_placeholder_FAQ" = "SSS";

"HealthCertifiedPerson_dateOfBirth" = "Doğum tarihi: %@";

"HealthCertifiedPerson_preferredPersonDescription" = "%@ ve uygulamanın ana kullanıcısıysanız lütfen bu anahtarı açın. Sertifikalarınız listenin en üstünde görünecektir.";

"HealthCertifiedPerson_QRCode_Image_Description" = "Geçerli sertifikayı içeren bir QR kod";

"HealthCertifiedPerson_validationButtonTitle" = "Geçerliliği Kontrol Et";

"HealthCertifiedPerson_VaccinationCertificate_headline" = "Aşı Sertifikası";

"HealthCertifiedPerson_VaccinationCertificate_vaccinationCount" = "Aşı %i / %i";

"HealthCertifiedPerson_VaccinationCertificate_vaccinationDate" = "Aşı tarihi: %@";

"HealthCertifiedPerson_TestCertificate_headline" = "Test Sertifikası";

"HealthCertifiedPerson_TestCertificate_pcrTest" = "PCR Testi";

"HealthCertifiedPerson_TestCertificate_antigenTest" = "Hızlı Test";

"HealthCertifiedPerson_TestCertificate_sampleCollectionDate" = "Numune alma tarihi: %@";

"HealthCertifiedPerson_RecoveryCertificate_headline" = "İyileşme Sertifikası";

"HealthCertifiedPerson_RecoveryCertificate_validityDate" = "geçerlilik sonu: %@";

"HealthCertifiedPerson_currentlyUsedCertificate" = "Şu anda kullanılan sertifika";

"HealthCertifiedPerson_newlyAddedCertificate" = "Yeni";

/* Vaccination Certificate Details */
"HealthCertificate_Details_vaccinationCount" = "Aşı %i / %i";

"HealthCertificate_Details_certificate" = "Aşı Sertifikası";

"HealthCertificate_Details_EU_Covid_Certificate" = "AB Dijital COVID Sertifikası";

"HealthCertificate_Details_QRCode_Image_Description" = "Sertifikanızı içeren bir QR kod";

"HealthCertificate_Details_certificateCount" = "%i / %i Aşı Sertifikası";

"HealthCertificate_Details_validity" = "%@ için Aşı Yapıldı - Geçerlilik Sonu: %@";

"HealthCertificate_Details_dateOfBirth" = "Doğum tarihi: %@";

"HealthCertificate_Details_dateOfVaccination" = "Aşı Tarihi";

"HealthCertificate_Details_vaccine" = "Aşı";

"HealthCertificate_Details_vaccineType" = "Aşı Tipi";

"HealthCertificate_Details_manufacture" = "Üretici";

"HealthCertificate_Details_issuer" = "Düzenleyen";

"HealthCertificate_Details_country" = "Ülke";

"HealthCertificate_Details_identifier" = "Sertifika Numarası";

"HealthCertificate_Details_validationButtonTitle" = "Geçerliliği Kontrol Et";

"HealthCertificate_Details_deleteButtonTitle" = "Aşı Sertifikasını Sil";

"HealthCertificate_Details_expirationDateTitle" = "Teknik sona erme tarihi";

"HealthCertificate_Details_expirationDatePlaceholder" = "Geçerlilik bitişi %@";

"HealthCertificate_Details_expirationDateDetails" = "Lütfen zamanında yeni bir dijital sertifika aldığınızdan emin olun.";

"HealthCertificate_Details_moreButtonTitle" = "Daha Fazla";

/* Vaccination Certificate Details */
"VaccinationCertificate_Details_OneOfOneHint" = "Bu, yalnızca bir doz uygulanması gereken bir aşıdır ya da hastalığı geçirerek yalnızca bir doza ihtiyacı olan kişiye yönelik bir aşıdır.";

/* Health Certificate Delete Alert */
"HealthCertificate_Alert_deleteButton" = "Sertifikayı Kaldır";

"HealthCertificate_Alert_cancelButton" = "İptal Et";

/* Vaccination Certificate Delete Alert */
"VaccinationCertificate_Alert_title" = "Aşı sertifikasını kaldırmak istiyor musunuz?";

"VaccinationCertificate_Alert_message" = "Sertifika geri dönüşüm kutusuna taşınacak. Geri dönüşüm kutusunu, durum sekmesinde yer alan \"Daha Fazla\" kutucuğunda bulabilirsiniz. Burada sertifikayı kalıcı olarak silebilir veya geri yükleyebilirsiniz. Sertifika 30 gün sonra otomatik olarak silinir.";

/* Test Certificate Details */
"TestCertificate_Details_title" = "Test Sertifikası";

"TestCertificate_Details_subtitle" = "Negatif SARS-CoV-2 testi";

"TestCertificate_Details_primaryButton" = "Test Sertifikasını Kaldır";

"TestCertificate_Error_FAQ_Description" = "\n\nTest sertifikanızı nasıl alacağınız hakkında daha fazla bilgi için lütfen SSS sayfamıza bakın.";

"TestCertificate_Error_FAQ_Button_Title" = "Test Sertifikaları için SSS";

/* Test Certificate Delete Alert */
"TestCertificate_Alert_title" = "Test sertifikasını kaldırmak istiyor musunuz?";

"TestCertificate_Alert_message" = "Sertifika geri dönüşüm kutusuna taşınacak. Geri dönüşüm kutusunu, durum sekmesinde yer alan \"Daha Fazla\" kutucuğunda bulabilirsiniz. Burada sertifikayı kalıcı olarak silebilir veya geri yükleyebilirsiniz. Sertifika 30 gün sonra otomatik olarak silinir.";

/* Recovery Certificate Details */
"RecoveryCertificate_Details_title" = "İyileşme Sertifikası";

"RecoveryCertificate_Details_subtitle" = "AB Dijital COVID Sertifikası";

"RecoveryCertificate_Details_primaryButton" = "İyileşme Sertifikasını Kaldır";

/* Recovery Certificate Delete Alert */
"RecoveryCertificate_Alert_title" = "İyileşme sertifikasını kaldırmak istiyor musunuz?";

"RecoveryCertificate_Alert_message" = "Sertifika geri dönüşüm kutusuna taşınacak. Geri dönüşüm kutusunu, durum sekmesinde yer alan \"Daha Fazla\" kutucuğunda bulabilirsiniz. Burada sertifikayı kalıcı olarak silebilir veya geri yükleyebilirsiniz. Sertifika 30 gün sonra otomatik olarak silinir.";

/* Health Certificate Print PDF */
"HealthCertificate_PrintPdf_showPrintableVersion" = "Basılı Versiyonu Görüntüle";

"HealthCertificate_PrintPdf_cancelActionSheet" = "İptal Et";

"HealthCertificate_PrintPdf_Info_title" = "AB Çıktısı Oluşturma";

"HealthCertificate_PrintPdf_Info_section01" = "Sertifikayı PDF belgesi olarak kaydedebilirsiniz. Bu adım gönüllülük esasına dayalıdır. PDF belgesine ilk kez yalnızca siz erişebilirsiniz. Ardından akıllı telefonunuza kaydetmeyi ya da başka uygulamalara içe aktarmayı seçebilirsiniz.";

"HealthCertificate_PrintPdf_Info_section02" = "Lütfen PDF belgesinin hassas bilgiler içerdiğini unutmayın. Belgeyi dikkatle kullanmanızı ve yalnızca güvendiğiniz ve sertifikayı kontrol etme yetkisi olan kişilere göstermenizi öneririz.";

"HealthCertificate_PrintPdf_Info_section03" = "PDF belgesini yayınlamamanızı, e-postayla göndermemenizi ya da başka uygulamalar üzerinden paylaşmamanızı öneririz.";

"HealthCertificate_PrintPdf_Info_primaryButton" = "Devam Et";

"HealthCertificate_PrintPdf_Share_title" = "Dijital Sertifikanın Basılı Versiyonu";

/* Health Certificate Print PDF Error Alert */
"HealthCertificate_PrintPdf_ErrorAlert_Title" = "Basılı versiyon görüntülenemiyor";

"HealthCertificate_PrintPdf_ErrorAlert_Message" = "Sertifika Almanya'da düzenlenmediği için sertifikanın basılı versiyonu görüntülenemiyor";

"HealthCertificate_PrintPdf_ErrorAlert_FAQ" = "Basılı Versiyon için SSS";

"HealthCertificate_PrintPdf_ErrorAlert_OK" = "Tamam";

"HealthCertificate_PrintPdf_ErrorAlert_ValueSetsFetching_Title" = "Basılı versiyon görüntülenemiyor";

"HealthCertificate_PrintPdf_ErrorAlert_ValueSetsFetching_Message" = "Sertifika şu anda alınamadığı için sertifikanın basılı versiyonu görüntülenemiyor. Lütfen daha sonra tekrar deneyin.";

/* Health Certificate Errors */
"HealthCertificate_Error_Title" = "Hata";

"HealthCertificate_Error_FAQ_Description" = "\n\nSertifikanızı nasıl alacağınız hakkında daha fazla bilgi için lütfen SSS sayfamıza bakın.";

"HealthCertificate_Error_FAQ_Button_Title" = "Sertifikalar için SSS";

"HealthCertificate_Error_HC_ALREADY_REGISTERED" = "Sertifika zaten uygulamanıza kaydedilmiş.";

"HealthCertificate_Error_HC_INVALID" = "Bu QR kod geçerli bir sertifika değildir.";

"HealthCertificate_Error_HC_NOT_SUPPORTED" = "Bu sertifika desteklenmiyor.";

"HealthCertificate_Error_HC_QR_CODE_ERROR" = "QR kod oluşturulamadı. Hata devam ederse lütfen Uygulama Bilgileri -> Teknik Yardım Hattı üzerinden teknik yardım hattı ile iletişime geçin.";

"HealthCertificate_Error_invalidSignature_title" = "Geçersiz İmza";

"HealthCertificate_Error_invalidSignature_msg" = "Sertifika imzası geçersiz. Sertifika kanıt olarak kullanılamaz ve dolayısıyla içe aktarılamaz.";

"HealthCertificate_Error_invalidSignature_FAQ_Button_Title" = "İmza Doğrulama için SSS";

/* Health Certificate Validation Errors */
"HealthCertificate_Validation_Error_Title" = "Doğrulama başarısız oldu";

"HealthCertificate_Validation_Error_TRY_AGAIN" = "Bir hata oluştu. Lütfen daha sonra tekrar deneyin veya Uygulama Bilgileri -> Teknik Yardım Hattı üzerinden teknik yardım hattı ile iletişime geçin.";

"HealthCertificate_Validation_Error_NO_NETWORK" = "İnternet bağlantınız kesildi. Sertifika geçerlilik kontrolünü tamamlamak için lütfen bağlantıyı kontrol edin ve yeniden deneyin.";

/* Health Certificate Validation */
"HealthCertificate_Validation_Title" = "Sertifika Geçerliliği";

"HealthCertificate_Validation_CountrySelection_Title" = "Ülke";

"HealthCertificate_Validation_DateTimeSelection_Title" = "Tarih ve saat";

"HealthCertificate_Validation_DateTimeSelection_Info" = "Giriş tarihinizi ve yerel saatinizi seçin.";

"HealthCertificate_Validation_Body1" = "Lütfen gideceğiniz ülkede seyahatiniz sırasında sertifikanızın geçerli olup olmayacağını önceden kontrol edin. Seçilen hedef ülkeye ilişkin giriş kuralları göz önünde bulundurulacaktır.";

"HealthCertificate_Validation_Headline1" = "Şunları kontrol edin:";

"HealthCertificate_Validation_Body2" = "COVID sertifikası, AB'de seyahat için geçerli bir kanıttır.";

"HealthCertificate_Validation_Headline2" = "Notlar";

"HealthCertificate_Validation_Bullet1" = "Giriş kurallarında değişiklik yapılabileceğini lütfen unutmayın. Bu nedenle, lütfen gideceğiniz ülkeye girmeden kısa bir süre (en fazla 48 saat) önce sertifikayı kontrol edin.";

"HealthCertificate_Validation_Bullet2" = "Bölgeler özelinde ek kurallar ve sınırlamalar geçerli olabilir.";

"HealthCertificate_Validation_Bullet3" = "Sertifikaların doğruluğundan emin olmak üzere her bir sertifika dijital imza ile düzenlenir. Doğrulama uygulaması, yalnızca bu imzayı doğrular.";

"HealthCertificate_Validation_Bullet4" = "Corona-Warn-App, sertifikaya kaydedilen verilerin geçerli olup olmadığını kontrol etmez.";

"HealthCertificate_Validation_Legal_Title" = "Gizlilik ve Veri Güvenliği";

"HealthCertificate_Validation_Legal_Description" = "Güncel giriş kuralları RKI sunucularından indirilir. Bunun için internet bağlantısı gereklidir. Erişim verileri RKI'ye aktarılır.";

"HealthCertificate_Validation_Body4" = "Veri işleme hakkında daha ayrıntılı bilgi için lütfen gizlilik bildirimine başvurun.";

"HealthCertificate_Validation_ButtonTitle" = "Kontrol";

/* Health Certificate Validation Result */
"HealthCertificate_Validation_Result_validationParameters" = "%@ tarihinde %@ girişi,\n%@ tarihinde doğrulandı";

"HealthCertificate_Validation_Result_acceptanceRule" = "Bu, gideceğiniz ülke olan %@ için geçerli bir kural.";

"HealthCertificate_Validation_Result_invalidationRule" = "Bu, düzenleyen ülke için geçerli bir kural.";

"HealthCertificate_Validation_Result_moreInformation" = "Daha fazla bilgi için, %@ bölümüne bakın veya %@ sayfasını ziyaret edin.";

"HealthCertificate_Validation_Result_moreInformation_placeholder_FAQ" = "SSS";

/* - Passed */
"HealthCertificate_Validation_Passed_title" = "Sertifika Geçerli";

"HealthCertificate_Validation_Passed_unknownTitle" = "Sertifika Doğrulanamıyor";

"HealthCertificate_Validation_Passed_subtitle" = "Sertifikanız seçilen ülkede geçerli";

"HealthCertificate_Validation_Passed_unknownSubtitle" = "Sertifikanız doğrulanamadı";

"HealthCertificate_Validation_Passed_hintsTitle" = "Notlar";

"HealthCertificate_Validation_Passed_hint1" = "Giriş kurallarında değişiklik yapılabileceğini lütfen unutmayın. Bu nedenle, lütfen gideceğiniz ülkeye girmeden kısa bir süre (en fazla 48 saat) önce sertifikayı kontrol edin.";

"HealthCertificate_Validation_Passed_hint2" = "Bölgeler özelinde ek kurallar ve sınırlamalar geçerli olabilir.";

"HealthCertificate_Validation_Passed_hint3" = "Sertifikaların doğruluğundan emin olmak üzere her bir sertifika dijital imza ile düzenlenir. Doğrulama uygulaması, yalnızca bu imzayı doğrular.";

"HealthCertificate_Validation_Passed_hint4" = "Corona-Warn-App, sertifikaya kaydedilen verilerin geçerli olup olmadığını kontrol etmez.";

"HealthCertificate_Validation_Passed_primaryButtonTitle" = "Başka Ülke İçin Kontrol Et";

/* - Open */
"HealthCertificate_Validation_Open_title" = "Sertifika Doğrulanamıyor";

"HealthCertificate_Validation_Open_subtitle" = "Sertifikanız tamamen doğrulanamadı";

"HealthCertificate_Validation_Open_openSectionTitle" = "Notlar";

"HealthCertificate_Validation_Open_openSectionDescription" = "Aşağıdaki kurallar kontrol edilemedi. Lütfen sertifikanın, gideceğiniz ülkenin kurallarına uygun olduğundan emin olun.";

/* - Failed */
"HealthCertificate_Validation_Failed_title" = "Sertifika Geçerli Değil";

"HealthCertificate_Validation_Failed_subtitle" = "Sertifikanız seçilen ülkede geçerli değil";

"HealthCertificate_Validation_Failed_failedSectionTitle" = "Doğrulama tamamlandı";

"HealthCertificate_Validation_Failed_failedSectionDescription" = "Aşağıdaki kurallara uygun değil:";

"HealthCertificate_Validation_Failed_openSectionTitle" = "Doğrulama yapılamıyor";

"HealthCertificate_Validation_Failed_openSectionDescription" = "Aşağıdaki kurallar kontrol edilemedi. Lütfen sertifikanın, gideceğiniz ülkenin kurallarına uygun olduğundan emin olun.";

/* - Technical Validation Failed */
"HealthCertificate_Validation_TechnicalFailed_title" = "Sertifika Geçerli Değil";

"HealthCertificate_Validation_TechnicalFailed_subtitle" = "Sertifikanız seçilen ülkede geçerli değil";

"HealthCertificate_Validation_TechnicalFailed_failedSectionTitle" = "Teknik kontrol";

"HealthCertificate_Validation_TechnicalFailed_failedSectionDescription" = "Aşağıdaki kurallara uygun değil:";

"HealthCertificate_Validation_TechnicalFailed_certificateNotValid" = "Sertifika imzası geçerli olmalıdır.";

"HealthCertificate_Validation_TechnicalFailed_technicalExpirationDatePassed" = "Sertifikanın teknik geçerlilik sona erme tarihi dolmuş olmamalıdır.";

"HealthCertificate_Validation_TechnicalFailed_expirationDateTitle" = "Teknik sona erme tarihi";

"HealthCertificate_Validation_TechnicalFailed_expirationDate" = "Geçerlilik bitişi: %@";

/* Health Certificate Validity State */
"HealthCertificate_ValidityState_ExpiringSoon" = "Sertifikanın süresi %@, %@ tarihinde dolacak";

"HealthCertificate_ValidityState_ExpiringSoon_description" = "Lütfen zamanında yeni bir dijital sertifika aldığınızdan emin olun.";

"HealthCertificate_ValidityState_Expired" = "Sertifikanın Süresi Doldu";

"HealthCertificate_ValidityState_Expired_description" = "Sona erme tarihi dolmadı. Lütfen yeni bir dijital sertifika alın.";

"HealthCertificate_ValidityState_Invalid" = "Sertifika (İmza) Geçersiz";

"HealthCertificate_ValidityState_Invalid_description" = "Sertifika onaylanmamış bir kuruluş tarafından veya yanlış düzenlenmiş. Lütfen onaylanmış bir kuruluşa yeni bir sertifika düzenletin.";

"HealthCertificate_ValidityState_Blocked" = "Sertifika Geçersiz";

"HealthCertificate_ValidityState_Blocked_description" = "Sertifika, düzenleyen makam tarafından geri çağırıldı. Lütfen yeni bir dijital sertifika alın.";

/* Universal QR Scanner */
"UniversalQRScanner_ScannerTitle" = "QR Kod Tarayıcı";

"UniversalQRScanner_InstructionTitle" = "Hangi QR kodları tarayabilirsiniz?";

"UniversalQRScanner_InstructionDescription" = "PCR testleriniz, hızlı testleriniz, test sertifikalarınız, aşı sertifikalarınız, iyileşme sertifikalarınız ve check-in'leriniz.";

"UniversalQRScanner_FileButtonTitle" = "Dosya Aç";

"UniversalQRScanner_CameraFlash" = "Kamera flaşı";

"UniversalQRScanner_CameraFlash_On" = "Açık";

"UniversalQRScanner_CameraFlash_Off" = "Kapalı";

"UniversalQRScanner_CameraFlash_Enable" = "Kamera flaşını aç";

"UniversalQRScanner_CameraFlash_Disable" = "Kamera flaşını kapat";

"UniversalQRScanner_Error_cameraPermissionDenied_title" = "Erişime izin verilmiyor";

"UniversalQRScanner_Error_cameraPermissionDenied" = "Uygulamanın QR kodu taramak için kamerayı kullanmasına izin verin.";

"UniversalQRScanner_Error_cameraPermissionDenied_settingsButton" = "Ayarlar";

"UniversalQRScanner_Error_unsupportedQRCode" = "Corona-Warn-App QR kodu desteklemiyor. Lütfen uygun bir QR kod tarayın.";

"UniversalQRScanner_RestoredFromBinAlert_Title" = "Sertifikayı Geri Yükle";

"UniversalQRScanner_RestoredFromBinAlert_Message" = "QR kod zaten akıllı telefonunuza kayıtlı. Sertifika geri dönüşüm kutusundan geri yüklenecektir.";

"UniversalQRScanner_TestRestoredFromBinAlert_Title" = "Testi Geri Yükle";

"UniversalQRScanner_TestRestoredFromBinAlert_Message" = "QR kod zaten akıllı telefonunuza kayıtlı. Test geri dönüşüm kutusundan geri yüklenecektir.";

/* File Scanner */
"FileScanner_sheet_photos" = "Fotoğraf Kitaplığı";

"FileScanner_sheet_documents" = "Belge";

"FileScanner_sheet_cancel" = "İptal";

"FileScanner_AccessError_title" = "Erişime izin verilmiyor";

"FileScanner_AccessError_message" = "Corona-Warn-App fotoğraf kitaplığınıza erişemiyor. Cihazınızın ayarlarında erişim verebilirsiniz.";

"FileScanner_AccessError_cancel" = "İptal";

"FileScanner_AccessError_settings" = "Ayarlar";

"FileScanner_HUD_text" = "QR kod okunuyor…";

"FileScanner_PasswordEntry_title" = "Dosya Parola Korumalı";

"FileScanner_PasswordEntry_message" = "Lütfen parolanızı girin.";

"FileScanner_PasswordEntry_placeholder" = "Parola";

"FileScanner_PasswordError_title" = "Parola Yanlış";

"FileScanner_AlreadyRegistered_title" = "Sertifika Zaten Kayıtlı";

"FileScanner_AlreadyRegistered_message" = "Sertifika zaten uygulamanıza kaydedilmiş.";

"FileScanner_PasswordError_message" = "Lütfen geçerli bir parola girin.";

"FileScanner_InvalidQRCode_title" = "Uygun QR Kod Yok";

"FileScanner_InvalidQRCode_message" = "Corona-Warn-App QR kodu desteklemiyor. Lütfen uygun bir QR kod seçin.";

"FileScanner_FileNotReadable_title" = "Dosya Okunamıyor";

"FileScanner_FileNotReadable_message" = "Seçilen dosya bozuk ya da parola korumalı olabilir. Dosya okunamadı. Lütfen uygun bir dosya seçin.";

"FileScanner_NoQRCodeFound_title" = "QR Kod Tespit Edilmedi";

"FileScanner_NoQRCodeFound_message" = "Seçilen dosyada QR kod tespit edilmedi. Lütfen farklı bir dosya seçin.";

"UniversalQRScanner_Tooltip_title" = "QR Kod Tarayıcı";

"UniversalQRScanner_Tooltip_description" = "Testleri, sertifikaları ve check-in'leri taramak için bu tarayıcıyı kullanın.";

/* Federal State Names */
"FederalState_BadenWuerttemberg" = "Baden-Württemberg";

"FederalState_Bayern" = "Bavyera";

"FederalState_Berlin" = "Berlin";

"FederalState_Brandenburg" = "Brandenburg";

"FederalState_Bremen" = "Bremen";

"FederalState_Hamburg" = "Hamburg";

"FederalState_Hessen" = "Hessen";

"FederalState_MecklenburgVorpommern" = "Mecklenburg-Vorpommern";

"FederalState_Niedersachsen" = "Aşağı Saksonya";

"FederalState_NordrheinWestfalen" = "Kuzey Ren-Vestfalya";

"FederalState_RheinlandPfalz" = "Renanya-Palatina";

"FederalState_Saarland" = "Saarland";

"FederalState_Sachsen" = "Saksonya";

"FederalState_SachsenAnhalt" = "Saksonya-Anhalt";

"FederalState_SchleswigHolstein" = "Schleswig-Holstein";

"FederalState_Thueringen" = "Türingiya";

/* Recycle Bin */
"RecycleBin_title" = "Geri Dönüşüm Kutusu";

"RecycleBin_description" = "Geri yüklemek için bir öğeye dokunun. Öğeler 30 gün sonra otomatik olarak silinir.";

"RecycleBin_deleteAllButtonTitle" = "Tümünü Kalıcı Olarak Sil";

/* - Vaccination Certificate */
"RecycleBin_VaccinationCertificate_headline" = "Aşı Sertifikası";

"RecycleBin_VaccinationCertificate_vaccinationCount" = "Aşı %i / %i";

"RecycleBin_VaccinationCertificate_vaccinationDate" = "aşı tarihi: %@";

/* - Test Certificate */
"RecycleBin_TestCertificate_headline" = "Test Sertifikası";

"RecycleBin_TestCertificate_pcrTest" = "PCR Testi";

"RecycleBin_TestCertificate_antigenTest" = "Hızlı Test";

"RecycleBin_TestCertificate_sampleCollectionDate" = "Numune alma tarihi: %@";

/* - Recovery Certificate */
"RecycleBin_RecoveryCertificate_headline" = "İyileşme Sertifikası";

"RecycleBin_RecoveryCertificate_validityDate" = "geçerlilik sonu: %@";

/* - Corona Test */
"RecycleBin_CoronaTest_headline" = "Test";

"RecycleBin_CoronaTest_pcrTest" = "PCR Testi";

"RecycleBin_CoronaTest_antigenTest" = "Hızlı Test";

"RecycleBin_CoronaTest_registrationDate" = "Kayıt tarihi: %@";

"RecycleBin_CoronaTest_sampleCollectionDate" = "Gerçekleştirilme tarihi: %@";

/* - Empty State */
"RecycleBin_EmptyState_title" = "Geri Dönüşüm Kutusu Boş";

"RecycleBin_EmptyState_description" = "Sertifikaları ve testleri kaldırdığınızda sertifikalar ve testler geri dönüşüm kutusuna taşınır ve burada görüntülenir.";

"RecycleBin_EmptyState_imageDescription" = "Geri dönüşüm kutusu";

/* - Restore Certificate Alert */
"RecycleBin_RestoreCertificate_AlertTitle" = "Sertifikayı Geri Yükle";

"RecycleBin_RestoreCertificate_AlertMessage" = "Geri yüklenen sertifika orijinal konumuna taşınır. Daha sonra \"Sertifikalar\" sekme sayfasında bulabilirsiniz.";

"RecycleBin_RestoreCertificate_AlertConfirmButtonTitle" = "Geri Yükle";

"RecycleBin_RestoreCertificate_AlertCancelButtonTitle" = "İptal";

/* - Corona Test */
"RecycleBin_CoronaTest_AlertTitle" = "Testi Geri Yükle";

"RecycleBin_CoronaTest_AlertMessage" = "Geri yüklenen test orijinal konumuna taşınır. Daha sonra \"Durum\" sekme sayfasında bulabilirsiniz.";

"RecycleBin_CoronaTest_AlertConfirmButtonTitle" = "Geri Yükle";

"RecycleBin_CoronaTest_AlertCancelButtonTitle" = "İptal";

/* - Delete All Alert */
"RecycleBin_DeleteAll_AlertTitle" = "Geri dönüşüm kutusunu boşaltmak istiyor musunuz?";

"RecycleBin_DeleteAll_AlertMessage" = "İçindekileri geri yükleyemeyeceksiniz.";

"RecycleBin_DeleteAll_AlertConfirmButtonTitle" = "Sil";

"RecycleBin_DeleteAll_AlertCancelButtonTitle" = "İptal Et";
<|MERGE_RESOLUTION|>--- conflicted
+++ resolved
@@ -1556,11 +1556,7 @@
 /* Version 2.14 */
 "NewVersionFeature_214_recycleBin_title" = "Testler için Geri Dönüşüm Kutusunun İşlevi";
 
-<<<<<<< HEAD
-"NewVersionFeature_214_recycleBin_description" = "Daha önce uygulamada sildiğiniz hızlı testleri ve PCR testlerini geri yükleyebilirsiniz. Yani yanlışlıkla sildiğiniz nesneleri geri yükleyebilirsiniz.";
-=======
 "NewVersionFeature_214_recycleBin_description" = "Kaldırılan hızlı testler ve PCR testleri de artık geri dönüşüm kutusuna taşınır. Yani, yanlışlıkla sildiğiniz nesneleri geri yükleyebilirsiniz.";
->>>>>>> d9cfc149
 
 /* Delta Onboarding */
 "DeltaOnboarding_AccessibilityImageLabel" = "Uluslararası Maruz Kalma Günlüğü";
