////
// 🦠 Corona-Warn-App
//

import UIKit
import OpenCombine

/**
	If the ViewController and the FooterViewController are composed inside a TopBottomContainer,
	ViewController that implement this protocol get called if a button gets tapped in the footerViewController
*/
protocol FooterViewHandling {
	var footerView: FooterViewUpdating? { get }
	func didTapFooterViewButton(_ type: FooterViewModel.ButtonType)
}

extension FooterViewHandling where Self: UIViewController {
	var footerView: FooterViewUpdating? {
		return parent as? FooterViewUpdating
	}
}

class FooterViewController: UIViewController {

	// MARK: - Init
	init(
		_ viewModel: FooterViewModel,
		didTapPrimaryButton: @escaping () -> Void = {},
		didTapSecondaryButton: @escaping () -> Void = {}
	) {
		self.viewModel = viewModel
		self.didTapPrimaryButton = didTapPrimaryButton
		self.didTapSecondaryButton = didTapSecondaryButton
		super.init(nibName: nil, bundle: nil)
	}

	@available(*, unavailable)
	required init?(coder: NSCoder) {
		fatalError("init(coder:) has not been implemented")
	}

	// MARK: - Overrides

	override func viewDidLoad() {
		super.viewDidLoad()

		view.insetsLayoutMarginsFromSafeArea = false
		view.preservesSuperviewLayoutMargins = false
		view.layoutMargins = UIEdgeInsets(
			top: viewModel.topBottomInset,
			left: viewModel.leftRightInset,
			bottom: viewModel.topBottomInset,
			right: viewModel.leftRightInset
		)

		view.addSubview(primaryButton)
		view.addSubview(secondaryButton)

		primaryButton.hasBackground = true
		primaryButton.addTarget(self, action: #selector(didHitPrimaryButton), for: .primaryActionTriggered)
		primaryButton.translatesAutoresizingMaskIntoConstraints = false
		
		secondaryButton.hasBackground = true
		secondaryButton.addTarget(self, action: #selector(didHitSecondaryButton), for: .primaryActionTriggered)
		secondaryButton.translatesAutoresizingMaskIntoConstraints = false

		updateViewModel()
	}

	// MARK: - Internal

	var viewModel: FooterViewModel {
		didSet {
			updateViewModel()
		}
	}

	// MARK: - Private

	private let didTapPrimaryButton: () -> Void
	private let didTapSecondaryButton: () -> Void

	private let primaryButton: ENAButton = ENAButton(type: .custom)
	private let secondaryButton: ENAButton = ENAButton(type: .custom)

	private var buttonConstraints = [NSLayoutConstraint]()
	private var subscription: [AnyCancellable] = []

	@objc
	private func didHitPrimaryButton() {
		guard let footerViewHandler = (parent as? FooterViewUpdating)?.footerViewHandler else {
			didTapPrimaryButton()
			return
		}
		footerViewHandler.didTapFooterViewButton(.primary)
	}

	@objc
	private func didHitSecondaryButton() {
		guard let footerViewHandler = (parent as? FooterViewUpdating)?.footerViewHandler else {
			didTapPrimaryButton()
			return
		}
		footerViewHandler.didTapFooterViewButton(.secondary)
	}
	
	private func updateViewModel() {
		
		// clear and reset
		
		subscription.forEach { $0.cancel() }
		subscription.removeAll()
		
		NSLayoutConstraint.deactivate(buttonConstraints)
		buttonConstraints.removeAll()
		
		// background color
		
		view.backgroundColor = viewModel.backgroundColor
		
		// primary button
		
		primaryButton.color = viewModel.primaryButtonColor
		primaryButton.hasBackground = !viewModel.primaryButtonInverted
		primaryButton.setTitle(viewModel.primaryButtonName, for: .normal)
		primaryButton.accessibilityIdentifier = viewModel.primaryIdentifier
		primaryButton.alpha = viewModel.isPrimaryButtonHidden ? 0.0 : 1.0
		primaryButton.isHidden = !viewModel.isPrimaryButtonEnabled
		primaryButton.isEnabled = viewModel.isPrimaryButtonEnabled
		
		// secondary button
		
		secondaryButton.color = viewModel.secondaryButtonColor
		secondaryButton.hasBackground = !viewModel.secondaryButtonInverted
		secondaryButton.setTitle(viewModel.secondaryButtonName, for: .normal)
		secondaryButton.accessibilityIdentifier = viewModel.secondaryIdentifier
		secondaryButton.alpha = viewModel.isSecondaryButtonHidden ? 0.0 : 1.0
		secondaryButton.isHidden = !viewModel.isSecondaryButtonEnabled
		secondaryButton.isEnabled = viewModel.isSecondaryButtonEnabled
		
		// update button constraints

		buttonConstraints = [
			// primaryButton
			primaryButton.topAnchor.constraint(equalTo: view.layoutMarginsGuide.topAnchor),
			primaryButton.leftAnchor.constraint(equalTo: view.layoutMarginsGuide.leftAnchor),
			primaryButton.rightAnchor.constraint(equalTo: view.layoutMarginsGuide.rightAnchor),
			primaryButton.heightAnchor.constraint(equalToConstant: viewModel.buttonHeight),
			// secondaryButton
			secondaryButton.topAnchor.constraint(equalTo: primaryButton.bottomAnchor, constant: viewModel.spacer),
			secondaryButton.centerXAnchor.constraint(equalTo: primaryButton.centerXAnchor),
			secondaryButton.widthAnchor.constraint(equalTo: primaryButton.widthAnchor),
			secondaryButton.heightAnchor.constraint(equalToConstant: viewModel.buttonHeight)
		]
		
		NSLayoutConstraint.activate(buttonConstraints)
		
		// subscribe to view model properties

		viewModel.$height
			.receive(on: DispatchQueue.main.ocombine)
			.sink { height in
				
				// hide and show buttons by alpha to make it animatable
				
				let alpha: CGFloat = height > 0.0 ? 1.0 : 0.0
				let animator = UIViewPropertyAnimator(duration: 0.35, curve: .easeInOut) { [weak self] in
					guard let self = self else {
						return
					}
					self.primaryButton.alpha = alpha
					self.secondaryButton.alpha = alpha
				}
				animator.startAnimation()
			}
			.store(in: &subscription)

		// update loading indicators on model change

		viewModel.$isPrimaryLoading
			.receive(on: DispatchQueue.main.ocombine)
			.assign(to: \.isLoading, on: primaryButton)
			.store(in: &subscription)

		viewModel.$isSecondaryLoading
			.receive(on: DispatchQueue.main.ocombine)
			.assign(to: \.isLoading, on: secondaryButton)
			.store(in: &subscription)

		// update enabled state on model change

		viewModel.$isPrimaryButtonEnabled
			.receive(on: DispatchQueue.main.ocombine)
			.assign(to: \.isEnabled, on: primaryButton)
			.store(in: &subscription)

		viewModel.$isSecondaryButtonEnabled
			.receive(on: DispatchQueue.main.ocombine)
			.assign(to: \.isEnabled, on: secondaryButton)
			.store(in: &subscription)

		// update hidden state on model change

		viewModel.$isPrimaryButtonHidden
			.receive(on: DispatchQueue.main.ocombine)
			.assign(to: \.isHidden, on: primaryButton)
			.store(in: &subscription)

		viewModel.$isSecondaryButtonHidden
			.receive(on: DispatchQueue.main.ocombine)
			.assign(to: \.isHidden, on: secondaryButton)
			.store(in: &subscription)

		viewModel.$backgroundColor
			.receive(on: DispatchQueue.main.ocombine)
			.assign(to: \.backgroundColor, on: view)
			.store(in: &subscription)
<<<<<<< HEAD
	}

	// MARK: - Internal

	let viewModel: FooterViewModel

	// MARK: - Private

	private let didTapPrimaryButton: () -> Void
	private let didTapSecondaryButton: () -> Void

	private let primaryButton: ENAButton = ENAButton(type: .custom)
	private let secondaryButton: ENAButton = ENAButton(type: .custom)
	private var subscription: [AnyCancellable] = []

	private func setupPrimaryButton() {
		if let primaryButtonColor = viewModel.primaryButtonColor {
			primaryButton.color = primaryButtonColor
		}
		primaryButton.setTitle(viewModel.primaryButtonName, for: .normal)
		primaryButton.hasBackground = true
		primaryButton.addTarget(self, action: #selector(didHitPrimaryButton), for: .primaryActionTriggered)
		primaryButton.accessibilityIdentifier = viewModel.primaryIdentifier
		primaryButton.alpha = viewModel.isPrimaryButtonHidden ? 0.0 : 1.0
		primaryButton.isHidden = viewModel.isPrimaryButtonHidden
	}

	private func setupSecondaryButton() {
		secondaryButton.setTitle(viewModel.secondaryButtonName, for: .normal)
		secondaryButton.hasBackground = true
		secondaryButton.addTarget(self, action: #selector(didHitSecondaryButton), for: .primaryActionTriggered)
		secondaryButton.accessibilityIdentifier = viewModel.secondaryIdentifier
		secondaryButton.alpha = viewModel.isSecondaryButtonHidden ? 0.0 : 1.0
		secondaryButton.isHidden = viewModel.isSecondaryButtonHidden
	}

	@objc
	private func didHitPrimaryButton() {
		guard let footerViewHandler = (parent as? FooterViewUpdating)?.footerViewHandler else {
			didTapPrimaryButton()
			return
		}
		footerViewHandler.didTapFooterViewButton(.primary)
	}

	@objc
	private func didHitSecondaryButton() {
		guard let footerViewHandler = (parent as? FooterViewUpdating)?.footerViewHandler else {
			didTapPrimaryButton()
			return
		}
		footerViewHandler.didTapFooterViewButton(.secondary)
=======
		
>>>>>>> a65d4aff
	}
}<|MERGE_RESOLUTION|>--- conflicted
+++ resolved
@@ -215,61 +215,5 @@
 			.receive(on: DispatchQueue.main.ocombine)
 			.assign(to: \.backgroundColor, on: view)
 			.store(in: &subscription)
-<<<<<<< HEAD
-	}
-
-	// MARK: - Internal
-
-	let viewModel: FooterViewModel
-
-	// MARK: - Private
-
-	private let didTapPrimaryButton: () -> Void
-	private let didTapSecondaryButton: () -> Void
-
-	private let primaryButton: ENAButton = ENAButton(type: .custom)
-	private let secondaryButton: ENAButton = ENAButton(type: .custom)
-	private var subscription: [AnyCancellable] = []
-
-	private func setupPrimaryButton() {
-		if let primaryButtonColor = viewModel.primaryButtonColor {
-			primaryButton.color = primaryButtonColor
-		}
-		primaryButton.setTitle(viewModel.primaryButtonName, for: .normal)
-		primaryButton.hasBackground = true
-		primaryButton.addTarget(self, action: #selector(didHitPrimaryButton), for: .primaryActionTriggered)
-		primaryButton.accessibilityIdentifier = viewModel.primaryIdentifier
-		primaryButton.alpha = viewModel.isPrimaryButtonHidden ? 0.0 : 1.0
-		primaryButton.isHidden = viewModel.isPrimaryButtonHidden
-	}
-
-	private func setupSecondaryButton() {
-		secondaryButton.setTitle(viewModel.secondaryButtonName, for: .normal)
-		secondaryButton.hasBackground = true
-		secondaryButton.addTarget(self, action: #selector(didHitSecondaryButton), for: .primaryActionTriggered)
-		secondaryButton.accessibilityIdentifier = viewModel.secondaryIdentifier
-		secondaryButton.alpha = viewModel.isSecondaryButtonHidden ? 0.0 : 1.0
-		secondaryButton.isHidden = viewModel.isSecondaryButtonHidden
-	}
-
-	@objc
-	private func didHitPrimaryButton() {
-		guard let footerViewHandler = (parent as? FooterViewUpdating)?.footerViewHandler else {
-			didTapPrimaryButton()
-			return
-		}
-		footerViewHandler.didTapFooterViewButton(.primary)
-	}
-
-	@objc
-	private func didHitSecondaryButton() {
-		guard let footerViewHandler = (parent as? FooterViewUpdating)?.footerViewHandler else {
-			didTapPrimaryButton()
-			return
-		}
-		footerViewHandler.didTapFooterViewButton(.secondary)
-=======
-		
->>>>>>> a65d4aff
 	}
 }