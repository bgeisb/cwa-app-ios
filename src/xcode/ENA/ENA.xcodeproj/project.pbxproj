// !$*UTF8*$!
{
	archiveVersion = 1;
	classes = {
	};
	objectVersion = 50;
	objects = {

/* Begin PBXBuildFile section */
		0158112A245B0B28001B38B2 /* ExposureDetectionViewController.swift in Sources */ = {isa = PBXBuildFile; fileRef = 01581129245B0B28001B38B2 /* ExposureDetectionViewController.swift */; };
		01A8DC7C245AB6A30075AFB5 /* PackageManager.swift in Sources */ = {isa = PBXBuildFile; fileRef = 01A8DC7B245AB6A30075AFB5 /* PackageManager.swift */; };
		01B0C6B8245B23C2006F5A69 /* ExposureDetectionService.swift in Sources */ = {isa = PBXBuildFile; fileRef = 01B0C6B7245B23C2006F5A69 /* ExposureDetectionService.swift */; };
		01B0C6BA245B23D0006F5A69 /* ExposureDetectionServiceDelegate.swift in Sources */ = {isa = PBXBuildFile; fileRef = 01B0C6B9245B23D0006F5A69 /* ExposureDetectionServiceDelegate.swift */; };
		01C28E11245D9BE30045EFFA /* DMLocalStore.swift in Sources */ = {isa = PBXBuildFile; fileRef = 01C28E10245D9BE30045EFFA /* DMLocalStore.swift */; };
		51895EDC245E16CD0085DA38 /* UIColor.swift in Sources */ = {isa = PBXBuildFile; fileRef = 51895EDB245E16CD0085DA38 /* UIColor.swift */; };
		51C737BB245B142B00286105 /* OnboardingViewController.swift in Sources */ = {isa = PBXBuildFile; fileRef = 51C737BA245B142B00286105 /* OnboardingViewController.swift */; };
		51C737BD245B349700286105 /* OnboardingInfoViewController.swift in Sources */ = {isa = PBXBuildFile; fileRef = 51C737BC245B349700286105 /* OnboardingInfoViewController.swift */; };
		51C737BF245B3B5D00286105 /* OnboardingInfo.swift in Sources */ = {isa = PBXBuildFile; fileRef = 51C737BE245B3B5D00286105 /* OnboardingInfo.swift */; };
		51D420B12458397300AD70CA /* Onboarding.storyboard in Resources */ = {isa = PBXBuildFile; fileRef = 51D420B02458397300AD70CA /* Onboarding.storyboard */; };
		51D420B424583ABB00AD70CA /* AppStoryboard.swift in Sources */ = {isa = PBXBuildFile; fileRef = 51D420B324583ABB00AD70CA /* AppStoryboard.swift */; };
		51D420B724583B7200AD70CA /* NSObject.swift in Sources */ = {isa = PBXBuildFile; fileRef = 51D420B624583B7200AD70CA /* NSObject.swift */; };
		51D420B924583B8300AD70CA /* UIViewController.swift in Sources */ = {isa = PBXBuildFile; fileRef = 51D420B824583B8300AD70CA /* UIViewController.swift */; };
		51D420BB24583BF400AD70CA /* LaunchInstructor.swift in Sources */ = {isa = PBXBuildFile; fileRef = 51D420BA24583BF400AD70CA /* LaunchInstructor.swift */; };
		51D420C024583D1100AD70CA /* TabBarController.swift in Sources */ = {isa = PBXBuildFile; fileRef = 51D420BF24583D1100AD70CA /* TabBarController.swift */; };
		51D420C424583E3300AD70CA /* SettingsViewController.swift in Sources */ = {isa = PBXBuildFile; fileRef = 51D420C324583E3300AD70CA /* SettingsViewController.swift */; };
		51D420C624583E4500AD70CA /* HomeScreenViewController.swift in Sources */ = {isa = PBXBuildFile; fileRef = 51D420C524583E4500AD70CA /* HomeScreenViewController.swift */; };
		51D420CA2458466300AD70CA /* UserDefaultsStorage.swift in Sources */ = {isa = PBXBuildFile; fileRef = 51D420C92458466300AD70CA /* UserDefaultsStorage.swift */; };
		51D420CC245849A700AD70CA /* UserSettings.swift in Sources */ = {isa = PBXBuildFile; fileRef = 51D420CB245849A700AD70CA /* UserSettings.swift */; };
		51D420CE245869C800AD70CA /* Main.storyboard in Resources */ = {isa = PBXBuildFile; fileRef = 51D420CD245869C800AD70CA /* Main.storyboard */; };
		51D420D024586AB300AD70CA /* Settings.storyboard in Resources */ = {isa = PBXBuildFile; fileRef = 51D420CF24586AB300AD70CA /* Settings.storyboard */; };
		51D420D424586DCA00AD70CA /* NotificationName.swift in Sources */ = {isa = PBXBuildFile; fileRef = 51D420D324586DCA00AD70CA /* NotificationName.swift */; };
<<<<<<< HEAD
		51EE9A67245C0BD600F2544F /* OnboardingPermissionsViewController.swift in Sources */ = {isa = PBXBuildFile; fileRef = 51EE9A66245C0BD600F2544F /* OnboardingPermissionsViewController.swift */; };
		51EE9A6E245C118F00F2544F /* OnboardingPermission.swift in Sources */ = {isa = PBXBuildFile; fileRef = 51EE9A6D245C118F00F2544F /* OnboardingPermission.swift */; };
		85142501245DA0B3009D2791 /* UIViewController+Alert.swift in Sources */ = {isa = PBXBuildFile; fileRef = 85142500245DA0B3009D2791 /* UIViewController+Alert.swift */; };
=======
>>>>>>> 290decbb
		858F6F6E245A103C009FFD33 /* ExposureNotification.framework in Frameworks */ = {isa = PBXBuildFile; fileRef = 858F6F6D245A103C009FFD33 /* ExposureNotification.framework */; };
		858F6F73245AED03009FFD33 /* ExposureNotificationSettingViewController.swift in Sources */ = {isa = PBXBuildFile; fileRef = 858F6F72245AED03009FFD33 /* ExposureNotificationSettingViewController.swift */; };
		858F6F75245B1374009FFD33 /* ExposureNotificationSetting.storyboard in Resources */ = {isa = PBXBuildFile; fileRef = 858F6F74245B1374009FFD33 /* ExposureNotificationSetting.storyboard */; };
		85D7593F2457048F008175F0 /* AppDelegate.swift in Sources */ = {isa = PBXBuildFile; fileRef = 85D7593E2457048F008175F0 /* AppDelegate.swift */; };
		85D759412457048F008175F0 /* SceneDelegate.swift in Sources */ = {isa = PBXBuildFile; fileRef = 85D759402457048F008175F0 /* SceneDelegate.swift */; };
		85D759492457048F008175F0 /* ENA.xcdatamodeld in Sources */ = {isa = PBXBuildFile; fileRef = 85D759472457048F008175F0 /* ENA.xcdatamodeld */; };
		85D7594B24570491008175F0 /* Assets.xcassets in Resources */ = {isa = PBXBuildFile; fileRef = 85D7594A24570491008175F0 /* Assets.xcassets */; };
		85D7594E24570491008175F0 /* LaunchScreen.storyboard in Resources */ = {isa = PBXBuildFile; fileRef = 85D7594C24570491008175F0 /* LaunchScreen.storyboard */; };
		85D7595924570491008175F0 /* ENATests.swift in Sources */ = {isa = PBXBuildFile; fileRef = 85D7595824570491008175F0 /* ENATests.swift */; };
		85D7596424570491008175F0 /* ENAUITests.swift in Sources */ = {isa = PBXBuildFile; fileRef = 85D7596324570491008175F0 /* ENAUITests.swift */; };
		B10FB02D245D8A85004CA11E /* TintLabel.swift in Sources */ = {isa = PBXBuildFile; fileRef = B10FB02C245D8A85004CA11E /* TintLabel.swift */; };
		B1569DD7245D703C0079FCD7 /* DMServer.swift in Sources */ = {isa = PBXBuildFile; fileRef = B1569DD6245D703C0079FCD7 /* DMServer.swift */; };
		B1569DDB245D70770079FCD7 /* DMExposureManager.swift in Sources */ = {isa = PBXBuildFile; fileRef = B1569DDA245D70770079FCD7 /* DMExposureManager.swift */; };
		B1569DDD245D70880079FCD7 /* DMErrorHandling.swift in Sources */ = {isa = PBXBuildFile; fileRef = B1569DDC245D70880079FCD7 /* DMErrorHandling.swift */; };
		B1569DDF245D70990079FCD7 /* DMViewController.swift in Sources */ = {isa = PBXBuildFile; fileRef = B1569DDE245D70990079FCD7 /* DMViewController.swift */; };
		B1569DE1245D70A90079FCD7 /* DMDebugDiagnosisKeysViewController.swift in Sources */ = {isa = PBXBuildFile; fileRef = B1569DE0245D70A90079FCD7 /* DMDebugDiagnosisKeysViewController.swift */; };
		B1569DE3245D70DD0079FCD7 /* DeveloperMenu.storyboard in Resources */ = {isa = PBXBuildFile; fileRef = B1569DE2245D70DD0079FCD7 /* DeveloperMenu.storyboard */; };
		CD99A39A245B22B700BF12AF /* SelfExposureViewController.swift in Sources */ = {isa = PBXBuildFile; fileRef = CD99A399245B22B700BF12AF /* SelfExposureViewController.swift */; };
		CD99A39D245B22EF00BF12AF /* SelfExposure.storyboard in Resources */ = {isa = PBXBuildFile; fileRef = CD99A39C245B22EE00BF12AF /* SelfExposure.storyboard */; };
		CD99A39F245B2BD300BF12AF /* TanEntry.storyboard in Resources */ = {isa = PBXBuildFile; fileRef = CD99A39E245B2BD300BF12AF /* TanEntry.storyboard */; };
		CD99A3A3245B327100BF12AF /* TanEntryViewController.swift in Sources */ = {isa = PBXBuildFile; fileRef = CD99A3A2245B327100BF12AF /* TanEntryViewController.swift */; };
		CD99A3A5245B334100BF12AF /* Confirmation.storyboard in Resources */ = {isa = PBXBuildFile; fileRef = CD99A3A4245B334100BF12AF /* Confirmation.storyboard */; };
		CD99A3A7245B33D500BF12AF /* ConfirmationViewController.swift in Sources */ = {isa = PBXBuildFile; fileRef = CD99A3A6245B33D500BF12AF /* ConfirmationViewController.swift */; };
		CD99A3A9245C272400BF12AF /* ExposureSubmissionService.swift in Sources */ = {isa = PBXBuildFile; fileRef = CD99A3A8245C272400BF12AF /* ExposureSubmissionService.swift */; };
		EE6119E3245C850E00AB38A1 /* ExposureManager.swift in Sources */ = {isa = PBXBuildFile; fileRef = EE6119E2245C850E00AB38A1 /* ExposureManager.swift */; };
		EE70C23D245B09EA00AC9B2F /* Localizable.strings in Resources */ = {isa = PBXBuildFile; fileRef = EE70C23A245B09E900AC9B2F /* Localizable.strings */; };
		EE92A33E245D96DA006B97B0 /* Localizable.stringsdict in Resources */ = {isa = PBXBuildFile; fileRef = EE92A340245D96DA006B97B0 /* Localizable.stringsdict */; };
/* End PBXBuildFile section */

/* Begin PBXContainerItemProxy section */
		85D7595524570491008175F0 /* PBXContainerItemProxy */ = {
			isa = PBXContainerItemProxy;
			containerPortal = 85D759332457048F008175F0 /* Project object */;
			proxyType = 1;
			remoteGlobalIDString = 85D7593A2457048F008175F0;
			remoteInfo = ENA;
		};
		85D7596024570491008175F0 /* PBXContainerItemProxy */ = {
			isa = PBXContainerItemProxy;
			containerPortal = 85D759332457048F008175F0 /* Project object */;
			proxyType = 1;
			remoteGlobalIDString = 85D7593A2457048F008175F0;
			remoteInfo = ENA;
		};
/* End PBXContainerItemProxy section */

/* Begin PBXFileReference section */
		01581129245B0B28001B38B2 /* ExposureDetectionViewController.swift */ = {isa = PBXFileReference; lastKnownFileType = sourcecode.swift; path = ExposureDetectionViewController.swift; sourceTree = "<group>"; };
		01A8DC7B245AB6A30075AFB5 /* PackageManager.swift */ = {isa = PBXFileReference; lastKnownFileType = sourcecode.swift; path = PackageManager.swift; sourceTree = "<group>"; };
		01B0C6B7245B23C2006F5A69 /* ExposureDetectionService.swift */ = {isa = PBXFileReference; fileEncoding = 4; lastKnownFileType = sourcecode.swift; path = ExposureDetectionService.swift; sourceTree = "<group>"; };
		01B0C6B9245B23D0006F5A69 /* ExposureDetectionServiceDelegate.swift */ = {isa = PBXFileReference; fileEncoding = 4; lastKnownFileType = sourcecode.swift; path = ExposureDetectionServiceDelegate.swift; sourceTree = "<group>"; };
		01C28E10245D9BE30045EFFA /* DMLocalStore.swift */ = {isa = PBXFileReference; fileEncoding = 4; lastKnownFileType = sourcecode.swift; path = DMLocalStore.swift; sourceTree = "<group>"; };
		51895EDB245E16CD0085DA38 /* UIColor.swift */ = {isa = PBXFileReference; lastKnownFileType = sourcecode.swift; path = UIColor.swift; sourceTree = "<group>"; };
		51C737BA245B142B00286105 /* OnboardingViewController.swift */ = {isa = PBXFileReference; lastKnownFileType = sourcecode.swift; path = OnboardingViewController.swift; sourceTree = "<group>"; };
		51C737BC245B349700286105 /* OnboardingInfoViewController.swift */ = {isa = PBXFileReference; lastKnownFileType = sourcecode.swift; path = OnboardingInfoViewController.swift; sourceTree = "<group>"; };
		51C737BE245B3B5D00286105 /* OnboardingInfo.swift */ = {isa = PBXFileReference; lastKnownFileType = sourcecode.swift; path = OnboardingInfo.swift; sourceTree = "<group>"; };
		51D420B02458397300AD70CA /* Onboarding.storyboard */ = {isa = PBXFileReference; lastKnownFileType = file.storyboard; path = Onboarding.storyboard; sourceTree = "<group>"; };
		51D420B324583ABB00AD70CA /* AppStoryboard.swift */ = {isa = PBXFileReference; lastKnownFileType = sourcecode.swift; path = AppStoryboard.swift; sourceTree = "<group>"; };
		51D420B624583B7200AD70CA /* NSObject.swift */ = {isa = PBXFileReference; lastKnownFileType = sourcecode.swift; path = NSObject.swift; sourceTree = "<group>"; };
		51D420B824583B8300AD70CA /* UIViewController.swift */ = {isa = PBXFileReference; lastKnownFileType = sourcecode.swift; path = UIViewController.swift; sourceTree = "<group>"; };
		51D420BA24583BF400AD70CA /* LaunchInstructor.swift */ = {isa = PBXFileReference; lastKnownFileType = sourcecode.swift; path = LaunchInstructor.swift; sourceTree = "<group>"; };
		51D420BF24583D1100AD70CA /* TabBarController.swift */ = {isa = PBXFileReference; lastKnownFileType = sourcecode.swift; path = TabBarController.swift; sourceTree = "<group>"; };
		51D420C324583E3300AD70CA /* SettingsViewController.swift */ = {isa = PBXFileReference; lastKnownFileType = sourcecode.swift; path = SettingsViewController.swift; sourceTree = "<group>"; };
		51D420C524583E4500AD70CA /* HomeScreenViewController.swift */ = {isa = PBXFileReference; lastKnownFileType = sourcecode.swift; path = HomeScreenViewController.swift; sourceTree = "<group>"; };
		51D420C92458466300AD70CA /* UserDefaultsStorage.swift */ = {isa = PBXFileReference; lastKnownFileType = sourcecode.swift; path = UserDefaultsStorage.swift; sourceTree = "<group>"; };
		51D420CB245849A700AD70CA /* UserSettings.swift */ = {isa = PBXFileReference; lastKnownFileType = sourcecode.swift; path = UserSettings.swift; sourceTree = "<group>"; };
		51D420CD245869C800AD70CA /* Main.storyboard */ = {isa = PBXFileReference; lastKnownFileType = file.storyboard; path = Main.storyboard; sourceTree = "<group>"; };
		51D420CF24586AB300AD70CA /* Settings.storyboard */ = {isa = PBXFileReference; lastKnownFileType = file.storyboard; path = Settings.storyboard; sourceTree = "<group>"; };
		51D420D324586DCA00AD70CA /* NotificationName.swift */ = {isa = PBXFileReference; lastKnownFileType = sourcecode.swift; path = NotificationName.swift; sourceTree = "<group>"; };
<<<<<<< HEAD
		51EE9A66245C0BD600F2544F /* OnboardingPermissionsViewController.swift */ = {isa = PBXFileReference; lastKnownFileType = sourcecode.swift; path = OnboardingPermissionsViewController.swift; sourceTree = "<group>"; };
		51EE9A6D245C118F00F2544F /* OnboardingPermission.swift */ = {isa = PBXFileReference; lastKnownFileType = sourcecode.swift; path = OnboardingPermission.swift; sourceTree = "<group>"; };
		85142500245DA0B3009D2791 /* UIViewController+Alert.swift */ = {isa = PBXFileReference; lastKnownFileType = sourcecode.swift; path = "UIViewController+Alert.swift"; sourceTree = "<group>"; };
=======
>>>>>>> 290decbb
		85790F2E245C6B72003D47E1 /* ENA.entitlements */ = {isa = PBXFileReference; fileEncoding = 4; lastKnownFileType = text.plist.entitlements; path = ENA.entitlements; sourceTree = "<group>"; };
		858F6F6D245A103C009FFD33 /* ExposureNotification.framework */ = {isa = PBXFileReference; lastKnownFileType = wrapper.framework; name = ExposureNotification.framework; path = System/Library/Frameworks/ExposureNotification.framework; sourceTree = SDKROOT; };
		858F6F72245AED03009FFD33 /* ExposureNotificationSettingViewController.swift */ = {isa = PBXFileReference; lastKnownFileType = sourcecode.swift; path = ExposureNotificationSettingViewController.swift; sourceTree = "<group>"; };
		858F6F74245B1374009FFD33 /* ExposureNotificationSetting.storyboard */ = {isa = PBXFileReference; fileEncoding = 4; lastKnownFileType = file.storyboard; path = ExposureNotificationSetting.storyboard; sourceTree = "<group>"; };
		85D7593B2457048F008175F0 /* ENA.app */ = {isa = PBXFileReference; explicitFileType = wrapper.application; includeInIndex = 0; path = ENA.app; sourceTree = BUILT_PRODUCTS_DIR; };
		85D7593E2457048F008175F0 /* AppDelegate.swift */ = {isa = PBXFileReference; lastKnownFileType = sourcecode.swift; path = AppDelegate.swift; sourceTree = "<group>"; };
		85D759402457048F008175F0 /* SceneDelegate.swift */ = {isa = PBXFileReference; lastKnownFileType = sourcecode.swift; path = SceneDelegate.swift; sourceTree = "<group>"; };
		85D759482457048F008175F0 /* ENA.xcdatamodel */ = {isa = PBXFileReference; lastKnownFileType = wrapper.xcdatamodel; path = ENA.xcdatamodel; sourceTree = "<group>"; };
		85D7594A24570491008175F0 /* Assets.xcassets */ = {isa = PBXFileReference; lastKnownFileType = folder.assetcatalog; path = Assets.xcassets; sourceTree = "<group>"; };
		85D7594D24570491008175F0 /* Base */ = {isa = PBXFileReference; lastKnownFileType = file.storyboard; name = Base; path = Base.lproj/LaunchScreen.storyboard; sourceTree = "<group>"; };
		85D7594F24570491008175F0 /* Info.plist */ = {isa = PBXFileReference; lastKnownFileType = text.plist.xml; path = Info.plist; sourceTree = "<group>"; };
		85D7595424570491008175F0 /* ENATests.xctest */ = {isa = PBXFileReference; explicitFileType = wrapper.cfbundle; includeInIndex = 0; path = ENATests.xctest; sourceTree = BUILT_PRODUCTS_DIR; };
		85D7595824570491008175F0 /* ENATests.swift */ = {isa = PBXFileReference; lastKnownFileType = sourcecode.swift; path = ENATests.swift; sourceTree = "<group>"; };
		85D7595A24570491008175F0 /* Info.plist */ = {isa = PBXFileReference; lastKnownFileType = text.plist.xml; path = Info.plist; sourceTree = "<group>"; };
		85D7595F24570491008175F0 /* ENAUITests.xctest */ = {isa = PBXFileReference; explicitFileType = wrapper.cfbundle; includeInIndex = 0; path = ENAUITests.xctest; sourceTree = BUILT_PRODUCTS_DIR; };
		85D7596324570491008175F0 /* ENAUITests.swift */ = {isa = PBXFileReference; lastKnownFileType = sourcecode.swift; path = ENAUITests.swift; sourceTree = "<group>"; };
		85D7596524570491008175F0 /* Info.plist */ = {isa = PBXFileReference; lastKnownFileType = text.plist.xml; path = Info.plist; sourceTree = "<group>"; };
		B10FB02C245D8A85004CA11E /* TintLabel.swift */ = {isa = PBXFileReference; lastKnownFileType = sourcecode.swift; path = TintLabel.swift; sourceTree = "<group>"; };
		B1569DD6245D703C0079FCD7 /* DMServer.swift */ = {isa = PBXFileReference; lastKnownFileType = sourcecode.swift; path = DMServer.swift; sourceTree = "<group>"; };
		B1569DDA245D70770079FCD7 /* DMExposureManager.swift */ = {isa = PBXFileReference; lastKnownFileType = sourcecode.swift; path = DMExposureManager.swift; sourceTree = "<group>"; };
		B1569DDC245D70880079FCD7 /* DMErrorHandling.swift */ = {isa = PBXFileReference; lastKnownFileType = sourcecode.swift; path = DMErrorHandling.swift; sourceTree = "<group>"; };
		B1569DDE245D70990079FCD7 /* DMViewController.swift */ = {isa = PBXFileReference; lastKnownFileType = sourcecode.swift; path = DMViewController.swift; sourceTree = "<group>"; };
		B1569DE0245D70A90079FCD7 /* DMDebugDiagnosisKeysViewController.swift */ = {isa = PBXFileReference; lastKnownFileType = sourcecode.swift; path = DMDebugDiagnosisKeysViewController.swift; sourceTree = "<group>"; };
		B1569DE2245D70DD0079FCD7 /* DeveloperMenu.storyboard */ = {isa = PBXFileReference; fileEncoding = 4; lastKnownFileType = file.storyboard; path = DeveloperMenu.storyboard; sourceTree = "<group>"; };
		CD99A399245B22B700BF12AF /* SelfExposureViewController.swift */ = {isa = PBXFileReference; fileEncoding = 4; lastKnownFileType = sourcecode.swift; path = SelfExposureViewController.swift; sourceTree = "<group>"; };
		CD99A39C245B22EE00BF12AF /* SelfExposure.storyboard */ = {isa = PBXFileReference; fileEncoding = 4; lastKnownFileType = file.storyboard; path = SelfExposure.storyboard; sourceTree = "<group>"; };
		CD99A39E245B2BD300BF12AF /* TanEntry.storyboard */ = {isa = PBXFileReference; lastKnownFileType = file.storyboard; path = TanEntry.storyboard; sourceTree = "<group>"; };
		CD99A3A2245B327100BF12AF /* TanEntryViewController.swift */ = {isa = PBXFileReference; lastKnownFileType = sourcecode.swift; path = TanEntryViewController.swift; sourceTree = "<group>"; };
		CD99A3A4245B334100BF12AF /* Confirmation.storyboard */ = {isa = PBXFileReference; lastKnownFileType = file.storyboard; path = Confirmation.storyboard; sourceTree = "<group>"; };
		CD99A3A6245B33D500BF12AF /* ConfirmationViewController.swift */ = {isa = PBXFileReference; lastKnownFileType = sourcecode.swift; path = ConfirmationViewController.swift; sourceTree = "<group>"; };
		CD99A3A8245C272400BF12AF /* ExposureSubmissionService.swift */ = {isa = PBXFileReference; lastKnownFileType = sourcecode.swift; path = ExposureSubmissionService.swift; sourceTree = "<group>"; };
		EE6119E2245C850E00AB38A1 /* ExposureManager.swift */ = {isa = PBXFileReference; lastKnownFileType = sourcecode.swift; path = ExposureManager.swift; sourceTree = "<group>"; };
		EE70C23B245B09E900AC9B2F /* de */ = {isa = PBXFileReference; lastKnownFileType = text.plist.strings; name = de; path = de.lproj/Localizable.strings; sourceTree = "<group>"; };
		EE70C23C245B09E900AC9B2F /* en */ = {isa = PBXFileReference; lastKnownFileType = text.plist.strings; name = en; path = en.lproj/Localizable.strings; sourceTree = "<group>"; };
		EE92A33F245D96DA006B97B0 /* de */ = {isa = PBXFileReference; lastKnownFileType = text.plist.stringsdict; name = de; path = de.lproj/Localizable.stringsdict; sourceTree = "<group>"; };
/* End PBXFileReference section */

/* Begin PBXFrameworksBuildPhase section */
		85D759382457048F008175F0 /* Frameworks */ = {
			isa = PBXFrameworksBuildPhase;
			buildActionMask = 2147483647;
			files = (
				858F6F6E245A103C009FFD33 /* ExposureNotification.framework in Frameworks */,
			);
			runOnlyForDeploymentPostprocessing = 0;
		};
		85D7595124570491008175F0 /* Frameworks */ = {
			isa = PBXFrameworksBuildPhase;
			buildActionMask = 2147483647;
			files = (
			);
			runOnlyForDeploymentPostprocessing = 0;
		};
		85D7595C24570491008175F0 /* Frameworks */ = {
			isa = PBXFrameworksBuildPhase;
			buildActionMask = 2147483647;
			files = (
			);
			runOnlyForDeploymentPostprocessing = 0;
		};
/* End PBXFrameworksBuildPhase section */

/* Begin PBXGroup section */
		01AB8A692459E65D00042245 /* Protocols */ = {
			isa = PBXGroup;
			children = (
				01B0C6B9245B23D0006F5A69 /* ExposureDetectionServiceDelegate.swift */,
			);
			path = Protocols;
			sourceTree = "<group>";
		};
		5107E3D72459B2D60042FC9B /* Frameworks */ = {
			isa = PBXGroup;
			children = (
				858F6F6D245A103C009FFD33 /* ExposureNotification.framework */,
			);
			name = Frameworks;
			sourceTree = "<group>";
		};
		51D420AF2458308400AD70CA /* Onboarding */ = {
			isa = PBXGroup;
			children = (
				51C737BA245B142B00286105 /* OnboardingViewController.swift */,
				51C737BC245B349700286105 /* OnboardingInfoViewController.swift */,
			);
			path = Onboarding;
			sourceTree = "<group>";
		};
		51D420B224583AA400AD70CA /* Workers */ = {
			isa = PBXGroup;
			children = (
				51D420B324583ABB00AD70CA /* AppStoryboard.swift */,
				51D420C92458466300AD70CA /* UserDefaultsStorage.swift */,
				51D420CB245849A700AD70CA /* UserSettings.swift */,
				51D420BA24583BF400AD70CA /* LaunchInstructor.swift */,
				01A8DC7B245AB6A30075AFB5 /* PackageManager.swift */,
			);
			path = Workers;
			sourceTree = "<group>";
		};
		51D420B524583B5100AD70CA /* Extensions */ = {
			isa = PBXGroup;
			children = (
				51D420B624583B7200AD70CA /* NSObject.swift */,
				51D420B824583B8300AD70CA /* UIViewController.swift */,
				51D420D324586DCA00AD70CA /* NotificationName.swift */,
<<<<<<< HEAD
				85142500245DA0B3009D2791 /* UIViewController+Alert.swift */,
=======
				51895EDB245E16CD0085DA38 /* UIColor.swift */,
>>>>>>> 290decbb
			);
			path = Extensions;
			sourceTree = "<group>";
		};
		51D420BE24583D0600AD70CA /* Tabbar */ = {
			isa = PBXGroup;
			children = (
				51D420BF24583D1100AD70CA /* TabBarController.swift */,
			);
			path = Tabbar;
			sourceTree = "<group>";
		};
		51D420C124583D3100AD70CA /* Main */ = {
			isa = PBXGroup;
			children = (
				01581129245B0B28001B38B2 /* ExposureDetectionViewController.swift */,
				51D420C524583E4500AD70CA /* HomeScreenViewController.swift */,
			);
			path = Main;
			sourceTree = "<group>";
		};
		51D420C224583D7B00AD70CA /* Settings */ = {
			isa = PBXGroup;
			children = (
				51D420C324583E3300AD70CA /* SettingsViewController.swift */,
			);
			path = Settings;
			sourceTree = "<group>";
		};
		51D420D524598AC200AD70CA /* Source */ = {
			isa = PBXGroup;
			children = (
				B1569DD5245D6C790079FCD7 /* Developer Menu */,
				51EE9A6B245C0F7E00F2544F /* Views */,
				51EE9A6A245C0F7900F2544F /* Models */,
				01AB8A692459E65D00042245 /* Protocols */,
				85D759802459A82D008175F0 /* Services */,
				85D759712457059A008175F0 /* Scenes */,
				51D420B224583AA400AD70CA /* Workers */,
				51D420B524583B5100AD70CA /* Extensions */,
				85D7593E2457048F008175F0 /* AppDelegate.swift */,
				85D759402457048F008175F0 /* SceneDelegate.swift */,
			);
			path = Source;
			sourceTree = "<group>";
		};
		51EE9A6A245C0F7900F2544F /* Models */ = {
			isa = PBXGroup;
			children = (
				EE6119E1245C849700AB38A1 /* ExposureManager */,
				51EE9A6C245C0FB500F2544F /* Onboarding */,
			);
			path = Models;
			sourceTree = "<group>";
		};
		51EE9A6B245C0F7E00F2544F /* Views */ = {
			isa = PBXGroup;
			children = (
			);
			path = Views;
			sourceTree = "<group>";
		};
		51EE9A6C245C0FB500F2544F /* Onboarding */ = {
			isa = PBXGroup;
			children = (
				51C737BE245B3B5D00286105 /* OnboardingInfo.swift */,
			);
			path = Onboarding;
			sourceTree = "<group>";
		};
		51EE9A6F245C32A000F2544F /* Recovered References */ = {
			isa = PBXGroup;
			children = (
			);
			name = "Recovered References";
			sourceTree = "<group>";
		};
		858F6F71245AEC05009FFD33 /* ENSetting */ = {
			isa = PBXGroup;
			children = (
				858F6F72245AED03009FFD33 /* ExposureNotificationSettingViewController.swift */,
			);
			path = ENSetting;
			sourceTree = "<group>";
		};
		85D759322457048F008175F0 = {
			isa = PBXGroup;
			children = (
				85D7593D2457048F008175F0 /* ENA */,
				85D7595724570491008175F0 /* ENATests */,
				85D7596224570491008175F0 /* ENAUITests */,
				85D7593C2457048F008175F0 /* Products */,
				5107E3D72459B2D60042FC9B /* Frameworks */,
				51EE9A6F245C32A000F2544F /* Recovered References */,
			);
			sourceTree = "<group>";
		};
		85D7593C2457048F008175F0 /* Products */ = {
			isa = PBXGroup;
			children = (
				85D7593B2457048F008175F0 /* ENA.app */,
				85D7595424570491008175F0 /* ENATests.xctest */,
				85D7595F24570491008175F0 /* ENAUITests.xctest */,
			);
			name = Products;
			sourceTree = "<group>";
		};
		85D7593D2457048F008175F0 /* ENA */ = {
			isa = PBXGroup;
			children = (
				51D420D524598AC200AD70CA /* Source */,
				85D7597424570615008175F0 /* Resources */,
			);
			path = ENA;
			sourceTree = "<group>";
		};
		85D7595724570491008175F0 /* ENATests */ = {
			isa = PBXGroup;
			children = (
				85D7595824570491008175F0 /* ENATests.swift */,
				85D7595A24570491008175F0 /* Info.plist */,
			);
			path = ENATests;
			sourceTree = "<group>";
		};
		85D7596224570491008175F0 /* ENAUITests */ = {
			isa = PBXGroup;
			children = (
				85D7596324570491008175F0 /* ENAUITests.swift */,
				85D7596524570491008175F0 /* Info.plist */,
			);
			path = ENAUITests;
			sourceTree = "<group>";
		};
		85D759712457059A008175F0 /* Scenes */ = {
			isa = PBXGroup;
			children = (
				CD99A398245B229F00BF12AF /* SelfExposure */,
				858F6F71245AEC05009FFD33 /* ENSetting */,
				51D420BE24583D0600AD70CA /* Tabbar */,
				51D420C124583D3100AD70CA /* Main */,
				51D420C224583D7B00AD70CA /* Settings */,
				51D420AF2458308400AD70CA /* Onboarding */,
			);
			path = Scenes;
			sourceTree = "<group>";
		};
		85D7597424570615008175F0 /* Resources */ = {
			isa = PBXGroup;
			children = (
				85790F2E245C6B72003D47E1 /* ENA.entitlements */,
				EE70C239245B09E900AC9B2F /* Localization */,
				85D7594F24570491008175F0 /* Info.plist */,
				85D75976245706BD008175F0 /* Assets */,
				85D75975245706B0008175F0 /* Storyboards */,
				85D759472457048F008175F0 /* ENA.xcdatamodeld */,
			);
			path = Resources;
			sourceTree = "<group>";
		};
		85D75975245706B0008175F0 /* Storyboards */ = {
			isa = PBXGroup;
			children = (
				B1569DE2245D70DD0079FCD7 /* DeveloperMenu.storyboard */,
				CD99A39B245B22DA00BF12AF /* SelfExposure */,
				85D7594C24570491008175F0 /* LaunchScreen.storyboard */,
				51D420B02458397300AD70CA /* Onboarding.storyboard */,
				51D420CD245869C800AD70CA /* Main.storyboard */,
				858F6F74245B1374009FFD33 /* ExposureNotificationSetting.storyboard */,
				51D420CF24586AB300AD70CA /* Settings.storyboard */,
			);
			path = Storyboards;
			sourceTree = "<group>";
		};
		85D75976245706BD008175F0 /* Assets */ = {
			isa = PBXGroup;
			children = (
				85D7594A24570491008175F0 /* Assets.xcassets */,
			);
			path = Assets;
			sourceTree = "<group>";
		};
		85D759802459A82D008175F0 /* Services */ = {
			isa = PBXGroup;
			children = (
				01B0C6B7245B23C2006F5A69 /* ExposureDetectionService.swift */,
				CD99A3A8245C272400BF12AF /* ExposureSubmissionService.swift */,
			);
			path = Services;
			sourceTree = "<group>";
		};
		B1569DD5245D6C790079FCD7 /* Developer Menu */ = {
			isa = PBXGroup;
			children = (
				01C28E10245D9BE30045EFFA /* DMLocalStore.swift */,
				B10FB02C245D8A85004CA11E /* TintLabel.swift */,
				B1569DDE245D70990079FCD7 /* DMViewController.swift */,
				B1569DE0245D70A90079FCD7 /* DMDebugDiagnosisKeysViewController.swift */,
				B1569DD6245D703C0079FCD7 /* DMServer.swift */,
				B1569DDA245D70770079FCD7 /* DMExposureManager.swift */,
				B1569DDC245D70880079FCD7 /* DMErrorHandling.swift */,
			);
			path = "Developer Menu";
			sourceTree = "<group>";
		};
		CD99A398245B229F00BF12AF /* SelfExposure */ = {
			isa = PBXGroup;
			children = (
				CD99A399245B22B700BF12AF /* SelfExposureViewController.swift */,
				CD99A3A2245B327100BF12AF /* TanEntryViewController.swift */,
				CD99A3A6245B33D500BF12AF /* ConfirmationViewController.swift */,
			);
			path = SelfExposure;
			sourceTree = "<group>";
		};
		CD99A39B245B22DA00BF12AF /* SelfExposure */ = {
			isa = PBXGroup;
			children = (
				CD99A39C245B22EE00BF12AF /* SelfExposure.storyboard */,
				CD99A39E245B2BD300BF12AF /* TanEntry.storyboard */,
				CD99A3A4245B334100BF12AF /* Confirmation.storyboard */,
			);
			path = SelfExposure;
			sourceTree = "<group>";
		};
		EE6119E1245C849700AB38A1 /* ExposureManager */ = {
			isa = PBXGroup;
			children = (
				EE6119E2245C850E00AB38A1 /* ExposureManager.swift */,
			);
			path = ExposureManager;
			sourceTree = "<group>";
		};
		EE70C239245B09E900AC9B2F /* Localization */ = {
			isa = PBXGroup;
			children = (
				EE70C23A245B09E900AC9B2F /* Localizable.strings */,
				EE92A340245D96DA006B97B0 /* Localizable.stringsdict */,
			);
			path = Localization;
			sourceTree = "<group>";
		};
/* End PBXGroup section */

/* Begin PBXNativeTarget section */
		85D7593A2457048F008175F0 /* ENA */ = {
			isa = PBXNativeTarget;
			buildConfigurationList = 85D7596824570491008175F0 /* Build configuration list for PBXNativeTarget "ENA" */;
			buildPhases = (
				85D759372457048F008175F0 /* Sources */,
				85D759382457048F008175F0 /* Frameworks */,
				85D759392457048F008175F0 /* Resources */,
			);
			buildRules = (
			);
			dependencies = (
			);
			name = ENA;
			productName = ENA;
			productReference = 85D7593B2457048F008175F0 /* ENA.app */;
			productType = "com.apple.product-type.application";
		};
		85D7595324570491008175F0 /* ENATests */ = {
			isa = PBXNativeTarget;
			buildConfigurationList = 85D7596B24570491008175F0 /* Build configuration list for PBXNativeTarget "ENATests" */;
			buildPhases = (
				85D7595024570491008175F0 /* Sources */,
				85D7595124570491008175F0 /* Frameworks */,
				85D7595224570491008175F0 /* Resources */,
			);
			buildRules = (
			);
			dependencies = (
				85D7595624570491008175F0 /* PBXTargetDependency */,
			);
			name = ENATests;
			productName = ENATests;
			productReference = 85D7595424570491008175F0 /* ENATests.xctest */;
			productType = "com.apple.product-type.bundle.unit-test";
		};
		85D7595E24570491008175F0 /* ENAUITests */ = {
			isa = PBXNativeTarget;
			buildConfigurationList = 85D7596E24570491008175F0 /* Build configuration list for PBXNativeTarget "ENAUITests" */;
			buildPhases = (
				85D7595B24570491008175F0 /* Sources */,
				85D7595C24570491008175F0 /* Frameworks */,
				85D7595D24570491008175F0 /* Resources */,
			);
			buildRules = (
			);
			dependencies = (
				85D7596124570491008175F0 /* PBXTargetDependency */,
			);
			name = ENAUITests;
			productName = ENAUITests;
			productReference = 85D7595F24570491008175F0 /* ENAUITests.xctest */;
			productType = "com.apple.product-type.bundle.ui-testing";
		};
/* End PBXNativeTarget section */

/* Begin PBXProject section */
		85D759332457048F008175F0 /* Project object */ = {
			isa = PBXProject;
			attributes = {
				LastSwiftUpdateCheck = 1140;
				LastUpgradeCheck = 1140;
				ORGANIZATIONNAME = "SAP SE";
				TargetAttributes = {
					85D7593A2457048F008175F0 = {
						CreatedOnToolsVersion = 11.4.1;
					};
					85D7595324570491008175F0 = {
						CreatedOnToolsVersion = 11.4.1;
						TestTargetID = 85D7593A2457048F008175F0;
					};
					85D7595E24570491008175F0 = {
						CreatedOnToolsVersion = 11.4.1;
						TestTargetID = 85D7593A2457048F008175F0;
					};
				};
			};
			buildConfigurationList = 85D759362457048F008175F0 /* Build configuration list for PBXProject "ENA" */;
			compatibilityVersion = "Xcode 9.3";
			developmentRegion = en;
			hasScannedForEncodings = 0;
			knownRegions = (
				en,
				Base,
				de,
			);
			mainGroup = 85D759322457048F008175F0;
			productRefGroup = 85D7593C2457048F008175F0 /* Products */;
			projectDirPath = "";
			projectRoot = "";
			targets = (
				85D7593A2457048F008175F0 /* ENA */,
				85D7595324570491008175F0 /* ENATests */,
				85D7595E24570491008175F0 /* ENAUITests */,
			);
		};
/* End PBXProject section */

/* Begin PBXResourcesBuildPhase section */
		85D759392457048F008175F0 /* Resources */ = {
			isa = PBXResourcesBuildPhase;
			buildActionMask = 2147483647;
			files = (
				CD99A3A5245B334100BF12AF /* Confirmation.storyboard in Resources */,
				85D7594E24570491008175F0 /* LaunchScreen.storyboard in Resources */,
				CD99A39F245B2BD300BF12AF /* TanEntry.storyboard in Resources */,
				EE92A33E245D96DA006B97B0 /* Localizable.stringsdict in Resources */,
				EE70C23D245B09EA00AC9B2F /* Localizable.strings in Resources */,
				CD99A39D245B22EF00BF12AF /* SelfExposure.storyboard in Resources */,
				B1569DE3245D70DD0079FCD7 /* DeveloperMenu.storyboard in Resources */,
				51D420CE245869C800AD70CA /* Main.storyboard in Resources */,
				85D7594B24570491008175F0 /* Assets.xcassets in Resources */,
				858F6F75245B1374009FFD33 /* ExposureNotificationSetting.storyboard in Resources */,
				51D420D024586AB300AD70CA /* Settings.storyboard in Resources */,
				51D420B12458397300AD70CA /* Onboarding.storyboard in Resources */,
			);
			runOnlyForDeploymentPostprocessing = 0;
		};
		85D7595224570491008175F0 /* Resources */ = {
			isa = PBXResourcesBuildPhase;
			buildActionMask = 2147483647;
			files = (
			);
			runOnlyForDeploymentPostprocessing = 0;
		};
		85D7595D24570491008175F0 /* Resources */ = {
			isa = PBXResourcesBuildPhase;
			buildActionMask = 2147483647;
			files = (
			);
			runOnlyForDeploymentPostprocessing = 0;
		};
/* End PBXResourcesBuildPhase section */

/* Begin PBXSourcesBuildPhase section */
		85D759372457048F008175F0 /* Sources */ = {
			isa = PBXSourcesBuildPhase;
			buildActionMask = 2147483647;
			files = (
				CD99A3A7245B33D500BF12AF /* ConfirmationViewController.swift in Sources */,
				51895EDC245E16CD0085DA38 /* UIColor.swift in Sources */,
				01A8DC7C245AB6A30075AFB5 /* PackageManager.swift in Sources */,
				CD99A3A9245C272400BF12AF /* ExposureSubmissionService.swift in Sources */,
				01C28E11245D9BE30045EFFA /* DMLocalStore.swift in Sources */,
				01B0C6B8245B23C2006F5A69 /* ExposureDetectionService.swift in Sources */,
				858F6F73245AED03009FFD33 /* ExposureNotificationSettingViewController.swift in Sources */,
				B1569DDD245D70880079FCD7 /* DMErrorHandling.swift in Sources */,
				85D759492457048F008175F0 /* ENA.xcdatamodeld in Sources */,
				B1569DD7245D703C0079FCD7 /* DMServer.swift in Sources */,
				01B0C6BA245B23D0006F5A69 /* ExposureDetectionServiceDelegate.swift in Sources */,
				51D420B724583B7200AD70CA /* NSObject.swift in Sources */,
				51D420C024583D1100AD70CA /* TabBarController.swift in Sources */,
				51D420D424586DCA00AD70CA /* NotificationName.swift in Sources */,
				51C737BF245B3B5D00286105 /* OnboardingInfo.swift in Sources */,
				51D420B924583B8300AD70CA /* UIViewController.swift in Sources */,
				B1569DDF245D70990079FCD7 /* DMViewController.swift in Sources */,
				51D420CC245849A700AD70CA /* UserSettings.swift in Sources */,
				51D420CA2458466300AD70CA /* UserDefaultsStorage.swift in Sources */,
				51D420B424583ABB00AD70CA /* AppStoryboard.swift in Sources */,
				51C737BD245B349700286105 /* OnboardingInfoViewController.swift in Sources */,
				85D7593F2457048F008175F0 /* AppDelegate.swift in Sources */,
				85D759412457048F008175F0 /* SceneDelegate.swift in Sources */,
				B1569DE1245D70A90079FCD7 /* DMDebugDiagnosisKeysViewController.swift in Sources */,
				CD99A39A245B22B700BF12AF /* SelfExposureViewController.swift in Sources */,
				51D420BB24583BF400AD70CA /* LaunchInstructor.swift in Sources */,
				EE6119E3245C850E00AB38A1 /* ExposureManager.swift in Sources */,
				51C737BB245B142B00286105 /* OnboardingViewController.swift in Sources */,
				B1569DDB245D70770079FCD7 /* DMExposureManager.swift in Sources */,
				B10FB02D245D8A85004CA11E /* TintLabel.swift in Sources */,
				51D420C424583E3300AD70CA /* SettingsViewController.swift in Sources */,
				0158112A245B0B28001B38B2 /* ExposureDetectionViewController.swift in Sources */,
				51D420C624583E4500AD70CA /* HomeScreenViewController.swift in Sources */,
				CD99A3A3245B327100BF12AF /* TanEntryViewController.swift in Sources */,
				85142501245DA0B3009D2791 /* UIViewController+Alert.swift in Sources */,
			);
			runOnlyForDeploymentPostprocessing = 0;
		};
		85D7595024570491008175F0 /* Sources */ = {
			isa = PBXSourcesBuildPhase;
			buildActionMask = 2147483647;
			files = (
				85D7595924570491008175F0 /* ENATests.swift in Sources */,
			);
			runOnlyForDeploymentPostprocessing = 0;
		};
		85D7595B24570491008175F0 /* Sources */ = {
			isa = PBXSourcesBuildPhase;
			buildActionMask = 2147483647;
			files = (
				85D7596424570491008175F0 /* ENAUITests.swift in Sources */,
			);
			runOnlyForDeploymentPostprocessing = 0;
		};
/* End PBXSourcesBuildPhase section */

/* Begin PBXTargetDependency section */
		85D7595624570491008175F0 /* PBXTargetDependency */ = {
			isa = PBXTargetDependency;
			target = 85D7593A2457048F008175F0 /* ENA */;
			targetProxy = 85D7595524570491008175F0 /* PBXContainerItemProxy */;
		};
		85D7596124570491008175F0 /* PBXTargetDependency */ = {
			isa = PBXTargetDependency;
			target = 85D7593A2457048F008175F0 /* ENA */;
			targetProxy = 85D7596024570491008175F0 /* PBXContainerItemProxy */;
		};
/* End PBXTargetDependency section */

/* Begin PBXVariantGroup section */
		85D7594C24570491008175F0 /* LaunchScreen.storyboard */ = {
			isa = PBXVariantGroup;
			children = (
				85D7594D24570491008175F0 /* Base */,
			);
			name = LaunchScreen.storyboard;
			sourceTree = "<group>";
		};
		EE70C23A245B09E900AC9B2F /* Localizable.strings */ = {
			isa = PBXVariantGroup;
			children = (
				EE70C23B245B09E900AC9B2F /* de */,
				EE70C23C245B09E900AC9B2F /* en */,
			);
			name = Localizable.strings;
			sourceTree = "<group>";
		};
		EE92A340245D96DA006B97B0 /* Localizable.stringsdict */ = {
			isa = PBXVariantGroup;
			children = (
				EE92A33F245D96DA006B97B0 /* de */,
			);
			name = Localizable.stringsdict;
			sourceTree = "<group>";
		};
/* End PBXVariantGroup section */

/* Begin XCBuildConfiguration section */
		85D7596624570491008175F0 /* Debug */ = {
			isa = XCBuildConfiguration;
			buildSettings = {
				ALWAYS_SEARCH_USER_PATHS = NO;
				CLANG_ANALYZER_NONNULL = YES;
				CLANG_ANALYZER_NUMBER_OBJECT_CONVERSION = YES_AGGRESSIVE;
				CLANG_CXX_LANGUAGE_STANDARD = "gnu++14";
				CLANG_CXX_LIBRARY = "libc++";
				CLANG_ENABLE_MODULES = YES;
				CLANG_ENABLE_OBJC_ARC = YES;
				CLANG_ENABLE_OBJC_WEAK = YES;
				CLANG_WARN_BLOCK_CAPTURE_AUTORELEASING = YES;
				CLANG_WARN_BOOL_CONVERSION = YES;
				CLANG_WARN_COMMA = YES;
				CLANG_WARN_CONSTANT_CONVERSION = YES;
				CLANG_WARN_DEPRECATED_OBJC_IMPLEMENTATIONS = YES;
				CLANG_WARN_DIRECT_OBJC_ISA_USAGE = YES_ERROR;
				CLANG_WARN_DOCUMENTATION_COMMENTS = YES;
				CLANG_WARN_EMPTY_BODY = YES;
				CLANG_WARN_ENUM_CONVERSION = YES;
				CLANG_WARN_INFINITE_RECURSION = YES;
				CLANG_WARN_INT_CONVERSION = YES;
				CLANG_WARN_NON_LITERAL_NULL_CONVERSION = YES;
				CLANG_WARN_OBJC_IMPLICIT_RETAIN_SELF = YES;
				CLANG_WARN_OBJC_LITERAL_CONVERSION = YES;
				CLANG_WARN_OBJC_ROOT_CLASS = YES_ERROR;
				CLANG_WARN_RANGE_LOOP_ANALYSIS = YES;
				CLANG_WARN_STRICT_PROTOTYPES = YES;
				CLANG_WARN_SUSPICIOUS_MOVE = YES;
				CLANG_WARN_UNGUARDED_AVAILABILITY = YES_AGGRESSIVE;
				CLANG_WARN_UNREACHABLE_CODE = YES;
				CLANG_WARN__DUPLICATE_METHOD_MATCH = YES;
				COPY_PHASE_STRIP = NO;
				DEBUG_INFORMATION_FORMAT = dwarf;
				ENABLE_STRICT_OBJC_MSGSEND = YES;
				ENABLE_TESTABILITY = YES;
				GCC_C_LANGUAGE_STANDARD = gnu11;
				GCC_DYNAMIC_NO_PIC = NO;
				GCC_NO_COMMON_BLOCKS = YES;
				GCC_OPTIMIZATION_LEVEL = 0;
				GCC_PREPROCESSOR_DEFINITIONS = (
					"DEBUG=1",
					"$(inherited)",
				);
				GCC_WARN_64_TO_32_BIT_CONVERSION = YES;
				GCC_WARN_ABOUT_RETURN_TYPE = YES_ERROR;
				GCC_WARN_UNDECLARED_SELECTOR = YES;
				GCC_WARN_UNINITIALIZED_AUTOS = YES_AGGRESSIVE;
				GCC_WARN_UNUSED_FUNCTION = YES;
				GCC_WARN_UNUSED_VARIABLE = YES;
				IPHONEOS_DEPLOYMENT_TARGET = 13.5;
				MTL_ENABLE_DEBUG_INFO = INCLUDE_SOURCE;
				MTL_FAST_MATH = YES;
				ONLY_ACTIVE_ARCH = YES;
				SDKROOT = iphoneos;
				SWIFT_ACTIVE_COMPILATION_CONDITIONS = DEBUG;
				SWIFT_OPTIMIZATION_LEVEL = "-Onone";
			};
			name = Debug;
		};
		85D7596724570491008175F0 /* Release */ = {
			isa = XCBuildConfiguration;
			buildSettings = {
				ALWAYS_SEARCH_USER_PATHS = NO;
				CLANG_ANALYZER_NONNULL = YES;
				CLANG_ANALYZER_NUMBER_OBJECT_CONVERSION = YES_AGGRESSIVE;
				CLANG_CXX_LANGUAGE_STANDARD = "gnu++14";
				CLANG_CXX_LIBRARY = "libc++";
				CLANG_ENABLE_MODULES = YES;
				CLANG_ENABLE_OBJC_ARC = YES;
				CLANG_ENABLE_OBJC_WEAK = YES;
				CLANG_WARN_BLOCK_CAPTURE_AUTORELEASING = YES;
				CLANG_WARN_BOOL_CONVERSION = YES;
				CLANG_WARN_COMMA = YES;
				CLANG_WARN_CONSTANT_CONVERSION = YES;
				CLANG_WARN_DEPRECATED_OBJC_IMPLEMENTATIONS = YES;
				CLANG_WARN_DIRECT_OBJC_ISA_USAGE = YES_ERROR;
				CLANG_WARN_DOCUMENTATION_COMMENTS = YES;
				CLANG_WARN_EMPTY_BODY = YES;
				CLANG_WARN_ENUM_CONVERSION = YES;
				CLANG_WARN_INFINITE_RECURSION = YES;
				CLANG_WARN_INT_CONVERSION = YES;
				CLANG_WARN_NON_LITERAL_NULL_CONVERSION = YES;
				CLANG_WARN_OBJC_IMPLICIT_RETAIN_SELF = YES;
				CLANG_WARN_OBJC_LITERAL_CONVERSION = YES;
				CLANG_WARN_OBJC_ROOT_CLASS = YES_ERROR;
				CLANG_WARN_RANGE_LOOP_ANALYSIS = YES;
				CLANG_WARN_STRICT_PROTOTYPES = YES;
				CLANG_WARN_SUSPICIOUS_MOVE = YES;
				CLANG_WARN_UNGUARDED_AVAILABILITY = YES_AGGRESSIVE;
				CLANG_WARN_UNREACHABLE_CODE = YES;
				CLANG_WARN__DUPLICATE_METHOD_MATCH = YES;
				COPY_PHASE_STRIP = NO;
				DEBUG_INFORMATION_FORMAT = "dwarf-with-dsym";
				ENABLE_NS_ASSERTIONS = NO;
				ENABLE_STRICT_OBJC_MSGSEND = YES;
				GCC_C_LANGUAGE_STANDARD = gnu11;
				GCC_NO_COMMON_BLOCKS = YES;
				GCC_WARN_64_TO_32_BIT_CONVERSION = YES;
				GCC_WARN_ABOUT_RETURN_TYPE = YES_ERROR;
				GCC_WARN_UNDECLARED_SELECTOR = YES;
				GCC_WARN_UNINITIALIZED_AUTOS = YES_AGGRESSIVE;
				GCC_WARN_UNUSED_FUNCTION = YES;
				GCC_WARN_UNUSED_VARIABLE = YES;
				IPHONEOS_DEPLOYMENT_TARGET = 13.5;
				MTL_ENABLE_DEBUG_INFO = NO;
				MTL_FAST_MATH = YES;
				SDKROOT = iphoneos;
				SWIFT_COMPILATION_MODE = wholemodule;
				SWIFT_OPTIMIZATION_LEVEL = "-O";
				VALIDATE_PRODUCT = YES;
			};
			name = Release;
		};
		85D7596924570491008175F0 /* Debug */ = {
			isa = XCBuildConfiguration;
			buildSettings = {
				ASSETCATALOG_COMPILER_APPICON_NAME = AppIcon;
				CODE_SIGN_ENTITLEMENTS = "${PROJECT}/Resources/ENA.entitlements";
				CODE_SIGN_IDENTITY = "iPhone Developer";
				CODE_SIGN_STYLE = Manual;
				DEVELOPMENT_TEAM = ZK2MG3TWVQ;
				INFOPLIST_FILE = ENA/Resources/Info.plist;
				LD_RUNPATH_SEARCH_PATHS = (
					"$(inherited)",
					"@executable_path/Frameworks",
				);
				PRODUCT_BUNDLE_IDENTIFIER = com.sap.ena;
				PRODUCT_NAME = "$(TARGET_NAME)";
				PROVISIONING_PROFILE_SPECIFIER = covid19;
				SWIFT_VERSION = 5.0;
				TARGETED_DEVICE_FAMILY = "1,2";
			};
			name = Debug;
		};
		85D7596A24570491008175F0 /* Release */ = {
			isa = XCBuildConfiguration;
			buildSettings = {
				ASSETCATALOG_COMPILER_APPICON_NAME = AppIcon;
				CODE_SIGN_ENTITLEMENTS = "${PROJECT}/Resources/ENA.entitlements";
				CODE_SIGN_IDENTITY = "iPhone Developer";
				CODE_SIGN_STYLE = Manual;
				DEVELOPMENT_TEAM = ZK2MG3TWVQ;
				INFOPLIST_FILE = ENA/Resources/Info.plist;
				LD_RUNPATH_SEARCH_PATHS = (
					"$(inherited)",
					"@executable_path/Frameworks",
				);
				PRODUCT_BUNDLE_IDENTIFIER = com.sap.ena;
				PRODUCT_NAME = "$(TARGET_NAME)";
				PROVISIONING_PROFILE_SPECIFIER = covid19;
				SWIFT_VERSION = 5.0;
				TARGETED_DEVICE_FAMILY = "1,2";
			};
			name = Release;
		};
		85D7596C24570491008175F0 /* Debug */ = {
			isa = XCBuildConfiguration;
			buildSettings = {
				ALWAYS_EMBED_SWIFT_STANDARD_LIBRARIES = YES;
				BUNDLE_LOADER = "$(TEST_HOST)";
				CODE_SIGN_STYLE = Automatic;
				DEVELOPMENT_TEAM = 75QSJ8SMAA;
				INFOPLIST_FILE = ENATests/Info.plist;
				IPHONEOS_DEPLOYMENT_TARGET = 13.4;
				LD_RUNPATH_SEARCH_PATHS = (
					"$(inherited)",
					"@executable_path/Frameworks",
					"@loader_path/Frameworks",
				);
				PRODUCT_BUNDLE_IDENTIFIER = com.sap.ux.ENATests;
				PRODUCT_NAME = "$(TARGET_NAME)";
				SWIFT_VERSION = 5.0;
				TARGETED_DEVICE_FAMILY = "1,2";
				TEST_HOST = "$(BUILT_PRODUCTS_DIR)/ENA.app/ENA";
			};
			name = Debug;
		};
		85D7596D24570491008175F0 /* Release */ = {
			isa = XCBuildConfiguration;
			buildSettings = {
				ALWAYS_EMBED_SWIFT_STANDARD_LIBRARIES = YES;
				BUNDLE_LOADER = "$(TEST_HOST)";
				CODE_SIGN_STYLE = Automatic;
				DEVELOPMENT_TEAM = 75QSJ8SMAA;
				INFOPLIST_FILE = ENATests/Info.plist;
				IPHONEOS_DEPLOYMENT_TARGET = 13.4;
				LD_RUNPATH_SEARCH_PATHS = (
					"$(inherited)",
					"@executable_path/Frameworks",
					"@loader_path/Frameworks",
				);
				PRODUCT_BUNDLE_IDENTIFIER = com.sap.ux.ENATests;
				PRODUCT_NAME = "$(TARGET_NAME)";
				SWIFT_VERSION = 5.0;
				TARGETED_DEVICE_FAMILY = "1,2";
				TEST_HOST = "$(BUILT_PRODUCTS_DIR)/ENA.app/ENA";
			};
			name = Release;
		};
		85D7596F24570491008175F0 /* Debug */ = {
			isa = XCBuildConfiguration;
			buildSettings = {
				ALWAYS_EMBED_SWIFT_STANDARD_LIBRARIES = YES;
				CODE_SIGN_STYLE = Automatic;
				DEVELOPMENT_TEAM = 75QSJ8SMAA;
				INFOPLIST_FILE = ENAUITests/Info.plist;
				LD_RUNPATH_SEARCH_PATHS = (
					"$(inherited)",
					"@executable_path/Frameworks",
					"@loader_path/Frameworks",
				);
				PRODUCT_BUNDLE_IDENTIFIER = com.sap.ux.ENAUITests;
				PRODUCT_NAME = "$(TARGET_NAME)";
				SWIFT_VERSION = 5.0;
				TARGETED_DEVICE_FAMILY = "1,2";
				TEST_TARGET_NAME = ENA;
			};
			name = Debug;
		};
		85D7597024570491008175F0 /* Release */ = {
			isa = XCBuildConfiguration;
			buildSettings = {
				ALWAYS_EMBED_SWIFT_STANDARD_LIBRARIES = YES;
				CODE_SIGN_STYLE = Automatic;
				DEVELOPMENT_TEAM = 75QSJ8SMAA;
				INFOPLIST_FILE = ENAUITests/Info.plist;
				LD_RUNPATH_SEARCH_PATHS = (
					"$(inherited)",
					"@executable_path/Frameworks",
					"@loader_path/Frameworks",
				);
				PRODUCT_BUNDLE_IDENTIFIER = com.sap.ux.ENAUITests;
				PRODUCT_NAME = "$(TARGET_NAME)";
				SWIFT_VERSION = 5.0;
				TARGETED_DEVICE_FAMILY = "1,2";
				TEST_TARGET_NAME = ENA;
			};
			name = Release;
		};
/* End XCBuildConfiguration section */

/* Begin XCConfigurationList section */
		85D759362457048F008175F0 /* Build configuration list for PBXProject "ENA" */ = {
			isa = XCConfigurationList;
			buildConfigurations = (
				85D7596624570491008175F0 /* Debug */,
				85D7596724570491008175F0 /* Release */,
			);
			defaultConfigurationIsVisible = 0;
			defaultConfigurationName = Release;
		};
		85D7596824570491008175F0 /* Build configuration list for PBXNativeTarget "ENA" */ = {
			isa = XCConfigurationList;
			buildConfigurations = (
				85D7596924570491008175F0 /* Debug */,
				85D7596A24570491008175F0 /* Release */,
			);
			defaultConfigurationIsVisible = 0;
			defaultConfigurationName = Release;
		};
		85D7596B24570491008175F0 /* Build configuration list for PBXNativeTarget "ENATests" */ = {
			isa = XCConfigurationList;
			buildConfigurations = (
				85D7596C24570491008175F0 /* Debug */,
				85D7596D24570491008175F0 /* Release */,
			);
			defaultConfigurationIsVisible = 0;
			defaultConfigurationName = Release;
		};
		85D7596E24570491008175F0 /* Build configuration list for PBXNativeTarget "ENAUITests" */ = {
			isa = XCConfigurationList;
			buildConfigurations = (
				85D7596F24570491008175F0 /* Debug */,
				85D7597024570491008175F0 /* Release */,
			);
			defaultConfigurationIsVisible = 0;
			defaultConfigurationName = Release;
		};
/* End XCConfigurationList section */

/* Begin XCVersionGroup section */
		85D759472457048F008175F0 /* ENA.xcdatamodeld */ = {
			isa = XCVersionGroup;
			children = (
				85D759482457048F008175F0 /* ENA.xcdatamodel */,
			);
			currentVersion = 85D759482457048F008175F0 /* ENA.xcdatamodel */;
			path = ENA.xcdatamodeld;
			sourceTree = "<group>";
			versionGroupType = wrapper.xcdatamodel;
		};
/* End XCVersionGroup section */
	};
	rootObject = 85D759332457048F008175F0 /* Project object */;
}<|MERGE_RESOLUTION|>--- conflicted
+++ resolved
@@ -29,12 +29,11 @@
 		51D420CE245869C800AD70CA /* Main.storyboard in Resources */ = {isa = PBXBuildFile; fileRef = 51D420CD245869C800AD70CA /* Main.storyboard */; };
 		51D420D024586AB300AD70CA /* Settings.storyboard in Resources */ = {isa = PBXBuildFile; fileRef = 51D420CF24586AB300AD70CA /* Settings.storyboard */; };
 		51D420D424586DCA00AD70CA /* NotificationName.swift in Sources */ = {isa = PBXBuildFile; fileRef = 51D420D324586DCA00AD70CA /* NotificationName.swift */; };
-<<<<<<< HEAD
+
 		51EE9A67245C0BD600F2544F /* OnboardingPermissionsViewController.swift in Sources */ = {isa = PBXBuildFile; fileRef = 51EE9A66245C0BD600F2544F /* OnboardingPermissionsViewController.swift */; };
 		51EE9A6E245C118F00F2544F /* OnboardingPermission.swift in Sources */ = {isa = PBXBuildFile; fileRef = 51EE9A6D245C118F00F2544F /* OnboardingPermission.swift */; };
 		85142501245DA0B3009D2791 /* UIViewController+Alert.swift in Sources */ = {isa = PBXBuildFile; fileRef = 85142500245DA0B3009D2791 /* UIViewController+Alert.swift */; };
-=======
->>>>>>> 290decbb
+
 		858F6F6E245A103C009FFD33 /* ExposureNotification.framework in Frameworks */ = {isa = PBXBuildFile; fileRef = 858F6F6D245A103C009FFD33 /* ExposureNotification.framework */; };
 		858F6F73245AED03009FFD33 /* ExposureNotificationSettingViewController.swift in Sources */ = {isa = PBXBuildFile; fileRef = 858F6F72245AED03009FFD33 /* ExposureNotificationSettingViewController.swift */; };
 		858F6F75245B1374009FFD33 /* ExposureNotificationSetting.storyboard in Resources */ = {isa = PBXBuildFile; fileRef = 858F6F74245B1374009FFD33 /* ExposureNotificationSetting.storyboard */; };
@@ -104,12 +103,11 @@
 		51D420CD245869C800AD70CA /* Main.storyboard */ = {isa = PBXFileReference; lastKnownFileType = file.storyboard; path = Main.storyboard; sourceTree = "<group>"; };
 		51D420CF24586AB300AD70CA /* Settings.storyboard */ = {isa = PBXFileReference; lastKnownFileType = file.storyboard; path = Settings.storyboard; sourceTree = "<group>"; };
 		51D420D324586DCA00AD70CA /* NotificationName.swift */ = {isa = PBXFileReference; lastKnownFileType = sourcecode.swift; path = NotificationName.swift; sourceTree = "<group>"; };
-<<<<<<< HEAD
+
 		51EE9A66245C0BD600F2544F /* OnboardingPermissionsViewController.swift */ = {isa = PBXFileReference; lastKnownFileType = sourcecode.swift; path = OnboardingPermissionsViewController.swift; sourceTree = "<group>"; };
 		51EE9A6D245C118F00F2544F /* OnboardingPermission.swift */ = {isa = PBXFileReference; lastKnownFileType = sourcecode.swift; path = OnboardingPermission.swift; sourceTree = "<group>"; };
 		85142500245DA0B3009D2791 /* UIViewController+Alert.swift */ = {isa = PBXFileReference; lastKnownFileType = sourcecode.swift; path = "UIViewController+Alert.swift"; sourceTree = "<group>"; };
-=======
->>>>>>> 290decbb
+
 		85790F2E245C6B72003D47E1 /* ENA.entitlements */ = {isa = PBXFileReference; fileEncoding = 4; lastKnownFileType = text.plist.entitlements; path = ENA.entitlements; sourceTree = "<group>"; };
 		858F6F6D245A103C009FFD33 /* ExposureNotification.framework */ = {isa = PBXFileReference; lastKnownFileType = wrapper.framework; name = ExposureNotification.framework; path = System/Library/Frameworks/ExposureNotification.framework; sourceTree = SDKROOT; };
 		858F6F72245AED03009FFD33 /* ExposureNotificationSettingViewController.swift */ = {isa = PBXFileReference; lastKnownFileType = sourcecode.swift; path = ExposureNotificationSettingViewController.swift; sourceTree = "<group>"; };
@@ -216,11 +214,9 @@
 				51D420B624583B7200AD70CA /* NSObject.swift */,
 				51D420B824583B8300AD70CA /* UIViewController.swift */,
 				51D420D324586DCA00AD70CA /* NotificationName.swift */,
-<<<<<<< HEAD
 				85142500245DA0B3009D2791 /* UIViewController+Alert.swift */,
-=======
 				51895EDB245E16CD0085DA38 /* UIColor.swift */,
->>>>>>> 290decbb
+
 			);
 			path = Extensions;
 			sourceTree = "<group>";
