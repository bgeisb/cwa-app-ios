--- conflicted
+++ resolved
@@ -18,10 +18,6 @@
 import ExposureNotification
 import Foundation
 
-<<<<<<< HEAD
-enum RiskLevel: Int, Comparable {
-	case unknown = 0
-=======
 /// Exposure Risk level
 ///
 /// - important: Due to exception case, `CaseIterable` `allCases` does not produce a correctly sorted collection!
@@ -54,7 +50,6 @@
 	/// No calculation possible - tracing is inactive
 	///
 	/// - important: Should always be displayed, even if a different risk level has been calculated. It should override all other levels!
->>>>>>> 9bf63bb0
 	case inactive
 
 	init(riskScore: ENRiskScore?) {
@@ -63,10 +58,6 @@
 			return
 		}
 		self = riskScore.riskLevel
-	}
-
-	static func < (lhs: RiskLevel, rhs: RiskLevel) -> Bool {
-		return lhs.rawValue < rhs.rawValue
 	}
 }
 
@@ -79,13 +70,13 @@
 		case (.unknownOutdated, .increased):
 			return true
 		default:
-			return lhs.rawValue < rhs.rawValue
+		return lhs.rawValue < rhs.rawValue
 		}
 	}
 }
 
 extension ENRiskScore {
-    var riskLevel: RiskLevel {
+	var riskLevel: RiskLevel {
 		self <= 100 ? .low : .increased
-    }
+	}
 }