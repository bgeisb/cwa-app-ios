--- conflicted
+++ resolved
@@ -171,11 +171,7 @@
 			traceLocationEndDate: self.traceLocationEndDate,
 			traceLocationDefaultCheckInLengthInMinutes: self.traceLocationDefaultCheckInLengthInMinutes,
 			cryptographicSeed: self.cryptographicSeed,
-<<<<<<< HEAD
-			cnMainPublicKey: self.cnMainPublicKey,
-=======
 			cnPublicKey: self.cnPublicKey,
->>>>>>> 4240f828
 			checkinStartDate: self.checkinStartDate,
 			checkinEndDate: self.checkinEndDate,
 			checkinCompleted: true,
