--- conflicted
+++ resolved
@@ -49,15 +49,9 @@
 		let window = UIWindow(windowScene: windowScene)
 		self.window = window
 
-<<<<<<< HEAD
 		#if DEBUG
-		if isUITesting, let isOnboarded = ProcessInfo.processInfo.environment["IsOnboarded"] {
-			store.isOnboarded = (isOnboarded == "YES")
-=======
-		#if UITESTING
-		if let isOnboarded = UserDefaults.standard.string(forKey: "isOnboarded") {
+		if isUITesting, let isOnboarded = UserDefaults.standard.string(forKey: "isOnboarded") {
 			store.isOnboarded = (isOnboarded != "NO")
->>>>>>> 6e4bf237
 		}
 
 		if let onboardingVersion = UserDefaults.standard.string(forKey: "onboardingVersion") {
