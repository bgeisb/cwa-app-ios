--- conflicted
+++ resolved
@@ -14,25 +14,9 @@
 
 	// MARK: - Internal
 
-<<<<<<< HEAD
-	func pdfView(with valueSets: SAP_Internal_Dgc_ValueSets) throws -> PDFView {
-		let pdfView = PDFView()
-		let pdfDocument = try self.pdfDocument(with: valueSets)
-
-		pdfView.document = pdfDocument
-		pdfView.scaleFactor = pdfView.scaleFactorForSizeToFit
-		pdfView.autoScales = true
-		return pdfView
-	}
-
-	// MARK: - Private
-
-	private func pdfDocument(with valueSets: SAP_Internal_Dgc_ValueSets) throws -> PDFDocument {
-=======
 	 func pdfDocument(with valueSets: SAP_Internal_Dgc_ValueSets, from bundle: Bundle = Bundle.main) throws -> PDFDocument {
 		let pdfTemplate = self.pdfTemplate(from: bundle)
 		
->>>>>>> ca0d1b1b
 		guard let pdfDocument = PDFDocument(data: pdfTemplate) else {
 			throw PDFGenerationError.pdfDocumentCreationFailed
 		}
