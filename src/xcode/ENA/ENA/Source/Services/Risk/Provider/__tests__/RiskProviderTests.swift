--- conflicted
+++ resolved
@@ -1020,13 +1020,9 @@
 	func calculateRisk(
 		exposureWindows: [ExposureWindow],
 		configuration: RiskCalculationConfiguration
-<<<<<<< HEAD
-	) -> RiskCalculationResult {
+	) throws -> RiskCalculationResult {
 		mappedExposureWindows = exposureWindows.map({ RiskCalculationExposureWindow(exposureWindow: $0, configuration: configuration) })
 
-=======
-	) throws -> RiskCalculationResult {
->>>>>>> 4f8de210
 		return RiskCalculationResult(
 			riskLevel: riskLevel,
 			minimumDistinctEncountersWithLowRisk: 0,
