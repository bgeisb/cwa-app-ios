// Corona-Warn-App
//
// SAP SE and all other contributors
// copyright owners license this file to you under the Apache
// License, Version 2.0 (the "License"); you may not use this
// file except in compliance with the License.
// You may obtain a copy of the License at
//
// http://www.apache.org/licenses/LICENSE-2.0
//
// Unless required by applicable law or agreed to in writing,
// software distributed under the License is distributed on an
// "AS IS" BASIS, WITHOUT WARRANTIES OR CONDITIONS OF ANY
// KIND, either express or implied.  See the License for the
// specific language governing permissions and limitations
// under the License.

@testable import ENA
import ExposureNotification
import XCTest

// swiftlint:disable:next type_body_length
class ExposureSubmissionServiceTests: XCTestCase {
	let expectationsTimeout: TimeInterval = 2
	let keys = [ENTemporaryExposureKey()]

	// MARK: - Exposure Submission Tests

	func testSubmitExpousure_Success() {
		// Arrange
		let keyRetrieval = MockDiagnosisKeysRetrieval(diagnosisKeysResult: (keys, nil))
		let client = ClientMock()
		let store = MockTestStore()
		store.registrationToken = "dummyRegistrationToken"

		let service = ENAExposureSubmissionService(diagnosiskeyRetrieval: keyRetrieval, client: client, store: store)
		let expectation = self.expectation(description: "Success")
		var error: ExposureSubmissionError?

		// Act
		service.submitExposure {
			error = $0
			expectation.fulfill()
		}

		waitForExpectations(timeout: expectationsTimeout)

		// Assert
		XCTAssertNil(error)
	}

	func testSubmitExpousure_NoKeys() {
		// Arrange
		let keyRetrieval = MockDiagnosisKeysRetrieval(diagnosisKeysResult: (nil, nil))
		let client = ClientMock()
		let store = MockTestStore()

		let service = ENAExposureSubmissionService(diagnosiskeyRetrieval: keyRetrieval, client: client, store: store)
		let expectation = self.expectation(description: "NoKeys")

		// Act
		service.submitExposure { error in
			defer { expectation.fulfill() }
			guard let error = error else {
				XCTFail("error expected")
				return
			}
			guard case ExposureSubmissionError.noKeys = error else {
				XCTFail("We expect error to be of type expectationsTimeout")
				return
			}
		}

		waitForExpectations(timeout: expectationsTimeout)
	}

	func testSubmitExpousure_EmptyKeys() {
		// Arrange
		let keyRetrieval = MockDiagnosisKeysRetrieval(diagnosisKeysResult: (nil, nil))
		let client = ClientMock()
		let store = MockTestStore()

		let service = ENAExposureSubmissionService(diagnosiskeyRetrieval: keyRetrieval, client: client, store: store)
		let expectation = self.expectation(description: "EmptyKeys")

		// Act
		service.submitExposure { error in
			defer { expectation.fulfill() }
			guard let error = error else {
				XCTFail("error expected")
				return
			}
			guard case ExposureSubmissionError.noKeys = error else {
				XCTFail("We expect error to be of type noKeys")
				return
			}
		}

		waitForExpectations(timeout: expectationsTimeout)
	}

	func testExposureSubmission_InvalidPayloadOrHeaders() {
		// Arrange
		let keyRetrieval = MockDiagnosisKeysRetrieval(diagnosisKeysResult: (keys, nil))
		let client = ClientMock(submissionError: .invalidPayloadOrHeaders)
		let store = MockTestStore()
		store.registrationToken = "dummyRegistrationToken"

		let service = ENAExposureSubmissionService(diagnosiskeyRetrieval: keyRetrieval, client: client, store: store)
		let expectation = self.expectation(description: "invalidPayloadOrHeaders Error")

		// Act
		service.submitExposure { error in
			defer { expectation.fulfill() }
			guard let error = error else {
				XCTFail("error expected")
				return
			}

			guard case ExposureSubmissionError.invalidPayloadOrHeaders = error else {
				XCTFail("We expect error to be of type invalidPayloadOrHeaders")
				return
			}
		}

		waitForExpectations(timeout: expectationsTimeout)
	}

	func testSubmitExpousure_NoRegToken() {
		// Arrange

		let keyRetrieval = MockDiagnosisKeysRetrieval(diagnosisKeysResult: (keys, nil))
		let client = ClientMock()
		let store = MockTestStore()

		let service = ENAExposureSubmissionService(diagnosiskeyRetrieval: keyRetrieval, client: client, store: store)
		let expectation = self.expectation(description: "InvalidRegToken")

		// Act
		service.submitExposure {error in
			defer {
				expectation.fulfill()
			}
			XCTAssert(error == .noRegistrationToken)
		}

		waitForExpectations(timeout: expectationsTimeout)
	}

	func testGetTestResult_success() {

		// Initialize.

		let keyRetrieval = MockDiagnosisKeysRetrieval(diagnosisKeysResult: (keys, nil))
		let client = ClientMock()
		let store = MockTestStore()
		store.registrationToken = "dummyRegistrationToken"

		let service = ENAExposureSubmissionService(diagnosiskeyRetrieval: keyRetrieval, client: client, store: store)
		let expectation = self.expectation(description: "Expect to receive a result.")

		// Execute test.

		service.getTestResult { result in
			expectation.fulfill()
			switch result {
			case .failure:
				XCTFail("This test should always return a successful result.")
			case .success(let testResult):
				XCTAssertEqual(testResult, TestResult.positive)
			}
		}

		waitForExpectations(timeout: .short)
	}

	func testGetTestResult_noRegistrationToken() {

		// Initialize.
		let expectation = self.expectation(description: "Expect to receive a result.")
		let service = ENAExposureSubmissionService(
			diagnosiskeyRetrieval: MockDiagnosisKeysRetrieval(diagnosisKeysResult: (keys, nil)),
			client: ClientMock(),
			store: MockTestStore()
		)

		// Execute test.

		service.getTestResult { result in
			expectation.fulfill()
			switch result {
			case .failure(let error):
				XCTAssert(error == .noRegistrationToken)
			case .success:
				XCTFail("This test should always fail since the registration token is missing.")
			}
		}

		waitForExpectations(timeout: .short)
	}

	func testGetTestResult_unknownTestResultValue() {

		// Initialize.

		let keyRetrieval = MockDiagnosisKeysRetrieval(diagnosisKeysResult: (keys, nil))
		let store = MockTestStore()
		store.registrationToken = "dummyRegistrationToken"

		let client = ClientMock()
		client.onGetTestResult = { _, _, completeWith in
			let unknownTestResultValue = 5
			completeWith(.success(unknownTestResultValue))
		}

		let service = ENAExposureSubmissionService(diagnosiskeyRetrieval: keyRetrieval, client: client, store: store)
		let expectation = self.expectation(description: "Expect to receive a result.")
		let expectationToFailWithOther = self.expectation(description: "Expect to fail with error of type .other(_)")

		// Execute test.

		service.getTestResult { result in
			expectation.fulfill()
			switch result {
			case .failure(let error):
				if case ExposureSubmissionError.other(_) = error {
					expectationToFailWithOther.fulfill()
				}
			case .success:
				XCTFail("This test should intentionally produce an unknown test result that cannot be parsed.")
			}
		}

		waitForExpectations(timeout: .short)
	}

<<<<<<< HEAD
	func testCorrectErrorForRequestCouldNotBeBuilt() {

		// Initialize.
		let keyRetrieval = MockDiagnosisKeysRetrieval(diagnosisKeysResult: (keys, nil))
		let client = ClientMock(submissionError: .requestCouldNotBeBuilt)
		let store = MockTestStore()
		store.registrationToken = "dummyRegistrationToken"
		let expectation = self.expectation(description: "Correct error description received.")
		let service = ENAExposureSubmissionService(diagnosiskeyRetrieval: keyRetrieval, client: client, store: store)

		// Execute test.
		let controlTest = "\(AppStrings.ExposureSubmissionError.errorPrefix) - The submission request could not be built correctly."

		service.submitExposure { error in
			expectation.fulfill()
			XCTAssertEqual(error?.localizedDescription, controlTest)
=======
	/// The submit exposure flow consists of two steps:
	/// 1. Getting a submission tan
	/// 2. Submitting the keys
	/// In this test, we make the 2. step fail and retry the full submission. The test makes sure that we do not burn the tan when the second step fails.
	func test_partialSubmissionFailure() {
		let tan = "dummyTan"
		let registrationToken = "dummyRegistrationToken"

		let keyRetrieval = MockDiagnosisKeysRetrieval(diagnosisKeysResult: (keys, nil))
		let store = MockTestStore()
		store.registrationToken = registrationToken

		let client = ClientMock()
		client.onGetTANForExposureSubmit = { _, _, completion in completion(.success(tan)) }

		// Force submission error.
		client.onSubmit = { _, _, _, completion in completion(.serverError(500)) }

		let service = ENAExposureSubmissionService(diagnosiskeyRetrieval: keyRetrieval, client: client, store: store)
		let expectation = self.expectation(description: "all callbacks called")
		expectation.expectedFulfillmentCount = 2

		// Execute test.

		service.submitExposure { result in
			expectation.fulfill()
			XCTAssertNotNil(result)

			// Retry.
			client.onSubmit = { _, _, _, completion in completion(nil) }
			client.onGetTANForExposureSubmit = { _, isFake, completion in
				XCTAssert(isFake, "When executing the real request, instead of using the stored TAN, we have made a request to the server.")
				completion(.failure(.fakeResponse))
			}
			service.submitExposure { result in
				expectation.fulfill()
				XCTAssertNil(result)
			}
>>>>>>> a2217bc9
		}

		waitForExpectations(timeout: .short)
	}

<<<<<<< HEAD
	func testCorrectErrorForInvalidPayloadOrHeaders() {

		// Initialize.
		let keyRetrieval = MockDiagnosisKeysRetrieval(diagnosisKeysResult: (keys, nil))
		let client = ClientMock(submissionError: .invalidPayloadOrHeaders)
		let store = MockTestStore()
		store.registrationToken = "dummyRegistrationToken"
		let expectation = self.expectation(description: "Correct error description received.")
		let service = ENAExposureSubmissionService(diagnosiskeyRetrieval: keyRetrieval, client: client, store: store)

		// Execute test.
		let controlTest = "\(AppStrings.ExposureSubmissionError.errorPrefix) - Received an invalid payload or headers."

		service.submitExposure { error in
			expectation.fulfill()
			XCTAssertEqual(error?.localizedDescription, controlTest)
		}

		waitForExpectations(timeout: .short)
	}
=======
	// MARK: Plausible deniability tests.

	func test_getTestResultPlaybook() {

		// Counter to track the execution order.
		var count = 0

		let expectation = self.expectation(description: "execute all callbacks")
		expectation.expectedFulfillmentCount = 4

		// Initialize.

		let keyRetrieval = MockDiagnosisKeysRetrieval(diagnosisKeysResult: (keys, nil))
		let store = MockTestStore()
		let client = ClientMock()
		store.registrationToken = "dummyRegistrationToken"

		client.onGetTestResult = { _, isFake, completion in
			expectation.fulfill()
			XCTAssertFalse(isFake)
			XCTAssertEqual(count, 0)
			count += 1
			let testResult = 0
			completion(.success(testResult))
		}

		client.onGetTANForExposureSubmit = { _, isFake, completion in
			expectation.fulfill()
			XCTAssert(isFake)
			XCTAssertEqual(count, 1)
			count += 1
			completion(.failure(.fakeResponse))
		}

		client.onSubmit = { _, _, isFake, completion in
			expectation.fulfill()
			XCTAssert(isFake)
			XCTAssertEqual(count, 2)
			count += 1
			completion(nil)
		}

		// Run test.

		let service = ENAExposureSubmissionService(diagnosiskeyRetrieval: keyRetrieval, client: client, store: store)
		service.getTestResult { _ in
			expectation.fulfill()
		}

		waitForExpectations(timeout: .short)
	}

	func test_getRegistrationTokenPlaybook() {

		// Counter to track the execution order.
		var count = 0

		let expectation = self.expectation(description: "execute all callbacks")
		expectation.expectedFulfillmentCount = 4

		// Initialize.

		let keyRetrieval = MockDiagnosisKeysRetrieval(diagnosisKeysResult: (keys, nil))
		let store = MockTestStore()
		let client = ClientMock()

		client.onGetRegistrationToken = { _, _, isFake, completion in
			expectation.fulfill()
			XCTAssertFalse(isFake)
			XCTAssertEqual(count, 0)
			count += 1
			let registrationToken = "dummyRegToken"
			completion(.success(registrationToken))
		}

		client.onGetTANForExposureSubmit = { _, isFake, completion in
			expectation.fulfill()
			XCTAssert(isFake)
			XCTAssertEqual(count, 1)
			count += 1
			completion(.failure(.fakeResponse))
		}

		client.onSubmit = { _, _, isFake, completion in
			expectation.fulfill()
			XCTAssert(isFake)
			XCTAssertEqual(count, 2)
			count += 1
			completion(nil)
		}

		// Run test.

		let service = ENAExposureSubmissionService(diagnosiskeyRetrieval: keyRetrieval, client: client, store: store)
		service.getRegistrationToken(forKey: .guid("test-key")) { _ in
			expectation.fulfill()
		}

		waitForExpectations(timeout: .short)
	}

	func test_submitExposurePlaybook() {
		// Counter to track the execution order.
		var count = 0

		let expectation = self.expectation(description: "execute all callbacks")
		expectation.expectedFulfillmentCount = 4

		// Initialize.

		let keyRetrieval = MockDiagnosisKeysRetrieval(diagnosisKeysResult: (keys, nil))
		let store = MockTestStore()
		store.registrationToken = "dummyRegToken"
		let client = ClientMock()

		client.onGetTANForExposureSubmit = { _, isFake, completion in
			expectation.fulfill()
			if isFake {
				XCTAssertEqual(count, 0)
				count += 1
				completion(.failure(.fakeResponse))
			} else {
				XCTAssertEqual(count, 1)
				count += 1
				completion(.success("dummyTan"))
			}
		}

		client.onSubmit = { _, _, isFake, completion in
			expectation.fulfill()
			XCTAssertFalse(isFake)
			XCTAssertEqual(count, 2)
			count += 1
			completion(nil)
		}

		// Run test.

		let service = ENAExposureSubmissionService(diagnosiskeyRetrieval: keyRetrieval, client: client, store: store)
		service.submitExposure { error in
			expectation.fulfill()
			XCTAssertNil(error)
		}

		waitForExpectations(timeout: .short)
	}

	func test_fakeRequest() {
		// Counter to track the execution order.
		var count = 0

		let expectation = self.expectation(description: "execute all callbacks")
		expectation.expectedFulfillmentCount = 3

		// Initialize.

		let keyRetrieval = MockDiagnosisKeysRetrieval(diagnosisKeysResult: (keys, nil))
		let store = MockTestStore()
		let client = ClientMock()

		client.onGetTANForExposureSubmit = { _, isFake, completion in
			expectation.fulfill()
			XCTAssert(isFake)
			count += 1
			completion(.failure(.fakeResponse))
		}

		client.onSubmit = { _, _, isFake, completion in
			expectation.fulfill()
			XCTAssert(isFake)
			XCTAssertEqual(count, 2)
			count += 1
			completion(nil)
		}

		// Run test.

		let service = ENAExposureSubmissionService(diagnosiskeyRetrieval: keyRetrieval, client: client, store: store)
		service.fakeRequest()

		waitForExpectations(timeout: .short)
	}

	/// The fake registration token needs to comply to a format that is checked by the server.
	func test_fakeRegistrationTokenFormat() {
		let str = ENAExposureSubmissionService.fakeRegistrationToken
		let pattern = #"^[a-f0-9]{8}-[a-f0-9]{4}-4[a-f0-9]{3}-[89aAbB][a-f0-9]{3}-[a-f0-9]{12}$"#
		let regex = try? NSRegularExpression(pattern: pattern, options: [])
		XCTAssertNotNil(regex?.firstMatch(in: str, options: [], range: .init(location: 0, length: str.count)))
	}
>>>>>>> a2217bc9
}<|MERGE_RESOLUTION|>--- conflicted
+++ resolved
@@ -234,7 +234,6 @@
 		waitForExpectations(timeout: .short)
 	}
 
-<<<<<<< HEAD
 	func testCorrectErrorForRequestCouldNotBeBuilt() {
 
 		// Initialize.
@@ -251,7 +250,32 @@
 		service.submitExposure { error in
 			expectation.fulfill()
 			XCTAssertEqual(error?.localizedDescription, controlTest)
-=======
+		}
+
+		waitForExpectations(timeout: .short)
+	}
+
+	func testCorrectErrorForInvalidPayloadOrHeaders() {
+
+		// Initialize.
+		let keyRetrieval = MockDiagnosisKeysRetrieval(diagnosisKeysResult: (keys, nil))
+		let client = ClientMock(submissionError: .invalidPayloadOrHeaders)
+		let store = MockTestStore()
+		store.registrationToken = "dummyRegistrationToken"
+		let expectation = self.expectation(description: "Correct error description received.")
+		let service = ENAExposureSubmissionService(diagnosiskeyRetrieval: keyRetrieval, client: client, store: store)
+
+		// Execute test.
+		let controlTest = "\(AppStrings.ExposureSubmissionError.errorPrefix) - Received an invalid payload or headers."
+
+		service.submitExposure { error in
+			expectation.fulfill()
+			XCTAssertEqual(error?.localizedDescription, controlTest)
+		}
+
+		waitForExpectations(timeout: .short)
+	}
+
 	/// The submit exposure flow consists of two steps:
 	/// 1. Getting a submission tan
 	/// 2. Submitting the keys
@@ -290,34 +314,11 @@
 				expectation.fulfill()
 				XCTAssertNil(result)
 			}
->>>>>>> a2217bc9
-		}
-
-		waitForExpectations(timeout: .short)
-	}
-
-<<<<<<< HEAD
-	func testCorrectErrorForInvalidPayloadOrHeaders() {
-
-		// Initialize.
-		let keyRetrieval = MockDiagnosisKeysRetrieval(diagnosisKeysResult: (keys, nil))
-		let client = ClientMock(submissionError: .invalidPayloadOrHeaders)
-		let store = MockTestStore()
-		store.registrationToken = "dummyRegistrationToken"
-		let expectation = self.expectation(description: "Correct error description received.")
-		let service = ENAExposureSubmissionService(diagnosiskeyRetrieval: keyRetrieval, client: client, store: store)
-
-		// Execute test.
-		let controlTest = "\(AppStrings.ExposureSubmissionError.errorPrefix) - Received an invalid payload or headers."
-
-		service.submitExposure { error in
-			expectation.fulfill()
-			XCTAssertEqual(error?.localizedDescription, controlTest)
-		}
-
-		waitForExpectations(timeout: .short)
-	}
-=======
+		}
+
+		waitForExpectations(timeout: .short)
+	}
+
 	// MARK: Plausible deniability tests.
 
 	func test_getTestResultPlaybook() {
@@ -508,5 +509,4 @@
 		let regex = try? NSRegularExpression(pattern: pattern, options: [])
 		XCTAssertNotNil(regex?.firstMatch(in: str, options: [], range: .init(location: 0, length: str.count)))
 	}
->>>>>>> a2217bc9
 }