--- conflicted
+++ resolved
@@ -359,21 +359,7 @@
 
 	var isPrivacyPreservingAnalyticsConsentGiven: Bool {
 		get { kvStore["isPrivacyPreservingAnalyticsConsentGiven"] as Bool? ?? false }
-<<<<<<< HEAD
 		set { kvStore["isPrivacyPreservingAnalyticsConsentGiven"] = newValue }
-=======
-		set {
-			kvStore["isPrivacyPreservingAnalyticsConsentGiven"] = newValue
-			currentRiskExposureMetadata = nil
-			previousRiskExposureMetadata = nil
-			userMetadata = nil
-			lastSubmittedPPAData = nil
-			lastAppReset = nil
-			lastSubmissionAnalytics = nil
-			clientMetadata = nil
-			testResultMetadata = nil
-		}
->>>>>>> ffb2ad47
 	}
 
 	var otpToken: OTPToken? {
@@ -423,9 +409,7 @@
 	
 	var testResultMetadata: TestResultMetaData? {
 		get { kvStore["testResultaMetadata"] as TestResultMetaData? ?? nil }
-		set { kvStore["testResultaMetadata"] = newValue
-			analyticsSubmitter?.triggerSubmitData()
-		}
+		set { kvStore["testResultaMetadata"] = newValue }
 	}
 	
 	var clientMetadata: ClientMetadata? {
