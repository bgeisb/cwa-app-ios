////
// 🦠 Corona-Warn-App
//

import UIKit

@IBDesignable
class DynamicLegalExtendedCell: UITableViewCell, ReuseIdentifierProviding {

	@IBOutlet private var cardView: UIView!
	@IBOutlet private var titleLabel: ENALabel!
	@IBOutlet private var descriptionLabel1: ENALabel!
	@IBOutlet private var descriptionLabel2: ENALabel!

	@IBOutlet private var containerStackView: UIStackView!
	@IBOutlet private var contentStackView1: UIStackView!
	@IBOutlet private var contentStackView2: UIStackView!
<<<<<<< HEAD
	@IBOutlet private var internalStackView2: UIStackView!
	
	static let reuseIdentifier = "DynamicLegalExtendedCell"
=======
>>>>>>> 86713b93

	override func prepareForInterfaceBuilder() {
		super.prepareForInterfaceBuilder()
		guard cardView != nil else { return }
		setup()
	}

	override func awakeFromNib() {
		super.awakeFromNib()
		setup()
	}
	
	/// Configure a legal extended cell:
	/// - Parameters:
	/// - title, (bold)
	/// - subheadline1 (bold)
	/// - bulletPoints1
	/// - subheadline2 (bold)
	/// - bulletPoints2
	func configure(title: NSAttributedString, subheadline1: NSAttributedString?, bulletPoints1: [NSAttributedString]?, subheadline2: NSAttributedString?, bulletPoints2: [NSAttributedString]?, accessibilityIdentifier: String? = nil) {
		
		let label = ENALabel() // get the default font – create fake label

		let textBlocks1 = bulletPoints1?.map({ $0.bulletPointString(bulletPointFont: label.font) }) ?? []
		let textBlocks2 = bulletPoints2?.map({ $0.bulletPointString(bulletPointFont: label.font) }) ?? []

		configure(title: title, description1: subheadline1, description2: subheadline2, textBlocks1: textBlocks1, textBlocks2: textBlocks2, accessibilityIdentifier: accessibilityIdentifier)
	}
	
	/// Configure a legal extended cell:
	/// - Parameters:
	/// - title, (bold)
	/// - subheadline1 (bold)
	/// - bulletPoints1
	/// - subheadline2 (bold)
	/// - bulletPoints2
	func configure(title: NSAttributedString, subheadline1: NSAttributedString?, bulletPoints: [NSAttributedString]?, subheadline2: NSAttributedString?, accessibilityIdentifier: String? = nil, spacing: CGFloat) {
		
		internalStackView2.isHidden = true
		containerStackView.spacing = 10

		let label = ENALabel() // get the default font – create fake label
		let textBlocks1 = bulletPoints?.map({ $0.bulletPointString(bulletPointFont: label.font) }) ?? []

		configure(title: title, description1: subheadline1, description2: subheadline2, textBlocks1: textBlocks1, textBlocks2: [], accessibilityIdentifier: accessibilityIdentifier)
	}
	
	/// Configure a legal extended cell:
	/// - Parameters:
	/// - title, (bold)
	/// - description (bold)
	/// - bulletPoints
	func configure(title: NSAttributedString, description: NSAttributedString?, bulletPoints: [NSAttributedString]?, accessibilityIdentifier: String? = nil) {
		
		let label = ENALabel() // get the default font – create fake label
		
		let textBlocks1 = bulletPoints?.map({ $0.bulletPointString(bulletPointFont: label.font) }) ?? []
		let textBlocks2 = [NSAttributedString]()
		
		let description2 = NSAttributedString(string: "")
		configure(title: title, description1: description, description2: description2, textBlocks1: textBlocks1, textBlocks2: textBlocks2, accessibilityIdentifier: accessibilityIdentifier)
	}

	/// Configure a legal extended cell:
	/// - Parameters:
	/// - title, (bold)
	/// - description (bold)
	/// - bulletPoints (attributed string)
	/// - description (normal font)
	func configure(title: NSAttributedString, description: NSAttributedString?, description2: NSAttributedString?, bulletPoints: [NSAttributedString]?, accessibilityIdentifier: String? = nil) {
		
		let label = ENALabel() // get the default font – create fake label
		
		let textBlocks1 = bulletPoints?.map({ $0.bulletPointString(bulletPointFont: label.font) }) ?? []
		var textBlocks2 = [NSAttributedString]()
		if let text = description2 {
			textBlocks2.append(text)
		}
		
		configure(title: title, description1: description, description2: NSAttributedString(), textBlocks1: textBlocks1, textBlocks2: textBlocks2, accessibilityIdentifier: accessibilityIdentifier)
	}


	func configure(title: NSAttributedString, description1: NSAttributedString?, description2: NSAttributedString?, textBlocks1: [NSAttributedString], textBlocks2: [NSAttributedString], accessibilityIdentifier: String? = nil) {
		
		titleLabel.attributedText = title
		descriptionLabel1.attributedText = description1
		descriptionLabel2.attributedText = description2
		
		self.accessibilityIdentifier = accessibilityIdentifier
		
		// pruning stack view before setting (new) label
		contentStackView1.removeAllArrangedSubviews()
		contentStackView2.removeAllArrangedSubviews()
		
		textBlocks1.forEach { string in
			let label = ENALabel()
			label.style = .body
			label.numberOfLines = 0
			label.lineBreakMode = .byWordWrapping
			label.attributedText = string
			label.setContentCompressionResistancePriority(.required, for: .vertical)
			contentStackView1.addArrangedSubview(label)
		}
		
		textBlocks2.forEach { string in
			let label = ENALabel()
			label.style = .body
			label.numberOfLines = 0
			label.lineBreakMode = .byWordWrapping
			label.attributedText = string
			label.setContentCompressionResistancePriority(.required, for: .vertical)
			contentStackView2.addArrangedSubview(label)
		}
		
		cardView.layoutIfNeeded()
	}

	private func setup() {
		cardView.layer.cornerRadius = 16
	}
}<|MERGE_RESOLUTION|>--- conflicted
+++ resolved
@@ -15,12 +15,6 @@
 	@IBOutlet private var containerStackView: UIStackView!
 	@IBOutlet private var contentStackView1: UIStackView!
 	@IBOutlet private var contentStackView2: UIStackView!
-<<<<<<< HEAD
-	@IBOutlet private var internalStackView2: UIStackView!
-	
-	static let reuseIdentifier = "DynamicLegalExtendedCell"
-=======
->>>>>>> 86713b93
 
 	override func prepareForInterfaceBuilder() {
 		super.prepareForInterfaceBuilder()
