--- conflicted
+++ resolved
@@ -12,17 +12,12 @@
 
 	init(
 		exposureSubmissionService: ExposureSubmissionService,
-<<<<<<< HEAD
-		coronaTestService: CoronaTestService
+		coronaTestService: CoronaTestService,
+		eventProvider: EventProviding
 	) {
 		self.exposureSubmissionService = exposureSubmissionService
 		self.coronaTestService = coronaTestService
-=======
-		eventProvider: EventProviding
-	) {
-		self.exposureSubmissionService = exposureSubmissionService
 		self.eventProvider = eventProvider
->>>>>>> 57273f74
 
 		// Try to load current country list initially to make it virtually impossible the user has to wait for it later.
 		exposureSubmissionService.loadSupportedCountries { _ in
@@ -35,7 +30,6 @@
 	// MARK: - Internal
 
 	let exposureSubmissionService: ExposureSubmissionService
-<<<<<<< HEAD
 	let coronaTestService: CoronaTestService
 
 	var coronaTestType: CoronaTestType?
@@ -48,10 +42,8 @@
 		return coronaTestService.coronaTest(ofType: coronaTestType)
 	}
 
-=======
 	let eventProvider: EventProviding
 	
->>>>>>> 57273f74
 	var shouldShowSymptomsOnsetScreen = false
 
 	func symptomsOptionSelected(
