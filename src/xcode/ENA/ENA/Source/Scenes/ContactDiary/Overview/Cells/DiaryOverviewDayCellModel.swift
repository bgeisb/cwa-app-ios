--- conflicted
+++ resolved
@@ -136,7 +136,7 @@
 		formatter.allowedUnits = [.hour, .minute]
 		return formatter
 	}()
-<<<<<<< HEAD
+
 }
 
 private extension ContactPersonEncounter.Duration {
@@ -176,7 +176,4 @@
 			return AppStrings.ContactDiary.Overview.PersonEncounter.settingInside
 		   }
 	   }
-=======
-
->>>>>>> b94bd47e
 }