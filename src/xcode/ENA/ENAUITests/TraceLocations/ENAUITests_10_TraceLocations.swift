--- conflicted
+++ resolved
@@ -4,7 +4,6 @@
 
 import XCTest
 
-// swiftlint:disable file_length
 // swiftlint:disable:next type_body_length
 class ENAUITests_10_TraceLocations: XCTestCase {
 	
@@ -440,7 +439,7 @@
 		createTraceLocation(event: event, location: traceLocations_checked_in[event] ?? "")
 		XCTAssertTrue(app.staticTexts[event].waitForExistence(timeout: .short))
 		// check in
-		XCTAssertTrue(app.buttons[AccessibilityIdentifiers.TraceLocation.Configuration.eventTableViewCellButton].exists)
+		XCTAssertTrue(app.buttons[AccessibilityIdentifiers.TraceLocation.Configuration.eventTableViewCellButton].waitForExistence(timeout: .short))
 		app.buttons[AccessibilityIdentifiers.TraceLocation.Configuration.eventTableViewCellButton].tap()
 		app.buttons[AccessibilityIdentifiers.TraceLocation.Details.checkInButton].tap()
 	}
@@ -451,7 +450,7 @@
 		
 		let initialNumberOfCells = app.cells.count
 		
-		// iterate over all event cells and search for the checkout button
+		// iterate over all event cells and count the checkout buttons
 		let query = app.cells.buttons
 		let n = query.count
 		XCTAssertTrue(n > 1)
@@ -462,14 +461,7 @@
 			}
 		}
 		
-<<<<<<< HEAD
 		XCTAssertTrue( numberOfCheckouts == traceLocations.count ) // assumption: one cell has a checkout button
-=======
-		// tap checkout button
-		XCTAssertTrue(query.element(boundBy: 1).identifier == AccessibilityIdentifiers.TraceLocation.Configuration.eventTableViewCellButton)
-
-		query.element(boundBy: 1).tap()
->>>>>>> 06e6845e
 		
 		// for all events: checkout
 		for event in traceLocations.keys {
