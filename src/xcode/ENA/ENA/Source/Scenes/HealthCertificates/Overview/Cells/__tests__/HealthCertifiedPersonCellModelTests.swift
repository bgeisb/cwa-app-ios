//
// 🦠 Corona-Warn-App
//

import XCTest
import HealthCertificateToolkit
@testable import ENA

// swiftlint:disable file_length
// swiftlint:disable type_body_length
class HealthCertifiedPersonCellModelTests: XCTestCase {

	func testHealthCertifiedPersonWithValidVaccinationCertificate() throws {
		// GIVEN
		let healthCertificate = try HealthCertificate(
			base45: try base45Fake(
				from: DigitalCovidCertificate.fake(
					vaccinationEntries: [.fake()]
				)
			),
			validityState: .valid
		)

		let healthCertifiedPerson = HealthCertifiedPerson(healthCertificates: [healthCertificate])
<<<<<<< HEAD
		healthCertifiedPerson.dccWalletInfo = .fake(
			verification: .fake(
				certificates: [.fake(certificateRef: .fake(barcodeData: healthCertificate.base45))]
			)
		)
=======
		let cclService = CCLService()
>>>>>>> 570c439e

		let viewModel = try XCTUnwrap(
			HealthCertifiedPersonCellModel(
				healthCertifiedPerson: healthCertifiedPerson,
				cclService: cclService,
				onCovPassCheckInfoButtonTap: { }
			)
		)

		// THEN
		XCTAssertEqual(viewModel.title, AppStrings.HealthCertificate.Overview.covidTitle)
		XCTAssertEqual(viewModel.name, healthCertifiedPerson.name?.fullName)

		XCTAssertFalse(viewModel.isStatusTitleVisible)
		XCTAssertNil(viewModel.shortStatus)

		XCTAssertFalse(viewModel.qrCodeViewModel.shouldBlockCertificateCode)
		XCTAssertEqual(viewModel.qrCodeViewModel.covPassCheckInfoPosition, .bottom)

		XCTAssertNil(viewModel.caption)
	}

	func testHealthCertifiedPersonWithSoonExpiringVaccinationCertificate() throws {
		// GIVEN
		let expirationDate = Date(timeIntervalSince1970: 1627987295)
		let healthCertificate = try HealthCertificate(
			base45: try base45Fake(
				from: DigitalCovidCertificate.fake(
					vaccinationEntries: [.fake()]
				),
				and: .fake(expirationTime: expirationDate)
			),
			validityState: .expiringSoon
		)

		let cclService = CCLService()
		let healthCertifiedPerson = HealthCertifiedPerson(healthCertificates: [healthCertificate])
		healthCertifiedPerson.dccWalletInfo = .fake(
			verification: .fake(
				certificates: [.fake(certificateRef: .fake(barcodeData: healthCertificate.base45))]
			)
		)

		let viewModel = try XCTUnwrap(
			HealthCertifiedPersonCellModel(
				healthCertifiedPerson: healthCertifiedPerson,
				cclService: cclService,
				onCovPassCheckInfoButtonTap: { }
			)
		)

		// THEN
		XCTAssertEqual(viewModel.title, AppStrings.HealthCertificate.Overview.covidTitle)
		XCTAssertEqual(viewModel.name, healthCertifiedPerson.name?.fullName)

		XCTAssertFalse(viewModel.isStatusTitleVisible)
		XCTAssertNil(viewModel.shortStatus)

		XCTAssertFalse(viewModel.qrCodeViewModel.shouldBlockCertificateCode)
		XCTAssertEqual(viewModel.qrCodeViewModel.covPassCheckInfoPosition, .bottom)

		if case let .validityState(image: image, description: description) = viewModel.caption {
			XCTAssertEqual(image, UIImage(named: "Icon_ExpiringSoon"))
			XCTAssertEqual(
				description,
				String(
					format: "Zertifikat läuft am %@ um %@ ab",
					DateFormatter.localizedString(from: expirationDate, dateStyle: .short, timeStyle: .none),
					DateFormatter.localizedString(from: expirationDate, dateStyle: .none, timeStyle: .short)
				)
			)
		} else {
			XCTFail("Expected caption to be set to validityState")
		}
	}

	func testHealthCertifiedPersonWithExpiredVaccinationCertificate() throws {
		// GIVEN
		let healthCertificate = try HealthCertificate(
			base45: try base45Fake(
				from: DigitalCovidCertificate.fake(
					vaccinationEntries: [.fake()]
				)
			),
			validityState: .expired
		)

		let cclService = CCLService()
		let healthCertifiedPerson = HealthCertifiedPerson(healthCertificates: [healthCertificate])
		healthCertifiedPerson.dccWalletInfo = .fake(
			verification: .fake(
				certificates: [.fake(certificateRef: .fake(barcodeData: healthCertificate.base45))]
			)
		)

		let viewModel = try XCTUnwrap(
			HealthCertifiedPersonCellModel(
				healthCertifiedPerson: healthCertifiedPerson,
				cclService: cclService,
				onCovPassCheckInfoButtonTap: { }
			)
		)

		// THEN
		XCTAssertEqual(viewModel.title, AppStrings.HealthCertificate.Overview.covidTitle)
		XCTAssertEqual(viewModel.name, healthCertifiedPerson.name?.fullName)

		XCTAssertFalse(viewModel.isStatusTitleVisible)
		XCTAssertNil(viewModel.shortStatus)

		XCTAssertTrue(viewModel.qrCodeViewModel.shouldBlockCertificateCode)
		XCTAssertEqual(viewModel.qrCodeViewModel.covPassCheckInfoPosition, .bottom)

		if case let .validityState(image: image, description: description) = viewModel.caption {
			XCTAssertEqual(image, UIImage(named: "Icon_ExpiredInvalid"))
			XCTAssertEqual(description, "Zertifikat abgelaufen")
		} else {
			XCTFail("Expected caption to be set to validityState")
		}
	}

	func testHealthCertifiedPersonWithInvalidVaccinationCertificate() throws {
		// GIVEN
		let healthCertificate = try HealthCertificate(
			base45: try base45Fake(
				from: DigitalCovidCertificate.fake(
					vaccinationEntries: [.fake()]
				)
			),
			validityState: .invalid
		)

		let cclService = CCLService()
		let healthCertifiedPerson = HealthCertifiedPerson(healthCertificates: [healthCertificate])
		// Not setting dccWalletInfo.verification here to check that the fallback certificate is used if it's not set

		let viewModel = try XCTUnwrap(
			HealthCertifiedPersonCellModel(
				healthCertifiedPerson: healthCertifiedPerson,
				cclService: cclService,
				onCovPassCheckInfoButtonTap: { }
			)
		)

		// THEN
		XCTAssertEqual(viewModel.title, AppStrings.HealthCertificate.Overview.covidTitle)
		XCTAssertEqual(viewModel.name, healthCertifiedPerson.name?.fullName)

		XCTAssertFalse(viewModel.isStatusTitleVisible)
		XCTAssertNil(viewModel.shortStatus)

		XCTAssertTrue(viewModel.qrCodeViewModel.shouldBlockCertificateCode)
		XCTAssertEqual(viewModel.qrCodeViewModel.covPassCheckInfoPosition, .bottom)

		if case let .validityState(image: image, description: description) = viewModel.caption {
			XCTAssertEqual(image, UIImage(named: "Icon_ExpiredInvalid"))
			XCTAssertEqual(description, "Zertifikat (Signatur) ungültig")
		} else {
			XCTFail("Expected caption to be set to validityState")
		}
	}

	func testHealthCertifiedPersonWithBlockedVaccinationCertificate() throws {
		// GIVEN
		let healthCertificate = try HealthCertificate(
			base45: try base45Fake(
				from: DigitalCovidCertificate.fake(
					vaccinationEntries: [.fake()]
				)
			),
			validityState: .blocked
		)

		let cclService = CCLService()
		let healthCertifiedPerson = HealthCertifiedPerson(healthCertificates: [healthCertificate])
		healthCertifiedPerson.dccWalletInfo = .fake(
			verification: .fake(
				certificates: [.fake(certificateRef: .fake(barcodeData: healthCertificate.base45))]
			)
		)

		let viewModel = try XCTUnwrap(
			HealthCertifiedPersonCellModel(
				healthCertifiedPerson: healthCertifiedPerson,
				cclService: cclService,
				onCovPassCheckInfoButtonTap: { }
			)
		)

		// THEN
		XCTAssertEqual(viewModel.title, AppStrings.HealthCertificate.Overview.covidTitle)
		XCTAssertEqual(viewModel.name, healthCertifiedPerson.name?.fullName)

		XCTAssertFalse(viewModel.isStatusTitleVisible)
		XCTAssertNil(viewModel.shortStatus)

		XCTAssertTrue(viewModel.qrCodeViewModel.shouldBlockCertificateCode)
		XCTAssertEqual(viewModel.qrCodeViewModel.covPassCheckInfoPosition, .bottom)

		if case let .validityState(image: image, description: description) = viewModel.caption {
			XCTAssertEqual(image, UIImage(named: "Icon_ExpiredInvalid"))
			XCTAssertEqual(description, "Zertifikat ungültig")
		} else {
			XCTFail("Expected caption to be set to validityState")
		}
	}

	func testHealthCertifiedPersonWithValidTestCertificate() throws {
		// GIVEN
		let healthCertificate = try HealthCertificate(
			base45: try base45Fake(
				from: DigitalCovidCertificate.fake(
					testEntries: [.fake()]
				)
			),
			validityState: .valid
		)

		let cclService = CCLService()
		let healthCertifiedPerson = HealthCertifiedPerson(healthCertificates: [healthCertificate])
		// Not setting dccWalletInfo.verification here to check that the fallback certificate is used if it's not set

		let viewModel = try XCTUnwrap(
			HealthCertifiedPersonCellModel(
				healthCertifiedPerson: healthCertifiedPerson, cclService: cclService,
				onCovPassCheckInfoButtonTap: { }
			)
		)

		// THEN
		XCTAssertEqual(viewModel.title, AppStrings.HealthCertificate.Overview.covidTitle)
		XCTAssertEqual(viewModel.name, healthCertifiedPerson.name?.fullName)

		XCTAssertFalse(viewModel.isStatusTitleVisible)
		XCTAssertNil(viewModel.shortStatus)

		XCTAssertFalse(viewModel.qrCodeViewModel.shouldBlockCertificateCode)
		XCTAssertEqual(viewModel.qrCodeViewModel.covPassCheckInfoPosition, .bottom)

		XCTAssertNil(viewModel.caption)
	}

	func testHealthCertifiedPersonWithSoonExpiringTestCertificate() throws {
		// GIVEN
		let healthCertificate = try HealthCertificate(
			base45: try base45Fake(
				from: DigitalCovidCertificate.fake(
					testEntries: [.fake()]
				),
				and: .fake(expirationTime: Date(timeIntervalSince1970: 1627987295))
			),
			validityState: .expiringSoon
		)

		let cclService = CCLService()
		let healthCertifiedPerson = HealthCertifiedPerson(healthCertificates: [healthCertificate])
		// Not setting dccWalletInfo.verification here to check that the fallback certificate is used if it's not set

		let viewModel = try XCTUnwrap(
			HealthCertifiedPersonCellModel(
				healthCertifiedPerson: healthCertifiedPerson, cclService: cclService,
				onCovPassCheckInfoButtonTap: { }
			)
		)

		// THEN
		XCTAssertEqual(viewModel.title, AppStrings.HealthCertificate.Overview.covidTitle)
		XCTAssertEqual(viewModel.name, healthCertifiedPerson.name?.fullName)

		XCTAssertFalse(viewModel.isStatusTitleVisible)
		XCTAssertNil(viewModel.shortStatus)

		XCTAssertFalse(viewModel.qrCodeViewModel.shouldBlockCertificateCode)
		XCTAssertEqual(viewModel.qrCodeViewModel.covPassCheckInfoPosition, .bottom)

		XCTAssertNil(viewModel.caption)
	}

	func testHealthCertifiedPersonWithExpiredTestCertificate() throws {
		// GIVEN
		let healthCertificate = try HealthCertificate(
			base45: try base45Fake(
				from: DigitalCovidCertificate.fake(
					testEntries: [.fake()]
				)
			),
			validityState: .expired
		)

		let cclService = CCLService()
		let healthCertifiedPerson = HealthCertifiedPerson(healthCertificates: [healthCertificate])
		healthCertifiedPerson.dccWalletInfo = .fake(
			verification: .fake(
				certificates: [.fake(certificateRef: .fake(barcodeData: healthCertificate.base45))]
			)
		)

		let viewModel = try XCTUnwrap(
			HealthCertifiedPersonCellModel(
				healthCertifiedPerson: healthCertifiedPerson,
				cclService: cclService,
				onCovPassCheckInfoButtonTap: { }
			)
		)

		// THEN
		XCTAssertEqual(viewModel.title, AppStrings.HealthCertificate.Overview.covidTitle)
		XCTAssertEqual(viewModel.name, healthCertifiedPerson.name?.fullName)

		XCTAssertFalse(viewModel.isStatusTitleVisible)
		XCTAssertNil(viewModel.shortStatus)

		XCTAssertFalse(viewModel.qrCodeViewModel.shouldBlockCertificateCode)
		XCTAssertEqual(viewModel.qrCodeViewModel.covPassCheckInfoPosition, .bottom)

		XCTAssertNil(viewModel.caption)
	}

	func testHealthCertifiedPersonWithInvalidTestCertificate() throws {
		// GIVEN
		let healthCertificate = try HealthCertificate(
			base45: try base45Fake(
				from: DigitalCovidCertificate.fake(
					testEntries: [.fake()]
				)
			),
			validityState: .invalid
		)

		let cclService = CCLService()
		let healthCertifiedPerson = HealthCertifiedPerson(healthCertificates: [healthCertificate])
		healthCertifiedPerson.dccWalletInfo = .fake(
			verification: .fake(
				certificates: [.fake(certificateRef: .fake(barcodeData: healthCertificate.base45))]
			)
		)

		let viewModel = try XCTUnwrap(
			HealthCertifiedPersonCellModel(
				healthCertifiedPerson: healthCertifiedPerson,
				cclService: cclService,
				onCovPassCheckInfoButtonTap: { }
			)
		)

		// THEN
		XCTAssertEqual(viewModel.title, AppStrings.HealthCertificate.Overview.covidTitle)
		XCTAssertEqual(viewModel.name, healthCertifiedPerson.name?.fullName)

		XCTAssertFalse(viewModel.isStatusTitleVisible)
		XCTAssertNil(viewModel.shortStatus)

		XCTAssertTrue(viewModel.qrCodeViewModel.shouldBlockCertificateCode)
		XCTAssertEqual(viewModel.qrCodeViewModel.covPassCheckInfoPosition, .bottom)

		if case let .validityState(image: image, description: description) = viewModel.caption {
			XCTAssertEqual(image, UIImage(named: "Icon_ExpiredInvalid"))
			XCTAssertEqual(description, "Zertifikat (Signatur) ungültig")
		} else {
			XCTFail("Expected caption to be set to validityState")
		}
	}

	func testHealthCertifiedPersonWithBlockedTestCertificate() throws {
		// GIVEN
		let healthCertificate = try HealthCertificate(
			base45: try base45Fake(
				from: DigitalCovidCertificate.fake(
					testEntries: [.fake()]
				)
			),
			validityState: .blocked
		)

		let cclService = CCLService()
		let healthCertifiedPerson = HealthCertifiedPerson(healthCertificates: [healthCertificate])
		healthCertifiedPerson.dccWalletInfo = .fake(
			verification: .fake(
				certificates: [.fake(certificateRef: .fake(barcodeData: healthCertificate.base45))]
			)
		)

		let viewModel = try XCTUnwrap(
			HealthCertifiedPersonCellModel(
				healthCertifiedPerson: healthCertifiedPerson,
				cclService: cclService,
				onCovPassCheckInfoButtonTap: { }
			)
		)

		// THEN
		XCTAssertEqual(viewModel.title, AppStrings.HealthCertificate.Overview.covidTitle)
		XCTAssertEqual(viewModel.name, healthCertifiedPerson.name?.fullName)

		XCTAssertFalse(viewModel.isStatusTitleVisible)
		XCTAssertNil(viewModel.shortStatus)

		XCTAssertTrue(viewModel.qrCodeViewModel.shouldBlockCertificateCode)
		XCTAssertEqual(viewModel.qrCodeViewModel.covPassCheckInfoPosition, .bottom)

		if case let .validityState(image: image, description: description) = viewModel.caption {
			XCTAssertEqual(image, UIImage(named: "Icon_ExpiredInvalid"))
			XCTAssertEqual(description, "Zertifikat ungültig")
		} else {
			XCTFail("Expected caption to be set to validityState")
		}
	}

	func testHealthCertifiedPersonWithValidRecoveryCertificate() throws {
		// GIVEN
		let healthCertificate = try HealthCertificate(
			base45: try base45Fake(
				from: DigitalCovidCertificate.fake(
					recoveryEntries: [.fake()]
				)
			),
			validityState: .valid
		)

		let cclService = CCLService()
		let healthCertifiedPerson = HealthCertifiedPerson(healthCertificates: [healthCertificate])
		healthCertifiedPerson.dccWalletInfo = .fake(
			verification: .fake(
				certificates: [.fake(certificateRef: .fake(barcodeData: healthCertificate.base45))]
			)
		)

		let viewModel = try XCTUnwrap(
			HealthCertifiedPersonCellModel(
				healthCertifiedPerson: healthCertifiedPerson,
				cclService: cclService,
				onCovPassCheckInfoButtonTap: { }
			)
		)

		// THEN
		XCTAssertEqual(viewModel.title, AppStrings.HealthCertificate.Overview.covidTitle)
		XCTAssertEqual(viewModel.name, healthCertifiedPerson.name?.fullName)

		XCTAssertFalse(viewModel.isStatusTitleVisible)
		XCTAssertNil(viewModel.shortStatus)

		XCTAssertFalse(viewModel.qrCodeViewModel.shouldBlockCertificateCode)
		XCTAssertEqual(viewModel.qrCodeViewModel.covPassCheckInfoPosition, .bottom)

		XCTAssertNil(viewModel.caption)
	}

	func testHealthCertifiedPersonWithSoonExpiringRecoveryCertificate() throws {
		// GIVEN
		let expirationDate = Date(timeIntervalSince1970: 1627987295)
		let healthCertificate = try HealthCertificate(
			base45: try base45Fake(
				from: DigitalCovidCertificate.fake(
					recoveryEntries: [.fake()]
				),
				and: .fake(expirationTime: expirationDate)
			),
			validityState: .expiringSoon
		)

		let cclService = CCLService()
		let healthCertifiedPerson = HealthCertifiedPerson(healthCertificates: [healthCertificate])
		healthCertifiedPerson.dccWalletInfo = .fake(
			verification: .fake(
				certificates: [.fake(certificateRef: .fake(barcodeData: healthCertificate.base45))]
			)
		)

		let viewModel = try XCTUnwrap(
			HealthCertifiedPersonCellModel(
				healthCertifiedPerson: healthCertifiedPerson,
				cclService: cclService,
				onCovPassCheckInfoButtonTap: { }
			)
		)

		// THEN
		XCTAssertEqual(viewModel.title, AppStrings.HealthCertificate.Overview.covidTitle)
		XCTAssertEqual(viewModel.name, healthCertifiedPerson.name?.fullName)

		XCTAssertFalse(viewModel.isStatusTitleVisible)
		XCTAssertNil(viewModel.shortStatus)

		XCTAssertFalse(viewModel.qrCodeViewModel.shouldBlockCertificateCode)
		XCTAssertEqual(viewModel.qrCodeViewModel.covPassCheckInfoPosition, .bottom)

		if case let .validityState(image: image, description: description) = viewModel.caption {
			XCTAssertEqual(image, UIImage(named: "Icon_ExpiringSoon"))
			XCTAssertEqual(
				description,
				String(
					format: "Zertifikat läuft am %@ um %@ ab",
					DateFormatter.localizedString(from: expirationDate, dateStyle: .short, timeStyle: .none),
					DateFormatter.localizedString(from: expirationDate, dateStyle: .none, timeStyle: .short)
				)
			)
		} else {
			XCTFail("Expected caption to be set to validityState")
		}
	}

	func testHealthCertifiedPersonWithExpiredRecoveryCertificate() throws {
		// GIVEN
		let healthCertificate = try HealthCertificate(
			base45: try base45Fake(
				from: DigitalCovidCertificate.fake(
					recoveryEntries: [.fake()]
				)
			),
			validityState: .expired
		)

		let cclService = CCLService()
		let healthCertifiedPerson = HealthCertifiedPerson(healthCertificates: [healthCertificate])
		// Not setting dccWalletInfo.verification here to check that the fallback certificate is used if it's not set

		let viewModel = try XCTUnwrap(
			HealthCertifiedPersonCellModel(
				healthCertifiedPerson: healthCertifiedPerson,
				cclService: cclService,
				onCovPassCheckInfoButtonTap: { }
			)
		)

		// THEN
		XCTAssertEqual(viewModel.title, AppStrings.HealthCertificate.Overview.covidTitle)
		XCTAssertEqual(viewModel.name, healthCertifiedPerson.name?.fullName)

		XCTAssertFalse(viewModel.isStatusTitleVisible)
		XCTAssertNil(viewModel.shortStatus)

		XCTAssertTrue(viewModel.qrCodeViewModel.shouldBlockCertificateCode)
		XCTAssertEqual(viewModel.qrCodeViewModel.covPassCheckInfoPosition, .bottom)

		if case let .validityState(image: image, description: description) = viewModel.caption {
			XCTAssertEqual(image, UIImage(named: "Icon_ExpiredInvalid"))
			XCTAssertEqual(description, "Zertifikat abgelaufen")
		} else {
			XCTFail("Expected caption to be set to validityState")
		}
	}

	func testHealthCertifiedPersonWithInvalidRecoveryCertificate() throws {
		// GIVEN
		let healthCertificate = try HealthCertificate(
			base45: try base45Fake(
				from: DigitalCovidCertificate.fake(
					recoveryEntries: [.fake()]
				)
			),
			validityState: .invalid
		)

		let cclService = CCLService()
		let healthCertifiedPerson = HealthCertifiedPerson(healthCertificates: [healthCertificate])
		healthCertifiedPerson.dccWalletInfo = .fake(
			verification: .fake(
				certificates: [.fake(certificateRef: .fake(barcodeData: healthCertificate.base45))]
			)
		)

		let viewModel = try XCTUnwrap(
			HealthCertifiedPersonCellModel(
				healthCertifiedPerson: healthCertifiedPerson,
				cclService: cclService,
				onCovPassCheckInfoButtonTap: { }
			)
		)

		// THEN
		XCTAssertEqual(viewModel.title, AppStrings.HealthCertificate.Overview.covidTitle)
		XCTAssertEqual(viewModel.name, healthCertifiedPerson.name?.fullName)

		XCTAssertFalse(viewModel.isStatusTitleVisible)
		XCTAssertNil(viewModel.shortStatus)

		XCTAssertTrue(viewModel.qrCodeViewModel.shouldBlockCertificateCode)
		XCTAssertEqual(viewModel.qrCodeViewModel.covPassCheckInfoPosition, .bottom)

		if case let .validityState(image: image, description: description) = viewModel.caption {
			XCTAssertEqual(image, UIImage(named: "Icon_ExpiredInvalid"))
			XCTAssertEqual(description, "Zertifikat (Signatur) ungültig")
		} else {
			XCTFail("Expected caption to be set to validityState")
		}
	}

	func testHealthCertifiedPersonWithBlockedRecoveryCertificate() throws {
		// GIVEN
		let healthCertificate = try HealthCertificate(
			base45: try base45Fake(
				from: DigitalCovidCertificate.fake(
					recoveryEntries: [.fake()]
				)
			),
			validityState: .blocked
		)

		let cclService = CCLService()
		let healthCertifiedPerson = HealthCertifiedPerson(healthCertificates: [healthCertificate])
		// Not setting dccWalletInfo.verification here to check that the fallback certificate is used if it's not set

		let viewModel = try XCTUnwrap(
			HealthCertifiedPersonCellModel(
				healthCertifiedPerson: healthCertifiedPerson,
				cclService: cclService,
				onCovPassCheckInfoButtonTap: { }
			)
		)

		// THEN
		XCTAssertEqual(viewModel.title, AppStrings.HealthCertificate.Overview.covidTitle)
		XCTAssertEqual(viewModel.name, healthCertifiedPerson.name?.fullName)

		XCTAssertFalse(viewModel.isStatusTitleVisible)
		XCTAssertNil(viewModel.shortStatus)

		XCTAssertTrue(viewModel.qrCodeViewModel.shouldBlockCertificateCode)
		XCTAssertEqual(viewModel.qrCodeViewModel.covPassCheckInfoPosition, .bottom)

		if case let .validityState(image: image, description: description) = viewModel.caption {
			XCTAssertEqual(image, UIImage(named: "Icon_ExpiredInvalid"))
			XCTAssertEqual(description, "Zertifikat ungültig")
		} else {
			XCTFail("Expected caption to be set to validityState")
		}
	}

	func testCaptionOnHealthCertifiedPersonWithUnseenNews() throws {
		// GIVEN
		let firstHealthCertificate = try HealthCertificate(
			base45: try base45Fake(
				from: DigitalCovidCertificate.fake(
					vaccinationEntries: [.fake()]
				)
			),
			isNew: true
		)

		let secondHealthCertificate = try HealthCertificate(
			base45: try base45Fake(
				from: DigitalCovidCertificate.fake(
					vaccinationEntries: [.fake()]
				)
			),
			validityState: .expired,
			isValidityStateNew: true
		)

		let thirdHealthCertificate = try HealthCertificate(
			base45: try base45Fake(
				from: DigitalCovidCertificate.fake(
					vaccinationEntries: [.fake()]
				)
			),
			isNew: false,
			isValidityStateNew: false
		)

		let fourthHealthCertificate = try HealthCertificate(
			base45: try base45Fake(
				from: DigitalCovidCertificate.fake(
					vaccinationEntries: [.fake()]
				)
			),
			validityState: .invalid,
			isNew: true,
			isValidityStateNew: true
		)

		let healthCertifiedPerson = HealthCertifiedPerson(
			healthCertificates: [
				firstHealthCertificate,
				secondHealthCertificate,
				thirdHealthCertificate,
				fourthHealthCertificate
			],
			boosterRule: .fake(),
			isNewBoosterRule: true
		)

		let cclService = CCLService()
		
		let viewModel = try XCTUnwrap(
			HealthCertifiedPersonCellModel(
				healthCertifiedPerson: healthCertifiedPerson,
				cclService: cclService,
				onCovPassCheckInfoButtonTap: { }
			)
		)

		// THEN
		if case let .unseenNews(count: count) = viewModel.caption {
			XCTAssertEqual(count, 4)
		} else {
			XCTFail("Expected caption to be set to unseenNews")
		}
	}

	func testCaptionOnHealthCertifiedPersonWithUnseenNewBoosterRuleStateInconsistent() throws {
		// GIVEN
		let healthCertifiedPerson = HealthCertifiedPerson(
			healthCertificates: [.mock()],
			boosterRule: nil,
			isNewBoosterRule: true
		)

		let cclService = CCLService()
		
		let viewModel = try XCTUnwrap(
			HealthCertifiedPersonCellModel(
				healthCertifiedPerson: healthCertifiedPerson,
				cclService: cclService,
				onCovPassCheckInfoButtonTap: { }
			)
		)

		// THEN
		XCTAssertNil(viewModel.caption)
	}

	func testCaptionOnHealthCertifiedPersonWithoutUnseenNews() throws {
		// GIVEN
		let healthCertifiedPerson = HealthCertifiedPerson(
			healthCertificates: [.mock()],
			boosterRule: nil,
			isNewBoosterRule: false
		)

		let cclService = CCLService()
		
		let viewModel = try XCTUnwrap(
			HealthCertifiedPersonCellModel(
				healthCertifiedPerson: healthCertifiedPerson,
				cclService: cclService,
				onCovPassCheckInfoButtonTap: { }
			)
		)

		// THEN
		XCTAssertNil(viewModel.caption)
	}

	func testAdmissionStateWithBadgeAndOneCertificateToShow() throws {
		let healthCertifiedPerson = HealthCertifiedPerson(
			healthCertificates: [try testCertificate(type: .antigen)]
		)
		healthCertifiedPerson.dccWalletInfo = .fake(
			admissionState: .fake(visible: true, badgeText: .fake(string: "1G+Z")),
			verification: .fake(certificates: [])
		)

		let cclService = CCLService()
		
		let cellModel = try XCTUnwrap(
			HealthCertifiedPersonCellModel(
				healthCertifiedPerson: healthCertifiedPerson,
				cclService: cclService,
				onCovPassCheckInfoButtonTap: { }
			)
		)

		XCTAssertEqual(cellModel.qrCodeViewModel.covPassCheckInfoPosition, .bottom)
		XCTAssertTrue(cellModel.isStatusTitleVisible)
		XCTAssertTrue(cellModel.switchableHealthCertificates.isEmpty)
		XCTAssertEqual(cellModel.shortStatus, "1G+Z")
	}

	func testAdmissionStateWithBadgeAndTwoCertificatesToShow() throws {
		let twoGCertificate = try vaccinationCertificate(daysOffset: -1, doseNumber: 2, totalSeriesOfDoses: 2)
		let testCertificate = try testCertificate(daysOffset: -1, type: .antigen)

		let healthCertifiedPerson = HealthCertifiedPerson(healthCertificates: [twoGCertificate, testCertificate])
		healthCertifiedPerson.dccWalletInfo = .fake(
			admissionState: .fake(visible: true, badgeText: .fake(string: "2G+Y")),
			verification: .fake(
				certificates: [
					.fake(
						buttonText: .fake(string: "2G-Zertifikat"),
						certificateRef: .fake(barcodeData: twoGCertificate.base45)
					),
					.fake(
						buttonText: .fake(string: "Testzertifikat"),
						certificateRef: .fake(barcodeData: testCertificate.base45)
					)
				]
			)
		)

		let cellModel = try XCTUnwrap(
			HealthCertifiedPersonCellModel(
				healthCertifiedPerson: healthCertifiedPerson,
				onCovPassCheckInfoButtonTap: { }
			)
		)

		XCTAssertEqual(cellModel.qrCodeViewModel.covPassCheckInfoPosition, .bottom)
		XCTAssertTrue(cellModel.isStatusTitleVisible)
		XCTAssertEqual(
			cellModel.switchableHealthCertificates,
			["2G-Zertifikat": twoGCertificate, "Testzertifikat": testCertificate]
		)
		XCTAssertEqual(cellModel.shortStatus, "2G+Y")
	}

	func testThirdCertificateIsNotShown() throws {
		let twoGCertificate = try vaccinationCertificate(daysOffset: -1, doseNumber: 2, totalSeriesOfDoses: 2)
		let testCertificate = try testCertificate(daysOffset: -1, type: .antigen)
		let thirdCertificate = try vaccinationCertificate(daysOffset: -5, doseNumber: 1, totalSeriesOfDoses: 2)

		let healthCertifiedPerson = HealthCertifiedPerson(healthCertificates: [twoGCertificate, testCertificate, thirdCertificate])
		healthCertifiedPerson.dccWalletInfo = .fake(
			admissionState: .fake(visible: true, badgeText: .fake(string: "2G+Y")),
			verification: .fake(
				certificates: [
					.fake(
						buttonText: .fake(string: "2G-Zertifikat"),
						certificateRef: .fake(barcodeData: twoGCertificate.base45)
					),
					.fake(
						buttonText: .fake(string: "Testzertifikat"),
						certificateRef: .fake(barcodeData: testCertificate.base45)
					),
					.fake(
						buttonText: .fake(string: "Drittes Zertifikat"),
						certificateRef: .fake(barcodeData: thirdCertificate.base45)
					)
				]
			)
		)

		let cclService = CCLService()
		
		let cellModel = try XCTUnwrap(
			HealthCertifiedPersonCellModel(
				healthCertifiedPerson: healthCertifiedPerson,
				cclService: cclService,
				onCovPassCheckInfoButtonTap: { }
			)
		)

		XCTAssertEqual(cellModel.qrCodeViewModel.covPassCheckInfoPosition, .bottom)
		XCTAssertTrue(cellModel.isStatusTitleVisible)
		XCTAssertEqual(
			cellModel.switchableHealthCertificates,
			["2G-Zertifikat": twoGCertificate, "Testzertifikat": testCertificate]
		)
		XCTAssertEqual(cellModel.shortStatus, "2G+Y")
	}

	func testWithoutAdmissionState() throws {
		let healthCertifiedPerson = HealthCertifiedPerson(
			healthCertificates: [try vaccinationCertificate()]
		)
		healthCertifiedPerson.dccWalletInfo = .fake(
			admissionState: .fake(visible: false),
			verification: .fake(certificates: [])
		)

		let cclService = CCLService()
		
		let cellModel = try XCTUnwrap(
			HealthCertifiedPersonCellModel(
				healthCertifiedPerson: healthCertifiedPerson,
				cclService: cclService,
				onCovPassCheckInfoButtonTap: { }
			)
		)

		XCTAssertEqual(cellModel.qrCodeViewModel.covPassCheckInfoPosition, .bottom)
		XCTAssertFalse(cellModel.isStatusTitleVisible)
		XCTAssertTrue(cellModel.switchableHealthCertificates.isEmpty)
		XCTAssertNil(cellModel.shortStatus)
	}

	func testWithEmptyAdmissionState() throws {
		let healthCertifiedPerson = HealthCertifiedPerson(
			healthCertificates: [try vaccinationCertificate()]
		)
		healthCertifiedPerson.dccWalletInfo = .fake(
			admissionState: .fake(visible: true, badgeText: .fake(string: "")),
			verification: .fake(certificates: [])
		)

		let cellModel = try XCTUnwrap(
			HealthCertifiedPersonCellModel(
				healthCertifiedPerson: healthCertifiedPerson,
				onCovPassCheckInfoButtonTap: { }
			)
		)

		XCTAssertEqual(cellModel.qrCodeViewModel.covPassCheckInfoPosition, .bottom)
		XCTAssertFalse(cellModel.isStatusTitleVisible)
		XCTAssertTrue(cellModel.switchableHealthCertificates.isEmpty)
		XCTAssertNil(cellModel.shortStatus)
	}

	func testSolidGreyGradient() throws {
		let healthCertifiedPerson = HealthCertifiedPerson(
			healthCertificates: [try vaccinationCertificate()]
		)
		healthCertifiedPerson.gradientType = .solidGrey

		let cclService = CCLService()
	
		let cellModel = try XCTUnwrap(
			HealthCertifiedPersonCellModel(
				healthCertifiedPerson: healthCertifiedPerson,
				cclService: cclService,
				onCovPassCheckInfoButtonTap: { }
			)
		)

		XCTAssertEqual(cellModel.backgroundGradientType, .solidGrey)
	}

	func testLightBlueGradient() throws {
		let healthCertifiedPerson = HealthCertifiedPerson(
			healthCertificates: [try vaccinationCertificate()]
		)
		healthCertifiedPerson.gradientType = .lightBlue

		let cclService = CCLService()
		
		let cellModel = try XCTUnwrap(
			HealthCertifiedPersonCellModel(
				healthCertifiedPerson: healthCertifiedPerson,
				cclService: cclService,
				onCovPassCheckInfoButtonTap: { }
			)
		)

		XCTAssertEqual(cellModel.backgroundGradientType, .lightBlue)
	}

	func testMediumBlueGradient() throws {
		let healthCertifiedPerson = HealthCertifiedPerson(
			healthCertificates: [try vaccinationCertificate()]
		)
		healthCertifiedPerson.gradientType = .mediumBlue

		let cclService = CCLService()
		
		let cellModel = try XCTUnwrap(
			HealthCertifiedPersonCellModel(
				healthCertifiedPerson: healthCertifiedPerson,
				cclService: cclService,
				onCovPassCheckInfoButtonTap: { }
			)
		)

		XCTAssertEqual(cellModel.backgroundGradientType, .mediumBlue)
	}

	func testDarkBlueGradient() throws {
		let healthCertifiedPerson = HealthCertifiedPerson(
			healthCertificates: [try vaccinationCertificate()]
		)
		healthCertifiedPerson.gradientType = .darkBlue

		let cclService = CCLService()
		
		let cellModel = try XCTUnwrap(
			HealthCertifiedPersonCellModel(
				healthCertifiedPerson: healthCertifiedPerson,
				cclService: cclService,
				onCovPassCheckInfoButtonTap: { }
			)
		)

		XCTAssertEqual(cellModel.backgroundGradientType, .darkBlue)
	}

}<|MERGE_RESOLUTION|>--- conflicted
+++ resolved
@@ -22,15 +22,13 @@
 		)
 
 		let healthCertifiedPerson = HealthCertifiedPerson(healthCertificates: [healthCertificate])
-<<<<<<< HEAD
 		healthCertifiedPerson.dccWalletInfo = .fake(
 			verification: .fake(
 				certificates: [.fake(certificateRef: .fake(barcodeData: healthCertificate.base45))]
 			)
 		)
-=======
-		let cclService = CCLService()
->>>>>>> 570c439e
+
+		let cclService = CCLService()
 
 		let viewModel = try XCTUnwrap(
 			HealthCertifiedPersonCellModel(
