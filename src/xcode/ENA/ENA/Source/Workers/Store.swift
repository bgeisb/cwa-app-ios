--- conflicted
+++ resolved
@@ -212,7 +212,6 @@
 		get { kvStore["allowTestsStatusNotification"] as Bool? ?? true }
 		set { kvStore["allowTestsStatusNotification"] = newValue }
 	}
-<<<<<<< HEAD
 	
 	var tracingStatusHistory: TracingStatusHistory {
 		get {
@@ -224,7 +223,7 @@
 		set {
 			kvStore["tracingStatusHistory"] = try? newValue.JSONData()
 		}
-=======
+	}
 
 	var previousSummary: ENExposureDetectionSummaryContainer? {
 		get { kvStore["previousSummary"] as ENExposureDetectionSummaryContainer? ?? nil }
@@ -247,6 +246,5 @@
 		self.daysSinceLastExposure = summary.daysSinceLastExposure
 		self.matchedKeyCount = summary.matchedKeyCount
 		self.maximumRiskScore = summary.maximumRiskScore
->>>>>>> 2dc95203
 	}
 }