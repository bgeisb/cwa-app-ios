# This file contains the fastlane.tools configuration
# You can find the documentation at https://docs.fastlane.tools
#
# For a list of all available actions, check out
#
#     https://docs.fastlane.tools/actions
#
# For a list of all available plugins, check out
#
#     https://docs.fastlane.tools/plugins/available-plugins
#

# Uncomment the line if you want fastlane to automatically update itself
# update_fastlane

# A list of supported languages

ENV["LC_ALL"] = "de_DE"
ENV["LANG"] = "de_DE"

default_platform(:ios)

platform :ios do

  before_all do
    setup_circle_ci
    xcversion(version: "11.6")
  end

  desc "Update license file"
  lane :update_licenses do
    update_third_party_notice()
  end

  desc "Build project"
  lane :build do
    build_ios_app(
      skip_codesigning: true,
      export_method: "ad-hoc",
      skip_package_ipa: true,
      destination: "platform=iOS Simulator,OS=13.6,name=iPhone 11",
      scheme: "ENA"
    )
  end

  desc "Build project (Community)"
  lane :build_community do
    build_ios_app(
      skip_codesigning: true,
      export_method: "ad-hoc",
      skip_package_ipa: true,
      destination: "platform=iOS Simulator,OS=13.6,name=iPhone 11",
      scheme: "ENACommunity"
    )
  end

  desc "Run tests"
  lane :test do
    # UI Tests
    run_tests(
      scheme: "ENAUITests",
      devices: ["iPhone 11"]
    )

    # Unit Tests
    run_tests(
      scheme: "ENATests",
      devices: ["iPhone 11"]
    )

    swiftlint(
      mode: :lint,
      output_file: "swiftlint.result.json",
      config_file: "ENA/.swiftlint.yml",
      raise_if_swiftlint_error: true,
      reporter: "sonarqube"
    )

    # Gather code coverage
    xcov(
      workspace: "ENA.xcworkspace",
      scheme: "ENATests",
      markdown_report: true,
      html_report: false,
      output_directory: "fastlane/test_output"
    )
  end

  desc "Build and upload for testing"
  lane :betaRelease do
    match(
      type: "appstore"
    )

    build_ios_app(
      scheme: "ENA",
      configuration: "TestFlight",
      clean: true
    )

    upload_to_testflight(
      username: "cwa.technical-user@sap.com",
      apple_id: "1515713549",
      skip_waiting_for_build_processing: true,
      skip_submission: true,  # only upload
    )
  end

<<<<<<< HEAD
  desc "Ad hoc distribution"
  lane :adHocDistribution do
    match(
      type: "adhoc"
    )

    build_ios_app(
      scheme: "ENA",
      configuration: "AdHoc",
      export_method: "ad-hoc",
      clean: true
    )

    appcenter_upload(
      api_token: ENV["MS_APP_CENTER_TOKEN"],
      owner_name: "Corona-Warn-App",
      owner_type: "organization",
      app_name: "Corona-Warn-App",
      file: "ENA.ipa"
    )
  end

=======
  desc "Update GitHub Pages"
  lane :updateDocs do

    # Create docs
    jazzy(
     config: ".jazzy.yaml"
    )

    # Deploy to gh pages
    sh("npm install -g --silent gh-pages@2.0.1")
    sh("gh-pages --dist ../../../docs/swift-doc")

  end
>>>>>>> 7e699cf0

end<|MERGE_RESOLUTION|>--- conflicted
+++ resolved
@@ -106,7 +106,6 @@
     )
   end
 
-<<<<<<< HEAD
   desc "Ad hoc distribution"
   lane :adHocDistribution do
     match(
@@ -129,7 +128,6 @@
     )
   end
 
-=======
   desc "Update GitHub Pages"
   lane :updateDocs do
 
@@ -143,6 +141,5 @@
     sh("gh-pages --dist ../../../docs/swift-doc")
 
   end
->>>>>>> 7e699cf0
 
 end