// Corona-Warn-App
//
// SAP SE and all other contributors
// copyright owners license this file to you under the Apache
// License, Version 2.0 (the "License"); you may not use this
// file except in compliance with the License.
// You may obtain a copy of the License at
//
// http://www.apache.org/licenses/LICENSE-2.0
//
// Unless required by applicable law or agreed to in writing,
// software distributed under the License is distributed on an
// "AS IS" BASIS, WITHOUT WARRANTIES OR CONDITIONS OF ANY
// KIND, either express or implied.  See the License for the
// specific language governing permissions and limitations
// under the License.

import ExposureNotification
import Foundation

/// Exposure Risk level
<<<<<<< HEAD
=======
///
/// - important: Due to exception case, `CaseIterable` `allCases` does not produce a correctly sorted collection!
>>>>>>> baf22b20
enum RiskLevel: Int, CaseIterable, Equatable {
	/*
	Generally, the risk level hiearchy is as the raw values in the enum cases state. .low is lowest and .inactive highest.
	The risk calculation itself takes multiple parameters into account, for example how long tracing has been active for,
	and the date of the last exposure detection.
	
	There is one special situation where the hierarchy defined below is not followed. Assume:
	- Last exposure detection is more than 48 hours old -> .unknownOutdated applies
	- Summary & AppConfig resolve to .increased risk
	- Tracing has been active for more than 24 hours
	
	According to the hierarchy we should return .increased risk. In this case however .unknownOutdated should be returned!
	*/
	
	/// Low risk
	case low = 0
	/// Unknown risk  last calculation more than 24 hours old
	///
	/// Will be shown when the last calculation is more than 24 hours old - until the calculation is run again
	case unknownOutdated
	/// Unknown risk - no calculation has been performed yet or tracing has been active for less than 24h
	case unknownInitial
	/// Increased risk
	case increased
	/// No calculation possible - tracing is inactive
	///
	/// - important: Should always be displayed, even if a different risk level has been calculated. It overrides all other levels!
	case inactive
}

extension RiskLevel: Comparable {
	static func < (lhs: RiskLevel, rhs: RiskLevel) -> Bool {
		lhs.rawValue < rhs.rawValue
	}
}<|MERGE_RESOLUTION|>--- conflicted
+++ resolved
@@ -19,25 +19,22 @@
 import Foundation
 
 /// Exposure Risk level
-<<<<<<< HEAD
-=======
 ///
 /// - important: Due to exception case, `CaseIterable` `allCases` does not produce a correctly sorted collection!
->>>>>>> baf22b20
 enum RiskLevel: Int, CaseIterable, Equatable {
 	/*
 	Generally, the risk level hiearchy is as the raw values in the enum cases state. .low is lowest and .inactive highest.
 	The risk calculation itself takes multiple parameters into account, for example how long tracing has been active for,
 	and the date of the last exposure detection.
-	
+
 	There is one special situation where the hierarchy defined below is not followed. Assume:
 	- Last exposure detection is more than 48 hours old -> .unknownOutdated applies
 	- Summary & AppConfig resolve to .increased risk
 	- Tracing has been active for more than 24 hours
-	
+
 	According to the hierarchy we should return .increased risk. In this case however .unknownOutdated should be returned!
 	*/
-	
+
 	/// Low risk
 	case low = 0
 	/// Unknown risk  last calculation more than 24 hours old
