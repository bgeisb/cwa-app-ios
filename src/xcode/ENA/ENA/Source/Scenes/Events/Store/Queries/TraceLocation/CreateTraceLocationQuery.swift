--- conflicted
+++ resolved
@@ -33,11 +33,7 @@
 				endDate,
 				defaultCheckInLengthInMinutes,
 				cryptographicSeed,
-<<<<<<< HEAD
-				cnMainPublicKey
-=======
 				cnPublicKey
->>>>>>> 4240f828
 			)
 			VALUES (
 				:id,
@@ -49,11 +45,7 @@
 				:endDate,
 				:defaultCheckInLengthInMinutes,
 				:cryptographicSeed,
-<<<<<<< HEAD
-				:cnMainPublicKey
-=======
 				:cnPublicKey
->>>>>>> 4240f828
 			);
 		"""
 
@@ -77,11 +69,7 @@
 			"endDate": endDateInterval as Any,
 			"defaultCheckInLengthInMinutes": traceLocation.defaultCheckInLengthInMinutes as Any,
 			"cryptographicSeed": traceLocation.cryptographicSeed,
-<<<<<<< HEAD
-			"cnMainPublicKey": traceLocation.cnMainPublicKey
-=======
 			"cnPublicKey": traceLocation.cnPublicKey
->>>>>>> 4240f828
 		]
 
 		return database.executeUpdate(sql, withParameterDictionary: parameters)
