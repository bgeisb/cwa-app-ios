// !$*UTF8*$!
{
	archiveVersion = 1;
	classes = {
	};
	objectVersion = 52;
	objects = {

/* Begin PBXBuildFile section */
		0103CED12536D1A100BDAAD1 /* AppInformationCellModel.swift in Sources */ = {isa = PBXBuildFile; fileRef = 0103CED02536D1A100BDAAD1 /* AppInformationCellModel.swift */; };
		0105D89325B8768A007E288B /* CachingHTTPClientMock.swift in Sources */ = {isa = PBXBuildFile; fileRef = 35163D23251CFCCB00D220CA /* CachingHTTPClientMock.swift */; };
		0105D8AA25B87920007E288B /* SAP_Internal_Stats_KeyFigure+Formatting.swift in Sources */ = {isa = PBXBuildFile; fileRef = 0105D8A925B87920007E288B /* SAP_Internal_Stats_KeyFigure+Formatting.swift */; };
		010B3D3B25A8667C00EB44AB /* ExposureDetectionViewModelTests.swift in Sources */ = {isa = PBXBuildFile; fileRef = 010B3D3A25A8667C00EB44AB /* ExposureDetectionViewModelTests.swift */; };
		010B3DA225ADEBFF00EB44AB /* HomeRiskCellModelTests.swift in Sources */ = {isa = PBXBuildFile; fileRef = 010B3D8525ADE5FD00EB44AB /* HomeRiskCellModelTests.swift */; };
		011E13AE24680A4000973467 /* HTTPClient.swift in Sources */ = {isa = PBXBuildFile; fileRef = 011E13AD24680A4000973467 /* HTTPClient.swift */; };
		011E4B032483A92A002E6412 /* MockExposureManager.swift in Sources */ = {isa = PBXBuildFile; fileRef = CD678F6A246C43E200B6A0F8 /* MockExposureManager.swift */; };
		0120ECDD25875D8B00F78944 /* DiaryDayEntryCellModel.swift in Sources */ = {isa = PBXBuildFile; fileRef = 0120ECDC25875D8B00F78944 /* DiaryDayEntryCellModel.swift */; };
		0120ECF32587607600F78944 /* DiaryDayEntryCellModelTest.swift in Sources */ = {isa = PBXBuildFile; fileRef = 0120ECF22587607600F78944 /* DiaryDayEntryCellModelTest.swift */; };
		0120ECFE2587631200F78944 /* DiaryDayAddCellModelTest.swift in Sources */ = {isa = PBXBuildFile; fileRef = 0120ECFD2587631100F78944 /* DiaryDayAddCellModelTest.swift */; };
		0123D5992501385200A91838 /* ExposureSubmissionErrorTests.swift in Sources */ = {isa = PBXBuildFile; fileRef = 0123D5972501383100A91838 /* ExposureSubmissionErrorTests.swift */; };
		0130F67225B1851000B6BDA3 /* HomeStatisticsCellModel.swift in Sources */ = {isa = PBXBuildFile; fileRef = 0130F67125B1851000B6BDA3 /* HomeStatisticsCellModel.swift */; };
		0130F67C25B1859700B6BDA3 /* HomeStatisticsCard.swift in Sources */ = {isa = PBXBuildFile; fileRef = 0130F66625B1813000B6BDA3 /* HomeStatisticsCard.swift */; };
		0130F68125B186DB00B6BDA3 /* SAP_Internal_Stats_Statistics+SupportedIDs.swift in Sources */ = {isa = PBXBuildFile; fileRef = 0130F68025B186DB00B6BDA3 /* SAP_Internal_Stats_Statistics+SupportedIDs.swift */; };
		013C412825545C2D00826C9F /* DebugRiskCalculation.swift in Sources */ = {isa = PBXBuildFile; fileRef = 013C412725545C2D00826C9F /* DebugRiskCalculation.swift */; };
		013C413D255463A400826C9F /* DMDebugRiskCalculationViewController.swift in Sources */ = {isa = PBXBuildFile; fileRef = 013C413C255463A400826C9F /* DMDebugRiskCalculationViewController.swift */; };
		013DC102245DAC4E00EE58B0 /* Store.swift in Sources */ = {isa = PBXBuildFile; fileRef = 013DC101245DAC4E00EE58B0 /* Store.swift */; };
		014086B82588F9FD00E9E5B2 /* DiaryEditEntriesViewModelTest.swift in Sources */ = {isa = PBXBuildFile; fileRef = 014086B72588F95000E9E5B2 /* DiaryEditEntriesViewModelTest.swift */; };
		014086BD2589033A00E9E5B2 /* DiaryEditEntriesCellModel.swift in Sources */ = {isa = PBXBuildFile; fileRef = 014086BC2589033A00E9E5B2 /* DiaryEditEntriesCellModel.swift */; };
		014086C52589040200E9E5B2 /* DiaryEditEntriesCellModelTest.swift in Sources */ = {isa = PBXBuildFile; fileRef = 014086C42589040200E9E5B2 /* DiaryEditEntriesCellModelTest.swift */; };
		0144BDE1250924CC00B0857C /* SymptomsOnset.swift in Sources */ = {isa = PBXBuildFile; fileRef = 0144BDE0250924CC00B0857C /* SymptomsOnset.swift */; };
		0144BDE32509288B00B0857C /* SymptomsOnsetTests.swift in Sources */ = {isa = PBXBuildFile; fileRef = 0144BDE22509288B00B0857C /* SymptomsOnsetTests.swift */; };
		0144BDED250A3E5300B0857C /* ExposureSubmissionCoordinatorModel.swift in Sources */ = {isa = PBXBuildFile; fileRef = 0144BDEC250A3E5300B0857C /* ExposureSubmissionCoordinatorModel.swift */; };
		014891B324F90D0B002A6F77 /* ENA.plist in Resources */ = {isa = PBXBuildFile; fileRef = 014891B224F90D0B002A6F77 /* ENA.plist */; };
		015178C22507D2E50074F095 /* ExposureSubmissionSymptomsOnsetViewControllerTests.swift in Sources */ = {isa = PBXBuildFile; fileRef = 015178C12507D2A90074F095 /* ExposureSubmissionSymptomsOnsetViewControllerTests.swift */; };
		015692E424B48C3F0033F35E /* TimeInterval+Convenience.swift in Sources */ = {isa = PBXBuildFile; fileRef = 015692E324B48C3F0033F35E /* TimeInterval+Convenience.swift */; };
		01571B7A255E9A6F00E4E891 /* config-wru-2020-11-13 in Resources */ = {isa = PBXBuildFile; fileRef = 01571B79255E9A6F00E4E891 /* config-wru-2020-11-13 */; };
		015E8C0824C997D200C0A4B3 /* CWASQLite.framework in Frameworks */ = {isa = PBXBuildFile; fileRef = B1FF6B6A2497D0B40041CF02 /* CWASQLite.framework */; };
		015E8C0924C9983600C0A4B3 /* CWASQLite.framework in Embed Frameworks */ = {isa = PBXBuildFile; fileRef = B1FF6B6A2497D0B40041CF02 /* CWASQLite.framework */; settings = {ATTRIBUTES = (CodeSignOnCopy, RemoveHeadersOnCopy, ); }; };
		016146912487A43E00660992 /* LinkHelper.swift in Sources */ = {isa = PBXBuildFile; fileRef = 016146902487A43E00660992 /* LinkHelper.swift */; };
		01678E9C249A5F08003B048B /* testStore.sqlite in Resources */ = {isa = PBXBuildFile; fileRef = 01678E9A249A521F003B048B /* testStore.sqlite */; };
		016961992540574700FF92E3 /* ExposureSubmissionTestResultViewModel.swift in Sources */ = {isa = PBXBuildFile; fileRef = 016961982540574700FF92E3 /* ExposureSubmissionTestResultViewModel.swift */; };
		016961B32549649900FF92E3 /* ExposureSubmissionTestResultViewModelTests.swift in Sources */ = {isa = PBXBuildFile; fileRef = 016961AF2549630100FF92E3 /* ExposureSubmissionTestResultViewModelTests.swift */; };
		016E25F325AF13EA0077C64C /* HomeStatisticsTableViewCell.swift in Sources */ = {isa = PBXBuildFile; fileRef = 016E25F125AF13EA0077C64C /* HomeStatisticsTableViewCell.swift */; };
		016E25F425AF13EA0077C64C /* HomeStatisticsTableViewCell.xib in Resources */ = {isa = PBXBuildFile; fileRef = 016E25F225AF13EA0077C64C /* HomeStatisticsTableViewCell.xib */; };
		016E260325AF20300077C64C /* HomeStatisticsCardView.swift in Sources */ = {isa = PBXBuildFile; fileRef = 016E260225AF20300077C64C /* HomeStatisticsCardView.swift */; };
		016E260825AF20540077C64C /* HomeStatisticsCardView.xib in Resources */ = {isa = PBXBuildFile; fileRef = 016E260725AF20540077C64C /* HomeStatisticsCardView.xib */; };
		016E262F25AF45770077C64C /* StatisticsInfoViewController.swift in Sources */ = {isa = PBXBuildFile; fileRef = 016E261325AF43450077C64C /* StatisticsInfoViewController.swift */; };
		016E264C25B0327B0077C64C /* HomeStatisticsCardViewModel.swift in Sources */ = {isa = PBXBuildFile; fileRef = 016E264B25B0327B0077C64C /* HomeStatisticsCardViewModel.swift */; };
		01734B5C255D6C4500E60A8B /* key_download_parameters.pb.swift in Sources */ = {isa = PBXBuildFile; fileRef = 01734B56255D6C4500E60A8B /* key_download_parameters.pb.swift */; };
		01734B5D255D6C4500E60A8B /* semantic_version.pb.swift in Sources */ = {isa = PBXBuildFile; fileRef = 01734B57255D6C4500E60A8B /* semantic_version.pb.swift */; };
		01734B5E255D6C4500E60A8B /* risk_calculation_parameters.pb.swift in Sources */ = {isa = PBXBuildFile; fileRef = 01734B58255D6C4500E60A8B /* risk_calculation_parameters.pb.swift */; };
		01734B5F255D6C4500E60A8B /* app_config_ios.pb.swift in Sources */ = {isa = PBXBuildFile; fileRef = 01734B59255D6C4500E60A8B /* app_config_ios.pb.swift */; };
		01734B60255D6C4500E60A8B /* exposure_detection_parameters.pb.swift in Sources */ = {isa = PBXBuildFile; fileRef = 01734B5A255D6C4500E60A8B /* exposure_detection_parameters.pb.swift */; };
		01734B6E255D73E400E60A8B /* ENExposureConfiguration+Convenience.swift in Sources */ = {isa = PBXBuildFile; fileRef = 01734B6D255D73E400E60A8B /* ENExposureConfiguration+Convenience.swift */; };
		0177F48825501111009DD568 /* RiskCalculationResult.swift in Sources */ = {isa = PBXBuildFile; fileRef = 0177F48125501111009DD568 /* RiskCalculationResult.swift */; };
		0177F4B125503805009DD568 /* ScanInstanceTest.swift in Sources */ = {isa = PBXBuildFile; fileRef = 0177F4B025503805009DD568 /* ScanInstanceTest.swift */; };
		017AD0C1259BBD1700FA2B3F /* HomeTestResultTableViewCell.swift in Sources */ = {isa = PBXBuildFile; fileRef = 01A4DC7925922EBD007D5794 /* HomeTestResultTableViewCell.swift */; };
		017AD0C5259BBD1C00FA2B3F /* HomeTestResultTableViewCell.xib in Resources */ = {isa = PBXBuildFile; fileRef = 01A4DC7825922EBD007D5794 /* HomeTestResultTableViewCell.xib */; };
		017AD0C9259BBD2E00FA2B3F /* HomeTestResultCellModel.swift in Sources */ = {isa = PBXBuildFile; fileRef = 01A4DC8C25922F05007D5794 /* HomeTestResultCellModel.swift */; };
		017AD105259DC20E00FA2B3F /* HomeShownPositiveTestResultTableViewCell.xib in Resources */ = {isa = PBXBuildFile; fileRef = 01A4DC5625922EB0007D5794 /* HomeShownPositiveTestResultTableViewCell.xib */; };
		017AD10F259DC46E00FA2B3F /* HomeShownPositiveTestResultTableViewCell.swift in Sources */ = {isa = PBXBuildFile; fileRef = 01A4DC5725922EB1007D5794 /* HomeShownPositiveTestResultTableViewCell.swift */; };
		017AD114259DCD3400FA2B3F /* HomeShownPositiveTestResultCellModel.swift in Sources */ = {isa = PBXBuildFile; fileRef = 017AD113259DCD3400FA2B3F /* HomeShownPositiveTestResultCellModel.swift */; };
		017AD122259DDED100FA2B3F /* ISO8601DateFormatter+ContactDiary.swift in Sources */ = {isa = PBXBuildFile; fileRef = 017AD121259DDE6B00FA2B3F /* ISO8601DateFormatter+ContactDiary.swift */; };
		017AD13625A3238300FA2B3F /* iOS13TestCase.swift in Sources */ = {isa = PBXBuildFile; fileRef = 017AD13525A3235B00FA2B3F /* iOS13TestCase.swift */; };
		017AD14625A4546400FA2B3F /* UITableViewController+Enum.swift in Sources */ = {isa = PBXBuildFile; fileRef = 710ABB1E2475115500948792 /* UITableViewController+Enum.swift */; };
		017AD16525A4559300FA2B3F /* UITableView+Dequeue.swift in Sources */ = {isa = PBXBuildFile; fileRef = 514EE99A246D4C4C00DE4884 /* UITableView+Dequeue.swift */; };
		017AD17F25A5A30500FA2B3F /* DynamicHeader+ExposureDetection.swift in Sources */ = {isa = PBXBuildFile; fileRef = 017AD17E25A5A30500FA2B3F /* DynamicHeader+ExposureDetection.swift */; };
		017AD18725A5C70700FA2B3F /* DynamicCell+ExposureDetection.swift in Sources */ = {isa = PBXBuildFile; fileRef = 017AD18625A5C70700FA2B3F /* DynamicCell+ExposureDetection.swift */; };
		017AD18C25A5C70900FA2B3F /* ActiveTracing+ExposureDetection.swift in Sources */ = {isa = PBXBuildFile; fileRef = 017AD18B25A5C70900FA2B3F /* ActiveTracing+ExposureDetection.swift */; };
		0185DDDE25B77786001FBEA7 /* HomeStatisticsCellModelTests.swift in Sources */ = {isa = PBXBuildFile; fileRef = 0185DDDD25B77786001FBEA7 /* HomeStatisticsCellModelTests.swift */; };
		0190986A257E64A70065D050 /* DiaryOverviewTableViewController.swift in Sources */ = {isa = PBXBuildFile; fileRef = 01909845257E61350065D050 /* DiaryOverviewTableViewController.swift */; };
		01909874257E64BD0065D050 /* DiaryDayViewController.swift in Sources */ = {isa = PBXBuildFile; fileRef = 01909862257E63810065D050 /* DiaryDayViewController.swift */; };
		01909875257E64BD0065D050 /* DiaryAddAndEditEntryViewController.swift in Sources */ = {isa = PBXBuildFile; fileRef = 0190984C257E62C70065D050 /* DiaryAddAndEditEntryViewController.swift */; };
		01909876257E64BD0065D050 /* DiaryAddAndEditEntryViewModel.swift in Sources */ = {isa = PBXBuildFile; fileRef = 01909851257E62CB0065D050 /* DiaryAddAndEditEntryViewModel.swift */; };
		01909877257E64BD0065D050 /* DiaryEditEntriesViewController.swift in Sources */ = {isa = PBXBuildFile; fileRef = 01909834257E606C0065D050 /* DiaryEditEntriesViewController.swift */; };
		01909878257E64BD0065D050 /* DiaryEditEntriesViewModel.swift in Sources */ = {isa = PBXBuildFile; fileRef = 0190983C257E60760065D050 /* DiaryEditEntriesViewModel.swift */; };
		0190987D257E64C70065D050 /* DiaryCoordinator.swift in Sources */ = {isa = PBXBuildFile; fileRef = 0190982B257E5AF70065D050 /* DiaryCoordinator.swift */; };
		01909882257E675D0065D050 /* DiaryContactPerson.swift in Sources */ = {isa = PBXBuildFile; fileRef = 01909881257E675D0065D050 /* DiaryContactPerson.swift */; };
		01909888257E7B900065D050 /* ExposureSubmissionQRInfoViewController.swift in Sources */ = {isa = PBXBuildFile; fileRef = 01909886257E7B900065D050 /* ExposureSubmissionQRInfoViewController.swift */; };
		01909889257E7B900065D050 /* ExposureSubmissionQRInfoViewModel.swift in Sources */ = {isa = PBXBuildFile; fileRef = 01909887257E7B900065D050 /* ExposureSubmissionQRInfoViewModel.swift */; };
		0190B225255C423600CF4244 /* Date+Age.swift in Sources */ = {isa = PBXBuildFile; fileRef = 0190B224255C423600CF4244 /* Date+Age.swift */; };
		019BFC6C24C9901A0053973D /* sqlite3.c in Sources */ = {isa = PBXBuildFile; fileRef = 0DFCC2702484DC8400E2811D /* sqlite3.c */; settings = {COMPILER_FLAGS = "-w"; }; };
		019C9F0025894BAA00B26392 /* DiaryStoringProviding.swift in Sources */ = {isa = PBXBuildFile; fileRef = 019C9EFF25894BAA00B26392 /* DiaryStoringProviding.swift */; };
		019C9F1E25894CDD00B26392 /* DiaryOverviewViewModel.swift in Sources */ = {isa = PBXBuildFile; fileRef = 019C9F1D25894CDD00B26392 /* DiaryOverviewViewModel.swift */; };
		019C9F2D258951B700B26392 /* ContactPersonEncounter.swift in Sources */ = {isa = PBXBuildFile; fileRef = 019C9F2C258951B700B26392 /* ContactPersonEncounter.swift */; };
		019C9F32258951B900B26392 /* LocationVisit.swift in Sources */ = {isa = PBXBuildFile; fileRef = 019C9F31258951B900B26392 /* LocationVisit.swift */; };
		019C9F34258951BB00B26392 /* DiaryDay.swift in Sources */ = {isa = PBXBuildFile; fileRef = 019C9F33258951BB00B26392 /* DiaryDay.swift */; };
		019C9F39258951BD00B26392 /* DiaryEntryType.swift in Sources */ = {isa = PBXBuildFile; fileRef = 019C9F38258951BC00B26392 /* DiaryEntryType.swift */; };
		019C9F3B258951BE00B26392 /* DiaryEntry.swift in Sources */ = {isa = PBXBuildFile; fileRef = 019C9F3A258951BE00B26392 /* DiaryEntry.swift */; };
		019C9F40258951C000B26392 /* DiaryLocation.swift in Sources */ = {isa = PBXBuildFile; fileRef = 019C9F3F258951C000B26392 /* DiaryLocation.swift */; };
		01A1B442252DE57000841B63 /* ExposureSubmissionQRScannerViewModelTests.swift in Sources */ = {isa = PBXBuildFile; fileRef = 01A1B441252DE54600841B63 /* ExposureSubmissionQRScannerViewModelTests.swift */; };
		01A1B44A252DFD7800841B63 /* MetadataObject.swift in Sources */ = {isa = PBXBuildFile; fileRef = 01A1B449252DFD7700841B63 /* MetadataObject.swift */; };
		01A1B452252DFDC400841B63 /* FakeMetadataMachineReadableObject.swift in Sources */ = {isa = PBXBuildFile; fileRef = 01A1B451252DFD9400841B63 /* FakeMetadataMachineReadableObject.swift */; };
		01A1B45C252E077600841B63 /* TimeInterval+Convenience.swift in Sources */ = {isa = PBXBuildFile; fileRef = 015692E324B48C3F0033F35E /* TimeInterval+Convenience.swift */; };
		01A1B467252E19D000841B63 /* ExposureSubmissionCoordinatorModelTests.swift in Sources */ = {isa = PBXBuildFile; fileRef = 01A1B460252E17F900841B63 /* ExposureSubmissionCoordinatorModelTests.swift */; };
		01A2367A2519D1E80043D9F8 /* ExposureSubmissionWarnOthersViewModel.swift in Sources */ = {isa = PBXBuildFile; fileRef = 01A236792519D1E80043D9F8 /* ExposureSubmissionWarnOthersViewModel.swift */; };
		01A23685251A23740043D9F8 /* ExposureSubmissionQRInfoModelTests.swift in Sources */ = {isa = PBXBuildFile; fileRef = 01A23684251A22E90043D9F8 /* ExposureSubmissionQRInfoModelTests.swift */; };
		01A4DC6A25922EB4007D5794 /* HomeTextItemView.swift in Sources */ = {isa = PBXBuildFile; fileRef = 01A4DC6125922EB2007D5794 /* HomeTextItemView.swift */; };
		01A4DC6C25922EB4007D5794 /* HomeRiskTableViewCell.swift in Sources */ = {isa = PBXBuildFile; fileRef = 01A4DC5D25922EB2007D5794 /* HomeRiskTableViewCell.swift */; };
		01A4DC6D25922EB4007D5794 /* HomeLoadingItemView.swift in Sources */ = {isa = PBXBuildFile; fileRef = 01A4DC6725922EB3007D5794 /* HomeLoadingItemView.swift */; };
		01A4DC6E25922EB4007D5794 /* HomeImageItemView.swift in Sources */ = {isa = PBXBuildFile; fileRef = 01A4DC6625922EB3007D5794 /* HomeImageItemView.swift */; };
		01A4DC6F25922EB4007D5794 /* HomeListItemView.swift in Sources */ = {isa = PBXBuildFile; fileRef = 01A4DC6925922EB4007D5794 /* HomeListItemView.swift */; };
		01A4DC7025922EB4007D5794 /* HomeItemView.swift in Sources */ = {isa = PBXBuildFile; fileRef = 01A4DC6525922EB3007D5794 /* HomeItemView.swift */; };
		01A4DC7125922EB4007D5794 /* HomeThankYouTableViewCell.swift in Sources */ = {isa = PBXBuildFile; fileRef = 01A4DC5B25922EB1007D5794 /* HomeThankYouTableViewCell.swift */; };
		01A4DC9D259247AF007D5794 /* HomeRiskTableViewCell.xib in Resources */ = {isa = PBXBuildFile; fileRef = 01A4DC5925922EB1007D5794 /* HomeRiskTableViewCell.xib */; };
		01A4DCB125925121007D5794 /* HomeThankYouTableViewCell.xib in Resources */ = {isa = PBXBuildFile; fileRef = 01A4DC5A25922EB1007D5794 /* HomeThankYouTableViewCell.xib */; };
		01A4DCB6259264F9007D5794 /* HomeThankYouCellModel.swift in Sources */ = {isa = PBXBuildFile; fileRef = 01A4DCB5259264F9007D5794 /* HomeThankYouCellModel.swift */; };
		01A4DCDE2592692D007D5794 /* HomeImageItemView.xib in Resources */ = {isa = PBXBuildFile; fileRef = 01A4DC6325922EB3007D5794 /* HomeImageItemView.xib */; };
		01A4DCE225926931007D5794 /* HomeLoadingItemView.xib in Resources */ = {isa = PBXBuildFile; fileRef = 01A4DC6825922EB4007D5794 /* HomeLoadingItemView.xib */; };
		01A4DCE625926934007D5794 /* HomeTextItemView.xib in Resources */ = {isa = PBXBuildFile; fileRef = 01A4DC6225922EB3007D5794 /* HomeTextItemView.xib */; };
		01A4DCEA25926938007D5794 /* HomeListItemView.xib in Resources */ = {isa = PBXBuildFile; fileRef = 01A4DC6425922EB3007D5794 /* HomeListItemView.xib */; };
		01A4DCFE25926A66007D5794 /* HomeImageItemViewModel.swift in Sources */ = {isa = PBXBuildFile; fileRef = 01A4DCFD25926A66007D5794 /* HomeImageItemViewModel.swift */; };
		01A4DD0325926A6A007D5794 /* HomeTextItemViewModel.swift in Sources */ = {isa = PBXBuildFile; fileRef = 01A4DD0225926A6A007D5794 /* HomeTextItemViewModel.swift */; };
		01A4DD0825926A6E007D5794 /* HomeListItemViewModel.swift in Sources */ = {isa = PBXBuildFile; fileRef = 01A4DD0725926A6E007D5794 /* HomeListItemViewModel.swift */; };
		01A4DD0D25926A73007D5794 /* HomeLoadingItemViewModel.swift in Sources */ = {isa = PBXBuildFile; fileRef = 01A4DD0C25926A72007D5794 /* HomeLoadingItemViewModel.swift */; };
		01A4DD3825935AC1007D5794 /* CellPositionInSection.swift in Sources */ = {isa = PBXBuildFile; fileRef = 01A4DD3725935AC1007D5794 /* CellPositionInSection.swift */; };
		01A4DD4325935D1F007D5794 /* HomeRiskCellModel.swift in Sources */ = {isa = PBXBuildFile; fileRef = 01A4DD4225935D1F007D5794 /* HomeRiskCellModel.swift */; };
		01A6EFC7258BE9C20001D8C2 /* NotificationSettingsOnTableViewCell.xib in Resources */ = {isa = PBXBuildFile; fileRef = 01D02765258BD61600B6389A /* NotificationSettingsOnTableViewCell.xib */; };
		01A6EFCB258BE9C60001D8C2 /* NotificationSettingsOffTableViewCell.xib in Resources */ = {isa = PBXBuildFile; fileRef = 01A6EFB4258BD6270001D8C2 /* NotificationSettingsOffTableViewCell.xib */; };
		01A97DD12506768F00C07C37 /* DatePickerOptionViewModelTests.swift in Sources */ = {isa = PBXBuildFile; fileRef = 01A97DD02506767E00C07C37 /* DatePickerOptionViewModelTests.swift */; };
		01A97DD32506769F00C07C37 /* DatePickerDayViewModelTests.swift in Sources */ = {isa = PBXBuildFile; fileRef = 01A97DD22506769F00C07C37 /* DatePickerDayViewModelTests.swift */; };
		01B605C4258A30C70093DB8E /* DiaryOverviewViewModelTest.swift in Sources */ = {isa = PBXBuildFile; fileRef = 01B605C3258A181C0093DB8E /* DiaryOverviewViewModelTest.swift */; };
		01B605C9258A32F00093DB8E /* DiaryDayTest.swift in Sources */ = {isa = PBXBuildFile; fileRef = 01B605C8258A32930093DB8E /* DiaryDayTest.swift */; };
		01B605CE258A38330093DB8E /* DiaryEntryTest.swift in Sources */ = {isa = PBXBuildFile; fileRef = 01B605CD258A38330093DB8E /* DiaryEntryTest.swift */; };
		01B605D9258A49E70093DB8E /* DiaryLocationTest.swift in Sources */ = {isa = PBXBuildFile; fileRef = 01B605D8258A49E70093DB8E /* DiaryLocationTest.swift */; };
		01B605E7258A4A980093DB8E /* DiaryContactPersonTest.swift in Sources */ = {isa = PBXBuildFile; fileRef = 01B605E6258A4A980093DB8E /* DiaryContactPersonTest.swift */; };
		01B7232424F812500064C0EB /* DynamicTableViewOptionGroupCell.swift in Sources */ = {isa = PBXBuildFile; fileRef = 01B7232324F812500064C0EB /* DynamicTableViewOptionGroupCell.swift */; };
		01B7232724F812BC0064C0EB /* OptionGroupView.swift in Sources */ = {isa = PBXBuildFile; fileRef = 01B7232624F812BC0064C0EB /* OptionGroupView.swift */; };
		01B7232924F812DF0064C0EB /* OptionView.swift in Sources */ = {isa = PBXBuildFile; fileRef = 01B7232824F812DF0064C0EB /* OptionView.swift */; };
		01B7232B24F815B00064C0EB /* MultipleChoiceOptionView.swift in Sources */ = {isa = PBXBuildFile; fileRef = 01B7232A24F815B00064C0EB /* MultipleChoiceOptionView.swift */; };
		01B7232D24F8E0260064C0EB /* MultipleChoiceChoiceView.swift in Sources */ = {isa = PBXBuildFile; fileRef = 01B7232C24F8E0260064C0EB /* MultipleChoiceChoiceView.swift */; };
		01B7232F24FE4F080064C0EB /* OptionGroupViewModel.swift in Sources */ = {isa = PBXBuildFile; fileRef = 01B7232E24FE4F080064C0EB /* OptionGroupViewModel.swift */; };
		01B72B6525821CD200A3E3BC /* DiaryDayEmptyView.swift in Sources */ = {isa = PBXBuildFile; fileRef = 01B72B6425821CD200A3E3BC /* DiaryDayEmptyView.swift */; };
		01B72B6D25821D2800A3E3BC /* DiaryDayEmptyViewModel.swift in Sources */ = {isa = PBXBuildFile; fileRef = 01B72B6C25821D2800A3E3BC /* DiaryDayEmptyViewModel.swift */; };
		01B72BA6258360FF00A3E3BC /* DiaryDayEmptyViewModelTest.swift in Sources */ = {isa = PBXBuildFile; fileRef = 01B72BA5258360CD00A3E3BC /* DiaryDayEmptyViewModelTest.swift */; };
		01B72BC02583875600A3E3BC /* DiaryDayViewModelTest.swift in Sources */ = {isa = PBXBuildFile; fileRef = 01B72BBF2583875600A3E3BC /* DiaryDayViewModelTest.swift */; };
		01B72BF22583B51C00A3E3BC /* DiaryEditEntriesTableViewCell.swift in Sources */ = {isa = PBXBuildFile; fileRef = 01B72BEE2583B51C00A3E3BC /* DiaryEditEntriesTableViewCell.swift */; };
		01B72BFF2583B57300A3E3BC /* DiaryEditEntriesTableViewCell.xib in Resources */ = {isa = PBXBuildFile; fileRef = 01B72BF02583B51C00A3E3BC /* DiaryEditEntriesTableViewCell.xib */; };
		01B72C032583B71100A3E3BC /* DiaryEditEntriesViewController.xib in Resources */ = {isa = PBXBuildFile; fileRef = 01B72BDC2583AB1400A3E3BC /* DiaryEditEntriesViewController.xib */; };
		01B72C0B25875BC300A3E3BC /* DiaryDayAddCellModel.swift in Sources */ = {isa = PBXBuildFile; fileRef = 01B72C0A25875BC300A3E3BC /* DiaryDayAddCellModel.swift */; };
		01C2D43E2501225100FB23BF /* MockExposureSubmissionService.swift in Sources */ = {isa = PBXBuildFile; fileRef = A3284256248E7431006B1F09 /* MockExposureSubmissionService.swift */; };
		01C2D4432501260D00FB23BF /* OptionGroupViewModelTests.swift in Sources */ = {isa = PBXBuildFile; fileRef = 01C2D440250124E600FB23BF /* OptionGroupViewModelTests.swift */; };
		01C6ABF42527273E0052814D /* String+Insertion.swift in Sources */ = {isa = PBXBuildFile; fileRef = 01C6ABF32527273D0052814D /* String+Insertion.swift */; };
		01C6AC0E252B1E990052814D /* ExposureSubmissionQRScannerViewModel.swift in Sources */ = {isa = PBXBuildFile; fileRef = 01C6AC0D252B1E980052814D /* ExposureSubmissionQRScannerViewModel.swift */; };
		01C6AC21252B21DF0052814D /* ExposureSubmissionQRScannerViewController.xib in Resources */ = {isa = PBXBuildFile; fileRef = 01C6AC20252B21DF0052814D /* ExposureSubmissionQRScannerViewController.xib */; };
		01C6AC26252B23D70052814D /* ExposureSubmissionQRScannerFocusView.swift in Sources */ = {isa = PBXBuildFile; fileRef = 01C6AC25252B23D70052814D /* ExposureSubmissionQRScannerFocusView.swift */; };
		01C6AC32252B29C00052814D /* QRScannerError.swift in Sources */ = {isa = PBXBuildFile; fileRef = 01C6AC31252B29C00052814D /* QRScannerError.swift */; };
		01C6AC3A252B2A500052814D /* UIImage+Color.swift in Sources */ = {isa = PBXBuildFile; fileRef = 01C6AC39252B2A500052814D /* UIImage+Color.swift */; };
		01C7665E25024A09002C9A5C /* DatePickerOptionView.swift in Sources */ = {isa = PBXBuildFile; fileRef = 01C7665D25024A09002C9A5C /* DatePickerOptionView.swift */; };
		01CF95DD253083B2007B72F7 /* CodableExposureDetectionSummary+Helpers.swift in Sources */ = {isa = PBXBuildFile; fileRef = 01CF95DC25308346007B72F7 /* CodableExposureDetectionSummary+Helpers.swift */; };
		01D02626258A769200B6389A /* HTTPURLResponse+Header.swift in Sources */ = {isa = PBXBuildFile; fileRef = 01D02625258A769200B6389A /* HTTPURLResponse+Header.swift */; };
		01D0262E258A791C00B6389A /* OnboardingInfoViewController.xib in Resources */ = {isa = PBXBuildFile; fileRef = 01D0262D258A791C00B6389A /* OnboardingInfoViewController.xib */; };
		01D02667258B750800B6389A /* ExposureDetectionViewController.xib in Resources */ = {isa = PBXBuildFile; fileRef = 01D02666258B750800B6389A /* ExposureDetectionViewController.xib */; };
		01D02688258B9CB200B6389A /* ExposureDetectionHeaderCell.xib in Resources */ = {isa = PBXBuildFile; fileRef = 01D02687258B9CB200B6389A /* ExposureDetectionHeaderCell.xib */; };
		01D0268D258B9CF800B6389A /* ExposureDetectionRiskCell.xib in Resources */ = {isa = PBXBuildFile; fileRef = 01D0268C258B9CF800B6389A /* ExposureDetectionRiskCell.xib */; };
		01D02692258BA0AD00B6389A /* ExposureDetectionLongGuideCell.xib in Resources */ = {isa = PBXBuildFile; fileRef = 01D02691258BA0AD00B6389A /* ExposureDetectionLongGuideCell.xib */; };
		01D02697258BA0E000B6389A /* ExposureDetectionLoadingCell.xib in Resources */ = {isa = PBXBuildFile; fileRef = 01D02696258BA0E000B6389A /* ExposureDetectionLoadingCell.xib */; };
		01D026A5258BA20E00B6389A /* ExposureDetectionHotlineCell.xib in Resources */ = {isa = PBXBuildFile; fileRef = 01D026A4258BA20E00B6389A /* ExposureDetectionHotlineCell.xib */; };
		01D026BF258BACCE00B6389A /* ExposureDetectionGuideCell.xib in Resources */ = {isa = PBXBuildFile; fileRef = 01D026AB258BA2FA00B6389A /* ExposureDetectionGuideCell.xib */; };
		01D026C0258BACCE00B6389A /* ExposureDetectionRiskTextCell.xib in Resources */ = {isa = PBXBuildFile; fileRef = 01D026AA258BA2F900B6389A /* ExposureDetectionRiskTextCell.xib */; };
		01D026C1258BACCE00B6389A /* ExposureDetectionRiskRefreshCell.xib in Resources */ = {isa = PBXBuildFile; fileRef = 01D026A9258BA2F600B6389A /* ExposureDetectionRiskRefreshCell.xib */; };
		01D026C2258BACCE00B6389A /* ExposureDetectionLinkCell.xib in Resources */ = {isa = PBXBuildFile; fileRef = 01D026AC258BA2FD00B6389A /* ExposureDetectionLinkCell.xib */; };
		01D02703258BBCC700B6389A /* ActionTableViewCell.xib in Resources */ = {isa = PBXBuildFile; fileRef = 01D026E9258BB6DF00B6389A /* ActionTableViewCell.xib */; };
		01D02704258BBCC700B6389A /* DescriptionTableViewCell.xib in Resources */ = {isa = PBXBuildFile; fileRef = 01D026E8258BB6DD00B6389A /* DescriptionTableViewCell.xib */; };
		01D02705258BBCC700B6389A /* EuTracingTableViewCell.xib in Resources */ = {isa = PBXBuildFile; fileRef = 01D026ED258BB70100B6389A /* EuTracingTableViewCell.xib */; };
		01D02706258BBCC700B6389A /* TracingHistoryTableViewCell.xib in Resources */ = {isa = PBXBuildFile; fileRef = 01D026DC258BB6CC00B6389A /* TracingHistoryTableViewCell.xib */; };
		01D02707258BBCC700B6389A /* ImageTableViewCell.xib in Resources */ = {isa = PBXBuildFile; fileRef = 01D026E3258BB6D800B6389A /* ImageTableViewCell.xib */; };
		01D02708258BBCC700B6389A /* ActionDetailTableViewCell.xib in Resources */ = {isa = PBXBuildFile; fileRef = 01D026E7258BB6DB00B6389A /* ActionDetailTableViewCell.xib */; };
		01D02710258BC17500B6389A /* InviteFriendsViewController.xib in Resources */ = {isa = PBXBuildFile; fileRef = 01D0270F258BC17500B6389A /* InviteFriendsViewController.xib */; };
		01D0271B258BC78100B6389A /* SettingsCoordinator.swift in Sources */ = {isa = PBXBuildFile; fileRef = 01D0271A258BC78100B6389A /* SettingsCoordinator.swift */; };
		01D0272E258BD2B100B6389A /* BackgroundAppRefreshViewController.xib in Resources */ = {isa = PBXBuildFile; fileRef = 01D0272D258BD2B100B6389A /* BackgroundAppRefreshViewController.xib */; };
		01D02733258BD36800B6389A /* MainSettingsCell.xib in Resources */ = {isa = PBXBuildFile; fileRef = 01D02732258BD36800B6389A /* MainSettingsCell.xib */; };
		01D02759258BD55A00B6389A /* NotificationSettingsViewController.xib in Resources */ = {isa = PBXBuildFile; fileRef = 01D0274B258BD42800B6389A /* NotificationSettingsViewController.xib */; };
		01D0275D258BD56F00B6389A /* SettingsLabelCell.xib in Resources */ = {isa = PBXBuildFile; fileRef = 01D0273A258BD38500B6389A /* SettingsLabelCell.xib */; };
		01D02761258BD58600B6389A /* ResetViewController.xib in Resources */ = {isa = PBXBuildFile; fileRef = 01D0274C258BD42B00B6389A /* ResetViewController.xib */; };
		01D16C5E24ED69CA007DB387 /* BackgroundAppRefreshViewModelTests.swift in Sources */ = {isa = PBXBuildFile; fileRef = 01D16C5D24ED69CA007DB387 /* BackgroundAppRefreshViewModelTests.swift */; };
		01D16C6024ED6D9A007DB387 /* MockBackgroundRefreshStatusProvider.swift in Sources */ = {isa = PBXBuildFile; fileRef = 01D16C5F24ED6D9A007DB387 /* MockBackgroundRefreshStatusProvider.swift */; };
		01D16C6224ED6DB3007DB387 /* MockLowPowerModeStatusProvider.swift in Sources */ = {isa = PBXBuildFile; fileRef = 01D16C6124ED6DB3007DB387 /* MockLowPowerModeStatusProvider.swift */; };
		01D3078A2562B03C00ADB67B /* RiskState.swift in Sources */ = {isa = PBXBuildFile; fileRef = 01D307892562B03B00ADB67B /* RiskState.swift */; };
		01D6948B25026EC000B45BEA /* DatePickerOptionViewModel.swift in Sources */ = {isa = PBXBuildFile; fileRef = 01D6948A25026EC000B45BEA /* DatePickerOptionViewModel.swift */; };
		01D6948D2502717F00B45BEA /* DatePickerDayView.swift in Sources */ = {isa = PBXBuildFile; fileRef = 01D6948C2502717F00B45BEA /* DatePickerDayView.swift */; };
		01D6948F2502729000B45BEA /* DatePickerDay.swift in Sources */ = {isa = PBXBuildFile; fileRef = 01D6948E2502729000B45BEA /* DatePickerDay.swift */; };
		01D69491250272CE00B45BEA /* DatePickerDayViewModel.swift in Sources */ = {isa = PBXBuildFile; fileRef = 01D69490250272CE00B45BEA /* DatePickerDayViewModel.swift */; };
		01DB708525068167008F7244 /* Calendar+GregorianLocale.swift in Sources */ = {isa = PBXBuildFile; fileRef = 01DB708425068167008F7244 /* Calendar+GregorianLocale.swift */; };
		01E4298E251DCDC90057FCBE /* Localizable.legal.strings in Resources */ = {isa = PBXBuildFile; fileRef = 01E42990251DCDC90057FCBE /* Localizable.legal.strings */; };
		01EA172D2590C2EC00E98E02 /* MockDiaryStore.swift in Sources */ = {isa = PBXBuildFile; fileRef = 019C9F0725894BE900B26392 /* MockDiaryStore.swift */; };
		01EA17472590D3DA00E98E02 /* MockTestStore.swift in Sources */ = {isa = PBXBuildFile; fileRef = B15382E3248273DC0010F007 /* MockTestStore.swift */; };
		01EA17622590EAAF00E98E02 /* HomeTableViewController.swift in Sources */ = {isa = PBXBuildFile; fileRef = 01EA17612590EAAF00E98E02 /* HomeTableViewController.swift */; };
		01EA176A2590EF4F00E98E02 /* HomeTableViewModel.swift in Sources */ = {isa = PBXBuildFile; fileRef = 01EA17692590EF4E00E98E02 /* HomeTableViewModel.swift */; };
		01EA17902590F03600E98E02 /* HomeInfoTableViewCell.swift in Sources */ = {isa = PBXBuildFile; fileRef = 01EA17762590F03100E98E02 /* HomeInfoTableViewCell.swift */; };
		01EA17932590F03600E98E02 /* HomeExposureLoggingTableViewCell.swift in Sources */ = {isa = PBXBuildFile; fileRef = 01EA17722590F03000E98E02 /* HomeExposureLoggingTableViewCell.swift */; };
		01EA17972590F03600E98E02 /* HomeCardView.swift in Sources */ = {isa = PBXBuildFile; fileRef = 01EA17712590F03000E98E02 /* HomeCardView.swift */; };
		01EA17BB2591344F00E98E02 /* HomeExposureLoggingTableViewCell.xib in Resources */ = {isa = PBXBuildFile; fileRef = 01EA17752590F03100E98E02 /* HomeExposureLoggingTableViewCell.xib */; };
		01EA17C92591353200E98E02 /* HomeExposureLoggingCellModel.swift in Sources */ = {isa = PBXBuildFile; fileRef = 01EA17C82591353200E98E02 /* HomeExposureLoggingCellModel.swift */; };
		01EA17E52591399200E98E02 /* HomeInfoCellModel.swift in Sources */ = {isa = PBXBuildFile; fileRef = 01EA17E42591399200E98E02 /* HomeInfoCellModel.swift */; };
		01EA17EF259139B900E98E02 /* HomeInfoTableViewCell.xib in Resources */ = {isa = PBXBuildFile; fileRef = 01EA17732590F03000E98E02 /* HomeInfoTableViewCell.xib */; };
		01EA17FE259217B100E98E02 /* HomeState.swift in Sources */ = {isa = PBXBuildFile; fileRef = 01EA17FD259217B100E98E02 /* HomeState.swift */; };
		01EBC9BE25B706AF0003496F /* HomeStatisticsCardViewModelTests.swift in Sources */ = {isa = PBXBuildFile; fileRef = 01EBC9A525B6002C0003496F /* HomeStatisticsCardViewModelTests.swift */; };
		01EBC9C325B70C310003496F /* SAP_Internal_Stats_Statistics+SupportedIDsTests.swift in Sources */ = {isa = PBXBuildFile; fileRef = 01EBC9C225B70C310003496F /* SAP_Internal_Stats_Statistics+SupportedIDsTests.swift */; };
		01F2A543257FB90200DA96A6 /* CloseBarButtonItem.swift in Sources */ = {isa = PBXBuildFile; fileRef = 01F2A542257FB90200DA96A6 /* CloseBarButtonItem.swift */; };
		01F2A563257FC7D200DA96A6 /* DiaryOverviewDayTableViewCell.swift in Sources */ = {isa = PBXBuildFile; fileRef = 01F2A561257FC7D200DA96A6 /* DiaryOverviewDayTableViewCell.swift */; };
		01F2A564257FC7D200DA96A6 /* DiaryOverviewDayTableViewCell.xib in Resources */ = {isa = PBXBuildFile; fileRef = 01F2A562257FC7D200DA96A6 /* DiaryOverviewDayTableViewCell.xib */; };
		01F2A58125803AA500DA96A6 /* DiaryOverviewDescriptionTableViewCell.swift in Sources */ = {isa = PBXBuildFile; fileRef = 01F2A57F25803AA500DA96A6 /* DiaryOverviewDescriptionTableViewCell.swift */; };
		01F2A59725803D2600DA96A6 /* DiaryOverviewDescriptionTableViewCell.xib in Resources */ = {isa = PBXBuildFile; fileRef = 01F2A58025803AA500DA96A6 /* DiaryOverviewDescriptionTableViewCell.xib */; };
		01F2A5B92581181A00DA96A6 /* DiaryDayAddTableViewCell.swift in Sources */ = {isa = PBXBuildFile; fileRef = 01F2A5B72581181A00DA96A6 /* DiaryDayAddTableViewCell.swift */; };
		01F2A5BA2581181A00DA96A6 /* DiaryDayAddTableViewCell.xib in Resources */ = {isa = PBXBuildFile; fileRef = 01F2A5B82581181A00DA96A6 /* DiaryDayAddTableViewCell.xib */; };
		01F2A5C32581183800DA96A6 /* DiaryDayEntryTableViewCell.swift in Sources */ = {isa = PBXBuildFile; fileRef = 01F2A5C12581183800DA96A6 /* DiaryDayEntryTableViewCell.swift */; };
		01F2A5C42581183800DA96A6 /* DiaryDayEntryTableViewCell.xib in Resources */ = {isa = PBXBuildFile; fileRef = 01F2A5C22581183800DA96A6 /* DiaryDayEntryTableViewCell.xib */; };
		01F2A5D5258208C500DA96A6 /* DiaryDayViewController.xib in Resources */ = {isa = PBXBuildFile; fileRef = 01F2A5D4258208C500DA96A6 /* DiaryDayViewController.xib */; };
		01F2A5DD25820EE700DA96A6 /* DiaryDayViewModel.swift in Sources */ = {isa = PBXBuildFile; fileRef = 01F2A5DC25820EE700DA96A6 /* DiaryDayViewModel.swift */; };
		01F52F8A2550679600997A26 /* RiskCalculationExposureWindow.swift in Sources */ = {isa = PBXBuildFile; fileRef = 01F52F892550679600997A26 /* RiskCalculationExposureWindow.swift */; };
		01F52F92255067A000997A26 /* RiskCalculationError.swift in Sources */ = {isa = PBXBuildFile; fileRef = 01F52F91255067A000997A26 /* RiskCalculationError.swift */; };
		01F52FF42552DB9600997A26 /* DMAppConfigurationViewController.swift in Sources */ = {isa = PBXBuildFile; fileRef = 01F52FF32552DB9600997A26 /* DMAppConfigurationViewController.swift */; };
		01F52FFC2552E6F600997A26 /* ENARangeTest.swift in Sources */ = {isa = PBXBuildFile; fileRef = 01F52FFB2552E6F600997A26 /* ENARangeTest.swift */; };
		01F5F7222487B9C000229720 /* AppInformationViewController.swift in Sources */ = {isa = PBXBuildFile; fileRef = 01F5F7212487B9C000229720 /* AppInformationViewController.swift */; };
		0D5611B4247F852C00B5B094 /* SQLiteKeyValueStore.swift in Sources */ = {isa = PBXBuildFile; fileRef = 0D5611B3247F852C00B5B094 /* SQLiteKeyValueStore.swift */; };
		0DD260FF248D549B007C3B2C /* KeychainHelper.swift in Sources */ = {isa = PBXBuildFile; fileRef = 0DD260FE248D549B007C3B2C /* KeychainHelper.swift */; };
		0DF6BB97248AD616007E8B0C /* AppUpdateCheckHelper.swift in Sources */ = {isa = PBXBuildFile; fileRef = 0DF6BB96248AD616007E8B0C /* AppUpdateCheckHelper.swift */; };
		0DF6BB9D248AE232007E8B0C /* AppUpdateCheckerHelperTests.swift in Sources */ = {isa = PBXBuildFile; fileRef = 0DF6BB9C248AE232007E8B0C /* AppUpdateCheckerHelperTests.swift */; };
		1309194F247972C40066E329 /* PrivacyProtectionViewController.swift in Sources */ = {isa = PBXBuildFile; fileRef = 1309194E247972C40066E329 /* PrivacyProtectionViewController.swift */; };
		130CB19C246D92F800ADE602 /* ENAUITestsOnboarding.swift in Sources */ = {isa = PBXBuildFile; fileRef = 130CB19B246D92F800ADE602 /* ENAUITestsOnboarding.swift */; };
		13156CFD248C19D000AFC472 /* usage.html in Resources */ = {isa = PBXBuildFile; fileRef = 13156CFF248C19D000AFC472 /* usage.html */; };
		134F0DBC247578FF00D88934 /* ENAUITestsHome.swift in Sources */ = {isa = PBXBuildFile; fileRef = 134F0DB9247578FF00D88934 /* ENAUITestsHome.swift */; };
		134F0DBD247578FF00D88934 /* ENAUITests-Extensions.swift in Sources */ = {isa = PBXBuildFile; fileRef = 134F0DBA247578FF00D88934 /* ENAUITests-Extensions.swift */; };
		134F0F2C2475793400D88934 /* SnapshotHelper.swift in Sources */ = {isa = PBXBuildFile; fileRef = 134F0F2B2475793400D88934 /* SnapshotHelper.swift */; };
		13722044247AEEAD00152764 /* UNNotificationCenter+Extension.swift in Sources */ = {isa = PBXBuildFile; fileRef = 13722043247AEEAD00152764 /* UNNotificationCenter+Extension.swift */; };
		137846492488027600A50AB8 /* OnboardingInfoViewController+Extension.swift in Sources */ = {isa = PBXBuildFile; fileRef = 137846482488027500A50AB8 /* OnboardingInfoViewController+Extension.swift */; };
		138910C5247A909000D739F6 /* ENATaskScheduler.swift in Sources */ = {isa = PBXBuildFile; fileRef = 138910C4247A909000D739F6 /* ENATaskScheduler.swift */; };
		13E50469248E3CD20086641C /* ENAUITestsAppInformation.swift in Sources */ = {isa = PBXBuildFile; fileRef = 13E50468248E3CD20086641C /* ENAUITestsAppInformation.swift */; };
		13E5046B248E3DF30086641C /* AppStrings.swift in Sources */ = {isa = PBXBuildFile; fileRef = CD99A3C92461A47C00BF12AF /* AppStrings.swift */; };
		13E5046C248E434B0086641C /* Localizable.strings in Resources */ = {isa = PBXBuildFile; fileRef = EE70C23A245B09E900AC9B2F /* Localizable.strings */; };
		13E5046D248E434B0086641C /* Localizable.stringsdict in Resources */ = {isa = PBXBuildFile; fileRef = EE92A340245D96DA006B97B0 /* Localizable.stringsdict */; };
		2E67C3D525BAFFC8008C6C90 /* DiaryExportItem.swift in Sources */ = {isa = PBXBuildFile; fileRef = 2E67C3D425BAFFC8008C6C90 /* DiaryExportItem.swift */; };
		2F26CE2E248B9C4F00BE30EE /* UIViewController+BackButton.swift in Sources */ = {isa = PBXBuildFile; fileRef = 2F26CE2D248B9C4F00BE30EE /* UIViewController+BackButton.swift */; };
		2F3218D0248063E300A7AC0A /* UIView+Convenience.swift in Sources */ = {isa = PBXBuildFile; fileRef = 2F3218CF248063E300A7AC0A /* UIView+Convenience.swift */; };
		2F3D95372518BCD1002B2C81 /* EUSettingsViewController.swift in Sources */ = {isa = PBXBuildFile; fileRef = 2F3D95362518BCD1002B2C81 /* EUSettingsViewController.swift */; };
		2F3D953C2518BCE9002B2C81 /* EUSettingsViewModel.swift in Sources */ = {isa = PBXBuildFile; fileRef = 2F3D953B2518BCE9002B2C81 /* EUSettingsViewModel.swift */; };
		2F80CFDB247EDDB3000F06AF /* ExposureSubmissionHotlineViewController.swift in Sources */ = {isa = PBXBuildFile; fileRef = 2F80CFDA247EDDB3000F06AF /* ExposureSubmissionHotlineViewController.swift */; };
		2F96739B24AB70FA008E3147 /* ExposureSubmissionParsable.swift in Sources */ = {isa = PBXBuildFile; fileRef = 2F96739A24AB70FA008E3147 /* ExposureSubmissionParsable.swift */; };
		2FA968CE24D8560B008EE367 /* String+Random.swift in Sources */ = {isa = PBXBuildFile; fileRef = 2FA968CD24D8560B008EE367 /* String+Random.swift */; };
		2FA9E39324D2F2920030561C /* ExposureSubmission+TestResult.swift in Sources */ = {isa = PBXBuildFile; fileRef = 2FA9E39224D2F2920030561C /* ExposureSubmission+TestResult.swift */; };
		2FA9E39524D2F2B00030561C /* ExposureSubmission+DeviceRegistrationKey.swift in Sources */ = {isa = PBXBuildFile; fileRef = 2FA9E39424D2F2B00030561C /* ExposureSubmission+DeviceRegistrationKey.swift */; };
		2FA9E39724D2F3C70030561C /* ExposureSubmissionError.swift in Sources */ = {isa = PBXBuildFile; fileRef = 2FA9E39624D2F3C60030561C /* ExposureSubmissionError.swift */; };
		2FA9E39924D2F4350030561C /* ExposureSubmission+ErrorParsing.swift in Sources */ = {isa = PBXBuildFile; fileRef = 2FA9E39824D2F4350030561C /* ExposureSubmission+ErrorParsing.swift */; };
		2FA9E39B24D2F4A10030561C /* ExposureSubmissionService+Protocol.swift in Sources */ = {isa = PBXBuildFile; fileRef = 2FA9E39A24D2F4A10030561C /* ExposureSubmissionService+Protocol.swift */; };
		2FC0356F24B342FA00E234AC /* UIViewcontroller+AlertTest.swift in Sources */ = {isa = PBXBuildFile; fileRef = 2FC0356E24B342FA00E234AC /* UIViewcontroller+AlertTest.swift */; };
		2FC0357124B5B70700E234AC /* Error+FAQUrl.swift in Sources */ = {isa = PBXBuildFile; fileRef = 2FC0357024B5B70700E234AC /* Error+FAQUrl.swift */; };
		2FC951FE24DC23B9008D39F4 /* DMConfigurationCell.swift in Sources */ = {isa = PBXBuildFile; fileRef = 2FC951FD24DC23B9008D39F4 /* DMConfigurationCell.swift */; };
		2FD473BF251E0ECE000DCA40 /* EUSettingsViewControllerTests.swift in Sources */ = {isa = PBXBuildFile; fileRef = 2FD473BE251E0ECE000DCA40 /* EUSettingsViewControllerTests.swift */; };
		2FD881CC2490F65C00BEC8FC /* ExposureSubmissionHotlineViewControllerTest.swift in Sources */ = {isa = PBXBuildFile; fileRef = 2FD881CB2490F65C00BEC8FC /* ExposureSubmissionHotlineViewControllerTest.swift */; };
		2FD881CE249115E700BEC8FC /* ExposureSubmissionNavigationControllerTest.swift in Sources */ = {isa = PBXBuildFile; fileRef = 2FD881CD249115E700BEC8FC /* ExposureSubmissionNavigationControllerTest.swift */; };
		2FE15A3C249B8C0B0077BD8D /* AccessibilityIdentifiers.swift in Sources */ = {isa = PBXBuildFile; fileRef = 2FE15A3B249B8C0B0077BD8D /* AccessibilityIdentifiers.swift */; };
		2FF1D62E2487850200381FFB /* NSMutableAttributedString+Generation.swift in Sources */ = {isa = PBXBuildFile; fileRef = 2FF1D62D2487850200381FFB /* NSMutableAttributedString+Generation.swift */; };
		2FF1D63024880FCF00381FFB /* DynamicTableViewRoundedCell.swift in Sources */ = {isa = PBXBuildFile; fileRef = 2FF1D62F24880FCF00381FFB /* DynamicTableViewRoundedCell.swift */; };
		3518DD6525BA2D060090A26B /* NotificationManager.swift in Sources */ = {isa = PBXBuildFile; fileRef = 3518DD6425BA2D060090A26B /* NotificationManager.swift */; };
		351E6306256BEC8D00D89B29 /* LabeledCountriesView.swift in Sources */ = {isa = PBXBuildFile; fileRef = 351E6305256BEC8D00D89B29 /* LabeledCountriesView.swift */; };
		351E630C256C5B9C00D89B29 /* LabeledCountriesCell.swift in Sources */ = {isa = PBXBuildFile; fileRef = 351E630A256C5B9C00D89B29 /* LabeledCountriesCell.swift */; };
		351E630D256C5B9C00D89B29 /* LabeledCountriesCell.xib in Resources */ = {isa = PBXBuildFile; fileRef = 351E630B256C5B9C00D89B29 /* LabeledCountriesCell.xib */; };
		3523F8A82570F819004B0424 /* NSAttributedString+BulletPoint.swift in Sources */ = {isa = PBXBuildFile; fileRef = 3523F8A72570F819004B0424 /* NSAttributedString+BulletPoint.swift */; };
		352DEA6F25B08966006751D1 /* StatisticsProviderTests.swift in Sources */ = {isa = PBXBuildFile; fileRef = 352DEA6E25B08966006751D1 /* StatisticsProviderTests.swift */; };
		352E0F19255D537C00DC3E20 /* AppConfiguration+Validation.swift in Sources */ = {isa = PBXBuildFile; fileRef = 352E0F18255D537C00DC3E20 /* AppConfiguration+Validation.swift */; };
		352F25A824EFCBDE00ACDFF3 /* ServerEnvironment.swift in Sources */ = {isa = PBXBuildFile; fileRef = 352F25A724EFCBDE00ACDFF3 /* ServerEnvironment.swift */; };
		35327FF6256D4CE600C36A44 /* UIStackView+prune.swift in Sources */ = {isa = PBXBuildFile; fileRef = 35327FF5256D4CE600C36A44 /* UIStackView+prune.swift */; };
		353412CC2525EE4A0086D15C /* Globals.swift in Sources */ = {isa = PBXBuildFile; fileRef = 353412CB2525EE4A0086D15C /* Globals.swift */; };
		35358DD425A23169004FD0CB /* HTTPClientCertificatePinningTests.swift in Sources */ = {isa = PBXBuildFile; fileRef = 35358DD325A23169004FD0CB /* HTTPClientCertificatePinningTests.swift */; };
		3539DAD1252B353C00489B1A /* CachedAppConfigurationMock.swift in Sources */ = {isa = PBXBuildFile; fileRef = 3539DAD0252B353C00489B1A /* CachedAppConfigurationMock.swift */; };
		3544182925AF7B5200B11056 /* app_features.pb.swift in Sources */ = {isa = PBXBuildFile; fileRef = 3544182825AF7B5200B11056 /* app_features.pb.swift */; };
		354BB49A25B07DB000FBCFEE /* StatisticsProviding.swift in Sources */ = {isa = PBXBuildFile; fileRef = 354BB49925B07DB000FBCFEE /* StatisticsProviding.swift */; };
		354E305924EFF26E00526C9F /* Country.swift in Sources */ = {isa = PBXBuildFile; fileRef = 354E305824EFF26E00526C9F /* Country.swift */; };
		356153AD257FA8A300F6CD4D /* AccessibilityIdentifiers.swift in Sources */ = {isa = PBXBuildFile; fileRef = 2FE15A3B249B8C0B0077BD8D /* AccessibilityIdentifiers.swift */; };
		356FBF49255EC27A00959346 /* CacheAppConfigMockTests.swift in Sources */ = {isa = PBXBuildFile; fileRef = 356FBF48255EC27A00959346 /* CacheAppConfigMockTests.swift */; };
		357B1858255A7F5C00584548 /* AppConfig+CacheInvalidation.swift in Sources */ = {isa = PBXBuildFile; fileRef = 357B1857255A7F5C00584548 /* AppConfig+CacheInvalidation.swift */; };
		3598D99A24FE280700483F1F /* CountryTests.swift in Sources */ = {isa = PBXBuildFile; fileRef = 3598D99924FE280700483F1F /* CountryTests.swift */; };
		35A7F081250A7CF8005E6C33 /* KeychainHelperTests.swift in Sources */ = {isa = PBXBuildFile; fileRef = 35A7F080250A7CF8005E6C33 /* KeychainHelperTests.swift */; };
		35AA4AF4259B40FC00D32306 /* CryptoFallbackTests.swift in Sources */ = {isa = PBXBuildFile; fileRef = 35AA4AF3259B40FC00D32306 /* CryptoFallbackTests.swift */; };
		35B2FAAA25B9CE8F009ABC8E /* main.swift in Sources */ = {isa = PBXBuildFile; fileRef = 35B2FAA925B9CE8F009ABC8E /* main.swift */; };
		35B2FABA25B9D3F3009ABC8E /* ENATaskExecutionDelegate.swift in Sources */ = {isa = PBXBuildFile; fileRef = 35B2FAB925B9D3F3009ABC8E /* ENATaskExecutionDelegate.swift */; };
		35BE8598251CE495005C2FD0 /* CachingHTTPClient.swift in Sources */ = {isa = PBXBuildFile; fileRef = 35BE8597251CE495005C2FD0 /* CachingHTTPClient.swift */; };
		35C701EC2556BCB9008AEA91 /* Migration1To2.swift in Sources */ = {isa = PBXBuildFile; fileRef = 35C701EB2556BCB9008AEA91 /* Migration1To2.swift */; };
		35C701F82556C01F008AEA91 /* Migration1To2Tests.swift in Sources */ = {isa = PBXBuildFile; fileRef = 35C701F32556C016008AEA91 /* Migration1To2Tests.swift */; };
		35D16DDE2567FB980069AD1B /* DynamicLegalCell.swift in Sources */ = {isa = PBXBuildFile; fileRef = 35D16DDC2567FB980069AD1B /* DynamicLegalCell.swift */; };
		35D16DDF2567FB980069AD1B /* DynamicLegalCell.xib in Resources */ = {isa = PBXBuildFile; fileRef = 35D16DDD2567FB980069AD1B /* DynamicLegalCell.xib */; };
		35E121A925B1CFB00098D754 /* StatisticsProvider.swift in Sources */ = {isa = PBXBuildFile; fileRef = 35E121A825B1CFB00098D754 /* StatisticsProvider.swift */; };
		35E121B925B23D060098D754 /* StatisticsMetadata.swift in Sources */ = {isa = PBXBuildFile; fileRef = 35E121B825B23D060098D754 /* StatisticsMetadata.swift */; };
		35E121DA25B273280098D754 /* card_header.pb.swift in Sources */ = {isa = PBXBuildFile; fileRef = 35E121D725B273280098D754 /* card_header.pb.swift */; };
		35E121DB25B273280098D754 /* statistics.pb.swift in Sources */ = {isa = PBXBuildFile; fileRef = 35E121D825B273280098D754 /* statistics.pb.swift */; };
		35E121DC25B273280098D754 /* key_figure_card.pb.swift in Sources */ = {isa = PBXBuildFile; fileRef = 35E121D925B273280098D754 /* key_figure_card.pb.swift */; };
		35EA615A258BC8E30062B50A /* CryptoKitFallbacks.swift in Sources */ = {isa = PBXBuildFile; fileRef = 35EA6159258BC8E30062B50A /* CryptoKitFallbacks.swift */; };
		35EA684225553AE300335F73 /* DownloadedPackagesSQLLiteStoreV2.swift in Sources */ = {isa = PBXBuildFile; fileRef = 35EA684125553AE300335F73 /* DownloadedPackagesSQLLiteStoreV2.swift */; };
		35EA684A25553B5C00335F73 /* DownloadedPackagesStoreV2.swift in Sources */ = {isa = PBXBuildFile; fileRef = 35EA684925553B5C00335F73 /* DownloadedPackagesStoreV2.swift */; };
		35EA68522555488600335F73 /* SQLiteError.swift in Sources */ = {isa = PBXBuildFile; fileRef = 35EA68512555488600335F73 /* SQLiteError.swift */; };
		4026C2DC24852B7600926FB4 /* AppInformationViewController+LegalModel.swift in Sources */ = {isa = PBXBuildFile; fileRef = 4026C2DB24852B7600926FB4 /* AppInformationViewController+LegalModel.swift */; };
		4026C2E424854C8D00926FB4 /* AppInformationLegalCell.swift in Sources */ = {isa = PBXBuildFile; fileRef = 4026C2E324854C8D00926FB4 /* AppInformationLegalCell.swift */; };
		5021532925C988D80006842D /* OTPResponse.swift in Sources */ = {isa = PBXBuildFile; fileRef = 5021532825C988D80006842D /* OTPResponse.swift */; };
		50352C8B25C94961007193D2 /* OTPServiceTests.swift in Sources */ = {isa = PBXBuildFile; fileRef = 50352C8A25C94961007193D2 /* OTPServiceTests.swift */; };
		50352C9F25C96687007193D2 /* HTTPClient+AuthorizationOTPTests.swift in Sources */ = {isa = PBXBuildFile; fileRef = 50352C9725C9665A007193D2 /* HTTPClient+AuthorizationOTPTests.swift */; };
		503DB1A7255D822E00576E57 /* ExposureSubmissionIntroViewController.swift in Sources */ = {isa = PBXBuildFile; fileRef = 503DB1A6255D822E00576E57 /* ExposureSubmissionIntroViewController.swift */; };
		503DB1AC255D826900576E57 /* ExposureSubmissionIntroViewModel.swift in Sources */ = {isa = PBXBuildFile; fileRef = 503DB1AB255D826900576E57 /* ExposureSubmissionIntroViewModel.swift */; };
		5054C7A725CC3E2A009F8635 /* DataPrivacyViewControllerDisablingSwipeToDismiss.swift in Sources */ = {isa = PBXBuildFile; fileRef = 5054C7A625CC3E2A009F8635 /* DataPrivacyViewControllerDisablingSwipeToDismiss.swift */; };
		504C9CC925C44C180005875B /* OTPService.swift in Sources */ = {isa = PBXBuildFile; fileRef = 504C9CC825C44C180005875B /* OTPService.swift */; };
		505F2E522587738900697CC2 /* AccessibilityLabels.swift in Sources */ = {isa = PBXBuildFile; fileRef = 505F2E512587738900697CC2 /* AccessibilityLabels.swift */; };
		505F506E25C833AA004920EB /* edus_otp_request_ios.pb.swift in Sources */ = {isa = PBXBuildFile; fileRef = 505F506925C833A9004920EB /* edus_otp_request_ios.pb.swift */; };
		505F506F25C833AA004920EB /* edus_otp.pb.swift in Sources */ = {isa = PBXBuildFile; fileRef = 505F506A25C833A9004920EB /* edus_otp.pb.swift */; };
		505F507225C833AA004920EB /* ppac_ios.pb.swift in Sources */ = {isa = PBXBuildFile; fileRef = 505F506D25C833A9004920EB /* ppac_ios.pb.swift */; };
		505F508325C897B3004920EB /* OTPError.swift in Sources */ = {isa = PBXBuildFile; fileRef = 505F508225C897B3004920EB /* OTPError.swift */; };
		509C69FE25B5D920000F2A4C /* ENAUITests-Statistics.swift in Sources */ = {isa = PBXBuildFile; fileRef = 509C69FD25B5D920000F2A4C /* ENAUITests-Statistics.swift */; };
		50B1D6E72551621C00684C3C /* DayKeyPackageDownloadTests.swift in Sources */ = {isa = PBXBuildFile; fileRef = 50B1D6E62551621C00684C3C /* DayKeyPackageDownloadTests.swift */; };
		50B5057D25CAEF5C00EEA380 /* OTPToken.swift in Sources */ = {isa = PBXBuildFile; fileRef = 50B5057C25CAEF5C00EEA380 /* OTPToken.swift */; };
		50B5058925CAF3EF00EEA380 /* DMOTPServiceViewController.swift in Sources */ = {isa = PBXBuildFile; fileRef = 50B5058825CAF3EF00EEA380 /* DMOTPServiceViewController.swift */; };
		50B5058E25CAF3FC00EEA380 /* DMOTPServiceViewModel.swift in Sources */ = {isa = PBXBuildFile; fileRef = 50B5058D25CAF3FC00EEA380 /* DMOTPServiceViewModel.swift */; };
		50BD2E6224FE1E8700932566 /* AppInformationModel.swift in Sources */ = {isa = PBXBuildFile; fileRef = 50BD2E6124FE1E8700932566 /* AppInformationModel.swift */; };
		50BD2E6424FE232E00932566 /* AppInformationImprintViewModel.swift in Sources */ = {isa = PBXBuildFile; fileRef = 50BD2E6324FE232E00932566 /* AppInformationImprintViewModel.swift */; };
		50BD2E7724FE26F400932566 /* AppInformationImprintTest.swift in Sources */ = {isa = PBXBuildFile; fileRef = 50BD2E6F24FE26F300932566 /* AppInformationImprintTest.swift */; };
		50C5204025ADACBB008DF2F4 /* HomeShownPositiveTestResultCellModelTest.swift in Sources */ = {isa = PBXBuildFile; fileRef = 50C5203F25ADACBB008DF2F4 /* HomeShownPositiveTestResultCellModelTest.swift */; };
		50C5C1B525891CC800C4817A /* DynamicLegalExtendedCell.xib in Resources */ = {isa = PBXBuildFile; fileRef = 50C5C1B425891CC800C4817A /* DynamicLegalExtendedCell.xib */; };
		50C5C1BA258920AD00C4817A /* DynamicLegalExtendedCell.swift in Sources */ = {isa = PBXBuildFile; fileRef = 50C5C1B9258920AD00C4817A /* DynamicLegalExtendedCell.swift */; };
		50DC527924FEB2AE00F6D8EB /* AppInformationDynamicCell.swift in Sources */ = {isa = PBXBuildFile; fileRef = 50DC527824FEB2AE00F6D8EB /* AppInformationDynamicCell.swift */; };
		50DC527B24FEB5CA00F6D8EB /* AppInformationModelTest.swift in Sources */ = {isa = PBXBuildFile; fileRef = 50DC527A24FEB5CA00F6D8EB /* AppInformationModelTest.swift */; };
		50E3BE5A250127DF0033E2C7 /* AppInformationDynamicAction.swift in Sources */ = {isa = PBXBuildFile; fileRef = 50E3BE59250127DF0033E2C7 /* AppInformationDynamicAction.swift */; };
		50F9130D253F1D7800DFE683 /* OnboardingPageType.swift in Sources */ = {isa = PBXBuildFile; fileRef = 50F9130C253F1D7800DFE683 /* OnboardingPageType.swift */; };
		514E81342461B97800636861 /* ExposureManager.swift in Sources */ = {isa = PBXBuildFile; fileRef = 514E81332461B97700636861 /* ExposureManager.swift */; };
		514EE999246D4C2E00DE4884 /* UITableViewCell+Identifier.swift in Sources */ = {isa = PBXBuildFile; fileRef = 514EE998246D4C2E00DE4884 /* UITableViewCell+Identifier.swift */; };
		51895EDC245E16CD0085DA38 /* ENAColor.swift in Sources */ = {isa = PBXBuildFile; fileRef = 51895EDB245E16CD0085DA38 /* ENAColor.swift */; };
		518A69FB24687D5800444E66 /* RiskLevel.swift in Sources */ = {isa = PBXBuildFile; fileRef = 518A69FA24687D5800444E66 /* RiskLevel.swift */; };
		51C737BD245B349700286105 /* OnboardingInfoViewController.swift in Sources */ = {isa = PBXBuildFile; fileRef = 51C737BC245B349700286105 /* OnboardingInfoViewController.swift */; };
		51C737BF245B3B5D00286105 /* OnboardingInfo.swift in Sources */ = {isa = PBXBuildFile; fileRef = 51C737BE245B3B5D00286105 /* OnboardingInfo.swift */; };
		51D420B724583B7200AD70CA /* NSObject+Identifier.swift in Sources */ = {isa = PBXBuildFile; fileRef = 51D420B624583B7200AD70CA /* NSObject+Identifier.swift */; };
		51D420C424583E3300AD70CA /* SettingsViewController.swift in Sources */ = {isa = PBXBuildFile; fileRef = 51D420C324583E3300AD70CA /* SettingsViewController.swift */; };
		5222AA68255ECFE100F338C7 /* ExposureSubmissionTestResultConsentViewController.swift in Sources */ = {isa = PBXBuildFile; fileRef = 5222AA67255ECFE100F338C7 /* ExposureSubmissionTestResultConsentViewController.swift */; };
		5222AA70255ED8E000F338C7 /* ExposureSubmissionTestResultConsentViewModel.swift in Sources */ = {isa = PBXBuildFile; fileRef = 5222AA6F255ED8E000F338C7 /* ExposureSubmissionTestResultConsentViewModel.swift */; };
		523D5E75256FDFE900EF67EA /* ExposureSubmissionThankYouViewController.swift in Sources */ = {isa = PBXBuildFile; fileRef = 523D5E74256FDFE900EF67EA /* ExposureSubmissionThankYouViewController.swift */; };
		523D5E7A256FE04000EF67EA /* ExposureSubmissionThankYouViewModel.swift in Sources */ = {isa = PBXBuildFile; fileRef = 523D5E79256FE04000EF67EA /* ExposureSubmissionThankYouViewModel.swift */; };
		524C4292256587B900EBC3B0 /* ExposureSubmissionTestResultConsentViewModelTests.swift in Sources */ = {isa = PBXBuildFile; fileRef = 524C4291256587B900EBC3B0 /* ExposureSubmissionTestResultConsentViewModelTests.swift */; };
		5270E9B8256D20A900B08606 /* NSTextAttachment+ImageHeight.swift in Sources */ = {isa = PBXBuildFile; fileRef = 5270E9B7256D20A900B08606 /* NSTextAttachment+ImageHeight.swift */; };
		52CAAC012562B82E00239DCB /* DynamicTableViewConsentCell.swift in Sources */ = {isa = PBXBuildFile; fileRef = 52CAAC002562B82E00239DCB /* DynamicTableViewConsentCell.swift */; };
		52EAAB512566BB0500204373 /* ExposureSubmission+TestResult.swift in Sources */ = {isa = PBXBuildFile; fileRef = 2FA9E39224D2F2920030561C /* ExposureSubmission+TestResult.swift */; };
		710021DC248E44A6001F0B63 /* ENAFont.swift in Sources */ = {isa = PBXBuildFile; fileRef = 710021DB248E44A6001F0B63 /* ENAFont.swift */; };
		710021DE248EAF16001F0B63 /* ExposureSubmissionImageCardCell.xib in Resources */ = {isa = PBXBuildFile; fileRef = 710021DD248EAF16001F0B63 /* ExposureSubmissionImageCardCell.xib */; };
		710021E0248EAF9A001F0B63 /* ExposureSubmissionImageCardCell.swift in Sources */ = {isa = PBXBuildFile; fileRef = 710021DF248EAF9A001F0B63 /* ExposureSubmissionImageCardCell.swift */; };
		710224F42490E7A3000C5DEF /* ExposureSubmissionStepCell.swift in Sources */ = {isa = PBXBuildFile; fileRef = 710224F32490E7A3000C5DEF /* ExposureSubmissionStepCell.swift */; };
		710224F624910661000C5DEF /* ExposureSubmissionDynamicCell.swift in Sources */ = {isa = PBXBuildFile; fileRef = 710224F524910661000C5DEF /* ExposureSubmissionDynamicCell.swift */; };
		710ABB23247513E300948792 /* DynamicTypeTableViewCell.swift in Sources */ = {isa = PBXBuildFile; fileRef = 710ABB22247513E300948792 /* DynamicTypeTableViewCell.swift */; };
		710ABB27247533FA00948792 /* DynamicTableViewController.swift in Sources */ = {isa = PBXBuildFile; fileRef = 710ABB26247533FA00948792 /* DynamicTableViewController.swift */; };
		710ABB292475353900948792 /* DynamicTableViewModel.swift in Sources */ = {isa = PBXBuildFile; fileRef = 710ABB282475353900948792 /* DynamicTableViewModel.swift */; };
		71176E2F248922B0004B0C9F /* ENAColorTests.swift in Sources */ = {isa = PBXBuildFile; fileRef = 71176E2D24891C02004B0C9F /* ENAColorTests.swift */; };
		71176E32248957C3004B0C9F /* AppNavigationController.swift in Sources */ = {isa = PBXBuildFile; fileRef = 71176E31248957C3004B0C9F /* AppNavigationController.swift */; };
		711EFCC72492EE31005FEF21 /* ENAFooterView.swift in Sources */ = {isa = PBXBuildFile; fileRef = 711EFCC62492EE31005FEF21 /* ENAFooterView.swift */; };
		711EFCC924935C79005FEF21 /* ExposureSubmissionTestResultHeaderView.xib in Resources */ = {isa = PBXBuildFile; fileRef = 711EFCC824935C79005FEF21 /* ExposureSubmissionTestResultHeaderView.xib */; };
		71330E41248109F600EB10F6 /* DynamicTableViewSection.swift in Sources */ = {isa = PBXBuildFile; fileRef = 71330E40248109F600EB10F6 /* DynamicTableViewSection.swift */; };
		71330E43248109FD00EB10F6 /* DynamicTableViewCell.swift in Sources */ = {isa = PBXBuildFile; fileRef = 71330E42248109FD00EB10F6 /* DynamicTableViewCell.swift */; };
		71330E4524810A0500EB10F6 /* DynamicTableViewHeader.swift in Sources */ = {isa = PBXBuildFile; fileRef = 71330E4424810A0500EB10F6 /* DynamicTableViewHeader.swift */; };
		71330E4724810A0C00EB10F6 /* DynamicTableViewFooter.swift in Sources */ = {isa = PBXBuildFile; fileRef = 71330E4624810A0C00EB10F6 /* DynamicTableViewFooter.swift */; };
		713EA25B247818B000AB7EE8 /* DynamicTypeButton.swift in Sources */ = {isa = PBXBuildFile; fileRef = 713EA25A247818B000AB7EE8 /* DynamicTypeButton.swift */; };
		713EA25D24798A7000AB7EE8 /* ExposureDetectionRoundedView.swift in Sources */ = {isa = PBXBuildFile; fileRef = 713EA25C24798A7000AB7EE8 /* ExposureDetectionRoundedView.swift */; };
		713EA25F24798A9100AB7EE8 /* ExposureDetectionRiskCell.swift in Sources */ = {isa = PBXBuildFile; fileRef = 713EA25E24798A9100AB7EE8 /* ExposureDetectionRiskCell.swift */; };
		713EA26124798AD100AB7EE8 /* ExposureDetectionHotlineCell.swift in Sources */ = {isa = PBXBuildFile; fileRef = 713EA26024798AD100AB7EE8 /* ExposureDetectionHotlineCell.swift */; };
		713EA26324798F8500AB7EE8 /* ExposureDetectionHeaderCell.swift in Sources */ = {isa = PBXBuildFile; fileRef = 713EA26224798F8500AB7EE8 /* ExposureDetectionHeaderCell.swift */; };
		714194EA247A65C60072A090 /* DynamicTableViewHeaderSeparatorView.swift in Sources */ = {isa = PBXBuildFile; fileRef = 714194E9247A65C60072A090 /* DynamicTableViewHeaderSeparatorView.swift */; };
		7154EB4A247D21E200A467FF /* ExposureDetectionLongGuideCell.swift in Sources */ = {isa = PBXBuildFile; fileRef = 7154EB49247D21E200A467FF /* ExposureDetectionLongGuideCell.swift */; };
		7154EB4C247E862100A467FF /* ExposureDetectionLoadingCell.swift in Sources */ = {isa = PBXBuildFile; fileRef = 7154EB4B247E862100A467FF /* ExposureDetectionLoadingCell.swift */; };
		717D21E9248C022E00D9717E /* DynamicTableViewHtmlCell.swift in Sources */ = {isa = PBXBuildFile; fileRef = 717D21E8248C022E00D9717E /* DynamicTableViewHtmlCell.swift */; };
		7187A5582481231C00FCC755 /* DynamicTableViewAction.swift in Sources */ = {isa = PBXBuildFile; fileRef = 71330E4824810A5A00EB10F6 /* DynamicTableViewAction.swift */; };
		71B804472484CC0800D53506 /* ENALabel.swift in Sources */ = {isa = PBXBuildFile; fileRef = 71B804462484CC0800D53506 /* ENALabel.swift */; };
		71B804492484D37300D53506 /* RiskLegendViewController.swift in Sources */ = {isa = PBXBuildFile; fileRef = 71B804482484D37300D53506 /* RiskLegendViewController.swift */; };
		71B8044F248526B600D53506 /* DynamicTableViewSpaceCell.swift in Sources */ = {isa = PBXBuildFile; fileRef = 71B8044E248526B600D53506 /* DynamicTableViewSpaceCell.swift */; };
		71C0BEDD2498DD07009A17A0 /* ENANavigationFooterView.swift in Sources */ = {isa = PBXBuildFile; fileRef = 71C0BEDC2498DD07009A17A0 /* ENANavigationFooterView.swift */; };
		71CAB9D2248AACAD00F516A5 /* PixelPerfectLayoutConstraint.swift in Sources */ = {isa = PBXBuildFile; fileRef = 71CAB9D1248AACAD00F516A5 /* PixelPerfectLayoutConstraint.swift */; };
		71D3C19A2494EFAC00DBABA8 /* ENANavigationControllerWithFooter.swift in Sources */ = {isa = PBXBuildFile; fileRef = 71D3C1992494EFAC00DBABA8 /* ENANavigationControllerWithFooter.swift */; };
		71EF33D92497F3E8007B7E1B /* ENANavigationControllerWithFooterChild.swift in Sources */ = {isa = PBXBuildFile; fileRef = 71EF33D82497F3E8007B7E1B /* ENANavigationControllerWithFooterChild.swift */; };
		71EF33DB2497F419007B7E1B /* ENANavigationFooterItem.swift in Sources */ = {isa = PBXBuildFile; fileRef = 71EF33DA2497F419007B7E1B /* ENANavigationFooterItem.swift */; };
		71F2E57B2487AEFC00694F1A /* ena-colors.xcassets in Resources */ = {isa = PBXBuildFile; fileRef = 71F2E57A2487AEFC00694F1A /* ena-colors.xcassets */; };
		71F5418E248BEE08006DB793 /* privacy-policy.html in Resources */ = {isa = PBXBuildFile; fileRef = 71F5418A248BEDBE006DB793 /* privacy-policy.html */; };
		71F54191248BF677006DB793 /* HtmlTextView.swift in Sources */ = {isa = PBXBuildFile; fileRef = 71F54190248BF677006DB793 /* HtmlTextView.swift */; };
		71FD8862246EB27F00E804D0 /* ExposureDetectionViewController.swift in Sources */ = {isa = PBXBuildFile; fileRef = 71FD8861246EB27F00E804D0 /* ExposureDetectionViewController.swift */; };
		71FE1C69247A8FE100851FEB /* DynamicTableViewHeaderFooterView.swift in Sources */ = {isa = PBXBuildFile; fileRef = 71FE1C68247A8FE100851FEB /* DynamicTableViewHeaderFooterView.swift */; };
		71FE1C71247AA7B700851FEB /* DynamicTableViewHeaderImageView.swift in Sources */ = {isa = PBXBuildFile; fileRef = 71FE1C70247AA7B700851FEB /* DynamicTableViewHeaderImageView.swift */; };
		71FE1C7B247AC2B500851FEB /* ExposureSubmissionQRScannerViewController.swift in Sources */ = {isa = PBXBuildFile; fileRef = 71FE1C74247AC2B500851FEB /* ExposureSubmissionQRScannerViewController.swift */; };
		71FE1C7F247AC2B500851FEB /* ExposureSubmissionTestResultViewController.swift in Sources */ = {isa = PBXBuildFile; fileRef = 71FE1C78247AC2B500851FEB /* ExposureSubmissionTestResultViewController.swift */; };
		71FE1C80247AC2B500851FEB /* ExposureSubmissionNavigationController.swift in Sources */ = {isa = PBXBuildFile; fileRef = 71FE1C79247AC2B500851FEB /* ExposureSubmissionNavigationController.swift */; };
		71FE1C86247AC33D00851FEB /* ExposureSubmissionTestResultHeaderView.swift in Sources */ = {isa = PBXBuildFile; fileRef = 71FE1C84247AC33D00851FEB /* ExposureSubmissionTestResultHeaderView.swift */; };
		71FE1C8C247AC79D00851FEB /* DynamicTableViewIconCell.swift in Sources */ = {isa = PBXBuildFile; fileRef = 71FE1C8A247AC79D00851FEB /* DynamicTableViewIconCell.swift */; };
		85142501245DA0B3009D2791 /* UIViewController+Alert.swift in Sources */ = {isa = PBXBuildFile; fileRef = 85142500245DA0B3009D2791 /* UIViewController+Alert.swift */; };
		8539874F2467094E00D28B62 /* AppIcon.xcassets in Resources */ = {isa = PBXBuildFile; fileRef = 8539874E2467094E00D28B62 /* AppIcon.xcassets */; };
		853D987A24694A8700490DBA /* ENAButton.swift in Sources */ = {isa = PBXBuildFile; fileRef = 853D987924694A8700490DBA /* ENAButton.swift */; };
		858F6F6E245A103C009FFD33 /* ExposureNotification.framework in Frameworks */ = {isa = PBXBuildFile; fileRef = 858F6F6D245A103C009FFD33 /* ExposureNotification.framework */; settings = {ATTRIBUTES = (Weak, ); }; };
		8595BF5F246032D90056EA27 /* ENASwitch.swift in Sources */ = {isa = PBXBuildFile; fileRef = 8595BF5E246032D90056EA27 /* ENASwitch.swift */; };
		859DD512248549790073D59F /* MockDiagnosisKeysRetrieval.swift in Sources */ = {isa = PBXBuildFile; fileRef = 859DD511248549790073D59F /* MockDiagnosisKeysRetrieval.swift */; };
		85D7594B24570491008175F0 /* Assets.xcassets in Resources */ = {isa = PBXBuildFile; fileRef = 85D7594A24570491008175F0 /* Assets.xcassets */; };
		85D7594E24570491008175F0 /* LaunchScreen.storyboard in Resources */ = {isa = PBXBuildFile; fileRef = 85D7594C24570491008175F0 /* LaunchScreen.storyboard */; };
		85D7596424570491008175F0 /* ENAUITests.swift in Sources */ = {isa = PBXBuildFile; fileRef = 85D7596324570491008175F0 /* ENAUITests.swift */; };
		85E33444247EB357006E74EC /* CircularProgressView.swift in Sources */ = {isa = PBXBuildFile; fileRef = 85E33443247EB357006E74EC /* CircularProgressView.swift */; };
		8F0A4BAD25C2F6F70085DF13 /* ppdd_ppac_parameters.pb.swift in Sources */ = {isa = PBXBuildFile; fileRef = 8F0A4BAB25C2F6F70085DF13 /* ppdd_ppac_parameters.pb.swift */; };
		8F0A4BAE25C2F6F70085DF13 /* ppdd_edus_parameters.pb.swift in Sources */ = {isa = PBXBuildFile; fileRef = 8F0A4BAC25C2F6F70085DF13 /* ppdd_edus_parameters.pb.swift */; };
		8F27018F259B593700E48CFE /* ContactDiaryStore.swift in Sources */ = {isa = PBXBuildFile; fileRef = 8F27018E259B593700E48CFE /* ContactDiaryStore.swift */; };
		8F270194259B5BA700E48CFE /* ContactDiaryMigration1To2.swift in Sources */ = {isa = PBXBuildFile; fileRef = 8F270193259B5BA700E48CFE /* ContactDiaryMigration1To2.swift */; };
		8F3D71AA25A86AD300D52CCD /* HomeExposureLoggingCellModelTests.swift in Sources */ = {isa = PBXBuildFile; fileRef = 8F3D71A925A86AD300D52CCD /* HomeExposureLoggingCellModelTests.swift */; };
		8FF3525E25ADAD06008A07BD /* HomeTestResultCellModelTests.swift in Sources */ = {isa = PBXBuildFile; fileRef = 8FF3525D25ADAD06008A07BD /* HomeTestResultCellModelTests.swift */; };
		8FF9B2B2259B6B030080770D /* ContactDiaryStoreSchemaV2.swift in Sources */ = {isa = PBXBuildFile; fileRef = 8FF9B2B1259B6B030080770D /* ContactDiaryStoreSchemaV2.swift */; };
		94092541254BFE6800FE61A2 /* DMWarnOthersNotificationViewController.swift in Sources */ = {isa = PBXBuildFile; fileRef = 94092540254BFE6800FE61A2 /* DMWarnOthersNotificationViewController.swift */; };
		9412FAFE252349EA0086E139 /* DeltaOnboardingViewControllerTests.swift in Sources */ = {isa = PBXBuildFile; fileRef = 9412FAF92523499D0086E139 /* DeltaOnboardingViewControllerTests.swift */; };
		9417BA95252B6B5100AD4053 /* DMSQLiteErrorViewController.swift in Sources */ = {isa = PBXBuildFile; fileRef = 9417BA94252B6B5100AD4053 /* DMSQLiteErrorViewController.swift */; };
		941ADDB02518C2B200E421D9 /* EuTracingTableViewCell.swift in Sources */ = {isa = PBXBuildFile; fileRef = 941ADDAF2518C2B200E421D9 /* EuTracingTableViewCell.swift */; };
		941ADDB22518C3FB00E421D9 /* ENSettingEuTracingViewModel.swift in Sources */ = {isa = PBXBuildFile; fileRef = 941ADDB12518C3FB00E421D9 /* ENSettingEuTracingViewModel.swift */; };
		941B68AE253F007100DC1962 /* Int+Increment.swift in Sources */ = {isa = PBXBuildFile; fileRef = 941B689E253EFF2300DC1962 /* Int+Increment.swift */; };
		941F5ED02518E82800785F06 /* ENSettingEuTracingViewModelTests.swift in Sources */ = {isa = PBXBuildFile; fileRef = 941F5ECB2518E82100785F06 /* ENSettingEuTracingViewModelTests.swift */; };
		94427A5025502B8900C36BE6 /* WarnOthersNotificationsTimeInterval.swift in Sources */ = {isa = PBXBuildFile; fileRef = 94427A4F25502B8900C36BE6 /* WarnOthersNotificationsTimeInterval.swift */; };
		9488C3012521EE8E00504648 /* DeltaOnboardingNavigationController.swift in Sources */ = {isa = PBXBuildFile; fileRef = 9488C3002521EE8E00504648 /* DeltaOnboardingNavigationController.swift */; };
		948AFE5F2552F6F60019579A /* WarnOthersReminderTests.swift in Sources */ = {isa = PBXBuildFile; fileRef = 948AFE5E2552F6F60019579A /* WarnOthersReminderTests.swift */; };
		948AFE672553DC5B0019579A /* WarnOthersRemindable.swift in Sources */ = {isa = PBXBuildFile; fileRef = 948AFE662553DC5B0019579A /* WarnOthersRemindable.swift */; };
		948AFE7A2554377F0019579A /* UNUserNotificationCenter+WarnOthers.swift in Sources */ = {isa = PBXBuildFile; fileRef = 948AFE792554377F0019579A /* UNUserNotificationCenter+WarnOthers.swift */; };
		948DCDC3252EFC9A00CDE020 /* ENAUITests_05_ExposureLogging.swift in Sources */ = {isa = PBXBuildFile; fileRef = 948DCDC2252EFC9A00CDE020 /* ENAUITests_05_ExposureLogging.swift */; };
		94ABF76B25B9676F004AB56F /* DeltaOnboardingNewVersionFeaturesControllerTests.swift in Sources */ = {isa = PBXBuildFile; fileRef = 94ABF76A25B9676F004AB56F /* DeltaOnboardingNewVersionFeaturesControllerTests.swift */; };
		94B255A62551B7C800649B4C /* WarnOthersReminder.swift in Sources */ = {isa = PBXBuildFile; fileRef = 94B255A52551B7C800649B4C /* WarnOthersReminder.swift */; };
		94C24B3F25304B4400F8C004 /* ENAUITestsDeltaOnboarding.swift in Sources */ = {isa = PBXBuildFile; fileRef = 94C24B3E25304B4400F8C004 /* ENAUITestsDeltaOnboarding.swift */; };
		94EAF87125B6CA9D00BE1F40 /* DeltaOnboardingNewVersionFeatures.swift in Sources */ = {isa = PBXBuildFile; fileRef = 94EAF86C25B6C84800BE1F40 /* DeltaOnboardingNewVersionFeatures.swift */; };
		94EAF87525B6CAA000BE1F40 /* DeltaOnboardingNewVersionFeaturesViewController.swift in Sources */ = {isa = PBXBuildFile; fileRef = 94EAF86D25B6C84900BE1F40 /* DeltaOnboardingNewVersionFeaturesViewController.swift */; };
		94EAF87925B6CAA300BE1F40 /* DeltaOnboardingNewVersionFeaturesViewModel.swift in Sources */ = {isa = PBXBuildFile; fileRef = 94EAF86B25B6C84800BE1F40 /* DeltaOnboardingNewVersionFeaturesViewModel.swift */; };
		94EAF89C25B8162200BE1F40 /* NewVersionFeature.swift in Sources */ = {isa = PBXBuildFile; fileRef = 94EAF89B25B8162200BE1F40 /* NewVersionFeature.swift */; };
		94F594622521CBF50077681B /* DeltaOnboardingV15ViewModel.swift in Sources */ = {isa = PBXBuildFile; fileRef = 94F594612521CBF50077681B /* DeltaOnboardingV15ViewModel.swift */; };
		A124E64A249BF4EF00E95F72 /* ExposureDetectionExecutorTests.swift in Sources */ = {isa = PBXBuildFile; fileRef = A124E648249BF4EB00E95F72 /* ExposureDetectionExecutorTests.swift */; };
		A124E64C249C4C9000E95F72 /* SAPDownloadedPackagesStore+Helpers.swift in Sources */ = {isa = PBXBuildFile; fileRef = A124E64B249C4C9000E95F72 /* SAPDownloadedPackagesStore+Helpers.swift */; };
		A128F059248B459F00EC7F6C /* PublicKeyStore.swift in Sources */ = {isa = PBXBuildFile; fileRef = A128F058248B459F00EC7F6C /* PublicKeyStore.swift */; };
		A14BDEC024A1AD660063E4EC /* MockExposureDetector.swift in Sources */ = {isa = PBXBuildFile; fileRef = A14BDEBF24A1AD660063E4EC /* MockExposureDetector.swift */; };
		A1654EFF24B41FF600C0E115 /* DynamicCellTests.swift in Sources */ = {isa = PBXBuildFile; fileRef = A1654EFD24B41FEF00C0E115 /* DynamicCellTests.swift */; };
		A1654F0224B43E8500C0E115 /* DynamicTableViewTextViewCellTests.swift in Sources */ = {isa = PBXBuildFile; fileRef = A1654F0024B43E7F00C0E115 /* DynamicTableViewTextViewCellTests.swift */; };
		A16714AF248CA1B70031B111 /* Bundle+ReadPlist.swift in Sources */ = {isa = PBXBuildFile; fileRef = A16714AE248CA1B70031B111 /* Bundle+ReadPlist.swift */; };
		A173665324844F41006BE209 /* SQLiteKeyValueStoreTests.swift in Sources */ = {isa = PBXBuildFile; fileRef = A173665124844F29006BE209 /* SQLiteKeyValueStoreTests.swift */; };
		A17366552484978A006BE209 /* OnboardingInfoViewControllerUtils.swift in Sources */ = {isa = PBXBuildFile; fileRef = A17366542484978A006BE209 /* OnboardingInfoViewControllerUtils.swift */; };
		A1877CAB248F2532006FEFC0 /* SAPDownloadedPackageTests.swift in Sources */ = {isa = PBXBuildFile; fileRef = A1877CA9248F247D006FEFC0 /* SAPDownloadedPackageTests.swift */; };
		A1BABD0924A57B88000ED515 /* TemporaryExposureKeyMock.swift in Sources */ = {isa = PBXBuildFile; fileRef = A1BABD0824A57B88000ED515 /* TemporaryExposureKeyMock.swift */; };
		A1BABD0E24A57CFC000ED515 /* ENTemporaryExposureKey+ProcessingTests.swift in Sources */ = {isa = PBXBuildFile; fileRef = A1BABD0C24A57BAC000ED515 /* ENTemporaryExposureKey+ProcessingTests.swift */; };
		A1BABD1024A57D03000ED515 /* ENTemporaryExposureKey+Processing.swift in Sources */ = {isa = PBXBuildFile; fileRef = A1BABD0A24A57BA0000ED515 /* ENTemporaryExposureKey+Processing.swift */; };
		A1C683FA24AEC57400B90D12 /* DynamicTableViewTextViewCell.swift in Sources */ = {isa = PBXBuildFile; fileRef = A1C683F924AEC57400B90D12 /* DynamicTableViewTextViewCell.swift */; };
		A1C683FC24AEC9EE00B90D12 /* DynamicTableViewTextCell.swift in Sources */ = {isa = PBXBuildFile; fileRef = A1C683FB24AEC9EE00B90D12 /* DynamicTableViewTextCell.swift */; };
		A1E41941249410AF0016E52A /* SAPDownloadedPackage+Helpers.swift in Sources */ = {isa = PBXBuildFile; fileRef = A1E41940249410AF0016E52A /* SAPDownloadedPackage+Helpers.swift */; };
		A1E419462495479D0016E52A /* HTTPClient+MockNetworkStack.swift in Sources */ = {isa = PBXBuildFile; fileRef = A1E419442495476C0016E52A /* HTTPClient+MockNetworkStack.swift */; };
		A1E41949249548770016E52A /* HTTPClient+SubmitTests.swift in Sources */ = {isa = PBXBuildFile; fileRef = A1E41947249548260016E52A /* HTTPClient+SubmitTests.swift */; };
		A1E419522495A6F20016E52A /* HTTPClient+TANForExposureSubmitTests.swift in Sources */ = {isa = PBXBuildFile; fileRef = A1E419502495A6EA0016E52A /* HTTPClient+TANForExposureSubmitTests.swift */; };
		A1E419552495A8060016E52A /* HTTPClient+GetTestResultTests.swift in Sources */ = {isa = PBXBuildFile; fileRef = A1E419532495A7850016E52A /* HTTPClient+GetTestResultTests.swift */; };
		A1E419582495A8F90016E52A /* HTTPClient+RegistrationTokenTests.swift in Sources */ = {isa = PBXBuildFile; fileRef = A1E419562495A8F50016E52A /* HTTPClient+RegistrationTokenTests.swift */; };
		A1E4195D249818060016E52A /* RiskTests.swift in Sources */ = {isa = PBXBuildFile; fileRef = A1E4195B249818020016E52A /* RiskTests.swift */; };
		A1E419602498243E0016E52A /* String+TodayTests.swift in Sources */ = {isa = PBXBuildFile; fileRef = A1E4195E249824340016E52A /* String+TodayTests.swift */; };
		A328425D248E82BC006B1F09 /* ExposureSubmissionTestResultViewControllerTests.swift in Sources */ = {isa = PBXBuildFile; fileRef = A328425B248E82B5006B1F09 /* ExposureSubmissionTestResultViewControllerTests.swift */; };
		A32842612490E2AC006B1F09 /* ExposureSubmissionWarnOthersViewControllerTests.swift in Sources */ = {isa = PBXBuildFile; fileRef = A32842602490E2AC006B1F09 /* ExposureSubmissionWarnOthersViewControllerTests.swift */; };
		A32842652491136E006B1F09 /* ExposureSubmissionUITests.swift in Sources */ = {isa = PBXBuildFile; fileRef = A32842642491136E006B1F09 /* ExposureSubmissionUITests.swift */; };
		A32842672492359E006B1F09 /* MockExposureSubmissionNavigationControllerChild.swift in Sources */ = {isa = PBXBuildFile; fileRef = A32842662492359E006B1F09 /* MockExposureSubmissionNavigationControllerChild.swift */; };
		A32C046524D96348005BEA61 /* HTTPClient+PlausibeDeniabilityTests.swift in Sources */ = {isa = PBXBuildFile; fileRef = A32C046424D96348005BEA61 /* HTTPClient+PlausibeDeniabilityTests.swift */; };
		A36FACC424C5EA1500DED947 /* ExposureDetectionViewControllerTests.swift in Sources */ = {isa = PBXBuildFile; fileRef = A36FACC324C5EA1500DED947 /* ExposureDetectionViewControllerTests.swift */; };
		A372DA3B24BDA075003248BB /* ExposureSubmissionCoordinator.swift in Sources */ = {isa = PBXBuildFile; fileRef = A372DA3A24BDA075003248BB /* ExposureSubmissionCoordinator.swift */; };
		A372DA3F24BEF773003248BB /* ExposureSubmissionCoordinatorTests.swift in Sources */ = {isa = PBXBuildFile; fileRef = A372DA3E24BEF773003248BB /* ExposureSubmissionCoordinatorTests.swift */; };
		A372DA4124BF33F9003248BB /* MockExposureSubmissionCoordinatorDelegate.swift in Sources */ = {isa = PBXBuildFile; fileRef = A372DA4024BF33F9003248BB /* MockExposureSubmissionCoordinatorDelegate.swift */; };
		A372DA4224BF3E29003248BB /* MockExposureSubmissionCoordinator.swift in Sources */ = {isa = PBXBuildFile; fileRef = A372DA3C24BE01D9003248BB /* MockExposureSubmissionCoordinator.swift */; };
		A3C4F96024812CD20047F23E /* ExposureSubmissionWarnOthersViewController.swift in Sources */ = {isa = PBXBuildFile; fileRef = A3C4F95F24812CD20047F23E /* ExposureSubmissionWarnOthersViewController.swift */; };
		A3E851B224ADD09900402485 /* CountdownTimer.swift in Sources */ = {isa = PBXBuildFile; fileRef = A3E851B124ADD09900402485 /* CountdownTimer.swift */; };
		A3E851B524ADDAC000402485 /* CountdownTimerTests.swift in Sources */ = {isa = PBXBuildFile; fileRef = A3E851B424ADDAC000402485 /* CountdownTimerTests.swift */; };
		A3EE6E5A249BB7AF00C64B61 /* ExposureSubmissionServiceFactory.swift in Sources */ = {isa = PBXBuildFile; fileRef = A3EE6E59249BB7AF00C64B61 /* ExposureSubmissionServiceFactory.swift */; };
		A3EE6E5C249BB97500C64B61 /* UITestingParameters.swift in Sources */ = {isa = PBXBuildFile; fileRef = A3EE6E5B249BB97500C64B61 /* UITestingParameters.swift */; };
		A3EE6E5D249BB9B900C64B61 /* UITestingParameters.swift in Sources */ = {isa = PBXBuildFile; fileRef = A3EE6E5B249BB97500C64B61 /* UITestingParameters.swift */; };
		A3FF84EC247BFAF00053E947 /* Hasher.swift in Sources */ = {isa = PBXBuildFile; fileRef = A3FF84EB247BFAF00053E947 /* Hasher.swift */; };
		AB1011592507C15000D392A2 /* TracingStatusHistory.swift in Sources */ = {isa = PBXBuildFile; fileRef = AB1011572507C15000D392A2 /* TracingStatusHistory.swift */; };
		AB126873254C05A7006E9194 /* ENAFormatter.swift in Sources */ = {isa = PBXBuildFile; fileRef = AB126872254C05A7006E9194 /* ENAFormatter.swift */; };
		AB1885D825238DD100D39BBE /* OnboardingInfoViewControllerTests.swift in Sources */ = {isa = PBXBuildFile; fileRef = AB1885D025238DAA00D39BBE /* OnboardingInfoViewControllerTests.swift */; };
		AB1886C4252DE1AF00D39BBE /* Logging.swift in Sources */ = {isa = PBXBuildFile; fileRef = AB1886C3252DE1AE00D39BBE /* Logging.swift */; };
		AB1886D1252DE51E00D39BBE /* Bundle+Identifier.swift in Sources */ = {isa = PBXBuildFile; fileRef = AB1886D0252DE51E00D39BBE /* Bundle+Identifier.swift */; };
		AB1FCBD42521FC47005930BA /* ServerEnvironmentTests.swift in Sources */ = {isa = PBXBuildFile; fileRef = AB1FCBCC2521FC44005930BA /* ServerEnvironmentTests.swift */; };
		AB1FCBDC2521FCD5005930BA /* TestServerEnvironments.json in Resources */ = {isa = PBXBuildFile; fileRef = AB1FCBDB2521FCD5005930BA /* TestServerEnvironments.json */; };
		AB35609A2547167800C3F8E0 /* DeviceTimeCheck.swift in Sources */ = {isa = PBXBuildFile; fileRef = AB3560992547167800C3F8E0 /* DeviceTimeCheck.swift */; };
		AB3560A02547194C00C3F8E0 /* DeviceTimeCheckTests.swift in Sources */ = {isa = PBXBuildFile; fileRef = AB35609F2547194C00C3F8E0 /* DeviceTimeCheckTests.swift */; };
		AB453F602534B04400D8339E /* ExposureManagerTests.swift in Sources */ = {isa = PBXBuildFile; fileRef = AB453F5F2534B04400D8339E /* ExposureManagerTests.swift */; };
		AB5F84AD24F8F7A1000400D4 /* SerialMigrator.swift in Sources */ = {isa = PBXBuildFile; fileRef = AB5F84AC24F8F7A1000400D4 /* SerialMigrator.swift */; };
		AB5F84B024F8F7C3000400D4 /* Migration.swift in Sources */ = {isa = PBXBuildFile; fileRef = AB5F84AF24F8F7C3000400D4 /* Migration.swift */; };
		AB5F84B224F8F7E3000400D4 /* Migration0To1.swift in Sources */ = {isa = PBXBuildFile; fileRef = AB5F84B124F8F7E3000400D4 /* Migration0To1.swift */; };
		AB5F84B424F8FA26000400D4 /* SerialMigratorTests.swift in Sources */ = {isa = PBXBuildFile; fileRef = AB5F84B324F8FA26000400D4 /* SerialMigratorTests.swift */; };
		AB5F84BB24F92876000400D4 /* Migration0To1Tests.swift in Sources */ = {isa = PBXBuildFile; fileRef = AB5F84BA24F92876000400D4 /* Migration0To1Tests.swift */; };
		AB5F84BD24F92E92000400D4 /* SerialMigratorFake.swift in Sources */ = {isa = PBXBuildFile; fileRef = AB5F84BC24F92E92000400D4 /* SerialMigratorFake.swift */; };
		AB5F84BE24FE2DC9000400D4 /* DownloadedPackagesSQLLiteStoreV0.swift in Sources */ = {isa = PBXBuildFile; fileRef = AB5F84B824F92855000400D4 /* DownloadedPackagesSQLLiteStoreV0.swift */; };
		AB5F84C024FE2EB3000400D4 /* DownloadedPackagesStoreV0.swift in Sources */ = {isa = PBXBuildFile; fileRef = AB5F84BF24FE2EB3000400D4 /* DownloadedPackagesStoreV0.swift */; };
		AB6289CF251BA01400CF61D2 /* Bundle+Version.swift in Sources */ = {isa = PBXBuildFile; fileRef = AB6289CE251BA01400CF61D2 /* Bundle+Version.swift */; };
		AB6289D4251BA4EC00CF61D2 /* String+Compare.swift in Sources */ = {isa = PBXBuildFile; fileRef = AB6289D3251BA4EC00CF61D2 /* String+Compare.swift */; };
		AB6289D9251C833100CF61D2 /* DMDeltaOnboardingViewController.swift in Sources */ = {isa = PBXBuildFile; fileRef = AB6289D8251C833100CF61D2 /* DMDeltaOnboardingViewController.swift */; };
		AB628A1F251CDADE00CF61D2 /* ServerEnvironments.json in Resources */ = {isa = PBXBuildFile; fileRef = AB628A1E251CDADE00CF61D2 /* ServerEnvironments.json */; };
		AB7420AC251B67A8006666AC /* DeltaOnboardingV15.swift in Sources */ = {isa = PBXBuildFile; fileRef = AB7420AB251B67A8006666AC /* DeltaOnboardingV15.swift */; };
		AB7420B7251B69E2006666AC /* DeltaOnboardingCoordinator.swift in Sources */ = {isa = PBXBuildFile; fileRef = AB7420B6251B69E2006666AC /* DeltaOnboardingCoordinator.swift */; };
		AB7420C2251B7D59006666AC /* DeltaOnboardingProtocols.swift in Sources */ = {isa = PBXBuildFile; fileRef = AB7420C1251B7D59006666AC /* DeltaOnboardingProtocols.swift */; };
		AB7420CB251B7D93006666AC /* DeltaOnboardingV15ViewController.swift in Sources */ = {isa = PBXBuildFile; fileRef = AB7420CA251B7D93006666AC /* DeltaOnboardingV15ViewController.swift */; };
		AB7420DD251B8101006666AC /* DeltaOnboardingCoordinatorTests.swift in Sources */ = {isa = PBXBuildFile; fileRef = AB7420DC251B8101006666AC /* DeltaOnboardingCoordinatorTests.swift */; };
		AB7E2A80255ACC06005C90F6 /* Date+Utils.swift in Sources */ = {isa = PBXBuildFile; fileRef = AB7E2A7F255ACC06005C90F6 /* Date+Utils.swift */; };
		AB8B0D3225305384009C067B /* Localizable.links.strings in Resources */ = {isa = PBXBuildFile; fileRef = AB8B0D3425305384009C067B /* Localizable.links.strings */; };
		AB8B0D4525306089009C067B /* Localizable.links.strings in Resources */ = {isa = PBXBuildFile; fileRef = AB8B0D3425305384009C067B /* Localizable.links.strings */; };
		AB8BC3472551B97700F3B5A7 /* DownloadedPackagesStoreErrorStub.swift in Sources */ = {isa = PBXBuildFile; fileRef = AB8BC3462551B97700F3B5A7 /* DownloadedPackagesStoreErrorStub.swift */; };
		AB8BC34F2551BBE100F3B5A7 /* HourKeyPackagesDownloadTests.swift in Sources */ = {isa = PBXBuildFile; fileRef = AB8BC34E2551BBE100F3B5A7 /* HourKeyPackagesDownloadTests.swift */; };
		ABAE0A1C257F77D90030ED47 /* ContactDiaryStoreSchemaV1.swift in Sources */ = {isa = PBXBuildFile; fileRef = ABAE0A1B257F77D90030ED47 /* ContactDiaryStoreSchemaV1.swift */; };
		ABAE0A37257FA88D0030ED47 /* ContactDiaryStoreSchemaV1Tests.swift in Sources */ = {isa = PBXBuildFile; fileRef = ABAE0A36257FA88D0030ED47 /* ContactDiaryStoreSchemaV1Tests.swift */; };
		ABAE0A3F257FAC970030ED47 /* ContactDiaryStoreTests.swift in Sources */ = {isa = PBXBuildFile; fileRef = ABAE0A3E257FAC970030ED47 /* ContactDiaryStoreTests.swift */; };
		ABD2F634254C533200DC1958 /* KeyPackageDownload.swift in Sources */ = {isa = PBXBuildFile; fileRef = ABD2F633254C533200DC1958 /* KeyPackageDownload.swift */; };
		ABDA2792251CE308006BAE84 /* DMServerEnvironmentViewController.swift in Sources */ = {isa = PBXBuildFile; fileRef = ABDA2791251CE308006BAE84 /* DMServerEnvironmentViewController.swift */; };
		ABFCE98A255C32EF0075FF13 /* AppConfigMetadata.swift in Sources */ = {isa = PBXBuildFile; fileRef = ABFCE989255C32EE0075FF13 /* AppConfigMetadata.swift */; };
		B103193224E18A0A00DD02EF /* DMMenuItem.swift in Sources */ = {isa = PBXBuildFile; fileRef = B103193124E18A0A00DD02EF /* DMMenuItem.swift */; };
		B10F9B8B249961BC00C418F4 /* DynamicTypeLabelTests.swift in Sources */ = {isa = PBXBuildFile; fileRef = B10F9B89249961B500C418F4 /* DynamicTypeLabelTests.swift */; };
		B10F9B8C249961CE00C418F4 /* UIFont+DynamicTypeTests.swift in Sources */ = {isa = PBXBuildFile; fileRef = B163D11424993F64001A322C /* UIFont+DynamicTypeTests.swift */; };
		B10FD5ED246EAADC00E9D7F2 /* AppInformationDetailViewController.swift in Sources */ = {isa = PBXBuildFile; fileRef = 71CC3E9E246D6B6800217F2C /* AppInformationDetailViewController.swift */; };
		B10FD5F1246EAB1000E9D7F2 /* AppInformationViewController+DynamicTableViewModel.swift in Sources */ = {isa = PBXBuildFile; fileRef = 71CC3E9C246D5D8000217F2C /* AppInformationViewController+DynamicTableViewModel.swift */; };
		B10FD5F4246EAC1700E9D7F2 /* AppleFilesWriter.swift in Sources */ = {isa = PBXBuildFile; fileRef = B10FD5F3246EAC1700E9D7F2 /* AppleFilesWriter.swift */; };
		B111EE2C2465D9F7001AEBB4 /* String+Localization.swift in Sources */ = {isa = PBXBuildFile; fileRef = B111EE2B2465D9F7001AEBB4 /* String+Localization.swift */; };
		B112545A246F2C6500AB5036 /* ENTemporaryExposureKey+Convert.swift in Sources */ = {isa = PBXBuildFile; fileRef = B1125459246F2C6500AB5036 /* ENTemporaryExposureKey+Convert.swift */; };
		B11655932491437600316087 /* RiskProvidingConfigurationTests.swift in Sources */ = {isa = PBXBuildFile; fileRef = B11655922491437600316087 /* RiskProvidingConfigurationTests.swift */; };
		B1175213248A83AB00C3325C /* Risk.swift in Sources */ = {isa = PBXBuildFile; fileRef = B1175212248A83AB00C3325C /* Risk.swift */; };
		B1175216248A9F9600C3325C /* ConvertingKeysTests.swift in Sources */ = {isa = PBXBuildFile; fileRef = B1175215248A9F9600C3325C /* ConvertingKeysTests.swift */; };
		B117909824914D77007FF821 /* StoreTests.swift in Sources */ = {isa = PBXBuildFile; fileRef = 01D3ECFF2490230400551E65 /* StoreTests.swift */; };
		B11E619B246EE4B0004A056A /* DynamicTypeLabel.swift in Sources */ = {isa = PBXBuildFile; fileRef = 71CC3EA0246D6BBF00217F2C /* DynamicTypeLabel.swift */; };
		B11E619C246EE4E9004A056A /* UIFont+DynamicType.swift in Sources */ = {isa = PBXBuildFile; fileRef = 71CC3EA2246D6C4000217F2C /* UIFont+DynamicType.swift */; };
		B120C7C924AFE7B800F68FF1 /* ActiveTracingTests.swift in Sources */ = {isa = PBXBuildFile; fileRef = B120C7C824AFE7B800F68FF1 /* ActiveTracingTests.swift */; };
		B120C7CA24AFF12D00F68FF1 /* ActiveTracing.swift in Sources */ = {isa = PBXBuildFile; fileRef = B120C7C524AFDAB900F68FF1 /* ActiveTracing.swift */; };
		B1218920248AD79900496210 /* ClientMock.swift in Sources */ = {isa = PBXBuildFile; fileRef = CD678F6C246C43EE00B6A0F8 /* ClientMock.swift */; };
		B1221BE02492ECE800E6C4E4 /* CFDictionary+KeychainQuery.swift in Sources */ = {isa = PBXBuildFile; fileRef = B1221BDF2492ECE800E6C4E4 /* CFDictionary+KeychainQuery.swift */; };
		B1221BE22492ED0F00E6C4E4 /* CFDictionary+KeychainQueryTests.swift in Sources */ = {isa = PBXBuildFile; fileRef = B1221BE12492ED0F00E6C4E4 /* CFDictionary+KeychainQueryTests.swift */; };
		B143DBDF2477F292000A29E8 /* ExposureNotificationSettingViewController.swift in Sources */ = {isa = PBXBuildFile; fileRef = 853D98842469DC8100490DBA /* ExposureNotificationSettingViewController.swift */; };
		B14D0CD9246E946E00D5BEBC /* ExposureDetection.swift in Sources */ = {isa = PBXBuildFile; fileRef = B1A9E70D246D73180024CC12 /* ExposureDetection.swift */; };
		B14D0CDB246E968C00D5BEBC /* String+Today.swift in Sources */ = {isa = PBXBuildFile; fileRef = B14D0CDA246E968C00D5BEBC /* String+Today.swift */; };
		B14D0CDD246E972400D5BEBC /* ExposureDetectionDelegate.swift in Sources */ = {isa = PBXBuildFile; fileRef = B14D0CDC246E972400D5BEBC /* ExposureDetectionDelegate.swift */; };
		B14D0CDF246E976400D5BEBC /* ExposureDetectionTransaction+DidEndPrematurelyReason.swift in Sources */ = {isa = PBXBuildFile; fileRef = B14D0CDE246E976400D5BEBC /* ExposureDetectionTransaction+DidEndPrematurelyReason.swift */; };
		B153096A24706F1000A4A1BD /* URLSession+Default.swift in Sources */ = {isa = PBXBuildFile; fileRef = B153096924706F1000A4A1BD /* URLSession+Default.swift */; };
		B153096C24706F2400A4A1BD /* URLSessionConfiguration+Default.swift in Sources */ = {isa = PBXBuildFile; fileRef = B153096B24706F2400A4A1BD /* URLSessionConfiguration+Default.swift */; };
		B15382E7248290BB0010F007 /* AppleFilesWriterTests.swift in Sources */ = {isa = PBXBuildFile; fileRef = B15382E6248290BB0010F007 /* AppleFilesWriterTests.swift */; };
		B15382FE248424F00010F007 /* ExposureDetectionTests.swift in Sources */ = {isa = PBXBuildFile; fileRef = B15382FD248424F00010F007 /* ExposureDetectionTests.swift */; };
		B16177E824802F9B006E435A /* DownloadedPackagesSQLLiteStoreTests.swift in Sources */ = {isa = PBXBuildFile; fileRef = B16177E724802F9B006E435A /* DownloadedPackagesSQLLiteStoreTests.swift */; };
		B161782524804AC3006E435A /* DownloadedPackagesSQLLiteStoreV1.swift in Sources */ = {isa = PBXBuildFile; fileRef = B161782424804AC3006E435A /* DownloadedPackagesSQLLiteStoreV1.swift */; };
		B163D1102499068D001A322C /* SettingsViewModelTests.swift in Sources */ = {isa = PBXBuildFile; fileRef = B163D10F2499068D001A322C /* SettingsViewModelTests.swift */; };
		B16457B524DC11EF002879EB /* DMLastSubmissionRequetViewController.swift in Sources */ = {isa = PBXBuildFile; fileRef = B16457B424DC11EF002879EB /* DMLastSubmissionRequetViewController.swift */; };
		B16457BB24DC3309002879EB /* DMLogsViewController.swift in Sources */ = {isa = PBXBuildFile; fileRef = B16457BA24DC3309002879EB /* DMLogsViewController.swift */; };
		B16457BD24DC3F4E002879EB /* DMKeysViewController.swift in Sources */ = {isa = PBXBuildFile; fileRef = B1FC2D1C24D9C87F00083C81 /* DMKeysViewController.swift */; };
		B1741B492462C207006275D9 /* Client.swift in Sources */ = {isa = PBXBuildFile; fileRef = B1741B482462C207006275D9 /* Client.swift */; };
		B1741B4C2462C21F006275D9 /* DMDeveloperMenu.swift in Sources */ = {isa = PBXBuildFile; fileRef = B1741B432461C257006275D9 /* DMDeveloperMenu.swift */; };
		B1741B4E2462C21F006275D9 /* DMViewController.swift in Sources */ = {isa = PBXBuildFile; fileRef = B1569DDE245D70990079FCD7 /* DMViewController.swift */; };
		B17A44A22464906A00CB195E /* KeyTests.swift in Sources */ = {isa = PBXBuildFile; fileRef = B17A44A12464906A00CB195E /* KeyTests.swift */; };
		B17F2D48248CEB4C00CAA38F /* DetectionMode.swift in Sources */ = {isa = PBXBuildFile; fileRef = B18E852E248C29D400CF4FB8 /* DetectionMode.swift */; };
		B184A380248FFCBE007180F6 /* SecureStore.swift in Sources */ = {isa = PBXBuildFile; fileRef = B184A37F248FFCBE007180F6 /* SecureStore.swift */; };
		B184A383248FFCE2007180F6 /* CodableExposureDetectionSummary.swift in Sources */ = {isa = PBXBuildFile; fileRef = B184A382248FFCE2007180F6 /* CodableExposureDetectionSummary.swift */; };
		B18755D124DC45CA00A9202E /* DMStoreViewController.swift in Sources */ = {isa = PBXBuildFile; fileRef = B18755D024DC45CA00A9202E /* DMStoreViewController.swift */; };
		B18C411D246DB30000B8D8CB /* URL+Helper.swift in Sources */ = {isa = PBXBuildFile; fileRef = B18C411C246DB30000B8D8CB /* URL+Helper.swift */; };
		B19FD7112491A07000A9D56A /* String+SemanticVersion.swift in Sources */ = {isa = PBXBuildFile; fileRef = B19FD7102491A07000A9D56A /* String+SemanticVersion.swift */; };
		B19FD7132491A08500A9D56A /* SAP_SemanticVersion+Compare.swift in Sources */ = {isa = PBXBuildFile; fileRef = B19FD7122491A08500A9D56A /* SAP_SemanticVersion+Compare.swift */; };
		B19FD7152491A4A300A9D56A /* SAP_SemanticVersionTests.swift in Sources */ = {isa = PBXBuildFile; fileRef = B19FD7142491A4A300A9D56A /* SAP_SemanticVersionTests.swift */; };
		B1A31F6924DAE6C000E263DF /* DMKeyCell.swift in Sources */ = {isa = PBXBuildFile; fileRef = B1A31F6824DAE6C000E263DF /* DMKeyCell.swift */; };
		B1A89F3924819CC200DA1CEC /* ExposureStateUpdating.swift in Sources */ = {isa = PBXBuildFile; fileRef = B18CADAD24782FA4006F53F0 /* ExposureStateUpdating.swift */; };
		B1A89F3B24819CE800DA1CEC /* SettingsLabelCell.swift in Sources */ = {isa = PBXBuildFile; fileRef = CDD87C5C247559E3007CE6CA /* SettingsLabelCell.swift */; };
		B1AC51D624CED8820087C35B /* DetectionModeTests.swift in Sources */ = {isa = PBXBuildFile; fileRef = B1AC51D524CED8820087C35B /* DetectionModeTests.swift */; };
		B1B381432472EF8B0056BEEE /* HTTPClient+Configuration.swift in Sources */ = {isa = PBXBuildFile; fileRef = B12995E8246C344100854AD0 /* HTTPClient+Configuration.swift */; };
		B1B5A76024924B3D0029D5D7 /* FMDB in Frameworks */ = {isa = PBXBuildFile; productRef = B1B5A75F24924B3D0029D5D7 /* FMDB */; };
		B1C6ED00247F23730066138F /* NotificationName.swift in Sources */ = {isa = PBXBuildFile; fileRef = 51D420D324586DCA00AD70CA /* NotificationName.swift */; };
		B1C7EE4624938EB700F1F284 /* ExposureDetection_FAQ_URL_Tests.swift in Sources */ = {isa = PBXBuildFile; fileRef = B1C7EE4524938EB700F1F284 /* ExposureDetection_FAQ_URL_Tests.swift */; };
		B1C7EE482493D97000F1F284 /* RiskProvidingConfigurationManualTriggerTests.swift in Sources */ = {isa = PBXBuildFile; fileRef = B1C7EE472493D97000F1F284 /* RiskProvidingConfigurationManualTriggerTests.swift */; };
		B1C7EEAE24941A3B00F1F284 /* ManualExposureDetectionState.swift in Sources */ = {isa = PBXBuildFile; fileRef = B1C7EEAD24941A3B00F1F284 /* ManualExposureDetectionState.swift */; };
		B1C7EEB024941A6B00F1F284 /* RiskConsumer.swift in Sources */ = {isa = PBXBuildFile; fileRef = B1C7EEAF24941A6B00F1F284 /* RiskConsumer.swift */; };
		B1CD333E24865E0000B06E9B /* TracingStatusHistoryTests.swift in Sources */ = {isa = PBXBuildFile; fileRef = B1CD333D24865E0000B06E9B /* TracingStatusHistoryTests.swift */; };
		B1CD33412486AA7100B06E9B /* CoronaWarnURLSessionDelegate.swift in Sources */ = {isa = PBXBuildFile; fileRef = B1CD33402486AA7100B06E9B /* CoronaWarnURLSessionDelegate.swift */; };
		B1D431C8246C69F300E728AD /* HTTPClient+ConfigurationTests.swift in Sources */ = {isa = PBXBuildFile; fileRef = B1D431C7246C69F300E728AD /* HTTPClient+ConfigurationTests.swift */; };
		B1D431CB246C84A400E728AD /* DownloadedPackagesStoreV1.swift in Sources */ = {isa = PBXBuildFile; fileRef = B1D431CA246C84A400E728AD /* DownloadedPackagesStoreV1.swift */; };
		B1D8CB2724DD44C6008C6010 /* DMTracingHistoryViewController.swift in Sources */ = {isa = PBXBuildFile; fileRef = B1D8CB2524DD4371008C6010 /* DMTracingHistoryViewController.swift */; };
		B1DDDABC247137B000A07175 /* HTTPClientConfigurationEndpointTests.swift in Sources */ = {isa = PBXBuildFile; fileRef = B1DDDABB247137B000A07175 /* HTTPClientConfigurationEndpointTests.swift */; };
		B1DDDABE24713BAD00A07175 /* SAPDownloadedPackage.swift in Sources */ = {isa = PBXBuildFile; fileRef = B1A9E710246D782F0024CC12 /* SAPDownloadedPackage.swift */; };
		B1E23B8624FE4DD3006BCDA6 /* PublicKeyProviderTests.swift in Sources */ = {isa = PBXBuildFile; fileRef = B1E23B8524FE4DD3006BCDA6 /* PublicKeyProviderTests.swift */; };
		B1E8C99D2479D4E7006DC678 /* DMSubmissionStateViewController.swift in Sources */ = {isa = PBXBuildFile; fileRef = B1E8C99C2479D4E7006DC678 /* DMSubmissionStateViewController.swift */; };
		B1EAEC8B24711884003BE9A2 /* URLSession+Convenience.swift in Sources */ = {isa = PBXBuildFile; fileRef = B1EAEC8A24711884003BE9A2 /* URLSession+Convenience.swift */; };
		B1EAEC8F247118D1003BE9A2 /* URLSession+ConvenienceTests.swift in Sources */ = {isa = PBXBuildFile; fileRef = B1EAEC8D247118CB003BE9A2 /* URLSession+ConvenienceTests.swift */; };
		B1EDFD88248E741B00E7EAFF /* SwiftProtobuf in Frameworks */ = {isa = PBXBuildFile; productRef = B10FB02F246036F3004CA11E /* SwiftProtobuf */; };
		B1EDFD89248E741B00E7EAFF /* ZIPFoundation in Frameworks */ = {isa = PBXBuildFile; productRef = B1E8C9A4247AB869006DC678 /* ZIPFoundation */; };
		B1EDFD8D248E74D000E7EAFF /* URL+StaticString.swift in Sources */ = {isa = PBXBuildFile; fileRef = B1EDFD8C248E74D000E7EAFF /* URL+StaticString.swift */; };
		B1F82DF224718C7300E2E56A /* DMBackendConfigurationViewController.swift in Sources */ = {isa = PBXBuildFile; fileRef = B1F82DF124718C7300E2E56A /* DMBackendConfigurationViewController.swift */; };
		B1F8AE482479B4C30093A588 /* api-response-day-2020-05-16 in Resources */ = {isa = PBXBuildFile; fileRef = B1F8AE472479B4C30093A588 /* api-response-day-2020-05-16 */; };
		B1FC2D2024D9C8DF00083C81 /* SAP_TemporaryExposureKey+DeveloperMenu.swift in Sources */ = {isa = PBXBuildFile; fileRef = B1FC2D1F24D9C8DF00083C81 /* SAP_TemporaryExposureKey+DeveloperMenu.swift */; };
		B1FE13EB24891CFA00D012E5 /* RiskProvider.swift in Sources */ = {isa = PBXBuildFile; fileRef = B1FE13DE248821E000D012E5 /* RiskProvider.swift */; };
		B1FE13ED24891D0400D012E5 /* RiskProviderTests.swift in Sources */ = {isa = PBXBuildFile; fileRef = B1FE13E1248824E900D012E5 /* RiskProviderTests.swift */; };
		B1FE13EF24891D0C00D012E5 /* RiskProvidingConfiguration.swift in Sources */ = {isa = PBXBuildFile; fileRef = B1FE13E52488255900D012E5 /* RiskProvidingConfiguration.swift */; };
		B1FE13FB24896E6700D012E5 /* AppConfigurationProviding.swift in Sources */ = {isa = PBXBuildFile; fileRef = B1FE13FA24896E6700D012E5 /* AppConfigurationProviding.swift */; };
		B1FE13FE24896EF700D012E5 /* CachedAppConfigurationTests.swift in Sources */ = {isa = PBXBuildFile; fileRef = B1FE13FD24896EF700D012E5 /* CachedAppConfigurationTests.swift */; };
		B1FE13FF2489708200D012E5 /* CachedAppConfiguration.swift in Sources */ = {isa = PBXBuildFile; fileRef = B1FE13F824896DDB00D012E5 /* CachedAppConfiguration.swift */; };
		B1FF6B6E2497D0B50041CF02 /* CWASQLite.h in Headers */ = {isa = PBXBuildFile; fileRef = B1FF6B6C2497D0B50041CF02 /* CWASQLite.h */; settings = {ATTRIBUTES = (Public, ); }; };
		B1FF6B772497D2330041CF02 /* sqlite3.h in Headers */ = {isa = PBXBuildFile; fileRef = 0DFCC2712484DC8400E2811D /* sqlite3.h */; settings = {ATTRIBUTES = (Public, ); }; };
		BA056F1B259B89B50022B0A4 /* RiskLegendDotBodyCell.swift in Sources */ = {isa = PBXBuildFile; fileRef = BA056F19259B89B50022B0A4 /* RiskLegendDotBodyCell.swift */; };
		BA07735C25C2FCB800EAF6B8 /* PPACService.swift in Sources */ = {isa = PBXBuildFile; fileRef = BA07735B25C2FCB800EAF6B8 /* PPACService.swift */; };
		BA112DF7255586E9007F5712 /* WifiOnlyHTTPClient.swift in Sources */ = {isa = PBXBuildFile; fileRef = BA112DF6255586E9007F5712 /* WifiOnlyHTTPClient.swift */; };
		BA112E0A25559CDD007F5712 /* ClientWifiOnly.swift in Sources */ = {isa = PBXBuildFile; fileRef = BA112E0925559CDD007F5712 /* ClientWifiOnly.swift */; };
		BA11D5BA2588D590005DCD6B /* DiaryAddAndEditEntryViewModelTest.swift in Sources */ = {isa = PBXBuildFile; fileRef = BA11D5B92588D590005DCD6B /* DiaryAddAndEditEntryViewModelTest.swift */; };
		BA27993B255995E100C3B64D /* DMWifiClientViewController.swift in Sources */ = {isa = PBXBuildFile; fileRef = BA27993A255995E100C3B64D /* DMWifiClientViewController.swift */; };
		BA288AF42582616E0071009A /* DiaryInfoViewModelTest.swift in Sources */ = {isa = PBXBuildFile; fileRef = BA288AF32582616E0071009A /* DiaryInfoViewModelTest.swift */; };
		BA38183425CB104900C1DB6C /* DMConfigureableCell.swift in Sources */ = {isa = PBXBuildFile; fileRef = BA38183325CB104900C1DB6C /* DMConfigureableCell.swift */; };
		BA4693AB25C82EC8004B2DBB /* DMPPACViewController.swift in Sources */ = {isa = PBXBuildFile; fileRef = BA4693AA25C82EC8004B2DBB /* DMPPACViewController.swift */; };
		BA4693B125C82F0A004B2DBB /* DMPPACViewModel.swift in Sources */ = {isa = PBXBuildFile; fileRef = BA4693B025C82F0A004B2DBB /* DMPPACViewModel.swift */; };
		BA6C8A9E254D634E008344F5 /* RiskCalculationConfiguration.swift in Sources */ = {isa = PBXBuildFile; fileRef = BA6C8A9D254D634E008344F5 /* RiskCalculationConfiguration.swift */; };
		BA6C8AA6254D63A0008344F5 /* MinutesAtAttenuationFilter.swift in Sources */ = {isa = PBXBuildFile; fileRef = BA6C8AA5254D63A0008344F5 /* MinutesAtAttenuationFilter.swift */; };
		BA6C8AAE254D6476008344F5 /* ENARange.swift in Sources */ = {isa = PBXBuildFile; fileRef = BA6C8AAD254D6476008344F5 /* ENARange.swift */; };
		BA6C8AB9254D64D3008344F5 /* MinutesAtAttenuationWeight.swift in Sources */ = {isa = PBXBuildFile; fileRef = BA6C8AB8254D64D3008344F5 /* MinutesAtAttenuationWeight.swift */; };
		BA6C8AC4254D650C008344F5 /* NormalizedTimePerEWToRiskLevelMapping.swift in Sources */ = {isa = PBXBuildFile; fileRef = BA6C8AC3254D650C008344F5 /* NormalizedTimePerEWToRiskLevelMapping.swift */; };
		BA6C8ACC254D6537008344F5 /* TrlEncoding.swift in Sources */ = {isa = PBXBuildFile; fileRef = BA6C8ACB254D6537008344F5 /* TrlEncoding.swift */; };
		BA6C8AD4254D6552008344F5 /* TrlFilter.swift in Sources */ = {isa = PBXBuildFile; fileRef = BA6C8AD3254D6552008344F5 /* TrlFilter.swift */; };
		BA6C8AEC254D65C4008344F5 /* ExposureWindow.swift in Sources */ = {isa = PBXBuildFile; fileRef = BA6C8AEB254D65C4008344F5 /* ExposureWindow.swift */; };
		BA6C8AF4254D65E1008344F5 /* ScanInstance.swift in Sources */ = {isa = PBXBuildFile; fileRef = BA6C8AF3254D65E1008344F5 /* ScanInstance.swift */; };
		BA6C8B05254D6B1F008344F5 /* RiskCalculation.swift in Sources */ = {isa = PBXBuildFile; fileRef = BA6C8B04254D6B1F008344F5 /* RiskCalculation.swift */; };
		BA6C8B0E254D6BF9008344F5 /* RiskCalculationTest.swift in Sources */ = {isa = PBXBuildFile; fileRef = BA6C8B0D254D6BF9008344F5 /* RiskCalculationTest.swift */; };
		BA6C8B17254D729A008344F5 /* exposure-windows-risk-calculation.json in Resources */ = {isa = PBXBuildFile; fileRef = BA6C8A8F254D61F4008344F5 /* exposure-windows-risk-calculation.json */; };
		BA6C8B24254D76ED008344F5 /* ExposureWindowTestCase.swift in Sources */ = {isa = PBXBuildFile; fileRef = BA6C8AE3254D6598008344F5 /* ExposureWindowTestCase.swift */; };
		BA6C8B2B254D76F7008344F5 /* TestCasesWithConfiguration.swift in Sources */ = {isa = PBXBuildFile; fileRef = BA6C8A95254D62C3008344F5 /* TestCasesWithConfiguration.swift */; };
		BA6C8B51254D80DF008344F5 /* ExposureWindowTest.swift in Sources */ = {isa = PBXBuildFile; fileRef = BA6C8B50254D80DF008344F5 /* ExposureWindowTest.swift */; };
		BA6D1634255AD2AA00ED3492 /* DMWifiClientViewModel.swift in Sources */ = {isa = PBXBuildFile; fileRef = BA6D1633255AD2AA00ED3492 /* DMWifiClientViewModel.swift */; };
		BA6D163A255AD35900ED3492 /* DMSwitchTableViewCell.swift in Sources */ = {isa = PBXBuildFile; fileRef = BA6D1638255AD35900ED3492 /* DMSwitchTableViewCell.swift */; };
		BA6D163B255AD35900ED3492 /* DMSwitchTableViewCell.xib in Resources */ = {isa = PBXBuildFile; fileRef = BA6D1639255AD35900ED3492 /* DMSwitchTableViewCell.xib */; };
		BA6D1640255ADD0500ED3492 /* DMSwitchCellViewModel.swift in Sources */ = {isa = PBXBuildFile; fileRef = BA6D163F255ADD0400ED3492 /* DMSwitchCellViewModel.swift */; };
		BA7EABAD25C973FE001AA5FE /* DMKeyValueCellViewModel.swift in Sources */ = {isa = PBXBuildFile; fileRef = BA7EABAC25C973FE001AA5FE /* DMKeyValueCellViewModel.swift */; };
		BA8BBA08255A90690034D4BC /* WifiHTTPClientTests.swift in Sources */ = {isa = PBXBuildFile; fileRef = BA8BBA07255A90690034D4BC /* WifiHTTPClientTests.swift */; };
		BA904C9E25769D1800692110 /* TanInputView.swift in Sources */ = {isa = PBXBuildFile; fileRef = BA904C9D25769D1800692110 /* TanInputView.swift */; };
		BA904CA62576A0B900692110 /* ENAInputLabel.swift in Sources */ = {isa = PBXBuildFile; fileRef = BA904CA52576A0B900692110 /* ENAInputLabel.swift */; };
		BA92A45E255163460063B46F /* ExposureSubmissionQRScannerViewModelGuidTests.swift in Sources */ = {isa = PBXBuildFile; fileRef = BA92A45D255163460063B46F /* ExposureSubmissionQRScannerViewModelGuidTests.swift */; };
		BA9BCF6225B0875100DD7974 /* DiaryOverviewDayCellModel.swift in Sources */ = {isa = PBXBuildFile; fileRef = BA9BCF6125B0875100DD7974 /* DiaryOverviewDayCellModel.swift */; };
		BA9BCF7725B09B5500DD7974 /* DiaryOverviewDayCellModelTests.swift in Sources */ = {isa = PBXBuildFile; fileRef = BA9BCF7625B09B5500DD7974 /* DiaryOverviewDayCellModelTests.swift */; };
		BA9DD53F2567BDAC00C326FF /* TestResultAvailableViewModelTest.swift in Sources */ = {isa = PBXBuildFile; fileRef = BA9DD53E2567BDAC00C326FF /* TestResultAvailableViewModelTest.swift */; };
		BA9E4B0125B5DFCB00F284EF /* RiskLevelPerDay.swift in Sources */ = {isa = PBXBuildFile; fileRef = BA0E5C3925B5CF5D00C219DE /* RiskLevelPerDay.swift */; };
		BAA8BAE225CAD8B000E29CFE /* DMStaticTextCellViewModel.swift in Sources */ = {isa = PBXBuildFile; fileRef = BAA8BAE125CAD8B000E29CFE /* DMStaticTextCellViewModel.swift */; };
		BAA8BAED25CAD91700E29CFE /* DMStaticTextTableViewCell.swift in Sources */ = {isa = PBXBuildFile; fileRef = BAA8BAEC25CAD91700E29CFE /* DMStaticTextTableViewCell.swift */; };
		BAB1239C2572A06D00A179FB /* TanInputViewModel.swift in Sources */ = {isa = PBXBuildFile; fileRef = BAB1239B2572A06D00A179FB /* TanInputViewModel.swift */; };
		BAB123A22572A0B700A179FB /* TanInputViewController.swift in Sources */ = {isa = PBXBuildFile; fileRef = BAB123A02572A0B700A179FB /* TanInputViewController.swift */; };
		BAB6C7EF25C4626100E042FB /* TimestampedToken.swift in Sources */ = {isa = PBXBuildFile; fileRef = BAB6C7EE25C4626100E042FB /* TimestampedToken.swift */; };
		BAB6C7F925C462E600E042FB /* PPACToken.swift in Sources */ = {isa = PBXBuildFile; fileRef = BAB6C7F825C462E600E042FB /* PPACToken.swift */; };
		BAB6C7FE25C4630800E042FB /* PPACError.swift in Sources */ = {isa = PBXBuildFile; fileRef = BAB6C7FD25C4630800E042FB /* PPACError.swift */; };
		BAB6C80A25C4640500E042FB /* TimestampedTokenTests.swift in Sources */ = {isa = PBXBuildFile; fileRef = BAB6C80925C4640500E042FB /* TimestampedTokenTests.swift */; };
		BAB6C81225C4652D00E042FB /* PPACTokenTests.swift in Sources */ = {isa = PBXBuildFile; fileRef = BAB6C81125C4652D00E042FB /* PPACTokenTests.swift */; };
		BAB6C82325C4666900E042FB /* PPACServiceTest.swift in Sources */ = {isa = PBXBuildFile; fileRef = BAB6C82225C4666900E042FB /* PPACServiceTest.swift */; };
		BAB953D625B86015007B80C7 /* HistoryExposure.swift in Sources */ = {isa = PBXBuildFile; fileRef = BAB953D525B86015007B80C7 /* HistoryExposure.swift */; };
		BAC0A4DE25768039002B5361 /* TanInputViewModelTests.swift in Sources */ = {isa = PBXBuildFile; fileRef = BAC0A4DD25768039002B5361 /* TanInputViewModelTests.swift */; };
		BAC42DC42583AF9D001A94C0 /* DiaryEntryTextField.swift in Sources */ = {isa = PBXBuildFile; fileRef = BAC42DC32583AF9D001A94C0 /* DiaryEntryTextField.swift */; };
		BACCCC7525ADB9FD00195AC3 /* RiskLegendeTest.swift in Sources */ = {isa = PBXBuildFile; fileRef = BACCCC7425ADB9FD00195AC3 /* RiskLegendeTest.swift */; };
		BACD671725B7002F00BAF5D0 /* RiskCalculationResultTests.swift in Sources */ = {isa = PBXBuildFile; fileRef = BACD671625B7002F00BAF5D0 /* RiskCalculationResultTests.swift */; };
		BAD962FB25668F4000FAB615 /* TestResultAvailableViewController.swift in Sources */ = {isa = PBXBuildFile; fileRef = BAD962FA25668F4000FAB615 /* TestResultAvailableViewController.swift */; };
		BAD9630025668F8E00FAB615 /* TestResultAvailableViewModel.swift in Sources */ = {isa = PBXBuildFile; fileRef = BAD962FF25668F8E00FAB615 /* TestResultAvailableViewModel.swift */; };
		BAE20FF325C8321300162966 /* DMKeyValueTableViewCell.swift in Sources */ = {isa = PBXBuildFile; fileRef = BAE20FF125C8321300162966 /* DMKeyValueTableViewCell.swift */; };
		BAE2101025C8460900162966 /* PPACDeviceCheck.swift in Sources */ = {isa = PBXBuildFile; fileRef = BAE2100125C83E4400162966 /* PPACDeviceCheck.swift */; };
		BAE2101B25C8463400162966 /* PPACDeviceCheckMock.swift in Sources */ = {isa = PBXBuildFile; fileRef = BAE2101A25C8463400162966 /* PPACDeviceCheckMock.swift */; };
		BAEC99C7258B714300B98ECA /* ENAUITests_07_ContactJournalUITests.swift in Sources */ = {isa = PBXBuildFile; fileRef = BAEC99BF258B705500B98ECA /* ENAUITests_07_ContactJournalUITests.swift */; };
		BAF2DD5225C9BABA00D7DFB7 /* DMButtonTableViewCell.swift in Sources */ = {isa = PBXBuildFile; fileRef = BAF2DD5125C9BABA00D7DFB7 /* DMButtonTableViewCell.swift */; };
		BAF2DD5725C9BAF700D7DFB7 /* DMButtonCellViewModel.swift in Sources */ = {isa = PBXBuildFile; fileRef = BAF2DD5625C9BAF700D7DFB7 /* DMButtonCellViewModel.swift */; };
		BAFBF35725ADD734003F5DC2 /* HomeThankYouCellModelTests.swift in Sources */ = {isa = PBXBuildFile; fileRef = BAFBF35625ADD734003F5DC2 /* HomeThankYouCellModelTests.swift */; };
		BAFBF36925ADE0F1003F5DC2 /* HomeInfoCellModelTests.swift in Sources */ = {isa = PBXBuildFile; fileRef = BAFBF36825ADE0F1003F5DC2 /* HomeInfoCellModelTests.swift */; };
		CD2EC329247D82EE00C6B3F9 /* NotificationSettingsViewController.swift in Sources */ = {isa = PBXBuildFile; fileRef = CD2EC328247D82EE00C6B3F9 /* NotificationSettingsViewController.swift */; };
		CD678F6F246C43FC00B6A0F8 /* MockURLSession.swift in Sources */ = {isa = PBXBuildFile; fileRef = CD678F6E246C43FC00B6A0F8 /* MockURLSession.swift */; };
		CD8638532477EBD400A5A07C /* SettingsViewModel.swift in Sources */ = {isa = PBXBuildFile; fileRef = CD8638522477EBD400A5A07C /* SettingsViewModel.swift */; };
		CD99A3A9245C272400BF12AF /* ExposureSubmissionService.swift in Sources */ = {isa = PBXBuildFile; fileRef = CD99A3A8245C272400BF12AF /* ExposureSubmissionService.swift */; };
		CD99A3CA2461A47C00BF12AF /* AppStrings.swift in Sources */ = {isa = PBXBuildFile; fileRef = CD99A3C92461A47C00BF12AF /* AppStrings.swift */; };
		CDA262F824AB808800612E15 /* HomeCoordinator.swift in Sources */ = {isa = PBXBuildFile; fileRef = CDA262F724AB808800612E15 /* HomeCoordinator.swift */; };
		CDCE11D6247D644100F30825 /* NotificationSettingsViewModel.swift in Sources */ = {isa = PBXBuildFile; fileRef = CDCE11D5247D644100F30825 /* NotificationSettingsViewModel.swift */; };
		CDCE11D9247D64C600F30825 /* NotificationSettingsOnTableViewCell.swift in Sources */ = {isa = PBXBuildFile; fileRef = CDCE11D8247D64C600F30825 /* NotificationSettingsOnTableViewCell.swift */; };
		CDCE11DB247D64D600F30825 /* NotificationSettingsOffTableViewCell.swift in Sources */ = {isa = PBXBuildFile; fileRef = CDCE11DA247D64D600F30825 /* NotificationSettingsOffTableViewCell.swift */; };
		CDD87C56247556DE007CE6CA /* MainSettingsCell.swift in Sources */ = {isa = PBXBuildFile; fileRef = CDD87C54247556DE007CE6CA /* MainSettingsCell.swift */; };
		CDF27BD3246ADBA70044D32B /* ExposureSubmissionServiceTests.swift in Sources */ = {isa = PBXBuildFile; fileRef = CDF27BD2246ADBA70044D32B /* ExposureSubmissionServiceTests.swift */; };
		CDF27BD5246ADBF30044D32B /* HTTPClient+DaysAndHoursTests.swift in Sources */ = {isa = PBXBuildFile; fileRef = CDF27BD4246ADBF30044D32B /* HTTPClient+DaysAndHoursTests.swift */; };
		EB08F1782541CE3300D11FA9 /* risk_score_classification.pb.swift in Sources */ = {isa = PBXBuildFile; fileRef = EB08F1702541CE3200D11FA9 /* risk_score_classification.pb.swift */; };
		EB08F1792541CE3300D11FA9 /* attenuation_duration.pb.swift in Sources */ = {isa = PBXBuildFile; fileRef = EB08F1712541CE3200D11FA9 /* attenuation_duration.pb.swift */; };
		EB08F17A2541CE3300D11FA9 /* risk_level.pb.swift in Sources */ = {isa = PBXBuildFile; fileRef = EB08F1722541CE3200D11FA9 /* risk_level.pb.swift */; };
		EB08F17C2541CE3300D11FA9 /* submission_payload.pb.swift in Sources */ = {isa = PBXBuildFile; fileRef = EB08F1742541CE3200D11FA9 /* submission_payload.pb.swift */; };
		EB08F17E2541CE3300D11FA9 /* app_version_config.pb.swift in Sources */ = {isa = PBXBuildFile; fileRef = EB08F1762541CE3200D11FA9 /* app_version_config.pb.swift */; };
		EB08F17F2541CE3300D11FA9 /* risk_score_parameters.pb.swift in Sources */ = {isa = PBXBuildFile; fileRef = EB08F1772541CE3200D11FA9 /* risk_score_parameters.pb.swift */; };
		EB08F1862541CE5700D11FA9 /* temporary_exposure_key_export.pb.swift in Sources */ = {isa = PBXBuildFile; fileRef = EB08F1832541CE5700D11FA9 /* temporary_exposure_key_export.pb.swift */; };
		EB08F1872541CE5700D11FA9 /* temporary_exposure_key_signature_list.pb.swift in Sources */ = {isa = PBXBuildFile; fileRef = EB08F1842541CE5700D11FA9 /* temporary_exposure_key_signature_list.pb.swift */; };
		EB08F1882541CE5700D11FA9 /* diagnosis_key_batch.pb.swift in Sources */ = {isa = PBXBuildFile; fileRef = EB08F1852541CE5700D11FA9 /* diagnosis_key_batch.pb.swift */; };
		EB11B02A24EE7CA500143A95 /* ENAUITestsSettings.swift in Sources */ = {isa = PBXBuildFile; fileRef = EB11B02924EE7CA500143A95 /* ENAUITestsSettings.swift */; };
		EB17144625716EA80088D7A9 /* FileManager+KeyPackageStorage.swift in Sources */ = {isa = PBXBuildFile; fileRef = EB17144525716EA80088D7A9 /* FileManager+KeyPackageStorage.swift */; };
		EB1BB10D25CC3FD50076CB67 /* AppDelegate.swift in Sources */ = {isa = PBXBuildFile; fileRef = EB1BB10C25CC3FD50076CB67 /* AppDelegate.swift */; };
		EB1BB11225CC40030076CB67 /* PlausibleDeniabilityService.swift in Sources */ = {isa = PBXBuildFile; fileRef = EB1BB11125CC40030076CB67 /* PlausibleDeniabilityService.swift */; };
		EB1C221225B7140B00A5CA6E /* ENAUITests_08_UpdateOSUITests.swift in Sources */ = {isa = PBXBuildFile; fileRef = EB1C221125B7140B00A5CA6E /* ENAUITests_08_UpdateOSUITests.swift */; };
		EB2394A024E5492900E71225 /* BackgroundAppRefreshViewModel.swift in Sources */ = {isa = PBXBuildFile; fileRef = EB23949F24E5492900E71225 /* BackgroundAppRefreshViewModel.swift */; };
		EB3BCA882507B6C1003F27C7 /* ExposureSubmissionSymptomsOnsetViewController.swift in Sources */ = {isa = PBXBuildFile; fileRef = EB3BCA872507B6C1003F27C7 /* ExposureSubmissionSymptomsOnsetViewController.swift */; };
		EB3BCA8C2507C3B0003F27C7 /* DynamicTableViewBulletPointCell.swift in Sources */ = {isa = PBXBuildFile; fileRef = EB3BCA85250799E7003F27C7 /* DynamicTableViewBulletPointCell.swift */; };
		EB5FE15C2599F5E400797E4E /* ENActivityHandling.swift in Sources */ = {isa = PBXBuildFile; fileRef = EB5FE1532599F5DB00797E4E /* ENActivityHandling.swift */; };
		EB66267D25C3219900C4D7C2 /* UIViewController+Child.swift in Sources */ = {isa = PBXBuildFile; fileRef = EB66267C25C3219900C4D7C2 /* UIViewController+Child.swift */; };
		EB6B5D882539AE9400B0ED57 /* DMNotificationsViewController.swift in Sources */ = {isa = PBXBuildFile; fileRef = EB6B5D872539AE9400B0ED57 /* DMNotificationsViewController.swift */; };
		EB6B5D8D2539B36100B0ED57 /* DMNotificationCell.swift in Sources */ = {isa = PBXBuildFile; fileRef = EB6B5D8C2539B36100B0ED57 /* DMNotificationCell.swift */; };
		EB7057D724E6BACA002235B4 /* InfoBoxView.xib in Resources */ = {isa = PBXBuildFile; fileRef = EB7057D624E6BACA002235B4 /* InfoBoxView.xib */; };
		EB7AF62A2587E98C00D94CA8 /* OpenCombineFoundation in Frameworks */ = {isa = PBXBuildFile; productRef = EB7AF6292587E98C00D94CA8 /* OpenCombineFoundation */; };
		EB7AF62C2587E98C00D94CA8 /* OpenCombine in Frameworks */ = {isa = PBXBuildFile; productRef = EB7AF62B2587E98C00D94CA8 /* OpenCombine */; };
		EB7AF62E2587E98C00D94CA8 /* OpenCombineDispatch in Frameworks */ = {isa = PBXBuildFile; productRef = EB7AF62D2587E98C00D94CA8 /* OpenCombineDispatch */; };
		EB7D205424E6A3320089264C /* InfoBoxView.swift in Sources */ = {isa = PBXBuildFile; fileRef = EB7D205324E6A3320089264C /* InfoBoxView.swift */; };
		EB7D205624E6A5930089264C /* InfoBoxViewModel.swift in Sources */ = {isa = PBXBuildFile; fileRef = EB7D205524E6A5930089264C /* InfoBoxViewModel.swift */; };
		EB7F8E9524E434E000A3CCC4 /* BackgroundAppRefreshViewController.swift in Sources */ = {isa = PBXBuildFile; fileRef = EB7F8E9424E434E000A3CCC4 /* BackgroundAppRefreshViewController.swift */; };
		EB858D2024E700D10048A0AA /* UIView+Screenshot.swift in Sources */ = {isa = PBXBuildFile; fileRef = EB858D1F24E700D10048A0AA /* UIView+Screenshot.swift */; };
		EB873540253704D100325C6C /* DeadmanNotificationManager.swift in Sources */ = {isa = PBXBuildFile; fileRef = EB87353F253704D100325C6C /* DeadmanNotificationManager.swift */; };
		EB91288A257FBD1E00241D3E /* DiaryInfoViewModel.swift in Sources */ = {isa = PBXBuildFile; fileRef = EB912888257FBD1E00241D3E /* DiaryInfoViewModel.swift */; };
		EB91288B257FBD1E00241D3E /* DiaryInfoViewController.swift in Sources */ = {isa = PBXBuildFile; fileRef = EB912889257FBD1E00241D3E /* DiaryInfoViewController.swift */; };
		EBA3BE3C25C2FAA800F1C2AC /* RootCoordinator.swift in Sources */ = {isa = PBXBuildFile; fileRef = EBA3BE3B25C2FAA800F1C2AC /* RootCoordinator.swift */; };
		EBA403D12589260D00D1F039 /* ColorCompatibility.swift in Sources */ = {isa = PBXBuildFile; fileRef = EBA403CF2589260D00D1F039 /* ColorCompatibility.swift */; };
		EBB92C72259E10ED00013B41 /* UpdateOSViewController.swift in Sources */ = {isa = PBXBuildFile; fileRef = EBB92C71259E10ED00013B41 /* UpdateOSViewController.swift */; };
		EBB92C77259E110900013B41 /* UpdateOSViewModel.swift in Sources */ = {isa = PBXBuildFile; fileRef = EBB92C76259E110900013B41 /* UpdateOSViewModel.swift */; };
		EBB92C7C259E111A00013B41 /* UpdateOSView.swift in Sources */ = {isa = PBXBuildFile; fileRef = EBB92C7B259E111A00013B41 /* UpdateOSView.swift */; };
		EBBABC47256402A9005B7C07 /* default_app_config_18 in Resources */ = {isa = PBXBuildFile; fileRef = EBBABC46256402A9005B7C07 /* default_app_config_18 */; };
		EBCD2412250790F400E5574C /* ExposureSubmissionSymptomsViewController.swift in Sources */ = {isa = PBXBuildFile; fileRef = EBCD2411250790F400E5574C /* ExposureSubmissionSymptomsViewController.swift */; };
		EBD2D07F25A869B9006E4220 /* HomeTableViewModelTests.swift in Sources */ = {isa = PBXBuildFile; fileRef = EBD2D07E25A869B9006E4220 /* HomeTableViewModelTests.swift */; };
		EBD2D09825A86C1A006E4220 /* RiskProviding.swift in Sources */ = {isa = PBXBuildFile; fileRef = B1FE13DC248821CB00D012E5 /* RiskProviding.swift */; };
		EBD2D0A725A86C68006E4220 /* MockRiskProvider.swift in Sources */ = {isa = PBXBuildFile; fileRef = EBD2D09F25A86C2A006E4220 /* MockRiskProvider.swift */; };
		EBDE11B2255EC2C4008C0F51 /* DMDeviceTimeCheckViewController.swift in Sources */ = {isa = PBXBuildFile; fileRef = EBDE11B1255EC2C4008C0F51 /* DMDeviceTimeCheckViewController.swift */; };
		EBDE11BB255EC34C008C0F51 /* DMDeviceTimeCheckViewModel.swift in Sources */ = {isa = PBXBuildFile; fileRef = EBDE11BA255EC34C008C0F51 /* DMDeviceTimeCheckViewModel.swift */; };
		EE22DB81247FB40A001B0A71 /* ENStateHandler.swift in Sources */ = {isa = PBXBuildFile; fileRef = EE22DB7F247FB409001B0A71 /* ENStateHandler.swift */; };
		EE22DB82247FB40A001B0A71 /* ENSettingModel.swift in Sources */ = {isa = PBXBuildFile; fileRef = EE22DB80247FB409001B0A71 /* ENSettingModel.swift */; };
		EE22DB89247FB43A001B0A71 /* TracingHistoryTableViewCell.swift in Sources */ = {isa = PBXBuildFile; fileRef = EE22DB84247FB43A001B0A71 /* TracingHistoryTableViewCell.swift */; };
		EE22DB8A247FB43A001B0A71 /* ImageTableViewCell.swift in Sources */ = {isa = PBXBuildFile; fileRef = EE22DB85247FB43A001B0A71 /* ImageTableViewCell.swift */; };
		EE22DB8B247FB43A001B0A71 /* ActionDetailTableViewCell.swift in Sources */ = {isa = PBXBuildFile; fileRef = EE22DB86247FB43A001B0A71 /* ActionDetailTableViewCell.swift */; };
		EE22DB8C247FB43A001B0A71 /* DescriptionTableViewCell.swift in Sources */ = {isa = PBXBuildFile; fileRef = EE22DB87247FB43A001B0A71 /* DescriptionTableViewCell.swift */; };
		EE22DB8D247FB43A001B0A71 /* ActionTableViewCell.swift in Sources */ = {isa = PBXBuildFile; fileRef = EE22DB88247FB43A001B0A71 /* ActionTableViewCell.swift */; };
		EE22DB8F247FB46C001B0A71 /* ENStateTests.swift in Sources */ = {isa = PBXBuildFile; fileRef = EE22DB8E247FB46C001B0A71 /* ENStateTests.swift */; };
		EE22DB91247FB479001B0A71 /* MockStateHandlerObserverDelegate.swift in Sources */ = {isa = PBXBuildFile; fileRef = EE22DB90247FB479001B0A71 /* MockStateHandlerObserverDelegate.swift */; };
		EE269508248FCB0300BAE234 /* InfoPlist.strings in Resources */ = {isa = PBXBuildFile; fileRef = EE26950A248FCB0300BAE234 /* InfoPlist.strings */; };
		EE278B30245F2C8A008B06F9 /* InviteFriendsViewController.swift in Sources */ = {isa = PBXBuildFile; fileRef = EE278B2F245F2C8A008B06F9 /* InviteFriendsViewController.swift */; };
		EE70C23D245B09EA00AC9B2F /* Localizable.strings in Resources */ = {isa = PBXBuildFile; fileRef = EE70C23A245B09E900AC9B2F /* Localizable.strings */; };
		EE92A33E245D96DA006B97B0 /* Localizable.stringsdict in Resources */ = {isa = PBXBuildFile; fileRef = EE92A340245D96DA006B97B0 /* Localizable.stringsdict */; };
		EEF1067A246EBF8B009DFB4E /* ResetViewController.swift in Sources */ = {isa = PBXBuildFile; fileRef = EEF10679246EBF8B009DFB4E /* ResetViewController.swift */; };
		F22C6E2324917E3200712A6B /* DynamicTableViewControllerRowsTests.swift in Sources */ = {isa = PBXBuildFile; fileRef = F247572A24838AC8003E1FC5 /* DynamicTableViewControllerRowsTests.swift */; };
		F22C6E252492082B00712A6B /* DynamicTableViewSpaceCellTests.swift in Sources */ = {isa = PBXBuildFile; fileRef = F22C6E242492082B00712A6B /* DynamicTableViewSpaceCellTests.swift */; };
		F252472F2483955B00C5556B /* DynamicTableViewControllerFake.storyboard in Resources */ = {isa = PBXBuildFile; fileRef = F252472E2483955B00C5556B /* DynamicTableViewControllerFake.storyboard */; };
		F25247312484456800C5556B /* DynamicTableViewModelTests.swift in Sources */ = {isa = PBXBuildFile; fileRef = F25247302484456800C5556B /* DynamicTableViewModelTests.swift */; };
		F2DC808E248989CE00EDC40A /* DynamicTableViewControllerRegisterCellsTests.swift in Sources */ = {isa = PBXBuildFile; fileRef = F2DC808D248989CE00EDC40A /* DynamicTableViewControllerRegisterCellsTests.swift */; };
		F2DC809024898A9400EDC40A /* DynamicTableViewControllerNumberOfRowsAndSectionsTests.swift in Sources */ = {isa = PBXBuildFile; fileRef = F2DC808F24898A9400EDC40A /* DynamicTableViewControllerNumberOfRowsAndSectionsTests.swift */; };
		F2DC809224898B1800EDC40A /* DynamicTableViewControllerHeaderTests.swift in Sources */ = {isa = PBXBuildFile; fileRef = F2DC809124898B1800EDC40A /* DynamicTableViewControllerHeaderTests.swift */; };
		F2DC809424898CE600EDC40A /* DynamicTableViewControllerFooterTests.swift in Sources */ = {isa = PBXBuildFile; fileRef = F2DC809324898CE600EDC40A /* DynamicTableViewControllerFooterTests.swift */; };
		FEDCE09E9F78ABEB4AA9A484 /* ExposureDetectionExecutor.swift in Sources */ = {isa = PBXBuildFile; fileRef = FEDCE0116603B6E00FAEE632 /* ExposureDetectionExecutor.swift */; };
		FEDCE29E414945F14E7CE576 /* ENStateHandler+State.swift in Sources */ = {isa = PBXBuildFile; fileRef = FEDCE1B8926528ED74CDE1B2 /* ENStateHandler+State.swift */; };
		FEDCE50B4AC5E24D4E11AA52 /* RequiresAppDependencies.swift in Sources */ = {isa = PBXBuildFile; fileRef = FEDCE1600374711EC77FF572 /* RequiresAppDependencies.swift */; };
		FEDCE6E2763B0BABFADF36BA /* ExposureDetectionViewModel.swift in Sources */ = {isa = PBXBuildFile; fileRef = FEDCE4BE82DC5BFE90575663 /* ExposureDetectionViewModel.swift */; };
/* End PBXBuildFile section */

/* Begin PBXContainerItemProxy section */
		85D7595524570491008175F0 /* PBXContainerItemProxy */ = {
			isa = PBXContainerItemProxy;
			containerPortal = 85D759332457048F008175F0 /* Project object */;
			proxyType = 1;
			remoteGlobalIDString = 85D7593A2457048F008175F0;
			remoteInfo = ENA;
		};
		85D7596024570491008175F0 /* PBXContainerItemProxy */ = {
			isa = PBXContainerItemProxy;
			containerPortal = 85D759332457048F008175F0 /* Project object */;
			proxyType = 1;
			remoteGlobalIDString = 85D7593A2457048F008175F0;
			remoteInfo = ENA;
		};
/* End PBXContainerItemProxy section */

/* Begin PBXCopyFilesBuildPhase section */
		B102BDB924603FD600CD55A2 /* Embed Frameworks */ = {
			isa = PBXCopyFilesBuildPhase;
			buildActionMask = 12;
			dstPath = "";
			dstSubfolderSpec = 10;
			files = (
				015E8C0924C9983600C0A4B3 /* CWASQLite.framework in Embed Frameworks */,
			);
			name = "Embed Frameworks";
			runOnlyForDeploymentPostprocessing = 0;
		};
/* End PBXCopyFilesBuildPhase section */

/* Begin PBXFileReference section */
		0103CED02536D1A100BDAAD1 /* AppInformationCellModel.swift */ = {isa = PBXFileReference; lastKnownFileType = sourcecode.swift; path = AppInformationCellModel.swift; sourceTree = "<group>"; };
		0105D8A925B87920007E288B /* SAP_Internal_Stats_KeyFigure+Formatting.swift */ = {isa = PBXFileReference; lastKnownFileType = sourcecode.swift; path = "SAP_Internal_Stats_KeyFigure+Formatting.swift"; sourceTree = "<group>"; };
		010B3D3A25A8667C00EB44AB /* ExposureDetectionViewModelTests.swift */ = {isa = PBXFileReference; lastKnownFileType = sourcecode.swift; path = ExposureDetectionViewModelTests.swift; sourceTree = "<group>"; };
		010B3D8525ADE5FD00EB44AB /* HomeRiskCellModelTests.swift */ = {isa = PBXFileReference; lastKnownFileType = sourcecode.swift; path = HomeRiskCellModelTests.swift; sourceTree = "<group>"; };
		011E13AD24680A4000973467 /* HTTPClient.swift */ = {isa = PBXFileReference; lastKnownFileType = sourcecode.swift; path = HTTPClient.swift; sourceTree = "<group>"; };
		011E4B002483A35A002E6412 /* ENACommunity.entitlements */ = {isa = PBXFileReference; fileEncoding = 4; lastKnownFileType = text.plist.entitlements; path = ENACommunity.entitlements; sourceTree = "<group>"; };
		0120ECDC25875D8B00F78944 /* DiaryDayEntryCellModel.swift */ = {isa = PBXFileReference; lastKnownFileType = sourcecode.swift; path = DiaryDayEntryCellModel.swift; sourceTree = "<group>"; };
		0120ECF22587607600F78944 /* DiaryDayEntryCellModelTest.swift */ = {isa = PBXFileReference; lastKnownFileType = sourcecode.swift; path = DiaryDayEntryCellModelTest.swift; sourceTree = "<group>"; };
		0120ECFD2587631100F78944 /* DiaryDayAddCellModelTest.swift */ = {isa = PBXFileReference; lastKnownFileType = sourcecode.swift; path = DiaryDayAddCellModelTest.swift; sourceTree = "<group>"; };
		0123D5972501383100A91838 /* ExposureSubmissionErrorTests.swift */ = {isa = PBXFileReference; lastKnownFileType = sourcecode.swift; path = ExposureSubmissionErrorTests.swift; sourceTree = "<group>"; };
		0130F66625B1813000B6BDA3 /* HomeStatisticsCard.swift */ = {isa = PBXFileReference; lastKnownFileType = sourcecode.swift; path = HomeStatisticsCard.swift; sourceTree = "<group>"; };
		0130F67125B1851000B6BDA3 /* HomeStatisticsCellModel.swift */ = {isa = PBXFileReference; lastKnownFileType = sourcecode.swift; path = HomeStatisticsCellModel.swift; sourceTree = "<group>"; };
		0130F68025B186DB00B6BDA3 /* SAP_Internal_Stats_Statistics+SupportedIDs.swift */ = {isa = PBXFileReference; lastKnownFileType = sourcecode.swift; path = "SAP_Internal_Stats_Statistics+SupportedIDs.swift"; sourceTree = "<group>"; };
		013C412725545C2D00826C9F /* DebugRiskCalculation.swift */ = {isa = PBXFileReference; lastKnownFileType = sourcecode.swift; path = DebugRiskCalculation.swift; sourceTree = "<group>"; };
		013C413C255463A400826C9F /* DMDebugRiskCalculationViewController.swift */ = {isa = PBXFileReference; lastKnownFileType = sourcecode.swift; path = DMDebugRiskCalculationViewController.swift; sourceTree = "<group>"; };
		013DC101245DAC4E00EE58B0 /* Store.swift */ = {isa = PBXFileReference; lastKnownFileType = sourcecode.swift; path = Store.swift; sourceTree = "<group>"; };
		014086B72588F95000E9E5B2 /* DiaryEditEntriesViewModelTest.swift */ = {isa = PBXFileReference; lastKnownFileType = sourcecode.swift; path = DiaryEditEntriesViewModelTest.swift; sourceTree = "<group>"; };
		014086BC2589033A00E9E5B2 /* DiaryEditEntriesCellModel.swift */ = {isa = PBXFileReference; lastKnownFileType = sourcecode.swift; path = DiaryEditEntriesCellModel.swift; sourceTree = "<group>"; };
		014086C42589040200E9E5B2 /* DiaryEditEntriesCellModelTest.swift */ = {isa = PBXFileReference; lastKnownFileType = sourcecode.swift; path = DiaryEditEntriesCellModelTest.swift; sourceTree = "<group>"; };
		0144BDE0250924CC00B0857C /* SymptomsOnset.swift */ = {isa = PBXFileReference; lastKnownFileType = sourcecode.swift; path = SymptomsOnset.swift; sourceTree = "<group>"; };
		0144BDE22509288B00B0857C /* SymptomsOnsetTests.swift */ = {isa = PBXFileReference; lastKnownFileType = sourcecode.swift; path = SymptomsOnsetTests.swift; sourceTree = "<group>"; };
		0144BDEC250A3E5300B0857C /* ExposureSubmissionCoordinatorModel.swift */ = {isa = PBXFileReference; lastKnownFileType = sourcecode.swift; path = ExposureSubmissionCoordinatorModel.swift; sourceTree = "<group>"; };
		014891B224F90D0B002A6F77 /* ENA.plist */ = {isa = PBXFileReference; fileEncoding = 4; lastKnownFileType = text.plist.xml; name = ENA.plist; path = ../../../ENA.plist; sourceTree = "<group>"; };
		015178C12507D2A90074F095 /* ExposureSubmissionSymptomsOnsetViewControllerTests.swift */ = {isa = PBXFileReference; lastKnownFileType = sourcecode.swift; path = ExposureSubmissionSymptomsOnsetViewControllerTests.swift; sourceTree = "<group>"; };
		015692E324B48C3F0033F35E /* TimeInterval+Convenience.swift */ = {isa = PBXFileReference; fileEncoding = 4; lastKnownFileType = sourcecode.swift; lineEnding = 0; path = "TimeInterval+Convenience.swift"; sourceTree = "<group>"; };
		01571B79255E9A6F00E4E891 /* config-wru-2020-11-13 */ = {isa = PBXFileReference; lastKnownFileType = file; path = "config-wru-2020-11-13"; sourceTree = "<group>"; };
		016146902487A43E00660992 /* LinkHelper.swift */ = {isa = PBXFileReference; lastKnownFileType = sourcecode.swift; path = LinkHelper.swift; sourceTree = "<group>"; };
		01678E9A249A521F003B048B /* testStore.sqlite */ = {isa = PBXFileReference; lastKnownFileType = file; path = testStore.sqlite; sourceTree = "<group>"; };
		016961982540574700FF92E3 /* ExposureSubmissionTestResultViewModel.swift */ = {isa = PBXFileReference; lastKnownFileType = sourcecode.swift; path = ExposureSubmissionTestResultViewModel.swift; sourceTree = "<group>"; };
		016961AF2549630100FF92E3 /* ExposureSubmissionTestResultViewModelTests.swift */ = {isa = PBXFileReference; lastKnownFileType = sourcecode.swift; path = ExposureSubmissionTestResultViewModelTests.swift; sourceTree = "<group>"; };
		016E25F125AF13EA0077C64C /* HomeStatisticsTableViewCell.swift */ = {isa = PBXFileReference; lastKnownFileType = sourcecode.swift; path = HomeStatisticsTableViewCell.swift; sourceTree = "<group>"; };
		016E25F225AF13EA0077C64C /* HomeStatisticsTableViewCell.xib */ = {isa = PBXFileReference; lastKnownFileType = file.xib; path = HomeStatisticsTableViewCell.xib; sourceTree = "<group>"; };
		016E260225AF20300077C64C /* HomeStatisticsCardView.swift */ = {isa = PBXFileReference; lastKnownFileType = sourcecode.swift; path = HomeStatisticsCardView.swift; sourceTree = "<group>"; };
		016E260725AF20540077C64C /* HomeStatisticsCardView.xib */ = {isa = PBXFileReference; lastKnownFileType = file.xib; path = HomeStatisticsCardView.xib; sourceTree = "<group>"; };
		016E261325AF43450077C64C /* StatisticsInfoViewController.swift */ = {isa = PBXFileReference; lastKnownFileType = sourcecode.swift; path = StatisticsInfoViewController.swift; sourceTree = "<group>"; };
		016E264B25B0327B0077C64C /* HomeStatisticsCardViewModel.swift */ = {isa = PBXFileReference; lastKnownFileType = sourcecode.swift; path = HomeStatisticsCardViewModel.swift; sourceTree = "<group>"; };
		01734B56255D6C4500E60A8B /* key_download_parameters.pb.swift */ = {isa = PBXFileReference; fileEncoding = 4; lastKnownFileType = sourcecode.swift; name = key_download_parameters.pb.swift; path = ../../../gen/output/internal/v2/key_download_parameters.pb.swift; sourceTree = "<group>"; };
		01734B57255D6C4500E60A8B /* semantic_version.pb.swift */ = {isa = PBXFileReference; fileEncoding = 4; lastKnownFileType = sourcecode.swift; name = semantic_version.pb.swift; path = ../../../gen/output/internal/v2/semantic_version.pb.swift; sourceTree = "<group>"; };
		01734B58255D6C4500E60A8B /* risk_calculation_parameters.pb.swift */ = {isa = PBXFileReference; fileEncoding = 4; lastKnownFileType = sourcecode.swift; name = risk_calculation_parameters.pb.swift; path = ../../../gen/output/internal/v2/risk_calculation_parameters.pb.swift; sourceTree = "<group>"; };
		01734B59255D6C4500E60A8B /* app_config_ios.pb.swift */ = {isa = PBXFileReference; fileEncoding = 4; lastKnownFileType = sourcecode.swift; name = app_config_ios.pb.swift; path = ../../../gen/output/internal/v2/app_config_ios.pb.swift; sourceTree = "<group>"; };
		01734B5A255D6C4500E60A8B /* exposure_detection_parameters.pb.swift */ = {isa = PBXFileReference; fileEncoding = 4; lastKnownFileType = sourcecode.swift; name = exposure_detection_parameters.pb.swift; path = ../../../gen/output/internal/v2/exposure_detection_parameters.pb.swift; sourceTree = "<group>"; };
		01734B6D255D73E400E60A8B /* ENExposureConfiguration+Convenience.swift */ = {isa = PBXFileReference; lastKnownFileType = sourcecode.swift; path = "ENExposureConfiguration+Convenience.swift"; sourceTree = "<group>"; };
		0177F48125501111009DD568 /* RiskCalculationResult.swift */ = {isa = PBXFileReference; fileEncoding = 4; lastKnownFileType = sourcecode.swift; path = RiskCalculationResult.swift; sourceTree = "<group>"; };
		0177F4B025503805009DD568 /* ScanInstanceTest.swift */ = {isa = PBXFileReference; lastKnownFileType = sourcecode.swift; path = ScanInstanceTest.swift; sourceTree = "<group>"; };
		017AD113259DCD3400FA2B3F /* HomeShownPositiveTestResultCellModel.swift */ = {isa = PBXFileReference; lastKnownFileType = sourcecode.swift; path = HomeShownPositiveTestResultCellModel.swift; sourceTree = "<group>"; };
		017AD121259DDE6B00FA2B3F /* ISO8601DateFormatter+ContactDiary.swift */ = {isa = PBXFileReference; lastKnownFileType = sourcecode.swift; path = "ISO8601DateFormatter+ContactDiary.swift"; sourceTree = "<group>"; };
		017AD13525A3235B00FA2B3F /* iOS13TestCase.swift */ = {isa = PBXFileReference; lastKnownFileType = sourcecode.swift; path = iOS13TestCase.swift; sourceTree = "<group>"; };
		017AD17E25A5A30500FA2B3F /* DynamicHeader+ExposureDetection.swift */ = {isa = PBXFileReference; lastKnownFileType = sourcecode.swift; path = "DynamicHeader+ExposureDetection.swift"; sourceTree = "<group>"; };
		017AD18625A5C70700FA2B3F /* DynamicCell+ExposureDetection.swift */ = {isa = PBXFileReference; lastKnownFileType = sourcecode.swift; path = "DynamicCell+ExposureDetection.swift"; sourceTree = "<group>"; };
		017AD18B25A5C70900FA2B3F /* ActiveTracing+ExposureDetection.swift */ = {isa = PBXFileReference; lastKnownFileType = sourcecode.swift; path = "ActiveTracing+ExposureDetection.swift"; sourceTree = "<group>"; };
		0185DDDD25B77786001FBEA7 /* HomeStatisticsCellModelTests.swift */ = {isa = PBXFileReference; lastKnownFileType = sourcecode.swift; path = HomeStatisticsCellModelTests.swift; sourceTree = "<group>"; };
		0190982B257E5AF70065D050 /* DiaryCoordinator.swift */ = {isa = PBXFileReference; lastKnownFileType = sourcecode.swift; path = DiaryCoordinator.swift; sourceTree = "<group>"; };
		01909834257E606C0065D050 /* DiaryEditEntriesViewController.swift */ = {isa = PBXFileReference; lastKnownFileType = sourcecode.swift; path = DiaryEditEntriesViewController.swift; sourceTree = "<group>"; };
		0190983C257E60760065D050 /* DiaryEditEntriesViewModel.swift */ = {isa = PBXFileReference; lastKnownFileType = sourcecode.swift; path = DiaryEditEntriesViewModel.swift; sourceTree = "<group>"; };
		01909845257E61350065D050 /* DiaryOverviewTableViewController.swift */ = {isa = PBXFileReference; lastKnownFileType = sourcecode.swift; path = DiaryOverviewTableViewController.swift; sourceTree = "<group>"; };
		0190984C257E62C70065D050 /* DiaryAddAndEditEntryViewController.swift */ = {isa = PBXFileReference; lastKnownFileType = sourcecode.swift; path = DiaryAddAndEditEntryViewController.swift; sourceTree = "<group>"; };
		01909851257E62CB0065D050 /* DiaryAddAndEditEntryViewModel.swift */ = {isa = PBXFileReference; lastKnownFileType = sourcecode.swift; path = DiaryAddAndEditEntryViewModel.swift; sourceTree = "<group>"; };
		01909862257E63810065D050 /* DiaryDayViewController.swift */ = {isa = PBXFileReference; lastKnownFileType = sourcecode.swift; path = DiaryDayViewController.swift; sourceTree = "<group>"; };
		01909881257E675D0065D050 /* DiaryContactPerson.swift */ = {isa = PBXFileReference; lastKnownFileType = sourcecode.swift; path = DiaryContactPerson.swift; sourceTree = "<group>"; };
		01909886257E7B900065D050 /* ExposureSubmissionQRInfoViewController.swift */ = {isa = PBXFileReference; fileEncoding = 4; lastKnownFileType = sourcecode.swift; path = ExposureSubmissionQRInfoViewController.swift; sourceTree = "<group>"; };
		01909887257E7B900065D050 /* ExposureSubmissionQRInfoViewModel.swift */ = {isa = PBXFileReference; fileEncoding = 4; lastKnownFileType = sourcecode.swift; path = ExposureSubmissionQRInfoViewModel.swift; sourceTree = "<group>"; };
		0190B224255C423600CF4244 /* Date+Age.swift */ = {isa = PBXFileReference; lastKnownFileType = sourcecode.swift; path = "Date+Age.swift"; sourceTree = "<group>"; };
		019C9EFF25894BAA00B26392 /* DiaryStoringProviding.swift */ = {isa = PBXFileReference; lastKnownFileType = sourcecode.swift; path = DiaryStoringProviding.swift; sourceTree = "<group>"; };
		019C9F0725894BE900B26392 /* MockDiaryStore.swift */ = {isa = PBXFileReference; lastKnownFileType = sourcecode.swift; path = MockDiaryStore.swift; sourceTree = "<group>"; };
		019C9F1D25894CDD00B26392 /* DiaryOverviewViewModel.swift */ = {isa = PBXFileReference; lastKnownFileType = sourcecode.swift; path = DiaryOverviewViewModel.swift; sourceTree = "<group>"; };
		019C9F2C258951B700B26392 /* ContactPersonEncounter.swift */ = {isa = PBXFileReference; lastKnownFileType = sourcecode.swift; path = ContactPersonEncounter.swift; sourceTree = "<group>"; };
		019C9F31258951B900B26392 /* LocationVisit.swift */ = {isa = PBXFileReference; lastKnownFileType = sourcecode.swift; path = LocationVisit.swift; sourceTree = "<group>"; };
		019C9F33258951BB00B26392 /* DiaryDay.swift */ = {isa = PBXFileReference; lastKnownFileType = sourcecode.swift; path = DiaryDay.swift; sourceTree = "<group>"; };
		019C9F38258951BC00B26392 /* DiaryEntryType.swift */ = {isa = PBXFileReference; lastKnownFileType = sourcecode.swift; path = DiaryEntryType.swift; sourceTree = "<group>"; };
		019C9F3A258951BE00B26392 /* DiaryEntry.swift */ = {isa = PBXFileReference; lastKnownFileType = sourcecode.swift; path = DiaryEntry.swift; sourceTree = "<group>"; };
		019C9F3F258951C000B26392 /* DiaryLocation.swift */ = {isa = PBXFileReference; lastKnownFileType = sourcecode.swift; path = DiaryLocation.swift; sourceTree = "<group>"; };
		01A1B441252DE54600841B63 /* ExposureSubmissionQRScannerViewModelTests.swift */ = {isa = PBXFileReference; lastKnownFileType = sourcecode.swift; path = ExposureSubmissionQRScannerViewModelTests.swift; sourceTree = "<group>"; };
		01A1B449252DFD7700841B63 /* MetadataObject.swift */ = {isa = PBXFileReference; lastKnownFileType = sourcecode.swift; path = MetadataObject.swift; sourceTree = "<group>"; };
		01A1B451252DFD9400841B63 /* FakeMetadataMachineReadableObject.swift */ = {isa = PBXFileReference; lastKnownFileType = sourcecode.swift; path = FakeMetadataMachineReadableObject.swift; sourceTree = "<group>"; };
		01A1B460252E17F900841B63 /* ExposureSubmissionCoordinatorModelTests.swift */ = {isa = PBXFileReference; lastKnownFileType = sourcecode.swift; path = ExposureSubmissionCoordinatorModelTests.swift; sourceTree = "<group>"; };
		01A236792519D1E80043D9F8 /* ExposureSubmissionWarnOthersViewModel.swift */ = {isa = PBXFileReference; lastKnownFileType = sourcecode.swift; path = ExposureSubmissionWarnOthersViewModel.swift; sourceTree = "<group>"; };
		01A23684251A22E90043D9F8 /* ExposureSubmissionQRInfoModelTests.swift */ = {isa = PBXFileReference; lastKnownFileType = sourcecode.swift; path = ExposureSubmissionQRInfoModelTests.swift; sourceTree = "<group>"; };
		01A4DC5625922EB0007D5794 /* HomeShownPositiveTestResultTableViewCell.xib */ = {isa = PBXFileReference; lastKnownFileType = file.xib; path = HomeShownPositiveTestResultTableViewCell.xib; sourceTree = "<group>"; };
		01A4DC5725922EB1007D5794 /* HomeShownPositiveTestResultTableViewCell.swift */ = {isa = PBXFileReference; lastKnownFileType = sourcecode.swift; path = HomeShownPositiveTestResultTableViewCell.swift; sourceTree = "<group>"; };
		01A4DC5925922EB1007D5794 /* HomeRiskTableViewCell.xib */ = {isa = PBXFileReference; lastKnownFileType = file.xib; path = HomeRiskTableViewCell.xib; sourceTree = "<group>"; };
		01A4DC5A25922EB1007D5794 /* HomeThankYouTableViewCell.xib */ = {isa = PBXFileReference; lastKnownFileType = file.xib; path = HomeThankYouTableViewCell.xib; sourceTree = "<group>"; };
		01A4DC5B25922EB1007D5794 /* HomeThankYouTableViewCell.swift */ = {isa = PBXFileReference; lastKnownFileType = sourcecode.swift; path = HomeThankYouTableViewCell.swift; sourceTree = "<group>"; };
		01A4DC5D25922EB2007D5794 /* HomeRiskTableViewCell.swift */ = {isa = PBXFileReference; lastKnownFileType = sourcecode.swift; path = HomeRiskTableViewCell.swift; sourceTree = "<group>"; };
		01A4DC6125922EB2007D5794 /* HomeTextItemView.swift */ = {isa = PBXFileReference; lastKnownFileType = sourcecode.swift; path = HomeTextItemView.swift; sourceTree = "<group>"; };
		01A4DC6225922EB3007D5794 /* HomeTextItemView.xib */ = {isa = PBXFileReference; lastKnownFileType = file.xib; path = HomeTextItemView.xib; sourceTree = "<group>"; };
		01A4DC6325922EB3007D5794 /* HomeImageItemView.xib */ = {isa = PBXFileReference; lastKnownFileType = file.xib; path = HomeImageItemView.xib; sourceTree = "<group>"; };
		01A4DC6425922EB3007D5794 /* HomeListItemView.xib */ = {isa = PBXFileReference; lastKnownFileType = file.xib; path = HomeListItemView.xib; sourceTree = "<group>"; };
		01A4DC6525922EB3007D5794 /* HomeItemView.swift */ = {isa = PBXFileReference; lastKnownFileType = sourcecode.swift; path = HomeItemView.swift; sourceTree = "<group>"; };
		01A4DC6625922EB3007D5794 /* HomeImageItemView.swift */ = {isa = PBXFileReference; lastKnownFileType = sourcecode.swift; path = HomeImageItemView.swift; sourceTree = "<group>"; };
		01A4DC6725922EB3007D5794 /* HomeLoadingItemView.swift */ = {isa = PBXFileReference; lastKnownFileType = sourcecode.swift; path = HomeLoadingItemView.swift; sourceTree = "<group>"; };
		01A4DC6825922EB4007D5794 /* HomeLoadingItemView.xib */ = {isa = PBXFileReference; lastKnownFileType = file.xib; path = HomeLoadingItemView.xib; sourceTree = "<group>"; };
		01A4DC6925922EB4007D5794 /* HomeListItemView.swift */ = {isa = PBXFileReference; lastKnownFileType = sourcecode.swift; path = HomeListItemView.swift; sourceTree = "<group>"; };
		01A4DC7825922EBD007D5794 /* HomeTestResultTableViewCell.xib */ = {isa = PBXFileReference; lastKnownFileType = file.xib; path = HomeTestResultTableViewCell.xib; sourceTree = "<group>"; };
		01A4DC7925922EBD007D5794 /* HomeTestResultTableViewCell.swift */ = {isa = PBXFileReference; lastKnownFileType = sourcecode.swift; path = HomeTestResultTableViewCell.swift; sourceTree = "<group>"; };
		01A4DC8C25922F05007D5794 /* HomeTestResultCellModel.swift */ = {isa = PBXFileReference; lastKnownFileType = sourcecode.swift; path = HomeTestResultCellModel.swift; sourceTree = "<group>"; };
		01A4DCB5259264F9007D5794 /* HomeThankYouCellModel.swift */ = {isa = PBXFileReference; lastKnownFileType = sourcecode.swift; path = HomeThankYouCellModel.swift; sourceTree = "<group>"; };
		01A4DCFD25926A66007D5794 /* HomeImageItemViewModel.swift */ = {isa = PBXFileReference; lastKnownFileType = sourcecode.swift; path = HomeImageItemViewModel.swift; sourceTree = "<group>"; };
		01A4DD0225926A6A007D5794 /* HomeTextItemViewModel.swift */ = {isa = PBXFileReference; lastKnownFileType = sourcecode.swift; path = HomeTextItemViewModel.swift; sourceTree = "<group>"; };
		01A4DD0725926A6E007D5794 /* HomeListItemViewModel.swift */ = {isa = PBXFileReference; lastKnownFileType = sourcecode.swift; path = HomeListItemViewModel.swift; sourceTree = "<group>"; };
		01A4DD0C25926A72007D5794 /* HomeLoadingItemViewModel.swift */ = {isa = PBXFileReference; lastKnownFileType = sourcecode.swift; path = HomeLoadingItemViewModel.swift; sourceTree = "<group>"; };
		01A4DD3725935AC1007D5794 /* CellPositionInSection.swift */ = {isa = PBXFileReference; lastKnownFileType = sourcecode.swift; path = CellPositionInSection.swift; sourceTree = "<group>"; };
		01A4DD4225935D1F007D5794 /* HomeRiskCellModel.swift */ = {isa = PBXFileReference; lastKnownFileType = sourcecode.swift; path = HomeRiskCellModel.swift; sourceTree = "<group>"; };
		01A6EFB4258BD6270001D8C2 /* NotificationSettingsOffTableViewCell.xib */ = {isa = PBXFileReference; lastKnownFileType = file.xib; path = NotificationSettingsOffTableViewCell.xib; sourceTree = "<group>"; };
		01A97DD02506767E00C07C37 /* DatePickerOptionViewModelTests.swift */ = {isa = PBXFileReference; lastKnownFileType = sourcecode.swift; path = DatePickerOptionViewModelTests.swift; sourceTree = "<group>"; };
		01A97DD22506769F00C07C37 /* DatePickerDayViewModelTests.swift */ = {isa = PBXFileReference; lastKnownFileType = sourcecode.swift; path = DatePickerDayViewModelTests.swift; sourceTree = "<group>"; };
		01B605C3258A181C0093DB8E /* DiaryOverviewViewModelTest.swift */ = {isa = PBXFileReference; lastKnownFileType = sourcecode.swift; path = DiaryOverviewViewModelTest.swift; sourceTree = "<group>"; };
		01B605C8258A32930093DB8E /* DiaryDayTest.swift */ = {isa = PBXFileReference; lastKnownFileType = sourcecode.swift; path = DiaryDayTest.swift; sourceTree = "<group>"; };
		01B605CD258A38330093DB8E /* DiaryEntryTest.swift */ = {isa = PBXFileReference; lastKnownFileType = sourcecode.swift; path = DiaryEntryTest.swift; sourceTree = "<group>"; };
		01B605D8258A49E70093DB8E /* DiaryLocationTest.swift */ = {isa = PBXFileReference; lastKnownFileType = sourcecode.swift; path = DiaryLocationTest.swift; sourceTree = "<group>"; };
		01B605E6258A4A980093DB8E /* DiaryContactPersonTest.swift */ = {isa = PBXFileReference; lastKnownFileType = sourcecode.swift; path = DiaryContactPersonTest.swift; sourceTree = "<group>"; };
		01B7232324F812500064C0EB /* DynamicTableViewOptionGroupCell.swift */ = {isa = PBXFileReference; lastKnownFileType = sourcecode.swift; path = DynamicTableViewOptionGroupCell.swift; sourceTree = "<group>"; };
		01B7232624F812BC0064C0EB /* OptionGroupView.swift */ = {isa = PBXFileReference; lastKnownFileType = sourcecode.swift; path = OptionGroupView.swift; sourceTree = "<group>"; };
		01B7232824F812DF0064C0EB /* OptionView.swift */ = {isa = PBXFileReference; lastKnownFileType = sourcecode.swift; path = OptionView.swift; sourceTree = "<group>"; };
		01B7232A24F815B00064C0EB /* MultipleChoiceOptionView.swift */ = {isa = PBXFileReference; lastKnownFileType = sourcecode.swift; path = MultipleChoiceOptionView.swift; sourceTree = "<group>"; };
		01B7232C24F8E0260064C0EB /* MultipleChoiceChoiceView.swift */ = {isa = PBXFileReference; lastKnownFileType = sourcecode.swift; path = MultipleChoiceChoiceView.swift; sourceTree = "<group>"; };
		01B7232E24FE4F080064C0EB /* OptionGroupViewModel.swift */ = {isa = PBXFileReference; lastKnownFileType = sourcecode.swift; path = OptionGroupViewModel.swift; sourceTree = "<group>"; };
		01B72B6425821CD200A3E3BC /* DiaryDayEmptyView.swift */ = {isa = PBXFileReference; lastKnownFileType = sourcecode.swift; path = DiaryDayEmptyView.swift; sourceTree = "<group>"; };
		01B72B6C25821D2800A3E3BC /* DiaryDayEmptyViewModel.swift */ = {isa = PBXFileReference; lastKnownFileType = sourcecode.swift; path = DiaryDayEmptyViewModel.swift; sourceTree = "<group>"; };
		01B72BA5258360CD00A3E3BC /* DiaryDayEmptyViewModelTest.swift */ = {isa = PBXFileReference; lastKnownFileType = sourcecode.swift; path = DiaryDayEmptyViewModelTest.swift; sourceTree = "<group>"; };
		01B72BBF2583875600A3E3BC /* DiaryDayViewModelTest.swift */ = {isa = PBXFileReference; lastKnownFileType = sourcecode.swift; path = DiaryDayViewModelTest.swift; sourceTree = "<group>"; };
		01B72BDC2583AB1400A3E3BC /* DiaryEditEntriesViewController.xib */ = {isa = PBXFileReference; lastKnownFileType = file.xib; path = DiaryEditEntriesViewController.xib; sourceTree = "<group>"; };
		01B72BEE2583B51C00A3E3BC /* DiaryEditEntriesTableViewCell.swift */ = {isa = PBXFileReference; lastKnownFileType = sourcecode.swift; path = DiaryEditEntriesTableViewCell.swift; sourceTree = "<group>"; };
		01B72BF02583B51C00A3E3BC /* DiaryEditEntriesTableViewCell.xib */ = {isa = PBXFileReference; lastKnownFileType = file.xib; path = DiaryEditEntriesTableViewCell.xib; sourceTree = "<group>"; };
		01B72C0A25875BC300A3E3BC /* DiaryDayAddCellModel.swift */ = {isa = PBXFileReference; lastKnownFileType = sourcecode.swift; path = DiaryDayAddCellModel.swift; sourceTree = "<group>"; };
		01C2D440250124E600FB23BF /* OptionGroupViewModelTests.swift */ = {isa = PBXFileReference; lastKnownFileType = sourcecode.swift; path = OptionGroupViewModelTests.swift; sourceTree = "<group>"; };
		01C6ABF32527273D0052814D /* String+Insertion.swift */ = {isa = PBXFileReference; lastKnownFileType = sourcecode.swift; path = "String+Insertion.swift"; sourceTree = "<group>"; };
		01C6AC0D252B1E980052814D /* ExposureSubmissionQRScannerViewModel.swift */ = {isa = PBXFileReference; lastKnownFileType = sourcecode.swift; path = ExposureSubmissionQRScannerViewModel.swift; sourceTree = "<group>"; };
		01C6AC20252B21DF0052814D /* ExposureSubmissionQRScannerViewController.xib */ = {isa = PBXFileReference; lastKnownFileType = file.xib; path = ExposureSubmissionQRScannerViewController.xib; sourceTree = "<group>"; };
		01C6AC25252B23D70052814D /* ExposureSubmissionQRScannerFocusView.swift */ = {isa = PBXFileReference; lastKnownFileType = sourcecode.swift; path = ExposureSubmissionQRScannerFocusView.swift; sourceTree = "<group>"; };
		01C6AC31252B29C00052814D /* QRScannerError.swift */ = {isa = PBXFileReference; lastKnownFileType = sourcecode.swift; path = QRScannerError.swift; sourceTree = "<group>"; };
		01C6AC39252B2A500052814D /* UIImage+Color.swift */ = {isa = PBXFileReference; lastKnownFileType = sourcecode.swift; path = "UIImage+Color.swift"; sourceTree = "<group>"; };
		01C7665D25024A09002C9A5C /* DatePickerOptionView.swift */ = {isa = PBXFileReference; lastKnownFileType = sourcecode.swift; path = DatePickerOptionView.swift; sourceTree = "<group>"; };
		01CF95DC25308346007B72F7 /* CodableExposureDetectionSummary+Helpers.swift */ = {isa = PBXFileReference; lastKnownFileType = sourcecode.swift; path = "CodableExposureDetectionSummary+Helpers.swift"; sourceTree = "<group>"; };
		01D02625258A769200B6389A /* HTTPURLResponse+Header.swift */ = {isa = PBXFileReference; lastKnownFileType = sourcecode.swift; path = "HTTPURLResponse+Header.swift"; sourceTree = "<group>"; };
		01D0262D258A791C00B6389A /* OnboardingInfoViewController.xib */ = {isa = PBXFileReference; lastKnownFileType = file.xib; path = OnboardingInfoViewController.xib; sourceTree = "<group>"; };
		01D02666258B750800B6389A /* ExposureDetectionViewController.xib */ = {isa = PBXFileReference; lastKnownFileType = file.xib; path = ExposureDetectionViewController.xib; sourceTree = "<group>"; };
		01D02687258B9CB200B6389A /* ExposureDetectionHeaderCell.xib */ = {isa = PBXFileReference; lastKnownFileType = file.xib; path = ExposureDetectionHeaderCell.xib; sourceTree = "<group>"; };
		01D0268C258B9CF800B6389A /* ExposureDetectionRiskCell.xib */ = {isa = PBXFileReference; lastKnownFileType = file.xib; path = ExposureDetectionRiskCell.xib; sourceTree = "<group>"; };
		01D02691258BA0AD00B6389A /* ExposureDetectionLongGuideCell.xib */ = {isa = PBXFileReference; lastKnownFileType = file.xib; path = ExposureDetectionLongGuideCell.xib; sourceTree = "<group>"; };
		01D02696258BA0E000B6389A /* ExposureDetectionLoadingCell.xib */ = {isa = PBXFileReference; lastKnownFileType = file.xib; path = ExposureDetectionLoadingCell.xib; sourceTree = "<group>"; };
		01D026A4258BA20E00B6389A /* ExposureDetectionHotlineCell.xib */ = {isa = PBXFileReference; lastKnownFileType = file.xib; path = ExposureDetectionHotlineCell.xib; sourceTree = "<group>"; };
		01D026A9258BA2F600B6389A /* ExposureDetectionRiskRefreshCell.xib */ = {isa = PBXFileReference; lastKnownFileType = file.xib; path = ExposureDetectionRiskRefreshCell.xib; sourceTree = "<group>"; };
		01D026AA258BA2F900B6389A /* ExposureDetectionRiskTextCell.xib */ = {isa = PBXFileReference; lastKnownFileType = file.xib; path = ExposureDetectionRiskTextCell.xib; sourceTree = "<group>"; };
		01D026AB258BA2FA00B6389A /* ExposureDetectionGuideCell.xib */ = {isa = PBXFileReference; lastKnownFileType = file.xib; path = ExposureDetectionGuideCell.xib; sourceTree = "<group>"; };
		01D026AC258BA2FD00B6389A /* ExposureDetectionLinkCell.xib */ = {isa = PBXFileReference; lastKnownFileType = file.xib; path = ExposureDetectionLinkCell.xib; sourceTree = "<group>"; };
		01D026DC258BB6CC00B6389A /* TracingHistoryTableViewCell.xib */ = {isa = PBXFileReference; lastKnownFileType = file.xib; path = TracingHistoryTableViewCell.xib; sourceTree = "<group>"; };
		01D026E3258BB6D800B6389A /* ImageTableViewCell.xib */ = {isa = PBXFileReference; lastKnownFileType = file.xib; path = ImageTableViewCell.xib; sourceTree = "<group>"; };
		01D026E7258BB6DB00B6389A /* ActionDetailTableViewCell.xib */ = {isa = PBXFileReference; lastKnownFileType = file.xib; path = ActionDetailTableViewCell.xib; sourceTree = "<group>"; };
		01D026E8258BB6DD00B6389A /* DescriptionTableViewCell.xib */ = {isa = PBXFileReference; lastKnownFileType = file.xib; path = DescriptionTableViewCell.xib; sourceTree = "<group>"; };
		01D026E9258BB6DF00B6389A /* ActionTableViewCell.xib */ = {isa = PBXFileReference; lastKnownFileType = file.xib; path = ActionTableViewCell.xib; sourceTree = "<group>"; };
		01D026ED258BB70100B6389A /* EuTracingTableViewCell.xib */ = {isa = PBXFileReference; lastKnownFileType = file.xib; path = EuTracingTableViewCell.xib; sourceTree = "<group>"; };
		01D0270F258BC17500B6389A /* InviteFriendsViewController.xib */ = {isa = PBXFileReference; lastKnownFileType = file.xib; path = InviteFriendsViewController.xib; sourceTree = "<group>"; };
		01D0271A258BC78100B6389A /* SettingsCoordinator.swift */ = {isa = PBXFileReference; lastKnownFileType = sourcecode.swift; path = SettingsCoordinator.swift; sourceTree = "<group>"; };
		01D0272D258BD2B100B6389A /* BackgroundAppRefreshViewController.xib */ = {isa = PBXFileReference; lastKnownFileType = file.xib; path = BackgroundAppRefreshViewController.xib; sourceTree = "<group>"; };
		01D02732258BD36800B6389A /* MainSettingsCell.xib */ = {isa = PBXFileReference; lastKnownFileType = file.xib; path = MainSettingsCell.xib; sourceTree = "<group>"; };
		01D0273A258BD38500B6389A /* SettingsLabelCell.xib */ = {isa = PBXFileReference; lastKnownFileType = file.xib; path = SettingsLabelCell.xib; sourceTree = "<group>"; };
		01D0274B258BD42800B6389A /* NotificationSettingsViewController.xib */ = {isa = PBXFileReference; lastKnownFileType = file.xib; path = NotificationSettingsViewController.xib; sourceTree = "<group>"; };
		01D0274C258BD42B00B6389A /* ResetViewController.xib */ = {isa = PBXFileReference; lastKnownFileType = file.xib; path = ResetViewController.xib; sourceTree = "<group>"; };
		01D02765258BD61600B6389A /* NotificationSettingsOnTableViewCell.xib */ = {isa = PBXFileReference; lastKnownFileType = file.xib; path = NotificationSettingsOnTableViewCell.xib; sourceTree = "<group>"; };
		01D16C5D24ED69CA007DB387 /* BackgroundAppRefreshViewModelTests.swift */ = {isa = PBXFileReference; lastKnownFileType = sourcecode.swift; path = BackgroundAppRefreshViewModelTests.swift; sourceTree = "<group>"; };
		01D16C5F24ED6D9A007DB387 /* MockBackgroundRefreshStatusProvider.swift */ = {isa = PBXFileReference; lastKnownFileType = sourcecode.swift; path = MockBackgroundRefreshStatusProvider.swift; sourceTree = "<group>"; };
		01D16C6124ED6DB3007DB387 /* MockLowPowerModeStatusProvider.swift */ = {isa = PBXFileReference; lastKnownFileType = sourcecode.swift; path = MockLowPowerModeStatusProvider.swift; sourceTree = "<group>"; };
		01D307892562B03B00ADB67B /* RiskState.swift */ = {isa = PBXFileReference; lastKnownFileType = sourcecode.swift; path = RiskState.swift; sourceTree = "<group>"; };
		01D3ECFF2490230400551E65 /* StoreTests.swift */ = {isa = PBXFileReference; fileEncoding = 4; lastKnownFileType = sourcecode.swift; lineEnding = 0; path = StoreTests.swift; sourceTree = "<group>"; };
		01D6948A25026EC000B45BEA /* DatePickerOptionViewModel.swift */ = {isa = PBXFileReference; lastKnownFileType = sourcecode.swift; path = DatePickerOptionViewModel.swift; sourceTree = "<group>"; };
		01D6948C2502717F00B45BEA /* DatePickerDayView.swift */ = {isa = PBXFileReference; lastKnownFileType = sourcecode.swift; path = DatePickerDayView.swift; sourceTree = "<group>"; };
		01D6948E2502729000B45BEA /* DatePickerDay.swift */ = {isa = PBXFileReference; lastKnownFileType = sourcecode.swift; path = DatePickerDay.swift; sourceTree = "<group>"; };
		01D69490250272CE00B45BEA /* DatePickerDayViewModel.swift */ = {isa = PBXFileReference; lastKnownFileType = sourcecode.swift; path = DatePickerDayViewModel.swift; sourceTree = "<group>"; };
		01DB708425068167008F7244 /* Calendar+GregorianLocale.swift */ = {isa = PBXFileReference; lastKnownFileType = sourcecode.swift; path = "Calendar+GregorianLocale.swift"; sourceTree = "<group>"; };
		01E25C6F24A3B52F007E33F8 /* Info_Testflight.plist */ = {isa = PBXFileReference; fileEncoding = 4; lastKnownFileType = text.plist.xml; path = Info_Testflight.plist; sourceTree = "<group>"; };
		01E4298F251DCDC90057FCBE /* en */ = {isa = PBXFileReference; lastKnownFileType = text.plist.strings; name = en; path = en.lproj/Localizable.legal.strings; sourceTree = "<group>"; };
		01E42994251DCDCE0057FCBE /* de */ = {isa = PBXFileReference; lastKnownFileType = text.plist.strings; name = de; path = de.lproj/Localizable.legal.strings; sourceTree = "<group>"; };
		01E42995251DCDD10057FCBE /* tr */ = {isa = PBXFileReference; lastKnownFileType = text.plist.strings; name = tr; path = tr.lproj/Localizable.legal.strings; sourceTree = "<group>"; };
		01EA17612590EAAF00E98E02 /* HomeTableViewController.swift */ = {isa = PBXFileReference; lastKnownFileType = sourcecode.swift; path = HomeTableViewController.swift; sourceTree = "<group>"; };
		01EA17692590EF4E00E98E02 /* HomeTableViewModel.swift */ = {isa = PBXFileReference; lastKnownFileType = sourcecode.swift; path = HomeTableViewModel.swift; sourceTree = "<group>"; };
		01EA17712590F03000E98E02 /* HomeCardView.swift */ = {isa = PBXFileReference; lastKnownFileType = sourcecode.swift; path = HomeCardView.swift; sourceTree = "<group>"; };
		01EA17722590F03000E98E02 /* HomeExposureLoggingTableViewCell.swift */ = {isa = PBXFileReference; lastKnownFileType = sourcecode.swift; path = HomeExposureLoggingTableViewCell.swift; sourceTree = "<group>"; };
		01EA17732590F03000E98E02 /* HomeInfoTableViewCell.xib */ = {isa = PBXFileReference; lastKnownFileType = file.xib; path = HomeInfoTableViewCell.xib; sourceTree = "<group>"; };
		01EA17752590F03100E98E02 /* HomeExposureLoggingTableViewCell.xib */ = {isa = PBXFileReference; lastKnownFileType = file.xib; path = HomeExposureLoggingTableViewCell.xib; sourceTree = "<group>"; };
		01EA17762590F03100E98E02 /* HomeInfoTableViewCell.swift */ = {isa = PBXFileReference; lastKnownFileType = sourcecode.swift; path = HomeInfoTableViewCell.swift; sourceTree = "<group>"; };
		01EA17C82591353200E98E02 /* HomeExposureLoggingCellModel.swift */ = {isa = PBXFileReference; lastKnownFileType = sourcecode.swift; path = HomeExposureLoggingCellModel.swift; sourceTree = "<group>"; };
		01EA17E42591399200E98E02 /* HomeInfoCellModel.swift */ = {isa = PBXFileReference; lastKnownFileType = sourcecode.swift; path = HomeInfoCellModel.swift; sourceTree = "<group>"; };
		01EA17FD259217B100E98E02 /* HomeState.swift */ = {isa = PBXFileReference; lastKnownFileType = sourcecode.swift; path = HomeState.swift; sourceTree = "<group>"; };
		01EBC9A525B6002C0003496F /* HomeStatisticsCardViewModelTests.swift */ = {isa = PBXFileReference; lastKnownFileType = sourcecode.swift; path = HomeStatisticsCardViewModelTests.swift; sourceTree = "<group>"; };
		01EBC9C225B70C310003496F /* SAP_Internal_Stats_Statistics+SupportedIDsTests.swift */ = {isa = PBXFileReference; lastKnownFileType = sourcecode.swift; path = "SAP_Internal_Stats_Statistics+SupportedIDsTests.swift"; sourceTree = "<group>"; };
		01F2A542257FB90200DA96A6 /* CloseBarButtonItem.swift */ = {isa = PBXFileReference; lastKnownFileType = sourcecode.swift; path = CloseBarButtonItem.swift; sourceTree = "<group>"; };
		01F2A561257FC7D200DA96A6 /* DiaryOverviewDayTableViewCell.swift */ = {isa = PBXFileReference; lastKnownFileType = sourcecode.swift; path = DiaryOverviewDayTableViewCell.swift; sourceTree = "<group>"; };
		01F2A562257FC7D200DA96A6 /* DiaryOverviewDayTableViewCell.xib */ = {isa = PBXFileReference; lastKnownFileType = file.xib; path = DiaryOverviewDayTableViewCell.xib; sourceTree = "<group>"; };
		01F2A57F25803AA500DA96A6 /* DiaryOverviewDescriptionTableViewCell.swift */ = {isa = PBXFileReference; lastKnownFileType = sourcecode.swift; path = DiaryOverviewDescriptionTableViewCell.swift; sourceTree = "<group>"; };
		01F2A58025803AA500DA96A6 /* DiaryOverviewDescriptionTableViewCell.xib */ = {isa = PBXFileReference; lastKnownFileType = file.xib; path = DiaryOverviewDescriptionTableViewCell.xib; sourceTree = "<group>"; };
		01F2A5B72581181A00DA96A6 /* DiaryDayAddTableViewCell.swift */ = {isa = PBXFileReference; lastKnownFileType = sourcecode.swift; path = DiaryDayAddTableViewCell.swift; sourceTree = "<group>"; };
		01F2A5B82581181A00DA96A6 /* DiaryDayAddTableViewCell.xib */ = {isa = PBXFileReference; lastKnownFileType = file.xib; path = DiaryDayAddTableViewCell.xib; sourceTree = "<group>"; };
		01F2A5C12581183800DA96A6 /* DiaryDayEntryTableViewCell.swift */ = {isa = PBXFileReference; lastKnownFileType = sourcecode.swift; path = DiaryDayEntryTableViewCell.swift; sourceTree = "<group>"; };
		01F2A5C22581183800DA96A6 /* DiaryDayEntryTableViewCell.xib */ = {isa = PBXFileReference; lastKnownFileType = file.xib; path = DiaryDayEntryTableViewCell.xib; sourceTree = "<group>"; };
		01F2A5D4258208C500DA96A6 /* DiaryDayViewController.xib */ = {isa = PBXFileReference; lastKnownFileType = file.xib; path = DiaryDayViewController.xib; sourceTree = "<group>"; };
		01F2A5DC25820EE700DA96A6 /* DiaryDayViewModel.swift */ = {isa = PBXFileReference; lastKnownFileType = sourcecode.swift; path = DiaryDayViewModel.swift; sourceTree = "<group>"; };
		01F52F892550679600997A26 /* RiskCalculationExposureWindow.swift */ = {isa = PBXFileReference; lastKnownFileType = sourcecode.swift; path = RiskCalculationExposureWindow.swift; sourceTree = "<group>"; };
		01F52F91255067A000997A26 /* RiskCalculationError.swift */ = {isa = PBXFileReference; lastKnownFileType = sourcecode.swift; path = RiskCalculationError.swift; sourceTree = "<group>"; };
		01F52FF32552DB9600997A26 /* DMAppConfigurationViewController.swift */ = {isa = PBXFileReference; lastKnownFileType = sourcecode.swift; path = DMAppConfigurationViewController.swift; sourceTree = "<group>"; };
		01F52FFB2552E6F600997A26 /* ENARangeTest.swift */ = {isa = PBXFileReference; lastKnownFileType = sourcecode.swift; path = ENARangeTest.swift; sourceTree = "<group>"; };
		01F5F7212487B9C000229720 /* AppInformationViewController.swift */ = {isa = PBXFileReference; lastKnownFileType = sourcecode.swift; path = AppInformationViewController.swift; sourceTree = "<group>"; };
		0D5611B3247F852C00B5B094 /* SQLiteKeyValueStore.swift */ = {isa = PBXFileReference; lastKnownFileType = sourcecode.swift; path = SQLiteKeyValueStore.swift; sourceTree = "<group>"; };
		0DD260FE248D549B007C3B2C /* KeychainHelper.swift */ = {isa = PBXFileReference; lastKnownFileType = sourcecode.swift; path = KeychainHelper.swift; sourceTree = "<group>"; };
		0DF6BB96248AD616007E8B0C /* AppUpdateCheckHelper.swift */ = {isa = PBXFileReference; lastKnownFileType = sourcecode.swift; path = AppUpdateCheckHelper.swift; sourceTree = "<group>"; };
		0DF6BB9C248AE232007E8B0C /* AppUpdateCheckerHelperTests.swift */ = {isa = PBXFileReference; lastKnownFileType = sourcecode.swift; path = AppUpdateCheckerHelperTests.swift; sourceTree = "<group>"; };
		0DFCC2692484D7A700E2811D /* ENA-Bridging-Header.h */ = {isa = PBXFileReference; lastKnownFileType = sourcecode.c.h; path = "ENA-Bridging-Header.h"; sourceTree = "<group>"; };
		0DFCC26F2484DC8200E2811D /* ENATests-Bridging-Header.h */ = {isa = PBXFileReference; lastKnownFileType = sourcecode.c.h; path = "ENATests-Bridging-Header.h"; sourceTree = "<group>"; };
		0DFCC2702484DC8400E2811D /* sqlite3.c */ = {isa = PBXFileReference; fileEncoding = 4; lastKnownFileType = sourcecode.c.c; path = sqlite3.c; sourceTree = "<group>"; };
		0DFCC2712484DC8400E2811D /* sqlite3.h */ = {isa = PBXFileReference; fileEncoding = 4; lastKnownFileType = sourcecode.c.h; path = sqlite3.h; sourceTree = "<group>"; };
		1309194E247972C40066E329 /* PrivacyProtectionViewController.swift */ = {isa = PBXFileReference; lastKnownFileType = sourcecode.swift; path = PrivacyProtectionViewController.swift; sourceTree = "<group>"; };
		130CB19B246D92F800ADE602 /* ENAUITestsOnboarding.swift */ = {isa = PBXFileReference; fileEncoding = 4; lastKnownFileType = sourcecode.swift; path = ENAUITestsOnboarding.swift; sourceTree = "<group>"; };
		13156CFE248C19D000AFC472 /* de */ = {isa = PBXFileReference; lastKnownFileType = text.html; name = de; path = de.lproj/usage.html; sourceTree = "<group>"; };
		13156D00248CDECC00AFC472 /* en */ = {isa = PBXFileReference; lastKnownFileType = text.html; name = en; path = en.lproj/usage.html; sourceTree = "<group>"; };
		134F0DB9247578FF00D88934 /* ENAUITestsHome.swift */ = {isa = PBXFileReference; fileEncoding = 4; lastKnownFileType = sourcecode.swift; path = ENAUITestsHome.swift; sourceTree = "<group>"; };
		134F0DBA247578FF00D88934 /* ENAUITests-Extensions.swift */ = {isa = PBXFileReference; fileEncoding = 4; lastKnownFileType = sourcecode.swift; path = "ENAUITests-Extensions.swift"; sourceTree = "<group>"; };
		134F0F2B2475793400D88934 /* SnapshotHelper.swift */ = {isa = PBXFileReference; fileEncoding = 4; lastKnownFileType = sourcecode.swift; name = SnapshotHelper.swift; path = ../../fastlane/SnapshotHelper.swift; sourceTree = "<group>"; };
		13722043247AEEAD00152764 /* UNNotificationCenter+Extension.swift */ = {isa = PBXFileReference; lastKnownFileType = sourcecode.swift; path = "UNNotificationCenter+Extension.swift"; sourceTree = "<group>"; };
		137846482488027500A50AB8 /* OnboardingInfoViewController+Extension.swift */ = {isa = PBXFileReference; lastKnownFileType = sourcecode.swift; path = "OnboardingInfoViewController+Extension.swift"; sourceTree = "<group>"; };
		138910C4247A909000D739F6 /* ENATaskScheduler.swift */ = {isa = PBXFileReference; lastKnownFileType = sourcecode.swift; path = ENATaskScheduler.swift; sourceTree = "<group>"; };
		13E50468248E3CD20086641C /* ENAUITestsAppInformation.swift */ = {isa = PBXFileReference; lastKnownFileType = sourcecode.swift; path = ENAUITestsAppInformation.swift; sourceTree = "<group>"; };
		2E67C3D425BAFFC8008C6C90 /* DiaryExportItem.swift */ = {isa = PBXFileReference; fileEncoding = 4; lastKnownFileType = sourcecode.swift; path = DiaryExportItem.swift; sourceTree = "<group>"; };
		2F26CE2D248B9C4F00BE30EE /* UIViewController+BackButton.swift */ = {isa = PBXFileReference; lastKnownFileType = sourcecode.swift; path = "UIViewController+BackButton.swift"; sourceTree = "<group>"; };
		2F3218CF248063E300A7AC0A /* UIView+Convenience.swift */ = {isa = PBXFileReference; lastKnownFileType = sourcecode.swift; path = "UIView+Convenience.swift"; sourceTree = "<group>"; };
		2F3D95362518BCD1002B2C81 /* EUSettingsViewController.swift */ = {isa = PBXFileReference; lastKnownFileType = sourcecode.swift; path = EUSettingsViewController.swift; sourceTree = "<group>"; };
		2F3D953B2518BCE9002B2C81 /* EUSettingsViewModel.swift */ = {isa = PBXFileReference; lastKnownFileType = sourcecode.swift; path = EUSettingsViewModel.swift; sourceTree = "<group>"; };
		2F80CFDA247EDDB3000F06AF /* ExposureSubmissionHotlineViewController.swift */ = {isa = PBXFileReference; lastKnownFileType = sourcecode.swift; path = ExposureSubmissionHotlineViewController.swift; sourceTree = "<group>"; };
		2F96739A24AB70FA008E3147 /* ExposureSubmissionParsable.swift */ = {isa = PBXFileReference; lastKnownFileType = sourcecode.swift; path = ExposureSubmissionParsable.swift; sourceTree = "<group>"; };
		2FA968CD24D8560B008EE367 /* String+Random.swift */ = {isa = PBXFileReference; lastKnownFileType = sourcecode.swift; path = "String+Random.swift"; sourceTree = "<group>"; };
		2FA9E39224D2F2920030561C /* ExposureSubmission+TestResult.swift */ = {isa = PBXFileReference; lastKnownFileType = sourcecode.swift; path = "ExposureSubmission+TestResult.swift"; sourceTree = "<group>"; };
		2FA9E39424D2F2B00030561C /* ExposureSubmission+DeviceRegistrationKey.swift */ = {isa = PBXFileReference; lastKnownFileType = sourcecode.swift; path = "ExposureSubmission+DeviceRegistrationKey.swift"; sourceTree = "<group>"; };
		2FA9E39624D2F3C60030561C /* ExposureSubmissionError.swift */ = {isa = PBXFileReference; lastKnownFileType = sourcecode.swift; path = ExposureSubmissionError.swift; sourceTree = "<group>"; };
		2FA9E39824D2F4350030561C /* ExposureSubmission+ErrorParsing.swift */ = {isa = PBXFileReference; lastKnownFileType = sourcecode.swift; path = "ExposureSubmission+ErrorParsing.swift"; sourceTree = "<group>"; };
		2FA9E39A24D2F4A10030561C /* ExposureSubmissionService+Protocol.swift */ = {isa = PBXFileReference; lastKnownFileType = sourcecode.swift; path = "ExposureSubmissionService+Protocol.swift"; sourceTree = "<group>"; };
		2FC0356E24B342FA00E234AC /* UIViewcontroller+AlertTest.swift */ = {isa = PBXFileReference; lastKnownFileType = sourcecode.swift; path = "UIViewcontroller+AlertTest.swift"; sourceTree = "<group>"; };
		2FC0357024B5B70700E234AC /* Error+FAQUrl.swift */ = {isa = PBXFileReference; lastKnownFileType = sourcecode.swift; path = "Error+FAQUrl.swift"; sourceTree = "<group>"; };
		2FC951FD24DC23B9008D39F4 /* DMConfigurationCell.swift */ = {isa = PBXFileReference; lastKnownFileType = sourcecode.swift; path = DMConfigurationCell.swift; sourceTree = "<group>"; };
		2FD473BE251E0ECE000DCA40 /* EUSettingsViewControllerTests.swift */ = {isa = PBXFileReference; lastKnownFileType = sourcecode.swift; path = EUSettingsViewControllerTests.swift; sourceTree = "<group>"; };
		2FD881CB2490F65C00BEC8FC /* ExposureSubmissionHotlineViewControllerTest.swift */ = {isa = PBXFileReference; lastKnownFileType = sourcecode.swift; path = ExposureSubmissionHotlineViewControllerTest.swift; sourceTree = "<group>"; };
		2FD881CD249115E700BEC8FC /* ExposureSubmissionNavigationControllerTest.swift */ = {isa = PBXFileReference; lastKnownFileType = sourcecode.swift; path = ExposureSubmissionNavigationControllerTest.swift; sourceTree = "<group>"; };
		2FE15A3B249B8C0B0077BD8D /* AccessibilityIdentifiers.swift */ = {isa = PBXFileReference; lastKnownFileType = sourcecode.swift; path = AccessibilityIdentifiers.swift; sourceTree = "<group>"; };
		2FF1D62D2487850200381FFB /* NSMutableAttributedString+Generation.swift */ = {isa = PBXFileReference; lastKnownFileType = sourcecode.swift; path = "NSMutableAttributedString+Generation.swift"; sourceTree = "<group>"; };
		2FF1D62F24880FCF00381FFB /* DynamicTableViewRoundedCell.swift */ = {isa = PBXFileReference; lastKnownFileType = sourcecode.swift; path = DynamicTableViewRoundedCell.swift; sourceTree = "<group>"; };
		35075C092526378D00DE92F7 /* AllTests.xctestplan */ = {isa = PBXFileReference; fileEncoding = 4; lastKnownFileType = text; name = AllTests.xctestplan; path = TestPlans/AllTests.xctestplan; sourceTree = "<group>"; };
		35075C0E252637C300DE92F7 /* SmokeTests.xctestplan */ = {isa = PBXFileReference; fileEncoding = 4; lastKnownFileType = text; name = SmokeTests.xctestplan; path = TestPlans/SmokeTests.xctestplan; sourceTree = "<group>"; };
		35163D23251CFCCB00D220CA /* CachingHTTPClientMock.swift */ = {isa = PBXFileReference; lastKnownFileType = sourcecode.swift; path = CachingHTTPClientMock.swift; sourceTree = "<group>"; };
		3518DD6425BA2D060090A26B /* NotificationManager.swift */ = {isa = PBXFileReference; lastKnownFileType = sourcecode.swift; path = NotificationManager.swift; sourceTree = "<group>"; };
		351E6305256BEC8D00D89B29 /* LabeledCountriesView.swift */ = {isa = PBXFileReference; lastKnownFileType = sourcecode.swift; path = LabeledCountriesView.swift; sourceTree = "<group>"; };
		351E630A256C5B9C00D89B29 /* LabeledCountriesCell.swift */ = {isa = PBXFileReference; lastKnownFileType = sourcecode.swift; path = LabeledCountriesCell.swift; sourceTree = "<group>"; };
		351E630B256C5B9C00D89B29 /* LabeledCountriesCell.xib */ = {isa = PBXFileReference; lastKnownFileType = file.xib; path = LabeledCountriesCell.xib; sourceTree = "<group>"; };
		3523CA31252DC617002E6DEC /* Screenshots.xctestplan */ = {isa = PBXFileReference; lastKnownFileType = text; name = Screenshots.xctestplan; path = TestPlans/Screenshots.xctestplan; sourceTree = "<group>"; };
		3523F8A72570F819004B0424 /* NSAttributedString+BulletPoint.swift */ = {isa = PBXFileReference; lastKnownFileType = sourcecode.swift; path = "NSAttributedString+BulletPoint.swift"; sourceTree = "<group>"; };
		352DEA6E25B08966006751D1 /* StatisticsProviderTests.swift */ = {isa = PBXFileReference; lastKnownFileType = sourcecode.swift; path = StatisticsProviderTests.swift; sourceTree = "<group>"; };
		352E0F18255D537C00DC3E20 /* AppConfiguration+Validation.swift */ = {isa = PBXFileReference; lastKnownFileType = sourcecode.swift; path = "AppConfiguration+Validation.swift"; sourceTree = "<group>"; };
		352F25A724EFCBDE00ACDFF3 /* ServerEnvironment.swift */ = {isa = PBXFileReference; fileEncoding = 4; lastKnownFileType = sourcecode.swift; path = ServerEnvironment.swift; sourceTree = "<group>"; };
		35327FF5256D4CE600C36A44 /* UIStackView+prune.swift */ = {isa = PBXFileReference; lastKnownFileType = sourcecode.swift; path = "UIStackView+prune.swift"; sourceTree = "<group>"; };
		353412CB2525EE4A0086D15C /* Globals.swift */ = {isa = PBXFileReference; lastKnownFileType = sourcecode.swift; path = Globals.swift; sourceTree = "<group>"; };
		35358DD325A23169004FD0CB /* HTTPClientCertificatePinningTests.swift */ = {isa = PBXFileReference; lastKnownFileType = sourcecode.swift; path = HTTPClientCertificatePinningTests.swift; sourceTree = "<group>"; };
		3539DAD0252B353C00489B1A /* CachedAppConfigurationMock.swift */ = {isa = PBXFileReference; lastKnownFileType = sourcecode.swift; path = CachedAppConfigurationMock.swift; sourceTree = "<group>"; };
		3544182825AF7B5200B11056 /* app_features.pb.swift */ = {isa = PBXFileReference; fileEncoding = 4; lastKnownFileType = sourcecode.swift; name = app_features.pb.swift; path = ../../../gen/output/internal/v2/app_features.pb.swift; sourceTree = "<group>"; };
		354BB49925B07DB000FBCFEE /* StatisticsProviding.swift */ = {isa = PBXFileReference; lastKnownFileType = sourcecode.swift; path = StatisticsProviding.swift; sourceTree = "<group>"; };
		354E305824EFF26E00526C9F /* Country.swift */ = {isa = PBXFileReference; lastKnownFileType = sourcecode.swift; path = Country.swift; sourceTree = "<group>"; };
		356FBF48255EC27A00959346 /* CacheAppConfigMockTests.swift */ = {isa = PBXFileReference; lastKnownFileType = sourcecode.swift; path = CacheAppConfigMockTests.swift; sourceTree = "<group>"; };
		357B1857255A7F5C00584548 /* AppConfig+CacheInvalidation.swift */ = {isa = PBXFileReference; lastKnownFileType = sourcecode.swift; path = "AppConfig+CacheInvalidation.swift"; sourceTree = "<group>"; };
		3598D99924FE280700483F1F /* CountryTests.swift */ = {isa = PBXFileReference; lastKnownFileType = sourcecode.swift; path = CountryTests.swift; sourceTree = "<group>"; };
		35A7F080250A7CF8005E6C33 /* KeychainHelperTests.swift */ = {isa = PBXFileReference; lastKnownFileType = sourcecode.swift; path = KeychainHelperTests.swift; sourceTree = "<group>"; };
		35AA4AF3259B40FC00D32306 /* CryptoFallbackTests.swift */ = {isa = PBXFileReference; lastKnownFileType = sourcecode.swift; path = CryptoFallbackTests.swift; sourceTree = "<group>"; };
		35B2FAA925B9CE8F009ABC8E /* main.swift */ = {isa = PBXFileReference; lastKnownFileType = sourcecode.swift; path = main.swift; sourceTree = "<group>"; };
		35B2FAB925B9D3F3009ABC8E /* ENATaskExecutionDelegate.swift */ = {isa = PBXFileReference; lastKnownFileType = sourcecode.swift; path = ENATaskExecutionDelegate.swift; sourceTree = "<group>"; };
		35BE8597251CE495005C2FD0 /* CachingHTTPClient.swift */ = {isa = PBXFileReference; lastKnownFileType = sourcecode.swift; path = CachingHTTPClient.swift; sourceTree = "<group>"; };
		35C701EB2556BCB9008AEA91 /* Migration1To2.swift */ = {isa = PBXFileReference; lastKnownFileType = sourcecode.swift; path = Migration1To2.swift; sourceTree = "<group>"; };
		35C701F32556C016008AEA91 /* Migration1To2Tests.swift */ = {isa = PBXFileReference; lastKnownFileType = sourcecode.swift; path = Migration1To2Tests.swift; sourceTree = "<group>"; };
		35D16DDC2567FB980069AD1B /* DynamicLegalCell.swift */ = {isa = PBXFileReference; lastKnownFileType = sourcecode.swift; path = DynamicLegalCell.swift; sourceTree = "<group>"; };
		35D16DDD2567FB980069AD1B /* DynamicLegalCell.xib */ = {isa = PBXFileReference; lastKnownFileType = file.xib; path = DynamicLegalCell.xib; sourceTree = "<group>"; };
		35E1219E25B19D8C0098D754 /* sample_stats.bin */ = {isa = PBXFileReference; lastKnownFileType = archive.macbinary; path = sample_stats.bin; sourceTree = "<group>"; };
		35E1219F25B19D8C0098D754 /* sample_stats.sha256 */ = {isa = PBXFileReference; fileEncoding = 4; lastKnownFileType = text; path = sample_stats.sha256; sourceTree = "<group>"; };
		35E121A825B1CFB00098D754 /* StatisticsProvider.swift */ = {isa = PBXFileReference; lastKnownFileType = sourcecode.swift; path = StatisticsProvider.swift; sourceTree = "<group>"; };
		35E121B825B23D060098D754 /* StatisticsMetadata.swift */ = {isa = PBXFileReference; lastKnownFileType = sourcecode.swift; path = StatisticsMetadata.swift; sourceTree = "<group>"; };
		35E121D725B273280098D754 /* card_header.pb.swift */ = {isa = PBXFileReference; fileEncoding = 4; lastKnownFileType = sourcecode.swift; path = card_header.pb.swift; sourceTree = "<group>"; };
		35E121D825B273280098D754 /* statistics.pb.swift */ = {isa = PBXFileReference; fileEncoding = 4; lastKnownFileType = sourcecode.swift; path = statistics.pb.swift; sourceTree = "<group>"; };
		35E121D925B273280098D754 /* key_figure_card.pb.swift */ = {isa = PBXFileReference; fileEncoding = 4; lastKnownFileType = sourcecode.swift; path = key_figure_card.pb.swift; sourceTree = "<group>"; };
		35EA6159258BC8E30062B50A /* CryptoKitFallbacks.swift */ = {isa = PBXFileReference; lastKnownFileType = sourcecode.swift; path = CryptoKitFallbacks.swift; sourceTree = "<group>"; };
		35EA684125553AE300335F73 /* DownloadedPackagesSQLLiteStoreV2.swift */ = {isa = PBXFileReference; lastKnownFileType = sourcecode.swift; path = DownloadedPackagesSQLLiteStoreV2.swift; sourceTree = "<group>"; };
		35EA684925553B5C00335F73 /* DownloadedPackagesStoreV2.swift */ = {isa = PBXFileReference; lastKnownFileType = sourcecode.swift; path = DownloadedPackagesStoreV2.swift; sourceTree = "<group>"; };
		35EA68512555488600335F73 /* SQLiteError.swift */ = {isa = PBXFileReference; lastKnownFileType = sourcecode.swift; path = SQLiteError.swift; sourceTree = "<group>"; };
		4026C2DB24852B7600926FB4 /* AppInformationViewController+LegalModel.swift */ = {isa = PBXFileReference; lastKnownFileType = sourcecode.swift; path = "AppInformationViewController+LegalModel.swift"; sourceTree = "<group>"; };
		4026C2E324854C8D00926FB4 /* AppInformationLegalCell.swift */ = {isa = PBXFileReference; lastKnownFileType = sourcecode.swift; path = AppInformationLegalCell.swift; sourceTree = "<group>"; };
		5021532825C988D80006842D /* OTPResponse.swift */ = {isa = PBXFileReference; lastKnownFileType = sourcecode.swift; path = OTPResponse.swift; sourceTree = "<group>"; };
		50352C8A25C94961007193D2 /* OTPServiceTests.swift */ = {isa = PBXFileReference; lastKnownFileType = sourcecode.swift; path = OTPServiceTests.swift; sourceTree = "<group>"; };
		50352C9725C9665A007193D2 /* HTTPClient+AuthorizationOTPTests.swift */ = {isa = PBXFileReference; lastKnownFileType = sourcecode.swift; path = "HTTPClient+AuthorizationOTPTests.swift"; sourceTree = "<group>"; };
		503DB1A6255D822E00576E57 /* ExposureSubmissionIntroViewController.swift */ = {isa = PBXFileReference; lastKnownFileType = sourcecode.swift; path = ExposureSubmissionIntroViewController.swift; sourceTree = "<group>"; };
		503DB1AB255D826900576E57 /* ExposureSubmissionIntroViewModel.swift */ = {isa = PBXFileReference; lastKnownFileType = sourcecode.swift; path = ExposureSubmissionIntroViewModel.swift; sourceTree = "<group>"; };
		5054C7A625CC3E2A009F8635 /* DataPrivacyViewControllerDisablingSwipeToDismiss.swift */ = {isa = PBXFileReference; lastKnownFileType = sourcecode.swift; path = DataPrivacyViewControllerDisablingSwipeToDismiss.swift; sourceTree = "<group>"; };
		504C9CC825C44C180005875B /* OTPService.swift */ = {isa = PBXFileReference; lastKnownFileType = sourcecode.swift; path = OTPService.swift; sourceTree = "<group>"; };
		505F2E512587738900697CC2 /* AccessibilityLabels.swift */ = {isa = PBXFileReference; lastKnownFileType = sourcecode.swift; path = AccessibilityLabels.swift; sourceTree = "<group>"; };
		505F506925C833A9004920EB /* edus_otp_request_ios.pb.swift */ = {isa = PBXFileReference; fileEncoding = 4; lastKnownFileType = sourcecode.swift; path = edus_otp_request_ios.pb.swift; sourceTree = "<group>"; };
		505F506A25C833A9004920EB /* edus_otp.pb.swift */ = {isa = PBXFileReference; fileEncoding = 4; lastKnownFileType = sourcecode.swift; path = edus_otp.pb.swift; sourceTree = "<group>"; };
		505F506D25C833A9004920EB /* ppac_ios.pb.swift */ = {isa = PBXFileReference; fileEncoding = 4; lastKnownFileType = sourcecode.swift; path = ppac_ios.pb.swift; sourceTree = "<group>"; };
		505F508225C897B3004920EB /* OTPError.swift */ = {isa = PBXFileReference; lastKnownFileType = sourcecode.swift; path = OTPError.swift; sourceTree = "<group>"; };
		509C69FD25B5D920000F2A4C /* ENAUITests-Statistics.swift */ = {isa = PBXFileReference; lastKnownFileType = sourcecode.swift; path = "ENAUITests-Statistics.swift"; sourceTree = "<group>"; };
		50B1D6E62551621C00684C3C /* DayKeyPackageDownloadTests.swift */ = {isa = PBXFileReference; lastKnownFileType = sourcecode.swift; path = DayKeyPackageDownloadTests.swift; sourceTree = "<group>"; };
		50B5057C25CAEF5C00EEA380 /* OTPToken.swift */ = {isa = PBXFileReference; lastKnownFileType = sourcecode.swift; path = OTPToken.swift; sourceTree = "<group>"; };
		50B5058825CAF3EF00EEA380 /* DMOTPServiceViewController.swift */ = {isa = PBXFileReference; lastKnownFileType = sourcecode.swift; path = DMOTPServiceViewController.swift; sourceTree = "<group>"; };
		50B5058D25CAF3FC00EEA380 /* DMOTPServiceViewModel.swift */ = {isa = PBXFileReference; lastKnownFileType = sourcecode.swift; path = DMOTPServiceViewModel.swift; sourceTree = "<group>"; };
		50BD2E6124FE1E8700932566 /* AppInformationModel.swift */ = {isa = PBXFileReference; lastKnownFileType = sourcecode.swift; path = AppInformationModel.swift; sourceTree = "<group>"; };
		50BD2E6324FE232E00932566 /* AppInformationImprintViewModel.swift */ = {isa = PBXFileReference; lastKnownFileType = sourcecode.swift; path = AppInformationImprintViewModel.swift; sourceTree = "<group>"; };
		50BD2E6F24FE26F300932566 /* AppInformationImprintTest.swift */ = {isa = PBXFileReference; fileEncoding = 4; lastKnownFileType = sourcecode.swift; path = AppInformationImprintTest.swift; sourceTree = "<group>"; };
		50C5203F25ADACBB008DF2F4 /* HomeShownPositiveTestResultCellModelTest.swift */ = {isa = PBXFileReference; lastKnownFileType = sourcecode.swift; path = HomeShownPositiveTestResultCellModelTest.swift; sourceTree = "<group>"; };
		50C5C1B425891CC800C4817A /* DynamicLegalExtendedCell.xib */ = {isa = PBXFileReference; lastKnownFileType = file.xib; path = DynamicLegalExtendedCell.xib; sourceTree = "<group>"; };
		50C5C1B9258920AD00C4817A /* DynamicLegalExtendedCell.swift */ = {isa = PBXFileReference; lastKnownFileType = sourcecode.swift; path = DynamicLegalExtendedCell.swift; sourceTree = "<group>"; };
		50DC527824FEB2AE00F6D8EB /* AppInformationDynamicCell.swift */ = {isa = PBXFileReference; lastKnownFileType = sourcecode.swift; path = AppInformationDynamicCell.swift; sourceTree = "<group>"; };
		50DC527A24FEB5CA00F6D8EB /* AppInformationModelTest.swift */ = {isa = PBXFileReference; lastKnownFileType = sourcecode.swift; path = AppInformationModelTest.swift; sourceTree = "<group>"; };
		50E3BE59250127DF0033E2C7 /* AppInformationDynamicAction.swift */ = {isa = PBXFileReference; lastKnownFileType = sourcecode.swift; path = AppInformationDynamicAction.swift; sourceTree = "<group>"; };
		50F9130C253F1D7800DFE683 /* OnboardingPageType.swift */ = {isa = PBXFileReference; lastKnownFileType = sourcecode.swift; path = OnboardingPageType.swift; sourceTree = "<group>"; };
		514C0A09247AEEE200F235F6 /* en */ = {isa = PBXFileReference; lastKnownFileType = text.plist.stringsdict; name = en; path = en.lproj/Localizable.stringsdict; sourceTree = "<group>"; };
		514E81332461B97700636861 /* ExposureManager.swift */ = {isa = PBXFileReference; fileEncoding = 4; lastKnownFileType = sourcecode.swift; path = ExposureManager.swift; sourceTree = "<group>"; };
		514EE998246D4C2E00DE4884 /* UITableViewCell+Identifier.swift */ = {isa = PBXFileReference; lastKnownFileType = sourcecode.swift; path = "UITableViewCell+Identifier.swift"; sourceTree = "<group>"; };
		514EE99A246D4C4C00DE4884 /* UITableView+Dequeue.swift */ = {isa = PBXFileReference; lastKnownFileType = sourcecode.swift; path = "UITableView+Dequeue.swift"; sourceTree = "<group>"; };
		51895EDB245E16CD0085DA38 /* ENAColor.swift */ = {isa = PBXFileReference; lastKnownFileType = sourcecode.swift; path = ENAColor.swift; sourceTree = "<group>"; };
		518A69FA24687D5800444E66 /* RiskLevel.swift */ = {isa = PBXFileReference; lastKnownFileType = sourcecode.swift; path = RiskLevel.swift; sourceTree = "<group>"; };
		51C737BC245B349700286105 /* OnboardingInfoViewController.swift */ = {isa = PBXFileReference; lastKnownFileType = sourcecode.swift; path = OnboardingInfoViewController.swift; sourceTree = "<group>"; };
		51C737BE245B3B5D00286105 /* OnboardingInfo.swift */ = {isa = PBXFileReference; lastKnownFileType = sourcecode.swift; path = OnboardingInfo.swift; sourceTree = "<group>"; };
		51D420B624583B7200AD70CA /* NSObject+Identifier.swift */ = {isa = PBXFileReference; lastKnownFileType = sourcecode.swift; path = "NSObject+Identifier.swift"; sourceTree = "<group>"; };
		51D420C324583E3300AD70CA /* SettingsViewController.swift */ = {isa = PBXFileReference; fileEncoding = 4; lastKnownFileType = sourcecode.swift; lineEnding = 0; path = SettingsViewController.swift; sourceTree = "<group>"; };
		51D420D324586DCA00AD70CA /* NotificationName.swift */ = {isa = PBXFileReference; lastKnownFileType = sourcecode.swift; path = NotificationName.swift; sourceTree = "<group>"; };
		5222AA67255ECFE100F338C7 /* ExposureSubmissionTestResultConsentViewController.swift */ = {isa = PBXFileReference; lastKnownFileType = sourcecode.swift; path = ExposureSubmissionTestResultConsentViewController.swift; sourceTree = "<group>"; };
		5222AA6F255ED8E000F338C7 /* ExposureSubmissionTestResultConsentViewModel.swift */ = {isa = PBXFileReference; lastKnownFileType = sourcecode.swift; path = ExposureSubmissionTestResultConsentViewModel.swift; sourceTree = "<group>"; };
		523D5E74256FDFE900EF67EA /* ExposureSubmissionThankYouViewController.swift */ = {isa = PBXFileReference; lastKnownFileType = sourcecode.swift; path = ExposureSubmissionThankYouViewController.swift; sourceTree = "<group>"; };
		523D5E79256FE04000EF67EA /* ExposureSubmissionThankYouViewModel.swift */ = {isa = PBXFileReference; lastKnownFileType = sourcecode.swift; path = ExposureSubmissionThankYouViewModel.swift; sourceTree = "<group>"; };
		524C4291256587B900EBC3B0 /* ExposureSubmissionTestResultConsentViewModelTests.swift */ = {isa = PBXFileReference; lastKnownFileType = sourcecode.swift; path = ExposureSubmissionTestResultConsentViewModelTests.swift; sourceTree = "<group>"; };
		5270E9B7256D20A900B08606 /* NSTextAttachment+ImageHeight.swift */ = {isa = PBXFileReference; lastKnownFileType = sourcecode.swift; path = "NSTextAttachment+ImageHeight.swift"; sourceTree = "<group>"; };
		52CAAC002562B82E00239DCB /* DynamicTableViewConsentCell.swift */ = {isa = PBXFileReference; lastKnownFileType = sourcecode.swift; path = DynamicTableViewConsentCell.swift; sourceTree = "<group>"; };
		710021DB248E44A6001F0B63 /* ENAFont.swift */ = {isa = PBXFileReference; lastKnownFileType = sourcecode.swift; path = ENAFont.swift; sourceTree = "<group>"; };
		710021DD248EAF16001F0B63 /* ExposureSubmissionImageCardCell.xib */ = {isa = PBXFileReference; lastKnownFileType = file.xib; path = ExposureSubmissionImageCardCell.xib; sourceTree = "<group>"; };
		710021DF248EAF9A001F0B63 /* ExposureSubmissionImageCardCell.swift */ = {isa = PBXFileReference; lastKnownFileType = sourcecode.swift; path = ExposureSubmissionImageCardCell.swift; sourceTree = "<group>"; };
		710224F32490E7A3000C5DEF /* ExposureSubmissionStepCell.swift */ = {isa = PBXFileReference; lastKnownFileType = sourcecode.swift; path = ExposureSubmissionStepCell.swift; sourceTree = "<group>"; };
		710224F524910661000C5DEF /* ExposureSubmissionDynamicCell.swift */ = {isa = PBXFileReference; lastKnownFileType = sourcecode.swift; path = ExposureSubmissionDynamicCell.swift; sourceTree = "<group>"; };
		710ABB1E2475115500948792 /* UITableViewController+Enum.swift */ = {isa = PBXFileReference; lastKnownFileType = sourcecode.swift; path = "UITableViewController+Enum.swift"; sourceTree = "<group>"; };
		710ABB22247513E300948792 /* DynamicTypeTableViewCell.swift */ = {isa = PBXFileReference; lastKnownFileType = sourcecode.swift; path = DynamicTypeTableViewCell.swift; sourceTree = "<group>"; };
		710ABB26247533FA00948792 /* DynamicTableViewController.swift */ = {isa = PBXFileReference; lastKnownFileType = sourcecode.swift; path = DynamicTableViewController.swift; sourceTree = "<group>"; };
		710ABB282475353900948792 /* DynamicTableViewModel.swift */ = {isa = PBXFileReference; lastKnownFileType = sourcecode.swift; path = DynamicTableViewModel.swift; sourceTree = "<group>"; };
		71176E2D24891C02004B0C9F /* ENAColorTests.swift */ = {isa = PBXFileReference; lastKnownFileType = sourcecode.swift; path = ENAColorTests.swift; sourceTree = "<group>"; };
		71176E31248957C3004B0C9F /* AppNavigationController.swift */ = {isa = PBXFileReference; lastKnownFileType = sourcecode.swift; path = AppNavigationController.swift; sourceTree = "<group>"; };
		711EFCC62492EE31005FEF21 /* ENAFooterView.swift */ = {isa = PBXFileReference; lastKnownFileType = sourcecode.swift; path = ENAFooterView.swift; sourceTree = "<group>"; };
		711EFCC824935C79005FEF21 /* ExposureSubmissionTestResultHeaderView.xib */ = {isa = PBXFileReference; lastKnownFileType = file.xib; path = ExposureSubmissionTestResultHeaderView.xib; sourceTree = "<group>"; };
		71330E40248109F600EB10F6 /* DynamicTableViewSection.swift */ = {isa = PBXFileReference; lastKnownFileType = sourcecode.swift; path = DynamicTableViewSection.swift; sourceTree = "<group>"; };
		71330E42248109FD00EB10F6 /* DynamicTableViewCell.swift */ = {isa = PBXFileReference; lastKnownFileType = sourcecode.swift; path = DynamicTableViewCell.swift; sourceTree = "<group>"; };
		71330E4424810A0500EB10F6 /* DynamicTableViewHeader.swift */ = {isa = PBXFileReference; lastKnownFileType = sourcecode.swift; path = DynamicTableViewHeader.swift; sourceTree = "<group>"; };
		71330E4624810A0C00EB10F6 /* DynamicTableViewFooter.swift */ = {isa = PBXFileReference; lastKnownFileType = sourcecode.swift; path = DynamicTableViewFooter.swift; sourceTree = "<group>"; };
		71330E4824810A5A00EB10F6 /* DynamicTableViewAction.swift */ = {isa = PBXFileReference; lastKnownFileType = sourcecode.swift; path = DynamicTableViewAction.swift; sourceTree = "<group>"; };
		713EA25A247818B000AB7EE8 /* DynamicTypeButton.swift */ = {isa = PBXFileReference; lastKnownFileType = sourcecode.swift; path = DynamicTypeButton.swift; sourceTree = "<group>"; };
		713EA25C24798A7000AB7EE8 /* ExposureDetectionRoundedView.swift */ = {isa = PBXFileReference; lastKnownFileType = sourcecode.swift; path = ExposureDetectionRoundedView.swift; sourceTree = "<group>"; };
		713EA25E24798A9100AB7EE8 /* ExposureDetectionRiskCell.swift */ = {isa = PBXFileReference; lastKnownFileType = sourcecode.swift; path = ExposureDetectionRiskCell.swift; sourceTree = "<group>"; };
		713EA26024798AD100AB7EE8 /* ExposureDetectionHotlineCell.swift */ = {isa = PBXFileReference; lastKnownFileType = sourcecode.swift; path = ExposureDetectionHotlineCell.swift; sourceTree = "<group>"; };
		713EA26224798F8500AB7EE8 /* ExposureDetectionHeaderCell.swift */ = {isa = PBXFileReference; lastKnownFileType = sourcecode.swift; path = ExposureDetectionHeaderCell.swift; sourceTree = "<group>"; };
		714194E9247A65C60072A090 /* DynamicTableViewHeaderSeparatorView.swift */ = {isa = PBXFileReference; lastKnownFileType = sourcecode.swift; path = DynamicTableViewHeaderSeparatorView.swift; sourceTree = "<group>"; };
		7154EB49247D21E200A467FF /* ExposureDetectionLongGuideCell.swift */ = {isa = PBXFileReference; lastKnownFileType = sourcecode.swift; path = ExposureDetectionLongGuideCell.swift; sourceTree = "<group>"; };
		7154EB4B247E862100A467FF /* ExposureDetectionLoadingCell.swift */ = {isa = PBXFileReference; lastKnownFileType = sourcecode.swift; path = ExposureDetectionLoadingCell.swift; sourceTree = "<group>"; };
		717D21E8248C022E00D9717E /* DynamicTableViewHtmlCell.swift */ = {isa = PBXFileReference; lastKnownFileType = sourcecode.swift; path = DynamicTableViewHtmlCell.swift; sourceTree = "<group>"; };
		717D21EA248C072300D9717E /* en */ = {isa = PBXFileReference; lastKnownFileType = text.html; name = en; path = "en.lproj/privacy-policy.html"; sourceTree = "<group>"; };
		71AFBD922464251000F91006 /* .swiftlint.yml */ = {isa = PBXFileReference; lastKnownFileType = text.yaml; path = .swiftlint.yml; sourceTree = "<group>"; };
		71B8044424828A6C00D53506 /* .swiftformat */ = {isa = PBXFileReference; lastKnownFileType = text; path = .swiftformat; sourceTree = "<group>"; };
		71B804462484CC0800D53506 /* ENALabel.swift */ = {isa = PBXFileReference; lastKnownFileType = sourcecode.swift; path = ENALabel.swift; sourceTree = "<group>"; };
		71B804482484D37300D53506 /* RiskLegendViewController.swift */ = {isa = PBXFileReference; lastKnownFileType = sourcecode.swift; path = RiskLegendViewController.swift; sourceTree = "<group>"; };
		71B8044E248526B600D53506 /* DynamicTableViewSpaceCell.swift */ = {isa = PBXFileReference; lastKnownFileType = sourcecode.swift; path = DynamicTableViewSpaceCell.swift; sourceTree = "<group>"; };
		71C0BEDC2498DD07009A17A0 /* ENANavigationFooterView.swift */ = {isa = PBXFileReference; lastKnownFileType = sourcecode.swift; path = ENANavigationFooterView.swift; sourceTree = "<group>"; };
		71CAB9D1248AACAD00F516A5 /* PixelPerfectLayoutConstraint.swift */ = {isa = PBXFileReference; lastKnownFileType = sourcecode.swift; path = PixelPerfectLayoutConstraint.swift; sourceTree = "<group>"; };
		71CC3E9C246D5D8000217F2C /* AppInformationViewController+DynamicTableViewModel.swift */ = {isa = PBXFileReference; lastKnownFileType = sourcecode.swift; path = "AppInformationViewController+DynamicTableViewModel.swift"; sourceTree = "<group>"; };
		71CC3E9E246D6B6800217F2C /* AppInformationDetailViewController.swift */ = {isa = PBXFileReference; lastKnownFileType = sourcecode.swift; path = AppInformationDetailViewController.swift; sourceTree = "<group>"; };
		71CC3EA0246D6BBF00217F2C /* DynamicTypeLabel.swift */ = {isa = PBXFileReference; lastKnownFileType = sourcecode.swift; path = DynamicTypeLabel.swift; sourceTree = "<group>"; };
		71CC3EA2246D6C4000217F2C /* UIFont+DynamicType.swift */ = {isa = PBXFileReference; lastKnownFileType = sourcecode.swift; path = "UIFont+DynamicType.swift"; sourceTree = "<group>"; };
		71D3C1992494EFAC00DBABA8 /* ENANavigationControllerWithFooter.swift */ = {isa = PBXFileReference; lastKnownFileType = sourcecode.swift; path = ENANavigationControllerWithFooter.swift; sourceTree = "<group>"; };
		71EF33D82497F3E8007B7E1B /* ENANavigationControllerWithFooterChild.swift */ = {isa = PBXFileReference; lastKnownFileType = sourcecode.swift; path = ENANavigationControllerWithFooterChild.swift; sourceTree = "<group>"; };
		71EF33DA2497F419007B7E1B /* ENANavigationFooterItem.swift */ = {isa = PBXFileReference; lastKnownFileType = sourcecode.swift; path = ENANavigationFooterItem.swift; sourceTree = "<group>"; };
		71F2E57A2487AEFC00694F1A /* ena-colors.xcassets */ = {isa = PBXFileReference; lastKnownFileType = folder.assetcatalog; path = "ena-colors.xcassets"; sourceTree = "<group>"; };
		71F5418B248BEDBE006DB793 /* de */ = {isa = PBXFileReference; lastKnownFileType = text.html; name = de; path = "de.lproj/privacy-policy.html"; sourceTree = "<group>"; };
		71F54190248BF677006DB793 /* HtmlTextView.swift */ = {isa = PBXFileReference; lastKnownFileType = sourcecode.swift; path = HtmlTextView.swift; sourceTree = "<group>"; };
		71FD8861246EB27F00E804D0 /* ExposureDetectionViewController.swift */ = {isa = PBXFileReference; lastKnownFileType = sourcecode.swift; path = ExposureDetectionViewController.swift; sourceTree = "<group>"; };
		71FE1C68247A8FE100851FEB /* DynamicTableViewHeaderFooterView.swift */ = {isa = PBXFileReference; lastKnownFileType = sourcecode.swift; path = DynamicTableViewHeaderFooterView.swift; sourceTree = "<group>"; };
		71FE1C70247AA7B700851FEB /* DynamicTableViewHeaderImageView.swift */ = {isa = PBXFileReference; fileEncoding = 4; lastKnownFileType = sourcecode.swift; path = DynamicTableViewHeaderImageView.swift; sourceTree = "<group>"; };
		71FE1C74247AC2B500851FEB /* ExposureSubmissionQRScannerViewController.swift */ = {isa = PBXFileReference; fileEncoding = 4; lastKnownFileType = sourcecode.swift; path = ExposureSubmissionQRScannerViewController.swift; sourceTree = "<group>"; };
		71FE1C78247AC2B500851FEB /* ExposureSubmissionTestResultViewController.swift */ = {isa = PBXFileReference; fileEncoding = 4; lastKnownFileType = sourcecode.swift; path = ExposureSubmissionTestResultViewController.swift; sourceTree = "<group>"; };
		71FE1C79247AC2B500851FEB /* ExposureSubmissionNavigationController.swift */ = {isa = PBXFileReference; fileEncoding = 4; lastKnownFileType = sourcecode.swift; path = ExposureSubmissionNavigationController.swift; sourceTree = "<group>"; };
		71FE1C84247AC33D00851FEB /* ExposureSubmissionTestResultHeaderView.swift */ = {isa = PBXFileReference; fileEncoding = 4; lastKnownFileType = sourcecode.swift; path = ExposureSubmissionTestResultHeaderView.swift; sourceTree = "<group>"; };
		71FE1C8A247AC79D00851FEB /* DynamicTableViewIconCell.swift */ = {isa = PBXFileReference; fileEncoding = 4; lastKnownFileType = sourcecode.swift; path = DynamicTableViewIconCell.swift; sourceTree = "<group>"; };
		85142500245DA0B3009D2791 /* UIViewController+Alert.swift */ = {isa = PBXFileReference; lastKnownFileType = sourcecode.swift; path = "UIViewController+Alert.swift"; sourceTree = "<group>"; };
		8539874E2467094E00D28B62 /* AppIcon.xcassets */ = {isa = PBXFileReference; lastKnownFileType = folder.assetcatalog; path = AppIcon.xcassets; sourceTree = "<group>"; };
		853D987924694A8700490DBA /* ENAButton.swift */ = {isa = PBXFileReference; lastKnownFileType = sourcecode.swift; path = ENAButton.swift; sourceTree = "<group>"; };
		853D98842469DC8100490DBA /* ExposureNotificationSettingViewController.swift */ = {isa = PBXFileReference; fileEncoding = 4; lastKnownFileType = sourcecode.swift; lineEnding = 0; path = ExposureNotificationSettingViewController.swift; sourceTree = "<group>"; };
		85790F2E245C6B72003D47E1 /* ENA.entitlements */ = {isa = PBXFileReference; fileEncoding = 4; lastKnownFileType = text.plist.entitlements; path = ENA.entitlements; sourceTree = "<group>"; };
		858F6F6D245A103C009FFD33 /* ExposureNotification.framework */ = {isa = PBXFileReference; lastKnownFileType = wrapper.framework; name = ExposureNotification.framework; path = System/Library/Frameworks/ExposureNotification.framework; sourceTree = SDKROOT; };
		8595BF5E246032D90056EA27 /* ENASwitch.swift */ = {isa = PBXFileReference; lastKnownFileType = sourcecode.swift; path = ENASwitch.swift; sourceTree = "<group>"; };
		859DD511248549790073D59F /* MockDiagnosisKeysRetrieval.swift */ = {isa = PBXFileReference; lastKnownFileType = sourcecode.swift; path = MockDiagnosisKeysRetrieval.swift; sourceTree = "<group>"; };
		85D7593B2457048F008175F0 /* ENA.app */ = {isa = PBXFileReference; explicitFileType = wrapper.application; includeInIndex = 0; path = ENA.app; sourceTree = BUILT_PRODUCTS_DIR; };
		85D7594A24570491008175F0 /* Assets.xcassets */ = {isa = PBXFileReference; lastKnownFileType = folder.assetcatalog; path = Assets.xcassets; sourceTree = "<group>"; };
		85D7594D24570491008175F0 /* Base */ = {isa = PBXFileReference; lastKnownFileType = file.storyboard; name = Base; path = Base.lproj/LaunchScreen.storyboard; sourceTree = "<group>"; };
		85D7594F24570491008175F0 /* Info.plist */ = {isa = PBXFileReference; lastKnownFileType = text.plist.xml; path = Info.plist; sourceTree = "<group>"; };
		85D7595424570491008175F0 /* ENATests.xctest */ = {isa = PBXFileReference; explicitFileType = wrapper.cfbundle; includeInIndex = 0; path = ENATests.xctest; sourceTree = BUILT_PRODUCTS_DIR; };
		85D7595A24570491008175F0 /* Info.plist */ = {isa = PBXFileReference; lastKnownFileType = text.plist.xml; path = Info.plist; sourceTree = "<group>"; };
		85D7595F24570491008175F0 /* ENAUITests.xctest */ = {isa = PBXFileReference; explicitFileType = wrapper.cfbundle; includeInIndex = 0; path = ENAUITests.xctest; sourceTree = BUILT_PRODUCTS_DIR; };
		85D7596324570491008175F0 /* ENAUITests.swift */ = {isa = PBXFileReference; fileEncoding = 4; lastKnownFileType = sourcecode.swift; lineEnding = 0; path = ENAUITests.swift; sourceTree = "<group>"; };
		85D7596524570491008175F0 /* Info.plist */ = {isa = PBXFileReference; lastKnownFileType = text.plist.xml; path = Info.plist; sourceTree = "<group>"; };
		85E33443247EB357006E74EC /* CircularProgressView.swift */ = {isa = PBXFileReference; lastKnownFileType = sourcecode.swift; path = CircularProgressView.swift; sourceTree = "<group>"; };
		8F0A4BAB25C2F6F70085DF13 /* ppdd_ppac_parameters.pb.swift */ = {isa = PBXFileReference; fileEncoding = 4; lastKnownFileType = sourcecode.swift; name = ppdd_ppac_parameters.pb.swift; path = ../../../gen/output/internal/v2/ppdd_ppac_parameters.pb.swift; sourceTree = "<group>"; };
		8F0A4BAC25C2F6F70085DF13 /* ppdd_edus_parameters.pb.swift */ = {isa = PBXFileReference; fileEncoding = 4; lastKnownFileType = sourcecode.swift; name = ppdd_edus_parameters.pb.swift; path = ../../../gen/output/internal/v2/ppdd_edus_parameters.pb.swift; sourceTree = "<group>"; };
		8F27018E259B593700E48CFE /* ContactDiaryStore.swift */ = {isa = PBXFileReference; lastKnownFileType = sourcecode.swift; path = ContactDiaryStore.swift; sourceTree = "<group>"; };
		8F270193259B5BA700E48CFE /* ContactDiaryMigration1To2.swift */ = {isa = PBXFileReference; lastKnownFileType = sourcecode.swift; path = ContactDiaryMigration1To2.swift; sourceTree = "<group>"; };
		8F3D71A925A86AD300D52CCD /* HomeExposureLoggingCellModelTests.swift */ = {isa = PBXFileReference; lastKnownFileType = sourcecode.swift; path = HomeExposureLoggingCellModelTests.swift; sourceTree = "<group>"; };
		8FF3525D25ADAD06008A07BD /* HomeTestResultCellModelTests.swift */ = {isa = PBXFileReference; lastKnownFileType = sourcecode.swift; path = HomeTestResultCellModelTests.swift; sourceTree = "<group>"; };
		8FF9B2B1259B6B030080770D /* ContactDiaryStoreSchemaV2.swift */ = {isa = PBXFileReference; lastKnownFileType = sourcecode.swift; path = ContactDiaryStoreSchemaV2.swift; sourceTree = "<group>"; };
		94092540254BFE6800FE61A2 /* DMWarnOthersNotificationViewController.swift */ = {isa = PBXFileReference; lastKnownFileType = sourcecode.swift; path = DMWarnOthersNotificationViewController.swift; sourceTree = "<group>"; };
		9412FAF92523499D0086E139 /* DeltaOnboardingViewControllerTests.swift */ = {isa = PBXFileReference; lastKnownFileType = sourcecode.swift; path = DeltaOnboardingViewControllerTests.swift; sourceTree = "<group>"; };
		9417BA94252B6B5100AD4053 /* DMSQLiteErrorViewController.swift */ = {isa = PBXFileReference; lastKnownFileType = sourcecode.swift; path = DMSQLiteErrorViewController.swift; sourceTree = "<group>"; };
		941ADDAF2518C2B200E421D9 /* EuTracingTableViewCell.swift */ = {isa = PBXFileReference; lastKnownFileType = sourcecode.swift; path = EuTracingTableViewCell.swift; sourceTree = "<group>"; };
		941ADDB12518C3FB00E421D9 /* ENSettingEuTracingViewModel.swift */ = {isa = PBXFileReference; lastKnownFileType = sourcecode.swift; path = ENSettingEuTracingViewModel.swift; sourceTree = "<group>"; };
		941B689E253EFF2300DC1962 /* Int+Increment.swift */ = {isa = PBXFileReference; lastKnownFileType = sourcecode.swift; path = "Int+Increment.swift"; sourceTree = "<group>"; };
		941F5ECB2518E82100785F06 /* ENSettingEuTracingViewModelTests.swift */ = {isa = PBXFileReference; lastKnownFileType = sourcecode.swift; path = ENSettingEuTracingViewModelTests.swift; sourceTree = "<group>"; };
		94427A4F25502B8900C36BE6 /* WarnOthersNotificationsTimeInterval.swift */ = {isa = PBXFileReference; lastKnownFileType = sourcecode.swift; path = WarnOthersNotificationsTimeInterval.swift; sourceTree = "<group>"; };
		9488C3002521EE8E00504648 /* DeltaOnboardingNavigationController.swift */ = {isa = PBXFileReference; lastKnownFileType = sourcecode.swift; path = DeltaOnboardingNavigationController.swift; sourceTree = "<group>"; };
		948AFE5E2552F6F60019579A /* WarnOthersReminderTests.swift */ = {isa = PBXFileReference; lastKnownFileType = sourcecode.swift; path = WarnOthersReminderTests.swift; sourceTree = "<group>"; };
		948AFE662553DC5B0019579A /* WarnOthersRemindable.swift */ = {isa = PBXFileReference; lastKnownFileType = sourcecode.swift; path = WarnOthersRemindable.swift; sourceTree = "<group>"; };
		948AFE792554377F0019579A /* UNUserNotificationCenter+WarnOthers.swift */ = {isa = PBXFileReference; lastKnownFileType = sourcecode.swift; path = "UNUserNotificationCenter+WarnOthers.swift"; sourceTree = "<group>"; };
		948DCDC2252EFC9A00CDE020 /* ENAUITests_05_ExposureLogging.swift */ = {isa = PBXFileReference; lastKnownFileType = sourcecode.swift; path = ENAUITests_05_ExposureLogging.swift; sourceTree = "<group>"; };
		94ABF76A25B9676F004AB56F /* DeltaOnboardingNewVersionFeaturesControllerTests.swift */ = {isa = PBXFileReference; lastKnownFileType = sourcecode.swift; path = DeltaOnboardingNewVersionFeaturesControllerTests.swift; sourceTree = "<group>"; };
		94B255A52551B7C800649B4C /* WarnOthersReminder.swift */ = {isa = PBXFileReference; lastKnownFileType = sourcecode.swift; path = WarnOthersReminder.swift; sourceTree = "<group>"; };
		94C24B3E25304B4400F8C004 /* ENAUITestsDeltaOnboarding.swift */ = {isa = PBXFileReference; lastKnownFileType = sourcecode.swift; path = ENAUITestsDeltaOnboarding.swift; sourceTree = "<group>"; };
		94EAF86B25B6C84800BE1F40 /* DeltaOnboardingNewVersionFeaturesViewModel.swift */ = {isa = PBXFileReference; lastKnownFileType = sourcecode.swift; path = DeltaOnboardingNewVersionFeaturesViewModel.swift; sourceTree = "<group>"; };
		94EAF86C25B6C84800BE1F40 /* DeltaOnboardingNewVersionFeatures.swift */ = {isa = PBXFileReference; lastKnownFileType = sourcecode.swift; path = DeltaOnboardingNewVersionFeatures.swift; sourceTree = "<group>"; };
		94EAF86D25B6C84900BE1F40 /* DeltaOnboardingNewVersionFeaturesViewController.swift */ = {isa = PBXFileReference; lastKnownFileType = sourcecode.swift; path = DeltaOnboardingNewVersionFeaturesViewController.swift; sourceTree = "<group>"; };
		94EAF89B25B8162200BE1F40 /* NewVersionFeature.swift */ = {isa = PBXFileReference; lastKnownFileType = sourcecode.swift; path = NewVersionFeature.swift; sourceTree = "<group>"; };
		94F594612521CBF50077681B /* DeltaOnboardingV15ViewModel.swift */ = {isa = PBXFileReference; lastKnownFileType = sourcecode.swift; path = DeltaOnboardingV15ViewModel.swift; sourceTree = "<group>"; };
		A124E648249BF4EB00E95F72 /* ExposureDetectionExecutorTests.swift */ = {isa = PBXFileReference; lastKnownFileType = sourcecode.swift; path = ExposureDetectionExecutorTests.swift; sourceTree = "<group>"; };
		A124E64B249C4C9000E95F72 /* SAPDownloadedPackagesStore+Helpers.swift */ = {isa = PBXFileReference; lastKnownFileType = sourcecode.swift; path = "SAPDownloadedPackagesStore+Helpers.swift"; sourceTree = "<group>"; };
		A128F058248B459F00EC7F6C /* PublicKeyStore.swift */ = {isa = PBXFileReference; lastKnownFileType = sourcecode.swift; path = PublicKeyStore.swift; sourceTree = "<group>"; };
		A14BDEBF24A1AD660063E4EC /* MockExposureDetector.swift */ = {isa = PBXFileReference; lastKnownFileType = sourcecode.swift; path = MockExposureDetector.swift; sourceTree = "<group>"; };
		A1654EFD24B41FEF00C0E115 /* DynamicCellTests.swift */ = {isa = PBXFileReference; lastKnownFileType = sourcecode.swift; path = DynamicCellTests.swift; sourceTree = "<group>"; };
		A1654F0024B43E7F00C0E115 /* DynamicTableViewTextViewCellTests.swift */ = {isa = PBXFileReference; lastKnownFileType = sourcecode.swift; path = DynamicTableViewTextViewCellTests.swift; sourceTree = "<group>"; };
		A16714AE248CA1B70031B111 /* Bundle+ReadPlist.swift */ = {isa = PBXFileReference; lastKnownFileType = sourcecode.swift; path = "Bundle+ReadPlist.swift"; sourceTree = "<group>"; };
		A173665124844F29006BE209 /* SQLiteKeyValueStoreTests.swift */ = {isa = PBXFileReference; fileEncoding = 4; lastKnownFileType = sourcecode.swift; path = SQLiteKeyValueStoreTests.swift; sourceTree = "<group>"; };
		A17366542484978A006BE209 /* OnboardingInfoViewControllerUtils.swift */ = {isa = PBXFileReference; lastKnownFileType = sourcecode.swift; path = OnboardingInfoViewControllerUtils.swift; sourceTree = "<group>"; };
		A1877CA9248F247D006FEFC0 /* SAPDownloadedPackageTests.swift */ = {isa = PBXFileReference; lastKnownFileType = sourcecode.swift; path = SAPDownloadedPackageTests.swift; sourceTree = "<group>"; };
		A1BABD0824A57B88000ED515 /* TemporaryExposureKeyMock.swift */ = {isa = PBXFileReference; fileEncoding = 4; lastKnownFileType = sourcecode.swift; path = TemporaryExposureKeyMock.swift; sourceTree = "<group>"; };
		A1BABD0A24A57BA0000ED515 /* ENTemporaryExposureKey+Processing.swift */ = {isa = PBXFileReference; fileEncoding = 4; lastKnownFileType = sourcecode.swift; path = "ENTemporaryExposureKey+Processing.swift"; sourceTree = "<group>"; };
		A1BABD0C24A57BAC000ED515 /* ENTemporaryExposureKey+ProcessingTests.swift */ = {isa = PBXFileReference; fileEncoding = 4; lastKnownFileType = sourcecode.swift; path = "ENTemporaryExposureKey+ProcessingTests.swift"; sourceTree = "<group>"; };
		A1C683F924AEC57400B90D12 /* DynamicTableViewTextViewCell.swift */ = {isa = PBXFileReference; lastKnownFileType = sourcecode.swift; path = DynamicTableViewTextViewCell.swift; sourceTree = "<group>"; };
		A1C683FB24AEC9EE00B90D12 /* DynamicTableViewTextCell.swift */ = {isa = PBXFileReference; lastKnownFileType = sourcecode.swift; path = DynamicTableViewTextCell.swift; sourceTree = "<group>"; };
		A1E41940249410AF0016E52A /* SAPDownloadedPackage+Helpers.swift */ = {isa = PBXFileReference; lastKnownFileType = sourcecode.swift; path = "SAPDownloadedPackage+Helpers.swift"; sourceTree = "<group>"; };
		A1E419442495476C0016E52A /* HTTPClient+MockNetworkStack.swift */ = {isa = PBXFileReference; lastKnownFileType = sourcecode.swift; path = "HTTPClient+MockNetworkStack.swift"; sourceTree = "<group>"; };
		A1E41947249548260016E52A /* HTTPClient+SubmitTests.swift */ = {isa = PBXFileReference; lastKnownFileType = sourcecode.swift; path = "HTTPClient+SubmitTests.swift"; sourceTree = "<group>"; };
		A1E419502495A6EA0016E52A /* HTTPClient+TANForExposureSubmitTests.swift */ = {isa = PBXFileReference; lastKnownFileType = sourcecode.swift; path = "HTTPClient+TANForExposureSubmitTests.swift"; sourceTree = "<group>"; };
		A1E419532495A7850016E52A /* HTTPClient+GetTestResultTests.swift */ = {isa = PBXFileReference; lastKnownFileType = sourcecode.swift; path = "HTTPClient+GetTestResultTests.swift"; sourceTree = "<group>"; };
		A1E419562495A8F50016E52A /* HTTPClient+RegistrationTokenTests.swift */ = {isa = PBXFileReference; lastKnownFileType = sourcecode.swift; path = "HTTPClient+RegistrationTokenTests.swift"; sourceTree = "<group>"; };
		A1E4195B249818020016E52A /* RiskTests.swift */ = {isa = PBXFileReference; lastKnownFileType = sourcecode.swift; path = RiskTests.swift; sourceTree = "<group>"; };
		A1E4195E249824340016E52A /* String+TodayTests.swift */ = {isa = PBXFileReference; lastKnownFileType = sourcecode.swift; path = "String+TodayTests.swift"; sourceTree = "<group>"; };
		A3284256248E7431006B1F09 /* MockExposureSubmissionService.swift */ = {isa = PBXFileReference; lastKnownFileType = sourcecode.swift; path = MockExposureSubmissionService.swift; sourceTree = "<group>"; };
		A328425B248E82B5006B1F09 /* ExposureSubmissionTestResultViewControllerTests.swift */ = {isa = PBXFileReference; lastKnownFileType = sourcecode.swift; path = ExposureSubmissionTestResultViewControllerTests.swift; sourceTree = "<group>"; };
		A32842602490E2AC006B1F09 /* ExposureSubmissionWarnOthersViewControllerTests.swift */ = {isa = PBXFileReference; lastKnownFileType = sourcecode.swift; path = ExposureSubmissionWarnOthersViewControllerTests.swift; sourceTree = "<group>"; };
		A32842642491136E006B1F09 /* ExposureSubmissionUITests.swift */ = {isa = PBXFileReference; lastKnownFileType = sourcecode.swift; path = ExposureSubmissionUITests.swift; sourceTree = "<group>"; };
		A32842662492359E006B1F09 /* MockExposureSubmissionNavigationControllerChild.swift */ = {isa = PBXFileReference; lastKnownFileType = sourcecode.swift; path = MockExposureSubmissionNavigationControllerChild.swift; sourceTree = "<group>"; };
		A32C046424D96348005BEA61 /* HTTPClient+PlausibeDeniabilityTests.swift */ = {isa = PBXFileReference; lastKnownFileType = sourcecode.swift; path = "HTTPClient+PlausibeDeniabilityTests.swift"; sourceTree = "<group>"; };
		A36FACC324C5EA1500DED947 /* ExposureDetectionViewControllerTests.swift */ = {isa = PBXFileReference; lastKnownFileType = sourcecode.swift; path = ExposureDetectionViewControllerTests.swift; sourceTree = "<group>"; };
		A372DA3A24BDA075003248BB /* ExposureSubmissionCoordinator.swift */ = {isa = PBXFileReference; lastKnownFileType = sourcecode.swift; path = ExposureSubmissionCoordinator.swift; sourceTree = "<group>"; };
		A372DA3C24BE01D9003248BB /* MockExposureSubmissionCoordinator.swift */ = {isa = PBXFileReference; lastKnownFileType = sourcecode.swift; path = MockExposureSubmissionCoordinator.swift; sourceTree = "<group>"; };
		A372DA3E24BEF773003248BB /* ExposureSubmissionCoordinatorTests.swift */ = {isa = PBXFileReference; lastKnownFileType = sourcecode.swift; path = ExposureSubmissionCoordinatorTests.swift; sourceTree = "<group>"; };
		A372DA4024BF33F9003248BB /* MockExposureSubmissionCoordinatorDelegate.swift */ = {isa = PBXFileReference; lastKnownFileType = sourcecode.swift; path = MockExposureSubmissionCoordinatorDelegate.swift; sourceTree = "<group>"; };
		A3C4F95F24812CD20047F23E /* ExposureSubmissionWarnOthersViewController.swift */ = {isa = PBXFileReference; lastKnownFileType = sourcecode.swift; path = ExposureSubmissionWarnOthersViewController.swift; sourceTree = "<group>"; };
		A3E851B124ADD09900402485 /* CountdownTimer.swift */ = {isa = PBXFileReference; lastKnownFileType = sourcecode.swift; path = CountdownTimer.swift; sourceTree = "<group>"; };
		A3E851B424ADDAC000402485 /* CountdownTimerTests.swift */ = {isa = PBXFileReference; lastKnownFileType = sourcecode.swift; path = CountdownTimerTests.swift; sourceTree = "<group>"; };
		A3EE6E59249BB7AF00C64B61 /* ExposureSubmissionServiceFactory.swift */ = {isa = PBXFileReference; lastKnownFileType = sourcecode.swift; path = ExposureSubmissionServiceFactory.swift; sourceTree = "<group>"; };
		A3EE6E5B249BB97500C64B61 /* UITestingParameters.swift */ = {isa = PBXFileReference; lastKnownFileType = sourcecode.swift; path = UITestingParameters.swift; sourceTree = "<group>"; };
		A3FF84EB247BFAF00053E947 /* Hasher.swift */ = {isa = PBXFileReference; lastKnownFileType = sourcecode.swift; path = Hasher.swift; sourceTree = "<group>"; };
		AB1011572507C15000D392A2 /* TracingStatusHistory.swift */ = {isa = PBXFileReference; fileEncoding = 4; lastKnownFileType = sourcecode.swift; path = TracingStatusHistory.swift; sourceTree = "<group>"; };
		AB126872254C05A7006E9194 /* ENAFormatter.swift */ = {isa = PBXFileReference; lastKnownFileType = sourcecode.swift; path = ENAFormatter.swift; sourceTree = "<group>"; };
		AB1885D025238DAA00D39BBE /* OnboardingInfoViewControllerTests.swift */ = {isa = PBXFileReference; lastKnownFileType = sourcecode.swift; path = OnboardingInfoViewControllerTests.swift; sourceTree = "<group>"; };
		AB1886C3252DE1AE00D39BBE /* Logging.swift */ = {isa = PBXFileReference; fileEncoding = 4; lastKnownFileType = sourcecode.swift; path = Logging.swift; sourceTree = "<group>"; };
		AB1886D0252DE51E00D39BBE /* Bundle+Identifier.swift */ = {isa = PBXFileReference; lastKnownFileType = sourcecode.swift; path = "Bundle+Identifier.swift"; sourceTree = "<group>"; };
		AB1FCBCC2521FC44005930BA /* ServerEnvironmentTests.swift */ = {isa = PBXFileReference; lastKnownFileType = sourcecode.swift; path = ServerEnvironmentTests.swift; sourceTree = "<group>"; };
		AB1FCBDB2521FCD5005930BA /* TestServerEnvironments.json */ = {isa = PBXFileReference; fileEncoding = 4; lastKnownFileType = text.json; path = TestServerEnvironments.json; sourceTree = "<group>"; };
		AB3560992547167800C3F8E0 /* DeviceTimeCheck.swift */ = {isa = PBXFileReference; lastKnownFileType = sourcecode.swift; path = DeviceTimeCheck.swift; sourceTree = "<group>"; };
		AB35609F2547194C00C3F8E0 /* DeviceTimeCheckTests.swift */ = {isa = PBXFileReference; lastKnownFileType = sourcecode.swift; path = DeviceTimeCheckTests.swift; sourceTree = "<group>"; };
		AB453F5F2534B04400D8339E /* ExposureManagerTests.swift */ = {isa = PBXFileReference; fileEncoding = 4; lastKnownFileType = sourcecode.swift; path = ExposureManagerTests.swift; sourceTree = "<group>"; };
		AB5F84AC24F8F7A1000400D4 /* SerialMigrator.swift */ = {isa = PBXFileReference; lastKnownFileType = sourcecode.swift; path = SerialMigrator.swift; sourceTree = "<group>"; };
		AB5F84AF24F8F7C3000400D4 /* Migration.swift */ = {isa = PBXFileReference; lastKnownFileType = sourcecode.swift; path = Migration.swift; sourceTree = "<group>"; };
		AB5F84B124F8F7E3000400D4 /* Migration0To1.swift */ = {isa = PBXFileReference; lastKnownFileType = sourcecode.swift; path = Migration0To1.swift; sourceTree = "<group>"; };
		AB5F84B324F8FA26000400D4 /* SerialMigratorTests.swift */ = {isa = PBXFileReference; lastKnownFileType = sourcecode.swift; path = SerialMigratorTests.swift; sourceTree = "<group>"; };
		AB5F84B824F92855000400D4 /* DownloadedPackagesSQLLiteStoreV0.swift */ = {isa = PBXFileReference; fileEncoding = 4; lastKnownFileType = sourcecode.swift; path = DownloadedPackagesSQLLiteStoreV0.swift; sourceTree = "<group>"; };
		AB5F84BA24F92876000400D4 /* Migration0To1Tests.swift */ = {isa = PBXFileReference; lastKnownFileType = sourcecode.swift; path = Migration0To1Tests.swift; sourceTree = "<group>"; };
		AB5F84BC24F92E92000400D4 /* SerialMigratorFake.swift */ = {isa = PBXFileReference; lastKnownFileType = sourcecode.swift; path = SerialMigratorFake.swift; sourceTree = "<group>"; };
		AB5F84BF24FE2EB3000400D4 /* DownloadedPackagesStoreV0.swift */ = {isa = PBXFileReference; fileEncoding = 4; lastKnownFileType = sourcecode.swift; path = DownloadedPackagesStoreV0.swift; sourceTree = "<group>"; };
		AB6289CE251BA01400CF61D2 /* Bundle+Version.swift */ = {isa = PBXFileReference; lastKnownFileType = sourcecode.swift; path = "Bundle+Version.swift"; sourceTree = "<group>"; };
		AB6289D3251BA4EC00CF61D2 /* String+Compare.swift */ = {isa = PBXFileReference; fileEncoding = 4; lastKnownFileType = sourcecode.swift; path = "String+Compare.swift"; sourceTree = "<group>"; };
		AB6289D8251C833100CF61D2 /* DMDeltaOnboardingViewController.swift */ = {isa = PBXFileReference; lastKnownFileType = sourcecode.swift; path = DMDeltaOnboardingViewController.swift; sourceTree = "<group>"; };
		AB628A1E251CDADE00CF61D2 /* ServerEnvironments.json */ = {isa = PBXFileReference; lastKnownFileType = text.json; path = ServerEnvironments.json; sourceTree = "<group>"; };
		AB7420AB251B67A8006666AC /* DeltaOnboardingV15.swift */ = {isa = PBXFileReference; lastKnownFileType = sourcecode.swift; path = DeltaOnboardingV15.swift; sourceTree = "<group>"; };
		AB7420B6251B69E2006666AC /* DeltaOnboardingCoordinator.swift */ = {isa = PBXFileReference; lastKnownFileType = sourcecode.swift; path = DeltaOnboardingCoordinator.swift; sourceTree = "<group>"; };
		AB7420C1251B7D59006666AC /* DeltaOnboardingProtocols.swift */ = {isa = PBXFileReference; lastKnownFileType = sourcecode.swift; path = DeltaOnboardingProtocols.swift; sourceTree = "<group>"; };
		AB7420CA251B7D93006666AC /* DeltaOnboardingV15ViewController.swift */ = {isa = PBXFileReference; lastKnownFileType = sourcecode.swift; path = DeltaOnboardingV15ViewController.swift; sourceTree = "<group>"; };
		AB7420DC251B8101006666AC /* DeltaOnboardingCoordinatorTests.swift */ = {isa = PBXFileReference; lastKnownFileType = sourcecode.swift; path = DeltaOnboardingCoordinatorTests.swift; sourceTree = "<group>"; };
		AB7E2A7F255ACC06005C90F6 /* Date+Utils.swift */ = {isa = PBXFileReference; lastKnownFileType = sourcecode.swift; path = "Date+Utils.swift"; sourceTree = "<group>"; };
		AB8B0D3C253053A1009C067B /* de */ = {isa = PBXFileReference; lastKnownFileType = text.plist.strings; name = de; path = de.lproj/Localizable.links.strings; sourceTree = "<group>"; };
		AB8B0D3D253053D5009C067B /* en */ = {isa = PBXFileReference; lastKnownFileType = text.plist.strings; name = en; path = en.lproj/Localizable.links.strings; sourceTree = "<group>"; };
		AB8B0D3E253053DB009C067B /* tr */ = {isa = PBXFileReference; lastKnownFileType = text.plist.strings; name = tr; path = tr.lproj/Localizable.links.strings; sourceTree = "<group>"; };
		AB8B0D3F253053DF009C067B /* pl */ = {isa = PBXFileReference; lastKnownFileType = text.plist.strings; name = pl; path = pl.lproj/Localizable.links.strings; sourceTree = "<group>"; };
		AB8B0D40253053E2009C067B /* ro */ = {isa = PBXFileReference; lastKnownFileType = text.plist.strings; name = ro; path = ro.lproj/Localizable.links.strings; sourceTree = "<group>"; };
		AB8B0D41253053E5009C067B /* bg */ = {isa = PBXFileReference; lastKnownFileType = text.plist.strings; name = bg; path = bg.lproj/Localizable.links.strings; sourceTree = "<group>"; };
		AB8BC3462551B97700F3B5A7 /* DownloadedPackagesStoreErrorStub.swift */ = {isa = PBXFileReference; lastKnownFileType = sourcecode.swift; path = DownloadedPackagesStoreErrorStub.swift; sourceTree = "<group>"; };
		AB8BC34E2551BBE100F3B5A7 /* HourKeyPackagesDownloadTests.swift */ = {isa = PBXFileReference; lastKnownFileType = sourcecode.swift; path = HourKeyPackagesDownloadTests.swift; sourceTree = "<group>"; };
		ABAE0A1B257F77D90030ED47 /* ContactDiaryStoreSchemaV1.swift */ = {isa = PBXFileReference; lastKnownFileType = sourcecode.swift; path = ContactDiaryStoreSchemaV1.swift; sourceTree = "<group>"; };
		ABAE0A36257FA88D0030ED47 /* ContactDiaryStoreSchemaV1Tests.swift */ = {isa = PBXFileReference; lastKnownFileType = sourcecode.swift; path = ContactDiaryStoreSchemaV1Tests.swift; sourceTree = "<group>"; };
		ABAE0A3E257FAC970030ED47 /* ContactDiaryStoreTests.swift */ = {isa = PBXFileReference; lastKnownFileType = sourcecode.swift; path = ContactDiaryStoreTests.swift; sourceTree = "<group>"; };
		ABD2F633254C533200DC1958 /* KeyPackageDownload.swift */ = {isa = PBXFileReference; lastKnownFileType = sourcecode.swift; path = KeyPackageDownload.swift; sourceTree = "<group>"; };
		ABDA2791251CE308006BAE84 /* DMServerEnvironmentViewController.swift */ = {isa = PBXFileReference; lastKnownFileType = sourcecode.swift; path = DMServerEnvironmentViewController.swift; sourceTree = "<group>"; };
		ABFCE989255C32EE0075FF13 /* AppConfigMetadata.swift */ = {isa = PBXFileReference; lastKnownFileType = sourcecode.swift; path = AppConfigMetadata.swift; sourceTree = "<group>"; };
		B102BDC22460410600CD55A2 /* README.md */ = {isa = PBXFileReference; lastKnownFileType = net.daringfireball.markdown; path = README.md; sourceTree = "<group>"; };
		B103193124E18A0A00DD02EF /* DMMenuItem.swift */ = {isa = PBXFileReference; lastKnownFileType = sourcecode.swift; path = DMMenuItem.swift; sourceTree = "<group>"; };
		B10F9B89249961B500C418F4 /* DynamicTypeLabelTests.swift */ = {isa = PBXFileReference; fileEncoding = 4; lastKnownFileType = sourcecode.swift; path = DynamicTypeLabelTests.swift; sourceTree = "<group>"; };
		B10FD5F3246EAC1700E9D7F2 /* AppleFilesWriter.swift */ = {isa = PBXFileReference; lastKnownFileType = sourcecode.swift; path = AppleFilesWriter.swift; sourceTree = "<group>"; };
		B111EE2B2465D9F7001AEBB4 /* String+Localization.swift */ = {isa = PBXFileReference; lastKnownFileType = sourcecode.swift; path = "String+Localization.swift"; sourceTree = "<group>"; };
		B1125459246F2C6500AB5036 /* ENTemporaryExposureKey+Convert.swift */ = {isa = PBXFileReference; lastKnownFileType = sourcecode.swift; path = "ENTemporaryExposureKey+Convert.swift"; sourceTree = "<group>"; };
		B11655922491437600316087 /* RiskProvidingConfigurationTests.swift */ = {isa = PBXFileReference; fileEncoding = 4; lastKnownFileType = sourcecode.swift; path = RiskProvidingConfigurationTests.swift; sourceTree = "<group>"; };
		B1175212248A83AB00C3325C /* Risk.swift */ = {isa = PBXFileReference; lastKnownFileType = sourcecode.swift; path = Risk.swift; sourceTree = "<group>"; };
		B1175215248A9F9600C3325C /* ConvertingKeysTests.swift */ = {isa = PBXFileReference; lastKnownFileType = sourcecode.swift; path = ConvertingKeysTests.swift; sourceTree = "<group>"; };
		B120C7C524AFDAB900F68FF1 /* ActiveTracing.swift */ = {isa = PBXFileReference; lastKnownFileType = sourcecode.swift; path = ActiveTracing.swift; sourceTree = "<group>"; };
		B120C7C824AFE7B800F68FF1 /* ActiveTracingTests.swift */ = {isa = PBXFileReference; lastKnownFileType = sourcecode.swift; path = ActiveTracingTests.swift; sourceTree = "<group>"; };
		B1221BDB2492BCEB00E6C4E4 /* Info_Debug.plist */ = {isa = PBXFileReference; fileEncoding = 4; lastKnownFileType = text.plist.xml; path = Info_Debug.plist; sourceTree = "<group>"; };
		B1221BDF2492ECE800E6C4E4 /* CFDictionary+KeychainQuery.swift */ = {isa = PBXFileReference; lastKnownFileType = sourcecode.swift; path = "CFDictionary+KeychainQuery.swift"; sourceTree = "<group>"; };
		B1221BE12492ED0F00E6C4E4 /* CFDictionary+KeychainQueryTests.swift */ = {isa = PBXFileReference; lastKnownFileType = sourcecode.swift; path = "CFDictionary+KeychainQueryTests.swift"; sourceTree = "<group>"; };
		B12995E8246C344100854AD0 /* HTTPClient+Configuration.swift */ = {isa = PBXFileReference; lastKnownFileType = sourcecode.swift; path = "HTTPClient+Configuration.swift"; sourceTree = "<group>"; };
		B14D0CDA246E968C00D5BEBC /* String+Today.swift */ = {isa = PBXFileReference; lastKnownFileType = sourcecode.swift; path = "String+Today.swift"; sourceTree = "<group>"; };
		B14D0CDC246E972400D5BEBC /* ExposureDetectionDelegate.swift */ = {isa = PBXFileReference; lastKnownFileType = sourcecode.swift; path = ExposureDetectionDelegate.swift; sourceTree = "<group>"; };
		B14D0CDE246E976400D5BEBC /* ExposureDetectionTransaction+DidEndPrematurelyReason.swift */ = {isa = PBXFileReference; lastKnownFileType = sourcecode.swift; path = "ExposureDetectionTransaction+DidEndPrematurelyReason.swift"; sourceTree = "<group>"; };
		B153096924706F1000A4A1BD /* URLSession+Default.swift */ = {isa = PBXFileReference; lastKnownFileType = sourcecode.swift; path = "URLSession+Default.swift"; sourceTree = "<group>"; };
		B153096B24706F2400A4A1BD /* URLSessionConfiguration+Default.swift */ = {isa = PBXFileReference; lastKnownFileType = sourcecode.swift; path = "URLSessionConfiguration+Default.swift"; sourceTree = "<group>"; };
		B15382E3248273DC0010F007 /* MockTestStore.swift */ = {isa = PBXFileReference; lastKnownFileType = sourcecode.swift; path = MockTestStore.swift; sourceTree = "<group>"; };
		B15382E6248290BB0010F007 /* AppleFilesWriterTests.swift */ = {isa = PBXFileReference; lastKnownFileType = sourcecode.swift; path = AppleFilesWriterTests.swift; sourceTree = "<group>"; };
		B15382FD248424F00010F007 /* ExposureDetectionTests.swift */ = {isa = PBXFileReference; lastKnownFileType = sourcecode.swift; path = ExposureDetectionTests.swift; sourceTree = "<group>"; };
		B1569DDE245D70990079FCD7 /* DMViewController.swift */ = {isa = PBXFileReference; lastKnownFileType = sourcecode.swift; path = DMViewController.swift; sourceTree = "<group>"; };
		B16177E724802F9B006E435A /* DownloadedPackagesSQLLiteStoreTests.swift */ = {isa = PBXFileReference; lastKnownFileType = sourcecode.swift; path = DownloadedPackagesSQLLiteStoreTests.swift; sourceTree = "<group>"; };
		B161782424804AC3006E435A /* DownloadedPackagesSQLLiteStoreV1.swift */ = {isa = PBXFileReference; lastKnownFileType = sourcecode.swift; path = DownloadedPackagesSQLLiteStoreV1.swift; sourceTree = "<group>"; };
		B163D10F2499068D001A322C /* SettingsViewModelTests.swift */ = {isa = PBXFileReference; lastKnownFileType = sourcecode.swift; path = SettingsViewModelTests.swift; sourceTree = "<group>"; };
		B163D11424993F64001A322C /* UIFont+DynamicTypeTests.swift */ = {isa = PBXFileReference; lastKnownFileType = sourcecode.swift; path = "UIFont+DynamicTypeTests.swift"; sourceTree = "<group>"; };
		B16457B424DC11EF002879EB /* DMLastSubmissionRequetViewController.swift */ = {isa = PBXFileReference; lastKnownFileType = sourcecode.swift; path = DMLastSubmissionRequetViewController.swift; sourceTree = "<group>"; };
		B16457BA24DC3309002879EB /* DMLogsViewController.swift */ = {isa = PBXFileReference; lastKnownFileType = sourcecode.swift; path = DMLogsViewController.swift; sourceTree = "<group>"; };
		B1741B422461C105006275D9 /* README.md */ = {isa = PBXFileReference; lastKnownFileType = net.daringfireball.markdown; path = README.md; sourceTree = "<group>"; };
		B1741B432461C257006275D9 /* DMDeveloperMenu.swift */ = {isa = PBXFileReference; lastKnownFileType = sourcecode.swift; path = DMDeveloperMenu.swift; sourceTree = "<group>"; };
		B1741B482462C207006275D9 /* Client.swift */ = {isa = PBXFileReference; fileEncoding = 4; lastKnownFileType = sourcecode.swift; path = Client.swift; sourceTree = "<group>"; };
		B17A44A12464906A00CB195E /* KeyTests.swift */ = {isa = PBXFileReference; lastKnownFileType = sourcecode.swift; path = KeyTests.swift; sourceTree = "<group>"; };
		B184A37F248FFCBE007180F6 /* SecureStore.swift */ = {isa = PBXFileReference; fileEncoding = 4; lastKnownFileType = sourcecode.swift; path = SecureStore.swift; sourceTree = "<group>"; };
		B184A382248FFCE2007180F6 /* CodableExposureDetectionSummary.swift */ = {isa = PBXFileReference; lastKnownFileType = sourcecode.swift; path = CodableExposureDetectionSummary.swift; sourceTree = "<group>"; };
		B18755D024DC45CA00A9202E /* DMStoreViewController.swift */ = {isa = PBXFileReference; lastKnownFileType = sourcecode.swift; path = DMStoreViewController.swift; sourceTree = "<group>"; };
		B18C411C246DB30000B8D8CB /* URL+Helper.swift */ = {isa = PBXFileReference; lastKnownFileType = sourcecode.swift; path = "URL+Helper.swift"; sourceTree = "<group>"; };
		B18CADAD24782FA4006F53F0 /* ExposureStateUpdating.swift */ = {isa = PBXFileReference; lastKnownFileType = sourcecode.swift; path = ExposureStateUpdating.swift; sourceTree = "<group>"; };
		B18E852E248C29D400CF4FB8 /* DetectionMode.swift */ = {isa = PBXFileReference; lastKnownFileType = sourcecode.swift; path = DetectionMode.swift; sourceTree = "<group>"; };
		B19FD7102491A07000A9D56A /* String+SemanticVersion.swift */ = {isa = PBXFileReference; lastKnownFileType = sourcecode.swift; path = "String+SemanticVersion.swift"; sourceTree = "<group>"; };
		B19FD7122491A08500A9D56A /* SAP_SemanticVersion+Compare.swift */ = {isa = PBXFileReference; lastKnownFileType = sourcecode.swift; path = "SAP_SemanticVersion+Compare.swift"; sourceTree = "<group>"; };
		B19FD7142491A4A300A9D56A /* SAP_SemanticVersionTests.swift */ = {isa = PBXFileReference; fileEncoding = 4; lastKnownFileType = sourcecode.swift; path = SAP_SemanticVersionTests.swift; sourceTree = "<group>"; };
		B1A31F6824DAE6C000E263DF /* DMKeyCell.swift */ = {isa = PBXFileReference; lastKnownFileType = sourcecode.swift; path = DMKeyCell.swift; sourceTree = "<group>"; };
		B1A9E70D246D73180024CC12 /* ExposureDetection.swift */ = {isa = PBXFileReference; lastKnownFileType = sourcecode.swift; path = ExposureDetection.swift; sourceTree = "<group>"; wrapsLines = 0; };
		B1A9E710246D782F0024CC12 /* SAPDownloadedPackage.swift */ = {isa = PBXFileReference; lastKnownFileType = sourcecode.swift; path = SAPDownloadedPackage.swift; sourceTree = "<group>"; };
		B1AC51D524CED8820087C35B /* DetectionModeTests.swift */ = {isa = PBXFileReference; lastKnownFileType = sourcecode.swift; path = DetectionModeTests.swift; sourceTree = "<group>"; };
		B1C7EE4524938EB700F1F284 /* ExposureDetection_FAQ_URL_Tests.swift */ = {isa = PBXFileReference; lastKnownFileType = sourcecode.swift; path = ExposureDetection_FAQ_URL_Tests.swift; sourceTree = "<group>"; };
		B1C7EE472493D97000F1F284 /* RiskProvidingConfigurationManualTriggerTests.swift */ = {isa = PBXFileReference; lastKnownFileType = sourcecode.swift; path = RiskProvidingConfigurationManualTriggerTests.swift; sourceTree = "<group>"; };
		B1C7EEAD24941A3B00F1F284 /* ManualExposureDetectionState.swift */ = {isa = PBXFileReference; lastKnownFileType = sourcecode.swift; path = ManualExposureDetectionState.swift; sourceTree = "<group>"; };
		B1C7EEAF24941A6B00F1F284 /* RiskConsumer.swift */ = {isa = PBXFileReference; lastKnownFileType = sourcecode.swift; path = RiskConsumer.swift; sourceTree = "<group>"; };
		B1CD333D24865E0000B06E9B /* TracingStatusHistoryTests.swift */ = {isa = PBXFileReference; lastKnownFileType = sourcecode.swift; path = TracingStatusHistoryTests.swift; sourceTree = "<group>"; };
		B1CD33402486AA7100B06E9B /* CoronaWarnURLSessionDelegate.swift */ = {isa = PBXFileReference; lastKnownFileType = sourcecode.swift; path = CoronaWarnURLSessionDelegate.swift; sourceTree = "<group>"; };
		B1D431C7246C69F300E728AD /* HTTPClient+ConfigurationTests.swift */ = {isa = PBXFileReference; lastKnownFileType = sourcecode.swift; path = "HTTPClient+ConfigurationTests.swift"; sourceTree = "<group>"; };
		B1D431CA246C84A400E728AD /* DownloadedPackagesStoreV1.swift */ = {isa = PBXFileReference; lastKnownFileType = sourcecode.swift; path = DownloadedPackagesStoreV1.swift; sourceTree = "<group>"; };
		B1D8CB2524DD4371008C6010 /* DMTracingHistoryViewController.swift */ = {isa = PBXFileReference; lastKnownFileType = sourcecode.swift; path = DMTracingHistoryViewController.swift; sourceTree = "<group>"; };
		B1DDDABB247137B000A07175 /* HTTPClientConfigurationEndpointTests.swift */ = {isa = PBXFileReference; lastKnownFileType = sourcecode.swift; path = HTTPClientConfigurationEndpointTests.swift; sourceTree = "<group>"; };
		B1E23B8524FE4DD3006BCDA6 /* PublicKeyProviderTests.swift */ = {isa = PBXFileReference; lastKnownFileType = sourcecode.swift; path = PublicKeyProviderTests.swift; sourceTree = "<group>"; };
		B1E8C99C2479D4E7006DC678 /* DMSubmissionStateViewController.swift */ = {isa = PBXFileReference; fileEncoding = 4; lastKnownFileType = sourcecode.swift; path = DMSubmissionStateViewController.swift; sourceTree = "<group>"; };
		B1EAEC8A24711884003BE9A2 /* URLSession+Convenience.swift */ = {isa = PBXFileReference; lastKnownFileType = sourcecode.swift; path = "URLSession+Convenience.swift"; sourceTree = "<group>"; };
		B1EAEC8D247118CB003BE9A2 /* URLSession+ConvenienceTests.swift */ = {isa = PBXFileReference; lastKnownFileType = sourcecode.swift; path = "URLSession+ConvenienceTests.swift"; sourceTree = "<group>"; };
		B1EDFD8C248E74D000E7EAFF /* URL+StaticString.swift */ = {isa = PBXFileReference; lastKnownFileType = sourcecode.swift; path = "URL+StaticString.swift"; sourceTree = "<group>"; };
		B1F82DF124718C7300E2E56A /* DMBackendConfigurationViewController.swift */ = {isa = PBXFileReference; lastKnownFileType = sourcecode.swift; path = DMBackendConfigurationViewController.swift; sourceTree = "<group>"; };
		B1F8AE472479B4C30093A588 /* api-response-day-2020-05-16 */ = {isa = PBXFileReference; lastKnownFileType = file; path = "api-response-day-2020-05-16"; sourceTree = "<group>"; };
		B1FC2D1C24D9C87F00083C81 /* DMKeysViewController.swift */ = {isa = PBXFileReference; lastKnownFileType = sourcecode.swift; path = DMKeysViewController.swift; sourceTree = "<group>"; };
		B1FC2D1F24D9C8DF00083C81 /* SAP_TemporaryExposureKey+DeveloperMenu.swift */ = {isa = PBXFileReference; lastKnownFileType = sourcecode.swift; path = "SAP_TemporaryExposureKey+DeveloperMenu.swift"; sourceTree = "<group>"; };
		B1FE13DC248821CB00D012E5 /* RiskProviding.swift */ = {isa = PBXFileReference; lastKnownFileType = sourcecode.swift; path = RiskProviding.swift; sourceTree = "<group>"; };
		B1FE13DE248821E000D012E5 /* RiskProvider.swift */ = {isa = PBXFileReference; lastKnownFileType = sourcecode.swift; path = RiskProvider.swift; sourceTree = "<group>"; };
		B1FE13E1248824E900D012E5 /* RiskProviderTests.swift */ = {isa = PBXFileReference; lastKnownFileType = sourcecode.swift; path = RiskProviderTests.swift; sourceTree = "<group>"; };
		B1FE13E52488255900D012E5 /* RiskProvidingConfiguration.swift */ = {isa = PBXFileReference; lastKnownFileType = sourcecode.swift; path = RiskProvidingConfiguration.swift; sourceTree = "<group>"; };
		B1FE13F824896DDB00D012E5 /* CachedAppConfiguration.swift */ = {isa = PBXFileReference; lastKnownFileType = sourcecode.swift; path = CachedAppConfiguration.swift; sourceTree = "<group>"; };
		B1FE13FA24896E6700D012E5 /* AppConfigurationProviding.swift */ = {isa = PBXFileReference; lastKnownFileType = sourcecode.swift; path = AppConfigurationProviding.swift; sourceTree = "<group>"; };
		B1FE13FD24896EF700D012E5 /* CachedAppConfigurationTests.swift */ = {isa = PBXFileReference; lastKnownFileType = sourcecode.swift; path = CachedAppConfigurationTests.swift; sourceTree = "<group>"; };
		B1FF6B6A2497D0B40041CF02 /* CWASQLite.framework */ = {isa = PBXFileReference; explicitFileType = wrapper.framework; includeInIndex = 0; path = CWASQLite.framework; sourceTree = BUILT_PRODUCTS_DIR; };
		B1FF6B6C2497D0B50041CF02 /* CWASQLite.h */ = {isa = PBXFileReference; lastKnownFileType = sourcecode.c.h; path = CWASQLite.h; sourceTree = "<group>"; };
		B1FF6B6D2497D0B50041CF02 /* Info.plist */ = {isa = PBXFileReference; lastKnownFileType = text.plist.xml; path = Info.plist; sourceTree = "<group>"; };
		BA056F19259B89B50022B0A4 /* RiskLegendDotBodyCell.swift */ = {isa = PBXFileReference; lastKnownFileType = sourcecode.swift; path = RiskLegendDotBodyCell.swift; sourceTree = "<group>"; };
		BA07735B25C2FCB800EAF6B8 /* PPACService.swift */ = {isa = PBXFileReference; lastKnownFileType = sourcecode.swift; path = PPACService.swift; sourceTree = "<group>"; };
		BA0E5C3925B5CF5D00C219DE /* RiskLevelPerDay.swift */ = {isa = PBXFileReference; lastKnownFileType = sourcecode.swift; path = RiskLevelPerDay.swift; sourceTree = "<group>"; };
		BA112DF6255586E9007F5712 /* WifiOnlyHTTPClient.swift */ = {isa = PBXFileReference; fileEncoding = 4; lastKnownFileType = sourcecode.swift; path = WifiOnlyHTTPClient.swift; sourceTree = "<group>"; };
		BA112E0925559CDD007F5712 /* ClientWifiOnly.swift */ = {isa = PBXFileReference; lastKnownFileType = sourcecode.swift; path = ClientWifiOnly.swift; sourceTree = "<group>"; };
		BA11D5B92588D590005DCD6B /* DiaryAddAndEditEntryViewModelTest.swift */ = {isa = PBXFileReference; lastKnownFileType = sourcecode.swift; path = DiaryAddAndEditEntryViewModelTest.swift; sourceTree = "<group>"; };
		BA27993A255995E100C3B64D /* DMWifiClientViewController.swift */ = {isa = PBXFileReference; lastKnownFileType = sourcecode.swift; path = DMWifiClientViewController.swift; sourceTree = "<group>"; };
		BA288AF32582616E0071009A /* DiaryInfoViewModelTest.swift */ = {isa = PBXFileReference; lastKnownFileType = sourcecode.swift; path = DiaryInfoViewModelTest.swift; sourceTree = "<group>"; };
		BA38183325CB104900C1DB6C /* DMConfigureableCell.swift */ = {isa = PBXFileReference; fileEncoding = 4; lastKnownFileType = sourcecode.swift; path = DMConfigureableCell.swift; sourceTree = "<group>"; };
		BA4693AA25C82EC8004B2DBB /* DMPPACViewController.swift */ = {isa = PBXFileReference; lastKnownFileType = sourcecode.swift; path = DMPPACViewController.swift; sourceTree = "<group>"; };
		BA4693B025C82F0A004B2DBB /* DMPPACViewModel.swift */ = {isa = PBXFileReference; lastKnownFileType = sourcecode.swift; path = DMPPACViewModel.swift; sourceTree = "<group>"; };
		BA6C8A8F254D61F4008344F5 /* exposure-windows-risk-calculation.json */ = {isa = PBXFileReference; fileEncoding = 4; lastKnownFileType = text.json; path = "exposure-windows-risk-calculation.json"; sourceTree = "<group>"; };
		BA6C8A95254D62C3008344F5 /* TestCasesWithConfiguration.swift */ = {isa = PBXFileReference; lastKnownFileType = sourcecode.swift; path = TestCasesWithConfiguration.swift; sourceTree = "<group>"; };
		BA6C8A9D254D634E008344F5 /* RiskCalculationConfiguration.swift */ = {isa = PBXFileReference; lastKnownFileType = sourcecode.swift; path = RiskCalculationConfiguration.swift; sourceTree = "<group>"; };
		BA6C8AA5254D63A0008344F5 /* MinutesAtAttenuationFilter.swift */ = {isa = PBXFileReference; lastKnownFileType = sourcecode.swift; path = MinutesAtAttenuationFilter.swift; sourceTree = "<group>"; };
		BA6C8AAD254D6476008344F5 /* ENARange.swift */ = {isa = PBXFileReference; lastKnownFileType = sourcecode.swift; path = ENARange.swift; sourceTree = "<group>"; };
		BA6C8AB8254D64D3008344F5 /* MinutesAtAttenuationWeight.swift */ = {isa = PBXFileReference; lastKnownFileType = sourcecode.swift; path = MinutesAtAttenuationWeight.swift; sourceTree = "<group>"; };
		BA6C8AC3254D650C008344F5 /* NormalizedTimePerEWToRiskLevelMapping.swift */ = {isa = PBXFileReference; lastKnownFileType = sourcecode.swift; path = NormalizedTimePerEWToRiskLevelMapping.swift; sourceTree = "<group>"; };
		BA6C8ACB254D6537008344F5 /* TrlEncoding.swift */ = {isa = PBXFileReference; lastKnownFileType = sourcecode.swift; path = TrlEncoding.swift; sourceTree = "<group>"; };
		BA6C8AD3254D6552008344F5 /* TrlFilter.swift */ = {isa = PBXFileReference; lastKnownFileType = sourcecode.swift; path = TrlFilter.swift; sourceTree = "<group>"; };
		BA6C8AE3254D6598008344F5 /* ExposureWindowTestCase.swift */ = {isa = PBXFileReference; lastKnownFileType = sourcecode.swift; path = ExposureWindowTestCase.swift; sourceTree = "<group>"; };
		BA6C8AEB254D65C4008344F5 /* ExposureWindow.swift */ = {isa = PBXFileReference; lastKnownFileType = sourcecode.swift; path = ExposureWindow.swift; sourceTree = "<group>"; };
		BA6C8AF3254D65E1008344F5 /* ScanInstance.swift */ = {isa = PBXFileReference; lastKnownFileType = sourcecode.swift; path = ScanInstance.swift; sourceTree = "<group>"; };
		BA6C8B04254D6B1F008344F5 /* RiskCalculation.swift */ = {isa = PBXFileReference; lastKnownFileType = sourcecode.swift; path = RiskCalculation.swift; sourceTree = "<group>"; };
		BA6C8B0D254D6BF9008344F5 /* RiskCalculationTest.swift */ = {isa = PBXFileReference; lastKnownFileType = sourcecode.swift; path = RiskCalculationTest.swift; sourceTree = "<group>"; };
		BA6C8B50254D80DF008344F5 /* ExposureWindowTest.swift */ = {isa = PBXFileReference; lastKnownFileType = sourcecode.swift; path = ExposureWindowTest.swift; sourceTree = "<group>"; };
		BA6D1633255AD2AA00ED3492 /* DMWifiClientViewModel.swift */ = {isa = PBXFileReference; lastKnownFileType = sourcecode.swift; path = DMWifiClientViewModel.swift; sourceTree = "<group>"; };
		BA6D1638255AD35900ED3492 /* DMSwitchTableViewCell.swift */ = {isa = PBXFileReference; lastKnownFileType = sourcecode.swift; path = DMSwitchTableViewCell.swift; sourceTree = "<group>"; };
		BA6D1639255AD35900ED3492 /* DMSwitchTableViewCell.xib */ = {isa = PBXFileReference; lastKnownFileType = file.xib; path = DMSwitchTableViewCell.xib; sourceTree = "<group>"; };
		BA6D163F255ADD0400ED3492 /* DMSwitchCellViewModel.swift */ = {isa = PBXFileReference; lastKnownFileType = sourcecode.swift; path = DMSwitchCellViewModel.swift; sourceTree = "<group>"; };
		BA7EABAC25C973FE001AA5FE /* DMKeyValueCellViewModel.swift */ = {isa = PBXFileReference; lastKnownFileType = sourcecode.swift; path = DMKeyValueCellViewModel.swift; sourceTree = "<group>"; };
		BA8BBA07255A90690034D4BC /* WifiHTTPClientTests.swift */ = {isa = PBXFileReference; lastKnownFileType = sourcecode.swift; path = WifiHTTPClientTests.swift; sourceTree = "<group>"; };
		BA904C9D25769D1800692110 /* TanInputView.swift */ = {isa = PBXFileReference; lastKnownFileType = sourcecode.swift; path = TanInputView.swift; sourceTree = "<group>"; };
		BA904CA52576A0B900692110 /* ENAInputLabel.swift */ = {isa = PBXFileReference; lastKnownFileType = sourcecode.swift; path = ENAInputLabel.swift; sourceTree = "<group>"; };
		BA92A45D255163460063B46F /* ExposureSubmissionQRScannerViewModelGuidTests.swift */ = {isa = PBXFileReference; lastKnownFileType = sourcecode.swift; path = ExposureSubmissionQRScannerViewModelGuidTests.swift; sourceTree = "<group>"; };
		BA9BCF6125B0875100DD7974 /* DiaryOverviewDayCellModel.swift */ = {isa = PBXFileReference; lastKnownFileType = sourcecode.swift; path = DiaryOverviewDayCellModel.swift; sourceTree = "<group>"; };
		BA9BCF7625B09B5500DD7974 /* DiaryOverviewDayCellModelTests.swift */ = {isa = PBXFileReference; lastKnownFileType = sourcecode.swift; path = DiaryOverviewDayCellModelTests.swift; sourceTree = "<group>"; };
		BA9DD53E2567BDAC00C326FF /* TestResultAvailableViewModelTest.swift */ = {isa = PBXFileReference; lastKnownFileType = sourcecode.swift; path = TestResultAvailableViewModelTest.swift; sourceTree = "<group>"; };
		BAA8BAE125CAD8B000E29CFE /* DMStaticTextCellViewModel.swift */ = {isa = PBXFileReference; lastKnownFileType = sourcecode.swift; path = DMStaticTextCellViewModel.swift; sourceTree = "<group>"; };
		BAA8BAEC25CAD91700E29CFE /* DMStaticTextTableViewCell.swift */ = {isa = PBXFileReference; lastKnownFileType = sourcecode.swift; path = DMStaticTextTableViewCell.swift; sourceTree = "<group>"; };
		BAB1239B2572A06D00A179FB /* TanInputViewModel.swift */ = {isa = PBXFileReference; lastKnownFileType = sourcecode.swift; path = TanInputViewModel.swift; sourceTree = "<group>"; };
		BAB123A02572A0B700A179FB /* TanInputViewController.swift */ = {isa = PBXFileReference; lastKnownFileType = sourcecode.swift; path = TanInputViewController.swift; sourceTree = "<group>"; };
		BAB6C7EE25C4626100E042FB /* TimestampedToken.swift */ = {isa = PBXFileReference; lastKnownFileType = sourcecode.swift; path = TimestampedToken.swift; sourceTree = "<group>"; };
		BAB6C7F825C462E600E042FB /* PPACToken.swift */ = {isa = PBXFileReference; lastKnownFileType = sourcecode.swift; path = PPACToken.swift; sourceTree = "<group>"; };
		BAB6C7FD25C4630800E042FB /* PPACError.swift */ = {isa = PBXFileReference; lastKnownFileType = sourcecode.swift; path = PPACError.swift; sourceTree = "<group>"; };
		BAB6C80925C4640500E042FB /* TimestampedTokenTests.swift */ = {isa = PBXFileReference; lastKnownFileType = sourcecode.swift; path = TimestampedTokenTests.swift; sourceTree = "<group>"; };
		BAB6C81125C4652D00E042FB /* PPACTokenTests.swift */ = {isa = PBXFileReference; lastKnownFileType = sourcecode.swift; path = PPACTokenTests.swift; sourceTree = "<group>"; };
		BAB6C82225C4666900E042FB /* PPACServiceTest.swift */ = {isa = PBXFileReference; lastKnownFileType = sourcecode.swift; path = PPACServiceTest.swift; sourceTree = "<group>"; };
		BAB953D525B86015007B80C7 /* HistoryExposure.swift */ = {isa = PBXFileReference; lastKnownFileType = sourcecode.swift; path = HistoryExposure.swift; sourceTree = "<group>"; };
		BAC0A4DD25768039002B5361 /* TanInputViewModelTests.swift */ = {isa = PBXFileReference; lastKnownFileType = sourcecode.swift; path = TanInputViewModelTests.swift; sourceTree = "<group>"; };
		BAC42DC32583AF9D001A94C0 /* DiaryEntryTextField.swift */ = {isa = PBXFileReference; lastKnownFileType = sourcecode.swift; path = DiaryEntryTextField.swift; sourceTree = "<group>"; };
		BACCCC7425ADB9FD00195AC3 /* RiskLegendeTest.swift */ = {isa = PBXFileReference; lastKnownFileType = sourcecode.swift; path = RiskLegendeTest.swift; sourceTree = "<group>"; };
		BACD671625B7002F00BAF5D0 /* RiskCalculationResultTests.swift */ = {isa = PBXFileReference; lastKnownFileType = sourcecode.swift; path = RiskCalculationResultTests.swift; sourceTree = "<group>"; };
		BAD962FA25668F4000FAB615 /* TestResultAvailableViewController.swift */ = {isa = PBXFileReference; lastKnownFileType = sourcecode.swift; path = TestResultAvailableViewController.swift; sourceTree = "<group>"; };
		BAD962FF25668F8E00FAB615 /* TestResultAvailableViewModel.swift */ = {isa = PBXFileReference; lastKnownFileType = sourcecode.swift; path = TestResultAvailableViewModel.swift; sourceTree = "<group>"; };
		BAE20FF125C8321300162966 /* DMKeyValueTableViewCell.swift */ = {isa = PBXFileReference; lastKnownFileType = sourcecode.swift; path = DMKeyValueTableViewCell.swift; sourceTree = "<group>"; };
		BAE2100125C83E4400162966 /* PPACDeviceCheck.swift */ = {isa = PBXFileReference; lastKnownFileType = sourcecode.swift; path = PPACDeviceCheck.swift; sourceTree = "<group>"; };
		BAE2101A25C8463400162966 /* PPACDeviceCheckMock.swift */ = {isa = PBXFileReference; lastKnownFileType = sourcecode.swift; path = PPACDeviceCheckMock.swift; sourceTree = "<group>"; };
		BAEC99BF258B705500B98ECA /* ENAUITests_07_ContactJournalUITests.swift */ = {isa = PBXFileReference; lastKnownFileType = sourcecode.swift; path = ENAUITests_07_ContactJournalUITests.swift; sourceTree = "<group>"; };
		BAF2DD5125C9BABA00D7DFB7 /* DMButtonTableViewCell.swift */ = {isa = PBXFileReference; lastKnownFileType = sourcecode.swift; path = DMButtonTableViewCell.swift; sourceTree = "<group>"; };
		BAF2DD5625C9BAF700D7DFB7 /* DMButtonCellViewModel.swift */ = {isa = PBXFileReference; lastKnownFileType = sourcecode.swift; path = DMButtonCellViewModel.swift; sourceTree = "<group>"; };
		BAFBF35625ADD734003F5DC2 /* HomeThankYouCellModelTests.swift */ = {isa = PBXFileReference; lastKnownFileType = sourcecode.swift; path = HomeThankYouCellModelTests.swift; sourceTree = "<group>"; };
		BAFBF36825ADE0F1003F5DC2 /* HomeInfoCellModelTests.swift */ = {isa = PBXFileReference; lastKnownFileType = sourcecode.swift; path = HomeInfoCellModelTests.swift; sourceTree = "<group>"; };
		CD2EC328247D82EE00C6B3F9 /* NotificationSettingsViewController.swift */ = {isa = PBXFileReference; lastKnownFileType = sourcecode.swift; path = NotificationSettingsViewController.swift; sourceTree = "<group>"; };
		CD678F6A246C43E200B6A0F8 /* MockExposureManager.swift */ = {isa = PBXFileReference; lastKnownFileType = sourcecode.swift; path = MockExposureManager.swift; sourceTree = "<group>"; };
		CD678F6C246C43EE00B6A0F8 /* ClientMock.swift */ = {isa = PBXFileReference; lastKnownFileType = sourcecode.swift; path = ClientMock.swift; sourceTree = "<group>"; };
		CD678F6E246C43FC00B6A0F8 /* MockURLSession.swift */ = {isa = PBXFileReference; lastKnownFileType = sourcecode.swift; path = MockURLSession.swift; sourceTree = "<group>"; };
		CD7F5C732466F6D400D3D03C /* ENATest.entitlements */ = {isa = PBXFileReference; lastKnownFileType = text.plist.entitlements; path = ENATest.entitlements; sourceTree = "<group>"; };
		CD8638522477EBD400A5A07C /* SettingsViewModel.swift */ = {isa = PBXFileReference; lastKnownFileType = sourcecode.swift; path = SettingsViewModel.swift; sourceTree = "<group>"; };
		CD99A3A8245C272400BF12AF /* ExposureSubmissionService.swift */ = {isa = PBXFileReference; lastKnownFileType = sourcecode.swift; path = ExposureSubmissionService.swift; sourceTree = "<group>"; };
		CD99A3C92461A47C00BF12AF /* AppStrings.swift */ = {isa = PBXFileReference; lastKnownFileType = sourcecode.swift; path = AppStrings.swift; sourceTree = "<group>"; };
		CDA262F724AB808800612E15 /* HomeCoordinator.swift */ = {isa = PBXFileReference; lastKnownFileType = sourcecode.swift; path = HomeCoordinator.swift; sourceTree = "<group>"; };
		CDCE11D5247D644100F30825 /* NotificationSettingsViewModel.swift */ = {isa = PBXFileReference; lastKnownFileType = sourcecode.swift; path = NotificationSettingsViewModel.swift; sourceTree = "<group>"; };
		CDCE11D8247D64C600F30825 /* NotificationSettingsOnTableViewCell.swift */ = {isa = PBXFileReference; lastKnownFileType = sourcecode.swift; path = NotificationSettingsOnTableViewCell.swift; sourceTree = "<group>"; };
		CDCE11DA247D64D600F30825 /* NotificationSettingsOffTableViewCell.swift */ = {isa = PBXFileReference; lastKnownFileType = sourcecode.swift; path = NotificationSettingsOffTableViewCell.swift; sourceTree = "<group>"; };
		CDD87C54247556DE007CE6CA /* MainSettingsCell.swift */ = {isa = PBXFileReference; lastKnownFileType = sourcecode.swift; path = MainSettingsCell.swift; sourceTree = "<group>"; };
		CDD87C5C247559E3007CE6CA /* SettingsLabelCell.swift */ = {isa = PBXFileReference; lastKnownFileType = sourcecode.swift; path = SettingsLabelCell.swift; sourceTree = "<group>"; };
		CDF27BD2246ADBA70044D32B /* ExposureSubmissionServiceTests.swift */ = {isa = PBXFileReference; lastKnownFileType = sourcecode.swift; path = ExposureSubmissionServiceTests.swift; sourceTree = "<group>"; };
		CDF27BD4246ADBF30044D32B /* HTTPClient+DaysAndHoursTests.swift */ = {isa = PBXFileReference; lastKnownFileType = sourcecode.swift; path = "HTTPClient+DaysAndHoursTests.swift"; sourceTree = "<group>"; };
		EB08F1702541CE3200D11FA9 /* risk_score_classification.pb.swift */ = {isa = PBXFileReference; fileEncoding = 4; lastKnownFileType = sourcecode.swift; name = risk_score_classification.pb.swift; path = ../../../gen/output/internal/risk_score_classification.pb.swift; sourceTree = "<group>"; };
		EB08F1712541CE3200D11FA9 /* attenuation_duration.pb.swift */ = {isa = PBXFileReference; fileEncoding = 4; lastKnownFileType = sourcecode.swift; name = attenuation_duration.pb.swift; path = ../../../gen/output/internal/attenuation_duration.pb.swift; sourceTree = "<group>"; };
		EB08F1722541CE3200D11FA9 /* risk_level.pb.swift */ = {isa = PBXFileReference; fileEncoding = 4; lastKnownFileType = sourcecode.swift; name = risk_level.pb.swift; path = ../../../gen/output/internal/risk_level.pb.swift; sourceTree = "<group>"; };
		EB08F1742541CE3200D11FA9 /* submission_payload.pb.swift */ = {isa = PBXFileReference; fileEncoding = 4; lastKnownFileType = sourcecode.swift; name = submission_payload.pb.swift; path = ../../../gen/output/internal/submission_payload.pb.swift; sourceTree = "<group>"; };
		EB08F1762541CE3200D11FA9 /* app_version_config.pb.swift */ = {isa = PBXFileReference; fileEncoding = 4; lastKnownFileType = sourcecode.swift; name = app_version_config.pb.swift; path = ../../../gen/output/internal/app_version_config.pb.swift; sourceTree = "<group>"; };
		EB08F1772541CE3200D11FA9 /* risk_score_parameters.pb.swift */ = {isa = PBXFileReference; fileEncoding = 4; lastKnownFileType = sourcecode.swift; name = risk_score_parameters.pb.swift; path = ../../../gen/output/internal/risk_score_parameters.pb.swift; sourceTree = "<group>"; };
		EB08F1832541CE5700D11FA9 /* temporary_exposure_key_export.pb.swift */ = {isa = PBXFileReference; fileEncoding = 4; lastKnownFileType = sourcecode.swift; name = temporary_exposure_key_export.pb.swift; path = ../../../gen/output/external/exposurenotification/temporary_exposure_key_export.pb.swift; sourceTree = "<group>"; };
		EB08F1842541CE5700D11FA9 /* temporary_exposure_key_signature_list.pb.swift */ = {isa = PBXFileReference; fileEncoding = 4; lastKnownFileType = sourcecode.swift; name = temporary_exposure_key_signature_list.pb.swift; path = ../../../gen/output/external/exposurenotification/temporary_exposure_key_signature_list.pb.swift; sourceTree = "<group>"; };
		EB08F1852541CE5700D11FA9 /* diagnosis_key_batch.pb.swift */ = {isa = PBXFileReference; fileEncoding = 4; lastKnownFileType = sourcecode.swift; name = diagnosis_key_batch.pb.swift; path = ../../../gen/output/external/exposurenotification/diagnosis_key_batch.pb.swift; sourceTree = "<group>"; };
		EB11B02924EE7CA500143A95 /* ENAUITestsSettings.swift */ = {isa = PBXFileReference; lastKnownFileType = sourcecode.swift; path = ENAUITestsSettings.swift; sourceTree = "<group>"; };
		EB17144525716EA80088D7A9 /* FileManager+KeyPackageStorage.swift */ = {isa = PBXFileReference; lastKnownFileType = sourcecode.swift; path = "FileManager+KeyPackageStorage.swift"; sourceTree = "<group>"; };
		EB1BB10C25CC3FD50076CB67 /* AppDelegate.swift */ = {isa = PBXFileReference; fileEncoding = 4; lastKnownFileType = sourcecode.swift; path = AppDelegate.swift; sourceTree = "<group>"; };
		EB1BB11125CC40030076CB67 /* PlausibleDeniabilityService.swift */ = {isa = PBXFileReference; fileEncoding = 4; lastKnownFileType = sourcecode.swift; path = PlausibleDeniabilityService.swift; sourceTree = "<group>"; };
		EB1C221125B7140B00A5CA6E /* ENAUITests_08_UpdateOSUITests.swift */ = {isa = PBXFileReference; lastKnownFileType = sourcecode.swift; path = ENAUITests_08_UpdateOSUITests.swift; sourceTree = "<group>"; };
		EB23949F24E5492900E71225 /* BackgroundAppRefreshViewModel.swift */ = {isa = PBXFileReference; lastKnownFileType = sourcecode.swift; path = BackgroundAppRefreshViewModel.swift; sourceTree = "<group>"; };
		EB3BCA85250799E7003F27C7 /* DynamicTableViewBulletPointCell.swift */ = {isa = PBXFileReference; lastKnownFileType = sourcecode.swift; path = DynamicTableViewBulletPointCell.swift; sourceTree = "<group>"; };
		EB3BCA872507B6C1003F27C7 /* ExposureSubmissionSymptomsOnsetViewController.swift */ = {isa = PBXFileReference; lastKnownFileType = sourcecode.swift; path = ExposureSubmissionSymptomsOnsetViewController.swift; sourceTree = "<group>"; };
		EB3BCA8A2507B8F3003F27C7 /* ExposureSubmissionSymptomsViewControllerTests.swift */ = {isa = PBXFileReference; lastKnownFileType = sourcecode.swift; path = ExposureSubmissionSymptomsViewControllerTests.swift; sourceTree = "<group>"; };
		EB5FE1532599F5DB00797E4E /* ENActivityHandling.swift */ = {isa = PBXFileReference; fileEncoding = 4; lastKnownFileType = sourcecode.swift; path = ENActivityHandling.swift; sourceTree = "<group>"; };
		EB66267C25C3219900C4D7C2 /* UIViewController+Child.swift */ = {isa = PBXFileReference; lastKnownFileType = sourcecode.swift; path = "UIViewController+Child.swift"; sourceTree = "<group>"; };
		EB6B5D872539AE9400B0ED57 /* DMNotificationsViewController.swift */ = {isa = PBXFileReference; lastKnownFileType = sourcecode.swift; path = DMNotificationsViewController.swift; sourceTree = "<group>"; };
		EB6B5D8C2539B36100B0ED57 /* DMNotificationCell.swift */ = {isa = PBXFileReference; lastKnownFileType = sourcecode.swift; path = DMNotificationCell.swift; sourceTree = "<group>"; };
		EB7057D624E6BACA002235B4 /* InfoBoxView.xib */ = {isa = PBXFileReference; lastKnownFileType = file.xib; path = InfoBoxView.xib; sourceTree = "<group>"; };
		EB7D205324E6A3320089264C /* InfoBoxView.swift */ = {isa = PBXFileReference; lastKnownFileType = sourcecode.swift; path = InfoBoxView.swift; sourceTree = "<group>"; };
		EB7D205524E6A5930089264C /* InfoBoxViewModel.swift */ = {isa = PBXFileReference; lastKnownFileType = sourcecode.swift; path = InfoBoxViewModel.swift; sourceTree = "<group>"; };
		EB7F8E9424E434E000A3CCC4 /* BackgroundAppRefreshViewController.swift */ = {isa = PBXFileReference; lastKnownFileType = sourcecode.swift; path = BackgroundAppRefreshViewController.swift; sourceTree = "<group>"; };
		EB858D1F24E700D10048A0AA /* UIView+Screenshot.swift */ = {isa = PBXFileReference; lastKnownFileType = sourcecode.swift; path = "UIView+Screenshot.swift"; sourceTree = "<group>"; };
		EB87353F253704D100325C6C /* DeadmanNotificationManager.swift */ = {isa = PBXFileReference; fileEncoding = 4; lastKnownFileType = sourcecode.swift; path = DeadmanNotificationManager.swift; sourceTree = "<group>"; };
		EB912888257FBD1E00241D3E /* DiaryInfoViewModel.swift */ = {isa = PBXFileReference; fileEncoding = 4; lastKnownFileType = sourcecode.swift; path = DiaryInfoViewModel.swift; sourceTree = "<group>"; };
		EB912889257FBD1E00241D3E /* DiaryInfoViewController.swift */ = {isa = PBXFileReference; fileEncoding = 4; lastKnownFileType = sourcecode.swift; path = DiaryInfoViewController.swift; sourceTree = "<group>"; };
		EBA3BE3B25C2FAA800F1C2AC /* RootCoordinator.swift */ = {isa = PBXFileReference; lastKnownFileType = sourcecode.swift; path = RootCoordinator.swift; sourceTree = "<group>"; };
		EBA403CF2589260D00D1F039 /* ColorCompatibility.swift */ = {isa = PBXFileReference; fileEncoding = 4; lastKnownFileType = sourcecode.swift; path = ColorCompatibility.swift; sourceTree = "<group>"; };
		EBB92C71259E10ED00013B41 /* UpdateOSViewController.swift */ = {isa = PBXFileReference; lastKnownFileType = sourcecode.swift; path = UpdateOSViewController.swift; sourceTree = "<group>"; };
		EBB92C76259E110900013B41 /* UpdateOSViewModel.swift */ = {isa = PBXFileReference; lastKnownFileType = sourcecode.swift; path = UpdateOSViewModel.swift; sourceTree = "<group>"; };
		EBB92C7B259E111A00013B41 /* UpdateOSView.swift */ = {isa = PBXFileReference; lastKnownFileType = sourcecode.swift; path = UpdateOSView.swift; sourceTree = "<group>"; };
		EBBABC46256402A9005B7C07 /* default_app_config_18 */ = {isa = PBXFileReference; lastKnownFileType = file; path = default_app_config_18; sourceTree = "<group>"; };
		EBCD2411250790F400E5574C /* ExposureSubmissionSymptomsViewController.swift */ = {isa = PBXFileReference; lastKnownFileType = sourcecode.swift; path = ExposureSubmissionSymptomsViewController.swift; sourceTree = "<group>"; };
		EBD2D07E25A869B9006E4220 /* HomeTableViewModelTests.swift */ = {isa = PBXFileReference; lastKnownFileType = sourcecode.swift; path = HomeTableViewModelTests.swift; sourceTree = "<group>"; };
		EBD2D09F25A86C2A006E4220 /* MockRiskProvider.swift */ = {isa = PBXFileReference; lastKnownFileType = sourcecode.swift; path = MockRiskProvider.swift; sourceTree = "<group>"; };
		EBDE11B1255EC2C4008C0F51 /* DMDeviceTimeCheckViewController.swift */ = {isa = PBXFileReference; lastKnownFileType = sourcecode.swift; path = DMDeviceTimeCheckViewController.swift; sourceTree = "<group>"; };
		EBDE11BA255EC34C008C0F51 /* DMDeviceTimeCheckViewModel.swift */ = {isa = PBXFileReference; lastKnownFileType = sourcecode.swift; path = DMDeviceTimeCheckViewModel.swift; sourceTree = "<group>"; };
		EE22DB7F247FB409001B0A71 /* ENStateHandler.swift */ = {isa = PBXFileReference; fileEncoding = 4; lastKnownFileType = sourcecode.swift; path = ENStateHandler.swift; sourceTree = "<group>"; };
		EE22DB80247FB409001B0A71 /* ENSettingModel.swift */ = {isa = PBXFileReference; fileEncoding = 4; lastKnownFileType = sourcecode.swift; path = ENSettingModel.swift; sourceTree = "<group>"; };
		EE22DB84247FB43A001B0A71 /* TracingHistoryTableViewCell.swift */ = {isa = PBXFileReference; fileEncoding = 4; lastKnownFileType = sourcecode.swift; path = TracingHistoryTableViewCell.swift; sourceTree = "<group>"; };
		EE22DB85247FB43A001B0A71 /* ImageTableViewCell.swift */ = {isa = PBXFileReference; fileEncoding = 4; lastKnownFileType = sourcecode.swift; path = ImageTableViewCell.swift; sourceTree = "<group>"; };
		EE22DB86247FB43A001B0A71 /* ActionDetailTableViewCell.swift */ = {isa = PBXFileReference; fileEncoding = 4; lastKnownFileType = sourcecode.swift; path = ActionDetailTableViewCell.swift; sourceTree = "<group>"; };
		EE22DB87247FB43A001B0A71 /* DescriptionTableViewCell.swift */ = {isa = PBXFileReference; fileEncoding = 4; lastKnownFileType = sourcecode.swift; path = DescriptionTableViewCell.swift; sourceTree = "<group>"; };
		EE22DB88247FB43A001B0A71 /* ActionTableViewCell.swift */ = {isa = PBXFileReference; fileEncoding = 4; lastKnownFileType = sourcecode.swift; path = ActionTableViewCell.swift; sourceTree = "<group>"; };
		EE22DB8E247FB46C001B0A71 /* ENStateTests.swift */ = {isa = PBXFileReference; fileEncoding = 4; lastKnownFileType = sourcecode.swift; path = ENStateTests.swift; sourceTree = "<group>"; };
		EE22DB90247FB479001B0A71 /* MockStateHandlerObserverDelegate.swift */ = {isa = PBXFileReference; fileEncoding = 4; lastKnownFileType = sourcecode.swift; path = MockStateHandlerObserverDelegate.swift; sourceTree = "<group>"; };
		EE269509248FCB0300BAE234 /* de */ = {isa = PBXFileReference; lastKnownFileType = text.plist.strings; name = de; path = de.lproj/InfoPlist.strings; sourceTree = "<group>"; };
		EE26950B248FCB1600BAE234 /* en */ = {isa = PBXFileReference; lastKnownFileType = text.plist.strings; name = en; path = en.lproj/InfoPlist.strings; sourceTree = "<group>"; };
		EE278B2F245F2C8A008B06F9 /* InviteFriendsViewController.swift */ = {isa = PBXFileReference; lastKnownFileType = sourcecode.swift; path = InviteFriendsViewController.swift; sourceTree = "<group>"; };
		EE70C23B245B09E900AC9B2F /* de */ = {isa = PBXFileReference; lastKnownFileType = text.plist.strings; name = de; path = de.lproj/Localizable.strings; sourceTree = "<group>"; };
		EE70C23C245B09E900AC9B2F /* en */ = {isa = PBXFileReference; lastKnownFileType = text.plist.strings; name = en; path = en.lproj/Localizable.strings; sourceTree = "<group>"; };
		EE92A33F245D96DA006B97B0 /* de */ = {isa = PBXFileReference; lastKnownFileType = text.plist.stringsdict; name = de; path = de.lproj/Localizable.stringsdict; sourceTree = "<group>"; };
		EECF5E5524BDCC3C00332B8F /* pl */ = {isa = PBXFileReference; lastKnownFileType = text.html; name = pl; path = pl.lproj/usage.html; sourceTree = "<group>"; };
		EECF5E5624BDCC3C00332B8F /* pl */ = {isa = PBXFileReference; lastKnownFileType = text.html; name = pl; path = "pl.lproj/privacy-policy.html"; sourceTree = "<group>"; };
		EECF5E5724BDCC3C00332B8F /* pl */ = {isa = PBXFileReference; lastKnownFileType = text.plist.strings; name = pl; path = pl.lproj/Localizable.strings; sourceTree = "<group>"; };
		EECF5E5824BDCC3C00332B8F /* pl */ = {isa = PBXFileReference; lastKnownFileType = text.plist.stringsdict; name = pl; path = pl.lproj/Localizable.stringsdict; sourceTree = "<group>"; };
		EECF5E5924BDCC3C00332B8F /* pl */ = {isa = PBXFileReference; lastKnownFileType = text.plist.strings; name = pl; path = pl.lproj/InfoPlist.strings; sourceTree = "<group>"; };
		EECF5E5A24BDCC4D00332B8F /* ro */ = {isa = PBXFileReference; lastKnownFileType = text.html; name = ro; path = ro.lproj/usage.html; sourceTree = "<group>"; };
		EECF5E5B24BDCC4D00332B8F /* ro */ = {isa = PBXFileReference; lastKnownFileType = text.html; name = ro; path = "ro.lproj/privacy-policy.html"; sourceTree = "<group>"; };
		EECF5E5C24BDCC4D00332B8F /* ro */ = {isa = PBXFileReference; lastKnownFileType = text.plist.strings; name = ro; path = ro.lproj/Localizable.strings; sourceTree = "<group>"; };
		EECF5E5D24BDCC4D00332B8F /* ro */ = {isa = PBXFileReference; lastKnownFileType = text.plist.stringsdict; name = ro; path = ro.lproj/Localizable.stringsdict; sourceTree = "<group>"; };
		EECF5E5E24BDCC4D00332B8F /* ro */ = {isa = PBXFileReference; lastKnownFileType = text.plist.strings; name = ro; path = ro.lproj/InfoPlist.strings; sourceTree = "<group>"; };
		EECF5E5F24BDCC5900332B8F /* bg */ = {isa = PBXFileReference; lastKnownFileType = text.html; name = bg; path = bg.lproj/usage.html; sourceTree = "<group>"; };
		EECF5E6024BDCC5A00332B8F /* bg */ = {isa = PBXFileReference; lastKnownFileType = text.html; name = bg; path = "bg.lproj/privacy-policy.html"; sourceTree = "<group>"; };
		EECF5E6124BDCC5A00332B8F /* bg */ = {isa = PBXFileReference; lastKnownFileType = text.plist.strings; name = bg; path = bg.lproj/Localizable.strings; sourceTree = "<group>"; };
		EECF5E6224BDCC5A00332B8F /* bg */ = {isa = PBXFileReference; lastKnownFileType = text.plist.stringsdict; name = bg; path = bg.lproj/Localizable.stringsdict; sourceTree = "<group>"; };
		EECF5E6324BDCC5A00332B8F /* bg */ = {isa = PBXFileReference; lastKnownFileType = text.plist.strings; name = bg; path = bg.lproj/InfoPlist.strings; sourceTree = "<group>"; };
		EEDD6DF524A4885200BC30D0 /* tr */ = {isa = PBXFileReference; lastKnownFileType = text.html; name = tr; path = tr.lproj/usage.html; sourceTree = "<group>"; };
		EEDD6DF624A4885200BC30D0 /* tr */ = {isa = PBXFileReference; lastKnownFileType = text.html; name = tr; path = "tr.lproj/privacy-policy.html"; sourceTree = "<group>"; };
		EEDD6DF824A4889D00BC30D0 /* tr */ = {isa = PBXFileReference; lastKnownFileType = text.plist.strings; name = tr; path = tr.lproj/InfoPlist.strings; sourceTree = "<group>"; };
		EEDD6DF924A488A500BC30D0 /* tr */ = {isa = PBXFileReference; lastKnownFileType = text.plist.strings; name = tr; path = tr.lproj/Localizable.strings; sourceTree = "<group>"; };
		EEDD6DFA24A488AD00BC30D0 /* tr */ = {isa = PBXFileReference; lastKnownFileType = text.plist.stringsdict; name = tr; path = tr.lproj/Localizable.stringsdict; sourceTree = "<group>"; };
		EEF10679246EBF8B009DFB4E /* ResetViewController.swift */ = {isa = PBXFileReference; fileEncoding = 4; lastKnownFileType = sourcecode.swift; path = ResetViewController.swift; sourceTree = "<group>"; };
		F22C6E242492082B00712A6B /* DynamicTableViewSpaceCellTests.swift */ = {isa = PBXFileReference; lastKnownFileType = sourcecode.swift; path = DynamicTableViewSpaceCellTests.swift; sourceTree = "<group>"; };
		F247572A24838AC8003E1FC5 /* DynamicTableViewControllerRowsTests.swift */ = {isa = PBXFileReference; lastKnownFileType = sourcecode.swift; path = DynamicTableViewControllerRowsTests.swift; sourceTree = "<group>"; };
		F252472E2483955B00C5556B /* DynamicTableViewControllerFake.storyboard */ = {isa = PBXFileReference; lastKnownFileType = file.storyboard; path = DynamicTableViewControllerFake.storyboard; sourceTree = "<group>"; };
		F25247302484456800C5556B /* DynamicTableViewModelTests.swift */ = {isa = PBXFileReference; fileEncoding = 4; lastKnownFileType = sourcecode.swift; lineEnding = 0; path = DynamicTableViewModelTests.swift; sourceTree = "<group>"; };
		F2DC808D248989CE00EDC40A /* DynamicTableViewControllerRegisterCellsTests.swift */ = {isa = PBXFileReference; lastKnownFileType = sourcecode.swift; path = DynamicTableViewControllerRegisterCellsTests.swift; sourceTree = "<group>"; };
		F2DC808F24898A9400EDC40A /* DynamicTableViewControllerNumberOfRowsAndSectionsTests.swift */ = {isa = PBXFileReference; fileEncoding = 4; lastKnownFileType = sourcecode.swift; lineEnding = 0; path = DynamicTableViewControllerNumberOfRowsAndSectionsTests.swift; sourceTree = "<group>"; };
		F2DC809124898B1800EDC40A /* DynamicTableViewControllerHeaderTests.swift */ = {isa = PBXFileReference; lastKnownFileType = sourcecode.swift; path = DynamicTableViewControllerHeaderTests.swift; sourceTree = "<group>"; };
		F2DC809324898CE600EDC40A /* DynamicTableViewControllerFooterTests.swift */ = {isa = PBXFileReference; lastKnownFileType = sourcecode.swift; path = DynamicTableViewControllerFooterTests.swift; sourceTree = "<group>"; };
		FEDCE0116603B6E00FAEE632 /* ExposureDetectionExecutor.swift */ = {isa = PBXFileReference; fileEncoding = 4; lastKnownFileType = sourcecode.swift; path = ExposureDetectionExecutor.swift; sourceTree = "<group>"; };
		FEDCE1600374711EC77FF572 /* RequiresAppDependencies.swift */ = {isa = PBXFileReference; fileEncoding = 4; lastKnownFileType = sourcecode.swift; path = RequiresAppDependencies.swift; sourceTree = "<group>"; };
		FEDCE1B8926528ED74CDE1B2 /* ENStateHandler+State.swift */ = {isa = PBXFileReference; fileEncoding = 4; lastKnownFileType = sourcecode.swift; path = "ENStateHandler+State.swift"; sourceTree = "<group>"; };
		FEDCE4BE82DC5BFE90575663 /* ExposureDetectionViewModel.swift */ = {isa = PBXFileReference; fileEncoding = 4; lastKnownFileType = sourcecode.swift; path = ExposureDetectionViewModel.swift; sourceTree = "<group>"; };
/* End PBXFileReference section */

/* Begin PBXFrameworksBuildPhase section */
		85D759382457048F008175F0 /* Frameworks */ = {
			isa = PBXFrameworksBuildPhase;
			buildActionMask = 2147483647;
			files = (
				015E8C0824C997D200C0A4B3 /* CWASQLite.framework in Frameworks */,
				EB7AF62A2587E98C00D94CA8 /* OpenCombineFoundation in Frameworks */,
				EB7AF62E2587E98C00D94CA8 /* OpenCombineDispatch in Frameworks */,
				B1B5A76024924B3D0029D5D7 /* FMDB in Frameworks */,
				858F6F6E245A103C009FFD33 /* ExposureNotification.framework in Frameworks */,
				B1EDFD88248E741B00E7EAFF /* SwiftProtobuf in Frameworks */,
				EB7AF62C2587E98C00D94CA8 /* OpenCombine in Frameworks */,
				B1EDFD89248E741B00E7EAFF /* ZIPFoundation in Frameworks */,
			);
			runOnlyForDeploymentPostprocessing = 0;
		};
		85D7595124570491008175F0 /* Frameworks */ = {
			isa = PBXFrameworksBuildPhase;
			buildActionMask = 2147483647;
			files = (
			);
			runOnlyForDeploymentPostprocessing = 0;
		};
		85D7595C24570491008175F0 /* Frameworks */ = {
			isa = PBXFrameworksBuildPhase;
			buildActionMask = 2147483647;
			files = (
			);
			runOnlyForDeploymentPostprocessing = 0;
		};
		B1FF6B672497D0B40041CF02 /* Frameworks */ = {
			isa = PBXFrameworksBuildPhase;
			buildActionMask = 2147483647;
			files = (
			);
			runOnlyForDeploymentPostprocessing = 0;
		};
/* End PBXFrameworksBuildPhase section */

/* Begin PBXGroup section */
		0105D88B25B87300007E288B /* HomeStatisticsCardView */ = {
			isa = PBXGroup;
			children = (
				016E260225AF20300077C64C /* HomeStatisticsCardView.swift */,
				016E260725AF20540077C64C /* HomeStatisticsCardView.xib */,
				016E264B25B0327B0077C64C /* HomeStatisticsCardViewModel.swift */,
			);
			path = HomeStatisticsCardView;
			sourceTree = "<group>";
		};
		0105D88F25B8731D007E288B /* Extensions */ = {
			isa = PBXGroup;
			children = (
				0105D8A925B87920007E288B /* SAP_Internal_Stats_KeyFigure+Formatting.swift */,
				0130F68025B186DB00B6BDA3 /* SAP_Internal_Stats_Statistics+SupportedIDs.swift */,
			);
			path = Extensions;
			sourceTree = "<group>";
		};
		010B3D8425ADE5EC00EB44AB /* __tests__ */ = {
			isa = PBXGroup;
			children = (
				010B3D8525ADE5FD00EB44AB /* HomeRiskCellModelTests.swift */,
				50C5203F25ADACBB008DF2F4 /* HomeShownPositiveTestResultCellModelTest.swift */,
			);
			path = __tests__;
			sourceTree = "<group>";
		};
		0123D5962501381900A91838 /* __test__ */ = {
			isa = PBXGroup;
			children = (
				0123D5972501383100A91838 /* ExposureSubmissionErrorTests.swift */,
			);
			path = __test__;
			sourceTree = "<group>";
		};
		014086B52588F8EB00E9E5B2 /* __test__ */ = {
			isa = PBXGroup;
			children = (
				014086C42589040200E9E5B2 /* DiaryEditEntriesCellModelTest.swift */,
				014086B72588F95000E9E5B2 /* DiaryEditEntriesViewModelTest.swift */,
			);
			path = __test__;
			sourceTree = "<group>";
		};
		016E25E825AF138B0077C64C /* Statistics */ = {
			isa = PBXGroup;
			children = (
				01EBC9A425B5FFF40003496F /* __tests__ */,
				016E25F125AF13EA0077C64C /* HomeStatisticsTableViewCell.swift */,
				016E25F225AF13EA0077C64C /* HomeStatisticsTableViewCell.xib */,
				0130F67125B1851000B6BDA3 /* HomeStatisticsCellModel.swift */,
				0130F66625B1813000B6BDA3 /* HomeStatisticsCard.swift */,
				0105D88B25B87300007E288B /* HomeStatisticsCardView */,
				0105D88F25B8731D007E288B /* Extensions */,
			);
			path = Statistics;
			sourceTree = "<group>";
		};
		016E260C25AF43440077C64C /* StatisticsInfo */ = {
			isa = PBXGroup;
			children = (
				016E261325AF43450077C64C /* StatisticsInfoViewController.swift */,
			);
			path = StatisticsInfo;
			sourceTree = "<group>";
		};
		01734B51255D6BEE00E60A8B /* v2 */ = {
			isa = PBXGroup;
			children = (
				3544182825AF7B5200B11056 /* app_features.pb.swift */,
				01734B59255D6C4500E60A8B /* app_config_ios.pb.swift */,
				01734B5A255D6C4500E60A8B /* exposure_detection_parameters.pb.swift */,
				8F0A4BAC25C2F6F70085DF13 /* ppdd_edus_parameters.pb.swift */,
				8F0A4BAB25C2F6F70085DF13 /* ppdd_ppac_parameters.pb.swift */,
				01734B56255D6C4500E60A8B /* key_download_parameters.pb.swift */,
				01734B58255D6C4500E60A8B /* risk_calculation_parameters.pb.swift */,
				01734B57255D6C4500E60A8B /* semantic_version.pb.swift */,
			);
			name = v2;
			sourceTree = "<group>";
		};
		017AD19925A5C74400FA2B3F /* Extensions */ = {
			isa = PBXGroup;
			children = (
				017AD17E25A5A30500FA2B3F /* DynamicHeader+ExposureDetection.swift */,
				017AD18625A5C70700FA2B3F /* DynamicCell+ExposureDetection.swift */,
				017AD18B25A5C70900FA2B3F /* ActiveTracing+ExposureDetection.swift */,
			);
			path = Extensions;
			sourceTree = "<group>";
		};
		0190982A257E5A9D0065D050 /* ContactDiary */ = {
			isa = PBXGroup;
			children = (
				BAEC99BE258B6FFA00B98ECA /* __tests__ */,
				0190982B257E5AF70065D050 /* DiaryCoordinator.swift */,
				0190982C257E5B340065D050 /* Info */,
				0190982D257E5B4F0065D050 /* Overview */,
				0190982E257E5B5E0065D050 /* Day */,
				0190982F257E5B7F0065D050 /* AddAndEditEntry */,
				01909830257E5CCF0065D050 /* EditEntries */,
				019C9F2225894D2A00B26392 /* Model */,
				ABAE0A12257F77A20030ED47 /* Store */,
			);
			path = ContactDiary;
			sourceTree = "<group>";
		};
		0190982C257E5B340065D050 /* Info */ = {
			isa = PBXGroup;
			children = (
				BA288AEF25825D5B0071009A /* __test__ */,
				EB912889257FBD1E00241D3E /* DiaryInfoViewController.swift */,
				EB912888257FBD1E00241D3E /* DiaryInfoViewModel.swift */,
			);
			path = Info;
			sourceTree = "<group>";
		};
		0190982D257E5B4F0065D050 /* Overview */ = {
			isa = PBXGroup;
			children = (
				019C9F5A2589537300B26392 /* __test__ */,
				01F2A560257FC79F00DA96A6 /* Cells */,
				01909845257E61350065D050 /* DiaryOverviewTableViewController.swift */,
				019C9F1D25894CDD00B26392 /* DiaryOverviewViewModel.swift */,
			);
			path = Overview;
			sourceTree = "<group>";
		};
		0190982E257E5B5E0065D050 /* Day */ = {
			isa = PBXGroup;
			children = (
				01B72BA4258360BC00A3E3BC /* __test__ */,
				01909862257E63810065D050 /* DiaryDayViewController.swift */,
				01F2A5D4258208C500DA96A6 /* DiaryDayViewController.xib */,
				01F2A5DC25820EE700DA96A6 /* DiaryDayViewModel.swift */,
				01F2A5B62581177100DA96A6 /* Cells */,
				01B72B6325821C9B00A3E3BC /* Views */,
			);
			path = Day;
			sourceTree = "<group>";
		};
		0190982F257E5B7F0065D050 /* AddAndEditEntry */ = {
			isa = PBXGroup;
			children = (
				BA11D5B82588D576005DCD6B /* __test__ */,
				0190984C257E62C70065D050 /* DiaryAddAndEditEntryViewController.swift */,
				01909851257E62CB0065D050 /* DiaryAddAndEditEntryViewModel.swift */,
				BAC42DC32583AF9D001A94C0 /* DiaryEntryTextField.swift */,
			);
			path = AddAndEditEntry;
			sourceTree = "<group>";
		};
		01909830257E5CCF0065D050 /* EditEntries */ = {
			isa = PBXGroup;
			children = (
				014086B52588F8EB00E9E5B2 /* __test__ */,
				01909834257E606C0065D050 /* DiaryEditEntriesViewController.swift */,
				01B72BDC2583AB1400A3E3BC /* DiaryEditEntriesViewController.xib */,
				0190983C257E60760065D050 /* DiaryEditEntriesViewModel.swift */,
				01B72BEC2583B51B00A3E3BC /* Cells */,
			);
			path = EditEntries;
			sourceTree = "<group>";
		};
		019C9F2225894D2A00B26392 /* Model */ = {
			isa = PBXGroup;
			children = (
				019C9F592589536000B26392 /* __test__ */,
				019C9F33258951BB00B26392 /* DiaryDay.swift */,
				019C9F3A258951BE00B26392 /* DiaryEntry.swift */,
				019C9F38258951BC00B26392 /* DiaryEntryType.swift */,
				01909881257E675D0065D050 /* DiaryContactPerson.swift */,
				019C9F2C258951B700B26392 /* ContactPersonEncounter.swift */,
				019C9F3F258951C000B26392 /* DiaryLocation.swift */,
				019C9F31258951B900B26392 /* LocationVisit.swift */,
				BAB953D525B86015007B80C7 /* HistoryExposure.swift */,
				2E67C3D425BAFFC8008C6C90 /* DiaryExportItem.swift */,
			);
			path = Model;
			sourceTree = "<group>";
		};
		019C9F592589536000B26392 /* __test__ */ = {
			isa = PBXGroup;
			children = (
				01B605C8258A32930093DB8E /* DiaryDayTest.swift */,
				01B605CD258A38330093DB8E /* DiaryEntryTest.swift */,
				01B605E6258A4A980093DB8E /* DiaryContactPersonTest.swift */,
				01B605D8258A49E70093DB8E /* DiaryLocationTest.swift */,
			);
			path = __test__;
			sourceTree = "<group>";
		};
		019C9F5A2589537300B26392 /* __test__ */ = {
			isa = PBXGroup;
			children = (
				01B605C3258A181C0093DB8E /* DiaryOverviewViewModelTest.swift */,
			);
			path = __test__;
			sourceTree = "<group>";
		};
		01A1B440252DE53800841B63 /* QRScanner */ = {
			isa = PBXGroup;
			children = (
				BA92A45D255163460063B46F /* ExposureSubmissionQRScannerViewModelGuidTests.swift */,
				01A1B441252DE54600841B63 /* ExposureSubmissionQRScannerViewModelTests.swift */,
			);
			path = QRScanner;
			sourceTree = "<group>";
		};
		01A4DC5525922EB0007D5794 /* Risk */ = {
			isa = PBXGroup;
			children = (
				010B3D8425ADE5EC00EB44AB /* __tests__ */,
				01A4DC5D25922EB2007D5794 /* HomeRiskTableViewCell.swift */,
				01A4DC5925922EB1007D5794 /* HomeRiskTableViewCell.xib */,
				01A4DD4225935D1F007D5794 /* HomeRiskCellModel.swift */,
				01A4DC5725922EB1007D5794 /* HomeShownPositiveTestResultTableViewCell.swift */,
				01A4DC5625922EB0007D5794 /* HomeShownPositiveTestResultTableViewCell.xib */,
				017AD113259DCD3400FA2B3F /* HomeShownPositiveTestResultCellModel.swift */,
			);
			path = Risk;
			sourceTree = "<group>";
		};
		01A4DC6025922EB2007D5794 /* Views */ = {
			isa = PBXGroup;
			children = (
				01EA17712590F03000E98E02 /* HomeCardView.swift */,
				01A4DC6525922EB3007D5794 /* HomeItemView.swift */,
				01A4DC6625922EB3007D5794 /* HomeImageItemView.swift */,
				01A4DC6325922EB3007D5794 /* HomeImageItemView.xib */,
				01A4DCFD25926A66007D5794 /* HomeImageItemViewModel.swift */,
				01A4DC6725922EB3007D5794 /* HomeLoadingItemView.swift */,
				01A4DC6825922EB4007D5794 /* HomeLoadingItemView.xib */,
				01A4DD0C25926A72007D5794 /* HomeLoadingItemViewModel.swift */,
				01A4DC6125922EB2007D5794 /* HomeTextItemView.swift */,
				01A4DC6225922EB3007D5794 /* HomeTextItemView.xib */,
				01A4DD0225926A6A007D5794 /* HomeTextItemViewModel.swift */,
				01A4DC6925922EB4007D5794 /* HomeListItemView.swift */,
				01A4DC6425922EB3007D5794 /* HomeListItemView.xib */,
				01A4DD0725926A6E007D5794 /* HomeListItemViewModel.swift */,
			);
			path = Views;
			sourceTree = "<group>";
		};
		01A4DC8025922EC3007D5794 /* TestResult */ = {
			isa = PBXGroup;
			children = (
				8FF3525C25ADACEC008A07BD /* __tests__ */,
				01A4DC7925922EBD007D5794 /* HomeTestResultTableViewCell.swift */,
				01A4DC7825922EBD007D5794 /* HomeTestResultTableViewCell.xib */,
				01A4DC8C25922F05007D5794 /* HomeTestResultCellModel.swift */,
			);
			path = TestResult;
			sourceTree = "<group>";
		};
		01A4DCA125924FFE007D5794 /* ThankYou */ = {
			isa = PBXGroup;
			children = (
				BAFBF35525ADD719003F5DC2 /* __tests__ */,
				01A4DC5B25922EB1007D5794 /* HomeThankYouTableViewCell.swift */,
				01A4DC5A25922EB1007D5794 /* HomeThankYouTableViewCell.xib */,
				01A4DCB5259264F9007D5794 /* HomeThankYouCellModel.swift */,
			);
			path = ThankYou;
			sourceTree = "<group>";
		};
		01B7232524F8128B0064C0EB /* OptionGroup */ = {
			isa = PBXGroup;
			children = (
				01C2D43F2501243400FB23BF /* __tests__ */,
				01B7232624F812BC0064C0EB /* OptionGroupView.swift */,
				01B7232E24FE4F080064C0EB /* OptionGroupViewModel.swift */,
				01B7232824F812DF0064C0EB /* OptionView.swift */,
				01B7232A24F815B00064C0EB /* MultipleChoiceOptionView.swift */,
				01B7232C24F8E0260064C0EB /* MultipleChoiceChoiceView.swift */,
				01D69492250272E500B45BEA /* DatePickerOption */,
			);
			path = OptionGroup;
			sourceTree = "<group>";
		};
		01B72B6325821C9B00A3E3BC /* Views */ = {
			isa = PBXGroup;
			children = (
				01B72B6425821CD200A3E3BC /* DiaryDayEmptyView.swift */,
				01B72B6C25821D2800A3E3BC /* DiaryDayEmptyViewModel.swift */,
			);
			path = Views;
			sourceTree = "<group>";
		};
		01B72BA4258360BC00A3E3BC /* __test__ */ = {
			isa = PBXGroup;
			children = (
				01B72BBF2583875600A3E3BC /* DiaryDayViewModelTest.swift */,
				0120ECF22587607600F78944 /* DiaryDayEntryCellModelTest.swift */,
				0120ECFD2587631100F78944 /* DiaryDayAddCellModelTest.swift */,
				01B72BA5258360CD00A3E3BC /* DiaryDayEmptyViewModelTest.swift */,
			);
			path = __test__;
			sourceTree = "<group>";
		};
		01B72BEC2583B51B00A3E3BC /* Cells */ = {
			isa = PBXGroup;
			children = (
				01B72BEE2583B51C00A3E3BC /* DiaryEditEntriesTableViewCell.swift */,
				01B72BF02583B51C00A3E3BC /* DiaryEditEntriesTableViewCell.xib */,
				014086BC2589033A00E9E5B2 /* DiaryEditEntriesCellModel.swift */,
			);
			path = Cells;
			sourceTree = "<group>";
		};
		01C2D43F2501243400FB23BF /* __tests__ */ = {
			isa = PBXGroup;
			children = (
				01C2D440250124E600FB23BF /* OptionGroupViewModelTests.swift */,
			);
			path = __tests__;
			sourceTree = "<group>";
		};
		01C6AC2D252B23FC0052814D /* QRScanner */ = {
			isa = PBXGroup;
			children = (
				71FE1C74247AC2B500851FEB /* ExposureSubmissionQRScannerViewController.swift */,
				01C6AC20252B21DF0052814D /* ExposureSubmissionQRScannerViewController.xib */,
				01C6AC0D252B1E980052814D /* ExposureSubmissionQRScannerViewModel.swift */,
				01C6AC25252B23D70052814D /* ExposureSubmissionQRScannerFocusView.swift */,
				01C6AC31252B29C00052814D /* QRScannerError.swift */,
				01A1B449252DFD7700841B63 /* MetadataObject.swift */,
			);
			path = QRScanner;
			sourceTree = "<group>";
		};
		01D02683258B9C1300B6389A /* Cells */ = {
			isa = PBXGroup;
			children = (
				713EA26224798F8500AB7EE8 /* ExposureDetectionHeaderCell.swift */,
				01D02687258B9CB200B6389A /* ExposureDetectionHeaderCell.xib */,
				713EA25E24798A9100AB7EE8 /* ExposureDetectionRiskCell.swift */,
				01D0268C258B9CF800B6389A /* ExposureDetectionRiskCell.xib */,
				7154EB49247D21E200A467FF /* ExposureDetectionLongGuideCell.swift */,
				01D02691258BA0AD00B6389A /* ExposureDetectionLongGuideCell.xib */,
				7154EB4B247E862100A467FF /* ExposureDetectionLoadingCell.swift */,
				01D02696258BA0E000B6389A /* ExposureDetectionLoadingCell.xib */,
				713EA26024798AD100AB7EE8 /* ExposureDetectionHotlineCell.swift */,
				01D026A4258BA20E00B6389A /* ExposureDetectionHotlineCell.xib */,
				01D026A9258BA2F600B6389A /* ExposureDetectionRiskRefreshCell.xib */,
				01D026AA258BA2F900B6389A /* ExposureDetectionRiskTextCell.xib */,
				01D026AB258BA2FA00B6389A /* ExposureDetectionGuideCell.xib */,
				01D026AC258BA2FD00B6389A /* ExposureDetectionLinkCell.xib */,
			);
			path = Cells;
			sourceTree = "<group>";
		};
		01D026CF258BB65B00B6389A /* Cells */ = {
			isa = PBXGroup;
			children = (
				EE22DB84247FB43A001B0A71 /* TracingHistoryTableViewCell.swift */,
				01D026DC258BB6CC00B6389A /* TracingHistoryTableViewCell.xib */,
				EE22DB85247FB43A001B0A71 /* ImageTableViewCell.swift */,
				01D026E3258BB6D800B6389A /* ImageTableViewCell.xib */,
				EE22DB86247FB43A001B0A71 /* ActionDetailTableViewCell.swift */,
				01D026E7258BB6DB00B6389A /* ActionDetailTableViewCell.xib */,
				EE22DB87247FB43A001B0A71 /* DescriptionTableViewCell.swift */,
				01D026E8258BB6DD00B6389A /* DescriptionTableViewCell.xib */,
				EE22DB88247FB43A001B0A71 /* ActionTableViewCell.swift */,
				01D026E9258BB6DF00B6389A /* ActionTableViewCell.xib */,
				941ADDAF2518C2B200E421D9 /* EuTracingTableViewCell.swift */,
				01D026ED258BB70100B6389A /* EuTracingTableViewCell.xib */,
			);
			path = Cells;
			sourceTree = "<group>";
		};
		01D02722258BD22600B6389A /* Settings */ = {
			isa = PBXGroup;
			children = (
				51D420C324583E3300AD70CA /* SettingsViewController.swift */,
				CD8638522477EBD400A5A07C /* SettingsViewModel.swift */,
				CDD87C6024766163007CE6CA /* Cells */,
			);
			path = Settings;
			sourceTree = "<group>";
		};
		01D02726258BD24400B6389A /* NotificationSettings */ = {
			isa = PBXGroup;
			children = (
				CD2EC328247D82EE00C6B3F9 /* NotificationSettingsViewController.swift */,
				01D0274B258BD42800B6389A /* NotificationSettingsViewController.xib */,
				CDCE11D5247D644100F30825 /* NotificationSettingsViewModel.swift */,
				CDCE11D7247D645800F30825 /* Cells */,
			);
			path = NotificationSettings;
			sourceTree = "<group>";
		};
		01D02744258BD40C00B6389A /* Reset */ = {
			isa = PBXGroup;
			children = (
				EEF10679246EBF8B009DFB4E /* ResetViewController.swift */,
				01D0274C258BD42B00B6389A /* ResetViewController.xib */,
			);
			path = Reset;
			sourceTree = "<group>";
		};
		01D16C5C24ED6981007DB387 /* __tests__ */ = {
			isa = PBXGroup;
			children = (
				01D16C5D24ED69CA007DB387 /* BackgroundAppRefreshViewModelTests.swift */,
				01D16C5F24ED6D9A007DB387 /* MockBackgroundRefreshStatusProvider.swift */,
				01D16C6124ED6DB3007DB387 /* MockLowPowerModeStatusProvider.swift */,
			);
			path = __tests__;
			sourceTree = "<group>";
		};
		01D69492250272E500B45BEA /* DatePickerOption */ = {
			isa = PBXGroup;
			children = (
				01D694932502730700B45BEA /* __tests__ */,
				01C7665D25024A09002C9A5C /* DatePickerOptionView.swift */,
				01D6948A25026EC000B45BEA /* DatePickerOptionViewModel.swift */,
				01D6948C2502717F00B45BEA /* DatePickerDayView.swift */,
				01D69490250272CE00B45BEA /* DatePickerDayViewModel.swift */,
				01D6948E2502729000B45BEA /* DatePickerDay.swift */,
			);
			path = DatePickerOption;
			sourceTree = "<group>";
		};
		01D694932502730700B45BEA /* __tests__ */ = {
			isa = PBXGroup;
			children = (
				01A97DD02506767E00C07C37 /* DatePickerOptionViewModelTests.swift */,
				01A97DD22506769F00C07C37 /* DatePickerDayViewModelTests.swift */,
			);
			path = __tests__;
			sourceTree = "<group>";
		};
		01EA17602590E9B900E98E02 /* Home */ = {
			isa = PBXGroup;
			children = (
				EBD2D07C25A86144006E4220 /* __tests__ */,
				CDA262F724AB808800612E15 /* HomeCoordinator.swift */,
				01EA17612590EAAF00E98E02 /* HomeTableViewController.swift */,
				01EA17692590EF4E00E98E02 /* HomeTableViewModel.swift */,
				01EA17FD259217B100E98E02 /* HomeState.swift */,
				01EA176E2590F02F00E98E02 /* Cells */,
				01A4DC6025922EB2007D5794 /* Views */,
			);
			path = Home;
			sourceTree = "<group>";
		};
		01EA176E2590F02F00E98E02 /* Cells */ = {
			isa = PBXGroup;
			children = (
				01EA17BF2591346300E98E02 /* ExposureLogging */,
				01A4DC5525922EB0007D5794 /* Risk */,
				01A4DC8025922EC3007D5794 /* TestResult */,
				01A4DCA125924FFE007D5794 /* ThankYou */,
				016E25E825AF138B0077C64C /* Statistics */,
				01EA17C42591348100E98E02 /* Info */,
			);
			path = Cells;
			sourceTree = "<group>";
		};
		01EA17BF2591346300E98E02 /* ExposureLogging */ = {
			isa = PBXGroup;
			children = (
				8F3D71A825A8634700D52CCD /* __tests__ */,
				01EA17722590F03000E98E02 /* HomeExposureLoggingTableViewCell.swift */,
				01EA17752590F03100E98E02 /* HomeExposureLoggingTableViewCell.xib */,
				01EA17C82591353200E98E02 /* HomeExposureLoggingCellModel.swift */,
			);
			path = ExposureLogging;
			sourceTree = "<group>";
		};
		01EA17C42591348100E98E02 /* Info */ = {
			isa = PBXGroup;
			children = (
				BAFBF36725ADE0AA003F5DC2 /* __tests__ */,
				01EA17762590F03100E98E02 /* HomeInfoTableViewCell.swift */,
				01EA17732590F03000E98E02 /* HomeInfoTableViewCell.xib */,
				01EA17E42591399200E98E02 /* HomeInfoCellModel.swift */,
				01A4DD3725935AC1007D5794 /* CellPositionInSection.swift */,
			);
			path = Info;
			sourceTree = "<group>";
		};
		01EBC9A425B5FFF40003496F /* __tests__ */ = {
			isa = PBXGroup;
			children = (
				01EBC9C225B70C310003496F /* SAP_Internal_Stats_Statistics+SupportedIDsTests.swift */,
				0185DDDD25B77786001FBEA7 /* HomeStatisticsCellModelTests.swift */,
				01EBC9A525B6002C0003496F /* HomeStatisticsCardViewModelTests.swift */,
			);
			path = __tests__;
			sourceTree = "<group>";
		};
		01F2A560257FC79F00DA96A6 /* Cells */ = {
			isa = PBXGroup;
			children = (
				BA9BCF7525B09B3A00DD7974 /* __tests__ */,
				01F2A57F25803AA500DA96A6 /* DiaryOverviewDescriptionTableViewCell.swift */,
				01F2A58025803AA500DA96A6 /* DiaryOverviewDescriptionTableViewCell.xib */,
				BA9BCF6125B0875100DD7974 /* DiaryOverviewDayCellModel.swift */,
				01F2A561257FC7D200DA96A6 /* DiaryOverviewDayTableViewCell.swift */,
				01F2A562257FC7D200DA96A6 /* DiaryOverviewDayTableViewCell.xib */,
			);
			path = Cells;
			sourceTree = "<group>";
		};
		01F2A5B62581177100DA96A6 /* Cells */ = {
			isa = PBXGroup;
			children = (
				01F2A5B72581181A00DA96A6 /* DiaryDayAddTableViewCell.swift */,
				01F2A5B82581181A00DA96A6 /* DiaryDayAddTableViewCell.xib */,
				01B72C0A25875BC300A3E3BC /* DiaryDayAddCellModel.swift */,
				01F2A5C12581183800DA96A6 /* DiaryDayEntryTableViewCell.swift */,
				01F2A5C22581183800DA96A6 /* DiaryDayEntryTableViewCell.xib */,
				0120ECDC25875D8B00F78944 /* DiaryDayEntryCellModel.swift */,
			);
			path = Cells;
			sourceTree = "<group>";
		};
		13091950247972CF0066E329 /* PrivacyProtectionViewController */ = {
			isa = PBXGroup;
			children = (
				1309194E247972C40066E329 /* PrivacyProtectionViewController.swift */,
			);
			path = PrivacyProtectionViewController;
			sourceTree = "<group>";
		};
		130CB19A246D92F800ADE602 /* Onboarding */ = {
			isa = PBXGroup;
			children = (
				130CB19B246D92F800ADE602 /* ENAUITestsOnboarding.swift */,
			);
			path = Onboarding;
			sourceTree = "<group>";
		};
		134F0DB8247578FF00D88934 /* Home */ = {
			isa = PBXGroup;
			children = (
				134F0DB9247578FF00D88934 /* ENAUITestsHome.swift */,
				509C69FD25B5D920000F2A4C /* ENAUITests-Statistics.swift */,
			);
			path = Home;
			sourceTree = "<group>";
		};
		138910C3247A907500D739F6 /* Task Scheduling */ = {
			isa = PBXGroup;
			children = (
				138910C4247A909000D739F6 /* ENATaskScheduler.swift */,
			);
			path = "Task Scheduling";
			sourceTree = "<group>";
		};
		13E5046A248E3CE60086641C /* AppInformation */ = {
			isa = PBXGroup;
			children = (
				13E50468248E3CD20086641C /* ENAUITestsAppInformation.swift */,
			);
			path = AppInformation;
			sourceTree = "<group>";
		};
		2F3D95352518BCBA002B2C81 /* EUSettings */ = {
			isa = PBXGroup;
			children = (
				2FD473BD251E0E7F000DCA40 /* __tests__ */,
				2F3D95362518BCD1002B2C81 /* EUSettingsViewController.swift */,
				2F3D953B2518BCE9002B2C81 /* EUSettingsViewModel.swift */,
			);
			path = EUSettings;
			sourceTree = "<group>";
		};
		2FA9E39124D2F2620030561C /* Exposure Submission */ = {
			isa = PBXGroup;
			children = (
				0123D5962501381900A91838 /* __test__ */,
				CD99A3A8245C272400BF12AF /* ExposureSubmissionService.swift */,
				A3EE6E59249BB7AF00C64B61 /* ExposureSubmissionServiceFactory.swift */,
				2FA9E39224D2F2920030561C /* ExposureSubmission+TestResult.swift */,
				2FA9E39424D2F2B00030561C /* ExposureSubmission+DeviceRegistrationKey.swift */,
				2FA9E39624D2F3C60030561C /* ExposureSubmissionError.swift */,
				2FA9E39824D2F4350030561C /* ExposureSubmission+ErrorParsing.swift */,
				2FA9E39A24D2F4A10030561C /* ExposureSubmissionService+Protocol.swift */,
			);
			path = "Exposure Submission";
			sourceTree = "<group>";
		};
		2FC951FA24DC2366008D39F4 /* Cells */ = {
			isa = PBXGroup;
			children = (
				2FC951FD24DC23B9008D39F4 /* DMConfigurationCell.swift */,
			);
			path = Cells;
			sourceTree = "<group>";
		};
		2FD473BD251E0E7F000DCA40 /* __tests__ */ = {
			isa = PBXGroup;
			children = (
				2FD473BE251E0ECE000DCA40 /* EUSettingsViewControllerTests.swift */,
			);
			path = __tests__;
			sourceTree = "<group>";
		};
		35075C002526367700DE92F7 /* TestPlans */ = {
			isa = PBXGroup;
			children = (
				35075C092526378D00DE92F7 /* AllTests.xctestplan */,
				35075C0E252637C300DE92F7 /* SmokeTests.xctestplan */,
				3523CA31252DC617002E6DEC /* Screenshots.xctestplan */,
			);
			name = TestPlans;
			sourceTree = "<group>";
		};
		35AA4AF2259B40DF00D32306 /* __tests__ */ = {
			isa = PBXGroup;
			children = (
				35AA4AF3259B40FC00D32306 /* CryptoFallbackTests.swift */,
				35358DD325A23169004FD0CB /* HTTPClientCertificatePinningTests.swift */,
			);
			path = __tests__;
			sourceTree = "<group>";
		};
		35B2FAAE25B9D362009ABC8E /* AppDelegate & Globals */ = {
			isa = PBXGroup;
			children = (
				EB1BB11125CC40030076CB67 /* PlausibleDeniabilityService.swift */,
				EB1BB10C25CC3FD50076CB67 /* AppDelegate.swift */,
				35B2FAA925B9CE8F009ABC8E /* main.swift */,
				353412CB2525EE4A0086D15C /* Globals.swift */,
				35B2FAB925B9D3F3009ABC8E /* ENATaskExecutionDelegate.swift */,
				3518DD6425BA2D060090A26B /* NotificationManager.swift */,
			);
			path = "AppDelegate & Globals";
			sourceTree = "<group>";
		};
		35E1219D25B19D8C0098D754 /* sample_stats */ = {
			isa = PBXGroup;
			children = (
				35E1219E25B19D8C0098D754 /* sample_stats.bin */,
				35E1219F25B19D8C0098D754 /* sample_stats.sha256 */,
			);
			path = sample_stats;
			sourceTree = "<group>";
		};
		35E121D625B273280098D754 /* stats */ = {
			isa = PBXGroup;
			children = (
				35E121D725B273280098D754 /* card_header.pb.swift */,
				35E121D825B273280098D754 /* statistics.pb.swift */,
				35E121D925B273280098D754 /* key_figure_card.pb.swift */,
			);
			name = stats;
			path = ../../../gen/output/internal/stats;
			sourceTree = "<group>";
		};
		35EA6158258BC88A0062B50A /* iOS 12 Fallback */ = {
			isa = PBXGroup;
			children = (
				35EA6159258BC8E30062B50A /* CryptoKitFallbacks.swift */,
			);
			path = "iOS 12 Fallback";
			sourceTree = "<group>";
		};
		35EA68402554BEB200335F73 /* V2 */ = {
			isa = PBXGroup;
			children = (
				35EA684925553B5C00335F73 /* DownloadedPackagesStoreV2.swift */,
				35EA684125553AE300335F73 /* DownloadedPackagesSQLLiteStoreV2.swift */,
			);
			path = V2;
			sourceTree = "<group>";
		};
		504C9CC725C44BE60005875B /* OTP */ = {
			isa = PBXGroup;
			children = (
				505F509C25C8A0FD004920EB /* __tests__ */,
				505F508125C897A6004920EB /* Model */,
				504C9CC825C44C180005875B /* OTPService.swift */,
			);
			path = OTP;
			sourceTree = "<group>";
		};
		505F506825C833A9004920EB /* ppdd */ = {
			isa = PBXGroup;
			children = (
				505F506925C833A9004920EB /* edus_otp_request_ios.pb.swift */,
				505F506A25C833A9004920EB /* edus_otp.pb.swift */,
				505F506D25C833A9004920EB /* ppac_ios.pb.swift */,
			);
			name = ppdd;
			path = ../../../gen/output/internal/ppdd;
			sourceTree = "<group>";
		};
		505F508125C897A6004920EB /* Model */ = {
			isa = PBXGroup;
			children = (
				505F508225C897B3004920EB /* OTPError.swift */,
				5021532825C988D80006842D /* OTPResponse.swift */,
				50B5057C25CAEF5C00EEA380 /* OTPToken.swift */,
			);
			path = Model;
			sourceTree = "<group>";
		};
		505F509C25C8A0FD004920EB /* __tests__ */ = {
			isa = PBXGroup;
			children = (
				50352C8A25C94961007193D2 /* OTPServiceTests.swift */,
			);
			path = __tests__;
			sourceTree = "<group>";
		};
		50B5058725CAF3C500EEA380 /* DMOTPService */ = {
			isa = PBXGroup;
			children = (
				50B5058825CAF3EF00EEA380 /* DMOTPServiceViewController.swift */,
				50B5058D25CAF3FC00EEA380 /* DMOTPServiceViewModel.swift */,
			);
			path = DMOTPService;
			sourceTree = "<group>";
		};
		50BD2E6724FE26F300932566 /* __test__ */ = {
			isa = PBXGroup;
			children = (
				50BD2E6F24FE26F300932566 /* AppInformationImprintTest.swift */,
				50DC527A24FEB5CA00F6D8EB /* AppInformationModelTest.swift */,
			);
			name = __test__;
			sourceTree = "<group>";
		};
		5107E3D72459B2D60042FC9B /* Frameworks */ = {
			isa = PBXGroup;
			children = (
				858F6F6D245A103C009FFD33 /* ExposureNotification.framework */,
			);
			name = Frameworks;
			sourceTree = "<group>";
		};
		514E81312461946E00636861 /* ExposureDetection */ = {
			isa = PBXGroup;
			children = (
				A36FACC224C5E9FC00DED947 /* __tests__ */,
				71FD8861246EB27F00E804D0 /* ExposureDetectionViewController.swift */,
				01D02666258B750800B6389A /* ExposureDetectionViewController.xib */,
				FEDCE4BE82DC5BFE90575663 /* ExposureDetectionViewModel.swift */,
				01D02683258B9C1300B6389A /* Cells */,
				017AD19925A5C74400FA2B3F /* Extensions */,
				EEF790092466ED410065EBD5 /* Views */,
			);
			path = ExposureDetection;
			sourceTree = "<group>";
		};
		514E81322461B97700636861 /* Exposure */ = {
			isa = PBXGroup;
			children = (
				B15382DD2482707A0010F007 /* __tests__ */,
				ABFCE989255C32EE0075FF13 /* AppConfigMetadata.swift */,
				354E305824EFF26E00526C9F /* Country.swift */,
				EB5FE1532599F5DB00797E4E /* ENActivityHandling.swift */,
				941ADDB12518C3FB00E421D9 /* ENSettingEuTracingViewModel.swift */,
				514E81332461B97700636861 /* ExposureManager.swift */,
				CD678F6A246C43E200B6A0F8 /* MockExposureManager.swift */,
				518A69FA24687D5800444E66 /* RiskLevel.swift */,
				01D307892562B03B00ADB67B /* RiskState.swift */,
				94427A4F25502B8900C36BE6 /* WarnOthersNotificationsTimeInterval.swift */,
				948AFE662553DC5B0019579A /* WarnOthersRemindable.swift */,
				94B255A52551B7C800649B4C /* WarnOthersReminder.swift */,
				35E121B825B23D060098D754 /* StatisticsMetadata.swift */,
			);
			path = Exposure;
			sourceTree = "<group>";
		};
		514EE997246D4BEB00DE4884 /* UITableView */ = {
			isa = PBXGroup;
			children = (
				710ABB1E2475115500948792 /* UITableViewController+Enum.swift */,
				514EE998246D4C2E00DE4884 /* UITableViewCell+Identifier.swift */,
				514EE99A246D4C4C00DE4884 /* UITableView+Dequeue.swift */,
			);
			path = UITableView;
			sourceTree = "<group>";
		};
		51B5B41A246E059700DC5D3E /* Common */ = {
			isa = PBXGroup;
			children = (
				01F2A542257FB90200DA96A6 /* CloseBarButtonItem.swift */,
				71F54190248BF677006DB793 /* HtmlTextView.swift */,
				351E6305256BEC8D00D89B29 /* LabeledCountriesView.swift */,
			);
			path = Common;
			sourceTree = "<group>";
		};
		51CE1BBB2460B1BA002CF42A /* Protocols */ = {
			isa = PBXGroup;
			children = (
				B18CADAD24782FA4006F53F0 /* ExposureStateUpdating.swift */,
				FEDCE1600374711EC77FF572 /* RequiresAppDependencies.swift */,
			);
			path = Protocols;
			sourceTree = "<group>";
		};
		51D420AF2458308400AD70CA /* Onboarding */ = {
			isa = PBXGroup;
			children = (
				AB7420AA251B678E006666AC /* DeltaOnboarding */,
				AB1885CF25238D9B00D39BBE /* __tests__ */,
				51C737BC245B349700286105 /* OnboardingInfoViewController.swift */,
				01D0262D258A791C00B6389A /* OnboardingInfoViewController.xib */,
				A17366542484978A006BE209 /* OnboardingInfoViewControllerUtils.swift */,
				137846482488027500A50AB8 /* OnboardingInfoViewController+Extension.swift */,
				50F9130C253F1D7800DFE683 /* OnboardingPageType.swift */,
			);
			path = Onboarding;
			sourceTree = "<group>";
		};
		51D420B224583AA400AD70CA /* Workers */ = {
			isa = PBXGroup;
			children = (
				B1221BDD2492E78100E6C4E4 /* Keychain */,
				B19FD70E2491A04800A9D56A /* Update Checker */,
				B184A381248FFCC3007180F6 /* Store */,
				A1C2B2DA24834934004A3BD5 /* __tests__ */,
				AB1886C3252DE1AE00D39BBE /* Logging.swift */,
				B120C7C524AFDAB900F68FF1 /* ActiveTracing.swift */,
				A3FF84EB247BFAF00053E947 /* Hasher.swift */,
				0D5611B3247F852C00B5B094 /* SQLiteKeyValueStore.swift */,
				35EA68512555488600335F73 /* SQLiteError.swift */,
				016146902487A43E00660992 /* LinkHelper.swift */,
				A128F058248B459F00EC7F6C /* PublicKeyStore.swift */,
			);
			path = Workers;
			sourceTree = "<group>";
		};
		51D420B524583B5100AD70CA /* Extensions */ = {
			isa = PBXGroup;
			children = (
				71176E2C24891BCF004B0C9F /* __tests__ */,
				514EE997246D4BEB00DE4884 /* UITableView */,
				AB1886D0252DE51E00D39BBE /* Bundle+Identifier.swift */,
				A16714AE248CA1B70031B111 /* Bundle+ReadPlist.swift */,
				AB6289CE251BA01400CF61D2 /* Bundle+Version.swift */,
				01DB708425068167008F7244 /* Calendar+GregorianLocale.swift */,
				0190B224255C423600CF4244 /* Date+Age.swift */,
				51895EDB245E16CD0085DA38 /* ENAColor.swift */,
				710021DB248E44A6001F0B63 /* ENAFont.swift */,
				01734B6D255D73E400E60A8B /* ENExposureConfiguration+Convenience.swift */,
				A1BABD0A24A57BA0000ED515 /* ENTemporaryExposureKey+Processing.swift */,
				2FC0357024B5B70700E234AC /* Error+FAQUrl.swift */,
				2F96739A24AB70FA008E3147 /* ExposureSubmissionParsable.swift */,
				EB17144525716EA80088D7A9 /* FileManager+KeyPackageStorage.swift */,
				017AD121259DDE6B00FA2B3F /* ISO8601DateFormatter+ContactDiary.swift */,
				51D420D324586DCA00AD70CA /* NotificationName.swift */,
				2FF1D62D2487850200381FFB /* NSMutableAttributedString+Generation.swift */,
				51D420B624583B7200AD70CA /* NSObject+Identifier.swift */,
				AB6289D3251BA4EC00CF61D2 /* String+Compare.swift */,
				01C6ABF32527273D0052814D /* String+Insertion.swift */,
				B111EE2B2465D9F7001AEBB4 /* String+Localization.swift */,
				2FA968CD24D8560B008EE367 /* String+Random.swift */,
				B14D0CDA246E968C00D5BEBC /* String+Today.swift */,
				71CC3EA2246D6C4000217F2C /* UIFont+DynamicType.swift */,
				01C6AC39252B2A500052814D /* UIImage+Color.swift */,
				35327FF5256D4CE600C36A44 /* UIStackView+prune.swift */,
				2F3218CF248063E300A7AC0A /* UIView+Convenience.swift */,
				EB858D1F24E700D10048A0AA /* UIView+Screenshot.swift */,
				85142500245DA0B3009D2791 /* UIViewController+Alert.swift */,
				2F26CE2D248B9C4F00BE30EE /* UIViewController+BackButton.swift */,
				EB66267C25C3219900C4D7C2 /* UIViewController+Child.swift */,
				13722043247AEEAD00152764 /* UNNotificationCenter+Extension.swift */,
				948AFE792554377F0019579A /* UNUserNotificationCenter+WarnOthers.swift */,
				B1EDFD8C248E74D000E7EAFF /* URL+StaticString.swift */,
				B153096924706F1000A4A1BD /* URLSession+Default.swift */,
				B153096B24706F2400A4A1BD /* URLSessionConfiguration+Default.swift */,
				AB7E2A7F255ACC06005C90F6 /* Date+Utils.swift */,
				5270E9B7256D20A900B08606 /* NSTextAttachment+ImageHeight.swift */,
				3523F8A72570F819004B0424 /* NSAttributedString+BulletPoint.swift */,
				01D02625258A769200B6389A /* HTTPURLResponse+Header.swift */,
			);
			path = Extensions;
			sourceTree = "<group>";
		};
		51D420C224583D7B00AD70CA /* Settings */ = {
			isa = PBXGroup;
			children = (
				B163D10E24990664001A322C /* __tests__ */,
				01D0271A258BC78100B6389A /* SettingsCoordinator.swift */,
				01D02722258BD22600B6389A /* Settings */,
				EB41DC0624E53D3F0029C6F7 /* BackgroundAppRefresh */,
				01D02726258BD24400B6389A /* NotificationSettings */,
				01D02744258BD40C00B6389A /* Reset */,
			);
			path = Settings;
			sourceTree = "<group>";
		};
		51D420D524598AC200AD70CA /* Source */ = {
			isa = PBXGroup;
			children = (
				35B2FAAE25B9D362009ABC8E /* AppDelegate & Globals */,
				AB126871254C0598006E9194 /* Utils */,
				AB1FCBCA2521FC21005930BA /* ServerEnvironment */,
				B111EDEC2465B1F4001AEBB4 /* Client */,
				CD99A3C82461A44B00BF12AF /* View Helpers */,
				51CE1BBB2460B1BA002CF42A /* Protocols */,
				8595BF5D246032C40056EA27 /* Views */,
				B1569DD5245D6C790079FCD7 /* Developer Menu */,
				51EE9A6A245C0F7900F2544F /* Models */,
				85D759802459A82D008175F0 /* Services */,
				85D759712457059A008175F0 /* Scenes */,
				51D420B224583AA400AD70CA /* Workers */,
				51D420B524583B5100AD70CA /* Extensions */,
				EBA3BE3B25C2FAA800F1C2AC /* RootCoordinator.swift */,
			);
			path = Source;
			sourceTree = "<group>";
		};
		51EE9A6A245C0F7900F2544F /* Models */ = {
			isa = PBXGroup;
			children = (
				B1AC51D424CED8740087C35B /* __tests__ */,
				138910C3247A907500D739F6 /* Task Scheduling */,
				B1125458246F2C2100AB5036 /* Converting Keys */,
				514E81322461B97700636861 /* Exposure */,
				51EE9A6C245C0FB500F2544F /* Onboarding */,
				B18E852E248C29D400CF4FB8 /* DetectionMode.swift */,
				FEDCE1B8926528ED74CDE1B2 /* ENStateHandler+State.swift */,
				0144BDE0250924CC00B0857C /* SymptomsOnset.swift */,
			);
			path = Models;
			sourceTree = "<group>";
		};
		51EE9A6C245C0FB500F2544F /* Onboarding */ = {
			isa = PBXGroup;
			children = (
				51C737BE245B3B5D00286105 /* OnboardingInfo.swift */,
			);
			path = Onboarding;
			sourceTree = "<group>";
		};
		71176E2C24891BCF004B0C9F /* __tests__ */ = {
			isa = PBXGroup;
			children = (
				71176E2D24891C02004B0C9F /* ENAColorTests.swift */,
				A1BABD0C24A57BAC000ED515 /* ENTemporaryExposureKey+ProcessingTests.swift */,
				B1C7EE4524938EB700F1F284 /* ExposureDetection_FAQ_URL_Tests.swift */,
				B163D11424993F64001A322C /* UIFont+DynamicTypeTests.swift */,
				A1E4195E249824340016E52A /* String+TodayTests.swift */,
				2FC0356E24B342FA00E234AC /* UIViewcontroller+AlertTest.swift */,
			);
			path = __tests__;
			sourceTree = "<group>";
		};
		71176E30248957B1004B0C9F /* App */ = {
			isa = PBXGroup;
			children = (
				71176E31248957C3004B0C9F /* AppNavigationController.swift */,
			);
			path = App;
			sourceTree = "<group>";
		};
		7143D07424990A3100608DDE /* NavigationControllerWithFooter */ = {
			isa = PBXGroup;
			children = (
				71D3C1992494EFAC00DBABA8 /* ENANavigationControllerWithFooter.swift */,
				71EF33D82497F3E8007B7E1B /* ENANavigationControllerWithFooterChild.swift */,
				71EF33DA2497F419007B7E1B /* ENANavigationFooterItem.swift */,
				71C0BEDC2498DD07009A17A0 /* ENANavigationFooterView.swift */,
			);
			path = NavigationControllerWithFooter;
			sourceTree = "<group>";
		};
		71F76D0E24767AF100515A01 /* DynamicTableViewController */ = {
			isa = PBXGroup;
			children = (
				F247572E2483934B003E1FC5 /* __tests__ */,
				71F76D0F24767B2500515A01 /* Views */,
				710ABB26247533FA00948792 /* DynamicTableViewController.swift */,
				710ABB282475353900948792 /* DynamicTableViewModel.swift */,
				71330E40248109F600EB10F6 /* DynamicTableViewSection.swift */,
				71330E4424810A0500EB10F6 /* DynamicTableViewHeader.swift */,
				71330E4624810A0C00EB10F6 /* DynamicTableViewFooter.swift */,
				71330E42248109FD00EB10F6 /* DynamicTableViewCell.swift */,
				A1C683FB24AEC9EE00B90D12 /* DynamicTableViewTextCell.swift */,
				71330E4824810A5A00EB10F6 /* DynamicTableViewAction.swift */,
			);
			path = DynamicTableViewController;
			sourceTree = "<group>";
		};
		71F76D0F24767B2500515A01 /* Views */ = {
			isa = PBXGroup;
			children = (
				71FE1C68247A8FE100851FEB /* DynamicTableViewHeaderFooterView.swift */,
				71FE1C70247AA7B700851FEB /* DynamicTableViewHeaderImageView.swift */,
				714194E9247A65C60072A090 /* DynamicTableViewHeaderSeparatorView.swift */,
				710ABB22247513E300948792 /* DynamicTypeTableViewCell.swift */,
				71FE1C8A247AC79D00851FEB /* DynamicTableViewIconCell.swift */,
				EB3BCA85250799E7003F27C7 /* DynamicTableViewBulletPointCell.swift */,
				71B8044E248526B600D53506 /* DynamicTableViewSpaceCell.swift */,
				2FF1D62F24880FCF00381FFB /* DynamicTableViewRoundedCell.swift */,
				52CAAC002562B82E00239DCB /* DynamicTableViewConsentCell.swift */,
				717D21E8248C022E00D9717E /* DynamicTableViewHtmlCell.swift */,
				A1C683F924AEC57400B90D12 /* DynamicTableViewTextViewCell.swift */,
				01B7232324F812500064C0EB /* DynamicTableViewOptionGroupCell.swift */,
			);
			path = Views;
			sourceTree = "<group>";
		};
		71FE1C83247AC33D00851FEB /* ExposureSubmission */ = {
			isa = PBXGroup;
			children = (
				35D16DDC2567FB980069AD1B /* DynamicLegalCell.swift */,
				35D16DDD2567FB980069AD1B /* DynamicLegalCell.xib */,
				50C5C1B9258920AD00C4817A /* DynamicLegalExtendedCell.swift */,
				50C5C1B425891CC800C4817A /* DynamicLegalExtendedCell.xib */,
				710021DF248EAF9A001F0B63 /* ExposureSubmissionImageCardCell.swift */,
				710021DD248EAF16001F0B63 /* ExposureSubmissionImageCardCell.xib */,
				710224F32490E7A3000C5DEF /* ExposureSubmissionStepCell.swift */,
				71FE1C84247AC33D00851FEB /* ExposureSubmissionTestResultHeaderView.swift */,
				711EFCC824935C79005FEF21 /* ExposureSubmissionTestResultHeaderView.xib */,
				351E630A256C5B9C00D89B29 /* LabeledCountriesCell.swift */,
				351E630B256C5B9C00D89B29 /* LabeledCountriesCell.xib */,
			);
			path = ExposureSubmission;
			sourceTree = "<group>";
		};
		853D987824694A1E00490DBA /* BaseElements */ = {
			isa = PBXGroup;
			children = (
				853D987924694A8700490DBA /* ENAButton.swift */,
				8595BF5E246032D90056EA27 /* ENASwitch.swift */,
				BA904CA52576A0B900692110 /* ENAInputLabel.swift */,
				71B804462484CC0800D53506 /* ENALabel.swift */,
				711EFCC62492EE31005FEF21 /* ENAFooterView.swift */,
			);
			path = BaseElements;
			sourceTree = "<group>";
		};
		858F6F71245AEC05009FFD33 /* ENSetting */ = {
			isa = PBXGroup;
			children = (
				2F3D95352518BCBA002B2C81 /* EUSettings */,
				EE22DB80247FB409001B0A71 /* ENSettingModel.swift */,
				EE22DB7F247FB409001B0A71 /* ENStateHandler.swift */,
				853D98842469DC8100490DBA /* ExposureNotificationSettingViewController.swift */,
				01D026CF258BB65B00B6389A /* Cells */,
			);
			path = ENSetting;
			sourceTree = "<group>";
		};
		8595BF5D246032C40056EA27 /* Views */ = {
			isa = PBXGroup;
			children = (
				B10F9B88249961B500C418F4 /* __tests__ */,
				51B5B41A246E059700DC5D3E /* Common */,
				853D987824694A1E00490DBA /* BaseElements */,
				71FE1C83247AC33D00851FEB /* ExposureSubmission */,
				71CC3EA0246D6BBF00217F2C /* DynamicTypeLabel.swift */,
				713EA25A247818B000AB7EE8 /* DynamicTypeButton.swift */,
				85E33443247EB357006E74EC /* CircularProgressView.swift */,
			);
			path = Views;
			sourceTree = "<group>";
		};
		85D759322457048F008175F0 = {
			isa = PBXGroup;
			children = (
				71B8044424828A6C00D53506 /* .swiftformat */,
				71AFBD922464251000F91006 /* .swiftlint.yml */,
				85D7593D2457048F008175F0 /* ENA */,
				85D7595724570491008175F0 /* ENATests */,
				85D7596224570491008175F0 /* ENAUITests */,
				35075C002526367700DE92F7 /* TestPlans */,
				B1FF6B6B2497D0B40041CF02 /* CWASQLite */,
				85D7593C2457048F008175F0 /* Products */,
				5107E3D72459B2D60042FC9B /* Frameworks */,
				0DFCC2692484D7A700E2811D /* ENA-Bridging-Header.h */,
				0DFCC26F2484DC8200E2811D /* ENATests-Bridging-Header.h */,
			);
			sourceTree = "<group>";
			usesTabs = 1;
		};
		85D7593C2457048F008175F0 /* Products */ = {
			isa = PBXGroup;
			children = (
				85D7593B2457048F008175F0 /* ENA.app */,
				85D7595424570491008175F0 /* ENATests.xctest */,
				85D7595F24570491008175F0 /* ENAUITests.xctest */,
				B1FF6B6A2497D0B40041CF02 /* CWASQLite.framework */,
			);
			name = Products;
			sourceTree = "<group>";
		};
		85D7593D2457048F008175F0 /* ENA */ = {
			isa = PBXGroup;
			children = (
				B102BDC12460405F00CD55A2 /* Backend */,
				51D420D524598AC200AD70CA /* Source */,
				85D7597424570615008175F0 /* Resources */,
			);
			path = ENA;
			sourceTree = "<group>";
		};
		85D7595724570491008175F0 /* ENATests */ = {
			isa = PBXGroup;
			children = (
				B18C411A246DB2F000B8D8CB /* Helper */,
				85D7595A24570491008175F0 /* Info.plist */,
			);
			path = ENATests;
			sourceTree = "<group>";
		};
		85D7596224570491008175F0 /* ENAUITests */ = {
			isa = PBXGroup;
			children = (
				13E5046A248E3CE60086641C /* AppInformation */,
				94C24B3D25304AE100F8C004 /* DeltaOnboarding */,
				948DCDC1252EFC4100CDE020 /* ExposureLogging */,
				941B68AD253F005600DC1962 /* Helper */,
				134F0DB8247578FF00D88934 /* Home */,
				130CB19A246D92F800ADE602 /* Onboarding */,
				EB11B02824EE7C7D00143A95 /* Settings */,
				EB1C221625B718FA00A5CA6E /* UpdateOS */,
				85D7596524570491008175F0 /* Info.plist */,
				134F0DBA247578FF00D88934 /* ENAUITests-Extensions.swift */,
				85D7596324570491008175F0 /* ENAUITests.swift */,
				134F0F2B2475793400D88934 /* SnapshotHelper.swift */,
				A3EE6E5B249BB97500C64B61 /* UITestingParameters.swift */,
			);
			path = ENAUITests;
			sourceTree = "<group>";
		};
		85D759712457059A008175F0 /* Scenes */ = {
			isa = PBXGroup;
			children = (
				71176E30248957B1004B0C9F /* App */,
				EBB92C70259E10BD00013B41 /* UpdateOS */,
				EE85998B2462EFD4002E7AE2 /* AppInformation */,
				0190982A257E5A9D0065D050 /* ContactDiary */,
				71F76D0E24767AF100515A01 /* DynamicTableViewController */,
				858F6F71245AEC05009FFD33 /* ENSetting */,
				514E81312461946E00636861 /* ExposureDetection */,
				CD99A398245B229F00BF12AF /* ExposureSubmission */,
				EE278B2E245F2C58008B06F9 /* FriendsInvite */,
				01EA17602590E9B900E98E02 /* Home */,
				7143D07424990A3100608DDE /* NavigationControllerWithFooter */,
				51D420AF2458308400AD70CA /* Onboarding */,
				01B7232524F8128B0064C0EB /* OptionGroup */,
				13091950247972CF0066E329 /* PrivacyProtectionViewController */,
				EE20EA0824699A3A00770683 /* RiskLegend */,
				51D420C224583D7B00AD70CA /* Settings */,
				016E260C25AF43440077C64C /* StatisticsInfo */,
			);
			path = Scenes;
			sourceTree = "<group>";
		};
		85D7597424570615008175F0 /* Resources */ = {
			isa = PBXGroup;
			children = (
				EBBABC46256402A9005B7C07 /* default_app_config_18 */,
				AB628A1D251CDAA700CF61D2 /* ServerEnvironment */,
				014891B224F90D0B002A6F77 /* ENA.plist */,
				011E4B002483A35A002E6412 /* ENACommunity.entitlements */,
				CD7F5C732466F6D400D3D03C /* ENATest.entitlements */,
				85790F2E245C6B72003D47E1 /* ENA.entitlements */,
				EE70C239245B09E900AC9B2F /* Localization */,
				85D7594F24570491008175F0 /* Info.plist */,
				B1221BDB2492BCEB00E6C4E4 /* Info_Debug.plist */,
				01E25C6F24A3B52F007E33F8 /* Info_Testflight.plist */,
				85D75976245706BD008175F0 /* Assets */,
				85D75975245706B0008175F0 /* Storyboards */,
			);
			path = Resources;
			sourceTree = "<group>";
		};
		85D75975245706B0008175F0 /* Storyboards */ = {
			isa = PBXGroup;
			children = (
				85D7594C24570491008175F0 /* LaunchScreen.storyboard */,
			);
			path = Storyboards;
			sourceTree = "<group>";
		};
		85D75976245706BD008175F0 /* Assets */ = {
			isa = PBXGroup;
			children = (
				8539874E2467094E00D28B62 /* AppIcon.xcassets */,
				85D7594A24570491008175F0 /* Assets.xcassets */,
				71F2E57A2487AEFC00694F1A /* ena-colors.xcassets */,
			);
			path = Assets;
			sourceTree = "<group>";
		};
		85D759802459A82D008175F0 /* Services */ = {
			isa = PBXGroup;
			children = (
				B15382DC248270220010F007 /* __tests__ */,
				B1D431C9246C848E00E728AD /* DownloadedPackagesStore */,
				2FA9E39124D2F2620030561C /* Exposure Submission */,
				B14D0CD8246E939600D5BEBC /* Exposure Transaction */,
<<<<<<< HEAD
				B1D431C9246C848E00E728AD /* DownloadedPackagesStore */,
				EB87353F253704D100325C6C /* DeadmanNotificationManager.swift */,
=======
				AB5F84AB24F8F6EB000400D4 /* Migration */,
				504C9CC725C44BE60005875B /* OTP */,
				BA07735A25C2FC5E00EAF6B8 /* PPAC */,
				B1175211248A837300C3325C /* Risk */,
>>>>>>> eb1357b9
			);
			path = Services;
			sourceTree = "<group>";
		};
		8F27018D259B58D700E48CFE /* StoreV2 */ = {
			isa = PBXGroup;
			children = (
				8FF9B2B1259B6B030080770D /* ContactDiaryStoreSchemaV2.swift */,
				8F270193259B5BA700E48CFE /* ContactDiaryMigration1To2.swift */,
			);
			path = StoreV2;
			sourceTree = "<group>";
		};
		8F2EDD3025A4B9BB006F6520 /* StoreV1 */ = {
			isa = PBXGroup;
			children = (
				ABAE0A1B257F77D90030ED47 /* ContactDiaryStoreSchemaV1.swift */,
			);
			path = StoreV1;
			sourceTree = "<group>";
		};
		8F3D71A825A8634700D52CCD /* __tests__ */ = {
			isa = PBXGroup;
			children = (
				8F3D71A925A86AD300D52CCD /* HomeExposureLoggingCellModelTests.swift */,
			);
			path = __tests__;
			sourceTree = "<group>";
		};
		8FF3525C25ADACEC008A07BD /* __tests__ */ = {
			isa = PBXGroup;
			children = (
				8FF3525D25ADAD06008A07BD /* HomeTestResultCellModelTests.swift */,
			);
			path = __tests__;
			sourceTree = "<group>";
		};
		941B68AD253F005600DC1962 /* Helper */ = {
			isa = PBXGroup;
			children = (
				941B689E253EFF2300DC1962 /* Int+Increment.swift */,
				505F2E512587738900697CC2 /* AccessibilityLabels.swift */,
			);
			path = Helper;
			sourceTree = "<group>";
		};
		948DCDC1252EFC4100CDE020 /* ExposureLogging */ = {
			isa = PBXGroup;
			children = (
				948DCDC2252EFC9A00CDE020 /* ENAUITests_05_ExposureLogging.swift */,
			);
			path = ExposureLogging;
			sourceTree = "<group>";
		};
		948FB1F225BB067200D1EBCB /* __tests__ */ = {
			isa = PBXGroup;
			children = (
				94ABF76A25B9676F004AB56F /* DeltaOnboardingNewVersionFeaturesControllerTests.swift */,
			);
			path = __tests__;
			sourceTree = "<group>";
		};
		94C24B3D25304AE100F8C004 /* DeltaOnboarding */ = {
			isa = PBXGroup;
			children = (
				94C24B3E25304B4400F8C004 /* ENAUITestsDeltaOnboarding.swift */,
			);
			path = DeltaOnboarding;
			sourceTree = "<group>";
		};
		94EAF85525B6C62D00BE1F40 /* NewVersionFeatures */ = {
			isa = PBXGroup;
			children = (
				948FB1F225BB067200D1EBCB /* __tests__ */,
				94EAF86C25B6C84800BE1F40 /* DeltaOnboardingNewVersionFeatures.swift */,
				94EAF86D25B6C84900BE1F40 /* DeltaOnboardingNewVersionFeaturesViewController.swift */,
				94EAF86B25B6C84800BE1F40 /* DeltaOnboardingNewVersionFeaturesViewModel.swift */,
				94EAF89B25B8162200BE1F40 /* NewVersionFeature.swift */,
			);
			path = NewVersionFeatures;
			sourceTree = "<group>";
		};
		A1C2B2DA24834934004A3BD5 /* __tests__ */ = {
			isa = PBXGroup;
			children = (
				A173665124844F29006BE209 /* SQLiteKeyValueStoreTests.swift */,
				B1E23B8524FE4DD3006BCDA6 /* PublicKeyProviderTests.swift */,
				B1CD333D24865E0000B06E9B /* TracingStatusHistoryTests.swift */,
				B120C7C824AFE7B800F68FF1 /* ActiveTracingTests.swift */,
			);
			path = __tests__;
			sourceTree = "<group>";
		};
		A1E41959249817C70016E52A /* __tests__ */ = {
			isa = PBXGroup;
			children = (
				50B1D6E62551621C00684C3C /* DayKeyPackageDownloadTests.swift */,
				AB8BC34E2551BBE100F3B5A7 /* HourKeyPackagesDownloadTests.swift */,
				A1E4195B249818020016E52A /* RiskTests.swift */,
			);
			path = __tests__;
			sourceTree = "<group>";
		};
		A3284253248E48E0006B1F09 /* __tests__ */ = {
			isa = PBXGroup;
			children = (
				A328425A248E8290006B1F09 /* Mock Objects */,
				01A1B440252DE53800841B63 /* QRScanner */,
				A328425B248E82B5006B1F09 /* ExposureSubmissionTestResultViewControllerTests.swift */,
				016961AF2549630100FF92E3 /* ExposureSubmissionTestResultViewModelTests.swift */,
				2FD881CB2490F65C00BEC8FC /* ExposureSubmissionHotlineViewControllerTest.swift */,
				2FD881CD249115E700BEC8FC /* ExposureSubmissionNavigationControllerTest.swift */,
				015178C12507D2A90074F095 /* ExposureSubmissionSymptomsOnsetViewControllerTests.swift */,
				EB3BCA8A2507B8F3003F27C7 /* ExposureSubmissionSymptomsViewControllerTests.swift */,
				A32842602490E2AC006B1F09 /* ExposureSubmissionWarnOthersViewControllerTests.swift */,
				A32842642491136E006B1F09 /* ExposureSubmissionUITests.swift */,
				A372DA3E24BEF773003248BB /* ExposureSubmissionCoordinatorTests.swift */,
				01A1B460252E17F900841B63 /* ExposureSubmissionCoordinatorModelTests.swift */,
				01A23684251A22E90043D9F8 /* ExposureSubmissionQRInfoModelTests.swift */,
				524C4291256587B900EBC3B0 /* ExposureSubmissionTestResultConsentViewModelTests.swift */,
			);
			path = __tests__;
			sourceTree = "<group>";
		};
		A328425A248E8290006B1F09 /* Mock Objects */ = {
			isa = PBXGroup;
			children = (
				A3284256248E7431006B1F09 /* MockExposureSubmissionService.swift */,
				A32842662492359E006B1F09 /* MockExposureSubmissionNavigationControllerChild.swift */,
				A372DA3C24BE01D9003248BB /* MockExposureSubmissionCoordinator.swift */,
				A372DA4024BF33F9003248BB /* MockExposureSubmissionCoordinatorDelegate.swift */,
				01A1B451252DFD9400841B63 /* FakeMetadataMachineReadableObject.swift */,
			);
			path = "Mock Objects";
			sourceTree = "<group>";
		};
		A36FACC224C5E9FC00DED947 /* __tests__ */ = {
			isa = PBXGroup;
			children = (
				A36FACC324C5EA1500DED947 /* ExposureDetectionViewControllerTests.swift */,
				010B3D3A25A8667C00EB44AB /* ExposureDetectionViewModelTests.swift */,
			);
			path = __tests__;
			sourceTree = "<group>";
		};
		A372DA3724BDA015003248BB /* View */ = {
			isa = PBXGroup;
			children = (
				A372DA3924BDA043003248BB /* Custom */,
				A372DA3824BDA035003248BB /* Controller */,
			);
			path = View;
			sourceTree = "<group>";
		};
		A372DA3824BDA035003248BB /* Controller */ = {
			isa = PBXGroup;
			children = (
				503DB1A6255D822E00576E57 /* ExposureSubmissionIntroViewController.swift */,
				503DB1AB255D826900576E57 /* ExposureSubmissionIntroViewModel.swift */,
				01909886257E7B900065D050 /* ExposureSubmissionQRInfoViewController.swift */,
				01909887257E7B900065D050 /* ExposureSubmissionQRInfoViewModel.swift */,
				5222AA67255ECFE100F338C7 /* ExposureSubmissionTestResultConsentViewController.swift */,
				5222AA6F255ED8E000F338C7 /* ExposureSubmissionTestResultConsentViewModel.swift */,
				71FE1C78247AC2B500851FEB /* ExposureSubmissionTestResultViewController.swift */,
				016961982540574700FF92E3 /* ExposureSubmissionTestResultViewModel.swift */,
				523D5E74256FDFE900EF67EA /* ExposureSubmissionThankYouViewController.swift */,
				523D5E79256FE04000EF67EA /* ExposureSubmissionThankYouViewModel.swift */,
				01C6AC2D252B23FC0052814D /* QRScanner */,
				BAD962F925668E5D00FAB615 /* TestResultAvailable */,
				2F80CFDA247EDDB3000F06AF /* ExposureSubmissionHotlineViewController.swift */,
				EBCD2411250790F400E5574C /* ExposureSubmissionSymptomsViewController.swift */,
				EB3BCA872507B6C1003F27C7 /* ExposureSubmissionSymptomsOnsetViewController.swift */,
				A3C4F95F24812CD20047F23E /* ExposureSubmissionWarnOthersViewController.swift */,
				01A236792519D1E80043D9F8 /* ExposureSubmissionWarnOthersViewModel.swift */,
				BAB1239A25729FEA00A179FB /* TANInputViewController */,
			);
			path = Controller;
			sourceTree = "<group>";
		};
		A372DA3924BDA043003248BB /* Custom */ = {
			isa = PBXGroup;
			children = (
				710224F524910661000C5DEF /* ExposureSubmissionDynamicCell.swift */,
			);
			path = Custom;
			sourceTree = "<group>";
		};
		A3E851B324ADDA9E00402485 /* __tests__ */ = {
			isa = PBXGroup;
			children = (
				A3E851B424ADDAC000402485 /* CountdownTimerTests.swift */,
			);
			path = __tests__;
			sourceTree = "<group>";
		};
		AB1011552507C14F00D392A2 /* Models */ = {
			isa = PBXGroup;
			children = (
				AB1011572507C15000D392A2 /* TracingStatusHistory.swift */,
			);
			path = Models;
			sourceTree = "<group>";
		};
		AB126871254C0598006E9194 /* Utils */ = {
			isa = PBXGroup;
			children = (
				EBA403A82588F72A00D1F039 /* iOS12Support */,
				AB126872254C05A7006E9194 /* ENAFormatter.swift */,
			);
			path = Utils;
			sourceTree = "<group>";
		};
		AB1885CF25238D9B00D39BBE /* __tests__ */ = {
			isa = PBXGroup;
			children = (
				AB1885D025238DAA00D39BBE /* OnboardingInfoViewControllerTests.swift */,
			);
			path = __tests__;
			sourceTree = "<group>";
		};
		AB1FCBCA2521FC21005930BA /* ServerEnvironment */ = {
			isa = PBXGroup;
			children = (
				AB1FCBCB2521FC34005930BA /* __tests__ */,
				352F25A724EFCBDE00ACDFF3 /* ServerEnvironment.swift */,
			);
			path = ServerEnvironment;
			sourceTree = "<group>";
		};
		AB1FCBCB2521FC34005930BA /* __tests__ */ = {
			isa = PBXGroup;
			children = (
				AB1FCBDB2521FCD5005930BA /* TestServerEnvironments.json */,
				AB1FCBCC2521FC44005930BA /* ServerEnvironmentTests.swift */,
			);
			path = __tests__;
			sourceTree = "<group>";
		};
		AB5F84A924F8F6C7000400D4 /* Migration */ = {
			isa = PBXGroup;
			children = (
				AB5F84BA24F92876000400D4 /* Migration0To1Tests.swift */,
				35C701F32556C016008AEA91 /* Migration1To2Tests.swift */,
			);
			path = Migration;
			sourceTree = "<group>";
		};
		AB5F84AB24F8F6EB000400D4 /* Migration */ = {
			isa = PBXGroup;
			children = (
				AB5F84AC24F8F7A1000400D4 /* SerialMigrator.swift */,
				AB5F84AF24F8F7C3000400D4 /* Migration.swift */,
			);
			path = Migration;
			sourceTree = "<group>";
		};
		AB5F84AE24F8F7B8000400D4 /* Migrations */ = {
			isa = PBXGroup;
			children = (
				AB5F84B124F8F7E3000400D4 /* Migration0To1.swift */,
				35C701EB2556BCB9008AEA91 /* Migration1To2.swift */,
			);
			path = Migrations;
			sourceTree = "<group>";
		};
		AB5F84C124FE2EEA000400D4 /* V0 */ = {
			isa = PBXGroup;
			children = (
				AB5F84BF24FE2EB3000400D4 /* DownloadedPackagesStoreV0.swift */,
				AB5F84B824F92855000400D4 /* DownloadedPackagesSQLLiteStoreV0.swift */,
			);
			path = V0;
			sourceTree = "<group>";
		};
		AB5F84C224FE2EF2000400D4 /* V1 */ = {
			isa = PBXGroup;
			children = (
				B1D431CA246C84A400E728AD /* DownloadedPackagesStoreV1.swift */,
				B161782424804AC3006E435A /* DownloadedPackagesSQLLiteStoreV1.swift */,
			);
			path = V1;
			sourceTree = "<group>";
		};
		AB628A1D251CDAA700CF61D2 /* ServerEnvironment */ = {
			isa = PBXGroup;
			children = (
				AB628A1E251CDADE00CF61D2 /* ServerEnvironments.json */,
			);
			path = ServerEnvironment;
			sourceTree = "<group>";
		};
		AB7420AA251B678E006666AC /* DeltaOnboarding */ = {
			isa = PBXGroup;
			children = (
				94EAF85525B6C62D00BE1F40 /* NewVersionFeatures */,
				9488C3002521EE8E00504648 /* DeltaOnboardingNavigationController.swift */,
				AB7420DB251B80EF006666AC /* __tests__ */,
				AB7420C1251B7D59006666AC /* DeltaOnboardingProtocols.swift */,
				AB7420B6251B69E2006666AC /* DeltaOnboardingCoordinator.swift */,
				AB7420C9251B7D79006666AC /* V15 */,
			);
			path = DeltaOnboarding;
			sourceTree = "<group>";
		};
		AB7420C9251B7D79006666AC /* V15 */ = {
			isa = PBXGroup;
			children = (
				AB7420AB251B67A8006666AC /* DeltaOnboardingV15.swift */,
				AB7420CA251B7D93006666AC /* DeltaOnboardingV15ViewController.swift */,
				94F594612521CBF50077681B /* DeltaOnboardingV15ViewModel.swift */,
			);
			path = V15;
			sourceTree = "<group>";
		};
		AB7420DB251B80EF006666AC /* __tests__ */ = {
			isa = PBXGroup;
			children = (
				AB7420DC251B8101006666AC /* DeltaOnboardingCoordinatorTests.swift */,
				9412FAF92523499D0086E139 /* DeltaOnboardingViewControllerTests.swift */,
			);
			path = __tests__;
			sourceTree = "<group>";
		};
		AB8BC3452551B94200F3B5A7 /* Doubles */ = {
			isa = PBXGroup;
			children = (
				AB8BC3462551B97700F3B5A7 /* DownloadedPackagesStoreErrorStub.swift */,
			);
			path = Doubles;
			sourceTree = "<group>";
		};
		ABAE0A12257F77A20030ED47 /* Store */ = {
			isa = PBXGroup;
			children = (
				ABAE0A35257FA85B0030ED47 /* __tests__ */,
				8F27018E259B593700E48CFE /* ContactDiaryStore.swift */,
				019C9EFF25894BAA00B26392 /* DiaryStoringProviding.swift */,
				8F2EDD3025A4B9BB006F6520 /* StoreV1 */,
				8F27018D259B58D700E48CFE /* StoreV2 */,
			);
			path = Store;
			sourceTree = "<group>";
		};
		ABAE0A35257FA85B0030ED47 /* __tests__ */ = {
			isa = PBXGroup;
			children = (
				ABAE0A36257FA88D0030ED47 /* ContactDiaryStoreSchemaV1Tests.swift */,
				ABAE0A3E257FAC970030ED47 /* ContactDiaryStoreTests.swift */,
				019C9F0725894BE900B26392 /* MockDiaryStore.swift */,
				BA0E5C3925B5CF5D00C219DE /* RiskLevelPerDay.swift */,
			);
			path = __tests__;
			sourceTree = "<group>";
		};
		ABD2F632254C531100DC1958 /* KeyPackageDownload */ = {
			isa = PBXGroup;
			children = (
				ABD2F633254C533200DC1958 /* KeyPackageDownload.swift */,
			);
			path = KeyPackageDownload;
			sourceTree = "<group>";
		};
		B102BDC12460405F00CD55A2 /* Backend */ = {
			isa = PBXGroup;
			children = (
				B15382DA24826F7E0010F007 /* __tests__ */,
				EB08F1762541CE3200D11FA9 /* app_version_config.pb.swift */,
				EB08F1712541CE3200D11FA9 /* attenuation_duration.pb.swift */,
				EB08F1852541CE5700D11FA9 /* diagnosis_key_batch.pb.swift */,
				505F506825C833A9004920EB /* ppdd */,
				B102BDC22460410600CD55A2 /* README.md */,
				EB08F1722541CE3200D11FA9 /* risk_level.pb.swift */,
				EB08F1702541CE3200D11FA9 /* risk_score_classification.pb.swift */,
				EB08F1772541CE3200D11FA9 /* risk_score_parameters.pb.swift */,
				35E121D625B273280098D754 /* stats */,
				EB08F1742541CE3200D11FA9 /* submission_payload.pb.swift */,
				EB08F1832541CE5700D11FA9 /* temporary_exposure_key_export.pb.swift */,
				EB08F1842541CE5700D11FA9 /* temporary_exposure_key_signature_list.pb.swift */,
				01734B51255D6BEE00E60A8B /* v2 */,
			);
			path = Backend;
			sourceTree = "<group>";
		};
		B10F9B88249961B500C418F4 /* __tests__ */ = {
			isa = PBXGroup;
			children = (
				B10F9B89249961B500C418F4 /* DynamicTypeLabelTests.swift */,
			);
			path = __tests__;
			sourceTree = "<group>";
		};
		B111EDEC2465B1F4001AEBB4 /* Client */ = {
			isa = PBXGroup;
			children = (
				B1DDDABA2471379900A07175 /* __tests__ */,
				B1741B482462C207006275D9 /* Client.swift */,
				BA112E0925559CDD007F5712 /* ClientWifiOnly.swift */,
				B1125455246F293A00AB5036 /* HTTP Client */,
				B1CD333F2486AA5F00B06E9B /* Security */,
			);
			path = Client;
			sourceTree = "<group>";
		};
		B1125455246F293A00AB5036 /* HTTP Client */ = {
			isa = PBXGroup;
			children = (
				B1EAEC8C24711889003BE9A2 /* __tests__ */,
				35BE8597251CE495005C2FD0 /* CachingHTTPClient.swift */,
				011E13AD24680A4000973467 /* HTTPClient.swift */,
				B12995E8246C344100854AD0 /* HTTPClient+Configuration.swift */,
				B1A9E710246D782F0024CC12 /* SAPDownloadedPackage.swift */,
				B1EAEC8A24711884003BE9A2 /* URLSession+Convenience.swift */,
				BA112DF6255586E9007F5712 /* WifiOnlyHTTPClient.swift */,
			);
			path = "HTTP Client";
			sourceTree = "<group>";
		};
		B1125458246F2C2100AB5036 /* Converting Keys */ = {
			isa = PBXGroup;
			children = (
				B1175214248A9F8300C3325C /* __tests__ */,
				B1125459246F2C6500AB5036 /* ENTemporaryExposureKey+Convert.swift */,
			);
			path = "Converting Keys";
			sourceTree = "<group>";
		};
		B11655912491437600316087 /* __tests__ */ = {
			isa = PBXGroup;
			children = (
				B11655922491437600316087 /* RiskProvidingConfigurationTests.swift */,
				B1C7EE472493D97000F1F284 /* RiskProvidingConfigurationManualTriggerTests.swift */,
			);
			path = __tests__;
			sourceTree = "<group>";
		};
		B1175211248A837300C3325C /* Risk */ = {
			isa = PBXGroup;
			children = (
				ABD2F632254C531100DC1958 /* KeyPackageDownload */,
				A1E41959249817C70016E52A /* __tests__ */,
				BA6C8A8E254D60E0008344F5 /* Calculation */,
				B1FE13D92488216300D012E5 /* Provider */,
				B1175212248A83AB00C3325C /* Risk.swift */,
			);
			path = Risk;
			sourceTree = "<group>";
		};
		B1175214248A9F8300C3325C /* __tests__ */ = {
			isa = PBXGroup;
			children = (
				B1175215248A9F9600C3325C /* ConvertingKeysTests.swift */,
			);
			path = __tests__;
			sourceTree = "<group>";
		};
		B117909724914D6E007FF821 /* __tests__ */ = {
			isa = PBXGroup;
			children = (
				01678E9A249A521F003B048B /* testStore.sqlite */,
				01D3ECFF2490230400551E65 /* StoreTests.swift */,
			);
			path = __tests__;
			sourceTree = "<group>";
		};
		B1221BDD2492E78100E6C4E4 /* Keychain */ = {
			isa = PBXGroup;
			children = (
				B1221BDE2492ECD500E6C4E4 /* __tests__ */,
				0DD260FE248D549B007C3B2C /* KeychainHelper.swift */,
				B1221BDF2492ECE800E6C4E4 /* CFDictionary+KeychainQuery.swift */,
			);
			path = Keychain;
			sourceTree = "<group>";
		};
		B1221BDE2492ECD500E6C4E4 /* __tests__ */ = {
			isa = PBXGroup;
			children = (
				B1221BE12492ED0F00E6C4E4 /* CFDictionary+KeychainQueryTests.swift */,
				35A7F080250A7CF8005E6C33 /* KeychainHelperTests.swift */,
			);
			path = __tests__;
			sourceTree = "<group>";
		};
		B14D0CD8246E939600D5BEBC /* Exposure Transaction */ = {
			isa = PBXGroup;
			children = (
				B161782B248062A0006E435A /* __tests__ */,
				B1A9E70D246D73180024CC12 /* ExposureDetection.swift */,
				B10FD5F3246EAC1700E9D7F2 /* AppleFilesWriter.swift */,
				B14D0CDE246E976400D5BEBC /* ExposureDetectionTransaction+DidEndPrematurelyReason.swift */,
				B14D0CDC246E972400D5BEBC /* ExposureDetectionDelegate.swift */,
				FEDCE0116603B6E00FAEE632 /* ExposureDetectionExecutor.swift */,
			);
			path = "Exposure Transaction";
			sourceTree = "<group>";
		};
		B15382DA24826F7E0010F007 /* __tests__ */ = {
			isa = PBXGroup;
			children = (
				B1F8AE472479B4C30093A588 /* api-response-day-2020-05-16 */,
				01571B79255E9A6F00E4E891 /* config-wru-2020-11-13 */,
				B17A44A12464906A00CB195E /* KeyTests.swift */,
			);
			path = __tests__;
			sourceTree = "<group>";
		};
		B15382DB24826FD70010F007 /* Mocks */ = {
			isa = PBXGroup;
			children = (
				CD678F6C246C43EE00B6A0F8 /* ClientMock.swift */,
				CD678F6E246C43FC00B6A0F8 /* MockURLSession.swift */,
				35163D23251CFCCB00D220CA /* CachingHTTPClientMock.swift */,
			);
			path = Mocks;
			sourceTree = "<group>";
		};
		B15382DC248270220010F007 /* __tests__ */ = {
			isa = PBXGroup;
			children = (
				B15382E0248273A50010F007 /* Mocks */,
				CDF27BD2246ADBA70044D32B /* ExposureSubmissionServiceTests.swift */,
			);
			path = __tests__;
			sourceTree = "<group>";
		};
		B15382DD2482707A0010F007 /* __tests__ */ = {
			isa = PBXGroup;
			children = (
				B15382DE248270B50010F007 /* Mocks */,
				EE22DB8E247FB46C001B0A71 /* ENStateTests.swift */,
				AB453F5F2534B04400D8339E /* ExposureManagerTests.swift */,
				3598D99924FE280700483F1F /* CountryTests.swift */,
				941F5ECB2518E82100785F06 /* ENSettingEuTracingViewModelTests.swift */,
				948AFE5E2552F6F60019579A /* WarnOthersReminderTests.swift */,
			);
			path = __tests__;
			sourceTree = "<group>";
		};
		B15382DE248270B50010F007 /* Mocks */ = {
			isa = PBXGroup;
			children = (
				EE22DB90247FB479001B0A71 /* MockStateHandlerObserverDelegate.swift */,
			);
			path = Mocks;
			sourceTree = "<group>";
		};
		B15382DF248270E90010F007 /* Helper */ = {
			isa = PBXGroup;
			children = (
				A1E419442495476C0016E52A /* HTTPClient+MockNetworkStack.swift */,
			);
			path = Helper;
			sourceTree = "<group>";
		};
		B15382E0248273A50010F007 /* Mocks */ = {
			isa = PBXGroup;
			children = (
				B15382E3248273DC0010F007 /* MockTestStore.swift */,
				859DD511248549790073D59F /* MockDiagnosisKeysRetrieval.swift */,
			);
			path = Mocks;
			sourceTree = "<group>";
		};
		B1569DD5245D6C790079FCD7 /* Developer Menu */ = {
			isa = PBXGroup;
			children = (
				B16457BC24DC3E0E002879EB /* Features */,
				B1FC2D1E24D9C8CB00083C81 /* Helper */,
				2FC951FA24DC2366008D39F4 /* Cells */,
				B1741B432461C257006275D9 /* DMDeveloperMenu.swift */,
				B1569DDE245D70990079FCD7 /* DMViewController.swift */,
				B1741B422461C105006275D9 /* README.md */,
			);
			path = "Developer Menu";
			sourceTree = "<group>";
		};
		B16177E624802F85006E435A /* __tests__ */ = {
			isa = PBXGroup;
			children = (
				AB8BC3452551B94200F3B5A7 /* Doubles */,
				AB5F84A924F8F6C7000400D4 /* Migration */,
				B16177E724802F9B006E435A /* DownloadedPackagesSQLLiteStoreTests.swift */,
				AB5F84B324F8FA26000400D4 /* SerialMigratorTests.swift */,
			);
			path = __tests__;
			sourceTree = "<group>";
		};
		B161782B248062A0006E435A /* __tests__ */ = {
			isa = PBXGroup;
			children = (
				B15382E6248290BB0010F007 /* AppleFilesWriterTests.swift */,
				B15382FD248424F00010F007 /* ExposureDetectionTests.swift */,
				A124E648249BF4EB00E95F72 /* ExposureDetectionExecutorTests.swift */,
			);
			path = __tests__;
			sourceTree = "<group>";
		};
		B163D10E24990664001A322C /* __tests__ */ = {
			isa = PBXGroup;
			children = (
				B163D10F2499068D001A322C /* SettingsViewModelTests.swift */,
			);
			path = __tests__;
			sourceTree = "<group>";
		};
		B16457BC24DC3E0E002879EB /* Features */ = {
			isa = PBXGroup;
			children = (
				BA6D164E255ADDA300ED3492 /* ConfigureAbleCells */,
				01F52FF32552DB9600997A26 /* DMAppConfigurationViewController.swift */,
				013C413C255463A400826C9F /* DMDebugRiskCalculationViewController.swift */,
				B1F82DF124718C7300E2E56A /* DMBackendConfigurationViewController.swift */,
				AB6289D8251C833100CF61D2 /* DMDeltaOnboardingViewController.swift */,
				B1FC2D1C24D9C87F00083C81 /* DMKeysViewController.swift */,
				B16457B424DC11EF002879EB /* DMLastSubmissionRequetViewController.swift */,
				B16457BA24DC3309002879EB /* DMLogsViewController.swift */,
				ABDA2791251CE308006BAE84 /* DMServerEnvironmentViewController.swift */,
				9417BA94252B6B5100AD4053 /* DMSQLiteErrorViewController.swift */,
				EB6B5D872539AE9400B0ED57 /* DMNotificationsViewController.swift */,
				94092540254BFE6800FE61A2 /* DMWarnOthersNotificationViewController.swift */,
				B18755D024DC45CA00A9202E /* DMStoreViewController.swift */,
				B1E8C99C2479D4E7006DC678 /* DMSubmissionStateViewController.swift */,
				B1D8CB2524DD4371008C6010 /* DMTracingHistoryViewController.swift */,
				BA6D164D255ADD8600ED3492 /* DMWifiClient */,
				EBDE11B6255EC2D7008C0F51 /* DMDeviceTimeCheck */,
				BA4693AF25C82ED3004B2DBB /* DMPPACService */,
				50B5058725CAF3C500EEA380 /* DMOTPService */,
			);
			path = Features;
			sourceTree = "<group>";
		};
		B184A381248FFCC3007180F6 /* Store */ = {
			isa = PBXGroup;
			children = (
				B117909724914D6E007FF821 /* __tests__ */,
				AB1011552507C14F00D392A2 /* Models */,
				013DC101245DAC4E00EE58B0 /* Store.swift */,
				B184A37F248FFCBE007180F6 /* SecureStore.swift */,
				B184A382248FFCE2007180F6 /* CodableExposureDetectionSummary.swift */,
			);
			path = Store;
			sourceTree = "<group>";
		};
		B18C411A246DB2F000B8D8CB /* Helper */ = {
			isa = PBXGroup;
			children = (
				A1BABD0824A57B88000ED515 /* TemporaryExposureKeyMock.swift */,
				017AD13525A3235B00FA2B3F /* iOS13TestCase.swift */,
				B18C411C246DB30000B8D8CB /* URL+Helper.swift */,
				A1E41940249410AF0016E52A /* SAPDownloadedPackage+Helpers.swift */,
				A124E64B249C4C9000E95F72 /* SAPDownloadedPackagesStore+Helpers.swift */,
				A14BDEBF24A1AD660063E4EC /* MockExposureDetector.swift */,
				015692E324B48C3F0033F35E /* TimeInterval+Convenience.swift */,
				AB5F84BC24F92E92000400D4 /* SerialMigratorFake.swift */,
				01CF95DC25308346007B72F7 /* CodableExposureDetectionSummary+Helpers.swift */,
			);
			path = Helper;
			sourceTree = "<group>";
		};
		B19FD70E2491A04800A9D56A /* Update Checker */ = {
			isa = PBXGroup;
			children = (
				B19FD70F2491A05800A9D56A /* __tests__ */,
				0DF6BB96248AD616007E8B0C /* AppUpdateCheckHelper.swift */,
				B19FD7102491A07000A9D56A /* String+SemanticVersion.swift */,
				B19FD7122491A08500A9D56A /* SAP_SemanticVersion+Compare.swift */,
			);
			path = "Update Checker";
			sourceTree = "<group>";
		};
		B19FD70F2491A05800A9D56A /* __tests__ */ = {
			isa = PBXGroup;
			children = (
				B19FD7142491A4A300A9D56A /* SAP_SemanticVersionTests.swift */,
				0DF6BB9C248AE232007E8B0C /* AppUpdateCheckerHelperTests.swift */,
			);
			path = __tests__;
			sourceTree = "<group>";
		};
		B1AC51D424CED8740087C35B /* __tests__ */ = {
			isa = PBXGroup;
			children = (
				B1AC51D524CED8820087C35B /* DetectionModeTests.swift */,
				0144BDE22509288B00B0857C /* SymptomsOnsetTests.swift */,
			);
			path = __tests__;
			sourceTree = "<group>";
		};
		B1CD333F2486AA5F00B06E9B /* Security */ = {
			isa = PBXGroup;
			children = (
				35AA4AF2259B40DF00D32306 /* __tests__ */,
				35EA6158258BC88A0062B50A /* iOS 12 Fallback */,
				B1CD33402486AA7100B06E9B /* CoronaWarnURLSessionDelegate.swift */,
			);
			path = Security;
			sourceTree = "<group>";
		};
		B1D431C9246C848E00E728AD /* DownloadedPackagesStore */ = {
			isa = PBXGroup;
			children = (
				35EA68402554BEB200335F73 /* V2 */,
				AB5F84C224FE2EF2000400D4 /* V1 */,
				AB5F84C124FE2EEA000400D4 /* V0 */,
				AB5F84AE24F8F7B8000400D4 /* Migrations */,
				357B1857255A7F5C00584548 /* AppConfig+CacheInvalidation.swift */,
				B16177E624802F85006E435A /* __tests__ */,
			);
			path = DownloadedPackagesStore;
			sourceTree = "<group>";
		};
		B1DDDABA2471379900A07175 /* __tests__ */ = {
			isa = PBXGroup;
			children = (
				B15382DB24826FD70010F007 /* Mocks */,
				B1DDDABB247137B000A07175 /* HTTPClientConfigurationEndpointTests.swift */,
			);
			path = __tests__;
			sourceTree = "<group>";
		};
		B1EAEC8C24711889003BE9A2 /* __tests__ */ = {
			isa = PBXGroup;
			children = (
				B15382DF248270E90010F007 /* Helper */,
				B1D431C7246C69F300E728AD /* HTTPClient+ConfigurationTests.swift */,
				CDF27BD4246ADBF30044D32B /* HTTPClient+DaysAndHoursTests.swift */,
				A1E419532495A7850016E52A /* HTTPClient+GetTestResultTests.swift */,
				A32C046424D96348005BEA61 /* HTTPClient+PlausibeDeniabilityTests.swift */,
				A1E419562495A8F50016E52A /* HTTPClient+RegistrationTokenTests.swift */,
				A1E41947249548260016E52A /* HTTPClient+SubmitTests.swift */,
				A1E419502495A6EA0016E52A /* HTTPClient+TANForExposureSubmitTests.swift */,
				50352C9725C9665A007193D2 /* HTTPClient+AuthorizationOTPTests.swift */,
				A1877CA9248F247D006FEFC0 /* SAPDownloadedPackageTests.swift */,
				B1EAEC8D247118CB003BE9A2 /* URLSession+ConvenienceTests.swift */,
				BA8BBA07255A90690034D4BC /* WifiHTTPClientTests.swift */,
			);
			path = __tests__;
			sourceTree = "<group>";
		};
		B1FC2D1E24D9C8CB00083C81 /* Helper */ = {
			isa = PBXGroup;
			children = (
				B1FC2D1F24D9C8DF00083C81 /* SAP_TemporaryExposureKey+DeveloperMenu.swift */,
				B1A31F6824DAE6C000E263DF /* DMKeyCell.swift */,
				B103193124E18A0A00DD02EF /* DMMenuItem.swift */,
				EB6B5D8C2539B36100B0ED57 /* DMNotificationCell.swift */,
			);
			path = Helper;
			sourceTree = "<group>";
		};
		B1FE13D92488216300D012E5 /* Provider */ = {
			isa = PBXGroup;
			children = (
				B1FE13F724896DC400D012E5 /* Helper */,
				B1FE13E32488253200D012E5 /* Model */,
				B1FE13E0248824D700D012E5 /* __tests__ */,
				B1FE13DC248821CB00D012E5 /* RiskProviding.swift */,
				B1FE13DE248821E000D012E5 /* RiskProvider.swift */,
				EBD2D09F25A86C2A006E4220 /* MockRiskProvider.swift */,
				354BB49925B07DB000FBCFEE /* StatisticsProviding.swift */,
				35E121A825B1CFB00098D754 /* StatisticsProvider.swift */,
			);
			path = Provider;
			sourceTree = "<group>";
		};
		B1FE13E0248824D700D012E5 /* __tests__ */ = {
			isa = PBXGroup;
			children = (
				B1FE13E1248824E900D012E5 /* RiskProviderTests.swift */,
			);
			path = __tests__;
			sourceTree = "<group>";
		};
		B1FE13E32488253200D012E5 /* Model */ = {
			isa = PBXGroup;
			children = (
				B11655912491437600316087 /* __tests__ */,
				B1FE13E52488255900D012E5 /* RiskProvidingConfiguration.swift */,
				B1C7EEAD24941A3B00F1F284 /* ManualExposureDetectionState.swift */,
				B1C7EEAF24941A6B00F1F284 /* RiskConsumer.swift */,
			);
			path = Model;
			sourceTree = "<group>";
		};
		B1FE13F724896DC400D012E5 /* Helper */ = {
			isa = PBXGroup;
			children = (
				B1FE13FC24896EE700D012E5 /* __tests__ */,
				B1FE13F824896DDB00D012E5 /* CachedAppConfiguration.swift */,
				AB3560992547167800C3F8E0 /* DeviceTimeCheck.swift */,
				B1FE13FA24896E6700D012E5 /* AppConfigurationProviding.swift */,
				3539DAD0252B353C00489B1A /* CachedAppConfigurationMock.swift */,
				352E0F18255D537C00DC3E20 /* AppConfiguration+Validation.swift */,
			);
			path = Helper;
			sourceTree = "<group>";
		};
		B1FE13FC24896EE700D012E5 /* __tests__ */ = {
			isa = PBXGroup;
			children = (
				35E1219D25B19D8C0098D754 /* sample_stats */,
				B1FE13FD24896EF700D012E5 /* CachedAppConfigurationTests.swift */,
				AB35609F2547194C00C3F8E0 /* DeviceTimeCheckTests.swift */,
				356FBF48255EC27A00959346 /* CacheAppConfigMockTests.swift */,
				352DEA6E25B08966006751D1 /* StatisticsProviderTests.swift */,
			);
			path = __tests__;
			sourceTree = "<group>";
		};
		B1FF6B6B2497D0B40041CF02 /* CWASQLite */ = {
			isa = PBXGroup;
			children = (
				0DFCC2712484DC8400E2811D /* sqlite3.h */,
				0DFCC2702484DC8400E2811D /* sqlite3.c */,
				B1FF6B6C2497D0B50041CF02 /* CWASQLite.h */,
				B1FF6B6D2497D0B50041CF02 /* Info.plist */,
			);
			path = CWASQLite;
			sourceTree = "<group>";
		};
		BA07735A25C2FC5E00EAF6B8 /* PPAC */ = {
			isa = PBXGroup;
			children = (
				BAB6C80825C463DB00E042FB /* __tests__ */,
				BAB6C7ED25C4624E00E042FB /* Model */,
				BAE2100125C83E4400162966 /* PPACDeviceCheck.swift */,
				BAE2101A25C8463400162966 /* PPACDeviceCheckMock.swift */,
				BA07735B25C2FCB800EAF6B8 /* PPACService.swift */,
			);
			path = PPAC;
			sourceTree = "<group>";
		};
		BA0FC256259C9A6600EF7E6B /* Cell */ = {
			isa = PBXGroup;
			children = (
				BA056F19259B89B50022B0A4 /* RiskLegendDotBodyCell.swift */,
			);
			path = Cell;
			sourceTree = "<group>";
		};
		BA11D5B82588D576005DCD6B /* __test__ */ = {
			isa = PBXGroup;
			children = (
				BA11D5B92588D590005DCD6B /* DiaryAddAndEditEntryViewModelTest.swift */,
			);
			path = __test__;
			sourceTree = "<group>";
		};
		BA288AEF25825D5B0071009A /* __test__ */ = {
			isa = PBXGroup;
			children = (
				BA288AF32582616E0071009A /* DiaryInfoViewModelTest.swift */,
			);
			path = __test__;
			sourceTree = "<group>";
		};
		BA4693AF25C82ED3004B2DBB /* DMPPACService */ = {
			isa = PBXGroup;
			children = (
				BA4693AA25C82EC8004B2DBB /* DMPPACViewController.swift */,
				BA4693B025C82F0A004B2DBB /* DMPPACViewModel.swift */,
			);
			path = DMPPACService;
			sourceTree = "<group>";
		};
		BA6C8A8E254D60E0008344F5 /* Calculation */ = {
			isa = PBXGroup;
			children = (
				BA6C8B0C254D6BC9008344F5 /* __test__ */,
				BA6C8B04254D6B1F008344F5 /* RiskCalculation.swift */,
				013C412725545C2D00826C9F /* DebugRiskCalculation.swift */,
				01F52F892550679600997A26 /* RiskCalculationExposureWindow.swift */,
				01F52F91255067A000997A26 /* RiskCalculationError.swift */,
				BA6C8A94254D626C008344F5 /* Models */,
			);
			path = Calculation;
			sourceTree = "<group>";
		};
		BA6C8A94254D626C008344F5 /* Models */ = {
			isa = PBXGroup;
			children = (
				BA6C8AAD254D6476008344F5 /* ENARange.swift */,
				0177F48125501111009DD568 /* RiskCalculationResult.swift */,
				BA6C8AEB254D65C4008344F5 /* ExposureWindow.swift */,
				BA6C8AA5254D63A0008344F5 /* MinutesAtAttenuationFilter.swift */,
				BA6C8AB8254D64D3008344F5 /* MinutesAtAttenuationWeight.swift */,
				BA6C8AC3254D650C008344F5 /* NormalizedTimePerEWToRiskLevelMapping.swift */,
				BA6C8A9D254D634E008344F5 /* RiskCalculationConfiguration.swift */,
				BA6C8AF3254D65E1008344F5 /* ScanInstance.swift */,
				BA6C8ACB254D6537008344F5 /* TrlEncoding.swift */,
				BA6C8AD3254D6552008344F5 /* TrlFilter.swift */,
			);
			path = Models;
			sourceTree = "<group>";
		};
		BA6C8B0C254D6BC9008344F5 /* __test__ */ = {
			isa = PBXGroup;
			children = (
				BA6C8B32254D7738008344F5 /* Models */,
				BA6C8A8F254D61F4008344F5 /* exposure-windows-risk-calculation.json */,
				BA6C8B50254D80DF008344F5 /* ExposureWindowTest.swift */,
				BA6C8B0D254D6BF9008344F5 /* RiskCalculationTest.swift */,
				01F52FFB2552E6F600997A26 /* ENARangeTest.swift */,
				0177F4B025503805009DD568 /* ScanInstanceTest.swift */,
			);
			path = __test__;
			sourceTree = "<group>";
		};
		BA6C8B32254D7738008344F5 /* Models */ = {
			isa = PBXGroup;
			children = (
				BA6C8AE3254D6598008344F5 /* ExposureWindowTestCase.swift */,
				BA6C8A95254D62C3008344F5 /* TestCasesWithConfiguration.swift */,
				BACD671625B7002F00BAF5D0 /* RiskCalculationResultTests.swift */,
			);
			path = Models;
			sourceTree = "<group>";
		};
		BA6D164D255ADD8600ED3492 /* DMWifiClient */ = {
			isa = PBXGroup;
			children = (
				BA27993A255995E100C3B64D /* DMWifiClientViewController.swift */,
				BA6D1633255AD2AA00ED3492 /* DMWifiClientViewModel.swift */,
			);
			path = DMWifiClient;
			sourceTree = "<group>";
		};
		BA6D164E255ADDA300ED3492 /* ConfigureAbleCells */ = {
			isa = PBXGroup;
			children = (
				BA38183325CB104900C1DB6C /* DMConfigureableCell.swift */,
				BAA8BB0C25CAEF0000E29CFE /* CellsAndViewModels */,
			);
			path = ConfigureAbleCells;
			sourceTree = "<group>";
		};
		BA9BCF7525B09B3A00DD7974 /* __tests__ */ = {
			isa = PBXGroup;
			children = (
				BA9BCF7625B09B5500DD7974 /* DiaryOverviewDayCellModelTests.swift */,
			);
			path = __tests__;
			sourceTree = "<group>";
		};
		BA9DD53D2567BD9100C326FF /* __tests__ */ = {
			isa = PBXGroup;
			children = (
				BA9DD53E2567BDAC00C326FF /* TestResultAvailableViewModelTest.swift */,
			);
			path = __tests__;
			sourceTree = "<group>";
		};
		BAA8BB0C25CAEF0000E29CFE /* CellsAndViewModels */ = {
			isa = PBXGroup;
			children = (
				BAF2DD5625C9BAF700D7DFB7 /* DMButtonCellViewModel.swift */,
				BAF2DD5125C9BABA00D7DFB7 /* DMButtonTableViewCell.swift */,
				BA7EABAC25C973FE001AA5FE /* DMKeyValueCellViewModel.swift */,
				BAE20FF125C8321300162966 /* DMKeyValueTableViewCell.swift */,
				BAA8BAE125CAD8B000E29CFE /* DMStaticTextCellViewModel.swift */,
				BAA8BAEC25CAD91700E29CFE /* DMStaticTextTableViewCell.swift */,
				BA6D163F255ADD0400ED3492 /* DMSwitchCellViewModel.swift */,
				BA6D1638255AD35900ED3492 /* DMSwitchTableViewCell.swift */,
				BA6D1639255AD35900ED3492 /* DMSwitchTableViewCell.xib */,
			);
			path = CellsAndViewModels;
			sourceTree = "<group>";
		};
		BAB1239A25729FEA00A179FB /* TANInputViewController */ = {
			isa = PBXGroup;
			children = (
				BAC0A4DC25768017002B5361 /* __tests__ */,
				BA904C9D25769D1800692110 /* TanInputView.swift */,
				BAB1239B2572A06D00A179FB /* TanInputViewModel.swift */,
				BAB123A02572A0B700A179FB /* TanInputViewController.swift */,
			);
			path = TANInputViewController;
			sourceTree = "<group>";
		};
		BAB6C7ED25C4624E00E042FB /* Model */ = {
			isa = PBXGroup;
			children = (
				BAB6C7FD25C4630800E042FB /* PPACError.swift */,
				BAB6C7F825C462E600E042FB /* PPACToken.swift */,
				BAB6C7EE25C4626100E042FB /* TimestampedToken.swift */,
			);
			path = Model;
			sourceTree = "<group>";
		};
		BAB6C80825C463DB00E042FB /* __tests__ */ = {
			isa = PBXGroup;
			children = (
				BAB6C82225C4666900E042FB /* PPACServiceTest.swift */,
				BAB6C81125C4652D00E042FB /* PPACTokenTests.swift */,
				BAB6C80925C4640500E042FB /* TimestampedTokenTests.swift */,
			);
			path = __tests__;
			sourceTree = "<group>";
		};
		BAC0A4DC25768017002B5361 /* __tests__ */ = {
			isa = PBXGroup;
			children = (
				BAC0A4DD25768039002B5361 /* TanInputViewModelTests.swift */,
			);
			path = __tests__;
			sourceTree = "<group>";
		};
		BACCCC6325ADB7B400195AC3 /* __test__ */ = {
			isa = PBXGroup;
			children = (
				BACCCC7425ADB9FD00195AC3 /* RiskLegendeTest.swift */,
			);
			path = __test__;
			sourceTree = "<group>";
		};
		BAD962F925668E5D00FAB615 /* TestResultAvailable */ = {
			isa = PBXGroup;
			children = (
				BA9DD53D2567BD9100C326FF /* __tests__ */,
				BAD962FA25668F4000FAB615 /* TestResultAvailableViewController.swift */,
				BAD962FF25668F8E00FAB615 /* TestResultAvailableViewModel.swift */,
			);
			path = TestResultAvailable;
			sourceTree = "<group>";
		};
		BAEC99BE258B6FFA00B98ECA /* __tests__ */ = {
			isa = PBXGroup;
			children = (
				BAEC99BF258B705500B98ECA /* ENAUITests_07_ContactJournalUITests.swift */,
			);
			path = __tests__;
			sourceTree = "<group>";
		};
		BAFBF35525ADD719003F5DC2 /* __tests__ */ = {
			isa = PBXGroup;
			children = (
				BAFBF35625ADD734003F5DC2 /* HomeThankYouCellModelTests.swift */,
			);
			path = __tests__;
			sourceTree = "<group>";
		};
		BAFBF36725ADE0AA003F5DC2 /* __tests__ */ = {
			isa = PBXGroup;
			children = (
				BAFBF36825ADE0F1003F5DC2 /* HomeInfoCellModelTests.swift */,
			);
			path = __tests__;
			sourceTree = "<group>";
		};
		CD99A398245B229F00BF12AF /* ExposureSubmission */ = {
			isa = PBXGroup;
			children = (
				A3284253248E48E0006B1F09 /* __tests__ */,
				A372DA3724BDA015003248BB /* View */,
				71FE1C79247AC2B500851FEB /* ExposureSubmissionNavigationController.swift */,
				A372DA3A24BDA075003248BB /* ExposureSubmissionCoordinator.swift */,
				0144BDEC250A3E5300B0857C /* ExposureSubmissionCoordinatorModel.swift */,
			);
			path = ExposureSubmission;
			sourceTree = "<group>";
		};
		CD99A3C82461A44B00BF12AF /* View Helpers */ = {
			isa = PBXGroup;
			children = (
				A3E851B324ADDA9E00402485 /* __tests__ */,
				CD99A3C92461A47C00BF12AF /* AppStrings.swift */,
				71CAB9D1248AACAD00F516A5 /* PixelPerfectLayoutConstraint.swift */,
				2FE15A3B249B8C0B0077BD8D /* AccessibilityIdentifiers.swift */,
				A3E851B124ADD09900402485 /* CountdownTimer.swift */,
			);
			path = "View Helpers";
			sourceTree = "<group>";
		};
		CDCE11D7247D645800F30825 /* Cells */ = {
			isa = PBXGroup;
			children = (
				CDCE11D8247D64C600F30825 /* NotificationSettingsOnTableViewCell.swift */,
				01D02765258BD61600B6389A /* NotificationSettingsOnTableViewCell.xib */,
				CDCE11DA247D64D600F30825 /* NotificationSettingsOffTableViewCell.swift */,
				01A6EFB4258BD6270001D8C2 /* NotificationSettingsOffTableViewCell.xib */,
			);
			path = Cells;
			sourceTree = "<group>";
		};
		CDD87C6024766163007CE6CA /* Cells */ = {
			isa = PBXGroup;
			children = (
				CDD87C54247556DE007CE6CA /* MainSettingsCell.swift */,
				01D02732258BD36800B6389A /* MainSettingsCell.xib */,
				CDD87C5C247559E3007CE6CA /* SettingsLabelCell.swift */,
				01D0273A258BD38500B6389A /* SettingsLabelCell.xib */,
			);
			path = Cells;
			sourceTree = "<group>";
		};
		EB11B02824EE7C7D00143A95 /* Settings */ = {
			isa = PBXGroup;
			children = (
				EB11B02924EE7CA500143A95 /* ENAUITestsSettings.swift */,
			);
			path = Settings;
			sourceTree = "<group>";
		};
		EB1C221625B718FA00A5CA6E /* UpdateOS */ = {
			isa = PBXGroup;
			children = (
				EB1C221125B7140B00A5CA6E /* ENAUITests_08_UpdateOSUITests.swift */,
			);
			path = UpdateOS;
			sourceTree = "<group>";
		};
		EB41DC0624E53D3F0029C6F7 /* BackgroundAppRefresh */ = {
			isa = PBXGroup;
			children = (
				01D16C5C24ED6981007DB387 /* __tests__ */,
				EB7F8E9424E434E000A3CCC4 /* BackgroundAppRefreshViewController.swift */,
				01D0272D258BD2B100B6389A /* BackgroundAppRefreshViewController.xib */,
				EB23949F24E5492900E71225 /* BackgroundAppRefreshViewModel.swift */,
				EB7D205324E6A3320089264C /* InfoBoxView.swift */,
				EB7D205524E6A5930089264C /* InfoBoxViewModel.swift */,
				EB7057D624E6BACA002235B4 /* InfoBoxView.xib */,
			);
			path = BackgroundAppRefresh;
			sourceTree = "<group>";
		};
		EBA403A82588F72A00D1F039 /* iOS12Support */ = {
			isa = PBXGroup;
			children = (
				EBA403CD258925C000D1F039 /* ColorCompatibility */,
			);
			path = iOS12Support;
			sourceTree = "<group>";
		};
		EBA403CD258925C000D1F039 /* ColorCompatibility */ = {
			isa = PBXGroup;
			children = (
				EBA403CF2589260D00D1F039 /* ColorCompatibility.swift */,
			);
			path = ColorCompatibility;
			sourceTree = "<group>";
		};
		EBB92C70259E10BD00013B41 /* UpdateOS */ = {
			isa = PBXGroup;
			children = (
				EBB92C7B259E111A00013B41 /* UpdateOSView.swift */,
				EBB92C71259E10ED00013B41 /* UpdateOSViewController.swift */,
				EBB92C76259E110900013B41 /* UpdateOSViewModel.swift */,
			);
			path = UpdateOS;
			sourceTree = "<group>";
		};
		EBD2D07C25A86144006E4220 /* __tests__ */ = {
			isa = PBXGroup;
			children = (
				EBD2D07E25A869B9006E4220 /* HomeTableViewModelTests.swift */,
			);
			path = __tests__;
			sourceTree = "<group>";
		};
		EBDE11B6255EC2D7008C0F51 /* DMDeviceTimeCheck */ = {
			isa = PBXGroup;
			children = (
				EBDE11B1255EC2C4008C0F51 /* DMDeviceTimeCheckViewController.swift */,
				EBDE11BA255EC34C008C0F51 /* DMDeviceTimeCheckViewModel.swift */,
			);
			path = DMDeviceTimeCheck;
			sourceTree = "<group>";
		};
		EE20EA0824699A3A00770683 /* RiskLegend */ = {
			isa = PBXGroup;
			children = (
				BACCCC6325ADB7B400195AC3 /* __test__ */,
				BA0FC256259C9A6600EF7E6B /* Cell */,
				71B804482484D37300D53506 /* RiskLegendViewController.swift */,
			);
			path = RiskLegend;
			sourceTree = "<group>";
		};
		EE278B2E245F2C58008B06F9 /* FriendsInvite */ = {
			isa = PBXGroup;
			children = (
				EE278B2F245F2C8A008B06F9 /* InviteFriendsViewController.swift */,
				01D0270F258BC17500B6389A /* InviteFriendsViewController.xib */,
			);
			path = FriendsInvite;
			sourceTree = "<group>";
		};
		EE70C239245B09E900AC9B2F /* Localization */ = {
			isa = PBXGroup;
			children = (
				13156CFF248C19D000AFC472 /* usage.html */,
				71F5418A248BEDBE006DB793 /* privacy-policy.html */,
				EE70C23A245B09E900AC9B2F /* Localizable.strings */,
				01E42990251DCDC90057FCBE /* Localizable.legal.strings */,
				EE92A340245D96DA006B97B0 /* Localizable.stringsdict */,
				EE26950A248FCB0300BAE234 /* InfoPlist.strings */,
				AB8B0D3425305384009C067B /* Localizable.links.strings */,
			);
			path = Localization;
			sourceTree = "<group>";
		};
		EE85998B2462EFD4002E7AE2 /* AppInformation */ = {
			isa = PBXGroup;
			children = (
				50BD2E6724FE26F300932566 /* __test__ */,
				01F5F7212487B9C000229720 /* AppInformationViewController.swift */,
				71CC3E9C246D5D8000217F2C /* AppInformationViewController+DynamicTableViewModel.swift */,
				0103CED02536D1A100BDAAD1 /* AppInformationCellModel.swift */,
				50BD2E6124FE1E8700932566 /* AppInformationModel.swift */,
				50DC527824FEB2AE00F6D8EB /* AppInformationDynamicCell.swift */,
				50E3BE59250127DF0033E2C7 /* AppInformationDynamicAction.swift */,
				50BD2E6324FE232E00932566 /* AppInformationImprintViewModel.swift */,
				4026C2DB24852B7600926FB4 /* AppInformationViewController+LegalModel.swift */,
				71CC3E9E246D6B6800217F2C /* AppInformationDetailViewController.swift */,
				5054C7A625CC3E2A009F8635 /* DataPrivacyViewControllerDisablingSwipeToDismiss.swift */,
				4026C2E324854C8D00926FB4 /* AppInformationLegalCell.swift */,
			);
			path = AppInformation;
			sourceTree = "<group>";
		};
		EEF790092466ED410065EBD5 /* Views */ = {
			isa = PBXGroup;
			children = (
				713EA25C24798A7000AB7EE8 /* ExposureDetectionRoundedView.swift */,
			);
			path = Views;
			sourceTree = "<group>";
		};
		F247572E2483934B003E1FC5 /* __tests__ */ = {
			isa = PBXGroup;
			children = (
				A1654EFD24B41FEF00C0E115 /* DynamicCellTests.swift */,
				F252472E2483955B00C5556B /* DynamicTableViewControllerFake.storyboard */,
				F2DC809324898CE600EDC40A /* DynamicTableViewControllerFooterTests.swift */,
				F2DC809124898B1800EDC40A /* DynamicTableViewControllerHeaderTests.swift */,
				F2DC808F24898A9400EDC40A /* DynamicTableViewControllerNumberOfRowsAndSectionsTests.swift */,
				F2DC808D248989CE00EDC40A /* DynamicTableViewControllerRegisterCellsTests.swift */,
				F247572A24838AC8003E1FC5 /* DynamicTableViewControllerRowsTests.swift */,
				F25247302484456800C5556B /* DynamicTableViewModelTests.swift */,
				F22C6E242492082B00712A6B /* DynamicTableViewSpaceCellTests.swift */,
				A1654F0024B43E7F00C0E115 /* DynamicTableViewTextViewCellTests.swift */,
			);
			path = __tests__;
			sourceTree = "<group>";
		};
/* End PBXGroup section */

/* Begin PBXHeadersBuildPhase section */
		B1FF6B652497D0B40041CF02 /* Headers */ = {
			isa = PBXHeadersBuildPhase;
			buildActionMask = 2147483647;
			files = (
				B1FF6B6E2497D0B50041CF02 /* CWASQLite.h in Headers */,
				B1FF6B772497D2330041CF02 /* sqlite3.h in Headers */,
			);
			runOnlyForDeploymentPostprocessing = 0;
		};
/* End PBXHeadersBuildPhase section */

/* Begin PBXNativeTarget section */
		85D7593A2457048F008175F0 /* ENA */ = {
			isa = PBXNativeTarget;
			buildConfigurationList = 85D7596824570491008175F0 /* Build configuration list for PBXNativeTarget "ENA" */;
			buildPhases = (
				71AFBD9324642AF500F91006 /* SwiftLint */,
				85D759372457048F008175F0 /* Sources */,
				85D759382457048F008175F0 /* Frameworks */,
				85D759392457048F008175F0 /* Resources */,
				B102BDB924603FD600CD55A2 /* Embed Frameworks */,
				0105D8B925B882E3007E288B /* Copy Sample Stats for Tests */,
			);
			buildRules = (
			);
			dependencies = (
			);
			name = ENA;
			packageProductDependencies = (
				B10FB02F246036F3004CA11E /* SwiftProtobuf */,
				B1E8C9A4247AB869006DC678 /* ZIPFoundation */,
				B1B5A75F24924B3D0029D5D7 /* FMDB */,
				EB7AF6292587E98C00D94CA8 /* OpenCombineFoundation */,
				EB7AF62B2587E98C00D94CA8 /* OpenCombine */,
				EB7AF62D2587E98C00D94CA8 /* OpenCombineDispatch */,
			);
			productName = ENA;
			productReference = 85D7593B2457048F008175F0 /* ENA.app */;
			productType = "com.apple.product-type.application";
		};
		85D7595324570491008175F0 /* ENATests */ = {
			isa = PBXNativeTarget;
			buildConfigurationList = 85D7596B24570491008175F0 /* Build configuration list for PBXNativeTarget "ENATests" */;
			buildPhases = (
				85D7595024570491008175F0 /* Sources */,
				85D7595124570491008175F0 /* Frameworks */,
				85D7595224570491008175F0 /* Resources */,
			);
			buildRules = (
			);
			dependencies = (
				85D7595624570491008175F0 /* PBXTargetDependency */,
			);
			name = ENATests;
			productName = ENATests;
			productReference = 85D7595424570491008175F0 /* ENATests.xctest */;
			productType = "com.apple.product-type.bundle.unit-test";
		};
		85D7595E24570491008175F0 /* ENAUITests */ = {
			isa = PBXNativeTarget;
			buildConfigurationList = 85D7596E24570491008175F0 /* Build configuration list for PBXNativeTarget "ENAUITests" */;
			buildPhases = (
				85D7595B24570491008175F0 /* Sources */,
				85D7595C24570491008175F0 /* Frameworks */,
				85D7595D24570491008175F0 /* Resources */,
			);
			buildRules = (
			);
			dependencies = (
				85D7596124570491008175F0 /* PBXTargetDependency */,
			);
			name = ENAUITests;
			productName = ENAUITests;
			productReference = 85D7595F24570491008175F0 /* ENAUITests.xctest */;
			productType = "com.apple.product-type.bundle.ui-testing";
		};
		B1FF6B692497D0B40041CF02 /* CWASQLite */ = {
			isa = PBXNativeTarget;
			buildConfigurationList = B1FF6B742497D0B50041CF02 /* Build configuration list for PBXNativeTarget "CWASQLite" */;
			buildPhases = (
				B1FF6B652497D0B40041CF02 /* Headers */,
				B1FF6B662497D0B40041CF02 /* Sources */,
				B1FF6B672497D0B40041CF02 /* Frameworks */,
				B1FF6B682497D0B40041CF02 /* Resources */,
			);
			buildRules = (
			);
			dependencies = (
			);
			name = CWASQLite;
			productName = CWASQLite;
			productReference = B1FF6B6A2497D0B40041CF02 /* CWASQLite.framework */;
			productType = "com.apple.product-type.framework";
		};
/* End PBXNativeTarget section */

/* Begin PBXProject section */
		85D759332457048F008175F0 /* Project object */ = {
			isa = PBXProject;
			attributes = {
				LastSwiftUpdateCheck = 1150;
				LastUpgradeCheck = 1230;
				ORGANIZATIONNAME = "SAP SE";
				TargetAttributes = {
					85D7593A2457048F008175F0 = {
						CreatedOnToolsVersion = 11.4.1;
						LastSwiftMigration = 1150;
					};
					85D7595324570491008175F0 = {
						CreatedOnToolsVersion = 11.4.1;
						LastSwiftMigration = 1150;
						TestTargetID = 85D7593A2457048F008175F0;
					};
					85D7595E24570491008175F0 = {
						CreatedOnToolsVersion = 11.4.1;
						TestTargetID = 85D7593A2457048F008175F0;
					};
					B1FF6B692497D0B40041CF02 = {
						CreatedOnToolsVersion = 11.6;
					};
				};
			};
			buildConfigurationList = 85D759362457048F008175F0 /* Build configuration list for PBXProject "ENA" */;
			compatibilityVersion = "Xcode 9.3";
			developmentRegion = en;
			hasScannedForEncodings = 0;
			knownRegions = (
				en,
				Base,
				de,
				tr,
				pl,
				ro,
				bg,
			);
			mainGroup = 85D759322457048F008175F0;
			packageReferences = (
				B10FB02E246036F3004CA11E /* XCRemoteSwiftPackageReference "swift-protobuf" */,
				B1E8C9A3247AB869006DC678 /* XCRemoteSwiftPackageReference "ZIPFoundation" */,
				B1B5A75E24924B3D0029D5D7 /* XCRemoteSwiftPackageReference "fmdb" */,
				EB7AF6282587E98C00D94CA8 /* XCRemoteSwiftPackageReference "OpenCombine" */,
			);
			productRefGroup = 85D7593C2457048F008175F0 /* Products */;
			projectDirPath = "";
			projectRoot = "";
			targets = (
				85D7593A2457048F008175F0 /* ENA */,
				85D7595324570491008175F0 /* ENATests */,
				85D7595E24570491008175F0 /* ENAUITests */,
				B1FF6B692497D0B40041CF02 /* CWASQLite */,
			);
		};
/* End PBXProject section */

/* Begin PBXResourcesBuildPhase section */
		85D759392457048F008175F0 /* Resources */ = {
			isa = PBXResourcesBuildPhase;
			buildActionMask = 2147483647;
			files = (
				01F2A5BA2581181A00DA96A6 /* DiaryDayAddTableViewCell.xib in Resources */,
				01F2A59725803D2600DA96A6 /* DiaryOverviewDescriptionTableViewCell.xib in Resources */,
				01D026C0258BACCE00B6389A /* ExposureDetectionRiskTextCell.xib in Resources */,
				016E260825AF20540077C64C /* HomeStatisticsCardView.xib in Resources */,
				01A4DC9D259247AF007D5794 /* HomeRiskTableViewCell.xib in Resources */,
				13156CFD248C19D000AFC472 /* usage.html in Resources */,
				01F2A5D5258208C500DA96A6 /* DiaryDayViewController.xib in Resources */,
				EE269508248FCB0300BAE234 /* InfoPlist.strings in Resources */,
				85D7594E24570491008175F0 /* LaunchScreen.storyboard in Resources */,
				01D02759258BD55A00B6389A /* NotificationSettingsViewController.xib in Resources */,
				01D026C1258BACCE00B6389A /* ExposureDetectionRiskRefreshCell.xib in Resources */,
				50C5C1B525891CC800C4817A /* DynamicLegalExtendedCell.xib in Resources */,
				017AD0C5259BBD1C00FA2B3F /* HomeTestResultTableViewCell.xib in Resources */,
				01A4DCB125925121007D5794 /* HomeThankYouTableViewCell.xib in Resources */,
				EB7057D724E6BACA002235B4 /* InfoBoxView.xib in Resources */,
				01D02706258BBCC700B6389A /* TracingHistoryTableViewCell.xib in Resources */,
				71F2E57B2487AEFC00694F1A /* ena-colors.xcassets in Resources */,
				01EA17BB2591344F00E98E02 /* HomeExposureLoggingTableViewCell.xib in Resources */,
				01B72C032583B71100A3E3BC /* DiaryEditEntriesViewController.xib in Resources */,
				01D026C2258BACCE00B6389A /* ExposureDetectionLinkCell.xib in Resources */,
				01D02692258BA0AD00B6389A /* ExposureDetectionLongGuideCell.xib in Resources */,
				01D026BF258BACCE00B6389A /* ExposureDetectionGuideCell.xib in Resources */,
				01A4DCE225926931007D5794 /* HomeLoadingItemView.xib in Resources */,
				01D0275D258BD56F00B6389A /* SettingsLabelCell.xib in Resources */,
				351E630D256C5B9C00D89B29 /* LabeledCountriesCell.xib in Resources */,
				EE92A33E245D96DA006B97B0 /* Localizable.stringsdict in Resources */,
				01D0268D258B9CF800B6389A /* ExposureDetectionRiskCell.xib in Resources */,
				01A4DCEA25926938007D5794 /* HomeListItemView.xib in Resources */,
				01A4DCDE2592692D007D5794 /* HomeImageItemView.xib in Resources */,
				01B72BFF2583B57300A3E3BC /* DiaryEditEntriesTableViewCell.xib in Resources */,
				01E4298E251DCDC90057FCBE /* Localizable.legal.strings in Resources */,
				01A6EFC7258BE9C20001D8C2 /* NotificationSettingsOnTableViewCell.xib in Resources */,
				01EA17EF259139B900E98E02 /* HomeInfoTableViewCell.xib in Resources */,
				EE70C23D245B09EA00AC9B2F /* Localizable.strings in Resources */,
				016E25F425AF13EA0077C64C /* HomeStatisticsTableViewCell.xib in Resources */,
				01D02704258BBCC700B6389A /* DescriptionTableViewCell.xib in Resources */,
				01D0262E258A791C00B6389A /* OnboardingInfoViewController.xib in Resources */,
				AB628A1F251CDADE00CF61D2 /* ServerEnvironments.json in Resources */,
				014891B324F90D0B002A6F77 /* ENA.plist in Resources */,
				01D0272E258BD2B100B6389A /* BackgroundAppRefreshViewController.xib in Resources */,
				01F2A564257FC7D200DA96A6 /* DiaryOverviewDayTableViewCell.xib in Resources */,
				01C6AC21252B21DF0052814D /* ExposureSubmissionQRScannerViewController.xib in Resources */,
				01D02707258BBCC700B6389A /* ImageTableViewCell.xib in Resources */,
				01D02667258B750800B6389A /* ExposureDetectionViewController.xib in Resources */,
				01D02703258BBCC700B6389A /* ActionTableViewCell.xib in Resources */,
				8539874F2467094E00D28B62 /* AppIcon.xcassets in Resources */,
				017AD105259DC20E00FA2B3F /* HomeShownPositiveTestResultTableViewCell.xib in Resources */,
				01D02733258BD36800B6389A /* MainSettingsCell.xib in Resources */,
				BA6D163B255AD35900ED3492 /* DMSwitchTableViewCell.xib in Resources */,
				85D7594B24570491008175F0 /* Assets.xcassets in Resources */,
				711EFCC924935C79005FEF21 /* ExposureSubmissionTestResultHeaderView.xib in Resources */,
				01A6EFCB258BE9C60001D8C2 /* NotificationSettingsOffTableViewCell.xib in Resources */,
				01D02710258BC17500B6389A /* InviteFriendsViewController.xib in Resources */,
				35D16DDF2567FB980069AD1B /* DynamicLegalCell.xib in Resources */,
				710021DE248EAF16001F0B63 /* ExposureSubmissionImageCardCell.xib in Resources */,
				71F5418E248BEE08006DB793 /* privacy-policy.html in Resources */,
				EBBABC47256402A9005B7C07 /* default_app_config_18 in Resources */,
				01D02697258BA0E000B6389A /* ExposureDetectionLoadingCell.xib in Resources */,
				01D02688258B9CB200B6389A /* ExposureDetectionHeaderCell.xib in Resources */,
				01D026A5258BA20E00B6389A /* ExposureDetectionHotlineCell.xib in Resources */,
				01D02761258BD58600B6389A /* ResetViewController.xib in Resources */,
				01A4DCE625926934007D5794 /* HomeTextItemView.xib in Resources */,
				AB8B0D3225305384009C067B /* Localizable.links.strings in Resources */,
				01D02705258BBCC700B6389A /* EuTracingTableViewCell.xib in Resources */,
				01D02708258BBCC700B6389A /* ActionDetailTableViewCell.xib in Resources */,
				01F2A5C42581183800DA96A6 /* DiaryDayEntryTableViewCell.xib in Resources */,
			);
			runOnlyForDeploymentPostprocessing = 0;
		};
		85D7595224570491008175F0 /* Resources */ = {
			isa = PBXResourcesBuildPhase;
			buildActionMask = 2147483647;
			files = (
				BA6C8B17254D729A008344F5 /* exposure-windows-risk-calculation.json in Resources */,
				B1F8AE482479B4C30093A588 /* api-response-day-2020-05-16 in Resources */,
				01678E9C249A5F08003B048B /* testStore.sqlite in Resources */,
				AB1FCBDC2521FCD5005930BA /* TestServerEnvironments.json in Resources */,
				F252472F2483955B00C5556B /* DynamicTableViewControllerFake.storyboard in Resources */,
				01571B7A255E9A6F00E4E891 /* config-wru-2020-11-13 in Resources */,
			);
			runOnlyForDeploymentPostprocessing = 0;
		};
		85D7595D24570491008175F0 /* Resources */ = {
			isa = PBXResourcesBuildPhase;
			buildActionMask = 2147483647;
			files = (
				13E5046C248E434B0086641C /* Localizable.strings in Resources */,
				13E5046D248E434B0086641C /* Localizable.stringsdict in Resources */,
				AB8B0D4525306089009C067B /* Localizable.links.strings in Resources */,
			);
			runOnlyForDeploymentPostprocessing = 0;
		};
		B1FF6B682497D0B40041CF02 /* Resources */ = {
			isa = PBXResourcesBuildPhase;
			buildActionMask = 2147483647;
			files = (
			);
			runOnlyForDeploymentPostprocessing = 0;
		};
/* End PBXResourcesBuildPhase section */

/* Begin PBXShellScriptBuildPhase section */
		0105D8B925B882E3007E288B /* Copy Sample Stats for Tests */ = {
			isa = PBXShellScriptBuildPhase;
			buildActionMask = 2147483647;
			files = (
			);
			inputFileListPaths = (
			);
			inputPaths = (
			);
			name = "Copy Sample Stats for Tests";
			outputFileListPaths = (
			);
			outputPaths = (
			);
			runOnlyForDeploymentPostprocessing = 0;
			shellPath = /bin/sh;
			shellScript = "# Copy mock statistics data to bundle in Debug configuration\nif [ \"${CONFIGURATION}\" == \"Debug\" ]; then\n    cp -r \"$SRCROOT/ENA/Source/Services/Risk/Provider/Helper/__tests__/sample_stats/\" \"${BUILT_PRODUCTS_DIR}/${FULL_PRODUCT_NAME}\"\nfi\n";
		};
		71AFBD9324642AF500F91006 /* SwiftLint */ = {
			isa = PBXShellScriptBuildPhase;
			buildActionMask = 2147483647;
			files = (
			);
			inputFileListPaths = (
			);
			inputPaths = (
			);
			name = SwiftLint;
			outputFileListPaths = (
			);
			outputPaths = (
			);
			runOnlyForDeploymentPostprocessing = 0;
			shellPath = /bin/sh;
			shellScript = "if which swiftlint >/dev/null; then\n  swiftlint\nelse\n  echo \"error: SwiftLint is not available.\"\n  echo \"Use 'brew install swiftlint' to install SwiftLint or download it manually from https://github.com/realm/SwiftLint.\"\nfi\n\n";
			showEnvVarsInLog = 0;
		};
/* End PBXShellScriptBuildPhase section */

/* Begin PBXSourcesBuildPhase section */
		85D759372457048F008175F0 /* Sources */ = {
			isa = PBXSourcesBuildPhase;
			buildActionMask = 2147483647;
			files = (
				50BD2E6224FE1E8700932566 /* AppInformationModel.swift in Sources */,
				B120C7CA24AFF12D00F68FF1 /* ActiveTracing.swift in Sources */,
				B1A89F3B24819CE800DA1CEC /* SettingsLabelCell.swift in Sources */,
				50B5057D25CAEF5C00EEA380 /* OTPToken.swift in Sources */,
				B1A89F3924819CC200DA1CEC /* ExposureStateUpdating.swift in Sources */,
				01909877257E64BD0065D050 /* DiaryEditEntriesViewController.swift in Sources */,
				AB5F84B024F8F7C3000400D4 /* Migration.swift in Sources */,
				523D5E75256FDFE900EF67EA /* ExposureSubmissionThankYouViewController.swift in Sources */,
				01B72B6525821CD200A3E3BC /* DiaryDayEmptyView.swift in Sources */,
				35B2FAAA25B9CE8F009ABC8E /* main.swift in Sources */,
				71330E43248109FD00EB10F6 /* DynamicTableViewCell.swift in Sources */,
				0130F67C25B1859700B6BDA3 /* HomeStatisticsCard.swift in Sources */,
				B14D0CDD246E972400D5BEBC /* ExposureDetectionDelegate.swift in Sources */,
				0144BDED250A3E5300B0857C /* ExposureSubmissionCoordinatorModel.swift in Sources */,
				B11E619B246EE4B0004A056A /* DynamicTypeLabel.swift in Sources */,
				523D5E7A256FE04000EF67EA /* ExposureSubmissionThankYouViewModel.swift in Sources */,
				01734B60255D6C4500E60A8B /* exposure_detection_parameters.pb.swift in Sources */,
				AB6289CF251BA01400CF61D2 /* Bundle+Version.swift in Sources */,
				AB7420C2251B7D59006666AC /* DeltaOnboardingProtocols.swift in Sources */,
				7187A5582481231C00FCC755 /* DynamicTableViewAction.swift in Sources */,
				354BB49A25B07DB000FBCFEE /* StatisticsProviding.swift in Sources */,
				01909889257E7B900065D050 /* ExposureSubmissionQRInfoViewModel.swift in Sources */,
				B16457B524DC11EF002879EB /* DMLastSubmissionRequetViewController.swift in Sources */,
				A128F059248B459F00EC7F6C /* PublicKeyStore.swift in Sources */,
				01D6948D2502717F00B45BEA /* DatePickerDayView.swift in Sources */,
				017AD0C9259BBD2E00FA2B3F /* HomeTestResultCellModel.swift in Sources */,
				BA112E0A25559CDD007F5712 /* ClientWifiOnly.swift in Sources */,
				35E121DA25B273280098D754 /* card_header.pb.swift in Sources */,
				35E121DB25B273280098D754 /* statistics.pb.swift in Sources */,
				71C0BEDD2498DD07009A17A0 /* ENANavigationFooterView.swift in Sources */,
				2FA9E39524D2F2B00030561C /* ExposureSubmission+DeviceRegistrationKey.swift in Sources */,
				EB08F17E2541CE3300D11FA9 /* app_version_config.pb.swift in Sources */,
				A3FF84EC247BFAF00053E947 /* Hasher.swift in Sources */,
				51895EDC245E16CD0085DA38 /* ENAColor.swift in Sources */,
				50F9130D253F1D7800DFE683 /* OnboardingPageType.swift in Sources */,
				A372DA3B24BDA075003248BB /* ExposureSubmissionCoordinator.swift in Sources */,
				01A4DD3825935AC1007D5794 /* CellPositionInSection.swift in Sources */,
				357B1858255A7F5C00584548 /* AppConfig+CacheInvalidation.swift in Sources */,
				0D5611B4247F852C00B5B094 /* SQLiteKeyValueStore.swift in Sources */,
				0190987D257E64C70065D050 /* DiaryCoordinator.swift in Sources */,
				CD99A3A9245C272400BF12AF /* ExposureSubmissionService.swift in Sources */,
				017AD10F259DC46E00FA2B3F /* HomeShownPositiveTestResultTableViewCell.swift in Sources */,
				AB7420AC251B67A8006666AC /* DeltaOnboardingV15.swift in Sources */,
				71F54191248BF677006DB793 /* HtmlTextView.swift in Sources */,
				BA6C8B05254D6B1F008344F5 /* RiskCalculation.swift in Sources */,
				BA6D1640255ADD0500ED3492 /* DMSwitchCellViewModel.swift in Sources */,
				ABAE0A1C257F77D90030ED47 /* ContactDiaryStoreSchemaV1.swift in Sources */,
				EBB92C77259E110900013B41 /* UpdateOSViewModel.swift in Sources */,
				B1EDFD8D248E74D000E7EAFF /* URL+StaticString.swift in Sources */,
				A3E851B224ADD09900402485 /* CountdownTimer.swift in Sources */,
				EB08F1882541CE5700D11FA9 /* diagnosis_key_batch.pb.swift in Sources */,
				BA7EABAD25C973FE001AA5FE /* DMKeyValueCellViewModel.swift in Sources */,
				50C5C1BA258920AD00C4817A /* DynamicLegalExtendedCell.swift in Sources */,
				EB91288B257FBD1E00241D3E /* DiaryInfoViewController.swift in Sources */,
				011E13AE24680A4000973467 /* HTTPClient.swift in Sources */,
				A1C683FA24AEC57400B90D12 /* DynamicTableViewTextViewCell.swift in Sources */,
				01C6AC3A252B2A500052814D /* UIImage+Color.swift in Sources */,
				BA6C8AA6254D63A0008344F5 /* MinutesAtAttenuationFilter.swift in Sources */,
				35B2FABA25B9D3F3009ABC8E /* ENATaskExecutionDelegate.swift in Sources */,
				853D987A24694A8700490DBA /* ENAButton.swift in Sources */,
				EB1BB10D25CC3FD50076CB67 /* AppDelegate.swift in Sources */,
				01A4DC6D25922EB4007D5794 /* HomeLoadingItemView.swift in Sources */,
				CD8638532477EBD400A5A07C /* SettingsViewModel.swift in Sources */,
				0105D89325B8768A007E288B /* CachingHTTPClientMock.swift in Sources */,
				35EA684225553AE300335F73 /* DownloadedPackagesSQLLiteStoreV2.swift in Sources */,
				2FC0357124B5B70700E234AC /* Error+FAQUrl.swift in Sources */,
				EBB92C7C259E111A00013B41 /* UpdateOSView.swift in Sources */,
				B17F2D48248CEB4C00CAA38F /* DetectionMode.swift in Sources */,
				01A4DCB6259264F9007D5794 /* HomeThankYouCellModel.swift in Sources */,
				0144BDE1250924CC00B0857C /* SymptomsOnset.swift in Sources */,
				01C6AC26252B23D70052814D /* ExposureSubmissionQRScannerFocusView.swift in Sources */,
				01B7232424F812500064C0EB /* DynamicTableViewOptionGroupCell.swift in Sources */,
				137846492488027600A50AB8 /* OnboardingInfoViewController+Extension.swift in Sources */,
				BAB123A22572A0B700A179FB /* TanInputViewController.swift in Sources */,
				019C9F0025894BAA00B26392 /* DiaryStoringProviding.swift in Sources */,
				ABDA2792251CE308006BAE84 /* DMServerEnvironmentViewController.swift in Sources */,
				85E33444247EB357006E74EC /* CircularProgressView.swift in Sources */,
				AB1886D1252DE51E00D39BBE /* Bundle+Identifier.swift in Sources */,
				71FD8862246EB27F00E804D0 /* ExposureDetectionViewController.swift in Sources */,
				013C413D255463A400826C9F /* DMDebugRiskCalculationViewController.swift in Sources */,
				BAB6C7EF25C4626100E042FB /* TimestampedToken.swift in Sources */,
				2FC951FE24DC23B9008D39F4 /* DMConfigurationCell.swift in Sources */,
				2FA9E39924D2F4350030561C /* ExposureSubmission+ErrorParsing.swift in Sources */,
				3523F8A82570F819004B0424 /* NSAttributedString+BulletPoint.swift in Sources */,
				AB5F84AD24F8F7A1000400D4 /* SerialMigrator.swift in Sources */,
				01D3078A2562B03C00ADB67B /* RiskState.swift in Sources */,
				01B72BF22583B51C00A3E3BC /* DiaryEditEntriesTableViewCell.swift in Sources */,
				01F52FF42552DB9600997A26 /* DMAppConfigurationViewController.swift in Sources */,
				B1DDDABE24713BAD00A07175 /* SAPDownloadedPackage.swift in Sources */,
				011E4B032483A92A002E6412 /* MockExposureManager.swift in Sources */,
				2FE15A3C249B8C0B0077BD8D /* AccessibilityIdentifiers.swift in Sources */,
				52CAAC012562B82E00239DCB /* DynamicTableViewConsentCell.swift in Sources */,
				B1175213248A83AB00C3325C /* Risk.swift in Sources */,
				35EA615A258BC8E30062B50A /* CryptoKitFallbacks.swift in Sources */,
				01F2A5DD25820EE700DA96A6 /* DiaryDayViewModel.swift in Sources */,
				2F3D953C2518BCE9002B2C81 /* EUSettingsViewModel.swift in Sources */,
				01734B6E255D73E400E60A8B /* ENExposureConfiguration+Convenience.swift in Sources */,
				01B7232924F812DF0064C0EB /* OptionView.swift in Sources */,
				01909874257E64BD0065D050 /* DiaryDayViewController.swift in Sources */,
				71FE1C7B247AC2B500851FEB /* ExposureSubmissionQRScannerViewController.swift in Sources */,
				B1FC2D2024D9C8DF00083C81 /* SAP_TemporaryExposureKey+DeveloperMenu.swift in Sources */,
				717D21E9248C022E00D9717E /* DynamicTableViewHtmlCell.swift in Sources */,
				BA6C8A9E254D634E008344F5 /* RiskCalculationConfiguration.swift in Sources */,
				7154EB4A247D21E200A467FF /* ExposureDetectionLongGuideCell.swift in Sources */,
				505F507225C833AA004920EB /* ppac_ios.pb.swift in Sources */,
				50DC527924FEB2AE00F6D8EB /* AppInformationDynamicCell.swift in Sources */,
				EB3BCA8C2507C3B0003F27C7 /* DynamicTableViewBulletPointCell.swift in Sources */,
				2F3D95372518BCD1002B2C81 /* EUSettingsViewController.swift in Sources */,
				71B8044F248526B600D53506 /* DynamicTableViewSpaceCell.swift in Sources */,
				EB08F1862541CE5700D11FA9 /* temporary_exposure_key_export.pb.swift in Sources */,
				01A4DD0D25926A73007D5794 /* HomeLoadingItemViewModel.swift in Sources */,
				8595BF5F246032D90056EA27 /* ENASwitch.swift in Sources */,
				B1C7EEAE24941A3B00F1F284 /* ManualExposureDetectionState.swift in Sources */,
				948AFE672553DC5B0019579A /* WarnOthersRemindable.swift in Sources */,
				35C701EC2556BCB9008AEA91 /* Migration1To2.swift in Sources */,
				01EA17E52591399200E98E02 /* HomeInfoCellModel.swift in Sources */,
				016E25F325AF13EA0077C64C /* HomeStatisticsTableViewCell.swift in Sources */,
				0130F68125B186DB00B6BDA3 /* SAP_Internal_Stats_Statistics+SupportedIDs.swift in Sources */,
				710021DC248E44A6001F0B63 /* ENAFont.swift in Sources */,
				B1FE13FF2489708200D012E5 /* CachedAppConfiguration.swift in Sources */,
				EE22DB8B247FB43A001B0A71 /* ActionDetailTableViewCell.swift in Sources */,
				01909875257E64BD0065D050 /* DiaryAddAndEditEntryViewController.swift in Sources */,
				948AFE7A2554377F0019579A /* UNUserNotificationCenter+WarnOthers.swift in Sources */,
				3544182925AF7B5200B11056 /* app_features.pb.swift in Sources */,
				AB1011592507C15000D392A2 /* TracingStatusHistory.swift in Sources */,
				017AD16525A4559300FA2B3F /* UITableView+Dequeue.swift in Sources */,
				71FE1C71247AA7B700851FEB /* DynamicTableViewHeaderImageView.swift in Sources */,
				01D69491250272CE00B45BEA /* DatePickerDayViewModel.swift in Sources */,
				B16457BB24DC3309002879EB /* DMLogsViewController.swift in Sources */,
				01B7232F24FE4F080064C0EB /* OptionGroupViewModel.swift in Sources */,
				013C412825545C2D00826C9F /* DebugRiskCalculation.swift in Sources */,
				51D420B724583B7200AD70CA /* NSObject+Identifier.swift in Sources */,
				CDCE11D6247D644100F30825 /* NotificationSettingsViewModel.swift in Sources */,
				BA6C8AAE254D6476008344F5 /* ENARange.swift in Sources */,
				50BD2E6424FE232E00932566 /* AppInformationImprintViewModel.swift in Sources */,
				71330E4724810A0C00EB10F6 /* DynamicTableViewFooter.swift in Sources */,
				B1D431CB246C84A400E728AD /* DownloadedPackagesStoreV1.swift in Sources */,
				714194EA247A65C60072A090 /* DynamicTableViewHeaderSeparatorView.swift in Sources */,
				35EA684A25553B5C00335F73 /* DownloadedPackagesStoreV2.swift in Sources */,
				BAA8BAED25CAD91700E29CFE /* DMStaticTextTableViewCell.swift in Sources */,
				2F26CE2E248B9C4F00BE30EE /* UIViewController+BackButton.swift in Sources */,
				01D0271B258BC78100B6389A /* SettingsCoordinator.swift in Sources */,
				EB6B5D882539AE9400B0ED57 /* DMNotificationsViewController.swift in Sources */,
				B10FD5F4246EAC1700E9D7F2 /* AppleFilesWriter.swift in Sources */,
				019C9F2D258951B700B26392 /* ContactPersonEncounter.swift in Sources */,
				35E121DC25B273280098D754 /* key_figure_card.pb.swift in Sources */,
				711EFCC72492EE31005FEF21 /* ENAFooterView.swift in Sources */,
				016E264C25B0327B0077C64C /* HomeStatisticsCardViewModel.swift in Sources */,
				8FF9B2B2259B6B030080770D /* ContactDiaryStoreSchemaV2.swift in Sources */,
				B1741B4E2462C21F006275D9 /* DMViewController.swift in Sources */,
				EB2394A024E5492900E71225 /* BackgroundAppRefreshViewModel.swift in Sources */,
				EE22DB8C247FB43A001B0A71 /* DescriptionTableViewCell.swift in Sources */,
				2F3218D0248063E300A7AC0A /* UIView+Convenience.swift in Sources */,
				01734B5F255D6C4500E60A8B /* app_config_ios.pb.swift in Sources */,
				B1741B4C2462C21F006275D9 /* DMDeveloperMenu.swift in Sources */,
				BAD9630025668F8E00FAB615 /* TestResultAvailableViewModel.swift in Sources */,
				EB91288A257FBD1E00241D3E /* DiaryInfoViewModel.swift in Sources */,
				0130F67225B1851000B6BDA3 /* HomeStatisticsCellModel.swift in Sources */,
				710ABB23247513E300948792 /* DynamicTypeTableViewCell.swift in Sources */,
				EE22DB81247FB40A001B0A71 /* ENStateHandler.swift in Sources */,
				BA07735C25C2FCB800EAF6B8 /* PPACService.swift in Sources */,
				A16714AF248CA1B70031B111 /* Bundle+ReadPlist.swift in Sources */,
				2F80CFDB247EDDB3000F06AF /* ExposureSubmissionHotlineViewController.swift in Sources */,
				BA6D163A255AD35900ED3492 /* DMSwitchTableViewCell.swift in Sources */,
				941ADDB02518C2B200E421D9 /* EuTracingTableViewCell.swift in Sources */,
				A3C4F96024812CD20047F23E /* ExposureSubmissionWarnOthersViewController.swift in Sources */,
				01D6948F2502729000B45BEA /* DatePickerDay.swift in Sources */,
				01EA17902590F03600E98E02 /* HomeInfoTableViewCell.swift in Sources */,
				019C9F40258951C000B26392 /* DiaryLocation.swift in Sources */,
				71EF33D92497F3E8007B7E1B /* ENANavigationControllerWithFooterChild.swift in Sources */,
				A3EE6E5A249BB7AF00C64B61 /* ExposureSubmissionServiceFactory.swift in Sources */,
				4026C2E424854C8D00926FB4 /* AppInformationLegalCell.swift in Sources */,
				51C737BF245B3B5D00286105 /* OnboardingInfo.swift in Sources */,
				B1FE13EB24891CFA00D012E5 /* RiskProvider.swift in Sources */,
				B143DBDF2477F292000A29E8 /* ExposureNotificationSettingViewController.swift in Sources */,
				016146912487A43E00660992 /* LinkHelper.swift in Sources */,
				50B5058E25CAF3FC00EEA380 /* DMOTPServiceViewModel.swift in Sources */,
				BA904C9E25769D1800692110 /* TanInputView.swift in Sources */,
				EB66267D25C3219900C4D7C2 /* UIViewController+Child.swift in Sources */,
				EE22DB8A247FB43A001B0A71 /* ImageTableViewCell.swift in Sources */,
				B11E619C246EE4E9004A056A /* UIFont+DynamicType.swift in Sources */,
				71330E4524810A0500EB10F6 /* DynamicTableViewHeader.swift in Sources */,
				01A4DD0325926A6A007D5794 /* HomeTextItemViewModel.swift in Sources */,
				B1EAEC8B24711884003BE9A2 /* URLSession+Convenience.swift in Sources */,
				3518DD6525BA2D060090A26B /* NotificationManager.swift in Sources */,
				EB5FE15C2599F5E400797E4E /* ENActivityHandling.swift in Sources */,
				BA6C8AB9254D64D3008344F5 /* MinutesAtAttenuationWeight.swift in Sources */,
				7154EB4C247E862100A467FF /* ExposureDetectionLoadingCell.swift in Sources */,
				94EAF87925B6CAA300BE1F40 /* DeltaOnboardingNewVersionFeaturesViewModel.swift in Sources */,
				01A4DD4325935D1F007D5794 /* HomeRiskCellModel.swift in Sources */,
				94EAF87525B6CAA000BE1F40 /* DeltaOnboardingNewVersionFeaturesViewController.swift in Sources */,
				01EA17FE259217B100E98E02 /* HomeState.swift in Sources */,
				2FA9E39B24D2F4A10030561C /* ExposureSubmissionService+Protocol.swift in Sources */,
				A17366552484978A006BE209 /* OnboardingInfoViewControllerUtils.swift in Sources */,
				B153096A24706F1000A4A1BD /* URLSession+Default.swift in Sources */,
				2FF1D62E2487850200381FFB /* NSMutableAttributedString+Generation.swift in Sources */,
				BAF2DD5225C9BABA00D7DFB7 /* DMButtonTableViewCell.swift in Sources */,
				35BE8598251CE495005C2FD0 /* CachingHTTPClient.swift in Sources */,
				01B7232D24F8E0260064C0EB /* MultipleChoiceChoiceView.swift in Sources */,
				BA4693B125C82F0A004B2DBB /* DMPPACViewModel.swift in Sources */,
				35EA68522555488600335F73 /* SQLiteError.swift in Sources */,
				016E260325AF20300077C64C /* HomeStatisticsCardView.swift in Sources */,
				BAD962FB25668F4000FAB615 /* TestResultAvailableViewController.swift in Sources */,
				8F0A4BAE25C2F6F70085DF13 /* ppdd_edus_parameters.pb.swift in Sources */,
				9417BA95252B6B5100AD4053 /* DMSQLiteErrorViewController.swift in Sources */,
				013DC102245DAC4E00EE58B0 /* Store.swift in Sources */,
				5270E9B8256D20A900B08606 /* NSTextAttachment+ImageHeight.swift in Sources */,
				B1FE13EF24891D0C00D012E5 /* RiskProvidingConfiguration.swift in Sources */,
				014086BD2589033A00E9E5B2 /* DiaryEditEntriesCellModel.swift in Sources */,
				B1F82DF224718C7300E2E56A /* DMBackendConfigurationViewController.swift in Sources */,
				35E121B925B23D060098D754 /* StatisticsMetadata.swift in Sources */,
				35E121A925B1CFB00098D754 /* StatisticsProvider.swift in Sources */,
				B1CD33412486AA7100B06E9B /* CoronaWarnURLSessionDelegate.swift in Sources */,
				94427A5025502B8900C36BE6 /* WarnOthersNotificationsTimeInterval.swift in Sources */,
				713EA25D24798A7000AB7EE8 /* ExposureDetectionRoundedView.swift in Sources */,
				AB5F84B224F8F7E3000400D4 /* Migration0To1.swift in Sources */,
				01A4DC7025922EB4007D5794 /* HomeItemView.swift in Sources */,
				01F2A58125803AA500DA96A6 /* DiaryOverviewDescriptionTableViewCell.swift in Sources */,
				A3EE6E5D249BB9B900C64B61 /* UITestingParameters.swift in Sources */,
				EB08F17A2541CE3300D11FA9 /* risk_level.pb.swift in Sources */,
				01F2A563257FC7D200DA96A6 /* DiaryOverviewDayTableViewCell.swift in Sources */,
				01A4DC6F25922EB4007D5794 /* HomeListItemView.swift in Sources */,
				EBDE11B2255EC2C4008C0F51 /* DMDeviceTimeCheckViewController.swift in Sources */,
				B1A31F6924DAE6C000E263DF /* DMKeyCell.swift in Sources */,
				710224F42490E7A3000C5DEF /* ExposureSubmissionStepCell.swift in Sources */,
				01F52F8A2550679600997A26 /* RiskCalculationExposureWindow.swift in Sources */,
				01F2A5C32581183800DA96A6 /* DiaryDayEntryTableViewCell.swift in Sources */,
				AB7420CB251B7D93006666AC /* DeltaOnboardingV15ViewController.swift in Sources */,
				B19FD7132491A08500A9D56A /* SAP_SemanticVersion+Compare.swift in Sources */,
				B1B381432472EF8B0056BEEE /* HTTPClient+Configuration.swift in Sources */,
				017AD14625A4546400FA2B3F /* UITableViewController+Enum.swift in Sources */,
				EBB92C72259E10ED00013B41 /* UpdateOSViewController.swift in Sources */,
				354E305924EFF26E00526C9F /* Country.swift in Sources */,
				01A4DC6A25922EB4007D5794 /* HomeTextItemView.swift in Sources */,
				BA904CA62576A0B900692110 /* ENAInputLabel.swift in Sources */,
				4026C2DC24852B7600926FB4 /* AppInformationViewController+LegalModel.swift in Sources */,
				ABFCE98A255C32EF0075FF13 /* AppConfigMetadata.swift in Sources */,
				01C6ABF42527273E0052814D /* String+Insertion.swift in Sources */,
				EE278B30245F2C8A008B06F9 /* InviteFriendsViewController.swift in Sources */,
				94EAF89C25B8162200BE1F40 /* NewVersionFeature.swift in Sources */,
				EB1BB11225CC40030076CB67 /* PlausibleDeniabilityService.swift in Sources */,
				0190986A257E64A70065D050 /* DiaryOverviewTableViewController.swift in Sources */,
				710ABB27247533FA00948792 /* DynamicTableViewController.swift in Sources */,
				B184A380248FFCBE007180F6 /* SecureStore.swift in Sources */,
				713EA26124798AD100AB7EE8 /* ExposureDetectionHotlineCell.swift in Sources */,
				B1C6ED00247F23730066138F /* NotificationName.swift in Sources */,
				EE22DB8D247FB43A001B0A71 /* ActionTableViewCell.swift in Sources */,
				019C9F3B258951BE00B26392 /* DiaryEntry.swift in Sources */,
				BAE2101025C8460900162966 /* PPACDeviceCheck.swift in Sources */,
				01A4DC6C25922EB4007D5794 /* HomeRiskTableViewCell.swift in Sources */,
				BA6C8AF4254D65E1008344F5 /* ScanInstance.swift in Sources */,
				BA6D1634255AD2AA00ED3492 /* DMWifiClientViewModel.swift in Sources */,
				71D3C19A2494EFAC00DBABA8 /* ENANavigationControllerWithFooter.swift in Sources */,
				CD2EC329247D82EE00C6B3F9 /* NotificationSettingsViewController.swift in Sources */,
				A1BABD1024A57D03000ED515 /* ENTemporaryExposureKey+Processing.swift in Sources */,
				0120ECDD25875D8B00F78944 /* DiaryDayEntryCellModel.swift in Sources */,
				01A1B44A252DFD7800841B63 /* MetadataObject.swift in Sources */,
				01734B5E255D6C4500E60A8B /* risk_calculation_parameters.pb.swift in Sources */,
				51C737BD245B349700286105 /* OnboardingInfoViewController.swift in Sources */,
				EB08F17F2541CE3300D11FA9 /* risk_score_parameters.pb.swift in Sources */,
				BAB953D625B86015007B80C7 /* HistoryExposure.swift in Sources */,
				B1FE13FB24896E6700D012E5 /* AppConfigurationProviding.swift in Sources */,
				514EE999246D4C2E00DE4884 /* UITableViewCell+Identifier.swift in Sources */,
				13722044247AEEAD00152764 /* UNNotificationCenter+Extension.swift in Sources */,
				B10FD5ED246EAADC00E9D7F2 /* AppInformationDetailViewController.swift in Sources */,
				351E630C256C5B9C00D89B29 /* LabeledCountriesCell.swift in Sources */,
				CDCE11D9247D64C600F30825 /* NotificationSettingsOnTableViewCell.swift in Sources */,
				017AD114259DCD3400FA2B3F /* HomeShownPositiveTestResultCellModel.swift in Sources */,
				0DF6BB97248AD616007E8B0C /* AppUpdateCheckHelper.swift in Sources */,
				0DD260FF248D549B007C3B2C /* KeychainHelper.swift in Sources */,
				EBA3BE3C25C2FAA800F1C2AC /* RootCoordinator.swift in Sources */,
				352F25A824EFCBDE00ACDFF3 /* ServerEnvironment.swift in Sources */,
				01A4DD0825926A6E007D5794 /* HomeListItemViewModel.swift in Sources */,
				AB5F84BE24FE2DC9000400D4 /* DownloadedPackagesSQLLiteStoreV0.swift in Sources */,
				01909876257E64BD0065D050 /* DiaryAddAndEditEntryViewModel.swift in Sources */,
				BA6C8ACC254D6537008344F5 /* TrlEncoding.swift in Sources */,
				2FA9E39724D2F3C70030561C /* ExposureSubmissionError.swift in Sources */,
				941ADDB22518C3FB00E421D9 /* ENSettingEuTracingViewModel.swift in Sources */,
				01F52F92255067A000997A26 /* RiskCalculationError.swift in Sources */,
				01D6948B25026EC000B45BEA /* DatePickerOptionViewModel.swift in Sources */,
				2FF1D63024880FCF00381FFB /* DynamicTableViewRoundedCell.swift in Sources */,
				8F0A4BAD25C2F6F70085DF13 /* ppdd_ppac_parameters.pb.swift in Sources */,
				505F506F25C833AA004920EB /* edus_otp.pb.swift in Sources */,
				0177F48825501111009DD568 /* RiskCalculationResult.swift in Sources */,
				01EA17972590F03600E98E02 /* HomeCardView.swift in Sources */,
				AB126873254C05A7006E9194 /* ENAFormatter.swift in Sources */,
				CDD87C56247556DE007CE6CA /* MainSettingsCell.swift in Sources */,
				AB6289D4251BA4EC00CF61D2 /* String+Compare.swift in Sources */,
				503DB1A7255D822E00576E57 /* ExposureSubmissionIntroViewController.swift in Sources */,
				B153096C24706F2400A4A1BD /* URLSessionConfiguration+Default.swift in Sources */,
				01EA17C92591353200E98E02 /* HomeExposureLoggingCellModel.swift in Sources */,
				71FE1C80247AC2B500851FEB /* ExposureSubmissionNavigationController.swift in Sources */,
				0105D8AA25B87920007E288B /* SAP_Internal_Stats_KeyFigure+Formatting.swift in Sources */,
				2FA968CE24D8560B008EE367 /* String+Random.swift in Sources */,
				019C9F32258951B900B26392 /* LocationVisit.swift in Sources */,
				AB35609A2547167800C3F8E0 /* DeviceTimeCheck.swift in Sources */,
				019C9F1E25894CDD00B26392 /* DiaryOverviewViewModel.swift in Sources */,
				EB858D2024E700D10048A0AA /* UIView+Screenshot.swift in Sources */,
				01F2A5B92581181A00DA96A6 /* DiaryDayAddTableViewCell.swift in Sources */,
				2F96739B24AB70FA008E3147 /* ExposureSubmissionParsable.swift in Sources */,
				EB7F8E9524E434E000A3CCC4 /* BackgroundAppRefreshViewController.swift in Sources */,
				EB7D205624E6A5930089264C /* InfoBoxViewModel.swift in Sources */,
				859DD512248549790073D59F /* MockDiagnosisKeysRetrieval.swift in Sources */,
				EB6B5D8D2539B36100B0ED57 /* DMNotificationCell.swift in Sources */,
				94EAF87125B6CA9D00BE1F40 /* DeltaOnboardingNewVersionFeatures.swift in Sources */,
				2FA9E39324D2F2920030561C /* ExposureSubmission+TestResult.swift in Sources */,
				BA056F1B259B89B50022B0A4 /* RiskLegendDotBodyCell.swift in Sources */,
				BAE20FF325C8321300162966 /* DMKeyValueTableViewCell.swift in Sources */,
				94092541254BFE6800FE61A2 /* DMWarnOthersNotificationViewController.swift in Sources */,
				EB17144625716EA80088D7A9 /* FileManager+KeyPackageStorage.swift in Sources */,
				BAC42DC42583AF9D001A94C0 /* DiaryEntryTextField.swift in Sources */,
				017AD0C1259BBD1700FA2B3F /* HomeTestResultTableViewCell.swift in Sources */,
				EE22DB89247FB43A001B0A71 /* TracingHistoryTableViewCell.swift in Sources */,
				71B804472484CC0800D53506 /* ENALabel.swift in Sources */,
				BAE2101B25C8463400162966 /* PPACDeviceCheckMock.swift in Sources */,
				01EA176A2590EF4F00E98E02 /* HomeTableViewModel.swift in Sources */,
				71FE1C7F247AC2B500851FEB /* ExposureSubmissionTestResultViewController.swift in Sources */,
				01A4DC7125922EB4007D5794 /* HomeThankYouTableViewCell.swift in Sources */,
				50B5058925CAF3EF00EEA380 /* DMOTPServiceViewController.swift in Sources */,
				EB08F1782541CE3300D11FA9 /* risk_score_classification.pb.swift in Sources */,
				505F506E25C833AA004920EB /* edus_otp_request_ios.pb.swift in Sources */,
				713EA25B247818B000AB7EE8 /* DynamicTypeButton.swift in Sources */,
				CDA262F824AB808800612E15 /* HomeCoordinator.swift in Sources */,
				503DB1AC255D826900576E57 /* ExposureSubmissionIntroViewModel.swift in Sources */,
				BAB6C7FE25C4630800E042FB /* PPACError.swift in Sources */,
				BA27993B255995E100C3B64D /* DMWifiClientViewController.swift in Sources */,
				01734B5C255D6C4500E60A8B /* key_download_parameters.pb.swift in Sources */,
				01B72C0B25875BC300A3E3BC /* DiaryDayAddCellModel.swift in Sources */,
				017AD18C25A5C70900FA2B3F /* ActiveTracing+ExposureDetection.swift in Sources */,
				0103CED12536D1A100BDAAD1 /* AppInformationCellModel.swift in Sources */,
				017AD122259DDED100FA2B3F /* ISO8601DateFormatter+ContactDiary.swift in Sources */,
				504C9CC925C44C180005875B /* OTPService.swift in Sources */,
				138910C5247A909000D739F6 /* ENATaskScheduler.swift in Sources */,
				71B804492484D37300D53506 /* RiskLegendViewController.swift in Sources */,
				01C2D43E2501225100FB23BF /* MockExposureSubmissionService.swift in Sources */,
				01B72B6D25821D2800A3E3BC /* DiaryDayEmptyViewModel.swift in Sources */,
				505F508325C897B3004920EB /* OTPError.swift in Sources */,
				EBDE11BB255EC34C008C0F51 /* DMDeviceTimeCheckViewModel.swift in Sources */,
				5222AA68255ECFE100F338C7 /* ExposureSubmissionTestResultConsentViewController.swift in Sources */,
				713EA25F24798A9100AB7EE8 /* ExposureDetectionRiskCell.swift in Sources */,
				01F5F7222487B9C000229720 /* AppInformationViewController.swift in Sources */,
				01C6AC32252B29C00052814D /* QRScannerError.swift in Sources */,
				01909878257E64BD0065D050 /* DiaryEditEntriesViewModel.swift in Sources */,
				EB7D205424E6A3320089264C /* InfoBoxView.swift in Sources */,
				B10FD5F1246EAB1000E9D7F2 /* AppInformationViewController+DynamicTableViewModel.swift in Sources */,
				71CAB9D2248AACAD00F516A5 /* PixelPerfectLayoutConstraint.swift in Sources */,
				710021E0248EAF9A001F0B63 /* ExposureSubmissionImageCardCell.swift in Sources */,
				B14D0CDF246E976400D5BEBC /* ExposureDetectionTransaction+DidEndPrematurelyReason.swift in Sources */,
				B1D8CB2724DD44C6008C6010 /* DMTracingHistoryViewController.swift in Sources */,
				BA4693AB25C82EC8004B2DBB /* DMPPACViewController.swift in Sources */,
				35D16DDE2567FB980069AD1B /* DynamicLegalCell.swift in Sources */,
				94B255A62551B7C800649B4C /* WarnOthersReminder.swift in Sources */,
				71FE1C69247A8FE100851FEB /* DynamicTableViewHeaderFooterView.swift in Sources */,
				B18755D124DC45CA00A9202E /* DMStoreViewController.swift in Sources */,
				353412CC2525EE4A0086D15C /* Globals.swift in Sources */,
				EB08F1872541CE5700D11FA9 /* temporary_exposure_key_signature_list.pb.swift in Sources */,
				B184A383248FFCE2007180F6 /* CodableExposureDetectionSummary.swift in Sources */,
				B111EE2C2465D9F7001AEBB4 /* String+Localization.swift in Sources */,
				01B7232B24F815B00064C0EB /* MultipleChoiceOptionView.swift in Sources */,
				351E6306256BEC8D00D89B29 /* LabeledCountriesView.swift in Sources */,
				ABD2F634254C533200DC1958 /* KeyPackageDownload.swift in Sources */,
				A1C683FC24AEC9EE00B90D12 /* DynamicTableViewTextCell.swift in Sources */,
				710224F624910661000C5DEF /* ExposureSubmissionDynamicCell.swift in Sources */,
				EEF1067A246EBF8B009DFB4E /* ResetViewController.swift in Sources */,
				01B7232724F812BC0064C0EB /* OptionGroupView.swift in Sources */,
				50E3BE5A250127DF0033E2C7 /* AppInformationDynamicAction.swift in Sources */,
				9488C3012521EE8E00504648 /* DeltaOnboardingNavigationController.swift in Sources */,
				017AD18725A5C70700FA2B3F /* DynamicCell+ExposureDetection.swift in Sources */,
				8F27018F259B593700E48CFE /* ContactDiaryStore.swift in Sources */,
				71FE1C86247AC33D00851FEB /* ExposureSubmissionTestResultHeaderView.swift in Sources */,
				1309194F247972C40066E329 /* PrivacyProtectionViewController.swift in Sources */,
				CDCE11DB247D64D600F30825 /* NotificationSettingsOffTableViewCell.swift in Sources */,
				EB08F17C2541CE3300D11FA9 /* submission_payload.pb.swift in Sources */,
				BA6C8AEC254D65C4008344F5 /* ExposureWindow.swift in Sources */,
				AB6289D9251C833100CF61D2 /* DMDeltaOnboardingViewController.swift in Sources */,
				EBD2D09825A86C1A006E4220 /* RiskProviding.swift in Sources */,
				B112545A246F2C6500AB5036 /* ENTemporaryExposureKey+Convert.swift in Sources */,
				019C9F34258951BB00B26392 /* DiaryDay.swift in Sources */,
				AB1886C4252DE1AF00D39BBE /* Logging.swift in Sources */,
				B1E8C99D2479D4E7006DC678 /* DMSubmissionStateViewController.swift in Sources */,
				2E67C3D525BAFFC8008C6C90 /* DiaryExportItem.swift in Sources */,
				016961992540574700FF92E3 /* ExposureSubmissionTestResultViewModel.swift in Sources */,
				71FE1C8C247AC79D00851FEB /* DynamicTableViewIconCell.swift in Sources */,
				B19FD7112491A07000A9D56A /* String+SemanticVersion.swift in Sources */,
				5222AA70255ED8E000F338C7 /* ExposureSubmissionTestResultConsentViewModel.swift in Sources */,
				AB7E2A80255ACC06005C90F6 /* Date+Utils.swift in Sources */,
				B16457BD24DC3F4E002879EB /* DMKeysViewController.swift in Sources */,
				51D420C424583E3300AD70CA /* SettingsViewController.swift in Sources */,
				01C6AC0E252B1E990052814D /* ExposureSubmissionQRScannerViewModel.swift in Sources */,
				01909882257E675D0065D050 /* DiaryContactPerson.swift in Sources */,
				016E262F25AF45770077C64C /* StatisticsInfoViewController.swift in Sources */,
				017AD17F25A5A30500FA2B3F /* DynamicHeader+ExposureDetection.swift in Sources */,
				B1C7EEB024941A6B00F1F284 /* RiskConsumer.swift in Sources */,
				01DB708525068167008F7244 /* Calendar+GregorianLocale.swift in Sources */,
				71330E41248109F600EB10F6 /* DynamicTableViewSection.swift in Sources */,
				710ABB292475353900948792 /* DynamicTableViewModel.swift in Sources */,
				AB5F84C024FE2EB3000400D4 /* DownloadedPackagesStoreV0.swift in Sources */,
				518A69FB24687D5800444E66 /* RiskLevel.swift in Sources */,
				5054C7A725CC3E2A009F8635 /* DataPrivacyViewControllerDisablingSwipeToDismiss.swift in Sources */,
				01734B5D255D6C4500E60A8B /* semantic_version.pb.swift in Sources */,
				EBCD2412250790F400E5574C /* ExposureSubmissionSymptomsViewController.swift in Sources */,
				AB7420B7251B69E2006666AC /* DeltaOnboardingCoordinator.swift in Sources */,
				01A4DCFE25926A66007D5794 /* HomeImageItemViewModel.swift in Sources */,
				01EA17932590F03600E98E02 /* HomeExposureLoggingTableViewCell.swift in Sources */,
<<<<<<< HEAD
				EB873540253704D100325C6C /* DeadmanNotificationManager.swift in Sources */,
=======
				EB873540253704D100325C6C /* UNUserNotificationCenter+DeadManSwitch.swift in Sources */,
				BAF2DD5725C9BAF700D7DFB7 /* DMButtonCellViewModel.swift in Sources */,
>>>>>>> eb1357b9
				B1741B492462C207006275D9 /* Client.swift in Sources */,
				BAA8BAE225CAD8B000E29CFE /* DMStaticTextCellViewModel.swift in Sources */,
				71EF33DB2497F419007B7E1B /* ENANavigationFooterItem.swift in Sources */,
				01A4DC6E25922EB4007D5794 /* HomeImageItemView.swift in Sources */,
				019C9F39258951BD00B26392 /* DiaryEntryType.swift in Sources */,
				01F2A543257FB90200DA96A6 /* CloseBarButtonItem.swift in Sources */,
				B14D0CDB246E968C00D5BEBC /* String+Today.swift in Sources */,
				85142501245DA0B3009D2791 /* UIViewController+Alert.swift in Sources */,
				B103193224E18A0A00DD02EF /* DMMenuItem.swift in Sources */,
				0190B225255C423600CF4244 /* Date+Age.swift in Sources */,
				352E0F19255D537C00DC3E20 /* AppConfiguration+Validation.swift in Sources */,
				01C7665E25024A09002C9A5C /* DatePickerOptionView.swift in Sources */,
				CD99A3CA2461A47C00BF12AF /* AppStrings.swift in Sources */,
				514E81342461B97800636861 /* ExposureManager.swift in Sources */,
				71176E32248957C3004B0C9F /* AppNavigationController.swift in Sources */,
				BA6C8AC4254D650C008344F5 /* NormalizedTimePerEWToRiskLevelMapping.swift in Sources */,
				BAB6C7F925C462E600E042FB /* PPACToken.swift in Sources */,
				3539DAD1252B353C00489B1A /* CachedAppConfigurationMock.swift in Sources */,
				B14D0CD9246E946E00D5BEBC /* ExposureDetection.swift in Sources */,
				EBA403D12589260D00D1F039 /* ColorCompatibility.swift in Sources */,
				B161782524804AC3006E435A /* DownloadedPackagesSQLLiteStoreV1.swift in Sources */,
				01909888257E7B900065D050 /* ExposureSubmissionQRInfoViewController.swift in Sources */,
				8F270194259B5BA700E48CFE /* ContactDiaryMigration1To2.swift in Sources */,
				BA112DF7255586E9007F5712 /* WifiOnlyHTTPClient.swift in Sources */,
				EE22DB82247FB40A001B0A71 /* ENSettingModel.swift in Sources */,
				713EA26324798F8500AB7EE8 /* ExposureDetectionHeaderCell.swift in Sources */,
				FEDCE09E9F78ABEB4AA9A484 /* ExposureDetectionExecutor.swift in Sources */,
				FEDCE50B4AC5E24D4E11AA52 /* RequiresAppDependencies.swift in Sources */,
				BA6C8AD4254D6552008344F5 /* TrlFilter.swift in Sources */,
				35327FF6256D4CE600C36A44 /* UIStackView+prune.swift in Sources */,
				BA9BCF6225B0875100DD7974 /* DiaryOverviewDayCellModel.swift in Sources */,
				01EA17622590EAAF00E98E02 /* HomeTableViewController.swift in Sources */,
				01A2367A2519D1E80043D9F8 /* ExposureSubmissionWarnOthersViewModel.swift in Sources */,
				BAB1239C2572A06D00A179FB /* TanInputViewModel.swift in Sources */,
				01D02626258A769200B6389A /* HTTPURLResponse+Header.swift in Sources */,
				EB3BCA882507B6C1003F27C7 /* ExposureSubmissionSymptomsOnsetViewController.swift in Sources */,
				FEDCE29E414945F14E7CE576 /* ENStateHandler+State.swift in Sources */,
				FEDCE6E2763B0BABFADF36BA /* ExposureDetectionViewModel.swift in Sources */,
				5021532925C988D80006842D /* OTPResponse.swift in Sources */,
				EB08F1792541CE3300D11FA9 /* attenuation_duration.pb.swift in Sources */,
				BA38183425CB104900C1DB6C /* DMConfigureableCell.swift in Sources */,
				B1221BE02492ECE800E6C4E4 /* CFDictionary+KeychainQuery.swift in Sources */,
				94F594622521CBF50077681B /* DeltaOnboardingV15ViewModel.swift in Sources */,
			);
			runOnlyForDeploymentPostprocessing = 0;
		};
		85D7595024570491008175F0 /* Sources */ = {
			isa = PBXSourcesBuildPhase;
			buildActionMask = 2147483647;
			files = (
				BAFBF36925ADE0F1003F5DC2 /* HomeInfoCellModelTests.swift in Sources */,
				A1BABD0924A57B88000ED515 /* TemporaryExposureKeyMock.swift in Sources */,
				A1E41949249548770016E52A /* HTTPClient+SubmitTests.swift in Sources */,
				A1E41941249410AF0016E52A /* SAPDownloadedPackage+Helpers.swift in Sources */,
				010B3D3B25A8667C00EB44AB /* ExposureDetectionViewModelTests.swift in Sources */,
				016961B32549649900FF92E3 /* ExposureSubmissionTestResultViewModelTests.swift in Sources */,
				015692E424B48C3F0033F35E /* TimeInterval+Convenience.swift in Sources */,
				01A1B467252E19D000841B63 /* ExposureSubmissionCoordinatorModelTests.swift in Sources */,
				B1EAEC8F247118D1003BE9A2 /* URLSession+ConvenienceTests.swift in Sources */,
				A32C046524D96348005BEA61 /* HTTPClient+PlausibeDeniabilityTests.swift in Sources */,
				A372DA4224BF3E29003248BB /* MockExposureSubmissionCoordinator.swift in Sources */,
				BA9BCF7725B09B5500DD7974 /* DiaryOverviewDayCellModelTests.swift in Sources */,
				A1E419582495A8F90016E52A /* HTTPClient+RegistrationTokenTests.swift in Sources */,
				01EBC9C325B70C310003496F /* SAP_Internal_Stats_Statistics+SupportedIDsTests.swift in Sources */,
				017AD13625A3238300FA2B3F /* iOS13TestCase.swift in Sources */,
				A1E419552495A8060016E52A /* HTTPClient+GetTestResultTests.swift in Sources */,
				01D16C5E24ED69CA007DB387 /* BackgroundAppRefreshViewModelTests.swift in Sources */,
				A14BDEC024A1AD660063E4EC /* MockExposureDetector.swift in Sources */,
				35A7F081250A7CF8005E6C33 /* KeychainHelperTests.swift in Sources */,
				014086C52589040200E9E5B2 /* DiaryEditEntriesCellModelTest.swift in Sources */,
				0120ECF32587607600F78944 /* DiaryDayEntryCellModelTest.swift in Sources */,
				B1C7EE482493D97000F1F284 /* RiskProvidingConfigurationManualTriggerTests.swift in Sources */,
				B1221BE22492ED0F00E6C4E4 /* CFDictionary+KeychainQueryTests.swift in Sources */,
				A124E64A249BF4EF00E95F72 /* ExposureDetectionExecutorTests.swift in Sources */,
				AB3560A02547194C00C3F8E0 /* DeviceTimeCheckTests.swift in Sources */,
				01A1B442252DE57000841B63 /* ExposureSubmissionQRScannerViewModelTests.swift in Sources */,
				35C701F82556C01F008AEA91 /* Migration1To2Tests.swift in Sources */,
				BA92A45E255163460063B46F /* ExposureSubmissionQRScannerViewModelGuidTests.swift in Sources */,
				AB1885D825238DD100D39BBE /* OnboardingInfoViewControllerTests.swift in Sources */,
				B16177E824802F9B006E435A /* DownloadedPackagesSQLLiteStoreTests.swift in Sources */,
				B1175216248A9F9600C3325C /* ConvertingKeysTests.swift in Sources */,
				EBD2D0A725A86C68006E4220 /* MockRiskProvider.swift in Sources */,
				B10F9B8B249961BC00C418F4 /* DynamicTypeLabelTests.swift in Sources */,
				BA9E4B0125B5DFCB00F284EF /* RiskLevelPerDay.swift in Sources */,
				CD678F6F246C43FC00B6A0F8 /* MockURLSession.swift in Sources */,
				50C5204025ADACBB008DF2F4 /* HomeShownPositiveTestResultCellModelTest.swift in Sources */,
				A3E851B524ADDAC000402485 /* CountdownTimerTests.swift in Sources */,
				BA9DD53F2567BDAC00C326FF /* TestResultAvailableViewModelTest.swift in Sources */,
				01B605CE258A38330093DB8E /* DiaryEntryTest.swift in Sources */,
				50352C8B25C94961007193D2 /* OTPServiceTests.swift in Sources */,
				BAB6C81225C4652D00E042FB /* PPACTokenTests.swift in Sources */,
				F2DC808E248989CE00EDC40A /* DynamicTableViewControllerRegisterCellsTests.swift in Sources */,
				EE22DB91247FB479001B0A71 /* MockStateHandlerObserverDelegate.swift in Sources */,
				B1C7EE4624938EB700F1F284 /* ExposureDetection_FAQ_URL_Tests.swift in Sources */,
				AB453F602534B04400D8339E /* ExposureManagerTests.swift in Sources */,
				94ABF76B25B9676F004AB56F /* DeltaOnboardingNewVersionFeaturesControllerTests.swift in Sources */,
				B10F9B8C249961CE00C418F4 /* UIFont+DynamicTypeTests.swift in Sources */,
				010B3DA225ADEBFF00EB44AB /* HomeRiskCellModelTests.swift in Sources */,
				01C2D4432501260D00FB23BF /* OptionGroupViewModelTests.swift in Sources */,
				01EBC9BE25B706AF0003496F /* HomeStatisticsCardViewModelTests.swift in Sources */,
				BA288AF42582616E0071009A /* DiaryInfoViewModelTest.swift in Sources */,
				A173665324844F41006BE209 /* SQLiteKeyValueStoreTests.swift in Sources */,
				8FF3525E25ADAD06008A07BD /* HomeTestResultCellModelTests.swift in Sources */,
				A1877CAB248F2532006FEFC0 /* SAPDownloadedPackageTests.swift in Sources */,
				948AFE5F2552F6F60019579A /* WarnOthersReminderTests.swift in Sources */,
				AB8BC34F2551BBE100F3B5A7 /* HourKeyPackagesDownloadTests.swift in Sources */,
				B1E23B8624FE4DD3006BCDA6 /* PublicKeyProviderTests.swift in Sources */,
				01B605D9258A49E70093DB8E /* DiaryLocationTest.swift in Sources */,
				F2DC809424898CE600EDC40A /* DynamicTableViewControllerFooterTests.swift in Sources */,
				35358DD425A23169004FD0CB /* HTTPClientCertificatePinningTests.swift in Sources */,
				01B72BA6258360FF00A3E3BC /* DiaryDayEmptyViewModelTest.swift in Sources */,
				A32842672492359E006B1F09 /* MockExposureSubmissionNavigationControllerChild.swift in Sources */,
				F25247312484456800C5556B /* DynamicTableViewModelTests.swift in Sources */,
				B15382E7248290BB0010F007 /* AppleFilesWriterTests.swift in Sources */,
				AB1FCBD42521FC47005930BA /* ServerEnvironmentTests.swift in Sources */,
				0123D5992501385200A91838 /* ExposureSubmissionErrorTests.swift in Sources */,
				01A23685251A23740043D9F8 /* ExposureSubmissionQRInfoModelTests.swift in Sources */,
				2FD881CC2490F65C00BEC8FC /* ExposureSubmissionHotlineViewControllerTest.swift in Sources */,
				01A97DD12506768F00C07C37 /* DatePickerOptionViewModelTests.swift in Sources */,
				0177F4B125503805009DD568 /* ScanInstanceTest.swift in Sources */,
				B120C7C924AFE7B800F68FF1 /* ActiveTracingTests.swift in Sources */,
				35AA4AF4259B40FC00D32306 /* CryptoFallbackTests.swift in Sources */,
				01B72BC02583875600A3E3BC /* DiaryDayViewModelTest.swift in Sources */,
				01B605C9258A32F00093DB8E /* DiaryDayTest.swift in Sources */,
				9412FAFE252349EA0086E139 /* DeltaOnboardingViewControllerTests.swift in Sources */,
				01B605C4258A30C70093DB8E /* DiaryOverviewViewModelTest.swift in Sources */,
				B11655932491437600316087 /* RiskProvidingConfigurationTests.swift in Sources */,
				BA6C8B24254D76ED008344F5 /* ExposureWindowTestCase.swift in Sources */,
				01A97DD32506769F00C07C37 /* DatePickerDayViewModelTests.swift in Sources */,
				BA11D5BA2588D590005DCD6B /* DiaryAddAndEditEntryViewModelTest.swift in Sources */,
				F2DC809224898B1800EDC40A /* DynamicTableViewControllerHeaderTests.swift in Sources */,
				01EA172D2590C2EC00E98E02 /* MockDiaryStore.swift in Sources */,
				01F52FFC2552E6F600997A26 /* ENARangeTest.swift in Sources */,
				BAC0A4DE25768039002B5361 /* TanInputViewModelTests.swift in Sources */,
				B1D431C8246C69F300E728AD /* HTTPClient+ConfigurationTests.swift in Sources */,
				B15382FE248424F00010F007 /* ExposureDetectionTests.swift in Sources */,
				A372DA3F24BEF773003248BB /* ExposureSubmissionCoordinatorTests.swift in Sources */,
				CDF27BD3246ADBA70044D32B /* ExposureSubmissionServiceTests.swift in Sources */,
				01D16C6024ED6D9A007DB387 /* MockBackgroundRefreshStatusProvider.swift in Sources */,
				0120ECFE2587631200F78944 /* DiaryDayAddCellModelTest.swift in Sources */,
				2FD473BF251E0ECE000DCA40 /* EUSettingsViewControllerTests.swift in Sources */,
				356FBF49255EC27A00959346 /* CacheAppConfigMockTests.swift in Sources */,
				A372DA4124BF33F9003248BB /* MockExposureSubmissionCoordinatorDelegate.swift in Sources */,
				01CF95DD253083B2007B72F7 /* CodableExposureDetectionSummary+Helpers.swift in Sources */,
				01A1B452252DFDC400841B63 /* FakeMetadataMachineReadableObject.swift in Sources */,
				3598D99A24FE280700483F1F /* CountryTests.swift in Sources */,
				B163D1102499068D001A322C /* SettingsViewModelTests.swift in Sources */,
				0185DDDE25B77786001FBEA7 /* HomeStatisticsCellModelTests.swift in Sources */,
				A1654F0224B43E8500C0E115 /* DynamicTableViewTextViewCellTests.swift in Sources */,
				A1E419462495479D0016E52A /* HTTPClient+MockNetworkStack.swift in Sources */,
				B1CD333E24865E0000B06E9B /* TracingStatusHistoryTests.swift in Sources */,
				01EA17472590D3DA00E98E02 /* MockTestStore.swift in Sources */,
				B1FE13ED24891D0400D012E5 /* RiskProviderTests.swift in Sources */,
				AB7420DD251B8101006666AC /* DeltaOnboardingCoordinatorTests.swift in Sources */,
				B1218920248AD79900496210 /* ClientMock.swift in Sources */,
				AB5F84BB24F92876000400D4 /* Migration0To1Tests.swift in Sources */,
				50DC527B24FEB5CA00F6D8EB /* AppInformationModelTest.swift in Sources */,
				BA8BBA08255A90690034D4BC /* WifiHTTPClientTests.swift in Sources */,
				A1BABD0E24A57CFC000ED515 /* ENTemporaryExposureKey+ProcessingTests.swift in Sources */,
				EE22DB8F247FB46C001B0A71 /* ENStateTests.swift in Sources */,
				8F3D71AA25A86AD300D52CCD /* HomeExposureLoggingCellModelTests.swift in Sources */,
				BACCCC7525ADB9FD00195AC3 /* RiskLegendeTest.swift in Sources */,
				B1DDDABC247137B000A07175 /* HTTPClientConfigurationEndpointTests.swift in Sources */,
				2FD881CE249115E700BEC8FC /* ExposureSubmissionNavigationControllerTest.swift in Sources */,
				A1E419522495A6F20016E52A /* HTTPClient+TANForExposureSubmitTests.swift in Sources */,
				015178C22507D2E50074F095 /* ExposureSubmissionSymptomsOnsetViewControllerTests.swift in Sources */,
				A32842612490E2AC006B1F09 /* ExposureSubmissionWarnOthersViewControllerTests.swift in Sources */,
				AB5F84B424F8FA26000400D4 /* SerialMigratorTests.swift in Sources */,
				ABAE0A37257FA88D0030ED47 /* ContactDiaryStoreSchemaV1Tests.swift in Sources */,
				B17A44A22464906A00CB195E /* KeyTests.swift in Sources */,
				B19FD7152491A4A300A9D56A /* SAP_SemanticVersionTests.swift in Sources */,
				941F5ED02518E82800785F06 /* ENSettingEuTracingViewModelTests.swift in Sources */,
				BAFBF35725ADD734003F5DC2 /* HomeThankYouCellModelTests.swift in Sources */,
				01D16C6224ED6DB3007DB387 /* MockLowPowerModeStatusProvider.swift in Sources */,
				A1654EFF24B41FF600C0E115 /* DynamicCellTests.swift in Sources */,
				0144BDE32509288B00B0857C /* SymptomsOnsetTests.swift in Sources */,
				BACD671725B7002F00BAF5D0 /* RiskCalculationResultTests.swift in Sources */,
				A124E64C249C4C9000E95F72 /* SAPDownloadedPackagesStore+Helpers.swift in Sources */,
				ABAE0A3F257FAC970030ED47 /* ContactDiaryStoreTests.swift in Sources */,
				A36FACC424C5EA1500DED947 /* ExposureDetectionViewControllerTests.swift in Sources */,
				71176E2F248922B0004B0C9F /* ENAColorTests.swift in Sources */,
				014086B82588F9FD00E9E5B2 /* DiaryEditEntriesViewModelTest.swift in Sources */,
				0DF6BB9D248AE232007E8B0C /* AppUpdateCheckerHelperTests.swift in Sources */,
				A328425D248E82BC006B1F09 /* ExposureSubmissionTestResultViewControllerTests.swift in Sources */,
				BA6C8B0E254D6BF9008344F5 /* RiskCalculationTest.swift in Sources */,
				F22C6E2324917E3200712A6B /* DynamicTableViewControllerRowsTests.swift in Sources */,
				BAB6C82325C4666900E042FB /* PPACServiceTest.swift in Sources */,
				01B605E7258A4A980093DB8E /* DiaryContactPersonTest.swift in Sources */,
				A1E4195D249818060016E52A /* RiskTests.swift in Sources */,
				B18C411D246DB30000B8D8CB /* URL+Helper.swift in Sources */,
				CDF27BD5246ADBF30044D32B /* HTTPClient+DaysAndHoursTests.swift in Sources */,
				B117909824914D77007FF821 /* StoreTests.swift in Sources */,
				F22C6E252492082B00712A6B /* DynamicTableViewSpaceCellTests.swift in Sources */,
				B1AC51D624CED8820087C35B /* DetectionModeTests.swift in Sources */,
				B1FE13FE24896EF700D012E5 /* CachedAppConfigurationTests.swift in Sources */,
				50352C9F25C96687007193D2 /* HTTPClient+AuthorizationOTPTests.swift in Sources */,
				524C4292256587B900EBC3B0 /* ExposureSubmissionTestResultConsentViewModelTests.swift in Sources */,
				BA6C8B51254D80DF008344F5 /* ExposureWindowTest.swift in Sources */,
				50BD2E7724FE26F400932566 /* AppInformationImprintTest.swift in Sources */,
				EBD2D07F25A869B9006E4220 /* HomeTableViewModelTests.swift in Sources */,
				352DEA6F25B08966006751D1 /* StatisticsProviderTests.swift in Sources */,
				BAB6C80A25C4640500E042FB /* TimestampedTokenTests.swift in Sources */,
				AB8BC3472551B97700F3B5A7 /* DownloadedPackagesStoreErrorStub.swift in Sources */,
				50B1D6E72551621C00684C3C /* DayKeyPackageDownloadTests.swift in Sources */,
				A1E419602498243E0016E52A /* String+TodayTests.swift in Sources */,
				BA6C8B2B254D76F7008344F5 /* TestCasesWithConfiguration.swift in Sources */,
				2FC0356F24B342FA00E234AC /* UIViewcontroller+AlertTest.swift in Sources */,
				F2DC809024898A9400EDC40A /* DynamicTableViewControllerNumberOfRowsAndSectionsTests.swift in Sources */,
				AB5F84BD24F92E92000400D4 /* SerialMigratorFake.swift in Sources */,
			);
			runOnlyForDeploymentPostprocessing = 0;
		};
		85D7595B24570491008175F0 /* Sources */ = {
			isa = PBXSourcesBuildPhase;
			buildActionMask = 2147483647;
			files = (
				BAEC99C7258B714300B98ECA /* ENAUITests_07_ContactJournalUITests.swift in Sources */,
				94C24B3F25304B4400F8C004 /* ENAUITestsDeltaOnboarding.swift in Sources */,
				134F0DBC247578FF00D88934 /* ENAUITestsHome.swift in Sources */,
				EB11B02A24EE7CA500143A95 /* ENAUITestsSettings.swift in Sources */,
				134F0DBD247578FF00D88934 /* ENAUITests-Extensions.swift in Sources */,
				A32842652491136E006B1F09 /* ExposureSubmissionUITests.swift in Sources */,
				948DCDC3252EFC9A00CDE020 /* ENAUITests_05_ExposureLogging.swift in Sources */,
				85D7596424570491008175F0 /* ENAUITests.swift in Sources */,
				EB1C221225B7140B00A5CA6E /* ENAUITests_08_UpdateOSUITests.swift in Sources */,
				356153AD257FA8A300F6CD4D /* AccessibilityIdentifiers.swift in Sources */,
				941B68AE253F007100DC1962 /* Int+Increment.swift in Sources */,
				52EAAB512566BB0500204373 /* ExposureSubmission+TestResult.swift in Sources */,
				13E50469248E3CD20086641C /* ENAUITestsAppInformation.swift in Sources */,
				01A1B45C252E077600841B63 /* TimeInterval+Convenience.swift in Sources */,
				130CB19C246D92F800ADE602 /* ENAUITestsOnboarding.swift in Sources */,
				13E5046B248E3DF30086641C /* AppStrings.swift in Sources */,
				A3EE6E5C249BB97500C64B61 /* UITestingParameters.swift in Sources */,
				134F0F2C2475793400D88934 /* SnapshotHelper.swift in Sources */,
				509C69FE25B5D920000F2A4C /* ENAUITests-Statistics.swift in Sources */,
				505F2E522587738900697CC2 /* AccessibilityLabels.swift in Sources */,
			);
			runOnlyForDeploymentPostprocessing = 0;
		};
		B1FF6B662497D0B40041CF02 /* Sources */ = {
			isa = PBXSourcesBuildPhase;
			buildActionMask = 2147483647;
			files = (
				019BFC6C24C9901A0053973D /* sqlite3.c in Sources */,
			);
			runOnlyForDeploymentPostprocessing = 0;
		};
/* End PBXSourcesBuildPhase section */

/* Begin PBXTargetDependency section */
		85D7595624570491008175F0 /* PBXTargetDependency */ = {
			isa = PBXTargetDependency;
			target = 85D7593A2457048F008175F0 /* ENA */;
			targetProxy = 85D7595524570491008175F0 /* PBXContainerItemProxy */;
		};
		85D7596124570491008175F0 /* PBXTargetDependency */ = {
			isa = PBXTargetDependency;
			target = 85D7593A2457048F008175F0 /* ENA */;
			targetProxy = 85D7596024570491008175F0 /* PBXContainerItemProxy */;
		};
/* End PBXTargetDependency section */

/* Begin PBXVariantGroup section */
		01E42990251DCDC90057FCBE /* Localizable.legal.strings */ = {
			isa = PBXVariantGroup;
			children = (
				01E4298F251DCDC90057FCBE /* en */,
				01E42994251DCDCE0057FCBE /* de */,
				01E42995251DCDD10057FCBE /* tr */,
			);
			name = Localizable.legal.strings;
			sourceTree = "<group>";
		};
		13156CFF248C19D000AFC472 /* usage.html */ = {
			isa = PBXVariantGroup;
			children = (
				13156CFE248C19D000AFC472 /* de */,
				13156D00248CDECC00AFC472 /* en */,
				EEDD6DF524A4885200BC30D0 /* tr */,
				EECF5E5524BDCC3C00332B8F /* pl */,
				EECF5E5A24BDCC4D00332B8F /* ro */,
				EECF5E5F24BDCC5900332B8F /* bg */,
			);
			name = usage.html;
			sourceTree = "<group>";
		};
		71F5418A248BEDBE006DB793 /* privacy-policy.html */ = {
			isa = PBXVariantGroup;
			children = (
				71F5418B248BEDBE006DB793 /* de */,
				717D21EA248C072300D9717E /* en */,
				EEDD6DF624A4885200BC30D0 /* tr */,
				EECF5E5624BDCC3C00332B8F /* pl */,
				EECF5E5B24BDCC4D00332B8F /* ro */,
				EECF5E6024BDCC5A00332B8F /* bg */,
			);
			name = "privacy-policy.html";
			sourceTree = "<group>";
		};
		85D7594C24570491008175F0 /* LaunchScreen.storyboard */ = {
			isa = PBXVariantGroup;
			children = (
				85D7594D24570491008175F0 /* Base */,
			);
			name = LaunchScreen.storyboard;
			sourceTree = "<group>";
		};
		AB8B0D3425305384009C067B /* Localizable.links.strings */ = {
			isa = PBXVariantGroup;
			children = (
				AB8B0D3C253053A1009C067B /* de */,
				AB8B0D3D253053D5009C067B /* en */,
				AB8B0D3E253053DB009C067B /* tr */,
				AB8B0D3F253053DF009C067B /* pl */,
				AB8B0D40253053E2009C067B /* ro */,
				AB8B0D41253053E5009C067B /* bg */,
			);
			name = Localizable.links.strings;
			sourceTree = "<group>";
		};
		EE26950A248FCB0300BAE234 /* InfoPlist.strings */ = {
			isa = PBXVariantGroup;
			children = (
				EE269509248FCB0300BAE234 /* de */,
				EE26950B248FCB1600BAE234 /* en */,
				EEDD6DF824A4889D00BC30D0 /* tr */,
				EECF5E5924BDCC3C00332B8F /* pl */,
				EECF5E5E24BDCC4D00332B8F /* ro */,
				EECF5E6324BDCC5A00332B8F /* bg */,
			);
			name = InfoPlist.strings;
			sourceTree = "<group>";
		};
		EE70C23A245B09E900AC9B2F /* Localizable.strings */ = {
			isa = PBXVariantGroup;
			children = (
				EE70C23B245B09E900AC9B2F /* de */,
				EE70C23C245B09E900AC9B2F /* en */,
				EEDD6DF924A488A500BC30D0 /* tr */,
				EECF5E5724BDCC3C00332B8F /* pl */,
				EECF5E5C24BDCC4D00332B8F /* ro */,
				EECF5E6124BDCC5A00332B8F /* bg */,
			);
			name = Localizable.strings;
			sourceTree = "<group>";
		};
		EE92A340245D96DA006B97B0 /* Localizable.stringsdict */ = {
			isa = PBXVariantGroup;
			children = (
				EE92A33F245D96DA006B97B0 /* de */,
				514C0A09247AEEE200F235F6 /* en */,
				EEDD6DFA24A488AD00BC30D0 /* tr */,
				EECF5E5824BDCC3C00332B8F /* pl */,
				EECF5E5D24BDCC4D00332B8F /* ro */,
				EECF5E6224BDCC5A00332B8F /* bg */,
			);
			name = Localizable.stringsdict;
			sourceTree = "<group>";
		};
/* End PBXVariantGroup section */

/* Begin XCBuildConfiguration section */
		011E4AFC2483A269002E6412 /* Community */ = {
			isa = XCBuildConfiguration;
			buildSettings = {
				ALWAYS_SEARCH_USER_PATHS = NO;
				CLANG_ANALYZER_LOCALIZABILITY_NONLOCALIZED = YES;
				CLANG_ANALYZER_NONNULL = YES;
				CLANG_ANALYZER_NUMBER_OBJECT_CONVERSION = YES_AGGRESSIVE;
				CLANG_CXX_LANGUAGE_STANDARD = "gnu++14";
				CLANG_CXX_LIBRARY = "libc++";
				CLANG_ENABLE_MODULES = YES;
				CLANG_ENABLE_OBJC_ARC = YES;
				CLANG_ENABLE_OBJC_WEAK = YES;
				CLANG_WARN_BLOCK_CAPTURE_AUTORELEASING = YES;
				CLANG_WARN_BOOL_CONVERSION = YES;
				CLANG_WARN_COMMA = YES;
				CLANG_WARN_CONSTANT_CONVERSION = YES;
				CLANG_WARN_DEPRECATED_OBJC_IMPLEMENTATIONS = YES;
				CLANG_WARN_DIRECT_OBJC_ISA_USAGE = YES_ERROR;
				CLANG_WARN_DOCUMENTATION_COMMENTS = YES;
				CLANG_WARN_EMPTY_BODY = YES;
				CLANG_WARN_ENUM_CONVERSION = YES;
				CLANG_WARN_INFINITE_RECURSION = YES;
				CLANG_WARN_INT_CONVERSION = YES;
				CLANG_WARN_NON_LITERAL_NULL_CONVERSION = YES;
				CLANG_WARN_OBJC_IMPLICIT_RETAIN_SELF = YES;
				CLANG_WARN_OBJC_LITERAL_CONVERSION = YES;
				CLANG_WARN_OBJC_ROOT_CLASS = YES_ERROR;
				CLANG_WARN_QUOTED_INCLUDE_IN_FRAMEWORK_HEADER = YES;
				CLANG_WARN_RANGE_LOOP_ANALYSIS = YES;
				CLANG_WARN_STRICT_PROTOTYPES = YES;
				CLANG_WARN_SUSPICIOUS_MOVE = YES;
				CLANG_WARN_UNGUARDED_AVAILABILITY = YES_AGGRESSIVE;
				CLANG_WARN_UNREACHABLE_CODE = YES;
				CLANG_WARN__DUPLICATE_METHOD_MATCH = YES;
				COPY_PHASE_STRIP = NO;
				DEBUG_INFORMATION_FORMAT = dwarf;
				ENABLE_STRICT_OBJC_MSGSEND = YES;
				ENABLE_TESTABILITY = YES;
				GCC_C_LANGUAGE_STANDARD = gnu11;
				GCC_DYNAMIC_NO_PIC = NO;
				GCC_NO_COMMON_BLOCKS = YES;
				GCC_OPTIMIZATION_LEVEL = 0;
				GCC_PREPROCESSOR_DEFINITIONS = (
					"DEBUG=1",
					"$(inherited)",
				);
				GCC_WARN_64_TO_32_BIT_CONVERSION = YES;
				GCC_WARN_ABOUT_RETURN_TYPE = YES_ERROR;
				GCC_WARN_UNDECLARED_SELECTOR = YES;
				GCC_WARN_UNINITIALIZED_AUTOS = YES_AGGRESSIVE;
				GCC_WARN_UNUSED_FUNCTION = YES;
				GCC_WARN_UNUSED_VARIABLE = YES;
				IPHONEOS_DEPLOYMENT_TARGET = 12.5;
				MTL_ENABLE_DEBUG_INFO = INCLUDE_SOURCE;
				MTL_FAST_MATH = YES;
				ONLY_ACTIVE_ARCH = YES;
				SDKROOT = iphoneos;
				SWIFT_ACTIVE_COMPILATION_CONDITIONS = "DEBUG COMMUNITY";
				SWIFT_OPTIMIZATION_LEVEL = "-Onone";
			};
			name = Community;
		};
		011E4AFD2483A269002E6412 /* Community */ = {
			isa = XCBuildConfiguration;
			buildSettings = {
				ASSETCATALOG_COMPILER_APPICON_NAME = AppIcon;
				CLANG_ENABLE_MODULES = YES;
				CODE_SIGN_ENTITLEMENTS = "${PROJECT}/Resources/ENACommunity.entitlements";
				CODE_SIGN_IDENTITY = "Apple Development";
				CODE_SIGN_STYLE = Automatic;
				CURRENT_PROJECT_VERSION = 1;
				DEVELOPMENT_TEAM = $IPHONE_APP_DEV_TEAM;
				GCC_PREPROCESSOR_DEFINITIONS = (
					"DEBUG=1",
					"$(inherited)",
					"SQLITE_HAS_CODEC=1",
					"DISABLE_CERTIFICATE_PINNING=1",
				);
				INFOPLIST_FILE = ENA/Resources/Info_Debug.plist;
				IPHONE_APP_CODE_SIGN_IDENTITY = "iPhone Developer";
				IPHONE_APP_DEV_TEAM = "";
				IPHONE_APP_DIST_PROF_SPECIFIER = "";
				LD_RUNPATH_SEARCH_PATHS = (
					"$(inherited)",
					"@executable_path/Frameworks",
				);
				MARKETING_VERSION = 1.13.0;
				OTHER_CFLAGS = (
					"-DSQLITE_HAS_CODEC",
					"-DSQLITE_TEMP_STORE=3",
					"-DSQLCIPHER_CRYPTO_CC",
					"-DNDEBUG",
				);
				PRODUCT_BUNDLE_IDENTIFIER = de.rki.coronawarnapp;
				PRODUCT_NAME = "$(TARGET_NAME)";
				PROVISIONING_PROFILE_SPECIFIER = "";
				SWIFT_ACTIVE_COMPILATION_CONDITIONS = "${inherited} USE_DEV_PK_FOR_SIG_VERIFICATION DISABLE_CERTIFICATE_PINNING";
				SWIFT_OBJC_BRIDGING_HEADER = "ENA-Bridging-Header.h";
				SWIFT_OPTIMIZATION_LEVEL = "-Onone";
				SWIFT_VERSION = 5.0;
				TARGETED_DEVICE_FAMILY = 1;
			};
			name = Community;
		};
		011E4AFE2483A269002E6412 /* Community */ = {
			isa = XCBuildConfiguration;
			buildSettings = {
				ALWAYS_EMBED_SWIFT_STANDARD_LIBRARIES = YES;
				BUNDLE_LOADER = "$(TEST_HOST)";
				CLANG_ENABLE_MODULES = YES;
				CODE_SIGN_STYLE = Automatic;
				DEVELOPMENT_TEAM = 523TP53AQF;
				GCC_PREPROCESSOR_DEFINITIONS = (
					"$(inherited)",
					"SQLITE_HAS_CODEC=1",
				);
				INFOPLIST_FILE = ENATests/Info.plist;
				LD_RUNPATH_SEARCH_PATHS = (
					"$(inherited)",
					"@executable_path/Frameworks",
					"@loader_path/Frameworks",
				);
				OTHER_CFLAGS = (
					"-DSQLITE_HAS_CODEC",
					"-DSQLITE_TEMP_STORE=3",
					"-DSQLCIPHER_CRYPTO_CC",
					"-DNDEBUG",
				);
				PRODUCT_BUNDLE_IDENTIFIER = com.sap.ux.ENATests;
				PRODUCT_NAME = "$(TARGET_NAME)";
				SWIFT_OBJC_BRIDGING_HEADER = "ENATests-Bridging-Header.h";
				SWIFT_OPTIMIZATION_LEVEL = "-Onone";
				SWIFT_VERSION = 5.0;
				TARGETED_DEVICE_FAMILY = "1,2";
				TEST_HOST = "$(BUILT_PRODUCTS_DIR)/ENA.app/ENA";
			};
			name = Community;
		};
		011E4AFF2483A269002E6412 /* Community */ = {
			isa = XCBuildConfiguration;
			buildSettings = {
				ALWAYS_EMBED_SWIFT_STANDARD_LIBRARIES = YES;
				CODE_SIGN_STYLE = Automatic;
				DEVELOPMENT_TEAM = 523TP53AQF;
				INFOPLIST_FILE = ENAUITests/Info.plist;
				LD_RUNPATH_SEARCH_PATHS = (
					"$(inherited)",
					"@executable_path/Frameworks",
					"@loader_path/Frameworks",
				);
				PRODUCT_BUNDLE_IDENTIFIER = com.sap.ux.ENAUITests;
				PRODUCT_NAME = "$(TARGET_NAME)";
				PROVISIONING_PROFILE_SPECIFIER = "";
				"PROVISIONING_PROFILE_SPECIFIER[sdk=macosx*]" = "";
				SWIFT_ACTIVE_COMPILATION_CONDITIONS = "DEBUG COMMUNITY";
				SWIFT_VERSION = 5.0;
				TARGETED_DEVICE_FAMILY = "1,2";
				TEST_TARGET_NAME = ENA;
			};
			name = Community;
		};
		0140535724A0E077000A5121 /* TestFlight */ = {
			isa = XCBuildConfiguration;
			buildSettings = {
				ALWAYS_SEARCH_USER_PATHS = NO;
				CLANG_ANALYZER_LOCALIZABILITY_NONLOCALIZED = YES;
				CLANG_ANALYZER_NONNULL = YES;
				CLANG_ANALYZER_NUMBER_OBJECT_CONVERSION = YES_AGGRESSIVE;
				CLANG_CXX_LANGUAGE_STANDARD = "gnu++14";
				CLANG_CXX_LIBRARY = "libc++";
				CLANG_ENABLE_MODULES = YES;
				CLANG_ENABLE_OBJC_ARC = YES;
				CLANG_ENABLE_OBJC_WEAK = YES;
				CLANG_WARN_BLOCK_CAPTURE_AUTORELEASING = YES;
				CLANG_WARN_BOOL_CONVERSION = YES;
				CLANG_WARN_COMMA = YES;
				CLANG_WARN_CONSTANT_CONVERSION = YES;
				CLANG_WARN_DEPRECATED_OBJC_IMPLEMENTATIONS = YES;
				CLANG_WARN_DIRECT_OBJC_ISA_USAGE = YES_ERROR;
				CLANG_WARN_DOCUMENTATION_COMMENTS = YES;
				CLANG_WARN_EMPTY_BODY = YES;
				CLANG_WARN_ENUM_CONVERSION = YES;
				CLANG_WARN_INFINITE_RECURSION = YES;
				CLANG_WARN_INT_CONVERSION = YES;
				CLANG_WARN_NON_LITERAL_NULL_CONVERSION = YES;
				CLANG_WARN_OBJC_IMPLICIT_RETAIN_SELF = YES;
				CLANG_WARN_OBJC_LITERAL_CONVERSION = YES;
				CLANG_WARN_OBJC_ROOT_CLASS = YES_ERROR;
				CLANG_WARN_QUOTED_INCLUDE_IN_FRAMEWORK_HEADER = YES;
				CLANG_WARN_RANGE_LOOP_ANALYSIS = YES;
				CLANG_WARN_STRICT_PROTOTYPES = YES;
				CLANG_WARN_SUSPICIOUS_MOVE = YES;
				CLANG_WARN_UNGUARDED_AVAILABILITY = YES_AGGRESSIVE;
				CLANG_WARN_UNREACHABLE_CODE = YES;
				CLANG_WARN__DUPLICATE_METHOD_MATCH = YES;
				COPY_PHASE_STRIP = NO;
				DEBUG_INFORMATION_FORMAT = "dwarf-with-dsym";
				ENABLE_NS_ASSERTIONS = NO;
				ENABLE_STRICT_OBJC_MSGSEND = YES;
				GCC_C_LANGUAGE_STANDARD = gnu11;
				GCC_NO_COMMON_BLOCKS = YES;
				GCC_WARN_64_TO_32_BIT_CONVERSION = YES;
				GCC_WARN_ABOUT_RETURN_TYPE = YES_ERROR;
				GCC_WARN_UNDECLARED_SELECTOR = YES;
				GCC_WARN_UNINITIALIZED_AUTOS = YES_AGGRESSIVE;
				GCC_WARN_UNUSED_FUNCTION = YES;
				GCC_WARN_UNUSED_VARIABLE = YES;
				IPHONEOS_DEPLOYMENT_TARGET = 12.5;
				MTL_ENABLE_DEBUG_INFO = NO;
				MTL_FAST_MATH = YES;
				SDKROOT = iphoneos;
				SWIFT_ACTIVE_COMPILATION_CONDITIONS = "";
				SWIFT_COMPILATION_MODE = wholemodule;
				SWIFT_OPTIMIZATION_LEVEL = "-O";
				VALIDATE_PRODUCT = YES;
			};
			name = TestFlight;
		};
		0140535824A0E077000A5121 /* TestFlight */ = {
			isa = XCBuildConfiguration;
			buildSettings = {
				ASSETCATALOG_COMPILER_APPICON_NAME = AppIcon;
				CLANG_ENABLE_MODULES = YES;
				CODE_SIGN_ENTITLEMENTS = "${PROJECT}/Resources/ENA.entitlements";
				CODE_SIGN_IDENTITY = $IPHONE_APP_CODE_SIGN_IDENTITY;
				CODE_SIGN_STYLE = Manual;
				CURRENT_PROJECT_VERSION = 1;
				DEVELOPMENT_TEAM = 523TP53AQF;
				GCC_PREPROCESSOR_DEFINITIONS = "SQLITE_HAS_CODEC=1";
				INFOPLIST_FILE = ENA/Resources/Info_Testflight.plist;
				IPHONE_APP_CODE_SIGN_IDENTITY = "Apple Distribution";
				IPHONE_APP_DEV_TEAM = 523TP53AQF;
				IPHONE_APP_DIST_PROF_SPECIFIER = "match AppStore de.rki.coronawarnapp-dev";
				LD_RUNPATH_SEARCH_PATHS = (
					"$(inherited)",
					"@executable_path/Frameworks",
				);
				MARKETING_VERSION = 1.13.0;
				OTHER_CFLAGS = (
					"-DSQLITE_HAS_CODEC",
					"-DSQLITE_TEMP_STORE=3",
					"-DSQLCIPHER_CRYPTO_CC",
					"-DNDEBUG",
				);
				PRODUCT_BUNDLE_IDENTIFIER = "de.rki.coronawarnapp-dev";
				PRODUCT_NAME = "$(TARGET_NAME)";
				PROVISIONING_PROFILE_SPECIFIER = $IPHONE_APP_DIST_PROF_SPECIFIER;
				SWIFT_ACTIVE_COMPILATION_CONDITIONS = USE_DEV_PK_FOR_SIG_VERIFICATION;
				SWIFT_OBJC_BRIDGING_HEADER = "ENA-Bridging-Header.h";
				SWIFT_VERSION = 5.0;
				TARGETED_DEVICE_FAMILY = 1;
			};
			name = TestFlight;
		};
		0140535924A0E077000A5121 /* TestFlight */ = {
			isa = XCBuildConfiguration;
			buildSettings = {
				ALWAYS_EMBED_SWIFT_STANDARD_LIBRARIES = YES;
				BUNDLE_LOADER = "$(TEST_HOST)";
				CLANG_ENABLE_MODULES = YES;
				CODE_SIGN_STYLE = Manual;
				DEVELOPMENT_TEAM = 523TP53AQF;
				GCC_PREPROCESSOR_DEFINITIONS = "SQLITE_HAS_CODEC=1";
				INFOPLIST_FILE = ENATests/Info.plist;
				LD_RUNPATH_SEARCH_PATHS = (
					"$(inherited)",
					"@executable_path/Frameworks",
					"@loader_path/Frameworks",
				);
				OTHER_CFLAGS = (
					"-DSQLITE_HAS_CODEC",
					"-DSQLITE_TEMP_STORE=3",
					"-DSQLCIPHER_CRYPTO_CC",
					"-DNDEBUG",
				);
				PRODUCT_BUNDLE_IDENTIFIER = com.sap.ux.ENATests;
				PRODUCT_NAME = "$(TARGET_NAME)";
				SWIFT_OBJC_BRIDGING_HEADER = "ENATests-Bridging-Header.h";
				SWIFT_VERSION = 5.0;
				TARGETED_DEVICE_FAMILY = "1,2";
				TEST_HOST = "$(BUILT_PRODUCTS_DIR)/ENA.app/ENA";
			};
			name = TestFlight;
		};
		0140535A24A0E077000A5121 /* TestFlight */ = {
			isa = XCBuildConfiguration;
			buildSettings = {
				ALWAYS_EMBED_SWIFT_STANDARD_LIBRARIES = YES;
				CODE_SIGN_STYLE = Manual;
				DEVELOPMENT_TEAM = 523TP53AQF;
				INFOPLIST_FILE = ENAUITests/Info.plist;
				LD_RUNPATH_SEARCH_PATHS = (
					"$(inherited)",
					"@executable_path/Frameworks",
					"@loader_path/Frameworks",
				);
				PRODUCT_BUNDLE_IDENTIFIER = com.sap.ux.ENAUITests;
				PRODUCT_NAME = "$(TARGET_NAME)";
				PROVISIONING_PROFILE_SPECIFIER = "";
				"PROVISIONING_PROFILE_SPECIFIER[sdk=macosx*]" = "";
				SWIFT_VERSION = 5.0;
				TARGETED_DEVICE_FAMILY = "1,2";
				TEST_TARGET_NAME = ENA;
			};
			name = TestFlight;
		};
		019BFC6324C988F90053973D /* TestFlight */ = {
			isa = XCBuildConfiguration;
			buildSettings = {
				CODE_SIGNING_ALLOWED = NO;
				CODE_SIGNING_REQUIRED = NO;
				CODE_SIGN_STYLE = Manual;
				DEFINES_MODULE = YES;
				DYLIB_INSTALL_NAME_BASE = "@rpath";
				GCC_PREPROCESSOR_DEFINITIONS = "SQLITE_HAS_CODEC=1";
				INFOPLIST_FILE = CWASQLite/Info.plist;
				LD_RUNPATH_SEARCH_PATHS = (
					"$(inherited)",
					"@executable_path/Frameworks",
					"@loader_path/Frameworks",
				);
				OTHER_CFLAGS = (
					"-DSQLITE_TEMP_STORE=3",
					"-DSQLCIPHER_CRYPTO_CC",
					"-DNDEBUG",
					"-DSQLITE_HAS_CODEC",
				);
				PRODUCT_BUNDLE_IDENTIFIER = de.rki.coronawarnapp.sqlite;
				PRODUCT_NAME = CWASQLite;
				PROVISIONING_PROFILE_SPECIFIER = "";
				SKIP_INSTALL = YES;
				SWIFT_VERSION = 5.0;
				VERSIONING_SYSTEM = "apple-generic";
			};
			name = TestFlight;
		};
		01D1BEB124F7F41200D11B9A /* AdHoc */ = {
			isa = XCBuildConfiguration;
			buildSettings = {
				ALWAYS_SEARCH_USER_PATHS = NO;
				CLANG_ANALYZER_LOCALIZABILITY_NONLOCALIZED = YES;
				CLANG_ANALYZER_NONNULL = YES;
				CLANG_ANALYZER_NUMBER_OBJECT_CONVERSION = YES_AGGRESSIVE;
				CLANG_CXX_LANGUAGE_STANDARD = "gnu++14";
				CLANG_CXX_LIBRARY = "libc++";
				CLANG_ENABLE_MODULES = YES;
				CLANG_ENABLE_OBJC_ARC = YES;
				CLANG_ENABLE_OBJC_WEAK = YES;
				CLANG_WARN_BLOCK_CAPTURE_AUTORELEASING = YES;
				CLANG_WARN_BOOL_CONVERSION = YES;
				CLANG_WARN_COMMA = YES;
				CLANG_WARN_CONSTANT_CONVERSION = YES;
				CLANG_WARN_DEPRECATED_OBJC_IMPLEMENTATIONS = YES;
				CLANG_WARN_DIRECT_OBJC_ISA_USAGE = YES_ERROR;
				CLANG_WARN_DOCUMENTATION_COMMENTS = YES;
				CLANG_WARN_EMPTY_BODY = YES;
				CLANG_WARN_ENUM_CONVERSION = YES;
				CLANG_WARN_INFINITE_RECURSION = YES;
				CLANG_WARN_INT_CONVERSION = YES;
				CLANG_WARN_NON_LITERAL_NULL_CONVERSION = YES;
				CLANG_WARN_OBJC_IMPLICIT_RETAIN_SELF = YES;
				CLANG_WARN_OBJC_LITERAL_CONVERSION = YES;
				CLANG_WARN_OBJC_ROOT_CLASS = YES_ERROR;
				CLANG_WARN_QUOTED_INCLUDE_IN_FRAMEWORK_HEADER = YES;
				CLANG_WARN_RANGE_LOOP_ANALYSIS = YES;
				CLANG_WARN_STRICT_PROTOTYPES = YES;
				CLANG_WARN_SUSPICIOUS_MOVE = YES;
				CLANG_WARN_UNGUARDED_AVAILABILITY = YES_AGGRESSIVE;
				CLANG_WARN_UNREACHABLE_CODE = YES;
				CLANG_WARN__DUPLICATE_METHOD_MATCH = YES;
				COPY_PHASE_STRIP = NO;
				DEBUG_INFORMATION_FORMAT = "dwarf-with-dsym";
				ENABLE_NS_ASSERTIONS = NO;
				ENABLE_STRICT_OBJC_MSGSEND = YES;
				GCC_C_LANGUAGE_STANDARD = gnu11;
				GCC_NO_COMMON_BLOCKS = YES;
				GCC_WARN_64_TO_32_BIT_CONVERSION = YES;
				GCC_WARN_ABOUT_RETURN_TYPE = YES_ERROR;
				GCC_WARN_UNDECLARED_SELECTOR = YES;
				GCC_WARN_UNINITIALIZED_AUTOS = YES_AGGRESSIVE;
				GCC_WARN_UNUSED_FUNCTION = YES;
				GCC_WARN_UNUSED_VARIABLE = YES;
				IPHONEOS_DEPLOYMENT_TARGET = 12.5;
				MTL_ENABLE_DEBUG_INFO = NO;
				MTL_FAST_MATH = YES;
				SDKROOT = iphoneos;
				SWIFT_ACTIVE_COMPILATION_CONDITIONS = ADHOC;
				SWIFT_COMPILATION_MODE = wholemodule;
				SWIFT_OPTIMIZATION_LEVEL = "-O";
				VALIDATE_PRODUCT = YES;
			};
			name = AdHoc;
		};
		01D1BEB224F7F41200D11B9A /* AdHoc */ = {
			isa = XCBuildConfiguration;
			buildSettings = {
				ASSETCATALOG_COMPILER_APPICON_NAME = AppIcon;
				CLANG_ENABLE_MODULES = YES;
				CODE_SIGN_ENTITLEMENTS = "${PROJECT}/Resources/ENA.entitlements";
				CODE_SIGN_IDENTITY = $IPHONE_APP_CODE_SIGN_IDENTITY;
				CODE_SIGN_STYLE = Manual;
				CURRENT_PROJECT_VERSION = 1;
				DEVELOPMENT_TEAM = 523TP53AQF;
				GCC_PREPROCESSOR_DEFINITIONS = "SQLITE_HAS_CODEC=1";
				INFOPLIST_FILE = ENA/Resources/Info_Testflight.plist;
				IPHONE_APP_CODE_SIGN_IDENTITY = "Apple Distribution";
				IPHONE_APP_DEV_TEAM = 523TP53AQF;
				IPHONE_APP_DIST_PROF_SPECIFIER = "match AdHoc de.rki.coronawarnapp-dev";
				LD_RUNPATH_SEARCH_PATHS = (
					"$(inherited)",
					"@executable_path/Frameworks",
				);
				MARKETING_VERSION = 1.13.0;
				OTHER_CFLAGS = (
					"-DSQLITE_HAS_CODEC",
					"-DSQLITE_TEMP_STORE=3",
					"-DSQLCIPHER_CRYPTO_CC",
					"-DNDEBUG",
				);
				PRODUCT_BUNDLE_IDENTIFIER = "de.rki.coronawarnapp-dev";
				PRODUCT_NAME = "$(TARGET_NAME)";
				PROVISIONING_PROFILE_SPECIFIER = $IPHONE_APP_DIST_PROF_SPECIFIER;
				SWIFT_ACTIVE_COMPILATION_CONDITIONS = "APP_STORE USE_DEV_PK_FOR_SIG_VERIFICATION";
				SWIFT_OBJC_BRIDGING_HEADER = "ENA-Bridging-Header.h";
				SWIFT_VERSION = 5.0;
				TARGETED_DEVICE_FAMILY = 1;
			};
			name = AdHoc;
		};
		01D1BEB324F7F41200D11B9A /* AdHoc */ = {
			isa = XCBuildConfiguration;
			buildSettings = {
				ALWAYS_EMBED_SWIFT_STANDARD_LIBRARIES = YES;
				BUNDLE_LOADER = "$(TEST_HOST)";
				CLANG_ENABLE_MODULES = YES;
				CODE_SIGN_STYLE = Manual;
				DEVELOPMENT_TEAM = 523TP53AQF;
				GCC_PREPROCESSOR_DEFINITIONS = "SQLITE_HAS_CODEC=1";
				INFOPLIST_FILE = ENATests/Info.plist;
				LD_RUNPATH_SEARCH_PATHS = (
					"$(inherited)",
					"@executable_path/Frameworks",
					"@loader_path/Frameworks",
				);
				OTHER_CFLAGS = (
					"-DSQLITE_HAS_CODEC",
					"-DSQLITE_TEMP_STORE=3",
					"-DSQLCIPHER_CRYPTO_CC",
					"-DNDEBUG",
				);
				PRODUCT_BUNDLE_IDENTIFIER = com.sap.ux.ENATests;
				PRODUCT_NAME = "$(TARGET_NAME)";
				SWIFT_OBJC_BRIDGING_HEADER = "ENATests-Bridging-Header.h";
				SWIFT_VERSION = 5.0;
				TARGETED_DEVICE_FAMILY = "1,2";
				TEST_HOST = "$(BUILT_PRODUCTS_DIR)/ENA.app/ENA";
			};
			name = AdHoc;
		};
		01D1BEB424F7F41200D11B9A /* AdHoc */ = {
			isa = XCBuildConfiguration;
			buildSettings = {
				ALWAYS_EMBED_SWIFT_STANDARD_LIBRARIES = YES;
				CODE_SIGN_STYLE = Manual;
				DEVELOPMENT_TEAM = 523TP53AQF;
				INFOPLIST_FILE = ENAUITests/Info.plist;
				LD_RUNPATH_SEARCH_PATHS = (
					"$(inherited)",
					"@executable_path/Frameworks",
					"@loader_path/Frameworks",
				);
				PRODUCT_BUNDLE_IDENTIFIER = com.sap.ux.ENAUITests;
				PRODUCT_NAME = "$(TARGET_NAME)";
				PROVISIONING_PROFILE_SPECIFIER = "";
				"PROVISIONING_PROFILE_SPECIFIER[sdk=macosx*]" = "";
				SWIFT_VERSION = 5.0;
				TARGETED_DEVICE_FAMILY = "1,2";
				TEST_TARGET_NAME = ENA;
			};
			name = AdHoc;
		};
		01D1BEB524F7F41200D11B9A /* AdHoc */ = {
			isa = XCBuildConfiguration;
			buildSettings = {
				CODE_SIGNING_ALLOWED = NO;
				CODE_SIGNING_REQUIRED = NO;
				CODE_SIGN_STYLE = Manual;
				DEFINES_MODULE = YES;
				DYLIB_INSTALL_NAME_BASE = "@rpath";
				GCC_PREPROCESSOR_DEFINITIONS = "SQLITE_HAS_CODEC=1";
				INFOPLIST_FILE = CWASQLite/Info.plist;
				LD_RUNPATH_SEARCH_PATHS = (
					"$(inherited)",
					"@executable_path/Frameworks",
					"@loader_path/Frameworks",
				);
				OTHER_CFLAGS = (
					"-DSQLITE_TEMP_STORE=3",
					"-DSQLCIPHER_CRYPTO_CC",
					"-DNDEBUG",
					"-DSQLITE_HAS_CODEC",
				);
				PRODUCT_BUNDLE_IDENTIFIER = de.rki.coronawarnapp.sqlite;
				PRODUCT_NAME = CWASQLite;
				PROVISIONING_PROFILE_SPECIFIER = "";
				SKIP_INSTALL = YES;
				SWIFT_VERSION = 5.0;
				VERSIONING_SYSTEM = "apple-generic";
			};
			name = AdHoc;
		};
		85D7596624570491008175F0 /* Debug */ = {
			isa = XCBuildConfiguration;
			buildSettings = {
				ALWAYS_SEARCH_USER_PATHS = NO;
				CLANG_ANALYZER_LOCALIZABILITY_NONLOCALIZED = YES;
				CLANG_ANALYZER_NONNULL = YES;
				CLANG_ANALYZER_NUMBER_OBJECT_CONVERSION = YES_AGGRESSIVE;
				CLANG_CXX_LANGUAGE_STANDARD = "gnu++14";
				CLANG_CXX_LIBRARY = "libc++";
				CLANG_ENABLE_MODULES = YES;
				CLANG_ENABLE_OBJC_ARC = YES;
				CLANG_ENABLE_OBJC_WEAK = YES;
				CLANG_WARN_BLOCK_CAPTURE_AUTORELEASING = YES;
				CLANG_WARN_BOOL_CONVERSION = YES;
				CLANG_WARN_COMMA = YES;
				CLANG_WARN_CONSTANT_CONVERSION = YES;
				CLANG_WARN_DEPRECATED_OBJC_IMPLEMENTATIONS = YES;
				CLANG_WARN_DIRECT_OBJC_ISA_USAGE = YES_ERROR;
				CLANG_WARN_DOCUMENTATION_COMMENTS = YES;
				CLANG_WARN_EMPTY_BODY = YES;
				CLANG_WARN_ENUM_CONVERSION = YES;
				CLANG_WARN_INFINITE_RECURSION = YES;
				CLANG_WARN_INT_CONVERSION = YES;
				CLANG_WARN_NON_LITERAL_NULL_CONVERSION = YES;
				CLANG_WARN_OBJC_IMPLICIT_RETAIN_SELF = YES;
				CLANG_WARN_OBJC_LITERAL_CONVERSION = YES;
				CLANG_WARN_OBJC_ROOT_CLASS = YES_ERROR;
				CLANG_WARN_QUOTED_INCLUDE_IN_FRAMEWORK_HEADER = YES;
				CLANG_WARN_RANGE_LOOP_ANALYSIS = YES;
				CLANG_WARN_STRICT_PROTOTYPES = YES;
				CLANG_WARN_SUSPICIOUS_MOVE = YES;
				CLANG_WARN_UNGUARDED_AVAILABILITY = YES_AGGRESSIVE;
				CLANG_WARN_UNREACHABLE_CODE = YES;
				CLANG_WARN__DUPLICATE_METHOD_MATCH = YES;
				COPY_PHASE_STRIP = NO;
				DEBUG_INFORMATION_FORMAT = dwarf;
				ENABLE_STRICT_OBJC_MSGSEND = YES;
				ENABLE_TESTABILITY = YES;
				GCC_C_LANGUAGE_STANDARD = gnu11;
				GCC_DYNAMIC_NO_PIC = NO;
				GCC_NO_COMMON_BLOCKS = YES;
				GCC_OPTIMIZATION_LEVEL = 0;
				GCC_PREPROCESSOR_DEFINITIONS = (
					"DEBUG=1",
					"$(inherited)",
				);
				GCC_WARN_64_TO_32_BIT_CONVERSION = YES;
				GCC_WARN_ABOUT_RETURN_TYPE = YES_ERROR;
				GCC_WARN_UNDECLARED_SELECTOR = YES;
				GCC_WARN_UNINITIALIZED_AUTOS = YES_AGGRESSIVE;
				GCC_WARN_UNUSED_FUNCTION = YES;
				GCC_WARN_UNUSED_VARIABLE = YES;
				IPHONEOS_DEPLOYMENT_TARGET = 12.5;
				MTL_ENABLE_DEBUG_INFO = INCLUDE_SOURCE;
				MTL_FAST_MATH = YES;
				ONLY_ACTIVE_ARCH = YES;
				SDKROOT = iphoneos;
				SWIFT_ACTIVE_COMPILATION_CONDITIONS = DEBUG;
				SWIFT_OPTIMIZATION_LEVEL = "-Onone";
			};
			name = Debug;
		};
		85D7596724570491008175F0 /* Release */ = {
			isa = XCBuildConfiguration;
			buildSettings = {
				ALWAYS_SEARCH_USER_PATHS = NO;
				CLANG_ANALYZER_LOCALIZABILITY_NONLOCALIZED = YES;
				CLANG_ANALYZER_NONNULL = YES;
				CLANG_ANALYZER_NUMBER_OBJECT_CONVERSION = YES_AGGRESSIVE;
				CLANG_CXX_LANGUAGE_STANDARD = "gnu++14";
				CLANG_CXX_LIBRARY = "libc++";
				CLANG_ENABLE_MODULES = YES;
				CLANG_ENABLE_OBJC_ARC = YES;
				CLANG_ENABLE_OBJC_WEAK = YES;
				CLANG_WARN_BLOCK_CAPTURE_AUTORELEASING = YES;
				CLANG_WARN_BOOL_CONVERSION = YES;
				CLANG_WARN_COMMA = YES;
				CLANG_WARN_CONSTANT_CONVERSION = YES;
				CLANG_WARN_DEPRECATED_OBJC_IMPLEMENTATIONS = YES;
				CLANG_WARN_DIRECT_OBJC_ISA_USAGE = YES_ERROR;
				CLANG_WARN_DOCUMENTATION_COMMENTS = YES;
				CLANG_WARN_EMPTY_BODY = YES;
				CLANG_WARN_ENUM_CONVERSION = YES;
				CLANG_WARN_INFINITE_RECURSION = YES;
				CLANG_WARN_INT_CONVERSION = YES;
				CLANG_WARN_NON_LITERAL_NULL_CONVERSION = YES;
				CLANG_WARN_OBJC_IMPLICIT_RETAIN_SELF = YES;
				CLANG_WARN_OBJC_LITERAL_CONVERSION = YES;
				CLANG_WARN_OBJC_ROOT_CLASS = YES_ERROR;
				CLANG_WARN_QUOTED_INCLUDE_IN_FRAMEWORK_HEADER = YES;
				CLANG_WARN_RANGE_LOOP_ANALYSIS = YES;
				CLANG_WARN_STRICT_PROTOTYPES = YES;
				CLANG_WARN_SUSPICIOUS_MOVE = YES;
				CLANG_WARN_UNGUARDED_AVAILABILITY = YES_AGGRESSIVE;
				CLANG_WARN_UNREACHABLE_CODE = YES;
				CLANG_WARN__DUPLICATE_METHOD_MATCH = YES;
				COPY_PHASE_STRIP = NO;
				DEBUG_INFORMATION_FORMAT = "dwarf-with-dsym";
				ENABLE_NS_ASSERTIONS = NO;
				ENABLE_STRICT_OBJC_MSGSEND = YES;
				GCC_C_LANGUAGE_STANDARD = gnu11;
				GCC_NO_COMMON_BLOCKS = YES;
				GCC_WARN_64_TO_32_BIT_CONVERSION = YES;
				GCC_WARN_ABOUT_RETURN_TYPE = YES_ERROR;
				GCC_WARN_UNDECLARED_SELECTOR = YES;
				GCC_WARN_UNINITIALIZED_AUTOS = YES_AGGRESSIVE;
				GCC_WARN_UNUSED_FUNCTION = YES;
				GCC_WARN_UNUSED_VARIABLE = YES;
				IPHONEOS_DEPLOYMENT_TARGET = 12.5;
				MTL_ENABLE_DEBUG_INFO = NO;
				MTL_FAST_MATH = YES;
				SDKROOT = iphoneos;
				SWIFT_ACTIVE_COMPILATION_CONDITIONS = RELEASE;
				SWIFT_COMPILATION_MODE = wholemodule;
				SWIFT_OPTIMIZATION_LEVEL = "-O";
				VALIDATE_PRODUCT = YES;
			};
			name = Release;
		};
		85D7596924570491008175F0 /* Debug */ = {
			isa = XCBuildConfiguration;
			buildSettings = {
				ASSETCATALOG_COMPILER_APPICON_NAME = AppIcon;
				CLANG_ENABLE_MODULES = YES;
				CODE_SIGN_ENTITLEMENTS = "${PROJECT}/Resources/ENATest.entitlements";
				CODE_SIGN_IDENTITY = $IPHONE_APP_CODE_SIGN_IDENTITY;
				CODE_SIGN_STYLE = Manual;
				CURRENT_PROJECT_VERSION = 1;
				DEVELOPMENT_TEAM = 523TP53AQF;
				GCC_PREPROCESSOR_DEFINITIONS = (
					"DEBUG=1",
					"$(inherited)",
					"SQLITE_HAS_CODEC=1",
				);
				INFOPLIST_FILE = ENA/Resources/Info_Debug.plist;
				IPHONE_APP_CODE_SIGN_IDENTITY = "iPhone Developer";
				IPHONE_APP_DEV_TEAM = 523TP53AQF;
				IPHONE_APP_DIST_PROF_SPECIFIER = "523TP53AQF/Corona-Warn-App-Dev1";
				LD_RUNPATH_SEARCH_PATHS = (
					"$(inherited)",
					"@executable_path/Frameworks",
				);
				MARKETING_VERSION = 1.13.0;
				OTHER_CFLAGS = (
					"-DSQLITE_HAS_CODEC",
					"-DSQLITE_TEMP_STORE=3",
					"-DSQLCIPHER_CRYPTO_CC",
					"-DNDEBUG",
				);
				PRODUCT_BUNDLE_IDENTIFIER = "de.rki.coronawarnapp-dev";
				PRODUCT_NAME = "$(TARGET_NAME)";
				PROVISIONING_PROFILE_SPECIFIER = $IPHONE_APP_DIST_PROF_SPECIFIER;
				SWIFT_ACTIVE_COMPILATION_CONDITIONS = "$(inherited) USE_DEV_PK_FOR_SIG_VERIFICATION DISABLE_CERTIFICATE_PINNING";
				SWIFT_OBJC_BRIDGING_HEADER = "ENA-Bridging-Header.h";
				SWIFT_OPTIMIZATION_LEVEL = "-Onone";
				SWIFT_VERSION = 5.0;
				TARGETED_DEVICE_FAMILY = 1;
			};
			name = Debug;
		};
		85D7596A24570491008175F0 /* Release */ = {
			isa = XCBuildConfiguration;
			buildSettings = {
				ASSETCATALOG_COMPILER_APPICON_NAME = AppIcon;
				CLANG_ENABLE_MODULES = YES;
				CODE_SIGN_ENTITLEMENTS = "${PROJECT}/Resources/ENA.entitlements";
				CODE_SIGN_IDENTITY = $IPHONE_APP_CODE_SIGN_IDENTITY;
				CODE_SIGN_STYLE = Manual;
				CURRENT_PROJECT_VERSION = 1;
				GCC_PREPROCESSOR_DEFINITIONS = "SQLITE_HAS_CODEC=1";
				INFOPLIST_FILE = ENA/Resources/Info.plist;
				IPHONE_APP_CODE_SIGN_IDENTITY = "iPhone Developer";
				IPHONE_APP_DEV_TEAM = 523TP53AQF;
				IPHONE_APP_DIST_PROF_SPECIFIER = "523TP53AQF/Corona-Warn-App";
				LD_RUNPATH_SEARCH_PATHS = (
					"$(inherited)",
					"@executable_path/Frameworks",
				);
				MARKETING_VERSION = 1.13.0;
				OTHER_CFLAGS = (
					"-DSQLITE_HAS_CODEC",
					"-DSQLITE_TEMP_STORE=3",
					"-DSQLCIPHER_CRYPTO_CC",
					"-DNDEBUG",
				);
				PRODUCT_BUNDLE_IDENTIFIER = de.rki.coronawarnapp;
				PRODUCT_NAME = "$(TARGET_NAME)";
				PROVISIONING_PROFILE_SPECIFIER = $IPHONE_APP_DIST_PROF_SPECIFIER;
				SWIFT_OBJC_BRIDGING_HEADER = "ENA-Bridging-Header.h";
				SWIFT_VERSION = 5.0;
				TARGETED_DEVICE_FAMILY = 1;
			};
			name = Release;
		};
		85D7596C24570491008175F0 /* Debug */ = {
			isa = XCBuildConfiguration;
			buildSettings = {
				ALWAYS_EMBED_SWIFT_STANDARD_LIBRARIES = YES;
				BUNDLE_LOADER = "$(TEST_HOST)";
				CLANG_ENABLE_MODULES = YES;
				CODE_SIGN_STYLE = Automatic;
				DEVELOPMENT_TEAM = 523TP53AQF;
				GCC_PREPROCESSOR_DEFINITIONS = (
					"$(inherited)",
					"SQLITE_HAS_CODEC=1",
				);
				INFOPLIST_FILE = ENATests/Info.plist;
				LD_RUNPATH_SEARCH_PATHS = (
					"$(inherited)",
					"@executable_path/Frameworks",
					"@loader_path/Frameworks",
				);
				OTHER_CFLAGS = (
					"-DSQLITE_HAS_CODEC",
					"-DSQLITE_TEMP_STORE=3",
					"-DSQLCIPHER_CRYPTO_CC",
					"-DNDEBUG",
				);
				PRODUCT_BUNDLE_IDENTIFIER = com.sap.ux.ENATests;
				PRODUCT_NAME = "$(TARGET_NAME)";
				SWIFT_OBJC_BRIDGING_HEADER = "ENATests-Bridging-Header.h";
				SWIFT_OPTIMIZATION_LEVEL = "-Onone";
				SWIFT_VERSION = 5.0;
				TARGETED_DEVICE_FAMILY = "1,2";
				TEST_HOST = "$(BUILT_PRODUCTS_DIR)/ENA.app/ENA";
			};
			name = Debug;
		};
		85D7596D24570491008175F0 /* Release */ = {
			isa = XCBuildConfiguration;
			buildSettings = {
				ALWAYS_EMBED_SWIFT_STANDARD_LIBRARIES = YES;
				BUNDLE_LOADER = "$(TEST_HOST)";
				CLANG_ENABLE_MODULES = YES;
				CODE_SIGN_STYLE = Automatic;
				DEVELOPMENT_TEAM = 523TP53AQF;
				GCC_PREPROCESSOR_DEFINITIONS = "SQLITE_HAS_CODEC=1";
				INFOPLIST_FILE = ENATests/Info.plist;
				LD_RUNPATH_SEARCH_PATHS = (
					"$(inherited)",
					"@executable_path/Frameworks",
					"@loader_path/Frameworks",
				);
				OTHER_CFLAGS = (
					"-DSQLITE_HAS_CODEC",
					"-DSQLITE_TEMP_STORE=3",
					"-DSQLCIPHER_CRYPTO_CC",
					"-DNDEBUG",
				);
				PRODUCT_BUNDLE_IDENTIFIER = com.sap.ux.ENATests;
				PRODUCT_NAME = "$(TARGET_NAME)";
				SWIFT_OBJC_BRIDGING_HEADER = "ENATests-Bridging-Header.h";
				SWIFT_VERSION = 5.0;
				TARGETED_DEVICE_FAMILY = "1,2";
				TEST_HOST = "$(BUILT_PRODUCTS_DIR)/ENA.app/ENA";
			};
			name = Release;
		};
		85D7596F24570491008175F0 /* Debug */ = {
			isa = XCBuildConfiguration;
			buildSettings = {
				ALWAYS_EMBED_SWIFT_STANDARD_LIBRARIES = YES;
				CODE_SIGN_STYLE = Automatic;
				DEVELOPMENT_TEAM = 523TP53AQF;
				INFOPLIST_FILE = ENAUITests/Info.plist;
				LD_RUNPATH_SEARCH_PATHS = (
					"$(inherited)",
					"@executable_path/Frameworks",
					"@loader_path/Frameworks",
				);
				PRODUCT_BUNDLE_IDENTIFIER = com.sap.ux.ENAUITests;
				PRODUCT_NAME = "$(TARGET_NAME)";
				PROVISIONING_PROFILE_SPECIFIER = "";
				"PROVISIONING_PROFILE_SPECIFIER[sdk=macosx*]" = "";
				SWIFT_ACTIVE_COMPILATION_CONDITIONS = DEBUG;
				SWIFT_VERSION = 5.0;
				TARGETED_DEVICE_FAMILY = "1,2";
				TEST_TARGET_NAME = ENA;
			};
			name = Debug;
		};
		85D7597024570491008175F0 /* Release */ = {
			isa = XCBuildConfiguration;
			buildSettings = {
				ALWAYS_EMBED_SWIFT_STANDARD_LIBRARIES = YES;
				CODE_SIGN_STYLE = Automatic;
				DEVELOPMENT_TEAM = 523TP53AQF;
				INFOPLIST_FILE = ENAUITests/Info.plist;
				LD_RUNPATH_SEARCH_PATHS = (
					"$(inherited)",
					"@executable_path/Frameworks",
					"@loader_path/Frameworks",
				);
				PRODUCT_BUNDLE_IDENTIFIER = com.sap.ux.ENAUITests;
				PRODUCT_NAME = "$(TARGET_NAME)";
				PROVISIONING_PROFILE_SPECIFIER = "";
				"PROVISIONING_PROFILE_SPECIFIER[sdk=macosx*]" = "";
				SWIFT_VERSION = 5.0;
				TARGETED_DEVICE_FAMILY = "1,2";
				TEST_TARGET_NAME = ENA;
			};
			name = Release;
		};
		B1FF6B6F2497D0B50041CF02 /* Debug */ = {
			isa = XCBuildConfiguration;
			buildSettings = {
				CODE_SIGNING_ALLOWED = NO;
				CODE_SIGNING_REQUIRED = NO;
				CODE_SIGN_IDENTITY = "";
				"CODE_SIGN_IDENTITY[sdk=macosx*]" = "Apple Development";
				CODE_SIGN_STYLE = Manual;
				CURRENT_PROJECT_VERSION = 1;
				DEFINES_MODULE = YES;
				DEVELOPMENT_TEAM = "";
				DYLIB_COMPATIBILITY_VERSION = 1;
				DYLIB_CURRENT_VERSION = 1;
				DYLIB_INSTALL_NAME_BASE = "@rpath";
				GCC_PREPROCESSOR_DEFINITIONS = (
					"DISABLE_CERTIFICATE_PINNING=1",
					"SQLITE_HAS_CODEC=1",
					"DEBUG=1",
				);
				"GCC_PREPROCESSOR_DEFINITIONS_NOT_USED_IN_PRECOMPS[arch=*]" = "";
				INFOPLIST_FILE = CWASQLite/Info.plist;
				INSTALL_PATH = "$(LOCAL_LIBRARY_DIR)/Frameworks";
				LD_RUNPATH_SEARCH_PATHS = (
					"$(inherited)",
					"@executable_path/Frameworks",
					"@loader_path/Frameworks",
				);
				OTHER_CFLAGS = (
					"-DSQLITE_TEMP_STORE=3",
					"-DSQLCIPHER_CRYPTO_CC",
					"-DNDEBUG",
					"-DSQLITE_HAS_CODEC",
				);
				PRODUCT_BUNDLE_IDENTIFIER = de.rki.coronawarnapp.sqlite;
				PRODUCT_NAME = "$(TARGET_NAME:c99extidentifier)";
				PROVISIONING_PROFILE_SPECIFIER = "";
				"PROVISIONING_PROFILE_SPECIFIER[sdk=macosx*]" = "";
				SKIP_INSTALL = YES;
				SUPPORTS_MACCATALYST = NO;
				SWIFT_VERSION = 5.0;
				TARGETED_DEVICE_FAMILY = 1;
				VERSIONING_SYSTEM = "apple-generic";
				VERSION_INFO_PREFIX = "";
			};
			name = Debug;
		};
		B1FF6B702497D0B50041CF02 /* Community */ = {
			isa = XCBuildConfiguration;
			buildSettings = {
				CODE_SIGNING_ALLOWED = NO;
				CODE_SIGNING_REQUIRED = NO;
				CODE_SIGN_STYLE = Manual;
				CURRENT_PROJECT_VERSION = 1;
				DEFINES_MODULE = YES;
				DEVELOPMENT_TEAM = "";
				DYLIB_COMPATIBILITY_VERSION = 1;
				DYLIB_CURRENT_VERSION = 1;
				DYLIB_INSTALL_NAME_BASE = "@rpath";
				GCC_PREPROCESSOR_DEFINITIONS = (
					"DISABLE_CERTIFICATE_PINNING=1",
					"SQLITE_HAS_CODEC=1",
					"DEBUG=1",
				);
				INFOPLIST_FILE = CWASQLite/Info.plist;
				INSTALL_PATH = "$(LOCAL_LIBRARY_DIR)/Frameworks";
				LD_RUNPATH_SEARCH_PATHS = (
					"$(inherited)",
					"@executable_path/Frameworks",
					"@loader_path/Frameworks",
				);
				OTHER_CFLAGS = (
					"-DSQLITE_TEMP_STORE=3",
					"-DSQLCIPHER_CRYPTO_CC",
					"-DNDEBUG",
					"-DSQLITE_HAS_CODEC",
				);
				PRODUCT_BUNDLE_IDENTIFIER = de.rki.coronawarnapp.sqlite;
				PRODUCT_NAME = "$(TARGET_NAME:c99extidentifier)";
				PROVISIONING_PROFILE_SPECIFIER = "";
				"PROVISIONING_PROFILE_SPECIFIER[sdk=macosx*]" = "";
				SKIP_INSTALL = YES;
				SUPPORTS_MACCATALYST = NO;
				SWIFT_VERSION = 5.0;
				TARGETED_DEVICE_FAMILY = 1;
				VERSIONING_SYSTEM = "apple-generic";
				VERSION_INFO_PREFIX = "";
			};
			name = Community;
		};
		B1FF6B722497D0B50041CF02 /* Release */ = {
			isa = XCBuildConfiguration;
			buildSettings = {
				CODE_SIGNING_ALLOWED = NO;
				CODE_SIGNING_REQUIRED = NO;
				CODE_SIGN_STYLE = Manual;
				CURRENT_PROJECT_VERSION = 1;
				DEFINES_MODULE = YES;
				DEVELOPMENT_TEAM = "";
				DYLIB_COMPATIBILITY_VERSION = 1;
				DYLIB_CURRENT_VERSION = 1;
				DYLIB_INSTALL_NAME_BASE = "@rpath";
				GCC_PREPROCESSOR_DEFINITIONS = "SQLITE_HAS_CODEC=1";
				INFOPLIST_FILE = CWASQLite/Info.plist;
				INSTALL_PATH = "$(LOCAL_LIBRARY_DIR)/Frameworks";
				LD_RUNPATH_SEARCH_PATHS = (
					"$(inherited)",
					"@executable_path/Frameworks",
					"@loader_path/Frameworks",
				);
				OTHER_CFLAGS = (
					"-DSQLITE_TEMP_STORE=3",
					"-DSQLCIPHER_CRYPTO_CC",
					"-DNDEBUG",
					"-DSQLITE_HAS_CODEC",
				);
				PRODUCT_BUNDLE_IDENTIFIER = "de.rki.coronawarnapp-dev.sqlite";
				PRODUCT_NAME = "$(TARGET_NAME:c99extidentifier)";
				PROVISIONING_PROFILE_SPECIFIER = "";
				"PROVISIONING_PROFILE_SPECIFIER[sdk=macosx*]" = "";
				SKIP_INSTALL = YES;
				SUPPORTS_MACCATALYST = NO;
				SWIFT_VERSION = 5.0;
				TARGETED_DEVICE_FAMILY = 1;
				VERSIONING_SYSTEM = "apple-generic";
				VERSION_INFO_PREFIX = "";
			};
			name = Release;
		};
/* End XCBuildConfiguration section */

/* Begin XCConfigurationList section */
		85D759362457048F008175F0 /* Build configuration list for PBXProject "ENA" */ = {
			isa = XCConfigurationList;
			buildConfigurations = (
				85D7596624570491008175F0 /* Debug */,
				011E4AFC2483A269002E6412 /* Community */,
				85D7596724570491008175F0 /* Release */,
				0140535724A0E077000A5121 /* TestFlight */,
				01D1BEB124F7F41200D11B9A /* AdHoc */,
			);
			defaultConfigurationIsVisible = 0;
			defaultConfigurationName = Debug;
		};
		85D7596824570491008175F0 /* Build configuration list for PBXNativeTarget "ENA" */ = {
			isa = XCConfigurationList;
			buildConfigurations = (
				85D7596924570491008175F0 /* Debug */,
				011E4AFD2483A269002E6412 /* Community */,
				85D7596A24570491008175F0 /* Release */,
				0140535824A0E077000A5121 /* TestFlight */,
				01D1BEB224F7F41200D11B9A /* AdHoc */,
			);
			defaultConfigurationIsVisible = 0;
			defaultConfigurationName = Debug;
		};
		85D7596B24570491008175F0 /* Build configuration list for PBXNativeTarget "ENATests" */ = {
			isa = XCConfigurationList;
			buildConfigurations = (
				85D7596C24570491008175F0 /* Debug */,
				011E4AFE2483A269002E6412 /* Community */,
				85D7596D24570491008175F0 /* Release */,
				0140535924A0E077000A5121 /* TestFlight */,
				01D1BEB324F7F41200D11B9A /* AdHoc */,
			);
			defaultConfigurationIsVisible = 0;
			defaultConfigurationName = Debug;
		};
		85D7596E24570491008175F0 /* Build configuration list for PBXNativeTarget "ENAUITests" */ = {
			isa = XCConfigurationList;
			buildConfigurations = (
				85D7596F24570491008175F0 /* Debug */,
				011E4AFF2483A269002E6412 /* Community */,
				85D7597024570491008175F0 /* Release */,
				0140535A24A0E077000A5121 /* TestFlight */,
				01D1BEB424F7F41200D11B9A /* AdHoc */,
			);
			defaultConfigurationIsVisible = 0;
			defaultConfigurationName = Debug;
		};
		B1FF6B742497D0B50041CF02 /* Build configuration list for PBXNativeTarget "CWASQLite" */ = {
			isa = XCConfigurationList;
			buildConfigurations = (
				B1FF6B6F2497D0B50041CF02 /* Debug */,
				B1FF6B702497D0B50041CF02 /* Community */,
				B1FF6B722497D0B50041CF02 /* Release */,
				019BFC6324C988F90053973D /* TestFlight */,
				01D1BEB524F7F41200D11B9A /* AdHoc */,
			);
			defaultConfigurationIsVisible = 0;
			defaultConfigurationName = Debug;
		};
/* End XCConfigurationList section */

/* Begin XCRemoteSwiftPackageReference section */
		B10FB02E246036F3004CA11E /* XCRemoteSwiftPackageReference "swift-protobuf" */ = {
			isa = XCRemoteSwiftPackageReference;
			repositoryURL = "https://github.com/apple/swift-protobuf.git";
			requirement = {
				kind = exactVersion;
				version = 1.12.0;
			};
		};
		B1B5A75E24924B3D0029D5D7 /* XCRemoteSwiftPackageReference "fmdb" */ = {
			isa = XCRemoteSwiftPackageReference;
			repositoryURL = "https://github.com/ccgus/fmdb.git";
			requirement = {
				kind = exactVersion;
				version = 2.7.7;
			};
		};
		B1E8C9A3247AB869006DC678 /* XCRemoteSwiftPackageReference "ZIPFoundation" */ = {
			isa = XCRemoteSwiftPackageReference;
			repositoryURL = "https://github.com/weichsel/ZIPFoundation.git";
			requirement = {
				kind = exactVersion;
				version = 0.9.11;
			};
		};
		EB7AF6282587E98C00D94CA8 /* XCRemoteSwiftPackageReference "OpenCombine" */ = {
			isa = XCRemoteSwiftPackageReference;
			repositoryURL = "https://github.com/OpenCombine/OpenCombine.git";
			requirement = {
				kind = exactVersion;
				version = 0.11.0;
			};
		};
/* End XCRemoteSwiftPackageReference section */

/* Begin XCSwiftPackageProductDependency section */
		B10FB02F246036F3004CA11E /* SwiftProtobuf */ = {
			isa = XCSwiftPackageProductDependency;
			package = B10FB02E246036F3004CA11E /* XCRemoteSwiftPackageReference "swift-protobuf" */;
			productName = SwiftProtobuf;
		};
		B1B5A75F24924B3D0029D5D7 /* FMDB */ = {
			isa = XCSwiftPackageProductDependency;
			package = B1B5A75E24924B3D0029D5D7 /* XCRemoteSwiftPackageReference "fmdb" */;
			productName = FMDB;
		};
		B1E8C9A4247AB869006DC678 /* ZIPFoundation */ = {
			isa = XCSwiftPackageProductDependency;
			package = B1E8C9A3247AB869006DC678 /* XCRemoteSwiftPackageReference "ZIPFoundation" */;
			productName = ZIPFoundation;
		};
		EB7AF6292587E98C00D94CA8 /* OpenCombineFoundation */ = {
			isa = XCSwiftPackageProductDependency;
			package = EB7AF6282587E98C00D94CA8 /* XCRemoteSwiftPackageReference "OpenCombine" */;
			productName = OpenCombineFoundation;
		};
		EB7AF62B2587E98C00D94CA8 /* OpenCombine */ = {
			isa = XCSwiftPackageProductDependency;
			package = EB7AF6282587E98C00D94CA8 /* XCRemoteSwiftPackageReference "OpenCombine" */;
			productName = OpenCombine;
		};
		EB7AF62D2587E98C00D94CA8 /* OpenCombineDispatch */ = {
			isa = XCSwiftPackageProductDependency;
			package = EB7AF6282587E98C00D94CA8 /* XCRemoteSwiftPackageReference "OpenCombine" */;
			productName = OpenCombineDispatch;
		};
/* End XCSwiftPackageProductDependency section */
	};
	rootObject = 85D759332457048F008175F0 /* Project object */;
}<|MERGE_RESOLUTION|>--- conflicted
+++ resolved
@@ -2749,15 +2749,12 @@
 				B1D431C9246C848E00E728AD /* DownloadedPackagesStore */,
 				2FA9E39124D2F2620030561C /* Exposure Submission */,
 				B14D0CD8246E939600D5BEBC /* Exposure Transaction */,
-<<<<<<< HEAD
 				B1D431C9246C848E00E728AD /* DownloadedPackagesStore */,
 				EB87353F253704D100325C6C /* DeadmanNotificationManager.swift */,
-=======
 				AB5F84AB24F8F6EB000400D4 /* Migration */,
 				504C9CC725C44BE60005875B /* OTP */,
 				BA07735A25C2FC5E00EAF6B8 /* PPAC */,
 				B1175211248A837300C3325C /* Risk */,
->>>>>>> eb1357b9
 			);
 			path = Services;
 			sourceTree = "<group>";
@@ -4715,12 +4712,8 @@
 				AB7420B7251B69E2006666AC /* DeltaOnboardingCoordinator.swift in Sources */,
 				01A4DCFE25926A66007D5794 /* HomeImageItemViewModel.swift in Sources */,
 				01EA17932590F03600E98E02 /* HomeExposureLoggingTableViewCell.swift in Sources */,
-<<<<<<< HEAD
 				EB873540253704D100325C6C /* DeadmanNotificationManager.swift in Sources */,
-=======
-				EB873540253704D100325C6C /* UNUserNotificationCenter+DeadManSwitch.swift in Sources */,
 				BAF2DD5725C9BAF700D7DFB7 /* DMButtonCellViewModel.swift in Sources */,
->>>>>>> eb1357b9
 				B1741B492462C207006275D9 /* Client.swift in Sources */,
 				BAA8BAE225CAD8B000E29CFE /* DMStaticTextCellViewModel.swift in Sources */,
 				71EF33DB2497F419007B7E1B /* ENANavigationFooterItem.swift in Sources */,
