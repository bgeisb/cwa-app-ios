// !$*UTF8*$!
{
	archiveVersion = 1;
	classes = {
	};
	objectVersion = 52;
	objects = {

/* Begin PBXBuildFile section */
		0103CED12536D1A100BDAAD1 /* AppInformationCellModel.swift in Sources */ = {isa = PBXBuildFile; fileRef = 0103CED02536D1A100BDAAD1 /* AppInformationCellModel.swift */; };
		0105D89325B8768A007E288B /* CachingHTTPClientMock.swift in Sources */ = {isa = PBXBuildFile; fileRef = 35163D23251CFCCB00D220CA /* CachingHTTPClientMock.swift */; };
		0105D8AA25B87920007E288B /* SAP_Internal_Stats_KeyFigure+Formatting.swift in Sources */ = {isa = PBXBuildFile; fileRef = 0105D8A925B87920007E288B /* SAP_Internal_Stats_KeyFigure+Formatting.swift */; };
		010B3D3B25A8667C00EB44AB /* ExposureDetectionViewModelTests.swift in Sources */ = {isa = PBXBuildFile; fileRef = 010B3D3A25A8667C00EB44AB /* ExposureDetectionViewModelTests.swift */; };
		010B3DA225ADEBFF00EB44AB /* HomeRiskCellModelTests.swift in Sources */ = {isa = PBXBuildFile; fileRef = 010B3D8525ADE5FD00EB44AB /* HomeRiskCellModelTests.swift */; };
		011E13AE24680A4000973467 /* HTTPClient.swift in Sources */ = {isa = PBXBuildFile; fileRef = 011E13AD24680A4000973467 /* HTTPClient.swift */; };
		011E4B032483A92A002E6412 /* MockExposureManager.swift in Sources */ = {isa = PBXBuildFile; fileRef = CD678F6A246C43E200B6A0F8 /* MockExposureManager.swift */; };
		0120ECDD25875D8B00F78944 /* DiaryDayEntryCellModel.swift in Sources */ = {isa = PBXBuildFile; fileRef = 0120ECDC25875D8B00F78944 /* DiaryDayEntryCellModel.swift */; };
		0120ECF32587607600F78944 /* DiaryDayEntryCellModelTest.swift in Sources */ = {isa = PBXBuildFile; fileRef = 0120ECF22587607600F78944 /* DiaryDayEntryCellModelTest.swift */; };
		0120ECFE2587631200F78944 /* DiaryDayAddCellModelTest.swift in Sources */ = {isa = PBXBuildFile; fileRef = 0120ECFD2587631100F78944 /* DiaryDayAddCellModelTest.swift */; };
		0123D5992501385200A91838 /* ExposureSubmissionErrorTests.swift in Sources */ = {isa = PBXBuildFile; fileRef = 0123D5972501383100A91838 /* ExposureSubmissionErrorTests.swift */; };
		0130F67225B1851000B6BDA3 /* HomeStatisticsCellModel.swift in Sources */ = {isa = PBXBuildFile; fileRef = 0130F67125B1851000B6BDA3 /* HomeStatisticsCellModel.swift */; };
		0130F67C25B1859700B6BDA3 /* HomeStatisticsCard.swift in Sources */ = {isa = PBXBuildFile; fileRef = 0130F66625B1813000B6BDA3 /* HomeStatisticsCard.swift */; };
		0130F68125B186DB00B6BDA3 /* SAP_Internal_Stats_Statistics+SupportedIDs.swift in Sources */ = {isa = PBXBuildFile; fileRef = 0130F68025B186DB00B6BDA3 /* SAP_Internal_Stats_Statistics+SupportedIDs.swift */; };
		013C412825545C2D00826C9F /* DebugRiskCalculation.swift in Sources */ = {isa = PBXBuildFile; fileRef = 013C412725545C2D00826C9F /* DebugRiskCalculation.swift */; };
		013C413D255463A400826C9F /* DMDebugRiskCalculationViewController.swift in Sources */ = {isa = PBXBuildFile; fileRef = 013C413C255463A400826C9F /* DMDebugRiskCalculationViewController.swift */; };
		013DC102245DAC4E00EE58B0 /* Store.swift in Sources */ = {isa = PBXBuildFile; fileRef = 013DC101245DAC4E00EE58B0 /* Store.swift */; };
		014086B82588F9FD00E9E5B2 /* DiaryEditEntriesViewModelTest.swift in Sources */ = {isa = PBXBuildFile; fileRef = 014086B72588F95000E9E5B2 /* DiaryEditEntriesViewModelTest.swift */; };
		014086BD2589033A00E9E5B2 /* DiaryEditEntriesCellModel.swift in Sources */ = {isa = PBXBuildFile; fileRef = 014086BC2589033A00E9E5B2 /* DiaryEditEntriesCellModel.swift */; };
		014086C52589040200E9E5B2 /* DiaryEditEntriesCellModelTest.swift in Sources */ = {isa = PBXBuildFile; fileRef = 014086C42589040200E9E5B2 /* DiaryEditEntriesCellModelTest.swift */; };
		0144BDE1250924CC00B0857C /* SymptomsOnset.swift in Sources */ = {isa = PBXBuildFile; fileRef = 0144BDE0250924CC00B0857C /* SymptomsOnset.swift */; };
		0144BDE32509288B00B0857C /* SymptomsOnsetTests.swift in Sources */ = {isa = PBXBuildFile; fileRef = 0144BDE22509288B00B0857C /* SymptomsOnsetTests.swift */; };
		0144BDED250A3E5300B0857C /* ExposureSubmissionCoordinatorModel.swift in Sources */ = {isa = PBXBuildFile; fileRef = 0144BDEC250A3E5300B0857C /* ExposureSubmissionCoordinatorModel.swift */; };
		014891B324F90D0B002A6F77 /* ENA.plist in Resources */ = {isa = PBXBuildFile; fileRef = 014891B224F90D0B002A6F77 /* ENA.plist */; };
		015178C22507D2E50074F095 /* ExposureSubmissionSymptomsOnsetViewControllerTests.swift in Sources */ = {isa = PBXBuildFile; fileRef = 015178C12507D2A90074F095 /* ExposureSubmissionSymptomsOnsetViewControllerTests.swift */; };
		015692E424B48C3F0033F35E /* TimeInterval+Convenience.swift in Sources */ = {isa = PBXBuildFile; fileRef = 015692E324B48C3F0033F35E /* TimeInterval+Convenience.swift */; };
		01571B7A255E9A6F00E4E891 /* config-wru-2020-11-13 in Resources */ = {isa = PBXBuildFile; fileRef = 01571B79255E9A6F00E4E891 /* config-wru-2020-11-13 */; };
		015E8C0824C997D200C0A4B3 /* CWASQLite.framework in Frameworks */ = {isa = PBXBuildFile; fileRef = B1FF6B6A2497D0B40041CF02 /* CWASQLite.framework */; };
		015E8C0924C9983600C0A4B3 /* CWASQLite.framework in Embed Frameworks */ = {isa = PBXBuildFile; fileRef = B1FF6B6A2497D0B40041CF02 /* CWASQLite.framework */; settings = {ATTRIBUTES = (CodeSignOnCopy, RemoveHeadersOnCopy, ); }; };
		016146912487A43E00660992 /* LinkHelper.swift in Sources */ = {isa = PBXBuildFile; fileRef = 016146902487A43E00660992 /* LinkHelper.swift */; };
		01678E9C249A5F08003B048B /* testStore.sqlite in Resources */ = {isa = PBXBuildFile; fileRef = 01678E9A249A521F003B048B /* testStore.sqlite */; };
		016961992540574700FF92E3 /* ExposureSubmissionTestResultViewModel.swift in Sources */ = {isa = PBXBuildFile; fileRef = 016961982540574700FF92E3 /* ExposureSubmissionTestResultViewModel.swift */; };
		016961B32549649900FF92E3 /* ExposureSubmissionTestResultViewModelTests.swift in Sources */ = {isa = PBXBuildFile; fileRef = 016961AF2549630100FF92E3 /* ExposureSubmissionTestResultViewModelTests.swift */; };
		016E25F325AF13EA0077C64C /* HomeStatisticsTableViewCell.swift in Sources */ = {isa = PBXBuildFile; fileRef = 016E25F125AF13EA0077C64C /* HomeStatisticsTableViewCell.swift */; };
		016E25F425AF13EA0077C64C /* HomeStatisticsTableViewCell.xib in Resources */ = {isa = PBXBuildFile; fileRef = 016E25F225AF13EA0077C64C /* HomeStatisticsTableViewCell.xib */; };
		016E260325AF20300077C64C /* HomeStatisticsCardView.swift in Sources */ = {isa = PBXBuildFile; fileRef = 016E260225AF20300077C64C /* HomeStatisticsCardView.swift */; };
		016E260825AF20540077C64C /* HomeStatisticsCardView.xib in Resources */ = {isa = PBXBuildFile; fileRef = 016E260725AF20540077C64C /* HomeStatisticsCardView.xib */; };
		016E262F25AF45770077C64C /* StatisticsInfoViewController.swift in Sources */ = {isa = PBXBuildFile; fileRef = 016E261325AF43450077C64C /* StatisticsInfoViewController.swift */; };
		016E264C25B0327B0077C64C /* HomeStatisticsCardViewModel.swift in Sources */ = {isa = PBXBuildFile; fileRef = 016E264B25B0327B0077C64C /* HomeStatisticsCardViewModel.swift */; };
		01734B5C255D6C4500E60A8B /* key_download_parameters.pb.swift in Sources */ = {isa = PBXBuildFile; fileRef = 01734B56255D6C4500E60A8B /* key_download_parameters.pb.swift */; };
		01734B5D255D6C4500E60A8B /* semantic_version.pb.swift in Sources */ = {isa = PBXBuildFile; fileRef = 01734B57255D6C4500E60A8B /* semantic_version.pb.swift */; };
		01734B5E255D6C4500E60A8B /* risk_calculation_parameters.pb.swift in Sources */ = {isa = PBXBuildFile; fileRef = 01734B58255D6C4500E60A8B /* risk_calculation_parameters.pb.swift */; };
		01734B5F255D6C4500E60A8B /* app_config_ios.pb.swift in Sources */ = {isa = PBXBuildFile; fileRef = 01734B59255D6C4500E60A8B /* app_config_ios.pb.swift */; };
		01734B60255D6C4500E60A8B /* exposure_detection_parameters.pb.swift in Sources */ = {isa = PBXBuildFile; fileRef = 01734B5A255D6C4500E60A8B /* exposure_detection_parameters.pb.swift */; };
		01734B6E255D73E400E60A8B /* ENExposureConfiguration+Convenience.swift in Sources */ = {isa = PBXBuildFile; fileRef = 01734B6D255D73E400E60A8B /* ENExposureConfiguration+Convenience.swift */; };
		0177F48825501111009DD568 /* RiskCalculationResult.swift in Sources */ = {isa = PBXBuildFile; fileRef = 0177F48125501111009DD568 /* RiskCalculationResult.swift */; };
		0177F4B125503805009DD568 /* ScanInstanceTest.swift in Sources */ = {isa = PBXBuildFile; fileRef = 0177F4B025503805009DD568 /* ScanInstanceTest.swift */; };
		017AD0C1259BBD1700FA2B3F /* HomeTestResultTableViewCell.swift in Sources */ = {isa = PBXBuildFile; fileRef = 01A4DC7925922EBD007D5794 /* HomeTestResultTableViewCell.swift */; };
		017AD0C5259BBD1C00FA2B3F /* HomeTestResultTableViewCell.xib in Resources */ = {isa = PBXBuildFile; fileRef = 01A4DC7825922EBD007D5794 /* HomeTestResultTableViewCell.xib */; };
		017AD0C9259BBD2E00FA2B3F /* HomeTestResultCellModel.swift in Sources */ = {isa = PBXBuildFile; fileRef = 01A4DC8C25922F05007D5794 /* HomeTestResultCellModel.swift */; };
		017AD105259DC20E00FA2B3F /* HomeShownPositiveTestResultTableViewCell.xib in Resources */ = {isa = PBXBuildFile; fileRef = 01A4DC5625922EB0007D5794 /* HomeShownPositiveTestResultTableViewCell.xib */; };
		017AD10F259DC46E00FA2B3F /* HomeShownPositiveTestResultTableViewCell.swift in Sources */ = {isa = PBXBuildFile; fileRef = 01A4DC5725922EB1007D5794 /* HomeShownPositiveTestResultTableViewCell.swift */; };
		017AD114259DCD3400FA2B3F /* HomeShownPositiveTestResultCellModel.swift in Sources */ = {isa = PBXBuildFile; fileRef = 017AD113259DCD3400FA2B3F /* HomeShownPositiveTestResultCellModel.swift */; };
		017AD122259DDED100FA2B3F /* ISO8601DateFormatter+ContactDiary.swift in Sources */ = {isa = PBXBuildFile; fileRef = 017AD121259DDE6B00FA2B3F /* ISO8601DateFormatter+ContactDiary.swift */; };
		017AD13625A3238300FA2B3F /* iOS13TestCase.swift in Sources */ = {isa = PBXBuildFile; fileRef = 017AD13525A3235B00FA2B3F /* iOS13TestCase.swift */; };
		017AD14625A4546400FA2B3F /* UITableViewController+Enum.swift in Sources */ = {isa = PBXBuildFile; fileRef = 710ABB1E2475115500948792 /* UITableViewController+Enum.swift */; };
		017AD16525A4559300FA2B3F /* UITableView+Dequeue.swift in Sources */ = {isa = PBXBuildFile; fileRef = 514EE99A246D4C4C00DE4884 /* UITableView+Dequeue.swift */; };
		017AD17F25A5A30500FA2B3F /* DynamicHeader+ExposureDetection.swift in Sources */ = {isa = PBXBuildFile; fileRef = 017AD17E25A5A30500FA2B3F /* DynamicHeader+ExposureDetection.swift */; };
		017AD18725A5C70700FA2B3F /* DynamicCell+ExposureDetection.swift in Sources */ = {isa = PBXBuildFile; fileRef = 017AD18625A5C70700FA2B3F /* DynamicCell+ExposureDetection.swift */; };
		017AD18C25A5C70900FA2B3F /* ActiveTracing+ExposureDetection.swift in Sources */ = {isa = PBXBuildFile; fileRef = 017AD18B25A5C70900FA2B3F /* ActiveTracing+ExposureDetection.swift */; };
		0185DDDE25B77786001FBEA7 /* HomeStatisticsCellModelTests.swift in Sources */ = {isa = PBXBuildFile; fileRef = 0185DDDD25B77786001FBEA7 /* HomeStatisticsCellModelTests.swift */; };
		0190986A257E64A70065D050 /* DiaryOverviewTableViewController.swift in Sources */ = {isa = PBXBuildFile; fileRef = 01909845257E61350065D050 /* DiaryOverviewTableViewController.swift */; };
		01909874257E64BD0065D050 /* DiaryDayViewController.swift in Sources */ = {isa = PBXBuildFile; fileRef = 01909862257E63810065D050 /* DiaryDayViewController.swift */; };
		01909875257E64BD0065D050 /* DiaryAddAndEditEntryViewController.swift in Sources */ = {isa = PBXBuildFile; fileRef = 0190984C257E62C70065D050 /* DiaryAddAndEditEntryViewController.swift */; };
		01909876257E64BD0065D050 /* DiaryAddAndEditEntryViewModel.swift in Sources */ = {isa = PBXBuildFile; fileRef = 01909851257E62CB0065D050 /* DiaryAddAndEditEntryViewModel.swift */; };
		01909877257E64BD0065D050 /* DiaryEditEntriesViewController.swift in Sources */ = {isa = PBXBuildFile; fileRef = 01909834257E606C0065D050 /* DiaryEditEntriesViewController.swift */; };
		01909878257E64BD0065D050 /* DiaryEditEntriesViewModel.swift in Sources */ = {isa = PBXBuildFile; fileRef = 0190983C257E60760065D050 /* DiaryEditEntriesViewModel.swift */; };
		0190987D257E64C70065D050 /* DiaryCoordinator.swift in Sources */ = {isa = PBXBuildFile; fileRef = 0190982B257E5AF70065D050 /* DiaryCoordinator.swift */; };
		01909882257E675D0065D050 /* DiaryContactPerson.swift in Sources */ = {isa = PBXBuildFile; fileRef = 01909881257E675D0065D050 /* DiaryContactPerson.swift */; };
		01909888257E7B900065D050 /* ExposureSubmissionQRInfoViewController.swift in Sources */ = {isa = PBXBuildFile; fileRef = 01909886257E7B900065D050 /* ExposureSubmissionQRInfoViewController.swift */; };
		01909889257E7B900065D050 /* ExposureSubmissionQRInfoViewModel.swift in Sources */ = {isa = PBXBuildFile; fileRef = 01909887257E7B900065D050 /* ExposureSubmissionQRInfoViewModel.swift */; };
		0190B225255C423600CF4244 /* Date+Age.swift in Sources */ = {isa = PBXBuildFile; fileRef = 0190B224255C423600CF4244 /* Date+Age.swift */; };
		019BFC6C24C9901A0053973D /* sqlite3.c in Sources */ = {isa = PBXBuildFile; fileRef = 0DFCC2702484DC8400E2811D /* sqlite3.c */; settings = {COMPILER_FLAGS = "-w"; }; };
		019C9F0025894BAA00B26392 /* DiaryStoringProviding.swift in Sources */ = {isa = PBXBuildFile; fileRef = 019C9EFF25894BAA00B26392 /* DiaryStoringProviding.swift */; };
		019C9F1E25894CDD00B26392 /* DiaryOverviewViewModel.swift in Sources */ = {isa = PBXBuildFile; fileRef = 019C9F1D25894CDD00B26392 /* DiaryOverviewViewModel.swift */; };
		019C9F2D258951B700B26392 /* ContactPersonEncounter.swift in Sources */ = {isa = PBXBuildFile; fileRef = 019C9F2C258951B700B26392 /* ContactPersonEncounter.swift */; };
		019C9F32258951B900B26392 /* LocationVisit.swift in Sources */ = {isa = PBXBuildFile; fileRef = 019C9F31258951B900B26392 /* LocationVisit.swift */; };
		019C9F34258951BB00B26392 /* DiaryDay.swift in Sources */ = {isa = PBXBuildFile; fileRef = 019C9F33258951BB00B26392 /* DiaryDay.swift */; };
		019C9F39258951BD00B26392 /* DiaryEntryType.swift in Sources */ = {isa = PBXBuildFile; fileRef = 019C9F38258951BC00B26392 /* DiaryEntryType.swift */; };
		019C9F3B258951BE00B26392 /* DiaryEntry.swift in Sources */ = {isa = PBXBuildFile; fileRef = 019C9F3A258951BE00B26392 /* DiaryEntry.swift */; };
		019C9F40258951C000B26392 /* DiaryLocation.swift in Sources */ = {isa = PBXBuildFile; fileRef = 019C9F3F258951C000B26392 /* DiaryLocation.swift */; };
		01A1B442252DE57000841B63 /* ExposureSubmissionQRScannerViewModelTests.swift in Sources */ = {isa = PBXBuildFile; fileRef = 01A1B441252DE54600841B63 /* ExposureSubmissionQRScannerViewModelTests.swift */; };
		01A1B44A252DFD7800841B63 /* MetadataObject.swift in Sources */ = {isa = PBXBuildFile; fileRef = 01A1B449252DFD7700841B63 /* MetadataObject.swift */; };
		01A1B452252DFDC400841B63 /* FakeMetadataMachineReadableObject.swift in Sources */ = {isa = PBXBuildFile; fileRef = 01A1B451252DFD9400841B63 /* FakeMetadataMachineReadableObject.swift */; };
		01A1B45C252E077600841B63 /* TimeInterval+Convenience.swift in Sources */ = {isa = PBXBuildFile; fileRef = 015692E324B48C3F0033F35E /* TimeInterval+Convenience.swift */; };
		01A1B467252E19D000841B63 /* ExposureSubmissionCoordinatorModelTests.swift in Sources */ = {isa = PBXBuildFile; fileRef = 01A1B460252E17F900841B63 /* ExposureSubmissionCoordinatorModelTests.swift */; };
		01A2367A2519D1E80043D9F8 /* ExposureSubmissionWarnOthersViewModel.swift in Sources */ = {isa = PBXBuildFile; fileRef = 01A236792519D1E80043D9F8 /* ExposureSubmissionWarnOthersViewModel.swift */; };
		01A23685251A23740043D9F8 /* ExposureSubmissionQRInfoModelTests.swift in Sources */ = {isa = PBXBuildFile; fileRef = 01A23684251A22E90043D9F8 /* ExposureSubmissionQRInfoModelTests.swift */; };
		01A4DC6A25922EB4007D5794 /* HomeTextItemView.swift in Sources */ = {isa = PBXBuildFile; fileRef = 01A4DC6125922EB2007D5794 /* HomeTextItemView.swift */; };
		01A4DC6C25922EB4007D5794 /* HomeRiskTableViewCell.swift in Sources */ = {isa = PBXBuildFile; fileRef = 01A4DC5D25922EB2007D5794 /* HomeRiskTableViewCell.swift */; };
		01A4DC6D25922EB4007D5794 /* HomeLoadingItemView.swift in Sources */ = {isa = PBXBuildFile; fileRef = 01A4DC6725922EB3007D5794 /* HomeLoadingItemView.swift */; };
		01A4DC6E25922EB4007D5794 /* HomeImageItemView.swift in Sources */ = {isa = PBXBuildFile; fileRef = 01A4DC6625922EB3007D5794 /* HomeImageItemView.swift */; };
		01A4DC6F25922EB4007D5794 /* HomeListItemView.swift in Sources */ = {isa = PBXBuildFile; fileRef = 01A4DC6925922EB4007D5794 /* HomeListItemView.swift */; };
		01A4DC7025922EB4007D5794 /* HomeItemView.swift in Sources */ = {isa = PBXBuildFile; fileRef = 01A4DC6525922EB3007D5794 /* HomeItemView.swift */; };
		01A4DC7125922EB4007D5794 /* HomeThankYouTableViewCell.swift in Sources */ = {isa = PBXBuildFile; fileRef = 01A4DC5B25922EB1007D5794 /* HomeThankYouTableViewCell.swift */; };
		01A4DC9D259247AF007D5794 /* HomeRiskTableViewCell.xib in Resources */ = {isa = PBXBuildFile; fileRef = 01A4DC5925922EB1007D5794 /* HomeRiskTableViewCell.xib */; };
		01A4DCB125925121007D5794 /* HomeThankYouTableViewCell.xib in Resources */ = {isa = PBXBuildFile; fileRef = 01A4DC5A25922EB1007D5794 /* HomeThankYouTableViewCell.xib */; };
		01A4DCB6259264F9007D5794 /* HomeThankYouCellModel.swift in Sources */ = {isa = PBXBuildFile; fileRef = 01A4DCB5259264F9007D5794 /* HomeThankYouCellModel.swift */; };
		01A4DCDE2592692D007D5794 /* HomeImageItemView.xib in Resources */ = {isa = PBXBuildFile; fileRef = 01A4DC6325922EB3007D5794 /* HomeImageItemView.xib */; };
		01A4DCE225926931007D5794 /* HomeLoadingItemView.xib in Resources */ = {isa = PBXBuildFile; fileRef = 01A4DC6825922EB4007D5794 /* HomeLoadingItemView.xib */; };
		01A4DCE625926934007D5794 /* HomeTextItemView.xib in Resources */ = {isa = PBXBuildFile; fileRef = 01A4DC6225922EB3007D5794 /* HomeTextItemView.xib */; };
		01A4DCEA25926938007D5794 /* HomeListItemView.xib in Resources */ = {isa = PBXBuildFile; fileRef = 01A4DC6425922EB3007D5794 /* HomeListItemView.xib */; };
		01A4DCFE25926A66007D5794 /* HomeImageItemViewModel.swift in Sources */ = {isa = PBXBuildFile; fileRef = 01A4DCFD25926A66007D5794 /* HomeImageItemViewModel.swift */; };
		01A4DD0325926A6A007D5794 /* HomeTextItemViewModel.swift in Sources */ = {isa = PBXBuildFile; fileRef = 01A4DD0225926A6A007D5794 /* HomeTextItemViewModel.swift */; };
		01A4DD0825926A6E007D5794 /* HomeListItemViewModel.swift in Sources */ = {isa = PBXBuildFile; fileRef = 01A4DD0725926A6E007D5794 /* HomeListItemViewModel.swift */; };
		01A4DD0D25926A73007D5794 /* HomeLoadingItemViewModel.swift in Sources */ = {isa = PBXBuildFile; fileRef = 01A4DD0C25926A72007D5794 /* HomeLoadingItemViewModel.swift */; };
		01A4DD3825935AC1007D5794 /* CellPositionInSection.swift in Sources */ = {isa = PBXBuildFile; fileRef = 01A4DD3725935AC1007D5794 /* CellPositionInSection.swift */; };
		01A4DD4325935D1F007D5794 /* HomeRiskCellModel.swift in Sources */ = {isa = PBXBuildFile; fileRef = 01A4DD4225935D1F007D5794 /* HomeRiskCellModel.swift */; };
		01A6EFC7258BE9C20001D8C2 /* NotificationSettingsOnTableViewCell.xib in Resources */ = {isa = PBXBuildFile; fileRef = 01D02765258BD61600B6389A /* NotificationSettingsOnTableViewCell.xib */; };
		01A6EFCB258BE9C60001D8C2 /* NotificationSettingsOffTableViewCell.xib in Resources */ = {isa = PBXBuildFile; fileRef = 01A6EFB4258BD6270001D8C2 /* NotificationSettingsOffTableViewCell.xib */; };
		01A97DD12506768F00C07C37 /* DatePickerOptionViewModelTests.swift in Sources */ = {isa = PBXBuildFile; fileRef = 01A97DD02506767E00C07C37 /* DatePickerOptionViewModelTests.swift */; };
		01A97DD32506769F00C07C37 /* DatePickerDayViewModelTests.swift in Sources */ = {isa = PBXBuildFile; fileRef = 01A97DD22506769F00C07C37 /* DatePickerDayViewModelTests.swift */; };
		01B605C4258A30C70093DB8E /* DiaryOverviewViewModelTest.swift in Sources */ = {isa = PBXBuildFile; fileRef = 01B605C3258A181C0093DB8E /* DiaryOverviewViewModelTest.swift */; };
		01B605C9258A32F00093DB8E /* DiaryDayTest.swift in Sources */ = {isa = PBXBuildFile; fileRef = 01B605C8258A32930093DB8E /* DiaryDayTest.swift */; };
		01B605CE258A38330093DB8E /* DiaryEntryTest.swift in Sources */ = {isa = PBXBuildFile; fileRef = 01B605CD258A38330093DB8E /* DiaryEntryTest.swift */; };
		01B605D9258A49E70093DB8E /* DiaryLocationTest.swift in Sources */ = {isa = PBXBuildFile; fileRef = 01B605D8258A49E70093DB8E /* DiaryLocationTest.swift */; };
		01B605E7258A4A980093DB8E /* DiaryContactPersonTest.swift in Sources */ = {isa = PBXBuildFile; fileRef = 01B605E6258A4A980093DB8E /* DiaryContactPersonTest.swift */; };
		01B7232424F812500064C0EB /* DynamicTableViewOptionGroupCell.swift in Sources */ = {isa = PBXBuildFile; fileRef = 01B7232324F812500064C0EB /* DynamicTableViewOptionGroupCell.swift */; };
		01B7232724F812BC0064C0EB /* OptionGroupView.swift in Sources */ = {isa = PBXBuildFile; fileRef = 01B7232624F812BC0064C0EB /* OptionGroupView.swift */; };
		01B7232924F812DF0064C0EB /* OptionView.swift in Sources */ = {isa = PBXBuildFile; fileRef = 01B7232824F812DF0064C0EB /* OptionView.swift */; };
		01B7232B24F815B00064C0EB /* MultipleChoiceOptionView.swift in Sources */ = {isa = PBXBuildFile; fileRef = 01B7232A24F815B00064C0EB /* MultipleChoiceOptionView.swift */; };
		01B7232D24F8E0260064C0EB /* MultipleChoiceChoiceView.swift in Sources */ = {isa = PBXBuildFile; fileRef = 01B7232C24F8E0260064C0EB /* MultipleChoiceChoiceView.swift */; };
		01B7232F24FE4F080064C0EB /* OptionGroupViewModel.swift in Sources */ = {isa = PBXBuildFile; fileRef = 01B7232E24FE4F080064C0EB /* OptionGroupViewModel.swift */; };
		01B72B6525821CD200A3E3BC /* DiaryDayEmptyView.swift in Sources */ = {isa = PBXBuildFile; fileRef = 01B72B6425821CD200A3E3BC /* DiaryDayEmptyView.swift */; };
		01B72B6D25821D2800A3E3BC /* DiaryDayEmptyViewModel.swift in Sources */ = {isa = PBXBuildFile; fileRef = 01B72B6C25821D2800A3E3BC /* DiaryDayEmptyViewModel.swift */; };
		01B72BA6258360FF00A3E3BC /* DiaryDayEmptyViewModelTest.swift in Sources */ = {isa = PBXBuildFile; fileRef = 01B72BA5258360CD00A3E3BC /* DiaryDayEmptyViewModelTest.swift */; };
		01B72BC02583875600A3E3BC /* DiaryDayViewModelTest.swift in Sources */ = {isa = PBXBuildFile; fileRef = 01B72BBF2583875600A3E3BC /* DiaryDayViewModelTest.swift */; };
		01B72BF22583B51C00A3E3BC /* DiaryEditEntriesTableViewCell.swift in Sources */ = {isa = PBXBuildFile; fileRef = 01B72BEE2583B51C00A3E3BC /* DiaryEditEntriesTableViewCell.swift */; };
		01B72BFF2583B57300A3E3BC /* DiaryEditEntriesTableViewCell.xib in Resources */ = {isa = PBXBuildFile; fileRef = 01B72BF02583B51C00A3E3BC /* DiaryEditEntriesTableViewCell.xib */; };
		01B72C032583B71100A3E3BC /* DiaryEditEntriesViewController.xib in Resources */ = {isa = PBXBuildFile; fileRef = 01B72BDC2583AB1400A3E3BC /* DiaryEditEntriesViewController.xib */; };
		01B72C0B25875BC300A3E3BC /* DiaryDayAddCellModel.swift in Sources */ = {isa = PBXBuildFile; fileRef = 01B72C0A25875BC300A3E3BC /* DiaryDayAddCellModel.swift */; };
		01C2D43E2501225100FB23BF /* MockExposureSubmissionService.swift in Sources */ = {isa = PBXBuildFile; fileRef = A3284256248E7431006B1F09 /* MockExposureSubmissionService.swift */; };
		01C2D4432501260D00FB23BF /* OptionGroupViewModelTests.swift in Sources */ = {isa = PBXBuildFile; fileRef = 01C2D440250124E600FB23BF /* OptionGroupViewModelTests.swift */; };
		01C6ABF42527273E0052814D /* String+Insertion.swift in Sources */ = {isa = PBXBuildFile; fileRef = 01C6ABF32527273D0052814D /* String+Insertion.swift */; };
		01C6AC0E252B1E990052814D /* ExposureSubmissionQRScannerViewModel.swift in Sources */ = {isa = PBXBuildFile; fileRef = 01C6AC0D252B1E980052814D /* ExposureSubmissionQRScannerViewModel.swift */; };
		01C6AC21252B21DF0052814D /* ExposureSubmissionQRScannerViewController.xib in Resources */ = {isa = PBXBuildFile; fileRef = 01C6AC20252B21DF0052814D /* ExposureSubmissionQRScannerViewController.xib */; };
		01C6AC26252B23D70052814D /* ExposureSubmissionQRScannerFocusView.swift in Sources */ = {isa = PBXBuildFile; fileRef = 01C6AC25252B23D70052814D /* ExposureSubmissionQRScannerFocusView.swift */; };
		01C6AC32252B29C00052814D /* QRScannerError.swift in Sources */ = {isa = PBXBuildFile; fileRef = 01C6AC31252B29C00052814D /* QRScannerError.swift */; };
		01C6AC3A252B2A500052814D /* UIImage+Color.swift in Sources */ = {isa = PBXBuildFile; fileRef = 01C6AC39252B2A500052814D /* UIImage+Color.swift */; };
		01C7665E25024A09002C9A5C /* DatePickerOptionView.swift in Sources */ = {isa = PBXBuildFile; fileRef = 01C7665D25024A09002C9A5C /* DatePickerOptionView.swift */; };
		01CF95DD253083B2007B72F7 /* CodableExposureDetectionSummary+Helpers.swift in Sources */ = {isa = PBXBuildFile; fileRef = 01CF95DC25308346007B72F7 /* CodableExposureDetectionSummary+Helpers.swift */; };
		01D02626258A769200B6389A /* HTTPURLResponse+Header.swift in Sources */ = {isa = PBXBuildFile; fileRef = 01D02625258A769200B6389A /* HTTPURLResponse+Header.swift */; };
		01D0262E258A791C00B6389A /* OnboardingInfoViewController.xib in Resources */ = {isa = PBXBuildFile; fileRef = 01D0262D258A791C00B6389A /* OnboardingInfoViewController.xib */; };
		01D02667258B750800B6389A /* ExposureDetectionViewController.xib in Resources */ = {isa = PBXBuildFile; fileRef = 01D02666258B750800B6389A /* ExposureDetectionViewController.xib */; };
		01D02688258B9CB200B6389A /* ExposureDetectionHeaderCell.xib in Resources */ = {isa = PBXBuildFile; fileRef = 01D02687258B9CB200B6389A /* ExposureDetectionHeaderCell.xib */; };
		01D0268D258B9CF800B6389A /* ExposureDetectionRiskCell.xib in Resources */ = {isa = PBXBuildFile; fileRef = 01D0268C258B9CF800B6389A /* ExposureDetectionRiskCell.xib */; };
		01D02692258BA0AD00B6389A /* ExposureDetectionLongGuideCell.xib in Resources */ = {isa = PBXBuildFile; fileRef = 01D02691258BA0AD00B6389A /* ExposureDetectionLongGuideCell.xib */; };
		01D02697258BA0E000B6389A /* ExposureDetectionLoadingCell.xib in Resources */ = {isa = PBXBuildFile; fileRef = 01D02696258BA0E000B6389A /* ExposureDetectionLoadingCell.xib */; };
		01D026A5258BA20E00B6389A /* ExposureDetectionHotlineCell.xib in Resources */ = {isa = PBXBuildFile; fileRef = 01D026A4258BA20E00B6389A /* ExposureDetectionHotlineCell.xib */; };
		01D026BF258BACCE00B6389A /* ExposureDetectionGuideCell.xib in Resources */ = {isa = PBXBuildFile; fileRef = 01D026AB258BA2FA00B6389A /* ExposureDetectionGuideCell.xib */; };
		01D026C0258BACCE00B6389A /* ExposureDetectionRiskTextCell.xib in Resources */ = {isa = PBXBuildFile; fileRef = 01D026AA258BA2F900B6389A /* ExposureDetectionRiskTextCell.xib */; };
		01D026C1258BACCE00B6389A /* ExposureDetectionRiskRefreshCell.xib in Resources */ = {isa = PBXBuildFile; fileRef = 01D026A9258BA2F600B6389A /* ExposureDetectionRiskRefreshCell.xib */; };
		01D026C2258BACCE00B6389A /* ExposureDetectionLinkCell.xib in Resources */ = {isa = PBXBuildFile; fileRef = 01D026AC258BA2FD00B6389A /* ExposureDetectionLinkCell.xib */; };
		01D02703258BBCC700B6389A /* ActionTableViewCell.xib in Resources */ = {isa = PBXBuildFile; fileRef = 01D026E9258BB6DF00B6389A /* ActionTableViewCell.xib */; };
		01D02704258BBCC700B6389A /* DescriptionTableViewCell.xib in Resources */ = {isa = PBXBuildFile; fileRef = 01D026E8258BB6DD00B6389A /* DescriptionTableViewCell.xib */; };
		01D02705258BBCC700B6389A /* EuTracingTableViewCell.xib in Resources */ = {isa = PBXBuildFile; fileRef = 01D026ED258BB70100B6389A /* EuTracingTableViewCell.xib */; };
		01D02706258BBCC700B6389A /* TracingHistoryTableViewCell.xib in Resources */ = {isa = PBXBuildFile; fileRef = 01D026DC258BB6CC00B6389A /* TracingHistoryTableViewCell.xib */; };
		01D02707258BBCC700B6389A /* ImageTableViewCell.xib in Resources */ = {isa = PBXBuildFile; fileRef = 01D026E3258BB6D800B6389A /* ImageTableViewCell.xib */; };
		01D02708258BBCC700B6389A /* ActionDetailTableViewCell.xib in Resources */ = {isa = PBXBuildFile; fileRef = 01D026E7258BB6DB00B6389A /* ActionDetailTableViewCell.xib */; };
		01D02710258BC17500B6389A /* InviteFriendsViewController.xib in Resources */ = {isa = PBXBuildFile; fileRef = 01D0270F258BC17500B6389A /* InviteFriendsViewController.xib */; };
		01D0271B258BC78100B6389A /* SettingsCoordinator.swift in Sources */ = {isa = PBXBuildFile; fileRef = 01D0271A258BC78100B6389A /* SettingsCoordinator.swift */; };
		01D0272E258BD2B100B6389A /* BackgroundAppRefreshViewController.xib in Resources */ = {isa = PBXBuildFile; fileRef = 01D0272D258BD2B100B6389A /* BackgroundAppRefreshViewController.xib */; };
		01D02733258BD36800B6389A /* MainSettingsCell.xib in Resources */ = {isa = PBXBuildFile; fileRef = 01D02732258BD36800B6389A /* MainSettingsCell.xib */; };
		01D02759258BD55A00B6389A /* NotificationSettingsViewController.xib in Resources */ = {isa = PBXBuildFile; fileRef = 01D0274B258BD42800B6389A /* NotificationSettingsViewController.xib */; };
		01D0275D258BD56F00B6389A /* SettingsLabelCell.xib in Resources */ = {isa = PBXBuildFile; fileRef = 01D0273A258BD38500B6389A /* SettingsLabelCell.xib */; };
		01D02761258BD58600B6389A /* ResetViewController.xib in Resources */ = {isa = PBXBuildFile; fileRef = 01D0274C258BD42B00B6389A /* ResetViewController.xib */; };
		01D16C5E24ED69CA007DB387 /* BackgroundAppRefreshViewModelTests.swift in Sources */ = {isa = PBXBuildFile; fileRef = 01D16C5D24ED69CA007DB387 /* BackgroundAppRefreshViewModelTests.swift */; };
		01D16C6024ED6D9A007DB387 /* MockBackgroundRefreshStatusProvider.swift in Sources */ = {isa = PBXBuildFile; fileRef = 01D16C5F24ED6D9A007DB387 /* MockBackgroundRefreshStatusProvider.swift */; };
		01D16C6224ED6DB3007DB387 /* MockLowPowerModeStatusProvider.swift in Sources */ = {isa = PBXBuildFile; fileRef = 01D16C6124ED6DB3007DB387 /* MockLowPowerModeStatusProvider.swift */; };
		01D3078A2562B03C00ADB67B /* RiskState.swift in Sources */ = {isa = PBXBuildFile; fileRef = 01D307892562B03B00ADB67B /* RiskState.swift */; };
		01D6948B25026EC000B45BEA /* DatePickerOptionViewModel.swift in Sources */ = {isa = PBXBuildFile; fileRef = 01D6948A25026EC000B45BEA /* DatePickerOptionViewModel.swift */; };
		01D6948D2502717F00B45BEA /* DatePickerDayView.swift in Sources */ = {isa = PBXBuildFile; fileRef = 01D6948C2502717F00B45BEA /* DatePickerDayView.swift */; };
		01D6948F2502729000B45BEA /* DatePickerDay.swift in Sources */ = {isa = PBXBuildFile; fileRef = 01D6948E2502729000B45BEA /* DatePickerDay.swift */; };
		01D69491250272CE00B45BEA /* DatePickerDayViewModel.swift in Sources */ = {isa = PBXBuildFile; fileRef = 01D69490250272CE00B45BEA /* DatePickerDayViewModel.swift */; };
		01DB708525068167008F7244 /* Calendar+GregorianLocale.swift in Sources */ = {isa = PBXBuildFile; fileRef = 01DB708425068167008F7244 /* Calendar+GregorianLocale.swift */; };
		01E4298E251DCDC90057FCBE /* Localizable.legal.strings in Resources */ = {isa = PBXBuildFile; fileRef = 01E42990251DCDC90057FCBE /* Localizable.legal.strings */; };
		01EA172D2590C2EC00E98E02 /* MockDiaryStore.swift in Sources */ = {isa = PBXBuildFile; fileRef = 019C9F0725894BE900B26392 /* MockDiaryStore.swift */; };
		01EA17472590D3DA00E98E02 /* MockTestStore.swift in Sources */ = {isa = PBXBuildFile; fileRef = B15382E3248273DC0010F007 /* MockTestStore.swift */; };
		01EA17622590EAAF00E98E02 /* HomeTableViewController.swift in Sources */ = {isa = PBXBuildFile; fileRef = 01EA17612590EAAF00E98E02 /* HomeTableViewController.swift */; };
		01EA176A2590EF4F00E98E02 /* HomeTableViewModel.swift in Sources */ = {isa = PBXBuildFile; fileRef = 01EA17692590EF4E00E98E02 /* HomeTableViewModel.swift */; };
		01EA17902590F03600E98E02 /* HomeInfoTableViewCell.swift in Sources */ = {isa = PBXBuildFile; fileRef = 01EA17762590F03100E98E02 /* HomeInfoTableViewCell.swift */; };
		01EA17932590F03600E98E02 /* HomeExposureLoggingTableViewCell.swift in Sources */ = {isa = PBXBuildFile; fileRef = 01EA17722590F03000E98E02 /* HomeExposureLoggingTableViewCell.swift */; };
		01EA17972590F03600E98E02 /* HomeCardView.swift in Sources */ = {isa = PBXBuildFile; fileRef = 01EA17712590F03000E98E02 /* HomeCardView.swift */; };
		01EA17BB2591344F00E98E02 /* HomeExposureLoggingTableViewCell.xib in Resources */ = {isa = PBXBuildFile; fileRef = 01EA17752590F03100E98E02 /* HomeExposureLoggingTableViewCell.xib */; };
		01EA17C92591353200E98E02 /* HomeExposureLoggingCellModel.swift in Sources */ = {isa = PBXBuildFile; fileRef = 01EA17C82591353200E98E02 /* HomeExposureLoggingCellModel.swift */; };
		01EA17E52591399200E98E02 /* HomeInfoCellModel.swift in Sources */ = {isa = PBXBuildFile; fileRef = 01EA17E42591399200E98E02 /* HomeInfoCellModel.swift */; };
		01EA17EF259139B900E98E02 /* HomeInfoTableViewCell.xib in Resources */ = {isa = PBXBuildFile; fileRef = 01EA17732590F03000E98E02 /* HomeInfoTableViewCell.xib */; };
		01EA17FE259217B100E98E02 /* HomeState.swift in Sources */ = {isa = PBXBuildFile; fileRef = 01EA17FD259217B100E98E02 /* HomeState.swift */; };
		01EBC9BE25B706AF0003496F /* HomeStatisticsCardViewModelTests.swift in Sources */ = {isa = PBXBuildFile; fileRef = 01EBC9A525B6002C0003496F /* HomeStatisticsCardViewModelTests.swift */; };
		01EBC9C325B70C310003496F /* SAP_Internal_Stats_Statistics+SupportedIDsTests.swift in Sources */ = {isa = PBXBuildFile; fileRef = 01EBC9C225B70C310003496F /* SAP_Internal_Stats_Statistics+SupportedIDsTests.swift */; };
		01F2A543257FB90200DA96A6 /* CloseBarButtonItem.swift in Sources */ = {isa = PBXBuildFile; fileRef = 01F2A542257FB90200DA96A6 /* CloseBarButtonItem.swift */; };
		01F2A563257FC7D200DA96A6 /* DiaryOverviewDayTableViewCell.swift in Sources */ = {isa = PBXBuildFile; fileRef = 01F2A561257FC7D200DA96A6 /* DiaryOverviewDayTableViewCell.swift */; };
		01F2A564257FC7D200DA96A6 /* DiaryOverviewDayTableViewCell.xib in Resources */ = {isa = PBXBuildFile; fileRef = 01F2A562257FC7D200DA96A6 /* DiaryOverviewDayTableViewCell.xib */; };
		01F2A58125803AA500DA96A6 /* DiaryOverviewDescriptionTableViewCell.swift in Sources */ = {isa = PBXBuildFile; fileRef = 01F2A57F25803AA500DA96A6 /* DiaryOverviewDescriptionTableViewCell.swift */; };
		01F2A59725803D2600DA96A6 /* DiaryOverviewDescriptionTableViewCell.xib in Resources */ = {isa = PBXBuildFile; fileRef = 01F2A58025803AA500DA96A6 /* DiaryOverviewDescriptionTableViewCell.xib */; };
		01F2A5B92581181A00DA96A6 /* DiaryDayAddTableViewCell.swift in Sources */ = {isa = PBXBuildFile; fileRef = 01F2A5B72581181A00DA96A6 /* DiaryDayAddTableViewCell.swift */; };
		01F2A5BA2581181A00DA96A6 /* DiaryDayAddTableViewCell.xib in Resources */ = {isa = PBXBuildFile; fileRef = 01F2A5B82581181A00DA96A6 /* DiaryDayAddTableViewCell.xib */; };
		01F2A5C32581183800DA96A6 /* DiaryDayEntryTableViewCell.swift in Sources */ = {isa = PBXBuildFile; fileRef = 01F2A5C12581183800DA96A6 /* DiaryDayEntryTableViewCell.swift */; };
		01F2A5C42581183800DA96A6 /* DiaryDayEntryTableViewCell.xib in Resources */ = {isa = PBXBuildFile; fileRef = 01F2A5C22581183800DA96A6 /* DiaryDayEntryTableViewCell.xib */; };
		01F2A5D5258208C500DA96A6 /* DiaryDayViewController.xib in Resources */ = {isa = PBXBuildFile; fileRef = 01F2A5D4258208C500DA96A6 /* DiaryDayViewController.xib */; };
		01F2A5DD25820EE700DA96A6 /* DiaryDayViewModel.swift in Sources */ = {isa = PBXBuildFile; fileRef = 01F2A5DC25820EE700DA96A6 /* DiaryDayViewModel.swift */; };
		01F52F8A2550679600997A26 /* RiskCalculationExposureWindow.swift in Sources */ = {isa = PBXBuildFile; fileRef = 01F52F892550679600997A26 /* RiskCalculationExposureWindow.swift */; };
		01F52F92255067A000997A26 /* RiskCalculationError.swift in Sources */ = {isa = PBXBuildFile; fileRef = 01F52F91255067A000997A26 /* RiskCalculationError.swift */; };
		01F52FF42552DB9600997A26 /* DMAppConfigurationViewController.swift in Sources */ = {isa = PBXBuildFile; fileRef = 01F52FF32552DB9600997A26 /* DMAppConfigurationViewController.swift */; };
		01F52FFC2552E6F600997A26 /* ENARangeTest.swift in Sources */ = {isa = PBXBuildFile; fileRef = 01F52FFB2552E6F600997A26 /* ENARangeTest.swift */; };
		01F5F7222487B9C000229720 /* AppInformationViewController.swift in Sources */ = {isa = PBXBuildFile; fileRef = 01F5F7212487B9C000229720 /* AppInformationViewController.swift */; };
		0D5611B4247F852C00B5B094 /* SQLiteKeyValueStore.swift in Sources */ = {isa = PBXBuildFile; fileRef = 0D5611B3247F852C00B5B094 /* SQLiteKeyValueStore.swift */; };
		0DD260FF248D549B007C3B2C /* KeychainHelper.swift in Sources */ = {isa = PBXBuildFile; fileRef = 0DD260FE248D549B007C3B2C /* KeychainHelper.swift */; };
		0DF6BB97248AD616007E8B0C /* AppUpdateCheckHelper.swift in Sources */ = {isa = PBXBuildFile; fileRef = 0DF6BB96248AD616007E8B0C /* AppUpdateCheckHelper.swift */; };
		0DF6BB9D248AE232007E8B0C /* AppUpdateCheckerHelperTests.swift in Sources */ = {isa = PBXBuildFile; fileRef = 0DF6BB9C248AE232007E8B0C /* AppUpdateCheckerHelperTests.swift */; };
		1309194F247972C40066E329 /* PrivacyProtectionViewController.swift in Sources */ = {isa = PBXBuildFile; fileRef = 1309194E247972C40066E329 /* PrivacyProtectionViewController.swift */; };
		130CB19C246D92F800ADE602 /* ENAUITestsOnboarding.swift in Sources */ = {isa = PBXBuildFile; fileRef = 130CB19B246D92F800ADE602 /* ENAUITestsOnboarding.swift */; };
		13156CFD248C19D000AFC472 /* usage.html in Resources */ = {isa = PBXBuildFile; fileRef = 13156CFF248C19D000AFC472 /* usage.html */; };
		134F0DBC247578FF00D88934 /* ENAUITestsHome.swift in Sources */ = {isa = PBXBuildFile; fileRef = 134F0DB9247578FF00D88934 /* ENAUITestsHome.swift */; };
		134F0DBD247578FF00D88934 /* ENAUITests-Extensions.swift in Sources */ = {isa = PBXBuildFile; fileRef = 134F0DBA247578FF00D88934 /* ENAUITests-Extensions.swift */; };
		134F0F2C2475793400D88934 /* SnapshotHelper.swift in Sources */ = {isa = PBXBuildFile; fileRef = 134F0F2B2475793400D88934 /* SnapshotHelper.swift */; };
		13722044247AEEAD00152764 /* UNNotificationCenter+Extension.swift in Sources */ = {isa = PBXBuildFile; fileRef = 13722043247AEEAD00152764 /* UNNotificationCenter+Extension.swift */; };
		137846492488027600A50AB8 /* OnboardingInfoViewController+Extension.swift in Sources */ = {isa = PBXBuildFile; fileRef = 137846482488027500A50AB8 /* OnboardingInfoViewController+Extension.swift */; };
		138910C5247A909000D739F6 /* ENATaskScheduler.swift in Sources */ = {isa = PBXBuildFile; fileRef = 138910C4247A909000D739F6 /* ENATaskScheduler.swift */; };
		13E50469248E3CD20086641C /* ENAUITestsAppInformation.swift in Sources */ = {isa = PBXBuildFile; fileRef = 13E50468248E3CD20086641C /* ENAUITestsAppInformation.swift */; };
		13E5046B248E3DF30086641C /* AppStrings.swift in Sources */ = {isa = PBXBuildFile; fileRef = CD99A3C92461A47C00BF12AF /* AppStrings.swift */; };
		13E5046C248E434B0086641C /* Localizable.strings in Resources */ = {isa = PBXBuildFile; fileRef = EE70C23A245B09E900AC9B2F /* Localizable.strings */; };
		13E5046D248E434B0086641C /* Localizable.stringsdict in Resources */ = {isa = PBXBuildFile; fileRef = EE92A340245D96DA006B97B0 /* Localizable.stringsdict */; };
		2E67C3D525BAFFC8008C6C90 /* DiaryExportItem.swift in Sources */ = {isa = PBXBuildFile; fileRef = 2E67C3D425BAFFC8008C6C90 /* DiaryExportItem.swift */; };
		2F26CE2E248B9C4F00BE30EE /* UIViewController+BackButton.swift in Sources */ = {isa = PBXBuildFile; fileRef = 2F26CE2D248B9C4F00BE30EE /* UIViewController+BackButton.swift */; };
		2F3218D0248063E300A7AC0A /* UIView+Convenience.swift in Sources */ = {isa = PBXBuildFile; fileRef = 2F3218CF248063E300A7AC0A /* UIView+Convenience.swift */; };
		2F3D95372518BCD1002B2C81 /* EUSettingsViewController.swift in Sources */ = {isa = PBXBuildFile; fileRef = 2F3D95362518BCD1002B2C81 /* EUSettingsViewController.swift */; };
		2F3D953C2518BCE9002B2C81 /* EUSettingsViewModel.swift in Sources */ = {isa = PBXBuildFile; fileRef = 2F3D953B2518BCE9002B2C81 /* EUSettingsViewModel.swift */; };
		2F80CFDB247EDDB3000F06AF /* ExposureSubmissionHotlineViewController.swift in Sources */ = {isa = PBXBuildFile; fileRef = 2F80CFDA247EDDB3000F06AF /* ExposureSubmissionHotlineViewController.swift */; };
		2F96739B24AB70FA008E3147 /* ExposureSubmissionParsable.swift in Sources */ = {isa = PBXBuildFile; fileRef = 2F96739A24AB70FA008E3147 /* ExposureSubmissionParsable.swift */; };
		2FA968CE24D8560B008EE367 /* String+Random.swift in Sources */ = {isa = PBXBuildFile; fileRef = 2FA968CD24D8560B008EE367 /* String+Random.swift */; };
		2FA9E39324D2F2920030561C /* ExposureSubmission+TestResult.swift in Sources */ = {isa = PBXBuildFile; fileRef = 2FA9E39224D2F2920030561C /* ExposureSubmission+TestResult.swift */; };
		2FA9E39524D2F2B00030561C /* ExposureSubmission+DeviceRegistrationKey.swift in Sources */ = {isa = PBXBuildFile; fileRef = 2FA9E39424D2F2B00030561C /* ExposureSubmission+DeviceRegistrationKey.swift */; };
		2FA9E39724D2F3C70030561C /* ExposureSubmissionError.swift in Sources */ = {isa = PBXBuildFile; fileRef = 2FA9E39624D2F3C60030561C /* ExposureSubmissionError.swift */; };
		2FA9E39924D2F4350030561C /* ExposureSubmission+ErrorParsing.swift in Sources */ = {isa = PBXBuildFile; fileRef = 2FA9E39824D2F4350030561C /* ExposureSubmission+ErrorParsing.swift */; };
		2FA9E39B24D2F4A10030561C /* ExposureSubmissionService+Protocol.swift in Sources */ = {isa = PBXBuildFile; fileRef = 2FA9E39A24D2F4A10030561C /* ExposureSubmissionService+Protocol.swift */; };
		2FC0356F24B342FA00E234AC /* UIViewcontroller+AlertTest.swift in Sources */ = {isa = PBXBuildFile; fileRef = 2FC0356E24B342FA00E234AC /* UIViewcontroller+AlertTest.swift */; };
		2FC0357124B5B70700E234AC /* Error+FAQUrl.swift in Sources */ = {isa = PBXBuildFile; fileRef = 2FC0357024B5B70700E234AC /* Error+FAQUrl.swift */; };
		2FC951FE24DC23B9008D39F4 /* DMConfigurationCell.swift in Sources */ = {isa = PBXBuildFile; fileRef = 2FC951FD24DC23B9008D39F4 /* DMConfigurationCell.swift */; };
		2FD473BF251E0ECE000DCA40 /* EUSettingsViewControllerTests.swift in Sources */ = {isa = PBXBuildFile; fileRef = 2FD473BE251E0ECE000DCA40 /* EUSettingsViewControllerTests.swift */; };
		2FD881CC2490F65C00BEC8FC /* ExposureSubmissionHotlineViewControllerTest.swift in Sources */ = {isa = PBXBuildFile; fileRef = 2FD881CB2490F65C00BEC8FC /* ExposureSubmissionHotlineViewControllerTest.swift */; };
		2FD881CE249115E700BEC8FC /* ExposureSubmissionNavigationControllerTest.swift in Sources */ = {isa = PBXBuildFile; fileRef = 2FD881CD249115E700BEC8FC /* ExposureSubmissionNavigationControllerTest.swift */; };
		2FE15A3C249B8C0B0077BD8D /* AccessibilityIdentifiers.swift in Sources */ = {isa = PBXBuildFile; fileRef = 2FE15A3B249B8C0B0077BD8D /* AccessibilityIdentifiers.swift */; };
		2FF1D62E2487850200381FFB /* NSMutableAttributedString+Generation.swift in Sources */ = {isa = PBXBuildFile; fileRef = 2FF1D62D2487850200381FFB /* NSMutableAttributedString+Generation.swift */; };
		2FF1D63024880FCF00381FFB /* DynamicTableViewRoundedCell.swift in Sources */ = {isa = PBXBuildFile; fileRef = 2FF1D62F24880FCF00381FFB /* DynamicTableViewRoundedCell.swift */; };
		3466A3F125CC3DCB002CC49D /* RiskExposureMetadata.swift in Sources */ = {isa = PBXBuildFile; fileRef = 3466A3F025CC3DCB002CC49D /* RiskExposureMetadata.swift */; };
		3466A3F725CD53EB002CC49D /* UserMetadata.swift in Sources */ = {isa = PBXBuildFile; fileRef = 3466A3F625CD53EB002CC49D /* UserMetadata.swift */; };
		3466A3FC25CD5B90002CC49D /* AgeGroup.swift in Sources */ = {isa = PBXBuildFile; fileRef = 3466A3FB25CD5B90002CC49D /* AgeGroup.swift */; };
		3466A40A25D19813002CC49D /* RiskExposureMetadataTests.swift in Sources */ = {isa = PBXBuildFile; fileRef = 3466A40925D19813002CC49D /* RiskExposureMetadataTests.swift */; };
		3466A41E25D1A20C002CC49D /* UserMetadataTests.swift in Sources */ = {isa = PBXBuildFile; fileRef = 3466A41D25D1A20C002CC49D /* UserMetadataTests.swift */; };
		3466A43925D1FD5C002CC49D /* District.swift in Sources */ = {isa = PBXBuildFile; fileRef = 3466A43825D1FD5C002CC49D /* District.swift */; };
		3518DD6525BA2D060090A26B /* NotificationManager.swift in Sources */ = {isa = PBXBuildFile; fileRef = 3518DD6425BA2D060090A26B /* NotificationManager.swift */; };
		351E6306256BEC8D00D89B29 /* LabeledCountriesView.swift in Sources */ = {isa = PBXBuildFile; fileRef = 351E6305256BEC8D00D89B29 /* LabeledCountriesView.swift */; };
		351E630C256C5B9C00D89B29 /* LabeledCountriesCell.swift in Sources */ = {isa = PBXBuildFile; fileRef = 351E630A256C5B9C00D89B29 /* LabeledCountriesCell.swift */; };
		351E630D256C5B9C00D89B29 /* LabeledCountriesCell.xib in Resources */ = {isa = PBXBuildFile; fileRef = 351E630B256C5B9C00D89B29 /* LabeledCountriesCell.xib */; };
		3523F8A82570F819004B0424 /* NSAttributedString+BulletPoint.swift in Sources */ = {isa = PBXBuildFile; fileRef = 3523F8A72570F819004B0424 /* NSAttributedString+BulletPoint.swift */; };
		352DEA6F25B08966006751D1 /* StatisticsProviderTests.swift in Sources */ = {isa = PBXBuildFile; fileRef = 352DEA6E25B08966006751D1 /* StatisticsProviderTests.swift */; };
		352E0F19255D537C00DC3E20 /* AppConfiguration+Validation.swift in Sources */ = {isa = PBXBuildFile; fileRef = 352E0F18255D537C00DC3E20 /* AppConfiguration+Validation.swift */; };
		352F25A824EFCBDE00ACDFF3 /* ServerEnvironment.swift in Sources */ = {isa = PBXBuildFile; fileRef = 352F25A724EFCBDE00ACDFF3 /* ServerEnvironment.swift */; };
		35327FF6256D4CE600C36A44 /* UIStackView+prune.swift in Sources */ = {isa = PBXBuildFile; fileRef = 35327FF5256D4CE600C36A44 /* UIStackView+prune.swift */; };
		353412CC2525EE4A0086D15C /* Globals.swift in Sources */ = {isa = PBXBuildFile; fileRef = 353412CB2525EE4A0086D15C /* Globals.swift */; };
		35358DD425A23169004FD0CB /* HTTPClientCertificatePinningTests.swift in Sources */ = {isa = PBXBuildFile; fileRef = 35358DD325A23169004FD0CB /* HTTPClientCertificatePinningTests.swift */; };
		3539DAD1252B353C00489B1A /* CachedAppConfigurationMock.swift in Sources */ = {isa = PBXBuildFile; fileRef = 3539DAD0252B353C00489B1A /* CachedAppConfigurationMock.swift */; };
		3544182925AF7B5200B11056 /* app_features.pb.swift in Sources */ = {isa = PBXBuildFile; fileRef = 3544182825AF7B5200B11056 /* app_features.pb.swift */; };
		354BB49A25B07DB000FBCFEE /* StatisticsProviding.swift in Sources */ = {isa = PBXBuildFile; fileRef = 354BB49925B07DB000FBCFEE /* StatisticsProviding.swift */; };
		354E305924EFF26E00526C9F /* Country.swift in Sources */ = {isa = PBXBuildFile; fileRef = 354E305824EFF26E00526C9F /* Country.swift */; };
		356153AD257FA8A300F6CD4D /* AccessibilityIdentifiers.swift in Sources */ = {isa = PBXBuildFile; fileRef = 2FE15A3B249B8C0B0077BD8D /* AccessibilityIdentifiers.swift */; };
		356FBF49255EC27A00959346 /* CacheAppConfigMockTests.swift in Sources */ = {isa = PBXBuildFile; fileRef = 356FBF48255EC27A00959346 /* CacheAppConfigMockTests.swift */; };
		357B1858255A7F5C00584548 /* AppConfig+CacheInvalidation.swift in Sources */ = {isa = PBXBuildFile; fileRef = 357B1857255A7F5C00584548 /* AppConfig+CacheInvalidation.swift */; };
		3598D99A24FE280700483F1F /* CountryTests.swift in Sources */ = {isa = PBXBuildFile; fileRef = 3598D99924FE280700483F1F /* CountryTests.swift */; };
		35A7F081250A7CF8005E6C33 /* KeychainHelperTests.swift in Sources */ = {isa = PBXBuildFile; fileRef = 35A7F080250A7CF8005E6C33 /* KeychainHelperTests.swift */; };
		35AA4AF4259B40FC00D32306 /* CryptoFallbackTests.swift in Sources */ = {isa = PBXBuildFile; fileRef = 35AA4AF3259B40FC00D32306 /* CryptoFallbackTests.swift */; };
		35B2FAAA25B9CE8F009ABC8E /* main.swift in Sources */ = {isa = PBXBuildFile; fileRef = 35B2FAA925B9CE8F009ABC8E /* main.swift */; };
		35B2FABA25B9D3F3009ABC8E /* ENATaskExecutionDelegate.swift in Sources */ = {isa = PBXBuildFile; fileRef = 35B2FAB925B9D3F3009ABC8E /* ENATaskExecutionDelegate.swift */; };
		35BE8598251CE495005C2FD0 /* CachingHTTPClient.swift in Sources */ = {isa = PBXBuildFile; fileRef = 35BE8597251CE495005C2FD0 /* CachingHTTPClient.swift */; };
		35C701EC2556BCB9008AEA91 /* Migration1To2.swift in Sources */ = {isa = PBXBuildFile; fileRef = 35C701EB2556BCB9008AEA91 /* Migration1To2.swift */; };
		35C701F82556C01F008AEA91 /* Migration1To2Tests.swift in Sources */ = {isa = PBXBuildFile; fileRef = 35C701F32556C016008AEA91 /* Migration1To2Tests.swift */; };
		35D16DDE2567FB980069AD1B /* DynamicLegalCell.swift in Sources */ = {isa = PBXBuildFile; fileRef = 35D16DDC2567FB980069AD1B /* DynamicLegalCell.swift */; };
		35D16DDF2567FB980069AD1B /* DynamicLegalCell.xib in Resources */ = {isa = PBXBuildFile; fileRef = 35D16DDD2567FB980069AD1B /* DynamicLegalCell.xib */; };
		35E121A925B1CFB00098D754 /* StatisticsProvider.swift in Sources */ = {isa = PBXBuildFile; fileRef = 35E121A825B1CFB00098D754 /* StatisticsProvider.swift */; };
		35E121B925B23D060098D754 /* StatisticsMetadata.swift in Sources */ = {isa = PBXBuildFile; fileRef = 35E121B825B23D060098D754 /* StatisticsMetadata.swift */; };
		35E121DA25B273280098D754 /* card_header.pb.swift in Sources */ = {isa = PBXBuildFile; fileRef = 35E121D725B273280098D754 /* card_header.pb.swift */; };
		35E121DB25B273280098D754 /* statistics.pb.swift in Sources */ = {isa = PBXBuildFile; fileRef = 35E121D825B273280098D754 /* statistics.pb.swift */; };
		35E121DC25B273280098D754 /* key_figure_card.pb.swift in Sources */ = {isa = PBXBuildFile; fileRef = 35E121D925B273280098D754 /* key_figure_card.pb.swift */; };
		35EA615A258BC8E30062B50A /* CryptoKitFallbacks.swift in Sources */ = {isa = PBXBuildFile; fileRef = 35EA6159258BC8E30062B50A /* CryptoKitFallbacks.swift */; };
		35EA684225553AE300335F73 /* DownloadedPackagesSQLLiteStoreV2.swift in Sources */ = {isa = PBXBuildFile; fileRef = 35EA684125553AE300335F73 /* DownloadedPackagesSQLLiteStoreV2.swift */; };
		35EA684A25553B5C00335F73 /* DownloadedPackagesStoreV2.swift in Sources */ = {isa = PBXBuildFile; fileRef = 35EA684925553B5C00335F73 /* DownloadedPackagesStoreV2.swift */; };
		35EA68522555488600335F73 /* SQLiteError.swift in Sources */ = {isa = PBXBuildFile; fileRef = 35EA68512555488600335F73 /* SQLiteError.swift */; };
		4026C2DC24852B7600926FB4 /* AppInformationViewController+LegalModel.swift in Sources */ = {isa = PBXBuildFile; fileRef = 4026C2DB24852B7600926FB4 /* AppInformationViewController+LegalModel.swift */; };
		4026C2E424854C8D00926FB4 /* AppInformationLegalCell.swift in Sources */ = {isa = PBXBuildFile; fileRef = 4026C2E324854C8D00926FB4 /* AppInformationLegalCell.swift */; };
		500DB4CC25CDDECF0038DFED /* PPASResponse.swift in Sources */ = {isa = PBXBuildFile; fileRef = 500DB4CB25CDDECF0038DFED /* PPASResponse.swift */; };
		500DB4D425CDE5C20038DFED /* PPASError.swift in Sources */ = {isa = PBXBuildFile; fileRef = 500DB4D325CDE5C20038DFED /* PPASError.swift */; };
		5021532925C988D80006842D /* OTPResponse.swift in Sources */ = {isa = PBXBuildFile; fileRef = 5021532825C988D80006842D /* OTPResponse.swift */; };
		50352C8B25C94961007193D2 /* OTPServiceTests.swift in Sources */ = {isa = PBXBuildFile; fileRef = 50352C8A25C94961007193D2 /* OTPServiceTests.swift */; };
		50352C9F25C96687007193D2 /* HTTPClient+AuthorizationOTPTests.swift in Sources */ = {isa = PBXBuildFile; fileRef = 50352C9725C9665A007193D2 /* HTTPClient+AuthorizationOTPTests.swift */; };
		503DB1A7255D822E00576E57 /* ExposureSubmissionIntroViewController.swift in Sources */ = {isa = PBXBuildFile; fileRef = 503DB1A6255D822E00576E57 /* ExposureSubmissionIntroViewController.swift */; };
		503DB1AC255D826900576E57 /* ExposureSubmissionIntroViewModel.swift in Sources */ = {isa = PBXBuildFile; fileRef = 503DB1AB255D826900576E57 /* ExposureSubmissionIntroViewModel.swift */; };
		504C9CC925C44C180005875B /* OTPService.swift in Sources */ = {isa = PBXBuildFile; fileRef = 504C9CC825C44C180005875B /* OTPService.swift */; };
		504E8AD125D2CE0600CAFBDF /* PPAnalyticsSubmitterTests.swift in Sources */ = {isa = PBXBuildFile; fileRef = 504E8AC925D2CDFA00CAFBDF /* PPAnalyticsSubmitterTests.swift */; };
<<<<<<< HEAD
		504E8B0C25D400D000CAFBDF /* DMPPAnalyticsViewController.swift in Sources */ = {isa = PBXBuildFile; fileRef = 504E8B0B25D400D000CAFBDF /* DMPPAnalyticsViewController.swift */; };
		504E8B1425D400DF00CAFBDF /* DMPPAnalyticsViewModel.swift in Sources */ = {isa = PBXBuildFile; fileRef = 504E8B1325D400DF00CAFBDF /* DMPPAnalyticsViewModel.swift */; };
		504E8B1C25D403A400CAFBDF /* DMTextViewTableViewCell.swift in Sources */ = {isa = PBXBuildFile; fileRef = 504E8B1B25D403A400CAFBDF /* DMTextViewTableViewCell.swift */; };
		504E8B2125D403B800CAFBDF /* DMTextViewCellViewModel.swift in Sources */ = {isa = PBXBuildFile; fileRef = 504E8B2025D403B800CAFBDF /* DMTextViewCellViewModel.swift */; };
		504E8B2C25D41CBD00CAFBDF /* DMPPAnalyticsMostRecent.swift in Sources */ = {isa = PBXBuildFile; fileRef = 504E8B2B25D41CBD00CAFBDF /* DMPPAnalyticsMostRecent.swift */; };
		504E8B3125D41CD400CAFBDF /* DMPPAnalyticsActual.swift in Sources */ = {isa = PBXBuildFile; fileRef = 504E8B3025D41CD400CAFBDF /* DMPPAnalyticsActual.swift */; };
=======
		504E8B4D25D42B0200CAFBDF /* Date+UTCMidnightUnixTimestamp.swift in Sources */ = {isa = PBXBuildFile; fileRef = 504E8B4C25D42B0200CAFBDF /* Date+UTCMidnightUnixTimestamp.swift */; };
>>>>>>> c41107fd
		5054C7A725CC3E2A009F8635 /* DataPrivacyViewControllerDisablingSwipeToDismiss.swift in Sources */ = {isa = PBXBuildFile; fileRef = 5054C7A625CC3E2A009F8635 /* DataPrivacyViewControllerDisablingSwipeToDismiss.swift */; };
		505F2E522587738900697CC2 /* AccessibilityLabels.swift in Sources */ = {isa = PBXBuildFile; fileRef = 505F2E512587738900697CC2 /* AccessibilityLabels.swift */; };
		505F506E25C833AA004920EB /* edus_otp_request_ios.pb.swift in Sources */ = {isa = PBXBuildFile; fileRef = 505F506925C833A9004920EB /* edus_otp_request_ios.pb.swift */; };
		505F506F25C833AA004920EB /* edus_otp.pb.swift in Sources */ = {isa = PBXBuildFile; fileRef = 505F506A25C833A9004920EB /* edus_otp.pb.swift */; };
		505F507225C833AA004920EB /* ppac_ios.pb.swift in Sources */ = {isa = PBXBuildFile; fileRef = 505F506D25C833A9004920EB /* ppac_ios.pb.swift */; };
		505F508325C897B3004920EB /* OTPError.swift in Sources */ = {isa = PBXBuildFile; fileRef = 505F508225C897B3004920EB /* OTPError.swift */; };
		509C69FE25B5D920000F2A4C /* ENAUITests-Statistics.swift in Sources */ = {isa = PBXBuildFile; fileRef = 509C69FD25B5D920000F2A4C /* ENAUITests-Statistics.swift */; };
		50B1D6E72551621C00684C3C /* DayKeyPackageDownloadTests.swift in Sources */ = {isa = PBXBuildFile; fileRef = 50B1D6E62551621C00684C3C /* DayKeyPackageDownloadTests.swift */; };
		50B5057D25CAEF5C00EEA380 /* OTPToken.swift in Sources */ = {isa = PBXBuildFile; fileRef = 50B5057C25CAEF5C00EEA380 /* OTPToken.swift */; };
		50B5058925CAF3EF00EEA380 /* DMOTPServiceViewController.swift in Sources */ = {isa = PBXBuildFile; fileRef = 50B5058825CAF3EF00EEA380 /* DMOTPServiceViewController.swift */; };
		50B5058E25CAF3FC00EEA380 /* DMOTPServiceViewModel.swift in Sources */ = {isa = PBXBuildFile; fileRef = 50B5058D25CAF3FC00EEA380 /* DMOTPServiceViewModel.swift */; };
		50BD2E6224FE1E8700932566 /* AppInformationModel.swift in Sources */ = {isa = PBXBuildFile; fileRef = 50BD2E6124FE1E8700932566 /* AppInformationModel.swift */; };
		50BD2E6424FE232E00932566 /* AppInformationImprintViewModel.swift in Sources */ = {isa = PBXBuildFile; fileRef = 50BD2E6324FE232E00932566 /* AppInformationImprintViewModel.swift */; };
		50BD2E7724FE26F400932566 /* AppInformationImprintTest.swift in Sources */ = {isa = PBXBuildFile; fileRef = 50BD2E6F24FE26F300932566 /* AppInformationImprintTest.swift */; };
		50C02FAC25D162F500469BF4 /* PPAnalyticsSubmitter.swift in Sources */ = {isa = PBXBuildFile; fileRef = 50C02FAB25D162F500469BF4 /* PPAnalyticsSubmitter.swift */; };
		50C51CB625CDEA4300D4C33A /* HTTPClient+SubmitAnalyticsDataTests.swift in Sources */ = {isa = PBXBuildFile; fileRef = 50C51CB525CDEA4300D4C33A /* HTTPClient+SubmitAnalyticsDataTests.swift */; };
		50C5204025ADACBB008DF2F4 /* HomeShownPositiveTestResultCellModelTest.swift in Sources */ = {isa = PBXBuildFile; fileRef = 50C5203F25ADACBB008DF2F4 /* HomeShownPositiveTestResultCellModelTest.swift */; };
		50C5C1B525891CC800C4817A /* DynamicLegalExtendedCell.xib in Resources */ = {isa = PBXBuildFile; fileRef = 50C5C1B425891CC800C4817A /* DynamicLegalExtendedCell.xib */; };
		50C5C1BA258920AD00C4817A /* DynamicLegalExtendedCell.swift in Sources */ = {isa = PBXBuildFile; fileRef = 50C5C1B9258920AD00C4817A /* DynamicLegalExtendedCell.swift */; };
		50DC527924FEB2AE00F6D8EB /* AppInformationDynamicCell.swift in Sources */ = {isa = PBXBuildFile; fileRef = 50DC527824FEB2AE00F6D8EB /* AppInformationDynamicCell.swift */; };
		50DC527B24FEB5CA00F6D8EB /* AppInformationModelTest.swift in Sources */ = {isa = PBXBuildFile; fileRef = 50DC527A24FEB5CA00F6D8EB /* AppInformationModelTest.swift */; };
		50E3BE5A250127DF0033E2C7 /* AppInformationDynamicAction.swift in Sources */ = {isa = PBXBuildFile; fileRef = 50E3BE59250127DF0033E2C7 /* AppInformationDynamicAction.swift */; };
		50F9130D253F1D7800DFE683 /* OnboardingPageType.swift in Sources */ = {isa = PBXBuildFile; fileRef = 50F9130C253F1D7800DFE683 /* OnboardingPageType.swift */; };
		514E81342461B97800636861 /* ExposureManager.swift in Sources */ = {isa = PBXBuildFile; fileRef = 514E81332461B97700636861 /* ExposureManager.swift */; };
		514EE999246D4C2E00DE4884 /* UITableViewCell+Identifier.swift in Sources */ = {isa = PBXBuildFile; fileRef = 514EE998246D4C2E00DE4884 /* UITableViewCell+Identifier.swift */; };
		51895EDC245E16CD0085DA38 /* ENAColor.swift in Sources */ = {isa = PBXBuildFile; fileRef = 51895EDB245E16CD0085DA38 /* ENAColor.swift */; };
		518A69FB24687D5800444E66 /* RiskLevel.swift in Sources */ = {isa = PBXBuildFile; fileRef = 518A69FA24687D5800444E66 /* RiskLevel.swift */; };
		51C737BD245B349700286105 /* OnboardingInfoViewController.swift in Sources */ = {isa = PBXBuildFile; fileRef = 51C737BC245B349700286105 /* OnboardingInfoViewController.swift */; };
		51C737BF245B3B5D00286105 /* OnboardingInfo.swift in Sources */ = {isa = PBXBuildFile; fileRef = 51C737BE245B3B5D00286105 /* OnboardingInfo.swift */; };
		51D420B724583B7200AD70CA /* NSObject+Identifier.swift in Sources */ = {isa = PBXBuildFile; fileRef = 51D420B624583B7200AD70CA /* NSObject+Identifier.swift */; };
		51D420C424583E3300AD70CA /* SettingsViewController.swift in Sources */ = {isa = PBXBuildFile; fileRef = 51D420C324583E3300AD70CA /* SettingsViewController.swift */; };
		5222AA68255ECFE100F338C7 /* ExposureSubmissionTestResultConsentViewController.swift in Sources */ = {isa = PBXBuildFile; fileRef = 5222AA67255ECFE100F338C7 /* ExposureSubmissionTestResultConsentViewController.swift */; };
		5222AA70255ED8E000F338C7 /* ExposureSubmissionTestResultConsentViewModel.swift in Sources */ = {isa = PBXBuildFile; fileRef = 5222AA6F255ED8E000F338C7 /* ExposureSubmissionTestResultConsentViewModel.swift */; };
		523D5E75256FDFE900EF67EA /* ExposureSubmissionThankYouViewController.swift in Sources */ = {isa = PBXBuildFile; fileRef = 523D5E74256FDFE900EF67EA /* ExposureSubmissionThankYouViewController.swift */; };
		523D5E7A256FE04000EF67EA /* ExposureSubmissionThankYouViewModel.swift in Sources */ = {isa = PBXBuildFile; fileRef = 523D5E79256FE04000EF67EA /* ExposureSubmissionThankYouViewModel.swift */; };
		524C4292256587B900EBC3B0 /* ExposureSubmissionTestResultConsentViewModelTests.swift in Sources */ = {isa = PBXBuildFile; fileRef = 524C4291256587B900EBC3B0 /* ExposureSubmissionTestResultConsentViewModelTests.swift */; };
		5270E9B8256D20A900B08606 /* NSTextAttachment+ImageHeight.swift in Sources */ = {isa = PBXBuildFile; fileRef = 5270E9B7256D20A900B08606 /* NSTextAttachment+ImageHeight.swift */; };
		52CAAC012562B82E00239DCB /* DynamicTableViewConsentCell.swift in Sources */ = {isa = PBXBuildFile; fileRef = 52CAAC002562B82E00239DCB /* DynamicTableViewConsentCell.swift */; };
		52EAAB512566BB0500204373 /* ExposureSubmission+TestResult.swift in Sources */ = {isa = PBXBuildFile; fileRef = 2FA9E39224D2F2920030561C /* ExposureSubmission+TestResult.swift */; };
		710021DC248E44A6001F0B63 /* ENAFont.swift in Sources */ = {isa = PBXBuildFile; fileRef = 710021DB248E44A6001F0B63 /* ENAFont.swift */; };
		710021DE248EAF16001F0B63 /* ExposureSubmissionImageCardCell.xib in Resources */ = {isa = PBXBuildFile; fileRef = 710021DD248EAF16001F0B63 /* ExposureSubmissionImageCardCell.xib */; };
		710021E0248EAF9A001F0B63 /* ExposureSubmissionImageCardCell.swift in Sources */ = {isa = PBXBuildFile; fileRef = 710021DF248EAF9A001F0B63 /* ExposureSubmissionImageCardCell.swift */; };
		710224F42490E7A3000C5DEF /* ExposureSubmissionStepCell.swift in Sources */ = {isa = PBXBuildFile; fileRef = 710224F32490E7A3000C5DEF /* ExposureSubmissionStepCell.swift */; };
		710224F624910661000C5DEF /* ExposureSubmissionDynamicCell.swift in Sources */ = {isa = PBXBuildFile; fileRef = 710224F524910661000C5DEF /* ExposureSubmissionDynamicCell.swift */; };
		710ABB23247513E300948792 /* DynamicTypeTableViewCell.swift in Sources */ = {isa = PBXBuildFile; fileRef = 710ABB22247513E300948792 /* DynamicTypeTableViewCell.swift */; };
		710ABB27247533FA00948792 /* DynamicTableViewController.swift in Sources */ = {isa = PBXBuildFile; fileRef = 710ABB26247533FA00948792 /* DynamicTableViewController.swift */; };
		710ABB292475353900948792 /* DynamicTableViewModel.swift in Sources */ = {isa = PBXBuildFile; fileRef = 710ABB282475353900948792 /* DynamicTableViewModel.swift */; };
		71176E2F248922B0004B0C9F /* ENAColorTests.swift in Sources */ = {isa = PBXBuildFile; fileRef = 71176E2D24891C02004B0C9F /* ENAColorTests.swift */; };
		71176E32248957C3004B0C9F /* AppNavigationController.swift in Sources */ = {isa = PBXBuildFile; fileRef = 71176E31248957C3004B0C9F /* AppNavigationController.swift */; };
		711EFCC72492EE31005FEF21 /* ENAFooterView.swift in Sources */ = {isa = PBXBuildFile; fileRef = 711EFCC62492EE31005FEF21 /* ENAFooterView.swift */; };
		711EFCC924935C79005FEF21 /* ExposureSubmissionTestResultHeaderView.xib in Resources */ = {isa = PBXBuildFile; fileRef = 711EFCC824935C79005FEF21 /* ExposureSubmissionTestResultHeaderView.xib */; };
		71330E41248109F600EB10F6 /* DynamicTableViewSection.swift in Sources */ = {isa = PBXBuildFile; fileRef = 71330E40248109F600EB10F6 /* DynamicTableViewSection.swift */; };
		71330E43248109FD00EB10F6 /* DynamicTableViewCell.swift in Sources */ = {isa = PBXBuildFile; fileRef = 71330E42248109FD00EB10F6 /* DynamicTableViewCell.swift */; };
		71330E4524810A0500EB10F6 /* DynamicTableViewHeader.swift in Sources */ = {isa = PBXBuildFile; fileRef = 71330E4424810A0500EB10F6 /* DynamicTableViewHeader.swift */; };
		71330E4724810A0C00EB10F6 /* DynamicTableViewFooter.swift in Sources */ = {isa = PBXBuildFile; fileRef = 71330E4624810A0C00EB10F6 /* DynamicTableViewFooter.swift */; };
		713EA25B247818B000AB7EE8 /* DynamicTypeButton.swift in Sources */ = {isa = PBXBuildFile; fileRef = 713EA25A247818B000AB7EE8 /* DynamicTypeButton.swift */; };
		713EA25D24798A7000AB7EE8 /* ExposureDetectionRoundedView.swift in Sources */ = {isa = PBXBuildFile; fileRef = 713EA25C24798A7000AB7EE8 /* ExposureDetectionRoundedView.swift */; };
		713EA25F24798A9100AB7EE8 /* ExposureDetectionRiskCell.swift in Sources */ = {isa = PBXBuildFile; fileRef = 713EA25E24798A9100AB7EE8 /* ExposureDetectionRiskCell.swift */; };
		713EA26124798AD100AB7EE8 /* ExposureDetectionHotlineCell.swift in Sources */ = {isa = PBXBuildFile; fileRef = 713EA26024798AD100AB7EE8 /* ExposureDetectionHotlineCell.swift */; };
		713EA26324798F8500AB7EE8 /* ExposureDetectionHeaderCell.swift in Sources */ = {isa = PBXBuildFile; fileRef = 713EA26224798F8500AB7EE8 /* ExposureDetectionHeaderCell.swift */; };
		714194EA247A65C60072A090 /* DynamicTableViewHeaderSeparatorView.swift in Sources */ = {isa = PBXBuildFile; fileRef = 714194E9247A65C60072A090 /* DynamicTableViewHeaderSeparatorView.swift */; };
		7154EB4A247D21E200A467FF /* ExposureDetectionLongGuideCell.swift in Sources */ = {isa = PBXBuildFile; fileRef = 7154EB49247D21E200A467FF /* ExposureDetectionLongGuideCell.swift */; };
		7154EB4C247E862100A467FF /* ExposureDetectionLoadingCell.swift in Sources */ = {isa = PBXBuildFile; fileRef = 7154EB4B247E862100A467FF /* ExposureDetectionLoadingCell.swift */; };
		717D21E9248C022E00D9717E /* DynamicTableViewHtmlCell.swift in Sources */ = {isa = PBXBuildFile; fileRef = 717D21E8248C022E00D9717E /* DynamicTableViewHtmlCell.swift */; };
		7187A5582481231C00FCC755 /* DynamicTableViewAction.swift in Sources */ = {isa = PBXBuildFile; fileRef = 71330E4824810A5A00EB10F6 /* DynamicTableViewAction.swift */; };
		71B804472484CC0800D53506 /* ENALabel.swift in Sources */ = {isa = PBXBuildFile; fileRef = 71B804462484CC0800D53506 /* ENALabel.swift */; };
		71B804492484D37300D53506 /* RiskLegendViewController.swift in Sources */ = {isa = PBXBuildFile; fileRef = 71B804482484D37300D53506 /* RiskLegendViewController.swift */; };
		71B8044F248526B600D53506 /* DynamicTableViewSpaceCell.swift in Sources */ = {isa = PBXBuildFile; fileRef = 71B8044E248526B600D53506 /* DynamicTableViewSpaceCell.swift */; };
		71C0BEDD2498DD07009A17A0 /* ENANavigationFooterView.swift in Sources */ = {isa = PBXBuildFile; fileRef = 71C0BEDC2498DD07009A17A0 /* ENANavigationFooterView.swift */; };
		71CAB9D2248AACAD00F516A5 /* PixelPerfectLayoutConstraint.swift in Sources */ = {isa = PBXBuildFile; fileRef = 71CAB9D1248AACAD00F516A5 /* PixelPerfectLayoutConstraint.swift */; };
		71D3C19A2494EFAC00DBABA8 /* ENANavigationControllerWithFooter.swift in Sources */ = {isa = PBXBuildFile; fileRef = 71D3C1992494EFAC00DBABA8 /* ENANavigationControllerWithFooter.swift */; };
		71EF33D92497F3E8007B7E1B /* ENANavigationControllerWithFooterChild.swift in Sources */ = {isa = PBXBuildFile; fileRef = 71EF33D82497F3E8007B7E1B /* ENANavigationControllerWithFooterChild.swift */; };
		71EF33DB2497F419007B7E1B /* ENANavigationFooterItem.swift in Sources */ = {isa = PBXBuildFile; fileRef = 71EF33DA2497F419007B7E1B /* ENANavigationFooterItem.swift */; };
		71F2E57B2487AEFC00694F1A /* ena-colors.xcassets in Resources */ = {isa = PBXBuildFile; fileRef = 71F2E57A2487AEFC00694F1A /* ena-colors.xcassets */; };
		71F5418E248BEE08006DB793 /* privacy-policy.html in Resources */ = {isa = PBXBuildFile; fileRef = 71F5418A248BEDBE006DB793 /* privacy-policy.html */; };
		71F54191248BF677006DB793 /* HtmlTextView.swift in Sources */ = {isa = PBXBuildFile; fileRef = 71F54190248BF677006DB793 /* HtmlTextView.swift */; };
		71FD8862246EB27F00E804D0 /* ExposureDetectionViewController.swift in Sources */ = {isa = PBXBuildFile; fileRef = 71FD8861246EB27F00E804D0 /* ExposureDetectionViewController.swift */; };
		71FE1C69247A8FE100851FEB /* DynamicTableViewHeaderFooterView.swift in Sources */ = {isa = PBXBuildFile; fileRef = 71FE1C68247A8FE100851FEB /* DynamicTableViewHeaderFooterView.swift */; };
		71FE1C71247AA7B700851FEB /* DynamicTableViewHeaderImageView.swift in Sources */ = {isa = PBXBuildFile; fileRef = 71FE1C70247AA7B700851FEB /* DynamicTableViewHeaderImageView.swift */; };
		71FE1C7B247AC2B500851FEB /* ExposureSubmissionQRScannerViewController.swift in Sources */ = {isa = PBXBuildFile; fileRef = 71FE1C74247AC2B500851FEB /* ExposureSubmissionQRScannerViewController.swift */; };
		71FE1C7F247AC2B500851FEB /* ExposureSubmissionTestResultViewController.swift in Sources */ = {isa = PBXBuildFile; fileRef = 71FE1C78247AC2B500851FEB /* ExposureSubmissionTestResultViewController.swift */; };
		71FE1C80247AC2B500851FEB /* ExposureSubmissionNavigationController.swift in Sources */ = {isa = PBXBuildFile; fileRef = 71FE1C79247AC2B500851FEB /* ExposureSubmissionNavigationController.swift */; };
		71FE1C86247AC33D00851FEB /* ExposureSubmissionTestResultHeaderView.swift in Sources */ = {isa = PBXBuildFile; fileRef = 71FE1C84247AC33D00851FEB /* ExposureSubmissionTestResultHeaderView.swift */; };
		71FE1C8C247AC79D00851FEB /* DynamicTableViewIconCell.swift in Sources */ = {isa = PBXBuildFile; fileRef = 71FE1C8A247AC79D00851FEB /* DynamicTableViewIconCell.swift */; };
		85142501245DA0B3009D2791 /* UIViewController+Alert.swift in Sources */ = {isa = PBXBuildFile; fileRef = 85142500245DA0B3009D2791 /* UIViewController+Alert.swift */; };
		8539874F2467094E00D28B62 /* AppIcon.xcassets in Resources */ = {isa = PBXBuildFile; fileRef = 8539874E2467094E00D28B62 /* AppIcon.xcassets */; };
		853D987A24694A8700490DBA /* ENAButton.swift in Sources */ = {isa = PBXBuildFile; fileRef = 853D987924694A8700490DBA /* ENAButton.swift */; };
		858F6F6E245A103C009FFD33 /* ExposureNotification.framework in Frameworks */ = {isa = PBXBuildFile; fileRef = 858F6F6D245A103C009FFD33 /* ExposureNotification.framework */; settings = {ATTRIBUTES = (Weak, ); }; };
		8595BF5F246032D90056EA27 /* ENASwitch.swift in Sources */ = {isa = PBXBuildFile; fileRef = 8595BF5E246032D90056EA27 /* ENASwitch.swift */; };
		859DD512248549790073D59F /* MockDiagnosisKeysRetrieval.swift in Sources */ = {isa = PBXBuildFile; fileRef = 859DD511248549790073D59F /* MockDiagnosisKeysRetrieval.swift */; };
		85D7594B24570491008175F0 /* Assets.xcassets in Resources */ = {isa = PBXBuildFile; fileRef = 85D7594A24570491008175F0 /* Assets.xcassets */; };
		85D7594E24570491008175F0 /* LaunchScreen.storyboard in Resources */ = {isa = PBXBuildFile; fileRef = 85D7594C24570491008175F0 /* LaunchScreen.storyboard */; };
		85D7596424570491008175F0 /* ENAUITests.swift in Sources */ = {isa = PBXBuildFile; fileRef = 85D7596324570491008175F0 /* ENAUITests.swift */; };
		85E33444247EB357006E74EC /* CircularProgressView.swift in Sources */ = {isa = PBXBuildFile; fileRef = 85E33443247EB357006E74EC /* CircularProgressView.swift */; };
		8F0A4BAD25C2F6F70085DF13 /* ppdd_ppac_parameters.pb.swift in Sources */ = {isa = PBXBuildFile; fileRef = 8F0A4BAB25C2F6F70085DF13 /* ppdd_ppac_parameters.pb.swift */; };
		8F0A4BAE25C2F6F70085DF13 /* ppdd_edus_parameters.pb.swift in Sources */ = {isa = PBXBuildFile; fileRef = 8F0A4BAC25C2F6F70085DF13 /* ppdd_edus_parameters.pb.swift */; };
		8F27018F259B593700E48CFE /* ContactDiaryStore.swift in Sources */ = {isa = PBXBuildFile; fileRef = 8F27018E259B593700E48CFE /* ContactDiaryStore.swift */; };
		8F270194259B5BA700E48CFE /* ContactDiaryMigration1To2.swift in Sources */ = {isa = PBXBuildFile; fileRef = 8F270193259B5BA700E48CFE /* ContactDiaryMigration1To2.swift */; };
		8F3D71AA25A86AD300D52CCD /* HomeExposureLoggingCellModelTests.swift in Sources */ = {isa = PBXBuildFile; fileRef = 8F3D71A925A86AD300D52CCD /* HomeExposureLoggingCellModelTests.swift */; };
		8FF3525E25ADAD06008A07BD /* HomeTestResultCellModelTests.swift in Sources */ = {isa = PBXBuildFile; fileRef = 8FF3525D25ADAD06008A07BD /* HomeTestResultCellModelTests.swift */; };
		8FF9B2B2259B6B030080770D /* ContactDiaryStoreSchemaV2.swift in Sources */ = {isa = PBXBuildFile; fileRef = 8FF9B2B1259B6B030080770D /* ContactDiaryStoreSchemaV2.swift */; };
		94092541254BFE6800FE61A2 /* DMWarnOthersNotificationViewController.swift in Sources */ = {isa = PBXBuildFile; fileRef = 94092540254BFE6800FE61A2 /* DMWarnOthersNotificationViewController.swift */; };
		9412FAFE252349EA0086E139 /* DeltaOnboardingViewControllerTests.swift in Sources */ = {isa = PBXBuildFile; fileRef = 9412FAF92523499D0086E139 /* DeltaOnboardingViewControllerTests.swift */; };
		9417BA95252B6B5100AD4053 /* DMSQLiteErrorViewController.swift in Sources */ = {isa = PBXBuildFile; fileRef = 9417BA94252B6B5100AD4053 /* DMSQLiteErrorViewController.swift */; };
		941ADDB02518C2B200E421D9 /* EuTracingTableViewCell.swift in Sources */ = {isa = PBXBuildFile; fileRef = 941ADDAF2518C2B200E421D9 /* EuTracingTableViewCell.swift */; };
		941ADDB22518C3FB00E421D9 /* ENSettingEuTracingViewModel.swift in Sources */ = {isa = PBXBuildFile; fileRef = 941ADDB12518C3FB00E421D9 /* ENSettingEuTracingViewModel.swift */; };
		941B68AE253F007100DC1962 /* Int+Increment.swift in Sources */ = {isa = PBXBuildFile; fileRef = 941B689E253EFF2300DC1962 /* Int+Increment.swift */; };
		941F5ED02518E82800785F06 /* ENSettingEuTracingViewModelTests.swift in Sources */ = {isa = PBXBuildFile; fileRef = 941F5ECB2518E82100785F06 /* ENSettingEuTracingViewModelTests.swift */; };
		94427A5025502B8900C36BE6 /* WarnOthersNotificationsTimeInterval.swift in Sources */ = {isa = PBXBuildFile; fileRef = 94427A4F25502B8900C36BE6 /* WarnOthersNotificationsTimeInterval.swift */; };
		9488C3012521EE8E00504648 /* DeltaOnboardingNavigationController.swift in Sources */ = {isa = PBXBuildFile; fileRef = 9488C3002521EE8E00504648 /* DeltaOnboardingNavigationController.swift */; };
		948AFE5F2552F6F60019579A /* WarnOthersReminderTests.swift in Sources */ = {isa = PBXBuildFile; fileRef = 948AFE5E2552F6F60019579A /* WarnOthersReminderTests.swift */; };
		948AFE672553DC5B0019579A /* WarnOthersRemindable.swift in Sources */ = {isa = PBXBuildFile; fileRef = 948AFE662553DC5B0019579A /* WarnOthersRemindable.swift */; };
		948AFE7A2554377F0019579A /* UNUserNotificationCenter+WarnOthers.swift in Sources */ = {isa = PBXBuildFile; fileRef = 948AFE792554377F0019579A /* UNUserNotificationCenter+WarnOthers.swift */; };
		948DCDC3252EFC9A00CDE020 /* ENAUITests_05_ExposureLogging.swift in Sources */ = {isa = PBXBuildFile; fileRef = 948DCDC2252EFC9A00CDE020 /* ENAUITests_05_ExposureLogging.swift */; };
		94ABF76B25B9676F004AB56F /* DeltaOnboardingNewVersionFeaturesControllerTests.swift in Sources */ = {isa = PBXBuildFile; fileRef = 94ABF76A25B9676F004AB56F /* DeltaOnboardingNewVersionFeaturesControllerTests.swift */; };
		94B255A62551B7C800649B4C /* WarnOthersReminder.swift in Sources */ = {isa = PBXBuildFile; fileRef = 94B255A52551B7C800649B4C /* WarnOthersReminder.swift */; };
		94C24B3F25304B4400F8C004 /* ENAUITestsDeltaOnboarding.swift in Sources */ = {isa = PBXBuildFile; fileRef = 94C24B3E25304B4400F8C004 /* ENAUITestsDeltaOnboarding.swift */; };
		94EAF87125B6CA9D00BE1F40 /* DeltaOnboardingNewVersionFeatures.swift in Sources */ = {isa = PBXBuildFile; fileRef = 94EAF86C25B6C84800BE1F40 /* DeltaOnboardingNewVersionFeatures.swift */; };
		94EAF87525B6CAA000BE1F40 /* DeltaOnboardingNewVersionFeaturesViewController.swift in Sources */ = {isa = PBXBuildFile; fileRef = 94EAF86D25B6C84900BE1F40 /* DeltaOnboardingNewVersionFeaturesViewController.swift */; };
		94EAF87925B6CAA300BE1F40 /* DeltaOnboardingNewVersionFeaturesViewModel.swift in Sources */ = {isa = PBXBuildFile; fileRef = 94EAF86B25B6C84800BE1F40 /* DeltaOnboardingNewVersionFeaturesViewModel.swift */; };
		94EAF89C25B8162200BE1F40 /* NewVersionFeature.swift in Sources */ = {isa = PBXBuildFile; fileRef = 94EAF89B25B8162200BE1F40 /* NewVersionFeature.swift */; };
		94F594622521CBF50077681B /* DeltaOnboardingV15ViewModel.swift in Sources */ = {isa = PBXBuildFile; fileRef = 94F594612521CBF50077681B /* DeltaOnboardingV15ViewModel.swift */; };
		A124E64A249BF4EF00E95F72 /* ExposureDetectionExecutorTests.swift in Sources */ = {isa = PBXBuildFile; fileRef = A124E648249BF4EB00E95F72 /* ExposureDetectionExecutorTests.swift */; };
		A124E64C249C4C9000E95F72 /* SAPDownloadedPackagesStore+Helpers.swift in Sources */ = {isa = PBXBuildFile; fileRef = A124E64B249C4C9000E95F72 /* SAPDownloadedPackagesStore+Helpers.swift */; };
		A128F059248B459F00EC7F6C /* PublicKeyStore.swift in Sources */ = {isa = PBXBuildFile; fileRef = A128F058248B459F00EC7F6C /* PublicKeyStore.swift */; };
		A14BDEC024A1AD660063E4EC /* MockExposureDetector.swift in Sources */ = {isa = PBXBuildFile; fileRef = A14BDEBF24A1AD660063E4EC /* MockExposureDetector.swift */; };
		A1654EFF24B41FF600C0E115 /* DynamicCellTests.swift in Sources */ = {isa = PBXBuildFile; fileRef = A1654EFD24B41FEF00C0E115 /* DynamicCellTests.swift */; };
		A1654F0224B43E8500C0E115 /* DynamicTableViewTextViewCellTests.swift in Sources */ = {isa = PBXBuildFile; fileRef = A1654F0024B43E7F00C0E115 /* DynamicTableViewTextViewCellTests.swift */; };
		A16714AF248CA1B70031B111 /* Bundle+ReadPlist.swift in Sources */ = {isa = PBXBuildFile; fileRef = A16714AE248CA1B70031B111 /* Bundle+ReadPlist.swift */; };
		A173665324844F41006BE209 /* SQLiteKeyValueStoreTests.swift in Sources */ = {isa = PBXBuildFile; fileRef = A173665124844F29006BE209 /* SQLiteKeyValueStoreTests.swift */; };
		A17366552484978A006BE209 /* OnboardingInfoViewControllerUtils.swift in Sources */ = {isa = PBXBuildFile; fileRef = A17366542484978A006BE209 /* OnboardingInfoViewControllerUtils.swift */; };
		A1877CAB248F2532006FEFC0 /* SAPDownloadedPackageTests.swift in Sources */ = {isa = PBXBuildFile; fileRef = A1877CA9248F247D006FEFC0 /* SAPDownloadedPackageTests.swift */; };
		A1BABD0924A57B88000ED515 /* TemporaryExposureKeyMock.swift in Sources */ = {isa = PBXBuildFile; fileRef = A1BABD0824A57B88000ED515 /* TemporaryExposureKeyMock.swift */; };
		A1BABD0E24A57CFC000ED515 /* ENTemporaryExposureKey+ProcessingTests.swift in Sources */ = {isa = PBXBuildFile; fileRef = A1BABD0C24A57BAC000ED515 /* ENTemporaryExposureKey+ProcessingTests.swift */; };
		A1BABD1024A57D03000ED515 /* ENTemporaryExposureKey+Processing.swift in Sources */ = {isa = PBXBuildFile; fileRef = A1BABD0A24A57BA0000ED515 /* ENTemporaryExposureKey+Processing.swift */; };
		A1C683FA24AEC57400B90D12 /* DynamicTableViewTextViewCell.swift in Sources */ = {isa = PBXBuildFile; fileRef = A1C683F924AEC57400B90D12 /* DynamicTableViewTextViewCell.swift */; };
		A1C683FC24AEC9EE00B90D12 /* DynamicTableViewTextCell.swift in Sources */ = {isa = PBXBuildFile; fileRef = A1C683FB24AEC9EE00B90D12 /* DynamicTableViewTextCell.swift */; };
		A1E41941249410AF0016E52A /* SAPDownloadedPackage+Helpers.swift in Sources */ = {isa = PBXBuildFile; fileRef = A1E41940249410AF0016E52A /* SAPDownloadedPackage+Helpers.swift */; };
		A1E419462495479D0016E52A /* HTTPClient+MockNetworkStack.swift in Sources */ = {isa = PBXBuildFile; fileRef = A1E419442495476C0016E52A /* HTTPClient+MockNetworkStack.swift */; };
		A1E41949249548770016E52A /* HTTPClient+SubmitTests.swift in Sources */ = {isa = PBXBuildFile; fileRef = A1E41947249548260016E52A /* HTTPClient+SubmitTests.swift */; };
		A1E419522495A6F20016E52A /* HTTPClient+TANForExposureSubmitTests.swift in Sources */ = {isa = PBXBuildFile; fileRef = A1E419502495A6EA0016E52A /* HTTPClient+TANForExposureSubmitTests.swift */; };
		A1E419552495A8060016E52A /* HTTPClient+GetTestResultTests.swift in Sources */ = {isa = PBXBuildFile; fileRef = A1E419532495A7850016E52A /* HTTPClient+GetTestResultTests.swift */; };
		A1E419582495A8F90016E52A /* HTTPClient+RegistrationTokenTests.swift in Sources */ = {isa = PBXBuildFile; fileRef = A1E419562495A8F50016E52A /* HTTPClient+RegistrationTokenTests.swift */; };
		A1E4195D249818060016E52A /* RiskTests.swift in Sources */ = {isa = PBXBuildFile; fileRef = A1E4195B249818020016E52A /* RiskTests.swift */; };
		A1E419602498243E0016E52A /* String+TodayTests.swift in Sources */ = {isa = PBXBuildFile; fileRef = A1E4195E249824340016E52A /* String+TodayTests.swift */; };
		A328425D248E82BC006B1F09 /* ExposureSubmissionTestResultViewControllerTests.swift in Sources */ = {isa = PBXBuildFile; fileRef = A328425B248E82B5006B1F09 /* ExposureSubmissionTestResultViewControllerTests.swift */; };
		A32842612490E2AC006B1F09 /* ExposureSubmissionWarnOthersViewControllerTests.swift in Sources */ = {isa = PBXBuildFile; fileRef = A32842602490E2AC006B1F09 /* ExposureSubmissionWarnOthersViewControllerTests.swift */; };
		A32842652491136E006B1F09 /* ExposureSubmissionUITests.swift in Sources */ = {isa = PBXBuildFile; fileRef = A32842642491136E006B1F09 /* ExposureSubmissionUITests.swift */; };
		A32842672492359E006B1F09 /* MockExposureSubmissionNavigationControllerChild.swift in Sources */ = {isa = PBXBuildFile; fileRef = A32842662492359E006B1F09 /* MockExposureSubmissionNavigationControllerChild.swift */; };
		A32C046524D96348005BEA61 /* HTTPClient+PlausibeDeniabilityTests.swift in Sources */ = {isa = PBXBuildFile; fileRef = A32C046424D96348005BEA61 /* HTTPClient+PlausibeDeniabilityTests.swift */; };
		A36FACC424C5EA1500DED947 /* ExposureDetectionViewControllerTests.swift in Sources */ = {isa = PBXBuildFile; fileRef = A36FACC324C5EA1500DED947 /* ExposureDetectionViewControllerTests.swift */; };
		A372DA3B24BDA075003248BB /* ExposureSubmissionCoordinator.swift in Sources */ = {isa = PBXBuildFile; fileRef = A372DA3A24BDA075003248BB /* ExposureSubmissionCoordinator.swift */; };
		A372DA3F24BEF773003248BB /* ExposureSubmissionCoordinatorTests.swift in Sources */ = {isa = PBXBuildFile; fileRef = A372DA3E24BEF773003248BB /* ExposureSubmissionCoordinatorTests.swift */; };
		A372DA4124BF33F9003248BB /* MockExposureSubmissionCoordinatorDelegate.swift in Sources */ = {isa = PBXBuildFile; fileRef = A372DA4024BF33F9003248BB /* MockExposureSubmissionCoordinatorDelegate.swift */; };
		A372DA4224BF3E29003248BB /* MockExposureSubmissionCoordinator.swift in Sources */ = {isa = PBXBuildFile; fileRef = A372DA3C24BE01D9003248BB /* MockExposureSubmissionCoordinator.swift */; };
		A3C4F96024812CD20047F23E /* ExposureSubmissionWarnOthersViewController.swift in Sources */ = {isa = PBXBuildFile; fileRef = A3C4F95F24812CD20047F23E /* ExposureSubmissionWarnOthersViewController.swift */; };
		A3E851B224ADD09900402485 /* CountdownTimer.swift in Sources */ = {isa = PBXBuildFile; fileRef = A3E851B124ADD09900402485 /* CountdownTimer.swift */; };
		A3E851B524ADDAC000402485 /* CountdownTimerTests.swift in Sources */ = {isa = PBXBuildFile; fileRef = A3E851B424ADDAC000402485 /* CountdownTimerTests.swift */; };
		A3EE6E5A249BB7AF00C64B61 /* ExposureSubmissionServiceFactory.swift in Sources */ = {isa = PBXBuildFile; fileRef = A3EE6E59249BB7AF00C64B61 /* ExposureSubmissionServiceFactory.swift */; };
		A3EE6E5C249BB97500C64B61 /* UITestingParameters.swift in Sources */ = {isa = PBXBuildFile; fileRef = A3EE6E5B249BB97500C64B61 /* UITestingParameters.swift */; };
		A3EE6E5D249BB9B900C64B61 /* UITestingParameters.swift in Sources */ = {isa = PBXBuildFile; fileRef = A3EE6E5B249BB97500C64B61 /* UITestingParameters.swift */; };
		A3FF84EC247BFAF00053E947 /* Hasher.swift in Sources */ = {isa = PBXBuildFile; fileRef = A3FF84EB247BFAF00053E947 /* Hasher.swift */; };
		AB1011592507C15000D392A2 /* TracingStatusHistory.swift in Sources */ = {isa = PBXBuildFile; fileRef = AB1011572507C15000D392A2 /* TracingStatusHistory.swift */; };
		AB126873254C05A7006E9194 /* ENAFormatter.swift in Sources */ = {isa = PBXBuildFile; fileRef = AB126872254C05A7006E9194 /* ENAFormatter.swift */; };
		AB1885D825238DD100D39BBE /* OnboardingInfoViewControllerTests.swift in Sources */ = {isa = PBXBuildFile; fileRef = AB1885D025238DAA00D39BBE /* OnboardingInfoViewControllerTests.swift */; };
		AB1886C4252DE1AF00D39BBE /* Logging.swift in Sources */ = {isa = PBXBuildFile; fileRef = AB1886C3252DE1AE00D39BBE /* Logging.swift */; };
		AB1886D1252DE51E00D39BBE /* Bundle+Identifier.swift in Sources */ = {isa = PBXBuildFile; fileRef = AB1886D0252DE51E00D39BBE /* Bundle+Identifier.swift */; };
		AB1FCBD42521FC47005930BA /* ServerEnvironmentTests.swift in Sources */ = {isa = PBXBuildFile; fileRef = AB1FCBCC2521FC44005930BA /* ServerEnvironmentTests.swift */; };
		AB1FCBDC2521FCD5005930BA /* TestServerEnvironments.json in Resources */ = {isa = PBXBuildFile; fileRef = AB1FCBDB2521FCD5005930BA /* TestServerEnvironments.json */; };
		AB35609A2547167800C3F8E0 /* DeviceTimeCheck.swift in Sources */ = {isa = PBXBuildFile; fileRef = AB3560992547167800C3F8E0 /* DeviceTimeCheck.swift */; };
		AB3560A02547194C00C3F8E0 /* DeviceTimeCheckTests.swift in Sources */ = {isa = PBXBuildFile; fileRef = AB35609F2547194C00C3F8E0 /* DeviceTimeCheckTests.swift */; };
		AB453F602534B04400D8339E /* ExposureManagerTests.swift in Sources */ = {isa = PBXBuildFile; fileRef = AB453F5F2534B04400D8339E /* ExposureManagerTests.swift */; };
		AB5F84AD24F8F7A1000400D4 /* SerialMigrator.swift in Sources */ = {isa = PBXBuildFile; fileRef = AB5F84AC24F8F7A1000400D4 /* SerialMigrator.swift */; };
		AB5F84B024F8F7C3000400D4 /* Migration.swift in Sources */ = {isa = PBXBuildFile; fileRef = AB5F84AF24F8F7C3000400D4 /* Migration.swift */; };
		AB5F84B224F8F7E3000400D4 /* Migration0To1.swift in Sources */ = {isa = PBXBuildFile; fileRef = AB5F84B124F8F7E3000400D4 /* Migration0To1.swift */; };
		AB5F84B424F8FA26000400D4 /* SerialMigratorTests.swift in Sources */ = {isa = PBXBuildFile; fileRef = AB5F84B324F8FA26000400D4 /* SerialMigratorTests.swift */; };
		AB5F84BB24F92876000400D4 /* Migration0To1Tests.swift in Sources */ = {isa = PBXBuildFile; fileRef = AB5F84BA24F92876000400D4 /* Migration0To1Tests.swift */; };
		AB5F84BD24F92E92000400D4 /* SerialMigratorFake.swift in Sources */ = {isa = PBXBuildFile; fileRef = AB5F84BC24F92E92000400D4 /* SerialMigratorFake.swift */; };
		AB5F84BE24FE2DC9000400D4 /* DownloadedPackagesSQLLiteStoreV0.swift in Sources */ = {isa = PBXBuildFile; fileRef = AB5F84B824F92855000400D4 /* DownloadedPackagesSQLLiteStoreV0.swift */; };
		AB5F84C024FE2EB3000400D4 /* DownloadedPackagesStoreV0.swift in Sources */ = {isa = PBXBuildFile; fileRef = AB5F84BF24FE2EB3000400D4 /* DownloadedPackagesStoreV0.swift */; };
		AB6289CF251BA01400CF61D2 /* Bundle+Version.swift in Sources */ = {isa = PBXBuildFile; fileRef = AB6289CE251BA01400CF61D2 /* Bundle+Version.swift */; };
		AB6289D4251BA4EC00CF61D2 /* String+Compare.swift in Sources */ = {isa = PBXBuildFile; fileRef = AB6289D3251BA4EC00CF61D2 /* String+Compare.swift */; };
		AB6289D9251C833100CF61D2 /* DMDeltaOnboardingViewController.swift in Sources */ = {isa = PBXBuildFile; fileRef = AB6289D8251C833100CF61D2 /* DMDeltaOnboardingViewController.swift */; };
		AB628A1F251CDADE00CF61D2 /* ServerEnvironments.json in Resources */ = {isa = PBXBuildFile; fileRef = AB628A1E251CDADE00CF61D2 /* ServerEnvironments.json */; };
		AB7420AC251B67A8006666AC /* DeltaOnboardingV15.swift in Sources */ = {isa = PBXBuildFile; fileRef = AB7420AB251B67A8006666AC /* DeltaOnboardingV15.swift */; };
		AB7420B7251B69E2006666AC /* DeltaOnboardingCoordinator.swift in Sources */ = {isa = PBXBuildFile; fileRef = AB7420B6251B69E2006666AC /* DeltaOnboardingCoordinator.swift */; };
		AB7420C2251B7D59006666AC /* DeltaOnboardingProtocols.swift in Sources */ = {isa = PBXBuildFile; fileRef = AB7420C1251B7D59006666AC /* DeltaOnboardingProtocols.swift */; };
		AB7420CB251B7D93006666AC /* DeltaOnboardingV15ViewController.swift in Sources */ = {isa = PBXBuildFile; fileRef = AB7420CA251B7D93006666AC /* DeltaOnboardingV15ViewController.swift */; };
		AB7420DD251B8101006666AC /* DeltaOnboardingCoordinatorTests.swift in Sources */ = {isa = PBXBuildFile; fileRef = AB7420DC251B8101006666AC /* DeltaOnboardingCoordinatorTests.swift */; };
		AB7E2A80255ACC06005C90F6 /* Date+Utils.swift in Sources */ = {isa = PBXBuildFile; fileRef = AB7E2A7F255ACC06005C90F6 /* Date+Utils.swift */; };
		AB8B0D3225305384009C067B /* Localizable.links.strings in Resources */ = {isa = PBXBuildFile; fileRef = AB8B0D3425305384009C067B /* Localizable.links.strings */; };
		AB8B0D4525306089009C067B /* Localizable.links.strings in Resources */ = {isa = PBXBuildFile; fileRef = AB8B0D3425305384009C067B /* Localizable.links.strings */; };
		AB8BC3472551B97700F3B5A7 /* DownloadedPackagesStoreErrorStub.swift in Sources */ = {isa = PBXBuildFile; fileRef = AB8BC3462551B97700F3B5A7 /* DownloadedPackagesStoreErrorStub.swift */; };
		AB8BC34F2551BBE100F3B5A7 /* HourKeyPackagesDownloadTests.swift in Sources */ = {isa = PBXBuildFile; fileRef = AB8BC34E2551BBE100F3B5A7 /* HourKeyPackagesDownloadTests.swift */; };
		ABAE0A1C257F77D90030ED47 /* ContactDiaryStoreSchemaV1.swift in Sources */ = {isa = PBXBuildFile; fileRef = ABAE0A1B257F77D90030ED47 /* ContactDiaryStoreSchemaV1.swift */; };
		ABAE0A37257FA88D0030ED47 /* ContactDiaryStoreSchemaV1Tests.swift in Sources */ = {isa = PBXBuildFile; fileRef = ABAE0A36257FA88D0030ED47 /* ContactDiaryStoreSchemaV1Tests.swift */; };
		ABAE0A3F257FAC970030ED47 /* ContactDiaryStoreTests.swift in Sources */ = {isa = PBXBuildFile; fileRef = ABAE0A3E257FAC970030ED47 /* ContactDiaryStoreTests.swift */; };
		ABD2F634254C533200DC1958 /* KeyPackageDownload.swift in Sources */ = {isa = PBXBuildFile; fileRef = ABD2F633254C533200DC1958 /* KeyPackageDownload.swift */; };
		ABDA2792251CE308006BAE84 /* DMServerEnvironmentViewController.swift in Sources */ = {isa = PBXBuildFile; fileRef = ABDA2791251CE308006BAE84 /* DMServerEnvironmentViewController.swift */; };
		ABFCE98A255C32EF0075FF13 /* AppConfigMetadata.swift in Sources */ = {isa = PBXBuildFile; fileRef = ABFCE989255C32EE0075FF13 /* AppConfigMetadata.swift */; };
		B103193224E18A0A00DD02EF /* DMMenuItem.swift in Sources */ = {isa = PBXBuildFile; fileRef = B103193124E18A0A00DD02EF /* DMMenuItem.swift */; };
		B10F9B8B249961BC00C418F4 /* DynamicTypeLabelTests.swift in Sources */ = {isa = PBXBuildFile; fileRef = B10F9B89249961B500C418F4 /* DynamicTypeLabelTests.swift */; };
		B10F9B8C249961CE00C418F4 /* UIFont+DynamicTypeTests.swift in Sources */ = {isa = PBXBuildFile; fileRef = B163D11424993F64001A322C /* UIFont+DynamicTypeTests.swift */; };
		B10FD5ED246EAADC00E9D7F2 /* AppInformationDetailViewController.swift in Sources */ = {isa = PBXBuildFile; fileRef = 71CC3E9E246D6B6800217F2C /* AppInformationDetailViewController.swift */; };
		B10FD5F1246EAB1000E9D7F2 /* AppInformationViewController+DynamicTableViewModel.swift in Sources */ = {isa = PBXBuildFile; fileRef = 71CC3E9C246D5D8000217F2C /* AppInformationViewController+DynamicTableViewModel.swift */; };
		B10FD5F4246EAC1700E9D7F2 /* AppleFilesWriter.swift in Sources */ = {isa = PBXBuildFile; fileRef = B10FD5F3246EAC1700E9D7F2 /* AppleFilesWriter.swift */; };
		B111EE2C2465D9F7001AEBB4 /* String+Localization.swift in Sources */ = {isa = PBXBuildFile; fileRef = B111EE2B2465D9F7001AEBB4 /* String+Localization.swift */; };
		B112545A246F2C6500AB5036 /* ENTemporaryExposureKey+Convert.swift in Sources */ = {isa = PBXBuildFile; fileRef = B1125459246F2C6500AB5036 /* ENTemporaryExposureKey+Convert.swift */; };
		B11655932491437600316087 /* RiskProvidingConfigurationTests.swift in Sources */ = {isa = PBXBuildFile; fileRef = B11655922491437600316087 /* RiskProvidingConfigurationTests.swift */; };
		B1175213248A83AB00C3325C /* Risk.swift in Sources */ = {isa = PBXBuildFile; fileRef = B1175212248A83AB00C3325C /* Risk.swift */; };
		B1175216248A9F9600C3325C /* ConvertingKeysTests.swift in Sources */ = {isa = PBXBuildFile; fileRef = B1175215248A9F9600C3325C /* ConvertingKeysTests.swift */; };
		B117909824914D77007FF821 /* StoreTests.swift in Sources */ = {isa = PBXBuildFile; fileRef = 01D3ECFF2490230400551E65 /* StoreTests.swift */; };
		B11E619B246EE4B0004A056A /* DynamicTypeLabel.swift in Sources */ = {isa = PBXBuildFile; fileRef = 71CC3EA0246D6BBF00217F2C /* DynamicTypeLabel.swift */; };
		B11E619C246EE4E9004A056A /* UIFont+DynamicType.swift in Sources */ = {isa = PBXBuildFile; fileRef = 71CC3EA2246D6C4000217F2C /* UIFont+DynamicType.swift */; };
		B120C7C924AFE7B800F68FF1 /* ActiveTracingTests.swift in Sources */ = {isa = PBXBuildFile; fileRef = B120C7C824AFE7B800F68FF1 /* ActiveTracingTests.swift */; };
		B120C7CA24AFF12D00F68FF1 /* ActiveTracing.swift in Sources */ = {isa = PBXBuildFile; fileRef = B120C7C524AFDAB900F68FF1 /* ActiveTracing.swift */; };
		B1218920248AD79900496210 /* ClientMock.swift in Sources */ = {isa = PBXBuildFile; fileRef = CD678F6C246C43EE00B6A0F8 /* ClientMock.swift */; };
		B1221BE02492ECE800E6C4E4 /* CFDictionary+KeychainQuery.swift in Sources */ = {isa = PBXBuildFile; fileRef = B1221BDF2492ECE800E6C4E4 /* CFDictionary+KeychainQuery.swift */; };
		B1221BE22492ED0F00E6C4E4 /* CFDictionary+KeychainQueryTests.swift in Sources */ = {isa = PBXBuildFile; fileRef = B1221BE12492ED0F00E6C4E4 /* CFDictionary+KeychainQueryTests.swift */; };
		B143DBDF2477F292000A29E8 /* ExposureNotificationSettingViewController.swift in Sources */ = {isa = PBXBuildFile; fileRef = 853D98842469DC8100490DBA /* ExposureNotificationSettingViewController.swift */; };
		B14D0CD9246E946E00D5BEBC /* ExposureDetection.swift in Sources */ = {isa = PBXBuildFile; fileRef = B1A9E70D246D73180024CC12 /* ExposureDetection.swift */; };
		B14D0CDB246E968C00D5BEBC /* String+Today.swift in Sources */ = {isa = PBXBuildFile; fileRef = B14D0CDA246E968C00D5BEBC /* String+Today.swift */; };
		B14D0CDD246E972400D5BEBC /* ExposureDetectionDelegate.swift in Sources */ = {isa = PBXBuildFile; fileRef = B14D0CDC246E972400D5BEBC /* ExposureDetectionDelegate.swift */; };
		B14D0CDF246E976400D5BEBC /* ExposureDetectionTransaction+DidEndPrematurelyReason.swift in Sources */ = {isa = PBXBuildFile; fileRef = B14D0CDE246E976400D5BEBC /* ExposureDetectionTransaction+DidEndPrematurelyReason.swift */; };
		B153096A24706F1000A4A1BD /* URLSession+Default.swift in Sources */ = {isa = PBXBuildFile; fileRef = B153096924706F1000A4A1BD /* URLSession+Default.swift */; };
		B153096C24706F2400A4A1BD /* URLSessionConfiguration+Default.swift in Sources */ = {isa = PBXBuildFile; fileRef = B153096B24706F2400A4A1BD /* URLSessionConfiguration+Default.swift */; };
		B15382E7248290BB0010F007 /* AppleFilesWriterTests.swift in Sources */ = {isa = PBXBuildFile; fileRef = B15382E6248290BB0010F007 /* AppleFilesWriterTests.swift */; };
		B15382FE248424F00010F007 /* ExposureDetectionTests.swift in Sources */ = {isa = PBXBuildFile; fileRef = B15382FD248424F00010F007 /* ExposureDetectionTests.swift */; };
		B16177E824802F9B006E435A /* DownloadedPackagesSQLLiteStoreTests.swift in Sources */ = {isa = PBXBuildFile; fileRef = B16177E724802F9B006E435A /* DownloadedPackagesSQLLiteStoreTests.swift */; };
		B161782524804AC3006E435A /* DownloadedPackagesSQLLiteStoreV1.swift in Sources */ = {isa = PBXBuildFile; fileRef = B161782424804AC3006E435A /* DownloadedPackagesSQLLiteStoreV1.swift */; };
		B163D1102499068D001A322C /* SettingsViewModelTests.swift in Sources */ = {isa = PBXBuildFile; fileRef = B163D10F2499068D001A322C /* SettingsViewModelTests.swift */; };
		B16457B524DC11EF002879EB /* DMLastSubmissionRequetViewController.swift in Sources */ = {isa = PBXBuildFile; fileRef = B16457B424DC11EF002879EB /* DMLastSubmissionRequetViewController.swift */; };
		B16457BB24DC3309002879EB /* DMLogsViewController.swift in Sources */ = {isa = PBXBuildFile; fileRef = B16457BA24DC3309002879EB /* DMLogsViewController.swift */; };
		B16457BD24DC3F4E002879EB /* DMKeysViewController.swift in Sources */ = {isa = PBXBuildFile; fileRef = B1FC2D1C24D9C87F00083C81 /* DMKeysViewController.swift */; };
		B1741B492462C207006275D9 /* Client.swift in Sources */ = {isa = PBXBuildFile; fileRef = B1741B482462C207006275D9 /* Client.swift */; };
		B1741B4C2462C21F006275D9 /* DMDeveloperMenu.swift in Sources */ = {isa = PBXBuildFile; fileRef = B1741B432461C257006275D9 /* DMDeveloperMenu.swift */; };
		B1741B4E2462C21F006275D9 /* DMViewController.swift in Sources */ = {isa = PBXBuildFile; fileRef = B1569DDE245D70990079FCD7 /* DMViewController.swift */; };
		B17A44A22464906A00CB195E /* KeyTests.swift in Sources */ = {isa = PBXBuildFile; fileRef = B17A44A12464906A00CB195E /* KeyTests.swift */; };
		B17F2D48248CEB4C00CAA38F /* DetectionMode.swift in Sources */ = {isa = PBXBuildFile; fileRef = B18E852E248C29D400CF4FB8 /* DetectionMode.swift */; };
		B184A380248FFCBE007180F6 /* SecureStore.swift in Sources */ = {isa = PBXBuildFile; fileRef = B184A37F248FFCBE007180F6 /* SecureStore.swift */; };
		B184A383248FFCE2007180F6 /* CodableExposureDetectionSummary.swift in Sources */ = {isa = PBXBuildFile; fileRef = B184A382248FFCE2007180F6 /* CodableExposureDetectionSummary.swift */; };
		B18755D124DC45CA00A9202E /* DMStoreViewController.swift in Sources */ = {isa = PBXBuildFile; fileRef = B18755D024DC45CA00A9202E /* DMStoreViewController.swift */; };
		B18C411D246DB30000B8D8CB /* URL+Helper.swift in Sources */ = {isa = PBXBuildFile; fileRef = B18C411C246DB30000B8D8CB /* URL+Helper.swift */; };
		B19FD7112491A07000A9D56A /* String+SemanticVersion.swift in Sources */ = {isa = PBXBuildFile; fileRef = B19FD7102491A07000A9D56A /* String+SemanticVersion.swift */; };
		B19FD7132491A08500A9D56A /* SAP_SemanticVersion+Compare.swift in Sources */ = {isa = PBXBuildFile; fileRef = B19FD7122491A08500A9D56A /* SAP_SemanticVersion+Compare.swift */; };
		B19FD7152491A4A300A9D56A /* SAP_SemanticVersionTests.swift in Sources */ = {isa = PBXBuildFile; fileRef = B19FD7142491A4A300A9D56A /* SAP_SemanticVersionTests.swift */; };
		B1A31F6924DAE6C000E263DF /* DMKeyCell.swift in Sources */ = {isa = PBXBuildFile; fileRef = B1A31F6824DAE6C000E263DF /* DMKeyCell.swift */; };
		B1A89F3924819CC200DA1CEC /* ExposureStateUpdating.swift in Sources */ = {isa = PBXBuildFile; fileRef = B18CADAD24782FA4006F53F0 /* ExposureStateUpdating.swift */; };
		B1A89F3B24819CE800DA1CEC /* SettingsLabelCell.swift in Sources */ = {isa = PBXBuildFile; fileRef = CDD87C5C247559E3007CE6CA /* SettingsLabelCell.swift */; };
		B1AC51D624CED8820087C35B /* DetectionModeTests.swift in Sources */ = {isa = PBXBuildFile; fileRef = B1AC51D524CED8820087C35B /* DetectionModeTests.swift */; };
		B1B381432472EF8B0056BEEE /* HTTPClient+Configuration.swift in Sources */ = {isa = PBXBuildFile; fileRef = B12995E8246C344100854AD0 /* HTTPClient+Configuration.swift */; };
		B1B5A76024924B3D0029D5D7 /* FMDB in Frameworks */ = {isa = PBXBuildFile; productRef = B1B5A75F24924B3D0029D5D7 /* FMDB */; };
		B1C6ED00247F23730066138F /* NotificationName.swift in Sources */ = {isa = PBXBuildFile; fileRef = 51D420D324586DCA00AD70CA /* NotificationName.swift */; };
		B1C7EE4624938EB700F1F284 /* ExposureDetection_FAQ_URL_Tests.swift in Sources */ = {isa = PBXBuildFile; fileRef = B1C7EE4524938EB700F1F284 /* ExposureDetection_FAQ_URL_Tests.swift */; };
		B1C7EE482493D97000F1F284 /* RiskProvidingConfigurationManualTriggerTests.swift in Sources */ = {isa = PBXBuildFile; fileRef = B1C7EE472493D97000F1F284 /* RiskProvidingConfigurationManualTriggerTests.swift */; };
		B1C7EEAE24941A3B00F1F284 /* ManualExposureDetectionState.swift in Sources */ = {isa = PBXBuildFile; fileRef = B1C7EEAD24941A3B00F1F284 /* ManualExposureDetectionState.swift */; };
		B1C7EEB024941A6B00F1F284 /* RiskConsumer.swift in Sources */ = {isa = PBXBuildFile; fileRef = B1C7EEAF24941A6B00F1F284 /* RiskConsumer.swift */; };
		B1CD333E24865E0000B06E9B /* TracingStatusHistoryTests.swift in Sources */ = {isa = PBXBuildFile; fileRef = B1CD333D24865E0000B06E9B /* TracingStatusHistoryTests.swift */; };
		B1CD33412486AA7100B06E9B /* CoronaWarnURLSessionDelegate.swift in Sources */ = {isa = PBXBuildFile; fileRef = B1CD33402486AA7100B06E9B /* CoronaWarnURLSessionDelegate.swift */; };
		B1D431C8246C69F300E728AD /* HTTPClient+ConfigurationTests.swift in Sources */ = {isa = PBXBuildFile; fileRef = B1D431C7246C69F300E728AD /* HTTPClient+ConfigurationTests.swift */; };
		B1D431CB246C84A400E728AD /* DownloadedPackagesStoreV1.swift in Sources */ = {isa = PBXBuildFile; fileRef = B1D431CA246C84A400E728AD /* DownloadedPackagesStoreV1.swift */; };
		B1D8CB2724DD44C6008C6010 /* DMTracingHistoryViewController.swift in Sources */ = {isa = PBXBuildFile; fileRef = B1D8CB2524DD4371008C6010 /* DMTracingHistoryViewController.swift */; };
		B1DDDABC247137B000A07175 /* HTTPClientConfigurationEndpointTests.swift in Sources */ = {isa = PBXBuildFile; fileRef = B1DDDABB247137B000A07175 /* HTTPClientConfigurationEndpointTests.swift */; };
		B1DDDABE24713BAD00A07175 /* SAPDownloadedPackage.swift in Sources */ = {isa = PBXBuildFile; fileRef = B1A9E710246D782F0024CC12 /* SAPDownloadedPackage.swift */; };
		B1E23B8624FE4DD3006BCDA6 /* PublicKeyProviderTests.swift in Sources */ = {isa = PBXBuildFile; fileRef = B1E23B8524FE4DD3006BCDA6 /* PublicKeyProviderTests.swift */; };
		B1E8C99D2479D4E7006DC678 /* DMSubmissionStateViewController.swift in Sources */ = {isa = PBXBuildFile; fileRef = B1E8C99C2479D4E7006DC678 /* DMSubmissionStateViewController.swift */; };
		B1EAEC8B24711884003BE9A2 /* URLSession+Convenience.swift in Sources */ = {isa = PBXBuildFile; fileRef = B1EAEC8A24711884003BE9A2 /* URLSession+Convenience.swift */; };
		B1EAEC8F247118D1003BE9A2 /* URLSession+ConvenienceTests.swift in Sources */ = {isa = PBXBuildFile; fileRef = B1EAEC8D247118CB003BE9A2 /* URLSession+ConvenienceTests.swift */; };
		B1EDFD88248E741B00E7EAFF /* SwiftProtobuf in Frameworks */ = {isa = PBXBuildFile; productRef = B10FB02F246036F3004CA11E /* SwiftProtobuf */; };
		B1EDFD89248E741B00E7EAFF /* ZIPFoundation in Frameworks */ = {isa = PBXBuildFile; productRef = B1E8C9A4247AB869006DC678 /* ZIPFoundation */; };
		B1EDFD8D248E74D000E7EAFF /* URL+StaticString.swift in Sources */ = {isa = PBXBuildFile; fileRef = B1EDFD8C248E74D000E7EAFF /* URL+StaticString.swift */; };
		B1F82DF224718C7300E2E56A /* DMBackendConfigurationViewController.swift in Sources */ = {isa = PBXBuildFile; fileRef = B1F82DF124718C7300E2E56A /* DMBackendConfigurationViewController.swift */; };
		B1F8AE482479B4C30093A588 /* api-response-day-2020-05-16 in Resources */ = {isa = PBXBuildFile; fileRef = B1F8AE472479B4C30093A588 /* api-response-day-2020-05-16 */; };
		B1FC2D2024D9C8DF00083C81 /* SAP_TemporaryExposureKey+DeveloperMenu.swift in Sources */ = {isa = PBXBuildFile; fileRef = B1FC2D1F24D9C8DF00083C81 /* SAP_TemporaryExposureKey+DeveloperMenu.swift */; };
		B1FE13EB24891CFA00D012E5 /* RiskProvider.swift in Sources */ = {isa = PBXBuildFile; fileRef = B1FE13DE248821E000D012E5 /* RiskProvider.swift */; };
		B1FE13ED24891D0400D012E5 /* RiskProviderTests.swift in Sources */ = {isa = PBXBuildFile; fileRef = B1FE13E1248824E900D012E5 /* RiskProviderTests.swift */; };
		B1FE13EF24891D0C00D012E5 /* RiskProvidingConfiguration.swift in Sources */ = {isa = PBXBuildFile; fileRef = B1FE13E52488255900D012E5 /* RiskProvidingConfiguration.swift */; };
		B1FE13FB24896E6700D012E5 /* AppConfigurationProviding.swift in Sources */ = {isa = PBXBuildFile; fileRef = B1FE13FA24896E6700D012E5 /* AppConfigurationProviding.swift */; };
		B1FE13FE24896EF700D012E5 /* CachedAppConfigurationTests.swift in Sources */ = {isa = PBXBuildFile; fileRef = B1FE13FD24896EF700D012E5 /* CachedAppConfigurationTests.swift */; };
		B1FE13FF2489708200D012E5 /* CachedAppConfiguration.swift in Sources */ = {isa = PBXBuildFile; fileRef = B1FE13F824896DDB00D012E5 /* CachedAppConfiguration.swift */; };
		B1FF6B6E2497D0B50041CF02 /* CWASQLite.h in Headers */ = {isa = PBXBuildFile; fileRef = B1FF6B6C2497D0B50041CF02 /* CWASQLite.h */; settings = {ATTRIBUTES = (Public, ); }; };
		B1FF6B772497D2330041CF02 /* sqlite3.h in Headers */ = {isa = PBXBuildFile; fileRef = 0DFCC2712484DC8400E2811D /* sqlite3.h */; settings = {ATTRIBUTES = (Public, ); }; };
		BA056F1B259B89B50022B0A4 /* RiskLegendDotBodyCell.swift in Sources */ = {isa = PBXBuildFile; fileRef = BA056F19259B89B50022B0A4 /* RiskLegendDotBodyCell.swift */; };
		BA07735C25C2FCB800EAF6B8 /* PPACService.swift in Sources */ = {isa = PBXBuildFile; fileRef = BA07735B25C2FCB800EAF6B8 /* PPACService.swift */; };
		BA112DF7255586E9007F5712 /* WifiOnlyHTTPClient.swift in Sources */ = {isa = PBXBuildFile; fileRef = BA112DF6255586E9007F5712 /* WifiOnlyHTTPClient.swift */; };
		BA112E0A25559CDD007F5712 /* ClientWifiOnly.swift in Sources */ = {isa = PBXBuildFile; fileRef = BA112E0925559CDD007F5712 /* ClientWifiOnly.swift */; };
		BA11D5BA2588D590005DCD6B /* DiaryAddAndEditEntryViewModelTest.swift in Sources */ = {isa = PBXBuildFile; fileRef = BA11D5B92588D590005DCD6B /* DiaryAddAndEditEntryViewModelTest.swift */; };
		BA27993B255995E100C3B64D /* DMWifiClientViewController.swift in Sources */ = {isa = PBXBuildFile; fileRef = BA27993A255995E100C3B64D /* DMWifiClientViewController.swift */; };
		BA288AF42582616E0071009A /* DiaryInfoViewModelTest.swift in Sources */ = {isa = PBXBuildFile; fileRef = BA288AF32582616E0071009A /* DiaryInfoViewModelTest.swift */; };
		BA38183425CB104900C1DB6C /* DMConfigureableCell.swift in Sources */ = {isa = PBXBuildFile; fileRef = BA38183325CB104900C1DB6C /* DMConfigureableCell.swift */; };
		BA4693AB25C82EC8004B2DBB /* DMPPACViewController.swift in Sources */ = {isa = PBXBuildFile; fileRef = BA4693AA25C82EC8004B2DBB /* DMPPACViewController.swift */; };
		BA4693B125C82F0A004B2DBB /* DMPPACViewModel.swift in Sources */ = {isa = PBXBuildFile; fileRef = BA4693B025C82F0A004B2DBB /* DMPPACViewModel.swift */; };
		BA69A7D825CD787D00023265 /* SelectValueTableViewController.swift in Sources */ = {isa = PBXBuildFile; fileRef = BA69A7D725CD787D00023265 /* SelectValueTableViewController.swift */; };
		BA69A7DD25CD788F00023265 /* SelectValueViewModel.swift in Sources */ = {isa = PBXBuildFile; fileRef = BA69A7DC25CD788F00023265 /* SelectValueViewModel.swift */; };
		BA69A7E625CD7D1E00023265 /* SelectValueTableViewCell.swift in Sources */ = {isa = PBXBuildFile; fileRef = BA69A7E525CD7D1E00023265 /* SelectValueTableViewCell.swift */; };
		BA69A7F825CD87C200023265 /* SelectValueCellViewModel.swift in Sources */ = {isa = PBXBuildFile; fileRef = BA69A7F725CD87C200023265 /* SelectValueCellViewModel.swift */; };
		BA69A80525CDA6B300023265 /* SelectValueCellViewModelTests.swift in Sources */ = {isa = PBXBuildFile; fileRef = BA69A80425CDA6B300023265 /* SelectValueCellViewModelTests.swift */; };
		BA69A80D25CDA80600023265 /* SelectValueViewModelTests.swift in Sources */ = {isa = PBXBuildFile; fileRef = BA69A80C25CDA80600023265 /* SelectValueViewModelTests.swift */; };
		BA6C8A9E254D634E008344F5 /* RiskCalculationConfiguration.swift in Sources */ = {isa = PBXBuildFile; fileRef = BA6C8A9D254D634E008344F5 /* RiskCalculationConfiguration.swift */; };
		BA6C8AA6254D63A0008344F5 /* MinutesAtAttenuationFilter.swift in Sources */ = {isa = PBXBuildFile; fileRef = BA6C8AA5254D63A0008344F5 /* MinutesAtAttenuationFilter.swift */; };
		BA6C8AAE254D6476008344F5 /* ENARange.swift in Sources */ = {isa = PBXBuildFile; fileRef = BA6C8AAD254D6476008344F5 /* ENARange.swift */; };
		BA6C8AB9254D64D3008344F5 /* MinutesAtAttenuationWeight.swift in Sources */ = {isa = PBXBuildFile; fileRef = BA6C8AB8254D64D3008344F5 /* MinutesAtAttenuationWeight.swift */; };
		BA6C8AC4254D650C008344F5 /* NormalizedTimePerEWToRiskLevelMapping.swift in Sources */ = {isa = PBXBuildFile; fileRef = BA6C8AC3254D650C008344F5 /* NormalizedTimePerEWToRiskLevelMapping.swift */; };
		BA6C8ACC254D6537008344F5 /* TrlEncoding.swift in Sources */ = {isa = PBXBuildFile; fileRef = BA6C8ACB254D6537008344F5 /* TrlEncoding.swift */; };
		BA6C8AD4254D6552008344F5 /* TrlFilter.swift in Sources */ = {isa = PBXBuildFile; fileRef = BA6C8AD3254D6552008344F5 /* TrlFilter.swift */; };
		BA6C8AEC254D65C4008344F5 /* ExposureWindow.swift in Sources */ = {isa = PBXBuildFile; fileRef = BA6C8AEB254D65C4008344F5 /* ExposureWindow.swift */; };
		BA6C8AF4254D65E1008344F5 /* ScanInstance.swift in Sources */ = {isa = PBXBuildFile; fileRef = BA6C8AF3254D65E1008344F5 /* ScanInstance.swift */; };
		BA6C8B05254D6B1F008344F5 /* RiskCalculation.swift in Sources */ = {isa = PBXBuildFile; fileRef = BA6C8B04254D6B1F008344F5 /* RiskCalculation.swift */; };
		BA6C8B0E254D6BF9008344F5 /* RiskCalculationTest.swift in Sources */ = {isa = PBXBuildFile; fileRef = BA6C8B0D254D6BF9008344F5 /* RiskCalculationTest.swift */; };
		BA6C8B17254D729A008344F5 /* exposure-windows-risk-calculation.json in Resources */ = {isa = PBXBuildFile; fileRef = BA6C8A8F254D61F4008344F5 /* exposure-windows-risk-calculation.json */; };
		BA6C8B24254D76ED008344F5 /* ExposureWindowTestCase.swift in Sources */ = {isa = PBXBuildFile; fileRef = BA6C8AE3254D6598008344F5 /* ExposureWindowTestCase.swift */; };
		BA6C8B2B254D76F7008344F5 /* TestCasesWithConfiguration.swift in Sources */ = {isa = PBXBuildFile; fileRef = BA6C8A95254D62C3008344F5 /* TestCasesWithConfiguration.swift */; };
		BA6C8B51254D80DF008344F5 /* ExposureWindowTest.swift in Sources */ = {isa = PBXBuildFile; fileRef = BA6C8B50254D80DF008344F5 /* ExposureWindowTest.swift */; };
		BA6D1634255AD2AA00ED3492 /* DMWifiClientViewModel.swift in Sources */ = {isa = PBXBuildFile; fileRef = BA6D1633255AD2AA00ED3492 /* DMWifiClientViewModel.swift */; };
		BA6D163A255AD35900ED3492 /* DMSwitchTableViewCell.swift in Sources */ = {isa = PBXBuildFile; fileRef = BA6D1638255AD35900ED3492 /* DMSwitchTableViewCell.swift */; };
		BA6D163B255AD35900ED3492 /* DMSwitchTableViewCell.xib in Resources */ = {isa = PBXBuildFile; fileRef = BA6D1639255AD35900ED3492 /* DMSwitchTableViewCell.xib */; };
		BA6D1640255ADD0500ED3492 /* DMSwitchCellViewModel.swift in Sources */ = {isa = PBXBuildFile; fileRef = BA6D163F255ADD0400ED3492 /* DMSwitchCellViewModel.swift */; };
		BA7EABAD25C973FE001AA5FE /* DMKeyValueCellViewModel.swift in Sources */ = {isa = PBXBuildFile; fileRef = BA7EABAC25C973FE001AA5FE /* DMKeyValueCellViewModel.swift */; };
		BA8BBA08255A90690034D4BC /* WifiHTTPClientTests.swift in Sources */ = {isa = PBXBuildFile; fileRef = BA8BBA07255A90690034D4BC /* WifiHTTPClientTests.swift */; };
		BA904C9E25769D1800692110 /* TanInputView.swift in Sources */ = {isa = PBXBuildFile; fileRef = BA904C9D25769D1800692110 /* TanInputView.swift */; };
		BA904CA62576A0B900692110 /* ENAInputLabel.swift in Sources */ = {isa = PBXBuildFile; fileRef = BA904CA52576A0B900692110 /* ENAInputLabel.swift */; };
		BA92A45E255163460063B46F /* ExposureSubmissionQRScannerViewModelGuidTests.swift in Sources */ = {isa = PBXBuildFile; fileRef = BA92A45D255163460063B46F /* ExposureSubmissionQRScannerViewModelGuidTests.swift */; };
		BA9BCF6225B0875100DD7974 /* DiaryOverviewDayCellModel.swift in Sources */ = {isa = PBXBuildFile; fileRef = BA9BCF6125B0875100DD7974 /* DiaryOverviewDayCellModel.swift */; };
		BA9BCF7725B09B5500DD7974 /* DiaryOverviewDayCellModelTests.swift in Sources */ = {isa = PBXBuildFile; fileRef = BA9BCF7625B09B5500DD7974 /* DiaryOverviewDayCellModelTests.swift */; };
		BA9DD53F2567BDAC00C326FF /* TestResultAvailableViewModelTest.swift in Sources */ = {isa = PBXBuildFile; fileRef = BA9DD53E2567BDAC00C326FF /* TestResultAvailableViewModelTest.swift */; };
		BA9E4B0125B5DFCB00F284EF /* RiskLevelPerDay.swift in Sources */ = {isa = PBXBuildFile; fileRef = BA0E5C3925B5CF5D00C219DE /* RiskLevelPerDay.swift */; };
		BAA8BAE225CAD8B000E29CFE /* DMStaticTextCellViewModel.swift in Sources */ = {isa = PBXBuildFile; fileRef = BAA8BAE125CAD8B000E29CFE /* DMStaticTextCellViewModel.swift */; };
		BAA8BAED25CAD91700E29CFE /* DMStaticTextTableViewCell.swift in Sources */ = {isa = PBXBuildFile; fileRef = BAA8BAEC25CAD91700E29CFE /* DMStaticTextTableViewCell.swift */; };
		BAB1239C2572A06D00A179FB /* TanInputViewModel.swift in Sources */ = {isa = PBXBuildFile; fileRef = BAB1239B2572A06D00A179FB /* TanInputViewModel.swift */; };
		BAB123A22572A0B700A179FB /* TanInputViewController.swift in Sources */ = {isa = PBXBuildFile; fileRef = BAB123A02572A0B700A179FB /* TanInputViewController.swift */; };
		BAB6C7EF25C4626100E042FB /* TimestampedToken.swift in Sources */ = {isa = PBXBuildFile; fileRef = BAB6C7EE25C4626100E042FB /* TimestampedToken.swift */; };
		BAB6C7F925C462E600E042FB /* PPACToken.swift in Sources */ = {isa = PBXBuildFile; fileRef = BAB6C7F825C462E600E042FB /* PPACToken.swift */; };
		BAB6C7FE25C4630800E042FB /* PPACError.swift in Sources */ = {isa = PBXBuildFile; fileRef = BAB6C7FD25C4630800E042FB /* PPACError.swift */; };
		BAB6C80A25C4640500E042FB /* TimestampedTokenTests.swift in Sources */ = {isa = PBXBuildFile; fileRef = BAB6C80925C4640500E042FB /* TimestampedTokenTests.swift */; };
		BAB6C81225C4652D00E042FB /* PPACTokenTests.swift in Sources */ = {isa = PBXBuildFile; fileRef = BAB6C81125C4652D00E042FB /* PPACTokenTests.swift */; };
		BAB6C82325C4666900E042FB /* PPACServiceTest.swift in Sources */ = {isa = PBXBuildFile; fileRef = BAB6C82225C4666900E042FB /* PPACServiceTest.swift */; };
		BAB953D625B86015007B80C7 /* HistoryExposure.swift in Sources */ = {isa = PBXBuildFile; fileRef = BAB953D525B86015007B80C7 /* HistoryExposure.swift */; };
		BAC0A4DE25768039002B5361 /* TanInputViewModelTests.swift in Sources */ = {isa = PBXBuildFile; fileRef = BAC0A4DD25768039002B5361 /* TanInputViewModelTests.swift */; };
		BAC42DC42583AF9D001A94C0 /* DiaryEntryTextField.swift in Sources */ = {isa = PBXBuildFile; fileRef = BAC42DC32583AF9D001A94C0 /* DiaryEntryTextField.swift */; };
		BACCCC7525ADB9FD00195AC3 /* RiskLegendeTest.swift in Sources */ = {isa = PBXBuildFile; fileRef = BACCCC7425ADB9FD00195AC3 /* RiskLegendeTest.swift */; };
		BACD671725B7002F00BAF5D0 /* RiskCalculationResultTests.swift in Sources */ = {isa = PBXBuildFile; fileRef = BACD671625B7002F00BAF5D0 /* RiskCalculationResultTests.swift */; };
		BAD962FB25668F4000FAB615 /* TestResultAvailableViewController.swift in Sources */ = {isa = PBXBuildFile; fileRef = BAD962FA25668F4000FAB615 /* TestResultAvailableViewController.swift */; };
		BAD9630025668F8E00FAB615 /* TestResultAvailableViewModel.swift in Sources */ = {isa = PBXBuildFile; fileRef = BAD962FF25668F8E00FAB615 /* TestResultAvailableViewModel.swift */; };
		BAE20FF325C8321300162966 /* DMKeyValueTableViewCell.swift in Sources */ = {isa = PBXBuildFile; fileRef = BAE20FF125C8321300162966 /* DMKeyValueTableViewCell.swift */; };
		BAE2101025C8460900162966 /* PPACDeviceCheck.swift in Sources */ = {isa = PBXBuildFile; fileRef = BAE2100125C83E4400162966 /* PPACDeviceCheck.swift */; };
		BAE2101B25C8463400162966 /* PPACDeviceCheckMock.swift in Sources */ = {isa = PBXBuildFile; fileRef = BAE2101A25C8463400162966 /* PPACDeviceCheckMock.swift */; };
		BAEC99C7258B714300B98ECA /* ENAUITests_07_ContactJournalUITests.swift in Sources */ = {isa = PBXBuildFile; fileRef = BAEC99BF258B705500B98ECA /* ENAUITests_07_ContactJournalUITests.swift */; };
		BAF2DD5225C9BABA00D7DFB7 /* DMButtonTableViewCell.swift in Sources */ = {isa = PBXBuildFile; fileRef = BAF2DD5125C9BABA00D7DFB7 /* DMButtonTableViewCell.swift */; };
		BAF2DD5725C9BAF700D7DFB7 /* DMButtonCellViewModel.swift in Sources */ = {isa = PBXBuildFile; fileRef = BAF2DD5625C9BAF700D7DFB7 /* DMButtonCellViewModel.swift */; };
		BAFBF35725ADD734003F5DC2 /* HomeThankYouCellModelTests.swift in Sources */ = {isa = PBXBuildFile; fileRef = BAFBF35625ADD734003F5DC2 /* HomeThankYouCellModelTests.swift */; };
		BAFBF36925ADE0F1003F5DC2 /* HomeInfoCellModelTests.swift in Sources */ = {isa = PBXBuildFile; fileRef = BAFBF36825ADE0F1003F5DC2 /* HomeInfoCellModelTests.swift */; };
		CD2EC329247D82EE00C6B3F9 /* NotificationSettingsViewController.swift in Sources */ = {isa = PBXBuildFile; fileRef = CD2EC328247D82EE00C6B3F9 /* NotificationSettingsViewController.swift */; };
		CD678F6F246C43FC00B6A0F8 /* MockURLSession.swift in Sources */ = {isa = PBXBuildFile; fileRef = CD678F6E246C43FC00B6A0F8 /* MockURLSession.swift */; };
		CD8638532477EBD400A5A07C /* SettingsViewModel.swift in Sources */ = {isa = PBXBuildFile; fileRef = CD8638522477EBD400A5A07C /* SettingsViewModel.swift */; };
		CD99A3A9245C272400BF12AF /* ExposureSubmissionService.swift in Sources */ = {isa = PBXBuildFile; fileRef = CD99A3A8245C272400BF12AF /* ExposureSubmissionService.swift */; };
		CD99A3CA2461A47C00BF12AF /* AppStrings.swift in Sources */ = {isa = PBXBuildFile; fileRef = CD99A3C92461A47C00BF12AF /* AppStrings.swift */; };
		CDA262F824AB808800612E15 /* HomeCoordinator.swift in Sources */ = {isa = PBXBuildFile; fileRef = CDA262F724AB808800612E15 /* HomeCoordinator.swift */; };
		CDCE11D6247D644100F30825 /* NotificationSettingsViewModel.swift in Sources */ = {isa = PBXBuildFile; fileRef = CDCE11D5247D644100F30825 /* NotificationSettingsViewModel.swift */; };
		CDCE11D9247D64C600F30825 /* NotificationSettingsOnTableViewCell.swift in Sources */ = {isa = PBXBuildFile; fileRef = CDCE11D8247D64C600F30825 /* NotificationSettingsOnTableViewCell.swift */; };
		CDCE11DB247D64D600F30825 /* NotificationSettingsOffTableViewCell.swift in Sources */ = {isa = PBXBuildFile; fileRef = CDCE11DA247D64D600F30825 /* NotificationSettingsOffTableViewCell.swift */; };
		CDD87C56247556DE007CE6CA /* MainSettingsCell.swift in Sources */ = {isa = PBXBuildFile; fileRef = CDD87C54247556DE007CE6CA /* MainSettingsCell.swift */; };
		CDF27BD3246ADBA70044D32B /* ExposureSubmissionServiceTests.swift in Sources */ = {isa = PBXBuildFile; fileRef = CDF27BD2246ADBA70044D32B /* ExposureSubmissionServiceTests.swift */; };
		CDF27BD5246ADBF30044D32B /* HTTPClient+DaysAndHoursTests.swift in Sources */ = {isa = PBXBuildFile; fileRef = CDF27BD4246ADBF30044D32B /* HTTPClient+DaysAndHoursTests.swift */; };
		EB08F1782541CE3300D11FA9 /* risk_score_classification.pb.swift in Sources */ = {isa = PBXBuildFile; fileRef = EB08F1702541CE3200D11FA9 /* risk_score_classification.pb.swift */; };
		EB08F1792541CE3300D11FA9 /* attenuation_duration.pb.swift in Sources */ = {isa = PBXBuildFile; fileRef = EB08F1712541CE3200D11FA9 /* attenuation_duration.pb.swift */; };
		EB08F17A2541CE3300D11FA9 /* risk_level.pb.swift in Sources */ = {isa = PBXBuildFile; fileRef = EB08F1722541CE3200D11FA9 /* risk_level.pb.swift */; };
		EB08F17C2541CE3300D11FA9 /* submission_payload.pb.swift in Sources */ = {isa = PBXBuildFile; fileRef = EB08F1742541CE3200D11FA9 /* submission_payload.pb.swift */; };
		EB08F17E2541CE3300D11FA9 /* app_version_config.pb.swift in Sources */ = {isa = PBXBuildFile; fileRef = EB08F1762541CE3200D11FA9 /* app_version_config.pb.swift */; };
		EB08F17F2541CE3300D11FA9 /* risk_score_parameters.pb.swift in Sources */ = {isa = PBXBuildFile; fileRef = EB08F1772541CE3200D11FA9 /* risk_score_parameters.pb.swift */; };
		EB08F1862541CE5700D11FA9 /* temporary_exposure_key_export.pb.swift in Sources */ = {isa = PBXBuildFile; fileRef = EB08F1832541CE5700D11FA9 /* temporary_exposure_key_export.pb.swift */; };
		EB08F1872541CE5700D11FA9 /* temporary_exposure_key_signature_list.pb.swift in Sources */ = {isa = PBXBuildFile; fileRef = EB08F1842541CE5700D11FA9 /* temporary_exposure_key_signature_list.pb.swift */; };
		EB08F1882541CE5700D11FA9 /* diagnosis_key_batch.pb.swift in Sources */ = {isa = PBXBuildFile; fileRef = EB08F1852541CE5700D11FA9 /* diagnosis_key_batch.pb.swift */; };
		EB11B02A24EE7CA500143A95 /* ENAUITestsSettings.swift in Sources */ = {isa = PBXBuildFile; fileRef = EB11B02924EE7CA500143A95 /* ENAUITestsSettings.swift */; };
		EB17144625716EA80088D7A9 /* FileManager+KeyPackageStorage.swift in Sources */ = {isa = PBXBuildFile; fileRef = EB17144525716EA80088D7A9 /* FileManager+KeyPackageStorage.swift */; };
		EB1BB10D25CC3FD50076CB67 /* AppDelegate.swift in Sources */ = {isa = PBXBuildFile; fileRef = EB1BB10C25CC3FD50076CB67 /* AppDelegate.swift */; };
		EB1BB11225CC40030076CB67 /* PlausibleDeniabilityService.swift in Sources */ = {isa = PBXBuildFile; fileRef = EB1BB11125CC40030076CB67 /* PlausibleDeniabilityService.swift */; };
		EB1C221225B7140B00A5CA6E /* ENAUITests_08_UpdateOSUITests.swift in Sources */ = {isa = PBXBuildFile; fileRef = EB1C221125B7140B00A5CA6E /* ENAUITests_08_UpdateOSUITests.swift */; };
		EB2394A024E5492900E71225 /* BackgroundAppRefreshViewModel.swift in Sources */ = {isa = PBXBuildFile; fileRef = EB23949F24E5492900E71225 /* BackgroundAppRefreshViewModel.swift */; };
		EB3BCA882507B6C1003F27C7 /* ExposureSubmissionSymptomsOnsetViewController.swift in Sources */ = {isa = PBXBuildFile; fileRef = EB3BCA872507B6C1003F27C7 /* ExposureSubmissionSymptomsOnsetViewController.swift */; };
		EB3BCA8C2507C3B0003F27C7 /* DynamicTableViewBulletPointCell.swift in Sources */ = {isa = PBXBuildFile; fileRef = EB3BCA85250799E7003F27C7 /* DynamicTableViewBulletPointCell.swift */; };
		EB5FE15C2599F5E400797E4E /* ENActivityHandling.swift in Sources */ = {isa = PBXBuildFile; fileRef = EB5FE1532599F5DB00797E4E /* ENActivityHandling.swift */; };
		EB66267D25C3219900C4D7C2 /* UIViewController+Child.swift in Sources */ = {isa = PBXBuildFile; fileRef = EB66267C25C3219900C4D7C2 /* UIViewController+Child.swift */; };
		EB6B5D882539AE9400B0ED57 /* DMNotificationsViewController.swift in Sources */ = {isa = PBXBuildFile; fileRef = EB6B5D872539AE9400B0ED57 /* DMNotificationsViewController.swift */; };
		EB6B5D8D2539B36100B0ED57 /* DMNotificationCell.swift in Sources */ = {isa = PBXBuildFile; fileRef = EB6B5D8C2539B36100B0ED57 /* DMNotificationCell.swift */; };
		EB7057D724E6BACA002235B4 /* InfoBoxView.xib in Resources */ = {isa = PBXBuildFile; fileRef = EB7057D624E6BACA002235B4 /* InfoBoxView.xib */; };
		EB7AF62A2587E98C00D94CA8 /* OpenCombineFoundation in Frameworks */ = {isa = PBXBuildFile; productRef = EB7AF6292587E98C00D94CA8 /* OpenCombineFoundation */; };
		EB7AF62C2587E98C00D94CA8 /* OpenCombine in Frameworks */ = {isa = PBXBuildFile; productRef = EB7AF62B2587E98C00D94CA8 /* OpenCombine */; };
		EB7AF62E2587E98C00D94CA8 /* OpenCombineDispatch in Frameworks */ = {isa = PBXBuildFile; productRef = EB7AF62D2587E98C00D94CA8 /* OpenCombineDispatch */; };
		EB7D205424E6A3320089264C /* InfoBoxView.swift in Sources */ = {isa = PBXBuildFile; fileRef = EB7D205324E6A3320089264C /* InfoBoxView.swift */; };
		EB7D205624E6A5930089264C /* InfoBoxViewModel.swift in Sources */ = {isa = PBXBuildFile; fileRef = EB7D205524E6A5930089264C /* InfoBoxViewModel.swift */; };
		EB7F8E9524E434E000A3CCC4 /* BackgroundAppRefreshViewController.swift in Sources */ = {isa = PBXBuildFile; fileRef = EB7F8E9424E434E000A3CCC4 /* BackgroundAppRefreshViewController.swift */; };
		EB858D2024E700D10048A0AA /* UIView+Screenshot.swift in Sources */ = {isa = PBXBuildFile; fileRef = EB858D1F24E700D10048A0AA /* UIView+Screenshot.swift */; };
		EB873540253704D100325C6C /* UNUserNotificationCenter+DeadManSwitch.swift in Sources */ = {isa = PBXBuildFile; fileRef = EB87353F253704D100325C6C /* UNUserNotificationCenter+DeadManSwitch.swift */; };
		EB91288A257FBD1E00241D3E /* DiaryInfoViewModel.swift in Sources */ = {isa = PBXBuildFile; fileRef = EB912888257FBD1E00241D3E /* DiaryInfoViewModel.swift */; };
		EB91288B257FBD1E00241D3E /* DiaryInfoViewController.swift in Sources */ = {isa = PBXBuildFile; fileRef = EB912889257FBD1E00241D3E /* DiaryInfoViewController.swift */; };
		EBA3BE3C25C2FAA800F1C2AC /* RootCoordinator.swift in Sources */ = {isa = PBXBuildFile; fileRef = EBA3BE3B25C2FAA800F1C2AC /* RootCoordinator.swift */; };
		EBA403D12589260D00D1F039 /* ColorCompatibility.swift in Sources */ = {isa = PBXBuildFile; fileRef = EBA403CF2589260D00D1F039 /* ColorCompatibility.swift */; };
		EBAD25E525CD91BD008701F0 /* ppa_data_request_ios.pb.swift in Sources */ = {isa = PBXBuildFile; fileRef = EBAD25E325CD91BD008701F0 /* ppa_data_request_ios.pb.swift */; };
		EBAD25E625CD91BD008701F0 /* ppa_data.pb.swift in Sources */ = {isa = PBXBuildFile; fileRef = EBAD25E425CD91BD008701F0 /* ppa_data.pb.swift */; };
		EBAD25EB25CD941A008701F0 /* ppdd_ppa_parameters.pb.swift in Sources */ = {isa = PBXBuildFile; fileRef = EBAD25EA25CD941A008701F0 /* ppdd_ppa_parameters.pb.swift */; };
		EBB92C72259E10ED00013B41 /* UpdateOSViewController.swift in Sources */ = {isa = PBXBuildFile; fileRef = EBB92C71259E10ED00013B41 /* UpdateOSViewController.swift */; };
		EBB92C77259E110900013B41 /* UpdateOSViewModel.swift in Sources */ = {isa = PBXBuildFile; fileRef = EBB92C76259E110900013B41 /* UpdateOSViewModel.swift */; };
		EBB92C7C259E111A00013B41 /* UpdateOSView.swift in Sources */ = {isa = PBXBuildFile; fileRef = EBB92C7B259E111A00013B41 /* UpdateOSView.swift */; };
		EBBABC47256402A9005B7C07 /* default_app_config_18 in Resources */ = {isa = PBXBuildFile; fileRef = EBBABC46256402A9005B7C07 /* default_app_config_18 */; };
		EBCD2412250790F400E5574C /* ExposureSubmissionSymptomsViewController.swift in Sources */ = {isa = PBXBuildFile; fileRef = EBCD2411250790F400E5574C /* ExposureSubmissionSymptomsViewController.swift */; };
		EBD2D07F25A869B9006E4220 /* HomeTableViewModelTests.swift in Sources */ = {isa = PBXBuildFile; fileRef = EBD2D07E25A869B9006E4220 /* HomeTableViewModelTests.swift */; };
		EBD2D09825A86C1A006E4220 /* RiskProviding.swift in Sources */ = {isa = PBXBuildFile; fileRef = B1FE13DC248821CB00D012E5 /* RiskProviding.swift */; };
		EBD2D0A725A86C68006E4220 /* MockRiskProvider.swift in Sources */ = {isa = PBXBuildFile; fileRef = EBD2D09F25A86C2A006E4220 /* MockRiskProvider.swift */; };
		EBDE11B2255EC2C4008C0F51 /* DMDeviceTimeCheckViewController.swift in Sources */ = {isa = PBXBuildFile; fileRef = EBDE11B1255EC2C4008C0F51 /* DMDeviceTimeCheckViewController.swift */; };
		EBDE11BB255EC34C008C0F51 /* DMDeviceTimeCheckViewModel.swift in Sources */ = {isa = PBXBuildFile; fileRef = EBDE11BA255EC34C008C0F51 /* DMDeviceTimeCheckViewModel.swift */; };
		EE22DB81247FB40A001B0A71 /* ENStateHandler.swift in Sources */ = {isa = PBXBuildFile; fileRef = EE22DB7F247FB409001B0A71 /* ENStateHandler.swift */; };
		EE22DB82247FB40A001B0A71 /* ENSettingModel.swift in Sources */ = {isa = PBXBuildFile; fileRef = EE22DB80247FB409001B0A71 /* ENSettingModel.swift */; };
		EE22DB89247FB43A001B0A71 /* TracingHistoryTableViewCell.swift in Sources */ = {isa = PBXBuildFile; fileRef = EE22DB84247FB43A001B0A71 /* TracingHistoryTableViewCell.swift */; };
		EE22DB8A247FB43A001B0A71 /* ImageTableViewCell.swift in Sources */ = {isa = PBXBuildFile; fileRef = EE22DB85247FB43A001B0A71 /* ImageTableViewCell.swift */; };
		EE22DB8B247FB43A001B0A71 /* ActionDetailTableViewCell.swift in Sources */ = {isa = PBXBuildFile; fileRef = EE22DB86247FB43A001B0A71 /* ActionDetailTableViewCell.swift */; };
		EE22DB8C247FB43A001B0A71 /* DescriptionTableViewCell.swift in Sources */ = {isa = PBXBuildFile; fileRef = EE22DB87247FB43A001B0A71 /* DescriptionTableViewCell.swift */; };
		EE22DB8D247FB43A001B0A71 /* ActionTableViewCell.swift in Sources */ = {isa = PBXBuildFile; fileRef = EE22DB88247FB43A001B0A71 /* ActionTableViewCell.swift */; };
		EE22DB8F247FB46C001B0A71 /* ENStateTests.swift in Sources */ = {isa = PBXBuildFile; fileRef = EE22DB8E247FB46C001B0A71 /* ENStateTests.swift */; };
		EE22DB91247FB479001B0A71 /* MockStateHandlerObserverDelegate.swift in Sources */ = {isa = PBXBuildFile; fileRef = EE22DB90247FB479001B0A71 /* MockStateHandlerObserverDelegate.swift */; };
		EE269508248FCB0300BAE234 /* InfoPlist.strings in Resources */ = {isa = PBXBuildFile; fileRef = EE26950A248FCB0300BAE234 /* InfoPlist.strings */; };
		EE278B30245F2C8A008B06F9 /* InviteFriendsViewController.swift in Sources */ = {isa = PBXBuildFile; fileRef = EE278B2F245F2C8A008B06F9 /* InviteFriendsViewController.swift */; };
		EE70C23D245B09EA00AC9B2F /* Localizable.strings in Resources */ = {isa = PBXBuildFile; fileRef = EE70C23A245B09E900AC9B2F /* Localizable.strings */; };
		EE92A33E245D96DA006B97B0 /* Localizable.stringsdict in Resources */ = {isa = PBXBuildFile; fileRef = EE92A340245D96DA006B97B0 /* Localizable.stringsdict */; };
		EEF1067A246EBF8B009DFB4E /* ResetViewController.swift in Sources */ = {isa = PBXBuildFile; fileRef = EEF10679246EBF8B009DFB4E /* ResetViewController.swift */; };
		F22C6E2324917E3200712A6B /* DynamicTableViewControllerRowsTests.swift in Sources */ = {isa = PBXBuildFile; fileRef = F247572A24838AC8003E1FC5 /* DynamicTableViewControllerRowsTests.swift */; };
		F22C6E252492082B00712A6B /* DynamicTableViewSpaceCellTests.swift in Sources */ = {isa = PBXBuildFile; fileRef = F22C6E242492082B00712A6B /* DynamicTableViewSpaceCellTests.swift */; };
		F252472F2483955B00C5556B /* DynamicTableViewControllerFake.storyboard in Resources */ = {isa = PBXBuildFile; fileRef = F252472E2483955B00C5556B /* DynamicTableViewControllerFake.storyboard */; };
		F25247312484456800C5556B /* DynamicTableViewModelTests.swift in Sources */ = {isa = PBXBuildFile; fileRef = F25247302484456800C5556B /* DynamicTableViewModelTests.swift */; };
		F2DC808E248989CE00EDC40A /* DynamicTableViewControllerRegisterCellsTests.swift in Sources */ = {isa = PBXBuildFile; fileRef = F2DC808D248989CE00EDC40A /* DynamicTableViewControllerRegisterCellsTests.swift */; };
		F2DC809024898A9400EDC40A /* DynamicTableViewControllerNumberOfRowsAndSectionsTests.swift in Sources */ = {isa = PBXBuildFile; fileRef = F2DC808F24898A9400EDC40A /* DynamicTableViewControllerNumberOfRowsAndSectionsTests.swift */; };
		F2DC809224898B1800EDC40A /* DynamicTableViewControllerHeaderTests.swift in Sources */ = {isa = PBXBuildFile; fileRef = F2DC809124898B1800EDC40A /* DynamicTableViewControllerHeaderTests.swift */; };
		F2DC809424898CE600EDC40A /* DynamicTableViewControllerFooterTests.swift in Sources */ = {isa = PBXBuildFile; fileRef = F2DC809324898CE600EDC40A /* DynamicTableViewControllerFooterTests.swift */; };
		FEDCE09E9F78ABEB4AA9A484 /* ExposureDetectionExecutor.swift in Sources */ = {isa = PBXBuildFile; fileRef = FEDCE0116603B6E00FAEE632 /* ExposureDetectionExecutor.swift */; };
		FEDCE29E414945F14E7CE576 /* ENStateHandler+State.swift in Sources */ = {isa = PBXBuildFile; fileRef = FEDCE1B8926528ED74CDE1B2 /* ENStateHandler+State.swift */; };
		FEDCE50B4AC5E24D4E11AA52 /* RequiresAppDependencies.swift in Sources */ = {isa = PBXBuildFile; fileRef = FEDCE1600374711EC77FF572 /* RequiresAppDependencies.swift */; };
		FEDCE6E2763B0BABFADF36BA /* ExposureDetectionViewModel.swift in Sources */ = {isa = PBXBuildFile; fileRef = FEDCE4BE82DC5BFE90575663 /* ExposureDetectionViewModel.swift */; };
/* End PBXBuildFile section */

/* Begin PBXContainerItemProxy section */
		85D7595524570491008175F0 /* PBXContainerItemProxy */ = {
			isa = PBXContainerItemProxy;
			containerPortal = 85D759332457048F008175F0 /* Project object */;
			proxyType = 1;
			remoteGlobalIDString = 85D7593A2457048F008175F0;
			remoteInfo = ENA;
		};
		85D7596024570491008175F0 /* PBXContainerItemProxy */ = {
			isa = PBXContainerItemProxy;
			containerPortal = 85D759332457048F008175F0 /* Project object */;
			proxyType = 1;
			remoteGlobalIDString = 85D7593A2457048F008175F0;
			remoteInfo = ENA;
		};
/* End PBXContainerItemProxy section */

/* Begin PBXCopyFilesBuildPhase section */
		B102BDB924603FD600CD55A2 /* Embed Frameworks */ = {
			isa = PBXCopyFilesBuildPhase;
			buildActionMask = 12;
			dstPath = "";
			dstSubfolderSpec = 10;
			files = (
				015E8C0924C9983600C0A4B3 /* CWASQLite.framework in Embed Frameworks */,
			);
			name = "Embed Frameworks";
			runOnlyForDeploymentPostprocessing = 0;
		};
/* End PBXCopyFilesBuildPhase section */

/* Begin PBXFileReference section */
		0103CED02536D1A100BDAAD1 /* AppInformationCellModel.swift */ = {isa = PBXFileReference; lastKnownFileType = sourcecode.swift; path = AppInformationCellModel.swift; sourceTree = "<group>"; };
		0105D8A925B87920007E288B /* SAP_Internal_Stats_KeyFigure+Formatting.swift */ = {isa = PBXFileReference; lastKnownFileType = sourcecode.swift; path = "SAP_Internal_Stats_KeyFigure+Formatting.swift"; sourceTree = "<group>"; };
		010B3D3A25A8667C00EB44AB /* ExposureDetectionViewModelTests.swift */ = {isa = PBXFileReference; lastKnownFileType = sourcecode.swift; path = ExposureDetectionViewModelTests.swift; sourceTree = "<group>"; };
		010B3D8525ADE5FD00EB44AB /* HomeRiskCellModelTests.swift */ = {isa = PBXFileReference; lastKnownFileType = sourcecode.swift; path = HomeRiskCellModelTests.swift; sourceTree = "<group>"; };
		011E13AD24680A4000973467 /* HTTPClient.swift */ = {isa = PBXFileReference; lastKnownFileType = sourcecode.swift; path = HTTPClient.swift; sourceTree = "<group>"; };
		011E4B002483A35A002E6412 /* ENACommunity.entitlements */ = {isa = PBXFileReference; fileEncoding = 4; lastKnownFileType = text.plist.entitlements; path = ENACommunity.entitlements; sourceTree = "<group>"; };
		0120ECDC25875D8B00F78944 /* DiaryDayEntryCellModel.swift */ = {isa = PBXFileReference; lastKnownFileType = sourcecode.swift; path = DiaryDayEntryCellModel.swift; sourceTree = "<group>"; };
		0120ECF22587607600F78944 /* DiaryDayEntryCellModelTest.swift */ = {isa = PBXFileReference; lastKnownFileType = sourcecode.swift; path = DiaryDayEntryCellModelTest.swift; sourceTree = "<group>"; };
		0120ECFD2587631100F78944 /* DiaryDayAddCellModelTest.swift */ = {isa = PBXFileReference; lastKnownFileType = sourcecode.swift; path = DiaryDayAddCellModelTest.swift; sourceTree = "<group>"; };
		0123D5972501383100A91838 /* ExposureSubmissionErrorTests.swift */ = {isa = PBXFileReference; lastKnownFileType = sourcecode.swift; path = ExposureSubmissionErrorTests.swift; sourceTree = "<group>"; };
		0130F66625B1813000B6BDA3 /* HomeStatisticsCard.swift */ = {isa = PBXFileReference; lastKnownFileType = sourcecode.swift; path = HomeStatisticsCard.swift; sourceTree = "<group>"; };
		0130F67125B1851000B6BDA3 /* HomeStatisticsCellModel.swift */ = {isa = PBXFileReference; lastKnownFileType = sourcecode.swift; path = HomeStatisticsCellModel.swift; sourceTree = "<group>"; };
		0130F68025B186DB00B6BDA3 /* SAP_Internal_Stats_Statistics+SupportedIDs.swift */ = {isa = PBXFileReference; lastKnownFileType = sourcecode.swift; path = "SAP_Internal_Stats_Statistics+SupportedIDs.swift"; sourceTree = "<group>"; };
		013C412725545C2D00826C9F /* DebugRiskCalculation.swift */ = {isa = PBXFileReference; lastKnownFileType = sourcecode.swift; path = DebugRiskCalculation.swift; sourceTree = "<group>"; };
		013C413C255463A400826C9F /* DMDebugRiskCalculationViewController.swift */ = {isa = PBXFileReference; lastKnownFileType = sourcecode.swift; path = DMDebugRiskCalculationViewController.swift; sourceTree = "<group>"; };
		013DC101245DAC4E00EE58B0 /* Store.swift */ = {isa = PBXFileReference; lastKnownFileType = sourcecode.swift; path = Store.swift; sourceTree = "<group>"; };
		014086B72588F95000E9E5B2 /* DiaryEditEntriesViewModelTest.swift */ = {isa = PBXFileReference; lastKnownFileType = sourcecode.swift; path = DiaryEditEntriesViewModelTest.swift; sourceTree = "<group>"; };
		014086BC2589033A00E9E5B2 /* DiaryEditEntriesCellModel.swift */ = {isa = PBXFileReference; lastKnownFileType = sourcecode.swift; path = DiaryEditEntriesCellModel.swift; sourceTree = "<group>"; };
		014086C42589040200E9E5B2 /* DiaryEditEntriesCellModelTest.swift */ = {isa = PBXFileReference; lastKnownFileType = sourcecode.swift; path = DiaryEditEntriesCellModelTest.swift; sourceTree = "<group>"; };
		0144BDE0250924CC00B0857C /* SymptomsOnset.swift */ = {isa = PBXFileReference; lastKnownFileType = sourcecode.swift; path = SymptomsOnset.swift; sourceTree = "<group>"; };
		0144BDE22509288B00B0857C /* SymptomsOnsetTests.swift */ = {isa = PBXFileReference; lastKnownFileType = sourcecode.swift; path = SymptomsOnsetTests.swift; sourceTree = "<group>"; };
		0144BDEC250A3E5300B0857C /* ExposureSubmissionCoordinatorModel.swift */ = {isa = PBXFileReference; lastKnownFileType = sourcecode.swift; path = ExposureSubmissionCoordinatorModel.swift; sourceTree = "<group>"; };
		014891B224F90D0B002A6F77 /* ENA.plist */ = {isa = PBXFileReference; fileEncoding = 4; lastKnownFileType = text.plist.xml; name = ENA.plist; path = ../../../ENA.plist; sourceTree = "<group>"; };
		015178C12507D2A90074F095 /* ExposureSubmissionSymptomsOnsetViewControllerTests.swift */ = {isa = PBXFileReference; lastKnownFileType = sourcecode.swift; path = ExposureSubmissionSymptomsOnsetViewControllerTests.swift; sourceTree = "<group>"; };
		015692E324B48C3F0033F35E /* TimeInterval+Convenience.swift */ = {isa = PBXFileReference; fileEncoding = 4; lastKnownFileType = sourcecode.swift; lineEnding = 0; path = "TimeInterval+Convenience.swift"; sourceTree = "<group>"; };
		01571B79255E9A6F00E4E891 /* config-wru-2020-11-13 */ = {isa = PBXFileReference; lastKnownFileType = file; path = "config-wru-2020-11-13"; sourceTree = "<group>"; };
		016146902487A43E00660992 /* LinkHelper.swift */ = {isa = PBXFileReference; lastKnownFileType = sourcecode.swift; path = LinkHelper.swift; sourceTree = "<group>"; };
		01678E9A249A521F003B048B /* testStore.sqlite */ = {isa = PBXFileReference; lastKnownFileType = file; path = testStore.sqlite; sourceTree = "<group>"; };
		016961982540574700FF92E3 /* ExposureSubmissionTestResultViewModel.swift */ = {isa = PBXFileReference; lastKnownFileType = sourcecode.swift; path = ExposureSubmissionTestResultViewModel.swift; sourceTree = "<group>"; };
		016961AF2549630100FF92E3 /* ExposureSubmissionTestResultViewModelTests.swift */ = {isa = PBXFileReference; lastKnownFileType = sourcecode.swift; path = ExposureSubmissionTestResultViewModelTests.swift; sourceTree = "<group>"; };
		016E25F125AF13EA0077C64C /* HomeStatisticsTableViewCell.swift */ = {isa = PBXFileReference; lastKnownFileType = sourcecode.swift; path = HomeStatisticsTableViewCell.swift; sourceTree = "<group>"; };
		016E25F225AF13EA0077C64C /* HomeStatisticsTableViewCell.xib */ = {isa = PBXFileReference; lastKnownFileType = file.xib; path = HomeStatisticsTableViewCell.xib; sourceTree = "<group>"; };
		016E260225AF20300077C64C /* HomeStatisticsCardView.swift */ = {isa = PBXFileReference; lastKnownFileType = sourcecode.swift; path = HomeStatisticsCardView.swift; sourceTree = "<group>"; };
		016E260725AF20540077C64C /* HomeStatisticsCardView.xib */ = {isa = PBXFileReference; lastKnownFileType = file.xib; path = HomeStatisticsCardView.xib; sourceTree = "<group>"; };
		016E261325AF43450077C64C /* StatisticsInfoViewController.swift */ = {isa = PBXFileReference; lastKnownFileType = sourcecode.swift; path = StatisticsInfoViewController.swift; sourceTree = "<group>"; };
		016E264B25B0327B0077C64C /* HomeStatisticsCardViewModel.swift */ = {isa = PBXFileReference; lastKnownFileType = sourcecode.swift; path = HomeStatisticsCardViewModel.swift; sourceTree = "<group>"; };
		01734B56255D6C4500E60A8B /* key_download_parameters.pb.swift */ = {isa = PBXFileReference; fileEncoding = 4; lastKnownFileType = sourcecode.swift; name = key_download_parameters.pb.swift; path = ../../../gen/output/internal/v2/key_download_parameters.pb.swift; sourceTree = "<group>"; };
		01734B57255D6C4500E60A8B /* semantic_version.pb.swift */ = {isa = PBXFileReference; fileEncoding = 4; lastKnownFileType = sourcecode.swift; name = semantic_version.pb.swift; path = ../../../gen/output/internal/v2/semantic_version.pb.swift; sourceTree = "<group>"; };
		01734B58255D6C4500E60A8B /* risk_calculation_parameters.pb.swift */ = {isa = PBXFileReference; fileEncoding = 4; lastKnownFileType = sourcecode.swift; name = risk_calculation_parameters.pb.swift; path = ../../../gen/output/internal/v2/risk_calculation_parameters.pb.swift; sourceTree = "<group>"; };
		01734B59255D6C4500E60A8B /* app_config_ios.pb.swift */ = {isa = PBXFileReference; fileEncoding = 4; lastKnownFileType = sourcecode.swift; name = app_config_ios.pb.swift; path = ../../../gen/output/internal/v2/app_config_ios.pb.swift; sourceTree = "<group>"; };
		01734B5A255D6C4500E60A8B /* exposure_detection_parameters.pb.swift */ = {isa = PBXFileReference; fileEncoding = 4; lastKnownFileType = sourcecode.swift; name = exposure_detection_parameters.pb.swift; path = ../../../gen/output/internal/v2/exposure_detection_parameters.pb.swift; sourceTree = "<group>"; };
		01734B6D255D73E400E60A8B /* ENExposureConfiguration+Convenience.swift */ = {isa = PBXFileReference; lastKnownFileType = sourcecode.swift; path = "ENExposureConfiguration+Convenience.swift"; sourceTree = "<group>"; };
		0177F48125501111009DD568 /* RiskCalculationResult.swift */ = {isa = PBXFileReference; fileEncoding = 4; lastKnownFileType = sourcecode.swift; path = RiskCalculationResult.swift; sourceTree = "<group>"; };
		0177F4B025503805009DD568 /* ScanInstanceTest.swift */ = {isa = PBXFileReference; lastKnownFileType = sourcecode.swift; path = ScanInstanceTest.swift; sourceTree = "<group>"; };
		017AD113259DCD3400FA2B3F /* HomeShownPositiveTestResultCellModel.swift */ = {isa = PBXFileReference; lastKnownFileType = sourcecode.swift; path = HomeShownPositiveTestResultCellModel.swift; sourceTree = "<group>"; };
		017AD121259DDE6B00FA2B3F /* ISO8601DateFormatter+ContactDiary.swift */ = {isa = PBXFileReference; lastKnownFileType = sourcecode.swift; path = "ISO8601DateFormatter+ContactDiary.swift"; sourceTree = "<group>"; };
		017AD13525A3235B00FA2B3F /* iOS13TestCase.swift */ = {isa = PBXFileReference; lastKnownFileType = sourcecode.swift; path = iOS13TestCase.swift; sourceTree = "<group>"; };
		017AD17E25A5A30500FA2B3F /* DynamicHeader+ExposureDetection.swift */ = {isa = PBXFileReference; lastKnownFileType = sourcecode.swift; path = "DynamicHeader+ExposureDetection.swift"; sourceTree = "<group>"; };
		017AD18625A5C70700FA2B3F /* DynamicCell+ExposureDetection.swift */ = {isa = PBXFileReference; lastKnownFileType = sourcecode.swift; path = "DynamicCell+ExposureDetection.swift"; sourceTree = "<group>"; };
		017AD18B25A5C70900FA2B3F /* ActiveTracing+ExposureDetection.swift */ = {isa = PBXFileReference; lastKnownFileType = sourcecode.swift; path = "ActiveTracing+ExposureDetection.swift"; sourceTree = "<group>"; };
		0185DDDD25B77786001FBEA7 /* HomeStatisticsCellModelTests.swift */ = {isa = PBXFileReference; lastKnownFileType = sourcecode.swift; path = HomeStatisticsCellModelTests.swift; sourceTree = "<group>"; };
		0190982B257E5AF70065D050 /* DiaryCoordinator.swift */ = {isa = PBXFileReference; lastKnownFileType = sourcecode.swift; path = DiaryCoordinator.swift; sourceTree = "<group>"; };
		01909834257E606C0065D050 /* DiaryEditEntriesViewController.swift */ = {isa = PBXFileReference; lastKnownFileType = sourcecode.swift; path = DiaryEditEntriesViewController.swift; sourceTree = "<group>"; };
		0190983C257E60760065D050 /* DiaryEditEntriesViewModel.swift */ = {isa = PBXFileReference; lastKnownFileType = sourcecode.swift; path = DiaryEditEntriesViewModel.swift; sourceTree = "<group>"; };
		01909845257E61350065D050 /* DiaryOverviewTableViewController.swift */ = {isa = PBXFileReference; lastKnownFileType = sourcecode.swift; path = DiaryOverviewTableViewController.swift; sourceTree = "<group>"; };
		0190984C257E62C70065D050 /* DiaryAddAndEditEntryViewController.swift */ = {isa = PBXFileReference; lastKnownFileType = sourcecode.swift; path = DiaryAddAndEditEntryViewController.swift; sourceTree = "<group>"; };
		01909851257E62CB0065D050 /* DiaryAddAndEditEntryViewModel.swift */ = {isa = PBXFileReference; lastKnownFileType = sourcecode.swift; path = DiaryAddAndEditEntryViewModel.swift; sourceTree = "<group>"; };
		01909862257E63810065D050 /* DiaryDayViewController.swift */ = {isa = PBXFileReference; lastKnownFileType = sourcecode.swift; path = DiaryDayViewController.swift; sourceTree = "<group>"; };
		01909881257E675D0065D050 /* DiaryContactPerson.swift */ = {isa = PBXFileReference; lastKnownFileType = sourcecode.swift; path = DiaryContactPerson.swift; sourceTree = "<group>"; };
		01909886257E7B900065D050 /* ExposureSubmissionQRInfoViewController.swift */ = {isa = PBXFileReference; fileEncoding = 4; lastKnownFileType = sourcecode.swift; path = ExposureSubmissionQRInfoViewController.swift; sourceTree = "<group>"; };
		01909887257E7B900065D050 /* ExposureSubmissionQRInfoViewModel.swift */ = {isa = PBXFileReference; fileEncoding = 4; lastKnownFileType = sourcecode.swift; path = ExposureSubmissionQRInfoViewModel.swift; sourceTree = "<group>"; };
		0190B224255C423600CF4244 /* Date+Age.swift */ = {isa = PBXFileReference; lastKnownFileType = sourcecode.swift; path = "Date+Age.swift"; sourceTree = "<group>"; };
		019C9EFF25894BAA00B26392 /* DiaryStoringProviding.swift */ = {isa = PBXFileReference; lastKnownFileType = sourcecode.swift; path = DiaryStoringProviding.swift; sourceTree = "<group>"; };
		019C9F0725894BE900B26392 /* MockDiaryStore.swift */ = {isa = PBXFileReference; lastKnownFileType = sourcecode.swift; path = MockDiaryStore.swift; sourceTree = "<group>"; };
		019C9F1D25894CDD00B26392 /* DiaryOverviewViewModel.swift */ = {isa = PBXFileReference; lastKnownFileType = sourcecode.swift; path = DiaryOverviewViewModel.swift; sourceTree = "<group>"; };
		019C9F2C258951B700B26392 /* ContactPersonEncounter.swift */ = {isa = PBXFileReference; lastKnownFileType = sourcecode.swift; path = ContactPersonEncounter.swift; sourceTree = "<group>"; };
		019C9F31258951B900B26392 /* LocationVisit.swift */ = {isa = PBXFileReference; lastKnownFileType = sourcecode.swift; path = LocationVisit.swift; sourceTree = "<group>"; };
		019C9F33258951BB00B26392 /* DiaryDay.swift */ = {isa = PBXFileReference; lastKnownFileType = sourcecode.swift; path = DiaryDay.swift; sourceTree = "<group>"; };
		019C9F38258951BC00B26392 /* DiaryEntryType.swift */ = {isa = PBXFileReference; lastKnownFileType = sourcecode.swift; path = DiaryEntryType.swift; sourceTree = "<group>"; };
		019C9F3A258951BE00B26392 /* DiaryEntry.swift */ = {isa = PBXFileReference; lastKnownFileType = sourcecode.swift; path = DiaryEntry.swift; sourceTree = "<group>"; };
		019C9F3F258951C000B26392 /* DiaryLocation.swift */ = {isa = PBXFileReference; lastKnownFileType = sourcecode.swift; path = DiaryLocation.swift; sourceTree = "<group>"; };
		01A1B441252DE54600841B63 /* ExposureSubmissionQRScannerViewModelTests.swift */ = {isa = PBXFileReference; lastKnownFileType = sourcecode.swift; path = ExposureSubmissionQRScannerViewModelTests.swift; sourceTree = "<group>"; };
		01A1B449252DFD7700841B63 /* MetadataObject.swift */ = {isa = PBXFileReference; lastKnownFileType = sourcecode.swift; path = MetadataObject.swift; sourceTree = "<group>"; };
		01A1B451252DFD9400841B63 /* FakeMetadataMachineReadableObject.swift */ = {isa = PBXFileReference; lastKnownFileType = sourcecode.swift; path = FakeMetadataMachineReadableObject.swift; sourceTree = "<group>"; };
		01A1B460252E17F900841B63 /* ExposureSubmissionCoordinatorModelTests.swift */ = {isa = PBXFileReference; lastKnownFileType = sourcecode.swift; path = ExposureSubmissionCoordinatorModelTests.swift; sourceTree = "<group>"; };
		01A236792519D1E80043D9F8 /* ExposureSubmissionWarnOthersViewModel.swift */ = {isa = PBXFileReference; lastKnownFileType = sourcecode.swift; path = ExposureSubmissionWarnOthersViewModel.swift; sourceTree = "<group>"; };
		01A23684251A22E90043D9F8 /* ExposureSubmissionQRInfoModelTests.swift */ = {isa = PBXFileReference; lastKnownFileType = sourcecode.swift; path = ExposureSubmissionQRInfoModelTests.swift; sourceTree = "<group>"; };
		01A4DC5625922EB0007D5794 /* HomeShownPositiveTestResultTableViewCell.xib */ = {isa = PBXFileReference; lastKnownFileType = file.xib; path = HomeShownPositiveTestResultTableViewCell.xib; sourceTree = "<group>"; };
		01A4DC5725922EB1007D5794 /* HomeShownPositiveTestResultTableViewCell.swift */ = {isa = PBXFileReference; lastKnownFileType = sourcecode.swift; path = HomeShownPositiveTestResultTableViewCell.swift; sourceTree = "<group>"; };
		01A4DC5925922EB1007D5794 /* HomeRiskTableViewCell.xib */ = {isa = PBXFileReference; lastKnownFileType = file.xib; path = HomeRiskTableViewCell.xib; sourceTree = "<group>"; };
		01A4DC5A25922EB1007D5794 /* HomeThankYouTableViewCell.xib */ = {isa = PBXFileReference; lastKnownFileType = file.xib; path = HomeThankYouTableViewCell.xib; sourceTree = "<group>"; };
		01A4DC5B25922EB1007D5794 /* HomeThankYouTableViewCell.swift */ = {isa = PBXFileReference; lastKnownFileType = sourcecode.swift; path = HomeThankYouTableViewCell.swift; sourceTree = "<group>"; };
		01A4DC5D25922EB2007D5794 /* HomeRiskTableViewCell.swift */ = {isa = PBXFileReference; lastKnownFileType = sourcecode.swift; path = HomeRiskTableViewCell.swift; sourceTree = "<group>"; };
		01A4DC6125922EB2007D5794 /* HomeTextItemView.swift */ = {isa = PBXFileReference; lastKnownFileType = sourcecode.swift; path = HomeTextItemView.swift; sourceTree = "<group>"; };
		01A4DC6225922EB3007D5794 /* HomeTextItemView.xib */ = {isa = PBXFileReference; lastKnownFileType = file.xib; path = HomeTextItemView.xib; sourceTree = "<group>"; };
		01A4DC6325922EB3007D5794 /* HomeImageItemView.xib */ = {isa = PBXFileReference; lastKnownFileType = file.xib; path = HomeImageItemView.xib; sourceTree = "<group>"; };
		01A4DC6425922EB3007D5794 /* HomeListItemView.xib */ = {isa = PBXFileReference; lastKnownFileType = file.xib; path = HomeListItemView.xib; sourceTree = "<group>"; };
		01A4DC6525922EB3007D5794 /* HomeItemView.swift */ = {isa = PBXFileReference; lastKnownFileType = sourcecode.swift; path = HomeItemView.swift; sourceTree = "<group>"; };
		01A4DC6625922EB3007D5794 /* HomeImageItemView.swift */ = {isa = PBXFileReference; lastKnownFileType = sourcecode.swift; path = HomeImageItemView.swift; sourceTree = "<group>"; };
		01A4DC6725922EB3007D5794 /* HomeLoadingItemView.swift */ = {isa = PBXFileReference; lastKnownFileType = sourcecode.swift; path = HomeLoadingItemView.swift; sourceTree = "<group>"; };
		01A4DC6825922EB4007D5794 /* HomeLoadingItemView.xib */ = {isa = PBXFileReference; lastKnownFileType = file.xib; path = HomeLoadingItemView.xib; sourceTree = "<group>"; };
		01A4DC6925922EB4007D5794 /* HomeListItemView.swift */ = {isa = PBXFileReference; lastKnownFileType = sourcecode.swift; path = HomeListItemView.swift; sourceTree = "<group>"; };
		01A4DC7825922EBD007D5794 /* HomeTestResultTableViewCell.xib */ = {isa = PBXFileReference; lastKnownFileType = file.xib; path = HomeTestResultTableViewCell.xib; sourceTree = "<group>"; };
		01A4DC7925922EBD007D5794 /* HomeTestResultTableViewCell.swift */ = {isa = PBXFileReference; lastKnownFileType = sourcecode.swift; path = HomeTestResultTableViewCell.swift; sourceTree = "<group>"; };
		01A4DC8C25922F05007D5794 /* HomeTestResultCellModel.swift */ = {isa = PBXFileReference; lastKnownFileType = sourcecode.swift; path = HomeTestResultCellModel.swift; sourceTree = "<group>"; };
		01A4DCB5259264F9007D5794 /* HomeThankYouCellModel.swift */ = {isa = PBXFileReference; lastKnownFileType = sourcecode.swift; path = HomeThankYouCellModel.swift; sourceTree = "<group>"; };
		01A4DCFD25926A66007D5794 /* HomeImageItemViewModel.swift */ = {isa = PBXFileReference; lastKnownFileType = sourcecode.swift; path = HomeImageItemViewModel.swift; sourceTree = "<group>"; };
		01A4DD0225926A6A007D5794 /* HomeTextItemViewModel.swift */ = {isa = PBXFileReference; lastKnownFileType = sourcecode.swift; path = HomeTextItemViewModel.swift; sourceTree = "<group>"; };
		01A4DD0725926A6E007D5794 /* HomeListItemViewModel.swift */ = {isa = PBXFileReference; lastKnownFileType = sourcecode.swift; path = HomeListItemViewModel.swift; sourceTree = "<group>"; };
		01A4DD0C25926A72007D5794 /* HomeLoadingItemViewModel.swift */ = {isa = PBXFileReference; lastKnownFileType = sourcecode.swift; path = HomeLoadingItemViewModel.swift; sourceTree = "<group>"; };
		01A4DD3725935AC1007D5794 /* CellPositionInSection.swift */ = {isa = PBXFileReference; lastKnownFileType = sourcecode.swift; path = CellPositionInSection.swift; sourceTree = "<group>"; };
		01A4DD4225935D1F007D5794 /* HomeRiskCellModel.swift */ = {isa = PBXFileReference; lastKnownFileType = sourcecode.swift; path = HomeRiskCellModel.swift; sourceTree = "<group>"; };
		01A6EFB4258BD6270001D8C2 /* NotificationSettingsOffTableViewCell.xib */ = {isa = PBXFileReference; lastKnownFileType = file.xib; path = NotificationSettingsOffTableViewCell.xib; sourceTree = "<group>"; };
		01A97DD02506767E00C07C37 /* DatePickerOptionViewModelTests.swift */ = {isa = PBXFileReference; lastKnownFileType = sourcecode.swift; path = DatePickerOptionViewModelTests.swift; sourceTree = "<group>"; };
		01A97DD22506769F00C07C37 /* DatePickerDayViewModelTests.swift */ = {isa = PBXFileReference; lastKnownFileType = sourcecode.swift; path = DatePickerDayViewModelTests.swift; sourceTree = "<group>"; };
		01B605C3258A181C0093DB8E /* DiaryOverviewViewModelTest.swift */ = {isa = PBXFileReference; lastKnownFileType = sourcecode.swift; path = DiaryOverviewViewModelTest.swift; sourceTree = "<group>"; };
		01B605C8258A32930093DB8E /* DiaryDayTest.swift */ = {isa = PBXFileReference; lastKnownFileType = sourcecode.swift; path = DiaryDayTest.swift; sourceTree = "<group>"; };
		01B605CD258A38330093DB8E /* DiaryEntryTest.swift */ = {isa = PBXFileReference; lastKnownFileType = sourcecode.swift; path = DiaryEntryTest.swift; sourceTree = "<group>"; };
		01B605D8258A49E70093DB8E /* DiaryLocationTest.swift */ = {isa = PBXFileReference; lastKnownFileType = sourcecode.swift; path = DiaryLocationTest.swift; sourceTree = "<group>"; };
		01B605E6258A4A980093DB8E /* DiaryContactPersonTest.swift */ = {isa = PBXFileReference; lastKnownFileType = sourcecode.swift; path = DiaryContactPersonTest.swift; sourceTree = "<group>"; };
		01B7232324F812500064C0EB /* DynamicTableViewOptionGroupCell.swift */ = {isa = PBXFileReference; lastKnownFileType = sourcecode.swift; path = DynamicTableViewOptionGroupCell.swift; sourceTree = "<group>"; };
		01B7232624F812BC0064C0EB /* OptionGroupView.swift */ = {isa = PBXFileReference; lastKnownFileType = sourcecode.swift; path = OptionGroupView.swift; sourceTree = "<group>"; };
		01B7232824F812DF0064C0EB /* OptionView.swift */ = {isa = PBXFileReference; lastKnownFileType = sourcecode.swift; path = OptionView.swift; sourceTree = "<group>"; };
		01B7232A24F815B00064C0EB /* MultipleChoiceOptionView.swift */ = {isa = PBXFileReference; lastKnownFileType = sourcecode.swift; path = MultipleChoiceOptionView.swift; sourceTree = "<group>"; };
		01B7232C24F8E0260064C0EB /* MultipleChoiceChoiceView.swift */ = {isa = PBXFileReference; lastKnownFileType = sourcecode.swift; path = MultipleChoiceChoiceView.swift; sourceTree = "<group>"; };
		01B7232E24FE4F080064C0EB /* OptionGroupViewModel.swift */ = {isa = PBXFileReference; lastKnownFileType = sourcecode.swift; path = OptionGroupViewModel.swift; sourceTree = "<group>"; };
		01B72B6425821CD200A3E3BC /* DiaryDayEmptyView.swift */ = {isa = PBXFileReference; lastKnownFileType = sourcecode.swift; path = DiaryDayEmptyView.swift; sourceTree = "<group>"; };
		01B72B6C25821D2800A3E3BC /* DiaryDayEmptyViewModel.swift */ = {isa = PBXFileReference; lastKnownFileType = sourcecode.swift; path = DiaryDayEmptyViewModel.swift; sourceTree = "<group>"; };
		01B72BA5258360CD00A3E3BC /* DiaryDayEmptyViewModelTest.swift */ = {isa = PBXFileReference; lastKnownFileType = sourcecode.swift; path = DiaryDayEmptyViewModelTest.swift; sourceTree = "<group>"; };
		01B72BBF2583875600A3E3BC /* DiaryDayViewModelTest.swift */ = {isa = PBXFileReference; lastKnownFileType = sourcecode.swift; path = DiaryDayViewModelTest.swift; sourceTree = "<group>"; };
		01B72BDC2583AB1400A3E3BC /* DiaryEditEntriesViewController.xib */ = {isa = PBXFileReference; lastKnownFileType = file.xib; path = DiaryEditEntriesViewController.xib; sourceTree = "<group>"; };
		01B72BEE2583B51C00A3E3BC /* DiaryEditEntriesTableViewCell.swift */ = {isa = PBXFileReference; lastKnownFileType = sourcecode.swift; path = DiaryEditEntriesTableViewCell.swift; sourceTree = "<group>"; };
		01B72BF02583B51C00A3E3BC /* DiaryEditEntriesTableViewCell.xib */ = {isa = PBXFileReference; lastKnownFileType = file.xib; path = DiaryEditEntriesTableViewCell.xib; sourceTree = "<group>"; };
		01B72C0A25875BC300A3E3BC /* DiaryDayAddCellModel.swift */ = {isa = PBXFileReference; lastKnownFileType = sourcecode.swift; path = DiaryDayAddCellModel.swift; sourceTree = "<group>"; };
		01C2D440250124E600FB23BF /* OptionGroupViewModelTests.swift */ = {isa = PBXFileReference; lastKnownFileType = sourcecode.swift; path = OptionGroupViewModelTests.swift; sourceTree = "<group>"; };
		01C6ABF32527273D0052814D /* String+Insertion.swift */ = {isa = PBXFileReference; lastKnownFileType = sourcecode.swift; path = "String+Insertion.swift"; sourceTree = "<group>"; };
		01C6AC0D252B1E980052814D /* ExposureSubmissionQRScannerViewModel.swift */ = {isa = PBXFileReference; lastKnownFileType = sourcecode.swift; path = ExposureSubmissionQRScannerViewModel.swift; sourceTree = "<group>"; };
		01C6AC20252B21DF0052814D /* ExposureSubmissionQRScannerViewController.xib */ = {isa = PBXFileReference; lastKnownFileType = file.xib; path = ExposureSubmissionQRScannerViewController.xib; sourceTree = "<group>"; };
		01C6AC25252B23D70052814D /* ExposureSubmissionQRScannerFocusView.swift */ = {isa = PBXFileReference; lastKnownFileType = sourcecode.swift; path = ExposureSubmissionQRScannerFocusView.swift; sourceTree = "<group>"; };
		01C6AC31252B29C00052814D /* QRScannerError.swift */ = {isa = PBXFileReference; lastKnownFileType = sourcecode.swift; path = QRScannerError.swift; sourceTree = "<group>"; };
		01C6AC39252B2A500052814D /* UIImage+Color.swift */ = {isa = PBXFileReference; lastKnownFileType = sourcecode.swift; path = "UIImage+Color.swift"; sourceTree = "<group>"; };
		01C7665D25024A09002C9A5C /* DatePickerOptionView.swift */ = {isa = PBXFileReference; lastKnownFileType = sourcecode.swift; path = DatePickerOptionView.swift; sourceTree = "<group>"; };
		01CF95DC25308346007B72F7 /* CodableExposureDetectionSummary+Helpers.swift */ = {isa = PBXFileReference; lastKnownFileType = sourcecode.swift; path = "CodableExposureDetectionSummary+Helpers.swift"; sourceTree = "<group>"; };
		01D02625258A769200B6389A /* HTTPURLResponse+Header.swift */ = {isa = PBXFileReference; lastKnownFileType = sourcecode.swift; path = "HTTPURLResponse+Header.swift"; sourceTree = "<group>"; };
		01D0262D258A791C00B6389A /* OnboardingInfoViewController.xib */ = {isa = PBXFileReference; lastKnownFileType = file.xib; path = OnboardingInfoViewController.xib; sourceTree = "<group>"; };
		01D02666258B750800B6389A /* ExposureDetectionViewController.xib */ = {isa = PBXFileReference; lastKnownFileType = file.xib; path = ExposureDetectionViewController.xib; sourceTree = "<group>"; };
		01D02687258B9CB200B6389A /* ExposureDetectionHeaderCell.xib */ = {isa = PBXFileReference; lastKnownFileType = file.xib; path = ExposureDetectionHeaderCell.xib; sourceTree = "<group>"; };
		01D0268C258B9CF800B6389A /* ExposureDetectionRiskCell.xib */ = {isa = PBXFileReference; lastKnownFileType = file.xib; path = ExposureDetectionRiskCell.xib; sourceTree = "<group>"; };
		01D02691258BA0AD00B6389A /* ExposureDetectionLongGuideCell.xib */ = {isa = PBXFileReference; lastKnownFileType = file.xib; path = ExposureDetectionLongGuideCell.xib; sourceTree = "<group>"; };
		01D02696258BA0E000B6389A /* ExposureDetectionLoadingCell.xib */ = {isa = PBXFileReference; lastKnownFileType = file.xib; path = ExposureDetectionLoadingCell.xib; sourceTree = "<group>"; };
		01D026A4258BA20E00B6389A /* ExposureDetectionHotlineCell.xib */ = {isa = PBXFileReference; lastKnownFileType = file.xib; path = ExposureDetectionHotlineCell.xib; sourceTree = "<group>"; };
		01D026A9258BA2F600B6389A /* ExposureDetectionRiskRefreshCell.xib */ = {isa = PBXFileReference; lastKnownFileType = file.xib; path = ExposureDetectionRiskRefreshCell.xib; sourceTree = "<group>"; };
		01D026AA258BA2F900B6389A /* ExposureDetectionRiskTextCell.xib */ = {isa = PBXFileReference; lastKnownFileType = file.xib; path = ExposureDetectionRiskTextCell.xib; sourceTree = "<group>"; };
		01D026AB258BA2FA00B6389A /* ExposureDetectionGuideCell.xib */ = {isa = PBXFileReference; lastKnownFileType = file.xib; path = ExposureDetectionGuideCell.xib; sourceTree = "<group>"; };
		01D026AC258BA2FD00B6389A /* ExposureDetectionLinkCell.xib */ = {isa = PBXFileReference; lastKnownFileType = file.xib; path = ExposureDetectionLinkCell.xib; sourceTree = "<group>"; };
		01D026DC258BB6CC00B6389A /* TracingHistoryTableViewCell.xib */ = {isa = PBXFileReference; lastKnownFileType = file.xib; path = TracingHistoryTableViewCell.xib; sourceTree = "<group>"; };
		01D026E3258BB6D800B6389A /* ImageTableViewCell.xib */ = {isa = PBXFileReference; lastKnownFileType = file.xib; path = ImageTableViewCell.xib; sourceTree = "<group>"; };
		01D026E7258BB6DB00B6389A /* ActionDetailTableViewCell.xib */ = {isa = PBXFileReference; lastKnownFileType = file.xib; path = ActionDetailTableViewCell.xib; sourceTree = "<group>"; };
		01D026E8258BB6DD00B6389A /* DescriptionTableViewCell.xib */ = {isa = PBXFileReference; lastKnownFileType = file.xib; path = DescriptionTableViewCell.xib; sourceTree = "<group>"; };
		01D026E9258BB6DF00B6389A /* ActionTableViewCell.xib */ = {isa = PBXFileReference; lastKnownFileType = file.xib; path = ActionTableViewCell.xib; sourceTree = "<group>"; };
		01D026ED258BB70100B6389A /* EuTracingTableViewCell.xib */ = {isa = PBXFileReference; lastKnownFileType = file.xib; path = EuTracingTableViewCell.xib; sourceTree = "<group>"; };
		01D0270F258BC17500B6389A /* InviteFriendsViewController.xib */ = {isa = PBXFileReference; lastKnownFileType = file.xib; path = InviteFriendsViewController.xib; sourceTree = "<group>"; };
		01D0271A258BC78100B6389A /* SettingsCoordinator.swift */ = {isa = PBXFileReference; lastKnownFileType = sourcecode.swift; path = SettingsCoordinator.swift; sourceTree = "<group>"; };
		01D0272D258BD2B100B6389A /* BackgroundAppRefreshViewController.xib */ = {isa = PBXFileReference; lastKnownFileType = file.xib; path = BackgroundAppRefreshViewController.xib; sourceTree = "<group>"; };
		01D02732258BD36800B6389A /* MainSettingsCell.xib */ = {isa = PBXFileReference; lastKnownFileType = file.xib; path = MainSettingsCell.xib; sourceTree = "<group>"; };
		01D0273A258BD38500B6389A /* SettingsLabelCell.xib */ = {isa = PBXFileReference; lastKnownFileType = file.xib; path = SettingsLabelCell.xib; sourceTree = "<group>"; };
		01D0274B258BD42800B6389A /* NotificationSettingsViewController.xib */ = {isa = PBXFileReference; lastKnownFileType = file.xib; path = NotificationSettingsViewController.xib; sourceTree = "<group>"; };
		01D0274C258BD42B00B6389A /* ResetViewController.xib */ = {isa = PBXFileReference; lastKnownFileType = file.xib; path = ResetViewController.xib; sourceTree = "<group>"; };
		01D02765258BD61600B6389A /* NotificationSettingsOnTableViewCell.xib */ = {isa = PBXFileReference; lastKnownFileType = file.xib; path = NotificationSettingsOnTableViewCell.xib; sourceTree = "<group>"; };
		01D16C5D24ED69CA007DB387 /* BackgroundAppRefreshViewModelTests.swift */ = {isa = PBXFileReference; lastKnownFileType = sourcecode.swift; path = BackgroundAppRefreshViewModelTests.swift; sourceTree = "<group>"; };
		01D16C5F24ED6D9A007DB387 /* MockBackgroundRefreshStatusProvider.swift */ = {isa = PBXFileReference; lastKnownFileType = sourcecode.swift; path = MockBackgroundRefreshStatusProvider.swift; sourceTree = "<group>"; };
		01D16C6124ED6DB3007DB387 /* MockLowPowerModeStatusProvider.swift */ = {isa = PBXFileReference; lastKnownFileType = sourcecode.swift; path = MockLowPowerModeStatusProvider.swift; sourceTree = "<group>"; };
		01D307892562B03B00ADB67B /* RiskState.swift */ = {isa = PBXFileReference; lastKnownFileType = sourcecode.swift; path = RiskState.swift; sourceTree = "<group>"; };
		01D3ECFF2490230400551E65 /* StoreTests.swift */ = {isa = PBXFileReference; fileEncoding = 4; lastKnownFileType = sourcecode.swift; lineEnding = 0; path = StoreTests.swift; sourceTree = "<group>"; };
		01D6948A25026EC000B45BEA /* DatePickerOptionViewModel.swift */ = {isa = PBXFileReference; lastKnownFileType = sourcecode.swift; path = DatePickerOptionViewModel.swift; sourceTree = "<group>"; };
		01D6948C2502717F00B45BEA /* DatePickerDayView.swift */ = {isa = PBXFileReference; lastKnownFileType = sourcecode.swift; path = DatePickerDayView.swift; sourceTree = "<group>"; };
		01D6948E2502729000B45BEA /* DatePickerDay.swift */ = {isa = PBXFileReference; lastKnownFileType = sourcecode.swift; path = DatePickerDay.swift; sourceTree = "<group>"; };
		01D69490250272CE00B45BEA /* DatePickerDayViewModel.swift */ = {isa = PBXFileReference; lastKnownFileType = sourcecode.swift; path = DatePickerDayViewModel.swift; sourceTree = "<group>"; };
		01DB708425068167008F7244 /* Calendar+GregorianLocale.swift */ = {isa = PBXFileReference; lastKnownFileType = sourcecode.swift; path = "Calendar+GregorianLocale.swift"; sourceTree = "<group>"; };
		01E25C6F24A3B52F007E33F8 /* Info_Testflight.plist */ = {isa = PBXFileReference; fileEncoding = 4; lastKnownFileType = text.plist.xml; path = Info_Testflight.plist; sourceTree = "<group>"; };
		01E4298F251DCDC90057FCBE /* en */ = {isa = PBXFileReference; lastKnownFileType = text.plist.strings; name = en; path = en.lproj/Localizable.legal.strings; sourceTree = "<group>"; };
		01E42994251DCDCE0057FCBE /* de */ = {isa = PBXFileReference; lastKnownFileType = text.plist.strings; name = de; path = de.lproj/Localizable.legal.strings; sourceTree = "<group>"; };
		01E42995251DCDD10057FCBE /* tr */ = {isa = PBXFileReference; lastKnownFileType = text.plist.strings; name = tr; path = tr.lproj/Localizable.legal.strings; sourceTree = "<group>"; };
		01EA17612590EAAF00E98E02 /* HomeTableViewController.swift */ = {isa = PBXFileReference; lastKnownFileType = sourcecode.swift; path = HomeTableViewController.swift; sourceTree = "<group>"; };
		01EA17692590EF4E00E98E02 /* HomeTableViewModel.swift */ = {isa = PBXFileReference; lastKnownFileType = sourcecode.swift; path = HomeTableViewModel.swift; sourceTree = "<group>"; };
		01EA17712590F03000E98E02 /* HomeCardView.swift */ = {isa = PBXFileReference; lastKnownFileType = sourcecode.swift; path = HomeCardView.swift; sourceTree = "<group>"; };
		01EA17722590F03000E98E02 /* HomeExposureLoggingTableViewCell.swift */ = {isa = PBXFileReference; lastKnownFileType = sourcecode.swift; path = HomeExposureLoggingTableViewCell.swift; sourceTree = "<group>"; };
		01EA17732590F03000E98E02 /* HomeInfoTableViewCell.xib */ = {isa = PBXFileReference; lastKnownFileType = file.xib; path = HomeInfoTableViewCell.xib; sourceTree = "<group>"; };
		01EA17752590F03100E98E02 /* HomeExposureLoggingTableViewCell.xib */ = {isa = PBXFileReference; lastKnownFileType = file.xib; path = HomeExposureLoggingTableViewCell.xib; sourceTree = "<group>"; };
		01EA17762590F03100E98E02 /* HomeInfoTableViewCell.swift */ = {isa = PBXFileReference; lastKnownFileType = sourcecode.swift; path = HomeInfoTableViewCell.swift; sourceTree = "<group>"; };
		01EA17C82591353200E98E02 /* HomeExposureLoggingCellModel.swift */ = {isa = PBXFileReference; lastKnownFileType = sourcecode.swift; path = HomeExposureLoggingCellModel.swift; sourceTree = "<group>"; };
		01EA17E42591399200E98E02 /* HomeInfoCellModel.swift */ = {isa = PBXFileReference; lastKnownFileType = sourcecode.swift; path = HomeInfoCellModel.swift; sourceTree = "<group>"; };
		01EA17FD259217B100E98E02 /* HomeState.swift */ = {isa = PBXFileReference; lastKnownFileType = sourcecode.swift; path = HomeState.swift; sourceTree = "<group>"; };
		01EBC9A525B6002C0003496F /* HomeStatisticsCardViewModelTests.swift */ = {isa = PBXFileReference; lastKnownFileType = sourcecode.swift; path = HomeStatisticsCardViewModelTests.swift; sourceTree = "<group>"; };
		01EBC9C225B70C310003496F /* SAP_Internal_Stats_Statistics+SupportedIDsTests.swift */ = {isa = PBXFileReference; lastKnownFileType = sourcecode.swift; path = "SAP_Internal_Stats_Statistics+SupportedIDsTests.swift"; sourceTree = "<group>"; };
		01F2A542257FB90200DA96A6 /* CloseBarButtonItem.swift */ = {isa = PBXFileReference; lastKnownFileType = sourcecode.swift; path = CloseBarButtonItem.swift; sourceTree = "<group>"; };
		01F2A561257FC7D200DA96A6 /* DiaryOverviewDayTableViewCell.swift */ = {isa = PBXFileReference; lastKnownFileType = sourcecode.swift; path = DiaryOverviewDayTableViewCell.swift; sourceTree = "<group>"; };
		01F2A562257FC7D200DA96A6 /* DiaryOverviewDayTableViewCell.xib */ = {isa = PBXFileReference; lastKnownFileType = file.xib; path = DiaryOverviewDayTableViewCell.xib; sourceTree = "<group>"; };
		01F2A57F25803AA500DA96A6 /* DiaryOverviewDescriptionTableViewCell.swift */ = {isa = PBXFileReference; lastKnownFileType = sourcecode.swift; path = DiaryOverviewDescriptionTableViewCell.swift; sourceTree = "<group>"; };
		01F2A58025803AA500DA96A6 /* DiaryOverviewDescriptionTableViewCell.xib */ = {isa = PBXFileReference; lastKnownFileType = file.xib; path = DiaryOverviewDescriptionTableViewCell.xib; sourceTree = "<group>"; };
		01F2A5B72581181A00DA96A6 /* DiaryDayAddTableViewCell.swift */ = {isa = PBXFileReference; lastKnownFileType = sourcecode.swift; path = DiaryDayAddTableViewCell.swift; sourceTree = "<group>"; };
		01F2A5B82581181A00DA96A6 /* DiaryDayAddTableViewCell.xib */ = {isa = PBXFileReference; lastKnownFileType = file.xib; path = DiaryDayAddTableViewCell.xib; sourceTree = "<group>"; };
		01F2A5C12581183800DA96A6 /* DiaryDayEntryTableViewCell.swift */ = {isa = PBXFileReference; lastKnownFileType = sourcecode.swift; path = DiaryDayEntryTableViewCell.swift; sourceTree = "<group>"; };
		01F2A5C22581183800DA96A6 /* DiaryDayEntryTableViewCell.xib */ = {isa = PBXFileReference; lastKnownFileType = file.xib; path = DiaryDayEntryTableViewCell.xib; sourceTree = "<group>"; };
		01F2A5D4258208C500DA96A6 /* DiaryDayViewController.xib */ = {isa = PBXFileReference; lastKnownFileType = file.xib; path = DiaryDayViewController.xib; sourceTree = "<group>"; };
		01F2A5DC25820EE700DA96A6 /* DiaryDayViewModel.swift */ = {isa = PBXFileReference; lastKnownFileType = sourcecode.swift; path = DiaryDayViewModel.swift; sourceTree = "<group>"; };
		01F52F892550679600997A26 /* RiskCalculationExposureWindow.swift */ = {isa = PBXFileReference; lastKnownFileType = sourcecode.swift; path = RiskCalculationExposureWindow.swift; sourceTree = "<group>"; };
		01F52F91255067A000997A26 /* RiskCalculationError.swift */ = {isa = PBXFileReference; lastKnownFileType = sourcecode.swift; path = RiskCalculationError.swift; sourceTree = "<group>"; };
		01F52FF32552DB9600997A26 /* DMAppConfigurationViewController.swift */ = {isa = PBXFileReference; lastKnownFileType = sourcecode.swift; path = DMAppConfigurationViewController.swift; sourceTree = "<group>"; };
		01F52FFB2552E6F600997A26 /* ENARangeTest.swift */ = {isa = PBXFileReference; lastKnownFileType = sourcecode.swift; path = ENARangeTest.swift; sourceTree = "<group>"; };
		01F5F7212487B9C000229720 /* AppInformationViewController.swift */ = {isa = PBXFileReference; lastKnownFileType = sourcecode.swift; path = AppInformationViewController.swift; sourceTree = "<group>"; };
		0D5611B3247F852C00B5B094 /* SQLiteKeyValueStore.swift */ = {isa = PBXFileReference; lastKnownFileType = sourcecode.swift; path = SQLiteKeyValueStore.swift; sourceTree = "<group>"; };
		0DD260FE248D549B007C3B2C /* KeychainHelper.swift */ = {isa = PBXFileReference; lastKnownFileType = sourcecode.swift; path = KeychainHelper.swift; sourceTree = "<group>"; };
		0DF6BB96248AD616007E8B0C /* AppUpdateCheckHelper.swift */ = {isa = PBXFileReference; lastKnownFileType = sourcecode.swift; path = AppUpdateCheckHelper.swift; sourceTree = "<group>"; };
		0DF6BB9C248AE232007E8B0C /* AppUpdateCheckerHelperTests.swift */ = {isa = PBXFileReference; lastKnownFileType = sourcecode.swift; path = AppUpdateCheckerHelperTests.swift; sourceTree = "<group>"; };
		0DFCC2692484D7A700E2811D /* ENA-Bridging-Header.h */ = {isa = PBXFileReference; lastKnownFileType = sourcecode.c.h; path = "ENA-Bridging-Header.h"; sourceTree = "<group>"; };
		0DFCC26F2484DC8200E2811D /* ENATests-Bridging-Header.h */ = {isa = PBXFileReference; lastKnownFileType = sourcecode.c.h; path = "ENATests-Bridging-Header.h"; sourceTree = "<group>"; };
		0DFCC2702484DC8400E2811D /* sqlite3.c */ = {isa = PBXFileReference; fileEncoding = 4; lastKnownFileType = sourcecode.c.c; path = sqlite3.c; sourceTree = "<group>"; };
		0DFCC2712484DC8400E2811D /* sqlite3.h */ = {isa = PBXFileReference; fileEncoding = 4; lastKnownFileType = sourcecode.c.h; path = sqlite3.h; sourceTree = "<group>"; };
		1309194E247972C40066E329 /* PrivacyProtectionViewController.swift */ = {isa = PBXFileReference; lastKnownFileType = sourcecode.swift; path = PrivacyProtectionViewController.swift; sourceTree = "<group>"; };
		130CB19B246D92F800ADE602 /* ENAUITestsOnboarding.swift */ = {isa = PBXFileReference; fileEncoding = 4; lastKnownFileType = sourcecode.swift; path = ENAUITestsOnboarding.swift; sourceTree = "<group>"; };
		13156CFE248C19D000AFC472 /* de */ = {isa = PBXFileReference; lastKnownFileType = text.html; name = de; path = de.lproj/usage.html; sourceTree = "<group>"; };
		13156D00248CDECC00AFC472 /* en */ = {isa = PBXFileReference; lastKnownFileType = text.html; name = en; path = en.lproj/usage.html; sourceTree = "<group>"; };
		134F0DB9247578FF00D88934 /* ENAUITestsHome.swift */ = {isa = PBXFileReference; fileEncoding = 4; lastKnownFileType = sourcecode.swift; path = ENAUITestsHome.swift; sourceTree = "<group>"; };
		134F0DBA247578FF00D88934 /* ENAUITests-Extensions.swift */ = {isa = PBXFileReference; fileEncoding = 4; lastKnownFileType = sourcecode.swift; path = "ENAUITests-Extensions.swift"; sourceTree = "<group>"; };
		134F0F2B2475793400D88934 /* SnapshotHelper.swift */ = {isa = PBXFileReference; fileEncoding = 4; lastKnownFileType = sourcecode.swift; name = SnapshotHelper.swift; path = ../../fastlane/SnapshotHelper.swift; sourceTree = "<group>"; };
		13722043247AEEAD00152764 /* UNNotificationCenter+Extension.swift */ = {isa = PBXFileReference; lastKnownFileType = sourcecode.swift; path = "UNNotificationCenter+Extension.swift"; sourceTree = "<group>"; };
		137846482488027500A50AB8 /* OnboardingInfoViewController+Extension.swift */ = {isa = PBXFileReference; lastKnownFileType = sourcecode.swift; path = "OnboardingInfoViewController+Extension.swift"; sourceTree = "<group>"; };
		138910C4247A909000D739F6 /* ENATaskScheduler.swift */ = {isa = PBXFileReference; lastKnownFileType = sourcecode.swift; path = ENATaskScheduler.swift; sourceTree = "<group>"; };
		13E50468248E3CD20086641C /* ENAUITestsAppInformation.swift */ = {isa = PBXFileReference; lastKnownFileType = sourcecode.swift; path = ENAUITestsAppInformation.swift; sourceTree = "<group>"; };
		2E67C3D425BAFFC8008C6C90 /* DiaryExportItem.swift */ = {isa = PBXFileReference; fileEncoding = 4; lastKnownFileType = sourcecode.swift; path = DiaryExportItem.swift; sourceTree = "<group>"; };
		2F26CE2D248B9C4F00BE30EE /* UIViewController+BackButton.swift */ = {isa = PBXFileReference; lastKnownFileType = sourcecode.swift; path = "UIViewController+BackButton.swift"; sourceTree = "<group>"; };
		2F3218CF248063E300A7AC0A /* UIView+Convenience.swift */ = {isa = PBXFileReference; lastKnownFileType = sourcecode.swift; path = "UIView+Convenience.swift"; sourceTree = "<group>"; };
		2F3D95362518BCD1002B2C81 /* EUSettingsViewController.swift */ = {isa = PBXFileReference; lastKnownFileType = sourcecode.swift; path = EUSettingsViewController.swift; sourceTree = "<group>"; };
		2F3D953B2518BCE9002B2C81 /* EUSettingsViewModel.swift */ = {isa = PBXFileReference; lastKnownFileType = sourcecode.swift; path = EUSettingsViewModel.swift; sourceTree = "<group>"; };
		2F80CFDA247EDDB3000F06AF /* ExposureSubmissionHotlineViewController.swift */ = {isa = PBXFileReference; lastKnownFileType = sourcecode.swift; path = ExposureSubmissionHotlineViewController.swift; sourceTree = "<group>"; };
		2F96739A24AB70FA008E3147 /* ExposureSubmissionParsable.swift */ = {isa = PBXFileReference; lastKnownFileType = sourcecode.swift; path = ExposureSubmissionParsable.swift; sourceTree = "<group>"; };
		2FA968CD24D8560B008EE367 /* String+Random.swift */ = {isa = PBXFileReference; lastKnownFileType = sourcecode.swift; path = "String+Random.swift"; sourceTree = "<group>"; };
		2FA9E39224D2F2920030561C /* ExposureSubmission+TestResult.swift */ = {isa = PBXFileReference; lastKnownFileType = sourcecode.swift; path = "ExposureSubmission+TestResult.swift"; sourceTree = "<group>"; };
		2FA9E39424D2F2B00030561C /* ExposureSubmission+DeviceRegistrationKey.swift */ = {isa = PBXFileReference; lastKnownFileType = sourcecode.swift; path = "ExposureSubmission+DeviceRegistrationKey.swift"; sourceTree = "<group>"; };
		2FA9E39624D2F3C60030561C /* ExposureSubmissionError.swift */ = {isa = PBXFileReference; lastKnownFileType = sourcecode.swift; path = ExposureSubmissionError.swift; sourceTree = "<group>"; };
		2FA9E39824D2F4350030561C /* ExposureSubmission+ErrorParsing.swift */ = {isa = PBXFileReference; lastKnownFileType = sourcecode.swift; path = "ExposureSubmission+ErrorParsing.swift"; sourceTree = "<group>"; };
		2FA9E39A24D2F4A10030561C /* ExposureSubmissionService+Protocol.swift */ = {isa = PBXFileReference; lastKnownFileType = sourcecode.swift; path = "ExposureSubmissionService+Protocol.swift"; sourceTree = "<group>"; };
		2FC0356E24B342FA00E234AC /* UIViewcontroller+AlertTest.swift */ = {isa = PBXFileReference; lastKnownFileType = sourcecode.swift; path = "UIViewcontroller+AlertTest.swift"; sourceTree = "<group>"; };
		2FC0357024B5B70700E234AC /* Error+FAQUrl.swift */ = {isa = PBXFileReference; lastKnownFileType = sourcecode.swift; path = "Error+FAQUrl.swift"; sourceTree = "<group>"; };
		2FC951FD24DC23B9008D39F4 /* DMConfigurationCell.swift */ = {isa = PBXFileReference; lastKnownFileType = sourcecode.swift; path = DMConfigurationCell.swift; sourceTree = "<group>"; };
		2FD473BE251E0ECE000DCA40 /* EUSettingsViewControllerTests.swift */ = {isa = PBXFileReference; lastKnownFileType = sourcecode.swift; path = EUSettingsViewControllerTests.swift; sourceTree = "<group>"; };
		2FD881CB2490F65C00BEC8FC /* ExposureSubmissionHotlineViewControllerTest.swift */ = {isa = PBXFileReference; lastKnownFileType = sourcecode.swift; path = ExposureSubmissionHotlineViewControllerTest.swift; sourceTree = "<group>"; };
		2FD881CD249115E700BEC8FC /* ExposureSubmissionNavigationControllerTest.swift */ = {isa = PBXFileReference; lastKnownFileType = sourcecode.swift; path = ExposureSubmissionNavigationControllerTest.swift; sourceTree = "<group>"; };
		2FE15A3B249B8C0B0077BD8D /* AccessibilityIdentifiers.swift */ = {isa = PBXFileReference; lastKnownFileType = sourcecode.swift; path = AccessibilityIdentifiers.swift; sourceTree = "<group>"; };
		2FF1D62D2487850200381FFB /* NSMutableAttributedString+Generation.swift */ = {isa = PBXFileReference; lastKnownFileType = sourcecode.swift; path = "NSMutableAttributedString+Generation.swift"; sourceTree = "<group>"; };
		2FF1D62F24880FCF00381FFB /* DynamicTableViewRoundedCell.swift */ = {isa = PBXFileReference; lastKnownFileType = sourcecode.swift; path = DynamicTableViewRoundedCell.swift; sourceTree = "<group>"; };
		3466A3F025CC3DCB002CC49D /* RiskExposureMetadata.swift */ = {isa = PBXFileReference; lastKnownFileType = sourcecode.swift; path = RiskExposureMetadata.swift; sourceTree = "<group>"; };
		3466A3F625CD53EB002CC49D /* UserMetadata.swift */ = {isa = PBXFileReference; lastKnownFileType = sourcecode.swift; path = UserMetadata.swift; sourceTree = "<group>"; };
		3466A3FB25CD5B90002CC49D /* AgeGroup.swift */ = {isa = PBXFileReference; lastKnownFileType = sourcecode.swift; path = AgeGroup.swift; sourceTree = "<group>"; };
		3466A40925D19813002CC49D /* RiskExposureMetadataTests.swift */ = {isa = PBXFileReference; lastKnownFileType = sourcecode.swift; name = RiskExposureMetadataTests.swift; path = ENA/Source/Models/Exposure/__tests__/RiskExposureMetadataTests.swift; sourceTree = SOURCE_ROOT; };
		3466A41D25D1A20C002CC49D /* UserMetadataTests.swift */ = {isa = PBXFileReference; lastKnownFileType = sourcecode.swift; path = UserMetadataTests.swift; sourceTree = "<group>"; };
		3466A43825D1FD5C002CC49D /* District.swift */ = {isa = PBXFileReference; lastKnownFileType = sourcecode.swift; path = District.swift; sourceTree = "<group>"; };
		35075C092526378D00DE92F7 /* AllTests.xctestplan */ = {isa = PBXFileReference; fileEncoding = 4; lastKnownFileType = text; name = AllTests.xctestplan; path = TestPlans/AllTests.xctestplan; sourceTree = "<group>"; };
		35075C0E252637C300DE92F7 /* SmokeTests.xctestplan */ = {isa = PBXFileReference; fileEncoding = 4; lastKnownFileType = text; name = SmokeTests.xctestplan; path = TestPlans/SmokeTests.xctestplan; sourceTree = "<group>"; };
		35163D23251CFCCB00D220CA /* CachingHTTPClientMock.swift */ = {isa = PBXFileReference; lastKnownFileType = sourcecode.swift; path = CachingHTTPClientMock.swift; sourceTree = "<group>"; };
		3518DD6425BA2D060090A26B /* NotificationManager.swift */ = {isa = PBXFileReference; lastKnownFileType = sourcecode.swift; path = NotificationManager.swift; sourceTree = "<group>"; };
		351E6305256BEC8D00D89B29 /* LabeledCountriesView.swift */ = {isa = PBXFileReference; lastKnownFileType = sourcecode.swift; path = LabeledCountriesView.swift; sourceTree = "<group>"; };
		351E630A256C5B9C00D89B29 /* LabeledCountriesCell.swift */ = {isa = PBXFileReference; lastKnownFileType = sourcecode.swift; path = LabeledCountriesCell.swift; sourceTree = "<group>"; };
		351E630B256C5B9C00D89B29 /* LabeledCountriesCell.xib */ = {isa = PBXFileReference; lastKnownFileType = file.xib; path = LabeledCountriesCell.xib; sourceTree = "<group>"; };
		3523CA31252DC617002E6DEC /* Screenshots.xctestplan */ = {isa = PBXFileReference; lastKnownFileType = text; name = Screenshots.xctestplan; path = TestPlans/Screenshots.xctestplan; sourceTree = "<group>"; };
		3523F8A72570F819004B0424 /* NSAttributedString+BulletPoint.swift */ = {isa = PBXFileReference; lastKnownFileType = sourcecode.swift; path = "NSAttributedString+BulletPoint.swift"; sourceTree = "<group>"; };
		352DEA6E25B08966006751D1 /* StatisticsProviderTests.swift */ = {isa = PBXFileReference; lastKnownFileType = sourcecode.swift; path = StatisticsProviderTests.swift; sourceTree = "<group>"; };
		352E0F18255D537C00DC3E20 /* AppConfiguration+Validation.swift */ = {isa = PBXFileReference; lastKnownFileType = sourcecode.swift; path = "AppConfiguration+Validation.swift"; sourceTree = "<group>"; };
		352F25A724EFCBDE00ACDFF3 /* ServerEnvironment.swift */ = {isa = PBXFileReference; fileEncoding = 4; lastKnownFileType = sourcecode.swift; path = ServerEnvironment.swift; sourceTree = "<group>"; };
		35327FF5256D4CE600C36A44 /* UIStackView+prune.swift */ = {isa = PBXFileReference; lastKnownFileType = sourcecode.swift; path = "UIStackView+prune.swift"; sourceTree = "<group>"; };
		353412CB2525EE4A0086D15C /* Globals.swift */ = {isa = PBXFileReference; lastKnownFileType = sourcecode.swift; path = Globals.swift; sourceTree = "<group>"; };
		35358DD325A23169004FD0CB /* HTTPClientCertificatePinningTests.swift */ = {isa = PBXFileReference; lastKnownFileType = sourcecode.swift; path = HTTPClientCertificatePinningTests.swift; sourceTree = "<group>"; };
		3539DAD0252B353C00489B1A /* CachedAppConfigurationMock.swift */ = {isa = PBXFileReference; lastKnownFileType = sourcecode.swift; path = CachedAppConfigurationMock.swift; sourceTree = "<group>"; };
		3544182825AF7B5200B11056 /* app_features.pb.swift */ = {isa = PBXFileReference; fileEncoding = 4; lastKnownFileType = sourcecode.swift; name = app_features.pb.swift; path = ../../../gen/output/internal/v2/app_features.pb.swift; sourceTree = "<group>"; };
		354BB49925B07DB000FBCFEE /* StatisticsProviding.swift */ = {isa = PBXFileReference; lastKnownFileType = sourcecode.swift; path = StatisticsProviding.swift; sourceTree = "<group>"; };
		354E305824EFF26E00526C9F /* Country.swift */ = {isa = PBXFileReference; lastKnownFileType = sourcecode.swift; path = Country.swift; sourceTree = "<group>"; };
		356FBF48255EC27A00959346 /* CacheAppConfigMockTests.swift */ = {isa = PBXFileReference; lastKnownFileType = sourcecode.swift; path = CacheAppConfigMockTests.swift; sourceTree = "<group>"; };
		357B1857255A7F5C00584548 /* AppConfig+CacheInvalidation.swift */ = {isa = PBXFileReference; lastKnownFileType = sourcecode.swift; path = "AppConfig+CacheInvalidation.swift"; sourceTree = "<group>"; };
		3598D99924FE280700483F1F /* CountryTests.swift */ = {isa = PBXFileReference; lastKnownFileType = sourcecode.swift; path = CountryTests.swift; sourceTree = "<group>"; };
		35A7F080250A7CF8005E6C33 /* KeychainHelperTests.swift */ = {isa = PBXFileReference; lastKnownFileType = sourcecode.swift; path = KeychainHelperTests.swift; sourceTree = "<group>"; };
		35AA4AF3259B40FC00D32306 /* CryptoFallbackTests.swift */ = {isa = PBXFileReference; lastKnownFileType = sourcecode.swift; path = CryptoFallbackTests.swift; sourceTree = "<group>"; };
		35B2FAA925B9CE8F009ABC8E /* main.swift */ = {isa = PBXFileReference; lastKnownFileType = sourcecode.swift; path = main.swift; sourceTree = "<group>"; };
		35B2FAB925B9D3F3009ABC8E /* ENATaskExecutionDelegate.swift */ = {isa = PBXFileReference; lastKnownFileType = sourcecode.swift; path = ENATaskExecutionDelegate.swift; sourceTree = "<group>"; };
		35BE8597251CE495005C2FD0 /* CachingHTTPClient.swift */ = {isa = PBXFileReference; lastKnownFileType = sourcecode.swift; path = CachingHTTPClient.swift; sourceTree = "<group>"; };
		35C701EB2556BCB9008AEA91 /* Migration1To2.swift */ = {isa = PBXFileReference; lastKnownFileType = sourcecode.swift; path = Migration1To2.swift; sourceTree = "<group>"; };
		35C701F32556C016008AEA91 /* Migration1To2Tests.swift */ = {isa = PBXFileReference; lastKnownFileType = sourcecode.swift; path = Migration1To2Tests.swift; sourceTree = "<group>"; };
		35D16DDC2567FB980069AD1B /* DynamicLegalCell.swift */ = {isa = PBXFileReference; lastKnownFileType = sourcecode.swift; path = DynamicLegalCell.swift; sourceTree = "<group>"; };
		35D16DDD2567FB980069AD1B /* DynamicLegalCell.xib */ = {isa = PBXFileReference; lastKnownFileType = file.xib; path = DynamicLegalCell.xib; sourceTree = "<group>"; };
		35E1219E25B19D8C0098D754 /* sample_stats.bin */ = {isa = PBXFileReference; lastKnownFileType = archive.macbinary; path = sample_stats.bin; sourceTree = "<group>"; };
		35E1219F25B19D8C0098D754 /* sample_stats.sha256 */ = {isa = PBXFileReference; fileEncoding = 4; lastKnownFileType = text; path = sample_stats.sha256; sourceTree = "<group>"; };
		35E121A825B1CFB00098D754 /* StatisticsProvider.swift */ = {isa = PBXFileReference; lastKnownFileType = sourcecode.swift; path = StatisticsProvider.swift; sourceTree = "<group>"; };
		35E121B825B23D060098D754 /* StatisticsMetadata.swift */ = {isa = PBXFileReference; lastKnownFileType = sourcecode.swift; path = StatisticsMetadata.swift; sourceTree = "<group>"; };
		35E121D725B273280098D754 /* card_header.pb.swift */ = {isa = PBXFileReference; fileEncoding = 4; lastKnownFileType = sourcecode.swift; path = card_header.pb.swift; sourceTree = "<group>"; };
		35E121D825B273280098D754 /* statistics.pb.swift */ = {isa = PBXFileReference; fileEncoding = 4; lastKnownFileType = sourcecode.swift; path = statistics.pb.swift; sourceTree = "<group>"; };
		35E121D925B273280098D754 /* key_figure_card.pb.swift */ = {isa = PBXFileReference; fileEncoding = 4; lastKnownFileType = sourcecode.swift; path = key_figure_card.pb.swift; sourceTree = "<group>"; };
		35EA6159258BC8E30062B50A /* CryptoKitFallbacks.swift */ = {isa = PBXFileReference; lastKnownFileType = sourcecode.swift; path = CryptoKitFallbacks.swift; sourceTree = "<group>"; };
		35EA684125553AE300335F73 /* DownloadedPackagesSQLLiteStoreV2.swift */ = {isa = PBXFileReference; lastKnownFileType = sourcecode.swift; path = DownloadedPackagesSQLLiteStoreV2.swift; sourceTree = "<group>"; };
		35EA684925553B5C00335F73 /* DownloadedPackagesStoreV2.swift */ = {isa = PBXFileReference; lastKnownFileType = sourcecode.swift; path = DownloadedPackagesStoreV2.swift; sourceTree = "<group>"; };
		35EA68512555488600335F73 /* SQLiteError.swift */ = {isa = PBXFileReference; lastKnownFileType = sourcecode.swift; path = SQLiteError.swift; sourceTree = "<group>"; };
		4026C2DB24852B7600926FB4 /* AppInformationViewController+LegalModel.swift */ = {isa = PBXFileReference; lastKnownFileType = sourcecode.swift; path = "AppInformationViewController+LegalModel.swift"; sourceTree = "<group>"; };
		4026C2E324854C8D00926FB4 /* AppInformationLegalCell.swift */ = {isa = PBXFileReference; lastKnownFileType = sourcecode.swift; path = AppInformationLegalCell.swift; sourceTree = "<group>"; };
		500DB4CB25CDDECF0038DFED /* PPASResponse.swift */ = {isa = PBXFileReference; lastKnownFileType = sourcecode.swift; path = PPASResponse.swift; sourceTree = "<group>"; };
		500DB4D325CDE5C20038DFED /* PPASError.swift */ = {isa = PBXFileReference; fileEncoding = 4; lastKnownFileType = sourcecode.swift; path = PPASError.swift; sourceTree = "<group>"; };
		5021532825C988D80006842D /* OTPResponse.swift */ = {isa = PBXFileReference; lastKnownFileType = sourcecode.swift; path = OTPResponse.swift; sourceTree = "<group>"; };
		50352C8A25C94961007193D2 /* OTPServiceTests.swift */ = {isa = PBXFileReference; lastKnownFileType = sourcecode.swift; path = OTPServiceTests.swift; sourceTree = "<group>"; };
		50352C9725C9665A007193D2 /* HTTPClient+AuthorizationOTPTests.swift */ = {isa = PBXFileReference; lastKnownFileType = sourcecode.swift; path = "HTTPClient+AuthorizationOTPTests.swift"; sourceTree = "<group>"; };
		503DB1A6255D822E00576E57 /* ExposureSubmissionIntroViewController.swift */ = {isa = PBXFileReference; lastKnownFileType = sourcecode.swift; path = ExposureSubmissionIntroViewController.swift; sourceTree = "<group>"; };
		503DB1AB255D826900576E57 /* ExposureSubmissionIntroViewModel.swift */ = {isa = PBXFileReference; lastKnownFileType = sourcecode.swift; path = ExposureSubmissionIntroViewModel.swift; sourceTree = "<group>"; };
		504C9CC825C44C180005875B /* OTPService.swift */ = {isa = PBXFileReference; lastKnownFileType = sourcecode.swift; path = OTPService.swift; sourceTree = "<group>"; };
		504E8AC925D2CDFA00CAFBDF /* PPAnalyticsSubmitterTests.swift */ = {isa = PBXFileReference; lastKnownFileType = sourcecode.swift; path = PPAnalyticsSubmitterTests.swift; sourceTree = "<group>"; };
<<<<<<< HEAD
		504E8B0B25D400D000CAFBDF /* DMPPAnalyticsViewController.swift */ = {isa = PBXFileReference; lastKnownFileType = sourcecode.swift; path = DMPPAnalyticsViewController.swift; sourceTree = "<group>"; };
		504E8B1325D400DF00CAFBDF /* DMPPAnalyticsViewModel.swift */ = {isa = PBXFileReference; lastKnownFileType = sourcecode.swift; path = DMPPAnalyticsViewModel.swift; sourceTree = "<group>"; };
		504E8B1B25D403A400CAFBDF /* DMTextViewTableViewCell.swift */ = {isa = PBXFileReference; lastKnownFileType = sourcecode.swift; path = DMTextViewTableViewCell.swift; sourceTree = "<group>"; };
		504E8B2025D403B800CAFBDF /* DMTextViewCellViewModel.swift */ = {isa = PBXFileReference; lastKnownFileType = sourcecode.swift; path = DMTextViewCellViewModel.swift; sourceTree = "<group>"; };
		504E8B2B25D41CBD00CAFBDF /* DMPPAnalyticsMostRecent.swift */ = {isa = PBXFileReference; lastKnownFileType = sourcecode.swift; path = DMPPAnalyticsMostRecent.swift; sourceTree = "<group>"; };
		504E8B3025D41CD400CAFBDF /* DMPPAnalyticsActual.swift */ = {isa = PBXFileReference; lastKnownFileType = sourcecode.swift; path = DMPPAnalyticsActual.swift; sourceTree = "<group>"; };
=======
		504E8B4C25D42B0200CAFBDF /* Date+UTCMidnightUnixTimestamp.swift */ = {isa = PBXFileReference; lastKnownFileType = sourcecode.swift; path = "Date+UTCMidnightUnixTimestamp.swift"; sourceTree = "<group>"; };
>>>>>>> c41107fd
		5054C7A625CC3E2A009F8635 /* DataPrivacyViewControllerDisablingSwipeToDismiss.swift */ = {isa = PBXFileReference; lastKnownFileType = sourcecode.swift; path = DataPrivacyViewControllerDisablingSwipeToDismiss.swift; sourceTree = "<group>"; };
		505F2E512587738900697CC2 /* AccessibilityLabels.swift */ = {isa = PBXFileReference; lastKnownFileType = sourcecode.swift; path = AccessibilityLabels.swift; sourceTree = "<group>"; };
		505F506925C833A9004920EB /* edus_otp_request_ios.pb.swift */ = {isa = PBXFileReference; fileEncoding = 4; lastKnownFileType = sourcecode.swift; path = edus_otp_request_ios.pb.swift; sourceTree = "<group>"; };
		505F506A25C833A9004920EB /* edus_otp.pb.swift */ = {isa = PBXFileReference; fileEncoding = 4; lastKnownFileType = sourcecode.swift; path = edus_otp.pb.swift; sourceTree = "<group>"; };
		505F506D25C833A9004920EB /* ppac_ios.pb.swift */ = {isa = PBXFileReference; fileEncoding = 4; lastKnownFileType = sourcecode.swift; path = ppac_ios.pb.swift; sourceTree = "<group>"; };
		505F508225C897B3004920EB /* OTPError.swift */ = {isa = PBXFileReference; lastKnownFileType = sourcecode.swift; path = OTPError.swift; sourceTree = "<group>"; };
		509C69FD25B5D920000F2A4C /* ENAUITests-Statistics.swift */ = {isa = PBXFileReference; lastKnownFileType = sourcecode.swift; path = "ENAUITests-Statistics.swift"; sourceTree = "<group>"; };
		50B1D6E62551621C00684C3C /* DayKeyPackageDownloadTests.swift */ = {isa = PBXFileReference; lastKnownFileType = sourcecode.swift; path = DayKeyPackageDownloadTests.swift; sourceTree = "<group>"; };
		50B5057C25CAEF5C00EEA380 /* OTPToken.swift */ = {isa = PBXFileReference; lastKnownFileType = sourcecode.swift; path = OTPToken.swift; sourceTree = "<group>"; };
		50B5058825CAF3EF00EEA380 /* DMOTPServiceViewController.swift */ = {isa = PBXFileReference; lastKnownFileType = sourcecode.swift; path = DMOTPServiceViewController.swift; sourceTree = "<group>"; };
		50B5058D25CAF3FC00EEA380 /* DMOTPServiceViewModel.swift */ = {isa = PBXFileReference; lastKnownFileType = sourcecode.swift; path = DMOTPServiceViewModel.swift; sourceTree = "<group>"; };
		50BD2E6124FE1E8700932566 /* AppInformationModel.swift */ = {isa = PBXFileReference; lastKnownFileType = sourcecode.swift; path = AppInformationModel.swift; sourceTree = "<group>"; };
		50BD2E6324FE232E00932566 /* AppInformationImprintViewModel.swift */ = {isa = PBXFileReference; lastKnownFileType = sourcecode.swift; path = AppInformationImprintViewModel.swift; sourceTree = "<group>"; };
		50BD2E6F24FE26F300932566 /* AppInformationImprintTest.swift */ = {isa = PBXFileReference; fileEncoding = 4; lastKnownFileType = sourcecode.swift; path = AppInformationImprintTest.swift; sourceTree = "<group>"; };
		50C02FAB25D162F500469BF4 /* PPAnalyticsSubmitter.swift */ = {isa = PBXFileReference; lastKnownFileType = sourcecode.swift; path = PPAnalyticsSubmitter.swift; sourceTree = "<group>"; };
		50C51CB525CDEA4300D4C33A /* HTTPClient+SubmitAnalyticsDataTests.swift */ = {isa = PBXFileReference; lastKnownFileType = sourcecode.swift; path = "HTTPClient+SubmitAnalyticsDataTests.swift"; sourceTree = "<group>"; };
		50C5203F25ADACBB008DF2F4 /* HomeShownPositiveTestResultCellModelTest.swift */ = {isa = PBXFileReference; lastKnownFileType = sourcecode.swift; path = HomeShownPositiveTestResultCellModelTest.swift; sourceTree = "<group>"; };
		50C5C1B425891CC800C4817A /* DynamicLegalExtendedCell.xib */ = {isa = PBXFileReference; lastKnownFileType = file.xib; path = DynamicLegalExtendedCell.xib; sourceTree = "<group>"; };
		50C5C1B9258920AD00C4817A /* DynamicLegalExtendedCell.swift */ = {isa = PBXFileReference; lastKnownFileType = sourcecode.swift; path = DynamicLegalExtendedCell.swift; sourceTree = "<group>"; };
		50DC527824FEB2AE00F6D8EB /* AppInformationDynamicCell.swift */ = {isa = PBXFileReference; lastKnownFileType = sourcecode.swift; path = AppInformationDynamicCell.swift; sourceTree = "<group>"; };
		50DC527A24FEB5CA00F6D8EB /* AppInformationModelTest.swift */ = {isa = PBXFileReference; lastKnownFileType = sourcecode.swift; path = AppInformationModelTest.swift; sourceTree = "<group>"; };
		50E3BE59250127DF0033E2C7 /* AppInformationDynamicAction.swift */ = {isa = PBXFileReference; lastKnownFileType = sourcecode.swift; path = AppInformationDynamicAction.swift; sourceTree = "<group>"; };
		50F9130C253F1D7800DFE683 /* OnboardingPageType.swift */ = {isa = PBXFileReference; lastKnownFileType = sourcecode.swift; path = OnboardingPageType.swift; sourceTree = "<group>"; };
		514C0A09247AEEE200F235F6 /* en */ = {isa = PBXFileReference; lastKnownFileType = text.plist.stringsdict; name = en; path = en.lproj/Localizable.stringsdict; sourceTree = "<group>"; };
		514E81332461B97700636861 /* ExposureManager.swift */ = {isa = PBXFileReference; fileEncoding = 4; lastKnownFileType = sourcecode.swift; path = ExposureManager.swift; sourceTree = "<group>"; };
		514EE998246D4C2E00DE4884 /* UITableViewCell+Identifier.swift */ = {isa = PBXFileReference; lastKnownFileType = sourcecode.swift; path = "UITableViewCell+Identifier.swift"; sourceTree = "<group>"; };
		514EE99A246D4C4C00DE4884 /* UITableView+Dequeue.swift */ = {isa = PBXFileReference; lastKnownFileType = sourcecode.swift; path = "UITableView+Dequeue.swift"; sourceTree = "<group>"; };
		51895EDB245E16CD0085DA38 /* ENAColor.swift */ = {isa = PBXFileReference; lastKnownFileType = sourcecode.swift; path = ENAColor.swift; sourceTree = "<group>"; };
		518A69FA24687D5800444E66 /* RiskLevel.swift */ = {isa = PBXFileReference; lastKnownFileType = sourcecode.swift; path = RiskLevel.swift; sourceTree = "<group>"; };
		51C737BC245B349700286105 /* OnboardingInfoViewController.swift */ = {isa = PBXFileReference; lastKnownFileType = sourcecode.swift; path = OnboardingInfoViewController.swift; sourceTree = "<group>"; };
		51C737BE245B3B5D00286105 /* OnboardingInfo.swift */ = {isa = PBXFileReference; lastKnownFileType = sourcecode.swift; path = OnboardingInfo.swift; sourceTree = "<group>"; };
		51D420B624583B7200AD70CA /* NSObject+Identifier.swift */ = {isa = PBXFileReference; lastKnownFileType = sourcecode.swift; path = "NSObject+Identifier.swift"; sourceTree = "<group>"; };
		51D420C324583E3300AD70CA /* SettingsViewController.swift */ = {isa = PBXFileReference; fileEncoding = 4; lastKnownFileType = sourcecode.swift; lineEnding = 0; path = SettingsViewController.swift; sourceTree = "<group>"; };
		51D420D324586DCA00AD70CA /* NotificationName.swift */ = {isa = PBXFileReference; lastKnownFileType = sourcecode.swift; path = NotificationName.swift; sourceTree = "<group>"; };
		5222AA67255ECFE100F338C7 /* ExposureSubmissionTestResultConsentViewController.swift */ = {isa = PBXFileReference; lastKnownFileType = sourcecode.swift; path = ExposureSubmissionTestResultConsentViewController.swift; sourceTree = "<group>"; };
		5222AA6F255ED8E000F338C7 /* ExposureSubmissionTestResultConsentViewModel.swift */ = {isa = PBXFileReference; lastKnownFileType = sourcecode.swift; path = ExposureSubmissionTestResultConsentViewModel.swift; sourceTree = "<group>"; };
		523D5E74256FDFE900EF67EA /* ExposureSubmissionThankYouViewController.swift */ = {isa = PBXFileReference; lastKnownFileType = sourcecode.swift; path = ExposureSubmissionThankYouViewController.swift; sourceTree = "<group>"; };
		523D5E79256FE04000EF67EA /* ExposureSubmissionThankYouViewModel.swift */ = {isa = PBXFileReference; lastKnownFileType = sourcecode.swift; path = ExposureSubmissionThankYouViewModel.swift; sourceTree = "<group>"; };
		524C4291256587B900EBC3B0 /* ExposureSubmissionTestResultConsentViewModelTests.swift */ = {isa = PBXFileReference; lastKnownFileType = sourcecode.swift; path = ExposureSubmissionTestResultConsentViewModelTests.swift; sourceTree = "<group>"; };
		5270E9B7256D20A900B08606 /* NSTextAttachment+ImageHeight.swift */ = {isa = PBXFileReference; lastKnownFileType = sourcecode.swift; path = "NSTextAttachment+ImageHeight.swift"; sourceTree = "<group>"; };
		52CAAC002562B82E00239DCB /* DynamicTableViewConsentCell.swift */ = {isa = PBXFileReference; lastKnownFileType = sourcecode.swift; path = DynamicTableViewConsentCell.swift; sourceTree = "<group>"; };
		710021DB248E44A6001F0B63 /* ENAFont.swift */ = {isa = PBXFileReference; lastKnownFileType = sourcecode.swift; path = ENAFont.swift; sourceTree = "<group>"; };
		710021DD248EAF16001F0B63 /* ExposureSubmissionImageCardCell.xib */ = {isa = PBXFileReference; lastKnownFileType = file.xib; path = ExposureSubmissionImageCardCell.xib; sourceTree = "<group>"; };
		710021DF248EAF9A001F0B63 /* ExposureSubmissionImageCardCell.swift */ = {isa = PBXFileReference; lastKnownFileType = sourcecode.swift; path = ExposureSubmissionImageCardCell.swift; sourceTree = "<group>"; };
		710224F32490E7A3000C5DEF /* ExposureSubmissionStepCell.swift */ = {isa = PBXFileReference; lastKnownFileType = sourcecode.swift; path = ExposureSubmissionStepCell.swift; sourceTree = "<group>"; };
		710224F524910661000C5DEF /* ExposureSubmissionDynamicCell.swift */ = {isa = PBXFileReference; lastKnownFileType = sourcecode.swift; path = ExposureSubmissionDynamicCell.swift; sourceTree = "<group>"; };
		710ABB1E2475115500948792 /* UITableViewController+Enum.swift */ = {isa = PBXFileReference; lastKnownFileType = sourcecode.swift; path = "UITableViewController+Enum.swift"; sourceTree = "<group>"; };
		710ABB22247513E300948792 /* DynamicTypeTableViewCell.swift */ = {isa = PBXFileReference; lastKnownFileType = sourcecode.swift; path = DynamicTypeTableViewCell.swift; sourceTree = "<group>"; };
		710ABB26247533FA00948792 /* DynamicTableViewController.swift */ = {isa = PBXFileReference; lastKnownFileType = sourcecode.swift; path = DynamicTableViewController.swift; sourceTree = "<group>"; };
		710ABB282475353900948792 /* DynamicTableViewModel.swift */ = {isa = PBXFileReference; lastKnownFileType = sourcecode.swift; path = DynamicTableViewModel.swift; sourceTree = "<group>"; };
		71176E2D24891C02004B0C9F /* ENAColorTests.swift */ = {isa = PBXFileReference; lastKnownFileType = sourcecode.swift; path = ENAColorTests.swift; sourceTree = "<group>"; };
		71176E31248957C3004B0C9F /* AppNavigationController.swift */ = {isa = PBXFileReference; lastKnownFileType = sourcecode.swift; path = AppNavigationController.swift; sourceTree = "<group>"; };
		711EFCC62492EE31005FEF21 /* ENAFooterView.swift */ = {isa = PBXFileReference; lastKnownFileType = sourcecode.swift; path = ENAFooterView.swift; sourceTree = "<group>"; };
		711EFCC824935C79005FEF21 /* ExposureSubmissionTestResultHeaderView.xib */ = {isa = PBXFileReference; lastKnownFileType = file.xib; path = ExposureSubmissionTestResultHeaderView.xib; sourceTree = "<group>"; };
		71330E40248109F600EB10F6 /* DynamicTableViewSection.swift */ = {isa = PBXFileReference; lastKnownFileType = sourcecode.swift; path = DynamicTableViewSection.swift; sourceTree = "<group>"; };
		71330E42248109FD00EB10F6 /* DynamicTableViewCell.swift */ = {isa = PBXFileReference; lastKnownFileType = sourcecode.swift; path = DynamicTableViewCell.swift; sourceTree = "<group>"; };
		71330E4424810A0500EB10F6 /* DynamicTableViewHeader.swift */ = {isa = PBXFileReference; lastKnownFileType = sourcecode.swift; path = DynamicTableViewHeader.swift; sourceTree = "<group>"; };
		71330E4624810A0C00EB10F6 /* DynamicTableViewFooter.swift */ = {isa = PBXFileReference; lastKnownFileType = sourcecode.swift; path = DynamicTableViewFooter.swift; sourceTree = "<group>"; };
		71330E4824810A5A00EB10F6 /* DynamicTableViewAction.swift */ = {isa = PBXFileReference; lastKnownFileType = sourcecode.swift; path = DynamicTableViewAction.swift; sourceTree = "<group>"; };
		713EA25A247818B000AB7EE8 /* DynamicTypeButton.swift */ = {isa = PBXFileReference; lastKnownFileType = sourcecode.swift; path = DynamicTypeButton.swift; sourceTree = "<group>"; };
		713EA25C24798A7000AB7EE8 /* ExposureDetectionRoundedView.swift */ = {isa = PBXFileReference; lastKnownFileType = sourcecode.swift; path = ExposureDetectionRoundedView.swift; sourceTree = "<group>"; };
		713EA25E24798A9100AB7EE8 /* ExposureDetectionRiskCell.swift */ = {isa = PBXFileReference; lastKnownFileType = sourcecode.swift; path = ExposureDetectionRiskCell.swift; sourceTree = "<group>"; };
		713EA26024798AD100AB7EE8 /* ExposureDetectionHotlineCell.swift */ = {isa = PBXFileReference; lastKnownFileType = sourcecode.swift; path = ExposureDetectionHotlineCell.swift; sourceTree = "<group>"; };
		713EA26224798F8500AB7EE8 /* ExposureDetectionHeaderCell.swift */ = {isa = PBXFileReference; lastKnownFileType = sourcecode.swift; path = ExposureDetectionHeaderCell.swift; sourceTree = "<group>"; };
		714194E9247A65C60072A090 /* DynamicTableViewHeaderSeparatorView.swift */ = {isa = PBXFileReference; lastKnownFileType = sourcecode.swift; path = DynamicTableViewHeaderSeparatorView.swift; sourceTree = "<group>"; };
		7154EB49247D21E200A467FF /* ExposureDetectionLongGuideCell.swift */ = {isa = PBXFileReference; lastKnownFileType = sourcecode.swift; path = ExposureDetectionLongGuideCell.swift; sourceTree = "<group>"; };
		7154EB4B247E862100A467FF /* ExposureDetectionLoadingCell.swift */ = {isa = PBXFileReference; lastKnownFileType = sourcecode.swift; path = ExposureDetectionLoadingCell.swift; sourceTree = "<group>"; };
		717D21E8248C022E00D9717E /* DynamicTableViewHtmlCell.swift */ = {isa = PBXFileReference; lastKnownFileType = sourcecode.swift; path = DynamicTableViewHtmlCell.swift; sourceTree = "<group>"; };
		717D21EA248C072300D9717E /* en */ = {isa = PBXFileReference; lastKnownFileType = text.html; name = en; path = "en.lproj/privacy-policy.html"; sourceTree = "<group>"; };
		71AFBD922464251000F91006 /* .swiftlint.yml */ = {isa = PBXFileReference; lastKnownFileType = text.yaml; path = .swiftlint.yml; sourceTree = "<group>"; };
		71B8044424828A6C00D53506 /* .swiftformat */ = {isa = PBXFileReference; lastKnownFileType = text; path = .swiftformat; sourceTree = "<group>"; };
		71B804462484CC0800D53506 /* ENALabel.swift */ = {isa = PBXFileReference; lastKnownFileType = sourcecode.swift; path = ENALabel.swift; sourceTree = "<group>"; };
		71B804482484D37300D53506 /* RiskLegendViewController.swift */ = {isa = PBXFileReference; lastKnownFileType = sourcecode.swift; path = RiskLegendViewController.swift; sourceTree = "<group>"; };
		71B8044E248526B600D53506 /* DynamicTableViewSpaceCell.swift */ = {isa = PBXFileReference; lastKnownFileType = sourcecode.swift; path = DynamicTableViewSpaceCell.swift; sourceTree = "<group>"; };
		71C0BEDC2498DD07009A17A0 /* ENANavigationFooterView.swift */ = {isa = PBXFileReference; lastKnownFileType = sourcecode.swift; path = ENANavigationFooterView.swift; sourceTree = "<group>"; };
		71CAB9D1248AACAD00F516A5 /* PixelPerfectLayoutConstraint.swift */ = {isa = PBXFileReference; lastKnownFileType = sourcecode.swift; path = PixelPerfectLayoutConstraint.swift; sourceTree = "<group>"; };
		71CC3E9C246D5D8000217F2C /* AppInformationViewController+DynamicTableViewModel.swift */ = {isa = PBXFileReference; lastKnownFileType = sourcecode.swift; path = "AppInformationViewController+DynamicTableViewModel.swift"; sourceTree = "<group>"; };
		71CC3E9E246D6B6800217F2C /* AppInformationDetailViewController.swift */ = {isa = PBXFileReference; lastKnownFileType = sourcecode.swift; path = AppInformationDetailViewController.swift; sourceTree = "<group>"; };
		71CC3EA0246D6BBF00217F2C /* DynamicTypeLabel.swift */ = {isa = PBXFileReference; lastKnownFileType = sourcecode.swift; path = DynamicTypeLabel.swift; sourceTree = "<group>"; };
		71CC3EA2246D6C4000217F2C /* UIFont+DynamicType.swift */ = {isa = PBXFileReference; lastKnownFileType = sourcecode.swift; path = "UIFont+DynamicType.swift"; sourceTree = "<group>"; };
		71D3C1992494EFAC00DBABA8 /* ENANavigationControllerWithFooter.swift */ = {isa = PBXFileReference; lastKnownFileType = sourcecode.swift; path = ENANavigationControllerWithFooter.swift; sourceTree = "<group>"; };
		71EF33D82497F3E8007B7E1B /* ENANavigationControllerWithFooterChild.swift */ = {isa = PBXFileReference; lastKnownFileType = sourcecode.swift; path = ENANavigationControllerWithFooterChild.swift; sourceTree = "<group>"; };
		71EF33DA2497F419007B7E1B /* ENANavigationFooterItem.swift */ = {isa = PBXFileReference; lastKnownFileType = sourcecode.swift; path = ENANavigationFooterItem.swift; sourceTree = "<group>"; };
		71F2E57A2487AEFC00694F1A /* ena-colors.xcassets */ = {isa = PBXFileReference; lastKnownFileType = folder.assetcatalog; path = "ena-colors.xcassets"; sourceTree = "<group>"; };
		71F5418B248BEDBE006DB793 /* de */ = {isa = PBXFileReference; lastKnownFileType = text.html; name = de; path = "de.lproj/privacy-policy.html"; sourceTree = "<group>"; };
		71F54190248BF677006DB793 /* HtmlTextView.swift */ = {isa = PBXFileReference; lastKnownFileType = sourcecode.swift; path = HtmlTextView.swift; sourceTree = "<group>"; };
		71FD8861246EB27F00E804D0 /* ExposureDetectionViewController.swift */ = {isa = PBXFileReference; lastKnownFileType = sourcecode.swift; path = ExposureDetectionViewController.swift; sourceTree = "<group>"; };
		71FE1C68247A8FE100851FEB /* DynamicTableViewHeaderFooterView.swift */ = {isa = PBXFileReference; lastKnownFileType = sourcecode.swift; path = DynamicTableViewHeaderFooterView.swift; sourceTree = "<group>"; };
		71FE1C70247AA7B700851FEB /* DynamicTableViewHeaderImageView.swift */ = {isa = PBXFileReference; fileEncoding = 4; lastKnownFileType = sourcecode.swift; path = DynamicTableViewHeaderImageView.swift; sourceTree = "<group>"; };
		71FE1C74247AC2B500851FEB /* ExposureSubmissionQRScannerViewController.swift */ = {isa = PBXFileReference; fileEncoding = 4; lastKnownFileType = sourcecode.swift; path = ExposureSubmissionQRScannerViewController.swift; sourceTree = "<group>"; };
		71FE1C78247AC2B500851FEB /* ExposureSubmissionTestResultViewController.swift */ = {isa = PBXFileReference; fileEncoding = 4; lastKnownFileType = sourcecode.swift; path = ExposureSubmissionTestResultViewController.swift; sourceTree = "<group>"; };
		71FE1C79247AC2B500851FEB /* ExposureSubmissionNavigationController.swift */ = {isa = PBXFileReference; fileEncoding = 4; lastKnownFileType = sourcecode.swift; path = ExposureSubmissionNavigationController.swift; sourceTree = "<group>"; };
		71FE1C84247AC33D00851FEB /* ExposureSubmissionTestResultHeaderView.swift */ = {isa = PBXFileReference; fileEncoding = 4; lastKnownFileType = sourcecode.swift; path = ExposureSubmissionTestResultHeaderView.swift; sourceTree = "<group>"; };
		71FE1C8A247AC79D00851FEB /* DynamicTableViewIconCell.swift */ = {isa = PBXFileReference; fileEncoding = 4; lastKnownFileType = sourcecode.swift; path = DynamicTableViewIconCell.swift; sourceTree = "<group>"; };
		85142500245DA0B3009D2791 /* UIViewController+Alert.swift */ = {isa = PBXFileReference; lastKnownFileType = sourcecode.swift; path = "UIViewController+Alert.swift"; sourceTree = "<group>"; };
		8539874E2467094E00D28B62 /* AppIcon.xcassets */ = {isa = PBXFileReference; lastKnownFileType = folder.assetcatalog; path = AppIcon.xcassets; sourceTree = "<group>"; };
		853D987924694A8700490DBA /* ENAButton.swift */ = {isa = PBXFileReference; lastKnownFileType = sourcecode.swift; path = ENAButton.swift; sourceTree = "<group>"; };
		853D98842469DC8100490DBA /* ExposureNotificationSettingViewController.swift */ = {isa = PBXFileReference; fileEncoding = 4; lastKnownFileType = sourcecode.swift; lineEnding = 0; path = ExposureNotificationSettingViewController.swift; sourceTree = "<group>"; };
		85790F2E245C6B72003D47E1 /* ENA.entitlements */ = {isa = PBXFileReference; fileEncoding = 4; lastKnownFileType = text.plist.entitlements; path = ENA.entitlements; sourceTree = "<group>"; };
		858F6F6D245A103C009FFD33 /* ExposureNotification.framework */ = {isa = PBXFileReference; lastKnownFileType = wrapper.framework; name = ExposureNotification.framework; path = System/Library/Frameworks/ExposureNotification.framework; sourceTree = SDKROOT; };
		8595BF5E246032D90056EA27 /* ENASwitch.swift */ = {isa = PBXFileReference; lastKnownFileType = sourcecode.swift; path = ENASwitch.swift; sourceTree = "<group>"; };
		859DD511248549790073D59F /* MockDiagnosisKeysRetrieval.swift */ = {isa = PBXFileReference; lastKnownFileType = sourcecode.swift; path = MockDiagnosisKeysRetrieval.swift; sourceTree = "<group>"; };
		85D7593B2457048F008175F0 /* ENA.app */ = {isa = PBXFileReference; explicitFileType = wrapper.application; includeInIndex = 0; path = ENA.app; sourceTree = BUILT_PRODUCTS_DIR; };
		85D7594A24570491008175F0 /* Assets.xcassets */ = {isa = PBXFileReference; lastKnownFileType = folder.assetcatalog; path = Assets.xcassets; sourceTree = "<group>"; };
		85D7594D24570491008175F0 /* Base */ = {isa = PBXFileReference; lastKnownFileType = file.storyboard; name = Base; path = Base.lproj/LaunchScreen.storyboard; sourceTree = "<group>"; };
		85D7594F24570491008175F0 /* Info.plist */ = {isa = PBXFileReference; lastKnownFileType = text.plist.xml; path = Info.plist; sourceTree = "<group>"; };
		85D7595424570491008175F0 /* ENATests.xctest */ = {isa = PBXFileReference; explicitFileType = wrapper.cfbundle; includeInIndex = 0; path = ENATests.xctest; sourceTree = BUILT_PRODUCTS_DIR; };
		85D7595A24570491008175F0 /* Info.plist */ = {isa = PBXFileReference; lastKnownFileType = text.plist.xml; path = Info.plist; sourceTree = "<group>"; };
		85D7595F24570491008175F0 /* ENAUITests.xctest */ = {isa = PBXFileReference; explicitFileType = wrapper.cfbundle; includeInIndex = 0; path = ENAUITests.xctest; sourceTree = BUILT_PRODUCTS_DIR; };
		85D7596324570491008175F0 /* ENAUITests.swift */ = {isa = PBXFileReference; fileEncoding = 4; lastKnownFileType = sourcecode.swift; lineEnding = 0; path = ENAUITests.swift; sourceTree = "<group>"; };
		85D7596524570491008175F0 /* Info.plist */ = {isa = PBXFileReference; lastKnownFileType = text.plist.xml; path = Info.plist; sourceTree = "<group>"; };
		85E33443247EB357006E74EC /* CircularProgressView.swift */ = {isa = PBXFileReference; lastKnownFileType = sourcecode.swift; path = CircularProgressView.swift; sourceTree = "<group>"; };
		8F0A4BAB25C2F6F70085DF13 /* ppdd_ppac_parameters.pb.swift */ = {isa = PBXFileReference; fileEncoding = 4; lastKnownFileType = sourcecode.swift; name = ppdd_ppac_parameters.pb.swift; path = ../../../gen/output/internal/v2/ppdd_ppac_parameters.pb.swift; sourceTree = "<group>"; };
		8F0A4BAC25C2F6F70085DF13 /* ppdd_edus_parameters.pb.swift */ = {isa = PBXFileReference; fileEncoding = 4; lastKnownFileType = sourcecode.swift; name = ppdd_edus_parameters.pb.swift; path = ../../../gen/output/internal/v2/ppdd_edus_parameters.pb.swift; sourceTree = "<group>"; };
		8F27018E259B593700E48CFE /* ContactDiaryStore.swift */ = {isa = PBXFileReference; lastKnownFileType = sourcecode.swift; path = ContactDiaryStore.swift; sourceTree = "<group>"; };
		8F270193259B5BA700E48CFE /* ContactDiaryMigration1To2.swift */ = {isa = PBXFileReference; lastKnownFileType = sourcecode.swift; path = ContactDiaryMigration1To2.swift; sourceTree = "<group>"; };
		8F3D71A925A86AD300D52CCD /* HomeExposureLoggingCellModelTests.swift */ = {isa = PBXFileReference; lastKnownFileType = sourcecode.swift; path = HomeExposureLoggingCellModelTests.swift; sourceTree = "<group>"; };
		8FF3525D25ADAD06008A07BD /* HomeTestResultCellModelTests.swift */ = {isa = PBXFileReference; lastKnownFileType = sourcecode.swift; path = HomeTestResultCellModelTests.swift; sourceTree = "<group>"; };
		8FF9B2B1259B6B030080770D /* ContactDiaryStoreSchemaV2.swift */ = {isa = PBXFileReference; lastKnownFileType = sourcecode.swift; path = ContactDiaryStoreSchemaV2.swift; sourceTree = "<group>"; };
		94092540254BFE6800FE61A2 /* DMWarnOthersNotificationViewController.swift */ = {isa = PBXFileReference; lastKnownFileType = sourcecode.swift; path = DMWarnOthersNotificationViewController.swift; sourceTree = "<group>"; };
		9412FAF92523499D0086E139 /* DeltaOnboardingViewControllerTests.swift */ = {isa = PBXFileReference; lastKnownFileType = sourcecode.swift; path = DeltaOnboardingViewControllerTests.swift; sourceTree = "<group>"; };
		9417BA94252B6B5100AD4053 /* DMSQLiteErrorViewController.swift */ = {isa = PBXFileReference; lastKnownFileType = sourcecode.swift; path = DMSQLiteErrorViewController.swift; sourceTree = "<group>"; };
		941ADDAF2518C2B200E421D9 /* EuTracingTableViewCell.swift */ = {isa = PBXFileReference; lastKnownFileType = sourcecode.swift; path = EuTracingTableViewCell.swift; sourceTree = "<group>"; };
		941ADDB12518C3FB00E421D9 /* ENSettingEuTracingViewModel.swift */ = {isa = PBXFileReference; lastKnownFileType = sourcecode.swift; path = ENSettingEuTracingViewModel.swift; sourceTree = "<group>"; };
		941B689E253EFF2300DC1962 /* Int+Increment.swift */ = {isa = PBXFileReference; lastKnownFileType = sourcecode.swift; path = "Int+Increment.swift"; sourceTree = "<group>"; };
		941F5ECB2518E82100785F06 /* ENSettingEuTracingViewModelTests.swift */ = {isa = PBXFileReference; lastKnownFileType = sourcecode.swift; path = ENSettingEuTracingViewModelTests.swift; sourceTree = "<group>"; };
		94427A4F25502B8900C36BE6 /* WarnOthersNotificationsTimeInterval.swift */ = {isa = PBXFileReference; lastKnownFileType = sourcecode.swift; path = WarnOthersNotificationsTimeInterval.swift; sourceTree = "<group>"; };
		9488C3002521EE8E00504648 /* DeltaOnboardingNavigationController.swift */ = {isa = PBXFileReference; lastKnownFileType = sourcecode.swift; path = DeltaOnboardingNavigationController.swift; sourceTree = "<group>"; };
		948AFE5E2552F6F60019579A /* WarnOthersReminderTests.swift */ = {isa = PBXFileReference; lastKnownFileType = sourcecode.swift; path = WarnOthersReminderTests.swift; sourceTree = "<group>"; };
		948AFE662553DC5B0019579A /* WarnOthersRemindable.swift */ = {isa = PBXFileReference; lastKnownFileType = sourcecode.swift; path = WarnOthersRemindable.swift; sourceTree = "<group>"; };
		948AFE792554377F0019579A /* UNUserNotificationCenter+WarnOthers.swift */ = {isa = PBXFileReference; lastKnownFileType = sourcecode.swift; path = "UNUserNotificationCenter+WarnOthers.swift"; sourceTree = "<group>"; };
		948DCDC2252EFC9A00CDE020 /* ENAUITests_05_ExposureLogging.swift */ = {isa = PBXFileReference; lastKnownFileType = sourcecode.swift; path = ENAUITests_05_ExposureLogging.swift; sourceTree = "<group>"; };
		94ABF76A25B9676F004AB56F /* DeltaOnboardingNewVersionFeaturesControllerTests.swift */ = {isa = PBXFileReference; lastKnownFileType = sourcecode.swift; path = DeltaOnboardingNewVersionFeaturesControllerTests.swift; sourceTree = "<group>"; };
		94B255A52551B7C800649B4C /* WarnOthersReminder.swift */ = {isa = PBXFileReference; lastKnownFileType = sourcecode.swift; path = WarnOthersReminder.swift; sourceTree = "<group>"; };
		94C24B3E25304B4400F8C004 /* ENAUITestsDeltaOnboarding.swift */ = {isa = PBXFileReference; lastKnownFileType = sourcecode.swift; path = ENAUITestsDeltaOnboarding.swift; sourceTree = "<group>"; };
		94EAF86B25B6C84800BE1F40 /* DeltaOnboardingNewVersionFeaturesViewModel.swift */ = {isa = PBXFileReference; lastKnownFileType = sourcecode.swift; path = DeltaOnboardingNewVersionFeaturesViewModel.swift; sourceTree = "<group>"; };
		94EAF86C25B6C84800BE1F40 /* DeltaOnboardingNewVersionFeatures.swift */ = {isa = PBXFileReference; lastKnownFileType = sourcecode.swift; path = DeltaOnboardingNewVersionFeatures.swift; sourceTree = "<group>"; };
		94EAF86D25B6C84900BE1F40 /* DeltaOnboardingNewVersionFeaturesViewController.swift */ = {isa = PBXFileReference; lastKnownFileType = sourcecode.swift; path = DeltaOnboardingNewVersionFeaturesViewController.swift; sourceTree = "<group>"; };
		94EAF89B25B8162200BE1F40 /* NewVersionFeature.swift */ = {isa = PBXFileReference; lastKnownFileType = sourcecode.swift; path = NewVersionFeature.swift; sourceTree = "<group>"; };
		94F594612521CBF50077681B /* DeltaOnboardingV15ViewModel.swift */ = {isa = PBXFileReference; lastKnownFileType = sourcecode.swift; path = DeltaOnboardingV15ViewModel.swift; sourceTree = "<group>"; };
		A124E648249BF4EB00E95F72 /* ExposureDetectionExecutorTests.swift */ = {isa = PBXFileReference; lastKnownFileType = sourcecode.swift; path = ExposureDetectionExecutorTests.swift; sourceTree = "<group>"; };
		A124E64B249C4C9000E95F72 /* SAPDownloadedPackagesStore+Helpers.swift */ = {isa = PBXFileReference; lastKnownFileType = sourcecode.swift; path = "SAPDownloadedPackagesStore+Helpers.swift"; sourceTree = "<group>"; };
		A128F058248B459F00EC7F6C /* PublicKeyStore.swift */ = {isa = PBXFileReference; lastKnownFileType = sourcecode.swift; path = PublicKeyStore.swift; sourceTree = "<group>"; };
		A14BDEBF24A1AD660063E4EC /* MockExposureDetector.swift */ = {isa = PBXFileReference; lastKnownFileType = sourcecode.swift; path = MockExposureDetector.swift; sourceTree = "<group>"; };
		A1654EFD24B41FEF00C0E115 /* DynamicCellTests.swift */ = {isa = PBXFileReference; lastKnownFileType = sourcecode.swift; path = DynamicCellTests.swift; sourceTree = "<group>"; };
		A1654F0024B43E7F00C0E115 /* DynamicTableViewTextViewCellTests.swift */ = {isa = PBXFileReference; lastKnownFileType = sourcecode.swift; path = DynamicTableViewTextViewCellTests.swift; sourceTree = "<group>"; };
		A16714AE248CA1B70031B111 /* Bundle+ReadPlist.swift */ = {isa = PBXFileReference; lastKnownFileType = sourcecode.swift; path = "Bundle+ReadPlist.swift"; sourceTree = "<group>"; };
		A173665124844F29006BE209 /* SQLiteKeyValueStoreTests.swift */ = {isa = PBXFileReference; fileEncoding = 4; lastKnownFileType = sourcecode.swift; path = SQLiteKeyValueStoreTests.swift; sourceTree = "<group>"; };
		A17366542484978A006BE209 /* OnboardingInfoViewControllerUtils.swift */ = {isa = PBXFileReference; lastKnownFileType = sourcecode.swift; path = OnboardingInfoViewControllerUtils.swift; sourceTree = "<group>"; };
		A1877CA9248F247D006FEFC0 /* SAPDownloadedPackageTests.swift */ = {isa = PBXFileReference; lastKnownFileType = sourcecode.swift; path = SAPDownloadedPackageTests.swift; sourceTree = "<group>"; };
		A1BABD0824A57B88000ED515 /* TemporaryExposureKeyMock.swift */ = {isa = PBXFileReference; fileEncoding = 4; lastKnownFileType = sourcecode.swift; path = TemporaryExposureKeyMock.swift; sourceTree = "<group>"; };
		A1BABD0A24A57BA0000ED515 /* ENTemporaryExposureKey+Processing.swift */ = {isa = PBXFileReference; fileEncoding = 4; lastKnownFileType = sourcecode.swift; path = "ENTemporaryExposureKey+Processing.swift"; sourceTree = "<group>"; };
		A1BABD0C24A57BAC000ED515 /* ENTemporaryExposureKey+ProcessingTests.swift */ = {isa = PBXFileReference; fileEncoding = 4; lastKnownFileType = sourcecode.swift; path = "ENTemporaryExposureKey+ProcessingTests.swift"; sourceTree = "<group>"; };
		A1C683F924AEC57400B90D12 /* DynamicTableViewTextViewCell.swift */ = {isa = PBXFileReference; lastKnownFileType = sourcecode.swift; path = DynamicTableViewTextViewCell.swift; sourceTree = "<group>"; };
		A1C683FB24AEC9EE00B90D12 /* DynamicTableViewTextCell.swift */ = {isa = PBXFileReference; lastKnownFileType = sourcecode.swift; path = DynamicTableViewTextCell.swift; sourceTree = "<group>"; };
		A1E41940249410AF0016E52A /* SAPDownloadedPackage+Helpers.swift */ = {isa = PBXFileReference; lastKnownFileType = sourcecode.swift; path = "SAPDownloadedPackage+Helpers.swift"; sourceTree = "<group>"; };
		A1E419442495476C0016E52A /* HTTPClient+MockNetworkStack.swift */ = {isa = PBXFileReference; lastKnownFileType = sourcecode.swift; path = "HTTPClient+MockNetworkStack.swift"; sourceTree = "<group>"; };
		A1E41947249548260016E52A /* HTTPClient+SubmitTests.swift */ = {isa = PBXFileReference; lastKnownFileType = sourcecode.swift; path = "HTTPClient+SubmitTests.swift"; sourceTree = "<group>"; };
		A1E419502495A6EA0016E52A /* HTTPClient+TANForExposureSubmitTests.swift */ = {isa = PBXFileReference; lastKnownFileType = sourcecode.swift; path = "HTTPClient+TANForExposureSubmitTests.swift"; sourceTree = "<group>"; };
		A1E419532495A7850016E52A /* HTTPClient+GetTestResultTests.swift */ = {isa = PBXFileReference; lastKnownFileType = sourcecode.swift; path = "HTTPClient+GetTestResultTests.swift"; sourceTree = "<group>"; };
		A1E419562495A8F50016E52A /* HTTPClient+RegistrationTokenTests.swift */ = {isa = PBXFileReference; lastKnownFileType = sourcecode.swift; path = "HTTPClient+RegistrationTokenTests.swift"; sourceTree = "<group>"; };
		A1E4195B249818020016E52A /* RiskTests.swift */ = {isa = PBXFileReference; lastKnownFileType = sourcecode.swift; path = RiskTests.swift; sourceTree = "<group>"; };
		A1E4195E249824340016E52A /* String+TodayTests.swift */ = {isa = PBXFileReference; lastKnownFileType = sourcecode.swift; path = "String+TodayTests.swift"; sourceTree = "<group>"; };
		A3284256248E7431006B1F09 /* MockExposureSubmissionService.swift */ = {isa = PBXFileReference; lastKnownFileType = sourcecode.swift; path = MockExposureSubmissionService.swift; sourceTree = "<group>"; };
		A328425B248E82B5006B1F09 /* ExposureSubmissionTestResultViewControllerTests.swift */ = {isa = PBXFileReference; lastKnownFileType = sourcecode.swift; path = ExposureSubmissionTestResultViewControllerTests.swift; sourceTree = "<group>"; };
		A32842602490E2AC006B1F09 /* ExposureSubmissionWarnOthersViewControllerTests.swift */ = {isa = PBXFileReference; lastKnownFileType = sourcecode.swift; path = ExposureSubmissionWarnOthersViewControllerTests.swift; sourceTree = "<group>"; };
		A32842642491136E006B1F09 /* ExposureSubmissionUITests.swift */ = {isa = PBXFileReference; lastKnownFileType = sourcecode.swift; path = ExposureSubmissionUITests.swift; sourceTree = "<group>"; };
		A32842662492359E006B1F09 /* MockExposureSubmissionNavigationControllerChild.swift */ = {isa = PBXFileReference; lastKnownFileType = sourcecode.swift; path = MockExposureSubmissionNavigationControllerChild.swift; sourceTree = "<group>"; };
		A32C046424D96348005BEA61 /* HTTPClient+PlausibeDeniabilityTests.swift */ = {isa = PBXFileReference; lastKnownFileType = sourcecode.swift; path = "HTTPClient+PlausibeDeniabilityTests.swift"; sourceTree = "<group>"; };
		A36FACC324C5EA1500DED947 /* ExposureDetectionViewControllerTests.swift */ = {isa = PBXFileReference; lastKnownFileType = sourcecode.swift; path = ExposureDetectionViewControllerTests.swift; sourceTree = "<group>"; };
		A372DA3A24BDA075003248BB /* ExposureSubmissionCoordinator.swift */ = {isa = PBXFileReference; lastKnownFileType = sourcecode.swift; path = ExposureSubmissionCoordinator.swift; sourceTree = "<group>"; };
		A372DA3C24BE01D9003248BB /* MockExposureSubmissionCoordinator.swift */ = {isa = PBXFileReference; lastKnownFileType = sourcecode.swift; path = MockExposureSubmissionCoordinator.swift; sourceTree = "<group>"; };
		A372DA3E24BEF773003248BB /* ExposureSubmissionCoordinatorTests.swift */ = {isa = PBXFileReference; lastKnownFileType = sourcecode.swift; path = ExposureSubmissionCoordinatorTests.swift; sourceTree = "<group>"; };
		A372DA4024BF33F9003248BB /* MockExposureSubmissionCoordinatorDelegate.swift */ = {isa = PBXFileReference; lastKnownFileType = sourcecode.swift; path = MockExposureSubmissionCoordinatorDelegate.swift; sourceTree = "<group>"; };
		A3C4F95F24812CD20047F23E /* ExposureSubmissionWarnOthersViewController.swift */ = {isa = PBXFileReference; lastKnownFileType = sourcecode.swift; path = ExposureSubmissionWarnOthersViewController.swift; sourceTree = "<group>"; };
		A3E851B124ADD09900402485 /* CountdownTimer.swift */ = {isa = PBXFileReference; lastKnownFileType = sourcecode.swift; path = CountdownTimer.swift; sourceTree = "<group>"; };
		A3E851B424ADDAC000402485 /* CountdownTimerTests.swift */ = {isa = PBXFileReference; lastKnownFileType = sourcecode.swift; path = CountdownTimerTests.swift; sourceTree = "<group>"; };
		A3EE6E59249BB7AF00C64B61 /* ExposureSubmissionServiceFactory.swift */ = {isa = PBXFileReference; lastKnownFileType = sourcecode.swift; path = ExposureSubmissionServiceFactory.swift; sourceTree = "<group>"; };
		A3EE6E5B249BB97500C64B61 /* UITestingParameters.swift */ = {isa = PBXFileReference; lastKnownFileType = sourcecode.swift; path = UITestingParameters.swift; sourceTree = "<group>"; };
		A3FF84EB247BFAF00053E947 /* Hasher.swift */ = {isa = PBXFileReference; lastKnownFileType = sourcecode.swift; path = Hasher.swift; sourceTree = "<group>"; };
		AB1011572507C15000D392A2 /* TracingStatusHistory.swift */ = {isa = PBXFileReference; fileEncoding = 4; lastKnownFileType = sourcecode.swift; path = TracingStatusHistory.swift; sourceTree = "<group>"; };
		AB126872254C05A7006E9194 /* ENAFormatter.swift */ = {isa = PBXFileReference; lastKnownFileType = sourcecode.swift; path = ENAFormatter.swift; sourceTree = "<group>"; };
		AB1885D025238DAA00D39BBE /* OnboardingInfoViewControllerTests.swift */ = {isa = PBXFileReference; lastKnownFileType = sourcecode.swift; path = OnboardingInfoViewControllerTests.swift; sourceTree = "<group>"; };
		AB1886C3252DE1AE00D39BBE /* Logging.swift */ = {isa = PBXFileReference; fileEncoding = 4; lastKnownFileType = sourcecode.swift; path = Logging.swift; sourceTree = "<group>"; };
		AB1886D0252DE51E00D39BBE /* Bundle+Identifier.swift */ = {isa = PBXFileReference; lastKnownFileType = sourcecode.swift; path = "Bundle+Identifier.swift"; sourceTree = "<group>"; };
		AB1FCBCC2521FC44005930BA /* ServerEnvironmentTests.swift */ = {isa = PBXFileReference; lastKnownFileType = sourcecode.swift; path = ServerEnvironmentTests.swift; sourceTree = "<group>"; };
		AB1FCBDB2521FCD5005930BA /* TestServerEnvironments.json */ = {isa = PBXFileReference; fileEncoding = 4; lastKnownFileType = text.json; path = TestServerEnvironments.json; sourceTree = "<group>"; };
		AB3560992547167800C3F8E0 /* DeviceTimeCheck.swift */ = {isa = PBXFileReference; lastKnownFileType = sourcecode.swift; path = DeviceTimeCheck.swift; sourceTree = "<group>"; };
		AB35609F2547194C00C3F8E0 /* DeviceTimeCheckTests.swift */ = {isa = PBXFileReference; lastKnownFileType = sourcecode.swift; path = DeviceTimeCheckTests.swift; sourceTree = "<group>"; };
		AB453F5F2534B04400D8339E /* ExposureManagerTests.swift */ = {isa = PBXFileReference; fileEncoding = 4; lastKnownFileType = sourcecode.swift; path = ExposureManagerTests.swift; sourceTree = "<group>"; };
		AB5F84AC24F8F7A1000400D4 /* SerialMigrator.swift */ = {isa = PBXFileReference; lastKnownFileType = sourcecode.swift; path = SerialMigrator.swift; sourceTree = "<group>"; };
		AB5F84AF24F8F7C3000400D4 /* Migration.swift */ = {isa = PBXFileReference; lastKnownFileType = sourcecode.swift; path = Migration.swift; sourceTree = "<group>"; };
		AB5F84B124F8F7E3000400D4 /* Migration0To1.swift */ = {isa = PBXFileReference; lastKnownFileType = sourcecode.swift; path = Migration0To1.swift; sourceTree = "<group>"; };
		AB5F84B324F8FA26000400D4 /* SerialMigratorTests.swift */ = {isa = PBXFileReference; lastKnownFileType = sourcecode.swift; path = SerialMigratorTests.swift; sourceTree = "<group>"; };
		AB5F84B824F92855000400D4 /* DownloadedPackagesSQLLiteStoreV0.swift */ = {isa = PBXFileReference; fileEncoding = 4; lastKnownFileType = sourcecode.swift; path = DownloadedPackagesSQLLiteStoreV0.swift; sourceTree = "<group>"; };
		AB5F84BA24F92876000400D4 /* Migration0To1Tests.swift */ = {isa = PBXFileReference; lastKnownFileType = sourcecode.swift; path = Migration0To1Tests.swift; sourceTree = "<group>"; };
		AB5F84BC24F92E92000400D4 /* SerialMigratorFake.swift */ = {isa = PBXFileReference; lastKnownFileType = sourcecode.swift; path = SerialMigratorFake.swift; sourceTree = "<group>"; };
		AB5F84BF24FE2EB3000400D4 /* DownloadedPackagesStoreV0.swift */ = {isa = PBXFileReference; fileEncoding = 4; lastKnownFileType = sourcecode.swift; path = DownloadedPackagesStoreV0.swift; sourceTree = "<group>"; };
		AB6289CE251BA01400CF61D2 /* Bundle+Version.swift */ = {isa = PBXFileReference; lastKnownFileType = sourcecode.swift; path = "Bundle+Version.swift"; sourceTree = "<group>"; };
		AB6289D3251BA4EC00CF61D2 /* String+Compare.swift */ = {isa = PBXFileReference; fileEncoding = 4; lastKnownFileType = sourcecode.swift; path = "String+Compare.swift"; sourceTree = "<group>"; };
		AB6289D8251C833100CF61D2 /* DMDeltaOnboardingViewController.swift */ = {isa = PBXFileReference; lastKnownFileType = sourcecode.swift; path = DMDeltaOnboardingViewController.swift; sourceTree = "<group>"; };
		AB628A1E251CDADE00CF61D2 /* ServerEnvironments.json */ = {isa = PBXFileReference; lastKnownFileType = text.json; path = ServerEnvironments.json; sourceTree = "<group>"; };
		AB7420AB251B67A8006666AC /* DeltaOnboardingV15.swift */ = {isa = PBXFileReference; lastKnownFileType = sourcecode.swift; path = DeltaOnboardingV15.swift; sourceTree = "<group>"; };
		AB7420B6251B69E2006666AC /* DeltaOnboardingCoordinator.swift */ = {isa = PBXFileReference; lastKnownFileType = sourcecode.swift; path = DeltaOnboardingCoordinator.swift; sourceTree = "<group>"; };
		AB7420C1251B7D59006666AC /* DeltaOnboardingProtocols.swift */ = {isa = PBXFileReference; lastKnownFileType = sourcecode.swift; path = DeltaOnboardingProtocols.swift; sourceTree = "<group>"; };
		AB7420CA251B7D93006666AC /* DeltaOnboardingV15ViewController.swift */ = {isa = PBXFileReference; lastKnownFileType = sourcecode.swift; path = DeltaOnboardingV15ViewController.swift; sourceTree = "<group>"; };
		AB7420DC251B8101006666AC /* DeltaOnboardingCoordinatorTests.swift */ = {isa = PBXFileReference; lastKnownFileType = sourcecode.swift; path = DeltaOnboardingCoordinatorTests.swift; sourceTree = "<group>"; };
		AB7E2A7F255ACC06005C90F6 /* Date+Utils.swift */ = {isa = PBXFileReference; lastKnownFileType = sourcecode.swift; path = "Date+Utils.swift"; sourceTree = "<group>"; };
		AB8B0D3C253053A1009C067B /* de */ = {isa = PBXFileReference; lastKnownFileType = text.plist.strings; name = de; path = de.lproj/Localizable.links.strings; sourceTree = "<group>"; };
		AB8B0D3D253053D5009C067B /* en */ = {isa = PBXFileReference; lastKnownFileType = text.plist.strings; name = en; path = en.lproj/Localizable.links.strings; sourceTree = "<group>"; };
		AB8B0D3E253053DB009C067B /* tr */ = {isa = PBXFileReference; lastKnownFileType = text.plist.strings; name = tr; path = tr.lproj/Localizable.links.strings; sourceTree = "<group>"; };
		AB8B0D3F253053DF009C067B /* pl */ = {isa = PBXFileReference; lastKnownFileType = text.plist.strings; name = pl; path = pl.lproj/Localizable.links.strings; sourceTree = "<group>"; };
		AB8B0D40253053E2009C067B /* ro */ = {isa = PBXFileReference; lastKnownFileType = text.plist.strings; name = ro; path = ro.lproj/Localizable.links.strings; sourceTree = "<group>"; };
		AB8B0D41253053E5009C067B /* bg */ = {isa = PBXFileReference; lastKnownFileType = text.plist.strings; name = bg; path = bg.lproj/Localizable.links.strings; sourceTree = "<group>"; };
		AB8BC3462551B97700F3B5A7 /* DownloadedPackagesStoreErrorStub.swift */ = {isa = PBXFileReference; lastKnownFileType = sourcecode.swift; path = DownloadedPackagesStoreErrorStub.swift; sourceTree = "<group>"; };
		AB8BC34E2551BBE100F3B5A7 /* HourKeyPackagesDownloadTests.swift */ = {isa = PBXFileReference; lastKnownFileType = sourcecode.swift; path = HourKeyPackagesDownloadTests.swift; sourceTree = "<group>"; };
		ABAE0A1B257F77D90030ED47 /* ContactDiaryStoreSchemaV1.swift */ = {isa = PBXFileReference; lastKnownFileType = sourcecode.swift; path = ContactDiaryStoreSchemaV1.swift; sourceTree = "<group>"; };
		ABAE0A36257FA88D0030ED47 /* ContactDiaryStoreSchemaV1Tests.swift */ = {isa = PBXFileReference; lastKnownFileType = sourcecode.swift; path = ContactDiaryStoreSchemaV1Tests.swift; sourceTree = "<group>"; };
		ABAE0A3E257FAC970030ED47 /* ContactDiaryStoreTests.swift */ = {isa = PBXFileReference; lastKnownFileType = sourcecode.swift; path = ContactDiaryStoreTests.swift; sourceTree = "<group>"; };
		ABD2F633254C533200DC1958 /* KeyPackageDownload.swift */ = {isa = PBXFileReference; lastKnownFileType = sourcecode.swift; path = KeyPackageDownload.swift; sourceTree = "<group>"; };
		ABDA2791251CE308006BAE84 /* DMServerEnvironmentViewController.swift */ = {isa = PBXFileReference; lastKnownFileType = sourcecode.swift; path = DMServerEnvironmentViewController.swift; sourceTree = "<group>"; };
		ABFCE989255C32EE0075FF13 /* AppConfigMetadata.swift */ = {isa = PBXFileReference; lastKnownFileType = sourcecode.swift; path = AppConfigMetadata.swift; sourceTree = "<group>"; };
		B102BDC22460410600CD55A2 /* README.md */ = {isa = PBXFileReference; lastKnownFileType = net.daringfireball.markdown; path = README.md; sourceTree = "<group>"; };
		B103193124E18A0A00DD02EF /* DMMenuItem.swift */ = {isa = PBXFileReference; lastKnownFileType = sourcecode.swift; path = DMMenuItem.swift; sourceTree = "<group>"; };
		B10F9B89249961B500C418F4 /* DynamicTypeLabelTests.swift */ = {isa = PBXFileReference; fileEncoding = 4; lastKnownFileType = sourcecode.swift; path = DynamicTypeLabelTests.swift; sourceTree = "<group>"; };
		B10FD5F3246EAC1700E9D7F2 /* AppleFilesWriter.swift */ = {isa = PBXFileReference; lastKnownFileType = sourcecode.swift; path = AppleFilesWriter.swift; sourceTree = "<group>"; };
		B111EE2B2465D9F7001AEBB4 /* String+Localization.swift */ = {isa = PBXFileReference; lastKnownFileType = sourcecode.swift; path = "String+Localization.swift"; sourceTree = "<group>"; };
		B1125459246F2C6500AB5036 /* ENTemporaryExposureKey+Convert.swift */ = {isa = PBXFileReference; lastKnownFileType = sourcecode.swift; path = "ENTemporaryExposureKey+Convert.swift"; sourceTree = "<group>"; };
		B11655922491437600316087 /* RiskProvidingConfigurationTests.swift */ = {isa = PBXFileReference; fileEncoding = 4; lastKnownFileType = sourcecode.swift; path = RiskProvidingConfigurationTests.swift; sourceTree = "<group>"; };
		B1175212248A83AB00C3325C /* Risk.swift */ = {isa = PBXFileReference; lastKnownFileType = sourcecode.swift; path = Risk.swift; sourceTree = "<group>"; };
		B1175215248A9F9600C3325C /* ConvertingKeysTests.swift */ = {isa = PBXFileReference; lastKnownFileType = sourcecode.swift; path = ConvertingKeysTests.swift; sourceTree = "<group>"; };
		B120C7C524AFDAB900F68FF1 /* ActiveTracing.swift */ = {isa = PBXFileReference; lastKnownFileType = sourcecode.swift; path = ActiveTracing.swift; sourceTree = "<group>"; };
		B120C7C824AFE7B800F68FF1 /* ActiveTracingTests.swift */ = {isa = PBXFileReference; lastKnownFileType = sourcecode.swift; path = ActiveTracingTests.swift; sourceTree = "<group>"; };
		B1221BDB2492BCEB00E6C4E4 /* Info_Debug.plist */ = {isa = PBXFileReference; fileEncoding = 4; lastKnownFileType = text.plist.xml; path = Info_Debug.plist; sourceTree = "<group>"; };
		B1221BDF2492ECE800E6C4E4 /* CFDictionary+KeychainQuery.swift */ = {isa = PBXFileReference; lastKnownFileType = sourcecode.swift; path = "CFDictionary+KeychainQuery.swift"; sourceTree = "<group>"; };
		B1221BE12492ED0F00E6C4E4 /* CFDictionary+KeychainQueryTests.swift */ = {isa = PBXFileReference; lastKnownFileType = sourcecode.swift; path = "CFDictionary+KeychainQueryTests.swift"; sourceTree = "<group>"; };
		B12995E8246C344100854AD0 /* HTTPClient+Configuration.swift */ = {isa = PBXFileReference; lastKnownFileType = sourcecode.swift; path = "HTTPClient+Configuration.swift"; sourceTree = "<group>"; };
		B14D0CDA246E968C00D5BEBC /* String+Today.swift */ = {isa = PBXFileReference; lastKnownFileType = sourcecode.swift; path = "String+Today.swift"; sourceTree = "<group>"; };
		B14D0CDC246E972400D5BEBC /* ExposureDetectionDelegate.swift */ = {isa = PBXFileReference; lastKnownFileType = sourcecode.swift; path = ExposureDetectionDelegate.swift; sourceTree = "<group>"; };
		B14D0CDE246E976400D5BEBC /* ExposureDetectionTransaction+DidEndPrematurelyReason.swift */ = {isa = PBXFileReference; lastKnownFileType = sourcecode.swift; path = "ExposureDetectionTransaction+DidEndPrematurelyReason.swift"; sourceTree = "<group>"; };
		B153096924706F1000A4A1BD /* URLSession+Default.swift */ = {isa = PBXFileReference; lastKnownFileType = sourcecode.swift; path = "URLSession+Default.swift"; sourceTree = "<group>"; };
		B153096B24706F2400A4A1BD /* URLSessionConfiguration+Default.swift */ = {isa = PBXFileReference; lastKnownFileType = sourcecode.swift; path = "URLSessionConfiguration+Default.swift"; sourceTree = "<group>"; };
		B15382E3248273DC0010F007 /* MockTestStore.swift */ = {isa = PBXFileReference; lastKnownFileType = sourcecode.swift; path = MockTestStore.swift; sourceTree = "<group>"; };
		B15382E6248290BB0010F007 /* AppleFilesWriterTests.swift */ = {isa = PBXFileReference; lastKnownFileType = sourcecode.swift; path = AppleFilesWriterTests.swift; sourceTree = "<group>"; };
		B15382FD248424F00010F007 /* ExposureDetectionTests.swift */ = {isa = PBXFileReference; lastKnownFileType = sourcecode.swift; path = ExposureDetectionTests.swift; sourceTree = "<group>"; };
		B1569DDE245D70990079FCD7 /* DMViewController.swift */ = {isa = PBXFileReference; lastKnownFileType = sourcecode.swift; path = DMViewController.swift; sourceTree = "<group>"; };
		B16177E724802F9B006E435A /* DownloadedPackagesSQLLiteStoreTests.swift */ = {isa = PBXFileReference; lastKnownFileType = sourcecode.swift; path = DownloadedPackagesSQLLiteStoreTests.swift; sourceTree = "<group>"; };
		B161782424804AC3006E435A /* DownloadedPackagesSQLLiteStoreV1.swift */ = {isa = PBXFileReference; lastKnownFileType = sourcecode.swift; path = DownloadedPackagesSQLLiteStoreV1.swift; sourceTree = "<group>"; };
		B163D10F2499068D001A322C /* SettingsViewModelTests.swift */ = {isa = PBXFileReference; lastKnownFileType = sourcecode.swift; path = SettingsViewModelTests.swift; sourceTree = "<group>"; };
		B163D11424993F64001A322C /* UIFont+DynamicTypeTests.swift */ = {isa = PBXFileReference; lastKnownFileType = sourcecode.swift; path = "UIFont+DynamicTypeTests.swift"; sourceTree = "<group>"; };
		B16457B424DC11EF002879EB /* DMLastSubmissionRequetViewController.swift */ = {isa = PBXFileReference; lastKnownFileType = sourcecode.swift; path = DMLastSubmissionRequetViewController.swift; sourceTree = "<group>"; };
		B16457BA24DC3309002879EB /* DMLogsViewController.swift */ = {isa = PBXFileReference; lastKnownFileType = sourcecode.swift; path = DMLogsViewController.swift; sourceTree = "<group>"; };
		B1741B422461C105006275D9 /* README.md */ = {isa = PBXFileReference; lastKnownFileType = net.daringfireball.markdown; path = README.md; sourceTree = "<group>"; };
		B1741B432461C257006275D9 /* DMDeveloperMenu.swift */ = {isa = PBXFileReference; lastKnownFileType = sourcecode.swift; path = DMDeveloperMenu.swift; sourceTree = "<group>"; };
		B1741B482462C207006275D9 /* Client.swift */ = {isa = PBXFileReference; fileEncoding = 4; lastKnownFileType = sourcecode.swift; path = Client.swift; sourceTree = "<group>"; };
		B17A44A12464906A00CB195E /* KeyTests.swift */ = {isa = PBXFileReference; lastKnownFileType = sourcecode.swift; path = KeyTests.swift; sourceTree = "<group>"; };
		B184A37F248FFCBE007180F6 /* SecureStore.swift */ = {isa = PBXFileReference; fileEncoding = 4; lastKnownFileType = sourcecode.swift; path = SecureStore.swift; sourceTree = "<group>"; };
		B184A382248FFCE2007180F6 /* CodableExposureDetectionSummary.swift */ = {isa = PBXFileReference; lastKnownFileType = sourcecode.swift; path = CodableExposureDetectionSummary.swift; sourceTree = "<group>"; };
		B18755D024DC45CA00A9202E /* DMStoreViewController.swift */ = {isa = PBXFileReference; lastKnownFileType = sourcecode.swift; path = DMStoreViewController.swift; sourceTree = "<group>"; };
		B18C411C246DB30000B8D8CB /* URL+Helper.swift */ = {isa = PBXFileReference; lastKnownFileType = sourcecode.swift; path = "URL+Helper.swift"; sourceTree = "<group>"; };
		B18CADAD24782FA4006F53F0 /* ExposureStateUpdating.swift */ = {isa = PBXFileReference; lastKnownFileType = sourcecode.swift; path = ExposureStateUpdating.swift; sourceTree = "<group>"; };
		B18E852E248C29D400CF4FB8 /* DetectionMode.swift */ = {isa = PBXFileReference; lastKnownFileType = sourcecode.swift; path = DetectionMode.swift; sourceTree = "<group>"; };
		B19FD7102491A07000A9D56A /* String+SemanticVersion.swift */ = {isa = PBXFileReference; lastKnownFileType = sourcecode.swift; path = "String+SemanticVersion.swift"; sourceTree = "<group>"; };
		B19FD7122491A08500A9D56A /* SAP_SemanticVersion+Compare.swift */ = {isa = PBXFileReference; lastKnownFileType = sourcecode.swift; path = "SAP_SemanticVersion+Compare.swift"; sourceTree = "<group>"; };
		B19FD7142491A4A300A9D56A /* SAP_SemanticVersionTests.swift */ = {isa = PBXFileReference; fileEncoding = 4; lastKnownFileType = sourcecode.swift; path = SAP_SemanticVersionTests.swift; sourceTree = "<group>"; };
		B1A31F6824DAE6C000E263DF /* DMKeyCell.swift */ = {isa = PBXFileReference; lastKnownFileType = sourcecode.swift; path = DMKeyCell.swift; sourceTree = "<group>"; };
		B1A9E70D246D73180024CC12 /* ExposureDetection.swift */ = {isa = PBXFileReference; lastKnownFileType = sourcecode.swift; path = ExposureDetection.swift; sourceTree = "<group>"; wrapsLines = 0; };
		B1A9E710246D782F0024CC12 /* SAPDownloadedPackage.swift */ = {isa = PBXFileReference; lastKnownFileType = sourcecode.swift; path = SAPDownloadedPackage.swift; sourceTree = "<group>"; };
		B1AC51D524CED8820087C35B /* DetectionModeTests.swift */ = {isa = PBXFileReference; lastKnownFileType = sourcecode.swift; path = DetectionModeTests.swift; sourceTree = "<group>"; };
		B1C7EE4524938EB700F1F284 /* ExposureDetection_FAQ_URL_Tests.swift */ = {isa = PBXFileReference; lastKnownFileType = sourcecode.swift; path = ExposureDetection_FAQ_URL_Tests.swift; sourceTree = "<group>"; };
		B1C7EE472493D97000F1F284 /* RiskProvidingConfigurationManualTriggerTests.swift */ = {isa = PBXFileReference; lastKnownFileType = sourcecode.swift; path = RiskProvidingConfigurationManualTriggerTests.swift; sourceTree = "<group>"; };
		B1C7EEAD24941A3B00F1F284 /* ManualExposureDetectionState.swift */ = {isa = PBXFileReference; lastKnownFileType = sourcecode.swift; path = ManualExposureDetectionState.swift; sourceTree = "<group>"; };
		B1C7EEAF24941A6B00F1F284 /* RiskConsumer.swift */ = {isa = PBXFileReference; lastKnownFileType = sourcecode.swift; path = RiskConsumer.swift; sourceTree = "<group>"; };
		B1CD333D24865E0000B06E9B /* TracingStatusHistoryTests.swift */ = {isa = PBXFileReference; lastKnownFileType = sourcecode.swift; path = TracingStatusHistoryTests.swift; sourceTree = "<group>"; };
		B1CD33402486AA7100B06E9B /* CoronaWarnURLSessionDelegate.swift */ = {isa = PBXFileReference; lastKnownFileType = sourcecode.swift; path = CoronaWarnURLSessionDelegate.swift; sourceTree = "<group>"; };
		B1D431C7246C69F300E728AD /* HTTPClient+ConfigurationTests.swift */ = {isa = PBXFileReference; lastKnownFileType = sourcecode.swift; path = "HTTPClient+ConfigurationTests.swift"; sourceTree = "<group>"; };
		B1D431CA246C84A400E728AD /* DownloadedPackagesStoreV1.swift */ = {isa = PBXFileReference; lastKnownFileType = sourcecode.swift; path = DownloadedPackagesStoreV1.swift; sourceTree = "<group>"; };
		B1D8CB2524DD4371008C6010 /* DMTracingHistoryViewController.swift */ = {isa = PBXFileReference; lastKnownFileType = sourcecode.swift; path = DMTracingHistoryViewController.swift; sourceTree = "<group>"; };
		B1DDDABB247137B000A07175 /* HTTPClientConfigurationEndpointTests.swift */ = {isa = PBXFileReference; lastKnownFileType = sourcecode.swift; path = HTTPClientConfigurationEndpointTests.swift; sourceTree = "<group>"; };
		B1E23B8524FE4DD3006BCDA6 /* PublicKeyProviderTests.swift */ = {isa = PBXFileReference; lastKnownFileType = sourcecode.swift; path = PublicKeyProviderTests.swift; sourceTree = "<group>"; };
		B1E8C99C2479D4E7006DC678 /* DMSubmissionStateViewController.swift */ = {isa = PBXFileReference; fileEncoding = 4; lastKnownFileType = sourcecode.swift; path = DMSubmissionStateViewController.swift; sourceTree = "<group>"; };
		B1EAEC8A24711884003BE9A2 /* URLSession+Convenience.swift */ = {isa = PBXFileReference; lastKnownFileType = sourcecode.swift; path = "URLSession+Convenience.swift"; sourceTree = "<group>"; };
		B1EAEC8D247118CB003BE9A2 /* URLSession+ConvenienceTests.swift */ = {isa = PBXFileReference; lastKnownFileType = sourcecode.swift; path = "URLSession+ConvenienceTests.swift"; sourceTree = "<group>"; };
		B1EDFD8C248E74D000E7EAFF /* URL+StaticString.swift */ = {isa = PBXFileReference; lastKnownFileType = sourcecode.swift; path = "URL+StaticString.swift"; sourceTree = "<group>"; };
		B1F82DF124718C7300E2E56A /* DMBackendConfigurationViewController.swift */ = {isa = PBXFileReference; lastKnownFileType = sourcecode.swift; path = DMBackendConfigurationViewController.swift; sourceTree = "<group>"; };
		B1F8AE472479B4C30093A588 /* api-response-day-2020-05-16 */ = {isa = PBXFileReference; lastKnownFileType = file; path = "api-response-day-2020-05-16"; sourceTree = "<group>"; };
		B1FC2D1C24D9C87F00083C81 /* DMKeysViewController.swift */ = {isa = PBXFileReference; lastKnownFileType = sourcecode.swift; path = DMKeysViewController.swift; sourceTree = "<group>"; };
		B1FC2D1F24D9C8DF00083C81 /* SAP_TemporaryExposureKey+DeveloperMenu.swift */ = {isa = PBXFileReference; lastKnownFileType = sourcecode.swift; path = "SAP_TemporaryExposureKey+DeveloperMenu.swift"; sourceTree = "<group>"; };
		B1FE13DC248821CB00D012E5 /* RiskProviding.swift */ = {isa = PBXFileReference; lastKnownFileType = sourcecode.swift; path = RiskProviding.swift; sourceTree = "<group>"; };
		B1FE13DE248821E000D012E5 /* RiskProvider.swift */ = {isa = PBXFileReference; lastKnownFileType = sourcecode.swift; path = RiskProvider.swift; sourceTree = "<group>"; };
		B1FE13E1248824E900D012E5 /* RiskProviderTests.swift */ = {isa = PBXFileReference; lastKnownFileType = sourcecode.swift; path = RiskProviderTests.swift; sourceTree = "<group>"; };
		B1FE13E52488255900D012E5 /* RiskProvidingConfiguration.swift */ = {isa = PBXFileReference; lastKnownFileType = sourcecode.swift; path = RiskProvidingConfiguration.swift; sourceTree = "<group>"; };
		B1FE13F824896DDB00D012E5 /* CachedAppConfiguration.swift */ = {isa = PBXFileReference; lastKnownFileType = sourcecode.swift; path = CachedAppConfiguration.swift; sourceTree = "<group>"; };
		B1FE13FA24896E6700D012E5 /* AppConfigurationProviding.swift */ = {isa = PBXFileReference; lastKnownFileType = sourcecode.swift; path = AppConfigurationProviding.swift; sourceTree = "<group>"; };
		B1FE13FD24896EF700D012E5 /* CachedAppConfigurationTests.swift */ = {isa = PBXFileReference; lastKnownFileType = sourcecode.swift; path = CachedAppConfigurationTests.swift; sourceTree = "<group>"; };
		B1FF6B6A2497D0B40041CF02 /* CWASQLite.framework */ = {isa = PBXFileReference; explicitFileType = wrapper.framework; includeInIndex = 0; path = CWASQLite.framework; sourceTree = BUILT_PRODUCTS_DIR; };
		B1FF6B6C2497D0B50041CF02 /* CWASQLite.h */ = {isa = PBXFileReference; lastKnownFileType = sourcecode.c.h; path = CWASQLite.h; sourceTree = "<group>"; };
		B1FF6B6D2497D0B50041CF02 /* Info.plist */ = {isa = PBXFileReference; lastKnownFileType = text.plist.xml; path = Info.plist; sourceTree = "<group>"; };
		BA056F19259B89B50022B0A4 /* RiskLegendDotBodyCell.swift */ = {isa = PBXFileReference; lastKnownFileType = sourcecode.swift; path = RiskLegendDotBodyCell.swift; sourceTree = "<group>"; };
		BA07735B25C2FCB800EAF6B8 /* PPACService.swift */ = {isa = PBXFileReference; lastKnownFileType = sourcecode.swift; path = PPACService.swift; sourceTree = "<group>"; };
		BA0E5C3925B5CF5D00C219DE /* RiskLevelPerDay.swift */ = {isa = PBXFileReference; lastKnownFileType = sourcecode.swift; path = RiskLevelPerDay.swift; sourceTree = "<group>"; };
		BA112DF6255586E9007F5712 /* WifiOnlyHTTPClient.swift */ = {isa = PBXFileReference; fileEncoding = 4; lastKnownFileType = sourcecode.swift; path = WifiOnlyHTTPClient.swift; sourceTree = "<group>"; };
		BA112E0925559CDD007F5712 /* ClientWifiOnly.swift */ = {isa = PBXFileReference; lastKnownFileType = sourcecode.swift; path = ClientWifiOnly.swift; sourceTree = "<group>"; };
		BA11D5B92588D590005DCD6B /* DiaryAddAndEditEntryViewModelTest.swift */ = {isa = PBXFileReference; lastKnownFileType = sourcecode.swift; path = DiaryAddAndEditEntryViewModelTest.swift; sourceTree = "<group>"; };
		BA27993A255995E100C3B64D /* DMWifiClientViewController.swift */ = {isa = PBXFileReference; lastKnownFileType = sourcecode.swift; path = DMWifiClientViewController.swift; sourceTree = "<group>"; };
		BA288AF32582616E0071009A /* DiaryInfoViewModelTest.swift */ = {isa = PBXFileReference; lastKnownFileType = sourcecode.swift; path = DiaryInfoViewModelTest.swift; sourceTree = "<group>"; };
		BA38183325CB104900C1DB6C /* DMConfigureableCell.swift */ = {isa = PBXFileReference; fileEncoding = 4; lastKnownFileType = sourcecode.swift; path = DMConfigureableCell.swift; sourceTree = "<group>"; };
		BA4693AA25C82EC8004B2DBB /* DMPPACViewController.swift */ = {isa = PBXFileReference; lastKnownFileType = sourcecode.swift; path = DMPPACViewController.swift; sourceTree = "<group>"; };
		BA4693B025C82F0A004B2DBB /* DMPPACViewModel.swift */ = {isa = PBXFileReference; lastKnownFileType = sourcecode.swift; path = DMPPACViewModel.swift; sourceTree = "<group>"; };
		BA69A7D725CD787D00023265 /* SelectValueTableViewController.swift */ = {isa = PBXFileReference; lastKnownFileType = sourcecode.swift; path = SelectValueTableViewController.swift; sourceTree = "<group>"; };
		BA69A7DC25CD788F00023265 /* SelectValueViewModel.swift */ = {isa = PBXFileReference; lastKnownFileType = sourcecode.swift; path = SelectValueViewModel.swift; sourceTree = "<group>"; };
		BA69A7E525CD7D1E00023265 /* SelectValueTableViewCell.swift */ = {isa = PBXFileReference; lastKnownFileType = sourcecode.swift; path = SelectValueTableViewCell.swift; sourceTree = "<group>"; };
		BA69A7F725CD87C200023265 /* SelectValueCellViewModel.swift */ = {isa = PBXFileReference; lastKnownFileType = sourcecode.swift; path = SelectValueCellViewModel.swift; sourceTree = "<group>"; };
		BA69A80425CDA6B300023265 /* SelectValueCellViewModelTests.swift */ = {isa = PBXFileReference; lastKnownFileType = sourcecode.swift; path = SelectValueCellViewModelTests.swift; sourceTree = "<group>"; };
		BA69A80C25CDA80600023265 /* SelectValueViewModelTests.swift */ = {isa = PBXFileReference; lastKnownFileType = sourcecode.swift; path = SelectValueViewModelTests.swift; sourceTree = "<group>"; };
		BA6C8A8F254D61F4008344F5 /* exposure-windows-risk-calculation.json */ = {isa = PBXFileReference; fileEncoding = 4; lastKnownFileType = text.json; path = "exposure-windows-risk-calculation.json"; sourceTree = "<group>"; };
		BA6C8A95254D62C3008344F5 /* TestCasesWithConfiguration.swift */ = {isa = PBXFileReference; lastKnownFileType = sourcecode.swift; path = TestCasesWithConfiguration.swift; sourceTree = "<group>"; };
		BA6C8A9D254D634E008344F5 /* RiskCalculationConfiguration.swift */ = {isa = PBXFileReference; lastKnownFileType = sourcecode.swift; path = RiskCalculationConfiguration.swift; sourceTree = "<group>"; };
		BA6C8AA5254D63A0008344F5 /* MinutesAtAttenuationFilter.swift */ = {isa = PBXFileReference; lastKnownFileType = sourcecode.swift; path = MinutesAtAttenuationFilter.swift; sourceTree = "<group>"; };
		BA6C8AAD254D6476008344F5 /* ENARange.swift */ = {isa = PBXFileReference; lastKnownFileType = sourcecode.swift; path = ENARange.swift; sourceTree = "<group>"; };
		BA6C8AB8254D64D3008344F5 /* MinutesAtAttenuationWeight.swift */ = {isa = PBXFileReference; lastKnownFileType = sourcecode.swift; path = MinutesAtAttenuationWeight.swift; sourceTree = "<group>"; };
		BA6C8AC3254D650C008344F5 /* NormalizedTimePerEWToRiskLevelMapping.swift */ = {isa = PBXFileReference; lastKnownFileType = sourcecode.swift; path = NormalizedTimePerEWToRiskLevelMapping.swift; sourceTree = "<group>"; };
		BA6C8ACB254D6537008344F5 /* TrlEncoding.swift */ = {isa = PBXFileReference; lastKnownFileType = sourcecode.swift; path = TrlEncoding.swift; sourceTree = "<group>"; };
		BA6C8AD3254D6552008344F5 /* TrlFilter.swift */ = {isa = PBXFileReference; lastKnownFileType = sourcecode.swift; path = TrlFilter.swift; sourceTree = "<group>"; };
		BA6C8AE3254D6598008344F5 /* ExposureWindowTestCase.swift */ = {isa = PBXFileReference; lastKnownFileType = sourcecode.swift; path = ExposureWindowTestCase.swift; sourceTree = "<group>"; };
		BA6C8AEB254D65C4008344F5 /* ExposureWindow.swift */ = {isa = PBXFileReference; lastKnownFileType = sourcecode.swift; path = ExposureWindow.swift; sourceTree = "<group>"; };
		BA6C8AF3254D65E1008344F5 /* ScanInstance.swift */ = {isa = PBXFileReference; lastKnownFileType = sourcecode.swift; path = ScanInstance.swift; sourceTree = "<group>"; };
		BA6C8B04254D6B1F008344F5 /* RiskCalculation.swift */ = {isa = PBXFileReference; lastKnownFileType = sourcecode.swift; path = RiskCalculation.swift; sourceTree = "<group>"; };
		BA6C8B0D254D6BF9008344F5 /* RiskCalculationTest.swift */ = {isa = PBXFileReference; lastKnownFileType = sourcecode.swift; path = RiskCalculationTest.swift; sourceTree = "<group>"; };
		BA6C8B50254D80DF008344F5 /* ExposureWindowTest.swift */ = {isa = PBXFileReference; lastKnownFileType = sourcecode.swift; path = ExposureWindowTest.swift; sourceTree = "<group>"; };
		BA6D1633255AD2AA00ED3492 /* DMWifiClientViewModel.swift */ = {isa = PBXFileReference; lastKnownFileType = sourcecode.swift; path = DMWifiClientViewModel.swift; sourceTree = "<group>"; };
		BA6D1638255AD35900ED3492 /* DMSwitchTableViewCell.swift */ = {isa = PBXFileReference; lastKnownFileType = sourcecode.swift; path = DMSwitchTableViewCell.swift; sourceTree = "<group>"; };
		BA6D1639255AD35900ED3492 /* DMSwitchTableViewCell.xib */ = {isa = PBXFileReference; lastKnownFileType = file.xib; path = DMSwitchTableViewCell.xib; sourceTree = "<group>"; };
		BA6D163F255ADD0400ED3492 /* DMSwitchCellViewModel.swift */ = {isa = PBXFileReference; lastKnownFileType = sourcecode.swift; path = DMSwitchCellViewModel.swift; sourceTree = "<group>"; };
		BA7EABAC25C973FE001AA5FE /* DMKeyValueCellViewModel.swift */ = {isa = PBXFileReference; lastKnownFileType = sourcecode.swift; path = DMKeyValueCellViewModel.swift; sourceTree = "<group>"; };
		BA8BBA07255A90690034D4BC /* WifiHTTPClientTests.swift */ = {isa = PBXFileReference; lastKnownFileType = sourcecode.swift; path = WifiHTTPClientTests.swift; sourceTree = "<group>"; };
		BA904C9D25769D1800692110 /* TanInputView.swift */ = {isa = PBXFileReference; lastKnownFileType = sourcecode.swift; path = TanInputView.swift; sourceTree = "<group>"; };
		BA904CA52576A0B900692110 /* ENAInputLabel.swift */ = {isa = PBXFileReference; lastKnownFileType = sourcecode.swift; path = ENAInputLabel.swift; sourceTree = "<group>"; };
		BA92A45D255163460063B46F /* ExposureSubmissionQRScannerViewModelGuidTests.swift */ = {isa = PBXFileReference; lastKnownFileType = sourcecode.swift; path = ExposureSubmissionQRScannerViewModelGuidTests.swift; sourceTree = "<group>"; };
		BA9BCF6125B0875100DD7974 /* DiaryOverviewDayCellModel.swift */ = {isa = PBXFileReference; lastKnownFileType = sourcecode.swift; path = DiaryOverviewDayCellModel.swift; sourceTree = "<group>"; };
		BA9BCF7625B09B5500DD7974 /* DiaryOverviewDayCellModelTests.swift */ = {isa = PBXFileReference; lastKnownFileType = sourcecode.swift; path = DiaryOverviewDayCellModelTests.swift; sourceTree = "<group>"; };
		BA9DD53E2567BDAC00C326FF /* TestResultAvailableViewModelTest.swift */ = {isa = PBXFileReference; lastKnownFileType = sourcecode.swift; path = TestResultAvailableViewModelTest.swift; sourceTree = "<group>"; };
		BAA8BAE125CAD8B000E29CFE /* DMStaticTextCellViewModel.swift */ = {isa = PBXFileReference; lastKnownFileType = sourcecode.swift; path = DMStaticTextCellViewModel.swift; sourceTree = "<group>"; };
		BAA8BAEC25CAD91700E29CFE /* DMStaticTextTableViewCell.swift */ = {isa = PBXFileReference; lastKnownFileType = sourcecode.swift; path = DMStaticTextTableViewCell.swift; sourceTree = "<group>"; };
		BAB1239B2572A06D00A179FB /* TanInputViewModel.swift */ = {isa = PBXFileReference; lastKnownFileType = sourcecode.swift; path = TanInputViewModel.swift; sourceTree = "<group>"; };
		BAB123A02572A0B700A179FB /* TanInputViewController.swift */ = {isa = PBXFileReference; lastKnownFileType = sourcecode.swift; path = TanInputViewController.swift; sourceTree = "<group>"; };
		BAB6C7EE25C4626100E042FB /* TimestampedToken.swift */ = {isa = PBXFileReference; lastKnownFileType = sourcecode.swift; path = TimestampedToken.swift; sourceTree = "<group>"; };
		BAB6C7F825C462E600E042FB /* PPACToken.swift */ = {isa = PBXFileReference; lastKnownFileType = sourcecode.swift; path = PPACToken.swift; sourceTree = "<group>"; };
		BAB6C7FD25C4630800E042FB /* PPACError.swift */ = {isa = PBXFileReference; lastKnownFileType = sourcecode.swift; path = PPACError.swift; sourceTree = "<group>"; };
		BAB6C80925C4640500E042FB /* TimestampedTokenTests.swift */ = {isa = PBXFileReference; lastKnownFileType = sourcecode.swift; path = TimestampedTokenTests.swift; sourceTree = "<group>"; };
		BAB6C81125C4652D00E042FB /* PPACTokenTests.swift */ = {isa = PBXFileReference; lastKnownFileType = sourcecode.swift; path = PPACTokenTests.swift; sourceTree = "<group>"; };
		BAB6C82225C4666900E042FB /* PPACServiceTest.swift */ = {isa = PBXFileReference; lastKnownFileType = sourcecode.swift; path = PPACServiceTest.swift; sourceTree = "<group>"; };
		BAB953D525B86015007B80C7 /* HistoryExposure.swift */ = {isa = PBXFileReference; lastKnownFileType = sourcecode.swift; path = HistoryExposure.swift; sourceTree = "<group>"; };
		BAC0A4DD25768039002B5361 /* TanInputViewModelTests.swift */ = {isa = PBXFileReference; lastKnownFileType = sourcecode.swift; path = TanInputViewModelTests.swift; sourceTree = "<group>"; };
		BAC42DC32583AF9D001A94C0 /* DiaryEntryTextField.swift */ = {isa = PBXFileReference; lastKnownFileType = sourcecode.swift; path = DiaryEntryTextField.swift; sourceTree = "<group>"; };
		BACCCC7425ADB9FD00195AC3 /* RiskLegendeTest.swift */ = {isa = PBXFileReference; lastKnownFileType = sourcecode.swift; path = RiskLegendeTest.swift; sourceTree = "<group>"; };
		BACD671625B7002F00BAF5D0 /* RiskCalculationResultTests.swift */ = {isa = PBXFileReference; lastKnownFileType = sourcecode.swift; path = RiskCalculationResultTests.swift; sourceTree = "<group>"; };
		BAD962FA25668F4000FAB615 /* TestResultAvailableViewController.swift */ = {isa = PBXFileReference; lastKnownFileType = sourcecode.swift; path = TestResultAvailableViewController.swift; sourceTree = "<group>"; };
		BAD962FF25668F8E00FAB615 /* TestResultAvailableViewModel.swift */ = {isa = PBXFileReference; lastKnownFileType = sourcecode.swift; path = TestResultAvailableViewModel.swift; sourceTree = "<group>"; };
		BAE20FF125C8321300162966 /* DMKeyValueTableViewCell.swift */ = {isa = PBXFileReference; lastKnownFileType = sourcecode.swift; path = DMKeyValueTableViewCell.swift; sourceTree = "<group>"; };
		BAE2100125C83E4400162966 /* PPACDeviceCheck.swift */ = {isa = PBXFileReference; lastKnownFileType = sourcecode.swift; path = PPACDeviceCheck.swift; sourceTree = "<group>"; };
		BAE2101A25C8463400162966 /* PPACDeviceCheckMock.swift */ = {isa = PBXFileReference; lastKnownFileType = sourcecode.swift; path = PPACDeviceCheckMock.swift; sourceTree = "<group>"; };
		BAEC99BF258B705500B98ECA /* ENAUITests_07_ContactJournalUITests.swift */ = {isa = PBXFileReference; lastKnownFileType = sourcecode.swift; path = ENAUITests_07_ContactJournalUITests.swift; sourceTree = "<group>"; };
		BAF2DD5125C9BABA00D7DFB7 /* DMButtonTableViewCell.swift */ = {isa = PBXFileReference; lastKnownFileType = sourcecode.swift; path = DMButtonTableViewCell.swift; sourceTree = "<group>"; };
		BAF2DD5625C9BAF700D7DFB7 /* DMButtonCellViewModel.swift */ = {isa = PBXFileReference; lastKnownFileType = sourcecode.swift; path = DMButtonCellViewModel.swift; sourceTree = "<group>"; };
		BAFBF35625ADD734003F5DC2 /* HomeThankYouCellModelTests.swift */ = {isa = PBXFileReference; lastKnownFileType = sourcecode.swift; path = HomeThankYouCellModelTests.swift; sourceTree = "<group>"; };
		BAFBF36825ADE0F1003F5DC2 /* HomeInfoCellModelTests.swift */ = {isa = PBXFileReference; lastKnownFileType = sourcecode.swift; path = HomeInfoCellModelTests.swift; sourceTree = "<group>"; };
		CD2EC328247D82EE00C6B3F9 /* NotificationSettingsViewController.swift */ = {isa = PBXFileReference; lastKnownFileType = sourcecode.swift; path = NotificationSettingsViewController.swift; sourceTree = "<group>"; };
		CD678F6A246C43E200B6A0F8 /* MockExposureManager.swift */ = {isa = PBXFileReference; lastKnownFileType = sourcecode.swift; path = MockExposureManager.swift; sourceTree = "<group>"; };
		CD678F6C246C43EE00B6A0F8 /* ClientMock.swift */ = {isa = PBXFileReference; lastKnownFileType = sourcecode.swift; path = ClientMock.swift; sourceTree = "<group>"; };
		CD678F6E246C43FC00B6A0F8 /* MockURLSession.swift */ = {isa = PBXFileReference; lastKnownFileType = sourcecode.swift; path = MockURLSession.swift; sourceTree = "<group>"; };
		CD7F5C732466F6D400D3D03C /* ENATest.entitlements */ = {isa = PBXFileReference; lastKnownFileType = text.plist.entitlements; path = ENATest.entitlements; sourceTree = "<group>"; };
		CD8638522477EBD400A5A07C /* SettingsViewModel.swift */ = {isa = PBXFileReference; lastKnownFileType = sourcecode.swift; path = SettingsViewModel.swift; sourceTree = "<group>"; };
		CD99A3A8245C272400BF12AF /* ExposureSubmissionService.swift */ = {isa = PBXFileReference; lastKnownFileType = sourcecode.swift; path = ExposureSubmissionService.swift; sourceTree = "<group>"; };
		CD99A3C92461A47C00BF12AF /* AppStrings.swift */ = {isa = PBXFileReference; lastKnownFileType = sourcecode.swift; path = AppStrings.swift; sourceTree = "<group>"; };
		CDA262F724AB808800612E15 /* HomeCoordinator.swift */ = {isa = PBXFileReference; lastKnownFileType = sourcecode.swift; path = HomeCoordinator.swift; sourceTree = "<group>"; };
		CDCE11D5247D644100F30825 /* NotificationSettingsViewModel.swift */ = {isa = PBXFileReference; lastKnownFileType = sourcecode.swift; path = NotificationSettingsViewModel.swift; sourceTree = "<group>"; };
		CDCE11D8247D64C600F30825 /* NotificationSettingsOnTableViewCell.swift */ = {isa = PBXFileReference; lastKnownFileType = sourcecode.swift; path = NotificationSettingsOnTableViewCell.swift; sourceTree = "<group>"; };
		CDCE11DA247D64D600F30825 /* NotificationSettingsOffTableViewCell.swift */ = {isa = PBXFileReference; lastKnownFileType = sourcecode.swift; path = NotificationSettingsOffTableViewCell.swift; sourceTree = "<group>"; };
		CDD87C54247556DE007CE6CA /* MainSettingsCell.swift */ = {isa = PBXFileReference; lastKnownFileType = sourcecode.swift; path = MainSettingsCell.swift; sourceTree = "<group>"; };
		CDD87C5C247559E3007CE6CA /* SettingsLabelCell.swift */ = {isa = PBXFileReference; lastKnownFileType = sourcecode.swift; path = SettingsLabelCell.swift; sourceTree = "<group>"; };
		CDF27BD2246ADBA70044D32B /* ExposureSubmissionServiceTests.swift */ = {isa = PBXFileReference; lastKnownFileType = sourcecode.swift; path = ExposureSubmissionServiceTests.swift; sourceTree = "<group>"; };
		CDF27BD4246ADBF30044D32B /* HTTPClient+DaysAndHoursTests.swift */ = {isa = PBXFileReference; lastKnownFileType = sourcecode.swift; path = "HTTPClient+DaysAndHoursTests.swift"; sourceTree = "<group>"; };
		EB08F1702541CE3200D11FA9 /* risk_score_classification.pb.swift */ = {isa = PBXFileReference; fileEncoding = 4; lastKnownFileType = sourcecode.swift; name = risk_score_classification.pb.swift; path = ../../../gen/output/internal/risk_score_classification.pb.swift; sourceTree = "<group>"; };
		EB08F1712541CE3200D11FA9 /* attenuation_duration.pb.swift */ = {isa = PBXFileReference; fileEncoding = 4; lastKnownFileType = sourcecode.swift; name = attenuation_duration.pb.swift; path = ../../../gen/output/internal/attenuation_duration.pb.swift; sourceTree = "<group>"; };
		EB08F1722541CE3200D11FA9 /* risk_level.pb.swift */ = {isa = PBXFileReference; fileEncoding = 4; lastKnownFileType = sourcecode.swift; name = risk_level.pb.swift; path = ../../../gen/output/internal/risk_level.pb.swift; sourceTree = "<group>"; };
		EB08F1742541CE3200D11FA9 /* submission_payload.pb.swift */ = {isa = PBXFileReference; fileEncoding = 4; lastKnownFileType = sourcecode.swift; name = submission_payload.pb.swift; path = ../../../gen/output/internal/submission_payload.pb.swift; sourceTree = "<group>"; };
		EB08F1762541CE3200D11FA9 /* app_version_config.pb.swift */ = {isa = PBXFileReference; fileEncoding = 4; lastKnownFileType = sourcecode.swift; name = app_version_config.pb.swift; path = ../../../gen/output/internal/app_version_config.pb.swift; sourceTree = "<group>"; };
		EB08F1772541CE3200D11FA9 /* risk_score_parameters.pb.swift */ = {isa = PBXFileReference; fileEncoding = 4; lastKnownFileType = sourcecode.swift; name = risk_score_parameters.pb.swift; path = ../../../gen/output/internal/risk_score_parameters.pb.swift; sourceTree = "<group>"; };
		EB08F1832541CE5700D11FA9 /* temporary_exposure_key_export.pb.swift */ = {isa = PBXFileReference; fileEncoding = 4; lastKnownFileType = sourcecode.swift; name = temporary_exposure_key_export.pb.swift; path = ../../../gen/output/external/exposurenotification/temporary_exposure_key_export.pb.swift; sourceTree = "<group>"; };
		EB08F1842541CE5700D11FA9 /* temporary_exposure_key_signature_list.pb.swift */ = {isa = PBXFileReference; fileEncoding = 4; lastKnownFileType = sourcecode.swift; name = temporary_exposure_key_signature_list.pb.swift; path = ../../../gen/output/external/exposurenotification/temporary_exposure_key_signature_list.pb.swift; sourceTree = "<group>"; };
		EB08F1852541CE5700D11FA9 /* diagnosis_key_batch.pb.swift */ = {isa = PBXFileReference; fileEncoding = 4; lastKnownFileType = sourcecode.swift; name = diagnosis_key_batch.pb.swift; path = ../../../gen/output/external/exposurenotification/diagnosis_key_batch.pb.swift; sourceTree = "<group>"; };
		EB11B02924EE7CA500143A95 /* ENAUITestsSettings.swift */ = {isa = PBXFileReference; lastKnownFileType = sourcecode.swift; path = ENAUITestsSettings.swift; sourceTree = "<group>"; };
		EB17144525716EA80088D7A9 /* FileManager+KeyPackageStorage.swift */ = {isa = PBXFileReference; lastKnownFileType = sourcecode.swift; path = "FileManager+KeyPackageStorage.swift"; sourceTree = "<group>"; };
		EB1BB10C25CC3FD50076CB67 /* AppDelegate.swift */ = {isa = PBXFileReference; fileEncoding = 4; lastKnownFileType = sourcecode.swift; path = AppDelegate.swift; sourceTree = "<group>"; };
		EB1BB11125CC40030076CB67 /* PlausibleDeniabilityService.swift */ = {isa = PBXFileReference; fileEncoding = 4; lastKnownFileType = sourcecode.swift; path = PlausibleDeniabilityService.swift; sourceTree = "<group>"; };
		EB1C221125B7140B00A5CA6E /* ENAUITests_08_UpdateOSUITests.swift */ = {isa = PBXFileReference; lastKnownFileType = sourcecode.swift; path = ENAUITests_08_UpdateOSUITests.swift; sourceTree = "<group>"; };
		EB23949F24E5492900E71225 /* BackgroundAppRefreshViewModel.swift */ = {isa = PBXFileReference; lastKnownFileType = sourcecode.swift; path = BackgroundAppRefreshViewModel.swift; sourceTree = "<group>"; };
		EB3BCA85250799E7003F27C7 /* DynamicTableViewBulletPointCell.swift */ = {isa = PBXFileReference; lastKnownFileType = sourcecode.swift; path = DynamicTableViewBulletPointCell.swift; sourceTree = "<group>"; };
		EB3BCA872507B6C1003F27C7 /* ExposureSubmissionSymptomsOnsetViewController.swift */ = {isa = PBXFileReference; lastKnownFileType = sourcecode.swift; path = ExposureSubmissionSymptomsOnsetViewController.swift; sourceTree = "<group>"; };
		EB3BCA8A2507B8F3003F27C7 /* ExposureSubmissionSymptomsViewControllerTests.swift */ = {isa = PBXFileReference; lastKnownFileType = sourcecode.swift; path = ExposureSubmissionSymptomsViewControllerTests.swift; sourceTree = "<group>"; };
		EB5FE1532599F5DB00797E4E /* ENActivityHandling.swift */ = {isa = PBXFileReference; fileEncoding = 4; lastKnownFileType = sourcecode.swift; path = ENActivityHandling.swift; sourceTree = "<group>"; };
		EB66267C25C3219900C4D7C2 /* UIViewController+Child.swift */ = {isa = PBXFileReference; lastKnownFileType = sourcecode.swift; path = "UIViewController+Child.swift"; sourceTree = "<group>"; };
		EB6B5D872539AE9400B0ED57 /* DMNotificationsViewController.swift */ = {isa = PBXFileReference; lastKnownFileType = sourcecode.swift; path = DMNotificationsViewController.swift; sourceTree = "<group>"; };
		EB6B5D8C2539B36100B0ED57 /* DMNotificationCell.swift */ = {isa = PBXFileReference; lastKnownFileType = sourcecode.swift; path = DMNotificationCell.swift; sourceTree = "<group>"; };
		EB7057D624E6BACA002235B4 /* InfoBoxView.xib */ = {isa = PBXFileReference; lastKnownFileType = file.xib; path = InfoBoxView.xib; sourceTree = "<group>"; };
		EB7D205324E6A3320089264C /* InfoBoxView.swift */ = {isa = PBXFileReference; lastKnownFileType = sourcecode.swift; path = InfoBoxView.swift; sourceTree = "<group>"; };
		EB7D205524E6A5930089264C /* InfoBoxViewModel.swift */ = {isa = PBXFileReference; lastKnownFileType = sourcecode.swift; path = InfoBoxViewModel.swift; sourceTree = "<group>"; };
		EB7F8E9424E434E000A3CCC4 /* BackgroundAppRefreshViewController.swift */ = {isa = PBXFileReference; lastKnownFileType = sourcecode.swift; path = BackgroundAppRefreshViewController.swift; sourceTree = "<group>"; };
		EB858D1F24E700D10048A0AA /* UIView+Screenshot.swift */ = {isa = PBXFileReference; lastKnownFileType = sourcecode.swift; path = "UIView+Screenshot.swift"; sourceTree = "<group>"; };
		EB87353F253704D100325C6C /* UNUserNotificationCenter+DeadManSwitch.swift */ = {isa = PBXFileReference; fileEncoding = 4; lastKnownFileType = sourcecode.swift; path = "UNUserNotificationCenter+DeadManSwitch.swift"; sourceTree = "<group>"; };
		EB912888257FBD1E00241D3E /* DiaryInfoViewModel.swift */ = {isa = PBXFileReference; fileEncoding = 4; lastKnownFileType = sourcecode.swift; path = DiaryInfoViewModel.swift; sourceTree = "<group>"; };
		EB912889257FBD1E00241D3E /* DiaryInfoViewController.swift */ = {isa = PBXFileReference; fileEncoding = 4; lastKnownFileType = sourcecode.swift; path = DiaryInfoViewController.swift; sourceTree = "<group>"; };
		EBA3BE3B25C2FAA800F1C2AC /* RootCoordinator.swift */ = {isa = PBXFileReference; lastKnownFileType = sourcecode.swift; path = RootCoordinator.swift; sourceTree = "<group>"; };
		EBA403CF2589260D00D1F039 /* ColorCompatibility.swift */ = {isa = PBXFileReference; fileEncoding = 4; lastKnownFileType = sourcecode.swift; path = ColorCompatibility.swift; sourceTree = "<group>"; };
		EBAD25E325CD91BD008701F0 /* ppa_data_request_ios.pb.swift */ = {isa = PBXFileReference; fileEncoding = 4; lastKnownFileType = sourcecode.swift; path = ppa_data_request_ios.pb.swift; sourceTree = "<group>"; };
		EBAD25E425CD91BD008701F0 /* ppa_data.pb.swift */ = {isa = PBXFileReference; fileEncoding = 4; lastKnownFileType = sourcecode.swift; path = ppa_data.pb.swift; sourceTree = "<group>"; };
		EBAD25EA25CD941A008701F0 /* ppdd_ppa_parameters.pb.swift */ = {isa = PBXFileReference; fileEncoding = 4; lastKnownFileType = sourcecode.swift; name = ppdd_ppa_parameters.pb.swift; path = ../../../gen/output/internal/v2/ppdd_ppa_parameters.pb.swift; sourceTree = "<group>"; };
		EBB92C71259E10ED00013B41 /* UpdateOSViewController.swift */ = {isa = PBXFileReference; lastKnownFileType = sourcecode.swift; path = UpdateOSViewController.swift; sourceTree = "<group>"; };
		EBB92C76259E110900013B41 /* UpdateOSViewModel.swift */ = {isa = PBXFileReference; lastKnownFileType = sourcecode.swift; path = UpdateOSViewModel.swift; sourceTree = "<group>"; };
		EBB92C7B259E111A00013B41 /* UpdateOSView.swift */ = {isa = PBXFileReference; lastKnownFileType = sourcecode.swift; path = UpdateOSView.swift; sourceTree = "<group>"; };
		EBBABC46256402A9005B7C07 /* default_app_config_18 */ = {isa = PBXFileReference; lastKnownFileType = file; path = default_app_config_18; sourceTree = "<group>"; };
		EBCD2411250790F400E5574C /* ExposureSubmissionSymptomsViewController.swift */ = {isa = PBXFileReference; lastKnownFileType = sourcecode.swift; path = ExposureSubmissionSymptomsViewController.swift; sourceTree = "<group>"; };
		EBD2D07E25A869B9006E4220 /* HomeTableViewModelTests.swift */ = {isa = PBXFileReference; lastKnownFileType = sourcecode.swift; path = HomeTableViewModelTests.swift; sourceTree = "<group>"; };
		EBD2D09F25A86C2A006E4220 /* MockRiskProvider.swift */ = {isa = PBXFileReference; lastKnownFileType = sourcecode.swift; path = MockRiskProvider.swift; sourceTree = "<group>"; };
		EBDE11B1255EC2C4008C0F51 /* DMDeviceTimeCheckViewController.swift */ = {isa = PBXFileReference; lastKnownFileType = sourcecode.swift; path = DMDeviceTimeCheckViewController.swift; sourceTree = "<group>"; };
		EBDE11BA255EC34C008C0F51 /* DMDeviceTimeCheckViewModel.swift */ = {isa = PBXFileReference; lastKnownFileType = sourcecode.swift; path = DMDeviceTimeCheckViewModel.swift; sourceTree = "<group>"; };
		EE22DB7F247FB409001B0A71 /* ENStateHandler.swift */ = {isa = PBXFileReference; fileEncoding = 4; lastKnownFileType = sourcecode.swift; path = ENStateHandler.swift; sourceTree = "<group>"; };
		EE22DB80247FB409001B0A71 /* ENSettingModel.swift */ = {isa = PBXFileReference; fileEncoding = 4; lastKnownFileType = sourcecode.swift; path = ENSettingModel.swift; sourceTree = "<group>"; };
		EE22DB84247FB43A001B0A71 /* TracingHistoryTableViewCell.swift */ = {isa = PBXFileReference; fileEncoding = 4; lastKnownFileType = sourcecode.swift; path = TracingHistoryTableViewCell.swift; sourceTree = "<group>"; };
		EE22DB85247FB43A001B0A71 /* ImageTableViewCell.swift */ = {isa = PBXFileReference; fileEncoding = 4; lastKnownFileType = sourcecode.swift; path = ImageTableViewCell.swift; sourceTree = "<group>"; };
		EE22DB86247FB43A001B0A71 /* ActionDetailTableViewCell.swift */ = {isa = PBXFileReference; fileEncoding = 4; lastKnownFileType = sourcecode.swift; path = ActionDetailTableViewCell.swift; sourceTree = "<group>"; };
		EE22DB87247FB43A001B0A71 /* DescriptionTableViewCell.swift */ = {isa = PBXFileReference; fileEncoding = 4; lastKnownFileType = sourcecode.swift; path = DescriptionTableViewCell.swift; sourceTree = "<group>"; };
		EE22DB88247FB43A001B0A71 /* ActionTableViewCell.swift */ = {isa = PBXFileReference; fileEncoding = 4; lastKnownFileType = sourcecode.swift; path = ActionTableViewCell.swift; sourceTree = "<group>"; };
		EE22DB8E247FB46C001B0A71 /* ENStateTests.swift */ = {isa = PBXFileReference; fileEncoding = 4; lastKnownFileType = sourcecode.swift; path = ENStateTests.swift; sourceTree = "<group>"; };
		EE22DB90247FB479001B0A71 /* MockStateHandlerObserverDelegate.swift */ = {isa = PBXFileReference; fileEncoding = 4; lastKnownFileType = sourcecode.swift; path = MockStateHandlerObserverDelegate.swift; sourceTree = "<group>"; };
		EE269509248FCB0300BAE234 /* de */ = {isa = PBXFileReference; lastKnownFileType = text.plist.strings; name = de; path = de.lproj/InfoPlist.strings; sourceTree = "<group>"; };
		EE26950B248FCB1600BAE234 /* en */ = {isa = PBXFileReference; lastKnownFileType = text.plist.strings; name = en; path = en.lproj/InfoPlist.strings; sourceTree = "<group>"; };
		EE278B2F245F2C8A008B06F9 /* InviteFriendsViewController.swift */ = {isa = PBXFileReference; lastKnownFileType = sourcecode.swift; path = InviteFriendsViewController.swift; sourceTree = "<group>"; };
		EE70C23B245B09E900AC9B2F /* de */ = {isa = PBXFileReference; lastKnownFileType = text.plist.strings; name = de; path = de.lproj/Localizable.strings; sourceTree = "<group>"; };
		EE70C23C245B09E900AC9B2F /* en */ = {isa = PBXFileReference; lastKnownFileType = text.plist.strings; name = en; path = en.lproj/Localizable.strings; sourceTree = "<group>"; };
		EE92A33F245D96DA006B97B0 /* de */ = {isa = PBXFileReference; lastKnownFileType = text.plist.stringsdict; name = de; path = de.lproj/Localizable.stringsdict; sourceTree = "<group>"; };
		EECF5E5524BDCC3C00332B8F /* pl */ = {isa = PBXFileReference; lastKnownFileType = text.html; name = pl; path = pl.lproj/usage.html; sourceTree = "<group>"; };
		EECF5E5624BDCC3C00332B8F /* pl */ = {isa = PBXFileReference; lastKnownFileType = text.html; name = pl; path = "pl.lproj/privacy-policy.html"; sourceTree = "<group>"; };
		EECF5E5724BDCC3C00332B8F /* pl */ = {isa = PBXFileReference; lastKnownFileType = text.plist.strings; name = pl; path = pl.lproj/Localizable.strings; sourceTree = "<group>"; };
		EECF5E5824BDCC3C00332B8F /* pl */ = {isa = PBXFileReference; lastKnownFileType = text.plist.stringsdict; name = pl; path = pl.lproj/Localizable.stringsdict; sourceTree = "<group>"; };
		EECF5E5924BDCC3C00332B8F /* pl */ = {isa = PBXFileReference; lastKnownFileType = text.plist.strings; name = pl; path = pl.lproj/InfoPlist.strings; sourceTree = "<group>"; };
		EECF5E5A24BDCC4D00332B8F /* ro */ = {isa = PBXFileReference; lastKnownFileType = text.html; name = ro; path = ro.lproj/usage.html; sourceTree = "<group>"; };
		EECF5E5B24BDCC4D00332B8F /* ro */ = {isa = PBXFileReference; lastKnownFileType = text.html; name = ro; path = "ro.lproj/privacy-policy.html"; sourceTree = "<group>"; };
		EECF5E5C24BDCC4D00332B8F /* ro */ = {isa = PBXFileReference; lastKnownFileType = text.plist.strings; name = ro; path = ro.lproj/Localizable.strings; sourceTree = "<group>"; };
		EECF5E5D24BDCC4D00332B8F /* ro */ = {isa = PBXFileReference; lastKnownFileType = text.plist.stringsdict; name = ro; path = ro.lproj/Localizable.stringsdict; sourceTree = "<group>"; };
		EECF5E5E24BDCC4D00332B8F /* ro */ = {isa = PBXFileReference; lastKnownFileType = text.plist.strings; name = ro; path = ro.lproj/InfoPlist.strings; sourceTree = "<group>"; };
		EECF5E5F24BDCC5900332B8F /* bg */ = {isa = PBXFileReference; lastKnownFileType = text.html; name = bg; path = bg.lproj/usage.html; sourceTree = "<group>"; };
		EECF5E6024BDCC5A00332B8F /* bg */ = {isa = PBXFileReference; lastKnownFileType = text.html; name = bg; path = "bg.lproj/privacy-policy.html"; sourceTree = "<group>"; };
		EECF5E6124BDCC5A00332B8F /* bg */ = {isa = PBXFileReference; lastKnownFileType = text.plist.strings; name = bg; path = bg.lproj/Localizable.strings; sourceTree = "<group>"; };
		EECF5E6224BDCC5A00332B8F /* bg */ = {isa = PBXFileReference; lastKnownFileType = text.plist.stringsdict; name = bg; path = bg.lproj/Localizable.stringsdict; sourceTree = "<group>"; };
		EECF5E6324BDCC5A00332B8F /* bg */ = {isa = PBXFileReference; lastKnownFileType = text.plist.strings; name = bg; path = bg.lproj/InfoPlist.strings; sourceTree = "<group>"; };
		EEDD6DF524A4885200BC30D0 /* tr */ = {isa = PBXFileReference; lastKnownFileType = text.html; name = tr; path = tr.lproj/usage.html; sourceTree = "<group>"; };
		EEDD6DF624A4885200BC30D0 /* tr */ = {isa = PBXFileReference; lastKnownFileType = text.html; name = tr; path = "tr.lproj/privacy-policy.html"; sourceTree = "<group>"; };
		EEDD6DF824A4889D00BC30D0 /* tr */ = {isa = PBXFileReference; lastKnownFileType = text.plist.strings; name = tr; path = tr.lproj/InfoPlist.strings; sourceTree = "<group>"; };
		EEDD6DF924A488A500BC30D0 /* tr */ = {isa = PBXFileReference; lastKnownFileType = text.plist.strings; name = tr; path = tr.lproj/Localizable.strings; sourceTree = "<group>"; };
		EEDD6DFA24A488AD00BC30D0 /* tr */ = {isa = PBXFileReference; lastKnownFileType = text.plist.stringsdict; name = tr; path = tr.lproj/Localizable.stringsdict; sourceTree = "<group>"; };
		EEF10679246EBF8B009DFB4E /* ResetViewController.swift */ = {isa = PBXFileReference; fileEncoding = 4; lastKnownFileType = sourcecode.swift; path = ResetViewController.swift; sourceTree = "<group>"; };
		F22C6E242492082B00712A6B /* DynamicTableViewSpaceCellTests.swift */ = {isa = PBXFileReference; lastKnownFileType = sourcecode.swift; path = DynamicTableViewSpaceCellTests.swift; sourceTree = "<group>"; };
		F247572A24838AC8003E1FC5 /* DynamicTableViewControllerRowsTests.swift */ = {isa = PBXFileReference; lastKnownFileType = sourcecode.swift; path = DynamicTableViewControllerRowsTests.swift; sourceTree = "<group>"; };
		F252472E2483955B00C5556B /* DynamicTableViewControllerFake.storyboard */ = {isa = PBXFileReference; lastKnownFileType = file.storyboard; path = DynamicTableViewControllerFake.storyboard; sourceTree = "<group>"; };
		F25247302484456800C5556B /* DynamicTableViewModelTests.swift */ = {isa = PBXFileReference; fileEncoding = 4; lastKnownFileType = sourcecode.swift; lineEnding = 0; path = DynamicTableViewModelTests.swift; sourceTree = "<group>"; };
		F2DC808D248989CE00EDC40A /* DynamicTableViewControllerRegisterCellsTests.swift */ = {isa = PBXFileReference; lastKnownFileType = sourcecode.swift; path = DynamicTableViewControllerRegisterCellsTests.swift; sourceTree = "<group>"; };
		F2DC808F24898A9400EDC40A /* DynamicTableViewControllerNumberOfRowsAndSectionsTests.swift */ = {isa = PBXFileReference; fileEncoding = 4; lastKnownFileType = sourcecode.swift; lineEnding = 0; path = DynamicTableViewControllerNumberOfRowsAndSectionsTests.swift; sourceTree = "<group>"; };
		F2DC809124898B1800EDC40A /* DynamicTableViewControllerHeaderTests.swift */ = {isa = PBXFileReference; lastKnownFileType = sourcecode.swift; path = DynamicTableViewControllerHeaderTests.swift; sourceTree = "<group>"; };
		F2DC809324898CE600EDC40A /* DynamicTableViewControllerFooterTests.swift */ = {isa = PBXFileReference; lastKnownFileType = sourcecode.swift; path = DynamicTableViewControllerFooterTests.swift; sourceTree = "<group>"; };
		FEDCE0116603B6E00FAEE632 /* ExposureDetectionExecutor.swift */ = {isa = PBXFileReference; fileEncoding = 4; lastKnownFileType = sourcecode.swift; path = ExposureDetectionExecutor.swift; sourceTree = "<group>"; };
		FEDCE1600374711EC77FF572 /* RequiresAppDependencies.swift */ = {isa = PBXFileReference; fileEncoding = 4; lastKnownFileType = sourcecode.swift; path = RequiresAppDependencies.swift; sourceTree = "<group>"; };
		FEDCE1B8926528ED74CDE1B2 /* ENStateHandler+State.swift */ = {isa = PBXFileReference; fileEncoding = 4; lastKnownFileType = sourcecode.swift; path = "ENStateHandler+State.swift"; sourceTree = "<group>"; };
		FEDCE4BE82DC5BFE90575663 /* ExposureDetectionViewModel.swift */ = {isa = PBXFileReference; fileEncoding = 4; lastKnownFileType = sourcecode.swift; path = ExposureDetectionViewModel.swift; sourceTree = "<group>"; };
/* End PBXFileReference section */

/* Begin PBXFrameworksBuildPhase section */
		85D759382457048F008175F0 /* Frameworks */ = {
			isa = PBXFrameworksBuildPhase;
			buildActionMask = 2147483647;
			files = (
				015E8C0824C997D200C0A4B3 /* CWASQLite.framework in Frameworks */,
				EB7AF62A2587E98C00D94CA8 /* OpenCombineFoundation in Frameworks */,
				EB7AF62E2587E98C00D94CA8 /* OpenCombineDispatch in Frameworks */,
				B1B5A76024924B3D0029D5D7 /* FMDB in Frameworks */,
				858F6F6E245A103C009FFD33 /* ExposureNotification.framework in Frameworks */,
				B1EDFD88248E741B00E7EAFF /* SwiftProtobuf in Frameworks */,
				EB7AF62C2587E98C00D94CA8 /* OpenCombine in Frameworks */,
				B1EDFD89248E741B00E7EAFF /* ZIPFoundation in Frameworks */,
			);
			runOnlyForDeploymentPostprocessing = 0;
		};
		85D7595124570491008175F0 /* Frameworks */ = {
			isa = PBXFrameworksBuildPhase;
			buildActionMask = 2147483647;
			files = (
			);
			runOnlyForDeploymentPostprocessing = 0;
		};
		85D7595C24570491008175F0 /* Frameworks */ = {
			isa = PBXFrameworksBuildPhase;
			buildActionMask = 2147483647;
			files = (
			);
			runOnlyForDeploymentPostprocessing = 0;
		};
		B1FF6B672497D0B40041CF02 /* Frameworks */ = {
			isa = PBXFrameworksBuildPhase;
			buildActionMask = 2147483647;
			files = (
			);
			runOnlyForDeploymentPostprocessing = 0;
		};
/* End PBXFrameworksBuildPhase section */

/* Begin PBXGroup section */
		0105D88B25B87300007E288B /* HomeStatisticsCardView */ = {
			isa = PBXGroup;
			children = (
				016E260225AF20300077C64C /* HomeStatisticsCardView.swift */,
				016E260725AF20540077C64C /* HomeStatisticsCardView.xib */,
				016E264B25B0327B0077C64C /* HomeStatisticsCardViewModel.swift */,
			);
			path = HomeStatisticsCardView;
			sourceTree = "<group>";
		};
		0105D88F25B8731D007E288B /* Extensions */ = {
			isa = PBXGroup;
			children = (
				0105D8A925B87920007E288B /* SAP_Internal_Stats_KeyFigure+Formatting.swift */,
				0130F68025B186DB00B6BDA3 /* SAP_Internal_Stats_Statistics+SupportedIDs.swift */,
			);
			path = Extensions;
			sourceTree = "<group>";
		};
		010B3D8425ADE5EC00EB44AB /* __tests__ */ = {
			isa = PBXGroup;
			children = (
				010B3D8525ADE5FD00EB44AB /* HomeRiskCellModelTests.swift */,
				50C5203F25ADACBB008DF2F4 /* HomeShownPositiveTestResultCellModelTest.swift */,
			);
			path = __tests__;
			sourceTree = "<group>";
		};
		0123D5962501381900A91838 /* __test__ */ = {
			isa = PBXGroup;
			children = (
				0123D5972501383100A91838 /* ExposureSubmissionErrorTests.swift */,
			);
			path = __test__;
			sourceTree = "<group>";
		};
		014086B52588F8EB00E9E5B2 /* __test__ */ = {
			isa = PBXGroup;
			children = (
				014086C42589040200E9E5B2 /* DiaryEditEntriesCellModelTest.swift */,
				014086B72588F95000E9E5B2 /* DiaryEditEntriesViewModelTest.swift */,
			);
			path = __test__;
			sourceTree = "<group>";
		};
		016E25E825AF138B0077C64C /* Statistics */ = {
			isa = PBXGroup;
			children = (
				01EBC9A425B5FFF40003496F /* __tests__ */,
				016E25F125AF13EA0077C64C /* HomeStatisticsTableViewCell.swift */,
				016E25F225AF13EA0077C64C /* HomeStatisticsTableViewCell.xib */,
				0130F67125B1851000B6BDA3 /* HomeStatisticsCellModel.swift */,
				0130F66625B1813000B6BDA3 /* HomeStatisticsCard.swift */,
				0105D88B25B87300007E288B /* HomeStatisticsCardView */,
				0105D88F25B8731D007E288B /* Extensions */,
			);
			path = Statistics;
			sourceTree = "<group>";
		};
		016E260C25AF43440077C64C /* StatisticsInfo */ = {
			isa = PBXGroup;
			children = (
				016E261325AF43450077C64C /* StatisticsInfoViewController.swift */,
			);
			path = StatisticsInfo;
			sourceTree = "<group>";
		};
		01734B51255D6BEE00E60A8B /* v2 */ = {
			isa = PBXGroup;
			children = (
				EBAD25EA25CD941A008701F0 /* ppdd_ppa_parameters.pb.swift */,
				3544182825AF7B5200B11056 /* app_features.pb.swift */,
				01734B59255D6C4500E60A8B /* app_config_ios.pb.swift */,
				01734B5A255D6C4500E60A8B /* exposure_detection_parameters.pb.swift */,
				8F0A4BAC25C2F6F70085DF13 /* ppdd_edus_parameters.pb.swift */,
				8F0A4BAB25C2F6F70085DF13 /* ppdd_ppac_parameters.pb.swift */,
				01734B56255D6C4500E60A8B /* key_download_parameters.pb.swift */,
				01734B58255D6C4500E60A8B /* risk_calculation_parameters.pb.swift */,
				01734B57255D6C4500E60A8B /* semantic_version.pb.swift */,
			);
			name = v2;
			sourceTree = "<group>";
		};
		017AD19925A5C74400FA2B3F /* Extensions */ = {
			isa = PBXGroup;
			children = (
				017AD17E25A5A30500FA2B3F /* DynamicHeader+ExposureDetection.swift */,
				017AD18625A5C70700FA2B3F /* DynamicCell+ExposureDetection.swift */,
				017AD18B25A5C70900FA2B3F /* ActiveTracing+ExposureDetection.swift */,
			);
			path = Extensions;
			sourceTree = "<group>";
		};
		0190982A257E5A9D0065D050 /* ContactDiary */ = {
			isa = PBXGroup;
			children = (
				BAEC99BE258B6FFA00B98ECA /* __tests__ */,
				0190982B257E5AF70065D050 /* DiaryCoordinator.swift */,
				0190982C257E5B340065D050 /* Info */,
				0190982D257E5B4F0065D050 /* Overview */,
				0190982E257E5B5E0065D050 /* Day */,
				0190982F257E5B7F0065D050 /* AddAndEditEntry */,
				01909830257E5CCF0065D050 /* EditEntries */,
				019C9F2225894D2A00B26392 /* Model */,
				ABAE0A12257F77A20030ED47 /* Store */,
			);
			path = ContactDiary;
			sourceTree = "<group>";
		};
		0190982C257E5B340065D050 /* Info */ = {
			isa = PBXGroup;
			children = (
				BA288AEF25825D5B0071009A /* __test__ */,
				EB912889257FBD1E00241D3E /* DiaryInfoViewController.swift */,
				EB912888257FBD1E00241D3E /* DiaryInfoViewModel.swift */,
			);
			path = Info;
			sourceTree = "<group>";
		};
		0190982D257E5B4F0065D050 /* Overview */ = {
			isa = PBXGroup;
			children = (
				019C9F5A2589537300B26392 /* __test__ */,
				01F2A560257FC79F00DA96A6 /* Cells */,
				01909845257E61350065D050 /* DiaryOverviewTableViewController.swift */,
				019C9F1D25894CDD00B26392 /* DiaryOverviewViewModel.swift */,
			);
			path = Overview;
			sourceTree = "<group>";
		};
		0190982E257E5B5E0065D050 /* Day */ = {
			isa = PBXGroup;
			children = (
				01B72BA4258360BC00A3E3BC /* __test__ */,
				01909862257E63810065D050 /* DiaryDayViewController.swift */,
				01F2A5D4258208C500DA96A6 /* DiaryDayViewController.xib */,
				01F2A5DC25820EE700DA96A6 /* DiaryDayViewModel.swift */,
				01F2A5B62581177100DA96A6 /* Cells */,
				01B72B6325821C9B00A3E3BC /* Views */,
			);
			path = Day;
			sourceTree = "<group>";
		};
		0190982F257E5B7F0065D050 /* AddAndEditEntry */ = {
			isa = PBXGroup;
			children = (
				BA11D5B82588D576005DCD6B /* __test__ */,
				0190984C257E62C70065D050 /* DiaryAddAndEditEntryViewController.swift */,
				01909851257E62CB0065D050 /* DiaryAddAndEditEntryViewModel.swift */,
				BAC42DC32583AF9D001A94C0 /* DiaryEntryTextField.swift */,
			);
			path = AddAndEditEntry;
			sourceTree = "<group>";
		};
		01909830257E5CCF0065D050 /* EditEntries */ = {
			isa = PBXGroup;
			children = (
				014086B52588F8EB00E9E5B2 /* __test__ */,
				01909834257E606C0065D050 /* DiaryEditEntriesViewController.swift */,
				01B72BDC2583AB1400A3E3BC /* DiaryEditEntriesViewController.xib */,
				0190983C257E60760065D050 /* DiaryEditEntriesViewModel.swift */,
				01B72BEC2583B51B00A3E3BC /* Cells */,
			);
			path = EditEntries;
			sourceTree = "<group>";
		};
		019C9F2225894D2A00B26392 /* Model */ = {
			isa = PBXGroup;
			children = (
				019C9F592589536000B26392 /* __test__ */,
				019C9F33258951BB00B26392 /* DiaryDay.swift */,
				019C9F3A258951BE00B26392 /* DiaryEntry.swift */,
				019C9F38258951BC00B26392 /* DiaryEntryType.swift */,
				01909881257E675D0065D050 /* DiaryContactPerson.swift */,
				019C9F2C258951B700B26392 /* ContactPersonEncounter.swift */,
				019C9F3F258951C000B26392 /* DiaryLocation.swift */,
				019C9F31258951B900B26392 /* LocationVisit.swift */,
				BAB953D525B86015007B80C7 /* HistoryExposure.swift */,
				2E67C3D425BAFFC8008C6C90 /* DiaryExportItem.swift */,
			);
			path = Model;
			sourceTree = "<group>";
		};
		019C9F592589536000B26392 /* __test__ */ = {
			isa = PBXGroup;
			children = (
				01B605C8258A32930093DB8E /* DiaryDayTest.swift */,
				01B605CD258A38330093DB8E /* DiaryEntryTest.swift */,
				01B605E6258A4A980093DB8E /* DiaryContactPersonTest.swift */,
				01B605D8258A49E70093DB8E /* DiaryLocationTest.swift */,
			);
			path = __test__;
			sourceTree = "<group>";
		};
		019C9F5A2589537300B26392 /* __test__ */ = {
			isa = PBXGroup;
			children = (
				01B605C3258A181C0093DB8E /* DiaryOverviewViewModelTest.swift */,
			);
			path = __test__;
			sourceTree = "<group>";
		};
		01A1B440252DE53800841B63 /* QRScanner */ = {
			isa = PBXGroup;
			children = (
				BA92A45D255163460063B46F /* ExposureSubmissionQRScannerViewModelGuidTests.swift */,
				01A1B441252DE54600841B63 /* ExposureSubmissionQRScannerViewModelTests.swift */,
			);
			path = QRScanner;
			sourceTree = "<group>";
		};
		01A4DC5525922EB0007D5794 /* Risk */ = {
			isa = PBXGroup;
			children = (
				010B3D8425ADE5EC00EB44AB /* __tests__ */,
				01A4DC5D25922EB2007D5794 /* HomeRiskTableViewCell.swift */,
				01A4DC5925922EB1007D5794 /* HomeRiskTableViewCell.xib */,
				01A4DD4225935D1F007D5794 /* HomeRiskCellModel.swift */,
				01A4DC5725922EB1007D5794 /* HomeShownPositiveTestResultTableViewCell.swift */,
				01A4DC5625922EB0007D5794 /* HomeShownPositiveTestResultTableViewCell.xib */,
				017AD113259DCD3400FA2B3F /* HomeShownPositiveTestResultCellModel.swift */,
			);
			path = Risk;
			sourceTree = "<group>";
		};
		01A4DC6025922EB2007D5794 /* Views */ = {
			isa = PBXGroup;
			children = (
				01EA17712590F03000E98E02 /* HomeCardView.swift */,
				01A4DC6525922EB3007D5794 /* HomeItemView.swift */,
				01A4DC6625922EB3007D5794 /* HomeImageItemView.swift */,
				01A4DC6325922EB3007D5794 /* HomeImageItemView.xib */,
				01A4DCFD25926A66007D5794 /* HomeImageItemViewModel.swift */,
				01A4DC6725922EB3007D5794 /* HomeLoadingItemView.swift */,
				01A4DC6825922EB4007D5794 /* HomeLoadingItemView.xib */,
				01A4DD0C25926A72007D5794 /* HomeLoadingItemViewModel.swift */,
				01A4DC6125922EB2007D5794 /* HomeTextItemView.swift */,
				01A4DC6225922EB3007D5794 /* HomeTextItemView.xib */,
				01A4DD0225926A6A007D5794 /* HomeTextItemViewModel.swift */,
				01A4DC6925922EB4007D5794 /* HomeListItemView.swift */,
				01A4DC6425922EB3007D5794 /* HomeListItemView.xib */,
				01A4DD0725926A6E007D5794 /* HomeListItemViewModel.swift */,
			);
			path = Views;
			sourceTree = "<group>";
		};
		01A4DC8025922EC3007D5794 /* TestResult */ = {
			isa = PBXGroup;
			children = (
				8FF3525C25ADACEC008A07BD /* __tests__ */,
				01A4DC7925922EBD007D5794 /* HomeTestResultTableViewCell.swift */,
				01A4DC7825922EBD007D5794 /* HomeTestResultTableViewCell.xib */,
				01A4DC8C25922F05007D5794 /* HomeTestResultCellModel.swift */,
			);
			path = TestResult;
			sourceTree = "<group>";
		};
		01A4DCA125924FFE007D5794 /* ThankYou */ = {
			isa = PBXGroup;
			children = (
				BAFBF35525ADD719003F5DC2 /* __tests__ */,
				01A4DC5B25922EB1007D5794 /* HomeThankYouTableViewCell.swift */,
				01A4DC5A25922EB1007D5794 /* HomeThankYouTableViewCell.xib */,
				01A4DCB5259264F9007D5794 /* HomeThankYouCellModel.swift */,
			);
			path = ThankYou;
			sourceTree = "<group>";
		};
		01B7232524F8128B0064C0EB /* OptionGroup */ = {
			isa = PBXGroup;
			children = (
				01C2D43F2501243400FB23BF /* __tests__ */,
				01B7232624F812BC0064C0EB /* OptionGroupView.swift */,
				01B7232E24FE4F080064C0EB /* OptionGroupViewModel.swift */,
				01B7232824F812DF0064C0EB /* OptionView.swift */,
				01B7232A24F815B00064C0EB /* MultipleChoiceOptionView.swift */,
				01B7232C24F8E0260064C0EB /* MultipleChoiceChoiceView.swift */,
				01D69492250272E500B45BEA /* DatePickerOption */,
			);
			path = OptionGroup;
			sourceTree = "<group>";
		};
		01B72B6325821C9B00A3E3BC /* Views */ = {
			isa = PBXGroup;
			children = (
				01B72B6425821CD200A3E3BC /* DiaryDayEmptyView.swift */,
				01B72B6C25821D2800A3E3BC /* DiaryDayEmptyViewModel.swift */,
			);
			path = Views;
			sourceTree = "<group>";
		};
		01B72BA4258360BC00A3E3BC /* __test__ */ = {
			isa = PBXGroup;
			children = (
				01B72BBF2583875600A3E3BC /* DiaryDayViewModelTest.swift */,
				0120ECF22587607600F78944 /* DiaryDayEntryCellModelTest.swift */,
				0120ECFD2587631100F78944 /* DiaryDayAddCellModelTest.swift */,
				01B72BA5258360CD00A3E3BC /* DiaryDayEmptyViewModelTest.swift */,
			);
			path = __test__;
			sourceTree = "<group>";
		};
		01B72BEC2583B51B00A3E3BC /* Cells */ = {
			isa = PBXGroup;
			children = (
				01B72BEE2583B51C00A3E3BC /* DiaryEditEntriesTableViewCell.swift */,
				01B72BF02583B51C00A3E3BC /* DiaryEditEntriesTableViewCell.xib */,
				014086BC2589033A00E9E5B2 /* DiaryEditEntriesCellModel.swift */,
			);
			path = Cells;
			sourceTree = "<group>";
		};
		01C2D43F2501243400FB23BF /* __tests__ */ = {
			isa = PBXGroup;
			children = (
				01C2D440250124E600FB23BF /* OptionGroupViewModelTests.swift */,
			);
			path = __tests__;
			sourceTree = "<group>";
		};
		01C6AC2D252B23FC0052814D /* QRScanner */ = {
			isa = PBXGroup;
			children = (
				71FE1C74247AC2B500851FEB /* ExposureSubmissionQRScannerViewController.swift */,
				01C6AC20252B21DF0052814D /* ExposureSubmissionQRScannerViewController.xib */,
				01C6AC0D252B1E980052814D /* ExposureSubmissionQRScannerViewModel.swift */,
				01C6AC25252B23D70052814D /* ExposureSubmissionQRScannerFocusView.swift */,
				01C6AC31252B29C00052814D /* QRScannerError.swift */,
				01A1B449252DFD7700841B63 /* MetadataObject.swift */,
			);
			path = QRScanner;
			sourceTree = "<group>";
		};
		01D02683258B9C1300B6389A /* Cells */ = {
			isa = PBXGroup;
			children = (
				713EA26224798F8500AB7EE8 /* ExposureDetectionHeaderCell.swift */,
				01D02687258B9CB200B6389A /* ExposureDetectionHeaderCell.xib */,
				713EA25E24798A9100AB7EE8 /* ExposureDetectionRiskCell.swift */,
				01D0268C258B9CF800B6389A /* ExposureDetectionRiskCell.xib */,
				7154EB49247D21E200A467FF /* ExposureDetectionLongGuideCell.swift */,
				01D02691258BA0AD00B6389A /* ExposureDetectionLongGuideCell.xib */,
				7154EB4B247E862100A467FF /* ExposureDetectionLoadingCell.swift */,
				01D02696258BA0E000B6389A /* ExposureDetectionLoadingCell.xib */,
				713EA26024798AD100AB7EE8 /* ExposureDetectionHotlineCell.swift */,
				01D026A4258BA20E00B6389A /* ExposureDetectionHotlineCell.xib */,
				01D026A9258BA2F600B6389A /* ExposureDetectionRiskRefreshCell.xib */,
				01D026AA258BA2F900B6389A /* ExposureDetectionRiskTextCell.xib */,
				01D026AB258BA2FA00B6389A /* ExposureDetectionGuideCell.xib */,
				01D026AC258BA2FD00B6389A /* ExposureDetectionLinkCell.xib */,
			);
			path = Cells;
			sourceTree = "<group>";
		};
		01D026CF258BB65B00B6389A /* Cells */ = {
			isa = PBXGroup;
			children = (
				EE22DB84247FB43A001B0A71 /* TracingHistoryTableViewCell.swift */,
				01D026DC258BB6CC00B6389A /* TracingHistoryTableViewCell.xib */,
				EE22DB85247FB43A001B0A71 /* ImageTableViewCell.swift */,
				01D026E3258BB6D800B6389A /* ImageTableViewCell.xib */,
				EE22DB86247FB43A001B0A71 /* ActionDetailTableViewCell.swift */,
				01D026E7258BB6DB00B6389A /* ActionDetailTableViewCell.xib */,
				EE22DB87247FB43A001B0A71 /* DescriptionTableViewCell.swift */,
				01D026E8258BB6DD00B6389A /* DescriptionTableViewCell.xib */,
				EE22DB88247FB43A001B0A71 /* ActionTableViewCell.swift */,
				01D026E9258BB6DF00B6389A /* ActionTableViewCell.xib */,
				941ADDAF2518C2B200E421D9 /* EuTracingTableViewCell.swift */,
				01D026ED258BB70100B6389A /* EuTracingTableViewCell.xib */,
			);
			path = Cells;
			sourceTree = "<group>";
		};
		01D02722258BD22600B6389A /* Settings */ = {
			isa = PBXGroup;
			children = (
				51D420C324583E3300AD70CA /* SettingsViewController.swift */,
				CD8638522477EBD400A5A07C /* SettingsViewModel.swift */,
				CDD87C6024766163007CE6CA /* Cells */,
			);
			path = Settings;
			sourceTree = "<group>";
		};
		01D02726258BD24400B6389A /* NotificationSettings */ = {
			isa = PBXGroup;
			children = (
				CD2EC328247D82EE00C6B3F9 /* NotificationSettingsViewController.swift */,
				01D0274B258BD42800B6389A /* NotificationSettingsViewController.xib */,
				CDCE11D5247D644100F30825 /* NotificationSettingsViewModel.swift */,
				CDCE11D7247D645800F30825 /* Cells */,
			);
			path = NotificationSettings;
			sourceTree = "<group>";
		};
		01D02744258BD40C00B6389A /* Reset */ = {
			isa = PBXGroup;
			children = (
				EEF10679246EBF8B009DFB4E /* ResetViewController.swift */,
				01D0274C258BD42B00B6389A /* ResetViewController.xib */,
			);
			path = Reset;
			sourceTree = "<group>";
		};
		01D16C5C24ED6981007DB387 /* __tests__ */ = {
			isa = PBXGroup;
			children = (
				01D16C5D24ED69CA007DB387 /* BackgroundAppRefreshViewModelTests.swift */,
				01D16C5F24ED6D9A007DB387 /* MockBackgroundRefreshStatusProvider.swift */,
				01D16C6124ED6DB3007DB387 /* MockLowPowerModeStatusProvider.swift */,
			);
			path = __tests__;
			sourceTree = "<group>";
		};
		01D69492250272E500B45BEA /* DatePickerOption */ = {
			isa = PBXGroup;
			children = (
				01D694932502730700B45BEA /* __tests__ */,
				01C7665D25024A09002C9A5C /* DatePickerOptionView.swift */,
				01D6948A25026EC000B45BEA /* DatePickerOptionViewModel.swift */,
				01D6948C2502717F00B45BEA /* DatePickerDayView.swift */,
				01D69490250272CE00B45BEA /* DatePickerDayViewModel.swift */,
				01D6948E2502729000B45BEA /* DatePickerDay.swift */,
			);
			path = DatePickerOption;
			sourceTree = "<group>";
		};
		01D694932502730700B45BEA /* __tests__ */ = {
			isa = PBXGroup;
			children = (
				01A97DD02506767E00C07C37 /* DatePickerOptionViewModelTests.swift */,
				01A97DD22506769F00C07C37 /* DatePickerDayViewModelTests.swift */,
			);
			path = __tests__;
			sourceTree = "<group>";
		};
		01EA17602590E9B900E98E02 /* Home */ = {
			isa = PBXGroup;
			children = (
				EBD2D07C25A86144006E4220 /* __tests__ */,
				CDA262F724AB808800612E15 /* HomeCoordinator.swift */,
				01EA17612590EAAF00E98E02 /* HomeTableViewController.swift */,
				01EA17692590EF4E00E98E02 /* HomeTableViewModel.swift */,
				01EA17FD259217B100E98E02 /* HomeState.swift */,
				01EA176E2590F02F00E98E02 /* Cells */,
				01A4DC6025922EB2007D5794 /* Views */,
			);
			path = Home;
			sourceTree = "<group>";
		};
		01EA176E2590F02F00E98E02 /* Cells */ = {
			isa = PBXGroup;
			children = (
				01EA17BF2591346300E98E02 /* ExposureLogging */,
				01A4DC5525922EB0007D5794 /* Risk */,
				01A4DC8025922EC3007D5794 /* TestResult */,
				01A4DCA125924FFE007D5794 /* ThankYou */,
				016E25E825AF138B0077C64C /* Statistics */,
				01EA17C42591348100E98E02 /* Info */,
			);
			path = Cells;
			sourceTree = "<group>";
		};
		01EA17BF2591346300E98E02 /* ExposureLogging */ = {
			isa = PBXGroup;
			children = (
				8F3D71A825A8634700D52CCD /* __tests__ */,
				01EA17722590F03000E98E02 /* HomeExposureLoggingTableViewCell.swift */,
				01EA17752590F03100E98E02 /* HomeExposureLoggingTableViewCell.xib */,
				01EA17C82591353200E98E02 /* HomeExposureLoggingCellModel.swift */,
			);
			path = ExposureLogging;
			sourceTree = "<group>";
		};
		01EA17C42591348100E98E02 /* Info */ = {
			isa = PBXGroup;
			children = (
				BAFBF36725ADE0AA003F5DC2 /* __tests__ */,
				01EA17762590F03100E98E02 /* HomeInfoTableViewCell.swift */,
				01EA17732590F03000E98E02 /* HomeInfoTableViewCell.xib */,
				01EA17E42591399200E98E02 /* HomeInfoCellModel.swift */,
				01A4DD3725935AC1007D5794 /* CellPositionInSection.swift */,
			);
			path = Info;
			sourceTree = "<group>";
		};
		01EBC9A425B5FFF40003496F /* __tests__ */ = {
			isa = PBXGroup;
			children = (
				01EBC9C225B70C310003496F /* SAP_Internal_Stats_Statistics+SupportedIDsTests.swift */,
				0185DDDD25B77786001FBEA7 /* HomeStatisticsCellModelTests.swift */,
				01EBC9A525B6002C0003496F /* HomeStatisticsCardViewModelTests.swift */,
			);
			path = __tests__;
			sourceTree = "<group>";
		};
		01F2A560257FC79F00DA96A6 /* Cells */ = {
			isa = PBXGroup;
			children = (
				BA9BCF7525B09B3A00DD7974 /* __tests__ */,
				01F2A57F25803AA500DA96A6 /* DiaryOverviewDescriptionTableViewCell.swift */,
				01F2A58025803AA500DA96A6 /* DiaryOverviewDescriptionTableViewCell.xib */,
				BA9BCF6125B0875100DD7974 /* DiaryOverviewDayCellModel.swift */,
				01F2A561257FC7D200DA96A6 /* DiaryOverviewDayTableViewCell.swift */,
				01F2A562257FC7D200DA96A6 /* DiaryOverviewDayTableViewCell.xib */,
			);
			path = Cells;
			sourceTree = "<group>";
		};
		01F2A5B62581177100DA96A6 /* Cells */ = {
			isa = PBXGroup;
			children = (
				01F2A5B72581181A00DA96A6 /* DiaryDayAddTableViewCell.swift */,
				01F2A5B82581181A00DA96A6 /* DiaryDayAddTableViewCell.xib */,
				01B72C0A25875BC300A3E3BC /* DiaryDayAddCellModel.swift */,
				01F2A5C12581183800DA96A6 /* DiaryDayEntryTableViewCell.swift */,
				01F2A5C22581183800DA96A6 /* DiaryDayEntryTableViewCell.xib */,
				0120ECDC25875D8B00F78944 /* DiaryDayEntryCellModel.swift */,
			);
			path = Cells;
			sourceTree = "<group>";
		};
		13091950247972CF0066E329 /* PrivacyProtectionViewController */ = {
			isa = PBXGroup;
			children = (
				1309194E247972C40066E329 /* PrivacyProtectionViewController.swift */,
			);
			path = PrivacyProtectionViewController;
			sourceTree = "<group>";
		};
		130CB19A246D92F800ADE602 /* Onboarding */ = {
			isa = PBXGroup;
			children = (
				130CB19B246D92F800ADE602 /* ENAUITestsOnboarding.swift */,
			);
			path = Onboarding;
			sourceTree = "<group>";
		};
		134F0DB8247578FF00D88934 /* Home */ = {
			isa = PBXGroup;
			children = (
				134F0DB9247578FF00D88934 /* ENAUITestsHome.swift */,
				509C69FD25B5D920000F2A4C /* ENAUITests-Statistics.swift */,
			);
			path = Home;
			sourceTree = "<group>";
		};
		138910C3247A907500D739F6 /* Task Scheduling */ = {
			isa = PBXGroup;
			children = (
				138910C4247A909000D739F6 /* ENATaskScheduler.swift */,
			);
			path = "Task Scheduling";
			sourceTree = "<group>";
		};
		13E5046A248E3CE60086641C /* AppInformation */ = {
			isa = PBXGroup;
			children = (
				13E50468248E3CD20086641C /* ENAUITestsAppInformation.swift */,
			);
			path = AppInformation;
			sourceTree = "<group>";
		};
		2F3D95352518BCBA002B2C81 /* EUSettings */ = {
			isa = PBXGroup;
			children = (
				2FD473BD251E0E7F000DCA40 /* __tests__ */,
				2F3D95362518BCD1002B2C81 /* EUSettingsViewController.swift */,
				2F3D953B2518BCE9002B2C81 /* EUSettingsViewModel.swift */,
			);
			path = EUSettings;
			sourceTree = "<group>";
		};
		2FA9E39124D2F2620030561C /* Exposure Submission */ = {
			isa = PBXGroup;
			children = (
				0123D5962501381900A91838 /* __test__ */,
				CD99A3A8245C272400BF12AF /* ExposureSubmissionService.swift */,
				A3EE6E59249BB7AF00C64B61 /* ExposureSubmissionServiceFactory.swift */,
				2FA9E39224D2F2920030561C /* ExposureSubmission+TestResult.swift */,
				2FA9E39424D2F2B00030561C /* ExposureSubmission+DeviceRegistrationKey.swift */,
				2FA9E39624D2F3C60030561C /* ExposureSubmissionError.swift */,
				2FA9E39824D2F4350030561C /* ExposureSubmission+ErrorParsing.swift */,
				2FA9E39A24D2F4A10030561C /* ExposureSubmissionService+Protocol.swift */,
			);
			path = "Exposure Submission";
			sourceTree = "<group>";
		};
		2FC951FA24DC2366008D39F4 /* Cells */ = {
			isa = PBXGroup;
			children = (
				2FC951FD24DC23B9008D39F4 /* DMConfigurationCell.swift */,
			);
			path = Cells;
			sourceTree = "<group>";
		};
		2FD473BD251E0E7F000DCA40 /* __tests__ */ = {
			isa = PBXGroup;
			children = (
				2FD473BE251E0ECE000DCA40 /* EUSettingsViewControllerTests.swift */,
			);
			path = __tests__;
			sourceTree = "<group>";
		};
		3466A3F525CD53B3002CC49D /* User */ = {
			isa = PBXGroup;
			children = (
				3466A41125D1A0C9002CC49D /* __tests__ */,
				3466A3FB25CD5B90002CC49D /* AgeGroup.swift */,
				3466A3F625CD53EB002CC49D /* UserMetadata.swift */,
			);
			path = User;
			sourceTree = "<group>";
		};
		3466A41125D1A0C9002CC49D /* __tests__ */ = {
			isa = PBXGroup;
			children = (
				3466A41D25D1A20C002CC49D /* UserMetadataTests.swift */,
			);
			path = __tests__;
			sourceTree = "<group>";
		};
		3466A43725D1FD04002CC49D /* Datadonation */ = {
			isa = PBXGroup;
			children = (
				3466A43825D1FD5C002CC49D /* District.swift */,
			);
			path = Datadonation;
			sourceTree = "<group>";
		};
		35075C002526367700DE92F7 /* TestPlans */ = {
			isa = PBXGroup;
			children = (
				35075C092526378D00DE92F7 /* AllTests.xctestplan */,
				35075C0E252637C300DE92F7 /* SmokeTests.xctestplan */,
				3523CA31252DC617002E6DEC /* Screenshots.xctestplan */,
			);
			name = TestPlans;
			sourceTree = "<group>";
		};
		35AA4AF2259B40DF00D32306 /* __tests__ */ = {
			isa = PBXGroup;
			children = (
				35AA4AF3259B40FC00D32306 /* CryptoFallbackTests.swift */,
				35358DD325A23169004FD0CB /* HTTPClientCertificatePinningTests.swift */,
			);
			path = __tests__;
			sourceTree = "<group>";
		};
		35B2FAAE25B9D362009ABC8E /* AppDelegate & Globals */ = {
			isa = PBXGroup;
			children = (
				EB1BB11125CC40030076CB67 /* PlausibleDeniabilityService.swift */,
				EB1BB10C25CC3FD50076CB67 /* AppDelegate.swift */,
				35B2FAA925B9CE8F009ABC8E /* main.swift */,
				353412CB2525EE4A0086D15C /* Globals.swift */,
				35B2FAB925B9D3F3009ABC8E /* ENATaskExecutionDelegate.swift */,
				3518DD6425BA2D060090A26B /* NotificationManager.swift */,
			);
			path = "AppDelegate & Globals";
			sourceTree = "<group>";
		};
		35E1219D25B19D8C0098D754 /* sample_stats */ = {
			isa = PBXGroup;
			children = (
				35E1219E25B19D8C0098D754 /* sample_stats.bin */,
				35E1219F25B19D8C0098D754 /* sample_stats.sha256 */,
			);
			path = sample_stats;
			sourceTree = "<group>";
		};
		35E121D625B273280098D754 /* stats */ = {
			isa = PBXGroup;
			children = (
				35E121D725B273280098D754 /* card_header.pb.swift */,
				35E121D825B273280098D754 /* statistics.pb.swift */,
				35E121D925B273280098D754 /* key_figure_card.pb.swift */,
			);
			name = stats;
			path = ../../../gen/output/internal/stats;
			sourceTree = "<group>";
		};
		35EA6158258BC88A0062B50A /* iOS 12 Fallback */ = {
			isa = PBXGroup;
			children = (
				35EA6159258BC8E30062B50A /* CryptoKitFallbacks.swift */,
			);
			path = "iOS 12 Fallback";
			sourceTree = "<group>";
		};
		35EA68402554BEB200335F73 /* V2 */ = {
			isa = PBXGroup;
			children = (
				35EA684925553B5C00335F73 /* DownloadedPackagesStoreV2.swift */,
				35EA684125553AE300335F73 /* DownloadedPackagesSQLLiteStoreV2.swift */,
			);
			path = V2;
			sourceTree = "<group>";
		};
		500DB4BB25CDDC4B0038DFED /* PPAnalyticsSubmitter */ = {
			isa = PBXGroup;
			children = (
				504E8AC825D2CD7500CAFBDF /* __tests__ */,
				500DB4C225CDDC930038DFED /* Model */,
				50C02FAB25D162F500469BF4 /* PPAnalyticsSubmitter.swift */,
			);
			path = PPAnalyticsSubmitter;
			sourceTree = "<group>";
		};
		500DB4C225CDDC930038DFED /* Model */ = {
			isa = PBXGroup;
			children = (
				500DB4CB25CDDECF0038DFED /* PPASResponse.swift */,
				500DB4D325CDE5C20038DFED /* PPASError.swift */,
			);
			path = Model;
			sourceTree = "<group>";
		};
		504C9CC725C44BE60005875B /* OTP */ = {
			isa = PBXGroup;
			children = (
				505F509C25C8A0FD004920EB /* __tests__ */,
				505F508125C897A6004920EB /* Model */,
				504C9CC825C44C180005875B /* OTPService.swift */,
			);
			path = OTP;
			sourceTree = "<group>";
		};
		504E8AC825D2CD7500CAFBDF /* __tests__ */ = {
			isa = PBXGroup;
			children = (
				504E8AC925D2CDFA00CAFBDF /* PPAnalyticsSubmitterTests.swift */,
			);
			path = __tests__;
			sourceTree = "<group>";
		};
		504E8B0A25D400A400CAFBDF /* DMPPAnalytics */ = {
			isa = PBXGroup;
			children = (
				504E8B0B25D400D000CAFBDF /* DMPPAnalyticsViewController.swift */,
				504E8B1325D400DF00CAFBDF /* DMPPAnalyticsViewModel.swift */,
			);
			path = DMPPAnalytics;
			sourceTree = "<group>";
		};
		505F506825C833A9004920EB /* ppdd */ = {
			isa = PBXGroup;
			children = (
				EBAD25E325CD91BD008701F0 /* ppa_data_request_ios.pb.swift */,
				EBAD25E425CD91BD008701F0 /* ppa_data.pb.swift */,
				505F506925C833A9004920EB /* edus_otp_request_ios.pb.swift */,
				505F506A25C833A9004920EB /* edus_otp.pb.swift */,
				505F506D25C833A9004920EB /* ppac_ios.pb.swift */,
			);
			name = ppdd;
			path = ../../../gen/output/internal/ppdd;
			sourceTree = "<group>";
		};
		505F508125C897A6004920EB /* Model */ = {
			isa = PBXGroup;
			children = (
				505F508225C897B3004920EB /* OTPError.swift */,
				5021532825C988D80006842D /* OTPResponse.swift */,
				50B5057C25CAEF5C00EEA380 /* OTPToken.swift */,
			);
			path = Model;
			sourceTree = "<group>";
		};
		505F509C25C8A0FD004920EB /* __tests__ */ = {
			isa = PBXGroup;
			children = (
				50352C8A25C94961007193D2 /* OTPServiceTests.swift */,
			);
			path = __tests__;
			sourceTree = "<group>";
		};
		50B5058725CAF3C500EEA380 /* DMOTPService */ = {
			isa = PBXGroup;
			children = (
				50B5058825CAF3EF00EEA380 /* DMOTPServiceViewController.swift */,
				50B5058D25CAF3FC00EEA380 /* DMOTPServiceViewModel.swift */,
			);
			path = DMOTPService;
			sourceTree = "<group>";
		};
		50BD2E6724FE26F300932566 /* __test__ */ = {
			isa = PBXGroup;
			children = (
				50BD2E6F24FE26F300932566 /* AppInformationImprintTest.swift */,
				50DC527A24FEB5CA00F6D8EB /* AppInformationModelTest.swift */,
			);
			name = __test__;
			sourceTree = "<group>";
		};
		5107E3D72459B2D60042FC9B /* Frameworks */ = {
			isa = PBXGroup;
			children = (
				858F6F6D245A103C009FFD33 /* ExposureNotification.framework */,
			);
			name = Frameworks;
			sourceTree = "<group>";
		};
		514E81312461946E00636861 /* ExposureDetection */ = {
			isa = PBXGroup;
			children = (
				A36FACC224C5E9FC00DED947 /* __tests__ */,
				71FD8861246EB27F00E804D0 /* ExposureDetectionViewController.swift */,
				01D02666258B750800B6389A /* ExposureDetectionViewController.xib */,
				FEDCE4BE82DC5BFE90575663 /* ExposureDetectionViewModel.swift */,
				01D02683258B9C1300B6389A /* Cells */,
				017AD19925A5C74400FA2B3F /* Extensions */,
				EEF790092466ED410065EBD5 /* Views */,
			);
			path = ExposureDetection;
			sourceTree = "<group>";
		};
		514E81322461B97700636861 /* Exposure */ = {
			isa = PBXGroup;
			children = (
				B15382DD2482707A0010F007 /* __tests__ */,
				ABFCE989255C32EE0075FF13 /* AppConfigMetadata.swift */,
				354E305824EFF26E00526C9F /* Country.swift */,
				EB5FE1532599F5DB00797E4E /* ENActivityHandling.swift */,
				941ADDB12518C3FB00E421D9 /* ENSettingEuTracingViewModel.swift */,
				514E81332461B97700636861 /* ExposureManager.swift */,
				CD678F6A246C43E200B6A0F8 /* MockExposureManager.swift */,
				518A69FA24687D5800444E66 /* RiskLevel.swift */,
				01D307892562B03B00ADB67B /* RiskState.swift */,
				94427A4F25502B8900C36BE6 /* WarnOthersNotificationsTimeInterval.swift */,
				948AFE662553DC5B0019579A /* WarnOthersRemindable.swift */,
				94B255A52551B7C800649B4C /* WarnOthersReminder.swift */,
				35E121B825B23D060098D754 /* StatisticsMetadata.swift */,
				3466A3F025CC3DCB002CC49D /* RiskExposureMetadata.swift */,
			);
			path = Exposure;
			sourceTree = "<group>";
		};
		514EE997246D4BEB00DE4884 /* UITableView */ = {
			isa = PBXGroup;
			children = (
				710ABB1E2475115500948792 /* UITableViewController+Enum.swift */,
				514EE998246D4C2E00DE4884 /* UITableViewCell+Identifier.swift */,
				514EE99A246D4C4C00DE4884 /* UITableView+Dequeue.swift */,
			);
			path = UITableView;
			sourceTree = "<group>";
		};
		51B5B41A246E059700DC5D3E /* Common */ = {
			isa = PBXGroup;
			children = (
				01F2A542257FB90200DA96A6 /* CloseBarButtonItem.swift */,
				71F54190248BF677006DB793 /* HtmlTextView.swift */,
				351E6305256BEC8D00D89B29 /* LabeledCountriesView.swift */,
			);
			path = Common;
			sourceTree = "<group>";
		};
		51CE1BBB2460B1BA002CF42A /* Protocols */ = {
			isa = PBXGroup;
			children = (
				B18CADAD24782FA4006F53F0 /* ExposureStateUpdating.swift */,
				FEDCE1600374711EC77FF572 /* RequiresAppDependencies.swift */,
			);
			path = Protocols;
			sourceTree = "<group>";
		};
		51D420AF2458308400AD70CA /* Onboarding */ = {
			isa = PBXGroup;
			children = (
				AB7420AA251B678E006666AC /* DeltaOnboarding */,
				AB1885CF25238D9B00D39BBE /* __tests__ */,
				51C737BC245B349700286105 /* OnboardingInfoViewController.swift */,
				01D0262D258A791C00B6389A /* OnboardingInfoViewController.xib */,
				A17366542484978A006BE209 /* OnboardingInfoViewControllerUtils.swift */,
				137846482488027500A50AB8 /* OnboardingInfoViewController+Extension.swift */,
				50F9130C253F1D7800DFE683 /* OnboardingPageType.swift */,
			);
			path = Onboarding;
			sourceTree = "<group>";
		};
		51D420B224583AA400AD70CA /* Workers */ = {
			isa = PBXGroup;
			children = (
				B1221BDD2492E78100E6C4E4 /* Keychain */,
				B19FD70E2491A04800A9D56A /* Update Checker */,
				B184A381248FFCC3007180F6 /* Store */,
				A1C2B2DA24834934004A3BD5 /* __tests__ */,
				AB1886C3252DE1AE00D39BBE /* Logging.swift */,
				B120C7C524AFDAB900F68FF1 /* ActiveTracing.swift */,
				A3FF84EB247BFAF00053E947 /* Hasher.swift */,
				0D5611B3247F852C00B5B094 /* SQLiteKeyValueStore.swift */,
				35EA68512555488600335F73 /* SQLiteError.swift */,
				016146902487A43E00660992 /* LinkHelper.swift */,
				A128F058248B459F00EC7F6C /* PublicKeyStore.swift */,
			);
			path = Workers;
			sourceTree = "<group>";
		};
		51D420B524583B5100AD70CA /* Extensions */ = {
			isa = PBXGroup;
			children = (
				71176E2C24891BCF004B0C9F /* __tests__ */,
				514EE997246D4BEB00DE4884 /* UITableView */,
				AB1886D0252DE51E00D39BBE /* Bundle+Identifier.swift */,
				A16714AE248CA1B70031B111 /* Bundle+ReadPlist.swift */,
				AB6289CE251BA01400CF61D2 /* Bundle+Version.swift */,
				01DB708425068167008F7244 /* Calendar+GregorianLocale.swift */,
				0190B224255C423600CF4244 /* Date+Age.swift */,
				504E8B4C25D42B0200CAFBDF /* Date+UTCMidnightUnixTimestamp.swift */,
				51895EDB245E16CD0085DA38 /* ENAColor.swift */,
				710021DB248E44A6001F0B63 /* ENAFont.swift */,
				01734B6D255D73E400E60A8B /* ENExposureConfiguration+Convenience.swift */,
				A1BABD0A24A57BA0000ED515 /* ENTemporaryExposureKey+Processing.swift */,
				2FC0357024B5B70700E234AC /* Error+FAQUrl.swift */,
				2F96739A24AB70FA008E3147 /* ExposureSubmissionParsable.swift */,
				EB17144525716EA80088D7A9 /* FileManager+KeyPackageStorage.swift */,
				017AD121259DDE6B00FA2B3F /* ISO8601DateFormatter+ContactDiary.swift */,
				51D420D324586DCA00AD70CA /* NotificationName.swift */,
				2FF1D62D2487850200381FFB /* NSMutableAttributedString+Generation.swift */,
				51D420B624583B7200AD70CA /* NSObject+Identifier.swift */,
				AB6289D3251BA4EC00CF61D2 /* String+Compare.swift */,
				01C6ABF32527273D0052814D /* String+Insertion.swift */,
				B111EE2B2465D9F7001AEBB4 /* String+Localization.swift */,
				2FA968CD24D8560B008EE367 /* String+Random.swift */,
				B14D0CDA246E968C00D5BEBC /* String+Today.swift */,
				71CC3EA2246D6C4000217F2C /* UIFont+DynamicType.swift */,
				01C6AC39252B2A500052814D /* UIImage+Color.swift */,
				35327FF5256D4CE600C36A44 /* UIStackView+prune.swift */,
				2F3218CF248063E300A7AC0A /* UIView+Convenience.swift */,
				EB858D1F24E700D10048A0AA /* UIView+Screenshot.swift */,
				85142500245DA0B3009D2791 /* UIViewController+Alert.swift */,
				2F26CE2D248B9C4F00BE30EE /* UIViewController+BackButton.swift */,
				EB66267C25C3219900C4D7C2 /* UIViewController+Child.swift */,
				13722043247AEEAD00152764 /* UNNotificationCenter+Extension.swift */,
				EB87353F253704D100325C6C /* UNUserNotificationCenter+DeadManSwitch.swift */,
				948AFE792554377F0019579A /* UNUserNotificationCenter+WarnOthers.swift */,
				B1EDFD8C248E74D000E7EAFF /* URL+StaticString.swift */,
				B153096924706F1000A4A1BD /* URLSession+Default.swift */,
				B153096B24706F2400A4A1BD /* URLSessionConfiguration+Default.swift */,
				AB7E2A7F255ACC06005C90F6 /* Date+Utils.swift */,
				5270E9B7256D20A900B08606 /* NSTextAttachment+ImageHeight.swift */,
				3523F8A72570F819004B0424 /* NSAttributedString+BulletPoint.swift */,
				01D02625258A769200B6389A /* HTTPURLResponse+Header.swift */,
			);
			path = Extensions;
			sourceTree = "<group>";
		};
		51D420C224583D7B00AD70CA /* Settings */ = {
			isa = PBXGroup;
			children = (
				B163D10E24990664001A322C /* __tests__ */,
				01D0271A258BC78100B6389A /* SettingsCoordinator.swift */,
				01D02722258BD22600B6389A /* Settings */,
				EB41DC0624E53D3F0029C6F7 /* BackgroundAppRefresh */,
				01D02726258BD24400B6389A /* NotificationSettings */,
				01D02744258BD40C00B6389A /* Reset */,
			);
			path = Settings;
			sourceTree = "<group>";
		};
		51D420D524598AC200AD70CA /* Source */ = {
			isa = PBXGroup;
			children = (
				35B2FAAE25B9D362009ABC8E /* AppDelegate & Globals */,
				AB126871254C0598006E9194 /* Utils */,
				AB1FCBCA2521FC21005930BA /* ServerEnvironment */,
				B111EDEC2465B1F4001AEBB4 /* Client */,
				CD99A3C82461A44B00BF12AF /* View Helpers */,
				51CE1BBB2460B1BA002CF42A /* Protocols */,
				8595BF5D246032C40056EA27 /* Views */,
				B1569DD5245D6C790079FCD7 /* Developer Menu */,
				51EE9A6A245C0F7900F2544F /* Models */,
				85D759802459A82D008175F0 /* Services */,
				85D759712457059A008175F0 /* Scenes */,
				51D420B224583AA400AD70CA /* Workers */,
				51D420B524583B5100AD70CA /* Extensions */,
				EBA3BE3B25C2FAA800F1C2AC /* RootCoordinator.swift */,
			);
			path = Source;
			sourceTree = "<group>";
		};
		51EE9A6A245C0F7900F2544F /* Models */ = {
			isa = PBXGroup;
			children = (
				B1AC51D424CED8740087C35B /* __tests__ */,
				138910C3247A907500D739F6 /* Task Scheduling */,
				B1125458246F2C2100AB5036 /* Converting Keys */,
				514E81322461B97700636861 /* Exposure */,
				3466A3F525CD53B3002CC49D /* User */,
				51EE9A6C245C0FB500F2544F /* Onboarding */,
				B18E852E248C29D400CF4FB8 /* DetectionMode.swift */,
				FEDCE1B8926528ED74CDE1B2 /* ENStateHandler+State.swift */,
				0144BDE0250924CC00B0857C /* SymptomsOnset.swift */,
			);
			path = Models;
			sourceTree = "<group>";
		};
		51EE9A6C245C0FB500F2544F /* Onboarding */ = {
			isa = PBXGroup;
			children = (
				51C737BE245B3B5D00286105 /* OnboardingInfo.swift */,
			);
			path = Onboarding;
			sourceTree = "<group>";
		};
		71176E2C24891BCF004B0C9F /* __tests__ */ = {
			isa = PBXGroup;
			children = (
				71176E2D24891C02004B0C9F /* ENAColorTests.swift */,
				A1BABD0C24A57BAC000ED515 /* ENTemporaryExposureKey+ProcessingTests.swift */,
				B1C7EE4524938EB700F1F284 /* ExposureDetection_FAQ_URL_Tests.swift */,
				B163D11424993F64001A322C /* UIFont+DynamicTypeTests.swift */,
				A1E4195E249824340016E52A /* String+TodayTests.swift */,
				2FC0356E24B342FA00E234AC /* UIViewcontroller+AlertTest.swift */,
			);
			path = __tests__;
			sourceTree = "<group>";
		};
		71176E30248957B1004B0C9F /* App */ = {
			isa = PBXGroup;
			children = (
				71176E31248957C3004B0C9F /* AppNavigationController.swift */,
			);
			path = App;
			sourceTree = "<group>";
		};
		7143D07424990A3100608DDE /* NavigationControllerWithFooter */ = {
			isa = PBXGroup;
			children = (
				71D3C1992494EFAC00DBABA8 /* ENANavigationControllerWithFooter.swift */,
				71EF33D82497F3E8007B7E1B /* ENANavigationControllerWithFooterChild.swift */,
				71EF33DA2497F419007B7E1B /* ENANavigationFooterItem.swift */,
				71C0BEDC2498DD07009A17A0 /* ENANavigationFooterView.swift */,
			);
			path = NavigationControllerWithFooter;
			sourceTree = "<group>";
		};
		71F76D0E24767AF100515A01 /* DynamicTableViewController */ = {
			isa = PBXGroup;
			children = (
				F247572E2483934B003E1FC5 /* __tests__ */,
				71F76D0F24767B2500515A01 /* Views */,
				710ABB26247533FA00948792 /* DynamicTableViewController.swift */,
				710ABB282475353900948792 /* DynamicTableViewModel.swift */,
				71330E40248109F600EB10F6 /* DynamicTableViewSection.swift */,
				71330E4424810A0500EB10F6 /* DynamicTableViewHeader.swift */,
				71330E4624810A0C00EB10F6 /* DynamicTableViewFooter.swift */,
				71330E42248109FD00EB10F6 /* DynamicTableViewCell.swift */,
				A1C683FB24AEC9EE00B90D12 /* DynamicTableViewTextCell.swift */,
				71330E4824810A5A00EB10F6 /* DynamicTableViewAction.swift */,
			);
			path = DynamicTableViewController;
			sourceTree = "<group>";
		};
		71F76D0F24767B2500515A01 /* Views */ = {
			isa = PBXGroup;
			children = (
				71FE1C68247A8FE100851FEB /* DynamicTableViewHeaderFooterView.swift */,
				71FE1C70247AA7B700851FEB /* DynamicTableViewHeaderImageView.swift */,
				714194E9247A65C60072A090 /* DynamicTableViewHeaderSeparatorView.swift */,
				710ABB22247513E300948792 /* DynamicTypeTableViewCell.swift */,
				71FE1C8A247AC79D00851FEB /* DynamicTableViewIconCell.swift */,
				EB3BCA85250799E7003F27C7 /* DynamicTableViewBulletPointCell.swift */,
				71B8044E248526B600D53506 /* DynamicTableViewSpaceCell.swift */,
				2FF1D62F24880FCF00381FFB /* DynamicTableViewRoundedCell.swift */,
				52CAAC002562B82E00239DCB /* DynamicTableViewConsentCell.swift */,
				717D21E8248C022E00D9717E /* DynamicTableViewHtmlCell.swift */,
				A1C683F924AEC57400B90D12 /* DynamicTableViewTextViewCell.swift */,
				01B7232324F812500064C0EB /* DynamicTableViewOptionGroupCell.swift */,
			);
			path = Views;
			sourceTree = "<group>";
		};
		71FE1C83247AC33D00851FEB /* ExposureSubmission */ = {
			isa = PBXGroup;
			children = (
				35D16DDC2567FB980069AD1B /* DynamicLegalCell.swift */,
				35D16DDD2567FB980069AD1B /* DynamicLegalCell.xib */,
				50C5C1B9258920AD00C4817A /* DynamicLegalExtendedCell.swift */,
				50C5C1B425891CC800C4817A /* DynamicLegalExtendedCell.xib */,
				710021DF248EAF9A001F0B63 /* ExposureSubmissionImageCardCell.swift */,
				710021DD248EAF16001F0B63 /* ExposureSubmissionImageCardCell.xib */,
				710224F32490E7A3000C5DEF /* ExposureSubmissionStepCell.swift */,
				71FE1C84247AC33D00851FEB /* ExposureSubmissionTestResultHeaderView.swift */,
				711EFCC824935C79005FEF21 /* ExposureSubmissionTestResultHeaderView.xib */,
				351E630A256C5B9C00D89B29 /* LabeledCountriesCell.swift */,
				351E630B256C5B9C00D89B29 /* LabeledCountriesCell.xib */,
			);
			path = ExposureSubmission;
			sourceTree = "<group>";
		};
		853D987824694A1E00490DBA /* BaseElements */ = {
			isa = PBXGroup;
			children = (
				853D987924694A8700490DBA /* ENAButton.swift */,
				8595BF5E246032D90056EA27 /* ENASwitch.swift */,
				BA904CA52576A0B900692110 /* ENAInputLabel.swift */,
				71B804462484CC0800D53506 /* ENALabel.swift */,
				711EFCC62492EE31005FEF21 /* ENAFooterView.swift */,
			);
			path = BaseElements;
			sourceTree = "<group>";
		};
		858F6F71245AEC05009FFD33 /* ENSetting */ = {
			isa = PBXGroup;
			children = (
				2F3D95352518BCBA002B2C81 /* EUSettings */,
				EE22DB80247FB409001B0A71 /* ENSettingModel.swift */,
				EE22DB7F247FB409001B0A71 /* ENStateHandler.swift */,
				853D98842469DC8100490DBA /* ExposureNotificationSettingViewController.swift */,
				01D026CF258BB65B00B6389A /* Cells */,
			);
			path = ENSetting;
			sourceTree = "<group>";
		};
		8595BF5D246032C40056EA27 /* Views */ = {
			isa = PBXGroup;
			children = (
				B10F9B88249961B500C418F4 /* __tests__ */,
				51B5B41A246E059700DC5D3E /* Common */,
				853D987824694A1E00490DBA /* BaseElements */,
				71FE1C83247AC33D00851FEB /* ExposureSubmission */,
				71CC3EA0246D6BBF00217F2C /* DynamicTypeLabel.swift */,
				713EA25A247818B000AB7EE8 /* DynamicTypeButton.swift */,
				85E33443247EB357006E74EC /* CircularProgressView.swift */,
			);
			path = Views;
			sourceTree = "<group>";
		};
		85D759322457048F008175F0 = {
			isa = PBXGroup;
			children = (
				71B8044424828A6C00D53506 /* .swiftformat */,
				71AFBD922464251000F91006 /* .swiftlint.yml */,
				85D7593D2457048F008175F0 /* ENA */,
				85D7595724570491008175F0 /* ENATests */,
				85D7596224570491008175F0 /* ENAUITests */,
				35075C002526367700DE92F7 /* TestPlans */,
				B1FF6B6B2497D0B40041CF02 /* CWASQLite */,
				85D7593C2457048F008175F0 /* Products */,
				5107E3D72459B2D60042FC9B /* Frameworks */,
				0DFCC2692484D7A700E2811D /* ENA-Bridging-Header.h */,
				0DFCC26F2484DC8200E2811D /* ENATests-Bridging-Header.h */,
			);
			sourceTree = "<group>";
			usesTabs = 1;
		};
		85D7593C2457048F008175F0 /* Products */ = {
			isa = PBXGroup;
			children = (
				85D7593B2457048F008175F0 /* ENA.app */,
				85D7595424570491008175F0 /* ENATests.xctest */,
				85D7595F24570491008175F0 /* ENAUITests.xctest */,
				B1FF6B6A2497D0B40041CF02 /* CWASQLite.framework */,
			);
			name = Products;
			sourceTree = "<group>";
		};
		85D7593D2457048F008175F0 /* ENA */ = {
			isa = PBXGroup;
			children = (
				B102BDC12460405F00CD55A2 /* Backend */,
				51D420D524598AC200AD70CA /* Source */,
				85D7597424570615008175F0 /* Resources */,
			);
			path = ENA;
			sourceTree = "<group>";
		};
		85D7595724570491008175F0 /* ENATests */ = {
			isa = PBXGroup;
			children = (
				B18C411A246DB2F000B8D8CB /* Helper */,
				85D7595A24570491008175F0 /* Info.plist */,
			);
			path = ENATests;
			sourceTree = "<group>";
		};
		85D7596224570491008175F0 /* ENAUITests */ = {
			isa = PBXGroup;
			children = (
				13E5046A248E3CE60086641C /* AppInformation */,
				94C24B3D25304AE100F8C004 /* DeltaOnboarding */,
				948DCDC1252EFC4100CDE020 /* ExposureLogging */,
				941B68AD253F005600DC1962 /* Helper */,
				134F0DB8247578FF00D88934 /* Home */,
				130CB19A246D92F800ADE602 /* Onboarding */,
				EB11B02824EE7C7D00143A95 /* Settings */,
				EB1C221625B718FA00A5CA6E /* UpdateOS */,
				85D7596524570491008175F0 /* Info.plist */,
				134F0DBA247578FF00D88934 /* ENAUITests-Extensions.swift */,
				85D7596324570491008175F0 /* ENAUITests.swift */,
				134F0F2B2475793400D88934 /* SnapshotHelper.swift */,
				A3EE6E5B249BB97500C64B61 /* UITestingParameters.swift */,
			);
			path = ENAUITests;
			sourceTree = "<group>";
		};
		85D759712457059A008175F0 /* Scenes */ = {
			isa = PBXGroup;
			children = (
				71176E30248957B1004B0C9F /* App */,
				EE85998B2462EFD4002E7AE2 /* AppInformation */,
				0190982A257E5A9D0065D050 /* ContactDiary */,
				71F76D0E24767AF100515A01 /* DynamicTableViewController */,
				858F6F71245AEC05009FFD33 /* ENSetting */,
				514E81312461946E00636861 /* ExposureDetection */,
				CD99A398245B229F00BF12AF /* ExposureSubmission */,
				EE278B2E245F2C58008B06F9 /* FriendsInvite */,
				01EA17602590E9B900E98E02 /* Home */,
				7143D07424990A3100608DDE /* NavigationControllerWithFooter */,
				51D420AF2458308400AD70CA /* Onboarding */,
				01B7232524F8128B0064C0EB /* OptionGroup */,
				BA69A7D525CD780F00023265 /* PPA */,
				13091950247972CF0066E329 /* PrivacyProtectionViewController */,
				EE20EA0824699A3A00770683 /* RiskLegend */,
				51D420C224583D7B00AD70CA /* Settings */,
				3466A43725D1FD04002CC49D /* Datadonation */,
				016E260C25AF43440077C64C /* StatisticsInfo */,
				EBB92C70259E10BD00013B41 /* UpdateOS */,
			);
			path = Scenes;
			sourceTree = "<group>";
		};
		85D7597424570615008175F0 /* Resources */ = {
			isa = PBXGroup;
			children = (
				EBBABC46256402A9005B7C07 /* default_app_config_18 */,
				AB628A1D251CDAA700CF61D2 /* ServerEnvironment */,
				014891B224F90D0B002A6F77 /* ENA.plist */,
				011E4B002483A35A002E6412 /* ENACommunity.entitlements */,
				CD7F5C732466F6D400D3D03C /* ENATest.entitlements */,
				85790F2E245C6B72003D47E1 /* ENA.entitlements */,
				EE70C239245B09E900AC9B2F /* Localization */,
				85D7594F24570491008175F0 /* Info.plist */,
				B1221BDB2492BCEB00E6C4E4 /* Info_Debug.plist */,
				01E25C6F24A3B52F007E33F8 /* Info_Testflight.plist */,
				85D75976245706BD008175F0 /* Assets */,
				85D75975245706B0008175F0 /* Storyboards */,
			);
			path = Resources;
			sourceTree = "<group>";
		};
		85D75975245706B0008175F0 /* Storyboards */ = {
			isa = PBXGroup;
			children = (
				85D7594C24570491008175F0 /* LaunchScreen.storyboard */,
			);
			path = Storyboards;
			sourceTree = "<group>";
		};
		85D75976245706BD008175F0 /* Assets */ = {
			isa = PBXGroup;
			children = (
				8539874E2467094E00D28B62 /* AppIcon.xcassets */,
				85D7594A24570491008175F0 /* Assets.xcassets */,
				71F2E57A2487AEFC00694F1A /* ena-colors.xcassets */,
			);
			path = Assets;
			sourceTree = "<group>";
		};
		85D759802459A82D008175F0 /* Services */ = {
			isa = PBXGroup;
			children = (
				B15382DC248270220010F007 /* __tests__ */,
				B1D431C9246C848E00E728AD /* DownloadedPackagesStore */,
				2FA9E39124D2F2620030561C /* Exposure Submission */,
				B14D0CD8246E939600D5BEBC /* Exposure Transaction */,
				AB5F84AB24F8F6EB000400D4 /* Migration */,
				504C9CC725C44BE60005875B /* OTP */,
				BA07735A25C2FC5E00EAF6B8 /* PPAccessControl */,
				500DB4BB25CDDC4B0038DFED /* PPAnalyticsSubmitter */,
				B1175211248A837300C3325C /* Risk */,
			);
			path = Services;
			sourceTree = "<group>";
		};
		8F27018D259B58D700E48CFE /* StoreV2 */ = {
			isa = PBXGroup;
			children = (
				8FF9B2B1259B6B030080770D /* ContactDiaryStoreSchemaV2.swift */,
				8F270193259B5BA700E48CFE /* ContactDiaryMigration1To2.swift */,
			);
			path = StoreV2;
			sourceTree = "<group>";
		};
		8F2EDD3025A4B9BB006F6520 /* StoreV1 */ = {
			isa = PBXGroup;
			children = (
				ABAE0A1B257F77D90030ED47 /* ContactDiaryStoreSchemaV1.swift */,
			);
			path = StoreV1;
			sourceTree = "<group>";
		};
		8F3D71A825A8634700D52CCD /* __tests__ */ = {
			isa = PBXGroup;
			children = (
				8F3D71A925A86AD300D52CCD /* HomeExposureLoggingCellModelTests.swift */,
			);
			path = __tests__;
			sourceTree = "<group>";
		};
		8FF3525C25ADACEC008A07BD /* __tests__ */ = {
			isa = PBXGroup;
			children = (
				8FF3525D25ADAD06008A07BD /* HomeTestResultCellModelTests.swift */,
			);
			path = __tests__;
			sourceTree = "<group>";
		};
		941B68AD253F005600DC1962 /* Helper */ = {
			isa = PBXGroup;
			children = (
				941B689E253EFF2300DC1962 /* Int+Increment.swift */,
				505F2E512587738900697CC2 /* AccessibilityLabels.swift */,
			);
			path = Helper;
			sourceTree = "<group>";
		};
		948DCDC1252EFC4100CDE020 /* ExposureLogging */ = {
			isa = PBXGroup;
			children = (
				948DCDC2252EFC9A00CDE020 /* ENAUITests_05_ExposureLogging.swift */,
			);
			path = ExposureLogging;
			sourceTree = "<group>";
		};
		948FB1F225BB067200D1EBCB /* __tests__ */ = {
			isa = PBXGroup;
			children = (
				94ABF76A25B9676F004AB56F /* DeltaOnboardingNewVersionFeaturesControllerTests.swift */,
			);
			path = __tests__;
			sourceTree = "<group>";
		};
		94C24B3D25304AE100F8C004 /* DeltaOnboarding */ = {
			isa = PBXGroup;
			children = (
				94C24B3E25304B4400F8C004 /* ENAUITestsDeltaOnboarding.swift */,
			);
			path = DeltaOnboarding;
			sourceTree = "<group>";
		};
		94EAF85525B6C62D00BE1F40 /* NewVersionFeatures */ = {
			isa = PBXGroup;
			children = (
				948FB1F225BB067200D1EBCB /* __tests__ */,
				94EAF86C25B6C84800BE1F40 /* DeltaOnboardingNewVersionFeatures.swift */,
				94EAF86D25B6C84900BE1F40 /* DeltaOnboardingNewVersionFeaturesViewController.swift */,
				94EAF86B25B6C84800BE1F40 /* DeltaOnboardingNewVersionFeaturesViewModel.swift */,
				94EAF89B25B8162200BE1F40 /* NewVersionFeature.swift */,
			);
			path = NewVersionFeatures;
			sourceTree = "<group>";
		};
		A1C2B2DA24834934004A3BD5 /* __tests__ */ = {
			isa = PBXGroup;
			children = (
				A173665124844F29006BE209 /* SQLiteKeyValueStoreTests.swift */,
				B1E23B8524FE4DD3006BCDA6 /* PublicKeyProviderTests.swift */,
				B1CD333D24865E0000B06E9B /* TracingStatusHistoryTests.swift */,
				B120C7C824AFE7B800F68FF1 /* ActiveTracingTests.swift */,
			);
			path = __tests__;
			sourceTree = "<group>";
		};
		A1E41959249817C70016E52A /* __tests__ */ = {
			isa = PBXGroup;
			children = (
				50B1D6E62551621C00684C3C /* DayKeyPackageDownloadTests.swift */,
				AB8BC34E2551BBE100F3B5A7 /* HourKeyPackagesDownloadTests.swift */,
				A1E4195B249818020016E52A /* RiskTests.swift */,
			);
			path = __tests__;
			sourceTree = "<group>";
		};
		A3284253248E48E0006B1F09 /* __tests__ */ = {
			isa = PBXGroup;
			children = (
				A328425A248E8290006B1F09 /* Mock Objects */,
				01A1B440252DE53800841B63 /* QRScanner */,
				A328425B248E82B5006B1F09 /* ExposureSubmissionTestResultViewControllerTests.swift */,
				016961AF2549630100FF92E3 /* ExposureSubmissionTestResultViewModelTests.swift */,
				2FD881CB2490F65C00BEC8FC /* ExposureSubmissionHotlineViewControllerTest.swift */,
				2FD881CD249115E700BEC8FC /* ExposureSubmissionNavigationControllerTest.swift */,
				015178C12507D2A90074F095 /* ExposureSubmissionSymptomsOnsetViewControllerTests.swift */,
				EB3BCA8A2507B8F3003F27C7 /* ExposureSubmissionSymptomsViewControllerTests.swift */,
				A32842602490E2AC006B1F09 /* ExposureSubmissionWarnOthersViewControllerTests.swift */,
				A32842642491136E006B1F09 /* ExposureSubmissionUITests.swift */,
				A372DA3E24BEF773003248BB /* ExposureSubmissionCoordinatorTests.swift */,
				01A1B460252E17F900841B63 /* ExposureSubmissionCoordinatorModelTests.swift */,
				01A23684251A22E90043D9F8 /* ExposureSubmissionQRInfoModelTests.swift */,
				524C4291256587B900EBC3B0 /* ExposureSubmissionTestResultConsentViewModelTests.swift */,
			);
			path = __tests__;
			sourceTree = "<group>";
		};
		A328425A248E8290006B1F09 /* Mock Objects */ = {
			isa = PBXGroup;
			children = (
				A3284256248E7431006B1F09 /* MockExposureSubmissionService.swift */,
				A32842662492359E006B1F09 /* MockExposureSubmissionNavigationControllerChild.swift */,
				A372DA3C24BE01D9003248BB /* MockExposureSubmissionCoordinator.swift */,
				A372DA4024BF33F9003248BB /* MockExposureSubmissionCoordinatorDelegate.swift */,
				01A1B451252DFD9400841B63 /* FakeMetadataMachineReadableObject.swift */,
			);
			path = "Mock Objects";
			sourceTree = "<group>";
		};
		A36FACC224C5E9FC00DED947 /* __tests__ */ = {
			isa = PBXGroup;
			children = (
				A36FACC324C5EA1500DED947 /* ExposureDetectionViewControllerTests.swift */,
				010B3D3A25A8667C00EB44AB /* ExposureDetectionViewModelTests.swift */,
			);
			path = __tests__;
			sourceTree = "<group>";
		};
		A372DA3724BDA015003248BB /* View */ = {
			isa = PBXGroup;
			children = (
				A372DA3924BDA043003248BB /* Custom */,
				A372DA3824BDA035003248BB /* Controller */,
			);
			path = View;
			sourceTree = "<group>";
		};
		A372DA3824BDA035003248BB /* Controller */ = {
			isa = PBXGroup;
			children = (
				503DB1A6255D822E00576E57 /* ExposureSubmissionIntroViewController.swift */,
				503DB1AB255D826900576E57 /* ExposureSubmissionIntroViewModel.swift */,
				01909886257E7B900065D050 /* ExposureSubmissionQRInfoViewController.swift */,
				01909887257E7B900065D050 /* ExposureSubmissionQRInfoViewModel.swift */,
				5222AA67255ECFE100F338C7 /* ExposureSubmissionTestResultConsentViewController.swift */,
				5222AA6F255ED8E000F338C7 /* ExposureSubmissionTestResultConsentViewModel.swift */,
				71FE1C78247AC2B500851FEB /* ExposureSubmissionTestResultViewController.swift */,
				016961982540574700FF92E3 /* ExposureSubmissionTestResultViewModel.swift */,
				523D5E74256FDFE900EF67EA /* ExposureSubmissionThankYouViewController.swift */,
				523D5E79256FE04000EF67EA /* ExposureSubmissionThankYouViewModel.swift */,
				01C6AC2D252B23FC0052814D /* QRScanner */,
				BAD962F925668E5D00FAB615 /* TestResultAvailable */,
				2F80CFDA247EDDB3000F06AF /* ExposureSubmissionHotlineViewController.swift */,
				EBCD2411250790F400E5574C /* ExposureSubmissionSymptomsViewController.swift */,
				EB3BCA872507B6C1003F27C7 /* ExposureSubmissionSymptomsOnsetViewController.swift */,
				A3C4F95F24812CD20047F23E /* ExposureSubmissionWarnOthersViewController.swift */,
				01A236792519D1E80043D9F8 /* ExposureSubmissionWarnOthersViewModel.swift */,
				BAB1239A25729FEA00A179FB /* TANInputViewController */,
			);
			path = Controller;
			sourceTree = "<group>";
		};
		A372DA3924BDA043003248BB /* Custom */ = {
			isa = PBXGroup;
			children = (
				710224F524910661000C5DEF /* ExposureSubmissionDynamicCell.swift */,
			);
			path = Custom;
			sourceTree = "<group>";
		};
		A3E851B324ADDA9E00402485 /* __tests__ */ = {
			isa = PBXGroup;
			children = (
				A3E851B424ADDAC000402485 /* CountdownTimerTests.swift */,
			);
			path = __tests__;
			sourceTree = "<group>";
		};
		AB1011552507C14F00D392A2 /* Models */ = {
			isa = PBXGroup;
			children = (
				AB1011572507C15000D392A2 /* TracingStatusHistory.swift */,
			);
			path = Models;
			sourceTree = "<group>";
		};
		AB126871254C0598006E9194 /* Utils */ = {
			isa = PBXGroup;
			children = (
				EBA403A82588F72A00D1F039 /* iOS12Support */,
				AB126872254C05A7006E9194 /* ENAFormatter.swift */,
			);
			path = Utils;
			sourceTree = "<group>";
		};
		AB1885CF25238D9B00D39BBE /* __tests__ */ = {
			isa = PBXGroup;
			children = (
				AB1885D025238DAA00D39BBE /* OnboardingInfoViewControllerTests.swift */,
			);
			path = __tests__;
			sourceTree = "<group>";
		};
		AB1FCBCA2521FC21005930BA /* ServerEnvironment */ = {
			isa = PBXGroup;
			children = (
				AB1FCBCB2521FC34005930BA /* __tests__ */,
				352F25A724EFCBDE00ACDFF3 /* ServerEnvironment.swift */,
			);
			path = ServerEnvironment;
			sourceTree = "<group>";
		};
		AB1FCBCB2521FC34005930BA /* __tests__ */ = {
			isa = PBXGroup;
			children = (
				AB1FCBDB2521FCD5005930BA /* TestServerEnvironments.json */,
				AB1FCBCC2521FC44005930BA /* ServerEnvironmentTests.swift */,
			);
			path = __tests__;
			sourceTree = "<group>";
		};
		AB5F84A924F8F6C7000400D4 /* Migration */ = {
			isa = PBXGroup;
			children = (
				AB5F84BA24F92876000400D4 /* Migration0To1Tests.swift */,
				35C701F32556C016008AEA91 /* Migration1To2Tests.swift */,
			);
			path = Migration;
			sourceTree = "<group>";
		};
		AB5F84AB24F8F6EB000400D4 /* Migration */ = {
			isa = PBXGroup;
			children = (
				AB5F84AC24F8F7A1000400D4 /* SerialMigrator.swift */,
				AB5F84AF24F8F7C3000400D4 /* Migration.swift */,
			);
			path = Migration;
			sourceTree = "<group>";
		};
		AB5F84AE24F8F7B8000400D4 /* Migrations */ = {
			isa = PBXGroup;
			children = (
				AB5F84B124F8F7E3000400D4 /* Migration0To1.swift */,
				35C701EB2556BCB9008AEA91 /* Migration1To2.swift */,
			);
			path = Migrations;
			sourceTree = "<group>";
		};
		AB5F84C124FE2EEA000400D4 /* V0 */ = {
			isa = PBXGroup;
			children = (
				AB5F84BF24FE2EB3000400D4 /* DownloadedPackagesStoreV0.swift */,
				AB5F84B824F92855000400D4 /* DownloadedPackagesSQLLiteStoreV0.swift */,
			);
			path = V0;
			sourceTree = "<group>";
		};
		AB5F84C224FE2EF2000400D4 /* V1 */ = {
			isa = PBXGroup;
			children = (
				B1D431CA246C84A400E728AD /* DownloadedPackagesStoreV1.swift */,
				B161782424804AC3006E435A /* DownloadedPackagesSQLLiteStoreV1.swift */,
			);
			path = V1;
			sourceTree = "<group>";
		};
		AB628A1D251CDAA700CF61D2 /* ServerEnvironment */ = {
			isa = PBXGroup;
			children = (
				AB628A1E251CDADE00CF61D2 /* ServerEnvironments.json */,
			);
			path = ServerEnvironment;
			sourceTree = "<group>";
		};
		AB7420AA251B678E006666AC /* DeltaOnboarding */ = {
			isa = PBXGroup;
			children = (
				94EAF85525B6C62D00BE1F40 /* NewVersionFeatures */,
				9488C3002521EE8E00504648 /* DeltaOnboardingNavigationController.swift */,
				AB7420DB251B80EF006666AC /* __tests__ */,
				AB7420C1251B7D59006666AC /* DeltaOnboardingProtocols.swift */,
				AB7420B6251B69E2006666AC /* DeltaOnboardingCoordinator.swift */,
				AB7420C9251B7D79006666AC /* V15 */,
			);
			path = DeltaOnboarding;
			sourceTree = "<group>";
		};
		AB7420C9251B7D79006666AC /* V15 */ = {
			isa = PBXGroup;
			children = (
				AB7420AB251B67A8006666AC /* DeltaOnboardingV15.swift */,
				AB7420CA251B7D93006666AC /* DeltaOnboardingV15ViewController.swift */,
				94F594612521CBF50077681B /* DeltaOnboardingV15ViewModel.swift */,
			);
			path = V15;
			sourceTree = "<group>";
		};
		AB7420DB251B80EF006666AC /* __tests__ */ = {
			isa = PBXGroup;
			children = (
				AB7420DC251B8101006666AC /* DeltaOnboardingCoordinatorTests.swift */,
				9412FAF92523499D0086E139 /* DeltaOnboardingViewControllerTests.swift */,
			);
			path = __tests__;
			sourceTree = "<group>";
		};
		AB8BC3452551B94200F3B5A7 /* Doubles */ = {
			isa = PBXGroup;
			children = (
				AB8BC3462551B97700F3B5A7 /* DownloadedPackagesStoreErrorStub.swift */,
			);
			path = Doubles;
			sourceTree = "<group>";
		};
		ABAE0A12257F77A20030ED47 /* Store */ = {
			isa = PBXGroup;
			children = (
				ABAE0A35257FA85B0030ED47 /* __tests__ */,
				8F27018E259B593700E48CFE /* ContactDiaryStore.swift */,
				019C9EFF25894BAA00B26392 /* DiaryStoringProviding.swift */,
				8F2EDD3025A4B9BB006F6520 /* StoreV1 */,
				8F27018D259B58D700E48CFE /* StoreV2 */,
			);
			path = Store;
			sourceTree = "<group>";
		};
		ABAE0A35257FA85B0030ED47 /* __tests__ */ = {
			isa = PBXGroup;
			children = (
				ABAE0A36257FA88D0030ED47 /* ContactDiaryStoreSchemaV1Tests.swift */,
				ABAE0A3E257FAC970030ED47 /* ContactDiaryStoreTests.swift */,
				019C9F0725894BE900B26392 /* MockDiaryStore.swift */,
				BA0E5C3925B5CF5D00C219DE /* RiskLevelPerDay.swift */,
			);
			path = __tests__;
			sourceTree = "<group>";
		};
		ABD2F632254C531100DC1958 /* KeyPackageDownload */ = {
			isa = PBXGroup;
			children = (
				ABD2F633254C533200DC1958 /* KeyPackageDownload.swift */,
			);
			path = KeyPackageDownload;
			sourceTree = "<group>";
		};
		B102BDC12460405F00CD55A2 /* Backend */ = {
			isa = PBXGroup;
			children = (
				B15382DA24826F7E0010F007 /* __tests__ */,
				EB08F1762541CE3200D11FA9 /* app_version_config.pb.swift */,
				EB08F1712541CE3200D11FA9 /* attenuation_duration.pb.swift */,
				EB08F1852541CE5700D11FA9 /* diagnosis_key_batch.pb.swift */,
				505F506825C833A9004920EB /* ppdd */,
				B102BDC22460410600CD55A2 /* README.md */,
				EB08F1722541CE3200D11FA9 /* risk_level.pb.swift */,
				EB08F1702541CE3200D11FA9 /* risk_score_classification.pb.swift */,
				EB08F1772541CE3200D11FA9 /* risk_score_parameters.pb.swift */,
				35E121D625B273280098D754 /* stats */,
				EB08F1742541CE3200D11FA9 /* submission_payload.pb.swift */,
				EB08F1832541CE5700D11FA9 /* temporary_exposure_key_export.pb.swift */,
				EB08F1842541CE5700D11FA9 /* temporary_exposure_key_signature_list.pb.swift */,
				01734B51255D6BEE00E60A8B /* v2 */,
			);
			path = Backend;
			sourceTree = "<group>";
		};
		B10F9B88249961B500C418F4 /* __tests__ */ = {
			isa = PBXGroup;
			children = (
				B10F9B89249961B500C418F4 /* DynamicTypeLabelTests.swift */,
			);
			path = __tests__;
			sourceTree = "<group>";
		};
		B111EDEC2465B1F4001AEBB4 /* Client */ = {
			isa = PBXGroup;
			children = (
				B1DDDABA2471379900A07175 /* __tests__ */,
				B1741B482462C207006275D9 /* Client.swift */,
				BA112E0925559CDD007F5712 /* ClientWifiOnly.swift */,
				B1125455246F293A00AB5036 /* HTTP Client */,
				B1CD333F2486AA5F00B06E9B /* Security */,
			);
			path = Client;
			sourceTree = "<group>";
		};
		B1125455246F293A00AB5036 /* HTTP Client */ = {
			isa = PBXGroup;
			children = (
				B1EAEC8C24711889003BE9A2 /* __tests__ */,
				35BE8597251CE495005C2FD0 /* CachingHTTPClient.swift */,
				011E13AD24680A4000973467 /* HTTPClient.swift */,
				B12995E8246C344100854AD0 /* HTTPClient+Configuration.swift */,
				B1A9E710246D782F0024CC12 /* SAPDownloadedPackage.swift */,
				B1EAEC8A24711884003BE9A2 /* URLSession+Convenience.swift */,
				BA112DF6255586E9007F5712 /* WifiOnlyHTTPClient.swift */,
			);
			path = "HTTP Client";
			sourceTree = "<group>";
		};
		B1125458246F2C2100AB5036 /* Converting Keys */ = {
			isa = PBXGroup;
			children = (
				B1175214248A9F8300C3325C /* __tests__ */,
				B1125459246F2C6500AB5036 /* ENTemporaryExposureKey+Convert.swift */,
			);
			path = "Converting Keys";
			sourceTree = "<group>";
		};
		B11655912491437600316087 /* __tests__ */ = {
			isa = PBXGroup;
			children = (
				B11655922491437600316087 /* RiskProvidingConfigurationTests.swift */,
				B1C7EE472493D97000F1F284 /* RiskProvidingConfigurationManualTriggerTests.swift */,
			);
			path = __tests__;
			sourceTree = "<group>";
		};
		B1175211248A837300C3325C /* Risk */ = {
			isa = PBXGroup;
			children = (
				ABD2F632254C531100DC1958 /* KeyPackageDownload */,
				A1E41959249817C70016E52A /* __tests__ */,
				BA6C8A8E254D60E0008344F5 /* Calculation */,
				B1FE13D92488216300D012E5 /* Provider */,
				B1175212248A83AB00C3325C /* Risk.swift */,
			);
			path = Risk;
			sourceTree = "<group>";
		};
		B1175214248A9F8300C3325C /* __tests__ */ = {
			isa = PBXGroup;
			children = (
				B1175215248A9F9600C3325C /* ConvertingKeysTests.swift */,
			);
			path = __tests__;
			sourceTree = "<group>";
		};
		B117909724914D6E007FF821 /* __tests__ */ = {
			isa = PBXGroup;
			children = (
				01678E9A249A521F003B048B /* testStore.sqlite */,
				01D3ECFF2490230400551E65 /* StoreTests.swift */,
			);
			path = __tests__;
			sourceTree = "<group>";
		};
		B1221BDD2492E78100E6C4E4 /* Keychain */ = {
			isa = PBXGroup;
			children = (
				B1221BDE2492ECD500E6C4E4 /* __tests__ */,
				0DD260FE248D549B007C3B2C /* KeychainHelper.swift */,
				B1221BDF2492ECE800E6C4E4 /* CFDictionary+KeychainQuery.swift */,
			);
			path = Keychain;
			sourceTree = "<group>";
		};
		B1221BDE2492ECD500E6C4E4 /* __tests__ */ = {
			isa = PBXGroup;
			children = (
				B1221BE12492ED0F00E6C4E4 /* CFDictionary+KeychainQueryTests.swift */,
				35A7F080250A7CF8005E6C33 /* KeychainHelperTests.swift */,
			);
			path = __tests__;
			sourceTree = "<group>";
		};
		B14D0CD8246E939600D5BEBC /* Exposure Transaction */ = {
			isa = PBXGroup;
			children = (
				B161782B248062A0006E435A /* __tests__ */,
				B1A9E70D246D73180024CC12 /* ExposureDetection.swift */,
				B10FD5F3246EAC1700E9D7F2 /* AppleFilesWriter.swift */,
				B14D0CDE246E976400D5BEBC /* ExposureDetectionTransaction+DidEndPrematurelyReason.swift */,
				B14D0CDC246E972400D5BEBC /* ExposureDetectionDelegate.swift */,
				FEDCE0116603B6E00FAEE632 /* ExposureDetectionExecutor.swift */,
			);
			path = "Exposure Transaction";
			sourceTree = "<group>";
		};
		B15382DA24826F7E0010F007 /* __tests__ */ = {
			isa = PBXGroup;
			children = (
				B1F8AE472479B4C30093A588 /* api-response-day-2020-05-16 */,
				01571B79255E9A6F00E4E891 /* config-wru-2020-11-13 */,
				B17A44A12464906A00CB195E /* KeyTests.swift */,
			);
			path = __tests__;
			sourceTree = "<group>";
		};
		B15382DB24826FD70010F007 /* Mocks */ = {
			isa = PBXGroup;
			children = (
				CD678F6C246C43EE00B6A0F8 /* ClientMock.swift */,
				CD678F6E246C43FC00B6A0F8 /* MockURLSession.swift */,
				35163D23251CFCCB00D220CA /* CachingHTTPClientMock.swift */,
			);
			path = Mocks;
			sourceTree = "<group>";
		};
		B15382DC248270220010F007 /* __tests__ */ = {
			isa = PBXGroup;
			children = (
				B15382E0248273A50010F007 /* Mocks */,
				CDF27BD2246ADBA70044D32B /* ExposureSubmissionServiceTests.swift */,
			);
			path = __tests__;
			sourceTree = "<group>";
		};
		B15382DD2482707A0010F007 /* __tests__ */ = {
			isa = PBXGroup;
			children = (
				B15382DE248270B50010F007 /* Mocks */,
				EE22DB8E247FB46C001B0A71 /* ENStateTests.swift */,
				AB453F5F2534B04400D8339E /* ExposureManagerTests.swift */,
				3598D99924FE280700483F1F /* CountryTests.swift */,
				941F5ECB2518E82100785F06 /* ENSettingEuTracingViewModelTests.swift */,
				948AFE5E2552F6F60019579A /* WarnOthersReminderTests.swift */,
				3466A40925D19813002CC49D /* RiskExposureMetadataTests.swift */,
			);
			path = __tests__;
			sourceTree = "<group>";
		};
		B15382DE248270B50010F007 /* Mocks */ = {
			isa = PBXGroup;
			children = (
				EE22DB90247FB479001B0A71 /* MockStateHandlerObserverDelegate.swift */,
			);
			path = Mocks;
			sourceTree = "<group>";
		};
		B15382DF248270E90010F007 /* Helper */ = {
			isa = PBXGroup;
			children = (
				A1E419442495476C0016E52A /* HTTPClient+MockNetworkStack.swift */,
			);
			path = Helper;
			sourceTree = "<group>";
		};
		B15382E0248273A50010F007 /* Mocks */ = {
			isa = PBXGroup;
			children = (
				B15382E3248273DC0010F007 /* MockTestStore.swift */,
				859DD511248549790073D59F /* MockDiagnosisKeysRetrieval.swift */,
			);
			path = Mocks;
			sourceTree = "<group>";
		};
		B1569DD5245D6C790079FCD7 /* Developer Menu */ = {
			isa = PBXGroup;
			children = (
				B16457BC24DC3E0E002879EB /* Features */,
				B1FC2D1E24D9C8CB00083C81 /* Helper */,
				2FC951FA24DC2366008D39F4 /* Cells */,
				B1741B432461C257006275D9 /* DMDeveloperMenu.swift */,
				B1569DDE245D70990079FCD7 /* DMViewController.swift */,
				B1741B422461C105006275D9 /* README.md */,
			);
			path = "Developer Menu";
			sourceTree = "<group>";
		};
		B16177E624802F85006E435A /* __tests__ */ = {
			isa = PBXGroup;
			children = (
				AB8BC3452551B94200F3B5A7 /* Doubles */,
				AB5F84A924F8F6C7000400D4 /* Migration */,
				B16177E724802F9B006E435A /* DownloadedPackagesSQLLiteStoreTests.swift */,
				AB5F84B324F8FA26000400D4 /* SerialMigratorTests.swift */,
			);
			path = __tests__;
			sourceTree = "<group>";
		};
		B161782B248062A0006E435A /* __tests__ */ = {
			isa = PBXGroup;
			children = (
				B15382E6248290BB0010F007 /* AppleFilesWriterTests.swift */,
				B15382FD248424F00010F007 /* ExposureDetectionTests.swift */,
				A124E648249BF4EB00E95F72 /* ExposureDetectionExecutorTests.swift */,
			);
			path = __tests__;
			sourceTree = "<group>";
		};
		B163D10E24990664001A322C /* __tests__ */ = {
			isa = PBXGroup;
			children = (
				B163D10F2499068D001A322C /* SettingsViewModelTests.swift */,
			);
			path = __tests__;
			sourceTree = "<group>";
		};
		B16457BC24DC3E0E002879EB /* Features */ = {
			isa = PBXGroup;
			children = (
				BA6D164E255ADDA300ED3492 /* ConfigureAbleCells */,
				01F52FF32552DB9600997A26 /* DMAppConfigurationViewController.swift */,
				013C413C255463A400826C9F /* DMDebugRiskCalculationViewController.swift */,
				B1F82DF124718C7300E2E56A /* DMBackendConfigurationViewController.swift */,
				AB6289D8251C833100CF61D2 /* DMDeltaOnboardingViewController.swift */,
				B1FC2D1C24D9C87F00083C81 /* DMKeysViewController.swift */,
				B16457B424DC11EF002879EB /* DMLastSubmissionRequetViewController.swift */,
				B16457BA24DC3309002879EB /* DMLogsViewController.swift */,
				ABDA2791251CE308006BAE84 /* DMServerEnvironmentViewController.swift */,
				9417BA94252B6B5100AD4053 /* DMSQLiteErrorViewController.swift */,
				EB6B5D872539AE9400B0ED57 /* DMNotificationsViewController.swift */,
				94092540254BFE6800FE61A2 /* DMWarnOthersNotificationViewController.swift */,
				B18755D024DC45CA00A9202E /* DMStoreViewController.swift */,
				B1E8C99C2479D4E7006DC678 /* DMSubmissionStateViewController.swift */,
				B1D8CB2524DD4371008C6010 /* DMTracingHistoryViewController.swift */,
				504E8B2B25D41CBD00CAFBDF /* DMPPAnalyticsMostRecent.swift */,
				504E8B3025D41CD400CAFBDF /* DMPPAnalyticsActual.swift */,
				BA6D164D255ADD8600ED3492 /* DMWifiClient */,
				EBDE11B6255EC2D7008C0F51 /* DMDeviceTimeCheck */,
				BA4693AF25C82ED3004B2DBB /* DMPPACService */,
				50B5058725CAF3C500EEA380 /* DMOTPService */,
				504E8B0A25D400A400CAFBDF /* DMPPAnalytics */,
			);
			path = Features;
			sourceTree = "<group>";
		};
		B184A381248FFCC3007180F6 /* Store */ = {
			isa = PBXGroup;
			children = (
				B117909724914D6E007FF821 /* __tests__ */,
				AB1011552507C14F00D392A2 /* Models */,
				013DC101245DAC4E00EE58B0 /* Store.swift */,
				B184A37F248FFCBE007180F6 /* SecureStore.swift */,
				B184A382248FFCE2007180F6 /* CodableExposureDetectionSummary.swift */,
			);
			path = Store;
			sourceTree = "<group>";
		};
		B18C411A246DB2F000B8D8CB /* Helper */ = {
			isa = PBXGroup;
			children = (
				A1BABD0824A57B88000ED515 /* TemporaryExposureKeyMock.swift */,
				017AD13525A3235B00FA2B3F /* iOS13TestCase.swift */,
				B18C411C246DB30000B8D8CB /* URL+Helper.swift */,
				A1E41940249410AF0016E52A /* SAPDownloadedPackage+Helpers.swift */,
				A124E64B249C4C9000E95F72 /* SAPDownloadedPackagesStore+Helpers.swift */,
				A14BDEBF24A1AD660063E4EC /* MockExposureDetector.swift */,
				015692E324B48C3F0033F35E /* TimeInterval+Convenience.swift */,
				AB5F84BC24F92E92000400D4 /* SerialMigratorFake.swift */,
				01CF95DC25308346007B72F7 /* CodableExposureDetectionSummary+Helpers.swift */,
			);
			path = Helper;
			sourceTree = "<group>";
		};
		B19FD70E2491A04800A9D56A /* Update Checker */ = {
			isa = PBXGroup;
			children = (
				B19FD70F2491A05800A9D56A /* __tests__ */,
				0DF6BB96248AD616007E8B0C /* AppUpdateCheckHelper.swift */,
				B19FD7102491A07000A9D56A /* String+SemanticVersion.swift */,
				B19FD7122491A08500A9D56A /* SAP_SemanticVersion+Compare.swift */,
			);
			path = "Update Checker";
			sourceTree = "<group>";
		};
		B19FD70F2491A05800A9D56A /* __tests__ */ = {
			isa = PBXGroup;
			children = (
				B19FD7142491A4A300A9D56A /* SAP_SemanticVersionTests.swift */,
				0DF6BB9C248AE232007E8B0C /* AppUpdateCheckerHelperTests.swift */,
			);
			path = __tests__;
			sourceTree = "<group>";
		};
		B1AC51D424CED8740087C35B /* __tests__ */ = {
			isa = PBXGroup;
			children = (
				B1AC51D524CED8820087C35B /* DetectionModeTests.swift */,
				0144BDE22509288B00B0857C /* SymptomsOnsetTests.swift */,
			);
			path = __tests__;
			sourceTree = "<group>";
		};
		B1CD333F2486AA5F00B06E9B /* Security */ = {
			isa = PBXGroup;
			children = (
				35AA4AF2259B40DF00D32306 /* __tests__ */,
				35EA6158258BC88A0062B50A /* iOS 12 Fallback */,
				B1CD33402486AA7100B06E9B /* CoronaWarnURLSessionDelegate.swift */,
			);
			path = Security;
			sourceTree = "<group>";
		};
		B1D431C9246C848E00E728AD /* DownloadedPackagesStore */ = {
			isa = PBXGroup;
			children = (
				35EA68402554BEB200335F73 /* V2 */,
				AB5F84C224FE2EF2000400D4 /* V1 */,
				AB5F84C124FE2EEA000400D4 /* V0 */,
				AB5F84AE24F8F7B8000400D4 /* Migrations */,
				357B1857255A7F5C00584548 /* AppConfig+CacheInvalidation.swift */,
				B16177E624802F85006E435A /* __tests__ */,
			);
			path = DownloadedPackagesStore;
			sourceTree = "<group>";
		};
		B1DDDABA2471379900A07175 /* __tests__ */ = {
			isa = PBXGroup;
			children = (
				B15382DB24826FD70010F007 /* Mocks */,
				B1DDDABB247137B000A07175 /* HTTPClientConfigurationEndpointTests.swift */,
			);
			path = __tests__;
			sourceTree = "<group>";
		};
		B1EAEC8C24711889003BE9A2 /* __tests__ */ = {
			isa = PBXGroup;
			children = (
				B15382DF248270E90010F007 /* Helper */,
				B1D431C7246C69F300E728AD /* HTTPClient+ConfigurationTests.swift */,
				CDF27BD4246ADBF30044D32B /* HTTPClient+DaysAndHoursTests.swift */,
				A1E419532495A7850016E52A /* HTTPClient+GetTestResultTests.swift */,
				A32C046424D96348005BEA61 /* HTTPClient+PlausibeDeniabilityTests.swift */,
				A1E419562495A8F50016E52A /* HTTPClient+RegistrationTokenTests.swift */,
				A1E41947249548260016E52A /* HTTPClient+SubmitTests.swift */,
				A1E419502495A6EA0016E52A /* HTTPClient+TANForExposureSubmitTests.swift */,
				50352C9725C9665A007193D2 /* HTTPClient+AuthorizationOTPTests.swift */,
				50C51CB525CDEA4300D4C33A /* HTTPClient+SubmitAnalyticsDataTests.swift */,
				A1877CA9248F247D006FEFC0 /* SAPDownloadedPackageTests.swift */,
				B1EAEC8D247118CB003BE9A2 /* URLSession+ConvenienceTests.swift */,
				BA8BBA07255A90690034D4BC /* WifiHTTPClientTests.swift */,
			);
			path = __tests__;
			sourceTree = "<group>";
		};
		B1FC2D1E24D9C8CB00083C81 /* Helper */ = {
			isa = PBXGroup;
			children = (
				B1FC2D1F24D9C8DF00083C81 /* SAP_TemporaryExposureKey+DeveloperMenu.swift */,
				B1A31F6824DAE6C000E263DF /* DMKeyCell.swift */,
				B103193124E18A0A00DD02EF /* DMMenuItem.swift */,
				EB6B5D8C2539B36100B0ED57 /* DMNotificationCell.swift */,
			);
			path = Helper;
			sourceTree = "<group>";
		};
		B1FE13D92488216300D012E5 /* Provider */ = {
			isa = PBXGroup;
			children = (
				B1FE13F724896DC400D012E5 /* Helper */,
				B1FE13E32488253200D012E5 /* Model */,
				B1FE13E0248824D700D012E5 /* __tests__ */,
				B1FE13DC248821CB00D012E5 /* RiskProviding.swift */,
				B1FE13DE248821E000D012E5 /* RiskProvider.swift */,
				EBD2D09F25A86C2A006E4220 /* MockRiskProvider.swift */,
				354BB49925B07DB000FBCFEE /* StatisticsProviding.swift */,
				35E121A825B1CFB00098D754 /* StatisticsProvider.swift */,
			);
			path = Provider;
			sourceTree = "<group>";
		};
		B1FE13E0248824D700D012E5 /* __tests__ */ = {
			isa = PBXGroup;
			children = (
				B1FE13E1248824E900D012E5 /* RiskProviderTests.swift */,
			);
			path = __tests__;
			sourceTree = "<group>";
		};
		B1FE13E32488253200D012E5 /* Model */ = {
			isa = PBXGroup;
			children = (
				B11655912491437600316087 /* __tests__ */,
				B1FE13E52488255900D012E5 /* RiskProvidingConfiguration.swift */,
				B1C7EEAD24941A3B00F1F284 /* ManualExposureDetectionState.swift */,
				B1C7EEAF24941A6B00F1F284 /* RiskConsumer.swift */,
			);
			path = Model;
			sourceTree = "<group>";
		};
		B1FE13F724896DC400D012E5 /* Helper */ = {
			isa = PBXGroup;
			children = (
				B1FE13FC24896EE700D012E5 /* __tests__ */,
				B1FE13F824896DDB00D012E5 /* CachedAppConfiguration.swift */,
				AB3560992547167800C3F8E0 /* DeviceTimeCheck.swift */,
				B1FE13FA24896E6700D012E5 /* AppConfigurationProviding.swift */,
				3539DAD0252B353C00489B1A /* CachedAppConfigurationMock.swift */,
				352E0F18255D537C00DC3E20 /* AppConfiguration+Validation.swift */,
			);
			path = Helper;
			sourceTree = "<group>";
		};
		B1FE13FC24896EE700D012E5 /* __tests__ */ = {
			isa = PBXGroup;
			children = (
				35E1219D25B19D8C0098D754 /* sample_stats */,
				B1FE13FD24896EF700D012E5 /* CachedAppConfigurationTests.swift */,
				AB35609F2547194C00C3F8E0 /* DeviceTimeCheckTests.swift */,
				356FBF48255EC27A00959346 /* CacheAppConfigMockTests.swift */,
				352DEA6E25B08966006751D1 /* StatisticsProviderTests.swift */,
			);
			path = __tests__;
			sourceTree = "<group>";
		};
		B1FF6B6B2497D0B40041CF02 /* CWASQLite */ = {
			isa = PBXGroup;
			children = (
				0DFCC2712484DC8400E2811D /* sqlite3.h */,
				0DFCC2702484DC8400E2811D /* sqlite3.c */,
				B1FF6B6C2497D0B50041CF02 /* CWASQLite.h */,
				B1FF6B6D2497D0B50041CF02 /* Info.plist */,
			);
			path = CWASQLite;
			sourceTree = "<group>";
		};
		BA07735A25C2FC5E00EAF6B8 /* PPAccessControl */ = {
			isa = PBXGroup;
			children = (
				BAB6C80825C463DB00E042FB /* __tests__ */,
				BAB6C7ED25C4624E00E042FB /* Model */,
				BAE2100125C83E4400162966 /* PPACDeviceCheck.swift */,
				BAE2101A25C8463400162966 /* PPACDeviceCheckMock.swift */,
				BA07735B25C2FCB800EAF6B8 /* PPACService.swift */,
			);
			path = PPAccessControl;
			sourceTree = "<group>";
		};
		BA0FC256259C9A6600EF7E6B /* Cell */ = {
			isa = PBXGroup;
			children = (
				BA056F19259B89B50022B0A4 /* RiskLegendDotBodyCell.swift */,
			);
			path = Cell;
			sourceTree = "<group>";
		};
		BA11D5B82588D576005DCD6B /* __test__ */ = {
			isa = PBXGroup;
			children = (
				BA11D5B92588D590005DCD6B /* DiaryAddAndEditEntryViewModelTest.swift */,
			);
			path = __test__;
			sourceTree = "<group>";
		};
		BA288AEF25825D5B0071009A /* __test__ */ = {
			isa = PBXGroup;
			children = (
				BA288AF32582616E0071009A /* DiaryInfoViewModelTest.swift */,
			);
			path = __test__;
			sourceTree = "<group>";
		};
		BA4693AF25C82ED3004B2DBB /* DMPPACService */ = {
			isa = PBXGroup;
			children = (
				BA4693AA25C82EC8004B2DBB /* DMPPACViewController.swift */,
				BA4693B025C82F0A004B2DBB /* DMPPACViewModel.swift */,
			);
			path = DMPPACService;
			sourceTree = "<group>";
		};
		BA69A7D525CD780F00023265 /* PPA */ = {
			isa = PBXGroup;
			children = (
				BA69A7D625CD782900023265 /* SelectValueViewController */,
			);
			path = PPA;
			sourceTree = "<group>";
		};
		BA69A7D625CD782900023265 /* SelectValueViewController */ = {
			isa = PBXGroup;
			children = (
				BA69A80225CDA68500023265 /* __tests__ */,
				BA69A7E125CD796600023265 /* Cell */,
				BA69A7D725CD787D00023265 /* SelectValueTableViewController.swift */,
				BA69A7DC25CD788F00023265 /* SelectValueViewModel.swift */,
			);
			path = SelectValueViewController;
			sourceTree = "<group>";
		};
		BA69A7E125CD796600023265 /* Cell */ = {
			isa = PBXGroup;
			children = (
				BA69A80325CDA69900023265 /* __tests__ */,
				BA69A7E525CD7D1E00023265 /* SelectValueTableViewCell.swift */,
				BA69A7F725CD87C200023265 /* SelectValueCellViewModel.swift */,
			);
			path = Cell;
			sourceTree = "<group>";
		};
		BA69A80225CDA68500023265 /* __tests__ */ = {
			isa = PBXGroup;
			children = (
				BA69A80C25CDA80600023265 /* SelectValueViewModelTests.swift */,
			);
			path = __tests__;
			sourceTree = "<group>";
		};
		BA69A80325CDA69900023265 /* __tests__ */ = {
			isa = PBXGroup;
			children = (
				BA69A80425CDA6B300023265 /* SelectValueCellViewModelTests.swift */,
			);
			path = __tests__;
			sourceTree = "<group>";
		};
		BA6C8A8E254D60E0008344F5 /* Calculation */ = {
			isa = PBXGroup;
			children = (
				BA6C8B0C254D6BC9008344F5 /* __test__ */,
				BA6C8B04254D6B1F008344F5 /* RiskCalculation.swift */,
				013C412725545C2D00826C9F /* DebugRiskCalculation.swift */,
				01F52F892550679600997A26 /* RiskCalculationExposureWindow.swift */,
				01F52F91255067A000997A26 /* RiskCalculationError.swift */,
				BA6C8A94254D626C008344F5 /* Models */,
			);
			path = Calculation;
			sourceTree = "<group>";
		};
		BA6C8A94254D626C008344F5 /* Models */ = {
			isa = PBXGroup;
			children = (
				BA6C8AAD254D6476008344F5 /* ENARange.swift */,
				0177F48125501111009DD568 /* RiskCalculationResult.swift */,
				BA6C8AEB254D65C4008344F5 /* ExposureWindow.swift */,
				BA6C8AA5254D63A0008344F5 /* MinutesAtAttenuationFilter.swift */,
				BA6C8AB8254D64D3008344F5 /* MinutesAtAttenuationWeight.swift */,
				BA6C8AC3254D650C008344F5 /* NormalizedTimePerEWToRiskLevelMapping.swift */,
				BA6C8A9D254D634E008344F5 /* RiskCalculationConfiguration.swift */,
				BA6C8AF3254D65E1008344F5 /* ScanInstance.swift */,
				BA6C8ACB254D6537008344F5 /* TrlEncoding.swift */,
				BA6C8AD3254D6552008344F5 /* TrlFilter.swift */,
			);
			path = Models;
			sourceTree = "<group>";
		};
		BA6C8B0C254D6BC9008344F5 /* __test__ */ = {
			isa = PBXGroup;
			children = (
				BA6C8B32254D7738008344F5 /* Models */,
				BA6C8A8F254D61F4008344F5 /* exposure-windows-risk-calculation.json */,
				BA6C8B50254D80DF008344F5 /* ExposureWindowTest.swift */,
				BA6C8B0D254D6BF9008344F5 /* RiskCalculationTest.swift */,
				01F52FFB2552E6F600997A26 /* ENARangeTest.swift */,
				0177F4B025503805009DD568 /* ScanInstanceTest.swift */,
			);
			path = __test__;
			sourceTree = "<group>";
		};
		BA6C8B32254D7738008344F5 /* Models */ = {
			isa = PBXGroup;
			children = (
				BA6C8AE3254D6598008344F5 /* ExposureWindowTestCase.swift */,
				BA6C8A95254D62C3008344F5 /* TestCasesWithConfiguration.swift */,
				BACD671625B7002F00BAF5D0 /* RiskCalculationResultTests.swift */,
			);
			path = Models;
			sourceTree = "<group>";
		};
		BA6D164D255ADD8600ED3492 /* DMWifiClient */ = {
			isa = PBXGroup;
			children = (
				BA27993A255995E100C3B64D /* DMWifiClientViewController.swift */,
				BA6D1633255AD2AA00ED3492 /* DMWifiClientViewModel.swift */,
			);
			path = DMWifiClient;
			sourceTree = "<group>";
		};
		BA6D164E255ADDA300ED3492 /* ConfigureAbleCells */ = {
			isa = PBXGroup;
			children = (
				BA38183325CB104900C1DB6C /* DMConfigureableCell.swift */,
				BAA8BB0C25CAEF0000E29CFE /* CellsAndViewModels */,
			);
			path = ConfigureAbleCells;
			sourceTree = "<group>";
		};
		BA9BCF7525B09B3A00DD7974 /* __tests__ */ = {
			isa = PBXGroup;
			children = (
				BA9BCF7625B09B5500DD7974 /* DiaryOverviewDayCellModelTests.swift */,
			);
			path = __tests__;
			sourceTree = "<group>";
		};
		BA9DD53D2567BD9100C326FF /* __tests__ */ = {
			isa = PBXGroup;
			children = (
				BA9DD53E2567BDAC00C326FF /* TestResultAvailableViewModelTest.swift */,
			);
			path = __tests__;
			sourceTree = "<group>";
		};
		BAA8BB0C25CAEF0000E29CFE /* CellsAndViewModels */ = {
			isa = PBXGroup;
			children = (
				BAF2DD5625C9BAF700D7DFB7 /* DMButtonCellViewModel.swift */,
				BAF2DD5125C9BABA00D7DFB7 /* DMButtonTableViewCell.swift */,
				BA7EABAC25C973FE001AA5FE /* DMKeyValueCellViewModel.swift */,
				BAE20FF125C8321300162966 /* DMKeyValueTableViewCell.swift */,
				BAA8BAE125CAD8B000E29CFE /* DMStaticTextCellViewModel.swift */,
				BAA8BAEC25CAD91700E29CFE /* DMStaticTextTableViewCell.swift */,
				BA6D163F255ADD0400ED3492 /* DMSwitchCellViewModel.swift */,
				BA6D1638255AD35900ED3492 /* DMSwitchTableViewCell.swift */,
				BA6D1639255AD35900ED3492 /* DMSwitchTableViewCell.xib */,
				504E8B2025D403B800CAFBDF /* DMTextViewCellViewModel.swift */,
				504E8B1B25D403A400CAFBDF /* DMTextViewTableViewCell.swift */,
			);
			path = CellsAndViewModels;
			sourceTree = "<group>";
		};
		BAB1239A25729FEA00A179FB /* TANInputViewController */ = {
			isa = PBXGroup;
			children = (
				BAC0A4DC25768017002B5361 /* __tests__ */,
				BA904C9D25769D1800692110 /* TanInputView.swift */,
				BAB1239B2572A06D00A179FB /* TanInputViewModel.swift */,
				BAB123A02572A0B700A179FB /* TanInputViewController.swift */,
			);
			path = TANInputViewController;
			sourceTree = "<group>";
		};
		BAB6C7ED25C4624E00E042FB /* Model */ = {
			isa = PBXGroup;
			children = (
				BAB6C7FD25C4630800E042FB /* PPACError.swift */,
				BAB6C7F825C462E600E042FB /* PPACToken.swift */,
				BAB6C7EE25C4626100E042FB /* TimestampedToken.swift */,
			);
			path = Model;
			sourceTree = "<group>";
		};
		BAB6C80825C463DB00E042FB /* __tests__ */ = {
			isa = PBXGroup;
			children = (
				BAB6C82225C4666900E042FB /* PPACServiceTest.swift */,
				BAB6C81125C4652D00E042FB /* PPACTokenTests.swift */,
				BAB6C80925C4640500E042FB /* TimestampedTokenTests.swift */,
			);
			path = __tests__;
			sourceTree = "<group>";
		};
		BAC0A4DC25768017002B5361 /* __tests__ */ = {
			isa = PBXGroup;
			children = (
				BAC0A4DD25768039002B5361 /* TanInputViewModelTests.swift */,
			);
			path = __tests__;
			sourceTree = "<group>";
		};
		BACCCC6325ADB7B400195AC3 /* __test__ */ = {
			isa = PBXGroup;
			children = (
				BACCCC7425ADB9FD00195AC3 /* RiskLegendeTest.swift */,
			);
			path = __test__;
			sourceTree = "<group>";
		};
		BAD962F925668E5D00FAB615 /* TestResultAvailable */ = {
			isa = PBXGroup;
			children = (
				BA9DD53D2567BD9100C326FF /* __tests__ */,
				BAD962FA25668F4000FAB615 /* TestResultAvailableViewController.swift */,
				BAD962FF25668F8E00FAB615 /* TestResultAvailableViewModel.swift */,
			);
			path = TestResultAvailable;
			sourceTree = "<group>";
		};
		BAEC99BE258B6FFA00B98ECA /* __tests__ */ = {
			isa = PBXGroup;
			children = (
				BAEC99BF258B705500B98ECA /* ENAUITests_07_ContactJournalUITests.swift */,
			);
			path = __tests__;
			sourceTree = "<group>";
		};
		BAFBF35525ADD719003F5DC2 /* __tests__ */ = {
			isa = PBXGroup;
			children = (
				BAFBF35625ADD734003F5DC2 /* HomeThankYouCellModelTests.swift */,
			);
			path = __tests__;
			sourceTree = "<group>";
		};
		BAFBF36725ADE0AA003F5DC2 /* __tests__ */ = {
			isa = PBXGroup;
			children = (
				BAFBF36825ADE0F1003F5DC2 /* HomeInfoCellModelTests.swift */,
			);
			path = __tests__;
			sourceTree = "<group>";
		};
		CD99A398245B229F00BF12AF /* ExposureSubmission */ = {
			isa = PBXGroup;
			children = (
				A3284253248E48E0006B1F09 /* __tests__ */,
				A372DA3724BDA015003248BB /* View */,
				71FE1C79247AC2B500851FEB /* ExposureSubmissionNavigationController.swift */,
				A372DA3A24BDA075003248BB /* ExposureSubmissionCoordinator.swift */,
				0144BDEC250A3E5300B0857C /* ExposureSubmissionCoordinatorModel.swift */,
			);
			path = ExposureSubmission;
			sourceTree = "<group>";
		};
		CD99A3C82461A44B00BF12AF /* View Helpers */ = {
			isa = PBXGroup;
			children = (
				A3E851B324ADDA9E00402485 /* __tests__ */,
				CD99A3C92461A47C00BF12AF /* AppStrings.swift */,
				71CAB9D1248AACAD00F516A5 /* PixelPerfectLayoutConstraint.swift */,
				2FE15A3B249B8C0B0077BD8D /* AccessibilityIdentifiers.swift */,
				A3E851B124ADD09900402485 /* CountdownTimer.swift */,
			);
			path = "View Helpers";
			sourceTree = "<group>";
		};
		CDCE11D7247D645800F30825 /* Cells */ = {
			isa = PBXGroup;
			children = (
				CDCE11D8247D64C600F30825 /* NotificationSettingsOnTableViewCell.swift */,
				01D02765258BD61600B6389A /* NotificationSettingsOnTableViewCell.xib */,
				CDCE11DA247D64D600F30825 /* NotificationSettingsOffTableViewCell.swift */,
				01A6EFB4258BD6270001D8C2 /* NotificationSettingsOffTableViewCell.xib */,
			);
			path = Cells;
			sourceTree = "<group>";
		};
		CDD87C6024766163007CE6CA /* Cells */ = {
			isa = PBXGroup;
			children = (
				CDD87C54247556DE007CE6CA /* MainSettingsCell.swift */,
				01D02732258BD36800B6389A /* MainSettingsCell.xib */,
				CDD87C5C247559E3007CE6CA /* SettingsLabelCell.swift */,
				01D0273A258BD38500B6389A /* SettingsLabelCell.xib */,
			);
			path = Cells;
			sourceTree = "<group>";
		};
		EB11B02824EE7C7D00143A95 /* Settings */ = {
			isa = PBXGroup;
			children = (
				EB11B02924EE7CA500143A95 /* ENAUITestsSettings.swift */,
			);
			path = Settings;
			sourceTree = "<group>";
		};
		EB1C221625B718FA00A5CA6E /* UpdateOS */ = {
			isa = PBXGroup;
			children = (
				EB1C221125B7140B00A5CA6E /* ENAUITests_08_UpdateOSUITests.swift */,
			);
			path = UpdateOS;
			sourceTree = "<group>";
		};
		EB41DC0624E53D3F0029C6F7 /* BackgroundAppRefresh */ = {
			isa = PBXGroup;
			children = (
				01D16C5C24ED6981007DB387 /* __tests__ */,
				EB7F8E9424E434E000A3CCC4 /* BackgroundAppRefreshViewController.swift */,
				01D0272D258BD2B100B6389A /* BackgroundAppRefreshViewController.xib */,
				EB23949F24E5492900E71225 /* BackgroundAppRefreshViewModel.swift */,
				EB7D205324E6A3320089264C /* InfoBoxView.swift */,
				EB7D205524E6A5930089264C /* InfoBoxViewModel.swift */,
				EB7057D624E6BACA002235B4 /* InfoBoxView.xib */,
			);
			path = BackgroundAppRefresh;
			sourceTree = "<group>";
		};
		EBA403A82588F72A00D1F039 /* iOS12Support */ = {
			isa = PBXGroup;
			children = (
				EBA403CD258925C000D1F039 /* ColorCompatibility */,
			);
			path = iOS12Support;
			sourceTree = "<group>";
		};
		EBA403CD258925C000D1F039 /* ColorCompatibility */ = {
			isa = PBXGroup;
			children = (
				EBA403CF2589260D00D1F039 /* ColorCompatibility.swift */,
			);
			path = ColorCompatibility;
			sourceTree = "<group>";
		};
		EBB92C70259E10BD00013B41 /* UpdateOS */ = {
			isa = PBXGroup;
			children = (
				EBB92C7B259E111A00013B41 /* UpdateOSView.swift */,
				EBB92C71259E10ED00013B41 /* UpdateOSViewController.swift */,
				EBB92C76259E110900013B41 /* UpdateOSViewModel.swift */,
			);
			path = UpdateOS;
			sourceTree = "<group>";
		};
		EBD2D07C25A86144006E4220 /* __tests__ */ = {
			isa = PBXGroup;
			children = (
				EBD2D07E25A869B9006E4220 /* HomeTableViewModelTests.swift */,
			);
			path = __tests__;
			sourceTree = "<group>";
		};
		EBDE11B6255EC2D7008C0F51 /* DMDeviceTimeCheck */ = {
			isa = PBXGroup;
			children = (
				EBDE11B1255EC2C4008C0F51 /* DMDeviceTimeCheckViewController.swift */,
				EBDE11BA255EC34C008C0F51 /* DMDeviceTimeCheckViewModel.swift */,
			);
			path = DMDeviceTimeCheck;
			sourceTree = "<group>";
		};
		EE20EA0824699A3A00770683 /* RiskLegend */ = {
			isa = PBXGroup;
			children = (
				BACCCC6325ADB7B400195AC3 /* __test__ */,
				BA0FC256259C9A6600EF7E6B /* Cell */,
				71B804482484D37300D53506 /* RiskLegendViewController.swift */,
			);
			path = RiskLegend;
			sourceTree = "<group>";
		};
		EE278B2E245F2C58008B06F9 /* FriendsInvite */ = {
			isa = PBXGroup;
			children = (
				EE278B2F245F2C8A008B06F9 /* InviteFriendsViewController.swift */,
				01D0270F258BC17500B6389A /* InviteFriendsViewController.xib */,
			);
			path = FriendsInvite;
			sourceTree = "<group>";
		};
		EE70C239245B09E900AC9B2F /* Localization */ = {
			isa = PBXGroup;
			children = (
				13156CFF248C19D000AFC472 /* usage.html */,
				71F5418A248BEDBE006DB793 /* privacy-policy.html */,
				EE70C23A245B09E900AC9B2F /* Localizable.strings */,
				01E42990251DCDC90057FCBE /* Localizable.legal.strings */,
				EE92A340245D96DA006B97B0 /* Localizable.stringsdict */,
				EE26950A248FCB0300BAE234 /* InfoPlist.strings */,
				AB8B0D3425305384009C067B /* Localizable.links.strings */,
			);
			path = Localization;
			sourceTree = "<group>";
		};
		EE85998B2462EFD4002E7AE2 /* AppInformation */ = {
			isa = PBXGroup;
			children = (
				50BD2E6724FE26F300932566 /* __test__ */,
				01F5F7212487B9C000229720 /* AppInformationViewController.swift */,
				71CC3E9C246D5D8000217F2C /* AppInformationViewController+DynamicTableViewModel.swift */,
				0103CED02536D1A100BDAAD1 /* AppInformationCellModel.swift */,
				50BD2E6124FE1E8700932566 /* AppInformationModel.swift */,
				50DC527824FEB2AE00F6D8EB /* AppInformationDynamicCell.swift */,
				50E3BE59250127DF0033E2C7 /* AppInformationDynamicAction.swift */,
				50BD2E6324FE232E00932566 /* AppInformationImprintViewModel.swift */,
				4026C2DB24852B7600926FB4 /* AppInformationViewController+LegalModel.swift */,
				71CC3E9E246D6B6800217F2C /* AppInformationDetailViewController.swift */,
				5054C7A625CC3E2A009F8635 /* DataPrivacyViewControllerDisablingSwipeToDismiss.swift */,
				4026C2E324854C8D00926FB4 /* AppInformationLegalCell.swift */,
			);
			path = AppInformation;
			sourceTree = "<group>";
		};
		EEF790092466ED410065EBD5 /* Views */ = {
			isa = PBXGroup;
			children = (
				713EA25C24798A7000AB7EE8 /* ExposureDetectionRoundedView.swift */,
			);
			path = Views;
			sourceTree = "<group>";
		};
		F247572E2483934B003E1FC5 /* __tests__ */ = {
			isa = PBXGroup;
			children = (
				A1654EFD24B41FEF00C0E115 /* DynamicCellTests.swift */,
				F252472E2483955B00C5556B /* DynamicTableViewControllerFake.storyboard */,
				F2DC809324898CE600EDC40A /* DynamicTableViewControllerFooterTests.swift */,
				F2DC809124898B1800EDC40A /* DynamicTableViewControllerHeaderTests.swift */,
				F2DC808F24898A9400EDC40A /* DynamicTableViewControllerNumberOfRowsAndSectionsTests.swift */,
				F2DC808D248989CE00EDC40A /* DynamicTableViewControllerRegisterCellsTests.swift */,
				F247572A24838AC8003E1FC5 /* DynamicTableViewControllerRowsTests.swift */,
				F25247302484456800C5556B /* DynamicTableViewModelTests.swift */,
				F22C6E242492082B00712A6B /* DynamicTableViewSpaceCellTests.swift */,
				A1654F0024B43E7F00C0E115 /* DynamicTableViewTextViewCellTests.swift */,
			);
			path = __tests__;
			sourceTree = "<group>";
		};
/* End PBXGroup section */

/* Begin PBXHeadersBuildPhase section */
		B1FF6B652497D0B40041CF02 /* Headers */ = {
			isa = PBXHeadersBuildPhase;
			buildActionMask = 2147483647;
			files = (
				B1FF6B6E2497D0B50041CF02 /* CWASQLite.h in Headers */,
				B1FF6B772497D2330041CF02 /* sqlite3.h in Headers */,
			);
			runOnlyForDeploymentPostprocessing = 0;
		};
/* End PBXHeadersBuildPhase section */

/* Begin PBXNativeTarget section */
		85D7593A2457048F008175F0 /* ENA */ = {
			isa = PBXNativeTarget;
			buildConfigurationList = 85D7596824570491008175F0 /* Build configuration list for PBXNativeTarget "ENA" */;
			buildPhases = (
				71AFBD9324642AF500F91006 /* SwiftLint */,
				85D759372457048F008175F0 /* Sources */,
				85D759382457048F008175F0 /* Frameworks */,
				85D759392457048F008175F0 /* Resources */,
				B102BDB924603FD600CD55A2 /* Embed Frameworks */,
				0105D8B925B882E3007E288B /* Copy Sample Stats for Tests */,
			);
			buildRules = (
			);
			dependencies = (
			);
			name = ENA;
			packageProductDependencies = (
				B10FB02F246036F3004CA11E /* SwiftProtobuf */,
				B1E8C9A4247AB869006DC678 /* ZIPFoundation */,
				B1B5A75F24924B3D0029D5D7 /* FMDB */,
				EB7AF6292587E98C00D94CA8 /* OpenCombineFoundation */,
				EB7AF62B2587E98C00D94CA8 /* OpenCombine */,
				EB7AF62D2587E98C00D94CA8 /* OpenCombineDispatch */,
			);
			productName = ENA;
			productReference = 85D7593B2457048F008175F0 /* ENA.app */;
			productType = "com.apple.product-type.application";
		};
		85D7595324570491008175F0 /* ENATests */ = {
			isa = PBXNativeTarget;
			buildConfigurationList = 85D7596B24570491008175F0 /* Build configuration list for PBXNativeTarget "ENATests" */;
			buildPhases = (
				85D7595024570491008175F0 /* Sources */,
				85D7595124570491008175F0 /* Frameworks */,
				85D7595224570491008175F0 /* Resources */,
			);
			buildRules = (
			);
			dependencies = (
				85D7595624570491008175F0 /* PBXTargetDependency */,
			);
			name = ENATests;
			productName = ENATests;
			productReference = 85D7595424570491008175F0 /* ENATests.xctest */;
			productType = "com.apple.product-type.bundle.unit-test";
		};
		85D7595E24570491008175F0 /* ENAUITests */ = {
			isa = PBXNativeTarget;
			buildConfigurationList = 85D7596E24570491008175F0 /* Build configuration list for PBXNativeTarget "ENAUITests" */;
			buildPhases = (
				85D7595B24570491008175F0 /* Sources */,
				85D7595C24570491008175F0 /* Frameworks */,
				85D7595D24570491008175F0 /* Resources */,
			);
			buildRules = (
			);
			dependencies = (
				85D7596124570491008175F0 /* PBXTargetDependency */,
			);
			name = ENAUITests;
			productName = ENAUITests;
			productReference = 85D7595F24570491008175F0 /* ENAUITests.xctest */;
			productType = "com.apple.product-type.bundle.ui-testing";
		};
		B1FF6B692497D0B40041CF02 /* CWASQLite */ = {
			isa = PBXNativeTarget;
			buildConfigurationList = B1FF6B742497D0B50041CF02 /* Build configuration list for PBXNativeTarget "CWASQLite" */;
			buildPhases = (
				B1FF6B652497D0B40041CF02 /* Headers */,
				B1FF6B662497D0B40041CF02 /* Sources */,
				B1FF6B672497D0B40041CF02 /* Frameworks */,
				B1FF6B682497D0B40041CF02 /* Resources */,
			);
			buildRules = (
			);
			dependencies = (
			);
			name = CWASQLite;
			productName = CWASQLite;
			productReference = B1FF6B6A2497D0B40041CF02 /* CWASQLite.framework */;
			productType = "com.apple.product-type.framework";
		};
/* End PBXNativeTarget section */

/* Begin PBXProject section */
		85D759332457048F008175F0 /* Project object */ = {
			isa = PBXProject;
			attributes = {
				LastSwiftUpdateCheck = 1150;
				LastUpgradeCheck = 1230;
				ORGANIZATIONNAME = "SAP SE";
				TargetAttributes = {
					85D7593A2457048F008175F0 = {
						CreatedOnToolsVersion = 11.4.1;
						LastSwiftMigration = 1150;
					};
					85D7595324570491008175F0 = {
						CreatedOnToolsVersion = 11.4.1;
						LastSwiftMigration = 1150;
						TestTargetID = 85D7593A2457048F008175F0;
					};
					85D7595E24570491008175F0 = {
						CreatedOnToolsVersion = 11.4.1;
						TestTargetID = 85D7593A2457048F008175F0;
					};
					B1FF6B692497D0B40041CF02 = {
						CreatedOnToolsVersion = 11.6;
					};
				};
			};
			buildConfigurationList = 85D759362457048F008175F0 /* Build configuration list for PBXProject "ENA" */;
			compatibilityVersion = "Xcode 9.3";
			developmentRegion = en;
			hasScannedForEncodings = 0;
			knownRegions = (
				en,
				Base,
				de,
				tr,
				pl,
				ro,
				bg,
			);
			mainGroup = 85D759322457048F008175F0;
			packageReferences = (
				B10FB02E246036F3004CA11E /* XCRemoteSwiftPackageReference "swift-protobuf" */,
				B1E8C9A3247AB869006DC678 /* XCRemoteSwiftPackageReference "ZIPFoundation" */,
				B1B5A75E24924B3D0029D5D7 /* XCRemoteSwiftPackageReference "fmdb" */,
				EB7AF6282587E98C00D94CA8 /* XCRemoteSwiftPackageReference "OpenCombine" */,
			);
			productRefGroup = 85D7593C2457048F008175F0 /* Products */;
			projectDirPath = "";
			projectRoot = "";
			targets = (
				85D7593A2457048F008175F0 /* ENA */,
				85D7595324570491008175F0 /* ENATests */,
				85D7595E24570491008175F0 /* ENAUITests */,
				B1FF6B692497D0B40041CF02 /* CWASQLite */,
			);
		};
/* End PBXProject section */

/* Begin PBXResourcesBuildPhase section */
		85D759392457048F008175F0 /* Resources */ = {
			isa = PBXResourcesBuildPhase;
			buildActionMask = 2147483647;
			files = (
				01F2A5BA2581181A00DA96A6 /* DiaryDayAddTableViewCell.xib in Resources */,
				01F2A59725803D2600DA96A6 /* DiaryOverviewDescriptionTableViewCell.xib in Resources */,
				01D026C0258BACCE00B6389A /* ExposureDetectionRiskTextCell.xib in Resources */,
				016E260825AF20540077C64C /* HomeStatisticsCardView.xib in Resources */,
				01A4DC9D259247AF007D5794 /* HomeRiskTableViewCell.xib in Resources */,
				13156CFD248C19D000AFC472 /* usage.html in Resources */,
				01F2A5D5258208C500DA96A6 /* DiaryDayViewController.xib in Resources */,
				EE269508248FCB0300BAE234 /* InfoPlist.strings in Resources */,
				85D7594E24570491008175F0 /* LaunchScreen.storyboard in Resources */,
				01D02759258BD55A00B6389A /* NotificationSettingsViewController.xib in Resources */,
				01D026C1258BACCE00B6389A /* ExposureDetectionRiskRefreshCell.xib in Resources */,
				50C5C1B525891CC800C4817A /* DynamicLegalExtendedCell.xib in Resources */,
				017AD0C5259BBD1C00FA2B3F /* HomeTestResultTableViewCell.xib in Resources */,
				01A4DCB125925121007D5794 /* HomeThankYouTableViewCell.xib in Resources */,
				EB7057D724E6BACA002235B4 /* InfoBoxView.xib in Resources */,
				01D02706258BBCC700B6389A /* TracingHistoryTableViewCell.xib in Resources */,
				71F2E57B2487AEFC00694F1A /* ena-colors.xcassets in Resources */,
				01EA17BB2591344F00E98E02 /* HomeExposureLoggingTableViewCell.xib in Resources */,
				01B72C032583B71100A3E3BC /* DiaryEditEntriesViewController.xib in Resources */,
				01D026C2258BACCE00B6389A /* ExposureDetectionLinkCell.xib in Resources */,
				01D02692258BA0AD00B6389A /* ExposureDetectionLongGuideCell.xib in Resources */,
				01D026BF258BACCE00B6389A /* ExposureDetectionGuideCell.xib in Resources */,
				01A4DCE225926931007D5794 /* HomeLoadingItemView.xib in Resources */,
				01D0275D258BD56F00B6389A /* SettingsLabelCell.xib in Resources */,
				351E630D256C5B9C00D89B29 /* LabeledCountriesCell.xib in Resources */,
				EE92A33E245D96DA006B97B0 /* Localizable.stringsdict in Resources */,
				01D0268D258B9CF800B6389A /* ExposureDetectionRiskCell.xib in Resources */,
				01A4DCEA25926938007D5794 /* HomeListItemView.xib in Resources */,
				01A4DCDE2592692D007D5794 /* HomeImageItemView.xib in Resources */,
				01B72BFF2583B57300A3E3BC /* DiaryEditEntriesTableViewCell.xib in Resources */,
				01E4298E251DCDC90057FCBE /* Localizable.legal.strings in Resources */,
				01A6EFC7258BE9C20001D8C2 /* NotificationSettingsOnTableViewCell.xib in Resources */,
				01EA17EF259139B900E98E02 /* HomeInfoTableViewCell.xib in Resources */,
				EE70C23D245B09EA00AC9B2F /* Localizable.strings in Resources */,
				016E25F425AF13EA0077C64C /* HomeStatisticsTableViewCell.xib in Resources */,
				01D02704258BBCC700B6389A /* DescriptionTableViewCell.xib in Resources */,
				01D0262E258A791C00B6389A /* OnboardingInfoViewController.xib in Resources */,
				AB628A1F251CDADE00CF61D2 /* ServerEnvironments.json in Resources */,
				014891B324F90D0B002A6F77 /* ENA.plist in Resources */,
				01D0272E258BD2B100B6389A /* BackgroundAppRefreshViewController.xib in Resources */,
				01F2A564257FC7D200DA96A6 /* DiaryOverviewDayTableViewCell.xib in Resources */,
				01C6AC21252B21DF0052814D /* ExposureSubmissionQRScannerViewController.xib in Resources */,
				01D02707258BBCC700B6389A /* ImageTableViewCell.xib in Resources */,
				01D02667258B750800B6389A /* ExposureDetectionViewController.xib in Resources */,
				01D02703258BBCC700B6389A /* ActionTableViewCell.xib in Resources */,
				8539874F2467094E00D28B62 /* AppIcon.xcassets in Resources */,
				017AD105259DC20E00FA2B3F /* HomeShownPositiveTestResultTableViewCell.xib in Resources */,
				01D02733258BD36800B6389A /* MainSettingsCell.xib in Resources */,
				BA6D163B255AD35900ED3492 /* DMSwitchTableViewCell.xib in Resources */,
				85D7594B24570491008175F0 /* Assets.xcassets in Resources */,
				711EFCC924935C79005FEF21 /* ExposureSubmissionTestResultHeaderView.xib in Resources */,
				01A6EFCB258BE9C60001D8C2 /* NotificationSettingsOffTableViewCell.xib in Resources */,
				01D02710258BC17500B6389A /* InviteFriendsViewController.xib in Resources */,
				35D16DDF2567FB980069AD1B /* DynamicLegalCell.xib in Resources */,
				710021DE248EAF16001F0B63 /* ExposureSubmissionImageCardCell.xib in Resources */,
				71F5418E248BEE08006DB793 /* privacy-policy.html in Resources */,
				EBBABC47256402A9005B7C07 /* default_app_config_18 in Resources */,
				01D02697258BA0E000B6389A /* ExposureDetectionLoadingCell.xib in Resources */,
				01D02688258B9CB200B6389A /* ExposureDetectionHeaderCell.xib in Resources */,
				01D026A5258BA20E00B6389A /* ExposureDetectionHotlineCell.xib in Resources */,
				01D02761258BD58600B6389A /* ResetViewController.xib in Resources */,
				01A4DCE625926934007D5794 /* HomeTextItemView.xib in Resources */,
				AB8B0D3225305384009C067B /* Localizable.links.strings in Resources */,
				01D02705258BBCC700B6389A /* EuTracingTableViewCell.xib in Resources */,
				01D02708258BBCC700B6389A /* ActionDetailTableViewCell.xib in Resources */,
				01F2A5C42581183800DA96A6 /* DiaryDayEntryTableViewCell.xib in Resources */,
			);
			runOnlyForDeploymentPostprocessing = 0;
		};
		85D7595224570491008175F0 /* Resources */ = {
			isa = PBXResourcesBuildPhase;
			buildActionMask = 2147483647;
			files = (
				BA6C8B17254D729A008344F5 /* exposure-windows-risk-calculation.json in Resources */,
				B1F8AE482479B4C30093A588 /* api-response-day-2020-05-16 in Resources */,
				01678E9C249A5F08003B048B /* testStore.sqlite in Resources */,
				AB1FCBDC2521FCD5005930BA /* TestServerEnvironments.json in Resources */,
				F252472F2483955B00C5556B /* DynamicTableViewControllerFake.storyboard in Resources */,
				01571B7A255E9A6F00E4E891 /* config-wru-2020-11-13 in Resources */,
			);
			runOnlyForDeploymentPostprocessing = 0;
		};
		85D7595D24570491008175F0 /* Resources */ = {
			isa = PBXResourcesBuildPhase;
			buildActionMask = 2147483647;
			files = (
				13E5046C248E434B0086641C /* Localizable.strings in Resources */,
				13E5046D248E434B0086641C /* Localizable.stringsdict in Resources */,
				AB8B0D4525306089009C067B /* Localizable.links.strings in Resources */,
			);
			runOnlyForDeploymentPostprocessing = 0;
		};
		B1FF6B682497D0B40041CF02 /* Resources */ = {
			isa = PBXResourcesBuildPhase;
			buildActionMask = 2147483647;
			files = (
			);
			runOnlyForDeploymentPostprocessing = 0;
		};
/* End PBXResourcesBuildPhase section */

/* Begin PBXShellScriptBuildPhase section */
		0105D8B925B882E3007E288B /* Copy Sample Stats for Tests */ = {
			isa = PBXShellScriptBuildPhase;
			buildActionMask = 2147483647;
			files = (
			);
			inputFileListPaths = (
			);
			inputPaths = (
			);
			name = "Copy Sample Stats for Tests";
			outputFileListPaths = (
			);
			outputPaths = (
			);
			runOnlyForDeploymentPostprocessing = 0;
			shellPath = /bin/sh;
			shellScript = "# Copy mock statistics data to bundle in Debug configuration\nif [ \"${CONFIGURATION}\" == \"Debug\" ]; then\n    cp -r \"$SRCROOT/ENA/Source/Services/Risk/Provider/Helper/__tests__/sample_stats/\" \"${BUILT_PRODUCTS_DIR}/${FULL_PRODUCT_NAME}\"\nfi\n";
		};
		71AFBD9324642AF500F91006 /* SwiftLint */ = {
			isa = PBXShellScriptBuildPhase;
			buildActionMask = 2147483647;
			files = (
			);
			inputFileListPaths = (
			);
			inputPaths = (
			);
			name = SwiftLint;
			outputFileListPaths = (
			);
			outputPaths = (
			);
			runOnlyForDeploymentPostprocessing = 0;
			shellPath = /bin/sh;
			shellScript = "if which swiftlint >/dev/null; then\n  swiftlint\nelse\n  echo \"error: SwiftLint is not available.\"\n  echo \"Use 'brew install swiftlint' to install SwiftLint or download it manually from https://github.com/realm/SwiftLint.\"\nfi\n\n";
			showEnvVarsInLog = 0;
		};
/* End PBXShellScriptBuildPhase section */

/* Begin PBXSourcesBuildPhase section */
		85D759372457048F008175F0 /* Sources */ = {
			isa = PBXSourcesBuildPhase;
			buildActionMask = 2147483647;
			files = (
				50BD2E6224FE1E8700932566 /* AppInformationModel.swift in Sources */,
				B120C7CA24AFF12D00F68FF1 /* ActiveTracing.swift in Sources */,
				B1A89F3B24819CE800DA1CEC /* SettingsLabelCell.swift in Sources */,
				50B5057D25CAEF5C00EEA380 /* OTPToken.swift in Sources */,
				B1A89F3924819CC200DA1CEC /* ExposureStateUpdating.swift in Sources */,
				01909877257E64BD0065D050 /* DiaryEditEntriesViewController.swift in Sources */,
				AB5F84B024F8F7C3000400D4 /* Migration.swift in Sources */,
				523D5E75256FDFE900EF67EA /* ExposureSubmissionThankYouViewController.swift in Sources */,
				01B72B6525821CD200A3E3BC /* DiaryDayEmptyView.swift in Sources */,
				35B2FAAA25B9CE8F009ABC8E /* main.swift in Sources */,
				71330E43248109FD00EB10F6 /* DynamicTableViewCell.swift in Sources */,
				0130F67C25B1859700B6BDA3 /* HomeStatisticsCard.swift in Sources */,
				B14D0CDD246E972400D5BEBC /* ExposureDetectionDelegate.swift in Sources */,
				0144BDED250A3E5300B0857C /* ExposureSubmissionCoordinatorModel.swift in Sources */,
				B11E619B246EE4B0004A056A /* DynamicTypeLabel.swift in Sources */,
				523D5E7A256FE04000EF67EA /* ExposureSubmissionThankYouViewModel.swift in Sources */,
				01734B60255D6C4500E60A8B /* exposure_detection_parameters.pb.swift in Sources */,
				AB6289CF251BA01400CF61D2 /* Bundle+Version.swift in Sources */,
				AB7420C2251B7D59006666AC /* DeltaOnboardingProtocols.swift in Sources */,
				7187A5582481231C00FCC755 /* DynamicTableViewAction.swift in Sources */,
				354BB49A25B07DB000FBCFEE /* StatisticsProviding.swift in Sources */,
				01909889257E7B900065D050 /* ExposureSubmissionQRInfoViewModel.swift in Sources */,
				B16457B524DC11EF002879EB /* DMLastSubmissionRequetViewController.swift in Sources */,
				A128F059248B459F00EC7F6C /* PublicKeyStore.swift in Sources */,
				01D6948D2502717F00B45BEA /* DatePickerDayView.swift in Sources */,
				3466A3F725CD53EB002CC49D /* UserMetadata.swift in Sources */,
				017AD0C9259BBD2E00FA2B3F /* HomeTestResultCellModel.swift in Sources */,
				BA112E0A25559CDD007F5712 /* ClientWifiOnly.swift in Sources */,
				35E121DA25B273280098D754 /* card_header.pb.swift in Sources */,
				35E121DB25B273280098D754 /* statistics.pb.swift in Sources */,
				71C0BEDD2498DD07009A17A0 /* ENANavigationFooterView.swift in Sources */,
				2FA9E39524D2F2B00030561C /* ExposureSubmission+DeviceRegistrationKey.swift in Sources */,
				EB08F17E2541CE3300D11FA9 /* app_version_config.pb.swift in Sources */,
				A3FF84EC247BFAF00053E947 /* Hasher.swift in Sources */,
				51895EDC245E16CD0085DA38 /* ENAColor.swift in Sources */,
				50F9130D253F1D7800DFE683 /* OnboardingPageType.swift in Sources */,
				A372DA3B24BDA075003248BB /* ExposureSubmissionCoordinator.swift in Sources */,
				01A4DD3825935AC1007D5794 /* CellPositionInSection.swift in Sources */,
				357B1858255A7F5C00584548 /* AppConfig+CacheInvalidation.swift in Sources */,
				0D5611B4247F852C00B5B094 /* SQLiteKeyValueStore.swift in Sources */,
				0190987D257E64C70065D050 /* DiaryCoordinator.swift in Sources */,
				CD99A3A9245C272400BF12AF /* ExposureSubmissionService.swift in Sources */,
				017AD10F259DC46E00FA2B3F /* HomeShownPositiveTestResultTableViewCell.swift in Sources */,
				AB7420AC251B67A8006666AC /* DeltaOnboardingV15.swift in Sources */,
				71F54191248BF677006DB793 /* HtmlTextView.swift in Sources */,
				BA6C8B05254D6B1F008344F5 /* RiskCalculation.swift in Sources */,
				BA6D1640255ADD0500ED3492 /* DMSwitchCellViewModel.swift in Sources */,
				ABAE0A1C257F77D90030ED47 /* ContactDiaryStoreSchemaV1.swift in Sources */,
				EBB92C77259E110900013B41 /* UpdateOSViewModel.swift in Sources */,
				B1EDFD8D248E74D000E7EAFF /* URL+StaticString.swift in Sources */,
				A3E851B224ADD09900402485 /* CountdownTimer.swift in Sources */,
				EB08F1882541CE5700D11FA9 /* diagnosis_key_batch.pb.swift in Sources */,
				BA7EABAD25C973FE001AA5FE /* DMKeyValueCellViewModel.swift in Sources */,
				50C5C1BA258920AD00C4817A /* DynamicLegalExtendedCell.swift in Sources */,
				EB91288B257FBD1E00241D3E /* DiaryInfoViewController.swift in Sources */,
				011E13AE24680A4000973467 /* HTTPClient.swift in Sources */,
				A1C683FA24AEC57400B90D12 /* DynamicTableViewTextViewCell.swift in Sources */,
				504E8B2C25D41CBD00CAFBDF /* DMPPAnalyticsMostRecent.swift in Sources */,
				01C6AC3A252B2A500052814D /* UIImage+Color.swift in Sources */,
				BA6C8AA6254D63A0008344F5 /* MinutesAtAttenuationFilter.swift in Sources */,
				35B2FABA25B9D3F3009ABC8E /* ENATaskExecutionDelegate.swift in Sources */,
				853D987A24694A8700490DBA /* ENAButton.swift in Sources */,
				EB1BB10D25CC3FD50076CB67 /* AppDelegate.swift in Sources */,
				01A4DC6D25922EB4007D5794 /* HomeLoadingItemView.swift in Sources */,
				CD8638532477EBD400A5A07C /* SettingsViewModel.swift in Sources */,
				0105D89325B8768A007E288B /* CachingHTTPClientMock.swift in Sources */,
				35EA684225553AE300335F73 /* DownloadedPackagesSQLLiteStoreV2.swift in Sources */,
				2FC0357124B5B70700E234AC /* Error+FAQUrl.swift in Sources */,
				EBB92C7C259E111A00013B41 /* UpdateOSView.swift in Sources */,
				B17F2D48248CEB4C00CAA38F /* DetectionMode.swift in Sources */,
				01A4DCB6259264F9007D5794 /* HomeThankYouCellModel.swift in Sources */,
				0144BDE1250924CC00B0857C /* SymptomsOnset.swift in Sources */,
				01C6AC26252B23D70052814D /* ExposureSubmissionQRScannerFocusView.swift in Sources */,
				01B7232424F812500064C0EB /* DynamicTableViewOptionGroupCell.swift in Sources */,
				137846492488027600A50AB8 /* OnboardingInfoViewController+Extension.swift in Sources */,
				BAB123A22572A0B700A179FB /* TanInputViewController.swift in Sources */,
				019C9F0025894BAA00B26392 /* DiaryStoringProviding.swift in Sources */,
				ABDA2792251CE308006BAE84 /* DMServerEnvironmentViewController.swift in Sources */,
				85E33444247EB357006E74EC /* CircularProgressView.swift in Sources */,
				AB1886D1252DE51E00D39BBE /* Bundle+Identifier.swift in Sources */,
				71FD8862246EB27F00E804D0 /* ExposureDetectionViewController.swift in Sources */,
				013C413D255463A400826C9F /* DMDebugRiskCalculationViewController.swift in Sources */,
				BAB6C7EF25C4626100E042FB /* TimestampedToken.swift in Sources */,
				2FC951FE24DC23B9008D39F4 /* DMConfigurationCell.swift in Sources */,
				2FA9E39924D2F4350030561C /* ExposureSubmission+ErrorParsing.swift in Sources */,
				3523F8A82570F819004B0424 /* NSAttributedString+BulletPoint.swift in Sources */,
				AB5F84AD24F8F7A1000400D4 /* SerialMigrator.swift in Sources */,
				01D3078A2562B03C00ADB67B /* RiskState.swift in Sources */,
				01B72BF22583B51C00A3E3BC /* DiaryEditEntriesTableViewCell.swift in Sources */,
				01F52FF42552DB9600997A26 /* DMAppConfigurationViewController.swift in Sources */,
				B1DDDABE24713BAD00A07175 /* SAPDownloadedPackage.swift in Sources */,
				500DB4D425CDE5C20038DFED /* PPASError.swift in Sources */,
				011E4B032483A92A002E6412 /* MockExposureManager.swift in Sources */,
				2FE15A3C249B8C0B0077BD8D /* AccessibilityIdentifiers.swift in Sources */,
				52CAAC012562B82E00239DCB /* DynamicTableViewConsentCell.swift in Sources */,
				B1175213248A83AB00C3325C /* Risk.swift in Sources */,
				35EA615A258BC8E30062B50A /* CryptoKitFallbacks.swift in Sources */,
				01F2A5DD25820EE700DA96A6 /* DiaryDayViewModel.swift in Sources */,
				2F3D953C2518BCE9002B2C81 /* EUSettingsViewModel.swift in Sources */,
				01734B6E255D73E400E60A8B /* ENExposureConfiguration+Convenience.swift in Sources */,
				01B7232924F812DF0064C0EB /* OptionView.swift in Sources */,
				01909874257E64BD0065D050 /* DiaryDayViewController.swift in Sources */,
				71FE1C7B247AC2B500851FEB /* ExposureSubmissionQRScannerViewController.swift in Sources */,
				B1FC2D2024D9C8DF00083C81 /* SAP_TemporaryExposureKey+DeveloperMenu.swift in Sources */,
				717D21E9248C022E00D9717E /* DynamicTableViewHtmlCell.swift in Sources */,
				BA6C8A9E254D634E008344F5 /* RiskCalculationConfiguration.swift in Sources */,
				7154EB4A247D21E200A467FF /* ExposureDetectionLongGuideCell.swift in Sources */,
				505F507225C833AA004920EB /* ppac_ios.pb.swift in Sources */,
				50DC527924FEB2AE00F6D8EB /* AppInformationDynamicCell.swift in Sources */,
				EB3BCA8C2507C3B0003F27C7 /* DynamicTableViewBulletPointCell.swift in Sources */,
				2F3D95372518BCD1002B2C81 /* EUSettingsViewController.swift in Sources */,
				71B8044F248526B600D53506 /* DynamicTableViewSpaceCell.swift in Sources */,
				EB08F1862541CE5700D11FA9 /* temporary_exposure_key_export.pb.swift in Sources */,
				01A4DD0D25926A73007D5794 /* HomeLoadingItemViewModel.swift in Sources */,
				8595BF5F246032D90056EA27 /* ENASwitch.swift in Sources */,
				B1C7EEAE24941A3B00F1F284 /* ManualExposureDetectionState.swift in Sources */,
				948AFE672553DC5B0019579A /* WarnOthersRemindable.swift in Sources */,
				3466A43925D1FD5C002CC49D /* District.swift in Sources */,
				35C701EC2556BCB9008AEA91 /* Migration1To2.swift in Sources */,
				01EA17E52591399200E98E02 /* HomeInfoCellModel.swift in Sources */,
				016E25F325AF13EA0077C64C /* HomeStatisticsTableViewCell.swift in Sources */,
				0130F68125B186DB00B6BDA3 /* SAP_Internal_Stats_Statistics+SupportedIDs.swift in Sources */,
				710021DC248E44A6001F0B63 /* ENAFont.swift in Sources */,
				B1FE13FF2489708200D012E5 /* CachedAppConfiguration.swift in Sources */,
				EE22DB8B247FB43A001B0A71 /* ActionDetailTableViewCell.swift in Sources */,
				504E8B0C25D400D000CAFBDF /* DMPPAnalyticsViewController.swift in Sources */,
				01909875257E64BD0065D050 /* DiaryAddAndEditEntryViewController.swift in Sources */,
				948AFE7A2554377F0019579A /* UNUserNotificationCenter+WarnOthers.swift in Sources */,
				3544182925AF7B5200B11056 /* app_features.pb.swift in Sources */,
				AB1011592507C15000D392A2 /* TracingStatusHistory.swift in Sources */,
				017AD16525A4559300FA2B3F /* UITableView+Dequeue.swift in Sources */,
				71FE1C71247AA7B700851FEB /* DynamicTableViewHeaderImageView.swift in Sources */,
				01D69491250272CE00B45BEA /* DatePickerDayViewModel.swift in Sources */,
				B16457BB24DC3309002879EB /* DMLogsViewController.swift in Sources */,
				01B7232F24FE4F080064C0EB /* OptionGroupViewModel.swift in Sources */,
				013C412825545C2D00826C9F /* DebugRiskCalculation.swift in Sources */,
				51D420B724583B7200AD70CA /* NSObject+Identifier.swift in Sources */,
				BA69A7F825CD87C200023265 /* SelectValueCellViewModel.swift in Sources */,
				CDCE11D6247D644100F30825 /* NotificationSettingsViewModel.swift in Sources */,
				BA6C8AAE254D6476008344F5 /* ENARange.swift in Sources */,
				50BD2E6424FE232E00932566 /* AppInformationImprintViewModel.swift in Sources */,
				71330E4724810A0C00EB10F6 /* DynamicTableViewFooter.swift in Sources */,
				B1D431CB246C84A400E728AD /* DownloadedPackagesStoreV1.swift in Sources */,
				714194EA247A65C60072A090 /* DynamicTableViewHeaderSeparatorView.swift in Sources */,
				35EA684A25553B5C00335F73 /* DownloadedPackagesStoreV2.swift in Sources */,
				BAA8BAED25CAD91700E29CFE /* DMStaticTextTableViewCell.swift in Sources */,
				2F26CE2E248B9C4F00BE30EE /* UIViewController+BackButton.swift in Sources */,
				01D0271B258BC78100B6389A /* SettingsCoordinator.swift in Sources */,
				EB6B5D882539AE9400B0ED57 /* DMNotificationsViewController.swift in Sources */,
				B10FD5F4246EAC1700E9D7F2 /* AppleFilesWriter.swift in Sources */,
				019C9F2D258951B700B26392 /* ContactPersonEncounter.swift in Sources */,
				35E121DC25B273280098D754 /* key_figure_card.pb.swift in Sources */,
				711EFCC72492EE31005FEF21 /* ENAFooterView.swift in Sources */,
				016E264C25B0327B0077C64C /* HomeStatisticsCardViewModel.swift in Sources */,
				8FF9B2B2259B6B030080770D /* ContactDiaryStoreSchemaV2.swift in Sources */,
				B1741B4E2462C21F006275D9 /* DMViewController.swift in Sources */,
				EB2394A024E5492900E71225 /* BackgroundAppRefreshViewModel.swift in Sources */,
				EE22DB8C247FB43A001B0A71 /* DescriptionTableViewCell.swift in Sources */,
				2F3218D0248063E300A7AC0A /* UIView+Convenience.swift in Sources */,
				01734B5F255D6C4500E60A8B /* app_config_ios.pb.swift in Sources */,
				B1741B4C2462C21F006275D9 /* DMDeveloperMenu.swift in Sources */,
				BAD9630025668F8E00FAB615 /* TestResultAvailableViewModel.swift in Sources */,
				EB91288A257FBD1E00241D3E /* DiaryInfoViewModel.swift in Sources */,
				0130F67225B1851000B6BDA3 /* HomeStatisticsCellModel.swift in Sources */,
				710ABB23247513E300948792 /* DynamicTypeTableViewCell.swift in Sources */,
				EE22DB81247FB40A001B0A71 /* ENStateHandler.swift in Sources */,
				BA07735C25C2FCB800EAF6B8 /* PPACService.swift in Sources */,
				BA69A7E625CD7D1E00023265 /* SelectValueTableViewCell.swift in Sources */,
				A16714AF248CA1B70031B111 /* Bundle+ReadPlist.swift in Sources */,
				2F80CFDB247EDDB3000F06AF /* ExposureSubmissionHotlineViewController.swift in Sources */,
				BA6D163A255AD35900ED3492 /* DMSwitchTableViewCell.swift in Sources */,
				941ADDB02518C2B200E421D9 /* EuTracingTableViewCell.swift in Sources */,
				A3C4F96024812CD20047F23E /* ExposureSubmissionWarnOthersViewController.swift in Sources */,
				01D6948F2502729000B45BEA /* DatePickerDay.swift in Sources */,
				01EA17902590F03600E98E02 /* HomeInfoTableViewCell.swift in Sources */,
				019C9F40258951C000B26392 /* DiaryLocation.swift in Sources */,
				71EF33D92497F3E8007B7E1B /* ENANavigationControllerWithFooterChild.swift in Sources */,
				A3EE6E5A249BB7AF00C64B61 /* ExposureSubmissionServiceFactory.swift in Sources */,
				4026C2E424854C8D00926FB4 /* AppInformationLegalCell.swift in Sources */,
				51C737BF245B3B5D00286105 /* OnboardingInfo.swift in Sources */,
				B1FE13EB24891CFA00D012E5 /* RiskProvider.swift in Sources */,
				B143DBDF2477F292000A29E8 /* ExposureNotificationSettingViewController.swift in Sources */,
				016146912487A43E00660992 /* LinkHelper.swift in Sources */,
				50B5058E25CAF3FC00EEA380 /* DMOTPServiceViewModel.swift in Sources */,
				BA904C9E25769D1800692110 /* TanInputView.swift in Sources */,
				EB66267D25C3219900C4D7C2 /* UIViewController+Child.swift in Sources */,
				EE22DB8A247FB43A001B0A71 /* ImageTableViewCell.swift in Sources */,
				B11E619C246EE4E9004A056A /* UIFont+DynamicType.swift in Sources */,
				71330E4524810A0500EB10F6 /* DynamicTableViewHeader.swift in Sources */,
				01A4DD0325926A6A007D5794 /* HomeTextItemViewModel.swift in Sources */,
				B1EAEC8B24711884003BE9A2 /* URLSession+Convenience.swift in Sources */,
				3518DD6525BA2D060090A26B /* NotificationManager.swift in Sources */,
				EB5FE15C2599F5E400797E4E /* ENActivityHandling.swift in Sources */,
				BA6C8AB9254D64D3008344F5 /* MinutesAtAttenuationWeight.swift in Sources */,
				3466A3FC25CD5B90002CC49D /* AgeGroup.swift in Sources */,
				7154EB4C247E862100A467FF /* ExposureDetectionLoadingCell.swift in Sources */,
				94EAF87925B6CAA300BE1F40 /* DeltaOnboardingNewVersionFeaturesViewModel.swift in Sources */,
				01A4DD4325935D1F007D5794 /* HomeRiskCellModel.swift in Sources */,
				504E8B3125D41CD400CAFBDF /* DMPPAnalyticsActual.swift in Sources */,
				94EAF87525B6CAA000BE1F40 /* DeltaOnboardingNewVersionFeaturesViewController.swift in Sources */,
				01EA17FE259217B100E98E02 /* HomeState.swift in Sources */,
				2FA9E39B24D2F4A10030561C /* ExposureSubmissionService+Protocol.swift in Sources */,
				A17366552484978A006BE209 /* OnboardingInfoViewControllerUtils.swift in Sources */,
				B153096A24706F1000A4A1BD /* URLSession+Default.swift in Sources */,
				2FF1D62E2487850200381FFB /* NSMutableAttributedString+Generation.swift in Sources */,
				BAF2DD5225C9BABA00D7DFB7 /* DMButtonTableViewCell.swift in Sources */,
				35BE8598251CE495005C2FD0 /* CachingHTTPClient.swift in Sources */,
				01B7232D24F8E0260064C0EB /* MultipleChoiceChoiceView.swift in Sources */,
				BA4693B125C82F0A004B2DBB /* DMPPACViewModel.swift in Sources */,
				35EA68522555488600335F73 /* SQLiteError.swift in Sources */,
				016E260325AF20300077C64C /* HomeStatisticsCardView.swift in Sources */,
				BAD962FB25668F4000FAB615 /* TestResultAvailableViewController.swift in Sources */,
				8F0A4BAE25C2F6F70085DF13 /* ppdd_edus_parameters.pb.swift in Sources */,
				9417BA95252B6B5100AD4053 /* DMSQLiteErrorViewController.swift in Sources */,
				013DC102245DAC4E00EE58B0 /* Store.swift in Sources */,
				5270E9B8256D20A900B08606 /* NSTextAttachment+ImageHeight.swift in Sources */,
				B1FE13EF24891D0C00D012E5 /* RiskProvidingConfiguration.swift in Sources */,
				014086BD2589033A00E9E5B2 /* DiaryEditEntriesCellModel.swift in Sources */,
				B1F82DF224718C7300E2E56A /* DMBackendConfigurationViewController.swift in Sources */,
				35E121B925B23D060098D754 /* StatisticsMetadata.swift in Sources */,
				35E121A925B1CFB00098D754 /* StatisticsProvider.swift in Sources */,
				B1CD33412486AA7100B06E9B /* CoronaWarnURLSessionDelegate.swift in Sources */,
				94427A5025502B8900C36BE6 /* WarnOthersNotificationsTimeInterval.swift in Sources */,
				713EA25D24798A7000AB7EE8 /* ExposureDetectionRoundedView.swift in Sources */,
				AB5F84B224F8F7E3000400D4 /* Migration0To1.swift in Sources */,
				01A4DC7025922EB4007D5794 /* HomeItemView.swift in Sources */,
				01F2A58125803AA500DA96A6 /* DiaryOverviewDescriptionTableViewCell.swift in Sources */,
				A3EE6E5D249BB9B900C64B61 /* UITestingParameters.swift in Sources */,
				EB08F17A2541CE3300D11FA9 /* risk_level.pb.swift in Sources */,
				01F2A563257FC7D200DA96A6 /* DiaryOverviewDayTableViewCell.swift in Sources */,
				01A4DC6F25922EB4007D5794 /* HomeListItemView.swift in Sources */,
				EBDE11B2255EC2C4008C0F51 /* DMDeviceTimeCheckViewController.swift in Sources */,
				B1A31F6924DAE6C000E263DF /* DMKeyCell.swift in Sources */,
				710224F42490E7A3000C5DEF /* ExposureSubmissionStepCell.swift in Sources */,
				01F52F8A2550679600997A26 /* RiskCalculationExposureWindow.swift in Sources */,
				01F2A5C32581183800DA96A6 /* DiaryDayEntryTableViewCell.swift in Sources */,
				AB7420CB251B7D93006666AC /* DeltaOnboardingV15ViewController.swift in Sources */,
				B19FD7132491A08500A9D56A /* SAP_SemanticVersion+Compare.swift in Sources */,
				B1B381432472EF8B0056BEEE /* HTTPClient+Configuration.swift in Sources */,
				504E8B4D25D42B0200CAFBDF /* Date+UTCMidnightUnixTimestamp.swift in Sources */,
				017AD14625A4546400FA2B3F /* UITableViewController+Enum.swift in Sources */,
				EBB92C72259E10ED00013B41 /* UpdateOSViewController.swift in Sources */,
				354E305924EFF26E00526C9F /* Country.swift in Sources */,
				01A4DC6A25922EB4007D5794 /* HomeTextItemView.swift in Sources */,
				BA904CA62576A0B900692110 /* ENAInputLabel.swift in Sources */,
				4026C2DC24852B7600926FB4 /* AppInformationViewController+LegalModel.swift in Sources */,
				ABFCE98A255C32EF0075FF13 /* AppConfigMetadata.swift in Sources */,
				01C6ABF42527273E0052814D /* String+Insertion.swift in Sources */,
				EE278B30245F2C8A008B06F9 /* InviteFriendsViewController.swift in Sources */,
				BA69A7DD25CD788F00023265 /* SelectValueViewModel.swift in Sources */,
				94EAF89C25B8162200BE1F40 /* NewVersionFeature.swift in Sources */,
				EB1BB11225CC40030076CB67 /* PlausibleDeniabilityService.swift in Sources */,
				0190986A257E64A70065D050 /* DiaryOverviewTableViewController.swift in Sources */,
				710ABB27247533FA00948792 /* DynamicTableViewController.swift in Sources */,
				B184A380248FFCBE007180F6 /* SecureStore.swift in Sources */,
				713EA26124798AD100AB7EE8 /* ExposureDetectionHotlineCell.swift in Sources */,
				B1C6ED00247F23730066138F /* NotificationName.swift in Sources */,
				EE22DB8D247FB43A001B0A71 /* ActionTableViewCell.swift in Sources */,
				019C9F3B258951BE00B26392 /* DiaryEntry.swift in Sources */,
				BAE2101025C8460900162966 /* PPACDeviceCheck.swift in Sources */,
				01A4DC6C25922EB4007D5794 /* HomeRiskTableViewCell.swift in Sources */,
				BA6C8AF4254D65E1008344F5 /* ScanInstance.swift in Sources */,
				BA6D1634255AD2AA00ED3492 /* DMWifiClientViewModel.swift in Sources */,
				71D3C19A2494EFAC00DBABA8 /* ENANavigationControllerWithFooter.swift in Sources */,
				CD2EC329247D82EE00C6B3F9 /* NotificationSettingsViewController.swift in Sources */,
				A1BABD1024A57D03000ED515 /* ENTemporaryExposureKey+Processing.swift in Sources */,
				0120ECDD25875D8B00F78944 /* DiaryDayEntryCellModel.swift in Sources */,
				01A1B44A252DFD7800841B63 /* MetadataObject.swift in Sources */,
				01734B5E255D6C4500E60A8B /* risk_calculation_parameters.pb.swift in Sources */,
				51C737BD245B349700286105 /* OnboardingInfoViewController.swift in Sources */,
				EB08F17F2541CE3300D11FA9 /* risk_score_parameters.pb.swift in Sources */,
				BAB953D625B86015007B80C7 /* HistoryExposure.swift in Sources */,
				B1FE13FB24896E6700D012E5 /* AppConfigurationProviding.swift in Sources */,
				514EE999246D4C2E00DE4884 /* UITableViewCell+Identifier.swift in Sources */,
				13722044247AEEAD00152764 /* UNNotificationCenter+Extension.swift in Sources */,
				B10FD5ED246EAADC00E9D7F2 /* AppInformationDetailViewController.swift in Sources */,
				351E630C256C5B9C00D89B29 /* LabeledCountriesCell.swift in Sources */,
				CDCE11D9247D64C600F30825 /* NotificationSettingsOnTableViewCell.swift in Sources */,
				017AD114259DCD3400FA2B3F /* HomeShownPositiveTestResultCellModel.swift in Sources */,
				0DF6BB97248AD616007E8B0C /* AppUpdateCheckHelper.swift in Sources */,
				0DD260FF248D549B007C3B2C /* KeychainHelper.swift in Sources */,
				EBA3BE3C25C2FAA800F1C2AC /* RootCoordinator.swift in Sources */,
				352F25A824EFCBDE00ACDFF3 /* ServerEnvironment.swift in Sources */,
				01A4DD0825926A6E007D5794 /* HomeListItemViewModel.swift in Sources */,
				AB5F84BE24FE2DC9000400D4 /* DownloadedPackagesSQLLiteStoreV0.swift in Sources */,
				01909876257E64BD0065D050 /* DiaryAddAndEditEntryViewModel.swift in Sources */,
				BA6C8ACC254D6537008344F5 /* TrlEncoding.swift in Sources */,
				2FA9E39724D2F3C70030561C /* ExposureSubmissionError.swift in Sources */,
				941ADDB22518C3FB00E421D9 /* ENSettingEuTracingViewModel.swift in Sources */,
				01F52F92255067A000997A26 /* RiskCalculationError.swift in Sources */,
				01D6948B25026EC000B45BEA /* DatePickerOptionViewModel.swift in Sources */,
				2FF1D63024880FCF00381FFB /* DynamicTableViewRoundedCell.swift in Sources */,
				8F0A4BAD25C2F6F70085DF13 /* ppdd_ppac_parameters.pb.swift in Sources */,
				505F506F25C833AA004920EB /* edus_otp.pb.swift in Sources */,
				0177F48825501111009DD568 /* RiskCalculationResult.swift in Sources */,
				01EA17972590F03600E98E02 /* HomeCardView.swift in Sources */,
				AB126873254C05A7006E9194 /* ENAFormatter.swift in Sources */,
				CDD87C56247556DE007CE6CA /* MainSettingsCell.swift in Sources */,
				AB6289D4251BA4EC00CF61D2 /* String+Compare.swift in Sources */,
				503DB1A7255D822E00576E57 /* ExposureSubmissionIntroViewController.swift in Sources */,
				B153096C24706F2400A4A1BD /* URLSessionConfiguration+Default.swift in Sources */,
				01EA17C92591353200E98E02 /* HomeExposureLoggingCellModel.swift in Sources */,
				71FE1C80247AC2B500851FEB /* ExposureSubmissionNavigationController.swift in Sources */,
				0105D8AA25B87920007E288B /* SAP_Internal_Stats_KeyFigure+Formatting.swift in Sources */,
				2FA968CE24D8560B008EE367 /* String+Random.swift in Sources */,
				019C9F32258951B900B26392 /* LocationVisit.swift in Sources */,
				AB35609A2547167800C3F8E0 /* DeviceTimeCheck.swift in Sources */,
				019C9F1E25894CDD00B26392 /* DiaryOverviewViewModel.swift in Sources */,
				EB858D2024E700D10048A0AA /* UIView+Screenshot.swift in Sources */,
				01F2A5B92581181A00DA96A6 /* DiaryDayAddTableViewCell.swift in Sources */,
				2F96739B24AB70FA008E3147 /* ExposureSubmissionParsable.swift in Sources */,
				EB7F8E9524E434E000A3CCC4 /* BackgroundAppRefreshViewController.swift in Sources */,
				EB7D205624E6A5930089264C /* InfoBoxViewModel.swift in Sources */,
				859DD512248549790073D59F /* MockDiagnosisKeysRetrieval.swift in Sources */,
				EBAD25E525CD91BD008701F0 /* ppa_data_request_ios.pb.swift in Sources */,
				EB6B5D8D2539B36100B0ED57 /* DMNotificationCell.swift in Sources */,
				94EAF87125B6CA9D00BE1F40 /* DeltaOnboardingNewVersionFeatures.swift in Sources */,
				2FA9E39324D2F2920030561C /* ExposureSubmission+TestResult.swift in Sources */,
				BA056F1B259B89B50022B0A4 /* RiskLegendDotBodyCell.swift in Sources */,
				BAE20FF325C8321300162966 /* DMKeyValueTableViewCell.swift in Sources */,
				94092541254BFE6800FE61A2 /* DMWarnOthersNotificationViewController.swift in Sources */,
				EB17144625716EA80088D7A9 /* FileManager+KeyPackageStorage.swift in Sources */,
				BAC42DC42583AF9D001A94C0 /* DiaryEntryTextField.swift in Sources */,
				017AD0C1259BBD1700FA2B3F /* HomeTestResultTableViewCell.swift in Sources */,
				EE22DB89247FB43A001B0A71 /* TracingHistoryTableViewCell.swift in Sources */,
				71B804472484CC0800D53506 /* ENALabel.swift in Sources */,
				BAE2101B25C8463400162966 /* PPACDeviceCheckMock.swift in Sources */,
				01EA176A2590EF4F00E98E02 /* HomeTableViewModel.swift in Sources */,
				71FE1C7F247AC2B500851FEB /* ExposureSubmissionTestResultViewController.swift in Sources */,
				01A4DC7125922EB4007D5794 /* HomeThankYouTableViewCell.swift in Sources */,
				50B5058925CAF3EF00EEA380 /* DMOTPServiceViewController.swift in Sources */,
				EB08F1782541CE3300D11FA9 /* risk_score_classification.pb.swift in Sources */,
				500DB4CC25CDDECF0038DFED /* PPASResponse.swift in Sources */,
				505F506E25C833AA004920EB /* edus_otp_request_ios.pb.swift in Sources */,
				713EA25B247818B000AB7EE8 /* DynamicTypeButton.swift in Sources */,
				CDA262F824AB808800612E15 /* HomeCoordinator.swift in Sources */,
				503DB1AC255D826900576E57 /* ExposureSubmissionIntroViewModel.swift in Sources */,
				BAB6C7FE25C4630800E042FB /* PPACError.swift in Sources */,
				BA27993B255995E100C3B64D /* DMWifiClientViewController.swift in Sources */,
				01734B5C255D6C4500E60A8B /* key_download_parameters.pb.swift in Sources */,
				01B72C0B25875BC300A3E3BC /* DiaryDayAddCellModel.swift in Sources */,
				017AD18C25A5C70900FA2B3F /* ActiveTracing+ExposureDetection.swift in Sources */,
				0103CED12536D1A100BDAAD1 /* AppInformationCellModel.swift in Sources */,
				017AD122259DDED100FA2B3F /* ISO8601DateFormatter+ContactDiary.swift in Sources */,
				504C9CC925C44C180005875B /* OTPService.swift in Sources */,
				138910C5247A909000D739F6 /* ENATaskScheduler.swift in Sources */,
				71B804492484D37300D53506 /* RiskLegendViewController.swift in Sources */,
				01C2D43E2501225100FB23BF /* MockExposureSubmissionService.swift in Sources */,
				01B72B6D25821D2800A3E3BC /* DiaryDayEmptyViewModel.swift in Sources */,
				505F508325C897B3004920EB /* OTPError.swift in Sources */,
				EBDE11BB255EC34C008C0F51 /* DMDeviceTimeCheckViewModel.swift in Sources */,
				5222AA68255ECFE100F338C7 /* ExposureSubmissionTestResultConsentViewController.swift in Sources */,
				713EA25F24798A9100AB7EE8 /* ExposureDetectionRiskCell.swift in Sources */,
				01F5F7222487B9C000229720 /* AppInformationViewController.swift in Sources */,
				01C6AC32252B29C00052814D /* QRScannerError.swift in Sources */,
				01909878257E64BD0065D050 /* DiaryEditEntriesViewModel.swift in Sources */,
				EB7D205424E6A3320089264C /* InfoBoxView.swift in Sources */,
				B10FD5F1246EAB1000E9D7F2 /* AppInformationViewController+DynamicTableViewModel.swift in Sources */,
				71CAB9D2248AACAD00F516A5 /* PixelPerfectLayoutConstraint.swift in Sources */,
				710021E0248EAF9A001F0B63 /* ExposureSubmissionImageCardCell.swift in Sources */,
				B14D0CDF246E976400D5BEBC /* ExposureDetectionTransaction+DidEndPrematurelyReason.swift in Sources */,
				B1D8CB2724DD44C6008C6010 /* DMTracingHistoryViewController.swift in Sources */,
				BA4693AB25C82EC8004B2DBB /* DMPPACViewController.swift in Sources */,
				35D16DDE2567FB980069AD1B /* DynamicLegalCell.swift in Sources */,
				94B255A62551B7C800649B4C /* WarnOthersReminder.swift in Sources */,
				71FE1C69247A8FE100851FEB /* DynamicTableViewHeaderFooterView.swift in Sources */,
				B18755D124DC45CA00A9202E /* DMStoreViewController.swift in Sources */,
				353412CC2525EE4A0086D15C /* Globals.swift in Sources */,
				EB08F1872541CE5700D11FA9 /* temporary_exposure_key_signature_list.pb.swift in Sources */,
				B184A383248FFCE2007180F6 /* CodableExposureDetectionSummary.swift in Sources */,
				B111EE2C2465D9F7001AEBB4 /* String+Localization.swift in Sources */,
				01B7232B24F815B00064C0EB /* MultipleChoiceOptionView.swift in Sources */,
				351E6306256BEC8D00D89B29 /* LabeledCountriesView.swift in Sources */,
				ABD2F634254C533200DC1958 /* KeyPackageDownload.swift in Sources */,
				A1C683FC24AEC9EE00B90D12 /* DynamicTableViewTextCell.swift in Sources */,
				710224F624910661000C5DEF /* ExposureSubmissionDynamicCell.swift in Sources */,
				EEF1067A246EBF8B009DFB4E /* ResetViewController.swift in Sources */,
				01B7232724F812BC0064C0EB /* OptionGroupView.swift in Sources */,
				50E3BE5A250127DF0033E2C7 /* AppInformationDynamicAction.swift in Sources */,
				9488C3012521EE8E00504648 /* DeltaOnboardingNavigationController.swift in Sources */,
				017AD18725A5C70700FA2B3F /* DynamicCell+ExposureDetection.swift in Sources */,
				8F27018F259B593700E48CFE /* ContactDiaryStore.swift in Sources */,
				71FE1C86247AC33D00851FEB /* ExposureSubmissionTestResultHeaderView.swift in Sources */,
				1309194F247972C40066E329 /* PrivacyProtectionViewController.swift in Sources */,
				504E8B2125D403B800CAFBDF /* DMTextViewCellViewModel.swift in Sources */,
				CDCE11DB247D64D600F30825 /* NotificationSettingsOffTableViewCell.swift in Sources */,
				EBAD25EB25CD941A008701F0 /* ppdd_ppa_parameters.pb.swift in Sources */,
				EB08F17C2541CE3300D11FA9 /* submission_payload.pb.swift in Sources */,
				BA6C8AEC254D65C4008344F5 /* ExposureWindow.swift in Sources */,
				AB6289D9251C833100CF61D2 /* DMDeltaOnboardingViewController.swift in Sources */,
				EBD2D09825A86C1A006E4220 /* RiskProviding.swift in Sources */,
				B112545A246F2C6500AB5036 /* ENTemporaryExposureKey+Convert.swift in Sources */,
				019C9F34258951BB00B26392 /* DiaryDay.swift in Sources */,
				AB1886C4252DE1AF00D39BBE /* Logging.swift in Sources */,
				B1E8C99D2479D4E7006DC678 /* DMSubmissionStateViewController.swift in Sources */,
				2E67C3D525BAFFC8008C6C90 /* DiaryExportItem.swift in Sources */,
				504E8B1C25D403A400CAFBDF /* DMTextViewTableViewCell.swift in Sources */,
				016961992540574700FF92E3 /* ExposureSubmissionTestResultViewModel.swift in Sources */,
				71FE1C8C247AC79D00851FEB /* DynamicTableViewIconCell.swift in Sources */,
				B19FD7112491A07000A9D56A /* String+SemanticVersion.swift in Sources */,
				5222AA70255ED8E000F338C7 /* ExposureSubmissionTestResultConsentViewModel.swift in Sources */,
				AB7E2A80255ACC06005C90F6 /* Date+Utils.swift in Sources */,
				B16457BD24DC3F4E002879EB /* DMKeysViewController.swift in Sources */,
				51D420C424583E3300AD70CA /* SettingsViewController.swift in Sources */,
				01C6AC0E252B1E990052814D /* ExposureSubmissionQRScannerViewModel.swift in Sources */,
				01909882257E675D0065D050 /* DiaryContactPerson.swift in Sources */,
				016E262F25AF45770077C64C /* StatisticsInfoViewController.swift in Sources */,
				EBAD25E625CD91BD008701F0 /* ppa_data.pb.swift in Sources */,
				017AD17F25A5A30500FA2B3F /* DynamicHeader+ExposureDetection.swift in Sources */,
				3466A3F125CC3DCB002CC49D /* RiskExposureMetadata.swift in Sources */,
				B1C7EEB024941A6B00F1F284 /* RiskConsumer.swift in Sources */,
				01DB708525068167008F7244 /* Calendar+GregorianLocale.swift in Sources */,
				71330E41248109F600EB10F6 /* DynamicTableViewSection.swift in Sources */,
				710ABB292475353900948792 /* DynamicTableViewModel.swift in Sources */,
				AB5F84C024FE2EB3000400D4 /* DownloadedPackagesStoreV0.swift in Sources */,
				518A69FB24687D5800444E66 /* RiskLevel.swift in Sources */,
				5054C7A725CC3E2A009F8635 /* DataPrivacyViewControllerDisablingSwipeToDismiss.swift in Sources */,
				01734B5D255D6C4500E60A8B /* semantic_version.pb.swift in Sources */,
				EBCD2412250790F400E5574C /* ExposureSubmissionSymptomsViewController.swift in Sources */,
				AB7420B7251B69E2006666AC /* DeltaOnboardingCoordinator.swift in Sources */,
				01A4DCFE25926A66007D5794 /* HomeImageItemViewModel.swift in Sources */,
				01EA17932590F03600E98E02 /* HomeExposureLoggingTableViewCell.swift in Sources */,
				EB873540253704D100325C6C /* UNUserNotificationCenter+DeadManSwitch.swift in Sources */,
				BAF2DD5725C9BAF700D7DFB7 /* DMButtonCellViewModel.swift in Sources */,
				B1741B492462C207006275D9 /* Client.swift in Sources */,
				BAA8BAE225CAD8B000E29CFE /* DMStaticTextCellViewModel.swift in Sources */,
				71EF33DB2497F419007B7E1B /* ENANavigationFooterItem.swift in Sources */,
				01A4DC6E25922EB4007D5794 /* HomeImageItemView.swift in Sources */,
				50C02FAC25D162F500469BF4 /* PPAnalyticsSubmitter.swift in Sources */,
				019C9F39258951BD00B26392 /* DiaryEntryType.swift in Sources */,
				01F2A543257FB90200DA96A6 /* CloseBarButtonItem.swift in Sources */,
				B14D0CDB246E968C00D5BEBC /* String+Today.swift in Sources */,
				85142501245DA0B3009D2791 /* UIViewController+Alert.swift in Sources */,
				B103193224E18A0A00DD02EF /* DMMenuItem.swift in Sources */,
				0190B225255C423600CF4244 /* Date+Age.swift in Sources */,
				352E0F19255D537C00DC3E20 /* AppConfiguration+Validation.swift in Sources */,
				01C7665E25024A09002C9A5C /* DatePickerOptionView.swift in Sources */,
				CD99A3CA2461A47C00BF12AF /* AppStrings.swift in Sources */,
				514E81342461B97800636861 /* ExposureManager.swift in Sources */,
				71176E32248957C3004B0C9F /* AppNavigationController.swift in Sources */,
				BA6C8AC4254D650C008344F5 /* NormalizedTimePerEWToRiskLevelMapping.swift in Sources */,
				BAB6C7F925C462E600E042FB /* PPACToken.swift in Sources */,
				3539DAD1252B353C00489B1A /* CachedAppConfigurationMock.swift in Sources */,
				B14D0CD9246E946E00D5BEBC /* ExposureDetection.swift in Sources */,
				BA69A7D825CD787D00023265 /* SelectValueTableViewController.swift in Sources */,
				EBA403D12589260D00D1F039 /* ColorCompatibility.swift in Sources */,
				B161782524804AC3006E435A /* DownloadedPackagesSQLLiteStoreV1.swift in Sources */,
				01909888257E7B900065D050 /* ExposureSubmissionQRInfoViewController.swift in Sources */,
				8F270194259B5BA700E48CFE /* ContactDiaryMigration1To2.swift in Sources */,
				BA112DF7255586E9007F5712 /* WifiOnlyHTTPClient.swift in Sources */,
				EE22DB82247FB40A001B0A71 /* ENSettingModel.swift in Sources */,
				713EA26324798F8500AB7EE8 /* ExposureDetectionHeaderCell.swift in Sources */,
				FEDCE09E9F78ABEB4AA9A484 /* ExposureDetectionExecutor.swift in Sources */,
				FEDCE50B4AC5E24D4E11AA52 /* RequiresAppDependencies.swift in Sources */,
				BA6C8AD4254D6552008344F5 /* TrlFilter.swift in Sources */,
				35327FF6256D4CE600C36A44 /* UIStackView+prune.swift in Sources */,
				504E8B1425D400DF00CAFBDF /* DMPPAnalyticsViewModel.swift in Sources */,
				BA9BCF6225B0875100DD7974 /* DiaryOverviewDayCellModel.swift in Sources */,
				01EA17622590EAAF00E98E02 /* HomeTableViewController.swift in Sources */,
				01A2367A2519D1E80043D9F8 /* ExposureSubmissionWarnOthersViewModel.swift in Sources */,
				BAB1239C2572A06D00A179FB /* TanInputViewModel.swift in Sources */,
				01D02626258A769200B6389A /* HTTPURLResponse+Header.swift in Sources */,
				EB3BCA882507B6C1003F27C7 /* ExposureSubmissionSymptomsOnsetViewController.swift in Sources */,
				FEDCE29E414945F14E7CE576 /* ENStateHandler+State.swift in Sources */,
				FEDCE6E2763B0BABFADF36BA /* ExposureDetectionViewModel.swift in Sources */,
				5021532925C988D80006842D /* OTPResponse.swift in Sources */,
				EB08F1792541CE3300D11FA9 /* attenuation_duration.pb.swift in Sources */,
				BA38183425CB104900C1DB6C /* DMConfigureableCell.swift in Sources */,
				B1221BE02492ECE800E6C4E4 /* CFDictionary+KeychainQuery.swift in Sources */,
				94F594622521CBF50077681B /* DeltaOnboardingV15ViewModel.swift in Sources */,
			);
			runOnlyForDeploymentPostprocessing = 0;
		};
		85D7595024570491008175F0 /* Sources */ = {
			isa = PBXSourcesBuildPhase;
			buildActionMask = 2147483647;
			files = (
				BAFBF36925ADE0F1003F5DC2 /* HomeInfoCellModelTests.swift in Sources */,
				A1BABD0924A57B88000ED515 /* TemporaryExposureKeyMock.swift in Sources */,
				A1E41949249548770016E52A /* HTTPClient+SubmitTests.swift in Sources */,
				A1E41941249410AF0016E52A /* SAPDownloadedPackage+Helpers.swift in Sources */,
				010B3D3B25A8667C00EB44AB /* ExposureDetectionViewModelTests.swift in Sources */,
				016961B32549649900FF92E3 /* ExposureSubmissionTestResultViewModelTests.swift in Sources */,
				015692E424B48C3F0033F35E /* TimeInterval+Convenience.swift in Sources */,
				01A1B467252E19D000841B63 /* ExposureSubmissionCoordinatorModelTests.swift in Sources */,
				B1EAEC8F247118D1003BE9A2 /* URLSession+ConvenienceTests.swift in Sources */,
				A32C046524D96348005BEA61 /* HTTPClient+PlausibeDeniabilityTests.swift in Sources */,
				A372DA4224BF3E29003248BB /* MockExposureSubmissionCoordinator.swift in Sources */,
				BA9BCF7725B09B5500DD7974 /* DiaryOverviewDayCellModelTests.swift in Sources */,
				A1E419582495A8F90016E52A /* HTTPClient+RegistrationTokenTests.swift in Sources */,
				01EBC9C325B70C310003496F /* SAP_Internal_Stats_Statistics+SupportedIDsTests.swift in Sources */,
				017AD13625A3238300FA2B3F /* iOS13TestCase.swift in Sources */,
				A1E419552495A8060016E52A /* HTTPClient+GetTestResultTests.swift in Sources */,
				01D16C5E24ED69CA007DB387 /* BackgroundAppRefreshViewModelTests.swift in Sources */,
				A14BDEC024A1AD660063E4EC /* MockExposureDetector.swift in Sources */,
				35A7F081250A7CF8005E6C33 /* KeychainHelperTests.swift in Sources */,
				014086C52589040200E9E5B2 /* DiaryEditEntriesCellModelTest.swift in Sources */,
				0120ECF32587607600F78944 /* DiaryDayEntryCellModelTest.swift in Sources */,
				B1C7EE482493D97000F1F284 /* RiskProvidingConfigurationManualTriggerTests.swift in Sources */,
				B1221BE22492ED0F00E6C4E4 /* CFDictionary+KeychainQueryTests.swift in Sources */,
				A124E64A249BF4EF00E95F72 /* ExposureDetectionExecutorTests.swift in Sources */,
				AB3560A02547194C00C3F8E0 /* DeviceTimeCheckTests.swift in Sources */,
				01A1B442252DE57000841B63 /* ExposureSubmissionQRScannerViewModelTests.swift in Sources */,
				35C701F82556C01F008AEA91 /* Migration1To2Tests.swift in Sources */,
				BA92A45E255163460063B46F /* ExposureSubmissionQRScannerViewModelGuidTests.swift in Sources */,
				AB1885D825238DD100D39BBE /* OnboardingInfoViewControllerTests.swift in Sources */,
				B16177E824802F9B006E435A /* DownloadedPackagesSQLLiteStoreTests.swift in Sources */,
				B1175216248A9F9600C3325C /* ConvertingKeysTests.swift in Sources */,
				EBD2D0A725A86C68006E4220 /* MockRiskProvider.swift in Sources */,
				B10F9B8B249961BC00C418F4 /* DynamicTypeLabelTests.swift in Sources */,
				BA9E4B0125B5DFCB00F284EF /* RiskLevelPerDay.swift in Sources */,
				CD678F6F246C43FC00B6A0F8 /* MockURLSession.swift in Sources */,
				50C5204025ADACBB008DF2F4 /* HomeShownPositiveTestResultCellModelTest.swift in Sources */,
				A3E851B524ADDAC000402485 /* CountdownTimerTests.swift in Sources */,
				BA9DD53F2567BDAC00C326FF /* TestResultAvailableViewModelTest.swift in Sources */,
				01B605CE258A38330093DB8E /* DiaryEntryTest.swift in Sources */,
				50352C8B25C94961007193D2 /* OTPServiceTests.swift in Sources */,
				BAB6C81225C4652D00E042FB /* PPACTokenTests.swift in Sources */,
				F2DC808E248989CE00EDC40A /* DynamicTableViewControllerRegisterCellsTests.swift in Sources */,
				EE22DB91247FB479001B0A71 /* MockStateHandlerObserverDelegate.swift in Sources */,
				B1C7EE4624938EB700F1F284 /* ExposureDetection_FAQ_URL_Tests.swift in Sources */,
				BA69A80D25CDA80600023265 /* SelectValueViewModelTests.swift in Sources */,
				AB453F602534B04400D8339E /* ExposureManagerTests.swift in Sources */,
				94ABF76B25B9676F004AB56F /* DeltaOnboardingNewVersionFeaturesControllerTests.swift in Sources */,
				B10F9B8C249961CE00C418F4 /* UIFont+DynamicTypeTests.swift in Sources */,
				010B3DA225ADEBFF00EB44AB /* HomeRiskCellModelTests.swift in Sources */,
				01C2D4432501260D00FB23BF /* OptionGroupViewModelTests.swift in Sources */,
				01EBC9BE25B706AF0003496F /* HomeStatisticsCardViewModelTests.swift in Sources */,
				BA288AF42582616E0071009A /* DiaryInfoViewModelTest.swift in Sources */,
				A173665324844F41006BE209 /* SQLiteKeyValueStoreTests.swift in Sources */,
				8FF3525E25ADAD06008A07BD /* HomeTestResultCellModelTests.swift in Sources */,
				A1877CAB248F2532006FEFC0 /* SAPDownloadedPackageTests.swift in Sources */,
				948AFE5F2552F6F60019579A /* WarnOthersReminderTests.swift in Sources */,
				AB8BC34F2551BBE100F3B5A7 /* HourKeyPackagesDownloadTests.swift in Sources */,
				B1E23B8624FE4DD3006BCDA6 /* PublicKeyProviderTests.swift in Sources */,
				01B605D9258A49E70093DB8E /* DiaryLocationTest.swift in Sources */,
				F2DC809424898CE600EDC40A /* DynamicTableViewControllerFooterTests.swift in Sources */,
				35358DD425A23169004FD0CB /* HTTPClientCertificatePinningTests.swift in Sources */,
				01B72BA6258360FF00A3E3BC /* DiaryDayEmptyViewModelTest.swift in Sources */,
				A32842672492359E006B1F09 /* MockExposureSubmissionNavigationControllerChild.swift in Sources */,
				F25247312484456800C5556B /* DynamicTableViewModelTests.swift in Sources */,
				B15382E7248290BB0010F007 /* AppleFilesWriterTests.swift in Sources */,
				AB1FCBD42521FC47005930BA /* ServerEnvironmentTests.swift in Sources */,
				0123D5992501385200A91838 /* ExposureSubmissionErrorTests.swift in Sources */,
				50C51CB625CDEA4300D4C33A /* HTTPClient+SubmitAnalyticsDataTests.swift in Sources */,
				01A23685251A23740043D9F8 /* ExposureSubmissionQRInfoModelTests.swift in Sources */,
				2FD881CC2490F65C00BEC8FC /* ExposureSubmissionHotlineViewControllerTest.swift in Sources */,
				01A97DD12506768F00C07C37 /* DatePickerOptionViewModelTests.swift in Sources */,
				0177F4B125503805009DD568 /* ScanInstanceTest.swift in Sources */,
				B120C7C924AFE7B800F68FF1 /* ActiveTracingTests.swift in Sources */,
				35AA4AF4259B40FC00D32306 /* CryptoFallbackTests.swift in Sources */,
				01B72BC02583875600A3E3BC /* DiaryDayViewModelTest.swift in Sources */,
				01B605C9258A32F00093DB8E /* DiaryDayTest.swift in Sources */,
				9412FAFE252349EA0086E139 /* DeltaOnboardingViewControllerTests.swift in Sources */,
				01B605C4258A30C70093DB8E /* DiaryOverviewViewModelTest.swift in Sources */,
				B11655932491437600316087 /* RiskProvidingConfigurationTests.swift in Sources */,
				BA6C8B24254D76ED008344F5 /* ExposureWindowTestCase.swift in Sources */,
				01A97DD32506769F00C07C37 /* DatePickerDayViewModelTests.swift in Sources */,
				BA11D5BA2588D590005DCD6B /* DiaryAddAndEditEntryViewModelTest.swift in Sources */,
				F2DC809224898B1800EDC40A /* DynamicTableViewControllerHeaderTests.swift in Sources */,
				01EA172D2590C2EC00E98E02 /* MockDiaryStore.swift in Sources */,
				01F52FFC2552E6F600997A26 /* ENARangeTest.swift in Sources */,
				BAC0A4DE25768039002B5361 /* TanInputViewModelTests.swift in Sources */,
				B1D431C8246C69F300E728AD /* HTTPClient+ConfigurationTests.swift in Sources */,
				B15382FE248424F00010F007 /* ExposureDetectionTests.swift in Sources */,
				BA69A80525CDA6B300023265 /* SelectValueCellViewModelTests.swift in Sources */,
				A372DA3F24BEF773003248BB /* ExposureSubmissionCoordinatorTests.swift in Sources */,
				3466A41E25D1A20C002CC49D /* UserMetadataTests.swift in Sources */,
				CDF27BD3246ADBA70044D32B /* ExposureSubmissionServiceTests.swift in Sources */,
				01D16C6024ED6D9A007DB387 /* MockBackgroundRefreshStatusProvider.swift in Sources */,
				0120ECFE2587631200F78944 /* DiaryDayAddCellModelTest.swift in Sources */,
				2FD473BF251E0ECE000DCA40 /* EUSettingsViewControllerTests.swift in Sources */,
				356FBF49255EC27A00959346 /* CacheAppConfigMockTests.swift in Sources */,
				A372DA4124BF33F9003248BB /* MockExposureSubmissionCoordinatorDelegate.swift in Sources */,
				01CF95DD253083B2007B72F7 /* CodableExposureDetectionSummary+Helpers.swift in Sources */,
				01A1B452252DFDC400841B63 /* FakeMetadataMachineReadableObject.swift in Sources */,
				3598D99A24FE280700483F1F /* CountryTests.swift in Sources */,
				B163D1102499068D001A322C /* SettingsViewModelTests.swift in Sources */,
				3466A40A25D19813002CC49D /* RiskExposureMetadataTests.swift in Sources */,
				0185DDDE25B77786001FBEA7 /* HomeStatisticsCellModelTests.swift in Sources */,
				A1654F0224B43E8500C0E115 /* DynamicTableViewTextViewCellTests.swift in Sources */,
				A1E419462495479D0016E52A /* HTTPClient+MockNetworkStack.swift in Sources */,
				B1CD333E24865E0000B06E9B /* TracingStatusHistoryTests.swift in Sources */,
				01EA17472590D3DA00E98E02 /* MockTestStore.swift in Sources */,
				B1FE13ED24891D0400D012E5 /* RiskProviderTests.swift in Sources */,
				AB7420DD251B8101006666AC /* DeltaOnboardingCoordinatorTests.swift in Sources */,
				B1218920248AD79900496210 /* ClientMock.swift in Sources */,
				AB5F84BB24F92876000400D4 /* Migration0To1Tests.swift in Sources */,
				504E8AD125D2CE0600CAFBDF /* PPAnalyticsSubmitterTests.swift in Sources */,
				50DC527B24FEB5CA00F6D8EB /* AppInformationModelTest.swift in Sources */,
				BA8BBA08255A90690034D4BC /* WifiHTTPClientTests.swift in Sources */,
				A1BABD0E24A57CFC000ED515 /* ENTemporaryExposureKey+ProcessingTests.swift in Sources */,
				EE22DB8F247FB46C001B0A71 /* ENStateTests.swift in Sources */,
				8F3D71AA25A86AD300D52CCD /* HomeExposureLoggingCellModelTests.swift in Sources */,
				BACCCC7525ADB9FD00195AC3 /* RiskLegendeTest.swift in Sources */,
				B1DDDABC247137B000A07175 /* HTTPClientConfigurationEndpointTests.swift in Sources */,
				2FD881CE249115E700BEC8FC /* ExposureSubmissionNavigationControllerTest.swift in Sources */,
				A1E419522495A6F20016E52A /* HTTPClient+TANForExposureSubmitTests.swift in Sources */,
				015178C22507D2E50074F095 /* ExposureSubmissionSymptomsOnsetViewControllerTests.swift in Sources */,
				A32842612490E2AC006B1F09 /* ExposureSubmissionWarnOthersViewControllerTests.swift in Sources */,
				AB5F84B424F8FA26000400D4 /* SerialMigratorTests.swift in Sources */,
				ABAE0A37257FA88D0030ED47 /* ContactDiaryStoreSchemaV1Tests.swift in Sources */,
				B17A44A22464906A00CB195E /* KeyTests.swift in Sources */,
				B19FD7152491A4A300A9D56A /* SAP_SemanticVersionTests.swift in Sources */,
				941F5ED02518E82800785F06 /* ENSettingEuTracingViewModelTests.swift in Sources */,
				BAFBF35725ADD734003F5DC2 /* HomeThankYouCellModelTests.swift in Sources */,
				01D16C6224ED6DB3007DB387 /* MockLowPowerModeStatusProvider.swift in Sources */,
				A1654EFF24B41FF600C0E115 /* DynamicCellTests.swift in Sources */,
				0144BDE32509288B00B0857C /* SymptomsOnsetTests.swift in Sources */,
				BACD671725B7002F00BAF5D0 /* RiskCalculationResultTests.swift in Sources */,
				A124E64C249C4C9000E95F72 /* SAPDownloadedPackagesStore+Helpers.swift in Sources */,
				ABAE0A3F257FAC970030ED47 /* ContactDiaryStoreTests.swift in Sources */,
				A36FACC424C5EA1500DED947 /* ExposureDetectionViewControllerTests.swift in Sources */,
				71176E2F248922B0004B0C9F /* ENAColorTests.swift in Sources */,
				014086B82588F9FD00E9E5B2 /* DiaryEditEntriesViewModelTest.swift in Sources */,
				0DF6BB9D248AE232007E8B0C /* AppUpdateCheckerHelperTests.swift in Sources */,
				A328425D248E82BC006B1F09 /* ExposureSubmissionTestResultViewControllerTests.swift in Sources */,
				BA6C8B0E254D6BF9008344F5 /* RiskCalculationTest.swift in Sources */,
				F22C6E2324917E3200712A6B /* DynamicTableViewControllerRowsTests.swift in Sources */,
				BAB6C82325C4666900E042FB /* PPACServiceTest.swift in Sources */,
				01B605E7258A4A980093DB8E /* DiaryContactPersonTest.swift in Sources */,
				A1E4195D249818060016E52A /* RiskTests.swift in Sources */,
				B18C411D246DB30000B8D8CB /* URL+Helper.swift in Sources */,
				CDF27BD5246ADBF30044D32B /* HTTPClient+DaysAndHoursTests.swift in Sources */,
				B117909824914D77007FF821 /* StoreTests.swift in Sources */,
				F22C6E252492082B00712A6B /* DynamicTableViewSpaceCellTests.swift in Sources */,
				B1AC51D624CED8820087C35B /* DetectionModeTests.swift in Sources */,
				B1FE13FE24896EF700D012E5 /* CachedAppConfigurationTests.swift in Sources */,
				50352C9F25C96687007193D2 /* HTTPClient+AuthorizationOTPTests.swift in Sources */,
				524C4292256587B900EBC3B0 /* ExposureSubmissionTestResultConsentViewModelTests.swift in Sources */,
				BA6C8B51254D80DF008344F5 /* ExposureWindowTest.swift in Sources */,
				50BD2E7724FE26F400932566 /* AppInformationImprintTest.swift in Sources */,
				EBD2D07F25A869B9006E4220 /* HomeTableViewModelTests.swift in Sources */,
				352DEA6F25B08966006751D1 /* StatisticsProviderTests.swift in Sources */,
				BAB6C80A25C4640500E042FB /* TimestampedTokenTests.swift in Sources */,
				AB8BC3472551B97700F3B5A7 /* DownloadedPackagesStoreErrorStub.swift in Sources */,
				50B1D6E72551621C00684C3C /* DayKeyPackageDownloadTests.swift in Sources */,
				A1E419602498243E0016E52A /* String+TodayTests.swift in Sources */,
				BA6C8B2B254D76F7008344F5 /* TestCasesWithConfiguration.swift in Sources */,
				2FC0356F24B342FA00E234AC /* UIViewcontroller+AlertTest.swift in Sources */,
				F2DC809024898A9400EDC40A /* DynamicTableViewControllerNumberOfRowsAndSectionsTests.swift in Sources */,
				AB5F84BD24F92E92000400D4 /* SerialMigratorFake.swift in Sources */,
			);
			runOnlyForDeploymentPostprocessing = 0;
		};
		85D7595B24570491008175F0 /* Sources */ = {
			isa = PBXSourcesBuildPhase;
			buildActionMask = 2147483647;
			files = (
				BAEC99C7258B714300B98ECA /* ENAUITests_07_ContactJournalUITests.swift in Sources */,
				94C24B3F25304B4400F8C004 /* ENAUITestsDeltaOnboarding.swift in Sources */,
				134F0DBC247578FF00D88934 /* ENAUITestsHome.swift in Sources */,
				EB11B02A24EE7CA500143A95 /* ENAUITestsSettings.swift in Sources */,
				134F0DBD247578FF00D88934 /* ENAUITests-Extensions.swift in Sources */,
				A32842652491136E006B1F09 /* ExposureSubmissionUITests.swift in Sources */,
				948DCDC3252EFC9A00CDE020 /* ENAUITests_05_ExposureLogging.swift in Sources */,
				85D7596424570491008175F0 /* ENAUITests.swift in Sources */,
				EB1C221225B7140B00A5CA6E /* ENAUITests_08_UpdateOSUITests.swift in Sources */,
				356153AD257FA8A300F6CD4D /* AccessibilityIdentifiers.swift in Sources */,
				941B68AE253F007100DC1962 /* Int+Increment.swift in Sources */,
				52EAAB512566BB0500204373 /* ExposureSubmission+TestResult.swift in Sources */,
				13E50469248E3CD20086641C /* ENAUITestsAppInformation.swift in Sources */,
				01A1B45C252E077600841B63 /* TimeInterval+Convenience.swift in Sources */,
				130CB19C246D92F800ADE602 /* ENAUITestsOnboarding.swift in Sources */,
				13E5046B248E3DF30086641C /* AppStrings.swift in Sources */,
				A3EE6E5C249BB97500C64B61 /* UITestingParameters.swift in Sources */,
				134F0F2C2475793400D88934 /* SnapshotHelper.swift in Sources */,
				509C69FE25B5D920000F2A4C /* ENAUITests-Statistics.swift in Sources */,
				505F2E522587738900697CC2 /* AccessibilityLabels.swift in Sources */,
			);
			runOnlyForDeploymentPostprocessing = 0;
		};
		B1FF6B662497D0B40041CF02 /* Sources */ = {
			isa = PBXSourcesBuildPhase;
			buildActionMask = 2147483647;
			files = (
				019BFC6C24C9901A0053973D /* sqlite3.c in Sources */,
			);
			runOnlyForDeploymentPostprocessing = 0;
		};
/* End PBXSourcesBuildPhase section */

/* Begin PBXTargetDependency section */
		85D7595624570491008175F0 /* PBXTargetDependency */ = {
			isa = PBXTargetDependency;
			target = 85D7593A2457048F008175F0 /* ENA */;
			targetProxy = 85D7595524570491008175F0 /* PBXContainerItemProxy */;
		};
		85D7596124570491008175F0 /* PBXTargetDependency */ = {
			isa = PBXTargetDependency;
			target = 85D7593A2457048F008175F0 /* ENA */;
			targetProxy = 85D7596024570491008175F0 /* PBXContainerItemProxy */;
		};
/* End PBXTargetDependency section */

/* Begin PBXVariantGroup section */
		01E42990251DCDC90057FCBE /* Localizable.legal.strings */ = {
			isa = PBXVariantGroup;
			children = (
				01E4298F251DCDC90057FCBE /* en */,
				01E42994251DCDCE0057FCBE /* de */,
				01E42995251DCDD10057FCBE /* tr */,
			);
			name = Localizable.legal.strings;
			sourceTree = "<group>";
		};
		13156CFF248C19D000AFC472 /* usage.html */ = {
			isa = PBXVariantGroup;
			children = (
				13156CFE248C19D000AFC472 /* de */,
				13156D00248CDECC00AFC472 /* en */,
				EEDD6DF524A4885200BC30D0 /* tr */,
				EECF5E5524BDCC3C00332B8F /* pl */,
				EECF5E5A24BDCC4D00332B8F /* ro */,
				EECF5E5F24BDCC5900332B8F /* bg */,
			);
			name = usage.html;
			sourceTree = "<group>";
		};
		71F5418A248BEDBE006DB793 /* privacy-policy.html */ = {
			isa = PBXVariantGroup;
			children = (
				71F5418B248BEDBE006DB793 /* de */,
				717D21EA248C072300D9717E /* en */,
				EEDD6DF624A4885200BC30D0 /* tr */,
				EECF5E5624BDCC3C00332B8F /* pl */,
				EECF5E5B24BDCC4D00332B8F /* ro */,
				EECF5E6024BDCC5A00332B8F /* bg */,
			);
			name = "privacy-policy.html";
			sourceTree = "<group>";
		};
		85D7594C24570491008175F0 /* LaunchScreen.storyboard */ = {
			isa = PBXVariantGroup;
			children = (
				85D7594D24570491008175F0 /* Base */,
			);
			name = LaunchScreen.storyboard;
			sourceTree = "<group>";
		};
		AB8B0D3425305384009C067B /* Localizable.links.strings */ = {
			isa = PBXVariantGroup;
			children = (
				AB8B0D3C253053A1009C067B /* de */,
				AB8B0D3D253053D5009C067B /* en */,
				AB8B0D3E253053DB009C067B /* tr */,
				AB8B0D3F253053DF009C067B /* pl */,
				AB8B0D40253053E2009C067B /* ro */,
				AB8B0D41253053E5009C067B /* bg */,
			);
			name = Localizable.links.strings;
			sourceTree = "<group>";
		};
		EE26950A248FCB0300BAE234 /* InfoPlist.strings */ = {
			isa = PBXVariantGroup;
			children = (
				EE269509248FCB0300BAE234 /* de */,
				EE26950B248FCB1600BAE234 /* en */,
				EEDD6DF824A4889D00BC30D0 /* tr */,
				EECF5E5924BDCC3C00332B8F /* pl */,
				EECF5E5E24BDCC4D00332B8F /* ro */,
				EECF5E6324BDCC5A00332B8F /* bg */,
			);
			name = InfoPlist.strings;
			sourceTree = "<group>";
		};
		EE70C23A245B09E900AC9B2F /* Localizable.strings */ = {
			isa = PBXVariantGroup;
			children = (
				EE70C23B245B09E900AC9B2F /* de */,
				EE70C23C245B09E900AC9B2F /* en */,
				EEDD6DF924A488A500BC30D0 /* tr */,
				EECF5E5724BDCC3C00332B8F /* pl */,
				EECF5E5C24BDCC4D00332B8F /* ro */,
				EECF5E6124BDCC5A00332B8F /* bg */,
			);
			name = Localizable.strings;
			sourceTree = "<group>";
		};
		EE92A340245D96DA006B97B0 /* Localizable.stringsdict */ = {
			isa = PBXVariantGroup;
			children = (
				EE92A33F245D96DA006B97B0 /* de */,
				514C0A09247AEEE200F235F6 /* en */,
				EEDD6DFA24A488AD00BC30D0 /* tr */,
				EECF5E5824BDCC3C00332B8F /* pl */,
				EECF5E5D24BDCC4D00332B8F /* ro */,
				EECF5E6224BDCC5A00332B8F /* bg */,
			);
			name = Localizable.stringsdict;
			sourceTree = "<group>";
		};
/* End PBXVariantGroup section */

/* Begin XCBuildConfiguration section */
		011E4AFC2483A269002E6412 /* Community */ = {
			isa = XCBuildConfiguration;
			buildSettings = {
				ALWAYS_SEARCH_USER_PATHS = NO;
				CLANG_ANALYZER_LOCALIZABILITY_NONLOCALIZED = YES;
				CLANG_ANALYZER_NONNULL = YES;
				CLANG_ANALYZER_NUMBER_OBJECT_CONVERSION = YES_AGGRESSIVE;
				CLANG_CXX_LANGUAGE_STANDARD = "gnu++14";
				CLANG_CXX_LIBRARY = "libc++";
				CLANG_ENABLE_MODULES = YES;
				CLANG_ENABLE_OBJC_ARC = YES;
				CLANG_ENABLE_OBJC_WEAK = YES;
				CLANG_WARN_BLOCK_CAPTURE_AUTORELEASING = YES;
				CLANG_WARN_BOOL_CONVERSION = YES;
				CLANG_WARN_COMMA = YES;
				CLANG_WARN_CONSTANT_CONVERSION = YES;
				CLANG_WARN_DEPRECATED_OBJC_IMPLEMENTATIONS = YES;
				CLANG_WARN_DIRECT_OBJC_ISA_USAGE = YES_ERROR;
				CLANG_WARN_DOCUMENTATION_COMMENTS = YES;
				CLANG_WARN_EMPTY_BODY = YES;
				CLANG_WARN_ENUM_CONVERSION = YES;
				CLANG_WARN_INFINITE_RECURSION = YES;
				CLANG_WARN_INT_CONVERSION = YES;
				CLANG_WARN_NON_LITERAL_NULL_CONVERSION = YES;
				CLANG_WARN_OBJC_IMPLICIT_RETAIN_SELF = YES;
				CLANG_WARN_OBJC_LITERAL_CONVERSION = YES;
				CLANG_WARN_OBJC_ROOT_CLASS = YES_ERROR;
				CLANG_WARN_QUOTED_INCLUDE_IN_FRAMEWORK_HEADER = YES;
				CLANG_WARN_RANGE_LOOP_ANALYSIS = YES;
				CLANG_WARN_STRICT_PROTOTYPES = YES;
				CLANG_WARN_SUSPICIOUS_MOVE = YES;
				CLANG_WARN_UNGUARDED_AVAILABILITY = YES_AGGRESSIVE;
				CLANG_WARN_UNREACHABLE_CODE = YES;
				CLANG_WARN__DUPLICATE_METHOD_MATCH = YES;
				COPY_PHASE_STRIP = NO;
				DEBUG_INFORMATION_FORMAT = dwarf;
				ENABLE_STRICT_OBJC_MSGSEND = YES;
				ENABLE_TESTABILITY = YES;
				GCC_C_LANGUAGE_STANDARD = gnu11;
				GCC_DYNAMIC_NO_PIC = NO;
				GCC_NO_COMMON_BLOCKS = YES;
				GCC_OPTIMIZATION_LEVEL = 0;
				GCC_PREPROCESSOR_DEFINITIONS = (
					"DEBUG=1",
					"$(inherited)",
				);
				GCC_WARN_64_TO_32_BIT_CONVERSION = YES;
				GCC_WARN_ABOUT_RETURN_TYPE = YES_ERROR;
				GCC_WARN_UNDECLARED_SELECTOR = YES;
				GCC_WARN_UNINITIALIZED_AUTOS = YES_AGGRESSIVE;
				GCC_WARN_UNUSED_FUNCTION = YES;
				GCC_WARN_UNUSED_VARIABLE = YES;
				IPHONEOS_DEPLOYMENT_TARGET = 12.5;
				MTL_ENABLE_DEBUG_INFO = INCLUDE_SOURCE;
				MTL_FAST_MATH = YES;
				ONLY_ACTIVE_ARCH = YES;
				SDKROOT = iphoneos;
				SWIFT_ACTIVE_COMPILATION_CONDITIONS = "DEBUG COMMUNITY";
				SWIFT_OPTIMIZATION_LEVEL = "-Onone";
			};
			name = Community;
		};
		011E4AFD2483A269002E6412 /* Community */ = {
			isa = XCBuildConfiguration;
			buildSettings = {
				ASSETCATALOG_COMPILER_APPICON_NAME = AppIcon;
				CLANG_ENABLE_MODULES = YES;
				CODE_SIGN_ENTITLEMENTS = "${PROJECT}/Resources/ENACommunity.entitlements";
				CODE_SIGN_IDENTITY = "Apple Development";
				CODE_SIGN_STYLE = Automatic;
				CURRENT_PROJECT_VERSION = 1;
				DEVELOPMENT_TEAM = $IPHONE_APP_DEV_TEAM;
				GCC_PREPROCESSOR_DEFINITIONS = (
					"DEBUG=1",
					"$(inherited)",
					"SQLITE_HAS_CODEC=1",
					"DISABLE_CERTIFICATE_PINNING=1",
				);
				INFOPLIST_FILE = ENA/Resources/Info_Debug.plist;
				IPHONE_APP_CODE_SIGN_IDENTITY = "iPhone Developer";
				IPHONE_APP_DEV_TEAM = "";
				IPHONE_APP_DIST_PROF_SPECIFIER = "";
				LD_RUNPATH_SEARCH_PATHS = (
					"$(inherited)",
					"@executable_path/Frameworks",
				);
				MARKETING_VERSION = 1.13.0;
				OTHER_CFLAGS = (
					"-DSQLITE_HAS_CODEC",
					"-DSQLITE_TEMP_STORE=3",
					"-DSQLCIPHER_CRYPTO_CC",
					"-DNDEBUG",
				);
				PRODUCT_BUNDLE_IDENTIFIER = de.rki.coronawarnapp;
				PRODUCT_NAME = "$(TARGET_NAME)";
				PROVISIONING_PROFILE_SPECIFIER = "";
				SWIFT_ACTIVE_COMPILATION_CONDITIONS = "${inherited} USE_DEV_PK_FOR_SIG_VERIFICATION DISABLE_CERTIFICATE_PINNING";
				SWIFT_OBJC_BRIDGING_HEADER = "ENA-Bridging-Header.h";
				SWIFT_OPTIMIZATION_LEVEL = "-Onone";
				SWIFT_VERSION = 5.0;
				TARGETED_DEVICE_FAMILY = 1;
			};
			name = Community;
		};
		011E4AFE2483A269002E6412 /* Community */ = {
			isa = XCBuildConfiguration;
			buildSettings = {
				ALWAYS_EMBED_SWIFT_STANDARD_LIBRARIES = YES;
				BUNDLE_LOADER = "$(TEST_HOST)";
				CLANG_ENABLE_MODULES = YES;
				CODE_SIGN_STYLE = Automatic;
				DEVELOPMENT_TEAM = 523TP53AQF;
				GCC_PREPROCESSOR_DEFINITIONS = (
					"$(inherited)",
					"SQLITE_HAS_CODEC=1",
				);
				INFOPLIST_FILE = ENATests/Info.plist;
				LD_RUNPATH_SEARCH_PATHS = (
					"$(inherited)",
					"@executable_path/Frameworks",
					"@loader_path/Frameworks",
				);
				OTHER_CFLAGS = (
					"-DSQLITE_HAS_CODEC",
					"-DSQLITE_TEMP_STORE=3",
					"-DSQLCIPHER_CRYPTO_CC",
					"-DNDEBUG",
				);
				PRODUCT_BUNDLE_IDENTIFIER = com.sap.ux.ENATests;
				PRODUCT_NAME = "$(TARGET_NAME)";
				SWIFT_OBJC_BRIDGING_HEADER = "ENATests-Bridging-Header.h";
				SWIFT_OPTIMIZATION_LEVEL = "-Onone";
				SWIFT_VERSION = 5.0;
				TARGETED_DEVICE_FAMILY = "1,2";
				TEST_HOST = "$(BUILT_PRODUCTS_DIR)/ENA.app/ENA";
			};
			name = Community;
		};
		011E4AFF2483A269002E6412 /* Community */ = {
			isa = XCBuildConfiguration;
			buildSettings = {
				ALWAYS_EMBED_SWIFT_STANDARD_LIBRARIES = YES;
				CODE_SIGN_STYLE = Automatic;
				DEVELOPMENT_TEAM = 523TP53AQF;
				INFOPLIST_FILE = ENAUITests/Info.plist;
				LD_RUNPATH_SEARCH_PATHS = (
					"$(inherited)",
					"@executable_path/Frameworks",
					"@loader_path/Frameworks",
				);
				PRODUCT_BUNDLE_IDENTIFIER = com.sap.ux.ENAUITests;
				PRODUCT_NAME = "$(TARGET_NAME)";
				PROVISIONING_PROFILE_SPECIFIER = "";
				"PROVISIONING_PROFILE_SPECIFIER[sdk=macosx*]" = "";
				SWIFT_ACTIVE_COMPILATION_CONDITIONS = "DEBUG COMMUNITY";
				SWIFT_VERSION = 5.0;
				TARGETED_DEVICE_FAMILY = "1,2";
				TEST_TARGET_NAME = ENA;
			};
			name = Community;
		};
		0140535724A0E077000A5121 /* TestFlight */ = {
			isa = XCBuildConfiguration;
			buildSettings = {
				ALWAYS_SEARCH_USER_PATHS = NO;
				CLANG_ANALYZER_LOCALIZABILITY_NONLOCALIZED = YES;
				CLANG_ANALYZER_NONNULL = YES;
				CLANG_ANALYZER_NUMBER_OBJECT_CONVERSION = YES_AGGRESSIVE;
				CLANG_CXX_LANGUAGE_STANDARD = "gnu++14";
				CLANG_CXX_LIBRARY = "libc++";
				CLANG_ENABLE_MODULES = YES;
				CLANG_ENABLE_OBJC_ARC = YES;
				CLANG_ENABLE_OBJC_WEAK = YES;
				CLANG_WARN_BLOCK_CAPTURE_AUTORELEASING = YES;
				CLANG_WARN_BOOL_CONVERSION = YES;
				CLANG_WARN_COMMA = YES;
				CLANG_WARN_CONSTANT_CONVERSION = YES;
				CLANG_WARN_DEPRECATED_OBJC_IMPLEMENTATIONS = YES;
				CLANG_WARN_DIRECT_OBJC_ISA_USAGE = YES_ERROR;
				CLANG_WARN_DOCUMENTATION_COMMENTS = YES;
				CLANG_WARN_EMPTY_BODY = YES;
				CLANG_WARN_ENUM_CONVERSION = YES;
				CLANG_WARN_INFINITE_RECURSION = YES;
				CLANG_WARN_INT_CONVERSION = YES;
				CLANG_WARN_NON_LITERAL_NULL_CONVERSION = YES;
				CLANG_WARN_OBJC_IMPLICIT_RETAIN_SELF = YES;
				CLANG_WARN_OBJC_LITERAL_CONVERSION = YES;
				CLANG_WARN_OBJC_ROOT_CLASS = YES_ERROR;
				CLANG_WARN_QUOTED_INCLUDE_IN_FRAMEWORK_HEADER = YES;
				CLANG_WARN_RANGE_LOOP_ANALYSIS = YES;
				CLANG_WARN_STRICT_PROTOTYPES = YES;
				CLANG_WARN_SUSPICIOUS_MOVE = YES;
				CLANG_WARN_UNGUARDED_AVAILABILITY = YES_AGGRESSIVE;
				CLANG_WARN_UNREACHABLE_CODE = YES;
				CLANG_WARN__DUPLICATE_METHOD_MATCH = YES;
				COPY_PHASE_STRIP = NO;
				DEBUG_INFORMATION_FORMAT = "dwarf-with-dsym";
				ENABLE_NS_ASSERTIONS = NO;
				ENABLE_STRICT_OBJC_MSGSEND = YES;
				GCC_C_LANGUAGE_STANDARD = gnu11;
				GCC_NO_COMMON_BLOCKS = YES;
				GCC_WARN_64_TO_32_BIT_CONVERSION = YES;
				GCC_WARN_ABOUT_RETURN_TYPE = YES_ERROR;
				GCC_WARN_UNDECLARED_SELECTOR = YES;
				GCC_WARN_UNINITIALIZED_AUTOS = YES_AGGRESSIVE;
				GCC_WARN_UNUSED_FUNCTION = YES;
				GCC_WARN_UNUSED_VARIABLE = YES;
				IPHONEOS_DEPLOYMENT_TARGET = 12.5;
				MTL_ENABLE_DEBUG_INFO = NO;
				MTL_FAST_MATH = YES;
				SDKROOT = iphoneos;
				SWIFT_ACTIVE_COMPILATION_CONDITIONS = "";
				SWIFT_COMPILATION_MODE = wholemodule;
				SWIFT_OPTIMIZATION_LEVEL = "-O";
				VALIDATE_PRODUCT = YES;
			};
			name = TestFlight;
		};
		0140535824A0E077000A5121 /* TestFlight */ = {
			isa = XCBuildConfiguration;
			buildSettings = {
				ASSETCATALOG_COMPILER_APPICON_NAME = AppIcon;
				CLANG_ENABLE_MODULES = YES;
				CODE_SIGN_ENTITLEMENTS = "${PROJECT}/Resources/ENA.entitlements";
				CODE_SIGN_IDENTITY = $IPHONE_APP_CODE_SIGN_IDENTITY;
				CODE_SIGN_STYLE = Manual;
				CURRENT_PROJECT_VERSION = 1;
				DEVELOPMENT_TEAM = 523TP53AQF;
				GCC_PREPROCESSOR_DEFINITIONS = "SQLITE_HAS_CODEC=1";
				INFOPLIST_FILE = ENA/Resources/Info_Testflight.plist;
				IPHONE_APP_CODE_SIGN_IDENTITY = "Apple Distribution";
				IPHONE_APP_DEV_TEAM = 523TP53AQF;
				IPHONE_APP_DIST_PROF_SPECIFIER = "match AppStore de.rki.coronawarnapp-dev";
				LD_RUNPATH_SEARCH_PATHS = (
					"$(inherited)",
					"@executable_path/Frameworks",
				);
				MARKETING_VERSION = 1.13.0;
				OTHER_CFLAGS = (
					"-DSQLITE_HAS_CODEC",
					"-DSQLITE_TEMP_STORE=3",
					"-DSQLCIPHER_CRYPTO_CC",
					"-DNDEBUG",
				);
				PRODUCT_BUNDLE_IDENTIFIER = "de.rki.coronawarnapp-dev";
				PRODUCT_NAME = "$(TARGET_NAME)";
				PROVISIONING_PROFILE_SPECIFIER = $IPHONE_APP_DIST_PROF_SPECIFIER;
				SWIFT_ACTIVE_COMPILATION_CONDITIONS = USE_DEV_PK_FOR_SIG_VERIFICATION;
				SWIFT_OBJC_BRIDGING_HEADER = "ENA-Bridging-Header.h";
				SWIFT_VERSION = 5.0;
				TARGETED_DEVICE_FAMILY = 1;
			};
			name = TestFlight;
		};
		0140535924A0E077000A5121 /* TestFlight */ = {
			isa = XCBuildConfiguration;
			buildSettings = {
				ALWAYS_EMBED_SWIFT_STANDARD_LIBRARIES = YES;
				BUNDLE_LOADER = "$(TEST_HOST)";
				CLANG_ENABLE_MODULES = YES;
				CODE_SIGN_STYLE = Manual;
				DEVELOPMENT_TEAM = 523TP53AQF;
				GCC_PREPROCESSOR_DEFINITIONS = "SQLITE_HAS_CODEC=1";
				INFOPLIST_FILE = ENATests/Info.plist;
				LD_RUNPATH_SEARCH_PATHS = (
					"$(inherited)",
					"@executable_path/Frameworks",
					"@loader_path/Frameworks",
				);
				OTHER_CFLAGS = (
					"-DSQLITE_HAS_CODEC",
					"-DSQLITE_TEMP_STORE=3",
					"-DSQLCIPHER_CRYPTO_CC",
					"-DNDEBUG",
				);
				PRODUCT_BUNDLE_IDENTIFIER = com.sap.ux.ENATests;
				PRODUCT_NAME = "$(TARGET_NAME)";
				SWIFT_OBJC_BRIDGING_HEADER = "ENATests-Bridging-Header.h";
				SWIFT_VERSION = 5.0;
				TARGETED_DEVICE_FAMILY = "1,2";
				TEST_HOST = "$(BUILT_PRODUCTS_DIR)/ENA.app/ENA";
			};
			name = TestFlight;
		};
		0140535A24A0E077000A5121 /* TestFlight */ = {
			isa = XCBuildConfiguration;
			buildSettings = {
				ALWAYS_EMBED_SWIFT_STANDARD_LIBRARIES = YES;
				CODE_SIGN_STYLE = Manual;
				DEVELOPMENT_TEAM = 523TP53AQF;
				INFOPLIST_FILE = ENAUITests/Info.plist;
				LD_RUNPATH_SEARCH_PATHS = (
					"$(inherited)",
					"@executable_path/Frameworks",
					"@loader_path/Frameworks",
				);
				PRODUCT_BUNDLE_IDENTIFIER = com.sap.ux.ENAUITests;
				PRODUCT_NAME = "$(TARGET_NAME)";
				PROVISIONING_PROFILE_SPECIFIER = "";
				"PROVISIONING_PROFILE_SPECIFIER[sdk=macosx*]" = "";
				SWIFT_VERSION = 5.0;
				TARGETED_DEVICE_FAMILY = "1,2";
				TEST_TARGET_NAME = ENA;
			};
			name = TestFlight;
		};
		019BFC6324C988F90053973D /* TestFlight */ = {
			isa = XCBuildConfiguration;
			buildSettings = {
				CODE_SIGNING_ALLOWED = NO;
				CODE_SIGNING_REQUIRED = NO;
				CODE_SIGN_STYLE = Manual;
				DEFINES_MODULE = YES;
				DYLIB_INSTALL_NAME_BASE = "@rpath";
				GCC_PREPROCESSOR_DEFINITIONS = "SQLITE_HAS_CODEC=1";
				INFOPLIST_FILE = CWASQLite/Info.plist;
				LD_RUNPATH_SEARCH_PATHS = (
					"$(inherited)",
					"@executable_path/Frameworks",
					"@loader_path/Frameworks",
				);
				OTHER_CFLAGS = (
					"-DSQLITE_TEMP_STORE=3",
					"-DSQLCIPHER_CRYPTO_CC",
					"-DNDEBUG",
					"-DSQLITE_HAS_CODEC",
				);
				PRODUCT_BUNDLE_IDENTIFIER = de.rki.coronawarnapp.sqlite;
				PRODUCT_NAME = CWASQLite;
				PROVISIONING_PROFILE_SPECIFIER = "";
				SKIP_INSTALL = YES;
				SWIFT_VERSION = 5.0;
				VERSIONING_SYSTEM = "apple-generic";
			};
			name = TestFlight;
		};
		01D1BEB124F7F41200D11B9A /* AdHoc */ = {
			isa = XCBuildConfiguration;
			buildSettings = {
				ALWAYS_SEARCH_USER_PATHS = NO;
				CLANG_ANALYZER_LOCALIZABILITY_NONLOCALIZED = YES;
				CLANG_ANALYZER_NONNULL = YES;
				CLANG_ANALYZER_NUMBER_OBJECT_CONVERSION = YES_AGGRESSIVE;
				CLANG_CXX_LANGUAGE_STANDARD = "gnu++14";
				CLANG_CXX_LIBRARY = "libc++";
				CLANG_ENABLE_MODULES = YES;
				CLANG_ENABLE_OBJC_ARC = YES;
				CLANG_ENABLE_OBJC_WEAK = YES;
				CLANG_WARN_BLOCK_CAPTURE_AUTORELEASING = YES;
				CLANG_WARN_BOOL_CONVERSION = YES;
				CLANG_WARN_COMMA = YES;
				CLANG_WARN_CONSTANT_CONVERSION = YES;
				CLANG_WARN_DEPRECATED_OBJC_IMPLEMENTATIONS = YES;
				CLANG_WARN_DIRECT_OBJC_ISA_USAGE = YES_ERROR;
				CLANG_WARN_DOCUMENTATION_COMMENTS = YES;
				CLANG_WARN_EMPTY_BODY = YES;
				CLANG_WARN_ENUM_CONVERSION = YES;
				CLANG_WARN_INFINITE_RECURSION = YES;
				CLANG_WARN_INT_CONVERSION = YES;
				CLANG_WARN_NON_LITERAL_NULL_CONVERSION = YES;
				CLANG_WARN_OBJC_IMPLICIT_RETAIN_SELF = YES;
				CLANG_WARN_OBJC_LITERAL_CONVERSION = YES;
				CLANG_WARN_OBJC_ROOT_CLASS = YES_ERROR;
				CLANG_WARN_QUOTED_INCLUDE_IN_FRAMEWORK_HEADER = YES;
				CLANG_WARN_RANGE_LOOP_ANALYSIS = YES;
				CLANG_WARN_STRICT_PROTOTYPES = YES;
				CLANG_WARN_SUSPICIOUS_MOVE = YES;
				CLANG_WARN_UNGUARDED_AVAILABILITY = YES_AGGRESSIVE;
				CLANG_WARN_UNREACHABLE_CODE = YES;
				CLANG_WARN__DUPLICATE_METHOD_MATCH = YES;
				COPY_PHASE_STRIP = NO;
				DEBUG_INFORMATION_FORMAT = "dwarf-with-dsym";
				ENABLE_NS_ASSERTIONS = NO;
				ENABLE_STRICT_OBJC_MSGSEND = YES;
				GCC_C_LANGUAGE_STANDARD = gnu11;
				GCC_NO_COMMON_BLOCKS = YES;
				GCC_WARN_64_TO_32_BIT_CONVERSION = YES;
				GCC_WARN_ABOUT_RETURN_TYPE = YES_ERROR;
				GCC_WARN_UNDECLARED_SELECTOR = YES;
				GCC_WARN_UNINITIALIZED_AUTOS = YES_AGGRESSIVE;
				GCC_WARN_UNUSED_FUNCTION = YES;
				GCC_WARN_UNUSED_VARIABLE = YES;
				IPHONEOS_DEPLOYMENT_TARGET = 12.5;
				MTL_ENABLE_DEBUG_INFO = NO;
				MTL_FAST_MATH = YES;
				SDKROOT = iphoneos;
				SWIFT_ACTIVE_COMPILATION_CONDITIONS = ADHOC;
				SWIFT_COMPILATION_MODE = wholemodule;
				SWIFT_OPTIMIZATION_LEVEL = "-O";
				VALIDATE_PRODUCT = YES;
			};
			name = AdHoc;
		};
		01D1BEB224F7F41200D11B9A /* AdHoc */ = {
			isa = XCBuildConfiguration;
			buildSettings = {
				ASSETCATALOG_COMPILER_APPICON_NAME = AppIcon;
				CLANG_ENABLE_MODULES = YES;
				CODE_SIGN_ENTITLEMENTS = "${PROJECT}/Resources/ENA.entitlements";
				CODE_SIGN_IDENTITY = $IPHONE_APP_CODE_SIGN_IDENTITY;
				CODE_SIGN_STYLE = Manual;
				CURRENT_PROJECT_VERSION = 1;
				DEVELOPMENT_TEAM = 523TP53AQF;
				GCC_PREPROCESSOR_DEFINITIONS = "SQLITE_HAS_CODEC=1";
				INFOPLIST_FILE = ENA/Resources/Info_Testflight.plist;
				IPHONE_APP_CODE_SIGN_IDENTITY = "Apple Distribution";
				IPHONE_APP_DEV_TEAM = 523TP53AQF;
				IPHONE_APP_DIST_PROF_SPECIFIER = "match AdHoc de.rki.coronawarnapp-dev";
				LD_RUNPATH_SEARCH_PATHS = (
					"$(inherited)",
					"@executable_path/Frameworks",
				);
				MARKETING_VERSION = 1.13.0;
				OTHER_CFLAGS = (
					"-DSQLITE_HAS_CODEC",
					"-DSQLITE_TEMP_STORE=3",
					"-DSQLCIPHER_CRYPTO_CC",
					"-DNDEBUG",
				);
				PRODUCT_BUNDLE_IDENTIFIER = "de.rki.coronawarnapp-dev";
				PRODUCT_NAME = "$(TARGET_NAME)";
				PROVISIONING_PROFILE_SPECIFIER = $IPHONE_APP_DIST_PROF_SPECIFIER;
				SWIFT_ACTIVE_COMPILATION_CONDITIONS = "APP_STORE USE_DEV_PK_FOR_SIG_VERIFICATION";
				SWIFT_OBJC_BRIDGING_HEADER = "ENA-Bridging-Header.h";
				SWIFT_VERSION = 5.0;
				TARGETED_DEVICE_FAMILY = 1;
			};
			name = AdHoc;
		};
		01D1BEB324F7F41200D11B9A /* AdHoc */ = {
			isa = XCBuildConfiguration;
			buildSettings = {
				ALWAYS_EMBED_SWIFT_STANDARD_LIBRARIES = YES;
				BUNDLE_LOADER = "$(TEST_HOST)";
				CLANG_ENABLE_MODULES = YES;
				CODE_SIGN_STYLE = Manual;
				DEVELOPMENT_TEAM = 523TP53AQF;
				GCC_PREPROCESSOR_DEFINITIONS = "SQLITE_HAS_CODEC=1";
				INFOPLIST_FILE = ENATests/Info.plist;
				LD_RUNPATH_SEARCH_PATHS = (
					"$(inherited)",
					"@executable_path/Frameworks",
					"@loader_path/Frameworks",
				);
				OTHER_CFLAGS = (
					"-DSQLITE_HAS_CODEC",
					"-DSQLITE_TEMP_STORE=3",
					"-DSQLCIPHER_CRYPTO_CC",
					"-DNDEBUG",
				);
				PRODUCT_BUNDLE_IDENTIFIER = com.sap.ux.ENATests;
				PRODUCT_NAME = "$(TARGET_NAME)";
				SWIFT_OBJC_BRIDGING_HEADER = "ENATests-Bridging-Header.h";
				SWIFT_VERSION = 5.0;
				TARGETED_DEVICE_FAMILY = "1,2";
				TEST_HOST = "$(BUILT_PRODUCTS_DIR)/ENA.app/ENA";
			};
			name = AdHoc;
		};
		01D1BEB424F7F41200D11B9A /* AdHoc */ = {
			isa = XCBuildConfiguration;
			buildSettings = {
				ALWAYS_EMBED_SWIFT_STANDARD_LIBRARIES = YES;
				CODE_SIGN_STYLE = Manual;
				DEVELOPMENT_TEAM = 523TP53AQF;
				INFOPLIST_FILE = ENAUITests/Info.plist;
				LD_RUNPATH_SEARCH_PATHS = (
					"$(inherited)",
					"@executable_path/Frameworks",
					"@loader_path/Frameworks",
				);
				PRODUCT_BUNDLE_IDENTIFIER = com.sap.ux.ENAUITests;
				PRODUCT_NAME = "$(TARGET_NAME)";
				PROVISIONING_PROFILE_SPECIFIER = "";
				"PROVISIONING_PROFILE_SPECIFIER[sdk=macosx*]" = "";
				SWIFT_VERSION = 5.0;
				TARGETED_DEVICE_FAMILY = "1,2";
				TEST_TARGET_NAME = ENA;
			};
			name = AdHoc;
		};
		01D1BEB524F7F41200D11B9A /* AdHoc */ = {
			isa = XCBuildConfiguration;
			buildSettings = {
				CODE_SIGNING_ALLOWED = NO;
				CODE_SIGNING_REQUIRED = NO;
				CODE_SIGN_STYLE = Manual;
				DEFINES_MODULE = YES;
				DYLIB_INSTALL_NAME_BASE = "@rpath";
				GCC_PREPROCESSOR_DEFINITIONS = "SQLITE_HAS_CODEC=1";
				INFOPLIST_FILE = CWASQLite/Info.plist;
				LD_RUNPATH_SEARCH_PATHS = (
					"$(inherited)",
					"@executable_path/Frameworks",
					"@loader_path/Frameworks",
				);
				OTHER_CFLAGS = (
					"-DSQLITE_TEMP_STORE=3",
					"-DSQLCIPHER_CRYPTO_CC",
					"-DNDEBUG",
					"-DSQLITE_HAS_CODEC",
				);
				PRODUCT_BUNDLE_IDENTIFIER = de.rki.coronawarnapp.sqlite;
				PRODUCT_NAME = CWASQLite;
				PROVISIONING_PROFILE_SPECIFIER = "";
				SKIP_INSTALL = YES;
				SWIFT_VERSION = 5.0;
				VERSIONING_SYSTEM = "apple-generic";
			};
			name = AdHoc;
		};
		85D7596624570491008175F0 /* Debug */ = {
			isa = XCBuildConfiguration;
			buildSettings = {
				ALWAYS_SEARCH_USER_PATHS = NO;
				CLANG_ANALYZER_LOCALIZABILITY_NONLOCALIZED = YES;
				CLANG_ANALYZER_NONNULL = YES;
				CLANG_ANALYZER_NUMBER_OBJECT_CONVERSION = YES_AGGRESSIVE;
				CLANG_CXX_LANGUAGE_STANDARD = "gnu++14";
				CLANG_CXX_LIBRARY = "libc++";
				CLANG_ENABLE_MODULES = YES;
				CLANG_ENABLE_OBJC_ARC = YES;
				CLANG_ENABLE_OBJC_WEAK = YES;
				CLANG_WARN_BLOCK_CAPTURE_AUTORELEASING = YES;
				CLANG_WARN_BOOL_CONVERSION = YES;
				CLANG_WARN_COMMA = YES;
				CLANG_WARN_CONSTANT_CONVERSION = YES;
				CLANG_WARN_DEPRECATED_OBJC_IMPLEMENTATIONS = YES;
				CLANG_WARN_DIRECT_OBJC_ISA_USAGE = YES_ERROR;
				CLANG_WARN_DOCUMENTATION_COMMENTS = YES;
				CLANG_WARN_EMPTY_BODY = YES;
				CLANG_WARN_ENUM_CONVERSION = YES;
				CLANG_WARN_INFINITE_RECURSION = YES;
				CLANG_WARN_INT_CONVERSION = YES;
				CLANG_WARN_NON_LITERAL_NULL_CONVERSION = YES;
				CLANG_WARN_OBJC_IMPLICIT_RETAIN_SELF = YES;
				CLANG_WARN_OBJC_LITERAL_CONVERSION = YES;
				CLANG_WARN_OBJC_ROOT_CLASS = YES_ERROR;
				CLANG_WARN_QUOTED_INCLUDE_IN_FRAMEWORK_HEADER = YES;
				CLANG_WARN_RANGE_LOOP_ANALYSIS = YES;
				CLANG_WARN_STRICT_PROTOTYPES = YES;
				CLANG_WARN_SUSPICIOUS_MOVE = YES;
				CLANG_WARN_UNGUARDED_AVAILABILITY = YES_AGGRESSIVE;
				CLANG_WARN_UNREACHABLE_CODE = YES;
				CLANG_WARN__DUPLICATE_METHOD_MATCH = YES;
				COPY_PHASE_STRIP = NO;
				DEBUG_INFORMATION_FORMAT = dwarf;
				ENABLE_STRICT_OBJC_MSGSEND = YES;
				ENABLE_TESTABILITY = YES;
				GCC_C_LANGUAGE_STANDARD = gnu11;
				GCC_DYNAMIC_NO_PIC = NO;
				GCC_NO_COMMON_BLOCKS = YES;
				GCC_OPTIMIZATION_LEVEL = 0;
				GCC_PREPROCESSOR_DEFINITIONS = (
					"DEBUG=1",
					"$(inherited)",
				);
				GCC_WARN_64_TO_32_BIT_CONVERSION = YES;
				GCC_WARN_ABOUT_RETURN_TYPE = YES_ERROR;
				GCC_WARN_UNDECLARED_SELECTOR = YES;
				GCC_WARN_UNINITIALIZED_AUTOS = YES_AGGRESSIVE;
				GCC_WARN_UNUSED_FUNCTION = YES;
				GCC_WARN_UNUSED_VARIABLE = YES;
				IPHONEOS_DEPLOYMENT_TARGET = 12.5;
				MTL_ENABLE_DEBUG_INFO = INCLUDE_SOURCE;
				MTL_FAST_MATH = YES;
				ONLY_ACTIVE_ARCH = YES;
				SDKROOT = iphoneos;
				SWIFT_ACTIVE_COMPILATION_CONDITIONS = DEBUG;
				SWIFT_OPTIMIZATION_LEVEL = "-Onone";
			};
			name = Debug;
		};
		85D7596724570491008175F0 /* Release */ = {
			isa = XCBuildConfiguration;
			buildSettings = {
				ALWAYS_SEARCH_USER_PATHS = NO;
				CLANG_ANALYZER_LOCALIZABILITY_NONLOCALIZED = YES;
				CLANG_ANALYZER_NONNULL = YES;
				CLANG_ANALYZER_NUMBER_OBJECT_CONVERSION = YES_AGGRESSIVE;
				CLANG_CXX_LANGUAGE_STANDARD = "gnu++14";
				CLANG_CXX_LIBRARY = "libc++";
				CLANG_ENABLE_MODULES = YES;
				CLANG_ENABLE_OBJC_ARC = YES;
				CLANG_ENABLE_OBJC_WEAK = YES;
				CLANG_WARN_BLOCK_CAPTURE_AUTORELEASING = YES;
				CLANG_WARN_BOOL_CONVERSION = YES;
				CLANG_WARN_COMMA = YES;
				CLANG_WARN_CONSTANT_CONVERSION = YES;
				CLANG_WARN_DEPRECATED_OBJC_IMPLEMENTATIONS = YES;
				CLANG_WARN_DIRECT_OBJC_ISA_USAGE = YES_ERROR;
				CLANG_WARN_DOCUMENTATION_COMMENTS = YES;
				CLANG_WARN_EMPTY_BODY = YES;
				CLANG_WARN_ENUM_CONVERSION = YES;
				CLANG_WARN_INFINITE_RECURSION = YES;
				CLANG_WARN_INT_CONVERSION = YES;
				CLANG_WARN_NON_LITERAL_NULL_CONVERSION = YES;
				CLANG_WARN_OBJC_IMPLICIT_RETAIN_SELF = YES;
				CLANG_WARN_OBJC_LITERAL_CONVERSION = YES;
				CLANG_WARN_OBJC_ROOT_CLASS = YES_ERROR;
				CLANG_WARN_QUOTED_INCLUDE_IN_FRAMEWORK_HEADER = YES;
				CLANG_WARN_RANGE_LOOP_ANALYSIS = YES;
				CLANG_WARN_STRICT_PROTOTYPES = YES;
				CLANG_WARN_SUSPICIOUS_MOVE = YES;
				CLANG_WARN_UNGUARDED_AVAILABILITY = YES_AGGRESSIVE;
				CLANG_WARN_UNREACHABLE_CODE = YES;
				CLANG_WARN__DUPLICATE_METHOD_MATCH = YES;
				COPY_PHASE_STRIP = NO;
				DEBUG_INFORMATION_FORMAT = "dwarf-with-dsym";
				ENABLE_NS_ASSERTIONS = NO;
				ENABLE_STRICT_OBJC_MSGSEND = YES;
				GCC_C_LANGUAGE_STANDARD = gnu11;
				GCC_NO_COMMON_BLOCKS = YES;
				GCC_WARN_64_TO_32_BIT_CONVERSION = YES;
				GCC_WARN_ABOUT_RETURN_TYPE = YES_ERROR;
				GCC_WARN_UNDECLARED_SELECTOR = YES;
				GCC_WARN_UNINITIALIZED_AUTOS = YES_AGGRESSIVE;
				GCC_WARN_UNUSED_FUNCTION = YES;
				GCC_WARN_UNUSED_VARIABLE = YES;
				IPHONEOS_DEPLOYMENT_TARGET = 12.5;
				MTL_ENABLE_DEBUG_INFO = NO;
				MTL_FAST_MATH = YES;
				SDKROOT = iphoneos;
				SWIFT_ACTIVE_COMPILATION_CONDITIONS = RELEASE;
				SWIFT_COMPILATION_MODE = wholemodule;
				SWIFT_OPTIMIZATION_LEVEL = "-O";
				VALIDATE_PRODUCT = YES;
			};
			name = Release;
		};
		85D7596924570491008175F0 /* Debug */ = {
			isa = XCBuildConfiguration;
			buildSettings = {
				ASSETCATALOG_COMPILER_APPICON_NAME = AppIcon;
				CLANG_ENABLE_MODULES = YES;
				CODE_SIGN_ENTITLEMENTS = "${PROJECT}/Resources/ENATest.entitlements";
				CODE_SIGN_IDENTITY = $IPHONE_APP_CODE_SIGN_IDENTITY;
				CODE_SIGN_STYLE = Manual;
				CURRENT_PROJECT_VERSION = 1;
				DEVELOPMENT_TEAM = 523TP53AQF;
				GCC_PREPROCESSOR_DEFINITIONS = (
					"DEBUG=1",
					"$(inherited)",
					"SQLITE_HAS_CODEC=1",
				);
				INFOPLIST_FILE = ENA/Resources/Info_Debug.plist;
				IPHONE_APP_CODE_SIGN_IDENTITY = "iPhone Developer";
				IPHONE_APP_DEV_TEAM = 523TP53AQF;
				IPHONE_APP_DIST_PROF_SPECIFIER = "523TP53AQF/Corona-Warn-App-Dev1";
				LD_RUNPATH_SEARCH_PATHS = (
					"$(inherited)",
					"@executable_path/Frameworks",
				);
				MARKETING_VERSION = 1.13.0;
				OTHER_CFLAGS = (
					"-DSQLITE_HAS_CODEC",
					"-DSQLITE_TEMP_STORE=3",
					"-DSQLCIPHER_CRYPTO_CC",
					"-DNDEBUG",
				);
				PRODUCT_BUNDLE_IDENTIFIER = "de.rki.coronawarnapp-dev";
				PRODUCT_NAME = "$(TARGET_NAME)";
				PROVISIONING_PROFILE_SPECIFIER = $IPHONE_APP_DIST_PROF_SPECIFIER;
				SWIFT_ACTIVE_COMPILATION_CONDITIONS = "$(inherited) USE_DEV_PK_FOR_SIG_VERIFICATION DISABLE_CERTIFICATE_PINNING";
				SWIFT_OBJC_BRIDGING_HEADER = "ENA-Bridging-Header.h";
				SWIFT_OPTIMIZATION_LEVEL = "-Onone";
				SWIFT_VERSION = 5.0;
				TARGETED_DEVICE_FAMILY = 1;
			};
			name = Debug;
		};
		85D7596A24570491008175F0 /* Release */ = {
			isa = XCBuildConfiguration;
			buildSettings = {
				ASSETCATALOG_COMPILER_APPICON_NAME = AppIcon;
				CLANG_ENABLE_MODULES = YES;
				CODE_SIGN_ENTITLEMENTS = "${PROJECT}/Resources/ENA.entitlements";
				CODE_SIGN_IDENTITY = $IPHONE_APP_CODE_SIGN_IDENTITY;
				CODE_SIGN_STYLE = Manual;
				CURRENT_PROJECT_VERSION = 1;
				GCC_PREPROCESSOR_DEFINITIONS = "SQLITE_HAS_CODEC=1";
				INFOPLIST_FILE = ENA/Resources/Info.plist;
				IPHONE_APP_CODE_SIGN_IDENTITY = "iPhone Developer";
				IPHONE_APP_DEV_TEAM = 523TP53AQF;
				IPHONE_APP_DIST_PROF_SPECIFIER = "523TP53AQF/Corona-Warn-App";
				LD_RUNPATH_SEARCH_PATHS = (
					"$(inherited)",
					"@executable_path/Frameworks",
				);
				MARKETING_VERSION = 1.13.0;
				OTHER_CFLAGS = (
					"-DSQLITE_HAS_CODEC",
					"-DSQLITE_TEMP_STORE=3",
					"-DSQLCIPHER_CRYPTO_CC",
					"-DNDEBUG",
				);
				PRODUCT_BUNDLE_IDENTIFIER = de.rki.coronawarnapp;
				PRODUCT_NAME = "$(TARGET_NAME)";
				PROVISIONING_PROFILE_SPECIFIER = $IPHONE_APP_DIST_PROF_SPECIFIER;
				SWIFT_OBJC_BRIDGING_HEADER = "ENA-Bridging-Header.h";
				SWIFT_VERSION = 5.0;
				TARGETED_DEVICE_FAMILY = 1;
			};
			name = Release;
		};
		85D7596C24570491008175F0 /* Debug */ = {
			isa = XCBuildConfiguration;
			buildSettings = {
				ALWAYS_EMBED_SWIFT_STANDARD_LIBRARIES = YES;
				BUNDLE_LOADER = "$(TEST_HOST)";
				CLANG_ENABLE_MODULES = YES;
				CODE_SIGN_STYLE = Automatic;
				DEVELOPMENT_TEAM = 523TP53AQF;
				GCC_PREPROCESSOR_DEFINITIONS = (
					"$(inherited)",
					"SQLITE_HAS_CODEC=1",
				);
				INFOPLIST_FILE = ENATests/Info.plist;
				LD_RUNPATH_SEARCH_PATHS = (
					"$(inherited)",
					"@executable_path/Frameworks",
					"@loader_path/Frameworks",
				);
				OTHER_CFLAGS = (
					"-DSQLITE_HAS_CODEC",
					"-DSQLITE_TEMP_STORE=3",
					"-DSQLCIPHER_CRYPTO_CC",
					"-DNDEBUG",
				);
				PRODUCT_BUNDLE_IDENTIFIER = com.sap.ux.ENATests;
				PRODUCT_NAME = "$(TARGET_NAME)";
				SWIFT_OBJC_BRIDGING_HEADER = "ENATests-Bridging-Header.h";
				SWIFT_OPTIMIZATION_LEVEL = "-Onone";
				SWIFT_VERSION = 5.0;
				TARGETED_DEVICE_FAMILY = "1,2";
				TEST_HOST = "$(BUILT_PRODUCTS_DIR)/ENA.app/ENA";
			};
			name = Debug;
		};
		85D7596D24570491008175F0 /* Release */ = {
			isa = XCBuildConfiguration;
			buildSettings = {
				ALWAYS_EMBED_SWIFT_STANDARD_LIBRARIES = YES;
				BUNDLE_LOADER = "$(TEST_HOST)";
				CLANG_ENABLE_MODULES = YES;
				CODE_SIGN_STYLE = Automatic;
				DEVELOPMENT_TEAM = 523TP53AQF;
				GCC_PREPROCESSOR_DEFINITIONS = "SQLITE_HAS_CODEC=1";
				INFOPLIST_FILE = ENATests/Info.plist;
				LD_RUNPATH_SEARCH_PATHS = (
					"$(inherited)",
					"@executable_path/Frameworks",
					"@loader_path/Frameworks",
				);
				OTHER_CFLAGS = (
					"-DSQLITE_HAS_CODEC",
					"-DSQLITE_TEMP_STORE=3",
					"-DSQLCIPHER_CRYPTO_CC",
					"-DNDEBUG",
				);
				PRODUCT_BUNDLE_IDENTIFIER = com.sap.ux.ENATests;
				PRODUCT_NAME = "$(TARGET_NAME)";
				SWIFT_OBJC_BRIDGING_HEADER = "ENATests-Bridging-Header.h";
				SWIFT_VERSION = 5.0;
				TARGETED_DEVICE_FAMILY = "1,2";
				TEST_HOST = "$(BUILT_PRODUCTS_DIR)/ENA.app/ENA";
			};
			name = Release;
		};
		85D7596F24570491008175F0 /* Debug */ = {
			isa = XCBuildConfiguration;
			buildSettings = {
				ALWAYS_EMBED_SWIFT_STANDARD_LIBRARIES = YES;
				CODE_SIGN_STYLE = Automatic;
				DEVELOPMENT_TEAM = 523TP53AQF;
				INFOPLIST_FILE = ENAUITests/Info.plist;
				LD_RUNPATH_SEARCH_PATHS = (
					"$(inherited)",
					"@executable_path/Frameworks",
					"@loader_path/Frameworks",
				);
				PRODUCT_BUNDLE_IDENTIFIER = com.sap.ux.ENAUITests;
				PRODUCT_NAME = "$(TARGET_NAME)";
				PROVISIONING_PROFILE_SPECIFIER = "";
				"PROVISIONING_PROFILE_SPECIFIER[sdk=macosx*]" = "";
				SWIFT_ACTIVE_COMPILATION_CONDITIONS = DEBUG;
				SWIFT_VERSION = 5.0;
				TARGETED_DEVICE_FAMILY = "1,2";
				TEST_TARGET_NAME = ENA;
			};
			name = Debug;
		};
		85D7597024570491008175F0 /* Release */ = {
			isa = XCBuildConfiguration;
			buildSettings = {
				ALWAYS_EMBED_SWIFT_STANDARD_LIBRARIES = YES;
				CODE_SIGN_STYLE = Automatic;
				DEVELOPMENT_TEAM = 523TP53AQF;
				INFOPLIST_FILE = ENAUITests/Info.plist;
				LD_RUNPATH_SEARCH_PATHS = (
					"$(inherited)",
					"@executable_path/Frameworks",
					"@loader_path/Frameworks",
				);
				PRODUCT_BUNDLE_IDENTIFIER = com.sap.ux.ENAUITests;
				PRODUCT_NAME = "$(TARGET_NAME)";
				PROVISIONING_PROFILE_SPECIFIER = "";
				"PROVISIONING_PROFILE_SPECIFIER[sdk=macosx*]" = "";
				SWIFT_VERSION = 5.0;
				TARGETED_DEVICE_FAMILY = "1,2";
				TEST_TARGET_NAME = ENA;
			};
			name = Release;
		};
		B1FF6B6F2497D0B50041CF02 /* Debug */ = {
			isa = XCBuildConfiguration;
			buildSettings = {
				CODE_SIGNING_ALLOWED = NO;
				CODE_SIGNING_REQUIRED = NO;
				CODE_SIGN_IDENTITY = "";
				"CODE_SIGN_IDENTITY[sdk=macosx*]" = "Apple Development";
				CODE_SIGN_STYLE = Manual;
				CURRENT_PROJECT_VERSION = 1;
				DEFINES_MODULE = YES;
				DEVELOPMENT_TEAM = "";
				DYLIB_COMPATIBILITY_VERSION = 1;
				DYLIB_CURRENT_VERSION = 1;
				DYLIB_INSTALL_NAME_BASE = "@rpath";
				GCC_PREPROCESSOR_DEFINITIONS = (
					"DISABLE_CERTIFICATE_PINNING=1",
					"SQLITE_HAS_CODEC=1",
					"DEBUG=1",
				);
				"GCC_PREPROCESSOR_DEFINITIONS_NOT_USED_IN_PRECOMPS[arch=*]" = "";
				INFOPLIST_FILE = CWASQLite/Info.plist;
				INSTALL_PATH = "$(LOCAL_LIBRARY_DIR)/Frameworks";
				LD_RUNPATH_SEARCH_PATHS = (
					"$(inherited)",
					"@executable_path/Frameworks",
					"@loader_path/Frameworks",
				);
				OTHER_CFLAGS = (
					"-DSQLITE_TEMP_STORE=3",
					"-DSQLCIPHER_CRYPTO_CC",
					"-DNDEBUG",
					"-DSQLITE_HAS_CODEC",
				);
				PRODUCT_BUNDLE_IDENTIFIER = de.rki.coronawarnapp.sqlite;
				PRODUCT_NAME = "$(TARGET_NAME:c99extidentifier)";
				PROVISIONING_PROFILE_SPECIFIER = "";
				"PROVISIONING_PROFILE_SPECIFIER[sdk=macosx*]" = "";
				SKIP_INSTALL = YES;
				SUPPORTS_MACCATALYST = NO;
				SWIFT_VERSION = 5.0;
				TARGETED_DEVICE_FAMILY = 1;
				VERSIONING_SYSTEM = "apple-generic";
				VERSION_INFO_PREFIX = "";
			};
			name = Debug;
		};
		B1FF6B702497D0B50041CF02 /* Community */ = {
			isa = XCBuildConfiguration;
			buildSettings = {
				CODE_SIGNING_ALLOWED = NO;
				CODE_SIGNING_REQUIRED = NO;
				CODE_SIGN_STYLE = Manual;
				CURRENT_PROJECT_VERSION = 1;
				DEFINES_MODULE = YES;
				DEVELOPMENT_TEAM = "";
				DYLIB_COMPATIBILITY_VERSION = 1;
				DYLIB_CURRENT_VERSION = 1;
				DYLIB_INSTALL_NAME_BASE = "@rpath";
				GCC_PREPROCESSOR_DEFINITIONS = (
					"DISABLE_CERTIFICATE_PINNING=1",
					"SQLITE_HAS_CODEC=1",
					"DEBUG=1",
				);
				INFOPLIST_FILE = CWASQLite/Info.plist;
				INSTALL_PATH = "$(LOCAL_LIBRARY_DIR)/Frameworks";
				LD_RUNPATH_SEARCH_PATHS = (
					"$(inherited)",
					"@executable_path/Frameworks",
					"@loader_path/Frameworks",
				);
				OTHER_CFLAGS = (
					"-DSQLITE_TEMP_STORE=3",
					"-DSQLCIPHER_CRYPTO_CC",
					"-DNDEBUG",
					"-DSQLITE_HAS_CODEC",
				);
				PRODUCT_BUNDLE_IDENTIFIER = de.rki.coronawarnapp.sqlite;
				PRODUCT_NAME = "$(TARGET_NAME:c99extidentifier)";
				PROVISIONING_PROFILE_SPECIFIER = "";
				"PROVISIONING_PROFILE_SPECIFIER[sdk=macosx*]" = "";
				SKIP_INSTALL = YES;
				SUPPORTS_MACCATALYST = NO;
				SWIFT_VERSION = 5.0;
				TARGETED_DEVICE_FAMILY = 1;
				VERSIONING_SYSTEM = "apple-generic";
				VERSION_INFO_PREFIX = "";
			};
			name = Community;
		};
		B1FF6B722497D0B50041CF02 /* Release */ = {
			isa = XCBuildConfiguration;
			buildSettings = {
				CODE_SIGNING_ALLOWED = NO;
				CODE_SIGNING_REQUIRED = NO;
				CODE_SIGN_STYLE = Manual;
				CURRENT_PROJECT_VERSION = 1;
				DEFINES_MODULE = YES;
				DEVELOPMENT_TEAM = "";
				DYLIB_COMPATIBILITY_VERSION = 1;
				DYLIB_CURRENT_VERSION = 1;
				DYLIB_INSTALL_NAME_BASE = "@rpath";
				GCC_PREPROCESSOR_DEFINITIONS = "SQLITE_HAS_CODEC=1";
				INFOPLIST_FILE = CWASQLite/Info.plist;
				INSTALL_PATH = "$(LOCAL_LIBRARY_DIR)/Frameworks";
				LD_RUNPATH_SEARCH_PATHS = (
					"$(inherited)",
					"@executable_path/Frameworks",
					"@loader_path/Frameworks",
				);
				OTHER_CFLAGS = (
					"-DSQLITE_TEMP_STORE=3",
					"-DSQLCIPHER_CRYPTO_CC",
					"-DNDEBUG",
					"-DSQLITE_HAS_CODEC",
				);
				PRODUCT_BUNDLE_IDENTIFIER = "de.rki.coronawarnapp-dev.sqlite";
				PRODUCT_NAME = "$(TARGET_NAME:c99extidentifier)";
				PROVISIONING_PROFILE_SPECIFIER = "";
				"PROVISIONING_PROFILE_SPECIFIER[sdk=macosx*]" = "";
				SKIP_INSTALL = YES;
				SUPPORTS_MACCATALYST = NO;
				SWIFT_VERSION = 5.0;
				TARGETED_DEVICE_FAMILY = 1;
				VERSIONING_SYSTEM = "apple-generic";
				VERSION_INFO_PREFIX = "";
			};
			name = Release;
		};
/* End XCBuildConfiguration section */

/* Begin XCConfigurationList section */
		85D759362457048F008175F0 /* Build configuration list for PBXProject "ENA" */ = {
			isa = XCConfigurationList;
			buildConfigurations = (
				85D7596624570491008175F0 /* Debug */,
				011E4AFC2483A269002E6412 /* Community */,
				85D7596724570491008175F0 /* Release */,
				0140535724A0E077000A5121 /* TestFlight */,
				01D1BEB124F7F41200D11B9A /* AdHoc */,
			);
			defaultConfigurationIsVisible = 0;
			defaultConfigurationName = Debug;
		};
		85D7596824570491008175F0 /* Build configuration list for PBXNativeTarget "ENA" */ = {
			isa = XCConfigurationList;
			buildConfigurations = (
				85D7596924570491008175F0 /* Debug */,
				011E4AFD2483A269002E6412 /* Community */,
				85D7596A24570491008175F0 /* Release */,
				0140535824A0E077000A5121 /* TestFlight */,
				01D1BEB224F7F41200D11B9A /* AdHoc */,
			);
			defaultConfigurationIsVisible = 0;
			defaultConfigurationName = Debug;
		};
		85D7596B24570491008175F0 /* Build configuration list for PBXNativeTarget "ENATests" */ = {
			isa = XCConfigurationList;
			buildConfigurations = (
				85D7596C24570491008175F0 /* Debug */,
				011E4AFE2483A269002E6412 /* Community */,
				85D7596D24570491008175F0 /* Release */,
				0140535924A0E077000A5121 /* TestFlight */,
				01D1BEB324F7F41200D11B9A /* AdHoc */,
			);
			defaultConfigurationIsVisible = 0;
			defaultConfigurationName = Debug;
		};
		85D7596E24570491008175F0 /* Build configuration list for PBXNativeTarget "ENAUITests" */ = {
			isa = XCConfigurationList;
			buildConfigurations = (
				85D7596F24570491008175F0 /* Debug */,
				011E4AFF2483A269002E6412 /* Community */,
				85D7597024570491008175F0 /* Release */,
				0140535A24A0E077000A5121 /* TestFlight */,
				01D1BEB424F7F41200D11B9A /* AdHoc */,
			);
			defaultConfigurationIsVisible = 0;
			defaultConfigurationName = Debug;
		};
		B1FF6B742497D0B50041CF02 /* Build configuration list for PBXNativeTarget "CWASQLite" */ = {
			isa = XCConfigurationList;
			buildConfigurations = (
				B1FF6B6F2497D0B50041CF02 /* Debug */,
				B1FF6B702497D0B50041CF02 /* Community */,
				B1FF6B722497D0B50041CF02 /* Release */,
				019BFC6324C988F90053973D /* TestFlight */,
				01D1BEB524F7F41200D11B9A /* AdHoc */,
			);
			defaultConfigurationIsVisible = 0;
			defaultConfigurationName = Debug;
		};
/* End XCConfigurationList section */

/* Begin XCRemoteSwiftPackageReference section */
		B10FB02E246036F3004CA11E /* XCRemoteSwiftPackageReference "swift-protobuf" */ = {
			isa = XCRemoteSwiftPackageReference;
			repositoryURL = "https://github.com/apple/swift-protobuf.git";
			requirement = {
				kind = exactVersion;
				version = 1.12.0;
			};
		};
		B1B5A75E24924B3D0029D5D7 /* XCRemoteSwiftPackageReference "fmdb" */ = {
			isa = XCRemoteSwiftPackageReference;
			repositoryURL = "https://github.com/ccgus/fmdb.git";
			requirement = {
				kind = exactVersion;
				version = 2.7.7;
			};
		};
		B1E8C9A3247AB869006DC678 /* XCRemoteSwiftPackageReference "ZIPFoundation" */ = {
			isa = XCRemoteSwiftPackageReference;
			repositoryURL = "https://github.com/weichsel/ZIPFoundation.git";
			requirement = {
				kind = exactVersion;
				version = 0.9.11;
			};
		};
		EB7AF6282587E98C00D94CA8 /* XCRemoteSwiftPackageReference "OpenCombine" */ = {
			isa = XCRemoteSwiftPackageReference;
			repositoryURL = "https://github.com/OpenCombine/OpenCombine.git";
			requirement = {
				kind = exactVersion;
				version = 0.11.0;
			};
		};
/* End XCRemoteSwiftPackageReference section */

/* Begin XCSwiftPackageProductDependency section */
		B10FB02F246036F3004CA11E /* SwiftProtobuf */ = {
			isa = XCSwiftPackageProductDependency;
			package = B10FB02E246036F3004CA11E /* XCRemoteSwiftPackageReference "swift-protobuf" */;
			productName = SwiftProtobuf;
		};
		B1B5A75F24924B3D0029D5D7 /* FMDB */ = {
			isa = XCSwiftPackageProductDependency;
			package = B1B5A75E24924B3D0029D5D7 /* XCRemoteSwiftPackageReference "fmdb" */;
			productName = FMDB;
		};
		B1E8C9A4247AB869006DC678 /* ZIPFoundation */ = {
			isa = XCSwiftPackageProductDependency;
			package = B1E8C9A3247AB869006DC678 /* XCRemoteSwiftPackageReference "ZIPFoundation" */;
			productName = ZIPFoundation;
		};
		EB7AF6292587E98C00D94CA8 /* OpenCombineFoundation */ = {
			isa = XCSwiftPackageProductDependency;
			package = EB7AF6282587E98C00D94CA8 /* XCRemoteSwiftPackageReference "OpenCombine" */;
			productName = OpenCombineFoundation;
		};
		EB7AF62B2587E98C00D94CA8 /* OpenCombine */ = {
			isa = XCSwiftPackageProductDependency;
			package = EB7AF6282587E98C00D94CA8 /* XCRemoteSwiftPackageReference "OpenCombine" */;
			productName = OpenCombine;
		};
		EB7AF62D2587E98C00D94CA8 /* OpenCombineDispatch */ = {
			isa = XCSwiftPackageProductDependency;
			package = EB7AF6282587E98C00D94CA8 /* XCRemoteSwiftPackageReference "OpenCombine" */;
			productName = OpenCombineDispatch;
		};
/* End XCSwiftPackageProductDependency section */
	};
	rootObject = 85D759332457048F008175F0 /* Project object */;
}<|MERGE_RESOLUTION|>--- conflicted
+++ resolved
@@ -306,16 +306,13 @@
 		503DB1AC255D826900576E57 /* ExposureSubmissionIntroViewModel.swift in Sources */ = {isa = PBXBuildFile; fileRef = 503DB1AB255D826900576E57 /* ExposureSubmissionIntroViewModel.swift */; };
 		504C9CC925C44C180005875B /* OTPService.swift in Sources */ = {isa = PBXBuildFile; fileRef = 504C9CC825C44C180005875B /* OTPService.swift */; };
 		504E8AD125D2CE0600CAFBDF /* PPAnalyticsSubmitterTests.swift in Sources */ = {isa = PBXBuildFile; fileRef = 504E8AC925D2CDFA00CAFBDF /* PPAnalyticsSubmitterTests.swift */; };
-<<<<<<< HEAD
 		504E8B0C25D400D000CAFBDF /* DMPPAnalyticsViewController.swift in Sources */ = {isa = PBXBuildFile; fileRef = 504E8B0B25D400D000CAFBDF /* DMPPAnalyticsViewController.swift */; };
 		504E8B1425D400DF00CAFBDF /* DMPPAnalyticsViewModel.swift in Sources */ = {isa = PBXBuildFile; fileRef = 504E8B1325D400DF00CAFBDF /* DMPPAnalyticsViewModel.swift */; };
 		504E8B1C25D403A400CAFBDF /* DMTextViewTableViewCell.swift in Sources */ = {isa = PBXBuildFile; fileRef = 504E8B1B25D403A400CAFBDF /* DMTextViewTableViewCell.swift */; };
 		504E8B2125D403B800CAFBDF /* DMTextViewCellViewModel.swift in Sources */ = {isa = PBXBuildFile; fileRef = 504E8B2025D403B800CAFBDF /* DMTextViewCellViewModel.swift */; };
 		504E8B2C25D41CBD00CAFBDF /* DMPPAnalyticsMostRecent.swift in Sources */ = {isa = PBXBuildFile; fileRef = 504E8B2B25D41CBD00CAFBDF /* DMPPAnalyticsMostRecent.swift */; };
 		504E8B3125D41CD400CAFBDF /* DMPPAnalyticsActual.swift in Sources */ = {isa = PBXBuildFile; fileRef = 504E8B3025D41CD400CAFBDF /* DMPPAnalyticsActual.swift */; };
-=======
-		504E8B4D25D42B0200CAFBDF /* Date+UTCMidnightUnixTimestamp.swift in Sources */ = {isa = PBXBuildFile; fileRef = 504E8B4C25D42B0200CAFBDF /* Date+UTCMidnightUnixTimestamp.swift */; };
->>>>>>> c41107fd
+		504E8B7525D42EF200CAFBDF /* Date+UTCMidnightUnixTimestamp.swift in Sources */ = {isa = PBXBuildFile; fileRef = 504E8B4C25D42B0200CAFBDF /* Date+UTCMidnightUnixTimestamp.swift */; };
 		5054C7A725CC3E2A009F8635 /* DataPrivacyViewControllerDisablingSwipeToDismiss.swift in Sources */ = {isa = PBXBuildFile; fileRef = 5054C7A625CC3E2A009F8635 /* DataPrivacyViewControllerDisablingSwipeToDismiss.swift */; };
 		505F2E522587738900697CC2 /* AccessibilityLabels.swift in Sources */ = {isa = PBXBuildFile; fileRef = 505F2E512587738900697CC2 /* AccessibilityLabels.swift */; };
 		505F506E25C833AA004920EB /* edus_otp_request_ios.pb.swift in Sources */ = {isa = PBXBuildFile; fileRef = 505F506925C833A9004920EB /* edus_otp_request_ios.pb.swift */; };
@@ -1087,16 +1084,13 @@
 		503DB1AB255D826900576E57 /* ExposureSubmissionIntroViewModel.swift */ = {isa = PBXFileReference; lastKnownFileType = sourcecode.swift; path = ExposureSubmissionIntroViewModel.swift; sourceTree = "<group>"; };
 		504C9CC825C44C180005875B /* OTPService.swift */ = {isa = PBXFileReference; lastKnownFileType = sourcecode.swift; path = OTPService.swift; sourceTree = "<group>"; };
 		504E8AC925D2CDFA00CAFBDF /* PPAnalyticsSubmitterTests.swift */ = {isa = PBXFileReference; lastKnownFileType = sourcecode.swift; path = PPAnalyticsSubmitterTests.swift; sourceTree = "<group>"; };
-<<<<<<< HEAD
 		504E8B0B25D400D000CAFBDF /* DMPPAnalyticsViewController.swift */ = {isa = PBXFileReference; lastKnownFileType = sourcecode.swift; path = DMPPAnalyticsViewController.swift; sourceTree = "<group>"; };
 		504E8B1325D400DF00CAFBDF /* DMPPAnalyticsViewModel.swift */ = {isa = PBXFileReference; lastKnownFileType = sourcecode.swift; path = DMPPAnalyticsViewModel.swift; sourceTree = "<group>"; };
 		504E8B1B25D403A400CAFBDF /* DMTextViewTableViewCell.swift */ = {isa = PBXFileReference; lastKnownFileType = sourcecode.swift; path = DMTextViewTableViewCell.swift; sourceTree = "<group>"; };
 		504E8B2025D403B800CAFBDF /* DMTextViewCellViewModel.swift */ = {isa = PBXFileReference; lastKnownFileType = sourcecode.swift; path = DMTextViewCellViewModel.swift; sourceTree = "<group>"; };
 		504E8B2B25D41CBD00CAFBDF /* DMPPAnalyticsMostRecent.swift */ = {isa = PBXFileReference; lastKnownFileType = sourcecode.swift; path = DMPPAnalyticsMostRecent.swift; sourceTree = "<group>"; };
 		504E8B3025D41CD400CAFBDF /* DMPPAnalyticsActual.swift */ = {isa = PBXFileReference; lastKnownFileType = sourcecode.swift; path = DMPPAnalyticsActual.swift; sourceTree = "<group>"; };
-=======
 		504E8B4C25D42B0200CAFBDF /* Date+UTCMidnightUnixTimestamp.swift */ = {isa = PBXFileReference; lastKnownFileType = sourcecode.swift; path = "Date+UTCMidnightUnixTimestamp.swift"; sourceTree = "<group>"; };
->>>>>>> c41107fd
 		5054C7A625CC3E2A009F8635 /* DataPrivacyViewControllerDisablingSwipeToDismiss.swift */ = {isa = PBXFileReference; lastKnownFileType = sourcecode.swift; path = DataPrivacyViewControllerDisablingSwipeToDismiss.swift; sourceTree = "<group>"; };
 		505F2E512587738900697CC2 /* AccessibilityLabels.swift */ = {isa = PBXFileReference; lastKnownFileType = sourcecode.swift; path = AccessibilityLabels.swift; sourceTree = "<group>"; };
 		505F506925C833A9004920EB /* edus_otp_request_ios.pb.swift */ = {isa = PBXFileReference; fileEncoding = 4; lastKnownFileType = sourcecode.swift; path = edus_otp_request_ios.pb.swift; sourceTree = "<group>"; };
@@ -4729,7 +4723,6 @@
 				AB7420CB251B7D93006666AC /* DeltaOnboardingV15ViewController.swift in Sources */,
 				B19FD7132491A08500A9D56A /* SAP_SemanticVersion+Compare.swift in Sources */,
 				B1B381432472EF8B0056BEEE /* HTTPClient+Configuration.swift in Sources */,
-				504E8B4D25D42B0200CAFBDF /* Date+UTCMidnightUnixTimestamp.swift in Sources */,
 				017AD14625A4546400FA2B3F /* UITableViewController+Enum.swift in Sources */,
 				EBB92C72259E10ED00013B41 /* UpdateOSViewController.swift in Sources */,
 				354E305924EFF26E00526C9F /* Country.swift in Sources */,
@@ -4874,6 +4867,7 @@
 				8F27018F259B593700E48CFE /* ContactDiaryStore.swift in Sources */,
 				71FE1C86247AC33D00851FEB /* ExposureSubmissionTestResultHeaderView.swift in Sources */,
 				1309194F247972C40066E329 /* PrivacyProtectionViewController.swift in Sources */,
+				504E8B7525D42EF200CAFBDF /* Date+UTCMidnightUnixTimestamp.swift in Sources */,
 				504E8B2125D403B800CAFBDF /* DMTextViewCellViewModel.swift in Sources */,
 				CDCE11DB247D64D600F30825 /* NotificationSettingsOffTableViewCell.swift in Sources */,
 				EBAD25EB25CD941A008701F0 /* ppdd_ppa_parameters.pb.swift in Sources */,
