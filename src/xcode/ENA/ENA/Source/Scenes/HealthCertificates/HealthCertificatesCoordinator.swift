//
// 🦠 Corona-Warn-App
//

import UIKit
import OpenCombine
import PDFKit

final class HealthCertificatesCoordinator {
	
	// MARK: - Init
	
	init(
		store: HealthCertificateStoring,
		healthCertificateService: HealthCertificateService,
		healthCertificateValidationService: HealthCertificateValidationProviding,
		healthCertificateValidationOnboardedCountriesProvider: HealthCertificateValidationOnboardedCountriesProviding,
		vaccinationValueSetsProvider: VaccinationValueSetsProviding
	) {
		self.store = store
		self.healthCertificateService = healthCertificateService
		self.healthCertificateValidationService = healthCertificateValidationService
		self.healthCertificateValidationOnboardedCountriesProvider = healthCertificateValidationOnboardedCountriesProvider
		self.vaccinationValueSetsProvider = vaccinationValueSetsProvider

		#if DEBUG
		if isUITesting {
			store.healthCertificateInfoScreenShown = LaunchArguments.infoScreen.healthCertificateInfoScreenShown.boolValue
		}
		#endif

		setupCertificateBadgeCount()
	}
	
	// MARK: - Internal
	
	lazy var viewController: UINavigationController = {
		if !infoScreenShown {
			return UINavigationController(
				rootViewController: infoScreen(
					hidesCloseButton: true,
					dismissAction: { [weak self] in
						guard let self = self else { return }

						self.viewController.pushViewController(self.overviewScreen, animated: true)
						// Set Overview as the only Controller on the navigation stack to avoid back gesture etc.
						self.viewController.setViewControllers([self.overviewScreen], animated: false)

						self.infoScreenShown = true
					},
					showDetail: { detailViewController in
						self.viewController.pushViewController(detailViewController, animated: true)
					}
				)
			)
		} else {
			return UINavigationController(rootViewController: overviewScreen)
		}
	}()
	
	func showCertifiedPersonWithCertificateFromNotification(
		for healthCertifiedPerson: HealthCertifiedPerson,
		with healthCertificate: HealthCertificate
	) {
		showHealthCertificateFlow(
			healthCertifiedPerson: healthCertifiedPerson,
			healthCertificate: healthCertificate
		)
	}
	
	func showCertifiedPersonFromNotification(for healthCertifiedPerson: HealthCertifiedPerson) {
		showHealthCertifiedPerson(healthCertifiedPerson)
	}
		
	// MARK: - Private
	
	private let store: HealthCertificateStoring
	private let healthCertificateService: HealthCertificateService
	private let healthCertificateValidationService: HealthCertificateValidationProviding
	private let healthCertificateValidationOnboardedCountriesProvider: HealthCertificateValidationOnboardedCountriesProviding
	private let vaccinationValueSetsProvider: VaccinationValueSetsProviding

	private var modalNavigationController: UINavigationController!
	private var validationCoordinator: HealthCertificateValidationCoordinator?
	private var certificateCoordinator: HealthCertificateCoordinator?
	private var subscriptions = Set<AnyCancellable>()

	private var infoScreenShown: Bool {
		get { store.healthCertificateInfoScreenShown }
		set { store.healthCertificateInfoScreenShown = newValue }
	}

	// MARK: Show Screens

	private lazy var overviewScreen: HealthCertificateOverviewViewController = {
		return HealthCertificateOverviewViewController(
			viewModel: HealthCertificateOverviewViewModel(
				healthCertificateService: healthCertificateService
			),
			onInfoBarButtonItemTap: { [weak self] in
				self?.presentInfoScreen()
			},
			onCreateHealthCertificateTap: { [weak self] in
				guard let self = self else { return }

				self.showQRCodeScanner(from: self.viewController)
			},
			onCertifiedPersonTap: { [weak self] healthCertifiedPerson in
				self?.showHealthCertifiedPerson(healthCertifiedPerson)
			},
			onMissingPermissionsButtonTap: { [weak self] in
				self?.showSettings()
			},
			showInfoHit: { [weak self] in
				self?.presentCovPassInfoScreen()
			}
		)
	}()

	private func presentCovPassInfoScreen(rootViewController: UIViewController? = nil) {
		let presentViewController = rootViewController ?? viewController
		let covPassInformationViewController = CovPassCheckInformationViewController(
			onDismiss: {
				presentViewController.dismiss(animated: true)
			}
		)
		let navigationController = DismissHandlingNavigationController(rootViewController: covPassInformationViewController, transparent: true)
		presentViewController.present(navigationController, animated: true)
	}

	private func infoScreen(
		hidesCloseButton: Bool = false,
		dismissAction: @escaping (() -> Void),
		showDetail: @escaping ((UIViewController) -> Void)
	) -> TopBottomContainerViewController<HealthCertificateInfoViewController, FooterViewController> {
		let consentScreen = HealthCertificateInfoViewController(
			viewModel: HealthCertificateInfoViewModel(
				hidesCloseButton: hidesCloseButton,
				didTapDataPrivacy: {
					let detailViewController = HTMLViewController(model: AppInformationModel.privacyModel)
					detailViewController.title = AppStrings.AppInformation.privacyTitle
					detailViewController.isDismissable = false

					if #available(iOS 13.0, *) {
						detailViewController.isModalInPresentation = true
					}

					showDetail(detailViewController)
				}
			),
			dismiss: dismissAction
		)

		let footerViewController = FooterViewController(
			FooterViewModel(
				primaryButtonName: AppStrings.HealthCertificate.Info.primaryButton,
				isPrimaryButtonEnabled: true,
				isSecondaryButtonEnabled: false,
				isSecondaryButtonHidden: true,
				backgroundColor: .enaColor(for: .background)
			)
		)

		let topBottomContainerViewController = TopBottomContainerViewController(
			topController: consentScreen,
			bottomController: footerViewController
		)
		return topBottomContainerViewController
	}

	private func presentInfoScreen() {
		// Promise the navigation view controller will be available,
		// this is needed to resolve an inset issue with large titles
		var navigationController: UINavigationController!
		let infoVC = infoScreen(
			dismissAction: {
				navigationController.dismiss(animated: true)
			},
			showDetail: { detailViewController in
				navigationController.pushViewController(detailViewController, animated: true)
			}
		)
		// We need to use UINavigationController(rootViewController: UIViewController) here,
		// otherwise the inset of the navigation title is wrong
		navigationController = UINavigationController(rootViewController: infoVC)
		viewController.present(navigationController, animated: true)
	}
	
	private func showQRCodeScanner(from presentingViewController: UIViewController) {
		let qrCodeScannerViewController = HealthCertificateQRCodeScannerViewController(
			healthCertificateService: healthCertificateService,
			didScanCertificate: { [weak self] healthCertifiedPerson, healthCertificate in
				presentingViewController.dismiss(animated: true) {
					if presentingViewController == self?.viewController {
						self?.showHealthCertificateFlow(
							healthCertifiedPerson: healthCertifiedPerson,
							healthCertificate: healthCertificate
						)
					}
				}
			},
			dismiss: {
				presentingViewController.dismiss(animated: true)
			}
		)

		qrCodeScannerViewController.definesPresentationContext = true
		let qrCodeNavigationController = UINavigationController(rootViewController: qrCodeScannerViewController)
		qrCodeNavigationController.modalPresentationStyle = .fullScreen

		presentingViewController.present(qrCodeNavigationController, animated: true)
	}
	
	private func showHealthCertifiedPerson(
		_ healthCertifiedPerson: HealthCertifiedPerson
	) {
		let healthCertificatePersonViewController = HealthCertifiedPersonViewController(
			healthCertificateService: healthCertificateService,
			healthCertifiedPerson: healthCertifiedPerson,
			vaccinationValueSetsProvider: vaccinationValueSetsProvider,
			dismiss: { [weak self] in
				self?.viewController.dismiss(animated: true)
			},
			didTapValidationButton: { [weak self] healthCertificate, setLoadingState in
				setLoadingState(true)

				self?.healthCertificateValidationOnboardedCountriesProvider.onboardedCountries { result in
					setLoadingState(false)

					switch result {
					case .success(let countries):
						self?.showValidationFlow(
							healthCertificate: healthCertificate,
							countries: countries
						)
					case .failure(let error):
						self?.showErrorAlert(
							title: AppStrings.HealthCertificate.Validation.Error.title,
							error: error
						)
					}
				}
			},
			didTapHealthCertificate: { [weak self] healthCertificate in
				self?.showHealthCertificateFlow(
					healthCertifiedPerson: healthCertifiedPerson,
					healthCertificate: healthCertificate,
					isPushed: true
				)
			},
			didSwipeToDelete: { [weak self] healthCertificate, confirmDeletion in
				self?.showDeleteAlert(
					certificateType: healthCertificate.type,
					submitAction: UIAlertAction(
						title: AppStrings.HealthCertificate.Alert.deleteButton,
						style: .destructive,
						handler: { _ in
							guard let self = self else {
								Log.error("Could not create strong self")
								return
							}
							self.healthCertificateService.removeHealthCertificate(healthCertificate)
							// Do not confirm deletion if we removed the last certificate of the person (this removes the person, too) because it would trigger a new reload of the table where no person can be shown. Instead, we dismiss the view controller.
							if self.healthCertificateService.healthCertifiedPersons.contains(healthCertifiedPerson) {
								confirmDeletion()
							} else {
								self.viewController.dismiss(animated: true)
							}
						}
					)
				)
			},
			showInfoHit: { [weak self] in
				guard let self = self else {
					Log.error("Failed to stronger self")
					return
				}
				self.presentCovPassInfoScreen(rootViewController: self.modalNavigationController)
			}
		)
		modalNavigationController = UINavigationController(rootViewController: healthCertificatePersonViewController)
		viewController.present(modalNavigationController, animated: true)
	}
	
		
	private func showErrorAlert(
		title: String,
		error: Error
	) {
		let alert = UIAlertController(
			title: title,
			message: error.localizedDescription,
			preferredStyle: .alert
		)


<<<<<<< HEAD
		let healthCertificateViewController = HealthCertificateViewController(
			healthCertifiedPerson: healthCertifiedPerson,
			healthCertificate: healthCertificate,
			vaccinationValueSetsProvider: vaccinationValueSetsProvider,
			dismiss: { [weak self] in
				self?.viewController.dismiss(animated: true)
			},
			didTapValidationButton: { [weak self] in
				footerViewModel.setLoadingIndicator(true, disable: true, button: .primary)
				footerViewModel.setLoadingIndicator(false, disable: true, button: .secondary)

				self?.healthCertificateValidationOnboardedCountriesProvider.onboardedCountries { result in
					footerViewModel.setLoadingIndicator(false, disable: false, button: .primary)
					footerViewModel.setLoadingIndicator(false, disable: false, button: .secondary)

					switch result {
					case .success(let countries):
						self?.showValidationFlow(
							healthCertificate: healthCertificate,
							countries: countries
						)
					case .failure(let error):
						self?.showErrorAlert(
							title: AppStrings.HealthCertificate.Validation.Error.title,
							error: error
						)
					}
				}
			},
			didTapMoreButton: { [weak self] in
				self?.showActionSheet(
					healthCertificate: healthCertificate,
					removeAction: { [weak self] in
						// pass this as closure instead of passing several properties to showActionSheet().
						self?.showDeleteAlert(
							certificateType: healthCertificate.type,
							submitAction: UIAlertAction(
								title: AppStrings.HealthCertificate.Alert.deleteButton,
								style: .destructive,
								handler: { _ in
									guard let self = self else {
										Log.error("Could not create strong self")
										return
									}
									self.healthCertificateService.removeHealthCertificate(healthCertificate)
									let isPersonStillExistent = self.healthCertificateService.healthCertifiedPersons.contains(healthCertifiedPerson)

									// Only pop to root if we did not removed the last certificate of a person (because this removes the person, too). A pop would trigger a reload of content which was removed before. If so, dismiss to go back to certificate overview.
									if shouldPushOnModalNavigationController && isPersonStillExistent {
										self.modalNavigationController.popToRootViewController(animated: true)
									} else {
										self.modalNavigationController.dismiss(animated: true)
									}
								}
							)
						)
					}
				)
			},
			showInfoHit: { [weak self] in
				guard let self = self else {
					Log.error("Failed to stronger self")
					return
				}
				self.presentCovPassInfoScreen(rootViewController: self.modalNavigationController)
=======
		let okayAction = UIAlertAction(
			title: AppStrings.Common.alertActionOk,
			style: .cancel,
			handler: { _ in
				alert.dismiss(animated: true)
>>>>>>> 6693e01a
			}
		)
		alert.addAction(okayAction)
		DispatchQueue.main.async { [weak self] in
			guard let self = self else {
				fatalError("Could not create strong self")
			}
			
			self.modalNavigationController.present(alert, animated: true, completion: nil)
		}
	}
	
	private func setupCertificateBadgeCount() {
		healthCertificateService.unseenNewsCount
			.receive(on: DispatchQueue.main.ocombine)
			.sink { [weak self] in
				self?.viewController.tabBarItem.badgeValue = $0 > 0 ? String($0) : nil
			}
			.store(in: &subscriptions)
	}
	
	private func showSettings() {
		LinkHelper.open(urlString: UIApplication.openSettingsURLString)
	}
	
	private func showDeleteAlert(
		certificateType: HealthCertificate.CertificateType,
		submitAction: UIAlertAction
	) {
		let title: String
		let message: String

		switch certificateType {
		case .vaccination:
			title = AppStrings.HealthCertificate.Alert.VaccinationCertificate.title
			message = AppStrings.HealthCertificate.Alert.VaccinationCertificate.message
		case .test:
			title = AppStrings.HealthCertificate.Alert.TestCertificate.title
			message = AppStrings.HealthCertificate.Alert.TestCertificate.message
		case .recovery:
			title = AppStrings.HealthCertificate.Alert.RecoveryCertificate.title
			message = AppStrings.HealthCertificate.Alert.RecoveryCertificate.message
		}

		let alert = UIAlertController(
			title: title,
			message: message,
			preferredStyle: .alert
		)
		alert.addAction(
			UIAlertAction(
				title: AppStrings.HealthCertificate.Alert.cancelButton,
				style: .cancel,
				handler: nil
			)
		)
		alert.addAction(submitAction)
		modalNavigationController.present(alert, animated: true)
	}
	
	private func showHealthCertificateFlow(
		healthCertifiedPerson: HealthCertifiedPerson,
		healthCertificate: HealthCertificate,
		isPushed: Bool = false
	) {
		let parentingViewController = isPushed ? ParentingViewController.push(modalNavigationController) : ParentingViewController.present(viewController)
		
		certificateCoordinator = HealthCertificateCoordinator(
			parentingViewController: parentingViewController,
			healthCertifiedPerson: healthCertifiedPerson,
			healthCertificate: healthCertificate,
			store: store,
			healthCertificateService: healthCertificateService,
			healthCertificateValidationService: healthCertificateValidationService,
			healthCertificateValidationOnboardedCountriesProvider: healthCertificateValidationOnboardedCountriesProvider,
			vaccinationValueSetsProvider: vaccinationValueSetsProvider
		)
		
		certificateCoordinator?.start()
	}
	
	private func showValidationFlow(
		healthCertificate: HealthCertificate,
		countries: [Country]
	) {
		validationCoordinator = HealthCertificateValidationCoordinator(
			parentViewController: modalNavigationController,
			healthCertificate: healthCertificate,
			countries: countries,
			store: store,
			healthCertificateValidationService: healthCertificateValidationService,
			vaccinationValueSetsProvider: vaccinationValueSetsProvider
		)

		validationCoordinator?.start()
	}
}<|MERGE_RESOLUTION|>--- conflicted
+++ resolved
@@ -110,23 +110,9 @@
 			},
 			onMissingPermissionsButtonTap: { [weak self] in
 				self?.showSettings()
-			},
-			showInfoHit: { [weak self] in
-				self?.presentCovPassInfoScreen()
 			}
 		)
 	}()
-
-	private func presentCovPassInfoScreen(rootViewController: UIViewController? = nil) {
-		let presentViewController = rootViewController ?? viewController
-		let covPassInformationViewController = CovPassCheckInformationViewController(
-			onDismiss: {
-				presentViewController.dismiss(animated: true)
-			}
-		)
-		let navigationController = DismissHandlingNavigationController(rootViewController: covPassInformationViewController, transparent: true)
-		presentViewController.present(navigationController, animated: true)
-	}
 
 	private func infoScreen(
 		hidesCloseButton: Bool = false,
@@ -269,13 +255,6 @@
 						}
 					)
 				)
-			},
-			showInfoHit: { [weak self] in
-				guard let self = self else {
-					Log.error("Failed to stronger self")
-					return
-				}
-				self.presentCovPassInfoScreen(rootViewController: self.modalNavigationController)
 			}
 		)
 		modalNavigationController = UINavigationController(rootViewController: healthCertificatePersonViewController)
@@ -294,79 +273,11 @@
 		)
 
 
-<<<<<<< HEAD
-		let healthCertificateViewController = HealthCertificateViewController(
-			healthCertifiedPerson: healthCertifiedPerson,
-			healthCertificate: healthCertificate,
-			vaccinationValueSetsProvider: vaccinationValueSetsProvider,
-			dismiss: { [weak self] in
-				self?.viewController.dismiss(animated: true)
-			},
-			didTapValidationButton: { [weak self] in
-				footerViewModel.setLoadingIndicator(true, disable: true, button: .primary)
-				footerViewModel.setLoadingIndicator(false, disable: true, button: .secondary)
-
-				self?.healthCertificateValidationOnboardedCountriesProvider.onboardedCountries { result in
-					footerViewModel.setLoadingIndicator(false, disable: false, button: .primary)
-					footerViewModel.setLoadingIndicator(false, disable: false, button: .secondary)
-
-					switch result {
-					case .success(let countries):
-						self?.showValidationFlow(
-							healthCertificate: healthCertificate,
-							countries: countries
-						)
-					case .failure(let error):
-						self?.showErrorAlert(
-							title: AppStrings.HealthCertificate.Validation.Error.title,
-							error: error
-						)
-					}
-				}
-			},
-			didTapMoreButton: { [weak self] in
-				self?.showActionSheet(
-					healthCertificate: healthCertificate,
-					removeAction: { [weak self] in
-						// pass this as closure instead of passing several properties to showActionSheet().
-						self?.showDeleteAlert(
-							certificateType: healthCertificate.type,
-							submitAction: UIAlertAction(
-								title: AppStrings.HealthCertificate.Alert.deleteButton,
-								style: .destructive,
-								handler: { _ in
-									guard let self = self else {
-										Log.error("Could not create strong self")
-										return
-									}
-									self.healthCertificateService.removeHealthCertificate(healthCertificate)
-									let isPersonStillExistent = self.healthCertificateService.healthCertifiedPersons.contains(healthCertifiedPerson)
-
-									// Only pop to root if we did not removed the last certificate of a person (because this removes the person, too). A pop would trigger a reload of content which was removed before. If so, dismiss to go back to certificate overview.
-									if shouldPushOnModalNavigationController && isPersonStillExistent {
-										self.modalNavigationController.popToRootViewController(animated: true)
-									} else {
-										self.modalNavigationController.dismiss(animated: true)
-									}
-								}
-							)
-						)
-					}
-				)
-			},
-			showInfoHit: { [weak self] in
-				guard let self = self else {
-					Log.error("Failed to stronger self")
-					return
-				}
-				self.presentCovPassInfoScreen(rootViewController: self.modalNavigationController)
-=======
 		let okayAction = UIAlertAction(
 			title: AppStrings.Common.alertActionOk,
 			style: .cancel,
 			handler: { _ in
 				alert.dismiss(animated: true)
->>>>>>> 6693e01a
 			}
 		)
 		alert.addAction(okayAction)
