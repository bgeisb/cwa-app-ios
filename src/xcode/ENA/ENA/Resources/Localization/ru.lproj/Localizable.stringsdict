<?xml version="1.0" encoding="UTF-8"?><!DOCTYPE plist PUBLIC "-//Apple//DTD PLIST 1.0//EN" "http://www.apple.com/DTDs/PropertyList-1.0.dtd">
<plist version="1.0">
<dict>
	<key>ExposureDetection_Explanation_Text_High_DaysSinceLastExposure</key>
	<dict>
		<key>NSStringLocalizedFormatKey</key>
		<string>%#@VARIABLE@</string>
		<key>VARIABLE</key>
		<dict>
			<key>NSStringFormatSpecTypeKey</key>
			<string>NSStringPluralRuleType</string>
			<key>NSStringFormatValueTypeKey</key>
			<string>u</string>
			<key>one</key>
<<<<<<< HEAD
			<!--Plural form for ONE. Plural form for ONE. Plural form for ONE.-->
			<string>У Вас повышенный риск заражения, поскольку один день назад у Вас был продолжительный близкий контакт минимум с одним лицом с положительным тестом на COVID-19.</string>
			<key>zero</key>
			<!-- Plural form for ZERO. Plural form for ZERO. Plural form for ZERO.-->
			<string>У Вас повышенный риск заражения, поскольку %u дней назад у Вас был продолжительный близкий контакт минимум с одним лицом с положительным тестом на COVID-19.</string>
			<key>few</key>
			<!-- Plural form for FEW. Plural form for FEW. Plural form for FEW.-->
			<string>У Вас повышенный риск заражения, поскольку %u дня назад у Вас был продолжительный близкий контакт минимум с одним лицом с положительным тестом на COVID-19.</string>
			<key>many</key>
			<!-- Plural form for MANY. Plural form for MANY. Plural form for MANY.-->
			<string>У Вас повышенный риск заражения, поскольку %u дней назад у Вас был продолжительный близкий контакт минимум с одним лицом с положительным тестом на COVID-19.</string>
			<key>two</key>
			<!-- Plural form for TWO. Plural form for TWO. Plural form for TWO.-->
			<string>У Вас повышенный риск заражения, поскольку %u дня назад у Вас был продолжительный близкий контакт минимум с одним лицом с положительным тестом на COVID-19.</string>
			<key>other</key>
			<!--Plural form for OTHER. Plural form for OTHER. Plural form for OTHER.-->
=======
			<!--Plural form for ONE.-->
			<string>У Вас повышенный риск заражения, поскольку один день назад у Вас был продолжительный близкий контакт минимум с одним лицом с положительным тестом на COVID-19.</string>
			<key>zero</key>
			<!-- Plural form for ZERO.-->
			<string>У Вас повышенный риск заражения, поскольку %u дней назад у Вас был продолжительный близкий контакт минимум с одним лицом с положительным тестом на COVID-19.</string>
			<key>few</key>
			<!-- Plural form for FEW.-->
			<string>У Вас повышенный риск заражения, поскольку %u дня назад у Вас был продолжительный близкий контакт минимум с одним лицом с положительным тестом на COVID-19.</string>
			<key>many</key>
			<!-- Plural form for MANY.-->
			<string>У Вас повышенный риск заражения, поскольку %u дней назад у Вас был продолжительный близкий контакт минимум с одним лицом с положительным тестом на COVID-19.</string>
			<key>two</key>
			<!-- Plural form for TWO.-->
			<string>У Вас повышенный риск заражения, поскольку %u дня назад у Вас был продолжительный близкий контакт минимум с одним лицом с положительным тестом на COVID-19.</string>
			<key>other</key>
			<!--Plural form for OTHER.-->
>>>>>>> e8afe86a
			<string>У Вас повышенный риск заражения, поскольку %u дня назад у Вас был продолжительный близкий контакт минимум с одним лицом с положительным тестом на COVID-19.</string>
		</dict>
	</dict>
	<key>ExposureDetection_Refreshed_Format</key>
	<dict>
		<key>NSStringLocalizedFormatKey</key>
		<string>%#@VARIABLE@</string>
		<key>VARIABLE</key>
		<dict>
			<key>NSStringFormatSpecTypeKey</key>
			<string>NSStringPluralRuleType</string>
			<key>NSStringFormatValueTypeKey</key>
			<string>u</string>
			<key>zero</key>
<<<<<<< HEAD
			<!-- XFLD: Plural form for Zero  Plural form for ZERO. Plural form for ZERO. Plural form for ZERO. Plural form for ZERO. Plural form for ZERO.-->
			<string>Сегодня, %%1$@</string>
			<key>one</key>
			<!-- XFLD: Plural form for One  Plural form for ONE. Plural form for ONE. Plural form for ONE. Plural form for ONE. Plural form for ONE.-->
			<string>Вчера, %%1$@</string>
			<key>few</key>
			<!-- XFLD: Plural form for Other  Plural form for FEW. Plural form for FEW. Plural form for FEW. Plural form for FEW. Plural form for FEW.-->
			<string>%%2$@, %%1$@</string>
			<key>many</key>
			<!-- XFLD: Plural form for Other  Plural form for MANY. Plural form for MANY. Plural form for MANY. Plural form for MANY. Plural form for MANY.-->
			<string>%%2$@, %%1$@</string>
			<key>two</key>
			<!-- XFLD: Plural form for Other  Plural form for TWO. Plural form for TWO. Plural form for TWO. Plural form for TWO. Plural form for TWO.-->
			<string>%%2$@, %%1$@</string>
			<key>other</key>
			<!-- XFLD: Plural form for Other  Plural form for OTHER. Plural form for OTHER. Plural form for OTHER. Plural form for OTHER. Plural form for OTHER.-->
=======
			<!-- XFLD: Plural form for Zero  Plural form for ZERO. Plural form for ZERO. Plural form for ZERO.-->
			<string>Сегодня, %%1$@</string>
			<key>one</key>
			<!-- XFLD: Plural form for One  Plural form for ONE. Plural form for ONE. Plural form for ONE.-->
			<string>Вчера, %%1$@</string>
			<key>few</key>
			<!-- XFLD: Plural form for Other  Plural form for FEW. Plural form for FEW. Plural form for FEW.-->
			<string>%%2$@, %%1$@</string>
			<key>many</key>
			<!-- XFLD: Plural form for Other  Plural form for MANY. Plural form for MANY. Plural form for MANY.-->
			<string>%%2$@, %%1$@</string>
			<key>two</key>
			<!-- XFLD: Plural form for Other  Plural form for TWO. Plural form for TWO. Plural form for TWO.-->
			<string>%%2$@, %%1$@</string>
			<key>other</key>
			<!-- XFLD: Plural form for Other  Plural form for OTHER. Plural form for OTHER. Plural form for OTHER.-->
>>>>>>> e8afe86a
			<string>%%2$@, %%1$@</string>
		</dict>
	</dict>
	<key>ExposureDetection_NumberOfContacts</key>
	<dict>
		<key>NSStringLocalizedFormatKey</key>
		<string>%#@VARIABLE@</string>
		<key>VARIABLE</key>
		<dict>
			<key>NSStringFormatSpecTypeKey</key>
			<string>NSStringPluralRuleType</string>
			<key>NSStringFormatValueTypeKey</key>
			<string>u</string>
			<key>zero</key>
<<<<<<< HEAD
			<!-- XFLD: Plural form for Zero  Plural form for ZERO. Plural form for ZERO. Plural form for ZERO. Plural form for ZERO. Plural form for ZERO.-->
			<string>Пока нет контактов</string>
			<key>one</key>
			<!-- XFLD: Plural form for One  Plural form for ONE. Plural form for ONE. Plural form for ONE. Plural form for ONE. Plural form for ONE.-->
			<string>Один контакт</string>
			<key>few</key>
			<!-- XFLD: Plural form for Other  Plural form for FEW. Plural form for FEW. Plural form for FEW. Plural form for FEW. Plural form for FEW.-->
			<string>%u контакта</string>
			<key>many</key>
			<!-- XFLD: Plural form for Other  Plural form for MANY. Plural form for MANY. Plural form for MANY. Plural form for MANY. Plural form for MANY.-->
			<string>%u контактов</string>
			<key>two</key>
			<!-- XFLD: Plural form for Other  Plural form for TWO. Plural form for TWO. Plural form for TWO. Plural form for TWO. Plural form for TWO.-->
			<string>%u контакта</string>
			<key>other</key>
			<!-- XFLD: Plural form for Other  Plural form for OTHER. Plural form for OTHER. Plural form for OTHER. Plural form for OTHER. Plural form for OTHER.-->
=======
			<!-- XFLD: Plural form for Zero  Plural form for ZERO. Plural form for ZERO. Plural form for ZERO.-->
			<string>Пока нет контактов</string>
			<key>one</key>
			<!-- XFLD: Plural form for One  Plural form for ONE. Plural form for ONE. Plural form for ONE.-->
			<string>Один контакт</string>
			<key>few</key>
			<!-- XFLD: Plural form for Other  Plural form for FEW. Plural form for FEW. Plural form for FEW.-->
			<string>%u контакта</string>
			<key>many</key>
			<!-- XFLD: Plural form for Other  Plural form for MANY. Plural form for MANY. Plural form for MANY.-->
			<string>%u контактов</string>
			<key>two</key>
			<!-- XFLD: Plural form for Other  Plural form for TWO. Plural form for TWO. Plural form for TWO.-->
			<string>%u контакта</string>
			<key>other</key>
			<!-- XFLD: Plural form for Other  Plural form for OTHER. Plural form for OTHER. Plural form for OTHER.-->
>>>>>>> e8afe86a
			<string>%u контакта</string>
		</dict>
	</dict>
	<key>ExposureDetection_LastExposure</key>
	<dict>
		<key>NSStringLocalizedFormatKey</key>
		<string>%#@VARIABLE@</string>
		<key>VARIABLE</key>
		<dict>
			<key>NSStringFormatSpecTypeKey</key>
			<string>NSStringPluralRuleType</string>
			<key>NSStringFormatValueTypeKey</key>
			<string>u</string>
			<key>zero</key>
<<<<<<< HEAD
			<!-- XFLD: Plural form for Zero  Plural form for ZERO. Plural form for ZERO. Plural form for ZERO. Plural form for ZERO. Plural form for ZERO.-->
			<string>%u дней с последнего контакта</string>
			<key>one</key>
			<!-- XFLD: Plural form for One  Plural form for ONE. Plural form for ONE. Plural form for ONE. Plural form for ONE. Plural form for ONE.-->
			<string>%u день с последнего контакта</string>
			<key>few</key>
			<!-- XFLD: Plural form for Other  Plural form for FEW. Plural form for FEW. Plural form for FEW. Plural form for FEW. Plural form for FEW.-->
			<string>%u дня с последнего контакта</string>
			<key>many</key>
			<!-- XFLD: Plural form for Other  Plural form for MANY. Plural form for MANY. Plural form for MANY. Plural form for MANY. Plural form for MANY.-->
			<string>%u дней с последнего контакта</string>
			<key>two</key>
			<!-- XFLD: Plural form for Other  Plural form for TWO. Plural form for TWO. Plural form for TWO. Plural form for TWO. Plural form for TWO.-->
			<string>%u дня с последнего контакта</string>
			<key>other</key>
			<!-- XFLD: Plural form for Other  Plural form for OTHER. Plural form for OTHER. Plural form for OTHER. Plural form for OTHER. Plural form for OTHER.-->
=======
			<!-- XFLD: Plural form for Zero  Plural form for ZERO. Plural form for ZERO. Plural form for ZERO.-->
			<string>%u дней с последнего контакта</string>
			<key>one</key>
			<!-- XFLD: Plural form for One  Plural form for ONE. Plural form for ONE. Plural form for ONE.-->
			<string>%u день с последнего контакта</string>
			<key>few</key>
			<!-- XFLD: Plural form for Other  Plural form for FEW. Plural form for FEW. Plural form for FEW.-->
			<string>%u дня с последнего контакта</string>
			<key>many</key>
			<!-- XFLD: Plural form for Other  Plural form for MANY. Plural form for MANY. Plural form for MANY.-->
			<string>%u дней с последнего контакта</string>
			<key>two</key>
			<!-- XFLD: Plural form for Other  Plural form for TWO. Plural form for TWO. Plural form for TWO.-->
			<string>%u дня с последнего контакта</string>
			<key>other</key>
			<!-- XFLD: Plural form for Other  Plural form for OTHER. Plural form for OTHER. Plural form for OTHER.-->
>>>>>>> e8afe86a
			<string>%u дня с последнего контакта</string>
		</dict>
	</dict>
    <key>Home_Risk_Low_Number_Contacts_Item_Title</key>
    <dict>
        <key>NSStringLocalizedFormatKey</key>
        <string>%#@VARIABLE@</string>
        <key>VARIABLE</key>
        <dict>
            <key>NSStringFormatSpecTypeKey</key>
            <string>NSStringPluralRuleType</string>
            <key>NSStringFormatValueTypeKey</key>
            <string>u</string>
            <key>zero</key>
			<!-- XFLD: Plural form for Zero  Plural form for ZERO. Plural form for ZERO. Plural form for ZERO.-->
            <string>Пока нет контактов</string>
            <key>one</key>
			<!-- XFLD: Plural form for One  Plural form for ONE. Plural form for ONE. Plural form for ONE.-->
            <string>%u контакт с низким риском</string>
            <key>few</key>
            <!-- XFLD: Plural form for Other  Plural form for FEW. Plural form for FEW. Plural form for FEW.-->
            <string>%u контакта с низким риском</string>
            <key>many</key>
            <!-- XFLD: Plural form for Other  Plural form for MANY. Plural form for MANY. Plural form for MANY.-->
            <string>%u контактов с низким риском</string>
            <key>two</key>
            <!-- XFLD: Plural form for Other  Plural form for TWO. Plural form for TWO. Plural form for TWO.-->
            <string>%u контакта с низким риском</string>
            <key>other</key>
			<!-- XFLD: Plural form for Other  Plural form for OTHER. Plural form for OTHER. Plural form for OTHER.-->
            <string>%u контакта с низким риском</string>
        </dict>
    </dict>
    <key>Home_Risk_High_Number_Contacts_Item_Title</key>
    <dict>
        <key>NSStringLocalizedFormatKey</key>
        <string>%#@VARIABLE@</string>
        <key>VARIABLE</key>
        <dict>
            <key>NSStringFormatSpecTypeKey</key>
            <string>NSStringPluralRuleType</string>
            <key>NSStringFormatValueTypeKey</key>
            <string>u</string>
            <key>zero</key>
			<!-- XFLD: Plural form for Zero  Plural form for ZERO. Plural form for ZERO. Plural form for ZERO. Plural form for ZERO. Plural form for ZERO.-->
            <string>Пока нет контактов</string>
            <key>one</key>
			<!-- XFLD: Plural form for One  Plural form for ONE. Plural form for ONE. Plural form for ONE.-->
<<<<<<< HEAD
            <string>%u контакт с низким риском</string>
            <key>few</key>
            <!-- XFLD: Plural form for Other  Plural form for FEW. Plural form for FEW. Plural form for FEW.-->
            <string>%u контакта с низким риском</string>
            <key>many</key>
            <!-- XFLD: Plural form for Other  Plural form for MANY. Plural form for MANY. Plural form for MANY.-->
            <string>%u контактов с низким риском</string>
            <key>two</key>
            <!-- XFLD: Plural form for Other  Plural form for TWO. Plural form for TWO. Plural form for TWO.-->
            <string>%u контакта с низким риском</string>
            <key>other</key>
			<!-- XFLD: Plural form for Other  Plural form for OTHER. Plural form for OTHER. Plural form for OTHER.-->
            <string>%u контакта с низким риском</string>
=======
            <string>%u контакт</string>
            <key>few</key>
            <!-- XFLD: Plural form for Other  Plural form for FEW. Plural form for FEW. Plural form for FEW.-->
            <string>%u контакта</string>
            <key>many</key>
            <!-- XFLD: Plural form for Other  Plural form for MANY. Plural form for MANY. Plural form for MANY.-->
            <string>%u контактов</string>
            <key>two</key>
            <!-- XFLD: Plural form for Other  Plural form for TWO. Plural form for TWO. Plural form for TWO.-->
            <string>%u контакта</string>
            <key>other</key>
			<!-- XFLD: Plural form for Other  Plural form for OTHER. Plural form for OTHER. Plural form for OTHER.-->
            <string>%u контакта</string>
>>>>>>> e8afe86a
        </dict>
    </dict>
    <key>Home_Risk_Last_Contact_Item_Title</key>
    <dict>
        <key>NSStringLocalizedFormatKey</key>
        <string>%#@VARIABLE@</string>
        <key>VARIABLE</key>
        <dict>
            <key>NSStringFormatSpecTypeKey</key>
            <string>NSStringPluralRuleType</string>
            <key>NSStringFormatValueTypeKey</key>
            <string>u</string>
            <key>zero</key>
<<<<<<< HEAD
			<!-- XFLD: Plural form for Zero  Plural form for ZERO. Plural form for ZERO. Plural form for ZERO. Plural form for ZERO. Plural form for ZERO.-->
            <string>Меньше одного дня с последнего контакта</string>
            <key>one</key>
			<!-- XFLD: Plural form for One  Plural form for ONE. Plural form for ONE. Plural form for ONE. Plural form for ONE. Plural form for ONE.-->
            <string>%u день с последнего контакта</string>
            <key>few</key>
            <!-- XFLD: Plural form for Other  Plural form for FEW. Plural form for FEW. Plural form for FEW. Plural form for FEW. Plural form for FEW.-->
            <string>%u дня с последнего контакта</string>
            <key>many</key>
            <!-- XFLD: Plural form for Other  Plural form for MANY. Plural form for MANY. Plural form for MANY. Plural form for MANY. Plural form for MANY.-->
            <string>%u дней с последнего контакта</string>
            <key>two</key>
            <!-- XFLD: Plural form for Other  Plural form for TWO. Plural form for TWO. Plural form for TWO. Plural form for TWO. Plural form for TWO.-->
            <string>%u дня с последнего контакта</string>
            <key>other</key>
			<!-- XFLD: Plural form for Other  Plural form for OTHER. Plural form for OTHER. Plural form for OTHER. Plural form for OTHER. Plural form for OTHER.-->
=======
			<!-- XFLD: Plural form for Zero  Plural form for ZERO. Plural form for ZERO. Plural form for ZERO.-->
            <string>Меньше одного дня с последнего контакта</string>
            <key>one</key>
			<!-- XFLD: Plural form for One  Plural form for ONE. Plural form for ONE. Plural form for ONE.-->
            <string>%u день с последнего контакта</string>
            <key>few</key>
            <!-- XFLD: Plural form for Other  Plural form for FEW. Plural form for FEW. Plural form for FEW.-->
            <string>%u дня с последнего контакта</string>
            <key>many</key>
            <!-- XFLD: Plural form for Other  Plural form for MANY. Plural form for MANY. Plural form for MANY.-->
            <string>%u дней с последнего контакта</string>
            <key>two</key>
            <!-- XFLD: Plural form for Other  Plural form for TWO. Plural form for TWO. Plural form for TWO.-->
            <string>%u дня с последнего контакта</string>
            <key>other</key>
			<!-- XFLD: Plural form for Other  Plural form for OTHER. Plural form for OTHER. Plural form for OTHER.-->
>>>>>>> e8afe86a
            <string>%u дня с последнего контакта</string>
        </dict>
    </dict>
    <key>Home_Risk_Status_Counter_Label</key>
    <dict>
        <key>NSStringLocalizedFormatKey</key>
        <string>%#@minutes@%#</string>
        <key>minutes</key>
        <dict>
            <key>NSStringFormatSpecTypeKey</key>
            <string>NSStringPluralRuleType</string>
            <key>NSStringFormatValueTypeKey</key>
            <string>u</string>
			<key>zero</key>
<<<<<<< HEAD
			<!-- XFLD: Plural form for Zero  Plural form for ZERO. Plural form for ZERO. Plural form for ZERO. Plural form for ZERO. Plural form for ZERO.-->
            <string>Обновление через %02u:%2$#@seconds@ с</string>
            <key>one</key>
			<!-- XFLD: Plural form for One  Plural form for ONE. Plural form for ONE. Plural form for ONE. Plural form for ONE. Plural form for ONE.-->
            <string>Обновление через %02u:%2$#@seconds@ мин</string>
            <key>few</key>
            <!-- XFLD: Plural form for Other  Plural form for FEW. Plural form for FEW. Plural form for FEW. Plural form for FEW. Plural form for FEW.-->
            <string>Обновление через %02u:%2$#@seconds@ мин</string>
            <key>many</key>
            <!-- XFLD: Plural form for Other  Plural form for MANY. Plural form for MANY. Plural form for MANY. Plural form for MANY. Plural form for MANY.-->
            <string>Обновление через %02u:%2$#@seconds@ мин</string>
            <key>two</key>
            <!-- XFLD: Plural form for Other  Plural form for TWO. Plural form for TWO. Plural form for TWO. Plural form for TWO. Plural form for TWO.-->
            <string>Обновление через %02u:%2$#@seconds@ мин</string>
            <key>other</key>
			<!-- XFLD: Plural form for Other  Plural form for OTHER. Plural form for OTHER. Plural form for OTHER. Plural form for OTHER. Plural form for OTHER.-->
=======
			<!-- XFLD: Plural form for Zero  Plural form for ZERO. Plural form for ZERO. Plural form for ZERO.-->
            <string>Обновление через %02u:%2$#@seconds@ с</string>
            <key>one</key>
			<!-- XFLD: Plural form for One  Plural form for ONE. Plural form for ONE. Plural form for ONE.-->
            <string>Обновление через %02u:%2$#@seconds@ мин</string>
            <key>few</key>
            <!-- XFLD: Plural form for Other  Plural form for FEW. Plural form for FEW. Plural form for FEW.-->
            <string>Обновление через %02u:%2$#@seconds@ мин</string>
            <key>many</key>
            <!-- XFLD: Plural form for Other  Plural form for MANY. Plural form for MANY. Plural form for MANY.-->
            <string>Обновление через %02u:%2$#@seconds@ мин</string>
            <key>two</key>
            <!-- XFLD: Plural form for Other  Plural form for TWO. Plural form for TWO. Plural form for TWO.-->
            <string>Обновление через %02u:%2$#@seconds@ мин</string>
            <key>other</key>
			<!-- XFLD: Plural form for Other  Plural form for OTHER. Plural form for OTHER. Plural form for OTHER.-->
>>>>>>> e8afe86a
            <string>Обновление через %02u:%2$#@seconds@ мин</string>
        </dict>
        <key>seconds</key>
        <dict>
            <key>NSStringFormatSpecTypeKey</key>
            <string>NSStringPluralRuleType</string>
            <key>NSStringFormatValueTypeKey</key>
            <string>u</string>
			<key>one</key>
<<<<<<< HEAD
			<!-- XFLD: Plural form for One  Plural form for ONE. Plural form for ONE. Plural form for ONE. Plural form for ONE. Plural form for ONE.-->
			<string>%02u</string>
            <key>zero</key>
            <!-- XFLD: Plural form for Other  Plural form for ZERO. Plural form for ZERO. Plural form for ZERO. Plural form for ZERO. Plural form for ZERO.-->
            <string>%02u</string>
            <key>few</key>
            <!-- XFLD: Plural form for Other  Plural form for FEW. Plural form for FEW. Plural form for FEW. Plural form for FEW. Plural form for FEW.-->
            <string>%02u</string>
            <key>many</key>
            <!-- XFLD: Plural form for Other  Plural form for MANY. Plural form for MANY. Plural form for MANY. Plural form for MANY. Plural form for MANY.-->
            <string>%02u</string>
            <key>two</key>
            <!-- XFLD: Plural form for Other  Plural form for TWO. Plural form for TWO. Plural form for TWO. Plural form for TWO. Plural form for TWO.-->
            <string>%02u</string>
            <key>other</key>
			<!-- XFLD: Plural form for Other  Plural form for OTHER. Plural form for OTHER. Plural form for OTHER. Plural form for OTHER. Plural form for OTHER.-->
=======
			<!-- XFLD: Plural form for One  Plural form for ONE. Plural form for ONE. Plural form for ONE.-->
			<string>%02u</string>
            <key>zero</key>
            <!-- XFLD: Plural form for Other  Plural form for ZERO. Plural form for ZERO. Plural form for ZERO.-->
            <string>%02u</string>
            <key>few</key>
            <!-- XFLD: Plural form for Other  Plural form for FEW. Plural form for FEW. Plural form for FEW.-->
            <string>%02u</string>
            <key>many</key>
            <!-- XFLD: Plural form for Other  Plural form for MANY. Plural form for MANY. Plural form for MANY.-->
            <string>%02u</string>
            <key>two</key>
            <!-- XFLD: Plural form for Other  Plural form for TWO. Plural form for TWO. Plural form for TWO.-->
            <string>%02u</string>
            <key>other</key>
			<!-- XFLD: Plural form for Other  Plural form for OTHER. Plural form for OTHER. Plural form for OTHER.-->
>>>>>>> e8afe86a
            <string>%02u</string>
        </dict>
    </dict>
	<key>ENSetting_Tracing_History</key>
	<dict>
		<key>NSStringLocalizedFormatKey</key>
		<string>%#@VARIABLE@</string>
		<key>VARIABLE</key>
		<dict>
			<key>NSStringFormatSpecTypeKey</key>
			<string>NSStringPluralRuleType</string>
			<key>NSStringFormatValueTypeKey</key>
			<string>u</string>
			<key>zero</key>
<<<<<<< HEAD
			<!-- XFLD: Plural form for Zero  Plural form for ZERO. Plural form for ZERO. Plural form for ZERO. Plural form for ZERO. Plural form for ZERO.-->
			<string>Определение контакта  активно менее одного дня. Для надежной проверки контактов функция определения контакта  должна быть активна всегда.</string>
			<key>one</key>
			<!-- XFLD: Plural form for One  Plural form for ONE. Plural form for ONE. Plural form for ONE. Plural form for ONE. Plural form for ONE.-->
			<string>Определение контакта  активно в течение %u дня.
Для надежной проверки контактов функция определения контакта  должна быть активна всегда.</string>
			<key>few</key>
			<!-- XFLD: Plural form for Other  Plural form for FEW. Plural form for FEW. Plural form for FEW. Plural form for FEW. Plural form for FEW.-->
			<string>Определение контакта  активно в течение %u дней. Для надежной проверки контактов функция определения контакта  должна быть активна всегда.</string>
			<key>many</key>
			<!-- XFLD: Plural form for Other  Plural form for MANY. Plural form for MANY. Plural form for MANY. Plural form for MANY. Plural form for MANY.-->
			<string>Определение контакта  активно в течение %u дней. Для надежной проверки контактов функция определения контакта  должна быть активна всегда.</string>
			<key>two</key>
			<!-- XFLD: Plural form for Other  Plural form for TWO. Plural form for TWO. Plural form for TWO. Plural form for TWO. Plural form for TWO.-->
			<string>Определение контакта  активно в течение %u дней. Для надежной проверки контактов функция определения контакта  должна быть активна всегда.</string>
			<key>other</key>
			<!-- XFLD: Plural form for Other  Plural form for OTHER. Plural form for OTHER. Plural form for OTHER. Plural form for OTHER. Plural form for OTHER.-->
=======
			<!-- XFLD: Plural form for Zero  Plural form for ZERO. Plural form for ZERO. Plural form for ZERO.-->
			<string>Определение контакта  активно менее одного дня. Для надежной проверки контактов функция определения контакта  должна быть активна всегда.</string>
			<key>one</key>
			<!-- XFLD: Plural form for One  Plural form for ONE. Plural form for ONE. Plural form for ONE.-->
			<string>Определение контакта  активно в течение %u дня.
Для надежной проверки контактов функция определения контакта  должна быть активна всегда.</string>
			<key>few</key>
			<!-- XFLD: Plural form for Other  Plural form for FEW. Plural form for FEW. Plural form for FEW.-->
			<string>Определение контакта  активно в течение %u дней. Для надежной проверки контактов функция определения контакта  должна быть активна всегда.</string>
			<key>many</key>
			<!-- XFLD: Plural form for Other  Plural form for MANY. Plural form for MANY. Plural form for MANY.-->
			<string>Определение контакта  активно в течение %u дня. Для надежной проверки контактов функция определения контакта  должна быть активна всегда.</string>
			<key>two</key>
			<!-- XFLD: Plural form for Other  Plural form for TWO. Plural form for TWO. Plural form for TWO.-->
			<string>Определение контакта  активно в течение %u дней. Для надежной проверки контактов функция определения контакта  должна быть активна всегда.</string>
			<key>other</key>
			<!-- XFLD: Plural form for Other  Plural form for OTHER. Plural form for OTHER. Plural form for OTHER.-->
>>>>>>> e8afe86a
			<string>Определение контакта  активно в течение %u дня. Для надежной проверки контактов функция определения контакта  должна быть активна всегда.</string>
		</dict>
	</dict>
</dict>
</plist><|MERGE_RESOLUTION|>--- conflicted
+++ resolved
@@ -12,24 +12,6 @@
 			<key>NSStringFormatValueTypeKey</key>
 			<string>u</string>
 			<key>one</key>
-<<<<<<< HEAD
-			<!--Plural form for ONE. Plural form for ONE. Plural form for ONE.-->
-			<string>У Вас повышенный риск заражения, поскольку один день назад у Вас был продолжительный близкий контакт минимум с одним лицом с положительным тестом на COVID-19.</string>
-			<key>zero</key>
-			<!-- Plural form for ZERO. Plural form for ZERO. Plural form for ZERO.-->
-			<string>У Вас повышенный риск заражения, поскольку %u дней назад у Вас был продолжительный близкий контакт минимум с одним лицом с положительным тестом на COVID-19.</string>
-			<key>few</key>
-			<!-- Plural form for FEW. Plural form for FEW. Plural form for FEW.-->
-			<string>У Вас повышенный риск заражения, поскольку %u дня назад у Вас был продолжительный близкий контакт минимум с одним лицом с положительным тестом на COVID-19.</string>
-			<key>many</key>
-			<!-- Plural form for MANY. Plural form for MANY. Plural form for MANY.-->
-			<string>У Вас повышенный риск заражения, поскольку %u дней назад у Вас был продолжительный близкий контакт минимум с одним лицом с положительным тестом на COVID-19.</string>
-			<key>two</key>
-			<!-- Plural form for TWO. Plural form for TWO. Plural form for TWO.-->
-			<string>У Вас повышенный риск заражения, поскольку %u дня назад у Вас был продолжительный близкий контакт минимум с одним лицом с положительным тестом на COVID-19.</string>
-			<key>other</key>
-			<!--Plural form for OTHER. Plural form for OTHER. Plural form for OTHER.-->
-=======
 			<!--Plural form for ONE.-->
 			<string>У Вас повышенный риск заражения, поскольку один день назад у Вас был продолжительный близкий контакт минимум с одним лицом с положительным тестом на COVID-19.</string>
 			<key>zero</key>
@@ -46,7 +28,6 @@
 			<string>У Вас повышенный риск заражения, поскольку %u дня назад у Вас был продолжительный близкий контакт минимум с одним лицом с положительным тестом на COVID-19.</string>
 			<key>other</key>
 			<!--Plural form for OTHER.-->
->>>>>>> e8afe86a
 			<string>У Вас повышенный риск заражения, поскольку %u дня назад у Вас был продолжительный близкий контакт минимум с одним лицом с положительным тестом на COVID-19.</string>
 		</dict>
 	</dict>
@@ -61,24 +42,6 @@
 			<key>NSStringFormatValueTypeKey</key>
 			<string>u</string>
 			<key>zero</key>
-<<<<<<< HEAD
-			<!-- XFLD: Plural form for Zero  Plural form for ZERO. Plural form for ZERO. Plural form for ZERO. Plural form for ZERO. Plural form for ZERO.-->
-			<string>Сегодня, %%1$@</string>
-			<key>one</key>
-			<!-- XFLD: Plural form for One  Plural form for ONE. Plural form for ONE. Plural form for ONE. Plural form for ONE. Plural form for ONE.-->
-			<string>Вчера, %%1$@</string>
-			<key>few</key>
-			<!-- XFLD: Plural form for Other  Plural form for FEW. Plural form for FEW. Plural form for FEW. Plural form for FEW. Plural form for FEW.-->
-			<string>%%2$@, %%1$@</string>
-			<key>many</key>
-			<!-- XFLD: Plural form for Other  Plural form for MANY. Plural form for MANY. Plural form for MANY. Plural form for MANY. Plural form for MANY.-->
-			<string>%%2$@, %%1$@</string>
-			<key>two</key>
-			<!-- XFLD: Plural form for Other  Plural form for TWO. Plural form for TWO. Plural form for TWO. Plural form for TWO. Plural form for TWO.-->
-			<string>%%2$@, %%1$@</string>
-			<key>other</key>
-			<!-- XFLD: Plural form for Other  Plural form for OTHER. Plural form for OTHER. Plural form for OTHER. Plural form for OTHER. Plural form for OTHER.-->
-=======
 			<!-- XFLD: Plural form for Zero  Plural form for ZERO. Plural form for ZERO. Plural form for ZERO.-->
 			<string>Сегодня, %%1$@</string>
 			<key>one</key>
@@ -95,7 +58,6 @@
 			<string>%%2$@, %%1$@</string>
 			<key>other</key>
 			<!-- XFLD: Plural form for Other  Plural form for OTHER. Plural form for OTHER. Plural form for OTHER.-->
->>>>>>> e8afe86a
 			<string>%%2$@, %%1$@</string>
 		</dict>
 	</dict>
@@ -110,24 +72,6 @@
 			<key>NSStringFormatValueTypeKey</key>
 			<string>u</string>
 			<key>zero</key>
-<<<<<<< HEAD
-			<!-- XFLD: Plural form for Zero  Plural form for ZERO. Plural form for ZERO. Plural form for ZERO. Plural form for ZERO. Plural form for ZERO.-->
-			<string>Пока нет контактов</string>
-			<key>one</key>
-			<!-- XFLD: Plural form for One  Plural form for ONE. Plural form for ONE. Plural form for ONE. Plural form for ONE. Plural form for ONE.-->
-			<string>Один контакт</string>
-			<key>few</key>
-			<!-- XFLD: Plural form for Other  Plural form for FEW. Plural form for FEW. Plural form for FEW. Plural form for FEW. Plural form for FEW.-->
-			<string>%u контакта</string>
-			<key>many</key>
-			<!-- XFLD: Plural form for Other  Plural form for MANY. Plural form for MANY. Plural form for MANY. Plural form for MANY. Plural form for MANY.-->
-			<string>%u контактов</string>
-			<key>two</key>
-			<!-- XFLD: Plural form for Other  Plural form for TWO. Plural form for TWO. Plural form for TWO. Plural form for TWO. Plural form for TWO.-->
-			<string>%u контакта</string>
-			<key>other</key>
-			<!-- XFLD: Plural form for Other  Plural form for OTHER. Plural form for OTHER. Plural form for OTHER. Plural form for OTHER. Plural form for OTHER.-->
-=======
 			<!-- XFLD: Plural form for Zero  Plural form for ZERO. Plural form for ZERO. Plural form for ZERO.-->
 			<string>Пока нет контактов</string>
 			<key>one</key>
@@ -144,7 +88,6 @@
 			<string>%u контакта</string>
 			<key>other</key>
 			<!-- XFLD: Plural form for Other  Plural form for OTHER. Plural form for OTHER. Plural form for OTHER.-->
->>>>>>> e8afe86a
 			<string>%u контакта</string>
 		</dict>
 	</dict>
@@ -159,24 +102,6 @@
 			<key>NSStringFormatValueTypeKey</key>
 			<string>u</string>
 			<key>zero</key>
-<<<<<<< HEAD
-			<!-- XFLD: Plural form for Zero  Plural form for ZERO. Plural form for ZERO. Plural form for ZERO. Plural form for ZERO. Plural form for ZERO.-->
-			<string>%u дней с последнего контакта</string>
-			<key>one</key>
-			<!-- XFLD: Plural form for One  Plural form for ONE. Plural form for ONE. Plural form for ONE. Plural form for ONE. Plural form for ONE.-->
-			<string>%u день с последнего контакта</string>
-			<key>few</key>
-			<!-- XFLD: Plural form for Other  Plural form for FEW. Plural form for FEW. Plural form for FEW. Plural form for FEW. Plural form for FEW.-->
-			<string>%u дня с последнего контакта</string>
-			<key>many</key>
-			<!-- XFLD: Plural form for Other  Plural form for MANY. Plural form for MANY. Plural form for MANY. Plural form for MANY. Plural form for MANY.-->
-			<string>%u дней с последнего контакта</string>
-			<key>two</key>
-			<!-- XFLD: Plural form for Other  Plural form for TWO. Plural form for TWO. Plural form for TWO. Plural form for TWO. Plural form for TWO.-->
-			<string>%u дня с последнего контакта</string>
-			<key>other</key>
-			<!-- XFLD: Plural form for Other  Plural form for OTHER. Plural form for OTHER. Plural form for OTHER. Plural form for OTHER. Plural form for OTHER.-->
-=======
 			<!-- XFLD: Plural form for Zero  Plural form for ZERO. Plural form for ZERO. Plural form for ZERO.-->
 			<string>%u дней с последнего контакта</string>
 			<key>one</key>
@@ -193,7 +118,6 @@
 			<string>%u дня с последнего контакта</string>
 			<key>other</key>
 			<!-- XFLD: Plural form for Other  Plural form for OTHER. Plural form for OTHER. Plural form for OTHER.-->
->>>>>>> e8afe86a
 			<string>%u дня с последнего контакта</string>
 		</dict>
 	</dict>
@@ -242,21 +166,6 @@
             <string>Пока нет контактов</string>
             <key>one</key>
 			<!-- XFLD: Plural form for One  Plural form for ONE. Plural form for ONE. Plural form for ONE.-->
-<<<<<<< HEAD
-            <string>%u контакт с низким риском</string>
-            <key>few</key>
-            <!-- XFLD: Plural form for Other  Plural form for FEW. Plural form for FEW. Plural form for FEW.-->
-            <string>%u контакта с низким риском</string>
-            <key>many</key>
-            <!-- XFLD: Plural form for Other  Plural form for MANY. Plural form for MANY. Plural form for MANY.-->
-            <string>%u контактов с низким риском</string>
-            <key>two</key>
-            <!-- XFLD: Plural form for Other  Plural form for TWO. Plural form for TWO. Plural form for TWO.-->
-            <string>%u контакта с низким риском</string>
-            <key>other</key>
-			<!-- XFLD: Plural form for Other  Plural form for OTHER. Plural form for OTHER. Plural form for OTHER.-->
-            <string>%u контакта с низким риском</string>
-=======
             <string>%u контакт</string>
             <key>few</key>
             <!-- XFLD: Plural form for Other  Plural form for FEW. Plural form for FEW. Plural form for FEW.-->
@@ -270,7 +179,6 @@
             <key>other</key>
 			<!-- XFLD: Plural form for Other  Plural form for OTHER. Plural form for OTHER. Plural form for OTHER.-->
             <string>%u контакта</string>
->>>>>>> e8afe86a
         </dict>
     </dict>
     <key>Home_Risk_Last_Contact_Item_Title</key>
@@ -284,41 +192,22 @@
             <key>NSStringFormatValueTypeKey</key>
             <string>u</string>
             <key>zero</key>
-<<<<<<< HEAD
-			<!-- XFLD: Plural form for Zero  Plural form for ZERO. Plural form for ZERO. Plural form for ZERO. Plural form for ZERO. Plural form for ZERO.-->
+			<!-- XFLD: Plural form for Zero  Plural form for ZERO. Plural form for ZERO. Plural form for ZERO.-->
             <string>Меньше одного дня с последнего контакта</string>
             <key>one</key>
-			<!-- XFLD: Plural form for One  Plural form for ONE. Plural form for ONE. Plural form for ONE. Plural form for ONE. Plural form for ONE.-->
+			<!-- XFLD: Plural form for One  Plural form for ONE. Plural form for ONE. Plural form for ONE.-->
             <string>%u день с последнего контакта</string>
             <key>few</key>
-            <!-- XFLD: Plural form for Other  Plural form for FEW. Plural form for FEW. Plural form for FEW. Plural form for FEW. Plural form for FEW.-->
+            <!-- XFLD: Plural form for Other  Plural form for FEW. Plural form for FEW. Plural form for FEW.-->
             <string>%u дня с последнего контакта</string>
             <key>many</key>
-            <!-- XFLD: Plural form for Other  Plural form for MANY. Plural form for MANY. Plural form for MANY. Plural form for MANY. Plural form for MANY.-->
+            <!-- XFLD: Plural form for Other  Plural form for MANY. Plural form for MANY. Plural form for MANY.-->
             <string>%u дней с последнего контакта</string>
             <key>two</key>
-            <!-- XFLD: Plural form for Other  Plural form for TWO. Plural form for TWO. Plural form for TWO. Plural form for TWO. Plural form for TWO.-->
+            <!-- XFLD: Plural form for Other  Plural form for TWO. Plural form for TWO. Plural form for TWO.-->
             <string>%u дня с последнего контакта</string>
             <key>other</key>
-			<!-- XFLD: Plural form for Other  Plural form for OTHER. Plural form for OTHER. Plural form for OTHER. Plural form for OTHER. Plural form for OTHER.-->
-=======
-			<!-- XFLD: Plural form for Zero  Plural form for ZERO. Plural form for ZERO. Plural form for ZERO.-->
-            <string>Меньше одного дня с последнего контакта</string>
-            <key>one</key>
-			<!-- XFLD: Plural form for One  Plural form for ONE. Plural form for ONE. Plural form for ONE.-->
-            <string>%u день с последнего контакта</string>
-            <key>few</key>
-            <!-- XFLD: Plural form for Other  Plural form for FEW. Plural form for FEW. Plural form for FEW.-->
-            <string>%u дня с последнего контакта</string>
-            <key>many</key>
-            <!-- XFLD: Plural form for Other  Plural form for MANY. Plural form for MANY. Plural form for MANY.-->
-            <string>%u дней с последнего контакта</string>
-            <key>two</key>
-            <!-- XFLD: Plural form for Other  Plural form for TWO. Plural form for TWO. Plural form for TWO.-->
-            <string>%u дня с последнего контакта</string>
-            <key>other</key>
-			<!-- XFLD: Plural form for Other  Plural form for OTHER. Plural form for OTHER. Plural form for OTHER.-->
->>>>>>> e8afe86a
+			<!-- XFLD: Plural form for Other  Plural form for OTHER. Plural form for OTHER. Plural form for OTHER.-->
             <string>%u дня с последнего контакта</string>
         </dict>
     </dict>
@@ -333,42 +222,23 @@
             <key>NSStringFormatValueTypeKey</key>
             <string>u</string>
 			<key>zero</key>
-<<<<<<< HEAD
-			<!-- XFLD: Plural form for Zero  Plural form for ZERO. Plural form for ZERO. Plural form for ZERO. Plural form for ZERO. Plural form for ZERO.-->
+			<!-- XFLD: Plural form for Zero  Plural form for ZERO. Plural form for ZERO. Plural form for ZERO.-->
             <string>Обновление через %02u:%2$#@seconds@ с</string>
             <key>one</key>
-			<!-- XFLD: Plural form for One  Plural form for ONE. Plural form for ONE. Plural form for ONE. Plural form for ONE. Plural form for ONE.-->
+			<!-- XFLD: Plural form for One  Plural form for ONE. Plural form for ONE. Plural form for ONE.-->
             <string>Обновление через %02u:%2$#@seconds@ мин</string>
             <key>few</key>
-            <!-- XFLD: Plural form for Other  Plural form for FEW. Plural form for FEW. Plural form for FEW. Plural form for FEW. Plural form for FEW.-->
+            <!-- XFLD: Plural form for Other  Plural form for FEW. Plural form for FEW. Plural form for FEW.-->
             <string>Обновление через %02u:%2$#@seconds@ мин</string>
             <key>many</key>
-            <!-- XFLD: Plural form for Other  Plural form for MANY. Plural form for MANY. Plural form for MANY. Plural form for MANY. Plural form for MANY.-->
+            <!-- XFLD: Plural form for Other  Plural form for MANY. Plural form for MANY. Plural form for MANY.-->
             <string>Обновление через %02u:%2$#@seconds@ мин</string>
             <key>two</key>
-            <!-- XFLD: Plural form for Other  Plural form for TWO. Plural form for TWO. Plural form for TWO. Plural form for TWO. Plural form for TWO.-->
+            <!-- XFLD: Plural form for Other  Plural form for TWO. Plural form for TWO. Plural form for TWO.-->
             <string>Обновление через %02u:%2$#@seconds@ мин</string>
             <key>other</key>
-			<!-- XFLD: Plural form for Other  Plural form for OTHER. Plural form for OTHER. Plural form for OTHER. Plural form for OTHER. Plural form for OTHER.-->
-=======
-			<!-- XFLD: Plural form for Zero  Plural form for ZERO. Plural form for ZERO. Plural form for ZERO.-->
-            <string>Обновление через %02u:%2$#@seconds@ с</string>
-            <key>one</key>
-			<!-- XFLD: Plural form for One  Plural form for ONE. Plural form for ONE. Plural form for ONE.-->
-            <string>Обновление через %02u:%2$#@seconds@ мин</string>
-            <key>few</key>
-            <!-- XFLD: Plural form for Other  Plural form for FEW. Plural form for FEW. Plural form for FEW.-->
+			<!-- XFLD: Plural form for Other  Plural form for OTHER. Plural form for OTHER. Plural form for OTHER.-->
             <string>Обновление через %02u:%2$#@seconds@ мин</string>
-            <key>many</key>
-            <!-- XFLD: Plural form for Other  Plural form for MANY. Plural form for MANY. Plural form for MANY.-->
-            <string>Обновление через %02u:%2$#@seconds@ мин</string>
-            <key>two</key>
-            <!-- XFLD: Plural form for Other  Plural form for TWO. Plural form for TWO. Plural form for TWO.-->
-            <string>Обновление через %02u:%2$#@seconds@ мин</string>
-            <key>other</key>
-			<!-- XFLD: Plural form for Other  Plural form for OTHER. Plural form for OTHER. Plural form for OTHER.-->
->>>>>>> e8afe86a
-            <string>Обновление через %02u:%2$#@seconds@ мин</string>
         </dict>
         <key>seconds</key>
         <dict>
@@ -377,24 +247,6 @@
             <key>NSStringFormatValueTypeKey</key>
             <string>u</string>
 			<key>one</key>
-<<<<<<< HEAD
-			<!-- XFLD: Plural form for One  Plural form for ONE. Plural form for ONE. Plural form for ONE. Plural form for ONE. Plural form for ONE.-->
-			<string>%02u</string>
-            <key>zero</key>
-            <!-- XFLD: Plural form for Other  Plural form for ZERO. Plural form for ZERO. Plural form for ZERO. Plural form for ZERO. Plural form for ZERO.-->
-            <string>%02u</string>
-            <key>few</key>
-            <!-- XFLD: Plural form for Other  Plural form for FEW. Plural form for FEW. Plural form for FEW. Plural form for FEW. Plural form for FEW.-->
-            <string>%02u</string>
-            <key>many</key>
-            <!-- XFLD: Plural form for Other  Plural form for MANY. Plural form for MANY. Plural form for MANY. Plural form for MANY. Plural form for MANY.-->
-            <string>%02u</string>
-            <key>two</key>
-            <!-- XFLD: Plural form for Other  Plural form for TWO. Plural form for TWO. Plural form for TWO. Plural form for TWO. Plural form for TWO.-->
-            <string>%02u</string>
-            <key>other</key>
-			<!-- XFLD: Plural form for Other  Plural form for OTHER. Plural form for OTHER. Plural form for OTHER. Plural form for OTHER. Plural form for OTHER.-->
-=======
 			<!-- XFLD: Plural form for One  Plural form for ONE. Plural form for ONE. Plural form for ONE.-->
 			<string>%02u</string>
             <key>zero</key>
@@ -411,7 +263,6 @@
             <string>%02u</string>
             <key>other</key>
 			<!-- XFLD: Plural form for Other  Plural form for OTHER. Plural form for OTHER. Plural form for OTHER.-->
->>>>>>> e8afe86a
             <string>%02u</string>
         </dict>
     </dict>
@@ -426,32 +277,13 @@
 			<key>NSStringFormatValueTypeKey</key>
 			<string>u</string>
 			<key>zero</key>
-<<<<<<< HEAD
-			<!-- XFLD: Plural form for Zero  Plural form for ZERO. Plural form for ZERO. Plural form for ZERO. Plural form for ZERO. Plural form for ZERO.-->
+			<!-- XFLD: Plural form for Zero  Plural form for ZERO. Plural form for ZERO. Plural form for ZERO.-->
 			<string>Определение контакта  активно менее одного дня. Для надежной проверки контактов функция определения контакта  должна быть активна всегда.</string>
 			<key>one</key>
-			<!-- XFLD: Plural form for One  Plural form for ONE. Plural form for ONE. Plural form for ONE. Plural form for ONE. Plural form for ONE.-->
+			<!-- XFLD: Plural form for One  Plural form for ONE. Plural form for ONE. Plural form for ONE.-->
 			<string>Определение контакта  активно в течение %u дня.
 Для надежной проверки контактов функция определения контакта  должна быть активна всегда.</string>
 			<key>few</key>
-			<!-- XFLD: Plural form for Other  Plural form for FEW. Plural form for FEW. Plural form for FEW. Plural form for FEW. Plural form for FEW.-->
-			<string>Определение контакта  активно в течение %u дней. Для надежной проверки контактов функция определения контакта  должна быть активна всегда.</string>
-			<key>many</key>
-			<!-- XFLD: Plural form for Other  Plural form for MANY. Plural form for MANY. Plural form for MANY. Plural form for MANY. Plural form for MANY.-->
-			<string>Определение контакта  активно в течение %u дней. Для надежной проверки контактов функция определения контакта  должна быть активна всегда.</string>
-			<key>two</key>
-			<!-- XFLD: Plural form for Other  Plural form for TWO. Plural form for TWO. Plural form for TWO. Plural form for TWO. Plural form for TWO.-->
-			<string>Определение контакта  активно в течение %u дней. Для надежной проверки контактов функция определения контакта  должна быть активна всегда.</string>
-			<key>other</key>
-			<!-- XFLD: Plural form for Other  Plural form for OTHER. Plural form for OTHER. Plural form for OTHER. Plural form for OTHER. Plural form for OTHER.-->
-=======
-			<!-- XFLD: Plural form for Zero  Plural form for ZERO. Plural form for ZERO. Plural form for ZERO.-->
-			<string>Определение контакта  активно менее одного дня. Для надежной проверки контактов функция определения контакта  должна быть активна всегда.</string>
-			<key>one</key>
-			<!-- XFLD: Plural form for One  Plural form for ONE. Plural form for ONE. Plural form for ONE.-->
-			<string>Определение контакта  активно в течение %u дня.
-Для надежной проверки контактов функция определения контакта  должна быть активна всегда.</string>
-			<key>few</key>
 			<!-- XFLD: Plural form for Other  Plural form for FEW. Plural form for FEW. Plural form for FEW.-->
 			<string>Определение контакта  активно в течение %u дней. Для надежной проверки контактов функция определения контакта  должна быть активна всегда.</string>
 			<key>many</key>
@@ -462,7 +294,6 @@
 			<string>Определение контакта  активно в течение %u дней. Для надежной проверки контактов функция определения контакта  должна быть активна всегда.</string>
 			<key>other</key>
 			<!-- XFLD: Plural form for Other  Plural form for OTHER. Plural form for OTHER. Plural form for OTHER.-->
->>>>>>> e8afe86a
 			<string>Определение контакта  активно в течение %u дня. Для надежной проверки контактов функция определения контакта  должна быть активна всегда.</string>
 		</dict>
 	</dict>
