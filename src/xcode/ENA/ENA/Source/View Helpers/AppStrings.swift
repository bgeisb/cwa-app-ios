//
// 🦠 Corona-Warn-App
//

import UIKit

// swiftlint:disable:next type_body_length
enum AppStrings {
	enum Common {
		static let alertTitleGeneral = NSLocalizedString("Alert_TitleGeneral", comment: "")
		static let alertActionOk = NSLocalizedString("Alert_ActionOk", comment: "")
		static let alertActionYes = NSLocalizedString("Alert_ActionYes", comment: "")
		static let alertActionNo = NSLocalizedString("Alert_ActionNo", comment: "")
		static let alertActionRetry = NSLocalizedString("Alert_ActionRetry", comment: "")
		static let alertActionCancel = NSLocalizedString("Alert_ActionCancel", comment: "")
		static let alertActionRemove = NSLocalizedString("Alert_ActionRemove", comment: "")

		static let alertTitleBluetoothOff = NSLocalizedString("Alert_BluetoothOff_Title", comment: "")
		static let alertDescriptionBluetoothOff = NSLocalizedString("Alert_BluetoothOff_Description", comment: "")
		static let alertActionLater = NSLocalizedString("Alert_CancelAction_Later", comment: "")
		static let alertActionOpenSettings = NSLocalizedString("Alert_DefaultAction_OpenSettings", comment: "")
		static let general_BackButtonTitle = NSLocalizedString("General_BackButtonTitle", comment: "")

		static let errorAlertActionMoreInfo = NSLocalizedString("Common_Alert_Action_moreInfo", comment: "")
		static let enError5Description = NSLocalizedString("Common_ENError5_Description", comment: "")
		static let enError11Description = NSLocalizedString("Common_ENError11_Description", comment: "")
		static let enError13Description = NSLocalizedString("Common_ENError13_Description", comment: "")
		static let backgroundFetch_AlertMessage = NSLocalizedString("Common_BackgroundFetch_AlertMessage", comment: "")
		static let backgroundFetch_OKTitle = NSLocalizedString("Common_BackgroundFetch_OKTitle", comment: "")
		static let backgroundFetch_SettingsTitle = NSLocalizedString("Common_BackgroundFetch_SettingsTitle", comment: "")
		static let backgroundFetch_AlertTitle = NSLocalizedString("Common_BackgroundFetch_AlertTitle", comment: "")
		static let deadmanAlertTitle = NSLocalizedString("Common_Deadman_AlertTitle", comment: "")
		static let deadmanAlertBody = NSLocalizedString("Common_Deadman_AlertBody", comment: "")
		static let tessRelayDescription = NSLocalizedString("Common_Tess_Relay_Description", comment: "")
	}

	enum Links {
		static let appFaq = NSLocalizedString("General_moreInfo_URL", tableName: "Localizable.links", comment: "")
		static let appFaqENError5 = NSLocalizedString("General_moreInfo_URL_EN5", tableName: "Localizable.links", comment: "")
		static let appFaqENError11 = NSLocalizedString("General_moreInfo_URL_EN11", tableName: "Localizable.links", comment: "")
		static let appFaqENError13 = NSLocalizedString("General_moreInfo_URL_EN13", tableName: "Localizable.links", comment: "")
	}

	enum AccessibilityLabel {
		static let close = NSLocalizedString("AccessibilityLabel_Close", comment: "")
		static let phoneNumber = NSLocalizedString("AccessibilityLabel_PhoneNumber", comment: "")
	}

	enum ExposureSubmission {
		static let generalErrorTitle = NSLocalizedString("ExposureSubmission_GeneralErrorTitle", comment: "")
		static let dataPrivacyTitle = NSLocalizedString("ExposureSubmission_DataPrivacyTitle", comment: "")
		static let dataPrivacyDisclaimer = NSLocalizedString("ExposureSubmission_DataPrivacyDescription", comment: "")
		static let dataPrivacyAcceptTitle = NSLocalizedString("ExposureSubmissionDataPrivacy_AcceptTitle", comment: "")
		static let dataPrivacyDontAcceptTitle = NSLocalizedString("ExposureSubmissionDataPrivacy_DontAcceptTitle", comment: "")
		static let continueText = NSLocalizedString("ExposureSubmission_Continue_actionText", comment: "")
		static let primaryButton = NSLocalizedString("ExposureSubmission_Continue_actionText", comment: "")
		static let confirmDismissPopUpTitle = NSLocalizedString("ExposureSubmission_ConfirmDismissPopUpTitle", comment: "")
		static let confirmDismissPopUpText = NSLocalizedString("ExposureSubmission_ConfirmDismissPopUpText", comment: "")
		static let hotlineNumber = NSLocalizedString("ExposureSubmission_Hotline_Number", comment: "")
		static let qrCodeExpiredTitle = NSLocalizedString("ExposureSubmissionQRInfo_QRCodeExpired_Alert_Title", comment: "")
		static let qrCodeExpiredAlertText = NSLocalizedString("ExposureSubmissionQRInfo_QRCodeExpired_Alert_Text", comment: "")
	}

	enum ExposureSubmissionTanEntry {
		static let title = NSLocalizedString("ExposureSubmissionTanEntry_Title", comment: "")
		static let textField = NSLocalizedString("ExposureSubmissionTanEntry_EntryField", comment: "")
		static let description = NSLocalizedString("ExposureSubmissionTanEntry_Description", comment: "")
		static let info = NSLocalizedString("ExposureSubmissionTanEntry_Info", comment: "")
		static let submit = NSLocalizedString("ExposureSubmissionTanEntry_Submit", comment: "")
		static let invalidCharacterError = NSLocalizedString("ExposureSubmissionTanEntry_InvalidCharacterError", comment: "")
		static let invalidError = NSLocalizedString("ExposureSubmissionTanEntry_InvalidError", comment: "")
	}

	enum ExposureSubmissionTestResultAvailable {
		static let title = NSLocalizedString("ExposureSubmissionTestresultAvailable_Title", comment: "")
		static let accImageDescription = NSLocalizedString("ExposureSubmissionTestresultAvailable_AccImageDescription", comment: "")
		static let consentGranted = NSLocalizedString("ExposureSubmissionTestresultAvailable_Consent_granted", comment: "")
		static let consentNotGranted = NSLocalizedString("ExposureSubmissionTestresultAvailable_Consent_not_given", comment: "")
		static let listItem1WithConsent = NSLocalizedString("ExposureSubmissionTestresultAvailable_ListItem1WithConsent", comment: "")
		static let listItem2WithConsent = NSLocalizedString("ExposureSubmissionTestresultAvailable_ListItem2WithConsent", comment: "")
		static let listItem1WithoutConsent = NSLocalizedString("ExposureSubmissionTestresultAvailable_ListItem1WithoutConsent", comment: "")
		static let listItem2WithoutConsent = NSLocalizedString("ExposureSubmissionTestresultAvailable_ListItem2WithoutConsent", comment: "")
		static let primaryButtonTitle = NSLocalizedString("ExposureSubmissionTestresultAvailable_primaryButtonTitle", comment: "")
		static let closeAlertTitle = NSLocalizedString("ExposureSubmissionTestresultAvailable_CloseAlertTitle", comment: "")
		static let closeAlertMessage = NSLocalizedString("ExposureSubmissionTestresultAvailable_CloseAlertMessage", comment: "")
		static let closeAlertButtonClose = NSLocalizedString("ExposureSubmissionTestresultAvailable_CloseAlertButtonCancel", comment: "")
		static let closeAlertButtonContinue = NSLocalizedString("ExposureSubmissionTestresultAvailable_CloseAlertButtonContinue", comment: "")
		static let noConsentCloseAlertTitle = NSLocalizedString("ExposureSubmissionTestresultAvailable_NoConsentCloseAlertTitle", comment: "")
		static let noConsentCloseAlertMessage = NSLocalizedString("ExposureSubmissionTestresultAvailable_NoConsentCloseAlertMessage", comment: "")
	}

	enum ExposureSubmissionResult {
		static let title = NSLocalizedString("ExposureSubmissionResult_Title", comment: "")
		static let card_title = NSLocalizedString("ExposureSubmissionResult_CardTitle", comment: "")
		static let card_subtitle = NSLocalizedString("ExposureSubmissionResult_CardSubTitle", comment: "")
		static let card_positive = NSLocalizedString("ExposureSubmissionResult_CardPositive", comment: "")
		static let card_negative = NSLocalizedString("ExposureSubmissionResult_CardNegative", comment: "")
		static let card_invalid = NSLocalizedString("ExposureSubmissionResult_CardInvalid", comment: "")
		static let card_pending = NSLocalizedString("ExposureSubmissionResult_CardPending", comment: "")
		static let procedure = NSLocalizedString("ExposureSubmissionResult_Procedure", comment: "")
		static let testAdded = NSLocalizedString("ExposureSubmissionResult_testAdded", comment: "")
		static let warnOthers = NSLocalizedString("ExposureSubmissionResult_warnOthers", comment: "")
		static let testNegative = NSLocalizedString("ExposureSubmissionResult_testNegative", comment: "")
		static let testNegativeDesc = NSLocalizedString("ExposureSubmissionResult_testNegativeDesc", comment: "")
		static let testInvalid = NSLocalizedString("ExposureSubmissionResult_testInvalid", comment: "")
		static let testInvalidDesc = NSLocalizedString("ExposureSubmissionResult_testInvalidDesc", comment: "")
		static let testExpired = NSLocalizedString("ExposureSubmissionResult_testExpired", comment: "")
		static let testExpiredDesc = NSLocalizedString("ExposureSubmissionResult_testExpiredDesc", comment: "")
		static let testPending = NSLocalizedString("ExposureSubmissionResult_testPending", comment: "")
		static let testPendingDesc = NSLocalizedString("ExposureSubmissionResult_testPendingDesc", comment: "")
		static let warnOthersConsentGiven = NSLocalizedString("ExposureSubmissionResult_WarnOthersConsentGiven", comment: "")
		static let warnOthersConsentNotGiven = NSLocalizedString("ExposureSubmissionResult_WarnOthersConsentNotGiven", comment: "")
		static let testRemove = NSLocalizedString("ExposureSubmissionResult_testRemove", comment: "")
		static let testRemoveDesc = NSLocalizedString("ExposureSubmissionResult_testRemoveDesc", comment: "")
		static let warnOthersDesc = NSLocalizedString("ExposureSubmissionResult_warnOthersDesc", comment: "")
		static let primaryButtonTitle = NSLocalizedString("ExposureSubmissionResult_primaryButtonTitle", comment: "")
		static let secondaryButtonTitle = NSLocalizedString("ExposureSubmissionResult_secondaryButtonTitle", comment: "")
		static let deleteButton = NSLocalizedString("ExposureSubmissionResult_deleteButton", comment: "")
		static let refreshButton = NSLocalizedString("ExposureSubmissionResult_refreshButton", comment: "")
		static let furtherInfos_Title = NSLocalizedString("ExposureSubmissionResult_testNegative_furtherInfos_title", comment: "")
		static let furtherInfos_ListItem1 = NSLocalizedString("ExposureSubmissionResult_testNegative_furtherInfos_listItem1", comment: "")
		static let furtherInfos_ListItem2 = NSLocalizedString("ExposureSubmissionResult_testNegative_furtherInfos_listItem2", comment: "")
		static let furtherInfos_ListItem3 = NSLocalizedString("ExposureSubmissionResult_testNegative_furtherInfos_listItem3", comment: "")
		static let furtherInfos_TestAgain = NSLocalizedString("ExposureSubmissionResult_furtherInfos_hint_testAgain", comment: "")
		static let removeAlert_Title = NSLocalizedString("ExposureSubmissionResult_RemoveAlert_Title", comment: "")
		static let removeAlert_Text = NSLocalizedString("ExposureSubmissionResult_RemoveAlert_Text", comment: "")
		static let registrationDateUnknown = NSLocalizedString("ExposureSubmissionResult_RegistrationDateUnknown", comment: "")
		static let registrationDate = NSLocalizedString("ExposureSubmissionResult_RegistrationDate", comment: "")
	}

	enum ExposureSubmissionDispatch {
		static let title = NSLocalizedString("ExposureSubmission_DispatchTitle", comment: "")
		static let accImageDescription = NSLocalizedString("ExposureSubmissionIntroduction_AccImageDescription", comment: "")
		static let description = NSLocalizedString("ExposureSubmission_DispatchDescription", comment: "")
		static let sectionHeadline = NSLocalizedString("ExposureSubmission_DispatchSectionHeadline", comment: "")
		static let sectionHeadline2 = NSLocalizedString("ExposureSubmission_DispatchSectionHeadline2", comment: "")
		static let qrCodeButtonTitle = NSLocalizedString("ExposureSubmissionDispatch_QRCodeButtonTitle", comment: "")
		static let qrCodeButtonDescription = NSLocalizedString("ExposureSubmissionDispatch_QRCodeButtonDescription", comment: "")
		static let tanButtonTitle = NSLocalizedString("ExposureSubmissionDispatch_TANButtonTitle", comment: "")
		static let tanButtonDescription = NSLocalizedString("ExposureSubmissionDispatch_TANButtonDescription", comment: "")
		static let hotlineButtonTitle = NSLocalizedString("ExposureSubmissionDispatch_HotlineButtonTitle", comment: "")
		static let hotlineButtonDescription = NSLocalizedString("ExposureSubmissionDispatch_HotlineButtonDescription", comment: "")
	}

	enum ExposureSubmissionQRInfo {
		static let title = NSLocalizedString("ExposureSubmissionQRInfo_title", comment: "")
		static let imageDescription = NSLocalizedString("ExposureSubmissionQRInfo_imageDescription", comment: "")
		static let titleDescription = NSLocalizedString("ExposureSubmissionQRInfo_title_description", comment: "")
		static let headerSection1 = NSLocalizedString("ExposureSubmissionQRInfo_header_section_1", comment: "")
		static let bodySection1 = NSLocalizedString("ExposureSubmissionQRInfo_body_section_1", comment: "")
		static let instruction1 = NSLocalizedString("ExposureSubmissionQRInfo_instruction1", comment: "")
		static let instruction2 = NSLocalizedString("ExposureSubmissionQRInfo_instruction2", comment: "")
		static let instruction3 = NSLocalizedString("ExposureSubmissionQRInfo_instruction3", comment: "")
		static let instruction3HighlightedPhrase = NSLocalizedString("ExposureSubmissionQRInfo_instruction3_highlightedPhrase", comment: "")
		static let headerSection2 = NSLocalizedString("ExposureSubmissionQRInfo_header_section_2", comment: "")
		static let bodySection2 = NSLocalizedString("ExposureSubmissionQRInfo_body_section_2", comment: "")
		static let acknowledgementTitle = NSLocalizedString("ExposureSubmissionQRInfo_acknowledgement_title", tableName: "Localizable.legal", comment: "")
		static let acknowledgementBody = NSLocalizedString("ExposureSubmissionQRInfo_acknowledgement_body", tableName: "Localizable.legal", comment: "")
		static let acknowledgement1_1 = NSLocalizedString("ExposureSubmissionQRInfo_acknowledgement_1_1", tableName: "Localizable.legal", comment: "")
		static let acknowledgement1_2 = NSLocalizedString("ExposureSubmissionQRInfo_acknowledgement_1_2", tableName: "Localizable.legal", comment: "")
		static let acknowledgement2_1 = NSLocalizedString("ExposureSubmissionQRInfo_acknowledgement_2_1", tableName: "Localizable.legal", comment: "")
		static let acknowledgement2_2 = NSLocalizedString("ExposureSubmissionQRInfo_acknowledgement_2_2", tableName: "Localizable.legal", comment: "")
		static let acknowledgement3 = NSLocalizedString("ExposureSubmissionQRInfo_acknowledgement_3", comment: "")
		static let acknowledgement4 = NSLocalizedString("ExposureSubmissionQRInfo_acknowledgement_4", comment: "")
		static let acknowledgement5 = NSLocalizedString("ExposureSubmissionQRInfo_acknowledgement_5", comment: "")
		static let acknowledgement6 = NSLocalizedString("ExposureSubmissionQRInfo_acknowledgement_6", comment: "")
		static let primaryButtonTitle = NSLocalizedString("ExposureSubmissionQRInfo_primaryButtonTitle", comment: "")
	}

	enum ExposureSubmissionQRScanner {
		static let title = NSLocalizedString("ExposureSubmissionQRScanner_title", comment: "")
		static let instruction = NSLocalizedString("ExposureSubmissionQRScanner_instruction", comment: "")
		static let otherError = NSLocalizedString("ExposureSubmissionQRScanner_otherError", comment: "")
		static let cameraPermissionDenied = NSLocalizedString("ExposureSubmissionQRScanner_cameraPermissionDenied", comment: "")
		static let flashButtonAccessibilityLabel = NSLocalizedString("ExposureSubmissionQRScanner_CameraFlash", comment: "")
		static let flashButtonAccessibilityOnValue = NSLocalizedString("ExposureSubmissionQRScanner_CameraFlash_On", comment: "")
		static let flashButtonAccessibilityOffValue = NSLocalizedString("ExposureSubmissionQRScanner_CameraFlash_Off", comment: "")
		static let flashButtonAccessibilityEnableAction = NSLocalizedString("ExposureSubmissionQRScanner_CameraFlash_Enable", comment: "")
		static let flashButtonAccessibilityDisableAction = NSLocalizedString("ExposureSubmissionQRScanner_CameraFlash_Disable", comment: "")
	}

	enum ExposureSubmissionHotline {
		static let title = NSLocalizedString("ExposureSubmissionHotline_Title", comment: "")
		static let description = NSLocalizedString("ExposureSubmissionHotline_Description", comment: "")
		static let sectionTitle = NSLocalizedString("ExposureSubmissionHotline_SectionTitle", comment: "")
		static let sectionDescription1 = NSLocalizedString("ExposureSubmissionHotline_SectionDescription1", comment: "")
		static let iconAccessibilityLabel1 = NSLocalizedString("ExposureSubmissionHotline_iconAccessibilityLabel1", comment: "")
		static let iconAccessibilityLabel2 = NSLocalizedString("ExposureSubmissionHotline_iconAccessibilityLabel2", comment: "")
		static let sectionDescription2 = NSLocalizedString("ExposureSubmission_SectionDescription2", comment: "")
		static let callButtonTitle = NSLocalizedString("ExposureSubmission_CallButtonTitle", comment: "")
		static let tanInputButtonTitle = NSLocalizedString("ExposureSubmission_TANInputButtonTitle", comment: "")
		static let phoneNumber = NSLocalizedString("ExposureSubmission_PhoneNumber", comment: "")
		static let hotlineDetailDescription = NSLocalizedString("ExposureSubmission_PhoneDetailDescription", comment: "")
		static let imageDescription = NSLocalizedString("ExposureSubmissionHotline_imageDescription", comment: "")
	}
	
	enum ExposureSubmissionPositiveTestResult {
		static let noConsentTitle = NSLocalizedString("TestResultPositive_NoConsent_Title", comment: "")
		static let noConsentInfo1 = NSLocalizedString("TestResultPositive_NoConsent_Info1", comment: "")
		static let noConsentInfo2 = NSLocalizedString("TestResultPositive_NoConsent_Info2", comment: "")
		static let noConsentInfo3 = NSLocalizedString("TestResultPositive_NoConsent_Info3", comment: "")
		static let noConsentPrimaryButtonTitle = NSLocalizedString("TestResultPositive_NoConsent_PrimaryButton", comment: "")
		static let noConsentSecondaryButtonTitle = NSLocalizedString("TestResultPositive_NoConsent_SecondaryButton", comment: "")
		static let noConsentAlertTitle = NSLocalizedString("TestResultPositive_NoConsent_AlertNotWarnOthers_Title", comment: "")
		static let noConsentAlertDescription = NSLocalizedString("TestResultPositive_NoConsent_AlertNotWarnOthers_Description", comment: "")
		static let noConsentAlertButtonDontWarn = NSLocalizedString("TestResultPositive_NoConsent_AlertNotWarnOthers_ButtonOne", comment: "")
		static let noConsentAlertButtonWarn = NSLocalizedString("TestResultPositive_NoConsent_AlertNotWarnOthers_ButtonTwo", comment: "")
		static let withConsentTitle = NSLocalizedString("TestResultPositive_WithConsent_Title", comment: "")
		static let withConsentInfo1 = NSLocalizedString("TestResultPositive_WithConsent_Info1", comment: "")
		static let withConsentInfo2 = NSLocalizedString("TestResultPositive_WithConsent_Info2", comment: "")
		static let withConsentPrimaryButtonTitle = NSLocalizedString("TestResultPositive_WithConsent_PrimaryButton", comment: "")
		static let withConsentSecondaryButtonTitle = NSLocalizedString("TestResultPositive_WithConsent_SecondaryButton", comment: "")
	}

	enum ExposureSubmissionSymptoms {
		static let title = NSLocalizedString("ExposureSubmissionSymptoms_Title", comment: "")
		static let introduction = NSLocalizedString("ExposureSubmissionSymptoms_Introduction", comment: "")
		static let description = NSLocalizedString("ExposureSubmissionSymptoms_Description", comment: "")
		static let symptoms = [
			NSLocalizedString("ExposureSubmissionSymptoms_Symptom0", comment: ""),
			NSLocalizedString("ExposureSubmissionSymptoms_Symptom1", comment: ""),
			NSLocalizedString("ExposureSubmissionSymptoms_Symptom2", comment: ""),
			NSLocalizedString("ExposureSubmissionSymptoms_Symptom3", comment: ""),
			NSLocalizedString("ExposureSubmissionSymptoms_Symptom4", comment: ""),
			NSLocalizedString("ExposureSubmissionSymptoms_Symptom5", comment: ""),
			NSLocalizedString("ExposureSubmissionSymptoms_Symptom6", comment: ""),
			NSLocalizedString("ExposureSubmissionSymptoms_Symptom7", comment: "")
		]
		static let answerOptionYes = NSLocalizedString("ExposureSubmissionSymptoms_AnswerOptionYes", comment: "")
		static let answerOptionNo = NSLocalizedString("ExposureSubmissionSymptoms_AnswerOptionNo", comment: "")
		static let answerOptionPreferNotToSay = NSLocalizedString("ExposureSubmissionSymptoms_AnswerOptionPreferNotToSay", comment: "")
		static let continueButton = NSLocalizedString("ExposureSubmissionSymptoms_ContinueButton", comment: "")
	}
	
	enum ExposureSubmissionSymptomsOnset {
		static let title = NSLocalizedString("ExposureSubmissionSymptomsOnset_Title", comment: "")
		static let subtitle = NSLocalizedString("ExposureSubmissionSymptomsOnset_Subtitle", comment: "")
		static let description = NSLocalizedString("ExposureSubmissionSymptomsOnset_Description", comment: "")
		static let datePickerTitle = NSLocalizedString("ExposureSubmissionSymptomsOnset_DatePickerTitle", comment: "")
		static let answerOptionLastSevenDays = NSLocalizedString("ExposureSubmissionSymptomsOnset_AnswerOptionLastSevenDays", comment: "")
		static let answerOptionOneToTwoWeeksAgo = NSLocalizedString("ExposureSubmissionSymptomsOnset_AnswerOptionOneToTwoWeeksAgo", comment: "")
		static let answerOptionMoreThanTwoWeeksAgo = NSLocalizedString("ExposureSubmissionSymptomsOnset_AnswerOptionMoreThanTwoWeeksAgo", comment: "")
		static let answerOptionPreferNotToSay = NSLocalizedString("ExposureSubmissionSymptomsOnset_AnswerOptionPreferNotToSay", comment: "")
		static let continueButton = NSLocalizedString("ExposureSubmissionSymptomsOnset_ContinueButton", comment: "")
	}
	
	enum ExposureSubmissionSymptomsCancelAlert {
		static let title = NSLocalizedString("ExposureSubmissionSymptoms_CancelAlertTitle", comment: "")
		static let message = NSLocalizedString("ExposureSubmissionSymptoms_CancelAlertMessage", comment: "")
		static let cancelButton = NSLocalizedString("ExposureSubmissionSymptoms_CancelAlertButtonCancel", comment: "")
		static let continueButton = NSLocalizedString("ExposureSubmissionSymptoms_CancelAlertButtonContinue", comment: "")
	}
	
	enum ExposureSubmissionWarnOthers {
		static let title = NSLocalizedString("ExposureSubmissionWarnOthers_title", comment: "")
		static let accImageDescription = NSLocalizedString("ExposureSubmissionWarnOthers_AccImageDescription", comment: "")
		static let continueButton = NSLocalizedString("ExposureSubmissionWarnOthers_continueButton", comment: "")
		static let sectionTitle = NSLocalizedString("ExposureSubmissionWarnOthers_sectionTitle", comment: "")
		static let description = NSLocalizedString("ExposureSubmissionWarnOthers_description", comment: "")
		static let supportedCountriesTitle = NSLocalizedString("ExposureSubmissionWarnOthers_supportedCountriesTitle", comment: "")
		static let acknowledgement_1_1 = NSLocalizedString("ExposureSubmissionWarnOthers_acknowledgement_1_1", tableName: "Localizable.legal", comment: "")
		static let acknowledgement_1_2 = NSLocalizedString("ExposureSubmissionWarnOthers_acknowledgement_1_2", tableName: "Localizable.legal", comment: "")
		static let acknowledgement_footer = NSLocalizedString("ExposureSubmissionWarnOthers_acknowledgement_footer", tableName: "Localizable.legal", comment: "")
	}

	enum ExposureSubmissionSuccess {
		static let title = NSLocalizedString("ExposureSubmissionSuccess_Title", comment: "")
		static let accImageDescription = NSLocalizedString("ExposureSubmissionSuccess_AccImageDescription", comment: "")
		static let button = NSLocalizedString("ExposureSubmissionSuccess_Button", comment: "")
		static let description = NSLocalizedString("ExposureSubmissionSuccess_Description", comment: "")
		static let listTitle = NSLocalizedString("ExposureSubmissionSuccess_listTitle", comment: "")
		static let listItem1 = NSLocalizedString("ExposureSubmissionSuccess_listItem1", comment: "")
		static let listItem2 = NSLocalizedString("ExposureSubmissionSuccess_listItem2", comment: "")
		static let subTitle = NSLocalizedString("ExposureSubmissionSuccess_subTitle", comment: "")
		static let listItem2_1 = NSLocalizedString("ExposureSubmissionSuccess_listItem2_1", comment: "")
		static let listItem2_2 = NSLocalizedString("ExposureSubmissionSuccess_listItem2_2", comment: "")
		static let listItem2_3 = NSLocalizedString("ExposureSubmissionSuccess_listItem2_3", comment: "")
		static let listItem2_4 = NSLocalizedString("ExposureSubmissionSuccess_listItem2_4", comment: "")
	}

	enum ExposureSubmissionError {
		static let noKeysCollected = NSLocalizedString("ExposureSubmissionError_NoKeys", comment: "")
		static let invalidTan = NSLocalizedString("ExposureSubmissionError_InvalidTan", comment: "")
		static let enNotEnabled = NSLocalizedString("ExposureSubmissionError_EnNotEnabled", comment: "")
		static let noRegistrationToken = NSLocalizedString("ExposureSubmissionError_NoRegistrationToken", comment: "")
		static let invalidResponse = NSLocalizedString("ExposureSubmissionError_InvalidResponse", comment: "")
		static let noResponse = NSLocalizedString("ExposureSubmissionError_NoResponse", comment: "")
		static let noNetworkConnection = NSLocalizedString("ExposureNotificationSetting_EU_Empty_Error_Desc", comment: "")
		static let teleTanAlreadyUsed = NSLocalizedString("ExposureSubmissionError_TeleTanAlreadyUsed", comment: "")
		static let qrAlreadyUsed = NSLocalizedString("ExposureSubmissionError_QRAlreadyUsed", comment: "")
		static let qrAlreadyUsedTitle = NSLocalizedString("ExposureSubmissionError_QRAlreadyUsed_Title", comment: "")
		static let qrNotExist = NSLocalizedString("ExposureSubmissionError_QRNotExist", comment: "")
		static let qrNotExistTitle = NSLocalizedString("ExposureSubmissionError_QRNotExist_Title", comment: "")
		static let regTokenNotExist = NSLocalizedString("ExposureSubmissionError_RegTokenNotExist", comment: "")
		static let other = NSLocalizedString("ExposureSubmissionError_other", comment: "")
		static let otherend = NSLocalizedString("ExposureSubmissionError_otherend", comment: "")
		static let httpError = NSLocalizedString("ExposureSubmissionError_httpError", comment: "")
		static let notAuthorized = NSLocalizedString("ExposureSubmissionError_declined", comment: "")
		static let unknown = NSLocalizedString("ExposureSubmissionError_unknown", comment: "")
		static let defaultError = NSLocalizedString("ExposureSubmissionError_defaultError", comment: "")
		static let noAppConfiguration = NSLocalizedString("ExposureSubmissionError_noAppConfiguration", comment: "")
		static let errorPrefix = NSLocalizedString("ExposureSubmissionError_ErrorPrefix", comment: "")
	}

	enum ExposureDetection {
		static let off = NSLocalizedString("ExposureDetection_Off", comment: "")
		static let unknown = NSLocalizedString("ExposureDetection_Unknown", comment: "")
		static let low = NSLocalizedString("ExposureDetection_Low", comment: "")
		static let lowColorName = NSLocalizedString("ExposureDetection_Low_Green_Color", comment: "")
		static let high = NSLocalizedString("ExposureDetection_High", comment: "")
		static let highColorName = NSLocalizedString("ExposureDetection_High_Red_Color", comment: "")

		static let lastExposure = NSLocalizedString("ExposureDetection_LastExposure", comment: "")
		static let refreshed = NSLocalizedString("ExposureDetection_Refreshed", comment: "")
		static let refreshedNever = NSLocalizedString("ExposureDetection_Refreshed_Never", comment: "")
		static let refreshingIn = NSLocalizedString("ExposureDetection_RefreshingIn", comment: "")
		static let refreshIn = NSLocalizedString("ExposureDetection_RefreshIn", comment: "")
		static let lastRiskLevel = NSLocalizedString("ExposureDetection_LastRiskLevel", comment: "")
		static let offText = NSLocalizedString("ExposureDetection_OffText", comment: "")
		static let outdatedText = NSLocalizedString("ExposureDetection_OutdatedText", comment: "")
		static let unknownText = NSLocalizedString("ExposureDetection_UnknownText", comment: "")
		static let loadingText = NSLocalizedString("ExposureDetection_LoadingText", comment: "")

		static let behaviorTitle = NSLocalizedString("ExposureDetection_Behavior_Title", comment: "")
		static let behaviorSubtitle = NSLocalizedString("ExposureDetection_Behavior_Subtitle", comment: "")

		static let guideHands = NSLocalizedString("ExposureDetection_Guide_Hands", comment: "")
		static let guideMask = NSLocalizedString("ExposureDetection_Guide_Mask", comment: "")
		static let guideDistance = NSLocalizedString("ExposureDetection_Guide_Distance", comment: "")
		static let guideSneeze = NSLocalizedString("ExposureDetection_Guide_Sneeze", comment: "")
		static let guideHome = NSLocalizedString("ExposureDetection_Guide_Home", comment: "")
		static let guideHotline1 = NSLocalizedString("ExposureDetection_Guide_Hotline1", comment: "")
		static let guideHotline2 = NSLocalizedString("ExposureDetection_Guide_Hotline2", comment: "")
		static let guideHotline3 = NSLocalizedString("ExposureDetection_Guide_Hotline3", comment: "")
		static let guideHotline4 = NSLocalizedString("ExposureDetection_Guide_Hotline4", comment: "")

		static let explanationTitle = NSLocalizedString("ExposureDetection_Explanation_Title", comment: "")
		static let explanationSubtitle = NSLocalizedString("ExposureDetection_Explanation_Subtitle", comment: "")
		static let explanationTextOff = NSLocalizedString("ExposureDetection_Explanation_Text_Off", comment: "")
		static let explanationTextOutdated = NSLocalizedString("ExposureDetection_Explanation_Text_Outdated", comment: "")
		static let explanationTextUnknown = NSLocalizedString("ExposureDetection_Explanation_Text_Unknown", comment: "")
		static let explanationTextLowNoEncounter = NSLocalizedString("ExposureDetection_Explanation_Text_Low_No_Encounter", comment: "")
		static let explanationTextLowWithEncounter = NSLocalizedString("ExposureDetection_Explanation_Text_Low_With_Encounter", comment: "")
		static let explanationTextHigh = NSLocalizedString("ExposureDetection_Explanation_Text_High", comment: "")
		static let explanationTextHighDateOfLastExposure = NSLocalizedString("ExposureDetection_Explanation_Text_High_DateOfLastExposure", comment: "")
		static let explanationFAQLink = NSLocalizedString("ExposureDetection_Explanation_FAQ_Link", tableName: "Localizable.links", comment: "")
		static let explanationFAQLinkText = NSLocalizedString("ExposureDetection_Explanation_FAQ_Link_Text", comment: "")

		static let lowRiskExposureTitle = NSLocalizedString("ExposureDetection_LowRiskExposure_Title", comment: "")
		static let lowRiskExposureSubtitle = NSLocalizedString("ExposureDetection_LowRiskExposure_Subtitle", comment: "")
		static let lowRiskExposureBody = NSLocalizedString("ExposureDetection_LowRiskExposure_Body", comment: "")

		static let buttonEnable = NSLocalizedString("ExposureDetection_Button_Enable", comment: "")
		static let buttonRefresh = NSLocalizedString("ExposureDetection_Button_Refresh", comment: "")
		static let buttonTitleRestart = NSLocalizedString("ExposureDetection_Button_Title_Restart", comment: "")

		static let riskCardStatusDownloadingTitle = NSLocalizedString("ExposureDetection_Risk_Status_Downloading_Title", comment: "")
		static let riskCardStatusDownloadingBody = NSLocalizedString("ExposureDetection_Risk_Status_Downloading_Body", comment: "")
		static let riskCardStatusDetectingTitle = NSLocalizedString("ExposureDetection_Risk_Status_Detecting_Title", comment: "")
		static let riskCardStatusDetectingBody = NSLocalizedString("ExposureDetection_Risk_Status_Detecting_Body", comment: "")

		static let riskCardFailedCalculationTitle = NSLocalizedString("ExposureDetection_Risk_Failed_Title", comment: "")
		static let riskCardFailedCalculationBody = NSLocalizedString("ExposureDetection_Risk_Failed_Body", comment: "")
		static let riskCardFailedCalculationRestartButtonTitle = NSLocalizedString("ExposureDetection_Risk_Restart_Button_Title", comment: "")
	}

	enum ExposureDetectionError {
		static let errorAlertMessage = NSLocalizedString("ExposureDetectionError_Alert_Message", comment: "")
		static let errorAlertFullDistSpaceMessage = NSLocalizedString("ExposureDetectionError_Alert_FullDiskSpace_Message", comment: "")
		static let errorAlertWrongDeviceTime = NSLocalizedString("ExposureDetection_WrongTime_Notification_Popover_Body", comment: "")
	}

	enum Settings {
		static let trackingStatusActive = NSLocalizedString("Settings_KontaktProtokollStatusActive", comment: "")
		static let trackingStatusInactive = NSLocalizedString("Settings_KontaktProtokollStatusInactive", comment: "")

		static let statusEnable = NSLocalizedString("Settings_StatusEnable", comment: "")
		static let statusDisable = NSLocalizedString("Settings_StatusDisable", comment: "")

		static let notificationStatusActive = NSLocalizedString("Settings_Notification_StatusActive", comment: "")
		static let notificationStatusInactive = NSLocalizedString("Settings_Notification_StatusInactive", comment: "")
		
		static let backgroundAppRefreshStatusActive = NSLocalizedString("Settings_BackgroundAppRefresh_StatusActive", comment: "")
		static let backgroundAppRefreshStatusInactive = NSLocalizedString("Settings_BackgroundAppRefresh_StatusInactive", comment: "")

		static let tracingLabel = NSLocalizedString("Settings_Tracing_Label", comment: "")
		static let notificationLabel = NSLocalizedString("Settings_Notification_Label", comment: "")
		static let backgroundAppRefreshLabel = NSLocalizedString("Settings_BackgroundAppRefresh_Label", comment: "")
		static let resetLabel = NSLocalizedString("Settings_Reset_Label", comment: "")

		static let tracingDescription = NSLocalizedString("Settings_Tracing_Description", comment: "")
		static let notificationDescription = NSLocalizedString("Settings_Notification_Description", comment: "")
		static let backgroundAppRefreshDescription = NSLocalizedString("Settings_BackgroundAppRefresh_Description", comment: "")
		static let resetDescription = NSLocalizedString("Settings_Reset_Description", comment: "")

		static let navigationBarTitle = NSLocalizedString("Settings_NavTitle", comment: "")

	}

	enum NotificationSettings {
		static let onTitle = NSLocalizedString("NotificationSettings_On_Title", comment: "")
		static let onSectionTitle = NSLocalizedString("NotificationSettings_On_SectionTitle", comment: "")
		static let riskChanges = NSLocalizedString("NotificationSettings_On_RiskChanges", comment: "")
		static let testsStatus = NSLocalizedString("NotificationSettings_On_TestsStatus", comment: "")

		static let offSectionTitle = NSLocalizedString("NotificationSettings_Off_SectionTitle", comment: "")
		static let enableNotifications = NSLocalizedString("NotificationSettings_Off_EnableNotifications", comment: "")
		static let statusInactive = NSLocalizedString("NotificationSettings_Off_StatusInactive", comment: "")
		static let infoTitle = NSLocalizedString("NotificationSettings_Off_InfoTitle", comment: "")
		static let infoDescription = NSLocalizedString("NotificationSettings_Off_InfoDescription", comment: "")
		static let openSettings = NSLocalizedString("NotificationSettings_Off_OpenSettings", comment: "")

		static let navigationBarTitle = NSLocalizedString("NotificationSettings_NavTitle", comment: "")

		static let onImageDescription = NSLocalizedString("NotificationSettings_onImageDescription", comment: "")
		static let offImageDescription = NSLocalizedString("NotificationSettings_offImageDescription", comment: "")
	}

	enum BackgroundAppRefreshSettings {
		static let title = NSLocalizedString("BackgroundAppRefreshSettings_Title", comment: "")
		static let subtitle = NSLocalizedString("BackgroundAppRefreshSettings_Subtitle", comment: "")
		static let description = NSLocalizedString("BackgroundAppRefreshSettings_Description", comment: "")
		static let onImageDescription = NSLocalizedString("BackgroundAppRefreshSettings_Image_Description_On", comment: "")
		static let offImageDescription = NSLocalizedString("BackgroundAppRefreshSettings_Image_Description_Off", comment: "")
		
		enum Status {
			static let header = NSLocalizedString("BackgroundAppRefreshSettings_Status_Header", comment: "")
			static let title = NSLocalizedString("BackgroundAppRefreshSettings_Status_Title", comment: "")
			static let on = NSLocalizedString("BackgroundAppRefreshSettings_Status_On", comment: "")
			static let off = NSLocalizedString("BackgroundAppRefreshSettings_Status_Off", comment: "")
		}

		enum InfoBox {
			static let title = NSLocalizedString("BackgroundAppRefreshSettings_InfoBox_Title", comment: "")
			static let description = NSLocalizedString("BackgroundAppRefreshSettings_InfoBox_Description", comment: "")
			static let lowPowerModeDescription = NSLocalizedString("BackgroundAppRefreshSettings_InfoBox_LowPowerMode_Description", comment: "")

			enum LowPowerModeInstruction {
				static let title = NSLocalizedString("BackgroundAppRefreshSettings_InfoBox_LowPowerModeInstruction_Title", comment: "")
				static let step1 = NSLocalizedString("BackgroundAppRefreshSettings_InfoBox_LowPowerModeInstruction_Step1", comment: "")
				static let step2 = NSLocalizedString("BackgroundAppRefreshSettings_InfoBox_LowPowerModeInstruction_Step2", comment: "")
				static let step3 = NSLocalizedString("BackgroundAppRefreshSettings_InfoBox_LowPowerModeInstruction_Step3", comment: "")
			}

			enum SystemBackgroundRefreshInstruction {
				static let title = NSLocalizedString("BackgroundAppRefreshSettings_InfoBox_SystemBackgroundRefreshInstruction_Title", comment: "")
				static let step1 = NSLocalizedString("BackgroundAppRefreshSettings_InfoBox_SystemBackgroundRefreshInstruction_Step1", comment: "")
				static let step2 = NSLocalizedString("BackgroundAppRefreshSettings_InfoBox_SystemBackgroundRefreshInstruction_Step2", comment: "")
				static let step3 = NSLocalizedString("BackgroundAppRefreshSettings_InfoBox_SystemBackgroundRefreshInstruction_Step3", comment: "")
				static let step4 = NSLocalizedString("BackgroundAppRefreshSettings_InfoBox_SystemBackgroundRefreshInstruction_Step4", comment: "")
			}

			enum AppBackgroundRefreshInstruction {
				static let title = NSLocalizedString("BackgroundAppRefreshSettings_InfoBox_AppBackgroundRefreshInstruction_Title", comment: "")
				static let step1 = NSLocalizedString("BackgroundAppRefreshSettings_InfoBox_AppBackgroundRefreshInstruction_Step1", comment: "")
				static let step2 = NSLocalizedString("BackgroundAppRefreshSettings_InfoBox_AppBackgroundRefreshInstruction_Step2", comment: "")
				static let step3 = NSLocalizedString("BackgroundAppRefreshSettings_InfoBox_AppBackgroundRefreshInstruction_Step3", comment: "")
			}
		}

		static let openSettingsButtonTitle = NSLocalizedString("BackgroundAppRefreshSettings_OpenSettingsButton_Title", comment: "")
		static let shareButtonTitle = NSLocalizedString("BackgroundAppRefreshSettings_ShareButton_Title", comment: "")
	}

	enum Onboarding {
		static let onboardingLetsGo = NSLocalizedString("Onboarding_LetsGo_actionText", comment: "")
		static let onboardingContinue = NSLocalizedString("Onboarding_Continue_actionText", comment: "")
		static let onboardingContinueDescription = NSLocalizedString("Onboarding_Continue_actionTextHint", comment: "")
		static let onboardingDoNotActivate = NSLocalizedString("Onboarding_DoNotActivate_actionText", comment: "")
		static let onboardingDoNotAllow = NSLocalizedString("Onboarding_doNotAllow_actionText", comment: "")
		static let onboarding_deactivate_exposure_notif_confirmation_title = NSLocalizedString("Onboarding_DeactivateExposureConfirmation_title", comment: "")
		static let onboarding_deactivate_exposure_notif_confirmation_message = NSLocalizedString("Onboarding_DeactivateExposureConfirmation_message", comment: "")

		static let onboardingInfo_togetherAgainstCoronaPage_imageDescription = NSLocalizedString("OnboardingInfo_togetherAgainstCoronaPage_imageDescription", comment: "")
		static let onboardingInfo_togetherAgainstCoronaPage_title = NSLocalizedString("OnboardingInfo_togetherAgainstCoronaPage_title", comment: "")
		static let onboardingInfo_togetherAgainstCoronaPage_boldText = NSLocalizedString("OnboardingInfo_togetherAgainstCoronaPage_boldText", comment: "")
		static let onboardingInfo_togetherAgainstCoronaPage_normalText = NSLocalizedString("OnboardingInfo_togetherAgainstCoronaPage_normalText", comment: "")
		static let onboardingInfo_togetherAgainstCoronaPage_link = NSLocalizedString("OnboardingInfo_togetherAgainstCoronaPage_link", tableName: "Localizable.links", comment: "URL")
		static let onboardingInfo_togetherAgainstCoronaPage_linkText = NSLocalizedString("OnboardingInfo_togetherAgainstCoronaPage_linkText", comment: "")
		static let onboardingInfo_privacyPage_imageDescription = NSLocalizedString("OnboardingInfo_privacyPage_imageDescription", comment: "")
		static let onboardingInfo_privacyPage_title = NSLocalizedString("OnboardingInfo_privacyPage_title", comment: "")
		static let onboardingInfo_privacyPage_boldText = NSLocalizedString("OnboardingInfo_privacyPage_boldText", comment: "")
		static let onboardingInfo_privacyPage_normalText = NSLocalizedString("OnboardingInfo_privacyPage_normalText", comment: "")
		static let onboardingInfo_enableLoggingOfContactsPage_imageDescription = NSLocalizedString("OnboardingInfo_enableLoggingOfContactsPage_imageDescription", comment: "")
		static let onboardingInfo_enableLoggingOfContactsPage_title = NSLocalizedString("OnboardingInfo_enableLoggingOfContactsPage_title", comment: "")
		static let onboardingInfo_enableLoggingOfContactsPage_boldText = NSLocalizedString("OnboardingInfo_enableLoggingOfContactsPage_boldText", comment: "")
		static let onboardingInfo_enableLoggingOfContactsPage_normalText = NSLocalizedString("OnboardingInfo_enableLoggingOfContactsPage_normalText", comment: "")
		static let onboardingInfo_enableLoggingOfContactsPage_panelTitle = NSLocalizedString("OnboardingInfo_enableLoggingOfContactsPage_panelTitle", tableName: "Localizable.legal", comment: "")
		static let onboardingInfo_enableLoggingOfContactsPage_consentUnderagesTitle = NSLocalizedString("OnboardingInfo_enableLoggingOfContactsPage_consentUnderagesTitle", comment: "")
		static let onboardingInfo_enableLoggingOfContactsPage_consentUnderagesText = NSLocalizedString("OnboardingInfo_enableLoggingOfContactsPage_consentUnderagesText", comment: "")
		static let onboardingInfo_enableLoggingOfContactsPage_panelBody = NSLocalizedString("OnboardingInfo_enableLoggingOfContactsPage_panelBody", tableName: "Localizable.legal", comment: "")
		static let onboardingInfo_howDoesDataExchangeWorkPage_imageDescription = NSLocalizedString("OnboardingInfo_howDoesDataExchangeWorkPage_imageDescription", comment: "")
		static let onboardingInfo_enableLoggingOfContactsPage_button = NSLocalizedString("Onboarding_EnableLogging_actionText", comment: "")
		static let onboardingInfo_howDoesDataExchangeWorkPage_title = NSLocalizedString("OnboardingInfo_howDoesDataExchangeWorkPage_title", comment: "")
		static let onboardingInfo_howDoesDataExchangeWorkPage_boldText = NSLocalizedString("OnboardingInfo_howDoesDataExchangeWorkPage_boldText", comment: "")
		static let onboardingInfo_howDoesDataExchangeWorkPage_normalText = NSLocalizedString("OnboardingInfo_howDoesDataExchangeWorkPage_normalText", comment: "")
		static let onboardingInfo_alwaysStayInformedPage_imageDescription = NSLocalizedString("OnboardingInfo_alwaysStayInformedPage_imageDescription", comment: "")
		static let onboardingInfo_alwaysStayInformedPage_title = NSLocalizedString("OnboardingInfo_alwaysStayInformedPage_title", comment: "")
		static let onboardingInfo_alwaysStayInformedPage_boldText = NSLocalizedString("OnboardingInfo_alwaysStayInformedPage_boldText", comment: "")
		static let onboardingInfo_alwaysStayInformedPage_normalText = NSLocalizedString("OnboardingInfo_alwaysStayInformedPage_normalText", comment: "")
		static let onboardingInfo_alwaysStayInformedPage_stateHeader = NSLocalizedString("OnboardingInfo_enableLoggingOfContactsPage_stateHeader", comment: "")
		static let onboardingInfo_alwaysStayInformedPage_stateTitle = NSLocalizedString("OnboardingInfo_enableLoggingOfContactsPage_stateTitle", comment: "")
		static let onboardingInfo_alwaysStayInformedPage_stateActivated = NSLocalizedString("OnboardingInfo_enableLoggingOfContactsPage_stateActive", comment: "")
		static let onboardingInfo_alwaysStayInformedPage_stateDeactivated = NSLocalizedString("OnboardingInfo_enableLoggingOfContactsPage_stateStopped", comment: "")

		// Onbarding Intro EU Texts
		
		static let onboardingInfo_ParticipatingCountries_Title = NSLocalizedString("onboardingInfo_enableLoggingOfContactsPage_participatingCountriesTitle", comment: "")
		static let onboardingInfo_enableLoggingOfContactsPage_euTitle = NSLocalizedString("onboardingInfo_enableLoggingOfContactsPage_euTitle", comment: "")
		static let onboardingInfo_enableLoggingOfContactsPage_euDescription = NSLocalizedString("onboardingInfo_enableLoggingOfContactsPage_euDescription", comment: "")
		static let onboardingInfo_enableLoggingOfContactsPage_emptyEuTitle = NSLocalizedString("onboardingInfo_enableLoggingOfContactsPage_emptyEuTitle", comment: "")
		static let onboardingInfo_enableLoggingOfContactsPage_emptyEuDescription = NSLocalizedString("onboardingInfo_enableLoggingOfContactsPage_emptyEuDescription", comment: "")
	}

	enum ExposureNotificationSetting {
		static let title = NSLocalizedString("ExposureNotificationSetting_TracingSettingTitle", comment: "The title of the view")
		static let enableTracing = NSLocalizedString("ExposureNotificationSetting_EnableTracing", comment: "The enable tracing")
		static let limitedTracing = NSLocalizedString("ExposureNotificationSetting_Tracing_Limited", comment: "")
		static let deactivatedTracing = NSLocalizedString("ExposureNotificationSetting_Tracing_Deactivated", comment: "")
		static let descriptionTitle = NSLocalizedString("ExposureNotificationSetting_DescriptionTitle", comment: "The introduction label")
		static let descriptionTitleInactive = NSLocalizedString("ExposureNotificationSetting_DescriptionTitle_Inactive", comment: "The introduction label when tracing is not active")
		static let descriptionText1 = NSLocalizedString("ExposureNotificationSetting_DescriptionText1", comment: "")
		static let descriptionText2 = NSLocalizedString("ExposureNotificationSetting_DescriptionText2", comment: "")
		static let descriptionText3 = NSLocalizedString("ExposureNotificationSetting_DescriptionText3", comment: "")
		static let descriptionText4 = NSLocalizedString("ExposureNotificationSetting_DescriptionText4", comment: "")
		static let actionCellHeader = NSLocalizedString("ExposureNotificationSetting_ActionCell_Header", comment: "")
		static let activateBluetooth = NSLocalizedString("ExposureNotificationSetting_Activate_Bluetooth", comment: "")
		static let activateInternet = NSLocalizedString("ExposureNotificationSetting_Activate_Internet", comment: "")
		static let bluetoothDescription = NSLocalizedString("ExposureNotificationSetting_Bluetooth_Description", comment: "")
		static let internetDescription = NSLocalizedString("ExposureNotificationSetting_Internet_Description", comment: "")
		static let detailActionButtonTitle = NSLocalizedString("ExposureNotificationSetting_Detail_Action_Button", comment: "")
		static let tracingHistoryDescription = NSLocalizedString("ENSetting_Tracing_History", comment: "")
		static let activateOldOSENSetting = NSLocalizedString("ExposureNotificationSetting_Activate_OSENSetting_Pre13.7", comment: "")
		static let activateOldOSENSettingDescription = NSLocalizedString("ExposureNotificationSetting_Activate_OSENSetting_Description_Pre13.7", comment: "")
		static let activateOSENSetting = NSLocalizedString("ExposureNotificationSetting_Activate_OSENSetting", comment: "")
		static let activateOSENSettingDescription = NSLocalizedString("ExposureNotificationSetting_Activate_OSENSetting_Description", comment: "")
		static let activateAppOSENSetting = NSLocalizedString("ExposureNotificationSetting_SetActiveApp_OSENSetting", comment: "")
		static let activateAppOSENSettingDescription = NSLocalizedString("ExposureNotificationSetting_SetActiveApp_OSENSetting_Description", comment: "")
		static let activateOldAppOSENSettingDescription = NSLocalizedString("ExposureNotificationSetting_SetActiveApp_OSENSetting_Description_Pre13.7", comment: "")
		static let activateParentalControlENSetting = NSLocalizedString("ExposureNotificationSetting_ParentalControls_OSENSetting", comment: "")
		static let activateParentalControlENSettingDescription = NSLocalizedString("ExposureNotificationSetting_ParentalControls_OSENSetting_Description", comment: "")
		static let authorizationRequiredENSetting = NSLocalizedString("ExposureNotificationSetting_AuthorizationRequired_OSENSetting", comment: "")
		static let authorizationRequiredENSettingDescription = NSLocalizedString("ExposureNotificationSetting_AuthorizationRequired_OSENSetting_Description", comment: "")
		static let authorizationButtonTitle = NSLocalizedString("ExposureNotificationSetting_AuthorizationRequired_ActionTitle", comment: "")
		static let privacyConsentActivateAction = NSLocalizedString("ExposureNotificationSetting_Activate_Action", comment: "")
		static let privacyConsentDismissAction = NSLocalizedString("ExposureNotificationSetting_Dismiss_Action", comment: "")
		static let accLabelEnabled = NSLocalizedString("ExposureNotificationSetting_AccLabel_Enabled", comment: "")
		static let accLabelDisabled = NSLocalizedString("ExposureNotificationSetting_AccLabel_Disabled", comment: "")
		static let accLabelBluetoothOff = NSLocalizedString("ExposureNotificationSetting_AccLabel_BluetoothOff", comment: "")
		static let accLabelInternetOff = NSLocalizedString("ExposureNotificationSetting_AccLabel_InternetOff", comment: "")

		// EU Settings
		
		static let euTracingRiskDeterminationTitle = NSLocalizedString("ExposureNotificationSetting_euTracingRiskDeterminationTitle", comment: "")
		static let euTracingAllCountriesTitle = NSLocalizedString("ExposureNotificationSetting_euTracingAllCountriesTitle", comment: "")
		static let euTitle = NSLocalizedString("ExposureNotificationSetting_EU_Title", comment: "")
		static let euDescription1 = NSLocalizedString("ExposureNotificationSetting_EU_Desc_1", comment: "")
		static let euDescription2 = NSLocalizedString("ExposureNotificationSetting_EU_Desc_2", comment: "")
		static let euDescription3 = NSLocalizedString("ExposureNotificationSetting_EU_Desc_3", comment: "")
		static let euDescription4 = NSLocalizedString("ExposureNotificationSetting_EU_Desc_4", comment: "")
		static let euEmptyErrorTitle = NSLocalizedString("ExposureNotificationSetting_EU_Empty_Error_Title", comment: "")
		static let euEmptyErrorDescription = NSLocalizedString("ExposureNotificationSetting_EU_Empty_Error_Desc", comment: "")
		static let euEmptyErrorButtonTitle = NSLocalizedString("ExposureNotificationSetting_EU_Empty_Error_Button_Title", comment: "")

	}

	enum ExposureNotificationError {

		static let generalErrorTitle = NSLocalizedString("ExposureNotificationSetting_GeneralError_Title", comment: "")

		static let learnMoreActionTitle = NSLocalizedString("ExposureNotificationSetting_GeneralError_LearnMore_Action", comment: "")

		static let learnMoreURL = NSLocalizedString("ExposureNotificationSetting_GeneralError_LearnMore_URL", tableName: "Localizable.links", comment: "")

		static let enAuthorizationError = NSLocalizedString("ExposureNotificationSetting_AuthenticationError", comment: "")

		static let enActivationRequiredError = NSLocalizedString("ExposureNotificationSetting_exposureNotification_Required", comment: "")

		static let enUnavailableError = NSLocalizedString("ExposureNotificationSetting_exposureNotification_unavailable", comment: "")

		static let enUnknownError = NSLocalizedString("ExposureNotificationSetting_unknownError", comment: "")

		static let apiMisuse = NSLocalizedString("ExposureNotificationSetting_apiMisuse", comment: "")
	}

	enum Home {
		// Home Navigation
		static let leftBarButtonDescription = NSLocalizedString("Home_LeftBarButton_description", comment: "")
		static let rightBarButtonDescription = NSLocalizedString("Home_RightBarButton_description", comment: "")

		// Activate Card
		static let activateCardOnTitle = NSLocalizedString("Home_Activate_Card_On_Title", comment: "")
		static let activateCardOffTitle = NSLocalizedString("Home_Activate_Card_Off_Title", comment: "")
		static let activateCardBluetoothOffTitle = NSLocalizedString("Home_Activate_Card_Bluetooth_Off_Title", comment: "")
		
		// Inactive Card
		static let riskCardInactiveNoCalculationPossibleTitle = NSLocalizedString("Home_Risk_Inactive_NoCalculation_Possible_Title", comment: "")
		static let riskCardInactiveOutdatedResultsTitle = NSLocalizedString("Home_Risk_Inactive_Outdated_Results_Title", comment: "")
		static let riskCardInactiveNoCalculationPossibleBody = NSLocalizedString("Home_Risk_Inactive_NoCalculation_Possible_Body", comment: "")
		static let riskCardInactiveOutdatedResultsBody = NSLocalizedString("Home_Risk_Inactive_Outdated_Results_Body", comment: "")
		static let riskCardInactiveNoCalculationPossibleButton = NSLocalizedString("Home_Risk_Inactive_NoCalculation_Possible_Button", comment: "")
		static let riskCardInactiveOutdatedResultsButton = NSLocalizedString("Home_Risk_Inactive_Outdated_Results_Button", comment: "")

		// Failed Card
		static let riskCardFailedCalculationTitle = NSLocalizedString("Home_Risk_Failed_Title", comment: "")
		static let riskCardFailedCalculationBody = NSLocalizedString("Home_Risk_Failed_Body", comment: "")
		static let riskCardFailedCalculationRestartButtonTitle = NSLocalizedString("Home_Risk_Restart_Button_Title", comment: "")

		// Common
		static let riskCardDateItemTitle = NSLocalizedString("Home_Risk_Date_Item_Title", comment: "")
		static let riskCardNoDateTitle = NSLocalizedString("Home_Risk_No_Date_Title", comment: "")
		static let riskCardIntervalDisabledButtonTitle = NSLocalizedString("Home_Risk_Period_Disabled_Button_Title", comment: "")
		static let riskCardLastContactItemTitle = NSLocalizedString("Home_Risk_Last_Contact_Item_Title", comment: "")
		static let riskCardLastActiveItemTitle = NSLocalizedString("Home_Risk_Last_Activate_Item_Title", comment: "")
		static let riskCardLastActiveItemUnknownTitle = NSLocalizedString("Home_Risk_Last_Activate_Item_Unknown_Title", comment: "")
		static let riskCardLastActiveItemLowTitle = NSLocalizedString("Home_Risk_Last_Activate_Item_Low_Title", comment: "")
		static let riskCardLastActiveItemHighTitle = NSLocalizedString("Home_Risk_Last_Activate_Item_High_Title", comment: "")
		static let riskCardUpdateButton = NSLocalizedString("Home_RiskCard_Update_Button", comment: "")

		// Low Card
		static let riskCardLowTitle = NSLocalizedString("Home_Risk_Low_Title", comment: "")
		static let riskCardLowTitleColorName = NSLocalizedString("Home_Risk_Low_Color", comment: "")
		static let riskCardLowNumberContactsItemTitle = NSLocalizedString("Home_Risk_Low_Number_Contacts_Item_Title", comment: "")
		static let riskCardLowButton = NSLocalizedString("Home_Risk_Low_Button", comment: "")

		// High Card
		static let riskCardHighTitle = NSLocalizedString("Home_Risk_High_Title", comment: "")
		static let riskCardHighNumberContactsItemTitle = NSLocalizedString("Home_Risk_High_Number_Contacts_Item_Title", comment: "")
		static let riskCardStatusDownloadingTitle = NSLocalizedString("Home_Risk_Status_Downloading_Title", comment: "")
		static let riskCardStatusDownloadingBody = NSLocalizedString("Home_Risk_Status_Downloading_Body", comment: "")
		static let riskCardStatusDetectingTitle = NSLocalizedString("Home_Risk_Status_Detecting_Title", comment: "")
		static let riskCardStatusDetectingBody = NSLocalizedString("Home_Risk_Status_Detecting_Body", comment: "")

		// Thank you card
		static let thankYouCardTitle = NSLocalizedString("Home_Thank_You_Card_Title", comment: "")
		static let thankYouCardBody = NSLocalizedString("Home_Thank_You_Card_Body", comment: "")
		static let thankYouCardNoteTitle = NSLocalizedString("Home_Thank_You_Card_Note_Title", comment: "")
		static let thankYouCardPhoneItemTitle = NSLocalizedString("Home_Thank_You_Card_Phone_Item_Title", comment: "")
		static let thankYouCardHomeItemTitle = NSLocalizedString("Home_Thank_You_Card_Home_Item_Title", comment: "")
		static let thankYouCardFurtherInfoItemTitle = NSLocalizedString("Home_Thank_You_Card_Further_Info_Item_Title", comment: "")
		static let thankYouCard14DaysItemTitle = NSLocalizedString("Home_Thank_You_Card_14Days_Item_Title", comment: "")
		static let thankYouCardContactsItemTitle = NSLocalizedString("Home_Thank_You_Card_Contacts_Item_Title", comment: "")
		static let thankYouCardAppItemTitle = NSLocalizedString("Home_Thank_You_Card_App_Item_Title", comment: "")
		static let thankYouCardNoSymptomsItemTitle = NSLocalizedString("Home_Thank_You_Card_NoSymptoms_Item_Title", comment: "")

		// Finding positive card
		static let findingPositiveCardTitle = NSLocalizedString("Home_Finding_Positive_Card_Title", comment: "")
		static let findingPositiveCardStatusTitle = NSLocalizedString("Home_Finding_Positive_Card_Status_Title", comment: "")
		static let findingPositiveCardStatusSubtitle = NSLocalizedString("Home_Finding_Positive_Card_Status_Subtitle", comment: "")
		static let findingPositiveCardNoteTitle = NSLocalizedString("Home_Finding_Positive_Card_Note_Title", comment: "")
		static let findingPositivePhoneItemTitle = NSLocalizedString("Home_Finding_Positive_Card_Phone_Item_Title", comment: "")
		static let findingPositiveHomeItemTitle = NSLocalizedString("Home_Finding_Positive_Card_Home_Item_Title", comment: "")
		static let findingPositiveShareItemTitle = NSLocalizedString("Home_Finding_Positive_Card_Share_Item_Title", comment: "")
		static let findingPositiveCardButton = NSLocalizedString("Home_Finding_Positive_Card_Button", comment: "")

		// Submit Card
		static let submitCardTitle = NSLocalizedString("Home_SubmitCard_Title", comment: "")
		static let submitCardBody = NSLocalizedString("Home_SubmitCard_Body", comment: "")
		static let submitCardButton = NSLocalizedString("Home_SubmitCard_Button", comment: "")

		static let diaryCardTitle = NSLocalizedString("Home_DiaryCard_Title", comment: "")
		static let diaryCardBody = NSLocalizedString("Home_DiaryCard_Body", comment: "")
		static let diaryCardButton = NSLocalizedString("Home_DiaryCard_Button", comment: "")

		static let settingsCardTitle = NSLocalizedString("Home_SettingsCard_Title", comment: "")
		static let appInformationCardTitle = NSLocalizedString("Home_AppInformationCard_Title", comment: "")
		static let appInformationVersion = NSLocalizedString("Home_AppInformationCard_Version", comment: "")

		static let infoCardShareTitle = NSLocalizedString("Home_InfoCard_ShareTitle", comment: "")
		static let infoCardShareBody = NSLocalizedString("Home_InfoCard_ShareBody", comment: "")
		static let infoCardAboutTitle = NSLocalizedString("Home_InfoCard_AboutTitle", comment: "")
		static let infoCardAboutBody = NSLocalizedString("Home_InfoCard_AboutBody", comment: "")

		// Test Result States
		static let resultCardResultAvailableTitle = NSLocalizedString("Home_resultCard_ResultAvailableTitle", comment: "")
		static let resultCardResultUnvailableTitle = NSLocalizedString("Home_resultCard_ResultUnvailableTitle", comment: "")
		static let resultCardLoadingBody = NSLocalizedString("Home_resultCard_LoadingBody", comment: "")
		static let resultCardLoadingTitle = NSLocalizedString("Home_resultCard_LoadingTitle", comment: "")
		static let resultCardShowResultButton = NSLocalizedString("Home_resultCard_ShowResultButton", comment: "")
		static let resultCardRetrieveResultButton = NSLocalizedString("Home_resultCard_RetrieveResultButton", comment: "")
		static let resultCardNegativeTitle = NSLocalizedString("Home_resultCard_NegativeTitle", comment: "")
		static let resultCardNegativeDesc = NSLocalizedString("Home_resultCard_NegativeDesc", comment: "")
		static let resultCardPendingDesc = NSLocalizedString("Home_resultCard_PendingDesc", comment: "")
		static let resultCardInvalidTitle = NSLocalizedString("Home_resultCard_InvalidTitle", comment: "")
		static let resultCardInvalidDesc = NSLocalizedString("Home_resultCard_InvalidDesc", comment: "")
		static let resultCardAvailableSubtitle = NSLocalizedString("Home_resultCard_AvailableSubtitle", comment: "")
		static let resultCardAvailableDesc = NSLocalizedString("Home_resultCard_AvailableDesc", comment: "")
		static let resultCardLoadingErrorTitle = NSLocalizedString("Home_resultCard_LoadingErrorTitle", comment: "")

		static let riskStatusLoweredAlertTitle = NSLocalizedString("Home_Alert_RiskStatusLowered_Title", comment: "")
		static let riskStatusLoweredAlertMessage = NSLocalizedString("Home_Alert_RiskStatusLowered_Message", comment: "")
		static let riskStatusLoweredAlertPrimaryButtonTitle = NSLocalizedString("Home_Alert_RiskStatusLowered_PrimaryButtonTitle", comment: "")
	}

	enum InviteFriends {
		static let title = NSLocalizedString("InviteFriends_Title", comment: "")
		static let description = NSLocalizedString("InviteFriends_Description", comment: "")
		static let submit = NSLocalizedString("InviteFriends_Button", comment: "")
		static let navigationBarTitle = NSLocalizedString("InviteFriends_NavTitle", comment: "")
		static let shareTitle = NSLocalizedString("InviteFriends_ShareTitle", comment: "")
		static let shareUrl = NSLocalizedString("InviteFriends_ShareUrl", tableName: "Localizable.links", comment: "")
		static let subtitle = NSLocalizedString("InviteFriends_Subtitle", comment: "")
		static let imageAccessLabel = NSLocalizedString("InviteFriends_Illustration_Label", comment: "")
	}

	enum Reset {
		static let navigationBarTitle = NSLocalizedString("Reset_NavTitle", comment: "")
		static let header1 = NSLocalizedString("Reset_Header1", comment: "")
		static let description1 = NSLocalizedString("Reset_Descrition1", comment: "")
		static let resetButton = NSLocalizedString("Reset_Button", comment: "")
		static let discardButton = NSLocalizedString("Reset_Discard", comment: "")
		static let infoTitle = NSLocalizedString("Reset_InfoTitle", comment: "")
		static let infoDescription = NSLocalizedString("Reset_InfoDescription", comment: "")
		static let subtitle = NSLocalizedString("Reset_Subtitle", comment: "")
		static let imageDescription = NSLocalizedString("Reset_ImageDescription", comment: "")

		static let confirmDialogTitle = NSLocalizedString("Reset_ConfirmDialog_Title", comment: "")
		static let confirmDialogDescription = NSLocalizedString("Reset_ConfirmDialog_Description", comment: "")
		static let confirmDialogCancel = NSLocalizedString("Reset_ConfirmDialog_Cancel", comment: "")
		static let confirmDialogConfirm = NSLocalizedString("Reset_ConfirmDialog_Confirm", comment: "")
	}

	enum SafariView {
		static let targetURL = NSLocalizedString("safari_corona_website", tableName: "Localizable.links", comment: "")
	}

	enum LocalNotifications {
		static let ignore = NSLocalizedString("local_notifications_ignore", comment: "")
		static let detectExposureTitle = NSLocalizedString("local_notifications_detectexposure_title", comment: "")
		static let detectExposureBody = NSLocalizedString("local_notifications_detectexposure_body", comment: "")
		static let testResultsTitle = NSLocalizedString("local_notifications_testresults_title", comment: "")
		static let testResultsBody = NSLocalizedString("local_notifications_testresults_body", comment: "")
	}

	enum RiskLegend {
		static let title = NSLocalizedString("RiskLegend_Title", comment: "")
		static let subtitle = NSLocalizedString("RiskLegend_Subtitle", comment: "")
		static let legend1Title = NSLocalizedString("RiskLegend_Legend1_Title", comment: "")
		static let legend1Text = NSLocalizedString("RiskLegend_Legend1_Text", comment: "")
		static let legend2Title = NSLocalizedString("RiskLegend_Legend2_Title", comment: "")
		static let legend2Text = NSLocalizedString("RiskLegend_Legend2_Text", comment: "")
		static let legend2RiskLevels = NSLocalizedString("RiskLegend_Legend2_RiskLevels", comment: "")
		static let legend2High = NSLocalizedString("RiskLegend_Legend2_High", comment: "")
		static let legend2Low = NSLocalizedString("RiskLegend_Legend2_Low", comment: "")
		static let legend3Title = NSLocalizedString("RiskLegend_Legend3_Title", comment: "")
		static let legend3Text = NSLocalizedString("RiskLegend_Legend3_Text", comment: "")
		static let definitionsTitle = NSLocalizedString("RiskLegend_Definitions_Title", comment: "")
		static let storeTitle = NSLocalizedString("RiskLegend_Store_Title", comment: "")
		static let storeText = NSLocalizedString("RiskLegend_Store_Text", comment: "")
		static let checkTitle = NSLocalizedString("RiskLegend_Check_Title", comment: "")
		static let checkText = NSLocalizedString("RiskLegend_Check_Text", comment: "")
		static let contactTitle = NSLocalizedString("RiskLegend_Contact_Title", comment: "")
		static let contactText = NSLocalizedString("RiskLegend_Contact_Text", comment: "")
		static let notificationTitle = NSLocalizedString("RiskLegend_Notification_Title", comment: "")
		static let notificationText = NSLocalizedString("RiskLegend_Notification_Text", comment: "")
		static let randomTitle = NSLocalizedString("RiskLegend_Random_Title", comment: "")
		static let randomText = NSLocalizedString("RiskLegend_Random_Text", comment: "")
		static let titleImageAccLabel = NSLocalizedString("RiskLegend_Image1_AccLabel", comment: "")
	}

	enum UpdateMessage {
		static let title = NSLocalizedString("Update_Message_Title", comment: "")
		static let text = NSLocalizedString("Update_Message_Text", comment: "")
		static let textForce = NSLocalizedString("Update_Message_Text_Force", comment: "")
		static let actionUpdate = NSLocalizedString("Update_Message_Action_Update", comment: "")
		static let actionLater = NSLocalizedString("Update_Message_Action_Later", comment: "")
	}

	enum AppInformation {
		static let aboutNavigation = NSLocalizedString("App_Information_About_Navigation", comment: "")
		static let aboutImageDescription = NSLocalizedString("App_Information_About_ImageDescription", comment: "")
		static let aboutTitle = NSLocalizedString("App_Information_About_Title", comment: "")
		static let aboutDescription = NSLocalizedString("App_Information_About_Description", comment: "")
		static let aboutText = NSLocalizedString("App_Information_About_Text", comment: "")
		static let aboutLink = NSLocalizedString("App_Information_About_Link", tableName: "Localizable.links", comment: "")
		static let aboutLinkText = NSLocalizedString("App_Information_About_LinkText", comment: "")

		static let faqNavigation = NSLocalizedString("App_Information_FAQ_Navigation", comment: "")

		static let contactNavigation = NSLocalizedString("App_Information_Contact_Navigation", comment: "")
		static let contactImageDescription = NSLocalizedString("App_Information_Contact_ImageDescription", comment: "")
		static let contactTitle = NSLocalizedString("App_Information_Contact_Title", comment: "")
		static let contactDescription = NSLocalizedString("App_Information_Contact_Description", comment: "")
		static let contactHotlineTitle = NSLocalizedString("App_Information_Contact_Hotline_Title", comment: "")
		static let contactHotlineText = NSLocalizedString("App_Information_Contact_Hotline_Text", comment: "")
		static let contactHotlineNumber = NSLocalizedString("App_Information_Contact_Hotline_Number", comment: "")
		static let contactHotlineDescription = NSLocalizedString("App_Information_Contact_Hotline_Description", comment: "")
		static let contactHotlineTerms = NSLocalizedString("App_Information_Contact_Hotline_Terms", comment: "")

		static let imprintNavigation = NSLocalizedString("App_Information_Imprint_Navigation", comment: "")
		static let imprintImageDescription = NSLocalizedString("App_Information_Imprint_ImageDescription", comment: "")
		static let imprintSection1Title = NSLocalizedString("App_Information_Imprint_Section1_Title", comment: "")
		static let imprintSection1Text = NSLocalizedString("App_Information_Imprint_Section1_Text", comment: "")
		static let imprintSection2Title = NSLocalizedString("App_Information_Imprint_Section2_Title", comment: "")
		static let imprintSection2Text = NSLocalizedString("App_Information_Imprint_Section2_Text", comment: "")
		static let imprintSection3Title = NSLocalizedString("App_Information_Imprint_Section3_Title", comment: "")
		static let imprintSection3Text = NSLocalizedString("App_Information_Imprint_Section3_Text", comment: "")
		static let imprintSection4Title = NSLocalizedString("App_Information_Imprint_Section4_Title", comment: "")
		static let imprintSection4Text = NSLocalizedString("App_Information_Imprint_Section4_Text", comment: "")
		static let imprintSectionContactFormTitle = NSLocalizedString("App_Information_Contact_Form_Title", comment: "")
		static let imprintSectionContactFormLink = NSLocalizedString("App_Information_Contact_Form_Link", tableName: "Localizable.links", comment: "")

		static let legalNavigation = NSLocalizedString("App_Information_Legal_Navigation", comment: "")
		static let legalImageDescription = NSLocalizedString("App_Information_Legal_ImageDescription", comment: "")

		static let privacyNavigation = NSLocalizedString("App_Information_Privacy_Navigation", comment: "")
		static let privacyImageDescription = NSLocalizedString("App_Information_Privacy_ImageDescription", comment: "")
		static let privacyTitle = NSLocalizedString("App_Information_Privacy_Title", comment: "")

		static let termsNavigation = NSLocalizedString("App_Information_Terms_Navigation", comment: "")
		static let termsImageDescription = NSLocalizedString("App_Information_Terms_ImageDescription", comment: "")
		static let termsTitle = NSLocalizedString("App_Information_Terms_Title", comment: "")
	}

	enum ENATanInput {
		static let empty = NSLocalizedString("ENATanInput_Empty", comment: "")
		static let invalidCharacter = NSLocalizedString("ENATanInput_InvalidCharacter", comment: "")
		static let characterIndex = NSLocalizedString("ENATanInput_CharacterIndex", comment: "")
	}
	
	enum DeltaOnboarding {
		static let accImageLabel = NSLocalizedString("DeltaOnboarding_AccessibilityImageLabel", comment: "")
		static let title = NSLocalizedString("DeltaOnboarding_Headline", comment: "")
		
		static let description = NSLocalizedString("DeltaOnboarding_Description", comment: "")
		static let participatingCountries = NSLocalizedString("DeltaOnboarding_ParticipatingCountries", comment: "")
		
		static let participatingCountriesListUnavailableTitle = NSLocalizedString("DeltaOnboarding_ParticipatingCountriesList_Unavailable_Title", comment: "")
		static let participatingCountriesListUnavailable = NSLocalizedString("DeltaOnboarding_ParticipatingCountriesList_Unavailable", comment: "")
		
		static let primaryButton = NSLocalizedString("DeltaOnboarding_PrimaryButton_Continue", comment: "")
		
		static let legalDataProcessingInfoTitle = NSLocalizedString("DeltaOnboarding_DataProcessing_Info_title", tableName: "Localizable.legal", comment: "")
		
		static let legalDataProcessingInfoContent = NSLocalizedString("DeltaOnboarding_DataProcessing_Info_content", tableName: "Localizable.legal", comment: "")

		static let termsDescription1 = NSLocalizedString("DeltaOnboarding_Terms_Description1", comment: "")
		static let termsButtonTitle = NSLocalizedString("DeltaOnboarding_Terms_Button", comment: "")
		static let termsDescription2 = NSLocalizedString("DeltaOnboarding_Terms_Description2", comment: "")
	}

	enum WarnOthersNotification {
		static let title = NSLocalizedString("WarnOthersNotification_Title", comment: "")
		static let description = NSLocalizedString("WarnOthersNotification_Description", comment: "")
	}

	enum WrongDeviceTime {
		static let errorPushNotificationTitle = NSLocalizedString("ExposureDetection_WrongTime_Notification_Title", comment: "")
		static let errorPushNotificationText = NSLocalizedString("ExposureDetection_WrongTime_Notification_Body", comment: "")
	}
	
	enum AutomaticSharingConsent {
		static let consentTitle = NSLocalizedString("AutomaticSharingConsent_Title", comment: "")
		static let switchTitle = NSLocalizedString("AutomaticSharingConsent_SwitchTitle", comment: "")
		static let switchTitleDescription = NSLocalizedString("AutomaticSharingConsent_SwitchTitleDesc", comment: "")
		static let consentSubTitle = NSLocalizedString("AutomaticSharingConsent_Subtitle", tableName: "Localizable.legal", comment: "")
		static let consentDescriptionPart1 = NSLocalizedString("AutomaticSharingConsent_DescriptionPart1", tableName: "Localizable.legal", comment: "")
		static let consentDescriptionPart2 = NSLocalizedString("AutomaticSharingConsent_DescriptionPart2", tableName: "Localizable.legal", comment: "")
		static let consentDescriptionPart3 = NSLocalizedString("AutomaticSharingConsent_DescriptionPart3", tableName: "Localizable.legal", comment: "")
		static let consentDescriptionPart4 = NSLocalizedString("AutomaticSharingConsent_DescriptionPart4", tableName: "Localizable.legal", comment: "")
		static let consentDescriptionPart5 = NSLocalizedString("AutomaticSharingConsent_DescriptionPart5", tableName: "Localizable.legal", comment: "")
		static let dataProcessingDetailInfo = NSLocalizedString("AutomaticSharingConsent_DataProcessingDetailInfo", comment: "")
	}
	
	enum ThankYouScreen {
		static let title = NSLocalizedString("Thank_You_Title", comment: "")
		static let subTitle = NSLocalizedString("Thank_You_SubTitle", comment: "")
		static let description1 = NSLocalizedString("Thank_You_Description1", comment: "")
		static let description2 = NSLocalizedString("Thank_You_Description2", comment: "")
		static let continueButton = NSLocalizedString("Thank_You_Continue_Button", comment: "")
		static let cancelButton = NSLocalizedString("Thank_You_Cancel_Button", comment: "")
		static let accImageDescription = NSLocalizedString("Thank_You_AccImageDescription", comment: "")
	}
	
	enum ContactDiary {

		enum Overview {
			static let menuButtonTitle = NSLocalizedString("ContactDiary_Overview_Button_Title_Menu", comment: "")
			static let title = NSLocalizedString("ContactDiary_Overview_Title", comment: "")
			static let description = NSLocalizedString("ContactDiary_Overview_Description", comment: "")

			enum ActionSheet {
				static let infoActionTitle = NSLocalizedString("ContactDiary_Overview_ActionSheet_InfoActionTitle", comment: "")
				static let exportActionTitle = NSLocalizedString("ContactDiary_Overview_ActionSheet_ExportActionTitle", comment: "")
				static let editPersonTitle = NSLocalizedString("ContactDiary_Overview_ActionSheet_EditPersonTitle", comment: "")
				static let editLocationTitle = NSLocalizedString("ContactDiary_Overview_ActionSheet_EditLocationTitle", comment: "")
			}
		}

		enum Day {
			static let contactPersonsSegment = NSLocalizedString("ContactDiary_Day_ContactPersonsSegment", comment: "")
			static let addContactPerson = NSLocalizedString("ContactDiary_Day_AddContactPerson", comment: "")
			static let contactPersonsEmptyTitle = NSLocalizedString("ContactDiary_Day_ContactPersonsEmptyTitle", comment: "")
			static let contactPersonsEmptyDescription = NSLocalizedString("ContactDiary_Day_ContactPersonsEmptyDescription", comment: "")
			static let contactPersonsEmptyImageDescription = NSLocalizedString("ContactDiary_Day_ContactPersonsEmptyImageDescription", comment: "")
			static let locationsSegment = NSLocalizedString("ContactDiary_Day_LocationsSegment", comment: "")
			static let addLocation = NSLocalizedString("ContactDiary_Day_AddLocation", comment: "")
			static let locationsEmptyTitle = NSLocalizedString("ContactDiary_Day_LocationsEmptyTitle", comment: "")
			static let locationsEmptyDescription = NSLocalizedString("ContactDiary_Day_LocationsEmptyDescription", comment: "")
			static let locationsEmptyImageDescription = NSLocalizedString("ContactDiary_Day_LocationsEmptyImageDescription", comment: "")
		}

		enum EditEntries {
			enum ContactPersons {
				static let title = NSLocalizedString("ContactDiary_EditEntries_ContactPersons_Title", comment: "")
				static let deleteAllButtonTitle = NSLocalizedString("ContactDiary_EditEntries_ContactPersons_DeleteAllButtonTitle", comment: "")

				enum DeleteOneAlert {
					static let title = NSLocalizedString("ContactDiary_EditEntries_ContactPerson_AlertTitle", comment: "")
					static let message = NSLocalizedString("ContactDiary_EditEntries_ContactPerson_AlertMessage", comment: "")
					static let confirmButtonTitle = NSLocalizedString("ContactDiary_EditEntries_ContactPerson_AlertConfirmButtonTitle", comment: "")
					static let cancelButtonTitle = NSLocalizedString("ContactDiary_EditEntries_ContactPerson_AlertCancelButtonTitle", comment: "")
				}

				enum DeleteAllAlert {
					static let title = NSLocalizedString("ContactDiary_EditEntries_ContactPersons_AlertTitle", comment: "")
					static let message = NSLocalizedString("ContactDiary_EditEntries_ContactPersons_AlertMessage", comment: "")
					static let confirmButtonTitle = NSLocalizedString("ContactDiary_EditEntries_ContactPersons_AlertConfirmButtonTitle", comment: "")
					static let cancelButtonTitle = NSLocalizedString("ContactDiary_EditEntries_ContactPersons_AlertCancelButtonTitle", comment: "")
				}
			}

			enum Locations {
				static let title = NSLocalizedString("ContactDiary_EditEntries_Locations_Title", comment: "")
				static let deleteAllButtonTitle = NSLocalizedString("ContactDiary_EditEntries_Locations_DeleteAllButtonTitle", comment: "")

				enum DeleteOneAlert {
					static let title = NSLocalizedString("ContactDiary_EditEntries_Location_AlertTitle", comment: "")
					static let message = NSLocalizedString("ContactDiary_EditEntries_Location_AlertMessage", comment: "")
					static let confirmButtonTitle = NSLocalizedString("ContactDiary_EditEntries_Location_AlertConfirmButtonTitle", comment: "")
					static let cancelButtonTitle = NSLocalizedString("ContactDiary_EditEntries_Location_AlertCancelButtonTitle", comment: "")
				}

				enum DeleteAllAlert {
					static let title = NSLocalizedString("ContactDiary_EditEntries_Locations_AlertTitle", comment: "")
					static let message = NSLocalizedString("ContactDiary_EditEntries_Locations_AlertMessage", comment: "")
					static let confirmButtonTitle = NSLocalizedString("ContactDiary_EditEntries_Locations_AlertConfirmButtonTitle", comment: "")
					static let cancelButtonTitle = NSLocalizedString("ContactDiary_EditEntries_Locations_AlertCancelButtonTitle", comment: "")
				}
			}
		}

		enum Information {
			static let title = NSLocalizedString("ContactDiary_Information_Title", comment: "")
			static let imageDescription = NSLocalizedString("ContactDiary_Information_ImageDescription", comment: "")
			static let descriptionTitle = NSLocalizedString("ContactDiary_Information_DescriptionTitle", comment: "")
			static let descriptionSubHeadline = NSLocalizedString("ContactDiary_Information_DescriptionSubHeadline", comment: "")
			static let itemPersonTitle = NSLocalizedString("ContactDiary_Information_Item_Person_Title", comment: "")
			static let itemContactTitle = NSLocalizedString("ContactDiary_Information_Item_Location_Title", comment: "")
			static let itemLockTitle = NSLocalizedString("ContactDiary_Information_Item_Lock_Title", comment: "")
			static let deletedAutomatically = NSLocalizedString("ContactDiary_Information_Item_DeletedAutomatically_Title", comment: "")
			static let exportTextformat = NSLocalizedString("ContactDiary_Information_Item_ExportTextFormat_Title", comment: "")
			static let legalHeadline_1 = NSLocalizedString("ContactDiary_Information_Legal_Headline_1", tableName: "Localizable.legal", comment: "")
			static let legalSubHeadline_1 = NSLocalizedString("ContactDiary_Information_Legal_SubHeadline_1", tableName: "Localizable.legal", comment: "")
			static let legalSubHeadline_2 = NSLocalizedString("ContactDiary_Information_Legal_SubHeadline_2", tableName: "Localizable.legal", comment: "")
			static let legalText_1 = NSLocalizedString("ContactDiary_Information_Legal_Text_1", tableName: "Localizable.legal", comment: "")
			static let legalText_2 = NSLocalizedString("ContactDiary_Information_Legal_Text_2", tableName: "Localizable.legal", comment: "")
			static let legalText_3 = NSLocalizedString("ContactDiary_Information_Legal_Text_3", tableName: "Localizable.legal", comment: "")
			static let legalText_4 = NSLocalizedString("ContactDiary_Information_Legal_Text_4", tableName: "Localizable.legal", comment: "")
			static let dataPrivacyTitle = NSLocalizedString("ContactDiary_Information_Dataprivacy_Title", comment: "")
			static let primaryButtonTitle = NSLocalizedString("ContactDiary_Information_PrimaryButton_Title", comment: "")
		}

		enum AddEditEntry {
			static let primaryButtonTitle = NSLocalizedString("ContactDiary_AddEditEntry_PrimaryButton_Title", comment: "")

			enum location {
				static let title = NSLocalizedString("ContactDiary_AddEditEntry_LocationTitle", comment: "")
				static let placeholder = NSLocalizedString("ContactDiary_AddEditEntry_LocationPlaceholder", comment: "")
			}

			enum person {
				static let title = NSLocalizedString("ContactDiary_AddEditEntry_PersonTitle", comment: "")
				static let placeholder = NSLocalizedString("ContactDiary_AddEditEntry_PersonPlaceholder", comment: "")
			}
		}
	}

	enum Statistics {

<<<<<<< HEAD
=======
		static let error = NSLocalizedString("Statistics_LoadingError", comment: "")

>>>>>>> 95362789
		enum Card {

			enum Infections {
				static let title = NSLocalizedString("Statistics_Card_Infections_Title", comment: "")
				static let today = NSLocalizedString("Statistics_Card_Infections_Today", comment: "")
				static let yesterday = NSLocalizedString("Statistics_Card_Infections_Yesterday", comment: "")
				static let date = NSLocalizedString("Statistics_Card_Infections_Date", comment: "")
				static let secondaryLabelTitle = NSLocalizedString("Statistics_Card_Infections_SecondaryLabelTitle", comment: "")
				static let tertiaryLabelTitle = NSLocalizedString("Statistics_Card_Infections_TertiaryLabelTitle", comment: "")
			}

			enum Incidence {
				static let title = NSLocalizedString("Statistics_Card_Incidence_Title", comment: "")
				static let today = NSLocalizedString("Statistics_Card_Incidence_Today", comment: "")
				static let yesterday = NSLocalizedString("Statistics_Card_Incidence_Yesterday", comment: "")
				static let date = NSLocalizedString("Statistics_Card_Incidence_Date", comment: "")
				static let secondaryLabelTitle = NSLocalizedString("Statistics_Card_Incidence_SecondaryLabelTitle", comment: "")
			}

			enum KeySubmissions {
				static let title = NSLocalizedString("Statistics_Card_KeySubmissions_Title", comment: "")
				static let today = NSLocalizedString("Statistics_Card_KeySubmissions_Today", comment: "")
				static let yesterday = NSLocalizedString("Statistics_Card_KeySubmissions_Yesterday", comment: "")
				static let date = NSLocalizedString("Statistics_Card_KeySubmissions_Date", comment: "")
				static let secondaryLabelTitle = NSLocalizedString("Statistics_Card_KeySubmissions_SecondaryLabelTitle", comment: "")
				static let tertiaryLabelTitle = NSLocalizedString("Statistics_Card_KeySubmissions_TertiaryLabelTitle", comment: "")
				static let footnote = NSLocalizedString("Statistics_Card_KeySubmissions_Footnote", comment: "")
			}

			enum ReproductionNumber {
				static let title = NSLocalizedString("Statistics_Card_ReproductionNumber_Title", comment: "")
				static let today = NSLocalizedString("Statistics_Card_ReproductionNumber_Today", comment: "")
				static let yesterday = NSLocalizedString("Statistics_Card_ReproductionNumber_Yesterday", comment: "")
				static let date = NSLocalizedString("Statistics_Card_ReproductionNumber_Date", comment: "")
				static let secondaryLabelTitle = NSLocalizedString("Statistics_Card_ReproductionNumber_SecondaryLabelTitle", comment: "")
			}

			static let trendIncreasing = NSLocalizedString("Statistics_Card_Trend_Increasing", comment: "")
			static let trendDecreasing = NSLocalizedString("Statistics_Card_Trend_Decreasing", comment: "")
			static let trendStable = NSLocalizedString("Statistics_Card_Trend_Stable", comment: "")

			static let trendSemanticNegative = NSLocalizedString("Statistics_Card_TrendSemantic_Negative", comment: "")
			static let trendSemanticPositive = NSLocalizedString("Statistics_Card_TrendSemantic_Positive", comment: "")
			static let trendSemanticNeutral = NSLocalizedString("Statistics_Card_TrendSemantic_Neutral", comment: "")

			static let million = NSLocalizedString("Statistics_Card_Million", comment: "")

		}

		enum Info {
			static let title = NSLocalizedString("Statistics_Info_Title", comment: "")
			static let subtitle = NSLocalizedString("Statistics_Info_Subtitle", comment: "")
			static let infectionsTitle = NSLocalizedString("Statistics_Info_Infections_Title", comment: "")
			static let infectionsText = NSLocalizedString("Statistics_Info_Infections_Text", comment: "")
			static let keySubmissionsTitle = NSLocalizedString("Statistics_Info_KeySubmissions_Title", comment: "")
			static let keySubmissionsText = NSLocalizedString("Statistics_Info_KeySubmissions_Text", comment: "")
			static let incidenceTitle = NSLocalizedString("Statistics_Info_Incidence_Title", comment: "")
			static let incidenceText = NSLocalizedString("Statistics_Info_Incidence_Text", comment: "")
			static let reproductionNumberTitle = NSLocalizedString("Statistics_Info_ReproductionNumber_Title", comment: "")
			static let reproductionNumberText = NSLocalizedString("Statistics_Info_ReproductionNumber_Text", comment: "")
			static let faqLinkText = NSLocalizedString("Statistics_Info_FAQLink_Text", comment: "")
			static let faqLinkTitle = NSLocalizedString("Statistics_Info_FAQLink_Title", comment: "")
			static let faqLink = NSLocalizedString("Statistics_Info_FAQ_URL", tableName: "Localizable.links", comment: "")
			static let definitionsTitle = NSLocalizedString("Statistics_Info_Definitions_Title", comment: "")
			static let periodTitle = NSLocalizedString("Statistics_Info_Period_Title", comment: "")
			static let yesterdayTitle = NSLocalizedString("Statistics_Info_Yesterday_Title", comment: "")
			static let yesterdayText = NSLocalizedString("Statistics_Info_Yesterday_Text", comment: "")
			static let meanTitle = NSLocalizedString("Statistics_Info_Mean_Title", comment: "")
			static let meanText = NSLocalizedString("Statistics_Info_Mean_Text", comment: "")
			static let totalTitle = NSLocalizedString("Statistics_Info_Total_Title", comment: "")
			static let totalText = NSLocalizedString("Statistics_Info_Total_Text", comment: "")
			static let trendTitle = NSLocalizedString("Statistics_Info_Trend_Title", comment: "")
			static let trendText = NSLocalizedString("Statistics_Info_Trend_Text", comment: "")
			static let trendsTitle = NSLocalizedString("Statistics_Info_Trends_Title", comment: "")
			static let trendsIncreasing = NSLocalizedString("Statistics_Info_Trends_Increasing", comment: "")
			static let trendsDecreasing = NSLocalizedString("Statistics_Info_Trends_Decreasing", comment: "")
			static let trendsStable = NSLocalizedString("Statistics_Info_Trends_Stable", comment: "")
			static let trendsFootnote = NSLocalizedString("Statistics_Info_Trends_Footnote", comment: "")
			static let titleImageAccLabel = NSLocalizedString("Statistics_Info_Image_AccLabel", comment: "")
		}

	}
	
	// swiftlint:disable:next file_length
}<|MERGE_RESOLUTION|>--- conflicted
+++ resolved
@@ -978,11 +978,8 @@
 
 	enum Statistics {
 
-<<<<<<< HEAD
-=======
 		static let error = NSLocalizedString("Statistics_LoadingError", comment: "")
 
->>>>>>> 95362789
 		enum Card {
 
 			enum Infections {
