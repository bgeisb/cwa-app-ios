//
// 🦠 Corona-Warn-App
//

import Foundation
import HealthCertificateToolkit

/// Instead of decoding the array of `HealthCertificate`s from the store directly, this intermediate data structure is used.
/// It allows to decode each `HealthCertificate` without all the CBOR overhead that could potentially be failing and thereby
/// be destroying all instances at once, as the decoding of the whole array fails. Using this
/// `HealthCertificateDecodingContainer` allows us to just remove the failed certificates and keep the successfully
/// CBOR decoded certificates around.
final class HealthCertificateDecodingContainer: Codable {

	let base45: Base45
	let validityState: HealthCertificateValidityState?
<<<<<<< HEAD
	let didShowInavlidNotification: Bool?
=======

	let isNew: Bool?
	let isValidityStateNew: Bool?

>>>>>>> 461199c6
}

struct DecodingFailedHealthCertificate {

	let base45: Base45
	let error: Error

}<|MERGE_RESOLUTION|>--- conflicted
+++ resolved
@@ -14,14 +14,9 @@
 
 	let base45: Base45
 	let validityState: HealthCertificateValidityState?
-<<<<<<< HEAD
 	let didShowInavlidNotification: Bool?
-=======
-
 	let isNew: Bool?
 	let isValidityStateNew: Bool?
-
->>>>>>> 461199c6
 }
 
 struct DecodingFailedHealthCertificate {
