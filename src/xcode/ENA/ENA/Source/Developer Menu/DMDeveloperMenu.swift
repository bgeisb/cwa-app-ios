--- conflicted
+++ resolved
@@ -38,13 +38,9 @@
 		exposureSubmissionService: ExposureSubmissionService,
 		serverEnvironment: ServerEnvironment,
 		otpService: OTPServiceProviding,
-<<<<<<< HEAD
 		coronaTestService: CoronaTestService,
-		eventStore: EventStoringProviding
-=======
 		eventStore: EventStoringProviding,
 		qrCodePosterTemplateProvider: QRCodePosterTemplateProviding
->>>>>>> 47d0b892
 	) {
 		self.client = client
 		self.wifiClient = wifiClient
@@ -71,11 +67,8 @@
 	private let developerStore: DMStore
 	private let serverEnvironment: ServerEnvironment
 	private let otpService: OTPServiceProviding
-<<<<<<< HEAD
 	private let coronaTestService: CoronaTestService
-=======
 	private let qrCodePosterTemplateProvider: QRCodePosterTemplateProviding
->>>>>>> 47d0b892
 
 	// MARK: Interacting with the developer menu
 
@@ -102,13 +95,9 @@
 			wifiClient: wifiClient,
 			exposureSubmissionService: exposureSubmissionService,
 			otpService: otpService,
-<<<<<<< HEAD
 			coronaTestService: coronaTestService,
-			eventStore: eventStore
-=======
 			eventStore: eventStore,
 			qrCodePosterTemplateProvider: qrCodePosterTemplateProvider
->>>>>>> 47d0b892
 		)
 
 		let closeBarButtonItem = UIBarButtonItem(
