<?xml version="1.0" encoding="UTF-8"?><!DOCTYPE plist PUBLIC "-//Apple//DTD PLIST 1.0//EN" "http://www.apple.com/DTDs/PropertyList-1.0.dtd">
<plist version="1.0">
<dict>
	<key>ExposureDetection_Explanation_Text_High_DaysSinceLastExposure</key>
	<dict>
		<key>NSStringLocalizedFormatKey</key>
		<string>%#@VARIABLE@</string>
		<key>VARIABLE</key>
		<dict>
			<key>NSStringFormatSpecTypeKey</key>
			<string>NSStringPluralRuleType</string>
			<key>NSStringFormatValueTypeKey</key>
			<string>u</string>
			<key>one</key>
<<<<<<< HEAD
			<!--Plural form for ONE. Plural form for ONE. Plural form for ONE.-->
			<string>Изложени сте на повишен риск от заразяване, защото преди 1 дeн сте имали продължителен и близък контакт с поне едно лице, диагностицирано с COVID-19.</string>
			<key>zero</key>
			<!-- Plural form for ZERO. Plural form for ZERO. Plural form for ZERO.-->
			<string>Изложени сте на повишен риск от заразяване, защото преди %u дни сте имали продължителен и близък контакт с поне едно лице, диагностицирано с COVID-19.</string>
			<key>few</key>
			<!-- Plural form for FEW. Plural form for FEW. Plural form for FEW.-->
			<string>Изложени сте на повишен риск от заразяване, защото преди %u дни сте имали продължителен и близък контакт с поне едно лице, диагностицирано с COVID-19.</string>
			<key>many</key>
			<!-- Plural form for MANY. Plural form for MANY. Plural form for MANY.-->
			<string>Изложени сте на повишен риск от заразяване, защото преди %u дни сте имали продължителен и близък контакт с поне едно лице, диагностицирано с COVID-19.</string>
			<key>two</key>
			<!-- Plural form for TWO. Plural form for TWO. Plural form for TWO.-->
			<string>Изложени сте на повишен риск от заразяване, защото преди %u дни сте имали продължителен и близък контакт с поне едно лице, диагностицирано с COVID-19.</string>
			<key>other</key>
			<!--Plural form for OTHER. Plural form for OTHER. Plural form for OTHER.-->
=======
			<!--Plural form for ONE.-->
			<string>Изложени сте на повишен риск от заразяване, защото преди 1 дeн сте имали продължителен и близък контакт с поне едно лице, диагностицирано с COVID-19.</string>
			<key>zero</key>
			<!-- Plural form for ZERO.-->
			<string>Изложени сте на повишен риск от заразяване, защото преди %u дни сте имали продължителен и близък контакт с поне едно лице, диагностицирано с COVID-19.</string>
			<key>few</key>
			<!-- Plural form for FEW.-->
			<string>Изложени сте на повишен риск от заразяване, защото преди %u дни сте имали продължителен и близък контакт с поне едно лице, диагностицирано с COVID-19.</string>
			<key>many</key>
			<!-- Plural form for MANY.-->
			<string>Изложени сте на повишен риск от заразяване, защото преди %u дни сте имали продължителен и близък контакт с поне едно лице, диагностицирано с COVID-19.</string>
			<key>two</key>
			<!-- Plural form for TWO.-->
			<string>Изложени сте на повишен риск от заразяване, защото преди %u дни сте имали продължителен и близък контакт с поне едно лице, диагностицирано с COVID-19.</string>
			<key>other</key>
			<!--Plural form for OTHER.-->
>>>>>>> e8afe86a
			<string>Изложени сте на повишен риск от заразяване, защото преди %u дни сте имали продължителен и близък контакт с поне едно лице, диагностицирано с COVID-19.</string>
		</dict>
	</dict>
	<key>ExposureDetection_Refreshed_Format</key>
	<dict>
		<key>NSStringLocalizedFormatKey</key>
		<string>%#@VARIABLE@</string>
		<key>VARIABLE</key>
		<dict>
			<key>NSStringFormatSpecTypeKey</key>
			<string>NSStringPluralRuleType</string>
			<key>NSStringFormatValueTypeKey</key>
			<string>u</string>
			<key>zero</key>
<<<<<<< HEAD
			<!-- XFLD: Plural form for Zero  Plural form for ZERO. Plural form for ZERO. Plural form for ZERO. Plural form for ZERO. Plural form for ZERO.-->
			<string>Днес, %%1$@</string>
			<key>one</key>
			<!-- XFLD: Plural form for One  Plural form for ONE. Plural form for ONE. Plural form for ONE. Plural form for ONE. Plural form for ONE.-->
			<string>Вчера, %%1$@</string>
			<key>few</key>
			<!-- XFLD: Plural form for Other  Plural form for FEW. Plural form for FEW. Plural form for FEW. Plural form for FEW. Plural form for FEW.-->
			<string>%%2$@, %%1$@</string>
			<key>many</key>
			<!-- XFLD: Plural form for Other  Plural form for MANY. Plural form for MANY. Plural form for MANY. Plural form for MANY. Plural form for MANY.-->
			<string>%%2$@, %%1$@</string>
			<key>two</key>
			<!-- XFLD: Plural form for Other  Plural form for TWO. Plural form for TWO. Plural form for TWO. Plural form for TWO. Plural form for TWO.-->
			<string>%%2$@, %%1$@</string>
			<key>other</key>
			<!-- XFLD: Plural form for Other  Plural form for OTHER. Plural form for OTHER. Plural form for OTHER. Plural form for OTHER. Plural form for OTHER.-->
=======
			<!-- XFLD: Plural form for Zero  Plural form for ZERO. Plural form for ZERO. Plural form for ZERO.-->
			<string>Днес, %%1$@</string>
			<key>one</key>
			<!-- XFLD: Plural form for One  Plural form for ONE. Plural form for ONE. Plural form for ONE.-->
			<string>Вчера, %%1$@</string>
			<key>few</key>
			<!-- XFLD: Plural form for Other  Plural form for FEW. Plural form for FEW. Plural form for FEW.-->
			<string>%%2$@, %%1$@</string>
			<key>many</key>
			<!-- XFLD: Plural form for Other  Plural form for MANY. Plural form for MANY. Plural form for MANY.-->
			<string>%%2$@, %%1$@</string>
			<key>two</key>
			<!-- XFLD: Plural form for Other  Plural form for TWO. Plural form for TWO. Plural form for TWO.-->
			<string>%%2$@, %%1$@</string>
			<key>other</key>
			<!-- XFLD: Plural form for Other  Plural form for OTHER. Plural form for OTHER. Plural form for OTHER.-->
>>>>>>> e8afe86a
			<string>%%2$@, %%1$@</string>
		</dict>
	</dict>
	<key>ExposureDetection_NumberOfContacts</key>
	<dict>
		<key>NSStringLocalizedFormatKey</key>
		<string>%#@VARIABLE@</string>
		<key>VARIABLE</key>
		<dict>
			<key>NSStringFormatSpecTypeKey</key>
			<string>NSStringPluralRuleType</string>
			<key>NSStringFormatValueTypeKey</key>
			<string>u</string>
			<key>zero</key>
<<<<<<< HEAD
			<!-- XFLD: Plural form for Zero  Plural form for ZERO. Plural form for ZERO. Plural form for ZERO. Plural form for ZERO. Plural form for ZERO.-->
			<string>До момента няма излагане на риск</string>
			<key>one</key>
			<!-- XFLD: Plural form for One  Plural form for ONE. Plural form for ONE. Plural form for ONE. Plural form for ONE. Plural form for ONE.-->
			<string>Едно излагане на риск</string>
			<key>few</key>
			<!-- XFLD: Plural form for Other  Plural form for FEW. Plural form for FEW. Plural form for FEW. Plural form for FEW. Plural form for FEW.-->
			<string>%u излагания на риск</string>
			<key>many</key>
			<!-- XFLD: Plural form for Other  Plural form for MANY. Plural form for MANY. Plural form for MANY. Plural form for MANY. Plural form for MANY.-->
			<string>%u излагания на риск</string>
			<key>two</key>
			<!-- XFLD: Plural form for Other  Plural form for TWO. Plural form for TWO. Plural form for TWO. Plural form for TWO. Plural form for TWO.-->
			<string>%u излагания на риск</string>
			<key>other</key>
			<!-- XFLD: Plural form for Other  Plural form for OTHER. Plural form for OTHER. Plural form for OTHER. Plural form for OTHER. Plural form for OTHER.-->
=======
			<!-- XFLD: Plural form for Zero  Plural form for ZERO. Plural form for ZERO. Plural form for ZERO.-->
			<string>До момента няма излагане на риск</string>
			<key>one</key>
			<!-- XFLD: Plural form for One  Plural form for ONE. Plural form for ONE. Plural form for ONE.-->
			<string>Едно излагане на риск</string>
			<key>few</key>
			<!-- XFLD: Plural form for Other  Plural form for FEW. Plural form for FEW. Plural form for FEW.-->
			<string>%u излагания на риск</string>
			<key>many</key>
			<!-- XFLD: Plural form for Other  Plural form for MANY. Plural form for MANY. Plural form for MANY.-->
			<string>%u излагания на риск</string>
			<key>two</key>
			<!-- XFLD: Plural form for Other  Plural form for TWO. Plural form for TWO. Plural form for TWO.-->
			<string>%u излагания на риск</string>
			<key>other</key>
			<!-- XFLD: Plural form for Other  Plural form for OTHER. Plural form for OTHER. Plural form for OTHER.-->
>>>>>>> e8afe86a
			<string>%u излагания на риск</string>
		</dict>
	</dict>
	<key>ExposureDetection_LastExposure</key>
	<dict>
		<key>NSStringLocalizedFormatKey</key>
		<string>%#@VARIABLE@</string>
		<key>VARIABLE</key>
		<dict>
			<key>NSStringFormatSpecTypeKey</key>
			<string>NSStringPluralRuleType</string>
			<key>NSStringFormatValueTypeKey</key>
			<string>u</string>
			<key>zero</key>
<<<<<<< HEAD
			<!-- XFLD: Plural form for Zero  Plural form for ZERO. Plural form for ZERO. Plural form for ZERO. Plural form for ZERO. Plural form for ZERO.-->
			<string>%u дни от последното излагане на риск</string>
			<key>one</key>
			<!-- XFLD: Plural form for One  Plural form for ONE. Plural form for ONE. Plural form for ONE. Plural form for ONE. Plural form for ONE.-->
			<string>%u ден от последното излагане на риск</string>
			<key>few</key>
			<!-- XFLD: Plural form for Other  Plural form for FEW. Plural form for FEW. Plural form for FEW. Plural form for FEW. Plural form for FEW.-->
			<string>%u дни от последното излагане на риск</string>
			<key>many</key>
			<!-- XFLD: Plural form for Other  Plural form for MANY. Plural form for MANY. Plural form for MANY. Plural form for MANY. Plural form for MANY.-->
			<string>%u дни от последното излагане на риск</string>
			<key>two</key>
			<!-- XFLD: Plural form for Other  Plural form for TWO. Plural form for TWO. Plural form for TWO. Plural form for TWO. Plural form for TWO.-->
			<string>%u дни от последното излагане на риск</string>
			<key>other</key>
			<!-- XFLD: Plural form for Other  Plural form for OTHER. Plural form for OTHER. Plural form for OTHER. Plural form for OTHER. Plural form for OTHER.-->
=======
			<!-- XFLD: Plural form for Zero  Plural form for ZERO. Plural form for ZERO. Plural form for ZERO.-->
			<string>%u дни от последното излагане на риск</string>
			<key>one</key>
			<!-- XFLD: Plural form for One  Plural form for ONE. Plural form for ONE. Plural form for ONE.-->
			<string>%u ден от последното излагане на риск</string>
			<key>few</key>
			<!-- XFLD: Plural form for Other  Plural form for FEW. Plural form for FEW. Plural form for FEW.-->
			<string>%u дни от последното излагане на риск</string>
			<key>many</key>
			<!-- XFLD: Plural form for Other  Plural form for MANY. Plural form for MANY. Plural form for MANY.-->
			<string>%u дни от последното излагане на риск</string>
			<key>two</key>
			<!-- XFLD: Plural form for Other  Plural form for TWO. Plural form for TWO. Plural form for TWO.-->
			<string>%u дни от последното излагане на риск</string>
			<key>other</key>
			<!-- XFLD: Plural form for Other  Plural form for OTHER. Plural form for OTHER. Plural form for OTHER.-->
>>>>>>> e8afe86a
			<string>%u дни от последното излагане на риск</string>
		</dict>
	</dict>
    <key>Home_Risk_Low_Number_Contacts_Item_Title</key>
    <dict>
        <key>NSStringLocalizedFormatKey</key>
        <string>%#@VARIABLE@</string>
        <key>VARIABLE</key>
        <dict>
            <key>NSStringFormatSpecTypeKey</key>
            <string>NSStringPluralRuleType</string>
            <key>NSStringFormatValueTypeKey</key>
            <string>u</string>
            <key>zero</key>
			<!-- XFLD: Plural form for Zero  Plural form for ZERO. Plural form for ZERO. Plural form for ZERO.-->
            <string>До момента няма излагане на риск</string>
            <key>one</key>
			<!-- XFLD: Plural form for One  Plural form for ONE. Plural form for ONE. Plural form for ONE.-->
            <string>%u излагане на нисък риск</string>
            <key>few</key>
            <!-- XFLD: Plural form for Other  Plural form for FEW. Plural form for FEW. Plural form for FEW.-->
            <string>%u излагания на нисък риск</string>
            <key>many</key>
            <!-- XFLD: Plural form for Other  Plural form for MANY. Plural form for MANY. Plural form for MANY.-->
            <string>%u излагания на нисък риск</string>
            <key>two</key>
            <!-- XFLD: Plural form for Other  Plural form for TWO. Plural form for TWO. Plural form for TWO.-->
            <string>%u излагания на нисък риск</string>
            <key>other</key>
			<!-- XFLD: Plural form for Other  Plural form for OTHER. Plural form for OTHER. Plural form for OTHER.-->
            <string>%u излагания на нисък риск</string>
        </dict>
    </dict>
    <key>Home_Risk_High_Number_Contacts_Item_Title</key>
    <dict>
        <key>NSStringLocalizedFormatKey</key>
        <string>%#@VARIABLE@</string>
        <key>VARIABLE</key>
        <dict>
            <key>NSStringFormatSpecTypeKey</key>
            <string>NSStringPluralRuleType</string>
            <key>NSStringFormatValueTypeKey</key>
            <string>u</string>
            <key>zero</key>
			<!-- XFLD: Plural form for Zero  Plural form for ZERO. Plural form for ZERO. Plural form for ZERO. Plural form for ZERO. Plural form for ZERO.-->
            <string>До момента няма излагане на риск</string>
            <key>one</key>
			<!-- XFLD: Plural form for One  Plural form for ONE. Plural form for ONE. Plural form for ONE.-->
<<<<<<< HEAD
            <string>%u излагане на нисък риск</string>
            <key>few</key>
            <!-- XFLD: Plural form for Other  Plural form for FEW. Plural form for FEW. Plural form for FEW.-->
            <string>%u излагания на нисък риск</string>
            <key>many</key>
            <!-- XFLD: Plural form for Other  Plural form for MANY. Plural form for MANY. Plural form for MANY.-->
            <string>%u излагания на нисък риск</string>
            <key>two</key>
            <!-- XFLD: Plural form for Other  Plural form for TWO. Plural form for TWO. Plural form for TWO.-->
            <string>%u излагания на нисък риск</string>
            <key>other</key>
			<!-- XFLD: Plural form for Other  Plural form for OTHER. Plural form for OTHER. Plural form for OTHER.-->
            <string>%u излагания на нисък риск</string>
=======
            <string>%u излагане на риск</string>
            <key>few</key>
            <!-- XFLD: Plural form for Other  Plural form for FEW. Plural form for FEW. Plural form for FEW.-->
            <string>%u излагания на риск</string>
            <key>many</key>
            <!-- XFLD: Plural form for Other  Plural form for MANY. Plural form for MANY. Plural form for MANY.-->
            <string>%u излагания на риск</string>
            <key>two</key>
            <!-- XFLD: Plural form for Other  Plural form for TWO. Plural form for TWO. Plural form for TWO.-->
            <string>%u излагания на риск</string>
            <key>other</key>
			<!-- XFLD: Plural form for Other  Plural form for OTHER. Plural form for OTHER. Plural form for OTHER.-->
            <string>%u излагания на риск</string>
>>>>>>> e8afe86a
        </dict>
    </dict>
    <key>Home_Risk_Last_Contact_Item_Title</key>
    <dict>
        <key>NSStringLocalizedFormatKey</key>
        <string>%#@VARIABLE@</string>
        <key>VARIABLE</key>
        <dict>
            <key>NSStringFormatSpecTypeKey</key>
            <string>NSStringPluralRuleType</string>
            <key>NSStringFormatValueTypeKey</key>
            <string>u</string>
            <key>zero</key>
<<<<<<< HEAD
			<!-- XFLD: Plural form for Zero  Plural form for ZERO. Plural form for ZERO. Plural form for ZERO. Plural form for ZERO. Plural form for ZERO.-->
            <string>По-малко от един ден от последното излагане на риск</string>
            <key>one</key>
			<!-- XFLD: Plural form for One  Plural form for ONE. Plural form for ONE. Plural form for ONE. Plural form for ONE. Plural form for ONE.-->
            <string>%u ден от последното излагане на риск</string>
            <key>few</key>
            <!-- XFLD: Plural form for Other  Plural form for FEW. Plural form for FEW. Plural form for FEW. Plural form for FEW. Plural form for FEW.-->
            <string>%u дни от последното излагане на риск</string>
            <key>many</key>
            <!-- XFLD: Plural form for Other  Plural form for MANY. Plural form for MANY. Plural form for MANY. Plural form for MANY. Plural form for MANY.-->
            <string>%u дни от последното излагане на риск</string>
            <key>two</key>
            <!-- XFLD: Plural form for Other  Plural form for TWO. Plural form for TWO. Plural form for TWO. Plural form for TWO. Plural form for TWO.-->
            <string>%u дни от последното излагане на риск</string>
            <key>other</key>
			<!-- XFLD: Plural form for Other  Plural form for OTHER. Plural form for OTHER. Plural form for OTHER. Plural form for OTHER. Plural form for OTHER.-->
=======
			<!-- XFLD: Plural form for Zero  Plural form for ZERO. Plural form for ZERO. Plural form for ZERO.-->
            <string>По-малко от един ден от последното излагане на риск</string>
            <key>one</key>
			<!-- XFLD: Plural form for One  Plural form for ONE. Plural form for ONE. Plural form for ONE.-->
            <string>%u ден от последното излагане на риск</string>
            <key>few</key>
            <!-- XFLD: Plural form for Other  Plural form for FEW. Plural form for FEW. Plural form for FEW.-->
            <string>%u дни от последното излагане на риск</string>
            <key>many</key>
            <!-- XFLD: Plural form for Other  Plural form for MANY. Plural form for MANY. Plural form for MANY.-->
            <string>%u дни от последното излагане на риск</string>
            <key>two</key>
            <!-- XFLD: Plural form for Other  Plural form for TWO. Plural form for TWO. Plural form for TWO.-->
            <string>%u дни от последното излагане на риск</string>
            <key>other</key>
			<!-- XFLD: Plural form for Other  Plural form for OTHER. Plural form for OTHER. Plural form for OTHER.-->
>>>>>>> e8afe86a
            <string>%u дни от последното излагане на риск</string>
        </dict>
    </dict>
    <key>Home_Risk_Status_Counter_Label</key>
    <dict>
        <key>NSStringLocalizedFormatKey</key>
        <string>%#@minutes@%#</string>
        <key>minutes</key>
        <dict>
            <key>NSStringFormatSpecTypeKey</key>
            <string>NSStringPluralRuleType</string>
            <key>NSStringFormatValueTypeKey</key>
            <string>u</string>
			<key>zero</key>
<<<<<<< HEAD
			<!-- XFLD: Plural form for Zero  Plural form for ZERO. Plural form for ZERO. Plural form for ZERO. Plural form for ZERO. Plural form for ZERO.-->
            <string>Актуализиране след %02u:%2$#@seconds@ секунди</string>
            <key>one</key>
			<!-- XFLD: Plural form for One  Plural form for ONE. Plural form for ONE. Plural form for ONE. Plural form for ONE. Plural form for ONE.-->
            <string>Актуализиране след %02u:%2$#@seconds@ минута</string>
            <key>few</key>
            <!-- XFLD: Plural form for Other  Plural form for FEW. Plural form for FEW. Plural form for FEW. Plural form for FEW. Plural form for FEW.-->
            <string>Актуализиране след %02u:%2$#@seconds@ минути</string>
            <key>many</key>
            <!-- XFLD: Plural form for Other  Plural form for MANY. Plural form for MANY. Plural form for MANY. Plural form for MANY. Plural form for MANY.-->
            <string>Актуализиране след %02u:%2$#@seconds@ минути</string>
            <key>two</key>
            <!-- XFLD: Plural form for Other  Plural form for TWO. Plural form for TWO. Plural form for TWO. Plural form for TWO. Plural form for TWO.-->
            <string>Актуализиране след %02u:%2$#@seconds@ минути</string>
            <key>other</key>
			<!-- XFLD: Plural form for Other  Plural form for OTHER. Plural form for OTHER. Plural form for OTHER. Plural form for OTHER. Plural form for OTHER.-->
=======
			<!-- XFLD: Plural form for Zero  Plural form for ZERO. Plural form for ZERO. Plural form for ZERO.-->
            <string>Актуализиране след %02u:%2$#@seconds@ секунди</string>
            <key>one</key>
			<!-- XFLD: Plural form for One  Plural form for ONE. Plural form for ONE. Plural form for ONE.-->
            <string>Актуализиране след %02u:%2$#@seconds@ минута</string>
            <key>few</key>
            <!-- XFLD: Plural form for Other  Plural form for FEW. Plural form for FEW. Plural form for FEW.-->
            <string>Актуализиране след %02u:%2$#@seconds@ минути</string>
            <key>many</key>
            <!-- XFLD: Plural form for Other  Plural form for MANY. Plural form for MANY. Plural form for MANY.-->
            <string>Актуализиране след %02u:%2$#@seconds@ минути</string>
            <key>two</key>
            <!-- XFLD: Plural form for Other  Plural form for TWO. Plural form for TWO. Plural form for TWO.-->
            <string>Актуализиране след %02u:%2$#@seconds@ минути</string>
            <key>other</key>
			<!-- XFLD: Plural form for Other  Plural form for OTHER. Plural form for OTHER. Plural form for OTHER.-->
>>>>>>> e8afe86a
            <string>Актуализиране след %02u:%2$#@seconds@ минути</string>
        </dict>
        <key>seconds</key>
        <dict>
            <key>NSStringFormatSpecTypeKey</key>
            <string>NSStringPluralRuleType</string>
            <key>NSStringFormatValueTypeKey</key>
            <string>u</string>
			<key>one</key>
<<<<<<< HEAD
			<!-- XFLD: Plural form for One  Plural form for ONE. Plural form for ONE. Plural form for ONE. Plural form for ONE. Plural form for ONE.-->
			<string>%02u</string>
            <key>zero</key>
            <!-- XFLD: Plural form for Other  Plural form for ZERO. Plural form for ZERO. Plural form for ZERO. Plural form for ZERO. Plural form for ZERO.-->
            <string>%02u</string>
            <key>few</key>
            <!-- XFLD: Plural form for Other  Plural form for FEW. Plural form for FEW. Plural form for FEW. Plural form for FEW. Plural form for FEW.-->
            <string>%02u</string>
            <key>many</key>
            <!-- XFLD: Plural form for Other  Plural form for MANY. Plural form for MANY. Plural form for MANY. Plural form for MANY. Plural form for MANY.-->
            <string>%02u</string>
            <key>two</key>
            <!-- XFLD: Plural form for Other  Plural form for TWO. Plural form for TWO. Plural form for TWO. Plural form for TWO. Plural form for TWO.-->
            <string>%02u</string>
            <key>other</key>
			<!-- XFLD: Plural form for Other  Plural form for OTHER. Plural form for OTHER. Plural form for OTHER. Plural form for OTHER. Plural form for OTHER.-->
=======
			<!-- XFLD: Plural form for One  Plural form for ONE. Plural form for ONE. Plural form for ONE.-->
			<string>%02u</string>
            <key>zero</key>
            <!-- XFLD: Plural form for Other  Plural form for ZERO. Plural form for ZERO. Plural form for ZERO.-->
            <string>%02u</string>
            <key>few</key>
            <!-- XFLD: Plural form for Other  Plural form for FEW. Plural form for FEW. Plural form for FEW.-->
            <string>%02u</string>
            <key>many</key>
            <!-- XFLD: Plural form for Other  Plural form for MANY. Plural form for MANY. Plural form for MANY.-->
            <string>%02u</string>
            <key>two</key>
            <!-- XFLD: Plural form for Other  Plural form for TWO. Plural form for TWO. Plural form for TWO.-->
            <string>%02u</string>
            <key>other</key>
			<!-- XFLD: Plural form for Other  Plural form for OTHER. Plural form for OTHER. Plural form for OTHER.-->
>>>>>>> e8afe86a
            <string>%02u</string>
        </dict>
    </dict>
	<key>ENSetting_Tracing_History</key>
	<dict>
		<key>NSStringLocalizedFormatKey</key>
		<string>%#@VARIABLE@</string>
		<key>VARIABLE</key>
		<dict>
			<key>NSStringFormatSpecTypeKey</key>
			<string>NSStringPluralRuleType</string>
			<key>NSStringFormatValueTypeKey</key>
			<string>u</string>
			<key>zero</key>
<<<<<<< HEAD
			<!-- XFLD: Plural form for Zero  Plural form for ZERO. Plural form for ZERO. Plural form for ZERO. Plural form for ZERO. Plural form for ZERO.-->
			<string>Регистрирането на излаганията на риск е активно от по-малко от един ден. Проверката за излагане на риск може да бъде надеждна само ако регистрирането е постоянно активирано.</string>
			<key>one</key>
			<!-- XFLD: Plural form for One  Plural form for ONE. Plural form for ONE. Plural form for ONE. Plural form for ONE. Plural form for ONE.-->
			<string>Регистрирането на излаганията на риск е активно от %u ден. Проверката за излагане на риск може да бъде надеждна само ако регистрирането е постоянно активирано.</string>
			<key>few</key>
			<!-- XFLD: Plural form for Other  Plural form for FEW. Plural form for FEW. Plural form for FEW. Plural form for FEW. Plural form for FEW.-->
			<string>Регистрирането на излаганията на риск е активно от %u дни. Проверката за излагане на риск може да бъде надеждна само ако регистрирането е постоянно активирано.</string>
			<key>many</key>
			<!-- XFLD: Plural form for Other  Plural form for MANY. Plural form for MANY. Plural form for MANY. Plural form for MANY. Plural form for MANY.-->
			<string>Регистрирането на излаганията на риск е активно от %u дни. Проверката за излагане на риск може да бъде надеждна само ако регистрирането е постоянно активирано.</string>
			<key>two</key>
			<!-- XFLD: Plural form for Other  Plural form for TWO. Plural form for TWO. Plural form for TWO. Plural form for TWO. Plural form for TWO.-->
			<string>Регистрирането на излаганията на риск е активно от %u дни. Проверката за излагане на риск може да бъде надеждна само ако регистрирането е постоянно активирано.</string>
			<key>other</key>
			<!-- XFLD: Plural form for Other  Plural form for OTHER. Plural form for OTHER. Plural form for OTHER. Plural form for OTHER. Plural form for OTHER.-->
=======
			<!-- XFLD: Plural form for Zero  Plural form for ZERO. Plural form for ZERO. Plural form for ZERO.-->
			<string>Регистрирането на излаганията на риск е активно от по-малко от един ден. Проверката за излагане на риск може да бъде надеждна само ако регистрирането е постоянно активирано.</string>
			<key>one</key>
			<!-- XFLD: Plural form for One  Plural form for ONE. Plural form for ONE. Plural form for ONE.-->
			<string>Регистрирането на излаганията на риск е активно от %u ден. Проверката за излагане на риск може да бъде надеждна само ако регистрирането е постоянно активирано.</string>
			<key>few</key>
			<!-- XFLD: Plural form for Other  Plural form for FEW. Plural form for FEW. Plural form for FEW.-->
			<string>Регистрирането на излаганията на риск е активно от %u дни. Проверката за излагане на риск може да бъде надеждна само ако регистрирането е постоянно активирано.</string>
			<key>many</key>
			<!-- XFLD: Plural form for Other  Plural form for MANY. Plural form for MANY. Plural form for MANY.-->
			<string>Регистрирането на излаганията на риск е активно от %u дни. Проверката за излагане на риск може да бъде надеждна само ако регистрирането е постоянно активирано.</string>
			<key>two</key>
			<!-- XFLD: Plural form for Other  Plural form for TWO. Plural form for TWO. Plural form for TWO.-->
			<string>Регистрирането на излаганията на риск е активно от %u дни. Проверката за излагане на риск може да бъде надеждна само ако регистрирането е постоянно активирано.</string>
			<key>other</key>
			<!-- XFLD: Plural form for Other  Plural form for OTHER. Plural form for OTHER. Plural form for OTHER.-->
>>>>>>> e8afe86a
			<string>Регистрирането на излаганията на риск е активно от %u дни. Проверката за излагане на риск може да бъде надеждна само ако регистрирането е постоянно активирано.</string>
		</dict>
	</dict>
</dict>
</plist><|MERGE_RESOLUTION|>--- conflicted
+++ resolved
@@ -12,24 +12,6 @@
 			<key>NSStringFormatValueTypeKey</key>
 			<string>u</string>
 			<key>one</key>
-<<<<<<< HEAD
-			<!--Plural form for ONE. Plural form for ONE. Plural form for ONE.-->
-			<string>Изложени сте на повишен риск от заразяване, защото преди 1 дeн сте имали продължителен и близък контакт с поне едно лице, диагностицирано с COVID-19.</string>
-			<key>zero</key>
-			<!-- Plural form for ZERO. Plural form for ZERO. Plural form for ZERO.-->
-			<string>Изложени сте на повишен риск от заразяване, защото преди %u дни сте имали продължителен и близък контакт с поне едно лице, диагностицирано с COVID-19.</string>
-			<key>few</key>
-			<!-- Plural form for FEW. Plural form for FEW. Plural form for FEW.-->
-			<string>Изложени сте на повишен риск от заразяване, защото преди %u дни сте имали продължителен и близък контакт с поне едно лице, диагностицирано с COVID-19.</string>
-			<key>many</key>
-			<!-- Plural form for MANY. Plural form for MANY. Plural form for MANY.-->
-			<string>Изложени сте на повишен риск от заразяване, защото преди %u дни сте имали продължителен и близък контакт с поне едно лице, диагностицирано с COVID-19.</string>
-			<key>two</key>
-			<!-- Plural form for TWO. Plural form for TWO. Plural form for TWO.-->
-			<string>Изложени сте на повишен риск от заразяване, защото преди %u дни сте имали продължителен и близък контакт с поне едно лице, диагностицирано с COVID-19.</string>
-			<key>other</key>
-			<!--Plural form for OTHER. Plural form for OTHER. Plural form for OTHER.-->
-=======
 			<!--Plural form for ONE.-->
 			<string>Изложени сте на повишен риск от заразяване, защото преди 1 дeн сте имали продължителен и близък контакт с поне едно лице, диагностицирано с COVID-19.</string>
 			<key>zero</key>
@@ -46,7 +28,6 @@
 			<string>Изложени сте на повишен риск от заразяване, защото преди %u дни сте имали продължителен и близък контакт с поне едно лице, диагностицирано с COVID-19.</string>
 			<key>other</key>
 			<!--Plural form for OTHER.-->
->>>>>>> e8afe86a
 			<string>Изложени сте на повишен риск от заразяване, защото преди %u дни сте имали продължителен и близък контакт с поне едно лице, диагностицирано с COVID-19.</string>
 		</dict>
 	</dict>
@@ -61,24 +42,6 @@
 			<key>NSStringFormatValueTypeKey</key>
 			<string>u</string>
 			<key>zero</key>
-<<<<<<< HEAD
-			<!-- XFLD: Plural form for Zero  Plural form for ZERO. Plural form for ZERO. Plural form for ZERO. Plural form for ZERO. Plural form for ZERO.-->
-			<string>Днес, %%1$@</string>
-			<key>one</key>
-			<!-- XFLD: Plural form for One  Plural form for ONE. Plural form for ONE. Plural form for ONE. Plural form for ONE. Plural form for ONE.-->
-			<string>Вчера, %%1$@</string>
-			<key>few</key>
-			<!-- XFLD: Plural form for Other  Plural form for FEW. Plural form for FEW. Plural form for FEW. Plural form for FEW. Plural form for FEW.-->
-			<string>%%2$@, %%1$@</string>
-			<key>many</key>
-			<!-- XFLD: Plural form for Other  Plural form for MANY. Plural form for MANY. Plural form for MANY. Plural form for MANY. Plural form for MANY.-->
-			<string>%%2$@, %%1$@</string>
-			<key>two</key>
-			<!-- XFLD: Plural form for Other  Plural form for TWO. Plural form for TWO. Plural form for TWO. Plural form for TWO. Plural form for TWO.-->
-			<string>%%2$@, %%1$@</string>
-			<key>other</key>
-			<!-- XFLD: Plural form for Other  Plural form for OTHER. Plural form for OTHER. Plural form for OTHER. Plural form for OTHER. Plural form for OTHER.-->
-=======
 			<!-- XFLD: Plural form for Zero  Plural form for ZERO. Plural form for ZERO. Plural form for ZERO.-->
 			<string>Днес, %%1$@</string>
 			<key>one</key>
@@ -95,7 +58,6 @@
 			<string>%%2$@, %%1$@</string>
 			<key>other</key>
 			<!-- XFLD: Plural form for Other  Plural form for OTHER. Plural form for OTHER. Plural form for OTHER.-->
->>>>>>> e8afe86a
 			<string>%%2$@, %%1$@</string>
 		</dict>
 	</dict>
@@ -110,24 +72,6 @@
 			<key>NSStringFormatValueTypeKey</key>
 			<string>u</string>
 			<key>zero</key>
-<<<<<<< HEAD
-			<!-- XFLD: Plural form for Zero  Plural form for ZERO. Plural form for ZERO. Plural form for ZERO. Plural form for ZERO. Plural form for ZERO.-->
-			<string>До момента няма излагане на риск</string>
-			<key>one</key>
-			<!-- XFLD: Plural form for One  Plural form for ONE. Plural form for ONE. Plural form for ONE. Plural form for ONE. Plural form for ONE.-->
-			<string>Едно излагане на риск</string>
-			<key>few</key>
-			<!-- XFLD: Plural form for Other  Plural form for FEW. Plural form for FEW. Plural form for FEW. Plural form for FEW. Plural form for FEW.-->
-			<string>%u излагания на риск</string>
-			<key>many</key>
-			<!-- XFLD: Plural form for Other  Plural form for MANY. Plural form for MANY. Plural form for MANY. Plural form for MANY. Plural form for MANY.-->
-			<string>%u излагания на риск</string>
-			<key>two</key>
-			<!-- XFLD: Plural form for Other  Plural form for TWO. Plural form for TWO. Plural form for TWO. Plural form for TWO. Plural form for TWO.-->
-			<string>%u излагания на риск</string>
-			<key>other</key>
-			<!-- XFLD: Plural form for Other  Plural form for OTHER. Plural form for OTHER. Plural form for OTHER. Plural form for OTHER. Plural form for OTHER.-->
-=======
 			<!-- XFLD: Plural form for Zero  Plural form for ZERO. Plural form for ZERO. Plural form for ZERO.-->
 			<string>До момента няма излагане на риск</string>
 			<key>one</key>
@@ -144,7 +88,6 @@
 			<string>%u излагания на риск</string>
 			<key>other</key>
 			<!-- XFLD: Plural form for Other  Plural form for OTHER. Plural form for OTHER. Plural form for OTHER.-->
->>>>>>> e8afe86a
 			<string>%u излагания на риск</string>
 		</dict>
 	</dict>
@@ -159,30 +102,12 @@
 			<key>NSStringFormatValueTypeKey</key>
 			<string>u</string>
 			<key>zero</key>
-<<<<<<< HEAD
-			<!-- XFLD: Plural form for Zero  Plural form for ZERO. Plural form for ZERO. Plural form for ZERO. Plural form for ZERO. Plural form for ZERO.-->
-			<string>%u дни от последното излагане на риск</string>
-			<key>one</key>
-			<!-- XFLD: Plural form for One  Plural form for ONE. Plural form for ONE. Plural form for ONE. Plural form for ONE. Plural form for ONE.-->
+			<!-- XFLD: Plural form for Zero  Plural form for ZERO. Plural form for ZERO. Plural form for ZERO.-->
+			<string>%u дни от последното излагане на риск</string>
+			<key>one</key>
+			<!-- XFLD: Plural form for One  Plural form for ONE. Plural form for ONE. Plural form for ONE.-->
 			<string>%u ден от последното излагане на риск</string>
 			<key>few</key>
-			<!-- XFLD: Plural form for Other  Plural form for FEW. Plural form for FEW. Plural form for FEW. Plural form for FEW. Plural form for FEW.-->
-			<string>%u дни от последното излагане на риск</string>
-			<key>many</key>
-			<!-- XFLD: Plural form for Other  Plural form for MANY. Plural form for MANY. Plural form for MANY. Plural form for MANY. Plural form for MANY.-->
-			<string>%u дни от последното излагане на риск</string>
-			<key>two</key>
-			<!-- XFLD: Plural form for Other  Plural form for TWO. Plural form for TWO. Plural form for TWO. Plural form for TWO. Plural form for TWO.-->
-			<string>%u дни от последното излагане на риск</string>
-			<key>other</key>
-			<!-- XFLD: Plural form for Other  Plural form for OTHER. Plural form for OTHER. Plural form for OTHER. Plural form for OTHER. Plural form for OTHER.-->
-=======
-			<!-- XFLD: Plural form for Zero  Plural form for ZERO. Plural form for ZERO. Plural form for ZERO.-->
-			<string>%u дни от последното излагане на риск</string>
-			<key>one</key>
-			<!-- XFLD: Plural form for One  Plural form for ONE. Plural form for ONE. Plural form for ONE.-->
-			<string>%u ден от последното излагане на риск</string>
-			<key>few</key>
 			<!-- XFLD: Plural form for Other  Plural form for FEW. Plural form for FEW. Plural form for FEW.-->
 			<string>%u дни от последното излагане на риск</string>
 			<key>many</key>
@@ -193,7 +118,6 @@
 			<string>%u дни от последното излагане на риск</string>
 			<key>other</key>
 			<!-- XFLD: Plural form for Other  Plural form for OTHER. Plural form for OTHER. Plural form for OTHER.-->
->>>>>>> e8afe86a
 			<string>%u дни от последното излагане на риск</string>
 		</dict>
 	</dict>
@@ -242,21 +166,6 @@
             <string>До момента няма излагане на риск</string>
             <key>one</key>
 			<!-- XFLD: Plural form for One  Plural form for ONE. Plural form for ONE. Plural form for ONE.-->
-<<<<<<< HEAD
-            <string>%u излагане на нисък риск</string>
-            <key>few</key>
-            <!-- XFLD: Plural form for Other  Plural form for FEW. Plural form for FEW. Plural form for FEW.-->
-            <string>%u излагания на нисък риск</string>
-            <key>many</key>
-            <!-- XFLD: Plural form for Other  Plural form for MANY. Plural form for MANY. Plural form for MANY.-->
-            <string>%u излагания на нисък риск</string>
-            <key>two</key>
-            <!-- XFLD: Plural form for Other  Plural form for TWO. Plural form for TWO. Plural form for TWO.-->
-            <string>%u излагания на нисък риск</string>
-            <key>other</key>
-			<!-- XFLD: Plural form for Other  Plural form for OTHER. Plural form for OTHER. Plural form for OTHER.-->
-            <string>%u излагания на нисък риск</string>
-=======
             <string>%u излагане на риск</string>
             <key>few</key>
             <!-- XFLD: Plural form for Other  Plural form for FEW. Plural form for FEW. Plural form for FEW.-->
@@ -270,7 +179,6 @@
             <key>other</key>
 			<!-- XFLD: Plural form for Other  Plural form for OTHER. Plural form for OTHER. Plural form for OTHER.-->
             <string>%u излагания на риск</string>
->>>>>>> e8afe86a
         </dict>
     </dict>
     <key>Home_Risk_Last_Contact_Item_Title</key>
@@ -284,41 +192,22 @@
             <key>NSStringFormatValueTypeKey</key>
             <string>u</string>
             <key>zero</key>
-<<<<<<< HEAD
-			<!-- XFLD: Plural form for Zero  Plural form for ZERO. Plural form for ZERO. Plural form for ZERO. Plural form for ZERO. Plural form for ZERO.-->
+			<!-- XFLD: Plural form for Zero  Plural form for ZERO. Plural form for ZERO. Plural form for ZERO.-->
             <string>По-малко от един ден от последното излагане на риск</string>
             <key>one</key>
-			<!-- XFLD: Plural form for One  Plural form for ONE. Plural form for ONE. Plural form for ONE. Plural form for ONE. Plural form for ONE.-->
+			<!-- XFLD: Plural form for One  Plural form for ONE. Plural form for ONE. Plural form for ONE.-->
             <string>%u ден от последното излагане на риск</string>
             <key>few</key>
-            <!-- XFLD: Plural form for Other  Plural form for FEW. Plural form for FEW. Plural form for FEW. Plural form for FEW. Plural form for FEW.-->
+            <!-- XFLD: Plural form for Other  Plural form for FEW. Plural form for FEW. Plural form for FEW.-->
             <string>%u дни от последното излагане на риск</string>
             <key>many</key>
-            <!-- XFLD: Plural form for Other  Plural form for MANY. Plural form for MANY. Plural form for MANY. Plural form for MANY. Plural form for MANY.-->
+            <!-- XFLD: Plural form for Other  Plural form for MANY. Plural form for MANY. Plural form for MANY.-->
             <string>%u дни от последното излагане на риск</string>
             <key>two</key>
-            <!-- XFLD: Plural form for Other  Plural form for TWO. Plural form for TWO. Plural form for TWO. Plural form for TWO. Plural form for TWO.-->
+            <!-- XFLD: Plural form for Other  Plural form for TWO. Plural form for TWO. Plural form for TWO.-->
             <string>%u дни от последното излагане на риск</string>
             <key>other</key>
-			<!-- XFLD: Plural form for Other  Plural form for OTHER. Plural form for OTHER. Plural form for OTHER. Plural form for OTHER. Plural form for OTHER.-->
-=======
-			<!-- XFLD: Plural form for Zero  Plural form for ZERO. Plural form for ZERO. Plural form for ZERO.-->
-            <string>По-малко от един ден от последното излагане на риск</string>
-            <key>one</key>
-			<!-- XFLD: Plural form for One  Plural form for ONE. Plural form for ONE. Plural form for ONE.-->
-            <string>%u ден от последното излагане на риск</string>
-            <key>few</key>
-            <!-- XFLD: Plural form for Other  Plural form for FEW. Plural form for FEW. Plural form for FEW.-->
-            <string>%u дни от последното излагане на риск</string>
-            <key>many</key>
-            <!-- XFLD: Plural form for Other  Plural form for MANY. Plural form for MANY. Plural form for MANY.-->
-            <string>%u дни от последното излагане на риск</string>
-            <key>two</key>
-            <!-- XFLD: Plural form for Other  Plural form for TWO. Plural form for TWO. Plural form for TWO.-->
-            <string>%u дни от последното излагане на риск</string>
-            <key>other</key>
-			<!-- XFLD: Plural form for Other  Plural form for OTHER. Plural form for OTHER. Plural form for OTHER.-->
->>>>>>> e8afe86a
+			<!-- XFLD: Plural form for Other  Plural form for OTHER. Plural form for OTHER. Plural form for OTHER.-->
             <string>%u дни от последното излагане на риск</string>
         </dict>
     </dict>
@@ -333,42 +222,23 @@
             <key>NSStringFormatValueTypeKey</key>
             <string>u</string>
 			<key>zero</key>
-<<<<<<< HEAD
-			<!-- XFLD: Plural form for Zero  Plural form for ZERO. Plural form for ZERO. Plural form for ZERO. Plural form for ZERO. Plural form for ZERO.-->
+			<!-- XFLD: Plural form for Zero  Plural form for ZERO. Plural form for ZERO. Plural form for ZERO.-->
             <string>Актуализиране след %02u:%2$#@seconds@ секунди</string>
             <key>one</key>
-			<!-- XFLD: Plural form for One  Plural form for ONE. Plural form for ONE. Plural form for ONE. Plural form for ONE. Plural form for ONE.-->
+			<!-- XFLD: Plural form for One  Plural form for ONE. Plural form for ONE. Plural form for ONE.-->
             <string>Актуализиране след %02u:%2$#@seconds@ минута</string>
             <key>few</key>
-            <!-- XFLD: Plural form for Other  Plural form for FEW. Plural form for FEW. Plural form for FEW. Plural form for FEW. Plural form for FEW.-->
+            <!-- XFLD: Plural form for Other  Plural form for FEW. Plural form for FEW. Plural form for FEW.-->
             <string>Актуализиране след %02u:%2$#@seconds@ минути</string>
             <key>many</key>
-            <!-- XFLD: Plural form for Other  Plural form for MANY. Plural form for MANY. Plural form for MANY. Plural form for MANY. Plural form for MANY.-->
+            <!-- XFLD: Plural form for Other  Plural form for MANY. Plural form for MANY. Plural form for MANY.-->
             <string>Актуализиране след %02u:%2$#@seconds@ минути</string>
             <key>two</key>
-            <!-- XFLD: Plural form for Other  Plural form for TWO. Plural form for TWO. Plural form for TWO. Plural form for TWO. Plural form for TWO.-->
+            <!-- XFLD: Plural form for Other  Plural form for TWO. Plural form for TWO. Plural form for TWO.-->
             <string>Актуализиране след %02u:%2$#@seconds@ минути</string>
             <key>other</key>
-			<!-- XFLD: Plural form for Other  Plural form for OTHER. Plural form for OTHER. Plural form for OTHER. Plural form for OTHER. Plural form for OTHER.-->
-=======
-			<!-- XFLD: Plural form for Zero  Plural form for ZERO. Plural form for ZERO. Plural form for ZERO.-->
-            <string>Актуализиране след %02u:%2$#@seconds@ секунди</string>
-            <key>one</key>
-			<!-- XFLD: Plural form for One  Plural form for ONE. Plural form for ONE. Plural form for ONE.-->
-            <string>Актуализиране след %02u:%2$#@seconds@ минута</string>
-            <key>few</key>
-            <!-- XFLD: Plural form for Other  Plural form for FEW. Plural form for FEW. Plural form for FEW.-->
+			<!-- XFLD: Plural form for Other  Plural form for OTHER. Plural form for OTHER. Plural form for OTHER.-->
             <string>Актуализиране след %02u:%2$#@seconds@ минути</string>
-            <key>many</key>
-            <!-- XFLD: Plural form for Other  Plural form for MANY. Plural form for MANY. Plural form for MANY.-->
-            <string>Актуализиране след %02u:%2$#@seconds@ минути</string>
-            <key>two</key>
-            <!-- XFLD: Plural form for Other  Plural form for TWO. Plural form for TWO. Plural form for TWO.-->
-            <string>Актуализиране след %02u:%2$#@seconds@ минути</string>
-            <key>other</key>
-			<!-- XFLD: Plural form for Other  Plural form for OTHER. Plural form for OTHER. Plural form for OTHER.-->
->>>>>>> e8afe86a
-            <string>Актуализиране след %02u:%2$#@seconds@ минути</string>
         </dict>
         <key>seconds</key>
         <dict>
@@ -377,24 +247,6 @@
             <key>NSStringFormatValueTypeKey</key>
             <string>u</string>
 			<key>one</key>
-<<<<<<< HEAD
-			<!-- XFLD: Plural form for One  Plural form for ONE. Plural form for ONE. Plural form for ONE. Plural form for ONE. Plural form for ONE.-->
-			<string>%02u</string>
-            <key>zero</key>
-            <!-- XFLD: Plural form for Other  Plural form for ZERO. Plural form for ZERO. Plural form for ZERO. Plural form for ZERO. Plural form for ZERO.-->
-            <string>%02u</string>
-            <key>few</key>
-            <!-- XFLD: Plural form for Other  Plural form for FEW. Plural form for FEW. Plural form for FEW. Plural form for FEW. Plural form for FEW.-->
-            <string>%02u</string>
-            <key>many</key>
-            <!-- XFLD: Plural form for Other  Plural form for MANY. Plural form for MANY. Plural form for MANY. Plural form for MANY. Plural form for MANY.-->
-            <string>%02u</string>
-            <key>two</key>
-            <!-- XFLD: Plural form for Other  Plural form for TWO. Plural form for TWO. Plural form for TWO. Plural form for TWO. Plural form for TWO.-->
-            <string>%02u</string>
-            <key>other</key>
-			<!-- XFLD: Plural form for Other  Plural form for OTHER. Plural form for OTHER. Plural form for OTHER. Plural form for OTHER. Plural form for OTHER.-->
-=======
 			<!-- XFLD: Plural form for One  Plural form for ONE. Plural form for ONE. Plural form for ONE.-->
 			<string>%02u</string>
             <key>zero</key>
@@ -411,7 +263,6 @@
             <string>%02u</string>
             <key>other</key>
 			<!-- XFLD: Plural form for Other  Plural form for OTHER. Plural form for OTHER. Plural form for OTHER.-->
->>>>>>> e8afe86a
             <string>%02u</string>
         </dict>
     </dict>
@@ -426,24 +277,6 @@
 			<key>NSStringFormatValueTypeKey</key>
 			<string>u</string>
 			<key>zero</key>
-<<<<<<< HEAD
-			<!-- XFLD: Plural form for Zero  Plural form for ZERO. Plural form for ZERO. Plural form for ZERO. Plural form for ZERO. Plural form for ZERO.-->
-			<string>Регистрирането на излаганията на риск е активно от по-малко от един ден. Проверката за излагане на риск може да бъде надеждна само ако регистрирането е постоянно активирано.</string>
-			<key>one</key>
-			<!-- XFLD: Plural form for One  Plural form for ONE. Plural form for ONE. Plural form for ONE. Plural form for ONE. Plural form for ONE.-->
-			<string>Регистрирането на излаганията на риск е активно от %u ден. Проверката за излагане на риск може да бъде надеждна само ако регистрирането е постоянно активирано.</string>
-			<key>few</key>
-			<!-- XFLD: Plural form for Other  Plural form for FEW. Plural form for FEW. Plural form for FEW. Plural form for FEW. Plural form for FEW.-->
-			<string>Регистрирането на излаганията на риск е активно от %u дни. Проверката за излагане на риск може да бъде надеждна само ако регистрирането е постоянно активирано.</string>
-			<key>many</key>
-			<!-- XFLD: Plural form for Other  Plural form for MANY. Plural form for MANY. Plural form for MANY. Plural form for MANY. Plural form for MANY.-->
-			<string>Регистрирането на излаганията на риск е активно от %u дни. Проверката за излагане на риск може да бъде надеждна само ако регистрирането е постоянно активирано.</string>
-			<key>two</key>
-			<!-- XFLD: Plural form for Other  Plural form for TWO. Plural form for TWO. Plural form for TWO. Plural form for TWO. Plural form for TWO.-->
-			<string>Регистрирането на излаганията на риск е активно от %u дни. Проверката за излагане на риск може да бъде надеждна само ако регистрирането е постоянно активирано.</string>
-			<key>other</key>
-			<!-- XFLD: Plural form for Other  Plural form for OTHER. Plural form for OTHER. Plural form for OTHER. Plural form for OTHER. Plural form for OTHER.-->
-=======
 			<!-- XFLD: Plural form for Zero  Plural form for ZERO. Plural form for ZERO. Plural form for ZERO.-->
 			<string>Регистрирането на излаганията на риск е активно от по-малко от един ден. Проверката за излагане на риск може да бъде надеждна само ако регистрирането е постоянно активирано.</string>
 			<key>one</key>
@@ -460,7 +293,6 @@
 			<string>Регистрирането на излаганията на риск е активно от %u дни. Проверката за излагане на риск може да бъде надеждна само ако регистрирането е постоянно активирано.</string>
 			<key>other</key>
 			<!-- XFLD: Plural form for Other  Plural form for OTHER. Plural form for OTHER. Plural form for OTHER.-->
->>>>>>> e8afe86a
 			<string>Регистрирането на излаганията на риск е активно от %u дни. Проверката за излагане на риск може да бъде надеждна само ако регистрирането е постоянно активирано.</string>
 		</dict>
 	</dict>
