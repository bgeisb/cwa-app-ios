/* Hints */
/* Use a non-breaking space (OPTION + SPACE) to avoid line breaks. */
/* Write "z. B." always with a non-breaking space (OPTION + SPACE). */

/* General */
"Alert_TitleGeneral" = "Ein Fehler ist aufgetreten.";

"Alert_ActionOk" = "OK";

"Alert_ActionYes" = "Ja";

"Alert_ActionNo" = "Nein";

"Alert_ActionRetry" = "Wiederholen";

"Alert_ActionCancel" = "Abbrechen";

"Alert_ActionRemove" = "Entfernen";

"Alert_BluetoothOff_Title" = "Bluetooth aktivieren";

"Alert_BluetoothOff_Description" = "Bluetooth muss in den Systemeinstellungen aktiviert werden, damit diese App funktioniert.";

"Alert_CancelAction_Later" = "Später";

"Alert_DefaultAction_OpenSettings" = "Einstellungen öffnen";

"General_BackButtonTitle" = "Zurück";

"Common_ENError5_Description" = "Fehler 5: Es ist etwas schiefgelaufen. Ihr Risiko konnte leider nicht ermittelt werden. Wir arbeiten an einer Lösung für dieses Problem.";

"Common_ENError11_Description" = "Fehler 11: Es ist etwas schiefgelaufen. Ihr Risiko konnte leider nicht ermittelt werden. Bitte starten Sie Ihr Smartphone neu und versuchen Sie es morgen erneut.";

"Common_ENError13_Description" = "Fehler 13: Ihre Risiko-Ermittlung für den heutigen Tag wurde bereits durchgeführt. Bitte versuchen Sie es in 24 Stunden erneut.";

"Common_Alert_Action_moreInfo" = "Mehr Erfahren";

"Common_BackgroundFetch_AlertMessage" = "Sie haben die Hintergrundaktualisierung für die Corona-Warn-App ausgeschaltet. Um die automatische Risiko-Ermittlung zu nutzen, müssen Sie die Hintergrundaktualisierung einschalten. Wenn Sie die Hintergrundaktualisierung nicht einschalten, können Sie Ihre Risiko-Ermittlung nur manuell in der App starten.\n\nSie können die Hintergrundaktualisierung für die App jederzeit in den Geräteeinstellungen einschalten.";

"Common_BackgroundFetch_SettingsTitle" = "Geräteeinstellungen öffnen";

"Common_BackgroundFetch_OKTitle" = "Risiko-Ermittlung manuell starten";

"Common_BackgroundFetch_AlertTitle" = "Hintergrundaktualisierung ausgeschaltet";

"Common_Deadman_AlertTitle" = "Ihr Risikostatus";

"Common_Deadman_AlertBody" = "Bitte denken Sie daran, die Corona-Warn-App regelmäßig zu öffnen, um Ihren Risikostatus zu überprüfen.";

"Common_Tess_Relay_Description" = "Gehörlose, schwerhörige und spätertaubte Menschen können zur telefonischen Kontaktaufnahme die Tess-Relay-Dienste (Dolmetschen in Gebärdensprache und deutscher Schriftsprache) nutzen. Die Software können Sie im App Store herunterladen.";

/* Accessibility */
"AccessibilityLabel_Close" = "Schließen";

"AccessibilityLabel_PhoneNumber" = "Telefonnummer";

/* Exposure Detection */
"ExposureDetection_Off" = "Risiko-Ermittlung gestoppt";

"ExposureDetection_Unknown" = "Unbekanntes Risiko";

"ExposureDetection_Low" = "Niedriges Risiko";

"ExposureDetection_Low_Green_Color" = "Grün";

"ExposureDetection_High" = "Erhöhtes Risiko";

"ExposureDetection_High_Red_Color" = "Rot";

"ExposureDetection_LastExposure" = "Zuletzt am %@";

"ExposureDetection_LastExposure_One_Risk_Day" = "Am %@";

"ExposureDetection_Refreshed" = "Aktualisiert: %@";

"ExposureDetection_Refreshed_Never" = "Unbekannt";

"ExposureDetection_RefreshingIn" = "Aktualisierung in %02d:%02d\U00A0Minuten";

"ExposureDetection_RefreshIn" = "Aktualisierung in %@";

"ExposureDetection_LastRiskLevel" = "Letzte Risiko-Überprüfung: %@";

"ExposureDetection_OffText" = "Aktivieren Sie die Risiko-Ermittlung, damit Ihr aktueller Risikostatus berechnet werden kann.";

"ExposureDetection_OutdatedText" = "Ihre Risiko-Berechnung wurde seit mehr als 48 Stunden nicht aktualisiert. Bitte aktualisieren Sie die Berechnung.";

"ExposureDetection_UnknownText" = "Da Sie die Risiko-Ermittlung noch nicht lange genug aktiviert haben, konnten wir für Sie kein Infektionsrisiko berechnen.";

"ExposureDetection_LoadingText" = "Aktuelle Daten werden heruntergeladen und geprüft. Dies kann mehrere Minuten dauern.";

"ExposureDetection_Contact_Journal_Text" = "Weitere Informationen zu Ihren Risiko-Begegnungen finden Sie in Ihrem Kontakt-Tagebuch.";

"ExposureDetection_Behavior_Title" = "Verhalten";

"ExposureDetection_Behavior_Subtitle" = "So verhalten Sie sich richtig.";

"ExposureDetection_Guide_Hands" = "Waschen Sie Ihre Hände regelmäßig mit Seife für 20 Sekunden.";

"ExposureDetection_Guide_Mask" = "Tragen Sie einen Mund-Nasen-Schutz bei Begegnungen mit anderen Personen.";

"ExposureDetection_Guide_Distance" = "Halten Sie mindestens 1,5 Meter Abstand zu anderen Personen.";

"ExposureDetection_Guide_Sneeze" = "Niesen oder husten Sie in die Armbeuge oder in ein Taschentuch.";
"ExposureDetection_Guide_Ventilation" = "Lüften Sie Innenräume mehrmals täglich. Öffnen Sie dazu die Fenster einige Minuten lang so weit wie möglich (Stoßlüftung).";
"ExposureDetection_Guide_Home" = "Begeben Sie sich, wenn möglich, nach Hause bzw. bleiben Sie zu Hause.";

"ExposureDetection_Guide_Hotline1" = "Bei Fragen zu Symptomen, Testmöglichkeiten und Quarantäne-Maßnahmen wenden Sie sich bitte an eine der folgenden Stellen:";

"ExposureDetection_Guide_Hotline2" = "Ihre Hausarztpraxis";

"ExposureDetection_Guide_Hotline3" = "Den kassenärztlichen Bereitschaftsdienst unter der Telefonnummer: 116117";

"ExposureDetection_Guide_Hotline4" = "Ihr Gesundheitsamt";

/* Placeholder points to `ExposureDetection_LinkText` */
"ExposureDetection_Guide_FAQ" = "Falls Sie sich testen lassen, finden Sie weitere Informationen in der %@.";

/* The 'tapable' text containing the link to the faq */
"ExposureDetection_Guide_FAQ_LinkText" = "FAQ zum Testablauf";

"ExposureDetection_Explanation_Title" = "Infektionsrisiko";

"ExposureDetection_Explanation_Subtitle" = "So wird Ihr Risiko ermittelt.";

"ExposureDetection_Explanation_Text_Off" = "Das Infektionsrisiko wird anhand der Daten der Risiko-Ermittlung unter Berücksichtigung von Abstand und Dauer lokal auf Ihrem Smartphone berechnet. Ihr Infektionsrisiko ist für niemanden einsehbar und wird nicht weitergegeben.";

"ExposureDetection_Explanation_Text_Outdated" = "Ihre Risiko-Überprüfung wurde seit mehr als 48 Stunden nicht durchgeführt. Bitte aktualisieren Sie Ihre Risiko-Überprüfung.";

"ExposureDetection_Explanation_Text_Unknown" = "Da Sie die Risiko-Ermittlung noch nicht lange genug aktiviert haben, konnten wir für Sie kein Infektionsrisiko berechnen.\n\nDas Infektionsrisiko wird anhand der Daten der Risiko-Ermittlung mit Bezug zum Abstand und der Dauer lokal auf Ihrem Smartphone berechnet. Ihr Infektionsrisiko ist für niemanden einsehbar und wird nicht weitergegeben.";

"ExposureDetection_Explanation_Text_Low_No_Encounter" = "Sie haben ein niedriges Infektionsrisiko, da keine Begegnung mit nachweislich Corona-positiv getesteten Personen aufgezeichnet wurde oder sich Ihre Begegnung auf kurze Zeit und einen größeren Abstand beschränkt hat.";

"ExposureDetection_Explanation_Text_Low_With_Encounter" = "Das Infektionsrisiko wird anhand der Daten der Risiko-Ermittlung unter Berücksichtigung des Abstands und der Dauer von Begegnungen mit nachweislich Corona-positiv getesteten Personen sowie deren vermutlicher Infektiosität lokal auf Ihrem Smartphone berechnet. Ihr Infektionsrisiko ist für niemanden einsehbar und wird nicht weitergegeben.";

"ExposureDetection_Explanation_Text_Low_With_Encounter_FAQ" = "Weitere Informationen finden Sie in den FAQ.";

"ExposureDetection_Explanation_Text_High_DateOfLastExposure" = "Sie haben ein erhöhtes Infektionsrisiko, da Sie mindestens einer nachweislich Corona-positiv getesteten Person über einen längeren Zeitraum und mit einem geringen Abstand begegnet sind.";

"ExposureDetection_Explanation_Text_High" = "Ihr Infektionsrisiko wird daher als erhöht eingestuft.\nDas Infektionsrisiko wird anhand der Daten der Risiko-Ermittlung unter Berücksichtigung von Abstand und Dauer lokal auf Ihrem Smartphone berechnet. Ihr Infektionsrisiko ist für niemanden einsehbar und wird nicht weitergegeben.\nWenn Sie nach Hause kommen, vermeiden Sie auch Begegnungen mit Familienmitgliedern und Mitbewohnern.";

"ExposureDetection_LowRiskExposure_Title" = "Begegnung mit niedrigem Risiko";

"ExposureDetection_LowRiskExposure_Subtitle" = "Deshalb ist Ihr Infektionsrisiko niedrig";

"ExposureDetection_LowRiskExposure_Body" = "Sie hatten eine Begegnung mit einer später Corona-positiv getesteten Person. Ihr Infektionsrisiko wird auf Grundlage der Daten der Risiko-Ermittlung dennoch als niedrig eingestuft. Ein niedriges Risiko besteht insbesondere dann, wenn sich Ihre Begegnung auf einen kurzen Zeitraum oder einen größeren Abstand beschränkt hat. Sie müssen sich keine Sorgen machen und es besteht kein besonderer Handlungsbedarf. Es wird empfohlen, sich an die allgemein geltenden Abstands- und Hygieneregeln zu halten.";

"ExposureDetection_Button_Enable" = "Risiko-Ermittlung aktivieren";

"ExposureDetection_Button_Refresh" = "Aktualisieren";

"ExposureDetection_Button_Title_Restart" = "Erneut starten";

"ExposureDetection_Risk_Status_Downloading_Title" = "Daten werden heruntergeladen …";

"ExposureDetection_Risk_Status_Detecting_Title" = "Prüfung läuft …";

"ExposureDetection_Risk_Status_Downloading_Body" = "Das kann mehrere Minuten dauern. Vielen Dank für Ihre Geduld.";

"ExposureDetection_Risk_Status_Detecting_Body" = "Ihre Begegnungsdaten werden nun geprüft. Das kann mehrere Minuten dauern. Vielen Dank für Ihre Geduld.";

"ExposureDetection_Risk_Failed_Title" = "Risiko-Überprüfung fehlgeschlagen";

"ExposureDetection_Risk_Failed_Body" = "Der Abgleich der Zufall-IDs mit dem Server ist fehlgeschlagen. Sie können den Abgleich manuell neu starten.";

"ExposureDetection_Risk_Restart_Button_Title" = "Erneut starten";

"ExposureDetection_Survey_Card_Title" = "Befragung zur Corona-Warn-App";

"ExposureDetection_Survey_Card_Body" = "Helfen Sie uns, die App zu verbessern, indem Sie einige einfache Fragen beantworten.";

"ExposureDetection_Survey_Card_Button" = "Zur Befragung";

/* Survey Errors */

"SurveyConsent_Error_Title" = "Fehler";

"SurveyConsent_Error_TryAgainLater" = "Die Befragung kann aktuell nicht aufgerufen werden. Bitte versuchen Sie es später noch mal (Fehlercode %@).";

"SurveyConsent_Error_DeviceNotSupported" = "Die Befragung kann nicht aufgerufen werden (Fehlercode %@).";

"SurveyConsent_Error_ChangeDeviceTime" = "Die Uhrzeit Ihres Smartphones stimmt nicht mit der aktuellen Zeit überein. Bitte korrigieren Sie die Uhrzeit in den Einstellungen Ihres Smartphones (Fehlercode %@).";

"SurveyConsent_Error_TryAgainNextMonth" = "Die Befragung konnte aus Sicherheitsgründen nicht aufgerufen werden. Sie können im nächsten Kalendermonat wieder teilnehmen (Fehlercode %@).";

"SurveyConsent_Error_AlreadyParticipated" = "Sie haben bereits an der Befragung teilgenommen. Sie können nur einmal im Monat an der Befragung teilnehmen (Fehlercode %@).";

/* Survey Consent Screen */

"SurveyConsent_Title" = "Befragung zur Bewertung und Verbesserung der Corona-Warn-App";

"SurveyConsent_Body1" = "Helfen Sie dabei, die Corona-Warn-App zu verbessern. Nehmen Sie dazu an einer Befragung zu Ihrer Erfahrung mit der Corona-Warn-App teil. Sie helfen damit dem RKI, die Wirksamkeit der App zu bewerten, die App zu verbessern und zu verstehen, wie sich Warnungen über die App auf das Verhalten von Personen mit erhöhtem Risiko auswirken.";

"SurveyConsent_Body2" = "Die Befragung richtet sich nur an Personen, denen die App eine Begegnung mit erhöhtem Risiko angezeigt hat. Die Befragung findet auf einer Webseite des RKI statt. Zur Weiterleitung auf diese Webseite wird Ihnen im nächsten Schritt ein Teilnahmelink angezeigt. Vorher muss jedoch die Echtheit Ihrer App bestätigt werden. Dafür ist Ihr Einverständnis erforderlich.";

"SurveyConsent_Body3" = "Nach Antippen des Teilnahmelinks erhalten Sie weitere Informationen zur Befragung. Vor der Teilnahme werden Sie dann noch einmal gesondert um Ihr Einverständnis zur Teilnahme an der Befragung gebeten.";

"SurveyConsent_Accept_Button_Title" = "Einverstanden";

/* Survey Consent Legal Details Screen */

"SurveyConsent_Legal_Details_Title" = "Ausführliche Informationen zur Datenverarbeitung bei der Teilnahme an der Befragung";

"SurveyConsent_Details_Headline" = "Zur Befragung durch das RKI";

"SurveyConsent_Details_Body" = "Nachdem die Echtheit Ihrer App geprüft wurde, werden Sie auf eine Internetseite des RKI mit einem für Sie generierten Teilnahmelink zur Befragung weitergeleitet. Die Internetseite wird im Browser Ihres Smartphones geöffnet. Der Teilnahmelink enthält ein vorab durch die Corona-Warn-App generiertes Einmal-Passwort. Wenn Sie den Teilnahmelink antippen und die Internetseite mit der Befragung aufrufen, wird das Einmal-Passwort in Ihrem Browser zwischengespeichert. Auf dieser Seite werden weiterführenden Informationen zur Befragung und Handlungshinweise, z. B. wie die Befragung gestartet werden kann, dargestellt. Zum Start der Befragung wird das Einmal-Passwort an Server der Corona-Warn-App übermittelt und dort als verbraucht markiert. Durch den Server wird geprüft, ob Sie an der Befragung teilnehmen können oder nicht. So wird sichergestellt, dass jede Person nur einmal an der Befragung teilnehmen kann.";

/* Exposure detection wrong device time */
"ExposureDetection_WrongTime_Notification_Title" = "Risiko-Überprüfung nicht möglich";

"ExposureDetection_WrongTime_Notification_Body" = "Die auf Ihrem Smartphone eingestellte Uhrzeit entspricht nicht der aktuellen Uhrzeit. Deshalb kann Ihr Risiko im Moment nicht überprüft werden. Bitte passen Sie die Uhrzeit in den Einstellungen Ihres Smartphones an.";

"ExposureDetection_WrongTime_Notification_Popover_Title" = "Risiko-Überprüfung nicht möglich";

"ExposureDetection_WrongTime_Notification_Popover_Body" = "Die auf Ihrem Smartphone eingestellte Uhrzeit entspricht nicht der aktuellen Uhrzeit. Deshalb kann Ihr Risiko im Moment nicht überprüft werden. Bitte passen Sie die Uhrzeit in den Einstellungen Ihres Smartphones an.";

/* Active Tracing Section */
"ExposureDetection_ActiveTracingSection_Title" = "Ermittlungszeitraum";

"ExposureDetection_ActiveTracingSection_Subtitle" = "Dieser Zeitraum wird berücksichtigt.";

/* There are two paragraphs in this section. The first one just contains text… */
"ExposureDetection_ActiveTracingSection_Text_Paragraph0" = "Die Berechnung des Infektionsrisikos kann nur für die Zeiträume erfolgen, an denen die Risiko-Ermittlung aktiv war. Die Risiko-Ermittlung sollte daher dauerhaft aktiv sein. Für Ihre Risiko-Ermittlung wird der Zeitraum der letzten 14 Tage betrachtet.";

"ExposureDetection_ActiveTracingSection_Text_Paragraph1b" = "Wenn die Risiko-Ermittlung zu Zeiten, in denen Sie andere Personen getroffen haben, aktiv war, kann die Berechnung des Infektionsrisikos für diesen Zeitraum erfolgen.";

/* Exposure Detection Errors */

"ExposureDetectionError_Alert_Message" = "Während der Risiko-Ermittlung ist ein Fehler aufgetreten.";

"ExposureDetectionError_Alert_FullDiskSpace_Message" = "Es steht nicht genug Speicherplatz für die aktuellen Daten zur Verfügung.\nBitte geben Sie Speicherplatz auf Ihrem Smartphone frei, damit Ihr Risikostatus aktualisiert werden kann.";

/* How Risk Detection Works Alert.\n First introduced due to EXPOSUREAPP-1738.\n The alert only displays a single OK-button. We re-use the localized string\n `Alert_ActionOk` for that. */
"How_Risk_Detection_Works_Alert_Title" = "Information zur Funktionsweise der Risiko-Ermittlung";

"How_Risk_Detection_Works_Alert_Message" = "Die Berechnung des Infektionsrisikos kann nur für die Zeiträume erfolgen, an denen die Risiko-Ermittlung aktiv war. Die Risiko-Ermittlung sollte daher dauerhaft aktiv sein.\nFür Ihre Risiko-Ermittlung wird nur der Zeitraum der letzten %1$u Tage betrachtet.\nÄltere Tage werden automatisch gelöscht, da sie aus Sicht des Infektionsschutzes nicht mehr relevant sind.\n\nWeitere Informationen finden Sie in den FAQ.";

/* Settings */

"Settings_Notification_StatusActive" = "An";

"Settings_Notification_StatusInactive" = "Aus";

"Settings_BackgroundAppRefresh_StatusActive" = "An";

"Settings_BackgroundAppRefresh_StatusInactive" = "Aus";

"Settings_StatusEnable" = "Aktivieren";

"Settings_StatusDisable" = "Deaktivieren";

"Settings_KontaktProtokollStatusActive" = "Aktiv";

"Settings_KontaktProtokollStatusInactive" = "Gestoppt";

"Settings_Tracing_Label" = "Risiko-Ermittlung";

"Settings_Notification_Label" = "Mitteilungen";

"Settings_BackgroundAppRefresh_Label" = "Hintergrundaktualisierung";

"Settings_Reset_Label" = "Anwendung zurücksetzen";

"Settings_Tracing_Description" = "Erlauben Sie die Aufzeichnung und Weitergabe von COVID-19-Zufalls-IDs.";

"Settings_Notification_Description" = "Erlauben Sie automatische Mitteilungen zu Ihrem COVID-19-Risikostatus.";

"Settings_BackgroundAppRefresh_Description" = "Erlauben Sie die automatische Aktualisierung Ihres Risikostatus.";

"Settings_Reset_Description" = "Löschen Sie alle Ihre Daten in der App.";

"Settings_NavTitle" = "Einstellungen";

"Settings_DaysSinceInstall_Title" = "Ermittlungszeitraum";

"Settings_DaysSinceInstall_SubTitle" = "Dieser Zeitraum wird berücksichtigt.";

"Settings_DaysSinceInstall_P1" = "Die Berechnung des Infektionsrisikos kann nur für die Zeiträume erfolgen, an denen die Risiko-Ermittlung aktiv war. Die Risiko-
Ermittlung sollte daher dauerhaft aktiv sein. Für Ihre Risiko-Ermittlung wird der Zeitraum der letzten 14 Tage betrachtet.";

"Settings_DaysSinceInstall_P2b" = "Wenn die Risiko-Ermittlung zu Zeiten, in denen Sie andere Personen getroffen haben, aktiv war, kann die Berechnung des Infektionsrisikos für diesen Zeitraum erfolgen.";

"Settings_DataDonation_Label" = "Datenspende";

"Settings_DataDonation_Description" = "Erlauben Sie die Übermittlung Ihres Nutzerverhaltens.";

"Settings_DataDonation_StatusActive" = "An";

"Settings_DataDonation_StatusInactive" = "Aus";

/* Noticiation Settings */
"NotificationSettings_On_Title" = "Möchten Sie Mitteilungen zu Ihrem COVID-19-Risikostatus aktivieren?";

"NotificationSettings_On_SectionTitle" = "Einstellung";

"NotificationSettings_On_RiskChanges" = "Änderung Ihres Infektionsrisikos";

"NotificationSettings_On_TestsStatus" = "Status Ihres COVID-19-Tests";

"NotificationSettings_Off_SectionTitle" = "Einstellung";

"NotificationSettings_Off_EnableNotifications" = "Mitteilungen";

"NotificationSettings_Off_StatusInactive" = "Aus";

"NotificationSettings_Off_InfoTitle" = "Mitteilungen aktivieren";

"NotificationSettings_Off_InfoDescription" = "Um Mitteilungen zu aktivieren, müssen Sie Mitteilungen für die Corona-Warn-App in Ihren Geräte-Einstellungen zulassen.";

"NotificationSettings_Off_OpenSettings" = "App-Einstellungen öffnen";

"NotificationSettings_NavTitle" = "Mitteilungen";

"NotificationSettings_onImageDescription" = "Eine Frau erhält eine Mitteilung von ihrer Corona-Warn-App.";

"NotificationSettings_offImageDescription" = "Eine Frau kann keine Mitteilungen von ihrer Corona-Warn-App erhalten.";

/* Background App Referesh Settings */

"BackgroundAppRefreshSettings_Title" = "Hintergrundaktualisierung";

"BackgroundAppRefreshSettings_Image_Description_On" = "Ein Mensch hält ein Smartphone mit eingeschalteter Hintergrundaktualisierung in der Hand.";

"BackgroundAppRefreshSettings_Image_Description_Off" = "Ein Mensch hält ein Smartphone mit ausgeschalteter Hintergrundaktualisierung in der Hand.";

"BackgroundAppRefreshSettings_Subtitle" = "Risikostatus im Hintergrund aktualisieren";

"BackgroundAppRefreshSettings_Description" = "Bei eingeschalteter Hintergrundaktualisierung ermittelt die Corona-Warn-App Ihren Risikostatus automatisch.
Es fallen hierbei keine zusätzliche Kosten für die Datenübertragung im Mobilfunknetz an.
Bei ausgeschalteter Hintergrundaktualisierung müssen Sie die App täglich aufrufen, um Ihren Risikostatus zu aktualisieren.";

"BackgroundAppRefreshSettings_Status_Header" = "Einstellung";

"BackgroundAppRefreshSettings_Status_Title" = "Hintergrundaktualisierung";

"BackgroundAppRefreshSettings_Status_On" = "An";

"BackgroundAppRefreshSettings_Status_Off" = "Aus";

"BackgroundAppRefreshSettings_InfoBox_Title" = "Hintergrundaktualisierung einschalten";

"BackgroundAppRefreshSettings_InfoBox_Description" = "Die Hintergrundaktualisierung müssen Sie sowohl in den allgemeinen Einstellungen Ihres iPhones als auch in den Einstellungen der Corona-Warn-App einschalten.";

"BackgroundAppRefreshSettings_InfoBox_LowPowerMode_Description" = "Beachten Sie bitte, dass für das Einschalten der Hintergrundaktualisierung der Stromsparmodus ausgeschaltet sein muss.";

"BackgroundAppRefreshSettings_InfoBox_LowPowerModeInstruction_Title" = "Stromsparmodus ausschalten";

"BackgroundAppRefreshSettings_InfoBox_LowPowerModeInstruction_Step1" = "Öffnen Sie Einstellungen.";

"BackgroundAppRefreshSettings_InfoBox_LowPowerModeInstruction_Step2" = "Öffnen Sie Batterie.";

"BackgroundAppRefreshSettings_InfoBox_LowPowerModeInstruction_Step3" = "Schalten Sie den Stromsparmodus aus.";

"BackgroundAppRefreshSettings_InfoBox_SystemBackgroundRefreshInstruction_Title" = "Hintergrundaktualisierung allgemein einschalten";

"BackgroundAppRefreshSettings_InfoBox_SystemBackgroundRefreshInstruction_Step1" = "Öffnen Sie Einstellungen.";

"BackgroundAppRefreshSettings_InfoBox_SystemBackgroundRefreshInstruction_Step2" = "Öffnen Sie Allgemein.";

"BackgroundAppRefreshSettings_InfoBox_SystemBackgroundRefreshInstruction_Step3" = "Öffnen Sie Hintergrundaktualisierung.";

"BackgroundAppRefreshSettings_InfoBox_SystemBackgroundRefreshInstruction_Step4" = "Wählen Sie entweder WLAN oder WLAN & Mobile Daten.";

"BackgroundAppRefreshSettings_InfoBox_AppBackgroundRefreshInstruction_Title" = "Hintergrundaktualisierung für die Corona-Warn-App einschalten";

"BackgroundAppRefreshSettings_InfoBox_AppBackgroundRefreshInstruction_Step1" = "Öffnen Sie Einstellungen.";

"BackgroundAppRefreshSettings_InfoBox_AppBackgroundRefreshInstruction_Step2" = "Öffnen Sie die Corona-Warn-App Einstellungen.";

"BackgroundAppRefreshSettings_InfoBox_AppBackgroundRefreshInstruction_Step3" = "Schalten Sie die Hintergrundaktualisierung ein.";

"BackgroundAppRefreshSettings_OpenSettingsButton_Title" = "Einstellungen öffnen";

"BackgroundAppRefreshSettings_ShareButton_Title" = "Anleitung teilen";


/* Onboarding */
"Onboarding_LetsGo_actionText" = "Los geht’s";

"Onboarding_Continue_actionText" = "Weiter";

"Onboarding_EnableLogging_actionText" = "Risiko-Ermittlung aktivieren";

"Onboarding_Continue_actionTextHint" = "Sie können diesen Bildschirm überspringen";

"Onboarding_doNotAllow_actionText" = "Nicht erlauben";

"Onboarding_DoNotActivate_actionText" = "Nicht aktivieren";

"Onboarding_DeactivateExposureConfirmation_title" = "Wenn Sie die Risiko-Ermittlung nicht aktivieren, kann die App Ihren Risikostatus nicht ermitteln und Sie erhalten keine Informationen zu Ihrem Risiko in der App.";

"Onboarding_DeactivateExposureConfirmation_message" = "Sie können die Risiko-Ermittlung jederzeit wieder aktivieren.";

"OnboardingInfo_togetherAgainstCoronaPage_imageDescription" = "Eine vielfältige Gruppe in einer Stadt benutzt Smartphones.";

"OnboardingInfo_togetherAgainstCoronaPage_title" = "Gemeinsam Corona bekämpfen";

"OnboardingInfo_togetherAgainstCoronaPage_boldText" = "Mehr Schutz für Sie und uns alle. Mit der Corona-Warn-App durchbrechen wir Infektionsketten schneller.";

"OnboardingInfo_togetherAgainstCoronaPage_normalText" = "Machen Sie Ihr Smartphone zum Corona-Warn-System. Überblicken Sie Ihren Risikostatus und erfahren Sie, ob in den letzten 14 Tagen Corona-positiv getestete Personen in Ihrer Nähe waren.\n\nLassen Sie sich Ihre Testergebnisse (PCR-Test oder Antigen-Schnelltest) in der App anzeigen und warnen Sie andere, wenn Sie ein positives Testergebnis erhalten.\n\nAuf Wunsch können Sie mit der App Ihren persönlichen Infektionsstatus nachweisen (z. B. negativer Schnelltest). Bitte beachten Sie, dass Sie grundsätzlich nicht zum Nachweis Ihres Infektionsstatus per App verpflichtet sind. Sie können Ihren Infektionsstatus im Rahmen der rechtlichen Bestimmungen an Ihrem Aufenthaltsort auch auf andere Weise nachweisen.\n\nEbenso können Sie Ihren persönlichen Impfstatus nachweisen.\n\nDie App merkt sich Begegnungen zwischen Menschen, indem ihre Smartphones verschlüsselte Zufalls-IDs austauschen. Persönliche Daten werden dabei nicht ausgetauscht.";

"OnboardingInfo_togetherAgainstCoronaPage_linkText" = "Informationen zur App in leichter Sprache und Gebärdensprache";

"OnboardingInfo_privacyPage_imageDescription" = "Eine Frau mit einem Smartphone benutzt die Corona-Warn-App, ein Vorhängeschloss auf einem Schild steht als Symbol für verschlüsselte Daten.";

"OnboardingInfo_privacyPage_title" = "Datenschutz";

"OnboardingInfo_privacyPage_boldText" = "";

"OnboardingInfo_privacyPage_normalText" = "Sie bleiben unerkannt.\nIhre Daten werden komplett verschlüsselt und pseudonymisiert übertragen.\n\nVerantwortliche Stelle im Sinne des Art. 4 Abs. 7 DSGVO:\n\nRobert Koch-Institut\nNordufer 20\n13353 Berlin\nBitte lesen Sie unsere Datenschutzbestimmungen.\n\nDatenschutzhinweise:";

"OnboardingInfo_enableLoggingOfContactsPage_imageDescription" = "Drei Personen haben die Risiko-Ermittlung auf ihren Smartphones aktiviert, ihre Begegnung wird daher aufgezeichnet.";

"OnboardingInfo_enableLoggingOfContactsPage_title" = "Wie Sie die Risiko-Ermittlung ermöglichen";

"OnboardingInfo_enableLoggingOfContactsPage_boldText" = "Um zu erkennen, ob für Sie ein Infektionsrisiko vorliegt, müssen Sie die Risiko-Ermittlung aktivieren.";

"OnboardingInfo_enableLoggingOfContactsPage_normalText" = "Die Risiko-Ermittlung funktioniert, indem Ihr iPhone per Bluetooth verschlüsselte Zufalls-IDs anderer App nutzenden Personen empfängt und Ihre eigenen Zufalls-IDs an deren Smartphones weitergibt. Die Risiko-Ermittlung lässt sich jederzeit deaktivieren.\n\nDie verschlüsselten Zufalls-IDs geben nur Auskunft über das Datum, die Dauer und die anhand der Signalstärke berechnete Entfernung zu Ihren Mitmenschen. Persönliche Daten wie Name, Adresse oder Aufenthaltsort werden zu keiner Zeit erfasst. Rückschlüsse auf einzelne Personen sind anhand der Zufalls-IDs nicht möglich.";

"OnboardingInfo_enableLoggingOfContactsPage_consentUnderagesTitle" = "App-Nutzung ab 16 Jahren";

"OnboardingInfo_enableLoggingOfContactsPage_consentUnderagesText" = "Die App-Nutzung ist ab 16 Jahren gestattet und richtet sich an Personen, die sich in Deutschland aufhalten.";

"OnboardingInfo_enableLoggingOfContactsPage_stateHeader" = "Status";

"OnboardingInfo_enableLoggingOfContactsPage_stateTitle" = "Risiko-Ermittlung";

"OnboardingInfo_enableLoggingOfContactsPage_stateActive" = "Aktiv";

"OnboardingInfo_enableLoggingOfContactsPage_stateStopped" = "Gestoppt";

"OnboardingInfo_howDoesDataExchangeWorkPage_imageDescription" = "Ein positiver Testbefund wird verschlüsselt ins System übermittelt, das nun andere Nutzerinnen und Nutzer warnt.";

"OnboardingInfo_howDoesDataExchangeWorkPage_title" = "Falls Sie Corona-positiv getestet werden";

"OnboardingInfo_howDoesDataExchangeWorkPage_boldText" = "Falls Sie ein positives Testergebnis erhalten, teilen Sie es bitte über die App mit. Freiwillig und sicher. Für die Gesundheit aller.";

"OnboardingInfo_howDoesDataExchangeWorkPage_normalText" = "Ihre Mitteilung wird zuverlässig verschlüsselt über einen sicheren Server weiterverarbeitet. Die Personen, deren verschlüsselte Zufalls-IDs Sie gesammelt haben, erhalten nun eine Warnung und Informationen darüber, wie sie weiter vorgehen sollen.";

"OnboardingInfo_alwaysStayInformedPage_imageDescription" = "Eine Frau erhält eine Mitteilung von ihrer Corona-Warn-App.";

"OnboardingInfo_alwaysStayInformedPage_title" = "Warnungen erhalten, Risiken erkennen";

"OnboardingInfo_alwaysStayInformedPage_boldText" = "Die App kann Sie automatisch über Ihren Risikostatus informieren und bei Neuinfektionen von Menschen, denen Sie begegnet sind, warnen. Erlauben Sie der App jetzt, Sie zu benachrichtigen.";

"OnboardingInfo_alwaysStayInformedPage_normalText" = "Auf diese Weise können Sie sich zum Schutz Ihrer Mitmenschen in Quarantäne begeben und sich nach entsprechender Abklärung testen lassen.";

/* Onboarding EU Keys */

"onboardingInfo_enableLoggingOfContactsPage_euTitle" = "Länderübergreifende Risiko-Ermittlung";

"onboardingInfo_enableLoggingOfContactsPage_euDescription" = "Mehrere Länder arbeiten zusammen, um länderübergreifende Warnungen zu ermöglichen. Das heißt es können die Kontakte mit Nutzern der offiziellen Corona-Apps aller teilnehmenden Länder berücksichtigt werden.\n\nHat ein Nutzer sein positives Testergebnis (genauer gesagt: seine Zufalls-IDs) zur Warnung anderer über den von den teilnehmenden Ländern gemeinsam betriebenen Austausch-Server zur Verfügung gestellt, können alle Nutzer der offiziellen Corona-Apps der teilnehmenden Länder gewarnt werden.\n\nDie täglichen Downloads der Listen mit den Zufalls-IDs der Nutzer, die ein positives Testergebnis geteilt haben, sind für Sie in der Regel kostenlos. Das heißt: Das von der App verursachte Datenvolumen wird von den Mobilfunk-Betreibern nicht angerechnet und im EU-Ausland werden Ihnen keine Roaming-Gebühren berechnet. Näheres erfahren Sie von Ihrem Mobilfunk-Betreiber.";

"onboardingInfo_enableLoggingOfContactsPage_participatingCountriesTitle" = "Derzeit nehmen die folgenden Länder teil:";

"onboardingInfo_enableLoggingOfContactsPage_emptyEuTitle" = "Teilnehmende Länder";

"onboardingInfo_enableLoggingOfContactsPage_emptyEuDescription" = "Die teilnehmenden Länder können Sie jederzeit in den Details zur Risiko-Ermittlung einsehen.";

/* Exposure Submission */
/* phone number; no spacing allowed */
"ExposureSubmission_Hotline_Number" = "08007540002";

/* phone number; no spacing allowed */
"ExposureSubmission_Hotline_Number_Foreign" = "+493049875402";

"ExposureSubmission_DataPrivacyTitle" = "Einwilligungserklärung";

"ExposureSubmission_Continue_actionText" = "Weiter";

"ExposureSubmission_ConfirmDismissPopUpTitle" = "Wollen Sie wirklich abbrechen?";

"ExposureSubmission_ConfirmDismissPopUpText" = "Ihre bisherigen Angaben werden nicht gespeichert.";

"ExposureSubmission_DataPrivacyDescription" = "Durch Antippen von „Erlauben“ willigen Sie ein, dass die App den Status Ihres Corona-Virus-Tests abfragen und in der App anzeigen darf. Diese Funktion steht Ihnen zur Verfügung, wenn Sie einen QR-Code erhalten und eingewilligt haben, dass Ihr Testergebnis an das Serversystem der App übermittelt werden darf. Sobald das Testlabor Ihr Testergebnis auf dem Server hinterlegt hat, können Sie das Ergebnis in der App sehen. Falls Sie Mitteilungen aktiviert haben, werden Sie auch außerhalb der App über den Eingang des Testergebnis informiert. Das Testergebnis selbst wird aus Datenschutzgründen jedoch nur in der App angezeigt. Sie können diese Einwilligung jederzeit widerrufen, indem Sie die Testregistrierung in der App löschen. Durch den Widerruf der Einwilligung wird die Rechtmäßigkeit der bis zum Widerruf erfolgten Verarbeitung nicht berührt. Weitere Informationen finden Sie unter dem Menüpunkt „Datenschutz“.";

"ExposureSubmissionDataPrivacy_AcceptTitle" = "Erlauben";

"ExposureSubmissionDataPrivacy_DontAcceptTitle" = "Nicht erlauben";

"ExposureSubmission_Submit" = "TAN eingeben";

"ExposureSubmissionTanEntry_Title" = "TAN-Eingabe";

"ExposureSubmissionTanEntry_EntryField" = "TAN-Eingabefeld";

"ExposureSubmissionTanEntry_Description" = "Geben Sie die 10-stellige TAN ein, die Ihnen mitgeteilt wurde.";

"ExposureSubmissionTanEntry_Submit" = "Weiter";

"ExposureSubmissionTanEntry_InvalidCharacterError" = "Ihre Eingabe enthält ein ungültiges Zeichen. Bitte überprüfen Sie Ihre Eingabe.";

"ExposureSubmissionTanEntry_InvalidError" = "Ungültige TAN. Bitte überprüfen Sie Ihre Eingabe.";

"ExposureSubmission_NavTitle" = "Positivkennung senden";

"ExposureSubmissionConfirmation_Title" = "Positive Diagnose";

"ExposureSubmission_GeneralErrorTitle" = "Fehler";

/* Exposure Submission Dispatch */

"ExposureSubmission_DispatchTitle" = "Test registrieren";

"ExposureSubmissionIntroduction_AccImageDescription" = "Ein Smartphone übermittelt einen positiven Testbefund verschlüsselt ins System.";

"ExposureSubmission_DispatchDescription" = "Rufen Sie über die App Ihr Testergebnis ab und warnen Sie anschließend Ihre Mitmenschen. So schützen Sie sich und andere und helfen mit, die Ausbreitung von Corona zu verhindern.";

"ExposureSubmission_DispatchSectionHeadline" = "Sie haben sich bereits testen lassen?";

"ExposureSubmission_DispatchSectionHeadline2" = "Ihr PCR-Test ist positiv?";

"ExposureSubmissionDispatch_QRCodeButtonTitle" = "QR-Code scannen";

"ExposureSubmissionDispatch_QRCodeButtonDescription" = "Erhalten Sie Ihr Testergebnis in der App und warnen Sie andere oder fordern Sie Ihr COVID-Testzertifikat an.";

"ExposureSubmissionDispatch_TANButtonTitle" = "TAN für PCR-Test eingeben";

"ExposureSubmissionDispatch_TANButtonDescription" = "Ihnen liegt eine TAN für Ihren PCR-Test vor? Weiter zur TAN-Eingabe, um andere zu warnen.";

"ExposureSubmissionDispatch_HotlineButtonTitle" = "TAN für PCR-Test anfragen";

"ExposureSubmissionDispatch_HotlineButtonDescription" = "Rufen Sie uns an und erhalten Sie eine TAN für Ihren PCR-Test.";

/* Exposure Submission Hotline */

"ExposureSubmissionHotline_Title" = "TAN für PCR-Test anfragen";

"ExposureSubmissionHotline_Description" = "Bitte halten Sie zur TAN-Abfrage Ihren Befundbrief (sofern vorhanden) und Ihre Telefonnummer bereit.";

"ExposureSubmissionHotline_SectionTitle" = "Infos zum Ablauf:";

"ExposureSubmissionHotline_SectionDescription1" = "Rufen Sie die Hotline an und fragen Sie nach einer TAN.";

"ExposureSubmissionHotline_iconAccessibilityLabel1" = "Schritt 1 von 2";

"ExposureSubmissionHotline_iconAccessibilityLabel2" = "Schritt 2 von 2";

/* UI text; spacing allowed */
"ExposureSubmission_PhoneNumberDomestic" = "0800 7540002";

"ExposureSubmission_PhoneDetailsDomestic" = "Für Anrufe innerhalb Deutschlands.\nDer Anruf ist kostenfrei.";

"ExposureSubmission_PhoneNumberForeign" = "+49 30 498 75402";

"ExposureSubmission_PhoneDetailsForeign" = "Für Anrufe aus dem Ausland.\nEs fallen die Gebühren des jeweiligen Telefonanbieters an.";

"ExposureSubmission_PhoneDetailDescription" = "Unser Kundenservice ist in den folgenden Sprachen für Sie da:\nDeutsch, Englisch, Türkisch\n\nErreichbarkeit:\nMo-So: Täglich 24 Stunden\n\nFür gesundheitliche Fragen wenden Sie sich bitte an Ihre Hausarztpraxis oder die Hotline des ärztlichen Bereitschaftsdienstes 116 117.";

"ExposureSubmission_SectionDescription2" = "Geben Sie die TAN in der App ein, um Ihren PCR-Test zu registrieren.";

"ExposureSubmission_CallButtonTitle" = "Anrufen";

"ExposureSubmission_TANInputButtonTitle" = "TAN eingeben";

"ExposureSubmissionHotline_imageDescription" = "Hotline teilt eine TAN mit.";

/* Exposure Submission QR Code Info */
"ExposureSubmissionQRInfo_title" = "Ihr Einverständnis";

"ExposureSubmissionQRInfo_imageDescription" = "Eine Person hält ein Smartphone. Ein QR-Code auf einem Test symbolisiert den zu scannenden Code.";

"ExposureSubmissionQRInfo_title_description" = "Bevor Sie Ihr Testergebnis abrufen und andere warnen können, ist Ihr Einverständnis erforderlich.";

"ExposureSubmissionQRInfo_header_section_1" = "Testergebnis abrufen";

"ExposureSubmissionQRInfo_instruction1" = "Scannen Sie nun per QR-Code Ihren eigenen Test und rufen Sie Ihr Testergebnis ab.";

"ExposureSubmissionQRInfo_instruction2" = "Jeder Test kann nur einmal gescannt werden. Die App kann maximal einen Schnelltest und einen PCR-Test gleichzeitig verwalten.";

"ExposureSubmissionQRInfo_instruction2a" = "Wenn Ihr Testergebnis negativ ist, können Sie dies in Form eines offiziellen COVID-Testzertifikats bestätigen lassen. Fordern Sie hierfür in den folgenden Schritten das Testzertifikat an.";

"ExposureSubmissionQRInfo_instruction3" = "Die App kann %@ gleichzeitig mehrere Tests verwalten.";

"ExposureSubmissionQRInfo_instruction3_highlightedPhrase" = "nicht";

"ExposureSubmissionQRInfo_header_section_2" = "Helfen Sie mit, indem Sie andere warnen, denen Sie begegnet sind!";

"ExposureSubmissionQRInfo_body_section_2" = "Wenn Sie positiv auf Corona getestet wurden, können Sie Ihre Mitmenschen über die App warnen. Bei einem Schnelltest funktioniert die Warnung nur in Deutschland, im Falle eines PCR-Tests funktioniert die Warnung in folgenden Ländern:";

"ExposureSubmissionQRInfo_body_section_3" = "Es werden auch Ihre Mitmenschen gewarnt, die zeitgleich mit Ihnen an denselben Events oder Orten eingecheckt waren.";

"ExposureSubmissionQRInfo_acknowledgement_3" = "Sie können Ihr Testergebnis auch abrufen, wenn Sie dies nicht teilen. Wenn Sie ihr Testergebnis teilen, helfen Sie jedoch mit, Ihre Mitmenschen vor Ansteckungen zu schützen.";

"ExposureSubmissionQRInfo_acknowledgement_4" = "Ihre Identität bleibt geheim. Andere Nutzer erfahren nicht, wer sein Testergebnis geteilt hat.";

"ExposureSubmissionQRInfo_acknowledgement_5" = "Unter „Meine Check-ins“ können Sie Ihre Events und Orte einsehen, deren eingecheckte Gäste gewarnt werden. Sie können einzelne Check-ins auch entfernen und so von der Warnung ausschließen.";

"ExposureSubmissionQRInfo_acknowledgement_6" = "Sie können Ihr Einverständnis abgeben, wenn Sie mindestens 16 Jahre alt sind.";

"ExposureSubmissionQRInfo_acknowledgement_7" = "Erteilen Sie im nächsten Schritt Ihre Erlaubnis zum Zugriff auf die Zufalls-IDs.";

"ExposureSubmissionQRInfo_primaryButtonTitle" = "Einverstanden";

"ExposureSubmissionQRInfo_QRCodeExpired_Alert_Title" = "QR-Code nicht mehr gültig";

"ExposureSubmissionQRInfo_QRCodeExpired_Alert_Text" = "Ihr Test liegt länger als 21 Tage zurück und kann nicht mehr in der App registriert werden. Bitte stellen Sie bei zukünftigen Tests sicher, dass Sie den QR-Code scannen, sobald er Ihnen vorliegt.";

"ExposureSubmission_RAT_QR_Invalid_Alert_Title" = "Fehler";

"ExposureSubmission_RAT_QR_Invalid_Alert_Text" = "Der QR-Code kann keinem Schnelltest zugeordnet werden. Bitte scannen Sie einen geeigneten QR-Code.";

"ExposureSubmission_RAT_QR_Invalid_Alert_Button" = "OK";

/* Exposure Submission QR Code Scanner */
"ExposureSubmissionQRScanner_title" = "QR-Code Scan";

"ExposureSubmissionQRScanner_instruction" = "Positionieren Sie den Rahmen über dem QR-Code Ihres Dokuments.";

"ExposureSubmissionQRScanner_otherError" = "Ein unbekannter Fehler ist aufgetreten.";

"ExposureSubmissionQRScanner_cameraPermissionDenied" = "Bitte erlauben Sie der App die Benutzung der Kamera, um den QR-Code zu scannen.";

"ExposureSubmissionQRScanner_CameraFlash" = "Kamerablitz";

"ExposureSubmissionQRScanner_CameraFlash_On" = "Eingeschaltet";

"ExposureSubmissionQRScanner_CameraFlash_Off" = "Ausgeschaltet";

"ExposureSubmissionQRScanner_CameraFlash_Enable" = "Kamerablitz einschalten";

"ExposureSubmissionQRScanner_CameraFlash_Disable" = "Kamerablitz ausschalten";

/* Exposure Submission Success */
"ExposureSubmissionSuccess_Title" = "Vielen Dank!";

"ExposureSubmissionSuccess_AccImageDescription" = "Eine vielfältige Gruppe begrüßt durch Jubel, dass jemand sein Testergebnis mit anderen geteilt hat.";

"ExposureSubmissionSuccess_Button" = "Fertig";

"ExposureSubmissionSuccess_Description" = "Dank Ihrer Mithilfe können andere gewarnt werden und entsprechend reagieren.";

"ExposureSubmissionSuccess_subTitle" = "Weitere Infos:";

"ExposureSubmissionSuccess_listTitle" = "Bitte beachten Sie:";

"ExposureSubmissionSuccess_listItem0" = "Machen Sie einen PCR-Test, um dieses Test-Ergebnis zu verifizieren. ";

"ExposureSubmissionSuccess_listItem1" = "Das Gesundheitsamt wird sich möglicherweise in den nächsten Tagen bei Ihnen melden.";

"ExposureSubmissionSuccess_listItem2" = "Sie sind sehr wahrscheinlich ansteckend. Isolieren Sie sich von anderen Personen.";

"ExposureSubmissionSuccess_listItem2_1" = "Die Isolationszeit beträgt in der Regel 14 Tage. Bitte beobachten Sie genau, wie sich Ihre Symptome entwickeln.";

"ExposureSubmissionSuccess_listItem2_2" = "Sie werden von Ihrem Gesundheitsamt gebeten, eine Liste Ihrer Kontaktpersonen zu erstellen. Erfassen Sie dabei alle Personen, zu denen Sie in den zwei Tagen vor Erkrankungsbeginn engen Kontakt (unter 2 Meter, direktes Gespräch) über insgesamt 15 Minuten hatten. Nutzen Sie hierfür Ihr Kontakt-Tagebuch. Sie können die Einträge einfach exportieren und ausdrucken oder als E-Mail verschicken.";

"ExposureSubmissionSuccess_listItem2_3" = "Bitte denken Sie hier auch besonders an Personen, die nicht automatisch durch die App informiert werden, da sie kein Smartphone besitzen oder die App nicht installiert haben.";

"ExposureSubmissionSuccess_listItem2_4" = "Auch wenn Sie keine Symptome (mehr) haben, können Sie ansteckend sein. Bitte halten Sie die angeordnete Isolationszeit in jedem Fall ein.";

/* Exposure Submission Testresult available*/
"ExposureSubmissionTestresultAvailable_Title" = "Ihr Testergebnis liegt vor";

"ExposureSubmissionTestresultAvailable_AccImageDescription" = "Eine Frau hält ihr Smartphone in der Hand. Es überträgt ein Signal an ein weiteres Smartphone.";

"ExposureSubmissionTestresultAvailable_Consent_granted" = "Einverständnis\n„Andere warnen” erteilt";

"ExposureSubmissionTestresultAvailable_Consent_not_given" = "Einverständnis\n„Andere warnen” nicht erteilt";

"ExposureSubmissionTestresultAvailable_ListItem1WithConsent" = "Vielen Dank, dass Sie mithelfen, andere zu warnen und damit einverstanden sind, Ihr Testergebnis zu teilen.";

"ExposureSubmissionTestresultAvailable_ListItem2WithConsent" = "Bitte geben Sie Ihr Testergebnis im nächsten Schritt frei, indem Sie „Teilen“ antippen.";

"ExposureSubmissionTestresultAvailable_ListItem1WithoutConsent" = "Sie haben sich entschieden, Ihr Testergebnis nicht zu teilen. Ihre Mitmenschen werden nicht gewarnt.";

"ExposureSubmissionTestresultAvailable_ListItem2WithoutConsent" = "Sie können im Anschluss Ihr Testergebnis doch noch teilen und mithelfen, die Verbreitung von Corona zu bekämpfen und Ihre Mitmenschen zu schützen.";

"ExposureSubmissionTestresultAvailable_primaryButtonTitle" = "Weiter";

"ExposureSubmissionTestresultAvailable_CloseAlertTitle" = "Erst wenn Sie sich über Ihr Testergebnis informiert haben, können Sie bei Bedarf Ihre Mitmenschen warnen und so helfen, Infektionsketten zu unterbrechen.";

"ExposureSubmissionTestresultAvailable_CloseAlertButtonCancel" = "Ergebnis nicht anzeigen";

"ExposureSubmissionTestresultAvailable_CloseAlertButtonContinue" = "Ergebnis anzeigen";

/* Exposure Submission Result */
"ExposureSubmissionResult_Title" = "Ihr Testergebnis";

"ExposureSubmissionResult_Title_Antigen" = "Schnelltest";

"ExposureSubmissionResult_CardSubTitle" = "Ihr Befund";

"ExposureSubmissionResult_CardSubTitle_Antigen" = "Ihr Schnelltest-Befund";

"ExposureSubmissionResult_CardTitle" = "SARS-CoV-2";

"ExposureSubmissionResult_CardPositive" = "positiv";

"ExposureSubmissionResult_CardNegative" = "negativ";

"ExposureSubmissionResult_CardPositive_Antigen" = "Positiv";

"ExposureSubmissionResult_CardNegative_Antigen" = "Negativ";

"ExposureSubmissionResult_CardInvalid" = "Auswertung nicht möglich";

"ExposureSubmissionResult_CardPending" = "Ergebnis liegt noch nicht vor";

"ExposureSubmissionResult_Procedure" = "Infos zum Ablauf:";

"ExposureSubmissionResult_testAdded" = "Ihr Test wurde hinzugefügt";

"ExposureSubmissionResult_antigenTestAdded" = "Ihr Schnelltest wurde hinzugefügt";

"ExposureSubmissionResult_antigenTestAddedDesc" = "Das Test-Ergebnis wird 48 Stunden hier angezeigt.";

"ExposureSubmissionResult_warnOthers" = "Andere warnen";

"ExposureSubmissionResult_warnOthersDesc" = "Bitte teilen Sie Ihre Zufalls-IDs und warnen Sie andere.\nHelfen Sie, das Infektionsrisiko für andere genauer zu bestimmen, indem Sie auch angeben, wann eventuelle Corona-Symptome zum ersten Mal aufgetreten sind.";

"ExposureSubmissionResult_testNegative" = "Befund negativ";

"ExposureSubmissionResult_testNegativeDesc" = "Der Labortest hat keinen Nachweis für das Coronavirus SARS-CoV-2 bei Ihnen ergeben.";

"ExposureSubmissionResult_testNegative_furtherInfos_title" = "Weitere Infos:";

"ExposureSubmissionResult_testNegative_furtherInfos_listItem1" = "Sie haben trotzdem gesundheitliche Beschwerden? Wenn Sie sich sehr krank fühlen und/oder Ihre Beschwerden sich verschlechtert haben, wenden Sie sich bitte an Ihre Hausarztpraxis.";

"ExposureSubmissionResult_testNegative_furtherInfos_listItem2" = "Bleiben Sie bis zu Ihrer Genesung trotzdem zu Hause. Falls Sie sich durch eine andere Infektion geschwächt mit dem Coronavirus (SARS-CoV-2) infizieren, kann dies zu schwereren Krankheitsverläufen führen.";

"ExposureSubmissionResult_testNegative_furtherInfos_listItem3" = "Gehen Sie nicht krank zur Arbeit, um andere Personen nicht zu gefährden.";

"ExposureSubmissionResult_furtherInfos_hint_testAgain" = "Falls sich Ihre Symptome verschlechtern, kann die Notwendigkeit eines weiteren SARS-CoV-2-Tests bestehen.";

"ExposureSubmissionResult_testInvalid" = "Test kann nicht ausgewertet werden";

"ExposureSubmissionResult_testInvalidDesc" = "Es gab ein Problem bei der Auswertung Ihres Tests. Bitte kontaktieren Sie das Testcenter oder das zuständige Labor, um Informationen zum weiteren Vorgehen zu erhalten.";

"ExposureSubmissionResult_testExpired" = "Test kann nicht ausgewertet werden";

"ExposureSubmissionResult_testExpiredDesc" = "Es gab ein Problem bei der Auswertung Ihres Tests. Ihr QR Code ist bereits abgelaufen.";

"ExposureSubmissionResult_testPending" = "Ihr Testergebnis liegt noch nicht vor";

"ExposureSubmissionResult_testPendingDesc" = "Sobald Ihr Testergebnis vorliegt, wird es Ihnen in der App angezeigt.\n\nSie bekommen Ihr Testergebnis auch außerhalb der App mitgeteilt. Falls Ihr Test positiv ist, bekommen Sie vom Gesundheitsamt eine Mitteilung.\n\nWenn Ihnen außerhalb der App ein positives Testergebnis mitgeteilt wurde, entfernen Sie den aktuell in der App registrierten Test. Rufen Sie die unter „TAN anfragen” angegebene Nummer an, um eine TAN zu erhalten. Registrieren Sie dann Ihr Testergebnis mithilfe der TAN in der App.";
"ExposureSubmissionResult_testCertificate_title" = "Ihr COVID-Testzertifikat";

"ExposureSubmissionResult_testCertificate_testCenterNotSupported" = "Ein offizielles digitales COVID-Testzertifikat kann nicht ausgestellt werden, da diese Teststelle die Ausstellung der Testzertifikate nicht unterstützt.";

"ExposureSubmissionResult_testCertificate_Pending" = "Ihr offizielles digitales COVID-Testzertifikat liegt noch nicht vor. Sobald es vorliegt, wird es Ihnen in der App angezeigt.";

"ExposureSubmissionResult_testCertificate_NotRequested" = "Auf Ihren Wunsch hin wird kein offizielles digitales COVID-Testzertifikat ausgestellt.";

"ExposureSubmissionResult_testCertificate_AvailableInTab" = "Das Testzertifikat liegt im Tab „Zertifikate“ vor.";

"ExposureSubmissionResult_antigenTestPending" = "Ihr Testergebnis liegt noch nicht vor";

"ExposureSubmissionResult_antigenTestPendingDesc" = "Sobald Ihr Testergebnis vorliegt, wird es Ihnen in der App angezeigt.";

"ExposureSubmissionResult_antigenTestPendingContactJournal" = "Ihr Testergebnis wird dem Kontakt-Tagebuch hinzugefügt";

"ExposureSubmissionResult_pcrTestPendingContactJournal" = "Ihr Testergebnis wird dem Kontakt-Tagebuch hinzugefügt";

"ExposureSubmissionResult_antigenTestPendingContactJournalDesc" = "Sobald Ihr Testergebnis vorliegt, wird es Ihnen in der App angezeigt.";

"ExposureSubmissionResult_pcrTestPendingContactJournalDesc" = "Sobald Ihr Testergebnis vorliegt, wird es Ihnen in der App angezeigt.";

"ExposureSubmissionResult_antigenTestNegativDesc" = "Der Schnelltest hat keinen Nachweis für das Coronavirus SARS-CoV-2 bei Ihnen ergeben.";

"ExposureSubmissionResult_WarnOthersConsentGiven" = "Einverständnis „Andere warnen“ erteilt";

"ExposureSubmissionResult_WarnOthersConsentNotGiven" = "Einverständnis „Andere warnen“ nicht erteilt";

"ExposureSubmissionResult_testRemove" = "Test entfernen";

"ExposureSubmissionResult_testRemoveDesc" = "Bevor Sie einen neuen Test registrieren können, muss der letzte Test entfernt werden.";

"ExposureSubmissionResult_primaryButtonTitle" = "Weiter mit Symptom-Erfassung";

"ExposureSubmissionResult_secondaryButtonTitle" = "Weiter ohne Symptom-Erfassung";

"ExposureSubmissionResult_deleteButton" = "Test entfernen";

"ExposureSubmissionResult_refreshButton" = "Aktualisieren";

/* ExposureSubmissionSymptoms */

"ExposureSubmissionSymptoms_Title" = "Symptome";

"ExposureSubmissionSymptoms_Introduction" = "Wenn Sie angeben, ob und wann eventuelle Corona-Symptome bei Ihnen aufgetreten sind, kann das Infektionsrisiko von anderen Personen genauer berechnet werden. Die Angabe von Symptomen ist freiwillig. Wenn Sie keine Symptome mitteilen wollen, wählen Sie „Keine Angabe“.";

"ExposureSubmissionSymptoms_Description" = "Sind bei Ihnen in den letzten Tagen eines oder mehrere der folgenden Symptome aufgetreten?";

"ExposureSubmissionSymptoms_Symptom0" = "Erhöhte Temperatur oder Fieber";

"ExposureSubmissionSymptoms_Symptom1" = "Kurzatmigkeit";

"ExposureSubmissionSymptoms_Symptom2" = "Verlust des Geruchs-/Geschmackssinns";

"ExposureSubmissionSymptoms_Symptom3" = "Husten";

"ExposureSubmissionSymptoms_Symptom4" = "Schnupfen";

"ExposureSubmissionSymptoms_Symptom5" = "Halsschmerzen";

"ExposureSubmissionSymptoms_Symptom6" = "Kopf- und Gliederschmerzen";

"ExposureSubmissionSymptoms_Symptom7" = "Allgemeine Schwäche und Abgeschlagenheit";

"ExposureSubmissionSymptoms_AnswerOptionYes" = "Ja";

"ExposureSubmissionSymptoms_AnswerOptionNo" = "Nein";

"ExposureSubmissionSymptoms_AnswerOptionPreferNotToSay" = "Keine Angabe";

"ExposureSubmissionSymptoms_ContinueButton" = "Weiter";

"ExposureSubmissionSymptoms_DoneButton" = "Fertig";

/* ExposureSubmissionSymptomsOnset */

"ExposureSubmissionSymptomsOnset_Title" = "Symptom-Beginn";

"ExposureSubmissionSymptomsOnset_Subtitle" = "Wann sind die Symptome bei Ihnen zum ersten Mal aufgetreten?";

"ExposureSubmissionSymptomsOnset_Description" = "Bitte geben Sie das Datum so genau wie möglich an.";

"ExposureSubmissionSymptomsOnset_DatePickerTitle" = "Datum";

"ExposureSubmissionSymptomsOnset_AnswerOptionLastSevenDays" = "In den letzten 7 Tagen";

"ExposureSubmissionSymptomsOnset_AnswerOptionOneToTwoWeeksAgo" = "Vor 1-2 Wochen";

"ExposureSubmissionSymptomsOnset_AnswerOptionMoreThanTwoWeeksAgo" = "Vor mehr als 2 Wochen";

"ExposureSubmissionSymptomsOnset_AnswerOptionPreferNotToSay" = "Keine Angabe";

"ExposureSubmissionSymptomsOnset_ContinueButton" = "Fertig";

/* ExposureSubmissionSymptoms - Cancel alert */
"ExposureSubmissionSymptoms_CancelAlertTitle" = "Wollen Sie die Symptom-Erfassung abbrechen?";

"ExposureSubmissionSymptoms_CancelAlertMessage" = "Wenn Sie Angaben zu Ihren Symptomen machen, können Sie andere noch genauer warnen.";

"ExposureSubmissionSymptoms_CancelAlertButtonCancel" = "Ja";

"ExposureSubmissionSymptoms_CancelAlertButtonContinue" = "Nein";

/* ExposureSubmissionWarnOthers */

"ExposureSubmissionWarnOthers_title" = "Andere warnen";

"ExposureSubmissionWarnOthers_AccImageDescription" = "Ein Smartphone übermittelt einen positiven Testbefund verschlüsselt ins System.";

"ExposureSubmissionWarnOthers_sectionTitle" = "Helfen Sie mit!";

"ExposureSubmissionWarnOthers_description" = "Da Sie positiv auf Corona getestet wurden, können Sie Ihre Mitmenschen über die App warnen. Bei einem Schnelltest funktioniert die Warnung nur in Deutschland, im Falle eines PCR-Tests funktioniert die Warnung in folgenden Ländern:";

"ExposureSubmissionWarnOthers_supportedCountriesTitle" = "Die Warnung funktioniert in mehreren Ländern. Derzeit nehmen folgende Länder teil:";

"ExposureSubmissionWarnOthers_consent_bullet1" = "Ihr Einverständnis ist freiwillig.";

"ExposureSubmissionWarnOthers_consent_bullet2" = "Sie können Ihr Testergebnis auch abrufen, wenn Sie dies nicht teilen. Wenn Sie ihr Testergebnis teilen, helfen Sie jedoch mit, Ihre Mitmenschen vor Ansteckungen zu schützen.";

"ExposureSubmissionWarnOthers_consent_bullet3" = "Ihre Identität bleibt geheim. Andere Nutzer erfahren nicht, wer sein Testergebnis geteilt hat.";
"ExposureSubmissionWarnOthers_consent_bullet4" = "Unter „Meine Check-ins“ können Sie Ihre Events und Orte einsehen, deren eingecheckte Gäste gewarnt werden. Sie können einzelne Check-ins auch entfernen und so von der Warnung ausschließen.";

"ExposureSubmissionWarnOthers_consent_bullet5" = "Sie können Ihr Einverständnis abgeben, wenn Sie mindestens 16 Jahre alt sind.";

"ExposureSubmissionWarnOthers_continueButton" = "Einverstanden";

/* Exposure Submission Result */

"ExposureSubmissionResult_RemoveAlert_Title" = "Test kann nur einmal gescannt werden";

"ExposureSubmissionResult_RemoveAlert_Text" = "Wenn Sie den Test entfernen, können Sie Ihr Testergebnis nicht mehr abrufen. Ihr Testergebnis bekommen Sie vom Testcenter oder Labor, unabhängig von der Gültigkeit des QR-Codes. Bei einem positiven Testergebnis wird auch das zuständige Gesundheitsamt auf dem gesetzlich vorgeschriebenen Weg informiert und sich an Sie wenden.";

"ExposureSubmissionResult_RegistrationDateUnknown" = "Registrierungsdatum unbekannt";

"ExposureSubmissionResult_RegistrationDate" = "Test hinzugefügt am";

"ExposureSubmissionResult_RegistrationDate_Antigen" = "Ausgestellt:";

"ExposureSubmissionResult_RegistrationDate_Suffix_Antigen" = " Uhr";

"ExposureSubmissionResult_Person_Birthday_Prefix" = "geb.";

"ExposureSubmissionResult_Abbreviation_Hours" = "Std.";

"ExposureSubmissionResult_Abbreviation_Minutes" = "Min.";

"ExposureSubmissionResult_Abbreviation_Seconds" = "Sek.";

"ExposureSubmissionResult_Timer_Title" = "Ergebnis liegt vor seit";

"ExposureSubmissionResult_Negative_Antigen_Proof_Title" = "Nachweis-Funktion";

"ExposureSubmissionResult_Negative_Antigen_Proof_Desc" = "Sie können den hier angezeigten Befund auch als Nachweis für das Vorliegen eines negativen Schnelltest-Ergebnisses verwenden.\n\nBitte beachten Sie, dass Sie nur dann einen Nachweis über Ihr Schnelltest-Ergebnis erbringen müssen, wenn dies gesetzlich festgelegt ist. Sie können den Nachweis über die App oder auch auf andere Weise erbringen. Informieren Sie sich hierzu bitte auch über die Kriterien für die Anerkennung von Test-Nachweisen in Ihrem Bundesland.";

"ExposureSubmissionResult_Negative_Antigen_NoProof_Title" = "Keine Nachweis-Funktion";

"ExposureSubmissionResult_Negative_Antigen_NoProof_Desc" = "Da der hier angezeigte Befund anonymisiert ist, kann er nicht als Nachweis für das Vorliegen eines negativen Schnelltest-Ergebnisses verwendet werden.";

/* Exposure Submission */

"ExposureSubmissionError_ErrorPrefix" = "Es ist einen technischer Fehler bei der Übertragung Ihrer Daten aufgetreten. Wenden Sie sich bitte an die technische Hotline. Die Nummer finden Sie unter App-Informationen.";

"ExposureSubmissionError_NoKeys" = "Keine Positivkennung verfügbar. Bitte versuchen Sie es morgen erneut.";

"ExposureSubmissionError_InvalidTan" = "Die erzeugte Übermittlungs-TAN ist ungültig. Bitte kontaktieren Sie die technische Hotline über App-Informationen -> Technische Hotline.";

"ExposureSubmissionError_EnNotEnabled" = "Die Risiko-Ermittlung ist nicht aktiv.";

"ExposureSubmissionError_NoRegistrationToken" = "Kein Registrations-Token auf dem Smartphone gefunden.";

"ExposureSubmissionError_InvalidResponse" = "Die Antwort kann nicht verarbeitet werden.";

"ExposureSubmissionError_NoResponse" = "Die Antwort enthält keinen Inhalt.";

"ExposureSubmissionError_QRAlreadyUsed" = "Der QR-Code ist ungültig oder wurde bereits auf einem Smartphone registriert. Ihr Testergebnis bekommen Sie vom Testcenter oder Labor, unabhängig von der Gültigkeit des QR-Codes. Bei einem positiven Testergebnis wird auch das zuständige Gesundheitsamt auf dem gesetzlich vorgeschriebenen Weg informiert und sich an Sie wenden.";

"ExposureSubmissionError_QRAlreadyUsed_Title" = "QR-Code ist ungültig";

"ExposureSubmissionError_TeleTanAlreadyUsed" = "Die TAN ist ungültig oder wurde bereits verwendet. Bitte rufen Sie die unter „TAN anfragen“ angegebene Nummer an, um weitere Informationen zu erhalten.";

"ExposureSubmissionError_QRNotExist_Title" = "QR-Code ist abgelaufen";

"ExposureSubmissionError_QRNotExist" = "Bitte entfernen Sie den Test aus der App.\nDanach können Sie einen neuen Test in der App hinzufügen.";

"ExposureSubmissionError_RegTokenNotExist" = "Es konnte keine Übermittlungs-TAN erstellt werden. Bitte kontaktieren Sie die technische Hotline über App-Informationen -> Technische Hotline.";

"ExposureSubmissionError_other" = "Es ist ein Verbindungsfehler aufgetreten. Fehlercode für den technischen Support: ";

"ExposureSubmissionError_otherend" = "Bitte versuchen Sie es erneut.";

"ExposureSubmissionError_httpError" = "Es konnte keine Verbindung hergestellt werden.";

"ExposureSubmissionError_declined" = "Bitte geben Sie Ihre Zufalls-IDs frei, um andere zu warnen.";

"ExposureSubmissionError_unknown" = "Unbekannter Fehler";

"ExposureSubmissionError_defaultError" = "Fehler bei der Schlüssel-Übermittlung";

"ExposureSubmissionError_noAppConfiguration" = "Ihre Internetverbindung wurde unterbrochen. Bitte prüfen Sie die Verbindung und öffnen Sie die App dann erneut.";

/* ExposureSubmission OverwriteNotice */

"ExposureSubmission_OverwriteNotice_Title" = "Hinweis";

"ExposureSubmission_OverwriteNotice_PrimaryButton" = "Weiter";

"ExposureSubmission_OverwriteNotice_Image_Description" = "Ein Test ersetzt einen bestehenden vorherigen Test.";

"ExposureSubmission_OverwriteNotice_Pcr_Headline" = "Sie haben bereits einen PCR-Test registriert";

"ExposureSubmission_OverwriteNotice_Pcr_Text" = "Sie haben bereits einen PCR-Test registriert. Die App kann maximal einen Schnelltest und einen PCR-Test gleichzeitig verwalten. Wenn Sie einen weiteren PCR-Test registrieren, wird der erste PCR-Test aus der App gelöscht.";

"ExposureSubmission_OverwriteNotice_Antigen_Headline" = "Sie haben bereits einen Schnelltest registriert. ";

"ExposureSubmission_OverwriteNotice_Antigen_Text" = "Sie haben bereits einen Schnelltest registriert. Die App kann maximal einen Schnelltest und einen PCR-Test gleichzeitig verwalten. Wenn Sie einen weiteren Schnelltest registrieren, wird der erste Schnelltest aus der App gelöscht.";

/* ExposureSubmission AntigenTest Profile Information */

"ExposureSubmission_Antigen_Profile_Information_Title" = "Schnelltest-Profil";

"ExposureSubmission_Antigen_Profile_Information_Image_Description" = "Eine Frau mit einem Smartphone in der Hand steht vor einem Gebäude. Ein QR-Code symbolisiert das zu scannende Schnelltest-Profil.";

"ExposureSubmission_Antigen_Profile_Information_Description_Title" = "Legen Sie ein Profil mit Ihren persönlichen Daten an, das Sie per QR-Code bei jeder teilnehmenden Teststelle vorlegen können.";

"ExposureSubmission_Antigen_Profile_Information_DescriptionSubHeadline" = "Mit Ihrem eigenen Schnelltest-Profil müssen Sie Ihre persönlichen Daten nicht bei jedem neuen Schnelltest erneut ausfüllen.";

"ExposureSubmission_Antigen_Profile_Information_PrimaryButton" = "Weiter";

"ExposureSubmission_Antigen_Profile_Information_Dataprivacy_Title" = "Weitere Hinweise finden Sie in der Datenschutzerklärung.";

/* ExposureSubmission AntigenTest Profile */

"ExposureSubmission_Antigen_Profile_Header_Text" = "Schnelltest-Profil";

"ExposureSubmission_Antigen_Profile_QRCode_Image_Description" = "Ein QR-Code mit Ihrem Schnelltest-Profil";

"ExposureSubmission_Antigen_Profile_Noice_Text" = "Bitte zeigen Sie diesen QR-Code an der Teststelle vor, um Ihre persönlichen Daten schnell erfassen zu lassen. Bitte halten Sie zusätzlich Ihren Personalausweis bereit.";

"ExposureSubmission_Antigen_Profile_DateOfBirth_Format" = "geboren %@";

"ExposureSubmission_Antigen_Profile_Primary_Button" = "Weiter";

"ExposureSubmission_Antigen_Profile_Secondary_Button" = "Schnelltest-Profil entfernen";

/* ExposureSubmission AntigenTest */

"ExposureSubmission_Profile_CreateProfileTile_Title" = "Schnelltest-Profil anlegen";

"ExposureSubmission_Profile_CreateProfileTile_Description" = "Legen Sie ein Profil mit Ihren persönlichen Daten an, das Sie per QR-Code bei jeder teilnehmenden Teststelle vorlegen können.";

"ExposureSubmission_Profile_ProfileTile_Title" = "Schnelltest-Profil";

"ExposureSubmission_Profile_ProfileTile_Description" = "Sparen Sie Zeit und zeigen Sie Ihr Schnelltest-Profil an der Teststelle vor.";

/* ExposureSubmission TestCertificate */

"ExposureSubmission_TestCertificate_Information_Title" = "COVID-Testzertifikat";

"ExposureSubmission_TestCertificate_Information_PrimaryButton" = "Testzertifikat anfordern";

"ExposureSubmission_TestCertificate_Information_SecondaryButton" = "Nein danke";

"ExposureSubmission_TestCertificate_Information_ImageDescription" = "Eine Frau mit einem Smartphone benutzt die Corona-Warn-App. Ein Haken auf einem Siegel hinter ihr symbolisiert die Gültigkeit eines Zertifikats.";

"ExposureSubmission_TestCertificate_Information_Section01" = "Das Testzertifikat wird nur bei einem negativen Testergebnis ausgestellt.";

"ExposureSubmission_TestCertificate_Information_Section02" = "Das Testzertifikat gilt innerhalb der EU als gültiger Nachweis eines negativen Testergebnisses (z.B. für Reisen).";

"ExposureSubmission_TestCertificate_Information_Subheadline" = "Sie können über die App ein offizielles digitales COVID-Testzertifikat der EU anfordern, das anschließend in der App hinzugefügt wird.";

"ExposureSubmission_TestCertificate_Information_BirthdayPlaceholder" = "Geburtsdatum";

"ExposureSubmission_TestCertificate_Information_BirthdayText" = "Zur Sicherheit wird Ihr Testergebnis mit Ihrem Geburtsdatum geschützt. Das Testergebnis kann nur bei korrekt angegebenem Geburtstdatum zugestellt werden.";

"ExposureSubmission_TestCertificate_Information_Dataprivacy_Title" = "Ausführliche Hinweise zur Datenverarbeitung finden Sie in der Datenschutzerklärung";

"ExposureSubmission_TestCertificate_Information_Alert_Title" = "Registrierung abbrechen";

"ExposureSubmission_TestCertificate_Information_Alert_Message" = "Wenn Sie die Test-Registrierung abbrechen, können Sie Ihr Testergebnis nicht in der App erhalten.";

"ExposureSubmission_TestCertificate_Information_Alert_ContinueRegistration" = "Registrierung fortsetzen";

"ExposureSubmission_TestCertificate_Information_Alert_CancelRegistration" = "Registrierung abbrechen";

/* Tracing Enable/Disable Settings */
"ExposureNotificationSetting_TracingSettingTitle" = "Risiko-Ermittlung";

"ExposureNotificationSetting_EnableTracing" = "Risiko-Ermittlung";

"ExposureNotificationSetting_Tracing_Limited" = "Eingeschränkt";

"ExposureNotificationSetting_Tracing_Deactivated" = "Deaktiviert";

"ExposureNotificationSetting_ActionCell_Header" = "Einstellung";

"ExposureNotificationSetting_DescriptionTitle_Inactive" = "Aktivieren Sie die Begegnungs-Aufzeichnung";

"ExposureNotificationSetting_DescriptionTitle" = "So funktioniert die Risiko-Ermittlung";

"ExposureNotificationSetting_DescriptionText1" = "Um zu erkennen, ob für Sie ein Ansteckungsrisiko vorliegt, müssen Sie die Risiko-Ermittlung aktivieren. Die Risiko-Ermittlung funktioniert länderübergreifend, so dass auch Risiko-Begegnungen mit Nutzern von anderen offiziellen Corona-Apps erkannt werden.";

"ExposureNotificationSetting_DescriptionText2" = "Die Risiko-Ermittlung funktioniert, indem Ihr iPhone per Bluetooth verschlüsselte Zufalls-IDs anderer App nutzenden Personen empfängt und Ihre eigenen Zufalls-IDs an deren Smartphone weitergibt. Die App lädt täglich Listen mit den Zufalls-IDs und eventuellen Angaben zum Symptombeginn aller Corona-positiv getesteten Nutzer herunter, die ihr Testergebnis (genauer gesagt: ihre Zufalls-IDs) freiwillig über ihre App geteilt haben. Diese Listen werden dann mit den von Ihrem iPhone aufgezeichneten Zufalls-IDs anderer Nutzer, denen Sie begegnet sind, verglichen, um Ihr Ansteckungsrisiko zu berechnen und Sie zu warnen.";

"ExposureNotificationSetting_DescriptionText3" = "Die Risiko-Ermittlung lässt sich jederzeit über den Schieberegler deaktivieren.";

"ExposureNotificationSetting_DescriptionText4" = "Persönliche Daten wie Ihr Name, Ihre Adresse oder Ihr Aufenthaltsort werden über die App zu keiner Zeit erfasst oder an andere Nutzer übermittelt. Rückschlüsse auf einzelne Personen sind anhand der Zufalls-IDs nicht möglich.";

"ExposureNotificationSetting_Activate_Bluetooth" = "Bluetooth aktivieren";

"ExposureNotificationSetting_Bluetooth_Description" = "Die Risiko-Ermittlung benötigt aktiviertes Bluetooth, um Begegnungen aufzuzeichnen. Bitte aktivieren Sie Bluetooth in Ihren Geräte-Einstellungen.";

"ExposureNotificationSetting_Activate_Internet" = "Internetverbindung herstellen";

"ExposureNotificationSetting_Internet_Description" = "Die Risiko-Ermittlung benötigt eine Internetverbindung, um Ihr Infektionsrisiko berechnen zu können. Bitte aktivieren Sie WLAN oder mobile Daten in Ihren Geräte-Einstellungen.";

"ExposureNotificationSetting_Detail_Action_Button" = "Geräte-Einstellungen öffnen";

"ExposureNotificationSetting_Activate_OSENSetting" = "Begegnungsmitteilungen aktivieren";

"ExposureNotificationSetting_Activate_OSENSetting_Description" = "Die Risiko-Ermittlung benötigt, dass die Begegnungsmitteilungen in den Systemeinstellungen aktiviert sind, um Begegnungen zu protokollieren. Bitte klicken Sie auf „Geräte-Einstellungen öffnen“ -> „Begegnungsmitteilungen“ -> „Begegnungsinformationen teilen“. Legen Sie danach die App als aktive App für die Begegnungsmitteilungen fest, indem Sie auf „Als aktive Region festlegen“ klicken.";

"ExposureNotificationSetting_Activate_OSENSetting_Pre13.7" = "COVID-19-Begegnungsmitteilungen aktivieren ";

"ExposureNotificationSetting_Activate_OSENSetting_Description_Pre13.7" = "Die Risiko-Ermittlung benötigt aktivierte COVID-19-Begegnungsmitteilungen in den Systemeinstellungen, um Begegnungen zu protokollieren. Bitte klicken Sie auf „Geräte-Einstellungen öffnen“ und aktivieren dann die „COVID-19-Begegnungsmitteilungen“ in den Einstellungen.";

"ExposureNotificationSetting_SetActiveApp_OSENSetting" = "Aktive Region festlegen";

"ExposureNotificationSetting_SetActiveApp_OSENSetting_Description_Pre13.7" = "Die Risiko-Ermittlung benötigt, dass die Corona-Warn-App in den Systemeinstellungen als aktive App festgelegt wurde, um Begegnungen zu protokollieren. Bitte klicken Sie auf „Geräte-Einstellungen öffnen“ -> „Einstellungen für COVID-19-Begegnungsaufzeichnungen“ und wählen Sie dann die Corona-Warn-App als aktive App aus.";

"ExposureNotificationSetting_SetActiveApp_OSENSetting_Description" = "Die Risiko-Ermittlung benötigt, dass die Corona-Warn-App in den Systemeinstellungen als aktive App festgelegt wurde, um Begegnungen zu protokollieren. Bitte klicken Sie auf „Geräte-Einstellungen öffnen“ -> „Begegnungsmitteilungen“ -> „Als aktive Region festlegen“.";

"ExposureNotificationSetting_ParentalControls_OSENSetting" = "COVID-19-Kontaktprotokoll und -Mitteilungen aktivieren";

"ExposureNotificationSetting_ParentalControls_OSENSetting_Description" = "Die Risiko-Ermittlung benötigt das aktivierte COVID-19-Kontaktprotokoll und die -Mitteilungen in den Systemeinstellungen, um Begegnungen zu protokollieren. Bitte aktivieren Sie „COVID-19-Kontaktprotokoll und -Mitteilungen“ in Ihren Systemeinstellungen.";

"ExposureNotificationSetting_AuthorizationRequired_OSENSetting" = "Autorisierung erforderlich";

"ExposureNotificationSetting_AuthorizationRequired_OSENSetting_Description" = "Bitte bestätigen Sie die Nutzung des COVID-19-Kontaktprotokolls.";

"ExposureNotificationSetting_AuthorizationRequired_ActionTitle" = "Autorisieren";

"ExposureNotificationSetting_AccLabel_Enabled" = "Drei Personen haben die Risiko-Ermittlung auf ihren Smartphones aktiviert, ihre Begegnung wird daher aufgezeichnet.";

"ExposureNotificationSetting_AccLabel_Disabled" = "Eine Person hat die Risiko-Ermittlung auf ihrem Smartphone ausgeschaltet, eine Begegnung mit zwei weiteren Personen wird daher nicht aufgezeichnet.";

"ExposureNotificationSetting_AccLabel_BluetoothOff" = "Eine Person hat Bluetooth auf ihrem Smartphone ausgeschaltet, eine Begegnung mit zwei weiteren Personen wird daher nicht aufgezeichnet.";

"ExposureNotificationSetting_AccLabel_InternetOff" = "Eine Person hat die Internetverbindung ihres Smartphones ausgeschaltet, eine Ermittlung der letzten Begegnungen kann dadurch nicht ausgeführt werden.";

"ExposureNotificationSetting_Activate_Action" = "Akzeptieren";

"ExposureNotificationSetting_Dismiss_Action" = "Abbrechen";

"ExposureNotificationSetting_GeneralError_Title" = "Fehler";

"ExposureNotificationSetting_GeneralError_LearnMore_Action" = "Mehr erfahren";

"ExposureNotificationSetting_AuthenticationError" = "Bei der Aktivierung der Risiko-Ermittlung ist ein Fehler aufgetreten. Bitte prüfen Sie in den Einstellungen, ob Sie das COVID-19-Kontaktprotokoll aktiviert haben.";

"ExposureNotificationSetting_exposureNotification_Required" = "Bei der Aktivierung der Risiko-Ermittlung ist ein Fehler aufgetreten. Bitte prüfen Sie in den Einstellungen, ob für diese App die COVID-19-Kontaktmitteilung aktiviert wurde.";

"ExposureNotificationSetting_exposureNotification_unavailable" = "Bei der Aktivierung der Risiko-Ermittlung ist ein Fehler aufgetreten. Bitte prüfen Sie in den Einstellungen, ob diese App für die COVID-19-Kontaktermittlung als aktive App ausgewählt wurde. Besuchen Sie die FAQ-Website für weitere Informationen.";

"ExposureNotificationSetting_unknownError" = "Ein unbekannter Fehler ist aufgetreten. Für mehr Informationen besuchen Sie bitte die FAQ-Website.";

"ExposureNotificationSetting_apiMisuse" = "Bei der Aktivierung der Risiko-Ermittlung ist ein interner Fehler aufgetreten. Für mehr Informationen besuchen Sie bitte die FAQ-Website und probieren Sie es später noch einmal.";

/* EU Settings */

"ExposureNotificationSetting_EU_Title" = "Länderübergreifende Risiko-Ermittlung";

"ExposureNotificationSetting_EU_Desc_1" = "Mehrere Länder arbeiten zusammen, um über den gemeinsam betriebenen Austausch-Server länderübergreifende Warnungen zu ermöglichen. So können bei der Risiko-Ermittlung auch die Kontakte mit Nutzern einer offiziellen Corona-App anderer teilnehmender Länder berücksichtigt werden.";

"ExposureNotificationSetting_EU_Desc_2" = "Hierfür lädt die App täglich aktuelle Listen mit den Zufalls-IDs aller Nutzer herunter, die ihr Testergebnis zur Warnung anderer über ihre App geteilt haben. Diese Listen werden dann mit den von Ihrem iPhone aufgezeichneten Zufalls-IDs verglichen.\n\nDie Downloads der Listen sind für Sie in der Regel kostenlos. Das heißt: Das von der App verursachte Datenvolumen wird von den Mobilfunk-Betreibern nicht angerechnet und im EU-Ausland werden Ihnen keine Roaming-Gebühren berechnet. Näheres erfahren Sie von Ihrem Mobilfunk-Betreiber.";

"ExposureNotificationSetting_EU_Desc_3" = "Derzeit nehmen die folgenden Länder an der länderübergreifenden Risiko-Ermittlung teil:";

"ExposureNotificationSetting_EU_Desc_4" = "Die Datenschutzerklärung der App (einschließlich Informationen zur Datenverarbeitung für die länderübergreifende Risiko-Ermittlung) finden Sie unter dem Menüpunkt „App-Informationen“ > „Datenschutz“.";

/* EU Tracing Risk decription */
"ExposureNotificationSetting_euTracingRiskDeterminationTitle" = "Länderübergreifende Risiko-Ermittlung";

"ExposureNotificationSetting_euTracingAllCountriesTitle" = "Teilnehmende Länder";

"ExposureNotificationSetting_EU_Empty_Error_Title" = "Länder können aktuell nicht angezeigt werden.";

"ExposureNotificationSetting_EU_Empty_Error_Desc" = "Möglicherweise wurde Ihre Internet-Verbindung unterbrochen. Bitte stellen Sie sicher, dass Sie mit dem Internet verbunden sind.";

"ExposureNotificationSetting_EU_Empty_Error_Button_Title" = "Geräte-Einstellungen öffnen";

/* Home Navigation Bar */
"Home_LeftBarButton_description" = "Corona-Warn-App Logo";

"Home_RightBarButton_description" = "Infos";

/* Home Active card */
"Home_Activate_Card_On_Title" = "Risiko-Ermittlung aktiv";

"Home_Activate_Card_Off_Title" = "Risiko-Ermittlung gestoppt";

"Home_Activate_Card_Bluetooth_Off_Title" = "Bluetooth deaktiviert";

/* Home common card */
"Home_Risk_Date_Item_Title" = "Aktualisiert: %@";

"Home_Risk_No_Date_Title" = "Unbekannt";

"Home_Risk_Period_Disabled_Button_Title" = "Aktualisierung nur alle %@\U00A0Stunden";

"Home_Risk_Last_Contact_Item_Title" = "Zuletzt am %@";

"Home_Risk_Last_Contact_Item_Title_One_Risk_Day" = "Am %@";

"Home_Risk_Last_Activate_Item_Title" = "Letzte Risiko-Überprüfung: %@";

"Home_Risk_Last_Activate_Item_Unknown_Title" = "Unbekanntes Risiko";

"Home_Risk_Last_Activate_Item_Low_Title" = "Niedriges Risiko";

"Home_Risk_Last_Activate_Item_High_Title" = "Erhöhtes Risiko";

"Home_RiskCard_Update_Button" = "Aktualisieren";

/* Home Inactive card */
"Home_Risk_Inactive_NoCalculation_Possible_Title" = "Risiko-Ermittlung gestoppt";

"Home_Risk_Inactive_Outdated_Results_Title" = "Risiko-Ermittlung nicht möglich";

"Home_Risk_Inactive_NoCalculation_Possible_Body" = "Aktivieren Sie die Risiko-Ermittlung, um Ihren heutigen Risikostatus zu berechnen.";

"Home_Risk_Inactive_Outdated_Results_Body" = "Ihre Risiko-Ermittlung konnte seit mehr als 24 Stunden nicht aktualisiert werden.";

"Home_Risk_Inactive_NoCalculation_Possible_Button" = "Risiko-Ermittlung aktivieren";

"Home_Risk_Inactive_Outdated_Results_Button" = "Risiko-Ermittlung aktivieren";

/* Home Low card */
"Home_Risk_Low_Title" = "Niedriges Risiko";

/* Home High card */
"Home_Risk_High_Title" = "Erhöhtes Risiko";

/* Home Status Check */

"Home_Risk_Status_Downloading_Title" = "Daten werden heruntergeladen …";

"Home_Risk_Status_Detecting_Title" = "Prüfung läuft …";

"Home_Risk_Status_Downloading_Body" = "Das kann mehrere Minuten dauern. Vielen Dank für Ihre Geduld.";

"Home_Risk_Status_Detecting_Body" = "Ihre Begegnungsdaten werden nun geprüft. Das kann mehrere Minuten dauern. Vielen Dank für Ihre Geduld.";

/* Home exposure detection failed card */

"Home_Risk_Failed_Title" = "Risiko-Überprüfung fehlgeschlagen";

"Home_Risk_Failed_Body" = "Der Abgleich der Zufall-IDs mit dem Server ist fehlgeschlagen. Sie können den Abgleich manuell neu starten.";

"Home_Risk_Restart_Button_Title" = "Erneut starten";

/* Home Test Result Card */

"Home_resultCard_PCR_Title" = "PCR-Test";

"Home_resultCard_Antigen_Title" = "Schnelltest";

"Home_resultCard_LoadingErrorTitle" = "Ihr Testergebnis konnte nicht geladen werden.";

/* - Pending */

"Home_resultCard_ResultUnvailableTitle" = "Ergebnis liegt noch nicht vor";

"Home_resultCard_Pending_PCR_Desc" = "Die Auswertung Ihres PCR-Tests ist noch nicht abgeschlossen.";

"Home_resultCard_Pending_Antigen_Desc" = "Die Auswertung Ihres Schnelltests ist noch nicht abgeschlossen.";

/* - Available */

"Home_resultCard_ResultAvailableTitle" = "Testergebnis abrufen";

"Home_resultCard_AvailableDesc" = "Warnen Sie Ihre Mitmenschen, wenn Sie positiv auf Corona getestet wurden.";

/* - Negative */

"Home_resultCard_NegativeCaption" = "Befund";

"Home_resultCard_NegativeTitle" = "SARS-CoV-2";

"Home_resultCard_NegativeTitleNegative" = "Negativ";

"Home_resultCard_NegativeDesc" = "Das Virus SARS-CoV-2 wurde bei Ihnen nicht nachgewiesen.";

"Home_resultCard_NegativeDatePCR" = "Test registriert am %@";

"Home_resultCard_NegativeDateAntigen" = "Durchgeführt am %@";

/* - Invalid */

"Home_resultCard_InvalidTitle" = "Fehlerhafter Test";

"Home_resultCard_InvalidDesc" = "Ihr Test konnte nicht ausgewertet werden.";

/* - Expired */

"Home_resultCard_ExpiredTitle" = "Nicht mehr gültig";

"Home_resultCard_ExpiredDesc" = "Ihr Test liegt länger als 21 Tage zurück und ist daher nicht länger relevant. Bitte löschen Sie den Test. Danach können Sie einen neuen Test hinzufügen.";

/* - Outdated */

"Home_resultCard_OutdatedTitle" = "Test nicht mehr aktuell";

"Home_resultCard_OutdatedDesc" = "Ihr Schnelltest ist älter als 48 Stunden und wird hier nicht mehr angezeigt. ";

/* - Loading */

"Home_resultCard_LoadingTitle" = "Aktualisierung läuft …";

"Home_resultCard_LoadingBody" = "Aktuelle Daten werden heruntergeladen. Dies kann mehrere Minuten dauern.";

/* - Button */

"Home_resultCard_ShowResultButton" = "Test anzeigen";

"Home_resultCard_RetrieveResultButton" = "Testergebnis abrufen";

"Home_resultCard_DeleteTestButton" = "Test löschen";

"Home_resultCard_HideTestButton" = "Nicht mehr anzeigen";

/* - Show Positive */

"Home_Finding_Positive_Card_Status_Title" = "SARS-CoV-2-positiv";

"Home_Finding_Positive_Card_Status_Subtitle" = "Das Virus SARS-CoV-2 wurde bei Ihnen nachgewiesen.";

"Home_Finding_Positive_Card_Status_DatePCR" = "Test registriert am %@";

"Home_Finding_Positive_Card_Status_DateAntigen" = "Durchgeführt am %@";

"Home_Finding_Positive_Card_Note_Title" = "Bitte beachten Sie:";

"Home_Finding_Positive_Card_Verify_Item_Title" = "Machen Sie einen PCR-Test, um dieses Test-Ergebnis zu verifizieren. ";

"Home_Finding_Positive_Card_Phone_Item_Title" = "Das Gesundheitsamt wird sich möglicherweise in den nächsten Tagen bei Ihnen melden.";

"Home_Finding_Positive_Card_Home_Item_Title" = "Sie sind sehr wahrscheinlich ansteckend. Isolieren Sie sich von anderen Personen.";

"Home_Finding_Positive_Card_Share_Item_Title" = "Teilen Sie Ihre Zufalls-IDs, damit andere gewarnt werden können.";

"Home_Finding_Positive_Card_Button" = "Andere warnen";

"Home_Finding_Positive_Card_Button_Remove_Test" = "Test entfernen";

"Home_Finding_Positive_Card_Remove_Test_Alert_Title" = "Sind Sie sicher, dass Sie Ihren Test entfernen wollen?";

"Home_Finding_Positive_Card_Remove_Test_Alert_Description" = "Dadurch werden andere nicht gewarnt.";

"Home_Finding_Positive_Card_Remove_Test_Alert_Description_Delete_Button" = "Entfernen";

/* Home Test Registration Card */

"Home_TestRegistration_Title" = "Test registrieren";

"Home_TestRegistration_Body" = "Nutzen Sie die App, um Ihr Testergebnis abzurufen und andere schneller warnen zu können, oder um Ihr COVID-Testzertifikat anzufordern.";

"Home_TestRegistration_Button" = "Nächste Schritte";

/* Home Trace Locations Card */

"Home_TraceLocationsCard_Title" = "Sie planen eine Veranstaltung?";

"Home_TraceLocationsCard_Body" = "Sie planen ein Event oder haben ein Geschäft? Erstellen Sie einen QR-Code, mit dem sich Ihre Gäste bei Ankunft einchecken können.";

"Home_TraceLocationsCard_Button" = "QR-Code erstellen";

/* Home Info Card */

"Home_InfoCard_ShareTitle" = "Corona-Warn-App empfehlen";

"Home_InfoCard_ShareBody" = "Je mehr Menschen mitmachen, desto besser durchbrechen wir Infektionsketten. Verschicken Sie einen Link auf die Corona-Warn-App an Familie, Freunde und Bekannte!";

"Home_InfoCard_AboutTitle" = "Häufige Fragen";

"Home_InfoCard_AboutBody" = "Hier finden Sie Antworten auf häufig gestellte Fragen rund um die Corona-Warn-App. Sie werden auf eine externe Website der Bundesregierung weitergeleitet.";

"Home_SettingsCard_Title" = "Einstellungen";

"Home_AppInformationCard_Title" = "App-Informationen";

"Home_AppInformationCard_Version" = "Version";

/* Home Alert Risk Lowered */

"Home_Alert_RiskStatusLowered_Title" = "Änderung Ihres Risikostatus";

"Home_Alert_RiskStatusLowered_Message" = "Die Risiko-Begegnung, die zu einem erhöhten Risiko für Sie geführt hat, liegt mehr als 14 Tage zurück. Daher wird das Infektionsrisiko wieder als niedrig für Sie eingestuft.\n\nSo verhalten Sie sich richtig:\n Wenn Sie keine Symptome von COVID-19 aufweisen, halten Sie sich an die allgemein geltenden Verhaltensregeln zu Abstand und Hygiene.\n Wenn Sie Symptome von COVID-19 aufweisen, empfehlen wir, dass Sie Ihren Arzt aufsuchen und sich testen lassen.";

"Home_Alert_RiskStatusLowered_PrimaryButtonTitle" = "OK";

/* App Information - About */
"App_Information_About_Navigation" = "Über die App";

"App_Information_About_ImageDescription" = "";

"App_Information_About_Title" = "Gemeinsam Corona bekämpfen";

"App_Information_About_Description" = "Das Robert Koch-Institut (RKI) als zentrale Einrichtung des Bundes im Bereich der Öffentlichen Gesundheit und als nationales Public-Health-Institut veröffentlicht die Corona-Warn-App im Auftrag der Bundesregierung. Die App ist die digitale Ergänzung zu Abstandhalten, Hygiene und Alltagsmaske.";

"App_Information_About_Text" = "Wer sie nutzt, hilft, Infektionsketten schnell nachzuverfolgen und zu durchbrechen. Die App speichert dezentral – auf Ihrem Smartphone – Begegnungen mit anderen. Sie werden informiert, wenn Sie Begegnungen mit nachweislich infizierten Personen hatten. Ihre Privatsphäre bleibt dabei bestens geschützt.";

"App_Information_About_LinkText" = "Informationen zur App in leichter Sprache und Gebärdensprache";

/* App Information - FAQ */
"App_Information_FAQ_Navigation" = "Häufige Fragen";

/* App Information - Contact */
"App_Information_Contact_Navigation" = "Technische Hotline";

"App_Information_Contact_ImageDescription" = "Ein Mann nutzt ein Headset zum Telefonieren.";

"App_Information_Contact_Title" = "Wie können wir Ihnen helfen?";

"App_Information_Contact_Description" = "Für technische Fragen rund um die Corona-Warn-App können Sie sich direkt an unsere bundesweite technische Hotline wenden.";

"App_Information_Contact_Hotline_Title" = "Technische Hotline:";

"App_Information_Contact_Hotline_Text_Domestic" = "0800 7540001";

"App_Information_Contact_Hotline_Number_Domestic" = "08007540001";

"App_Information_Contact_Hotline_Details_Domestic" = "Für Anrufe innerhalb Deutschlands.\nDer Anruf ist kostenfrei.";

"App_Information_Contact_Hotline_Text_Foreign" = "+49 30 498 75401";

"App_Information_Contact_Hotline_Number_Foreign" = "+493049875401";

"App_Information_Contact_Hotline_Details_Foreign" = "Für Anrufe aus dem Ausland.\nEs fallen die Gebühren des jeweiligen Telefonanbieters an.";

"App_Information_Contact_Hotline_Terms" = "Unser Kundenservice ist in den folgenden Sprachen für Sie da:\nDeutsch, Englisch, Türkisch\n\nErreichbarkeit:\nMo-Sa: 07:00 - 22:00 Uhr\n(außer an bundesweiten Feiertagen)\n\nFür gesundheitliche Fragen wenden Sie sich bitte an Ihre Hausarztpraxis oder die Hotline des ärztlichen Bereitschaftsdienstes 116 117.";

/* App Information - Imprint */
"App_Information_New_Features_Navigation" = "Neue Funktionen";

"App_Information_Imprint_Navigation" = "Impressum";

"App_Information_Imprint_ImageDescription" = "Eine Hand hält ein Smartphone mit viel Text, daneben ist ein Paragraphenzeichen als Symbol für das Impressum.";

"App_Information_Imprint_Section1_Title" = "Herausgeber";

"App_Information_Imprint_Section1_Text" = "(verantwortlich nach § 5 Abs. 1 TMG, § 18 Abs. 1 MStV)";

"App_Information_Imprint_Section2_Title" = "Robert Koch-Institut";

"App_Information_Imprint_Section2_Text" = "Nordufer 20\n13353 Berlin\nvertreten durch den Präsidenten";

"App_Information_Imprint_Section3_Title" = "Kontakt";

"App_Information_Imprint_Section3_Text" = "E-Mail: CoronaWarnApp@rki.de";

"App_Information_Imprint_Section4_Title" = "Umsatzsteuer-Identifikationsnummer";

"App_Information_Imprint_Section4_Text" = "DE 165 893 430";

"App_Information_Contact_Form_Title" = "Kontaktformular";

/* App Information - Legal */
"App_Information_Legal_Navigation" = "Rechtliche Hinweise";

/* App Information - Privacy */
"App_Information_Privacy_Navigation" = "Datenschutz";

"App_Information_Legal_ImageDescription" = "Eine Hand hält ein Smartphone mit viel Text, daneben ist eine Balkenwaage als Symbol für rechtliche Hinweise.";

"App_Information_Privacy_Title" = "Datenschutz";

"App_Information_Privacy_Description" = "Sie bleiben unerkannt.\nIhre Daten werden komplett verschlüsselt und pseudonymisiert übertragen.";

/* App Information - Terms */
"App_Information_Terms_Navigation" = "Nutzung";

"App_Information_Terms_ImageDescription" = "Eine Hand hält ein Smartphone mit viel Text, daneben ist ein Haken als Symbol für akzeptierte Nutzungsbedingungen.";

"App_Information_Terms_Title" = "Nutzungsbedingungen";

/* App Information - Error Report */
"ErrorReport_PrivacyInformation" = "Weitere Hinweise finden Sie in der Datenschutzerklärung";

"ErrorReport_ActiveStatus_Title" = "Fehleranalyse läuft";

"ErrorReport_InactiveStatus_Title" = "Inaktiv";

"ErrorReport_Progress_Description" = "Derzeitige Größe %@ (unkomprimiert)";

"ErrorReport_StartButtonTitle" = "Starten";

"ErrorReport_StopAndDeleteButtonTitle" = "Stoppen und löschen";

"ErrorReport_SaveButtonTitle" = "Teilen und fortsetzen";

"ErrorReport_SendButtonTitle" = "Fehlerbericht senden";

"ErrorReport_SendReports_Title" = "Fehlerbericht senden";

"ErrorReport_SendReports_Paragraph" = "Bevor Sie den aufgezeichneten Fehlerbericht an den technischen Support des RKI übersenden können, ist Ihr Einverständnis erforderlich.\n\nNach der Übersendung erhalten Sie eine Fehlerbericht-ID. Diese können Sie angeben, um dem technischen Support z. B. weitere Informationen zukommen zu lassen und dabei eine Zuordnung zu Ihrem Fehlerbericht zu ermöglichen. Wenn Sie die Fehlerbericht-ID nicht mitteilen, ist dem RKI eine Zuordnung zu Ihrer Person nicht möglich.";

"ErrorReport_SendReports_Details" = "Ausführliche Informationen zu dieser Datenverarbeitung und den Datenschutzrisiken in den USA und anderen Drittländern";

"ErrorReport_SendReports_Button_Title" = "Einverstanden und senden";

/* Invite Friends */
"InviteFriends_NavTitle" = "Empfehlen";

"InviteFriends_Subtitle" = "Empfehlen Sie die Corona-Warn-App";

"InviteFriends_Title" = "Gemeinsam Corona bekämpfen";

"InviteFriends_Description" = "Je mehr Menschen mitmachen, desto besser durchbrechen wir Infektionsketten. Verschicken Sie einen Link auf die Corona-Warn-App an Familie, Freunde und Bekannte!";

"InviteFriends_Button" = "Link versenden";

"InviteFriends_ShareTitle" = "Gemeinsam Corona bekämpfen. Ich bin dabei. Du auch?";

"InviteFriends_Illustration_Label" = "Ein Mann teilt die Corona-Warn-App mit vier anderen Personen.";

/* Reset View */
"Reset_NavTitle" = "Zurücksetzen";

"Reset_Header1" = "Sind Sie sicher, dass Sie die Anwendung zurücksetzen wollen?";

"Reset_Descrition1" = "Sie werden nicht mehr über Ihre Risiko-Begegnungen informiert und können andere Nutzerinnen und Nutzer nicht mehr warnen.";

"Reset_Button" = "Anwendung zurücksetzen";

"Reset_Discard" = "Abbrechen";

"Reset_InfoTitle" = "Begegnungs-Aufzeichnung löschen";

"Reset_InfoDescription" = "Die Begegnungs-Aufzeichnung muss separat in den Geräte-Einstellungen gelöscht werden.";

"Reset_Subtitle" = "Anwendung zurücksetzen";

"Reset_ImageDescription" = "Eine Hand hält ein Smartphone, auf dem das Zurücksetzen der Anwendung symbolisiert wird.";

"Reset_ConfirmDialog_Title" = "Anwendung zurücksetzen";

"Reset_ConfirmDialog_Description" = "Sie werden nicht mehr über Ihre Risiko-Begegnungen informiert und können andere Nutzerinnen und Nutzer nicht mehr warnen. Dieser Vorgang kann nicht rückgängig gemacht werden.";

"Reset_ConfirmDialog_Cancel" = "Abbrechen";

"Reset_ConfirmDialog_Confirm" = "Zurücksetzen";

/* Local Notifications */
"local_notifications_ignore" = "Ignorieren";

"local_notifications_detectexposure_title" = "Corona-Warn-App";

"local_notifications_detectexposure_body" = "Es gibt Neuigkeiten von Ihrer Corona-Warn-App.";

"local_notifications_testresults_title" = "Corona-Warn-App";

"local_notifications_testresults_body" = "Es gibt Neuigkeiten von Ihrer Corona-Warn-App.";

/* Risk Legend */
"RiskLegend_Title" = "Überblick";

"RiskLegend_Subtitle" = "Die wichtigsten Funktionen und Begriffe";

"RiskLegend_Legend1_Title" = "Risiko-Ermittlung";

"RiskLegend_Legend1_Text" = "Die Risiko-Ermittlung ist eine der drei zentralen Funktionen der App. Ist sie aktiv, werden Begegnungen automatisch aufgezeichnet.";

"RiskLegend_Legend2_Title" = "Infektionsrisiko";

"RiskLegend_Legend2_Text" = "Wenn Sie die Risiko-Ermittlung aktiviert haben, berechnet die App Ihr persönliches Infektionsrisiko. Als Grundlage dafür misst sie, über welche Dauer und mit welchem Abstand in den letzten 14 Tagen Begegnungen mit Corona-positiv getesteten Personen stattfanden.";

"RiskLegend_Legend2_RiskLevels" = "Folgende Risikostatus können angezeigt werden:";

"RiskLegend_Legend2_High" = "Erhöhtes Risiko";

"RiskLegend_Legend2_Low" = "Niedriges Risiko";

"RiskLegend_Legend3_Title" = "Benachrichtigung anderer";

"RiskLegend_Legend3_Text" = "Sie können Ihren Test registrieren und das Testergebnis in der App abfragen. Ist das Testergebnis positiv, können Sie andere warnen und somit helfen, Infektionsketten zu unterbrechen.";

"RiskLegend_Definitions_Title" = "Wichtige Begriffe";

"RiskLegend_Store_Title" = "Begegnungs-Aufzeichnung";

"RiskLegend_Store_Text" = "Liste der empfangenen und vorübergehend im Betriebssystemspeicher abgelegten kurzlebigen Zufalls-IDs. Diese Liste wird bei der Risiko-Überprüfung gelesen. Alle Zufalls-IDs werden nach 14 Tagen automatisch gelöscht.";

"RiskLegend_Check_Title" = "Risiko-Überprüfung";

"RiskLegend_Check_Text" = "Abfrage der Begegnungs-Aufzeichnung und Abgleich mit den Risiko-Mitteilungen anderer Personen. Ihr Risiko wird mehrmals täglich automatisch überprüft.";

"RiskLegend_Contact_Title" = "Risiko-Begegnung";

"RiskLegend_Contact_Text" = "Begegnung mit einer infizierten Person, die ihr positives Testergebnis über die App mit anderen geteilt hat. Eine Begegnung muss bestimmte Kriterien hinsichtlich Dauer, Abstand und vermuteter Infektiosität der anderen Person erfüllen, um als Risiko-Begegnung eingestuft zu werden.";

"RiskLegend_Notification_Title" = "Risiko-Benachrichtigung";

"RiskLegend_Notification_Text" = "Die Anzeige von Risiko-Begegnungen in der Corona-Warn-App.";

"RiskLegend_Random_Title" = "Zufalls-ID";

"RiskLegend_Random_Text" = "Die Zufalls-IDs sind zufällig erzeugte Zahlen- und Buchstabenkombinationen. Sie werden zwischen benachbarten Smartphones ausgetauscht. Zufalls-IDs lassen sich nicht einer bestimmten Person zuordnen und werden nach 14 Tagen automatisch gelöscht. Eine Corona-positiv getestete Person kann ihre Zufalls-IDs der letzten bis zu 14 Tage freiwillig mit anderen App-Nutzern teilen.";

"RiskLegend_Image1_AccLabel" = "Ein Smartphone zeigt unterschiedliche Inhalte, die nummeriert sind.";

/* Update Message */
"Update_Message_Title" = "Update verfügbar";

"Update_Message_Text" = "Es gibt ein neues Update für die Corona-Warn-App.";

"Update_Message_Text_Force" = "Bitte beachten Sie: Sie können die Corona-Warn-App erst wieder benutzen, wenn Sie das neueste Update installiert haben.";

"Update_Message_Action_Update" = "Update";

"Update_Message_Action_Later" = "Später";

/* ENATanInput */
"ENATanInput_Empty" = "Leer";

"ENATanInput_InvalidCharacter" = "Ungültiges Zeichen\n\n%@";

"ENATanInput_CharacterIndex" = "Zeichen %1$u von %2$u";

/* Active Tracing Interval Formatting:\n The following two entries are used together. If tracing was not active (almost) 14 days\n during the last 14 days then `Active_Tracing_Interval_Partially_Active` is used – otherwise\n `Active_Tracing_Interval_Partially_Active` will be used. */
"Active_Tracing_Interval_Partially_Active" = "Risiko-Ermittlung war für %1$u der letzten 14 Tage aktiv";

"Active_Tracing_Interval_Permanently_Active" = "Risiko-Ermittlung dauerhaft aktiv";

/* Delta Onboarding - New Version Features */

"DeltaOnboarding_NewVersionFeatures_AccessibilityImageLabel" = "Neue Funktionen der Version";

"DeltaOnboarding_NewVersionFeatures_Title" = "Neue Funktionen";

"DeltaOnboarding_NewVersionFeatures_Release" = "Release";

"DeltaOnboarding_NewVersionFeatures_Button_Continue" = "Weiter";

"DeltaOnboarding_NewVersionFeatures_Description" = "Mit diesem Update stellen wir Ihnen neben Fehlerbehebungen auch neue und erweiterte Funktionen zur Verfügung.";

/* New Version Features */

"NewVersionFeatures_Info_about_abb_information" = "Änderungen zum Release finden Sie in den App-Informationen unter dem Menüpunkt „Neue Funktionen”.";

/* Version 2.5 */

"NewVersionFeature_25_recovery_cert_title" = "COVID-Genesenenzertifikate";

"NewVersionFeature_25_recovery_cert_description" = "Sie können nun in der App auch digitale Genesenenzertifikate hinzufügen. Sie können diese Zertifikate innerhalb der EU verwenden, um eine frühere Infektion nachzuweisen (z.B. für Auslandsreisen).";

"NewVersionFeature_25_family_certificate_title" = "Familienzertifikate";

"NewVersionFeature_25_family_certificate_description" = "Sie können nun digitale COVID-Zertifikate von Familienmitgliedern in der App hinzufügen und verwalten, um die Zertifikate vorzeigen zu können (z.B. bei Auslandsreisen).";

"NewVersionFeature_25_enhanced_statistics_title" = "Erweiterung Statistiken ";

"NewVersionFeature_25_enhanced_statistics_description" = "Es sind nun folgende Impfstatistiken in der App verfügbar:\n\n\t- Anzahl mindestens einmal geimpfter Personen\n\t- Anzahl vollständig geimpfter Personen\n\t- Anzahl verabreichter Impfdosen";

"NewVersionFeature_25_edit_test_profile_title" = "Schnelltest-Profil bearbeiten";

"NewVersionFeature_25_edit_test_profile_description" = "Sie können nun Ihr Schnelltest-Profil in der App bearbeiten, um zum Beispiel Ihre Adresse zu ändern.";

/* Delta Onboarding */
"DeltaOnboarding_AccessibilityImageLabel" = "Länderübergreifende Risiko-Ermittlung";

"DeltaOnboarding_Headline" = "Länderübergreifende Risiko-Ermittlung";

"DeltaOnboarding_Description" = "Die Funktion der Corona-Warn-App wurde erweitert. Es arbeiten nun mehrere Länder zusammen, um über einen gemeinsam betriebenen Austausch-Server länderübergreifende Warnungen zu ermöglichen. So können bei der Risiko-Ermittlung jetzt auch die Kontakte mit Nutzern einer offiziellen Corona-App anderer teilnehmender Länder berücksichtigt werden.\n\nHierfür lädt die App täglich aktuelle Listen mit den Zufalls-IDs aller Nutzer herunter, die ihr Testergebnis zur Warnung anderer über ihre App geteilt haben. Diese Liste wird dann mit den von Ihrem iPhone aufgezeichneten Zufalls-IDs verglichen.\n\nDie Downloads der Listen sind für Sie in der Regel kostenlos. Das heißt: Das von der App verursachte Datenvolumen wird von den Mobilfunk-Betreibern nicht angerechnet und im EU-Ausland werden Ihnen keine Roaming-Gebühren berechnet. Näheres erfahren Sie von Ihrem Mobilfunk-Betreiber.";

"DeltaOnboarding_ParticipatingCountries" = "Derzeit nehmen die folgenden Länder teil:";

"DeltaOnboarding_ParticipatingCountriesList_Unavailable" = "Die teilnehmenden Länder können Sie jederzeit in den Details zur Risiko-Ermittlung einsehen.";

"DeltaOnboarding_ParticipatingCountriesList_Unavailable_Title" = "Teilnehmende Länder";

"DeltaOnboarding_PrimaryButton_Continue" = "Weiter";

"DeltaOnboarding_Terms_Description1" = "Im Zuge der Erweiterung der Funktion der App wurden auch die Nutzungsbedingungen aktualisiert:";

"DeltaOnboarding_Terms_Button" = "Nutzungsbedingungen anzeigen";

"DeltaOnboarding_Terms_Description2" = "Die Nutzungsbedingungen und die Datenschutzerklärung finden Sie auch unter dem Menüpunkt „App-Informationen“ sowie in der App-Beschreibung Ihres App Stores. Die Änderungen haben keine Auswirkungen auf Ihre Nutzung der App. Wenn Sie die App weiter nutzen oder erneut öffnen, gehen wir davon aus, dass Sie mit den aktualisierten Nutzungsbedingungen einverstanden sind.";

/* Warn other notifications */
"WarnOthersNotification_Title" = "Helfen Sie mit!";
"WarnOthersNotification_Description" = "Bitte warnen Sie andere und teilen Sie Ihr Testergebnis.";

/* Automatic sharing Consent */
"AutomaticSharingConsent_Title" = "Ihr Einverständnis";

"AutomaticSharingConsent_SwitchTitle" = "Andere warnen";

"AutomaticSharingConsent_SwitchTitleDesc" = "Sie haben sich wie folgt einverstanden erklärt:";

"AutomaticSharingConsent_DataProcessingDetailInfo" = "Ausführliche Informationen zur Datenverarbeitung und Ihrem Einverständnis.";

/* Thank you screen */
"Thank_You_Title" = "Vielen Dank!";

"Thank_You_SubTitle" = "Vielen Dank, dass Sie mithelfen, die Verbreitung von Corona zu bekämpfen!";

"Thank_You_Description1" = "Ihre Mitmenschen werden jetzt gewarnt.";

"Thank_You_Description2" = "Bitte helfen Sie nun, die Genauigkeit der Warnungen zu verbessern. Geben Sie hierfür im nächsten Schritt an, wann Sie erstmals Symptome hatten. Sie können diesen Schritt jederzeit abbrechen.";

"Thank_You_Continue_Button" = "Weiter mit Symptom-Erfassung";

"Thank_You_Cancel_Button" = "Beenden";

"Thank_You_AccImageDescription" = "Mehrere Personen, die auf ihr Smartphone schauen";

/* Test result screen (positive test result) */
"TestResultPositive_NoConsent_Title" = "Bitte helfen Sie mit!";

"TestResultPositive_NoConsent_Info1" = "Helfen Sie mit, Ihre Mitmenschen vor Ansteckungen zu schützen und teilen Sie Ihr Testergebnis.";

"TestResultPositive_NoConsent_Info2" = "Ihre Identität bleibt dabei geheim. Andere Nutzer erfahren nicht, wer das Testergebnis geteilt hat.";

"TestResultPositive_NoConsent_Info3" = "Bitte beachten Sie unbedingt die Hinweise des zuständigen Gesundheitsamtes und bleiben Sie zu Hause, um andere Personen nicht anzustecken.";

"TestResultPositive_NoConsent_PrimaryButton" = "Andere warnen";

"TestResultPositive_NoConsent_SecondaryButton" = "Abbrechen";

"TestResultPositive_NoConsent_AlertNotWarnOthers_Title" = "Sie wollen keine Warnung verschicken?";

"TestResultPositive_NoConsent_AlertNotWarnOthers_Description" = "Nur wenn Sie Ihr Testergebnis teilen, helfen Sie mit, Ihre Mitmenschen zu warnen.";

"TestResultPositive_NoConsent_AlertNotWarnOthers_ButtonOne" = "Nicht warnen";

"TestResultPositive_NoConsent_AlertNotWarnOthers_ButtonTwo" = "Warnen";

"TestResultPositive_WithConsent_Title" = "Vielen Dank, dass Sie mithelfen, die Verbreitung von Corona zu bekämpfen.";

"TestResultPositive_WithConsent_Info1" = "Ihre Mitmenschen werden jetzt gewarnt.";

"TestResultPositive_WithConsent_Info2" = "Bitte helfen Sie nun, die Genauigkeit der Warnungen zu verbessern. Geben Sie hierfür im nächsten Schritt an, wann Sie erstmals Symptome hatten. Sie können diesen Schritt jederzeit abbrechen.";

"TestResultPositive_WithConsent_PrimaryButton" = "Weiter mit Symptom-Erfassung";

"TestResultPositive_WithConsent_SecondaryButton" = "Beenden";

"TestResultPositive_KeysSubmitted_Description" = "Dank Ihrer Mithilfe können andere gewarnt werden und entsprechend reagieren.";

"TestResultPositive_KeysSubmitted_Title1" = "Bitte beachten Sie:";

"TestResultPositive_KeysSubmitted_Info1" = "Machen Sie einen PCR-Test, um dieses Test-Ergebnis zu verifizieren.";

"TestResultPositive_KeysSubmitted_Info2" = "Das Gesundheitsamt wird sich möglicherweise in den nächsten Tagen bei Ihnen melden.";

"TestResultPositive_KeysSubmitted_Info3" = "Sie sind sehr warscheinlich ansteckend. Isolieren Sie sich von anderen Personen.";

"TestResultPositive_KeysSubmitted_Title2" = "Weitere Infos:";

"TestResultPositive_KeysSubmitted_FurtherInfo1" = "Die Isolationszeit beträgt in der Regel 14 Tage. Bitte beobachten Sie genau, wie sich Ihre Symptome entwickeln.";

"TestResultPositive_KeysSubmitted_FurtherInfo2" = "Sie werden von Ihrem Gesundheitsamt gebeten, eine Liste Ihrer Kontaktpersonen zu erstellen. Erfassen Sie dabei alle Personen, zu denen Sie in den zwei Tagen vor Erkrankungsbeginn engen Kontakt (unter 2 Meter, direktes Gespräch) über insgesamt 15 Minuten hatten. Nutzen Sie hierfür Ihr Kontakt-Tagebuch. Sie können die Einträge einfach exportieren und ausdrucken oder als E-Mail verschicken.";

"TestResultPositive_KeysSubmitted_FurtherInfo3" = "Bitte denken Sie hier auch besonders an Personen, die nicht automatisch durch die App informiert werden, da sie kein Smartphone besitzen oder die App nicht installiert haben.";

"TestResultPositive_KeysSubmitted_FurtherInfo4" = "Auch wenn Sie keine Symptome (mehr) haben, können Sie ansteckend sein. Bitte halten Sie die angeordnete Isolationszeit in jedem Fall ein.";

"TestResultPositive_KeysSubmitted_PrimaryButton" = "Test entfernen";

/* Contact Diary*/

/* Overview */
"ContactDiary_Overview_Button_Title_Menu" = "Menü";

"ContactDiary_Overview_Title" = "Kontakt-Tagebuch";

"ContactDiary_Overview_Description" = "Tragen Sie ein, mit wem Sie sich getroffen haben und wo Sie gewesen sind. Sollte ein Risiko an einem Tag angezeigt werden, können Sie damit Personen warnen, die Sie an diesen Tagen begleitet haben, wenn diese die Corona-Warn-App nicht nutzen.";

"ContactDiary_Overview_Increased_Risk_Title" = "Erhöhtes Risiko";

"ContactDiary_Overview_Low_Risk_Title" = "Niedriges Risiko";

"ContactDiary_Overview_Risk_Text_StandardCause" = "aufgrund der von der App ausgewerteten Begegnungen.";

"ContactDiary_Overview_Risk_Text_Disclaimer" = "Diese müssen nicht in Zusammenhang mit den von Ihnen erfassten Personen und Orten stehen.";

"ContactDiary_Overview_Risk_Text_LowRiskEncountersCause" = "aufgrund von mehreren Begegnungen mit niedrigem Risiko.";

"ContactDiary_Overview_PersonEncounter_Duration_LessThan15Minutes" = "unter 15 Min.";

"ContactDiary_Overview_PersonEncounter_Duration_MoreThan15Minutes" = "über 15 Min.";

"ContactDiary_Overview_PersonEncounter_MaskSituation_WithMask" = "mit Maske";

"ContactDiary_Overview_PersonEncounter_MaskSituation_WithoutMask" = "ohne Maske";

"ContactDiary_Overview_PersonEncounter_Setting_Outside" = "im Freien";

"ContactDiary_Overview_PersonEncounter_Setting_Inside" = "drinnen";

"ContactDiary_Overview_LocationVisit_Abbreviation_Hours" = "Std.";

"ContactDiary_Overview_Tests_PCR_Registered" = "PCR-Test registriert";

"ContactDiary_Overview_Tests_Antigen_Done" = "Schnelltest durchgeführt";

"ContactDiary_Overview_Tests_Negative_Result" = "Befund negativ";

"ContactDiary_Overview_Tests_Positive_Result" = "Befund positiv";

/* ActionSheet */
"ContactDiary_Overview_ActionSheet_InfoActionTitle" = "Informationen";

"ContactDiary_Overview_ActionSheet_ExportActionTitle" = "Einträge exportieren";

"ContactDiary_Overview_ActionSheet_EditPersonTitle" = "Personen bearbeiten";

"ContactDiary_Overview_ActionSheet_EditLocationTitle" = "Orte bearbeiten";

"ContactDiary_Overview_ActionSheet_ExportActionSubject" = "Mein Kontakt-Tagebuch";

/* Checkin Risk */

"ContactDiaray_Overview_Checkin_Title_HighRisk" = "Erhöhtes Risiko";

"ContactDiaray_Overview_Checkin_Title_LowRisk" = "Niedriges Risiko";

"ContactDiaray_Overview_Checkin_Title_Subheadline" = "aufgrund Ihrer Anwesenheit bei:";

"ContactDiaray_Overview_Checkin_High_Risk_In_Brackets" = "(erhöhtes Risiko)";

"ContactDiaray_Overview_Checkin_Low_Risk_In_Brackets" = "(niedriges Risiko)";

/* Day */
"ContactDiary_Day_ContactPersonsSegment" = "Personen";

"ContactDiary_Day_AddContactPerson" = "Person hinzufügen";

"ContactDiary_Day_ContactPersonsEmptyTitle" = "Noch keine Personen vorhanden";

"ContactDiary_Day_ContactPersonsEmptyDescription" = "Legen Sie eine Person an und fügen Sie sie in Ihrem Kontakt-Tagebuch hinzu.";

"ContactDiary_Day_ContactPersonsEmptyImageDescription" = "Die Silhouette einer Frau, die über eine Wiese läuft.";

"ContactDiary_Day_LocationsSegment" = "Orte";

"ContactDiary_Day_AddLocation" = "Ort hinzufügen";

"ContactDiary_Day_LocationsEmptyTitle" = "Noch keine Orte vorhanden";

"ContactDiary_Day_LocationsEmptyDescription" = "Legen Sie einen Ort an und fügen Sie ihn in Ihrem Kontakt-Tagebuch hinzu.";

"ContactDiary_Day_LocationsEmptyImageDescription" = "Eine Standortmarkierung markiert ein Gebäude.";

"ContactDiary_Day_Encounter_LessThan15Minutes" = "unter 15 Min.";

"ContactDiary_Day_Encounter_MoreThan15Minutes" = "über 15 Min.";

"ContactDiary_Day_Encounter_WithMask" = "mit Maske";

"ContactDiary_Day_Encounter_WithoutMask" = "ohne Maske";

"ContactDiary_Day_Encounter_Outside" = "im Freien";

"ContactDiary_Day_Encounter_Inside" = "drinnen";

"ContactDiary_Day_Encounter_Notes_Placeholder" = "Notiz (z. B. geringer Abstand)";

"ContactDiary_Day_Visit_Duration" = "Dauer";

"ContactDiary_Day_Visit_Notes_Placeholder" = "Notiz (z. B. sehr voll, schlecht gelüftet)";

/* Edit Entries */

"ContactDiary_EditEntries_ContactPersons_Title" = "Personen bearbeiten";

"ContactDiary_EditEntries_ContactPersons_DeleteAllButtonTitle" = "Alle entfernen";

"ContactDiary_EditEntries_ContactPersons_AlertTitle" = "Wollen Sie wirklich alle Personen entfernen?";

"ContactDiary_EditEntries_ContactPersons_AlertMessage" = "Wenn Sie alle Personen entfernen, werden alle Einträge für alle Personen aus dem Tagebuch gelöscht.";

"ContactDiary_EditEntries_ContactPersons_AlertConfirmButtonTitle" = "Ja";

"ContactDiary_EditEntries_ContactPersons_AlertCancelButtonTitle" = "Nein";

"ContactDiary_EditEntries_ContactPerson_AlertTitle" = "Wollen Sie diese Person wirklich entfernen?";

"ContactDiary_EditEntries_ContactPerson_AlertMessage" = "Wenn Sie eine Person entfernen, werden alle Einträge für diese Person aus dem Tagebuch gelöscht.";

"ContactDiary_EditEntries_ContactPerson_AlertConfirmButtonTitle" = "Ja";

"ContactDiary_EditEntries_ContactPerson_AlertCancelButtonTitle" = "Nein";

"ContactDiary_EditEntries_Locations_Title" = "Orte bearbeiten";

"ContactDiary_EditEntries_Locations_DeleteAllButtonTitle" = "Alle entfernen";

"ContactDiary_EditEntries_Locations_AlertTitle" = "Wollen Sie wirklich alle Orte entfernen?";

"ContactDiary_EditEntries_Locations_AlertMessage" = "Wenn Sie alle Orte entfernen, werden alle Einträge für alle Orte aus dem Tagebuch gelöscht.";

"ContactDiary_EditEntries_Locations_AlertConfirmButtonTitle" = "Ja";

"ContactDiary_EditEntries_Locations_AlertCancelButtonTitle" = "Nein";

"ContactDiary_EditEntries_Location_AlertTitle" = "Wollen Sie diesen Ort wirklich entfernen?";

"ContactDiary_EditEntries_Location_AlertMessage" = "Wenn Sie einen Ort entfernen, werden alle Einträge für diesen Ort aus dem Tagebuch gelöscht.";

"ContactDiary_EditEntries_Location_AlertConfirmButtonTitle" = "Ja";

"ContactDiary_EditEntries_Location_AlertCancelButtonTitle" = "Nein";

/* Information */
"ContactDiary_Information_Title" = "Kontakt-Tagebuch";

"ContactDiary_Information_ImageDescription" = "Mehrere Menschen schauen im Freien auf ihre Smartphones.";

"ContactDiary_Information_DescriptionTitle" = "Behalten Sie den Überblick.";

"ContactDiary_Information_DescriptionSubHeadline" = "Erstellen Sie eine Übersicht über Ihre Kontakte der letzten 14 Tage. So haben Sie bei Bedarf schnell eine vollständige Liste zur Hand. Zusätzlich werden Ihnen hier Ihre Risiko-Begegnungen angezeigt.";

"ContactDiary_Information_Item_Person_Title" = "Tragen Sie ein, mit wem Sie sich getroffen haben.";

"ContactDiary_Information_Item_Location_Title" = "Tragen Sie ein, an welchen Orten Sie anderen begegnet sind.";

"ContactDiary_Information_Item_Lock_Title" = "Ihr Tagebuch ist nur für Sie bestimmt. Ihre Einträge werden nur auf Ihrem Smartphone gespeichert.";

"ContactDiary_Information_Item_DeletedAutomatically_Title" = "Sie können hinzugefügte Personen und Orte jederzeit wieder aus dem Tagebuch entfernen. Tagebuch-Einträge werden nach 16 Tagen automatisch gelöscht.";

"ContactDiary_Information_Item_ExportTextFormat_Title" = "Sie können Ihr Kontakt-Tagebuch im Textformat exportieren. So können Sie bei Bedarf Ihre Einträge ausdrucken, bearbeiten oder dem Gesundheitsamt zur Verfügung stellen.";

"ContactDiary_Information_Item_ExposureHistory_Title" = "Die angezeigten Risiko-Begegnungen müssen nicht in Zusammenhang mit den von Ihnen erfassten Personen und Orten stehen. Bitte ziehen Sie keine falschen Rückschlüsse.";

"ContactDiary_Information_Dataprivacy_Title" = "Weitere Hinweise finden Sie in der Datenschutzerklärung.";

"ContactDiary_Information_PrimaryButton_Title" = "Tagebuch öffnen";

/* AddEditEntry */
"ContactDiary_AddEditEntry_PrimaryButton_Title" = "Speichern";

/* - Location */
"ContactDiary_AddEditEntry_LocationTitle" = "Ort";

"ContactDiary_AddEditEntry_LocationPlaceholder_Name" = "Beschreibung";

"ContactDiary_AddEditEntry_LocationPlaceholder_PhoneNumber" = "Telefon";

"ContactDiary_AddEditEntry_LocationPlaceholder_EmailAddress" = "E-Mail";

/* - Person */
"ContactDiary_AddEditEntry_PersonTitle" = "Person";

"ContactDiary_AddEditEntry_PersonPlaceholder_Name" = "Name";

"ContactDiary_AddEditEntry_PersonPlaceholder_PhoneNumber" = "Telefon";

"ContactDiary_AddEditEntry_PersonPlaceholder_EmailAddress" = "E-Mail";

/* Statistics */

/* - Trend on Cards */

"Statistics_Card_Trend_Increasing" = "Trend steigend";

"Statistics_Card_Trend_Decreasing" = "Trend fallend";

"Statistics_Card_Trend_Stable" = "Trend stabil";

"Statistics_Card_TrendSemantic_Negative" = "negativ";

"Statistics_Card_TrendSemantic_Positive" = "positiv";

"Statistics_Card_TrendSemantic_Neutral" = "neutral";

/* - Number Formatting */

"Statistics_Card_Million" = "%@ Mio.";

/* - General Card Texts */

"Statistics_Card_From_Nationwide" = "Bundesweit";
"Statistics_Card_From_CWA" = "über die Corona-Warn-App";

/* - Infections Card */

"Statistics_Card_Infections_Title" = "Bestätigte Neuinfektionen";

"Statistics_Card_Infections_Today" = "Heute";

"Statistics_Card_Infections_Yesterday" = "Gestern";

"Statistics_Card_Infections_Date" = "%@";

"Statistics_Card_Infections_SecondaryLabelTitle" = "7-Tage-Mittelwert";

"Statistics_Card_Infections_TertiaryLabelTitle" = "Gesamt";

/* - Incidence Card */

"Statistics_Card_Incidence_Title" = "7-Tage-Inzidenz";

"Statistics_Card_Incidence_Today" = "Bis heute";

"Statistics_Card_Incidence_Yesterday" = "Bis gestern";

"Statistics_Card_Incidence_Date" = "Bis %@";

"Statistics_Card_Incidence_SecondaryLabelTitle" = "bestätigte Neuinfektionen je 100.000 Einwohner";

/* - Key Submissions Card */

"Statistics_Card_KeySubmissions_Title" = "Warnende Personen";

"Statistics_Card_KeySubmissions_Today" = "Heute";

"Statistics_Card_KeySubmissions_Yesterday" = "Gestern";

"Statistics_Card_KeySubmissions_Date" = "%@";

"Statistics_Card_KeySubmissions_SecondaryLabelTitle" = "7-Tage-Mittelwert";

"Statistics_Card_KeySubmissions_TertiaryLabelTitle" = "Gesamt";

"Statistics_Card_KeySubmissions_Footnote" = "über die Corona-Warn-App";

/* - Reproduction Number Card */

"Statistics_Card_ReproductionNumber_Title" = "7-Tage-R-Wert";

"Statistics_Card_ReproductionNumber_Today" = "Aktuell";

"Statistics_Card_ReproductionNumber_Yesterday" = "Gestern";

"Statistics_Card_ReproductionNumber_Date" = "Bis %@";

"Statistics_Card_ReproductionNumber_SecondaryLabelTitle" = "durchschnittliche Ansteckungen pro infizierter Person";

/* - At least one person vaccinated card */

"Statistics_Card_AtLeastOneVaccinated_Title" = "Mindestens einmal geimpfte Personen";

"Statistics_Card_AtLeastOneVaccinated_Today" = "Aktuell";

"Statistics_Card_AtLeastOneVaccinated_Yesterday" = "Bis Gestern";

"Statistics_Card_AtLeastOneVaccinated_Date" = "Bis %@";

"Statistics_Card_AtLeastOneVaccinated_SecondaryLabelTitle" = "der Gesamtbevölkerung";

"Statistics_Card_AtLeastOneVaccinated_TertiaryLabelTitle" = "Gesamt";

"Statistics_Card_AtLeastOneVaccinated_SecondarySubtitleLabel" = "der Gesamtbevölkerung";



/* - Fully vaccinated people card */

"Statistics_Card_FullyVaccinated_Title" = "Vollständig geimpfte Personen";

"Statistics_Card_FullyVaccinated_Today" = "Aktuell";

"Statistics_Card_FullyVaccinated_Yesterday" = "Bis Gestern";

"Statistics_Card_FullyVaccinated_Date" = "Bis %@";

"Statistics_Card_FullyVaccinated_SecondaryLabelTitle" = "der Gesamtbevölkerung";

"Statistics_Card_FullyVaccinated_TertiaryLabelTitle" = "Gesamt";

"Statistics_Card_FullyVaccinated_SecondarySubtitleLabel" = "der Gesamtbevölkerung";

/* - Applied vaccination dose rates card */

"Statistics_Card_AppliedDoseRates_Title" = "Verabreichte Impfdosen";

"Statistics_Card_AppliedDoseRates_Today" = "Aktuell";

"Statistics_Card_AppliedDoseRates_Yesterday" = "Bis Gestern";

"Statistics_Card_AppliedDoseRates_Date" = "Bis %@";

"Statistics_Card_AppliedDoseRates_SecondaryLabelTitle" = "7-Tage-Mittelwert";

"Statistics_Card_AppliedDoseRates_TertiaryLabelTitle" = "Gesamt";

/* Error */

"Statistics_LoadingError" = "Die Statistiken konnten nicht geladen werden. Bitte schließen Sie die App und versuchen Sie es erneut.";

/* - Info Screen */

"Statistics_Info_Title" = "Kennzahlen";

"Statistics_Info_Subtitle" = "Erklärung der Statistiken";

"Statistics_Info_Local7Days_Title" = "Lokale 7-Tage-Inzidenz";

"Statistics_Info_Local7Days_Text" = "Gesamtzahl der bestätigten Neuinfektionen der letzten 7 Tage (nach Meldedatum) pro 100.000 Einwohner im konfigurierten Kreis oder Bundesland.";

"Statistics_Info_Incidence_Title" = "7-Tage-Inzidenz";

"Statistics_Info_Incidence_Text" = "Gesamtzahl der bestätigten Neuinfektionen der letzten 7 Tage (nach Meldedatum) pro 100.000 Einwohner";

"Statistics_Info_Infections_Title" = "Bestätigte Neuinfektionen";

"Statistics_Info_Infections_Text" = "Anzahl der an das RKI übermittelten Corona-positiv getesteten Personen";

"Statistics_Info_KeySubmissions_Title" = "Warnende Personen";

"Statistics_Info_KeySubmissions_Text" = "Anzahl der über einen PCR-Test Corona-positiv getesteten Personen, die mithilfe der App ihre Mitmenschen gewarnt haben ";

"Statistics_Info_ReproductionNumber_Title" = "7-Tage-R-Wert";

"Statistics_Info_ReproductionNumber_Text" = "Die Reproduktionszahl R gibt an, wie viele Personen im Durchschnitt von einer infizierten Person angesteckt wurden. Der aktuelle Wert berücksichtigt Daten bis vor 5 Tagen.";

"Statistics_Info_AtLeastOnce_Title" = "Mindestens einmal geimpfte Personen";

"Statistics_Info_AtLeastOnce_Text" = "Anzahl der an das RKI übermittelten Personen, die die erste Impfdosis erhalten haben.";

"Statistics_Info_FullyVaccinated_Title" = "Vollständig geimpfte Personen";

"Statistics_Info_FullyVaccinated_Text" = "Anzahl der an das RKI übermittelten Personen, die die alle notwendigen Impfdosen erhalten haben.";

"Statistics_Info_DosesAdministered_Title" = "Verabreichte Impfdosen";

"Statistics_Info_DosesAdministered_Text" = "Anzahl der Impfdosen, die bisher bundesweit verabreicht wurden.";

"Statistics_Info_FAQLink_Text" = "Weitere Informationen finden Sie in den FAQ:";

"Statistics_Info_FAQLink_Title" = "FAQ zu Statistiken";

"Statistics_Info_Definitions_Title" = "Legende";

"Statistics_Info_Period_Title" = "Zeitraum";

"Statistics_Info_Yesterday_Title" = "Gestern / Bis gestern";

"Statistics_Info_Yesterday_Text" = "Zahl für den Vortag / bis zum Vortag. Wenn für den Vortag noch keine Zahl vorliegt, wird das Datum des letzten Tages angezeigt, für den eine Zahl vorliegt.";

"Statistics_Info_Mean_Title" = "7-Tage-Mittelwert";

"Statistics_Info_Mean_Text" = "Mittelwert der vergangenen 7 Tage";

"Statistics_Info_Total_Title" = "Gesamt";

"Statistics_Info_Total_Text" = "Gesamtzahl seit Jahresbeginn 2020 bzw. Einführung der App (15. Juni 2020)";

"Statistics_Info_Trend_Title" = "Trend";

"Statistics_Info_Trend_Text" = "Die Pfeilrichtung zeigt an, ob der Trend nach oben oder nach unten geht oder relativ stabil ist, d.h. eine Abweichung von weniger als 1% im Vortagesvergleich bzw. 5% im Vorwochenvergleich aufweist. Die Farbe bewertet diesen Trend als positiv (grün), negativ (rot) oder neutral (grau). Der Trend vergleicht den Wert vom Vortag mit dem Wert von vor zwei Tagen bzw. für die 7-Tage-Trends den Mittelwert der letzten 7 Tage mit dem der vorausgegangenen 7 Tage.";

"Statistics_Info_Trends_Title" = "Folgende Trends können angezeigt werden:";

"Statistics_Info_Trends_Increasing" = "Trend steigend";

"Statistics_Info_Trends_Decreasing" = "Trend fallend";

"Statistics_Info_Trends_Stable" = "Trend stabil";

"Statistics_Info_Trends_Footnote" = "Die Bewertung des Trends bei den warnenden Personen ändert sich je nach Infektionslage. Deshalb wird dieser Trend immer neutral dargestellt.";

"Statistics_Info_Image_AccLabel" = "Abstrakte Darstellung eines Smartphones mit vier Platzhaltern für Informationen";

/* Update OS */

"UpdateOS_title" = "Führen Sie ein iOS-Update durch.";

"UpdateOS_text" = "Für die Corona-Warn-App benötigen Sie die aktuelle iOS-Version.\nGehen Sie dafür in die Einstellungen Ihres iPhones und wählen Sie Allgemein -> Softwareupdate.";

/* Tabbar */

"Tabbar_Home_Title" = "Startseite";

"Tabbar_Certificates_Title" = "Zertifikate";

"Tabbar_Diary_Title" = "Tagebuch";

"Tabbar_CheckIn_Title" = "Check-in";

/* Data Donation */

"DataDonation_IntroductionText" = "Teilen Sie Daten über Ihre App-Nutzung mit uns und helfen Sie uns so, die Wirksamkeit der App zu bewerten.";

"DataDonation_AccImageDescription" = "Weibliche Person mit Mobiltelefon, welche ihre Daten teilt";

"DataDonation_Headline" = "Datenspende";

"DataDonation_Description" = "Sie können uns helfen, die Corona-Warn-App zu verbessern. Teilen Sie Daten über Ihre App-Nutzung mit dem RKI. Sie helfen damit dem RKI bei der Bewertung der Wirksamkeit der App. Ihre Daten ermöglichen außerdem, die Funktionen und Nutzerfreundlichkeit der App zu verbessern.";

"DataDonation_SubHead_Settings" = "EINSTELLUNG";

"DataDonation_SubHead_YourState" = "Ihr Bundesland (optional)";

"DataDonation_SubHead_AgeGroup" = "Ihre Altersgruppe (optional)";

"DataDonation_State_NoSelection_Text" = "Bundesland";

"DataDonation_Region_NoSelection_Text" = "Kreis / Bezirk (optional)";

"DataDonation_AgeGroup_NoSelection_Text" = "Angabe zu Ihrem Alter";

"DataDonation_DetailedInformation_DataProcessing" = "Ausführliche Informationen zu dieser Datenverarbeitung und den Datenschutzrisiken in den USA und anderen Drittländern";

"DataDonation_Button_OK" = "Einverstanden";

"DataDonation_Button_NotOK" = "Nicht einverstanden";

/* Value selection */

"DataDonation_ValueSelection_None" = "keine Angabe";

"DataDonation_ValueSelection_Title_State" = "Ihr Bundesland";

"DataDonation_ValueSelection_Title_Region" = "Ihr Kreis / Bezirk";

"DataDonation_ValueSelection_Title_Age" = "Ihre Altersgruppe";

"DataDonation_ValueSelection_Age_Below29" = "bis 29 Jahre";

"DataDonation_ValueSelection_Age_Between30And59" = "30-59 Jahre";

"DataDonation_ValueSelection_Age_Min60OrAbove" = "60+ Jahre";

/* Detailed Infos Data Donation */

"DetailedInfosDataDonation_Headline" = "Ausführliche Informationen zur Datenspende";

"DetailedInfosDataDonation_SubHead_DataProcessing" = "Datenverarbeitung im Rahmen der Datenspende";

"DetailedInfosDataDonation_DataProcessing_Description" = "Im Rahmen der Datenspende übermittelt die App verschiedene Daten täglich an das RKI. Die übermittelten Daten dienen der Bewertung der Wirksamkeit der App und sie werden ausgewertet, um folgende Verbesserungen zu ermöglichen:";

"DetailedInfosDataDonation_BulletPoint_ImproveddRiskDetermination_BulletTitle" = "Verbesserung der Risiko-Ermittlung";

"DetailedInfosDataDonation_BulletPoint_ImproveddRiskDetermination" = "Die Genauigkeit und Zuverlässigkeit der technischen Berechnung der Ansteckungsrisiken sollen verbessert werden. Hierfür werden Angaben über Risiko-Begegnungen und Ihnen angezeigte Warnungen ausgewertet. In der Folge kann die Berechnungsmethode verfeinert werden.";

"DetailedInfosDataDonation_BulletPoint_ImproveddUserNavigation_BulletTitle" = "Verbesserung der Nutzerführung in der App";

"DetailedInfosDataDonation_BulletPoint_ImproveddUserNavigation" = "Die Bedienung der App soll erleichtert werden. Hierfür werden Angaben über die einzelnen Schritte ausgewertet, die Nutzer in der App vornehmen. So können Beschriftungen und Hinweistexte klarer gestaltet und Bedienelemente so platziert werden, dass sie besser gefunden werden können. Außerdem können Darstellungen für verschiedene Smartphone-Modelle angepasst werden.";

"DetailedInfosDataDonation_BulletPoint_AppSupport_BulletTitle" = "Informationen und Hilfestellungen zur App ermöglichen";

"DetailedInfosDataDonation_BulletPoint_AppSupport" = "Es soll möglich werden, zu erkennen, ob es z. B. bei der Nutzung der App im Zusammenhang mit bestimmten Testeinrichtungen und Laboren oder in bestimmten Regionen zu Problemen kommt. Dies kann festgestellt werden, wenn aufgrund der Datenspende auffällt, dass in bestimmten Regionen Testergebnisse verspätet zur Verfügung stehen. So können die zuständigen Gesundheitsbehörden auch gezielt auf mögliche technische Störungen hingewiesen werden.";

"DetailedInfosDataDonation_BulletPoint_ImprovedStatistics_BulletTitle" = "Verbesserung der Statistiken über den Pandemieverlauf";

"DetailedInfosDataDonation_BulletPoint_ImprovedStatistics" = "Die Daten können Aufschluss über die zeitliche und räumliche Verteilung bestimmter Ereignisse des Pandemieverlaufs geben und es ermöglichen, auf bestimmte Entwicklungen schneller zu reagieren.";

"DetailedInfosDataDonation_SubHead_RKI_DataCollection" = "Dazu erhebt das RKI folgende Daten:";

"DetailedInfosDataDonation_RKI_DataCollection_BulletPoint_Date" = "Das Datum der Übermittlung.";

"DetailedInfosDataDonation_RKI_DataCollection_BulletPoint_ChangeOfWarnHistory" = "Änderungen der Warnungshistorie im Vergleich zum Vortag.";

"DetailedInfosDataDonation_RKI_DataCollection_BulletPoint_InfoAboutRisk" = "Angaben dazu, welches Risiko Ihnen zum Zeitpunkt der Übermittlung angezeigt wurde.";

"DetailedInfosDataDonation_RKI_DataCollection_BulletPoint_RiskStatus_Base" = "Angaben dazu, auf welcher Grundlage der Risikostatus in Zusammenhang mit einer Begegnung berechnet wurde.";

"DetailedInfosDataDonation_SubHead_RetrievedTestResult" = "Wenn Sie ein Testergebnis über die App abgerufen haben:";

"DetailedInfosDataDonation_RetrievedTestResult_BulletPoint_KindOfTestResult" = "Angaben dazu, ob Sie ein positives oder negatives Testergebnis über die App erhalten haben.";

"DetailedInfosDataDonation_RetrievedTestResult_BulletPoint_CalculatedRisk" = "Angaben zum berechneten Risiko zum Zeitpunkt der Testregistrierung.";

"DetailedInfosDataDonation_RetrievedTestResult_BulletPoint_PeriodHighRisk" = "Angaben zum Zeitraum zwischen der letzten Begegnung mit erhöhtem Risiko und der Testregistrierung.";

"DetailedInfosDataDonation_RetrievedTestResult_BulletPoint_PeriodLastInfoHighRisk" = "Angaben zum Zeitraum zwischen der letzten Mitteilung eines erhöhten Risikos und der Testregistrierung.";

"DetailedInfosDataDonation_RetrievedTestResult_BulletPoint_SharedTestResult" = "Angaben dazu, ob Sie Ihr Testergebnis geteilt und andere gewarnt haben.";

"DetailedInfosDataDonation_SubHead_WarnOthers" = "Wenn Sie andere über eine mögliche Risiko-Begegnung gewarnt haben:";

"DetailedInfosDataDonation_WarnOthers_BulletPoint_Canceled" = "Angaben dazu, ob Sie die Schritte zur Warnung anderer abgebrochen haben.";

"DetailedInfosDataDonation_WarnOthers_BulletPoint_SymptompsStart" = "Angaben dazu, ob Sie Angaben zum Symptombeginn gemacht haben.";

"DetailedInfosDataDonation_WarnOthers_BulletPoint_Consent" = "Angaben dazu, wann Sie Ihr Einverständnis in die Warnung anderer erteilt haben.";

"DetailedInfosDataDonation_WarnOthers_BulletPoint_HowFar" = "Angaben dazu, bis zu welcher Meldung im Rahmen der Warnung anderer Sie gekommen sind.";

"DetailedInfosDataDonation_WarnOthers_BulletPoint_HoursUntilReceived" = "Angaben dazu, wie viele Stunden es gedauert hat, bis Sie Ihr Testergebnisses erhalten haben.";

"DetailedInfosDataDonation_WarnOthers_BulletPoint_DaysElapsed" = "Angaben dazu, wie viele Tage seit der letzten Mitteilung eines hohen Risikos vergangen sind.";

"DetailedInfosDataDonation_WarnOthers_BulletPoint_HoursSinceRegistration" = "Angaben dazu, wie viele Stunden seit der Testregistrierung vergangen sind.";

"DetailedInfosDataDonation_Misc_SubHead_MiscInformation" = "Sonstige Informationen:";

"DetailedInfosDataDonation_Misc_SubHead_BulletPoint_AgeGroup" = "Angaben dazu, welche Altersgruppe Sie angegeben haben.";

"DetailedInfosDataDonation_Misc_SubHead_BulletPoint_Region" = "Angaben dazu, welche Region Sie angegeben haben.";

"DetailedInfosDataDonation_Misc_SubHead_BulletPoint_TechSpecs" = "Angaben zum Modell und der Version Ihres Smartphones und zur Version Ihrer App sowie dem verwendeten Betriebssystem.";

"DetailedInfosDataDonation_General_Privacy_Infos" = "Die Angaben können nicht mit Ihrer Person verknüpft werden. Ihre Identität bleibt weiterhin geheim.
Die Angaben werden statistisch ausgewertet, sie werden nicht zu einem Profil gespeichert.";

"Contact_Journal_Notes_Description_Title" = "Notiz";

"Contact_Journal_Notes_Description" = "Hier können Sie Notizen machen, die Ihnen helfen, das Infektionsrisiko besser einzuschätzen.\n\nNotieren Sie hier weitere Umstände Ihrer Begegnung bzw. Ihres Aufenthalts, die sich auf das Infektionsrisiko auswirken können, z. B. räumliche Nähe zu anderen Personen oder was Sie gemacht haben (Beispiele: „saßen nah beieinander“, „Sport gemacht“, „wenig Platz“, „wir haben gesungen“).\n\nDiese Notizen können Ihnen später helfen, sich besser zu erinnern. So können Sie, wenn nötig, die Menschen, mit denen Sie zusammen waren, frühzeitig warnen und auch das Gesundheitsamt bei der Nachverfolgung möglicher Infektionsketten unterstützen.";

/* Quick Actions a.k.a. shortcuts */

"QuickAction_newContactDiaryEntry" = "Tagebuch-Eintrag für heute hinzufügen";

"QuickAction_eventCheckin" = "Einchecken";

/* Checkins */

"Checkins_QR_Scanner_Title" = "QR-Code Scan";

"Checkins_Overview_Title" = "Meine Check-ins";

"Checkins_Overview_MenuButtonTitle" = "Menü";

"Checkins_Overview_ScanButtonTitle" = "QR-Code scannen";

"Checkins_Overview_EmptyTitle" = "Noch keine Einträge vorhanden";

"Checkins_Overview_EmptyDescription" = "Wenn Sie einen QR-Code scannen, um sich für ein Event oder einen Ort einzuchecken, wird automatisch ein Eintrag angelegt.";

"Checkins_Overview_EmptyImageDescription" = "Gebäude mit QR-Code-Symbol im Hintergrund";

"Checkins_Overview_DeleteAllButtonTitle" = "Alle entfernen";

"Checkins_Overview_DurationTitle" = "Dauer";

"Checkins_Overview_CheckinDateTemplate" = "Am %@";

"Checkins_Overview_CheckinTimeTemplate" = "%@ - Automatisch auschecken nach %@";

"Checkins_Overview_CheckoutButtonTitle" = "Jetzt auschecken";

"Checkins_Overview_MissingPermissions_Title" = "Benutzung der Kamera erlauben";

"Checkins_Overview_MissingPermissions_Description" = "Um die Kamera für das Scannen des QR-Codes zu nutzen, müssen Sie die Verwendung der Kamera in den Geräte-Einstellungen zur App zulassen.";

"Checkins_Overview_MissingPermissions_ButtonTitle" = "Geräte-Einstellungen öffnen";

"Checkins_Overview_DeleteOne_AlertTitle" = "Wollen Sie diesen Eintrag wirklich entfernen?";

"Checkins_Overview_DeleteOne_AlertMessage" = "Sie können dann Personen, die zur selben Zeit für diesen Ort oder Event eingecheckt waren, bei Bedarf nicht mehr warnen oder von ihnen gewarnt werden.";

"Checkins_Overview_DeleteOne_AlertConfirmButtonTitle" = "Entfernen";

"Checkins_Overview_DeleteOne_AlertCancelButtonTitle" = "Abbrechen";

"Checkins_Overview_DeleteAll_AlertTitle" = "Wollen Sie wirklich alle Einträge entfernen?";

"Checkins_Overview_DeleteAll_AlertMessage" = "Sie können dann Personen, die zur selben Zeit für diese Orte oder Events eingecheckt waren, bei Bedarf nicht mehr warnen oder von ihnen gewarnt werden.";

"Checkins_Overview_DeleteAll_AlertConfirmButtonTitle" = "Entfernen";

"Checkins_Overview_DeleteAll_AlertCancelButtonTitle" = "Abbrechen";

"Checkins_Overview_ActionSheet_InfoTitle" = "Informationen";

"Checkins_Overview_ActionSheet_EditTitle" = "Bearbeiten";

"Checkins_Overview_QRScanner_Instruction" = "QR-Code scannen und einchecken";

"Checkins_Overview_Item_Prefix_CheckIn" = "Check-in für %@.";

"Checkins_Overview_Item_Prefix_CheckedOut" = "Checked-Out für %@.";

"Checkin_QR_Scanner_Checkin_Error_Title" = "Ungültiger QR-Code";

"Checkin_QR_Scanner_Error_InvalidURL" = "Der gescannte QR-Code gilt nicht für das Einchecken für ein Event oder einen Ort. Bitte scannen Sie einen geeigneten QR-Code (Fehlercode INVALID_URL).";

"Checkin_QR_Scanner_Error_InvalidPayload" = "Ungültiger QR-Code verhindert das Einchecken. Die verantwortliche Stelle muss einen neuen QR-Code generieren (Fehlercode INVALID_PAYLOAD).";

"Checkin_QR_Scanner_Error_InvalidURLVendorData" = "Ungültiger QR-Code verhindert das Einchecken. Die verantwortliche Stelle muss einen neuen QR-Code generieren (Fehlercode INVALID_VENDOR_DATA).";

"Checkin_QR_Scanner_Error_InvalidDescription" = "Ungültiger QR-Code verhindert das Einchecken. Die verantwortliche Stelle muss einen neuen QR-Code generieren (Fehlercode INVALID_DESCRIPTION).";

"Checkin_QR_Scanner_Error_InvalidAddress" = "Ungültiger QR-Code verhindert das Einchecken. Die verantwortliche Stelle muss einen neuen QR-Code generieren (Fehlercode INVALID_ADDRESS).";

"Checkin_QR_Scanner_Error_InvalidCryptographicSeed" = "Ungültiger QR-Code verhindert das Einchecken. Die verantwortliche Stelle muss einen neuen QR-Code generieren (Fehlercode INVALID_CRYPTO_SEED).";

"Checkin_QR_Scanner_Error_InvalidTimeStamps" = "Ungültiger QR-Code verhindert das Einchecken. Die verantwortliche Stelle muss einen neuen QR-Code generieren (Fehlercode INVALID_TIMESTAMPS).";

/* TraceLocations */

"TraceLocations_Overview_Title" = "Meine QR-Codes";

"TraceLocations_Overview_MenuButtonTitle" = "Menü";

"TraceLocations_Overview_AddButtonTitle" = "QR-Code erstellen";

"TraceLocations_Overview_EmptyTitle" = "Noch keine QR-Codes erstellt";

"TraceLocations_Overview_EmptyDescription" = "Hier werden alle QR-Codes angezeigt, die Sie für einen Ort oder ein Event erstellt haben. Sie können die QR-Codes löschen, wenn diese nicht mehr verwendet werden sollen.";

"TraceLocations_Overview_EmptyImageDescription" = "Smartphone mit QR-Code-Symbol";

"TraceLocations_Overview_DeleteAllButtonTitle" = "Alle entfernen";

"TraceLocations_Overview_SelfCheckinButtonTitle" = "Selbst einchecken";

"TraceLocations_Overview_DeleteOne_AlertTitle" = "Wollen Sie den QR-Code wirklich löschen?";

"TraceLocations_Overview_DeleteOne_AlertMessage" = "Bitte denken Sie daran, dass der QR-Code danach nicht mehr zum Einchecken verwendet werden kann.";

"TraceLocations_Overview_DeleteOne_AlertConfirmButtonTitle" = "Löschen";

"TraceLocations_Overview_DeleteOne_AlertCancelButtonTitle" = "Abbrechen";

"TraceLocations_Overview_DeleteAll_AlertTitle" = "Wollen Sie wirklich alle QR-Codes löschen?";

"TraceLocations_Overview_DeleteAll_AlertMessage" = "Bitte denken Sie daran, dass diese QR-Codes danach nicht mehr zum Einchecken verwendet werden können.";

"TraceLocations_Overview_DeleteAll_AlertConfirmButtonTitle" = "Löschen";

"TraceLocations_Overview_DeleteAll_AlertCancelButtonTitle" = "Abbrechen";

"TraceLocations_Overview_ActionSheet_InfoTitle" = "Informationen";

"TraceLocations_Overview_ActionSheet_EditTitle" = "Bearbeiten";

"TraceLocations_Overview_Item_Prefix" = "QR-Code für %@.";

/* Trace Location Details */

"TraceLocations_Details_PrintVersionButtonTitle" = "Druckversion anzeigen";

"TraceLocations_Details_DuplicateButtonTitle" = "Als Vorlage verwenden";

/* Selection of a TraceLocations */
"TraceLocations_TypeSelection_Title" = "QR-Code erstellen";

"TraceLocations_Section_Title_Permanent" = "ORT";

"TraceLocations_Section_Title_Temporary" = "EVENT";

"TraceLocations_Type_Title_PermanentOther" = "Anderer Ort";

"TraceLocations_Type_Title_PermanentRetail" = "Einzelhandel";

"TraceLocations_Title_Type_PermanentFoodService" = "Gastronomiebetrieb";

"TraceLocations_Type_Title_PermanentCraft" = "Handwerksbetrieb";

"TraceLocations_Type_Title_PermanentWorkplace" = "Arbeitsstätte";

"TraceLocations_Type_Title_PermanentEducationalInstitution" = "Bildungsstätte";

"TraceLocations_Type_Title_PermanentPublicBuilding" = "Öffentliches Gebäude";

"TraceLocations_Type_Subtitle_PermanentRetail" = "Geschäft, Verkaufsraum";

"TraceLocations_Type_Subtitle_PermanentFoodService" = "Café, Kneipe, Restaurant, Hotel";

"TraceLocations_Type_Subtitle_PermanentCraft" = "Friseur, Schreinerei";

"TraceLocations_Type_Subtitle_PermanentWorkplace" = "Büro, Konferenzraum, Kantine";

"TraceLocations_Type_Subtitle_PermanentEducationalInstitution" = "Klassenzimmer, Vorlesungssaal, Bibliothek";

"TraceLocations_Type_Subtitle_PermanentPublicBuilding" = "Bürgeramt, Museum";

"TraceLocations_Type_Title_TemporaryOther" = "Anderes Event";

"TraceLocations_Type_Title_TemporaryCulturalEvent" = "Kulturveranstaltung";

"TraceLocations_Type_Title_TemporaryClubActivity" = "Vereinsaktivität";

"TraceLocations_Type_Title_TemporaryPrivateEvent" = "Private Feier";

"TraceLocations_Type_Title_TemporaryWorshipService" = "Gottesdienst";

"TraceLocations_Type_Subtitle_TemporaryCulturalEvent" = "Konzert, Kunstausstellung";

"TraceLocations_Type_Subtitle_TemporaryClubActivity" = "Sporttraining, Mitgliederversammlung";

"TraceLocations_Type_Subtitle_TemporaryPrivateEvent" = "Geburtstag, Familienfeier";

/* Trace Location Configuration */

"TraceLocations_Configuration_Title" = "QR-Code erstellen";

"TraceLocations_Configuration_DescriptionPlaceholder" = "Bezeichnung";

"TraceLocations_Configuration_AddressPlaceholder" = "Ort";

"TraceLocations_Configuration_StartDateTitle" = "Beginn";

"TraceLocations_Configuration_EndDateTitle" = "Ende";

"TraceLocations_Configuration_DefaultCheckinLengthTitle" = "Typische Aufenthaltsdauer";

"TraceLocations_Configuration_DefaultCheckinLengthFootnote" = "Geben Sie an, wie lange sich Gäste üblicherweise bei Ihnen aufhalten.";

"TraceLocations_Configuration_PrimaryButtonTitle" = "Speichern";

"TraceLocations_Configuration_HoursUnit" = "%@ Std.";

"TraceLocations_Configuration_SavingErrorMessage" = "Der QR-Code kann aktuell nicht gespeichert werden. Bitte versuchen Sie es später noch einmal (Fehlercode %@).";

/* Error Reporting */

"ErrorReport_Title" = "Fehlerberichte";

"ErrorReport_Analysis" = "Fehleranalyse";

"ErrorReport_Description1" = "Um den technischen Support der App bei der Fehleranalyse zu unterstützen, können Sie einen Fehlerbericht der CWA aufzeichnen. Hierbei werden die einzelnen technischen Schritte und Ereignisse beim Ablauf der App detailliert aufgezeichnet. Den Fehlerbericht können Sie dann an den technischen Support senden und so helfen, Fehler zu erkennen und zu beheben.\n\nWeitere Informationen finden Sie in den FAQ:";

"ErrorReport_FAQ" = "FAQ zu den Fehlerberichten";

"ErrorReport_Description2" = "Bevor Sie den aufgezeichneten Fehlerbericht an den technischen Support des RKI übersenden können, ist Ihr Einverständnis erforderlich.\n\nNach der Übersendung erhalten Sie eine Fehlerbericht-ID. Diese können Sie angeben, um dem technischen Support z. B. weitere Informationen zukommen zu lassen und dabei eine Zuordnung zu Ihrem Fehlerbericht zu ermöglichen. Wenn Sie die Fehlerbericht-ID nicht mitteilen, ist dem RKI eine Zuordnung zu Ihrer Person nicht möglich.";

"ErrorReport_DetailedInformation_Title" = "Ausführliche Informationen zur Übersendung der Fehlerberichte";

"errorReport_DetailedInformation_Headline" = "Prüfung der Echtheit und Drittlandsübermittlung";

"errorReport_DetailedInformation_Content1" = "Um die Echtheit Ihrer App zu bestätigen, erzeugt Ihr Smartphone eine eindeutige Kennung, die Informationen über die Version Ihres Smartphones und der App enthält. Das ist erforderlich, um sicherzustellen, dass nur Nutzer Daten auf diesem Weg an den technischen Support übersenden, die tatsächlich die Corona-Warn-App nutzen und nicht manipulierte Fehlerberichte bereitstellen. Die Kennung wird dafür einmalig an Apple übermittelt. Dabei kann es auch zu einer Datenübermittlung in die USA oder andere Drittländer kommen. Dort besteht möglicherweise kein dem europäischen Recht entsprechendes Datenschutzniveau und Ihre europäischen Datenschutzrechte können eventuell nicht durchgesetzt werden. Insbesondere besteht die Möglichkeit, dass Sicherheitsbehörden im Drittland, auch ohne einen konkreten Verdacht, auf die übermittelten Daten bei Apple zugreifen und diese auswerten, beispielsweise indem sie Daten mit anderen Informationen verknüpfen. Dies betrifft nur die an Apple übermittelte Kennung. Die Angaben aus Ihrem Fehlerbericht erhält Apple nicht. Möglicherweise kann Apple jedoch anhand der Kennung auf Ihre Identität schließen und nachvollziehen, dass die Echtheitsprüfung Ihres Smartphones stattgefunden hat.\n\nWenn Sie mit der Drittlandsübermittlung nicht einverstanden sind, tippen Sie bitte nicht „Einverstanden und Fehlerbericht senden“ an. Sie können die App weiterhin nutzen, eine Übersendung des Fehlerberichtes über die App ist dann jedoch nicht möglich.";

"ErrorReport_DetailedInformation_Subheadline" = "Zur Auswertung der Fehlerberichte durch das RKI";

"ErrorReport_DetailedInformation_Content2" = "Nachdem die Echtheit Ihrer App geprüft wurde, wird der Fehlerbericht über eine gesicherte Verbindung an das RKI übermittelt. Die Fehlerberichte werden nur zur Fehleranalyse und Fehlerbehebung im Rahmen zukünftiger Updates der App genutzt. Nur Mitarbeiter des technischen Support können auf die Fehlerberichte zugreifen. Die Fehlerberichte enthalten eine Vielzahl von Statusmeldungen und Ereignissen, die in der App ausgelöst wurden, sie enthalten aber keine Hinweise anhand derer das RKI auf Ihre Identität schließen kann. Erst wenn Sie die Fehlerbericht-ID im Zusammenhang mit weiteren Mitteilungen nennen, kann ein Zusammenhang zwischen der Mitteilung (und z. B. Ihrem dort enthaltenen Namen) und den im Fehlerbericht enthaltenen Angaben (z. B. technische Meldungen zur Berechnung im Rahmen der Risiko-Ermittlung, in der App angezeigte Informationen und durchlaufene Schritte, aber ggf. auch einem abgerufenen Testergebnis und ggf. im Rahmen der Warnung geteilter Zufalls-IDs) hergestellt werden.";

"ErrorReport_Legal_DetailedInformation_Content2" = "Nachdem die Echtheit Ihrer App geprüft wurde, wird der Fehlerbericht über eine gesicherte Verbindung an das RKI übermittelt. Die Fehlerberichte werden nur zur Fehleranalyse und Fehlerbehebung im Rahmen zukünftiger Updates der App genutzt. Nur Mitarbeiter des technischen Support können auf die Fehlerberichte zugreifen. Die Fehlerberichte enthalten eine Vielzahl von Statusmeldungen und Ereignissen, die in der App ausgelöst wurden, sie enthalten aber keine Hinweise anhand derer das RKI auf Ihre Identität schließen kann. Erst wenn Sie die Fehlerbericht-ID im Zusammenhang mit weiteren Mitteilungen nennen, kann ein Zusammenhang zwischen der Mitteilung (und z. B. Ihrem dort enthaltenen Namen) und den im Fehlerbericht enthaltenen Angaben (z. B. technische Meldungen zur Berechnung im Rahmen der Risiko-Ermittlung, in der App angezeigte Informationen und durchlaufene Schritte, aber ggf. auch einem abgerufenen Testergebnis und ggf. im Rahmen der Warnung geteilter Zufalls-IDs) hergestellt werden.";

"ErrorReport_History_Title" = "ID-Historie";

"ErrorReport_History_Description" = "Hier sehen Sie die IDs Ihrer Fehleranalyse-Protokolle";

"ErrorReport_History_Cell_ID" = "ID %@";

"ErrorReport_History_Navigation_Subline" = "IDs der bisher geteilten Fehleranalysen";

"ErrorReport_DEVICE_NOT_SUPPORTED" = "Der Fehlerbericht kann nicht übertragen werden (Fehlercode %@).";

"ErrorReport_TRY_AGAIN_LATER" = "Der Fehlerbericht kann aktuell nicht übertragen werden. Bitte versuchen Sie es später noch einmal (Fehlercode %@).";

/* Checkins */

"Checkin_Information_Title" = "Einchecken";

"Checkin_Information_ImageDescription" = "Drei Personen an einem Stehtisch, zwei von ihnen schauen auf ihr Smartphone.";

"Checkin_Information_DescriptionTitle" = "Infektionsketten schnell und sicher unterbrechen";

"Checkin_Information_DescriptionSubHeadline" = "Scannen Sie den QR-Code zu einem Event oder Ort, um sich einzuchecken und so Ihre Anwesenheit für dieses Event oder diesen Ort auf Ihrem Smartphone zu speichern.";

"Checkin_Information_Item_RiskStatus_Title" = "Jeder Check-in wird bei der Ermittlung des Risikostatus zusätzlich berücksichtigt. Wird eine eingecheckte Person später positiv getestet, können Sie gewarnt werden, wenn Sie sich zur gleichen Zeit oder bis zu 30 Minuten nach der positiv getesteten Person im gleichen Raum aufgehalten haben.";

"Checkin_Information_Item_Time_Title" = "Bitte geben Sie Ihre Aufenthaltszeit so genau wie möglich an, damit gezielt gewarnt werden kann.";

"Checkin_Information_Dataprivacy_Title" = "Weitere Hinweise finden Sie in der Datenschutzerklärung.";

"Checkin_Information_PrimaryButton_Title" = "Einverstanden";

/* CheckIn edit */

"Checkins_Edit_PrimaryButton_Title" = "Speichern";

"Checkins_Edit_Section_Title" = "Aufenthaltsdauer anpassen für:";

"Checkins_Edit_CheckedIn" = "Eingecheckt";

"Checkins_Edit_CheckedOut" = "Ausgecheckt";

"Checkins_Edit_Notice" = "Die Aufenthaltsdauer wird nicht automatisch in Ihrem Kontakt-Tagebuch angepasst.";

/* Trace Location */

"TraceLocation_Information_Title" = "QR-Code erstellen";

"TraceLocation_Information_ImageDescription" = "Eine Person zeigt auf ein Flipchart, zwei Personen sitzen daneben und schauen auf das Flipchart.";

"TraceLocation_Information_DescriptionTitle" = "Mehr Sicherheit für Sie und Ihre Gäste";

"TraceLocation_Information_DescriptionSubHeadline" = "Erstellen Sie einen QR-Code, den Ihre Gäste bei ihrer Ankunft scannen können. So können sie bei Bedarf andere Gäste warnen oder von ihnen gewarnt werden.";

"TraceLocation_Information_Item_RiskStatus" = "Jeder Check-in wird bei der Ermittlung des Risikostatus zusätzlich berücksichtigt. Wird eine eingecheckte Person später positiv getestet, können die Gäste gewarnt werden, wenn sie sich zur gleichen Zeit oder bis zu 30 Minuten nach der positiv getesteten Person im gleichen Raum aufgehalten haben.";

"TraceLocation_Information_Item_Checkin" = "Stellen Sie den QR-Code Ihren Gästen entweder über Ihr Smartphone oder in ausgedruckter Form zur Verfügung.";

"TraceLocation_Information_Item_RenewQRCode" = "Wenn Sie dauerhaft einen QR-Code verwenden, sollten Sie diesen einmal täglich außerhalb der Öffnungszeiten neu erstellen.";

"TraceLocation_Information_PrimaryButton_Title" = "Weiter";

/* Checkout */

"Checkout_Notification_Title" = "Sie wurden automatisch ausgecheckt.";

"Checkout_Notification_Body" = "Bitte passen Sie Ihre Aufenthaltsdauer gegebenenfalls an.";

"Checkin_Details_HoursShortVersion" = "%@ Std.";

"Checkin_Details_CheckinFor" = "Einchecken für:";

"Checkin_Details_SaveToDiary" = "Nach dem Auschecken in mein Kontakt-Tagebuch eintragen?";

"Checkin_Details_SaveSwitch" = "Umschalttaste";

"Checkin_Details_SaveSwitch_On" = "Ein";

"Checkin_Details_SaveSwitch_Off" = "Aus";

"Checkin_Details_AutomaticCheckout" = "Automatisch auschecken nach";

"Checkin_Details_EventNotStartedYet" = "Das Event beginnt erst am %@ um %@ Uhr. Wollen Sie bereits einchecken?";

"Checkin_Details_EventEnded" = "Das Event ist beendet. Wollen Sie nachträglich einchecken?";

"Checkin_Details_CheckIn_Button" = "Einchecken";

/* Submission Check-in */

"Submission_Checkins_Title" = "Check-ins teilen?";

"Submission_Checkins_Description" = "Teilen Sie Ihre Check-ins, um andere zu warnen, die mit Ihnen eingecheckt waren. Ihre Identität bleibt geheim.";

"Submission_Checkins_SelectAll" = "Alle auswählen";

"Submission_Checkins_Continue" = "Weiter";

"Submission_Checkins_Skip" = "Überspringen";

"Submission_Checkins_Alert_Title" = "Sind Sie sicher, dass Sie Ihre Check-ins nicht teilen wollen?";

"Submission_Checkins_Alert_Message" = "Dadurch werden andere nicht gewarnt, die mit Ihnen eingecheckt waren.";

"Submission_Checkins_Alert_Share" = "Teilen";

"Submission_Checkins_Alert_DontShare" = "Nicht teilen";

/* Create Antigen Profile */

"AntigenProfile_Create_Title" = "Schnelltest-Profil";

"AntigenProfile_Create_Description" = "Legen Sie ein Profil mit Ihren persönlichen Daten an, das Sie per QR-Code bei jeder teilnehmenden Teststelle vorlegen können.";

"AntigenProfile_Create_FirstNamePlaceholder" = "Vorname";

"AntigenProfile_Create_LastNamePlaceholder" = "Nachname";

"AntigenProfile_Create_BirthDatePlaceholder" = "Geburtsdatum";

"AntigenProfile_Create_StreetPlaceholder" = "Straße und Hausnummer";

"AntigenProfile_Create_PostalCodePlaceholder" = "PLZ";

"AntigenProfile_Create_CityPlaceholder" = "Ort";

"AntigenProfile_Create_PhoneNumberPlaceholder" = "Telefonnummer";

"AntigenProfile_Create_EmailAddressPlaceholder" = "E-Mail-Adresse";

"AntigenProfile_Create_Save_Button_Title" = "Speichern";

/* Antigen Profile */

"AntigenProfile_Delete_Alert_Title" = "Wollen Sie das Schnelltest-Profil entfernen?";

"AntigenProfile_Delete_Alert_Description" = "Bitte denken Sie daran, dass der QR-Code danach nicht mehr zum Registrieren verwendet werden kann.";

"AntigenProfile_Delete_Alert_Delete_Button_Title" = "Entfernen";

/* Health Certificate Overview */

"HealthCertificate_Overview_title" = "Zertifikate";

"HealthCertificate_Overview_add" = "Zertifikat hinzufügen";

"HealthCertificate_Overview_EmptyTitle" = "Noch keine Zertifikate vorhanden";

"HealthCertificate_Overview_EmptyDescription" = "Hier werden die gespeicherten digitalen Impfzertifikate, Genesenenzertifikate und Testzertifikate angezeigt.";

"HealthCertificate_Overview_EmptyImageDescription" = "Zertifikatssiegel mit digitalem Zertifikat im Hintergrund";

"HealthCertificate_Overview_Covid_Title" = "Digitales\n**COVID-Zertifikat der EU**";

<<<<<<< HEAD
"VaccinationCertificate_title" = "Digitaler\n**COVID-Impfnachweis der EU**";

"VaccinationCertificate_partiallyVaccinated" = "Unvollständiger Impfschutz";

"VaccinationCertificate_vaccinationValidUntil" = "Gültig bis einschließlich %@";
=======
"HealthCertificate_Overview_Covid_Certificate_Description" = "Ein QR-Code mit dem Zertifikat";
>>>>>>> 0e42f3b5

/* - Test Certificate Info */

"TestCertificate_Info_title" = "Digitales\n**COVID-Testzertifikat der EU**";

"TestCertificate_Info_description" = "Registrieren Sie einen Test auf der Startseite und stimmen Sie zu, ein digitales Testzertifikat zu erhalten. Sobald das Zertifikat vorliegt, wird es hier angezeigt.";

<<<<<<< HEAD
/* - Test Certificate */

"TestCertificate_title" = "Digitales\n**COVID-Testzertifikat der EU**";

"TestCertificate_testDate" = "Test durchgeführt am %@";

=======
>>>>>>> 0e42f3b5
/* - Test Certificate Request */

"TestCertificateRequest_title" = "Digitales\n**COVID-Testzertifikat der EU**";

"TestCertificateRequest_loadingSubtitle" = "Ihr Zertifikat wird gerade erstellt…";

"TestCertificateRequest_errorSubtitle" = "Fehler bei der Zertifikatsabfrage";

"TestCertificateRequest_registrationDate" = "Registriert am %@";

"TestCertificateRequest_loadingStateDescription" = "Ihr Zertifikat wird gerade angefragt, dies kann einige Minuten dauern…";

"TestCertificateRequest_tryAgainButtonTitle" = "Nochmal versuchen";

"TestCertificateRequest_removeButtonTitle" = "Testzertifikat entfernen";

/* - Test Certificate Request Error Alert */

"TestCertificateRequest_ErrorAlert_title" = "Es gibt weiterhin Probleme bei der Abfrage";

"TestCertificateRequest_ErrorAlert_Button_title" = "OK";

/* - Test Certificate Request Remove Alert */

"TestCertificateRequest_RemoveAlert_title" = "Wollen Sie das Zertifikat wirklich entfernen?";

"TestCertificateRequest_RemoveAlert_message" = "Wenn das Zertifikat entfernt wird, kann es nicht noch einmal angefordert werden.";

"TestCertificateRequest_RemoveAlert_CancelButton_title" = "Abbrechen";

"TestCertificateRequest_RemoveAlert_DeleteButton_title" = "Entfernen";

/* Test Certificate Request Errors */

"TestCertificateRequest_Error_CLIENT_ERROR_CALL_HOTLINE" = "Ein Fehler ist aufgetreten. Bitte versuchen Sie es später noch einmal oder kontaktieren Sie die technische Hotline über App-Informationen -> Technische Hotline. (%@)";

"TestCertificateRequest_Error_DCC_EXPIRED" = "Das Zertifikat ist nicht mehr aktuell, Sie können es aus der Corona-App entfernen. (%@)";

"TestCertificateRequest_Error_DCC_NOT_SUPPORTED_BY_LAB" = "Ein Testzertifikat kann nicht angefordert werden, da diese Teststelle die Ausstellung von Testzertifikaten nicht unterstützt. Bitte entfernen Sie das Zertifikat oder kontaktieren Sie die technische Hotline über App-Informationen -> Technische Hotline. (%@)";

"TestCertificateRequest_Error_E2E_ERROR_CALL_HOTLINE" = "Ein Fehler ist aufgetreten. Bitte versuchen Sie es später noch einmal oder kontaktieren Sie die technische Hotline über App-Informationen -> Technische Hotline. (%@)";

"TestCertificateRequest_Error_NO_NETWORK" = "Ihre Internetverbindung wurde unterbrochen. Bitte prüfen Sie die Verbindung und versuchen Sie es erneut. (%@)";

"TestCertificateRequest_Error_TRY_AGAIN" = "Es konnte keine Verbindung hergestellt werden. Bitte versuchen Sie es erneut. (%@)";

"TestCertificateRequest_Error_TRY_AGAIN_DCC_NOT_AVAILABLE_YET" = "Ihr Zertifikat liegt noch nicht vor. Bitte versuchen Sie es noch einmal. Sollte der Fehler weiterhin bestehen, kontaktieren Sie bitte die technische Hotline über App-Informationen -> Technische Hotline. (%@)";

"TestCertificateRequest_Error_DGC_NOT_SUPPORTED_BY_LAB" = "Ein Testzertifikat kann nicht angefordert werden, da diese Teststelle die Ausstellung von Testzertifikaten nicht unterstützt. Bitte entfernen Sie das Zertifikat oder kontaktieren Sie die technische Hotline über App-Informationen -> Technische Hotline. (%@)";

/* Health Certificate Information */

"HealthCertificate_Info_Title" = "Zertifikate hinzufügen";

"HealthCertificate_Info_imageDescription" = "Eine geschützte Person schaut auf ein Smartphone";

"HealthCertificate_Info_description" = "Fügen Sie Ihre digitalen COVID-Zertifikate der EU in der App hinzu, um mit der App Ihren Impfschutz oder ein negatives Testergebnis nachweisen zu können.";

"HealthCertificate_Info_section01" = "Sie können digitale COVID-Impfzertifikate oder COVID-Testzertifikate der EU in der App hinzufügen.";

"HealthCertificate_Info_section02" = "Die Zertifikate gelten innerhalb der EU als gültiger Nachweis (z.B. für Reisen).";

"HealthCertificate_Info_section03" = "Nach dem Hinzufügen bleiben die Zertifikate auf Ihrem Smartphone. Andere Personen können Ihre Daten nur einsehen, wenn Sie diesen ein Zertifikat zur Überprüfung vorzeigen.";

"HealthCertificate_Info_primaryButton" = "Weiter";

/* QR Scanner */

"HealthCertificate_QRScanner_title" = "QR-Code Scan";

"HealthCertificate_QRScanner_instruction" = "QR-Code scannen und registrieren";

/* Home */

/* Health Certified Person Screen */

"HealthCertifiedPerson_title" = "Digitaler COVID-Impfnachweis der EU";

"HealthCertifiedPerson_subtitle" = "SARS-CoV-2-Impfschutz";

"HealthCertifiedPerson_dateOfBirth" = "geboren %@";

"HealthCertifiedPerson_vaccinationCount" = "Impfung %i von %i";

"HealthCertifiedPerson_vaccinationDate" = "durchgeführt am %@";

"HealthCertifiedPerson_QRCode_Image_Description" = "Ein QR-Code mit dem Status Ihrer Impfung";

/* Vaccination Certificate Details */

"HealthCertificate_Details_vaccinationCount" = "Impfung %i von %i";

"HealthCertificate_Details_certificate" = "Impfzertifikat";

"HealthCertificate_Details_EU_Covid_Certificate" = "Digitales COVID-Zertifikat der EU";

"HealthCertificate_Details_QRCode_Image_Description" = "Ein QR-Code mit Ihrem Zertifikat";

"HealthCertificate_Details_certificateCount" = "Impfzertifikat %i von %i";

"HealthCertificate_Details_validity" = "Geimpft %@ - gültig bis %@";

"HealthCertificate_Details_dateOfBirth" = "geboren %@";

"HealthCertificate_Details_dateOfVaccination" = "Datum der Impfung";

"HealthCertificate_Details_vaccine" = "Impfstoff";

"HealthCertificate_Details_vaccineType" = "Impfstoffart";

"HealthCertificate_Details_manufacture" = "Hersteller";

"HealthCertificate_Details_issuer" = "Aussteller";

"HealthCertificate_Details_country" = "Land";

"HealthCertificate_Details_identifier" = "Zertifikationsnummer";

"HealthCertificate_Details_primaryButton" = "Impfzertifikat entfernen";

/* Vaccination Certificate Delete Alert */

"HealthCertificate_Alert_title" = "Wollen Sie das Impfzertifikat wirklich entfernen?";

"HealthCertificate_Alert_message" = "Wenn Sie das Impfzertifikat entfernen, kann die App die Impfung nicht mehr für die Prüfung Ihres Impfstatus berücksichtigen.";

"HealthCertificate_Alert_deleteButton" = "Entfernen";

"HealthCertificate_Alert_cancelButton" = "Abbrechen";

/* Test Certificate Details */

"TestCertificate_Details_title" = "Testzertifikat";

"TestCertificate_Details_subtitle" = "negativer SARS-CoV-2-Test";

"TestCertificate_Details_primaryButton" = "Testzertifikat entfernen";

"TestCertificate_Error_FAQ_Description" = "\n\nWeitere Informationen zum Erhalt Ihres Testzertifikats finden Sie in den FAQ.";

"TestCertificate_Error_FAQ_Button_Title" = "FAQ zu Testzertifikaten";

/* Test Certificate Delete Alert */

"TestCertificate_Alert_title" = "Wollen Sie das Testzertifikat wirklich entfernen?";

"TestCertificate_Alert_message" = "Wenn Sie das Testzertifikat entfernen, können Sie es nicht mehr als Nachweis in der App verwenden.";

"TestCertificate_Alert_deleteButton" = "Entfernen";

"TestCertificate_Alert_cancelButton" = "Abbrechen";

/* Recovery Certificate Details */

"RecoveryCertificate_Details_title" = "Genesenenzertifikat";

"RecoveryCertificate_Details_subtitle" = "Digitales COVID-Zertifikat der EU";

"RecoveryCertificate_Details_primaryButton" = "Genesenenzertifikat entfernen";

/* Recovery Certificate Delete Alert */

"RecoveryCertificate_Alert_title" = "Wollen Sie das Genesenenzertifikat wirklich entfernen?";

"RecoveryCertificate_Alert_message" = "Wenn Sie das Genesenenzertifikat entfernen, können Sie es nicht mehr als Nachweis in der App verwenden.";

"RecoveryCertificate_Alert_deleteButton" = "Entfernen";

"RecoveryCertificate_Alert_cancelButton" = "Abbrechen";

/* Health Certificate Errors */

"HealthCertificate_Error_Title" = "Fehler";

"HealthCertificate_Error_FAQ_Description" = "\n\nWeitere Informationen zum Erhalt Ihres Impfzertifikats finden Sie in den FAQ.";

"HealthCertificate_Error_FAQ_Button_Title" = "FAQ zu Impfzertifikaten";

"HealthCertificate_Error_HC_ALREADY_REGISTERED" = "Das Zertifikat ist bereits in Ihrer App registriert.";

"HealthCertificate_Error_HC_INVALID" = "Dieser QR-Code ist kein gültiges Zertifikat.";

"HealthCertificate_Error_HC_NOT_SUPPORTED" = "Dieses Zertifikat wird nicht unterstützt.";

"HealthCertificate_Error_HC_QR_CODE_ERROR" = "Der QR-Code konnte nicht generiert werden. Sollte der Fehler weiterhin bestehen, kontaktieren Sie die Hotline über App-Informationen -> Technische Hotline.";<|MERGE_RESOLUTION|>--- conflicted
+++ resolved
@@ -2608,15 +2608,13 @@
 
 "HealthCertificate_Overview_Covid_Title" = "Digitales\n**COVID-Zertifikat der EU**";
 
-<<<<<<< HEAD
 "VaccinationCertificate_title" = "Digitaler\n**COVID-Impfnachweis der EU**";
 
 "VaccinationCertificate_partiallyVaccinated" = "Unvollständiger Impfschutz";
 
 "VaccinationCertificate_vaccinationValidUntil" = "Gültig bis einschließlich %@";
-=======
+
 "HealthCertificate_Overview_Covid_Certificate_Description" = "Ein QR-Code mit dem Zertifikat";
->>>>>>> 0e42f3b5
 
 /* - Test Certificate Info */
 
@@ -2624,15 +2622,12 @@
 
 "TestCertificate_Info_description" = "Registrieren Sie einen Test auf der Startseite und stimmen Sie zu, ein digitales Testzertifikat zu erhalten. Sobald das Zertifikat vorliegt, wird es hier angezeigt.";
 
-<<<<<<< HEAD
 /* - Test Certificate */
 
 "TestCertificate_title" = "Digitales\n**COVID-Testzertifikat der EU**";
 
 "TestCertificate_testDate" = "Test durchgeführt am %@";
 
-=======
->>>>>>> 0e42f3b5
 /* - Test Certificate Request */
 
 "TestCertificateRequest_title" = "Digitales\n**COVID-Testzertifikat der EU**";
