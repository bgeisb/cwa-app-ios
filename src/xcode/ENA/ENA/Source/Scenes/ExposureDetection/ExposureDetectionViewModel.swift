//
// 🦠 Corona-Warn-App
//

import ExposureNotification
import Foundation
import UIKit
import OpenCombine

// swiftlint:disable file_length
// swiftlint:disable:next type_body_length
class ExposureDetectionViewModel: CountdownTimerDelegate {

	// MARK: - Init

	init(
		homeState: HomeState,
		appConfigurationProvider: AppConfigurationProviding,
		onSurveyTap: @escaping () -> Void,
		onInactiveButtonTap: @escaping () -> Void,
		onHygieneRulesInfoButtonTap: @escaping () -> Void,
		onRiskOfContagionInfoButtonTap: @escaping () -> Void

	) {
		self.homeState = homeState
		self.appConfigurationProvider = appConfigurationProvider
		self.onInactiveButtonTap = onInactiveButtonTap
		self.onSurveyTap = onSurveyTap
		self.onHygieneRulesInfoButtonTap = onHygieneRulesInfoButtonTap
		self.onRiskOfContagionInfoButtonTap = onRiskOfContagionInfoButtonTap

		homeState.$riskState
			.sink { [weak self] in
				self?.scheduleCountdownTimer()
				self?.setup(for: $0)
			}
			.store(in: &subscriptions)

		homeState.$riskProviderActivityState
			.sink { [weak self] in
				self?.riskProviderActivityState = $0

				switch $0 {
				case .downloading:
					self?.setupForDownloadingState()
				case .detecting:
					self?.setupForDetectingState()
				default:
					break
				}
			}
			.store(in: &subscriptions)

		homeState.$detectionMode
			.sink { [weak self] detectionMode in
				self?.scheduleCountdownTimer()

				if case .risk = homeState.riskState {
					self?.isButtonHidden = detectionMode == .automatic
				}
			}
			.store(in: &subscriptions)

		homeState.$exposureDetectionInterval
			.sink { [weak self] _ in
				self?.scheduleCountdownTimer()
			}
			.store(in: &subscriptions)
	}

	// MARK: - Protocol CountdownTimerDelegate

	func countdownTimer(_ timer: CountdownTimer, didEnd done: Bool) {
		timeUntilUpdate = nil
		
		if case .risk = homeState.riskState, homeState.manualExposureDetectionState == .possible {
			buttonTitle = AppStrings.Home.riskCardUpdateButton
			isButtonEnabled = true
		}
	}

	func countdownTimer(_ timer: CountdownTimer, didUpdate time: String) {
		timeUntilUpdate = time

		if case .risk = homeState.riskState {
			buttonTitle = riskButtonTitle
		}
	}

	// MARK: - Internal

	let appConfigurationProvider: AppConfigurationProviding

	enum CloseButtonStyle {
		case normal
		case contrast
	}

	@OpenCombine.Published var dynamicTableViewModel: DynamicTableViewModel = DynamicTableViewModel([])

	@OpenCombine.Published var titleText: String! = RiskLevel.low.text
	@OpenCombine.Published var titleTextAccessibilityColor: String? = RiskLevel.low.accessibilityRiskColor

	@OpenCombine.Published var riskBackgroundColor: UIColor! = RiskLevel.low.backgroundColor
	@OpenCombine.Published var titleTextColor: UIColor = .enaColor(for: .textContrast)
	@OpenCombine.Published var closeButtonStyle: CloseButtonStyle = .contrast

	@OpenCombine.Published var buttonTitle: String! = AppStrings.ExposureDetection.buttonRefresh
	@OpenCombine.Published var isButtonEnabled: Bool = false
	@OpenCombine.Published var isButtonHidden: Bool = true

	var previousRiskTitle: String {
		switch homeState.risk?.level {
		case .low:
			return AppStrings.ExposureDetection.low
		case .high:
			return AppStrings.ExposureDetection.high
		case .none:
			return AppStrings.ExposureDetection.unknown
		}
	}

	var riskTintColor: UIColor {
		switch homeState.riskState {
		case .risk(let risk):
			return risk.level.tintColor
		case .inactive, .detectionFailed:
			return .enaColor(for: .riskNeutral)
		}
	}

	var riskContrastTintColor: UIColor {
		switch homeState.riskState {
		case .risk:
			return .enaColor(for: .textContrast)
		case .inactive, .detectionFailed:
			return .enaColor(for: .riskNeutral)
		}
	}

	var riskSeparatorColor: UIColor {
		switch homeState.riskState {
		case .risk:
			return .enaColor(for: .hairlineContrast)
		case .inactive, .detectionFailed:
			return .enaColor(for: .hairline)
		}
	}

	var riskDetails: Risk.Details? {
		if case .risk(let risk) = homeState.riskState {
			return risk.details
		}

		return nil
	}

	func onButtonTap() {
		switch homeState.riskState {
		case .inactive:
			onInactiveButtonTap()
		case .risk, .detectionFailed:
			homeState.requestRisk(userInitiated: true)
		}
	}

	// MARK: - Private
	
	private let homeState: HomeState

	private let onInactiveButtonTap: () -> Void
	private let onSurveyTap: () -> Void
	private let onHygieneRulesInfoButtonTap: () -> Void
	private let onRiskOfContagionInfoButtonTap: () -> Void

	private var countdownTimer: CountdownTimer?
	private var timeUntilUpdate: String?

	private var riskProviderActivityState: RiskProviderActivityState = .idle
	private var subscriptions = Set<AnyCancellable>()

	private var lastUpdateDateString: String {
		if let lastUpdateDate = homeState.riskCalculationDate {
			return Self.lastUpdateDateFormatter.string(from: lastUpdateDate)
		} else {
			return AppStrings.Home.riskCardNoDateTitle
		}
	}

	private var riskButtonTitle: String {
		if let timeUntilUpdate = timeUntilUpdate {
			return String(format: AppStrings.ExposureDetection.refreshIn, timeUntilUpdate)
		}

		if homeState.manualExposureDetectionState == .possible {
			return AppStrings.ExposureDetection.buttonRefresh
		}

		return String(format: AppStrings.Home.riskCardIntervalDisabledButtonTitle, "\(homeState.exposureDetectionInterval)")
	}

	private static let lastUpdateDateFormatter: DateFormatter = {
		let dateFormatter = DateFormatter()
		dateFormatter.doesRelativeDateFormatting = true
		dateFormatter.dateStyle = .short
		dateFormatter.timeStyle = .short
		return dateFormatter
	}()

	private func scheduleCountdownTimer() {
		guard homeState.detectionMode == .manual else { return }

		// Cleanup potentially existing countdown.
		countdownTimer?.invalidate()
		NotificationCenter.default.removeObserver(self, name: UIApplication.didEnterBackgroundNotification, object: nil)
		NotificationCenter.default.removeObserver(self, name: UIApplication.didBecomeActiveNotification, object: nil)

		// Schedule new countdown.
		NotificationCenter.default.addObserver(self, selector: #selector(invalidateCountdownTimer), name: UIApplication.didEnterBackgroundNotification, object: nil)
		NotificationCenter.default.addObserver(self, selector: #selector(refreshTimerAfterResumingFromBackground), name: UIApplication.didBecomeActiveNotification, object: nil)

		countdownTimer = CountdownTimer(countdownTo: homeState.nextExposureDetectionDate)
		countdownTimer?.delegate = self
		countdownTimer?.start()
	}

	@objc
	private func invalidateCountdownTimer() {
		countdownTimer?.invalidate()
	}

	@objc
	private func refreshTimerAfterResumingFromBackground() {
		scheduleCountdownTimer()
	}

	private func setup(for riskState: RiskState) {
		switch riskState {
		case .risk(let risk):
			setupForRiskState(risk: risk)
		case .inactive:
			setupForInactiveState()
		case .detectionFailed:
			setupForFailedState()
		}
	}

	private func setupForDownloadingState() {
		setupForLoadingState()

		titleText = AppStrings.ExposureDetection.riskCardStatusDownloadingTitle
	}

	private func setupForDetectingState() {
		setupForLoadingState()

		titleText = AppStrings.ExposureDetection.riskCardStatusDetectingTitle
	}

	private func setupForLoadingState() {
		// Update dynamic table view model with current risk state
		setup(for: homeState.riskState)

		titleTextAccessibilityColor = nil

		isButtonHidden = true
		isButtonEnabled = false
	}

	private func setupForRiskState(risk: Risk) {
		switch risk.level {
		case .low:
			dynamicTableViewModel = lowRiskModel(risk: risk)
		case .high:
			appConfigurationProvider.appConfiguration()
				.sink { [weak self] in
					guard let self = self else {
						Log.debug("failed to get strong self")
						return
					}

					self.dynamicTableViewModel = self.highRiskModel(risk: risk, isSurveyEnabled: self.isSurveyEnabled($0))
				}
				.store(in: &subscriptions)
		}
		titleText = risk.level.text
		titleTextAccessibilityColor = risk.level.accessibilityRiskColor

		riskBackgroundColor = risk.level.backgroundColor
		titleTextColor = .enaColor(for: .textContrast)
		closeButtonStyle = .contrast

		buttonTitle = riskButtonTitle
		isButtonHidden = homeState.detectionMode == .automatic
		isButtonEnabled = homeState.manualExposureDetectionState == .possible
	}

	private func isSurveyEnabled(_ appConfig: SAP_Internal_V2_ApplicationConfigurationIOS) -> Bool {
		let surveyParameters = appConfig.eventDrivenUserSurveyParameters.common
		return surveyParameters.surveyOnHighRiskEnabled && !surveyParameters.surveyOnHighRiskURL.isEmpty
	}

	private func setupForInactiveState() {
		dynamicTableViewModel = inactiveModel

		titleText = AppStrings.ExposureDetection.off
		titleTextAccessibilityColor = nil

		riskBackgroundColor = .enaColor(for: .background)
		titleTextColor = .enaColor(for: .textPrimary1)
		closeButtonStyle = .normal

		buttonTitle = AppStrings.Home.riskCardInactiveNoCalculationPossibleButton
		isButtonHidden = false
		isButtonEnabled = true
	}

	private func setupForFailedState() {
		dynamicTableViewModel = failureModel

		titleText = AppStrings.ExposureDetection.riskCardFailedCalculationTitle
		titleTextAccessibilityColor = nil

		riskBackgroundColor = .enaColor(for: .background)
		titleTextColor = .enaColor(for: .textPrimary1)
		closeButtonStyle = .normal

		buttonTitle = AppStrings.Home.riskCardFailedCalculationRestartButtonTitle
		isButtonHidden = false
		isButtonEnabled = true
	}

	// MARK: Dynamic Table View Models

	private var inactiveModel: DynamicTableViewModel {
		DynamicTableViewModel([
			riskDataSection(
				footer: .separator(color: .enaColor(for: .hairline), height: 1, insets: UIEdgeInsets(top: 10, left: 0, bottom: 0, right: 0)),
				cells: [
					.riskText(text: AppStrings.ExposureDetection.offText),
					.riskLastRiskLevel(hasSeparator: false, text: AppStrings.ExposureDetection.lastRiskLevel, image: UIImage(named: "Icons_LetzteErmittlung-Light")),
					.riskRefreshed(text: AppStrings.ExposureDetection.refreshed, image: UIImage(named: "Icons_Aktualisiert"))
				]
			),
			riskLoadingSection,
			standardGuideSection,
			explanationSection(
				text: AppStrings.ExposureDetection.explanationTextOff,
				accessibilityIdentifier: AccessibilityIdentifiers.ExposureDetection.explanationTextOff)
		])
	}

	private var failureModel: DynamicTableViewModel {
		DynamicTableViewModel([
			riskDataSection(
				footer: .separator(color: .enaColor(for: .hairline), height: 1, insets: UIEdgeInsets(top: 10, left: 0, bottom: 0, right: 0)),
				cells: [
					.riskText(text: AppStrings.ExposureDetection.riskCardFailedCalculationBody),
					.riskLastRiskLevel(hasSeparator: false, text: AppStrings.ExposureDetection.lastRiskLevel, image: UIImage(named: "Icons_LetzteErmittlung-Light")),
					.riskRefreshed(text: AppStrings.ExposureDetection.refreshed, image: UIImage(named: "Icons_Aktualisiert"))
				]
			),
			riskLoadingSection,
			standardGuideSection,
			explanationSection(
				text: AppStrings.ExposureDetection.explanationTextOff,
				accessibilityIdentifier: AccessibilityIdentifiers.ExposureDetection.explanationTextOff)
		])
	}

	private func lowRiskModel(risk: Risk) -> DynamicTableViewModel {
		let numberOfExposures = risk.details.numberOfDaysWithRiskLevel

		var riskDataSectionCells = [DynamicCell]()

		riskDataSectionCells.append(
			.riskContacts(
				text: AppStrings.Home.riskCardLowNumberContactsItemTitle,
				image: UIImage(named: "Icons_KeineRisikoBegegnung")
			)
		)

		if numberOfExposures > 0 {
			riskDataSectionCells.append(
				.riskLastExposure(
					text: numberOfExposures == 1 ? AppStrings.ExposureDetection.lastExposureOneRiskDay : AppStrings.ExposureDetection.lastExposure,
					image: UIImage(named: "Icons_Calendar")
				)
			)
		} else if homeState.shouldShowDaysSinceInstallation {
			riskDataSectionCells.append(
				.riskStored(daysSinceInstallation: homeState.daysSinceInstallation)
			)
		}

		riskDataSectionCells.append(
			.riskRefreshed(
				text: AppStrings.ExposureDetection.refreshed,
				image: UIImage(named: "Icons_Aktualisiert")
			)
		)

		return DynamicTableViewModel([
			riskDataSection(
			   footer: .riskTint(height: 16),
			   cells: riskDataSectionCells
			),
			riskLoadingSection,
			lowRiskExposureSection(
				numberOfExposures,
				accessibilityIdentifier: AccessibilityIdentifiers.ExposureDetection.lowRiskExposureSection
			),
			standardGuideSection,
			activeTracingSection(risk: risk, accessibilityIdentifier: AccessibilityIdentifiers.ExposureDetection.activeTracingSection),
			explanationSection(numberOfExposures: numberOfExposures)
		])
	}

	private func highRiskModel(risk: Risk, isSurveyEnabled: Bool) -> DynamicTableViewModel {
		let numberOfExposures = risk.details.numberOfDaysWithRiskLevel

		var sections: [DynamicSection] = [
			riskDataSection(
				footer: .riskTint(height: 16),
				cells: [
					.riskContacts(
						text: AppStrings.Home.riskCardHighNumberContactsItemTitle,
						image: UIImage(named: "Icons_RisikoBegegnung")
					),
					.riskLastExposure(
						text: numberOfExposures == 1 ? AppStrings.ExposureDetection.lastExposureOneRiskDay : AppStrings.ExposureDetection.lastExposure,
						image: UIImage(named: "Icons_Calendar")
					),
					.riskRefreshed(
						text: AppStrings.ExposureDetection.refreshed,
						image: UIImage(named: "Icons_Aktualisiert")
					)
				]
			),
			riskLoadingSection,
			.section(
				header: .backgroundSpace(height: 16),
				cells: [
					.body(text: AppStrings.ExposureDetection.contactJournalText),
					.body(text: AppStrings.ExposureDetection.contactJournalTextP2),
					.header(title: AppStrings.ExposureDetection.behaviorTitle, subtitle: AppStrings.ExposureDetection.behaviorSubtitle),
					.guide(
						text: AppStrings.ExposureDetection.guideHygiene,
						image: UIImage(named: "Icons - Abstand"),
						accessoryType: .detailButton,
						accessoryAction: .execute(block: { [weak self] _, _ in
							self?.onHygieneRulesInfoButtonTap()
<<<<<<< HEAD
						})
=======
						}),
						accessibilityIdentifier: AccessibilityIdentifiers.ExposureDetection.detailsGuideHygiene
>>>>>>> 134a14fe
					),
					.guide(
						text: AppStrings.ExposureDetection.guideHome,
						image: UIImage(named: "Icons - Home"),
						accessoryType: .detailButton,
						accessoryAction: .execute(block: { [weak self] _, _ in
							self?.onRiskOfContagionInfoButtonTap()
<<<<<<< HEAD
						})
=======
						}),
						accessibilityIdentifier: AccessibilityIdentifiers.ExposureDetection.detailsGuideHome
>>>>>>> 134a14fe
					),
					.guide(text: AppStrings.ExposureDetection.guideSymptoms, image: UIImage(named: "Icons - Thermometer")),
					.guide(
						titleText: NSAttributedString(string: AppStrings.ExposureDetection.guideTitle),
						titleImage: UIImage(named: "Icons - Test Tube"),
						linkedTexts: [
							LinkedText(
								text: AppStrings.ExposureDetection.guidePoint1,
								linkText: AppStrings.ExposureDetection.guidePoint1LinkText,
								link: AppStrings.Links.findTestCentersFAQ
							),
							LinkedText(
								text: AppStrings.ExposureDetection.guidePoint2,
								linkText: AppStrings.ExposureDetection.guidePoint2LinkText,
								link: AppStrings.Links.exposureDetectionFAQ
							)
						]),
					.guide(text: AppStrings.ExposureDetection.guideVaccinationHighRisk, image: UIImage(named: "Icons - VaccinatedArm")),
					.guide(text: AppStrings.ExposureDetection.guideHotline, image: UIImage(named: "Icons - Hotline"))
				]
			),
			activeTracingSection(
				risk: risk,
				accessibilityIdentifier: AccessibilityIdentifiers.ExposureDetection.activeTracingSectionText
			),
			highRiskExplanationSection(
				risk: risk,
				mostRecentDateWithRiskLevelText: AppStrings.ExposureDetection.explanationTextHighDateOfLastExposure,
				explanationText: AppStrings.ExposureDetection.explanationTextHigh,
				isActive: true,
				accessibilityIdentifier: AccessibilityIdentifiers.ExposureDetection.explanationTextHigh
			)
		]
		if isSurveyEnabled {
			sections.insert(surveySection(), at: 3)
		}
		return DynamicTableViewModel(sections)
	}

	// MARK: Sections

	private func riskDataSection(
		footer: DynamicHeader,
		cells: [DynamicCell]
	) -> DynamicSection {
		.section(
			header: .none,
			footer: footer,
			isHidden: { (($0 as? ExposureDetectionViewController)?.viewModel.riskProviderActivityState.isActive ?? false) },
			cells: cells
		)
	}

	private var riskLoadingSection: DynamicSection {
		var riskLoadingText = ""
		switch riskProviderActivityState {
		case .detecting:
			riskLoadingText = AppStrings.ExposureDetection.riskCardStatusDetectingBody
		case .downloading:
			riskLoadingText = AppStrings.ExposureDetection.riskCardStatusDownloadingBody
		default:
			break
		}

		return DynamicSection.section(
			header: .none,
			footer: .none,
			isHidden: { !(($0 as? ExposureDetectionViewController)?.viewModel.riskProviderActivityState.isActive ?? false) },
			cells: [
				.riskLoading(text: riskLoadingText)
			]
		)
	}

	private var standardGuideSection: DynamicSection {
		.section(
			header: .backgroundSpace(height: 16),
			cells: [
				.header(title: AppStrings.ExposureDetection.behaviorTitle, subtitle: AppStrings.ExposureDetection.lowRiskBehaviorSubtitle),
				.guide(text: AppStrings.ExposureDetection.guideVaccination, image: UIImage(named: "Icons - VaccinatedArm")),
				.guide(text: AppStrings.ExposureDetection.guideMask, image: UIImage(named: "Icons - Mundschutz")),
				.guide(text: AppStrings.ExposureDetection.guideDistance, image: UIImage(named: "Icons - Abstand")),
				.guide(text: AppStrings.ExposureDetection.guideSneeze, image: UIImage(named: "Icons - Niesen")),
				.guide(text: AppStrings.ExposureDetection.guideHands, image: UIImage(named: "Icons - Hands")),
				.guide(text: AppStrings.ExposureDetection.guideVentilation, image: UIImage(named: "Icons - Ventilation")),
				.guide(text: AppStrings.ExposureDetection.guideSymptoms, image: UIImage(named: "Icons - Thermometer"))
			]
		)
	}

	/// - NOTE: This section should only be displayed when more than 0 exposures occurred.
	private func lowRiskExposureSection(_ numberOfExposures: Int, accessibilityIdentifier: String?) -> DynamicSection {
		guard numberOfExposures > 0 else { return .section(cells: []) }

		return .section(
			header: .backgroundSpace(height: 8),
			footer: .backgroundSpace(height: 16),
			cells: [
				.body(text: AppStrings.ExposureDetection.contactJournalText),
				.header(
					title: AppStrings.ExposureDetection.lowRiskExposureTitle,
					subtitle: AppStrings.ExposureDetection.lowRiskExposureSubtitle
				),
				.body(
					text: AppStrings.ExposureDetection.lowRiskExposureBody,
					accessibilityIdentifier: accessibilityIdentifier
				)
			]
		)
	}

	private func surveySection() -> DynamicSection {
		return .section(
			cells: [
				.custom(
					withIdentifier: ExposureDetectionViewController.ReusableCellIdentifier.survey,
					action: .execute(block: { [weak self] _, _ in
						self?.onSurveyTap()
					}),
					accessoryAction: .none,
					configure: { _, cell, _ in
						if let surveyCell = cell as? ExposureDetectionSurveyTableViewCell {
							surveyCell.configure(
								with: ExposureDetectionSurveyCellModel(),
								onPrimaryAction: { [weak self] in
									self?.onSurveyTap()
								}
							)
						}
					})
			]
		)
	}


	private func activeTracingSection(risk: Risk, accessibilityIdentifier: String?) -> DynamicSection {
		let p0 = AppStrings.ExposureDetection.tracingParagraph0

		let p1: String
		if homeState.shouldShowDaysSinceInstallation && risk.details.numberOfDaysWithRiskLevel == 0 {
			p1 = String(format: AppStrings.ExposureDetection.tracingParagraph1a, homeState.daysSinceInstallation)
		} else {
			p1 = AppStrings.ExposureDetection.tracingParagraph1b
		}

		let body = [p0, p1].joined(separator: "\n\n")

		return .section(
			header: .backgroundSpace(height: 8),
			footer: .backgroundSpace(height: 16),
			cells: [
				.header(
					title: AppStrings.ExposureDetection.tracingTitle,
					subtitle: AppStrings.ExposureDetection.tracingSubTitle
				),
				.body(
					text: body,
					accessibilityIdentifier: accessibilityIdentifier
				)
			]
		)
	}

	private func explanationSection(text: String, accessibilityIdentifier: String?) -> DynamicSection {
		let cells = [
			DynamicCell.header(
				title: AppStrings.ExposureDetection.explanationTitle,
				subtitle: AppStrings.ExposureDetection.explanationSubtitle
			),
			.body(
				text: text,
				accessibilityIdentifier: accessibilityIdentifier
			)
		]
		return .section(
			header: .backgroundSpace(height: 8),
			footer: .backgroundSpace(height: 16),
			cells: cells.compactMap { $0 }
		)
	}

	private func explanationSection(numberOfExposures: Int = -1) -> DynamicSection {
		return .section(
			header: .backgroundSpace(height: 8),
			footer: .backgroundSpace(height: 16),
			cells: numberOfExposures > 0 ? cellsWithEncounter : cellsWithNoEncounter
		)
	}
    
	private var cellsWithEncounter: [DynamicCell] = [
		.header(
			title: AppStrings.ExposureDetection.explanationTitle,
			subtitle: AppStrings.ExposureDetection.explanationSubtitle
		 ),
		.body(
			text: AppStrings.ExposureDetection.explanationTextLowWithEncounter,
			accessibilityIdentifier: AccessibilityIdentifiers.ExposureDetection.explanationTextLowWithEncounter
		),
		.textWithLinks(
			text: AppStrings.ExposureDetection.explanationTextLowWithEncounterFAQ,
			links: [
				AppStrings.ExposureDetection.explanationTextLowWithEncounterFAQ: AppStrings.Home.riskEncounterLowFAQLink
			]
		)
	].compactMap { $0 }
	
	private var cellsWithNoEncounter: [DynamicCell] = [
		.header(
			title: AppStrings.ExposureDetection.explanationTitle,
			subtitle: AppStrings.ExposureDetection.explanationSubtitle
		),
		.body(
			text: AppStrings.ExposureDetection.explanationTextLowNoEncounter,
			accessibilityIdentifier: AccessibilityIdentifiers.ExposureDetection.explanationTextLowWithEncounter
		)
	].compactMap { $0 }

	private func highRiskExplanationSection(risk: Risk, mostRecentDateWithRiskLevelText: String, explanationText: String, isActive: Bool, accessibilityIdentifier: String?) -> DynamicSection {
		let dateFormatter = DateFormatter()
		dateFormatter.dateStyle = .medium

		guard let mostRecentDateWithHighRisk = risk.details.mostRecentDateWithRiskLevel else {
			assertionFailure("mostRecentDateWithRiskLevel must be set on high risk state")

			return .section(
				header: .backgroundSpace(height: 8),
				footer: .backgroundSpace(height: 16),
				cells: [
					.header(
						title: AppStrings.ExposureDetection.explanationTitle,
						subtitle: AppStrings.ExposureDetection.explanationSubtitle
					),
					.body(
						text: explanationText,
						accessibilityIdentifier: accessibilityIdentifier)
				]
			)
		}

		let formattedMostRecentDateWithHighRisk = dateFormatter.string(from: mostRecentDateWithHighRisk)
		return .section(
			header: .backgroundSpace(height: 8),
			footer: .backgroundSpace(height: 16),
			cells: [
				.header(
					title: AppStrings.ExposureDetection.explanationTitle,
					subtitle: AppStrings.ExposureDetection.explanationSubtitle
				),
				.body(
					text: [
						.localizedStringWithFormat(mostRecentDateWithRiskLevelText, formattedMostRecentDateWithHighRisk),
						explanationText
					].joined(separator: " "),
					accessibilityIdentifier: accessibilityIdentifier)
			]
		)
	}
}

extension RiskLevel {

	var text: String {
		switch self {
		case .low: return AppStrings.ExposureDetection.low
		case .high: return AppStrings.ExposureDetection.high
		}
	}

	var accessibilityRiskColor: String {
		switch self {
		case .low: return AppStrings.ExposureDetection.lowColorName
		case .high: return AppStrings.ExposureDetection.highColorName
		}
	}

	var backgroundColor: UIColor {
		switch self {
		case .low: return .enaColor(for: .riskLow)
		case .high: return .enaColor(for: .riskHigh)
		}
	}

	var tintColor: UIColor {
		switch self {
		case .low: return .enaColor(for: .riskLow)
		case .high: return .enaColor(for: .riskHigh)
		}
	}

}<|MERGE_RESOLUTION|>--- conflicted
+++ resolved
@@ -450,12 +450,8 @@
 						accessoryType: .detailButton,
 						accessoryAction: .execute(block: { [weak self] _, _ in
 							self?.onHygieneRulesInfoButtonTap()
-<<<<<<< HEAD
-						})
-=======
 						}),
 						accessibilityIdentifier: AccessibilityIdentifiers.ExposureDetection.detailsGuideHygiene
->>>>>>> 134a14fe
 					),
 					.guide(
 						text: AppStrings.ExposureDetection.guideHome,
@@ -463,12 +459,8 @@
 						accessoryType: .detailButton,
 						accessoryAction: .execute(block: { [weak self] _, _ in
 							self?.onRiskOfContagionInfoButtonTap()
-<<<<<<< HEAD
-						})
-=======
 						}),
 						accessibilityIdentifier: AccessibilityIdentifiers.ExposureDetection.detailsGuideHome
->>>>>>> 134a14fe
 					),
 					.guide(text: AppStrings.ExposureDetection.guideSymptoms, image: UIImage(named: "Icons - Thermometer")),
 					.guide(
