// !$*UTF8*$!
{
	archiveVersion = 1;
	classes = {
	};
	objectVersion = 52;
	objects = {

/* Begin PBXBuildFile section */
		0103CED12536D1A100BDAAD1 /* AppInformationCellModel.swift in Sources */ = {isa = PBXBuildFile; fileRef = 0103CED02536D1A100BDAAD1 /* AppInformationCellModel.swift */; };
		010B3D3B25A8667C00EB44AB /* ExposureDetectionViewModelTests.swift in Sources */ = {isa = PBXBuildFile; fileRef = 010B3D3A25A8667C00EB44AB /* ExposureDetectionViewModelTests.swift */; };
		010B3DA225ADEBFF00EB44AB /* HomeRiskCellModelTests.swift in Sources */ = {isa = PBXBuildFile; fileRef = 010B3D8525ADE5FD00EB44AB /* HomeRiskCellModelTests.swift */; };
		011E13AE24680A4000973467 /* HTTPClient.swift in Sources */ = {isa = PBXBuildFile; fileRef = 011E13AD24680A4000973467 /* HTTPClient.swift */; };
		011E4B032483A92A002E6412 /* MockExposureManager.swift in Sources */ = {isa = PBXBuildFile; fileRef = CD678F6A246C43E200B6A0F8 /* MockExposureManager.swift */; };
		0120ECDD25875D8B00F78944 /* DiaryDayEntryCellModel.swift in Sources */ = {isa = PBXBuildFile; fileRef = 0120ECDC25875D8B00F78944 /* DiaryDayEntryCellModel.swift */; };
		0120ECF32587607600F78944 /* DiaryDayEntryCellModelTest.swift in Sources */ = {isa = PBXBuildFile; fileRef = 0120ECF22587607600F78944 /* DiaryDayEntryCellModelTest.swift */; };
		0120ECFE2587631200F78944 /* DiaryDayAddCellModelTest.swift in Sources */ = {isa = PBXBuildFile; fileRef = 0120ECFD2587631100F78944 /* DiaryDayAddCellModelTest.swift */; };
		0123D5992501385200A91838 /* ExposureSubmissionErrorTests.swift in Sources */ = {isa = PBXBuildFile; fileRef = 0123D5972501383100A91838 /* ExposureSubmissionErrorTests.swift */; };
		013C412825545C2D00826C9F /* DebugRiskCalculation.swift in Sources */ = {isa = PBXBuildFile; fileRef = 013C412725545C2D00826C9F /* DebugRiskCalculation.swift */; };
		013C413D255463A400826C9F /* DMDebugRiskCalculationViewController.swift in Sources */ = {isa = PBXBuildFile; fileRef = 013C413C255463A400826C9F /* DMDebugRiskCalculationViewController.swift */; };
		013DC102245DAC4E00EE58B0 /* Store.swift in Sources */ = {isa = PBXBuildFile; fileRef = 013DC101245DAC4E00EE58B0 /* Store.swift */; };
		014086B82588F9FD00E9E5B2 /* DiaryEditEntriesViewModelTest.swift in Sources */ = {isa = PBXBuildFile; fileRef = 014086B72588F95000E9E5B2 /* DiaryEditEntriesViewModelTest.swift */; };
		014086BD2589033A00E9E5B2 /* DiaryEditEntriesCellModel.swift in Sources */ = {isa = PBXBuildFile; fileRef = 014086BC2589033A00E9E5B2 /* DiaryEditEntriesCellModel.swift */; };
		014086C52589040200E9E5B2 /* DiaryEditEntriesCellModelTest.swift in Sources */ = {isa = PBXBuildFile; fileRef = 014086C42589040200E9E5B2 /* DiaryEditEntriesCellModelTest.swift */; };
		0144BDE1250924CC00B0857C /* SymptomsOnset.swift in Sources */ = {isa = PBXBuildFile; fileRef = 0144BDE0250924CC00B0857C /* SymptomsOnset.swift */; };
		0144BDE32509288B00B0857C /* SymptomsOnsetTests.swift in Sources */ = {isa = PBXBuildFile; fileRef = 0144BDE22509288B00B0857C /* SymptomsOnsetTests.swift */; };
		0144BDED250A3E5300B0857C /* ExposureSubmissionCoordinatorModel.swift in Sources */ = {isa = PBXBuildFile; fileRef = 0144BDEC250A3E5300B0857C /* ExposureSubmissionCoordinatorModel.swift */; };
		014891B324F90D0B002A6F77 /* ENA.plist in Resources */ = {isa = PBXBuildFile; fileRef = 014891B224F90D0B002A6F77 /* ENA.plist */; };
		015178C22507D2E50074F095 /* ExposureSubmissionSymptomsOnsetViewControllerTests.swift in Sources */ = {isa = PBXBuildFile; fileRef = 015178C12507D2A90074F095 /* ExposureSubmissionSymptomsOnsetViewControllerTests.swift */; };
		015692E424B48C3F0033F35E /* TimeInterval+Convenience.swift in Sources */ = {isa = PBXBuildFile; fileRef = 015692E324B48C3F0033F35E /* TimeInterval+Convenience.swift */; };
		01571B7A255E9A6F00E4E891 /* config-wru-2020-11-13 in Resources */ = {isa = PBXBuildFile; fileRef = 01571B79255E9A6F00E4E891 /* config-wru-2020-11-13 */; };
		015E8C0824C997D200C0A4B3 /* CWASQLite.framework in Frameworks */ = {isa = PBXBuildFile; fileRef = B1FF6B6A2497D0B40041CF02 /* CWASQLite.framework */; };
		015E8C0924C9983600C0A4B3 /* CWASQLite.framework in Embed Frameworks */ = {isa = PBXBuildFile; fileRef = B1FF6B6A2497D0B40041CF02 /* CWASQLite.framework */; settings = {ATTRIBUTES = (CodeSignOnCopy, RemoveHeadersOnCopy, ); }; };
		016146912487A43E00660992 /* LinkHelper.swift in Sources */ = {isa = PBXBuildFile; fileRef = 016146902487A43E00660992 /* LinkHelper.swift */; };
		01678E9C249A5F08003B048B /* testStore.sqlite in Resources */ = {isa = PBXBuildFile; fileRef = 01678E9A249A521F003B048B /* testStore.sqlite */; };
		016961992540574700FF92E3 /* ExposureSubmissionTestResultViewModel.swift in Sources */ = {isa = PBXBuildFile; fileRef = 016961982540574700FF92E3 /* ExposureSubmissionTestResultViewModel.swift */; };
		016961B32549649900FF92E3 /* ExposureSubmissionTestResultViewModelTests.swift in Sources */ = {isa = PBXBuildFile; fileRef = 016961AF2549630100FF92E3 /* ExposureSubmissionTestResultViewModelTests.swift */; };
		01734B5C255D6C4500E60A8B /* key_download_parameters.pb.swift in Sources */ = {isa = PBXBuildFile; fileRef = 01734B56255D6C4500E60A8B /* key_download_parameters.pb.swift */; };
		01734B5D255D6C4500E60A8B /* semantic_version.pb.swift in Sources */ = {isa = PBXBuildFile; fileRef = 01734B57255D6C4500E60A8B /* semantic_version.pb.swift */; };
		01734B5E255D6C4500E60A8B /* risk_calculation_parameters.pb.swift in Sources */ = {isa = PBXBuildFile; fileRef = 01734B58255D6C4500E60A8B /* risk_calculation_parameters.pb.swift */; };
		01734B5F255D6C4500E60A8B /* app_config_ios.pb.swift in Sources */ = {isa = PBXBuildFile; fileRef = 01734B59255D6C4500E60A8B /* app_config_ios.pb.swift */; };
		01734B60255D6C4500E60A8B /* exposure_detection_parameters.pb.swift in Sources */ = {isa = PBXBuildFile; fileRef = 01734B5A255D6C4500E60A8B /* exposure_detection_parameters.pb.swift */; };
		01734B6E255D73E400E60A8B /* ENExposureConfiguration+Convenience.swift in Sources */ = {isa = PBXBuildFile; fileRef = 01734B6D255D73E400E60A8B /* ENExposureConfiguration+Convenience.swift */; };
		0177F48825501111009DD568 /* RiskCalculationResult.swift in Sources */ = {isa = PBXBuildFile; fileRef = 0177F48125501111009DD568 /* RiskCalculationResult.swift */; };
		0177F4B125503805009DD568 /* ScanInstanceTest.swift in Sources */ = {isa = PBXBuildFile; fileRef = 0177F4B025503805009DD568 /* ScanInstanceTest.swift */; };
		017AD0C1259BBD1700FA2B3F /* HomeTestResultTableViewCell.swift in Sources */ = {isa = PBXBuildFile; fileRef = 01A4DC7925922EBD007D5794 /* HomeTestResultTableViewCell.swift */; };
		017AD0C5259BBD1C00FA2B3F /* HomeTestResultTableViewCell.xib in Resources */ = {isa = PBXBuildFile; fileRef = 01A4DC7825922EBD007D5794 /* HomeTestResultTableViewCell.xib */; };
		017AD0C9259BBD2E00FA2B3F /* HomeTestResultCellModel.swift in Sources */ = {isa = PBXBuildFile; fileRef = 01A4DC8C25922F05007D5794 /* HomeTestResultCellModel.swift */; };
		017AD105259DC20E00FA2B3F /* HomeShownPositiveTestResultTableViewCell.xib in Resources */ = {isa = PBXBuildFile; fileRef = 01A4DC5625922EB0007D5794 /* HomeShownPositiveTestResultTableViewCell.xib */; };
		017AD10F259DC46E00FA2B3F /* HomeShownPositiveTestResultTableViewCell.swift in Sources */ = {isa = PBXBuildFile; fileRef = 01A4DC5725922EB1007D5794 /* HomeShownPositiveTestResultTableViewCell.swift */; };
		017AD114259DCD3400FA2B3F /* HomeShownPositiveTestResultCellModel.swift in Sources */ = {isa = PBXBuildFile; fileRef = 017AD113259DCD3400FA2B3F /* HomeShownPositiveTestResultCellModel.swift */; };
		017AD122259DDED100FA2B3F /* ISO8601DateFormatter+ContactDiary.swift in Sources */ = {isa = PBXBuildFile; fileRef = 017AD121259DDE6B00FA2B3F /* ISO8601DateFormatter+ContactDiary.swift */; };
		017AD13625A3238300FA2B3F /* iOS13TestCase.swift in Sources */ = {isa = PBXBuildFile; fileRef = 017AD13525A3235B00FA2B3F /* iOS13TestCase.swift */; };
		017AD14625A4546400FA2B3F /* UITableViewController+Enum.swift in Sources */ = {isa = PBXBuildFile; fileRef = 710ABB1E2475115500948792 /* UITableViewController+Enum.swift */; };
		017AD16525A4559300FA2B3F /* UITableView+Dequeue.swift in Sources */ = {isa = PBXBuildFile; fileRef = 514EE99A246D4C4C00DE4884 /* UITableView+Dequeue.swift */; };
		017AD17F25A5A30500FA2B3F /* DynamicHeader+ExposureDetection.swift in Sources */ = {isa = PBXBuildFile; fileRef = 017AD17E25A5A30500FA2B3F /* DynamicHeader+ExposureDetection.swift */; };
		017AD18725A5C70700FA2B3F /* DynamicCell+ExposureDetection.swift in Sources */ = {isa = PBXBuildFile; fileRef = 017AD18625A5C70700FA2B3F /* DynamicCell+ExposureDetection.swift */; };
		017AD18C25A5C70900FA2B3F /* ActiveTracing+ExposureDetection.swift in Sources */ = {isa = PBXBuildFile; fileRef = 017AD18B25A5C70900FA2B3F /* ActiveTracing+ExposureDetection.swift */; };
		0190986A257E64A70065D050 /* DiaryOverviewTableViewController.swift in Sources */ = {isa = PBXBuildFile; fileRef = 01909845257E61350065D050 /* DiaryOverviewTableViewController.swift */; };
		01909874257E64BD0065D050 /* DiaryDayViewController.swift in Sources */ = {isa = PBXBuildFile; fileRef = 01909862257E63810065D050 /* DiaryDayViewController.swift */; };
		01909875257E64BD0065D050 /* DiaryAddAndEditEntryViewController.swift in Sources */ = {isa = PBXBuildFile; fileRef = 0190984C257E62C70065D050 /* DiaryAddAndEditEntryViewController.swift */; };
		01909876257E64BD0065D050 /* DiaryAddAndEditEntryViewModel.swift in Sources */ = {isa = PBXBuildFile; fileRef = 01909851257E62CB0065D050 /* DiaryAddAndEditEntryViewModel.swift */; };
		01909877257E64BD0065D050 /* DiaryEditEntriesViewController.swift in Sources */ = {isa = PBXBuildFile; fileRef = 01909834257E606C0065D050 /* DiaryEditEntriesViewController.swift */; };
		01909878257E64BD0065D050 /* DiaryEditEntriesViewModel.swift in Sources */ = {isa = PBXBuildFile; fileRef = 0190983C257E60760065D050 /* DiaryEditEntriesViewModel.swift */; };
		0190987D257E64C70065D050 /* DiaryCoordinator.swift in Sources */ = {isa = PBXBuildFile; fileRef = 0190982B257E5AF70065D050 /* DiaryCoordinator.swift */; };
		01909882257E675D0065D050 /* DiaryContactPerson.swift in Sources */ = {isa = PBXBuildFile; fileRef = 01909881257E675D0065D050 /* DiaryContactPerson.swift */; };
		01909888257E7B900065D050 /* ExposureSubmissionQRInfoViewController.swift in Sources */ = {isa = PBXBuildFile; fileRef = 01909886257E7B900065D050 /* ExposureSubmissionQRInfoViewController.swift */; };
		01909889257E7B900065D050 /* ExposureSubmissionQRInfoViewModel.swift in Sources */ = {isa = PBXBuildFile; fileRef = 01909887257E7B900065D050 /* ExposureSubmissionQRInfoViewModel.swift */; };
		0190B225255C423600CF4244 /* Date+Age.swift in Sources */ = {isa = PBXBuildFile; fileRef = 0190B224255C423600CF4244 /* Date+Age.swift */; };
		019BFC6C24C9901A0053973D /* sqlite3.c in Sources */ = {isa = PBXBuildFile; fileRef = 0DFCC2702484DC8400E2811D /* sqlite3.c */; settings = {COMPILER_FLAGS = "-w"; }; };
		019C9F0025894BAA00B26392 /* DiaryStoringProviding.swift in Sources */ = {isa = PBXBuildFile; fileRef = 019C9EFF25894BAA00B26392 /* DiaryStoringProviding.swift */; };
		019C9F1E25894CDD00B26392 /* DiaryOverviewViewModel.swift in Sources */ = {isa = PBXBuildFile; fileRef = 019C9F1D25894CDD00B26392 /* DiaryOverviewViewModel.swift */; };
		019C9F2D258951B700B26392 /* ContactPersonEncounter.swift in Sources */ = {isa = PBXBuildFile; fileRef = 019C9F2C258951B700B26392 /* ContactPersonEncounter.swift */; };
		019C9F32258951B900B26392 /* LocationVisit.swift in Sources */ = {isa = PBXBuildFile; fileRef = 019C9F31258951B900B26392 /* LocationVisit.swift */; };
		019C9F34258951BB00B26392 /* DiaryDay.swift in Sources */ = {isa = PBXBuildFile; fileRef = 019C9F33258951BB00B26392 /* DiaryDay.swift */; };
		019C9F39258951BD00B26392 /* DiaryEntryType.swift in Sources */ = {isa = PBXBuildFile; fileRef = 019C9F38258951BC00B26392 /* DiaryEntryType.swift */; };
		019C9F3B258951BE00B26392 /* DiaryEntry.swift in Sources */ = {isa = PBXBuildFile; fileRef = 019C9F3A258951BE00B26392 /* DiaryEntry.swift */; };
		019C9F40258951C000B26392 /* DiaryLocation.swift in Sources */ = {isa = PBXBuildFile; fileRef = 019C9F3F258951C000B26392 /* DiaryLocation.swift */; };
		01A1B442252DE57000841B63 /* ExposureSubmissionQRScannerViewModelTests.swift in Sources */ = {isa = PBXBuildFile; fileRef = 01A1B441252DE54600841B63 /* ExposureSubmissionQRScannerViewModelTests.swift */; };
		01A1B44A252DFD7800841B63 /* MetadataObject.swift in Sources */ = {isa = PBXBuildFile; fileRef = 01A1B449252DFD7700841B63 /* MetadataObject.swift */; };
		01A1B452252DFDC400841B63 /* FakeMetadataMachineReadableObject.swift in Sources */ = {isa = PBXBuildFile; fileRef = 01A1B451252DFD9400841B63 /* FakeMetadataMachineReadableObject.swift */; };
		01A1B45C252E077600841B63 /* TimeInterval+Convenience.swift in Sources */ = {isa = PBXBuildFile; fileRef = 015692E324B48C3F0033F35E /* TimeInterval+Convenience.swift */; };
		01A1B467252E19D000841B63 /* ExposureSubmissionCoordinatorModelTests.swift in Sources */ = {isa = PBXBuildFile; fileRef = 01A1B460252E17F900841B63 /* ExposureSubmissionCoordinatorModelTests.swift */; };
		01A2367A2519D1E80043D9F8 /* ExposureSubmissionWarnOthersViewModel.swift in Sources */ = {isa = PBXBuildFile; fileRef = 01A236792519D1E80043D9F8 /* ExposureSubmissionWarnOthersViewModel.swift */; };
		01A23685251A23740043D9F8 /* ExposureSubmissionQRInfoModelTests.swift in Sources */ = {isa = PBXBuildFile; fileRef = 01A23684251A22E90043D9F8 /* ExposureSubmissionQRInfoModelTests.swift */; };
		01A4DC6A25922EB4007D5794 /* HomeTextItemView.swift in Sources */ = {isa = PBXBuildFile; fileRef = 01A4DC6125922EB2007D5794 /* HomeTextItemView.swift */; };
		01A4DC6C25922EB4007D5794 /* HomeRiskTableViewCell.swift in Sources */ = {isa = PBXBuildFile; fileRef = 01A4DC5D25922EB2007D5794 /* HomeRiskTableViewCell.swift */; };
		01A4DC6D25922EB4007D5794 /* HomeLoadingItemView.swift in Sources */ = {isa = PBXBuildFile; fileRef = 01A4DC6725922EB3007D5794 /* HomeLoadingItemView.swift */; };
		01A4DC6E25922EB4007D5794 /* HomeImageItemView.swift in Sources */ = {isa = PBXBuildFile; fileRef = 01A4DC6625922EB3007D5794 /* HomeImageItemView.swift */; };
		01A4DC6F25922EB4007D5794 /* HomeListItemView.swift in Sources */ = {isa = PBXBuildFile; fileRef = 01A4DC6925922EB4007D5794 /* HomeListItemView.swift */; };
		01A4DC7025922EB4007D5794 /* HomeItemView.swift in Sources */ = {isa = PBXBuildFile; fileRef = 01A4DC6525922EB3007D5794 /* HomeItemView.swift */; };
		01A4DC7125922EB4007D5794 /* HomeThankYouTableViewCell.swift in Sources */ = {isa = PBXBuildFile; fileRef = 01A4DC5B25922EB1007D5794 /* HomeThankYouTableViewCell.swift */; };
		01A4DC9D259247AF007D5794 /* HomeRiskTableViewCell.xib in Resources */ = {isa = PBXBuildFile; fileRef = 01A4DC5925922EB1007D5794 /* HomeRiskTableViewCell.xib */; };
		01A4DCB125925121007D5794 /* HomeThankYouTableViewCell.xib in Resources */ = {isa = PBXBuildFile; fileRef = 01A4DC5A25922EB1007D5794 /* HomeThankYouTableViewCell.xib */; };
		01A4DCB6259264F9007D5794 /* HomeThankYouCellModel.swift in Sources */ = {isa = PBXBuildFile; fileRef = 01A4DCB5259264F9007D5794 /* HomeThankYouCellModel.swift */; };
		01A4DCDE2592692D007D5794 /* HomeImageItemView.xib in Resources */ = {isa = PBXBuildFile; fileRef = 01A4DC6325922EB3007D5794 /* HomeImageItemView.xib */; };
		01A4DCE225926931007D5794 /* HomeLoadingItemView.xib in Resources */ = {isa = PBXBuildFile; fileRef = 01A4DC6825922EB4007D5794 /* HomeLoadingItemView.xib */; };
		01A4DCE625926934007D5794 /* HomeTextItemView.xib in Resources */ = {isa = PBXBuildFile; fileRef = 01A4DC6225922EB3007D5794 /* HomeTextItemView.xib */; };
		01A4DCEA25926938007D5794 /* HomeListItemView.xib in Resources */ = {isa = PBXBuildFile; fileRef = 01A4DC6425922EB3007D5794 /* HomeListItemView.xib */; };
		01A4DCFE25926A66007D5794 /* HomeImageItemViewModel.swift in Sources */ = {isa = PBXBuildFile; fileRef = 01A4DCFD25926A66007D5794 /* HomeImageItemViewModel.swift */; };
		01A4DD0325926A6A007D5794 /* HomeTextItemViewModel.swift in Sources */ = {isa = PBXBuildFile; fileRef = 01A4DD0225926A6A007D5794 /* HomeTextItemViewModel.swift */; };
		01A4DD0825926A6E007D5794 /* HomeListItemViewModel.swift in Sources */ = {isa = PBXBuildFile; fileRef = 01A4DD0725926A6E007D5794 /* HomeListItemViewModel.swift */; };
		01A4DD0D25926A73007D5794 /* HomeLoadingItemViewModel.swift in Sources */ = {isa = PBXBuildFile; fileRef = 01A4DD0C25926A72007D5794 /* HomeLoadingItemViewModel.swift */; };
		01A4DD3825935AC1007D5794 /* CellPositionInSection.swift in Sources */ = {isa = PBXBuildFile; fileRef = 01A4DD3725935AC1007D5794 /* CellPositionInSection.swift */; };
		01A4DD4325935D1F007D5794 /* HomeRiskCellModel.swift in Sources */ = {isa = PBXBuildFile; fileRef = 01A4DD4225935D1F007D5794 /* HomeRiskCellModel.swift */; };
		01A6EFC7258BE9C20001D8C2 /* NotificationSettingsOnTableViewCell.xib in Resources */ = {isa = PBXBuildFile; fileRef = 01D02765258BD61600B6389A /* NotificationSettingsOnTableViewCell.xib */; };
		01A6EFCB258BE9C60001D8C2 /* NotificationSettingsOffTableViewCell.xib in Resources */ = {isa = PBXBuildFile; fileRef = 01A6EFB4258BD6270001D8C2 /* NotificationSettingsOffTableViewCell.xib */; };
		01A97DD12506768F00C07C37 /* DatePickerOptionViewModelTests.swift in Sources */ = {isa = PBXBuildFile; fileRef = 01A97DD02506767E00C07C37 /* DatePickerOptionViewModelTests.swift */; };
		01A97DD32506769F00C07C37 /* DatePickerDayViewModelTests.swift in Sources */ = {isa = PBXBuildFile; fileRef = 01A97DD22506769F00C07C37 /* DatePickerDayViewModelTests.swift */; };
		01B605C4258A30C70093DB8E /* DiaryOverviewViewModelTest.swift in Sources */ = {isa = PBXBuildFile; fileRef = 01B605C3258A181C0093DB8E /* DiaryOverviewViewModelTest.swift */; };
		01B605C9258A32F00093DB8E /* DiaryDayTest.swift in Sources */ = {isa = PBXBuildFile; fileRef = 01B605C8258A32930093DB8E /* DiaryDayTest.swift */; };
		01B605CE258A38330093DB8E /* DiaryEntryTest.swift in Sources */ = {isa = PBXBuildFile; fileRef = 01B605CD258A38330093DB8E /* DiaryEntryTest.swift */; };
		01B605D9258A49E70093DB8E /* DiaryLocationTest.swift in Sources */ = {isa = PBXBuildFile; fileRef = 01B605D8258A49E70093DB8E /* DiaryLocationTest.swift */; };
		01B605E7258A4A980093DB8E /* DiaryContactPersonTest.swift in Sources */ = {isa = PBXBuildFile; fileRef = 01B605E6258A4A980093DB8E /* DiaryContactPersonTest.swift */; };
		01B7232424F812500064C0EB /* DynamicTableViewOptionGroupCell.swift in Sources */ = {isa = PBXBuildFile; fileRef = 01B7232324F812500064C0EB /* DynamicTableViewOptionGroupCell.swift */; };
		01B7232724F812BC0064C0EB /* OptionGroupView.swift in Sources */ = {isa = PBXBuildFile; fileRef = 01B7232624F812BC0064C0EB /* OptionGroupView.swift */; };
		01B7232924F812DF0064C0EB /* OptionView.swift in Sources */ = {isa = PBXBuildFile; fileRef = 01B7232824F812DF0064C0EB /* OptionView.swift */; };
		01B7232B24F815B00064C0EB /* MultipleChoiceOptionView.swift in Sources */ = {isa = PBXBuildFile; fileRef = 01B7232A24F815B00064C0EB /* MultipleChoiceOptionView.swift */; };
		01B7232D24F8E0260064C0EB /* MultipleChoiceChoiceView.swift in Sources */ = {isa = PBXBuildFile; fileRef = 01B7232C24F8E0260064C0EB /* MultipleChoiceChoiceView.swift */; };
		01B7232F24FE4F080064C0EB /* OptionGroupViewModel.swift in Sources */ = {isa = PBXBuildFile; fileRef = 01B7232E24FE4F080064C0EB /* OptionGroupViewModel.swift */; };
		01B72B6525821CD200A3E3BC /* DiaryDayEmptyView.swift in Sources */ = {isa = PBXBuildFile; fileRef = 01B72B6425821CD200A3E3BC /* DiaryDayEmptyView.swift */; };
		01B72B6D25821D2800A3E3BC /* DiaryDayEmptyViewModel.swift in Sources */ = {isa = PBXBuildFile; fileRef = 01B72B6C25821D2800A3E3BC /* DiaryDayEmptyViewModel.swift */; };
		01B72BA6258360FF00A3E3BC /* DiaryDayEmptyViewModelTest.swift in Sources */ = {isa = PBXBuildFile; fileRef = 01B72BA5258360CD00A3E3BC /* DiaryDayEmptyViewModelTest.swift */; };
		01B72BC02583875600A3E3BC /* DiaryDayViewModelTest.swift in Sources */ = {isa = PBXBuildFile; fileRef = 01B72BBF2583875600A3E3BC /* DiaryDayViewModelTest.swift */; };
		01B72BF22583B51C00A3E3BC /* DiaryEditEntriesTableViewCell.swift in Sources */ = {isa = PBXBuildFile; fileRef = 01B72BEE2583B51C00A3E3BC /* DiaryEditEntriesTableViewCell.swift */; };
		01B72BFF2583B57300A3E3BC /* DiaryEditEntriesTableViewCell.xib in Resources */ = {isa = PBXBuildFile; fileRef = 01B72BF02583B51C00A3E3BC /* DiaryEditEntriesTableViewCell.xib */; };
		01B72C032583B71100A3E3BC /* DiaryEditEntriesViewController.xib in Resources */ = {isa = PBXBuildFile; fileRef = 01B72BDC2583AB1400A3E3BC /* DiaryEditEntriesViewController.xib */; };
		01B72C0B25875BC300A3E3BC /* DiaryDayAddCellModel.swift in Sources */ = {isa = PBXBuildFile; fileRef = 01B72C0A25875BC300A3E3BC /* DiaryDayAddCellModel.swift */; };
		01C2D43E2501225100FB23BF /* MockExposureSubmissionService.swift in Sources */ = {isa = PBXBuildFile; fileRef = A3284256248E7431006B1F09 /* MockExposureSubmissionService.swift */; };
		01C2D4432501260D00FB23BF /* OptionGroupViewModelTests.swift in Sources */ = {isa = PBXBuildFile; fileRef = 01C2D440250124E600FB23BF /* OptionGroupViewModelTests.swift */; };
		01C6ABF42527273E0052814D /* String+Insertion.swift in Sources */ = {isa = PBXBuildFile; fileRef = 01C6ABF32527273D0052814D /* String+Insertion.swift */; };
		01C6AC0E252B1E990052814D /* ExposureSubmissionQRScannerViewModel.swift in Sources */ = {isa = PBXBuildFile; fileRef = 01C6AC0D252B1E980052814D /* ExposureSubmissionQRScannerViewModel.swift */; };
		01C6AC21252B21DF0052814D /* ExposureSubmissionQRScannerViewController.xib in Resources */ = {isa = PBXBuildFile; fileRef = 01C6AC20252B21DF0052814D /* ExposureSubmissionQRScannerViewController.xib */; };
		01C6AC26252B23D70052814D /* ExposureSubmissionQRScannerFocusView.swift in Sources */ = {isa = PBXBuildFile; fileRef = 01C6AC25252B23D70052814D /* ExposureSubmissionQRScannerFocusView.swift */; };
		01C6AC32252B29C00052814D /* QRScannerError.swift in Sources */ = {isa = PBXBuildFile; fileRef = 01C6AC31252B29C00052814D /* QRScannerError.swift */; };
		01C6AC3A252B2A500052814D /* UIImage+Color.swift in Sources */ = {isa = PBXBuildFile; fileRef = 01C6AC39252B2A500052814D /* UIImage+Color.swift */; };
		01C7665E25024A09002C9A5C /* DatePickerOptionView.swift in Sources */ = {isa = PBXBuildFile; fileRef = 01C7665D25024A09002C9A5C /* DatePickerOptionView.swift */; };
		01CF95DD253083B2007B72F7 /* CodableExposureDetectionSummary+Helpers.swift in Sources */ = {isa = PBXBuildFile; fileRef = 01CF95DC25308346007B72F7 /* CodableExposureDetectionSummary+Helpers.swift */; };
		01D02626258A769200B6389A /* HTTPURLResponse+Header.swift in Sources */ = {isa = PBXBuildFile; fileRef = 01D02625258A769200B6389A /* HTTPURLResponse+Header.swift */; };
		01D0262E258A791C00B6389A /* OnboardingInfoViewController.xib in Resources */ = {isa = PBXBuildFile; fileRef = 01D0262D258A791C00B6389A /* OnboardingInfoViewController.xib */; };
		01D02667258B750800B6389A /* ExposureDetectionViewController.xib in Resources */ = {isa = PBXBuildFile; fileRef = 01D02666258B750800B6389A /* ExposureDetectionViewController.xib */; };
		01D02688258B9CB200B6389A /* ExposureDetectionHeaderCell.xib in Resources */ = {isa = PBXBuildFile; fileRef = 01D02687258B9CB200B6389A /* ExposureDetectionHeaderCell.xib */; };
		01D0268D258B9CF800B6389A /* ExposureDetectionRiskCell.xib in Resources */ = {isa = PBXBuildFile; fileRef = 01D0268C258B9CF800B6389A /* ExposureDetectionRiskCell.xib */; };
		01D02692258BA0AD00B6389A /* ExposureDetectionLongGuideCell.xib in Resources */ = {isa = PBXBuildFile; fileRef = 01D02691258BA0AD00B6389A /* ExposureDetectionLongGuideCell.xib */; };
		01D02697258BA0E000B6389A /* ExposureDetectionLoadingCell.xib in Resources */ = {isa = PBXBuildFile; fileRef = 01D02696258BA0E000B6389A /* ExposureDetectionLoadingCell.xib */; };
		01D026A5258BA20E00B6389A /* ExposureDetectionHotlineCell.xib in Resources */ = {isa = PBXBuildFile; fileRef = 01D026A4258BA20E00B6389A /* ExposureDetectionHotlineCell.xib */; };
		01D026BF258BACCE00B6389A /* ExposureDetectionGuideCell.xib in Resources */ = {isa = PBXBuildFile; fileRef = 01D026AB258BA2FA00B6389A /* ExposureDetectionGuideCell.xib */; };
		01D026C0258BACCE00B6389A /* ExposureDetectionRiskTextCell.xib in Resources */ = {isa = PBXBuildFile; fileRef = 01D026AA258BA2F900B6389A /* ExposureDetectionRiskTextCell.xib */; };
		01D026C1258BACCE00B6389A /* ExposureDetectionRiskRefreshCell.xib in Resources */ = {isa = PBXBuildFile; fileRef = 01D026A9258BA2F600B6389A /* ExposureDetectionRiskRefreshCell.xib */; };
		01D026C2258BACCE00B6389A /* ExposureDetectionLinkCell.xib in Resources */ = {isa = PBXBuildFile; fileRef = 01D026AC258BA2FD00B6389A /* ExposureDetectionLinkCell.xib */; };
		01D02703258BBCC700B6389A /* ActionTableViewCell.xib in Resources */ = {isa = PBXBuildFile; fileRef = 01D026E9258BB6DF00B6389A /* ActionTableViewCell.xib */; };
		01D02704258BBCC700B6389A /* DescriptionTableViewCell.xib in Resources */ = {isa = PBXBuildFile; fileRef = 01D026E8258BB6DD00B6389A /* DescriptionTableViewCell.xib */; };
		01D02705258BBCC700B6389A /* EuTracingTableViewCell.xib in Resources */ = {isa = PBXBuildFile; fileRef = 01D026ED258BB70100B6389A /* EuTracingTableViewCell.xib */; };
		01D02706258BBCC700B6389A /* TracingHistoryTableViewCell.xib in Resources */ = {isa = PBXBuildFile; fileRef = 01D026DC258BB6CC00B6389A /* TracingHistoryTableViewCell.xib */; };
		01D02707258BBCC700B6389A /* ImageTableViewCell.xib in Resources */ = {isa = PBXBuildFile; fileRef = 01D026E3258BB6D800B6389A /* ImageTableViewCell.xib */; };
		01D02708258BBCC700B6389A /* ActionDetailTableViewCell.xib in Resources */ = {isa = PBXBuildFile; fileRef = 01D026E7258BB6DB00B6389A /* ActionDetailTableViewCell.xib */; };
		01D02710258BC17500B6389A /* InviteFriendsViewController.xib in Resources */ = {isa = PBXBuildFile; fileRef = 01D0270F258BC17500B6389A /* InviteFriendsViewController.xib */; };
		01D0271B258BC78100B6389A /* SettingsCoordinator.swift in Sources */ = {isa = PBXBuildFile; fileRef = 01D0271A258BC78100B6389A /* SettingsCoordinator.swift */; };
		01D0272E258BD2B100B6389A /* BackgroundAppRefreshViewController.xib in Resources */ = {isa = PBXBuildFile; fileRef = 01D0272D258BD2B100B6389A /* BackgroundAppRefreshViewController.xib */; };
		01D02733258BD36800B6389A /* MainSettingsCell.xib in Resources */ = {isa = PBXBuildFile; fileRef = 01D02732258BD36800B6389A /* MainSettingsCell.xib */; };
		01D02759258BD55A00B6389A /* NotificationSettingsViewController.xib in Resources */ = {isa = PBXBuildFile; fileRef = 01D0274B258BD42800B6389A /* NotificationSettingsViewController.xib */; };
		01D0275D258BD56F00B6389A /* SettingsLabelCell.xib in Resources */ = {isa = PBXBuildFile; fileRef = 01D0273A258BD38500B6389A /* SettingsLabelCell.xib */; };
		01D02761258BD58600B6389A /* ResetViewController.xib in Resources */ = {isa = PBXBuildFile; fileRef = 01D0274C258BD42B00B6389A /* ResetViewController.xib */; };
		01D16C5E24ED69CA007DB387 /* BackgroundAppRefreshViewModelTests.swift in Sources */ = {isa = PBXBuildFile; fileRef = 01D16C5D24ED69CA007DB387 /* BackgroundAppRefreshViewModelTests.swift */; };
		01D16C6024ED6D9A007DB387 /* MockBackgroundRefreshStatusProvider.swift in Sources */ = {isa = PBXBuildFile; fileRef = 01D16C5F24ED6D9A007DB387 /* MockBackgroundRefreshStatusProvider.swift */; };
		01D16C6224ED6DB3007DB387 /* MockLowPowerModeStatusProvider.swift in Sources */ = {isa = PBXBuildFile; fileRef = 01D16C6124ED6DB3007DB387 /* MockLowPowerModeStatusProvider.swift */; };
		01D3078A2562B03C00ADB67B /* RiskState.swift in Sources */ = {isa = PBXBuildFile; fileRef = 01D307892562B03B00ADB67B /* RiskState.swift */; };
		01D6948B25026EC000B45BEA /* DatePickerOptionViewModel.swift in Sources */ = {isa = PBXBuildFile; fileRef = 01D6948A25026EC000B45BEA /* DatePickerOptionViewModel.swift */; };
		01D6948D2502717F00B45BEA /* DatePickerDayView.swift in Sources */ = {isa = PBXBuildFile; fileRef = 01D6948C2502717F00B45BEA /* DatePickerDayView.swift */; };
		01D6948F2502729000B45BEA /* DatePickerDay.swift in Sources */ = {isa = PBXBuildFile; fileRef = 01D6948E2502729000B45BEA /* DatePickerDay.swift */; };
		01D69491250272CE00B45BEA /* DatePickerDayViewModel.swift in Sources */ = {isa = PBXBuildFile; fileRef = 01D69490250272CE00B45BEA /* DatePickerDayViewModel.swift */; };
		01DB708525068167008F7244 /* Calendar+GregorianLocale.swift in Sources */ = {isa = PBXBuildFile; fileRef = 01DB708425068167008F7244 /* Calendar+GregorianLocale.swift */; };
		01E4298E251DCDC90057FCBE /* Localizable.legal.strings in Resources */ = {isa = PBXBuildFile; fileRef = 01E42990251DCDC90057FCBE /* Localizable.legal.strings */; };
		01EA172D2590C2EC00E98E02 /* MockDiaryStore.swift in Sources */ = {isa = PBXBuildFile; fileRef = 019C9F0725894BE900B26392 /* MockDiaryStore.swift */; };
		01EA17472590D3DA00E98E02 /* MockTestStore.swift in Sources */ = {isa = PBXBuildFile; fileRef = B15382E3248273DC0010F007 /* MockTestStore.swift */; };
		01EA17622590EAAF00E98E02 /* HomeTableViewController.swift in Sources */ = {isa = PBXBuildFile; fileRef = 01EA17612590EAAF00E98E02 /* HomeTableViewController.swift */; };
		01EA176A2590EF4F00E98E02 /* HomeTableViewModel.swift in Sources */ = {isa = PBXBuildFile; fileRef = 01EA17692590EF4E00E98E02 /* HomeTableViewModel.swift */; };
		01EA17902590F03600E98E02 /* HomeInfoTableViewCell.swift in Sources */ = {isa = PBXBuildFile; fileRef = 01EA17762590F03100E98E02 /* HomeInfoTableViewCell.swift */; };
		01EA17932590F03600E98E02 /* HomeExposureLoggingTableViewCell.swift in Sources */ = {isa = PBXBuildFile; fileRef = 01EA17722590F03000E98E02 /* HomeExposureLoggingTableViewCell.swift */; };
		01EA17972590F03600E98E02 /* HomeCardView.swift in Sources */ = {isa = PBXBuildFile; fileRef = 01EA17712590F03000E98E02 /* HomeCardView.swift */; };
		01EA17992590F03600E98E02 /* HomeDiaryTableViewCell.swift in Sources */ = {isa = PBXBuildFile; fileRef = 01EA17792590F03200E98E02 /* HomeDiaryTableViewCell.swift */; };
		01EA17BB2591344F00E98E02 /* HomeExposureLoggingTableViewCell.xib in Resources */ = {isa = PBXBuildFile; fileRef = 01EA17752590F03100E98E02 /* HomeExposureLoggingTableViewCell.xib */; };
		01EA17C92591353200E98E02 /* HomeExposureLoggingCellModel.swift in Sources */ = {isa = PBXBuildFile; fileRef = 01EA17C82591353200E98E02 /* HomeExposureLoggingCellModel.swift */; };
		01EA17D12591366200E98E02 /* HomeDiaryCellModel.swift in Sources */ = {isa = PBXBuildFile; fileRef = 01EA17D02591366200E98E02 /* HomeDiaryCellModel.swift */; };
		01EA17E52591399200E98E02 /* HomeInfoCellModel.swift in Sources */ = {isa = PBXBuildFile; fileRef = 01EA17E42591399200E98E02 /* HomeInfoCellModel.swift */; };
		01EA17EF259139B900E98E02 /* HomeInfoTableViewCell.xib in Resources */ = {isa = PBXBuildFile; fileRef = 01EA17732590F03000E98E02 /* HomeInfoTableViewCell.xib */; };
		01EA17F325913A5900E98E02 /* HomeDiaryTableViewCell.xib in Resources */ = {isa = PBXBuildFile; fileRef = 01EA17782590F03100E98E02 /* HomeDiaryTableViewCell.xib */; };
		01EA17FE259217B100E98E02 /* HomeState.swift in Sources */ = {isa = PBXBuildFile; fileRef = 01EA17FD259217B100E98E02 /* HomeState.swift */; };
		01F2A543257FB90200DA96A6 /* CloseBarButtonItem.swift in Sources */ = {isa = PBXBuildFile; fileRef = 01F2A542257FB90200DA96A6 /* CloseBarButtonItem.swift */; };
		01F2A563257FC7D200DA96A6 /* DiaryOverviewDayTableViewCell.swift in Sources */ = {isa = PBXBuildFile; fileRef = 01F2A561257FC7D200DA96A6 /* DiaryOverviewDayTableViewCell.swift */; };
		01F2A564257FC7D200DA96A6 /* DiaryOverviewDayTableViewCell.xib in Resources */ = {isa = PBXBuildFile; fileRef = 01F2A562257FC7D200DA96A6 /* DiaryOverviewDayTableViewCell.xib */; };
		01F2A58125803AA500DA96A6 /* DiaryOverviewDescriptionTableViewCell.swift in Sources */ = {isa = PBXBuildFile; fileRef = 01F2A57F25803AA500DA96A6 /* DiaryOverviewDescriptionTableViewCell.swift */; };
		01F2A59725803D2600DA96A6 /* DiaryOverviewDescriptionTableViewCell.xib in Resources */ = {isa = PBXBuildFile; fileRef = 01F2A58025803AA500DA96A6 /* DiaryOverviewDescriptionTableViewCell.xib */; };
		01F2A5B92581181A00DA96A6 /* DiaryDayAddTableViewCell.swift in Sources */ = {isa = PBXBuildFile; fileRef = 01F2A5B72581181A00DA96A6 /* DiaryDayAddTableViewCell.swift */; };
		01F2A5BA2581181A00DA96A6 /* DiaryDayAddTableViewCell.xib in Resources */ = {isa = PBXBuildFile; fileRef = 01F2A5B82581181A00DA96A6 /* DiaryDayAddTableViewCell.xib */; };
		01F2A5C32581183800DA96A6 /* DiaryDayEntryTableViewCell.swift in Sources */ = {isa = PBXBuildFile; fileRef = 01F2A5C12581183800DA96A6 /* DiaryDayEntryTableViewCell.swift */; };
		01F2A5C42581183800DA96A6 /* DiaryDayEntryTableViewCell.xib in Resources */ = {isa = PBXBuildFile; fileRef = 01F2A5C22581183800DA96A6 /* DiaryDayEntryTableViewCell.xib */; };
		01F2A5D5258208C500DA96A6 /* DiaryDayViewController.xib in Resources */ = {isa = PBXBuildFile; fileRef = 01F2A5D4258208C500DA96A6 /* DiaryDayViewController.xib */; };
		01F2A5DD25820EE700DA96A6 /* DiaryDayViewModel.swift in Sources */ = {isa = PBXBuildFile; fileRef = 01F2A5DC25820EE700DA96A6 /* DiaryDayViewModel.swift */; };
		01F52F8A2550679600997A26 /* RiskCalculationExposureWindow.swift in Sources */ = {isa = PBXBuildFile; fileRef = 01F52F892550679600997A26 /* RiskCalculationExposureWindow.swift */; };
		01F52F92255067A000997A26 /* RiskCalculationError.swift in Sources */ = {isa = PBXBuildFile; fileRef = 01F52F91255067A000997A26 /* RiskCalculationError.swift */; };
		01F52FF42552DB9600997A26 /* DMAppConfigurationViewController.swift in Sources */ = {isa = PBXBuildFile; fileRef = 01F52FF32552DB9600997A26 /* DMAppConfigurationViewController.swift */; };
		01F52FFC2552E6F600997A26 /* ENARangeTest.swift in Sources */ = {isa = PBXBuildFile; fileRef = 01F52FFB2552E6F600997A26 /* ENARangeTest.swift */; };
		01F5F7222487B9C000229720 /* AppInformationViewController.swift in Sources */ = {isa = PBXBuildFile; fileRef = 01F5F7212487B9C000229720 /* AppInformationViewController.swift */; };
		0D5611B4247F852C00B5B094 /* SQLiteKeyValueStore.swift in Sources */ = {isa = PBXBuildFile; fileRef = 0D5611B3247F852C00B5B094 /* SQLiteKeyValueStore.swift */; };
		0DD260FF248D549B007C3B2C /* KeychainHelper.swift in Sources */ = {isa = PBXBuildFile; fileRef = 0DD260FE248D549B007C3B2C /* KeychainHelper.swift */; };
		0DF6BB97248AD616007E8B0C /* AppUpdateCheckHelper.swift in Sources */ = {isa = PBXBuildFile; fileRef = 0DF6BB96248AD616007E8B0C /* AppUpdateCheckHelper.swift */; };
		0DF6BB9D248AE232007E8B0C /* AppUpdateCheckerHelperTests.swift in Sources */ = {isa = PBXBuildFile; fileRef = 0DF6BB9C248AE232007E8B0C /* AppUpdateCheckerHelperTests.swift */; };
		1309194F247972C40066E329 /* PrivacyProtectionViewController.swift in Sources */ = {isa = PBXBuildFile; fileRef = 1309194E247972C40066E329 /* PrivacyProtectionViewController.swift */; };
		130CB19C246D92F800ADE602 /* ENAUITestsOnboarding.swift in Sources */ = {isa = PBXBuildFile; fileRef = 130CB19B246D92F800ADE602 /* ENAUITestsOnboarding.swift */; };
		13156CFD248C19D000AFC472 /* usage.html in Resources */ = {isa = PBXBuildFile; fileRef = 13156CFF248C19D000AFC472 /* usage.html */; };
		134F0DBC247578FF00D88934 /* ENAUITestsHome.swift in Sources */ = {isa = PBXBuildFile; fileRef = 134F0DB9247578FF00D88934 /* ENAUITestsHome.swift */; };
		134F0DBD247578FF00D88934 /* ENAUITests-Extensions.swift in Sources */ = {isa = PBXBuildFile; fileRef = 134F0DBA247578FF00D88934 /* ENAUITests-Extensions.swift */; };
		134F0F2C2475793400D88934 /* SnapshotHelper.swift in Sources */ = {isa = PBXBuildFile; fileRef = 134F0F2B2475793400D88934 /* SnapshotHelper.swift */; };
		13722044247AEEAD00152764 /* UNNotificationCenter+Extension.swift in Sources */ = {isa = PBXBuildFile; fileRef = 13722043247AEEAD00152764 /* UNNotificationCenter+Extension.swift */; };
		137846492488027600A50AB8 /* OnboardingInfoViewController+Extension.swift in Sources */ = {isa = PBXBuildFile; fileRef = 137846482488027500A50AB8 /* OnboardingInfoViewController+Extension.swift */; };
		138910C5247A909000D739F6 /* ENATaskScheduler.swift in Sources */ = {isa = PBXBuildFile; fileRef = 138910C4247A909000D739F6 /* ENATaskScheduler.swift */; };
		13E50469248E3CD20086641C /* ENAUITestsAppInformation.swift in Sources */ = {isa = PBXBuildFile; fileRef = 13E50468248E3CD20086641C /* ENAUITestsAppInformation.swift */; };
		13E5046B248E3DF30086641C /* AppStrings.swift in Sources */ = {isa = PBXBuildFile; fileRef = CD99A3C92461A47C00BF12AF /* AppStrings.swift */; };
		13E5046C248E434B0086641C /* Localizable.strings in Resources */ = {isa = PBXBuildFile; fileRef = EE70C23A245B09E900AC9B2F /* Localizable.strings */; };
		13E5046D248E434B0086641C /* Localizable.stringsdict in Resources */ = {isa = PBXBuildFile; fileRef = EE92A340245D96DA006B97B0 /* Localizable.stringsdict */; };
		2F26CE2E248B9C4F00BE30EE /* UIViewController+BackButton.swift in Sources */ = {isa = PBXBuildFile; fileRef = 2F26CE2D248B9C4F00BE30EE /* UIViewController+BackButton.swift */; };
		2F3218D0248063E300A7AC0A /* UIView+Convenience.swift in Sources */ = {isa = PBXBuildFile; fileRef = 2F3218CF248063E300A7AC0A /* UIView+Convenience.swift */; };
		2F3D95372518BCD1002B2C81 /* EUSettingsViewController.swift in Sources */ = {isa = PBXBuildFile; fileRef = 2F3D95362518BCD1002B2C81 /* EUSettingsViewController.swift */; };
		2F3D953C2518BCE9002B2C81 /* EUSettingsViewModel.swift in Sources */ = {isa = PBXBuildFile; fileRef = 2F3D953B2518BCE9002B2C81 /* EUSettingsViewModel.swift */; };
		2F80CFDB247EDDB3000F06AF /* ExposureSubmissionHotlineViewController.swift in Sources */ = {isa = PBXBuildFile; fileRef = 2F80CFDA247EDDB3000F06AF /* ExposureSubmissionHotlineViewController.swift */; };
		2F96739B24AB70FA008E3147 /* ExposureSubmissionParsable.swift in Sources */ = {isa = PBXBuildFile; fileRef = 2F96739A24AB70FA008E3147 /* ExposureSubmissionParsable.swift */; };
		2FA968CE24D8560B008EE367 /* String+Random.swift in Sources */ = {isa = PBXBuildFile; fileRef = 2FA968CD24D8560B008EE367 /* String+Random.swift */; };
		2FA9E39324D2F2920030561C /* ExposureSubmission+TestResult.swift in Sources */ = {isa = PBXBuildFile; fileRef = 2FA9E39224D2F2920030561C /* ExposureSubmission+TestResult.swift */; };
		2FA9E39524D2F2B00030561C /* ExposureSubmission+DeviceRegistrationKey.swift in Sources */ = {isa = PBXBuildFile; fileRef = 2FA9E39424D2F2B00030561C /* ExposureSubmission+DeviceRegistrationKey.swift */; };
		2FA9E39724D2F3C70030561C /* ExposureSubmissionError.swift in Sources */ = {isa = PBXBuildFile; fileRef = 2FA9E39624D2F3C60030561C /* ExposureSubmissionError.swift */; };
		2FA9E39924D2F4350030561C /* ExposureSubmission+ErrorParsing.swift in Sources */ = {isa = PBXBuildFile; fileRef = 2FA9E39824D2F4350030561C /* ExposureSubmission+ErrorParsing.swift */; };
		2FA9E39B24D2F4A10030561C /* ExposureSubmissionService+Protocol.swift in Sources */ = {isa = PBXBuildFile; fileRef = 2FA9E39A24D2F4A10030561C /* ExposureSubmissionService+Protocol.swift */; };
		2FC0356F24B342FA00E234AC /* UIViewcontroller+AlertTest.swift in Sources */ = {isa = PBXBuildFile; fileRef = 2FC0356E24B342FA00E234AC /* UIViewcontroller+AlertTest.swift */; };
		2FC0357124B5B70700E234AC /* Error+FAQUrl.swift in Sources */ = {isa = PBXBuildFile; fileRef = 2FC0357024B5B70700E234AC /* Error+FAQUrl.swift */; };
		2FC951FE24DC23B9008D39F4 /* DMConfigurationCell.swift in Sources */ = {isa = PBXBuildFile; fileRef = 2FC951FD24DC23B9008D39F4 /* DMConfigurationCell.swift */; };
		2FD473BF251E0ECE000DCA40 /* EUSettingsViewControllerTests.swift in Sources */ = {isa = PBXBuildFile; fileRef = 2FD473BE251E0ECE000DCA40 /* EUSettingsViewControllerTests.swift */; };
		2FD881CC2490F65C00BEC8FC /* ExposureSubmissionHotlineViewControllerTest.swift in Sources */ = {isa = PBXBuildFile; fileRef = 2FD881CB2490F65C00BEC8FC /* ExposureSubmissionHotlineViewControllerTest.swift */; };
		2FD881CE249115E700BEC8FC /* ExposureSubmissionNavigationControllerTest.swift in Sources */ = {isa = PBXBuildFile; fileRef = 2FD881CD249115E700BEC8FC /* ExposureSubmissionNavigationControllerTest.swift */; };
		2FE15A3C249B8C0B0077BD8D /* AccessibilityIdentifiers.swift in Sources */ = {isa = PBXBuildFile; fileRef = 2FE15A3B249B8C0B0077BD8D /* AccessibilityIdentifiers.swift */; };
		2FF1D62E2487850200381FFB /* NSMutableAttributedString+Generation.swift in Sources */ = {isa = PBXBuildFile; fileRef = 2FF1D62D2487850200381FFB /* NSMutableAttributedString+Generation.swift */; };
		2FF1D63024880FCF00381FFB /* DynamicTableViewRoundedCell.swift in Sources */ = {isa = PBXBuildFile; fileRef = 2FF1D62F24880FCF00381FFB /* DynamicTableViewRoundedCell.swift */; };
		351E6306256BEC8D00D89B29 /* LabeledCountriesView.swift in Sources */ = {isa = PBXBuildFile; fileRef = 351E6305256BEC8D00D89B29 /* LabeledCountriesView.swift */; };
		351E630C256C5B9C00D89B29 /* LabeledCountriesCell.swift in Sources */ = {isa = PBXBuildFile; fileRef = 351E630A256C5B9C00D89B29 /* LabeledCountriesCell.swift */; };
		351E630D256C5B9C00D89B29 /* LabeledCountriesCell.xib in Resources */ = {isa = PBXBuildFile; fileRef = 351E630B256C5B9C00D89B29 /* LabeledCountriesCell.xib */; };
		3523F8A82570F819004B0424 /* NSAttributedString+BulletPoint.swift in Sources */ = {isa = PBXBuildFile; fileRef = 3523F8A72570F819004B0424 /* NSAttributedString+BulletPoint.swift */; };
		352E0F19255D537C00DC3E20 /* AppConfiguration+Validation.swift in Sources */ = {isa = PBXBuildFile; fileRef = 352E0F18255D537C00DC3E20 /* AppConfiguration+Validation.swift */; };
		352F25A824EFCBDE00ACDFF3 /* ServerEnvironment.swift in Sources */ = {isa = PBXBuildFile; fileRef = 352F25A724EFCBDE00ACDFF3 /* ServerEnvironment.swift */; };
		35327FF6256D4CE600C36A44 /* UIStackView+prune.swift in Sources */ = {isa = PBXBuildFile; fileRef = 35327FF5256D4CE600C36A44 /* UIStackView+prune.swift */; };
		353412CC2525EE4A0086D15C /* Globals.swift in Sources */ = {isa = PBXBuildFile; fileRef = 353412CB2525EE4A0086D15C /* Globals.swift */; };
		35358DD425A23169004FD0CB /* HTTPClientCertificatePinningTests.swift in Sources */ = {isa = PBXBuildFile; fileRef = 35358DD325A23169004FD0CB /* HTTPClientCertificatePinningTests.swift */; };
		3539DAD1252B353C00489B1A /* CachedAppConfigurationMock.swift in Sources */ = {isa = PBXBuildFile; fileRef = 3539DAD0252B353C00489B1A /* CachedAppConfigurationMock.swift */; };
		3544182925AF7B5200B11056 /* app_features.pb.swift in Sources */ = {isa = PBXBuildFile; fileRef = 3544182825AF7B5200B11056 /* app_features.pb.swift */; };
		354E305924EFF26E00526C9F /* Country.swift in Sources */ = {isa = PBXBuildFile; fileRef = 354E305824EFF26E00526C9F /* Country.swift */; };
		356153AD257FA8A300F6CD4D /* AccessibilityIdentifiers.swift in Sources */ = {isa = PBXBuildFile; fileRef = 2FE15A3B249B8C0B0077BD8D /* AccessibilityIdentifiers.swift */; };
		356FBF49255EC27A00959346 /* CacheAppConfigMockTests.swift in Sources */ = {isa = PBXBuildFile; fileRef = 356FBF48255EC27A00959346 /* CacheAppConfigMockTests.swift */; };
		357B1858255A7F5C00584548 /* AppConfig+CacheInvalidation.swift in Sources */ = {isa = PBXBuildFile; fileRef = 357B1857255A7F5C00584548 /* AppConfig+CacheInvalidation.swift */; };
		35853E22251DED0F008FE983 /* CachingHTTPClientMock.swift in Sources */ = {isa = PBXBuildFile; fileRef = 35163D23251CFCCB00D220CA /* CachingHTTPClientMock.swift */; };
		3598D99A24FE280700483F1F /* CountryTests.swift in Sources */ = {isa = PBXBuildFile; fileRef = 3598D99924FE280700483F1F /* CountryTests.swift */; };
		35A7F081250A7CF8005E6C33 /* KeychainHelperTests.swift in Sources */ = {isa = PBXBuildFile; fileRef = 35A7F080250A7CF8005E6C33 /* KeychainHelperTests.swift */; };
		35AA4AF4259B40FC00D32306 /* CryptoFallbackTests.swift in Sources */ = {isa = PBXBuildFile; fileRef = 35AA4AF3259B40FC00D32306 /* CryptoFallbackTests.swift */; };
		35BE8598251CE495005C2FD0 /* CachingHTTPClient.swift in Sources */ = {isa = PBXBuildFile; fileRef = 35BE8597251CE495005C2FD0 /* CachingHTTPClient.swift */; };
		35C701EC2556BCB9008AEA91 /* Migration1To2.swift in Sources */ = {isa = PBXBuildFile; fileRef = 35C701EB2556BCB9008AEA91 /* Migration1To2.swift */; };
		35C701F82556C01F008AEA91 /* Migration1To2Tests.swift in Sources */ = {isa = PBXBuildFile; fileRef = 35C701F32556C016008AEA91 /* Migration1To2Tests.swift */; };
		35D16DDE2567FB980069AD1B /* DynamicLegalCell.swift in Sources */ = {isa = PBXBuildFile; fileRef = 35D16DDC2567FB980069AD1B /* DynamicLegalCell.swift */; };
		35D16DDF2567FB980069AD1B /* DynamicLegalCell.xib in Resources */ = {isa = PBXBuildFile; fileRef = 35D16DDD2567FB980069AD1B /* DynamicLegalCell.xib */; };
		35EA615A258BC8E30062B50A /* CryptoKitFallbacks.swift in Sources */ = {isa = PBXBuildFile; fileRef = 35EA6159258BC8E30062B50A /* CryptoKitFallbacks.swift */; };
		35EA684225553AE300335F73 /* DownloadedPackagesSQLLiteStoreV2.swift in Sources */ = {isa = PBXBuildFile; fileRef = 35EA684125553AE300335F73 /* DownloadedPackagesSQLLiteStoreV2.swift */; };
		35EA684A25553B5C00335F73 /* DownloadedPackagesStoreV2.swift in Sources */ = {isa = PBXBuildFile; fileRef = 35EA684925553B5C00335F73 /* DownloadedPackagesStoreV2.swift */; };
		35EA68522555488600335F73 /* SQLiteError.swift in Sources */ = {isa = PBXBuildFile; fileRef = 35EA68512555488600335F73 /* SQLiteError.swift */; };
		4026C2DC24852B7600926FB4 /* AppInformationViewController+LegalModel.swift in Sources */ = {isa = PBXBuildFile; fileRef = 4026C2DB24852B7600926FB4 /* AppInformationViewController+LegalModel.swift */; };
		4026C2E424854C8D00926FB4 /* AppInformationLegalCell.swift in Sources */ = {isa = PBXBuildFile; fileRef = 4026C2E324854C8D00926FB4 /* AppInformationLegalCell.swift */; };
		503DB1A7255D822E00576E57 /* ExposureSubmissionIntroViewController.swift in Sources */ = {isa = PBXBuildFile; fileRef = 503DB1A6255D822E00576E57 /* ExposureSubmissionIntroViewController.swift */; };
		503DB1AC255D826900576E57 /* ExposureSubmissionIntroViewModel.swift in Sources */ = {isa = PBXBuildFile; fileRef = 503DB1AB255D826900576E57 /* ExposureSubmissionIntroViewModel.swift */; };
		505F2E522587738900697CC2 /* AccessibilityLabels.swift in Sources */ = {isa = PBXBuildFile; fileRef = 505F2E512587738900697CC2 /* AccessibilityLabels.swift */; };
		50B1D6E72551621C00684C3C /* DayKeyPackageDownloadTests.swift in Sources */ = {isa = PBXBuildFile; fileRef = 50B1D6E62551621C00684C3C /* DayKeyPackageDownloadTests.swift */; };
		50BD2E6224FE1E8700932566 /* AppInformationModel.swift in Sources */ = {isa = PBXBuildFile; fileRef = 50BD2E6124FE1E8700932566 /* AppInformationModel.swift */; };
		50BD2E6424FE232E00932566 /* AppInformationImprintViewModel.swift in Sources */ = {isa = PBXBuildFile; fileRef = 50BD2E6324FE232E00932566 /* AppInformationImprintViewModel.swift */; };
		50BD2E7724FE26F400932566 /* AppInformationImprintTest.swift in Sources */ = {isa = PBXBuildFile; fileRef = 50BD2E6F24FE26F300932566 /* AppInformationImprintTest.swift */; };
		50C5204025ADACBB008DF2F4 /* HomeShownPositiveTestResultCellModelTest.swift in Sources */ = {isa = PBXBuildFile; fileRef = 50C5203F25ADACBB008DF2F4 /* HomeShownPositiveTestResultCellModelTest.swift */; };
		50C5C1B525891CC800C4817A /* DynamicLegalExtendedCell.xib in Resources */ = {isa = PBXBuildFile; fileRef = 50C5C1B425891CC800C4817A /* DynamicLegalExtendedCell.xib */; };
		50C5C1BA258920AD00C4817A /* DynamicLegalExtendedCell.swift in Sources */ = {isa = PBXBuildFile; fileRef = 50C5C1B9258920AD00C4817A /* DynamicLegalExtendedCell.swift */; };
		50DC527924FEB2AE00F6D8EB /* AppInformationDynamicCell.swift in Sources */ = {isa = PBXBuildFile; fileRef = 50DC527824FEB2AE00F6D8EB /* AppInformationDynamicCell.swift */; };
		50DC527B24FEB5CA00F6D8EB /* AppInformationModelTest.swift in Sources */ = {isa = PBXBuildFile; fileRef = 50DC527A24FEB5CA00F6D8EB /* AppInformationModelTest.swift */; };
		50E3BE5A250127DF0033E2C7 /* AppInformationDynamicAction.swift in Sources */ = {isa = PBXBuildFile; fileRef = 50E3BE59250127DF0033E2C7 /* AppInformationDynamicAction.swift */; };
		50F9130D253F1D7800DFE683 /* OnboardingPageType.swift in Sources */ = {isa = PBXBuildFile; fileRef = 50F9130C253F1D7800DFE683 /* OnboardingPageType.swift */; };
		514E81342461B97800636861 /* ExposureManager.swift in Sources */ = {isa = PBXBuildFile; fileRef = 514E81332461B97700636861 /* ExposureManager.swift */; };
		514EE999246D4C2E00DE4884 /* UITableViewCell+Identifier.swift in Sources */ = {isa = PBXBuildFile; fileRef = 514EE998246D4C2E00DE4884 /* UITableViewCell+Identifier.swift */; };
		516E430224B89AED0008CC30 /* CoordinatorTests.swift in Sources */ = {isa = PBXBuildFile; fileRef = 516E430124B89AED0008CC30 /* CoordinatorTests.swift */; };
		51895EDC245E16CD0085DA38 /* ENAColor.swift in Sources */ = {isa = PBXBuildFile; fileRef = 51895EDB245E16CD0085DA38 /* ENAColor.swift */; };
		518A69FB24687D5800444E66 /* RiskLevel.swift in Sources */ = {isa = PBXBuildFile; fileRef = 518A69FA24687D5800444E66 /* RiskLevel.swift */; };
		51C737BD245B349700286105 /* OnboardingInfoViewController.swift in Sources */ = {isa = PBXBuildFile; fileRef = 51C737BC245B349700286105 /* OnboardingInfoViewController.swift */; };
		51C737BF245B3B5D00286105 /* OnboardingInfo.swift in Sources */ = {isa = PBXBuildFile; fileRef = 51C737BE245B3B5D00286105 /* OnboardingInfo.swift */; };
		51D420B724583B7200AD70CA /* NSObject+Identifier.swift in Sources */ = {isa = PBXBuildFile; fileRef = 51D420B624583B7200AD70CA /* NSObject+Identifier.swift */; };
		51D420C424583E3300AD70CA /* SettingsViewController.swift in Sources */ = {isa = PBXBuildFile; fileRef = 51D420C324583E3300AD70CA /* SettingsViewController.swift */; };
		5222AA68255ECFE100F338C7 /* ExposureSubmissionTestResultConsentViewController.swift in Sources */ = {isa = PBXBuildFile; fileRef = 5222AA67255ECFE100F338C7 /* ExposureSubmissionTestResultConsentViewController.swift */; };
		5222AA70255ED8E000F338C7 /* ExposureSubmissionTestResultConsentViewModel.swift in Sources */ = {isa = PBXBuildFile; fileRef = 5222AA6F255ED8E000F338C7 /* ExposureSubmissionTestResultConsentViewModel.swift */; };
		523D5E75256FDFE900EF67EA /* ExposureSubmissionThankYouViewController.swift in Sources */ = {isa = PBXBuildFile; fileRef = 523D5E74256FDFE900EF67EA /* ExposureSubmissionThankYouViewController.swift */; };
		523D5E7A256FE04000EF67EA /* ExposureSubmissionThankYouViewModel.swift in Sources */ = {isa = PBXBuildFile; fileRef = 523D5E79256FE04000EF67EA /* ExposureSubmissionThankYouViewModel.swift */; };
		524C4292256587B900EBC3B0 /* ExposureSubmissionTestResultConsentViewModelTests.swift in Sources */ = {isa = PBXBuildFile; fileRef = 524C4291256587B900EBC3B0 /* ExposureSubmissionTestResultConsentViewModelTests.swift */; };
		5270E9B8256D20A900B08606 /* NSTextAttachment+ImageHeight.swift in Sources */ = {isa = PBXBuildFile; fileRef = 5270E9B7256D20A900B08606 /* NSTextAttachment+ImageHeight.swift */; };
		52CAAC012562B82E00239DCB /* DynamicTableViewConsentCell.swift in Sources */ = {isa = PBXBuildFile; fileRef = 52CAAC002562B82E00239DCB /* DynamicTableViewConsentCell.swift */; };
		52EAAB512566BB0500204373 /* ExposureSubmission+TestResult.swift in Sources */ = {isa = PBXBuildFile; fileRef = 2FA9E39224D2F2920030561C /* ExposureSubmission+TestResult.swift */; };
		710021DC248E44A6001F0B63 /* ENAFont.swift in Sources */ = {isa = PBXBuildFile; fileRef = 710021DB248E44A6001F0B63 /* ENAFont.swift */; };
		710021DE248EAF16001F0B63 /* ExposureSubmissionImageCardCell.xib in Resources */ = {isa = PBXBuildFile; fileRef = 710021DD248EAF16001F0B63 /* ExposureSubmissionImageCardCell.xib */; };
		710021E0248EAF9A001F0B63 /* ExposureSubmissionImageCardCell.swift in Sources */ = {isa = PBXBuildFile; fileRef = 710021DF248EAF9A001F0B63 /* ExposureSubmissionImageCardCell.swift */; };
		710224EE2490E2FD000C5DEF /* ExposureSubmissionStepCell.xib in Resources */ = {isa = PBXBuildFile; fileRef = 710224ED2490E2FC000C5DEF /* ExposureSubmissionStepCell.xib */; };
		710224F42490E7A3000C5DEF /* ExposureSubmissionStepCell.swift in Sources */ = {isa = PBXBuildFile; fileRef = 710224F32490E7A3000C5DEF /* ExposureSubmissionStepCell.swift */; };
		710224F624910661000C5DEF /* ExposureSubmissionDynamicCell.swift in Sources */ = {isa = PBXBuildFile; fileRef = 710224F524910661000C5DEF /* ExposureSubmissionDynamicCell.swift */; };
		710ABB23247513E300948792 /* DynamicTypeTableViewCell.swift in Sources */ = {isa = PBXBuildFile; fileRef = 710ABB22247513E300948792 /* DynamicTypeTableViewCell.swift */; };
		710ABB27247533FA00948792 /* DynamicTableViewController.swift in Sources */ = {isa = PBXBuildFile; fileRef = 710ABB26247533FA00948792 /* DynamicTableViewController.swift */; };
		710ABB292475353900948792 /* DynamicTableViewModel.swift in Sources */ = {isa = PBXBuildFile; fileRef = 710ABB282475353900948792 /* DynamicTableViewModel.swift */; };
		71176E2F248922B0004B0C9F /* ENAColorTests.swift in Sources */ = {isa = PBXBuildFile; fileRef = 71176E2D24891C02004B0C9F /* ENAColorTests.swift */; };
		71176E32248957C3004B0C9F /* AppNavigationController.swift in Sources */ = {isa = PBXBuildFile; fileRef = 71176E31248957C3004B0C9F /* AppNavigationController.swift */; };
		711EFCC72492EE31005FEF21 /* ENAFooterView.swift in Sources */ = {isa = PBXBuildFile; fileRef = 711EFCC62492EE31005FEF21 /* ENAFooterView.swift */; };
		711EFCC924935C79005FEF21 /* ExposureSubmissionTestResultHeaderView.xib in Resources */ = {isa = PBXBuildFile; fileRef = 711EFCC824935C79005FEF21 /* ExposureSubmissionTestResultHeaderView.xib */; };
		71330E41248109F600EB10F6 /* DynamicTableViewSection.swift in Sources */ = {isa = PBXBuildFile; fileRef = 71330E40248109F600EB10F6 /* DynamicTableViewSection.swift */; };
		71330E43248109FD00EB10F6 /* DynamicTableViewCell.swift in Sources */ = {isa = PBXBuildFile; fileRef = 71330E42248109FD00EB10F6 /* DynamicTableViewCell.swift */; };
		71330E4524810A0500EB10F6 /* DynamicTableViewHeader.swift in Sources */ = {isa = PBXBuildFile; fileRef = 71330E4424810A0500EB10F6 /* DynamicTableViewHeader.swift */; };
		71330E4724810A0C00EB10F6 /* DynamicTableViewFooter.swift in Sources */ = {isa = PBXBuildFile; fileRef = 71330E4624810A0C00EB10F6 /* DynamicTableViewFooter.swift */; };
		713EA25B247818B000AB7EE8 /* DynamicTypeButton.swift in Sources */ = {isa = PBXBuildFile; fileRef = 713EA25A247818B000AB7EE8 /* DynamicTypeButton.swift */; };
		713EA25D24798A7000AB7EE8 /* ExposureDetectionRoundedView.swift in Sources */ = {isa = PBXBuildFile; fileRef = 713EA25C24798A7000AB7EE8 /* ExposureDetectionRoundedView.swift */; };
		713EA25F24798A9100AB7EE8 /* ExposureDetectionRiskCell.swift in Sources */ = {isa = PBXBuildFile; fileRef = 713EA25E24798A9100AB7EE8 /* ExposureDetectionRiskCell.swift */; };
		713EA26124798AD100AB7EE8 /* ExposureDetectionHotlineCell.swift in Sources */ = {isa = PBXBuildFile; fileRef = 713EA26024798AD100AB7EE8 /* ExposureDetectionHotlineCell.swift */; };
		713EA26324798F8500AB7EE8 /* ExposureDetectionHeaderCell.swift in Sources */ = {isa = PBXBuildFile; fileRef = 713EA26224798F8500AB7EE8 /* ExposureDetectionHeaderCell.swift */; };
		714194EA247A65C60072A090 /* DynamicTableViewHeaderSeparatorView.swift in Sources */ = {isa = PBXBuildFile; fileRef = 714194E9247A65C60072A090 /* DynamicTableViewHeaderSeparatorView.swift */; };
		7154EB4A247D21E200A467FF /* ExposureDetectionLongGuideCell.swift in Sources */ = {isa = PBXBuildFile; fileRef = 7154EB49247D21E200A467FF /* ExposureDetectionLongGuideCell.swift */; };
		7154EB4C247E862100A467FF /* ExposureDetectionLoadingCell.swift in Sources */ = {isa = PBXBuildFile; fileRef = 7154EB4B247E862100A467FF /* ExposureDetectionLoadingCell.swift */; };
		717D21E9248C022E00D9717E /* DynamicTableViewHtmlCell.swift in Sources */ = {isa = PBXBuildFile; fileRef = 717D21E8248C022E00D9717E /* DynamicTableViewHtmlCell.swift */; };
		7187A5582481231C00FCC755 /* DynamicTableViewAction.swift in Sources */ = {isa = PBXBuildFile; fileRef = 71330E4824810A5A00EB10F6 /* DynamicTableViewAction.swift */; };
		71B804472484CC0800D53506 /* ENALabel.swift in Sources */ = {isa = PBXBuildFile; fileRef = 71B804462484CC0800D53506 /* ENALabel.swift */; };
		71B804492484D37300D53506 /* RiskLegendViewController.swift in Sources */ = {isa = PBXBuildFile; fileRef = 71B804482484D37300D53506 /* RiskLegendViewController.swift */; };
		71B8044F248526B600D53506 /* DynamicTableViewSpaceCell.swift in Sources */ = {isa = PBXBuildFile; fileRef = 71B8044E248526B600D53506 /* DynamicTableViewSpaceCell.swift */; };
		71C0BEDD2498DD07009A17A0 /* ENANavigationFooterView.swift in Sources */ = {isa = PBXBuildFile; fileRef = 71C0BEDC2498DD07009A17A0 /* ENANavigationFooterView.swift */; };
		71CAB9D2248AACAD00F516A5 /* PixelPerfectLayoutConstraint.swift in Sources */ = {isa = PBXBuildFile; fileRef = 71CAB9D1248AACAD00F516A5 /* PixelPerfectLayoutConstraint.swift */; };
		71D3C19A2494EFAC00DBABA8 /* ENANavigationControllerWithFooter.swift in Sources */ = {isa = PBXBuildFile; fileRef = 71D3C1992494EFAC00DBABA8 /* ENANavigationControllerWithFooter.swift */; };
		71EF33D92497F3E8007B7E1B /* ENANavigationControllerWithFooterChild.swift in Sources */ = {isa = PBXBuildFile; fileRef = 71EF33D82497F3E8007B7E1B /* ENANavigationControllerWithFooterChild.swift */; };
		71EF33DB2497F419007B7E1B /* ENANavigationFooterItem.swift in Sources */ = {isa = PBXBuildFile; fileRef = 71EF33DA2497F419007B7E1B /* ENANavigationFooterItem.swift */; };
		71F2E57B2487AEFC00694F1A /* ena-colors.xcassets in Resources */ = {isa = PBXBuildFile; fileRef = 71F2E57A2487AEFC00694F1A /* ena-colors.xcassets */; };
		71F5418E248BEE08006DB793 /* privacy-policy.html in Resources */ = {isa = PBXBuildFile; fileRef = 71F5418A248BEDBE006DB793 /* privacy-policy.html */; };
		71F54191248BF677006DB793 /* HtmlTextView.swift in Sources */ = {isa = PBXBuildFile; fileRef = 71F54190248BF677006DB793 /* HtmlTextView.swift */; };
		71FD8862246EB27F00E804D0 /* ExposureDetectionViewController.swift in Sources */ = {isa = PBXBuildFile; fileRef = 71FD8861246EB27F00E804D0 /* ExposureDetectionViewController.swift */; };
		71FE1C69247A8FE100851FEB /* DynamicTableViewHeaderFooterView.swift in Sources */ = {isa = PBXBuildFile; fileRef = 71FE1C68247A8FE100851FEB /* DynamicTableViewHeaderFooterView.swift */; };
		71FE1C71247AA7B700851FEB /* DynamicTableViewHeaderImageView.swift in Sources */ = {isa = PBXBuildFile; fileRef = 71FE1C70247AA7B700851FEB /* DynamicTableViewHeaderImageView.swift */; };
		71FE1C7B247AC2B500851FEB /* ExposureSubmissionQRScannerViewController.swift in Sources */ = {isa = PBXBuildFile; fileRef = 71FE1C74247AC2B500851FEB /* ExposureSubmissionQRScannerViewController.swift */; };
		71FE1C7F247AC2B500851FEB /* ExposureSubmissionTestResultViewController.swift in Sources */ = {isa = PBXBuildFile; fileRef = 71FE1C78247AC2B500851FEB /* ExposureSubmissionTestResultViewController.swift */; };
		71FE1C80247AC2B500851FEB /* ExposureSubmissionNavigationController.swift in Sources */ = {isa = PBXBuildFile; fileRef = 71FE1C79247AC2B500851FEB /* ExposureSubmissionNavigationController.swift */; };
		71FE1C86247AC33D00851FEB /* ExposureSubmissionTestResultHeaderView.swift in Sources */ = {isa = PBXBuildFile; fileRef = 71FE1C84247AC33D00851FEB /* ExposureSubmissionTestResultHeaderView.swift */; };
		71FE1C8C247AC79D00851FEB /* DynamicTableViewIconCell.swift in Sources */ = {isa = PBXBuildFile; fileRef = 71FE1C8A247AC79D00851FEB /* DynamicTableViewIconCell.swift */; };
		71FE1C8D247AC79D00851FEB /* DynamicTableViewIconCell.xib in Resources */ = {isa = PBXBuildFile; fileRef = 71FE1C8B247AC79D00851FEB /* DynamicTableViewIconCell.xib */; };
		85142501245DA0B3009D2791 /* UIViewController+Alert.swift in Sources */ = {isa = PBXBuildFile; fileRef = 85142500245DA0B3009D2791 /* UIViewController+Alert.swift */; };
		8539874F2467094E00D28B62 /* AppIcon.xcassets in Resources */ = {isa = PBXBuildFile; fileRef = 8539874E2467094E00D28B62 /* AppIcon.xcassets */; };
		853D987A24694A8700490DBA /* ENAButton.swift in Sources */ = {isa = PBXBuildFile; fileRef = 853D987924694A8700490DBA /* ENAButton.swift */; };
		858F6F6E245A103C009FFD33 /* ExposureNotification.framework in Frameworks */ = {isa = PBXBuildFile; fileRef = 858F6F6D245A103C009FFD33 /* ExposureNotification.framework */; settings = {ATTRIBUTES = (Weak, ); }; };
		8595BF5F246032D90056EA27 /* ENASwitch.swift in Sources */ = {isa = PBXBuildFile; fileRef = 8595BF5E246032D90056EA27 /* ENASwitch.swift */; };
		859DD512248549790073D59F /* MockDiagnosisKeysRetrieval.swift in Sources */ = {isa = PBXBuildFile; fileRef = 859DD511248549790073D59F /* MockDiagnosisKeysRetrieval.swift */; };
		85D7593F2457048F008175F0 /* AppDelegate.swift in Sources */ = {isa = PBXBuildFile; fileRef = 85D7593E2457048F008175F0 /* AppDelegate.swift */; };
		85D7594B24570491008175F0 /* Assets.xcassets in Resources */ = {isa = PBXBuildFile; fileRef = 85D7594A24570491008175F0 /* Assets.xcassets */; };
		85D7594E24570491008175F0 /* LaunchScreen.storyboard in Resources */ = {isa = PBXBuildFile; fileRef = 85D7594C24570491008175F0 /* LaunchScreen.storyboard */; };
		85D7596424570491008175F0 /* ENAUITests.swift in Sources */ = {isa = PBXBuildFile; fileRef = 85D7596324570491008175F0 /* ENAUITests.swift */; };
		85E33444247EB357006E74EC /* CircularProgressView.swift in Sources */ = {isa = PBXBuildFile; fileRef = 85E33443247EB357006E74EC /* CircularProgressView.swift */; };
		8F27018F259B593700E48CFE /* ContactDiaryStore.swift in Sources */ = {isa = PBXBuildFile; fileRef = 8F27018E259B593700E48CFE /* ContactDiaryStore.swift */; };
		8F270194259B5BA700E48CFE /* ContactDiaryMigration1To2.swift in Sources */ = {isa = PBXBuildFile; fileRef = 8F270193259B5BA700E48CFE /* ContactDiaryMigration1To2.swift */; };
		8F3D71AA25A86AD300D52CCD /* HomeExposureLoggingCellModelTests.swift in Sources */ = {isa = PBXBuildFile; fileRef = 8F3D71A925A86AD300D52CCD /* HomeExposureLoggingCellModelTests.swift */; };
		8FF3525E25ADAD06008A07BD /* HomeTestResultCellModelTests.swift in Sources */ = {isa = PBXBuildFile; fileRef = 8FF3525D25ADAD06008A07BD /* HomeTestResultCellModelTests.swift */; };
		8FF9B2B2259B6B030080770D /* ContactDiaryStoreSchemaV2.swift in Sources */ = {isa = PBXBuildFile; fileRef = 8FF9B2B1259B6B030080770D /* ContactDiaryStoreSchemaV2.swift */; };
		94092541254BFE6800FE61A2 /* DMWarnOthersNotificationViewController.swift in Sources */ = {isa = PBXBuildFile; fileRef = 94092540254BFE6800FE61A2 /* DMWarnOthersNotificationViewController.swift */; };
		9412FAFE252349EA0086E139 /* DeltaOnboardingViewControllerTests.swift in Sources */ = {isa = PBXBuildFile; fileRef = 9412FAF92523499D0086E139 /* DeltaOnboardingViewControllerTests.swift */; };
		9417BA95252B6B5100AD4053 /* DMSQLiteErrorViewController.swift in Sources */ = {isa = PBXBuildFile; fileRef = 9417BA94252B6B5100AD4053 /* DMSQLiteErrorViewController.swift */; };
		941ADDB02518C2B200E421D9 /* EuTracingTableViewCell.swift in Sources */ = {isa = PBXBuildFile; fileRef = 941ADDAF2518C2B200E421D9 /* EuTracingTableViewCell.swift */; };
		941ADDB22518C3FB00E421D9 /* ENSettingEuTracingViewModel.swift in Sources */ = {isa = PBXBuildFile; fileRef = 941ADDB12518C3FB00E421D9 /* ENSettingEuTracingViewModel.swift */; };
		941B68AE253F007100DC1962 /* Int+Increment.swift in Sources */ = {isa = PBXBuildFile; fileRef = 941B689E253EFF2300DC1962 /* Int+Increment.swift */; };
		941F5ED02518E82800785F06 /* ENSettingEuTracingViewModelTests.swift in Sources */ = {isa = PBXBuildFile; fileRef = 941F5ECB2518E82100785F06 /* ENSettingEuTracingViewModelTests.swift */; };
		94427A5025502B8900C36BE6 /* WarnOthersNotificationsTimeInterval.swift in Sources */ = {isa = PBXBuildFile; fileRef = 94427A4F25502B8900C36BE6 /* WarnOthersNotificationsTimeInterval.swift */; };
		9488C3012521EE8E00504648 /* DeltaOnboardingNavigationController.swift in Sources */ = {isa = PBXBuildFile; fileRef = 9488C3002521EE8E00504648 /* DeltaOnboardingNavigationController.swift */; };
		948AFE5F2552F6F60019579A /* WarnOthersReminderTests.swift in Sources */ = {isa = PBXBuildFile; fileRef = 948AFE5E2552F6F60019579A /* WarnOthersReminderTests.swift */; };
		948AFE672553DC5B0019579A /* WarnOthersRemindable.swift in Sources */ = {isa = PBXBuildFile; fileRef = 948AFE662553DC5B0019579A /* WarnOthersRemindable.swift */; };
		948AFE7A2554377F0019579A /* UNUserNotificationCenter+WarnOthers.swift in Sources */ = {isa = PBXBuildFile; fileRef = 948AFE792554377F0019579A /* UNUserNotificationCenter+WarnOthers.swift */; };
		948DCDC3252EFC9A00CDE020 /* ENAUITests_05_ExposureLogging.swift in Sources */ = {isa = PBXBuildFile; fileRef = 948DCDC2252EFC9A00CDE020 /* ENAUITests_05_ExposureLogging.swift */; };
		94B255A62551B7C800649B4C /* WarnOthersReminder.swift in Sources */ = {isa = PBXBuildFile; fileRef = 94B255A52551B7C800649B4C /* WarnOthersReminder.swift */; };
		94C24B3F25304B4400F8C004 /* ENAUITestsDeltaOnboarding.swift in Sources */ = {isa = PBXBuildFile; fileRef = 94C24B3E25304B4400F8C004 /* ENAUITestsDeltaOnboarding.swift */; };
		94F594622521CBF50077681B /* DeltaOnboardingV15ViewModel.swift in Sources */ = {isa = PBXBuildFile; fileRef = 94F594612521CBF50077681B /* DeltaOnboardingV15ViewModel.swift */; };
		A124E64A249BF4EF00E95F72 /* ExposureDetectionExecutorTests.swift in Sources */ = {isa = PBXBuildFile; fileRef = A124E648249BF4EB00E95F72 /* ExposureDetectionExecutorTests.swift */; };
		A124E64C249C4C9000E95F72 /* SAPDownloadedPackagesStore+Helpers.swift in Sources */ = {isa = PBXBuildFile; fileRef = A124E64B249C4C9000E95F72 /* SAPDownloadedPackagesStore+Helpers.swift */; };
		A128F059248B459F00EC7F6C /* PublicKeyStore.swift in Sources */ = {isa = PBXBuildFile; fileRef = A128F058248B459F00EC7F6C /* PublicKeyStore.swift */; };
		A14BDEC024A1AD660063E4EC /* MockExposureDetector.swift in Sources */ = {isa = PBXBuildFile; fileRef = A14BDEBF24A1AD660063E4EC /* MockExposureDetector.swift */; };
		A1654EFF24B41FF600C0E115 /* DynamicCellTests.swift in Sources */ = {isa = PBXBuildFile; fileRef = A1654EFD24B41FEF00C0E115 /* DynamicCellTests.swift */; };
		A1654F0224B43E8500C0E115 /* DynamicTableViewTextViewCellTests.swift in Sources */ = {isa = PBXBuildFile; fileRef = A1654F0024B43E7F00C0E115 /* DynamicTableViewTextViewCellTests.swift */; };
		A16714AF248CA1B70031B111 /* Bundle+ReadPlist.swift in Sources */ = {isa = PBXBuildFile; fileRef = A16714AE248CA1B70031B111 /* Bundle+ReadPlist.swift */; };
		A173665324844F41006BE209 /* SQLiteKeyValueStoreTests.swift in Sources */ = {isa = PBXBuildFile; fileRef = A173665124844F29006BE209 /* SQLiteKeyValueStoreTests.swift */; };
		A17366552484978A006BE209 /* OnboardingInfoViewControllerUtils.swift in Sources */ = {isa = PBXBuildFile; fileRef = A17366542484978A006BE209 /* OnboardingInfoViewControllerUtils.swift */; };
		A1877CAB248F2532006FEFC0 /* SAPDownloadedPackageTests.swift in Sources */ = {isa = PBXBuildFile; fileRef = A1877CA9248F247D006FEFC0 /* SAPDownloadedPackageTests.swift */; };
		A1BABD0924A57B88000ED515 /* TemporaryExposureKeyMock.swift in Sources */ = {isa = PBXBuildFile; fileRef = A1BABD0824A57B88000ED515 /* TemporaryExposureKeyMock.swift */; };
		A1BABD0E24A57CFC000ED515 /* ENTemporaryExposureKey+ProcessingTests.swift in Sources */ = {isa = PBXBuildFile; fileRef = A1BABD0C24A57BAC000ED515 /* ENTemporaryExposureKey+ProcessingTests.swift */; };
		A1BABD1024A57D03000ED515 /* ENTemporaryExposureKey+Processing.swift in Sources */ = {isa = PBXBuildFile; fileRef = A1BABD0A24A57BA0000ED515 /* ENTemporaryExposureKey+Processing.swift */; };
		A1C683FA24AEC57400B90D12 /* DynamicTableViewTextViewCell.swift in Sources */ = {isa = PBXBuildFile; fileRef = A1C683F924AEC57400B90D12 /* DynamicTableViewTextViewCell.swift */; };
		A1C683FC24AEC9EE00B90D12 /* DynamicTableViewTextCell.swift in Sources */ = {isa = PBXBuildFile; fileRef = A1C683FB24AEC9EE00B90D12 /* DynamicTableViewTextCell.swift */; };
		A1E41941249410AF0016E52A /* SAPDownloadedPackage+Helpers.swift in Sources */ = {isa = PBXBuildFile; fileRef = A1E41940249410AF0016E52A /* SAPDownloadedPackage+Helpers.swift */; };
		A1E419462495479D0016E52A /* HTTPClient+MockNetworkStack.swift in Sources */ = {isa = PBXBuildFile; fileRef = A1E419442495476C0016E52A /* HTTPClient+MockNetworkStack.swift */; };
		A1E41949249548770016E52A /* HTTPClient+SubmitTests.swift in Sources */ = {isa = PBXBuildFile; fileRef = A1E41947249548260016E52A /* HTTPClient+SubmitTests.swift */; };
		A1E419522495A6F20016E52A /* HTTPClient+TANForExposureSubmitTests.swift in Sources */ = {isa = PBXBuildFile; fileRef = A1E419502495A6EA0016E52A /* HTTPClient+TANForExposureSubmitTests.swift */; };
		A1E419552495A8060016E52A /* HTTPClient+GetTestResultTests.swift in Sources */ = {isa = PBXBuildFile; fileRef = A1E419532495A7850016E52A /* HTTPClient+GetTestResultTests.swift */; };
		A1E419582495A8F90016E52A /* HTTPClient+RegistrationTokenTests.swift in Sources */ = {isa = PBXBuildFile; fileRef = A1E419562495A8F50016E52A /* HTTPClient+RegistrationTokenTests.swift */; };
		A1E4195D249818060016E52A /* RiskTests.swift in Sources */ = {isa = PBXBuildFile; fileRef = A1E4195B249818020016E52A /* RiskTests.swift */; };
		A1E419602498243E0016E52A /* String+TodayTests.swift in Sources */ = {isa = PBXBuildFile; fileRef = A1E4195E249824340016E52A /* String+TodayTests.swift */; };
		A328425D248E82BC006B1F09 /* ExposureSubmissionTestResultViewControllerTests.swift in Sources */ = {isa = PBXBuildFile; fileRef = A328425B248E82B5006B1F09 /* ExposureSubmissionTestResultViewControllerTests.swift */; };
		A32842612490E2AC006B1F09 /* ExposureSubmissionWarnOthersViewControllerTests.swift in Sources */ = {isa = PBXBuildFile; fileRef = A32842602490E2AC006B1F09 /* ExposureSubmissionWarnOthersViewControllerTests.swift */; };
		A32842652491136E006B1F09 /* ExposureSubmissionUITests.swift in Sources */ = {isa = PBXBuildFile; fileRef = A32842642491136E006B1F09 /* ExposureSubmissionUITests.swift */; };
		A32842672492359E006B1F09 /* MockExposureSubmissionNavigationControllerChild.swift in Sources */ = {isa = PBXBuildFile; fileRef = A32842662492359E006B1F09 /* MockExposureSubmissionNavigationControllerChild.swift */; };
		A32C046524D96348005BEA61 /* HTTPClient+PlausibeDeniabilityTests.swift in Sources */ = {isa = PBXBuildFile; fileRef = A32C046424D96348005BEA61 /* HTTPClient+PlausibeDeniabilityTests.swift */; };
		A3552CC424DD6E16008C91BE /* AppDelegate+PlausibleDeniability.swift in Sources */ = {isa = PBXBuildFile; fileRef = A3552CC324DD6E16008C91BE /* AppDelegate+PlausibleDeniability.swift */; };
		A3552CC624DD6E78008C91BE /* AppDelegate+ENATaskExecutionDelegate.swift in Sources */ = {isa = PBXBuildFile; fileRef = A3552CC524DD6E78008C91BE /* AppDelegate+ENATaskExecutionDelegate.swift */; };
		A36FACC424C5EA1500DED947 /* ExposureDetectionViewControllerTests.swift in Sources */ = {isa = PBXBuildFile; fileRef = A36FACC324C5EA1500DED947 /* ExposureDetectionViewControllerTests.swift */; };
		A372DA3B24BDA075003248BB /* ExposureSubmissionCoordinator.swift in Sources */ = {isa = PBXBuildFile; fileRef = A372DA3A24BDA075003248BB /* ExposureSubmissionCoordinator.swift */; };
		A372DA3F24BEF773003248BB /* ExposureSubmissionCoordinatorTests.swift in Sources */ = {isa = PBXBuildFile; fileRef = A372DA3E24BEF773003248BB /* ExposureSubmissionCoordinatorTests.swift */; };
		A372DA4124BF33F9003248BB /* MockExposureSubmissionCoordinatorDelegate.swift in Sources */ = {isa = PBXBuildFile; fileRef = A372DA4024BF33F9003248BB /* MockExposureSubmissionCoordinatorDelegate.swift */; };
		A372DA4224BF3E29003248BB /* MockExposureSubmissionCoordinator.swift in Sources */ = {isa = PBXBuildFile; fileRef = A372DA3C24BE01D9003248BB /* MockExposureSubmissionCoordinator.swift */; };
		A3C4F96024812CD20047F23E /* ExposureSubmissionWarnOthersViewController.swift in Sources */ = {isa = PBXBuildFile; fileRef = A3C4F95F24812CD20047F23E /* ExposureSubmissionWarnOthersViewController.swift */; };
		A3E851B224ADD09900402485 /* CountdownTimer.swift in Sources */ = {isa = PBXBuildFile; fileRef = A3E851B124ADD09900402485 /* CountdownTimer.swift */; };
		A3E851B524ADDAC000402485 /* CountdownTimerTests.swift in Sources */ = {isa = PBXBuildFile; fileRef = A3E851B424ADDAC000402485 /* CountdownTimerTests.swift */; };
		A3EE6E5A249BB7AF00C64B61 /* ExposureSubmissionServiceFactory.swift in Sources */ = {isa = PBXBuildFile; fileRef = A3EE6E59249BB7AF00C64B61 /* ExposureSubmissionServiceFactory.swift */; };
		A3EE6E5C249BB97500C64B61 /* UITestingParameters.swift in Sources */ = {isa = PBXBuildFile; fileRef = A3EE6E5B249BB97500C64B61 /* UITestingParameters.swift */; };
		A3EE6E5D249BB9B900C64B61 /* UITestingParameters.swift in Sources */ = {isa = PBXBuildFile; fileRef = A3EE6E5B249BB97500C64B61 /* UITestingParameters.swift */; };
		A3FF84EC247BFAF00053E947 /* Hasher.swift in Sources */ = {isa = PBXBuildFile; fileRef = A3FF84EB247BFAF00053E947 /* Hasher.swift */; };
		AB1011592507C15000D392A2 /* TracingStatusHistory.swift in Sources */ = {isa = PBXBuildFile; fileRef = AB1011572507C15000D392A2 /* TracingStatusHistory.swift */; };
		AB126873254C05A7006E9194 /* ENAFormatter.swift in Sources */ = {isa = PBXBuildFile; fileRef = AB126872254C05A7006E9194 /* ENAFormatter.swift */; };
		AB1885D825238DD100D39BBE /* OnboardingInfoViewControllerTests.swift in Sources */ = {isa = PBXBuildFile; fileRef = AB1885D025238DAA00D39BBE /* OnboardingInfoViewControllerTests.swift */; };
		AB1886C4252DE1AF00D39BBE /* Logging.swift in Sources */ = {isa = PBXBuildFile; fileRef = AB1886C3252DE1AE00D39BBE /* Logging.swift */; };
		AB1886D1252DE51E00D39BBE /* Bundle+Identifier.swift in Sources */ = {isa = PBXBuildFile; fileRef = AB1886D0252DE51E00D39BBE /* Bundle+Identifier.swift */; };
		AB1FCBD42521FC47005930BA /* ServerEnvironmentTests.swift in Sources */ = {isa = PBXBuildFile; fileRef = AB1FCBCC2521FC44005930BA /* ServerEnvironmentTests.swift */; };
		AB1FCBDC2521FCD5005930BA /* TestServerEnvironments.json in Resources */ = {isa = PBXBuildFile; fileRef = AB1FCBDB2521FCD5005930BA /* TestServerEnvironments.json */; };
		AB35609A2547167800C3F8E0 /* DeviceTimeCheck.swift in Sources */ = {isa = PBXBuildFile; fileRef = AB3560992547167800C3F8E0 /* DeviceTimeCheck.swift */; };
		AB3560A02547194C00C3F8E0 /* DeviceTimeCheckTests.swift in Sources */ = {isa = PBXBuildFile; fileRef = AB35609F2547194C00C3F8E0 /* DeviceTimeCheckTests.swift */; };
		AB453F602534B04400D8339E /* ExposureManagerTests.swift in Sources */ = {isa = PBXBuildFile; fileRef = AB453F5F2534B04400D8339E /* ExposureManagerTests.swift */; };
		AB5F84AD24F8F7A1000400D4 /* SerialMigrator.swift in Sources */ = {isa = PBXBuildFile; fileRef = AB5F84AC24F8F7A1000400D4 /* SerialMigrator.swift */; };
		AB5F84B024F8F7C3000400D4 /* Migration.swift in Sources */ = {isa = PBXBuildFile; fileRef = AB5F84AF24F8F7C3000400D4 /* Migration.swift */; };
		AB5F84B224F8F7E3000400D4 /* Migration0To1.swift in Sources */ = {isa = PBXBuildFile; fileRef = AB5F84B124F8F7E3000400D4 /* Migration0To1.swift */; };
		AB5F84B424F8FA26000400D4 /* SerialMigratorTests.swift in Sources */ = {isa = PBXBuildFile; fileRef = AB5F84B324F8FA26000400D4 /* SerialMigratorTests.swift */; };
		AB5F84BB24F92876000400D4 /* Migration0To1Tests.swift in Sources */ = {isa = PBXBuildFile; fileRef = AB5F84BA24F92876000400D4 /* Migration0To1Tests.swift */; };
		AB5F84BD24F92E92000400D4 /* SerialMigratorFake.swift in Sources */ = {isa = PBXBuildFile; fileRef = AB5F84BC24F92E92000400D4 /* SerialMigratorFake.swift */; };
		AB5F84BE24FE2DC9000400D4 /* DownloadedPackagesSQLLiteStoreV0.swift in Sources */ = {isa = PBXBuildFile; fileRef = AB5F84B824F92855000400D4 /* DownloadedPackagesSQLLiteStoreV0.swift */; };
		AB5F84C024FE2EB3000400D4 /* DownloadedPackagesStoreV0.swift in Sources */ = {isa = PBXBuildFile; fileRef = AB5F84BF24FE2EB3000400D4 /* DownloadedPackagesStoreV0.swift */; };
		AB6289CF251BA01400CF61D2 /* Bundle+Version.swift in Sources */ = {isa = PBXBuildFile; fileRef = AB6289CE251BA01400CF61D2 /* Bundle+Version.swift */; };
		AB6289D4251BA4EC00CF61D2 /* String+Compare.swift in Sources */ = {isa = PBXBuildFile; fileRef = AB6289D3251BA4EC00CF61D2 /* String+Compare.swift */; };
		AB6289D9251C833100CF61D2 /* DMDeltaOnboardingViewController.swift in Sources */ = {isa = PBXBuildFile; fileRef = AB6289D8251C833100CF61D2 /* DMDeltaOnboardingViewController.swift */; };
		AB628A1F251CDADE00CF61D2 /* ServerEnvironments.json in Resources */ = {isa = PBXBuildFile; fileRef = AB628A1E251CDADE00CF61D2 /* ServerEnvironments.json */; };
		AB7420AC251B67A8006666AC /* DeltaOnboardingV15.swift in Sources */ = {isa = PBXBuildFile; fileRef = AB7420AB251B67A8006666AC /* DeltaOnboardingV15.swift */; };
		AB7420B7251B69E2006666AC /* DeltaOnboardingCoordinator.swift in Sources */ = {isa = PBXBuildFile; fileRef = AB7420B6251B69E2006666AC /* DeltaOnboardingCoordinator.swift */; };
		AB7420C2251B7D59006666AC /* DeltaOnboardingProtocols.swift in Sources */ = {isa = PBXBuildFile; fileRef = AB7420C1251B7D59006666AC /* DeltaOnboardingProtocols.swift */; };
		AB7420CB251B7D93006666AC /* DeltaOnboardingV15ViewController.swift in Sources */ = {isa = PBXBuildFile; fileRef = AB7420CA251B7D93006666AC /* DeltaOnboardingV15ViewController.swift */; };
		AB7420DD251B8101006666AC /* DeltaOnboardingCoordinatorTests.swift in Sources */ = {isa = PBXBuildFile; fileRef = AB7420DC251B8101006666AC /* DeltaOnboardingCoordinatorTests.swift */; };
		AB7E2A80255ACC06005C90F6 /* Date+Utils.swift in Sources */ = {isa = PBXBuildFile; fileRef = AB7E2A7F255ACC06005C90F6 /* Date+Utils.swift */; };
		AB8B0D3225305384009C067B /* Localizable.links.strings in Resources */ = {isa = PBXBuildFile; fileRef = AB8B0D3425305384009C067B /* Localizable.links.strings */; };
		AB8B0D4525306089009C067B /* Localizable.links.strings in Resources */ = {isa = PBXBuildFile; fileRef = AB8B0D3425305384009C067B /* Localizable.links.strings */; };
		AB8BC3472551B97700F3B5A7 /* DownloadedPackagesStoreErrorStub.swift in Sources */ = {isa = PBXBuildFile; fileRef = AB8BC3462551B97700F3B5A7 /* DownloadedPackagesStoreErrorStub.swift */; };
		AB8BC34F2551BBE100F3B5A7 /* HourKeyPackagesDownloadTests.swift in Sources */ = {isa = PBXBuildFile; fileRef = AB8BC34E2551BBE100F3B5A7 /* HourKeyPackagesDownloadTests.swift */; };
		ABAE0A1C257F77D90030ED47 /* ContactDiaryStoreSchemaV1.swift in Sources */ = {isa = PBXBuildFile; fileRef = ABAE0A1B257F77D90030ED47 /* ContactDiaryStoreSchemaV1.swift */; };
		ABAE0A37257FA88D0030ED47 /* ContactDiaryStoreSchemaV1Tests.swift in Sources */ = {isa = PBXBuildFile; fileRef = ABAE0A36257FA88D0030ED47 /* ContactDiaryStoreSchemaV1Tests.swift */; };
		ABAE0A3F257FAC970030ED47 /* ContactDiaryStoreTests.swift in Sources */ = {isa = PBXBuildFile; fileRef = ABAE0A3E257FAC970030ED47 /* ContactDiaryStoreTests.swift */; };
		ABD2F634254C533200DC1958 /* KeyPackageDownload.swift in Sources */ = {isa = PBXBuildFile; fileRef = ABD2F633254C533200DC1958 /* KeyPackageDownload.swift */; };
		ABDA2792251CE308006BAE84 /* DMServerEnvironmentViewController.swift in Sources */ = {isa = PBXBuildFile; fileRef = ABDA2791251CE308006BAE84 /* DMServerEnvironmentViewController.swift */; };
		ABFCE98A255C32EF0075FF13 /* AppConfigMetadata.swift in Sources */ = {isa = PBXBuildFile; fileRef = ABFCE989255C32EE0075FF13 /* AppConfigMetadata.swift */; };
		B103193224E18A0A00DD02EF /* DMMenuItem.swift in Sources */ = {isa = PBXBuildFile; fileRef = B103193124E18A0A00DD02EF /* DMMenuItem.swift */; };
		B10F9B8B249961BC00C418F4 /* DynamicTypeLabelTests.swift in Sources */ = {isa = PBXBuildFile; fileRef = B10F9B89249961B500C418F4 /* DynamicTypeLabelTests.swift */; };
		B10F9B8C249961CE00C418F4 /* UIFont+DynamicTypeTests.swift in Sources */ = {isa = PBXBuildFile; fileRef = B163D11424993F64001A322C /* UIFont+DynamicTypeTests.swift */; };
		B10FD5ED246EAADC00E9D7F2 /* AppInformationDetailViewController.swift in Sources */ = {isa = PBXBuildFile; fileRef = 71CC3E9E246D6B6800217F2C /* AppInformationDetailViewController.swift */; };
		B10FD5F1246EAB1000E9D7F2 /* AppInformationViewController+DynamicTableViewModel.swift in Sources */ = {isa = PBXBuildFile; fileRef = 71CC3E9C246D5D8000217F2C /* AppInformationViewController+DynamicTableViewModel.swift */; };
		B10FD5F4246EAC1700E9D7F2 /* AppleFilesWriter.swift in Sources */ = {isa = PBXBuildFile; fileRef = B10FD5F3246EAC1700E9D7F2 /* AppleFilesWriter.swift */; };
		B111EE2C2465D9F7001AEBB4 /* String+Localization.swift in Sources */ = {isa = PBXBuildFile; fileRef = B111EE2B2465D9F7001AEBB4 /* String+Localization.swift */; };
		B112545A246F2C6500AB5036 /* ENTemporaryExposureKey+Convert.swift in Sources */ = {isa = PBXBuildFile; fileRef = B1125459246F2C6500AB5036 /* ENTemporaryExposureKey+Convert.swift */; };
		B11655932491437600316087 /* RiskProvidingConfigurationTests.swift in Sources */ = {isa = PBXBuildFile; fileRef = B11655922491437600316087 /* RiskProvidingConfigurationTests.swift */; };
		B1175213248A83AB00C3325C /* Risk.swift in Sources */ = {isa = PBXBuildFile; fileRef = B1175212248A83AB00C3325C /* Risk.swift */; };
		B1175216248A9F9600C3325C /* ConvertingKeysTests.swift in Sources */ = {isa = PBXBuildFile; fileRef = B1175215248A9F9600C3325C /* ConvertingKeysTests.swift */; };
		B117909824914D77007FF821 /* StoreTests.swift in Sources */ = {isa = PBXBuildFile; fileRef = 01D3ECFF2490230400551E65 /* StoreTests.swift */; };
		B11E619B246EE4B0004A056A /* DynamicTypeLabel.swift in Sources */ = {isa = PBXBuildFile; fileRef = 71CC3EA0246D6BBF00217F2C /* DynamicTypeLabel.swift */; };
		B11E619C246EE4E9004A056A /* UIFont+DynamicType.swift in Sources */ = {isa = PBXBuildFile; fileRef = 71CC3EA2246D6C4000217F2C /* UIFont+DynamicType.swift */; };
		B120C7C924AFE7B800F68FF1 /* ActiveTracingTests.swift in Sources */ = {isa = PBXBuildFile; fileRef = B120C7C824AFE7B800F68FF1 /* ActiveTracingTests.swift */; };
		B120C7CA24AFF12D00F68FF1 /* ActiveTracing.swift in Sources */ = {isa = PBXBuildFile; fileRef = B120C7C524AFDAB900F68FF1 /* ActiveTracing.swift */; };
		B1218920248AD79900496210 /* ClientMock.swift in Sources */ = {isa = PBXBuildFile; fileRef = CD678F6C246C43EE00B6A0F8 /* ClientMock.swift */; };
		B1221BE02492ECE800E6C4E4 /* CFDictionary+KeychainQuery.swift in Sources */ = {isa = PBXBuildFile; fileRef = B1221BDF2492ECE800E6C4E4 /* CFDictionary+KeychainQuery.swift */; };
		B1221BE22492ED0F00E6C4E4 /* CFDictionary+KeychainQueryTests.swift in Sources */ = {isa = PBXBuildFile; fileRef = B1221BE12492ED0F00E6C4E4 /* CFDictionary+KeychainQueryTests.swift */; };
		B143DBDF2477F292000A29E8 /* ExposureNotificationSettingViewController.swift in Sources */ = {isa = PBXBuildFile; fileRef = 853D98842469DC8100490DBA /* ExposureNotificationSettingViewController.swift */; };
		B14D0CD9246E946E00D5BEBC /* ExposureDetection.swift in Sources */ = {isa = PBXBuildFile; fileRef = B1A9E70D246D73180024CC12 /* ExposureDetection.swift */; };
		B14D0CDB246E968C00D5BEBC /* String+Today.swift in Sources */ = {isa = PBXBuildFile; fileRef = B14D0CDA246E968C00D5BEBC /* String+Today.swift */; };
		B14D0CDD246E972400D5BEBC /* ExposureDetectionDelegate.swift in Sources */ = {isa = PBXBuildFile; fileRef = B14D0CDC246E972400D5BEBC /* ExposureDetectionDelegate.swift */; };
		B14D0CDF246E976400D5BEBC /* ExposureDetectionTransaction+DidEndPrematurelyReason.swift in Sources */ = {isa = PBXBuildFile; fileRef = B14D0CDE246E976400D5BEBC /* ExposureDetectionTransaction+DidEndPrematurelyReason.swift */; };
		B153096A24706F1000A4A1BD /* URLSession+Default.swift in Sources */ = {isa = PBXBuildFile; fileRef = B153096924706F1000A4A1BD /* URLSession+Default.swift */; };
		B153096C24706F2400A4A1BD /* URLSessionConfiguration+Default.swift in Sources */ = {isa = PBXBuildFile; fileRef = B153096B24706F2400A4A1BD /* URLSessionConfiguration+Default.swift */; };
		B15382E7248290BB0010F007 /* AppleFilesWriterTests.swift in Sources */ = {isa = PBXBuildFile; fileRef = B15382E6248290BB0010F007 /* AppleFilesWriterTests.swift */; };
		B15382FE248424F00010F007 /* ExposureDetectionTests.swift in Sources */ = {isa = PBXBuildFile; fileRef = B15382FD248424F00010F007 /* ExposureDetectionTests.swift */; };
		B16177E824802F9B006E435A /* DownloadedPackagesSQLLiteStoreTests.swift in Sources */ = {isa = PBXBuildFile; fileRef = B16177E724802F9B006E435A /* DownloadedPackagesSQLLiteStoreTests.swift */; };
		B161782524804AC3006E435A /* DownloadedPackagesSQLLiteStoreV1.swift in Sources */ = {isa = PBXBuildFile; fileRef = B161782424804AC3006E435A /* DownloadedPackagesSQLLiteStoreV1.swift */; };
		B163D1102499068D001A322C /* SettingsViewModelTests.swift in Sources */ = {isa = PBXBuildFile; fileRef = B163D10F2499068D001A322C /* SettingsViewModelTests.swift */; };
		B16457B524DC11EF002879EB /* DMLastSubmissionRequetViewController.swift in Sources */ = {isa = PBXBuildFile; fileRef = B16457B424DC11EF002879EB /* DMLastSubmissionRequetViewController.swift */; };
		B16457BB24DC3309002879EB /* DMLogsViewController.swift in Sources */ = {isa = PBXBuildFile; fileRef = B16457BA24DC3309002879EB /* DMLogsViewController.swift */; };
		B16457BD24DC3F4E002879EB /* DMKeysViewController.swift in Sources */ = {isa = PBXBuildFile; fileRef = B1FC2D1C24D9C87F00083C81 /* DMKeysViewController.swift */; };
		B1741B492462C207006275D9 /* Client.swift in Sources */ = {isa = PBXBuildFile; fileRef = B1741B482462C207006275D9 /* Client.swift */; };
		B1741B4C2462C21F006275D9 /* DMDeveloperMenu.swift in Sources */ = {isa = PBXBuildFile; fileRef = B1741B432461C257006275D9 /* DMDeveloperMenu.swift */; };
		B1741B4E2462C21F006275D9 /* DMViewController.swift in Sources */ = {isa = PBXBuildFile; fileRef = B1569DDE245D70990079FCD7 /* DMViewController.swift */; };
		B17A44A22464906A00CB195E /* KeyTests.swift in Sources */ = {isa = PBXBuildFile; fileRef = B17A44A12464906A00CB195E /* KeyTests.swift */; };
		B17F2D48248CEB4C00CAA38F /* DetectionMode.swift in Sources */ = {isa = PBXBuildFile; fileRef = B18E852E248C29D400CF4FB8 /* DetectionMode.swift */; };
		B184A380248FFCBE007180F6 /* SecureStore.swift in Sources */ = {isa = PBXBuildFile; fileRef = B184A37F248FFCBE007180F6 /* SecureStore.swift */; };
		B184A383248FFCE2007180F6 /* CodableExposureDetectionSummary.swift in Sources */ = {isa = PBXBuildFile; fileRef = B184A382248FFCE2007180F6 /* CodableExposureDetectionSummary.swift */; };
		B18755D124DC45CA00A9202E /* DMStoreViewController.swift in Sources */ = {isa = PBXBuildFile; fileRef = B18755D024DC45CA00A9202E /* DMStoreViewController.swift */; };
		B18C411D246DB30000B8D8CB /* URL+Helper.swift in Sources */ = {isa = PBXBuildFile; fileRef = B18C411C246DB30000B8D8CB /* URL+Helper.swift */; };
		B19FD7112491A07000A9D56A /* String+SemanticVersion.swift in Sources */ = {isa = PBXBuildFile; fileRef = B19FD7102491A07000A9D56A /* String+SemanticVersion.swift */; };
		B19FD7132491A08500A9D56A /* SAP_SemanticVersion+Compare.swift in Sources */ = {isa = PBXBuildFile; fileRef = B19FD7122491A08500A9D56A /* SAP_SemanticVersion+Compare.swift */; };
		B19FD7152491A4A300A9D56A /* SAP_SemanticVersionTests.swift in Sources */ = {isa = PBXBuildFile; fileRef = B19FD7142491A4A300A9D56A /* SAP_SemanticVersionTests.swift */; };
		B1A31F6924DAE6C000E263DF /* DMKeyCell.swift in Sources */ = {isa = PBXBuildFile; fileRef = B1A31F6824DAE6C000E263DF /* DMKeyCell.swift */; };
		B1A89F3924819CC200DA1CEC /* ExposureStateUpdating.swift in Sources */ = {isa = PBXBuildFile; fileRef = B18CADAD24782FA4006F53F0 /* ExposureStateUpdating.swift */; };
		B1A89F3B24819CE800DA1CEC /* SettingsLabelCell.swift in Sources */ = {isa = PBXBuildFile; fileRef = CDD87C5C247559E3007CE6CA /* SettingsLabelCell.swift */; };
		B1AC51D624CED8820087C35B /* DetectionModeTests.swift in Sources */ = {isa = PBXBuildFile; fileRef = B1AC51D524CED8820087C35B /* DetectionModeTests.swift */; };
		B1B381432472EF8B0056BEEE /* HTTPClient+Configuration.swift in Sources */ = {isa = PBXBuildFile; fileRef = B12995E8246C344100854AD0 /* HTTPClient+Configuration.swift */; };
		B1B5A76024924B3D0029D5D7 /* FMDB in Frameworks */ = {isa = PBXBuildFile; productRef = B1B5A75F24924B3D0029D5D7 /* FMDB */; };
		B1C6ED00247F23730066138F /* NotificationName.swift in Sources */ = {isa = PBXBuildFile; fileRef = 51D420D324586DCA00AD70CA /* NotificationName.swift */; };
		B1C7EE4624938EB700F1F284 /* ExposureDetection_FAQ_URL_Tests.swift in Sources */ = {isa = PBXBuildFile; fileRef = B1C7EE4524938EB700F1F284 /* ExposureDetection_FAQ_URL_Tests.swift */; };
		B1C7EE482493D97000F1F284 /* RiskProvidingConfigurationManualTriggerTests.swift in Sources */ = {isa = PBXBuildFile; fileRef = B1C7EE472493D97000F1F284 /* RiskProvidingConfigurationManualTriggerTests.swift */; };
		B1C7EEAE24941A3B00F1F284 /* ManualExposureDetectionState.swift in Sources */ = {isa = PBXBuildFile; fileRef = B1C7EEAD24941A3B00F1F284 /* ManualExposureDetectionState.swift */; };
		B1C7EEB024941A6B00F1F284 /* RiskConsumer.swift in Sources */ = {isa = PBXBuildFile; fileRef = B1C7EEAF24941A6B00F1F284 /* RiskConsumer.swift */; };
		B1CD333E24865E0000B06E9B /* TracingStatusHistoryTests.swift in Sources */ = {isa = PBXBuildFile; fileRef = B1CD333D24865E0000B06E9B /* TracingStatusHistoryTests.swift */; };
		B1CD33412486AA7100B06E9B /* CoronaWarnURLSessionDelegate.swift in Sources */ = {isa = PBXBuildFile; fileRef = B1CD33402486AA7100B06E9B /* CoronaWarnURLSessionDelegate.swift */; };
		B1D431C8246C69F300E728AD /* HTTPClient+ConfigurationTests.swift in Sources */ = {isa = PBXBuildFile; fileRef = B1D431C7246C69F300E728AD /* HTTPClient+ConfigurationTests.swift */; };
		B1D431CB246C84A400E728AD /* DownloadedPackagesStoreV1.swift in Sources */ = {isa = PBXBuildFile; fileRef = B1D431CA246C84A400E728AD /* DownloadedPackagesStoreV1.swift */; };
		B1D6B004247DA4920079DDD3 /* UIApplication+CoronaWarn.swift in Sources */ = {isa = PBXBuildFile; fileRef = B1D6B003247DA4920079DDD3 /* UIApplication+CoronaWarn.swift */; };
		B1D8CB2724DD44C6008C6010 /* DMTracingHistoryViewController.swift in Sources */ = {isa = PBXBuildFile; fileRef = B1D8CB2524DD4371008C6010 /* DMTracingHistoryViewController.swift */; };
		B1DDDABC247137B000A07175 /* HTTPClientConfigurationEndpointTests.swift in Sources */ = {isa = PBXBuildFile; fileRef = B1DDDABB247137B000A07175 /* HTTPClientConfigurationEndpointTests.swift */; };
		B1DDDABE24713BAD00A07175 /* SAPDownloadedPackage.swift in Sources */ = {isa = PBXBuildFile; fileRef = B1A9E710246D782F0024CC12 /* SAPDownloadedPackage.swift */; };
		B1E23B8624FE4DD3006BCDA6 /* PublicKeyProviderTests.swift in Sources */ = {isa = PBXBuildFile; fileRef = B1E23B8524FE4DD3006BCDA6 /* PublicKeyProviderTests.swift */; };
		B1E8C99D2479D4E7006DC678 /* DMSubmissionStateViewController.swift in Sources */ = {isa = PBXBuildFile; fileRef = B1E8C99C2479D4E7006DC678 /* DMSubmissionStateViewController.swift */; };
		B1EAEC8B24711884003BE9A2 /* URLSession+Convenience.swift in Sources */ = {isa = PBXBuildFile; fileRef = B1EAEC8A24711884003BE9A2 /* URLSession+Convenience.swift */; };
		B1EAEC8F247118D1003BE9A2 /* URLSession+ConvenienceTests.swift in Sources */ = {isa = PBXBuildFile; fileRef = B1EAEC8D247118CB003BE9A2 /* URLSession+ConvenienceTests.swift */; };
		B1EDFD88248E741B00E7EAFF /* SwiftProtobuf in Frameworks */ = {isa = PBXBuildFile; productRef = B10FB02F246036F3004CA11E /* SwiftProtobuf */; };
		B1EDFD89248E741B00E7EAFF /* ZIPFoundation in Frameworks */ = {isa = PBXBuildFile; productRef = B1E8C9A4247AB869006DC678 /* ZIPFoundation */; };
		B1EDFD8D248E74D000E7EAFF /* URL+StaticString.swift in Sources */ = {isa = PBXBuildFile; fileRef = B1EDFD8C248E74D000E7EAFF /* URL+StaticString.swift */; };
		B1F82DF224718C7300E2E56A /* DMBackendConfigurationViewController.swift in Sources */ = {isa = PBXBuildFile; fileRef = B1F82DF124718C7300E2E56A /* DMBackendConfigurationViewController.swift */; };
		B1F8AE482479B4C30093A588 /* api-response-day-2020-05-16 in Resources */ = {isa = PBXBuildFile; fileRef = B1F8AE472479B4C30093A588 /* api-response-day-2020-05-16 */; };
		B1FC2D2024D9C8DF00083C81 /* SAP_TemporaryExposureKey+DeveloperMenu.swift in Sources */ = {isa = PBXBuildFile; fileRef = B1FC2D1F24D9C8DF00083C81 /* SAP_TemporaryExposureKey+DeveloperMenu.swift */; };
		B1FE13EB24891CFA00D012E5 /* RiskProvider.swift in Sources */ = {isa = PBXBuildFile; fileRef = B1FE13DE248821E000D012E5 /* RiskProvider.swift */; };
		B1FE13ED24891D0400D012E5 /* RiskProviderTests.swift in Sources */ = {isa = PBXBuildFile; fileRef = B1FE13E1248824E900D012E5 /* RiskProviderTests.swift */; };
		B1FE13EF24891D0C00D012E5 /* RiskProvidingConfiguration.swift in Sources */ = {isa = PBXBuildFile; fileRef = B1FE13E52488255900D012E5 /* RiskProvidingConfiguration.swift */; };
		B1FE13FB24896E6700D012E5 /* AppConfigurationProviding.swift in Sources */ = {isa = PBXBuildFile; fileRef = B1FE13FA24896E6700D012E5 /* AppConfigurationProviding.swift */; };
		B1FE13FE24896EF700D012E5 /* CachedAppConfigurationTests.swift in Sources */ = {isa = PBXBuildFile; fileRef = B1FE13FD24896EF700D012E5 /* CachedAppConfigurationTests.swift */; };
		B1FE13FF2489708200D012E5 /* CachedAppConfiguration.swift in Sources */ = {isa = PBXBuildFile; fileRef = B1FE13F824896DDB00D012E5 /* CachedAppConfiguration.swift */; };
		B1FF6B6E2497D0B50041CF02 /* CWASQLite.h in Headers */ = {isa = PBXBuildFile; fileRef = B1FF6B6C2497D0B50041CF02 /* CWASQLite.h */; settings = {ATTRIBUTES = (Public, ); }; };
		B1FF6B772497D2330041CF02 /* sqlite3.h in Headers */ = {isa = PBXBuildFile; fileRef = 0DFCC2712484DC8400E2811D /* sqlite3.h */; settings = {ATTRIBUTES = (Public, ); }; };
		BA056F1B259B89B50022B0A4 /* RiskLegendDotBodyCell.swift in Sources */ = {isa = PBXBuildFile; fileRef = BA056F19259B89B50022B0A4 /* RiskLegendDotBodyCell.swift */; };
		BA056F1C259B89B50022B0A4 /* RiskLegendDotBodyCell.xib in Resources */ = {isa = PBXBuildFile; fileRef = BA056F1A259B89B50022B0A4 /* RiskLegendDotBodyCell.xib */; };
		BA112DF7255586E9007F5712 /* WifiOnlyHTTPClient.swift in Sources */ = {isa = PBXBuildFile; fileRef = BA112DF6255586E9007F5712 /* WifiOnlyHTTPClient.swift */; };
		BA112E0A25559CDD007F5712 /* ClientWifiOnly.swift in Sources */ = {isa = PBXBuildFile; fileRef = BA112E0925559CDD007F5712 /* ClientWifiOnly.swift */; };
		BA11D5BA2588D590005DCD6B /* DiaryAddAndEditEntryViewModelTest.swift in Sources */ = {isa = PBXBuildFile; fileRef = BA11D5B92588D590005DCD6B /* DiaryAddAndEditEntryViewModelTest.swift */; };
		BA27993B255995E100C3B64D /* DMWifiClientViewController.swift in Sources */ = {isa = PBXBuildFile; fileRef = BA27993A255995E100C3B64D /* DMWifiClientViewController.swift */; };
		BA288AF42582616E0071009A /* DiaryInfoViewModelTest.swift in Sources */ = {isa = PBXBuildFile; fileRef = BA288AF32582616E0071009A /* DiaryInfoViewModelTest.swift */; };
		BA6C8A9E254D634E008344F5 /* RiskCalculationConfiguration.swift in Sources */ = {isa = PBXBuildFile; fileRef = BA6C8A9D254D634E008344F5 /* RiskCalculationConfiguration.swift */; };
		BA6C8AA6254D63A0008344F5 /* MinutesAtAttenuationFilter.swift in Sources */ = {isa = PBXBuildFile; fileRef = BA6C8AA5254D63A0008344F5 /* MinutesAtAttenuationFilter.swift */; };
		BA6C8AAE254D6476008344F5 /* ENARange.swift in Sources */ = {isa = PBXBuildFile; fileRef = BA6C8AAD254D6476008344F5 /* ENARange.swift */; };
		BA6C8AB9254D64D3008344F5 /* MinutesAtAttenuationWeight.swift in Sources */ = {isa = PBXBuildFile; fileRef = BA6C8AB8254D64D3008344F5 /* MinutesAtAttenuationWeight.swift */; };
		BA6C8AC4254D650C008344F5 /* NormalizedTimePerEWToRiskLevelMapping.swift in Sources */ = {isa = PBXBuildFile; fileRef = BA6C8AC3254D650C008344F5 /* NormalizedTimePerEWToRiskLevelMapping.swift */; };
		BA6C8ACC254D6537008344F5 /* TrlEncoding.swift in Sources */ = {isa = PBXBuildFile; fileRef = BA6C8ACB254D6537008344F5 /* TrlEncoding.swift */; };
		BA6C8AD4254D6552008344F5 /* TrlFilter.swift in Sources */ = {isa = PBXBuildFile; fileRef = BA6C8AD3254D6552008344F5 /* TrlFilter.swift */; };
		BA6C8AEC254D65C4008344F5 /* ExposureWindow.swift in Sources */ = {isa = PBXBuildFile; fileRef = BA6C8AEB254D65C4008344F5 /* ExposureWindow.swift */; };
		BA6C8AF4254D65E1008344F5 /* ScanInstance.swift in Sources */ = {isa = PBXBuildFile; fileRef = BA6C8AF3254D65E1008344F5 /* ScanInstance.swift */; };
		BA6C8B05254D6B1F008344F5 /* RiskCalculation.swift in Sources */ = {isa = PBXBuildFile; fileRef = BA6C8B04254D6B1F008344F5 /* RiskCalculation.swift */; };
		BA6C8B0E254D6BF9008344F5 /* RiskCalculationTest.swift in Sources */ = {isa = PBXBuildFile; fileRef = BA6C8B0D254D6BF9008344F5 /* RiskCalculationTest.swift */; };
		BA6C8B17254D729A008344F5 /* exposure-windows-risk-calculation.json in Resources */ = {isa = PBXBuildFile; fileRef = BA6C8A8F254D61F4008344F5 /* exposure-windows-risk-calculation.json */; };
		BA6C8B24254D76ED008344F5 /* ExposureWindowTestCase.swift in Sources */ = {isa = PBXBuildFile; fileRef = BA6C8AE3254D6598008344F5 /* ExposureWindowTestCase.swift */; };
		BA6C8B2B254D76F7008344F5 /* TestCasesWithConfiguration.swift in Sources */ = {isa = PBXBuildFile; fileRef = BA6C8A95254D62C3008344F5 /* TestCasesWithConfiguration.swift */; };
		BA6C8B51254D80DF008344F5 /* ExposureWindowTest.swift in Sources */ = {isa = PBXBuildFile; fileRef = BA6C8B50254D80DF008344F5 /* ExposureWindowTest.swift */; };
		BA6D1634255AD2AA00ED3492 /* DMWifiClientViewModel.swift in Sources */ = {isa = PBXBuildFile; fileRef = BA6D1633255AD2AA00ED3492 /* DMWifiClientViewModel.swift */; };
		BA6D163A255AD35900ED3492 /* DMSwitchTableViewCell.swift in Sources */ = {isa = PBXBuildFile; fileRef = BA6D1638255AD35900ED3492 /* DMSwitchTableViewCell.swift */; };
		BA6D163B255AD35900ED3492 /* DMSwitchTableViewCell.xib in Resources */ = {isa = PBXBuildFile; fileRef = BA6D1639255AD35900ED3492 /* DMSwitchTableViewCell.xib */; };
		BA6D1640255ADD0500ED3492 /* DMSwitchCellViewModel.swift in Sources */ = {isa = PBXBuildFile; fileRef = BA6D163F255ADD0400ED3492 /* DMSwitchCellViewModel.swift */; };
		BA8BBA08255A90690034D4BC /* WifiHTTPClientTests.swift in Sources */ = {isa = PBXBuildFile; fileRef = BA8BBA07255A90690034D4BC /* WifiHTTPClientTests.swift */; };
		BA904C9E25769D1800692110 /* TanInputView.swift in Sources */ = {isa = PBXBuildFile; fileRef = BA904C9D25769D1800692110 /* TanInputView.swift */; };
		BA904CA62576A0B900692110 /* ENAInputLabel.swift in Sources */ = {isa = PBXBuildFile; fileRef = BA904CA52576A0B900692110 /* ENAInputLabel.swift */; };
		BA92A45E255163460063B46F /* ExposureSubmissionQRScannerViewModelGuidTests.swift in Sources */ = {isa = PBXBuildFile; fileRef = BA92A45D255163460063B46F /* ExposureSubmissionQRScannerViewModelGuidTests.swift */; };
		BA9BCF6225B0875100DD7974 /* DiaryOverviewDayCellModel.swift in Sources */ = {isa = PBXBuildFile; fileRef = BA9BCF6125B0875100DD7974 /* DiaryOverviewDayCellModel.swift */; };
		BA9BCF7725B09B5500DD7974 /* DiaryOverviewDayCellModelTests.swift in Sources */ = {isa = PBXBuildFile; fileRef = BA9BCF7625B09B5500DD7974 /* DiaryOverviewDayCellModelTests.swift */; };
		BA9DD53F2567BDAC00C326FF /* TestResultAvailableViewModelTest.swift in Sources */ = {isa = PBXBuildFile; fileRef = BA9DD53E2567BDAC00C326FF /* TestResultAvailableViewModelTest.swift */; };
<<<<<<< HEAD
		BA9E4B0125B5DFCB00F284EF /* RisklevelPerDay.swift in Sources */ = {isa = PBXBuildFile; fileRef = BA0E5C3925B5CF5D00C219DE /* RisklevelPerDay.swift */; };
		BA9E4B0F25B5E78200F284EF /* ExposureHistoryTest.swift in Sources */ = {isa = PBXBuildFile; fileRef = BA9E4B0E25B5E78200F284EF /* ExposureHistoryTest.swift */; };
=======
		BA9E4B0125B5DFCB00F284EF /* RiskLevelPerDay.swift in Sources */ = {isa = PBXBuildFile; fileRef = BA0E5C3925B5CF5D00C219DE /* RiskLevelPerDay.swift */; };
>>>>>>> 4c40b9b0
		BAB1239C2572A06D00A179FB /* TanInputViewModel.swift in Sources */ = {isa = PBXBuildFile; fileRef = BAB1239B2572A06D00A179FB /* TanInputViewModel.swift */; };
		BAB123A22572A0B700A179FB /* TanInputViewController.swift in Sources */ = {isa = PBXBuildFile; fileRef = BAB123A02572A0B700A179FB /* TanInputViewController.swift */; };
		BAC0A4DE25768039002B5361 /* TanInputViewModelTests.swift in Sources */ = {isa = PBXBuildFile; fileRef = BAC0A4DD25768039002B5361 /* TanInputViewModelTests.swift */; };
		BAC42DC42583AF9D001A94C0 /* DiaryEntryTextField.swift in Sources */ = {isa = PBXBuildFile; fileRef = BAC42DC32583AF9D001A94C0 /* DiaryEntryTextField.swift */; };
		BACCCC7525ADB9FD00195AC3 /* RiskLegendeTest.swift in Sources */ = {isa = PBXBuildFile; fileRef = BACCCC7425ADB9FD00195AC3 /* RiskLegendeTest.swift */; };
		BAD962FB25668F4000FAB615 /* TestResultAvailableViewController.swift in Sources */ = {isa = PBXBuildFile; fileRef = BAD962FA25668F4000FAB615 /* TestResultAvailableViewController.swift */; };
		BAD9630025668F8E00FAB615 /* TestResultAvailableViewModel.swift in Sources */ = {isa = PBXBuildFile; fileRef = BAD962FF25668F8E00FAB615 /* TestResultAvailableViewModel.swift */; };
		BAEC99C7258B714300B98ECA /* ENAUITests_07_ContactJournalUITests.swift in Sources */ = {isa = PBXBuildFile; fileRef = BAEC99BF258B705500B98ECA /* ENAUITests_07_ContactJournalUITests.swift */; };
		BAFBF35725ADD734003F5DC2 /* HomeThankYouCellModelTests.swift in Sources */ = {isa = PBXBuildFile; fileRef = BAFBF35625ADD734003F5DC2 /* HomeThankYouCellModelTests.swift */; };
		BAFBF36025ADDE7C003F5DC2 /* HomeDiaryCellModelTests.swift in Sources */ = {isa = PBXBuildFile; fileRef = BAFBF35F25ADDE7C003F5DC2 /* HomeDiaryCellModelTests.swift */; };
		BAFBF36925ADE0F1003F5DC2 /* HomeInfoCellModelTests.swift in Sources */ = {isa = PBXBuildFile; fileRef = BAFBF36825ADE0F1003F5DC2 /* HomeInfoCellModelTests.swift */; };
		CD2EC329247D82EE00C6B3F9 /* NotificationSettingsViewController.swift in Sources */ = {isa = PBXBuildFile; fileRef = CD2EC328247D82EE00C6B3F9 /* NotificationSettingsViewController.swift */; };
		CD678F6F246C43FC00B6A0F8 /* MockURLSession.swift in Sources */ = {isa = PBXBuildFile; fileRef = CD678F6E246C43FC00B6A0F8 /* MockURLSession.swift */; };
		CD8638532477EBD400A5A07C /* SettingsViewModel.swift in Sources */ = {isa = PBXBuildFile; fileRef = CD8638522477EBD400A5A07C /* SettingsViewModel.swift */; };
		CD99A3A9245C272400BF12AF /* ExposureSubmissionService.swift in Sources */ = {isa = PBXBuildFile; fileRef = CD99A3A8245C272400BF12AF /* ExposureSubmissionService.swift */; };
		CD99A3CA2461A47C00BF12AF /* AppStrings.swift in Sources */ = {isa = PBXBuildFile; fileRef = CD99A3C92461A47C00BF12AF /* AppStrings.swift */; };
		CDA262F824AB808800612E15 /* Coordinator.swift in Sources */ = {isa = PBXBuildFile; fileRef = CDA262F724AB808800612E15 /* Coordinator.swift */; };
		CDCE11D6247D644100F30825 /* NotificationSettingsViewModel.swift in Sources */ = {isa = PBXBuildFile; fileRef = CDCE11D5247D644100F30825 /* NotificationSettingsViewModel.swift */; };
		CDCE11D9247D64C600F30825 /* NotificationSettingsOnTableViewCell.swift in Sources */ = {isa = PBXBuildFile; fileRef = CDCE11D8247D64C600F30825 /* NotificationSettingsOnTableViewCell.swift */; };
		CDCE11DB247D64D600F30825 /* NotificationSettingsOffTableViewCell.swift in Sources */ = {isa = PBXBuildFile; fileRef = CDCE11DA247D64D600F30825 /* NotificationSettingsOffTableViewCell.swift */; };
		CDD87C56247556DE007CE6CA /* MainSettingsCell.swift in Sources */ = {isa = PBXBuildFile; fileRef = CDD87C54247556DE007CE6CA /* MainSettingsCell.swift */; };
		CDF27BD3246ADBA70044D32B /* ExposureSubmissionServiceTests.swift in Sources */ = {isa = PBXBuildFile; fileRef = CDF27BD2246ADBA70044D32B /* ExposureSubmissionServiceTests.swift */; };
		CDF27BD5246ADBF30044D32B /* HTTPClient+DaysAndHoursTests.swift in Sources */ = {isa = PBXBuildFile; fileRef = CDF27BD4246ADBF30044D32B /* HTTPClient+DaysAndHoursTests.swift */; };
		EB08F1782541CE3300D11FA9 /* risk_score_classification.pb.swift in Sources */ = {isa = PBXBuildFile; fileRef = EB08F1702541CE3200D11FA9 /* risk_score_classification.pb.swift */; };
		EB08F1792541CE3300D11FA9 /* attenuation_duration.pb.swift in Sources */ = {isa = PBXBuildFile; fileRef = EB08F1712541CE3200D11FA9 /* attenuation_duration.pb.swift */; };
		EB08F17A2541CE3300D11FA9 /* risk_level.pb.swift in Sources */ = {isa = PBXBuildFile; fileRef = EB08F1722541CE3200D11FA9 /* risk_level.pb.swift */; };
		EB08F17C2541CE3300D11FA9 /* submission_payload.pb.swift in Sources */ = {isa = PBXBuildFile; fileRef = EB08F1742541CE3200D11FA9 /* submission_payload.pb.swift */; };
		EB08F17E2541CE3300D11FA9 /* app_version_config.pb.swift in Sources */ = {isa = PBXBuildFile; fileRef = EB08F1762541CE3200D11FA9 /* app_version_config.pb.swift */; };
		EB08F17F2541CE3300D11FA9 /* risk_score_parameters.pb.swift in Sources */ = {isa = PBXBuildFile; fileRef = EB08F1772541CE3200D11FA9 /* risk_score_parameters.pb.swift */; };
		EB08F1862541CE5700D11FA9 /* temporary_exposure_key_export.pb.swift in Sources */ = {isa = PBXBuildFile; fileRef = EB08F1832541CE5700D11FA9 /* temporary_exposure_key_export.pb.swift */; };
		EB08F1872541CE5700D11FA9 /* temporary_exposure_key_signature_list.pb.swift in Sources */ = {isa = PBXBuildFile; fileRef = EB08F1842541CE5700D11FA9 /* temporary_exposure_key_signature_list.pb.swift */; };
		EB08F1882541CE5700D11FA9 /* diagnosis_key_batch.pb.swift in Sources */ = {isa = PBXBuildFile; fileRef = EB08F1852541CE5700D11FA9 /* diagnosis_key_batch.pb.swift */; };
		EB11B02A24EE7CA500143A95 /* ENAUITestsSettings.swift in Sources */ = {isa = PBXBuildFile; fileRef = EB11B02924EE7CA500143A95 /* ENAUITestsSettings.swift */; };
		EB17144625716EA80088D7A9 /* FileManager+KeyPackageStorage.swift in Sources */ = {isa = PBXBuildFile; fileRef = EB17144525716EA80088D7A9 /* FileManager+KeyPackageStorage.swift */; };
		EB2394A024E5492900E71225 /* BackgroundAppRefreshViewModel.swift in Sources */ = {isa = PBXBuildFile; fileRef = EB23949F24E5492900E71225 /* BackgroundAppRefreshViewModel.swift */; };
		EB3BCA882507B6C1003F27C7 /* ExposureSubmissionSymptomsOnsetViewController.swift in Sources */ = {isa = PBXBuildFile; fileRef = EB3BCA872507B6C1003F27C7 /* ExposureSubmissionSymptomsOnsetViewController.swift */; };
		EB3BCA8C2507C3B0003F27C7 /* DynamicTableViewBulletPointCell.swift in Sources */ = {isa = PBXBuildFile; fileRef = EB3BCA85250799E7003F27C7 /* DynamicTableViewBulletPointCell.swift */; };
		EB5FE15C2599F5E400797E4E /* ENActivityHandling.swift in Sources */ = {isa = PBXBuildFile; fileRef = EB5FE1532599F5DB00797E4E /* ENActivityHandling.swift */; };
		EB6B5D882539AE9400B0ED57 /* DMNotificationsViewController.swift in Sources */ = {isa = PBXBuildFile; fileRef = EB6B5D872539AE9400B0ED57 /* DMNotificationsViewController.swift */; };
		EB6B5D8D2539B36100B0ED57 /* DMNotificationCell.swift in Sources */ = {isa = PBXBuildFile; fileRef = EB6B5D8C2539B36100B0ED57 /* DMNotificationCell.swift */; };
		EB7057D724E6BACA002235B4 /* InfoBoxView.xib in Resources */ = {isa = PBXBuildFile; fileRef = EB7057D624E6BACA002235B4 /* InfoBoxView.xib */; };
		EB7AF62A2587E98C00D94CA8 /* OpenCombineFoundation in Frameworks */ = {isa = PBXBuildFile; productRef = EB7AF6292587E98C00D94CA8 /* OpenCombineFoundation */; };
		EB7AF62C2587E98C00D94CA8 /* OpenCombine in Frameworks */ = {isa = PBXBuildFile; productRef = EB7AF62B2587E98C00D94CA8 /* OpenCombine */; };
		EB7AF62E2587E98C00D94CA8 /* OpenCombineDispatch in Frameworks */ = {isa = PBXBuildFile; productRef = EB7AF62D2587E98C00D94CA8 /* OpenCombineDispatch */; };
		EB7D205424E6A3320089264C /* InfoBoxView.swift in Sources */ = {isa = PBXBuildFile; fileRef = EB7D205324E6A3320089264C /* InfoBoxView.swift */; };
		EB7D205624E6A5930089264C /* InfoBoxViewModel.swift in Sources */ = {isa = PBXBuildFile; fileRef = EB7D205524E6A5930089264C /* InfoBoxViewModel.swift */; };
		EB7F8E9524E434E000A3CCC4 /* BackgroundAppRefreshViewController.swift in Sources */ = {isa = PBXBuildFile; fileRef = EB7F8E9424E434E000A3CCC4 /* BackgroundAppRefreshViewController.swift */; };
		EB858D2024E700D10048A0AA /* UIView+Screenshot.swift in Sources */ = {isa = PBXBuildFile; fileRef = EB858D1F24E700D10048A0AA /* UIView+Screenshot.swift */; };
		EB873540253704D100325C6C /* UNUserNotificationCenter+DeadManSwitch.swift in Sources */ = {isa = PBXBuildFile; fileRef = EB87353F253704D100325C6C /* UNUserNotificationCenter+DeadManSwitch.swift */; };
		EB91288A257FBD1E00241D3E /* DiaryInfoViewModel.swift in Sources */ = {isa = PBXBuildFile; fileRef = EB912888257FBD1E00241D3E /* DiaryInfoViewModel.swift */; };
		EB91288B257FBD1E00241D3E /* DiaryInfoViewController.swift in Sources */ = {isa = PBXBuildFile; fileRef = EB912889257FBD1E00241D3E /* DiaryInfoViewController.swift */; };
		EBA403D12589260D00D1F039 /* ColorCompatibility.swift in Sources */ = {isa = PBXBuildFile; fileRef = EBA403CF2589260D00D1F039 /* ColorCompatibility.swift */; };
		EBB92C72259E10ED00013B41 /* AppDisabledViewController.swift in Sources */ = {isa = PBXBuildFile; fileRef = EBB92C71259E10ED00013B41 /* AppDisabledViewController.swift */; };
		EBB92C77259E110900013B41 /* AppDisabledViewModel.swift in Sources */ = {isa = PBXBuildFile; fileRef = EBB92C76259E110900013B41 /* AppDisabledViewModel.swift */; };
		EBB92C7C259E111A00013B41 /* AppDisabledView.swift in Sources */ = {isa = PBXBuildFile; fileRef = EBB92C7B259E111A00013B41 /* AppDisabledView.swift */; };
		EBBABC47256402A9005B7C07 /* default_app_config_18 in Resources */ = {isa = PBXBuildFile; fileRef = EBBABC46256402A9005B7C07 /* default_app_config_18 */; };
		EBCD2412250790F400E5574C /* ExposureSubmissionSymptomsViewController.swift in Sources */ = {isa = PBXBuildFile; fileRef = EBCD2411250790F400E5574C /* ExposureSubmissionSymptomsViewController.swift */; };
		EBD2D07F25A869B9006E4220 /* HomeTableViewModelTests.swift in Sources */ = {isa = PBXBuildFile; fileRef = EBD2D07E25A869B9006E4220 /* HomeTableViewModelTests.swift */; };
		EBD2D09825A86C1A006E4220 /* RiskProviding.swift in Sources */ = {isa = PBXBuildFile; fileRef = B1FE13DC248821CB00D012E5 /* RiskProviding.swift */; };
		EBD2D0A725A86C68006E4220 /* MockRiskProvider.swift in Sources */ = {isa = PBXBuildFile; fileRef = EBD2D09F25A86C2A006E4220 /* MockRiskProvider.swift */; };
		EBDE11B2255EC2C4008C0F51 /* DMDeviceTimeCheckViewController.swift in Sources */ = {isa = PBXBuildFile; fileRef = EBDE11B1255EC2C4008C0F51 /* DMDeviceTimeCheckViewController.swift */; };
		EBDE11BB255EC34C008C0F51 /* DMDeviceTimeCheckViewModel.swift in Sources */ = {isa = PBXBuildFile; fileRef = EBDE11BA255EC34C008C0F51 /* DMDeviceTimeCheckViewModel.swift */; };
		EE22DB81247FB40A001B0A71 /* ENStateHandler.swift in Sources */ = {isa = PBXBuildFile; fileRef = EE22DB7F247FB409001B0A71 /* ENStateHandler.swift */; };
		EE22DB82247FB40A001B0A71 /* ENSettingModel.swift in Sources */ = {isa = PBXBuildFile; fileRef = EE22DB80247FB409001B0A71 /* ENSettingModel.swift */; };
		EE22DB89247FB43A001B0A71 /* TracingHistoryTableViewCell.swift in Sources */ = {isa = PBXBuildFile; fileRef = EE22DB84247FB43A001B0A71 /* TracingHistoryTableViewCell.swift */; };
		EE22DB8A247FB43A001B0A71 /* ImageTableViewCell.swift in Sources */ = {isa = PBXBuildFile; fileRef = EE22DB85247FB43A001B0A71 /* ImageTableViewCell.swift */; };
		EE22DB8B247FB43A001B0A71 /* ActionDetailTableViewCell.swift in Sources */ = {isa = PBXBuildFile; fileRef = EE22DB86247FB43A001B0A71 /* ActionDetailTableViewCell.swift */; };
		EE22DB8C247FB43A001B0A71 /* DescriptionTableViewCell.swift in Sources */ = {isa = PBXBuildFile; fileRef = EE22DB87247FB43A001B0A71 /* DescriptionTableViewCell.swift */; };
		EE22DB8D247FB43A001B0A71 /* ActionTableViewCell.swift in Sources */ = {isa = PBXBuildFile; fileRef = EE22DB88247FB43A001B0A71 /* ActionTableViewCell.swift */; };
		EE22DB8F247FB46C001B0A71 /* ENStateTests.swift in Sources */ = {isa = PBXBuildFile; fileRef = EE22DB8E247FB46C001B0A71 /* ENStateTests.swift */; };
		EE22DB91247FB479001B0A71 /* MockStateHandlerObserverDelegate.swift in Sources */ = {isa = PBXBuildFile; fileRef = EE22DB90247FB479001B0A71 /* MockStateHandlerObserverDelegate.swift */; };
		EE269508248FCB0300BAE234 /* InfoPlist.strings in Resources */ = {isa = PBXBuildFile; fileRef = EE26950A248FCB0300BAE234 /* InfoPlist.strings */; };
		EE278B30245F2C8A008B06F9 /* InviteFriendsViewController.swift in Sources */ = {isa = PBXBuildFile; fileRef = EE278B2F245F2C8A008B06F9 /* InviteFriendsViewController.swift */; };
		EE70C23D245B09EA00AC9B2F /* Localizable.strings in Resources */ = {isa = PBXBuildFile; fileRef = EE70C23A245B09E900AC9B2F /* Localizable.strings */; };
		EE92A33E245D96DA006B97B0 /* Localizable.stringsdict in Resources */ = {isa = PBXBuildFile; fileRef = EE92A340245D96DA006B97B0 /* Localizable.stringsdict */; };
		EEF1067A246EBF8B009DFB4E /* ResetViewController.swift in Sources */ = {isa = PBXBuildFile; fileRef = EEF10679246EBF8B009DFB4E /* ResetViewController.swift */; };
		F22C6E2324917E3200712A6B /* DynamicTableViewControllerRowsTests.swift in Sources */ = {isa = PBXBuildFile; fileRef = F247572A24838AC8003E1FC5 /* DynamicTableViewControllerRowsTests.swift */; };
		F22C6E252492082B00712A6B /* DynamicTableViewSpaceCellTests.swift in Sources */ = {isa = PBXBuildFile; fileRef = F22C6E242492082B00712A6B /* DynamicTableViewSpaceCellTests.swift */; };
		F252472F2483955B00C5556B /* DynamicTableViewControllerFake.storyboard in Resources */ = {isa = PBXBuildFile; fileRef = F252472E2483955B00C5556B /* DynamicTableViewControllerFake.storyboard */; };
		F25247312484456800C5556B /* DynamicTableViewModelTests.swift in Sources */ = {isa = PBXBuildFile; fileRef = F25247302484456800C5556B /* DynamicTableViewModelTests.swift */; };
		F2DC808E248989CE00EDC40A /* DynamicTableViewControllerRegisterCellsTests.swift in Sources */ = {isa = PBXBuildFile; fileRef = F2DC808D248989CE00EDC40A /* DynamicTableViewControllerRegisterCellsTests.swift */; };
		F2DC809024898A9400EDC40A /* DynamicTableViewControllerNumberOfRowsAndSectionsTests.swift in Sources */ = {isa = PBXBuildFile; fileRef = F2DC808F24898A9400EDC40A /* DynamicTableViewControllerNumberOfRowsAndSectionsTests.swift */; };
		F2DC809224898B1800EDC40A /* DynamicTableViewControllerHeaderTests.swift in Sources */ = {isa = PBXBuildFile; fileRef = F2DC809124898B1800EDC40A /* DynamicTableViewControllerHeaderTests.swift */; };
		F2DC809424898CE600EDC40A /* DynamicTableViewControllerFooterTests.swift in Sources */ = {isa = PBXBuildFile; fileRef = F2DC809324898CE600EDC40A /* DynamicTableViewControllerFooterTests.swift */; };
		FEDCE09E9F78ABEB4AA9A484 /* ExposureDetectionExecutor.swift in Sources */ = {isa = PBXBuildFile; fileRef = FEDCE0116603B6E00FAEE632 /* ExposureDetectionExecutor.swift */; };
		FEDCE29E414945F14E7CE576 /* ENStateHandler+State.swift in Sources */ = {isa = PBXBuildFile; fileRef = FEDCE1B8926528ED74CDE1B2 /* ENStateHandler+State.swift */; };
		FEDCE50B4AC5E24D4E11AA52 /* RequiresAppDependencies.swift in Sources */ = {isa = PBXBuildFile; fileRef = FEDCE1600374711EC77FF572 /* RequiresAppDependencies.swift */; };
		FEDCE6E2763B0BABFADF36BA /* ExposureDetectionViewModel.swift in Sources */ = {isa = PBXBuildFile; fileRef = FEDCE4BE82DC5BFE90575663 /* ExposureDetectionViewModel.swift */; };
/* End PBXBuildFile section */

/* Begin PBXContainerItemProxy section */
		85D7595524570491008175F0 /* PBXContainerItemProxy */ = {
			isa = PBXContainerItemProxy;
			containerPortal = 85D759332457048F008175F0 /* Project object */;
			proxyType = 1;
			remoteGlobalIDString = 85D7593A2457048F008175F0;
			remoteInfo = ENA;
		};
		85D7596024570491008175F0 /* PBXContainerItemProxy */ = {
			isa = PBXContainerItemProxy;
			containerPortal = 85D759332457048F008175F0 /* Project object */;
			proxyType = 1;
			remoteGlobalIDString = 85D7593A2457048F008175F0;
			remoteInfo = ENA;
		};
/* End PBXContainerItemProxy section */

/* Begin PBXCopyFilesBuildPhase section */
		B102BDB924603FD600CD55A2 /* Embed Frameworks */ = {
			isa = PBXCopyFilesBuildPhase;
			buildActionMask = 12;
			dstPath = "";
			dstSubfolderSpec = 10;
			files = (
				015E8C0924C9983600C0A4B3 /* CWASQLite.framework in Embed Frameworks */,
			);
			name = "Embed Frameworks";
			runOnlyForDeploymentPostprocessing = 0;
		};
/* End PBXCopyFilesBuildPhase section */

/* Begin PBXFileReference section */
		0103CED02536D1A100BDAAD1 /* AppInformationCellModel.swift */ = {isa = PBXFileReference; lastKnownFileType = sourcecode.swift; path = AppInformationCellModel.swift; sourceTree = "<group>"; };
		010B3D3A25A8667C00EB44AB /* ExposureDetectionViewModelTests.swift */ = {isa = PBXFileReference; lastKnownFileType = sourcecode.swift; path = ExposureDetectionViewModelTests.swift; sourceTree = "<group>"; };
		010B3D8525ADE5FD00EB44AB /* HomeRiskCellModelTests.swift */ = {isa = PBXFileReference; lastKnownFileType = sourcecode.swift; path = HomeRiskCellModelTests.swift; sourceTree = "<group>"; };
		011E13AD24680A4000973467 /* HTTPClient.swift */ = {isa = PBXFileReference; lastKnownFileType = sourcecode.swift; path = HTTPClient.swift; sourceTree = "<group>"; };
		011E4B002483A35A002E6412 /* ENACommunity.entitlements */ = {isa = PBXFileReference; fileEncoding = 4; lastKnownFileType = text.plist.entitlements; path = ENACommunity.entitlements; sourceTree = "<group>"; };
		0120ECDC25875D8B00F78944 /* DiaryDayEntryCellModel.swift */ = {isa = PBXFileReference; lastKnownFileType = sourcecode.swift; path = DiaryDayEntryCellModel.swift; sourceTree = "<group>"; };
		0120ECF22587607600F78944 /* DiaryDayEntryCellModelTest.swift */ = {isa = PBXFileReference; lastKnownFileType = sourcecode.swift; path = DiaryDayEntryCellModelTest.swift; sourceTree = "<group>"; };
		0120ECFD2587631100F78944 /* DiaryDayAddCellModelTest.swift */ = {isa = PBXFileReference; lastKnownFileType = sourcecode.swift; path = DiaryDayAddCellModelTest.swift; sourceTree = "<group>"; };
		0123D5972501383100A91838 /* ExposureSubmissionErrorTests.swift */ = {isa = PBXFileReference; lastKnownFileType = sourcecode.swift; path = ExposureSubmissionErrorTests.swift; sourceTree = "<group>"; };
		013C412725545C2D00826C9F /* DebugRiskCalculation.swift */ = {isa = PBXFileReference; lastKnownFileType = sourcecode.swift; path = DebugRiskCalculation.swift; sourceTree = "<group>"; };
		013C413C255463A400826C9F /* DMDebugRiskCalculationViewController.swift */ = {isa = PBXFileReference; lastKnownFileType = sourcecode.swift; path = DMDebugRiskCalculationViewController.swift; sourceTree = "<group>"; };
		013DC101245DAC4E00EE58B0 /* Store.swift */ = {isa = PBXFileReference; lastKnownFileType = sourcecode.swift; path = Store.swift; sourceTree = "<group>"; };
		014086B72588F95000E9E5B2 /* DiaryEditEntriesViewModelTest.swift */ = {isa = PBXFileReference; lastKnownFileType = sourcecode.swift; path = DiaryEditEntriesViewModelTest.swift; sourceTree = "<group>"; };
		014086BC2589033A00E9E5B2 /* DiaryEditEntriesCellModel.swift */ = {isa = PBXFileReference; lastKnownFileType = sourcecode.swift; path = DiaryEditEntriesCellModel.swift; sourceTree = "<group>"; };
		014086C42589040200E9E5B2 /* DiaryEditEntriesCellModelTest.swift */ = {isa = PBXFileReference; lastKnownFileType = sourcecode.swift; path = DiaryEditEntriesCellModelTest.swift; sourceTree = "<group>"; };
		0144BDE0250924CC00B0857C /* SymptomsOnset.swift */ = {isa = PBXFileReference; lastKnownFileType = sourcecode.swift; path = SymptomsOnset.swift; sourceTree = "<group>"; };
		0144BDE22509288B00B0857C /* SymptomsOnsetTests.swift */ = {isa = PBXFileReference; lastKnownFileType = sourcecode.swift; path = SymptomsOnsetTests.swift; sourceTree = "<group>"; };
		0144BDEC250A3E5300B0857C /* ExposureSubmissionCoordinatorModel.swift */ = {isa = PBXFileReference; lastKnownFileType = sourcecode.swift; path = ExposureSubmissionCoordinatorModel.swift; sourceTree = "<group>"; };
		014891B224F90D0B002A6F77 /* ENA.plist */ = {isa = PBXFileReference; fileEncoding = 4; lastKnownFileType = text.plist.xml; name = ENA.plist; path = ../../../ENA.plist; sourceTree = "<group>"; };
		015178C12507D2A90074F095 /* ExposureSubmissionSymptomsOnsetViewControllerTests.swift */ = {isa = PBXFileReference; lastKnownFileType = sourcecode.swift; path = ExposureSubmissionSymptomsOnsetViewControllerTests.swift; sourceTree = "<group>"; };
		015692E324B48C3F0033F35E /* TimeInterval+Convenience.swift */ = {isa = PBXFileReference; fileEncoding = 4; lastKnownFileType = sourcecode.swift; lineEnding = 0; path = "TimeInterval+Convenience.swift"; sourceTree = "<group>"; };
		01571B79255E9A6F00E4E891 /* config-wru-2020-11-13 */ = {isa = PBXFileReference; lastKnownFileType = file; path = "config-wru-2020-11-13"; sourceTree = "<group>"; };
		016146902487A43E00660992 /* LinkHelper.swift */ = {isa = PBXFileReference; lastKnownFileType = sourcecode.swift; path = LinkHelper.swift; sourceTree = "<group>"; };
		01678E9A249A521F003B048B /* testStore.sqlite */ = {isa = PBXFileReference; lastKnownFileType = file; path = testStore.sqlite; sourceTree = "<group>"; };
		016961982540574700FF92E3 /* ExposureSubmissionTestResultViewModel.swift */ = {isa = PBXFileReference; lastKnownFileType = sourcecode.swift; path = ExposureSubmissionTestResultViewModel.swift; sourceTree = "<group>"; };
		016961AF2549630100FF92E3 /* ExposureSubmissionTestResultViewModelTests.swift */ = {isa = PBXFileReference; lastKnownFileType = sourcecode.swift; path = ExposureSubmissionTestResultViewModelTests.swift; sourceTree = "<group>"; };
		01734B56255D6C4500E60A8B /* key_download_parameters.pb.swift */ = {isa = PBXFileReference; fileEncoding = 4; lastKnownFileType = sourcecode.swift; name = key_download_parameters.pb.swift; path = ../../../gen/output/internal/v2/key_download_parameters.pb.swift; sourceTree = "<group>"; };
		01734B57255D6C4500E60A8B /* semantic_version.pb.swift */ = {isa = PBXFileReference; fileEncoding = 4; lastKnownFileType = sourcecode.swift; name = semantic_version.pb.swift; path = ../../../gen/output/internal/v2/semantic_version.pb.swift; sourceTree = "<group>"; };
		01734B58255D6C4500E60A8B /* risk_calculation_parameters.pb.swift */ = {isa = PBXFileReference; fileEncoding = 4; lastKnownFileType = sourcecode.swift; name = risk_calculation_parameters.pb.swift; path = ../../../gen/output/internal/v2/risk_calculation_parameters.pb.swift; sourceTree = "<group>"; };
		01734B59255D6C4500E60A8B /* app_config_ios.pb.swift */ = {isa = PBXFileReference; fileEncoding = 4; lastKnownFileType = sourcecode.swift; name = app_config_ios.pb.swift; path = ../../../gen/output/internal/v2/app_config_ios.pb.swift; sourceTree = "<group>"; };
		01734B5A255D6C4500E60A8B /* exposure_detection_parameters.pb.swift */ = {isa = PBXFileReference; fileEncoding = 4; lastKnownFileType = sourcecode.swift; name = exposure_detection_parameters.pb.swift; path = ../../../gen/output/internal/v2/exposure_detection_parameters.pb.swift; sourceTree = "<group>"; };
		01734B6D255D73E400E60A8B /* ENExposureConfiguration+Convenience.swift */ = {isa = PBXFileReference; lastKnownFileType = sourcecode.swift; path = "ENExposureConfiguration+Convenience.swift"; sourceTree = "<group>"; };
		0177F48125501111009DD568 /* RiskCalculationResult.swift */ = {isa = PBXFileReference; fileEncoding = 4; lastKnownFileType = sourcecode.swift; path = RiskCalculationResult.swift; sourceTree = "<group>"; };
		0177F4B025503805009DD568 /* ScanInstanceTest.swift */ = {isa = PBXFileReference; lastKnownFileType = sourcecode.swift; path = ScanInstanceTest.swift; sourceTree = "<group>"; };
		017AD113259DCD3400FA2B3F /* HomeShownPositiveTestResultCellModel.swift */ = {isa = PBXFileReference; lastKnownFileType = sourcecode.swift; path = HomeShownPositiveTestResultCellModel.swift; sourceTree = "<group>"; };
		017AD121259DDE6B00FA2B3F /* ISO8601DateFormatter+ContactDiary.swift */ = {isa = PBXFileReference; lastKnownFileType = sourcecode.swift; path = "ISO8601DateFormatter+ContactDiary.swift"; sourceTree = "<group>"; };
		017AD13525A3235B00FA2B3F /* iOS13TestCase.swift */ = {isa = PBXFileReference; lastKnownFileType = sourcecode.swift; path = iOS13TestCase.swift; sourceTree = "<group>"; };
		017AD17E25A5A30500FA2B3F /* DynamicHeader+ExposureDetection.swift */ = {isa = PBXFileReference; lastKnownFileType = sourcecode.swift; path = "DynamicHeader+ExposureDetection.swift"; sourceTree = "<group>"; };
		017AD18625A5C70700FA2B3F /* DynamicCell+ExposureDetection.swift */ = {isa = PBXFileReference; lastKnownFileType = sourcecode.swift; path = "DynamicCell+ExposureDetection.swift"; sourceTree = "<group>"; };
		017AD18B25A5C70900FA2B3F /* ActiveTracing+ExposureDetection.swift */ = {isa = PBXFileReference; lastKnownFileType = sourcecode.swift; path = "ActiveTracing+ExposureDetection.swift"; sourceTree = "<group>"; };
		0190982B257E5AF70065D050 /* DiaryCoordinator.swift */ = {isa = PBXFileReference; lastKnownFileType = sourcecode.swift; path = DiaryCoordinator.swift; sourceTree = "<group>"; };
		01909834257E606C0065D050 /* DiaryEditEntriesViewController.swift */ = {isa = PBXFileReference; lastKnownFileType = sourcecode.swift; path = DiaryEditEntriesViewController.swift; sourceTree = "<group>"; };
		0190983C257E60760065D050 /* DiaryEditEntriesViewModel.swift */ = {isa = PBXFileReference; lastKnownFileType = sourcecode.swift; path = DiaryEditEntriesViewModel.swift; sourceTree = "<group>"; };
		01909845257E61350065D050 /* DiaryOverviewTableViewController.swift */ = {isa = PBXFileReference; lastKnownFileType = sourcecode.swift; path = DiaryOverviewTableViewController.swift; sourceTree = "<group>"; };
		0190984C257E62C70065D050 /* DiaryAddAndEditEntryViewController.swift */ = {isa = PBXFileReference; lastKnownFileType = sourcecode.swift; path = DiaryAddAndEditEntryViewController.swift; sourceTree = "<group>"; };
		01909851257E62CB0065D050 /* DiaryAddAndEditEntryViewModel.swift */ = {isa = PBXFileReference; lastKnownFileType = sourcecode.swift; path = DiaryAddAndEditEntryViewModel.swift; sourceTree = "<group>"; };
		01909862257E63810065D050 /* DiaryDayViewController.swift */ = {isa = PBXFileReference; lastKnownFileType = sourcecode.swift; path = DiaryDayViewController.swift; sourceTree = "<group>"; };
		01909881257E675D0065D050 /* DiaryContactPerson.swift */ = {isa = PBXFileReference; lastKnownFileType = sourcecode.swift; path = DiaryContactPerson.swift; sourceTree = "<group>"; };
		01909886257E7B900065D050 /* ExposureSubmissionQRInfoViewController.swift */ = {isa = PBXFileReference; fileEncoding = 4; lastKnownFileType = sourcecode.swift; path = ExposureSubmissionQRInfoViewController.swift; sourceTree = "<group>"; };
		01909887257E7B900065D050 /* ExposureSubmissionQRInfoViewModel.swift */ = {isa = PBXFileReference; fileEncoding = 4; lastKnownFileType = sourcecode.swift; path = ExposureSubmissionQRInfoViewModel.swift; sourceTree = "<group>"; };
		0190B224255C423600CF4244 /* Date+Age.swift */ = {isa = PBXFileReference; lastKnownFileType = sourcecode.swift; path = "Date+Age.swift"; sourceTree = "<group>"; };
		019C9EFF25894BAA00B26392 /* DiaryStoringProviding.swift */ = {isa = PBXFileReference; lastKnownFileType = sourcecode.swift; path = DiaryStoringProviding.swift; sourceTree = "<group>"; };
		019C9F0725894BE900B26392 /* MockDiaryStore.swift */ = {isa = PBXFileReference; lastKnownFileType = sourcecode.swift; path = MockDiaryStore.swift; sourceTree = "<group>"; };
		019C9F1D25894CDD00B26392 /* DiaryOverviewViewModel.swift */ = {isa = PBXFileReference; lastKnownFileType = sourcecode.swift; path = DiaryOverviewViewModel.swift; sourceTree = "<group>"; };
		019C9F2C258951B700B26392 /* ContactPersonEncounter.swift */ = {isa = PBXFileReference; lastKnownFileType = sourcecode.swift; path = ContactPersonEncounter.swift; sourceTree = "<group>"; };
		019C9F31258951B900B26392 /* LocationVisit.swift */ = {isa = PBXFileReference; lastKnownFileType = sourcecode.swift; path = LocationVisit.swift; sourceTree = "<group>"; };
		019C9F33258951BB00B26392 /* DiaryDay.swift */ = {isa = PBXFileReference; lastKnownFileType = sourcecode.swift; path = DiaryDay.swift; sourceTree = "<group>"; };
		019C9F38258951BC00B26392 /* DiaryEntryType.swift */ = {isa = PBXFileReference; lastKnownFileType = sourcecode.swift; path = DiaryEntryType.swift; sourceTree = "<group>"; };
		019C9F3A258951BE00B26392 /* DiaryEntry.swift */ = {isa = PBXFileReference; lastKnownFileType = sourcecode.swift; path = DiaryEntry.swift; sourceTree = "<group>"; };
		019C9F3F258951C000B26392 /* DiaryLocation.swift */ = {isa = PBXFileReference; lastKnownFileType = sourcecode.swift; path = DiaryLocation.swift; sourceTree = "<group>"; };
		01A1B441252DE54600841B63 /* ExposureSubmissionQRScannerViewModelTests.swift */ = {isa = PBXFileReference; lastKnownFileType = sourcecode.swift; path = ExposureSubmissionQRScannerViewModelTests.swift; sourceTree = "<group>"; };
		01A1B449252DFD7700841B63 /* MetadataObject.swift */ = {isa = PBXFileReference; lastKnownFileType = sourcecode.swift; path = MetadataObject.swift; sourceTree = "<group>"; };
		01A1B451252DFD9400841B63 /* FakeMetadataMachineReadableObject.swift */ = {isa = PBXFileReference; lastKnownFileType = sourcecode.swift; path = FakeMetadataMachineReadableObject.swift; sourceTree = "<group>"; };
		01A1B460252E17F900841B63 /* ExposureSubmissionCoordinatorModelTests.swift */ = {isa = PBXFileReference; lastKnownFileType = sourcecode.swift; path = ExposureSubmissionCoordinatorModelTests.swift; sourceTree = "<group>"; };
		01A236792519D1E80043D9F8 /* ExposureSubmissionWarnOthersViewModel.swift */ = {isa = PBXFileReference; lastKnownFileType = sourcecode.swift; path = ExposureSubmissionWarnOthersViewModel.swift; sourceTree = "<group>"; };
		01A23684251A22E90043D9F8 /* ExposureSubmissionQRInfoModelTests.swift */ = {isa = PBXFileReference; lastKnownFileType = sourcecode.swift; path = ExposureSubmissionQRInfoModelTests.swift; sourceTree = "<group>"; };
		01A4DC5625922EB0007D5794 /* HomeShownPositiveTestResultTableViewCell.xib */ = {isa = PBXFileReference; lastKnownFileType = file.xib; path = HomeShownPositiveTestResultTableViewCell.xib; sourceTree = "<group>"; };
		01A4DC5725922EB1007D5794 /* HomeShownPositiveTestResultTableViewCell.swift */ = {isa = PBXFileReference; lastKnownFileType = sourcecode.swift; path = HomeShownPositiveTestResultTableViewCell.swift; sourceTree = "<group>"; };
		01A4DC5925922EB1007D5794 /* HomeRiskTableViewCell.xib */ = {isa = PBXFileReference; lastKnownFileType = file.xib; path = HomeRiskTableViewCell.xib; sourceTree = "<group>"; };
		01A4DC5A25922EB1007D5794 /* HomeThankYouTableViewCell.xib */ = {isa = PBXFileReference; lastKnownFileType = file.xib; path = HomeThankYouTableViewCell.xib; sourceTree = "<group>"; };
		01A4DC5B25922EB1007D5794 /* HomeThankYouTableViewCell.swift */ = {isa = PBXFileReference; lastKnownFileType = sourcecode.swift; path = HomeThankYouTableViewCell.swift; sourceTree = "<group>"; };
		01A4DC5D25922EB2007D5794 /* HomeRiskTableViewCell.swift */ = {isa = PBXFileReference; lastKnownFileType = sourcecode.swift; path = HomeRiskTableViewCell.swift; sourceTree = "<group>"; };
		01A4DC6125922EB2007D5794 /* HomeTextItemView.swift */ = {isa = PBXFileReference; lastKnownFileType = sourcecode.swift; path = HomeTextItemView.swift; sourceTree = "<group>"; };
		01A4DC6225922EB3007D5794 /* HomeTextItemView.xib */ = {isa = PBXFileReference; lastKnownFileType = file.xib; path = HomeTextItemView.xib; sourceTree = "<group>"; };
		01A4DC6325922EB3007D5794 /* HomeImageItemView.xib */ = {isa = PBXFileReference; lastKnownFileType = file.xib; path = HomeImageItemView.xib; sourceTree = "<group>"; };
		01A4DC6425922EB3007D5794 /* HomeListItemView.xib */ = {isa = PBXFileReference; lastKnownFileType = file.xib; path = HomeListItemView.xib; sourceTree = "<group>"; };
		01A4DC6525922EB3007D5794 /* HomeItemView.swift */ = {isa = PBXFileReference; lastKnownFileType = sourcecode.swift; path = HomeItemView.swift; sourceTree = "<group>"; };
		01A4DC6625922EB3007D5794 /* HomeImageItemView.swift */ = {isa = PBXFileReference; lastKnownFileType = sourcecode.swift; path = HomeImageItemView.swift; sourceTree = "<group>"; };
		01A4DC6725922EB3007D5794 /* HomeLoadingItemView.swift */ = {isa = PBXFileReference; lastKnownFileType = sourcecode.swift; path = HomeLoadingItemView.swift; sourceTree = "<group>"; };
		01A4DC6825922EB4007D5794 /* HomeLoadingItemView.xib */ = {isa = PBXFileReference; lastKnownFileType = file.xib; path = HomeLoadingItemView.xib; sourceTree = "<group>"; };
		01A4DC6925922EB4007D5794 /* HomeListItemView.swift */ = {isa = PBXFileReference; lastKnownFileType = sourcecode.swift; path = HomeListItemView.swift; sourceTree = "<group>"; };
		01A4DC7825922EBD007D5794 /* HomeTestResultTableViewCell.xib */ = {isa = PBXFileReference; lastKnownFileType = file.xib; path = HomeTestResultTableViewCell.xib; sourceTree = "<group>"; };
		01A4DC7925922EBD007D5794 /* HomeTestResultTableViewCell.swift */ = {isa = PBXFileReference; lastKnownFileType = sourcecode.swift; path = HomeTestResultTableViewCell.swift; sourceTree = "<group>"; };
		01A4DC8C25922F05007D5794 /* HomeTestResultCellModel.swift */ = {isa = PBXFileReference; lastKnownFileType = sourcecode.swift; path = HomeTestResultCellModel.swift; sourceTree = "<group>"; };
		01A4DCB5259264F9007D5794 /* HomeThankYouCellModel.swift */ = {isa = PBXFileReference; lastKnownFileType = sourcecode.swift; path = HomeThankYouCellModel.swift; sourceTree = "<group>"; };
		01A4DCFD25926A66007D5794 /* HomeImageItemViewModel.swift */ = {isa = PBXFileReference; lastKnownFileType = sourcecode.swift; path = HomeImageItemViewModel.swift; sourceTree = "<group>"; };
		01A4DD0225926A6A007D5794 /* HomeTextItemViewModel.swift */ = {isa = PBXFileReference; lastKnownFileType = sourcecode.swift; path = HomeTextItemViewModel.swift; sourceTree = "<group>"; };
		01A4DD0725926A6E007D5794 /* HomeListItemViewModel.swift */ = {isa = PBXFileReference; lastKnownFileType = sourcecode.swift; path = HomeListItemViewModel.swift; sourceTree = "<group>"; };
		01A4DD0C25926A72007D5794 /* HomeLoadingItemViewModel.swift */ = {isa = PBXFileReference; lastKnownFileType = sourcecode.swift; path = HomeLoadingItemViewModel.swift; sourceTree = "<group>"; };
		01A4DD3725935AC1007D5794 /* CellPositionInSection.swift */ = {isa = PBXFileReference; lastKnownFileType = sourcecode.swift; path = CellPositionInSection.swift; sourceTree = "<group>"; };
		01A4DD4225935D1F007D5794 /* HomeRiskCellModel.swift */ = {isa = PBXFileReference; lastKnownFileType = sourcecode.swift; path = HomeRiskCellModel.swift; sourceTree = "<group>"; };
		01A6EFB4258BD6270001D8C2 /* NotificationSettingsOffTableViewCell.xib */ = {isa = PBXFileReference; lastKnownFileType = file.xib; path = NotificationSettingsOffTableViewCell.xib; sourceTree = "<group>"; };
		01A97DD02506767E00C07C37 /* DatePickerOptionViewModelTests.swift */ = {isa = PBXFileReference; lastKnownFileType = sourcecode.swift; path = DatePickerOptionViewModelTests.swift; sourceTree = "<group>"; };
		01A97DD22506769F00C07C37 /* DatePickerDayViewModelTests.swift */ = {isa = PBXFileReference; lastKnownFileType = sourcecode.swift; path = DatePickerDayViewModelTests.swift; sourceTree = "<group>"; };
		01B605C3258A181C0093DB8E /* DiaryOverviewViewModelTest.swift */ = {isa = PBXFileReference; lastKnownFileType = sourcecode.swift; path = DiaryOverviewViewModelTest.swift; sourceTree = "<group>"; };
		01B605C8258A32930093DB8E /* DiaryDayTest.swift */ = {isa = PBXFileReference; lastKnownFileType = sourcecode.swift; path = DiaryDayTest.swift; sourceTree = "<group>"; };
		01B605CD258A38330093DB8E /* DiaryEntryTest.swift */ = {isa = PBXFileReference; lastKnownFileType = sourcecode.swift; path = DiaryEntryTest.swift; sourceTree = "<group>"; };
		01B605D8258A49E70093DB8E /* DiaryLocationTest.swift */ = {isa = PBXFileReference; lastKnownFileType = sourcecode.swift; path = DiaryLocationTest.swift; sourceTree = "<group>"; };
		01B605E6258A4A980093DB8E /* DiaryContactPersonTest.swift */ = {isa = PBXFileReference; lastKnownFileType = sourcecode.swift; path = DiaryContactPersonTest.swift; sourceTree = "<group>"; };
		01B7232324F812500064C0EB /* DynamicTableViewOptionGroupCell.swift */ = {isa = PBXFileReference; lastKnownFileType = sourcecode.swift; path = DynamicTableViewOptionGroupCell.swift; sourceTree = "<group>"; };
		01B7232624F812BC0064C0EB /* OptionGroupView.swift */ = {isa = PBXFileReference; lastKnownFileType = sourcecode.swift; path = OptionGroupView.swift; sourceTree = "<group>"; };
		01B7232824F812DF0064C0EB /* OptionView.swift */ = {isa = PBXFileReference; lastKnownFileType = sourcecode.swift; path = OptionView.swift; sourceTree = "<group>"; };
		01B7232A24F815B00064C0EB /* MultipleChoiceOptionView.swift */ = {isa = PBXFileReference; lastKnownFileType = sourcecode.swift; path = MultipleChoiceOptionView.swift; sourceTree = "<group>"; };
		01B7232C24F8E0260064C0EB /* MultipleChoiceChoiceView.swift */ = {isa = PBXFileReference; lastKnownFileType = sourcecode.swift; path = MultipleChoiceChoiceView.swift; sourceTree = "<group>"; };
		01B7232E24FE4F080064C0EB /* OptionGroupViewModel.swift */ = {isa = PBXFileReference; lastKnownFileType = sourcecode.swift; path = OptionGroupViewModel.swift; sourceTree = "<group>"; };
		01B72B6425821CD200A3E3BC /* DiaryDayEmptyView.swift */ = {isa = PBXFileReference; lastKnownFileType = sourcecode.swift; path = DiaryDayEmptyView.swift; sourceTree = "<group>"; };
		01B72B6C25821D2800A3E3BC /* DiaryDayEmptyViewModel.swift */ = {isa = PBXFileReference; lastKnownFileType = sourcecode.swift; path = DiaryDayEmptyViewModel.swift; sourceTree = "<group>"; };
		01B72BA5258360CD00A3E3BC /* DiaryDayEmptyViewModelTest.swift */ = {isa = PBXFileReference; lastKnownFileType = sourcecode.swift; path = DiaryDayEmptyViewModelTest.swift; sourceTree = "<group>"; };
		01B72BBF2583875600A3E3BC /* DiaryDayViewModelTest.swift */ = {isa = PBXFileReference; lastKnownFileType = sourcecode.swift; path = DiaryDayViewModelTest.swift; sourceTree = "<group>"; };
		01B72BDC2583AB1400A3E3BC /* DiaryEditEntriesViewController.xib */ = {isa = PBXFileReference; lastKnownFileType = file.xib; path = DiaryEditEntriesViewController.xib; sourceTree = "<group>"; };
		01B72BEE2583B51C00A3E3BC /* DiaryEditEntriesTableViewCell.swift */ = {isa = PBXFileReference; lastKnownFileType = sourcecode.swift; path = DiaryEditEntriesTableViewCell.swift; sourceTree = "<group>"; };
		01B72BF02583B51C00A3E3BC /* DiaryEditEntriesTableViewCell.xib */ = {isa = PBXFileReference; lastKnownFileType = file.xib; path = DiaryEditEntriesTableViewCell.xib; sourceTree = "<group>"; };
		01B72C0A25875BC300A3E3BC /* DiaryDayAddCellModel.swift */ = {isa = PBXFileReference; lastKnownFileType = sourcecode.swift; path = DiaryDayAddCellModel.swift; sourceTree = "<group>"; };
		01C2D440250124E600FB23BF /* OptionGroupViewModelTests.swift */ = {isa = PBXFileReference; lastKnownFileType = sourcecode.swift; path = OptionGroupViewModelTests.swift; sourceTree = "<group>"; };
		01C6ABF32527273D0052814D /* String+Insertion.swift */ = {isa = PBXFileReference; lastKnownFileType = sourcecode.swift; path = "String+Insertion.swift"; sourceTree = "<group>"; };
		01C6AC0D252B1E980052814D /* ExposureSubmissionQRScannerViewModel.swift */ = {isa = PBXFileReference; lastKnownFileType = sourcecode.swift; path = ExposureSubmissionQRScannerViewModel.swift; sourceTree = "<group>"; };
		01C6AC20252B21DF0052814D /* ExposureSubmissionQRScannerViewController.xib */ = {isa = PBXFileReference; lastKnownFileType = file.xib; path = ExposureSubmissionQRScannerViewController.xib; sourceTree = "<group>"; };
		01C6AC25252B23D70052814D /* ExposureSubmissionQRScannerFocusView.swift */ = {isa = PBXFileReference; lastKnownFileType = sourcecode.swift; path = ExposureSubmissionQRScannerFocusView.swift; sourceTree = "<group>"; };
		01C6AC31252B29C00052814D /* QRScannerError.swift */ = {isa = PBXFileReference; lastKnownFileType = sourcecode.swift; path = QRScannerError.swift; sourceTree = "<group>"; };
		01C6AC39252B2A500052814D /* UIImage+Color.swift */ = {isa = PBXFileReference; lastKnownFileType = sourcecode.swift; path = "UIImage+Color.swift"; sourceTree = "<group>"; };
		01C7665D25024A09002C9A5C /* DatePickerOptionView.swift */ = {isa = PBXFileReference; lastKnownFileType = sourcecode.swift; path = DatePickerOptionView.swift; sourceTree = "<group>"; };
		01CF95DC25308346007B72F7 /* CodableExposureDetectionSummary+Helpers.swift */ = {isa = PBXFileReference; lastKnownFileType = sourcecode.swift; path = "CodableExposureDetectionSummary+Helpers.swift"; sourceTree = "<group>"; };
		01D02625258A769200B6389A /* HTTPURLResponse+Header.swift */ = {isa = PBXFileReference; lastKnownFileType = sourcecode.swift; path = "HTTPURLResponse+Header.swift"; sourceTree = "<group>"; };
		01D0262D258A791C00B6389A /* OnboardingInfoViewController.xib */ = {isa = PBXFileReference; lastKnownFileType = file.xib; path = OnboardingInfoViewController.xib; sourceTree = "<group>"; };
		01D02666258B750800B6389A /* ExposureDetectionViewController.xib */ = {isa = PBXFileReference; lastKnownFileType = file.xib; path = ExposureDetectionViewController.xib; sourceTree = "<group>"; };
		01D02687258B9CB200B6389A /* ExposureDetectionHeaderCell.xib */ = {isa = PBXFileReference; lastKnownFileType = file.xib; path = ExposureDetectionHeaderCell.xib; sourceTree = "<group>"; };
		01D0268C258B9CF800B6389A /* ExposureDetectionRiskCell.xib */ = {isa = PBXFileReference; lastKnownFileType = file.xib; path = ExposureDetectionRiskCell.xib; sourceTree = "<group>"; };
		01D02691258BA0AD00B6389A /* ExposureDetectionLongGuideCell.xib */ = {isa = PBXFileReference; lastKnownFileType = file.xib; path = ExposureDetectionLongGuideCell.xib; sourceTree = "<group>"; };
		01D02696258BA0E000B6389A /* ExposureDetectionLoadingCell.xib */ = {isa = PBXFileReference; lastKnownFileType = file.xib; path = ExposureDetectionLoadingCell.xib; sourceTree = "<group>"; };
		01D026A4258BA20E00B6389A /* ExposureDetectionHotlineCell.xib */ = {isa = PBXFileReference; lastKnownFileType = file.xib; path = ExposureDetectionHotlineCell.xib; sourceTree = "<group>"; };
		01D026A9258BA2F600B6389A /* ExposureDetectionRiskRefreshCell.xib */ = {isa = PBXFileReference; lastKnownFileType = file.xib; path = ExposureDetectionRiskRefreshCell.xib; sourceTree = "<group>"; };
		01D026AA258BA2F900B6389A /* ExposureDetectionRiskTextCell.xib */ = {isa = PBXFileReference; lastKnownFileType = file.xib; path = ExposureDetectionRiskTextCell.xib; sourceTree = "<group>"; };
		01D026AB258BA2FA00B6389A /* ExposureDetectionGuideCell.xib */ = {isa = PBXFileReference; lastKnownFileType = file.xib; path = ExposureDetectionGuideCell.xib; sourceTree = "<group>"; };
		01D026AC258BA2FD00B6389A /* ExposureDetectionLinkCell.xib */ = {isa = PBXFileReference; lastKnownFileType = file.xib; path = ExposureDetectionLinkCell.xib; sourceTree = "<group>"; };
		01D026DC258BB6CC00B6389A /* TracingHistoryTableViewCell.xib */ = {isa = PBXFileReference; lastKnownFileType = file.xib; path = TracingHistoryTableViewCell.xib; sourceTree = "<group>"; };
		01D026E3258BB6D800B6389A /* ImageTableViewCell.xib */ = {isa = PBXFileReference; lastKnownFileType = file.xib; path = ImageTableViewCell.xib; sourceTree = "<group>"; };
		01D026E7258BB6DB00B6389A /* ActionDetailTableViewCell.xib */ = {isa = PBXFileReference; lastKnownFileType = file.xib; path = ActionDetailTableViewCell.xib; sourceTree = "<group>"; };
		01D026E8258BB6DD00B6389A /* DescriptionTableViewCell.xib */ = {isa = PBXFileReference; lastKnownFileType = file.xib; path = DescriptionTableViewCell.xib; sourceTree = "<group>"; };
		01D026E9258BB6DF00B6389A /* ActionTableViewCell.xib */ = {isa = PBXFileReference; lastKnownFileType = file.xib; path = ActionTableViewCell.xib; sourceTree = "<group>"; };
		01D026ED258BB70100B6389A /* EuTracingTableViewCell.xib */ = {isa = PBXFileReference; lastKnownFileType = file.xib; path = EuTracingTableViewCell.xib; sourceTree = "<group>"; };
		01D0270F258BC17500B6389A /* InviteFriendsViewController.xib */ = {isa = PBXFileReference; lastKnownFileType = file.xib; path = InviteFriendsViewController.xib; sourceTree = "<group>"; };
		01D0271A258BC78100B6389A /* SettingsCoordinator.swift */ = {isa = PBXFileReference; lastKnownFileType = sourcecode.swift; path = SettingsCoordinator.swift; sourceTree = "<group>"; };
		01D0272D258BD2B100B6389A /* BackgroundAppRefreshViewController.xib */ = {isa = PBXFileReference; lastKnownFileType = file.xib; path = BackgroundAppRefreshViewController.xib; sourceTree = "<group>"; };
		01D02732258BD36800B6389A /* MainSettingsCell.xib */ = {isa = PBXFileReference; lastKnownFileType = file.xib; path = MainSettingsCell.xib; sourceTree = "<group>"; };
		01D0273A258BD38500B6389A /* SettingsLabelCell.xib */ = {isa = PBXFileReference; lastKnownFileType = file.xib; path = SettingsLabelCell.xib; sourceTree = "<group>"; };
		01D0274B258BD42800B6389A /* NotificationSettingsViewController.xib */ = {isa = PBXFileReference; lastKnownFileType = file.xib; path = NotificationSettingsViewController.xib; sourceTree = "<group>"; };
		01D0274C258BD42B00B6389A /* ResetViewController.xib */ = {isa = PBXFileReference; lastKnownFileType = file.xib; path = ResetViewController.xib; sourceTree = "<group>"; };
		01D02765258BD61600B6389A /* NotificationSettingsOnTableViewCell.xib */ = {isa = PBXFileReference; lastKnownFileType = file.xib; path = NotificationSettingsOnTableViewCell.xib; sourceTree = "<group>"; };
		01D16C5D24ED69CA007DB387 /* BackgroundAppRefreshViewModelTests.swift */ = {isa = PBXFileReference; lastKnownFileType = sourcecode.swift; path = BackgroundAppRefreshViewModelTests.swift; sourceTree = "<group>"; };
		01D16C5F24ED6D9A007DB387 /* MockBackgroundRefreshStatusProvider.swift */ = {isa = PBXFileReference; lastKnownFileType = sourcecode.swift; path = MockBackgroundRefreshStatusProvider.swift; sourceTree = "<group>"; };
		01D16C6124ED6DB3007DB387 /* MockLowPowerModeStatusProvider.swift */ = {isa = PBXFileReference; lastKnownFileType = sourcecode.swift; path = MockLowPowerModeStatusProvider.swift; sourceTree = "<group>"; };
		01D307892562B03B00ADB67B /* RiskState.swift */ = {isa = PBXFileReference; lastKnownFileType = sourcecode.swift; path = RiskState.swift; sourceTree = "<group>"; };
		01D3ECFF2490230400551E65 /* StoreTests.swift */ = {isa = PBXFileReference; fileEncoding = 4; lastKnownFileType = sourcecode.swift; lineEnding = 0; path = StoreTests.swift; sourceTree = "<group>"; };
		01D6948A25026EC000B45BEA /* DatePickerOptionViewModel.swift */ = {isa = PBXFileReference; lastKnownFileType = sourcecode.swift; path = DatePickerOptionViewModel.swift; sourceTree = "<group>"; };
		01D6948C2502717F00B45BEA /* DatePickerDayView.swift */ = {isa = PBXFileReference; lastKnownFileType = sourcecode.swift; path = DatePickerDayView.swift; sourceTree = "<group>"; };
		01D6948E2502729000B45BEA /* DatePickerDay.swift */ = {isa = PBXFileReference; lastKnownFileType = sourcecode.swift; path = DatePickerDay.swift; sourceTree = "<group>"; };
		01D69490250272CE00B45BEA /* DatePickerDayViewModel.swift */ = {isa = PBXFileReference; lastKnownFileType = sourcecode.swift; path = DatePickerDayViewModel.swift; sourceTree = "<group>"; };
		01DB708425068167008F7244 /* Calendar+GregorianLocale.swift */ = {isa = PBXFileReference; lastKnownFileType = sourcecode.swift; path = "Calendar+GregorianLocale.swift"; sourceTree = "<group>"; };
		01E25C6F24A3B52F007E33F8 /* Info_Testflight.plist */ = {isa = PBXFileReference; fileEncoding = 4; lastKnownFileType = text.plist.xml; path = Info_Testflight.plist; sourceTree = "<group>"; };
		01E4298F251DCDC90057FCBE /* en */ = {isa = PBXFileReference; lastKnownFileType = text.plist.strings; name = en; path = en.lproj/Localizable.legal.strings; sourceTree = "<group>"; };
		01E42994251DCDCE0057FCBE /* de */ = {isa = PBXFileReference; lastKnownFileType = text.plist.strings; name = de; path = de.lproj/Localizable.legal.strings; sourceTree = "<group>"; };
		01E42995251DCDD10057FCBE /* tr */ = {isa = PBXFileReference; lastKnownFileType = text.plist.strings; name = tr; path = tr.lproj/Localizable.legal.strings; sourceTree = "<group>"; };
		01EA17612590EAAF00E98E02 /* HomeTableViewController.swift */ = {isa = PBXFileReference; lastKnownFileType = sourcecode.swift; path = HomeTableViewController.swift; sourceTree = "<group>"; };
		01EA17692590EF4E00E98E02 /* HomeTableViewModel.swift */ = {isa = PBXFileReference; lastKnownFileType = sourcecode.swift; path = HomeTableViewModel.swift; sourceTree = "<group>"; };
		01EA17712590F03000E98E02 /* HomeCardView.swift */ = {isa = PBXFileReference; lastKnownFileType = sourcecode.swift; path = HomeCardView.swift; sourceTree = "<group>"; };
		01EA17722590F03000E98E02 /* HomeExposureLoggingTableViewCell.swift */ = {isa = PBXFileReference; lastKnownFileType = sourcecode.swift; path = HomeExposureLoggingTableViewCell.swift; sourceTree = "<group>"; };
		01EA17732590F03000E98E02 /* HomeInfoTableViewCell.xib */ = {isa = PBXFileReference; lastKnownFileType = file.xib; path = HomeInfoTableViewCell.xib; sourceTree = "<group>"; };
		01EA17752590F03100E98E02 /* HomeExposureLoggingTableViewCell.xib */ = {isa = PBXFileReference; lastKnownFileType = file.xib; path = HomeExposureLoggingTableViewCell.xib; sourceTree = "<group>"; };
		01EA17762590F03100E98E02 /* HomeInfoTableViewCell.swift */ = {isa = PBXFileReference; lastKnownFileType = sourcecode.swift; path = HomeInfoTableViewCell.swift; sourceTree = "<group>"; };
		01EA17782590F03100E98E02 /* HomeDiaryTableViewCell.xib */ = {isa = PBXFileReference; lastKnownFileType = file.xib; path = HomeDiaryTableViewCell.xib; sourceTree = "<group>"; };
		01EA17792590F03200E98E02 /* HomeDiaryTableViewCell.swift */ = {isa = PBXFileReference; lastKnownFileType = sourcecode.swift; path = HomeDiaryTableViewCell.swift; sourceTree = "<group>"; };
		01EA17C82591353200E98E02 /* HomeExposureLoggingCellModel.swift */ = {isa = PBXFileReference; lastKnownFileType = sourcecode.swift; path = HomeExposureLoggingCellModel.swift; sourceTree = "<group>"; };
		01EA17D02591366200E98E02 /* HomeDiaryCellModel.swift */ = {isa = PBXFileReference; lastKnownFileType = sourcecode.swift; path = HomeDiaryCellModel.swift; sourceTree = "<group>"; };
		01EA17E42591399200E98E02 /* HomeInfoCellModel.swift */ = {isa = PBXFileReference; lastKnownFileType = sourcecode.swift; path = HomeInfoCellModel.swift; sourceTree = "<group>"; };
		01EA17FD259217B100E98E02 /* HomeState.swift */ = {isa = PBXFileReference; lastKnownFileType = sourcecode.swift; path = HomeState.swift; sourceTree = "<group>"; };
		01F2A542257FB90200DA96A6 /* CloseBarButtonItem.swift */ = {isa = PBXFileReference; lastKnownFileType = sourcecode.swift; path = CloseBarButtonItem.swift; sourceTree = "<group>"; };
		01F2A561257FC7D200DA96A6 /* DiaryOverviewDayTableViewCell.swift */ = {isa = PBXFileReference; lastKnownFileType = sourcecode.swift; path = DiaryOverviewDayTableViewCell.swift; sourceTree = "<group>"; };
		01F2A562257FC7D200DA96A6 /* DiaryOverviewDayTableViewCell.xib */ = {isa = PBXFileReference; lastKnownFileType = file.xib; path = DiaryOverviewDayTableViewCell.xib; sourceTree = "<group>"; };
		01F2A57F25803AA500DA96A6 /* DiaryOverviewDescriptionTableViewCell.swift */ = {isa = PBXFileReference; lastKnownFileType = sourcecode.swift; path = DiaryOverviewDescriptionTableViewCell.swift; sourceTree = "<group>"; };
		01F2A58025803AA500DA96A6 /* DiaryOverviewDescriptionTableViewCell.xib */ = {isa = PBXFileReference; lastKnownFileType = file.xib; path = DiaryOverviewDescriptionTableViewCell.xib; sourceTree = "<group>"; };
		01F2A5B72581181A00DA96A6 /* DiaryDayAddTableViewCell.swift */ = {isa = PBXFileReference; lastKnownFileType = sourcecode.swift; path = DiaryDayAddTableViewCell.swift; sourceTree = "<group>"; };
		01F2A5B82581181A00DA96A6 /* DiaryDayAddTableViewCell.xib */ = {isa = PBXFileReference; lastKnownFileType = file.xib; path = DiaryDayAddTableViewCell.xib; sourceTree = "<group>"; };
		01F2A5C12581183800DA96A6 /* DiaryDayEntryTableViewCell.swift */ = {isa = PBXFileReference; lastKnownFileType = sourcecode.swift; path = DiaryDayEntryTableViewCell.swift; sourceTree = "<group>"; };
		01F2A5C22581183800DA96A6 /* DiaryDayEntryTableViewCell.xib */ = {isa = PBXFileReference; lastKnownFileType = file.xib; path = DiaryDayEntryTableViewCell.xib; sourceTree = "<group>"; };
		01F2A5D4258208C500DA96A6 /* DiaryDayViewController.xib */ = {isa = PBXFileReference; lastKnownFileType = file.xib; path = DiaryDayViewController.xib; sourceTree = "<group>"; };
		01F2A5DC25820EE700DA96A6 /* DiaryDayViewModel.swift */ = {isa = PBXFileReference; lastKnownFileType = sourcecode.swift; path = DiaryDayViewModel.swift; sourceTree = "<group>"; };
		01F52F892550679600997A26 /* RiskCalculationExposureWindow.swift */ = {isa = PBXFileReference; lastKnownFileType = sourcecode.swift; path = RiskCalculationExposureWindow.swift; sourceTree = "<group>"; };
		01F52F91255067A000997A26 /* RiskCalculationError.swift */ = {isa = PBXFileReference; lastKnownFileType = sourcecode.swift; path = RiskCalculationError.swift; sourceTree = "<group>"; };
		01F52FF32552DB9600997A26 /* DMAppConfigurationViewController.swift */ = {isa = PBXFileReference; lastKnownFileType = sourcecode.swift; path = DMAppConfigurationViewController.swift; sourceTree = "<group>"; };
		01F52FFB2552E6F600997A26 /* ENARangeTest.swift */ = {isa = PBXFileReference; lastKnownFileType = sourcecode.swift; path = ENARangeTest.swift; sourceTree = "<group>"; };
		01F5F7212487B9C000229720 /* AppInformationViewController.swift */ = {isa = PBXFileReference; lastKnownFileType = sourcecode.swift; path = AppInformationViewController.swift; sourceTree = "<group>"; };
		0D5611B3247F852C00B5B094 /* SQLiteKeyValueStore.swift */ = {isa = PBXFileReference; lastKnownFileType = sourcecode.swift; path = SQLiteKeyValueStore.swift; sourceTree = "<group>"; };
		0DD260FE248D549B007C3B2C /* KeychainHelper.swift */ = {isa = PBXFileReference; lastKnownFileType = sourcecode.swift; path = KeychainHelper.swift; sourceTree = "<group>"; };
		0DF6BB96248AD616007E8B0C /* AppUpdateCheckHelper.swift */ = {isa = PBXFileReference; lastKnownFileType = sourcecode.swift; path = AppUpdateCheckHelper.swift; sourceTree = "<group>"; };
		0DF6BB9C248AE232007E8B0C /* AppUpdateCheckerHelperTests.swift */ = {isa = PBXFileReference; lastKnownFileType = sourcecode.swift; path = AppUpdateCheckerHelperTests.swift; sourceTree = "<group>"; };
		0DFCC2692484D7A700E2811D /* ENA-Bridging-Header.h */ = {isa = PBXFileReference; lastKnownFileType = sourcecode.c.h; path = "ENA-Bridging-Header.h"; sourceTree = "<group>"; };
		0DFCC26F2484DC8200E2811D /* ENATests-Bridging-Header.h */ = {isa = PBXFileReference; lastKnownFileType = sourcecode.c.h; path = "ENATests-Bridging-Header.h"; sourceTree = "<group>"; };
		0DFCC2702484DC8400E2811D /* sqlite3.c */ = {isa = PBXFileReference; fileEncoding = 4; lastKnownFileType = sourcecode.c.c; path = sqlite3.c; sourceTree = "<group>"; };
		0DFCC2712484DC8400E2811D /* sqlite3.h */ = {isa = PBXFileReference; fileEncoding = 4; lastKnownFileType = sourcecode.c.h; path = sqlite3.h; sourceTree = "<group>"; };
		1309194E247972C40066E329 /* PrivacyProtectionViewController.swift */ = {isa = PBXFileReference; lastKnownFileType = sourcecode.swift; path = PrivacyProtectionViewController.swift; sourceTree = "<group>"; };
		130CB19B246D92F800ADE602 /* ENAUITestsOnboarding.swift */ = {isa = PBXFileReference; fileEncoding = 4; lastKnownFileType = sourcecode.swift; path = ENAUITestsOnboarding.swift; sourceTree = "<group>"; };
		13156CFE248C19D000AFC472 /* de */ = {isa = PBXFileReference; lastKnownFileType = text.html; name = de; path = de.lproj/usage.html; sourceTree = "<group>"; };
		13156D00248CDECC00AFC472 /* en */ = {isa = PBXFileReference; lastKnownFileType = text.html; name = en; path = en.lproj/usage.html; sourceTree = "<group>"; };
		134F0DB9247578FF00D88934 /* ENAUITestsHome.swift */ = {isa = PBXFileReference; fileEncoding = 4; lastKnownFileType = sourcecode.swift; path = ENAUITestsHome.swift; sourceTree = "<group>"; };
		134F0DBA247578FF00D88934 /* ENAUITests-Extensions.swift */ = {isa = PBXFileReference; fileEncoding = 4; lastKnownFileType = sourcecode.swift; path = "ENAUITests-Extensions.swift"; sourceTree = "<group>"; };
		134F0F2B2475793400D88934 /* SnapshotHelper.swift */ = {isa = PBXFileReference; fileEncoding = 4; lastKnownFileType = sourcecode.swift; name = SnapshotHelper.swift; path = ../../fastlane/SnapshotHelper.swift; sourceTree = "<group>"; };
		13722043247AEEAD00152764 /* UNNotificationCenter+Extension.swift */ = {isa = PBXFileReference; lastKnownFileType = sourcecode.swift; path = "UNNotificationCenter+Extension.swift"; sourceTree = "<group>"; };
		137846482488027500A50AB8 /* OnboardingInfoViewController+Extension.swift */ = {isa = PBXFileReference; lastKnownFileType = sourcecode.swift; path = "OnboardingInfoViewController+Extension.swift"; sourceTree = "<group>"; };
		138910C4247A909000D739F6 /* ENATaskScheduler.swift */ = {isa = PBXFileReference; lastKnownFileType = sourcecode.swift; path = ENATaskScheduler.swift; sourceTree = "<group>"; };
		13E50468248E3CD20086641C /* ENAUITestsAppInformation.swift */ = {isa = PBXFileReference; lastKnownFileType = sourcecode.swift; path = ENAUITestsAppInformation.swift; sourceTree = "<group>"; };
		2F26CE2D248B9C4F00BE30EE /* UIViewController+BackButton.swift */ = {isa = PBXFileReference; lastKnownFileType = sourcecode.swift; path = "UIViewController+BackButton.swift"; sourceTree = "<group>"; };
		2F3218CF248063E300A7AC0A /* UIView+Convenience.swift */ = {isa = PBXFileReference; lastKnownFileType = sourcecode.swift; path = "UIView+Convenience.swift"; sourceTree = "<group>"; };
		2F3D95362518BCD1002B2C81 /* EUSettingsViewController.swift */ = {isa = PBXFileReference; lastKnownFileType = sourcecode.swift; path = EUSettingsViewController.swift; sourceTree = "<group>"; };
		2F3D953B2518BCE9002B2C81 /* EUSettingsViewModel.swift */ = {isa = PBXFileReference; lastKnownFileType = sourcecode.swift; path = EUSettingsViewModel.swift; sourceTree = "<group>"; };
		2F80CFDA247EDDB3000F06AF /* ExposureSubmissionHotlineViewController.swift */ = {isa = PBXFileReference; lastKnownFileType = sourcecode.swift; path = ExposureSubmissionHotlineViewController.swift; sourceTree = "<group>"; };
		2F96739A24AB70FA008E3147 /* ExposureSubmissionParsable.swift */ = {isa = PBXFileReference; lastKnownFileType = sourcecode.swift; path = ExposureSubmissionParsable.swift; sourceTree = "<group>"; };
		2FA968CD24D8560B008EE367 /* String+Random.swift */ = {isa = PBXFileReference; lastKnownFileType = sourcecode.swift; path = "String+Random.swift"; sourceTree = "<group>"; };
		2FA9E39224D2F2920030561C /* ExposureSubmission+TestResult.swift */ = {isa = PBXFileReference; lastKnownFileType = sourcecode.swift; path = "ExposureSubmission+TestResult.swift"; sourceTree = "<group>"; };
		2FA9E39424D2F2B00030561C /* ExposureSubmission+DeviceRegistrationKey.swift */ = {isa = PBXFileReference; lastKnownFileType = sourcecode.swift; path = "ExposureSubmission+DeviceRegistrationKey.swift"; sourceTree = "<group>"; };
		2FA9E39624D2F3C60030561C /* ExposureSubmissionError.swift */ = {isa = PBXFileReference; lastKnownFileType = sourcecode.swift; path = ExposureSubmissionError.swift; sourceTree = "<group>"; };
		2FA9E39824D2F4350030561C /* ExposureSubmission+ErrorParsing.swift */ = {isa = PBXFileReference; lastKnownFileType = sourcecode.swift; path = "ExposureSubmission+ErrorParsing.swift"; sourceTree = "<group>"; };
		2FA9E39A24D2F4A10030561C /* ExposureSubmissionService+Protocol.swift */ = {isa = PBXFileReference; lastKnownFileType = sourcecode.swift; path = "ExposureSubmissionService+Protocol.swift"; sourceTree = "<group>"; };
		2FC0356E24B342FA00E234AC /* UIViewcontroller+AlertTest.swift */ = {isa = PBXFileReference; lastKnownFileType = sourcecode.swift; path = "UIViewcontroller+AlertTest.swift"; sourceTree = "<group>"; };
		2FC0357024B5B70700E234AC /* Error+FAQUrl.swift */ = {isa = PBXFileReference; lastKnownFileType = sourcecode.swift; path = "Error+FAQUrl.swift"; sourceTree = "<group>"; };
		2FC951FD24DC23B9008D39F4 /* DMConfigurationCell.swift */ = {isa = PBXFileReference; lastKnownFileType = sourcecode.swift; path = DMConfigurationCell.swift; sourceTree = "<group>"; };
		2FD473BE251E0ECE000DCA40 /* EUSettingsViewControllerTests.swift */ = {isa = PBXFileReference; lastKnownFileType = sourcecode.swift; path = EUSettingsViewControllerTests.swift; sourceTree = "<group>"; };
		2FD881CB2490F65C00BEC8FC /* ExposureSubmissionHotlineViewControllerTest.swift */ = {isa = PBXFileReference; lastKnownFileType = sourcecode.swift; path = ExposureSubmissionHotlineViewControllerTest.swift; sourceTree = "<group>"; };
		2FD881CD249115E700BEC8FC /* ExposureSubmissionNavigationControllerTest.swift */ = {isa = PBXFileReference; lastKnownFileType = sourcecode.swift; path = ExposureSubmissionNavigationControllerTest.swift; sourceTree = "<group>"; };
		2FE15A3B249B8C0B0077BD8D /* AccessibilityIdentifiers.swift */ = {isa = PBXFileReference; lastKnownFileType = sourcecode.swift; path = AccessibilityIdentifiers.swift; sourceTree = "<group>"; };
		2FF1D62D2487850200381FFB /* NSMutableAttributedString+Generation.swift */ = {isa = PBXFileReference; lastKnownFileType = sourcecode.swift; path = "NSMutableAttributedString+Generation.swift"; sourceTree = "<group>"; };
		2FF1D62F24880FCF00381FFB /* DynamicTableViewRoundedCell.swift */ = {isa = PBXFileReference; lastKnownFileType = sourcecode.swift; path = DynamicTableViewRoundedCell.swift; sourceTree = "<group>"; };
		35075C092526378D00DE92F7 /* AllTests.xctestplan */ = {isa = PBXFileReference; fileEncoding = 4; lastKnownFileType = text; name = AllTests.xctestplan; path = TestPlans/AllTests.xctestplan; sourceTree = "<group>"; };
		35075C0E252637C300DE92F7 /* SmokeTests.xctestplan */ = {isa = PBXFileReference; fileEncoding = 4; lastKnownFileType = text; name = SmokeTests.xctestplan; path = TestPlans/SmokeTests.xctestplan; sourceTree = "<group>"; };
		35163D23251CFCCB00D220CA /* CachingHTTPClientMock.swift */ = {isa = PBXFileReference; lastKnownFileType = sourcecode.swift; path = CachingHTTPClientMock.swift; sourceTree = "<group>"; };
		351E6305256BEC8D00D89B29 /* LabeledCountriesView.swift */ = {isa = PBXFileReference; lastKnownFileType = sourcecode.swift; path = LabeledCountriesView.swift; sourceTree = "<group>"; };
		351E630A256C5B9C00D89B29 /* LabeledCountriesCell.swift */ = {isa = PBXFileReference; lastKnownFileType = sourcecode.swift; path = LabeledCountriesCell.swift; sourceTree = "<group>"; };
		351E630B256C5B9C00D89B29 /* LabeledCountriesCell.xib */ = {isa = PBXFileReference; lastKnownFileType = file.xib; path = LabeledCountriesCell.xib; sourceTree = "<group>"; };
		3523CA31252DC617002E6DEC /* Screenshots.xctestplan */ = {isa = PBXFileReference; lastKnownFileType = text; name = Screenshots.xctestplan; path = TestPlans/Screenshots.xctestplan; sourceTree = "<group>"; };
		3523F8A72570F819004B0424 /* NSAttributedString+BulletPoint.swift */ = {isa = PBXFileReference; lastKnownFileType = sourcecode.swift; path = "NSAttributedString+BulletPoint.swift"; sourceTree = "<group>"; };
		352E0F18255D537C00DC3E20 /* AppConfiguration+Validation.swift */ = {isa = PBXFileReference; lastKnownFileType = sourcecode.swift; path = "AppConfiguration+Validation.swift"; sourceTree = "<group>"; };
		352F25A724EFCBDE00ACDFF3 /* ServerEnvironment.swift */ = {isa = PBXFileReference; fileEncoding = 4; lastKnownFileType = sourcecode.swift; path = ServerEnvironment.swift; sourceTree = "<group>"; };
		35327FF5256D4CE600C36A44 /* UIStackView+prune.swift */ = {isa = PBXFileReference; lastKnownFileType = sourcecode.swift; path = "UIStackView+prune.swift"; sourceTree = "<group>"; };
		353412CB2525EE4A0086D15C /* Globals.swift */ = {isa = PBXFileReference; lastKnownFileType = sourcecode.swift; path = Globals.swift; sourceTree = "<group>"; };
		35358DD325A23169004FD0CB /* HTTPClientCertificatePinningTests.swift */ = {isa = PBXFileReference; lastKnownFileType = sourcecode.swift; path = HTTPClientCertificatePinningTests.swift; sourceTree = "<group>"; };
		3539DAD0252B353C00489B1A /* CachedAppConfigurationMock.swift */ = {isa = PBXFileReference; lastKnownFileType = sourcecode.swift; path = CachedAppConfigurationMock.swift; sourceTree = "<group>"; };
		3544182825AF7B5200B11056 /* app_features.pb.swift */ = {isa = PBXFileReference; fileEncoding = 4; lastKnownFileType = sourcecode.swift; name = app_features.pb.swift; path = ../../../gen/output/internal/v2/app_features.pb.swift; sourceTree = "<group>"; };
		354E305824EFF26E00526C9F /* Country.swift */ = {isa = PBXFileReference; lastKnownFileType = sourcecode.swift; path = Country.swift; sourceTree = "<group>"; };
		356FBF48255EC27A00959346 /* CacheAppConfigMockTests.swift */ = {isa = PBXFileReference; lastKnownFileType = sourcecode.swift; path = CacheAppConfigMockTests.swift; sourceTree = "<group>"; };
		357B1857255A7F5C00584548 /* AppConfig+CacheInvalidation.swift */ = {isa = PBXFileReference; lastKnownFileType = sourcecode.swift; path = "AppConfig+CacheInvalidation.swift"; sourceTree = "<group>"; };
		3598D99924FE280700483F1F /* CountryTests.swift */ = {isa = PBXFileReference; lastKnownFileType = sourcecode.swift; path = CountryTests.swift; sourceTree = "<group>"; };
		35A7F080250A7CF8005E6C33 /* KeychainHelperTests.swift */ = {isa = PBXFileReference; lastKnownFileType = sourcecode.swift; path = KeychainHelperTests.swift; sourceTree = "<group>"; };
		35AA4AF3259B40FC00D32306 /* CryptoFallbackTests.swift */ = {isa = PBXFileReference; lastKnownFileType = sourcecode.swift; path = CryptoFallbackTests.swift; sourceTree = "<group>"; };
		35BE8597251CE495005C2FD0 /* CachingHTTPClient.swift */ = {isa = PBXFileReference; lastKnownFileType = sourcecode.swift; path = CachingHTTPClient.swift; sourceTree = "<group>"; };
		35C701EB2556BCB9008AEA91 /* Migration1To2.swift */ = {isa = PBXFileReference; lastKnownFileType = sourcecode.swift; path = Migration1To2.swift; sourceTree = "<group>"; };
		35C701F32556C016008AEA91 /* Migration1To2Tests.swift */ = {isa = PBXFileReference; lastKnownFileType = sourcecode.swift; path = Migration1To2Tests.swift; sourceTree = "<group>"; };
		35D16DDC2567FB980069AD1B /* DynamicLegalCell.swift */ = {isa = PBXFileReference; lastKnownFileType = sourcecode.swift; path = DynamicLegalCell.swift; sourceTree = "<group>"; };
		35D16DDD2567FB980069AD1B /* DynamicLegalCell.xib */ = {isa = PBXFileReference; lastKnownFileType = file.xib; path = DynamicLegalCell.xib; sourceTree = "<group>"; };
		35EA6159258BC8E30062B50A /* CryptoKitFallbacks.swift */ = {isa = PBXFileReference; lastKnownFileType = sourcecode.swift; path = CryptoKitFallbacks.swift; sourceTree = "<group>"; };
		35EA684125553AE300335F73 /* DownloadedPackagesSQLLiteStoreV2.swift */ = {isa = PBXFileReference; lastKnownFileType = sourcecode.swift; path = DownloadedPackagesSQLLiteStoreV2.swift; sourceTree = "<group>"; };
		35EA684925553B5C00335F73 /* DownloadedPackagesStoreV2.swift */ = {isa = PBXFileReference; lastKnownFileType = sourcecode.swift; path = DownloadedPackagesStoreV2.swift; sourceTree = "<group>"; };
		35EA68512555488600335F73 /* SQLiteError.swift */ = {isa = PBXFileReference; lastKnownFileType = sourcecode.swift; path = SQLiteError.swift; sourceTree = "<group>"; };
		4026C2DB24852B7600926FB4 /* AppInformationViewController+LegalModel.swift */ = {isa = PBXFileReference; lastKnownFileType = sourcecode.swift; path = "AppInformationViewController+LegalModel.swift"; sourceTree = "<group>"; };
		4026C2E324854C8D00926FB4 /* AppInformationLegalCell.swift */ = {isa = PBXFileReference; lastKnownFileType = sourcecode.swift; path = AppInformationLegalCell.swift; sourceTree = "<group>"; };
		503DB1A6255D822E00576E57 /* ExposureSubmissionIntroViewController.swift */ = {isa = PBXFileReference; lastKnownFileType = sourcecode.swift; path = ExposureSubmissionIntroViewController.swift; sourceTree = "<group>"; };
		503DB1AB255D826900576E57 /* ExposureSubmissionIntroViewModel.swift */ = {isa = PBXFileReference; lastKnownFileType = sourcecode.swift; path = ExposureSubmissionIntroViewModel.swift; sourceTree = "<group>"; };
		505F2E512587738900697CC2 /* AccessibilityLabels.swift */ = {isa = PBXFileReference; lastKnownFileType = sourcecode.swift; path = AccessibilityLabels.swift; sourceTree = "<group>"; };
		50B1D6E62551621C00684C3C /* DayKeyPackageDownloadTests.swift */ = {isa = PBXFileReference; lastKnownFileType = sourcecode.swift; path = DayKeyPackageDownloadTests.swift; sourceTree = "<group>"; };
		50BD2E6124FE1E8700932566 /* AppInformationModel.swift */ = {isa = PBXFileReference; lastKnownFileType = sourcecode.swift; path = AppInformationModel.swift; sourceTree = "<group>"; };
		50BD2E6324FE232E00932566 /* AppInformationImprintViewModel.swift */ = {isa = PBXFileReference; lastKnownFileType = sourcecode.swift; path = AppInformationImprintViewModel.swift; sourceTree = "<group>"; };
		50BD2E6F24FE26F300932566 /* AppInformationImprintTest.swift */ = {isa = PBXFileReference; fileEncoding = 4; lastKnownFileType = sourcecode.swift; path = AppInformationImprintTest.swift; sourceTree = "<group>"; };
		50C5203F25ADACBB008DF2F4 /* HomeShownPositiveTestResultCellModelTest.swift */ = {isa = PBXFileReference; lastKnownFileType = sourcecode.swift; path = HomeShownPositiveTestResultCellModelTest.swift; sourceTree = "<group>"; };
		50C5C1B425891CC800C4817A /* DynamicLegalExtendedCell.xib */ = {isa = PBXFileReference; lastKnownFileType = file.xib; path = DynamicLegalExtendedCell.xib; sourceTree = "<group>"; };
		50C5C1B9258920AD00C4817A /* DynamicLegalExtendedCell.swift */ = {isa = PBXFileReference; lastKnownFileType = sourcecode.swift; path = DynamicLegalExtendedCell.swift; sourceTree = "<group>"; };
		50DC527824FEB2AE00F6D8EB /* AppInformationDynamicCell.swift */ = {isa = PBXFileReference; lastKnownFileType = sourcecode.swift; path = AppInformationDynamicCell.swift; sourceTree = "<group>"; };
		50DC527A24FEB5CA00F6D8EB /* AppInformationModelTest.swift */ = {isa = PBXFileReference; lastKnownFileType = sourcecode.swift; path = AppInformationModelTest.swift; sourceTree = "<group>"; };
		50E3BE59250127DF0033E2C7 /* AppInformationDynamicAction.swift */ = {isa = PBXFileReference; lastKnownFileType = sourcecode.swift; path = AppInformationDynamicAction.swift; sourceTree = "<group>"; };
		50F9130C253F1D7800DFE683 /* OnboardingPageType.swift */ = {isa = PBXFileReference; lastKnownFileType = sourcecode.swift; path = OnboardingPageType.swift; sourceTree = "<group>"; };
		514C0A09247AEEE200F235F6 /* en */ = {isa = PBXFileReference; lastKnownFileType = text.plist.stringsdict; name = en; path = en.lproj/Localizable.stringsdict; sourceTree = "<group>"; };
		514E81332461B97700636861 /* ExposureManager.swift */ = {isa = PBXFileReference; fileEncoding = 4; lastKnownFileType = sourcecode.swift; path = ExposureManager.swift; sourceTree = "<group>"; };
		514EE998246D4C2E00DE4884 /* UITableViewCell+Identifier.swift */ = {isa = PBXFileReference; lastKnownFileType = sourcecode.swift; path = "UITableViewCell+Identifier.swift"; sourceTree = "<group>"; };
		514EE99A246D4C4C00DE4884 /* UITableView+Dequeue.swift */ = {isa = PBXFileReference; lastKnownFileType = sourcecode.swift; path = "UITableView+Dequeue.swift"; sourceTree = "<group>"; };
		516E430124B89AED0008CC30 /* CoordinatorTests.swift */ = {isa = PBXFileReference; lastKnownFileType = sourcecode.swift; path = CoordinatorTests.swift; sourceTree = "<group>"; };
		51895EDB245E16CD0085DA38 /* ENAColor.swift */ = {isa = PBXFileReference; lastKnownFileType = sourcecode.swift; path = ENAColor.swift; sourceTree = "<group>"; };
		518A69FA24687D5800444E66 /* RiskLevel.swift */ = {isa = PBXFileReference; lastKnownFileType = sourcecode.swift; path = RiskLevel.swift; sourceTree = "<group>"; };
		51C737BC245B349700286105 /* OnboardingInfoViewController.swift */ = {isa = PBXFileReference; lastKnownFileType = sourcecode.swift; path = OnboardingInfoViewController.swift; sourceTree = "<group>"; };
		51C737BE245B3B5D00286105 /* OnboardingInfo.swift */ = {isa = PBXFileReference; lastKnownFileType = sourcecode.swift; path = OnboardingInfo.swift; sourceTree = "<group>"; };
		51D420B624583B7200AD70CA /* NSObject+Identifier.swift */ = {isa = PBXFileReference; lastKnownFileType = sourcecode.swift; path = "NSObject+Identifier.swift"; sourceTree = "<group>"; };
		51D420C324583E3300AD70CA /* SettingsViewController.swift */ = {isa = PBXFileReference; fileEncoding = 4; lastKnownFileType = sourcecode.swift; lineEnding = 0; path = SettingsViewController.swift; sourceTree = "<group>"; };
		51D420D324586DCA00AD70CA /* NotificationName.swift */ = {isa = PBXFileReference; lastKnownFileType = sourcecode.swift; path = NotificationName.swift; sourceTree = "<group>"; };
		5222AA67255ECFE100F338C7 /* ExposureSubmissionTestResultConsentViewController.swift */ = {isa = PBXFileReference; lastKnownFileType = sourcecode.swift; path = ExposureSubmissionTestResultConsentViewController.swift; sourceTree = "<group>"; };
		5222AA6F255ED8E000F338C7 /* ExposureSubmissionTestResultConsentViewModel.swift */ = {isa = PBXFileReference; lastKnownFileType = sourcecode.swift; path = ExposureSubmissionTestResultConsentViewModel.swift; sourceTree = "<group>"; };
		523D5E74256FDFE900EF67EA /* ExposureSubmissionThankYouViewController.swift */ = {isa = PBXFileReference; lastKnownFileType = sourcecode.swift; path = ExposureSubmissionThankYouViewController.swift; sourceTree = "<group>"; };
		523D5E79256FE04000EF67EA /* ExposureSubmissionThankYouViewModel.swift */ = {isa = PBXFileReference; lastKnownFileType = sourcecode.swift; path = ExposureSubmissionThankYouViewModel.swift; sourceTree = "<group>"; };
		524C4291256587B900EBC3B0 /* ExposureSubmissionTestResultConsentViewModelTests.swift */ = {isa = PBXFileReference; lastKnownFileType = sourcecode.swift; path = ExposureSubmissionTestResultConsentViewModelTests.swift; sourceTree = "<group>"; };
		5270E9B7256D20A900B08606 /* NSTextAttachment+ImageHeight.swift */ = {isa = PBXFileReference; lastKnownFileType = sourcecode.swift; path = "NSTextAttachment+ImageHeight.swift"; sourceTree = "<group>"; };
		52CAAC002562B82E00239DCB /* DynamicTableViewConsentCell.swift */ = {isa = PBXFileReference; lastKnownFileType = sourcecode.swift; path = DynamicTableViewConsentCell.swift; sourceTree = "<group>"; };
		710021DB248E44A6001F0B63 /* ENAFont.swift */ = {isa = PBXFileReference; lastKnownFileType = sourcecode.swift; path = ENAFont.swift; sourceTree = "<group>"; };
		710021DD248EAF16001F0B63 /* ExposureSubmissionImageCardCell.xib */ = {isa = PBXFileReference; lastKnownFileType = file.xib; path = ExposureSubmissionImageCardCell.xib; sourceTree = "<group>"; };
		710021DF248EAF9A001F0B63 /* ExposureSubmissionImageCardCell.swift */ = {isa = PBXFileReference; lastKnownFileType = sourcecode.swift; path = ExposureSubmissionImageCardCell.swift; sourceTree = "<group>"; };
		710224ED2490E2FC000C5DEF /* ExposureSubmissionStepCell.xib */ = {isa = PBXFileReference; lastKnownFileType = file.xib; path = ExposureSubmissionStepCell.xib; sourceTree = "<group>"; };
		710224F32490E7A3000C5DEF /* ExposureSubmissionStepCell.swift */ = {isa = PBXFileReference; lastKnownFileType = sourcecode.swift; path = ExposureSubmissionStepCell.swift; sourceTree = "<group>"; };
		710224F524910661000C5DEF /* ExposureSubmissionDynamicCell.swift */ = {isa = PBXFileReference; lastKnownFileType = sourcecode.swift; path = ExposureSubmissionDynamicCell.swift; sourceTree = "<group>"; };
		710ABB1E2475115500948792 /* UITableViewController+Enum.swift */ = {isa = PBXFileReference; lastKnownFileType = sourcecode.swift; path = "UITableViewController+Enum.swift"; sourceTree = "<group>"; };
		710ABB22247513E300948792 /* DynamicTypeTableViewCell.swift */ = {isa = PBXFileReference; lastKnownFileType = sourcecode.swift; path = DynamicTypeTableViewCell.swift; sourceTree = "<group>"; };
		710ABB26247533FA00948792 /* DynamicTableViewController.swift */ = {isa = PBXFileReference; lastKnownFileType = sourcecode.swift; path = DynamicTableViewController.swift; sourceTree = "<group>"; };
		710ABB282475353900948792 /* DynamicTableViewModel.swift */ = {isa = PBXFileReference; lastKnownFileType = sourcecode.swift; path = DynamicTableViewModel.swift; sourceTree = "<group>"; };
		71176E2D24891C02004B0C9F /* ENAColorTests.swift */ = {isa = PBXFileReference; lastKnownFileType = sourcecode.swift; path = ENAColorTests.swift; sourceTree = "<group>"; };
		71176E31248957C3004B0C9F /* AppNavigationController.swift */ = {isa = PBXFileReference; lastKnownFileType = sourcecode.swift; path = AppNavigationController.swift; sourceTree = "<group>"; };
		711EFCC62492EE31005FEF21 /* ENAFooterView.swift */ = {isa = PBXFileReference; lastKnownFileType = sourcecode.swift; path = ENAFooterView.swift; sourceTree = "<group>"; };
		711EFCC824935C79005FEF21 /* ExposureSubmissionTestResultHeaderView.xib */ = {isa = PBXFileReference; lastKnownFileType = file.xib; path = ExposureSubmissionTestResultHeaderView.xib; sourceTree = "<group>"; };
		71330E40248109F600EB10F6 /* DynamicTableViewSection.swift */ = {isa = PBXFileReference; lastKnownFileType = sourcecode.swift; path = DynamicTableViewSection.swift; sourceTree = "<group>"; };
		71330E42248109FD00EB10F6 /* DynamicTableViewCell.swift */ = {isa = PBXFileReference; lastKnownFileType = sourcecode.swift; path = DynamicTableViewCell.swift; sourceTree = "<group>"; };
		71330E4424810A0500EB10F6 /* DynamicTableViewHeader.swift */ = {isa = PBXFileReference; lastKnownFileType = sourcecode.swift; path = DynamicTableViewHeader.swift; sourceTree = "<group>"; };
		71330E4624810A0C00EB10F6 /* DynamicTableViewFooter.swift */ = {isa = PBXFileReference; lastKnownFileType = sourcecode.swift; path = DynamicTableViewFooter.swift; sourceTree = "<group>"; };
		71330E4824810A5A00EB10F6 /* DynamicTableViewAction.swift */ = {isa = PBXFileReference; lastKnownFileType = sourcecode.swift; path = DynamicTableViewAction.swift; sourceTree = "<group>"; };
		713EA25A247818B000AB7EE8 /* DynamicTypeButton.swift */ = {isa = PBXFileReference; lastKnownFileType = sourcecode.swift; path = DynamicTypeButton.swift; sourceTree = "<group>"; };
		713EA25C24798A7000AB7EE8 /* ExposureDetectionRoundedView.swift */ = {isa = PBXFileReference; lastKnownFileType = sourcecode.swift; path = ExposureDetectionRoundedView.swift; sourceTree = "<group>"; };
		713EA25E24798A9100AB7EE8 /* ExposureDetectionRiskCell.swift */ = {isa = PBXFileReference; lastKnownFileType = sourcecode.swift; path = ExposureDetectionRiskCell.swift; sourceTree = "<group>"; };
		713EA26024798AD100AB7EE8 /* ExposureDetectionHotlineCell.swift */ = {isa = PBXFileReference; lastKnownFileType = sourcecode.swift; path = ExposureDetectionHotlineCell.swift; sourceTree = "<group>"; };
		713EA26224798F8500AB7EE8 /* ExposureDetectionHeaderCell.swift */ = {isa = PBXFileReference; lastKnownFileType = sourcecode.swift; path = ExposureDetectionHeaderCell.swift; sourceTree = "<group>"; };
		714194E9247A65C60072A090 /* DynamicTableViewHeaderSeparatorView.swift */ = {isa = PBXFileReference; lastKnownFileType = sourcecode.swift; path = DynamicTableViewHeaderSeparatorView.swift; sourceTree = "<group>"; };
		7154EB49247D21E200A467FF /* ExposureDetectionLongGuideCell.swift */ = {isa = PBXFileReference; lastKnownFileType = sourcecode.swift; path = ExposureDetectionLongGuideCell.swift; sourceTree = "<group>"; };
		7154EB4B247E862100A467FF /* ExposureDetectionLoadingCell.swift */ = {isa = PBXFileReference; lastKnownFileType = sourcecode.swift; path = ExposureDetectionLoadingCell.swift; sourceTree = "<group>"; };
		717D21E8248C022E00D9717E /* DynamicTableViewHtmlCell.swift */ = {isa = PBXFileReference; lastKnownFileType = sourcecode.swift; path = DynamicTableViewHtmlCell.swift; sourceTree = "<group>"; };
		717D21EA248C072300D9717E /* en */ = {isa = PBXFileReference; lastKnownFileType = text.html; name = en; path = "en.lproj/privacy-policy.html"; sourceTree = "<group>"; };
		71AFBD922464251000F91006 /* .swiftlint.yml */ = {isa = PBXFileReference; lastKnownFileType = text.yaml; path = .swiftlint.yml; sourceTree = "<group>"; };
		71B8044424828A6C00D53506 /* .swiftformat */ = {isa = PBXFileReference; lastKnownFileType = text; path = .swiftformat; sourceTree = "<group>"; };
		71B804462484CC0800D53506 /* ENALabel.swift */ = {isa = PBXFileReference; lastKnownFileType = sourcecode.swift; path = ENALabel.swift; sourceTree = "<group>"; };
		71B804482484D37300D53506 /* RiskLegendViewController.swift */ = {isa = PBXFileReference; lastKnownFileType = sourcecode.swift; path = RiskLegendViewController.swift; sourceTree = "<group>"; };
		71B8044E248526B600D53506 /* DynamicTableViewSpaceCell.swift */ = {isa = PBXFileReference; lastKnownFileType = sourcecode.swift; path = DynamicTableViewSpaceCell.swift; sourceTree = "<group>"; };
		71C0BEDC2498DD07009A17A0 /* ENANavigationFooterView.swift */ = {isa = PBXFileReference; lastKnownFileType = sourcecode.swift; path = ENANavigationFooterView.swift; sourceTree = "<group>"; };
		71CAB9D1248AACAD00F516A5 /* PixelPerfectLayoutConstraint.swift */ = {isa = PBXFileReference; lastKnownFileType = sourcecode.swift; path = PixelPerfectLayoutConstraint.swift; sourceTree = "<group>"; };
		71CC3E9C246D5D8000217F2C /* AppInformationViewController+DynamicTableViewModel.swift */ = {isa = PBXFileReference; lastKnownFileType = sourcecode.swift; path = "AppInformationViewController+DynamicTableViewModel.swift"; sourceTree = "<group>"; };
		71CC3E9E246D6B6800217F2C /* AppInformationDetailViewController.swift */ = {isa = PBXFileReference; lastKnownFileType = sourcecode.swift; path = AppInformationDetailViewController.swift; sourceTree = "<group>"; };
		71CC3EA0246D6BBF00217F2C /* DynamicTypeLabel.swift */ = {isa = PBXFileReference; lastKnownFileType = sourcecode.swift; path = DynamicTypeLabel.swift; sourceTree = "<group>"; };
		71CC3EA2246D6C4000217F2C /* UIFont+DynamicType.swift */ = {isa = PBXFileReference; lastKnownFileType = sourcecode.swift; path = "UIFont+DynamicType.swift"; sourceTree = "<group>"; };
		71D3C1992494EFAC00DBABA8 /* ENANavigationControllerWithFooter.swift */ = {isa = PBXFileReference; lastKnownFileType = sourcecode.swift; path = ENANavigationControllerWithFooter.swift; sourceTree = "<group>"; };
		71EF33D82497F3E8007B7E1B /* ENANavigationControllerWithFooterChild.swift */ = {isa = PBXFileReference; lastKnownFileType = sourcecode.swift; path = ENANavigationControllerWithFooterChild.swift; sourceTree = "<group>"; };
		71EF33DA2497F419007B7E1B /* ENANavigationFooterItem.swift */ = {isa = PBXFileReference; lastKnownFileType = sourcecode.swift; path = ENANavigationFooterItem.swift; sourceTree = "<group>"; };
		71F2E57A2487AEFC00694F1A /* ena-colors.xcassets */ = {isa = PBXFileReference; lastKnownFileType = folder.assetcatalog; path = "ena-colors.xcassets"; sourceTree = "<group>"; };
		71F5418B248BEDBE006DB793 /* de */ = {isa = PBXFileReference; lastKnownFileType = text.html; name = de; path = "de.lproj/privacy-policy.html"; sourceTree = "<group>"; };
		71F54190248BF677006DB793 /* HtmlTextView.swift */ = {isa = PBXFileReference; lastKnownFileType = sourcecode.swift; path = HtmlTextView.swift; sourceTree = "<group>"; };
		71FD8861246EB27F00E804D0 /* ExposureDetectionViewController.swift */ = {isa = PBXFileReference; lastKnownFileType = sourcecode.swift; path = ExposureDetectionViewController.swift; sourceTree = "<group>"; };
		71FE1C68247A8FE100851FEB /* DynamicTableViewHeaderFooterView.swift */ = {isa = PBXFileReference; lastKnownFileType = sourcecode.swift; path = DynamicTableViewHeaderFooterView.swift; sourceTree = "<group>"; };
		71FE1C70247AA7B700851FEB /* DynamicTableViewHeaderImageView.swift */ = {isa = PBXFileReference; fileEncoding = 4; lastKnownFileType = sourcecode.swift; path = DynamicTableViewHeaderImageView.swift; sourceTree = "<group>"; };
		71FE1C74247AC2B500851FEB /* ExposureSubmissionQRScannerViewController.swift */ = {isa = PBXFileReference; fileEncoding = 4; lastKnownFileType = sourcecode.swift; path = ExposureSubmissionQRScannerViewController.swift; sourceTree = "<group>"; };
		71FE1C78247AC2B500851FEB /* ExposureSubmissionTestResultViewController.swift */ = {isa = PBXFileReference; fileEncoding = 4; lastKnownFileType = sourcecode.swift; path = ExposureSubmissionTestResultViewController.swift; sourceTree = "<group>"; };
		71FE1C79247AC2B500851FEB /* ExposureSubmissionNavigationController.swift */ = {isa = PBXFileReference; fileEncoding = 4; lastKnownFileType = sourcecode.swift; path = ExposureSubmissionNavigationController.swift; sourceTree = "<group>"; };
		71FE1C84247AC33D00851FEB /* ExposureSubmissionTestResultHeaderView.swift */ = {isa = PBXFileReference; fileEncoding = 4; lastKnownFileType = sourcecode.swift; path = ExposureSubmissionTestResultHeaderView.swift; sourceTree = "<group>"; };
		71FE1C8A247AC79D00851FEB /* DynamicTableViewIconCell.swift */ = {isa = PBXFileReference; fileEncoding = 4; lastKnownFileType = sourcecode.swift; path = DynamicTableViewIconCell.swift; sourceTree = "<group>"; };
		71FE1C8B247AC79D00851FEB /* DynamicTableViewIconCell.xib */ = {isa = PBXFileReference; fileEncoding = 4; lastKnownFileType = file.xib; path = DynamicTableViewIconCell.xib; sourceTree = "<group>"; };
		85142500245DA0B3009D2791 /* UIViewController+Alert.swift */ = {isa = PBXFileReference; lastKnownFileType = sourcecode.swift; path = "UIViewController+Alert.swift"; sourceTree = "<group>"; };
		8539874E2467094E00D28B62 /* AppIcon.xcassets */ = {isa = PBXFileReference; lastKnownFileType = folder.assetcatalog; path = AppIcon.xcassets; sourceTree = "<group>"; };
		853D987924694A8700490DBA /* ENAButton.swift */ = {isa = PBXFileReference; lastKnownFileType = sourcecode.swift; path = ENAButton.swift; sourceTree = "<group>"; };
		853D98842469DC8100490DBA /* ExposureNotificationSettingViewController.swift */ = {isa = PBXFileReference; fileEncoding = 4; lastKnownFileType = sourcecode.swift; lineEnding = 0; path = ExposureNotificationSettingViewController.swift; sourceTree = "<group>"; };
		85790F2E245C6B72003D47E1 /* ENA.entitlements */ = {isa = PBXFileReference; fileEncoding = 4; lastKnownFileType = text.plist.entitlements; path = ENA.entitlements; sourceTree = "<group>"; };
		858F6F6D245A103C009FFD33 /* ExposureNotification.framework */ = {isa = PBXFileReference; lastKnownFileType = wrapper.framework; name = ExposureNotification.framework; path = System/Library/Frameworks/ExposureNotification.framework; sourceTree = SDKROOT; };
		8595BF5E246032D90056EA27 /* ENASwitch.swift */ = {isa = PBXFileReference; lastKnownFileType = sourcecode.swift; path = ENASwitch.swift; sourceTree = "<group>"; };
		859DD511248549790073D59F /* MockDiagnosisKeysRetrieval.swift */ = {isa = PBXFileReference; lastKnownFileType = sourcecode.swift; path = MockDiagnosisKeysRetrieval.swift; sourceTree = "<group>"; };
		85D7593B2457048F008175F0 /* ENA.app */ = {isa = PBXFileReference; explicitFileType = wrapper.application; includeInIndex = 0; path = ENA.app; sourceTree = BUILT_PRODUCTS_DIR; };
		85D7593E2457048F008175F0 /* AppDelegate.swift */ = {isa = PBXFileReference; lastKnownFileType = sourcecode.swift; path = AppDelegate.swift; sourceTree = "<group>"; };
		85D7594A24570491008175F0 /* Assets.xcassets */ = {isa = PBXFileReference; lastKnownFileType = folder.assetcatalog; path = Assets.xcassets; sourceTree = "<group>"; };
		85D7594D24570491008175F0 /* Base */ = {isa = PBXFileReference; lastKnownFileType = file.storyboard; name = Base; path = Base.lproj/LaunchScreen.storyboard; sourceTree = "<group>"; };
		85D7594F24570491008175F0 /* Info.plist */ = {isa = PBXFileReference; lastKnownFileType = text.plist.xml; path = Info.plist; sourceTree = "<group>"; };
		85D7595424570491008175F0 /* ENATests.xctest */ = {isa = PBXFileReference; explicitFileType = wrapper.cfbundle; includeInIndex = 0; path = ENATests.xctest; sourceTree = BUILT_PRODUCTS_DIR; };
		85D7595A24570491008175F0 /* Info.plist */ = {isa = PBXFileReference; lastKnownFileType = text.plist.xml; path = Info.plist; sourceTree = "<group>"; };
		85D7595F24570491008175F0 /* ENAUITests.xctest */ = {isa = PBXFileReference; explicitFileType = wrapper.cfbundle; includeInIndex = 0; path = ENAUITests.xctest; sourceTree = BUILT_PRODUCTS_DIR; };
		85D7596324570491008175F0 /* ENAUITests.swift */ = {isa = PBXFileReference; fileEncoding = 4; lastKnownFileType = sourcecode.swift; lineEnding = 0; path = ENAUITests.swift; sourceTree = "<group>"; };
		85D7596524570491008175F0 /* Info.plist */ = {isa = PBXFileReference; lastKnownFileType = text.plist.xml; path = Info.plist; sourceTree = "<group>"; };
		85E33443247EB357006E74EC /* CircularProgressView.swift */ = {isa = PBXFileReference; lastKnownFileType = sourcecode.swift; path = CircularProgressView.swift; sourceTree = "<group>"; };
		8F27018E259B593700E48CFE /* ContactDiaryStore.swift */ = {isa = PBXFileReference; lastKnownFileType = sourcecode.swift; path = ContactDiaryStore.swift; sourceTree = "<group>"; };
		8F270193259B5BA700E48CFE /* ContactDiaryMigration1To2.swift */ = {isa = PBXFileReference; lastKnownFileType = sourcecode.swift; path = ContactDiaryMigration1To2.swift; sourceTree = "<group>"; };
		8F3D71A925A86AD300D52CCD /* HomeExposureLoggingCellModelTests.swift */ = {isa = PBXFileReference; lastKnownFileType = sourcecode.swift; path = HomeExposureLoggingCellModelTests.swift; sourceTree = "<group>"; };
		8FF3525D25ADAD06008A07BD /* HomeTestResultCellModelTests.swift */ = {isa = PBXFileReference; lastKnownFileType = sourcecode.swift; path = HomeTestResultCellModelTests.swift; sourceTree = "<group>"; };
		8FF9B2B1259B6B030080770D /* ContactDiaryStoreSchemaV2.swift */ = {isa = PBXFileReference; lastKnownFileType = sourcecode.swift; path = ContactDiaryStoreSchemaV2.swift; sourceTree = "<group>"; };
		94092540254BFE6800FE61A2 /* DMWarnOthersNotificationViewController.swift */ = {isa = PBXFileReference; lastKnownFileType = sourcecode.swift; path = DMWarnOthersNotificationViewController.swift; sourceTree = "<group>"; };
		9412FAF92523499D0086E139 /* DeltaOnboardingViewControllerTests.swift */ = {isa = PBXFileReference; lastKnownFileType = sourcecode.swift; path = DeltaOnboardingViewControllerTests.swift; sourceTree = "<group>"; };
		9417BA94252B6B5100AD4053 /* DMSQLiteErrorViewController.swift */ = {isa = PBXFileReference; lastKnownFileType = sourcecode.swift; path = DMSQLiteErrorViewController.swift; sourceTree = "<group>"; };
		941ADDAF2518C2B200E421D9 /* EuTracingTableViewCell.swift */ = {isa = PBXFileReference; lastKnownFileType = sourcecode.swift; path = EuTracingTableViewCell.swift; sourceTree = "<group>"; };
		941ADDB12518C3FB00E421D9 /* ENSettingEuTracingViewModel.swift */ = {isa = PBXFileReference; lastKnownFileType = sourcecode.swift; path = ENSettingEuTracingViewModel.swift; sourceTree = "<group>"; };
		941B689E253EFF2300DC1962 /* Int+Increment.swift */ = {isa = PBXFileReference; lastKnownFileType = sourcecode.swift; path = "Int+Increment.swift"; sourceTree = "<group>"; };
		941F5ECB2518E82100785F06 /* ENSettingEuTracingViewModelTests.swift */ = {isa = PBXFileReference; lastKnownFileType = sourcecode.swift; path = ENSettingEuTracingViewModelTests.swift; sourceTree = "<group>"; };
		94427A4F25502B8900C36BE6 /* WarnOthersNotificationsTimeInterval.swift */ = {isa = PBXFileReference; lastKnownFileType = sourcecode.swift; path = WarnOthersNotificationsTimeInterval.swift; sourceTree = "<group>"; };
		9488C3002521EE8E00504648 /* DeltaOnboardingNavigationController.swift */ = {isa = PBXFileReference; lastKnownFileType = sourcecode.swift; path = DeltaOnboardingNavigationController.swift; sourceTree = "<group>"; };
		948AFE5E2552F6F60019579A /* WarnOthersReminderTests.swift */ = {isa = PBXFileReference; lastKnownFileType = sourcecode.swift; path = WarnOthersReminderTests.swift; sourceTree = "<group>"; };
		948AFE662553DC5B0019579A /* WarnOthersRemindable.swift */ = {isa = PBXFileReference; lastKnownFileType = sourcecode.swift; path = WarnOthersRemindable.swift; sourceTree = "<group>"; };
		948AFE792554377F0019579A /* UNUserNotificationCenter+WarnOthers.swift */ = {isa = PBXFileReference; lastKnownFileType = sourcecode.swift; path = "UNUserNotificationCenter+WarnOthers.swift"; sourceTree = "<group>"; };
		948DCDC2252EFC9A00CDE020 /* ENAUITests_05_ExposureLogging.swift */ = {isa = PBXFileReference; lastKnownFileType = sourcecode.swift; path = ENAUITests_05_ExposureLogging.swift; sourceTree = "<group>"; };
		94B255A52551B7C800649B4C /* WarnOthersReminder.swift */ = {isa = PBXFileReference; lastKnownFileType = sourcecode.swift; path = WarnOthersReminder.swift; sourceTree = "<group>"; };
		94C24B3E25304B4400F8C004 /* ENAUITestsDeltaOnboarding.swift */ = {isa = PBXFileReference; lastKnownFileType = sourcecode.swift; path = ENAUITestsDeltaOnboarding.swift; sourceTree = "<group>"; };
		94F594612521CBF50077681B /* DeltaOnboardingV15ViewModel.swift */ = {isa = PBXFileReference; lastKnownFileType = sourcecode.swift; path = DeltaOnboardingV15ViewModel.swift; sourceTree = "<group>"; };
		A124E648249BF4EB00E95F72 /* ExposureDetectionExecutorTests.swift */ = {isa = PBXFileReference; lastKnownFileType = sourcecode.swift; path = ExposureDetectionExecutorTests.swift; sourceTree = "<group>"; };
		A124E64B249C4C9000E95F72 /* SAPDownloadedPackagesStore+Helpers.swift */ = {isa = PBXFileReference; lastKnownFileType = sourcecode.swift; path = "SAPDownloadedPackagesStore+Helpers.swift"; sourceTree = "<group>"; };
		A128F058248B459F00EC7F6C /* PublicKeyStore.swift */ = {isa = PBXFileReference; lastKnownFileType = sourcecode.swift; path = PublicKeyStore.swift; sourceTree = "<group>"; };
		A14BDEBF24A1AD660063E4EC /* MockExposureDetector.swift */ = {isa = PBXFileReference; lastKnownFileType = sourcecode.swift; path = MockExposureDetector.swift; sourceTree = "<group>"; };
		A1654EFD24B41FEF00C0E115 /* DynamicCellTests.swift */ = {isa = PBXFileReference; lastKnownFileType = sourcecode.swift; path = DynamicCellTests.swift; sourceTree = "<group>"; };
		A1654F0024B43E7F00C0E115 /* DynamicTableViewTextViewCellTests.swift */ = {isa = PBXFileReference; lastKnownFileType = sourcecode.swift; path = DynamicTableViewTextViewCellTests.swift; sourceTree = "<group>"; };
		A16714AE248CA1B70031B111 /* Bundle+ReadPlist.swift */ = {isa = PBXFileReference; lastKnownFileType = sourcecode.swift; path = "Bundle+ReadPlist.swift"; sourceTree = "<group>"; };
		A173665124844F29006BE209 /* SQLiteKeyValueStoreTests.swift */ = {isa = PBXFileReference; fileEncoding = 4; lastKnownFileType = sourcecode.swift; path = SQLiteKeyValueStoreTests.swift; sourceTree = "<group>"; };
		A17366542484978A006BE209 /* OnboardingInfoViewControllerUtils.swift */ = {isa = PBXFileReference; lastKnownFileType = sourcecode.swift; path = OnboardingInfoViewControllerUtils.swift; sourceTree = "<group>"; };
		A1877CA9248F247D006FEFC0 /* SAPDownloadedPackageTests.swift */ = {isa = PBXFileReference; lastKnownFileType = sourcecode.swift; path = SAPDownloadedPackageTests.swift; sourceTree = "<group>"; };
		A1BABD0824A57B88000ED515 /* TemporaryExposureKeyMock.swift */ = {isa = PBXFileReference; fileEncoding = 4; lastKnownFileType = sourcecode.swift; path = TemporaryExposureKeyMock.swift; sourceTree = "<group>"; };
		A1BABD0A24A57BA0000ED515 /* ENTemporaryExposureKey+Processing.swift */ = {isa = PBXFileReference; fileEncoding = 4; lastKnownFileType = sourcecode.swift; path = "ENTemporaryExposureKey+Processing.swift"; sourceTree = "<group>"; };
		A1BABD0C24A57BAC000ED515 /* ENTemporaryExposureKey+ProcessingTests.swift */ = {isa = PBXFileReference; fileEncoding = 4; lastKnownFileType = sourcecode.swift; path = "ENTemporaryExposureKey+ProcessingTests.swift"; sourceTree = "<group>"; };
		A1C683F924AEC57400B90D12 /* DynamicTableViewTextViewCell.swift */ = {isa = PBXFileReference; lastKnownFileType = sourcecode.swift; path = DynamicTableViewTextViewCell.swift; sourceTree = "<group>"; };
		A1C683FB24AEC9EE00B90D12 /* DynamicTableViewTextCell.swift */ = {isa = PBXFileReference; lastKnownFileType = sourcecode.swift; path = DynamicTableViewTextCell.swift; sourceTree = "<group>"; };
		A1E41940249410AF0016E52A /* SAPDownloadedPackage+Helpers.swift */ = {isa = PBXFileReference; lastKnownFileType = sourcecode.swift; path = "SAPDownloadedPackage+Helpers.swift"; sourceTree = "<group>"; };
		A1E419442495476C0016E52A /* HTTPClient+MockNetworkStack.swift */ = {isa = PBXFileReference; lastKnownFileType = sourcecode.swift; path = "HTTPClient+MockNetworkStack.swift"; sourceTree = "<group>"; };
		A1E41947249548260016E52A /* HTTPClient+SubmitTests.swift */ = {isa = PBXFileReference; lastKnownFileType = sourcecode.swift; path = "HTTPClient+SubmitTests.swift"; sourceTree = "<group>"; };
		A1E419502495A6EA0016E52A /* HTTPClient+TANForExposureSubmitTests.swift */ = {isa = PBXFileReference; lastKnownFileType = sourcecode.swift; path = "HTTPClient+TANForExposureSubmitTests.swift"; sourceTree = "<group>"; };
		A1E419532495A7850016E52A /* HTTPClient+GetTestResultTests.swift */ = {isa = PBXFileReference; lastKnownFileType = sourcecode.swift; path = "HTTPClient+GetTestResultTests.swift"; sourceTree = "<group>"; };
		A1E419562495A8F50016E52A /* HTTPClient+RegistrationTokenTests.swift */ = {isa = PBXFileReference; lastKnownFileType = sourcecode.swift; path = "HTTPClient+RegistrationTokenTests.swift"; sourceTree = "<group>"; };
		A1E4195B249818020016E52A /* RiskTests.swift */ = {isa = PBXFileReference; lastKnownFileType = sourcecode.swift; path = RiskTests.swift; sourceTree = "<group>"; };
		A1E4195E249824340016E52A /* String+TodayTests.swift */ = {isa = PBXFileReference; lastKnownFileType = sourcecode.swift; path = "String+TodayTests.swift"; sourceTree = "<group>"; };
		A3284256248E7431006B1F09 /* MockExposureSubmissionService.swift */ = {isa = PBXFileReference; lastKnownFileType = sourcecode.swift; path = MockExposureSubmissionService.swift; sourceTree = "<group>"; };
		A328425B248E82B5006B1F09 /* ExposureSubmissionTestResultViewControllerTests.swift */ = {isa = PBXFileReference; lastKnownFileType = sourcecode.swift; path = ExposureSubmissionTestResultViewControllerTests.swift; sourceTree = "<group>"; };
		A32842602490E2AC006B1F09 /* ExposureSubmissionWarnOthersViewControllerTests.swift */ = {isa = PBXFileReference; lastKnownFileType = sourcecode.swift; path = ExposureSubmissionWarnOthersViewControllerTests.swift; sourceTree = "<group>"; };
		A32842642491136E006B1F09 /* ExposureSubmissionUITests.swift */ = {isa = PBXFileReference; lastKnownFileType = sourcecode.swift; path = ExposureSubmissionUITests.swift; sourceTree = "<group>"; };
		A32842662492359E006B1F09 /* MockExposureSubmissionNavigationControllerChild.swift */ = {isa = PBXFileReference; lastKnownFileType = sourcecode.swift; path = MockExposureSubmissionNavigationControllerChild.swift; sourceTree = "<group>"; };
		A32C046424D96348005BEA61 /* HTTPClient+PlausibeDeniabilityTests.swift */ = {isa = PBXFileReference; lastKnownFileType = sourcecode.swift; path = "HTTPClient+PlausibeDeniabilityTests.swift"; sourceTree = "<group>"; };
		A3552CC324DD6E16008C91BE /* AppDelegate+PlausibleDeniability.swift */ = {isa = PBXFileReference; lastKnownFileType = sourcecode.swift; path = "AppDelegate+PlausibleDeniability.swift"; sourceTree = "<group>"; };
		A3552CC524DD6E78008C91BE /* AppDelegate+ENATaskExecutionDelegate.swift */ = {isa = PBXFileReference; lastKnownFileType = sourcecode.swift; path = "AppDelegate+ENATaskExecutionDelegate.swift"; sourceTree = "<group>"; };
		A36FACC324C5EA1500DED947 /* ExposureDetectionViewControllerTests.swift */ = {isa = PBXFileReference; lastKnownFileType = sourcecode.swift; path = ExposureDetectionViewControllerTests.swift; sourceTree = "<group>"; };
		A372DA3A24BDA075003248BB /* ExposureSubmissionCoordinator.swift */ = {isa = PBXFileReference; lastKnownFileType = sourcecode.swift; path = ExposureSubmissionCoordinator.swift; sourceTree = "<group>"; };
		A372DA3C24BE01D9003248BB /* MockExposureSubmissionCoordinator.swift */ = {isa = PBXFileReference; lastKnownFileType = sourcecode.swift; path = MockExposureSubmissionCoordinator.swift; sourceTree = "<group>"; };
		A372DA3E24BEF773003248BB /* ExposureSubmissionCoordinatorTests.swift */ = {isa = PBXFileReference; lastKnownFileType = sourcecode.swift; path = ExposureSubmissionCoordinatorTests.swift; sourceTree = "<group>"; };
		A372DA4024BF33F9003248BB /* MockExposureSubmissionCoordinatorDelegate.swift */ = {isa = PBXFileReference; lastKnownFileType = sourcecode.swift; path = MockExposureSubmissionCoordinatorDelegate.swift; sourceTree = "<group>"; };
		A3C4F95F24812CD20047F23E /* ExposureSubmissionWarnOthersViewController.swift */ = {isa = PBXFileReference; lastKnownFileType = sourcecode.swift; path = ExposureSubmissionWarnOthersViewController.swift; sourceTree = "<group>"; };
		A3E851B124ADD09900402485 /* CountdownTimer.swift */ = {isa = PBXFileReference; lastKnownFileType = sourcecode.swift; path = CountdownTimer.swift; sourceTree = "<group>"; };
		A3E851B424ADDAC000402485 /* CountdownTimerTests.swift */ = {isa = PBXFileReference; lastKnownFileType = sourcecode.swift; path = CountdownTimerTests.swift; sourceTree = "<group>"; };
		A3EE6E59249BB7AF00C64B61 /* ExposureSubmissionServiceFactory.swift */ = {isa = PBXFileReference; lastKnownFileType = sourcecode.swift; path = ExposureSubmissionServiceFactory.swift; sourceTree = "<group>"; };
		A3EE6E5B249BB97500C64B61 /* UITestingParameters.swift */ = {isa = PBXFileReference; lastKnownFileType = sourcecode.swift; path = UITestingParameters.swift; sourceTree = "<group>"; };
		A3FF84EB247BFAF00053E947 /* Hasher.swift */ = {isa = PBXFileReference; lastKnownFileType = sourcecode.swift; path = Hasher.swift; sourceTree = "<group>"; };
		AB1011572507C15000D392A2 /* TracingStatusHistory.swift */ = {isa = PBXFileReference; fileEncoding = 4; lastKnownFileType = sourcecode.swift; path = TracingStatusHistory.swift; sourceTree = "<group>"; };
		AB126872254C05A7006E9194 /* ENAFormatter.swift */ = {isa = PBXFileReference; lastKnownFileType = sourcecode.swift; path = ENAFormatter.swift; sourceTree = "<group>"; };
		AB1885D025238DAA00D39BBE /* OnboardingInfoViewControllerTests.swift */ = {isa = PBXFileReference; lastKnownFileType = sourcecode.swift; path = OnboardingInfoViewControllerTests.swift; sourceTree = "<group>"; };
		AB1886C3252DE1AE00D39BBE /* Logging.swift */ = {isa = PBXFileReference; fileEncoding = 4; lastKnownFileType = sourcecode.swift; path = Logging.swift; sourceTree = "<group>"; };
		AB1886D0252DE51E00D39BBE /* Bundle+Identifier.swift */ = {isa = PBXFileReference; lastKnownFileType = sourcecode.swift; path = "Bundle+Identifier.swift"; sourceTree = "<group>"; };
		AB1FCBCC2521FC44005930BA /* ServerEnvironmentTests.swift */ = {isa = PBXFileReference; lastKnownFileType = sourcecode.swift; path = ServerEnvironmentTests.swift; sourceTree = "<group>"; };
		AB1FCBDB2521FCD5005930BA /* TestServerEnvironments.json */ = {isa = PBXFileReference; fileEncoding = 4; lastKnownFileType = text.json; path = TestServerEnvironments.json; sourceTree = "<group>"; };
		AB3560992547167800C3F8E0 /* DeviceTimeCheck.swift */ = {isa = PBXFileReference; lastKnownFileType = sourcecode.swift; path = DeviceTimeCheck.swift; sourceTree = "<group>"; };
		AB35609F2547194C00C3F8E0 /* DeviceTimeCheckTests.swift */ = {isa = PBXFileReference; lastKnownFileType = sourcecode.swift; path = DeviceTimeCheckTests.swift; sourceTree = "<group>"; };
		AB453F5F2534B04400D8339E /* ExposureManagerTests.swift */ = {isa = PBXFileReference; fileEncoding = 4; lastKnownFileType = sourcecode.swift; path = ExposureManagerTests.swift; sourceTree = "<group>"; };
		AB5F84AC24F8F7A1000400D4 /* SerialMigrator.swift */ = {isa = PBXFileReference; lastKnownFileType = sourcecode.swift; path = SerialMigrator.swift; sourceTree = "<group>"; };
		AB5F84AF24F8F7C3000400D4 /* Migration.swift */ = {isa = PBXFileReference; lastKnownFileType = sourcecode.swift; path = Migration.swift; sourceTree = "<group>"; };
		AB5F84B124F8F7E3000400D4 /* Migration0To1.swift */ = {isa = PBXFileReference; lastKnownFileType = sourcecode.swift; path = Migration0To1.swift; sourceTree = "<group>"; };
		AB5F84B324F8FA26000400D4 /* SerialMigratorTests.swift */ = {isa = PBXFileReference; lastKnownFileType = sourcecode.swift; path = SerialMigratorTests.swift; sourceTree = "<group>"; };
		AB5F84B824F92855000400D4 /* DownloadedPackagesSQLLiteStoreV0.swift */ = {isa = PBXFileReference; fileEncoding = 4; lastKnownFileType = sourcecode.swift; path = DownloadedPackagesSQLLiteStoreV0.swift; sourceTree = "<group>"; };
		AB5F84BA24F92876000400D4 /* Migration0To1Tests.swift */ = {isa = PBXFileReference; lastKnownFileType = sourcecode.swift; path = Migration0To1Tests.swift; sourceTree = "<group>"; };
		AB5F84BC24F92E92000400D4 /* SerialMigratorFake.swift */ = {isa = PBXFileReference; lastKnownFileType = sourcecode.swift; path = SerialMigratorFake.swift; sourceTree = "<group>"; };
		AB5F84BF24FE2EB3000400D4 /* DownloadedPackagesStoreV0.swift */ = {isa = PBXFileReference; fileEncoding = 4; lastKnownFileType = sourcecode.swift; path = DownloadedPackagesStoreV0.swift; sourceTree = "<group>"; };
		AB6289CE251BA01400CF61D2 /* Bundle+Version.swift */ = {isa = PBXFileReference; lastKnownFileType = sourcecode.swift; path = "Bundle+Version.swift"; sourceTree = "<group>"; };
		AB6289D3251BA4EC00CF61D2 /* String+Compare.swift */ = {isa = PBXFileReference; fileEncoding = 4; lastKnownFileType = sourcecode.swift; path = "String+Compare.swift"; sourceTree = "<group>"; };
		AB6289D8251C833100CF61D2 /* DMDeltaOnboardingViewController.swift */ = {isa = PBXFileReference; lastKnownFileType = sourcecode.swift; path = DMDeltaOnboardingViewController.swift; sourceTree = "<group>"; };
		AB628A1E251CDADE00CF61D2 /* ServerEnvironments.json */ = {isa = PBXFileReference; lastKnownFileType = text.json; path = ServerEnvironments.json; sourceTree = "<group>"; };
		AB7420AB251B67A8006666AC /* DeltaOnboardingV15.swift */ = {isa = PBXFileReference; lastKnownFileType = sourcecode.swift; path = DeltaOnboardingV15.swift; sourceTree = "<group>"; };
		AB7420B6251B69E2006666AC /* DeltaOnboardingCoordinator.swift */ = {isa = PBXFileReference; lastKnownFileType = sourcecode.swift; path = DeltaOnboardingCoordinator.swift; sourceTree = "<group>"; };
		AB7420C1251B7D59006666AC /* DeltaOnboardingProtocols.swift */ = {isa = PBXFileReference; lastKnownFileType = sourcecode.swift; path = DeltaOnboardingProtocols.swift; sourceTree = "<group>"; };
		AB7420CA251B7D93006666AC /* DeltaOnboardingV15ViewController.swift */ = {isa = PBXFileReference; lastKnownFileType = sourcecode.swift; path = DeltaOnboardingV15ViewController.swift; sourceTree = "<group>"; };
		AB7420DC251B8101006666AC /* DeltaOnboardingCoordinatorTests.swift */ = {isa = PBXFileReference; lastKnownFileType = sourcecode.swift; path = DeltaOnboardingCoordinatorTests.swift; sourceTree = "<group>"; };
		AB7E2A7F255ACC06005C90F6 /* Date+Utils.swift */ = {isa = PBXFileReference; lastKnownFileType = sourcecode.swift; path = "Date+Utils.swift"; sourceTree = "<group>"; };
		AB8B0D3C253053A1009C067B /* de */ = {isa = PBXFileReference; lastKnownFileType = text.plist.strings; name = de; path = de.lproj/Localizable.links.strings; sourceTree = "<group>"; };
		AB8B0D3D253053D5009C067B /* en */ = {isa = PBXFileReference; lastKnownFileType = text.plist.strings; name = en; path = en.lproj/Localizable.links.strings; sourceTree = "<group>"; };
		AB8B0D3E253053DB009C067B /* tr */ = {isa = PBXFileReference; lastKnownFileType = text.plist.strings; name = tr; path = tr.lproj/Localizable.links.strings; sourceTree = "<group>"; };
		AB8B0D3F253053DF009C067B /* pl */ = {isa = PBXFileReference; lastKnownFileType = text.plist.strings; name = pl; path = pl.lproj/Localizable.links.strings; sourceTree = "<group>"; };
		AB8B0D40253053E2009C067B /* ro */ = {isa = PBXFileReference; lastKnownFileType = text.plist.strings; name = ro; path = ro.lproj/Localizable.links.strings; sourceTree = "<group>"; };
		AB8B0D41253053E5009C067B /* bg */ = {isa = PBXFileReference; lastKnownFileType = text.plist.strings; name = bg; path = bg.lproj/Localizable.links.strings; sourceTree = "<group>"; };
		AB8BC3462551B97700F3B5A7 /* DownloadedPackagesStoreErrorStub.swift */ = {isa = PBXFileReference; lastKnownFileType = sourcecode.swift; path = DownloadedPackagesStoreErrorStub.swift; sourceTree = "<group>"; };
		AB8BC34E2551BBE100F3B5A7 /* HourKeyPackagesDownloadTests.swift */ = {isa = PBXFileReference; lastKnownFileType = sourcecode.swift; path = HourKeyPackagesDownloadTests.swift; sourceTree = "<group>"; };
		ABAE0A1B257F77D90030ED47 /* ContactDiaryStoreSchemaV1.swift */ = {isa = PBXFileReference; lastKnownFileType = sourcecode.swift; path = ContactDiaryStoreSchemaV1.swift; sourceTree = "<group>"; };
		ABAE0A36257FA88D0030ED47 /* ContactDiaryStoreSchemaV1Tests.swift */ = {isa = PBXFileReference; lastKnownFileType = sourcecode.swift; path = ContactDiaryStoreSchemaV1Tests.swift; sourceTree = "<group>"; };
		ABAE0A3E257FAC970030ED47 /* ContactDiaryStoreTests.swift */ = {isa = PBXFileReference; lastKnownFileType = sourcecode.swift; path = ContactDiaryStoreTests.swift; sourceTree = "<group>"; };
		ABD2F633254C533200DC1958 /* KeyPackageDownload.swift */ = {isa = PBXFileReference; lastKnownFileType = sourcecode.swift; path = KeyPackageDownload.swift; sourceTree = "<group>"; };
		ABDA2791251CE308006BAE84 /* DMServerEnvironmentViewController.swift */ = {isa = PBXFileReference; lastKnownFileType = sourcecode.swift; path = DMServerEnvironmentViewController.swift; sourceTree = "<group>"; };
		ABFCE989255C32EE0075FF13 /* AppConfigMetadata.swift */ = {isa = PBXFileReference; lastKnownFileType = sourcecode.swift; path = AppConfigMetadata.swift; sourceTree = "<group>"; };
		B102BDC22460410600CD55A2 /* README.md */ = {isa = PBXFileReference; lastKnownFileType = net.daringfireball.markdown; path = README.md; sourceTree = "<group>"; };
		B103193124E18A0A00DD02EF /* DMMenuItem.swift */ = {isa = PBXFileReference; lastKnownFileType = sourcecode.swift; path = DMMenuItem.swift; sourceTree = "<group>"; };
		B10F9B89249961B500C418F4 /* DynamicTypeLabelTests.swift */ = {isa = PBXFileReference; fileEncoding = 4; lastKnownFileType = sourcecode.swift; path = DynamicTypeLabelTests.swift; sourceTree = "<group>"; };
		B10FD5F3246EAC1700E9D7F2 /* AppleFilesWriter.swift */ = {isa = PBXFileReference; lastKnownFileType = sourcecode.swift; path = AppleFilesWriter.swift; sourceTree = "<group>"; };
		B111EE2B2465D9F7001AEBB4 /* String+Localization.swift */ = {isa = PBXFileReference; lastKnownFileType = sourcecode.swift; path = "String+Localization.swift"; sourceTree = "<group>"; };
		B1125459246F2C6500AB5036 /* ENTemporaryExposureKey+Convert.swift */ = {isa = PBXFileReference; lastKnownFileType = sourcecode.swift; path = "ENTemporaryExposureKey+Convert.swift"; sourceTree = "<group>"; };
		B11655922491437600316087 /* RiskProvidingConfigurationTests.swift */ = {isa = PBXFileReference; fileEncoding = 4; lastKnownFileType = sourcecode.swift; path = RiskProvidingConfigurationTests.swift; sourceTree = "<group>"; };
		B1175212248A83AB00C3325C /* Risk.swift */ = {isa = PBXFileReference; lastKnownFileType = sourcecode.swift; path = Risk.swift; sourceTree = "<group>"; };
		B1175215248A9F9600C3325C /* ConvertingKeysTests.swift */ = {isa = PBXFileReference; lastKnownFileType = sourcecode.swift; path = ConvertingKeysTests.swift; sourceTree = "<group>"; };
		B120C7C524AFDAB900F68FF1 /* ActiveTracing.swift */ = {isa = PBXFileReference; lastKnownFileType = sourcecode.swift; path = ActiveTracing.swift; sourceTree = "<group>"; };
		B120C7C824AFE7B800F68FF1 /* ActiveTracingTests.swift */ = {isa = PBXFileReference; lastKnownFileType = sourcecode.swift; path = ActiveTracingTests.swift; sourceTree = "<group>"; };
		B1221BDB2492BCEB00E6C4E4 /* Info_Debug.plist */ = {isa = PBXFileReference; fileEncoding = 4; lastKnownFileType = text.plist.xml; path = Info_Debug.plist; sourceTree = "<group>"; };
		B1221BDF2492ECE800E6C4E4 /* CFDictionary+KeychainQuery.swift */ = {isa = PBXFileReference; lastKnownFileType = sourcecode.swift; path = "CFDictionary+KeychainQuery.swift"; sourceTree = "<group>"; };
		B1221BE12492ED0F00E6C4E4 /* CFDictionary+KeychainQueryTests.swift */ = {isa = PBXFileReference; lastKnownFileType = sourcecode.swift; path = "CFDictionary+KeychainQueryTests.swift"; sourceTree = "<group>"; };
		B12995E8246C344100854AD0 /* HTTPClient+Configuration.swift */ = {isa = PBXFileReference; lastKnownFileType = sourcecode.swift; path = "HTTPClient+Configuration.swift"; sourceTree = "<group>"; };
		B14D0CDA246E968C00D5BEBC /* String+Today.swift */ = {isa = PBXFileReference; lastKnownFileType = sourcecode.swift; path = "String+Today.swift"; sourceTree = "<group>"; };
		B14D0CDC246E972400D5BEBC /* ExposureDetectionDelegate.swift */ = {isa = PBXFileReference; lastKnownFileType = sourcecode.swift; path = ExposureDetectionDelegate.swift; sourceTree = "<group>"; };
		B14D0CDE246E976400D5BEBC /* ExposureDetectionTransaction+DidEndPrematurelyReason.swift */ = {isa = PBXFileReference; lastKnownFileType = sourcecode.swift; path = "ExposureDetectionTransaction+DidEndPrematurelyReason.swift"; sourceTree = "<group>"; };
		B153096924706F1000A4A1BD /* URLSession+Default.swift */ = {isa = PBXFileReference; lastKnownFileType = sourcecode.swift; path = "URLSession+Default.swift"; sourceTree = "<group>"; };
		B153096B24706F2400A4A1BD /* URLSessionConfiguration+Default.swift */ = {isa = PBXFileReference; lastKnownFileType = sourcecode.swift; path = "URLSessionConfiguration+Default.swift"; sourceTree = "<group>"; };
		B15382E3248273DC0010F007 /* MockTestStore.swift */ = {isa = PBXFileReference; lastKnownFileType = sourcecode.swift; path = MockTestStore.swift; sourceTree = "<group>"; };
		B15382E6248290BB0010F007 /* AppleFilesWriterTests.swift */ = {isa = PBXFileReference; lastKnownFileType = sourcecode.swift; path = AppleFilesWriterTests.swift; sourceTree = "<group>"; };
		B15382FD248424F00010F007 /* ExposureDetectionTests.swift */ = {isa = PBXFileReference; lastKnownFileType = sourcecode.swift; path = ExposureDetectionTests.swift; sourceTree = "<group>"; };
		B1569DDE245D70990079FCD7 /* DMViewController.swift */ = {isa = PBXFileReference; lastKnownFileType = sourcecode.swift; path = DMViewController.swift; sourceTree = "<group>"; };
		B16177E724802F9B006E435A /* DownloadedPackagesSQLLiteStoreTests.swift */ = {isa = PBXFileReference; lastKnownFileType = sourcecode.swift; path = DownloadedPackagesSQLLiteStoreTests.swift; sourceTree = "<group>"; };
		B161782424804AC3006E435A /* DownloadedPackagesSQLLiteStoreV1.swift */ = {isa = PBXFileReference; lastKnownFileType = sourcecode.swift; path = DownloadedPackagesSQLLiteStoreV1.swift; sourceTree = "<group>"; };
		B163D10F2499068D001A322C /* SettingsViewModelTests.swift */ = {isa = PBXFileReference; lastKnownFileType = sourcecode.swift; path = SettingsViewModelTests.swift; sourceTree = "<group>"; };
		B163D11424993F64001A322C /* UIFont+DynamicTypeTests.swift */ = {isa = PBXFileReference; lastKnownFileType = sourcecode.swift; path = "UIFont+DynamicTypeTests.swift"; sourceTree = "<group>"; };
		B16457B424DC11EF002879EB /* DMLastSubmissionRequetViewController.swift */ = {isa = PBXFileReference; lastKnownFileType = sourcecode.swift; path = DMLastSubmissionRequetViewController.swift; sourceTree = "<group>"; };
		B16457BA24DC3309002879EB /* DMLogsViewController.swift */ = {isa = PBXFileReference; lastKnownFileType = sourcecode.swift; path = DMLogsViewController.swift; sourceTree = "<group>"; };
		B1741B422461C105006275D9 /* README.md */ = {isa = PBXFileReference; lastKnownFileType = net.daringfireball.markdown; path = README.md; sourceTree = "<group>"; };
		B1741B432461C257006275D9 /* DMDeveloperMenu.swift */ = {isa = PBXFileReference; lastKnownFileType = sourcecode.swift; path = DMDeveloperMenu.swift; sourceTree = "<group>"; };
		B1741B482462C207006275D9 /* Client.swift */ = {isa = PBXFileReference; fileEncoding = 4; lastKnownFileType = sourcecode.swift; path = Client.swift; sourceTree = "<group>"; };
		B17A44A12464906A00CB195E /* KeyTests.swift */ = {isa = PBXFileReference; lastKnownFileType = sourcecode.swift; path = KeyTests.swift; sourceTree = "<group>"; };
		B184A37F248FFCBE007180F6 /* SecureStore.swift */ = {isa = PBXFileReference; fileEncoding = 4; lastKnownFileType = sourcecode.swift; path = SecureStore.swift; sourceTree = "<group>"; };
		B184A382248FFCE2007180F6 /* CodableExposureDetectionSummary.swift */ = {isa = PBXFileReference; lastKnownFileType = sourcecode.swift; path = CodableExposureDetectionSummary.swift; sourceTree = "<group>"; };
		B18755D024DC45CA00A9202E /* DMStoreViewController.swift */ = {isa = PBXFileReference; lastKnownFileType = sourcecode.swift; path = DMStoreViewController.swift; sourceTree = "<group>"; };
		B18C411C246DB30000B8D8CB /* URL+Helper.swift */ = {isa = PBXFileReference; lastKnownFileType = sourcecode.swift; path = "URL+Helper.swift"; sourceTree = "<group>"; };
		B18CADAD24782FA4006F53F0 /* ExposureStateUpdating.swift */ = {isa = PBXFileReference; lastKnownFileType = sourcecode.swift; path = ExposureStateUpdating.swift; sourceTree = "<group>"; };
		B18E852E248C29D400CF4FB8 /* DetectionMode.swift */ = {isa = PBXFileReference; lastKnownFileType = sourcecode.swift; path = DetectionMode.swift; sourceTree = "<group>"; };
		B19FD7102491A07000A9D56A /* String+SemanticVersion.swift */ = {isa = PBXFileReference; lastKnownFileType = sourcecode.swift; path = "String+SemanticVersion.swift"; sourceTree = "<group>"; };
		B19FD7122491A08500A9D56A /* SAP_SemanticVersion+Compare.swift */ = {isa = PBXFileReference; lastKnownFileType = sourcecode.swift; path = "SAP_SemanticVersion+Compare.swift"; sourceTree = "<group>"; };
		B19FD7142491A4A300A9D56A /* SAP_SemanticVersionTests.swift */ = {isa = PBXFileReference; fileEncoding = 4; lastKnownFileType = sourcecode.swift; path = SAP_SemanticVersionTests.swift; sourceTree = "<group>"; };
		B1A31F6824DAE6C000E263DF /* DMKeyCell.swift */ = {isa = PBXFileReference; lastKnownFileType = sourcecode.swift; path = DMKeyCell.swift; sourceTree = "<group>"; };
		B1A9E70D246D73180024CC12 /* ExposureDetection.swift */ = {isa = PBXFileReference; lastKnownFileType = sourcecode.swift; path = ExposureDetection.swift; sourceTree = "<group>"; wrapsLines = 0; };
		B1A9E710246D782F0024CC12 /* SAPDownloadedPackage.swift */ = {isa = PBXFileReference; lastKnownFileType = sourcecode.swift; path = SAPDownloadedPackage.swift; sourceTree = "<group>"; };
		B1AC51D524CED8820087C35B /* DetectionModeTests.swift */ = {isa = PBXFileReference; lastKnownFileType = sourcecode.swift; path = DetectionModeTests.swift; sourceTree = "<group>"; };
		B1C7EE4524938EB700F1F284 /* ExposureDetection_FAQ_URL_Tests.swift */ = {isa = PBXFileReference; lastKnownFileType = sourcecode.swift; path = ExposureDetection_FAQ_URL_Tests.swift; sourceTree = "<group>"; };
		B1C7EE472493D97000F1F284 /* RiskProvidingConfigurationManualTriggerTests.swift */ = {isa = PBXFileReference; lastKnownFileType = sourcecode.swift; path = RiskProvidingConfigurationManualTriggerTests.swift; sourceTree = "<group>"; };
		B1C7EEAD24941A3B00F1F284 /* ManualExposureDetectionState.swift */ = {isa = PBXFileReference; lastKnownFileType = sourcecode.swift; path = ManualExposureDetectionState.swift; sourceTree = "<group>"; };
		B1C7EEAF24941A6B00F1F284 /* RiskConsumer.swift */ = {isa = PBXFileReference; lastKnownFileType = sourcecode.swift; path = RiskConsumer.swift; sourceTree = "<group>"; };
		B1CD333D24865E0000B06E9B /* TracingStatusHistoryTests.swift */ = {isa = PBXFileReference; lastKnownFileType = sourcecode.swift; path = TracingStatusHistoryTests.swift; sourceTree = "<group>"; };
		B1CD33402486AA7100B06E9B /* CoronaWarnURLSessionDelegate.swift */ = {isa = PBXFileReference; lastKnownFileType = sourcecode.swift; path = CoronaWarnURLSessionDelegate.swift; sourceTree = "<group>"; };
		B1D431C7246C69F300E728AD /* HTTPClient+ConfigurationTests.swift */ = {isa = PBXFileReference; lastKnownFileType = sourcecode.swift; path = "HTTPClient+ConfigurationTests.swift"; sourceTree = "<group>"; };
		B1D431CA246C84A400E728AD /* DownloadedPackagesStoreV1.swift */ = {isa = PBXFileReference; lastKnownFileType = sourcecode.swift; path = DownloadedPackagesStoreV1.swift; sourceTree = "<group>"; };
		B1D6B003247DA4920079DDD3 /* UIApplication+CoronaWarn.swift */ = {isa = PBXFileReference; lastKnownFileType = sourcecode.swift; path = "UIApplication+CoronaWarn.swift"; sourceTree = "<group>"; };
		B1D8CB2524DD4371008C6010 /* DMTracingHistoryViewController.swift */ = {isa = PBXFileReference; lastKnownFileType = sourcecode.swift; path = DMTracingHistoryViewController.swift; sourceTree = "<group>"; };
		B1DDDABB247137B000A07175 /* HTTPClientConfigurationEndpointTests.swift */ = {isa = PBXFileReference; lastKnownFileType = sourcecode.swift; path = HTTPClientConfigurationEndpointTests.swift; sourceTree = "<group>"; };
		B1E23B8524FE4DD3006BCDA6 /* PublicKeyProviderTests.swift */ = {isa = PBXFileReference; lastKnownFileType = sourcecode.swift; path = PublicKeyProviderTests.swift; sourceTree = "<group>"; };
		B1E8C99C2479D4E7006DC678 /* DMSubmissionStateViewController.swift */ = {isa = PBXFileReference; fileEncoding = 4; lastKnownFileType = sourcecode.swift; path = DMSubmissionStateViewController.swift; sourceTree = "<group>"; };
		B1EAEC8A24711884003BE9A2 /* URLSession+Convenience.swift */ = {isa = PBXFileReference; lastKnownFileType = sourcecode.swift; path = "URLSession+Convenience.swift"; sourceTree = "<group>"; };
		B1EAEC8D247118CB003BE9A2 /* URLSession+ConvenienceTests.swift */ = {isa = PBXFileReference; lastKnownFileType = sourcecode.swift; path = "URLSession+ConvenienceTests.swift"; sourceTree = "<group>"; };
		B1EDFD8C248E74D000E7EAFF /* URL+StaticString.swift */ = {isa = PBXFileReference; lastKnownFileType = sourcecode.swift; path = "URL+StaticString.swift"; sourceTree = "<group>"; };
		B1F82DF124718C7300E2E56A /* DMBackendConfigurationViewController.swift */ = {isa = PBXFileReference; lastKnownFileType = sourcecode.swift; path = DMBackendConfigurationViewController.swift; sourceTree = "<group>"; };
		B1F8AE472479B4C30093A588 /* api-response-day-2020-05-16 */ = {isa = PBXFileReference; lastKnownFileType = file; path = "api-response-day-2020-05-16"; sourceTree = "<group>"; };
		B1FC2D1C24D9C87F00083C81 /* DMKeysViewController.swift */ = {isa = PBXFileReference; lastKnownFileType = sourcecode.swift; path = DMKeysViewController.swift; sourceTree = "<group>"; };
		B1FC2D1F24D9C8DF00083C81 /* SAP_TemporaryExposureKey+DeveloperMenu.swift */ = {isa = PBXFileReference; lastKnownFileType = sourcecode.swift; path = "SAP_TemporaryExposureKey+DeveloperMenu.swift"; sourceTree = "<group>"; };
		B1FE13DC248821CB00D012E5 /* RiskProviding.swift */ = {isa = PBXFileReference; lastKnownFileType = sourcecode.swift; path = RiskProviding.swift; sourceTree = "<group>"; };
		B1FE13DE248821E000D012E5 /* RiskProvider.swift */ = {isa = PBXFileReference; lastKnownFileType = sourcecode.swift; path = RiskProvider.swift; sourceTree = "<group>"; };
		B1FE13E1248824E900D012E5 /* RiskProviderTests.swift */ = {isa = PBXFileReference; lastKnownFileType = sourcecode.swift; path = RiskProviderTests.swift; sourceTree = "<group>"; };
		B1FE13E52488255900D012E5 /* RiskProvidingConfiguration.swift */ = {isa = PBXFileReference; lastKnownFileType = sourcecode.swift; path = RiskProvidingConfiguration.swift; sourceTree = "<group>"; };
		B1FE13F824896DDB00D012E5 /* CachedAppConfiguration.swift */ = {isa = PBXFileReference; lastKnownFileType = sourcecode.swift; path = CachedAppConfiguration.swift; sourceTree = "<group>"; };
		B1FE13FA24896E6700D012E5 /* AppConfigurationProviding.swift */ = {isa = PBXFileReference; lastKnownFileType = sourcecode.swift; path = AppConfigurationProviding.swift; sourceTree = "<group>"; };
		B1FE13FD24896EF700D012E5 /* CachedAppConfigurationTests.swift */ = {isa = PBXFileReference; lastKnownFileType = sourcecode.swift; path = CachedAppConfigurationTests.swift; sourceTree = "<group>"; };
		B1FF6B6A2497D0B40041CF02 /* CWASQLite.framework */ = {isa = PBXFileReference; explicitFileType = wrapper.framework; includeInIndex = 0; path = CWASQLite.framework; sourceTree = BUILT_PRODUCTS_DIR; };
		B1FF6B6C2497D0B50041CF02 /* CWASQLite.h */ = {isa = PBXFileReference; lastKnownFileType = sourcecode.c.h; path = CWASQLite.h; sourceTree = "<group>"; };
		B1FF6B6D2497D0B50041CF02 /* Info.plist */ = {isa = PBXFileReference; lastKnownFileType = text.plist.xml; path = Info.plist; sourceTree = "<group>"; };
		BA056F19259B89B50022B0A4 /* RiskLegendDotBodyCell.swift */ = {isa = PBXFileReference; lastKnownFileType = sourcecode.swift; path = RiskLegendDotBodyCell.swift; sourceTree = "<group>"; };
		BA056F1A259B89B50022B0A4 /* RiskLegendDotBodyCell.xib */ = {isa = PBXFileReference; lastKnownFileType = file.xib; path = RiskLegendDotBodyCell.xib; sourceTree = "<group>"; };
		BA0E5C3925B5CF5D00C219DE /* RiskLevelPerDay.swift */ = {isa = PBXFileReference; lastKnownFileType = sourcecode.swift; path = RiskLevelPerDay.swift; sourceTree = "<group>"; };
		BA112DF6255586E9007F5712 /* WifiOnlyHTTPClient.swift */ = {isa = PBXFileReference; fileEncoding = 4; lastKnownFileType = sourcecode.swift; path = WifiOnlyHTTPClient.swift; sourceTree = "<group>"; };
		BA112E0925559CDD007F5712 /* ClientWifiOnly.swift */ = {isa = PBXFileReference; lastKnownFileType = sourcecode.swift; path = ClientWifiOnly.swift; sourceTree = "<group>"; };
		BA11D5B92588D590005DCD6B /* DiaryAddAndEditEntryViewModelTest.swift */ = {isa = PBXFileReference; lastKnownFileType = sourcecode.swift; path = DiaryAddAndEditEntryViewModelTest.swift; sourceTree = "<group>"; };
		BA27993A255995E100C3B64D /* DMWifiClientViewController.swift */ = {isa = PBXFileReference; lastKnownFileType = sourcecode.swift; path = DMWifiClientViewController.swift; sourceTree = "<group>"; };
		BA288AF32582616E0071009A /* DiaryInfoViewModelTest.swift */ = {isa = PBXFileReference; lastKnownFileType = sourcecode.swift; path = DiaryInfoViewModelTest.swift; sourceTree = "<group>"; };
		BA6C8A8F254D61F4008344F5 /* exposure-windows-risk-calculation.json */ = {isa = PBXFileReference; fileEncoding = 4; lastKnownFileType = text.json; path = "exposure-windows-risk-calculation.json"; sourceTree = "<group>"; };
		BA6C8A95254D62C3008344F5 /* TestCasesWithConfiguration.swift */ = {isa = PBXFileReference; lastKnownFileType = sourcecode.swift; path = TestCasesWithConfiguration.swift; sourceTree = "<group>"; };
		BA6C8A9D254D634E008344F5 /* RiskCalculationConfiguration.swift */ = {isa = PBXFileReference; lastKnownFileType = sourcecode.swift; path = RiskCalculationConfiguration.swift; sourceTree = "<group>"; };
		BA6C8AA5254D63A0008344F5 /* MinutesAtAttenuationFilter.swift */ = {isa = PBXFileReference; lastKnownFileType = sourcecode.swift; path = MinutesAtAttenuationFilter.swift; sourceTree = "<group>"; };
		BA6C8AAD254D6476008344F5 /* ENARange.swift */ = {isa = PBXFileReference; lastKnownFileType = sourcecode.swift; path = ENARange.swift; sourceTree = "<group>"; };
		BA6C8AB8254D64D3008344F5 /* MinutesAtAttenuationWeight.swift */ = {isa = PBXFileReference; lastKnownFileType = sourcecode.swift; path = MinutesAtAttenuationWeight.swift; sourceTree = "<group>"; };
		BA6C8AC3254D650C008344F5 /* NormalizedTimePerEWToRiskLevelMapping.swift */ = {isa = PBXFileReference; lastKnownFileType = sourcecode.swift; path = NormalizedTimePerEWToRiskLevelMapping.swift; sourceTree = "<group>"; };
		BA6C8ACB254D6537008344F5 /* TrlEncoding.swift */ = {isa = PBXFileReference; lastKnownFileType = sourcecode.swift; path = TrlEncoding.swift; sourceTree = "<group>"; };
		BA6C8AD3254D6552008344F5 /* TrlFilter.swift */ = {isa = PBXFileReference; lastKnownFileType = sourcecode.swift; path = TrlFilter.swift; sourceTree = "<group>"; };
		BA6C8AE3254D6598008344F5 /* ExposureWindowTestCase.swift */ = {isa = PBXFileReference; lastKnownFileType = sourcecode.swift; path = ExposureWindowTestCase.swift; sourceTree = "<group>"; };
		BA6C8AEB254D65C4008344F5 /* ExposureWindow.swift */ = {isa = PBXFileReference; lastKnownFileType = sourcecode.swift; path = ExposureWindow.swift; sourceTree = "<group>"; };
		BA6C8AF3254D65E1008344F5 /* ScanInstance.swift */ = {isa = PBXFileReference; lastKnownFileType = sourcecode.swift; path = ScanInstance.swift; sourceTree = "<group>"; };
		BA6C8B04254D6B1F008344F5 /* RiskCalculation.swift */ = {isa = PBXFileReference; lastKnownFileType = sourcecode.swift; path = RiskCalculation.swift; sourceTree = "<group>"; };
		BA6C8B0D254D6BF9008344F5 /* RiskCalculationTest.swift */ = {isa = PBXFileReference; lastKnownFileType = sourcecode.swift; path = RiskCalculationTest.swift; sourceTree = "<group>"; };
		BA6C8B50254D80DF008344F5 /* ExposureWindowTest.swift */ = {isa = PBXFileReference; lastKnownFileType = sourcecode.swift; path = ExposureWindowTest.swift; sourceTree = "<group>"; };
		BA6D1633255AD2AA00ED3492 /* DMWifiClientViewModel.swift */ = {isa = PBXFileReference; lastKnownFileType = sourcecode.swift; path = DMWifiClientViewModel.swift; sourceTree = "<group>"; };
		BA6D1638255AD35900ED3492 /* DMSwitchTableViewCell.swift */ = {isa = PBXFileReference; lastKnownFileType = sourcecode.swift; path = DMSwitchTableViewCell.swift; sourceTree = "<group>"; };
		BA6D1639255AD35900ED3492 /* DMSwitchTableViewCell.xib */ = {isa = PBXFileReference; lastKnownFileType = file.xib; path = DMSwitchTableViewCell.xib; sourceTree = "<group>"; };
		BA6D163F255ADD0400ED3492 /* DMSwitchCellViewModel.swift */ = {isa = PBXFileReference; lastKnownFileType = sourcecode.swift; path = DMSwitchCellViewModel.swift; sourceTree = "<group>"; };
		BA8BBA07255A90690034D4BC /* WifiHTTPClientTests.swift */ = {isa = PBXFileReference; lastKnownFileType = sourcecode.swift; path = WifiHTTPClientTests.swift; sourceTree = "<group>"; };
		BA904C9D25769D1800692110 /* TanInputView.swift */ = {isa = PBXFileReference; lastKnownFileType = sourcecode.swift; path = TanInputView.swift; sourceTree = "<group>"; };
		BA904CA52576A0B900692110 /* ENAInputLabel.swift */ = {isa = PBXFileReference; lastKnownFileType = sourcecode.swift; path = ENAInputLabel.swift; sourceTree = "<group>"; };
		BA92A45D255163460063B46F /* ExposureSubmissionQRScannerViewModelGuidTests.swift */ = {isa = PBXFileReference; lastKnownFileType = sourcecode.swift; path = ExposureSubmissionQRScannerViewModelGuidTests.swift; sourceTree = "<group>"; };
		BA9BCF6125B0875100DD7974 /* DiaryOverviewDayCellModel.swift */ = {isa = PBXFileReference; lastKnownFileType = sourcecode.swift; path = DiaryOverviewDayCellModel.swift; sourceTree = "<group>"; };
		BA9BCF7625B09B5500DD7974 /* DiaryOverviewDayCellModelTests.swift */ = {isa = PBXFileReference; lastKnownFileType = sourcecode.swift; path = DiaryOverviewDayCellModelTests.swift; sourceTree = "<group>"; };
		BA9DD53E2567BDAC00C326FF /* TestResultAvailableViewModelTest.swift */ = {isa = PBXFileReference; lastKnownFileType = sourcecode.swift; path = TestResultAvailableViewModelTest.swift; sourceTree = "<group>"; };
		BA9E4B0E25B5E78200F284EF /* ExposureHistoryTest.swift */ = {isa = PBXFileReference; lastKnownFileType = sourcecode.swift; path = ExposureHistoryTest.swift; sourceTree = "<group>"; };
		BAB1239B2572A06D00A179FB /* TanInputViewModel.swift */ = {isa = PBXFileReference; lastKnownFileType = sourcecode.swift; path = TanInputViewModel.swift; sourceTree = "<group>"; };
		BAB123A02572A0B700A179FB /* TanInputViewController.swift */ = {isa = PBXFileReference; lastKnownFileType = sourcecode.swift; path = TanInputViewController.swift; sourceTree = "<group>"; };
		BAC0A4DD25768039002B5361 /* TanInputViewModelTests.swift */ = {isa = PBXFileReference; lastKnownFileType = sourcecode.swift; path = TanInputViewModelTests.swift; sourceTree = "<group>"; };
		BAC42DC32583AF9D001A94C0 /* DiaryEntryTextField.swift */ = {isa = PBXFileReference; lastKnownFileType = sourcecode.swift; path = DiaryEntryTextField.swift; sourceTree = "<group>"; };
		BACCCC7425ADB9FD00195AC3 /* RiskLegendeTest.swift */ = {isa = PBXFileReference; lastKnownFileType = sourcecode.swift; path = RiskLegendeTest.swift; sourceTree = "<group>"; };
		BAD962FA25668F4000FAB615 /* TestResultAvailableViewController.swift */ = {isa = PBXFileReference; lastKnownFileType = sourcecode.swift; path = TestResultAvailableViewController.swift; sourceTree = "<group>"; };
		BAD962FF25668F8E00FAB615 /* TestResultAvailableViewModel.swift */ = {isa = PBXFileReference; lastKnownFileType = sourcecode.swift; path = TestResultAvailableViewModel.swift; sourceTree = "<group>"; };
		BAEC99BF258B705500B98ECA /* ENAUITests_07_ContactJournalUITests.swift */ = {isa = PBXFileReference; lastKnownFileType = sourcecode.swift; path = ENAUITests_07_ContactJournalUITests.swift; sourceTree = "<group>"; };
		BAFBF35625ADD734003F5DC2 /* HomeThankYouCellModelTests.swift */ = {isa = PBXFileReference; lastKnownFileType = sourcecode.swift; path = HomeThankYouCellModelTests.swift; sourceTree = "<group>"; };
		BAFBF35F25ADDE7C003F5DC2 /* HomeDiaryCellModelTests.swift */ = {isa = PBXFileReference; lastKnownFileType = sourcecode.swift; path = HomeDiaryCellModelTests.swift; sourceTree = "<group>"; };
		BAFBF36825ADE0F1003F5DC2 /* HomeInfoCellModelTests.swift */ = {isa = PBXFileReference; lastKnownFileType = sourcecode.swift; path = HomeInfoCellModelTests.swift; sourceTree = "<group>"; };
		CD2EC328247D82EE00C6B3F9 /* NotificationSettingsViewController.swift */ = {isa = PBXFileReference; lastKnownFileType = sourcecode.swift; path = NotificationSettingsViewController.swift; sourceTree = "<group>"; };
		CD678F6A246C43E200B6A0F8 /* MockExposureManager.swift */ = {isa = PBXFileReference; lastKnownFileType = sourcecode.swift; path = MockExposureManager.swift; sourceTree = "<group>"; };
		CD678F6C246C43EE00B6A0F8 /* ClientMock.swift */ = {isa = PBXFileReference; lastKnownFileType = sourcecode.swift; path = ClientMock.swift; sourceTree = "<group>"; };
		CD678F6E246C43FC00B6A0F8 /* MockURLSession.swift */ = {isa = PBXFileReference; lastKnownFileType = sourcecode.swift; path = MockURLSession.swift; sourceTree = "<group>"; };
		CD7F5C732466F6D400D3D03C /* ENATest.entitlements */ = {isa = PBXFileReference; lastKnownFileType = text.plist.entitlements; path = ENATest.entitlements; sourceTree = "<group>"; };
		CD8638522477EBD400A5A07C /* SettingsViewModel.swift */ = {isa = PBXFileReference; lastKnownFileType = sourcecode.swift; path = SettingsViewModel.swift; sourceTree = "<group>"; };
		CD99A3A8245C272400BF12AF /* ExposureSubmissionService.swift */ = {isa = PBXFileReference; lastKnownFileType = sourcecode.swift; path = ExposureSubmissionService.swift; sourceTree = "<group>"; };
		CD99A3C92461A47C00BF12AF /* AppStrings.swift */ = {isa = PBXFileReference; lastKnownFileType = sourcecode.swift; path = AppStrings.swift; sourceTree = "<group>"; };
		CDA262F724AB808800612E15 /* Coordinator.swift */ = {isa = PBXFileReference; lastKnownFileType = sourcecode.swift; path = Coordinator.swift; sourceTree = "<group>"; };
		CDCE11D5247D644100F30825 /* NotificationSettingsViewModel.swift */ = {isa = PBXFileReference; lastKnownFileType = sourcecode.swift; path = NotificationSettingsViewModel.swift; sourceTree = "<group>"; };
		CDCE11D8247D64C600F30825 /* NotificationSettingsOnTableViewCell.swift */ = {isa = PBXFileReference; lastKnownFileType = sourcecode.swift; path = NotificationSettingsOnTableViewCell.swift; sourceTree = "<group>"; };
		CDCE11DA247D64D600F30825 /* NotificationSettingsOffTableViewCell.swift */ = {isa = PBXFileReference; lastKnownFileType = sourcecode.swift; path = NotificationSettingsOffTableViewCell.swift; sourceTree = "<group>"; };
		CDD87C54247556DE007CE6CA /* MainSettingsCell.swift */ = {isa = PBXFileReference; lastKnownFileType = sourcecode.swift; path = MainSettingsCell.swift; sourceTree = "<group>"; };
		CDD87C5C247559E3007CE6CA /* SettingsLabelCell.swift */ = {isa = PBXFileReference; lastKnownFileType = sourcecode.swift; path = SettingsLabelCell.swift; sourceTree = "<group>"; };
		CDF27BD2246ADBA70044D32B /* ExposureSubmissionServiceTests.swift */ = {isa = PBXFileReference; lastKnownFileType = sourcecode.swift; path = ExposureSubmissionServiceTests.swift; sourceTree = "<group>"; };
		CDF27BD4246ADBF30044D32B /* HTTPClient+DaysAndHoursTests.swift */ = {isa = PBXFileReference; lastKnownFileType = sourcecode.swift; path = "HTTPClient+DaysAndHoursTests.swift"; sourceTree = "<group>"; };
		EB08F1702541CE3200D11FA9 /* risk_score_classification.pb.swift */ = {isa = PBXFileReference; fileEncoding = 4; lastKnownFileType = sourcecode.swift; name = risk_score_classification.pb.swift; path = ../../../gen/output/internal/risk_score_classification.pb.swift; sourceTree = "<group>"; };
		EB08F1712541CE3200D11FA9 /* attenuation_duration.pb.swift */ = {isa = PBXFileReference; fileEncoding = 4; lastKnownFileType = sourcecode.swift; name = attenuation_duration.pb.swift; path = ../../../gen/output/internal/attenuation_duration.pb.swift; sourceTree = "<group>"; };
		EB08F1722541CE3200D11FA9 /* risk_level.pb.swift */ = {isa = PBXFileReference; fileEncoding = 4; lastKnownFileType = sourcecode.swift; name = risk_level.pb.swift; path = ../../../gen/output/internal/risk_level.pb.swift; sourceTree = "<group>"; };
		EB08F1742541CE3200D11FA9 /* submission_payload.pb.swift */ = {isa = PBXFileReference; fileEncoding = 4; lastKnownFileType = sourcecode.swift; name = submission_payload.pb.swift; path = ../../../gen/output/internal/submission_payload.pb.swift; sourceTree = "<group>"; };
		EB08F1762541CE3200D11FA9 /* app_version_config.pb.swift */ = {isa = PBXFileReference; fileEncoding = 4; lastKnownFileType = sourcecode.swift; name = app_version_config.pb.swift; path = ../../../gen/output/internal/app_version_config.pb.swift; sourceTree = "<group>"; };
		EB08F1772541CE3200D11FA9 /* risk_score_parameters.pb.swift */ = {isa = PBXFileReference; fileEncoding = 4; lastKnownFileType = sourcecode.swift; name = risk_score_parameters.pb.swift; path = ../../../gen/output/internal/risk_score_parameters.pb.swift; sourceTree = "<group>"; };
		EB08F1832541CE5700D11FA9 /* temporary_exposure_key_export.pb.swift */ = {isa = PBXFileReference; fileEncoding = 4; lastKnownFileType = sourcecode.swift; name = temporary_exposure_key_export.pb.swift; path = ../../../gen/output/external/exposurenotification/temporary_exposure_key_export.pb.swift; sourceTree = "<group>"; };
		EB08F1842541CE5700D11FA9 /* temporary_exposure_key_signature_list.pb.swift */ = {isa = PBXFileReference; fileEncoding = 4; lastKnownFileType = sourcecode.swift; name = temporary_exposure_key_signature_list.pb.swift; path = ../../../gen/output/external/exposurenotification/temporary_exposure_key_signature_list.pb.swift; sourceTree = "<group>"; };
		EB08F1852541CE5700D11FA9 /* diagnosis_key_batch.pb.swift */ = {isa = PBXFileReference; fileEncoding = 4; lastKnownFileType = sourcecode.swift; name = diagnosis_key_batch.pb.swift; path = ../../../gen/output/external/exposurenotification/diagnosis_key_batch.pb.swift; sourceTree = "<group>"; };
		EB11B02924EE7CA500143A95 /* ENAUITestsSettings.swift */ = {isa = PBXFileReference; lastKnownFileType = sourcecode.swift; path = ENAUITestsSettings.swift; sourceTree = "<group>"; };
		EB17144525716EA80088D7A9 /* FileManager+KeyPackageStorage.swift */ = {isa = PBXFileReference; lastKnownFileType = sourcecode.swift; path = "FileManager+KeyPackageStorage.swift"; sourceTree = "<group>"; };
		EB23949F24E5492900E71225 /* BackgroundAppRefreshViewModel.swift */ = {isa = PBXFileReference; lastKnownFileType = sourcecode.swift; path = BackgroundAppRefreshViewModel.swift; sourceTree = "<group>"; };
		EB3BCA85250799E7003F27C7 /* DynamicTableViewBulletPointCell.swift */ = {isa = PBXFileReference; lastKnownFileType = sourcecode.swift; path = DynamicTableViewBulletPointCell.swift; sourceTree = "<group>"; };
		EB3BCA872507B6C1003F27C7 /* ExposureSubmissionSymptomsOnsetViewController.swift */ = {isa = PBXFileReference; lastKnownFileType = sourcecode.swift; path = ExposureSubmissionSymptomsOnsetViewController.swift; sourceTree = "<group>"; };
		EB3BCA8A2507B8F3003F27C7 /* ExposureSubmissionSymptomsViewControllerTests.swift */ = {isa = PBXFileReference; lastKnownFileType = sourcecode.swift; path = ExposureSubmissionSymptomsViewControllerTests.swift; sourceTree = "<group>"; };
		EB5FE1532599F5DB00797E4E /* ENActivityHandling.swift */ = {isa = PBXFileReference; fileEncoding = 4; lastKnownFileType = sourcecode.swift; path = ENActivityHandling.swift; sourceTree = "<group>"; };
		EB6B5D872539AE9400B0ED57 /* DMNotificationsViewController.swift */ = {isa = PBXFileReference; lastKnownFileType = sourcecode.swift; path = DMNotificationsViewController.swift; sourceTree = "<group>"; };
		EB6B5D8C2539B36100B0ED57 /* DMNotificationCell.swift */ = {isa = PBXFileReference; lastKnownFileType = sourcecode.swift; path = DMNotificationCell.swift; sourceTree = "<group>"; };
		EB7057D624E6BACA002235B4 /* InfoBoxView.xib */ = {isa = PBXFileReference; lastKnownFileType = file.xib; path = InfoBoxView.xib; sourceTree = "<group>"; };
		EB7D205324E6A3320089264C /* InfoBoxView.swift */ = {isa = PBXFileReference; lastKnownFileType = sourcecode.swift; path = InfoBoxView.swift; sourceTree = "<group>"; };
		EB7D205524E6A5930089264C /* InfoBoxViewModel.swift */ = {isa = PBXFileReference; lastKnownFileType = sourcecode.swift; path = InfoBoxViewModel.swift; sourceTree = "<group>"; };
		EB7F8E9424E434E000A3CCC4 /* BackgroundAppRefreshViewController.swift */ = {isa = PBXFileReference; lastKnownFileType = sourcecode.swift; path = BackgroundAppRefreshViewController.swift; sourceTree = "<group>"; };
		EB858D1F24E700D10048A0AA /* UIView+Screenshot.swift */ = {isa = PBXFileReference; lastKnownFileType = sourcecode.swift; path = "UIView+Screenshot.swift"; sourceTree = "<group>"; };
		EB87353F253704D100325C6C /* UNUserNotificationCenter+DeadManSwitch.swift */ = {isa = PBXFileReference; fileEncoding = 4; lastKnownFileType = sourcecode.swift; path = "UNUserNotificationCenter+DeadManSwitch.swift"; sourceTree = "<group>"; };
		EB912888257FBD1E00241D3E /* DiaryInfoViewModel.swift */ = {isa = PBXFileReference; fileEncoding = 4; lastKnownFileType = sourcecode.swift; path = DiaryInfoViewModel.swift; sourceTree = "<group>"; };
		EB912889257FBD1E00241D3E /* DiaryInfoViewController.swift */ = {isa = PBXFileReference; fileEncoding = 4; lastKnownFileType = sourcecode.swift; path = DiaryInfoViewController.swift; sourceTree = "<group>"; };
		EBA403CF2589260D00D1F039 /* ColorCompatibility.swift */ = {isa = PBXFileReference; fileEncoding = 4; lastKnownFileType = sourcecode.swift; path = ColorCompatibility.swift; sourceTree = "<group>"; };
		EBB92C71259E10ED00013B41 /* AppDisabledViewController.swift */ = {isa = PBXFileReference; lastKnownFileType = sourcecode.swift; path = AppDisabledViewController.swift; sourceTree = "<group>"; };
		EBB92C76259E110900013B41 /* AppDisabledViewModel.swift */ = {isa = PBXFileReference; lastKnownFileType = sourcecode.swift; path = AppDisabledViewModel.swift; sourceTree = "<group>"; };
		EBB92C7B259E111A00013B41 /* AppDisabledView.swift */ = {isa = PBXFileReference; lastKnownFileType = sourcecode.swift; path = AppDisabledView.swift; sourceTree = "<group>"; };
		EBBABC46256402A9005B7C07 /* default_app_config_18 */ = {isa = PBXFileReference; lastKnownFileType = file; path = default_app_config_18; sourceTree = "<group>"; };
		EBCD2411250790F400E5574C /* ExposureSubmissionSymptomsViewController.swift */ = {isa = PBXFileReference; lastKnownFileType = sourcecode.swift; path = ExposureSubmissionSymptomsViewController.swift; sourceTree = "<group>"; };
		EBD2D07E25A869B9006E4220 /* HomeTableViewModelTests.swift */ = {isa = PBXFileReference; lastKnownFileType = sourcecode.swift; path = HomeTableViewModelTests.swift; sourceTree = "<group>"; };
		EBD2D09F25A86C2A006E4220 /* MockRiskProvider.swift */ = {isa = PBXFileReference; lastKnownFileType = sourcecode.swift; path = MockRiskProvider.swift; sourceTree = "<group>"; };
		EBDE11B1255EC2C4008C0F51 /* DMDeviceTimeCheckViewController.swift */ = {isa = PBXFileReference; lastKnownFileType = sourcecode.swift; path = DMDeviceTimeCheckViewController.swift; sourceTree = "<group>"; };
		EBDE11BA255EC34C008C0F51 /* DMDeviceTimeCheckViewModel.swift */ = {isa = PBXFileReference; lastKnownFileType = sourcecode.swift; path = DMDeviceTimeCheckViewModel.swift; sourceTree = "<group>"; };
		EE22DB7F247FB409001B0A71 /* ENStateHandler.swift */ = {isa = PBXFileReference; fileEncoding = 4; lastKnownFileType = sourcecode.swift; path = ENStateHandler.swift; sourceTree = "<group>"; };
		EE22DB80247FB409001B0A71 /* ENSettingModel.swift */ = {isa = PBXFileReference; fileEncoding = 4; lastKnownFileType = sourcecode.swift; path = ENSettingModel.swift; sourceTree = "<group>"; };
		EE22DB84247FB43A001B0A71 /* TracingHistoryTableViewCell.swift */ = {isa = PBXFileReference; fileEncoding = 4; lastKnownFileType = sourcecode.swift; path = TracingHistoryTableViewCell.swift; sourceTree = "<group>"; };
		EE22DB85247FB43A001B0A71 /* ImageTableViewCell.swift */ = {isa = PBXFileReference; fileEncoding = 4; lastKnownFileType = sourcecode.swift; path = ImageTableViewCell.swift; sourceTree = "<group>"; };
		EE22DB86247FB43A001B0A71 /* ActionDetailTableViewCell.swift */ = {isa = PBXFileReference; fileEncoding = 4; lastKnownFileType = sourcecode.swift; path = ActionDetailTableViewCell.swift; sourceTree = "<group>"; };
		EE22DB87247FB43A001B0A71 /* DescriptionTableViewCell.swift */ = {isa = PBXFileReference; fileEncoding = 4; lastKnownFileType = sourcecode.swift; path = DescriptionTableViewCell.swift; sourceTree = "<group>"; };
		EE22DB88247FB43A001B0A71 /* ActionTableViewCell.swift */ = {isa = PBXFileReference; fileEncoding = 4; lastKnownFileType = sourcecode.swift; path = ActionTableViewCell.swift; sourceTree = "<group>"; };
		EE22DB8E247FB46C001B0A71 /* ENStateTests.swift */ = {isa = PBXFileReference; fileEncoding = 4; lastKnownFileType = sourcecode.swift; path = ENStateTests.swift; sourceTree = "<group>"; };
		EE22DB90247FB479001B0A71 /* MockStateHandlerObserverDelegate.swift */ = {isa = PBXFileReference; fileEncoding = 4; lastKnownFileType = sourcecode.swift; path = MockStateHandlerObserverDelegate.swift; sourceTree = "<group>"; };
		EE269509248FCB0300BAE234 /* de */ = {isa = PBXFileReference; lastKnownFileType = text.plist.strings; name = de; path = de.lproj/InfoPlist.strings; sourceTree = "<group>"; };
		EE26950B248FCB1600BAE234 /* en */ = {isa = PBXFileReference; lastKnownFileType = text.plist.strings; name = en; path = en.lproj/InfoPlist.strings; sourceTree = "<group>"; };
		EE278B2F245F2C8A008B06F9 /* InviteFriendsViewController.swift */ = {isa = PBXFileReference; lastKnownFileType = sourcecode.swift; path = InviteFriendsViewController.swift; sourceTree = "<group>"; };
		EE70C23B245B09E900AC9B2F /* de */ = {isa = PBXFileReference; lastKnownFileType = text.plist.strings; name = de; path = de.lproj/Localizable.strings; sourceTree = "<group>"; };
		EE70C23C245B09E900AC9B2F /* en */ = {isa = PBXFileReference; lastKnownFileType = text.plist.strings; name = en; path = en.lproj/Localizable.strings; sourceTree = "<group>"; };
		EE92A33F245D96DA006B97B0 /* de */ = {isa = PBXFileReference; lastKnownFileType = text.plist.stringsdict; name = de; path = de.lproj/Localizable.stringsdict; sourceTree = "<group>"; };
		EECF5E5524BDCC3C00332B8F /* pl */ = {isa = PBXFileReference; lastKnownFileType = text.html; name = pl; path = pl.lproj/usage.html; sourceTree = "<group>"; };
		EECF5E5624BDCC3C00332B8F /* pl */ = {isa = PBXFileReference; lastKnownFileType = text.html; name = pl; path = "pl.lproj/privacy-policy.html"; sourceTree = "<group>"; };
		EECF5E5724BDCC3C00332B8F /* pl */ = {isa = PBXFileReference; lastKnownFileType = text.plist.strings; name = pl; path = pl.lproj/Localizable.strings; sourceTree = "<group>"; };
		EECF5E5824BDCC3C00332B8F /* pl */ = {isa = PBXFileReference; lastKnownFileType = text.plist.stringsdict; name = pl; path = pl.lproj/Localizable.stringsdict; sourceTree = "<group>"; };
		EECF5E5924BDCC3C00332B8F /* pl */ = {isa = PBXFileReference; lastKnownFileType = text.plist.strings; name = pl; path = pl.lproj/InfoPlist.strings; sourceTree = "<group>"; };
		EECF5E5A24BDCC4D00332B8F /* ro */ = {isa = PBXFileReference; lastKnownFileType = text.html; name = ro; path = ro.lproj/usage.html; sourceTree = "<group>"; };
		EECF5E5B24BDCC4D00332B8F /* ro */ = {isa = PBXFileReference; lastKnownFileType = text.html; name = ro; path = "ro.lproj/privacy-policy.html"; sourceTree = "<group>"; };
		EECF5E5C24BDCC4D00332B8F /* ro */ = {isa = PBXFileReference; lastKnownFileType = text.plist.strings; name = ro; path = ro.lproj/Localizable.strings; sourceTree = "<group>"; };
		EECF5E5D24BDCC4D00332B8F /* ro */ = {isa = PBXFileReference; lastKnownFileType = text.plist.stringsdict; name = ro; path = ro.lproj/Localizable.stringsdict; sourceTree = "<group>"; };
		EECF5E5E24BDCC4D00332B8F /* ro */ = {isa = PBXFileReference; lastKnownFileType = text.plist.strings; name = ro; path = ro.lproj/InfoPlist.strings; sourceTree = "<group>"; };
		EECF5E5F24BDCC5900332B8F /* bg */ = {isa = PBXFileReference; lastKnownFileType = text.html; name = bg; path = bg.lproj/usage.html; sourceTree = "<group>"; };
		EECF5E6024BDCC5A00332B8F /* bg */ = {isa = PBXFileReference; lastKnownFileType = text.html; name = bg; path = "bg.lproj/privacy-policy.html"; sourceTree = "<group>"; };
		EECF5E6124BDCC5A00332B8F /* bg */ = {isa = PBXFileReference; lastKnownFileType = text.plist.strings; name = bg; path = bg.lproj/Localizable.strings; sourceTree = "<group>"; };
		EECF5E6224BDCC5A00332B8F /* bg */ = {isa = PBXFileReference; lastKnownFileType = text.plist.stringsdict; name = bg; path = bg.lproj/Localizable.stringsdict; sourceTree = "<group>"; };
		EECF5E6324BDCC5A00332B8F /* bg */ = {isa = PBXFileReference; lastKnownFileType = text.plist.strings; name = bg; path = bg.lproj/InfoPlist.strings; sourceTree = "<group>"; };
		EEDD6DF524A4885200BC30D0 /* tr */ = {isa = PBXFileReference; lastKnownFileType = text.html; name = tr; path = tr.lproj/usage.html; sourceTree = "<group>"; };
		EEDD6DF624A4885200BC30D0 /* tr */ = {isa = PBXFileReference; lastKnownFileType = text.html; name = tr; path = "tr.lproj/privacy-policy.html"; sourceTree = "<group>"; };
		EEDD6DF824A4889D00BC30D0 /* tr */ = {isa = PBXFileReference; lastKnownFileType = text.plist.strings; name = tr; path = tr.lproj/InfoPlist.strings; sourceTree = "<group>"; };
		EEDD6DF924A488A500BC30D0 /* tr */ = {isa = PBXFileReference; lastKnownFileType = text.plist.strings; name = tr; path = tr.lproj/Localizable.strings; sourceTree = "<group>"; };
		EEDD6DFA24A488AD00BC30D0 /* tr */ = {isa = PBXFileReference; lastKnownFileType = text.plist.stringsdict; name = tr; path = tr.lproj/Localizable.stringsdict; sourceTree = "<group>"; };
		EEF10679246EBF8B009DFB4E /* ResetViewController.swift */ = {isa = PBXFileReference; fileEncoding = 4; lastKnownFileType = sourcecode.swift; path = ResetViewController.swift; sourceTree = "<group>"; };
		F22C6E242492082B00712A6B /* DynamicTableViewSpaceCellTests.swift */ = {isa = PBXFileReference; lastKnownFileType = sourcecode.swift; path = DynamicTableViewSpaceCellTests.swift; sourceTree = "<group>"; };
		F247572A24838AC8003E1FC5 /* DynamicTableViewControllerRowsTests.swift */ = {isa = PBXFileReference; lastKnownFileType = sourcecode.swift; path = DynamicTableViewControllerRowsTests.swift; sourceTree = "<group>"; };
		F252472E2483955B00C5556B /* DynamicTableViewControllerFake.storyboard */ = {isa = PBXFileReference; lastKnownFileType = file.storyboard; path = DynamicTableViewControllerFake.storyboard; sourceTree = "<group>"; };
		F25247302484456800C5556B /* DynamicTableViewModelTests.swift */ = {isa = PBXFileReference; fileEncoding = 4; lastKnownFileType = sourcecode.swift; lineEnding = 0; path = DynamicTableViewModelTests.swift; sourceTree = "<group>"; };
		F2DC808D248989CE00EDC40A /* DynamicTableViewControllerRegisterCellsTests.swift */ = {isa = PBXFileReference; lastKnownFileType = sourcecode.swift; path = DynamicTableViewControllerRegisterCellsTests.swift; sourceTree = "<group>"; };
		F2DC808F24898A9400EDC40A /* DynamicTableViewControllerNumberOfRowsAndSectionsTests.swift */ = {isa = PBXFileReference; fileEncoding = 4; lastKnownFileType = sourcecode.swift; lineEnding = 0; path = DynamicTableViewControllerNumberOfRowsAndSectionsTests.swift; sourceTree = "<group>"; };
		F2DC809124898B1800EDC40A /* DynamicTableViewControllerHeaderTests.swift */ = {isa = PBXFileReference; lastKnownFileType = sourcecode.swift; path = DynamicTableViewControllerHeaderTests.swift; sourceTree = "<group>"; };
		F2DC809324898CE600EDC40A /* DynamicTableViewControllerFooterTests.swift */ = {isa = PBXFileReference; lastKnownFileType = sourcecode.swift; path = DynamicTableViewControllerFooterTests.swift; sourceTree = "<group>"; };
		FEDCE0116603B6E00FAEE632 /* ExposureDetectionExecutor.swift */ = {isa = PBXFileReference; fileEncoding = 4; lastKnownFileType = sourcecode.swift; path = ExposureDetectionExecutor.swift; sourceTree = "<group>"; };
		FEDCE1600374711EC77FF572 /* RequiresAppDependencies.swift */ = {isa = PBXFileReference; fileEncoding = 4; lastKnownFileType = sourcecode.swift; path = RequiresAppDependencies.swift; sourceTree = "<group>"; };
		FEDCE1B8926528ED74CDE1B2 /* ENStateHandler+State.swift */ = {isa = PBXFileReference; fileEncoding = 4; lastKnownFileType = sourcecode.swift; path = "ENStateHandler+State.swift"; sourceTree = "<group>"; };
		FEDCE4BE82DC5BFE90575663 /* ExposureDetectionViewModel.swift */ = {isa = PBXFileReference; fileEncoding = 4; lastKnownFileType = sourcecode.swift; path = ExposureDetectionViewModel.swift; sourceTree = "<group>"; };
/* End PBXFileReference section */

/* Begin PBXFrameworksBuildPhase section */
		85D759382457048F008175F0 /* Frameworks */ = {
			isa = PBXFrameworksBuildPhase;
			buildActionMask = 2147483647;
			files = (
				015E8C0824C997D200C0A4B3 /* CWASQLite.framework in Frameworks */,
				EB7AF62A2587E98C00D94CA8 /* OpenCombineFoundation in Frameworks */,
				EB7AF62E2587E98C00D94CA8 /* OpenCombineDispatch in Frameworks */,
				B1B5A76024924B3D0029D5D7 /* FMDB in Frameworks */,
				858F6F6E245A103C009FFD33 /* ExposureNotification.framework in Frameworks */,
				B1EDFD88248E741B00E7EAFF /* SwiftProtobuf in Frameworks */,
				EB7AF62C2587E98C00D94CA8 /* OpenCombine in Frameworks */,
				B1EDFD89248E741B00E7EAFF /* ZIPFoundation in Frameworks */,
			);
			runOnlyForDeploymentPostprocessing = 0;
		};
		85D7595124570491008175F0 /* Frameworks */ = {
			isa = PBXFrameworksBuildPhase;
			buildActionMask = 2147483647;
			files = (
			);
			runOnlyForDeploymentPostprocessing = 0;
		};
		85D7595C24570491008175F0 /* Frameworks */ = {
			isa = PBXFrameworksBuildPhase;
			buildActionMask = 2147483647;
			files = (
			);
			runOnlyForDeploymentPostprocessing = 0;
		};
		B1FF6B672497D0B40041CF02 /* Frameworks */ = {
			isa = PBXFrameworksBuildPhase;
			buildActionMask = 2147483647;
			files = (
			);
			runOnlyForDeploymentPostprocessing = 0;
		};
/* End PBXFrameworksBuildPhase section */

/* Begin PBXGroup section */
		010B3D8425ADE5EC00EB44AB /* __tests__ */ = {
			isa = PBXGroup;
			children = (
				010B3D8525ADE5FD00EB44AB /* HomeRiskCellModelTests.swift */,
				50C5203F25ADACBB008DF2F4 /* HomeShownPositiveTestResultCellModelTest.swift */,
			);
			path = __tests__;
			sourceTree = "<group>";
		};
		0123D5962501381900A91838 /* __test__ */ = {
			isa = PBXGroup;
			children = (
				0123D5972501383100A91838 /* ExposureSubmissionErrorTests.swift */,
			);
			path = __test__;
			sourceTree = "<group>";
		};
		014086B52588F8EB00E9E5B2 /* __test__ */ = {
			isa = PBXGroup;
			children = (
				014086C42589040200E9E5B2 /* DiaryEditEntriesCellModelTest.swift */,
				014086B72588F95000E9E5B2 /* DiaryEditEntriesViewModelTest.swift */,
			);
			path = __test__;
			sourceTree = "<group>";
		};
		01734B51255D6BEE00E60A8B /* v2 */ = {
			isa = PBXGroup;
			children = (
				3544182825AF7B5200B11056 /* app_features.pb.swift */,
				01734B59255D6C4500E60A8B /* app_config_ios.pb.swift */,
				01734B5A255D6C4500E60A8B /* exposure_detection_parameters.pb.swift */,
				01734B56255D6C4500E60A8B /* key_download_parameters.pb.swift */,
				01734B58255D6C4500E60A8B /* risk_calculation_parameters.pb.swift */,
				01734B57255D6C4500E60A8B /* semantic_version.pb.swift */,
			);
			name = v2;
			sourceTree = "<group>";
		};
		017AD19925A5C74400FA2B3F /* Extensions */ = {
			isa = PBXGroup;
			children = (
				017AD17E25A5A30500FA2B3F /* DynamicHeader+ExposureDetection.swift */,
				017AD18625A5C70700FA2B3F /* DynamicCell+ExposureDetection.swift */,
				017AD18B25A5C70900FA2B3F /* ActiveTracing+ExposureDetection.swift */,
			);
			path = Extensions;
			sourceTree = "<group>";
		};
		0190982A257E5A9D0065D050 /* ContactDiary */ = {
			isa = PBXGroup;
			children = (
				BAEC99BE258B6FFA00B98ECA /* __tests__ */,
				0190982B257E5AF70065D050 /* DiaryCoordinator.swift */,
				0190982C257E5B340065D050 /* Info */,
				0190982D257E5B4F0065D050 /* Overview */,
				0190982E257E5B5E0065D050 /* Day */,
				0190982F257E5B7F0065D050 /* AddAndEditEntry */,
				01909830257E5CCF0065D050 /* EditEntries */,
				019C9F2225894D2A00B26392 /* Model */,
				ABAE0A12257F77A20030ED47 /* Store */,
			);
			path = ContactDiary;
			sourceTree = "<group>";
		};
		0190982C257E5B340065D050 /* Info */ = {
			isa = PBXGroup;
			children = (
				BA288AEF25825D5B0071009A /* __test__ */,
				EB912889257FBD1E00241D3E /* DiaryInfoViewController.swift */,
				EB912888257FBD1E00241D3E /* DiaryInfoViewModel.swift */,
			);
			path = Info;
			sourceTree = "<group>";
		};
		0190982D257E5B4F0065D050 /* Overview */ = {
			isa = PBXGroup;
			children = (
				019C9F5A2589537300B26392 /* __test__ */,
				01909845257E61350065D050 /* DiaryOverviewTableViewController.swift */,
				019C9F1D25894CDD00B26392 /* DiaryOverviewViewModel.swift */,
				01F2A560257FC79F00DA96A6 /* Cells */,
			);
			path = Overview;
			sourceTree = "<group>";
		};
		0190982E257E5B5E0065D050 /* Day */ = {
			isa = PBXGroup;
			children = (
				01B72BA4258360BC00A3E3BC /* __test__ */,
				01909862257E63810065D050 /* DiaryDayViewController.swift */,
				01F2A5D4258208C500DA96A6 /* DiaryDayViewController.xib */,
				01F2A5DC25820EE700DA96A6 /* DiaryDayViewModel.swift */,
				01F2A5B62581177100DA96A6 /* Cells */,
				01B72B6325821C9B00A3E3BC /* Views */,
			);
			path = Day;
			sourceTree = "<group>";
		};
		0190982F257E5B7F0065D050 /* AddAndEditEntry */ = {
			isa = PBXGroup;
			children = (
				BA11D5B82588D576005DCD6B /* __test__ */,
				0190984C257E62C70065D050 /* DiaryAddAndEditEntryViewController.swift */,
				01909851257E62CB0065D050 /* DiaryAddAndEditEntryViewModel.swift */,
				BAC42DC32583AF9D001A94C0 /* DiaryEntryTextField.swift */,
			);
			path = AddAndEditEntry;
			sourceTree = "<group>";
		};
		01909830257E5CCF0065D050 /* EditEntries */ = {
			isa = PBXGroup;
			children = (
				014086B52588F8EB00E9E5B2 /* __test__ */,
				01909834257E606C0065D050 /* DiaryEditEntriesViewController.swift */,
				01B72BDC2583AB1400A3E3BC /* DiaryEditEntriesViewController.xib */,
				0190983C257E60760065D050 /* DiaryEditEntriesViewModel.swift */,
				01B72BEC2583B51B00A3E3BC /* Cells */,
			);
			path = EditEntries;
			sourceTree = "<group>";
		};
		019C9F2225894D2A00B26392 /* Model */ = {
			isa = PBXGroup;
			children = (
				019C9F592589536000B26392 /* __test__ */,
				019C9F33258951BB00B26392 /* DiaryDay.swift */,
				019C9F3A258951BE00B26392 /* DiaryEntry.swift */,
				019C9F38258951BC00B26392 /* DiaryEntryType.swift */,
				01909881257E675D0065D050 /* DiaryContactPerson.swift */,
				019C9F2C258951B700B26392 /* ContactPersonEncounter.swift */,
				019C9F3F258951C000B26392 /* DiaryLocation.swift */,
				019C9F31258951B900B26392 /* LocationVisit.swift */,
			);
			path = Model;
			sourceTree = "<group>";
		};
		019C9F592589536000B26392 /* __test__ */ = {
			isa = PBXGroup;
			children = (
				01B605C8258A32930093DB8E /* DiaryDayTest.swift */,
				01B605CD258A38330093DB8E /* DiaryEntryTest.swift */,
				01B605E6258A4A980093DB8E /* DiaryContactPersonTest.swift */,
				01B605D8258A49E70093DB8E /* DiaryLocationTest.swift */,
			);
			path = __test__;
			sourceTree = "<group>";
		};
		019C9F5A2589537300B26392 /* __test__ */ = {
			isa = PBXGroup;
			children = (
				01B605C3258A181C0093DB8E /* DiaryOverviewViewModelTest.swift */,
				BA9E4B0E25B5E78200F284EF /* ExposureHistoryTest.swift */,
			);
			path = __test__;
			sourceTree = "<group>";
		};
		01A1B440252DE53800841B63 /* QRScanner */ = {
			isa = PBXGroup;
			children = (
				BA92A45D255163460063B46F /* ExposureSubmissionQRScannerViewModelGuidTests.swift */,
				01A1B441252DE54600841B63 /* ExposureSubmissionQRScannerViewModelTests.swift */,
			);
			path = QRScanner;
			sourceTree = "<group>";
		};
		01A4DC5525922EB0007D5794 /* Risk */ = {
			isa = PBXGroup;
			children = (
				010B3D8425ADE5EC00EB44AB /* __tests__ */,
				01A4DC5D25922EB2007D5794 /* HomeRiskTableViewCell.swift */,
				01A4DC5925922EB1007D5794 /* HomeRiskTableViewCell.xib */,
				01A4DD4225935D1F007D5794 /* HomeRiskCellModel.swift */,
				01A4DC5725922EB1007D5794 /* HomeShownPositiveTestResultTableViewCell.swift */,
				01A4DC5625922EB0007D5794 /* HomeShownPositiveTestResultTableViewCell.xib */,
				017AD113259DCD3400FA2B3F /* HomeShownPositiveTestResultCellModel.swift */,
			);
			path = Risk;
			sourceTree = "<group>";
		};
		01A4DC6025922EB2007D5794 /* Views */ = {
			isa = PBXGroup;
			children = (
				01EA17712590F03000E98E02 /* HomeCardView.swift */,
				01A4DC6525922EB3007D5794 /* HomeItemView.swift */,
				01A4DC6625922EB3007D5794 /* HomeImageItemView.swift */,
				01A4DC6325922EB3007D5794 /* HomeImageItemView.xib */,
				01A4DCFD25926A66007D5794 /* HomeImageItemViewModel.swift */,
				01A4DC6725922EB3007D5794 /* HomeLoadingItemView.swift */,
				01A4DC6825922EB4007D5794 /* HomeLoadingItemView.xib */,
				01A4DD0C25926A72007D5794 /* HomeLoadingItemViewModel.swift */,
				01A4DC6125922EB2007D5794 /* HomeTextItemView.swift */,
				01A4DC6225922EB3007D5794 /* HomeTextItemView.xib */,
				01A4DD0225926A6A007D5794 /* HomeTextItemViewModel.swift */,
				01A4DC6925922EB4007D5794 /* HomeListItemView.swift */,
				01A4DC6425922EB3007D5794 /* HomeListItemView.xib */,
				01A4DD0725926A6E007D5794 /* HomeListItemViewModel.swift */,
			);
			path = Views;
			sourceTree = "<group>";
		};
		01A4DC8025922EC3007D5794 /* TestResult */ = {
			isa = PBXGroup;
			children = (
				8FF3525C25ADACEC008A07BD /* __tests__ */,
				01A4DC7925922EBD007D5794 /* HomeTestResultTableViewCell.swift */,
				01A4DC7825922EBD007D5794 /* HomeTestResultTableViewCell.xib */,
				01A4DC8C25922F05007D5794 /* HomeTestResultCellModel.swift */,
			);
			path = TestResult;
			sourceTree = "<group>";
		};
		01A4DCA125924FFE007D5794 /* ThankYou */ = {
			isa = PBXGroup;
			children = (
				BAFBF35525ADD719003F5DC2 /* __tests__ */,
				01A4DC5B25922EB1007D5794 /* HomeThankYouTableViewCell.swift */,
				01A4DC5A25922EB1007D5794 /* HomeThankYouTableViewCell.xib */,
				01A4DCB5259264F9007D5794 /* HomeThankYouCellModel.swift */,
			);
			path = ThankYou;
			sourceTree = "<group>";
		};
		01B7232524F8128B0064C0EB /* OptionGroup */ = {
			isa = PBXGroup;
			children = (
				01C2D43F2501243400FB23BF /* __tests__ */,
				01B7232624F812BC0064C0EB /* OptionGroupView.swift */,
				01B7232E24FE4F080064C0EB /* OptionGroupViewModel.swift */,
				01B7232824F812DF0064C0EB /* OptionView.swift */,
				01B7232A24F815B00064C0EB /* MultipleChoiceOptionView.swift */,
				01B7232C24F8E0260064C0EB /* MultipleChoiceChoiceView.swift */,
				01D69492250272E500B45BEA /* DatePickerOption */,
			);
			path = OptionGroup;
			sourceTree = "<group>";
		};
		01B72B6325821C9B00A3E3BC /* Views */ = {
			isa = PBXGroup;
			children = (
				01B72B6425821CD200A3E3BC /* DiaryDayEmptyView.swift */,
				01B72B6C25821D2800A3E3BC /* DiaryDayEmptyViewModel.swift */,
			);
			path = Views;
			sourceTree = "<group>";
		};
		01B72BA4258360BC00A3E3BC /* __test__ */ = {
			isa = PBXGroup;
			children = (
				01B72BBF2583875600A3E3BC /* DiaryDayViewModelTest.swift */,
				0120ECF22587607600F78944 /* DiaryDayEntryCellModelTest.swift */,
				0120ECFD2587631100F78944 /* DiaryDayAddCellModelTest.swift */,
				01B72BA5258360CD00A3E3BC /* DiaryDayEmptyViewModelTest.swift */,
			);
			path = __test__;
			sourceTree = "<group>";
		};
		01B72BEC2583B51B00A3E3BC /* Cells */ = {
			isa = PBXGroup;
			children = (
				01B72BEE2583B51C00A3E3BC /* DiaryEditEntriesTableViewCell.swift */,
				01B72BF02583B51C00A3E3BC /* DiaryEditEntriesTableViewCell.xib */,
				014086BC2589033A00E9E5B2 /* DiaryEditEntriesCellModel.swift */,
			);
			path = Cells;
			sourceTree = "<group>";
		};
		01C2D43F2501243400FB23BF /* __tests__ */ = {
			isa = PBXGroup;
			children = (
				01C2D440250124E600FB23BF /* OptionGroupViewModelTests.swift */,
			);
			path = __tests__;
			sourceTree = "<group>";
		};
		01C6AC2D252B23FC0052814D /* QRScanner */ = {
			isa = PBXGroup;
			children = (
				71FE1C74247AC2B500851FEB /* ExposureSubmissionQRScannerViewController.swift */,
				01C6AC20252B21DF0052814D /* ExposureSubmissionQRScannerViewController.xib */,
				01C6AC0D252B1E980052814D /* ExposureSubmissionQRScannerViewModel.swift */,
				01C6AC25252B23D70052814D /* ExposureSubmissionQRScannerFocusView.swift */,
				01C6AC31252B29C00052814D /* QRScannerError.swift */,
				01A1B449252DFD7700841B63 /* MetadataObject.swift */,
			);
			path = QRScanner;
			sourceTree = "<group>";
		};
		01D02683258B9C1300B6389A /* Cells */ = {
			isa = PBXGroup;
			children = (
				713EA26224798F8500AB7EE8 /* ExposureDetectionHeaderCell.swift */,
				01D02687258B9CB200B6389A /* ExposureDetectionHeaderCell.xib */,
				713EA25E24798A9100AB7EE8 /* ExposureDetectionRiskCell.swift */,
				01D0268C258B9CF800B6389A /* ExposureDetectionRiskCell.xib */,
				7154EB49247D21E200A467FF /* ExposureDetectionLongGuideCell.swift */,
				01D02691258BA0AD00B6389A /* ExposureDetectionLongGuideCell.xib */,
				7154EB4B247E862100A467FF /* ExposureDetectionLoadingCell.swift */,
				01D02696258BA0E000B6389A /* ExposureDetectionLoadingCell.xib */,
				713EA26024798AD100AB7EE8 /* ExposureDetectionHotlineCell.swift */,
				01D026A4258BA20E00B6389A /* ExposureDetectionHotlineCell.xib */,
				01D026A9258BA2F600B6389A /* ExposureDetectionRiskRefreshCell.xib */,
				01D026AA258BA2F900B6389A /* ExposureDetectionRiskTextCell.xib */,
				01D026AB258BA2FA00B6389A /* ExposureDetectionGuideCell.xib */,
				01D026AC258BA2FD00B6389A /* ExposureDetectionLinkCell.xib */,
			);
			path = Cells;
			sourceTree = "<group>";
		};
		01D026CF258BB65B00B6389A /* Cells */ = {
			isa = PBXGroup;
			children = (
				EE22DB84247FB43A001B0A71 /* TracingHistoryTableViewCell.swift */,
				01D026DC258BB6CC00B6389A /* TracingHistoryTableViewCell.xib */,
				EE22DB85247FB43A001B0A71 /* ImageTableViewCell.swift */,
				01D026E3258BB6D800B6389A /* ImageTableViewCell.xib */,
				EE22DB86247FB43A001B0A71 /* ActionDetailTableViewCell.swift */,
				01D026E7258BB6DB00B6389A /* ActionDetailTableViewCell.xib */,
				EE22DB87247FB43A001B0A71 /* DescriptionTableViewCell.swift */,
				01D026E8258BB6DD00B6389A /* DescriptionTableViewCell.xib */,
				EE22DB88247FB43A001B0A71 /* ActionTableViewCell.swift */,
				01D026E9258BB6DF00B6389A /* ActionTableViewCell.xib */,
				941ADDAF2518C2B200E421D9 /* EuTracingTableViewCell.swift */,
				01D026ED258BB70100B6389A /* EuTracingTableViewCell.xib */,
			);
			path = Cells;
			sourceTree = "<group>";
		};
		01D02722258BD22600B6389A /* Settings */ = {
			isa = PBXGroup;
			children = (
				51D420C324583E3300AD70CA /* SettingsViewController.swift */,
				CD8638522477EBD400A5A07C /* SettingsViewModel.swift */,
				CDD87C6024766163007CE6CA /* Cells */,
			);
			path = Settings;
			sourceTree = "<group>";
		};
		01D02726258BD24400B6389A /* NotificationSettings */ = {
			isa = PBXGroup;
			children = (
				CD2EC328247D82EE00C6B3F9 /* NotificationSettingsViewController.swift */,
				01D0274B258BD42800B6389A /* NotificationSettingsViewController.xib */,
				CDCE11D5247D644100F30825 /* NotificationSettingsViewModel.swift */,
				CDCE11D7247D645800F30825 /* Cells */,
			);
			path = NotificationSettings;
			sourceTree = "<group>";
		};
		01D02744258BD40C00B6389A /* Reset */ = {
			isa = PBXGroup;
			children = (
				EEF10679246EBF8B009DFB4E /* ResetViewController.swift */,
				01D0274C258BD42B00B6389A /* ResetViewController.xib */,
			);
			path = Reset;
			sourceTree = "<group>";
		};
		01D16C5C24ED6981007DB387 /* __tests__ */ = {
			isa = PBXGroup;
			children = (
				01D16C5D24ED69CA007DB387 /* BackgroundAppRefreshViewModelTests.swift */,
				01D16C5F24ED6D9A007DB387 /* MockBackgroundRefreshStatusProvider.swift */,
				01D16C6124ED6DB3007DB387 /* MockLowPowerModeStatusProvider.swift */,
			);
			path = __tests__;
			sourceTree = "<group>";
		};
		01D69492250272E500B45BEA /* DatePickerOption */ = {
			isa = PBXGroup;
			children = (
				01D694932502730700B45BEA /* __tests__ */,
				01C7665D25024A09002C9A5C /* DatePickerOptionView.swift */,
				01D6948A25026EC000B45BEA /* DatePickerOptionViewModel.swift */,
				01D6948C2502717F00B45BEA /* DatePickerDayView.swift */,
				01D69490250272CE00B45BEA /* DatePickerDayViewModel.swift */,
				01D6948E2502729000B45BEA /* DatePickerDay.swift */,
			);
			path = DatePickerOption;
			sourceTree = "<group>";
		};
		01D694932502730700B45BEA /* __tests__ */ = {
			isa = PBXGroup;
			children = (
				01A97DD02506767E00C07C37 /* DatePickerOptionViewModelTests.swift */,
				01A97DD22506769F00C07C37 /* DatePickerDayViewModelTests.swift */,
			);
			path = __tests__;
			sourceTree = "<group>";
		};
		01EA17602590E9B900E98E02 /* Home */ = {
			isa = PBXGroup;
			children = (
				EBD2D07C25A86144006E4220 /* __tests__ */,
				01EA17612590EAAF00E98E02 /* HomeTableViewController.swift */,
				01EA17692590EF4E00E98E02 /* HomeTableViewModel.swift */,
				01EA17FD259217B100E98E02 /* HomeState.swift */,
				01EA176E2590F02F00E98E02 /* Cells */,
				01A4DC6025922EB2007D5794 /* Views */,
			);
			path = Home;
			sourceTree = "<group>";
		};
		01EA176E2590F02F00E98E02 /* Cells */ = {
			isa = PBXGroup;
			children = (
				01EA17BF2591346300E98E02 /* ExposureLogging */,
				01A4DC5525922EB0007D5794 /* Risk */,
				01A4DC8025922EC3007D5794 /* TestResult */,
				01A4DCA125924FFE007D5794 /* ThankYou */,
				01EA17C02591347800E98E02 /* Diary */,
				01EA17C42591348100E98E02 /* Info */,
			);
			path = Cells;
			sourceTree = "<group>";
		};
		01EA17BF2591346300E98E02 /* ExposureLogging */ = {
			isa = PBXGroup;
			children = (
				8F3D71A825A8634700D52CCD /* __tests__ */,
				01EA17722590F03000E98E02 /* HomeExposureLoggingTableViewCell.swift */,
				01EA17752590F03100E98E02 /* HomeExposureLoggingTableViewCell.xib */,
				01EA17C82591353200E98E02 /* HomeExposureLoggingCellModel.swift */,
			);
			path = ExposureLogging;
			sourceTree = "<group>";
		};
		01EA17C02591347800E98E02 /* Diary */ = {
			isa = PBXGroup;
			children = (
				BAFBF35E25ADDE42003F5DC2 /* __tests__ */,
				01EA17792590F03200E98E02 /* HomeDiaryTableViewCell.swift */,
				01EA17782590F03100E98E02 /* HomeDiaryTableViewCell.xib */,
				01EA17D02591366200E98E02 /* HomeDiaryCellModel.swift */,
			);
			path = Diary;
			sourceTree = "<group>";
		};
		01EA17C42591348100E98E02 /* Info */ = {
			isa = PBXGroup;
			children = (
				BAFBF36725ADE0AA003F5DC2 /* __tests__ */,
				01EA17762590F03100E98E02 /* HomeInfoTableViewCell.swift */,
				01EA17732590F03000E98E02 /* HomeInfoTableViewCell.xib */,
				01EA17E42591399200E98E02 /* HomeInfoCellModel.swift */,
				01A4DD3725935AC1007D5794 /* CellPositionInSection.swift */,
			);
			path = Info;
			sourceTree = "<group>";
		};
		01F2A560257FC79F00DA96A6 /* Cells */ = {
			isa = PBXGroup;
			children = (
				BA9BCF7525B09B3A00DD7974 /* __tests__ */,
				01F2A57F25803AA500DA96A6 /* DiaryOverviewDescriptionTableViewCell.swift */,
				01F2A58025803AA500DA96A6 /* DiaryOverviewDescriptionTableViewCell.xib */,
				BA9BCF6125B0875100DD7974 /* DiaryOverviewDayCellModel.swift */,
				01F2A561257FC7D200DA96A6 /* DiaryOverviewDayTableViewCell.swift */,
				01F2A562257FC7D200DA96A6 /* DiaryOverviewDayTableViewCell.xib */,
			);
			path = Cells;
			sourceTree = "<group>";
		};
		01F2A5B62581177100DA96A6 /* Cells */ = {
			isa = PBXGroup;
			children = (
				01F2A5B72581181A00DA96A6 /* DiaryDayAddTableViewCell.swift */,
				01F2A5B82581181A00DA96A6 /* DiaryDayAddTableViewCell.xib */,
				01B72C0A25875BC300A3E3BC /* DiaryDayAddCellModel.swift */,
				01F2A5C12581183800DA96A6 /* DiaryDayEntryTableViewCell.swift */,
				01F2A5C22581183800DA96A6 /* DiaryDayEntryTableViewCell.xib */,
				0120ECDC25875D8B00F78944 /* DiaryDayEntryCellModel.swift */,
			);
			path = Cells;
			sourceTree = "<group>";
		};
		13091950247972CF0066E329 /* PrivacyProtectionViewController */ = {
			isa = PBXGroup;
			children = (
				1309194E247972C40066E329 /* PrivacyProtectionViewController.swift */,
			);
			path = PrivacyProtectionViewController;
			sourceTree = "<group>";
		};
		130CB19A246D92F800ADE602 /* Onboarding */ = {
			isa = PBXGroup;
			children = (
				130CB19B246D92F800ADE602 /* ENAUITestsOnboarding.swift */,
			);
			path = Onboarding;
			sourceTree = "<group>";
		};
		134F0DB8247578FF00D88934 /* Home */ = {
			isa = PBXGroup;
			children = (
				134F0DB9247578FF00D88934 /* ENAUITestsHome.swift */,
			);
			path = Home;
			sourceTree = "<group>";
		};
		138910C3247A907500D739F6 /* Task Scheduling */ = {
			isa = PBXGroup;
			children = (
				138910C4247A909000D739F6 /* ENATaskScheduler.swift */,
			);
			path = "Task Scheduling";
			sourceTree = "<group>";
		};
		13E5046A248E3CE60086641C /* AppInformation */ = {
			isa = PBXGroup;
			children = (
				13E50468248E3CD20086641C /* ENAUITestsAppInformation.swift */,
			);
			path = AppInformation;
			sourceTree = "<group>";
		};
		2F3D95352518BCBA002B2C81 /* EUSettings */ = {
			isa = PBXGroup;
			children = (
				2FD473BD251E0E7F000DCA40 /* __tests__ */,
				2F3D95362518BCD1002B2C81 /* EUSettingsViewController.swift */,
				2F3D953B2518BCE9002B2C81 /* EUSettingsViewModel.swift */,
			);
			path = EUSettings;
			sourceTree = "<group>";
		};
		2FA9E39124D2F2620030561C /* Exposure Submission */ = {
			isa = PBXGroup;
			children = (
				0123D5962501381900A91838 /* __test__ */,
				CD99A3A8245C272400BF12AF /* ExposureSubmissionService.swift */,
				A3EE6E59249BB7AF00C64B61 /* ExposureSubmissionServiceFactory.swift */,
				2FA9E39224D2F2920030561C /* ExposureSubmission+TestResult.swift */,
				2FA9E39424D2F2B00030561C /* ExposureSubmission+DeviceRegistrationKey.swift */,
				2FA9E39624D2F3C60030561C /* ExposureSubmissionError.swift */,
				2FA9E39824D2F4350030561C /* ExposureSubmission+ErrorParsing.swift */,
				2FA9E39A24D2F4A10030561C /* ExposureSubmissionService+Protocol.swift */,
			);
			path = "Exposure Submission";
			sourceTree = "<group>";
		};
		2FC951FA24DC2366008D39F4 /* Cells */ = {
			isa = PBXGroup;
			children = (
				2FC951FD24DC23B9008D39F4 /* DMConfigurationCell.swift */,
			);
			path = Cells;
			sourceTree = "<group>";
		};
		2FD473BD251E0E7F000DCA40 /* __tests__ */ = {
			isa = PBXGroup;
			children = (
				2FD473BE251E0ECE000DCA40 /* EUSettingsViewControllerTests.swift */,
			);
			path = __tests__;
			sourceTree = "<group>";
		};
		35075C002526367700DE92F7 /* TestPlans */ = {
			isa = PBXGroup;
			children = (
				35075C092526378D00DE92F7 /* AllTests.xctestplan */,
				35075C0E252637C300DE92F7 /* SmokeTests.xctestplan */,
				3523CA31252DC617002E6DEC /* Screenshots.xctestplan */,
			);
			name = TestPlans;
			sourceTree = "<group>";
		};
		35AA4AF2259B40DF00D32306 /* __tests__ */ = {
			isa = PBXGroup;
			children = (
				35AA4AF3259B40FC00D32306 /* CryptoFallbackTests.swift */,
				35358DD325A23169004FD0CB /* HTTPClientCertificatePinningTests.swift */,
			);
			path = __tests__;
			sourceTree = "<group>";
		};
		35EA6158258BC88A0062B50A /* iOS 12 Fallback */ = {
			isa = PBXGroup;
			children = (
				35EA6159258BC8E30062B50A /* CryptoKitFallbacks.swift */,
			);
			path = "iOS 12 Fallback";
			sourceTree = "<group>";
		};
		35EA68402554BEB200335F73 /* V2 */ = {
			isa = PBXGroup;
			children = (
				35EA684925553B5C00335F73 /* DownloadedPackagesStoreV2.swift */,
				35EA684125553AE300335F73 /* DownloadedPackagesSQLLiteStoreV2.swift */,
			);
			path = V2;
			sourceTree = "<group>";
		};
		50BD2E6724FE26F300932566 /* __test__ */ = {
			isa = PBXGroup;
			children = (
				50BD2E6F24FE26F300932566 /* AppInformationImprintTest.swift */,
				50DC527A24FEB5CA00F6D8EB /* AppInformationModelTest.swift */,
			);
			name = __test__;
			sourceTree = "<group>";
		};
		5107E3D72459B2D60042FC9B /* Frameworks */ = {
			isa = PBXGroup;
			children = (
				858F6F6D245A103C009FFD33 /* ExposureNotification.framework */,
			);
			name = Frameworks;
			sourceTree = "<group>";
		};
		514E81312461946E00636861 /* ExposureDetection */ = {
			isa = PBXGroup;
			children = (
				A36FACC224C5E9FC00DED947 /* __tests__ */,
				71FD8861246EB27F00E804D0 /* ExposureDetectionViewController.swift */,
				01D02666258B750800B6389A /* ExposureDetectionViewController.xib */,
				FEDCE4BE82DC5BFE90575663 /* ExposureDetectionViewModel.swift */,
				01D02683258B9C1300B6389A /* Cells */,
				017AD19925A5C74400FA2B3F /* Extensions */,
				EEF790092466ED410065EBD5 /* Views */,
			);
			path = ExposureDetection;
			sourceTree = "<group>";
		};
		514E81322461B97700636861 /* Exposure */ = {
			isa = PBXGroup;
			children = (
				B15382DD2482707A0010F007 /* __tests__ */,
				ABFCE989255C32EE0075FF13 /* AppConfigMetadata.swift */,
				354E305824EFF26E00526C9F /* Country.swift */,
				EB5FE1532599F5DB00797E4E /* ENActivityHandling.swift */,
				941ADDB12518C3FB00E421D9 /* ENSettingEuTracingViewModel.swift */,
				514E81332461B97700636861 /* ExposureManager.swift */,
				CD678F6A246C43E200B6A0F8 /* MockExposureManager.swift */,
				518A69FA24687D5800444E66 /* RiskLevel.swift */,
				01D307892562B03B00ADB67B /* RiskState.swift */,
				94427A4F25502B8900C36BE6 /* WarnOthersNotificationsTimeInterval.swift */,
				948AFE662553DC5B0019579A /* WarnOthersRemindable.swift */,
				94B255A52551B7C800649B4C /* WarnOthersReminder.swift */,
			);
			path = Exposure;
			sourceTree = "<group>";
		};
		514EE997246D4BEB00DE4884 /* UITableView */ = {
			isa = PBXGroup;
			children = (
				710ABB1E2475115500948792 /* UITableViewController+Enum.swift */,
				514EE998246D4C2E00DE4884 /* UITableViewCell+Identifier.swift */,
				514EE99A246D4C4C00DE4884 /* UITableView+Dequeue.swift */,
			);
			path = UITableView;
			sourceTree = "<group>";
		};
		516E430324B89AF60008CC30 /* __tests__ */ = {
			isa = PBXGroup;
			children = (
				516E430124B89AED0008CC30 /* CoordinatorTests.swift */,
			);
			path = __tests__;
			sourceTree = "<group>";
		};
		51B5B41A246E059700DC5D3E /* Common */ = {
			isa = PBXGroup;
			children = (
				01F2A542257FB90200DA96A6 /* CloseBarButtonItem.swift */,
				71F54190248BF677006DB793 /* HtmlTextView.swift */,
				351E6305256BEC8D00D89B29 /* LabeledCountriesView.swift */,
			);
			path = Common;
			sourceTree = "<group>";
		};
		51CE1BBB2460B1BA002CF42A /* Protocols */ = {
			isa = PBXGroup;
			children = (
				B18CADAD24782FA4006F53F0 /* ExposureStateUpdating.swift */,
				FEDCE1600374711EC77FF572 /* RequiresAppDependencies.swift */,
			);
			path = Protocols;
			sourceTree = "<group>";
		};
		51D420AF2458308400AD70CA /* Onboarding */ = {
			isa = PBXGroup;
			children = (
				AB7420AA251B678E006666AC /* DeltaOnboarding */,
				AB1885CF25238D9B00D39BBE /* __tests__ */,
				51C737BC245B349700286105 /* OnboardingInfoViewController.swift */,
				01D0262D258A791C00B6389A /* OnboardingInfoViewController.xib */,
				A17366542484978A006BE209 /* OnboardingInfoViewControllerUtils.swift */,
				137846482488027500A50AB8 /* OnboardingInfoViewController+Extension.swift */,
				50F9130C253F1D7800DFE683 /* OnboardingPageType.swift */,
			);
			path = Onboarding;
			sourceTree = "<group>";
		};
		51D420B224583AA400AD70CA /* Workers */ = {
			isa = PBXGroup;
			children = (
				B1221BDD2492E78100E6C4E4 /* Keychain */,
				B19FD70E2491A04800A9D56A /* Update Checker */,
				B184A381248FFCC3007180F6 /* Store */,
				A1C2B2DA24834934004A3BD5 /* __tests__ */,
				AB1886C3252DE1AE00D39BBE /* Logging.swift */,
				B120C7C524AFDAB900F68FF1 /* ActiveTracing.swift */,
				A3FF84EB247BFAF00053E947 /* Hasher.swift */,
				0D5611B3247F852C00B5B094 /* SQLiteKeyValueStore.swift */,
				35EA68512555488600335F73 /* SQLiteError.swift */,
				016146902487A43E00660992 /* LinkHelper.swift */,
				A128F058248B459F00EC7F6C /* PublicKeyStore.swift */,
			);
			path = Workers;
			sourceTree = "<group>";
		};
		51D420B524583B5100AD70CA /* Extensions */ = {
			isa = PBXGroup;
			children = (
				71176E2C24891BCF004B0C9F /* __tests__ */,
				514EE997246D4BEB00DE4884 /* UITableView */,
				AB1886D0252DE51E00D39BBE /* Bundle+Identifier.swift */,
				A16714AE248CA1B70031B111 /* Bundle+ReadPlist.swift */,
				AB6289CE251BA01400CF61D2 /* Bundle+Version.swift */,
				01DB708425068167008F7244 /* Calendar+GregorianLocale.swift */,
				0190B224255C423600CF4244 /* Date+Age.swift */,
				51895EDB245E16CD0085DA38 /* ENAColor.swift */,
				710021DB248E44A6001F0B63 /* ENAFont.swift */,
				01734B6D255D73E400E60A8B /* ENExposureConfiguration+Convenience.swift */,
				A1BABD0A24A57BA0000ED515 /* ENTemporaryExposureKey+Processing.swift */,
				2FC0357024B5B70700E234AC /* Error+FAQUrl.swift */,
				2F96739A24AB70FA008E3147 /* ExposureSubmissionParsable.swift */,
				EB17144525716EA80088D7A9 /* FileManager+KeyPackageStorage.swift */,
				017AD121259DDE6B00FA2B3F /* ISO8601DateFormatter+ContactDiary.swift */,
				51D420D324586DCA00AD70CA /* NotificationName.swift */,
				2FF1D62D2487850200381FFB /* NSMutableAttributedString+Generation.swift */,
				51D420B624583B7200AD70CA /* NSObject+Identifier.swift */,
				AB6289D3251BA4EC00CF61D2 /* String+Compare.swift */,
				01C6ABF32527273D0052814D /* String+Insertion.swift */,
				B111EE2B2465D9F7001AEBB4 /* String+Localization.swift */,
				2FA968CD24D8560B008EE367 /* String+Random.swift */,
				B14D0CDA246E968C00D5BEBC /* String+Today.swift */,
				B1D6B003247DA4920079DDD3 /* UIApplication+CoronaWarn.swift */,
				71CC3EA2246D6C4000217F2C /* UIFont+DynamicType.swift */,
				01C6AC39252B2A500052814D /* UIImage+Color.swift */,
				35327FF5256D4CE600C36A44 /* UIStackView+prune.swift */,
				2F3218CF248063E300A7AC0A /* UIView+Convenience.swift */,
				EB858D1F24E700D10048A0AA /* UIView+Screenshot.swift */,
				85142500245DA0B3009D2791 /* UIViewController+Alert.swift */,
				2F26CE2D248B9C4F00BE30EE /* UIViewController+BackButton.swift */,
				13722043247AEEAD00152764 /* UNNotificationCenter+Extension.swift */,
				EB87353F253704D100325C6C /* UNUserNotificationCenter+DeadManSwitch.swift */,
				948AFE792554377F0019579A /* UNUserNotificationCenter+WarnOthers.swift */,
				B1EDFD8C248E74D000E7EAFF /* URL+StaticString.swift */,
				B153096924706F1000A4A1BD /* URLSession+Default.swift */,
				B153096B24706F2400A4A1BD /* URLSessionConfiguration+Default.swift */,
				AB7E2A7F255ACC06005C90F6 /* Date+Utils.swift */,
				5270E9B7256D20A900B08606 /* NSTextAttachment+ImageHeight.swift */,
				3523F8A72570F819004B0424 /* NSAttributedString+BulletPoint.swift */,
				01D02625258A769200B6389A /* HTTPURLResponse+Header.swift */,
			);
			path = Extensions;
			sourceTree = "<group>";
		};
		51D420C224583D7B00AD70CA /* Settings */ = {
			isa = PBXGroup;
			children = (
				B163D10E24990664001A322C /* __tests__ */,
				01D0271A258BC78100B6389A /* SettingsCoordinator.swift */,
				01D02722258BD22600B6389A /* Settings */,
				EB41DC0624E53D3F0029C6F7 /* BackgroundAppRefresh */,
				01D02726258BD24400B6389A /* NotificationSettings */,
				01D02744258BD40C00B6389A /* Reset */,
			);
			path = Settings;
			sourceTree = "<group>";
		};
		51D420D524598AC200AD70CA /* Source */ = {
			isa = PBXGroup;
			children = (
				AB126871254C0598006E9194 /* Utils */,
				353412CB2525EE4A0086D15C /* Globals.swift */,
				AB1FCBCA2521FC21005930BA /* ServerEnvironment */,
				B111EDEC2465B1F4001AEBB4 /* Client */,
				CD99A3C82461A44B00BF12AF /* View Helpers */,
				51CE1BBB2460B1BA002CF42A /* Protocols */,
				8595BF5D246032C40056EA27 /* Views */,
				B1569DD5245D6C790079FCD7 /* Developer Menu */,
				51EE9A6A245C0F7900F2544F /* Models */,
				85D759802459A82D008175F0 /* Services */,
				85D759712457059A008175F0 /* Scenes */,
				51D420B224583AA400AD70CA /* Workers */,
				51D420B524583B5100AD70CA /* Extensions */,
				85D7593E2457048F008175F0 /* AppDelegate.swift */,
				A3552CC524DD6E78008C91BE /* AppDelegate+ENATaskExecutionDelegate.swift */,
				A3552CC324DD6E16008C91BE /* AppDelegate+PlausibleDeniability.swift */,
				CDA262F724AB808800612E15 /* Coordinator.swift */,
				516E430324B89AF60008CC30 /* __tests__ */,
			);
			path = Source;
			sourceTree = "<group>";
		};
		51EE9A6A245C0F7900F2544F /* Models */ = {
			isa = PBXGroup;
			children = (
				B1AC51D424CED8740087C35B /* __tests__ */,
				138910C3247A907500D739F6 /* Task Scheduling */,
				B1125458246F2C2100AB5036 /* Converting Keys */,
				514E81322461B97700636861 /* Exposure */,
				51EE9A6C245C0FB500F2544F /* Onboarding */,
				B18E852E248C29D400CF4FB8 /* DetectionMode.swift */,
				FEDCE1B8926528ED74CDE1B2 /* ENStateHandler+State.swift */,
				0144BDE0250924CC00B0857C /* SymptomsOnset.swift */,
			);
			path = Models;
			sourceTree = "<group>";
		};
		51EE9A6C245C0FB500F2544F /* Onboarding */ = {
			isa = PBXGroup;
			children = (
				51C737BE245B3B5D00286105 /* OnboardingInfo.swift */,
			);
			path = Onboarding;
			sourceTree = "<group>";
		};
		71176E2C24891BCF004B0C9F /* __tests__ */ = {
			isa = PBXGroup;
			children = (
				71176E2D24891C02004B0C9F /* ENAColorTests.swift */,
				A1BABD0C24A57BAC000ED515 /* ENTemporaryExposureKey+ProcessingTests.swift */,
				B1C7EE4524938EB700F1F284 /* ExposureDetection_FAQ_URL_Tests.swift */,
				B163D11424993F64001A322C /* UIFont+DynamicTypeTests.swift */,
				A1E4195E249824340016E52A /* String+TodayTests.swift */,
				2FC0356E24B342FA00E234AC /* UIViewcontroller+AlertTest.swift */,
			);
			path = __tests__;
			sourceTree = "<group>";
		};
		71176E30248957B1004B0C9F /* App */ = {
			isa = PBXGroup;
			children = (
				71176E31248957C3004B0C9F /* AppNavigationController.swift */,
			);
			path = App;
			sourceTree = "<group>";
		};
		7143D07424990A3100608DDE /* NavigationControllerWithFooter */ = {
			isa = PBXGroup;
			children = (
				71D3C1992494EFAC00DBABA8 /* ENANavigationControllerWithFooter.swift */,
				71EF33D82497F3E8007B7E1B /* ENANavigationControllerWithFooterChild.swift */,
				71EF33DA2497F419007B7E1B /* ENANavigationFooterItem.swift */,
				71C0BEDC2498DD07009A17A0 /* ENANavigationFooterView.swift */,
			);
			path = NavigationControllerWithFooter;
			sourceTree = "<group>";
		};
		71F76D0E24767AF100515A01 /* DynamicTableViewController */ = {
			isa = PBXGroup;
			children = (
				F247572E2483934B003E1FC5 /* __tests__ */,
				71F76D0F24767B2500515A01 /* Views */,
				710ABB26247533FA00948792 /* DynamicTableViewController.swift */,
				710ABB282475353900948792 /* DynamicTableViewModel.swift */,
				71330E40248109F600EB10F6 /* DynamicTableViewSection.swift */,
				71330E4424810A0500EB10F6 /* DynamicTableViewHeader.swift */,
				71330E4624810A0C00EB10F6 /* DynamicTableViewFooter.swift */,
				71330E42248109FD00EB10F6 /* DynamicTableViewCell.swift */,
				A1C683FB24AEC9EE00B90D12 /* DynamicTableViewTextCell.swift */,
				71330E4824810A5A00EB10F6 /* DynamicTableViewAction.swift */,
			);
			path = DynamicTableViewController;
			sourceTree = "<group>";
		};
		71F76D0F24767B2500515A01 /* Views */ = {
			isa = PBXGroup;
			children = (
				71FE1C68247A8FE100851FEB /* DynamicTableViewHeaderFooterView.swift */,
				71FE1C70247AA7B700851FEB /* DynamicTableViewHeaderImageView.swift */,
				714194E9247A65C60072A090 /* DynamicTableViewHeaderSeparatorView.swift */,
				710ABB22247513E300948792 /* DynamicTypeTableViewCell.swift */,
				71FE1C8A247AC79D00851FEB /* DynamicTableViewIconCell.swift */,
				71FE1C8B247AC79D00851FEB /* DynamicTableViewIconCell.xib */,
				EB3BCA85250799E7003F27C7 /* DynamicTableViewBulletPointCell.swift */,
				71B8044E248526B600D53506 /* DynamicTableViewSpaceCell.swift */,
				2FF1D62F24880FCF00381FFB /* DynamicTableViewRoundedCell.swift */,
				52CAAC002562B82E00239DCB /* DynamicTableViewConsentCell.swift */,
				717D21E8248C022E00D9717E /* DynamicTableViewHtmlCell.swift */,
				A1C683F924AEC57400B90D12 /* DynamicTableViewTextViewCell.swift */,
				01B7232324F812500064C0EB /* DynamicTableViewOptionGroupCell.swift */,
			);
			path = Views;
			sourceTree = "<group>";
		};
		71FE1C83247AC33D00851FEB /* ExposureSubmission */ = {
			isa = PBXGroup;
			children = (
				71FE1C84247AC33D00851FEB /* ExposureSubmissionTestResultHeaderView.swift */,
				711EFCC824935C79005FEF21 /* ExposureSubmissionTestResultHeaderView.xib */,
				710021DF248EAF9A001F0B63 /* ExposureSubmissionImageCardCell.swift */,
				710021DD248EAF16001F0B63 /* ExposureSubmissionImageCardCell.xib */,
				710224F32490E7A3000C5DEF /* ExposureSubmissionStepCell.swift */,
				710224ED2490E2FC000C5DEF /* ExposureSubmissionStepCell.xib */,
				35D16DDC2567FB980069AD1B /* DynamicLegalCell.swift */,
				50C5C1B9258920AD00C4817A /* DynamicLegalExtendedCell.swift */,
				35D16DDD2567FB980069AD1B /* DynamicLegalCell.xib */,
				50C5C1B425891CC800C4817A /* DynamicLegalExtendedCell.xib */,
				351E630A256C5B9C00D89B29 /* LabeledCountriesCell.swift */,
				351E630B256C5B9C00D89B29 /* LabeledCountriesCell.xib */,
			);
			path = ExposureSubmission;
			sourceTree = "<group>";
		};
		853D987824694A1E00490DBA /* BaseElements */ = {
			isa = PBXGroup;
			children = (
				853D987924694A8700490DBA /* ENAButton.swift */,
				8595BF5E246032D90056EA27 /* ENASwitch.swift */,
				BA904CA52576A0B900692110 /* ENAInputLabel.swift */,
				71B804462484CC0800D53506 /* ENALabel.swift */,
				711EFCC62492EE31005FEF21 /* ENAFooterView.swift */,
			);
			path = BaseElements;
			sourceTree = "<group>";
		};
		858F6F71245AEC05009FFD33 /* ENSetting */ = {
			isa = PBXGroup;
			children = (
				2F3D95352518BCBA002B2C81 /* EUSettings */,
				EE22DB80247FB409001B0A71 /* ENSettingModel.swift */,
				EE22DB7F247FB409001B0A71 /* ENStateHandler.swift */,
				853D98842469DC8100490DBA /* ExposureNotificationSettingViewController.swift */,
				01D026CF258BB65B00B6389A /* Cells */,
			);
			path = ENSetting;
			sourceTree = "<group>";
		};
		8595BF5D246032C40056EA27 /* Views */ = {
			isa = PBXGroup;
			children = (
				B10F9B88249961B500C418F4 /* __tests__ */,
				51B5B41A246E059700DC5D3E /* Common */,
				853D987824694A1E00490DBA /* BaseElements */,
				71FE1C83247AC33D00851FEB /* ExposureSubmission */,
				71CC3EA0246D6BBF00217F2C /* DynamicTypeLabel.swift */,
				713EA25A247818B000AB7EE8 /* DynamicTypeButton.swift */,
				85E33443247EB357006E74EC /* CircularProgressView.swift */,
			);
			path = Views;
			sourceTree = "<group>";
		};
		85D759322457048F008175F0 = {
			isa = PBXGroup;
			children = (
				71B8044424828A6C00D53506 /* .swiftformat */,
				71AFBD922464251000F91006 /* .swiftlint.yml */,
				85D7593D2457048F008175F0 /* ENA */,
				85D7595724570491008175F0 /* ENATests */,
				85D7596224570491008175F0 /* ENAUITests */,
				35075C002526367700DE92F7 /* TestPlans */,
				B1FF6B6B2497D0B40041CF02 /* CWASQLite */,
				85D7593C2457048F008175F0 /* Products */,
				5107E3D72459B2D60042FC9B /* Frameworks */,
				0DFCC2692484D7A700E2811D /* ENA-Bridging-Header.h */,
				0DFCC26F2484DC8200E2811D /* ENATests-Bridging-Header.h */,
				BA37538B25AC671A0015C8FC /* Recovered References */,
			);
			sourceTree = "<group>";
			usesTabs = 1;
		};
		85D7593C2457048F008175F0 /* Products */ = {
			isa = PBXGroup;
			children = (
				85D7593B2457048F008175F0 /* ENA.app */,
				85D7595424570491008175F0 /* ENATests.xctest */,
				85D7595F24570491008175F0 /* ENAUITests.xctest */,
				B1FF6B6A2497D0B40041CF02 /* CWASQLite.framework */,
			);
			name = Products;
			sourceTree = "<group>";
		};
		85D7593D2457048F008175F0 /* ENA */ = {
			isa = PBXGroup;
			children = (
				B102BDC12460405F00CD55A2 /* Backend */,
				51D420D524598AC200AD70CA /* Source */,
				85D7597424570615008175F0 /* Resources */,
			);
			path = ENA;
			sourceTree = "<group>";
		};
		85D7595724570491008175F0 /* ENATests */ = {
			isa = PBXGroup;
			children = (
				B18C411A246DB2F000B8D8CB /* Helper */,
				85D7595A24570491008175F0 /* Info.plist */,
			);
			path = ENATests;
			sourceTree = "<group>";
		};
		85D7596224570491008175F0 /* ENAUITests */ = {
			isa = PBXGroup;
			children = (
				941B68AD253F005600DC1962 /* Helper */,
				94C24B3D25304AE100F8C004 /* DeltaOnboarding */,
				948DCDC1252EFC4100CDE020 /* ExposureLogging */,
				134F0DBA247578FF00D88934 /* ENAUITests-Extensions.swift */,
				130CB19A246D92F800ADE602 /* Onboarding */,
				134F0DB8247578FF00D88934 /* Home */,
				13E5046A248E3CE60086641C /* AppInformation */,
				EB11B02824EE7C7D00143A95 /* Settings */,
				85D7596324570491008175F0 /* ENAUITests.swift */,
				134F0F2B2475793400D88934 /* SnapshotHelper.swift */,
				A3EE6E5B249BB97500C64B61 /* UITestingParameters.swift */,
				85D7596524570491008175F0 /* Info.plist */,
			);
			path = ENAUITests;
			sourceTree = "<group>";
		};
		85D759712457059A008175F0 /* Scenes */ = {
			isa = PBXGroup;
			children = (
				71176E30248957B1004B0C9F /* App */,
				EBB92C70259E10BD00013B41 /* AppDisabled */,
				EE85998B2462EFD4002E7AE2 /* AppInformation */,
				0190982A257E5A9D0065D050 /* ContactDiary */,
				71F76D0E24767AF100515A01 /* DynamicTableViewController */,
				858F6F71245AEC05009FFD33 /* ENSetting */,
				514E81312461946E00636861 /* ExposureDetection */,
				CD99A398245B229F00BF12AF /* ExposureSubmission */,
				EE278B2E245F2C58008B06F9 /* FriendsInvite */,
				01EA17602590E9B900E98E02 /* Home */,
				7143D07424990A3100608DDE /* NavigationControllerWithFooter */,
				51D420AF2458308400AD70CA /* Onboarding */,
				01B7232524F8128B0064C0EB /* OptionGroup */,
				13091950247972CF0066E329 /* PrivacyProtectionViewController */,
				EE20EA0824699A3A00770683 /* RiskLegend */,
				51D420C224583D7B00AD70CA /* Settings */,
			);
			path = Scenes;
			sourceTree = "<group>";
		};
		85D7597424570615008175F0 /* Resources */ = {
			isa = PBXGroup;
			children = (
				EBBABC46256402A9005B7C07 /* default_app_config_18 */,
				AB628A1D251CDAA700CF61D2 /* ServerEnvironment */,
				014891B224F90D0B002A6F77 /* ENA.plist */,
				011E4B002483A35A002E6412 /* ENACommunity.entitlements */,
				CD7F5C732466F6D400D3D03C /* ENATest.entitlements */,
				85790F2E245C6B72003D47E1 /* ENA.entitlements */,
				EE70C239245B09E900AC9B2F /* Localization */,
				85D7594F24570491008175F0 /* Info.plist */,
				B1221BDB2492BCEB00E6C4E4 /* Info_Debug.plist */,
				01E25C6F24A3B52F007E33F8 /* Info_Testflight.plist */,
				85D75976245706BD008175F0 /* Assets */,
				85D75975245706B0008175F0 /* Storyboards */,
			);
			path = Resources;
			sourceTree = "<group>";
		};
		85D75975245706B0008175F0 /* Storyboards */ = {
			isa = PBXGroup;
			children = (
				85D7594C24570491008175F0 /* LaunchScreen.storyboard */,
			);
			path = Storyboards;
			sourceTree = "<group>";
		};
		85D75976245706BD008175F0 /* Assets */ = {
			isa = PBXGroup;
			children = (
				8539874E2467094E00D28B62 /* AppIcon.xcassets */,
				85D7594A24570491008175F0 /* Assets.xcassets */,
				71F2E57A2487AEFC00694F1A /* ena-colors.xcassets */,
			);
			path = Assets;
			sourceTree = "<group>";
		};
		85D759802459A82D008175F0 /* Services */ = {
			isa = PBXGroup;
			children = (
				B15382DC248270220010F007 /* __tests__ */,
				AB5F84AB24F8F6EB000400D4 /* Migration */,
				2FA9E39124D2F2620030561C /* Exposure Submission */,
				B1175211248A837300C3325C /* Risk */,
				B14D0CD8246E939600D5BEBC /* Exposure Transaction */,
				B1D431C9246C848E00E728AD /* DownloadedPackagesStore */,
			);
			path = Services;
			sourceTree = "<group>";
		};
		8F27018D259B58D700E48CFE /* StoreV2 */ = {
			isa = PBXGroup;
			children = (
				8FF9B2B1259B6B030080770D /* ContactDiaryStoreSchemaV2.swift */,
				8F270193259B5BA700E48CFE /* ContactDiaryMigration1To2.swift */,
			);
			path = StoreV2;
			sourceTree = "<group>";
		};
		8F2EDD3025A4B9BB006F6520 /* StoreV1 */ = {
			isa = PBXGroup;
			children = (
				ABAE0A1B257F77D90030ED47 /* ContactDiaryStoreSchemaV1.swift */,
			);
			path = StoreV1;
			sourceTree = "<group>";
		};
		8F3D71A825A8634700D52CCD /* __tests__ */ = {
			isa = PBXGroup;
			children = (
				8F3D71A925A86AD300D52CCD /* HomeExposureLoggingCellModelTests.swift */,
			);
			path = __tests__;
			sourceTree = "<group>";
		};
		8FF3525C25ADACEC008A07BD /* __tests__ */ = {
			isa = PBXGroup;
			children = (
				8FF3525D25ADAD06008A07BD /* HomeTestResultCellModelTests.swift */,
			);
			path = __tests__;
			sourceTree = "<group>";
		};
		941B68AD253F005600DC1962 /* Helper */ = {
			isa = PBXGroup;
			children = (
				941B689E253EFF2300DC1962 /* Int+Increment.swift */,
				505F2E512587738900697CC2 /* AccessibilityLabels.swift */,
			);
			path = Helper;
			sourceTree = "<group>";
		};
		948DCDC1252EFC4100CDE020 /* ExposureLogging */ = {
			isa = PBXGroup;
			children = (
				948DCDC2252EFC9A00CDE020 /* ENAUITests_05_ExposureLogging.swift */,
			);
			path = ExposureLogging;
			sourceTree = "<group>";
		};
		94C24B3D25304AE100F8C004 /* DeltaOnboarding */ = {
			isa = PBXGroup;
			children = (
				94C24B3E25304B4400F8C004 /* ENAUITestsDeltaOnboarding.swift */,
			);
			path = DeltaOnboarding;
			sourceTree = "<group>";
		};
		A1C2B2DA24834934004A3BD5 /* __tests__ */ = {
			isa = PBXGroup;
			children = (
				A173665124844F29006BE209 /* SQLiteKeyValueStoreTests.swift */,
				B1E23B8524FE4DD3006BCDA6 /* PublicKeyProviderTests.swift */,
				B1CD333D24865E0000B06E9B /* TracingStatusHistoryTests.swift */,
				B120C7C824AFE7B800F68FF1 /* ActiveTracingTests.swift */,
			);
			path = __tests__;
			sourceTree = "<group>";
		};
		A1E41959249817C70016E52A /* __tests__ */ = {
			isa = PBXGroup;
			children = (
				50B1D6E62551621C00684C3C /* DayKeyPackageDownloadTests.swift */,
				AB8BC34E2551BBE100F3B5A7 /* HourKeyPackagesDownloadTests.swift */,
				A1E4195B249818020016E52A /* RiskTests.swift */,
			);
			path = __tests__;
			sourceTree = "<group>";
		};
		A3284253248E48E0006B1F09 /* __tests__ */ = {
			isa = PBXGroup;
			children = (
				A328425A248E8290006B1F09 /* Mock Objects */,
				01A1B440252DE53800841B63 /* QRScanner */,
				A328425B248E82B5006B1F09 /* ExposureSubmissionTestResultViewControllerTests.swift */,
				016961AF2549630100FF92E3 /* ExposureSubmissionTestResultViewModelTests.swift */,
				2FD881CB2490F65C00BEC8FC /* ExposureSubmissionHotlineViewControllerTest.swift */,
				2FD881CD249115E700BEC8FC /* ExposureSubmissionNavigationControllerTest.swift */,
				015178C12507D2A90074F095 /* ExposureSubmissionSymptomsOnsetViewControllerTests.swift */,
				EB3BCA8A2507B8F3003F27C7 /* ExposureSubmissionSymptomsViewControllerTests.swift */,
				A32842602490E2AC006B1F09 /* ExposureSubmissionWarnOthersViewControllerTests.swift */,
				A32842642491136E006B1F09 /* ExposureSubmissionUITests.swift */,
				A372DA3E24BEF773003248BB /* ExposureSubmissionCoordinatorTests.swift */,
				01A1B460252E17F900841B63 /* ExposureSubmissionCoordinatorModelTests.swift */,
				01A23684251A22E90043D9F8 /* ExposureSubmissionQRInfoModelTests.swift */,
				524C4291256587B900EBC3B0 /* ExposureSubmissionTestResultConsentViewModelTests.swift */,
			);
			path = __tests__;
			sourceTree = "<group>";
		};
		A328425A248E8290006B1F09 /* Mock Objects */ = {
			isa = PBXGroup;
			children = (
				A3284256248E7431006B1F09 /* MockExposureSubmissionService.swift */,
				A32842662492359E006B1F09 /* MockExposureSubmissionNavigationControllerChild.swift */,
				A372DA3C24BE01D9003248BB /* MockExposureSubmissionCoordinator.swift */,
				A372DA4024BF33F9003248BB /* MockExposureSubmissionCoordinatorDelegate.swift */,
				01A1B451252DFD9400841B63 /* FakeMetadataMachineReadableObject.swift */,
			);
			path = "Mock Objects";
			sourceTree = "<group>";
		};
		A36FACC224C5E9FC00DED947 /* __tests__ */ = {
			isa = PBXGroup;
			children = (
				A36FACC324C5EA1500DED947 /* ExposureDetectionViewControllerTests.swift */,
				010B3D3A25A8667C00EB44AB /* ExposureDetectionViewModelTests.swift */,
			);
			path = __tests__;
			sourceTree = "<group>";
		};
		A372DA3724BDA015003248BB /* View */ = {
			isa = PBXGroup;
			children = (
				A372DA3924BDA043003248BB /* Custom */,
				A372DA3824BDA035003248BB /* Controller */,
			);
			path = View;
			sourceTree = "<group>";
		};
		A372DA3824BDA035003248BB /* Controller */ = {
			isa = PBXGroup;
			children = (
				503DB1A6255D822E00576E57 /* ExposureSubmissionIntroViewController.swift */,
				503DB1AB255D826900576E57 /* ExposureSubmissionIntroViewModel.swift */,
				01909886257E7B900065D050 /* ExposureSubmissionQRInfoViewController.swift */,
				01909887257E7B900065D050 /* ExposureSubmissionQRInfoViewModel.swift */,
				5222AA67255ECFE100F338C7 /* ExposureSubmissionTestResultConsentViewController.swift */,
				5222AA6F255ED8E000F338C7 /* ExposureSubmissionTestResultConsentViewModel.swift */,
				71FE1C78247AC2B500851FEB /* ExposureSubmissionTestResultViewController.swift */,
				016961982540574700FF92E3 /* ExposureSubmissionTestResultViewModel.swift */,
				523D5E74256FDFE900EF67EA /* ExposureSubmissionThankYouViewController.swift */,
				523D5E79256FE04000EF67EA /* ExposureSubmissionThankYouViewModel.swift */,
				01C6AC2D252B23FC0052814D /* QRScanner */,
				BAD962F925668E5D00FAB615 /* TestResultAvailable */,
				2F80CFDA247EDDB3000F06AF /* ExposureSubmissionHotlineViewController.swift */,
				EBCD2411250790F400E5574C /* ExposureSubmissionSymptomsViewController.swift */,
				EB3BCA872507B6C1003F27C7 /* ExposureSubmissionSymptomsOnsetViewController.swift */,
				A3C4F95F24812CD20047F23E /* ExposureSubmissionWarnOthersViewController.swift */,
				01A236792519D1E80043D9F8 /* ExposureSubmissionWarnOthersViewModel.swift */,
				BAB1239A25729FEA00A179FB /* TANInputViewController */,
			);
			path = Controller;
			sourceTree = "<group>";
		};
		A372DA3924BDA043003248BB /* Custom */ = {
			isa = PBXGroup;
			children = (
				710224F524910661000C5DEF /* ExposureSubmissionDynamicCell.swift */,
			);
			path = Custom;
			sourceTree = "<group>";
		};
		A3E851B324ADDA9E00402485 /* __tests__ */ = {
			isa = PBXGroup;
			children = (
				A3E851B424ADDAC000402485 /* CountdownTimerTests.swift */,
			);
			path = __tests__;
			sourceTree = "<group>";
		};
		AB1011552507C14F00D392A2 /* Models */ = {
			isa = PBXGroup;
			children = (
				AB1011572507C15000D392A2 /* TracingStatusHistory.swift */,
			);
			path = Models;
			sourceTree = "<group>";
		};
		AB126871254C0598006E9194 /* Utils */ = {
			isa = PBXGroup;
			children = (
				EBA403A82588F72A00D1F039 /* iOS12Support */,
				AB126872254C05A7006E9194 /* ENAFormatter.swift */,
			);
			path = Utils;
			sourceTree = "<group>";
		};
		AB1885CF25238D9B00D39BBE /* __tests__ */ = {
			isa = PBXGroup;
			children = (
				AB1885D025238DAA00D39BBE /* OnboardingInfoViewControllerTests.swift */,
			);
			path = __tests__;
			sourceTree = "<group>";
		};
		AB1FCBCA2521FC21005930BA /* ServerEnvironment */ = {
			isa = PBXGroup;
			children = (
				AB1FCBCB2521FC34005930BA /* __tests__ */,
				352F25A724EFCBDE00ACDFF3 /* ServerEnvironment.swift */,
			);
			path = ServerEnvironment;
			sourceTree = "<group>";
		};
		AB1FCBCB2521FC34005930BA /* __tests__ */ = {
			isa = PBXGroup;
			children = (
				AB1FCBDB2521FCD5005930BA /* TestServerEnvironments.json */,
				AB1FCBCC2521FC44005930BA /* ServerEnvironmentTests.swift */,
			);
			path = __tests__;
			sourceTree = "<group>";
		};
		AB5F84A924F8F6C7000400D4 /* Migration */ = {
			isa = PBXGroup;
			children = (
				AB5F84BA24F92876000400D4 /* Migration0To1Tests.swift */,
				35C701F32556C016008AEA91 /* Migration1To2Tests.swift */,
			);
			path = Migration;
			sourceTree = "<group>";
		};
		AB5F84AB24F8F6EB000400D4 /* Migration */ = {
			isa = PBXGroup;
			children = (
				AB5F84AC24F8F7A1000400D4 /* SerialMigrator.swift */,
				AB5F84AF24F8F7C3000400D4 /* Migration.swift */,
			);
			path = Migration;
			sourceTree = "<group>";
		};
		AB5F84AE24F8F7B8000400D4 /* Migrations */ = {
			isa = PBXGroup;
			children = (
				AB5F84B124F8F7E3000400D4 /* Migration0To1.swift */,
				35C701EB2556BCB9008AEA91 /* Migration1To2.swift */,
			);
			path = Migrations;
			sourceTree = "<group>";
		};
		AB5F84C124FE2EEA000400D4 /* V0 */ = {
			isa = PBXGroup;
			children = (
				AB5F84BF24FE2EB3000400D4 /* DownloadedPackagesStoreV0.swift */,
				AB5F84B824F92855000400D4 /* DownloadedPackagesSQLLiteStoreV0.swift */,
			);
			path = V0;
			sourceTree = "<group>";
		};
		AB5F84C224FE2EF2000400D4 /* V1 */ = {
			isa = PBXGroup;
			children = (
				B1D431CA246C84A400E728AD /* DownloadedPackagesStoreV1.swift */,
				B161782424804AC3006E435A /* DownloadedPackagesSQLLiteStoreV1.swift */,
			);
			path = V1;
			sourceTree = "<group>";
		};
		AB628A1D251CDAA700CF61D2 /* ServerEnvironment */ = {
			isa = PBXGroup;
			children = (
				AB628A1E251CDADE00CF61D2 /* ServerEnvironments.json */,
			);
			path = ServerEnvironment;
			sourceTree = "<group>";
		};
		AB7420AA251B678E006666AC /* DeltaOnboarding */ = {
			isa = PBXGroup;
			children = (
				9488C3002521EE8E00504648 /* DeltaOnboardingNavigationController.swift */,
				AB7420DB251B80EF006666AC /* __tests__ */,
				AB7420C1251B7D59006666AC /* DeltaOnboardingProtocols.swift */,
				AB7420B6251B69E2006666AC /* DeltaOnboardingCoordinator.swift */,
				AB7420C9251B7D79006666AC /* V15 */,
			);
			path = DeltaOnboarding;
			sourceTree = "<group>";
		};
		AB7420C9251B7D79006666AC /* V15 */ = {
			isa = PBXGroup;
			children = (
				AB7420AB251B67A8006666AC /* DeltaOnboardingV15.swift */,
				AB7420CA251B7D93006666AC /* DeltaOnboardingV15ViewController.swift */,
				94F594612521CBF50077681B /* DeltaOnboardingV15ViewModel.swift */,
			);
			path = V15;
			sourceTree = "<group>";
		};
		AB7420DB251B80EF006666AC /* __tests__ */ = {
			isa = PBXGroup;
			children = (
				AB7420DC251B8101006666AC /* DeltaOnboardingCoordinatorTests.swift */,
				9412FAF92523499D0086E139 /* DeltaOnboardingViewControllerTests.swift */,
			);
			path = __tests__;
			sourceTree = "<group>";
		};
		AB8BC3452551B94200F3B5A7 /* Doubles */ = {
			isa = PBXGroup;
			children = (
				AB8BC3462551B97700F3B5A7 /* DownloadedPackagesStoreErrorStub.swift */,
			);
			path = Doubles;
			sourceTree = "<group>";
		};
		ABAE0A12257F77A20030ED47 /* Store */ = {
			isa = PBXGroup;
			children = (
				ABAE0A35257FA85B0030ED47 /* __tests__ */,
				8F27018E259B593700E48CFE /* ContactDiaryStore.swift */,
				019C9EFF25894BAA00B26392 /* DiaryStoringProviding.swift */,
				8F2EDD3025A4B9BB006F6520 /* StoreV1 */,
				8F27018D259B58D700E48CFE /* StoreV2 */,
			);
			path = Store;
			sourceTree = "<group>";
		};
		ABAE0A35257FA85B0030ED47 /* __tests__ */ = {
			isa = PBXGroup;
			children = (
				ABAE0A36257FA88D0030ED47 /* ContactDiaryStoreSchemaV1Tests.swift */,
				ABAE0A3E257FAC970030ED47 /* ContactDiaryStoreTests.swift */,
				019C9F0725894BE900B26392 /* MockDiaryStore.swift */,
				BA0E5C3925B5CF5D00C219DE /* RiskLevelPerDay.swift */,
			);
			path = __tests__;
			sourceTree = "<group>";
		};
		ABD2F632254C531100DC1958 /* KeyPackageDownload */ = {
			isa = PBXGroup;
			children = (
				ABD2F633254C533200DC1958 /* KeyPackageDownload.swift */,
			);
			path = KeyPackageDownload;
			sourceTree = "<group>";
		};
		B102BDC12460405F00CD55A2 /* Backend */ = {
			isa = PBXGroup;
			children = (
				01734B51255D6BEE00E60A8B /* v2 */,
				EB08F1852541CE5700D11FA9 /* diagnosis_key_batch.pb.swift */,
				EB08F1832541CE5700D11FA9 /* temporary_exposure_key_export.pb.swift */,
				EB08F1842541CE5700D11FA9 /* temporary_exposure_key_signature_list.pb.swift */,
				EB08F1762541CE3200D11FA9 /* app_version_config.pb.swift */,
				EB08F1712541CE3200D11FA9 /* attenuation_duration.pb.swift */,
				EB08F1722541CE3200D11FA9 /* risk_level.pb.swift */,
				EB08F1702541CE3200D11FA9 /* risk_score_classification.pb.swift */,
				EB08F1772541CE3200D11FA9 /* risk_score_parameters.pb.swift */,
				EB08F1742541CE3200D11FA9 /* submission_payload.pb.swift */,
				B15382DA24826F7E0010F007 /* __tests__ */,
				B102BDC22460410600CD55A2 /* README.md */,
			);
			path = Backend;
			sourceTree = "<group>";
		};
		B10F9B88249961B500C418F4 /* __tests__ */ = {
			isa = PBXGroup;
			children = (
				B10F9B89249961B500C418F4 /* DynamicTypeLabelTests.swift */,
			);
			path = __tests__;
			sourceTree = "<group>";
		};
		B111EDEC2465B1F4001AEBB4 /* Client */ = {
			isa = PBXGroup;
			children = (
				B1DDDABA2471379900A07175 /* __tests__ */,
				B1741B482462C207006275D9 /* Client.swift */,
				BA112E0925559CDD007F5712 /* ClientWifiOnly.swift */,
				B1125455246F293A00AB5036 /* HTTP Client */,
				B1CD333F2486AA5F00B06E9B /* Security */,
			);
			path = Client;
			sourceTree = "<group>";
		};
		B1125455246F293A00AB5036 /* HTTP Client */ = {
			isa = PBXGroup;
			children = (
				B1EAEC8C24711889003BE9A2 /* __tests__ */,
				35BE8597251CE495005C2FD0 /* CachingHTTPClient.swift */,
				011E13AD24680A4000973467 /* HTTPClient.swift */,
				B12995E8246C344100854AD0 /* HTTPClient+Configuration.swift */,
				B1A9E710246D782F0024CC12 /* SAPDownloadedPackage.swift */,
				B1EAEC8A24711884003BE9A2 /* URLSession+Convenience.swift */,
				BA112DF6255586E9007F5712 /* WifiOnlyHTTPClient.swift */,
			);
			path = "HTTP Client";
			sourceTree = "<group>";
		};
		B1125458246F2C2100AB5036 /* Converting Keys */ = {
			isa = PBXGroup;
			children = (
				B1175214248A9F8300C3325C /* __tests__ */,
				B1125459246F2C6500AB5036 /* ENTemporaryExposureKey+Convert.swift */,
			);
			path = "Converting Keys";
			sourceTree = "<group>";
		};
		B11655912491437600316087 /* __tests__ */ = {
			isa = PBXGroup;
			children = (
				B11655922491437600316087 /* RiskProvidingConfigurationTests.swift */,
				B1C7EE472493D97000F1F284 /* RiskProvidingConfigurationManualTriggerTests.swift */,
			);
			path = __tests__;
			sourceTree = "<group>";
		};
		B1175211248A837300C3325C /* Risk */ = {
			isa = PBXGroup;
			children = (
				ABD2F632254C531100DC1958 /* KeyPackageDownload */,
				A1E41959249817C70016E52A /* __tests__ */,
				BA6C8A8E254D60E0008344F5 /* Calculation */,
				B1FE13D92488216300D012E5 /* Provider */,
				B1175212248A83AB00C3325C /* Risk.swift */,
			);
			path = Risk;
			sourceTree = "<group>";
		};
		B1175214248A9F8300C3325C /* __tests__ */ = {
			isa = PBXGroup;
			children = (
				B1175215248A9F9600C3325C /* ConvertingKeysTests.swift */,
			);
			path = __tests__;
			sourceTree = "<group>";
		};
		B117909724914D6E007FF821 /* __tests__ */ = {
			isa = PBXGroup;
			children = (
				01678E9A249A521F003B048B /* testStore.sqlite */,
				01D3ECFF2490230400551E65 /* StoreTests.swift */,
			);
			path = __tests__;
			sourceTree = "<group>";
		};
		B1221BDD2492E78100E6C4E4 /* Keychain */ = {
			isa = PBXGroup;
			children = (
				B1221BDE2492ECD500E6C4E4 /* __tests__ */,
				0DD260FE248D549B007C3B2C /* KeychainHelper.swift */,
				B1221BDF2492ECE800E6C4E4 /* CFDictionary+KeychainQuery.swift */,
			);
			path = Keychain;
			sourceTree = "<group>";
		};
		B1221BDE2492ECD500E6C4E4 /* __tests__ */ = {
			isa = PBXGroup;
			children = (
				B1221BE12492ED0F00E6C4E4 /* CFDictionary+KeychainQueryTests.swift */,
				35A7F080250A7CF8005E6C33 /* KeychainHelperTests.swift */,
			);
			path = __tests__;
			sourceTree = "<group>";
		};
		B14D0CD8246E939600D5BEBC /* Exposure Transaction */ = {
			isa = PBXGroup;
			children = (
				B161782B248062A0006E435A /* __tests__ */,
				B1A9E70D246D73180024CC12 /* ExposureDetection.swift */,
				B10FD5F3246EAC1700E9D7F2 /* AppleFilesWriter.swift */,
				B14D0CDE246E976400D5BEBC /* ExposureDetectionTransaction+DidEndPrematurelyReason.swift */,
				B14D0CDC246E972400D5BEBC /* ExposureDetectionDelegate.swift */,
				FEDCE0116603B6E00FAEE632 /* ExposureDetectionExecutor.swift */,
			);
			path = "Exposure Transaction";
			sourceTree = "<group>";
		};
		B15382DA24826F7E0010F007 /* __tests__ */ = {
			isa = PBXGroup;
			children = (
				B1F8AE472479B4C30093A588 /* api-response-day-2020-05-16 */,
				01571B79255E9A6F00E4E891 /* config-wru-2020-11-13 */,
				B17A44A12464906A00CB195E /* KeyTests.swift */,
			);
			path = __tests__;
			sourceTree = "<group>";
		};
		B15382DB24826FD70010F007 /* Mocks */ = {
			isa = PBXGroup;
			children = (
				CD678F6C246C43EE00B6A0F8 /* ClientMock.swift */,
				CD678F6E246C43FC00B6A0F8 /* MockURLSession.swift */,
				35163D23251CFCCB00D220CA /* CachingHTTPClientMock.swift */,
			);
			path = Mocks;
			sourceTree = "<group>";
		};
		B15382DC248270220010F007 /* __tests__ */ = {
			isa = PBXGroup;
			children = (
				B15382E0248273A50010F007 /* Mocks */,
				CDF27BD2246ADBA70044D32B /* ExposureSubmissionServiceTests.swift */,
			);
			path = __tests__;
			sourceTree = "<group>";
		};
		B15382DD2482707A0010F007 /* __tests__ */ = {
			isa = PBXGroup;
			children = (
				B15382DE248270B50010F007 /* Mocks */,
				EE22DB8E247FB46C001B0A71 /* ENStateTests.swift */,
				AB453F5F2534B04400D8339E /* ExposureManagerTests.swift */,
				3598D99924FE280700483F1F /* CountryTests.swift */,
				941F5ECB2518E82100785F06 /* ENSettingEuTracingViewModelTests.swift */,
				948AFE5E2552F6F60019579A /* WarnOthersReminderTests.swift */,
			);
			path = __tests__;
			sourceTree = "<group>";
		};
		B15382DE248270B50010F007 /* Mocks */ = {
			isa = PBXGroup;
			children = (
				EE22DB90247FB479001B0A71 /* MockStateHandlerObserverDelegate.swift */,
			);
			path = Mocks;
			sourceTree = "<group>";
		};
		B15382DF248270E90010F007 /* Helper */ = {
			isa = PBXGroup;
			children = (
				A1E419442495476C0016E52A /* HTTPClient+MockNetworkStack.swift */,
			);
			path = Helper;
			sourceTree = "<group>";
		};
		B15382E0248273A50010F007 /* Mocks */ = {
			isa = PBXGroup;
			children = (
				B15382E3248273DC0010F007 /* MockTestStore.swift */,
				859DD511248549790073D59F /* MockDiagnosisKeysRetrieval.swift */,
			);
			path = Mocks;
			sourceTree = "<group>";
		};
		B1569DD5245D6C790079FCD7 /* Developer Menu */ = {
			isa = PBXGroup;
			children = (
				B16457BC24DC3E0E002879EB /* Features */,
				B1FC2D1E24D9C8CB00083C81 /* Helper */,
				2FC951FA24DC2366008D39F4 /* Cells */,
				B1741B432461C257006275D9 /* DMDeveloperMenu.swift */,
				B1569DDE245D70990079FCD7 /* DMViewController.swift */,
				B1741B422461C105006275D9 /* README.md */,
			);
			path = "Developer Menu";
			sourceTree = "<group>";
		};
		B16177E624802F85006E435A /* __tests__ */ = {
			isa = PBXGroup;
			children = (
				AB8BC3452551B94200F3B5A7 /* Doubles */,
				AB5F84A924F8F6C7000400D4 /* Migration */,
				B16177E724802F9B006E435A /* DownloadedPackagesSQLLiteStoreTests.swift */,
				AB5F84B324F8FA26000400D4 /* SerialMigratorTests.swift */,
			);
			path = __tests__;
			sourceTree = "<group>";
		};
		B161782B248062A0006E435A /* __tests__ */ = {
			isa = PBXGroup;
			children = (
				B15382E6248290BB0010F007 /* AppleFilesWriterTests.swift */,
				B15382FD248424F00010F007 /* ExposureDetectionTests.swift */,
				A124E648249BF4EB00E95F72 /* ExposureDetectionExecutorTests.swift */,
			);
			path = __tests__;
			sourceTree = "<group>";
		};
		B163D10E24990664001A322C /* __tests__ */ = {
			isa = PBXGroup;
			children = (
				B163D10F2499068D001A322C /* SettingsViewModelTests.swift */,
			);
			path = __tests__;
			sourceTree = "<group>";
		};
		B16457BC24DC3E0E002879EB /* Features */ = {
			isa = PBXGroup;
			children = (
				01F52FF32552DB9600997A26 /* DMAppConfigurationViewController.swift */,
				013C413C255463A400826C9F /* DMDebugRiskCalculationViewController.swift */,
				B1F82DF124718C7300E2E56A /* DMBackendConfigurationViewController.swift */,
				AB6289D8251C833100CF61D2 /* DMDeltaOnboardingViewController.swift */,
				B1FC2D1C24D9C87F00083C81 /* DMKeysViewController.swift */,
				B16457B424DC11EF002879EB /* DMLastSubmissionRequetViewController.swift */,
				B16457BA24DC3309002879EB /* DMLogsViewController.swift */,
				ABDA2791251CE308006BAE84 /* DMServerEnvironmentViewController.swift */,
				9417BA94252B6B5100AD4053 /* DMSQLiteErrorViewController.swift */,
				EB6B5D872539AE9400B0ED57 /* DMNotificationsViewController.swift */,
				94092540254BFE6800FE61A2 /* DMWarnOthersNotificationViewController.swift */,
				B18755D024DC45CA00A9202E /* DMStoreViewController.swift */,
				B1E8C99C2479D4E7006DC678 /* DMSubmissionStateViewController.swift */,
				B1D8CB2524DD4371008C6010 /* DMTracingHistoryViewController.swift */,
				BA6D164D255ADD8600ED3492 /* DMWifiClient */,
				EBDE11B6255EC2D7008C0F51 /* DMDeviceTimeCheck */,
			);
			path = Features;
			sourceTree = "<group>";
		};
		B184A381248FFCC3007180F6 /* Store */ = {
			isa = PBXGroup;
			children = (
				B117909724914D6E007FF821 /* __tests__ */,
				AB1011552507C14F00D392A2 /* Models */,
				013DC101245DAC4E00EE58B0 /* Store.swift */,
				B184A37F248FFCBE007180F6 /* SecureStore.swift */,
				B184A382248FFCE2007180F6 /* CodableExposureDetectionSummary.swift */,
			);
			path = Store;
			sourceTree = "<group>";
		};
		B18C411A246DB2F000B8D8CB /* Helper */ = {
			isa = PBXGroup;
			children = (
				A1BABD0824A57B88000ED515 /* TemporaryExposureKeyMock.swift */,
				017AD13525A3235B00FA2B3F /* iOS13TestCase.swift */,
				B18C411C246DB30000B8D8CB /* URL+Helper.swift */,
				A1E41940249410AF0016E52A /* SAPDownloadedPackage+Helpers.swift */,
				A124E64B249C4C9000E95F72 /* SAPDownloadedPackagesStore+Helpers.swift */,
				A14BDEBF24A1AD660063E4EC /* MockExposureDetector.swift */,
				015692E324B48C3F0033F35E /* TimeInterval+Convenience.swift */,
				AB5F84BC24F92E92000400D4 /* SerialMigratorFake.swift */,
				01CF95DC25308346007B72F7 /* CodableExposureDetectionSummary+Helpers.swift */,
			);
			path = Helper;
			sourceTree = "<group>";
		};
		B19FD70E2491A04800A9D56A /* Update Checker */ = {
			isa = PBXGroup;
			children = (
				B19FD70F2491A05800A9D56A /* __tests__ */,
				0DF6BB96248AD616007E8B0C /* AppUpdateCheckHelper.swift */,
				B19FD7102491A07000A9D56A /* String+SemanticVersion.swift */,
				B19FD7122491A08500A9D56A /* SAP_SemanticVersion+Compare.swift */,
			);
			path = "Update Checker";
			sourceTree = "<group>";
		};
		B19FD70F2491A05800A9D56A /* __tests__ */ = {
			isa = PBXGroup;
			children = (
				B19FD7142491A4A300A9D56A /* SAP_SemanticVersionTests.swift */,
				0DF6BB9C248AE232007E8B0C /* AppUpdateCheckerHelperTests.swift */,
			);
			path = __tests__;
			sourceTree = "<group>";
		};
		B1AC51D424CED8740087C35B /* __tests__ */ = {
			isa = PBXGroup;
			children = (
				B1AC51D524CED8820087C35B /* DetectionModeTests.swift */,
				0144BDE22509288B00B0857C /* SymptomsOnsetTests.swift */,
			);
			path = __tests__;
			sourceTree = "<group>";
		};
		B1CD333F2486AA5F00B06E9B /* Security */ = {
			isa = PBXGroup;
			children = (
				35AA4AF2259B40DF00D32306 /* __tests__ */,
				35EA6158258BC88A0062B50A /* iOS 12 Fallback */,
				B1CD33402486AA7100B06E9B /* CoronaWarnURLSessionDelegate.swift */,
			);
			path = Security;
			sourceTree = "<group>";
		};
		B1D431C9246C848E00E728AD /* DownloadedPackagesStore */ = {
			isa = PBXGroup;
			children = (
				35EA68402554BEB200335F73 /* V2 */,
				AB5F84C224FE2EF2000400D4 /* V1 */,
				AB5F84C124FE2EEA000400D4 /* V0 */,
				AB5F84AE24F8F7B8000400D4 /* Migrations */,
				357B1857255A7F5C00584548 /* AppConfig+CacheInvalidation.swift */,
				B16177E624802F85006E435A /* __tests__ */,
			);
			path = DownloadedPackagesStore;
			sourceTree = "<group>";
		};
		B1DDDABA2471379900A07175 /* __tests__ */ = {
			isa = PBXGroup;
			children = (
				B15382DB24826FD70010F007 /* Mocks */,
				B1DDDABB247137B000A07175 /* HTTPClientConfigurationEndpointTests.swift */,
			);
			path = __tests__;
			sourceTree = "<group>";
		};
		B1EAEC8C24711889003BE9A2 /* __tests__ */ = {
			isa = PBXGroup;
			children = (
				B15382DF248270E90010F007 /* Helper */,
				B1D431C7246C69F300E728AD /* HTTPClient+ConfigurationTests.swift */,
				CDF27BD4246ADBF30044D32B /* HTTPClient+DaysAndHoursTests.swift */,
				A1E419532495A7850016E52A /* HTTPClient+GetTestResultTests.swift */,
				A32C046424D96348005BEA61 /* HTTPClient+PlausibeDeniabilityTests.swift */,
				A1E419562495A8F50016E52A /* HTTPClient+RegistrationTokenTests.swift */,
				A1E41947249548260016E52A /* HTTPClient+SubmitTests.swift */,
				A1E419502495A6EA0016E52A /* HTTPClient+TANForExposureSubmitTests.swift */,
				A1877CA9248F247D006FEFC0 /* SAPDownloadedPackageTests.swift */,
				B1EAEC8D247118CB003BE9A2 /* URLSession+ConvenienceTests.swift */,
				BA8BBA07255A90690034D4BC /* WifiHTTPClientTests.swift */,
			);
			path = __tests__;
			sourceTree = "<group>";
		};
		B1FC2D1E24D9C8CB00083C81 /* Helper */ = {
			isa = PBXGroup;
			children = (
				B1FC2D1F24D9C8DF00083C81 /* SAP_TemporaryExposureKey+DeveloperMenu.swift */,
				B1A31F6824DAE6C000E263DF /* DMKeyCell.swift */,
				B103193124E18A0A00DD02EF /* DMMenuItem.swift */,
				EB6B5D8C2539B36100B0ED57 /* DMNotificationCell.swift */,
			);
			path = Helper;
			sourceTree = "<group>";
		};
		B1FE13D92488216300D012E5 /* Provider */ = {
			isa = PBXGroup;
			children = (
				B1FE13F724896DC400D012E5 /* Helper */,
				B1FE13E32488253200D012E5 /* Model */,
				B1FE13E0248824D700D012E5 /* __tests__ */,
				B1FE13DC248821CB00D012E5 /* RiskProviding.swift */,
				B1FE13DE248821E000D012E5 /* RiskProvider.swift */,
				EBD2D09F25A86C2A006E4220 /* MockRiskProvider.swift */,
			);
			path = Provider;
			sourceTree = "<group>";
		};
		B1FE13E0248824D700D012E5 /* __tests__ */ = {
			isa = PBXGroup;
			children = (
				B1FE13E1248824E900D012E5 /* RiskProviderTests.swift */,
			);
			path = __tests__;
			sourceTree = "<group>";
		};
		B1FE13E32488253200D012E5 /* Model */ = {
			isa = PBXGroup;
			children = (
				B11655912491437600316087 /* __tests__ */,
				B1FE13E52488255900D012E5 /* RiskProvidingConfiguration.swift */,
				B1C7EEAD24941A3B00F1F284 /* ManualExposureDetectionState.swift */,
				B1C7EEAF24941A6B00F1F284 /* RiskConsumer.swift */,
			);
			path = Model;
			sourceTree = "<group>";
		};
		B1FE13F724896DC400D012E5 /* Helper */ = {
			isa = PBXGroup;
			children = (
				B1FE13FC24896EE700D012E5 /* __tests__ */,
				B1FE13F824896DDB00D012E5 /* CachedAppConfiguration.swift */,
				AB3560992547167800C3F8E0 /* DeviceTimeCheck.swift */,
				B1FE13FA24896E6700D012E5 /* AppConfigurationProviding.swift */,
				3539DAD0252B353C00489B1A /* CachedAppConfigurationMock.swift */,
				352E0F18255D537C00DC3E20 /* AppConfiguration+Validation.swift */,
			);
			path = Helper;
			sourceTree = "<group>";
		};
		B1FE13FC24896EE700D012E5 /* __tests__ */ = {
			isa = PBXGroup;
			children = (
				B1FE13FD24896EF700D012E5 /* CachedAppConfigurationTests.swift */,
				AB35609F2547194C00C3F8E0 /* DeviceTimeCheckTests.swift */,
				356FBF48255EC27A00959346 /* CacheAppConfigMockTests.swift */,
			);
			path = __tests__;
			sourceTree = "<group>";
		};
		B1FF6B6B2497D0B40041CF02 /* CWASQLite */ = {
			isa = PBXGroup;
			children = (
				0DFCC2712484DC8400E2811D /* sqlite3.h */,
				0DFCC2702484DC8400E2811D /* sqlite3.c */,
				B1FF6B6C2497D0B50041CF02 /* CWASQLite.h */,
				B1FF6B6D2497D0B50041CF02 /* Info.plist */,
			);
			path = CWASQLite;
			sourceTree = "<group>";
		};
		BA0FC256259C9A6600EF7E6B /* Cell */ = {
			isa = PBXGroup;
			children = (
				BA056F19259B89B50022B0A4 /* RiskLegendDotBodyCell.swift */,
				BA056F1A259B89B50022B0A4 /* RiskLegendDotBodyCell.xib */,
			);
			path = Cell;
			sourceTree = "<group>";
		};
		BA11D5B82588D576005DCD6B /* __test__ */ = {
			isa = PBXGroup;
			children = (
				BA11D5B92588D590005DCD6B /* DiaryAddAndEditEntryViewModelTest.swift */,
			);
			path = __test__;
			sourceTree = "<group>";
		};
		BA288AEF25825D5B0071009A /* __test__ */ = {
			isa = PBXGroup;
			children = (
				BA288AF32582616E0071009A /* DiaryInfoViewModelTest.swift */,
			);
			path = __test__;
			sourceTree = "<group>";
		};
		BA37538B25AC671A0015C8FC /* Recovered References */ = {
			isa = PBXGroup;
			children = (
			);
			name = "Recovered References";
			sourceTree = "<group>";
		};
		BA6C8A8E254D60E0008344F5 /* Calculation */ = {
			isa = PBXGroup;
			children = (
				BA6C8B0C254D6BC9008344F5 /* __test__ */,
				BA6C8B04254D6B1F008344F5 /* RiskCalculation.swift */,
				013C412725545C2D00826C9F /* DebugRiskCalculation.swift */,
				01F52F892550679600997A26 /* RiskCalculationExposureWindow.swift */,
				01F52F91255067A000997A26 /* RiskCalculationError.swift */,
				BA6C8A94254D626C008344F5 /* Models */,
			);
			path = Calculation;
			sourceTree = "<group>";
		};
		BA6C8A94254D626C008344F5 /* Models */ = {
			isa = PBXGroup;
			children = (
				BA6C8AAD254D6476008344F5 /* ENARange.swift */,
				0177F48125501111009DD568 /* RiskCalculationResult.swift */,
				BA6C8AEB254D65C4008344F5 /* ExposureWindow.swift */,
				BA6C8AA5254D63A0008344F5 /* MinutesAtAttenuationFilter.swift */,
				BA6C8AB8254D64D3008344F5 /* MinutesAtAttenuationWeight.swift */,
				BA6C8AC3254D650C008344F5 /* NormalizedTimePerEWToRiskLevelMapping.swift */,
				BA6C8A9D254D634E008344F5 /* RiskCalculationConfiguration.swift */,
				BA6C8AF3254D65E1008344F5 /* ScanInstance.swift */,
				BA6C8ACB254D6537008344F5 /* TrlEncoding.swift */,
				BA6C8AD3254D6552008344F5 /* TrlFilter.swift */,
			);
			path = Models;
			sourceTree = "<group>";
		};
		BA6C8B0C254D6BC9008344F5 /* __test__ */ = {
			isa = PBXGroup;
			children = (
				BA6C8B32254D7738008344F5 /* Models */,
				BA6C8A8F254D61F4008344F5 /* exposure-windows-risk-calculation.json */,
				BA6C8B50254D80DF008344F5 /* ExposureWindowTest.swift */,
				BA6C8B0D254D6BF9008344F5 /* RiskCalculationTest.swift */,
				01F52FFB2552E6F600997A26 /* ENARangeTest.swift */,
				0177F4B025503805009DD568 /* ScanInstanceTest.swift */,
			);
			path = __test__;
			sourceTree = "<group>";
		};
		BA6C8B32254D7738008344F5 /* Models */ = {
			isa = PBXGroup;
			children = (
				BA6C8AE3254D6598008344F5 /* ExposureWindowTestCase.swift */,
				BA6C8A95254D62C3008344F5 /* TestCasesWithConfiguration.swift */,
			);
			path = Models;
			sourceTree = "<group>";
		};
		BA6D164D255ADD8600ED3492 /* DMWifiClient */ = {
			isa = PBXGroup;
			children = (
				BA6D164E255ADDA300ED3492 /* Cell */,
				BA27993A255995E100C3B64D /* DMWifiClientViewController.swift */,
				BA6D1633255AD2AA00ED3492 /* DMWifiClientViewModel.swift */,
			);
			path = DMWifiClient;
			sourceTree = "<group>";
		};
		BA6D164E255ADDA300ED3492 /* Cell */ = {
			isa = PBXGroup;
			children = (
				BA6D163F255ADD0400ED3492 /* DMSwitchCellViewModel.swift */,
				BA6D1638255AD35900ED3492 /* DMSwitchTableViewCell.swift */,
				BA6D1639255AD35900ED3492 /* DMSwitchTableViewCell.xib */,
			);
			path = Cell;
			sourceTree = "<group>";
		};
		BA9BCF7525B09B3A00DD7974 /* __tests__ */ = {
			isa = PBXGroup;
			children = (
				BA9BCF7625B09B5500DD7974 /* DiaryOverviewDayCellModelTests.swift */,
			);
			path = __tests__;
			sourceTree = "<group>";
		};
		BA9DD53D2567BD9100C326FF /* __tests__ */ = {
			isa = PBXGroup;
			children = (
				BA9DD53E2567BDAC00C326FF /* TestResultAvailableViewModelTest.swift */,
			);
			path = __tests__;
			sourceTree = "<group>";
		};
		BAB1239A25729FEA00A179FB /* TANInputViewController */ = {
			isa = PBXGroup;
			children = (
				BAC0A4DC25768017002B5361 /* __tests__ */,
				BA904C9D25769D1800692110 /* TanInputView.swift */,
				BAB1239B2572A06D00A179FB /* TanInputViewModel.swift */,
				BAB123A02572A0B700A179FB /* TanInputViewController.swift */,
			);
			path = TANInputViewController;
			sourceTree = "<group>";
		};
		BAC0A4DC25768017002B5361 /* __tests__ */ = {
			isa = PBXGroup;
			children = (
				BAC0A4DD25768039002B5361 /* TanInputViewModelTests.swift */,
			);
			path = __tests__;
			sourceTree = "<group>";
		};
		BACCCC6325ADB7B400195AC3 /* __test__ */ = {
			isa = PBXGroup;
			children = (
				BACCCC7425ADB9FD00195AC3 /* RiskLegendeTest.swift */,
			);
			path = __test__;
			sourceTree = "<group>";
		};
		BAD962F925668E5D00FAB615 /* TestResultAvailable */ = {
			isa = PBXGroup;
			children = (
				BA9DD53D2567BD9100C326FF /* __tests__ */,
				BAD962FA25668F4000FAB615 /* TestResultAvailableViewController.swift */,
				BAD962FF25668F8E00FAB615 /* TestResultAvailableViewModel.swift */,
			);
			path = TestResultAvailable;
			sourceTree = "<group>";
		};
		BAEC99BE258B6FFA00B98ECA /* __tests__ */ = {
			isa = PBXGroup;
			children = (
				BAEC99BF258B705500B98ECA /* ENAUITests_07_ContactJournalUITests.swift */,
			);
			path = __tests__;
			sourceTree = "<group>";
		};
		BAFBF35525ADD719003F5DC2 /* __tests__ */ = {
			isa = PBXGroup;
			children = (
				BAFBF35625ADD734003F5DC2 /* HomeThankYouCellModelTests.swift */,
			);
			path = __tests__;
			sourceTree = "<group>";
		};
		BAFBF35E25ADDE42003F5DC2 /* __tests__ */ = {
			isa = PBXGroup;
			children = (
				BAFBF35F25ADDE7C003F5DC2 /* HomeDiaryCellModelTests.swift */,
			);
			path = __tests__;
			sourceTree = "<group>";
		};
		BAFBF36725ADE0AA003F5DC2 /* __tests__ */ = {
			isa = PBXGroup;
			children = (
				BAFBF36825ADE0F1003F5DC2 /* HomeInfoCellModelTests.swift */,
			);
			path = __tests__;
			sourceTree = "<group>";
		};
		CD99A398245B229F00BF12AF /* ExposureSubmission */ = {
			isa = PBXGroup;
			children = (
				A3284253248E48E0006B1F09 /* __tests__ */,
				A372DA3724BDA015003248BB /* View */,
				71FE1C79247AC2B500851FEB /* ExposureSubmissionNavigationController.swift */,
				A372DA3A24BDA075003248BB /* ExposureSubmissionCoordinator.swift */,
				0144BDEC250A3E5300B0857C /* ExposureSubmissionCoordinatorModel.swift */,
			);
			path = ExposureSubmission;
			sourceTree = "<group>";
		};
		CD99A3C82461A44B00BF12AF /* View Helpers */ = {
			isa = PBXGroup;
			children = (
				A3E851B324ADDA9E00402485 /* __tests__ */,
				CD99A3C92461A47C00BF12AF /* AppStrings.swift */,
				71CAB9D1248AACAD00F516A5 /* PixelPerfectLayoutConstraint.swift */,
				2FE15A3B249B8C0B0077BD8D /* AccessibilityIdentifiers.swift */,
				A3E851B124ADD09900402485 /* CountdownTimer.swift */,
			);
			path = "View Helpers";
			sourceTree = "<group>";
		};
		CDCE11D7247D645800F30825 /* Cells */ = {
			isa = PBXGroup;
			children = (
				CDCE11D8247D64C600F30825 /* NotificationSettingsOnTableViewCell.swift */,
				01D02765258BD61600B6389A /* NotificationSettingsOnTableViewCell.xib */,
				CDCE11DA247D64D600F30825 /* NotificationSettingsOffTableViewCell.swift */,
				01A6EFB4258BD6270001D8C2 /* NotificationSettingsOffTableViewCell.xib */,
			);
			path = Cells;
			sourceTree = "<group>";
		};
		CDD87C6024766163007CE6CA /* Cells */ = {
			isa = PBXGroup;
			children = (
				CDD87C54247556DE007CE6CA /* MainSettingsCell.swift */,
				01D02732258BD36800B6389A /* MainSettingsCell.xib */,
				CDD87C5C247559E3007CE6CA /* SettingsLabelCell.swift */,
				01D0273A258BD38500B6389A /* SettingsLabelCell.xib */,
			);
			path = Cells;
			sourceTree = "<group>";
		};
		EB11B02824EE7C7D00143A95 /* Settings */ = {
			isa = PBXGroup;
			children = (
				EB11B02924EE7CA500143A95 /* ENAUITestsSettings.swift */,
			);
			path = Settings;
			sourceTree = "<group>";
		};
		EB41DC0624E53D3F0029C6F7 /* BackgroundAppRefresh */ = {
			isa = PBXGroup;
			children = (
				01D16C5C24ED6981007DB387 /* __tests__ */,
				EB7F8E9424E434E000A3CCC4 /* BackgroundAppRefreshViewController.swift */,
				01D0272D258BD2B100B6389A /* BackgroundAppRefreshViewController.xib */,
				EB23949F24E5492900E71225 /* BackgroundAppRefreshViewModel.swift */,
				EB7D205324E6A3320089264C /* InfoBoxView.swift */,
				EB7D205524E6A5930089264C /* InfoBoxViewModel.swift */,
				EB7057D624E6BACA002235B4 /* InfoBoxView.xib */,
			);
			path = BackgroundAppRefresh;
			sourceTree = "<group>";
		};
		EBA403A82588F72A00D1F039 /* iOS12Support */ = {
			isa = PBXGroup;
			children = (
				EBA403CD258925C000D1F039 /* ColorCompatibility */,
			);
			path = iOS12Support;
			sourceTree = "<group>";
		};
		EBA403CD258925C000D1F039 /* ColorCompatibility */ = {
			isa = PBXGroup;
			children = (
				EBA403CF2589260D00D1F039 /* ColorCompatibility.swift */,
			);
			path = ColorCompatibility;
			sourceTree = "<group>";
		};
		EBB92C70259E10BD00013B41 /* AppDisabled */ = {
			isa = PBXGroup;
			children = (
				EBB92C7B259E111A00013B41 /* AppDisabledView.swift */,
				EBB92C71259E10ED00013B41 /* AppDisabledViewController.swift */,
				EBB92C76259E110900013B41 /* AppDisabledViewModel.swift */,
			);
			path = AppDisabled;
			sourceTree = "<group>";
		};
		EBD2D07C25A86144006E4220 /* __tests__ */ = {
			isa = PBXGroup;
			children = (
				EBD2D07E25A869B9006E4220 /* HomeTableViewModelTests.swift */,
			);
			path = __tests__;
			sourceTree = "<group>";
		};
		EBDE11B6255EC2D7008C0F51 /* DMDeviceTimeCheck */ = {
			isa = PBXGroup;
			children = (
				EBDE11B1255EC2C4008C0F51 /* DMDeviceTimeCheckViewController.swift */,
				EBDE11BA255EC34C008C0F51 /* DMDeviceTimeCheckViewModel.swift */,
			);
			path = DMDeviceTimeCheck;
			sourceTree = "<group>";
		};
		EE20EA0824699A3A00770683 /* RiskLegend */ = {
			isa = PBXGroup;
			children = (
				BACCCC6325ADB7B400195AC3 /* __test__ */,
				BA0FC256259C9A6600EF7E6B /* Cell */,
				71B804482484D37300D53506 /* RiskLegendViewController.swift */,
			);
			path = RiskLegend;
			sourceTree = "<group>";
		};
		EE278B2E245F2C58008B06F9 /* FriendsInvite */ = {
			isa = PBXGroup;
			children = (
				EE278B2F245F2C8A008B06F9 /* InviteFriendsViewController.swift */,
				01D0270F258BC17500B6389A /* InviteFriendsViewController.xib */,
			);
			path = FriendsInvite;
			sourceTree = "<group>";
		};
		EE70C239245B09E900AC9B2F /* Localization */ = {
			isa = PBXGroup;
			children = (
				13156CFF248C19D000AFC472 /* usage.html */,
				71F5418A248BEDBE006DB793 /* privacy-policy.html */,
				EE70C23A245B09E900AC9B2F /* Localizable.strings */,
				01E42990251DCDC90057FCBE /* Localizable.legal.strings */,
				EE92A340245D96DA006B97B0 /* Localizable.stringsdict */,
				EE26950A248FCB0300BAE234 /* InfoPlist.strings */,
				AB8B0D3425305384009C067B /* Localizable.links.strings */,
			);
			path = Localization;
			sourceTree = "<group>";
		};
		EE85998B2462EFD4002E7AE2 /* AppInformation */ = {
			isa = PBXGroup;
			children = (
				50BD2E6724FE26F300932566 /* __test__ */,
				01F5F7212487B9C000229720 /* AppInformationViewController.swift */,
				71CC3E9C246D5D8000217F2C /* AppInformationViewController+DynamicTableViewModel.swift */,
				0103CED02536D1A100BDAAD1 /* AppInformationCellModel.swift */,
				50BD2E6124FE1E8700932566 /* AppInformationModel.swift */,
				50DC527824FEB2AE00F6D8EB /* AppInformationDynamicCell.swift */,
				50E3BE59250127DF0033E2C7 /* AppInformationDynamicAction.swift */,
				50BD2E6324FE232E00932566 /* AppInformationImprintViewModel.swift */,
				4026C2DB24852B7600926FB4 /* AppInformationViewController+LegalModel.swift */,
				71CC3E9E246D6B6800217F2C /* AppInformationDetailViewController.swift */,
				4026C2E324854C8D00926FB4 /* AppInformationLegalCell.swift */,
			);
			path = AppInformation;
			sourceTree = "<group>";
		};
		EEF790092466ED410065EBD5 /* Views */ = {
			isa = PBXGroup;
			children = (
				713EA25C24798A7000AB7EE8 /* ExposureDetectionRoundedView.swift */,
			);
			path = Views;
			sourceTree = "<group>";
		};
		F247572E2483934B003E1FC5 /* __tests__ */ = {
			isa = PBXGroup;
			children = (
				A1654EFD24B41FEF00C0E115 /* DynamicCellTests.swift */,
				F252472E2483955B00C5556B /* DynamicTableViewControllerFake.storyboard */,
				F2DC809324898CE600EDC40A /* DynamicTableViewControllerFooterTests.swift */,
				F2DC809124898B1800EDC40A /* DynamicTableViewControllerHeaderTests.swift */,
				F2DC808F24898A9400EDC40A /* DynamicTableViewControllerNumberOfRowsAndSectionsTests.swift */,
				F2DC808D248989CE00EDC40A /* DynamicTableViewControllerRegisterCellsTests.swift */,
				F247572A24838AC8003E1FC5 /* DynamicTableViewControllerRowsTests.swift */,
				F25247302484456800C5556B /* DynamicTableViewModelTests.swift */,
				F22C6E242492082B00712A6B /* DynamicTableViewSpaceCellTests.swift */,
				A1654F0024B43E7F00C0E115 /* DynamicTableViewTextViewCellTests.swift */,
			);
			path = __tests__;
			sourceTree = "<group>";
		};
/* End PBXGroup section */

/* Begin PBXHeadersBuildPhase section */
		B1FF6B652497D0B40041CF02 /* Headers */ = {
			isa = PBXHeadersBuildPhase;
			buildActionMask = 2147483647;
			files = (
				B1FF6B6E2497D0B50041CF02 /* CWASQLite.h in Headers */,
				B1FF6B772497D2330041CF02 /* sqlite3.h in Headers */,
			);
			runOnlyForDeploymentPostprocessing = 0;
		};
/* End PBXHeadersBuildPhase section */

/* Begin PBXNativeTarget section */
		85D7593A2457048F008175F0 /* ENA */ = {
			isa = PBXNativeTarget;
			buildConfigurationList = 85D7596824570491008175F0 /* Build configuration list for PBXNativeTarget "ENA" */;
			buildPhases = (
				71AFBD9324642AF500F91006 /* SwiftLint */,
				85D759372457048F008175F0 /* Sources */,
				85D759382457048F008175F0 /* Frameworks */,
				85D759392457048F008175F0 /* Resources */,
				B102BDB924603FD600CD55A2 /* Embed Frameworks */,
			);
			buildRules = (
			);
			dependencies = (
			);
			name = ENA;
			packageProductDependencies = (
				B10FB02F246036F3004CA11E /* SwiftProtobuf */,
				B1E8C9A4247AB869006DC678 /* ZIPFoundation */,
				B1B5A75F24924B3D0029D5D7 /* FMDB */,
				EB7AF6292587E98C00D94CA8 /* OpenCombineFoundation */,
				EB7AF62B2587E98C00D94CA8 /* OpenCombine */,
				EB7AF62D2587E98C00D94CA8 /* OpenCombineDispatch */,
			);
			productName = ENA;
			productReference = 85D7593B2457048F008175F0 /* ENA.app */;
			productType = "com.apple.product-type.application";
		};
		85D7595324570491008175F0 /* ENATests */ = {
			isa = PBXNativeTarget;
			buildConfigurationList = 85D7596B24570491008175F0 /* Build configuration list for PBXNativeTarget "ENATests" */;
			buildPhases = (
				85D7595024570491008175F0 /* Sources */,
				85D7595124570491008175F0 /* Frameworks */,
				85D7595224570491008175F0 /* Resources */,
			);
			buildRules = (
			);
			dependencies = (
				85D7595624570491008175F0 /* PBXTargetDependency */,
			);
			name = ENATests;
			productName = ENATests;
			productReference = 85D7595424570491008175F0 /* ENATests.xctest */;
			productType = "com.apple.product-type.bundle.unit-test";
		};
		85D7595E24570491008175F0 /* ENAUITests */ = {
			isa = PBXNativeTarget;
			buildConfigurationList = 85D7596E24570491008175F0 /* Build configuration list for PBXNativeTarget "ENAUITests" */;
			buildPhases = (
				85D7595B24570491008175F0 /* Sources */,
				85D7595C24570491008175F0 /* Frameworks */,
				85D7595D24570491008175F0 /* Resources */,
			);
			buildRules = (
			);
			dependencies = (
				85D7596124570491008175F0 /* PBXTargetDependency */,
			);
			name = ENAUITests;
			productName = ENAUITests;
			productReference = 85D7595F24570491008175F0 /* ENAUITests.xctest */;
			productType = "com.apple.product-type.bundle.ui-testing";
		};
		B1FF6B692497D0B40041CF02 /* CWASQLite */ = {
			isa = PBXNativeTarget;
			buildConfigurationList = B1FF6B742497D0B50041CF02 /* Build configuration list for PBXNativeTarget "CWASQLite" */;
			buildPhases = (
				B1FF6B652497D0B40041CF02 /* Headers */,
				B1FF6B662497D0B40041CF02 /* Sources */,
				B1FF6B672497D0B40041CF02 /* Frameworks */,
				B1FF6B682497D0B40041CF02 /* Resources */,
			);
			buildRules = (
			);
			dependencies = (
			);
			name = CWASQLite;
			productName = CWASQLite;
			productReference = B1FF6B6A2497D0B40041CF02 /* CWASQLite.framework */;
			productType = "com.apple.product-type.framework";
		};
/* End PBXNativeTarget section */

/* Begin PBXProject section */
		85D759332457048F008175F0 /* Project object */ = {
			isa = PBXProject;
			attributes = {
				LastSwiftUpdateCheck = 1150;
				LastUpgradeCheck = 1230;
				ORGANIZATIONNAME = "SAP SE";
				TargetAttributes = {
					85D7593A2457048F008175F0 = {
						CreatedOnToolsVersion = 11.4.1;
						LastSwiftMigration = 1150;
					};
					85D7595324570491008175F0 = {
						CreatedOnToolsVersion = 11.4.1;
						LastSwiftMigration = 1150;
						TestTargetID = 85D7593A2457048F008175F0;
					};
					85D7595E24570491008175F0 = {
						CreatedOnToolsVersion = 11.4.1;
						TestTargetID = 85D7593A2457048F008175F0;
					};
					B1FF6B692497D0B40041CF02 = {
						CreatedOnToolsVersion = 11.6;
					};
				};
			};
			buildConfigurationList = 85D759362457048F008175F0 /* Build configuration list for PBXProject "ENA" */;
			compatibilityVersion = "Xcode 9.3";
			developmentRegion = en;
			hasScannedForEncodings = 0;
			knownRegions = (
				en,
				Base,
				de,
				tr,
				pl,
				ro,
				bg,
			);
			mainGroup = 85D759322457048F008175F0;
			packageReferences = (
				B10FB02E246036F3004CA11E /* XCRemoteSwiftPackageReference "swift-protobuf" */,
				B1E8C9A3247AB869006DC678 /* XCRemoteSwiftPackageReference "ZIPFoundation" */,
				B1B5A75E24924B3D0029D5D7 /* XCRemoteSwiftPackageReference "fmdb" */,
				EB7AF6282587E98C00D94CA8 /* XCRemoteSwiftPackageReference "OpenCombine" */,
			);
			productRefGroup = 85D7593C2457048F008175F0 /* Products */;
			projectDirPath = "";
			projectRoot = "";
			targets = (
				85D7593A2457048F008175F0 /* ENA */,
				85D7595324570491008175F0 /* ENATests */,
				85D7595E24570491008175F0 /* ENAUITests */,
				B1FF6B692497D0B40041CF02 /* CWASQLite */,
			);
		};
/* End PBXProject section */

/* Begin PBXResourcesBuildPhase section */
		85D759392457048F008175F0 /* Resources */ = {
			isa = PBXResourcesBuildPhase;
			buildActionMask = 2147483647;
			files = (
				01F2A5BA2581181A00DA96A6 /* DiaryDayAddTableViewCell.xib in Resources */,
				01F2A59725803D2600DA96A6 /* DiaryOverviewDescriptionTableViewCell.xib in Resources */,
				01D026C0258BACCE00B6389A /* ExposureDetectionRiskTextCell.xib in Resources */,
				01A4DC9D259247AF007D5794 /* HomeRiskTableViewCell.xib in Resources */,
				13156CFD248C19D000AFC472 /* usage.html in Resources */,
				01F2A5D5258208C500DA96A6 /* DiaryDayViewController.xib in Resources */,
				EE269508248FCB0300BAE234 /* InfoPlist.strings in Resources */,
				85D7594E24570491008175F0 /* LaunchScreen.storyboard in Resources */,
				01D02759258BD55A00B6389A /* NotificationSettingsViewController.xib in Resources */,
				01D026C1258BACCE00B6389A /* ExposureDetectionRiskRefreshCell.xib in Resources */,
				50C5C1B525891CC800C4817A /* DynamicLegalExtendedCell.xib in Resources */,
				017AD0C5259BBD1C00FA2B3F /* HomeTestResultTableViewCell.xib in Resources */,
				01A4DCB125925121007D5794 /* HomeThankYouTableViewCell.xib in Resources */,
				01EA17F325913A5900E98E02 /* HomeDiaryTableViewCell.xib in Resources */,
				EB7057D724E6BACA002235B4 /* InfoBoxView.xib in Resources */,
				01D02706258BBCC700B6389A /* TracingHistoryTableViewCell.xib in Resources */,
				710224EE2490E2FD000C5DEF /* ExposureSubmissionStepCell.xib in Resources */,
				71FE1C8D247AC79D00851FEB /* DynamicTableViewIconCell.xib in Resources */,
				BA056F1C259B89B50022B0A4 /* RiskLegendDotBodyCell.xib in Resources */,
				71F2E57B2487AEFC00694F1A /* ena-colors.xcassets in Resources */,
				01EA17BB2591344F00E98E02 /* HomeExposureLoggingTableViewCell.xib in Resources */,
				01B72C032583B71100A3E3BC /* DiaryEditEntriesViewController.xib in Resources */,
				01D026C2258BACCE00B6389A /* ExposureDetectionLinkCell.xib in Resources */,
				01D02692258BA0AD00B6389A /* ExposureDetectionLongGuideCell.xib in Resources */,
				01D026BF258BACCE00B6389A /* ExposureDetectionGuideCell.xib in Resources */,
				01A4DCE225926931007D5794 /* HomeLoadingItemView.xib in Resources */,
				01D0275D258BD56F00B6389A /* SettingsLabelCell.xib in Resources */,
				351E630D256C5B9C00D89B29 /* LabeledCountriesCell.xib in Resources */,
				EE92A33E245D96DA006B97B0 /* Localizable.stringsdict in Resources */,
				01D0268D258B9CF800B6389A /* ExposureDetectionRiskCell.xib in Resources */,
				01A4DCEA25926938007D5794 /* HomeListItemView.xib in Resources */,
				01A4DCDE2592692D007D5794 /* HomeImageItemView.xib in Resources */,
				01B72BFF2583B57300A3E3BC /* DiaryEditEntriesTableViewCell.xib in Resources */,
				01E4298E251DCDC90057FCBE /* Localizable.legal.strings in Resources */,
				01A6EFC7258BE9C20001D8C2 /* NotificationSettingsOnTableViewCell.xib in Resources */,
				01EA17EF259139B900E98E02 /* HomeInfoTableViewCell.xib in Resources */,
				EE70C23D245B09EA00AC9B2F /* Localizable.strings in Resources */,
				01D02704258BBCC700B6389A /* DescriptionTableViewCell.xib in Resources */,
				01D0262E258A791C00B6389A /* OnboardingInfoViewController.xib in Resources */,
				AB628A1F251CDADE00CF61D2 /* ServerEnvironments.json in Resources */,
				014891B324F90D0B002A6F77 /* ENA.plist in Resources */,
				01D0272E258BD2B100B6389A /* BackgroundAppRefreshViewController.xib in Resources */,
				01F2A564257FC7D200DA96A6 /* DiaryOverviewDayTableViewCell.xib in Resources */,
				01C6AC21252B21DF0052814D /* ExposureSubmissionQRScannerViewController.xib in Resources */,
				01D02707258BBCC700B6389A /* ImageTableViewCell.xib in Resources */,
				01D02667258B750800B6389A /* ExposureDetectionViewController.xib in Resources */,
				01D02703258BBCC700B6389A /* ActionTableViewCell.xib in Resources */,
				8539874F2467094E00D28B62 /* AppIcon.xcassets in Resources */,
				017AD105259DC20E00FA2B3F /* HomeShownPositiveTestResultTableViewCell.xib in Resources */,
				01D02733258BD36800B6389A /* MainSettingsCell.xib in Resources */,
				BA6D163B255AD35900ED3492 /* DMSwitchTableViewCell.xib in Resources */,
				85D7594B24570491008175F0 /* Assets.xcassets in Resources */,
				711EFCC924935C79005FEF21 /* ExposureSubmissionTestResultHeaderView.xib in Resources */,
				01A6EFCB258BE9C60001D8C2 /* NotificationSettingsOffTableViewCell.xib in Resources */,
				01D02710258BC17500B6389A /* InviteFriendsViewController.xib in Resources */,
				35D16DDF2567FB980069AD1B /* DynamicLegalCell.xib in Resources */,
				710021DE248EAF16001F0B63 /* ExposureSubmissionImageCardCell.xib in Resources */,
				71F5418E248BEE08006DB793 /* privacy-policy.html in Resources */,
				EBBABC47256402A9005B7C07 /* default_app_config_18 in Resources */,
				01D02697258BA0E000B6389A /* ExposureDetectionLoadingCell.xib in Resources */,
				01D02688258B9CB200B6389A /* ExposureDetectionHeaderCell.xib in Resources */,
				01D026A5258BA20E00B6389A /* ExposureDetectionHotlineCell.xib in Resources */,
				01D02761258BD58600B6389A /* ResetViewController.xib in Resources */,
				01A4DCE625926934007D5794 /* HomeTextItemView.xib in Resources */,
				AB8B0D3225305384009C067B /* Localizable.links.strings in Resources */,
				01D02705258BBCC700B6389A /* EuTracingTableViewCell.xib in Resources */,
				01D02708258BBCC700B6389A /* ActionDetailTableViewCell.xib in Resources */,
				01F2A5C42581183800DA96A6 /* DiaryDayEntryTableViewCell.xib in Resources */,
			);
			runOnlyForDeploymentPostprocessing = 0;
		};
		85D7595224570491008175F0 /* Resources */ = {
			isa = PBXResourcesBuildPhase;
			buildActionMask = 2147483647;
			files = (
				BA6C8B17254D729A008344F5 /* exposure-windows-risk-calculation.json in Resources */,
				B1F8AE482479B4C30093A588 /* api-response-day-2020-05-16 in Resources */,
				01678E9C249A5F08003B048B /* testStore.sqlite in Resources */,
				AB1FCBDC2521FCD5005930BA /* TestServerEnvironments.json in Resources */,
				F252472F2483955B00C5556B /* DynamicTableViewControllerFake.storyboard in Resources */,
				01571B7A255E9A6F00E4E891 /* config-wru-2020-11-13 in Resources */,
			);
			runOnlyForDeploymentPostprocessing = 0;
		};
		85D7595D24570491008175F0 /* Resources */ = {
			isa = PBXResourcesBuildPhase;
			buildActionMask = 2147483647;
			files = (
				13E5046C248E434B0086641C /* Localizable.strings in Resources */,
				13E5046D248E434B0086641C /* Localizable.stringsdict in Resources */,
				AB8B0D4525306089009C067B /* Localizable.links.strings in Resources */,
			);
			runOnlyForDeploymentPostprocessing = 0;
		};
		B1FF6B682497D0B40041CF02 /* Resources */ = {
			isa = PBXResourcesBuildPhase;
			buildActionMask = 2147483647;
			files = (
			);
			runOnlyForDeploymentPostprocessing = 0;
		};
/* End PBXResourcesBuildPhase section */

/* Begin PBXShellScriptBuildPhase section */
		71AFBD9324642AF500F91006 /* SwiftLint */ = {
			isa = PBXShellScriptBuildPhase;
			buildActionMask = 2147483647;
			files = (
			);
			inputFileListPaths = (
			);
			inputPaths = (
			);
			name = SwiftLint;
			outputFileListPaths = (
			);
			outputPaths = (
			);
			runOnlyForDeploymentPostprocessing = 0;
			shellPath = /bin/sh;
			shellScript = "if which swiftlint >/dev/null; then\n  swiftlint\nelse\n  echo \"error: SwiftLint is not available.\"\n  echo \"Use 'brew install swiftlint' to install SwiftLint or download it manually from https://github.com/realm/SwiftLint.\"\nfi\n\n";
			showEnvVarsInLog = 0;
		};
/* End PBXShellScriptBuildPhase section */

/* Begin PBXSourcesBuildPhase section */
		85D759372457048F008175F0 /* Sources */ = {
			isa = PBXSourcesBuildPhase;
			buildActionMask = 2147483647;
			files = (
				50BD2E6224FE1E8700932566 /* AppInformationModel.swift in Sources */,
				B120C7CA24AFF12D00F68FF1 /* ActiveTracing.swift in Sources */,
				B1A89F3B24819CE800DA1CEC /* SettingsLabelCell.swift in Sources */,
				B1A89F3924819CC200DA1CEC /* ExposureStateUpdating.swift in Sources */,
				01909877257E64BD0065D050 /* DiaryEditEntriesViewController.swift in Sources */,
				AB5F84B024F8F7C3000400D4 /* Migration.swift in Sources */,
				523D5E75256FDFE900EF67EA /* ExposureSubmissionThankYouViewController.swift in Sources */,
				01B72B6525821CD200A3E3BC /* DiaryDayEmptyView.swift in Sources */,
				71330E43248109FD00EB10F6 /* DynamicTableViewCell.swift in Sources */,
				B14D0CDD246E972400D5BEBC /* ExposureDetectionDelegate.swift in Sources */,
				0144BDED250A3E5300B0857C /* ExposureSubmissionCoordinatorModel.swift in Sources */,
				B11E619B246EE4B0004A056A /* DynamicTypeLabel.swift in Sources */,
				523D5E7A256FE04000EF67EA /* ExposureSubmissionThankYouViewModel.swift in Sources */,
				01734B60255D6C4500E60A8B /* exposure_detection_parameters.pb.swift in Sources */,
				AB6289CF251BA01400CF61D2 /* Bundle+Version.swift in Sources */,
				AB7420C2251B7D59006666AC /* DeltaOnboardingProtocols.swift in Sources */,
				7187A5582481231C00FCC755 /* DynamicTableViewAction.swift in Sources */,
				01909889257E7B900065D050 /* ExposureSubmissionQRInfoViewModel.swift in Sources */,
				B16457B524DC11EF002879EB /* DMLastSubmissionRequetViewController.swift in Sources */,
				A128F059248B459F00EC7F6C /* PublicKeyStore.swift in Sources */,
				01D6948D2502717F00B45BEA /* DatePickerDayView.swift in Sources */,
				017AD0C9259BBD2E00FA2B3F /* HomeTestResultCellModel.swift in Sources */,
				BA112E0A25559CDD007F5712 /* ClientWifiOnly.swift in Sources */,
				71C0BEDD2498DD07009A17A0 /* ENANavigationFooterView.swift in Sources */,
				2FA9E39524D2F2B00030561C /* ExposureSubmission+DeviceRegistrationKey.swift in Sources */,
				EB08F17E2541CE3300D11FA9 /* app_version_config.pb.swift in Sources */,
				A3FF84EC247BFAF00053E947 /* Hasher.swift in Sources */,
				51895EDC245E16CD0085DA38 /* ENAColor.swift in Sources */,
				50F9130D253F1D7800DFE683 /* OnboardingPageType.swift in Sources */,
				A372DA3B24BDA075003248BB /* ExposureSubmissionCoordinator.swift in Sources */,
				01A4DD3825935AC1007D5794 /* CellPositionInSection.swift in Sources */,
				357B1858255A7F5C00584548 /* AppConfig+CacheInvalidation.swift in Sources */,
				0D5611B4247F852C00B5B094 /* SQLiteKeyValueStore.swift in Sources */,
				0190987D257E64C70065D050 /* DiaryCoordinator.swift in Sources */,
				CD99A3A9245C272400BF12AF /* ExposureSubmissionService.swift in Sources */,
				017AD10F259DC46E00FA2B3F /* HomeShownPositiveTestResultTableViewCell.swift in Sources */,
				AB7420AC251B67A8006666AC /* DeltaOnboardingV15.swift in Sources */,
				71F54191248BF677006DB793 /* HtmlTextView.swift in Sources */,
				BA6C8B05254D6B1F008344F5 /* RiskCalculation.swift in Sources */,
				BA6D1640255ADD0500ED3492 /* DMSwitchCellViewModel.swift in Sources */,
				ABAE0A1C257F77D90030ED47 /* ContactDiaryStoreSchemaV1.swift in Sources */,
				EBB92C77259E110900013B41 /* AppDisabledViewModel.swift in Sources */,
				B1EDFD8D248E74D000E7EAFF /* URL+StaticString.swift in Sources */,
				A3E851B224ADD09900402485 /* CountdownTimer.swift in Sources */,
				EB08F1882541CE5700D11FA9 /* diagnosis_key_batch.pb.swift in Sources */,
				50C5C1BA258920AD00C4817A /* DynamicLegalExtendedCell.swift in Sources */,
				EB91288B257FBD1E00241D3E /* DiaryInfoViewController.swift in Sources */,
				011E13AE24680A4000973467 /* HTTPClient.swift in Sources */,
				A1C683FA24AEC57400B90D12 /* DynamicTableViewTextViewCell.swift in Sources */,
				01C6AC3A252B2A500052814D /* UIImage+Color.swift in Sources */,
				BA6C8AA6254D63A0008344F5 /* MinutesAtAttenuationFilter.swift in Sources */,
				853D987A24694A8700490DBA /* ENAButton.swift in Sources */,
				01A4DC6D25922EB4007D5794 /* HomeLoadingItemView.swift in Sources */,
				CD8638532477EBD400A5A07C /* SettingsViewModel.swift in Sources */,
				35EA684225553AE300335F73 /* DownloadedPackagesSQLLiteStoreV2.swift in Sources */,
				2FC0357124B5B70700E234AC /* Error+FAQUrl.swift in Sources */,
				EBB92C7C259E111A00013B41 /* AppDisabledView.swift in Sources */,
				B17F2D48248CEB4C00CAA38F /* DetectionMode.swift in Sources */,
				01A4DCB6259264F9007D5794 /* HomeThankYouCellModel.swift in Sources */,
				0144BDE1250924CC00B0857C /* SymptomsOnset.swift in Sources */,
				01C6AC26252B23D70052814D /* ExposureSubmissionQRScannerFocusView.swift in Sources */,
				01B7232424F812500064C0EB /* DynamicTableViewOptionGroupCell.swift in Sources */,
				137846492488027600A50AB8 /* OnboardingInfoViewController+Extension.swift in Sources */,
				BAB123A22572A0B700A179FB /* TanInputViewController.swift in Sources */,
				019C9F0025894BAA00B26392 /* DiaryStoringProviding.swift in Sources */,
				ABDA2792251CE308006BAE84 /* DMServerEnvironmentViewController.swift in Sources */,
				85E33444247EB357006E74EC /* CircularProgressView.swift in Sources */,
				AB1886D1252DE51E00D39BBE /* Bundle+Identifier.swift in Sources */,
				71FD8862246EB27F00E804D0 /* ExposureDetectionViewController.swift in Sources */,
				013C413D255463A400826C9F /* DMDebugRiskCalculationViewController.swift in Sources */,
				2FC951FE24DC23B9008D39F4 /* DMConfigurationCell.swift in Sources */,
				A3552CC424DD6E16008C91BE /* AppDelegate+PlausibleDeniability.swift in Sources */,
				2FA9E39924D2F4350030561C /* ExposureSubmission+ErrorParsing.swift in Sources */,
				3523F8A82570F819004B0424 /* NSAttributedString+BulletPoint.swift in Sources */,
				AB5F84AD24F8F7A1000400D4 /* SerialMigrator.swift in Sources */,
				01D3078A2562B03C00ADB67B /* RiskState.swift in Sources */,
				01B72BF22583B51C00A3E3BC /* DiaryEditEntriesTableViewCell.swift in Sources */,
				01F52FF42552DB9600997A26 /* DMAppConfigurationViewController.swift in Sources */,
				B1DDDABE24713BAD00A07175 /* SAPDownloadedPackage.swift in Sources */,
				011E4B032483A92A002E6412 /* MockExposureManager.swift in Sources */,
				2FE15A3C249B8C0B0077BD8D /* AccessibilityIdentifiers.swift in Sources */,
				52CAAC012562B82E00239DCB /* DynamicTableViewConsentCell.swift in Sources */,
				B1175213248A83AB00C3325C /* Risk.swift in Sources */,
				35EA615A258BC8E30062B50A /* CryptoKitFallbacks.swift in Sources */,
				01F2A5DD25820EE700DA96A6 /* DiaryDayViewModel.swift in Sources */,
				2F3D953C2518BCE9002B2C81 /* EUSettingsViewModel.swift in Sources */,
				01734B6E255D73E400E60A8B /* ENExposureConfiguration+Convenience.swift in Sources */,
				01B7232924F812DF0064C0EB /* OptionView.swift in Sources */,
				01909874257E64BD0065D050 /* DiaryDayViewController.swift in Sources */,
				71FE1C7B247AC2B500851FEB /* ExposureSubmissionQRScannerViewController.swift in Sources */,
				B1FC2D2024D9C8DF00083C81 /* SAP_TemporaryExposureKey+DeveloperMenu.swift in Sources */,
				717D21E9248C022E00D9717E /* DynamicTableViewHtmlCell.swift in Sources */,
				BA6C8A9E254D634E008344F5 /* RiskCalculationConfiguration.swift in Sources */,
				7154EB4A247D21E200A467FF /* ExposureDetectionLongGuideCell.swift in Sources */,
				50DC527924FEB2AE00F6D8EB /* AppInformationDynamicCell.swift in Sources */,
				EB3BCA8C2507C3B0003F27C7 /* DynamicTableViewBulletPointCell.swift in Sources */,
				2F3D95372518BCD1002B2C81 /* EUSettingsViewController.swift in Sources */,
				71B8044F248526B600D53506 /* DynamicTableViewSpaceCell.swift in Sources */,
				EB08F1862541CE5700D11FA9 /* temporary_exposure_key_export.pb.swift in Sources */,
				01A4DD0D25926A73007D5794 /* HomeLoadingItemViewModel.swift in Sources */,
				8595BF5F246032D90056EA27 /* ENASwitch.swift in Sources */,
				B1C7EEAE24941A3B00F1F284 /* ManualExposureDetectionState.swift in Sources */,
				948AFE672553DC5B0019579A /* WarnOthersRemindable.swift in Sources */,
				35C701EC2556BCB9008AEA91 /* Migration1To2.swift in Sources */,
				01EA17E52591399200E98E02 /* HomeInfoCellModel.swift in Sources */,
				710021DC248E44A6001F0B63 /* ENAFont.swift in Sources */,
				B1FE13FF2489708200D012E5 /* CachedAppConfiguration.swift in Sources */,
				EE22DB8B247FB43A001B0A71 /* ActionDetailTableViewCell.swift in Sources */,
				01909875257E64BD0065D050 /* DiaryAddAndEditEntryViewController.swift in Sources */,
				948AFE7A2554377F0019579A /* UNUserNotificationCenter+WarnOthers.swift in Sources */,
				3544182925AF7B5200B11056 /* app_features.pb.swift in Sources */,
				AB1011592507C15000D392A2 /* TracingStatusHistory.swift in Sources */,
				017AD16525A4559300FA2B3F /* UITableView+Dequeue.swift in Sources */,
				71FE1C71247AA7B700851FEB /* DynamicTableViewHeaderImageView.swift in Sources */,
				01D69491250272CE00B45BEA /* DatePickerDayViewModel.swift in Sources */,
				B16457BB24DC3309002879EB /* DMLogsViewController.swift in Sources */,
				01B7232F24FE4F080064C0EB /* OptionGroupViewModel.swift in Sources */,
				013C412825545C2D00826C9F /* DebugRiskCalculation.swift in Sources */,
				51D420B724583B7200AD70CA /* NSObject+Identifier.swift in Sources */,
				CDCE11D6247D644100F30825 /* NotificationSettingsViewModel.swift in Sources */,
				BA6C8AAE254D6476008344F5 /* ENARange.swift in Sources */,
				50BD2E6424FE232E00932566 /* AppInformationImprintViewModel.swift in Sources */,
				71330E4724810A0C00EB10F6 /* DynamicTableViewFooter.swift in Sources */,
				B1D431CB246C84A400E728AD /* DownloadedPackagesStoreV1.swift in Sources */,
				714194EA247A65C60072A090 /* DynamicTableViewHeaderSeparatorView.swift in Sources */,
				35EA684A25553B5C00335F73 /* DownloadedPackagesStoreV2.swift in Sources */,
				2F26CE2E248B9C4F00BE30EE /* UIViewController+BackButton.swift in Sources */,
				01D0271B258BC78100B6389A /* SettingsCoordinator.swift in Sources */,
				EB6B5D882539AE9400B0ED57 /* DMNotificationsViewController.swift in Sources */,
				B10FD5F4246EAC1700E9D7F2 /* AppleFilesWriter.swift in Sources */,
				019C9F2D258951B700B26392 /* ContactPersonEncounter.swift in Sources */,
				711EFCC72492EE31005FEF21 /* ENAFooterView.swift in Sources */,
				8FF9B2B2259B6B030080770D /* ContactDiaryStoreSchemaV2.swift in Sources */,
				B1741B4E2462C21F006275D9 /* DMViewController.swift in Sources */,
				EB2394A024E5492900E71225 /* BackgroundAppRefreshViewModel.swift in Sources */,
				EE22DB8C247FB43A001B0A71 /* DescriptionTableViewCell.swift in Sources */,
				2F3218D0248063E300A7AC0A /* UIView+Convenience.swift in Sources */,
				01734B5F255D6C4500E60A8B /* app_config_ios.pb.swift in Sources */,
				B1741B4C2462C21F006275D9 /* DMDeveloperMenu.swift in Sources */,
				BAD9630025668F8E00FAB615 /* TestResultAvailableViewModel.swift in Sources */,
				01EA17992590F03600E98E02 /* HomeDiaryTableViewCell.swift in Sources */,
				01EA17D12591366200E98E02 /* HomeDiaryCellModel.swift in Sources */,
				EB91288A257FBD1E00241D3E /* DiaryInfoViewModel.swift in Sources */,
				710ABB23247513E300948792 /* DynamicTypeTableViewCell.swift in Sources */,
				EE22DB81247FB40A001B0A71 /* ENStateHandler.swift in Sources */,
				A16714AF248CA1B70031B111 /* Bundle+ReadPlist.swift in Sources */,
				2F80CFDB247EDDB3000F06AF /* ExposureSubmissionHotlineViewController.swift in Sources */,
				BA6D163A255AD35900ED3492 /* DMSwitchTableViewCell.swift in Sources */,
				941ADDB02518C2B200E421D9 /* EuTracingTableViewCell.swift in Sources */,
				A3C4F96024812CD20047F23E /* ExposureSubmissionWarnOthersViewController.swift in Sources */,
				01D6948F2502729000B45BEA /* DatePickerDay.swift in Sources */,
				01EA17902590F03600E98E02 /* HomeInfoTableViewCell.swift in Sources */,
				019C9F40258951C000B26392 /* DiaryLocation.swift in Sources */,
				71EF33D92497F3E8007B7E1B /* ENANavigationControllerWithFooterChild.swift in Sources */,
				A3EE6E5A249BB7AF00C64B61 /* ExposureSubmissionServiceFactory.swift in Sources */,
				4026C2E424854C8D00926FB4 /* AppInformationLegalCell.swift in Sources */,
				51C737BF245B3B5D00286105 /* OnboardingInfo.swift in Sources */,
				B1FE13EB24891CFA00D012E5 /* RiskProvider.swift in Sources */,
				B143DBDF2477F292000A29E8 /* ExposureNotificationSettingViewController.swift in Sources */,
				016146912487A43E00660992 /* LinkHelper.swift in Sources */,
				BA904C9E25769D1800692110 /* TanInputView.swift in Sources */,
				EE22DB8A247FB43A001B0A71 /* ImageTableViewCell.swift in Sources */,
				B11E619C246EE4E9004A056A /* UIFont+DynamicType.swift in Sources */,
				71330E4524810A0500EB10F6 /* DynamicTableViewHeader.swift in Sources */,
				01A4DD0325926A6A007D5794 /* HomeTextItemViewModel.swift in Sources */,
				B1EAEC8B24711884003BE9A2 /* URLSession+Convenience.swift in Sources */,
				EB5FE15C2599F5E400797E4E /* ENActivityHandling.swift in Sources */,
				BA6C8AB9254D64D3008344F5 /* MinutesAtAttenuationWeight.swift in Sources */,
				7154EB4C247E862100A467FF /* ExposureDetectionLoadingCell.swift in Sources */,
				01A4DD4325935D1F007D5794 /* HomeRiskCellModel.swift in Sources */,
				01EA17FE259217B100E98E02 /* HomeState.swift in Sources */,
				2FA9E39B24D2F4A10030561C /* ExposureSubmissionService+Protocol.swift in Sources */,
				A17366552484978A006BE209 /* OnboardingInfoViewControllerUtils.swift in Sources */,
				B153096A24706F1000A4A1BD /* URLSession+Default.swift in Sources */,
				2FF1D62E2487850200381FFB /* NSMutableAttributedString+Generation.swift in Sources */,
				35BE8598251CE495005C2FD0 /* CachingHTTPClient.swift in Sources */,
				01B7232D24F8E0260064C0EB /* MultipleChoiceChoiceView.swift in Sources */,
				35EA68522555488600335F73 /* SQLiteError.swift in Sources */,
				BAD962FB25668F4000FAB615 /* TestResultAvailableViewController.swift in Sources */,
				9417BA95252B6B5100AD4053 /* DMSQLiteErrorViewController.swift in Sources */,
				013DC102245DAC4E00EE58B0 /* Store.swift in Sources */,
				5270E9B8256D20A900B08606 /* NSTextAttachment+ImageHeight.swift in Sources */,
				B1FE13EF24891D0C00D012E5 /* RiskProvidingConfiguration.swift in Sources */,
				014086BD2589033A00E9E5B2 /* DiaryEditEntriesCellModel.swift in Sources */,
				B1F82DF224718C7300E2E56A /* DMBackendConfigurationViewController.swift in Sources */,
				B1CD33412486AA7100B06E9B /* CoronaWarnURLSessionDelegate.swift in Sources */,
				94427A5025502B8900C36BE6 /* WarnOthersNotificationsTimeInterval.swift in Sources */,
				713EA25D24798A7000AB7EE8 /* ExposureDetectionRoundedView.swift in Sources */,
				AB5F84B224F8F7E3000400D4 /* Migration0To1.swift in Sources */,
				01A4DC7025922EB4007D5794 /* HomeItemView.swift in Sources */,
				01F2A58125803AA500DA96A6 /* DiaryOverviewDescriptionTableViewCell.swift in Sources */,
				A3EE6E5D249BB9B900C64B61 /* UITestingParameters.swift in Sources */,
				EB08F17A2541CE3300D11FA9 /* risk_level.pb.swift in Sources */,
				01F2A563257FC7D200DA96A6 /* DiaryOverviewDayTableViewCell.swift in Sources */,
				01A4DC6F25922EB4007D5794 /* HomeListItemView.swift in Sources */,
				EBDE11B2255EC2C4008C0F51 /* DMDeviceTimeCheckViewController.swift in Sources */,
				B1A31F6924DAE6C000E263DF /* DMKeyCell.swift in Sources */,
				710224F42490E7A3000C5DEF /* ExposureSubmissionStepCell.swift in Sources */,
				01F52F8A2550679600997A26 /* RiskCalculationExposureWindow.swift in Sources */,
				01F2A5C32581183800DA96A6 /* DiaryDayEntryTableViewCell.swift in Sources */,
				AB7420CB251B7D93006666AC /* DeltaOnboardingV15ViewController.swift in Sources */,
				B19FD7132491A08500A9D56A /* SAP_SemanticVersion+Compare.swift in Sources */,
				B1B381432472EF8B0056BEEE /* HTTPClient+Configuration.swift in Sources */,
				017AD14625A4546400FA2B3F /* UITableViewController+Enum.swift in Sources */,
				EBB92C72259E10ED00013B41 /* AppDisabledViewController.swift in Sources */,
				354E305924EFF26E00526C9F /* Country.swift in Sources */,
				01A4DC6A25922EB4007D5794 /* HomeTextItemView.swift in Sources */,
				BA904CA62576A0B900692110 /* ENAInputLabel.swift in Sources */,
				4026C2DC24852B7600926FB4 /* AppInformationViewController+LegalModel.swift in Sources */,
				ABFCE98A255C32EF0075FF13 /* AppConfigMetadata.swift in Sources */,
				01C6ABF42527273E0052814D /* String+Insertion.swift in Sources */,
				EE278B30245F2C8A008B06F9 /* InviteFriendsViewController.swift in Sources */,
				0190986A257E64A70065D050 /* DiaryOverviewTableViewController.swift in Sources */,
				710ABB27247533FA00948792 /* DynamicTableViewController.swift in Sources */,
				B184A380248FFCBE007180F6 /* SecureStore.swift in Sources */,
				713EA26124798AD100AB7EE8 /* ExposureDetectionHotlineCell.swift in Sources */,
				B1C6ED00247F23730066138F /* NotificationName.swift in Sources */,
				EE22DB8D247FB43A001B0A71 /* ActionTableViewCell.swift in Sources */,
				019C9F3B258951BE00B26392 /* DiaryEntry.swift in Sources */,
				01A4DC6C25922EB4007D5794 /* HomeRiskTableViewCell.swift in Sources */,
				BA6C8AF4254D65E1008344F5 /* ScanInstance.swift in Sources */,
				BA6D1634255AD2AA00ED3492 /* DMWifiClientViewModel.swift in Sources */,
				71D3C19A2494EFAC00DBABA8 /* ENANavigationControllerWithFooter.swift in Sources */,
				CD2EC329247D82EE00C6B3F9 /* NotificationSettingsViewController.swift in Sources */,
				A1BABD1024A57D03000ED515 /* ENTemporaryExposureKey+Processing.swift in Sources */,
				0120ECDD25875D8B00F78944 /* DiaryDayEntryCellModel.swift in Sources */,
				01A1B44A252DFD7800841B63 /* MetadataObject.swift in Sources */,
				01734B5E255D6C4500E60A8B /* risk_calculation_parameters.pb.swift in Sources */,
				51C737BD245B349700286105 /* OnboardingInfoViewController.swift in Sources */,
				EB08F17F2541CE3300D11FA9 /* risk_score_parameters.pb.swift in Sources */,
				B1FE13FB24896E6700D012E5 /* AppConfigurationProviding.swift in Sources */,
				514EE999246D4C2E00DE4884 /* UITableViewCell+Identifier.swift in Sources */,
				13722044247AEEAD00152764 /* UNNotificationCenter+Extension.swift in Sources */,
				B10FD5ED246EAADC00E9D7F2 /* AppInformationDetailViewController.swift in Sources */,
				351E630C256C5B9C00D89B29 /* LabeledCountriesCell.swift in Sources */,
				CDCE11D9247D64C600F30825 /* NotificationSettingsOnTableViewCell.swift in Sources */,
				017AD114259DCD3400FA2B3F /* HomeShownPositiveTestResultCellModel.swift in Sources */,
				0DF6BB97248AD616007E8B0C /* AppUpdateCheckHelper.swift in Sources */,
				0DD260FF248D549B007C3B2C /* KeychainHelper.swift in Sources */,
				352F25A824EFCBDE00ACDFF3 /* ServerEnvironment.swift in Sources */,
				01A4DD0825926A6E007D5794 /* HomeListItemViewModel.swift in Sources */,
				AB5F84BE24FE2DC9000400D4 /* DownloadedPackagesSQLLiteStoreV0.swift in Sources */,
				01909876257E64BD0065D050 /* DiaryAddAndEditEntryViewModel.swift in Sources */,
				BA6C8ACC254D6537008344F5 /* TrlEncoding.swift in Sources */,
				2FA9E39724D2F3C70030561C /* ExposureSubmissionError.swift in Sources */,
				941ADDB22518C3FB00E421D9 /* ENSettingEuTracingViewModel.swift in Sources */,
				01F52F92255067A000997A26 /* RiskCalculationError.swift in Sources */,
				01D6948B25026EC000B45BEA /* DatePickerOptionViewModel.swift in Sources */,
				2FF1D63024880FCF00381FFB /* DynamicTableViewRoundedCell.swift in Sources */,
				85D7593F2457048F008175F0 /* AppDelegate.swift in Sources */,
				0177F48825501111009DD568 /* RiskCalculationResult.swift in Sources */,
				01EA17972590F03600E98E02 /* HomeCardView.swift in Sources */,
				AB126873254C05A7006E9194 /* ENAFormatter.swift in Sources */,
				CDD87C56247556DE007CE6CA /* MainSettingsCell.swift in Sources */,
				AB6289D4251BA4EC00CF61D2 /* String+Compare.swift in Sources */,
				503DB1A7255D822E00576E57 /* ExposureSubmissionIntroViewController.swift in Sources */,
				B153096C24706F2400A4A1BD /* URLSessionConfiguration+Default.swift in Sources */,
				01EA17C92591353200E98E02 /* HomeExposureLoggingCellModel.swift in Sources */,
				71FE1C80247AC2B500851FEB /* ExposureSubmissionNavigationController.swift in Sources */,
				2FA968CE24D8560B008EE367 /* String+Random.swift in Sources */,
				019C9F32258951B900B26392 /* LocationVisit.swift in Sources */,
				AB35609A2547167800C3F8E0 /* DeviceTimeCheck.swift in Sources */,
				019C9F1E25894CDD00B26392 /* DiaryOverviewViewModel.swift in Sources */,
				EB858D2024E700D10048A0AA /* UIView+Screenshot.swift in Sources */,
				01F2A5B92581181A00DA96A6 /* DiaryDayAddTableViewCell.swift in Sources */,
				2F96739B24AB70FA008E3147 /* ExposureSubmissionParsable.swift in Sources */,
				EB7F8E9524E434E000A3CCC4 /* BackgroundAppRefreshViewController.swift in Sources */,
				EB7D205624E6A5930089264C /* InfoBoxViewModel.swift in Sources */,
				859DD512248549790073D59F /* MockDiagnosisKeysRetrieval.swift in Sources */,
				EB6B5D8D2539B36100B0ED57 /* DMNotificationCell.swift in Sources */,
				2FA9E39324D2F2920030561C /* ExposureSubmission+TestResult.swift in Sources */,
				BA056F1B259B89B50022B0A4 /* RiskLegendDotBodyCell.swift in Sources */,
				94092541254BFE6800FE61A2 /* DMWarnOthersNotificationViewController.swift in Sources */,
				EB17144625716EA80088D7A9 /* FileManager+KeyPackageStorage.swift in Sources */,
				BAC42DC42583AF9D001A94C0 /* DiaryEntryTextField.swift in Sources */,
				017AD0C1259BBD1700FA2B3F /* HomeTestResultTableViewCell.swift in Sources */,
				EE22DB89247FB43A001B0A71 /* TracingHistoryTableViewCell.swift in Sources */,
				71B804472484CC0800D53506 /* ENALabel.swift in Sources */,
				01EA176A2590EF4F00E98E02 /* HomeTableViewModel.swift in Sources */,
				71FE1C7F247AC2B500851FEB /* ExposureSubmissionTestResultViewController.swift in Sources */,
				01A4DC7125922EB4007D5794 /* HomeThankYouTableViewCell.swift in Sources */,
				EB08F1782541CE3300D11FA9 /* risk_score_classification.pb.swift in Sources */,
				713EA25B247818B000AB7EE8 /* DynamicTypeButton.swift in Sources */,
				CDA262F824AB808800612E15 /* Coordinator.swift in Sources */,
				503DB1AC255D826900576E57 /* ExposureSubmissionIntroViewModel.swift in Sources */,
				A3552CC624DD6E78008C91BE /* AppDelegate+ENATaskExecutionDelegate.swift in Sources */,
				BA27993B255995E100C3B64D /* DMWifiClientViewController.swift in Sources */,
				01734B5C255D6C4500E60A8B /* key_download_parameters.pb.swift in Sources */,
				01B72C0B25875BC300A3E3BC /* DiaryDayAddCellModel.swift in Sources */,
				017AD18C25A5C70900FA2B3F /* ActiveTracing+ExposureDetection.swift in Sources */,
				0103CED12536D1A100BDAAD1 /* AppInformationCellModel.swift in Sources */,
				B1D6B004247DA4920079DDD3 /* UIApplication+CoronaWarn.swift in Sources */,
				017AD122259DDED100FA2B3F /* ISO8601DateFormatter+ContactDiary.swift in Sources */,
				138910C5247A909000D739F6 /* ENATaskScheduler.swift in Sources */,
				71B804492484D37300D53506 /* RiskLegendViewController.swift in Sources */,
				01C2D43E2501225100FB23BF /* MockExposureSubmissionService.swift in Sources */,
				01B72B6D25821D2800A3E3BC /* DiaryDayEmptyViewModel.swift in Sources */,
				EBDE11BB255EC34C008C0F51 /* DMDeviceTimeCheckViewModel.swift in Sources */,
				5222AA68255ECFE100F338C7 /* ExposureSubmissionTestResultConsentViewController.swift in Sources */,
				713EA25F24798A9100AB7EE8 /* ExposureDetectionRiskCell.swift in Sources */,
				01F5F7222487B9C000229720 /* AppInformationViewController.swift in Sources */,
				01C6AC32252B29C00052814D /* QRScannerError.swift in Sources */,
				01909878257E64BD0065D050 /* DiaryEditEntriesViewModel.swift in Sources */,
				EB7D205424E6A3320089264C /* InfoBoxView.swift in Sources */,
				B10FD5F1246EAB1000E9D7F2 /* AppInformationViewController+DynamicTableViewModel.swift in Sources */,
				71CAB9D2248AACAD00F516A5 /* PixelPerfectLayoutConstraint.swift in Sources */,
				710021E0248EAF9A001F0B63 /* ExposureSubmissionImageCardCell.swift in Sources */,
				B14D0CDF246E976400D5BEBC /* ExposureDetectionTransaction+DidEndPrematurelyReason.swift in Sources */,
				B1D8CB2724DD44C6008C6010 /* DMTracingHistoryViewController.swift in Sources */,
				35D16DDE2567FB980069AD1B /* DynamicLegalCell.swift in Sources */,
				94B255A62551B7C800649B4C /* WarnOthersReminder.swift in Sources */,
				71FE1C69247A8FE100851FEB /* DynamicTableViewHeaderFooterView.swift in Sources */,
				B18755D124DC45CA00A9202E /* DMStoreViewController.swift in Sources */,
				353412CC2525EE4A0086D15C /* Globals.swift in Sources */,
				EB08F1872541CE5700D11FA9 /* temporary_exposure_key_signature_list.pb.swift in Sources */,
				B184A383248FFCE2007180F6 /* CodableExposureDetectionSummary.swift in Sources */,
				B111EE2C2465D9F7001AEBB4 /* String+Localization.swift in Sources */,
				01B7232B24F815B00064C0EB /* MultipleChoiceOptionView.swift in Sources */,
				351E6306256BEC8D00D89B29 /* LabeledCountriesView.swift in Sources */,
				ABD2F634254C533200DC1958 /* KeyPackageDownload.swift in Sources */,
				A1C683FC24AEC9EE00B90D12 /* DynamicTableViewTextCell.swift in Sources */,
				710224F624910661000C5DEF /* ExposureSubmissionDynamicCell.swift in Sources */,
				EEF1067A246EBF8B009DFB4E /* ResetViewController.swift in Sources */,
				01B7232724F812BC0064C0EB /* OptionGroupView.swift in Sources */,
				50E3BE5A250127DF0033E2C7 /* AppInformationDynamicAction.swift in Sources */,
				9488C3012521EE8E00504648 /* DeltaOnboardingNavigationController.swift in Sources */,
				017AD18725A5C70700FA2B3F /* DynamicCell+ExposureDetection.swift in Sources */,
				8F27018F259B593700E48CFE /* ContactDiaryStore.swift in Sources */,
				71FE1C86247AC33D00851FEB /* ExposureSubmissionTestResultHeaderView.swift in Sources */,
				1309194F247972C40066E329 /* PrivacyProtectionViewController.swift in Sources */,
				CDCE11DB247D64D600F30825 /* NotificationSettingsOffTableViewCell.swift in Sources */,
				EB08F17C2541CE3300D11FA9 /* submission_payload.pb.swift in Sources */,
				BA6C8AEC254D65C4008344F5 /* ExposureWindow.swift in Sources */,
				AB6289D9251C833100CF61D2 /* DMDeltaOnboardingViewController.swift in Sources */,
				EBD2D09825A86C1A006E4220 /* RiskProviding.swift in Sources */,
				B112545A246F2C6500AB5036 /* ENTemporaryExposureKey+Convert.swift in Sources */,
				019C9F34258951BB00B26392 /* DiaryDay.swift in Sources */,
				AB1886C4252DE1AF00D39BBE /* Logging.swift in Sources */,
				B1E8C99D2479D4E7006DC678 /* DMSubmissionStateViewController.swift in Sources */,
				016961992540574700FF92E3 /* ExposureSubmissionTestResultViewModel.swift in Sources */,
				71FE1C8C247AC79D00851FEB /* DynamicTableViewIconCell.swift in Sources */,
				B19FD7112491A07000A9D56A /* String+SemanticVersion.swift in Sources */,
				5222AA70255ED8E000F338C7 /* ExposureSubmissionTestResultConsentViewModel.swift in Sources */,
				AB7E2A80255ACC06005C90F6 /* Date+Utils.swift in Sources */,
				B16457BD24DC3F4E002879EB /* DMKeysViewController.swift in Sources */,
				51D420C424583E3300AD70CA /* SettingsViewController.swift in Sources */,
				01C6AC0E252B1E990052814D /* ExposureSubmissionQRScannerViewModel.swift in Sources */,
				01909882257E675D0065D050 /* DiaryContactPerson.swift in Sources */,
				017AD17F25A5A30500FA2B3F /* DynamicHeader+ExposureDetection.swift in Sources */,
				B1C7EEB024941A6B00F1F284 /* RiskConsumer.swift in Sources */,
				01DB708525068167008F7244 /* Calendar+GregorianLocale.swift in Sources */,
				71330E41248109F600EB10F6 /* DynamicTableViewSection.swift in Sources */,
				710ABB292475353900948792 /* DynamicTableViewModel.swift in Sources */,
				AB5F84C024FE2EB3000400D4 /* DownloadedPackagesStoreV0.swift in Sources */,
				518A69FB24687D5800444E66 /* RiskLevel.swift in Sources */,
				01734B5D255D6C4500E60A8B /* semantic_version.pb.swift in Sources */,
				EBCD2412250790F400E5574C /* ExposureSubmissionSymptomsViewController.swift in Sources */,
				AB7420B7251B69E2006666AC /* DeltaOnboardingCoordinator.swift in Sources */,
				01A4DCFE25926A66007D5794 /* HomeImageItemViewModel.swift in Sources */,
				01EA17932590F03600E98E02 /* HomeExposureLoggingTableViewCell.swift in Sources */,
				EB873540253704D100325C6C /* UNUserNotificationCenter+DeadManSwitch.swift in Sources */,
				B1741B492462C207006275D9 /* Client.swift in Sources */,
				71EF33DB2497F419007B7E1B /* ENANavigationFooterItem.swift in Sources */,
				01A4DC6E25922EB4007D5794 /* HomeImageItemView.swift in Sources */,
				019C9F39258951BD00B26392 /* DiaryEntryType.swift in Sources */,
				01F2A543257FB90200DA96A6 /* CloseBarButtonItem.swift in Sources */,
				B14D0CDB246E968C00D5BEBC /* String+Today.swift in Sources */,
				85142501245DA0B3009D2791 /* UIViewController+Alert.swift in Sources */,
				B103193224E18A0A00DD02EF /* DMMenuItem.swift in Sources */,
				0190B225255C423600CF4244 /* Date+Age.swift in Sources */,
				352E0F19255D537C00DC3E20 /* AppConfiguration+Validation.swift in Sources */,
				01C7665E25024A09002C9A5C /* DatePickerOptionView.swift in Sources */,
				CD99A3CA2461A47C00BF12AF /* AppStrings.swift in Sources */,
				514E81342461B97800636861 /* ExposureManager.swift in Sources */,
				71176E32248957C3004B0C9F /* AppNavigationController.swift in Sources */,
				BA6C8AC4254D650C008344F5 /* NormalizedTimePerEWToRiskLevelMapping.swift in Sources */,
				3539DAD1252B353C00489B1A /* CachedAppConfigurationMock.swift in Sources */,
				B14D0CD9246E946E00D5BEBC /* ExposureDetection.swift in Sources */,
				EBA403D12589260D00D1F039 /* ColorCompatibility.swift in Sources */,
				B161782524804AC3006E435A /* DownloadedPackagesSQLLiteStoreV1.swift in Sources */,
				01909888257E7B900065D050 /* ExposureSubmissionQRInfoViewController.swift in Sources */,
				8F270194259B5BA700E48CFE /* ContactDiaryMigration1To2.swift in Sources */,
				BA112DF7255586E9007F5712 /* WifiOnlyHTTPClient.swift in Sources */,
				EE22DB82247FB40A001B0A71 /* ENSettingModel.swift in Sources */,
				713EA26324798F8500AB7EE8 /* ExposureDetectionHeaderCell.swift in Sources */,
				FEDCE09E9F78ABEB4AA9A484 /* ExposureDetectionExecutor.swift in Sources */,
				FEDCE50B4AC5E24D4E11AA52 /* RequiresAppDependencies.swift in Sources */,
				BA6C8AD4254D6552008344F5 /* TrlFilter.swift in Sources */,
				35327FF6256D4CE600C36A44 /* UIStackView+prune.swift in Sources */,
				BA9BCF6225B0875100DD7974 /* DiaryOverviewDayCellModel.swift in Sources */,
				01EA17622590EAAF00E98E02 /* HomeTableViewController.swift in Sources */,
				01A2367A2519D1E80043D9F8 /* ExposureSubmissionWarnOthersViewModel.swift in Sources */,
				BAB1239C2572A06D00A179FB /* TanInputViewModel.swift in Sources */,
				01D02626258A769200B6389A /* HTTPURLResponse+Header.swift in Sources */,
				EB3BCA882507B6C1003F27C7 /* ExposureSubmissionSymptomsOnsetViewController.swift in Sources */,
				FEDCE29E414945F14E7CE576 /* ENStateHandler+State.swift in Sources */,
				FEDCE6E2763B0BABFADF36BA /* ExposureDetectionViewModel.swift in Sources */,
				EB08F1792541CE3300D11FA9 /* attenuation_duration.pb.swift in Sources */,
				B1221BE02492ECE800E6C4E4 /* CFDictionary+KeychainQuery.swift in Sources */,
				94F594622521CBF50077681B /* DeltaOnboardingV15ViewModel.swift in Sources */,
			);
			runOnlyForDeploymentPostprocessing = 0;
		};
		85D7595024570491008175F0 /* Sources */ = {
			isa = PBXSourcesBuildPhase;
			buildActionMask = 2147483647;
			files = (
				BAFBF36925ADE0F1003F5DC2 /* HomeInfoCellModelTests.swift in Sources */,
				A1BABD0924A57B88000ED515 /* TemporaryExposureKeyMock.swift in Sources */,
				A1E41949249548770016E52A /* HTTPClient+SubmitTests.swift in Sources */,
				A1E41941249410AF0016E52A /* SAPDownloadedPackage+Helpers.swift in Sources */,
				010B3D3B25A8667C00EB44AB /* ExposureDetectionViewModelTests.swift in Sources */,
				016961B32549649900FF92E3 /* ExposureSubmissionTestResultViewModelTests.swift in Sources */,
				015692E424B48C3F0033F35E /* TimeInterval+Convenience.swift in Sources */,
				01A1B467252E19D000841B63 /* ExposureSubmissionCoordinatorModelTests.swift in Sources */,
				B1EAEC8F247118D1003BE9A2 /* URLSession+ConvenienceTests.swift in Sources */,
				A32C046524D96348005BEA61 /* HTTPClient+PlausibeDeniabilityTests.swift in Sources */,
				A372DA4224BF3E29003248BB /* MockExposureSubmissionCoordinator.swift in Sources */,
				BA9BCF7725B09B5500DD7974 /* DiaryOverviewDayCellModelTests.swift in Sources */,
				A1E419582495A8F90016E52A /* HTTPClient+RegistrationTokenTests.swift in Sources */,
				017AD13625A3238300FA2B3F /* iOS13TestCase.swift in Sources */,
				A1E419552495A8060016E52A /* HTTPClient+GetTestResultTests.swift in Sources */,
				01D16C5E24ED69CA007DB387 /* BackgroundAppRefreshViewModelTests.swift in Sources */,
				A14BDEC024A1AD660063E4EC /* MockExposureDetector.swift in Sources */,
				35A7F081250A7CF8005E6C33 /* KeychainHelperTests.swift in Sources */,
				014086C52589040200E9E5B2 /* DiaryEditEntriesCellModelTest.swift in Sources */,
				0120ECF32587607600F78944 /* DiaryDayEntryCellModelTest.swift in Sources */,
				B1C7EE482493D97000F1F284 /* RiskProvidingConfigurationManualTriggerTests.swift in Sources */,
				B1221BE22492ED0F00E6C4E4 /* CFDictionary+KeychainQueryTests.swift in Sources */,
				A124E64A249BF4EF00E95F72 /* ExposureDetectionExecutorTests.swift in Sources */,
				AB3560A02547194C00C3F8E0 /* DeviceTimeCheckTests.swift in Sources */,
				01A1B442252DE57000841B63 /* ExposureSubmissionQRScannerViewModelTests.swift in Sources */,
				35C701F82556C01F008AEA91 /* Migration1To2Tests.swift in Sources */,
				BA92A45E255163460063B46F /* ExposureSubmissionQRScannerViewModelGuidTests.swift in Sources */,
				AB1885D825238DD100D39BBE /* OnboardingInfoViewControllerTests.swift in Sources */,
				B16177E824802F9B006E435A /* DownloadedPackagesSQLLiteStoreTests.swift in Sources */,
				B1175216248A9F9600C3325C /* ConvertingKeysTests.swift in Sources */,
				EBD2D0A725A86C68006E4220 /* MockRiskProvider.swift in Sources */,
				B10F9B8B249961BC00C418F4 /* DynamicTypeLabelTests.swift in Sources */,
				BA9E4B0125B5DFCB00F284EF /* RiskLevelPerDay.swift in Sources */,
				CD678F6F246C43FC00B6A0F8 /* MockURLSession.swift in Sources */,
				50C5204025ADACBB008DF2F4 /* HomeShownPositiveTestResultCellModelTest.swift in Sources */,
				A3E851B524ADDAC000402485 /* CountdownTimerTests.swift in Sources */,
				BA9DD53F2567BDAC00C326FF /* TestResultAvailableViewModelTest.swift in Sources */,
				01B605CE258A38330093DB8E /* DiaryEntryTest.swift in Sources */,
				F2DC808E248989CE00EDC40A /* DynamicTableViewControllerRegisterCellsTests.swift in Sources */,
				EE22DB91247FB479001B0A71 /* MockStateHandlerObserverDelegate.swift in Sources */,
				B1C7EE4624938EB700F1F284 /* ExposureDetection_FAQ_URL_Tests.swift in Sources */,
				AB453F602534B04400D8339E /* ExposureManagerTests.swift in Sources */,
				B10F9B8C249961CE00C418F4 /* UIFont+DynamicTypeTests.swift in Sources */,
				010B3DA225ADEBFF00EB44AB /* HomeRiskCellModelTests.swift in Sources */,
				01C2D4432501260D00FB23BF /* OptionGroupViewModelTests.swift in Sources */,
				BAFBF36025ADDE7C003F5DC2 /* HomeDiaryCellModelTests.swift in Sources */,
				BA288AF42582616E0071009A /* DiaryInfoViewModelTest.swift in Sources */,
				A173665324844F41006BE209 /* SQLiteKeyValueStoreTests.swift in Sources */,
				8FF3525E25ADAD06008A07BD /* HomeTestResultCellModelTests.swift in Sources */,
				A1877CAB248F2532006FEFC0 /* SAPDownloadedPackageTests.swift in Sources */,
				948AFE5F2552F6F60019579A /* WarnOthersReminderTests.swift in Sources */,
				AB8BC34F2551BBE100F3B5A7 /* HourKeyPackagesDownloadTests.swift in Sources */,
				B1E23B8624FE4DD3006BCDA6 /* PublicKeyProviderTests.swift in Sources */,
				01B605D9258A49E70093DB8E /* DiaryLocationTest.swift in Sources */,
				F2DC809424898CE600EDC40A /* DynamicTableViewControllerFooterTests.swift in Sources */,
				35358DD425A23169004FD0CB /* HTTPClientCertificatePinningTests.swift in Sources */,
				01B72BA6258360FF00A3E3BC /* DiaryDayEmptyViewModelTest.swift in Sources */,
				A32842672492359E006B1F09 /* MockExposureSubmissionNavigationControllerChild.swift in Sources */,
				F25247312484456800C5556B /* DynamicTableViewModelTests.swift in Sources */,
				B15382E7248290BB0010F007 /* AppleFilesWriterTests.swift in Sources */,
				AB1FCBD42521FC47005930BA /* ServerEnvironmentTests.swift in Sources */,
				0123D5992501385200A91838 /* ExposureSubmissionErrorTests.swift in Sources */,
				01A23685251A23740043D9F8 /* ExposureSubmissionQRInfoModelTests.swift in Sources */,
				2FD881CC2490F65C00BEC8FC /* ExposureSubmissionHotlineViewControllerTest.swift in Sources */,
				01A97DD12506768F00C07C37 /* DatePickerOptionViewModelTests.swift in Sources */,
				0177F4B125503805009DD568 /* ScanInstanceTest.swift in Sources */,
				B120C7C924AFE7B800F68FF1 /* ActiveTracingTests.swift in Sources */,
				35AA4AF4259B40FC00D32306 /* CryptoFallbackTests.swift in Sources */,
				516E430224B89AED0008CC30 /* CoordinatorTests.swift in Sources */,
				01B72BC02583875600A3E3BC /* DiaryDayViewModelTest.swift in Sources */,
				01B605C9258A32F00093DB8E /* DiaryDayTest.swift in Sources */,
				9412FAFE252349EA0086E139 /* DeltaOnboardingViewControllerTests.swift in Sources */,
				01B605C4258A30C70093DB8E /* DiaryOverviewViewModelTest.swift in Sources */,
				B11655932491437600316087 /* RiskProvidingConfigurationTests.swift in Sources */,
				BA6C8B24254D76ED008344F5 /* ExposureWindowTestCase.swift in Sources */,
				01A97DD32506769F00C07C37 /* DatePickerDayViewModelTests.swift in Sources */,
				BA11D5BA2588D590005DCD6B /* DiaryAddAndEditEntryViewModelTest.swift in Sources */,
				F2DC809224898B1800EDC40A /* DynamicTableViewControllerHeaderTests.swift in Sources */,
				01EA172D2590C2EC00E98E02 /* MockDiaryStore.swift in Sources */,
				01F52FFC2552E6F600997A26 /* ENARangeTest.swift in Sources */,
				BAC0A4DE25768039002B5361 /* TanInputViewModelTests.swift in Sources */,
				B1D431C8246C69F300E728AD /* HTTPClient+ConfigurationTests.swift in Sources */,
				B15382FE248424F00010F007 /* ExposureDetectionTests.swift in Sources */,
				A372DA3F24BEF773003248BB /* ExposureSubmissionCoordinatorTests.swift in Sources */,
				CDF27BD3246ADBA70044D32B /* ExposureSubmissionServiceTests.swift in Sources */,
				01D16C6024ED6D9A007DB387 /* MockBackgroundRefreshStatusProvider.swift in Sources */,
				0120ECFE2587631200F78944 /* DiaryDayAddCellModelTest.swift in Sources */,
				2FD473BF251E0ECE000DCA40 /* EUSettingsViewControllerTests.swift in Sources */,
				356FBF49255EC27A00959346 /* CacheAppConfigMockTests.swift in Sources */,
				A372DA4124BF33F9003248BB /* MockExposureSubmissionCoordinatorDelegate.swift in Sources */,
				01CF95DD253083B2007B72F7 /* CodableExposureDetectionSummary+Helpers.swift in Sources */,
				01A1B452252DFDC400841B63 /* FakeMetadataMachineReadableObject.swift in Sources */,
				3598D99A24FE280700483F1F /* CountryTests.swift in Sources */,
				B163D1102499068D001A322C /* SettingsViewModelTests.swift in Sources */,
				A1654F0224B43E8500C0E115 /* DynamicTableViewTextViewCellTests.swift in Sources */,
				A1E419462495479D0016E52A /* HTTPClient+MockNetworkStack.swift in Sources */,
				B1CD333E24865E0000B06E9B /* TracingStatusHistoryTests.swift in Sources */,
				01EA17472590D3DA00E98E02 /* MockTestStore.swift in Sources */,
				B1FE13ED24891D0400D012E5 /* RiskProviderTests.swift in Sources */,
				AB7420DD251B8101006666AC /* DeltaOnboardingCoordinatorTests.swift in Sources */,
				B1218920248AD79900496210 /* ClientMock.swift in Sources */,
				AB5F84BB24F92876000400D4 /* Migration0To1Tests.swift in Sources */,
				50DC527B24FEB5CA00F6D8EB /* AppInformationModelTest.swift in Sources */,
				BA9E4B0F25B5E78200F284EF /* ExposureHistoryTest.swift in Sources */,
				BA8BBA08255A90690034D4BC /* WifiHTTPClientTests.swift in Sources */,
				A1BABD0E24A57CFC000ED515 /* ENTemporaryExposureKey+ProcessingTests.swift in Sources */,
				EE22DB8F247FB46C001B0A71 /* ENStateTests.swift in Sources */,
				8F3D71AA25A86AD300D52CCD /* HomeExposureLoggingCellModelTests.swift in Sources */,
				BACCCC7525ADB9FD00195AC3 /* RiskLegendeTest.swift in Sources */,
				B1DDDABC247137B000A07175 /* HTTPClientConfigurationEndpointTests.swift in Sources */,
				2FD881CE249115E700BEC8FC /* ExposureSubmissionNavigationControllerTest.swift in Sources */,
				A1E419522495A6F20016E52A /* HTTPClient+TANForExposureSubmitTests.swift in Sources */,
				015178C22507D2E50074F095 /* ExposureSubmissionSymptomsOnsetViewControllerTests.swift in Sources */,
				A32842612490E2AC006B1F09 /* ExposureSubmissionWarnOthersViewControllerTests.swift in Sources */,
				AB5F84B424F8FA26000400D4 /* SerialMigratorTests.swift in Sources */,
				ABAE0A37257FA88D0030ED47 /* ContactDiaryStoreSchemaV1Tests.swift in Sources */,
				B17A44A22464906A00CB195E /* KeyTests.swift in Sources */,
				B19FD7152491A4A300A9D56A /* SAP_SemanticVersionTests.swift in Sources */,
				941F5ED02518E82800785F06 /* ENSettingEuTracingViewModelTests.swift in Sources */,
				BAFBF35725ADD734003F5DC2 /* HomeThankYouCellModelTests.swift in Sources */,
				01D16C6224ED6DB3007DB387 /* MockLowPowerModeStatusProvider.swift in Sources */,
				A1654EFF24B41FF600C0E115 /* DynamicCellTests.swift in Sources */,
				0144BDE32509288B00B0857C /* SymptomsOnsetTests.swift in Sources */,
				A124E64C249C4C9000E95F72 /* SAPDownloadedPackagesStore+Helpers.swift in Sources */,
				ABAE0A3F257FAC970030ED47 /* ContactDiaryStoreTests.swift in Sources */,
				A36FACC424C5EA1500DED947 /* ExposureDetectionViewControllerTests.swift in Sources */,
				71176E2F248922B0004B0C9F /* ENAColorTests.swift in Sources */,
				014086B82588F9FD00E9E5B2 /* DiaryEditEntriesViewModelTest.swift in Sources */,
				0DF6BB9D248AE232007E8B0C /* AppUpdateCheckerHelperTests.swift in Sources */,
				A328425D248E82BC006B1F09 /* ExposureSubmissionTestResultViewControllerTests.swift in Sources */,
				BA6C8B0E254D6BF9008344F5 /* RiskCalculationTest.swift in Sources */,
				F22C6E2324917E3200712A6B /* DynamicTableViewControllerRowsTests.swift in Sources */,
				01B605E7258A4A980093DB8E /* DiaryContactPersonTest.swift in Sources */,
				A1E4195D249818060016E52A /* RiskTests.swift in Sources */,
				B18C411D246DB30000B8D8CB /* URL+Helper.swift in Sources */,
				CDF27BD5246ADBF30044D32B /* HTTPClient+DaysAndHoursTests.swift in Sources */,
				B117909824914D77007FF821 /* StoreTests.swift in Sources */,
				F22C6E252492082B00712A6B /* DynamicTableViewSpaceCellTests.swift in Sources */,
				B1AC51D624CED8820087C35B /* DetectionModeTests.swift in Sources */,
				B1FE13FE24896EF700D012E5 /* CachedAppConfigurationTests.swift in Sources */,
				524C4292256587B900EBC3B0 /* ExposureSubmissionTestResultConsentViewModelTests.swift in Sources */,
				BA6C8B51254D80DF008344F5 /* ExposureWindowTest.swift in Sources */,
				50BD2E7724FE26F400932566 /* AppInformationImprintTest.swift in Sources */,
				EBD2D07F25A869B9006E4220 /* HomeTableViewModelTests.swift in Sources */,
				AB8BC3472551B97700F3B5A7 /* DownloadedPackagesStoreErrorStub.swift in Sources */,
				50B1D6E72551621C00684C3C /* DayKeyPackageDownloadTests.swift in Sources */,
				A1E419602498243E0016E52A /* String+TodayTests.swift in Sources */,
				35853E22251DED0F008FE983 /* CachingHTTPClientMock.swift in Sources */,
				BA6C8B2B254D76F7008344F5 /* TestCasesWithConfiguration.swift in Sources */,
				2FC0356F24B342FA00E234AC /* UIViewcontroller+AlertTest.swift in Sources */,
				F2DC809024898A9400EDC40A /* DynamicTableViewControllerNumberOfRowsAndSectionsTests.swift in Sources */,
				AB5F84BD24F92E92000400D4 /* SerialMigratorFake.swift in Sources */,
			);
			runOnlyForDeploymentPostprocessing = 0;
		};
		85D7595B24570491008175F0 /* Sources */ = {
			isa = PBXSourcesBuildPhase;
			buildActionMask = 2147483647;
			files = (
				BAEC99C7258B714300B98ECA /* ENAUITests_07_ContactJournalUITests.swift in Sources */,
				94C24B3F25304B4400F8C004 /* ENAUITestsDeltaOnboarding.swift in Sources */,
				134F0DBC247578FF00D88934 /* ENAUITestsHome.swift in Sources */,
				EB11B02A24EE7CA500143A95 /* ENAUITestsSettings.swift in Sources */,
				134F0DBD247578FF00D88934 /* ENAUITests-Extensions.swift in Sources */,
				A32842652491136E006B1F09 /* ExposureSubmissionUITests.swift in Sources */,
				948DCDC3252EFC9A00CDE020 /* ENAUITests_05_ExposureLogging.swift in Sources */,
				85D7596424570491008175F0 /* ENAUITests.swift in Sources */,
				356153AD257FA8A300F6CD4D /* AccessibilityIdentifiers.swift in Sources */,
				941B68AE253F007100DC1962 /* Int+Increment.swift in Sources */,
				52EAAB512566BB0500204373 /* ExposureSubmission+TestResult.swift in Sources */,
				13E50469248E3CD20086641C /* ENAUITestsAppInformation.swift in Sources */,
				01A1B45C252E077600841B63 /* TimeInterval+Convenience.swift in Sources */,
				130CB19C246D92F800ADE602 /* ENAUITestsOnboarding.swift in Sources */,
				13E5046B248E3DF30086641C /* AppStrings.swift in Sources */,
				A3EE6E5C249BB97500C64B61 /* UITestingParameters.swift in Sources */,
				134F0F2C2475793400D88934 /* SnapshotHelper.swift in Sources */,
				505F2E522587738900697CC2 /* AccessibilityLabels.swift in Sources */,
			);
			runOnlyForDeploymentPostprocessing = 0;
		};
		B1FF6B662497D0B40041CF02 /* Sources */ = {
			isa = PBXSourcesBuildPhase;
			buildActionMask = 2147483647;
			files = (
				019BFC6C24C9901A0053973D /* sqlite3.c in Sources */,
			);
			runOnlyForDeploymentPostprocessing = 0;
		};
/* End PBXSourcesBuildPhase section */

/* Begin PBXTargetDependency section */
		85D7595624570491008175F0 /* PBXTargetDependency */ = {
			isa = PBXTargetDependency;
			target = 85D7593A2457048F008175F0 /* ENA */;
			targetProxy = 85D7595524570491008175F0 /* PBXContainerItemProxy */;
		};
		85D7596124570491008175F0 /* PBXTargetDependency */ = {
			isa = PBXTargetDependency;
			target = 85D7593A2457048F008175F0 /* ENA */;
			targetProxy = 85D7596024570491008175F0 /* PBXContainerItemProxy */;
		};
/* End PBXTargetDependency section */

/* Begin PBXVariantGroup section */
		01E42990251DCDC90057FCBE /* Localizable.legal.strings */ = {
			isa = PBXVariantGroup;
			children = (
				01E4298F251DCDC90057FCBE /* en */,
				01E42994251DCDCE0057FCBE /* de */,
				01E42995251DCDD10057FCBE /* tr */,
			);
			name = Localizable.legal.strings;
			sourceTree = "<group>";
		};
		13156CFF248C19D000AFC472 /* usage.html */ = {
			isa = PBXVariantGroup;
			children = (
				13156CFE248C19D000AFC472 /* de */,
				13156D00248CDECC00AFC472 /* en */,
				EEDD6DF524A4885200BC30D0 /* tr */,
				EECF5E5524BDCC3C00332B8F /* pl */,
				EECF5E5A24BDCC4D00332B8F /* ro */,
				EECF5E5F24BDCC5900332B8F /* bg */,
			);
			name = usage.html;
			sourceTree = "<group>";
		};
		71F5418A248BEDBE006DB793 /* privacy-policy.html */ = {
			isa = PBXVariantGroup;
			children = (
				71F5418B248BEDBE006DB793 /* de */,
				717D21EA248C072300D9717E /* en */,
				EEDD6DF624A4885200BC30D0 /* tr */,
				EECF5E5624BDCC3C00332B8F /* pl */,
				EECF5E5B24BDCC4D00332B8F /* ro */,
				EECF5E6024BDCC5A00332B8F /* bg */,
			);
			name = "privacy-policy.html";
			sourceTree = "<group>";
		};
		85D7594C24570491008175F0 /* LaunchScreen.storyboard */ = {
			isa = PBXVariantGroup;
			children = (
				85D7594D24570491008175F0 /* Base */,
			);
			name = LaunchScreen.storyboard;
			sourceTree = "<group>";
		};
		AB8B0D3425305384009C067B /* Localizable.links.strings */ = {
			isa = PBXVariantGroup;
			children = (
				AB8B0D3C253053A1009C067B /* de */,
				AB8B0D3D253053D5009C067B /* en */,
				AB8B0D3E253053DB009C067B /* tr */,
				AB8B0D3F253053DF009C067B /* pl */,
				AB8B0D40253053E2009C067B /* ro */,
				AB8B0D41253053E5009C067B /* bg */,
			);
			name = Localizable.links.strings;
			sourceTree = "<group>";
		};
		EE26950A248FCB0300BAE234 /* InfoPlist.strings */ = {
			isa = PBXVariantGroup;
			children = (
				EE269509248FCB0300BAE234 /* de */,
				EE26950B248FCB1600BAE234 /* en */,
				EEDD6DF824A4889D00BC30D0 /* tr */,
				EECF5E5924BDCC3C00332B8F /* pl */,
				EECF5E5E24BDCC4D00332B8F /* ro */,
				EECF5E6324BDCC5A00332B8F /* bg */,
			);
			name = InfoPlist.strings;
			sourceTree = "<group>";
		};
		EE70C23A245B09E900AC9B2F /* Localizable.strings */ = {
			isa = PBXVariantGroup;
			children = (
				EE70C23B245B09E900AC9B2F /* de */,
				EE70C23C245B09E900AC9B2F /* en */,
				EEDD6DF924A488A500BC30D0 /* tr */,
				EECF5E5724BDCC3C00332B8F /* pl */,
				EECF5E5C24BDCC4D00332B8F /* ro */,
				EECF5E6124BDCC5A00332B8F /* bg */,
			);
			name = Localizable.strings;
			sourceTree = "<group>";
		};
		EE92A340245D96DA006B97B0 /* Localizable.stringsdict */ = {
			isa = PBXVariantGroup;
			children = (
				EE92A33F245D96DA006B97B0 /* de */,
				514C0A09247AEEE200F235F6 /* en */,
				EEDD6DFA24A488AD00BC30D0 /* tr */,
				EECF5E5824BDCC3C00332B8F /* pl */,
				EECF5E5D24BDCC4D00332B8F /* ro */,
				EECF5E6224BDCC5A00332B8F /* bg */,
			);
			name = Localizable.stringsdict;
			sourceTree = "<group>";
		};
/* End PBXVariantGroup section */

/* Begin XCBuildConfiguration section */
		011E4AFC2483A269002E6412 /* Community */ = {
			isa = XCBuildConfiguration;
			buildSettings = {
				ALWAYS_SEARCH_USER_PATHS = NO;
				CLANG_ANALYZER_LOCALIZABILITY_NONLOCALIZED = YES;
				CLANG_ANALYZER_NONNULL = YES;
				CLANG_ANALYZER_NUMBER_OBJECT_CONVERSION = YES_AGGRESSIVE;
				CLANG_CXX_LANGUAGE_STANDARD = "gnu++14";
				CLANG_CXX_LIBRARY = "libc++";
				CLANG_ENABLE_MODULES = YES;
				CLANG_ENABLE_OBJC_ARC = YES;
				CLANG_ENABLE_OBJC_WEAK = YES;
				CLANG_WARN_BLOCK_CAPTURE_AUTORELEASING = YES;
				CLANG_WARN_BOOL_CONVERSION = YES;
				CLANG_WARN_COMMA = YES;
				CLANG_WARN_CONSTANT_CONVERSION = YES;
				CLANG_WARN_DEPRECATED_OBJC_IMPLEMENTATIONS = YES;
				CLANG_WARN_DIRECT_OBJC_ISA_USAGE = YES_ERROR;
				CLANG_WARN_DOCUMENTATION_COMMENTS = YES;
				CLANG_WARN_EMPTY_BODY = YES;
				CLANG_WARN_ENUM_CONVERSION = YES;
				CLANG_WARN_INFINITE_RECURSION = YES;
				CLANG_WARN_INT_CONVERSION = YES;
				CLANG_WARN_NON_LITERAL_NULL_CONVERSION = YES;
				CLANG_WARN_OBJC_IMPLICIT_RETAIN_SELF = YES;
				CLANG_WARN_OBJC_LITERAL_CONVERSION = YES;
				CLANG_WARN_OBJC_ROOT_CLASS = YES_ERROR;
				CLANG_WARN_QUOTED_INCLUDE_IN_FRAMEWORK_HEADER = YES;
				CLANG_WARN_RANGE_LOOP_ANALYSIS = YES;
				CLANG_WARN_STRICT_PROTOTYPES = YES;
				CLANG_WARN_SUSPICIOUS_MOVE = YES;
				CLANG_WARN_UNGUARDED_AVAILABILITY = YES_AGGRESSIVE;
				CLANG_WARN_UNREACHABLE_CODE = YES;
				CLANG_WARN__DUPLICATE_METHOD_MATCH = YES;
				COPY_PHASE_STRIP = NO;
				DEBUG_INFORMATION_FORMAT = dwarf;
				ENABLE_STRICT_OBJC_MSGSEND = YES;
				ENABLE_TESTABILITY = YES;
				GCC_C_LANGUAGE_STANDARD = gnu11;
				GCC_DYNAMIC_NO_PIC = NO;
				GCC_NO_COMMON_BLOCKS = YES;
				GCC_OPTIMIZATION_LEVEL = 0;
				GCC_PREPROCESSOR_DEFINITIONS = (
					"DEBUG=1",
					"$(inherited)",
				);
				GCC_WARN_64_TO_32_BIT_CONVERSION = YES;
				GCC_WARN_ABOUT_RETURN_TYPE = YES_ERROR;
				GCC_WARN_UNDECLARED_SELECTOR = YES;
				GCC_WARN_UNINITIALIZED_AUTOS = YES_AGGRESSIVE;
				GCC_WARN_UNUSED_FUNCTION = YES;
				GCC_WARN_UNUSED_VARIABLE = YES;
				IPHONEOS_DEPLOYMENT_TARGET = 12.5;
				MTL_ENABLE_DEBUG_INFO = INCLUDE_SOURCE;
				MTL_FAST_MATH = YES;
				ONLY_ACTIVE_ARCH = YES;
				SDKROOT = iphoneos;
				SWIFT_ACTIVE_COMPILATION_CONDITIONS = "DEBUG COMMUNITY";
				SWIFT_OPTIMIZATION_LEVEL = "-Onone";
			};
			name = Community;
		};
		011E4AFD2483A269002E6412 /* Community */ = {
			isa = XCBuildConfiguration;
			buildSettings = {
				ASSETCATALOG_COMPILER_APPICON_NAME = AppIcon;
				CLANG_ENABLE_MODULES = YES;
				CODE_SIGN_ENTITLEMENTS = "${PROJECT}/Resources/ENACommunity.entitlements";
				CODE_SIGN_IDENTITY = "Apple Development";
				CODE_SIGN_STYLE = Automatic;
				CURRENT_PROJECT_VERSION = 1;
				DEVELOPMENT_TEAM = $IPHONE_APP_DEV_TEAM;
				GCC_PREPROCESSOR_DEFINITIONS = (
					"DEBUG=1",
					"$(inherited)",
					"SQLITE_HAS_CODEC=1",
					"DISABLE_CERTIFICATE_PINNING=1",
				);
				INFOPLIST_FILE = ENA/Resources/Info_Debug.plist;
				IPHONE_APP_CODE_SIGN_IDENTITY = "iPhone Developer";
				IPHONE_APP_DEV_TEAM = "";
				IPHONE_APP_DIST_PROF_SPECIFIER = "";
				LD_RUNPATH_SEARCH_PATHS = (
					"$(inherited)",
					"@executable_path/Frameworks",
				);
				MARKETING_VERSION = 1.12.0;
				OTHER_CFLAGS = (
					"-DSQLITE_HAS_CODEC",
					"-DSQLITE_TEMP_STORE=3",
					"-DSQLCIPHER_CRYPTO_CC",
					"-DNDEBUG",
				);
				PRODUCT_BUNDLE_IDENTIFIER = de.rki.coronawarnapp;
				PRODUCT_NAME = "$(TARGET_NAME)";
				PROVISIONING_PROFILE_SPECIFIER = "";
				SWIFT_ACTIVE_COMPILATION_CONDITIONS = "${inherited} USE_DEV_PK_FOR_SIG_VERIFICATION DISABLE_CERTIFICATE_PINNING";
				SWIFT_OBJC_BRIDGING_HEADER = "ENA-Bridging-Header.h";
				SWIFT_OPTIMIZATION_LEVEL = "-Onone";
				SWIFT_VERSION = 5.0;
				TARGETED_DEVICE_FAMILY = 1;
			};
			name = Community;
		};
		011E4AFE2483A269002E6412 /* Community */ = {
			isa = XCBuildConfiguration;
			buildSettings = {
				ALWAYS_EMBED_SWIFT_STANDARD_LIBRARIES = YES;
				BUNDLE_LOADER = "$(TEST_HOST)";
				CLANG_ENABLE_MODULES = YES;
				CODE_SIGN_STYLE = Automatic;
				DEVELOPMENT_TEAM = 523TP53AQF;
				GCC_PREPROCESSOR_DEFINITIONS = (
					"$(inherited)",
					"SQLITE_HAS_CODEC=1",
				);
				INFOPLIST_FILE = ENATests/Info.plist;
				LD_RUNPATH_SEARCH_PATHS = (
					"$(inherited)",
					"@executable_path/Frameworks",
					"@loader_path/Frameworks",
				);
				OTHER_CFLAGS = (
					"-DSQLITE_HAS_CODEC",
					"-DSQLITE_TEMP_STORE=3",
					"-DSQLCIPHER_CRYPTO_CC",
					"-DNDEBUG",
				);
				PRODUCT_BUNDLE_IDENTIFIER = com.sap.ux.ENATests;
				PRODUCT_NAME = "$(TARGET_NAME)";
				SWIFT_OBJC_BRIDGING_HEADER = "ENATests-Bridging-Header.h";
				SWIFT_OPTIMIZATION_LEVEL = "-Onone";
				SWIFT_VERSION = 5.0;
				TARGETED_DEVICE_FAMILY = "1,2";
				TEST_HOST = "$(BUILT_PRODUCTS_DIR)/ENA.app/ENA";
			};
			name = Community;
		};
		011E4AFF2483A269002E6412 /* Community */ = {
			isa = XCBuildConfiguration;
			buildSettings = {
				ALWAYS_EMBED_SWIFT_STANDARD_LIBRARIES = YES;
				CODE_SIGN_STYLE = Automatic;
				DEVELOPMENT_TEAM = 523TP53AQF;
				INFOPLIST_FILE = ENAUITests/Info.plist;
				LD_RUNPATH_SEARCH_PATHS = (
					"$(inherited)",
					"@executable_path/Frameworks",
					"@loader_path/Frameworks",
				);
				PRODUCT_BUNDLE_IDENTIFIER = com.sap.ux.ENAUITests;
				PRODUCT_NAME = "$(TARGET_NAME)";
				PROVISIONING_PROFILE_SPECIFIER = "";
				"PROVISIONING_PROFILE_SPECIFIER[sdk=macosx*]" = "";
				SWIFT_ACTIVE_COMPILATION_CONDITIONS = "DEBUG COMMUNITY";
				SWIFT_VERSION = 5.0;
				TARGETED_DEVICE_FAMILY = "1,2";
				TEST_TARGET_NAME = ENA;
			};
			name = Community;
		};
		0140535724A0E077000A5121 /* TestFlight */ = {
			isa = XCBuildConfiguration;
			buildSettings = {
				ALWAYS_SEARCH_USER_PATHS = NO;
				CLANG_ANALYZER_LOCALIZABILITY_NONLOCALIZED = YES;
				CLANG_ANALYZER_NONNULL = YES;
				CLANG_ANALYZER_NUMBER_OBJECT_CONVERSION = YES_AGGRESSIVE;
				CLANG_CXX_LANGUAGE_STANDARD = "gnu++14";
				CLANG_CXX_LIBRARY = "libc++";
				CLANG_ENABLE_MODULES = YES;
				CLANG_ENABLE_OBJC_ARC = YES;
				CLANG_ENABLE_OBJC_WEAK = YES;
				CLANG_WARN_BLOCK_CAPTURE_AUTORELEASING = YES;
				CLANG_WARN_BOOL_CONVERSION = YES;
				CLANG_WARN_COMMA = YES;
				CLANG_WARN_CONSTANT_CONVERSION = YES;
				CLANG_WARN_DEPRECATED_OBJC_IMPLEMENTATIONS = YES;
				CLANG_WARN_DIRECT_OBJC_ISA_USAGE = YES_ERROR;
				CLANG_WARN_DOCUMENTATION_COMMENTS = YES;
				CLANG_WARN_EMPTY_BODY = YES;
				CLANG_WARN_ENUM_CONVERSION = YES;
				CLANG_WARN_INFINITE_RECURSION = YES;
				CLANG_WARN_INT_CONVERSION = YES;
				CLANG_WARN_NON_LITERAL_NULL_CONVERSION = YES;
				CLANG_WARN_OBJC_IMPLICIT_RETAIN_SELF = YES;
				CLANG_WARN_OBJC_LITERAL_CONVERSION = YES;
				CLANG_WARN_OBJC_ROOT_CLASS = YES_ERROR;
				CLANG_WARN_QUOTED_INCLUDE_IN_FRAMEWORK_HEADER = YES;
				CLANG_WARN_RANGE_LOOP_ANALYSIS = YES;
				CLANG_WARN_STRICT_PROTOTYPES = YES;
				CLANG_WARN_SUSPICIOUS_MOVE = YES;
				CLANG_WARN_UNGUARDED_AVAILABILITY = YES_AGGRESSIVE;
				CLANG_WARN_UNREACHABLE_CODE = YES;
				CLANG_WARN__DUPLICATE_METHOD_MATCH = YES;
				COPY_PHASE_STRIP = NO;
				DEBUG_INFORMATION_FORMAT = "dwarf-with-dsym";
				ENABLE_NS_ASSERTIONS = NO;
				ENABLE_STRICT_OBJC_MSGSEND = YES;
				GCC_C_LANGUAGE_STANDARD = gnu11;
				GCC_NO_COMMON_BLOCKS = YES;
				GCC_WARN_64_TO_32_BIT_CONVERSION = YES;
				GCC_WARN_ABOUT_RETURN_TYPE = YES_ERROR;
				GCC_WARN_UNDECLARED_SELECTOR = YES;
				GCC_WARN_UNINITIALIZED_AUTOS = YES_AGGRESSIVE;
				GCC_WARN_UNUSED_FUNCTION = YES;
				GCC_WARN_UNUSED_VARIABLE = YES;
				IPHONEOS_DEPLOYMENT_TARGET = 12.5;
				MTL_ENABLE_DEBUG_INFO = NO;
				MTL_FAST_MATH = YES;
				SDKROOT = iphoneos;
				SWIFT_ACTIVE_COMPILATION_CONDITIONS = "";
				SWIFT_COMPILATION_MODE = wholemodule;
				SWIFT_OPTIMIZATION_LEVEL = "-O";
				VALIDATE_PRODUCT = YES;
			};
			name = TestFlight;
		};
		0140535824A0E077000A5121 /* TestFlight */ = {
			isa = XCBuildConfiguration;
			buildSettings = {
				ASSETCATALOG_COMPILER_APPICON_NAME = AppIcon;
				CLANG_ENABLE_MODULES = YES;
				CODE_SIGN_ENTITLEMENTS = "${PROJECT}/Resources/ENA.entitlements";
				CODE_SIGN_IDENTITY = $IPHONE_APP_CODE_SIGN_IDENTITY;
				CODE_SIGN_STYLE = Manual;
				CURRENT_PROJECT_VERSION = 1;
				DEVELOPMENT_TEAM = 523TP53AQF;
				GCC_PREPROCESSOR_DEFINITIONS = "SQLITE_HAS_CODEC=1";
				INFOPLIST_FILE = ENA/Resources/Info_Testflight.plist;
				IPHONE_APP_CODE_SIGN_IDENTITY = "Apple Distribution";
				IPHONE_APP_DEV_TEAM = 523TP53AQF;
				IPHONE_APP_DIST_PROF_SPECIFIER = "match AppStore de.rki.coronawarnapp-dev";
				LD_RUNPATH_SEARCH_PATHS = (
					"$(inherited)",
					"@executable_path/Frameworks",
				);
				MARKETING_VERSION = 1.12.0;
				OTHER_CFLAGS = (
					"-DSQLITE_HAS_CODEC",
					"-DSQLITE_TEMP_STORE=3",
					"-DSQLCIPHER_CRYPTO_CC",
					"-DNDEBUG",
				);
				PRODUCT_BUNDLE_IDENTIFIER = "de.rki.coronawarnapp-dev";
				PRODUCT_NAME = "$(TARGET_NAME)";
				PROVISIONING_PROFILE_SPECIFIER = $IPHONE_APP_DIST_PROF_SPECIFIER;
				SWIFT_ACTIVE_COMPILATION_CONDITIONS = USE_DEV_PK_FOR_SIG_VERIFICATION;
				SWIFT_OBJC_BRIDGING_HEADER = "ENA-Bridging-Header.h";
				SWIFT_VERSION = 5.0;
				TARGETED_DEVICE_FAMILY = 1;
			};
			name = TestFlight;
		};
		0140535924A0E077000A5121 /* TestFlight */ = {
			isa = XCBuildConfiguration;
			buildSettings = {
				ALWAYS_EMBED_SWIFT_STANDARD_LIBRARIES = YES;
				BUNDLE_LOADER = "$(TEST_HOST)";
				CLANG_ENABLE_MODULES = YES;
				CODE_SIGN_STYLE = Manual;
				DEVELOPMENT_TEAM = 523TP53AQF;
				GCC_PREPROCESSOR_DEFINITIONS = "SQLITE_HAS_CODEC=1";
				INFOPLIST_FILE = ENATests/Info.plist;
				LD_RUNPATH_SEARCH_PATHS = (
					"$(inherited)",
					"@executable_path/Frameworks",
					"@loader_path/Frameworks",
				);
				OTHER_CFLAGS = (
					"-DSQLITE_HAS_CODEC",
					"-DSQLITE_TEMP_STORE=3",
					"-DSQLCIPHER_CRYPTO_CC",
					"-DNDEBUG",
				);
				PRODUCT_BUNDLE_IDENTIFIER = com.sap.ux.ENATests;
				PRODUCT_NAME = "$(TARGET_NAME)";
				SWIFT_OBJC_BRIDGING_HEADER = "ENATests-Bridging-Header.h";
				SWIFT_VERSION = 5.0;
				TARGETED_DEVICE_FAMILY = "1,2";
				TEST_HOST = "$(BUILT_PRODUCTS_DIR)/ENA.app/ENA";
			};
			name = TestFlight;
		};
		0140535A24A0E077000A5121 /* TestFlight */ = {
			isa = XCBuildConfiguration;
			buildSettings = {
				ALWAYS_EMBED_SWIFT_STANDARD_LIBRARIES = YES;
				CODE_SIGN_STYLE = Manual;
				DEVELOPMENT_TEAM = 523TP53AQF;
				INFOPLIST_FILE = ENAUITests/Info.plist;
				LD_RUNPATH_SEARCH_PATHS = (
					"$(inherited)",
					"@executable_path/Frameworks",
					"@loader_path/Frameworks",
				);
				PRODUCT_BUNDLE_IDENTIFIER = com.sap.ux.ENAUITests;
				PRODUCT_NAME = "$(TARGET_NAME)";
				PROVISIONING_PROFILE_SPECIFIER = "";
				"PROVISIONING_PROFILE_SPECIFIER[sdk=macosx*]" = "";
				SWIFT_VERSION = 5.0;
				TARGETED_DEVICE_FAMILY = "1,2";
				TEST_TARGET_NAME = ENA;
			};
			name = TestFlight;
		};
		019BFC6324C988F90053973D /* TestFlight */ = {
			isa = XCBuildConfiguration;
			buildSettings = {
				CODE_SIGNING_ALLOWED = NO;
				CODE_SIGNING_REQUIRED = NO;
				CODE_SIGN_STYLE = Manual;
				DEFINES_MODULE = YES;
				DYLIB_INSTALL_NAME_BASE = "@rpath";
				GCC_PREPROCESSOR_DEFINITIONS = "SQLITE_HAS_CODEC=1";
				INFOPLIST_FILE = CWASQLite/Info.plist;
				LD_RUNPATH_SEARCH_PATHS = (
					"$(inherited)",
					"@executable_path/Frameworks",
					"@loader_path/Frameworks",
				);
				OTHER_CFLAGS = (
					"-DSQLITE_TEMP_STORE=3",
					"-DSQLCIPHER_CRYPTO_CC",
					"-DNDEBUG",
					"-DSQLITE_HAS_CODEC",
				);
				PRODUCT_BUNDLE_IDENTIFIER = de.rki.coronawarnapp.sqlite;
				PRODUCT_NAME = CWASQLite;
				PROVISIONING_PROFILE_SPECIFIER = "";
				SKIP_INSTALL = YES;
				SWIFT_VERSION = 5.0;
				VERSIONING_SYSTEM = "apple-generic";
			};
			name = TestFlight;
		};
		01D1BEB124F7F41200D11B9A /* AdHoc */ = {
			isa = XCBuildConfiguration;
			buildSettings = {
				ALWAYS_SEARCH_USER_PATHS = NO;
				CLANG_ANALYZER_LOCALIZABILITY_NONLOCALIZED = YES;
				CLANG_ANALYZER_NONNULL = YES;
				CLANG_ANALYZER_NUMBER_OBJECT_CONVERSION = YES_AGGRESSIVE;
				CLANG_CXX_LANGUAGE_STANDARD = "gnu++14";
				CLANG_CXX_LIBRARY = "libc++";
				CLANG_ENABLE_MODULES = YES;
				CLANG_ENABLE_OBJC_ARC = YES;
				CLANG_ENABLE_OBJC_WEAK = YES;
				CLANG_WARN_BLOCK_CAPTURE_AUTORELEASING = YES;
				CLANG_WARN_BOOL_CONVERSION = YES;
				CLANG_WARN_COMMA = YES;
				CLANG_WARN_CONSTANT_CONVERSION = YES;
				CLANG_WARN_DEPRECATED_OBJC_IMPLEMENTATIONS = YES;
				CLANG_WARN_DIRECT_OBJC_ISA_USAGE = YES_ERROR;
				CLANG_WARN_DOCUMENTATION_COMMENTS = YES;
				CLANG_WARN_EMPTY_BODY = YES;
				CLANG_WARN_ENUM_CONVERSION = YES;
				CLANG_WARN_INFINITE_RECURSION = YES;
				CLANG_WARN_INT_CONVERSION = YES;
				CLANG_WARN_NON_LITERAL_NULL_CONVERSION = YES;
				CLANG_WARN_OBJC_IMPLICIT_RETAIN_SELF = YES;
				CLANG_WARN_OBJC_LITERAL_CONVERSION = YES;
				CLANG_WARN_OBJC_ROOT_CLASS = YES_ERROR;
				CLANG_WARN_QUOTED_INCLUDE_IN_FRAMEWORK_HEADER = YES;
				CLANG_WARN_RANGE_LOOP_ANALYSIS = YES;
				CLANG_WARN_STRICT_PROTOTYPES = YES;
				CLANG_WARN_SUSPICIOUS_MOVE = YES;
				CLANG_WARN_UNGUARDED_AVAILABILITY = YES_AGGRESSIVE;
				CLANG_WARN_UNREACHABLE_CODE = YES;
				CLANG_WARN__DUPLICATE_METHOD_MATCH = YES;
				COPY_PHASE_STRIP = NO;
				DEBUG_INFORMATION_FORMAT = "dwarf-with-dsym";
				ENABLE_NS_ASSERTIONS = NO;
				ENABLE_STRICT_OBJC_MSGSEND = YES;
				GCC_C_LANGUAGE_STANDARD = gnu11;
				GCC_NO_COMMON_BLOCKS = YES;
				GCC_WARN_64_TO_32_BIT_CONVERSION = YES;
				GCC_WARN_ABOUT_RETURN_TYPE = YES_ERROR;
				GCC_WARN_UNDECLARED_SELECTOR = YES;
				GCC_WARN_UNINITIALIZED_AUTOS = YES_AGGRESSIVE;
				GCC_WARN_UNUSED_FUNCTION = YES;
				GCC_WARN_UNUSED_VARIABLE = YES;
				IPHONEOS_DEPLOYMENT_TARGET = 12.5;
				MTL_ENABLE_DEBUG_INFO = NO;
				MTL_FAST_MATH = YES;
				SDKROOT = iphoneos;
				SWIFT_ACTIVE_COMPILATION_CONDITIONS = ADHOC;
				SWIFT_COMPILATION_MODE = wholemodule;
				SWIFT_OPTIMIZATION_LEVEL = "-O";
				VALIDATE_PRODUCT = YES;
			};
			name = AdHoc;
		};
		01D1BEB224F7F41200D11B9A /* AdHoc */ = {
			isa = XCBuildConfiguration;
			buildSettings = {
				ASSETCATALOG_COMPILER_APPICON_NAME = AppIcon;
				CLANG_ENABLE_MODULES = YES;
				CODE_SIGN_ENTITLEMENTS = "${PROJECT}/Resources/ENA.entitlements";
				CODE_SIGN_IDENTITY = $IPHONE_APP_CODE_SIGN_IDENTITY;
				CODE_SIGN_STYLE = Manual;
				CURRENT_PROJECT_VERSION = 1;
				DEVELOPMENT_TEAM = 523TP53AQF;
				GCC_PREPROCESSOR_DEFINITIONS = "SQLITE_HAS_CODEC=1";
				INFOPLIST_FILE = ENA/Resources/Info_Testflight.plist;
				IPHONE_APP_CODE_SIGN_IDENTITY = "Apple Distribution";
				IPHONE_APP_DEV_TEAM = 523TP53AQF;
				IPHONE_APP_DIST_PROF_SPECIFIER = "match AdHoc de.rki.coronawarnapp-dev";
				LD_RUNPATH_SEARCH_PATHS = (
					"$(inherited)",
					"@executable_path/Frameworks",
				);
				MARKETING_VERSION = 1.12.0;
				OTHER_CFLAGS = (
					"-DSQLITE_HAS_CODEC",
					"-DSQLITE_TEMP_STORE=3",
					"-DSQLCIPHER_CRYPTO_CC",
					"-DNDEBUG",
				);
				PRODUCT_BUNDLE_IDENTIFIER = "de.rki.coronawarnapp-dev";
				PRODUCT_NAME = "$(TARGET_NAME)";
				PROVISIONING_PROFILE_SPECIFIER = $IPHONE_APP_DIST_PROF_SPECIFIER;
				SWIFT_ACTIVE_COMPILATION_CONDITIONS = "APP_STORE USE_DEV_PK_FOR_SIG_VERIFICATION";
				SWIFT_OBJC_BRIDGING_HEADER = "ENA-Bridging-Header.h";
				SWIFT_VERSION = 5.0;
				TARGETED_DEVICE_FAMILY = 1;
			};
			name = AdHoc;
		};
		01D1BEB324F7F41200D11B9A /* AdHoc */ = {
			isa = XCBuildConfiguration;
			buildSettings = {
				ALWAYS_EMBED_SWIFT_STANDARD_LIBRARIES = YES;
				BUNDLE_LOADER = "$(TEST_HOST)";
				CLANG_ENABLE_MODULES = YES;
				CODE_SIGN_STYLE = Manual;
				DEVELOPMENT_TEAM = 523TP53AQF;
				GCC_PREPROCESSOR_DEFINITIONS = "SQLITE_HAS_CODEC=1";
				INFOPLIST_FILE = ENATests/Info.plist;
				LD_RUNPATH_SEARCH_PATHS = (
					"$(inherited)",
					"@executable_path/Frameworks",
					"@loader_path/Frameworks",
				);
				OTHER_CFLAGS = (
					"-DSQLITE_HAS_CODEC",
					"-DSQLITE_TEMP_STORE=3",
					"-DSQLCIPHER_CRYPTO_CC",
					"-DNDEBUG",
				);
				PRODUCT_BUNDLE_IDENTIFIER = com.sap.ux.ENATests;
				PRODUCT_NAME = "$(TARGET_NAME)";
				SWIFT_OBJC_BRIDGING_HEADER = "ENATests-Bridging-Header.h";
				SWIFT_VERSION = 5.0;
				TARGETED_DEVICE_FAMILY = "1,2";
				TEST_HOST = "$(BUILT_PRODUCTS_DIR)/ENA.app/ENA";
			};
			name = AdHoc;
		};
		01D1BEB424F7F41200D11B9A /* AdHoc */ = {
			isa = XCBuildConfiguration;
			buildSettings = {
				ALWAYS_EMBED_SWIFT_STANDARD_LIBRARIES = YES;
				CODE_SIGN_STYLE = Manual;
				DEVELOPMENT_TEAM = 523TP53AQF;
				INFOPLIST_FILE = ENAUITests/Info.plist;
				LD_RUNPATH_SEARCH_PATHS = (
					"$(inherited)",
					"@executable_path/Frameworks",
					"@loader_path/Frameworks",
				);
				PRODUCT_BUNDLE_IDENTIFIER = com.sap.ux.ENAUITests;
				PRODUCT_NAME = "$(TARGET_NAME)";
				PROVISIONING_PROFILE_SPECIFIER = "";
				"PROVISIONING_PROFILE_SPECIFIER[sdk=macosx*]" = "";
				SWIFT_VERSION = 5.0;
				TARGETED_DEVICE_FAMILY = "1,2";
				TEST_TARGET_NAME = ENA;
			};
			name = AdHoc;
		};
		01D1BEB524F7F41200D11B9A /* AdHoc */ = {
			isa = XCBuildConfiguration;
			buildSettings = {
				CODE_SIGNING_ALLOWED = NO;
				CODE_SIGNING_REQUIRED = NO;
				CODE_SIGN_STYLE = Manual;
				DEFINES_MODULE = YES;
				DYLIB_INSTALL_NAME_BASE = "@rpath";
				GCC_PREPROCESSOR_DEFINITIONS = "SQLITE_HAS_CODEC=1";
				INFOPLIST_FILE = CWASQLite/Info.plist;
				LD_RUNPATH_SEARCH_PATHS = (
					"$(inherited)",
					"@executable_path/Frameworks",
					"@loader_path/Frameworks",
				);
				OTHER_CFLAGS = (
					"-DSQLITE_TEMP_STORE=3",
					"-DSQLCIPHER_CRYPTO_CC",
					"-DNDEBUG",
					"-DSQLITE_HAS_CODEC",
				);
				PRODUCT_BUNDLE_IDENTIFIER = de.rki.coronawarnapp.sqlite;
				PRODUCT_NAME = CWASQLite;
				PROVISIONING_PROFILE_SPECIFIER = "";
				SKIP_INSTALL = YES;
				SWIFT_VERSION = 5.0;
				VERSIONING_SYSTEM = "apple-generic";
			};
			name = AdHoc;
		};
		85D7596624570491008175F0 /* Debug */ = {
			isa = XCBuildConfiguration;
			buildSettings = {
				ALWAYS_SEARCH_USER_PATHS = NO;
				CLANG_ANALYZER_LOCALIZABILITY_NONLOCALIZED = YES;
				CLANG_ANALYZER_NONNULL = YES;
				CLANG_ANALYZER_NUMBER_OBJECT_CONVERSION = YES_AGGRESSIVE;
				CLANG_CXX_LANGUAGE_STANDARD = "gnu++14";
				CLANG_CXX_LIBRARY = "libc++";
				CLANG_ENABLE_MODULES = YES;
				CLANG_ENABLE_OBJC_ARC = YES;
				CLANG_ENABLE_OBJC_WEAK = YES;
				CLANG_WARN_BLOCK_CAPTURE_AUTORELEASING = YES;
				CLANG_WARN_BOOL_CONVERSION = YES;
				CLANG_WARN_COMMA = YES;
				CLANG_WARN_CONSTANT_CONVERSION = YES;
				CLANG_WARN_DEPRECATED_OBJC_IMPLEMENTATIONS = YES;
				CLANG_WARN_DIRECT_OBJC_ISA_USAGE = YES_ERROR;
				CLANG_WARN_DOCUMENTATION_COMMENTS = YES;
				CLANG_WARN_EMPTY_BODY = YES;
				CLANG_WARN_ENUM_CONVERSION = YES;
				CLANG_WARN_INFINITE_RECURSION = YES;
				CLANG_WARN_INT_CONVERSION = YES;
				CLANG_WARN_NON_LITERAL_NULL_CONVERSION = YES;
				CLANG_WARN_OBJC_IMPLICIT_RETAIN_SELF = YES;
				CLANG_WARN_OBJC_LITERAL_CONVERSION = YES;
				CLANG_WARN_OBJC_ROOT_CLASS = YES_ERROR;
				CLANG_WARN_QUOTED_INCLUDE_IN_FRAMEWORK_HEADER = YES;
				CLANG_WARN_RANGE_LOOP_ANALYSIS = YES;
				CLANG_WARN_STRICT_PROTOTYPES = YES;
				CLANG_WARN_SUSPICIOUS_MOVE = YES;
				CLANG_WARN_UNGUARDED_AVAILABILITY = YES_AGGRESSIVE;
				CLANG_WARN_UNREACHABLE_CODE = YES;
				CLANG_WARN__DUPLICATE_METHOD_MATCH = YES;
				COPY_PHASE_STRIP = NO;
				DEBUG_INFORMATION_FORMAT = dwarf;
				ENABLE_STRICT_OBJC_MSGSEND = YES;
				ENABLE_TESTABILITY = YES;
				GCC_C_LANGUAGE_STANDARD = gnu11;
				GCC_DYNAMIC_NO_PIC = NO;
				GCC_NO_COMMON_BLOCKS = YES;
				GCC_OPTIMIZATION_LEVEL = 0;
				GCC_PREPROCESSOR_DEFINITIONS = (
					"DEBUG=1",
					"$(inherited)",
				);
				GCC_WARN_64_TO_32_BIT_CONVERSION = YES;
				GCC_WARN_ABOUT_RETURN_TYPE = YES_ERROR;
				GCC_WARN_UNDECLARED_SELECTOR = YES;
				GCC_WARN_UNINITIALIZED_AUTOS = YES_AGGRESSIVE;
				GCC_WARN_UNUSED_FUNCTION = YES;
				GCC_WARN_UNUSED_VARIABLE = YES;
				IPHONEOS_DEPLOYMENT_TARGET = 12.5;
				MTL_ENABLE_DEBUG_INFO = INCLUDE_SOURCE;
				MTL_FAST_MATH = YES;
				ONLY_ACTIVE_ARCH = YES;
				SDKROOT = iphoneos;
				SWIFT_ACTIVE_COMPILATION_CONDITIONS = DEBUG;
				SWIFT_OPTIMIZATION_LEVEL = "-Onone";
			};
			name = Debug;
		};
		85D7596724570491008175F0 /* Release */ = {
			isa = XCBuildConfiguration;
			buildSettings = {
				ALWAYS_SEARCH_USER_PATHS = NO;
				CLANG_ANALYZER_LOCALIZABILITY_NONLOCALIZED = YES;
				CLANG_ANALYZER_NONNULL = YES;
				CLANG_ANALYZER_NUMBER_OBJECT_CONVERSION = YES_AGGRESSIVE;
				CLANG_CXX_LANGUAGE_STANDARD = "gnu++14";
				CLANG_CXX_LIBRARY = "libc++";
				CLANG_ENABLE_MODULES = YES;
				CLANG_ENABLE_OBJC_ARC = YES;
				CLANG_ENABLE_OBJC_WEAK = YES;
				CLANG_WARN_BLOCK_CAPTURE_AUTORELEASING = YES;
				CLANG_WARN_BOOL_CONVERSION = YES;
				CLANG_WARN_COMMA = YES;
				CLANG_WARN_CONSTANT_CONVERSION = YES;
				CLANG_WARN_DEPRECATED_OBJC_IMPLEMENTATIONS = YES;
				CLANG_WARN_DIRECT_OBJC_ISA_USAGE = YES_ERROR;
				CLANG_WARN_DOCUMENTATION_COMMENTS = YES;
				CLANG_WARN_EMPTY_BODY = YES;
				CLANG_WARN_ENUM_CONVERSION = YES;
				CLANG_WARN_INFINITE_RECURSION = YES;
				CLANG_WARN_INT_CONVERSION = YES;
				CLANG_WARN_NON_LITERAL_NULL_CONVERSION = YES;
				CLANG_WARN_OBJC_IMPLICIT_RETAIN_SELF = YES;
				CLANG_WARN_OBJC_LITERAL_CONVERSION = YES;
				CLANG_WARN_OBJC_ROOT_CLASS = YES_ERROR;
				CLANG_WARN_QUOTED_INCLUDE_IN_FRAMEWORK_HEADER = YES;
				CLANG_WARN_RANGE_LOOP_ANALYSIS = YES;
				CLANG_WARN_STRICT_PROTOTYPES = YES;
				CLANG_WARN_SUSPICIOUS_MOVE = YES;
				CLANG_WARN_UNGUARDED_AVAILABILITY = YES_AGGRESSIVE;
				CLANG_WARN_UNREACHABLE_CODE = YES;
				CLANG_WARN__DUPLICATE_METHOD_MATCH = YES;
				COPY_PHASE_STRIP = NO;
				DEBUG_INFORMATION_FORMAT = "dwarf-with-dsym";
				ENABLE_NS_ASSERTIONS = NO;
				ENABLE_STRICT_OBJC_MSGSEND = YES;
				GCC_C_LANGUAGE_STANDARD = gnu11;
				GCC_NO_COMMON_BLOCKS = YES;
				GCC_WARN_64_TO_32_BIT_CONVERSION = YES;
				GCC_WARN_ABOUT_RETURN_TYPE = YES_ERROR;
				GCC_WARN_UNDECLARED_SELECTOR = YES;
				GCC_WARN_UNINITIALIZED_AUTOS = YES_AGGRESSIVE;
				GCC_WARN_UNUSED_FUNCTION = YES;
				GCC_WARN_UNUSED_VARIABLE = YES;
				IPHONEOS_DEPLOYMENT_TARGET = 12.5;
				MTL_ENABLE_DEBUG_INFO = NO;
				MTL_FAST_MATH = YES;
				SDKROOT = iphoneos;
				SWIFT_ACTIVE_COMPILATION_CONDITIONS = RELEASE;
				SWIFT_COMPILATION_MODE = wholemodule;
				SWIFT_OPTIMIZATION_LEVEL = "-O";
				VALIDATE_PRODUCT = YES;
			};
			name = Release;
		};
		85D7596924570491008175F0 /* Debug */ = {
			isa = XCBuildConfiguration;
			buildSettings = {
				ASSETCATALOG_COMPILER_APPICON_NAME = AppIcon;
				CLANG_ENABLE_MODULES = YES;
				CODE_SIGN_ENTITLEMENTS = "${PROJECT}/Resources/ENATest.entitlements";
				CODE_SIGN_IDENTITY = $IPHONE_APP_CODE_SIGN_IDENTITY;
				CODE_SIGN_STYLE = Manual;
				CURRENT_PROJECT_VERSION = 1;
				DEVELOPMENT_TEAM = 523TP53AQF;
				GCC_PREPROCESSOR_DEFINITIONS = (
					"DEBUG=1",
					"$(inherited)",
					"SQLITE_HAS_CODEC=1",
				);
				INFOPLIST_FILE = ENA/Resources/Info_Debug.plist;
				IPHONE_APP_CODE_SIGN_IDENTITY = "iPhone Developer";
				IPHONE_APP_DEV_TEAM = 523TP53AQF;
				IPHONE_APP_DIST_PROF_SPECIFIER = "523TP53AQF/Corona-Warn-App-Dev1";
				LD_RUNPATH_SEARCH_PATHS = (
					"$(inherited)",
					"@executable_path/Frameworks",
				);
				MARKETING_VERSION = 1.12.0;
				OTHER_CFLAGS = (
					"-DSQLITE_HAS_CODEC",
					"-DSQLITE_TEMP_STORE=3",
					"-DSQLCIPHER_CRYPTO_CC",
					"-DNDEBUG",
				);
				PRODUCT_BUNDLE_IDENTIFIER = "de.rki.coronawarnapp-dev";
				PRODUCT_NAME = "$(TARGET_NAME)";
				PROVISIONING_PROFILE_SPECIFIER = $IPHONE_APP_DIST_PROF_SPECIFIER;
				SWIFT_ACTIVE_COMPILATION_CONDITIONS = "$(inherited) USE_DEV_PK_FOR_SIG_VERIFICATION DISABLE_CERTIFICATE_PINNING";
				SWIFT_OBJC_BRIDGING_HEADER = "ENA-Bridging-Header.h";
				SWIFT_OPTIMIZATION_LEVEL = "-Onone";
				SWIFT_VERSION = 5.0;
				TARGETED_DEVICE_FAMILY = 1;
			};
			name = Debug;
		};
		85D7596A24570491008175F0 /* Release */ = {
			isa = XCBuildConfiguration;
			buildSettings = {
				ASSETCATALOG_COMPILER_APPICON_NAME = AppIcon;
				CLANG_ENABLE_MODULES = YES;
				CODE_SIGN_ENTITLEMENTS = "${PROJECT}/Resources/ENA.entitlements";
				CODE_SIGN_IDENTITY = $IPHONE_APP_CODE_SIGN_IDENTITY;
				CODE_SIGN_STYLE = Manual;
				CURRENT_PROJECT_VERSION = 1;
				GCC_PREPROCESSOR_DEFINITIONS = "SQLITE_HAS_CODEC=1";
				INFOPLIST_FILE = ENA/Resources/Info.plist;
				IPHONE_APP_CODE_SIGN_IDENTITY = "iPhone Developer";
				IPHONE_APP_DEV_TEAM = 523TP53AQF;
				IPHONE_APP_DIST_PROF_SPECIFIER = "523TP53AQF/Corona-Warn-App";
				LD_RUNPATH_SEARCH_PATHS = (
					"$(inherited)",
					"@executable_path/Frameworks",
				);
				MARKETING_VERSION = 1.12.0;
				OTHER_CFLAGS = (
					"-DSQLITE_HAS_CODEC",
					"-DSQLITE_TEMP_STORE=3",
					"-DSQLCIPHER_CRYPTO_CC",
					"-DNDEBUG",
				);
				PRODUCT_BUNDLE_IDENTIFIER = de.rki.coronawarnapp;
				PRODUCT_NAME = "$(TARGET_NAME)";
				PROVISIONING_PROFILE_SPECIFIER = $IPHONE_APP_DIST_PROF_SPECIFIER;
				SWIFT_OBJC_BRIDGING_HEADER = "ENA-Bridging-Header.h";
				SWIFT_VERSION = 5.0;
				TARGETED_DEVICE_FAMILY = 1;
			};
			name = Release;
		};
		85D7596C24570491008175F0 /* Debug */ = {
			isa = XCBuildConfiguration;
			buildSettings = {
				ALWAYS_EMBED_SWIFT_STANDARD_LIBRARIES = YES;
				BUNDLE_LOADER = "$(TEST_HOST)";
				CLANG_ENABLE_MODULES = YES;
				CODE_SIGN_STYLE = Automatic;
				DEVELOPMENT_TEAM = 523TP53AQF;
				GCC_PREPROCESSOR_DEFINITIONS = (
					"$(inherited)",
					"SQLITE_HAS_CODEC=1",
				);
				INFOPLIST_FILE = ENATests/Info.plist;
				LD_RUNPATH_SEARCH_PATHS = (
					"$(inherited)",
					"@executable_path/Frameworks",
					"@loader_path/Frameworks",
				);
				OTHER_CFLAGS = (
					"-DSQLITE_HAS_CODEC",
					"-DSQLITE_TEMP_STORE=3",
					"-DSQLCIPHER_CRYPTO_CC",
					"-DNDEBUG",
				);
				PRODUCT_BUNDLE_IDENTIFIER = com.sap.ux.ENATests;
				PRODUCT_NAME = "$(TARGET_NAME)";
				SWIFT_OBJC_BRIDGING_HEADER = "ENATests-Bridging-Header.h";
				SWIFT_OPTIMIZATION_LEVEL = "-Onone";
				SWIFT_VERSION = 5.0;
				TARGETED_DEVICE_FAMILY = "1,2";
				TEST_HOST = "$(BUILT_PRODUCTS_DIR)/ENA.app/ENA";
			};
			name = Debug;
		};
		85D7596D24570491008175F0 /* Release */ = {
			isa = XCBuildConfiguration;
			buildSettings = {
				ALWAYS_EMBED_SWIFT_STANDARD_LIBRARIES = YES;
				BUNDLE_LOADER = "$(TEST_HOST)";
				CLANG_ENABLE_MODULES = YES;
				CODE_SIGN_STYLE = Automatic;
				DEVELOPMENT_TEAM = 523TP53AQF;
				GCC_PREPROCESSOR_DEFINITIONS = "SQLITE_HAS_CODEC=1";
				INFOPLIST_FILE = ENATests/Info.plist;
				LD_RUNPATH_SEARCH_PATHS = (
					"$(inherited)",
					"@executable_path/Frameworks",
					"@loader_path/Frameworks",
				);
				OTHER_CFLAGS = (
					"-DSQLITE_HAS_CODEC",
					"-DSQLITE_TEMP_STORE=3",
					"-DSQLCIPHER_CRYPTO_CC",
					"-DNDEBUG",
				);
				PRODUCT_BUNDLE_IDENTIFIER = com.sap.ux.ENATests;
				PRODUCT_NAME = "$(TARGET_NAME)";
				SWIFT_OBJC_BRIDGING_HEADER = "ENATests-Bridging-Header.h";
				SWIFT_VERSION = 5.0;
				TARGETED_DEVICE_FAMILY = "1,2";
				TEST_HOST = "$(BUILT_PRODUCTS_DIR)/ENA.app/ENA";
			};
			name = Release;
		};
		85D7596F24570491008175F0 /* Debug */ = {
			isa = XCBuildConfiguration;
			buildSettings = {
				ALWAYS_EMBED_SWIFT_STANDARD_LIBRARIES = YES;
				CODE_SIGN_STYLE = Automatic;
				DEVELOPMENT_TEAM = 523TP53AQF;
				INFOPLIST_FILE = ENAUITests/Info.plist;
				LD_RUNPATH_SEARCH_PATHS = (
					"$(inherited)",
					"@executable_path/Frameworks",
					"@loader_path/Frameworks",
				);
				PRODUCT_BUNDLE_IDENTIFIER = com.sap.ux.ENAUITests;
				PRODUCT_NAME = "$(TARGET_NAME)";
				PROVISIONING_PROFILE_SPECIFIER = "";
				"PROVISIONING_PROFILE_SPECIFIER[sdk=macosx*]" = "";
				SWIFT_ACTIVE_COMPILATION_CONDITIONS = DEBUG;
				SWIFT_VERSION = 5.0;
				TARGETED_DEVICE_FAMILY = "1,2";
				TEST_TARGET_NAME = ENA;
			};
			name = Debug;
		};
		85D7597024570491008175F0 /* Release */ = {
			isa = XCBuildConfiguration;
			buildSettings = {
				ALWAYS_EMBED_SWIFT_STANDARD_LIBRARIES = YES;
				CODE_SIGN_STYLE = Automatic;
				DEVELOPMENT_TEAM = 523TP53AQF;
				INFOPLIST_FILE = ENAUITests/Info.plist;
				LD_RUNPATH_SEARCH_PATHS = (
					"$(inherited)",
					"@executable_path/Frameworks",
					"@loader_path/Frameworks",
				);
				PRODUCT_BUNDLE_IDENTIFIER = com.sap.ux.ENAUITests;
				PRODUCT_NAME = "$(TARGET_NAME)";
				PROVISIONING_PROFILE_SPECIFIER = "";
				"PROVISIONING_PROFILE_SPECIFIER[sdk=macosx*]" = "";
				SWIFT_VERSION = 5.0;
				TARGETED_DEVICE_FAMILY = "1,2";
				TEST_TARGET_NAME = ENA;
			};
			name = Release;
		};
		B1FF6B6F2497D0B50041CF02 /* Debug */ = {
			isa = XCBuildConfiguration;
			buildSettings = {
				CODE_SIGNING_ALLOWED = NO;
				CODE_SIGNING_REQUIRED = NO;
				CODE_SIGN_IDENTITY = "";
				"CODE_SIGN_IDENTITY[sdk=macosx*]" = "Apple Development";
				CODE_SIGN_STYLE = Manual;
				CURRENT_PROJECT_VERSION = 1;
				DEFINES_MODULE = YES;
				DEVELOPMENT_TEAM = "";
				DYLIB_COMPATIBILITY_VERSION = 1;
				DYLIB_CURRENT_VERSION = 1;
				DYLIB_INSTALL_NAME_BASE = "@rpath";
				GCC_PREPROCESSOR_DEFINITIONS = (
					"DISABLE_CERTIFICATE_PINNING=1",
					"SQLITE_HAS_CODEC=1",
					"DEBUG=1",
				);
				"GCC_PREPROCESSOR_DEFINITIONS_NOT_USED_IN_PRECOMPS[arch=*]" = "";
				INFOPLIST_FILE = CWASQLite/Info.plist;
				INSTALL_PATH = "$(LOCAL_LIBRARY_DIR)/Frameworks";
				LD_RUNPATH_SEARCH_PATHS = (
					"$(inherited)",
					"@executable_path/Frameworks",
					"@loader_path/Frameworks",
				);
				OTHER_CFLAGS = (
					"-DSQLITE_TEMP_STORE=3",
					"-DSQLCIPHER_CRYPTO_CC",
					"-DNDEBUG",
					"-DSQLITE_HAS_CODEC",
				);
				PRODUCT_BUNDLE_IDENTIFIER = de.rki.coronawarnapp.sqlite;
				PRODUCT_NAME = "$(TARGET_NAME:c99extidentifier)";
				PROVISIONING_PROFILE_SPECIFIER = "";
				"PROVISIONING_PROFILE_SPECIFIER[sdk=macosx*]" = "";
				SKIP_INSTALL = YES;
				SUPPORTS_MACCATALYST = NO;
				SWIFT_VERSION = 5.0;
				TARGETED_DEVICE_FAMILY = 1;
				VERSIONING_SYSTEM = "apple-generic";
				VERSION_INFO_PREFIX = "";
			};
			name = Debug;
		};
		B1FF6B702497D0B50041CF02 /* Community */ = {
			isa = XCBuildConfiguration;
			buildSettings = {
				CODE_SIGNING_ALLOWED = NO;
				CODE_SIGNING_REQUIRED = NO;
				CODE_SIGN_STYLE = Manual;
				CURRENT_PROJECT_VERSION = 1;
				DEFINES_MODULE = YES;
				DEVELOPMENT_TEAM = "";
				DYLIB_COMPATIBILITY_VERSION = 1;
				DYLIB_CURRENT_VERSION = 1;
				DYLIB_INSTALL_NAME_BASE = "@rpath";
				GCC_PREPROCESSOR_DEFINITIONS = (
					"DISABLE_CERTIFICATE_PINNING=1",
					"SQLITE_HAS_CODEC=1",
					"DEBUG=1",
				);
				INFOPLIST_FILE = CWASQLite/Info.plist;
				INSTALL_PATH = "$(LOCAL_LIBRARY_DIR)/Frameworks";
				LD_RUNPATH_SEARCH_PATHS = (
					"$(inherited)",
					"@executable_path/Frameworks",
					"@loader_path/Frameworks",
				);
				OTHER_CFLAGS = (
					"-DSQLITE_TEMP_STORE=3",
					"-DSQLCIPHER_CRYPTO_CC",
					"-DNDEBUG",
					"-DSQLITE_HAS_CODEC",
				);
				PRODUCT_BUNDLE_IDENTIFIER = de.rki.coronawarnapp.sqlite;
				PRODUCT_NAME = "$(TARGET_NAME:c99extidentifier)";
				PROVISIONING_PROFILE_SPECIFIER = "";
				"PROVISIONING_PROFILE_SPECIFIER[sdk=macosx*]" = "";
				SKIP_INSTALL = YES;
				SUPPORTS_MACCATALYST = NO;
				SWIFT_VERSION = 5.0;
				TARGETED_DEVICE_FAMILY = 1;
				VERSIONING_SYSTEM = "apple-generic";
				VERSION_INFO_PREFIX = "";
			};
			name = Community;
		};
		B1FF6B722497D0B50041CF02 /* Release */ = {
			isa = XCBuildConfiguration;
			buildSettings = {
				CODE_SIGNING_ALLOWED = NO;
				CODE_SIGNING_REQUIRED = NO;
				CODE_SIGN_STYLE = Manual;
				CURRENT_PROJECT_VERSION = 1;
				DEFINES_MODULE = YES;
				DEVELOPMENT_TEAM = "";
				DYLIB_COMPATIBILITY_VERSION = 1;
				DYLIB_CURRENT_VERSION = 1;
				DYLIB_INSTALL_NAME_BASE = "@rpath";
				GCC_PREPROCESSOR_DEFINITIONS = "SQLITE_HAS_CODEC=1";
				INFOPLIST_FILE = CWASQLite/Info.plist;
				INSTALL_PATH = "$(LOCAL_LIBRARY_DIR)/Frameworks";
				LD_RUNPATH_SEARCH_PATHS = (
					"$(inherited)",
					"@executable_path/Frameworks",
					"@loader_path/Frameworks",
				);
				OTHER_CFLAGS = (
					"-DSQLITE_TEMP_STORE=3",
					"-DSQLCIPHER_CRYPTO_CC",
					"-DNDEBUG",
					"-DSQLITE_HAS_CODEC",
				);
				PRODUCT_BUNDLE_IDENTIFIER = "de.rki.coronawarnapp-dev.sqlite";
				PRODUCT_NAME = "$(TARGET_NAME:c99extidentifier)";
				PROVISIONING_PROFILE_SPECIFIER = "";
				"PROVISIONING_PROFILE_SPECIFIER[sdk=macosx*]" = "";
				SKIP_INSTALL = YES;
				SUPPORTS_MACCATALYST = NO;
				SWIFT_VERSION = 5.0;
				TARGETED_DEVICE_FAMILY = 1;
				VERSIONING_SYSTEM = "apple-generic";
				VERSION_INFO_PREFIX = "";
			};
			name = Release;
		};
/* End XCBuildConfiguration section */

/* Begin XCConfigurationList section */
		85D759362457048F008175F0 /* Build configuration list for PBXProject "ENA" */ = {
			isa = XCConfigurationList;
			buildConfigurations = (
				85D7596624570491008175F0 /* Debug */,
				011E4AFC2483A269002E6412 /* Community */,
				85D7596724570491008175F0 /* Release */,
				0140535724A0E077000A5121 /* TestFlight */,
				01D1BEB124F7F41200D11B9A /* AdHoc */,
			);
			defaultConfigurationIsVisible = 0;
			defaultConfigurationName = Debug;
		};
		85D7596824570491008175F0 /* Build configuration list for PBXNativeTarget "ENA" */ = {
			isa = XCConfigurationList;
			buildConfigurations = (
				85D7596924570491008175F0 /* Debug */,
				011E4AFD2483A269002E6412 /* Community */,
				85D7596A24570491008175F0 /* Release */,
				0140535824A0E077000A5121 /* TestFlight */,
				01D1BEB224F7F41200D11B9A /* AdHoc */,
			);
			defaultConfigurationIsVisible = 0;
			defaultConfigurationName = Debug;
		};
		85D7596B24570491008175F0 /* Build configuration list for PBXNativeTarget "ENATests" */ = {
			isa = XCConfigurationList;
			buildConfigurations = (
				85D7596C24570491008175F0 /* Debug */,
				011E4AFE2483A269002E6412 /* Community */,
				85D7596D24570491008175F0 /* Release */,
				0140535924A0E077000A5121 /* TestFlight */,
				01D1BEB324F7F41200D11B9A /* AdHoc */,
			);
			defaultConfigurationIsVisible = 0;
			defaultConfigurationName = Debug;
		};
		85D7596E24570491008175F0 /* Build configuration list for PBXNativeTarget "ENAUITests" */ = {
			isa = XCConfigurationList;
			buildConfigurations = (
				85D7596F24570491008175F0 /* Debug */,
				011E4AFF2483A269002E6412 /* Community */,
				85D7597024570491008175F0 /* Release */,
				0140535A24A0E077000A5121 /* TestFlight */,
				01D1BEB424F7F41200D11B9A /* AdHoc */,
			);
			defaultConfigurationIsVisible = 0;
			defaultConfigurationName = Debug;
		};
		B1FF6B742497D0B50041CF02 /* Build configuration list for PBXNativeTarget "CWASQLite" */ = {
			isa = XCConfigurationList;
			buildConfigurations = (
				B1FF6B6F2497D0B50041CF02 /* Debug */,
				B1FF6B702497D0B50041CF02 /* Community */,
				B1FF6B722497D0B50041CF02 /* Release */,
				019BFC6324C988F90053973D /* TestFlight */,
				01D1BEB524F7F41200D11B9A /* AdHoc */,
			);
			defaultConfigurationIsVisible = 0;
			defaultConfigurationName = Debug;
		};
/* End XCConfigurationList section */

/* Begin XCRemoteSwiftPackageReference section */
		B10FB02E246036F3004CA11E /* XCRemoteSwiftPackageReference "swift-protobuf" */ = {
			isa = XCRemoteSwiftPackageReference;
			repositoryURL = "https://github.com/apple/swift-protobuf.git";
			requirement = {
				kind = exactVersion;
				version = 1.12.0;
			};
		};
		B1B5A75E24924B3D0029D5D7 /* XCRemoteSwiftPackageReference "fmdb" */ = {
			isa = XCRemoteSwiftPackageReference;
			repositoryURL = "https://github.com/ccgus/fmdb.git";
			requirement = {
				kind = exactVersion;
				version = 2.7.7;
			};
		};
		B1E8C9A3247AB869006DC678 /* XCRemoteSwiftPackageReference "ZIPFoundation" */ = {
			isa = XCRemoteSwiftPackageReference;
			repositoryURL = "https://github.com/weichsel/ZIPFoundation.git";
			requirement = {
				kind = exactVersion;
				version = 0.9.11;
			};
		};
		EB7AF6282587E98C00D94CA8 /* XCRemoteSwiftPackageReference "OpenCombine" */ = {
			isa = XCRemoteSwiftPackageReference;
			repositoryURL = "https://github.com/OpenCombine/OpenCombine.git";
			requirement = {
				kind = exactVersion;
				version = 0.11.0;
			};
		};
/* End XCRemoteSwiftPackageReference section */

/* Begin XCSwiftPackageProductDependency section */
		B10FB02F246036F3004CA11E /* SwiftProtobuf */ = {
			isa = XCSwiftPackageProductDependency;
			package = B10FB02E246036F3004CA11E /* XCRemoteSwiftPackageReference "swift-protobuf" */;
			productName = SwiftProtobuf;
		};
		B1B5A75F24924B3D0029D5D7 /* FMDB */ = {
			isa = XCSwiftPackageProductDependency;
			package = B1B5A75E24924B3D0029D5D7 /* XCRemoteSwiftPackageReference "fmdb" */;
			productName = FMDB;
		};
		B1E8C9A4247AB869006DC678 /* ZIPFoundation */ = {
			isa = XCSwiftPackageProductDependency;
			package = B1E8C9A3247AB869006DC678 /* XCRemoteSwiftPackageReference "ZIPFoundation" */;
			productName = ZIPFoundation;
		};
		EB7AF6292587E98C00D94CA8 /* OpenCombineFoundation */ = {
			isa = XCSwiftPackageProductDependency;
			package = EB7AF6282587E98C00D94CA8 /* XCRemoteSwiftPackageReference "OpenCombine" */;
			productName = OpenCombineFoundation;
		};
		EB7AF62B2587E98C00D94CA8 /* OpenCombine */ = {
			isa = XCSwiftPackageProductDependency;
			package = EB7AF6282587E98C00D94CA8 /* XCRemoteSwiftPackageReference "OpenCombine" */;
			productName = OpenCombine;
		};
		EB7AF62D2587E98C00D94CA8 /* OpenCombineDispatch */ = {
			isa = XCSwiftPackageProductDependency;
			package = EB7AF6282587E98C00D94CA8 /* XCRemoteSwiftPackageReference "OpenCombine" */;
			productName = OpenCombineDispatch;
		};
/* End XCSwiftPackageProductDependency section */
	};
	rootObject = 85D759332457048F008175F0 /* Project object */;
}<|MERGE_RESOLUTION|>--- conflicted
+++ resolved
@@ -576,12 +576,8 @@
 		BA9BCF6225B0875100DD7974 /* DiaryOverviewDayCellModel.swift in Sources */ = {isa = PBXBuildFile; fileRef = BA9BCF6125B0875100DD7974 /* DiaryOverviewDayCellModel.swift */; };
 		BA9BCF7725B09B5500DD7974 /* DiaryOverviewDayCellModelTests.swift in Sources */ = {isa = PBXBuildFile; fileRef = BA9BCF7625B09B5500DD7974 /* DiaryOverviewDayCellModelTests.swift */; };
 		BA9DD53F2567BDAC00C326FF /* TestResultAvailableViewModelTest.swift in Sources */ = {isa = PBXBuildFile; fileRef = BA9DD53E2567BDAC00C326FF /* TestResultAvailableViewModelTest.swift */; };
-<<<<<<< HEAD
-		BA9E4B0125B5DFCB00F284EF /* RisklevelPerDay.swift in Sources */ = {isa = PBXBuildFile; fileRef = BA0E5C3925B5CF5D00C219DE /* RisklevelPerDay.swift */; };
 		BA9E4B0F25B5E78200F284EF /* ExposureHistoryTest.swift in Sources */ = {isa = PBXBuildFile; fileRef = BA9E4B0E25B5E78200F284EF /* ExposureHistoryTest.swift */; };
-=======
 		BA9E4B0125B5DFCB00F284EF /* RiskLevelPerDay.swift in Sources */ = {isa = PBXBuildFile; fileRef = BA0E5C3925B5CF5D00C219DE /* RiskLevelPerDay.swift */; };
->>>>>>> 4c40b9b0
 		BAB1239C2572A06D00A179FB /* TanInputViewModel.swift in Sources */ = {isa = PBXBuildFile; fileRef = BAB1239B2572A06D00A179FB /* TanInputViewModel.swift */; };
 		BAB123A22572A0B700A179FB /* TanInputViewController.swift in Sources */ = {isa = PBXBuildFile; fileRef = BAB123A02572A0B700A179FB /* TanInputViewController.swift */; };
 		BAC0A4DE25768039002B5361 /* TanInputViewModelTests.swift in Sources */ = {isa = PBXBuildFile; fileRef = BAC0A4DD25768039002B5361 /* TanInputViewModelTests.swift */; };
