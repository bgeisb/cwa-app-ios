//
// 🦠 Corona-Warn-App
//

@testable import ENA
import XCTest
import CryptoKit
import ZIPFoundation

final class SAPDownloadedPackageTests: XCTestCase {

	private lazy var signingKey = P256.Signing.PrivateKey()
	private lazy var publicKey = signingKey.publicKey
	private let defaultBundleId = Bundle.main.bundleIdentifier ?? "de.rki.coronawarnapp"
	private lazy var mockKeyProvider: PublicKeyProvider = { self.publicKey }
	private lazy var verifier = SAPDownloadedPackage.Verifier(key: mockKeyProvider)

	// MARK: Signature Verification Tests

	func testVerifySignature_SingleSignature() throws {
		// Test the package signature verification process
		let package = try SAPDownloadedPackage.makePackage(key: signingKey)
		XCTAssertTrue(verifier(package))
	}

	func testVerifySignature_RejectModifiedBin() throws {
		// Test the package signature verification process - rejecting when the signature does not match
		let bytes = [0xA, 0xB, 0xC, 0xD]
		// The bin and signature were  made for different data sets
<<<<<<< HEAD
		let package = try SAPDownloadedPackage.makePackage(bin: Data(bytes: bytes, count: 4),
														   signature: try SAPDownloadedPackage.makeSignature(data: Data(bytes: bytes, count: 3), key: signingKey).asList() // swiftlint:disable:this vertical_parameter_alignment_on_call
=======
		let package = try SAPDownloadedPackage.makePackage(
			bin: Data(bytes: bytes, count: 4),
			signature: try SAPDownloadedPackage.makeSignature(
				data: Data(bytes: bytes, count: 3),
				key: signingKey
			).asList()
>>>>>>> 0610fa01
		)

		XCTAssertFalse(verifier(package))
	}

	func testVerifySignature_RejectCorruptSignature() throws {
		let package = SAPDownloadedPackage(
			keysBin: Data(bytes: [0xA, 0xB, 0xC, 0xD], count: 4),
			// This cannot be decoded into a SAP_External_Exposurenotification_TEKSignatureList
			signature: Data(bytes: [0xA, 0xB, 0xC, 0xD], count: 4)
		)

		XCTAssertFalse(verifier(package))
	}

	func testVerifySignature_OneKeyMatchesBundleId() throws {
		// Test the case where there are multiple signatures, and one has a non-matching bundleID
		// As long as there is one valid signature for the bin data, it should pass
		let data = Data(bytes: [0xA, 0xB, 0xC, 0xD], count: 4)
		let signatures = [
			try SAPDownloadedPackage.makeSignature(data: data, key: signingKey, bundleId: "hello"),
			try SAPDownloadedPackage.makeSignature(data: data, key: signingKey)
		].asList()

		let package = try SAPDownloadedPackage.makePackage(bin: data, signature: signatures)
		// When no public key to sign is found, the verification should fail
		XCTAssertTrue(verifier(package))
	}

	func testVerifySignature_OneSignatureFails() throws {
		// Test the case where there are multiple signatures, and one is invalid
		// As long as one is valid, we should still pass.
		let data = Data(bytes: [0xA, 0xB, 0xC, 0xD], count: 4)
		var invalidSignature = try SAPDownloadedPackage.makeSignature(data: data, key: signingKey)
		invalidSignature.signature.append(Data(bytes: [0xE], count: 1))

		let signatures = [
			invalidSignature,
			try SAPDownloadedPackage.makeSignature(data: data, key: signingKey)
		].asList()

		let package = try SAPDownloadedPackage.makePackage(bin: data, signature: signatures)
		// Only one signature is necessary to pass the check
		XCTAssertTrue(verifier(package))
	}

	// MARK: - Init from ZIP Tests

	func testInitFromZIP() throws {
		guard
			let someData = "Some string!".data(using: .utf8),
			let archive = Archive(accessMode: .create)
		else {
			XCTFail("Guard failed!")
			return
		}

		try archive.addEntry(with: "export.bin", type: .file, uncompressedSize: 12, bufferSize: 4, provider: { position, size -> Data in
			return someData.subdata(in: position..<position + size)
		})

		try archive.addEntry(with: "export.sig", type: .file, uncompressedSize: 12, bufferSize: 4, provider: { position, size -> Data in
			return someData.subdata(in: position..<position + size)
		})
		let archiveData = archive.data ?? Data()

		XCTAssertNotNil(SAPDownloadedPackage(compressedData: archiveData))
	}

	func testInitFromZIP_binNotFound() throws {
		guard
			let someData = "Some string!".data(using: .utf8),
			let archive = Archive(accessMode: .create)
		else {
			XCTFail("Guard failed!")
			return
		}

		try archive.addEntry(with: "export.bin", type: .file, uncompressedSize: 12, bufferSize: 4, provider: { position, size -> Data in
			return someData.subdata(in: position..<position + size)
		})
		let archiveData = archive.data ?? Data()

		XCTAssertNil(SAPDownloadedPackage(compressedData: archiveData))
	}

	func testInitFromZIP_sigNotFound() throws {
		guard
			let someData = "Some string!".data(using: .utf8),
			let archive = Archive(accessMode: .create)
		else {
			XCTFail("Guard failed!")
			return
		}

		try archive.addEntry(with: "export.sig", type: .file, uncompressedSize: 12, bufferSize: 4, provider: { position, size -> Data in
			return someData.subdata(in: position..<position + size)
		})
		let archiveData = archive.data ?? Data()

		XCTAssertNil(SAPDownloadedPackage(compressedData: archiveData))
	}

	func testInitFromZIP_extractFailed() throws {
		XCTAssertNil(SAPDownloadedPackage(compressedData: Data()))
	}
}<|MERGE_RESOLUTION|>--- conflicted
+++ resolved
@@ -27,17 +27,13 @@
 		// Test the package signature verification process - rejecting when the signature does not match
 		let bytes = [0xA, 0xB, 0xC, 0xD]
 		// The bin and signature were  made for different data sets
-<<<<<<< HEAD
-		let package = try SAPDownloadedPackage.makePackage(bin: Data(bytes: bytes, count: 4),
-														   signature: try SAPDownloadedPackage.makeSignature(data: Data(bytes: bytes, count: 3), key: signingKey).asList() // swiftlint:disable:this vertical_parameter_alignment_on_call
-=======
+
 		let package = try SAPDownloadedPackage.makePackage(
 			bin: Data(bytes: bytes, count: 4),
 			signature: try SAPDownloadedPackage.makeSignature(
 				data: Data(bytes: bytes, count: 3),
 				key: signingKey
 			).asList()
->>>>>>> 0610fa01
 		)
 
 		XCTAssertFalse(verifier(package))
