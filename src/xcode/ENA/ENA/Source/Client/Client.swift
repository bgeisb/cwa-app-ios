//
// 🦠 Corona-Warn-App
//

import ExposureNotification
import Foundation

/// Describes how to interact with the backend.
protocol Client {
	// MARK: Types

	typealias Failure = URLSession.Response.Failure
	typealias KeySubmissionResponse = (Result<Void, Error>) -> Void
	typealias AvailableDaysCompletionHandler = (Result<[String], Failure>) -> Void
	typealias AvailableHoursCompletionHandler = (Result<[Int], Failure>) -> Void
	typealias RegistrationHandler = (Result<String, Failure>) -> Void
	typealias TestResultHandler = (Result<FetchTestResultResponse, Failure>) -> Void
	typealias TANHandler = (Result<String, Failure>) -> Void
	typealias DayCompletionHandler = (Result<PackageDownloadResponse, Failure>) -> Void
	typealias HourCompletionHandler = (Result<PackageDownloadResponse, Failure>) -> Void
	typealias CountryFetchCompletion = (Result<[Country], Failure>) -> Void
	typealias OTPAuthorizationCompletionHandler = (Result<Date, OTPError>) -> Void
	typealias PPAnalyticsSubmitionCompletionHandler = (Result<Void, PPASError>) -> Void
	typealias TraceWarningPackageDiscoveryCompletionHandler = (Result<TraceWarningDiscovery, TraceWarningError>) -> Void
	typealias TraceWarningPackageDownloadCompletionHandler = (Result<PackageDownloadResponse, TraceWarningError>) -> Void
	
	// MARK: Interacting with a Client

	/// Determines days that can be downloaded.
	///
	/// - Parameters:
	///   - country: Country code
	///   - completion: completion callback which includes the list of available days
	func availableDays(
		forCountry country: String,
		completion: @escaping AvailableDaysCompletionHandler
	)

	/// Fetches the keys for a given day and country code
	/// - Parameters:
	///   - day: The day that the keys belong to
	///   - country: It should be country code, like DE stands for Germany
	///   - completion: Once the request is done, the completion is called.
	func fetchDay(
		_ day: String,
		forCountry country: String,
		completion: @escaping DayCompletionHandler
	)

	// MARK: Getting the Configuration

	/// Gets the registration token
	/// - Parameters:
<<<<<<< HEAD
	///   - forKey: The sha256 hashed hash from the qrCode
	///   - withType: Test input type. Normally "GUID" or "TELETAN".
	///   - dateOfBirthKey: Optional and only needed for pcrTests. Expects the birthdate of the person as hash and the first character of that hash replayed by "x".
=======
	///   - forKey: The sha256 hashed key from the test
	///   - withType: Test input type. Normally "GUID" or "TELETAN".
	///   - birthdateHash: Optional and only needed for pcrTests. Expects the birthdate of the person as hash and the first character of that hash replayed by "x".
>>>>>>> 11d0fd48
	///   - isFake: Set to true if we want this request as a fake request
	///   - completion: the completion handler of the call
	func getRegistrationToken(
		forKey key: String,
		withType type: String,
		dateOfBirthKey: String?,
		isFake: Bool,
		completion completeWith: @escaping RegistrationHandler
	)

	/// Gets the test result for the device
	func getTestResult(
		forDevice registrationToken: String,
		isFake: Bool,
		completion completeWith: @escaping TestResultHandler
	)

	/// Gets the TAN for the device
	func getTANForExposureSubmit(
		forDevice registrationToken: String,
		isFake: Bool,
		completion completeWith: @escaping TANHandler
	)

	// MARK: Submit keys

	/// Submits exposure keys to the backend. This makes the local information available to the world so that the risk of others can be calculated on their local devices.
	/// - Parameters:
	///   - payload: A set of properties to provide during the submission process
	///   - isFake: flag to indicate a fake request
	///   - completion: the completion handler of the submission call
	func submit(
		payload: CountrySubmissionPayload,
		isFake: Bool,
		completion: @escaping KeySubmissionResponse
	)

	// MARK: OTP Authorization

	/// Authorizes an edus otp at our servers with a tuple of device token and api token as authentication and the otp as payload.
	/// - Parameters:
	///   - otpEdus: the edus otp to authorize
	///   - ppacToken: the ppac token which is generated previously by the PPACService
	///   - isFake: Flag to indicate a fake request
	///   - forceApiTokenHeader: A Flag that indicates, if a special header flag is send to enforce to accept the API Token. ONLY executable for non release builds
	///   - completion: The completion handler of the submission call, which contains the expirationDate of the otp as String
	func authorize(
		otpEdus: String,
		ppacToken: PPACToken,
		isFake: Bool,
		forceApiTokenHeader: Bool,
		completion: @escaping OTPAuthorizationCompletionHandler
	)


	/// Authorizes an els otp at our servers with a tuple of device token and api token as authentication and the otp as payload.
	/// - Parameters:
	///   - otpEls: the els otp to authorize
	///   - ppacToken: The ppac token which is generated previously by the PPACService
	///   - completion: The completion handler of the submission call, which contains the expirationDate of the otp as String
	func authorize(
		otpEls: String,
		ppacToken: PPACToken,
		completion: @escaping OTPAuthorizationCompletionHandler
	)

	// MARK: PPA Submit

	/// Authorizes an otp at our servers with a tuple of device token and api token as authentication and the otp as payload.
	/// - Parameters:
	///   - payload: SAP_Internal_Ppdd_PPADataRequestIOS, which contains several metrics data
	///   - ppacToken: The ppac token which is generated previously by the PPACService
	///   - isFake: Flag to indicate a fake request
	///   - forceApiTokenHeader: A Flag that indicates, if a special header flag is send to enforce to accept the API Token. ONLY executable for non release builds
	///   - completion: The completion handler of the submission call, which contains the expirationDate of the otp as String
	func submit(
		payload: SAP_Internal_Ppdd_PPADataIOS,
		ppacToken: PPACToken,
		isFake: Bool,
		forceApiTokenHeader: Bool,
		completion: @escaping PPAnalyticsSubmitionCompletionHandler
	)

	// MARK: ELS Submit (Error Log Sharing)

	/// Log file upload for the ELS  Service
	/// - Parameters:
	///   - logFile: The compressed log `Data` to upload
	///   - uploadToken: The 'ota token'; used for grouping multiple uploads per installation
	///   - completion: He completion handler of the submission call, which contains the log `id` and `hash` value of the uploaded item
	func submit(
		errorLogFile: Data,
		otpEls: String,
		completion: @escaping ErrorLogSubmitting.ELSSubmissionResponse
	)
	
	// MARK: Event / Check-In (aka traceWarning)
	
	/// GET call to load the IDs from the traceWarnings from CDN. It eventually returns the ID of the the first and last TraceWarningPackage that is available on CDN. The return is the set of all integers between (and including) first and last.
	/// - Parameters:
	///   - country: The country.ID for which country we want the IDs.
	///   - completion: The completion handler of the get call, which contains the set of availbalePackagesOnCDN.
	func traceWarningPackageDiscovery(
		country: String,
		completion: @escaping TraceWarningPackageDiscoveryCompletionHandler
	)
	
	/// GET call to load the packge to the corresponding ID of a traceWarning from CDN. It returns the downloaded package. But it can also be empty. This is indicates by a specific http header field and is mapped into a property of the PackageDownloadResponse.
	/// - Parameters:
	///   - country: The country.ID for which country we want the IDs.
	///   - packageId: The packageID for the package we want to download
	///   - completion: The completion handler of the get call, which contains a PackageDownloadResponse
	func traceWarningPackageDownload(
		country: String,
		packageId: Int,
		completion: @escaping TraceWarningPackageDownloadCompletionHandler
	)
}

enum SubmissionError: Error {
	case other(Error)
	case invalidPayloadOrHeaders
	case invalidTan
	case serverError(Int)
	case requestCouldNotBeBuilt
	case simpleError(String)
}

// Do not edit this cases as they are decoded as they are from the server.
enum PPAServerErrorCode: String, Codable {
	case API_TOKEN_ALREADY_ISSUED
	case API_TOKEN_EXPIRED
	case API_TOKEN_QUOTA_EXCEEDED
	case DEVICE_BLOCKED
	case DEVICE_TOKEN_INVALID
	case DEVICE_TOKEN_REDEEMED
	case DEVICE_TOKEN_SYNTAX_ERROR
	case APK_CERTIFICATE_MISMATCH
	case APK_PACKAGE_NAME_MISMATCH
	case ATTESTATION_EXPIRED
	case JWS_SIGNATURE_VERIFICATION_FAILED
	case NONCE_MISMATCH
	case SALT_REDEEMED
}

extension SubmissionError: LocalizedError {
	var localizedDescription: String {
		switch self {
		case let .serverError(code):
			return "\(AppStrings.ExposureSubmissionError.other)\(code)\(AppStrings.ExposureSubmissionError.otherend)"
		case .invalidPayloadOrHeaders:
			return "Received an invalid payload or headers."
		case .invalidTan:
			return AppStrings.ExposureSubmissionError.invalidTan
		case .requestCouldNotBeBuilt:
			return "The submission request could not be built correctly."
		case let .simpleError(errorString):
			return errorString
		case let .other(error):
			return error.localizedDescription
		}
	}
}

struct FetchTestResultResponse: Codable {
	let testResult: Int
	let sc: Int?
}

/// A container for a downloaded `SAPDownloadedPackage` and its corresponding `ETag`, if given.
struct PackageDownloadResponse {
	let package: SAPDownloadedPackage?

	/// The response ETag
	///
	/// This is used to identify and revoke packages.
	let etag: String?
	
	var isEmpty: Bool {
		return package == nil
	}
}

/// Combined model for a submit keys request
struct CountrySubmissionPayload {

	/// The exposure keys to submit
	let exposureKeys: [SAP_External_Exposurenotification_TemporaryExposureKey]

	/// the list of countries to check for any exposures
	let visitedCountries: [Country]

	let checkins: [SAP_Internal_Pt_CheckIn]

	/// a transaction number
	let tan: String

	let submissionType: SAP_Internal_SubmissionPayload.SubmissionType
}

struct DaysResult {
	let errors: [Client.Failure]
	let bucketsByDay: [String: PackageDownloadResponse]
}

struct HoursResult {
	let errors: [Client.Failure]
	let bucketsByHour: [Int: PackageDownloadResponse]
	let day: String
}

struct FetchedDaysAndHours {
	let hours: HoursResult
	let days: DaysResult
	var allKeyPackages: [PackageDownloadResponse] {
		Array(hours.bucketsByHour.values) + Array(days.bucketsByDay.values)
	}
}

extension Client {
	typealias FetchDaysCompletionHandler = (DaysResult) -> Void
	typealias FetchHoursCompletionHandler = (HoursResult) -> Void

	/// Fetch the keys with the given days and country code
	func fetchDays(
			_ days: [String],
			forCountry country: String,
			completion completeWith: @escaping FetchDaysCompletionHandler
	) {
		var errors = [Client.Failure]()
		var buckets = [String: PackageDownloadResponse]()

		let group = DispatchGroup()
		for day in days {
			group.enter()

			fetchDay(day, forCountry: country) { result in
				switch result {
				case let .success(bucket):
					buckets[day] = bucket
				case let .failure(error):
					errors.append(error)
				}
				group.leave()
			}
		}

		group.notify(queue: .main) {
			completeWith(
				DaysResult(
					errors: errors,
					bucketsByDay: buckets
				)
			)
		}
	}

}<|MERGE_RESOLUTION|>--- conflicted
+++ resolved
@@ -51,15 +51,9 @@
 
 	/// Gets the registration token
 	/// - Parameters:
-<<<<<<< HEAD
-	///   - forKey: The sha256 hashed hash from the qrCode
-	///   - withType: Test input type. Normally "GUID" or "TELETAN".
-	///   - dateOfBirthKey: Optional and only needed for pcrTests. Expects the birthdate of the person as hash and the first character of that hash replayed by "x".
-=======
 	///   - forKey: The sha256 hashed key from the test
 	///   - withType: Test input type. Normally "GUID" or "TELETAN".
 	///   - birthdateHash: Optional and only needed for pcrTests. Expects the birthdate of the person as hash and the first character of that hash replayed by "x".
->>>>>>> 11d0fd48
 	///   - isFake: Set to true if we want this request as a fake request
 	///   - completion: the completion handler of the call
 	func getRegistrationToken(
