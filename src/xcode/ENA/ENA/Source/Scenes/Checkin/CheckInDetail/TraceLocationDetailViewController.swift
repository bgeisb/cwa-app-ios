////
// 🦠 Corona-Warn-App
//

import UIKit
import OpenCombine

class TraceLocationDetailViewController: UIViewController {

	// MARK: - Init

	init(
		_ viewModel: TraceLocationDetailViewModel,
		dismiss: @escaping () -> Void
	) {
		self.dismiss = dismiss
		self.viewModel = viewModel
		
		super.init(nibName: nil, bundle: nil)
	}

	@available(*, unavailable)
	required init?(coder: NSCoder) {
		fatalError("init(coder:) has not been implemented")
	}
	
	// MARK: - Overrides

	override func viewDidLoad() {
		super.viewDidLoad()

		setupView()
		setupGradientView()
		setupLabels()
		setupPicker()
		setupAdditionalInfoView()
		setupViewModel()
	}
	
	override func viewDidLayoutSubviews() {
		super.viewDidLayoutSubviews()
		updateGradienViewLayout()
	}
	
	// MARK: - Private

	private let viewModel: TraceLocationDetailViewModel
	private let dismiss: () -> Void

	private var backgroundView: GradientBackgroundView!
	private var contentOffsetObserver: NSKeyValueObservation!
	private var subscriptions = Set<AnyCancellable>()

	@IBOutlet private weak var scrollView: UIScrollView!
<<<<<<< HEAD
=======
	@IBOutlet private weak var barGradientView: UIView!
>>>>>>> 519d8fa8
	@IBOutlet private weak var bottomCardView: UIView!
	@IBOutlet private weak var descriptionView: UIView!
	@IBOutlet private weak var logoImageView: UIImageView!
	@IBOutlet private weak var checkInForLabel: ENALabel!
	@IBOutlet private weak var activityLabel: ENALabel!
	@IBOutlet private weak var descriptionLabel: ENALabel!
	@IBOutlet private weak var addressLabel: ENALabel!
	@IBOutlet private weak var saveToDiaryLabel: ENALabel!
	@IBOutlet private weak var automaticCheckOutLabel: ENALabel!
	@IBOutlet private weak var pickerButton: ENAButton!
	@IBOutlet private weak var pickerContainerView: UIView!
	@IBOutlet private weak var pickerSeparator: UIView!
	@IBOutlet private weak var countDownDatePicker: UIDatePicker!
	@IBOutlet private weak var additionalInfoView: UIView!
	@IBOutlet private weak var additionalInfoLabel: ENALabel!
	@IBOutlet private weak var pickerSwitch: ENASwitch!
	@IBOutlet private weak var checkInButton: ENAButton!
	@IBOutlet private weak var closeButton: UIButton!
	
	private func setupViewModel() {
		viewModel.$duration
			.receive(on: DispatchQueue.main.ocombine)
			.sink { [weak self] _ in
				guard let self = self else { return }
				self.pickerButton.setTitle(self.viewModel.pickerButtonTitle, for: .normal)
			}
			.store(in: &subscriptions)
	}

	private func setupView() {
		view.backgroundColor = .enaColor(for: .backgroundLightGray)
		pickerButton.setTitleColor(.enaColor(for: .textPrimary1), for: .normal)
		logoImageView.image = logoImageView.image?.withRenderingMode(.alwaysTemplate)
		logoImageView.tintColor = .enaColor(for: .textContrast)
		pickerSwitch.setOn(viewModel.shouldSaveToContactJournal, animated: false)
		addBorderAndColorToView(descriptionView, color: .enaColor(for: .hairline))
		addBorderAndColorToView(bottomCardView, color: .enaColor(for: .hairline))
		addBorderAndColorToView(additionalInfoView, color: .enaColor(for: .hairline))
		checkInButton.setTitle(AppStrings.Checkins.Details.checkInButton, for: .normal)
		checkInButton.accessibilityIdentifier = AccessibilityIdentifiers.TraceLocation.Details.checkInButton
		closeButton.accessibilityLabel = AppStrings.AccessibilityLabel.close
		closeButton.accessibilityIdentifier = AccessibilityIdentifiers.AccessibilityLabel.close
	}
	
	private func setupGradientView() {
	
		backgroundView = GradientBackgroundView()
		backgroundView.translatesAutoresizingMaskIntoConstraints = false
		view.insertSubview(backgroundView, at: 0)
		
		NSLayoutConstraint.activate([
			backgroundView.topAnchor.constraint(equalTo: view.topAnchor),
			backgroundView.bottomAnchor.constraint(equalTo: view.bottomAnchor),
			backgroundView.leadingAnchor.constraint(equalTo: view.leadingAnchor),
			backgroundView.trailingAnchor.constraint(equalTo: view.trailingAnchor)
		])
		
		contentOffsetObserver = scrollView.observe(\.contentOffset, options: .new) { [weak self] scrollView, change in
			guard let self = self,
				  let yOffset = change.newValue?.y else {
				return
			}
			let offsetLimit = scrollView.frame.origin.y
			self.backgroundView.updatedTopLayout(with: yOffset, limit: offsetLimit)
		}
	}
	
	private func updateGradienViewLayout() {
		backgroundView.updatedTopLayout(with: 0, limit: scrollView.frame.origin.y)
		backgroundView.gradientHeightConstraint.constant = barGradientView.bounds.height + 160
	}
	
	private func setupLabels() {
		checkInForLabel.text = AppStrings.Checkins.Details.checkinFor
		checkInForLabel.accessibilityIdentifier = AccessibilityIdentifiers.Checkin.Details.checkinFor
		saveToDiaryLabel.text = AppStrings.Checkins.Details.saveToDiary
		saveToDiaryLabel.accessibilityIdentifier = AccessibilityIdentifiers.Checkin.Details.saveToDiary
		automaticCheckOutLabel.text = AppStrings.Checkins.Details.automaticCheckout
		automaticCheckOutLabel.accessibilityIdentifier = AccessibilityIdentifiers.Checkin.Details.automaticCheckout

		activityLabel.text = viewModel.locationType
		descriptionLabel.text = viewModel.locationDescription
		addressLabel.text = viewModel.locationAddress
	}
	
	private func setupAdditionalInfoView() {
		let status = viewModel.traceLocationStatus
		switch status {
		case .notStarted:
			additionalInfoView.isHidden = false
			additionalInfoLabel.text = String(
				format: AppStrings.Checkins.Details.eventNotStartedYet,
				viewModel.formattedStartDateString,
				viewModel.formattedStartTimeString
			)
		case .ended:
			additionalInfoView.isHidden = false
			additionalInfoLabel.text = AppStrings.Checkins.Details.eventEnded
		case .inProgress:
			additionalInfoView.isHidden = true
		case .none:
			additionalInfoView.isHidden = true
		}
	}

	private var observer: NSKeyValueObservation!
	
	private func setupPicker() {
		countDownDatePicker.datePickerMode = .countDownTimer
		countDownDatePicker.minuteInterval = 15
		countDownDatePicker.addTarget(self, action: #selector(didSelectDuration(datePicker:)), for: .valueChanged)
	}
	
	@objc
	private func didSelectDuration(datePicker: UIDatePicker) {
		let duration = datePicker.countDownDuration
		viewModel.duration = duration
	}

	private func addBorderAndColorToView(_ view: UIView, color: UIColor) {
		view.layer.borderColor = color.cgColor
		view.layer.borderWidth = 1
	}
	
	@IBAction private func checkInPressed(_ sender: Any) {
		viewModel.saveCheckinToDatabase()
		dismiss()
	}
	
	@IBAction private func cancelButtonPressed(_ sender: Any) {
		dismiss()
	}
	
	@IBAction private func switchViewTapped(_ sender: Any) {
		pickerSwitch.setOn(!pickerSwitch.isOn, animated: true)
		switchValueChanged(sender)
	}
	
	@IBAction private func switchValueChanged(_ sender: Any) {
		viewModel.shouldSaveToContactJournal = pickerSwitch.isOn
	}

	@IBAction private func togglePickerButtonVisibility(_ sender: Any) {
		
		let isHidden = !pickerContainerView.isHidden
		
		UIView.animate(withDuration: 0.15) { [weak self] in
			guard let self = self else {
				Log.debug("Failed to unwrap self")
				return
			}
			
			self.pickerContainerView.alpha = isHidden ? 0 : 1
			self.pickerContainerView.isHidden = isHidden
			self.pickerSeparator.isHidden = isHidden
			
			let color: UIColor = isHidden ? .enaColor(for: .textPrimary1) : .enaColor(for: .textTint)
			self.pickerButton.setTitleColor(color, for: .normal)

		} completion: { _ in
			
			if !isHidden {
				self.countDownDatePicker.removeTarget(self, action: nil, for: .allEvents)
				self.setupPicker()
				
				// scroll to date picker
				let rect = self.countDownDatePicker.convert(self.countDownDatePicker.frame, to: self.scrollView)
				self.scrollView.scrollRectToVisible(rect, animated: true)

				// the dispatch to the main queue is require because of an iOS issue
				// UIDatePicker won't call action .valueChang on first change
				// workaround is to set countDownDuration && date with a bit of delay on the main queue
				//
				DispatchQueue.main.asyncAfter(deadline: .now() + 0.01, execute: { [weak self] in
					guard let self = self else {
						Log.debug("Failed to unwrap self")
						return
					}
					let durationInMinutes = Int(self.viewModel.duration / 60)
					let components = durationInMinutes.quotientAndRemainder(dividingBy: 60)
					let date = DateComponents(calendar: Calendar.current, hour: components.quotient, minute: components.remainder).date ?? Date()

					self.countDownDatePicker.countDownDuration = self.viewModel.duration
					self.countDownDatePicker.setDate(date, animated: true)
				})
			}
		}
	}
}<|MERGE_RESOLUTION|>--- conflicted
+++ resolved
@@ -52,10 +52,7 @@
 	private var subscriptions = Set<AnyCancellable>()
 
 	@IBOutlet private weak var scrollView: UIScrollView!
-<<<<<<< HEAD
-=======
 	@IBOutlet private weak var barGradientView: UIView!
->>>>>>> 519d8fa8
 	@IBOutlet private weak var bottomCardView: UIView!
 	@IBOutlet private weak var descriptionView: UIView!
 	@IBOutlet private weak var logoImageView: UIImageView!
