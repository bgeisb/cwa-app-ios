--- conflicted
+++ resolved
@@ -223,7 +223,6 @@
         XCTAssertTrue(containsLengthError)
     }
 
-<<<<<<< HEAD
     func test_When_DecodeRecoveryCertificateFails_Then_SchemaInvalidErrorIsReturned() {
         let certificateAccess = DigitalGreenCertificateAccess()
 
@@ -292,7 +291,8 @@
         XCTAssertTrue(containsCertificateValidFromError)
         XCTAssertTrue(containsCertificateValidUntilError)
         XCTAssertTrue(containsLengthError)
-=======
+    }
+
     func test_When_DecodeWithFailJSON_Then_SchemaInvalidErrorIsReturned() {
         for failJsonString in failJsonStrings {
             guard let jsonData = failJsonString.data(using: .utf8),
@@ -344,7 +344,6 @@
                 return
             }
         }
->>>>>>> b28ef6f0
     }
 
     func test_When_DecodeSucceeds_Then_CorrectHeaderIsReturned() throws {
