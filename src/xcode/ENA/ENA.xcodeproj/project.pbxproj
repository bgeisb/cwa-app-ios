// !$*UTF8*$!
{
	archiveVersion = 1;
	classes = {
	};
	objectVersion = 52;
	objects = {

/* Begin PBXBuildFile section */
		0103CED12536D1A100BDAAD1 /* AppInformationCellModel.swift in Sources */ = {isa = PBXBuildFile; fileRef = 0103CED02536D1A100BDAAD1 /* AppInformationCellModel.swift */; };
		0105D89325B8768A007E288B /* CachingHTTPClientMock.swift in Sources */ = {isa = PBXBuildFile; fileRef = 35163D23251CFCCB00D220CA /* CachingHTTPClientMock.swift */; };
		0105D8AA25B87920007E288B /* SAP_Internal_Stats_KeyFigure+Formatting.swift in Sources */ = {isa = PBXBuildFile; fileRef = 0105D8A925B87920007E288B /* SAP_Internal_Stats_KeyFigure+Formatting.swift */; };
		010B3D3B25A8667C00EB44AB /* ExposureDetectionViewModelTests.swift in Sources */ = {isa = PBXBuildFile; fileRef = 010B3D3A25A8667C00EB44AB /* ExposureDetectionViewModelTests.swift */; };
		010B3DA225ADEBFF00EB44AB /* HomeRiskCellModelTests.swift in Sources */ = {isa = PBXBuildFile; fileRef = 010B3D8525ADE5FD00EB44AB /* HomeRiskCellModelTests.swift */; };
		011E13AE24680A4000973467 /* HTTPClient.swift in Sources */ = {isa = PBXBuildFile; fileRef = 011E13AD24680A4000973467 /* HTTPClient.swift */; };
		011E4B032483A92A002E6412 /* MockExposureManager.swift in Sources */ = {isa = PBXBuildFile; fileRef = CD678F6A246C43E200B6A0F8 /* MockExposureManager.swift */; };
		0120ECDD25875D8B00F78944 /* DiaryDayEntryCellModel.swift in Sources */ = {isa = PBXBuildFile; fileRef = 0120ECDC25875D8B00F78944 /* DiaryDayEntryCellModel.swift */; };
		0120ECF32587607600F78944 /* DiaryDayEntryCellModelTest.swift in Sources */ = {isa = PBXBuildFile; fileRef = 0120ECF22587607600F78944 /* DiaryDayEntryCellModelTest.swift */; };
		0120ECFE2587631200F78944 /* DiaryDayAddCellModelTest.swift in Sources */ = {isa = PBXBuildFile; fileRef = 0120ECFD2587631100F78944 /* DiaryDayAddCellModelTest.swift */; };
		0123D5992501385200A91838 /* ExposureSubmissionErrorTests.swift in Sources */ = {isa = PBXBuildFile; fileRef = 0123D5972501383100A91838 /* ExposureSubmissionErrorTests.swift */; };
		0130F67225B1851000B6BDA3 /* HomeStatisticsCellModel.swift in Sources */ = {isa = PBXBuildFile; fileRef = 0130F67125B1851000B6BDA3 /* HomeStatisticsCellModel.swift */; };
		0130F67C25B1859700B6BDA3 /* HomeStatisticsCard.swift in Sources */ = {isa = PBXBuildFile; fileRef = 0130F66625B1813000B6BDA3 /* HomeStatisticsCard.swift */; };
		0130F68125B186DB00B6BDA3 /* SAP_Internal_Stats_Statistics+SupportedIDs.swift in Sources */ = {isa = PBXBuildFile; fileRef = 0130F68025B186DB00B6BDA3 /* SAP_Internal_Stats_Statistics+SupportedIDs.swift */; };
		013C412825545C2D00826C9F /* DebugRiskCalculation.swift in Sources */ = {isa = PBXBuildFile; fileRef = 013C412725545C2D00826C9F /* DebugRiskCalculation.swift */; };
		013C413D255463A400826C9F /* DMDebugRiskCalculationViewController.swift in Sources */ = {isa = PBXBuildFile; fileRef = 013C413C255463A400826C9F /* DMDebugRiskCalculationViewController.swift */; };
		013DC102245DAC4E00EE58B0 /* Store.swift in Sources */ = {isa = PBXBuildFile; fileRef = 013DC101245DAC4E00EE58B0 /* Store.swift */; };
		014086B82588F9FD00E9E5B2 /* DiaryEditEntriesViewModelTest.swift in Sources */ = {isa = PBXBuildFile; fileRef = 014086B72588F95000E9E5B2 /* DiaryEditEntriesViewModelTest.swift */; };
		014086BD2589033A00E9E5B2 /* DiaryEditEntriesCellModel.swift in Sources */ = {isa = PBXBuildFile; fileRef = 014086BC2589033A00E9E5B2 /* DiaryEditEntriesCellModel.swift */; };
		014086C52589040200E9E5B2 /* DiaryEditEntriesCellModelTest.swift in Sources */ = {isa = PBXBuildFile; fileRef = 014086C42589040200E9E5B2 /* DiaryEditEntriesCellModelTest.swift */; };
		0144BDE1250924CC00B0857C /* SymptomsOnset.swift in Sources */ = {isa = PBXBuildFile; fileRef = 0144BDE0250924CC00B0857C /* SymptomsOnset.swift */; };
		0144BDE32509288B00B0857C /* SymptomsOnsetTests.swift in Sources */ = {isa = PBXBuildFile; fileRef = 0144BDE22509288B00B0857C /* SymptomsOnsetTests.swift */; };
		0144BDED250A3E5300B0857C /* ExposureSubmissionCoordinatorModel.swift in Sources */ = {isa = PBXBuildFile; fileRef = 0144BDEC250A3E5300B0857C /* ExposureSubmissionCoordinatorModel.swift */; };
		014891B324F90D0B002A6F77 /* ENA.plist in Resources */ = {isa = PBXBuildFile; fileRef = 014891B224F90D0B002A6F77 /* ENA.plist */; };
		015178C22507D2E50074F095 /* ExposureSubmissionSymptomsOnsetViewControllerTests.swift in Sources */ = {isa = PBXBuildFile; fileRef = 015178C12507D2A90074F095 /* ExposureSubmissionSymptomsOnsetViewControllerTests.swift */; };
		015692E424B48C3F0033F35E /* TimeInterval+Convenience.swift in Sources */ = {isa = PBXBuildFile; fileRef = 015692E324B48C3F0033F35E /* TimeInterval+Convenience.swift */; };
		01571B7A255E9A6F00E4E891 /* config-wru-2020-11-13 in Resources */ = {isa = PBXBuildFile; fileRef = 01571B79255E9A6F00E4E891 /* config-wru-2020-11-13 */; };
		015E8C0824C997D200C0A4B3 /* CWASQLite.framework in Frameworks */ = {isa = PBXBuildFile; fileRef = B1FF6B6A2497D0B40041CF02 /* CWASQLite.framework */; };
		015E8C0924C9983600C0A4B3 /* CWASQLite.framework in Embed Frameworks */ = {isa = PBXBuildFile; fileRef = B1FF6B6A2497D0B40041CF02 /* CWASQLite.framework */; settings = {ATTRIBUTES = (CodeSignOnCopy, RemoveHeadersOnCopy, ); }; };
		016146912487A43E00660992 /* LinkHelper.swift in Sources */ = {isa = PBXBuildFile; fileRef = 016146902487A43E00660992 /* LinkHelper.swift */; };
		01678E9C249A5F08003B048B /* testStore.sqlite in Resources */ = {isa = PBXBuildFile; fileRef = 01678E9A249A521F003B048B /* testStore.sqlite */; };
		016961992540574700FF92E3 /* ExposureSubmissionTestResultViewModel.swift in Sources */ = {isa = PBXBuildFile; fileRef = 016961982540574700FF92E3 /* ExposureSubmissionTestResultViewModel.swift */; };
		016961B32549649900FF92E3 /* ExposureSubmissionTestResultViewModelTests.swift in Sources */ = {isa = PBXBuildFile; fileRef = 016961AF2549630100FF92E3 /* ExposureSubmissionTestResultViewModelTests.swift */; };
		016E25F325AF13EA0077C64C /* HomeStatisticsTableViewCell.swift in Sources */ = {isa = PBXBuildFile; fileRef = 016E25F125AF13EA0077C64C /* HomeStatisticsTableViewCell.swift */; };
		016E25F425AF13EA0077C64C /* HomeStatisticsTableViewCell.xib in Resources */ = {isa = PBXBuildFile; fileRef = 016E25F225AF13EA0077C64C /* HomeStatisticsTableViewCell.xib */; };
		016E260325AF20300077C64C /* HomeStatisticsCardView.swift in Sources */ = {isa = PBXBuildFile; fileRef = 016E260225AF20300077C64C /* HomeStatisticsCardView.swift */; };
		016E260825AF20540077C64C /* HomeStatisticsCardView.xib in Resources */ = {isa = PBXBuildFile; fileRef = 016E260725AF20540077C64C /* HomeStatisticsCardView.xib */; };
		016E262F25AF45770077C64C /* StatisticsInfoViewController.swift in Sources */ = {isa = PBXBuildFile; fileRef = 016E261325AF43450077C64C /* StatisticsInfoViewController.swift */; };
		016E264C25B0327B0077C64C /* HomeStatisticsCardViewModel.swift in Sources */ = {isa = PBXBuildFile; fileRef = 016E264B25B0327B0077C64C /* HomeStatisticsCardViewModel.swift */; };
		01734B5C255D6C4500E60A8B /* key_download_parameters.pb.swift in Sources */ = {isa = PBXBuildFile; fileRef = 01734B56255D6C4500E60A8B /* key_download_parameters.pb.swift */; };
		01734B5D255D6C4500E60A8B /* semantic_version.pb.swift in Sources */ = {isa = PBXBuildFile; fileRef = 01734B57255D6C4500E60A8B /* semantic_version.pb.swift */; };
		01734B5E255D6C4500E60A8B /* risk_calculation_parameters.pb.swift in Sources */ = {isa = PBXBuildFile; fileRef = 01734B58255D6C4500E60A8B /* risk_calculation_parameters.pb.swift */; };
		01734B5F255D6C4500E60A8B /* app_config_ios.pb.swift in Sources */ = {isa = PBXBuildFile; fileRef = 01734B59255D6C4500E60A8B /* app_config_ios.pb.swift */; };
		01734B60255D6C4500E60A8B /* exposure_detection_parameters.pb.swift in Sources */ = {isa = PBXBuildFile; fileRef = 01734B5A255D6C4500E60A8B /* exposure_detection_parameters.pb.swift */; };
		01734B6E255D73E400E60A8B /* ENExposureConfiguration+Convenience.swift in Sources */ = {isa = PBXBuildFile; fileRef = 01734B6D255D73E400E60A8B /* ENExposureConfiguration+Convenience.swift */; };
		0177F48825501111009DD568 /* RiskCalculationResult.swift in Sources */ = {isa = PBXBuildFile; fileRef = 0177F48125501111009DD568 /* RiskCalculationResult.swift */; };
		0177F4B125503805009DD568 /* ScanInstanceTest.swift in Sources */ = {isa = PBXBuildFile; fileRef = 0177F4B025503805009DD568 /* ScanInstanceTest.swift */; };
		017AD0C1259BBD1700FA2B3F /* HomeTestResultTableViewCell.swift in Sources */ = {isa = PBXBuildFile; fileRef = 01A4DC7925922EBD007D5794 /* HomeTestResultTableViewCell.swift */; };
		017AD0C5259BBD1C00FA2B3F /* HomeTestResultTableViewCell.xib in Resources */ = {isa = PBXBuildFile; fileRef = 01A4DC7825922EBD007D5794 /* HomeTestResultTableViewCell.xib */; };
		017AD0C9259BBD2E00FA2B3F /* HomeTestResultCellModel.swift in Sources */ = {isa = PBXBuildFile; fileRef = 01A4DC8C25922F05007D5794 /* HomeTestResultCellModel.swift */; };
		017AD105259DC20E00FA2B3F /* HomeShownPositiveTestResultTableViewCell.xib in Resources */ = {isa = PBXBuildFile; fileRef = 01A4DC5625922EB0007D5794 /* HomeShownPositiveTestResultTableViewCell.xib */; };
		017AD10F259DC46E00FA2B3F /* HomeShownPositiveTestResultTableViewCell.swift in Sources */ = {isa = PBXBuildFile; fileRef = 01A4DC5725922EB1007D5794 /* HomeShownPositiveTestResultTableViewCell.swift */; };
		017AD114259DCD3400FA2B3F /* HomeShownPositiveTestResultCellModel.swift in Sources */ = {isa = PBXBuildFile; fileRef = 017AD113259DCD3400FA2B3F /* HomeShownPositiveTestResultCellModel.swift */; };
		017AD122259DDED100FA2B3F /* ISO8601DateFormatter+ContactDiary.swift in Sources */ = {isa = PBXBuildFile; fileRef = 017AD121259DDE6B00FA2B3F /* ISO8601DateFormatter+ContactDiary.swift */; };
		017AD13625A3238300FA2B3F /* iOS13TestCase.swift in Sources */ = {isa = PBXBuildFile; fileRef = 017AD13525A3235B00FA2B3F /* iOS13TestCase.swift */; };
		017AD14625A4546400FA2B3F /* UITableViewController+Enum.swift in Sources */ = {isa = PBXBuildFile; fileRef = 710ABB1E2475115500948792 /* UITableViewController+Enum.swift */; };
		017AD16525A4559300FA2B3F /* UITableView+Dequeue.swift in Sources */ = {isa = PBXBuildFile; fileRef = 514EE99A246D4C4C00DE4884 /* UITableView+Dequeue.swift */; };
		017AD17F25A5A30500FA2B3F /* DynamicHeader+ExposureDetection.swift in Sources */ = {isa = PBXBuildFile; fileRef = 017AD17E25A5A30500FA2B3F /* DynamicHeader+ExposureDetection.swift */; };
		017AD18725A5C70700FA2B3F /* DynamicCell+ExposureDetection.swift in Sources */ = {isa = PBXBuildFile; fileRef = 017AD18625A5C70700FA2B3F /* DynamicCell+ExposureDetection.swift */; };
		017AD18C25A5C70900FA2B3F /* ActiveTracing+ExposureDetection.swift in Sources */ = {isa = PBXBuildFile; fileRef = 017AD18B25A5C70900FA2B3F /* ActiveTracing+ExposureDetection.swift */; };
		0185DDDE25B77786001FBEA7 /* HomeStatisticsCellModelTests.swift in Sources */ = {isa = PBXBuildFile; fileRef = 0185DDDD25B77786001FBEA7 /* HomeStatisticsCellModelTests.swift */; };
		0190986A257E64A70065D050 /* DiaryOverviewTableViewController.swift in Sources */ = {isa = PBXBuildFile; fileRef = 01909845257E61350065D050 /* DiaryOverviewTableViewController.swift */; };
		01909874257E64BD0065D050 /* DiaryDayViewController.swift in Sources */ = {isa = PBXBuildFile; fileRef = 01909862257E63810065D050 /* DiaryDayViewController.swift */; };
		01909875257E64BD0065D050 /* DiaryAddAndEditEntryViewController.swift in Sources */ = {isa = PBXBuildFile; fileRef = 0190984C257E62C70065D050 /* DiaryAddAndEditEntryViewController.swift */; };
		01909876257E64BD0065D050 /* DiaryAddAndEditEntryViewModel.swift in Sources */ = {isa = PBXBuildFile; fileRef = 01909851257E62CB0065D050 /* DiaryAddAndEditEntryViewModel.swift */; };
		01909877257E64BD0065D050 /* DiaryEditEntriesViewController.swift in Sources */ = {isa = PBXBuildFile; fileRef = 01909834257E606C0065D050 /* DiaryEditEntriesViewController.swift */; };
		01909878257E64BD0065D050 /* DiaryEditEntriesViewModel.swift in Sources */ = {isa = PBXBuildFile; fileRef = 0190983C257E60760065D050 /* DiaryEditEntriesViewModel.swift */; };
		0190987D257E64C70065D050 /* DiaryCoordinator.swift in Sources */ = {isa = PBXBuildFile; fileRef = 0190982B257E5AF70065D050 /* DiaryCoordinator.swift */; };
		01909882257E675D0065D050 /* DiaryContactPerson.swift in Sources */ = {isa = PBXBuildFile; fileRef = 01909881257E675D0065D050 /* DiaryContactPerson.swift */; };
		01909888257E7B900065D050 /* ExposureSubmissionQRInfoViewController.swift in Sources */ = {isa = PBXBuildFile; fileRef = 01909886257E7B900065D050 /* ExposureSubmissionQRInfoViewController.swift */; };
		01909889257E7B900065D050 /* ExposureSubmissionQRInfoViewModel.swift in Sources */ = {isa = PBXBuildFile; fileRef = 01909887257E7B900065D050 /* ExposureSubmissionQRInfoViewModel.swift */; };
		0190B225255C423600CF4244 /* Date+Age.swift in Sources */ = {isa = PBXBuildFile; fileRef = 0190B224255C423600CF4244 /* Date+Age.swift */; };
		019BFC6C24C9901A0053973D /* sqlite3.c in Sources */ = {isa = PBXBuildFile; fileRef = 0DFCC2702484DC8400E2811D /* sqlite3.c */; settings = {COMPILER_FLAGS = "-w"; }; };
		019C9F0025894BAA00B26392 /* DiaryStoringProviding.swift in Sources */ = {isa = PBXBuildFile; fileRef = 019C9EFF25894BAA00B26392 /* DiaryStoringProviding.swift */; };
		019C9F1E25894CDD00B26392 /* DiaryOverviewViewModel.swift in Sources */ = {isa = PBXBuildFile; fileRef = 019C9F1D25894CDD00B26392 /* DiaryOverviewViewModel.swift */; };
		019C9F2D258951B700B26392 /* ContactPersonEncounter.swift in Sources */ = {isa = PBXBuildFile; fileRef = 019C9F2C258951B700B26392 /* ContactPersonEncounter.swift */; };
		019C9F32258951B900B26392 /* LocationVisit.swift in Sources */ = {isa = PBXBuildFile; fileRef = 019C9F31258951B900B26392 /* LocationVisit.swift */; };
		019C9F34258951BB00B26392 /* DiaryDay.swift in Sources */ = {isa = PBXBuildFile; fileRef = 019C9F33258951BB00B26392 /* DiaryDay.swift */; };
		019C9F39258951BD00B26392 /* DiaryEntryType.swift in Sources */ = {isa = PBXBuildFile; fileRef = 019C9F38258951BC00B26392 /* DiaryEntryType.swift */; };
		019C9F3B258951BE00B26392 /* DiaryEntry.swift in Sources */ = {isa = PBXBuildFile; fileRef = 019C9F3A258951BE00B26392 /* DiaryEntry.swift */; };
		019C9F40258951C000B26392 /* DiaryLocation.swift in Sources */ = {isa = PBXBuildFile; fileRef = 019C9F3F258951C000B26392 /* DiaryLocation.swift */; };
		01A1B442252DE57000841B63 /* ExposureSubmissionQRScannerViewModelTests.swift in Sources */ = {isa = PBXBuildFile; fileRef = 01A1B441252DE54600841B63 /* ExposureSubmissionQRScannerViewModelTests.swift */; };
		01A1B44A252DFD7800841B63 /* MetadataObject.swift in Sources */ = {isa = PBXBuildFile; fileRef = 01A1B449252DFD7700841B63 /* MetadataObject.swift */; };
		01A1B452252DFDC400841B63 /* FakeMetadataMachineReadableObject.swift in Sources */ = {isa = PBXBuildFile; fileRef = 01A1B451252DFD9400841B63 /* FakeMetadataMachineReadableObject.swift */; };
		01A1B45C252E077600841B63 /* TimeInterval+Convenience.swift in Sources */ = {isa = PBXBuildFile; fileRef = 015692E324B48C3F0033F35E /* TimeInterval+Convenience.swift */; };
		01A1B467252E19D000841B63 /* ExposureSubmissionCoordinatorModelTests.swift in Sources */ = {isa = PBXBuildFile; fileRef = 01A1B460252E17F900841B63 /* ExposureSubmissionCoordinatorModelTests.swift */; };
		01A2367A2519D1E80043D9F8 /* ExposureSubmissionWarnOthersViewModel.swift in Sources */ = {isa = PBXBuildFile; fileRef = 01A236792519D1E80043D9F8 /* ExposureSubmissionWarnOthersViewModel.swift */; };
		01A23685251A23740043D9F8 /* ExposureSubmissionQRInfoModelTests.swift in Sources */ = {isa = PBXBuildFile; fileRef = 01A23684251A22E90043D9F8 /* ExposureSubmissionQRInfoModelTests.swift */; };
		01A4DC6A25922EB4007D5794 /* HomeTextItemView.swift in Sources */ = {isa = PBXBuildFile; fileRef = 01A4DC6125922EB2007D5794 /* HomeTextItemView.swift */; };
		01A4DC6C25922EB4007D5794 /* HomeRiskTableViewCell.swift in Sources */ = {isa = PBXBuildFile; fileRef = 01A4DC5D25922EB2007D5794 /* HomeRiskTableViewCell.swift */; };
		01A4DC6D25922EB4007D5794 /* HomeLoadingItemView.swift in Sources */ = {isa = PBXBuildFile; fileRef = 01A4DC6725922EB3007D5794 /* HomeLoadingItemView.swift */; };
		01A4DC6E25922EB4007D5794 /* HomeImageItemView.swift in Sources */ = {isa = PBXBuildFile; fileRef = 01A4DC6625922EB3007D5794 /* HomeImageItemView.swift */; };
		01A4DC6F25922EB4007D5794 /* HomeListItemView.swift in Sources */ = {isa = PBXBuildFile; fileRef = 01A4DC6925922EB4007D5794 /* HomeListItemView.swift */; };
		01A4DC7025922EB4007D5794 /* HomeItemView.swift in Sources */ = {isa = PBXBuildFile; fileRef = 01A4DC6525922EB3007D5794 /* HomeItemView.swift */; };
		01A4DC7125922EB4007D5794 /* HomeThankYouTableViewCell.swift in Sources */ = {isa = PBXBuildFile; fileRef = 01A4DC5B25922EB1007D5794 /* HomeThankYouTableViewCell.swift */; };
		01A4DC9D259247AF007D5794 /* HomeRiskTableViewCell.xib in Resources */ = {isa = PBXBuildFile; fileRef = 01A4DC5925922EB1007D5794 /* HomeRiskTableViewCell.xib */; };
		01A4DCB125925121007D5794 /* HomeThankYouTableViewCell.xib in Resources */ = {isa = PBXBuildFile; fileRef = 01A4DC5A25922EB1007D5794 /* HomeThankYouTableViewCell.xib */; };
		01A4DCB6259264F9007D5794 /* HomeThankYouCellModel.swift in Sources */ = {isa = PBXBuildFile; fileRef = 01A4DCB5259264F9007D5794 /* HomeThankYouCellModel.swift */; };
		01A4DCDE2592692D007D5794 /* HomeImageItemView.xib in Resources */ = {isa = PBXBuildFile; fileRef = 01A4DC6325922EB3007D5794 /* HomeImageItemView.xib */; };
		01A4DCE225926931007D5794 /* HomeLoadingItemView.xib in Resources */ = {isa = PBXBuildFile; fileRef = 01A4DC6825922EB4007D5794 /* HomeLoadingItemView.xib */; };
		01A4DCE625926934007D5794 /* HomeTextItemView.xib in Resources */ = {isa = PBXBuildFile; fileRef = 01A4DC6225922EB3007D5794 /* HomeTextItemView.xib */; };
		01A4DCEA25926938007D5794 /* HomeListItemView.xib in Resources */ = {isa = PBXBuildFile; fileRef = 01A4DC6425922EB3007D5794 /* HomeListItemView.xib */; };
		01A4DCFE25926A66007D5794 /* HomeImageItemViewModel.swift in Sources */ = {isa = PBXBuildFile; fileRef = 01A4DCFD25926A66007D5794 /* HomeImageItemViewModel.swift */; };
		01A4DD0325926A6A007D5794 /* HomeTextItemViewModel.swift in Sources */ = {isa = PBXBuildFile; fileRef = 01A4DD0225926A6A007D5794 /* HomeTextItemViewModel.swift */; };
		01A4DD0825926A6E007D5794 /* HomeListItemViewModel.swift in Sources */ = {isa = PBXBuildFile; fileRef = 01A4DD0725926A6E007D5794 /* HomeListItemViewModel.swift */; };
		01A4DD0D25926A73007D5794 /* HomeLoadingItemViewModel.swift in Sources */ = {isa = PBXBuildFile; fileRef = 01A4DD0C25926A72007D5794 /* HomeLoadingItemViewModel.swift */; };
		01A4DD3825935AC1007D5794 /* CellPositionInSection.swift in Sources */ = {isa = PBXBuildFile; fileRef = 01A4DD3725935AC1007D5794 /* CellPositionInSection.swift */; };
		01A4DD4325935D1F007D5794 /* HomeRiskCellModel.swift in Sources */ = {isa = PBXBuildFile; fileRef = 01A4DD4225935D1F007D5794 /* HomeRiskCellModel.swift */; };
		01A6EFC7258BE9C20001D8C2 /* NotificationSettingsOnTableViewCell.xib in Resources */ = {isa = PBXBuildFile; fileRef = 01D02765258BD61600B6389A /* NotificationSettingsOnTableViewCell.xib */; };
		01A6EFCB258BE9C60001D8C2 /* NotificationSettingsOffTableViewCell.xib in Resources */ = {isa = PBXBuildFile; fileRef = 01A6EFB4258BD6270001D8C2 /* NotificationSettingsOffTableViewCell.xib */; };
		01A97DD12506768F00C07C37 /* DatePickerOptionViewModelTests.swift in Sources */ = {isa = PBXBuildFile; fileRef = 01A97DD02506767E00C07C37 /* DatePickerOptionViewModelTests.swift */; };
		01A97DD32506769F00C07C37 /* DatePickerDayViewModelTests.swift in Sources */ = {isa = PBXBuildFile; fileRef = 01A97DD22506769F00C07C37 /* DatePickerDayViewModelTests.swift */; };
		01B605C4258A30C70093DB8E /* DiaryOverviewViewModelTest.swift in Sources */ = {isa = PBXBuildFile; fileRef = 01B605C3258A181C0093DB8E /* DiaryOverviewViewModelTest.swift */; };
		01B605C9258A32F00093DB8E /* DiaryDayTest.swift in Sources */ = {isa = PBXBuildFile; fileRef = 01B605C8258A32930093DB8E /* DiaryDayTest.swift */; };
		01B605CE258A38330093DB8E /* DiaryEntryTest.swift in Sources */ = {isa = PBXBuildFile; fileRef = 01B605CD258A38330093DB8E /* DiaryEntryTest.swift */; };
		01B605D9258A49E70093DB8E /* DiaryLocationTest.swift in Sources */ = {isa = PBXBuildFile; fileRef = 01B605D8258A49E70093DB8E /* DiaryLocationTest.swift */; };
		01B605E7258A4A980093DB8E /* DiaryContactPersonTest.swift in Sources */ = {isa = PBXBuildFile; fileRef = 01B605E6258A4A980093DB8E /* DiaryContactPersonTest.swift */; };
		01B7232424F812500064C0EB /* DynamicTableViewOptionGroupCell.swift in Sources */ = {isa = PBXBuildFile; fileRef = 01B7232324F812500064C0EB /* DynamicTableViewOptionGroupCell.swift */; };
		01B7232724F812BC0064C0EB /* OptionGroupView.swift in Sources */ = {isa = PBXBuildFile; fileRef = 01B7232624F812BC0064C0EB /* OptionGroupView.swift */; };
		01B7232924F812DF0064C0EB /* OptionView.swift in Sources */ = {isa = PBXBuildFile; fileRef = 01B7232824F812DF0064C0EB /* OptionView.swift */; };
		01B7232B24F815B00064C0EB /* MultipleChoiceOptionView.swift in Sources */ = {isa = PBXBuildFile; fileRef = 01B7232A24F815B00064C0EB /* MultipleChoiceOptionView.swift */; };
		01B7232D24F8E0260064C0EB /* MultipleChoiceChoiceView.swift in Sources */ = {isa = PBXBuildFile; fileRef = 01B7232C24F8E0260064C0EB /* MultipleChoiceChoiceView.swift */; };
		01B7232F24FE4F080064C0EB /* OptionGroupViewModel.swift in Sources */ = {isa = PBXBuildFile; fileRef = 01B7232E24FE4F080064C0EB /* OptionGroupViewModel.swift */; };
		01B72B6525821CD200A3E3BC /* DiaryDayEmptyView.swift in Sources */ = {isa = PBXBuildFile; fileRef = 01B72B6425821CD200A3E3BC /* DiaryDayEmptyView.swift */; };
		01B72B6D25821D2800A3E3BC /* DiaryDayEmptyViewModel.swift in Sources */ = {isa = PBXBuildFile; fileRef = 01B72B6C25821D2800A3E3BC /* DiaryDayEmptyViewModel.swift */; };
		01B72BA6258360FF00A3E3BC /* DiaryDayEmptyViewModelTest.swift in Sources */ = {isa = PBXBuildFile; fileRef = 01B72BA5258360CD00A3E3BC /* DiaryDayEmptyViewModelTest.swift */; };
		01B72BC02583875600A3E3BC /* DiaryDayViewModelTest.swift in Sources */ = {isa = PBXBuildFile; fileRef = 01B72BBF2583875600A3E3BC /* DiaryDayViewModelTest.swift */; };
		01B72BF22583B51C00A3E3BC /* DiaryEditEntriesTableViewCell.swift in Sources */ = {isa = PBXBuildFile; fileRef = 01B72BEE2583B51C00A3E3BC /* DiaryEditEntriesTableViewCell.swift */; };
		01B72BFF2583B57300A3E3BC /* DiaryEditEntriesTableViewCell.xib in Resources */ = {isa = PBXBuildFile; fileRef = 01B72BF02583B51C00A3E3BC /* DiaryEditEntriesTableViewCell.xib */; };
		01B72C032583B71100A3E3BC /* DiaryEditEntriesViewController.xib in Resources */ = {isa = PBXBuildFile; fileRef = 01B72BDC2583AB1400A3E3BC /* DiaryEditEntriesViewController.xib */; };
		01B72C0B25875BC300A3E3BC /* DiaryDayAddCellModel.swift in Sources */ = {isa = PBXBuildFile; fileRef = 01B72C0A25875BC300A3E3BC /* DiaryDayAddCellModel.swift */; };
		01C2D43E2501225100FB23BF /* MockExposureSubmissionService.swift in Sources */ = {isa = PBXBuildFile; fileRef = A3284256248E7431006B1F09 /* MockExposureSubmissionService.swift */; };
		01C2D4432501260D00FB23BF /* OptionGroupViewModelTests.swift in Sources */ = {isa = PBXBuildFile; fileRef = 01C2D440250124E600FB23BF /* OptionGroupViewModelTests.swift */; };
		01C6ABF42527273E0052814D /* String+Insertion.swift in Sources */ = {isa = PBXBuildFile; fileRef = 01C6ABF32527273D0052814D /* String+Insertion.swift */; };
		01C6AC0E252B1E990052814D /* ExposureSubmissionQRScannerViewModel.swift in Sources */ = {isa = PBXBuildFile; fileRef = 01C6AC0D252B1E980052814D /* ExposureSubmissionQRScannerViewModel.swift */; };
		01C6AC21252B21DF0052814D /* ExposureSubmissionQRScannerViewController.xib in Resources */ = {isa = PBXBuildFile; fileRef = 01C6AC20252B21DF0052814D /* ExposureSubmissionQRScannerViewController.xib */; };
		01C6AC26252B23D70052814D /* ExposureSubmissionQRScannerFocusView.swift in Sources */ = {isa = PBXBuildFile; fileRef = 01C6AC25252B23D70052814D /* ExposureSubmissionQRScannerFocusView.swift */; };
		01C6AC32252B29C00052814D /* QRScannerError.swift in Sources */ = {isa = PBXBuildFile; fileRef = 01C6AC31252B29C00052814D /* QRScannerError.swift */; };
		01C6AC3A252B2A500052814D /* UIImage+Color.swift in Sources */ = {isa = PBXBuildFile; fileRef = 01C6AC39252B2A500052814D /* UIImage+Color.swift */; };
		01C7665E25024A09002C9A5C /* DatePickerOptionView.swift in Sources */ = {isa = PBXBuildFile; fileRef = 01C7665D25024A09002C9A5C /* DatePickerOptionView.swift */; };
		01CF95DD253083B2007B72F7 /* CodableExposureDetectionSummary+Helpers.swift in Sources */ = {isa = PBXBuildFile; fileRef = 01CF95DC25308346007B72F7 /* CodableExposureDetectionSummary+Helpers.swift */; };
		01D02626258A769200B6389A /* HTTPURLResponse+Header.swift in Sources */ = {isa = PBXBuildFile; fileRef = 01D02625258A769200B6389A /* HTTPURLResponse+Header.swift */; };
		01D0262E258A791C00B6389A /* OnboardingInfoViewController.xib in Resources */ = {isa = PBXBuildFile; fileRef = 01D0262D258A791C00B6389A /* OnboardingInfoViewController.xib */; };
		01D02667258B750800B6389A /* ExposureDetectionViewController.xib in Resources */ = {isa = PBXBuildFile; fileRef = 01D02666258B750800B6389A /* ExposureDetectionViewController.xib */; };
		01D02688258B9CB200B6389A /* ExposureDetectionHeaderCell.xib in Resources */ = {isa = PBXBuildFile; fileRef = 01D02687258B9CB200B6389A /* ExposureDetectionHeaderCell.xib */; };
		01D0268D258B9CF800B6389A /* ExposureDetectionRiskCell.xib in Resources */ = {isa = PBXBuildFile; fileRef = 01D0268C258B9CF800B6389A /* ExposureDetectionRiskCell.xib */; };
		01D02692258BA0AD00B6389A /* ExposureDetectionLongGuideCell.xib in Resources */ = {isa = PBXBuildFile; fileRef = 01D02691258BA0AD00B6389A /* ExposureDetectionLongGuideCell.xib */; };
		01D02697258BA0E000B6389A /* ExposureDetectionLoadingCell.xib in Resources */ = {isa = PBXBuildFile; fileRef = 01D02696258BA0E000B6389A /* ExposureDetectionLoadingCell.xib */; };
		01D026A5258BA20E00B6389A /* ExposureDetectionHotlineCell.xib in Resources */ = {isa = PBXBuildFile; fileRef = 01D026A4258BA20E00B6389A /* ExposureDetectionHotlineCell.xib */; };
		01D026BF258BACCE00B6389A /* ExposureDetectionGuideCell.xib in Resources */ = {isa = PBXBuildFile; fileRef = 01D026AB258BA2FA00B6389A /* ExposureDetectionGuideCell.xib */; };
		01D026C0258BACCE00B6389A /* ExposureDetectionRiskTextCell.xib in Resources */ = {isa = PBXBuildFile; fileRef = 01D026AA258BA2F900B6389A /* ExposureDetectionRiskTextCell.xib */; };
		01D026C1258BACCE00B6389A /* ExposureDetectionRiskRefreshCell.xib in Resources */ = {isa = PBXBuildFile; fileRef = 01D026A9258BA2F600B6389A /* ExposureDetectionRiskRefreshCell.xib */; };
		01D026C2258BACCE00B6389A /* ExposureDetectionLinkCell.xib in Resources */ = {isa = PBXBuildFile; fileRef = 01D026AC258BA2FD00B6389A /* ExposureDetectionLinkCell.xib */; };
		01D02703258BBCC700B6389A /* ActionTableViewCell.xib in Resources */ = {isa = PBXBuildFile; fileRef = 01D026E9258BB6DF00B6389A /* ActionTableViewCell.xib */; };
		01D02704258BBCC700B6389A /* DescriptionTableViewCell.xib in Resources */ = {isa = PBXBuildFile; fileRef = 01D026E8258BB6DD00B6389A /* DescriptionTableViewCell.xib */; };
		01D02705258BBCC700B6389A /* EuTracingTableViewCell.xib in Resources */ = {isa = PBXBuildFile; fileRef = 01D026ED258BB70100B6389A /* EuTracingTableViewCell.xib */; };
		01D02706258BBCC700B6389A /* TracingHistoryTableViewCell.xib in Resources */ = {isa = PBXBuildFile; fileRef = 01D026DC258BB6CC00B6389A /* TracingHistoryTableViewCell.xib */; };
		01D02707258BBCC700B6389A /* ImageTableViewCell.xib in Resources */ = {isa = PBXBuildFile; fileRef = 01D026E3258BB6D800B6389A /* ImageTableViewCell.xib */; };
		01D02708258BBCC700B6389A /* ActionDetailTableViewCell.xib in Resources */ = {isa = PBXBuildFile; fileRef = 01D026E7258BB6DB00B6389A /* ActionDetailTableViewCell.xib */; };
		01D02710258BC17500B6389A /* InviteFriendsViewController.xib in Resources */ = {isa = PBXBuildFile; fileRef = 01D0270F258BC17500B6389A /* InviteFriendsViewController.xib */; };
		01D0271B258BC78100B6389A /* SettingsCoordinator.swift in Sources */ = {isa = PBXBuildFile; fileRef = 01D0271A258BC78100B6389A /* SettingsCoordinator.swift */; };
		01D0272E258BD2B100B6389A /* BackgroundAppRefreshViewController.xib in Resources */ = {isa = PBXBuildFile; fileRef = 01D0272D258BD2B100B6389A /* BackgroundAppRefreshViewController.xib */; };
		01D02733258BD36800B6389A /* MainSettingsCell.xib in Resources */ = {isa = PBXBuildFile; fileRef = 01D02732258BD36800B6389A /* MainSettingsCell.xib */; };
		01D02759258BD55A00B6389A /* NotificationSettingsViewController.xib in Resources */ = {isa = PBXBuildFile; fileRef = 01D0274B258BD42800B6389A /* NotificationSettingsViewController.xib */; };
		01D0275D258BD56F00B6389A /* SettingsLabelCell.xib in Resources */ = {isa = PBXBuildFile; fileRef = 01D0273A258BD38500B6389A /* SettingsLabelCell.xib */; };
		01D02761258BD58600B6389A /* ResetViewController.xib in Resources */ = {isa = PBXBuildFile; fileRef = 01D0274C258BD42B00B6389A /* ResetViewController.xib */; };
		01D16C5E24ED69CA007DB387 /* BackgroundAppRefreshViewModelTests.swift in Sources */ = {isa = PBXBuildFile; fileRef = 01D16C5D24ED69CA007DB387 /* BackgroundAppRefreshViewModelTests.swift */; };
		01D16C6024ED6D9A007DB387 /* MockBackgroundRefreshStatusProvider.swift in Sources */ = {isa = PBXBuildFile; fileRef = 01D16C5F24ED6D9A007DB387 /* MockBackgroundRefreshStatusProvider.swift */; };
		01D16C6224ED6DB3007DB387 /* MockLowPowerModeStatusProvider.swift in Sources */ = {isa = PBXBuildFile; fileRef = 01D16C6124ED6DB3007DB387 /* MockLowPowerModeStatusProvider.swift */; };
		01D3078A2562B03C00ADB67B /* RiskState.swift in Sources */ = {isa = PBXBuildFile; fileRef = 01D307892562B03B00ADB67B /* RiskState.swift */; };
		01D6948B25026EC000B45BEA /* DatePickerOptionViewModel.swift in Sources */ = {isa = PBXBuildFile; fileRef = 01D6948A25026EC000B45BEA /* DatePickerOptionViewModel.swift */; };
		01D6948D2502717F00B45BEA /* DatePickerDayView.swift in Sources */ = {isa = PBXBuildFile; fileRef = 01D6948C2502717F00B45BEA /* DatePickerDayView.swift */; };
		01D6948F2502729000B45BEA /* DatePickerDay.swift in Sources */ = {isa = PBXBuildFile; fileRef = 01D6948E2502729000B45BEA /* DatePickerDay.swift */; };
		01D69491250272CE00B45BEA /* DatePickerDayViewModel.swift in Sources */ = {isa = PBXBuildFile; fileRef = 01D69490250272CE00B45BEA /* DatePickerDayViewModel.swift */; };
		01DB708525068167008F7244 /* Calendar+GregorianLocale.swift in Sources */ = {isa = PBXBuildFile; fileRef = 01DB708425068167008F7244 /* Calendar+GregorianLocale.swift */; };
		01E4298E251DCDC90057FCBE /* Localizable.legal.strings in Resources */ = {isa = PBXBuildFile; fileRef = 01E42990251DCDC90057FCBE /* Localizable.legal.strings */; };
		01EA172D2590C2EC00E98E02 /* MockDiaryStore.swift in Sources */ = {isa = PBXBuildFile; fileRef = 019C9F0725894BE900B26392 /* MockDiaryStore.swift */; };
		01EA17472590D3DA00E98E02 /* MockTestStore.swift in Sources */ = {isa = PBXBuildFile; fileRef = B15382E3248273DC0010F007 /* MockTestStore.swift */; };
		01EA17622590EAAF00E98E02 /* HomeTableViewController.swift in Sources */ = {isa = PBXBuildFile; fileRef = 01EA17612590EAAF00E98E02 /* HomeTableViewController.swift */; };
		01EA176A2590EF4F00E98E02 /* HomeTableViewModel.swift in Sources */ = {isa = PBXBuildFile; fileRef = 01EA17692590EF4E00E98E02 /* HomeTableViewModel.swift */; };
		01EA17902590F03600E98E02 /* HomeInfoTableViewCell.swift in Sources */ = {isa = PBXBuildFile; fileRef = 01EA17762590F03100E98E02 /* HomeInfoTableViewCell.swift */; };
		01EA17932590F03600E98E02 /* HomeExposureLoggingTableViewCell.swift in Sources */ = {isa = PBXBuildFile; fileRef = 01EA17722590F03000E98E02 /* HomeExposureLoggingTableViewCell.swift */; };
		01EA17972590F03600E98E02 /* HomeCardView.swift in Sources */ = {isa = PBXBuildFile; fileRef = 01EA17712590F03000E98E02 /* HomeCardView.swift */; };
		01EA17BB2591344F00E98E02 /* HomeExposureLoggingTableViewCell.xib in Resources */ = {isa = PBXBuildFile; fileRef = 01EA17752590F03100E98E02 /* HomeExposureLoggingTableViewCell.xib */; };
		01EA17C92591353200E98E02 /* HomeExposureLoggingCellModel.swift in Sources */ = {isa = PBXBuildFile; fileRef = 01EA17C82591353200E98E02 /* HomeExposureLoggingCellModel.swift */; };
		01EA17E52591399200E98E02 /* HomeInfoCellModel.swift in Sources */ = {isa = PBXBuildFile; fileRef = 01EA17E42591399200E98E02 /* HomeInfoCellModel.swift */; };
		01EA17EF259139B900E98E02 /* HomeInfoTableViewCell.xib in Resources */ = {isa = PBXBuildFile; fileRef = 01EA17732590F03000E98E02 /* HomeInfoTableViewCell.xib */; };
		01EA17FE259217B100E98E02 /* HomeState.swift in Sources */ = {isa = PBXBuildFile; fileRef = 01EA17FD259217B100E98E02 /* HomeState.swift */; };
		01EBC9BE25B706AF0003496F /* HomeStatisticsCardViewModelTests.swift in Sources */ = {isa = PBXBuildFile; fileRef = 01EBC9A525B6002C0003496F /* HomeStatisticsCardViewModelTests.swift */; };
		01EBC9C325B70C310003496F /* SAP_Internal_Stats_Statistics+SupportedIDsTests.swift in Sources */ = {isa = PBXBuildFile; fileRef = 01EBC9C225B70C310003496F /* SAP_Internal_Stats_Statistics+SupportedIDsTests.swift */; };
		01F2A543257FB90200DA96A6 /* CloseBarButtonItem.swift in Sources */ = {isa = PBXBuildFile; fileRef = 01F2A542257FB90200DA96A6 /* CloseBarButtonItem.swift */; };
		01F2A563257FC7D200DA96A6 /* DiaryOverviewDayTableViewCell.swift in Sources */ = {isa = PBXBuildFile; fileRef = 01F2A561257FC7D200DA96A6 /* DiaryOverviewDayTableViewCell.swift */; };
		01F2A564257FC7D200DA96A6 /* DiaryOverviewDayTableViewCell.xib in Resources */ = {isa = PBXBuildFile; fileRef = 01F2A562257FC7D200DA96A6 /* DiaryOverviewDayTableViewCell.xib */; };
		01F2A58125803AA500DA96A6 /* DiaryOverviewDescriptionTableViewCell.swift in Sources */ = {isa = PBXBuildFile; fileRef = 01F2A57F25803AA500DA96A6 /* DiaryOverviewDescriptionTableViewCell.swift */; };
		01F2A59725803D2600DA96A6 /* DiaryOverviewDescriptionTableViewCell.xib in Resources */ = {isa = PBXBuildFile; fileRef = 01F2A58025803AA500DA96A6 /* DiaryOverviewDescriptionTableViewCell.xib */; };
		01F2A5B92581181A00DA96A6 /* DiaryDayAddTableViewCell.swift in Sources */ = {isa = PBXBuildFile; fileRef = 01F2A5B72581181A00DA96A6 /* DiaryDayAddTableViewCell.swift */; };
		01F2A5BA2581181A00DA96A6 /* DiaryDayAddTableViewCell.xib in Resources */ = {isa = PBXBuildFile; fileRef = 01F2A5B82581181A00DA96A6 /* DiaryDayAddTableViewCell.xib */; };
		01F2A5C32581183800DA96A6 /* DiaryDayEntryTableViewCell.swift in Sources */ = {isa = PBXBuildFile; fileRef = 01F2A5C12581183800DA96A6 /* DiaryDayEntryTableViewCell.swift */; };
		01F2A5C42581183800DA96A6 /* DiaryDayEntryTableViewCell.xib in Resources */ = {isa = PBXBuildFile; fileRef = 01F2A5C22581183800DA96A6 /* DiaryDayEntryTableViewCell.xib */; };
		01F2A5D5258208C500DA96A6 /* DiaryDayViewController.xib in Resources */ = {isa = PBXBuildFile; fileRef = 01F2A5D4258208C500DA96A6 /* DiaryDayViewController.xib */; };
		01F2A5DD25820EE700DA96A6 /* DiaryDayViewModel.swift in Sources */ = {isa = PBXBuildFile; fileRef = 01F2A5DC25820EE700DA96A6 /* DiaryDayViewModel.swift */; };
		01F52F8A2550679600997A26 /* RiskCalculationExposureWindow.swift in Sources */ = {isa = PBXBuildFile; fileRef = 01F52F892550679600997A26 /* RiskCalculationExposureWindow.swift */; };
		01F52F92255067A000997A26 /* RiskCalculationError.swift in Sources */ = {isa = PBXBuildFile; fileRef = 01F52F91255067A000997A26 /* RiskCalculationError.swift */; };
		01F52FF42552DB9600997A26 /* DMAppConfigurationViewController.swift in Sources */ = {isa = PBXBuildFile; fileRef = 01F52FF32552DB9600997A26 /* DMAppConfigurationViewController.swift */; };
		01F52FFC2552E6F600997A26 /* ENARangeTest.swift in Sources */ = {isa = PBXBuildFile; fileRef = 01F52FFB2552E6F600997A26 /* ENARangeTest.swift */; };
		01F5F7222487B9C000229720 /* AppInformationViewController.swift in Sources */ = {isa = PBXBuildFile; fileRef = 01F5F7212487B9C000229720 /* AppInformationViewController.swift */; };
		0D5611B4247F852C00B5B094 /* SQLiteKeyValueStore.swift in Sources */ = {isa = PBXBuildFile; fileRef = 0D5611B3247F852C00B5B094 /* SQLiteKeyValueStore.swift */; };
		0DD260FF248D549B007C3B2C /* KeychainHelper.swift in Sources */ = {isa = PBXBuildFile; fileRef = 0DD260FE248D549B007C3B2C /* KeychainHelper.swift */; };
		0DF6BB97248AD616007E8B0C /* AppUpdateCheckHelper.swift in Sources */ = {isa = PBXBuildFile; fileRef = 0DF6BB96248AD616007E8B0C /* AppUpdateCheckHelper.swift */; };
		0DF6BB9D248AE232007E8B0C /* AppUpdateCheckerHelperTests.swift in Sources */ = {isa = PBXBuildFile; fileRef = 0DF6BB9C248AE232007E8B0C /* AppUpdateCheckerHelperTests.swift */; };
		1309194F247972C40066E329 /* PrivacyProtectionViewController.swift in Sources */ = {isa = PBXBuildFile; fileRef = 1309194E247972C40066E329 /* PrivacyProtectionViewController.swift */; };
		130CB19C246D92F800ADE602 /* ENAUITestsOnboarding.swift in Sources */ = {isa = PBXBuildFile; fileRef = 130CB19B246D92F800ADE602 /* ENAUITestsOnboarding.swift */; };
		13156CFD248C19D000AFC472 /* usage.html in Resources */ = {isa = PBXBuildFile; fileRef = 13156CFF248C19D000AFC472 /* usage.html */; };
		134F0DBC247578FF00D88934 /* ENAUITestsHome.swift in Sources */ = {isa = PBXBuildFile; fileRef = 134F0DB9247578FF00D88934 /* ENAUITestsHome.swift */; };
		134F0DBD247578FF00D88934 /* ENAUITests-Extensions.swift in Sources */ = {isa = PBXBuildFile; fileRef = 134F0DBA247578FF00D88934 /* ENAUITests-Extensions.swift */; };
		134F0F2C2475793400D88934 /* SnapshotHelper.swift in Sources */ = {isa = PBXBuildFile; fileRef = 134F0F2B2475793400D88934 /* SnapshotHelper.swift */; };
		13722044247AEEAD00152764 /* UNNotificationCenter+Extension.swift in Sources */ = {isa = PBXBuildFile; fileRef = 13722043247AEEAD00152764 /* UNNotificationCenter+Extension.swift */; };
		137846492488027600A50AB8 /* OnboardingInfoViewController+Extension.swift in Sources */ = {isa = PBXBuildFile; fileRef = 137846482488027500A50AB8 /* OnboardingInfoViewController+Extension.swift */; };
		138910C5247A909000D739F6 /* ENATaskScheduler.swift in Sources */ = {isa = PBXBuildFile; fileRef = 138910C4247A909000D739F6 /* ENATaskScheduler.swift */; };
		13E50469248E3CD20086641C /* ENAUITestsAppInformation.swift in Sources */ = {isa = PBXBuildFile; fileRef = 13E50468248E3CD20086641C /* ENAUITestsAppInformation.swift */; };
		13E5046B248E3DF30086641C /* AppStrings.swift in Sources */ = {isa = PBXBuildFile; fileRef = CD99A3C92461A47C00BF12AF /* AppStrings.swift */; };
		13E5046C248E434B0086641C /* Localizable.strings in Resources */ = {isa = PBXBuildFile; fileRef = EE70C23A245B09E900AC9B2F /* Localizable.strings */; };
		13E5046D248E434B0086641C /* Localizable.stringsdict in Resources */ = {isa = PBXBuildFile; fileRef = EE92A340245D96DA006B97B0 /* Localizable.stringsdict */; };
		2E67C3D525BAFFC8008C6C90 /* DiaryExportItem.swift in Sources */ = {isa = PBXBuildFile; fileRef = 2E67C3D425BAFFC8008C6C90 /* DiaryExportItem.swift */; };
		2F26CE2E248B9C4F00BE30EE /* UIViewController+BackButton.swift in Sources */ = {isa = PBXBuildFile; fileRef = 2F26CE2D248B9C4F00BE30EE /* UIViewController+BackButton.swift */; };
		2F3218D0248063E300A7AC0A /* UIView+Convenience.swift in Sources */ = {isa = PBXBuildFile; fileRef = 2F3218CF248063E300A7AC0A /* UIView+Convenience.swift */; };
		2F3D95372518BCD1002B2C81 /* EUSettingsViewController.swift in Sources */ = {isa = PBXBuildFile; fileRef = 2F3D95362518BCD1002B2C81 /* EUSettingsViewController.swift */; };
		2F3D953C2518BCE9002B2C81 /* EUSettingsViewModel.swift in Sources */ = {isa = PBXBuildFile; fileRef = 2F3D953B2518BCE9002B2C81 /* EUSettingsViewModel.swift */; };
		2F80CFDB247EDDB3000F06AF /* ExposureSubmissionHotlineViewController.swift in Sources */ = {isa = PBXBuildFile; fileRef = 2F80CFDA247EDDB3000F06AF /* ExposureSubmissionHotlineViewController.swift */; };
		2F96739B24AB70FA008E3147 /* ExposureSubmissionParsable.swift in Sources */ = {isa = PBXBuildFile; fileRef = 2F96739A24AB70FA008E3147 /* ExposureSubmissionParsable.swift */; };
		2FA968CE24D8560B008EE367 /* String+Random.swift in Sources */ = {isa = PBXBuildFile; fileRef = 2FA968CD24D8560B008EE367 /* String+Random.swift */; };
		2FA9E39324D2F2920030561C /* ExposureSubmission+TestResult.swift in Sources */ = {isa = PBXBuildFile; fileRef = 2FA9E39224D2F2920030561C /* ExposureSubmission+TestResult.swift */; };
		2FA9E39524D2F2B00030561C /* ExposureSubmission+DeviceRegistrationKey.swift in Sources */ = {isa = PBXBuildFile; fileRef = 2FA9E39424D2F2B00030561C /* ExposureSubmission+DeviceRegistrationKey.swift */; };
		2FA9E39724D2F3C70030561C /* ExposureSubmissionError.swift in Sources */ = {isa = PBXBuildFile; fileRef = 2FA9E39624D2F3C60030561C /* ExposureSubmissionError.swift */; };
		2FA9E39924D2F4350030561C /* ExposureSubmission+ErrorParsing.swift in Sources */ = {isa = PBXBuildFile; fileRef = 2FA9E39824D2F4350030561C /* ExposureSubmission+ErrorParsing.swift */; };
		2FA9E39B24D2F4A10030561C /* ExposureSubmissionService+Protocol.swift in Sources */ = {isa = PBXBuildFile; fileRef = 2FA9E39A24D2F4A10030561C /* ExposureSubmissionService+Protocol.swift */; };
		2FC0356F24B342FA00E234AC /* UIViewcontroller+AlertTest.swift in Sources */ = {isa = PBXBuildFile; fileRef = 2FC0356E24B342FA00E234AC /* UIViewcontroller+AlertTest.swift */; };
		2FC0357124B5B70700E234AC /* Error+FAQUrl.swift in Sources */ = {isa = PBXBuildFile; fileRef = 2FC0357024B5B70700E234AC /* Error+FAQUrl.swift */; };
		2FC951FE24DC23B9008D39F4 /* DMConfigurationCell.swift in Sources */ = {isa = PBXBuildFile; fileRef = 2FC951FD24DC23B9008D39F4 /* DMConfigurationCell.swift */; };
		2FD473BF251E0ECE000DCA40 /* EUSettingsViewControllerTests.swift in Sources */ = {isa = PBXBuildFile; fileRef = 2FD473BE251E0ECE000DCA40 /* EUSettingsViewControllerTests.swift */; };
		2FD881CC2490F65C00BEC8FC /* ExposureSubmissionHotlineViewControllerTest.swift in Sources */ = {isa = PBXBuildFile; fileRef = 2FD881CB2490F65C00BEC8FC /* ExposureSubmissionHotlineViewControllerTest.swift */; };
		2FD881CE249115E700BEC8FC /* ExposureSubmissionNavigationControllerTest.swift in Sources */ = {isa = PBXBuildFile; fileRef = 2FD881CD249115E700BEC8FC /* ExposureSubmissionNavigationControllerTest.swift */; };
		2FE15A3C249B8C0B0077BD8D /* AccessibilityIdentifiers.swift in Sources */ = {isa = PBXBuildFile; fileRef = 2FE15A3B249B8C0B0077BD8D /* AccessibilityIdentifiers.swift */; };
		2FF1D62E2487850200381FFB /* NSMutableAttributedString+Generation.swift in Sources */ = {isa = PBXBuildFile; fileRef = 2FF1D62D2487850200381FFB /* NSMutableAttributedString+Generation.swift */; };
		2FF1D63024880FCF00381FFB /* DynamicTableViewRoundedCell.swift in Sources */ = {isa = PBXBuildFile; fileRef = 2FF1D62F24880FCF00381FFB /* DynamicTableViewRoundedCell.swift */; };
		3466A3F125CC3DCB002CC49D /* RiskExposureMetadata.swift in Sources */ = {isa = PBXBuildFile; fileRef = 3466A3F025CC3DCB002CC49D /* RiskExposureMetadata.swift */; };
		3466A3F725CD53EB002CC49D /* UserMetadata.swift in Sources */ = {isa = PBXBuildFile; fileRef = 3466A3F625CD53EB002CC49D /* UserMetadata.swift */; };
		3466A3FC25CD5B90002CC49D /* AgeGroup.swift in Sources */ = {isa = PBXBuildFile; fileRef = 3466A3FB25CD5B90002CC49D /* AgeGroup.swift */; };
		3466A40A25D19813002CC49D /* RiskExposureMetadataTests.swift in Sources */ = {isa = PBXBuildFile; fileRef = 3466A40925D19813002CC49D /* RiskExposureMetadataTests.swift */; };
		3466A41E25D1A20C002CC49D /* UserMetadataTests.swift in Sources */ = {isa = PBXBuildFile; fileRef = 3466A41D25D1A20C002CC49D /* UserMetadataTests.swift */; };
		3466A43925D1FD5C002CC49D /* District.swift in Sources */ = {isa = PBXBuildFile; fileRef = 3466A43825D1FD5C002CC49D /* District.swift */; };
		3518DD6525BA2D060090A26B /* NotificationManager.swift in Sources */ = {isa = PBXBuildFile; fileRef = 3518DD6425BA2D060090A26B /* NotificationManager.swift */; };
		351E6306256BEC8D00D89B29 /* LabeledCountriesView.swift in Sources */ = {isa = PBXBuildFile; fileRef = 351E6305256BEC8D00D89B29 /* LabeledCountriesView.swift */; };
		351E630C256C5B9C00D89B29 /* LabeledCountriesCell.swift in Sources */ = {isa = PBXBuildFile; fileRef = 351E630A256C5B9C00D89B29 /* LabeledCountriesCell.swift */; };
		351E630D256C5B9C00D89B29 /* LabeledCountriesCell.xib in Resources */ = {isa = PBXBuildFile; fileRef = 351E630B256C5B9C00D89B29 /* LabeledCountriesCell.xib */; };
		3523F8A82570F819004B0424 /* NSAttributedString+BulletPoint.swift in Sources */ = {isa = PBXBuildFile; fileRef = 3523F8A72570F819004B0424 /* NSAttributedString+BulletPoint.swift */; };
		352DEA6F25B08966006751D1 /* StatisticsProviderTests.swift in Sources */ = {isa = PBXBuildFile; fileRef = 352DEA6E25B08966006751D1 /* StatisticsProviderTests.swift */; };
		352E0F19255D537C00DC3E20 /* AppConfiguration+Validation.swift in Sources */ = {isa = PBXBuildFile; fileRef = 352E0F18255D537C00DC3E20 /* AppConfiguration+Validation.swift */; };
		352F25A824EFCBDE00ACDFF3 /* ServerEnvironment.swift in Sources */ = {isa = PBXBuildFile; fileRef = 352F25A724EFCBDE00ACDFF3 /* ServerEnvironment.swift */; };
		35327FF6256D4CE600C36A44 /* UIStackView+prune.swift in Sources */ = {isa = PBXBuildFile; fileRef = 35327FF5256D4CE600C36A44 /* UIStackView+prune.swift */; };
		353412CC2525EE4A0086D15C /* Globals.swift in Sources */ = {isa = PBXBuildFile; fileRef = 353412CB2525EE4A0086D15C /* Globals.swift */; };
		35358DD425A23169004FD0CB /* HTTPClientCertificatePinningTests.swift in Sources */ = {isa = PBXBuildFile; fileRef = 35358DD325A23169004FD0CB /* HTTPClientCertificatePinningTests.swift */; };
		3539DAD1252B353C00489B1A /* CachedAppConfigurationMock.swift in Sources */ = {isa = PBXBuildFile; fileRef = 3539DAD0252B353C00489B1A /* CachedAppConfigurationMock.swift */; };
		3544182925AF7B5200B11056 /* app_features.pb.swift in Sources */ = {isa = PBXBuildFile; fileRef = 3544182825AF7B5200B11056 /* app_features.pb.swift */; };
		354BB49A25B07DB000FBCFEE /* StatisticsProviding.swift in Sources */ = {isa = PBXBuildFile; fileRef = 354BB49925B07DB000FBCFEE /* StatisticsProviding.swift */; };
		354E305924EFF26E00526C9F /* Country.swift in Sources */ = {isa = PBXBuildFile; fileRef = 354E305824EFF26E00526C9F /* Country.swift */; };
		356153AD257FA8A300F6CD4D /* AccessibilityIdentifiers.swift in Sources */ = {isa = PBXBuildFile; fileRef = 2FE15A3B249B8C0B0077BD8D /* AccessibilityIdentifiers.swift */; };
		356FBF49255EC27A00959346 /* CacheAppConfigMockTests.swift in Sources */ = {isa = PBXBuildFile; fileRef = 356FBF48255EC27A00959346 /* CacheAppConfigMockTests.swift */; };
		357B1858255A7F5C00584548 /* AppConfig+CacheInvalidation.swift in Sources */ = {isa = PBXBuildFile; fileRef = 357B1857255A7F5C00584548 /* AppConfig+CacheInvalidation.swift */; };
		3598D99A24FE280700483F1F /* CountryTests.swift in Sources */ = {isa = PBXBuildFile; fileRef = 3598D99924FE280700483F1F /* CountryTests.swift */; };
		35A7F081250A7CF8005E6C33 /* KeychainHelperTests.swift in Sources */ = {isa = PBXBuildFile; fileRef = 35A7F080250A7CF8005E6C33 /* KeychainHelperTests.swift */; };
		35AA4AF4259B40FC00D32306 /* CryptoFallbackTests.swift in Sources */ = {isa = PBXBuildFile; fileRef = 35AA4AF3259B40FC00D32306 /* CryptoFallbackTests.swift */; };
		35B2FAAA25B9CE8F009ABC8E /* main.swift in Sources */ = {isa = PBXBuildFile; fileRef = 35B2FAA925B9CE8F009ABC8E /* main.swift */; };
		35B2FABA25B9D3F3009ABC8E /* ENATaskExecutionDelegate.swift in Sources */ = {isa = PBXBuildFile; fileRef = 35B2FAB925B9D3F3009ABC8E /* ENATaskExecutionDelegate.swift */; };
		35BE8598251CE495005C2FD0 /* CachingHTTPClient.swift in Sources */ = {isa = PBXBuildFile; fileRef = 35BE8597251CE495005C2FD0 /* CachingHTTPClient.swift */; };
		35C701EC2556BCB9008AEA91 /* Migration1To2.swift in Sources */ = {isa = PBXBuildFile; fileRef = 35C701EB2556BCB9008AEA91 /* Migration1To2.swift */; };
		35C701F82556C01F008AEA91 /* Migration1To2Tests.swift in Sources */ = {isa = PBXBuildFile; fileRef = 35C701F32556C016008AEA91 /* Migration1To2Tests.swift */; };
		35D16DDE2567FB980069AD1B /* DynamicLegalCell.swift in Sources */ = {isa = PBXBuildFile; fileRef = 35D16DDC2567FB980069AD1B /* DynamicLegalCell.swift */; };
		35D16DDF2567FB980069AD1B /* DynamicLegalCell.xib in Resources */ = {isa = PBXBuildFile; fileRef = 35D16DDD2567FB980069AD1B /* DynamicLegalCell.xib */; };
		35E121A925B1CFB00098D754 /* StatisticsProvider.swift in Sources */ = {isa = PBXBuildFile; fileRef = 35E121A825B1CFB00098D754 /* StatisticsProvider.swift */; };
		35E121B925B23D060098D754 /* StatisticsMetadata.swift in Sources */ = {isa = PBXBuildFile; fileRef = 35E121B825B23D060098D754 /* StatisticsMetadata.swift */; };
		35E121DA25B273280098D754 /* card_header.pb.swift in Sources */ = {isa = PBXBuildFile; fileRef = 35E121D725B273280098D754 /* card_header.pb.swift */; };
		35E121DB25B273280098D754 /* statistics.pb.swift in Sources */ = {isa = PBXBuildFile; fileRef = 35E121D825B273280098D754 /* statistics.pb.swift */; };
		35E121DC25B273280098D754 /* key_figure_card.pb.swift in Sources */ = {isa = PBXBuildFile; fileRef = 35E121D925B273280098D754 /* key_figure_card.pb.swift */; };
		35EA615A258BC8E30062B50A /* CryptoKitFallbacks.swift in Sources */ = {isa = PBXBuildFile; fileRef = 35EA6159258BC8E30062B50A /* CryptoKitFallbacks.swift */; };
		35EA684225553AE300335F73 /* DownloadedPackagesSQLLiteStoreV2.swift in Sources */ = {isa = PBXBuildFile; fileRef = 35EA684125553AE300335F73 /* DownloadedPackagesSQLLiteStoreV2.swift */; };
		35EA684A25553B5C00335F73 /* DownloadedPackagesStoreV2.swift in Sources */ = {isa = PBXBuildFile; fileRef = 35EA684925553B5C00335F73 /* DownloadedPackagesStoreV2.swift */; };
		35EA68522555488600335F73 /* SQLiteError.swift in Sources */ = {isa = PBXBuildFile; fileRef = 35EA68512555488600335F73 /* SQLiteError.swift */; };
		4026C2DC24852B7600926FB4 /* AppInformationViewController+LegalModel.swift in Sources */ = {isa = PBXBuildFile; fileRef = 4026C2DB24852B7600926FB4 /* AppInformationViewController+LegalModel.swift */; };
		4026C2E424854C8D00926FB4 /* AppInformationLegalCell.swift in Sources */ = {isa = PBXBuildFile; fileRef = 4026C2E324854C8D00926FB4 /* AppInformationLegalCell.swift */; };
		500DB4CC25CDDECF0038DFED /* PPASResponse.swift in Sources */ = {isa = PBXBuildFile; fileRef = 500DB4CB25CDDECF0038DFED /* PPASResponse.swift */; };
		500DB4D425CDE5C20038DFED /* PPASError.swift in Sources */ = {isa = PBXBuildFile; fileRef = 500DB4D325CDE5C20038DFED /* PPASError.swift */; };
		5021532925C988D80006842D /* OTPResponse.swift in Sources */ = {isa = PBXBuildFile; fileRef = 5021532825C988D80006842D /* OTPResponse.swift */; };
		50352C8B25C94961007193D2 /* OTPServiceTests.swift in Sources */ = {isa = PBXBuildFile; fileRef = 50352C8A25C94961007193D2 /* OTPServiceTests.swift */; };
		50352C9F25C96687007193D2 /* HTTPClient+AuthorizationOTPTests.swift in Sources */ = {isa = PBXBuildFile; fileRef = 50352C9725C9665A007193D2 /* HTTPClient+AuthorizationOTPTests.swift */; };
		503DB1A7255D822E00576E57 /* ExposureSubmissionIntroViewController.swift in Sources */ = {isa = PBXBuildFile; fileRef = 503DB1A6255D822E00576E57 /* ExposureSubmissionIntroViewController.swift */; };
		503DB1AC255D826900576E57 /* ExposureSubmissionIntroViewModel.swift in Sources */ = {isa = PBXBuildFile; fileRef = 503DB1AB255D826900576E57 /* ExposureSubmissionIntroViewModel.swift */; };
		504C9CC925C44C180005875B /* OTPService.swift in Sources */ = {isa = PBXBuildFile; fileRef = 504C9CC825C44C180005875B /* OTPService.swift */; };
		5054C7A725CC3E2A009F8635 /* DataPrivacyViewControllerDisablingSwipeToDismiss.swift in Sources */ = {isa = PBXBuildFile; fileRef = 5054C7A625CC3E2A009F8635 /* DataPrivacyViewControllerDisablingSwipeToDismiss.swift */; };
		505F2E522587738900697CC2 /* AccessibilityLabels.swift in Sources */ = {isa = PBXBuildFile; fileRef = 505F2E512587738900697CC2 /* AccessibilityLabels.swift */; };
		505F506E25C833AA004920EB /* edus_otp_request_ios.pb.swift in Sources */ = {isa = PBXBuildFile; fileRef = 505F506925C833A9004920EB /* edus_otp_request_ios.pb.swift */; };
		505F506F25C833AA004920EB /* edus_otp.pb.swift in Sources */ = {isa = PBXBuildFile; fileRef = 505F506A25C833A9004920EB /* edus_otp.pb.swift */; };
		505F507225C833AA004920EB /* ppac_ios.pb.swift in Sources */ = {isa = PBXBuildFile; fileRef = 505F506D25C833A9004920EB /* ppac_ios.pb.swift */; };
		505F508325C897B3004920EB /* OTPError.swift in Sources */ = {isa = PBXBuildFile; fileRef = 505F508225C897B3004920EB /* OTPError.swift */; };
		509C69FE25B5D920000F2A4C /* ENAUITests-Statistics.swift in Sources */ = {isa = PBXBuildFile; fileRef = 509C69FD25B5D920000F2A4C /* ENAUITests-Statistics.swift */; };
		50B1D6E72551621C00684C3C /* DayKeyPackageDownloadTests.swift in Sources */ = {isa = PBXBuildFile; fileRef = 50B1D6E62551621C00684C3C /* DayKeyPackageDownloadTests.swift */; };
		50B5057D25CAEF5C00EEA380 /* OTPToken.swift in Sources */ = {isa = PBXBuildFile; fileRef = 50B5057C25CAEF5C00EEA380 /* OTPToken.swift */; };
		50B5058925CAF3EF00EEA380 /* DMOTPServiceViewController.swift in Sources */ = {isa = PBXBuildFile; fileRef = 50B5058825CAF3EF00EEA380 /* DMOTPServiceViewController.swift */; };
		50B5058E25CAF3FC00EEA380 /* DMOTPServiceViewModel.swift in Sources */ = {isa = PBXBuildFile; fileRef = 50B5058D25CAF3FC00EEA380 /* DMOTPServiceViewModel.swift */; };
		50BD2E6224FE1E8700932566 /* AppInformationModel.swift in Sources */ = {isa = PBXBuildFile; fileRef = 50BD2E6124FE1E8700932566 /* AppInformationModel.swift */; };
		50BD2E6424FE232E00932566 /* AppInformationImprintViewModel.swift in Sources */ = {isa = PBXBuildFile; fileRef = 50BD2E6324FE232E00932566 /* AppInformationImprintViewModel.swift */; };
		50BD2E7724FE26F400932566 /* AppInformationImprintTest.swift in Sources */ = {isa = PBXBuildFile; fileRef = 50BD2E6F24FE26F300932566 /* AppInformationImprintTest.swift */; };
		50C51CB625CDEA4300D4C33A /* HTTPClient+SubmitAnalyticsDataTests.swift in Sources */ = {isa = PBXBuildFile; fileRef = 50C51CB525CDEA4300D4C33A /* HTTPClient+SubmitAnalyticsDataTests.swift */; };
		50C5204025ADACBB008DF2F4 /* HomeShownPositiveTestResultCellModelTest.swift in Sources */ = {isa = PBXBuildFile; fileRef = 50C5203F25ADACBB008DF2F4 /* HomeShownPositiveTestResultCellModelTest.swift */; };
		50C5C1B525891CC800C4817A /* DynamicLegalExtendedCell.xib in Resources */ = {isa = PBXBuildFile; fileRef = 50C5C1B425891CC800C4817A /* DynamicLegalExtendedCell.xib */; };
		50C5C1BA258920AD00C4817A /* DynamicLegalExtendedCell.swift in Sources */ = {isa = PBXBuildFile; fileRef = 50C5C1B9258920AD00C4817A /* DynamicLegalExtendedCell.swift */; };
		50DC527924FEB2AE00F6D8EB /* AppInformationDynamicCell.swift in Sources */ = {isa = PBXBuildFile; fileRef = 50DC527824FEB2AE00F6D8EB /* AppInformationDynamicCell.swift */; };
		50DC527B24FEB5CA00F6D8EB /* AppInformationModelTest.swift in Sources */ = {isa = PBXBuildFile; fileRef = 50DC527A24FEB5CA00F6D8EB /* AppInformationModelTest.swift */; };
		50E3BE5A250127DF0033E2C7 /* AppInformationDynamicAction.swift in Sources */ = {isa = PBXBuildFile; fileRef = 50E3BE59250127DF0033E2C7 /* AppInformationDynamicAction.swift */; };
		50F9130D253F1D7800DFE683 /* OnboardingPageType.swift in Sources */ = {isa = PBXBuildFile; fileRef = 50F9130C253F1D7800DFE683 /* OnboardingPageType.swift */; };
		514E81342461B97800636861 /* ExposureManager.swift in Sources */ = {isa = PBXBuildFile; fileRef = 514E81332461B97700636861 /* ExposureManager.swift */; };
		514EE999246D4C2E00DE4884 /* UITableViewCell+Identifier.swift in Sources */ = {isa = PBXBuildFile; fileRef = 514EE998246D4C2E00DE4884 /* UITableViewCell+Identifier.swift */; };
		51895EDC245E16CD0085DA38 /* ENAColor.swift in Sources */ = {isa = PBXBuildFile; fileRef = 51895EDB245E16CD0085DA38 /* ENAColor.swift */; };
		518A69FB24687D5800444E66 /* RiskLevel.swift in Sources */ = {isa = PBXBuildFile; fileRef = 518A69FA24687D5800444E66 /* RiskLevel.swift */; };
		51C737BD245B349700286105 /* OnboardingInfoViewController.swift in Sources */ = {isa = PBXBuildFile; fileRef = 51C737BC245B349700286105 /* OnboardingInfoViewController.swift */; };
		51C737BF245B3B5D00286105 /* OnboardingInfo.swift in Sources */ = {isa = PBXBuildFile; fileRef = 51C737BE245B3B5D00286105 /* OnboardingInfo.swift */; };
		51D420B724583B7200AD70CA /* NSObject+Identifier.swift in Sources */ = {isa = PBXBuildFile; fileRef = 51D420B624583B7200AD70CA /* NSObject+Identifier.swift */; };
		51D420C424583E3300AD70CA /* SettingsViewController.swift in Sources */ = {isa = PBXBuildFile; fileRef = 51D420C324583E3300AD70CA /* SettingsViewController.swift */; };
		5222AA68255ECFE100F338C7 /* ExposureSubmissionTestResultConsentViewController.swift in Sources */ = {isa = PBXBuildFile; fileRef = 5222AA67255ECFE100F338C7 /* ExposureSubmissionTestResultConsentViewController.swift */; };
		5222AA70255ED8E000F338C7 /* ExposureSubmissionTestResultConsentViewModel.swift in Sources */ = {isa = PBXBuildFile; fileRef = 5222AA6F255ED8E000F338C7 /* ExposureSubmissionTestResultConsentViewModel.swift */; };
		523D5E75256FDFE900EF67EA /* ExposureSubmissionThankYouViewController.swift in Sources */ = {isa = PBXBuildFile; fileRef = 523D5E74256FDFE900EF67EA /* ExposureSubmissionThankYouViewController.swift */; };
		523D5E7A256FE04000EF67EA /* ExposureSubmissionThankYouViewModel.swift in Sources */ = {isa = PBXBuildFile; fileRef = 523D5E79256FE04000EF67EA /* ExposureSubmissionThankYouViewModel.swift */; };
		524C4292256587B900EBC3B0 /* ExposureSubmissionTestResultConsentViewModelTests.swift in Sources */ = {isa = PBXBuildFile; fileRef = 524C4291256587B900EBC3B0 /* ExposureSubmissionTestResultConsentViewModelTests.swift */; };
		5270E9B8256D20A900B08606 /* NSTextAttachment+ImageHeight.swift in Sources */ = {isa = PBXBuildFile; fileRef = 5270E9B7256D20A900B08606 /* NSTextAttachment+ImageHeight.swift */; };
		52CAAC012562B82E00239DCB /* DynamicTableViewConsentCell.swift in Sources */ = {isa = PBXBuildFile; fileRef = 52CAAC002562B82E00239DCB /* DynamicTableViewConsentCell.swift */; };
		52EAAB512566BB0500204373 /* ExposureSubmission+TestResult.swift in Sources */ = {isa = PBXBuildFile; fileRef = 2FA9E39224D2F2920030561C /* ExposureSubmission+TestResult.swift */; };
		710021DC248E44A6001F0B63 /* ENAFont.swift in Sources */ = {isa = PBXBuildFile; fileRef = 710021DB248E44A6001F0B63 /* ENAFont.swift */; };
		710021DE248EAF16001F0B63 /* ExposureSubmissionImageCardCell.xib in Resources */ = {isa = PBXBuildFile; fileRef = 710021DD248EAF16001F0B63 /* ExposureSubmissionImageCardCell.xib */; };
		710021E0248EAF9A001F0B63 /* ExposureSubmissionImageCardCell.swift in Sources */ = {isa = PBXBuildFile; fileRef = 710021DF248EAF9A001F0B63 /* ExposureSubmissionImageCardCell.swift */; };
		710224F42490E7A3000C5DEF /* ExposureSubmissionStepCell.swift in Sources */ = {isa = PBXBuildFile; fileRef = 710224F32490E7A3000C5DEF /* ExposureSubmissionStepCell.swift */; };
		710224F624910661000C5DEF /* ExposureSubmissionDynamicCell.swift in Sources */ = {isa = PBXBuildFile; fileRef = 710224F524910661000C5DEF /* ExposureSubmissionDynamicCell.swift */; };
		710ABB23247513E300948792 /* DynamicTypeTableViewCell.swift in Sources */ = {isa = PBXBuildFile; fileRef = 710ABB22247513E300948792 /* DynamicTypeTableViewCell.swift */; };
		710ABB27247533FA00948792 /* DynamicTableViewController.swift in Sources */ = {isa = PBXBuildFile; fileRef = 710ABB26247533FA00948792 /* DynamicTableViewController.swift */; };
		710ABB292475353900948792 /* DynamicTableViewModel.swift in Sources */ = {isa = PBXBuildFile; fileRef = 710ABB282475353900948792 /* DynamicTableViewModel.swift */; };
		71176E2F248922B0004B0C9F /* ENAColorTests.swift in Sources */ = {isa = PBXBuildFile; fileRef = 71176E2D24891C02004B0C9F /* ENAColorTests.swift */; };
		71176E32248957C3004B0C9F /* AppNavigationController.swift in Sources */ = {isa = PBXBuildFile; fileRef = 71176E31248957C3004B0C9F /* AppNavigationController.swift */; };
		711EFCC72492EE31005FEF21 /* ENAFooterView.swift in Sources */ = {isa = PBXBuildFile; fileRef = 711EFCC62492EE31005FEF21 /* ENAFooterView.swift */; };
		711EFCC924935C79005FEF21 /* ExposureSubmissionTestResultHeaderView.xib in Resources */ = {isa = PBXBuildFile; fileRef = 711EFCC824935C79005FEF21 /* ExposureSubmissionTestResultHeaderView.xib */; };
		71330E41248109F600EB10F6 /* DynamicTableViewSection.swift in Sources */ = {isa = PBXBuildFile; fileRef = 71330E40248109F600EB10F6 /* DynamicTableViewSection.swift */; };
		71330E43248109FD00EB10F6 /* DynamicTableViewCell.swift in Sources */ = {isa = PBXBuildFile; fileRef = 71330E42248109FD00EB10F6 /* DynamicTableViewCell.swift */; };
		71330E4524810A0500EB10F6 /* DynamicTableViewHeader.swift in Sources */ = {isa = PBXBuildFile; fileRef = 71330E4424810A0500EB10F6 /* DynamicTableViewHeader.swift */; };
		71330E4724810A0C00EB10F6 /* DynamicTableViewFooter.swift in Sources */ = {isa = PBXBuildFile; fileRef = 71330E4624810A0C00EB10F6 /* DynamicTableViewFooter.swift */; };
		713EA25B247818B000AB7EE8 /* DynamicTypeButton.swift in Sources */ = {isa = PBXBuildFile; fileRef = 713EA25A247818B000AB7EE8 /* DynamicTypeButton.swift */; };
		713EA25D24798A7000AB7EE8 /* ExposureDetectionRoundedView.swift in Sources */ = {isa = PBXBuildFile; fileRef = 713EA25C24798A7000AB7EE8 /* ExposureDetectionRoundedView.swift */; };
		713EA25F24798A9100AB7EE8 /* ExposureDetectionRiskCell.swift in Sources */ = {isa = PBXBuildFile; fileRef = 713EA25E24798A9100AB7EE8 /* ExposureDetectionRiskCell.swift */; };
		713EA26124798AD100AB7EE8 /* ExposureDetectionHotlineCell.swift in Sources */ = {isa = PBXBuildFile; fileRef = 713EA26024798AD100AB7EE8 /* ExposureDetectionHotlineCell.swift */; };
		713EA26324798F8500AB7EE8 /* ExposureDetectionHeaderCell.swift in Sources */ = {isa = PBXBuildFile; fileRef = 713EA26224798F8500AB7EE8 /* ExposureDetectionHeaderCell.swift */; };
		714194EA247A65C60072A090 /* DynamicTableViewHeaderSeparatorView.swift in Sources */ = {isa = PBXBuildFile; fileRef = 714194E9247A65C60072A090 /* DynamicTableViewHeaderSeparatorView.swift */; };
		7154EB4A247D21E200A467FF /* ExposureDetectionLongGuideCell.swift in Sources */ = {isa = PBXBuildFile; fileRef = 7154EB49247D21E200A467FF /* ExposureDetectionLongGuideCell.swift */; };
		7154EB4C247E862100A467FF /* ExposureDetectionLoadingCell.swift in Sources */ = {isa = PBXBuildFile; fileRef = 7154EB4B247E862100A467FF /* ExposureDetectionLoadingCell.swift */; };
		717D21E9248C022E00D9717E /* DynamicTableViewHtmlCell.swift in Sources */ = {isa = PBXBuildFile; fileRef = 717D21E8248C022E00D9717E /* DynamicTableViewHtmlCell.swift */; };
		7187A5582481231C00FCC755 /* DynamicTableViewAction.swift in Sources */ = {isa = PBXBuildFile; fileRef = 71330E4824810A5A00EB10F6 /* DynamicTableViewAction.swift */; };
		71B804472484CC0800D53506 /* ENALabel.swift in Sources */ = {isa = PBXBuildFile; fileRef = 71B804462484CC0800D53506 /* ENALabel.swift */; };
		71B804492484D37300D53506 /* RiskLegendViewController.swift in Sources */ = {isa = PBXBuildFile; fileRef = 71B804482484D37300D53506 /* RiskLegendViewController.swift */; };
		71B8044F248526B600D53506 /* DynamicTableViewSpaceCell.swift in Sources */ = {isa = PBXBuildFile; fileRef = 71B8044E248526B600D53506 /* DynamicTableViewSpaceCell.swift */; };
		71C0BEDD2498DD07009A17A0 /* ENANavigationFooterView.swift in Sources */ = {isa = PBXBuildFile; fileRef = 71C0BEDC2498DD07009A17A0 /* ENANavigationFooterView.swift */; };
		71CAB9D2248AACAD00F516A5 /* PixelPerfectLayoutConstraint.swift in Sources */ = {isa = PBXBuildFile; fileRef = 71CAB9D1248AACAD00F516A5 /* PixelPerfectLayoutConstraint.swift */; };
		71D3C19A2494EFAC00DBABA8 /* ENANavigationControllerWithFooter.swift in Sources */ = {isa = PBXBuildFile; fileRef = 71D3C1992494EFAC00DBABA8 /* ENANavigationControllerWithFooter.swift */; };
		71EF33D92497F3E8007B7E1B /* ENANavigationControllerWithFooterChild.swift in Sources */ = {isa = PBXBuildFile; fileRef = 71EF33D82497F3E8007B7E1B /* ENANavigationControllerWithFooterChild.swift */; };
		71EF33DB2497F419007B7E1B /* ENANavigationFooterItem.swift in Sources */ = {isa = PBXBuildFile; fileRef = 71EF33DA2497F419007B7E1B /* ENANavigationFooterItem.swift */; };
		71F2E57B2487AEFC00694F1A /* ena-colors.xcassets in Resources */ = {isa = PBXBuildFile; fileRef = 71F2E57A2487AEFC00694F1A /* ena-colors.xcassets */; };
		71F5418E248BEE08006DB793 /* privacy-policy.html in Resources */ = {isa = PBXBuildFile; fileRef = 71F5418A248BEDBE006DB793 /* privacy-policy.html */; };
		71F54191248BF677006DB793 /* HtmlTextView.swift in Sources */ = {isa = PBXBuildFile; fileRef = 71F54190248BF677006DB793 /* HtmlTextView.swift */; };
		71FD8862246EB27F00E804D0 /* ExposureDetectionViewController.swift in Sources */ = {isa = PBXBuildFile; fileRef = 71FD8861246EB27F00E804D0 /* ExposureDetectionViewController.swift */; };
		71FE1C69247A8FE100851FEB /* DynamicTableViewHeaderFooterView.swift in Sources */ = {isa = PBXBuildFile; fileRef = 71FE1C68247A8FE100851FEB /* DynamicTableViewHeaderFooterView.swift */; };
		71FE1C71247AA7B700851FEB /* DynamicTableViewHeaderImageView.swift in Sources */ = {isa = PBXBuildFile; fileRef = 71FE1C70247AA7B700851FEB /* DynamicTableViewHeaderImageView.swift */; };
		71FE1C7B247AC2B500851FEB /* ExposureSubmissionQRScannerViewController.swift in Sources */ = {isa = PBXBuildFile; fileRef = 71FE1C74247AC2B500851FEB /* ExposureSubmissionQRScannerViewController.swift */; };
		71FE1C7F247AC2B500851FEB /* ExposureSubmissionTestResultViewController.swift in Sources */ = {isa = PBXBuildFile; fileRef = 71FE1C78247AC2B500851FEB /* ExposureSubmissionTestResultViewController.swift */; };
		71FE1C80247AC2B500851FEB /* ExposureSubmissionNavigationController.swift in Sources */ = {isa = PBXBuildFile; fileRef = 71FE1C79247AC2B500851FEB /* ExposureSubmissionNavigationController.swift */; };
		71FE1C86247AC33D00851FEB /* ExposureSubmissionTestResultHeaderView.swift in Sources */ = {isa = PBXBuildFile; fileRef = 71FE1C84247AC33D00851FEB /* ExposureSubmissionTestResultHeaderView.swift */; };
		71FE1C8C247AC79D00851FEB /* DynamicTableViewIconCell.swift in Sources */ = {isa = PBXBuildFile; fileRef = 71FE1C8A247AC79D00851FEB /* DynamicTableViewIconCell.swift */; };
		85142501245DA0B3009D2791 /* UIViewController+Alert.swift in Sources */ = {isa = PBXBuildFile; fileRef = 85142500245DA0B3009D2791 /* UIViewController+Alert.swift */; };
		8539874F2467094E00D28B62 /* AppIcon.xcassets in Resources */ = {isa = PBXBuildFile; fileRef = 8539874E2467094E00D28B62 /* AppIcon.xcassets */; };
		853D987A24694A8700490DBA /* ENAButton.swift in Sources */ = {isa = PBXBuildFile; fileRef = 853D987924694A8700490DBA /* ENAButton.swift */; };
		858F6F6E245A103C009FFD33 /* ExposureNotification.framework in Frameworks */ = {isa = PBXBuildFile; fileRef = 858F6F6D245A103C009FFD33 /* ExposureNotification.framework */; settings = {ATTRIBUTES = (Weak, ); }; };
		8595BF5F246032D90056EA27 /* ENASwitch.swift in Sources */ = {isa = PBXBuildFile; fileRef = 8595BF5E246032D90056EA27 /* ENASwitch.swift */; };
		859DD512248549790073D59F /* MockDiagnosisKeysRetrieval.swift in Sources */ = {isa = PBXBuildFile; fileRef = 859DD511248549790073D59F /* MockDiagnosisKeysRetrieval.swift */; };
		85D7594B24570491008175F0 /* Assets.xcassets in Resources */ = {isa = PBXBuildFile; fileRef = 85D7594A24570491008175F0 /* Assets.xcassets */; };
		85D7594E24570491008175F0 /* LaunchScreen.storyboard in Resources */ = {isa = PBXBuildFile; fileRef = 85D7594C24570491008175F0 /* LaunchScreen.storyboard */; };
		85D7596424570491008175F0 /* ENAUITests.swift in Sources */ = {isa = PBXBuildFile; fileRef = 85D7596324570491008175F0 /* ENAUITests.swift */; };
		85E33444247EB357006E74EC /* CircularProgressView.swift in Sources */ = {isa = PBXBuildFile; fileRef = 85E33443247EB357006E74EC /* CircularProgressView.swift */; };
		8F0A4BAD25C2F6F70085DF13 /* ppdd_ppac_parameters.pb.swift in Sources */ = {isa = PBXBuildFile; fileRef = 8F0A4BAB25C2F6F70085DF13 /* ppdd_ppac_parameters.pb.swift */; };
		8F0A4BAE25C2F6F70085DF13 /* ppdd_edus_parameters.pb.swift in Sources */ = {isa = PBXBuildFile; fileRef = 8F0A4BAC25C2F6F70085DF13 /* ppdd_edus_parameters.pb.swift */; };
		8F27018F259B593700E48CFE /* ContactDiaryStore.swift in Sources */ = {isa = PBXBuildFile; fileRef = 8F27018E259B593700E48CFE /* ContactDiaryStore.swift */; };
		8F270194259B5BA700E48CFE /* ContactDiaryMigration1To2.swift in Sources */ = {isa = PBXBuildFile; fileRef = 8F270193259B5BA700E48CFE /* ContactDiaryMigration1To2.swift */; };
		8F3D71AA25A86AD300D52CCD /* HomeExposureLoggingCellModelTests.swift in Sources */ = {isa = PBXBuildFile; fileRef = 8F3D71A925A86AD300D52CCD /* HomeExposureLoggingCellModelTests.swift */; };
		8FF3525E25ADAD06008A07BD /* HomeTestResultCellModelTests.swift in Sources */ = {isa = PBXBuildFile; fileRef = 8FF3525D25ADAD06008A07BD /* HomeTestResultCellModelTests.swift */; };
		8FF9B2B2259B6B030080770D /* ContactDiaryStoreSchemaV2.swift in Sources */ = {isa = PBXBuildFile; fileRef = 8FF9B2B1259B6B030080770D /* ContactDiaryStoreSchemaV2.swift */; };
		94092541254BFE6800FE61A2 /* DMWarnOthersNotificationViewController.swift in Sources */ = {isa = PBXBuildFile; fileRef = 94092540254BFE6800FE61A2 /* DMWarnOthersNotificationViewController.swift */; };
		9412FAFE252349EA0086E139 /* DeltaOnboardingViewControllerTests.swift in Sources */ = {isa = PBXBuildFile; fileRef = 9412FAF92523499D0086E139 /* DeltaOnboardingViewControllerTests.swift */; };
		9417BA95252B6B5100AD4053 /* DMSQLiteErrorViewController.swift in Sources */ = {isa = PBXBuildFile; fileRef = 9417BA94252B6B5100AD4053 /* DMSQLiteErrorViewController.swift */; };
		941ADDB02518C2B200E421D9 /* EuTracingTableViewCell.swift in Sources */ = {isa = PBXBuildFile; fileRef = 941ADDAF2518C2B200E421D9 /* EuTracingTableViewCell.swift */; };
		941ADDB22518C3FB00E421D9 /* ENSettingEuTracingViewModel.swift in Sources */ = {isa = PBXBuildFile; fileRef = 941ADDB12518C3FB00E421D9 /* ENSettingEuTracingViewModel.swift */; };
		941B68AE253F007100DC1962 /* Int+Increment.swift in Sources */ = {isa = PBXBuildFile; fileRef = 941B689E253EFF2300DC1962 /* Int+Increment.swift */; };
		941F5ED02518E82800785F06 /* ENSettingEuTracingViewModelTests.swift in Sources */ = {isa = PBXBuildFile; fileRef = 941F5ECB2518E82100785F06 /* ENSettingEuTracingViewModelTests.swift */; };
		94427A5025502B8900C36BE6 /* WarnOthersNotificationsTimeInterval.swift in Sources */ = {isa = PBXBuildFile; fileRef = 94427A4F25502B8900C36BE6 /* WarnOthersNotificationsTimeInterval.swift */; };
		9488C3012521EE8E00504648 /* DeltaOnboardingNavigationController.swift in Sources */ = {isa = PBXBuildFile; fileRef = 9488C3002521EE8E00504648 /* DeltaOnboardingNavigationController.swift */; };
		948AFE5F2552F6F60019579A /* WarnOthersReminderTests.swift in Sources */ = {isa = PBXBuildFile; fileRef = 948AFE5E2552F6F60019579A /* WarnOthersReminderTests.swift */; };
		948AFE672553DC5B0019579A /* WarnOthersRemindable.swift in Sources */ = {isa = PBXBuildFile; fileRef = 948AFE662553DC5B0019579A /* WarnOthersRemindable.swift */; };
		948AFE7A2554377F0019579A /* UNUserNotificationCenter+WarnOthers.swift in Sources */ = {isa = PBXBuildFile; fileRef = 948AFE792554377F0019579A /* UNUserNotificationCenter+WarnOthers.swift */; };
		948DCDC3252EFC9A00CDE020 /* ENAUITests_05_ExposureLogging.swift in Sources */ = {isa = PBXBuildFile; fileRef = 948DCDC2252EFC9A00CDE020 /* ENAUITests_05_ExposureLogging.swift */; };
		94ABF76B25B9676F004AB56F /* DeltaOnboardingNewVersionFeaturesControllerTests.swift in Sources */ = {isa = PBXBuildFile; fileRef = 94ABF76A25B9676F004AB56F /* DeltaOnboardingNewVersionFeaturesControllerTests.swift */; };
		94B255A62551B7C800649B4C /* WarnOthersReminder.swift in Sources */ = {isa = PBXBuildFile; fileRef = 94B255A52551B7C800649B4C /* WarnOthersReminder.swift */; };
		94BACE6A25D27DC2007B2A99 /* DeltaOnboardingDataDonation.swift in Sources */ = {isa = PBXBuildFile; fileRef = 94BACE6925D27DC1007B2A99 /* DeltaOnboardingDataDonation.swift */; };
		94C24B3F25304B4400F8C004 /* ENAUITestsDeltaOnboarding.swift in Sources */ = {isa = PBXBuildFile; fileRef = 94C24B3E25304B4400F8C004 /* ENAUITestsDeltaOnboarding.swift */; };
		94EAF87125B6CA9D00BE1F40 /* DeltaOnboardingNewVersionFeatures.swift in Sources */ = {isa = PBXBuildFile; fileRef = 94EAF86C25B6C84800BE1F40 /* DeltaOnboardingNewVersionFeatures.swift */; };
		94EAF87525B6CAA000BE1F40 /* DeltaOnboardingNewVersionFeaturesViewController.swift in Sources */ = {isa = PBXBuildFile; fileRef = 94EAF86D25B6C84900BE1F40 /* DeltaOnboardingNewVersionFeaturesViewController.swift */; };
		94EAF87925B6CAA300BE1F40 /* DeltaOnboardingNewVersionFeaturesViewModel.swift in Sources */ = {isa = PBXBuildFile; fileRef = 94EAF86B25B6C84800BE1F40 /* DeltaOnboardingNewVersionFeaturesViewModel.swift */; };
		94EAF89C25B8162200BE1F40 /* NewVersionFeature.swift in Sources */ = {isa = PBXBuildFile; fileRef = 94EAF89B25B8162200BE1F40 /* NewVersionFeature.swift */; };
		94F594622521CBF50077681B /* DeltaOnboardingV15ViewModel.swift in Sources */ = {isa = PBXBuildFile; fileRef = 94F594612521CBF50077681B /* DeltaOnboardingV15ViewModel.swift */; };
		A124E64A249BF4EF00E95F72 /* ExposureDetectionExecutorTests.swift in Sources */ = {isa = PBXBuildFile; fileRef = A124E648249BF4EB00E95F72 /* ExposureDetectionExecutorTests.swift */; };
		A124E64C249C4C9000E95F72 /* SAPDownloadedPackagesStore+Helpers.swift in Sources */ = {isa = PBXBuildFile; fileRef = A124E64B249C4C9000E95F72 /* SAPDownloadedPackagesStore+Helpers.swift */; };
		A128F059248B459F00EC7F6C /* PublicKeyStore.swift in Sources */ = {isa = PBXBuildFile; fileRef = A128F058248B459F00EC7F6C /* PublicKeyStore.swift */; };
		A14BDEC024A1AD660063E4EC /* MockExposureDetector.swift in Sources */ = {isa = PBXBuildFile; fileRef = A14BDEBF24A1AD660063E4EC /* MockExposureDetector.swift */; };
		A1654EFF24B41FF600C0E115 /* DynamicCellTests.swift in Sources */ = {isa = PBXBuildFile; fileRef = A1654EFD24B41FEF00C0E115 /* DynamicCellTests.swift */; };
		A1654F0224B43E8500C0E115 /* DynamicTableViewTextViewCellTests.swift in Sources */ = {isa = PBXBuildFile; fileRef = A1654F0024B43E7F00C0E115 /* DynamicTableViewTextViewCellTests.swift */; };
		A16714AF248CA1B70031B111 /* Bundle+ReadPlist.swift in Sources */ = {isa = PBXBuildFile; fileRef = A16714AE248CA1B70031B111 /* Bundle+ReadPlist.swift */; };
		A173665324844F41006BE209 /* SQLiteKeyValueStoreTests.swift in Sources */ = {isa = PBXBuildFile; fileRef = A173665124844F29006BE209 /* SQLiteKeyValueStoreTests.swift */; };
		A17366552484978A006BE209 /* OnboardingInfoViewControllerUtils.swift in Sources */ = {isa = PBXBuildFile; fileRef = A17366542484978A006BE209 /* OnboardingInfoViewControllerUtils.swift */; };
		A1877CAB248F2532006FEFC0 /* SAPDownloadedPackageTests.swift in Sources */ = {isa = PBXBuildFile; fileRef = A1877CA9248F247D006FEFC0 /* SAPDownloadedPackageTests.swift */; };
		A1BABD0924A57B88000ED515 /* TemporaryExposureKeyMock.swift in Sources */ = {isa = PBXBuildFile; fileRef = A1BABD0824A57B88000ED515 /* TemporaryExposureKeyMock.swift */; };
		A1BABD0E24A57CFC000ED515 /* ENTemporaryExposureKey+ProcessingTests.swift in Sources */ = {isa = PBXBuildFile; fileRef = A1BABD0C24A57BAC000ED515 /* ENTemporaryExposureKey+ProcessingTests.swift */; };
		A1BABD1024A57D03000ED515 /* ENTemporaryExposureKey+Processing.swift in Sources */ = {isa = PBXBuildFile; fileRef = A1BABD0A24A57BA0000ED515 /* ENTemporaryExposureKey+Processing.swift */; };
		A1C683FA24AEC57400B90D12 /* DynamicTableViewTextViewCell.swift in Sources */ = {isa = PBXBuildFile; fileRef = A1C683F924AEC57400B90D12 /* DynamicTableViewTextViewCell.swift */; };
		A1C683FC24AEC9EE00B90D12 /* DynamicTableViewTextCell.swift in Sources */ = {isa = PBXBuildFile; fileRef = A1C683FB24AEC9EE00B90D12 /* DynamicTableViewTextCell.swift */; };
		A1E41941249410AF0016E52A /* SAPDownloadedPackage+Helpers.swift in Sources */ = {isa = PBXBuildFile; fileRef = A1E41940249410AF0016E52A /* SAPDownloadedPackage+Helpers.swift */; };
		A1E419462495479D0016E52A /* HTTPClient+MockNetworkStack.swift in Sources */ = {isa = PBXBuildFile; fileRef = A1E419442495476C0016E52A /* HTTPClient+MockNetworkStack.swift */; };
		A1E41949249548770016E52A /* HTTPClient+SubmitTests.swift in Sources */ = {isa = PBXBuildFile; fileRef = A1E41947249548260016E52A /* HTTPClient+SubmitTests.swift */; };
		A1E419522495A6F20016E52A /* HTTPClient+TANForExposureSubmitTests.swift in Sources */ = {isa = PBXBuildFile; fileRef = A1E419502495A6EA0016E52A /* HTTPClient+TANForExposureSubmitTests.swift */; };
		A1E419552495A8060016E52A /* HTTPClient+GetTestResultTests.swift in Sources */ = {isa = PBXBuildFile; fileRef = A1E419532495A7850016E52A /* HTTPClient+GetTestResultTests.swift */; };
		A1E419582495A8F90016E52A /* HTTPClient+RegistrationTokenTests.swift in Sources */ = {isa = PBXBuildFile; fileRef = A1E419562495A8F50016E52A /* HTTPClient+RegistrationTokenTests.swift */; };
		A1E4195D249818060016E52A /* RiskTests.swift in Sources */ = {isa = PBXBuildFile; fileRef = A1E4195B249818020016E52A /* RiskTests.swift */; };
		A1E419602498243E0016E52A /* String+TodayTests.swift in Sources */ = {isa = PBXBuildFile; fileRef = A1E4195E249824340016E52A /* String+TodayTests.swift */; };
		A328425D248E82BC006B1F09 /* ExposureSubmissionTestResultViewControllerTests.swift in Sources */ = {isa = PBXBuildFile; fileRef = A328425B248E82B5006B1F09 /* ExposureSubmissionTestResultViewControllerTests.swift */; };
		A32842612490E2AC006B1F09 /* ExposureSubmissionWarnOthersViewControllerTests.swift in Sources */ = {isa = PBXBuildFile; fileRef = A32842602490E2AC006B1F09 /* ExposureSubmissionWarnOthersViewControllerTests.swift */; };
		A32842652491136E006B1F09 /* ExposureSubmissionUITests.swift in Sources */ = {isa = PBXBuildFile; fileRef = A32842642491136E006B1F09 /* ExposureSubmissionUITests.swift */; };
		A32842672492359E006B1F09 /* MockExposureSubmissionNavigationControllerChild.swift in Sources */ = {isa = PBXBuildFile; fileRef = A32842662492359E006B1F09 /* MockExposureSubmissionNavigationControllerChild.swift */; };
		A32C046524D96348005BEA61 /* HTTPClient+PlausibeDeniabilityTests.swift in Sources */ = {isa = PBXBuildFile; fileRef = A32C046424D96348005BEA61 /* HTTPClient+PlausibeDeniabilityTests.swift */; };
		A36FACC424C5EA1500DED947 /* ExposureDetectionViewControllerTests.swift in Sources */ = {isa = PBXBuildFile; fileRef = A36FACC324C5EA1500DED947 /* ExposureDetectionViewControllerTests.swift */; };
		A372DA3B24BDA075003248BB /* ExposureSubmissionCoordinator.swift in Sources */ = {isa = PBXBuildFile; fileRef = A372DA3A24BDA075003248BB /* ExposureSubmissionCoordinator.swift */; };
		A372DA3F24BEF773003248BB /* ExposureSubmissionCoordinatorTests.swift in Sources */ = {isa = PBXBuildFile; fileRef = A372DA3E24BEF773003248BB /* ExposureSubmissionCoordinatorTests.swift */; };
		A372DA4124BF33F9003248BB /* MockExposureSubmissionCoordinatorDelegate.swift in Sources */ = {isa = PBXBuildFile; fileRef = A372DA4024BF33F9003248BB /* MockExposureSubmissionCoordinatorDelegate.swift */; };
		A372DA4224BF3E29003248BB /* MockExposureSubmissionCoordinator.swift in Sources */ = {isa = PBXBuildFile; fileRef = A372DA3C24BE01D9003248BB /* MockExposureSubmissionCoordinator.swift */; };
		A3C4F96024812CD20047F23E /* ExposureSubmissionWarnOthersViewController.swift in Sources */ = {isa = PBXBuildFile; fileRef = A3C4F95F24812CD20047F23E /* ExposureSubmissionWarnOthersViewController.swift */; };
		A3E851B224ADD09900402485 /* CountdownTimer.swift in Sources */ = {isa = PBXBuildFile; fileRef = A3E851B124ADD09900402485 /* CountdownTimer.swift */; };
		A3E851B524ADDAC000402485 /* CountdownTimerTests.swift in Sources */ = {isa = PBXBuildFile; fileRef = A3E851B424ADDAC000402485 /* CountdownTimerTests.swift */; };
		A3EE6E5A249BB7AF00C64B61 /* ExposureSubmissionServiceFactory.swift in Sources */ = {isa = PBXBuildFile; fileRef = A3EE6E59249BB7AF00C64B61 /* ExposureSubmissionServiceFactory.swift */; };
		A3EE6E5C249BB97500C64B61 /* UITestingParameters.swift in Sources */ = {isa = PBXBuildFile; fileRef = A3EE6E5B249BB97500C64B61 /* UITestingParameters.swift */; };
		A3EE6E5D249BB9B900C64B61 /* UITestingParameters.swift in Sources */ = {isa = PBXBuildFile; fileRef = A3EE6E5B249BB97500C64B61 /* UITestingParameters.swift */; };
		A3FF84EC247BFAF00053E947 /* Hasher.swift in Sources */ = {isa = PBXBuildFile; fileRef = A3FF84EB247BFAF00053E947 /* Hasher.swift */; };
		AB1011592507C15000D392A2 /* TracingStatusHistory.swift in Sources */ = {isa = PBXBuildFile; fileRef = AB1011572507C15000D392A2 /* TracingStatusHistory.swift */; };
		AB126873254C05A7006E9194 /* ENAFormatter.swift in Sources */ = {isa = PBXBuildFile; fileRef = AB126872254C05A7006E9194 /* ENAFormatter.swift */; };
		AB1885D825238DD100D39BBE /* OnboardingInfoViewControllerTests.swift in Sources */ = {isa = PBXBuildFile; fileRef = AB1885D025238DAA00D39BBE /* OnboardingInfoViewControllerTests.swift */; };
		AB1886C4252DE1AF00D39BBE /* Logging.swift in Sources */ = {isa = PBXBuildFile; fileRef = AB1886C3252DE1AE00D39BBE /* Logging.swift */; };
		AB1886D1252DE51E00D39BBE /* Bundle+Identifier.swift in Sources */ = {isa = PBXBuildFile; fileRef = AB1886D0252DE51E00D39BBE /* Bundle+Identifier.swift */; };
		AB1FCBD42521FC47005930BA /* ServerEnvironmentTests.swift in Sources */ = {isa = PBXBuildFile; fileRef = AB1FCBCC2521FC44005930BA /* ServerEnvironmentTests.swift */; };
		AB1FCBDC2521FCD5005930BA /* TestServerEnvironments.json in Resources */ = {isa = PBXBuildFile; fileRef = AB1FCBDB2521FCD5005930BA /* TestServerEnvironments.json */; };
		AB35609A2547167800C3F8E0 /* DeviceTimeCheck.swift in Sources */ = {isa = PBXBuildFile; fileRef = AB3560992547167800C3F8E0 /* DeviceTimeCheck.swift */; };
		AB3560A02547194C00C3F8E0 /* DeviceTimeCheckTests.swift in Sources */ = {isa = PBXBuildFile; fileRef = AB35609F2547194C00C3F8E0 /* DeviceTimeCheckTests.swift */; };
		AB453F602534B04400D8339E /* ExposureManagerTests.swift in Sources */ = {isa = PBXBuildFile; fileRef = AB453F5F2534B04400D8339E /* ExposureManagerTests.swift */; };
		AB5F84AD24F8F7A1000400D4 /* SerialMigrator.swift in Sources */ = {isa = PBXBuildFile; fileRef = AB5F84AC24F8F7A1000400D4 /* SerialMigrator.swift */; };
		AB5F84B024F8F7C3000400D4 /* Migration.swift in Sources */ = {isa = PBXBuildFile; fileRef = AB5F84AF24F8F7C3000400D4 /* Migration.swift */; };
		AB5F84B224F8F7E3000400D4 /* Migration0To1.swift in Sources */ = {isa = PBXBuildFile; fileRef = AB5F84B124F8F7E3000400D4 /* Migration0To1.swift */; };
		AB5F84B424F8FA26000400D4 /* SerialMigratorTests.swift in Sources */ = {isa = PBXBuildFile; fileRef = AB5F84B324F8FA26000400D4 /* SerialMigratorTests.swift */; };
		AB5F84BB24F92876000400D4 /* Migration0To1Tests.swift in Sources */ = {isa = PBXBuildFile; fileRef = AB5F84BA24F92876000400D4 /* Migration0To1Tests.swift */; };
		AB5F84BD24F92E92000400D4 /* SerialMigratorFake.swift in Sources */ = {isa = PBXBuildFile; fileRef = AB5F84BC24F92E92000400D4 /* SerialMigratorFake.swift */; };
		AB5F84BE24FE2DC9000400D4 /* DownloadedPackagesSQLLiteStoreV0.swift in Sources */ = {isa = PBXBuildFile; fileRef = AB5F84B824F92855000400D4 /* DownloadedPackagesSQLLiteStoreV0.swift */; };
		AB5F84C024FE2EB3000400D4 /* DownloadedPackagesStoreV0.swift in Sources */ = {isa = PBXBuildFile; fileRef = AB5F84BF24FE2EB3000400D4 /* DownloadedPackagesStoreV0.swift */; };
		AB6289CF251BA01400CF61D2 /* Bundle+Version.swift in Sources */ = {isa = PBXBuildFile; fileRef = AB6289CE251BA01400CF61D2 /* Bundle+Version.swift */; };
		AB6289D4251BA4EC00CF61D2 /* String+Compare.swift in Sources */ = {isa = PBXBuildFile; fileRef = AB6289D3251BA4EC00CF61D2 /* String+Compare.swift */; };
		AB6289D9251C833100CF61D2 /* DMDeltaOnboardingViewController.swift in Sources */ = {isa = PBXBuildFile; fileRef = AB6289D8251C833100CF61D2 /* DMDeltaOnboardingViewController.swift */; };
		AB628A1F251CDADE00CF61D2 /* ServerEnvironments.json in Resources */ = {isa = PBXBuildFile; fileRef = AB628A1E251CDADE00CF61D2 /* ServerEnvironments.json */; };
		AB7420AC251B67A8006666AC /* DeltaOnboardingV15.swift in Sources */ = {isa = PBXBuildFile; fileRef = AB7420AB251B67A8006666AC /* DeltaOnboardingV15.swift */; };
		AB7420B7251B69E2006666AC /* DeltaOnboardingCoordinator.swift in Sources */ = {isa = PBXBuildFile; fileRef = AB7420B6251B69E2006666AC /* DeltaOnboardingCoordinator.swift */; };
		AB7420C2251B7D59006666AC /* DeltaOnboardingProtocols.swift in Sources */ = {isa = PBXBuildFile; fileRef = AB7420C1251B7D59006666AC /* DeltaOnboardingProtocols.swift */; };
		AB7420CB251B7D93006666AC /* DeltaOnboardingV15ViewController.swift in Sources */ = {isa = PBXBuildFile; fileRef = AB7420CA251B7D93006666AC /* DeltaOnboardingV15ViewController.swift */; };
		AB7420DD251B8101006666AC /* DeltaOnboardingCoordinatorTests.swift in Sources */ = {isa = PBXBuildFile; fileRef = AB7420DC251B8101006666AC /* DeltaOnboardingCoordinatorTests.swift */; };
		AB7E2A80255ACC06005C90F6 /* Date+Utils.swift in Sources */ = {isa = PBXBuildFile; fileRef = AB7E2A7F255ACC06005C90F6 /* Date+Utils.swift */; };
		AB8B0D3225305384009C067B /* Localizable.links.strings in Resources */ = {isa = PBXBuildFile; fileRef = AB8B0D3425305384009C067B /* Localizable.links.strings */; };
		AB8B0D4525306089009C067B /* Localizable.links.strings in Resources */ = {isa = PBXBuildFile; fileRef = AB8B0D3425305384009C067B /* Localizable.links.strings */; };
		AB8BC3472551B97700F3B5A7 /* DownloadedPackagesStoreErrorStub.swift in Sources */ = {isa = PBXBuildFile; fileRef = AB8BC3462551B97700F3B5A7 /* DownloadedPackagesStoreErrorStub.swift */; };
		AB8BC34F2551BBE100F3B5A7 /* HourKeyPackagesDownloadTests.swift in Sources */ = {isa = PBXBuildFile; fileRef = AB8BC34E2551BBE100F3B5A7 /* HourKeyPackagesDownloadTests.swift */; };
		ABAE0A1C257F77D90030ED47 /* ContactDiaryStoreSchemaV1.swift in Sources */ = {isa = PBXBuildFile; fileRef = ABAE0A1B257F77D90030ED47 /* ContactDiaryStoreSchemaV1.swift */; };
		ABAE0A37257FA88D0030ED47 /* ContactDiaryStoreSchemaV1Tests.swift in Sources */ = {isa = PBXBuildFile; fileRef = ABAE0A36257FA88D0030ED47 /* ContactDiaryStoreSchemaV1Tests.swift */; };
		ABAE0A3F257FAC970030ED47 /* ContactDiaryStoreTests.swift in Sources */ = {isa = PBXBuildFile; fileRef = ABAE0A3E257FAC970030ED47 /* ContactDiaryStoreTests.swift */; };
		ABD2F634254C533200DC1958 /* KeyPackageDownload.swift in Sources */ = {isa = PBXBuildFile; fileRef = ABD2F633254C533200DC1958 /* KeyPackageDownload.swift */; };
		ABDA2792251CE308006BAE84 /* DMServerEnvironmentViewController.swift in Sources */ = {isa = PBXBuildFile; fileRef = ABDA2791251CE308006BAE84 /* DMServerEnvironmentViewController.swift */; };
		ABFCE98A255C32EF0075FF13 /* AppConfigMetadata.swift in Sources */ = {isa = PBXBuildFile; fileRef = ABFCE989255C32EE0075FF13 /* AppConfigMetadata.swift */; };
		B103193224E18A0A00DD02EF /* DMMenuItem.swift in Sources */ = {isa = PBXBuildFile; fileRef = B103193124E18A0A00DD02EF /* DMMenuItem.swift */; };
		B10F9B8B249961BC00C418F4 /* DynamicTypeLabelTests.swift in Sources */ = {isa = PBXBuildFile; fileRef = B10F9B89249961B500C418F4 /* DynamicTypeLabelTests.swift */; };
		B10F9B8C249961CE00C418F4 /* UIFont+DynamicTypeTests.swift in Sources */ = {isa = PBXBuildFile; fileRef = B163D11424993F64001A322C /* UIFont+DynamicTypeTests.swift */; };
		B10FD5ED246EAADC00E9D7F2 /* AppInformationDetailViewController.swift in Sources */ = {isa = PBXBuildFile; fileRef = 71CC3E9E246D6B6800217F2C /* AppInformationDetailViewController.swift */; };
		B10FD5F1246EAB1000E9D7F2 /* AppInformationViewController+DynamicTableViewModel.swift in Sources */ = {isa = PBXBuildFile; fileRef = 71CC3E9C246D5D8000217F2C /* AppInformationViewController+DynamicTableViewModel.swift */; };
		B10FD5F4246EAC1700E9D7F2 /* AppleFilesWriter.swift in Sources */ = {isa = PBXBuildFile; fileRef = B10FD5F3246EAC1700E9D7F2 /* AppleFilesWriter.swift */; };
		B111EE2C2465D9F7001AEBB4 /* String+Localization.swift in Sources */ = {isa = PBXBuildFile; fileRef = B111EE2B2465D9F7001AEBB4 /* String+Localization.swift */; };
		B112545A246F2C6500AB5036 /* ENTemporaryExposureKey+Convert.swift in Sources */ = {isa = PBXBuildFile; fileRef = B1125459246F2C6500AB5036 /* ENTemporaryExposureKey+Convert.swift */; };
		B11655932491437600316087 /* RiskProvidingConfigurationTests.swift in Sources */ = {isa = PBXBuildFile; fileRef = B11655922491437600316087 /* RiskProvidingConfigurationTests.swift */; };
		B1175213248A83AB00C3325C /* Risk.swift in Sources */ = {isa = PBXBuildFile; fileRef = B1175212248A83AB00C3325C /* Risk.swift */; };
		B1175216248A9F9600C3325C /* ConvertingKeysTests.swift in Sources */ = {isa = PBXBuildFile; fileRef = B1175215248A9F9600C3325C /* ConvertingKeysTests.swift */; };
		B117909824914D77007FF821 /* StoreTests.swift in Sources */ = {isa = PBXBuildFile; fileRef = 01D3ECFF2490230400551E65 /* StoreTests.swift */; };
		B11E619B246EE4B0004A056A /* DynamicTypeLabel.swift in Sources */ = {isa = PBXBuildFile; fileRef = 71CC3EA0246D6BBF00217F2C /* DynamicTypeLabel.swift */; };
		B11E619C246EE4E9004A056A /* UIFont+DynamicType.swift in Sources */ = {isa = PBXBuildFile; fileRef = 71CC3EA2246D6C4000217F2C /* UIFont+DynamicType.swift */; };
		B120C7C924AFE7B800F68FF1 /* ActiveTracingTests.swift in Sources */ = {isa = PBXBuildFile; fileRef = B120C7C824AFE7B800F68FF1 /* ActiveTracingTests.swift */; };
		B120C7CA24AFF12D00F68FF1 /* ActiveTracing.swift in Sources */ = {isa = PBXBuildFile; fileRef = B120C7C524AFDAB900F68FF1 /* ActiveTracing.swift */; };
		B1218920248AD79900496210 /* ClientMock.swift in Sources */ = {isa = PBXBuildFile; fileRef = CD678F6C246C43EE00B6A0F8 /* ClientMock.swift */; };
		B1221BE02492ECE800E6C4E4 /* CFDictionary+KeychainQuery.swift in Sources */ = {isa = PBXBuildFile; fileRef = B1221BDF2492ECE800E6C4E4 /* CFDictionary+KeychainQuery.swift */; };
		B1221BE22492ED0F00E6C4E4 /* CFDictionary+KeychainQueryTests.swift in Sources */ = {isa = PBXBuildFile; fileRef = B1221BE12492ED0F00E6C4E4 /* CFDictionary+KeychainQueryTests.swift */; };
		B143DBDF2477F292000A29E8 /* ExposureNotificationSettingViewController.swift in Sources */ = {isa = PBXBuildFile; fileRef = 853D98842469DC8100490DBA /* ExposureNotificationSettingViewController.swift */; };
		B14D0CD9246E946E00D5BEBC /* ExposureDetection.swift in Sources */ = {isa = PBXBuildFile; fileRef = B1A9E70D246D73180024CC12 /* ExposureDetection.swift */; };
		B14D0CDB246E968C00D5BEBC /* String+Today.swift in Sources */ = {isa = PBXBuildFile; fileRef = B14D0CDA246E968C00D5BEBC /* String+Today.swift */; };
		B14D0CDD246E972400D5BEBC /* ExposureDetectionDelegate.swift in Sources */ = {isa = PBXBuildFile; fileRef = B14D0CDC246E972400D5BEBC /* ExposureDetectionDelegate.swift */; };
		B14D0CDF246E976400D5BEBC /* ExposureDetectionTransaction+DidEndPrematurelyReason.swift in Sources */ = {isa = PBXBuildFile; fileRef = B14D0CDE246E976400D5BEBC /* ExposureDetectionTransaction+DidEndPrematurelyReason.swift */; };
		B153096A24706F1000A4A1BD /* URLSession+Default.swift in Sources */ = {isa = PBXBuildFile; fileRef = B153096924706F1000A4A1BD /* URLSession+Default.swift */; };
		B153096C24706F2400A4A1BD /* URLSessionConfiguration+Default.swift in Sources */ = {isa = PBXBuildFile; fileRef = B153096B24706F2400A4A1BD /* URLSessionConfiguration+Default.swift */; };
		B15382E7248290BB0010F007 /* AppleFilesWriterTests.swift in Sources */ = {isa = PBXBuildFile; fileRef = B15382E6248290BB0010F007 /* AppleFilesWriterTests.swift */; };
		B15382FE248424F00010F007 /* ExposureDetectionTests.swift in Sources */ = {isa = PBXBuildFile; fileRef = B15382FD248424F00010F007 /* ExposureDetectionTests.swift */; };
		B16177E824802F9B006E435A /* DownloadedPackagesSQLLiteStoreTests.swift in Sources */ = {isa = PBXBuildFile; fileRef = B16177E724802F9B006E435A /* DownloadedPackagesSQLLiteStoreTests.swift */; };
		B161782524804AC3006E435A /* DownloadedPackagesSQLLiteStoreV1.swift in Sources */ = {isa = PBXBuildFile; fileRef = B161782424804AC3006E435A /* DownloadedPackagesSQLLiteStoreV1.swift */; };
		B163D1102499068D001A322C /* SettingsViewModelTests.swift in Sources */ = {isa = PBXBuildFile; fileRef = B163D10F2499068D001A322C /* SettingsViewModelTests.swift */; };
		B16457B524DC11EF002879EB /* DMLastSubmissionRequetViewController.swift in Sources */ = {isa = PBXBuildFile; fileRef = B16457B424DC11EF002879EB /* DMLastSubmissionRequetViewController.swift */; };
		B16457BB24DC3309002879EB /* DMLogsViewController.swift in Sources */ = {isa = PBXBuildFile; fileRef = B16457BA24DC3309002879EB /* DMLogsViewController.swift */; };
		B16457BD24DC3F4E002879EB /* DMKeysViewController.swift in Sources */ = {isa = PBXBuildFile; fileRef = B1FC2D1C24D9C87F00083C81 /* DMKeysViewController.swift */; };
		B1741B492462C207006275D9 /* Client.swift in Sources */ = {isa = PBXBuildFile; fileRef = B1741B482462C207006275D9 /* Client.swift */; };
		B1741B4C2462C21F006275D9 /* DMDeveloperMenu.swift in Sources */ = {isa = PBXBuildFile; fileRef = B1741B432461C257006275D9 /* DMDeveloperMenu.swift */; };
		B1741B4E2462C21F006275D9 /* DMViewController.swift in Sources */ = {isa = PBXBuildFile; fileRef = B1569DDE245D70990079FCD7 /* DMViewController.swift */; };
		B17A44A22464906A00CB195E /* KeyTests.swift in Sources */ = {isa = PBXBuildFile; fileRef = B17A44A12464906A00CB195E /* KeyTests.swift */; };
		B17F2D48248CEB4C00CAA38F /* DetectionMode.swift in Sources */ = {isa = PBXBuildFile; fileRef = B18E852E248C29D400CF4FB8 /* DetectionMode.swift */; };
		B184A380248FFCBE007180F6 /* SecureStore.swift in Sources */ = {isa = PBXBuildFile; fileRef = B184A37F248FFCBE007180F6 /* SecureStore.swift */; };
		B184A383248FFCE2007180F6 /* CodableExposureDetectionSummary.swift in Sources */ = {isa = PBXBuildFile; fileRef = B184A382248FFCE2007180F6 /* CodableExposureDetectionSummary.swift */; };
		B18755D124DC45CA00A9202E /* DMStoreViewController.swift in Sources */ = {isa = PBXBuildFile; fileRef = B18755D024DC45CA00A9202E /* DMStoreViewController.swift */; };
		B18C411D246DB30000B8D8CB /* URL+Helper.swift in Sources */ = {isa = PBXBuildFile; fileRef = B18C411C246DB30000B8D8CB /* URL+Helper.swift */; };
		B19FD7112491A07000A9D56A /* String+SemanticVersion.swift in Sources */ = {isa = PBXBuildFile; fileRef = B19FD7102491A07000A9D56A /* String+SemanticVersion.swift */; };
		B19FD7132491A08500A9D56A /* SAP_SemanticVersion+Compare.swift in Sources */ = {isa = PBXBuildFile; fileRef = B19FD7122491A08500A9D56A /* SAP_SemanticVersion+Compare.swift */; };
		B19FD7152491A4A300A9D56A /* SAP_SemanticVersionTests.swift in Sources */ = {isa = PBXBuildFile; fileRef = B19FD7142491A4A300A9D56A /* SAP_SemanticVersionTests.swift */; };
		B1A31F6924DAE6C000E263DF /* DMKeyCell.swift in Sources */ = {isa = PBXBuildFile; fileRef = B1A31F6824DAE6C000E263DF /* DMKeyCell.swift */; };
		B1A89F3924819CC200DA1CEC /* ExposureStateUpdating.swift in Sources */ = {isa = PBXBuildFile; fileRef = B18CADAD24782FA4006F53F0 /* ExposureStateUpdating.swift */; };
		B1A89F3B24819CE800DA1CEC /* SettingsLabelCell.swift in Sources */ = {isa = PBXBuildFile; fileRef = CDD87C5C247559E3007CE6CA /* SettingsLabelCell.swift */; };
		B1AC51D624CED8820087C35B /* DetectionModeTests.swift in Sources */ = {isa = PBXBuildFile; fileRef = B1AC51D524CED8820087C35B /* DetectionModeTests.swift */; };
		B1B381432472EF8B0056BEEE /* HTTPClient+Configuration.swift in Sources */ = {isa = PBXBuildFile; fileRef = B12995E8246C344100854AD0 /* HTTPClient+Configuration.swift */; };
		B1B5A76024924B3D0029D5D7 /* FMDB in Frameworks */ = {isa = PBXBuildFile; productRef = B1B5A75F24924B3D0029D5D7 /* FMDB */; };
		B1C6ED00247F23730066138F /* NotificationName.swift in Sources */ = {isa = PBXBuildFile; fileRef = 51D420D324586DCA00AD70CA /* NotificationName.swift */; };
		B1C7EE4624938EB700F1F284 /* ExposureDetection_FAQ_URL_Tests.swift in Sources */ = {isa = PBXBuildFile; fileRef = B1C7EE4524938EB700F1F284 /* ExposureDetection_FAQ_URL_Tests.swift */; };
		B1C7EE482493D97000F1F284 /* RiskProvidingConfigurationManualTriggerTests.swift in Sources */ = {isa = PBXBuildFile; fileRef = B1C7EE472493D97000F1F284 /* RiskProvidingConfigurationManualTriggerTests.swift */; };
		B1C7EEAE24941A3B00F1F284 /* ManualExposureDetectionState.swift in Sources */ = {isa = PBXBuildFile; fileRef = B1C7EEAD24941A3B00F1F284 /* ManualExposureDetectionState.swift */; };
		B1C7EEB024941A6B00F1F284 /* RiskConsumer.swift in Sources */ = {isa = PBXBuildFile; fileRef = B1C7EEAF24941A6B00F1F284 /* RiskConsumer.swift */; };
		B1CD333E24865E0000B06E9B /* TracingStatusHistoryTests.swift in Sources */ = {isa = PBXBuildFile; fileRef = B1CD333D24865E0000B06E9B /* TracingStatusHistoryTests.swift */; };
		B1CD33412486AA7100B06E9B /* CoronaWarnURLSessionDelegate.swift in Sources */ = {isa = PBXBuildFile; fileRef = B1CD33402486AA7100B06E9B /* CoronaWarnURLSessionDelegate.swift */; };
		B1D431C8246C69F300E728AD /* HTTPClient+ConfigurationTests.swift in Sources */ = {isa = PBXBuildFile; fileRef = B1D431C7246C69F300E728AD /* HTTPClient+ConfigurationTests.swift */; };
		B1D431CB246C84A400E728AD /* DownloadedPackagesStoreV1.swift in Sources */ = {isa = PBXBuildFile; fileRef = B1D431CA246C84A400E728AD /* DownloadedPackagesStoreV1.swift */; };
		B1D8CB2724DD44C6008C6010 /* DMTracingHistoryViewController.swift in Sources */ = {isa = PBXBuildFile; fileRef = B1D8CB2524DD4371008C6010 /* DMTracingHistoryViewController.swift */; };
		B1DDDABC247137B000A07175 /* HTTPClientConfigurationEndpointTests.swift in Sources */ = {isa = PBXBuildFile; fileRef = B1DDDABB247137B000A07175 /* HTTPClientConfigurationEndpointTests.swift */; };
		B1DDDABE24713BAD00A07175 /* SAPDownloadedPackage.swift in Sources */ = {isa = PBXBuildFile; fileRef = B1A9E710246D782F0024CC12 /* SAPDownloadedPackage.swift */; };
		B1E23B8624FE4DD3006BCDA6 /* PublicKeyProviderTests.swift in Sources */ = {isa = PBXBuildFile; fileRef = B1E23B8524FE4DD3006BCDA6 /* PublicKeyProviderTests.swift */; };
		B1E8C99D2479D4E7006DC678 /* DMSubmissionStateViewController.swift in Sources */ = {isa = PBXBuildFile; fileRef = B1E8C99C2479D4E7006DC678 /* DMSubmissionStateViewController.swift */; };
		B1EAEC8B24711884003BE9A2 /* URLSession+Convenience.swift in Sources */ = {isa = PBXBuildFile; fileRef = B1EAEC8A24711884003BE9A2 /* URLSession+Convenience.swift */; };
		B1EAEC8F247118D1003BE9A2 /* URLSession+ConvenienceTests.swift in Sources */ = {isa = PBXBuildFile; fileRef = B1EAEC8D247118CB003BE9A2 /* URLSession+ConvenienceTests.swift */; };
		B1EDFD88248E741B00E7EAFF /* SwiftProtobuf in Frameworks */ = {isa = PBXBuildFile; productRef = B10FB02F246036F3004CA11E /* SwiftProtobuf */; };
		B1EDFD89248E741B00E7EAFF /* ZIPFoundation in Frameworks */ = {isa = PBXBuildFile; productRef = B1E8C9A4247AB869006DC678 /* ZIPFoundation */; };
		B1EDFD8D248E74D000E7EAFF /* URL+StaticString.swift in Sources */ = {isa = PBXBuildFile; fileRef = B1EDFD8C248E74D000E7EAFF /* URL+StaticString.swift */; };
		B1F82DF224718C7300E2E56A /* DMBackendConfigurationViewController.swift in Sources */ = {isa = PBXBuildFile; fileRef = B1F82DF124718C7300E2E56A /* DMBackendConfigurationViewController.swift */; };
		B1F8AE482479B4C30093A588 /* api-response-day-2020-05-16 in Resources */ = {isa = PBXBuildFile; fileRef = B1F8AE472479B4C30093A588 /* api-response-day-2020-05-16 */; };
		B1FC2D2024D9C8DF00083C81 /* SAP_TemporaryExposureKey+DeveloperMenu.swift in Sources */ = {isa = PBXBuildFile; fileRef = B1FC2D1F24D9C8DF00083C81 /* SAP_TemporaryExposureKey+DeveloperMenu.swift */; };
		B1FE13EB24891CFA00D012E5 /* RiskProvider.swift in Sources */ = {isa = PBXBuildFile; fileRef = B1FE13DE248821E000D012E5 /* RiskProvider.swift */; };
		B1FE13ED24891D0400D012E5 /* RiskProviderTests.swift in Sources */ = {isa = PBXBuildFile; fileRef = B1FE13E1248824E900D012E5 /* RiskProviderTests.swift */; };
		B1FE13EF24891D0C00D012E5 /* RiskProvidingConfiguration.swift in Sources */ = {isa = PBXBuildFile; fileRef = B1FE13E52488255900D012E5 /* RiskProvidingConfiguration.swift */; };
		B1FE13FB24896E6700D012E5 /* AppConfigurationProviding.swift in Sources */ = {isa = PBXBuildFile; fileRef = B1FE13FA24896E6700D012E5 /* AppConfigurationProviding.swift */; };
		B1FE13FE24896EF700D012E5 /* CachedAppConfigurationTests.swift in Sources */ = {isa = PBXBuildFile; fileRef = B1FE13FD24896EF700D012E5 /* CachedAppConfigurationTests.swift */; };
		B1FE13FF2489708200D012E5 /* CachedAppConfiguration.swift in Sources */ = {isa = PBXBuildFile; fileRef = B1FE13F824896DDB00D012E5 /* CachedAppConfiguration.swift */; };
		B1FF6B6E2497D0B50041CF02 /* CWASQLite.h in Headers */ = {isa = PBXBuildFile; fileRef = B1FF6B6C2497D0B50041CF02 /* CWASQLite.h */; settings = {ATTRIBUTES = (Public, ); }; };
		B1FF6B772497D2330041CF02 /* sqlite3.h in Headers */ = {isa = PBXBuildFile; fileRef = 0DFCC2712484DC8400E2811D /* sqlite3.h */; settings = {ATTRIBUTES = (Public, ); }; };
		BA0073BE25D18A5B0036DFDD /* DataDonationViewController.swift in Sources */ = {isa = PBXBuildFile; fileRef = BA0073BD25D18A5B0036DFDD /* DataDonationViewController.swift */; };
		BA0073EA25D196900036DFDD /* DataDonationViewModel.swift in Sources */ = {isa = PBXBuildFile; fileRef = BA0073E925D196900036DFDD /* DataDonationViewModel.swift */; };
<<<<<<< HEAD
		BA0073FB25D1A0690036DFDD /* administrative-unit-set.json in Resources */ = {isa = PBXBuildFile; fileRef = BA0073FA25D1A0690036DFDD /* administrative-unit-set.json */; };
		BA00740025D1A1810036DFDD /* District.swift in Sources */ = {isa = PBXBuildFile; fileRef = BA0073FF25D1A1810036DFDD /* District.swift */; };
=======
>>>>>>> cd79e44d
		BA056F1B259B89B50022B0A4 /* RiskLegendDotBodyCell.swift in Sources */ = {isa = PBXBuildFile; fileRef = BA056F19259B89B50022B0A4 /* RiskLegendDotBodyCell.swift */; };
		BA07735C25C2FCB800EAF6B8 /* PPACService.swift in Sources */ = {isa = PBXBuildFile; fileRef = BA07735B25C2FCB800EAF6B8 /* PPACService.swift */; };
		BA112DF7255586E9007F5712 /* WifiOnlyHTTPClient.swift in Sources */ = {isa = PBXBuildFile; fileRef = BA112DF6255586E9007F5712 /* WifiOnlyHTTPClient.swift */; };
		BA112E0A25559CDD007F5712 /* ClientWifiOnly.swift in Sources */ = {isa = PBXBuildFile; fileRef = BA112E0925559CDD007F5712 /* ClientWifiOnly.swift */; };
		BA11D5BA2588D590005DCD6B /* DiaryAddAndEditEntryViewModelTest.swift in Sources */ = {isa = PBXBuildFile; fileRef = BA11D5B92588D590005DCD6B /* DiaryAddAndEditEntryViewModelTest.swift */; };
		BA27993B255995E100C3B64D /* DMWifiClientViewController.swift in Sources */ = {isa = PBXBuildFile; fileRef = BA27993A255995E100C3B64D /* DMWifiClientViewController.swift */; };
		BA288AF42582616E0071009A /* DiaryInfoViewModelTest.swift in Sources */ = {isa = PBXBuildFile; fileRef = BA288AF32582616E0071009A /* DiaryInfoViewModelTest.swift */; };
		BA38183425CB104900C1DB6C /* DMConfigureableCell.swift in Sources */ = {isa = PBXBuildFile; fileRef = BA38183325CB104900C1DB6C /* DMConfigureableCell.swift */; };
		BA4693AB25C82EC8004B2DBB /* DMPPACViewController.swift in Sources */ = {isa = PBXBuildFile; fileRef = BA4693AA25C82EC8004B2DBB /* DMPPACViewController.swift */; };
		BA4693B125C82F0A004B2DBB /* DMPPACViewModel.swift in Sources */ = {isa = PBXBuildFile; fileRef = BA4693B025C82F0A004B2DBB /* DMPPACViewModel.swift */; };
		BA69A7D825CD787D00023265 /* SelectValueTableViewController.swift in Sources */ = {isa = PBXBuildFile; fileRef = BA69A7D725CD787D00023265 /* SelectValueTableViewController.swift */; };
		BA69A7DD25CD788F00023265 /* SelectValueViewModel.swift in Sources */ = {isa = PBXBuildFile; fileRef = BA69A7DC25CD788F00023265 /* SelectValueViewModel.swift */; };
		BA69A7E625CD7D1E00023265 /* SelectValueTableViewCell.swift in Sources */ = {isa = PBXBuildFile; fileRef = BA69A7E525CD7D1E00023265 /* SelectValueTableViewCell.swift */; };
		BA69A7F825CD87C200023265 /* SelectValueCellViewModel.swift in Sources */ = {isa = PBXBuildFile; fileRef = BA69A7F725CD87C200023265 /* SelectValueCellViewModel.swift */; };
		BA69A80525CDA6B300023265 /* SelectValueCellViewModelTests.swift in Sources */ = {isa = PBXBuildFile; fileRef = BA69A80425CDA6B300023265 /* SelectValueCellViewModelTests.swift */; };
		BA69A80D25CDA80600023265 /* SelectValueViewModelTests.swift in Sources */ = {isa = PBXBuildFile; fileRef = BA69A80C25CDA80600023265 /* SelectValueViewModelTests.swift */; };
		BA6C8A9E254D634E008344F5 /* RiskCalculationConfiguration.swift in Sources */ = {isa = PBXBuildFile; fileRef = BA6C8A9D254D634E008344F5 /* RiskCalculationConfiguration.swift */; };
		BA6C8AA6254D63A0008344F5 /* MinutesAtAttenuationFilter.swift in Sources */ = {isa = PBXBuildFile; fileRef = BA6C8AA5254D63A0008344F5 /* MinutesAtAttenuationFilter.swift */; };
		BA6C8AAE254D6476008344F5 /* ENARange.swift in Sources */ = {isa = PBXBuildFile; fileRef = BA6C8AAD254D6476008344F5 /* ENARange.swift */; };
		BA6C8AB9254D64D3008344F5 /* MinutesAtAttenuationWeight.swift in Sources */ = {isa = PBXBuildFile; fileRef = BA6C8AB8254D64D3008344F5 /* MinutesAtAttenuationWeight.swift */; };
		BA6C8AC4254D650C008344F5 /* NormalizedTimePerEWToRiskLevelMapping.swift in Sources */ = {isa = PBXBuildFile; fileRef = BA6C8AC3254D650C008344F5 /* NormalizedTimePerEWToRiskLevelMapping.swift */; };
		BA6C8ACC254D6537008344F5 /* TrlEncoding.swift in Sources */ = {isa = PBXBuildFile; fileRef = BA6C8ACB254D6537008344F5 /* TrlEncoding.swift */; };
		BA6C8AD4254D6552008344F5 /* TrlFilter.swift in Sources */ = {isa = PBXBuildFile; fileRef = BA6C8AD3254D6552008344F5 /* TrlFilter.swift */; };
		BA6C8AEC254D65C4008344F5 /* ExposureWindow.swift in Sources */ = {isa = PBXBuildFile; fileRef = BA6C8AEB254D65C4008344F5 /* ExposureWindow.swift */; };
		BA6C8AF4254D65E1008344F5 /* ScanInstance.swift in Sources */ = {isa = PBXBuildFile; fileRef = BA6C8AF3254D65E1008344F5 /* ScanInstance.swift */; };
		BA6C8B05254D6B1F008344F5 /* RiskCalculation.swift in Sources */ = {isa = PBXBuildFile; fileRef = BA6C8B04254D6B1F008344F5 /* RiskCalculation.swift */; };
		BA6C8B0E254D6BF9008344F5 /* RiskCalculationTest.swift in Sources */ = {isa = PBXBuildFile; fileRef = BA6C8B0D254D6BF9008344F5 /* RiskCalculationTest.swift */; };
		BA6C8B17254D729A008344F5 /* exposure-windows-risk-calculation.json in Resources */ = {isa = PBXBuildFile; fileRef = BA6C8A8F254D61F4008344F5 /* exposure-windows-risk-calculation.json */; };
		BA6C8B24254D76ED008344F5 /* ExposureWindowTestCase.swift in Sources */ = {isa = PBXBuildFile; fileRef = BA6C8AE3254D6598008344F5 /* ExposureWindowTestCase.swift */; };
		BA6C8B2B254D76F7008344F5 /* TestCasesWithConfiguration.swift in Sources */ = {isa = PBXBuildFile; fileRef = BA6C8A95254D62C3008344F5 /* TestCasesWithConfiguration.swift */; };
		BA6C8B51254D80DF008344F5 /* ExposureWindowTest.swift in Sources */ = {isa = PBXBuildFile; fileRef = BA6C8B50254D80DF008344F5 /* ExposureWindowTest.swift */; };
		BA6D1634255AD2AA00ED3492 /* DMWifiClientViewModel.swift in Sources */ = {isa = PBXBuildFile; fileRef = BA6D1633255AD2AA00ED3492 /* DMWifiClientViewModel.swift */; };
		BA6D163A255AD35900ED3492 /* DMSwitchTableViewCell.swift in Sources */ = {isa = PBXBuildFile; fileRef = BA6D1638255AD35900ED3492 /* DMSwitchTableViewCell.swift */; };
		BA6D163B255AD35900ED3492 /* DMSwitchTableViewCell.xib in Resources */ = {isa = PBXBuildFile; fileRef = BA6D1639255AD35900ED3492 /* DMSwitchTableViewCell.xib */; };
		BA6D1640255ADD0500ED3492 /* DMSwitchCellViewModel.swift in Sources */ = {isa = PBXBuildFile; fileRef = BA6D163F255ADD0400ED3492 /* DMSwitchCellViewModel.swift */; };
		BA7EABAD25C973FE001AA5FE /* DMKeyValueCellViewModel.swift in Sources */ = {isa = PBXBuildFile; fileRef = BA7EABAC25C973FE001AA5FE /* DMKeyValueCellViewModel.swift */; };
		BA8BBA08255A90690034D4BC /* WifiHTTPClientTests.swift in Sources */ = {isa = PBXBuildFile; fileRef = BA8BBA07255A90690034D4BC /* WifiHTTPClientTests.swift */; };
		BA904C9E25769D1800692110 /* TanInputView.swift in Sources */ = {isa = PBXBuildFile; fileRef = BA904C9D25769D1800692110 /* TanInputView.swift */; };
		BA904CA62576A0B900692110 /* ENAInputLabel.swift in Sources */ = {isa = PBXBuildFile; fileRef = BA904CA52576A0B900692110 /* ENAInputLabel.swift */; };
		BA92A45E255163460063B46F /* ExposureSubmissionQRScannerViewModelGuidTests.swift in Sources */ = {isa = PBXBuildFile; fileRef = BA92A45D255163460063B46F /* ExposureSubmissionQRScannerViewModelGuidTests.swift */; };
		BA9BCF6225B0875100DD7974 /* DiaryOverviewDayCellModel.swift in Sources */ = {isa = PBXBuildFile; fileRef = BA9BCF6125B0875100DD7974 /* DiaryOverviewDayCellModel.swift */; };
		BA9BCF7725B09B5500DD7974 /* DiaryOverviewDayCellModelTests.swift in Sources */ = {isa = PBXBuildFile; fileRef = BA9BCF7625B09B5500DD7974 /* DiaryOverviewDayCellModelTests.swift */; };
		BA9DD53F2567BDAC00C326FF /* TestResultAvailableViewModelTest.swift in Sources */ = {isa = PBXBuildFile; fileRef = BA9DD53E2567BDAC00C326FF /* TestResultAvailableViewModelTest.swift */; };
		BA9E4B0125B5DFCB00F284EF /* RiskLevelPerDay.swift in Sources */ = {isa = PBXBuildFile; fileRef = BA0E5C3925B5CF5D00C219DE /* RiskLevelPerDay.swift */; };
		BAA8BAE225CAD8B000E29CFE /* DMStaticTextCellViewModel.swift in Sources */ = {isa = PBXBuildFile; fileRef = BAA8BAE125CAD8B000E29CFE /* DMStaticTextCellViewModel.swift */; };
		BAA8BAED25CAD91700E29CFE /* DMStaticTextTableViewCell.swift in Sources */ = {isa = PBXBuildFile; fileRef = BAA8BAEC25CAD91700E29CFE /* DMStaticTextTableViewCell.swift */; };
		BAB1239C2572A06D00A179FB /* TanInputViewModel.swift in Sources */ = {isa = PBXBuildFile; fileRef = BAB1239B2572A06D00A179FB /* TanInputViewModel.swift */; };
		BAB123A22572A0B700A179FB /* TanInputViewController.swift in Sources */ = {isa = PBXBuildFile; fileRef = BAB123A02572A0B700A179FB /* TanInputViewController.swift */; };
		BAB6C7EF25C4626100E042FB /* TimestampedToken.swift in Sources */ = {isa = PBXBuildFile; fileRef = BAB6C7EE25C4626100E042FB /* TimestampedToken.swift */; };
		BAB6C7F925C462E600E042FB /* PPACToken.swift in Sources */ = {isa = PBXBuildFile; fileRef = BAB6C7F825C462E600E042FB /* PPACToken.swift */; };
		BAB6C7FE25C4630800E042FB /* PPACError.swift in Sources */ = {isa = PBXBuildFile; fileRef = BAB6C7FD25C4630800E042FB /* PPACError.swift */; };
		BAB6C80A25C4640500E042FB /* TimestampedTokenTests.swift in Sources */ = {isa = PBXBuildFile; fileRef = BAB6C80925C4640500E042FB /* TimestampedTokenTests.swift */; };
		BAB6C81225C4652D00E042FB /* PPACTokenTests.swift in Sources */ = {isa = PBXBuildFile; fileRef = BAB6C81125C4652D00E042FB /* PPACTokenTests.swift */; };
		BAB6C82325C4666900E042FB /* PPACServiceTest.swift in Sources */ = {isa = PBXBuildFile; fileRef = BAB6C82225C4666900E042FB /* PPACServiceTest.swift */; };
		BAB953D625B86015007B80C7 /* HistoryExposure.swift in Sources */ = {isa = PBXBuildFile; fileRef = BAB953D525B86015007B80C7 /* HistoryExposure.swift */; };
		BAC0A4DE25768039002B5361 /* TanInputViewModelTests.swift in Sources */ = {isa = PBXBuildFile; fileRef = BAC0A4DD25768039002B5361 /* TanInputViewModelTests.swift */; };
		BAC42DC42583AF9D001A94C0 /* DiaryEntryTextField.swift in Sources */ = {isa = PBXBuildFile; fileRef = BAC42DC32583AF9D001A94C0 /* DiaryEntryTextField.swift */; };
		BACCCC7525ADB9FD00195AC3 /* RiskLegendeTest.swift in Sources */ = {isa = PBXBuildFile; fileRef = BACCCC7425ADB9FD00195AC3 /* RiskLegendeTest.swift */; };
		BACD671725B7002F00BAF5D0 /* RiskCalculationResultTests.swift in Sources */ = {isa = PBXBuildFile; fileRef = BACD671625B7002F00BAF5D0 /* RiskCalculationResultTests.swift */; };
		BAD962FB25668F4000FAB615 /* TestResultAvailableViewController.swift in Sources */ = {isa = PBXBuildFile; fileRef = BAD962FA25668F4000FAB615 /* TestResultAvailableViewController.swift */; };
		BAD9630025668F8E00FAB615 /* TestResultAvailableViewModel.swift in Sources */ = {isa = PBXBuildFile; fileRef = BAD962FF25668F8E00FAB615 /* TestResultAvailableViewModel.swift */; };
		BAE20FF325C8321300162966 /* DMKeyValueTableViewCell.swift in Sources */ = {isa = PBXBuildFile; fileRef = BAE20FF125C8321300162966 /* DMKeyValueTableViewCell.swift */; };
		BAE2101025C8460900162966 /* PPACDeviceCheck.swift in Sources */ = {isa = PBXBuildFile; fileRef = BAE2100125C83E4400162966 /* PPACDeviceCheck.swift */; };
		BAE2101B25C8463400162966 /* PPACDeviceCheckMock.swift in Sources */ = {isa = PBXBuildFile; fileRef = BAE2101A25C8463400162966 /* PPACDeviceCheckMock.swift */; };
		BAEC99C7258B714300B98ECA /* ENAUITests_07_ContactJournalUITests.swift in Sources */ = {isa = PBXBuildFile; fileRef = BAEC99BF258B705500B98ECA /* ENAUITests_07_ContactJournalUITests.swift */; };
		BAF2DD5225C9BABA00D7DFB7 /* DMButtonTableViewCell.swift in Sources */ = {isa = PBXBuildFile; fileRef = BAF2DD5125C9BABA00D7DFB7 /* DMButtonTableViewCell.swift */; };
		BAF2DD5725C9BAF700D7DFB7 /* DMButtonCellViewModel.swift in Sources */ = {isa = PBXBuildFile; fileRef = BAF2DD5625C9BAF700D7DFB7 /* DMButtonCellViewModel.swift */; };
		BAFBF35725ADD734003F5DC2 /* HomeThankYouCellModelTests.swift in Sources */ = {isa = PBXBuildFile; fileRef = BAFBF35625ADD734003F5DC2 /* HomeThankYouCellModelTests.swift */; };
		BAFBF36925ADE0F1003F5DC2 /* HomeInfoCellModelTests.swift in Sources */ = {isa = PBXBuildFile; fileRef = BAFBF36825ADE0F1003F5DC2 /* HomeInfoCellModelTests.swift */; };
		CD2EC329247D82EE00C6B3F9 /* NotificationSettingsViewController.swift in Sources */ = {isa = PBXBuildFile; fileRef = CD2EC328247D82EE00C6B3F9 /* NotificationSettingsViewController.swift */; };
		CD678F6F246C43FC00B6A0F8 /* MockURLSession.swift in Sources */ = {isa = PBXBuildFile; fileRef = CD678F6E246C43FC00B6A0F8 /* MockURLSession.swift */; };
		CD8638532477EBD400A5A07C /* SettingsViewModel.swift in Sources */ = {isa = PBXBuildFile; fileRef = CD8638522477EBD400A5A07C /* SettingsViewModel.swift */; };
		CD99A3A9245C272400BF12AF /* ExposureSubmissionService.swift in Sources */ = {isa = PBXBuildFile; fileRef = CD99A3A8245C272400BF12AF /* ExposureSubmissionService.swift */; };
		CD99A3CA2461A47C00BF12AF /* AppStrings.swift in Sources */ = {isa = PBXBuildFile; fileRef = CD99A3C92461A47C00BF12AF /* AppStrings.swift */; };
		CDA262F824AB808800612E15 /* HomeCoordinator.swift in Sources */ = {isa = PBXBuildFile; fileRef = CDA262F724AB808800612E15 /* HomeCoordinator.swift */; };
		CDCE11D6247D644100F30825 /* NotificationSettingsViewModel.swift in Sources */ = {isa = PBXBuildFile; fileRef = CDCE11D5247D644100F30825 /* NotificationSettingsViewModel.swift */; };
		CDCE11D9247D64C600F30825 /* NotificationSettingsOnTableViewCell.swift in Sources */ = {isa = PBXBuildFile; fileRef = CDCE11D8247D64C600F30825 /* NotificationSettingsOnTableViewCell.swift */; };
		CDCE11DB247D64D600F30825 /* NotificationSettingsOffTableViewCell.swift in Sources */ = {isa = PBXBuildFile; fileRef = CDCE11DA247D64D600F30825 /* NotificationSettingsOffTableViewCell.swift */; };
		CDD87C56247556DE007CE6CA /* MainSettingsCell.swift in Sources */ = {isa = PBXBuildFile; fileRef = CDD87C54247556DE007CE6CA /* MainSettingsCell.swift */; };
		CDF27BD3246ADBA70044D32B /* ExposureSubmissionServiceTests.swift in Sources */ = {isa = PBXBuildFile; fileRef = CDF27BD2246ADBA70044D32B /* ExposureSubmissionServiceTests.swift */; };
		CDF27BD5246ADBF30044D32B /* HTTPClient+DaysAndHoursTests.swift in Sources */ = {isa = PBXBuildFile; fileRef = CDF27BD4246ADBF30044D32B /* HTTPClient+DaysAndHoursTests.swift */; };
		EB08F1782541CE3300D11FA9 /* risk_score_classification.pb.swift in Sources */ = {isa = PBXBuildFile; fileRef = EB08F1702541CE3200D11FA9 /* risk_score_classification.pb.swift */; };
		EB08F1792541CE3300D11FA9 /* attenuation_duration.pb.swift in Sources */ = {isa = PBXBuildFile; fileRef = EB08F1712541CE3200D11FA9 /* attenuation_duration.pb.swift */; };
		EB08F17A2541CE3300D11FA9 /* risk_level.pb.swift in Sources */ = {isa = PBXBuildFile; fileRef = EB08F1722541CE3200D11FA9 /* risk_level.pb.swift */; };
		EB08F17C2541CE3300D11FA9 /* submission_payload.pb.swift in Sources */ = {isa = PBXBuildFile; fileRef = EB08F1742541CE3200D11FA9 /* submission_payload.pb.swift */; };
		EB08F17E2541CE3300D11FA9 /* app_version_config.pb.swift in Sources */ = {isa = PBXBuildFile; fileRef = EB08F1762541CE3200D11FA9 /* app_version_config.pb.swift */; };
		EB08F17F2541CE3300D11FA9 /* risk_score_parameters.pb.swift in Sources */ = {isa = PBXBuildFile; fileRef = EB08F1772541CE3200D11FA9 /* risk_score_parameters.pb.swift */; };
		EB08F1862541CE5700D11FA9 /* temporary_exposure_key_export.pb.swift in Sources */ = {isa = PBXBuildFile; fileRef = EB08F1832541CE5700D11FA9 /* temporary_exposure_key_export.pb.swift */; };
		EB08F1872541CE5700D11FA9 /* temporary_exposure_key_signature_list.pb.swift in Sources */ = {isa = PBXBuildFile; fileRef = EB08F1842541CE5700D11FA9 /* temporary_exposure_key_signature_list.pb.swift */; };
		EB08F1882541CE5700D11FA9 /* diagnosis_key_batch.pb.swift in Sources */ = {isa = PBXBuildFile; fileRef = EB08F1852541CE5700D11FA9 /* diagnosis_key_batch.pb.swift */; };
		EB11B02A24EE7CA500143A95 /* ENAUITestsSettings.swift in Sources */ = {isa = PBXBuildFile; fileRef = EB11B02924EE7CA500143A95 /* ENAUITestsSettings.swift */; };
		EB17144625716EA80088D7A9 /* FileManager+KeyPackageStorage.swift in Sources */ = {isa = PBXBuildFile; fileRef = EB17144525716EA80088D7A9 /* FileManager+KeyPackageStorage.swift */; };
		EB1BB10D25CC3FD50076CB67 /* AppDelegate.swift in Sources */ = {isa = PBXBuildFile; fileRef = EB1BB10C25CC3FD50076CB67 /* AppDelegate.swift */; };
		EB1BB11225CC40030076CB67 /* PlausibleDeniabilityService.swift in Sources */ = {isa = PBXBuildFile; fileRef = EB1BB11125CC40030076CB67 /* PlausibleDeniabilityService.swift */; };
		EB1C221225B7140B00A5CA6E /* ENAUITests_08_UpdateOSUITests.swift in Sources */ = {isa = PBXBuildFile; fileRef = EB1C221125B7140B00A5CA6E /* ENAUITests_08_UpdateOSUITests.swift */; };
		EB2394A024E5492900E71225 /* BackgroundAppRefreshViewModel.swift in Sources */ = {isa = PBXBuildFile; fileRef = EB23949F24E5492900E71225 /* BackgroundAppRefreshViewModel.swift */; };
		EB3BCA882507B6C1003F27C7 /* ExposureSubmissionSymptomsOnsetViewController.swift in Sources */ = {isa = PBXBuildFile; fileRef = EB3BCA872507B6C1003F27C7 /* ExposureSubmissionSymptomsOnsetViewController.swift */; };
		EB3BCA8C2507C3B0003F27C7 /* DynamicTableViewBulletPointCell.swift in Sources */ = {isa = PBXBuildFile; fileRef = EB3BCA85250799E7003F27C7 /* DynamicTableViewBulletPointCell.swift */; };
		EB5FE15C2599F5E400797E4E /* ENActivityHandling.swift in Sources */ = {isa = PBXBuildFile; fileRef = EB5FE1532599F5DB00797E4E /* ENActivityHandling.swift */; };
		EB66267D25C3219900C4D7C2 /* UIViewController+Child.swift in Sources */ = {isa = PBXBuildFile; fileRef = EB66267C25C3219900C4D7C2 /* UIViewController+Child.swift */; };
		EB6B5D882539AE9400B0ED57 /* DMNotificationsViewController.swift in Sources */ = {isa = PBXBuildFile; fileRef = EB6B5D872539AE9400B0ED57 /* DMNotificationsViewController.swift */; };
		EB6B5D8D2539B36100B0ED57 /* DMNotificationCell.swift in Sources */ = {isa = PBXBuildFile; fileRef = EB6B5D8C2539B36100B0ED57 /* DMNotificationCell.swift */; };
		EB7057D724E6BACA002235B4 /* InfoBoxView.xib in Resources */ = {isa = PBXBuildFile; fileRef = EB7057D624E6BACA002235B4 /* InfoBoxView.xib */; };
		EB7AF62A2587E98C00D94CA8 /* OpenCombineFoundation in Frameworks */ = {isa = PBXBuildFile; productRef = EB7AF6292587E98C00D94CA8 /* OpenCombineFoundation */; };
		EB7AF62C2587E98C00D94CA8 /* OpenCombine in Frameworks */ = {isa = PBXBuildFile; productRef = EB7AF62B2587E98C00D94CA8 /* OpenCombine */; };
		EB7AF62E2587E98C00D94CA8 /* OpenCombineDispatch in Frameworks */ = {isa = PBXBuildFile; productRef = EB7AF62D2587E98C00D94CA8 /* OpenCombineDispatch */; };
		EB7D205424E6A3320089264C /* InfoBoxView.swift in Sources */ = {isa = PBXBuildFile; fileRef = EB7D205324E6A3320089264C /* InfoBoxView.swift */; };
		EB7D205624E6A5930089264C /* InfoBoxViewModel.swift in Sources */ = {isa = PBXBuildFile; fileRef = EB7D205524E6A5930089264C /* InfoBoxViewModel.swift */; };
		EB7F8E9524E434E000A3CCC4 /* BackgroundAppRefreshViewController.swift in Sources */ = {isa = PBXBuildFile; fileRef = EB7F8E9424E434E000A3CCC4 /* BackgroundAppRefreshViewController.swift */; };
		EB858D2024E700D10048A0AA /* UIView+Screenshot.swift in Sources */ = {isa = PBXBuildFile; fileRef = EB858D1F24E700D10048A0AA /* UIView+Screenshot.swift */; };
		EB873540253704D100325C6C /* UNUserNotificationCenter+DeadManSwitch.swift in Sources */ = {isa = PBXBuildFile; fileRef = EB87353F253704D100325C6C /* UNUserNotificationCenter+DeadManSwitch.swift */; };
		EB91288A257FBD1E00241D3E /* DiaryInfoViewModel.swift in Sources */ = {isa = PBXBuildFile; fileRef = EB912888257FBD1E00241D3E /* DiaryInfoViewModel.swift */; };
		EB91288B257FBD1E00241D3E /* DiaryInfoViewController.swift in Sources */ = {isa = PBXBuildFile; fileRef = EB912889257FBD1E00241D3E /* DiaryInfoViewController.swift */; };
		EBA3BE3C25C2FAA800F1C2AC /* RootCoordinator.swift in Sources */ = {isa = PBXBuildFile; fileRef = EBA3BE3B25C2FAA800F1C2AC /* RootCoordinator.swift */; };
		EBA403D12589260D00D1F039 /* ColorCompatibility.swift in Sources */ = {isa = PBXBuildFile; fileRef = EBA403CF2589260D00D1F039 /* ColorCompatibility.swift */; };
		EBAD25E525CD91BD008701F0 /* ppa_data_request_ios.pb.swift in Sources */ = {isa = PBXBuildFile; fileRef = EBAD25E325CD91BD008701F0 /* ppa_data_request_ios.pb.swift */; };
		EBAD25E625CD91BD008701F0 /* ppa_data.pb.swift in Sources */ = {isa = PBXBuildFile; fileRef = EBAD25E425CD91BD008701F0 /* ppa_data.pb.swift */; };
		EBAD25EB25CD941A008701F0 /* ppdd_ppa_parameters.pb.swift in Sources */ = {isa = PBXBuildFile; fileRef = EBAD25EA25CD941A008701F0 /* ppdd_ppa_parameters.pb.swift */; };
		EBB92C72259E10ED00013B41 /* UpdateOSViewController.swift in Sources */ = {isa = PBXBuildFile; fileRef = EBB92C71259E10ED00013B41 /* UpdateOSViewController.swift */; };
		EBB92C77259E110900013B41 /* UpdateOSViewModel.swift in Sources */ = {isa = PBXBuildFile; fileRef = EBB92C76259E110900013B41 /* UpdateOSViewModel.swift */; };
		EBB92C7C259E111A00013B41 /* UpdateOSView.swift in Sources */ = {isa = PBXBuildFile; fileRef = EBB92C7B259E111A00013B41 /* UpdateOSView.swift */; };
		EBBABC47256402A9005B7C07 /* default_app_config_18 in Resources */ = {isa = PBXBuildFile; fileRef = EBBABC46256402A9005B7C07 /* default_app_config_18 */; };
		EBCD2412250790F400E5574C /* ExposureSubmissionSymptomsViewController.swift in Sources */ = {isa = PBXBuildFile; fileRef = EBCD2411250790F400E5574C /* ExposureSubmissionSymptomsViewController.swift */; };
		EBD2D07F25A869B9006E4220 /* HomeTableViewModelTests.swift in Sources */ = {isa = PBXBuildFile; fileRef = EBD2D07E25A869B9006E4220 /* HomeTableViewModelTests.swift */; };
		EBD2D09825A86C1A006E4220 /* RiskProviding.swift in Sources */ = {isa = PBXBuildFile; fileRef = B1FE13DC248821CB00D012E5 /* RiskProviding.swift */; };
		EBD2D0A725A86C68006E4220 /* MockRiskProvider.swift in Sources */ = {isa = PBXBuildFile; fileRef = EBD2D09F25A86C2A006E4220 /* MockRiskProvider.swift */; };
		EBDE11B2255EC2C4008C0F51 /* DMDeviceTimeCheckViewController.swift in Sources */ = {isa = PBXBuildFile; fileRef = EBDE11B1255EC2C4008C0F51 /* DMDeviceTimeCheckViewController.swift */; };
		EBDE11BB255EC34C008C0F51 /* DMDeviceTimeCheckViewModel.swift in Sources */ = {isa = PBXBuildFile; fileRef = EBDE11BA255EC34C008C0F51 /* DMDeviceTimeCheckViewModel.swift */; };
		EE22DB81247FB40A001B0A71 /* ENStateHandler.swift in Sources */ = {isa = PBXBuildFile; fileRef = EE22DB7F247FB409001B0A71 /* ENStateHandler.swift */; };
		EE22DB82247FB40A001B0A71 /* ENSettingModel.swift in Sources */ = {isa = PBXBuildFile; fileRef = EE22DB80247FB409001B0A71 /* ENSettingModel.swift */; };
		EE22DB89247FB43A001B0A71 /* TracingHistoryTableViewCell.swift in Sources */ = {isa = PBXBuildFile; fileRef = EE22DB84247FB43A001B0A71 /* TracingHistoryTableViewCell.swift */; };
		EE22DB8A247FB43A001B0A71 /* ImageTableViewCell.swift in Sources */ = {isa = PBXBuildFile; fileRef = EE22DB85247FB43A001B0A71 /* ImageTableViewCell.swift */; };
		EE22DB8B247FB43A001B0A71 /* ActionDetailTableViewCell.swift in Sources */ = {isa = PBXBuildFile; fileRef = EE22DB86247FB43A001B0A71 /* ActionDetailTableViewCell.swift */; };
		EE22DB8C247FB43A001B0A71 /* DescriptionTableViewCell.swift in Sources */ = {isa = PBXBuildFile; fileRef = EE22DB87247FB43A001B0A71 /* DescriptionTableViewCell.swift */; };
		EE22DB8D247FB43A001B0A71 /* ActionTableViewCell.swift in Sources */ = {isa = PBXBuildFile; fileRef = EE22DB88247FB43A001B0A71 /* ActionTableViewCell.swift */; };
		EE22DB8F247FB46C001B0A71 /* ENStateTests.swift in Sources */ = {isa = PBXBuildFile; fileRef = EE22DB8E247FB46C001B0A71 /* ENStateTests.swift */; };
		EE22DB91247FB479001B0A71 /* MockStateHandlerObserverDelegate.swift in Sources */ = {isa = PBXBuildFile; fileRef = EE22DB90247FB479001B0A71 /* MockStateHandlerObserverDelegate.swift */; };
		EE269508248FCB0300BAE234 /* InfoPlist.strings in Resources */ = {isa = PBXBuildFile; fileRef = EE26950A248FCB0300BAE234 /* InfoPlist.strings */; };
		EE278B30245F2C8A008B06F9 /* InviteFriendsViewController.swift in Sources */ = {isa = PBXBuildFile; fileRef = EE278B2F245F2C8A008B06F9 /* InviteFriendsViewController.swift */; };
		EE70C23D245B09EA00AC9B2F /* Localizable.strings in Resources */ = {isa = PBXBuildFile; fileRef = EE70C23A245B09E900AC9B2F /* Localizable.strings */; };
		EE92A33E245D96DA006B97B0 /* Localizable.stringsdict in Resources */ = {isa = PBXBuildFile; fileRef = EE92A340245D96DA006B97B0 /* Localizable.stringsdict */; };
		EEF1067A246EBF8B009DFB4E /* ResetViewController.swift in Sources */ = {isa = PBXBuildFile; fileRef = EEF10679246EBF8B009DFB4E /* ResetViewController.swift */; };
		F22C6E2324917E3200712A6B /* DynamicTableViewControllerRowsTests.swift in Sources */ = {isa = PBXBuildFile; fileRef = F247572A24838AC8003E1FC5 /* DynamicTableViewControllerRowsTests.swift */; };
		F22C6E252492082B00712A6B /* DynamicTableViewSpaceCellTests.swift in Sources */ = {isa = PBXBuildFile; fileRef = F22C6E242492082B00712A6B /* DynamicTableViewSpaceCellTests.swift */; };
		F252472F2483955B00C5556B /* DynamicTableViewControllerFake.storyboard in Resources */ = {isa = PBXBuildFile; fileRef = F252472E2483955B00C5556B /* DynamicTableViewControllerFake.storyboard */; };
		F25247312484456800C5556B /* DynamicTableViewModelTests.swift in Sources */ = {isa = PBXBuildFile; fileRef = F25247302484456800C5556B /* DynamicTableViewModelTests.swift */; };
		F2DC808E248989CE00EDC40A /* DynamicTableViewControllerRegisterCellsTests.swift in Sources */ = {isa = PBXBuildFile; fileRef = F2DC808D248989CE00EDC40A /* DynamicTableViewControllerRegisterCellsTests.swift */; };
		F2DC809024898A9400EDC40A /* DynamicTableViewControllerNumberOfRowsAndSectionsTests.swift in Sources */ = {isa = PBXBuildFile; fileRef = F2DC808F24898A9400EDC40A /* DynamicTableViewControllerNumberOfRowsAndSectionsTests.swift */; };
		F2DC809224898B1800EDC40A /* DynamicTableViewControllerHeaderTests.swift in Sources */ = {isa = PBXBuildFile; fileRef = F2DC809124898B1800EDC40A /* DynamicTableViewControllerHeaderTests.swift */; };
		F2DC809424898CE600EDC40A /* DynamicTableViewControllerFooterTests.swift in Sources */ = {isa = PBXBuildFile; fileRef = F2DC809324898CE600EDC40A /* DynamicTableViewControllerFooterTests.swift */; };
		FEDCE09E9F78ABEB4AA9A484 /* ExposureDetectionExecutor.swift in Sources */ = {isa = PBXBuildFile; fileRef = FEDCE0116603B6E00FAEE632 /* ExposureDetectionExecutor.swift */; };
		FEDCE29E414945F14E7CE576 /* ENStateHandler+State.swift in Sources */ = {isa = PBXBuildFile; fileRef = FEDCE1B8926528ED74CDE1B2 /* ENStateHandler+State.swift */; };
		FEDCE50B4AC5E24D4E11AA52 /* RequiresAppDependencies.swift in Sources */ = {isa = PBXBuildFile; fileRef = FEDCE1600374711EC77FF572 /* RequiresAppDependencies.swift */; };
		FEDCE6E2763B0BABFADF36BA /* ExposureDetectionViewModel.swift in Sources */ = {isa = PBXBuildFile; fileRef = FEDCE4BE82DC5BFE90575663 /* ExposureDetectionViewModel.swift */; };
/* End PBXBuildFile section */

/* Begin PBXContainerItemProxy section */
		85D7595524570491008175F0 /* PBXContainerItemProxy */ = {
			isa = PBXContainerItemProxy;
			containerPortal = 85D759332457048F008175F0 /* Project object */;
			proxyType = 1;
			remoteGlobalIDString = 85D7593A2457048F008175F0;
			remoteInfo = ENA;
		};
		85D7596024570491008175F0 /* PBXContainerItemProxy */ = {
			isa = PBXContainerItemProxy;
			containerPortal = 85D759332457048F008175F0 /* Project object */;
			proxyType = 1;
			remoteGlobalIDString = 85D7593A2457048F008175F0;
			remoteInfo = ENA;
		};
/* End PBXContainerItemProxy section */

/* Begin PBXCopyFilesBuildPhase section */
		B102BDB924603FD600CD55A2 /* Embed Frameworks */ = {
			isa = PBXCopyFilesBuildPhase;
			buildActionMask = 12;
			dstPath = "";
			dstSubfolderSpec = 10;
			files = (
				015E8C0924C9983600C0A4B3 /* CWASQLite.framework in Embed Frameworks */,
			);
			name = "Embed Frameworks";
			runOnlyForDeploymentPostprocessing = 0;
		};
/* End PBXCopyFilesBuildPhase section */

/* Begin PBXFileReference section */
		0103CED02536D1A100BDAAD1 /* AppInformationCellModel.swift */ = {isa = PBXFileReference; lastKnownFileType = sourcecode.swift; path = AppInformationCellModel.swift; sourceTree = "<group>"; };
		0105D8A925B87920007E288B /* SAP_Internal_Stats_KeyFigure+Formatting.swift */ = {isa = PBXFileReference; lastKnownFileType = sourcecode.swift; path = "SAP_Internal_Stats_KeyFigure+Formatting.swift"; sourceTree = "<group>"; };
		010B3D3A25A8667C00EB44AB /* ExposureDetectionViewModelTests.swift */ = {isa = PBXFileReference; lastKnownFileType = sourcecode.swift; path = ExposureDetectionViewModelTests.swift; sourceTree = "<group>"; };
		010B3D8525ADE5FD00EB44AB /* HomeRiskCellModelTests.swift */ = {isa = PBXFileReference; lastKnownFileType = sourcecode.swift; path = HomeRiskCellModelTests.swift; sourceTree = "<group>"; };
		011E13AD24680A4000973467 /* HTTPClient.swift */ = {isa = PBXFileReference; lastKnownFileType = sourcecode.swift; path = HTTPClient.swift; sourceTree = "<group>"; };
		011E4B002483A35A002E6412 /* ENACommunity.entitlements */ = {isa = PBXFileReference; fileEncoding = 4; lastKnownFileType = text.plist.entitlements; path = ENACommunity.entitlements; sourceTree = "<group>"; };
		0120ECDC25875D8B00F78944 /* DiaryDayEntryCellModel.swift */ = {isa = PBXFileReference; lastKnownFileType = sourcecode.swift; path = DiaryDayEntryCellModel.swift; sourceTree = "<group>"; };
		0120ECF22587607600F78944 /* DiaryDayEntryCellModelTest.swift */ = {isa = PBXFileReference; lastKnownFileType = sourcecode.swift; path = DiaryDayEntryCellModelTest.swift; sourceTree = "<group>"; };
		0120ECFD2587631100F78944 /* DiaryDayAddCellModelTest.swift */ = {isa = PBXFileReference; lastKnownFileType = sourcecode.swift; path = DiaryDayAddCellModelTest.swift; sourceTree = "<group>"; };
		0123D5972501383100A91838 /* ExposureSubmissionErrorTests.swift */ = {isa = PBXFileReference; lastKnownFileType = sourcecode.swift; path = ExposureSubmissionErrorTests.swift; sourceTree = "<group>"; };
		0130F66625B1813000B6BDA3 /* HomeStatisticsCard.swift */ = {isa = PBXFileReference; lastKnownFileType = sourcecode.swift; path = HomeStatisticsCard.swift; sourceTree = "<group>"; };
		0130F67125B1851000B6BDA3 /* HomeStatisticsCellModel.swift */ = {isa = PBXFileReference; lastKnownFileType = sourcecode.swift; path = HomeStatisticsCellModel.swift; sourceTree = "<group>"; };
		0130F68025B186DB00B6BDA3 /* SAP_Internal_Stats_Statistics+SupportedIDs.swift */ = {isa = PBXFileReference; lastKnownFileType = sourcecode.swift; path = "SAP_Internal_Stats_Statistics+SupportedIDs.swift"; sourceTree = "<group>"; };
		013C412725545C2D00826C9F /* DebugRiskCalculation.swift */ = {isa = PBXFileReference; lastKnownFileType = sourcecode.swift; path = DebugRiskCalculation.swift; sourceTree = "<group>"; };
		013C413C255463A400826C9F /* DMDebugRiskCalculationViewController.swift */ = {isa = PBXFileReference; lastKnownFileType = sourcecode.swift; path = DMDebugRiskCalculationViewController.swift; sourceTree = "<group>"; };
		013DC101245DAC4E00EE58B0 /* Store.swift */ = {isa = PBXFileReference; lastKnownFileType = sourcecode.swift; path = Store.swift; sourceTree = "<group>"; };
		014086B72588F95000E9E5B2 /* DiaryEditEntriesViewModelTest.swift */ = {isa = PBXFileReference; lastKnownFileType = sourcecode.swift; path = DiaryEditEntriesViewModelTest.swift; sourceTree = "<group>"; };
		014086BC2589033A00E9E5B2 /* DiaryEditEntriesCellModel.swift */ = {isa = PBXFileReference; lastKnownFileType = sourcecode.swift; path = DiaryEditEntriesCellModel.swift; sourceTree = "<group>"; };
		014086C42589040200E9E5B2 /* DiaryEditEntriesCellModelTest.swift */ = {isa = PBXFileReference; lastKnownFileType = sourcecode.swift; path = DiaryEditEntriesCellModelTest.swift; sourceTree = "<group>"; };
		0144BDE0250924CC00B0857C /* SymptomsOnset.swift */ = {isa = PBXFileReference; lastKnownFileType = sourcecode.swift; path = SymptomsOnset.swift; sourceTree = "<group>"; };
		0144BDE22509288B00B0857C /* SymptomsOnsetTests.swift */ = {isa = PBXFileReference; lastKnownFileType = sourcecode.swift; path = SymptomsOnsetTests.swift; sourceTree = "<group>"; };
		0144BDEC250A3E5300B0857C /* ExposureSubmissionCoordinatorModel.swift */ = {isa = PBXFileReference; lastKnownFileType = sourcecode.swift; path = ExposureSubmissionCoordinatorModel.swift; sourceTree = "<group>"; };
		014891B224F90D0B002A6F77 /* ENA.plist */ = {isa = PBXFileReference; fileEncoding = 4; lastKnownFileType = text.plist.xml; name = ENA.plist; path = ../../../ENA.plist; sourceTree = "<group>"; };
		015178C12507D2A90074F095 /* ExposureSubmissionSymptomsOnsetViewControllerTests.swift */ = {isa = PBXFileReference; lastKnownFileType = sourcecode.swift; path = ExposureSubmissionSymptomsOnsetViewControllerTests.swift; sourceTree = "<group>"; };
		015692E324B48C3F0033F35E /* TimeInterval+Convenience.swift */ = {isa = PBXFileReference; fileEncoding = 4; lastKnownFileType = sourcecode.swift; lineEnding = 0; path = "TimeInterval+Convenience.swift"; sourceTree = "<group>"; };
		01571B79255E9A6F00E4E891 /* config-wru-2020-11-13 */ = {isa = PBXFileReference; lastKnownFileType = file; path = "config-wru-2020-11-13"; sourceTree = "<group>"; };
		016146902487A43E00660992 /* LinkHelper.swift */ = {isa = PBXFileReference; lastKnownFileType = sourcecode.swift; path = LinkHelper.swift; sourceTree = "<group>"; };
		01678E9A249A521F003B048B /* testStore.sqlite */ = {isa = PBXFileReference; lastKnownFileType = file; path = testStore.sqlite; sourceTree = "<group>"; };
		016961982540574700FF92E3 /* ExposureSubmissionTestResultViewModel.swift */ = {isa = PBXFileReference; lastKnownFileType = sourcecode.swift; path = ExposureSubmissionTestResultViewModel.swift; sourceTree = "<group>"; };
		016961AF2549630100FF92E3 /* ExposureSubmissionTestResultViewModelTests.swift */ = {isa = PBXFileReference; lastKnownFileType = sourcecode.swift; path = ExposureSubmissionTestResultViewModelTests.swift; sourceTree = "<group>"; };
		016E25F125AF13EA0077C64C /* HomeStatisticsTableViewCell.swift */ = {isa = PBXFileReference; lastKnownFileType = sourcecode.swift; path = HomeStatisticsTableViewCell.swift; sourceTree = "<group>"; };
		016E25F225AF13EA0077C64C /* HomeStatisticsTableViewCell.xib */ = {isa = PBXFileReference; lastKnownFileType = file.xib; path = HomeStatisticsTableViewCell.xib; sourceTree = "<group>"; };
		016E260225AF20300077C64C /* HomeStatisticsCardView.swift */ = {isa = PBXFileReference; lastKnownFileType = sourcecode.swift; path = HomeStatisticsCardView.swift; sourceTree = "<group>"; };
		016E260725AF20540077C64C /* HomeStatisticsCardView.xib */ = {isa = PBXFileReference; lastKnownFileType = file.xib; path = HomeStatisticsCardView.xib; sourceTree = "<group>"; };
		016E261325AF43450077C64C /* StatisticsInfoViewController.swift */ = {isa = PBXFileReference; lastKnownFileType = sourcecode.swift; path = StatisticsInfoViewController.swift; sourceTree = "<group>"; };
		016E264B25B0327B0077C64C /* HomeStatisticsCardViewModel.swift */ = {isa = PBXFileReference; lastKnownFileType = sourcecode.swift; path = HomeStatisticsCardViewModel.swift; sourceTree = "<group>"; };
		01734B56255D6C4500E60A8B /* key_download_parameters.pb.swift */ = {isa = PBXFileReference; fileEncoding = 4; lastKnownFileType = sourcecode.swift; name = key_download_parameters.pb.swift; path = ../../../gen/output/internal/v2/key_download_parameters.pb.swift; sourceTree = "<group>"; };
		01734B57255D6C4500E60A8B /* semantic_version.pb.swift */ = {isa = PBXFileReference; fileEncoding = 4; lastKnownFileType = sourcecode.swift; name = semantic_version.pb.swift; path = ../../../gen/output/internal/v2/semantic_version.pb.swift; sourceTree = "<group>"; };
		01734B58255D6C4500E60A8B /* risk_calculation_parameters.pb.swift */ = {isa = PBXFileReference; fileEncoding = 4; lastKnownFileType = sourcecode.swift; name = risk_calculation_parameters.pb.swift; path = ../../../gen/output/internal/v2/risk_calculation_parameters.pb.swift; sourceTree = "<group>"; };
		01734B59255D6C4500E60A8B /* app_config_ios.pb.swift */ = {isa = PBXFileReference; fileEncoding = 4; lastKnownFileType = sourcecode.swift; name = app_config_ios.pb.swift; path = ../../../gen/output/internal/v2/app_config_ios.pb.swift; sourceTree = "<group>"; };
		01734B5A255D6C4500E60A8B /* exposure_detection_parameters.pb.swift */ = {isa = PBXFileReference; fileEncoding = 4; lastKnownFileType = sourcecode.swift; name = exposure_detection_parameters.pb.swift; path = ../../../gen/output/internal/v2/exposure_detection_parameters.pb.swift; sourceTree = "<group>"; };
		01734B6D255D73E400E60A8B /* ENExposureConfiguration+Convenience.swift */ = {isa = PBXFileReference; lastKnownFileType = sourcecode.swift; path = "ENExposureConfiguration+Convenience.swift"; sourceTree = "<group>"; };
		0177F48125501111009DD568 /* RiskCalculationResult.swift */ = {isa = PBXFileReference; fileEncoding = 4; lastKnownFileType = sourcecode.swift; path = RiskCalculationResult.swift; sourceTree = "<group>"; };
		0177F4B025503805009DD568 /* ScanInstanceTest.swift */ = {isa = PBXFileReference; lastKnownFileType = sourcecode.swift; path = ScanInstanceTest.swift; sourceTree = "<group>"; };
		017AD113259DCD3400FA2B3F /* HomeShownPositiveTestResultCellModel.swift */ = {isa = PBXFileReference; lastKnownFileType = sourcecode.swift; path = HomeShownPositiveTestResultCellModel.swift; sourceTree = "<group>"; };
		017AD121259DDE6B00FA2B3F /* ISO8601DateFormatter+ContactDiary.swift */ = {isa = PBXFileReference; lastKnownFileType = sourcecode.swift; path = "ISO8601DateFormatter+ContactDiary.swift"; sourceTree = "<group>"; };
		017AD13525A3235B00FA2B3F /* iOS13TestCase.swift */ = {isa = PBXFileReference; lastKnownFileType = sourcecode.swift; path = iOS13TestCase.swift; sourceTree = "<group>"; };
		017AD17E25A5A30500FA2B3F /* DynamicHeader+ExposureDetection.swift */ = {isa = PBXFileReference; lastKnownFileType = sourcecode.swift; path = "DynamicHeader+ExposureDetection.swift"; sourceTree = "<group>"; };
		017AD18625A5C70700FA2B3F /* DynamicCell+ExposureDetection.swift */ = {isa = PBXFileReference; lastKnownFileType = sourcecode.swift; path = "DynamicCell+ExposureDetection.swift"; sourceTree = "<group>"; };
		017AD18B25A5C70900FA2B3F /* ActiveTracing+ExposureDetection.swift */ = {isa = PBXFileReference; lastKnownFileType = sourcecode.swift; path = "ActiveTracing+ExposureDetection.swift"; sourceTree = "<group>"; };
		0185DDDD25B77786001FBEA7 /* HomeStatisticsCellModelTests.swift */ = {isa = PBXFileReference; lastKnownFileType = sourcecode.swift; path = HomeStatisticsCellModelTests.swift; sourceTree = "<group>"; };
		0190982B257E5AF70065D050 /* DiaryCoordinator.swift */ = {isa = PBXFileReference; lastKnownFileType = sourcecode.swift; path = DiaryCoordinator.swift; sourceTree = "<group>"; };
		01909834257E606C0065D050 /* DiaryEditEntriesViewController.swift */ = {isa = PBXFileReference; lastKnownFileType = sourcecode.swift; path = DiaryEditEntriesViewController.swift; sourceTree = "<group>"; };
		0190983C257E60760065D050 /* DiaryEditEntriesViewModel.swift */ = {isa = PBXFileReference; lastKnownFileType = sourcecode.swift; path = DiaryEditEntriesViewModel.swift; sourceTree = "<group>"; };
		01909845257E61350065D050 /* DiaryOverviewTableViewController.swift */ = {isa = PBXFileReference; lastKnownFileType = sourcecode.swift; path = DiaryOverviewTableViewController.swift; sourceTree = "<group>"; };
		0190984C257E62C70065D050 /* DiaryAddAndEditEntryViewController.swift */ = {isa = PBXFileReference; lastKnownFileType = sourcecode.swift; path = DiaryAddAndEditEntryViewController.swift; sourceTree = "<group>"; };
		01909851257E62CB0065D050 /* DiaryAddAndEditEntryViewModel.swift */ = {isa = PBXFileReference; lastKnownFileType = sourcecode.swift; path = DiaryAddAndEditEntryViewModel.swift; sourceTree = "<group>"; };
		01909862257E63810065D050 /* DiaryDayViewController.swift */ = {isa = PBXFileReference; lastKnownFileType = sourcecode.swift; path = DiaryDayViewController.swift; sourceTree = "<group>"; };
		01909881257E675D0065D050 /* DiaryContactPerson.swift */ = {isa = PBXFileReference; lastKnownFileType = sourcecode.swift; path = DiaryContactPerson.swift; sourceTree = "<group>"; };
		01909886257E7B900065D050 /* ExposureSubmissionQRInfoViewController.swift */ = {isa = PBXFileReference; fileEncoding = 4; lastKnownFileType = sourcecode.swift; path = ExposureSubmissionQRInfoViewController.swift; sourceTree = "<group>"; };
		01909887257E7B900065D050 /* ExposureSubmissionQRInfoViewModel.swift */ = {isa = PBXFileReference; fileEncoding = 4; lastKnownFileType = sourcecode.swift; path = ExposureSubmissionQRInfoViewModel.swift; sourceTree = "<group>"; };
		0190B224255C423600CF4244 /* Date+Age.swift */ = {isa = PBXFileReference; lastKnownFileType = sourcecode.swift; path = "Date+Age.swift"; sourceTree = "<group>"; };
		019C9EFF25894BAA00B26392 /* DiaryStoringProviding.swift */ = {isa = PBXFileReference; lastKnownFileType = sourcecode.swift; path = DiaryStoringProviding.swift; sourceTree = "<group>"; };
		019C9F0725894BE900B26392 /* MockDiaryStore.swift */ = {isa = PBXFileReference; lastKnownFileType = sourcecode.swift; path = MockDiaryStore.swift; sourceTree = "<group>"; };
		019C9F1D25894CDD00B26392 /* DiaryOverviewViewModel.swift */ = {isa = PBXFileReference; lastKnownFileType = sourcecode.swift; path = DiaryOverviewViewModel.swift; sourceTree = "<group>"; };
		019C9F2C258951B700B26392 /* ContactPersonEncounter.swift */ = {isa = PBXFileReference; lastKnownFileType = sourcecode.swift; path = ContactPersonEncounter.swift; sourceTree = "<group>"; };
		019C9F31258951B900B26392 /* LocationVisit.swift */ = {isa = PBXFileReference; lastKnownFileType = sourcecode.swift; path = LocationVisit.swift; sourceTree = "<group>"; };
		019C9F33258951BB00B26392 /* DiaryDay.swift */ = {isa = PBXFileReference; lastKnownFileType = sourcecode.swift; path = DiaryDay.swift; sourceTree = "<group>"; };
		019C9F38258951BC00B26392 /* DiaryEntryType.swift */ = {isa = PBXFileReference; lastKnownFileType = sourcecode.swift; path = DiaryEntryType.swift; sourceTree = "<group>"; };
		019C9F3A258951BE00B26392 /* DiaryEntry.swift */ = {isa = PBXFileReference; lastKnownFileType = sourcecode.swift; path = DiaryEntry.swift; sourceTree = "<group>"; };
		019C9F3F258951C000B26392 /* DiaryLocation.swift */ = {isa = PBXFileReference; lastKnownFileType = sourcecode.swift; path = DiaryLocation.swift; sourceTree = "<group>"; };
		01A1B441252DE54600841B63 /* ExposureSubmissionQRScannerViewModelTests.swift */ = {isa = PBXFileReference; lastKnownFileType = sourcecode.swift; path = ExposureSubmissionQRScannerViewModelTests.swift; sourceTree = "<group>"; };
		01A1B449252DFD7700841B63 /* MetadataObject.swift */ = {isa = PBXFileReference; lastKnownFileType = sourcecode.swift; path = MetadataObject.swift; sourceTree = "<group>"; };
		01A1B451252DFD9400841B63 /* FakeMetadataMachineReadableObject.swift */ = {isa = PBXFileReference; lastKnownFileType = sourcecode.swift; path = FakeMetadataMachineReadableObject.swift; sourceTree = "<group>"; };
		01A1B460252E17F900841B63 /* ExposureSubmissionCoordinatorModelTests.swift */ = {isa = PBXFileReference; lastKnownFileType = sourcecode.swift; path = ExposureSubmissionCoordinatorModelTests.swift; sourceTree = "<group>"; };
		01A236792519D1E80043D9F8 /* ExposureSubmissionWarnOthersViewModel.swift */ = {isa = PBXFileReference; lastKnownFileType = sourcecode.swift; path = ExposureSubmissionWarnOthersViewModel.swift; sourceTree = "<group>"; };
		01A23684251A22E90043D9F8 /* ExposureSubmissionQRInfoModelTests.swift */ = {isa = PBXFileReference; lastKnownFileType = sourcecode.swift; path = ExposureSubmissionQRInfoModelTests.swift; sourceTree = "<group>"; };
		01A4DC5625922EB0007D5794 /* HomeShownPositiveTestResultTableViewCell.xib */ = {isa = PBXFileReference; lastKnownFileType = file.xib; path = HomeShownPositiveTestResultTableViewCell.xib; sourceTree = "<group>"; };
		01A4DC5725922EB1007D5794 /* HomeShownPositiveTestResultTableViewCell.swift */ = {isa = PBXFileReference; lastKnownFileType = sourcecode.swift; path = HomeShownPositiveTestResultTableViewCell.swift; sourceTree = "<group>"; };
		01A4DC5925922EB1007D5794 /* HomeRiskTableViewCell.xib */ = {isa = PBXFileReference; lastKnownFileType = file.xib; path = HomeRiskTableViewCell.xib; sourceTree = "<group>"; };
		01A4DC5A25922EB1007D5794 /* HomeThankYouTableViewCell.xib */ = {isa = PBXFileReference; lastKnownFileType = file.xib; path = HomeThankYouTableViewCell.xib; sourceTree = "<group>"; };
		01A4DC5B25922EB1007D5794 /* HomeThankYouTableViewCell.swift */ = {isa = PBXFileReference; lastKnownFileType = sourcecode.swift; path = HomeThankYouTableViewCell.swift; sourceTree = "<group>"; };
		01A4DC5D25922EB2007D5794 /* HomeRiskTableViewCell.swift */ = {isa = PBXFileReference; lastKnownFileType = sourcecode.swift; path = HomeRiskTableViewCell.swift; sourceTree = "<group>"; };
		01A4DC6125922EB2007D5794 /* HomeTextItemView.swift */ = {isa = PBXFileReference; lastKnownFileType = sourcecode.swift; path = HomeTextItemView.swift; sourceTree = "<group>"; };
		01A4DC6225922EB3007D5794 /* HomeTextItemView.xib */ = {isa = PBXFileReference; lastKnownFileType = file.xib; path = HomeTextItemView.xib; sourceTree = "<group>"; };
		01A4DC6325922EB3007D5794 /* HomeImageItemView.xib */ = {isa = PBXFileReference; lastKnownFileType = file.xib; path = HomeImageItemView.xib; sourceTree = "<group>"; };
		01A4DC6425922EB3007D5794 /* HomeListItemView.xib */ = {isa = PBXFileReference; lastKnownFileType = file.xib; path = HomeListItemView.xib; sourceTree = "<group>"; };
		01A4DC6525922EB3007D5794 /* HomeItemView.swift */ = {isa = PBXFileReference; lastKnownFileType = sourcecode.swift; path = HomeItemView.swift; sourceTree = "<group>"; };
		01A4DC6625922EB3007D5794 /* HomeImageItemView.swift */ = {isa = PBXFileReference; lastKnownFileType = sourcecode.swift; path = HomeImageItemView.swift; sourceTree = "<group>"; };
		01A4DC6725922EB3007D5794 /* HomeLoadingItemView.swift */ = {isa = PBXFileReference; lastKnownFileType = sourcecode.swift; path = HomeLoadingItemView.swift; sourceTree = "<group>"; };
		01A4DC6825922EB4007D5794 /* HomeLoadingItemView.xib */ = {isa = PBXFileReference; lastKnownFileType = file.xib; path = HomeLoadingItemView.xib; sourceTree = "<group>"; };
		01A4DC6925922EB4007D5794 /* HomeListItemView.swift */ = {isa = PBXFileReference; lastKnownFileType = sourcecode.swift; path = HomeListItemView.swift; sourceTree = "<group>"; };
		01A4DC7825922EBD007D5794 /* HomeTestResultTableViewCell.xib */ = {isa = PBXFileReference; lastKnownFileType = file.xib; path = HomeTestResultTableViewCell.xib; sourceTree = "<group>"; };
		01A4DC7925922EBD007D5794 /* HomeTestResultTableViewCell.swift */ = {isa = PBXFileReference; lastKnownFileType = sourcecode.swift; path = HomeTestResultTableViewCell.swift; sourceTree = "<group>"; };
		01A4DC8C25922F05007D5794 /* HomeTestResultCellModel.swift */ = {isa = PBXFileReference; lastKnownFileType = sourcecode.swift; path = HomeTestResultCellModel.swift; sourceTree = "<group>"; };
		01A4DCB5259264F9007D5794 /* HomeThankYouCellModel.swift */ = {isa = PBXFileReference; lastKnownFileType = sourcecode.swift; path = HomeThankYouCellModel.swift; sourceTree = "<group>"; };
		01A4DCFD25926A66007D5794 /* HomeImageItemViewModel.swift */ = {isa = PBXFileReference; lastKnownFileType = sourcecode.swift; path = HomeImageItemViewModel.swift; sourceTree = "<group>"; };
		01A4DD0225926A6A007D5794 /* HomeTextItemViewModel.swift */ = {isa = PBXFileReference; lastKnownFileType = sourcecode.swift; path = HomeTextItemViewModel.swift; sourceTree = "<group>"; };
		01A4DD0725926A6E007D5794 /* HomeListItemViewModel.swift */ = {isa = PBXFileReference; lastKnownFileType = sourcecode.swift; path = HomeListItemViewModel.swift; sourceTree = "<group>"; };
		01A4DD0C25926A72007D5794 /* HomeLoadingItemViewModel.swift */ = {isa = PBXFileReference; lastKnownFileType = sourcecode.swift; path = HomeLoadingItemViewModel.swift; sourceTree = "<group>"; };
		01A4DD3725935AC1007D5794 /* CellPositionInSection.swift */ = {isa = PBXFileReference; lastKnownFileType = sourcecode.swift; path = CellPositionInSection.swift; sourceTree = "<group>"; };
		01A4DD4225935D1F007D5794 /* HomeRiskCellModel.swift */ = {isa = PBXFileReference; lastKnownFileType = sourcecode.swift; path = HomeRiskCellModel.swift; sourceTree = "<group>"; };
		01A6EFB4258BD6270001D8C2 /* NotificationSettingsOffTableViewCell.xib */ = {isa = PBXFileReference; lastKnownFileType = file.xib; path = NotificationSettingsOffTableViewCell.xib; sourceTree = "<group>"; };
		01A97DD02506767E00C07C37 /* DatePickerOptionViewModelTests.swift */ = {isa = PBXFileReference; lastKnownFileType = sourcecode.swift; path = DatePickerOptionViewModelTests.swift; sourceTree = "<group>"; };
		01A97DD22506769F00C07C37 /* DatePickerDayViewModelTests.swift */ = {isa = PBXFileReference; lastKnownFileType = sourcecode.swift; path = DatePickerDayViewModelTests.swift; sourceTree = "<group>"; };
		01B605C3258A181C0093DB8E /* DiaryOverviewViewModelTest.swift */ = {isa = PBXFileReference; lastKnownFileType = sourcecode.swift; path = DiaryOverviewViewModelTest.swift; sourceTree = "<group>"; };
		01B605C8258A32930093DB8E /* DiaryDayTest.swift */ = {isa = PBXFileReference; lastKnownFileType = sourcecode.swift; path = DiaryDayTest.swift; sourceTree = "<group>"; };
		01B605CD258A38330093DB8E /* DiaryEntryTest.swift */ = {isa = PBXFileReference; lastKnownFileType = sourcecode.swift; path = DiaryEntryTest.swift; sourceTree = "<group>"; };
		01B605D8258A49E70093DB8E /* DiaryLocationTest.swift */ = {isa = PBXFileReference; lastKnownFileType = sourcecode.swift; path = DiaryLocationTest.swift; sourceTree = "<group>"; };
		01B605E6258A4A980093DB8E /* DiaryContactPersonTest.swift */ = {isa = PBXFileReference; lastKnownFileType = sourcecode.swift; path = DiaryContactPersonTest.swift; sourceTree = "<group>"; };
		01B7232324F812500064C0EB /* DynamicTableViewOptionGroupCell.swift */ = {isa = PBXFileReference; lastKnownFileType = sourcecode.swift; path = DynamicTableViewOptionGroupCell.swift; sourceTree = "<group>"; };
		01B7232624F812BC0064C0EB /* OptionGroupView.swift */ = {isa = PBXFileReference; lastKnownFileType = sourcecode.swift; path = OptionGroupView.swift; sourceTree = "<group>"; };
		01B7232824F812DF0064C0EB /* OptionView.swift */ = {isa = PBXFileReference; lastKnownFileType = sourcecode.swift; path = OptionView.swift; sourceTree = "<group>"; };
		01B7232A24F815B00064C0EB /* MultipleChoiceOptionView.swift */ = {isa = PBXFileReference; lastKnownFileType = sourcecode.swift; path = MultipleChoiceOptionView.swift; sourceTree = "<group>"; };
		01B7232C24F8E0260064C0EB /* MultipleChoiceChoiceView.swift */ = {isa = PBXFileReference; lastKnownFileType = sourcecode.swift; path = MultipleChoiceChoiceView.swift; sourceTree = "<group>"; };
		01B7232E24FE4F080064C0EB /* OptionGroupViewModel.swift */ = {isa = PBXFileReference; lastKnownFileType = sourcecode.swift; path = OptionGroupViewModel.swift; sourceTree = "<group>"; };
		01B72B6425821CD200A3E3BC /* DiaryDayEmptyView.swift */ = {isa = PBXFileReference; lastKnownFileType = sourcecode.swift; path = DiaryDayEmptyView.swift; sourceTree = "<group>"; };
		01B72B6C25821D2800A3E3BC /* DiaryDayEmptyViewModel.swift */ = {isa = PBXFileReference; lastKnownFileType = sourcecode.swift; path = DiaryDayEmptyViewModel.swift; sourceTree = "<group>"; };
		01B72BA5258360CD00A3E3BC /* DiaryDayEmptyViewModelTest.swift */ = {isa = PBXFileReference; lastKnownFileType = sourcecode.swift; path = DiaryDayEmptyViewModelTest.swift; sourceTree = "<group>"; };
		01B72BBF2583875600A3E3BC /* DiaryDayViewModelTest.swift */ = {isa = PBXFileReference; lastKnownFileType = sourcecode.swift; path = DiaryDayViewModelTest.swift; sourceTree = "<group>"; };
		01B72BDC2583AB1400A3E3BC /* DiaryEditEntriesViewController.xib */ = {isa = PBXFileReference; lastKnownFileType = file.xib; path = DiaryEditEntriesViewController.xib; sourceTree = "<group>"; };
		01B72BEE2583B51C00A3E3BC /* DiaryEditEntriesTableViewCell.swift */ = {isa = PBXFileReference; lastKnownFileType = sourcecode.swift; path = DiaryEditEntriesTableViewCell.swift; sourceTree = "<group>"; };
		01B72BF02583B51C00A3E3BC /* DiaryEditEntriesTableViewCell.xib */ = {isa = PBXFileReference; lastKnownFileType = file.xib; path = DiaryEditEntriesTableViewCell.xib; sourceTree = "<group>"; };
		01B72C0A25875BC300A3E3BC /* DiaryDayAddCellModel.swift */ = {isa = PBXFileReference; lastKnownFileType = sourcecode.swift; path = DiaryDayAddCellModel.swift; sourceTree = "<group>"; };
		01C2D440250124E600FB23BF /* OptionGroupViewModelTests.swift */ = {isa = PBXFileReference; lastKnownFileType = sourcecode.swift; path = OptionGroupViewModelTests.swift; sourceTree = "<group>"; };
		01C6ABF32527273D0052814D /* String+Insertion.swift */ = {isa = PBXFileReference; lastKnownFileType = sourcecode.swift; path = "String+Insertion.swift"; sourceTree = "<group>"; };
		01C6AC0D252B1E980052814D /* ExposureSubmissionQRScannerViewModel.swift */ = {isa = PBXFileReference; lastKnownFileType = sourcecode.swift; path = ExposureSubmissionQRScannerViewModel.swift; sourceTree = "<group>"; };
		01C6AC20252B21DF0052814D /* ExposureSubmissionQRScannerViewController.xib */ = {isa = PBXFileReference; lastKnownFileType = file.xib; path = ExposureSubmissionQRScannerViewController.xib; sourceTree = "<group>"; };
		01C6AC25252B23D70052814D /* ExposureSubmissionQRScannerFocusView.swift */ = {isa = PBXFileReference; lastKnownFileType = sourcecode.swift; path = ExposureSubmissionQRScannerFocusView.swift; sourceTree = "<group>"; };
		01C6AC31252B29C00052814D /* QRScannerError.swift */ = {isa = PBXFileReference; lastKnownFileType = sourcecode.swift; path = QRScannerError.swift; sourceTree = "<group>"; };
		01C6AC39252B2A500052814D /* UIImage+Color.swift */ = {isa = PBXFileReference; lastKnownFileType = sourcecode.swift; path = "UIImage+Color.swift"; sourceTree = "<group>"; };
		01C7665D25024A09002C9A5C /* DatePickerOptionView.swift */ = {isa = PBXFileReference; lastKnownFileType = sourcecode.swift; path = DatePickerOptionView.swift; sourceTree = "<group>"; };
		01CF95DC25308346007B72F7 /* CodableExposureDetectionSummary+Helpers.swift */ = {isa = PBXFileReference; lastKnownFileType = sourcecode.swift; path = "CodableExposureDetectionSummary+Helpers.swift"; sourceTree = "<group>"; };
		01D02625258A769200B6389A /* HTTPURLResponse+Header.swift */ = {isa = PBXFileReference; lastKnownFileType = sourcecode.swift; path = "HTTPURLResponse+Header.swift"; sourceTree = "<group>"; };
		01D0262D258A791C00B6389A /* OnboardingInfoViewController.xib */ = {isa = PBXFileReference; lastKnownFileType = file.xib; path = OnboardingInfoViewController.xib; sourceTree = "<group>"; };
		01D02666258B750800B6389A /* ExposureDetectionViewController.xib */ = {isa = PBXFileReference; lastKnownFileType = file.xib; path = ExposureDetectionViewController.xib; sourceTree = "<group>"; };
		01D02687258B9CB200B6389A /* ExposureDetectionHeaderCell.xib */ = {isa = PBXFileReference; lastKnownFileType = file.xib; path = ExposureDetectionHeaderCell.xib; sourceTree = "<group>"; };
		01D0268C258B9CF800B6389A /* ExposureDetectionRiskCell.xib */ = {isa = PBXFileReference; lastKnownFileType = file.xib; path = ExposureDetectionRiskCell.xib; sourceTree = "<group>"; };
		01D02691258BA0AD00B6389A /* ExposureDetectionLongGuideCell.xib */ = {isa = PBXFileReference; lastKnownFileType = file.xib; path = ExposureDetectionLongGuideCell.xib; sourceTree = "<group>"; };
		01D02696258BA0E000B6389A /* ExposureDetectionLoadingCell.xib */ = {isa = PBXFileReference; lastKnownFileType = file.xib; path = ExposureDetectionLoadingCell.xib; sourceTree = "<group>"; };
		01D026A4258BA20E00B6389A /* ExposureDetectionHotlineCell.xib */ = {isa = PBXFileReference; lastKnownFileType = file.xib; path = ExposureDetectionHotlineCell.xib; sourceTree = "<group>"; };
		01D026A9258BA2F600B6389A /* ExposureDetectionRiskRefreshCell.xib */ = {isa = PBXFileReference; lastKnownFileType = file.xib; path = ExposureDetectionRiskRefreshCell.xib; sourceTree = "<group>"; };
		01D026AA258BA2F900B6389A /* ExposureDetectionRiskTextCell.xib */ = {isa = PBXFileReference; lastKnownFileType = file.xib; path = ExposureDetectionRiskTextCell.xib; sourceTree = "<group>"; };
		01D026AB258BA2FA00B6389A /* ExposureDetectionGuideCell.xib */ = {isa = PBXFileReference; lastKnownFileType = file.xib; path = ExposureDetectionGuideCell.xib; sourceTree = "<group>"; };
		01D026AC258BA2FD00B6389A /* ExposureDetectionLinkCell.xib */ = {isa = PBXFileReference; lastKnownFileType = file.xib; path = ExposureDetectionLinkCell.xib; sourceTree = "<group>"; };
		01D026DC258BB6CC00B6389A /* TracingHistoryTableViewCell.xib */ = {isa = PBXFileReference; lastKnownFileType = file.xib; path = TracingHistoryTableViewCell.xib; sourceTree = "<group>"; };
		01D026E3258BB6D800B6389A /* ImageTableViewCell.xib */ = {isa = PBXFileReference; lastKnownFileType = file.xib; path = ImageTableViewCell.xib; sourceTree = "<group>"; };
		01D026E7258BB6DB00B6389A /* ActionDetailTableViewCell.xib */ = {isa = PBXFileReference; lastKnownFileType = file.xib; path = ActionDetailTableViewCell.xib; sourceTree = "<group>"; };
		01D026E8258BB6DD00B6389A /* DescriptionTableViewCell.xib */ = {isa = PBXFileReference; lastKnownFileType = file.xib; path = DescriptionTableViewCell.xib; sourceTree = "<group>"; };
		01D026E9258BB6DF00B6389A /* ActionTableViewCell.xib */ = {isa = PBXFileReference; lastKnownFileType = file.xib; path = ActionTableViewCell.xib; sourceTree = "<group>"; };
		01D026ED258BB70100B6389A /* EuTracingTableViewCell.xib */ = {isa = PBXFileReference; lastKnownFileType = file.xib; path = EuTracingTableViewCell.xib; sourceTree = "<group>"; };
		01D0270F258BC17500B6389A /* InviteFriendsViewController.xib */ = {isa = PBXFileReference; lastKnownFileType = file.xib; path = InviteFriendsViewController.xib; sourceTree = "<group>"; };
		01D0271A258BC78100B6389A /* SettingsCoordinator.swift */ = {isa = PBXFileReference; lastKnownFileType = sourcecode.swift; path = SettingsCoordinator.swift; sourceTree = "<group>"; };
		01D0272D258BD2B100B6389A /* BackgroundAppRefreshViewController.xib */ = {isa = PBXFileReference; lastKnownFileType = file.xib; path = BackgroundAppRefreshViewController.xib; sourceTree = "<group>"; };
		01D02732258BD36800B6389A /* MainSettingsCell.xib */ = {isa = PBXFileReference; lastKnownFileType = file.xib; path = MainSettingsCell.xib; sourceTree = "<group>"; };
		01D0273A258BD38500B6389A /* SettingsLabelCell.xib */ = {isa = PBXFileReference; lastKnownFileType = file.xib; path = SettingsLabelCell.xib; sourceTree = "<group>"; };
		01D0274B258BD42800B6389A /* NotificationSettingsViewController.xib */ = {isa = PBXFileReference; lastKnownFileType = file.xib; path = NotificationSettingsViewController.xib; sourceTree = "<group>"; };
		01D0274C258BD42B00B6389A /* ResetViewController.xib */ = {isa = PBXFileReference; lastKnownFileType = file.xib; path = ResetViewController.xib; sourceTree = "<group>"; };
		01D02765258BD61600B6389A /* NotificationSettingsOnTableViewCell.xib */ = {isa = PBXFileReference; lastKnownFileType = file.xib; path = NotificationSettingsOnTableViewCell.xib; sourceTree = "<group>"; };
		01D16C5D24ED69CA007DB387 /* BackgroundAppRefreshViewModelTests.swift */ = {isa = PBXFileReference; lastKnownFileType = sourcecode.swift; path = BackgroundAppRefreshViewModelTests.swift; sourceTree = "<group>"; };
		01D16C5F24ED6D9A007DB387 /* MockBackgroundRefreshStatusProvider.swift */ = {isa = PBXFileReference; lastKnownFileType = sourcecode.swift; path = MockBackgroundRefreshStatusProvider.swift; sourceTree = "<group>"; };
		01D16C6124ED6DB3007DB387 /* MockLowPowerModeStatusProvider.swift */ = {isa = PBXFileReference; lastKnownFileType = sourcecode.swift; path = MockLowPowerModeStatusProvider.swift; sourceTree = "<group>"; };
		01D307892562B03B00ADB67B /* RiskState.swift */ = {isa = PBXFileReference; lastKnownFileType = sourcecode.swift; path = RiskState.swift; sourceTree = "<group>"; };
		01D3ECFF2490230400551E65 /* StoreTests.swift */ = {isa = PBXFileReference; fileEncoding = 4; lastKnownFileType = sourcecode.swift; lineEnding = 0; path = StoreTests.swift; sourceTree = "<group>"; };
		01D6948A25026EC000B45BEA /* DatePickerOptionViewModel.swift */ = {isa = PBXFileReference; lastKnownFileType = sourcecode.swift; path = DatePickerOptionViewModel.swift; sourceTree = "<group>"; };
		01D6948C2502717F00B45BEA /* DatePickerDayView.swift */ = {isa = PBXFileReference; lastKnownFileType = sourcecode.swift; path = DatePickerDayView.swift; sourceTree = "<group>"; };
		01D6948E2502729000B45BEA /* DatePickerDay.swift */ = {isa = PBXFileReference; lastKnownFileType = sourcecode.swift; path = DatePickerDay.swift; sourceTree = "<group>"; };
		01D69490250272CE00B45BEA /* DatePickerDayViewModel.swift */ = {isa = PBXFileReference; lastKnownFileType = sourcecode.swift; path = DatePickerDayViewModel.swift; sourceTree = "<group>"; };
		01DB708425068167008F7244 /* Calendar+GregorianLocale.swift */ = {isa = PBXFileReference; lastKnownFileType = sourcecode.swift; path = "Calendar+GregorianLocale.swift"; sourceTree = "<group>"; };
		01E25C6F24A3B52F007E33F8 /* Info_Testflight.plist */ = {isa = PBXFileReference; fileEncoding = 4; lastKnownFileType = text.plist.xml; path = Info_Testflight.plist; sourceTree = "<group>"; };
		01E4298F251DCDC90057FCBE /* en */ = {isa = PBXFileReference; lastKnownFileType = text.plist.strings; name = en; path = en.lproj/Localizable.legal.strings; sourceTree = "<group>"; };
		01E42994251DCDCE0057FCBE /* de */ = {isa = PBXFileReference; lastKnownFileType = text.plist.strings; name = de; path = de.lproj/Localizable.legal.strings; sourceTree = "<group>"; };
		01E42995251DCDD10057FCBE /* tr */ = {isa = PBXFileReference; lastKnownFileType = text.plist.strings; name = tr; path = tr.lproj/Localizable.legal.strings; sourceTree = "<group>"; };
		01EA17612590EAAF00E98E02 /* HomeTableViewController.swift */ = {isa = PBXFileReference; lastKnownFileType = sourcecode.swift; path = HomeTableViewController.swift; sourceTree = "<group>"; };
		01EA17692590EF4E00E98E02 /* HomeTableViewModel.swift */ = {isa = PBXFileReference; lastKnownFileType = sourcecode.swift; path = HomeTableViewModel.swift; sourceTree = "<group>"; };
		01EA17712590F03000E98E02 /* HomeCardView.swift */ = {isa = PBXFileReference; lastKnownFileType = sourcecode.swift; path = HomeCardView.swift; sourceTree = "<group>"; };
		01EA17722590F03000E98E02 /* HomeExposureLoggingTableViewCell.swift */ = {isa = PBXFileReference; lastKnownFileType = sourcecode.swift; path = HomeExposureLoggingTableViewCell.swift; sourceTree = "<group>"; };
		01EA17732590F03000E98E02 /* HomeInfoTableViewCell.xib */ = {isa = PBXFileReference; lastKnownFileType = file.xib; path = HomeInfoTableViewCell.xib; sourceTree = "<group>"; };
		01EA17752590F03100E98E02 /* HomeExposureLoggingTableViewCell.xib */ = {isa = PBXFileReference; lastKnownFileType = file.xib; path = HomeExposureLoggingTableViewCell.xib; sourceTree = "<group>"; };
		01EA17762590F03100E98E02 /* HomeInfoTableViewCell.swift */ = {isa = PBXFileReference; lastKnownFileType = sourcecode.swift; path = HomeInfoTableViewCell.swift; sourceTree = "<group>"; };
		01EA17C82591353200E98E02 /* HomeExposureLoggingCellModel.swift */ = {isa = PBXFileReference; lastKnownFileType = sourcecode.swift; path = HomeExposureLoggingCellModel.swift; sourceTree = "<group>"; };
		01EA17E42591399200E98E02 /* HomeInfoCellModel.swift */ = {isa = PBXFileReference; lastKnownFileType = sourcecode.swift; path = HomeInfoCellModel.swift; sourceTree = "<group>"; };
		01EA17FD259217B100E98E02 /* HomeState.swift */ = {isa = PBXFileReference; lastKnownFileType = sourcecode.swift; path = HomeState.swift; sourceTree = "<group>"; };
		01EBC9A525B6002C0003496F /* HomeStatisticsCardViewModelTests.swift */ = {isa = PBXFileReference; lastKnownFileType = sourcecode.swift; path = HomeStatisticsCardViewModelTests.swift; sourceTree = "<group>"; };
		01EBC9C225B70C310003496F /* SAP_Internal_Stats_Statistics+SupportedIDsTests.swift */ = {isa = PBXFileReference; lastKnownFileType = sourcecode.swift; path = "SAP_Internal_Stats_Statistics+SupportedIDsTests.swift"; sourceTree = "<group>"; };
		01F2A542257FB90200DA96A6 /* CloseBarButtonItem.swift */ = {isa = PBXFileReference; lastKnownFileType = sourcecode.swift; path = CloseBarButtonItem.swift; sourceTree = "<group>"; };
		01F2A561257FC7D200DA96A6 /* DiaryOverviewDayTableViewCell.swift */ = {isa = PBXFileReference; lastKnownFileType = sourcecode.swift; path = DiaryOverviewDayTableViewCell.swift; sourceTree = "<group>"; };
		01F2A562257FC7D200DA96A6 /* DiaryOverviewDayTableViewCell.xib */ = {isa = PBXFileReference; lastKnownFileType = file.xib; path = DiaryOverviewDayTableViewCell.xib; sourceTree = "<group>"; };
		01F2A57F25803AA500DA96A6 /* DiaryOverviewDescriptionTableViewCell.swift */ = {isa = PBXFileReference; lastKnownFileType = sourcecode.swift; path = DiaryOverviewDescriptionTableViewCell.swift; sourceTree = "<group>"; };
		01F2A58025803AA500DA96A6 /* DiaryOverviewDescriptionTableViewCell.xib */ = {isa = PBXFileReference; lastKnownFileType = file.xib; path = DiaryOverviewDescriptionTableViewCell.xib; sourceTree = "<group>"; };
		01F2A5B72581181A00DA96A6 /* DiaryDayAddTableViewCell.swift */ = {isa = PBXFileReference; lastKnownFileType = sourcecode.swift; path = DiaryDayAddTableViewCell.swift; sourceTree = "<group>"; };
		01F2A5B82581181A00DA96A6 /* DiaryDayAddTableViewCell.xib */ = {isa = PBXFileReference; lastKnownFileType = file.xib; path = DiaryDayAddTableViewCell.xib; sourceTree = "<group>"; };
		01F2A5C12581183800DA96A6 /* DiaryDayEntryTableViewCell.swift */ = {isa = PBXFileReference; lastKnownFileType = sourcecode.swift; path = DiaryDayEntryTableViewCell.swift; sourceTree = "<group>"; };
		01F2A5C22581183800DA96A6 /* DiaryDayEntryTableViewCell.xib */ = {isa = PBXFileReference; lastKnownFileType = file.xib; path = DiaryDayEntryTableViewCell.xib; sourceTree = "<group>"; };
		01F2A5D4258208C500DA96A6 /* DiaryDayViewController.xib */ = {isa = PBXFileReference; lastKnownFileType = file.xib; path = DiaryDayViewController.xib; sourceTree = "<group>"; };
		01F2A5DC25820EE700DA96A6 /* DiaryDayViewModel.swift */ = {isa = PBXFileReference; lastKnownFileType = sourcecode.swift; path = DiaryDayViewModel.swift; sourceTree = "<group>"; };
		01F52F892550679600997A26 /* RiskCalculationExposureWindow.swift */ = {isa = PBXFileReference; lastKnownFileType = sourcecode.swift; path = RiskCalculationExposureWindow.swift; sourceTree = "<group>"; };
		01F52F91255067A000997A26 /* RiskCalculationError.swift */ = {isa = PBXFileReference; lastKnownFileType = sourcecode.swift; path = RiskCalculationError.swift; sourceTree = "<group>"; };
		01F52FF32552DB9600997A26 /* DMAppConfigurationViewController.swift */ = {isa = PBXFileReference; lastKnownFileType = sourcecode.swift; path = DMAppConfigurationViewController.swift; sourceTree = "<group>"; };
		01F52FFB2552E6F600997A26 /* ENARangeTest.swift */ = {isa = PBXFileReference; lastKnownFileType = sourcecode.swift; path = ENARangeTest.swift; sourceTree = "<group>"; };
		01F5F7212487B9C000229720 /* AppInformationViewController.swift */ = {isa = PBXFileReference; lastKnownFileType = sourcecode.swift; path = AppInformationViewController.swift; sourceTree = "<group>"; };
		0D5611B3247F852C00B5B094 /* SQLiteKeyValueStore.swift */ = {isa = PBXFileReference; lastKnownFileType = sourcecode.swift; path = SQLiteKeyValueStore.swift; sourceTree = "<group>"; };
		0DD260FE248D549B007C3B2C /* KeychainHelper.swift */ = {isa = PBXFileReference; lastKnownFileType = sourcecode.swift; path = KeychainHelper.swift; sourceTree = "<group>"; };
		0DF6BB96248AD616007E8B0C /* AppUpdateCheckHelper.swift */ = {isa = PBXFileReference; lastKnownFileType = sourcecode.swift; path = AppUpdateCheckHelper.swift; sourceTree = "<group>"; };
		0DF6BB9C248AE232007E8B0C /* AppUpdateCheckerHelperTests.swift */ = {isa = PBXFileReference; lastKnownFileType = sourcecode.swift; path = AppUpdateCheckerHelperTests.swift; sourceTree = "<group>"; };
		0DFCC2692484D7A700E2811D /* ENA-Bridging-Header.h */ = {isa = PBXFileReference; lastKnownFileType = sourcecode.c.h; path = "ENA-Bridging-Header.h"; sourceTree = "<group>"; };
		0DFCC26F2484DC8200E2811D /* ENATests-Bridging-Header.h */ = {isa = PBXFileReference; lastKnownFileType = sourcecode.c.h; path = "ENATests-Bridging-Header.h"; sourceTree = "<group>"; };
		0DFCC2702484DC8400E2811D /* sqlite3.c */ = {isa = PBXFileReference; fileEncoding = 4; lastKnownFileType = sourcecode.c.c; path = sqlite3.c; sourceTree = "<group>"; };
		0DFCC2712484DC8400E2811D /* sqlite3.h */ = {isa = PBXFileReference; fileEncoding = 4; lastKnownFileType = sourcecode.c.h; path = sqlite3.h; sourceTree = "<group>"; };
		1309194E247972C40066E329 /* PrivacyProtectionViewController.swift */ = {isa = PBXFileReference; lastKnownFileType = sourcecode.swift; path = PrivacyProtectionViewController.swift; sourceTree = "<group>"; };
		130CB19B246D92F800ADE602 /* ENAUITestsOnboarding.swift */ = {isa = PBXFileReference; fileEncoding = 4; lastKnownFileType = sourcecode.swift; path = ENAUITestsOnboarding.swift; sourceTree = "<group>"; };
		13156CFE248C19D000AFC472 /* de */ = {isa = PBXFileReference; lastKnownFileType = text.html; name = de; path = de.lproj/usage.html; sourceTree = "<group>"; };
		13156D00248CDECC00AFC472 /* en */ = {isa = PBXFileReference; lastKnownFileType = text.html; name = en; path = en.lproj/usage.html; sourceTree = "<group>"; };
		134F0DB9247578FF00D88934 /* ENAUITestsHome.swift */ = {isa = PBXFileReference; fileEncoding = 4; lastKnownFileType = sourcecode.swift; path = ENAUITestsHome.swift; sourceTree = "<group>"; };
		134F0DBA247578FF00D88934 /* ENAUITests-Extensions.swift */ = {isa = PBXFileReference; fileEncoding = 4; lastKnownFileType = sourcecode.swift; path = "ENAUITests-Extensions.swift"; sourceTree = "<group>"; };
		134F0F2B2475793400D88934 /* SnapshotHelper.swift */ = {isa = PBXFileReference; fileEncoding = 4; lastKnownFileType = sourcecode.swift; name = SnapshotHelper.swift; path = ../../fastlane/SnapshotHelper.swift; sourceTree = "<group>"; };
		13722043247AEEAD00152764 /* UNNotificationCenter+Extension.swift */ = {isa = PBXFileReference; lastKnownFileType = sourcecode.swift; path = "UNNotificationCenter+Extension.swift"; sourceTree = "<group>"; };
		137846482488027500A50AB8 /* OnboardingInfoViewController+Extension.swift */ = {isa = PBXFileReference; lastKnownFileType = sourcecode.swift; path = "OnboardingInfoViewController+Extension.swift"; sourceTree = "<group>"; };
		138910C4247A909000D739F6 /* ENATaskScheduler.swift */ = {isa = PBXFileReference; lastKnownFileType = sourcecode.swift; path = ENATaskScheduler.swift; sourceTree = "<group>"; };
		13E50468248E3CD20086641C /* ENAUITestsAppInformation.swift */ = {isa = PBXFileReference; lastKnownFileType = sourcecode.swift; path = ENAUITestsAppInformation.swift; sourceTree = "<group>"; };
		2E67C3D425BAFFC8008C6C90 /* DiaryExportItem.swift */ = {isa = PBXFileReference; fileEncoding = 4; lastKnownFileType = sourcecode.swift; path = DiaryExportItem.swift; sourceTree = "<group>"; };
		2F26CE2D248B9C4F00BE30EE /* UIViewController+BackButton.swift */ = {isa = PBXFileReference; lastKnownFileType = sourcecode.swift; path = "UIViewController+BackButton.swift"; sourceTree = "<group>"; };
		2F3218CF248063E300A7AC0A /* UIView+Convenience.swift */ = {isa = PBXFileReference; lastKnownFileType = sourcecode.swift; path = "UIView+Convenience.swift"; sourceTree = "<group>"; };
		2F3D95362518BCD1002B2C81 /* EUSettingsViewController.swift */ = {isa = PBXFileReference; lastKnownFileType = sourcecode.swift; path = EUSettingsViewController.swift; sourceTree = "<group>"; };
		2F3D953B2518BCE9002B2C81 /* EUSettingsViewModel.swift */ = {isa = PBXFileReference; lastKnownFileType = sourcecode.swift; path = EUSettingsViewModel.swift; sourceTree = "<group>"; };
		2F80CFDA247EDDB3000F06AF /* ExposureSubmissionHotlineViewController.swift */ = {isa = PBXFileReference; lastKnownFileType = sourcecode.swift; path = ExposureSubmissionHotlineViewController.swift; sourceTree = "<group>"; };
		2F96739A24AB70FA008E3147 /* ExposureSubmissionParsable.swift */ = {isa = PBXFileReference; lastKnownFileType = sourcecode.swift; path = ExposureSubmissionParsable.swift; sourceTree = "<group>"; };
		2FA968CD24D8560B008EE367 /* String+Random.swift */ = {isa = PBXFileReference; lastKnownFileType = sourcecode.swift; path = "String+Random.swift"; sourceTree = "<group>"; };
		2FA9E39224D2F2920030561C /* ExposureSubmission+TestResult.swift */ = {isa = PBXFileReference; lastKnownFileType = sourcecode.swift; path = "ExposureSubmission+TestResult.swift"; sourceTree = "<group>"; };
		2FA9E39424D2F2B00030561C /* ExposureSubmission+DeviceRegistrationKey.swift */ = {isa = PBXFileReference; lastKnownFileType = sourcecode.swift; path = "ExposureSubmission+DeviceRegistrationKey.swift"; sourceTree = "<group>"; };
		2FA9E39624D2F3C60030561C /* ExposureSubmissionError.swift */ = {isa = PBXFileReference; lastKnownFileType = sourcecode.swift; path = ExposureSubmissionError.swift; sourceTree = "<group>"; };
		2FA9E39824D2F4350030561C /* ExposureSubmission+ErrorParsing.swift */ = {isa = PBXFileReference; lastKnownFileType = sourcecode.swift; path = "ExposureSubmission+ErrorParsing.swift"; sourceTree = "<group>"; };
		2FA9E39A24D2F4A10030561C /* ExposureSubmissionService+Protocol.swift */ = {isa = PBXFileReference; lastKnownFileType = sourcecode.swift; path = "ExposureSubmissionService+Protocol.swift"; sourceTree = "<group>"; };
		2FC0356E24B342FA00E234AC /* UIViewcontroller+AlertTest.swift */ = {isa = PBXFileReference; lastKnownFileType = sourcecode.swift; path = "UIViewcontroller+AlertTest.swift"; sourceTree = "<group>"; };
		2FC0357024B5B70700E234AC /* Error+FAQUrl.swift */ = {isa = PBXFileReference; lastKnownFileType = sourcecode.swift; path = "Error+FAQUrl.swift"; sourceTree = "<group>"; };
		2FC951FD24DC23B9008D39F4 /* DMConfigurationCell.swift */ = {isa = PBXFileReference; lastKnownFileType = sourcecode.swift; path = DMConfigurationCell.swift; sourceTree = "<group>"; };
		2FD473BE251E0ECE000DCA40 /* EUSettingsViewControllerTests.swift */ = {isa = PBXFileReference; lastKnownFileType = sourcecode.swift; path = EUSettingsViewControllerTests.swift; sourceTree = "<group>"; };
		2FD881CB2490F65C00BEC8FC /* ExposureSubmissionHotlineViewControllerTest.swift */ = {isa = PBXFileReference; lastKnownFileType = sourcecode.swift; path = ExposureSubmissionHotlineViewControllerTest.swift; sourceTree = "<group>"; };
		2FD881CD249115E700BEC8FC /* ExposureSubmissionNavigationControllerTest.swift */ = {isa = PBXFileReference; lastKnownFileType = sourcecode.swift; path = ExposureSubmissionNavigationControllerTest.swift; sourceTree = "<group>"; };
		2FE15A3B249B8C0B0077BD8D /* AccessibilityIdentifiers.swift */ = {isa = PBXFileReference; lastKnownFileType = sourcecode.swift; path = AccessibilityIdentifiers.swift; sourceTree = "<group>"; };
		2FF1D62D2487850200381FFB /* NSMutableAttributedString+Generation.swift */ = {isa = PBXFileReference; lastKnownFileType = sourcecode.swift; path = "NSMutableAttributedString+Generation.swift"; sourceTree = "<group>"; };
		2FF1D62F24880FCF00381FFB /* DynamicTableViewRoundedCell.swift */ = {isa = PBXFileReference; lastKnownFileType = sourcecode.swift; path = DynamicTableViewRoundedCell.swift; sourceTree = "<group>"; };
		3466A3F025CC3DCB002CC49D /* RiskExposureMetadata.swift */ = {isa = PBXFileReference; lastKnownFileType = sourcecode.swift; path = RiskExposureMetadata.swift; sourceTree = "<group>"; };
		3466A3F625CD53EB002CC49D /* UserMetadata.swift */ = {isa = PBXFileReference; lastKnownFileType = sourcecode.swift; path = UserMetadata.swift; sourceTree = "<group>"; };
		3466A3FB25CD5B90002CC49D /* AgeGroup.swift */ = {isa = PBXFileReference; lastKnownFileType = sourcecode.swift; path = AgeGroup.swift; sourceTree = "<group>"; };
		3466A40925D19813002CC49D /* RiskExposureMetadataTests.swift */ = {isa = PBXFileReference; lastKnownFileType = sourcecode.swift; name = RiskExposureMetadataTests.swift; path = ENA/Source/Models/Exposure/__tests__/RiskExposureMetadataTests.swift; sourceTree = SOURCE_ROOT; };
		3466A41D25D1A20C002CC49D /* UserMetadataTests.swift */ = {isa = PBXFileReference; lastKnownFileType = sourcecode.swift; path = UserMetadataTests.swift; sourceTree = "<group>"; };
		3466A43825D1FD5C002CC49D /* District.swift */ = {isa = PBXFileReference; lastKnownFileType = sourcecode.swift; path = District.swift; sourceTree = "<group>"; };
		35075C092526378D00DE92F7 /* AllTests.xctestplan */ = {isa = PBXFileReference; fileEncoding = 4; lastKnownFileType = text; name = AllTests.xctestplan; path = TestPlans/AllTests.xctestplan; sourceTree = "<group>"; };
		35075C0E252637C300DE92F7 /* SmokeTests.xctestplan */ = {isa = PBXFileReference; fileEncoding = 4; lastKnownFileType = text; name = SmokeTests.xctestplan; path = TestPlans/SmokeTests.xctestplan; sourceTree = "<group>"; };
		35163D23251CFCCB00D220CA /* CachingHTTPClientMock.swift */ = {isa = PBXFileReference; lastKnownFileType = sourcecode.swift; path = CachingHTTPClientMock.swift; sourceTree = "<group>"; };
		3518DD6425BA2D060090A26B /* NotificationManager.swift */ = {isa = PBXFileReference; lastKnownFileType = sourcecode.swift; path = NotificationManager.swift; sourceTree = "<group>"; };
		351E6305256BEC8D00D89B29 /* LabeledCountriesView.swift */ = {isa = PBXFileReference; lastKnownFileType = sourcecode.swift; path = LabeledCountriesView.swift; sourceTree = "<group>"; };
		351E630A256C5B9C00D89B29 /* LabeledCountriesCell.swift */ = {isa = PBXFileReference; lastKnownFileType = sourcecode.swift; path = LabeledCountriesCell.swift; sourceTree = "<group>"; };
		351E630B256C5B9C00D89B29 /* LabeledCountriesCell.xib */ = {isa = PBXFileReference; lastKnownFileType = file.xib; path = LabeledCountriesCell.xib; sourceTree = "<group>"; };
		3523CA31252DC617002E6DEC /* Screenshots.xctestplan */ = {isa = PBXFileReference; lastKnownFileType = text; name = Screenshots.xctestplan; path = TestPlans/Screenshots.xctestplan; sourceTree = "<group>"; };
		3523F8A72570F819004B0424 /* NSAttributedString+BulletPoint.swift */ = {isa = PBXFileReference; lastKnownFileType = sourcecode.swift; path = "NSAttributedString+BulletPoint.swift"; sourceTree = "<group>"; };
		352DEA6E25B08966006751D1 /* StatisticsProviderTests.swift */ = {isa = PBXFileReference; lastKnownFileType = sourcecode.swift; path = StatisticsProviderTests.swift; sourceTree = "<group>"; };
		352E0F18255D537C00DC3E20 /* AppConfiguration+Validation.swift */ = {isa = PBXFileReference; lastKnownFileType = sourcecode.swift; path = "AppConfiguration+Validation.swift"; sourceTree = "<group>"; };
		352F25A724EFCBDE00ACDFF3 /* ServerEnvironment.swift */ = {isa = PBXFileReference; fileEncoding = 4; lastKnownFileType = sourcecode.swift; path = ServerEnvironment.swift; sourceTree = "<group>"; };
		35327FF5256D4CE600C36A44 /* UIStackView+prune.swift */ = {isa = PBXFileReference; lastKnownFileType = sourcecode.swift; path = "UIStackView+prune.swift"; sourceTree = "<group>"; };
		353412CB2525EE4A0086D15C /* Globals.swift */ = {isa = PBXFileReference; lastKnownFileType = sourcecode.swift; path = Globals.swift; sourceTree = "<group>"; };
		35358DD325A23169004FD0CB /* HTTPClientCertificatePinningTests.swift */ = {isa = PBXFileReference; lastKnownFileType = sourcecode.swift; path = HTTPClientCertificatePinningTests.swift; sourceTree = "<group>"; };
		3539DAD0252B353C00489B1A /* CachedAppConfigurationMock.swift */ = {isa = PBXFileReference; lastKnownFileType = sourcecode.swift; path = CachedAppConfigurationMock.swift; sourceTree = "<group>"; };
		3544182825AF7B5200B11056 /* app_features.pb.swift */ = {isa = PBXFileReference; fileEncoding = 4; lastKnownFileType = sourcecode.swift; name = app_features.pb.swift; path = ../../../gen/output/internal/v2/app_features.pb.swift; sourceTree = "<group>"; };
		354BB49925B07DB000FBCFEE /* StatisticsProviding.swift */ = {isa = PBXFileReference; lastKnownFileType = sourcecode.swift; path = StatisticsProviding.swift; sourceTree = "<group>"; };
		354E305824EFF26E00526C9F /* Country.swift */ = {isa = PBXFileReference; lastKnownFileType = sourcecode.swift; path = Country.swift; sourceTree = "<group>"; };
		356FBF48255EC27A00959346 /* CacheAppConfigMockTests.swift */ = {isa = PBXFileReference; lastKnownFileType = sourcecode.swift; path = CacheAppConfigMockTests.swift; sourceTree = "<group>"; };
		357B1857255A7F5C00584548 /* AppConfig+CacheInvalidation.swift */ = {isa = PBXFileReference; lastKnownFileType = sourcecode.swift; path = "AppConfig+CacheInvalidation.swift"; sourceTree = "<group>"; };
		3598D99924FE280700483F1F /* CountryTests.swift */ = {isa = PBXFileReference; lastKnownFileType = sourcecode.swift; path = CountryTests.swift; sourceTree = "<group>"; };
		35A7F080250A7CF8005E6C33 /* KeychainHelperTests.swift */ = {isa = PBXFileReference; lastKnownFileType = sourcecode.swift; path = KeychainHelperTests.swift; sourceTree = "<group>"; };
		35AA4AF3259B40FC00D32306 /* CryptoFallbackTests.swift */ = {isa = PBXFileReference; lastKnownFileType = sourcecode.swift; path = CryptoFallbackTests.swift; sourceTree = "<group>"; };
		35B2FAA925B9CE8F009ABC8E /* main.swift */ = {isa = PBXFileReference; lastKnownFileType = sourcecode.swift; path = main.swift; sourceTree = "<group>"; };
		35B2FAB925B9D3F3009ABC8E /* ENATaskExecutionDelegate.swift */ = {isa = PBXFileReference; lastKnownFileType = sourcecode.swift; path = ENATaskExecutionDelegate.swift; sourceTree = "<group>"; };
		35BE8597251CE495005C2FD0 /* CachingHTTPClient.swift */ = {isa = PBXFileReference; lastKnownFileType = sourcecode.swift; path = CachingHTTPClient.swift; sourceTree = "<group>"; };
		35C701EB2556BCB9008AEA91 /* Migration1To2.swift */ = {isa = PBXFileReference; lastKnownFileType = sourcecode.swift; path = Migration1To2.swift; sourceTree = "<group>"; };
		35C701F32556C016008AEA91 /* Migration1To2Tests.swift */ = {isa = PBXFileReference; lastKnownFileType = sourcecode.swift; path = Migration1To2Tests.swift; sourceTree = "<group>"; };
		35D16DDC2567FB980069AD1B /* DynamicLegalCell.swift */ = {isa = PBXFileReference; lastKnownFileType = sourcecode.swift; path = DynamicLegalCell.swift; sourceTree = "<group>"; };
		35D16DDD2567FB980069AD1B /* DynamicLegalCell.xib */ = {isa = PBXFileReference; lastKnownFileType = file.xib; path = DynamicLegalCell.xib; sourceTree = "<group>"; };
		35E1219E25B19D8C0098D754 /* sample_stats.bin */ = {isa = PBXFileReference; lastKnownFileType = archive.macbinary; path = sample_stats.bin; sourceTree = "<group>"; };
		35E1219F25B19D8C0098D754 /* sample_stats.sha256 */ = {isa = PBXFileReference; fileEncoding = 4; lastKnownFileType = text; path = sample_stats.sha256; sourceTree = "<group>"; };
		35E121A825B1CFB00098D754 /* StatisticsProvider.swift */ = {isa = PBXFileReference; lastKnownFileType = sourcecode.swift; path = StatisticsProvider.swift; sourceTree = "<group>"; };
		35E121B825B23D060098D754 /* StatisticsMetadata.swift */ = {isa = PBXFileReference; lastKnownFileType = sourcecode.swift; path = StatisticsMetadata.swift; sourceTree = "<group>"; };
		35E121D725B273280098D754 /* card_header.pb.swift */ = {isa = PBXFileReference; fileEncoding = 4; lastKnownFileType = sourcecode.swift; path = card_header.pb.swift; sourceTree = "<group>"; };
		35E121D825B273280098D754 /* statistics.pb.swift */ = {isa = PBXFileReference; fileEncoding = 4; lastKnownFileType = sourcecode.swift; path = statistics.pb.swift; sourceTree = "<group>"; };
		35E121D925B273280098D754 /* key_figure_card.pb.swift */ = {isa = PBXFileReference; fileEncoding = 4; lastKnownFileType = sourcecode.swift; path = key_figure_card.pb.swift; sourceTree = "<group>"; };
		35EA6159258BC8E30062B50A /* CryptoKitFallbacks.swift */ = {isa = PBXFileReference; lastKnownFileType = sourcecode.swift; path = CryptoKitFallbacks.swift; sourceTree = "<group>"; };
		35EA684125553AE300335F73 /* DownloadedPackagesSQLLiteStoreV2.swift */ = {isa = PBXFileReference; lastKnownFileType = sourcecode.swift; path = DownloadedPackagesSQLLiteStoreV2.swift; sourceTree = "<group>"; };
		35EA684925553B5C00335F73 /* DownloadedPackagesStoreV2.swift */ = {isa = PBXFileReference; lastKnownFileType = sourcecode.swift; path = DownloadedPackagesStoreV2.swift; sourceTree = "<group>"; };
		35EA68512555488600335F73 /* SQLiteError.swift */ = {isa = PBXFileReference; lastKnownFileType = sourcecode.swift; path = SQLiteError.swift; sourceTree = "<group>"; };
		4026C2DB24852B7600926FB4 /* AppInformationViewController+LegalModel.swift */ = {isa = PBXFileReference; lastKnownFileType = sourcecode.swift; path = "AppInformationViewController+LegalModel.swift"; sourceTree = "<group>"; };
		4026C2E324854C8D00926FB4 /* AppInformationLegalCell.swift */ = {isa = PBXFileReference; lastKnownFileType = sourcecode.swift; path = AppInformationLegalCell.swift; sourceTree = "<group>"; };
		500DB4CB25CDDECF0038DFED /* PPASResponse.swift */ = {isa = PBXFileReference; lastKnownFileType = sourcecode.swift; path = PPASResponse.swift; sourceTree = "<group>"; };
		500DB4D325CDE5C20038DFED /* PPASError.swift */ = {isa = PBXFileReference; fileEncoding = 4; lastKnownFileType = sourcecode.swift; path = PPASError.swift; sourceTree = "<group>"; };
		5021532825C988D80006842D /* OTPResponse.swift */ = {isa = PBXFileReference; lastKnownFileType = sourcecode.swift; path = OTPResponse.swift; sourceTree = "<group>"; };
		50352C8A25C94961007193D2 /* OTPServiceTests.swift */ = {isa = PBXFileReference; lastKnownFileType = sourcecode.swift; path = OTPServiceTests.swift; sourceTree = "<group>"; };
		50352C9725C9665A007193D2 /* HTTPClient+AuthorizationOTPTests.swift */ = {isa = PBXFileReference; lastKnownFileType = sourcecode.swift; path = "HTTPClient+AuthorizationOTPTests.swift"; sourceTree = "<group>"; };
		503DB1A6255D822E00576E57 /* ExposureSubmissionIntroViewController.swift */ = {isa = PBXFileReference; lastKnownFileType = sourcecode.swift; path = ExposureSubmissionIntroViewController.swift; sourceTree = "<group>"; };
		503DB1AB255D826900576E57 /* ExposureSubmissionIntroViewModel.swift */ = {isa = PBXFileReference; lastKnownFileType = sourcecode.swift; path = ExposureSubmissionIntroViewModel.swift; sourceTree = "<group>"; };
		504C9CC825C44C180005875B /* OTPService.swift */ = {isa = PBXFileReference; lastKnownFileType = sourcecode.swift; path = OTPService.swift; sourceTree = "<group>"; };
		5054C7A625CC3E2A009F8635 /* DataPrivacyViewControllerDisablingSwipeToDismiss.swift */ = {isa = PBXFileReference; lastKnownFileType = sourcecode.swift; path = DataPrivacyViewControllerDisablingSwipeToDismiss.swift; sourceTree = "<group>"; };
		505F2E512587738900697CC2 /* AccessibilityLabels.swift */ = {isa = PBXFileReference; lastKnownFileType = sourcecode.swift; path = AccessibilityLabels.swift; sourceTree = "<group>"; };
		505F506925C833A9004920EB /* edus_otp_request_ios.pb.swift */ = {isa = PBXFileReference; fileEncoding = 4; lastKnownFileType = sourcecode.swift; path = edus_otp_request_ios.pb.swift; sourceTree = "<group>"; };
		505F506A25C833A9004920EB /* edus_otp.pb.swift */ = {isa = PBXFileReference; fileEncoding = 4; lastKnownFileType = sourcecode.swift; path = edus_otp.pb.swift; sourceTree = "<group>"; };
		505F506D25C833A9004920EB /* ppac_ios.pb.swift */ = {isa = PBXFileReference; fileEncoding = 4; lastKnownFileType = sourcecode.swift; path = ppac_ios.pb.swift; sourceTree = "<group>"; };
		505F508225C897B3004920EB /* OTPError.swift */ = {isa = PBXFileReference; lastKnownFileType = sourcecode.swift; path = OTPError.swift; sourceTree = "<group>"; };
		509C69FD25B5D920000F2A4C /* ENAUITests-Statistics.swift */ = {isa = PBXFileReference; lastKnownFileType = sourcecode.swift; path = "ENAUITests-Statistics.swift"; sourceTree = "<group>"; };
		50B1D6E62551621C00684C3C /* DayKeyPackageDownloadTests.swift */ = {isa = PBXFileReference; lastKnownFileType = sourcecode.swift; path = DayKeyPackageDownloadTests.swift; sourceTree = "<group>"; };
		50B5057C25CAEF5C00EEA380 /* OTPToken.swift */ = {isa = PBXFileReference; lastKnownFileType = sourcecode.swift; path = OTPToken.swift; sourceTree = "<group>"; };
		50B5058825CAF3EF00EEA380 /* DMOTPServiceViewController.swift */ = {isa = PBXFileReference; lastKnownFileType = sourcecode.swift; path = DMOTPServiceViewController.swift; sourceTree = "<group>"; };
		50B5058D25CAF3FC00EEA380 /* DMOTPServiceViewModel.swift */ = {isa = PBXFileReference; lastKnownFileType = sourcecode.swift; path = DMOTPServiceViewModel.swift; sourceTree = "<group>"; };
		50BD2E6124FE1E8700932566 /* AppInformationModel.swift */ = {isa = PBXFileReference; lastKnownFileType = sourcecode.swift; path = AppInformationModel.swift; sourceTree = "<group>"; };
		50BD2E6324FE232E00932566 /* AppInformationImprintViewModel.swift */ = {isa = PBXFileReference; lastKnownFileType = sourcecode.swift; path = AppInformationImprintViewModel.swift; sourceTree = "<group>"; };
		50BD2E6F24FE26F300932566 /* AppInformationImprintTest.swift */ = {isa = PBXFileReference; fileEncoding = 4; lastKnownFileType = sourcecode.swift; path = AppInformationImprintTest.swift; sourceTree = "<group>"; };
		50C51CB525CDEA4300D4C33A /* HTTPClient+SubmitAnalyticsDataTests.swift */ = {isa = PBXFileReference; lastKnownFileType = sourcecode.swift; path = "HTTPClient+SubmitAnalyticsDataTests.swift"; sourceTree = "<group>"; };
		50C5203F25ADACBB008DF2F4 /* HomeShownPositiveTestResultCellModelTest.swift */ = {isa = PBXFileReference; lastKnownFileType = sourcecode.swift; path = HomeShownPositiveTestResultCellModelTest.swift; sourceTree = "<group>"; };
		50C5C1B425891CC800C4817A /* DynamicLegalExtendedCell.xib */ = {isa = PBXFileReference; lastKnownFileType = file.xib; path = DynamicLegalExtendedCell.xib; sourceTree = "<group>"; };
		50C5C1B9258920AD00C4817A /* DynamicLegalExtendedCell.swift */ = {isa = PBXFileReference; lastKnownFileType = sourcecode.swift; path = DynamicLegalExtendedCell.swift; sourceTree = "<group>"; };
		50DC527824FEB2AE00F6D8EB /* AppInformationDynamicCell.swift */ = {isa = PBXFileReference; lastKnownFileType = sourcecode.swift; path = AppInformationDynamicCell.swift; sourceTree = "<group>"; };
		50DC527A24FEB5CA00F6D8EB /* AppInformationModelTest.swift */ = {isa = PBXFileReference; lastKnownFileType = sourcecode.swift; path = AppInformationModelTest.swift; sourceTree = "<group>"; };
		50E3BE59250127DF0033E2C7 /* AppInformationDynamicAction.swift */ = {isa = PBXFileReference; lastKnownFileType = sourcecode.swift; path = AppInformationDynamicAction.swift; sourceTree = "<group>"; };
		50F9130C253F1D7800DFE683 /* OnboardingPageType.swift */ = {isa = PBXFileReference; lastKnownFileType = sourcecode.swift; path = OnboardingPageType.swift; sourceTree = "<group>"; };
		514C0A09247AEEE200F235F6 /* en */ = {isa = PBXFileReference; lastKnownFileType = text.plist.stringsdict; name = en; path = en.lproj/Localizable.stringsdict; sourceTree = "<group>"; };
		514E81332461B97700636861 /* ExposureManager.swift */ = {isa = PBXFileReference; fileEncoding = 4; lastKnownFileType = sourcecode.swift; path = ExposureManager.swift; sourceTree = "<group>"; };
		514EE998246D4C2E00DE4884 /* UITableViewCell+Identifier.swift */ = {isa = PBXFileReference; lastKnownFileType = sourcecode.swift; path = "UITableViewCell+Identifier.swift"; sourceTree = "<group>"; };
		514EE99A246D4C4C00DE4884 /* UITableView+Dequeue.swift */ = {isa = PBXFileReference; lastKnownFileType = sourcecode.swift; path = "UITableView+Dequeue.swift"; sourceTree = "<group>"; };
		51895EDB245E16CD0085DA38 /* ENAColor.swift */ = {isa = PBXFileReference; lastKnownFileType = sourcecode.swift; path = ENAColor.swift; sourceTree = "<group>"; };
		518A69FA24687D5800444E66 /* RiskLevel.swift */ = {isa = PBXFileReference; lastKnownFileType = sourcecode.swift; path = RiskLevel.swift; sourceTree = "<group>"; };
		51C737BC245B349700286105 /* OnboardingInfoViewController.swift */ = {isa = PBXFileReference; lastKnownFileType = sourcecode.swift; path = OnboardingInfoViewController.swift; sourceTree = "<group>"; };
		51C737BE245B3B5D00286105 /* OnboardingInfo.swift */ = {isa = PBXFileReference; lastKnownFileType = sourcecode.swift; path = OnboardingInfo.swift; sourceTree = "<group>"; };
		51D420B624583B7200AD70CA /* NSObject+Identifier.swift */ = {isa = PBXFileReference; lastKnownFileType = sourcecode.swift; path = "NSObject+Identifier.swift"; sourceTree = "<group>"; };
		51D420C324583E3300AD70CA /* SettingsViewController.swift */ = {isa = PBXFileReference; fileEncoding = 4; lastKnownFileType = sourcecode.swift; lineEnding = 0; path = SettingsViewController.swift; sourceTree = "<group>"; };
		51D420D324586DCA00AD70CA /* NotificationName.swift */ = {isa = PBXFileReference; lastKnownFileType = sourcecode.swift; path = NotificationName.swift; sourceTree = "<group>"; };
		5222AA67255ECFE100F338C7 /* ExposureSubmissionTestResultConsentViewController.swift */ = {isa = PBXFileReference; lastKnownFileType = sourcecode.swift; path = ExposureSubmissionTestResultConsentViewController.swift; sourceTree = "<group>"; };
		5222AA6F255ED8E000F338C7 /* ExposureSubmissionTestResultConsentViewModel.swift */ = {isa = PBXFileReference; lastKnownFileType = sourcecode.swift; path = ExposureSubmissionTestResultConsentViewModel.swift; sourceTree = "<group>"; };
		523D5E74256FDFE900EF67EA /* ExposureSubmissionThankYouViewController.swift */ = {isa = PBXFileReference; lastKnownFileType = sourcecode.swift; path = ExposureSubmissionThankYouViewController.swift; sourceTree = "<group>"; };
		523D5E79256FE04000EF67EA /* ExposureSubmissionThankYouViewModel.swift */ = {isa = PBXFileReference; lastKnownFileType = sourcecode.swift; path = ExposureSubmissionThankYouViewModel.swift; sourceTree = "<group>"; };
		524C4291256587B900EBC3B0 /* ExposureSubmissionTestResultConsentViewModelTests.swift */ = {isa = PBXFileReference; lastKnownFileType = sourcecode.swift; path = ExposureSubmissionTestResultConsentViewModelTests.swift; sourceTree = "<group>"; };
		5270E9B7256D20A900B08606 /* NSTextAttachment+ImageHeight.swift */ = {isa = PBXFileReference; lastKnownFileType = sourcecode.swift; path = "NSTextAttachment+ImageHeight.swift"; sourceTree = "<group>"; };
		52CAAC002562B82E00239DCB /* DynamicTableViewConsentCell.swift */ = {isa = PBXFileReference; lastKnownFileType = sourcecode.swift; path = DynamicTableViewConsentCell.swift; sourceTree = "<group>"; };
		710021DB248E44A6001F0B63 /* ENAFont.swift */ = {isa = PBXFileReference; lastKnownFileType = sourcecode.swift; path = ENAFont.swift; sourceTree = "<group>"; };
		710021DD248EAF16001F0B63 /* ExposureSubmissionImageCardCell.xib */ = {isa = PBXFileReference; lastKnownFileType = file.xib; path = ExposureSubmissionImageCardCell.xib; sourceTree = "<group>"; };
		710021DF248EAF9A001F0B63 /* ExposureSubmissionImageCardCell.swift */ = {isa = PBXFileReference; lastKnownFileType = sourcecode.swift; path = ExposureSubmissionImageCardCell.swift; sourceTree = "<group>"; };
		710224F32490E7A3000C5DEF /* ExposureSubmissionStepCell.swift */ = {isa = PBXFileReference; lastKnownFileType = sourcecode.swift; path = ExposureSubmissionStepCell.swift; sourceTree = "<group>"; };
		710224F524910661000C5DEF /* ExposureSubmissionDynamicCell.swift */ = {isa = PBXFileReference; lastKnownFileType = sourcecode.swift; path = ExposureSubmissionDynamicCell.swift; sourceTree = "<group>"; };
		710ABB1E2475115500948792 /* UITableViewController+Enum.swift */ = {isa = PBXFileReference; lastKnownFileType = sourcecode.swift; path = "UITableViewController+Enum.swift"; sourceTree = "<group>"; };
		710ABB22247513E300948792 /* DynamicTypeTableViewCell.swift */ = {isa = PBXFileReference; lastKnownFileType = sourcecode.swift; path = DynamicTypeTableViewCell.swift; sourceTree = "<group>"; };
		710ABB26247533FA00948792 /* DynamicTableViewController.swift */ = {isa = PBXFileReference; lastKnownFileType = sourcecode.swift; path = DynamicTableViewController.swift; sourceTree = "<group>"; };
		710ABB282475353900948792 /* DynamicTableViewModel.swift */ = {isa = PBXFileReference; lastKnownFileType = sourcecode.swift; path = DynamicTableViewModel.swift; sourceTree = "<group>"; };
		71176E2D24891C02004B0C9F /* ENAColorTests.swift */ = {isa = PBXFileReference; lastKnownFileType = sourcecode.swift; path = ENAColorTests.swift; sourceTree = "<group>"; };
		71176E31248957C3004B0C9F /* AppNavigationController.swift */ = {isa = PBXFileReference; lastKnownFileType = sourcecode.swift; path = AppNavigationController.swift; sourceTree = "<group>"; };
		711EFCC62492EE31005FEF21 /* ENAFooterView.swift */ = {isa = PBXFileReference; lastKnownFileType = sourcecode.swift; path = ENAFooterView.swift; sourceTree = "<group>"; };
		711EFCC824935C79005FEF21 /* ExposureSubmissionTestResultHeaderView.xib */ = {isa = PBXFileReference; lastKnownFileType = file.xib; path = ExposureSubmissionTestResultHeaderView.xib; sourceTree = "<group>"; };
		71330E40248109F600EB10F6 /* DynamicTableViewSection.swift */ = {isa = PBXFileReference; lastKnownFileType = sourcecode.swift; path = DynamicTableViewSection.swift; sourceTree = "<group>"; };
		71330E42248109FD00EB10F6 /* DynamicTableViewCell.swift */ = {isa = PBXFileReference; lastKnownFileType = sourcecode.swift; path = DynamicTableViewCell.swift; sourceTree = "<group>"; };
		71330E4424810A0500EB10F6 /* DynamicTableViewHeader.swift */ = {isa = PBXFileReference; lastKnownFileType = sourcecode.swift; path = DynamicTableViewHeader.swift; sourceTree = "<group>"; };
		71330E4624810A0C00EB10F6 /* DynamicTableViewFooter.swift */ = {isa = PBXFileReference; lastKnownFileType = sourcecode.swift; path = DynamicTableViewFooter.swift; sourceTree = "<group>"; };
		71330E4824810A5A00EB10F6 /* DynamicTableViewAction.swift */ = {isa = PBXFileReference; lastKnownFileType = sourcecode.swift; path = DynamicTableViewAction.swift; sourceTree = "<group>"; };
		713EA25A247818B000AB7EE8 /* DynamicTypeButton.swift */ = {isa = PBXFileReference; lastKnownFileType = sourcecode.swift; path = DynamicTypeButton.swift; sourceTree = "<group>"; };
		713EA25C24798A7000AB7EE8 /* ExposureDetectionRoundedView.swift */ = {isa = PBXFileReference; lastKnownFileType = sourcecode.swift; path = ExposureDetectionRoundedView.swift; sourceTree = "<group>"; };
		713EA25E24798A9100AB7EE8 /* ExposureDetectionRiskCell.swift */ = {isa = PBXFileReference; lastKnownFileType = sourcecode.swift; path = ExposureDetectionRiskCell.swift; sourceTree = "<group>"; };
		713EA26024798AD100AB7EE8 /* ExposureDetectionHotlineCell.swift */ = {isa = PBXFileReference; lastKnownFileType = sourcecode.swift; path = ExposureDetectionHotlineCell.swift; sourceTree = "<group>"; };
		713EA26224798F8500AB7EE8 /* ExposureDetectionHeaderCell.swift */ = {isa = PBXFileReference; lastKnownFileType = sourcecode.swift; path = ExposureDetectionHeaderCell.swift; sourceTree = "<group>"; };
		714194E9247A65C60072A090 /* DynamicTableViewHeaderSeparatorView.swift */ = {isa = PBXFileReference; lastKnownFileType = sourcecode.swift; path = DynamicTableViewHeaderSeparatorView.swift; sourceTree = "<group>"; };
		7154EB49247D21E200A467FF /* ExposureDetectionLongGuideCell.swift */ = {isa = PBXFileReference; lastKnownFileType = sourcecode.swift; path = ExposureDetectionLongGuideCell.swift; sourceTree = "<group>"; };
		7154EB4B247E862100A467FF /* ExposureDetectionLoadingCell.swift */ = {isa = PBXFileReference; lastKnownFileType = sourcecode.swift; path = ExposureDetectionLoadingCell.swift; sourceTree = "<group>"; };
		717D21E8248C022E00D9717E /* DynamicTableViewHtmlCell.swift */ = {isa = PBXFileReference; lastKnownFileType = sourcecode.swift; path = DynamicTableViewHtmlCell.swift; sourceTree = "<group>"; };
		717D21EA248C072300D9717E /* en */ = {isa = PBXFileReference; lastKnownFileType = text.html; name = en; path = "en.lproj/privacy-policy.html"; sourceTree = "<group>"; };
		71AFBD922464251000F91006 /* .swiftlint.yml */ = {isa = PBXFileReference; lastKnownFileType = text.yaml; path = .swiftlint.yml; sourceTree = "<group>"; };
		71B8044424828A6C00D53506 /* .swiftformat */ = {isa = PBXFileReference; lastKnownFileType = text; path = .swiftformat; sourceTree = "<group>"; };
		71B804462484CC0800D53506 /* ENALabel.swift */ = {isa = PBXFileReference; lastKnownFileType = sourcecode.swift; path = ENALabel.swift; sourceTree = "<group>"; };
		71B804482484D37300D53506 /* RiskLegendViewController.swift */ = {isa = PBXFileReference; lastKnownFileType = sourcecode.swift; path = RiskLegendViewController.swift; sourceTree = "<group>"; };
		71B8044E248526B600D53506 /* DynamicTableViewSpaceCell.swift */ = {isa = PBXFileReference; lastKnownFileType = sourcecode.swift; path = DynamicTableViewSpaceCell.swift; sourceTree = "<group>"; };
		71C0BEDC2498DD07009A17A0 /* ENANavigationFooterView.swift */ = {isa = PBXFileReference; lastKnownFileType = sourcecode.swift; path = ENANavigationFooterView.swift; sourceTree = "<group>"; };
		71CAB9D1248AACAD00F516A5 /* PixelPerfectLayoutConstraint.swift */ = {isa = PBXFileReference; lastKnownFileType = sourcecode.swift; path = PixelPerfectLayoutConstraint.swift; sourceTree = "<group>"; };
		71CC3E9C246D5D8000217F2C /* AppInformationViewController+DynamicTableViewModel.swift */ = {isa = PBXFileReference; lastKnownFileType = sourcecode.swift; path = "AppInformationViewController+DynamicTableViewModel.swift"; sourceTree = "<group>"; };
		71CC3E9E246D6B6800217F2C /* AppInformationDetailViewController.swift */ = {isa = PBXFileReference; lastKnownFileType = sourcecode.swift; path = AppInformationDetailViewController.swift; sourceTree = "<group>"; };
		71CC3EA0246D6BBF00217F2C /* DynamicTypeLabel.swift */ = {isa = PBXFileReference; lastKnownFileType = sourcecode.swift; path = DynamicTypeLabel.swift; sourceTree = "<group>"; };
		71CC3EA2246D6C4000217F2C /* UIFont+DynamicType.swift */ = {isa = PBXFileReference; lastKnownFileType = sourcecode.swift; path = "UIFont+DynamicType.swift"; sourceTree = "<group>"; };
		71D3C1992494EFAC00DBABA8 /* ENANavigationControllerWithFooter.swift */ = {isa = PBXFileReference; lastKnownFileType = sourcecode.swift; path = ENANavigationControllerWithFooter.swift; sourceTree = "<group>"; };
		71EF33D82497F3E8007B7E1B /* ENANavigationControllerWithFooterChild.swift */ = {isa = PBXFileReference; lastKnownFileType = sourcecode.swift; path = ENANavigationControllerWithFooterChild.swift; sourceTree = "<group>"; };
		71EF33DA2497F419007B7E1B /* ENANavigationFooterItem.swift */ = {isa = PBXFileReference; lastKnownFileType = sourcecode.swift; path = ENANavigationFooterItem.swift; sourceTree = "<group>"; };
		71F2E57A2487AEFC00694F1A /* ena-colors.xcassets */ = {isa = PBXFileReference; lastKnownFileType = folder.assetcatalog; path = "ena-colors.xcassets"; sourceTree = "<group>"; };
		71F5418B248BEDBE006DB793 /* de */ = {isa = PBXFileReference; lastKnownFileType = text.html; name = de; path = "de.lproj/privacy-policy.html"; sourceTree = "<group>"; };
		71F54190248BF677006DB793 /* HtmlTextView.swift */ = {isa = PBXFileReference; lastKnownFileType = sourcecode.swift; path = HtmlTextView.swift; sourceTree = "<group>"; };
		71FD8861246EB27F00E804D0 /* ExposureDetectionViewController.swift */ = {isa = PBXFileReference; lastKnownFileType = sourcecode.swift; path = ExposureDetectionViewController.swift; sourceTree = "<group>"; };
		71FE1C68247A8FE100851FEB /* DynamicTableViewHeaderFooterView.swift */ = {isa = PBXFileReference; lastKnownFileType = sourcecode.swift; path = DynamicTableViewHeaderFooterView.swift; sourceTree = "<group>"; };
		71FE1C70247AA7B700851FEB /* DynamicTableViewHeaderImageView.swift */ = {isa = PBXFileReference; fileEncoding = 4; lastKnownFileType = sourcecode.swift; path = DynamicTableViewHeaderImageView.swift; sourceTree = "<group>"; };
		71FE1C74247AC2B500851FEB /* ExposureSubmissionQRScannerViewController.swift */ = {isa = PBXFileReference; fileEncoding = 4; lastKnownFileType = sourcecode.swift; path = ExposureSubmissionQRScannerViewController.swift; sourceTree = "<group>"; };
		71FE1C78247AC2B500851FEB /* ExposureSubmissionTestResultViewController.swift */ = {isa = PBXFileReference; fileEncoding = 4; lastKnownFileType = sourcecode.swift; path = ExposureSubmissionTestResultViewController.swift; sourceTree = "<group>"; };
		71FE1C79247AC2B500851FEB /* ExposureSubmissionNavigationController.swift */ = {isa = PBXFileReference; fileEncoding = 4; lastKnownFileType = sourcecode.swift; path = ExposureSubmissionNavigationController.swift; sourceTree = "<group>"; };
		71FE1C84247AC33D00851FEB /* ExposureSubmissionTestResultHeaderView.swift */ = {isa = PBXFileReference; fileEncoding = 4; lastKnownFileType = sourcecode.swift; path = ExposureSubmissionTestResultHeaderView.swift; sourceTree = "<group>"; };
		71FE1C8A247AC79D00851FEB /* DynamicTableViewIconCell.swift */ = {isa = PBXFileReference; fileEncoding = 4; lastKnownFileType = sourcecode.swift; path = DynamicTableViewIconCell.swift; sourceTree = "<group>"; };
		85142500245DA0B3009D2791 /* UIViewController+Alert.swift */ = {isa = PBXFileReference; lastKnownFileType = sourcecode.swift; path = "UIViewController+Alert.swift"; sourceTree = "<group>"; };
		8539874E2467094E00D28B62 /* AppIcon.xcassets */ = {isa = PBXFileReference; lastKnownFileType = folder.assetcatalog; path = AppIcon.xcassets; sourceTree = "<group>"; };
		853D987924694A8700490DBA /* ENAButton.swift */ = {isa = PBXFileReference; lastKnownFileType = sourcecode.swift; path = ENAButton.swift; sourceTree = "<group>"; };
		853D98842469DC8100490DBA /* ExposureNotificationSettingViewController.swift */ = {isa = PBXFileReference; fileEncoding = 4; lastKnownFileType = sourcecode.swift; lineEnding = 0; path = ExposureNotificationSettingViewController.swift; sourceTree = "<group>"; };
		85790F2E245C6B72003D47E1 /* ENA.entitlements */ = {isa = PBXFileReference; fileEncoding = 4; lastKnownFileType = text.plist.entitlements; path = ENA.entitlements; sourceTree = "<group>"; };
		858F6F6D245A103C009FFD33 /* ExposureNotification.framework */ = {isa = PBXFileReference; lastKnownFileType = wrapper.framework; name = ExposureNotification.framework; path = System/Library/Frameworks/ExposureNotification.framework; sourceTree = SDKROOT; };
		8595BF5E246032D90056EA27 /* ENASwitch.swift */ = {isa = PBXFileReference; lastKnownFileType = sourcecode.swift; path = ENASwitch.swift; sourceTree = "<group>"; };
		859DD511248549790073D59F /* MockDiagnosisKeysRetrieval.swift */ = {isa = PBXFileReference; lastKnownFileType = sourcecode.swift; path = MockDiagnosisKeysRetrieval.swift; sourceTree = "<group>"; };
		85D7593B2457048F008175F0 /* ENA.app */ = {isa = PBXFileReference; explicitFileType = wrapper.application; includeInIndex = 0; path = ENA.app; sourceTree = BUILT_PRODUCTS_DIR; };
		85D7594A24570491008175F0 /* Assets.xcassets */ = {isa = PBXFileReference; lastKnownFileType = folder.assetcatalog; path = Assets.xcassets; sourceTree = "<group>"; };
		85D7594D24570491008175F0 /* Base */ = {isa = PBXFileReference; lastKnownFileType = file.storyboard; name = Base; path = Base.lproj/LaunchScreen.storyboard; sourceTree = "<group>"; };
		85D7594F24570491008175F0 /* Info.plist */ = {isa = PBXFileReference; lastKnownFileType = text.plist.xml; path = Info.plist; sourceTree = "<group>"; };
		85D7595424570491008175F0 /* ENATests.xctest */ = {isa = PBXFileReference; explicitFileType = wrapper.cfbundle; includeInIndex = 0; path = ENATests.xctest; sourceTree = BUILT_PRODUCTS_DIR; };
		85D7595A24570491008175F0 /* Info.plist */ = {isa = PBXFileReference; lastKnownFileType = text.plist.xml; path = Info.plist; sourceTree = "<group>"; };
		85D7595F24570491008175F0 /* ENAUITests.xctest */ = {isa = PBXFileReference; explicitFileType = wrapper.cfbundle; includeInIndex = 0; path = ENAUITests.xctest; sourceTree = BUILT_PRODUCTS_DIR; };
		85D7596324570491008175F0 /* ENAUITests.swift */ = {isa = PBXFileReference; fileEncoding = 4; lastKnownFileType = sourcecode.swift; lineEnding = 0; path = ENAUITests.swift; sourceTree = "<group>"; };
		85D7596524570491008175F0 /* Info.plist */ = {isa = PBXFileReference; lastKnownFileType = text.plist.xml; path = Info.plist; sourceTree = "<group>"; };
		85E33443247EB357006E74EC /* CircularProgressView.swift */ = {isa = PBXFileReference; lastKnownFileType = sourcecode.swift; path = CircularProgressView.swift; sourceTree = "<group>"; };
		8F0A4BAB25C2F6F70085DF13 /* ppdd_ppac_parameters.pb.swift */ = {isa = PBXFileReference; fileEncoding = 4; lastKnownFileType = sourcecode.swift; name = ppdd_ppac_parameters.pb.swift; path = ../../../gen/output/internal/v2/ppdd_ppac_parameters.pb.swift; sourceTree = "<group>"; };
		8F0A4BAC25C2F6F70085DF13 /* ppdd_edus_parameters.pb.swift */ = {isa = PBXFileReference; fileEncoding = 4; lastKnownFileType = sourcecode.swift; name = ppdd_edus_parameters.pb.swift; path = ../../../gen/output/internal/v2/ppdd_edus_parameters.pb.swift; sourceTree = "<group>"; };
		8F27018E259B593700E48CFE /* ContactDiaryStore.swift */ = {isa = PBXFileReference; lastKnownFileType = sourcecode.swift; path = ContactDiaryStore.swift; sourceTree = "<group>"; };
		8F270193259B5BA700E48CFE /* ContactDiaryMigration1To2.swift */ = {isa = PBXFileReference; lastKnownFileType = sourcecode.swift; path = ContactDiaryMigration1To2.swift; sourceTree = "<group>"; };
		8F3D71A925A86AD300D52CCD /* HomeExposureLoggingCellModelTests.swift */ = {isa = PBXFileReference; lastKnownFileType = sourcecode.swift; path = HomeExposureLoggingCellModelTests.swift; sourceTree = "<group>"; };
		8FF3525D25ADAD06008A07BD /* HomeTestResultCellModelTests.swift */ = {isa = PBXFileReference; lastKnownFileType = sourcecode.swift; path = HomeTestResultCellModelTests.swift; sourceTree = "<group>"; };
		8FF9B2B1259B6B030080770D /* ContactDiaryStoreSchemaV2.swift */ = {isa = PBXFileReference; lastKnownFileType = sourcecode.swift; path = ContactDiaryStoreSchemaV2.swift; sourceTree = "<group>"; };
		94092540254BFE6800FE61A2 /* DMWarnOthersNotificationViewController.swift */ = {isa = PBXFileReference; lastKnownFileType = sourcecode.swift; path = DMWarnOthersNotificationViewController.swift; sourceTree = "<group>"; };
		9412FAF92523499D0086E139 /* DeltaOnboardingViewControllerTests.swift */ = {isa = PBXFileReference; lastKnownFileType = sourcecode.swift; path = DeltaOnboardingViewControllerTests.swift; sourceTree = "<group>"; };
		9417BA94252B6B5100AD4053 /* DMSQLiteErrorViewController.swift */ = {isa = PBXFileReference; lastKnownFileType = sourcecode.swift; path = DMSQLiteErrorViewController.swift; sourceTree = "<group>"; };
		941ADDAF2518C2B200E421D9 /* EuTracingTableViewCell.swift */ = {isa = PBXFileReference; lastKnownFileType = sourcecode.swift; path = EuTracingTableViewCell.swift; sourceTree = "<group>"; };
		941ADDB12518C3FB00E421D9 /* ENSettingEuTracingViewModel.swift */ = {isa = PBXFileReference; lastKnownFileType = sourcecode.swift; path = ENSettingEuTracingViewModel.swift; sourceTree = "<group>"; };
		941B689E253EFF2300DC1962 /* Int+Increment.swift */ = {isa = PBXFileReference; lastKnownFileType = sourcecode.swift; path = "Int+Increment.swift"; sourceTree = "<group>"; };
		941F5ECB2518E82100785F06 /* ENSettingEuTracingViewModelTests.swift */ = {isa = PBXFileReference; lastKnownFileType = sourcecode.swift; path = ENSettingEuTracingViewModelTests.swift; sourceTree = "<group>"; };
		94427A4F25502B8900C36BE6 /* WarnOthersNotificationsTimeInterval.swift */ = {isa = PBXFileReference; lastKnownFileType = sourcecode.swift; path = WarnOthersNotificationsTimeInterval.swift; sourceTree = "<group>"; };
		9488C3002521EE8E00504648 /* DeltaOnboardingNavigationController.swift */ = {isa = PBXFileReference; lastKnownFileType = sourcecode.swift; path = DeltaOnboardingNavigationController.swift; sourceTree = "<group>"; };
		948AFE5E2552F6F60019579A /* WarnOthersReminderTests.swift */ = {isa = PBXFileReference; lastKnownFileType = sourcecode.swift; path = WarnOthersReminderTests.swift; sourceTree = "<group>"; };
		948AFE662553DC5B0019579A /* WarnOthersRemindable.swift */ = {isa = PBXFileReference; lastKnownFileType = sourcecode.swift; path = WarnOthersRemindable.swift; sourceTree = "<group>"; };
		948AFE792554377F0019579A /* UNUserNotificationCenter+WarnOthers.swift */ = {isa = PBXFileReference; lastKnownFileType = sourcecode.swift; path = "UNUserNotificationCenter+WarnOthers.swift"; sourceTree = "<group>"; };
		948DCDC2252EFC9A00CDE020 /* ENAUITests_05_ExposureLogging.swift */ = {isa = PBXFileReference; lastKnownFileType = sourcecode.swift; path = ENAUITests_05_ExposureLogging.swift; sourceTree = "<group>"; };
		94ABF76A25B9676F004AB56F /* DeltaOnboardingNewVersionFeaturesControllerTests.swift */ = {isa = PBXFileReference; lastKnownFileType = sourcecode.swift; path = DeltaOnboardingNewVersionFeaturesControllerTests.swift; sourceTree = "<group>"; };
		94B255A52551B7C800649B4C /* WarnOthersReminder.swift */ = {isa = PBXFileReference; lastKnownFileType = sourcecode.swift; path = WarnOthersReminder.swift; sourceTree = "<group>"; };
		94BACE6925D27DC1007B2A99 /* DeltaOnboardingDataDonation.swift */ = {isa = PBXFileReference; lastKnownFileType = sourcecode.swift; path = DeltaOnboardingDataDonation.swift; sourceTree = "<group>"; };
		94C24B3E25304B4400F8C004 /* ENAUITestsDeltaOnboarding.swift */ = {isa = PBXFileReference; lastKnownFileType = sourcecode.swift; path = ENAUITestsDeltaOnboarding.swift; sourceTree = "<group>"; };
		94EAF86B25B6C84800BE1F40 /* DeltaOnboardingNewVersionFeaturesViewModel.swift */ = {isa = PBXFileReference; lastKnownFileType = sourcecode.swift; path = DeltaOnboardingNewVersionFeaturesViewModel.swift; sourceTree = "<group>"; };
		94EAF86C25B6C84800BE1F40 /* DeltaOnboardingNewVersionFeatures.swift */ = {isa = PBXFileReference; lastKnownFileType = sourcecode.swift; path = DeltaOnboardingNewVersionFeatures.swift; sourceTree = "<group>"; };
		94EAF86D25B6C84900BE1F40 /* DeltaOnboardingNewVersionFeaturesViewController.swift */ = {isa = PBXFileReference; lastKnownFileType = sourcecode.swift; path = DeltaOnboardingNewVersionFeaturesViewController.swift; sourceTree = "<group>"; };
		94EAF89B25B8162200BE1F40 /* NewVersionFeature.swift */ = {isa = PBXFileReference; lastKnownFileType = sourcecode.swift; path = NewVersionFeature.swift; sourceTree = "<group>"; };
		94F594612521CBF50077681B /* DeltaOnboardingV15ViewModel.swift */ = {isa = PBXFileReference; lastKnownFileType = sourcecode.swift; path = DeltaOnboardingV15ViewModel.swift; sourceTree = "<group>"; };
		A124E648249BF4EB00E95F72 /* ExposureDetectionExecutorTests.swift */ = {isa = PBXFileReference; lastKnownFileType = sourcecode.swift; path = ExposureDetectionExecutorTests.swift; sourceTree = "<group>"; };
		A124E64B249C4C9000E95F72 /* SAPDownloadedPackagesStore+Helpers.swift */ = {isa = PBXFileReference; lastKnownFileType = sourcecode.swift; path = "SAPDownloadedPackagesStore+Helpers.swift"; sourceTree = "<group>"; };
		A128F058248B459F00EC7F6C /* PublicKeyStore.swift */ = {isa = PBXFileReference; lastKnownFileType = sourcecode.swift; path = PublicKeyStore.swift; sourceTree = "<group>"; };
		A14BDEBF24A1AD660063E4EC /* MockExposureDetector.swift */ = {isa = PBXFileReference; lastKnownFileType = sourcecode.swift; path = MockExposureDetector.swift; sourceTree = "<group>"; };
		A1654EFD24B41FEF00C0E115 /* DynamicCellTests.swift */ = {isa = PBXFileReference; lastKnownFileType = sourcecode.swift; path = DynamicCellTests.swift; sourceTree = "<group>"; };
		A1654F0024B43E7F00C0E115 /* DynamicTableViewTextViewCellTests.swift */ = {isa = PBXFileReference; lastKnownFileType = sourcecode.swift; path = DynamicTableViewTextViewCellTests.swift; sourceTree = "<group>"; };
		A16714AE248CA1B70031B111 /* Bundle+ReadPlist.swift */ = {isa = PBXFileReference; lastKnownFileType = sourcecode.swift; path = "Bundle+ReadPlist.swift"; sourceTree = "<group>"; };
		A173665124844F29006BE209 /* SQLiteKeyValueStoreTests.swift */ = {isa = PBXFileReference; fileEncoding = 4; lastKnownFileType = sourcecode.swift; path = SQLiteKeyValueStoreTests.swift; sourceTree = "<group>"; };
		A17366542484978A006BE209 /* OnboardingInfoViewControllerUtils.swift */ = {isa = PBXFileReference; lastKnownFileType = sourcecode.swift; path = OnboardingInfoViewControllerUtils.swift; sourceTree = "<group>"; };
		A1877CA9248F247D006FEFC0 /* SAPDownloadedPackageTests.swift */ = {isa = PBXFileReference; lastKnownFileType = sourcecode.swift; path = SAPDownloadedPackageTests.swift; sourceTree = "<group>"; };
		A1BABD0824A57B88000ED515 /* TemporaryExposureKeyMock.swift */ = {isa = PBXFileReference; fileEncoding = 4; lastKnownFileType = sourcecode.swift; path = TemporaryExposureKeyMock.swift; sourceTree = "<group>"; };
		A1BABD0A24A57BA0000ED515 /* ENTemporaryExposureKey+Processing.swift */ = {isa = PBXFileReference; fileEncoding = 4; lastKnownFileType = sourcecode.swift; path = "ENTemporaryExposureKey+Processing.swift"; sourceTree = "<group>"; };
		A1BABD0C24A57BAC000ED515 /* ENTemporaryExposureKey+ProcessingTests.swift */ = {isa = PBXFileReference; fileEncoding = 4; lastKnownFileType = sourcecode.swift; path = "ENTemporaryExposureKey+ProcessingTests.swift"; sourceTree = "<group>"; };
		A1C683F924AEC57400B90D12 /* DynamicTableViewTextViewCell.swift */ = {isa = PBXFileReference; lastKnownFileType = sourcecode.swift; path = DynamicTableViewTextViewCell.swift; sourceTree = "<group>"; };
		A1C683FB24AEC9EE00B90D12 /* DynamicTableViewTextCell.swift */ = {isa = PBXFileReference; lastKnownFileType = sourcecode.swift; path = DynamicTableViewTextCell.swift; sourceTree = "<group>"; };
		A1E41940249410AF0016E52A /* SAPDownloadedPackage+Helpers.swift */ = {isa = PBXFileReference; lastKnownFileType = sourcecode.swift; path = "SAPDownloadedPackage+Helpers.swift"; sourceTree = "<group>"; };
		A1E419442495476C0016E52A /* HTTPClient+MockNetworkStack.swift */ = {isa = PBXFileReference; lastKnownFileType = sourcecode.swift; path = "HTTPClient+MockNetworkStack.swift"; sourceTree = "<group>"; };
		A1E41947249548260016E52A /* HTTPClient+SubmitTests.swift */ = {isa = PBXFileReference; lastKnownFileType = sourcecode.swift; path = "HTTPClient+SubmitTests.swift"; sourceTree = "<group>"; };
		A1E419502495A6EA0016E52A /* HTTPClient+TANForExposureSubmitTests.swift */ = {isa = PBXFileReference; lastKnownFileType = sourcecode.swift; path = "HTTPClient+TANForExposureSubmitTests.swift"; sourceTree = "<group>"; };
		A1E419532495A7850016E52A /* HTTPClient+GetTestResultTests.swift */ = {isa = PBXFileReference; lastKnownFileType = sourcecode.swift; path = "HTTPClient+GetTestResultTests.swift"; sourceTree = "<group>"; };
		A1E419562495A8F50016E52A /* HTTPClient+RegistrationTokenTests.swift */ = {isa = PBXFileReference; lastKnownFileType = sourcecode.swift; path = "HTTPClient+RegistrationTokenTests.swift"; sourceTree = "<group>"; };
		A1E4195B249818020016E52A /* RiskTests.swift */ = {isa = PBXFileReference; lastKnownFileType = sourcecode.swift; path = RiskTests.swift; sourceTree = "<group>"; };
		A1E4195E249824340016E52A /* String+TodayTests.swift */ = {isa = PBXFileReference; lastKnownFileType = sourcecode.swift; path = "String+TodayTests.swift"; sourceTree = "<group>"; };
		A3284256248E7431006B1F09 /* MockExposureSubmissionService.swift */ = {isa = PBXFileReference; lastKnownFileType = sourcecode.swift; path = MockExposureSubmissionService.swift; sourceTree = "<group>"; };
		A328425B248E82B5006B1F09 /* ExposureSubmissionTestResultViewControllerTests.swift */ = {isa = PBXFileReference; lastKnownFileType = sourcecode.swift; path = ExposureSubmissionTestResultViewControllerTests.swift; sourceTree = "<group>"; };
		A32842602490E2AC006B1F09 /* ExposureSubmissionWarnOthersViewControllerTests.swift */ = {isa = PBXFileReference; lastKnownFileType = sourcecode.swift; path = ExposureSubmissionWarnOthersViewControllerTests.swift; sourceTree = "<group>"; };
		A32842642491136E006B1F09 /* ExposureSubmissionUITests.swift */ = {isa = PBXFileReference; lastKnownFileType = sourcecode.swift; path = ExposureSubmissionUITests.swift; sourceTree = "<group>"; };
		A32842662492359E006B1F09 /* MockExposureSubmissionNavigationControllerChild.swift */ = {isa = PBXFileReference; lastKnownFileType = sourcecode.swift; path = MockExposureSubmissionNavigationControllerChild.swift; sourceTree = "<group>"; };
		A32C046424D96348005BEA61 /* HTTPClient+PlausibeDeniabilityTests.swift */ = {isa = PBXFileReference; lastKnownFileType = sourcecode.swift; path = "HTTPClient+PlausibeDeniabilityTests.swift"; sourceTree = "<group>"; };
		A36FACC324C5EA1500DED947 /* ExposureDetectionViewControllerTests.swift */ = {isa = PBXFileReference; lastKnownFileType = sourcecode.swift; path = ExposureDetectionViewControllerTests.swift; sourceTree = "<group>"; };
		A372DA3A24BDA075003248BB /* ExposureSubmissionCoordinator.swift */ = {isa = PBXFileReference; lastKnownFileType = sourcecode.swift; path = ExposureSubmissionCoordinator.swift; sourceTree = "<group>"; };
		A372DA3C24BE01D9003248BB /* MockExposureSubmissionCoordinator.swift */ = {isa = PBXFileReference; lastKnownFileType = sourcecode.swift; path = MockExposureSubmissionCoordinator.swift; sourceTree = "<group>"; };
		A372DA3E24BEF773003248BB /* ExposureSubmissionCoordinatorTests.swift */ = {isa = PBXFileReference; lastKnownFileType = sourcecode.swift; path = ExposureSubmissionCoordinatorTests.swift; sourceTree = "<group>"; };
		A372DA4024BF33F9003248BB /* MockExposureSubmissionCoordinatorDelegate.swift */ = {isa = PBXFileReference; lastKnownFileType = sourcecode.swift; path = MockExposureSubmissionCoordinatorDelegate.swift; sourceTree = "<group>"; };
		A3C4F95F24812CD20047F23E /* ExposureSubmissionWarnOthersViewController.swift */ = {isa = PBXFileReference; lastKnownFileType = sourcecode.swift; path = ExposureSubmissionWarnOthersViewController.swift; sourceTree = "<group>"; };
		A3E851B124ADD09900402485 /* CountdownTimer.swift */ = {isa = PBXFileReference; lastKnownFileType = sourcecode.swift; path = CountdownTimer.swift; sourceTree = "<group>"; };
		A3E851B424ADDAC000402485 /* CountdownTimerTests.swift */ = {isa = PBXFileReference; lastKnownFileType = sourcecode.swift; path = CountdownTimerTests.swift; sourceTree = "<group>"; };
		A3EE6E59249BB7AF00C64B61 /* ExposureSubmissionServiceFactory.swift */ = {isa = PBXFileReference; lastKnownFileType = sourcecode.swift; path = ExposureSubmissionServiceFactory.swift; sourceTree = "<group>"; };
		A3EE6E5B249BB97500C64B61 /* UITestingParameters.swift */ = {isa = PBXFileReference; lastKnownFileType = sourcecode.swift; path = UITestingParameters.swift; sourceTree = "<group>"; };
		A3FF84EB247BFAF00053E947 /* Hasher.swift */ = {isa = PBXFileReference; lastKnownFileType = sourcecode.swift; path = Hasher.swift; sourceTree = "<group>"; };
		AB1011572507C15000D392A2 /* TracingStatusHistory.swift */ = {isa = PBXFileReference; fileEncoding = 4; lastKnownFileType = sourcecode.swift; path = TracingStatusHistory.swift; sourceTree = "<group>"; };
		AB126872254C05A7006E9194 /* ENAFormatter.swift */ = {isa = PBXFileReference; lastKnownFileType = sourcecode.swift; path = ENAFormatter.swift; sourceTree = "<group>"; };
		AB1885D025238DAA00D39BBE /* OnboardingInfoViewControllerTests.swift */ = {isa = PBXFileReference; lastKnownFileType = sourcecode.swift; path = OnboardingInfoViewControllerTests.swift; sourceTree = "<group>"; };
		AB1886C3252DE1AE00D39BBE /* Logging.swift */ = {isa = PBXFileReference; fileEncoding = 4; lastKnownFileType = sourcecode.swift; path = Logging.swift; sourceTree = "<group>"; };
		AB1886D0252DE51E00D39BBE /* Bundle+Identifier.swift */ = {isa = PBXFileReference; lastKnownFileType = sourcecode.swift; path = "Bundle+Identifier.swift"; sourceTree = "<group>"; };
		AB1FCBCC2521FC44005930BA /* ServerEnvironmentTests.swift */ = {isa = PBXFileReference; lastKnownFileType = sourcecode.swift; path = ServerEnvironmentTests.swift; sourceTree = "<group>"; };
		AB1FCBDB2521FCD5005930BA /* TestServerEnvironments.json */ = {isa = PBXFileReference; fileEncoding = 4; lastKnownFileType = text.json; path = TestServerEnvironments.json; sourceTree = "<group>"; };
		AB3560992547167800C3F8E0 /* DeviceTimeCheck.swift */ = {isa = PBXFileReference; lastKnownFileType = sourcecode.swift; path = DeviceTimeCheck.swift; sourceTree = "<group>"; };
		AB35609F2547194C00C3F8E0 /* DeviceTimeCheckTests.swift */ = {isa = PBXFileReference; lastKnownFileType = sourcecode.swift; path = DeviceTimeCheckTests.swift; sourceTree = "<group>"; };
		AB453F5F2534B04400D8339E /* ExposureManagerTests.swift */ = {isa = PBXFileReference; fileEncoding = 4; lastKnownFileType = sourcecode.swift; path = ExposureManagerTests.swift; sourceTree = "<group>"; };
		AB5F84AC24F8F7A1000400D4 /* SerialMigrator.swift */ = {isa = PBXFileReference; lastKnownFileType = sourcecode.swift; path = SerialMigrator.swift; sourceTree = "<group>"; };
		AB5F84AF24F8F7C3000400D4 /* Migration.swift */ = {isa = PBXFileReference; lastKnownFileType = sourcecode.swift; path = Migration.swift; sourceTree = "<group>"; };
		AB5F84B124F8F7E3000400D4 /* Migration0To1.swift */ = {isa = PBXFileReference; lastKnownFileType = sourcecode.swift; path = Migration0To1.swift; sourceTree = "<group>"; };
		AB5F84B324F8FA26000400D4 /* SerialMigratorTests.swift */ = {isa = PBXFileReference; lastKnownFileType = sourcecode.swift; path = SerialMigratorTests.swift; sourceTree = "<group>"; };
		AB5F84B824F92855000400D4 /* DownloadedPackagesSQLLiteStoreV0.swift */ = {isa = PBXFileReference; fileEncoding = 4; lastKnownFileType = sourcecode.swift; path = DownloadedPackagesSQLLiteStoreV0.swift; sourceTree = "<group>"; };
		AB5F84BA24F92876000400D4 /* Migration0To1Tests.swift */ = {isa = PBXFileReference; lastKnownFileType = sourcecode.swift; path = Migration0To1Tests.swift; sourceTree = "<group>"; };
		AB5F84BC24F92E92000400D4 /* SerialMigratorFake.swift */ = {isa = PBXFileReference; lastKnownFileType = sourcecode.swift; path = SerialMigratorFake.swift; sourceTree = "<group>"; };
		AB5F84BF24FE2EB3000400D4 /* DownloadedPackagesStoreV0.swift */ = {isa = PBXFileReference; fileEncoding = 4; lastKnownFileType = sourcecode.swift; path = DownloadedPackagesStoreV0.swift; sourceTree = "<group>"; };
		AB6289CE251BA01400CF61D2 /* Bundle+Version.swift */ = {isa = PBXFileReference; lastKnownFileType = sourcecode.swift; path = "Bundle+Version.swift"; sourceTree = "<group>"; };
		AB6289D3251BA4EC00CF61D2 /* String+Compare.swift */ = {isa = PBXFileReference; fileEncoding = 4; lastKnownFileType = sourcecode.swift; path = "String+Compare.swift"; sourceTree = "<group>"; };
		AB6289D8251C833100CF61D2 /* DMDeltaOnboardingViewController.swift */ = {isa = PBXFileReference; lastKnownFileType = sourcecode.swift; path = DMDeltaOnboardingViewController.swift; sourceTree = "<group>"; };
		AB628A1E251CDADE00CF61D2 /* ServerEnvironments.json */ = {isa = PBXFileReference; lastKnownFileType = text.json; path = ServerEnvironments.json; sourceTree = "<group>"; };
		AB7420AB251B67A8006666AC /* DeltaOnboardingV15.swift */ = {isa = PBXFileReference; lastKnownFileType = sourcecode.swift; path = DeltaOnboardingV15.swift; sourceTree = "<group>"; };
		AB7420B6251B69E2006666AC /* DeltaOnboardingCoordinator.swift */ = {isa = PBXFileReference; lastKnownFileType = sourcecode.swift; path = DeltaOnboardingCoordinator.swift; sourceTree = "<group>"; };
		AB7420C1251B7D59006666AC /* DeltaOnboardingProtocols.swift */ = {isa = PBXFileReference; lastKnownFileType = sourcecode.swift; path = DeltaOnboardingProtocols.swift; sourceTree = "<group>"; };
		AB7420CA251B7D93006666AC /* DeltaOnboardingV15ViewController.swift */ = {isa = PBXFileReference; lastKnownFileType = sourcecode.swift; path = DeltaOnboardingV15ViewController.swift; sourceTree = "<group>"; };
		AB7420DC251B8101006666AC /* DeltaOnboardingCoordinatorTests.swift */ = {isa = PBXFileReference; lastKnownFileType = sourcecode.swift; path = DeltaOnboardingCoordinatorTests.swift; sourceTree = "<group>"; };
		AB7E2A7F255ACC06005C90F6 /* Date+Utils.swift */ = {isa = PBXFileReference; lastKnownFileType = sourcecode.swift; path = "Date+Utils.swift"; sourceTree = "<group>"; };
		AB8B0D3C253053A1009C067B /* de */ = {isa = PBXFileReference; lastKnownFileType = text.plist.strings; name = de; path = de.lproj/Localizable.links.strings; sourceTree = "<group>"; };
		AB8B0D3D253053D5009C067B /* en */ = {isa = PBXFileReference; lastKnownFileType = text.plist.strings; name = en; path = en.lproj/Localizable.links.strings; sourceTree = "<group>"; };
		AB8B0D3E253053DB009C067B /* tr */ = {isa = PBXFileReference; lastKnownFileType = text.plist.strings; name = tr; path = tr.lproj/Localizable.links.strings; sourceTree = "<group>"; };
		AB8B0D3F253053DF009C067B /* pl */ = {isa = PBXFileReference; lastKnownFileType = text.plist.strings; name = pl; path = pl.lproj/Localizable.links.strings; sourceTree = "<group>"; };
		AB8B0D40253053E2009C067B /* ro */ = {isa = PBXFileReference; lastKnownFileType = text.plist.strings; name = ro; path = ro.lproj/Localizable.links.strings; sourceTree = "<group>"; };
		AB8B0D41253053E5009C067B /* bg */ = {isa = PBXFileReference; lastKnownFileType = text.plist.strings; name = bg; path = bg.lproj/Localizable.links.strings; sourceTree = "<group>"; };
		AB8BC3462551B97700F3B5A7 /* DownloadedPackagesStoreErrorStub.swift */ = {isa = PBXFileReference; lastKnownFileType = sourcecode.swift; path = DownloadedPackagesStoreErrorStub.swift; sourceTree = "<group>"; };
		AB8BC34E2551BBE100F3B5A7 /* HourKeyPackagesDownloadTests.swift */ = {isa = PBXFileReference; lastKnownFileType = sourcecode.swift; path = HourKeyPackagesDownloadTests.swift; sourceTree = "<group>"; };
		ABAE0A1B257F77D90030ED47 /* ContactDiaryStoreSchemaV1.swift */ = {isa = PBXFileReference; lastKnownFileType = sourcecode.swift; path = ContactDiaryStoreSchemaV1.swift; sourceTree = "<group>"; };
		ABAE0A36257FA88D0030ED47 /* ContactDiaryStoreSchemaV1Tests.swift */ = {isa = PBXFileReference; lastKnownFileType = sourcecode.swift; path = ContactDiaryStoreSchemaV1Tests.swift; sourceTree = "<group>"; };
		ABAE0A3E257FAC970030ED47 /* ContactDiaryStoreTests.swift */ = {isa = PBXFileReference; lastKnownFileType = sourcecode.swift; path = ContactDiaryStoreTests.swift; sourceTree = "<group>"; };
		ABD2F633254C533200DC1958 /* KeyPackageDownload.swift */ = {isa = PBXFileReference; lastKnownFileType = sourcecode.swift; path = KeyPackageDownload.swift; sourceTree = "<group>"; };
		ABDA2791251CE308006BAE84 /* DMServerEnvironmentViewController.swift */ = {isa = PBXFileReference; lastKnownFileType = sourcecode.swift; path = DMServerEnvironmentViewController.swift; sourceTree = "<group>"; };
		ABFCE989255C32EE0075FF13 /* AppConfigMetadata.swift */ = {isa = PBXFileReference; lastKnownFileType = sourcecode.swift; path = AppConfigMetadata.swift; sourceTree = "<group>"; };
		B102BDC22460410600CD55A2 /* README.md */ = {isa = PBXFileReference; lastKnownFileType = net.daringfireball.markdown; path = README.md; sourceTree = "<group>"; };
		B103193124E18A0A00DD02EF /* DMMenuItem.swift */ = {isa = PBXFileReference; lastKnownFileType = sourcecode.swift; path = DMMenuItem.swift; sourceTree = "<group>"; };
		B10F9B89249961B500C418F4 /* DynamicTypeLabelTests.swift */ = {isa = PBXFileReference; fileEncoding = 4; lastKnownFileType = sourcecode.swift; path = DynamicTypeLabelTests.swift; sourceTree = "<group>"; };
		B10FD5F3246EAC1700E9D7F2 /* AppleFilesWriter.swift */ = {isa = PBXFileReference; lastKnownFileType = sourcecode.swift; path = AppleFilesWriter.swift; sourceTree = "<group>"; };
		B111EE2B2465D9F7001AEBB4 /* String+Localization.swift */ = {isa = PBXFileReference; lastKnownFileType = sourcecode.swift; path = "String+Localization.swift"; sourceTree = "<group>"; };
		B1125459246F2C6500AB5036 /* ENTemporaryExposureKey+Convert.swift */ = {isa = PBXFileReference; lastKnownFileType = sourcecode.swift; path = "ENTemporaryExposureKey+Convert.swift"; sourceTree = "<group>"; };
		B11655922491437600316087 /* RiskProvidingConfigurationTests.swift */ = {isa = PBXFileReference; fileEncoding = 4; lastKnownFileType = sourcecode.swift; path = RiskProvidingConfigurationTests.swift; sourceTree = "<group>"; };
		B1175212248A83AB00C3325C /* Risk.swift */ = {isa = PBXFileReference; lastKnownFileType = sourcecode.swift; path = Risk.swift; sourceTree = "<group>"; };
		B1175215248A9F9600C3325C /* ConvertingKeysTests.swift */ = {isa = PBXFileReference; lastKnownFileType = sourcecode.swift; path = ConvertingKeysTests.swift; sourceTree = "<group>"; };
		B120C7C524AFDAB900F68FF1 /* ActiveTracing.swift */ = {isa = PBXFileReference; lastKnownFileType = sourcecode.swift; path = ActiveTracing.swift; sourceTree = "<group>"; };
		B120C7C824AFE7B800F68FF1 /* ActiveTracingTests.swift */ = {isa = PBXFileReference; lastKnownFileType = sourcecode.swift; path = ActiveTracingTests.swift; sourceTree = "<group>"; };
		B1221BDB2492BCEB00E6C4E4 /* Info_Debug.plist */ = {isa = PBXFileReference; fileEncoding = 4; lastKnownFileType = text.plist.xml; path = Info_Debug.plist; sourceTree = "<group>"; };
		B1221BDF2492ECE800E6C4E4 /* CFDictionary+KeychainQuery.swift */ = {isa = PBXFileReference; lastKnownFileType = sourcecode.swift; path = "CFDictionary+KeychainQuery.swift"; sourceTree = "<group>"; };
		B1221BE12492ED0F00E6C4E4 /* CFDictionary+KeychainQueryTests.swift */ = {isa = PBXFileReference; lastKnownFileType = sourcecode.swift; path = "CFDictionary+KeychainQueryTests.swift"; sourceTree = "<group>"; };
		B12995E8246C344100854AD0 /* HTTPClient+Configuration.swift */ = {isa = PBXFileReference; lastKnownFileType = sourcecode.swift; path = "HTTPClient+Configuration.swift"; sourceTree = "<group>"; };
		B14D0CDA246E968C00D5BEBC /* String+Today.swift */ = {isa = PBXFileReference; lastKnownFileType = sourcecode.swift; path = "String+Today.swift"; sourceTree = "<group>"; };
		B14D0CDC246E972400D5BEBC /* ExposureDetectionDelegate.swift */ = {isa = PBXFileReference; lastKnownFileType = sourcecode.swift; path = ExposureDetectionDelegate.swift; sourceTree = "<group>"; };
		B14D0CDE246E976400D5BEBC /* ExposureDetectionTransaction+DidEndPrematurelyReason.swift */ = {isa = PBXFileReference; lastKnownFileType = sourcecode.swift; path = "ExposureDetectionTransaction+DidEndPrematurelyReason.swift"; sourceTree = "<group>"; };
		B153096924706F1000A4A1BD /* URLSession+Default.swift */ = {isa = PBXFileReference; lastKnownFileType = sourcecode.swift; path = "URLSession+Default.swift"; sourceTree = "<group>"; };
		B153096B24706F2400A4A1BD /* URLSessionConfiguration+Default.swift */ = {isa = PBXFileReference; lastKnownFileType = sourcecode.swift; path = "URLSessionConfiguration+Default.swift"; sourceTree = "<group>"; };
		B15382E3248273DC0010F007 /* MockTestStore.swift */ = {isa = PBXFileReference; lastKnownFileType = sourcecode.swift; path = MockTestStore.swift; sourceTree = "<group>"; };
		B15382E6248290BB0010F007 /* AppleFilesWriterTests.swift */ = {isa = PBXFileReference; lastKnownFileType = sourcecode.swift; path = AppleFilesWriterTests.swift; sourceTree = "<group>"; };
		B15382FD248424F00010F007 /* ExposureDetectionTests.swift */ = {isa = PBXFileReference; lastKnownFileType = sourcecode.swift; path = ExposureDetectionTests.swift; sourceTree = "<group>"; };
		B1569DDE245D70990079FCD7 /* DMViewController.swift */ = {isa = PBXFileReference; lastKnownFileType = sourcecode.swift; path = DMViewController.swift; sourceTree = "<group>"; };
		B16177E724802F9B006E435A /* DownloadedPackagesSQLLiteStoreTests.swift */ = {isa = PBXFileReference; lastKnownFileType = sourcecode.swift; path = DownloadedPackagesSQLLiteStoreTests.swift; sourceTree = "<group>"; };
		B161782424804AC3006E435A /* DownloadedPackagesSQLLiteStoreV1.swift */ = {isa = PBXFileReference; lastKnownFileType = sourcecode.swift; path = DownloadedPackagesSQLLiteStoreV1.swift; sourceTree = "<group>"; };
		B163D10F2499068D001A322C /* SettingsViewModelTests.swift */ = {isa = PBXFileReference; lastKnownFileType = sourcecode.swift; path = SettingsViewModelTests.swift; sourceTree = "<group>"; };
		B163D11424993F64001A322C /* UIFont+DynamicTypeTests.swift */ = {isa = PBXFileReference; lastKnownFileType = sourcecode.swift; path = "UIFont+DynamicTypeTests.swift"; sourceTree = "<group>"; };
		B16457B424DC11EF002879EB /* DMLastSubmissionRequetViewController.swift */ = {isa = PBXFileReference; lastKnownFileType = sourcecode.swift; path = DMLastSubmissionRequetViewController.swift; sourceTree = "<group>"; };
		B16457BA24DC3309002879EB /* DMLogsViewController.swift */ = {isa = PBXFileReference; lastKnownFileType = sourcecode.swift; path = DMLogsViewController.swift; sourceTree = "<group>"; };
		B1741B422461C105006275D9 /* README.md */ = {isa = PBXFileReference; lastKnownFileType = net.daringfireball.markdown; path = README.md; sourceTree = "<group>"; };
		B1741B432461C257006275D9 /* DMDeveloperMenu.swift */ = {isa = PBXFileReference; lastKnownFileType = sourcecode.swift; path = DMDeveloperMenu.swift; sourceTree = "<group>"; };
		B1741B482462C207006275D9 /* Client.swift */ = {isa = PBXFileReference; fileEncoding = 4; lastKnownFileType = sourcecode.swift; path = Client.swift; sourceTree = "<group>"; };
		B17A44A12464906A00CB195E /* KeyTests.swift */ = {isa = PBXFileReference; lastKnownFileType = sourcecode.swift; path = KeyTests.swift; sourceTree = "<group>"; };
		B184A37F248FFCBE007180F6 /* SecureStore.swift */ = {isa = PBXFileReference; fileEncoding = 4; lastKnownFileType = sourcecode.swift; path = SecureStore.swift; sourceTree = "<group>"; };
		B184A382248FFCE2007180F6 /* CodableExposureDetectionSummary.swift */ = {isa = PBXFileReference; lastKnownFileType = sourcecode.swift; path = CodableExposureDetectionSummary.swift; sourceTree = "<group>"; };
		B18755D024DC45CA00A9202E /* DMStoreViewController.swift */ = {isa = PBXFileReference; lastKnownFileType = sourcecode.swift; path = DMStoreViewController.swift; sourceTree = "<group>"; };
		B18C411C246DB30000B8D8CB /* URL+Helper.swift */ = {isa = PBXFileReference; lastKnownFileType = sourcecode.swift; path = "URL+Helper.swift"; sourceTree = "<group>"; };
		B18CADAD24782FA4006F53F0 /* ExposureStateUpdating.swift */ = {isa = PBXFileReference; lastKnownFileType = sourcecode.swift; path = ExposureStateUpdating.swift; sourceTree = "<group>"; };
		B18E852E248C29D400CF4FB8 /* DetectionMode.swift */ = {isa = PBXFileReference; lastKnownFileType = sourcecode.swift; path = DetectionMode.swift; sourceTree = "<group>"; };
		B19FD7102491A07000A9D56A /* String+SemanticVersion.swift */ = {isa = PBXFileReference; lastKnownFileType = sourcecode.swift; path = "String+SemanticVersion.swift"; sourceTree = "<group>"; };
		B19FD7122491A08500A9D56A /* SAP_SemanticVersion+Compare.swift */ = {isa = PBXFileReference; lastKnownFileType = sourcecode.swift; path = "SAP_SemanticVersion+Compare.swift"; sourceTree = "<group>"; };
		B19FD7142491A4A300A9D56A /* SAP_SemanticVersionTests.swift */ = {isa = PBXFileReference; fileEncoding = 4; lastKnownFileType = sourcecode.swift; path = SAP_SemanticVersionTests.swift; sourceTree = "<group>"; };
		B1A31F6824DAE6C000E263DF /* DMKeyCell.swift */ = {isa = PBXFileReference; lastKnownFileType = sourcecode.swift; path = DMKeyCell.swift; sourceTree = "<group>"; };
		B1A9E70D246D73180024CC12 /* ExposureDetection.swift */ = {isa = PBXFileReference; lastKnownFileType = sourcecode.swift; path = ExposureDetection.swift; sourceTree = "<group>"; wrapsLines = 0; };
		B1A9E710246D782F0024CC12 /* SAPDownloadedPackage.swift */ = {isa = PBXFileReference; lastKnownFileType = sourcecode.swift; path = SAPDownloadedPackage.swift; sourceTree = "<group>"; };
		B1AC51D524CED8820087C35B /* DetectionModeTests.swift */ = {isa = PBXFileReference; lastKnownFileType = sourcecode.swift; path = DetectionModeTests.swift; sourceTree = "<group>"; };
		B1C7EE4524938EB700F1F284 /* ExposureDetection_FAQ_URL_Tests.swift */ = {isa = PBXFileReference; lastKnownFileType = sourcecode.swift; path = ExposureDetection_FAQ_URL_Tests.swift; sourceTree = "<group>"; };
		B1C7EE472493D97000F1F284 /* RiskProvidingConfigurationManualTriggerTests.swift */ = {isa = PBXFileReference; lastKnownFileType = sourcecode.swift; path = RiskProvidingConfigurationManualTriggerTests.swift; sourceTree = "<group>"; };
		B1C7EEAD24941A3B00F1F284 /* ManualExposureDetectionState.swift */ = {isa = PBXFileReference; lastKnownFileType = sourcecode.swift; path = ManualExposureDetectionState.swift; sourceTree = "<group>"; };
		B1C7EEAF24941A6B00F1F284 /* RiskConsumer.swift */ = {isa = PBXFileReference; lastKnownFileType = sourcecode.swift; path = RiskConsumer.swift; sourceTree = "<group>"; };
		B1CD333D24865E0000B06E9B /* TracingStatusHistoryTests.swift */ = {isa = PBXFileReference; lastKnownFileType = sourcecode.swift; path = TracingStatusHistoryTests.swift; sourceTree = "<group>"; };
		B1CD33402486AA7100B06E9B /* CoronaWarnURLSessionDelegate.swift */ = {isa = PBXFileReference; lastKnownFileType = sourcecode.swift; path = CoronaWarnURLSessionDelegate.swift; sourceTree = "<group>"; };
		B1D431C7246C69F300E728AD /* HTTPClient+ConfigurationTests.swift */ = {isa = PBXFileReference; lastKnownFileType = sourcecode.swift; path = "HTTPClient+ConfigurationTests.swift"; sourceTree = "<group>"; };
		B1D431CA246C84A400E728AD /* DownloadedPackagesStoreV1.swift */ = {isa = PBXFileReference; lastKnownFileType = sourcecode.swift; path = DownloadedPackagesStoreV1.swift; sourceTree = "<group>"; };
		B1D8CB2524DD4371008C6010 /* DMTracingHistoryViewController.swift */ = {isa = PBXFileReference; lastKnownFileType = sourcecode.swift; path = DMTracingHistoryViewController.swift; sourceTree = "<group>"; };
		B1DDDABB247137B000A07175 /* HTTPClientConfigurationEndpointTests.swift */ = {isa = PBXFileReference; lastKnownFileType = sourcecode.swift; path = HTTPClientConfigurationEndpointTests.swift; sourceTree = "<group>"; };
		B1E23B8524FE4DD3006BCDA6 /* PublicKeyProviderTests.swift */ = {isa = PBXFileReference; lastKnownFileType = sourcecode.swift; path = PublicKeyProviderTests.swift; sourceTree = "<group>"; };
		B1E8C99C2479D4E7006DC678 /* DMSubmissionStateViewController.swift */ = {isa = PBXFileReference; fileEncoding = 4; lastKnownFileType = sourcecode.swift; path = DMSubmissionStateViewController.swift; sourceTree = "<group>"; };
		B1EAEC8A24711884003BE9A2 /* URLSession+Convenience.swift */ = {isa = PBXFileReference; lastKnownFileType = sourcecode.swift; path = "URLSession+Convenience.swift"; sourceTree = "<group>"; };
		B1EAEC8D247118CB003BE9A2 /* URLSession+ConvenienceTests.swift */ = {isa = PBXFileReference; lastKnownFileType = sourcecode.swift; path = "URLSession+ConvenienceTests.swift"; sourceTree = "<group>"; };
		B1EDFD8C248E74D000E7EAFF /* URL+StaticString.swift */ = {isa = PBXFileReference; lastKnownFileType = sourcecode.swift; path = "URL+StaticString.swift"; sourceTree = "<group>"; };
		B1F82DF124718C7300E2E56A /* DMBackendConfigurationViewController.swift */ = {isa = PBXFileReference; lastKnownFileType = sourcecode.swift; path = DMBackendConfigurationViewController.swift; sourceTree = "<group>"; };
		B1F8AE472479B4C30093A588 /* api-response-day-2020-05-16 */ = {isa = PBXFileReference; lastKnownFileType = file; path = "api-response-day-2020-05-16"; sourceTree = "<group>"; };
		B1FC2D1C24D9C87F00083C81 /* DMKeysViewController.swift */ = {isa = PBXFileReference; lastKnownFileType = sourcecode.swift; path = DMKeysViewController.swift; sourceTree = "<group>"; };
		B1FC2D1F24D9C8DF00083C81 /* SAP_TemporaryExposureKey+DeveloperMenu.swift */ = {isa = PBXFileReference; lastKnownFileType = sourcecode.swift; path = "SAP_TemporaryExposureKey+DeveloperMenu.swift"; sourceTree = "<group>"; };
		B1FE13DC248821CB00D012E5 /* RiskProviding.swift */ = {isa = PBXFileReference; lastKnownFileType = sourcecode.swift; path = RiskProviding.swift; sourceTree = "<group>"; };
		B1FE13DE248821E000D012E5 /* RiskProvider.swift */ = {isa = PBXFileReference; lastKnownFileType = sourcecode.swift; path = RiskProvider.swift; sourceTree = "<group>"; };
		B1FE13E1248824E900D012E5 /* RiskProviderTests.swift */ = {isa = PBXFileReference; lastKnownFileType = sourcecode.swift; path = RiskProviderTests.swift; sourceTree = "<group>"; };
		B1FE13E52488255900D012E5 /* RiskProvidingConfiguration.swift */ = {isa = PBXFileReference; lastKnownFileType = sourcecode.swift; path = RiskProvidingConfiguration.swift; sourceTree = "<group>"; };
		B1FE13F824896DDB00D012E5 /* CachedAppConfiguration.swift */ = {isa = PBXFileReference; lastKnownFileType = sourcecode.swift; path = CachedAppConfiguration.swift; sourceTree = "<group>"; };
		B1FE13FA24896E6700D012E5 /* AppConfigurationProviding.swift */ = {isa = PBXFileReference; lastKnownFileType = sourcecode.swift; path = AppConfigurationProviding.swift; sourceTree = "<group>"; };
		B1FE13FD24896EF700D012E5 /* CachedAppConfigurationTests.swift */ = {isa = PBXFileReference; lastKnownFileType = sourcecode.swift; path = CachedAppConfigurationTests.swift; sourceTree = "<group>"; };
		B1FF6B6A2497D0B40041CF02 /* CWASQLite.framework */ = {isa = PBXFileReference; explicitFileType = wrapper.framework; includeInIndex = 0; path = CWASQLite.framework; sourceTree = BUILT_PRODUCTS_DIR; };
		B1FF6B6C2497D0B50041CF02 /* CWASQLite.h */ = {isa = PBXFileReference; lastKnownFileType = sourcecode.c.h; path = CWASQLite.h; sourceTree = "<group>"; };
		B1FF6B6D2497D0B50041CF02 /* Info.plist */ = {isa = PBXFileReference; lastKnownFileType = text.plist.xml; path = Info.plist; sourceTree = "<group>"; };
		BA0073BD25D18A5B0036DFDD /* DataDonationViewController.swift */ = {isa = PBXFileReference; lastKnownFileType = sourcecode.swift; path = DataDonationViewController.swift; sourceTree = "<group>"; };
		BA0073E925D196900036DFDD /* DataDonationViewModel.swift */ = {isa = PBXFileReference; lastKnownFileType = sourcecode.swift; path = DataDonationViewModel.swift; sourceTree = "<group>"; };
<<<<<<< HEAD
		BA0073FA25D1A0690036DFDD /* administrative-unit-set.json */ = {isa = PBXFileReference; fileEncoding = 4; lastKnownFileType = text.json; path = "administrative-unit-set.json"; sourceTree = "<group>"; };
		BA0073FF25D1A1810036DFDD /* District.swift */ = {isa = PBXFileReference; lastKnownFileType = sourcecode.swift; path = District.swift; sourceTree = "<group>"; };
=======
>>>>>>> cd79e44d
		BA056F19259B89B50022B0A4 /* RiskLegendDotBodyCell.swift */ = {isa = PBXFileReference; lastKnownFileType = sourcecode.swift; path = RiskLegendDotBodyCell.swift; sourceTree = "<group>"; };
		BA07735B25C2FCB800EAF6B8 /* PPACService.swift */ = {isa = PBXFileReference; lastKnownFileType = sourcecode.swift; path = PPACService.swift; sourceTree = "<group>"; };
		BA0E5C3925B5CF5D00C219DE /* RiskLevelPerDay.swift */ = {isa = PBXFileReference; lastKnownFileType = sourcecode.swift; path = RiskLevelPerDay.swift; sourceTree = "<group>"; };
		BA112DF6255586E9007F5712 /* WifiOnlyHTTPClient.swift */ = {isa = PBXFileReference; fileEncoding = 4; lastKnownFileType = sourcecode.swift; path = WifiOnlyHTTPClient.swift; sourceTree = "<group>"; };
		BA112E0925559CDD007F5712 /* ClientWifiOnly.swift */ = {isa = PBXFileReference; lastKnownFileType = sourcecode.swift; path = ClientWifiOnly.swift; sourceTree = "<group>"; };
		BA11D5B92588D590005DCD6B /* DiaryAddAndEditEntryViewModelTest.swift */ = {isa = PBXFileReference; lastKnownFileType = sourcecode.swift; path = DiaryAddAndEditEntryViewModelTest.swift; sourceTree = "<group>"; };
		BA27993A255995E100C3B64D /* DMWifiClientViewController.swift */ = {isa = PBXFileReference; lastKnownFileType = sourcecode.swift; path = DMWifiClientViewController.swift; sourceTree = "<group>"; };
		BA288AF32582616E0071009A /* DiaryInfoViewModelTest.swift */ = {isa = PBXFileReference; lastKnownFileType = sourcecode.swift; path = DiaryInfoViewModelTest.swift; sourceTree = "<group>"; };
		BA38183325CB104900C1DB6C /* DMConfigureableCell.swift */ = {isa = PBXFileReference; fileEncoding = 4; lastKnownFileType = sourcecode.swift; path = DMConfigureableCell.swift; sourceTree = "<group>"; };
		BA4693AA25C82EC8004B2DBB /* DMPPACViewController.swift */ = {isa = PBXFileReference; lastKnownFileType = sourcecode.swift; path = DMPPACViewController.swift; sourceTree = "<group>"; };
		BA4693B025C82F0A004B2DBB /* DMPPACViewModel.swift */ = {isa = PBXFileReference; lastKnownFileType = sourcecode.swift; path = DMPPACViewModel.swift; sourceTree = "<group>"; };
		BA69A7D725CD787D00023265 /* SelectValueTableViewController.swift */ = {isa = PBXFileReference; lastKnownFileType = sourcecode.swift; path = SelectValueTableViewController.swift; sourceTree = "<group>"; };
		BA69A7DC25CD788F00023265 /* SelectValueViewModel.swift */ = {isa = PBXFileReference; lastKnownFileType = sourcecode.swift; path = SelectValueViewModel.swift; sourceTree = "<group>"; };
		BA69A7E525CD7D1E00023265 /* SelectValueTableViewCell.swift */ = {isa = PBXFileReference; lastKnownFileType = sourcecode.swift; path = SelectValueTableViewCell.swift; sourceTree = "<group>"; };
		BA69A7F725CD87C200023265 /* SelectValueCellViewModel.swift */ = {isa = PBXFileReference; lastKnownFileType = sourcecode.swift; path = SelectValueCellViewModel.swift; sourceTree = "<group>"; };
		BA69A80425CDA6B300023265 /* SelectValueCellViewModelTests.swift */ = {isa = PBXFileReference; lastKnownFileType = sourcecode.swift; path = SelectValueCellViewModelTests.swift; sourceTree = "<group>"; };
		BA69A80C25CDA80600023265 /* SelectValueViewModelTests.swift */ = {isa = PBXFileReference; lastKnownFileType = sourcecode.swift; path = SelectValueViewModelTests.swift; sourceTree = "<group>"; };
		BA6C8A8F254D61F4008344F5 /* exposure-windows-risk-calculation.json */ = {isa = PBXFileReference; fileEncoding = 4; lastKnownFileType = text.json; path = "exposure-windows-risk-calculation.json"; sourceTree = "<group>"; };
		BA6C8A95254D62C3008344F5 /* TestCasesWithConfiguration.swift */ = {isa = PBXFileReference; lastKnownFileType = sourcecode.swift; path = TestCasesWithConfiguration.swift; sourceTree = "<group>"; };
		BA6C8A9D254D634E008344F5 /* RiskCalculationConfiguration.swift */ = {isa = PBXFileReference; lastKnownFileType = sourcecode.swift; path = RiskCalculationConfiguration.swift; sourceTree = "<group>"; };
		BA6C8AA5254D63A0008344F5 /* MinutesAtAttenuationFilter.swift */ = {isa = PBXFileReference; lastKnownFileType = sourcecode.swift; path = MinutesAtAttenuationFilter.swift; sourceTree = "<group>"; };
		BA6C8AAD254D6476008344F5 /* ENARange.swift */ = {isa = PBXFileReference; lastKnownFileType = sourcecode.swift; path = ENARange.swift; sourceTree = "<group>"; };
		BA6C8AB8254D64D3008344F5 /* MinutesAtAttenuationWeight.swift */ = {isa = PBXFileReference; lastKnownFileType = sourcecode.swift; path = MinutesAtAttenuationWeight.swift; sourceTree = "<group>"; };
		BA6C8AC3254D650C008344F5 /* NormalizedTimePerEWToRiskLevelMapping.swift */ = {isa = PBXFileReference; lastKnownFileType = sourcecode.swift; path = NormalizedTimePerEWToRiskLevelMapping.swift; sourceTree = "<group>"; };
		BA6C8ACB254D6537008344F5 /* TrlEncoding.swift */ = {isa = PBXFileReference; lastKnownFileType = sourcecode.swift; path = TrlEncoding.swift; sourceTree = "<group>"; };
		BA6C8AD3254D6552008344F5 /* TrlFilter.swift */ = {isa = PBXFileReference; lastKnownFileType = sourcecode.swift; path = TrlFilter.swift; sourceTree = "<group>"; };
		BA6C8AE3254D6598008344F5 /* ExposureWindowTestCase.swift */ = {isa = PBXFileReference; lastKnownFileType = sourcecode.swift; path = ExposureWindowTestCase.swift; sourceTree = "<group>"; };
		BA6C8AEB254D65C4008344F5 /* ExposureWindow.swift */ = {isa = PBXFileReference; lastKnownFileType = sourcecode.swift; path = ExposureWindow.swift; sourceTree = "<group>"; };
		BA6C8AF3254D65E1008344F5 /* ScanInstance.swift */ = {isa = PBXFileReference; lastKnownFileType = sourcecode.swift; path = ScanInstance.swift; sourceTree = "<group>"; };
		BA6C8B04254D6B1F008344F5 /* RiskCalculation.swift */ = {isa = PBXFileReference; lastKnownFileType = sourcecode.swift; path = RiskCalculation.swift; sourceTree = "<group>"; };
		BA6C8B0D254D6BF9008344F5 /* RiskCalculationTest.swift */ = {isa = PBXFileReference; lastKnownFileType = sourcecode.swift; path = RiskCalculationTest.swift; sourceTree = "<group>"; };
		BA6C8B50254D80DF008344F5 /* ExposureWindowTest.swift */ = {isa = PBXFileReference; lastKnownFileType = sourcecode.swift; path = ExposureWindowTest.swift; sourceTree = "<group>"; };
		BA6D1633255AD2AA00ED3492 /* DMWifiClientViewModel.swift */ = {isa = PBXFileReference; lastKnownFileType = sourcecode.swift; path = DMWifiClientViewModel.swift; sourceTree = "<group>"; };
		BA6D1638255AD35900ED3492 /* DMSwitchTableViewCell.swift */ = {isa = PBXFileReference; lastKnownFileType = sourcecode.swift; path = DMSwitchTableViewCell.swift; sourceTree = "<group>"; };
		BA6D1639255AD35900ED3492 /* DMSwitchTableViewCell.xib */ = {isa = PBXFileReference; lastKnownFileType = file.xib; path = DMSwitchTableViewCell.xib; sourceTree = "<group>"; };
		BA6D163F255ADD0400ED3492 /* DMSwitchCellViewModel.swift */ = {isa = PBXFileReference; lastKnownFileType = sourcecode.swift; path = DMSwitchCellViewModel.swift; sourceTree = "<group>"; };
		BA7EABAC25C973FE001AA5FE /* DMKeyValueCellViewModel.swift */ = {isa = PBXFileReference; lastKnownFileType = sourcecode.swift; path = DMKeyValueCellViewModel.swift; sourceTree = "<group>"; };
		BA8BBA07255A90690034D4BC /* WifiHTTPClientTests.swift */ = {isa = PBXFileReference; lastKnownFileType = sourcecode.swift; path = WifiHTTPClientTests.swift; sourceTree = "<group>"; };
		BA904C9D25769D1800692110 /* TanInputView.swift */ = {isa = PBXFileReference; lastKnownFileType = sourcecode.swift; path = TanInputView.swift; sourceTree = "<group>"; };
		BA904CA52576A0B900692110 /* ENAInputLabel.swift */ = {isa = PBXFileReference; lastKnownFileType = sourcecode.swift; path = ENAInputLabel.swift; sourceTree = "<group>"; };
		BA92A45D255163460063B46F /* ExposureSubmissionQRScannerViewModelGuidTests.swift */ = {isa = PBXFileReference; lastKnownFileType = sourcecode.swift; path = ExposureSubmissionQRScannerViewModelGuidTests.swift; sourceTree = "<group>"; };
		BA9BCF6125B0875100DD7974 /* DiaryOverviewDayCellModel.swift */ = {isa = PBXFileReference; lastKnownFileType = sourcecode.swift; path = DiaryOverviewDayCellModel.swift; sourceTree = "<group>"; };
		BA9BCF7625B09B5500DD7974 /* DiaryOverviewDayCellModelTests.swift */ = {isa = PBXFileReference; lastKnownFileType = sourcecode.swift; path = DiaryOverviewDayCellModelTests.swift; sourceTree = "<group>"; };
		BA9DD53E2567BDAC00C326FF /* TestResultAvailableViewModelTest.swift */ = {isa = PBXFileReference; lastKnownFileType = sourcecode.swift; path = TestResultAvailableViewModelTest.swift; sourceTree = "<group>"; };
		BAA8BAE125CAD8B000E29CFE /* DMStaticTextCellViewModel.swift */ = {isa = PBXFileReference; lastKnownFileType = sourcecode.swift; path = DMStaticTextCellViewModel.swift; sourceTree = "<group>"; };
		BAA8BAEC25CAD91700E29CFE /* DMStaticTextTableViewCell.swift */ = {isa = PBXFileReference; lastKnownFileType = sourcecode.swift; path = DMStaticTextTableViewCell.swift; sourceTree = "<group>"; };
		BAB1239B2572A06D00A179FB /* TanInputViewModel.swift */ = {isa = PBXFileReference; lastKnownFileType = sourcecode.swift; path = TanInputViewModel.swift; sourceTree = "<group>"; };
		BAB123A02572A0B700A179FB /* TanInputViewController.swift */ = {isa = PBXFileReference; lastKnownFileType = sourcecode.swift; path = TanInputViewController.swift; sourceTree = "<group>"; };
		BAB6C7EE25C4626100E042FB /* TimestampedToken.swift */ = {isa = PBXFileReference; lastKnownFileType = sourcecode.swift; path = TimestampedToken.swift; sourceTree = "<group>"; };
		BAB6C7F825C462E600E042FB /* PPACToken.swift */ = {isa = PBXFileReference; lastKnownFileType = sourcecode.swift; path = PPACToken.swift; sourceTree = "<group>"; };
		BAB6C7FD25C4630800E042FB /* PPACError.swift */ = {isa = PBXFileReference; lastKnownFileType = sourcecode.swift; path = PPACError.swift; sourceTree = "<group>"; };
		BAB6C80925C4640500E042FB /* TimestampedTokenTests.swift */ = {isa = PBXFileReference; lastKnownFileType = sourcecode.swift; path = TimestampedTokenTests.swift; sourceTree = "<group>"; };
		BAB6C81125C4652D00E042FB /* PPACTokenTests.swift */ = {isa = PBXFileReference; lastKnownFileType = sourcecode.swift; path = PPACTokenTests.swift; sourceTree = "<group>"; };
		BAB6C82225C4666900E042FB /* PPACServiceTest.swift */ = {isa = PBXFileReference; lastKnownFileType = sourcecode.swift; path = PPACServiceTest.swift; sourceTree = "<group>"; };
		BAB953D525B86015007B80C7 /* HistoryExposure.swift */ = {isa = PBXFileReference; lastKnownFileType = sourcecode.swift; path = HistoryExposure.swift; sourceTree = "<group>"; };
		BAC0A4DD25768039002B5361 /* TanInputViewModelTests.swift */ = {isa = PBXFileReference; lastKnownFileType = sourcecode.swift; path = TanInputViewModelTests.swift; sourceTree = "<group>"; };
		BAC42DC32583AF9D001A94C0 /* DiaryEntryTextField.swift */ = {isa = PBXFileReference; lastKnownFileType = sourcecode.swift; path = DiaryEntryTextField.swift; sourceTree = "<group>"; };
		BACCCC7425ADB9FD00195AC3 /* RiskLegendeTest.swift */ = {isa = PBXFileReference; lastKnownFileType = sourcecode.swift; path = RiskLegendeTest.swift; sourceTree = "<group>"; };
		BACD671625B7002F00BAF5D0 /* RiskCalculationResultTests.swift */ = {isa = PBXFileReference; lastKnownFileType = sourcecode.swift; path = RiskCalculationResultTests.swift; sourceTree = "<group>"; };
		BAD962FA25668F4000FAB615 /* TestResultAvailableViewController.swift */ = {isa = PBXFileReference; lastKnownFileType = sourcecode.swift; path = TestResultAvailableViewController.swift; sourceTree = "<group>"; };
		BAD962FF25668F8E00FAB615 /* TestResultAvailableViewModel.swift */ = {isa = PBXFileReference; lastKnownFileType = sourcecode.swift; path = TestResultAvailableViewModel.swift; sourceTree = "<group>"; };
		BAE20FF125C8321300162966 /* DMKeyValueTableViewCell.swift */ = {isa = PBXFileReference; lastKnownFileType = sourcecode.swift; path = DMKeyValueTableViewCell.swift; sourceTree = "<group>"; };
		BAE2100125C83E4400162966 /* PPACDeviceCheck.swift */ = {isa = PBXFileReference; lastKnownFileType = sourcecode.swift; path = PPACDeviceCheck.swift; sourceTree = "<group>"; };
		BAE2101A25C8463400162966 /* PPACDeviceCheckMock.swift */ = {isa = PBXFileReference; lastKnownFileType = sourcecode.swift; path = PPACDeviceCheckMock.swift; sourceTree = "<group>"; };
		BAEC99BF258B705500B98ECA /* ENAUITests_07_ContactJournalUITests.swift */ = {isa = PBXFileReference; lastKnownFileType = sourcecode.swift; path = ENAUITests_07_ContactJournalUITests.swift; sourceTree = "<group>"; };
		BAF2DD5125C9BABA00D7DFB7 /* DMButtonTableViewCell.swift */ = {isa = PBXFileReference; lastKnownFileType = sourcecode.swift; path = DMButtonTableViewCell.swift; sourceTree = "<group>"; };
		BAF2DD5625C9BAF700D7DFB7 /* DMButtonCellViewModel.swift */ = {isa = PBXFileReference; lastKnownFileType = sourcecode.swift; path = DMButtonCellViewModel.swift; sourceTree = "<group>"; };
		BAFBF35625ADD734003F5DC2 /* HomeThankYouCellModelTests.swift */ = {isa = PBXFileReference; lastKnownFileType = sourcecode.swift; path = HomeThankYouCellModelTests.swift; sourceTree = "<group>"; };
		BAFBF36825ADE0F1003F5DC2 /* HomeInfoCellModelTests.swift */ = {isa = PBXFileReference; lastKnownFileType = sourcecode.swift; path = HomeInfoCellModelTests.swift; sourceTree = "<group>"; };
		CD2EC328247D82EE00C6B3F9 /* NotificationSettingsViewController.swift */ = {isa = PBXFileReference; lastKnownFileType = sourcecode.swift; path = NotificationSettingsViewController.swift; sourceTree = "<group>"; };
		CD678F6A246C43E200B6A0F8 /* MockExposureManager.swift */ = {isa = PBXFileReference; lastKnownFileType = sourcecode.swift; path = MockExposureManager.swift; sourceTree = "<group>"; };
		CD678F6C246C43EE00B6A0F8 /* ClientMock.swift */ = {isa = PBXFileReference; lastKnownFileType = sourcecode.swift; path = ClientMock.swift; sourceTree = "<group>"; };
		CD678F6E246C43FC00B6A0F8 /* MockURLSession.swift */ = {isa = PBXFileReference; lastKnownFileType = sourcecode.swift; path = MockURLSession.swift; sourceTree = "<group>"; };
		CD7F5C732466F6D400D3D03C /* ENATest.entitlements */ = {isa = PBXFileReference; lastKnownFileType = text.plist.entitlements; path = ENATest.entitlements; sourceTree = "<group>"; };
		CD8638522477EBD400A5A07C /* SettingsViewModel.swift */ = {isa = PBXFileReference; lastKnownFileType = sourcecode.swift; path = SettingsViewModel.swift; sourceTree = "<group>"; };
		CD99A3A8245C272400BF12AF /* ExposureSubmissionService.swift */ = {isa = PBXFileReference; lastKnownFileType = sourcecode.swift; path = ExposureSubmissionService.swift; sourceTree = "<group>"; };
		CD99A3C92461A47C00BF12AF /* AppStrings.swift */ = {isa = PBXFileReference; lastKnownFileType = sourcecode.swift; path = AppStrings.swift; sourceTree = "<group>"; };
		CDA262F724AB808800612E15 /* HomeCoordinator.swift */ = {isa = PBXFileReference; lastKnownFileType = sourcecode.swift; path = HomeCoordinator.swift; sourceTree = "<group>"; };
		CDCE11D5247D644100F30825 /* NotificationSettingsViewModel.swift */ = {isa = PBXFileReference; lastKnownFileType = sourcecode.swift; path = NotificationSettingsViewModel.swift; sourceTree = "<group>"; };
		CDCE11D8247D64C600F30825 /* NotificationSettingsOnTableViewCell.swift */ = {isa = PBXFileReference; lastKnownFileType = sourcecode.swift; path = NotificationSettingsOnTableViewCell.swift; sourceTree = "<group>"; };
		CDCE11DA247D64D600F30825 /* NotificationSettingsOffTableViewCell.swift */ = {isa = PBXFileReference; lastKnownFileType = sourcecode.swift; path = NotificationSettingsOffTableViewCell.swift; sourceTree = "<group>"; };
		CDD87C54247556DE007CE6CA /* MainSettingsCell.swift */ = {isa = PBXFileReference; lastKnownFileType = sourcecode.swift; path = MainSettingsCell.swift; sourceTree = "<group>"; };
		CDD87C5C247559E3007CE6CA /* SettingsLabelCell.swift */ = {isa = PBXFileReference; lastKnownFileType = sourcecode.swift; path = SettingsLabelCell.swift; sourceTree = "<group>"; };
		CDF27BD2246ADBA70044D32B /* ExposureSubmissionServiceTests.swift */ = {isa = PBXFileReference; lastKnownFileType = sourcecode.swift; path = ExposureSubmissionServiceTests.swift; sourceTree = "<group>"; };
		CDF27BD4246ADBF30044D32B /* HTTPClient+DaysAndHoursTests.swift */ = {isa = PBXFileReference; lastKnownFileType = sourcecode.swift; path = "HTTPClient+DaysAndHoursTests.swift"; sourceTree = "<group>"; };
		EB08F1702541CE3200D11FA9 /* risk_score_classification.pb.swift */ = {isa = PBXFileReference; fileEncoding = 4; lastKnownFileType = sourcecode.swift; name = risk_score_classification.pb.swift; path = ../../../gen/output/internal/risk_score_classification.pb.swift; sourceTree = "<group>"; };
		EB08F1712541CE3200D11FA9 /* attenuation_duration.pb.swift */ = {isa = PBXFileReference; fileEncoding = 4; lastKnownFileType = sourcecode.swift; name = attenuation_duration.pb.swift; path = ../../../gen/output/internal/attenuation_duration.pb.swift; sourceTree = "<group>"; };
		EB08F1722541CE3200D11FA9 /* risk_level.pb.swift */ = {isa = PBXFileReference; fileEncoding = 4; lastKnownFileType = sourcecode.swift; name = risk_level.pb.swift; path = ../../../gen/output/internal/risk_level.pb.swift; sourceTree = "<group>"; };
		EB08F1742541CE3200D11FA9 /* submission_payload.pb.swift */ = {isa = PBXFileReference; fileEncoding = 4; lastKnownFileType = sourcecode.swift; name = submission_payload.pb.swift; path = ../../../gen/output/internal/submission_payload.pb.swift; sourceTree = "<group>"; };
		EB08F1762541CE3200D11FA9 /* app_version_config.pb.swift */ = {isa = PBXFileReference; fileEncoding = 4; lastKnownFileType = sourcecode.swift; name = app_version_config.pb.swift; path = ../../../gen/output/internal/app_version_config.pb.swift; sourceTree = "<group>"; };
		EB08F1772541CE3200D11FA9 /* risk_score_parameters.pb.swift */ = {isa = PBXFileReference; fileEncoding = 4; lastKnownFileType = sourcecode.swift; name = risk_score_parameters.pb.swift; path = ../../../gen/output/internal/risk_score_parameters.pb.swift; sourceTree = "<group>"; };
		EB08F1832541CE5700D11FA9 /* temporary_exposure_key_export.pb.swift */ = {isa = PBXFileReference; fileEncoding = 4; lastKnownFileType = sourcecode.swift; name = temporary_exposure_key_export.pb.swift; path = ../../../gen/output/external/exposurenotification/temporary_exposure_key_export.pb.swift; sourceTree = "<group>"; };
		EB08F1842541CE5700D11FA9 /* temporary_exposure_key_signature_list.pb.swift */ = {isa = PBXFileReference; fileEncoding = 4; lastKnownFileType = sourcecode.swift; name = temporary_exposure_key_signature_list.pb.swift; path = ../../../gen/output/external/exposurenotification/temporary_exposure_key_signature_list.pb.swift; sourceTree = "<group>"; };
		EB08F1852541CE5700D11FA9 /* diagnosis_key_batch.pb.swift */ = {isa = PBXFileReference; fileEncoding = 4; lastKnownFileType = sourcecode.swift; name = diagnosis_key_batch.pb.swift; path = ../../../gen/output/external/exposurenotification/diagnosis_key_batch.pb.swift; sourceTree = "<group>"; };
		EB11B02924EE7CA500143A95 /* ENAUITestsSettings.swift */ = {isa = PBXFileReference; lastKnownFileType = sourcecode.swift; path = ENAUITestsSettings.swift; sourceTree = "<group>"; };
		EB17144525716EA80088D7A9 /* FileManager+KeyPackageStorage.swift */ = {isa = PBXFileReference; lastKnownFileType = sourcecode.swift; path = "FileManager+KeyPackageStorage.swift"; sourceTree = "<group>"; };
		EB1BB10C25CC3FD50076CB67 /* AppDelegate.swift */ = {isa = PBXFileReference; fileEncoding = 4; lastKnownFileType = sourcecode.swift; path = AppDelegate.swift; sourceTree = "<group>"; };
		EB1BB11125CC40030076CB67 /* PlausibleDeniabilityService.swift */ = {isa = PBXFileReference; fileEncoding = 4; lastKnownFileType = sourcecode.swift; path = PlausibleDeniabilityService.swift; sourceTree = "<group>"; };
		EB1C221125B7140B00A5CA6E /* ENAUITests_08_UpdateOSUITests.swift */ = {isa = PBXFileReference; lastKnownFileType = sourcecode.swift; path = ENAUITests_08_UpdateOSUITests.swift; sourceTree = "<group>"; };
		EB23949F24E5492900E71225 /* BackgroundAppRefreshViewModel.swift */ = {isa = PBXFileReference; lastKnownFileType = sourcecode.swift; path = BackgroundAppRefreshViewModel.swift; sourceTree = "<group>"; };
		EB3BCA85250799E7003F27C7 /* DynamicTableViewBulletPointCell.swift */ = {isa = PBXFileReference; lastKnownFileType = sourcecode.swift; path = DynamicTableViewBulletPointCell.swift; sourceTree = "<group>"; };
		EB3BCA872507B6C1003F27C7 /* ExposureSubmissionSymptomsOnsetViewController.swift */ = {isa = PBXFileReference; lastKnownFileType = sourcecode.swift; path = ExposureSubmissionSymptomsOnsetViewController.swift; sourceTree = "<group>"; };
		EB3BCA8A2507B8F3003F27C7 /* ExposureSubmissionSymptomsViewControllerTests.swift */ = {isa = PBXFileReference; lastKnownFileType = sourcecode.swift; path = ExposureSubmissionSymptomsViewControllerTests.swift; sourceTree = "<group>"; };
		EB5FE1532599F5DB00797E4E /* ENActivityHandling.swift */ = {isa = PBXFileReference; fileEncoding = 4; lastKnownFileType = sourcecode.swift; path = ENActivityHandling.swift; sourceTree = "<group>"; };
		EB66267C25C3219900C4D7C2 /* UIViewController+Child.swift */ = {isa = PBXFileReference; lastKnownFileType = sourcecode.swift; path = "UIViewController+Child.swift"; sourceTree = "<group>"; };
		EB6B5D872539AE9400B0ED57 /* DMNotificationsViewController.swift */ = {isa = PBXFileReference; lastKnownFileType = sourcecode.swift; path = DMNotificationsViewController.swift; sourceTree = "<group>"; };
		EB6B5D8C2539B36100B0ED57 /* DMNotificationCell.swift */ = {isa = PBXFileReference; lastKnownFileType = sourcecode.swift; path = DMNotificationCell.swift; sourceTree = "<group>"; };
		EB7057D624E6BACA002235B4 /* InfoBoxView.xib */ = {isa = PBXFileReference; lastKnownFileType = file.xib; path = InfoBoxView.xib; sourceTree = "<group>"; };
		EB7D205324E6A3320089264C /* InfoBoxView.swift */ = {isa = PBXFileReference; lastKnownFileType = sourcecode.swift; path = InfoBoxView.swift; sourceTree = "<group>"; };
		EB7D205524E6A5930089264C /* InfoBoxViewModel.swift */ = {isa = PBXFileReference; lastKnownFileType = sourcecode.swift; path = InfoBoxViewModel.swift; sourceTree = "<group>"; };
		EB7F8E9424E434E000A3CCC4 /* BackgroundAppRefreshViewController.swift */ = {isa = PBXFileReference; lastKnownFileType = sourcecode.swift; path = BackgroundAppRefreshViewController.swift; sourceTree = "<group>"; };
		EB858D1F24E700D10048A0AA /* UIView+Screenshot.swift */ = {isa = PBXFileReference; lastKnownFileType = sourcecode.swift; path = "UIView+Screenshot.swift"; sourceTree = "<group>"; };
		EB87353F253704D100325C6C /* UNUserNotificationCenter+DeadManSwitch.swift */ = {isa = PBXFileReference; fileEncoding = 4; lastKnownFileType = sourcecode.swift; path = "UNUserNotificationCenter+DeadManSwitch.swift"; sourceTree = "<group>"; };
		EB912888257FBD1E00241D3E /* DiaryInfoViewModel.swift */ = {isa = PBXFileReference; fileEncoding = 4; lastKnownFileType = sourcecode.swift; path = DiaryInfoViewModel.swift; sourceTree = "<group>"; };
		EB912889257FBD1E00241D3E /* DiaryInfoViewController.swift */ = {isa = PBXFileReference; fileEncoding = 4; lastKnownFileType = sourcecode.swift; path = DiaryInfoViewController.swift; sourceTree = "<group>"; };
		EBA3BE3B25C2FAA800F1C2AC /* RootCoordinator.swift */ = {isa = PBXFileReference; lastKnownFileType = sourcecode.swift; path = RootCoordinator.swift; sourceTree = "<group>"; };
		EBA403CF2589260D00D1F039 /* ColorCompatibility.swift */ = {isa = PBXFileReference; fileEncoding = 4; lastKnownFileType = sourcecode.swift; path = ColorCompatibility.swift; sourceTree = "<group>"; };
		EBAD25E325CD91BD008701F0 /* ppa_data_request_ios.pb.swift */ = {isa = PBXFileReference; fileEncoding = 4; lastKnownFileType = sourcecode.swift; path = ppa_data_request_ios.pb.swift; sourceTree = "<group>"; };
		EBAD25E425CD91BD008701F0 /* ppa_data.pb.swift */ = {isa = PBXFileReference; fileEncoding = 4; lastKnownFileType = sourcecode.swift; path = ppa_data.pb.swift; sourceTree = "<group>"; };
		EBAD25EA25CD941A008701F0 /* ppdd_ppa_parameters.pb.swift */ = {isa = PBXFileReference; fileEncoding = 4; lastKnownFileType = sourcecode.swift; name = ppdd_ppa_parameters.pb.swift; path = ../../../gen/output/internal/v2/ppdd_ppa_parameters.pb.swift; sourceTree = "<group>"; };
		EBB92C71259E10ED00013B41 /* UpdateOSViewController.swift */ = {isa = PBXFileReference; lastKnownFileType = sourcecode.swift; path = UpdateOSViewController.swift; sourceTree = "<group>"; };
		EBB92C76259E110900013B41 /* UpdateOSViewModel.swift */ = {isa = PBXFileReference; lastKnownFileType = sourcecode.swift; path = UpdateOSViewModel.swift; sourceTree = "<group>"; };
		EBB92C7B259E111A00013B41 /* UpdateOSView.swift */ = {isa = PBXFileReference; lastKnownFileType = sourcecode.swift; path = UpdateOSView.swift; sourceTree = "<group>"; };
		EBBABC46256402A9005B7C07 /* default_app_config_18 */ = {isa = PBXFileReference; lastKnownFileType = file; path = default_app_config_18; sourceTree = "<group>"; };
		EBCD2411250790F400E5574C /* ExposureSubmissionSymptomsViewController.swift */ = {isa = PBXFileReference; lastKnownFileType = sourcecode.swift; path = ExposureSubmissionSymptomsViewController.swift; sourceTree = "<group>"; };
		EBD2D07E25A869B9006E4220 /* HomeTableViewModelTests.swift */ = {isa = PBXFileReference; lastKnownFileType = sourcecode.swift; path = HomeTableViewModelTests.swift; sourceTree = "<group>"; };
		EBD2D09F25A86C2A006E4220 /* MockRiskProvider.swift */ = {isa = PBXFileReference; lastKnownFileType = sourcecode.swift; path = MockRiskProvider.swift; sourceTree = "<group>"; };
		EBDE11B1255EC2C4008C0F51 /* DMDeviceTimeCheckViewController.swift */ = {isa = PBXFileReference; lastKnownFileType = sourcecode.swift; path = DMDeviceTimeCheckViewController.swift; sourceTree = "<group>"; };
		EBDE11BA255EC34C008C0F51 /* DMDeviceTimeCheckViewModel.swift */ = {isa = PBXFileReference; lastKnownFileType = sourcecode.swift; path = DMDeviceTimeCheckViewModel.swift; sourceTree = "<group>"; };
		EE22DB7F247FB409001B0A71 /* ENStateHandler.swift */ = {isa = PBXFileReference; fileEncoding = 4; lastKnownFileType = sourcecode.swift; path = ENStateHandler.swift; sourceTree = "<group>"; };
		EE22DB80247FB409001B0A71 /* ENSettingModel.swift */ = {isa = PBXFileReference; fileEncoding = 4; lastKnownFileType = sourcecode.swift; path = ENSettingModel.swift; sourceTree = "<group>"; };
		EE22DB84247FB43A001B0A71 /* TracingHistoryTableViewCell.swift */ = {isa = PBXFileReference; fileEncoding = 4; lastKnownFileType = sourcecode.swift; path = TracingHistoryTableViewCell.swift; sourceTree = "<group>"; };
		EE22DB85247FB43A001B0A71 /* ImageTableViewCell.swift */ = {isa = PBXFileReference; fileEncoding = 4; lastKnownFileType = sourcecode.swift; path = ImageTableViewCell.swift; sourceTree = "<group>"; };
		EE22DB86247FB43A001B0A71 /* ActionDetailTableViewCell.swift */ = {isa = PBXFileReference; fileEncoding = 4; lastKnownFileType = sourcecode.swift; path = ActionDetailTableViewCell.swift; sourceTree = "<group>"; };
		EE22DB87247FB43A001B0A71 /* DescriptionTableViewCell.swift */ = {isa = PBXFileReference; fileEncoding = 4; lastKnownFileType = sourcecode.swift; path = DescriptionTableViewCell.swift; sourceTree = "<group>"; };
		EE22DB88247FB43A001B0A71 /* ActionTableViewCell.swift */ = {isa = PBXFileReference; fileEncoding = 4; lastKnownFileType = sourcecode.swift; path = ActionTableViewCell.swift; sourceTree = "<group>"; };
		EE22DB8E247FB46C001B0A71 /* ENStateTests.swift */ = {isa = PBXFileReference; fileEncoding = 4; lastKnownFileType = sourcecode.swift; path = ENStateTests.swift; sourceTree = "<group>"; };
		EE22DB90247FB479001B0A71 /* MockStateHandlerObserverDelegate.swift */ = {isa = PBXFileReference; fileEncoding = 4; lastKnownFileType = sourcecode.swift; path = MockStateHandlerObserverDelegate.swift; sourceTree = "<group>"; };
		EE269509248FCB0300BAE234 /* de */ = {isa = PBXFileReference; lastKnownFileType = text.plist.strings; name = de; path = de.lproj/InfoPlist.strings; sourceTree = "<group>"; };
		EE26950B248FCB1600BAE234 /* en */ = {isa = PBXFileReference; lastKnownFileType = text.plist.strings; name = en; path = en.lproj/InfoPlist.strings; sourceTree = "<group>"; };
		EE278B2F245F2C8A008B06F9 /* InviteFriendsViewController.swift */ = {isa = PBXFileReference; lastKnownFileType = sourcecode.swift; path = InviteFriendsViewController.swift; sourceTree = "<group>"; };
		EE70C23B245B09E900AC9B2F /* de */ = {isa = PBXFileReference; lastKnownFileType = text.plist.strings; name = de; path = de.lproj/Localizable.strings; sourceTree = "<group>"; };
		EE70C23C245B09E900AC9B2F /* en */ = {isa = PBXFileReference; lastKnownFileType = text.plist.strings; name = en; path = en.lproj/Localizable.strings; sourceTree = "<group>"; };
		EE92A33F245D96DA006B97B0 /* de */ = {isa = PBXFileReference; lastKnownFileType = text.plist.stringsdict; name = de; path = de.lproj/Localizable.stringsdict; sourceTree = "<group>"; };
		EECF5E5524BDCC3C00332B8F /* pl */ = {isa = PBXFileReference; lastKnownFileType = text.html; name = pl; path = pl.lproj/usage.html; sourceTree = "<group>"; };
		EECF5E5624BDCC3C00332B8F /* pl */ = {isa = PBXFileReference; lastKnownFileType = text.html; name = pl; path = "pl.lproj/privacy-policy.html"; sourceTree = "<group>"; };
		EECF5E5724BDCC3C00332B8F /* pl */ = {isa = PBXFileReference; lastKnownFileType = text.plist.strings; name = pl; path = pl.lproj/Localizable.strings; sourceTree = "<group>"; };
		EECF5E5824BDCC3C00332B8F /* pl */ = {isa = PBXFileReference; lastKnownFileType = text.plist.stringsdict; name = pl; path = pl.lproj/Localizable.stringsdict; sourceTree = "<group>"; };
		EECF5E5924BDCC3C00332B8F /* pl */ = {isa = PBXFileReference; lastKnownFileType = text.plist.strings; name = pl; path = pl.lproj/InfoPlist.strings; sourceTree = "<group>"; };
		EECF5E5A24BDCC4D00332B8F /* ro */ = {isa = PBXFileReference; lastKnownFileType = text.html; name = ro; path = ro.lproj/usage.html; sourceTree = "<group>"; };
		EECF5E5B24BDCC4D00332B8F /* ro */ = {isa = PBXFileReference; lastKnownFileType = text.html; name = ro; path = "ro.lproj/privacy-policy.html"; sourceTree = "<group>"; };
		EECF5E5C24BDCC4D00332B8F /* ro */ = {isa = PBXFileReference; lastKnownFileType = text.plist.strings; name = ro; path = ro.lproj/Localizable.strings; sourceTree = "<group>"; };
		EECF5E5D24BDCC4D00332B8F /* ro */ = {isa = PBXFileReference; lastKnownFileType = text.plist.stringsdict; name = ro; path = ro.lproj/Localizable.stringsdict; sourceTree = "<group>"; };
		EECF5E5E24BDCC4D00332B8F /* ro */ = {isa = PBXFileReference; lastKnownFileType = text.plist.strings; name = ro; path = ro.lproj/InfoPlist.strings; sourceTree = "<group>"; };
		EECF5E5F24BDCC5900332B8F /* bg */ = {isa = PBXFileReference; lastKnownFileType = text.html; name = bg; path = bg.lproj/usage.html; sourceTree = "<group>"; };
		EECF5E6024BDCC5A00332B8F /* bg */ = {isa = PBXFileReference; lastKnownFileType = text.html; name = bg; path = "bg.lproj/privacy-policy.html"; sourceTree = "<group>"; };
		EECF5E6124BDCC5A00332B8F /* bg */ = {isa = PBXFileReference; lastKnownFileType = text.plist.strings; name = bg; path = bg.lproj/Localizable.strings; sourceTree = "<group>"; };
		EECF5E6224BDCC5A00332B8F /* bg */ = {isa = PBXFileReference; lastKnownFileType = text.plist.stringsdict; name = bg; path = bg.lproj/Localizable.stringsdict; sourceTree = "<group>"; };
		EECF5E6324BDCC5A00332B8F /* bg */ = {isa = PBXFileReference; lastKnownFileType = text.plist.strings; name = bg; path = bg.lproj/InfoPlist.strings; sourceTree = "<group>"; };
		EEDD6DF524A4885200BC30D0 /* tr */ = {isa = PBXFileReference; lastKnownFileType = text.html; name = tr; path = tr.lproj/usage.html; sourceTree = "<group>"; };
		EEDD6DF624A4885200BC30D0 /* tr */ = {isa = PBXFileReference; lastKnownFileType = text.html; name = tr; path = "tr.lproj/privacy-policy.html"; sourceTree = "<group>"; };
		EEDD6DF824A4889D00BC30D0 /* tr */ = {isa = PBXFileReference; lastKnownFileType = text.plist.strings; name = tr; path = tr.lproj/InfoPlist.strings; sourceTree = "<group>"; };
		EEDD6DF924A488A500BC30D0 /* tr */ = {isa = PBXFileReference; lastKnownFileType = text.plist.strings; name = tr; path = tr.lproj/Localizable.strings; sourceTree = "<group>"; };
		EEDD6DFA24A488AD00BC30D0 /* tr */ = {isa = PBXFileReference; lastKnownFileType = text.plist.stringsdict; name = tr; path = tr.lproj/Localizable.stringsdict; sourceTree = "<group>"; };
		EEF10679246EBF8B009DFB4E /* ResetViewController.swift */ = {isa = PBXFileReference; fileEncoding = 4; lastKnownFileType = sourcecode.swift; path = ResetViewController.swift; sourceTree = "<group>"; };
		F22C6E242492082B00712A6B /* DynamicTableViewSpaceCellTests.swift */ = {isa = PBXFileReference; lastKnownFileType = sourcecode.swift; path = DynamicTableViewSpaceCellTests.swift; sourceTree = "<group>"; };
		F247572A24838AC8003E1FC5 /* DynamicTableViewControllerRowsTests.swift */ = {isa = PBXFileReference; lastKnownFileType = sourcecode.swift; path = DynamicTableViewControllerRowsTests.swift; sourceTree = "<group>"; };
		F252472E2483955B00C5556B /* DynamicTableViewControllerFake.storyboard */ = {isa = PBXFileReference; lastKnownFileType = file.storyboard; path = DynamicTableViewControllerFake.storyboard; sourceTree = "<group>"; };
		F25247302484456800C5556B /* DynamicTableViewModelTests.swift */ = {isa = PBXFileReference; fileEncoding = 4; lastKnownFileType = sourcecode.swift; lineEnding = 0; path = DynamicTableViewModelTests.swift; sourceTree = "<group>"; };
		F2DC808D248989CE00EDC40A /* DynamicTableViewControllerRegisterCellsTests.swift */ = {isa = PBXFileReference; lastKnownFileType = sourcecode.swift; path = DynamicTableViewControllerRegisterCellsTests.swift; sourceTree = "<group>"; };
		F2DC808F24898A9400EDC40A /* DynamicTableViewControllerNumberOfRowsAndSectionsTests.swift */ = {isa = PBXFileReference; fileEncoding = 4; lastKnownFileType = sourcecode.swift; lineEnding = 0; path = DynamicTableViewControllerNumberOfRowsAndSectionsTests.swift; sourceTree = "<group>"; };
		F2DC809124898B1800EDC40A /* DynamicTableViewControllerHeaderTests.swift */ = {isa = PBXFileReference; lastKnownFileType = sourcecode.swift; path = DynamicTableViewControllerHeaderTests.swift; sourceTree = "<group>"; };
		F2DC809324898CE600EDC40A /* DynamicTableViewControllerFooterTests.swift */ = {isa = PBXFileReference; lastKnownFileType = sourcecode.swift; path = DynamicTableViewControllerFooterTests.swift; sourceTree = "<group>"; };
		FEDCE0116603B6E00FAEE632 /* ExposureDetectionExecutor.swift */ = {isa = PBXFileReference; fileEncoding = 4; lastKnownFileType = sourcecode.swift; path = ExposureDetectionExecutor.swift; sourceTree = "<group>"; };
		FEDCE1600374711EC77FF572 /* RequiresAppDependencies.swift */ = {isa = PBXFileReference; fileEncoding = 4; lastKnownFileType = sourcecode.swift; path = RequiresAppDependencies.swift; sourceTree = "<group>"; };
		FEDCE1B8926528ED74CDE1B2 /* ENStateHandler+State.swift */ = {isa = PBXFileReference; fileEncoding = 4; lastKnownFileType = sourcecode.swift; path = "ENStateHandler+State.swift"; sourceTree = "<group>"; };
		FEDCE4BE82DC5BFE90575663 /* ExposureDetectionViewModel.swift */ = {isa = PBXFileReference; fileEncoding = 4; lastKnownFileType = sourcecode.swift; path = ExposureDetectionViewModel.swift; sourceTree = "<group>"; };
/* End PBXFileReference section */

/* Begin PBXFrameworksBuildPhase section */
		85D759382457048F008175F0 /* Frameworks */ = {
			isa = PBXFrameworksBuildPhase;
			buildActionMask = 2147483647;
			files = (
				015E8C0824C997D200C0A4B3 /* CWASQLite.framework in Frameworks */,
				EB7AF62A2587E98C00D94CA8 /* OpenCombineFoundation in Frameworks */,
				EB7AF62E2587E98C00D94CA8 /* OpenCombineDispatch in Frameworks */,
				B1B5A76024924B3D0029D5D7 /* FMDB in Frameworks */,
				858F6F6E245A103C009FFD33 /* ExposureNotification.framework in Frameworks */,
				B1EDFD88248E741B00E7EAFF /* SwiftProtobuf in Frameworks */,
				EB7AF62C2587E98C00D94CA8 /* OpenCombine in Frameworks */,
				B1EDFD89248E741B00E7EAFF /* ZIPFoundation in Frameworks */,
			);
			runOnlyForDeploymentPostprocessing = 0;
		};
		85D7595124570491008175F0 /* Frameworks */ = {
			isa = PBXFrameworksBuildPhase;
			buildActionMask = 2147483647;
			files = (
			);
			runOnlyForDeploymentPostprocessing = 0;
		};
		85D7595C24570491008175F0 /* Frameworks */ = {
			isa = PBXFrameworksBuildPhase;
			buildActionMask = 2147483647;
			files = (
			);
			runOnlyForDeploymentPostprocessing = 0;
		};
		B1FF6B672497D0B40041CF02 /* Frameworks */ = {
			isa = PBXFrameworksBuildPhase;
			buildActionMask = 2147483647;
			files = (
			);
			runOnlyForDeploymentPostprocessing = 0;
		};
/* End PBXFrameworksBuildPhase section */

/* Begin PBXGroup section */
		0105D88B25B87300007E288B /* HomeStatisticsCardView */ = {
			isa = PBXGroup;
			children = (
				016E260225AF20300077C64C /* HomeStatisticsCardView.swift */,
				016E260725AF20540077C64C /* HomeStatisticsCardView.xib */,
				016E264B25B0327B0077C64C /* HomeStatisticsCardViewModel.swift */,
			);
			path = HomeStatisticsCardView;
			sourceTree = "<group>";
		};
		0105D88F25B8731D007E288B /* Extensions */ = {
			isa = PBXGroup;
			children = (
				0105D8A925B87920007E288B /* SAP_Internal_Stats_KeyFigure+Formatting.swift */,
				0130F68025B186DB00B6BDA3 /* SAP_Internal_Stats_Statistics+SupportedIDs.swift */,
			);
			path = Extensions;
			sourceTree = "<group>";
		};
		010B3D8425ADE5EC00EB44AB /* __tests__ */ = {
			isa = PBXGroup;
			children = (
				010B3D8525ADE5FD00EB44AB /* HomeRiskCellModelTests.swift */,
				50C5203F25ADACBB008DF2F4 /* HomeShownPositiveTestResultCellModelTest.swift */,
			);
			path = __tests__;
			sourceTree = "<group>";
		};
		0123D5962501381900A91838 /* __test__ */ = {
			isa = PBXGroup;
			children = (
				0123D5972501383100A91838 /* ExposureSubmissionErrorTests.swift */,
			);
			path = __test__;
			sourceTree = "<group>";
		};
		014086B52588F8EB00E9E5B2 /* __test__ */ = {
			isa = PBXGroup;
			children = (
				014086C42589040200E9E5B2 /* DiaryEditEntriesCellModelTest.swift */,
				014086B72588F95000E9E5B2 /* DiaryEditEntriesViewModelTest.swift */,
			);
			path = __test__;
			sourceTree = "<group>";
		};
		016E25E825AF138B0077C64C /* Statistics */ = {
			isa = PBXGroup;
			children = (
				01EBC9A425B5FFF40003496F /* __tests__ */,
				016E25F125AF13EA0077C64C /* HomeStatisticsTableViewCell.swift */,
				016E25F225AF13EA0077C64C /* HomeStatisticsTableViewCell.xib */,
				0130F67125B1851000B6BDA3 /* HomeStatisticsCellModel.swift */,
				0130F66625B1813000B6BDA3 /* HomeStatisticsCard.swift */,
				0105D88B25B87300007E288B /* HomeStatisticsCardView */,
				0105D88F25B8731D007E288B /* Extensions */,
			);
			path = Statistics;
			sourceTree = "<group>";
		};
		016E260C25AF43440077C64C /* StatisticsInfo */ = {
			isa = PBXGroup;
			children = (
				016E261325AF43450077C64C /* StatisticsInfoViewController.swift */,
			);
			path = StatisticsInfo;
			sourceTree = "<group>";
		};
		01734B51255D6BEE00E60A8B /* v2 */ = {
			isa = PBXGroup;
			children = (
				EBAD25EA25CD941A008701F0 /* ppdd_ppa_parameters.pb.swift */,
				3544182825AF7B5200B11056 /* app_features.pb.swift */,
				01734B59255D6C4500E60A8B /* app_config_ios.pb.swift */,
				01734B5A255D6C4500E60A8B /* exposure_detection_parameters.pb.swift */,
				8F0A4BAC25C2F6F70085DF13 /* ppdd_edus_parameters.pb.swift */,
				8F0A4BAB25C2F6F70085DF13 /* ppdd_ppac_parameters.pb.swift */,
				01734B56255D6C4500E60A8B /* key_download_parameters.pb.swift */,
				01734B58255D6C4500E60A8B /* risk_calculation_parameters.pb.swift */,
				01734B57255D6C4500E60A8B /* semantic_version.pb.swift */,
			);
			name = v2;
			sourceTree = "<group>";
		};
		017AD19925A5C74400FA2B3F /* Extensions */ = {
			isa = PBXGroup;
			children = (
				017AD17E25A5A30500FA2B3F /* DynamicHeader+ExposureDetection.swift */,
				017AD18625A5C70700FA2B3F /* DynamicCell+ExposureDetection.swift */,
				017AD18B25A5C70900FA2B3F /* ActiveTracing+ExposureDetection.swift */,
			);
			path = Extensions;
			sourceTree = "<group>";
		};
		0190982A257E5A9D0065D050 /* ContactDiary */ = {
			isa = PBXGroup;
			children = (
				BAEC99BE258B6FFA00B98ECA /* __tests__ */,
				0190982B257E5AF70065D050 /* DiaryCoordinator.swift */,
				0190982C257E5B340065D050 /* Info */,
				0190982D257E5B4F0065D050 /* Overview */,
				0190982E257E5B5E0065D050 /* Day */,
				0190982F257E5B7F0065D050 /* AddAndEditEntry */,
				01909830257E5CCF0065D050 /* EditEntries */,
				019C9F2225894D2A00B26392 /* Model */,
				ABAE0A12257F77A20030ED47 /* Store */,
			);
			path = ContactDiary;
			sourceTree = "<group>";
		};
		0190982C257E5B340065D050 /* Info */ = {
			isa = PBXGroup;
			children = (
				BA288AEF25825D5B0071009A /* __test__ */,
				EB912889257FBD1E00241D3E /* DiaryInfoViewController.swift */,
				EB912888257FBD1E00241D3E /* DiaryInfoViewModel.swift */,
			);
			path = Info;
			sourceTree = "<group>";
		};
		0190982D257E5B4F0065D050 /* Overview */ = {
			isa = PBXGroup;
			children = (
				019C9F5A2589537300B26392 /* __test__ */,
				01F2A560257FC79F00DA96A6 /* Cells */,
				01909845257E61350065D050 /* DiaryOverviewTableViewController.swift */,
				019C9F1D25894CDD00B26392 /* DiaryOverviewViewModel.swift */,
			);
			path = Overview;
			sourceTree = "<group>";
		};
		0190982E257E5B5E0065D050 /* Day */ = {
			isa = PBXGroup;
			children = (
				01B72BA4258360BC00A3E3BC /* __test__ */,
				01909862257E63810065D050 /* DiaryDayViewController.swift */,
				01F2A5D4258208C500DA96A6 /* DiaryDayViewController.xib */,
				01F2A5DC25820EE700DA96A6 /* DiaryDayViewModel.swift */,
				01F2A5B62581177100DA96A6 /* Cells */,
				01B72B6325821C9B00A3E3BC /* Views */,
			);
			path = Day;
			sourceTree = "<group>";
		};
		0190982F257E5B7F0065D050 /* AddAndEditEntry */ = {
			isa = PBXGroup;
			children = (
				BA11D5B82588D576005DCD6B /* __test__ */,
				0190984C257E62C70065D050 /* DiaryAddAndEditEntryViewController.swift */,
				01909851257E62CB0065D050 /* DiaryAddAndEditEntryViewModel.swift */,
				BAC42DC32583AF9D001A94C0 /* DiaryEntryTextField.swift */,
			);
			path = AddAndEditEntry;
			sourceTree = "<group>";
		};
		01909830257E5CCF0065D050 /* EditEntries */ = {
			isa = PBXGroup;
			children = (
				014086B52588F8EB00E9E5B2 /* __test__ */,
				01909834257E606C0065D050 /* DiaryEditEntriesViewController.swift */,
				01B72BDC2583AB1400A3E3BC /* DiaryEditEntriesViewController.xib */,
				0190983C257E60760065D050 /* DiaryEditEntriesViewModel.swift */,
				01B72BEC2583B51B00A3E3BC /* Cells */,
			);
			path = EditEntries;
			sourceTree = "<group>";
		};
		019C9F2225894D2A00B26392 /* Model */ = {
			isa = PBXGroup;
			children = (
				019C9F592589536000B26392 /* __test__ */,
				019C9F33258951BB00B26392 /* DiaryDay.swift */,
				019C9F3A258951BE00B26392 /* DiaryEntry.swift */,
				019C9F38258951BC00B26392 /* DiaryEntryType.swift */,
				01909881257E675D0065D050 /* DiaryContactPerson.swift */,
				019C9F2C258951B700B26392 /* ContactPersonEncounter.swift */,
				019C9F3F258951C000B26392 /* DiaryLocation.swift */,
				019C9F31258951B900B26392 /* LocationVisit.swift */,
				BAB953D525B86015007B80C7 /* HistoryExposure.swift */,
				2E67C3D425BAFFC8008C6C90 /* DiaryExportItem.swift */,
			);
			path = Model;
			sourceTree = "<group>";
		};
		019C9F592589536000B26392 /* __test__ */ = {
			isa = PBXGroup;
			children = (
				01B605C8258A32930093DB8E /* DiaryDayTest.swift */,
				01B605CD258A38330093DB8E /* DiaryEntryTest.swift */,
				01B605E6258A4A980093DB8E /* DiaryContactPersonTest.swift */,
				01B605D8258A49E70093DB8E /* DiaryLocationTest.swift */,
			);
			path = __test__;
			sourceTree = "<group>";
		};
		019C9F5A2589537300B26392 /* __test__ */ = {
			isa = PBXGroup;
			children = (
				01B605C3258A181C0093DB8E /* DiaryOverviewViewModelTest.swift */,
			);
			path = __test__;
			sourceTree = "<group>";
		};
		01A1B440252DE53800841B63 /* QRScanner */ = {
			isa = PBXGroup;
			children = (
				BA92A45D255163460063B46F /* ExposureSubmissionQRScannerViewModelGuidTests.swift */,
				01A1B441252DE54600841B63 /* ExposureSubmissionQRScannerViewModelTests.swift */,
			);
			path = QRScanner;
			sourceTree = "<group>";
		};
		01A4DC5525922EB0007D5794 /* Risk */ = {
			isa = PBXGroup;
			children = (
				010B3D8425ADE5EC00EB44AB /* __tests__ */,
				01A4DC5D25922EB2007D5794 /* HomeRiskTableViewCell.swift */,
				01A4DC5925922EB1007D5794 /* HomeRiskTableViewCell.xib */,
				01A4DD4225935D1F007D5794 /* HomeRiskCellModel.swift */,
				01A4DC5725922EB1007D5794 /* HomeShownPositiveTestResultTableViewCell.swift */,
				01A4DC5625922EB0007D5794 /* HomeShownPositiveTestResultTableViewCell.xib */,
				017AD113259DCD3400FA2B3F /* HomeShownPositiveTestResultCellModel.swift */,
			);
			path = Risk;
			sourceTree = "<group>";
		};
		01A4DC6025922EB2007D5794 /* Views */ = {
			isa = PBXGroup;
			children = (
				01EA17712590F03000E98E02 /* HomeCardView.swift */,
				01A4DC6525922EB3007D5794 /* HomeItemView.swift */,
				01A4DC6625922EB3007D5794 /* HomeImageItemView.swift */,
				01A4DC6325922EB3007D5794 /* HomeImageItemView.xib */,
				01A4DCFD25926A66007D5794 /* HomeImageItemViewModel.swift */,
				01A4DC6725922EB3007D5794 /* HomeLoadingItemView.swift */,
				01A4DC6825922EB4007D5794 /* HomeLoadingItemView.xib */,
				01A4DD0C25926A72007D5794 /* HomeLoadingItemViewModel.swift */,
				01A4DC6125922EB2007D5794 /* HomeTextItemView.swift */,
				01A4DC6225922EB3007D5794 /* HomeTextItemView.xib */,
				01A4DD0225926A6A007D5794 /* HomeTextItemViewModel.swift */,
				01A4DC6925922EB4007D5794 /* HomeListItemView.swift */,
				01A4DC6425922EB3007D5794 /* HomeListItemView.xib */,
				01A4DD0725926A6E007D5794 /* HomeListItemViewModel.swift */,
			);
			path = Views;
			sourceTree = "<group>";
		};
		01A4DC8025922EC3007D5794 /* TestResult */ = {
			isa = PBXGroup;
			children = (
				8FF3525C25ADACEC008A07BD /* __tests__ */,
				01A4DC7925922EBD007D5794 /* HomeTestResultTableViewCell.swift */,
				01A4DC7825922EBD007D5794 /* HomeTestResultTableViewCell.xib */,
				01A4DC8C25922F05007D5794 /* HomeTestResultCellModel.swift */,
			);
			path = TestResult;
			sourceTree = "<group>";
		};
		01A4DCA125924FFE007D5794 /* ThankYou */ = {
			isa = PBXGroup;
			children = (
				BAFBF35525ADD719003F5DC2 /* __tests__ */,
				01A4DC5B25922EB1007D5794 /* HomeThankYouTableViewCell.swift */,
				01A4DC5A25922EB1007D5794 /* HomeThankYouTableViewCell.xib */,
				01A4DCB5259264F9007D5794 /* HomeThankYouCellModel.swift */,
			);
			path = ThankYou;
			sourceTree = "<group>";
		};
		01B7232524F8128B0064C0EB /* OptionGroup */ = {
			isa = PBXGroup;
			children = (
				01C2D43F2501243400FB23BF /* __tests__ */,
				01B7232624F812BC0064C0EB /* OptionGroupView.swift */,
				01B7232E24FE4F080064C0EB /* OptionGroupViewModel.swift */,
				01B7232824F812DF0064C0EB /* OptionView.swift */,
				01B7232A24F815B00064C0EB /* MultipleChoiceOptionView.swift */,
				01B7232C24F8E0260064C0EB /* MultipleChoiceChoiceView.swift */,
				01D69492250272E500B45BEA /* DatePickerOption */,
			);
			path = OptionGroup;
			sourceTree = "<group>";
		};
		01B72B6325821C9B00A3E3BC /* Views */ = {
			isa = PBXGroup;
			children = (
				01B72B6425821CD200A3E3BC /* DiaryDayEmptyView.swift */,
				01B72B6C25821D2800A3E3BC /* DiaryDayEmptyViewModel.swift */,
			);
			path = Views;
			sourceTree = "<group>";
		};
		01B72BA4258360BC00A3E3BC /* __test__ */ = {
			isa = PBXGroup;
			children = (
				01B72BBF2583875600A3E3BC /* DiaryDayViewModelTest.swift */,
				0120ECF22587607600F78944 /* DiaryDayEntryCellModelTest.swift */,
				0120ECFD2587631100F78944 /* DiaryDayAddCellModelTest.swift */,
				01B72BA5258360CD00A3E3BC /* DiaryDayEmptyViewModelTest.swift */,
			);
			path = __test__;
			sourceTree = "<group>";
		};
		01B72BEC2583B51B00A3E3BC /* Cells */ = {
			isa = PBXGroup;
			children = (
				01B72BEE2583B51C00A3E3BC /* DiaryEditEntriesTableViewCell.swift */,
				01B72BF02583B51C00A3E3BC /* DiaryEditEntriesTableViewCell.xib */,
				014086BC2589033A00E9E5B2 /* DiaryEditEntriesCellModel.swift */,
			);
			path = Cells;
			sourceTree = "<group>";
		};
		01C2D43F2501243400FB23BF /* __tests__ */ = {
			isa = PBXGroup;
			children = (
				01C2D440250124E600FB23BF /* OptionGroupViewModelTests.swift */,
			);
			path = __tests__;
			sourceTree = "<group>";
		};
		01C6AC2D252B23FC0052814D /* QRScanner */ = {
			isa = PBXGroup;
			children = (
				71FE1C74247AC2B500851FEB /* ExposureSubmissionQRScannerViewController.swift */,
				01C6AC20252B21DF0052814D /* ExposureSubmissionQRScannerViewController.xib */,
				01C6AC0D252B1E980052814D /* ExposureSubmissionQRScannerViewModel.swift */,
				01C6AC25252B23D70052814D /* ExposureSubmissionQRScannerFocusView.swift */,
				01C6AC31252B29C00052814D /* QRScannerError.swift */,
				01A1B449252DFD7700841B63 /* MetadataObject.swift */,
			);
			path = QRScanner;
			sourceTree = "<group>";
		};
		01D02683258B9C1300B6389A /* Cells */ = {
			isa = PBXGroup;
			children = (
				713EA26224798F8500AB7EE8 /* ExposureDetectionHeaderCell.swift */,
				01D02687258B9CB200B6389A /* ExposureDetectionHeaderCell.xib */,
				713EA25E24798A9100AB7EE8 /* ExposureDetectionRiskCell.swift */,
				01D0268C258B9CF800B6389A /* ExposureDetectionRiskCell.xib */,
				7154EB49247D21E200A467FF /* ExposureDetectionLongGuideCell.swift */,
				01D02691258BA0AD00B6389A /* ExposureDetectionLongGuideCell.xib */,
				7154EB4B247E862100A467FF /* ExposureDetectionLoadingCell.swift */,
				01D02696258BA0E000B6389A /* ExposureDetectionLoadingCell.xib */,
				713EA26024798AD100AB7EE8 /* ExposureDetectionHotlineCell.swift */,
				01D026A4258BA20E00B6389A /* ExposureDetectionHotlineCell.xib */,
				01D026A9258BA2F600B6389A /* ExposureDetectionRiskRefreshCell.xib */,
				01D026AA258BA2F900B6389A /* ExposureDetectionRiskTextCell.xib */,
				01D026AB258BA2FA00B6389A /* ExposureDetectionGuideCell.xib */,
				01D026AC258BA2FD00B6389A /* ExposureDetectionLinkCell.xib */,
			);
			path = Cells;
			sourceTree = "<group>";
		};
		01D026CF258BB65B00B6389A /* Cells */ = {
			isa = PBXGroup;
			children = (
				EE22DB84247FB43A001B0A71 /* TracingHistoryTableViewCell.swift */,
				01D026DC258BB6CC00B6389A /* TracingHistoryTableViewCell.xib */,
				EE22DB85247FB43A001B0A71 /* ImageTableViewCell.swift */,
				01D026E3258BB6D800B6389A /* ImageTableViewCell.xib */,
				EE22DB86247FB43A001B0A71 /* ActionDetailTableViewCell.swift */,
				01D026E7258BB6DB00B6389A /* ActionDetailTableViewCell.xib */,
				EE22DB87247FB43A001B0A71 /* DescriptionTableViewCell.swift */,
				01D026E8258BB6DD00B6389A /* DescriptionTableViewCell.xib */,
				EE22DB88247FB43A001B0A71 /* ActionTableViewCell.swift */,
				01D026E9258BB6DF00B6389A /* ActionTableViewCell.xib */,
				941ADDAF2518C2B200E421D9 /* EuTracingTableViewCell.swift */,
				01D026ED258BB70100B6389A /* EuTracingTableViewCell.xib */,
			);
			path = Cells;
			sourceTree = "<group>";
		};
		01D02722258BD22600B6389A /* Settings */ = {
			isa = PBXGroup;
			children = (
				51D420C324583E3300AD70CA /* SettingsViewController.swift */,
				CD8638522477EBD400A5A07C /* SettingsViewModel.swift */,
				CDD87C6024766163007CE6CA /* Cells */,
			);
			path = Settings;
			sourceTree = "<group>";
		};
		01D02726258BD24400B6389A /* NotificationSettings */ = {
			isa = PBXGroup;
			children = (
				CD2EC328247D82EE00C6B3F9 /* NotificationSettingsViewController.swift */,
				01D0274B258BD42800B6389A /* NotificationSettingsViewController.xib */,
				CDCE11D5247D644100F30825 /* NotificationSettingsViewModel.swift */,
				CDCE11D7247D645800F30825 /* Cells */,
			);
			path = NotificationSettings;
			sourceTree = "<group>";
		};
		01D02744258BD40C00B6389A /* Reset */ = {
			isa = PBXGroup;
			children = (
				EEF10679246EBF8B009DFB4E /* ResetViewController.swift */,
				01D0274C258BD42B00B6389A /* ResetViewController.xib */,
			);
			path = Reset;
			sourceTree = "<group>";
		};
		01D16C5C24ED6981007DB387 /* __tests__ */ = {
			isa = PBXGroup;
			children = (
				01D16C5D24ED69CA007DB387 /* BackgroundAppRefreshViewModelTests.swift */,
				01D16C5F24ED6D9A007DB387 /* MockBackgroundRefreshStatusProvider.swift */,
				01D16C6124ED6DB3007DB387 /* MockLowPowerModeStatusProvider.swift */,
			);
			path = __tests__;
			sourceTree = "<group>";
		};
		01D69492250272E500B45BEA /* DatePickerOption */ = {
			isa = PBXGroup;
			children = (
				01D694932502730700B45BEA /* __tests__ */,
				01C7665D25024A09002C9A5C /* DatePickerOptionView.swift */,
				01D6948A25026EC000B45BEA /* DatePickerOptionViewModel.swift */,
				01D6948C2502717F00B45BEA /* DatePickerDayView.swift */,
				01D69490250272CE00B45BEA /* DatePickerDayViewModel.swift */,
				01D6948E2502729000B45BEA /* DatePickerDay.swift */,
			);
			path = DatePickerOption;
			sourceTree = "<group>";
		};
		01D694932502730700B45BEA /* __tests__ */ = {
			isa = PBXGroup;
			children = (
				01A97DD02506767E00C07C37 /* DatePickerOptionViewModelTests.swift */,
				01A97DD22506769F00C07C37 /* DatePickerDayViewModelTests.swift */,
			);
			path = __tests__;
			sourceTree = "<group>";
		};
		01EA17602590E9B900E98E02 /* Home */ = {
			isa = PBXGroup;
			children = (
				EBD2D07C25A86144006E4220 /* __tests__ */,
				CDA262F724AB808800612E15 /* HomeCoordinator.swift */,
				01EA17612590EAAF00E98E02 /* HomeTableViewController.swift */,
				01EA17692590EF4E00E98E02 /* HomeTableViewModel.swift */,
				01EA17FD259217B100E98E02 /* HomeState.swift */,
				01EA176E2590F02F00E98E02 /* Cells */,
				01A4DC6025922EB2007D5794 /* Views */,
			);
			path = Home;
			sourceTree = "<group>";
		};
		01EA176E2590F02F00E98E02 /* Cells */ = {
			isa = PBXGroup;
			children = (
				01EA17BF2591346300E98E02 /* ExposureLogging */,
				01A4DC5525922EB0007D5794 /* Risk */,
				01A4DC8025922EC3007D5794 /* TestResult */,
				01A4DCA125924FFE007D5794 /* ThankYou */,
				016E25E825AF138B0077C64C /* Statistics */,
				01EA17C42591348100E98E02 /* Info */,
			);
			path = Cells;
			sourceTree = "<group>";
		};
		01EA17BF2591346300E98E02 /* ExposureLogging */ = {
			isa = PBXGroup;
			children = (
				8F3D71A825A8634700D52CCD /* __tests__ */,
				01EA17722590F03000E98E02 /* HomeExposureLoggingTableViewCell.swift */,
				01EA17752590F03100E98E02 /* HomeExposureLoggingTableViewCell.xib */,
				01EA17C82591353200E98E02 /* HomeExposureLoggingCellModel.swift */,
			);
			path = ExposureLogging;
			sourceTree = "<group>";
		};
		01EA17C42591348100E98E02 /* Info */ = {
			isa = PBXGroup;
			children = (
				BAFBF36725ADE0AA003F5DC2 /* __tests__ */,
				01EA17762590F03100E98E02 /* HomeInfoTableViewCell.swift */,
				01EA17732590F03000E98E02 /* HomeInfoTableViewCell.xib */,
				01EA17E42591399200E98E02 /* HomeInfoCellModel.swift */,
				01A4DD3725935AC1007D5794 /* CellPositionInSection.swift */,
			);
			path = Info;
			sourceTree = "<group>";
		};
		01EBC9A425B5FFF40003496F /* __tests__ */ = {
			isa = PBXGroup;
			children = (
				01EBC9C225B70C310003496F /* SAP_Internal_Stats_Statistics+SupportedIDsTests.swift */,
				0185DDDD25B77786001FBEA7 /* HomeStatisticsCellModelTests.swift */,
				01EBC9A525B6002C0003496F /* HomeStatisticsCardViewModelTests.swift */,
			);
			path = __tests__;
			sourceTree = "<group>";
		};
		01F2A560257FC79F00DA96A6 /* Cells */ = {
			isa = PBXGroup;
			children = (
				BA9BCF7525B09B3A00DD7974 /* __tests__ */,
				01F2A57F25803AA500DA96A6 /* DiaryOverviewDescriptionTableViewCell.swift */,
				01F2A58025803AA500DA96A6 /* DiaryOverviewDescriptionTableViewCell.xib */,
				BA9BCF6125B0875100DD7974 /* DiaryOverviewDayCellModel.swift */,
				01F2A561257FC7D200DA96A6 /* DiaryOverviewDayTableViewCell.swift */,
				01F2A562257FC7D200DA96A6 /* DiaryOverviewDayTableViewCell.xib */,
			);
			path = Cells;
			sourceTree = "<group>";
		};
		01F2A5B62581177100DA96A6 /* Cells */ = {
			isa = PBXGroup;
			children = (
				01F2A5B72581181A00DA96A6 /* DiaryDayAddTableViewCell.swift */,
				01F2A5B82581181A00DA96A6 /* DiaryDayAddTableViewCell.xib */,
				01B72C0A25875BC300A3E3BC /* DiaryDayAddCellModel.swift */,
				01F2A5C12581183800DA96A6 /* DiaryDayEntryTableViewCell.swift */,
				01F2A5C22581183800DA96A6 /* DiaryDayEntryTableViewCell.xib */,
				0120ECDC25875D8B00F78944 /* DiaryDayEntryCellModel.swift */,
			);
			path = Cells;
			sourceTree = "<group>";
		};
		13091950247972CF0066E329 /* PrivacyProtectionViewController */ = {
			isa = PBXGroup;
			children = (
				1309194E247972C40066E329 /* PrivacyProtectionViewController.swift */,
			);
			path = PrivacyProtectionViewController;
			sourceTree = "<group>";
		};
		130CB19A246D92F800ADE602 /* Onboarding */ = {
			isa = PBXGroup;
			children = (
				130CB19B246D92F800ADE602 /* ENAUITestsOnboarding.swift */,
			);
			path = Onboarding;
			sourceTree = "<group>";
		};
		134F0DB8247578FF00D88934 /* Home */ = {
			isa = PBXGroup;
			children = (
				134F0DB9247578FF00D88934 /* ENAUITestsHome.swift */,
				509C69FD25B5D920000F2A4C /* ENAUITests-Statistics.swift */,
			);
			path = Home;
			sourceTree = "<group>";
		};
		138910C3247A907500D739F6 /* Task Scheduling */ = {
			isa = PBXGroup;
			children = (
				138910C4247A909000D739F6 /* ENATaskScheduler.swift */,
			);
			path = "Task Scheduling";
			sourceTree = "<group>";
		};
		13E5046A248E3CE60086641C /* AppInformation */ = {
			isa = PBXGroup;
			children = (
				13E50468248E3CD20086641C /* ENAUITestsAppInformation.swift */,
			);
			path = AppInformation;
			sourceTree = "<group>";
		};
		2F3D95352518BCBA002B2C81 /* EUSettings */ = {
			isa = PBXGroup;
			children = (
				2FD473BD251E0E7F000DCA40 /* __tests__ */,
				2F3D95362518BCD1002B2C81 /* EUSettingsViewController.swift */,
				2F3D953B2518BCE9002B2C81 /* EUSettingsViewModel.swift */,
			);
			path = EUSettings;
			sourceTree = "<group>";
		};
		2FA9E39124D2F2620030561C /* Exposure Submission */ = {
			isa = PBXGroup;
			children = (
				0123D5962501381900A91838 /* __test__ */,
				CD99A3A8245C272400BF12AF /* ExposureSubmissionService.swift */,
				A3EE6E59249BB7AF00C64B61 /* ExposureSubmissionServiceFactory.swift */,
				2FA9E39224D2F2920030561C /* ExposureSubmission+TestResult.swift */,
				2FA9E39424D2F2B00030561C /* ExposureSubmission+DeviceRegistrationKey.swift */,
				2FA9E39624D2F3C60030561C /* ExposureSubmissionError.swift */,
				2FA9E39824D2F4350030561C /* ExposureSubmission+ErrorParsing.swift */,
				2FA9E39A24D2F4A10030561C /* ExposureSubmissionService+Protocol.swift */,
			);
			path = "Exposure Submission";
			sourceTree = "<group>";
		};
		2FC951FA24DC2366008D39F4 /* Cells */ = {
			isa = PBXGroup;
			children = (
				2FC951FD24DC23B9008D39F4 /* DMConfigurationCell.swift */,
			);
			path = Cells;
			sourceTree = "<group>";
		};
		2FD473BD251E0E7F000DCA40 /* __tests__ */ = {
			isa = PBXGroup;
			children = (
				2FD473BE251E0ECE000DCA40 /* EUSettingsViewControllerTests.swift */,
			);
			path = __tests__;
			sourceTree = "<group>";
		};
		3466A3F525CD53B3002CC49D /* User */ = {
			isa = PBXGroup;
			children = (
				3466A41125D1A0C9002CC49D /* __tests__ */,
				3466A3FB25CD5B90002CC49D /* AgeGroup.swift */,
				3466A3F625CD53EB002CC49D /* UserMetadata.swift */,
			);
			path = User;
			sourceTree = "<group>";
		};
		3466A41125D1A0C9002CC49D /* __tests__ */ = {
			isa = PBXGroup;
			children = (
				3466A41D25D1A20C002CC49D /* UserMetadataTests.swift */,
			);
			path = __tests__;
			sourceTree = "<group>";
		};
		3466A43725D1FD04002CC49D /* Datadonation */ = {
			isa = PBXGroup;
			children = (
				3466A43825D1FD5C002CC49D /* District.swift */,
			);
			path = Datadonation;
			sourceTree = "<group>";
		};
		35075C002526367700DE92F7 /* TestPlans */ = {
			isa = PBXGroup;
			children = (
				35075C092526378D00DE92F7 /* AllTests.xctestplan */,
				35075C0E252637C300DE92F7 /* SmokeTests.xctestplan */,
				3523CA31252DC617002E6DEC /* Screenshots.xctestplan */,
			);
			name = TestPlans;
			sourceTree = "<group>";
		};
		35AA4AF2259B40DF00D32306 /* __tests__ */ = {
			isa = PBXGroup;
			children = (
				35AA4AF3259B40FC00D32306 /* CryptoFallbackTests.swift */,
				35358DD325A23169004FD0CB /* HTTPClientCertificatePinningTests.swift */,
			);
			path = __tests__;
			sourceTree = "<group>";
		};
		35B2FAAE25B9D362009ABC8E /* AppDelegate & Globals */ = {
			isa = PBXGroup;
			children = (
				EB1BB11125CC40030076CB67 /* PlausibleDeniabilityService.swift */,
				EB1BB10C25CC3FD50076CB67 /* AppDelegate.swift */,
				35B2FAA925B9CE8F009ABC8E /* main.swift */,
				353412CB2525EE4A0086D15C /* Globals.swift */,
				35B2FAB925B9D3F3009ABC8E /* ENATaskExecutionDelegate.swift */,
				3518DD6425BA2D060090A26B /* NotificationManager.swift */,
			);
			path = "AppDelegate & Globals";
			sourceTree = "<group>";
		};
		35E1219D25B19D8C0098D754 /* sample_stats */ = {
			isa = PBXGroup;
			children = (
				35E1219E25B19D8C0098D754 /* sample_stats.bin */,
				35E1219F25B19D8C0098D754 /* sample_stats.sha256 */,
			);
			path = sample_stats;
			sourceTree = "<group>";
		};
		35E121D625B273280098D754 /* stats */ = {
			isa = PBXGroup;
			children = (
				35E121D725B273280098D754 /* card_header.pb.swift */,
				35E121D825B273280098D754 /* statistics.pb.swift */,
				35E121D925B273280098D754 /* key_figure_card.pb.swift */,
			);
			name = stats;
			path = ../../../gen/output/internal/stats;
			sourceTree = "<group>";
		};
		35EA6158258BC88A0062B50A /* iOS 12 Fallback */ = {
			isa = PBXGroup;
			children = (
				35EA6159258BC8E30062B50A /* CryptoKitFallbacks.swift */,
			);
			path = "iOS 12 Fallback";
			sourceTree = "<group>";
		};
		35EA68402554BEB200335F73 /* V2 */ = {
			isa = PBXGroup;
			children = (
				35EA684925553B5C00335F73 /* DownloadedPackagesStoreV2.swift */,
				35EA684125553AE300335F73 /* DownloadedPackagesSQLLiteStoreV2.swift */,
			);
			path = V2;
			sourceTree = "<group>";
		};
		500DB4BB25CDDC4B0038DFED /* PPAnalyticsSubmitter */ = {
			isa = PBXGroup;
			children = (
				500DB4C225CDDC930038DFED /* Model */,
			);
			path = PPAnalyticsSubmitter;
			sourceTree = "<group>";
		};
		500DB4C225CDDC930038DFED /* Model */ = {
			isa = PBXGroup;
			children = (
				500DB4CB25CDDECF0038DFED /* PPASResponse.swift */,
				500DB4D325CDE5C20038DFED /* PPASError.swift */,
			);
			path = Model;
			sourceTree = "<group>";
		};
		504C9CC725C44BE60005875B /* OTP */ = {
			isa = PBXGroup;
			children = (
				505F509C25C8A0FD004920EB /* __tests__ */,
				505F508125C897A6004920EB /* Model */,
				504C9CC825C44C180005875B /* OTPService.swift */,
			);
			path = OTP;
			sourceTree = "<group>";
		};
		505F506825C833A9004920EB /* ppdd */ = {
			isa = PBXGroup;
			children = (
				EBAD25E325CD91BD008701F0 /* ppa_data_request_ios.pb.swift */,
				EBAD25E425CD91BD008701F0 /* ppa_data.pb.swift */,
				505F506925C833A9004920EB /* edus_otp_request_ios.pb.swift */,
				505F506A25C833A9004920EB /* edus_otp.pb.swift */,
				505F506D25C833A9004920EB /* ppac_ios.pb.swift */,
			);
			name = ppdd;
			path = ../../../gen/output/internal/ppdd;
			sourceTree = "<group>";
		};
		505F508125C897A6004920EB /* Model */ = {
			isa = PBXGroup;
			children = (
				505F508225C897B3004920EB /* OTPError.swift */,
				5021532825C988D80006842D /* OTPResponse.swift */,
				50B5057C25CAEF5C00EEA380 /* OTPToken.swift */,
			);
			path = Model;
			sourceTree = "<group>";
		};
		505F509C25C8A0FD004920EB /* __tests__ */ = {
			isa = PBXGroup;
			children = (
				50352C8A25C94961007193D2 /* OTPServiceTests.swift */,
			);
			path = __tests__;
			sourceTree = "<group>";
		};
		50B5058725CAF3C500EEA380 /* DMOTPService */ = {
			isa = PBXGroup;
			children = (
				50B5058825CAF3EF00EEA380 /* DMOTPServiceViewController.swift */,
				50B5058D25CAF3FC00EEA380 /* DMOTPServiceViewModel.swift */,
			);
			path = DMOTPService;
			sourceTree = "<group>";
		};
		50BD2E6724FE26F300932566 /* __test__ */ = {
			isa = PBXGroup;
			children = (
				50BD2E6F24FE26F300932566 /* AppInformationImprintTest.swift */,
				50DC527A24FEB5CA00F6D8EB /* AppInformationModelTest.swift */,
			);
			name = __test__;
			sourceTree = "<group>";
		};
		5107E3D72459B2D60042FC9B /* Frameworks */ = {
			isa = PBXGroup;
			children = (
				858F6F6D245A103C009FFD33 /* ExposureNotification.framework */,
			);
			name = Frameworks;
			sourceTree = "<group>";
		};
		514E81312461946E00636861 /* ExposureDetection */ = {
			isa = PBXGroup;
			children = (
				A36FACC224C5E9FC00DED947 /* __tests__ */,
				71FD8861246EB27F00E804D0 /* ExposureDetectionViewController.swift */,
				01D02666258B750800B6389A /* ExposureDetectionViewController.xib */,
				FEDCE4BE82DC5BFE90575663 /* ExposureDetectionViewModel.swift */,
				01D02683258B9C1300B6389A /* Cells */,
				017AD19925A5C74400FA2B3F /* Extensions */,
				EEF790092466ED410065EBD5 /* Views */,
			);
			path = ExposureDetection;
			sourceTree = "<group>";
		};
		514E81322461B97700636861 /* Exposure */ = {
			isa = PBXGroup;
			children = (
				B15382DD2482707A0010F007 /* __tests__ */,
				ABFCE989255C32EE0075FF13 /* AppConfigMetadata.swift */,
				354E305824EFF26E00526C9F /* Country.swift */,
				EB5FE1532599F5DB00797E4E /* ENActivityHandling.swift */,
				941ADDB12518C3FB00E421D9 /* ENSettingEuTracingViewModel.swift */,
				514E81332461B97700636861 /* ExposureManager.swift */,
				CD678F6A246C43E200B6A0F8 /* MockExposureManager.swift */,
				518A69FA24687D5800444E66 /* RiskLevel.swift */,
				01D307892562B03B00ADB67B /* RiskState.swift */,
				94427A4F25502B8900C36BE6 /* WarnOthersNotificationsTimeInterval.swift */,
				948AFE662553DC5B0019579A /* WarnOthersRemindable.swift */,
				94B255A52551B7C800649B4C /* WarnOthersReminder.swift */,
				35E121B825B23D060098D754 /* StatisticsMetadata.swift */,
				3466A3F025CC3DCB002CC49D /* RiskExposureMetadata.swift */,
			);
			path = Exposure;
			sourceTree = "<group>";
		};
		514EE997246D4BEB00DE4884 /* UITableView */ = {
			isa = PBXGroup;
			children = (
				710ABB1E2475115500948792 /* UITableViewController+Enum.swift */,
				514EE998246D4C2E00DE4884 /* UITableViewCell+Identifier.swift */,
				514EE99A246D4C4C00DE4884 /* UITableView+Dequeue.swift */,
			);
			path = UITableView;
			sourceTree = "<group>";
		};
		51B5B41A246E059700DC5D3E /* Common */ = {
			isa = PBXGroup;
			children = (
				01F2A542257FB90200DA96A6 /* CloseBarButtonItem.swift */,
				71F54190248BF677006DB793 /* HtmlTextView.swift */,
				351E6305256BEC8D00D89B29 /* LabeledCountriesView.swift */,
			);
			path = Common;
			sourceTree = "<group>";
		};
		51CE1BBB2460B1BA002CF42A /* Protocols */ = {
			isa = PBXGroup;
			children = (
				B18CADAD24782FA4006F53F0 /* ExposureStateUpdating.swift */,
				FEDCE1600374711EC77FF572 /* RequiresAppDependencies.swift */,
			);
			path = Protocols;
			sourceTree = "<group>";
		};
		51D420AF2458308400AD70CA /* Onboarding */ = {
			isa = PBXGroup;
			children = (
				AB7420AA251B678E006666AC /* DeltaOnboarding */,
				AB1885CF25238D9B00D39BBE /* __tests__ */,
				51C737BC245B349700286105 /* OnboardingInfoViewController.swift */,
				01D0262D258A791C00B6389A /* OnboardingInfoViewController.xib */,
				A17366542484978A006BE209 /* OnboardingInfoViewControllerUtils.swift */,
				137846482488027500A50AB8 /* OnboardingInfoViewController+Extension.swift */,
				50F9130C253F1D7800DFE683 /* OnboardingPageType.swift */,
			);
			path = Onboarding;
			sourceTree = "<group>";
		};
		51D420B224583AA400AD70CA /* Workers */ = {
			isa = PBXGroup;
			children = (
				B1221BDD2492E78100E6C4E4 /* Keychain */,
				B19FD70E2491A04800A9D56A /* Update Checker */,
				B184A381248FFCC3007180F6 /* Store */,
				A1C2B2DA24834934004A3BD5 /* __tests__ */,
				AB1886C3252DE1AE00D39BBE /* Logging.swift */,
				B120C7C524AFDAB900F68FF1 /* ActiveTracing.swift */,
				A3FF84EB247BFAF00053E947 /* Hasher.swift */,
				0D5611B3247F852C00B5B094 /* SQLiteKeyValueStore.swift */,
				35EA68512555488600335F73 /* SQLiteError.swift */,
				016146902487A43E00660992 /* LinkHelper.swift */,
				A128F058248B459F00EC7F6C /* PublicKeyStore.swift */,
			);
			path = Workers;
			sourceTree = "<group>";
		};
		51D420B524583B5100AD70CA /* Extensions */ = {
			isa = PBXGroup;
			children = (
				71176E2C24891BCF004B0C9F /* __tests__ */,
				514EE997246D4BEB00DE4884 /* UITableView */,
				AB1886D0252DE51E00D39BBE /* Bundle+Identifier.swift */,
				A16714AE248CA1B70031B111 /* Bundle+ReadPlist.swift */,
				AB6289CE251BA01400CF61D2 /* Bundle+Version.swift */,
				01DB708425068167008F7244 /* Calendar+GregorianLocale.swift */,
				0190B224255C423600CF4244 /* Date+Age.swift */,
				51895EDB245E16CD0085DA38 /* ENAColor.swift */,
				710021DB248E44A6001F0B63 /* ENAFont.swift */,
				01734B6D255D73E400E60A8B /* ENExposureConfiguration+Convenience.swift */,
				A1BABD0A24A57BA0000ED515 /* ENTemporaryExposureKey+Processing.swift */,
				2FC0357024B5B70700E234AC /* Error+FAQUrl.swift */,
				2F96739A24AB70FA008E3147 /* ExposureSubmissionParsable.swift */,
				EB17144525716EA80088D7A9 /* FileManager+KeyPackageStorage.swift */,
				017AD121259DDE6B00FA2B3F /* ISO8601DateFormatter+ContactDiary.swift */,
				51D420D324586DCA00AD70CA /* NotificationName.swift */,
				2FF1D62D2487850200381FFB /* NSMutableAttributedString+Generation.swift */,
				51D420B624583B7200AD70CA /* NSObject+Identifier.swift */,
				AB6289D3251BA4EC00CF61D2 /* String+Compare.swift */,
				01C6ABF32527273D0052814D /* String+Insertion.swift */,
				B111EE2B2465D9F7001AEBB4 /* String+Localization.swift */,
				2FA968CD24D8560B008EE367 /* String+Random.swift */,
				B14D0CDA246E968C00D5BEBC /* String+Today.swift */,
				71CC3EA2246D6C4000217F2C /* UIFont+DynamicType.swift */,
				01C6AC39252B2A500052814D /* UIImage+Color.swift */,
				35327FF5256D4CE600C36A44 /* UIStackView+prune.swift */,
				2F3218CF248063E300A7AC0A /* UIView+Convenience.swift */,
				EB858D1F24E700D10048A0AA /* UIView+Screenshot.swift */,
				85142500245DA0B3009D2791 /* UIViewController+Alert.swift */,
				2F26CE2D248B9C4F00BE30EE /* UIViewController+BackButton.swift */,
				EB66267C25C3219900C4D7C2 /* UIViewController+Child.swift */,
				13722043247AEEAD00152764 /* UNNotificationCenter+Extension.swift */,
				EB87353F253704D100325C6C /* UNUserNotificationCenter+DeadManSwitch.swift */,
				948AFE792554377F0019579A /* UNUserNotificationCenter+WarnOthers.swift */,
				B1EDFD8C248E74D000E7EAFF /* URL+StaticString.swift */,
				B153096924706F1000A4A1BD /* URLSession+Default.swift */,
				B153096B24706F2400A4A1BD /* URLSessionConfiguration+Default.swift */,
				AB7E2A7F255ACC06005C90F6 /* Date+Utils.swift */,
				5270E9B7256D20A900B08606 /* NSTextAttachment+ImageHeight.swift */,
				3523F8A72570F819004B0424 /* NSAttributedString+BulletPoint.swift */,
				01D02625258A769200B6389A /* HTTPURLResponse+Header.swift */,
			);
			path = Extensions;
			sourceTree = "<group>";
		};
		51D420C224583D7B00AD70CA /* Settings */ = {
			isa = PBXGroup;
			children = (
				B163D10E24990664001A322C /* __tests__ */,
				01D0271A258BC78100B6389A /* SettingsCoordinator.swift */,
				01D02722258BD22600B6389A /* Settings */,
				EB41DC0624E53D3F0029C6F7 /* BackgroundAppRefresh */,
				01D02726258BD24400B6389A /* NotificationSettings */,
				01D02744258BD40C00B6389A /* Reset */,
			);
			path = Settings;
			sourceTree = "<group>";
		};
		51D420D524598AC200AD70CA /* Source */ = {
			isa = PBXGroup;
			children = (
				35B2FAAE25B9D362009ABC8E /* AppDelegate & Globals */,
				AB126871254C0598006E9194 /* Utils */,
				AB1FCBCA2521FC21005930BA /* ServerEnvironment */,
				B111EDEC2465B1F4001AEBB4 /* Client */,
				CD99A3C82461A44B00BF12AF /* View Helpers */,
				51CE1BBB2460B1BA002CF42A /* Protocols */,
				8595BF5D246032C40056EA27 /* Views */,
				B1569DD5245D6C790079FCD7 /* Developer Menu */,
				51EE9A6A245C0F7900F2544F /* Models */,
				85D759802459A82D008175F0 /* Services */,
				85D759712457059A008175F0 /* Scenes */,
				51D420B224583AA400AD70CA /* Workers */,
				51D420B524583B5100AD70CA /* Extensions */,
				EBA3BE3B25C2FAA800F1C2AC /* RootCoordinator.swift */,
			);
			path = Source;
			sourceTree = "<group>";
		};
		51EE9A6A245C0F7900F2544F /* Models */ = {
			isa = PBXGroup;
			children = (
				B1AC51D424CED8740087C35B /* __tests__ */,
				138910C3247A907500D739F6 /* Task Scheduling */,
				B1125458246F2C2100AB5036 /* Converting Keys */,
				514E81322461B97700636861 /* Exposure */,
				3466A3F525CD53B3002CC49D /* User */,
				51EE9A6C245C0FB500F2544F /* Onboarding */,
				B18E852E248C29D400CF4FB8 /* DetectionMode.swift */,
				FEDCE1B8926528ED74CDE1B2 /* ENStateHandler+State.swift */,
				0144BDE0250924CC00B0857C /* SymptomsOnset.swift */,
			);
			path = Models;
			sourceTree = "<group>";
		};
		51EE9A6C245C0FB500F2544F /* Onboarding */ = {
			isa = PBXGroup;
			children = (
				51C737BE245B3B5D00286105 /* OnboardingInfo.swift */,
			);
			path = Onboarding;
			sourceTree = "<group>";
		};
		71176E2C24891BCF004B0C9F /* __tests__ */ = {
			isa = PBXGroup;
			children = (
				71176E2D24891C02004B0C9F /* ENAColorTests.swift */,
				A1BABD0C24A57BAC000ED515 /* ENTemporaryExposureKey+ProcessingTests.swift */,
				B1C7EE4524938EB700F1F284 /* ExposureDetection_FAQ_URL_Tests.swift */,
				B163D11424993F64001A322C /* UIFont+DynamicTypeTests.swift */,
				A1E4195E249824340016E52A /* String+TodayTests.swift */,
				2FC0356E24B342FA00E234AC /* UIViewcontroller+AlertTest.swift */,
			);
			path = __tests__;
			sourceTree = "<group>";
		};
		71176E30248957B1004B0C9F /* App */ = {
			isa = PBXGroup;
			children = (
				71176E31248957C3004B0C9F /* AppNavigationController.swift */,
			);
			path = App;
			sourceTree = "<group>";
		};
		7143D07424990A3100608DDE /* NavigationControllerWithFooter */ = {
			isa = PBXGroup;
			children = (
				71D3C1992494EFAC00DBABA8 /* ENANavigationControllerWithFooter.swift */,
				71EF33D82497F3E8007B7E1B /* ENANavigationControllerWithFooterChild.swift */,
				71EF33DA2497F419007B7E1B /* ENANavigationFooterItem.swift */,
				71C0BEDC2498DD07009A17A0 /* ENANavigationFooterView.swift */,
			);
			path = NavigationControllerWithFooter;
			sourceTree = "<group>";
		};
		71F76D0E24767AF100515A01 /* DynamicTableViewController */ = {
			isa = PBXGroup;
			children = (
				F247572E2483934B003E1FC5 /* __tests__ */,
				71F76D0F24767B2500515A01 /* Views */,
				710ABB26247533FA00948792 /* DynamicTableViewController.swift */,
				710ABB282475353900948792 /* DynamicTableViewModel.swift */,
				71330E40248109F600EB10F6 /* DynamicTableViewSection.swift */,
				71330E4424810A0500EB10F6 /* DynamicTableViewHeader.swift */,
				71330E4624810A0C00EB10F6 /* DynamicTableViewFooter.swift */,
				71330E42248109FD00EB10F6 /* DynamicTableViewCell.swift */,
				A1C683FB24AEC9EE00B90D12 /* DynamicTableViewTextCell.swift */,
				71330E4824810A5A00EB10F6 /* DynamicTableViewAction.swift */,
			);
			path = DynamicTableViewController;
			sourceTree = "<group>";
		};
		71F76D0F24767B2500515A01 /* Views */ = {
			isa = PBXGroup;
			children = (
				71FE1C68247A8FE100851FEB /* DynamicTableViewHeaderFooterView.swift */,
				71FE1C70247AA7B700851FEB /* DynamicTableViewHeaderImageView.swift */,
				714194E9247A65C60072A090 /* DynamicTableViewHeaderSeparatorView.swift */,
				710ABB22247513E300948792 /* DynamicTypeTableViewCell.swift */,
				71FE1C8A247AC79D00851FEB /* DynamicTableViewIconCell.swift */,
				EB3BCA85250799E7003F27C7 /* DynamicTableViewBulletPointCell.swift */,
				71B8044E248526B600D53506 /* DynamicTableViewSpaceCell.swift */,
				2FF1D62F24880FCF00381FFB /* DynamicTableViewRoundedCell.swift */,
				52CAAC002562B82E00239DCB /* DynamicTableViewConsentCell.swift */,
				717D21E8248C022E00D9717E /* DynamicTableViewHtmlCell.swift */,
				A1C683F924AEC57400B90D12 /* DynamicTableViewTextViewCell.swift */,
				01B7232324F812500064C0EB /* DynamicTableViewOptionGroupCell.swift */,
			);
			path = Views;
			sourceTree = "<group>";
		};
		71FE1C83247AC33D00851FEB /* ExposureSubmission */ = {
			isa = PBXGroup;
			children = (
				35D16DDC2567FB980069AD1B /* DynamicLegalCell.swift */,
				35D16DDD2567FB980069AD1B /* DynamicLegalCell.xib */,
				50C5C1B9258920AD00C4817A /* DynamicLegalExtendedCell.swift */,
				50C5C1B425891CC800C4817A /* DynamicLegalExtendedCell.xib */,
				710021DF248EAF9A001F0B63 /* ExposureSubmissionImageCardCell.swift */,
				710021DD248EAF16001F0B63 /* ExposureSubmissionImageCardCell.xib */,
				710224F32490E7A3000C5DEF /* ExposureSubmissionStepCell.swift */,
				71FE1C84247AC33D00851FEB /* ExposureSubmissionTestResultHeaderView.swift */,
				711EFCC824935C79005FEF21 /* ExposureSubmissionTestResultHeaderView.xib */,
				351E630A256C5B9C00D89B29 /* LabeledCountriesCell.swift */,
				351E630B256C5B9C00D89B29 /* LabeledCountriesCell.xib */,
			);
			path = ExposureSubmission;
			sourceTree = "<group>";
		};
		853D987824694A1E00490DBA /* BaseElements */ = {
			isa = PBXGroup;
			children = (
				853D987924694A8700490DBA /* ENAButton.swift */,
				8595BF5E246032D90056EA27 /* ENASwitch.swift */,
				BA904CA52576A0B900692110 /* ENAInputLabel.swift */,
				71B804462484CC0800D53506 /* ENALabel.swift */,
				711EFCC62492EE31005FEF21 /* ENAFooterView.swift */,
			);
			path = BaseElements;
			sourceTree = "<group>";
		};
		858F6F71245AEC05009FFD33 /* ENSetting */ = {
			isa = PBXGroup;
			children = (
				2F3D95352518BCBA002B2C81 /* EUSettings */,
				EE22DB80247FB409001B0A71 /* ENSettingModel.swift */,
				EE22DB7F247FB409001B0A71 /* ENStateHandler.swift */,
				853D98842469DC8100490DBA /* ExposureNotificationSettingViewController.swift */,
				01D026CF258BB65B00B6389A /* Cells */,
			);
			path = ENSetting;
			sourceTree = "<group>";
		};
		8595BF5D246032C40056EA27 /* Views */ = {
			isa = PBXGroup;
			children = (
				B10F9B88249961B500C418F4 /* __tests__ */,
				51B5B41A246E059700DC5D3E /* Common */,
				853D987824694A1E00490DBA /* BaseElements */,
				71FE1C83247AC33D00851FEB /* ExposureSubmission */,
				71CC3EA0246D6BBF00217F2C /* DynamicTypeLabel.swift */,
				713EA25A247818B000AB7EE8 /* DynamicTypeButton.swift */,
				85E33443247EB357006E74EC /* CircularProgressView.swift */,
			);
			path = Views;
			sourceTree = "<group>";
		};
		85D759322457048F008175F0 = {
			isa = PBXGroup;
			children = (
				71B8044424828A6C00D53506 /* .swiftformat */,
				71AFBD922464251000F91006 /* .swiftlint.yml */,
				85D7593D2457048F008175F0 /* ENA */,
				85D7595724570491008175F0 /* ENATests */,
				85D7596224570491008175F0 /* ENAUITests */,
				35075C002526367700DE92F7 /* TestPlans */,
				B1FF6B6B2497D0B40041CF02 /* CWASQLite */,
				85D7593C2457048F008175F0 /* Products */,
				5107E3D72459B2D60042FC9B /* Frameworks */,
				0DFCC2692484D7A700E2811D /* ENA-Bridging-Header.h */,
				0DFCC26F2484DC8200E2811D /* ENATests-Bridging-Header.h */,
			);
			sourceTree = "<group>";
			usesTabs = 1;
		};
		85D7593C2457048F008175F0 /* Products */ = {
			isa = PBXGroup;
			children = (
				85D7593B2457048F008175F0 /* ENA.app */,
				85D7595424570491008175F0 /* ENATests.xctest */,
				85D7595F24570491008175F0 /* ENAUITests.xctest */,
				B1FF6B6A2497D0B40041CF02 /* CWASQLite.framework */,
			);
			name = Products;
			sourceTree = "<group>";
		};
		85D7593D2457048F008175F0 /* ENA */ = {
			isa = PBXGroup;
			children = (
				B102BDC12460405F00CD55A2 /* Backend */,
				51D420D524598AC200AD70CA /* Source */,
				85D7597424570615008175F0 /* Resources */,
			);
			path = ENA;
			sourceTree = "<group>";
		};
		85D7595724570491008175F0 /* ENATests */ = {
			isa = PBXGroup;
			children = (
				B18C411A246DB2F000B8D8CB /* Helper */,
				85D7595A24570491008175F0 /* Info.plist */,
			);
			path = ENATests;
			sourceTree = "<group>";
		};
		85D7596224570491008175F0 /* ENAUITests */ = {
			isa = PBXGroup;
			children = (
				13E5046A248E3CE60086641C /* AppInformation */,
				94C24B3D25304AE100F8C004 /* DeltaOnboarding */,
				948DCDC1252EFC4100CDE020 /* ExposureLogging */,
				941B68AD253F005600DC1962 /* Helper */,
				134F0DB8247578FF00D88934 /* Home */,
				130CB19A246D92F800ADE602 /* Onboarding */,
				EB11B02824EE7C7D00143A95 /* Settings */,
				EB1C221625B718FA00A5CA6E /* UpdateOS */,
				85D7596524570491008175F0 /* Info.plist */,
				134F0DBA247578FF00D88934 /* ENAUITests-Extensions.swift */,
				85D7596324570491008175F0 /* ENAUITests.swift */,
				134F0F2B2475793400D88934 /* SnapshotHelper.swift */,
				A3EE6E5B249BB97500C64B61 /* UITestingParameters.swift */,
			);
			path = ENAUITests;
			sourceTree = "<group>";
		};
		85D759712457059A008175F0 /* Scenes */ = {
			isa = PBXGroup;
			children = (
				BA0073BB25D189E50036DFDD /* Datadonation */,
				71176E30248957B1004B0C9F /* App */,
				EE85998B2462EFD4002E7AE2 /* AppInformation */,
				0190982A257E5A9D0065D050 /* ContactDiary */,
				71F76D0E24767AF100515A01 /* DynamicTableViewController */,
				858F6F71245AEC05009FFD33 /* ENSetting */,
				514E81312461946E00636861 /* ExposureDetection */,
				CD99A398245B229F00BF12AF /* ExposureSubmission */,
				EE278B2E245F2C58008B06F9 /* FriendsInvite */,
				01EA17602590E9B900E98E02 /* Home */,
				7143D07424990A3100608DDE /* NavigationControllerWithFooter */,
				51D420AF2458308400AD70CA /* Onboarding */,
				01B7232524F8128B0064C0EB /* OptionGroup */,
				BA69A7D525CD780F00023265 /* PPA */,
				13091950247972CF0066E329 /* PrivacyProtectionViewController */,
				EE20EA0824699A3A00770683 /* RiskLegend */,
				51D420C224583D7B00AD70CA /* Settings */,
				3466A43725D1FD04002CC49D /* Datadonation */,
				016E260C25AF43440077C64C /* StatisticsInfo */,
				EBB92C70259E10BD00013B41 /* UpdateOS */,
			);
			path = Scenes;
			sourceTree = "<group>";
		};
		85D7597424570615008175F0 /* Resources */ = {
			isa = PBXGroup;
			children = (
				BA0073FA25D1A0690036DFDD /* administrative-unit-set.json */,
				EBBABC46256402A9005B7C07 /* default_app_config_18 */,
				AB628A1D251CDAA700CF61D2 /* ServerEnvironment */,
				014891B224F90D0B002A6F77 /* ENA.plist */,
				011E4B002483A35A002E6412 /* ENACommunity.entitlements */,
				CD7F5C732466F6D400D3D03C /* ENATest.entitlements */,
				85790F2E245C6B72003D47E1 /* ENA.entitlements */,
				EE70C239245B09E900AC9B2F /* Localization */,
				85D7594F24570491008175F0 /* Info.plist */,
				B1221BDB2492BCEB00E6C4E4 /* Info_Debug.plist */,
				01E25C6F24A3B52F007E33F8 /* Info_Testflight.plist */,
				85D75976245706BD008175F0 /* Assets */,
				85D75975245706B0008175F0 /* Storyboards */,
			);
			path = Resources;
			sourceTree = "<group>";
		};
		85D75975245706B0008175F0 /* Storyboards */ = {
			isa = PBXGroup;
			children = (
				85D7594C24570491008175F0 /* LaunchScreen.storyboard */,
			);
			path = Storyboards;
			sourceTree = "<group>";
		};
		85D75976245706BD008175F0 /* Assets */ = {
			isa = PBXGroup;
			children = (
				8539874E2467094E00D28B62 /* AppIcon.xcassets */,
				85D7594A24570491008175F0 /* Assets.xcassets */,
				71F2E57A2487AEFC00694F1A /* ena-colors.xcassets */,
			);
			path = Assets;
			sourceTree = "<group>";
		};
		85D759802459A82D008175F0 /* Services */ = {
			isa = PBXGroup;
			children = (
				B15382DC248270220010F007 /* __tests__ */,
				B1D431C9246C848E00E728AD /* DownloadedPackagesStore */,
				2FA9E39124D2F2620030561C /* Exposure Submission */,
				B14D0CD8246E939600D5BEBC /* Exposure Transaction */,
				AB5F84AB24F8F6EB000400D4 /* Migration */,
				504C9CC725C44BE60005875B /* OTP */,
				BA07735A25C2FC5E00EAF6B8 /* PPAccessControl */,
				500DB4BB25CDDC4B0038DFED /* PPAnalyticsSubmitter */,
				B1175211248A837300C3325C /* Risk */,
			);
			path = Services;
			sourceTree = "<group>";
		};
		8F27018D259B58D700E48CFE /* StoreV2 */ = {
			isa = PBXGroup;
			children = (
				8FF9B2B1259B6B030080770D /* ContactDiaryStoreSchemaV2.swift */,
				8F270193259B5BA700E48CFE /* ContactDiaryMigration1To2.swift */,
			);
			path = StoreV2;
			sourceTree = "<group>";
		};
		8F2EDD3025A4B9BB006F6520 /* StoreV1 */ = {
			isa = PBXGroup;
			children = (
				ABAE0A1B257F77D90030ED47 /* ContactDiaryStoreSchemaV1.swift */,
			);
			path = StoreV1;
			sourceTree = "<group>";
		};
		8F3D71A825A8634700D52CCD /* __tests__ */ = {
			isa = PBXGroup;
			children = (
				8F3D71A925A86AD300D52CCD /* HomeExposureLoggingCellModelTests.swift */,
			);
			path = __tests__;
			sourceTree = "<group>";
		};
		8FF3525C25ADACEC008A07BD /* __tests__ */ = {
			isa = PBXGroup;
			children = (
				8FF3525D25ADAD06008A07BD /* HomeTestResultCellModelTests.swift */,
			);
			path = __tests__;
			sourceTree = "<group>";
		};
		941B68AD253F005600DC1962 /* Helper */ = {
			isa = PBXGroup;
			children = (
				941B689E253EFF2300DC1962 /* Int+Increment.swift */,
				505F2E512587738900697CC2 /* AccessibilityLabels.swift */,
			);
			path = Helper;
			sourceTree = "<group>";
		};
		948DCDC1252EFC4100CDE020 /* ExposureLogging */ = {
			isa = PBXGroup;
			children = (
				948DCDC2252EFC9A00CDE020 /* ENAUITests_05_ExposureLogging.swift */,
			);
			path = ExposureLogging;
			sourceTree = "<group>";
		};
		948FB1F225BB067200D1EBCB /* __tests__ */ = {
			isa = PBXGroup;
			children = (
				94ABF76A25B9676F004AB56F /* DeltaOnboardingNewVersionFeaturesControllerTests.swift */,
			);
			path = __tests__;
			sourceTree = "<group>";
		};
		94C24B3D25304AE100F8C004 /* DeltaOnboarding */ = {
			isa = PBXGroup;
			children = (
				94C24B3E25304B4400F8C004 /* ENAUITestsDeltaOnboarding.swift */,
			);
			path = DeltaOnboarding;
			sourceTree = "<group>";
		};
		94EAF85525B6C62D00BE1F40 /* NewVersionFeatures */ = {
			isa = PBXGroup;
			children = (
				948FB1F225BB067200D1EBCB /* __tests__ */,
				94EAF86C25B6C84800BE1F40 /* DeltaOnboardingNewVersionFeatures.swift */,
				94EAF86D25B6C84900BE1F40 /* DeltaOnboardingNewVersionFeaturesViewController.swift */,
				94EAF86B25B6C84800BE1F40 /* DeltaOnboardingNewVersionFeaturesViewModel.swift */,
				94EAF89B25B8162200BE1F40 /* NewVersionFeature.swift */,
				94BACE6925D27DC1007B2A99 /* DeltaOnboardingDataDonation.swift */,
			);
			path = NewVersionFeatures;
			sourceTree = "<group>";
		};
		A1C2B2DA24834934004A3BD5 /* __tests__ */ = {
			isa = PBXGroup;
			children = (
				A173665124844F29006BE209 /* SQLiteKeyValueStoreTests.swift */,
				B1E23B8524FE4DD3006BCDA6 /* PublicKeyProviderTests.swift */,
				B1CD333D24865E0000B06E9B /* TracingStatusHistoryTests.swift */,
				B120C7C824AFE7B800F68FF1 /* ActiveTracingTests.swift */,
			);
			path = __tests__;
			sourceTree = "<group>";
		};
		A1E41959249817C70016E52A /* __tests__ */ = {
			isa = PBXGroup;
			children = (
				50B1D6E62551621C00684C3C /* DayKeyPackageDownloadTests.swift */,
				AB8BC34E2551BBE100F3B5A7 /* HourKeyPackagesDownloadTests.swift */,
				A1E4195B249818020016E52A /* RiskTests.swift */,
			);
			path = __tests__;
			sourceTree = "<group>";
		};
		A3284253248E48E0006B1F09 /* __tests__ */ = {
			isa = PBXGroup;
			children = (
				A328425A248E8290006B1F09 /* Mock Objects */,
				01A1B440252DE53800841B63 /* QRScanner */,
				A328425B248E82B5006B1F09 /* ExposureSubmissionTestResultViewControllerTests.swift */,
				016961AF2549630100FF92E3 /* ExposureSubmissionTestResultViewModelTests.swift */,
				2FD881CB2490F65C00BEC8FC /* ExposureSubmissionHotlineViewControllerTest.swift */,
				2FD881CD249115E700BEC8FC /* ExposureSubmissionNavigationControllerTest.swift */,
				015178C12507D2A90074F095 /* ExposureSubmissionSymptomsOnsetViewControllerTests.swift */,
				EB3BCA8A2507B8F3003F27C7 /* ExposureSubmissionSymptomsViewControllerTests.swift */,
				A32842602490E2AC006B1F09 /* ExposureSubmissionWarnOthersViewControllerTests.swift */,
				A32842642491136E006B1F09 /* ExposureSubmissionUITests.swift */,
				A372DA3E24BEF773003248BB /* ExposureSubmissionCoordinatorTests.swift */,
				01A1B460252E17F900841B63 /* ExposureSubmissionCoordinatorModelTests.swift */,
				01A23684251A22E90043D9F8 /* ExposureSubmissionQRInfoModelTests.swift */,
				524C4291256587B900EBC3B0 /* ExposureSubmissionTestResultConsentViewModelTests.swift */,
			);
			path = __tests__;
			sourceTree = "<group>";
		};
		A328425A248E8290006B1F09 /* Mock Objects */ = {
			isa = PBXGroup;
			children = (
				A3284256248E7431006B1F09 /* MockExposureSubmissionService.swift */,
				A32842662492359E006B1F09 /* MockExposureSubmissionNavigationControllerChild.swift */,
				A372DA3C24BE01D9003248BB /* MockExposureSubmissionCoordinator.swift */,
				A372DA4024BF33F9003248BB /* MockExposureSubmissionCoordinatorDelegate.swift */,
				01A1B451252DFD9400841B63 /* FakeMetadataMachineReadableObject.swift */,
			);
			path = "Mock Objects";
			sourceTree = "<group>";
		};
		A36FACC224C5E9FC00DED947 /* __tests__ */ = {
			isa = PBXGroup;
			children = (
				A36FACC324C5EA1500DED947 /* ExposureDetectionViewControllerTests.swift */,
				010B3D3A25A8667C00EB44AB /* ExposureDetectionViewModelTests.swift */,
			);
			path = __tests__;
			sourceTree = "<group>";
		};
		A372DA3724BDA015003248BB /* View */ = {
			isa = PBXGroup;
			children = (
				A372DA3924BDA043003248BB /* Custom */,
				A372DA3824BDA035003248BB /* Controller */,
			);
			path = View;
			sourceTree = "<group>";
		};
		A372DA3824BDA035003248BB /* Controller */ = {
			isa = PBXGroup;
			children = (
				503DB1A6255D822E00576E57 /* ExposureSubmissionIntroViewController.swift */,
				503DB1AB255D826900576E57 /* ExposureSubmissionIntroViewModel.swift */,
				01909886257E7B900065D050 /* ExposureSubmissionQRInfoViewController.swift */,
				01909887257E7B900065D050 /* ExposureSubmissionQRInfoViewModel.swift */,
				5222AA67255ECFE100F338C7 /* ExposureSubmissionTestResultConsentViewController.swift */,
				5222AA6F255ED8E000F338C7 /* ExposureSubmissionTestResultConsentViewModel.swift */,
				71FE1C78247AC2B500851FEB /* ExposureSubmissionTestResultViewController.swift */,
				016961982540574700FF92E3 /* ExposureSubmissionTestResultViewModel.swift */,
				523D5E74256FDFE900EF67EA /* ExposureSubmissionThankYouViewController.swift */,
				523D5E79256FE04000EF67EA /* ExposureSubmissionThankYouViewModel.swift */,
				01C6AC2D252B23FC0052814D /* QRScanner */,
				BAD962F925668E5D00FAB615 /* TestResultAvailable */,
				2F80CFDA247EDDB3000F06AF /* ExposureSubmissionHotlineViewController.swift */,
				EBCD2411250790F400E5574C /* ExposureSubmissionSymptomsViewController.swift */,
				EB3BCA872507B6C1003F27C7 /* ExposureSubmissionSymptomsOnsetViewController.swift */,
				A3C4F95F24812CD20047F23E /* ExposureSubmissionWarnOthersViewController.swift */,
				01A236792519D1E80043D9F8 /* ExposureSubmissionWarnOthersViewModel.swift */,
				BAB1239A25729FEA00A179FB /* TANInputViewController */,
			);
			path = Controller;
			sourceTree = "<group>";
		};
		A372DA3924BDA043003248BB /* Custom */ = {
			isa = PBXGroup;
			children = (
				710224F524910661000C5DEF /* ExposureSubmissionDynamicCell.swift */,
			);
			path = Custom;
			sourceTree = "<group>";
		};
		A3E851B324ADDA9E00402485 /* __tests__ */ = {
			isa = PBXGroup;
			children = (
				A3E851B424ADDAC000402485 /* CountdownTimerTests.swift */,
			);
			path = __tests__;
			sourceTree = "<group>";
		};
		AB1011552507C14F00D392A2 /* Models */ = {
			isa = PBXGroup;
			children = (
				AB1011572507C15000D392A2 /* TracingStatusHistory.swift */,
			);
			path = Models;
			sourceTree = "<group>";
		};
		AB126871254C0598006E9194 /* Utils */ = {
			isa = PBXGroup;
			children = (
				EBA403A82588F72A00D1F039 /* iOS12Support */,
				AB126872254C05A7006E9194 /* ENAFormatter.swift */,
			);
			path = Utils;
			sourceTree = "<group>";
		};
		AB1885CF25238D9B00D39BBE /* __tests__ */ = {
			isa = PBXGroup;
			children = (
				AB1885D025238DAA00D39BBE /* OnboardingInfoViewControllerTests.swift */,
			);
			path = __tests__;
			sourceTree = "<group>";
		};
		AB1FCBCA2521FC21005930BA /* ServerEnvironment */ = {
			isa = PBXGroup;
			children = (
				AB1FCBCB2521FC34005930BA /* __tests__ */,
				352F25A724EFCBDE00ACDFF3 /* ServerEnvironment.swift */,
			);
			path = ServerEnvironment;
			sourceTree = "<group>";
		};
		AB1FCBCB2521FC34005930BA /* __tests__ */ = {
			isa = PBXGroup;
			children = (
				AB1FCBDB2521FCD5005930BA /* TestServerEnvironments.json */,
				AB1FCBCC2521FC44005930BA /* ServerEnvironmentTests.swift */,
			);
			path = __tests__;
			sourceTree = "<group>";
		};
		AB5F84A924F8F6C7000400D4 /* Migration */ = {
			isa = PBXGroup;
			children = (
				AB5F84BA24F92876000400D4 /* Migration0To1Tests.swift */,
				35C701F32556C016008AEA91 /* Migration1To2Tests.swift */,
			);
			path = Migration;
			sourceTree = "<group>";
		};
		AB5F84AB24F8F6EB000400D4 /* Migration */ = {
			isa = PBXGroup;
			children = (
				AB5F84AC24F8F7A1000400D4 /* SerialMigrator.swift */,
				AB5F84AF24F8F7C3000400D4 /* Migration.swift */,
			);
			path = Migration;
			sourceTree = "<group>";
		};
		AB5F84AE24F8F7B8000400D4 /* Migrations */ = {
			isa = PBXGroup;
			children = (
				AB5F84B124F8F7E3000400D4 /* Migration0To1.swift */,
				35C701EB2556BCB9008AEA91 /* Migration1To2.swift */,
			);
			path = Migrations;
			sourceTree = "<group>";
		};
		AB5F84C124FE2EEA000400D4 /* V0 */ = {
			isa = PBXGroup;
			children = (
				AB5F84BF24FE2EB3000400D4 /* DownloadedPackagesStoreV0.swift */,
				AB5F84B824F92855000400D4 /* DownloadedPackagesSQLLiteStoreV0.swift */,
			);
			path = V0;
			sourceTree = "<group>";
		};
		AB5F84C224FE2EF2000400D4 /* V1 */ = {
			isa = PBXGroup;
			children = (
				B1D431CA246C84A400E728AD /* DownloadedPackagesStoreV1.swift */,
				B161782424804AC3006E435A /* DownloadedPackagesSQLLiteStoreV1.swift */,
			);
			path = V1;
			sourceTree = "<group>";
		};
		AB628A1D251CDAA700CF61D2 /* ServerEnvironment */ = {
			isa = PBXGroup;
			children = (
				AB628A1E251CDADE00CF61D2 /* ServerEnvironments.json */,
			);
			path = ServerEnvironment;
			sourceTree = "<group>";
		};
		AB7420AA251B678E006666AC /* DeltaOnboarding */ = {
			isa = PBXGroup;
			children = (
				94EAF85525B6C62D00BE1F40 /* NewVersionFeatures */,
				9488C3002521EE8E00504648 /* DeltaOnboardingNavigationController.swift */,
				AB7420DB251B80EF006666AC /* __tests__ */,
				AB7420C1251B7D59006666AC /* DeltaOnboardingProtocols.swift */,
				AB7420B6251B69E2006666AC /* DeltaOnboardingCoordinator.swift */,
				AB7420C9251B7D79006666AC /* V15 */,
			);
			path = DeltaOnboarding;
			sourceTree = "<group>";
		};
		AB7420C9251B7D79006666AC /* V15 */ = {
			isa = PBXGroup;
			children = (
				AB7420AB251B67A8006666AC /* DeltaOnboardingV15.swift */,
				AB7420CA251B7D93006666AC /* DeltaOnboardingV15ViewController.swift */,
				94F594612521CBF50077681B /* DeltaOnboardingV15ViewModel.swift */,
			);
			path = V15;
			sourceTree = "<group>";
		};
		AB7420DB251B80EF006666AC /* __tests__ */ = {
			isa = PBXGroup;
			children = (
				AB7420DC251B8101006666AC /* DeltaOnboardingCoordinatorTests.swift */,
				9412FAF92523499D0086E139 /* DeltaOnboardingViewControllerTests.swift */,
			);
			path = __tests__;
			sourceTree = "<group>";
		};
		AB8BC3452551B94200F3B5A7 /* Doubles */ = {
			isa = PBXGroup;
			children = (
				AB8BC3462551B97700F3B5A7 /* DownloadedPackagesStoreErrorStub.swift */,
			);
			path = Doubles;
			sourceTree = "<group>";
		};
		ABAE0A12257F77A20030ED47 /* Store */ = {
			isa = PBXGroup;
			children = (
				ABAE0A35257FA85B0030ED47 /* __tests__ */,
				8F27018E259B593700E48CFE /* ContactDiaryStore.swift */,
				019C9EFF25894BAA00B26392 /* DiaryStoringProviding.swift */,
				8F2EDD3025A4B9BB006F6520 /* StoreV1 */,
				8F27018D259B58D700E48CFE /* StoreV2 */,
			);
			path = Store;
			sourceTree = "<group>";
		};
		ABAE0A35257FA85B0030ED47 /* __tests__ */ = {
			isa = PBXGroup;
			children = (
				ABAE0A36257FA88D0030ED47 /* ContactDiaryStoreSchemaV1Tests.swift */,
				ABAE0A3E257FAC970030ED47 /* ContactDiaryStoreTests.swift */,
				019C9F0725894BE900B26392 /* MockDiaryStore.swift */,
				BA0E5C3925B5CF5D00C219DE /* RiskLevelPerDay.swift */,
			);
			path = __tests__;
			sourceTree = "<group>";
		};
		ABD2F632254C531100DC1958 /* KeyPackageDownload */ = {
			isa = PBXGroup;
			children = (
				ABD2F633254C533200DC1958 /* KeyPackageDownload.swift */,
			);
			path = KeyPackageDownload;
			sourceTree = "<group>";
		};
		B102BDC12460405F00CD55A2 /* Backend */ = {
			isa = PBXGroup;
			children = (
				B15382DA24826F7E0010F007 /* __tests__ */,
				EB08F1762541CE3200D11FA9 /* app_version_config.pb.swift */,
				EB08F1712541CE3200D11FA9 /* attenuation_duration.pb.swift */,
				EB08F1852541CE5700D11FA9 /* diagnosis_key_batch.pb.swift */,
				505F506825C833A9004920EB /* ppdd */,
				B102BDC22460410600CD55A2 /* README.md */,
				EB08F1722541CE3200D11FA9 /* risk_level.pb.swift */,
				EB08F1702541CE3200D11FA9 /* risk_score_classification.pb.swift */,
				EB08F1772541CE3200D11FA9 /* risk_score_parameters.pb.swift */,
				35E121D625B273280098D754 /* stats */,
				EB08F1742541CE3200D11FA9 /* submission_payload.pb.swift */,
				EB08F1832541CE5700D11FA9 /* temporary_exposure_key_export.pb.swift */,
				EB08F1842541CE5700D11FA9 /* temporary_exposure_key_signature_list.pb.swift */,
				01734B51255D6BEE00E60A8B /* v2 */,
			);
			path = Backend;
			sourceTree = "<group>";
		};
		B10F9B88249961B500C418F4 /* __tests__ */ = {
			isa = PBXGroup;
			children = (
				B10F9B89249961B500C418F4 /* DynamicTypeLabelTests.swift */,
			);
			path = __tests__;
			sourceTree = "<group>";
		};
		B111EDEC2465B1F4001AEBB4 /* Client */ = {
			isa = PBXGroup;
			children = (
				B1DDDABA2471379900A07175 /* __tests__ */,
				B1741B482462C207006275D9 /* Client.swift */,
				BA112E0925559CDD007F5712 /* ClientWifiOnly.swift */,
				B1125455246F293A00AB5036 /* HTTP Client */,
				B1CD333F2486AA5F00B06E9B /* Security */,
			);
			path = Client;
			sourceTree = "<group>";
		};
		B1125455246F293A00AB5036 /* HTTP Client */ = {
			isa = PBXGroup;
			children = (
				B1EAEC8C24711889003BE9A2 /* __tests__ */,
				35BE8597251CE495005C2FD0 /* CachingHTTPClient.swift */,
				011E13AD24680A4000973467 /* HTTPClient.swift */,
				B12995E8246C344100854AD0 /* HTTPClient+Configuration.swift */,
				B1A9E710246D782F0024CC12 /* SAPDownloadedPackage.swift */,
				B1EAEC8A24711884003BE9A2 /* URLSession+Convenience.swift */,
				BA112DF6255586E9007F5712 /* WifiOnlyHTTPClient.swift */,
			);
			path = "HTTP Client";
			sourceTree = "<group>";
		};
		B1125458246F2C2100AB5036 /* Converting Keys */ = {
			isa = PBXGroup;
			children = (
				B1175214248A9F8300C3325C /* __tests__ */,
				B1125459246F2C6500AB5036 /* ENTemporaryExposureKey+Convert.swift */,
			);
			path = "Converting Keys";
			sourceTree = "<group>";
		};
		B11655912491437600316087 /* __tests__ */ = {
			isa = PBXGroup;
			children = (
				B11655922491437600316087 /* RiskProvidingConfigurationTests.swift */,
				B1C7EE472493D97000F1F284 /* RiskProvidingConfigurationManualTriggerTests.swift */,
			);
			path = __tests__;
			sourceTree = "<group>";
		};
		B1175211248A837300C3325C /* Risk */ = {
			isa = PBXGroup;
			children = (
				ABD2F632254C531100DC1958 /* KeyPackageDownload */,
				A1E41959249817C70016E52A /* __tests__ */,
				BA6C8A8E254D60E0008344F5 /* Calculation */,
				B1FE13D92488216300D012E5 /* Provider */,
				B1175212248A83AB00C3325C /* Risk.swift */,
			);
			path = Risk;
			sourceTree = "<group>";
		};
		B1175214248A9F8300C3325C /* __tests__ */ = {
			isa = PBXGroup;
			children = (
				B1175215248A9F9600C3325C /* ConvertingKeysTests.swift */,
			);
			path = __tests__;
			sourceTree = "<group>";
		};
		B117909724914D6E007FF821 /* __tests__ */ = {
			isa = PBXGroup;
			children = (
				01678E9A249A521F003B048B /* testStore.sqlite */,
				01D3ECFF2490230400551E65 /* StoreTests.swift */,
			);
			path = __tests__;
			sourceTree = "<group>";
		};
		B1221BDD2492E78100E6C4E4 /* Keychain */ = {
			isa = PBXGroup;
			children = (
				B1221BDE2492ECD500E6C4E4 /* __tests__ */,
				0DD260FE248D549B007C3B2C /* KeychainHelper.swift */,
				B1221BDF2492ECE800E6C4E4 /* CFDictionary+KeychainQuery.swift */,
			);
			path = Keychain;
			sourceTree = "<group>";
		};
		B1221BDE2492ECD500E6C4E4 /* __tests__ */ = {
			isa = PBXGroup;
			children = (
				B1221BE12492ED0F00E6C4E4 /* CFDictionary+KeychainQueryTests.swift */,
				35A7F080250A7CF8005E6C33 /* KeychainHelperTests.swift */,
			);
			path = __tests__;
			sourceTree = "<group>";
		};
		B14D0CD8246E939600D5BEBC /* Exposure Transaction */ = {
			isa = PBXGroup;
			children = (
				B161782B248062A0006E435A /* __tests__ */,
				B1A9E70D246D73180024CC12 /* ExposureDetection.swift */,
				B10FD5F3246EAC1700E9D7F2 /* AppleFilesWriter.swift */,
				B14D0CDE246E976400D5BEBC /* ExposureDetectionTransaction+DidEndPrematurelyReason.swift */,
				B14D0CDC246E972400D5BEBC /* ExposureDetectionDelegate.swift */,
				FEDCE0116603B6E00FAEE632 /* ExposureDetectionExecutor.swift */,
			);
			path = "Exposure Transaction";
			sourceTree = "<group>";
		};
		B15382DA24826F7E0010F007 /* __tests__ */ = {
			isa = PBXGroup;
			children = (
				B1F8AE472479B4C30093A588 /* api-response-day-2020-05-16 */,
				01571B79255E9A6F00E4E891 /* config-wru-2020-11-13 */,
				B17A44A12464906A00CB195E /* KeyTests.swift */,
			);
			path = __tests__;
			sourceTree = "<group>";
		};
		B15382DB24826FD70010F007 /* Mocks */ = {
			isa = PBXGroup;
			children = (
				CD678F6C246C43EE00B6A0F8 /* ClientMock.swift */,
				CD678F6E246C43FC00B6A0F8 /* MockURLSession.swift */,
				35163D23251CFCCB00D220CA /* CachingHTTPClientMock.swift */,
			);
			path = Mocks;
			sourceTree = "<group>";
		};
		B15382DC248270220010F007 /* __tests__ */ = {
			isa = PBXGroup;
			children = (
				B15382E0248273A50010F007 /* Mocks */,
				CDF27BD2246ADBA70044D32B /* ExposureSubmissionServiceTests.swift */,
			);
			path = __tests__;
			sourceTree = "<group>";
		};
		B15382DD2482707A0010F007 /* __tests__ */ = {
			isa = PBXGroup;
			children = (
				B15382DE248270B50010F007 /* Mocks */,
				EE22DB8E247FB46C001B0A71 /* ENStateTests.swift */,
				AB453F5F2534B04400D8339E /* ExposureManagerTests.swift */,
				3598D99924FE280700483F1F /* CountryTests.swift */,
				941F5ECB2518E82100785F06 /* ENSettingEuTracingViewModelTests.swift */,
				948AFE5E2552F6F60019579A /* WarnOthersReminderTests.swift */,
				3466A40925D19813002CC49D /* RiskExposureMetadataTests.swift */,
			);
			path = __tests__;
			sourceTree = "<group>";
		};
		B15382DE248270B50010F007 /* Mocks */ = {
			isa = PBXGroup;
			children = (
				EE22DB90247FB479001B0A71 /* MockStateHandlerObserverDelegate.swift */,
			);
			path = Mocks;
			sourceTree = "<group>";
		};
		B15382DF248270E90010F007 /* Helper */ = {
			isa = PBXGroup;
			children = (
				A1E419442495476C0016E52A /* HTTPClient+MockNetworkStack.swift */,
			);
			path = Helper;
			sourceTree = "<group>";
		};
		B15382E0248273A50010F007 /* Mocks */ = {
			isa = PBXGroup;
			children = (
				B15382E3248273DC0010F007 /* MockTestStore.swift */,
				859DD511248549790073D59F /* MockDiagnosisKeysRetrieval.swift */,
			);
			path = Mocks;
			sourceTree = "<group>";
		};
		B1569DD5245D6C790079FCD7 /* Developer Menu */ = {
			isa = PBXGroup;
			children = (
				B16457BC24DC3E0E002879EB /* Features */,
				B1FC2D1E24D9C8CB00083C81 /* Helper */,
				2FC951FA24DC2366008D39F4 /* Cells */,
				B1741B432461C257006275D9 /* DMDeveloperMenu.swift */,
				B1569DDE245D70990079FCD7 /* DMViewController.swift */,
				B1741B422461C105006275D9 /* README.md */,
			);
			path = "Developer Menu";
			sourceTree = "<group>";
		};
		B16177E624802F85006E435A /* __tests__ */ = {
			isa = PBXGroup;
			children = (
				AB8BC3452551B94200F3B5A7 /* Doubles */,
				AB5F84A924F8F6C7000400D4 /* Migration */,
				B16177E724802F9B006E435A /* DownloadedPackagesSQLLiteStoreTests.swift */,
				AB5F84B324F8FA26000400D4 /* SerialMigratorTests.swift */,
			);
			path = __tests__;
			sourceTree = "<group>";
		};
		B161782B248062A0006E435A /* __tests__ */ = {
			isa = PBXGroup;
			children = (
				B15382E6248290BB0010F007 /* AppleFilesWriterTests.swift */,
				B15382FD248424F00010F007 /* ExposureDetectionTests.swift */,
				A124E648249BF4EB00E95F72 /* ExposureDetectionExecutorTests.swift */,
			);
			path = __tests__;
			sourceTree = "<group>";
		};
		B163D10E24990664001A322C /* __tests__ */ = {
			isa = PBXGroup;
			children = (
				B163D10F2499068D001A322C /* SettingsViewModelTests.swift */,
			);
			path = __tests__;
			sourceTree = "<group>";
		};
		B16457BC24DC3E0E002879EB /* Features */ = {
			isa = PBXGroup;
			children = (
				BA6D164E255ADDA300ED3492 /* ConfigureAbleCells */,
				01F52FF32552DB9600997A26 /* DMAppConfigurationViewController.swift */,
				013C413C255463A400826C9F /* DMDebugRiskCalculationViewController.swift */,
				B1F82DF124718C7300E2E56A /* DMBackendConfigurationViewController.swift */,
				AB6289D8251C833100CF61D2 /* DMDeltaOnboardingViewController.swift */,
				B1FC2D1C24D9C87F00083C81 /* DMKeysViewController.swift */,
				B16457B424DC11EF002879EB /* DMLastSubmissionRequetViewController.swift */,
				B16457BA24DC3309002879EB /* DMLogsViewController.swift */,
				ABDA2791251CE308006BAE84 /* DMServerEnvironmentViewController.swift */,
				9417BA94252B6B5100AD4053 /* DMSQLiteErrorViewController.swift */,
				EB6B5D872539AE9400B0ED57 /* DMNotificationsViewController.swift */,
				94092540254BFE6800FE61A2 /* DMWarnOthersNotificationViewController.swift */,
				B18755D024DC45CA00A9202E /* DMStoreViewController.swift */,
				B1E8C99C2479D4E7006DC678 /* DMSubmissionStateViewController.swift */,
				B1D8CB2524DD4371008C6010 /* DMTracingHistoryViewController.swift */,
				BA6D164D255ADD8600ED3492 /* DMWifiClient */,
				EBDE11B6255EC2D7008C0F51 /* DMDeviceTimeCheck */,
				BA4693AF25C82ED3004B2DBB /* DMPPACService */,
				50B5058725CAF3C500EEA380 /* DMOTPService */,
			);
			path = Features;
			sourceTree = "<group>";
		};
		B184A381248FFCC3007180F6 /* Store */ = {
			isa = PBXGroup;
			children = (
				B117909724914D6E007FF821 /* __tests__ */,
				AB1011552507C14F00D392A2 /* Models */,
				013DC101245DAC4E00EE58B0 /* Store.swift */,
				B184A37F248FFCBE007180F6 /* SecureStore.swift */,
				B184A382248FFCE2007180F6 /* CodableExposureDetectionSummary.swift */,
			);
			path = Store;
			sourceTree = "<group>";
		};
		B18C411A246DB2F000B8D8CB /* Helper */ = {
			isa = PBXGroup;
			children = (
				A1BABD0824A57B88000ED515 /* TemporaryExposureKeyMock.swift */,
				017AD13525A3235B00FA2B3F /* iOS13TestCase.swift */,
				B18C411C246DB30000B8D8CB /* URL+Helper.swift */,
				A1E41940249410AF0016E52A /* SAPDownloadedPackage+Helpers.swift */,
				A124E64B249C4C9000E95F72 /* SAPDownloadedPackagesStore+Helpers.swift */,
				A14BDEBF24A1AD660063E4EC /* MockExposureDetector.swift */,
				015692E324B48C3F0033F35E /* TimeInterval+Convenience.swift */,
				AB5F84BC24F92E92000400D4 /* SerialMigratorFake.swift */,
				01CF95DC25308346007B72F7 /* CodableExposureDetectionSummary+Helpers.swift */,
			);
			path = Helper;
			sourceTree = "<group>";
		};
		B19FD70E2491A04800A9D56A /* Update Checker */ = {
			isa = PBXGroup;
			children = (
				B19FD70F2491A05800A9D56A /* __tests__ */,
				0DF6BB96248AD616007E8B0C /* AppUpdateCheckHelper.swift */,
				B19FD7102491A07000A9D56A /* String+SemanticVersion.swift */,
				B19FD7122491A08500A9D56A /* SAP_SemanticVersion+Compare.swift */,
			);
			path = "Update Checker";
			sourceTree = "<group>";
		};
		B19FD70F2491A05800A9D56A /* __tests__ */ = {
			isa = PBXGroup;
			children = (
				B19FD7142491A4A300A9D56A /* SAP_SemanticVersionTests.swift */,
				0DF6BB9C248AE232007E8B0C /* AppUpdateCheckerHelperTests.swift */,
			);
			path = __tests__;
			sourceTree = "<group>";
		};
		B1AC51D424CED8740087C35B /* __tests__ */ = {
			isa = PBXGroup;
			children = (
				B1AC51D524CED8820087C35B /* DetectionModeTests.swift */,
				0144BDE22509288B00B0857C /* SymptomsOnsetTests.swift */,
			);
			path = __tests__;
			sourceTree = "<group>";
		};
		B1CD333F2486AA5F00B06E9B /* Security */ = {
			isa = PBXGroup;
			children = (
				35AA4AF2259B40DF00D32306 /* __tests__ */,
				35EA6158258BC88A0062B50A /* iOS 12 Fallback */,
				B1CD33402486AA7100B06E9B /* CoronaWarnURLSessionDelegate.swift */,
			);
			path = Security;
			sourceTree = "<group>";
		};
		B1D431C9246C848E00E728AD /* DownloadedPackagesStore */ = {
			isa = PBXGroup;
			children = (
				35EA68402554BEB200335F73 /* V2 */,
				AB5F84C224FE2EF2000400D4 /* V1 */,
				AB5F84C124FE2EEA000400D4 /* V0 */,
				AB5F84AE24F8F7B8000400D4 /* Migrations */,
				357B1857255A7F5C00584548 /* AppConfig+CacheInvalidation.swift */,
				B16177E624802F85006E435A /* __tests__ */,
			);
			path = DownloadedPackagesStore;
			sourceTree = "<group>";
		};
		B1DDDABA2471379900A07175 /* __tests__ */ = {
			isa = PBXGroup;
			children = (
				B15382DB24826FD70010F007 /* Mocks */,
				B1DDDABB247137B000A07175 /* HTTPClientConfigurationEndpointTests.swift */,
			);
			path = __tests__;
			sourceTree = "<group>";
		};
		B1EAEC8C24711889003BE9A2 /* __tests__ */ = {
			isa = PBXGroup;
			children = (
				B15382DF248270E90010F007 /* Helper */,
				B1D431C7246C69F300E728AD /* HTTPClient+ConfigurationTests.swift */,
				CDF27BD4246ADBF30044D32B /* HTTPClient+DaysAndHoursTests.swift */,
				A1E419532495A7850016E52A /* HTTPClient+GetTestResultTests.swift */,
				A32C046424D96348005BEA61 /* HTTPClient+PlausibeDeniabilityTests.swift */,
				A1E419562495A8F50016E52A /* HTTPClient+RegistrationTokenTests.swift */,
				A1E41947249548260016E52A /* HTTPClient+SubmitTests.swift */,
				A1E419502495A6EA0016E52A /* HTTPClient+TANForExposureSubmitTests.swift */,
				50352C9725C9665A007193D2 /* HTTPClient+AuthorizationOTPTests.swift */,
				50C51CB525CDEA4300D4C33A /* HTTPClient+SubmitAnalyticsDataTests.swift */,
				A1877CA9248F247D006FEFC0 /* SAPDownloadedPackageTests.swift */,
				B1EAEC8D247118CB003BE9A2 /* URLSession+ConvenienceTests.swift */,
				BA8BBA07255A90690034D4BC /* WifiHTTPClientTests.swift */,
			);
			path = __tests__;
			sourceTree = "<group>";
		};
		B1FC2D1E24D9C8CB00083C81 /* Helper */ = {
			isa = PBXGroup;
			children = (
				B1FC2D1F24D9C8DF00083C81 /* SAP_TemporaryExposureKey+DeveloperMenu.swift */,
				B1A31F6824DAE6C000E263DF /* DMKeyCell.swift */,
				B103193124E18A0A00DD02EF /* DMMenuItem.swift */,
				EB6B5D8C2539B36100B0ED57 /* DMNotificationCell.swift */,
			);
			path = Helper;
			sourceTree = "<group>";
		};
		B1FE13D92488216300D012E5 /* Provider */ = {
			isa = PBXGroup;
			children = (
				B1FE13F724896DC400D012E5 /* Helper */,
				B1FE13E32488253200D012E5 /* Model */,
				B1FE13E0248824D700D012E5 /* __tests__ */,
				B1FE13DC248821CB00D012E5 /* RiskProviding.swift */,
				B1FE13DE248821E000D012E5 /* RiskProvider.swift */,
				EBD2D09F25A86C2A006E4220 /* MockRiskProvider.swift */,
				354BB49925B07DB000FBCFEE /* StatisticsProviding.swift */,
				35E121A825B1CFB00098D754 /* StatisticsProvider.swift */,
			);
			path = Provider;
			sourceTree = "<group>";
		};
		B1FE13E0248824D700D012E5 /* __tests__ */ = {
			isa = PBXGroup;
			children = (
				B1FE13E1248824E900D012E5 /* RiskProviderTests.swift */,
			);
			path = __tests__;
			sourceTree = "<group>";
		};
		B1FE13E32488253200D012E5 /* Model */ = {
			isa = PBXGroup;
			children = (
				B11655912491437600316087 /* __tests__ */,
				B1FE13E52488255900D012E5 /* RiskProvidingConfiguration.swift */,
				B1C7EEAD24941A3B00F1F284 /* ManualExposureDetectionState.swift */,
				B1C7EEAF24941A6B00F1F284 /* RiskConsumer.swift */,
			);
			path = Model;
			sourceTree = "<group>";
		};
		B1FE13F724896DC400D012E5 /* Helper */ = {
			isa = PBXGroup;
			children = (
				B1FE13FC24896EE700D012E5 /* __tests__ */,
				B1FE13F824896DDB00D012E5 /* CachedAppConfiguration.swift */,
				AB3560992547167800C3F8E0 /* DeviceTimeCheck.swift */,
				B1FE13FA24896E6700D012E5 /* AppConfigurationProviding.swift */,
				3539DAD0252B353C00489B1A /* CachedAppConfigurationMock.swift */,
				352E0F18255D537C00DC3E20 /* AppConfiguration+Validation.swift */,
			);
			path = Helper;
			sourceTree = "<group>";
		};
		B1FE13FC24896EE700D012E5 /* __tests__ */ = {
			isa = PBXGroup;
			children = (
				35E1219D25B19D8C0098D754 /* sample_stats */,
				B1FE13FD24896EF700D012E5 /* CachedAppConfigurationTests.swift */,
				AB35609F2547194C00C3F8E0 /* DeviceTimeCheckTests.swift */,
				356FBF48255EC27A00959346 /* CacheAppConfigMockTests.swift */,
				352DEA6E25B08966006751D1 /* StatisticsProviderTests.swift */,
			);
			path = __tests__;
			sourceTree = "<group>";
		};
		B1FF6B6B2497D0B40041CF02 /* CWASQLite */ = {
			isa = PBXGroup;
			children = (
				0DFCC2712484DC8400E2811D /* sqlite3.h */,
				0DFCC2702484DC8400E2811D /* sqlite3.c */,
				B1FF6B6C2497D0B50041CF02 /* CWASQLite.h */,
				B1FF6B6D2497D0B50041CF02 /* Info.plist */,
			);
			path = CWASQLite;
			sourceTree = "<group>";
		};
<<<<<<< HEAD
=======

>>>>>>> cd79e44d
		BA0073BB25D189E50036DFDD /* Datadonation */ = {
			isa = PBXGroup;
			children = (
				BA0073BD25D18A5B0036DFDD /* DataDonationViewController.swift */,
				BA0073E925D196900036DFDD /* DataDonationViewModel.swift */,
<<<<<<< HEAD
				BA0073FF25D1A1810036DFDD /* District.swift */,
=======
>>>>>>> cd79e44d
			);
			path = Datadonation;
			sourceTree = "<group>";
		};
<<<<<<< HEAD
		BA07735A25C2FC5E00EAF6B8 /* PPAC */ = {
=======
		BA07735A25C2FC5E00EAF6B8 /* PPAccessControl */ = {
>>>>>>> cd79e44d
			isa = PBXGroup;
			children = (
				BAB6C80825C463DB00E042FB /* __tests__ */,
				BAB6C7ED25C4624E00E042FB /* Model */,
				BAE2100125C83E4400162966 /* PPACDeviceCheck.swift */,
				BAE2101A25C8463400162966 /* PPACDeviceCheckMock.swift */,
				BA07735B25C2FCB800EAF6B8 /* PPACService.swift */,
			);
			path = PPAccessControl;
			sourceTree = "<group>";
		};
		BA0FC256259C9A6600EF7E6B /* Cell */ = {
			isa = PBXGroup;
			children = (
				BA056F19259B89B50022B0A4 /* RiskLegendDotBodyCell.swift */,
			);
			path = Cell;
			sourceTree = "<group>";
		};
		BA11D5B82588D576005DCD6B /* __test__ */ = {
			isa = PBXGroup;
			children = (
				BA11D5B92588D590005DCD6B /* DiaryAddAndEditEntryViewModelTest.swift */,
			);
			path = __test__;
			sourceTree = "<group>";
		};
		BA288AEF25825D5B0071009A /* __test__ */ = {
			isa = PBXGroup;
			children = (
				BA288AF32582616E0071009A /* DiaryInfoViewModelTest.swift */,
			);
			path = __test__;
			sourceTree = "<group>";
		};
		BA4693AF25C82ED3004B2DBB /* DMPPACService */ = {
			isa = PBXGroup;
			children = (
				BA4693AA25C82EC8004B2DBB /* DMPPACViewController.swift */,
				BA4693B025C82F0A004B2DBB /* DMPPACViewModel.swift */,
			);
			path = DMPPACService;
			sourceTree = "<group>";
		};
		BA69A7D525CD780F00023265 /* PPA */ = {
			isa = PBXGroup;
			children = (
				BA69A7D625CD782900023265 /* SelectValueViewController */,
			);
			path = PPA;
			sourceTree = "<group>";
		};
		BA69A7D625CD782900023265 /* SelectValueViewController */ = {
			isa = PBXGroup;
			children = (
				BA69A80225CDA68500023265 /* __tests__ */,
				BA69A7E125CD796600023265 /* Cell */,
				BA69A7D725CD787D00023265 /* SelectValueTableViewController.swift */,
				BA69A7DC25CD788F00023265 /* SelectValueViewModel.swift */,
			);
			path = SelectValueViewController;
			sourceTree = "<group>";
		};
		BA69A7E125CD796600023265 /* Cell */ = {
			isa = PBXGroup;
			children = (
				BA69A80325CDA69900023265 /* __tests__ */,
				BA69A7E525CD7D1E00023265 /* SelectValueTableViewCell.swift */,
				BA69A7F725CD87C200023265 /* SelectValueCellViewModel.swift */,
			);
			path = Cell;
			sourceTree = "<group>";
		};
		BA69A80225CDA68500023265 /* __tests__ */ = {
			isa = PBXGroup;
			children = (
				BA69A80C25CDA80600023265 /* SelectValueViewModelTests.swift */,
			);
			path = __tests__;
			sourceTree = "<group>";
		};
		BA69A80325CDA69900023265 /* __tests__ */ = {
			isa = PBXGroup;
			children = (
				BA69A80425CDA6B300023265 /* SelectValueCellViewModelTests.swift */,
			);
			path = __tests__;
			sourceTree = "<group>";
		};
		BA6C8A8E254D60E0008344F5 /* Calculation */ = {
			isa = PBXGroup;
			children = (
				BA6C8B0C254D6BC9008344F5 /* __test__ */,
				BA6C8B04254D6B1F008344F5 /* RiskCalculation.swift */,
				013C412725545C2D00826C9F /* DebugRiskCalculation.swift */,
				01F52F892550679600997A26 /* RiskCalculationExposureWindow.swift */,
				01F52F91255067A000997A26 /* RiskCalculationError.swift */,
				BA6C8A94254D626C008344F5 /* Models */,
			);
			path = Calculation;
			sourceTree = "<group>";
		};
		BA6C8A94254D626C008344F5 /* Models */ = {
			isa = PBXGroup;
			children = (
				BA6C8AAD254D6476008344F5 /* ENARange.swift */,
				0177F48125501111009DD568 /* RiskCalculationResult.swift */,
				BA6C8AEB254D65C4008344F5 /* ExposureWindow.swift */,
				BA6C8AA5254D63A0008344F5 /* MinutesAtAttenuationFilter.swift */,
				BA6C8AB8254D64D3008344F5 /* MinutesAtAttenuationWeight.swift */,
				BA6C8AC3254D650C008344F5 /* NormalizedTimePerEWToRiskLevelMapping.swift */,
				BA6C8A9D254D634E008344F5 /* RiskCalculationConfiguration.swift */,
				BA6C8AF3254D65E1008344F5 /* ScanInstance.swift */,
				BA6C8ACB254D6537008344F5 /* TrlEncoding.swift */,
				BA6C8AD3254D6552008344F5 /* TrlFilter.swift */,
			);
			path = Models;
			sourceTree = "<group>";
		};
		BA6C8B0C254D6BC9008344F5 /* __test__ */ = {
			isa = PBXGroup;
			children = (
				BA6C8B32254D7738008344F5 /* Models */,
				BA6C8A8F254D61F4008344F5 /* exposure-windows-risk-calculation.json */,
				BA6C8B50254D80DF008344F5 /* ExposureWindowTest.swift */,
				BA6C8B0D254D6BF9008344F5 /* RiskCalculationTest.swift */,
				01F52FFB2552E6F600997A26 /* ENARangeTest.swift */,
				0177F4B025503805009DD568 /* ScanInstanceTest.swift */,
			);
			path = __test__;
			sourceTree = "<group>";
		};
		BA6C8B32254D7738008344F5 /* Models */ = {
			isa = PBXGroup;
			children = (
				BA6C8AE3254D6598008344F5 /* ExposureWindowTestCase.swift */,
				BA6C8A95254D62C3008344F5 /* TestCasesWithConfiguration.swift */,
				BACD671625B7002F00BAF5D0 /* RiskCalculationResultTests.swift */,
			);
			path = Models;
			sourceTree = "<group>";
		};
		BA6D164D255ADD8600ED3492 /* DMWifiClient */ = {
			isa = PBXGroup;
			children = (
				BA27993A255995E100C3B64D /* DMWifiClientViewController.swift */,
				BA6D1633255AD2AA00ED3492 /* DMWifiClientViewModel.swift */,
			);
			path = DMWifiClient;
			sourceTree = "<group>";
		};
		BA6D164E255ADDA300ED3492 /* ConfigureAbleCells */ = {
			isa = PBXGroup;
			children = (
				BA38183325CB104900C1DB6C /* DMConfigureableCell.swift */,
				BAA8BB0C25CAEF0000E29CFE /* CellsAndViewModels */,
			);
			path = ConfigureAbleCells;
			sourceTree = "<group>";
		};
		BA9BCF7525B09B3A00DD7974 /* __tests__ */ = {
			isa = PBXGroup;
			children = (
				BA9BCF7625B09B5500DD7974 /* DiaryOverviewDayCellModelTests.swift */,
			);
			path = __tests__;
			sourceTree = "<group>";
		};
		BA9DD53D2567BD9100C326FF /* __tests__ */ = {
			isa = PBXGroup;
			children = (
				BA9DD53E2567BDAC00C326FF /* TestResultAvailableViewModelTest.swift */,
			);
			path = __tests__;
			sourceTree = "<group>";
		};
		BAA8BB0C25CAEF0000E29CFE /* CellsAndViewModels */ = {
			isa = PBXGroup;
			children = (
				BAF2DD5625C9BAF700D7DFB7 /* DMButtonCellViewModel.swift */,
				BAF2DD5125C9BABA00D7DFB7 /* DMButtonTableViewCell.swift */,
				BA7EABAC25C973FE001AA5FE /* DMKeyValueCellViewModel.swift */,
				BAE20FF125C8321300162966 /* DMKeyValueTableViewCell.swift */,
				BAA8BAE125CAD8B000E29CFE /* DMStaticTextCellViewModel.swift */,
				BAA8BAEC25CAD91700E29CFE /* DMStaticTextTableViewCell.swift */,
				BA6D163F255ADD0400ED3492 /* DMSwitchCellViewModel.swift */,
				BA6D1638255AD35900ED3492 /* DMSwitchTableViewCell.swift */,
				BA6D1639255AD35900ED3492 /* DMSwitchTableViewCell.xib */,
			);
			path = CellsAndViewModels;
			sourceTree = "<group>";
		};
		BAB1239A25729FEA00A179FB /* TANInputViewController */ = {
			isa = PBXGroup;
			children = (
				BAC0A4DC25768017002B5361 /* __tests__ */,
				BA904C9D25769D1800692110 /* TanInputView.swift */,
				BAB1239B2572A06D00A179FB /* TanInputViewModel.swift */,
				BAB123A02572A0B700A179FB /* TanInputViewController.swift */,
			);
			path = TANInputViewController;
			sourceTree = "<group>";
		};
		BAB6C7ED25C4624E00E042FB /* Model */ = {
			isa = PBXGroup;
			children = (
				BAB6C7FD25C4630800E042FB /* PPACError.swift */,
				BAB6C7F825C462E600E042FB /* PPACToken.swift */,
				BAB6C7EE25C4626100E042FB /* TimestampedToken.swift */,
			);
			path = Model;
			sourceTree = "<group>";
		};
		BAB6C80825C463DB00E042FB /* __tests__ */ = {
			isa = PBXGroup;
			children = (
				BAB6C82225C4666900E042FB /* PPACServiceTest.swift */,
				BAB6C81125C4652D00E042FB /* PPACTokenTests.swift */,
				BAB6C80925C4640500E042FB /* TimestampedTokenTests.swift */,
			);
			path = __tests__;
			sourceTree = "<group>";
		};
		BAC0A4DC25768017002B5361 /* __tests__ */ = {
			isa = PBXGroup;
			children = (
				BAC0A4DD25768039002B5361 /* TanInputViewModelTests.swift */,
			);
			path = __tests__;
			sourceTree = "<group>";
		};
		BACCCC6325ADB7B400195AC3 /* __test__ */ = {
			isa = PBXGroup;
			children = (
				BACCCC7425ADB9FD00195AC3 /* RiskLegendeTest.swift */,
			);
			path = __test__;
			sourceTree = "<group>";
		};
		BAD962F925668E5D00FAB615 /* TestResultAvailable */ = {
			isa = PBXGroup;
			children = (
				BA9DD53D2567BD9100C326FF /* __tests__ */,
				BAD962FA25668F4000FAB615 /* TestResultAvailableViewController.swift */,
				BAD962FF25668F8E00FAB615 /* TestResultAvailableViewModel.swift */,
			);
			path = TestResultAvailable;
			sourceTree = "<group>";
		};
		BAEC99BE258B6FFA00B98ECA /* __tests__ */ = {
			isa = PBXGroup;
			children = (
				BAEC99BF258B705500B98ECA /* ENAUITests_07_ContactJournalUITests.swift */,
			);
			path = __tests__;
			sourceTree = "<group>";
		};
		BAFBF35525ADD719003F5DC2 /* __tests__ */ = {
			isa = PBXGroup;
			children = (
				BAFBF35625ADD734003F5DC2 /* HomeThankYouCellModelTests.swift */,
			);
			path = __tests__;
			sourceTree = "<group>";
		};
		BAFBF36725ADE0AA003F5DC2 /* __tests__ */ = {
			isa = PBXGroup;
			children = (
				BAFBF36825ADE0F1003F5DC2 /* HomeInfoCellModelTests.swift */,
			);
			path = __tests__;
			sourceTree = "<group>";
		};
		CD99A398245B229F00BF12AF /* ExposureSubmission */ = {
			isa = PBXGroup;
			children = (
				A3284253248E48E0006B1F09 /* __tests__ */,
				A372DA3724BDA015003248BB /* View */,
				71FE1C79247AC2B500851FEB /* ExposureSubmissionNavigationController.swift */,
				A372DA3A24BDA075003248BB /* ExposureSubmissionCoordinator.swift */,
				0144BDEC250A3E5300B0857C /* ExposureSubmissionCoordinatorModel.swift */,
			);
			path = ExposureSubmission;
			sourceTree = "<group>";
		};
		CD99A3C82461A44B00BF12AF /* View Helpers */ = {
			isa = PBXGroup;
			children = (
				A3E851B324ADDA9E00402485 /* __tests__ */,
				CD99A3C92461A47C00BF12AF /* AppStrings.swift */,
				71CAB9D1248AACAD00F516A5 /* PixelPerfectLayoutConstraint.swift */,
				2FE15A3B249B8C0B0077BD8D /* AccessibilityIdentifiers.swift */,
				A3E851B124ADD09900402485 /* CountdownTimer.swift */,
			);
			path = "View Helpers";
			sourceTree = "<group>";
		};
		CDCE11D7247D645800F30825 /* Cells */ = {
			isa = PBXGroup;
			children = (
				CDCE11D8247D64C600F30825 /* NotificationSettingsOnTableViewCell.swift */,
				01D02765258BD61600B6389A /* NotificationSettingsOnTableViewCell.xib */,
				CDCE11DA247D64D600F30825 /* NotificationSettingsOffTableViewCell.swift */,
				01A6EFB4258BD6270001D8C2 /* NotificationSettingsOffTableViewCell.xib */,
			);
			path = Cells;
			sourceTree = "<group>";
		};
		CDD87C6024766163007CE6CA /* Cells */ = {
			isa = PBXGroup;
			children = (
				CDD87C54247556DE007CE6CA /* MainSettingsCell.swift */,
				01D02732258BD36800B6389A /* MainSettingsCell.xib */,
				CDD87C5C247559E3007CE6CA /* SettingsLabelCell.swift */,
				01D0273A258BD38500B6389A /* SettingsLabelCell.xib */,
			);
			path = Cells;
			sourceTree = "<group>";
		};
		EB11B02824EE7C7D00143A95 /* Settings */ = {
			isa = PBXGroup;
			children = (
				EB11B02924EE7CA500143A95 /* ENAUITestsSettings.swift */,
			);
			path = Settings;
			sourceTree = "<group>";
		};
		EB1C221625B718FA00A5CA6E /* UpdateOS */ = {
			isa = PBXGroup;
			children = (
				EB1C221125B7140B00A5CA6E /* ENAUITests_08_UpdateOSUITests.swift */,
			);
			path = UpdateOS;
			sourceTree = "<group>";
		};
		EB41DC0624E53D3F0029C6F7 /* BackgroundAppRefresh */ = {
			isa = PBXGroup;
			children = (
				01D16C5C24ED6981007DB387 /* __tests__ */,
				EB7F8E9424E434E000A3CCC4 /* BackgroundAppRefreshViewController.swift */,
				01D0272D258BD2B100B6389A /* BackgroundAppRefreshViewController.xib */,
				EB23949F24E5492900E71225 /* BackgroundAppRefreshViewModel.swift */,
				EB7D205324E6A3320089264C /* InfoBoxView.swift */,
				EB7D205524E6A5930089264C /* InfoBoxViewModel.swift */,
				EB7057D624E6BACA002235B4 /* InfoBoxView.xib */,
			);
			path = BackgroundAppRefresh;
			sourceTree = "<group>";
		};
		EBA403A82588F72A00D1F039 /* iOS12Support */ = {
			isa = PBXGroup;
			children = (
				EBA403CD258925C000D1F039 /* ColorCompatibility */,
			);
			path = iOS12Support;
			sourceTree = "<group>";
		};
		EBA403CD258925C000D1F039 /* ColorCompatibility */ = {
			isa = PBXGroup;
			children = (
				EBA403CF2589260D00D1F039 /* ColorCompatibility.swift */,
			);
			path = ColorCompatibility;
			sourceTree = "<group>";
		};
		EBB92C70259E10BD00013B41 /* UpdateOS */ = {
			isa = PBXGroup;
			children = (
				EBB92C7B259E111A00013B41 /* UpdateOSView.swift */,
				EBB92C71259E10ED00013B41 /* UpdateOSViewController.swift */,
				EBB92C76259E110900013B41 /* UpdateOSViewModel.swift */,
			);
			path = UpdateOS;
			sourceTree = "<group>";
		};
		EBD2D07C25A86144006E4220 /* __tests__ */ = {
			isa = PBXGroup;
			children = (
				EBD2D07E25A869B9006E4220 /* HomeTableViewModelTests.swift */,
			);
			path = __tests__;
			sourceTree = "<group>";
		};
		EBDE11B6255EC2D7008C0F51 /* DMDeviceTimeCheck */ = {
			isa = PBXGroup;
			children = (
				EBDE11B1255EC2C4008C0F51 /* DMDeviceTimeCheckViewController.swift */,
				EBDE11BA255EC34C008C0F51 /* DMDeviceTimeCheckViewModel.swift */,
			);
			path = DMDeviceTimeCheck;
			sourceTree = "<group>";
		};
		EE20EA0824699A3A00770683 /* RiskLegend */ = {
			isa = PBXGroup;
			children = (
				BACCCC6325ADB7B400195AC3 /* __test__ */,
				BA0FC256259C9A6600EF7E6B /* Cell */,
				71B804482484D37300D53506 /* RiskLegendViewController.swift */,
			);
			path = RiskLegend;
			sourceTree = "<group>";
		};
		EE278B2E245F2C58008B06F9 /* FriendsInvite */ = {
			isa = PBXGroup;
			children = (
				EE278B2F245F2C8A008B06F9 /* InviteFriendsViewController.swift */,
				01D0270F258BC17500B6389A /* InviteFriendsViewController.xib */,
			);
			path = FriendsInvite;
			sourceTree = "<group>";
		};
		EE70C239245B09E900AC9B2F /* Localization */ = {
			isa = PBXGroup;
			children = (
				13156CFF248C19D000AFC472 /* usage.html */,
				71F5418A248BEDBE006DB793 /* privacy-policy.html */,
				EE70C23A245B09E900AC9B2F /* Localizable.strings */,
				01E42990251DCDC90057FCBE /* Localizable.legal.strings */,
				EE92A340245D96DA006B97B0 /* Localizable.stringsdict */,
				EE26950A248FCB0300BAE234 /* InfoPlist.strings */,
				AB8B0D3425305384009C067B /* Localizable.links.strings */,
			);
			path = Localization;
			sourceTree = "<group>";
		};
		EE85998B2462EFD4002E7AE2 /* AppInformation */ = {
			isa = PBXGroup;
			children = (
				50BD2E6724FE26F300932566 /* __test__ */,
				01F5F7212487B9C000229720 /* AppInformationViewController.swift */,
				71CC3E9C246D5D8000217F2C /* AppInformationViewController+DynamicTableViewModel.swift */,
				0103CED02536D1A100BDAAD1 /* AppInformationCellModel.swift */,
				50BD2E6124FE1E8700932566 /* AppInformationModel.swift */,
				50DC527824FEB2AE00F6D8EB /* AppInformationDynamicCell.swift */,
				50E3BE59250127DF0033E2C7 /* AppInformationDynamicAction.swift */,
				50BD2E6324FE232E00932566 /* AppInformationImprintViewModel.swift */,
				4026C2DB24852B7600926FB4 /* AppInformationViewController+LegalModel.swift */,
				71CC3E9E246D6B6800217F2C /* AppInformationDetailViewController.swift */,
				5054C7A625CC3E2A009F8635 /* DataPrivacyViewControllerDisablingSwipeToDismiss.swift */,
				4026C2E324854C8D00926FB4 /* AppInformationLegalCell.swift */,
			);
			path = AppInformation;
			sourceTree = "<group>";
		};
		EEF790092466ED410065EBD5 /* Views */ = {
			isa = PBXGroup;
			children = (
				713EA25C24798A7000AB7EE8 /* ExposureDetectionRoundedView.swift */,
			);
			path = Views;
			sourceTree = "<group>";
		};
		F247572E2483934B003E1FC5 /* __tests__ */ = {
			isa = PBXGroup;
			children = (
				A1654EFD24B41FEF00C0E115 /* DynamicCellTests.swift */,
				F252472E2483955B00C5556B /* DynamicTableViewControllerFake.storyboard */,
				F2DC809324898CE600EDC40A /* DynamicTableViewControllerFooterTests.swift */,
				F2DC809124898B1800EDC40A /* DynamicTableViewControllerHeaderTests.swift */,
				F2DC808F24898A9400EDC40A /* DynamicTableViewControllerNumberOfRowsAndSectionsTests.swift */,
				F2DC808D248989CE00EDC40A /* DynamicTableViewControllerRegisterCellsTests.swift */,
				F247572A24838AC8003E1FC5 /* DynamicTableViewControllerRowsTests.swift */,
				F25247302484456800C5556B /* DynamicTableViewModelTests.swift */,
				F22C6E242492082B00712A6B /* DynamicTableViewSpaceCellTests.swift */,
				A1654F0024B43E7F00C0E115 /* DynamicTableViewTextViewCellTests.swift */,
			);
			path = __tests__;
			sourceTree = "<group>";
		};
/* End PBXGroup section */

/* Begin PBXHeadersBuildPhase section */
		B1FF6B652497D0B40041CF02 /* Headers */ = {
			isa = PBXHeadersBuildPhase;
			buildActionMask = 2147483647;
			files = (
				B1FF6B6E2497D0B50041CF02 /* CWASQLite.h in Headers */,
				B1FF6B772497D2330041CF02 /* sqlite3.h in Headers */,
			);
			runOnlyForDeploymentPostprocessing = 0;
		};
/* End PBXHeadersBuildPhase section */

/* Begin PBXNativeTarget section */
		85D7593A2457048F008175F0 /* ENA */ = {
			isa = PBXNativeTarget;
			buildConfigurationList = 85D7596824570491008175F0 /* Build configuration list for PBXNativeTarget "ENA" */;
			buildPhases = (
				71AFBD9324642AF500F91006 /* SwiftLint */,
				85D759372457048F008175F0 /* Sources */,
				85D759382457048F008175F0 /* Frameworks */,
				85D759392457048F008175F0 /* Resources */,
				B102BDB924603FD600CD55A2 /* Embed Frameworks */,
				0105D8B925B882E3007E288B /* Copy Sample Stats for Tests */,
			);
			buildRules = (
			);
			dependencies = (
			);
			name = ENA;
			packageProductDependencies = (
				B10FB02F246036F3004CA11E /* SwiftProtobuf */,
				B1E8C9A4247AB869006DC678 /* ZIPFoundation */,
				B1B5A75F24924B3D0029D5D7 /* FMDB */,
				EB7AF6292587E98C00D94CA8 /* OpenCombineFoundation */,
				EB7AF62B2587E98C00D94CA8 /* OpenCombine */,
				EB7AF62D2587E98C00D94CA8 /* OpenCombineDispatch */,
			);
			productName = ENA;
			productReference = 85D7593B2457048F008175F0 /* ENA.app */;
			productType = "com.apple.product-type.application";
		};
		85D7595324570491008175F0 /* ENATests */ = {
			isa = PBXNativeTarget;
			buildConfigurationList = 85D7596B24570491008175F0 /* Build configuration list for PBXNativeTarget "ENATests" */;
			buildPhases = (
				85D7595024570491008175F0 /* Sources */,
				85D7595124570491008175F0 /* Frameworks */,
				85D7595224570491008175F0 /* Resources */,
			);
			buildRules = (
			);
			dependencies = (
				85D7595624570491008175F0 /* PBXTargetDependency */,
			);
			name = ENATests;
			productName = ENATests;
			productReference = 85D7595424570491008175F0 /* ENATests.xctest */;
			productType = "com.apple.product-type.bundle.unit-test";
		};
		85D7595E24570491008175F0 /* ENAUITests */ = {
			isa = PBXNativeTarget;
			buildConfigurationList = 85D7596E24570491008175F0 /* Build configuration list for PBXNativeTarget "ENAUITests" */;
			buildPhases = (
				85D7595B24570491008175F0 /* Sources */,
				85D7595C24570491008175F0 /* Frameworks */,
				85D7595D24570491008175F0 /* Resources */,
			);
			buildRules = (
			);
			dependencies = (
				85D7596124570491008175F0 /* PBXTargetDependency */,
			);
			name = ENAUITests;
			productName = ENAUITests;
			productReference = 85D7595F24570491008175F0 /* ENAUITests.xctest */;
			productType = "com.apple.product-type.bundle.ui-testing";
		};
		B1FF6B692497D0B40041CF02 /* CWASQLite */ = {
			isa = PBXNativeTarget;
			buildConfigurationList = B1FF6B742497D0B50041CF02 /* Build configuration list for PBXNativeTarget "CWASQLite" */;
			buildPhases = (
				B1FF6B652497D0B40041CF02 /* Headers */,
				B1FF6B662497D0B40041CF02 /* Sources */,
				B1FF6B672497D0B40041CF02 /* Frameworks */,
				B1FF6B682497D0B40041CF02 /* Resources */,
			);
			buildRules = (
			);
			dependencies = (
			);
			name = CWASQLite;
			productName = CWASQLite;
			productReference = B1FF6B6A2497D0B40041CF02 /* CWASQLite.framework */;
			productType = "com.apple.product-type.framework";
		};
/* End PBXNativeTarget section */

/* Begin PBXProject section */
		85D759332457048F008175F0 /* Project object */ = {
			isa = PBXProject;
			attributes = {
				LastSwiftUpdateCheck = 1150;
				LastUpgradeCheck = 1230;
				ORGANIZATIONNAME = "SAP SE";
				TargetAttributes = {
					85D7593A2457048F008175F0 = {
						CreatedOnToolsVersion = 11.4.1;
						LastSwiftMigration = 1150;
					};
					85D7595324570491008175F0 = {
						CreatedOnToolsVersion = 11.4.1;
						LastSwiftMigration = 1150;
						TestTargetID = 85D7593A2457048F008175F0;
					};
					85D7595E24570491008175F0 = {
						CreatedOnToolsVersion = 11.4.1;
						TestTargetID = 85D7593A2457048F008175F0;
					};
					B1FF6B692497D0B40041CF02 = {
						CreatedOnToolsVersion = 11.6;
					};
				};
			};
			buildConfigurationList = 85D759362457048F008175F0 /* Build configuration list for PBXProject "ENA" */;
			compatibilityVersion = "Xcode 9.3";
			developmentRegion = en;
			hasScannedForEncodings = 0;
			knownRegions = (
				en,
				Base,
				de,
				tr,
				pl,
				ro,
				bg,
			);
			mainGroup = 85D759322457048F008175F0;
			packageReferences = (
				B10FB02E246036F3004CA11E /* XCRemoteSwiftPackageReference "swift-protobuf" */,
				B1E8C9A3247AB869006DC678 /* XCRemoteSwiftPackageReference "ZIPFoundation" */,
				B1B5A75E24924B3D0029D5D7 /* XCRemoteSwiftPackageReference "fmdb" */,
				EB7AF6282587E98C00D94CA8 /* XCRemoteSwiftPackageReference "OpenCombine" */,
			);
			productRefGroup = 85D7593C2457048F008175F0 /* Products */;
			projectDirPath = "";
			projectRoot = "";
			targets = (
				85D7593A2457048F008175F0 /* ENA */,
				85D7595324570491008175F0 /* ENATests */,
				85D7595E24570491008175F0 /* ENAUITests */,
				B1FF6B692497D0B40041CF02 /* CWASQLite */,
			);
		};
/* End PBXProject section */

/* Begin PBXResourcesBuildPhase section */
		85D759392457048F008175F0 /* Resources */ = {
			isa = PBXResourcesBuildPhase;
			buildActionMask = 2147483647;
			files = (
				01F2A5BA2581181A00DA96A6 /* DiaryDayAddTableViewCell.xib in Resources */,
				01F2A59725803D2600DA96A6 /* DiaryOverviewDescriptionTableViewCell.xib in Resources */,
				01D026C0258BACCE00B6389A /* ExposureDetectionRiskTextCell.xib in Resources */,
				016E260825AF20540077C64C /* HomeStatisticsCardView.xib in Resources */,
				01A4DC9D259247AF007D5794 /* HomeRiskTableViewCell.xib in Resources */,
				13156CFD248C19D000AFC472 /* usage.html in Resources */,
				01F2A5D5258208C500DA96A6 /* DiaryDayViewController.xib in Resources */,
				EE269508248FCB0300BAE234 /* InfoPlist.strings in Resources */,
				BA0073FB25D1A0690036DFDD /* administrative-unit-set.json in Resources */,
				85D7594E24570491008175F0 /* LaunchScreen.storyboard in Resources */,
				01D02759258BD55A00B6389A /* NotificationSettingsViewController.xib in Resources */,
				01D026C1258BACCE00B6389A /* ExposureDetectionRiskRefreshCell.xib in Resources */,
				50C5C1B525891CC800C4817A /* DynamicLegalExtendedCell.xib in Resources */,
				017AD0C5259BBD1C00FA2B3F /* HomeTestResultTableViewCell.xib in Resources */,
				01A4DCB125925121007D5794 /* HomeThankYouTableViewCell.xib in Resources */,
				EB7057D724E6BACA002235B4 /* InfoBoxView.xib in Resources */,
				01D02706258BBCC700B6389A /* TracingHistoryTableViewCell.xib in Resources */,
				71F2E57B2487AEFC00694F1A /* ena-colors.xcassets in Resources */,
				01EA17BB2591344F00E98E02 /* HomeExposureLoggingTableViewCell.xib in Resources */,
				01B72C032583B71100A3E3BC /* DiaryEditEntriesViewController.xib in Resources */,
				01D026C2258BACCE00B6389A /* ExposureDetectionLinkCell.xib in Resources */,
				01D02692258BA0AD00B6389A /* ExposureDetectionLongGuideCell.xib in Resources */,
				01D026BF258BACCE00B6389A /* ExposureDetectionGuideCell.xib in Resources */,
				01A4DCE225926931007D5794 /* HomeLoadingItemView.xib in Resources */,
				01D0275D258BD56F00B6389A /* SettingsLabelCell.xib in Resources */,
				351E630D256C5B9C00D89B29 /* LabeledCountriesCell.xib in Resources */,
				EE92A33E245D96DA006B97B0 /* Localizable.stringsdict in Resources */,
				01D0268D258B9CF800B6389A /* ExposureDetectionRiskCell.xib in Resources */,
				01A4DCEA25926938007D5794 /* HomeListItemView.xib in Resources */,
				01A4DCDE2592692D007D5794 /* HomeImageItemView.xib in Resources */,
				01B72BFF2583B57300A3E3BC /* DiaryEditEntriesTableViewCell.xib in Resources */,
				01E4298E251DCDC90057FCBE /* Localizable.legal.strings in Resources */,
				01A6EFC7258BE9C20001D8C2 /* NotificationSettingsOnTableViewCell.xib in Resources */,
				01EA17EF259139B900E98E02 /* HomeInfoTableViewCell.xib in Resources */,
				EE70C23D245B09EA00AC9B2F /* Localizable.strings in Resources */,
				016E25F425AF13EA0077C64C /* HomeStatisticsTableViewCell.xib in Resources */,
				01D02704258BBCC700B6389A /* DescriptionTableViewCell.xib in Resources */,
				01D0262E258A791C00B6389A /* OnboardingInfoViewController.xib in Resources */,
				AB628A1F251CDADE00CF61D2 /* ServerEnvironments.json in Resources */,
				014891B324F90D0B002A6F77 /* ENA.plist in Resources */,
				01D0272E258BD2B100B6389A /* BackgroundAppRefreshViewController.xib in Resources */,
				01F2A564257FC7D200DA96A6 /* DiaryOverviewDayTableViewCell.xib in Resources */,
				01C6AC21252B21DF0052814D /* ExposureSubmissionQRScannerViewController.xib in Resources */,
				01D02707258BBCC700B6389A /* ImageTableViewCell.xib in Resources */,
				01D02667258B750800B6389A /* ExposureDetectionViewController.xib in Resources */,
				01D02703258BBCC700B6389A /* ActionTableViewCell.xib in Resources */,
				8539874F2467094E00D28B62 /* AppIcon.xcassets in Resources */,
				017AD105259DC20E00FA2B3F /* HomeShownPositiveTestResultTableViewCell.xib in Resources */,
				01D02733258BD36800B6389A /* MainSettingsCell.xib in Resources */,
				BA6D163B255AD35900ED3492 /* DMSwitchTableViewCell.xib in Resources */,
				85D7594B24570491008175F0 /* Assets.xcassets in Resources */,
				711EFCC924935C79005FEF21 /* ExposureSubmissionTestResultHeaderView.xib in Resources */,
				01A6EFCB258BE9C60001D8C2 /* NotificationSettingsOffTableViewCell.xib in Resources */,
				01D02710258BC17500B6389A /* InviteFriendsViewController.xib in Resources */,
				35D16DDF2567FB980069AD1B /* DynamicLegalCell.xib in Resources */,
				710021DE248EAF16001F0B63 /* ExposureSubmissionImageCardCell.xib in Resources */,
				71F5418E248BEE08006DB793 /* privacy-policy.html in Resources */,
				EBBABC47256402A9005B7C07 /* default_app_config_18 in Resources */,
				01D02697258BA0E000B6389A /* ExposureDetectionLoadingCell.xib in Resources */,
				01D02688258B9CB200B6389A /* ExposureDetectionHeaderCell.xib in Resources */,
				01D026A5258BA20E00B6389A /* ExposureDetectionHotlineCell.xib in Resources */,
				01D02761258BD58600B6389A /* ResetViewController.xib in Resources */,
				01A4DCE625926934007D5794 /* HomeTextItemView.xib in Resources */,
				AB8B0D3225305384009C067B /* Localizable.links.strings in Resources */,
				01D02705258BBCC700B6389A /* EuTracingTableViewCell.xib in Resources */,
				01D02708258BBCC700B6389A /* ActionDetailTableViewCell.xib in Resources */,
				01F2A5C42581183800DA96A6 /* DiaryDayEntryTableViewCell.xib in Resources */,
			);
			runOnlyForDeploymentPostprocessing = 0;
		};
		85D7595224570491008175F0 /* Resources */ = {
			isa = PBXResourcesBuildPhase;
			buildActionMask = 2147483647;
			files = (
				BA6C8B17254D729A008344F5 /* exposure-windows-risk-calculation.json in Resources */,
				B1F8AE482479B4C30093A588 /* api-response-day-2020-05-16 in Resources */,
				01678E9C249A5F08003B048B /* testStore.sqlite in Resources */,
				AB1FCBDC2521FCD5005930BA /* TestServerEnvironments.json in Resources */,
				F252472F2483955B00C5556B /* DynamicTableViewControllerFake.storyboard in Resources */,
				01571B7A255E9A6F00E4E891 /* config-wru-2020-11-13 in Resources */,
			);
			runOnlyForDeploymentPostprocessing = 0;
		};
		85D7595D24570491008175F0 /* Resources */ = {
			isa = PBXResourcesBuildPhase;
			buildActionMask = 2147483647;
			files = (
				13E5046C248E434B0086641C /* Localizable.strings in Resources */,
				13E5046D248E434B0086641C /* Localizable.stringsdict in Resources */,
				AB8B0D4525306089009C067B /* Localizable.links.strings in Resources */,
			);
			runOnlyForDeploymentPostprocessing = 0;
		};
		B1FF6B682497D0B40041CF02 /* Resources */ = {
			isa = PBXResourcesBuildPhase;
			buildActionMask = 2147483647;
			files = (
			);
			runOnlyForDeploymentPostprocessing = 0;
		};
/* End PBXResourcesBuildPhase section */

/* Begin PBXShellScriptBuildPhase section */
		0105D8B925B882E3007E288B /* Copy Sample Stats for Tests */ = {
			isa = PBXShellScriptBuildPhase;
			buildActionMask = 2147483647;
			files = (
			);
			inputFileListPaths = (
			);
			inputPaths = (
			);
			name = "Copy Sample Stats for Tests";
			outputFileListPaths = (
			);
			outputPaths = (
			);
			runOnlyForDeploymentPostprocessing = 0;
			shellPath = /bin/sh;
			shellScript = "# Copy mock statistics data to bundle in Debug configuration\nif [ \"${CONFIGURATION}\" == \"Debug\" ]; then\n    cp -r \"$SRCROOT/ENA/Source/Services/Risk/Provider/Helper/__tests__/sample_stats/\" \"${BUILT_PRODUCTS_DIR}/${FULL_PRODUCT_NAME}\"\nfi\n";
		};
		71AFBD9324642AF500F91006 /* SwiftLint */ = {
			isa = PBXShellScriptBuildPhase;
			buildActionMask = 2147483647;
			files = (
			);
			inputFileListPaths = (
			);
			inputPaths = (
			);
			name = SwiftLint;
			outputFileListPaths = (
			);
			outputPaths = (
			);
			runOnlyForDeploymentPostprocessing = 0;
			shellPath = /bin/sh;
			shellScript = "if which swiftlint >/dev/null; then\n  swiftlint\nelse\n  echo \"error: SwiftLint is not available.\"\n  echo \"Use 'brew install swiftlint' to install SwiftLint or download it manually from https://github.com/realm/SwiftLint.\"\nfi\n\n";
			showEnvVarsInLog = 0;
		};
/* End PBXShellScriptBuildPhase section */

/* Begin PBXSourcesBuildPhase section */
		85D759372457048F008175F0 /* Sources */ = {
			isa = PBXSourcesBuildPhase;
			buildActionMask = 2147483647;
			files = (
				50BD2E6224FE1E8700932566 /* AppInformationModel.swift in Sources */,
				B120C7CA24AFF12D00F68FF1 /* ActiveTracing.swift in Sources */,
				B1A89F3B24819CE800DA1CEC /* SettingsLabelCell.swift in Sources */,
				50B5057D25CAEF5C00EEA380 /* OTPToken.swift in Sources */,
				B1A89F3924819CC200DA1CEC /* ExposureStateUpdating.swift in Sources */,
				01909877257E64BD0065D050 /* DiaryEditEntriesViewController.swift in Sources */,
				AB5F84B024F8F7C3000400D4 /* Migration.swift in Sources */,
				523D5E75256FDFE900EF67EA /* ExposureSubmissionThankYouViewController.swift in Sources */,
				01B72B6525821CD200A3E3BC /* DiaryDayEmptyView.swift in Sources */,
				35B2FAAA25B9CE8F009ABC8E /* main.swift in Sources */,
				71330E43248109FD00EB10F6 /* DynamicTableViewCell.swift in Sources */,
				0130F67C25B1859700B6BDA3 /* HomeStatisticsCard.swift in Sources */,
				B14D0CDD246E972400D5BEBC /* ExposureDetectionDelegate.swift in Sources */,
				0144BDED250A3E5300B0857C /* ExposureSubmissionCoordinatorModel.swift in Sources */,
				B11E619B246EE4B0004A056A /* DynamicTypeLabel.swift in Sources */,
				523D5E7A256FE04000EF67EA /* ExposureSubmissionThankYouViewModel.swift in Sources */,
				01734B60255D6C4500E60A8B /* exposure_detection_parameters.pb.swift in Sources */,
				AB6289CF251BA01400CF61D2 /* Bundle+Version.swift in Sources */,
				AB7420C2251B7D59006666AC /* DeltaOnboardingProtocols.swift in Sources */,
				7187A5582481231C00FCC755 /* DynamicTableViewAction.swift in Sources */,
				354BB49A25B07DB000FBCFEE /* StatisticsProviding.swift in Sources */,
				01909889257E7B900065D050 /* ExposureSubmissionQRInfoViewModel.swift in Sources */,
				B16457B524DC11EF002879EB /* DMLastSubmissionRequetViewController.swift in Sources */,
				A128F059248B459F00EC7F6C /* PublicKeyStore.swift in Sources */,
				01D6948D2502717F00B45BEA /* DatePickerDayView.swift in Sources */,
				3466A3F725CD53EB002CC49D /* UserMetadata.swift in Sources */,
				017AD0C9259BBD2E00FA2B3F /* HomeTestResultCellModel.swift in Sources */,
				BA112E0A25559CDD007F5712 /* ClientWifiOnly.swift in Sources */,
				35E121DA25B273280098D754 /* card_header.pb.swift in Sources */,
				35E121DB25B273280098D754 /* statistics.pb.swift in Sources */,
				71C0BEDD2498DD07009A17A0 /* ENANavigationFooterView.swift in Sources */,
				2FA9E39524D2F2B00030561C /* ExposureSubmission+DeviceRegistrationKey.swift in Sources */,
				EB08F17E2541CE3300D11FA9 /* app_version_config.pb.swift in Sources */,
				A3FF84EC247BFAF00053E947 /* Hasher.swift in Sources */,
				51895EDC245E16CD0085DA38 /* ENAColor.swift in Sources */,
				50F9130D253F1D7800DFE683 /* OnboardingPageType.swift in Sources */,
				BA0073BE25D18A5B0036DFDD /* DataDonationViewController.swift in Sources */,
				A372DA3B24BDA075003248BB /* ExposureSubmissionCoordinator.swift in Sources */,
				01A4DD3825935AC1007D5794 /* CellPositionInSection.swift in Sources */,
				357B1858255A7F5C00584548 /* AppConfig+CacheInvalidation.swift in Sources */,
				0D5611B4247F852C00B5B094 /* SQLiteKeyValueStore.swift in Sources */,
				0190987D257E64C70065D050 /* DiaryCoordinator.swift in Sources */,
				CD99A3A9245C272400BF12AF /* ExposureSubmissionService.swift in Sources */,
				017AD10F259DC46E00FA2B3F /* HomeShownPositiveTestResultTableViewCell.swift in Sources */,
				AB7420AC251B67A8006666AC /* DeltaOnboardingV15.swift in Sources */,
				71F54191248BF677006DB793 /* HtmlTextView.swift in Sources */,
				BA6C8B05254D6B1F008344F5 /* RiskCalculation.swift in Sources */,
				BA6D1640255ADD0500ED3492 /* DMSwitchCellViewModel.swift in Sources */,
				ABAE0A1C257F77D90030ED47 /* ContactDiaryStoreSchemaV1.swift in Sources */,
				EBB92C77259E110900013B41 /* UpdateOSViewModel.swift in Sources */,
				B1EDFD8D248E74D000E7EAFF /* URL+StaticString.swift in Sources */,
				A3E851B224ADD09900402485 /* CountdownTimer.swift in Sources */,
				EB08F1882541CE5700D11FA9 /* diagnosis_key_batch.pb.swift in Sources */,
				BA7EABAD25C973FE001AA5FE /* DMKeyValueCellViewModel.swift in Sources */,
				50C5C1BA258920AD00C4817A /* DynamicLegalExtendedCell.swift in Sources */,
				EB91288B257FBD1E00241D3E /* DiaryInfoViewController.swift in Sources */,
				011E13AE24680A4000973467 /* HTTPClient.swift in Sources */,
				A1C683FA24AEC57400B90D12 /* DynamicTableViewTextViewCell.swift in Sources */,
				01C6AC3A252B2A500052814D /* UIImage+Color.swift in Sources */,
				BA6C8AA6254D63A0008344F5 /* MinutesAtAttenuationFilter.swift in Sources */,
				35B2FABA25B9D3F3009ABC8E /* ENATaskExecutionDelegate.swift in Sources */,
				853D987A24694A8700490DBA /* ENAButton.swift in Sources */,
				EB1BB10D25CC3FD50076CB67 /* AppDelegate.swift in Sources */,
				01A4DC6D25922EB4007D5794 /* HomeLoadingItemView.swift in Sources */,
				CD8638532477EBD400A5A07C /* SettingsViewModel.swift in Sources */,
				0105D89325B8768A007E288B /* CachingHTTPClientMock.swift in Sources */,
				35EA684225553AE300335F73 /* DownloadedPackagesSQLLiteStoreV2.swift in Sources */,
				2FC0357124B5B70700E234AC /* Error+FAQUrl.swift in Sources */,
				EBB92C7C259E111A00013B41 /* UpdateOSView.swift in Sources */,
				B17F2D48248CEB4C00CAA38F /* DetectionMode.swift in Sources */,
				01A4DCB6259264F9007D5794 /* HomeThankYouCellModel.swift in Sources */,
				0144BDE1250924CC00B0857C /* SymptomsOnset.swift in Sources */,
				BA00740025D1A1810036DFDD /* District.swift in Sources */,
				01C6AC26252B23D70052814D /* ExposureSubmissionQRScannerFocusView.swift in Sources */,
				01B7232424F812500064C0EB /* DynamicTableViewOptionGroupCell.swift in Sources */,
				137846492488027600A50AB8 /* OnboardingInfoViewController+Extension.swift in Sources */,
				BAB123A22572A0B700A179FB /* TanInputViewController.swift in Sources */,
				019C9F0025894BAA00B26392 /* DiaryStoringProviding.swift in Sources */,
				ABDA2792251CE308006BAE84 /* DMServerEnvironmentViewController.swift in Sources */,
				85E33444247EB357006E74EC /* CircularProgressView.swift in Sources */,
				AB1886D1252DE51E00D39BBE /* Bundle+Identifier.swift in Sources */,
				71FD8862246EB27F00E804D0 /* ExposureDetectionViewController.swift in Sources */,
				013C413D255463A400826C9F /* DMDebugRiskCalculationViewController.swift in Sources */,
				BAB6C7EF25C4626100E042FB /* TimestampedToken.swift in Sources */,
				2FC951FE24DC23B9008D39F4 /* DMConfigurationCell.swift in Sources */,
				2FA9E39924D2F4350030561C /* ExposureSubmission+ErrorParsing.swift in Sources */,
				3523F8A82570F819004B0424 /* NSAttributedString+BulletPoint.swift in Sources */,
				AB5F84AD24F8F7A1000400D4 /* SerialMigrator.swift in Sources */,
				01D3078A2562B03C00ADB67B /* RiskState.swift in Sources */,
				01B72BF22583B51C00A3E3BC /* DiaryEditEntriesTableViewCell.swift in Sources */,
				01F52FF42552DB9600997A26 /* DMAppConfigurationViewController.swift in Sources */,
				B1DDDABE24713BAD00A07175 /* SAPDownloadedPackage.swift in Sources */,
				500DB4D425CDE5C20038DFED /* PPASError.swift in Sources */,
				011E4B032483A92A002E6412 /* MockExposureManager.swift in Sources */,
				2FE15A3C249B8C0B0077BD8D /* AccessibilityIdentifiers.swift in Sources */,
				52CAAC012562B82E00239DCB /* DynamicTableViewConsentCell.swift in Sources */,
				B1175213248A83AB00C3325C /* Risk.swift in Sources */,
				35EA615A258BC8E30062B50A /* CryptoKitFallbacks.swift in Sources */,
				01F2A5DD25820EE700DA96A6 /* DiaryDayViewModel.swift in Sources */,
				2F3D953C2518BCE9002B2C81 /* EUSettingsViewModel.swift in Sources */,
				01734B6E255D73E400E60A8B /* ENExposureConfiguration+Convenience.swift in Sources */,
				01B7232924F812DF0064C0EB /* OptionView.swift in Sources */,
				01909874257E64BD0065D050 /* DiaryDayViewController.swift in Sources */,
				71FE1C7B247AC2B500851FEB /* ExposureSubmissionQRScannerViewController.swift in Sources */,
				B1FC2D2024D9C8DF00083C81 /* SAP_TemporaryExposureKey+DeveloperMenu.swift in Sources */,
				717D21E9248C022E00D9717E /* DynamicTableViewHtmlCell.swift in Sources */,
				BA6C8A9E254D634E008344F5 /* RiskCalculationConfiguration.swift in Sources */,
				7154EB4A247D21E200A467FF /* ExposureDetectionLongGuideCell.swift in Sources */,
				505F507225C833AA004920EB /* ppac_ios.pb.swift in Sources */,
				50DC527924FEB2AE00F6D8EB /* AppInformationDynamicCell.swift in Sources */,
				EB3BCA8C2507C3B0003F27C7 /* DynamicTableViewBulletPointCell.swift in Sources */,
				2F3D95372518BCD1002B2C81 /* EUSettingsViewController.swift in Sources */,
				71B8044F248526B600D53506 /* DynamicTableViewSpaceCell.swift in Sources */,
				EB08F1862541CE5700D11FA9 /* temporary_exposure_key_export.pb.swift in Sources */,
				01A4DD0D25926A73007D5794 /* HomeLoadingItemViewModel.swift in Sources */,
				8595BF5F246032D90056EA27 /* ENASwitch.swift in Sources */,
				B1C7EEAE24941A3B00F1F284 /* ManualExposureDetectionState.swift in Sources */,
				948AFE672553DC5B0019579A /* WarnOthersRemindable.swift in Sources */,
				3466A43925D1FD5C002CC49D /* District.swift in Sources */,
				35C701EC2556BCB9008AEA91 /* Migration1To2.swift in Sources */,
				01EA17E52591399200E98E02 /* HomeInfoCellModel.swift in Sources */,
				016E25F325AF13EA0077C64C /* HomeStatisticsTableViewCell.swift in Sources */,
				0130F68125B186DB00B6BDA3 /* SAP_Internal_Stats_Statistics+SupportedIDs.swift in Sources */,
				710021DC248E44A6001F0B63 /* ENAFont.swift in Sources */,
				B1FE13FF2489708200D012E5 /* CachedAppConfiguration.swift in Sources */,
				EE22DB8B247FB43A001B0A71 /* ActionDetailTableViewCell.swift in Sources */,
				01909875257E64BD0065D050 /* DiaryAddAndEditEntryViewController.swift in Sources */,
				948AFE7A2554377F0019579A /* UNUserNotificationCenter+WarnOthers.swift in Sources */,
				3544182925AF7B5200B11056 /* app_features.pb.swift in Sources */,
				AB1011592507C15000D392A2 /* TracingStatusHistory.swift in Sources */,
				017AD16525A4559300FA2B3F /* UITableView+Dequeue.swift in Sources */,
				71FE1C71247AA7B700851FEB /* DynamicTableViewHeaderImageView.swift in Sources */,
				01D69491250272CE00B45BEA /* DatePickerDayViewModel.swift in Sources */,
				B16457BB24DC3309002879EB /* DMLogsViewController.swift in Sources */,
				01B7232F24FE4F080064C0EB /* OptionGroupViewModel.swift in Sources */,
				013C412825545C2D00826C9F /* DebugRiskCalculation.swift in Sources */,
				51D420B724583B7200AD70CA /* NSObject+Identifier.swift in Sources */,
				BA69A7F825CD87C200023265 /* SelectValueCellViewModel.swift in Sources */,
				CDCE11D6247D644100F30825 /* NotificationSettingsViewModel.swift in Sources */,
				BA0073EA25D196900036DFDD /* DataDonationViewModel.swift in Sources */,
				BA6C8AAE254D6476008344F5 /* ENARange.swift in Sources */,
				50BD2E6424FE232E00932566 /* AppInformationImprintViewModel.swift in Sources */,
				71330E4724810A0C00EB10F6 /* DynamicTableViewFooter.swift in Sources */,
				B1D431CB246C84A400E728AD /* DownloadedPackagesStoreV1.swift in Sources */,
				714194EA247A65C60072A090 /* DynamicTableViewHeaderSeparatorView.swift in Sources */,
				35EA684A25553B5C00335F73 /* DownloadedPackagesStoreV2.swift in Sources */,
				BAA8BAED25CAD91700E29CFE /* DMStaticTextTableViewCell.swift in Sources */,
				2F26CE2E248B9C4F00BE30EE /* UIViewController+BackButton.swift in Sources */,
				01D0271B258BC78100B6389A /* SettingsCoordinator.swift in Sources */,
				EB6B5D882539AE9400B0ED57 /* DMNotificationsViewController.swift in Sources */,
				B10FD5F4246EAC1700E9D7F2 /* AppleFilesWriter.swift in Sources */,
				019C9F2D258951B700B26392 /* ContactPersonEncounter.swift in Sources */,
				35E121DC25B273280098D754 /* key_figure_card.pb.swift in Sources */,
				711EFCC72492EE31005FEF21 /* ENAFooterView.swift in Sources */,
				016E264C25B0327B0077C64C /* HomeStatisticsCardViewModel.swift in Sources */,
				8FF9B2B2259B6B030080770D /* ContactDiaryStoreSchemaV2.swift in Sources */,
				B1741B4E2462C21F006275D9 /* DMViewController.swift in Sources */,
				EB2394A024E5492900E71225 /* BackgroundAppRefreshViewModel.swift in Sources */,
				EE22DB8C247FB43A001B0A71 /* DescriptionTableViewCell.swift in Sources */,
				2F3218D0248063E300A7AC0A /* UIView+Convenience.swift in Sources */,
				01734B5F255D6C4500E60A8B /* app_config_ios.pb.swift in Sources */,
				B1741B4C2462C21F006275D9 /* DMDeveloperMenu.swift in Sources */,
				BAD9630025668F8E00FAB615 /* TestResultAvailableViewModel.swift in Sources */,
				EB91288A257FBD1E00241D3E /* DiaryInfoViewModel.swift in Sources */,
				0130F67225B1851000B6BDA3 /* HomeStatisticsCellModel.swift in Sources */,
				710ABB23247513E300948792 /* DynamicTypeTableViewCell.swift in Sources */,
				EE22DB81247FB40A001B0A71 /* ENStateHandler.swift in Sources */,
				BA07735C25C2FCB800EAF6B8 /* PPACService.swift in Sources */,
				BA69A7E625CD7D1E00023265 /* SelectValueTableViewCell.swift in Sources */,
				A16714AF248CA1B70031B111 /* Bundle+ReadPlist.swift in Sources */,
				2F80CFDB247EDDB3000F06AF /* ExposureSubmissionHotlineViewController.swift in Sources */,
				BA6D163A255AD35900ED3492 /* DMSwitchTableViewCell.swift in Sources */,
				941ADDB02518C2B200E421D9 /* EuTracingTableViewCell.swift in Sources */,
				A3C4F96024812CD20047F23E /* ExposureSubmissionWarnOthersViewController.swift in Sources */,
				01D6948F2502729000B45BEA /* DatePickerDay.swift in Sources */,
				01EA17902590F03600E98E02 /* HomeInfoTableViewCell.swift in Sources */,
				019C9F40258951C000B26392 /* DiaryLocation.swift in Sources */,
				71EF33D92497F3E8007B7E1B /* ENANavigationControllerWithFooterChild.swift in Sources */,
				A3EE6E5A249BB7AF00C64B61 /* ExposureSubmissionServiceFactory.swift in Sources */,
				4026C2E424854C8D00926FB4 /* AppInformationLegalCell.swift in Sources */,
				51C737BF245B3B5D00286105 /* OnboardingInfo.swift in Sources */,
				B1FE13EB24891CFA00D012E5 /* RiskProvider.swift in Sources */,
				B143DBDF2477F292000A29E8 /* ExposureNotificationSettingViewController.swift in Sources */,
				016146912487A43E00660992 /* LinkHelper.swift in Sources */,
				50B5058E25CAF3FC00EEA380 /* DMOTPServiceViewModel.swift in Sources */,
				BA904C9E25769D1800692110 /* TanInputView.swift in Sources */,
				EB66267D25C3219900C4D7C2 /* UIViewController+Child.swift in Sources */,
				EE22DB8A247FB43A001B0A71 /* ImageTableViewCell.swift in Sources */,
				B11E619C246EE4E9004A056A /* UIFont+DynamicType.swift in Sources */,
				71330E4524810A0500EB10F6 /* DynamicTableViewHeader.swift in Sources */,
				01A4DD0325926A6A007D5794 /* HomeTextItemViewModel.swift in Sources */,
				B1EAEC8B24711884003BE9A2 /* URLSession+Convenience.swift in Sources */,
				3518DD6525BA2D060090A26B /* NotificationManager.swift in Sources */,
				EB5FE15C2599F5E400797E4E /* ENActivityHandling.swift in Sources */,
				BA6C8AB9254D64D3008344F5 /* MinutesAtAttenuationWeight.swift in Sources */,
				3466A3FC25CD5B90002CC49D /* AgeGroup.swift in Sources */,
				7154EB4C247E862100A467FF /* ExposureDetectionLoadingCell.swift in Sources */,
				94EAF87925B6CAA300BE1F40 /* DeltaOnboardingNewVersionFeaturesViewModel.swift in Sources */,
				01A4DD4325935D1F007D5794 /* HomeRiskCellModel.swift in Sources */,
				94EAF87525B6CAA000BE1F40 /* DeltaOnboardingNewVersionFeaturesViewController.swift in Sources */,
				01EA17FE259217B100E98E02 /* HomeState.swift in Sources */,
				2FA9E39B24D2F4A10030561C /* ExposureSubmissionService+Protocol.swift in Sources */,
				A17366552484978A006BE209 /* OnboardingInfoViewControllerUtils.swift in Sources */,
				B153096A24706F1000A4A1BD /* URLSession+Default.swift in Sources */,
				2FF1D62E2487850200381FFB /* NSMutableAttributedString+Generation.swift in Sources */,
				BAF2DD5225C9BABA00D7DFB7 /* DMButtonTableViewCell.swift in Sources */,
				35BE8598251CE495005C2FD0 /* CachingHTTPClient.swift in Sources */,
				01B7232D24F8E0260064C0EB /* MultipleChoiceChoiceView.swift in Sources */,
				BA4693B125C82F0A004B2DBB /* DMPPACViewModel.swift in Sources */,
				35EA68522555488600335F73 /* SQLiteError.swift in Sources */,
				016E260325AF20300077C64C /* HomeStatisticsCardView.swift in Sources */,
				BAD962FB25668F4000FAB615 /* TestResultAvailableViewController.swift in Sources */,
				8F0A4BAE25C2F6F70085DF13 /* ppdd_edus_parameters.pb.swift in Sources */,
				9417BA95252B6B5100AD4053 /* DMSQLiteErrorViewController.swift in Sources */,
				013DC102245DAC4E00EE58B0 /* Store.swift in Sources */,
				5270E9B8256D20A900B08606 /* NSTextAttachment+ImageHeight.swift in Sources */,
				B1FE13EF24891D0C00D012E5 /* RiskProvidingConfiguration.swift in Sources */,
				014086BD2589033A00E9E5B2 /* DiaryEditEntriesCellModel.swift in Sources */,
				B1F82DF224718C7300E2E56A /* DMBackendConfigurationViewController.swift in Sources */,
				35E121B925B23D060098D754 /* StatisticsMetadata.swift in Sources */,
				35E121A925B1CFB00098D754 /* StatisticsProvider.swift in Sources */,
				B1CD33412486AA7100B06E9B /* CoronaWarnURLSessionDelegate.swift in Sources */,
				94427A5025502B8900C36BE6 /* WarnOthersNotificationsTimeInterval.swift in Sources */,
				713EA25D24798A7000AB7EE8 /* ExposureDetectionRoundedView.swift in Sources */,
				AB5F84B224F8F7E3000400D4 /* Migration0To1.swift in Sources */,
				01A4DC7025922EB4007D5794 /* HomeItemView.swift in Sources */,
				01F2A58125803AA500DA96A6 /* DiaryOverviewDescriptionTableViewCell.swift in Sources */,
				A3EE6E5D249BB9B900C64B61 /* UITestingParameters.swift in Sources */,
				EB08F17A2541CE3300D11FA9 /* risk_level.pb.swift in Sources */,
				01F2A563257FC7D200DA96A6 /* DiaryOverviewDayTableViewCell.swift in Sources */,
				01A4DC6F25922EB4007D5794 /* HomeListItemView.swift in Sources */,
				EBDE11B2255EC2C4008C0F51 /* DMDeviceTimeCheckViewController.swift in Sources */,
				B1A31F6924DAE6C000E263DF /* DMKeyCell.swift in Sources */,
				710224F42490E7A3000C5DEF /* ExposureSubmissionStepCell.swift in Sources */,
				01F52F8A2550679600997A26 /* RiskCalculationExposureWindow.swift in Sources */,
				01F2A5C32581183800DA96A6 /* DiaryDayEntryTableViewCell.swift in Sources */,
				AB7420CB251B7D93006666AC /* DeltaOnboardingV15ViewController.swift in Sources */,
				B19FD7132491A08500A9D56A /* SAP_SemanticVersion+Compare.swift in Sources */,
				B1B381432472EF8B0056BEEE /* HTTPClient+Configuration.swift in Sources */,
				017AD14625A4546400FA2B3F /* UITableViewController+Enum.swift in Sources */,
				EBB92C72259E10ED00013B41 /* UpdateOSViewController.swift in Sources */,
				354E305924EFF26E00526C9F /* Country.swift in Sources */,
				01A4DC6A25922EB4007D5794 /* HomeTextItemView.swift in Sources */,
				BA904CA62576A0B900692110 /* ENAInputLabel.swift in Sources */,
				4026C2DC24852B7600926FB4 /* AppInformationViewController+LegalModel.swift in Sources */,
				ABFCE98A255C32EF0075FF13 /* AppConfigMetadata.swift in Sources */,
				01C6ABF42527273E0052814D /* String+Insertion.swift in Sources */,
				EE278B30245F2C8A008B06F9 /* InviteFriendsViewController.swift in Sources */,
				BA69A7DD25CD788F00023265 /* SelectValueViewModel.swift in Sources */,
				94EAF89C25B8162200BE1F40 /* NewVersionFeature.swift in Sources */,
				EB1BB11225CC40030076CB67 /* PlausibleDeniabilityService.swift in Sources */,
				0190986A257E64A70065D050 /* DiaryOverviewTableViewController.swift in Sources */,
				710ABB27247533FA00948792 /* DynamicTableViewController.swift in Sources */,
				B184A380248FFCBE007180F6 /* SecureStore.swift in Sources */,
				713EA26124798AD100AB7EE8 /* ExposureDetectionHotlineCell.swift in Sources */,
				B1C6ED00247F23730066138F /* NotificationName.swift in Sources */,
				EE22DB8D247FB43A001B0A71 /* ActionTableViewCell.swift in Sources */,
				019C9F3B258951BE00B26392 /* DiaryEntry.swift in Sources */,
				BAE2101025C8460900162966 /* PPACDeviceCheck.swift in Sources */,
				01A4DC6C25922EB4007D5794 /* HomeRiskTableViewCell.swift in Sources */,
				BA6C8AF4254D65E1008344F5 /* ScanInstance.swift in Sources */,
				BA6D1634255AD2AA00ED3492 /* DMWifiClientViewModel.swift in Sources */,
				71D3C19A2494EFAC00DBABA8 /* ENANavigationControllerWithFooter.swift in Sources */,
				CD2EC329247D82EE00C6B3F9 /* NotificationSettingsViewController.swift in Sources */,
				A1BABD1024A57D03000ED515 /* ENTemporaryExposureKey+Processing.swift in Sources */,
				0120ECDD25875D8B00F78944 /* DiaryDayEntryCellModel.swift in Sources */,
				01A1B44A252DFD7800841B63 /* MetadataObject.swift in Sources */,
				01734B5E255D6C4500E60A8B /* risk_calculation_parameters.pb.swift in Sources */,
				51C737BD245B349700286105 /* OnboardingInfoViewController.swift in Sources */,
				EB08F17F2541CE3300D11FA9 /* risk_score_parameters.pb.swift in Sources */,
				BAB953D625B86015007B80C7 /* HistoryExposure.swift in Sources */,
				B1FE13FB24896E6700D012E5 /* AppConfigurationProviding.swift in Sources */,
				514EE999246D4C2E00DE4884 /* UITableViewCell+Identifier.swift in Sources */,
				13722044247AEEAD00152764 /* UNNotificationCenter+Extension.swift in Sources */,
				B10FD5ED246EAADC00E9D7F2 /* AppInformationDetailViewController.swift in Sources */,
				351E630C256C5B9C00D89B29 /* LabeledCountriesCell.swift in Sources */,
				CDCE11D9247D64C600F30825 /* NotificationSettingsOnTableViewCell.swift in Sources */,
				017AD114259DCD3400FA2B3F /* HomeShownPositiveTestResultCellModel.swift in Sources */,
				0DF6BB97248AD616007E8B0C /* AppUpdateCheckHelper.swift in Sources */,
				0DD260FF248D549B007C3B2C /* KeychainHelper.swift in Sources */,
				EBA3BE3C25C2FAA800F1C2AC /* RootCoordinator.swift in Sources */,
				352F25A824EFCBDE00ACDFF3 /* ServerEnvironment.swift in Sources */,
				01A4DD0825926A6E007D5794 /* HomeListItemViewModel.swift in Sources */,
				AB5F84BE24FE2DC9000400D4 /* DownloadedPackagesSQLLiteStoreV0.swift in Sources */,
				01909876257E64BD0065D050 /* DiaryAddAndEditEntryViewModel.swift in Sources */,
				BA6C8ACC254D6537008344F5 /* TrlEncoding.swift in Sources */,
				2FA9E39724D2F3C70030561C /* ExposureSubmissionError.swift in Sources */,
				941ADDB22518C3FB00E421D9 /* ENSettingEuTracingViewModel.swift in Sources */,
				01F52F92255067A000997A26 /* RiskCalculationError.swift in Sources */,
				01D6948B25026EC000B45BEA /* DatePickerOptionViewModel.swift in Sources */,
				2FF1D63024880FCF00381FFB /* DynamicTableViewRoundedCell.swift in Sources */,
				8F0A4BAD25C2F6F70085DF13 /* ppdd_ppac_parameters.pb.swift in Sources */,
				505F506F25C833AA004920EB /* edus_otp.pb.swift in Sources */,
				0177F48825501111009DD568 /* RiskCalculationResult.swift in Sources */,
				01EA17972590F03600E98E02 /* HomeCardView.swift in Sources */,
				AB126873254C05A7006E9194 /* ENAFormatter.swift in Sources */,
				CDD87C56247556DE007CE6CA /* MainSettingsCell.swift in Sources */,
				AB6289D4251BA4EC00CF61D2 /* String+Compare.swift in Sources */,
				503DB1A7255D822E00576E57 /* ExposureSubmissionIntroViewController.swift in Sources */,
				B153096C24706F2400A4A1BD /* URLSessionConfiguration+Default.swift in Sources */,
				01EA17C92591353200E98E02 /* HomeExposureLoggingCellModel.swift in Sources */,
				71FE1C80247AC2B500851FEB /* ExposureSubmissionNavigationController.swift in Sources */,
				0105D8AA25B87920007E288B /* SAP_Internal_Stats_KeyFigure+Formatting.swift in Sources */,
				2FA968CE24D8560B008EE367 /* String+Random.swift in Sources */,
				019C9F32258951B900B26392 /* LocationVisit.swift in Sources */,
				AB35609A2547167800C3F8E0 /* DeviceTimeCheck.swift in Sources */,
				019C9F1E25894CDD00B26392 /* DiaryOverviewViewModel.swift in Sources */,
				EB858D2024E700D10048A0AA /* UIView+Screenshot.swift in Sources */,
				01F2A5B92581181A00DA96A6 /* DiaryDayAddTableViewCell.swift in Sources */,
				2F96739B24AB70FA008E3147 /* ExposureSubmissionParsable.swift in Sources */,
				EB7F8E9524E434E000A3CCC4 /* BackgroundAppRefreshViewController.swift in Sources */,
				EB7D205624E6A5930089264C /* InfoBoxViewModel.swift in Sources */,
				859DD512248549790073D59F /* MockDiagnosisKeysRetrieval.swift in Sources */,
				EBAD25E525CD91BD008701F0 /* ppa_data_request_ios.pb.swift in Sources */,
				EB6B5D8D2539B36100B0ED57 /* DMNotificationCell.swift in Sources */,
				94EAF87125B6CA9D00BE1F40 /* DeltaOnboardingNewVersionFeatures.swift in Sources */,
				2FA9E39324D2F2920030561C /* ExposureSubmission+TestResult.swift in Sources */,
				BA056F1B259B89B50022B0A4 /* RiskLegendDotBodyCell.swift in Sources */,
				BAE20FF325C8321300162966 /* DMKeyValueTableViewCell.swift in Sources */,
				94092541254BFE6800FE61A2 /* DMWarnOthersNotificationViewController.swift in Sources */,
				EB17144625716EA80088D7A9 /* FileManager+KeyPackageStorage.swift in Sources */,
				BAC42DC42583AF9D001A94C0 /* DiaryEntryTextField.swift in Sources */,
				017AD0C1259BBD1700FA2B3F /* HomeTestResultTableViewCell.swift in Sources */,
				EE22DB89247FB43A001B0A71 /* TracingHistoryTableViewCell.swift in Sources */,
				71B804472484CC0800D53506 /* ENALabel.swift in Sources */,
				BAE2101B25C8463400162966 /* PPACDeviceCheckMock.swift in Sources */,
				01EA176A2590EF4F00E98E02 /* HomeTableViewModel.swift in Sources */,
				71FE1C7F247AC2B500851FEB /* ExposureSubmissionTestResultViewController.swift in Sources */,
				01A4DC7125922EB4007D5794 /* HomeThankYouTableViewCell.swift in Sources */,
				50B5058925CAF3EF00EEA380 /* DMOTPServiceViewController.swift in Sources */,
				EB08F1782541CE3300D11FA9 /* risk_score_classification.pb.swift in Sources */,
				500DB4CC25CDDECF0038DFED /* PPASResponse.swift in Sources */,
				505F506E25C833AA004920EB /* edus_otp_request_ios.pb.swift in Sources */,
				713EA25B247818B000AB7EE8 /* DynamicTypeButton.swift in Sources */,
				CDA262F824AB808800612E15 /* HomeCoordinator.swift in Sources */,
				503DB1AC255D826900576E57 /* ExposureSubmissionIntroViewModel.swift in Sources */,
				BAB6C7FE25C4630800E042FB /* PPACError.swift in Sources */,
				BA27993B255995E100C3B64D /* DMWifiClientViewController.swift in Sources */,
				01734B5C255D6C4500E60A8B /* key_download_parameters.pb.swift in Sources */,
				01B72C0B25875BC300A3E3BC /* DiaryDayAddCellModel.swift in Sources */,
				017AD18C25A5C70900FA2B3F /* ActiveTracing+ExposureDetection.swift in Sources */,
				0103CED12536D1A100BDAAD1 /* AppInformationCellModel.swift in Sources */,
				017AD122259DDED100FA2B3F /* ISO8601DateFormatter+ContactDiary.swift in Sources */,
				504C9CC925C44C180005875B /* OTPService.swift in Sources */,
				138910C5247A909000D739F6 /* ENATaskScheduler.swift in Sources */,
				71B804492484D37300D53506 /* RiskLegendViewController.swift in Sources */,
				01C2D43E2501225100FB23BF /* MockExposureSubmissionService.swift in Sources */,
				01B72B6D25821D2800A3E3BC /* DiaryDayEmptyViewModel.swift in Sources */,
				505F508325C897B3004920EB /* OTPError.swift in Sources */,
				EBDE11BB255EC34C008C0F51 /* DMDeviceTimeCheckViewModel.swift in Sources */,
				5222AA68255ECFE100F338C7 /* ExposureSubmissionTestResultConsentViewController.swift in Sources */,
				713EA25F24798A9100AB7EE8 /* ExposureDetectionRiskCell.swift in Sources */,
				01F5F7222487B9C000229720 /* AppInformationViewController.swift in Sources */,
				01C6AC32252B29C00052814D /* QRScannerError.swift in Sources */,
				01909878257E64BD0065D050 /* DiaryEditEntriesViewModel.swift in Sources */,
				EB7D205424E6A3320089264C /* InfoBoxView.swift in Sources */,
				B10FD5F1246EAB1000E9D7F2 /* AppInformationViewController+DynamicTableViewModel.swift in Sources */,
				71CAB9D2248AACAD00F516A5 /* PixelPerfectLayoutConstraint.swift in Sources */,
				710021E0248EAF9A001F0B63 /* ExposureSubmissionImageCardCell.swift in Sources */,
				B14D0CDF246E976400D5BEBC /* ExposureDetectionTransaction+DidEndPrematurelyReason.swift in Sources */,
				B1D8CB2724DD44C6008C6010 /* DMTracingHistoryViewController.swift in Sources */,
				BA4693AB25C82EC8004B2DBB /* DMPPACViewController.swift in Sources */,
				35D16DDE2567FB980069AD1B /* DynamicLegalCell.swift in Sources */,
				94B255A62551B7C800649B4C /* WarnOthersReminder.swift in Sources */,
				71FE1C69247A8FE100851FEB /* DynamicTableViewHeaderFooterView.swift in Sources */,
				B18755D124DC45CA00A9202E /* DMStoreViewController.swift in Sources */,
				353412CC2525EE4A0086D15C /* Globals.swift in Sources */,
				EB08F1872541CE5700D11FA9 /* temporary_exposure_key_signature_list.pb.swift in Sources */,
				B184A383248FFCE2007180F6 /* CodableExposureDetectionSummary.swift in Sources */,
				B111EE2C2465D9F7001AEBB4 /* String+Localization.swift in Sources */,
				01B7232B24F815B00064C0EB /* MultipleChoiceOptionView.swift in Sources */,
				351E6306256BEC8D00D89B29 /* LabeledCountriesView.swift in Sources */,
				ABD2F634254C533200DC1958 /* KeyPackageDownload.swift in Sources */,
				A1C683FC24AEC9EE00B90D12 /* DynamicTableViewTextCell.swift in Sources */,
				710224F624910661000C5DEF /* ExposureSubmissionDynamicCell.swift in Sources */,
				EEF1067A246EBF8B009DFB4E /* ResetViewController.swift in Sources */,
				01B7232724F812BC0064C0EB /* OptionGroupView.swift in Sources */,
				50E3BE5A250127DF0033E2C7 /* AppInformationDynamicAction.swift in Sources */,
				9488C3012521EE8E00504648 /* DeltaOnboardingNavigationController.swift in Sources */,
				017AD18725A5C70700FA2B3F /* DynamicCell+ExposureDetection.swift in Sources */,
				8F27018F259B593700E48CFE /* ContactDiaryStore.swift in Sources */,
				71FE1C86247AC33D00851FEB /* ExposureSubmissionTestResultHeaderView.swift in Sources */,
				1309194F247972C40066E329 /* PrivacyProtectionViewController.swift in Sources */,
				CDCE11DB247D64D600F30825 /* NotificationSettingsOffTableViewCell.swift in Sources */,
				EBAD25EB25CD941A008701F0 /* ppdd_ppa_parameters.pb.swift in Sources */,
				EB08F17C2541CE3300D11FA9 /* submission_payload.pb.swift in Sources */,
				BA6C8AEC254D65C4008344F5 /* ExposureWindow.swift in Sources */,
				AB6289D9251C833100CF61D2 /* DMDeltaOnboardingViewController.swift in Sources */,
				EBD2D09825A86C1A006E4220 /* RiskProviding.swift in Sources */,
				B112545A246F2C6500AB5036 /* ENTemporaryExposureKey+Convert.swift in Sources */,
				019C9F34258951BB00B26392 /* DiaryDay.swift in Sources */,
				AB1886C4252DE1AF00D39BBE /* Logging.swift in Sources */,
				B1E8C99D2479D4E7006DC678 /* DMSubmissionStateViewController.swift in Sources */,
				2E67C3D525BAFFC8008C6C90 /* DiaryExportItem.swift in Sources */,
				016961992540574700FF92E3 /* ExposureSubmissionTestResultViewModel.swift in Sources */,
				71FE1C8C247AC79D00851FEB /* DynamicTableViewIconCell.swift in Sources */,
				B19FD7112491A07000A9D56A /* String+SemanticVersion.swift in Sources */,
				5222AA70255ED8E000F338C7 /* ExposureSubmissionTestResultConsentViewModel.swift in Sources */,
				AB7E2A80255ACC06005C90F6 /* Date+Utils.swift in Sources */,
				B16457BD24DC3F4E002879EB /* DMKeysViewController.swift in Sources */,
				51D420C424583E3300AD70CA /* SettingsViewController.swift in Sources */,
				01C6AC0E252B1E990052814D /* ExposureSubmissionQRScannerViewModel.swift in Sources */,
				01909882257E675D0065D050 /* DiaryContactPerson.swift in Sources */,
				016E262F25AF45770077C64C /* StatisticsInfoViewController.swift in Sources */,
				EBAD25E625CD91BD008701F0 /* ppa_data.pb.swift in Sources */,
				017AD17F25A5A30500FA2B3F /* DynamicHeader+ExposureDetection.swift in Sources */,
				3466A3F125CC3DCB002CC49D /* RiskExposureMetadata.swift in Sources */,
				B1C7EEB024941A6B00F1F284 /* RiskConsumer.swift in Sources */,
				01DB708525068167008F7244 /* Calendar+GregorianLocale.swift in Sources */,
				71330E41248109F600EB10F6 /* DynamicTableViewSection.swift in Sources */,
				710ABB292475353900948792 /* DynamicTableViewModel.swift in Sources */,
				AB5F84C024FE2EB3000400D4 /* DownloadedPackagesStoreV0.swift in Sources */,
				518A69FB24687D5800444E66 /* RiskLevel.swift in Sources */,
				5054C7A725CC3E2A009F8635 /* DataPrivacyViewControllerDisablingSwipeToDismiss.swift in Sources */,
				01734B5D255D6C4500E60A8B /* semantic_version.pb.swift in Sources */,
				EBCD2412250790F400E5574C /* ExposureSubmissionSymptomsViewController.swift in Sources */,
				AB7420B7251B69E2006666AC /* DeltaOnboardingCoordinator.swift in Sources */,
				01A4DCFE25926A66007D5794 /* HomeImageItemViewModel.swift in Sources */,
				01EA17932590F03600E98E02 /* HomeExposureLoggingTableViewCell.swift in Sources */,
				EB873540253704D100325C6C /* UNUserNotificationCenter+DeadManSwitch.swift in Sources */,
				BAF2DD5725C9BAF700D7DFB7 /* DMButtonCellViewModel.swift in Sources */,
				B1741B492462C207006275D9 /* Client.swift in Sources */,
				BAA8BAE225CAD8B000E29CFE /* DMStaticTextCellViewModel.swift in Sources */,
				71EF33DB2497F419007B7E1B /* ENANavigationFooterItem.swift in Sources */,
				01A4DC6E25922EB4007D5794 /* HomeImageItemView.swift in Sources */,
				019C9F39258951BD00B26392 /* DiaryEntryType.swift in Sources */,
				01F2A543257FB90200DA96A6 /* CloseBarButtonItem.swift in Sources */,
				B14D0CDB246E968C00D5BEBC /* String+Today.swift in Sources */,
				85142501245DA0B3009D2791 /* UIViewController+Alert.swift in Sources */,
				B103193224E18A0A00DD02EF /* DMMenuItem.swift in Sources */,
				94BACE6A25D27DC2007B2A99 /* DeltaOnboardingDataDonation.swift in Sources */,
				0190B225255C423600CF4244 /* Date+Age.swift in Sources */,
				352E0F19255D537C00DC3E20 /* AppConfiguration+Validation.swift in Sources */,
				01C7665E25024A09002C9A5C /* DatePickerOptionView.swift in Sources */,
				CD99A3CA2461A47C00BF12AF /* AppStrings.swift in Sources */,
				514E81342461B97800636861 /* ExposureManager.swift in Sources */,
				71176E32248957C3004B0C9F /* AppNavigationController.swift in Sources */,
				BA6C8AC4254D650C008344F5 /* NormalizedTimePerEWToRiskLevelMapping.swift in Sources */,
				BAB6C7F925C462E600E042FB /* PPACToken.swift in Sources */,
				3539DAD1252B353C00489B1A /* CachedAppConfigurationMock.swift in Sources */,
				B14D0CD9246E946E00D5BEBC /* ExposureDetection.swift in Sources */,
				BA69A7D825CD787D00023265 /* SelectValueTableViewController.swift in Sources */,
				EBA403D12589260D00D1F039 /* ColorCompatibility.swift in Sources */,
				B161782524804AC3006E435A /* DownloadedPackagesSQLLiteStoreV1.swift in Sources */,
				01909888257E7B900065D050 /* ExposureSubmissionQRInfoViewController.swift in Sources */,
				8F270194259B5BA700E48CFE /* ContactDiaryMigration1To2.swift in Sources */,
				BA112DF7255586E9007F5712 /* WifiOnlyHTTPClient.swift in Sources */,
				EE22DB82247FB40A001B0A71 /* ENSettingModel.swift in Sources */,
				713EA26324798F8500AB7EE8 /* ExposureDetectionHeaderCell.swift in Sources */,
				FEDCE09E9F78ABEB4AA9A484 /* ExposureDetectionExecutor.swift in Sources */,
				FEDCE50B4AC5E24D4E11AA52 /* RequiresAppDependencies.swift in Sources */,
				BA6C8AD4254D6552008344F5 /* TrlFilter.swift in Sources */,
				35327FF6256D4CE600C36A44 /* UIStackView+prune.swift in Sources */,
				BA9BCF6225B0875100DD7974 /* DiaryOverviewDayCellModel.swift in Sources */,
				01EA17622590EAAF00E98E02 /* HomeTableViewController.swift in Sources */,
				01A2367A2519D1E80043D9F8 /* ExposureSubmissionWarnOthersViewModel.swift in Sources */,
				BAB1239C2572A06D00A179FB /* TanInputViewModel.swift in Sources */,
				01D02626258A769200B6389A /* HTTPURLResponse+Header.swift in Sources */,
				EB3BCA882507B6C1003F27C7 /* ExposureSubmissionSymptomsOnsetViewController.swift in Sources */,
				FEDCE29E414945F14E7CE576 /* ENStateHandler+State.swift in Sources */,
				FEDCE6E2763B0BABFADF36BA /* ExposureDetectionViewModel.swift in Sources */,
				5021532925C988D80006842D /* OTPResponse.swift in Sources */,
				EB08F1792541CE3300D11FA9 /* attenuation_duration.pb.swift in Sources */,
				BA38183425CB104900C1DB6C /* DMConfigureableCell.swift in Sources */,
				B1221BE02492ECE800E6C4E4 /* CFDictionary+KeychainQuery.swift in Sources */,
				94F594622521CBF50077681B /* DeltaOnboardingV15ViewModel.swift in Sources */,
			);
			runOnlyForDeploymentPostprocessing = 0;
		};
		85D7595024570491008175F0 /* Sources */ = {
			isa = PBXSourcesBuildPhase;
			buildActionMask = 2147483647;
			files = (
				BAFBF36925ADE0F1003F5DC2 /* HomeInfoCellModelTests.swift in Sources */,
				A1BABD0924A57B88000ED515 /* TemporaryExposureKeyMock.swift in Sources */,
				A1E41949249548770016E52A /* HTTPClient+SubmitTests.swift in Sources */,
				A1E41941249410AF0016E52A /* SAPDownloadedPackage+Helpers.swift in Sources */,
				010B3D3B25A8667C00EB44AB /* ExposureDetectionViewModelTests.swift in Sources */,
				016961B32549649900FF92E3 /* ExposureSubmissionTestResultViewModelTests.swift in Sources */,
				015692E424B48C3F0033F35E /* TimeInterval+Convenience.swift in Sources */,
				01A1B467252E19D000841B63 /* ExposureSubmissionCoordinatorModelTests.swift in Sources */,
				B1EAEC8F247118D1003BE9A2 /* URLSession+ConvenienceTests.swift in Sources */,
				A32C046524D96348005BEA61 /* HTTPClient+PlausibeDeniabilityTests.swift in Sources */,
				A372DA4224BF3E29003248BB /* MockExposureSubmissionCoordinator.swift in Sources */,
				BA9BCF7725B09B5500DD7974 /* DiaryOverviewDayCellModelTests.swift in Sources */,
				A1E419582495A8F90016E52A /* HTTPClient+RegistrationTokenTests.swift in Sources */,
				01EBC9C325B70C310003496F /* SAP_Internal_Stats_Statistics+SupportedIDsTests.swift in Sources */,
				017AD13625A3238300FA2B3F /* iOS13TestCase.swift in Sources */,
				A1E419552495A8060016E52A /* HTTPClient+GetTestResultTests.swift in Sources */,
				01D16C5E24ED69CA007DB387 /* BackgroundAppRefreshViewModelTests.swift in Sources */,
				A14BDEC024A1AD660063E4EC /* MockExposureDetector.swift in Sources */,
				35A7F081250A7CF8005E6C33 /* KeychainHelperTests.swift in Sources */,
				014086C52589040200E9E5B2 /* DiaryEditEntriesCellModelTest.swift in Sources */,
				0120ECF32587607600F78944 /* DiaryDayEntryCellModelTest.swift in Sources */,
				B1C7EE482493D97000F1F284 /* RiskProvidingConfigurationManualTriggerTests.swift in Sources */,
				B1221BE22492ED0F00E6C4E4 /* CFDictionary+KeychainQueryTests.swift in Sources */,
				A124E64A249BF4EF00E95F72 /* ExposureDetectionExecutorTests.swift in Sources */,
				AB3560A02547194C00C3F8E0 /* DeviceTimeCheckTests.swift in Sources */,
				01A1B442252DE57000841B63 /* ExposureSubmissionQRScannerViewModelTests.swift in Sources */,
				35C701F82556C01F008AEA91 /* Migration1To2Tests.swift in Sources */,
				BA92A45E255163460063B46F /* ExposureSubmissionQRScannerViewModelGuidTests.swift in Sources */,
				AB1885D825238DD100D39BBE /* OnboardingInfoViewControllerTests.swift in Sources */,
				B16177E824802F9B006E435A /* DownloadedPackagesSQLLiteStoreTests.swift in Sources */,
				B1175216248A9F9600C3325C /* ConvertingKeysTests.swift in Sources */,
				EBD2D0A725A86C68006E4220 /* MockRiskProvider.swift in Sources */,
				B10F9B8B249961BC00C418F4 /* DynamicTypeLabelTests.swift in Sources */,
				BA9E4B0125B5DFCB00F284EF /* RiskLevelPerDay.swift in Sources */,
				CD678F6F246C43FC00B6A0F8 /* MockURLSession.swift in Sources */,
				50C5204025ADACBB008DF2F4 /* HomeShownPositiveTestResultCellModelTest.swift in Sources */,
				A3E851B524ADDAC000402485 /* CountdownTimerTests.swift in Sources */,
				BA9DD53F2567BDAC00C326FF /* TestResultAvailableViewModelTest.swift in Sources */,
				01B605CE258A38330093DB8E /* DiaryEntryTest.swift in Sources */,
				50352C8B25C94961007193D2 /* OTPServiceTests.swift in Sources */,
				BAB6C81225C4652D00E042FB /* PPACTokenTests.swift in Sources */,
				F2DC808E248989CE00EDC40A /* DynamicTableViewControllerRegisterCellsTests.swift in Sources */,
				EE22DB91247FB479001B0A71 /* MockStateHandlerObserverDelegate.swift in Sources */,
				B1C7EE4624938EB700F1F284 /* ExposureDetection_FAQ_URL_Tests.swift in Sources */,
				BA69A80D25CDA80600023265 /* SelectValueViewModelTests.swift in Sources */,
				AB453F602534B04400D8339E /* ExposureManagerTests.swift in Sources */,
				94ABF76B25B9676F004AB56F /* DeltaOnboardingNewVersionFeaturesControllerTests.swift in Sources */,
				B10F9B8C249961CE00C418F4 /* UIFont+DynamicTypeTests.swift in Sources */,
				010B3DA225ADEBFF00EB44AB /* HomeRiskCellModelTests.swift in Sources */,
				01C2D4432501260D00FB23BF /* OptionGroupViewModelTests.swift in Sources */,
				01EBC9BE25B706AF0003496F /* HomeStatisticsCardViewModelTests.swift in Sources */,
				BA288AF42582616E0071009A /* DiaryInfoViewModelTest.swift in Sources */,
				A173665324844F41006BE209 /* SQLiteKeyValueStoreTests.swift in Sources */,
				8FF3525E25ADAD06008A07BD /* HomeTestResultCellModelTests.swift in Sources */,
				A1877CAB248F2532006FEFC0 /* SAPDownloadedPackageTests.swift in Sources */,
				948AFE5F2552F6F60019579A /* WarnOthersReminderTests.swift in Sources */,
				AB8BC34F2551BBE100F3B5A7 /* HourKeyPackagesDownloadTests.swift in Sources */,
				B1E23B8624FE4DD3006BCDA6 /* PublicKeyProviderTests.swift in Sources */,
				01B605D9258A49E70093DB8E /* DiaryLocationTest.swift in Sources */,
				F2DC809424898CE600EDC40A /* DynamicTableViewControllerFooterTests.swift in Sources */,
				35358DD425A23169004FD0CB /* HTTPClientCertificatePinningTests.swift in Sources */,
				01B72BA6258360FF00A3E3BC /* DiaryDayEmptyViewModelTest.swift in Sources */,
				A32842672492359E006B1F09 /* MockExposureSubmissionNavigationControllerChild.swift in Sources */,
				F25247312484456800C5556B /* DynamicTableViewModelTests.swift in Sources */,
				B15382E7248290BB0010F007 /* AppleFilesWriterTests.swift in Sources */,
				AB1FCBD42521FC47005930BA /* ServerEnvironmentTests.swift in Sources */,
				0123D5992501385200A91838 /* ExposureSubmissionErrorTests.swift in Sources */,
				50C51CB625CDEA4300D4C33A /* HTTPClient+SubmitAnalyticsDataTests.swift in Sources */,
				01A23685251A23740043D9F8 /* ExposureSubmissionQRInfoModelTests.swift in Sources */,
				2FD881CC2490F65C00BEC8FC /* ExposureSubmissionHotlineViewControllerTest.swift in Sources */,
				01A97DD12506768F00C07C37 /* DatePickerOptionViewModelTests.swift in Sources */,
				0177F4B125503805009DD568 /* ScanInstanceTest.swift in Sources */,
				B120C7C924AFE7B800F68FF1 /* ActiveTracingTests.swift in Sources */,
				35AA4AF4259B40FC00D32306 /* CryptoFallbackTests.swift in Sources */,
				01B72BC02583875600A3E3BC /* DiaryDayViewModelTest.swift in Sources */,
				01B605C9258A32F00093DB8E /* DiaryDayTest.swift in Sources */,
				9412FAFE252349EA0086E139 /* DeltaOnboardingViewControllerTests.swift in Sources */,
				01B605C4258A30C70093DB8E /* DiaryOverviewViewModelTest.swift in Sources */,
				B11655932491437600316087 /* RiskProvidingConfigurationTests.swift in Sources */,
				BA6C8B24254D76ED008344F5 /* ExposureWindowTestCase.swift in Sources */,
				01A97DD32506769F00C07C37 /* DatePickerDayViewModelTests.swift in Sources */,
				BA11D5BA2588D590005DCD6B /* DiaryAddAndEditEntryViewModelTest.swift in Sources */,
				F2DC809224898B1800EDC40A /* DynamicTableViewControllerHeaderTests.swift in Sources */,
				01EA172D2590C2EC00E98E02 /* MockDiaryStore.swift in Sources */,
				01F52FFC2552E6F600997A26 /* ENARangeTest.swift in Sources */,
				BAC0A4DE25768039002B5361 /* TanInputViewModelTests.swift in Sources */,
				B1D431C8246C69F300E728AD /* HTTPClient+ConfigurationTests.swift in Sources */,
				B15382FE248424F00010F007 /* ExposureDetectionTests.swift in Sources */,
				BA69A80525CDA6B300023265 /* SelectValueCellViewModelTests.swift in Sources */,
				A372DA3F24BEF773003248BB /* ExposureSubmissionCoordinatorTests.swift in Sources */,
				3466A41E25D1A20C002CC49D /* UserMetadataTests.swift in Sources */,
				CDF27BD3246ADBA70044D32B /* ExposureSubmissionServiceTests.swift in Sources */,
				01D16C6024ED6D9A007DB387 /* MockBackgroundRefreshStatusProvider.swift in Sources */,
				0120ECFE2587631200F78944 /* DiaryDayAddCellModelTest.swift in Sources */,
				2FD473BF251E0ECE000DCA40 /* EUSettingsViewControllerTests.swift in Sources */,
				356FBF49255EC27A00959346 /* CacheAppConfigMockTests.swift in Sources */,
				A372DA4124BF33F9003248BB /* MockExposureSubmissionCoordinatorDelegate.swift in Sources */,
				01CF95DD253083B2007B72F7 /* CodableExposureDetectionSummary+Helpers.swift in Sources */,
				01A1B452252DFDC400841B63 /* FakeMetadataMachineReadableObject.swift in Sources */,
				3598D99A24FE280700483F1F /* CountryTests.swift in Sources */,
				B163D1102499068D001A322C /* SettingsViewModelTests.swift in Sources */,
				3466A40A25D19813002CC49D /* RiskExposureMetadataTests.swift in Sources */,
				0185DDDE25B77786001FBEA7 /* HomeStatisticsCellModelTests.swift in Sources */,
				A1654F0224B43E8500C0E115 /* DynamicTableViewTextViewCellTests.swift in Sources */,
				A1E419462495479D0016E52A /* HTTPClient+MockNetworkStack.swift in Sources */,
				B1CD333E24865E0000B06E9B /* TracingStatusHistoryTests.swift in Sources */,
				01EA17472590D3DA00E98E02 /* MockTestStore.swift in Sources */,
				B1FE13ED24891D0400D012E5 /* RiskProviderTests.swift in Sources */,
				AB7420DD251B8101006666AC /* DeltaOnboardingCoordinatorTests.swift in Sources */,
				B1218920248AD79900496210 /* ClientMock.swift in Sources */,
				AB5F84BB24F92876000400D4 /* Migration0To1Tests.swift in Sources */,
				50DC527B24FEB5CA00F6D8EB /* AppInformationModelTest.swift in Sources */,
				BA8BBA08255A90690034D4BC /* WifiHTTPClientTests.swift in Sources */,
				A1BABD0E24A57CFC000ED515 /* ENTemporaryExposureKey+ProcessingTests.swift in Sources */,
				EE22DB8F247FB46C001B0A71 /* ENStateTests.swift in Sources */,
				8F3D71AA25A86AD300D52CCD /* HomeExposureLoggingCellModelTests.swift in Sources */,
				BACCCC7525ADB9FD00195AC3 /* RiskLegendeTest.swift in Sources */,
				B1DDDABC247137B000A07175 /* HTTPClientConfigurationEndpointTests.swift in Sources */,
				2FD881CE249115E700BEC8FC /* ExposureSubmissionNavigationControllerTest.swift in Sources */,
				A1E419522495A6F20016E52A /* HTTPClient+TANForExposureSubmitTests.swift in Sources */,
				015178C22507D2E50074F095 /* ExposureSubmissionSymptomsOnsetViewControllerTests.swift in Sources */,
				A32842612490E2AC006B1F09 /* ExposureSubmissionWarnOthersViewControllerTests.swift in Sources */,
				AB5F84B424F8FA26000400D4 /* SerialMigratorTests.swift in Sources */,
				ABAE0A37257FA88D0030ED47 /* ContactDiaryStoreSchemaV1Tests.swift in Sources */,
				B17A44A22464906A00CB195E /* KeyTests.swift in Sources */,
				B19FD7152491A4A300A9D56A /* SAP_SemanticVersionTests.swift in Sources */,
				941F5ED02518E82800785F06 /* ENSettingEuTracingViewModelTests.swift in Sources */,
				BAFBF35725ADD734003F5DC2 /* HomeThankYouCellModelTests.swift in Sources */,
				01D16C6224ED6DB3007DB387 /* MockLowPowerModeStatusProvider.swift in Sources */,
				A1654EFF24B41FF600C0E115 /* DynamicCellTests.swift in Sources */,
				0144BDE32509288B00B0857C /* SymptomsOnsetTests.swift in Sources */,
				BACD671725B7002F00BAF5D0 /* RiskCalculationResultTests.swift in Sources */,
				A124E64C249C4C9000E95F72 /* SAPDownloadedPackagesStore+Helpers.swift in Sources */,
				ABAE0A3F257FAC970030ED47 /* ContactDiaryStoreTests.swift in Sources */,
				A36FACC424C5EA1500DED947 /* ExposureDetectionViewControllerTests.swift in Sources */,
				71176E2F248922B0004B0C9F /* ENAColorTests.swift in Sources */,
				014086B82588F9FD00E9E5B2 /* DiaryEditEntriesViewModelTest.swift in Sources */,
				0DF6BB9D248AE232007E8B0C /* AppUpdateCheckerHelperTests.swift in Sources */,
				A328425D248E82BC006B1F09 /* ExposureSubmissionTestResultViewControllerTests.swift in Sources */,
				BA6C8B0E254D6BF9008344F5 /* RiskCalculationTest.swift in Sources */,
				F22C6E2324917E3200712A6B /* DynamicTableViewControllerRowsTests.swift in Sources */,
				BAB6C82325C4666900E042FB /* PPACServiceTest.swift in Sources */,
				01B605E7258A4A980093DB8E /* DiaryContactPersonTest.swift in Sources */,
				A1E4195D249818060016E52A /* RiskTests.swift in Sources */,
				B18C411D246DB30000B8D8CB /* URL+Helper.swift in Sources */,
				CDF27BD5246ADBF30044D32B /* HTTPClient+DaysAndHoursTests.swift in Sources */,
				B117909824914D77007FF821 /* StoreTests.swift in Sources */,
				F22C6E252492082B00712A6B /* DynamicTableViewSpaceCellTests.swift in Sources */,
				B1AC51D624CED8820087C35B /* DetectionModeTests.swift in Sources */,
				B1FE13FE24896EF700D012E5 /* CachedAppConfigurationTests.swift in Sources */,
				50352C9F25C96687007193D2 /* HTTPClient+AuthorizationOTPTests.swift in Sources */,
				524C4292256587B900EBC3B0 /* ExposureSubmissionTestResultConsentViewModelTests.swift in Sources */,
				BA6C8B51254D80DF008344F5 /* ExposureWindowTest.swift in Sources */,
				50BD2E7724FE26F400932566 /* AppInformationImprintTest.swift in Sources */,
				EBD2D07F25A869B9006E4220 /* HomeTableViewModelTests.swift in Sources */,
				352DEA6F25B08966006751D1 /* StatisticsProviderTests.swift in Sources */,
				BAB6C80A25C4640500E042FB /* TimestampedTokenTests.swift in Sources */,
				AB8BC3472551B97700F3B5A7 /* DownloadedPackagesStoreErrorStub.swift in Sources */,
				50B1D6E72551621C00684C3C /* DayKeyPackageDownloadTests.swift in Sources */,
				A1E419602498243E0016E52A /* String+TodayTests.swift in Sources */,
				BA6C8B2B254D76F7008344F5 /* TestCasesWithConfiguration.swift in Sources */,
				2FC0356F24B342FA00E234AC /* UIViewcontroller+AlertTest.swift in Sources */,
				F2DC809024898A9400EDC40A /* DynamicTableViewControllerNumberOfRowsAndSectionsTests.swift in Sources */,
				AB5F84BD24F92E92000400D4 /* SerialMigratorFake.swift in Sources */,
			);
			runOnlyForDeploymentPostprocessing = 0;
		};
		85D7595B24570491008175F0 /* Sources */ = {
			isa = PBXSourcesBuildPhase;
			buildActionMask = 2147483647;
			files = (
				BAEC99C7258B714300B98ECA /* ENAUITests_07_ContactJournalUITests.swift in Sources */,
				94C24B3F25304B4400F8C004 /* ENAUITestsDeltaOnboarding.swift in Sources */,
				134F0DBC247578FF00D88934 /* ENAUITestsHome.swift in Sources */,
				EB11B02A24EE7CA500143A95 /* ENAUITestsSettings.swift in Sources */,
				134F0DBD247578FF00D88934 /* ENAUITests-Extensions.swift in Sources */,
				A32842652491136E006B1F09 /* ExposureSubmissionUITests.swift in Sources */,
				948DCDC3252EFC9A00CDE020 /* ENAUITests_05_ExposureLogging.swift in Sources */,
				85D7596424570491008175F0 /* ENAUITests.swift in Sources */,
				EB1C221225B7140B00A5CA6E /* ENAUITests_08_UpdateOSUITests.swift in Sources */,
				356153AD257FA8A300F6CD4D /* AccessibilityIdentifiers.swift in Sources */,
				941B68AE253F007100DC1962 /* Int+Increment.swift in Sources */,
				52EAAB512566BB0500204373 /* ExposureSubmission+TestResult.swift in Sources */,
				13E50469248E3CD20086641C /* ENAUITestsAppInformation.swift in Sources */,
				01A1B45C252E077600841B63 /* TimeInterval+Convenience.swift in Sources */,
				130CB19C246D92F800ADE602 /* ENAUITestsOnboarding.swift in Sources */,
				13E5046B248E3DF30086641C /* AppStrings.swift in Sources */,
				A3EE6E5C249BB97500C64B61 /* UITestingParameters.swift in Sources */,
				134F0F2C2475793400D88934 /* SnapshotHelper.swift in Sources */,
				509C69FE25B5D920000F2A4C /* ENAUITests-Statistics.swift in Sources */,
				505F2E522587738900697CC2 /* AccessibilityLabels.swift in Sources */,
			);
			runOnlyForDeploymentPostprocessing = 0;
		};
		B1FF6B662497D0B40041CF02 /* Sources */ = {
			isa = PBXSourcesBuildPhase;
			buildActionMask = 2147483647;
			files = (
				019BFC6C24C9901A0053973D /* sqlite3.c in Sources */,
			);
			runOnlyForDeploymentPostprocessing = 0;
		};
/* End PBXSourcesBuildPhase section */

/* Begin PBXTargetDependency section */
		85D7595624570491008175F0 /* PBXTargetDependency */ = {
			isa = PBXTargetDependency;
			target = 85D7593A2457048F008175F0 /* ENA */;
			targetProxy = 85D7595524570491008175F0 /* PBXContainerItemProxy */;
		};
		85D7596124570491008175F0 /* PBXTargetDependency */ = {
			isa = PBXTargetDependency;
			target = 85D7593A2457048F008175F0 /* ENA */;
			targetProxy = 85D7596024570491008175F0 /* PBXContainerItemProxy */;
		};
/* End PBXTargetDependency section */

/* Begin PBXVariantGroup section */
		01E42990251DCDC90057FCBE /* Localizable.legal.strings */ = {
			isa = PBXVariantGroup;
			children = (
				01E4298F251DCDC90057FCBE /* en */,
				01E42994251DCDCE0057FCBE /* de */,
				01E42995251DCDD10057FCBE /* tr */,
			);
			name = Localizable.legal.strings;
			sourceTree = "<group>";
		};
		13156CFF248C19D000AFC472 /* usage.html */ = {
			isa = PBXVariantGroup;
			children = (
				13156CFE248C19D000AFC472 /* de */,
				13156D00248CDECC00AFC472 /* en */,
				EEDD6DF524A4885200BC30D0 /* tr */,
				EECF5E5524BDCC3C00332B8F /* pl */,
				EECF5E5A24BDCC4D00332B8F /* ro */,
				EECF5E5F24BDCC5900332B8F /* bg */,
			);
			name = usage.html;
			sourceTree = "<group>";
		};
		71F5418A248BEDBE006DB793 /* privacy-policy.html */ = {
			isa = PBXVariantGroup;
			children = (
				71F5418B248BEDBE006DB793 /* de */,
				717D21EA248C072300D9717E /* en */,
				EEDD6DF624A4885200BC30D0 /* tr */,
				EECF5E5624BDCC3C00332B8F /* pl */,
				EECF5E5B24BDCC4D00332B8F /* ro */,
				EECF5E6024BDCC5A00332B8F /* bg */,
			);
			name = "privacy-policy.html";
			sourceTree = "<group>";
		};
		85D7594C24570491008175F0 /* LaunchScreen.storyboard */ = {
			isa = PBXVariantGroup;
			children = (
				85D7594D24570491008175F0 /* Base */,
			);
			name = LaunchScreen.storyboard;
			sourceTree = "<group>";
		};
		AB8B0D3425305384009C067B /* Localizable.links.strings */ = {
			isa = PBXVariantGroup;
			children = (
				AB8B0D3C253053A1009C067B /* de */,
				AB8B0D3D253053D5009C067B /* en */,
				AB8B0D3E253053DB009C067B /* tr */,
				AB8B0D3F253053DF009C067B /* pl */,
				AB8B0D40253053E2009C067B /* ro */,
				AB8B0D41253053E5009C067B /* bg */,
			);
			name = Localizable.links.strings;
			sourceTree = "<group>";
		};
		EE26950A248FCB0300BAE234 /* InfoPlist.strings */ = {
			isa = PBXVariantGroup;
			children = (
				EE269509248FCB0300BAE234 /* de */,
				EE26950B248FCB1600BAE234 /* en */,
				EEDD6DF824A4889D00BC30D0 /* tr */,
				EECF5E5924BDCC3C00332B8F /* pl */,
				EECF5E5E24BDCC4D00332B8F /* ro */,
				EECF5E6324BDCC5A00332B8F /* bg */,
			);
			name = InfoPlist.strings;
			sourceTree = "<group>";
		};
		EE70C23A245B09E900AC9B2F /* Localizable.strings */ = {
			isa = PBXVariantGroup;
			children = (
				EE70C23B245B09E900AC9B2F /* de */,
				EE70C23C245B09E900AC9B2F /* en */,
				EEDD6DF924A488A500BC30D0 /* tr */,
				EECF5E5724BDCC3C00332B8F /* pl */,
				EECF5E5C24BDCC4D00332B8F /* ro */,
				EECF5E6124BDCC5A00332B8F /* bg */,
			);
			name = Localizable.strings;
			sourceTree = "<group>";
		};
		EE92A340245D96DA006B97B0 /* Localizable.stringsdict */ = {
			isa = PBXVariantGroup;
			children = (
				EE92A33F245D96DA006B97B0 /* de */,
				514C0A09247AEEE200F235F6 /* en */,
				EEDD6DFA24A488AD00BC30D0 /* tr */,
				EECF5E5824BDCC3C00332B8F /* pl */,
				EECF5E5D24BDCC4D00332B8F /* ro */,
				EECF5E6224BDCC5A00332B8F /* bg */,
			);
			name = Localizable.stringsdict;
			sourceTree = "<group>";
		};
/* End PBXVariantGroup section */

/* Begin XCBuildConfiguration section */
		011E4AFC2483A269002E6412 /* Community */ = {
			isa = XCBuildConfiguration;
			buildSettings = {
				ALWAYS_SEARCH_USER_PATHS = NO;
				CLANG_ANALYZER_LOCALIZABILITY_NONLOCALIZED = YES;
				CLANG_ANALYZER_NONNULL = YES;
				CLANG_ANALYZER_NUMBER_OBJECT_CONVERSION = YES_AGGRESSIVE;
				CLANG_CXX_LANGUAGE_STANDARD = "gnu++14";
				CLANG_CXX_LIBRARY = "libc++";
				CLANG_ENABLE_MODULES = YES;
				CLANG_ENABLE_OBJC_ARC = YES;
				CLANG_ENABLE_OBJC_WEAK = YES;
				CLANG_WARN_BLOCK_CAPTURE_AUTORELEASING = YES;
				CLANG_WARN_BOOL_CONVERSION = YES;
				CLANG_WARN_COMMA = YES;
				CLANG_WARN_CONSTANT_CONVERSION = YES;
				CLANG_WARN_DEPRECATED_OBJC_IMPLEMENTATIONS = YES;
				CLANG_WARN_DIRECT_OBJC_ISA_USAGE = YES_ERROR;
				CLANG_WARN_DOCUMENTATION_COMMENTS = YES;
				CLANG_WARN_EMPTY_BODY = YES;
				CLANG_WARN_ENUM_CONVERSION = YES;
				CLANG_WARN_INFINITE_RECURSION = YES;
				CLANG_WARN_INT_CONVERSION = YES;
				CLANG_WARN_NON_LITERAL_NULL_CONVERSION = YES;
				CLANG_WARN_OBJC_IMPLICIT_RETAIN_SELF = YES;
				CLANG_WARN_OBJC_LITERAL_CONVERSION = YES;
				CLANG_WARN_OBJC_ROOT_CLASS = YES_ERROR;
				CLANG_WARN_QUOTED_INCLUDE_IN_FRAMEWORK_HEADER = YES;
				CLANG_WARN_RANGE_LOOP_ANALYSIS = YES;
				CLANG_WARN_STRICT_PROTOTYPES = YES;
				CLANG_WARN_SUSPICIOUS_MOVE = YES;
				CLANG_WARN_UNGUARDED_AVAILABILITY = YES_AGGRESSIVE;
				CLANG_WARN_UNREACHABLE_CODE = YES;
				CLANG_WARN__DUPLICATE_METHOD_MATCH = YES;
				COPY_PHASE_STRIP = NO;
				DEBUG_INFORMATION_FORMAT = dwarf;
				ENABLE_STRICT_OBJC_MSGSEND = YES;
				ENABLE_TESTABILITY = YES;
				GCC_C_LANGUAGE_STANDARD = gnu11;
				GCC_DYNAMIC_NO_PIC = NO;
				GCC_NO_COMMON_BLOCKS = YES;
				GCC_OPTIMIZATION_LEVEL = 0;
				GCC_PREPROCESSOR_DEFINITIONS = (
					"DEBUG=1",
					"$(inherited)",
				);
				GCC_WARN_64_TO_32_BIT_CONVERSION = YES;
				GCC_WARN_ABOUT_RETURN_TYPE = YES_ERROR;
				GCC_WARN_UNDECLARED_SELECTOR = YES;
				GCC_WARN_UNINITIALIZED_AUTOS = YES_AGGRESSIVE;
				GCC_WARN_UNUSED_FUNCTION = YES;
				GCC_WARN_UNUSED_VARIABLE = YES;
				IPHONEOS_DEPLOYMENT_TARGET = 12.5;
				MTL_ENABLE_DEBUG_INFO = INCLUDE_SOURCE;
				MTL_FAST_MATH = YES;
				ONLY_ACTIVE_ARCH = YES;
				SDKROOT = iphoneos;
				SWIFT_ACTIVE_COMPILATION_CONDITIONS = "DEBUG COMMUNITY";
				SWIFT_OPTIMIZATION_LEVEL = "-Onone";
			};
			name = Community;
		};
		011E4AFD2483A269002E6412 /* Community */ = {
			isa = XCBuildConfiguration;
			buildSettings = {
				ASSETCATALOG_COMPILER_APPICON_NAME = AppIcon;
				CLANG_ENABLE_MODULES = YES;
				CODE_SIGN_ENTITLEMENTS = "${PROJECT}/Resources/ENACommunity.entitlements";
				CODE_SIGN_IDENTITY = "Apple Development";
				CODE_SIGN_STYLE = Automatic;
				CURRENT_PROJECT_VERSION = 1;
				DEVELOPMENT_TEAM = $IPHONE_APP_DEV_TEAM;
				GCC_PREPROCESSOR_DEFINITIONS = (
					"DEBUG=1",
					"$(inherited)",
					"SQLITE_HAS_CODEC=1",
					"DISABLE_CERTIFICATE_PINNING=1",
				);
				INFOPLIST_FILE = ENA/Resources/Info_Debug.plist;
				IPHONE_APP_CODE_SIGN_IDENTITY = "iPhone Developer";
				IPHONE_APP_DEV_TEAM = "";
				IPHONE_APP_DIST_PROF_SPECIFIER = "";
				LD_RUNPATH_SEARCH_PATHS = (
					"$(inherited)",
					"@executable_path/Frameworks",
				);
				MARKETING_VERSION = 1.13.0;
				OTHER_CFLAGS = (
					"-DSQLITE_HAS_CODEC",
					"-DSQLITE_TEMP_STORE=3",
					"-DSQLCIPHER_CRYPTO_CC",
					"-DNDEBUG",
				);
				PRODUCT_BUNDLE_IDENTIFIER = de.rki.coronawarnapp;
				PRODUCT_NAME = "$(TARGET_NAME)";
				PROVISIONING_PROFILE_SPECIFIER = "";
				SWIFT_ACTIVE_COMPILATION_CONDITIONS = "${inherited} USE_DEV_PK_FOR_SIG_VERIFICATION DISABLE_CERTIFICATE_PINNING";
				SWIFT_OBJC_BRIDGING_HEADER = "ENA-Bridging-Header.h";
				SWIFT_OPTIMIZATION_LEVEL = "-Onone";
				SWIFT_VERSION = 5.0;
				TARGETED_DEVICE_FAMILY = 1;
			};
			name = Community;
		};
		011E4AFE2483A269002E6412 /* Community */ = {
			isa = XCBuildConfiguration;
			buildSettings = {
				ALWAYS_EMBED_SWIFT_STANDARD_LIBRARIES = YES;
				BUNDLE_LOADER = "$(TEST_HOST)";
				CLANG_ENABLE_MODULES = YES;
				CODE_SIGN_STYLE = Automatic;
				DEVELOPMENT_TEAM = 523TP53AQF;
				GCC_PREPROCESSOR_DEFINITIONS = (
					"$(inherited)",
					"SQLITE_HAS_CODEC=1",
				);
				INFOPLIST_FILE = ENATests/Info.plist;
				LD_RUNPATH_SEARCH_PATHS = (
					"$(inherited)",
					"@executable_path/Frameworks",
					"@loader_path/Frameworks",
				);
				OTHER_CFLAGS = (
					"-DSQLITE_HAS_CODEC",
					"-DSQLITE_TEMP_STORE=3",
					"-DSQLCIPHER_CRYPTO_CC",
					"-DNDEBUG",
				);
				PRODUCT_BUNDLE_IDENTIFIER = com.sap.ux.ENATests;
				PRODUCT_NAME = "$(TARGET_NAME)";
				SWIFT_OBJC_BRIDGING_HEADER = "ENATests-Bridging-Header.h";
				SWIFT_OPTIMIZATION_LEVEL = "-Onone";
				SWIFT_VERSION = 5.0;
				TARGETED_DEVICE_FAMILY = "1,2";
				TEST_HOST = "$(BUILT_PRODUCTS_DIR)/ENA.app/ENA";
			};
			name = Community;
		};
		011E4AFF2483A269002E6412 /* Community */ = {
			isa = XCBuildConfiguration;
			buildSettings = {
				ALWAYS_EMBED_SWIFT_STANDARD_LIBRARIES = YES;
				CODE_SIGN_STYLE = Automatic;
				DEVELOPMENT_TEAM = 523TP53AQF;
				INFOPLIST_FILE = ENAUITests/Info.plist;
				LD_RUNPATH_SEARCH_PATHS = (
					"$(inherited)",
					"@executable_path/Frameworks",
					"@loader_path/Frameworks",
				);
				PRODUCT_BUNDLE_IDENTIFIER = com.sap.ux.ENAUITests;
				PRODUCT_NAME = "$(TARGET_NAME)";
				PROVISIONING_PROFILE_SPECIFIER = "";
				"PROVISIONING_PROFILE_SPECIFIER[sdk=macosx*]" = "";
				SWIFT_ACTIVE_COMPILATION_CONDITIONS = "DEBUG COMMUNITY";
				SWIFT_VERSION = 5.0;
				TARGETED_DEVICE_FAMILY = "1,2";
				TEST_TARGET_NAME = ENA;
			};
			name = Community;
		};
		0140535724A0E077000A5121 /* TestFlight */ = {
			isa = XCBuildConfiguration;
			buildSettings = {
				ALWAYS_SEARCH_USER_PATHS = NO;
				CLANG_ANALYZER_LOCALIZABILITY_NONLOCALIZED = YES;
				CLANG_ANALYZER_NONNULL = YES;
				CLANG_ANALYZER_NUMBER_OBJECT_CONVERSION = YES_AGGRESSIVE;
				CLANG_CXX_LANGUAGE_STANDARD = "gnu++14";
				CLANG_CXX_LIBRARY = "libc++";
				CLANG_ENABLE_MODULES = YES;
				CLANG_ENABLE_OBJC_ARC = YES;
				CLANG_ENABLE_OBJC_WEAK = YES;
				CLANG_WARN_BLOCK_CAPTURE_AUTORELEASING = YES;
				CLANG_WARN_BOOL_CONVERSION = YES;
				CLANG_WARN_COMMA = YES;
				CLANG_WARN_CONSTANT_CONVERSION = YES;
				CLANG_WARN_DEPRECATED_OBJC_IMPLEMENTATIONS = YES;
				CLANG_WARN_DIRECT_OBJC_ISA_USAGE = YES_ERROR;
				CLANG_WARN_DOCUMENTATION_COMMENTS = YES;
				CLANG_WARN_EMPTY_BODY = YES;
				CLANG_WARN_ENUM_CONVERSION = YES;
				CLANG_WARN_INFINITE_RECURSION = YES;
				CLANG_WARN_INT_CONVERSION = YES;
				CLANG_WARN_NON_LITERAL_NULL_CONVERSION = YES;
				CLANG_WARN_OBJC_IMPLICIT_RETAIN_SELF = YES;
				CLANG_WARN_OBJC_LITERAL_CONVERSION = YES;
				CLANG_WARN_OBJC_ROOT_CLASS = YES_ERROR;
				CLANG_WARN_QUOTED_INCLUDE_IN_FRAMEWORK_HEADER = YES;
				CLANG_WARN_RANGE_LOOP_ANALYSIS = YES;
				CLANG_WARN_STRICT_PROTOTYPES = YES;
				CLANG_WARN_SUSPICIOUS_MOVE = YES;
				CLANG_WARN_UNGUARDED_AVAILABILITY = YES_AGGRESSIVE;
				CLANG_WARN_UNREACHABLE_CODE = YES;
				CLANG_WARN__DUPLICATE_METHOD_MATCH = YES;
				COPY_PHASE_STRIP = NO;
				DEBUG_INFORMATION_FORMAT = "dwarf-with-dsym";
				ENABLE_NS_ASSERTIONS = NO;
				ENABLE_STRICT_OBJC_MSGSEND = YES;
				GCC_C_LANGUAGE_STANDARD = gnu11;
				GCC_NO_COMMON_BLOCKS = YES;
				GCC_WARN_64_TO_32_BIT_CONVERSION = YES;
				GCC_WARN_ABOUT_RETURN_TYPE = YES_ERROR;
				GCC_WARN_UNDECLARED_SELECTOR = YES;
				GCC_WARN_UNINITIALIZED_AUTOS = YES_AGGRESSIVE;
				GCC_WARN_UNUSED_FUNCTION = YES;
				GCC_WARN_UNUSED_VARIABLE = YES;
				IPHONEOS_DEPLOYMENT_TARGET = 12.5;
				MTL_ENABLE_DEBUG_INFO = NO;
				MTL_FAST_MATH = YES;
				SDKROOT = iphoneos;
				SWIFT_ACTIVE_COMPILATION_CONDITIONS = "";
				SWIFT_COMPILATION_MODE = wholemodule;
				SWIFT_OPTIMIZATION_LEVEL = "-O";
				VALIDATE_PRODUCT = YES;
			};
			name = TestFlight;
		};
		0140535824A0E077000A5121 /* TestFlight */ = {
			isa = XCBuildConfiguration;
			buildSettings = {
				ASSETCATALOG_COMPILER_APPICON_NAME = AppIcon;
				CLANG_ENABLE_MODULES = YES;
				CODE_SIGN_ENTITLEMENTS = "${PROJECT}/Resources/ENA.entitlements";
				CODE_SIGN_IDENTITY = $IPHONE_APP_CODE_SIGN_IDENTITY;
				CODE_SIGN_STYLE = Manual;
				CURRENT_PROJECT_VERSION = 1;
				DEVELOPMENT_TEAM = 523TP53AQF;
				GCC_PREPROCESSOR_DEFINITIONS = "SQLITE_HAS_CODEC=1";
				INFOPLIST_FILE = ENA/Resources/Info_Testflight.plist;
				IPHONE_APP_CODE_SIGN_IDENTITY = "Apple Distribution";
				IPHONE_APP_DEV_TEAM = 523TP53AQF;
				IPHONE_APP_DIST_PROF_SPECIFIER = "match AppStore de.rki.coronawarnapp-dev";
				LD_RUNPATH_SEARCH_PATHS = (
					"$(inherited)",
					"@executable_path/Frameworks",
				);
				MARKETING_VERSION = 1.13.0;
				OTHER_CFLAGS = (
					"-DSQLITE_HAS_CODEC",
					"-DSQLITE_TEMP_STORE=3",
					"-DSQLCIPHER_CRYPTO_CC",
					"-DNDEBUG",
				);
				PRODUCT_BUNDLE_IDENTIFIER = "de.rki.coronawarnapp-dev";
				PRODUCT_NAME = "$(TARGET_NAME)";
				PROVISIONING_PROFILE_SPECIFIER = $IPHONE_APP_DIST_PROF_SPECIFIER;
				SWIFT_ACTIVE_COMPILATION_CONDITIONS = USE_DEV_PK_FOR_SIG_VERIFICATION;
				SWIFT_OBJC_BRIDGING_HEADER = "ENA-Bridging-Header.h";
				SWIFT_VERSION = 5.0;
				TARGETED_DEVICE_FAMILY = 1;
			};
			name = TestFlight;
		};
		0140535924A0E077000A5121 /* TestFlight */ = {
			isa = XCBuildConfiguration;
			buildSettings = {
				ALWAYS_EMBED_SWIFT_STANDARD_LIBRARIES = YES;
				BUNDLE_LOADER = "$(TEST_HOST)";
				CLANG_ENABLE_MODULES = YES;
				CODE_SIGN_STYLE = Manual;
				DEVELOPMENT_TEAM = 523TP53AQF;
				GCC_PREPROCESSOR_DEFINITIONS = "SQLITE_HAS_CODEC=1";
				INFOPLIST_FILE = ENATests/Info.plist;
				LD_RUNPATH_SEARCH_PATHS = (
					"$(inherited)",
					"@executable_path/Frameworks",
					"@loader_path/Frameworks",
				);
				OTHER_CFLAGS = (
					"-DSQLITE_HAS_CODEC",
					"-DSQLITE_TEMP_STORE=3",
					"-DSQLCIPHER_CRYPTO_CC",
					"-DNDEBUG",
				);
				PRODUCT_BUNDLE_IDENTIFIER = com.sap.ux.ENATests;
				PRODUCT_NAME = "$(TARGET_NAME)";
				SWIFT_OBJC_BRIDGING_HEADER = "ENATests-Bridging-Header.h";
				SWIFT_VERSION = 5.0;
				TARGETED_DEVICE_FAMILY = "1,2";
				TEST_HOST = "$(BUILT_PRODUCTS_DIR)/ENA.app/ENA";
			};
			name = TestFlight;
		};
		0140535A24A0E077000A5121 /* TestFlight */ = {
			isa = XCBuildConfiguration;
			buildSettings = {
				ALWAYS_EMBED_SWIFT_STANDARD_LIBRARIES = YES;
				CODE_SIGN_STYLE = Manual;
				DEVELOPMENT_TEAM = 523TP53AQF;
				INFOPLIST_FILE = ENAUITests/Info.plist;
				LD_RUNPATH_SEARCH_PATHS = (
					"$(inherited)",
					"@executable_path/Frameworks",
					"@loader_path/Frameworks",
				);
				PRODUCT_BUNDLE_IDENTIFIER = com.sap.ux.ENAUITests;
				PRODUCT_NAME = "$(TARGET_NAME)";
				PROVISIONING_PROFILE_SPECIFIER = "";
				"PROVISIONING_PROFILE_SPECIFIER[sdk=macosx*]" = "";
				SWIFT_VERSION = 5.0;
				TARGETED_DEVICE_FAMILY = "1,2";
				TEST_TARGET_NAME = ENA;
			};
			name = TestFlight;
		};
		019BFC6324C988F90053973D /* TestFlight */ = {
			isa = XCBuildConfiguration;
			buildSettings = {
				CODE_SIGNING_ALLOWED = NO;
				CODE_SIGNING_REQUIRED = NO;
				CODE_SIGN_STYLE = Manual;
				DEFINES_MODULE = YES;
				DYLIB_INSTALL_NAME_BASE = "@rpath";
				GCC_PREPROCESSOR_DEFINITIONS = "SQLITE_HAS_CODEC=1";
				INFOPLIST_FILE = CWASQLite/Info.plist;
				LD_RUNPATH_SEARCH_PATHS = (
					"$(inherited)",
					"@executable_path/Frameworks",
					"@loader_path/Frameworks",
				);
				OTHER_CFLAGS = (
					"-DSQLITE_TEMP_STORE=3",
					"-DSQLCIPHER_CRYPTO_CC",
					"-DNDEBUG",
					"-DSQLITE_HAS_CODEC",
				);
				PRODUCT_BUNDLE_IDENTIFIER = de.rki.coronawarnapp.sqlite;
				PRODUCT_NAME = CWASQLite;
				PROVISIONING_PROFILE_SPECIFIER = "";
				SKIP_INSTALL = YES;
				SWIFT_VERSION = 5.0;
				VERSIONING_SYSTEM = "apple-generic";
			};
			name = TestFlight;
		};
		01D1BEB124F7F41200D11B9A /* AdHoc */ = {
			isa = XCBuildConfiguration;
			buildSettings = {
				ALWAYS_SEARCH_USER_PATHS = NO;
				CLANG_ANALYZER_LOCALIZABILITY_NONLOCALIZED = YES;
				CLANG_ANALYZER_NONNULL = YES;
				CLANG_ANALYZER_NUMBER_OBJECT_CONVERSION = YES_AGGRESSIVE;
				CLANG_CXX_LANGUAGE_STANDARD = "gnu++14";
				CLANG_CXX_LIBRARY = "libc++";
				CLANG_ENABLE_MODULES = YES;
				CLANG_ENABLE_OBJC_ARC = YES;
				CLANG_ENABLE_OBJC_WEAK = YES;
				CLANG_WARN_BLOCK_CAPTURE_AUTORELEASING = YES;
				CLANG_WARN_BOOL_CONVERSION = YES;
				CLANG_WARN_COMMA = YES;
				CLANG_WARN_CONSTANT_CONVERSION = YES;
				CLANG_WARN_DEPRECATED_OBJC_IMPLEMENTATIONS = YES;
				CLANG_WARN_DIRECT_OBJC_ISA_USAGE = YES_ERROR;
				CLANG_WARN_DOCUMENTATION_COMMENTS = YES;
				CLANG_WARN_EMPTY_BODY = YES;
				CLANG_WARN_ENUM_CONVERSION = YES;
				CLANG_WARN_INFINITE_RECURSION = YES;
				CLANG_WARN_INT_CONVERSION = YES;
				CLANG_WARN_NON_LITERAL_NULL_CONVERSION = YES;
				CLANG_WARN_OBJC_IMPLICIT_RETAIN_SELF = YES;
				CLANG_WARN_OBJC_LITERAL_CONVERSION = YES;
				CLANG_WARN_OBJC_ROOT_CLASS = YES_ERROR;
				CLANG_WARN_QUOTED_INCLUDE_IN_FRAMEWORK_HEADER = YES;
				CLANG_WARN_RANGE_LOOP_ANALYSIS = YES;
				CLANG_WARN_STRICT_PROTOTYPES = YES;
				CLANG_WARN_SUSPICIOUS_MOVE = YES;
				CLANG_WARN_UNGUARDED_AVAILABILITY = YES_AGGRESSIVE;
				CLANG_WARN_UNREACHABLE_CODE = YES;
				CLANG_WARN__DUPLICATE_METHOD_MATCH = YES;
				COPY_PHASE_STRIP = NO;
				DEBUG_INFORMATION_FORMAT = "dwarf-with-dsym";
				ENABLE_NS_ASSERTIONS = NO;
				ENABLE_STRICT_OBJC_MSGSEND = YES;
				GCC_C_LANGUAGE_STANDARD = gnu11;
				GCC_NO_COMMON_BLOCKS = YES;
				GCC_WARN_64_TO_32_BIT_CONVERSION = YES;
				GCC_WARN_ABOUT_RETURN_TYPE = YES_ERROR;
				GCC_WARN_UNDECLARED_SELECTOR = YES;
				GCC_WARN_UNINITIALIZED_AUTOS = YES_AGGRESSIVE;
				GCC_WARN_UNUSED_FUNCTION = YES;
				GCC_WARN_UNUSED_VARIABLE = YES;
				IPHONEOS_DEPLOYMENT_TARGET = 12.5;
				MTL_ENABLE_DEBUG_INFO = NO;
				MTL_FAST_MATH = YES;
				SDKROOT = iphoneos;
				SWIFT_ACTIVE_COMPILATION_CONDITIONS = ADHOC;
				SWIFT_COMPILATION_MODE = wholemodule;
				SWIFT_OPTIMIZATION_LEVEL = "-O";
				VALIDATE_PRODUCT = YES;
			};
			name = AdHoc;
		};
		01D1BEB224F7F41200D11B9A /* AdHoc */ = {
			isa = XCBuildConfiguration;
			buildSettings = {
				ASSETCATALOG_COMPILER_APPICON_NAME = AppIcon;
				CLANG_ENABLE_MODULES = YES;
				CODE_SIGN_ENTITLEMENTS = "${PROJECT}/Resources/ENA.entitlements";
				CODE_SIGN_IDENTITY = $IPHONE_APP_CODE_SIGN_IDENTITY;
				CODE_SIGN_STYLE = Manual;
				CURRENT_PROJECT_VERSION = 1;
				DEVELOPMENT_TEAM = 523TP53AQF;
				GCC_PREPROCESSOR_DEFINITIONS = "SQLITE_HAS_CODEC=1";
				INFOPLIST_FILE = ENA/Resources/Info_Testflight.plist;
				IPHONE_APP_CODE_SIGN_IDENTITY = "Apple Distribution";
				IPHONE_APP_DEV_TEAM = 523TP53AQF;
				IPHONE_APP_DIST_PROF_SPECIFIER = "match AdHoc de.rki.coronawarnapp-dev";
				LD_RUNPATH_SEARCH_PATHS = (
					"$(inherited)",
					"@executable_path/Frameworks",
				);
				MARKETING_VERSION = 1.13.0;
				OTHER_CFLAGS = (
					"-DSQLITE_HAS_CODEC",
					"-DSQLITE_TEMP_STORE=3",
					"-DSQLCIPHER_CRYPTO_CC",
					"-DNDEBUG",
				);
				PRODUCT_BUNDLE_IDENTIFIER = "de.rki.coronawarnapp-dev";
				PRODUCT_NAME = "$(TARGET_NAME)";
				PROVISIONING_PROFILE_SPECIFIER = $IPHONE_APP_DIST_PROF_SPECIFIER;
				SWIFT_ACTIVE_COMPILATION_CONDITIONS = "APP_STORE USE_DEV_PK_FOR_SIG_VERIFICATION";
				SWIFT_OBJC_BRIDGING_HEADER = "ENA-Bridging-Header.h";
				SWIFT_VERSION = 5.0;
				TARGETED_DEVICE_FAMILY = 1;
			};
			name = AdHoc;
		};
		01D1BEB324F7F41200D11B9A /* AdHoc */ = {
			isa = XCBuildConfiguration;
			buildSettings = {
				ALWAYS_EMBED_SWIFT_STANDARD_LIBRARIES = YES;
				BUNDLE_LOADER = "$(TEST_HOST)";
				CLANG_ENABLE_MODULES = YES;
				CODE_SIGN_STYLE = Manual;
				DEVELOPMENT_TEAM = 523TP53AQF;
				GCC_PREPROCESSOR_DEFINITIONS = "SQLITE_HAS_CODEC=1";
				INFOPLIST_FILE = ENATests/Info.plist;
				LD_RUNPATH_SEARCH_PATHS = (
					"$(inherited)",
					"@executable_path/Frameworks",
					"@loader_path/Frameworks",
				);
				OTHER_CFLAGS = (
					"-DSQLITE_HAS_CODEC",
					"-DSQLITE_TEMP_STORE=3",
					"-DSQLCIPHER_CRYPTO_CC",
					"-DNDEBUG",
				);
				PRODUCT_BUNDLE_IDENTIFIER = com.sap.ux.ENATests;
				PRODUCT_NAME = "$(TARGET_NAME)";
				SWIFT_OBJC_BRIDGING_HEADER = "ENATests-Bridging-Header.h";
				SWIFT_VERSION = 5.0;
				TARGETED_DEVICE_FAMILY = "1,2";
				TEST_HOST = "$(BUILT_PRODUCTS_DIR)/ENA.app/ENA";
			};
			name = AdHoc;
		};
		01D1BEB424F7F41200D11B9A /* AdHoc */ = {
			isa = XCBuildConfiguration;
			buildSettings = {
				ALWAYS_EMBED_SWIFT_STANDARD_LIBRARIES = YES;
				CODE_SIGN_STYLE = Manual;
				DEVELOPMENT_TEAM = 523TP53AQF;
				INFOPLIST_FILE = ENAUITests/Info.plist;
				LD_RUNPATH_SEARCH_PATHS = (
					"$(inherited)",
					"@executable_path/Frameworks",
					"@loader_path/Frameworks",
				);
				PRODUCT_BUNDLE_IDENTIFIER = com.sap.ux.ENAUITests;
				PRODUCT_NAME = "$(TARGET_NAME)";
				PROVISIONING_PROFILE_SPECIFIER = "";
				"PROVISIONING_PROFILE_SPECIFIER[sdk=macosx*]" = "";
				SWIFT_VERSION = 5.0;
				TARGETED_DEVICE_FAMILY = "1,2";
				TEST_TARGET_NAME = ENA;
			};
			name = AdHoc;
		};
		01D1BEB524F7F41200D11B9A /* AdHoc */ = {
			isa = XCBuildConfiguration;
			buildSettings = {
				CODE_SIGNING_ALLOWED = NO;
				CODE_SIGNING_REQUIRED = NO;
				CODE_SIGN_STYLE = Manual;
				DEFINES_MODULE = YES;
				DYLIB_INSTALL_NAME_BASE = "@rpath";
				GCC_PREPROCESSOR_DEFINITIONS = "SQLITE_HAS_CODEC=1";
				INFOPLIST_FILE = CWASQLite/Info.plist;
				LD_RUNPATH_SEARCH_PATHS = (
					"$(inherited)",
					"@executable_path/Frameworks",
					"@loader_path/Frameworks",
				);
				OTHER_CFLAGS = (
					"-DSQLITE_TEMP_STORE=3",
					"-DSQLCIPHER_CRYPTO_CC",
					"-DNDEBUG",
					"-DSQLITE_HAS_CODEC",
				);
				PRODUCT_BUNDLE_IDENTIFIER = de.rki.coronawarnapp.sqlite;
				PRODUCT_NAME = CWASQLite;
				PROVISIONING_PROFILE_SPECIFIER = "";
				SKIP_INSTALL = YES;
				SWIFT_VERSION = 5.0;
				VERSIONING_SYSTEM = "apple-generic";
			};
			name = AdHoc;
		};
		85D7596624570491008175F0 /* Debug */ = {
			isa = XCBuildConfiguration;
			buildSettings = {
				ALWAYS_SEARCH_USER_PATHS = NO;
				CLANG_ANALYZER_LOCALIZABILITY_NONLOCALIZED = YES;
				CLANG_ANALYZER_NONNULL = YES;
				CLANG_ANALYZER_NUMBER_OBJECT_CONVERSION = YES_AGGRESSIVE;
				CLANG_CXX_LANGUAGE_STANDARD = "gnu++14";
				CLANG_CXX_LIBRARY = "libc++";
				CLANG_ENABLE_MODULES = YES;
				CLANG_ENABLE_OBJC_ARC = YES;
				CLANG_ENABLE_OBJC_WEAK = YES;
				CLANG_WARN_BLOCK_CAPTURE_AUTORELEASING = YES;
				CLANG_WARN_BOOL_CONVERSION = YES;
				CLANG_WARN_COMMA = YES;
				CLANG_WARN_CONSTANT_CONVERSION = YES;
				CLANG_WARN_DEPRECATED_OBJC_IMPLEMENTATIONS = YES;
				CLANG_WARN_DIRECT_OBJC_ISA_USAGE = YES_ERROR;
				CLANG_WARN_DOCUMENTATION_COMMENTS = YES;
				CLANG_WARN_EMPTY_BODY = YES;
				CLANG_WARN_ENUM_CONVERSION = YES;
				CLANG_WARN_INFINITE_RECURSION = YES;
				CLANG_WARN_INT_CONVERSION = YES;
				CLANG_WARN_NON_LITERAL_NULL_CONVERSION = YES;
				CLANG_WARN_OBJC_IMPLICIT_RETAIN_SELF = YES;
				CLANG_WARN_OBJC_LITERAL_CONVERSION = YES;
				CLANG_WARN_OBJC_ROOT_CLASS = YES_ERROR;
				CLANG_WARN_QUOTED_INCLUDE_IN_FRAMEWORK_HEADER = YES;
				CLANG_WARN_RANGE_LOOP_ANALYSIS = YES;
				CLANG_WARN_STRICT_PROTOTYPES = YES;
				CLANG_WARN_SUSPICIOUS_MOVE = YES;
				CLANG_WARN_UNGUARDED_AVAILABILITY = YES_AGGRESSIVE;
				CLANG_WARN_UNREACHABLE_CODE = YES;
				CLANG_WARN__DUPLICATE_METHOD_MATCH = YES;
				COPY_PHASE_STRIP = NO;
				DEBUG_INFORMATION_FORMAT = dwarf;
				ENABLE_STRICT_OBJC_MSGSEND = YES;
				ENABLE_TESTABILITY = YES;
				GCC_C_LANGUAGE_STANDARD = gnu11;
				GCC_DYNAMIC_NO_PIC = NO;
				GCC_NO_COMMON_BLOCKS = YES;
				GCC_OPTIMIZATION_LEVEL = 0;
				GCC_PREPROCESSOR_DEFINITIONS = (
					"DEBUG=1",
					"$(inherited)",
				);
				GCC_WARN_64_TO_32_BIT_CONVERSION = YES;
				GCC_WARN_ABOUT_RETURN_TYPE = YES_ERROR;
				GCC_WARN_UNDECLARED_SELECTOR = YES;
				GCC_WARN_UNINITIALIZED_AUTOS = YES_AGGRESSIVE;
				GCC_WARN_UNUSED_FUNCTION = YES;
				GCC_WARN_UNUSED_VARIABLE = YES;
				IPHONEOS_DEPLOYMENT_TARGET = 12.5;
				MTL_ENABLE_DEBUG_INFO = INCLUDE_SOURCE;
				MTL_FAST_MATH = YES;
				ONLY_ACTIVE_ARCH = YES;
				SDKROOT = iphoneos;
				SWIFT_ACTIVE_COMPILATION_CONDITIONS = DEBUG;
				SWIFT_OPTIMIZATION_LEVEL = "-Onone";
			};
			name = Debug;
		};
		85D7596724570491008175F0 /* Release */ = {
			isa = XCBuildConfiguration;
			buildSettings = {
				ALWAYS_SEARCH_USER_PATHS = NO;
				CLANG_ANALYZER_LOCALIZABILITY_NONLOCALIZED = YES;
				CLANG_ANALYZER_NONNULL = YES;
				CLANG_ANALYZER_NUMBER_OBJECT_CONVERSION = YES_AGGRESSIVE;
				CLANG_CXX_LANGUAGE_STANDARD = "gnu++14";
				CLANG_CXX_LIBRARY = "libc++";
				CLANG_ENABLE_MODULES = YES;
				CLANG_ENABLE_OBJC_ARC = YES;
				CLANG_ENABLE_OBJC_WEAK = YES;
				CLANG_WARN_BLOCK_CAPTURE_AUTORELEASING = YES;
				CLANG_WARN_BOOL_CONVERSION = YES;
				CLANG_WARN_COMMA = YES;
				CLANG_WARN_CONSTANT_CONVERSION = YES;
				CLANG_WARN_DEPRECATED_OBJC_IMPLEMENTATIONS = YES;
				CLANG_WARN_DIRECT_OBJC_ISA_USAGE = YES_ERROR;
				CLANG_WARN_DOCUMENTATION_COMMENTS = YES;
				CLANG_WARN_EMPTY_BODY = YES;
				CLANG_WARN_ENUM_CONVERSION = YES;
				CLANG_WARN_INFINITE_RECURSION = YES;
				CLANG_WARN_INT_CONVERSION = YES;
				CLANG_WARN_NON_LITERAL_NULL_CONVERSION = YES;
				CLANG_WARN_OBJC_IMPLICIT_RETAIN_SELF = YES;
				CLANG_WARN_OBJC_LITERAL_CONVERSION = YES;
				CLANG_WARN_OBJC_ROOT_CLASS = YES_ERROR;
				CLANG_WARN_QUOTED_INCLUDE_IN_FRAMEWORK_HEADER = YES;
				CLANG_WARN_RANGE_LOOP_ANALYSIS = YES;
				CLANG_WARN_STRICT_PROTOTYPES = YES;
				CLANG_WARN_SUSPICIOUS_MOVE = YES;
				CLANG_WARN_UNGUARDED_AVAILABILITY = YES_AGGRESSIVE;
				CLANG_WARN_UNREACHABLE_CODE = YES;
				CLANG_WARN__DUPLICATE_METHOD_MATCH = YES;
				COPY_PHASE_STRIP = NO;
				DEBUG_INFORMATION_FORMAT = "dwarf-with-dsym";
				ENABLE_NS_ASSERTIONS = NO;
				ENABLE_STRICT_OBJC_MSGSEND = YES;
				GCC_C_LANGUAGE_STANDARD = gnu11;
				GCC_NO_COMMON_BLOCKS = YES;
				GCC_WARN_64_TO_32_BIT_CONVERSION = YES;
				GCC_WARN_ABOUT_RETURN_TYPE = YES_ERROR;
				GCC_WARN_UNDECLARED_SELECTOR = YES;
				GCC_WARN_UNINITIALIZED_AUTOS = YES_AGGRESSIVE;
				GCC_WARN_UNUSED_FUNCTION = YES;
				GCC_WARN_UNUSED_VARIABLE = YES;
				IPHONEOS_DEPLOYMENT_TARGET = 12.5;
				MTL_ENABLE_DEBUG_INFO = NO;
				MTL_FAST_MATH = YES;
				SDKROOT = iphoneos;
				SWIFT_ACTIVE_COMPILATION_CONDITIONS = RELEASE;
				SWIFT_COMPILATION_MODE = wholemodule;
				SWIFT_OPTIMIZATION_LEVEL = "-O";
				VALIDATE_PRODUCT = YES;
			};
			name = Release;
		};
		85D7596924570491008175F0 /* Debug */ = {
			isa = XCBuildConfiguration;
			buildSettings = {
				ASSETCATALOG_COMPILER_APPICON_NAME = AppIcon;
				CLANG_ENABLE_MODULES = YES;
				CODE_SIGN_ENTITLEMENTS = "${PROJECT}/Resources/ENATest.entitlements";
				CODE_SIGN_IDENTITY = $IPHONE_APP_CODE_SIGN_IDENTITY;
				CODE_SIGN_STYLE = Manual;
				CURRENT_PROJECT_VERSION = 1;
				DEVELOPMENT_TEAM = 523TP53AQF;
				GCC_PREPROCESSOR_DEFINITIONS = (
					"DEBUG=1",
					"$(inherited)",
					"SQLITE_HAS_CODEC=1",
				);
				INFOPLIST_FILE = ENA/Resources/Info_Debug.plist;
				IPHONE_APP_CODE_SIGN_IDENTITY = "iPhone Developer";
				IPHONE_APP_DEV_TEAM = 523TP53AQF;
				IPHONE_APP_DIST_PROF_SPECIFIER = "523TP53AQF/Corona-Warn-App-Dev1";
				LD_RUNPATH_SEARCH_PATHS = (
					"$(inherited)",
					"@executable_path/Frameworks",
				);
				MARKETING_VERSION = 1.13.0;
				OTHER_CFLAGS = (
					"-DSQLITE_HAS_CODEC",
					"-DSQLITE_TEMP_STORE=3",
					"-DSQLCIPHER_CRYPTO_CC",
					"-DNDEBUG",
				);
				PRODUCT_BUNDLE_IDENTIFIER = "de.rki.coronawarnapp-dev";
				PRODUCT_NAME = "$(TARGET_NAME)";
				PROVISIONING_PROFILE_SPECIFIER = $IPHONE_APP_DIST_PROF_SPECIFIER;
				SWIFT_ACTIVE_COMPILATION_CONDITIONS = "$(inherited) USE_DEV_PK_FOR_SIG_VERIFICATION DISABLE_CERTIFICATE_PINNING";
				SWIFT_OBJC_BRIDGING_HEADER = "ENA-Bridging-Header.h";
				SWIFT_OPTIMIZATION_LEVEL = "-Onone";
				SWIFT_VERSION = 5.0;
				TARGETED_DEVICE_FAMILY = 1;
			};
			name = Debug;
		};
		85D7596A24570491008175F0 /* Release */ = {
			isa = XCBuildConfiguration;
			buildSettings = {
				ASSETCATALOG_COMPILER_APPICON_NAME = AppIcon;
				CLANG_ENABLE_MODULES = YES;
				CODE_SIGN_ENTITLEMENTS = "${PROJECT}/Resources/ENA.entitlements";
				CODE_SIGN_IDENTITY = $IPHONE_APP_CODE_SIGN_IDENTITY;
				CODE_SIGN_STYLE = Manual;
				CURRENT_PROJECT_VERSION = 1;
				GCC_PREPROCESSOR_DEFINITIONS = "SQLITE_HAS_CODEC=1";
				INFOPLIST_FILE = ENA/Resources/Info.plist;
				IPHONE_APP_CODE_SIGN_IDENTITY = "iPhone Developer";
				IPHONE_APP_DEV_TEAM = 523TP53AQF;
				IPHONE_APP_DIST_PROF_SPECIFIER = "523TP53AQF/Corona-Warn-App";
				LD_RUNPATH_SEARCH_PATHS = (
					"$(inherited)",
					"@executable_path/Frameworks",
				);
				MARKETING_VERSION = 1.13.0;
				OTHER_CFLAGS = (
					"-DSQLITE_HAS_CODEC",
					"-DSQLITE_TEMP_STORE=3",
					"-DSQLCIPHER_CRYPTO_CC",
					"-DNDEBUG",
				);
				PRODUCT_BUNDLE_IDENTIFIER = de.rki.coronawarnapp;
				PRODUCT_NAME = "$(TARGET_NAME)";
				PROVISIONING_PROFILE_SPECIFIER = $IPHONE_APP_DIST_PROF_SPECIFIER;
				SWIFT_OBJC_BRIDGING_HEADER = "ENA-Bridging-Header.h";
				SWIFT_VERSION = 5.0;
				TARGETED_DEVICE_FAMILY = 1;
			};
			name = Release;
		};
		85D7596C24570491008175F0 /* Debug */ = {
			isa = XCBuildConfiguration;
			buildSettings = {
				ALWAYS_EMBED_SWIFT_STANDARD_LIBRARIES = YES;
				BUNDLE_LOADER = "$(TEST_HOST)";
				CLANG_ENABLE_MODULES = YES;
				CODE_SIGN_STYLE = Automatic;
				DEVELOPMENT_TEAM = 523TP53AQF;
				GCC_PREPROCESSOR_DEFINITIONS = (
					"$(inherited)",
					"SQLITE_HAS_CODEC=1",
				);
				INFOPLIST_FILE = ENATests/Info.plist;
				LD_RUNPATH_SEARCH_PATHS = (
					"$(inherited)",
					"@executable_path/Frameworks",
					"@loader_path/Frameworks",
				);
				OTHER_CFLAGS = (
					"-DSQLITE_HAS_CODEC",
					"-DSQLITE_TEMP_STORE=3",
					"-DSQLCIPHER_CRYPTO_CC",
					"-DNDEBUG",
				);
				PRODUCT_BUNDLE_IDENTIFIER = com.sap.ux.ENATests;
				PRODUCT_NAME = "$(TARGET_NAME)";
				SWIFT_OBJC_BRIDGING_HEADER = "ENATests-Bridging-Header.h";
				SWIFT_OPTIMIZATION_LEVEL = "-Onone";
				SWIFT_VERSION = 5.0;
				TARGETED_DEVICE_FAMILY = "1,2";
				TEST_HOST = "$(BUILT_PRODUCTS_DIR)/ENA.app/ENA";
			};
			name = Debug;
		};
		85D7596D24570491008175F0 /* Release */ = {
			isa = XCBuildConfiguration;
			buildSettings = {
				ALWAYS_EMBED_SWIFT_STANDARD_LIBRARIES = YES;
				BUNDLE_LOADER = "$(TEST_HOST)";
				CLANG_ENABLE_MODULES = YES;
				CODE_SIGN_STYLE = Automatic;
				DEVELOPMENT_TEAM = 523TP53AQF;
				GCC_PREPROCESSOR_DEFINITIONS = "SQLITE_HAS_CODEC=1";
				INFOPLIST_FILE = ENATests/Info.plist;
				LD_RUNPATH_SEARCH_PATHS = (
					"$(inherited)",
					"@executable_path/Frameworks",
					"@loader_path/Frameworks",
				);
				OTHER_CFLAGS = (
					"-DSQLITE_HAS_CODEC",
					"-DSQLITE_TEMP_STORE=3",
					"-DSQLCIPHER_CRYPTO_CC",
					"-DNDEBUG",
				);
				PRODUCT_BUNDLE_IDENTIFIER = com.sap.ux.ENATests;
				PRODUCT_NAME = "$(TARGET_NAME)";
				SWIFT_OBJC_BRIDGING_HEADER = "ENATests-Bridging-Header.h";
				SWIFT_VERSION = 5.0;
				TARGETED_DEVICE_FAMILY = "1,2";
				TEST_HOST = "$(BUILT_PRODUCTS_DIR)/ENA.app/ENA";
			};
			name = Release;
		};
		85D7596F24570491008175F0 /* Debug */ = {
			isa = XCBuildConfiguration;
			buildSettings = {
				ALWAYS_EMBED_SWIFT_STANDARD_LIBRARIES = YES;
				CODE_SIGN_STYLE = Automatic;
				DEVELOPMENT_TEAM = 523TP53AQF;
				INFOPLIST_FILE = ENAUITests/Info.plist;
				LD_RUNPATH_SEARCH_PATHS = (
					"$(inherited)",
					"@executable_path/Frameworks",
					"@loader_path/Frameworks",
				);
				PRODUCT_BUNDLE_IDENTIFIER = com.sap.ux.ENAUITests;
				PRODUCT_NAME = "$(TARGET_NAME)";
				PROVISIONING_PROFILE_SPECIFIER = "";
				"PROVISIONING_PROFILE_SPECIFIER[sdk=macosx*]" = "";
				SWIFT_ACTIVE_COMPILATION_CONDITIONS = DEBUG;
				SWIFT_VERSION = 5.0;
				TARGETED_DEVICE_FAMILY = "1,2";
				TEST_TARGET_NAME = ENA;
			};
			name = Debug;
		};
		85D7597024570491008175F0 /* Release */ = {
			isa = XCBuildConfiguration;
			buildSettings = {
				ALWAYS_EMBED_SWIFT_STANDARD_LIBRARIES = YES;
				CODE_SIGN_STYLE = Automatic;
				DEVELOPMENT_TEAM = 523TP53AQF;
				INFOPLIST_FILE = ENAUITests/Info.plist;
				LD_RUNPATH_SEARCH_PATHS = (
					"$(inherited)",
					"@executable_path/Frameworks",
					"@loader_path/Frameworks",
				);
				PRODUCT_BUNDLE_IDENTIFIER = com.sap.ux.ENAUITests;
				PRODUCT_NAME = "$(TARGET_NAME)";
				PROVISIONING_PROFILE_SPECIFIER = "";
				"PROVISIONING_PROFILE_SPECIFIER[sdk=macosx*]" = "";
				SWIFT_VERSION = 5.0;
				TARGETED_DEVICE_FAMILY = "1,2";
				TEST_TARGET_NAME = ENA;
			};
			name = Release;
		};
		B1FF6B6F2497D0B50041CF02 /* Debug */ = {
			isa = XCBuildConfiguration;
			buildSettings = {
				CODE_SIGNING_ALLOWED = NO;
				CODE_SIGNING_REQUIRED = NO;
				CODE_SIGN_IDENTITY = "";
				"CODE_SIGN_IDENTITY[sdk=macosx*]" = "Apple Development";
				CODE_SIGN_STYLE = Manual;
				CURRENT_PROJECT_VERSION = 1;
				DEFINES_MODULE = YES;
				DEVELOPMENT_TEAM = "";
				DYLIB_COMPATIBILITY_VERSION = 1;
				DYLIB_CURRENT_VERSION = 1;
				DYLIB_INSTALL_NAME_BASE = "@rpath";
				GCC_PREPROCESSOR_DEFINITIONS = (
					"DISABLE_CERTIFICATE_PINNING=1",
					"SQLITE_HAS_CODEC=1",
					"DEBUG=1",
				);
				"GCC_PREPROCESSOR_DEFINITIONS_NOT_USED_IN_PRECOMPS[arch=*]" = "";
				INFOPLIST_FILE = CWASQLite/Info.plist;
				INSTALL_PATH = "$(LOCAL_LIBRARY_DIR)/Frameworks";
				LD_RUNPATH_SEARCH_PATHS = (
					"$(inherited)",
					"@executable_path/Frameworks",
					"@loader_path/Frameworks",
				);
				OTHER_CFLAGS = (
					"-DSQLITE_TEMP_STORE=3",
					"-DSQLCIPHER_CRYPTO_CC",
					"-DNDEBUG",
					"-DSQLITE_HAS_CODEC",
				);
				PRODUCT_BUNDLE_IDENTIFIER = de.rki.coronawarnapp.sqlite;
				PRODUCT_NAME = "$(TARGET_NAME:c99extidentifier)";
				PROVISIONING_PROFILE_SPECIFIER = "";
				"PROVISIONING_PROFILE_SPECIFIER[sdk=macosx*]" = "";
				SKIP_INSTALL = YES;
				SUPPORTS_MACCATALYST = NO;
				SWIFT_VERSION = 5.0;
				TARGETED_DEVICE_FAMILY = 1;
				VERSIONING_SYSTEM = "apple-generic";
				VERSION_INFO_PREFIX = "";
			};
			name = Debug;
		};
		B1FF6B702497D0B50041CF02 /* Community */ = {
			isa = XCBuildConfiguration;
			buildSettings = {
				CODE_SIGNING_ALLOWED = NO;
				CODE_SIGNING_REQUIRED = NO;
				CODE_SIGN_STYLE = Manual;
				CURRENT_PROJECT_VERSION = 1;
				DEFINES_MODULE = YES;
				DEVELOPMENT_TEAM = "";
				DYLIB_COMPATIBILITY_VERSION = 1;
				DYLIB_CURRENT_VERSION = 1;
				DYLIB_INSTALL_NAME_BASE = "@rpath";
				GCC_PREPROCESSOR_DEFINITIONS = (
					"DISABLE_CERTIFICATE_PINNING=1",
					"SQLITE_HAS_CODEC=1",
					"DEBUG=1",
				);
				INFOPLIST_FILE = CWASQLite/Info.plist;
				INSTALL_PATH = "$(LOCAL_LIBRARY_DIR)/Frameworks";
				LD_RUNPATH_SEARCH_PATHS = (
					"$(inherited)",
					"@executable_path/Frameworks",
					"@loader_path/Frameworks",
				);
				OTHER_CFLAGS = (
					"-DSQLITE_TEMP_STORE=3",
					"-DSQLCIPHER_CRYPTO_CC",
					"-DNDEBUG",
					"-DSQLITE_HAS_CODEC",
				);
				PRODUCT_BUNDLE_IDENTIFIER = de.rki.coronawarnapp.sqlite;
				PRODUCT_NAME = "$(TARGET_NAME:c99extidentifier)";
				PROVISIONING_PROFILE_SPECIFIER = "";
				"PROVISIONING_PROFILE_SPECIFIER[sdk=macosx*]" = "";
				SKIP_INSTALL = YES;
				SUPPORTS_MACCATALYST = NO;
				SWIFT_VERSION = 5.0;
				TARGETED_DEVICE_FAMILY = 1;
				VERSIONING_SYSTEM = "apple-generic";
				VERSION_INFO_PREFIX = "";
			};
			name = Community;
		};
		B1FF6B722497D0B50041CF02 /* Release */ = {
			isa = XCBuildConfiguration;
			buildSettings = {
				CODE_SIGNING_ALLOWED = NO;
				CODE_SIGNING_REQUIRED = NO;
				CODE_SIGN_STYLE = Manual;
				CURRENT_PROJECT_VERSION = 1;
				DEFINES_MODULE = YES;
				DEVELOPMENT_TEAM = "";
				DYLIB_COMPATIBILITY_VERSION = 1;
				DYLIB_CURRENT_VERSION = 1;
				DYLIB_INSTALL_NAME_BASE = "@rpath";
				GCC_PREPROCESSOR_DEFINITIONS = "SQLITE_HAS_CODEC=1";
				INFOPLIST_FILE = CWASQLite/Info.plist;
				INSTALL_PATH = "$(LOCAL_LIBRARY_DIR)/Frameworks";
				LD_RUNPATH_SEARCH_PATHS = (
					"$(inherited)",
					"@executable_path/Frameworks",
					"@loader_path/Frameworks",
				);
				OTHER_CFLAGS = (
					"-DSQLITE_TEMP_STORE=3",
					"-DSQLCIPHER_CRYPTO_CC",
					"-DNDEBUG",
					"-DSQLITE_HAS_CODEC",
				);
				PRODUCT_BUNDLE_IDENTIFIER = "de.rki.coronawarnapp-dev.sqlite";
				PRODUCT_NAME = "$(TARGET_NAME:c99extidentifier)";
				PROVISIONING_PROFILE_SPECIFIER = "";
				"PROVISIONING_PROFILE_SPECIFIER[sdk=macosx*]" = "";
				SKIP_INSTALL = YES;
				SUPPORTS_MACCATALYST = NO;
				SWIFT_VERSION = 5.0;
				TARGETED_DEVICE_FAMILY = 1;
				VERSIONING_SYSTEM = "apple-generic";
				VERSION_INFO_PREFIX = "";
			};
			name = Release;
		};
/* End XCBuildConfiguration section */

/* Begin XCConfigurationList section */
		85D759362457048F008175F0 /* Build configuration list for PBXProject "ENA" */ = {
			isa = XCConfigurationList;
			buildConfigurations = (
				85D7596624570491008175F0 /* Debug */,
				011E4AFC2483A269002E6412 /* Community */,
				85D7596724570491008175F0 /* Release */,
				0140535724A0E077000A5121 /* TestFlight */,
				01D1BEB124F7F41200D11B9A /* AdHoc */,
			);
			defaultConfigurationIsVisible = 0;
			defaultConfigurationName = Debug;
		};
		85D7596824570491008175F0 /* Build configuration list for PBXNativeTarget "ENA" */ = {
			isa = XCConfigurationList;
			buildConfigurations = (
				85D7596924570491008175F0 /* Debug */,
				011E4AFD2483A269002E6412 /* Community */,
				85D7596A24570491008175F0 /* Release */,
				0140535824A0E077000A5121 /* TestFlight */,
				01D1BEB224F7F41200D11B9A /* AdHoc */,
			);
			defaultConfigurationIsVisible = 0;
			defaultConfigurationName = Debug;
		};
		85D7596B24570491008175F0 /* Build configuration list for PBXNativeTarget "ENATests" */ = {
			isa = XCConfigurationList;
			buildConfigurations = (
				85D7596C24570491008175F0 /* Debug */,
				011E4AFE2483A269002E6412 /* Community */,
				85D7596D24570491008175F0 /* Release */,
				0140535924A0E077000A5121 /* TestFlight */,
				01D1BEB324F7F41200D11B9A /* AdHoc */,
			);
			defaultConfigurationIsVisible = 0;
			defaultConfigurationName = Debug;
		};
		85D7596E24570491008175F0 /* Build configuration list for PBXNativeTarget "ENAUITests" */ = {
			isa = XCConfigurationList;
			buildConfigurations = (
				85D7596F24570491008175F0 /* Debug */,
				011E4AFF2483A269002E6412 /* Community */,
				85D7597024570491008175F0 /* Release */,
				0140535A24A0E077000A5121 /* TestFlight */,
				01D1BEB424F7F41200D11B9A /* AdHoc */,
			);
			defaultConfigurationIsVisible = 0;
			defaultConfigurationName = Debug;
		};
		B1FF6B742497D0B50041CF02 /* Build configuration list for PBXNativeTarget "CWASQLite" */ = {
			isa = XCConfigurationList;
			buildConfigurations = (
				B1FF6B6F2497D0B50041CF02 /* Debug */,
				B1FF6B702497D0B50041CF02 /* Community */,
				B1FF6B722497D0B50041CF02 /* Release */,
				019BFC6324C988F90053973D /* TestFlight */,
				01D1BEB524F7F41200D11B9A /* AdHoc */,
			);
			defaultConfigurationIsVisible = 0;
			defaultConfigurationName = Debug;
		};
/* End XCConfigurationList section */

/* Begin XCRemoteSwiftPackageReference section */
		B10FB02E246036F3004CA11E /* XCRemoteSwiftPackageReference "swift-protobuf" */ = {
			isa = XCRemoteSwiftPackageReference;
			repositoryURL = "https://github.com/apple/swift-protobuf.git";
			requirement = {
				kind = exactVersion;
				version = 1.12.0;
			};
		};
		B1B5A75E24924B3D0029D5D7 /* XCRemoteSwiftPackageReference "fmdb" */ = {
			isa = XCRemoteSwiftPackageReference;
			repositoryURL = "https://github.com/ccgus/fmdb.git";
			requirement = {
				kind = exactVersion;
				version = 2.7.7;
			};
		};
		B1E8C9A3247AB869006DC678 /* XCRemoteSwiftPackageReference "ZIPFoundation" */ = {
			isa = XCRemoteSwiftPackageReference;
			repositoryURL = "https://github.com/weichsel/ZIPFoundation.git";
			requirement = {
				kind = exactVersion;
				version = 0.9.11;
			};
		};
		EB7AF6282587E98C00D94CA8 /* XCRemoteSwiftPackageReference "OpenCombine" */ = {
			isa = XCRemoteSwiftPackageReference;
			repositoryURL = "https://github.com/OpenCombine/OpenCombine.git";
			requirement = {
				kind = exactVersion;
				version = 0.11.0;
			};
		};
/* End XCRemoteSwiftPackageReference section */

/* Begin XCSwiftPackageProductDependency section */
		B10FB02F246036F3004CA11E /* SwiftProtobuf */ = {
			isa = XCSwiftPackageProductDependency;
			package = B10FB02E246036F3004CA11E /* XCRemoteSwiftPackageReference "swift-protobuf" */;
			productName = SwiftProtobuf;
		};
		B1B5A75F24924B3D0029D5D7 /* FMDB */ = {
			isa = XCSwiftPackageProductDependency;
			package = B1B5A75E24924B3D0029D5D7 /* XCRemoteSwiftPackageReference "fmdb" */;
			productName = FMDB;
		};
		B1E8C9A4247AB869006DC678 /* ZIPFoundation */ = {
			isa = XCSwiftPackageProductDependency;
			package = B1E8C9A3247AB869006DC678 /* XCRemoteSwiftPackageReference "ZIPFoundation" */;
			productName = ZIPFoundation;
		};
		EB7AF6292587E98C00D94CA8 /* OpenCombineFoundation */ = {
			isa = XCSwiftPackageProductDependency;
			package = EB7AF6282587E98C00D94CA8 /* XCRemoteSwiftPackageReference "OpenCombine" */;
			productName = OpenCombineFoundation;
		};
		EB7AF62B2587E98C00D94CA8 /* OpenCombine */ = {
			isa = XCSwiftPackageProductDependency;
			package = EB7AF6282587E98C00D94CA8 /* XCRemoteSwiftPackageReference "OpenCombine" */;
			productName = OpenCombine;
		};
		EB7AF62D2587E98C00D94CA8 /* OpenCombineDispatch */ = {
			isa = XCSwiftPackageProductDependency;
			package = EB7AF6282587E98C00D94CA8 /* XCRemoteSwiftPackageReference "OpenCombine" */;
			productName = OpenCombineDispatch;
		};
/* End XCSwiftPackageProductDependency section */
	};
	rootObject = 85D759332457048F008175F0 /* Project object */;
}<|MERGE_RESOLUTION|>--- conflicted
+++ resolved
@@ -589,11 +589,8 @@
 		B1FF6B772497D2330041CF02 /* sqlite3.h in Headers */ = {isa = PBXBuildFile; fileRef = 0DFCC2712484DC8400E2811D /* sqlite3.h */; settings = {ATTRIBUTES = (Public, ); }; };
 		BA0073BE25D18A5B0036DFDD /* DataDonationViewController.swift in Sources */ = {isa = PBXBuildFile; fileRef = BA0073BD25D18A5B0036DFDD /* DataDonationViewController.swift */; };
 		BA0073EA25D196900036DFDD /* DataDonationViewModel.swift in Sources */ = {isa = PBXBuildFile; fileRef = BA0073E925D196900036DFDD /* DataDonationViewModel.swift */; };
-<<<<<<< HEAD
 		BA0073FB25D1A0690036DFDD /* administrative-unit-set.json in Resources */ = {isa = PBXBuildFile; fileRef = BA0073FA25D1A0690036DFDD /* administrative-unit-set.json */; };
 		BA00740025D1A1810036DFDD /* District.swift in Sources */ = {isa = PBXBuildFile; fileRef = BA0073FF25D1A1810036DFDD /* District.swift */; };
-=======
->>>>>>> cd79e44d
 		BA056F1B259B89B50022B0A4 /* RiskLegendDotBodyCell.swift in Sources */ = {isa = PBXBuildFile; fileRef = BA056F19259B89B50022B0A4 /* RiskLegendDotBodyCell.swift */; };
 		BA07735C25C2FCB800EAF6B8 /* PPACService.swift in Sources */ = {isa = PBXBuildFile; fileRef = BA07735B25C2FCB800EAF6B8 /* PPACService.swift */; };
 		BA112DF7255586E9007F5712 /* WifiOnlyHTTPClient.swift in Sources */ = {isa = PBXBuildFile; fileRef = BA112DF6255586E9007F5712 /* WifiOnlyHTTPClient.swift */; };
@@ -1382,11 +1379,8 @@
 		B1FF6B6D2497D0B50041CF02 /* Info.plist */ = {isa = PBXFileReference; lastKnownFileType = text.plist.xml; path = Info.plist; sourceTree = "<group>"; };
 		BA0073BD25D18A5B0036DFDD /* DataDonationViewController.swift */ = {isa = PBXFileReference; lastKnownFileType = sourcecode.swift; path = DataDonationViewController.swift; sourceTree = "<group>"; };
 		BA0073E925D196900036DFDD /* DataDonationViewModel.swift */ = {isa = PBXFileReference; lastKnownFileType = sourcecode.swift; path = DataDonationViewModel.swift; sourceTree = "<group>"; };
-<<<<<<< HEAD
 		BA0073FA25D1A0690036DFDD /* administrative-unit-set.json */ = {isa = PBXFileReference; fileEncoding = 4; lastKnownFileType = text.json; path = "administrative-unit-set.json"; sourceTree = "<group>"; };
 		BA0073FF25D1A1810036DFDD /* District.swift */ = {isa = PBXFileReference; lastKnownFileType = sourcecode.swift; path = District.swift; sourceTree = "<group>"; };
-=======
->>>>>>> cd79e44d
 		BA056F19259B89B50022B0A4 /* RiskLegendDotBodyCell.swift */ = {isa = PBXFileReference; lastKnownFileType = sourcecode.swift; path = RiskLegendDotBodyCell.swift; sourceTree = "<group>"; };
 		BA07735B25C2FCB800EAF6B8 /* PPACService.swift */ = {isa = PBXFileReference; lastKnownFileType = sourcecode.swift; path = PPACService.swift; sourceTree = "<group>"; };
 		BA0E5C3925B5CF5D00C219DE /* RiskLevelPerDay.swift */ = {isa = PBXFileReference; lastKnownFileType = sourcecode.swift; path = RiskLevelPerDay.swift; sourceTree = "<group>"; };
@@ -3682,28 +3676,18 @@
 			path = CWASQLite;
 			sourceTree = "<group>";
 		};
-<<<<<<< HEAD
-=======
 
->>>>>>> cd79e44d
 		BA0073BB25D189E50036DFDD /* Datadonation */ = {
 			isa = PBXGroup;
 			children = (
 				BA0073BD25D18A5B0036DFDD /* DataDonationViewController.swift */,
 				BA0073E925D196900036DFDD /* DataDonationViewModel.swift */,
-<<<<<<< HEAD
 				BA0073FF25D1A1810036DFDD /* District.swift */,
-=======
->>>>>>> cd79e44d
 			);
 			path = Datadonation;
 			sourceTree = "<group>";
 		};
-<<<<<<< HEAD
-		BA07735A25C2FC5E00EAF6B8 /* PPAC */ = {
-=======
 		BA07735A25C2FC5E00EAF6B8 /* PPAccessControl */ = {
->>>>>>> cd79e44d
 			isa = PBXGroup;
 			children = (
 				BAB6C80825C463DB00E042FB /* __tests__ */,
