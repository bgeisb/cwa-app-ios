//
// 🦠 Corona-Warn-App
//

import Foundation
import UIKit
import Combine

/// Coordinator for the exposure submission flow.
/// This protocol hides the creation of view controllers and their transitions behind a slim interface.
protocol ExposureSubmissionCoordinating: class {

	// MARK: - Attributes.

	/// Delegate that is called for life-cycle events of the coordinator.
	var delegate: ExposureSubmissionCoordinatorDelegate? { get set }

	// MARK: - Navigation.

	/// Starts the coordinator and displays the initial root view controller.
	/// The underlying implementation may decide which initial screen to show, currently the following options are possible:
	/// - Case 1: When a valid test result is provided, the coordinator shows the test result screen.
	/// - Case 2: (DEFAULT) The coordinator shows the screen "Fetch Test Result and Warn Others".
	/// - Case 3: (UI-Testing) The coordinator may be configured to show other screens for UI-Testing.
	/// For more information on the usage and configuration of the initial screen, check the concrete implementation of the method.
	func start(with result: TestResult?)
	func dismiss()
	func showTestResultScreen(with result: TestResult)
	func showTanScreen()
}

/// This delegate allows a class to be notified for life-cycle events of the coordinator.
protocol ExposureSubmissionCoordinatorDelegate: class {
	func exposureSubmissionCoordinatorWillDisappear(_ coordinator: ExposureSubmissionCoordinating)
}

// swiftlint:disable file_length
/// Concrete implementation of the ExposureSubmissionCoordinator protocol.
class ExposureSubmissionCoordinator: NSObject, ExposureSubmissionCoordinating, RequiresAppDependencies {

	// MARK: - Attributes.

	/// - NOTE: The delegate is called by the `viewWillDisappear(_:)` method of the `navigationController`.
	weak var delegate: ExposureSubmissionCoordinatorDelegate?
	weak var parentNavigationController: UINavigationController?

	/// - NOTE: We keep a weak reference here to avoid a reference cycle.
	///  (the navigationController holds a strong reference to the coordinator).
	weak var navigationController: UINavigationController?

	weak var presentedViewController: UIViewController?

	var model: ExposureSubmissionCoordinatorModel!
	
	let warnOthersReminder: WarnOthersRemindable

	// MARK: - Initializers.

	init(
		warnOthersReminder: WarnOthersRemindable,
		parentNavigationController: UINavigationController,
		exposureSubmissionService: ExposureSubmissionService,
		delegate: ExposureSubmissionCoordinatorDelegate? = nil
	) {
		self.parentNavigationController = parentNavigationController
		self.delegate = delegate
		self.warnOthersReminder = warnOthersReminder
		
		super.init()

		model = ExposureSubmissionCoordinatorModel(
			exposureSubmissionService: exposureSubmissionService,
			appConfigurationProvider: appConfigurationProvider
		)
	}
	
	// MARK: - Internal
		
	func showTanScreen() {
		let vc = createTanInputViewController()
		push(vc)
	}
	
	func showTestResultScreen(with testResult: TestResult) {
		let vc = createTestResultViewController(with: testResult)
		push(vc)
	}
	
	// MARK: - Private
	
//	private var isSubmissionConsentGiven: Bool = false
//
//	private var cancellables: Set<AnyCancellable> = []
//
//	private let exposureSubmissionService: ExposureSubmissionService

}

// MARK: - Navigation.

extension ExposureSubmissionCoordinator {

	// MARK: - Protocol ExposureSubmissionCoordinating

	func start(with result: TestResult? = nil) {
		let initialVC = getInitialViewController(with: result)
		guard let parentNavigationController = parentNavigationController else {
			Log.error("Parent navigation controller not set.", log: .ui)
			return
		}

		/// The navigation controller keeps a strong reference to the coordinator. The coordinator only reaches reference count 0
		/// when UIKit dismisses the navigationController.
		let exposureSubmissionNavigationController = ExposureSubmissionNavigationController(
			coordinator: self,
			dismissClosure: { [weak self] in
				self?.navigationController?.dismiss(animated: true)
			},
			rootViewController: initialVC
		)
		parentNavigationController.present(exposureSubmissionNavigationController, animated: true)
		navigationController = exposureSubmissionNavigationController
	}

	func dismiss() {
		guard let presentedViewController = navigationController?.viewControllers.last else { return }
		guard let vc = presentedViewController as? RequiresDismissConfirmation else {
			navigationController?.dismiss(animated: true)
			return
		}

		vc.attemptDismiss { [weak self] shouldDismiss in
			if shouldDismiss { self?.navigationController?.dismiss(animated: true) }
		}
	}
	
	// MARK: - Private
	
	private func push(_ vc: UIViewController) {
		self.navigationController?.pushViewController(vc, animated: true)
		
	}

	/// This method selects the correct initial view controller among the following options:
	/// Option 1: (only for UITESTING) if the `-negativeResult` flag was passed, return ExposureSubmissionTestResultViewController
	/// Option 2: if a test result was passed, the method checks further preconditions (e.g. the exposure submission service has a registration token)
	/// and returns an ExposureSubmissionTestResultViewController.
	/// Option 3: (default) return the ExposureSubmissionIntroViewController.
	private func getInitialViewController(with result: TestResult? = nil) -> UIViewController {
		#if DEBUG
		if isUITesting {
			model.exposureSubmissionService.isSubmissionConsentGiven = false
			if UserDefaults.standard.string(forKey: "isSubmissionConsentGiven") == "YES" {
				model.exposureSubmissionService.isSubmissionConsentGiven = true
			}
			
			if let testResultStringValue = UserDefaults.standard.string(forKey: "testResult"),
			   let testResult = TestResult(stringValue: testResultStringValue) {
				return createTestResultViewController(with: testResult)
			}
		}
		#endif

		// We got a test result and can jump straight into the test result view controller.
		if let testResult = result, model.exposureSubmissionServiceHasRegistrationToken {
			// For a positive test result we show the test result available screen if it wasn't shown before
			if testResult == .positive && !model.exposureSubmissionService.positiveTestResultWasShown {
				return createTestResultAvailableViewController(testResult: testResult)
			} else {
				return createTestResultViewController(with: testResult)
			}
		}

		// By default, we show the intro view.
		let viewModel = ExposureSubmissionIntroViewModel(
			onQRCodeButtonTap: { [weak self] in self?.showQRInfoScreen() },
			onTANButtonTap: { [weak self] in self?.showTanScreen() },
			onHotlineButtonTap: { [weak self] in self?.showHotlineScreen() }
		)
		return ExposureSubmissionIntroViewController(viewModel)
	}

	private func showTestResultAvailableScreen(with testResult: TestResult) {
		let vc = createTestResultAvailableViewController(testResult: testResult)
		push(vc)
	}
	
	private func createTestResultViewController(with testResult: TestResult) -> ExposureSubmissionTestResultViewController {
		
		return ExposureSubmissionTestResultViewController(
			viewModel: .init(
				warnOthersReminder: warnOthersReminder,
				testResult: testResult,
				exposureSubmissionService: model.exposureSubmissionService,
				onContinueWithSymptomsFlowButtonTap: { [weak self] isLoading in
					self?.model.checkStateAndLoadCountries(
						isLoading: isLoading,
						onSuccess: {
							self?.showSymptomsScreen()
						}, onError: { error in
							self?.showErrorAlert(for: error)
						}
					)
				},
				onContinueWithoutSymptomsFlowButtonTap: { [weak self] isLoading in
					self?.model.checkStateAndLoadCountries(
						isLoading: isLoading,
						onSuccess: {
							self?.showWarnOthersScreen()
						},
						onError: { error in
							self?.showErrorAlert(for: error)
						}
					)
				},
				onContinueHomeButtonTap: { [weak self] in
					self?.dismiss()
				},
				onTestDeleted: { [weak self] in
					self?.dismiss()
				},
				onSubmissionConsentButtonTap: { [weak self] isLoading in
					self?.model.checkStateAndLoadCountries(
						isLoading: isLoading,
						onSuccess: {
							self?.showTestResultSubmissionConsentScreen()
						},
						onError: { error in
							self?.showErrorAlert(for: error)
						}
					)
				}
			),
			exposureSubmissionService: self.model.exposureSubmissionService,
			presentCancelAlert: { [weak self] in
				if testResult == TestResult.positive {
					self?.presentPositiveTestResultCancelAlert()
				} else {
					self?.dismiss()
				}
				
			}
		)
	}

	private func showTestResultSubmissionConsentScreen() {
		let vc = createTestResultConsentViewController()
		push(vc)
	}
	
	private func showHotlineScreen() {
		let vc = createHotlineViewController()
		push(vc)
	}

<<<<<<< HEAD
	func showTanScreen() {
		let tanInputViewModel = TanInputViewModel(
			exposureSubmissionService: model.exposureSubmissionService,
			presentInvalidTanAlert: { [weak self] localizedDescription in
				self?.presentTanInvalidAlert(localizedDescription: localizedDescription)
			},
			testGotResultSubmitted: { [weak self] in
				// A TAN always indicates a positive test result.
				self?.showTestResultScreen(with: .positive)
			}
		)

		let vc = TanInputViewController(
			viewModel: tanInputViewModel
		)
		push(vc)
	}

	private func presentTanInvalidAlert(localizedDescription: String) {
		let alert = UIAlertController(title: AppStrings.ExposureSubmission.generalErrorTitle, message: localizedDescription, preferredStyle: .alert)
		alert.addAction(UIAlertAction(title: AppStrings.Common.alertActionOk, style: .cancel))
		navigationController?.present(alert, animated: true, completion: nil)

/*
		let alert = self.setupErrorAlert(
			message: localizedDescription,
			completion: {
				self.navigationFooterItem?.isPrimaryButtonLoading = false
				self.navigationFooterItem?.isPrimaryButtonEnabled = true
				self.tanInput.becomeFirstResponder()
			}
		)
		self.present(alert, animated: true, completion: nil)
*/
	}

=======
>>>>>>> e5c6550e
	private func showQRInfoScreen() {
		let vc = ExposureSubmissionQRInfoViewController(
			supportedCountries: model.supportedCountries,
			onPrimaryButtonTap: { [weak self] isLoading in
				self?.model.exposureSubmissionService.acceptPairing()
				self?.showQRScreen(isLoading: isLoading)
			})
		push(vc)
	}

	private func showQRScreen(isLoading: @escaping (Bool) -> Void) {
		let scannerViewController = ExposureSubmissionQRScannerViewController(
			onSuccess: { [weak self] deviceRegistrationKey in
				self?.presentedViewController?.dismiss(animated: true) {
					self?.getTestResults(for: deviceRegistrationKey, isLoading: isLoading)
				}
			},
			onError: { [weak self] error, reactivateScanning in
				switch error {
				case .cameraPermissionDenied:
					DispatchQueue.main.async {
						let alert = UIAlertController.errorAlert(message: error.localizedDescription, completion: {
							self?.presentedViewController?.dismiss(animated: true)
						})
						self?.presentedViewController?.present(alert, animated: true)
					}
				case .codeNotFound:
					DispatchQueue.main.async {
						let alert = UIAlertController.errorAlert(
							title: AppStrings.ExposureSubmissionError.qrAlreadyUsedTitle,
							message: AppStrings.ExposureSubmissionError.qrAlreadyUsed,
							okTitle: AppStrings.Common.alertActionCancel,
							secondaryActionTitle: AppStrings.Common.alertActionRetry,
							completion: { [weak self] in
								self?.presentedViewController?.dismiss(animated: true)
							},
							secondaryActionCompletion: { reactivateScanning() }
						)
						self?.presentedViewController?.present(alert, animated: true)
					}
				default:
					Log.error("QRScannerError.other occurred.", log: .ui)
				}
			},
			onCancel: { [weak self] in
				self?.presentedViewController?.dismiss(animated: true)
			}
		)

		let qrScannerNavigationController = UINavigationController(rootViewController: scannerViewController)
		qrScannerNavigationController.modalPresentationStyle = .fullScreen

		navigationController?.present(qrScannerNavigationController, animated: true)
		presentedViewController = qrScannerNavigationController
	}

	private func showSymptomsScreen() {
		let vc = ExposureSubmissionSymptomsViewController(
			onPrimaryButtonTap: { [weak self] selectedSymptomsOption in
				guard let self = self else { return }
				
				self.model.symptomsOptionSelected(selectedSymptomsOption)
				self.model.shouldShowSymptomsOnsetScreen ? self.showSymptomsOnsetScreen() : self.showWarnOthersScreen()
			},
			presentCancelAlert: { [weak self] in
				self?.presentSubmissionSymptomsCancelAlert()
			}
		)
		push(vc)
	}

	private func showSymptomsOnsetScreen() {
		let vc = ExposureSubmissionSymptomsOnsetViewController(
			onPrimaryButtonTap: { [weak self] selectedSymptomsOnsetOption in
				self?.model.symptomsOnsetOptionSelected(selectedSymptomsOnsetOption)
				self?.showWarnOthersScreen()
			}, presentCancelAlert: { [weak self] in
				self?.presentSubmissionSymptomsCancelAlert()
			}
		)
		push(vc)
	}

	private func showWarnOthersScreen() {
		let vc = createWarnOthersViewController(
			supportedCountries: model.supportedCountries,
			onPrimaryButtonTap: { [weak self] _ in
				self?.showThankYouScreen()
			}
		)
		push(vc)
	}
		
	private func showThankYouScreen() {
		let thankYouVC = ExposureSubmissionThankYouViewController { [weak self] in
			self?.showSymptomsScreen()
		} onSecondaryButtonTap: { [weak self] in
			self?.presentThankYouCancelAlert()
		} presentCancelAlert: { [weak self] in
			self?.presentThankYouCancelAlert()
		}

		push(thankYouVC)

	}
	
	private func presentSubmissionSymptomsCancelAlert() {
		let alert = UIAlertController(
			title: AppStrings.ExposureSubmissionSymptomsCancelAlert.title,
			message: AppStrings.ExposureSubmissionSymptomsCancelAlert.message,
			preferredStyle: .alert)

		alert.addAction(UIAlertAction(
							title: AppStrings.ExposureSubmissionSymptomsCancelAlert.cancelButton,
							style: .cancel,
							handler: { [weak self] _ in
								self?.dismiss()
							})
		)

		alert.addAction(UIAlertAction(
							title: AppStrings.ExposureSubmissionSymptomsCancelAlert.continueButton,
							style: .default)
		)
		navigationController?.present(alert, animated: true, completion: nil)
	}
	
	private func presentPositiveTestResultCancelAlert() {
		guard let navigationController = navigationController else {
			Log.error("Can't present SubmissionSymptomsCancelAlert - missing navigationController")
			return
		}
		
		let isSubmissionConsentGiven = self.model.exposureSubmissionService.isSubmissionConsentGiven
		
		let alertTitle = isSubmissionConsentGiven ? AppStrings.ExposureSubmissionSymptomsCancelAlert.title : AppStrings.ExposureSubmissionPositiveTestResult.noConsentAlertTitle
		let alertMessage = isSubmissionConsentGiven ? AppStrings.ExposureSubmissionSymptomsCancelAlert.message : AppStrings.ExposureSubmissionPositiveTestResult.noConsentAlertDescription
		
		let alertButtonCancel = isSubmissionConsentGiven ? AppStrings.ExposureSubmissionSymptomsCancelAlert.cancelButton :
			AppStrings.ExposureSubmissionPositiveTestResult.noConsentAlertButtonDontWarn
		
		let alertButtonGo = isSubmissionConsentGiven ? AppStrings.ExposureSubmissionSymptomsCancelAlert.continueButton :
			AppStrings.ExposureSubmissionPositiveTestResult.noConsentAlertButtonWarn
		
		let alert = UIAlertController(
			title: alertTitle,
			message: alertMessage,
			preferredStyle: .alert)
		
		alert.addAction(UIAlertAction(
							title: alertButtonCancel,
							style: .default,
							handler: { [weak self] _ in
								self?.dismiss()
							})
		)
		alert.addAction(UIAlertAction(
							title: alertButtonGo,
							style: .cancel)
		)
		
		navigationController.present(alert, animated: true, completion: nil)
		
	}
	
	/// method to get an instace of TestResultAvailableViewController
	private func createTestResultAvailableViewController(testResult: TestResult) -> UIViewController {
		let viewModel = TestResultAvailableViewModel(
			exposureSubmissionService: model.exposureSubmissionService,
			didTapConsentCell: { [weak self] in
				self?.presentTestResultConsentViewController()
			},
			didTapPrimaryFooterButton: { [weak self] in
				self?.showTestResultScreen(with: testResult)
			},
			presentDismissAlert: { [weak self] in
				self?.presentTestResultCloseAlert()
			}
		)
		return TestResultAvailableViewController(viewModel)
	}

	private func presentTestResultCloseAlert() {
		guard let navigationController = navigationController else {
			Log.error("Can't present TestresultCloseAlert - missing navigationController")
			return
		}

		let alert = UIAlertController(
			title: AppStrings.ExposureSubmissionTestresultAvailable.closeAlertTitle,
			message: AppStrings.ExposureSubmissionTestresultAvailable.closeAlertMessage,
			preferredStyle: .alert)
		alert.addAction(UIAlertAction(
			title: AppStrings.ExposureSubmissionTestresultAvailable.closeAlertButtonClose,
			style: .cancel,
			handler: { [weak self] _ in
				self?.dismiss()
			})
		)
		alert.addAction(UIAlertAction(
							title: AppStrings.ExposureSubmissionTestresultAvailable.closeAlertButtonContinue,
							style: .default)
		)
		navigationController.present(alert, animated: true, completion: nil)
	}

	private func presentTestResultConsentViewController() {
		let viewModel = ExposureSubmissionTestResultConsentViewModel(
			supportedCountries: model.supportedCountries,
			exposureSubmissionService: model.exposureSubmissionService,
			presentDismissAlert: { [weak self] in
				self?.presentTestResultCloseAlert()
			}
		)

		let consentGivenViewController = ExposureSubmissionTestResultConsentViewController(viewModel)
		push(consentGivenViewController)
	}
	
	private func presentThankYouCancelAlert() {
		guard let navigationController = navigationController else {
			Log.error("Can't present ThankYouCancelAlert - missing navigationController")
			return
		}
		
		let alertTitle = AppStrings.ExposureSubmissionSymptomsCancelAlert.title
		let alertMessage = AppStrings.ExposureSubmissionSymptomsCancelAlert.message
		let alertButtonLeft = AppStrings.ExposureSubmissionSymptomsCancelAlert.cancelButton
		let alertButtonRight = AppStrings.ExposureSubmissionSymptomsCancelAlert.continueButton
		
		let alert = UIAlertController(
			title: alertTitle,
			message: alertMessage,
			preferredStyle: .alert)
		
		alert.addAction(UIAlertAction(
							title: alertButtonLeft,
							style: .cancel,
							handler: { [weak self] _ in
								self?.dismiss()
							})
		)
		
		alert.addAction(UIAlertAction(
							title: alertButtonRight,
							style: .default)
		)
		navigationController.present(alert, animated: true, completion: nil)
	}
	
	
	private func showErrorAlert(for error: ExposureSubmissionError, onCompletion: (() -> Void)? = nil) {
		Log.error("error: \(error.localizedDescription)", log: .ui)

		let alert = UIAlertController.errorAlert(
			message: error.localizedDescription,
			secondaryActionTitle: error.faqURL != nil ? AppStrings.Common.errorAlertActionMoreInfo : nil,
			secondaryActionCompletion: {
				guard let url = error.faqURL else {
					Log.error("Unable to open FAQ page.", log: .api)
					return
				}

				UIApplication.shared.open(
					url,
					options: [:]
				)
			}
		)

		navigationController?.present(alert, animated: true, completion: {
			onCompletion?()
		})
	}

	private func getTestResults(for key: DeviceRegistrationKey, isLoading: @escaping (Bool) -> Void) {
		model.getTestResults(
			for: key,
			isLoading: isLoading,
			onSuccess: { [weak self] testResult in
				switch testResult {
				case .positive:
					self?.showTestResultAvailableScreen(with: testResult)
				case .pending, .negative, .invalid, .expired:
					self?.showTestResultScreen(with: testResult)
				}
			},
			onError: { [weak self] error in
				let alert: UIAlertController

				switch error {
				case .qrDoesNotExist:
					alert = UIAlertController.errorAlert(
						title: AppStrings.ExposureSubmissionError.qrNotExistTitle,
						message: error.localizedDescription
					)

					self?.navigationController?.present(alert, animated: true, completion: nil)
				case .qrAlreadyUsed:
					alert = UIAlertController.errorAlert(
						title: AppStrings.ExposureSubmissionError.qrAlreadyUsedTitle,
						message: error.localizedDescription
					)
				case .qrExpired:
					alert = UIAlertController.errorAlert(
						title: AppStrings.ExposureSubmission.qrCodeExpiredTitle,
						message: error.localizedDescription
					)
				default:
					alert = UIAlertController.errorAlert(
						message: error.localizedDescription,
						secondaryActionTitle: AppStrings.Common.alertActionRetry,
						secondaryActionCompletion: {
							self?.getTestResults(for: key, isLoading: isLoading)
						}
					)
				}

				self?.navigationController?.present(alert, animated: true, completion: nil)

				Log.error("An error occurred during result fetching: \(error)", log: .ui)
			}
		)
	}
}

// MARK: - Creation.

extension ExposureSubmissionCoordinator {
	
	// MARK: - Private

	private func createHotlineViewController() -> ExposureSubmissionHotlineViewController {
		AppStoryboard.exposureSubmission.initiate(viewControllerType: ExposureSubmissionHotlineViewController.self) { coder -> UIViewController? in
			ExposureSubmissionHotlineViewController(coder: coder, coordinator: self)
		}
	}

	private func createWarnOthersViewController(
		supportedCountries: [Country],
		onPrimaryButtonTap: @escaping (@escaping (Bool) -> Void) -> Void
	) -> ExposureSubmissionWarnOthersViewController {
		AppStoryboard.exposureSubmission.initiate(viewControllerType: ExposureSubmissionWarnOthersViewController.self) { coder -> UIViewController? in
			ExposureSubmissionWarnOthersViewController(coder: coder, supportedCountries: supportedCountries, onPrimaryButtonTap: onPrimaryButtonTap)
		}
	}

	private func createSuccessViewController() -> ExposureSubmissionSuccessViewController {
		AppStoryboard.exposureSubmission.initiate(viewControllerType: ExposureSubmissionSuccessViewController.self) { coder -> UIViewController? in
			ExposureSubmissionSuccessViewController(warnOthersReminder: self.warnOthersReminder, coder: coder, coordinator: self)
		}
	}
	
	private func createTestResultConsentViewController() -> ExposureSubmissionTestResultConsentViewController {
		let viewModel = ExposureSubmissionTestResultConsentViewModel(
			supportedCountries: self.model.supportedCountries,
			exposureSubmissionService: self.model.exposureSubmissionService,
			presentDismissAlert: {}
		)
		return ExposureSubmissionTestResultConsentViewController(viewModel)
	}

}

extension ExposureSubmissionCoordinator: UIAdaptivePresentationControllerDelegate {
	func presentationControllerDidAttemptToDismiss(_ presentationController: UIPresentationController) {
		dismiss()
	}
}<|MERGE_RESOLUTION|>--- conflicted
+++ resolved
@@ -253,7 +253,6 @@
 		push(vc)
 	}
 
-<<<<<<< HEAD
 	func showTanScreen() {
 		let tanInputViewModel = TanInputViewModel(
 			exposureSubmissionService: model.exposureSubmissionService,
@@ -290,8 +289,6 @@
 */
 	}
 
-=======
->>>>>>> e5c6550e
 	private func showQRInfoScreen() {
 		let vc = ExposureSubmissionQRInfoViewController(
 			supportedCountries: model.supportedCountries,
