//
//  HomeInteractor.swift
//  ENA
//
//  Created by Tikhonov, Aleksandr on 04.05.20.
//  Copyright © 2020 SAP SE. All rights reserved.
//

import Foundation
import ExposureNotification

final class HomeInteractor {
    // MARK: Creating
    init(
        homeViewController: HomeViewController,
        exposureManager: ExposureManager,
        store: Store
    ) {
        self.homeViewController = homeViewController
        self.exposureManager = exposureManager
        self.store = store
    }

    // MARK: Properties
    private unowned var homeViewController: HomeViewController
    private let store: Store
    private var detectionSummary: ENExposureDetectionSummary?
    private(set) var exposureManager: ExposureManager
    private let client: Client
    
    private lazy var developerMenu: DMDeveloperMenu = {
        DMDeveloperMenu(presentingViewController: homeViewController, client: client)
    }()
<<<<<<< HEAD

=======
    
    init(homeViewController: HomeViewController, exposureManager: ExposureManager, client: Client) {
        self.homeViewController = homeViewController
        self.exposureManager = exposureManager
        self.client = client
    }
>>>>>>> c0394520
    
    func developerMenuEnableIfAllowed() {
        developerMenu.enableIfAllowed()
    }
    
    func cellConfigurators() -> [CollectionViewCellConfiguratorAny] {
        let activeConfigurator = HomeActivateCellConfigurator()
        let date = store.dateLastExposureDetection
        let riskLevel: RiskLevel
        if let detectionSummary = detectionSummary {
            riskLevel = RiskLevel(riskScore: detectionSummary.maximumRiskScore)
        } else {
            riskLevel = .unknown
        }
        let riskConfigurator = HomeRiskCellConfigurator(riskLevel: riskLevel, date: date)
        // swiftlint:disable:next unowned_variable_capture
        riskConfigurator.contactAction = { [unowned self] in
            self.homeViewController.showExposureDetection()
        }
        let submitConfigurator = HomeSubmitCellConfigurator()

        // swiftlint:disable:next unowned_variable_capture
        submitConfigurator.submitAction = { [unowned self] in
            self.homeViewController.showSubmitResult()
        }
        let title1 = AppStrings.Home.infoCardShareTitle
        let body1 = AppStrings.Home.infoCardShareBody
        let info1Configurator = HomeInfoCellConfigurator(title: title1, body: body1)
        let title2 = AppStrings.Home.infoCardAboutTitle
        let body2 = AppStrings.Home.infoCardAboutBody
        let info2Configurator = HomeInfoCellConfigurator(title: title2, body: body2)
        let settingsConfigurator = HomeSettingsCellConfigurator()
        let configurators: [CollectionViewCellConfiguratorAny] = [activeConfigurator, riskConfigurator, submitConfigurator, info1Configurator, info2Configurator, settingsConfigurator]
        return configurators
    }
}

extension HomeInteractor: ExposureDetectionViewControllerDelegate {
    func exposureDetectionViewController(_ controller: ExposureDetectionViewController, didReceiveSummary summary: ENExposureDetectionSummary) {
        log(message: "got summary: \(summary.description)")
        detectionSummary = summary
        homeViewController.prepareData()
        homeViewController.reloadData()
    }
}<|MERGE_RESOLUTION|>--- conflicted
+++ resolved
@@ -14,10 +14,12 @@
     init(
         homeViewController: HomeViewController,
         exposureManager: ExposureManager,
+        client: Client,
         store: Store
     ) {
         self.homeViewController = homeViewController
         self.exposureManager = exposureManager
+        self.client = client
         self.store = store
     }
 
@@ -27,25 +29,15 @@
     private var detectionSummary: ENExposureDetectionSummary?
     private(set) var exposureManager: ExposureManager
     private let client: Client
-    
+
     private lazy var developerMenu: DMDeveloperMenu = {
         DMDeveloperMenu(presentingViewController: homeViewController, client: client)
     }()
-<<<<<<< HEAD
 
-=======
-    
-    init(homeViewController: HomeViewController, exposureManager: ExposureManager, client: Client) {
-        self.homeViewController = homeViewController
-        self.exposureManager = exposureManager
-        self.client = client
-    }
->>>>>>> c0394520
-    
     func developerMenuEnableIfAllowed() {
         developerMenu.enableIfAllowed()
     }
-    
+
     func cellConfigurators() -> [CollectionViewCellConfiguratorAny] {
         let activeConfigurator = HomeActivateCellConfigurator()
         let date = store.dateLastExposureDetection
