//
// 🦠 Corona-Warn-App
//

import Foundation

extension HTTPClient {
	struct Configuration {
		
		// MARK: Default Instances

		static func makeDefaultConfiguration(environmentProvider: EnvironmentProviding) -> Configuration {
			let endpoints = Configuration.Endpoints(
				distribution: .init(
					baseURL: environmentProvider.currentEnvironment().distributionURL,
					requiresTrailingSlash: false
				),
				submission: .init(
					baseURL: environmentProvider.currentEnvironment().submissionURL,
					requiresTrailingSlash: false
				),
				verification: .init(
					baseURL: environmentProvider.currentEnvironment().verificationURL,
					requiresTrailingSlash: false
				),
				dataDonation: .init(
					baseURL: environmentProvider.currentEnvironment().dataDonationURL,
					requiresTrailingSlash: false
				),
				errorLogSubmission: .init(
					baseURL: environmentProvider.currentEnvironment().errorLogSubmissionURL,
					requiresTrailingSlash: false
				),
				dcc: .init(
					baseURL: environmentProvider.currentEnvironment().dccURL,
					requiresTrailingSlash: false
				)
			)

			return Configuration(
				apiVersion: "v1",
				country: "DE",
				endpoints: endpoints
			)
		}

		// MARK: Properties

		let apiVersion: String
		let country: String
		let endpoints: Endpoints

		/// Generate the URL for getting all available days
		/// - Parameter country: country code
		/// - Returns: URL to get all available days that server can deliver
		func availableDaysURL(forCountry country: String) -> URL {
			endpoints
				.distribution
				.appending(
					"version",
					apiVersion,
					"diagnosis-keys",
					"country",
					country,
					"date"
			)
		}

		/// Generate the URL to get the day package with given parameters
		/// - Parameters:
		///   - day: The day format should confirms to: yyyy-MM-dd
		///   - country: The country code
		/// - Returns: The full URL point to the key package
		func diagnosisKeysURL(day: String, forCountry country: String) -> URL {
			endpoints
				.distribution
				.appending(
					"version",
					apiVersion,
					"diagnosis-keys",
					"country",
					country,
					"date",
					day
			)

		}

		func diagnosisKeysURL(day: String, hour: Int, forCountry country: String) -> URL {
			endpoints
				.distribution
				.appending(
					"version",
					apiVersion,
					"diagnosis-keys",
					"country",
					country,
					"date",
					day,
					"hour",
					String(hour)
			)
		}

		func availableHoursURL(day: String, country: String) -> URL {
			endpoints
				.distribution
				.appending(
					"version",
					apiVersion,
					"diagnosis-keys",
					"country",
					country,
					"date",
					day,
					"hour"
			)
		}

		var configurationURL: URL {
			endpoints
				.distribution
				.appending(
					"version",
					"v2",
					"app_config_ios"
			)
		}

		var statisticsURL: URL {
			endpoints
				.distribution
				.appending(
					"version",
					apiVersion,
					"stats"
			)
		}

<<<<<<< HEAD
		func localStatisticsURL(administrativeUnit: String) -> URL {
=======
		func localStatisticsURL(groupID: GroupIdentifier) -> URL {
>>>>>>> 906248a7
			endpoints
				.distribution
				.appending(
					"version",
					apiVersion,
<<<<<<< HEAD
					"local_stats_\(administrativeUnit)"
=======
					"local_stats_\(groupID)"
>>>>>>> 906248a7
			)
		}

		var submissionURL: URL {
			endpoints
				.submission
				.appending(
					"version",
					apiVersion,
					"diagnosis-keys"
			)
		}

		var registrationURL: URL {
			endpoints
				.verification
				.appending(
					"version",
					apiVersion,
					"registrationToken"
			)
		}

		var testResultURL: URL {
			endpoints
				.verification
				.appending(
					"version",
					apiVersion,
					"testresult"
			)
		}

		var tanRetrievalURL: URL {
			endpoints
				.verification
				.appending(
					"version",
					apiVersion,
					"tan"
			)
		}

		var otpEdusAuthorizationURL: URL {
			endpoints
				.dataDonation
				.appending(
					"version",
					apiVersion,
					"ios",
					"otp"
				)
		}

		var otpElsAuthorizationURL: URL {
			endpoints
				.dataDonation
				.appending(
					"version",
					apiVersion,
					"ios",
					"els"
			)
		}

		var ppaSubmitURL: URL {
			endpoints
				.dataDonation
				.appending(
					"version",
					apiVersion,
					"ios",
					"dat"
				)
		}
		
		func traceWarningPackageDiscoveryURL(country: String) -> URL {
			endpoints
				.distribution
				.appending(
					"version",
					apiVersion,
					"twp",
					"country",
					country,
					"hour"
				)
		}
		
		func traceWarningPackageDownloadURL(country: String, packageId: Int) -> URL {
			endpoints
				.distribution
				.appending(
					"version",
					apiVersion,
					"twp",
					"country",
					country,
					"hour",
					String(packageId)
				)
		}
		
		var qrCodePosterTemplateURL: URL {
			endpoints
				.distribution
				.appending(
					"version",
					apiVersion,
					"qr_code_poster_template_ios"
			)
		}

		var logUploadURL: URL {
			endpoints
				.errorLogSubmission
				.appending(
					"api",
					"logs"
			)
		}
		
		var vaccinationValueSets: URL {
			endpoints
				.distribution
				.appending(
					"version",
					apiVersion,
					"ehn-dgc",
					Locale.current.languageCodeIfSupported ?? "en",
					"value-sets"
				)
		}

		var dccPublicKeyURL: URL {
			endpoints
				.dcc
				.appending(
					"version",
					apiVersion,
					"publicKey"
				)
		}
		
		var DCCURL: URL {
			endpoints
				.dcc
				.appending(
					"version",
					apiVersion,
					"dcc"
				)
		}
	}
}

extension HTTPClient.Configuration {
	struct Endpoint {
		// MARK: Creating an Endpoint

		init(
			baseURL: URL,
			requiresTrailingSlash: Bool,
			requiresTrailingIndex _: Bool = true
		) {
			self.baseURL = baseURL
			self.requiresTrailingSlash = requiresTrailingSlash
			requiresTrailingIndex = false
		}

		// MARK: Properties

		let baseURL: URL
		let requiresTrailingSlash: Bool
		let requiresTrailingIndex: Bool

		// MARK: Working with an Endpoint

		func appending(_ components: String...) -> URL {
			let url = components.reduce(baseURL) { result, component in
				result.appendingPathComponent(component, isDirectory: self.requiresTrailingSlash)
			}
			if requiresTrailingIndex {
				return url.appendingPathComponent("index", isDirectory: false)
			}
			return url
		}
	}
}

extension HTTPClient.Configuration {
	struct Endpoints {
		let distribution: Endpoint
		let submission: Endpoint
		let verification: Endpoint
		let dataDonation: Endpoint
		let errorLogSubmission: Endpoint
		let dcc: Endpoint
	}
}<|MERGE_RESOLUTION|>--- conflicted
+++ resolved
@@ -137,21 +137,13 @@
 			)
 		}
 
-<<<<<<< HEAD
-		func localStatisticsURL(administrativeUnit: String) -> URL {
-=======
 		func localStatisticsURL(groupID: GroupIdentifier) -> URL {
->>>>>>> 906248a7
-			endpoints
-				.distribution
-				.appending(
-					"version",
-					apiVersion,
-<<<<<<< HEAD
-					"local_stats_\(administrativeUnit)"
-=======
+			endpoints
+				.distribution
+				.appending(
+					"version",
+					apiVersion,
 					"local_stats_\(groupID)"
->>>>>>> 906248a7
 			)
 		}
 
