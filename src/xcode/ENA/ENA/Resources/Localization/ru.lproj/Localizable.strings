--- conflicted
+++ resolved
@@ -130,11 +130,7 @@
 
 "ExposureDetection_LowRiskExposure_Subtitle" = "Почему ваш риск заражения низкий";
 
-<<<<<<< HEAD
-"ExposureDetection_LowRiskExposure_Body" = "Вы контактировали с человеком, который позднее получил положительный тест на COVID-19. Однако с учетом данных определения контакта ваш риск заражения оценивается как низкий. Риск низкий, если контакт был кратковременным или на расстоянии. Не стоит волноваться. Не требуются никакие действия. Рекомендуем вам соблюдать действующие правила в отношении социальной дистанции и гигиены.";
-=======
 "ExposureDetection_LowRiskExposure_Body" = "Вы контактировали с лицом с положительным тестом на COVID-19. Однако с учетом всех данных, доступных в приложении Corona-Warn-App, ваш риск заражения оценивается как низкий. Не требуются никакие действия. Рекомендуем вам соблюдать действующие правила в отношении социальной дистанции и гигиены.";
->>>>>>> 59a45c3c
 
 "ExposureDetection_Button_Enable" = "Активировать определение риска";
 
@@ -157,11 +153,6 @@
 "ExposureDetectionError_Alert_Action_Details" = "Подробная информация";
 
 "ExposureDetectionError_Alert_Message" = "Обнаружена ошибка при определении риска.";
-<<<<<<< HEAD
-
-"ExposureDetectionError_Alert_AppConfig_Missing_Message" = "Интернет-соединение прервано. Проверьте соединение и снова откройте приложение.";
-=======
->>>>>>> 59a45c3c
 
 /* How Risk Detection Works Alert.\n First introduced due to EXPOSUREAPP-1738.\n The alert only displays a single OK-button. We re-use the localized string\n `Alert_ActionOk` for that. */
 "How_Risk_Detection_Works_Alert_Title" = "Информация о функции определения риска";
@@ -891,11 +882,7 @@
 
 "App_Information_Contact_Hotline_Description" = "Наша служба поддержки всегда готова помочь.";
 
-<<<<<<< HEAD
-"App_Information_Contact_Hotline_Terms" = "Языки: немецкий, английский, турецкий\n\nЧасы работы:\nПонедельник – суббота, 7:00-22:00\n(кроме государственных праздников)\n\nВсе звонки бесплатны.";
-=======
 "App_Information_Contact_Hotline_Terms" = "Языки: \nнемецкий, английский, турецкий\n\nЧасы работы:\nпн-сб, 7:00-10:00 (кроме государственных праздников)\n\nВсе звонки бесплатны.\n\nПо всем вопросам, касающимся здоровья, обращайтесь к вашему врачу общей практики или на горячую линию скорой помощи: 116 117.";
->>>>>>> 59a45c3c
 
 /* App Information - Imprint */
 "App_Information_Imprint_Navigation" = "Правовая информация";
