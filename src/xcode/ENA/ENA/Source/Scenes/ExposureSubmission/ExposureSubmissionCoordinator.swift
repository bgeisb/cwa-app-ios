//
// 🦠 Corona-Warn-App
//

import Foundation
import UIKit
import OpenCombine
import ExposureNotification

/// This delegate allows a class to be notified for life-cycle events of the coordinator.
protocol ExposureSubmissionCoordinatorDelegate: class {
	func exposureSubmissionCoordinatorWillDisappear(_ coordinator: ExposureSubmissionCoordinator)
}

// swiftlint:disable file_length
/// Concrete implementation of the ExposureSubmissionCoordinator protocol.
// swiftlint:disable:next type_body_length
class ExposureSubmissionCoordinator: NSObject, RequiresAppDependencies {

	// MARK: - Init

	init(
		parentNavigationController: UINavigationController,
		exposureSubmissionService: ExposureSubmissionService,
		coronaTestService: CoronaTestService,
		store: Store,
		eventProvider: EventProviding,
		delegate: ExposureSubmissionCoordinatorDelegate? = nil
	) {
		self.parentNavigationController = parentNavigationController
		self.delegate = delegate

		super.init()
<<<<<<< HEAD

		model = ExposureSubmissionCoordinatorModel(
			exposureSubmissionService: exposureSubmissionService,
			coronaTestService: coronaTestService
		)
=======
		model = ExposureSubmissionCoordinatorModel(exposureSubmissionService: exposureSubmissionService, eventProvider: eventProvider)
>>>>>>> 57273f74
	}

	// MARK: - Internal

	/// - NOTE: The delegate is called by the `viewWillDisappear(_:)` method of the `navigationController`.
	weak var delegate: ExposureSubmissionCoordinatorDelegate?

	func start(with coronaTestType: CoronaTestType? = nil) {
		model.coronaTestType = coronaTestType
		start(with: getInitialViewController())
	}

	func start(with testInformationResult: Result<CoronaTestQRCodeInformation, QRCodeError>) {
		model.exposureSubmissionService.loadSupportedCountries(
			isLoading: { _ in },
			onSuccess: { supportedCountries in
				switch testInformationResult {
				case let .success(testInformation):
					let qrInfoScreen = self.makeQRInfoScreen(supportedCountries: supportedCountries, testInformation: testInformation)
					self.start(with: qrInfoScreen)
				case let .failure(qrCodeError):
					if qrCodeError == .invalidTestCode {
						self.showRATInvalidQQCode()
					}
				}
			}
		)
	}

	private func showRATInvalidQQCode() {
		let alert = UIAlertController(
			title: AppStrings.ExposureSubmission.ratQRCodeInvalidAlertTitle,
			message: AppStrings.ExposureSubmission.ratQRCodeInvalidAlertText,
			preferredStyle: .alert)
		alert.addAction(
			UIAlertAction(
				title: AppStrings.ExposureSubmission.ratQRCodeInvalidAlertButton,
				style: .default
			)
		)
		parentNavigationController?.present(alert, animated: true)
	}

	func dismiss() {
		navigationController?.dismiss(animated: true, completion: {
			// used for updating (hiding) app shortcuts
			QuickAction.exposureSubmissionFlowTestResult = nil
		})
	}

	func showTestResultScreen() {
		let vc = createTestResultViewController()
		push(vc)

		// If a TAN was entered, we skip `showTestResultAvailableScreen(with:)`, so we notify (again) about the new state
		QuickAction.exposureSubmissionFlowTestResult = model.coronaTest?.testResult
	}

	func showTanScreen() {
		let tanInputViewModel = TanInputViewModel(
			coronaTestService: model.coronaTestService,
			presentInvalidTanAlert: { [weak self] localizedDescription, completion  in
				self?.presentTanInvalidAlert(localizedDescription: localizedDescription, completion: completion)
			},
			tanSuccessfullyTransferred: { [weak self] in
				self?.model.coronaTestType = .pcr

				// A TAN always indicates a positive test result.
				self?.showTestResultScreen()
			}
		)

		let vc = TanInputViewController(
			viewModel: tanInputViewModel,
			dismiss: { [weak self] in self?.dismiss() }
		)
		push(vc)
	}

	/// This method selects the correct initial view controller among the following options:
	/// Option 1: (only for UITESTING) if the `-negativeResult` flag was passed, return ExposureSubmissionTestResultViewController
	/// Option 2: if a test result was passed, the method checks further preconditions (e.g. the exposure submission service has a registration token)
	/// and returns an ExposureSubmissionTestResultViewController.
	/// Option 3: (default) return the ExposureSubmissionIntroViewController.
	func getInitialViewController() -> UIViewController {
		// We got a test result and can jump straight into the test result view controller.
		if let coronaTest = model.coronaTest {
			// For a positive test result we show the test result available screen if it wasn't shown before
			if coronaTest.testResult == .positive {
				if !coronaTest.positiveTestResultWasShown {
					return createTestResultAvailableViewController()
				} else {
					return createWarnOthersViewController()
				}
			} else {
				return createTestResultViewController()
			}
		}

		// By default, we show the intro view.
		let viewModel = ExposureSubmissionIntroViewModel(
			onQRCodeButtonTap: { [weak self] isLoading in
				self?.model.exposureSubmissionService.loadSupportedCountries(
					isLoading: isLoading,
					onSuccess: { supportedCountries in
						self?.showQRInfoScreen(supportedCountries: supportedCountries)
					}
				)
			},
			onTANButtonTap: { [weak self] in self?.showTanScreen() },
			onHotlineButtonTap: { [weak self] in self?.showHotlineScreen() }
		)
		return ExposureSubmissionIntroViewController(
			viewModel: viewModel,
			dismiss: { [weak self] in
				self?.dismiss()
			}
		)
	}

	/// - NOTE: We keep a weak reference here to avoid a reference cycle.
	///  (the navigationController holds a strong reference to the coordinator).
	weak var navigationController: UINavigationController?

	// MARK: - Private

	private weak var parentNavigationController: UINavigationController?
	private weak var presentedViewController: UIViewController?

	private var model: ExposureSubmissionCoordinatorModel!

	private func push(_ vc: UIViewController) {
		self.navigationController?.pushViewController(vc, animated: true)
	}

	private var subscriptions = [AnyCancellable]()

	// MARK: Start

	private func start(with initialViewController: UIViewController) {
		guard let parentNavigationController = parentNavigationController else {
			Log.error("Parent navigation controller not set.", log: .ui)
			return
		}

		/// The navigation controller keeps a strong reference to the coordinator. The coordinator only reaches reference count 0
		/// when UIKit dismisses the navigationController.
		let exposureSubmissionNavigationController = ExposureSubmissionNavigationController(
			coordinator: self,
			dismissClosure: { [weak self] in
				self?.dismiss()
			},
			rootViewController: initialViewController
		)
		parentNavigationController.present(exposureSubmissionNavigationController, animated: true)
		navigationController = exposureSubmissionNavigationController
	}

	// MARK: Initial Screens

	private func createTestResultAvailableViewController() -> UIViewController {
        guard let coronaTestType = model.coronaTestType, let coronaTest = model.coronaTest else {
			fatalError("Cannot create a test result available view controller without a corona test")
		}

		QuickAction.exposureSubmissionFlowTestResult = coronaTest.testResult

		let viewModel = TestResultAvailableViewModel(
			coronaTestType: coronaTestType,
			coronaTestService: model.coronaTestService,
			onSubmissionConsentCellTap: { [weak self] isLoading in
				self?.model.exposureSubmissionService.loadSupportedCountries(
					isLoading: isLoading,
					onSuccess: { supportedCountries in
						self?.showTestResultSubmissionConsentScreen(
							supportedCountries: supportedCountries,
							testResultAvailability: .availableAndPositive
						)
					}
				)
			},
			onPrimaryButtonTap: { [weak self] isLoading in
				guard let self = self, let coronaTest = self.model.coronaTest else { return }

				guard coronaTest.isSubmissionConsentGiven else {
					self.showTestResultScreen()
					return
				}

				isLoading(true)
				self.model.exposureSubmissionService.getTemporaryExposureKeys { error in
					isLoading(false)

					guard let error = error else {
<<<<<<< HEAD
						self.showTestResultScreen()
=======
						self.showCheckinsScreen(testResult: testResult)
>>>>>>> 57273f74
						return
					}

					// User selected "Don't Share" / "Nicht teilen"
					if error == .notAuthorized {
						Log.info("OS submission authorization was declined.")
						self.model.setSubmissionConsentGiven(false)
						self.showTestResultScreen()
					} else {
						self.showErrorAlert(for: error)
					}
				}
			},
			onDismiss: { [weak self] in
				self?.showTestResultAvailableCloseAlert()
			}
		)
		
		let footerViewModel = FooterViewModel(
			primaryButtonName: AppStrings.ExposureSubmissionTestResultAvailable.primaryButtonTitle,
			isSecondaryButtonEnabled: false,
			isSecondaryButtonHidden: true
		)
		
		let topBottomContainerViewController = TopBottomContainerViewController(
			topController: TestResultAvailableViewController(viewModel),
			bottomController: FooterViewController(footerViewModel)
		)
		
		return topBottomContainerViewController
	}

	private func createTestResultViewController() -> TopBottomContainerViewController<ExposureSubmissionTestResultViewController, FooterViewController> {
		guard let coronaTestType = model.coronaTestType, let coronaTest = model.coronaTest else {
			fatalError("Could not find corona test to create test result view controller for.")
		}

		// store is only initialized when a positive test result is received
		if coronaTest.testResult == .positive {
            updateStoreWithKeySubmissionMetadataDefaultValues(for: coronaTest)
			QuickAction.exposureSubmissionFlowTestResult = coronaTest.testResult
		}
		Analytics.collect(.keySubmissionMetadata(.lastSubmissionFlowScreen(.submissionFlowScreenTestResult)))

		let testResultAvailability: TestResultAvailability = model.coronaTest?.testResult == .positive ? .availableAndPositive : .notAvailable
		
		let viewModel = ExposureSubmissionTestResultViewModel(
			coronaTestType: coronaTestType,
			coronaTestService: model.coronaTestService,
			onSubmissionConsentCellTap: { [weak self] isLoading in
				self?.model.exposureSubmissionService.loadSupportedCountries(
					isLoading: isLoading,
					onSuccess: { supportedCountries in
						self?.showTestResultSubmissionConsentScreen(
							supportedCountries: supportedCountries,
							testResultAvailability: testResultAvailability
						)
					}
				)
			},
			onContinueWithSymptomsFlowButtonTap: { [weak self] in
				self?.showSymptomsScreen()
			},
			onContinueWarnOthersButtonTap: { [weak self] isLoading in
				Log.debug("\(#function) will load app config", log: .appConfig)
				self?.model.exposureSubmissionService.loadSupportedCountries(
					isLoading: isLoading,
					onSuccess: { supportedCountries in
						Log.debug("\(#function) did load app config", log: .appConfig)
						self?.showWarnOthersScreen(supportedCountries: supportedCountries)
					}
				)
			},
			onChangeToPositiveTestResult: { [weak self] in
				self?.showTestResultAvailableScreen()
			},
			onTestDeleted: { [weak self] in
				self?.dismiss()
			}
		)
		
		let vc = ExposureSubmissionTestResultViewController(
			viewModel: viewModel,
			exposureSubmissionService: self.model.exposureSubmissionService,
			onDismiss: { [weak self] testResult, isLoading in
				if testResult == TestResult.positive {
					self?.showPositiveTestResultCancelAlert(isLoading: isLoading)
				} else {
					self?.dismiss()
				}
			}
		)
		
		let footerViewController = FooterViewController(
			ExposureSubmissionTestResultViewModel.footerViewModel(coronaTest: coronaTest)
		)
		
		let topBottomContainerViewController = TopBottomContainerViewController(
			topController: vc,
			bottomController: footerViewController
		)
		
		return topBottomContainerViewController
	}

	private func createWarnOthersViewController() -> UIViewController {
		Analytics.collect(.keySubmissionMetadata(.lastSubmissionFlowScreen(.submissionFlowScreenWarnOthers)))

		let vc = ExposureSubmissionWarnOthersViewController(
			viewModel: ExposureSubmissionWarnOthersViewModel(
				supportedCountries: model.exposureSubmissionService.supportedCountries) { [weak self] in
				self?.showTestResultAvailableCloseAlert()
			},
			onPrimaryButtonTap: { [weak self] isLoading in
				self?.model.setSubmissionConsentGiven(true)
				self?.model.exposureSubmissionService.getTemporaryExposureKeys { error in
					isLoading(false)
					guard let error = error else {
						self?.showCheckinsScreen(testResult: .positive)
						return
					}
					self?.model.setSubmissionConsentGiven(false)
					if error == .notAuthorized {
						Log.info("Submission consent reset to false after OS authorization was not given.")
					} else {
						self?.showErrorAlert(for: error)
					}
				}
			},
			dismiss: { [weak self] in self?.dismiss() }
		)
		
		let footerViewController = FooterViewController(
			FooterViewModel(
				primaryButtonName: AppStrings.ExposureSubmissionQRInfo.primaryButtonTitle,
				primaryIdentifier: AccessibilityIdentifiers.ExposureSubmission.primaryButton,
				secondaryIdentifier: AccessibilityIdentifiers.ExposureSubmission.secondaryButton,
				isSecondaryButtonEnabled: false,
				isSecondaryButtonHidden: true
			)
		)
		
		let topBottomContainerViewController = TopBottomContainerViewController(
			topController: vc,
			bottomController: footerViewController
		)
		
		return topBottomContainerViewController
	}

	// MARK: Screen Flow

	private func showHotlineScreen() {
		let vc = ExposureSubmissionHotlineViewController(
			onSecondaryButtonTap: { [weak self] in
				self?.showTanScreen()
			},
			dismiss: { [weak self] in self?.dismiss() }
		)

		push(vc)
	}

	private func presentTanInvalidAlert(localizedDescription: String, completion: @escaping () -> Void) {
		let alert = UIAlertController(title: AppStrings.ExposureSubmission.generalErrorTitle, message: localizedDescription, preferredStyle: .alert)
		alert.addAction(
			UIAlertAction(
				title: AppStrings.Common.alertActionOk,
				style: .cancel,
				handler: { _ in
					completion()
				})
		)
		navigationController?.present(alert, animated: true)
	}

	private func makeQRInfoScreen(supportedCountries: [Country], testInformation: CoronaTestQRCodeInformation?) -> UIViewController {
		let vc = ExposureSubmissionQRInfoViewController(
			supportedCountries: supportedCountries,
			onPrimaryButtonTap: { [weak self] isLoading in
				if #available(iOS 14.4, *) {
					self?.exposureManager.preAuthorizeKeys(completion: { error in
						DispatchQueue.main.async { [weak self] in
							if let error = error as? ENError {
								switch error.toExposureSubmissionError() {
								case .notAuthorized:
									// user did not authorize -> continue to scanning the qr code
									self?.showQRScreen(testInformation: testInformation, isLoading: isLoading)
								default:
									// present alert
									let alert = UIAlertController.errorAlert(message: error.localizedDescription, completion: { [weak self] in
										self?.showQRScreen(testInformation: testInformation, isLoading: isLoading)
									})
									self?.navigationController?.present(alert, animated: true, completion: nil)
								}
							} else {
								// continue to scanning the qr code
								self?.showQRScreen(testInformation: testInformation, isLoading: isLoading)
							}
						}
					})
				} else {
					self?.showQRScreen(testInformation: testInformation, isLoading: isLoading)
				}
			},
			dismiss: { [weak self] in self?.dismiss() }
		)

		let footerViewController = FooterViewController(
			FooterViewModel(
				primaryButtonName: AppStrings.ExposureSubmissionQRInfo.primaryButtonTitle,
				primaryIdentifier: AccessibilityIdentifiers.ExposureSubmission.primaryButton,
				secondaryIdentifier: AccessibilityIdentifiers.ExposureSubmission.secondaryButton,
				isSecondaryButtonEnabled: false,
				isSecondaryButtonHidden: true
			)
		)

		let topBottomContainerViewController = TopBottomContainerViewController(
			topController: vc,
			bottomController: footerViewController
		)

		return topBottomContainerViewController
	}

	private func showQRInfoScreen(supportedCountries: [Country]) {
		push(makeQRInfoScreen(supportedCountries: supportedCountries, testInformation: nil))
	}

	private func showQRScreen(testInformation: CoronaTestQRCodeInformation?, isLoading: @escaping (Bool) -> Void) {
		let testInformationSuccess: (CoronaTestQRCodeInformation) -> Void = { [weak self] testQRCodeInformation in
			if let oldTest = self?.model.coronaTestService.coronaTest(ofType: testQRCodeInformation.testType),
			   oldTest.testResult != .expired && oldTest.testResult != .invalid {
				self?.showOverrideTestNotice(testQRCodeInformation: testQRCodeInformation, submissionConsentGiven: true)
			} else {
				self?.registerTestAndGetResult(with: testQRCodeInformation, submissionConsentGiven: true, isLoading: isLoading)
			}
		}

		if let testInformation = testInformation {
			testInformationSuccess(testInformation)
		} else {
			let scannerViewController = ExposureSubmissionQRScannerViewController(
				onSuccess: { [weak self] testQRCodeInformation in
					DispatchQueue.main.async {
						self?.presentedViewController?.dismiss(animated: true) {
							testInformationSuccess(testQRCodeInformation)
						}
					}
				},
				onError: { [weak self] error, reactivateScanning in
					switch error {
					case .cameraPermissionDenied:
						DispatchQueue.main.async {
							let alert = UIAlertController.errorAlert(message: error.localizedDescription, completion: {
								self?.presentedViewController?.dismiss(animated: true)
							})
							self?.presentedViewController?.present(alert, animated: true)
						}
					case .codeNotFound:
						DispatchQueue.main.async {
							let alert = UIAlertController.errorAlert(
								title: AppStrings.ExposureSubmissionError.qrAlreadyUsedTitle,
								message: AppStrings.ExposureSubmissionError.qrAlreadyUsed,
								okTitle: AppStrings.Common.alertActionCancel,
								secondaryActionTitle: AppStrings.Common.alertActionRetry,
								completion: { [weak self] in
									self?.presentedViewController?.dismiss(animated: true)
								},
								secondaryActionCompletion: { reactivateScanning() }
							)
							self?.presentedViewController?.present(alert, animated: true)
						}
					case .other:
						Log.error("QRScannerError.other occurred.", log: .ui)
					}
				},
				onCancel: { [weak self] in
					self?.presentedViewController?.dismiss(animated: true)
				}
			)

			let qrScannerNavigationController = UINavigationController(rootViewController: scannerViewController)
			qrScannerNavigationController.modalPresentationStyle = .fullScreen

			navigationController?.present(qrScannerNavigationController, animated: true)
			presentedViewController = qrScannerNavigationController
		}

	}

	private func showTestResultAvailableScreen() {
		let vc = createTestResultAvailableViewController()
		push(vc)

		// used for updating (hiding) app shortcuts
		QuickAction.exposureSubmissionFlowTestResult = model.coronaTest?.testResult
	}

	private func showTestResultSubmissionConsentScreen(supportedCountries: [Country], testResultAvailability: TestResultAvailability) {
		guard let coronaTestType = model.coronaTestType else {
			fatalError("Could not find corona test type to show the consent screen for.")
		}

		// we should show the alert in the completion only if the testResult is positiveAndAvailable
		let dismissCompletion: (() -> Void)? = testResultAvailability == .notAvailable ? nil : { [weak self] in
			self?.showTestResultAvailableCloseAlert()
		}
		let vc = ExposureSubmissionTestResultConsentViewController(
			viewModel: ExposureSubmissionTestResultConsentViewModel(
				supportedCountries: supportedCountries,
				coronaTestType: coronaTestType,
				coronaTestService: model.coronaTestService,
				testResultAvailability: testResultAvailability,
				dismissCompletion: dismissCompletion
			)
		)

		push(vc)
	}
	
	private func showCheckinsScreen(testResult: TestResult) {
		let showNextScreen = { [weak self] in
			if self?.warnOthersReminder.positiveTestResultWasShown == true {
				self?.showThankYouScreen()
			} else {
				self?.showTestResultScreen(with: testResult)
			}
		}
		
		guard model.eventProvider.checkinsPublisher.value.contains(where: { $0.checkinCompleted }) else {
			showNextScreen()
			return
		}
		
		let footerViewModel = FooterViewModel(
			primaryButtonName: AppStrings.ExposureSubmissionCheckins.continueButton,
			secondaryButtonName: AppStrings.ExposureSubmissionCheckins.skipButton,
			isPrimaryButtonEnabled: false,
			backgroundColor: .enaColor(for: .darkBackground)
		)

		let checkinsVC = ExposureSubmissionCheckinsViewController(
			checkins: model.eventProvider.checkinsPublisher.value,
			onCompletion: { [weak self] selectedCheckins in
				self?.model.exposureSubmissionService.checkins = selectedCheckins
				showNextScreen()
			},
			onSkip: { [weak self] in
				self?.model.exposureSubmissionService.checkins = []
				self?.showSkipCheckinsAlert(dontShareHandler: {
					showNextScreen()
				})
			},
			onDismiss: { [weak self] in
				self?.model.exposureSubmissionService.checkins = []
				if self?.warnOthersReminder.positiveTestResultWasShown == true {
					self?.showSkipCheckinsAlert(dontShareHandler: {
						Analytics.collect(.keySubmissionMetadata(.submittedAfterCancel(true)))
						self?.submitExposureAndDismiss { isLoading in
							footerViewModel.setLoadingIndicator(isLoading, disable: isLoading, button: .secondary)
							footerViewModel.setLoadingIndicator(false, disable: isLoading, button: .primary)
						}
					})
				} else {
					self?.showTestResultAvailableCloseAlert()
				}
			}
		)
		
		let footerVC = FooterViewController(footerViewModel)
		
		let topBottomVC = TopBottomContainerViewController(topController: checkinsVC, bottomController: footerVC)
		
		push(topBottomVC)
	}

	// MARK: Late consent

	private func showWarnOthersScreen(supportedCountries: [Country]) {
		Analytics.collect(.keySubmissionMetadata(.lastSubmissionFlowScreen(.submissionFlowScreenWarnOthers)))
		let viewModel = ExposureSubmissionWarnOthersViewModel(supportedCountries: supportedCountries) { [weak self] in
			self?.showTestResultAvailableCloseAlert()
		}
		let vc = ExposureSubmissionWarnOthersViewController(
			viewModel: viewModel,
			onPrimaryButtonTap: { [weak self] isLoading in
				self?.model.setSubmissionConsentGiven(true)
				self?.model.exposureSubmissionService.getTemporaryExposureKeys { error in
					isLoading(false)

					guard let error = error else {
						self?.showCheckinsScreen(testResult: .positive)
						return
					}

					self?.model.setSubmissionConsentGiven(false)

					// User selected "Don't Share" / "Nicht teilen"
					if error == .notAuthorized {
						Log.info("OS submission authorization was declined.")
					} else {
						Log.error("\(#function) error", log: .ui, error: error)
						self?.showErrorAlert(for: error)
					}
				}
			},
			dismiss: { [weak self] in self?.dismiss() }
		)
		
		let footerViewController = FooterViewController(
			FooterViewModel(
				primaryButtonName: AppStrings.ExposureSubmissionQRInfo.primaryButtonTitle,
				primaryIdentifier: AccessibilityIdentifiers.ExposureSubmission.primaryButton,
				secondaryIdentifier: AccessibilityIdentifiers.ExposureSubmission.secondaryButton,
				isSecondaryButtonEnabled: false,
				isSecondaryButtonHidden: true
			)
		)
		
		let topBottomContainerViewController = TopBottomContainerViewController(
			topController: vc,
			bottomController: footerViewController
		)
		
		push(topBottomContainerViewController)
	}

	private func showThankYouScreen() {
		let thankYouVC = ExposureSubmissionThankYouViewController(
			onPrimaryButtonTap: { [weak self] in
				self?.showSymptomsScreen()
			},
			onDismiss: { [weak self] isLoading in
				self?.showThankYouCancelAlert(isLoading: isLoading)
			}
		)
		
		let footerViewController = FooterViewController(
			FooterViewModel(
				primaryButtonName: AppStrings.ThankYouScreen.continueButton,
				secondaryButtonName: AppStrings.ThankYouScreen.cancelButton,
				primaryIdentifier: AccessibilityIdentifiers.ExposureSubmission.primaryButton,
				secondaryIdentifier: AccessibilityIdentifiers.ExposureSubmission.secondaryButton,
				isPrimaryButtonEnabled: true,
				isSecondaryButtonEnabled: true
			)
		)
		
		let topBottomContainerViewController = TopBottomContainerViewController(
			topController: thankYouVC,
			bottomController: footerViewController
		)

		push(topBottomContainerViewController)
	}

	// MARK: Symptoms

	private func showSymptomsScreen() {
		Analytics.collect(.keySubmissionMetadata(.lastSubmissionFlowScreen(.submissionFlowScreenSymptoms)))

		let vc = ExposureSubmissionSymptomsViewController(
			onPrimaryButtonTap: { [weak self] selectedSymptomsOption, isLoading in
				guard let self = self else { return }

				self.model.symptomsOptionSelected(selectedSymptomsOption)
				// we don't need to set it true if yes is selected
				if selectedSymptomsOption != .yes {
					Analytics.collect(.keySubmissionMetadata(.submittedAfterSymptomFlow(true)))
				}
				self.model.shouldShowSymptomsOnsetScreen ? self.showSymptomsOnsetScreen() : self.submitExposureAndDismiss(isLoading: isLoading)
			},
			onDismiss: { [weak self] isLoading in
				self?.showSubmissionSymptomsCancelAlert(isLoading: isLoading)
			}
		)

		let footerViewController = FooterViewController(
			FooterViewModel(
				primaryButtonName: AppStrings.ExposureSubmissionSymptoms.continueButton,
				primaryIdentifier: AccessibilityIdentifiers.ExposureSubmission.primaryButton,
				isSecondaryButtonEnabled: false,
				isSecondaryButtonHidden: true
			)
		)
		
		let topBottomContainerViewController = TopBottomContainerViewController(
			topController: vc,
			bottomController: footerViewController
		)

		push(topBottomContainerViewController)
	}

	private func showSymptomsOnsetScreen() {
		Analytics.collect(.keySubmissionMetadata(.lastSubmissionFlowScreen(.submissionFlowScreenSymptomOnset)))

		let vc = ExposureSubmissionSymptomsOnsetViewController(
			onPrimaryButtonTap: { [weak self] selectedSymptomsOnsetOption, isLoading in
				self?.model.symptomsOnsetOptionSelected(selectedSymptomsOnsetOption)
				// setting it to true regardless of the options selected
				Analytics.collect(.keySubmissionMetadata(.submittedAfterSymptomFlow(true)))
				self?.submitExposureAndDismiss(isLoading: isLoading)
			},
			onDismiss: { [weak self] isLoading in
				self?.showSubmissionSymptomsCancelAlert(isLoading: isLoading)
			}
		)

		let footerViewController = FooterViewController(
			FooterViewModel(
				primaryButtonName: AppStrings.ExposureSubmissionSymptomsOnset.continueButton,
				primaryIdentifier: AccessibilityIdentifiers.ExposureSubmission.primaryButton,
				isPrimaryButtonEnabled: true,
				isSecondaryButtonEnabled: false,
				isPrimaryButtonHidden: false,
				isSecondaryButtonHidden: true
			)
		)
		
		let topBottomContainerViewController = TopBottomContainerViewController(
			topController: vc,
			bottomController: footerViewController
		)

		push(topBottomContainerViewController)
	}

	// MARK: Cancel Alerts

	private func showTestResultAvailableCloseAlert() {

		let alert = UIAlertController(
			title: AppStrings.ExposureSubmissionTestResultAvailable.closeAlertTitle,
			message: nil,
			preferredStyle: .alert
		)

		alert.addAction(
			UIAlertAction(
				title: AppStrings.ExposureSubmissionTestResultAvailable.closeAlertButtonClose,
				style: .cancel,
				handler: { [weak self] _ in
					self?.dismiss()
				}
			)
		)

		alert.addAction(
			UIAlertAction(
				title: AppStrings.ExposureSubmissionTestResultAvailable.closeAlertButtonContinue,
				style: .default
			)
		)

		navigationController?.present(alert, animated: true, completion: nil)
	}

	private func showPositiveTestResultCancelAlert(isLoading: @escaping (Bool) -> Void) {
		guard let coronaTest = model.coronaTest else { return }

		let isSubmissionConsentGiven = coronaTest.isSubmissionConsentGiven

		let alertTitle = isSubmissionConsentGiven ? AppStrings.ExposureSubmissionSymptomsCancelAlert.title : AppStrings.ExposureSubmissionPositiveTestResult.noConsentAlertTitle
		let alertMessage = isSubmissionConsentGiven ? AppStrings.ExposureSubmissionSymptomsCancelAlert.message : AppStrings.ExposureSubmissionPositiveTestResult.noConsentAlertDescription

		let cancelAlertButtonTitle = isSubmissionConsentGiven ? AppStrings.ExposureSubmissionSymptomsCancelAlert.cancelButton :
			AppStrings.ExposureSubmissionPositiveTestResult.noConsentAlertButtonDontWarn

		let continueAlertButtonTitle = isSubmissionConsentGiven ? AppStrings.ExposureSubmissionSymptomsCancelAlert.continueButton :
			AppStrings.ExposureSubmissionPositiveTestResult.noConsentAlertButtonWarn

		let alert = UIAlertController(
			title: alertTitle,
			message: alertMessage,
			preferredStyle: .alert)

		let stayOnScreenAction = UIAlertAction(
			title: cancelAlertButtonTitle,
			style: .default,
			handler: { [weak self] _ in
				if isSubmissionConsentGiven {
					Analytics.collect(.keySubmissionMetadata(.submittedAfterCancel(true)))
					self?.submitExposureAndDismiss(isLoading: isLoading)
				} else {
					self?.dismiss()
				}
			}
		)
		// DEFAULT action, although this is labelled as 'cancelAlertButtonTitle'!
		stayOnScreenAction.accessibilityIdentifier = AccessibilityIdentifiers.General.defaultButton
		alert.addAction(stayOnScreenAction)

		let leaveScreenAction = UIAlertAction(
			title: continueAlertButtonTitle,
			style: .cancel
		)
		// CANCEL action, although this is labelled as 'continueAlertButtonTitle'!
		leaveScreenAction.accessibilityIdentifier = AccessibilityIdentifiers.General.cancelButton
		alert.addAction(leaveScreenAction)

		navigationController?.present(alert, animated: true, completion: {
			#if DEBUG
			// see: https://stackoverflow.com/a/40688141/194585
			let stayButton = stayOnScreenAction.value(forKey: "__representer")
			let leaveButton = leaveScreenAction.value(forKey: "__representer")

			let stayView = stayButton as? UIView
			stayView?.accessibilityIdentifier = AccessibilityIdentifiers.General.defaultButton

			let leaveView = leaveButton as? UIView
			leaveView?.accessibilityIdentifier = AccessibilityIdentifiers.General.cancelButton
			#endif
		})
	}
	
	private func showSkipCheckinsAlert(dontShareHandler: @escaping () -> Void) {
		let alert = UIAlertController(
			title: AppStrings.ExposureSubmissionCheckins.alertTitle,
			message: AppStrings.ExposureSubmissionCheckins.alertMessage,
			preferredStyle: .alert
		)

		alert.addAction(
			UIAlertAction(
				title: AppStrings.ExposureSubmissionCheckins.alertDontShare,
				style: .cancel,
				handler: { _ in
					dontShareHandler()
				}
			)
		)

		alert.addAction(
			UIAlertAction(
				title: AppStrings.ExposureSubmissionCheckins.alertShare,
				style: .default
			)
		)

		navigationController?.present(alert, animated: true, completion: nil)
	}

	private func showThankYouCancelAlert(isLoading: @escaping (Bool) -> Void) {
		let alertTitle = AppStrings.ExposureSubmissionSymptomsCancelAlert.title
		let alertMessage = AppStrings.ExposureSubmissionSymptomsCancelAlert.message
		let cancelAlertButtonTitle = AppStrings.ExposureSubmissionSymptomsCancelAlert.cancelButton
		let continueAlertButtonTitle = AppStrings.ExposureSubmissionSymptomsCancelAlert.continueButton

		let alert = UIAlertController(
			title: alertTitle,
			message: alertMessage,
			preferredStyle: .alert
		)

		alert.addAction(
			UIAlertAction(
				title: cancelAlertButtonTitle,
				style: .cancel,
				handler: { [weak self] _ in
					Analytics.collect(.keySubmissionMetadata(.submittedAfterCancel(true)))
					self?.submitExposureAndDismiss(isLoading: isLoading)
				}
			)
		)

		alert.addAction(
			UIAlertAction(
				title: continueAlertButtonTitle,
				style: .default
			)
		)

		navigationController?.present(alert, animated: true, completion: nil)
	}

	private func showSubmissionSymptomsCancelAlert(isLoading: @escaping (Bool) -> Void) {
		let alert = UIAlertController(
			title: AppStrings.ExposureSubmissionSymptomsCancelAlert.title,
			message: AppStrings.ExposureSubmissionSymptomsCancelAlert.message,
			preferredStyle: .alert
		)

		alert.addAction(
			UIAlertAction(
				title: AppStrings.ExposureSubmissionSymptomsCancelAlert.cancelButton,
				style: .cancel,
				handler: { [weak self] _ in
					Analytics.collect(.keySubmissionMetadata(.submittedAfterCancel(true)))
					self?.submitExposureAndDismiss(isLoading: isLoading)
				}
			)
		)

		alert.addAction(
			UIAlertAction(
				title: AppStrings.ExposureSubmissionSymptomsCancelAlert.continueButton,
				style: .default
			)
		)

		navigationController?.present(alert, animated: true, completion: nil)
	}

	private func showErrorAlert(for error: ExposureSubmissionError, onCompletion: (() -> Void)? = nil) {
		Log.error("error: \(error.localizedDescription)", log: .ui)

		let alert = UIAlertController.errorAlert(
			message: error.localizedDescription,
			secondaryActionTitle: error.faqURL != nil ? AppStrings.Common.errorAlertActionMoreInfo : nil,
			completion: onCompletion,
			secondaryActionCompletion: {
				guard let url = error.faqURL else {
					Log.error("Unable to open FAQ page.", log: .api)
					return
				}

				UIApplication.shared.open(
					url,
					options: [:]
				)
			}
		)

		navigationController?.present(alert, animated: true)
	}

	private func updateStoreWithKeySubmissionMetadataDefaultValues(for coronaTest: CoronaTest) {
		let keySubmissionMetadata = KeySubmissionMetadata(
			submitted: false,
			submittedInBackground: false,
			submittedAfterCancel: false,
			submittedAfterSymptomFlow: false,
			lastSubmissionFlowScreen: .submissionFlowScreenUnknown,
			advancedConsentGiven: coronaTest.isSubmissionConsentGiven,
			hoursSinceTestResult: 0,
			hoursSinceTestRegistration: 0,
			daysSinceMostRecentDateAtRiskLevelAtTestRegistration: -1,
			hoursSinceHighRiskWarningAtTestRegistration: -1)
		Analytics.collect(.keySubmissionMetadata(.create(keySubmissionMetadata)))
		Analytics.collect(.keySubmissionMetadata(.setDaysSinceMostRecentDateAtRiskLevelAtTestRegistration))
		Analytics.collect(.keySubmissionMetadata(.setHoursSinceHighRiskWarningAtTestRegistration))
	}

	// MARK: Test Result Helper

	// show a overwrite notice screen if a test of give type was registered before
	// registerTestAndGetResult will update the loading state of the primary button
	private func showOverrideTestNotice(
		testQRCodeInformation: CoronaTestQRCodeInformation,
		submissionConsentGiven: Bool
	) {

		let footerViewModel = FooterViewModel(
			primaryButtonName: AppStrings.ExposureSubmission.OverwriteNotice.primaryButton,
			isSecondaryButtonHidden: true
		)

		let overwriteNoticeViewController = TestOverwriteNoticeViewController(
			testType: testQRCodeInformation.testType,
			didTapPrimaryButton: { [weak self] in
				self?.registerTestAndGetResult(with: testQRCodeInformation, submissionConsentGiven: submissionConsentGiven, isLoading: { isLoading in
					footerViewModel.setLoadingIndicator(isLoading, disable: isLoading, button: .primary)
				})
			},
			didTapCloseButton: { [weak self] in
				// on cancel the submission flow is stopped immediately
				self?.parentNavigationController?.dismiss(animated: true)
			}
		)

		let footerViewController = FooterViewController(footerViewModel)
		let topBottomViewController = TopBottomContainerViewController(topController: overwriteNoticeViewController, bottomController: footerViewController)
		topBottomViewController.navigationItem.hidesBackButton = true
		push(topBottomViewController)
	}

	private func registerTestAndGetResult(
		with testQRCodeInformation: CoronaTestQRCodeInformation,
		submissionConsentGiven: Bool,
		isLoading: @escaping (Bool) -> Void
	) {
		model.registerTestAndGetResult(
			for: testQRCodeInformation,
			isSubmissionConsentGiven: submissionConsentGiven,
			isLoading: isLoading,
			onSuccess: { [weak self] testResult in
				
				self?.model.coronaTestType = testQRCodeInformation.testType

				switch testResult {
				case .positive:
					self?.showTestResultAvailableScreen()
				case .pending, .negative, .invalid, .expired:
					self?.showTestResultScreen()
				}
			},
			onError: { [weak self] error in
				let alert: UIAlertController

				switch error {
				case .responseFailure(.qrDoesNotExist):
					alert = UIAlertController.errorAlert(
						title: AppStrings.ExposureSubmissionError.qrNotExistTitle,
						message: error.localizedDescription
					)
				case .responseFailure(.qrAlreadyUsed):
					alert = UIAlertController.errorAlert(
						title: AppStrings.ExposureSubmissionError.qrAlreadyUsedTitle,
						message: error.localizedDescription,
						okTitle: AppStrings.Common.alertActionCancel,
						secondaryActionTitle: AppStrings.Common.alertActionRetry,
						completion: { [weak self] in
							self?.dismiss()
						},
						secondaryActionCompletion: { [weak self] in
							self?.showQRScreen(testInformation: nil, isLoading: isLoading)
						}
					)
				case .testExpired:
					alert = UIAlertController.errorAlert(
						title: AppStrings.ExposureSubmission.qrCodeExpiredTitle,
						message: error.localizedDescription
					)
				default:
					alert = UIAlertController.errorAlert(
						message: error.localizedDescription,
						secondaryActionTitle: AppStrings.Common.alertActionRetry,
						secondaryActionCompletion: {
							self?.registerTestAndGetResult(
								with: testQRCodeInformation,
								submissionConsentGiven: submissionConsentGiven,
								isLoading: isLoading
							)
						}
					)
				}

				self?.navigationController?.present(alert, animated: true, completion: nil)

				Log.error("An error occurred during result fetching: \(error)", log: .ui)
			}
		)
	}
	
	private func submitExposureAndDismiss(isLoading: @escaping (Bool) -> Void) {
		self.model.submitExposure(
			isLoading: isLoading,
			onSuccess: { [weak self] in
				self?.showExposureSubmissionSuccessViewController()
			},
			onError: { [weak self] error in
				// reset all the values taken during the submission flow because submission failed
				Analytics.collect(.keySubmissionMetadata(.submittedAfterSymptomFlow(false)))
				Analytics.collect(.keySubmissionMetadata(.submittedAfterCancel(false)))
				Analytics.collect(.keySubmissionMetadata(.lastSubmissionFlowScreen(.submissionFlowScreenUnknown)))
				self?.showErrorAlert(for: error) {
					self?.dismiss()
				}
			}
		)
	}
	
	private func showExposureSubmissionSuccessViewController() {
		let exposureSubmissionSuccessViewController = ExposureSubmissionSuccessViewController(
			dismiss: { [weak self] in
				self?.dismiss()
			}
		)
		
		push(exposureSubmissionSuccessViewController)
	}
}

extension ExposureSubmissionCoordinator: UIAdaptivePresentationControllerDelegate {

	func presentationControllerDidAttemptToDismiss(_ presentationController: UIPresentationController) {
		dismiss()
	}
}<|MERGE_RESOLUTION|>--- conflicted
+++ resolved
@@ -31,15 +31,12 @@
 		self.delegate = delegate
 
 		super.init()
-<<<<<<< HEAD
 
 		model = ExposureSubmissionCoordinatorModel(
 			exposureSubmissionService: exposureSubmissionService,
-			coronaTestService: coronaTestService
-		)
-=======
-		model = ExposureSubmissionCoordinatorModel(exposureSubmissionService: exposureSubmissionService, eventProvider: eventProvider)
->>>>>>> 57273f74
+			coronaTestService: coronaTestService,
+			eventProvider: eventProvider
+		)
 	}
 
 	// MARK: - Internal
@@ -234,11 +231,7 @@
 					isLoading(false)
 
 					guard let error = error else {
-<<<<<<< HEAD
-						self.showTestResultScreen()
-=======
-						self.showCheckinsScreen(testResult: testResult)
->>>>>>> 57273f74
+						self.showCheckinsScreen()
 						return
 					}
 
@@ -357,7 +350,7 @@
 				self?.model.exposureSubmissionService.getTemporaryExposureKeys { error in
 					isLoading(false)
 					guard let error = error else {
-						self?.showCheckinsScreen(testResult: .positive)
+						self?.showCheckinsScreen()
 						return
 					}
 					self?.model.setSubmissionConsentGiven(false)
@@ -561,12 +554,12 @@
 		push(vc)
 	}
 	
-	private func showCheckinsScreen(testResult: TestResult) {
+	private func showCheckinsScreen() {
 		let showNextScreen = { [weak self] in
-			if self?.warnOthersReminder.positiveTestResultWasShown == true {
+			if self?.model.coronaTest?.positiveTestResultWasShown == true {
 				self?.showThankYouScreen()
 			} else {
-				self?.showTestResultScreen(with: testResult)
+				self?.showTestResultScreen()
 			}
 		}
 		
@@ -596,7 +589,7 @@
 			},
 			onDismiss: { [weak self] in
 				self?.model.exposureSubmissionService.checkins = []
-				if self?.warnOthersReminder.positiveTestResultWasShown == true {
+				if self?.model.coronaTest?.positiveTestResultWasShown == true {
 					self?.showSkipCheckinsAlert(dontShareHandler: {
 						Analytics.collect(.keySubmissionMetadata(.submittedAfterCancel(true)))
 						self?.submitExposureAndDismiss { isLoading in
@@ -632,7 +625,7 @@
 					isLoading(false)
 
 					guard let error = error else {
-						self?.showCheckinsScreen(testResult: .positive)
+						self?.showCheckinsScreen()
 						return
 					}
 
