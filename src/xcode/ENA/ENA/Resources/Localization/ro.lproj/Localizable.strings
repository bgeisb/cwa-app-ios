--- conflicted
+++ resolved
@@ -551,11 +551,7 @@
 
 "ExposureNotificationSetting_Activate_Bluetooth" = "Activați Bluetooth-ul";
 
-<<<<<<< HEAD
-"ExposureNotificationSetting_Bluetooth_Description" = "Bluetooth-ul trebuie să fie activat pentru ca înregistrarea în jurnal a expunerilor să funcționeze. Activați Bluetooth-ul în configurările dispozitivului.";
-=======
 "ExposureNotificationSetting_Bluetooth_Description" = "Bluetooth-ul trebuie să fie activat pentru ca înregistrarea în jurnal a expunerilor să funcționeze. Activați Bluetooth-ul în setările dispozitivului.";
->>>>>>> e8afe86a
 
 "ExposureNotificationSetting_Activate_Internet" = "Deschideți conexiunea la internet";
 
@@ -655,8 +651,6 @@
 
 "Home_Risk_Inactive_Outdated_Results_Body" = "Înregistrarea în jurnal a expunerilor dvs. nu a putut fi actualizată timp de peste 24 de ore.";
 
-<<<<<<< HEAD
-=======
 "Home_Risk_Inactive_Activate_Item_Title" = "Ultima înregistrare în jurnal a expunerilor: %@";
 
 "Home_Risk_Inactive_Activate_Item_Unknown_Title" = "Risc necunoscut";
@@ -665,7 +659,6 @@
 
 "Home_Risk_Inactive_Activate_Item_High_Title" = "Risc crescut";
 
->>>>>>> e8afe86a
 "Home_Risk_Inactive_NoCalculation_Possible_Button" = "Activați înregistrarea în jurnal a expunerilor";
 
 "Home_Risk_Inactive_Outdated_Results_Button" = "Activați înregistrarea în jurnal a expunerilor";
@@ -679,11 +672,8 @@
 
 /* Home High card */
 "Home_Risk_High_Title" = "Risc crescut";
-<<<<<<< HEAD
-=======
 
 "Home_Risk_High_Button" = "Actualizare";
->>>>>>> e8afe86a
 
 /* Home Status Check */
 "Home_Risk_Status_Check_Title" = "Verificarea este în curs…";
