////
// 🦠 Corona-Warn-App
//

import Foundation
import OpenCombine

protocol QRCodeVerificationHelperProviding {
	func verifyQrCode(
		qrCodeString url: String,
		appConfigurationProvider: AppConfigurationProviding,
		onSuccess: @escaping((TraceLocation) -> Void),
		onError: @escaping((CheckinQRScannerError) -> Void)
	)
}
class QRCodeVerificationHelper {
	
	private var subscriptions: Set<AnyCancellable> = []

	func verifyQrCode(
		qrCodeString url: String,
		appConfigurationProvider: AppConfigurationProviding,
		onSuccess: @escaping((TraceLocation) -> Void),
		onError: @escaping((CheckinQRScannerError) -> Void)

	) {
		appConfigurationProvider.appConfiguration().sink { appConfig in
			
			// 1-Validate URL
			var match: NSTextCheckingResult?
			let descriptor = appConfig.presenceTracingParameters.qrCodeDescriptors.first {
				do {
					let regex = try NSRegularExpression(pattern: $0.regexPattern, options: [.caseInsensitive])
					match = regex.firstMatch(in: url, range: .init(location: 0, length: url.count))
					return match != nil
				} catch {
					Log.error(error.localizedDescription, log: .checkin)
					return false
				}
			}
			
			// Extract ENCODED_PAYLOAD
			// for some reason we get an extra match at index 0 which is the entire URL so  we need to add an offset of 1 to each index after that to get the correct corresponding parts
<<<<<<< HEAD
			guard let unWrappedMatch = match, let qrDescriptor = descriptor else {
=======
			guard let unWrappedMatch = match,
				  let payLoadIndex = descriptor?.encodedPayloadGroupIndex,
				  payLoadIndex < unWrappedMatch.numberOfRanges,
				  let payLoadRange = Range(unWrappedMatch.range(at: Int(payLoadIndex) + 1), in: url)
			else {
>>>>>>> 33c6189a
				Log.error("the QRCode matched none of the regular expressions", log: .checkin)
				onError(CheckinQRScannerError.codeNotFound)
				return
			}
			let payLoadIndex = qrDescriptor.encodedPayloadGroupIndex
			guard payLoadIndex < unWrappedMatch.numberOfRanges,
				  let payLoadRange = Range(unWrappedMatch.range(at: Int(payLoadIndex) + 1), in: url) else {
				Log.error("payLoadIndex is out of bounds, invalid payload", log: .checkin)
				onError(CheckinQRScannerError.invalidPayload)
				return
			}

			let payLoad = url[payLoadRange]
<<<<<<< HEAD
			let encodingType = EncodingType(rawValue: qrDescriptor.payloadEncoding.rawValue) ?? .unspecified
			guard let traceLocation = TraceLocation(qrCodeString: String(payLoad), encoding: encodingType) else {
				Log.error("error decoding the Payload, invalid Vendor data", log: .checkin)
				onError(CheckinQRScannerError.invalidVendorData)
=======
			guard let traceLocation = TraceLocation(qrCodeString: String(payLoad)) else {
				onError(QRScannerError.codeNotFound)
>>>>>>> 33c6189a
				return
			}
			onSuccess(traceLocation)
		}.store(in: &subscriptions)
	}
}<|MERGE_RESOLUTION|>--- conflicted
+++ resolved
@@ -41,15 +41,7 @@
 			
 			// Extract ENCODED_PAYLOAD
 			// for some reason we get an extra match at index 0 which is the entire URL so  we need to add an offset of 1 to each index after that to get the correct corresponding parts
-<<<<<<< HEAD
 			guard let unWrappedMatch = match, let qrDescriptor = descriptor else {
-=======
-			guard let unWrappedMatch = match,
-				  let payLoadIndex = descriptor?.encodedPayloadGroupIndex,
-				  payLoadIndex < unWrappedMatch.numberOfRanges,
-				  let payLoadRange = Range(unWrappedMatch.range(at: Int(payLoadIndex) + 1), in: url)
-			else {
->>>>>>> 33c6189a
 				Log.error("the QRCode matched none of the regular expressions", log: .checkin)
 				onError(CheckinQRScannerError.codeNotFound)
 				return
@@ -63,15 +55,9 @@
 			}
 
 			let payLoad = url[payLoadRange]
-<<<<<<< HEAD
-			let encodingType = EncodingType(rawValue: qrDescriptor.payloadEncoding.rawValue) ?? .unspecified
-			guard let traceLocation = TraceLocation(qrCodeString: String(payLoad), encoding: encodingType) else {
+			guard let traceLocation = TraceLocation(qrCodeString: String(payLoad)) else {
 				Log.error("error decoding the Payload, invalid Vendor data", log: .checkin)
 				onError(CheckinQRScannerError.invalidVendorData)
-=======
-			guard let traceLocation = TraceLocation(qrCodeString: String(payLoad)) else {
-				onError(QRScannerError.codeNotFound)
->>>>>>> 33c6189a
 				return
 			}
 			onSuccess(traceLocation)
