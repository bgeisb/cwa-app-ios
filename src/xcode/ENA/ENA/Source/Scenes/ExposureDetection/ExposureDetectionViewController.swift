//
//  ExposureDetectionViewController.swift
//  ENA
//
//  Created by Bormeth, Marc on 30.04.20.
//  Copyright © 2020 SAP SE. All rights reserved.
//

import UIKit
import ExposureNotification

protocol ExposureDetectionViewControllerDelegate: AnyObject {
    func exposureDetectionViewController(_ controller: ExposureDetectionViewController, didReceiveSummary summary: ENExposureDetectionSummary)
}

final class ExposureDetectionViewController: UIViewController {
    // MARK: Properties
    @IBOutlet weak var activityIndicator: UIActivityIndicatorView!
    @IBOutlet weak var contactTitleLabel: UILabel!
    @IBOutlet weak var lastContactLabel: UILabel!
    @IBOutlet weak var lastSyncLabel: UILabel!
    @IBOutlet weak var syncButton: UIButton!
    @IBOutlet weak var nextSyncLabel: UILabel!
    @IBOutlet weak var infoTitleLabel: UILabel!
    @IBOutlet weak var infoTextView: UITextView!
<<<<<<< HEAD
    @IBOutlet weak var riskViewContainerView: UIView!

=======

    @IBOutlet weak var infoLabel: UILabel!
>>>>>>> b39153be
    var client: Client?
    var exposureManager: ExposureManager?
    weak var delegate: ExposureDetectionViewControllerDelegate?
    weak var exposureDetectionSummary: ENExposureDetectionSummary?
    var riskView: RiskView?

    // MARK: UIViewController
    override func viewDidLoad() {
        super.viewDidLoad()

        NotificationCenter.default.addObserver(
            self,
            selector: #selector(updateLastSyncLabel),
            name: .dateLastExposureDetectionDidChange,
            object: nil
        )

        setupView()
        setupHeaderRiskView(to: riskViewContainerView)
    }

    // MARK: Helper
    private func setupView() {
        contactTitleLabel.text = AppStrings.ExposureDetection.lastContactTitle
        lastContactLabel.text = String.localizedStringWithFormat(AppStrings.ExposureDetection.lastContactDays, 3)

        updateLastSyncLabel()
        updateNextSyncLabel()

        syncButton.setTitle(AppStrings.ExposureDetection.synchronize, for: .normal)
        infoTitleLabel.text = AppStrings.ExposureDetection.info
        infoTextView.text = AppStrings.ExposureDetection.infoText
    }

    private func updateRiskView() {
        guard let riskView = self.riskView else {
            return
        }
        riskView.lastSyncLabel.text = "Letzte Überprüfung: \(Date())"

        if let summary = exposureDetectionSummary, summary.riskLevel != .unknown {
            riskView.daysSinceLastExposureLabel.text = "\(summary.daysSinceLastExposure)"
            riskView.matchedKeyCountLabel.text = "\(summary.matchedKeyCount)"

            switch summary.riskLevel {
            case .low:
                riskView.titleRiskLabel.text = "Geringes Risiko"
                riskView.highRiskDetailView.isHidden = false
                riskView.riskDetailDescriptionLabel.text = "Es wurde ein geringes Risiko erkannt"
                riskView.riskImageView.image = UIImage(systemName: "cloud.rain")
                riskView.backgroundColor = UIColor.preferredColor(for: ColorStyle.positive)
            case .moderate:
                riskView.titleRiskLabel.text = "Moderates Risiko"
                riskView.highRiskDetailView.isHidden = false
                riskView.riskDetailDescriptionLabel.text = "Es wurde ein moderates Risiko erkannt"
                riskView.riskImageView.image = UIImage(systemName: "cloud.rain")
                riskView.backgroundColor = UIColor.preferredColor(for: ColorStyle.critical)
            default:
                riskView.titleRiskLabel.text = "Hohes Risiko"
                riskView.highRiskDetailView.isHidden = false
                riskView.riskDetailDescriptionLabel.text = "Vor \(summary.daysSinceLastExposure) Tagen hattest du das letzte Mal Kontakt mit Personen, die mit COVID 19 infiziert wurden"
                riskView.riskImageView.image = UIImage(systemName: "cloud.bolt")
                riskView.backgroundColor = UIColor.preferredColor(for: ColorStyle.negative)
            }

        } else {
           riskView.titleRiskLabel.text = "Risiko unbekannt"
           riskView.daysSinceLastExposureLabel.text = "0"
           riskView.matchedKeyCountLabel.text = "0"
           riskView.highRiskDetailView.isHidden = true //disable or enable view as you want
           riskView.riskDetailDescriptionLabel.text = "Es wurde kein Kontakt mit COVID 19 erkannt"
           riskView.riskImageView.image = UIImage(systemName: "sun.min")
           riskView.backgroundColor = UIColor.preferredColor(for: ColorStyle.positive)
       }

    }

    private func setupHeaderRiskView(to view: UIView) {
        guard let riskView = UINib(nibName: "RiskView", bundle: nil).instantiate(withOwner: nil, options: nil)[0] as? RiskView else {
            return
        }
        riskView.translatesAutoresizingMaskIntoConstraints = false
        riskView.delegate = self
        view.addSubview(riskView)
        NSLayoutConstraint.activate([
            riskView.topAnchor.constraint(equalTo: view.topAnchor, constant: 0),
            riskView.leadingAnchor.constraint(equalTo: view.leadingAnchor, constant: 0),
            riskView.bottomAnchor.constraint(equalTo: view.bottomAnchor, constant: 0),
            riskView.trailingAnchor.constraint(equalTo: view.trailingAnchor, constant: 0)
        ])
        self.riskView = riskView
        updateRiskView()
    }

    @objc
    func updateLastSyncLabel() {
        guard let lastSync = PersistenceManager.shared.dateLastExposureDetection else {
            lastSyncLabel.text = AppStrings.ExposureDetection.lastSync
            return
        }
        let hours = Calendar.current.component(.hour, from: lastSync)
        lastSyncLabel.text = String.localizedStringWithFormat(AppStrings.ExposureDetection.lastContactHours, hours)
    }

    private func updateNextSyncLabel() {
        nextSyncLabel.text = String.localizedStringWithFormat(AppStrings.ExposureDetection.nextSync, 18)
    }


    @IBAction func refresh(_ sender: Any) {
        guard let client = client else {
            let error = "`client` must be set before being able to refresh."
            logError(message: error)
            fatalError(error)
        }

        // The user wants to know his/her current risk. We have to do several things in order to be able to display
        // the risk.
        // 1. Get the configuration from the backend.
        // 2. Get new diagnosis keys from the backend.
        // 3. Create a detector and start it.
        client.exposureConfiguration { configurationResult in
            switch configurationResult {
            case .success(let configuration):
                client.fetch { [weak self] fetchResult in
                    switch fetchResult {
                    case .success(let urls):
                        self?.startExposureDetector(configuration: configuration, diagnosisKeyURLs: urls)
                    case .failure(let fetchError):
                        logError(message: "Failed to fetch using client: \(fetchError.localizedDescription)")
                    }
                }
            case .failure(let error):
                logError(message: "Failed to get configuration: \(error.localizedDescription)")
            }
        }
    }

    // Important:
    // See HomeViewController for more details as to why we do this.
    private func startExposureDetector(configuration: ENExposureConfiguration, diagnosisKeyURLs: [URL]) {
        log(message: "Starting exposure detector")
        activityIndicator.startAnimating()

        let exposureManager = ExposureManager()

        func stopAndInvalidate() {
            activityIndicator.stopAnimating()
            exposureManager.invalidate()
        }

        func start() {
            _ = exposureManager.detectExposures(configuration: configuration, diagnosisKeyURLs: diagnosisKeyURLs) { summary, error in
                if let error = error {
                    logError(message: "Exposure detection failed due to underlying error: \(error.localizedDescription)")
                    stopAndInvalidate()
                    return
                }
                guard let summary = summary else {
                    fatalError("can never happen")
                }
                self.exposureDetectionSummary = summary
                self.delegate?.exposureDetectionViewController(self, didReceiveSummary: summary)
                log(message: "Exposure detection finished with summary: \(summary.pretty)")
<<<<<<< HEAD
                self.infoTextView.text = summary.pretty
                self.updateRiskView()
=======
                self.infoLabel.backgroundColor = summary.riskLevel.backgroundColor
                self.infoLabel.attributedText = summary.pretty
>>>>>>> b39153be
                stopAndInvalidate()
            }
        }

        exposureManager.activate { error in
            if let error = error {
                logError(message: "Unable to detect exposures because exposure manager could not be activated due to: \(error)")
                stopAndInvalidate()
                return
            }
            start()

        }
    }
}

extension ExposureDetectionViewController: RiskViewDelegate {
    func refreshView() {
        self.refresh(self)
    }
}

fileprivate extension ENExposureDetectionSummary {
    var pretty: NSAttributedString {
        let string = NSMutableAttributedString()
        let attributes: [NSAttributedString.Key: Any] = [
            .foregroundColor: UIColor.white,
            .font: UIFont.systemFont(ofSize: 30)
        ]
        string.append(NSAttributedString(string: "\n\(riskLevel.localizedString)", attributes: attributes))
        string.append(NSAttributedString(string: "\n\n\n\(daysSinceLastExposure) Tage seit Kontakt", attributes: attributes))
        string.append(NSAttributedString(string: "\n\(matchedKeyCount) Kontakte\n\n", attributes: attributes))
        string.append(NSAttributedString(string: "\n Max Risk Score:\(maximumRiskScore)", attributes: attributes))
        return string

    }
}

private extension ENExposureDetectionSummary {
    var riskLevel: RiskCollectionViewCell.RiskLevel {
        // The mapping between the maximum risk score and the `RiskCollectionViewCell.RiskLevel`
        // is simply our best guess for the moment. If you see this and have more information about the
        // mapping to use don't hesitate to change the following code.
        switch maximumRiskScore {
        case 1, 2, 3:
            return .low
        case 4, 5, 6:
            return .moderate
        case 7, 8:
            return .high
        default:
            return .unknown
        }
    }
}<|MERGE_RESOLUTION|>--- conflicted
+++ resolved
@@ -23,13 +23,8 @@
     @IBOutlet weak var nextSyncLabel: UILabel!
     @IBOutlet weak var infoTitleLabel: UILabel!
     @IBOutlet weak var infoTextView: UITextView!
-<<<<<<< HEAD
     @IBOutlet weak var riskViewContainerView: UIView!
 
-=======
-
-    @IBOutlet weak var infoLabel: UILabel!
->>>>>>> b39153be
     var client: Client?
     var exposureManager: ExposureManager?
     weak var delegate: ExposureDetectionViewControllerDelegate?
@@ -194,13 +189,7 @@
                 self.exposureDetectionSummary = summary
                 self.delegate?.exposureDetectionViewController(self, didReceiveSummary: summary)
                 log(message: "Exposure detection finished with summary: \(summary.pretty)")
-<<<<<<< HEAD
-                self.infoTextView.text = summary.pretty
                 self.updateRiskView()
-=======
-                self.infoLabel.backgroundColor = summary.riskLevel.backgroundColor
-                self.infoLabel.attributedText = summary.pretty
->>>>>>> b39153be
                 stopAndInvalidate()
             }
         }
@@ -237,22 +226,4 @@
         return string
 
     }
-}
-
-private extension ENExposureDetectionSummary {
-    var riskLevel: RiskCollectionViewCell.RiskLevel {
-        // The mapping between the maximum risk score and the `RiskCollectionViewCell.RiskLevel`
-        // is simply our best guess for the moment. If you see this and have more information about the
-        // mapping to use don't hesitate to change the following code.
-        switch maximumRiskScore {
-        case 1, 2, 3:
-            return .low
-        case 4, 5, 6:
-            return .moderate
-        case 7, 8:
-            return .high
-        default:
-            return .unknown
-        }
-    }
 }