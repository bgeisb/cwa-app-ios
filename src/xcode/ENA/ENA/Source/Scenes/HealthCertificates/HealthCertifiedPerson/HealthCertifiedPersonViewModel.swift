--- conflicted
+++ resolved
@@ -11,11 +11,7 @@
 	// MARK: - Init
 
 	init(
-<<<<<<< HEAD
-		cclService: CCLService,
-=======
 		cclService: CCLServable,
->>>>>>> 68c794bb
 		healthCertificateService: HealthCertificateService,
 		healthCertifiedPerson: HealthCertifiedPerson,
 		healthCertificateValueSetsProvider: VaccinationValueSetsProviding,
@@ -231,11 +227,7 @@
 
 	// MARK: - Private
 
-<<<<<<< HEAD
-	private let cclService: CCLService
-=======
 	private let cclService: CCLServable
->>>>>>> 68c794bb
 	private let healthCertificateService: HealthCertificateService
 	private let healthCertificateValueSetsProvider: VaccinationValueSetsProviding
 
