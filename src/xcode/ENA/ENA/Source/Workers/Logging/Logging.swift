import Foundation
import os.log

extension OSLog {

	private static var subsystem = Bundle.main.unwrappedBundleIdentifier

    /// API interactions
    static let api = OSLog(subsystem: subsystem, category: "api")
    /// UI
    static let ui = OSLog(subsystem: subsystem, category: "ui")
    /// Local data & caches
    static let localData = OSLog(subsystem: subsystem, category: "localdata")
	///	Cryptography
	static let crypto = OSLog(subsystem: subsystem, category: "crypto")
	/// Risk Detection
	static let riskDetection = OSLog(subsystem: subsystem, category: "riskdetection")
	/// App Config
	static let appConfig = OSLog(subsystem: subsystem, category: "appconfig")
	/// Contact Diary
	static let contactdiary = OSLog(subsystem: subsystem, category: "contactdiary")
	/// Background - Stuff that happens in the Background.
	static let background = OSLog(subsystem: subsystem, category: "background")
	/// PPAC
	static let ppac = OSLog(subsystem: subsystem, category: "ppac")
	/// OTP
	static let otp = OSLog(subsystem: subsystem, category: "otp")
	/// Survey
	static let survey = OSLog(subsystem: subsystem, category: "survey")
	/// PP Analytics
	static let ppa = OSLog(subsystem: subsystem, category: "ppa")
	/// Event / Location Checkin
	static let checkin = OSLog(subsystem: subsystem, category: "checkin")
	/// Event / Location Organizer
	static let traceLocation = OSLog(subsystem: subsystem, category: "traceLocation")
	/// QR Code
	static let qrCode = OSLog(subsystem: subsystem, category: "qrCode")
}

/// Logging
///
/// Usage:
/// ```
/// Log.debug("foo")
/// Log.info("something broke", log: .api)
/// Log.warning("validation failed", log: .crypto)
/// Log.error("my hovercraft is full of eels", log: .ui)
///
/// ```
///
/// 🚨🚨🚨🚨 Usage for sensitive / private logging data (like e.g. the name of a person in the contact journal): 🚨🚨🚨🚨
/// These data are (see also TechSpec in future):
/// - PCR QR-Code (GUID, URL)
/// - PCR registration token
/// - Contact Journal Information
/// - Created Event Information
/// - Scanned Event Information
/// - Rapid Test profile information
/// - Rapid Test QR-Code (URL and JSON payload (encoded and decoded))
/// - Rapid test registration token
/// - Personal Information in Rapid test result
/// - TAN Code for submission
/// ```
/// Log.debug("some key \(private: "some sensitive values")")
/// Log.debug("some key \(private: "some sensitive values", public: "explination what data is censored here")")
///
/// ```
enum Log {

	private static let fileLogger = FileLogger()

	static func debug(_ message: String, log: OSLog = .default, file: String = #fileID, line: Int = #line, function: String = #function) {
        Self.log(message: message, type: .debug, log: log, error: nil, file: file, line: line, function: function)
    }

    static func info(_ message: String, log: OSLog = .default, file: String = #fileID, line: Int = #line, function: String = #function) {
        Self.log(message: message, type: .info, log: log, error: nil, file: file, line: line, function: function)
    }

    static func warning(_ message: String, log: OSLog = .default, file: String = #fileID, line: Int = #line, function: String = #function) {
        Self.log(message: message, type: .default, log: log, error: nil, file: file, line: line, function: function)
    }

    static func error(_ message: String, log: OSLog = .default, error: Error? = nil, file: String = #fileID, line: Int = #line, function: String = #function) {
        Self.log(message: message, type: .error, log: log, error: error, file: file, line: line, function: function)
    }

	private static func log(message: String, type: OSLogType, log: OSLog, error: Error?, file: String, line: Int, function: String) {
		// Console logging
		let meta: String = "[\(file):\(line)] [\(function)]"
		
		// obviously we have to disable swiftlint here:
		// swiftlint:disable:next no_direct_oslog
<<<<<<< HEAD
		os_log("%{public}@ %{public}@", log: log, type: type, meta, message)

=======
		os_log("%{private}@ %{private}@", log: log, type: type, meta, message)
		
>>>>>>> 34e24c1d
		// Save logs to File. This is used for viewing and exporting logs from debug menu.
		fileLogger.log(message, logType: type, file: file, line: line, function: function)
	}
}

extension OSLogType {

	var title: String {
		switch self {
		case .error:
			return "Error"
		case .debug:
			return "Debug"
		case .info:
			return "Info"
		case .default:
			return "Warning"
		default:
			return "Other"
		}
	}

	var icon: String {
		switch self {
		case .error:
			return "❌"
		case .debug:
			return "🛠"
		case .info:
			return "ℹ️"
		case .default:
			return "⚠️"
		default:
			return ""
		}
	}

	var logFilePath: String {
		return "\(self.title).txt"
	}
}

struct FileLogger {

	enum Error: Swift.Error {
		case streamerInitError
	}

	// MARK: - Internal


	/// The directory where all logs are stored
	let logFileBaseURL: URL = {
		let fileManager = FileManager.default
		return fileManager.urls(for: .documentDirectory, in: .userDomainMask)[0].appendingPathComponent("Logs")
	}()

	/// Path to a common log file for all log types combined
	let allLogsFileURL: URL = {
		let fileManager = FileManager.default
		let baseURL = fileManager.urls(for: .documentDirectory, in: .userDomainMask)[0].appendingPathComponent("Logs")
		return baseURL.appendingPathComponent("AllLogTypes.txt")
	}()

	func log(_ logMessage: String, logType: OSLogType, file: String? = nil, line: Int? = nil, function: String? = nil) {
		var meta: String = ""
		if let file = file, let line = line, let function = function {
			meta = "[\(file):\(line)] [\(function)]\n"
		}
		let prefixedLogMessage = "\(logType.icon) \(logDateFormatter.string(from: Date()))\n\(meta)\(logMessage)\n\n"

		guard let fileHandle = makeWriteFileHandle(with: logType),
			  let logMessageData = prefixedLogMessage.data(using: encoding) else {
			return
		}
		defer {
			fileHandle.closeFile()
		}

		fileHandle.seekToEndOfFile()
		fileHandle.write(logMessageData)

		guard let allLogsFileHandle = makeWriteFileHandle(with: allLogsFileURL) else {
			return
		}
		allLogsFileHandle.seekToEndOfFile()
		allLogsFileHandle.write(logMessageData)
	}


	/// `StreamReader` for a given log type
	/// - Parameter logType: the log type to read
	/// - Throws: `FileLogger.Error.streamerInitError` if Reader initialization fails
	/// - Returns: a `StreamReader`
	func logReader(for logType: OSLogType) throws -> StreamReader {
		let fileURL = logFileBaseURL.appendingPathComponent(logType.logFilePath)
		try createLogFile(for: fileURL)
		guard let reader = StreamReader(at: fileURL) else {
			throw Error.streamerInitError
		}
		return reader
	}

	/// `StreamReader` for all log types combined
	/// - Throws: `FileLogger.Error.streamerInitError` if Reader initialization fails
	/// - Returns: a `StreamReader`
	func logReader() throws -> StreamReader {
		let url = allLogsFileURL
		try createLogFile(for: url)
		guard let reader = StreamReader(at: url) else {
			throw Error.streamerInitError
		}
		return reader
	}

	func deleteLogs() {
		do {
			try FileManager.default.removeItem(at: logFileBaseURL)
		} catch {
			Log.error("Can't remove logs at \(logFileBaseURL)", log: .localData, error: error)
		}
	}

	// MARK: - Private

	private let encoding: String.Encoding = .utf8
	private let logDateFormatter = ISO8601DateFormatter()
	
	private func createLogFile(for url: URL) throws {
		let fileManager = FileManager.default
		if !fileManager.fileExists(atPath: url.path) {
			try fileManager.createDirectory(at: logFileBaseURL, withIntermediateDirectories: true)
			fileManager.createFile(atPath: url.path, contents: Data())
		}
	}

	private func makeWriteFileHandle(with logType: OSLogType) -> FileHandle? {
		let logFileURL = logFileBaseURL.appendingPathComponent("\(logType.title).txt")
		return makeWriteFileHandle(with: logFileURL)
	}

	private func makeWriteFileHandle(with url: URL) -> FileHandle? {
		do {
			let fileManager = FileManager.default
			if !fileManager.fileExists(atPath: url.path) {
				try fileManager.createDirectory(at: logFileBaseURL, withIntermediateDirectories: true)
				fileManager.createFile(atPath: url.path, contents: nil)
			}

			let fileHandle = try? FileHandle(forWritingTo: url)
			return fileHandle
		} catch {
			Log.error("File handle error", log: .localData, error: error)
			return nil
		}
	}

	private func makeReadFileHandle(with logType: OSLogType) -> FileHandle? {
		let logFileURL = logFileBaseURL.appendingPathComponent("\(logType.title).txt")
		return makeReadFileHandle(with: logFileURL)
	}

	private func makeReadFileHandle(with url: URL) -> FileHandle? {
		do {
			return try FileHandle(forReadingFrom: url)
		} catch {
			Log.error("File handle error", log: .localData, error: error)
			return nil
		}
	}
}<|MERGE_RESOLUTION|>--- conflicted
+++ resolved
@@ -91,13 +91,7 @@
 		
 		// obviously we have to disable swiftlint here:
 		// swiftlint:disable:next no_direct_oslog
-<<<<<<< HEAD
 		os_log("%{public}@ %{public}@", log: log, type: type, meta, message)
-
-=======
-		os_log("%{private}@ %{private}@", log: log, type: type, meta, message)
-		
->>>>>>> 34e24c1d
 		// Save logs to File. This is used for viewing and exporting logs from debug menu.
 		fileLogger.log(message, logType: type, file: file, line: line, function: function)
 	}
