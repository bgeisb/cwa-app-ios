<?xml version="1.0" encoding="UTF-8"?>
<document type="com.apple.InterfaceBuilder3.CocoaTouch.Storyboard.XIB" version="3.0" toolsVersion="16097.2" targetRuntime="iOS.CocoaTouch" propertyAccessControl="none" useAutolayout="YES" useTraitCollections="YES" useSafeAreas="YES" colorMatched="YES" initialViewController="Vq1-Uv-hV6">
    <device id="retina6_5" orientation="portrait" appearance="light"/>
    <dependencies>
        <plugIn identifier="com.apple.InterfaceBuilder.IBCocoaTouchPlugin" version="16087"/>
        <capability name="Named colors" minToolsVersion="9.0"/>
        <capability name="Safe area layout guides" minToolsVersion="9.0"/>
        <capability name="documents saved in the Xcode 8 format" minToolsVersion="8.0"/>
    </dependencies>
    <scenes>
        <!--Onboarding Info View Controller-->
        <scene sceneID="yHS-fB-KA1">
            <objects>
                <viewController storyboardIdentifier="OnboardingInfoViewController" automaticallyAdjustsScrollViewInsets="NO" id="Vq1-Uv-hV6" customClass="OnboardingInfoViewController" customModule="ENA" customModuleProvider="target" sceneMemberID="viewController">
                    <view key="view" contentMode="scaleToFill" insetsLayoutMarginsFromSafeArea="NO" id="Z4y-Yc-scw">
                        <rect key="frame" x="0.0" y="0.0" width="414" height="896"/>
                        <autoresizingMask key="autoresizingMask" widthSizable="YES" heightSizable="YES"/>
                        <subviews>
                            <scrollView clipsSubviews="YES" multipleTouchEnabled="YES" contentMode="scaleToFill" ambiguous="YES" alwaysBounceVertical="YES" showsHorizontalScrollIndicator="NO" translatesAutoresizingMaskIntoConstraints="NO" id="1HX-Yf-LyV">
                                <rect key="frame" x="0.0" y="0.0" width="414" height="896"/>
                                <subviews>
                                    <view contentMode="scaleToFill" ambiguous="YES" insetsLayoutMarginsFromSafeArea="NO" translatesAutoresizingMaskIntoConstraints="NO" id="OQb-9Z-xLl">
                                        <rect key="frame" x="0.0" y="0.0" width="414" height="678.66666666666663"/>
                                        <subviews>
                                            <stackView opaque="NO" contentMode="scaleToFill" ambiguous="YES" axis="vertical" spacing="32" translatesAutoresizingMaskIntoConstraints="NO" id="2eY-pe-EqA">
                                                <rect key="frame" x="16" y="16" width="382" height="667.66666666666663"/>
                                                <subviews>
                                                    <view contentMode="scaleAspectFill" translatesAutoresizingMaskIntoConstraints="NO" id="0fv-1M-Keg">
                                                        <rect key="frame" x="0.0" y="0.0" width="382" height="229"/>
                                                        <subviews>
                                                            <imageView clipsSubviews="YES" contentMode="scaleAspectFit" verticalHuggingPriority="1000" image="Illu_Onboarding_GemeinsamCoronabekaempfen" translatesAutoresizingMaskIntoConstraints="NO" id="mfP-Vw-3SQ">
                                                                <rect key="frame" x="-16" y="0.0" width="414" height="229"/>
                                                            </imageView>
                                                        </subviews>
                                                        <constraints>
                                                            <constraint firstItem="mfP-Vw-3SQ" firstAttribute="top" secondItem="0fv-1M-Keg" secondAttribute="top" id="BZz-Z8-X26"/>
                                                            <constraint firstAttribute="bottom" secondItem="mfP-Vw-3SQ" secondAttribute="bottom" id="ySP-3n-hjS"/>
                                                        </constraints>
                                                    </view>
                                                    <view contentMode="scaleToFill" translatesAutoresizingMaskIntoConstraints="NO" id="5mX-wj-3lR" userLabel="State View">
                                                        <rect key="frame" x="0.0" y="261" width="382" height="183.66666666666663"/>
                                                        <subviews>
                                                            <label opaque="NO" userInteractionEnabled="NO" contentMode="left" horizontalHuggingPriority="251" verticalHuggingPriority="251" text="Label" textAlignment="natural" lineBreakMode="tailTruncation" baselineAdjustment="alignBaselines" adjustsFontSizeToFit="NO" translatesAutoresizingMaskIntoConstraints="NO" id="LmS-TP-O2Q" userLabel="Header Label" customClass="ENALabel" customModule="ENA" customModuleProvider="target">
                                                                <rect key="frame" x="0.0" y="0.0" width="382" height="131.66666666666666"/>
                                                                <fontDescription key="fontDescription" type="system" pointSize="17"/>
                                                                <color key="textColor" name="ENA Text Primary 2 Color"/>
                                                                <nil key="highlightedColor"/>
                                                                <userDefinedRuntimeAttributes>
                                                                    <userDefinedRuntimeAttribute type="string" keyPath="ibEnaStyle" value="footnote"/>
                                                                </userDefinedRuntimeAttributes>
                                                            </label>
                                                            <view contentMode="scaleToFill" translatesAutoresizingMaskIntoConstraints="NO" id="Yjr-cH-93U" userLabel="Top Separator View">
                                                                <rect key="frame" x="-16" y="137.66666666666669" width="414" height="1"/>
                                                                <color key="backgroundColor" name="ENA Hairline Color"/>
                                                                <constraints>
                                                                    <constraint firstAttribute="height" constant="1" id="g1P-Qd-1bz"/>
                                                                </constraints>
                                                            </view>
                                                            <stackView opaque="NO" contentMode="scaleToFill" spacing="33" translatesAutoresizingMaskIntoConstraints="NO" id="oqp-SS-lmn">
                                                                <rect key="frame" x="0.0" y="138.66666666666669" width="382" height="44"/>
                                                                <subviews>
                                                                    <label opaque="NO" userInteractionEnabled="NO" contentMode="left" horizontalHuggingPriority="251" verticalHuggingPriority="251" text="Label" textAlignment="natural" lineBreakMode="tailTruncation" numberOfLines="0" baselineAdjustment="alignBaselines" adjustsFontSizeToFit="NO" translatesAutoresizingMaskIntoConstraints="NO" id="UWX-RA-h4H" userLabel="Title Label" customClass="ENALabel" customModule="ENA" customModuleProvider="target">
                                                                        <rect key="frame" x="0.0" y="0.0" width="307.33333333333331" height="44"/>
                                                                        <fontDescription key="fontDescription" type="system" pointSize="17"/>
                                                                        <nil key="textColor"/>
                                                                        <nil key="highlightedColor"/>
                                                                    </label>
                                                                    <label opaque="NO" userInteractionEnabled="NO" contentMode="left" horizontalHuggingPriority="1000" verticalHuggingPriority="251" text="Label" textAlignment="natural" lineBreakMode="tailTruncation" numberOfLines="0" baselineAdjustment="alignBaselines" adjustsFontSizeToFit="NO" translatesAutoresizingMaskIntoConstraints="NO" id="w7n-TP-ep2" userLabel="State Label" customClass="ENALabel" customModule="ENA" customModuleProvider="target">
                                                                        <rect key="frame" x="340.33333333333331" y="0.0" width="41.666666666666686" height="44"/>
                                                                        <fontDescription key="fontDescription" type="system" pointSize="17"/>
                                                                        <color key="textColor" name="ENA Text Primary 2 Color"/>
                                                                        <nil key="highlightedColor"/>
                                                                    </label>
                                                                </subviews>
                                                                <constraints>
                                                                    <constraint firstAttribute="height" relation="greaterThanOrEqual" constant="44" id="0kl-wM-vEL"/>
                                                                </constraints>
                                                            </stackView>
                                                            <view contentMode="scaleToFill" translatesAutoresizingMaskIntoConstraints="NO" id="qCJ-vG-9qd" userLabel="Bottom Separator View">
                                                                <rect key="frame" x="-16" y="182.66666666666669" width="414" height="1"/>
                                                                <color key="backgroundColor" name="ENA Hairline Color"/>
                                                                <constraints>
                                                                    <constraint firstAttribute="height" constant="1" id="Xyj-4r-deS"/>
                                                                </constraints>
                                                            </view>
                                                        </subviews>
                                                        <constraints>
                                                            <constraint firstAttribute="trailing" secondItem="oqp-SS-lmn" secondAttribute="trailing" id="0Bp-C3-D2H"/>
                                                            <constraint firstItem="Yjr-cH-93U" firstAttribute="leading" secondItem="5mX-wj-3lR" secondAttribute="leading" constant="-16" id="1aC-4O-ZrA"/>
                                                            <constraint firstAttribute="trailing" secondItem="LmS-TP-O2Q" secondAttribute="trailing" id="6i2-21-Lg9"/>
                                                            <constraint firstItem="qCJ-vG-9qd" firstAttribute="top" secondItem="oqp-SS-lmn" secondAttribute="bottom" id="79b-2p-cJt"/>
                                                            <constraint firstAttribute="trailing" secondItem="Yjr-cH-93U" secondAttribute="trailing" constant="-16" id="7CN-0C-SPY"/>
                                                            <constraint firstItem="oqp-SS-lmn" firstAttribute="top" secondItem="Yjr-cH-93U" secondAttribute="bottom" id="8tn-aj-XoJ"/>
                                                            <constraint firstItem="LmS-TP-O2Q" firstAttribute="top" secondItem="5mX-wj-3lR" secondAttribute="top" id="Bx1-H4-AGR"/>
                                                            <constraint firstItem="LmS-TP-O2Q" firstAttribute="leading" secondItem="5mX-wj-3lR" secondAttribute="leading" id="FEU-P3-qWn"/>
                                                            <constraint firstItem="qCJ-vG-9qd" firstAttribute="leading" secondItem="5mX-wj-3lR" secondAttribute="leading" constant="-16" id="O15-sQ-3AW"/>
                                                            <constraint firstAttribute="trailing" secondItem="qCJ-vG-9qd" secondAttribute="trailing" constant="-16" id="XbV-GL-MTn"/>
                                                            <constraint firstItem="Yjr-cH-93U" firstAttribute="top" secondItem="LmS-TP-O2Q" secondAttribute="bottom" constant="6" id="ZXo-PL-fcN"/>
                                                            <constraint firstItem="oqp-SS-lmn" firstAttribute="leading" secondItem="5mX-wj-3lR" secondAttribute="leading" id="bj3-nF-Eoj"/>
                                                            <constraint firstAttribute="bottom" secondItem="qCJ-vG-9qd" secondAttribute="bottom" id="soO-7o-Bga"/>
                                                        </constraints>
                                                    </view>
                                                    <label opaque="NO" userInteractionEnabled="NO" contentMode="left" horizontalHuggingPriority="251" verticalHuggingPriority="800" verticalCompressionResistancePriority="50" text="Title 1" lineBreakMode="wordWrap" numberOfLines="0" baselineAdjustment="alignBaselines" adjustsFontSizeToFit="NO" translatesAutoresizingMaskIntoConstraints="NO" id="1kj-Lh-G2l" customClass="ENALabel" customModule="ENA" customModuleProvider="target">
                                                        <rect key="frame" x="0.0" y="476.66666666666669" width="382" height="20.333333333333314"/>
                                                        <fontDescription key="fontDescription" type="system" pointSize="17"/>
                                                        <color key="textColor" name="ENA Text Primary 1 Color"/>
                                                        <nil key="highlightedColor"/>
                                                        <userDefinedRuntimeAttributes>
                                                            <userDefinedRuntimeAttribute type="string" keyPath="ibEnaStyle" value="title1"/>
                                                        </userDefinedRuntimeAttributes>
                                                    </label>
                                                    <stackView opaque="NO" contentMode="scaleToFill" ambiguous="YES" axis="vertical" spacing="24" translatesAutoresizingMaskIntoConstraints="NO" id="mqn-eD-7XN">
                                                        <rect key="frame" x="0.0" y="529" width="382" height="138.66666666666663"/>
                                                        <subviews>
                                                            <label opaque="NO" userInteractionEnabled="NO" contentMode="left" horizontalHuggingPriority="251" verticalHuggingPriority="251" text="Headline" textAlignment="natural" lineBreakMode="wordWrap" numberOfLines="0" baselineAdjustment="alignBaselines" adjustsFontSizeToFit="NO" translatesAutoresizingMaskIntoConstraints="NO" id="iX7-JF-1ms" customClass="ENALabel" customModule="ENA" customModuleProvider="target">
                                                                <rect key="frame" x="0.0" y="0.0" width="382" height="20.333333333333332"/>
                                                                <fontDescription key="fontDescription" type="system" pointSize="17"/>
                                                                <color key="textColor" name="ENA Text Primary 1 Color"/>
                                                                <nil key="highlightedColor"/>
                                                                <userDefinedRuntimeAttributes>
                                                                    <userDefinedRuntimeAttribute type="string" keyPath="ibEnaStyle" value="headline"/>
                                                                </userDefinedRuntimeAttributes>
                                                            </label>
                                                            <label opaque="NO" userInteractionEnabled="NO" contentMode="left" horizontalHuggingPriority="251" verticalHuggingPriority="251" text="Subheadline" textAlignment="natural" lineBreakMode="wordWrap" numberOfLines="0" baselineAdjustment="alignBaselines" adjustsFontSizeToFit="NO" translatesAutoresizingMaskIntoConstraints="NO" id="B7z-ur-AOj" customClass="ENALabel" customModule="ENA" customModuleProvider="target">
                                                                <rect key="frame" x="0.0" y="44.333333333333371" width="382" height="20.333333333333329"/>
                                                                <fontDescription key="fontDescription" type="system" pointSize="17"/>
                                                                <color key="textColor" name="ENA Text Primary 1 Color"/>
                                                                <nil key="highlightedColor"/>
                                                                <userDefinedRuntimeAttributes>
                                                                    <userDefinedRuntimeAttribute type="string" keyPath="ibEnaStyle" value="subheadline"/>
                                                                </userDefinedRuntimeAttributes>
                                                            </label>
<<<<<<< HEAD
                                                            <textView clipsSubviews="YES" multipleTouchEnabled="YES" contentMode="scaleToFill" ambiguous="YES" showsHorizontalScrollIndicator="NO" showsVerticalScrollIndicator="NO" contentInsetAdjustmentBehavior="never" editable="NO" usesAttributedText="YES" allowsEditingTextAttributes="YES" adjustsFontForContentSizeCategory="YES" translatesAutoresizingMaskIntoConstraints="NO" id="wvn-bs-pF6">
=======
                                                            <textView clipsSubviews="YES" multipleTouchEnabled="YES" contentMode="scaleToFill" ambiguous="YES" showsHorizontalScrollIndicator="NO" showsVerticalScrollIndicator="NO" contentInsetAdjustmentBehavior="never" editable="NO" text="Link" allowsEditingTextAttributes="YES" translatesAutoresizingMaskIntoConstraints="NO" id="wvn-bs-pF6" customClass="ENAView" customModule="ENA" customModuleProvider="target">
>>>>>>> a79597f7
                                                                <rect key="frame" x="0.0" y="88.666666666666629" width="382" height="50"/>
                                                                <color key="backgroundColor" systemColor="systemBackgroundColor" cocoaTouchSystemColor="whiteColor"/>
                                                                <accessibility key="accessibilityConfiguration">
                                                                    <accessibilityTraits key="traits" link="YES"/>
                                                                </accessibility>
                                                                <color key="textColor" systemColor="labelColor" cocoaTouchSystemColor="darkTextColor"/>
                                                                <fontDescription key="fontDescription" name=".AppleSystemUIFont" family=".AppleSystemUIFont" pointSize="15"/>
                                                                <textInputTraits key="textInputTraits" autocapitalizationType="sentences" textContentType="url"/>
                                                                <dataDetectorType key="dataDetectorTypes" link="YES"/>
                                                            </textView>
                                                        </subviews>
                                                    </stackView>
                                                </subviews>
                                            </stackView>
                                        </subviews>
                                        <constraints>
                                            <constraint firstItem="mfP-Vw-3SQ" firstAttribute="leading" secondItem="OQb-9Z-xLl" secondAttribute="leading" id="26b-ut-V2b"/>
                                            <constraint firstAttribute="trailingMargin" secondItem="2eY-pe-EqA" secondAttribute="trailing" id="2Lb-3b-S4q"/>
                                            <constraint firstItem="2eY-pe-EqA" firstAttribute="leading" secondItem="OQb-9Z-xLl" secondAttribute="leadingMargin" id="MeS-VO-imZ"/>
                                            <constraint firstItem="2eY-pe-EqA" firstAttribute="top" secondItem="OQb-9Z-xLl" secondAttribute="topMargin" id="cPS-1v-1xt"/>
                                            <constraint firstAttribute="bottomMargin" secondItem="2eY-pe-EqA" secondAttribute="bottom" id="k6k-qT-j9v"/>
                                            <constraint firstAttribute="trailing" secondItem="mfP-Vw-3SQ" secondAttribute="trailing" id="yvH-dE-8An"/>
                                        </constraints>
                                        <edgeInsets key="layoutMargins" top="16" left="16" bottom="16" right="16"/>
                                    </view>
                                </subviews>
                                <constraints>
                                    <constraint firstAttribute="bottom" secondItem="OQb-9Z-xLl" secondAttribute="bottom" id="5LB-7L-Es8"/>
                                    <constraint firstItem="OQb-9Z-xLl" firstAttribute="leading" secondItem="1HX-Yf-LyV" secondAttribute="leading" id="82W-Ds-vQv"/>
                                    <constraint firstItem="OQb-9Z-xLl" firstAttribute="top" secondItem="1HX-Yf-LyV" secondAttribute="top" id="bvY-3V-sKE"/>
                                    <constraint firstAttribute="trailing" secondItem="OQb-9Z-xLl" secondAttribute="trailing" id="kIY-Q4-W3U"/>
                                    <constraint firstItem="OQb-9Z-xLl" firstAttribute="width" secondItem="1HX-Yf-LyV" secondAttribute="width" id="ufc-l2-buW"/>
                                </constraints>
                            </scrollView>
                            <visualEffectView opaque="NO" contentMode="scaleToFill" translatesAutoresizingMaskIntoConstraints="NO" id="0oH-fF-RI6" customClass="ENAFooterView" customModule="ENA" customModuleProvider="target">
                                <rect key="frame" x="0.0" y="722" width="414" height="174"/>
                                <view key="contentView" opaque="NO" clipsSubviews="YES" multipleTouchEnabled="YES" contentMode="center" id="5H2-LC-1rB">
                                    <rect key="frame" x="0.0" y="0.0" width="414" height="174"/>
                                    <autoresizingMask key="autoresizingMask" widthSizable="YES" heightSizable="YES"/>
                                    <subviews>
                                        <stackView opaque="NO" contentMode="scaleToFill" axis="vertical" spacing="8" translatesAutoresizingMaskIntoConstraints="NO" id="Dnb-sh-MSz">
                                            <rect key="frame" x="16" y="16" width="382" height="108"/>
                                            <subviews>
                                                <button opaque="NO" contentMode="scaleToFill" contentHorizontalAlignment="center" contentVerticalAlignment="center" lineBreakMode="middleTruncation" translatesAutoresizingMaskIntoConstraints="NO" id="XjZ-ed-ItP" customClass="ENAButton" customModule="ENA" customModuleProvider="target">
                                                    <rect key="frame" x="0.0" y="0.0" width="382" height="50"/>
                                                    <constraints>
                                                        <constraint firstAttribute="height" relation="greaterThanOrEqual" constant="50" id="RXZ-iw-otW"/>
                                                    </constraints>
                                                    <state key="normal" title="Next"/>
                                                    <connections>
                                                        <action selector="didTapNextButton:" destination="Vq1-Uv-hV6" eventType="touchUpInside" id="xFd-EU-3KZ"/>
                                                    </connections>
                                                </button>
                                                <button opaque="NO" contentMode="scaleToFill" contentHorizontalAlignment="center" contentVerticalAlignment="center" lineBreakMode="middleTruncation" translatesAutoresizingMaskIntoConstraints="NO" id="Clc-Yy-2ht" customClass="ENAButton" customModule="ENA" customModuleProvider="target">
                                                    <rect key="frame" x="0.0" y="58" width="382" height="50"/>
                                                    <constraints>
                                                        <constraint firstAttribute="height" relation="greaterThanOrEqual" constant="50" id="WAo-jw-dV0"/>
                                                    </constraints>
                                                    <state key="normal" title="Ignore"/>
                                                    <userDefinedRuntimeAttributes>
                                                        <userDefinedRuntimeAttribute type="boolean" keyPath="isTransparent" value="YES"/>
                                                    </userDefinedRuntimeAttributes>
                                                    <connections>
                                                        <action selector="didTapIgnoreButton:" destination="Vq1-Uv-hV6" eventType="touchUpInside" id="PgS-gx-x7Y"/>
                                                    </connections>
                                                </button>
                                            </subviews>
                                            <constraints>
                                                <constraint firstItem="XjZ-ed-ItP" firstAttribute="width" secondItem="Dnb-sh-MSz" secondAttribute="width" id="9zt-wd-3tB"/>
                                                <constraint firstItem="Clc-Yy-2ht" firstAttribute="width" secondItem="Dnb-sh-MSz" secondAttribute="width" id="mLL-Y2-UsJ"/>
                                            </constraints>
                                        </stackView>
                                    </subviews>
                                    <constraints>
                                        <constraint firstAttribute="bottomMargin" secondItem="Dnb-sh-MSz" secondAttribute="bottom" id="BeN-Mn-JNl"/>
                                        <constraint firstItem="Dnb-sh-MSz" firstAttribute="top" secondItem="5H2-LC-1rB" secondAttribute="topMargin" id="E8Z-OS-6Ey"/>
                                        <constraint firstAttribute="trailingMargin" secondItem="Dnb-sh-MSz" secondAttribute="trailing" id="UKo-oj-ANc"/>
                                        <constraint firstItem="Dnb-sh-MSz" firstAttribute="leading" secondItem="5H2-LC-1rB" secondAttribute="leadingMargin" id="YAz-f5-NHj"/>
                                    </constraints>
                                    <edgeInsets key="layoutMargins" top="16" left="16" bottom="16" right="16"/>
                                </view>
                                <blurEffect style="regular"/>
                            </visualEffectView>
                        </subviews>
                        <color key="backgroundColor" name="ENA Background Color"/>
                        <constraints>
                            <constraint firstItem="1HX-Yf-LyV" firstAttribute="width" secondItem="Z4y-Yc-scw" secondAttribute="width" id="4Ne-4e-fyo"/>
                            <constraint firstItem="1HX-Yf-LyV" firstAttribute="top" secondItem="Z4y-Yc-scw" secondAttribute="top" id="56p-50-ups"/>
                            <constraint firstAttribute="trailing" secondItem="0oH-fF-RI6" secondAttribute="trailing" id="9Hk-PS-dkx"/>
                            <constraint firstItem="0oH-fF-RI6" firstAttribute="leading" secondItem="Z4y-Yc-scw" secondAttribute="leading" id="RaK-Zf-GFh"/>
                            <constraint firstAttribute="trailing" secondItem="1HX-Yf-LyV" secondAttribute="trailing" id="bmh-Gj-j5o"/>
                            <constraint firstAttribute="bottom" secondItem="0oH-fF-RI6" secondAttribute="bottom" id="bqa-9c-7QN"/>
                            <constraint firstItem="1HX-Yf-LyV" firstAttribute="leading" secondItem="Z4y-Yc-scw" secondAttribute="leading" id="loM-r6-d9p"/>
                            <constraint firstItem="1HX-Yf-LyV" firstAttribute="bottom" secondItem="Z4y-Yc-scw" secondAttribute="bottom" id="sfl-H0-hDt"/>
                        </constraints>
                        <viewLayoutGuide key="safeArea" id="CRv-wa-5iJ"/>
                    </view>
                    <navigationItem key="navigationItem" largeTitleDisplayMode="never" id="Qrf-NY-PRN"/>
                    <simulatedNavigationBarMetrics key="simulatedTopBarMetrics" prompted="NO"/>
                    <connections>
                        <outlet property="boldLabel" destination="iX7-JF-1ms" id="Msl-h4-7Vz"/>
                        <outlet property="footerView" destination="0oH-fF-RI6" id="zbC-b2-CdY"/>
                        <outlet property="ignoreButton" destination="Clc-Yy-2ht" id="i67-q6-JoV"/>
                        <outlet property="imageView" destination="mfP-Vw-3SQ" id="SAq-8U-IOS"/>
                        <outlet property="innerStackView" destination="mqn-eD-7XN" id="Nut-P9-iLI"/>
                        <outlet property="linkTextView" destination="wvn-bs-pF6" id="99G-xy-DSM"/>
                        <outlet property="nextButton" destination="XjZ-ed-ItP" id="M6T-Jt-59B"/>
                        <outlet property="scrollView" destination="1HX-Yf-LyV" id="UsC-cr-Xe3"/>
                        <outlet property="stackView" destination="2eY-pe-EqA" id="WbR-dJ-Jp8"/>
                        <outlet property="stateHeaderLabel" destination="LmS-TP-O2Q" id="8Rt-fS-RSQ"/>
                        <outlet property="stateStateLabel" destination="w7n-TP-ep2" id="hRY-h3-y4e"/>
                        <outlet property="stateTitleLabel" destination="UWX-RA-h4H" id="Ob0-gR-Iv4"/>
                        <outlet property="stateView" destination="5mX-wj-3lR" id="NCl-eI-CpC"/>
                        <outlet property="textLabel" destination="B7z-ur-AOj" id="owY-2Z-1FW"/>
                        <outlet property="titleLabel" destination="1kj-Lh-G2l" id="THa-aa-LbE"/>
                    </connections>
                </viewController>
                <placeholder placeholderIdentifier="IBFirstResponder" id="feF-7S-72h" userLabel="First Responder" customClass="UIResponder" sceneMemberID="firstResponder"/>
            </objects>
            <point key="canvasLocation" x="997.10144927536237" y="156.02678571428569"/>
        </scene>
    </scenes>
    <resources>
        <image name="Illu_Onboarding_GemeinsamCoronabekaempfen" width="375" height="229"/>
        <namedColor name="ENA Background Color">
            <color red="1" green="1" blue="1" alpha="1" colorSpace="custom" customColorSpace="sRGB"/>
        </namedColor>
        <namedColor name="ENA Hairline Color">
            <color red="0.090196078431372548" green="0.098039215686274508" blue="0.10196078431372549" alpha="0.10000000149011612" colorSpace="custom" customColorSpace="sRGB"/>
        </namedColor>
        <namedColor name="ENA Text Primary 1 Color">
            <color red="0.090196078431372548" green="0.098039215686274508" blue="0.10196078431372549" alpha="1" colorSpace="custom" customColorSpace="sRGB"/>
        </namedColor>
        <namedColor name="ENA Text Primary 2 Color">
            <color red="0.090196078431372548" green="0.098039215686274508" blue="0.10196078431372549" alpha="0.60000002384185791" colorSpace="custom" customColorSpace="sRGB"/>
        </namedColor>
    </resources>
</document><|MERGE_RESOLUTION|>--- conflicted
+++ resolved
@@ -1,5 +1,5 @@
 <?xml version="1.0" encoding="UTF-8"?>
-<document type="com.apple.InterfaceBuilder3.CocoaTouch.Storyboard.XIB" version="3.0" toolsVersion="16097.2" targetRuntime="iOS.CocoaTouch" propertyAccessControl="none" useAutolayout="YES" useTraitCollections="YES" useSafeAreas="YES" colorMatched="YES" initialViewController="Vq1-Uv-hV6">
+<document type="com.apple.InterfaceBuilder3.CocoaTouch.Storyboard.XIB" version="3.0" toolsVersion="16097.3" targetRuntime="iOS.CocoaTouch" propertyAccessControl="none" useAutolayout="YES" useTraitCollections="YES" useSafeAreas="YES" colorMatched="YES" initialViewController="Vq1-Uv-hV6">
     <device id="retina6_5" orientation="portrait" appearance="light"/>
     <dependencies>
         <plugIn identifier="com.apple.InterfaceBuilder.IBCocoaTouchPlugin" version="16087"/>
@@ -130,18 +130,14 @@
                                                                     <userDefinedRuntimeAttribute type="string" keyPath="ibEnaStyle" value="subheadline"/>
                                                                 </userDefinedRuntimeAttributes>
                                                             </label>
-<<<<<<< HEAD
-                                                            <textView clipsSubviews="YES" multipleTouchEnabled="YES" contentMode="scaleToFill" ambiguous="YES" showsHorizontalScrollIndicator="NO" showsVerticalScrollIndicator="NO" contentInsetAdjustmentBehavior="never" editable="NO" usesAttributedText="YES" allowsEditingTextAttributes="YES" adjustsFontForContentSizeCategory="YES" translatesAutoresizingMaskIntoConstraints="NO" id="wvn-bs-pF6">
-=======
-                                                            <textView clipsSubviews="YES" multipleTouchEnabled="YES" contentMode="scaleToFill" ambiguous="YES" showsHorizontalScrollIndicator="NO" showsVerticalScrollIndicator="NO" contentInsetAdjustmentBehavior="never" editable="NO" text="Link" allowsEditingTextAttributes="YES" translatesAutoresizingMaskIntoConstraints="NO" id="wvn-bs-pF6" customClass="ENAView" customModule="ENA" customModuleProvider="target">
->>>>>>> a79597f7
+                                                            <textView clipsSubviews="YES" multipleTouchEnabled="YES" contentMode="scaleToFill" ambiguous="YES" showsHorizontalScrollIndicator="NO" showsVerticalScrollIndicator="NO" contentInsetAdjustmentBehavior="never" editable="NO" allowsEditingTextAttributes="YES" translatesAutoresizingMaskIntoConstraints="NO" id="wvn-bs-pF6">
                                                                 <rect key="frame" x="0.0" y="88.666666666666629" width="382" height="50"/>
                                                                 <color key="backgroundColor" systemColor="systemBackgroundColor" cocoaTouchSystemColor="whiteColor"/>
                                                                 <accessibility key="accessibilityConfiguration">
                                                                     <accessibilityTraits key="traits" link="YES"/>
                                                                 </accessibility>
-                                                                <color key="textColor" systemColor="labelColor" cocoaTouchSystemColor="darkTextColor"/>
-                                                                <fontDescription key="fontDescription" name=".AppleSystemUIFont" family=".AppleSystemUIFont" pointSize="15"/>
+                                                                <nil key="text"/>
+                                                                <fontDescription key="fontDescription" type="system" pointSize="17"/>
                                                                 <textInputTraits key="textInputTraits" autocapitalizationType="sentences" textContentType="url"/>
                                                                 <dataDetectorType key="dataDetectorTypes" link="YES"/>
                                                             </textView>
