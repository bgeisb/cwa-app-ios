/* Hints */
/* Use a non-breaking space (OPTION + SPACE) to avoid line breaks. */
/* Write "z. B." always with a non-breaking space (OPTION + SPACE). */

/* General */
"Alert_TitleGeneral" = "Ein Fehler ist aufgetreten.";

"Alert_ActionOk" = "OK";

"Alert_ActionYes" = "Ja";

"Alert_ActionNo" = "Nein";

"Alert_ActionRetry" = "Wiederholen";

"Alert_ActionCancel" = "Abbrechen";

"Alert_ActionRemove" = "Entfernen";

"Alert_BluetoothOff_Title" = "Bluetooth aktivieren";

"Alert_BluetoothOff_Description" = "Bluetooth muss in den Geräteeinstellungen aktiviert werden, damit diese App funktioniert.";

"Alert_CancelAction_Later" = "Später";

"Alert_DefaultAction_OpenSettings" = "Einstellungen öffnen";

"General_BackButtonTitle" = "Zurück";

"Common_No_Network" = "Der Vorgang konnte wegen Netzwerkproblemen nicht abgeschlossen werden. Bitte versuchen Sie es noch einmal.";

"Common_ENError5_Description" = "Fehler 5: Es ist etwas schiefgelaufen. Ihr Risiko konnte leider nicht ermittelt werden. Wir arbeiten an einer Lösung für dieses Problem.";

"Common_ENError11_Description" = "Fehler 11: Es ist etwas schiefgelaufen. Ihr Risiko konnte leider nicht ermittelt werden. Bitte starten Sie Ihr Smartphone neu und versuchen Sie es morgen erneut.";

"Common_ENError13_Description" = "Fehler 13: Ihre Risiko-Ermittlung für den heutigen Tag wurde bereits durchgeführt. Bitte versuchen Sie es in 24 Stunden erneut.";

"Common_Alert_Action_moreInfo" = "Mehr Erfahren";

"Common_BackgroundFetch_AlertMessage" = "Sie haben die Hintergrundaktualisierung für die Corona-Warn-App ausgeschaltet. Um die automatische Risiko-Ermittlung zu nutzen, müssen Sie die Hintergrundaktualisierung einschalten. Wenn Sie die Hintergrundaktualisierung nicht einschalten, können Sie Ihre Risiko-Ermittlung nur manuell in der App starten.\n\nSie können die Hintergrundaktualisierung für die App jederzeit in den Geräteeinstellungen einschalten.";

"Common_BackgroundFetch_SettingsTitle" = "Geräteeinstellungen öffnen";

"Common_BackgroundFetch_OKTitle" = "Risiko-Ermittlung manuell starten";

"Common_BackgroundFetch_AlertTitle" = "Hintergrundaktualisierung ausgeschaltet";

"Common_Deadman_AlertTitle" = "Ihr Risikostatus";

"Common_Deadman_AlertBody" = "Bitte denken Sie daran, die Corona-Warn-App regelmäßig zu öffnen, um Ihren Risikostatus zu überprüfen.";

"Common_Tess_Relay_Description" = "Gehörlose, schwerhörige und spätertaubte Menschen können zur telefonischen Kontaktaufnahme die Tess-Relay-Dienste (Dolmetschen in Gebärdensprache und deutscher Schriftsprache) nutzen. Die Software können Sie im App Store herunterladen.";

/* Accessibility */
"AccessibilityLabel_Close" = "Schließen";

"AccessibilityLabel_PhoneNumber" = "Telefonnummer";

/* Exposure Detection */
"ExposureDetection_Off" = "Risiko-Ermittlung gestoppt";

"ExposureDetection_Unknown" = "Unbekanntes Risiko";

"ExposureDetection_Low" = "Niedriges Risiko";

"ExposureDetection_Low_Green_Color" = "Grün";

"ExposureDetection_High" = "Erhöhtes Risiko";

"ExposureDetection_High_Red_Color" = "Rot";

"ExposureDetection_LastExposure" = "Zuletzt am %@";

"ExposureDetection_LastExposure_One_Risk_Day" = "Am %@";

"ExposureDetection_Refreshed" = "Aktualisiert: %@";

"ExposureDetection_Refreshed_Never" = "Unbekannt";

"ExposureDetection_RefreshingIn" = "Aktualisierung in %02d:%02d\U00A0Minuten";

"ExposureDetection_RefreshIn" = "Aktualisierung in %@";

"ExposureDetection_LastRiskLevel" = "Letzte Risiko-Überprüfung: %@";

"ExposureDetection_OffText" = "Aktivieren Sie die Risiko-Ermittlung, damit Ihr aktueller Risikostatus berechnet werden kann.";

"ExposureDetection_OutdatedText" = "Ihre Risiko-Berechnung wurde seit mehr als 48 Stunden nicht aktualisiert. Bitte aktualisieren Sie die Berechnung.";

"ExposureDetection_UnknownText" = "Da Sie die Risiko-Ermittlung noch nicht lange genug aktiviert haben, konnten wir für Sie kein Infektionsrisiko berechnen.";

"ExposureDetection_LoadingText" = "Aktuelle Daten werden heruntergeladen und geprüft. Dies kann mehrere Minuten dauern.";

"ExposureDetection_Contact_Journal_Text" = "Weitere Informationen zu Ihren Risiko-Begegnungen finden Sie in Ihrem Kontakt-Tagebuch.";

"ExposureDetection_Behavior_Title" = "Verhalten";

"ExposureDetection_Behavior_Subtitle" = "So verhalten Sie sich richtig.";

"ExposureDetection_Guide_Vaccination" = "Lassen Sie sich gegen SARS-CoV-2 impfen, falls Sie noch nicht geimpft sind.";

"ExposureDetection_Guide_Hands" = "Waschen Sie Ihre Hände regelmäßig mit Seife für 20 Sekunden.";

"ExposureDetection_Guide_Mask" = "Tragen Sie einen Mund-Nasen-Schutz bei Begegnungen mit anderen Personen.";

"ExposureDetection_Guide_Distance" = "Halten Sie mindestens 1,5 Meter Abstand zu anderen Personen.";

"ExposureDetection_Guide_Sneeze" = "Niesen oder husten Sie in die Armbeuge oder in ein Taschentuch.";

"ExposureDetection_Guide_Ventilation" = "Lüften Sie Innenräume mehrmals täglich. Öffnen Sie dazu die Fenster einige Minuten lang so weit wie möglich (Stoßlüftung).";

"ExposureDetection_Guide_Symptoms" = "Achten Sie auf COVID-19-typische Symptome. Symptome können in seltenen Fällen auch bei geimpften Personen auftreten. Sobald Symptome auftreten, lassen Sie sich testen.";

"ExposureDetection_Guide_Home" = "Begeben Sie sich, wenn möglich, nach Hause bzw. bleiben Sie zu Hause.";

"ExposureDetection_Guide_Hotline1" = "Bei Fragen zu Symptomen, Testmöglichkeiten und Quarantäne-Maßnahmen wenden Sie sich bitte an eine der folgenden Stellen:";

"ExposureDetection_Guide_Hotline2" = "Ihre Hausarztpraxis";

"ExposureDetection_Guide_Hotline3" = "den kassenärztlichen Bereitschaftsdienst unter der Telefonnummer 116 117";

"ExposureDetection_Guide_Hotline4" = "Ihr Gesundheitsamt";

"ExposureDetection_Guide_Vaccination_HighRisk" = "Sollten Sie bisher nicht geimpft sein, lassen Sie sich nach Rücksprache mit Ihrer Hausarztpraxis oder dem kassenärztlichen Bereitschaftsdienst testen. Besprechen Sie ebenfalls die SARS-CoV-2-Impfung nach der Testung mit Ihrer Hausarztpraxis.";

/* Placeholder points to `ExposureDetection_LinkText` */
"ExposureDetection_Guide_FAQ" = "Falls Sie sich testen lassen, finden Sie weitere Informationen in der %@.";

/* The 'tapable' text containing the link to the faq */
"ExposureDetection_Guide_FAQ_LinkText" = "FAQ zum Testablauf";

"ExposureDetection_Explanation_Title" = "Infektionsrisiko";

"ExposureDetection_Explanation_Subtitle" = "So wird Ihr Risiko ermittelt.";

"ExposureDetection_Explanation_Text_Off" = "Das Infektionsrisiko wird anhand der Daten der Risiko-Ermittlung unter Berücksichtigung von Abstand und Dauer lokal auf Ihrem Smartphone berechnet. Ihr Infektionsrisiko ist für niemanden einsehbar und wird nicht weitergegeben.";

"ExposureDetection_Explanation_Text_Outdated" = "Ihre Risiko-Überprüfung wurde seit mehr als 48 Stunden nicht durchgeführt. Bitte aktualisieren Sie Ihre Risiko-Überprüfung.";

"ExposureDetection_Explanation_Text_Unknown" = "Da Sie die Risiko-Ermittlung noch nicht lange genug aktiviert haben, konnten wir für Sie kein Infektionsrisiko berechnen.\n\nDas Infektionsrisiko wird anhand der Daten der Risiko-Ermittlung mit Bezug zum Abstand und der Dauer lokal auf Ihrem Smartphone berechnet. Ihr Infektionsrisiko ist für niemanden einsehbar und wird nicht weitergegeben.";

"ExposureDetection_Explanation_Text_Low_No_Encounter" = "Sie haben ein niedriges Infektionsrisiko, da keine Begegnung mit nachweislich Corona-positiv getesteten Personen aufgezeichnet wurde oder sich Ihre Begegnung auf kurze Zeit und einen größeren Abstand beschränkt hat.";

"ExposureDetection_Explanation_Text_Low_With_Encounter" = "Das Infektionsrisiko wird anhand der Daten der Risiko-Ermittlung unter Berücksichtigung des Abstands und der Dauer von Begegnungen mit nachweislich Corona-positiv getesteten Personen sowie deren vermutlicher Infektiosität lokal auf Ihrem Smartphone berechnet. Ihr Infektionsrisiko ist für niemanden einsehbar und wird nicht weitergegeben.";

"ExposureDetection_Explanation_Text_Low_With_Encounter_FAQ" = "Weitere Informationen finden Sie in den FAQ.";

"ExposureDetection_Explanation_Text_High_DateOfLastExposure" = "Sie haben ein erhöhtes Infektionsrisiko, da Sie mindestens einer nachweislich Corona-positiv getesteten Person über einen längeren Zeitraum und mit einem geringen Abstand begegnet sind.";

"ExposureDetection_Explanation_Text_High" = "Ihr Infektionsrisiko wird daher als erhöht eingestuft.\nDas Infektionsrisiko wird anhand der Daten der Risiko-Ermittlung unter Berücksichtigung von Abstand und Dauer lokal auf Ihrem Smartphone berechnet. Ihr Infektionsrisiko ist für niemanden einsehbar und wird nicht weitergegeben.\nWenn Sie nach Hause kommen, vermeiden Sie auch Begegnungen mit Familienmitgliedern und Mitbewohnern.";

"ExposureDetection_LowRiskExposure_Title" = "Begegnung mit niedrigem Risiko";

"ExposureDetection_LowRiskExposure_Subtitle" = "Deshalb ist Ihr Infektionsrisiko niedrig";

"ExposureDetection_LowRiskExposure_Body" = "Sie hatten eine Begegnung mit einer später Corona-positiv getesteten Person. Ihr Infektionsrisiko wird auf Grundlage der Daten der Risiko-Ermittlung dennoch als niedrig eingestuft. Ein niedriges Risiko besteht insbesondere dann, wenn sich Ihre Begegnung auf einen kurzen Zeitraum oder einen größeren Abstand beschränkt hat. Sie müssen sich keine Sorgen machen und es besteht kein besonderer Handlungsbedarf. Es wird empfohlen, sich an die allgemein geltenden Abstands- und Hygieneregeln zu halten.";

"ExposureDetection_Button_Enable" = "Risiko-Ermittlung aktivieren";

"ExposureDetection_Button_Refresh" = "Aktualisieren";

"ExposureDetection_Button_Title_Restart" = "Erneut starten";

"ExposureDetection_Risk_Status_Downloading_Title" = "Daten werden heruntergeladen …";

"ExposureDetection_Risk_Status_Detecting_Title" = "Prüfung läuft …";

"ExposureDetection_Risk_Status_Downloading_Body" = "Das kann mehrere Minuten dauern. Vielen Dank für Ihre Geduld.";

"ExposureDetection_Risk_Status_Detecting_Body" = "Ihre Begegnungsdaten werden nun geprüft. Das kann mehrere Minuten dauern. Vielen Dank für Ihre Geduld.";

"ExposureDetection_Risk_Failed_Title" = "Risiko-Überprüfung fehlgeschlagen";

"ExposureDetection_Risk_Failed_Body" = "Der Abgleich der Zufall-IDs mit dem Server ist fehlgeschlagen. Sie können den Abgleich manuell neu starten.";

"ExposureDetection_Risk_Restart_Button_Title" = "Erneut starten";

"ExposureDetection_Survey_Card_Title" = "Befragung zur Corona-Warn-App";

"ExposureDetection_Survey_Card_Body" = "Helfen Sie uns, die App zu verbessern, indem Sie einige einfache Fragen beantworten.";

"ExposureDetection_Survey_Card_Button" = "Zur Befragung";

/* Survey Errors */

"SurveyConsent_Error_Title" = "Fehler";

"SurveyConsent_Error_TryAgainLater" = "Die Befragung kann aktuell nicht aufgerufen werden. Bitte versuchen Sie es später noch mal (Fehlercode %@).";

"SurveyConsent_Error_DeviceNotSupported" = "Die Befragung kann nicht aufgerufen werden (Fehlercode %@).";

"SurveyConsent_Error_ChangeDeviceTime" = "Die Uhrzeit Ihres Smartphones stimmt nicht mit der aktuellen Zeit überein. Bitte korrigieren Sie die Uhrzeit in den Einstellungen Ihres Smartphones (Fehlercode %@).";

"SurveyConsent_Error_TryAgainNextMonth" = "Die Befragung konnte aus Sicherheitsgründen nicht aufgerufen werden. Sie können im nächsten Kalendermonat wieder teilnehmen (Fehlercode %@).";

"SurveyConsent_Error_AlreadyParticipated" = "Sie haben bereits an der Befragung teilgenommen. Sie können nur einmal im Monat an der Befragung teilnehmen (Fehlercode %@).";

/* Survey Consent Screen */

"SurveyConsent_Title" = "Befragung zur Bewertung und Verbesserung der Corona-Warn-App";

"SurveyConsent_Body1" = "Helfen Sie dabei, die Corona-Warn-App zu verbessern. Nehmen Sie dazu an einer Befragung zu Ihrer Erfahrung mit der Corona-Warn-App teil. Sie helfen damit dem RKI, die Wirksamkeit der App zu bewerten, die App zu verbessern und zu verstehen, wie sich Warnungen über die App auf das Verhalten von Personen mit erhöhtem Risiko auswirken.";

"SurveyConsent_Body2" = "Die Befragung richtet sich nur an Personen, denen die App eine Begegnung mit erhöhtem Risiko angezeigt hat. Die Befragung findet auf einer Webseite des RKI statt. Zur Weiterleitung auf diese Webseite wird Ihnen im nächsten Schritt ein Teilnahmelink angezeigt. Vorher muss jedoch die Echtheit Ihrer App bestätigt werden. Dafür ist Ihr Einverständnis erforderlich.";

"SurveyConsent_Body3" = "Nach Antippen des Teilnahmelinks erhalten Sie weitere Informationen zur Befragung. Vor der Teilnahme werden Sie dann noch einmal gesondert um Ihr Einverständnis zur Teilnahme an der Befragung gebeten.";

"SurveyConsent_Accept_Button_Title" = "Einverstanden";

/* Survey Consent Legal Details Screen */

"SurveyConsent_Legal_Details_Title" = "Ausführliche Informationen zur Datenverarbeitung bei der Teilnahme an der Befragung";

"SurveyConsent_Details_Headline" = "Zur Befragung durch das RKI";

"SurveyConsent_Details_Body" = "Nachdem die Echtheit Ihrer App geprüft wurde, werden Sie auf eine Internetseite des RKI mit einem für Sie generierten Teilnahmelink zur Befragung weitergeleitet. Die Internetseite wird im Browser Ihres Smartphones geöffnet. Der Teilnahmelink enthält ein vorab durch die Corona-Warn-App generiertes Einmal-Passwort. Wenn Sie den Teilnahmelink antippen und die Internetseite mit der Befragung aufrufen, wird das Einmal-Passwort in Ihrem Browser zwischengespeichert. Auf dieser Seite werden weiterführenden Informationen zur Befragung und Handlungshinweise, z.\U00A0B. wie die Befragung gestartet werden kann, dargestellt. Zum Start der Befragung wird das Einmal-Passwort an Server der Corona-Warn-App übermittelt und dort als verbraucht markiert. Durch den Server wird geprüft, ob Sie an der Befragung teilnehmen können oder nicht. So wird sichergestellt, dass jede Person nur einmal an der Befragung teilnehmen kann.";

/* Exposure detection wrong device time */
"ExposureDetection_WrongTime_Notification_Title" = "Risiko-Überprüfung nicht möglich";

"ExposureDetection_WrongTime_Notification_Body" = "Die auf Ihrem Smartphone eingestellte Uhrzeit entspricht nicht der aktuellen Uhrzeit. Deshalb kann Ihr Risiko im Moment nicht überprüft werden. Bitte passen Sie die Uhrzeit in den Einstellungen Ihres Smartphones an.";

"ExposureDetection_WrongTime_Notification_Popover_Title" = "Risiko-Überprüfung nicht möglich";

"ExposureDetection_WrongTime_Notification_Popover_Body" = "Die auf Ihrem Smartphone eingestellte Uhrzeit entspricht nicht der aktuellen Uhrzeit. Deshalb kann Ihr Risiko im Moment nicht überprüft werden. Bitte passen Sie die Uhrzeit in den Einstellungen Ihres Smartphones an.";

/* Active Tracing Section */
"ExposureDetection_ActiveTracingSection_Title" = "Ermittlungszeitraum";

"ExposureDetection_ActiveTracingSection_Subtitle" = "Dieser Zeitraum wird berücksichtigt.";

/* There are two paragraphs in this section. The first one just contains text… */
"ExposureDetection_ActiveTracingSection_Text_Paragraph0" = "Die Berechnung des Infektionsrisikos kann nur für die Zeiträume erfolgen, an denen die Risiko-Ermittlung aktiv war. Die Risiko-Ermittlung sollte daher dauerhaft aktiv sein. Für Ihre Risiko-Ermittlung wird der Zeitraum der letzten 14 Tage betrachtet.";

"ExposureDetection_ActiveTracingSection_Text_Paragraph1b" = "Wenn die Risiko-Ermittlung zu Zeiten, in denen Sie andere Personen getroffen haben, aktiv war, kann die Berechnung des Infektionsrisikos für diesen Zeitraum erfolgen.";

/* Exposure Detection Errors */

"ExposureDetectionError_Alert_Message" = "Während der Risiko-Ermittlung ist ein Fehler aufgetreten.";

"ExposureDetectionError_Alert_FullDiskSpace_Message" = "Es steht nicht genug Speicherplatz für die aktuellen Daten zur Verfügung.\nBitte geben Sie Speicherplatz auf Ihrem Smartphone frei, damit Ihr Risikostatus aktualisiert werden kann.";

/* How Risk Detection Works Alert.\n First introduced due to EXPOSUREAPP-1738.\n The alert only displays a single OK-button. We re-use the localized string\n `Alert_ActionOk` for that. */
"How_Risk_Detection_Works_Alert_Title" = "Information zur Funktionsweise der Risiko-Ermittlung";

"How_Risk_Detection_Works_Alert_Message" = "Die Berechnung des Infektionsrisikos kann nur für die Zeiträume erfolgen, an denen die Risiko-Ermittlung aktiv war. Die Risiko-Ermittlung sollte daher dauerhaft aktiv sein.\nFür Ihre Risiko-Ermittlung wird nur der Zeitraum der letzten %1$u Tage betrachtet.\nÄltere Tage werden automatisch gelöscht, da sie aus Sicht des Infektionsschutzes nicht mehr relevant sind.\n\nWeitere Informationen finden Sie in den FAQ.";

/* Settings */

"Settings_Notification_StatusActive" = "An";

"Settings_Notification_StatusInactive" = "Aus";

"Settings_BackgroundAppRefresh_StatusActive" = "An";

"Settings_BackgroundAppRefresh_StatusInactive" = "Aus";

"Settings_StatusEnable" = "Aktivieren";

"Settings_StatusDisable" = "Deaktivieren";

"Settings_KontaktProtokollStatusActive" = "Aktiv";

"Settings_KontaktProtokollStatusInactive" = "Gestoppt";

"Settings_Tracing_Label" = "Risiko-Ermittlung";

"Settings_Notification_Label" = "Mitteilungen";

"Settings_BackgroundAppRefresh_Label" = "Hintergrundaktualisierung";

"Settings_Reset_Label" = "Anwendung zurücksetzen";

"Settings_Tracing_Description" = "Erlauben Sie die Aufzeichnung und Weitergabe von COVID-19-Zufalls-IDs.";

"Settings_Notification_Description" = "Erlauben Sie automatische Mitteilungen zu Ihrem COVID-19-Risikostatus.";

"Settings_BackgroundAppRefresh_Description" = "Erlauben Sie die automatische Aktualisierung Ihres Risikostatus.";

"Settings_Reset_Description" = "Löschen Sie alle Ihre Daten in der App.";

"Settings_NavTitle" = "Einstellungen";

"Settings_DaysSinceInstall_Title" = "Ermittlungszeitraum";

"Settings_DaysSinceInstall_SubTitle" = "Dieser Zeitraum wird berücksichtigt.";

"Settings_DaysSinceInstall_P1" = "Die Berechnung des Infektionsrisikos kann nur für die Zeiträume erfolgen, an denen die Risiko-Ermittlung aktiv war. Die Risiko-
Ermittlung sollte daher dauerhaft aktiv sein. Für Ihre Risiko-Ermittlung wird der Zeitraum der letzten 14 Tage betrachtet.";

"Settings_DaysSinceInstall_P2b" = "Wenn die Risiko-Ermittlung zu Zeiten, in denen Sie andere Personen getroffen haben, aktiv war, kann die Berechnung des Infektionsrisikos für diesen Zeitraum erfolgen.";

"Settings_DataDonation_Label" = "Datenspende";

"Settings_DataDonation_Description" = "Erlauben Sie die Übermittlung Ihres Nutzerverhaltens.";

"Settings_DataDonation_StatusActive" = "An";

"Settings_DataDonation_StatusInactive" = "Aus";

/* Notification Settings */

"NotificationSettings_Title" = "Mitteilungen";

"NotificationSettings_ImageDescriptionOn" = "Eine Frau erhält eine Mitteilung von ihrer Corona-Warn-App.";

"NotificationSettings_ImageDescriptionOff" = "Eine Frau kann keine Mitteilungen von ihrer Corona-Warn-App erhalten.";

"NotificationSettings_SettingsDescription" = "EINSTELLUNG";

"NotificationSettings_Notifications" = "Mitteilungen";

"NotificationSettings_NotificationsOn" = "An";

"NotificationSettings_NotificationsOff" = "Aus";

"NotificationSettings_BulletHeadlineOn" = "Mitteilungen verwalten";

"NotificationSettings_BulletHeadlineOff" = "Mitteilungen aktivieren";

"NotificationSettings_BulletDescOn" = "Sie können hier festlegen, ob:";

"NotificationSettings_BulletDescOff" = "Um Mitteilungen in der Corona-Warn-App zu aktivieren, müssen Sie Mitteilungen in Ihren Geräteeinstellungen zulassen.";

"NotificationSettings_BulletPoint1" = "Sie generell Mitteilungen erhalten möchten";

"NotificationSettings_BulletPoint2" = "Mitteilungstexte auf dem Sperrbildschirm angezeigt werden sollen";

"NotificationSettings_BulletPoint3" = "Mitteilungstexte erst nach Entsperrung des Smartphones angezeigt werden sollen";

"NotificationSettings_BulletDesc2" = "Details zu den Einstellungen Ihres jeweiligen Betriebssystems finden Sie in den %@.";

"NotificationSettings_BulletDesc2_FAQText" = "FAQ";

"NotificationSettings_OpenSystemSettings" = "Geräteeinstellungen öffnen";

"NotificationSettings_DeltaOnboarding_Title" = "Mitteilungen verwalten";

"NotificationSettings_DeltaOnboarding_Description" = "Die Einstellungen für Mitteilungen werden ab jetzt einheitlich in den Geräteeinstellungen Ihres Smartphones verwaltet.";

"NotificationSettings_DeltaOnboarding_PrimaryButtonTitle" = "Weiter";

/* Background App Referesh Settings */

"BackgroundAppRefreshSettings_Title" = "Hintergrundaktualisierung";

"BackgroundAppRefreshSettings_Image_Description_On" = "Ein Mensch hält ein Smartphone mit eingeschalteter Hintergrundaktualisierung in der Hand.";

"BackgroundAppRefreshSettings_Image_Description_Off" = "Ein Mensch hält ein Smartphone mit ausgeschalteter Hintergrundaktualisierung in der Hand.";

"BackgroundAppRefreshSettings_Subtitle" = "Risikostatus im Hintergrund aktualisieren";

"BackgroundAppRefreshSettings_Description" = "Bei eingeschalteter Hintergrundaktualisierung ermittelt die Corona-Warn-App Ihren Risikostatus automatisch.
Es fallen hierbei keine zusätzliche Kosten für die Datenübertragung im Mobilfunknetz an.
Bei ausgeschalteter Hintergrundaktualisierung müssen Sie die App täglich aufrufen, um Ihren Risikostatus zu aktualisieren.";

"BackgroundAppRefreshSettings_Status_Header" = "Einstellung";

"BackgroundAppRefreshSettings_Status_Title" = "Hintergrundaktualisierung";

"BackgroundAppRefreshSettings_Status_On" = "An";

"BackgroundAppRefreshSettings_Status_Off" = "Aus";

"BackgroundAppRefreshSettings_InfoBox_Title" = "Hintergrundaktualisierung einschalten";

"BackgroundAppRefreshSettings_InfoBox_Description" = "Die Hintergrundaktualisierung müssen Sie sowohl in den allgemeinen Einstellungen Ihres iPhones als auch in den Einstellungen der Corona-Warn-App einschalten.";

"BackgroundAppRefreshSettings_InfoBox_LowPowerMode_Description" = "Beachten Sie bitte, dass für das Einschalten der Hintergrundaktualisierung der Stromsparmodus ausgeschaltet sein muss.";

"BackgroundAppRefreshSettings_InfoBox_LowPowerModeInstruction_Title" = "Stromsparmodus ausschalten";

"BackgroundAppRefreshSettings_InfoBox_LowPowerModeInstruction_Step1" = "Öffnen Sie Einstellungen.";

"BackgroundAppRefreshSettings_InfoBox_LowPowerModeInstruction_Step2" = "Öffnen Sie Batterie.";

"BackgroundAppRefreshSettings_InfoBox_LowPowerModeInstruction_Step3" = "Schalten Sie den Stromsparmodus aus.";

"BackgroundAppRefreshSettings_InfoBox_SystemBackgroundRefreshInstruction_Title" = "Hintergrundaktualisierung allgemein einschalten";

"BackgroundAppRefreshSettings_InfoBox_SystemBackgroundRefreshInstruction_Step1" = "Öffnen Sie Einstellungen.";

"BackgroundAppRefreshSettings_InfoBox_SystemBackgroundRefreshInstruction_Step2" = "Öffnen Sie Allgemein.";

"BackgroundAppRefreshSettings_InfoBox_SystemBackgroundRefreshInstruction_Step3" = "Öffnen Sie Hintergrundaktualisierung.";

"BackgroundAppRefreshSettings_InfoBox_SystemBackgroundRefreshInstruction_Step4" = "Wählen Sie entweder WLAN oder WLAN & Mobile Daten.";

"BackgroundAppRefreshSettings_InfoBox_AppBackgroundRefreshInstruction_Title" = "Hintergrundaktualisierung für die Corona-Warn-App einschalten";

"BackgroundAppRefreshSettings_InfoBox_AppBackgroundRefreshInstruction_Step1" = "Öffnen Sie Einstellungen.";

"BackgroundAppRefreshSettings_InfoBox_AppBackgroundRefreshInstruction_Step2" = "Öffnen Sie Corona-Warn.";

"BackgroundAppRefreshSettings_InfoBox_AppBackgroundRefreshInstruction_Step3" = "Schalten Sie die Hintergrundaktualisierung ein.";

"BackgroundAppRefreshSettings_OpenSettingsButton_Title" = "Einstellungen öffnen";

"BackgroundAppRefreshSettings_ShareButton_Title" = "Anleitung teilen";


/* Onboarding */
"Onboarding_LetsGo_actionText" = "Los geht’s";

"Onboarding_Continue_actionText" = "Weiter";

"Onboarding_EnableLogging_actionText" = "Risiko-Ermittlung aktivieren";

"Onboarding_Continue_actionTextHint" = "Sie können diesen Bildschirm überspringen";

"Onboarding_DoNotActivate_actionText" = "Nicht aktivieren";

"Onboarding_DeactivateExposureConfirmation_title" = "Wenn Sie die Risiko-Ermittlung nicht aktivieren, kann die App Ihren Risikostatus nicht ermitteln und Sie erhalten keine Informationen zu Ihrem Risiko in der App.";

"Onboarding_DeactivateExposureConfirmation_message" = "Sie können die Risiko-Ermittlung jederzeit wieder aktivieren.";

"OnboardingInfo_togetherAgainstCoronaPage_imageDescription" = "Eine vielfältige Gruppe in einer Stadt benutzt Smartphones.";

"OnboardingInfo_togetherAgainstCoronaPage_title" = "Gemeinsam Corona bekämpfen";

"OnboardingInfo_togetherAgainstCoronaPage_boldText" = "Mehr Schutz für Sie und uns alle. Mit der Corona-Warn-App durchbrechen wir Infektionsketten schneller.";

"OnboardingInfo_togetherAgainstCoronaPage_normalText" = "Machen Sie Ihr Smartphone zum Corona-Warn-System. Überblicken Sie Ihren Risikostatus und erfahren Sie, ob in den letzten 14 Tagen Corona-positiv getestete Personen in Ihrer Nähe waren.\n\nLassen Sie sich Ihre Testergebnisse (PCR-Test oder Antigen-Schnelltest) in der App anzeigen und warnen Sie andere, wenn Sie ein positives Testergebnis erhalten.\n\nAuf Wunsch können Sie mit der App Ihren persönlichen Infektionsstatus nachweisen (z.\U00A0B. negativer Schnelltest). Bitte beachten Sie, dass Sie grundsätzlich nicht zum Nachweis Ihres Infektionsstatus per App verpflichtet sind. Sie können Ihren Infektionsstatus im Rahmen der rechtlichen Bestimmungen an Ihrem Aufenthaltsort auch auf andere Weise nachweisen.\n\nEbenso können Sie Ihren persönlichen Impfstatus nachweisen.\n\nDie App merkt sich Begegnungen zwischen Menschen, indem ihre Smartphones verschlüsselte Zufalls-IDs austauschen. Persönliche Daten werden dabei nicht ausgetauscht.";

"OnboardingInfo_togetherAgainstCoronaPage_linkText" = "Informationen zur App in leichter Sprache und Gebärdensprache";

"OnboardingInfo_privacyPage_imageDescription" = "Eine Frau mit einem Smartphone benutzt die Corona-Warn-App, ein Vorhängeschloss auf einem Schild steht als Symbol für verschlüsselte Daten.";

"OnboardingInfo_privacyPage_title" = "Datenschutz";

"OnboardingInfo_privacyPage_boldText" = "";

"OnboardingInfo_privacyPage_normalText" = "Sie bleiben unerkannt.\nIhre Daten werden komplett verschlüsselt und pseudonymisiert übertragen.\n\nVerantwortliche Stelle im Sinne des Art. 4 Abs. 7 DSGVO:\n\nRobert Koch-Institut\nNordufer 20\n13353 Berlin\nBitte lesen Sie unsere Datenschutzbestimmungen.\n\nDatenschutzhinweise:";

"OnboardingInfo_enableLoggingOfContactsPage_imageDescription" = "Drei Personen haben die Risiko-Ermittlung auf ihren Smartphones aktiviert, ihre Begegnung wird daher aufgezeichnet.";

"OnboardingInfo_enableLoggingOfContactsPage_title" = "Wie Sie die Risiko-Ermittlung ermöglichen";

"OnboardingInfo_enableLoggingOfContactsPage_boldText" = "Um zu erkennen, ob für Sie ein Infektionsrisiko vorliegt, müssen Sie die Risiko-Ermittlung aktivieren.";

"OnboardingInfo_enableLoggingOfContactsPage_normalText" = "Die Risiko-Ermittlung funktioniert, indem Ihr iPhone per Bluetooth verschlüsselte Zufalls-IDs anderer App nutzenden Personen empfängt und Ihre eigenen Zufalls-IDs an deren Smartphones weitergibt. Die Risiko-Ermittlung lässt sich jederzeit deaktivieren.\n\nDie verschlüsselten Zufalls-IDs geben nur Auskunft über das Datum, die Dauer und die anhand der Signalstärke berechnete Entfernung zu Ihren Mitmenschen. Persönliche Daten wie Name, Adresse oder Aufenthaltsort werden zu keiner Zeit erfasst. Rückschlüsse auf einzelne Personen sind anhand der Zufalls-IDs nicht möglich.";

"OnboardingInfo_enableLoggingOfContactsPage_consentUnderagesTitle" = "App-Nutzung ab 16 Jahren";

"OnboardingInfo_enableLoggingOfContactsPage_consentUnderagesText" = "Die App-Nutzung ist ab 16 Jahren gestattet und richtet sich an Personen, die sich in Deutschland aufhalten.";

"OnboardingInfo_enableLoggingOfContactsPage_stateHeader" = "Status";

"OnboardingInfo_enableLoggingOfContactsPage_stateTitle" = "Risiko-Ermittlung";

"OnboardingInfo_enableLoggingOfContactsPage_stateActive" = "Aktiv";

"OnboardingInfo_enableLoggingOfContactsPage_stateStopped" = "Gestoppt";

"OnboardingInfo_howDoesDataExchangeWorkPage_imageDescription" = "Ein positiver Testbefund wird verschlüsselt ins System übermittelt, das nun andere Nutzerinnen und Nutzer warnt.";

"OnboardingInfo_howDoesDataExchangeWorkPage_title" = "Falls Sie Corona-positiv getestet werden";

"OnboardingInfo_howDoesDataExchangeWorkPage_boldText" = "Falls Sie ein positives Testergebnis erhalten, teilen Sie es bitte über die App mit. Freiwillig und sicher. Für die Gesundheit aller.";

"OnboardingInfo_howDoesDataExchangeWorkPage_normalText" = "Ihre Mitteilung wird zuverlässig verschlüsselt über einen sicheren Server weiterverarbeitet. Die Personen, deren verschlüsselte Zufalls-IDs Sie gesammelt haben, erhalten nun eine Warnung und Informationen darüber, wie sie weiter vorgehen sollen.";

"OnboardingInfo_alwaysStayInformedPage_imageDescription" = "Eine Frau erhält eine Mitteilung von ihrer Corona-Warn-App.";

"OnboardingInfo_alwaysStayInformedPage_title" = "Warnungen erhalten, Risiken erkennen";

"OnboardingInfo_alwaysStayInformedPage_boldText" = "Die App kann Ihnen automatisch Mitteilungen senden und Sie unter anderem über Ihren Risikostatus oder die Gültigkeit Ihrer Zertifikate informieren. Passen Sie dafür die Mitteilungseinstellungen an.";

"OnboardingInfo_alwaysStayInformedPage_normalText" = "Auf diese Weise können Sie sich und Ihre Mitmenschen schützen und die Gültigkeit Ihrer Zertifikate im Blick behalten.";

/* Onboarding EU Keys */

"onboardingInfo_enableLoggingOfContactsPage_euTitle" = "Länderübergreifende Risiko-Ermittlung";

"onboardingInfo_enableLoggingOfContactsPage_euDescription" = "Mehrere Länder arbeiten zusammen, um länderübergreifende Warnungen zu ermöglichen. Das heißt es können die Kontakte mit Nutzern der offiziellen Corona-Apps aller teilnehmenden Länder berücksichtigt werden.\n\nHat ein Nutzer sein positives Testergebnis (genauer gesagt: seine Zufalls-IDs) zur Warnung anderer über den von den teilnehmenden Ländern gemeinsam betriebenen Austausch-Server zur Verfügung gestellt, können alle Nutzer der offiziellen Corona-Apps der teilnehmenden Länder gewarnt werden.\n\nDie täglichen Downloads der Listen mit den Zufalls-IDs der Nutzer, die ein positives Testergebnis geteilt haben, sind für Sie in der Regel kostenlos. Das heißt: Das von der App verursachte Datenvolumen wird von den Mobilfunk-Betreibern nicht angerechnet und im EU-Ausland werden Ihnen keine Roaming-Gebühren berechnet. Näheres erfahren Sie von Ihrem Mobilfunk-Betreiber.";

"onboardingInfo_enableLoggingOfContactsPage_participatingCountriesTitle" = "Derzeit nehmen die folgenden Länder teil:";

"onboardingInfo_enableLoggingOfContactsPage_emptyEuTitle" = "Teilnehmende Länder";

"onboardingInfo_enableLoggingOfContactsPage_emptyEuDescription" = "Die teilnehmenden Länder können Sie jederzeit in den Details zur Risiko-Ermittlung einsehen.";

/* Exposure Submission */
/* phone number; no spacing allowed */
"ExposureSubmission_Hotline_Number" = "08007540002";

/* phone number; no spacing allowed */
"ExposureSubmission_Hotline_Number_Foreign" = "+493049875402";

"ExposureSubmission_DataPrivacyTitle" = "Einwilligungserklärung";

"ExposureSubmission_Continue_actionText" = "Weiter";

"ExposureSubmission_ConfirmDismissPopUpTitle" = "Wollen Sie wirklich abbrechen?";

"ExposureSubmission_ConfirmDismissPopUpText" = "Ihre bisherigen Angaben werden nicht gespeichert.";

"ExposureSubmission_DataPrivacyDescription" = "Durch Antippen von „Erlauben“ willigen Sie ein, dass die App den Status Ihres Corona-Virus-Tests abfragen und in der App anzeigen darf. Diese Funktion steht Ihnen zur Verfügung, wenn Sie einen QR-Code erhalten und eingewilligt haben, dass Ihr Testergebnis an das Serversystem der App übermittelt werden darf. Sobald das Testlabor Ihr Testergebnis auf dem Server hinterlegt hat, können Sie das Ergebnis in der App sehen. Falls Sie Mitteilungen aktiviert haben, werden Sie auch außerhalb der App über den Eingang des Testergebnis informiert. Das Testergebnis selbst wird aus Datenschutzgründen jedoch nur in der App angezeigt. Sie können diese Einwilligung jederzeit widerrufen, indem Sie die Testregistrierung in der App löschen. Durch den Widerruf der Einwilligung wird die Rechtmäßigkeit der bis zum Widerruf erfolgten Verarbeitung nicht berührt. Weitere Informationen finden Sie unter dem Menüpunkt „Datenschutz“.";

"ExposureSubmissionDataPrivacy_AcceptTitle" = "Erlauben";

"ExposureSubmission_Submit" = "TAN eingeben";

"ExposureSubmissionTanEntry_Title" = "TAN-Eingabe";

"ExposureSubmissionTanEntry_EntryField" = "TAN-Eingabefeld";

"ExposureSubmissionTanEntry_Description" = "Geben Sie die 10-stellige TAN ein, die Ihnen mitgeteilt wurde.";

"ExposureSubmissionTanEntry_Submit" = "Weiter";

"ExposureSubmissionTanEntry_InvalidCharacterError" = "Ihre Eingabe enthält ein ungültiges Zeichen. Bitte überprüfen Sie Ihre Eingabe.";

"ExposureSubmissionTanEntry_InvalidError" = "Ungültige TAN. Bitte überprüfen Sie Ihre Eingabe.";

"ExposureSubmission_NavTitle" = "Positivkennung senden";

"ExposureSubmissionConfirmation_Title" = "Positive Diagnose";

"ExposureSubmission_GeneralErrorTitle" = "Fehler";

/* Exposure Submission Dispatch */

"ExposureSubmission_DispatchTitle" = "Ihre Testverwaltung";

"ExposureSubmissionIntroduction_AccImageDescription" = "Ein Smartphone übermittelt einen positiven Testbefund verschlüsselt ins System.";

"ExposureSubmission_DispatchDescription" = "Rufen Sie über die App Ihr Testergebnis ab und warnen Sie anschließend Ihre Mitmenschen. So schützen Sie sich und andere und helfen mit, die Ausbreitung von Corona zu verhindern.";

"ExposureSubmission_DispatchSectionHeadline" = "Sie haben sich bereits testen lassen?";

"ExposureSubmission_DispatchSectionHeadline2" = "Ihr PCR-Test ist positiv?";

"ExposureSubmissionDispatch_QRCodeButtonTitle" = "QR-Code scannen";

"ExposureSubmissionDispatch_QRCodeButtonDescription" = "Erhalten Sie Ihr Testergebnis in der App und warnen Sie andere oder fordern Sie Ihr COVID-Testzertifikat an.";

"ExposureSubmissionDispatch_TANButtonTitle" = "TAN für PCR-Test eingeben";

"ExposureSubmissionDispatch_TANButtonDescription" = "Ihnen liegt eine TAN für Ihren PCR-Test vor? Weiter zur TAN-Eingabe, um andere zu warnen.";

"ExposureSubmissionDispatch_HotlineButtonTitle" = "TAN für PCR-Test anfragen";

"ExposureSubmissionDispatch_HotlineButtonDescription" = "Rufen Sie uns an und erhalten Sie eine TAN für Ihren PCR-Test.";

"ExposureSubmissionDispatch_FindTestCentersTitle" = "Testmöglichkeit finden";

"ExposureSubmissionDispatch_FindTestCentersDescription" = "Finden Sie Teststellen in Ihrer Nähe. Sie werden auf eine externe Website des RKI weitergeleitet.";

/* Exposure Submission Hotline */

"ExposureSubmissionHotline_Title" = "TAN für PCR-Test anfragen";

"ExposureSubmissionHotline_Description" = "Bitte halten Sie zur TAN-Abfrage Ihren Befundbrief (sofern vorhanden) und Ihre Telefonnummer bereit.";

"ExposureSubmissionHotline_SectionTitle" = "Infos zum Ablauf:";

"ExposureSubmissionHotline_SectionDescription1" = "Rufen Sie die Hotline an und fragen Sie nach einer TAN.";

"ExposureSubmissionHotline_iconAccessibilityLabel1" = "Schritt 1 von 2";

"ExposureSubmissionHotline_iconAccessibilityLabel2" = "Schritt 2 von 2";

/* UI text; spacing allowed */
"ExposureSubmission_PhoneNumberDomestic" = "0800 7540002";

"ExposureSubmission_PhoneDetailsDomestic" = "Für Anrufe innerhalb Deutschlands.\nDer Anruf ist kostenfrei.";

"ExposureSubmission_PhoneNumberForeign" = "+49 30 498 75402";

"ExposureSubmission_PhoneDetailsForeign" = "Für Anrufe aus dem Ausland.\nEs fallen die Gebühren des jeweiligen Telefonanbieters an.";

"ExposureSubmission_PhoneDetailDescription" = "Unser Kundenservice ist in den folgenden Sprachen für Sie da:\nDeutsch, Englisch, Türkisch\n\nErreichbarkeit:\nMo-So: Täglich 24 Stunden\n\nFür gesundheitliche Fragen wenden Sie sich bitte an Ihre Hausarztpraxis oder die Hotline des ärztlichen Bereitschaftsdienstes 116 117.";

"ExposureSubmission_SectionDescription2" = "Geben Sie die TAN in der App ein, um Ihren PCR-Test zu registrieren.";

"ExposureSubmission_CallButtonTitle" = "Anrufen";

"ExposureSubmission_TANInputButtonTitle" = "TAN eingeben";

"ExposureSubmissionHotline_imageDescription" = "Hotline teilt eine TAN mit.";

/* Exposure Submission QR Code Info */
"ExposureSubmissionQRInfo_title" = "Ihr Einverständnis";

"ExposureSubmissionQRInfo_imageDescription" = "Eine Person hält ein Smartphone. Ein QR-Code auf einem Test symbolisiert den zu scannenden Code.";

"ExposureSubmissionQRInfo_title_description" = "Bevor Sie Ihr Testergebnis abrufen und andere warnen können, ist Ihr Einverständnis erforderlich.";

"ExposureSubmissionQRInfo_header_section_1" = "Testergebnis abrufen";

"ExposureSubmissionQRInfo_instruction1" = "Scannen Sie nun per QR-Code Ihren eigenen Test und rufen Sie Ihr Testergebnis ab.";

"ExposureSubmissionQRInfo_instruction2" = "Jeder Test kann nur einmal gescannt werden. Die App kann maximal einen Schnelltest und einen PCR-Test gleichzeitig verwalten.";

"ExposureSubmissionQRInfo_instruction2a" = "Wenn Ihr Testergebnis negativ ist, können Sie dies in Form eines offiziellen COVID-Testzertifikats bestätigen lassen. Fordern Sie hierfür in den folgenden Schritten das Testzertifikat an.";

"ExposureSubmissionQRInfo_instruction3" = "Die App kann %@ gleichzeitig mehrere Tests verwalten.";

"ExposureSubmissionQRInfo_instruction3_highlightedPhrase" = "nicht";

"ExposureSubmissionQRInfo_header_section_2" = "Helfen Sie mit, indem Sie andere warnen, denen Sie begegnet sind!";

"ExposureSubmissionQRInfo_body_section_2" = "Wenn Sie positiv auf Corona getestet wurden, können Sie Ihre Mitmenschen über die App warnen. Bei einem Schnelltest funktioniert die Warnung nur in Deutschland, im Falle eines PCR-Tests funktioniert die Warnung in folgenden Ländern:";

"ExposureSubmissionQRInfo_body_section_3" = "Es werden auch Ihre Mitmenschen gewarnt, die zeitgleich mit Ihnen an denselben Events oder Orten eingecheckt waren.";

"ExposureSubmissionQRInfo_acknowledgement_3" = "Sie können Ihr Testergebnis auch abrufen, wenn Sie dies nicht teilen. Wenn Sie ihr Testergebnis teilen, helfen Sie jedoch mit, Ihre Mitmenschen vor Ansteckungen zu schützen.";

"ExposureSubmissionQRInfo_acknowledgement_4" = "Ihre Identität bleibt geheim. Andere Nutzer erfahren nicht, wer sein Testergebnis geteilt hat.";

"ExposureSubmissionQRInfo_acknowledgement_5" = "Unter „Meine Check-ins“ können Sie Ihre Events und Orte einsehen, deren eingecheckte Gäste gewarnt werden. Sie können einzelne Check-ins auch entfernen und so von der Warnung ausschließen.";

"ExposureSubmissionQRInfo_acknowledgement_6" = "Sie können Ihr Einverständnis abgeben, wenn Sie mindestens 16 Jahre alt sind.";

"ExposureSubmissionQRInfo_acknowledgement_7" = "Erteilen Sie im nächsten Schritt Ihre Erlaubnis zum Zugriff auf die Zufalls-IDs.";

"ExposureSubmissionQRInfo_primaryButtonTitle" = "Einverstanden";

"ExposureSubmissionQRInfo_QRCodeExpired_Alert_Title" = "QR-Code nicht mehr gültig";

"ExposureSubmissionQRInfo_QRCodeExpired_Alert_Text" = "Ihr Test liegt länger als 21 Tage zurück und kann nicht mehr in der App registriert werden. Bitte stellen Sie bei zukünftigen Tests sicher, dass Sie den QR-Code scannen, sobald er Ihnen vorliegt.";

"ExposureSubmission_RAT_QR_Invalid_Alert_Title" = "Fehler";

"ExposureSubmission_RAT_QR_Invalid_Alert_Text" = "Der QR-Code kann keinem Schnelltest zugeordnet werden. Bitte scannen Sie einen geeigneten QR-Code.";

"ExposureSubmission_RAT_QR_Invalid_Alert_Button" = "OK";

/* Exposure Submission Success */
"ExposureSubmissionSuccess_Title" = "Vielen Dank!";

"ExposureSubmissionSuccess_AccImageDescription" = "Eine vielfältige Gruppe begrüßt durch Jubel, dass jemand sein Testergebnis mit anderen geteilt hat.";

"ExposureSubmissionSuccess_Button" = "Fertig";

"ExposureSubmissionSuccess_Description" = "Dank Ihrer Mithilfe können andere gewarnt werden und entsprechend reagieren.";

"ExposureSubmissionSuccess_subTitle" = "Weitere Infos:";

"ExposureSubmissionSuccess_listTitle" = "Bitte beachten Sie:";

"ExposureSubmissionSuccess_listItem0" = "Machen Sie einen PCR-Test, um dieses Test-Ergebnis zu verifizieren. ";

"ExposureSubmissionSuccess_listItem1" = "Das Gesundheitsamt wird sich möglicherweise in den nächsten Tagen bei Ihnen melden.";

"ExposureSubmissionSuccess_listItem2" = "Sie sind sehr wahrscheinlich ansteckend. Isolieren Sie sich von anderen Personen.";

"ExposureSubmissionSuccess_listItem2_1" = "Die Isolationszeit beträgt in der Regel 14 Tage. Bitte beobachten Sie genau, wie sich Ihre Symptome entwickeln.";

"ExposureSubmissionSuccess_listItem2_2" = "Sie werden von Ihrem Gesundheitsamt gebeten, eine Liste Ihrer Kontaktpersonen zu erstellen. Erfassen Sie dabei alle Personen, zu denen Sie in den zwei Tagen vor Erkrankungsbeginn engen Kontakt (unter 2 Meter, direktes Gespräch) über insgesamt 15 Minuten hatten. Nutzen Sie hierfür Ihr Kontakt-Tagebuch. Sie können die Einträge einfach exportieren und ausdrucken oder als E-Mail verschicken.";

"ExposureSubmissionSuccess_listItem2_3" = "Bitte denken Sie hier auch besonders an Personen, die nicht automatisch durch die App informiert werden, da sie kein Smartphone besitzen oder die App nicht installiert haben.";

"ExposureSubmissionSuccess_listItem2_4" = "Auch wenn Sie keine Symptome (mehr) haben, können Sie ansteckend sein. Bitte halten Sie die angeordnete Isolationszeit in jedem Fall ein.";

/* Exposure Submission Testresult available*/
"ExposureSubmissionTestresultAvailable_Title" = "Ihr Testergebnis liegt vor";

"ExposureSubmissionTestresultAvailable_AccImageDescription" = "Eine Frau hält ihr Smartphone in der Hand. Es überträgt ein Signal an ein weiteres Smartphone.";

"ExposureSubmissionTestresultAvailable_Consent_granted" = "Einverständnis\n„Andere warnen” erteilt";

"ExposureSubmissionTestresultAvailable_Consent_not_given" = "Einverständnis\n„Andere warnen” nicht erteilt";

"ExposureSubmissionTestresultAvailable_ListItem1WithConsent" = "Vielen Dank, dass Sie mithelfen, andere zu warnen und damit einverstanden sind, Ihr Testergebnis zu teilen.";

"ExposureSubmissionTestresultAvailable_ListItem2WithConsent" = "Falls Sie Ihre Erlaubnis zum Zugriff auf die Zufalls-IDs noch nicht erteilt haben oder seitdem mehr als 5 Tage vergangen sind, erteilen Sie Ihre Erlaubnis bitte im nächsten Schritt.";

"ExposureSubmissionTestresultAvailable_ListItem1WithoutConsent" = "Sie haben sich entschieden, Ihr Testergebnis nicht zu teilen. Ihre Mitmenschen werden nicht gewarnt.";

"ExposureSubmissionTestresultAvailable_ListItem2WithoutConsent" = "Sie können im Anschluss Ihr Testergebnis doch noch teilen und mithelfen, die Verbreitung von Corona zu bekämpfen und Ihre Mitmenschen zu schützen.";

"ExposureSubmissionTestresultAvailable_primaryButtonTitle" = "Weiter";

"ExposureSubmissionTestresultAvailable_CloseAlertTitle" = "Erst wenn Sie sich über Ihr Testergebnis informiert haben, können Sie bei Bedarf Ihre Mitmenschen warnen und so helfen, Infektionsketten zu unterbrechen.";

"ExposureSubmissionTestresultAvailable_CloseAlertButtonCancel" = "Ergebnis nicht anzeigen";

"ExposureSubmissionTestresultAvailable_CloseAlertButtonContinue" = "Ergebnis anzeigen";

/* Exposure Submission Result */
"ExposureSubmissionResult_Title" = "Ihr Testergebnis";

"ExposureSubmissionResult_Title_Antigen" = "Schnelltest";

"ExposureSubmissionResult_CardSubTitle" = "Ihr Befund";

"ExposureSubmissionResult_CardSubTitle_Antigen" = "Ihr Schnelltest-Befund";

"ExposureSubmissionResult_CardTitle" = "SARS-CoV-2";

"ExposureSubmissionResult_CardPositive" = "positiv";

"ExposureSubmissionResult_CardNegative" = "negativ";

"ExposureSubmissionResult_CardPositive_Antigen" = "Positiv";

"ExposureSubmissionResult_CardNegative_Antigen" = "Negativ";

"ExposureSubmissionResult_CardInvalid" = "Auswertung nicht möglich";

"ExposureSubmissionResult_CardPending" = "Ergebnis liegt noch nicht vor";

"ExposureSubmissionResult_Procedure" = "Infos zum Ablauf:";

"ExposureSubmissionResult_testAdded" = "Ihr Test wurde hinzugefügt";

"ExposureSubmissionResult_antigenTestAdded" = "Ihr Schnelltest wurde hinzugefügt";

"ExposureSubmissionResult_antigenTestAddedDesc" = "Das Test-Ergebnis wird 48 Stunden hier angezeigt.";

"ExposureSubmissionResult_warnOthers" = "Andere warnen";

"ExposureSubmissionResult_warnOthersDesc" = "Bitte teilen Sie Ihre Zufalls-IDs und warnen Sie andere.\nHelfen Sie, das Infektionsrisiko für andere genauer zu bestimmen, indem Sie auch angeben, wann eventuelle Corona-Symptome zum ersten Mal aufgetreten sind.";

"ExposureSubmissionResult_testNegative" = "Befund negativ";

"ExposureSubmissionResult_testNegativeDesc" = "Der Labortest hat keinen Nachweis für das Coronavirus SARS-CoV-2 bei Ihnen ergeben.";

"ExposureSubmissionResult_testNegative_furtherInfos_title" = "Weitere Infos:";

"ExposureSubmissionResult_testNegative_furtherInfos_listItem1" = "Sie haben trotzdem gesundheitliche Beschwerden? Wenn Sie sich sehr krank fühlen und/oder Ihre Beschwerden sich verschlechtert haben, wenden Sie sich bitte an Ihre Hausarztpraxis.";

"ExposureSubmissionResult_testNegative_furtherInfos_listItem2" = "Bleiben Sie bis zu Ihrer Genesung trotzdem zu Hause. Falls Sie sich durch eine andere Infektion geschwächt mit dem Coronavirus (SARS-CoV-2) infizieren, kann dies zu schwereren Krankheitsverläufen führen.";

"ExposureSubmissionResult_testNegative_furtherInfos_listItem3" = "Gehen Sie nicht krank zur Arbeit, um andere Personen nicht zu gefährden.";

"ExposureSubmissionResult_furtherInfos_hint_testAgain" = "Falls sich Ihre Symptome verschlechtern, kann die Notwendigkeit eines weiteren SARS-CoV-2-Tests bestehen.";

"ExposureSubmissionResult_testInvalid" = "Test kann nicht ausgewertet werden";

"ExposureSubmissionResult_testInvalidDesc" = "Es gab ein Problem bei der Auswertung Ihres Tests. Bitte kontaktieren Sie das Testcenter oder das zuständige Labor, um Informationen zum weiteren Vorgehen zu erhalten.";

"ExposureSubmissionResult_testExpired" = "Test kann nicht ausgewertet werden";

"ExposureSubmissionResult_testExpiredDesc" = "Es gab ein Problem bei der Auswertung Ihres Tests. Ihr QR Code ist bereits abgelaufen.";

"ExposureSubmissionResult_testPending" = "Ihr Testergebnis liegt noch nicht vor";

"ExposureSubmissionResult_testPendingDesc" = "Sobald Ihr Testergebnis vorliegt, wird es Ihnen in der App angezeigt.\n\nSie bekommen Ihr Testergebnis auch außerhalb der App mitgeteilt. Falls Ihr Test positiv ist, bekommen Sie vom Gesundheitsamt eine Mitteilung.\n\nWenn Ihnen außerhalb der App ein positives Testergebnis mitgeteilt wurde, entfernen Sie den aktuell in der App registrierten Test. Rufen Sie die unter „TAN anfragen” angegebene Nummer an, um eine TAN zu erhalten. Registrieren Sie dann Ihr Testergebnis mithilfe der TAN in der App.";
"ExposureSubmissionResult_testCertificate_title" = "Ihr COVID-Testzertifikat";

"ExposureSubmissionResult_testCertificate_testCenterNotSupported" = "Ein offizielles digitales COVID-Testzertifikat kann nicht ausgestellt werden, da diese Teststelle die Ausstellung der Testzertifikate nicht unterstützt.";

"ExposureSubmissionResult_testCertificate_Pending" = "Ihr offizielles digitales COVID-Testzertifikat liegt noch nicht vor. Sobald es vorliegt, wird es Ihnen in der App angezeigt.";

"ExposureSubmissionResult_testCertificate_NotRequested" = "Auf Ihren Wunsch hin wird kein offizielles digitales COVID-Testzertifikat ausgestellt.";

"ExposureSubmissionResult_testCertificate_AvailableInTab" = "Das Testzertifikat liegt im Tab „Zertifikate“ vor.";

"ExposureSubmissionResult_antigenTestPending" = "Ihr Testergebnis liegt noch nicht vor";

"ExposureSubmissionResult_antigenTestPendingDesc" = "Sobald Ihr Testergebnis vorliegt, wird es Ihnen in der App angezeigt.";

"ExposureSubmissionResult_antigenTestPendingContactJournal" = "Ihr Testergebnis wird dem Kontakt-Tagebuch hinzugefügt";

"ExposureSubmissionResult_pcrTestPendingContactJournal" = "Ihr Testergebnis wird dem Kontakt-Tagebuch hinzugefügt";

"ExposureSubmissionResult_antigenTestPendingContactJournalDesc" = "Sobald Ihr Testergebnis vorliegt, wird es Ihnen in der App angezeigt.";

"ExposureSubmissionResult_pcrTestPendingContactJournalDesc" = "Sobald Ihr Testergebnis vorliegt, wird es Ihnen in der App angezeigt.";

"ExposureSubmissionResult_antigenTestNegativDesc" = "Der Schnelltest hat keinen Nachweis für das Coronavirus SARS-CoV-2 bei Ihnen ergeben.";

"ExposureSubmissionResult_WarnOthersConsentGiven" = "Einverständnis „Andere warnen“ erteilt";

"ExposureSubmissionResult_WarnOthersConsentNotGiven" = "Einverständnis „Andere warnen“ nicht erteilt";

"ExposureSubmissionResult_testRemove" = "Test entfernen";

"ExposureSubmissionResult_testRemoveDesc" = "Bevor Sie einen neuen Test registrieren können, muss der letzte Test entfernt werden.";

"ExposureSubmissionResult_primaryButtonTitle" = "Weiter mit Symptom-Erfassung";

"ExposureSubmissionResult_secondaryButtonTitle" = "Weiter ohne Symptom-Erfassung";

"ExposureSubmissionResult_deleteButton" = "Test entfernen";

"ExposureSubmissionResult_refreshButton" = "Aktualisieren";

/* ExposureSubmissionSymptoms */

"ExposureSubmissionSymptoms_Title" = "Symptome";

"ExposureSubmissionSymptoms_Introduction" = "Wenn Sie angeben, ob und wann eventuelle Corona-Symptome bei Ihnen aufgetreten sind, kann das Infektionsrisiko von anderen Personen genauer berechnet werden. Die Angabe von Symptomen ist freiwillig. Wenn Sie keine Symptome mitteilen wollen, wählen Sie „Keine Angabe“.";

"ExposureSubmissionSymptoms_Description" = "Sind bei Ihnen in den letzten Tagen eines oder mehrere der folgenden Symptome aufgetreten?";

"ExposureSubmissionSymptoms_Symptom0" = "Erhöhte Temperatur oder Fieber";

"ExposureSubmissionSymptoms_Symptom1" = "Kurzatmigkeit";

"ExposureSubmissionSymptoms_Symptom2" = "Verlust des Geruchs-/Geschmackssinns";

"ExposureSubmissionSymptoms_Symptom3" = "Husten";

"ExposureSubmissionSymptoms_Symptom4" = "Schnupfen";

"ExposureSubmissionSymptoms_Symptom5" = "Halsschmerzen";

"ExposureSubmissionSymptoms_Symptom6" = "Kopf- und Gliederschmerzen";

"ExposureSubmissionSymptoms_Symptom7" = "Allgemeine Schwäche und Abgeschlagenheit";

"ExposureSubmissionSymptoms_AnswerOptionYes" = "Ja";

"ExposureSubmissionSymptoms_AnswerOptionNo" = "Nein";

"ExposureSubmissionSymptoms_AnswerOptionPreferNotToSay" = "Keine Angabe";

"ExposureSubmissionSymptoms_ContinueButton" = "Weiter";

"ExposureSubmissionSymptoms_DoneButton" = "Fertig";

/* ExposureSubmissionSymptomsOnset */

"ExposureSubmissionSymptomsOnset_Title" = "Symptom-Beginn";

"ExposureSubmissionSymptomsOnset_Subtitle" = "Wann sind die Symptome bei Ihnen zum ersten Mal aufgetreten?";

"ExposureSubmissionSymptomsOnset_Description" = "Bitte geben Sie das Datum so genau wie möglich an.";

"ExposureSubmissionSymptomsOnset_DatePickerTitle" = "Datum";

"ExposureSubmissionSymptomsOnset_AnswerOptionLastSevenDays" = "In den letzten 7 Tagen";

"ExposureSubmissionSymptomsOnset_AnswerOptionOneToTwoWeeksAgo" = "Vor 1-2 Wochen";

"ExposureSubmissionSymptomsOnset_AnswerOptionMoreThanTwoWeeksAgo" = "Vor mehr als 2 Wochen";

"ExposureSubmissionSymptomsOnset_AnswerOptionPreferNotToSay" = "Keine Angabe";

"ExposureSubmissionSymptomsOnset_ContinueButton" = "Fertig";

/* ExposureSubmissionSymptoms - Cancel alert */
"ExposureSubmissionSymptoms_CancelAlertTitle" = "Wollen Sie die Symptom-Erfassung abbrechen?";

"ExposureSubmissionSymptoms_CancelAlertMessage" = "Wenn Sie Angaben zu Ihren Symptomen machen, können Sie andere noch genauer warnen.";

"ExposureSubmissionSymptoms_CancelAlertButtonCancel" = "Ja";

"ExposureSubmissionSymptoms_CancelAlertButtonContinue" = "Nein";

/* ExposureSubmissionWarnOthers */

"ExposureSubmissionWarnOthers_title" = "Andere warnen";

"ExposureSubmissionWarnOthers_AccImageDescription" = "Ein Smartphone übermittelt einen positiven Testbefund verschlüsselt ins System.";

"ExposureSubmissionWarnOthers_sectionTitle" = "Helfen Sie mit!";

"ExposureSubmissionWarnOthers_description" = "Da Sie positiv auf Corona getestet wurden, können Sie Ihre Mitmenschen über die App warnen. Bei einem Schnelltest funktioniert die Warnung nur in Deutschland, im Falle eines PCR-Tests funktioniert die Warnung in folgenden Ländern:";

"ExposureSubmissionWarnOthers_supportedCountriesTitle" = "Die Warnung funktioniert in mehreren Ländern. Derzeit nehmen folgende Länder teil:";

"ExposureSubmissionWarnOthers_consent_bullet1" = "Ihr Einverständnis ist freiwillig.";

"ExposureSubmissionWarnOthers_consent_bullet2" = "Sie können Ihr Testergebnis auch abrufen, wenn Sie dies nicht teilen. Wenn Sie ihr Testergebnis teilen, helfen Sie jedoch mit, Ihre Mitmenschen vor Ansteckungen zu schützen.";

"ExposureSubmissionWarnOthers_consent_bullet3" = "Ihre Identität bleibt geheim. Andere Nutzer erfahren nicht, wer sein Testergebnis geteilt hat.";
"ExposureSubmissionWarnOthers_consent_bullet4" = "Unter „Meine Check-ins“ können Sie Ihre Events und Orte einsehen, deren eingecheckte Gäste gewarnt werden. Sie können einzelne Check-ins auch entfernen und so von der Warnung ausschließen.";

"ExposureSubmissionWarnOthers_consent_bullet5" = "Sie können Ihr Einverständnis abgeben, wenn Sie mindestens 16 Jahre alt sind.";

"ExposureSubmissionWarnOthers_continueButton" = "Einverstanden";

/* Exposure Submission Result */

"ExposureSubmissionResult_RemoveAlert_Title" = "Test kann nur einmal gescannt werden";

"ExposureSubmissionResult_RemoveAlert_Text" = "Wenn Sie den Test entfernen, können Sie Ihr Testergebnis nicht mehr abrufen. Ihr Testergebnis bekommen Sie vom Testcenter oder Labor, unabhängig von der Gültigkeit des QR-Codes. Bei einem positiven Testergebnis wird auch das zuständige Gesundheitsamt auf dem gesetzlich vorgeschriebenen Weg informiert und sich an Sie wenden.";

"ExposureSubmissionResult_RegistrationDateUnknown" = "Registrierungsdatum unbekannt";

"ExposureSubmissionResult_RegistrationDate" = "Test hinzugefügt am";

"ExposureSubmissionResult_RegistrationDate_Antigen" = "Ausgestellt:";

"ExposureSubmissionResult_RegistrationDate_Suffix_Antigen" = " Uhr";

"ExposureSubmissionResult_Person_Birthday_Prefix" = "geb.";

"ExposureSubmissionResult_Abbreviation_Hours" = "Std.";

"ExposureSubmissionResult_Abbreviation_Minutes" = "Min.";

"ExposureSubmissionResult_Abbreviation_Seconds" = "Sek.";

"ExposureSubmissionResult_Timer_Title" = "Ergebnis liegt vor seit";

"ExposureSubmissionResult_Negative_Antigen_Proof_Title" = "Nachweis-Funktion";

"ExposureSubmissionResult_Negative_Antigen_Proof_Desc" = "Sie können den hier angezeigten Befund auch als Nachweis für das Vorliegen eines negativen Schnelltest-Ergebnisses verwenden.\n\nBitte beachten Sie, dass Sie nur dann einen Nachweis über Ihr Schnelltest-Ergebnis erbringen müssen, wenn dies gesetzlich festgelegt ist. Sie können den Nachweis über die App oder auch auf andere Weise erbringen. Informieren Sie sich hierzu bitte auch über die Kriterien für die Anerkennung von Test-Nachweisen in Ihrem Bundesland.";

"ExposureSubmissionResult_Negative_Antigen_NoProof_Title" = "Keine Nachweis-Funktion";

"ExposureSubmissionResult_Negative_Antigen_NoProof_Desc" = "Da der hier angezeigte Befund anonymisiert ist, kann er nicht als Nachweis für das Vorliegen eines negativen Schnelltest-Ergebnisses verwendet werden.";

/* Exposure Submission */

"ExposureSubmissionError_ErrorPrefix" = "Es ist ein technischer Fehler bei der Übertragung Ihrer Daten aufgetreten. Wenden Sie sich bitte an die technische Hotline. Die Nummer finden Sie unter App-Informationen.";

"ExposureSubmissionError_NoKeys" = "Keine Positivkennung verfügbar. Bitte versuchen Sie es morgen erneut.";

"ExposureSubmissionError_InvalidTan" = "Die erzeugte Übermittlungs-TAN ist ungültig. Bitte kontaktieren Sie die technische Hotline über App-Informationen -> Technische Hotline.";

"ExposureSubmissionError_EnNotEnabled" = "Die Risiko-Ermittlung ist nicht aktiv.";

"ExposureSubmissionError_NoRegistrationToken" = "Kein Registrations-Token auf dem Smartphone gefunden.";

"ExposureSubmissionError_InvalidResponse" = "Die Antwort kann nicht verarbeitet werden.";

"ExposureSubmissionError_NoResponse" = "Die Antwort enthält keinen Inhalt.";

"ExposureSubmissionError_QRAlreadyUsed" = "Der QR-Code ist ungültig oder wurde bereits auf einem Smartphone registriert. Ihr Testergebnis bekommen Sie vom Testcenter oder Labor, unabhängig von der Gültigkeit des QR-Codes. Bei einem positiven Testergebnis wird auch das zuständige Gesundheitsamt auf dem gesetzlich vorgeschriebenen Weg informiert und sich an Sie wenden.";

"ExposureSubmissionError_QRAlreadyUsed_Title" = "QR-Code ist ungültig";

"ExposureSubmissionError_TeleTanAlreadyUsed" = "Die TAN ist ungültig oder wurde bereits verwendet. Bitte rufen Sie die unter „TAN anfragen“ angegebene Nummer an, um weitere Informationen zu erhalten.";

"ExposureSubmissionError_QRNotExist_Title" = "QR-Code ist abgelaufen";

"ExposureSubmissionError_QRNotExist" = "Bitte entfernen Sie den Test aus der App.\nDanach können Sie einen neuen Test in der App hinzufügen.";

"ExposureSubmissionError_RegTokenNotExist" = "Es konnte keine Übermittlungs-TAN erstellt werden. Bitte kontaktieren Sie die technische Hotline über App-Informationen -> Technische Hotline.";

"ExposureSubmissionError_other" = "Es ist ein Verbindungsfehler aufgetreten. Fehlercode für den technischen Support: ";

"ExposureSubmissionError_otherend" = "Bitte versuchen Sie es erneut.";

"ExposureSubmissionError_httpError" = "Es konnte keine Verbindung hergestellt werden.";

"ExposureSubmissionError_declined" = "Bitte geben Sie Ihre Zufalls-IDs frei, um andere zu warnen.";

"ExposureSubmissionError_unknown" = "Unbekannter Fehler";

"ExposureSubmissionError_defaultError" = "Fehler bei der Schlüssel-Übermittlung";

"ExposureSubmissionError_noAppConfiguration" = "Ihre Internetverbindung wurde unterbrochen. Bitte prüfen Sie die Verbindung und öffnen Sie die App dann erneut.";

/* ExposureSubmission OverwriteNotice */

"ExposureSubmission_OverwriteNotice_Title" = "Hinweis";

"ExposureSubmission_OverwriteNotice_PrimaryButton" = "Weiter";

"ExposureSubmission_OverwriteNotice_Image_Description" = "Ein Test ersetzt einen bestehenden vorherigen Test.";

"ExposureSubmission_OverwriteNotice_Pcr_Headline" = "Sie haben bereits einen PCR-Test registriert";

"ExposureSubmission_OverwriteNotice_Pcr_Text" = "Sie haben bereits einen PCR-Test registriert. Die App kann maximal einen Schnelltest und einen PCR-Test gleichzeitig verwalten. Wenn Sie einen weiteren PCR-Test registrieren, wird der erste PCR-Test aus der App gelöscht.";

"ExposureSubmission_OverwriteNotice_Antigen_Headline" = "Sie haben bereits einen Schnelltest registriert. ";

"ExposureSubmission_OverwriteNotice_Antigen_Text" = "Sie haben bereits einen Schnelltest registriert. Die App kann maximal einen Schnelltest und einen PCR-Test gleichzeitig verwalten. Wenn Sie einen weiteren Schnelltest registrieren, wird der erste Schnelltest aus der App gelöscht.";

/* ExposureSubmission AntigenTest Profile Information */

"ExposureSubmission_Antigen_Profile_Information_Title" = "Schnelltest-Profil";

"ExposureSubmission_Antigen_Profile_Information_Image_Description" = "Eine Frau mit einem Smartphone in der Hand steht vor einem Gebäude. Ein QR-Code symbolisiert das zu scannende Schnelltest-Profil.";

"ExposureSubmission_Antigen_Profile_Information_Description_Title" = "Legen Sie Ihre persönlichen Daten als QR-Code ab, um die Registrierung an der Teststelle zu beschleunigen.";

"ExposureSubmission_Antigen_Profile_Information_DescriptionSubHeadline" = "Mit Ihrem eigenen Schnelltest-Profil müssen Sie Ihre persönlichen Daten nicht bei jedem neuen Schnelltest erneut ausfüllen.";

"ExposureSubmission_Antigen_Profile_Information_PrimaryButton" = "Weiter";

"ExposureSubmission_Antigen_Profile_Information_Dataprivacy_Title" = "Weitere Hinweise finden Sie in der Datenschutzerklärung.";

/* ExposureSubmission AntigenTest Profile */

"ExposureSubmission_Antigen_Profile_Header_Text" = "Schnelltest-Profil";

"ExposureSubmission_Antigen_Profile_QRCode_Image_Description" = "Ein QR-Code mit Ihrem Schnelltest-Profil";

"ExposureSubmission_Antigen_Profile_Noice_Text" = "Bitte zeigen Sie diesen QR-Code an der Teststelle vor, um Ihre persönlichen Daten schnell erfassen zu lassen. Bitte halten Sie zusätzlich Ihren Personalausweis bereit.";

"ExposureSubmission_Antigen_Profile_DateOfBirth_Format" = "geboren %@";

"ExposureSubmission_Antigen_Profile_Primary_Button" = "Weiter";

"ExposureSubmission_Antigen_Profile_Secondary_Button" = "Bearbeiten";

/* ExposureSubmission AntigenTest */

"ExposureSubmission_Profile_CreateProfileTile_Title" = "Schnelltest-Profil anlegen";

"ExposureSubmission_Profile_CreateProfileTile_Description" = "Legen Sie Ihre persönlichen Daten als QR-Code ab, um die Registrierung an der Teststelle zu beschleunigen.";

"ExposureSubmission_Profile_ProfileTile_Title" = "Schnelltest-Profil";

"ExposureSubmission_Profile_ProfileTile_Description" = "Sparen Sie Zeit und zeigen Sie Ihr Schnelltest-Profil an der Teststelle vor.";

/* ExposureSubmission TestCertificate */

"ExposureSubmission_TestCertificate_Information_Title" = "COVID-Testzertifikat";

"ExposureSubmission_TestCertificate_Information_PrimaryButton" = "Testzertifikat anfordern";

"ExposureSubmission_TestCertificate_Information_SecondaryButton" = "Nein danke";

"ExposureSubmission_TestCertificate_Information_ImageDescription" = "Eine Frau mit einem Smartphone benutzt die Corona-Warn-App. Ein Haken auf einem Siegel hinter ihr symbolisiert die Gültigkeit eines Zertifikats.";

"ExposureSubmission_TestCertificate_Information_Section01" = "Das Testzertifikat wird nur bei einem negativen Testergebnis ausgestellt.";

"ExposureSubmission_TestCertificate_Information_Section02" = "Das Testzertifikat gilt innerhalb der EU als gültiger Nachweis eines negativen Testergebnisses (z.\U00A0B. für Reisen).";

"ExposureSubmission_TestCertificate_Information_Subheadline" = "Sie können über die App ein offizielles digitales COVID-Testzertifikat der EU anfordern, das anschließend in der App hinzugefügt wird.";

"ExposureSubmission_TestCertificate_Information_BirthdayPlaceholder" = "Geburtsdatum";

"ExposureSubmission_TestCertificate_Information_BirthdayText" = "Zur Sicherheit wird Ihr Testergebnis mit Ihrem Geburtsdatum geschützt. Das Testergebnis kann nur bei korrekt angegebenem Geburtsdatum zugestellt werden.";

"ExposureSubmission_TestCertificate_Information_Dataprivacy_Title" = "Ausführliche Hinweise zur Datenverarbeitung finden Sie in der Datenschutzerklärung";

"ExposureSubmission_TestCertificate_Information_Alert_Title" = "Registrierung abbrechen";

"ExposureSubmission_TestCertificate_Information_Alert_Message" = "Wenn Sie die Test-Registrierung abbrechen, können Sie Ihr Testergebnis nicht in der App erhalten.";

"ExposureSubmission_TestCertificate_Information_Alert_ContinueRegistration" = "Registrierung fortsetzen";

"ExposureSubmission_TestCertificate_Information_Alert_CancelRegistration" = "Registrierung abbrechen";

/* Tracing Enable/Disable Settings */
"ExposureNotificationSetting_TracingSettingTitle" = "Risiko-Ermittlung";

"ExposureNotificationSetting_EnableTracing" = "Risiko-Ermittlung";

"ExposureNotificationSetting_Tracing_Limited" = "Eingeschränkt";

"ExposureNotificationSetting_Tracing_Deactivated" = "Deaktiviert";

"ExposureNotificationSetting_ActionCell_Header" = "Einstellung";

"ExposureNotificationSetting_DescriptionTitle_Inactive" = "Aktivieren Sie die Begegnungs-Aufzeichnung";

"ExposureNotificationSetting_DescriptionTitle" = "So funktioniert die Risiko-Ermittlung";

"ExposureNotificationSetting_DescriptionText1" = "Um zu erkennen, ob für Sie ein Ansteckungsrisiko vorliegt, müssen Sie die Risiko-Ermittlung aktivieren. Die Risiko-Ermittlung funktioniert länderübergreifend, so dass auch Risiko-Begegnungen mit Nutzern von anderen offiziellen Corona-Apps erkannt werden.";

"ExposureNotificationSetting_DescriptionText2" = "Die Risiko-Ermittlung funktioniert, indem Ihr iPhone per Bluetooth verschlüsselte Zufalls-IDs anderer App nutzenden Personen empfängt und Ihre eigenen Zufalls-IDs an deren Smartphone weitergibt. Die App lädt täglich Listen mit den Zufalls-IDs und eventuellen Angaben zum Symptombeginn aller Corona-positiv getesteten Nutzer herunter, die ihr Testergebnis (genauer gesagt: ihre Zufalls-IDs) freiwillig über ihre App geteilt haben. Diese Listen werden dann mit den von Ihrem iPhone aufgezeichneten Zufalls-IDs anderer Nutzer, denen Sie begegnet sind, verglichen, um Ihr Ansteckungsrisiko zu berechnen und Sie zu warnen.";

"ExposureNotificationSetting_DescriptionText3" = "Die Risiko-Ermittlung lässt sich jederzeit über den Schieberegler deaktivieren.";

"ExposureNotificationSetting_DescriptionText4" = "Persönliche Daten wie Ihr Name, Ihre Adresse oder Ihr Aufenthaltsort werden bei der Risiko-Ermittlung zu keiner Zeit erfasst oder an andere Nutzer übermittelt. Rückschlüsse auf einzelne Personen sind anhand der Zufalls-IDs nicht möglich.";

"ExposureNotificationSetting_Activate_Bluetooth" = "Bluetooth aktivieren";

"ExposureNotificationSetting_Bluetooth_Description" = "Die Risiko-Ermittlung benötigt aktiviertes Bluetooth, um Begegnungen aufzuzeichnen. Bitte aktivieren Sie Bluetooth in Ihren Geräteeinstellungen.";

"ExposureNotificationSetting_Activate_Internet" = "Internetverbindung herstellen";

"ExposureNotificationSetting_Internet_Description" = "Die Risiko-Ermittlung benötigt eine Internetverbindung, um Ihr Infektionsrisiko berechnen zu können. Bitte aktivieren Sie WLAN oder mobile Daten in Ihren Geräteeinstellungen.";

"ExposureNotificationSetting_Detail_Action_Button" = "Geräteeinstellungen öffnen";

"ExposureNotificationSetting_Activate_OSENSetting" = "Begegnungsmitteilungen aktivieren";

"ExposureNotificationSetting_Activate_OSENSetting_Description" = "Die Risiko-Ermittlung benötigt, dass die Begegnungsmitteilungen in den Geräteeinstellungen aktiviert sind, um Begegnungen zu protokollieren. Bitte klicken Sie auf „Geräteeinstellungen öffnen“ -> „Begegnungsmitteilungen“ -> „Begegnungsinformationen teilen“. Legen Sie danach die App als aktive App für die Begegnungsmitteilungen fest, indem Sie auf „Als aktive Region festlegen“ klicken.";

"ExposureNotificationSetting_Activate_OSENSetting_Pre13.7" = "COVID-19-Begegnungsmitteilungen aktivieren ";

"ExposureNotificationSetting_Activate_OSENSetting_Description_Pre13.7" = "Die Risiko-Ermittlung benötigt aktivierte COVID-19-Begegnungsmitteilungen in den Geräteeinstellungen, um Begegnungen zu protokollieren. Bitte klicken Sie auf „Geräteeinstellungen öffnen“ und aktivieren dann die „COVID-19-Begegnungsmitteilungen“ in den Einstellungen.";

"ExposureNotificationSetting_SetActiveApp_OSENSetting" = "Aktive Region festlegen";

"ExposureNotificationSetting_SetActiveApp_OSENSetting_Description_Pre13.7" = "Die Risiko-Ermittlung benötigt, dass die Corona-Warn-App in den Geräteeinstellungen als aktive App festgelegt wurde, um Begegnungen zu protokollieren. Bitte klicken Sie auf „Geräteeinstellungen öffnen“ -> „Einstellungen für COVID-19-Begegnungsaufzeichnungen“ und wählen Sie dann die Corona-Warn-App als aktive App aus.";

"ExposureNotificationSetting_SetActiveApp_OSENSetting_Description" = "Die Risiko-Ermittlung benötigt, dass die Corona-Warn-App in den Geräteeinstellungen als aktive App festgelegt wurde, um Begegnungen zu protokollieren. Bitte klicken Sie auf „Geräteeinstellungen öffnen“ -> „Begegnungsmitteilungen“ -> „Als aktive Region festlegen“.";

"ExposureNotificationSetting_ParentalControls_OSENSetting" = "COVID-19-Kontaktprotokoll und -Mitteilungen aktivieren";

"ExposureNotificationSetting_ParentalControls_OSENSetting_Description" = "Die Risiko-Ermittlung benötigt das aktivierte COVID-19-Kontaktprotokoll und die -Mitteilungen in den Geräteeinstellungen, um Begegnungen zu protokollieren. Bitte aktivieren Sie „COVID-19-Kontaktprotokoll und -Mitteilungen“ in Ihren Systemeinstellungen.";

"ExposureNotificationSetting_AuthorizationRequired_OSENSetting" = "Autorisierung erforderlich";

"ExposureNotificationSetting_AuthorizationRequired_OSENSetting_Description" = "Bitte bestätigen Sie die Nutzung des COVID-19-Kontaktprotokolls.";

"ExposureNotificationSetting_AuthorizationRequired_ActionTitle" = "Autorisieren";

"ExposureNotificationSetting_AccLabel_Enabled" = "Drei Personen haben die Risiko-Ermittlung auf ihren Smartphones aktiviert, ihre Begegnung wird daher aufgezeichnet.";

"ExposureNotificationSetting_AccLabel_Disabled" = "Eine Person hat die Risiko-Ermittlung auf ihrem Smartphone ausgeschaltet, eine Begegnung mit zwei weiteren Personen wird daher nicht aufgezeichnet.";

"ExposureNotificationSetting_AccLabel_BluetoothOff" = "Eine Person hat Bluetooth auf ihrem Smartphone ausgeschaltet, eine Begegnung mit zwei weiteren Personen wird daher nicht aufgezeichnet.";

"ExposureNotificationSetting_AccLabel_InternetOff" = "Eine Person hat die Internetverbindung ihres Smartphones ausgeschaltet, eine Ermittlung der letzten Begegnungen kann dadurch nicht ausgeführt werden.";

"ExposureNotificationSetting_Activate_Action" = "Akzeptieren";

"ExposureNotificationSetting_Dismiss_Action" = "Abbrechen";

"ExposureNotificationSetting_GeneralError_Title" = "Fehler";

"ExposureNotificationSetting_GeneralError_LearnMore_Action" = "Mehr erfahren";

"ExposureNotificationSetting_AuthenticationError" = "Bei der Aktivierung der Risiko-Ermittlung ist ein Fehler aufgetreten. Bitte prüfen Sie in den Einstellungen, ob Sie das COVID-19-Kontaktprotokoll aktiviert haben.";

"ExposureNotificationSetting_exposureNotification_Required" = "Bei der Aktivierung der Risiko-Ermittlung ist ein Fehler aufgetreten. Bitte prüfen Sie in den Einstellungen, ob für diese App die COVID-19-Kontaktmitteilung aktiviert wurde.";

"ExposureNotificationSetting_exposureNotification_unavailable" = "Bei der Aktivierung der Risiko-Ermittlung ist ein Fehler aufgetreten. Bitte prüfen Sie in den Einstellungen, ob diese App für die COVID-19-Kontaktermittlung als aktive App ausgewählt wurde. Besuchen Sie die FAQ-Website für weitere Informationen.";

"ExposureNotificationSetting_unknownError" = "Ein unbekannter Fehler ist aufgetreten. Für mehr Informationen besuchen Sie bitte die FAQ-Website.";

"ExposureNotificationSetting_apiMisuse" = "Bei der Aktivierung der Risiko-Ermittlung ist ein interner Fehler aufgetreten. Für mehr Informationen besuchen Sie bitte die FAQ-Website und probieren Sie es später noch einmal.";

"ExposureNotificationSetting_notResponding" = "Bei der Aktivierung der Risiko-Ermittlung ist ein Fehler aufgetreten. Bitte starten Sie das Smartphone neu. Sollte der Fehler anschließend weiterhin bestehen, besuchen Sie die FAQ-Website oder wenden Sie sich an die technische Hotline über App-Informationen -> Technische Hotline.";

/* EU Settings */

"ExposureNotificationSetting_EU_Title" = "Länderübergreifende Risiko-Ermittlung";

"ExposureNotificationSetting_EU_Desc_1" = "Mehrere Länder arbeiten zusammen, um über den gemeinsam betriebenen Austausch-Server länderübergreifende Warnungen zu ermöglichen. So können bei der Risiko-Ermittlung auch die Kontakte mit Nutzern einer offiziellen Corona-App anderer teilnehmender Länder berücksichtigt werden.";

"ExposureNotificationSetting_EU_Desc_2" = "Hierfür lädt die App täglich aktuelle Listen mit den Zufalls-IDs aller Nutzer herunter, die ihr Testergebnis zur Warnung anderer über ihre App geteilt haben. Diese Listen werden dann mit den von Ihrem iPhone aufgezeichneten Zufalls-IDs verglichen.\n\nDie Downloads der Listen sind für Sie in der Regel kostenlos. Das heißt: Das von der App verursachte Datenvolumen wird von den Mobilfunk-Betreibern nicht angerechnet und im EU-Ausland werden Ihnen keine Roaming-Gebühren berechnet. Näheres erfahren Sie von Ihrem Mobilfunk-Betreiber.";

"ExposureNotificationSetting_EU_Desc_3" = "Derzeit nehmen die folgenden Länder an der länderübergreifenden Risiko-Ermittlung teil:";

"ExposureNotificationSetting_EU_Desc_4" = "Die Datenschutzerklärung der App (einschließlich Informationen zur Datenverarbeitung für die länderübergreifende Risiko-Ermittlung) finden Sie unter dem Menüpunkt „App-Informationen“ > „Datenschutz“.";

/* EU Tracing Risk decription */
"ExposureNotificationSetting_euTracingRiskDeterminationTitle" = "Länderübergreifende Risiko-Ermittlung";

"ExposureNotificationSetting_euTracingAllCountriesTitle" = "Teilnehmende Länder";

"ExposureNotificationSetting_EU_Empty_Error_Title" = "Länder können aktuell nicht angezeigt werden.";

"ExposureNotificationSetting_EU_Empty_Error_Desc" = "Möglicherweise wurde Ihre Internet-Verbindung unterbrochen. Bitte stellen Sie sicher, dass Sie mit dem Internet verbunden sind.";

"ExposureNotificationSetting_EU_Empty_Error_Button_Title" = "Geräteeinstellungen öffnen";

/* Home Navigation Bar */
"Home_LeftBarButton_description" = "Corona-Warn-App Logo";

"Home_RightBarButton_description" = "Infos";

/* Home Active card */
"Home_Activate_Card_On_Title" = "Risiko-Ermittlung aktiv";

"Home_Activate_Card_Off_Title" = "Risiko-Ermittlung gestoppt";

"Home_Activate_Card_Bluetooth_Off_Title" = "Bluetooth deaktiviert";

/* Home common card */
"Home_Risk_Date_Item_Title" = "Aktualisiert: %@";

"Home_Risk_No_Date_Title" = "Unbekannt";

"Home_Risk_Period_Disabled_Button_Title" = "Aktualisierung nur alle %@\U00A0Stunden";

"Home_Risk_Last_Contact_Item_Title" = "Zuletzt am %@";

"Home_Risk_Last_Contact_Item_Title_One_Risk_Day" = "Am %@";

"Home_Risk_Last_Activate_Item_Title" = "Letzte Risiko-Überprüfung: %@";

"Home_Risk_Last_Activate_Item_Unknown_Title" = "Unbekanntes Risiko";

"Home_Risk_Last_Activate_Item_Low_Title" = "Niedriges Risiko";

"Home_Risk_Last_Activate_Item_High_Title" = "Erhöhtes Risiko";

"Home_RiskCard_Update_Button" = "Aktualisieren";

/* Home Inactive card */
"Home_Risk_Inactive_NoCalculation_Possible_Title" = "Risiko-Ermittlung gestoppt";

"Home_Risk_Inactive_Outdated_Results_Title" = "Risiko-Ermittlung nicht möglich";

"Home_Risk_Inactive_NoCalculation_Possible_Body" = "Aktivieren Sie die Risiko-Ermittlung, um Ihren heutigen Risikostatus zu berechnen.";

"Home_Risk_Inactive_Outdated_Results_Body" = "Ihre Risiko-Ermittlung konnte seit mehr als 24 Stunden nicht aktualisiert werden.";

"Home_Risk_Inactive_NoCalculation_Possible_Button" = "Risiko-Ermittlung aktivieren";

"Home_Risk_Inactive_Outdated_Results_Button" = "Risiko-Ermittlung aktivieren";

/* Home Low card */
"Home_Risk_Low_Title" = "Niedriges Risiko";

/* Home High card */
"Home_Risk_High_Title" = "Erhöhtes Risiko";

/* Home Status Check */

"Home_Risk_Status_Downloading_Title" = "Daten werden heruntergeladen …";

"Home_Risk_Status_Detecting_Title" = "Prüfung läuft …";

"Home_Risk_Status_Downloading_Body" = "Das kann mehrere Minuten dauern. Vielen Dank für Ihre Geduld.";

"Home_Risk_Status_Detecting_Body" = "Ihre Begegnungsdaten werden nun geprüft. Das kann mehrere Minuten dauern. Vielen Dank für Ihre Geduld.";

/* Home exposure detection failed card */

"Home_Risk_Failed_Title" = "Risiko-Überprüfung fehlgeschlagen";

"Home_Risk_Failed_Body" = "Der Abgleich der Zufall-IDs mit dem Server ist fehlgeschlagen. Sie können den Abgleich manuell neu starten.";

"Home_Risk_Restart_Button_Title" = "Erneut starten";

/* Home Test Result Card */

"Home_resultCard_PCR_Title" = "PCR-Test";

"Home_resultCard_Antigen_Title" = "Schnelltest";

"Home_resultCard_LoadingErrorTitle" = "Ihr Testergebnis konnte nicht geladen werden.";

/* - Pending */

"Home_resultCard_ResultUnvailableTitle" = "Ergebnis liegt noch nicht vor";

"Home_resultCard_Pending_PCR_Desc" = "Die Auswertung Ihres PCR-Tests ist noch nicht abgeschlossen.";

"Home_resultCard_Pending_Antigen_Desc" = "Die Auswertung Ihres Schnelltests ist noch nicht abgeschlossen.";

/* - Available */

"Home_resultCard_ResultAvailableTitle" = "Testergebnis abrufen";

"Home_resultCard_AvailableDesc" = "Warnen Sie Ihre Mitmenschen, wenn Sie positiv auf Corona getestet wurden.";

/* - Negative */

"Home_resultCard_NegativeCaption" = "Befund";

"Home_resultCard_NegativeTitle" = "SARS-CoV-2";

"Home_resultCard_NegativeTitleNegative" = "Negativ";

"Home_resultCard_NegativeDesc" = "Das Virus SARS-CoV-2 wurde bei Ihnen nicht nachgewiesen.";

"Home_resultCard_NegativeDatePCR" = "Test registriert am %@";

"Home_resultCard_NegativeDateAntigen" = "Durchgeführt am %@";

/* - Invalid */

"Home_resultCard_InvalidTitle" = "Fehlerhafter Test";

"Home_resultCard_InvalidDesc" = "Ihr Test konnte nicht ausgewertet werden.";

/* - Expired */

"Home_resultCard_ExpiredTitle" = "Nicht mehr gültig";

"Home_resultCard_ExpiredDesc" = "Ihr Test liegt länger als 21 Tage zurück und ist daher nicht länger relevant. Bitte löschen Sie den Test. Danach können Sie einen neuen Test hinzufügen.";

/* - Outdated */

"Home_resultCard_OutdatedTitle" = "Test nicht mehr aktuell";

"Home_resultCard_OutdatedDesc" = "Ihr Schnelltest ist älter als 48 Stunden und wird hier nicht mehr angezeigt. ";

/* - Loading */

"Home_resultCard_LoadingTitle" = "Aktualisierung läuft …";

"Home_resultCard_LoadingBody" = "Aktuelle Daten werden heruntergeladen. Dies kann mehrere Minuten dauern.";

/* - Button */

"Home_resultCard_ShowResultButton" = "Test anzeigen";

"Home_resultCard_RetrieveResultButton" = "Testergebnis abrufen";

"Home_resultCard_DeleteTestButton" = "Test löschen";

"Home_resultCard_HideTestButton" = "Nicht mehr anzeigen";

/* - Show Positive */

"Home_Finding_Positive_Card_Status_Title" = "SARS-CoV-2-positiv";

"Home_Finding_Positive_Card_Status_Subtitle" = "Das Virus SARS-CoV-2 wurde bei Ihnen nachgewiesen.";

"Home_Finding_Positive_Card_Status_DatePCR" = "Test registriert am %@";

"Home_Finding_Positive_Card_Status_DateAntigen" = "Durchgeführt am %@";

"Home_Finding_Positive_Card_Note_Title" = "Bitte beachten Sie:";

"Home_Finding_Positive_Card_Verify_Item_Title" = "Machen Sie einen PCR-Test, um dieses Test-Ergebnis zu verifizieren. ";

"Home_Finding_Positive_Card_Phone_Item_Title" = "Das Gesundheitsamt wird sich möglicherweise in den nächsten Tagen bei Ihnen melden.";

"Home_Finding_Positive_Card_Home_Item_Title" = "Sie sind sehr wahrscheinlich ansteckend. Isolieren Sie sich von anderen Personen.";

"Home_Finding_Positive_Card_Share_Item_Title" = "Teilen Sie Ihre Zufalls-IDs, damit andere gewarnt werden können.";

"Home_Finding_Positive_Card_Button" = "Andere warnen";

"Home_Finding_Positive_Card_Button_Remove_Test" = "Test entfernen";

"Home_Finding_Positive_Card_Remove_Test_Alert_Title" = "Sind Sie sicher, dass Sie Ihren Test entfernen wollen?";

"Home_Finding_Positive_Card_Remove_Test_Alert_Description" = "Dadurch werden andere nicht gewarnt.";

"Home_Finding_Positive_Card_Remove_Test_Alert_Description_Delete_Button" = "Entfernen";

/* Home Test Registration Card */

"Home_TestRegistration_Title" = "Sie lassen sich testen?";

"Home_TestRegistration_Body" = "Finden Sie Teststellen in Ihrer Umgebung und registrieren Sie einen Test, um andere schneller warnen zu können, oder Ihr digitales COVID-Testzertifikat anzufordern.";

"Home_TestRegistration_Button" = "Weiter";

/* Home Trace Locations Card */

"Home_TraceLocationsCard_Title" = "Sie planen eine Veranstaltung?";

"Home_TraceLocationsCard_Body" = "Sie planen ein Event oder haben ein Geschäft? Erstellen Sie einen QR-Code, mit dem sich Ihre Gäste bei Ankunft einchecken können.";

"Home_TraceLocationsCard_Button" = "QR-Code erstellen";

/* Home Info Card */

"Home_InfoCard_ShareTitle" = "Corona-Warn-App empfehlen";

"Home_InfoCard_ShareBody" = "Je mehr Menschen mitmachen, desto besser durchbrechen wir Infektionsketten. Verschicken Sie einen Link auf die Corona-Warn-App an Familie, Freunde und Bekannte!";

"Home_InfoCard_AboutTitle" = "Häufige Fragen";

"Home_InfoCard_AboutBody" = "Hier finden Sie Antworten auf häufig gestellte Fragen rund um die Corona-Warn-App. Sie werden auf eine externe Website der Bundesregierung weitergeleitet.";

"Home_SettingsCard_Title" = "Einstellungen";

"Home_AppInformationCard_Title" = "App-Informationen";

"Home_AppInformationCard_Version" = "Version";

/* Home Alert Risk Lowered */

"Home_Alert_RiskStatusLowered_Title" = "Änderung Ihres Risikostatus";

"Home_Alert_RiskStatusLowered_Message" = "Die Risiko-Begegnung, die zu einem erhöhten Risiko für Sie geführt hat, liegt mehr als 14 Tage zurück. Daher wird das Infektionsrisiko wieder als niedrig für Sie eingestuft.\n\nSo verhalten Sie sich richtig:\n Wenn Sie keine Symptome von COVID-19 aufweisen, halten Sie sich an die allgemein geltenden Verhaltensregeln zu Abstand und Hygiene.\n Wenn Sie Symptome von COVID-19 aufweisen, empfehlen wir, dass Sie Ihren Arzt aufsuchen und sich testen lassen.";

"Home_Alert_RiskStatusLowered_PrimaryButtonTitle" = "OK";

/* App Information - About */
"App_Information_About_Navigation" = "Über die App";

"App_Information_About_ImageDescription" = "";

"App_Information_About_Title" = "Gemeinsam Corona bekämpfen";

"App_Information_About_Description" = "Das Robert Koch-Institut (RKI) als zentrale Einrichtung des Bundes im Bereich der Öffentlichen Gesundheit und als nationales Public-Health-Institut veröffentlicht die Corona-Warn-App im Auftrag der Bundesregierung. Die App ist die digitale Ergänzung zu Abstandhalten, Hygiene und Alltagsmaske.";

"App_Information_About_Text" = "Wer sie nutzt, hilft, Infektionsketten schnell nachzuverfolgen und zu durchbrechen. Die App speichert dezentral – auf Ihrem Smartphone – Begegnungen mit anderen. Sie werden informiert, wenn Sie Begegnungen mit nachweislich infizierten Personen hatten. Ihre Privatsphäre bleibt dabei bestens geschützt.";

"App_Information_About_LinkText" = "Informationen zur App in leichter Sprache und Gebärdensprache";

/* App Information - FAQ */
"App_Information_FAQ_Navigation" = "Häufige Fragen";

/* App Information - Contact */
"App_Information_Contact_Navigation" = "Technische Hotline";

"App_Information_Contact_ImageDescription" = "Ein Mann nutzt ein Headset zum Telefonieren.";

"App_Information_Contact_Title" = "Wie können wir Ihnen helfen?";

"App_Information_Contact_Description" = "Für technische Fragen rund um die Corona-Warn-App können Sie sich direkt an unsere bundesweite technische Hotline wenden.";

"App_Information_Contact_Hotline_Title" = "Technische Hotline:";

"App_Information_Contact_Hotline_Text_Domestic" = "0800 7540001";

"App_Information_Contact_Hotline_Number_Domestic" = "08007540001";

"App_Information_Contact_Hotline_Details_Domestic" = "Für Anrufe innerhalb Deutschlands.\nDer Anruf ist kostenfrei.";

"App_Information_Contact_Hotline_Text_Foreign" = "+49 30 498 75401";

"App_Information_Contact_Hotline_Number_Foreign" = "+493049875401";

"App_Information_Contact_Hotline_Details_Foreign" = "Für Anrufe aus dem Ausland.\nEs fallen die Gebühren des jeweiligen Telefonanbieters an.";

"App_Information_Contact_Hotline_Terms" = "Unser Kundenservice ist in den folgenden Sprachen für Sie da:\nDeutsch, Englisch, Türkisch\n\nErreichbarkeit:\nMo-Sa: 07:00 - 22:00 Uhr\n(außer an bundesweiten Feiertagen)\n\nFür gesundheitliche Fragen wenden Sie sich bitte an Ihre Hausarztpraxis oder die Hotline des ärztlichen Bereitschaftsdienstes 116 117.";

/* App Information - Imprint */
"App_Information_New_Features_Navigation" = "Neue Funktionen";

"App_Information_Imprint_Navigation" = "Impressum";

"App_Information_Imprint_ImageDescription" = "Eine Hand hält ein Smartphone mit viel Text, daneben ist ein Paragraphenzeichen als Symbol für das Impressum.";

"App_Information_Imprint_Section1_Title" = "Herausgeber";

"App_Information_Imprint_Section1_Text" = "(verantwortlich nach § 5 Abs. 1 TMG, § 18 Abs. 1 MStV)";

"App_Information_Imprint_Section2_Title" = "Robert Koch-Institut";

"App_Information_Imprint_Section2_Text" = "Nordufer 20\n13353 Berlin\nvertreten durch den Präsidenten";

"App_Information_Imprint_Section3_Title" = "Kontakt";

"App_Information_Imprint_Section3_Text" = "E-Mail: CoronaWarnApp@rki.de";

"App_Information_Imprint_Section4_Title" = "Umsatzsteuer-Identifikationsnummer";

"App_Information_Imprint_Section4_Text" = "DE 165 893 430";

"App_Information_Contact_Form_Title" = "Kontaktformular";

/* App Information - Legal */
"App_Information_Legal_Navigation" = "Rechtliche Hinweise";

/* App Information - Privacy */
"App_Information_Privacy_Navigation" = "Datenschutz";

"App_Information_Legal_ImageDescription" = "Eine Hand hält ein Smartphone mit viel Text, daneben ist eine Balkenwaage als Symbol für rechtliche Hinweise.";

"App_Information_Privacy_Title" = "Datenschutz";

"App_Information_Privacy_Description" = "Sie bleiben unerkannt.\nIhre Daten werden komplett verschlüsselt und pseudonymisiert übertragen.";

/* App Information - Terms */
"App_Information_Terms_Navigation" = "Nutzung";

"App_Information_Terms_ImageDescription" = "Eine Hand hält ein Smartphone mit viel Text, daneben ist ein Haken als Symbol für akzeptierte Nutzungsbedingungen.";

"App_Information_Terms_Title" = "Nutzungsbedingungen";

/* App Information - Error Report */
"ErrorReport_PrivacyInformation" = "Weitere Hinweise finden Sie in der Datenschutzerklärung";

"ErrorReport_ActiveStatus_Title" = "Fehleranalyse läuft";

"ErrorReport_InactiveStatus_Title" = "Inaktiv";

"ErrorReport_Progress_Description" = "Derzeitige Größe %@ (unkomprimiert)";

"ErrorReport_StartButtonTitle" = "Starten";

"ErrorReport_StopAndDeleteButtonTitle" = "Stoppen und löschen";

"ErrorReport_SaveButtonTitle" = "Teilen und fortsetzen";

"ErrorReport_SendButtonTitle" = "Fehlerbericht senden";

"ErrorReport_SendReports_Title" = "Fehlerbericht senden";

"ErrorReport_SendReports_Paragraph" = "Bevor Sie den aufgezeichneten Fehlerbericht an den technischen Support des RKI übersenden können, ist Ihr Einverständnis erforderlich.\n\nNach der Übersendung erhalten Sie eine Fehlerbericht-ID. Diese können Sie angeben, um dem technischen Support z.\U00A0B. weitere Informationen zukommen zu lassen und dabei eine Zuordnung zu Ihrem Fehlerbericht zu ermöglichen. Wenn Sie die Fehlerbericht-ID nicht mitteilen, ist dem RKI eine Zuordnung zu Ihrer Person nicht möglich.";

"ErrorReport_SendReports_Details" = "Ausführliche Informationen zu dieser Datenverarbeitung und den Datenschutzrisiken in den USA und anderen Drittländern";

"ErrorReport_SendReports_Button_Title" = "Einverstanden und senden";

/* Invite Friends */
"InviteFriends_NavTitle" = "Empfehlen";

"InviteFriends_Subtitle" = "Empfehlen Sie die Corona-Warn-App";

"InviteFriends_Title" = "Gemeinsam Corona bekämpfen";

"InviteFriends_Description" = "Je mehr Menschen mitmachen, desto besser durchbrechen wir Infektionsketten. Verschicken Sie einen Link auf die Corona-Warn-App an Familie, Freunde und Bekannte!";

"InviteFriends_Button" = "Link versenden";

"InviteFriends_ShareTitle" = "Gemeinsam Corona bekämpfen. Ich bin dabei. Du auch?";

"InviteFriends_Illustration_Label" = "Ein Mann teilt die Corona-Warn-App mit vier anderen Personen.";

/* Reset View */
"Reset_NavTitle" = "Zurücksetzen";

"Reset_Header1" = "Sind Sie sicher, dass Sie die Anwendung zurücksetzen wollen?";

"Reset_Descrition1" = "Sie werden nicht mehr über Ihre Risiko-Begegnungen informiert und können andere Nutzerinnen und Nutzer nicht mehr warnen.";

"Reset_Button" = "Anwendung zurücksetzen";

"Reset_Discard" = "Abbrechen";

"Reset_InfoTitle" = "Begegnungs-Aufzeichnung löschen";

"Reset_InfoDescription" = "Die Begegnungs-Aufzeichnung muss separat in den Geräteeinstellungen gelöscht werden.";

"Reset_Subtitle" = "Anwendung zurücksetzen";

"Reset_ImageDescription" = "Eine Hand hält ein Smartphone, auf dem das Zurücksetzen der Anwendung symbolisiert wird.";

"Reset_ConfirmDialog_Title" = "Anwendung zurücksetzen";

"Reset_ConfirmDialog_Description" = "Sie werden nicht mehr über Ihre Risiko-Begegnungen informiert und können andere Nutzerinnen und Nutzer nicht mehr warnen. Dieser Vorgang kann nicht rückgängig gemacht werden.";

"Reset_ConfirmDialog_Cancel" = "Abbrechen";

"Reset_ConfirmDialog_Confirm" = "Zurücksetzen";

/* Local Notifications */
"local_notifications_ignore" = "Ignorieren";

"local_notifications_detectexposure_title" = "Corona-Warn-App";

"local_notifications_detectexposure_body" = "Es gibt Neuigkeiten von Ihrer Corona-Warn-App.";

"local_notifications_testresults_title" = "Corona-Warn-App";

"local_notifications_testresults_body" = "Es gibt Neuigkeiten von Ihrer Corona-Warn-App.";

"local_notifications_certificate_title" = "Corona-Warn-App";

"local_notifications_certificate_body" = "Es gibt Neuigkeiten von Ihrer Corona-Warn-App.";

/* Risk Legend */
"RiskLegend_Title" = "Überblick";

"RiskLegend_Subtitle" = "Die wichtigsten Funktionen und Begriffe";

"RiskLegend_Legend1_Title" = "Risiko-Ermittlung";

"RiskLegend_Legend1_Text" = "Die Risiko-Ermittlung ist eine der drei zentralen Funktionen der App. Ist sie aktiv, werden Begegnungen automatisch aufgezeichnet.";

"RiskLegend_Legend2_Title" = "Infektionsrisiko";

"RiskLegend_Legend2_Text" = "Wenn Sie die Risiko-Ermittlung aktiviert haben, berechnet die App Ihr persönliches Infektionsrisiko. Als Grundlage dafür misst sie, über welche Dauer und mit welchem Abstand in den letzten 14 Tagen Begegnungen mit Corona-positiv getesteten Personen stattfanden.";

"RiskLegend_Legend2_RiskLevels" = "Folgende Risikostatus können angezeigt werden:";

"RiskLegend_Legend2_High" = "Erhöhtes Risiko";

"RiskLegend_Legend2_Low" = "Niedriges Risiko";

"RiskLegend_Legend3_Title" = "Benachrichtigung anderer";

"RiskLegend_Legend3_Text" = "Sie können Ihren Test registrieren und das Testergebnis in der App abfragen. Ist das Testergebnis positiv, können Sie andere warnen und somit helfen, Infektionsketten zu unterbrechen.";

"RiskLegend_Definitions_Title" = "Wichtige Begriffe";

"RiskLegend_Store_Title" = "Begegnungs-Aufzeichnung";

"RiskLegend_Store_Text" = "Liste der empfangenen und vorübergehend im Betriebssystemspeicher abgelegten kurzlebigen Zufalls-IDs. Diese Liste wird bei der Risiko-Überprüfung gelesen. Alle Zufalls-IDs werden nach 14 Tagen automatisch gelöscht.";

"RiskLegend_Check_Title" = "Risiko-Überprüfung";

"RiskLegend_Check_Text" = "Abfrage der Begegnungs-Aufzeichnung und Abgleich mit den Risiko-Mitteilungen anderer Personen. Ihr Risiko wird mehrmals täglich automatisch überprüft.";

"RiskLegend_Contact_Title" = "Risiko-Begegnung";

"RiskLegend_Contact_Text" = "Begegnung mit einer infizierten Person, die ihr positives Testergebnis über die App mit anderen geteilt hat. Eine Begegnung muss bestimmte Kriterien hinsichtlich Dauer, Abstand und vermuteter Infektiosität der anderen Person erfüllen, um als Risiko-Begegnung eingestuft zu werden.";

"RiskLegend_Notification_Title" = "Risiko-Benachrichtigung";

"RiskLegend_Notification_Text" = "Die Anzeige von Risiko-Begegnungen in der Corona-Warn-App.";

"RiskLegend_Random_Title" = "Zufalls-ID";

"RiskLegend_Random_Text" = "Die Zufalls-IDs sind zufällig erzeugte Zahlen- und Buchstabenkombinationen. Sie werden zwischen benachbarten Smartphones ausgetauscht. Zufalls-IDs lassen sich nicht einer bestimmten Person zuordnen und werden nach 14 Tagen automatisch gelöscht. Eine Corona-positiv getestete Person kann ihre Zufalls-IDs der letzten bis zu 14 Tage freiwillig mit anderen App-Nutzern teilen.";

"RiskLegend_Image1_AccLabel" = "Ein Smartphone zeigt unterschiedliche Inhalte, die nummeriert sind.";

/* Update Message */
"Update_Message_Title" = "Update verfügbar";

"Update_Message_Text" = "Es gibt ein neues Update für die Corona-Warn-App.";

"Update_Message_Text_Force" = "Bitte beachten Sie: Sie können die Corona-Warn-App erst wieder benutzen, wenn Sie das neueste Update installiert haben.";

"Update_Message_Action_Update" = "Update";

"Update_Message_Action_Later" = "Später";

/* ENATanInput */
"ENATanInput_Empty" = "Leer";

"ENATanInput_InvalidCharacter" = "Ungültiges Zeichen\n\n%@";

"ENATanInput_CharacterIndex" = "Zeichen %1$u von %2$u";

/* Active Tracing Interval Formatting:\n The following two entries are used together. If tracing was not active (almost) 14 days\n during the last 14 days then `Active_Tracing_Interval_Partially_Active` is used – otherwise\n `Active_Tracing_Interval_Partially_Active` will be used. */
"Active_Tracing_Interval_Partially_Active" = "Risiko-Ermittlung war für %1$u der letzten 14 Tage aktiv";

"Active_Tracing_Interval_Permanently_Active" = "Risiko-Ermittlung dauerhaft aktiv";

/* Delta Onboarding - New Version Features */

"DeltaOnboarding_NewVersionFeatures_AccessibilityImageLabel" = "Neue Funktionen der Version";

"DeltaOnboarding_NewVersionFeatures_Title" = "Neue Funktionen";

"DeltaOnboarding_NewVersionFeatures_Release" = "Release";

"DeltaOnboarding_NewVersionFeatures_Button_Continue" = "Weiter";

"DeltaOnboarding_NewVersionFeatures_Description" = "Mit diesem Update stellen wir Ihnen neben Fehlerbehebungen auch neue und erweiterte Funktionen zur Verfügung.";

/* New Version Features */

"NewVersionFeatures_Info_about_abb_information" = "Änderungen zum Release finden Sie in den App-Informationen unter dem Menüpunkt „Neue Funktionen”.";

/* Version 2.12 */

"NewVersionFeature_212_newStatisticsTiles_title" = "Erweiterung Statistiken";

"NewVersionFeature_212_newStatisticsTiles_description" = "Es sind nun folgende Statistiken in der App verfügbar:\n\t\U2022 7-Tage-Inzidenz Hospitalisierung\n\t\U2022 COVID-19-Erkrankte auf \n\t   Intensivstationen";

"NewVersionFeature_212_notificationManagement_title" = "Mitteilungen verwalten";

"NewVersionFeature_212_notificationManagement_description" = "Einstellungen für Mitteilungen werden ab jetzt zentral in den Einstellungen Ihres Smartphones verwaltet. Überprüfen Sie Ihre Mitteilungseinstellungen für die Corona-Warn-App in den Geräteeinstellungen erneut.";

"NewVersionFeature_212_qrCodeScannerButton_title" = "Direkter Zugriff QR-Code-Scanner";

"NewVersionFeature_212_qrCodeScannerButton_description" = "Sie haben nun von der unteren Navigationsleiste aus direkten Zugriff auf den universellen QR-Code-Scanner.";

"NewVersionFeature_212_qrCodeImport_title" = "QR-Code importieren";

"NewVersionFeature_212_qrCodeImport_description" = "Sie können nun auch QR-Codes von Fotos oder PDF-Dateien über den QR-Code-Scanner importieren.";

/* Delta Onboarding */
"DeltaOnboarding_AccessibilityImageLabel" = "Länderübergreifende Risiko-Ermittlung";

"DeltaOnboarding_Headline" = "Länderübergreifende Risiko-Ermittlung";

"DeltaOnboarding_Description" = "Die Funktion der Corona-Warn-App wurde erweitert. Es arbeiten nun mehrere Länder zusammen, um über einen gemeinsam betriebenen Austausch-Server länderübergreifende Warnungen zu ermöglichen. So können bei der Risiko-Ermittlung jetzt auch die Kontakte mit Nutzern einer offiziellen Corona-App anderer teilnehmender Länder berücksichtigt werden.\n\nHierfür lädt die App täglich aktuelle Listen mit den Zufalls-IDs aller Nutzer herunter, die ihr Testergebnis zur Warnung anderer über ihre App geteilt haben. Diese Liste wird dann mit den von Ihrem iPhone aufgezeichneten Zufalls-IDs verglichen.\n\nDie Downloads der Listen sind für Sie in der Regel kostenlos. Das heißt: Das von der App verursachte Datenvolumen wird von den Mobilfunk-Betreibern nicht angerechnet und im EU-Ausland werden Ihnen keine Roaming-Gebühren berechnet. Näheres erfahren Sie von Ihrem Mobilfunk-Betreiber.";

"DeltaOnboarding_ParticipatingCountries" = "Derzeit nehmen die folgenden Länder teil:";

"DeltaOnboarding_ParticipatingCountriesList_Unavailable" = "Die teilnehmenden Länder können Sie jederzeit in den Details zur Risiko-Ermittlung einsehen.";

"DeltaOnboarding_ParticipatingCountriesList_Unavailable_Title" = "Teilnehmende Länder";

"DeltaOnboarding_PrimaryButton_Continue" = "Weiter";

"DeltaOnboarding_Terms_Description1" = "Im Zuge der Erweiterung der Funktion der App wurden auch die Nutzungsbedingungen aktualisiert:";

"DeltaOnboarding_Terms_Button" = "Nutzungsbedingungen anzeigen";

"DeltaOnboarding_Terms_Description2" = "Die Nutzungsbedingungen und die Datenschutzerklärung finden Sie auch unter dem Menüpunkt „App-Informationen“ sowie in der App-Beschreibung Ihres App Stores. Die Änderungen haben keine Auswirkungen auf Ihre Nutzung der App. Wenn Sie die App weiter nutzen oder erneut öffnen, gehen wir davon aus, dass Sie mit den aktualisierten Nutzungsbedingungen einverstanden sind.";

/* Warn other notifications */
"WarnOthersNotification_Title" = "Helfen Sie mit!";
"WarnOthersNotification_Description" = "Bitte warnen Sie andere und teilen Sie Ihr Testergebnis.";

/* Automatic sharing Consent */
"AutomaticSharingConsent_Title" = "Ihr Einverständnis";

"AutomaticSharingConsent_SwitchTitle" = "Andere warnen";

"AutomaticSharingConsent_SwitchTitleDesc" = "Sie haben sich wie folgt einverstanden erklärt:";

"AutomaticSharingConsent_DataProcessingDetailInfo" = "Ausführliche Informationen zur Datenverarbeitung und Ihrem Einverständnis.";

/* Thank you screen */
"Thank_You_Title" = "Vielen Dank!";

"Thank_You_SubTitle" = "Vielen Dank, dass Sie mithelfen, die Verbreitung von Corona zu bekämpfen!";

"Thank_You_Description1" = "Ihre Mitmenschen werden jetzt gewarnt.";

"Thank_You_Description2" = "Bitte helfen Sie nun, die Genauigkeit der Warnungen zu verbessern. Geben Sie hierfür im nächsten Schritt an, wann Sie erstmals Symptome hatten. Sie können diesen Schritt jederzeit abbrechen.";

"Thank_You_Continue_Button" = "Weiter mit Symptom-Erfassung";

"Thank_You_Cancel_Button" = "Beenden";

"Thank_You_AccImageDescription" = "Mehrere Personen, die auf ihr Smartphone schauen";

/* Test result screen (positive test result) */
"TestResultPositive_NoConsent_Title" = "Bitte helfen Sie mit!";

"TestResultPositive_NoConsent_Info1" = "Helfen Sie mit, Ihre Mitmenschen vor Ansteckungen zu schützen und teilen Sie Ihr Testergebnis.";

"TestResultPositive_NoConsent_Info2" = "Ihre Identität bleibt dabei geheim. Andere Nutzer erfahren nicht, wer das Testergebnis geteilt hat.";

"TestResultPositive_NoConsent_Info3" = "Bitte beachten Sie unbedingt die Hinweise des zuständigen Gesundheitsamtes und bleiben Sie zu Hause, um andere Personen nicht anzustecken.";

"TestResultPositive_NoConsent_PrimaryButton" = "Andere warnen";

"TestResultPositive_NoConsent_SecondaryButton" = "Abbrechen";

"TestResultPositive_NoConsent_AlertNotWarnOthers_Title" = "Sie wollen keine Warnung verschicken?";

"TestResultPositive_NoConsent_AlertNotWarnOthers_Description" = "Nur wenn Sie Ihr Testergebnis teilen, helfen Sie mit, Ihre Mitmenschen zu warnen.";

"TestResultPositive_NoConsent_AlertNotWarnOthers_ButtonOne" = "Nicht warnen";

"TestResultPositive_NoConsent_AlertNotWarnOthers_ButtonTwo" = "Warnen";

"TestResultPositive_WithConsent_Title" = "Vielen Dank, dass Sie mithelfen, die Verbreitung von Corona zu bekämpfen.";

"TestResultPositive_WithConsent_Info1" = "Ihre Mitmenschen werden jetzt gewarnt.";

"TestResultPositive_WithConsent_Info2" = "Bitte helfen Sie nun, die Genauigkeit der Warnungen zu verbessern. Geben Sie hierfür im nächsten Schritt an, wann Sie erstmals Symptome hatten. Sie können diesen Schritt jederzeit abbrechen.";

"TestResultPositive_WithConsent_PrimaryButton" = "Weiter mit Symptom-Erfassung";

"TestResultPositive_WithConsent_SecondaryButton" = "Beenden";

"TestResultPositive_KeysSubmitted_Description" = "Dank Ihrer Mithilfe können andere gewarnt werden und entsprechend reagieren.";

"TestResultPositive_KeysSubmitted_Title1" = "Bitte beachten Sie:";

"TestResultPositive_KeysSubmitted_Info1" = "Machen Sie einen PCR-Test, um dieses Test-Ergebnis zu verifizieren.";

"TestResultPositive_KeysSubmitted_Info2" = "Das Gesundheitsamt wird sich möglicherweise in den nächsten Tagen bei Ihnen melden.";

"TestResultPositive_KeysSubmitted_Info3" = "Sie sind sehr wahrscheinlich ansteckend. Isolieren Sie sich von anderen Personen.";

"TestResultPositive_KeysSubmitted_Title2" = "Weitere Infos:";

"TestResultPositive_KeysSubmitted_FurtherInfo1" = "Die Isolationszeit beträgt in der Regel 14 Tage. Bitte beobachten Sie genau, wie sich Ihre Symptome entwickeln.";

"TestResultPositive_KeysSubmitted_FurtherInfo2" = "Sie werden von Ihrem Gesundheitsamt gebeten, eine Liste Ihrer Kontaktpersonen zu erstellen. Erfassen Sie dabei alle Personen, zu denen Sie in den zwei Tagen vor Erkrankungsbeginn engen Kontakt (unter 2 Meter, direktes Gespräch) über insgesamt 15 Minuten hatten. Nutzen Sie hierfür Ihr Kontakt-Tagebuch. Sie können die Einträge einfach exportieren und ausdrucken oder als E-Mail verschicken.";

"TestResultPositive_KeysSubmitted_FurtherInfo3" = "Bitte denken Sie hier auch besonders an Personen, die nicht automatisch durch die App informiert werden, da sie kein Smartphone besitzen oder die App nicht installiert haben.";

"TestResultPositive_KeysSubmitted_FurtherInfo4" = "Auch wenn Sie keine Symptome (mehr) haben, können Sie ansteckend sein. Bitte halten Sie die angeordnete Isolationszeit in jedem Fall ein.";

"TestResultPositive_KeysSubmitted_PrimaryButton" = "Test entfernen";

/* Contact Diary*/

/* Overview */
"ContactDiary_Overview_Button_Title_Menu" = "Menü";

"ContactDiary_Overview_Title" = "Kontakt-Tagebuch";

"ContactDiary_Overview_Description" = "Tragen Sie ein, mit wem Sie sich getroffen haben und wo Sie gewesen sind. Sollte ein Risiko an einem Tag angezeigt werden, können Sie damit Personen warnen, die Sie an diesen Tagen begleitet haben, wenn diese die Corona-Warn-App nicht nutzen.";

"ContactDiary_Overview_Increased_Risk_Title" = "Erhöhtes Risiko";

"ContactDiary_Overview_Low_Risk_Title" = "Niedriges Risiko";

"ContactDiary_Overview_Risk_Text_StandardCause" = "aufgrund der von der App ausgewerteten Begegnungen.";

"ContactDiary_Overview_Risk_Text_Disclaimer" = "Diese müssen nicht in Zusammenhang mit den von Ihnen erfassten Personen und Orten stehen.";

"ContactDiary_Overview_Risk_Text_LowRiskEncountersCause" = "aufgrund von mehreren Begegnungen mit niedrigem Risiko.";

"ContactDiary_Overview_PersonEncounter_Duration_LessThan10Minutes" = "unter 10 Min.";

"ContactDiary_Overview_PersonEncounter_Duration_MoreThan10Minutes" = "über 10 Min.";

"ContactDiary_Overview_PersonEncounter_MaskSituation_WithMask" = "mit Maske";

"ContactDiary_Overview_PersonEncounter_MaskSituation_WithoutMask" = "ohne Maske";

"ContactDiary_Overview_PersonEncounter_Setting_Outside" = "im Freien";

"ContactDiary_Overview_PersonEncounter_Setting_Inside" = "drinnen";

"ContactDiary_Overview_LocationVisit_Abbreviation_Hours" = "Std.";

"ContactDiary_Overview_Tests_PCR_Registered" = "PCR-Test registriert";

"ContactDiary_Overview_Tests_Antigen_Done" = "Schnelltest durchgeführt";

"ContactDiary_Overview_Tests_Negative_Result" = "Befund negativ";

"ContactDiary_Overview_Tests_Positive_Result" = "Befund positiv";

/* ActionSheet */
"ContactDiary_Overview_ActionSheet_InfoActionTitle" = "Informationen";

"ContactDiary_Overview_ActionSheet_ExportActionTitle" = "Einträge exportieren";

"ContactDiary_Overview_ActionSheet_EditPersonTitle" = "Personen bearbeiten";

"ContactDiary_Overview_ActionSheet_EditLocationTitle" = "Orte bearbeiten";

"ContactDiary_Overview_ActionSheet_ExportActionSubject" = "Mein Kontakt-Tagebuch";

/* Checkin Risk */

"ContactDiaray_Overview_Checkin_Title_HighRisk" = "Erhöhtes Risiko";

"ContactDiaray_Overview_Checkin_Title_LowRisk" = "Niedriges Risiko";

"ContactDiaray_Overview_Checkin_Title_Subheadline" = "aufgrund Ihrer Anwesenheit bei:";

"ContactDiaray_Overview_Checkin_High_Risk_In_Brackets" = "(erhöhtes Risiko)";

"ContactDiaray_Overview_Checkin_Low_Risk_In_Brackets" = "(niedriges Risiko)";

/* Day */
"ContactDiary_Day_ContactPersonsSegment" = "Personen";

"ContactDiary_Day_AddContactPerson" = "Person hinzufügen";

"ContactDiary_Day_ContactPersonsEmptyTitle" = "Noch keine Personen vorhanden";

"ContactDiary_Day_ContactPersonsEmptyDescription" = "Legen Sie eine Person an und fügen Sie sie in Ihrem Kontakt-Tagebuch hinzu.";

"ContactDiary_Day_ContactPersonsEmptyImageDescription" = "Die Silhouette einer Frau, die über eine Wiese läuft.";

"ContactDiary_Day_LocationsSegment" = "Orte";

"ContactDiary_Day_AddLocation" = "Ort hinzufügen";

"ContactDiary_Day_LocationsEmptyTitle" = "Noch keine Orte vorhanden";

"ContactDiary_Day_LocationsEmptyDescription" = "Legen Sie einen Ort an und fügen Sie ihn in Ihrem Kontakt-Tagebuch hinzu.";

"ContactDiary_Day_LocationsEmptyImageDescription" = "Eine Standortmarkierung markiert ein Gebäude.";

"ContactDiary_Day_Encounter_LessThan10Minutes" = "unter 10 Min.";

"ContactDiary_Day_Encounter_MoreThan10Minutes" = "über 10 Min.";

"ContactDiary_Day_Encounter_WithMask" = "mit Maske";

"ContactDiary_Day_Encounter_WithoutMask" = "ohne Maske";

"ContactDiary_Day_Encounter_Outside" = "im Freien";

"ContactDiary_Day_Encounter_Inside" = "drinnen";

"ContactDiary_Day_Encounter_Notes_Placeholder" = "Notiz (z.\U00A0B. geringer Abstand)";

"ContactDiary_Day_Visit_Duration" = "Dauer";

"ContactDiary_Day_Visit_Notes_Placeholder" = "Notiz (z.\U00A0B. sehr voll, schlecht gelüftet)";

/* Edit Entries */

"ContactDiary_EditEntries_ContactPersons_Title" = "Personen bearbeiten";

"ContactDiary_EditEntries_ContactPersons_DeleteAllButtonTitle" = "Alle entfernen";

"ContactDiary_EditEntries_ContactPersons_AlertTitle" = "Wollen Sie wirklich alle Personen entfernen?";

"ContactDiary_EditEntries_ContactPersons_AlertMessage" = "Wenn Sie alle Personen entfernen, werden alle Einträge für alle Personen aus dem Tagebuch gelöscht.";

"ContactDiary_EditEntries_ContactPersons_AlertConfirmButtonTitle" = "Ja";

"ContactDiary_EditEntries_ContactPersons_AlertCancelButtonTitle" = "Nein";

"ContactDiary_EditEntries_ContactPerson_AlertTitle" = "Wollen Sie diese Person wirklich entfernen?";

"ContactDiary_EditEntries_ContactPerson_AlertMessage" = "Wenn Sie eine Person entfernen, werden alle Einträge für diese Person aus dem Tagebuch gelöscht.";

"ContactDiary_EditEntries_ContactPerson_AlertConfirmButtonTitle" = "Ja";

"ContactDiary_EditEntries_ContactPerson_AlertCancelButtonTitle" = "Nein";

"ContactDiary_EditEntries_Locations_Title" = "Orte bearbeiten";

"ContactDiary_EditEntries_Locations_DeleteAllButtonTitle" = "Alle entfernen";

"ContactDiary_EditEntries_Locations_AlertTitle" = "Wollen Sie wirklich alle Orte entfernen?";

"ContactDiary_EditEntries_Locations_AlertMessage" = "Wenn Sie alle Orte entfernen, werden alle Einträge für alle Orte aus dem Tagebuch gelöscht.";

"ContactDiary_EditEntries_Locations_AlertConfirmButtonTitle" = "Ja";

"ContactDiary_EditEntries_Locations_AlertCancelButtonTitle" = "Nein";

"ContactDiary_EditEntries_Location_AlertTitle" = "Wollen Sie diesen Ort wirklich entfernen?";

"ContactDiary_EditEntries_Location_AlertMessage" = "Wenn Sie einen Ort entfernen, werden alle Einträge für diesen Ort aus dem Tagebuch gelöscht.";

"ContactDiary_EditEntries_Location_AlertConfirmButtonTitle" = "Ja";

"ContactDiary_EditEntries_Location_AlertCancelButtonTitle" = "Nein";

/* Information */
"ContactDiary_Information_Title" = "Kontakt-Tagebuch";

"ContactDiary_Information_ImageDescription" = "Mehrere Menschen schauen im Freien auf ihre Smartphones.";

"ContactDiary_Information_DescriptionTitle" = "Behalten Sie den Überblick.";

"ContactDiary_Information_DescriptionSubHeadline" = "Erstellen Sie eine Übersicht über Ihre Kontakte der letzten 14 Tage. So haben Sie bei Bedarf schnell eine vollständige Liste zur Hand. Zusätzlich werden Ihnen hier Ihre Risiko-Begegnungen angezeigt.";

"ContactDiary_Information_Item_Person_Title" = "Tragen Sie ein, mit wem Sie sich getroffen haben.";

"ContactDiary_Information_Item_Location_Title" = "Tragen Sie ein, an welchen Orten Sie anderen begegnet sind.";

"ContactDiary_Information_Item_Lock_Title" = "Ihr Tagebuch ist nur für Sie bestimmt. Ihre Einträge werden nur auf Ihrem Smartphone gespeichert.";

"ContactDiary_Information_Item_DeletedAutomatically_Title" = "Sie können hinzugefügte Personen und Orte jederzeit wieder aus dem Tagebuch entfernen. Tagebuch-Einträge werden nach 16 Tagen automatisch gelöscht.";

"ContactDiary_Information_Item_ExportTextFormat_Title" = "Sie können Ihr Kontakt-Tagebuch im Textformat exportieren. So können Sie bei Bedarf Ihre Einträge ausdrucken, bearbeiten oder dem Gesundheitsamt zur Verfügung stellen.";

"ContactDiary_Information_Item_ExposureHistory_Title" = "Die angezeigten Risiko-Begegnungen müssen nicht in Zusammenhang mit den von Ihnen erfassten Personen und Orten stehen. Bitte ziehen Sie keine falschen Rückschlüsse.";

"ContactDiary_Information_Dataprivacy_Title" = "Weitere Hinweise finden Sie in der Datenschutzerklärung.";

"ContactDiary_Information_PrimaryButton_Title" = "Tagebuch öffnen";

/* AddEditEntry */
"ContactDiary_AddEditEntry_PrimaryButton_Title" = "Speichern";

/* - Location */
"ContactDiary_AddEditEntry_LocationTitle" = "Ort";

"ContactDiary_AddEditEntry_LocationPlaceholder_Name" = "Beschreibung";

"ContactDiary_AddEditEntry_LocationPlaceholder_PhoneNumber" = "Telefon";

"ContactDiary_AddEditEntry_LocationPlaceholder_EmailAddress" = "E-Mail";

/* - Person */
"ContactDiary_AddEditEntry_PersonTitle" = "Person";

"ContactDiary_AddEditEntry_PersonPlaceholder_Name" = "Name";

"ContactDiary_AddEditEntry_PersonPlaceholder_PhoneNumber" = "Telefon";

"ContactDiary_AddEditEntry_PersonPlaceholder_EmailAddress" = "E-Mail";

/* Statistics */

/* - Trend on Cards */

"Statistics_Card_Trend_Increasing" = "Trend steigend";

"Statistics_Card_Trend_Decreasing" = "Trend fallend";

"Statistics_Card_Trend_Stable" = "Trend stabil";

"Statistics_Card_TrendSemantic_Negative" = "negativ";

"Statistics_Card_TrendSemantic_Positive" = "positiv";

"Statistics_Card_TrendSemantic_Neutral" = "neutral";

/* - Number Formatting */

"Statistics_Card_Million" = "%@ Mio.";

/* - General Card Texts */

"Statistics_Card_From_Nationwide" = "Bundesweit";
"Statistics_Card_From_CWA" = "über die Corona-Warn-App";

/* - Add Statistics Card */

"Statistics_Add_SevenDayIncidence" = "Lokale 7-Tage-Inzidenz hinzufügen";

"Statistics_Add_DisabledAddTitle" = "Maximale Anzahl der lokalen 7-Tage-Inzidenz erreicht";

"Statistics_Add_LocalCardTitle" = "Lokale 7-Tage-Inzidenz";

"Statistics_Add_fromTheWholeCountry" = "Gesamtes Bundesland";

"Statistics_Card_Add_LocalCardPrimarySubtitle" = "bestätigte Neuinfektionen je 100.000 Einwohner";

"Statistics_Card_Manage" = "Bearbeiten";

/* - Infections Card */

"Statistics_Card_Infections_Title" = "Bestätigte Neuinfektionen";

"Statistics_Card_Infections_Today" = "Heute";

"Statistics_Card_Infections_Yesterday" = "Gestern";

"Statistics_Card_Infections_Date" = "%@";

"Statistics_Card_Infections_SecondaryLabelTitle" = "7-Tage-Mittelwert";

"Statistics_Card_Infections_TertiaryLabelTitle" = "Gesamt";

/* - Incidence Card */

"Statistics_Card_Incidence_Title" = "7-Tage-Inzidenz";

"Statistics_Card_Incidence_Today" = "Bis heute";

"Statistics_Card_Incidence_Yesterday" = "Bis gestern";

"Statistics_Card_Incidence_Date" = "Bis %@";

"Statistics_Card_Incidence_SecondaryLabelTitle" = "bestätigte Neuinfektionen je 100.000 Einwohner";

/* - Key Submissions Card */

"Statistics_Card_KeySubmissions_Title" = "Warnende Personen";

"Statistics_Card_KeySubmissions_Today" = "Heute";

"Statistics_Card_KeySubmissions_Yesterday" = "Gestern";

"Statistics_Card_KeySubmissions_Date" = "%@";

"Statistics_Card_KeySubmissions_SecondaryLabelTitle" = "7-Tage-Mittelwert";

"Statistics_Card_KeySubmissions_TertiaryLabelTitle" = "Gesamt";

"Statistics_Card_KeySubmissions_Footnote" = "über die Corona-Warn-App";

/* - Reproduction Number Card */

"Statistics_Card_ReproductionNumber_Title" = "7-Tage-R-Wert";

"Statistics_Card_ReproductionNumber_Today" = "Aktuell";

"Statistics_Card_ReproductionNumber_Yesterday" = "Gestern";

"Statistics_Card_ReproductionNumber_Date" = "Bis %@";

"Statistics_Card_ReproductionNumber_SecondaryLabelTitle" = "durchschnittliche Ansteckungen pro infizierter Person";

/* - At least one person vaccinated card */

"Statistics_Card_AtLeastOneVaccinated_Title" = "Mindestens einmal geimpfte Personen";

"Statistics_Card_AtLeastOneVaccinated_Today" = "Bis heute";

"Statistics_Card_AtLeastOneVaccinated_Yesterday" = "Bis gestern";

"Statistics_Card_AtLeastOneVaccinated_Date" = "Bis %@";

"Statistics_Card_AtLeastOneVaccinated_SecondaryLabelTitle" = "der Bevölkerung";

"Statistics_Card_AtLeastOneVaccinated_TertiaryLabelTitle" = "Gesamt";

"Statistics_Card_AtLeastOneVaccinated_SecondarySubtitleLabel" = "der Bevölkerung";

/* - Fully vaccinated people card */

"Statistics_Card_FullyVaccinated_Title" = "Vollständig geimpfte Personen";

"Statistics_Card_FullyVaccinated_Today" = "Bis heute";

"Statistics_Card_FullyVaccinated_Yesterday" = "Bis gestern";

"Statistics_Card_FullyVaccinated_Date" = "Bis %@";

"Statistics_Card_FullyVaccinated_SecondaryLabelTitle" = "der Bevölkerung";

"Statistics_Card_FullyVaccinated_TertiaryLabelTitle" = "Gesamt";

"Statistics_Card_FullyVaccinated_SecondarySubtitleLabel" = "der Bevölkerung";

/* - Applied vaccination dose rates card */

"Statistics_Card_AppliedDoseRates_Title" = "Verabreichte Impfdosen";

"Statistics_Card_AppliedDoseRates_Today" = "Heute";

"Statistics_Card_AppliedDoseRates_Yesterday" = "Gestern";

"Statistics_Card_AppliedDoseRates_Date" = "%@";

"Statistics_Card_AppliedDoseRates_SecondaryLabelTitle" = "7-Tage-Mittelwert";

"Statistics_Card_AppliedDoseRates_TertiaryLabelTitle" = "Gesamt";

/* - Infected People Hospitalization Rate */

"Statistics_Card_HospitalizationRate_Title" = "7-Tage-Inzidenz Hospitalisierung";

"Statistics_Card_HospitalizationRate_Today" = "Bis heute";

"Statistics_Card_HospitalizationRate_Yesterday" = "Bis gestern";

"Statistics_Card_HospitalizationRate_Date" = "Bis %@";

"Statistics_Card_HospitalizationRate_SecondaryLabelTitle" = "COVID-19-Hospitalisierungen je 100.000 Einwohner";

/* - Infected People in Intensive Care */

"Statistics_Card_IntensiveCare_Title" = "COVID-19-Erkrankte auf Intensivstationen";

"Statistics_Card_IntensiveCare_Today" = "Bis heute";

"Statistics_Card_IntensiveCare_Yesterday" = "Bis gestern";

"Statistics_Card_IntensiveCare_Date" = "Bis %@";

"Statistics_Card_IntensiveCare_SecondaryLabelTitle" = "COVID-19-Belegung  aller betreibbaren Intensivbetten";

/* Error */

"Statistics_LoadingError" = "Die Statistiken konnten nicht geladen werden. Bitte schließen Sie die App und versuchen Sie es erneut.";

/* - Info Screen */

"Statistics_Info_Title" = "Kennzahlen";

"Statistics_Info_Subtitle" = "Erklärung der Statistiken";

"Statistics_Info_Local7Days_Title" = "Lokale 7-Tage-Inzidenz";

"Statistics_Info_Local7Days_Text" = "Gesamtzahl der bestätigten Neuinfektionen der letzten 7 Tage (nach Meldedatum) pro 100.000 Einwohner im konfigurierten Kreis oder Bundesland.";

"Statistics_Info_Incidence_Title" = "7-Tage-Inzidenz";

"Statistics_Info_Incidence_Text" = "Gesamtzahl der bestätigten Neuinfektionen der letzten 7 Tage (nach Meldedatum) pro 100.000 Einwohner.";

"Statistics_Info_HospitalizationRate_Title" = "7-Tage-Inzidenz Hospitalisierung";

"Statistics_Info_HospitalizationRate_Text" = "Gesamtzahl der Krankenhausaufnnahmen aufgrund von COVID-19 der letzten 7 Tage (nach Meldedatum) pro 100.000 Einwohner.";

"Statistics_Info_IntensiveCare_Title" = "COVID-19-Erkrankte auf Intensivstationen";

"Statistics_Info_IntensiveCare_Text" = "Anteil der an COVID-19 erkrankten Personen auf Intensivstationen im Verhältnis zur Gesamtbettenanzahl.";

"Statistics_Info_Infections_Title" = "Bestätigte Neuinfektionen";

"Statistics_Info_Infections_Text" = "Anzahl der an das RKI übermittelten Corona-positiv getesteten Personen.";

"Statistics_Info_KeySubmissions_Title" = "Warnende Personen";

"Statistics_Info_KeySubmissions_Text" = "Anzahl der über einen PCR-Test Corona-positiv getesteten Personen, die mithilfe der App ihre Mitmenschen gewarnt haben.";

"Statistics_Info_ReproductionNumber_Title" = "7-Tage-R-Wert";

"Statistics_Info_ReproductionNumber_Text" = "Die Reproduktionszahl R gibt an, wie viele Personen im Durchschnitt von einer infizierten Person angesteckt wurden. Der aktuelle Wert berücksichtigt Daten bis vor 5 Tagen.";

"Statistics_Info_AtLeastOnce_Title" = "Mindestens einmal geimpfte Personen";

"Statistics_Info_AtLeastOnce_Text" = "Anzahl der an das RKI übermittelten Personen, die die erste Impfdosis erhalten haben.";

"Statistics_Info_FullyVaccinated_Title" = "Vollständig geimpfte Personen";

"Statistics_Info_FullyVaccinated_Text" = "Anzahl der an das RKI übermittelten Personen, die alle notwendigen Impfdosen erhalten haben.";

"Statistics_Info_DosesAdministered_Title" = "Verabreichte Impfdosen";

"Statistics_Info_DosesAdministered_Text" = "Anzahl der Impfdosen, die bisher bundesweit verabreicht wurden.";

"Statistics_Info_FAQLink_Text" = "Weitere Informationen finden Sie in den FAQ:";

"Statistics_Info_FAQLink_Title" = "FAQ zu Statistiken";

"Statistics_Info_Definitions_Title" = "Legende";

"Statistics_Info_Period_Title" = "Zeitraum";

"Statistics_Info_Yesterday_Title" = "Gestern / Bis gestern";

"Statistics_Info_Yesterday_Text" = "Zahl für den Vortag / bis zum Vortag. Wenn für den Vortag noch keine Zahl vorliegt, wird das Datum des letzten Tages angezeigt, für den eine Zahl vorliegt.";

"Statistics_Info_Mean_Title" = "7-Tage-Mittelwert";

"Statistics_Info_Mean_Text" = "Mittelwert der vergangenen 7 Tage";

"Statistics_Info_Total_Title" = "Gesamt";

"Statistics_Info_Total_Text" = "Gesamtzahl seit Jahresbeginn 2020 bzw. Einführung der App (15. Juni 2020)";

"Statistics_Info_Trend_Title" = "Trend";

"Statistics_Info_Trend_Text" = "Der Trend vergleicht den Wert vom Vortag mit dem Wert von vor zwei Tagen (betr. 7-Tage-Inzidenz, 7-Tage-Inzidenz Hospitalisierung, COVID-19-Erkrankte auf Intensivstationen, 7-Tage-R-Wert) bzw. für die 7-Tage-Trends den Mittelwert der letzten 7 Tage mit dem der vorausgegangenen 7 Tage (7-Tage-Mittelwert der bestätigten Neuinfektionen, der warnenden Personen, der verabreichten Impfdosen). Dabei wird jeweils der Datenstand der Erstveröffentlichung genommen; nachfolgende Aktualisierungen werden nicht berücksichtigt.\n\nDie Pfeilrichtung zeigt an, ob der Trend nach oben oder nach unten geht oder relativ stabil ist, d.h. eine Abweichung (jeweils unter Berücksichtigung nur der angezeigten Nachkommastellen) von weniger als 1% im Vortagesvergleich bzw. 5% im Vorwochenvergleich aufweist. Die Farbe bewertet diesen Trend als positiv (grün), negativ (rot) oder neutral (grau).";

"Statistics_Info_Trends_Title" = "Beispiele für die angezeigten Trends:";

"Statistics_Info_Trends_Increasing" = "Trend steigend, negativ";

"Statistics_Info_Trends_Decreasing" = "Trend fallend, positiv";

"Statistics_Info_Trends_Stable" = "Trend stabil, neutral";

"Statistics_Info_Trends_Footnote" = "Die Bewertung des Trends bei den warnenden Personen ändert sich je nach Infektionslage. Deshalb wird dieser Trend immer neutral dargestellt.";

"Statistics_Info_Image_AccLabel" = "Abstrakte Darstellung eines Smartphones mit vier Platzhaltern für Informationen";

"Statistics_Info_Blog_Description" = "Mehr inhaltliche Details zu einzelnen Kennzahlen finden Sie im %@.";

"Statistics_Info_More_Information_Blog" = "Blog";

/* Update OS */

"UpdateOS_title" = "Führen Sie ein iOS-Update durch.";

"UpdateOS_text" = "Für die Corona-Warn-App benötigen Sie die aktuelle iOS-Version.\nGehen Sie dafür in die Einstellungen Ihres iPhones und wählen Sie Allgemein -> Softwareupdate.";

/* Tabbar */

"Tabbar_Home_Title" = "Status";

"Tabbar_Certificates_Title" = "Zertifikate";

"Tabbar_Scanner_Title" = "QR-Code-Scanner";

"Tabbar_Diary_Title" = "Tagebuch";

"Tabbar_CheckIn_Title" = "Check-in";

/* Data Donation */

"DataDonation_IntroductionText" = "Teilen Sie Daten über Ihre App-Nutzung mit uns und helfen Sie uns so, die Wirksamkeit der App zu bewerten.";

"DataDonation_AccImageDescription" = "Weibliche Person mit Mobiltelefon, welche ihre Daten teilt";

"DataDonation_Headline" = "Datenspende";

"DataDonation_Description" = "Sie können uns helfen, die Corona-Warn-App zu verbessern. Teilen Sie Daten über Ihre App-Nutzung mit dem RKI. Sie helfen damit dem RKI bei der Bewertung der Wirksamkeit der App. Ihre Daten ermöglichen außerdem, die Funktionen und Nutzerfreundlichkeit der App zu verbessern.";

"DataDonation_SubHead_Settings" = "EINSTELLUNG";

"DataDonation_SubHead_YourState" = "Ihr Bundesland (optional)";

"DataDonation_SubHead_AgeGroup" = "Ihre Altersgruppe (optional)";

"DataDonation_State_NoSelection_Text" = "Bundesland";

"DataDonation_Region_NoSelection_Text" = "Kreis / Bezirk (optional)";

"DataDonation_AgeGroup_NoSelection_Text" = "Angabe zu Ihrem Alter";

"DataDonation_DetailedInformation_DataProcessing" = "Ausführliche Informationen zu dieser Datenverarbeitung und den Datenschutzrisiken in den USA und anderen Drittländern";

"DataDonation_Button_OK" = "Einverstanden";

"DataDonation_Button_NotOK" = "Nicht einverstanden";

/* Value selection */

"DataDonation_ValueSelection_None" = "keine Angabe";

"DataDonation_ValueSelection_Title_State" = "Ihr Bundesland";

"DataDonation_ValueSelection_Title_Region" = "Ihr Kreis / Bezirk";

"DataDonation_ValueSelection_Title_Age" = "Ihre Altersgruppe";

"DataDonation_ValueSelection_Age_Below29" = "bis 29 Jahre";

"DataDonation_ValueSelection_Age_Between30And59" = "30-59 Jahre";

"DataDonation_ValueSelection_Age_Min60OrAbove" = "60+ Jahre";

/* Detailed Infos Data Donation */

"DetailedInfosDataDonation_Headline" = "Ausführliche Informationen zur Datenspende";

"DetailedInfosDataDonation_SubHead_DataProcessing" = "Datenverarbeitung im Rahmen der Datenspende";

"DetailedInfosDataDonation_DataProcessing_Description" = "Im Rahmen der Datenspende übermittelt die App verschiedene Daten täglich an das RKI. Die übermittelten Daten dienen der Bewertung der Wirksamkeit der App und sie werden ausgewertet, um folgende Verbesserungen zu ermöglichen:";

"DetailedInfosDataDonation_BulletPoint_ImproveddRiskDetermination_BulletTitle" = "Verbesserung der Risiko-Ermittlung";

"DetailedInfosDataDonation_BulletPoint_ImproveddRiskDetermination" = "Die Genauigkeit und Zuverlässigkeit der technischen Berechnung der Ansteckungsrisiken sollen verbessert werden. Hierfür werden Angaben über Risiko-Begegnungen und Ihnen angezeigte Warnungen ausgewertet. In der Folge kann die Berechnungsmethode verfeinert werden.";

"DetailedInfosDataDonation_BulletPoint_ImproveddUserNavigation_BulletTitle" = "Verbesserung der Nutzerführung in der App";

"DetailedInfosDataDonation_BulletPoint_ImproveddUserNavigation" = "Die Bedienung der App soll erleichtert werden. Hierfür werden Angaben über die einzelnen Schritte ausgewertet, die Nutzer in der App vornehmen. So können Beschriftungen und Hinweistexte klarer gestaltet und Bedienelemente so platziert werden, dass sie besser gefunden werden können. Außerdem können Darstellungen für verschiedene Smartphone-Modelle angepasst werden.";

"DetailedInfosDataDonation_BulletPoint_AppSupport_BulletTitle" = "Informationen und Hilfestellungen zur App ermöglichen";

"DetailedInfosDataDonation_BulletPoint_AppSupport" = "Es soll möglich werden, zu erkennen, ob es z.\U00A0B. bei der Nutzung der App im Zusammenhang mit bestimmten Testeinrichtungen und Laboren oder in bestimmten Regionen zu Problemen kommt. Dies kann festgestellt werden, wenn aufgrund der Datenspende auffällt, dass in bestimmten Regionen Testergebnisse verspätet zur Verfügung stehen. So können die zuständigen Gesundheitsbehörden auch gezielt auf mögliche technische Störungen hingewiesen werden.";

"DetailedInfosDataDonation_BulletPoint_ImprovedStatistics_BulletTitle" = "Verbesserung der Statistiken über den Pandemieverlauf";

"DetailedInfosDataDonation_BulletPoint_ImprovedStatistics" = "Die Daten können Aufschluss über die zeitliche und räumliche Verteilung bestimmter Ereignisse des Pandemieverlaufs geben und es ermöglichen, auf bestimmte Entwicklungen schneller zu reagieren.";

"DetailedInfosDataDonation_SubHead_RKI_DataCollection" = "Dazu erhebt das RKI folgende Daten:";

"DetailedInfosDataDonation_RKI_DataCollection_BulletPoint_Date" = "Das Datum der Übermittlung.";

"DetailedInfosDataDonation_RKI_DataCollection_BulletPoint_ChangeOfWarnHistory" = "Änderungen der Warnungshistorie im Vergleich zum Vortag.";

"DetailedInfosDataDonation_RKI_DataCollection_BulletPoint_InfoAboutRisk" = "Angaben dazu, welches Risiko Ihnen zum Zeitpunkt der Übermittlung angezeigt wurde.";

"DetailedInfosDataDonation_RKI_DataCollection_BulletPoint_RiskStatus_Base" = "Angaben dazu, auf welcher Grundlage der Risikostatus in Zusammenhang mit einer Begegnung berechnet wurde.";

"DetailedInfosDataDonation_SubHead_RetrievedTestResult" = "Wenn Sie ein Testergebnis über die App abgerufen haben:";

"DetailedInfosDataDonation_RetrievedTestResult_BulletPoint_KindOfTestResult" = "Angaben dazu, ob Sie ein positives oder negatives Testergebnis über die App erhalten haben.";

"DetailedInfosDataDonation_RetrievedTestResult_BulletPoint_CalculatedRisk" = "Angaben zum berechneten Risiko zum Zeitpunkt der Testregistrierung.";

"DetailedInfosDataDonation_RetrievedTestResult_BulletPoint_PeriodHighRisk" = "Angaben zum Zeitraum zwischen der letzten Begegnung mit erhöhtem Risiko und der Testregistrierung.";

"DetailedInfosDataDonation_RetrievedTestResult_BulletPoint_PeriodLastInfoHighRisk" = "Angaben zum Zeitraum zwischen der letzten Mitteilung eines erhöhten Risikos und der Testregistrierung.";

"DetailedInfosDataDonation_RetrievedTestResult_BulletPoint_SharedTestResult" = "Angaben dazu, ob Sie Ihr Testergebnis geteilt und andere gewarnt haben.";

"DetailedInfosDataDonation_SubHead_WarnOthers" = "Wenn Sie andere über eine mögliche Risiko-Begegnung gewarnt haben:";

"DetailedInfosDataDonation_WarnOthers_BulletPoint_Canceled" = "Angaben dazu, ob Sie die Schritte zur Warnung anderer abgebrochen haben.";

"DetailedInfosDataDonation_WarnOthers_BulletPoint_SymptompsStart" = "Angaben dazu, ob Sie Angaben zum Symptombeginn gemacht haben.";

"DetailedInfosDataDonation_WarnOthers_BulletPoint_Consent" = "Angaben dazu, wann Sie Ihr Einverständnis in die Warnung anderer erteilt haben.";

"DetailedInfosDataDonation_WarnOthers_BulletPoint_HowFar" = "Angaben dazu, bis zu welcher Meldung im Rahmen der Warnung anderer Sie gekommen sind.";

"DetailedInfosDataDonation_WarnOthers_BulletPoint_HoursUntilReceived" = "Angaben dazu, wie viele Stunden es gedauert hat, bis Sie Ihr Testergebnisses erhalten haben.";

"DetailedInfosDataDonation_WarnOthers_BulletPoint_DaysElapsed" = "Angaben dazu, wie viele Tage seit der letzten Mitteilung eines hohen Risikos vergangen sind.";

"DetailedInfosDataDonation_WarnOthers_BulletPoint_HoursSinceRegistration" = "Angaben dazu, wie viele Stunden seit der Testregistrierung vergangen sind.";

"DetailedInfosDataDonation_Misc_SubHead_MiscInformation" = "Sonstige Informationen:";

"DetailedInfosDataDonation_Misc_SubHead_BulletPoint_AgeGroup" = "Angaben dazu, welche Altersgruppe Sie angegeben haben.";

"DetailedInfosDataDonation_Misc_SubHead_BulletPoint_Region" = "Angaben dazu, welche Region Sie angegeben haben.";

"DetailedInfosDataDonation_Misc_SubHead_BulletPoint_TechSpecs" = "Angaben zum Modell und der Version Ihres Smartphones und zur Version Ihrer App sowie dem verwendeten Betriebssystem.";

"DetailedInfosDataDonation_General_Privacy_Infos" = "Die Angaben können nicht mit Ihrer Person verknüpft werden. Ihre Identität bleibt weiterhin geheim.
Die Angaben werden statistisch ausgewertet, sie werden nicht zu einem Profil gespeichert.";

"Contact_Journal_Notes_Description_Title" = "Notiz";

"Contact_Journal_Notes_Description" = "Hier können Sie Notizen machen, die Ihnen helfen, das Infektionsrisiko besser einzuschätzen.\n\nNotieren Sie hier weitere Umstände Ihrer Begegnung bzw. Ihres Aufenthalts, die sich auf das Infektionsrisiko auswirken können, z.\U00A0B. räumliche Nähe zu anderen Personen oder was Sie gemacht haben (Beispiele: „saßen nah beieinander“, „Sport gemacht“, „wenig Platz“, „wir haben gesungen“).\n\nDiese Notizen können Ihnen später helfen, sich besser zu erinnern. So können Sie, wenn nötig, die Menschen, mit denen Sie zusammen waren, frühzeitig warnen und auch das Gesundheitsamt bei der Nachverfolgung möglicher Infektionsketten unterstützen.";

/* Quick Actions a.k.a. shortcuts */

"QuickAction_newContactDiaryEntry" = "Tagebuch-Eintrag für heute hinzufügen";

"QuickAction_eventCheckin" = "Einchecken";

/* Checkins */

"Checkins_Overview_Title" = "Meine Check-ins";

"Checkins_Overview_MenuButtonTitle" = "Menü";

"Checkins_Overview_ScanButtonTitle" = "QR-Code scannen";

"Checkins_Overview_EmptyTitle" = "Noch keine Einträge vorhanden";

"Checkins_Overview_EmptyDescription" = "Wenn Sie einen QR-Code scannen, um sich für ein Event oder einen Ort einzuchecken, wird automatisch ein Eintrag angelegt.";

"Checkins_Overview_EmptyImageDescription" = "Gebäude mit QR-Code-Symbol im Hintergrund";

"Checkins_Overview_DeleteAllButtonTitle" = "Alle entfernen";

"Checkins_Overview_DurationTitle" = "Dauer";

"Checkins_Overview_CheckinDateTemplate" = "Am %@";

"Checkins_Overview_CheckinTimeTemplate" = "%@ - Automatisch auschecken nach %@";

"Checkins_Overview_CheckoutButtonTitle" = "Jetzt auschecken";

"Checkins_Overview_DeleteOne_AlertTitle" = "Wollen Sie diesen Eintrag wirklich entfernen?";

"Checkins_Overview_DeleteOne_AlertMessage" = "Sie können dann Personen, die zur selben Zeit für diesen Ort oder Event eingecheckt waren, bei Bedarf nicht mehr warnen oder von ihnen gewarnt werden.";

"Checkins_Overview_DeleteOne_AlertConfirmButtonTitle" = "Entfernen";

"Checkins_Overview_DeleteOne_AlertCancelButtonTitle" = "Abbrechen";

"Checkins_Overview_DeleteAll_AlertTitle" = "Wollen Sie wirklich alle Einträge entfernen?";

"Checkins_Overview_DeleteAll_AlertMessage" = "Sie können dann Personen, die zur selben Zeit für diese Orte oder Events eingecheckt waren, bei Bedarf nicht mehr warnen oder von ihnen gewarnt werden.";

"Checkins_Overview_DeleteAll_AlertConfirmButtonTitle" = "Entfernen";

"Checkins_Overview_DeleteAll_AlertCancelButtonTitle" = "Abbrechen";

"Checkins_Overview_ActionSheet_InfoTitle" = "Informationen";

"Checkins_Overview_ActionSheet_EditTitle" = "Bearbeiten";

"Checkins_Overview_Item_Prefix_CheckIn" = "Check-in für %@.";

"Checkins_Overview_Item_Prefix_CheckedOut" = "Checked-Out für %@.";

"Checkin_QR_Scanner_Checkin_Error_Title" = "Ungültiger QR-Code";

"Checkin_QR_Scanner_Error_InvalidURL" = "Der gescannte QR-Code gilt nicht für das Einchecken für ein Event oder einen Ort. Bitte scannen Sie einen geeigneten QR-Code (Fehlercode INVALID_URL).";

"Checkin_QR_Scanner_Error_InvalidPayload" = "Ungültiger QR-Code verhindert das Einchecken. Die verantwortliche Stelle muss einen neuen QR-Code generieren (Fehlercode INVALID_PAYLOAD).";

"Checkin_QR_Scanner_Error_InvalidURLVendorData" = "Ungültiger QR-Code verhindert das Einchecken. Die verantwortliche Stelle muss einen neuen QR-Code generieren (Fehlercode INVALID_VENDOR_DATA).";

"Checkin_QR_Scanner_Error_InvalidDescription" = "Ungültiger QR-Code verhindert das Einchecken. Die verantwortliche Stelle muss einen neuen QR-Code generieren (Fehlercode INVALID_DESCRIPTION).";

"Checkin_QR_Scanner_Error_InvalidAddress" = "Ungültiger QR-Code verhindert das Einchecken. Die verantwortliche Stelle muss einen neuen QR-Code generieren (Fehlercode INVALID_ADDRESS).";

"Checkin_QR_Scanner_Error_InvalidCryptographicSeed" = "Ungültiger QR-Code verhindert das Einchecken. Die verantwortliche Stelle muss einen neuen QR-Code generieren (Fehlercode INVALID_CRYPTO_SEED).";

"Checkin_QR_Scanner_Error_InvalidTimeStamps" = "Ungültiger QR-Code verhindert das Einchecken. Die verantwortliche Stelle muss einen neuen QR-Code generieren (Fehlercode INVALID_TIMESTAMPS).";

/* TraceLocations */

"TraceLocations_Overview_Title" = "Meine QR-Codes";

"TraceLocations_Overview_MenuButtonTitle" = "Menü";

"TraceLocations_Overview_AddButtonTitle" = "QR-Code erstellen";

"TraceLocations_Overview_EmptyTitle" = "Noch keine QR-Codes erstellt";

"TraceLocations_Overview_EmptyDescription" = "Hier werden alle QR-Codes angezeigt, die Sie für einen Ort oder ein Event erstellt haben. Sie können die QR-Codes löschen, wenn diese nicht mehr verwendet werden sollen.";

"TraceLocations_Overview_EmptyImageDescription" = "Smartphone mit QR-Code-Symbol";

"TraceLocations_Overview_DeleteAllButtonTitle" = "Alle entfernen";

"TraceLocations_Overview_SelfCheckinButtonTitle" = "Selbst einchecken";

"TraceLocations_Overview_DeleteOne_AlertTitle" = "Wollen Sie den QR-Code wirklich löschen?";

"TraceLocations_Overview_DeleteOne_AlertMessage" = "Bitte denken Sie daran, dass der QR-Code danach nicht mehr zum Einchecken verwendet werden kann.";

"TraceLocations_Overview_DeleteOne_AlertConfirmButtonTitle" = "Löschen";

"TraceLocations_Overview_DeleteOne_AlertCancelButtonTitle" = "Abbrechen";

"TraceLocations_Overview_DeleteAll_AlertTitle" = "Wollen Sie wirklich alle QR-Codes löschen?";

"TraceLocations_Overview_DeleteAll_AlertMessage" = "Bitte denken Sie daran, dass diese QR-Codes danach nicht mehr zum Einchecken verwendet werden können.";

"TraceLocations_Overview_DeleteAll_AlertConfirmButtonTitle" = "Löschen";

"TraceLocations_Overview_DeleteAll_AlertCancelButtonTitle" = "Abbrechen";

"TraceLocations_Overview_ActionSheet_InfoTitle" = "Informationen";

"TraceLocations_Overview_ActionSheet_OnBehalfCheckinSubmissionTitle" = "In Vertretung warnen";

"TraceLocations_Overview_ActionSheet_EditTitle" = "Bearbeiten";

"TraceLocations_Overview_Item_Prefix" = "QR-Code für %@.";

/* Trace Location Details */

"TraceLocations_Details_PrintVersionButtonTitle" = "Druckversion anzeigen";

"TraceLocations_Details_DuplicateButtonTitle" = "Als Vorlage verwenden";

/* Selection of a TraceLocations */
"TraceLocations_TypeSelection_Title" = "QR-Code erstellen";

"TraceLocations_Section_Title_Permanent" = "ORT";

"TraceLocations_Section_Title_Temporary" = "EVENT";

"TraceLocations_Type_Title_PermanentOther" = "Anderer Ort";

"TraceLocations_Type_Title_PermanentRetail" = "Einzelhandel";

"TraceLocations_Title_Type_PermanentFoodService" = "Gastronomiebetrieb";

"TraceLocations_Type_Title_PermanentCraft" = "Handwerksbetrieb";

"TraceLocations_Type_Title_PermanentWorkplace" = "Arbeitsstätte";

"TraceLocations_Type_Title_PermanentEducationalInstitution" = "Bildungsstätte";

"TraceLocations_Type_Title_PermanentPublicBuilding" = "Öffentliches Gebäude";

"TraceLocations_Type_Subtitle_PermanentRetail" = "Geschäft, Verkaufsraum";

"TraceLocations_Type_Subtitle_PermanentFoodService" = "Café, Kneipe, Restaurant, Hotel";

"TraceLocations_Type_Subtitle_PermanentCraft" = "Friseur, Schreinerei";

"TraceLocations_Type_Subtitle_PermanentWorkplace" = "Büro, Konferenzraum, Kantine";

"TraceLocations_Type_Subtitle_PermanentEducationalInstitution" = "Klassenzimmer, Vorlesungssaal, Bibliothek";

"TraceLocations_Type_Subtitle_PermanentPublicBuilding" = "Bürgeramt, Museum";

"TraceLocations_Type_Title_TemporaryOther" = "Anderes Event";

"TraceLocations_Type_Title_TemporaryCulturalEvent" = "Kulturveranstaltung";

"TraceLocations_Type_Title_TemporaryClubActivity" = "Vereinsaktivität";

"TraceLocations_Type_Title_TemporaryPrivateEvent" = "Private Feier";

"TraceLocations_Type_Title_TemporaryWorshipService" = "Gottesdienst";

"TraceLocations_Type_Subtitle_TemporaryCulturalEvent" = "Konzert, Kunstausstellung";

"TraceLocations_Type_Subtitle_TemporaryClubActivity" = "Sporttraining, Mitgliederversammlung";

"TraceLocations_Type_Subtitle_TemporaryPrivateEvent" = "Geburtstag, Familienfeier";

/* Trace Location Configuration */

"TraceLocations_Configuration_Title" = "QR-Code erstellen";

"TraceLocations_Configuration_DescriptionPlaceholder" = "Bezeichnung";

"TraceLocations_Configuration_AddressPlaceholder" = "Ort";

"TraceLocations_Configuration_StartDateTitle" = "Beginn";

"TraceLocations_Configuration_EndDateTitle" = "Ende";

"TraceLocations_Configuration_DefaultCheckinLengthTitle" = "Typische Aufenthaltsdauer";

"TraceLocations_Configuration_DefaultCheckinLengthFootnote" = "Geben Sie an, wie lange sich Gäste üblicherweise bei Ihnen aufhalten.";

"TraceLocations_Configuration_PrimaryButtonTitle" = "Speichern";

"TraceLocations_Configuration_HoursUnit" = "%@ Std.";

"TraceLocations_Configuration_SavingErrorMessage" = "Der QR-Code kann aktuell nicht gespeichert werden. Bitte versuchen Sie es später noch einmal (Fehlercode %@).";

/* On Behalf Checkin Submission */

/* - Info */

"OnBehalfCheckinSubmission_Info_Title" = "In Vertretung warnen";

"OnBehalfCheckinSubmission_Info_Subtitle" = "Mehr Sicherheit für Sie und Ihre Gäste";

"OnBehalfCheckinSubmission_Info_Description" = "Sie können Ihre Gäste in Vertretung für eine positiv getestete Person warnen, die am Event teilgenommen hat, aber nicht über die Corona-Warn-App eingecheckt war.";

"OnBehalfCheckinSubmission_Info_BulletPoint1" = "Wird eine nicht eingecheckte Person später positiv getestet, können die Gäste gewarnt werden, wenn sie sich zur gleichen Zeit oder bis zu 30 Minuten nach der positiv getesteten Person im gleichen Raum aufgehalten haben.";

"OnBehalfCheckinSubmission_Info_BulletPoint2" = "Nur nach Anweisung des Gesundheitsamtes können Sie Ihre Gäste in Vertretung warnen. Sie bekommen dazu vom Gesundheitsamt eine TAN mitgeteilt.";

"OnBehalfCheckinSubmission_Info_PrimaryButtonTitle" = "Weiter";

/* - Trace Location Selection */

"OnBehalfCheckinSubmission_TraceLocationSelection_Title" = "In Vertretung warnen";

"OnBehalfCheckinSubmission_TraceLocationSelection_Description" = "Wählen Sie ein Event, für welches Sie in Vertretung einer infizierten Person andere warnen möchten. Oder stellen Sie gelöschte Events wieder her, indem Sie den QR-Code des Events erneut einscannen.";

"OnBehalfCheckinSubmission_TraceLocationSelection_ScanButtonTitle" = "QR-Code scannen";

"OnBehalfCheckinSubmission_TraceLocationSelection_PrimaryButtonTitle" = "Weiter";

"OnBehalfCheckinSubmission_TraceLocationSelection_EmptyState_Title" = "Keine Events vorhanden";

"OnBehalfCheckinSubmission_TraceLocationSelection_EmptyState_Description" = "Scannen Sie den QR-Code eines Events erneut, um andere in Vertretung zu warnen.";

"OnBehalfCheckinSubmission_TraceLocationSelection_EmptyState_ImageDescription" = "Smartphone";

/* - Date Time Selection */

"OnBehalfCheckinSubmission_DateTimeSelection_Title" = "In Vertretung warnen";

"OnBehalfCheckinSubmission_DateTimeSelection_Description" = "Geben Sie die Aufenthaltsdauer der positiv getesteten Person an, für die gewarnt werden soll. Diese Information erhalten Sie vom Gesundheitsamt.";

"OnBehalfCheckinSubmission_DateTimeSelection_Start" = "Beginn/Ankunft";

"OnBehalfCheckinSubmission_DateTimeSelection_Duration" = "Dauer";

"OnBehalfCheckinSubmission_DateTimeSelection_PrimaryButtonTitle" = "Weiter";

/* - TAN Input */

"OnBehalfCheckinSubmission_TANInput_Title" = "In Vertretung warnen";

"OnBehalfCheckinSubmission_TANInput_Description" = "Geben Sie die 10-stellige TAN ein, die Ihnen mitgeteilt wurde.";

"OnBehalfCheckinSubmission_TANInput_PrimaryButtonTitle" = "Warnung abschicken";

/* - Thank You */

"OnBehalfCheckinSubmission_ThankYou_Title" = "Vielen Dank!";

"OnBehalfCheckinSubmission_ThankYou_Description" = "Dank Ihrer Mithilfe können andere gewarnt werden und entsprechend reagieren.";

/* - Errors */

"OnBehalfCheckinSubmissionError_Failed" = "Ein Fehler ist aufgetreten. Bitte kontaktieren Sie die technische Hotline über App-Informationen -> Technische Hotline.";

"OnBehalfCheckinSubmissionError_InvalidTAN" = "Ungültige TAN. Bitte überprüfen Sie Ihre Eingabe oder kontaktieren Sie die Stelle, die Ihnen die TAN mitgeteilt hat.";

"OnBehalfCheckinSubmissionError_TryAgain" = "Ein Fehler ist aufgetreten. Bitte versuchen Sie es später noch einmal oder kontaktieren Sie die technische Hotline über App-Informationen -> Technische Hotline.";

"OnBehalfCheckinSubmissionError_NoNetwork" = "Ihre Internetverbindung wurde unterbrochen. Bitte prüfen Sie die Verbindung und versuchen Sie es erneut.";

/* Error Reporting */

"ErrorReport_Title" = "Fehlerberichte";

"ErrorReport_Analysis" = "Fehleranalyse";

"ErrorReport_Description1" = "Um den technischen Support der App bei der Fehleranalyse zu unterstützen, können Sie einen Fehlerbericht der CWA aufzeichnen. Hierbei werden die einzelnen technischen Schritte und Ereignisse beim Ablauf der App detailliert aufgezeichnet. Den Fehlerbericht können Sie dann an den technischen Support senden und so helfen, Fehler zu erkennen und zu beheben.\n\nWeitere Informationen finden Sie in den FAQ:";

"ErrorReport_FAQ" = "FAQ zu den Fehlerberichten";

"ErrorReport_Description2" = "Bevor Sie den aufgezeichneten Fehlerbericht an den technischen Support des RKI übersenden können, ist Ihr Einverständnis erforderlich.\n\nNach der Übersendung erhalten Sie eine Fehlerbericht-ID. Diese können Sie angeben, um dem technischen Support z.\U00A0B. weitere Informationen zukommen zu lassen und dabei eine Zuordnung zu Ihrem Fehlerbericht zu ermöglichen. Wenn Sie die Fehlerbericht-ID nicht mitteilen, ist dem RKI eine Zuordnung zu Ihrer Person nicht möglich.";

"ErrorReport_DetailedInformation_Title" = "Ausführliche Informationen zur Übersendung der Fehlerberichte";

"errorReport_DetailedInformation_Headline" = "Prüfung der Echtheit und Drittlandsübermittlung";

"errorReport_DetailedInformation_Content1" = "Um die Echtheit Ihrer App zu bestätigen, erzeugt Ihr Smartphone eine eindeutige Kennung, die Informationen über die Version Ihres Smartphones und der App enthält. Das ist erforderlich, um sicherzustellen, dass nur Nutzer Daten auf diesem Weg an den technischen Support übersenden, die tatsächlich die Corona-Warn-App nutzen und nicht manipulierte Fehlerberichte bereitstellen. Die Kennung wird dafür einmalig an Apple übermittelt. Dabei kann es auch zu einer Datenübermittlung in die USA oder andere Drittländer kommen. Dort besteht möglicherweise kein dem europäischen Recht entsprechendes Datenschutzniveau und Ihre europäischen Datenschutzrechte können eventuell nicht durchgesetzt werden. Insbesondere besteht die Möglichkeit, dass Sicherheitsbehörden im Drittland, auch ohne einen konkreten Verdacht, auf die übermittelten Daten bei Apple zugreifen und diese auswerten, beispielsweise indem sie Daten mit anderen Informationen verknüpfen. Dies betrifft nur die an Apple übermittelte Kennung. Die Angaben aus Ihrem Fehlerbericht erhält Apple nicht. Möglicherweise kann Apple jedoch anhand der Kennung auf Ihre Identität schließen und nachvollziehen, dass die Echtheitsprüfung Ihres Smartphones stattgefunden hat.\n\nWenn Sie mit der Drittlandsübermittlung nicht einverstanden sind, tippen Sie bitte nicht „Einverstanden und senden“ an. Sie können die App weiterhin nutzen, eine Übersendung des Fehlerberichtes über die App ist dann jedoch nicht möglich.";

"ErrorReport_DetailedInformation_Subheadline" = "Zur Auswertung der Fehlerberichte durch das RKI";

"ErrorReport_DetailedInformation_Content2" = "Nachdem die Echtheit Ihrer App geprüft wurde, wird der Fehlerbericht über eine gesicherte Verbindung an das RKI übermittelt. Die Fehlerberichte werden nur zur Fehleranalyse und Fehlerbehebung im Rahmen zukünftiger Updates der App genutzt. Nur Mitarbeiter des technischen Support können auf die Fehlerberichte zugreifen. Die Fehlerberichte enthalten eine Vielzahl von Statusmeldungen und Ereignissen, die in der App ausgelöst wurden, sie enthalten aber keine Hinweise anhand derer das RKI auf Ihre Identität schließen kann. Erst wenn Sie die Fehlerbericht-ID im Zusammenhang mit weiteren Mitteilungen nennen, kann ein Zusammenhang zwischen der Mitteilung (und z.\U00A0B. Ihrem dort enthaltenen Namen) und den im Fehlerbericht enthaltenen Angaben (z. B. technische Meldungen zur Berechnung im Rahmen der Risiko-Ermittlung, in der App angezeigte Informationen und durchlaufene Schritte, aber ggf. auch einem abgerufenen Testergebnis und ggf. im Rahmen der Warnung geteilter Zufalls-IDs) hergestellt werden.";

"ErrorReport_Legal_DetailedInformation_Content2" = "Nachdem die Echtheit Ihrer App geprüft wurde, wird der Fehlerbericht über eine gesicherte Verbindung an das RKI übermittelt. Die Fehlerberichte werden nur zur Fehleranalyse und Fehlerbehebung im Rahmen zukünftiger Updates der App genutzt. Nur Mitarbeiter des technischen Support können auf die Fehlerberichte zugreifen. Die Fehlerberichte enthalten eine Vielzahl von Statusmeldungen und Ereignissen, die in der App ausgelöst wurden, sie enthalten aber keine Hinweise anhand derer das RKI auf Ihre Identität schließen kann. Erst wenn Sie die Fehlerbericht-ID im Zusammenhang mit weiteren Mitteilungen nennen, kann ein Zusammenhang zwischen der Mitteilung (und z.\U00A0B. Ihrem dort enthaltenen Namen) und den im Fehlerbericht enthaltenen Angaben (z. B. technische Meldungen zur Berechnung im Rahmen der Risiko-Ermittlung, in der App angezeigte Informationen und durchlaufene Schritte, aber ggf. auch einem abgerufenen Testergebnis und ggf. im Rahmen der Warnung geteilter Zufalls-IDs) hergestellt werden.";

"ErrorReport_History_Title" = "ID-Historie";

"ErrorReport_History_Description" = "Hier sehen Sie die IDs Ihrer Fehleranalyse-Protokolle";

"ErrorReport_History_Cell_ID" = "ID %@";

"ErrorReport_History_Navigation_Subline" = "IDs der bisher geteilten Fehleranalysen";

"ErrorReport_DEVICE_NOT_SUPPORTED" = "Der Fehlerbericht kann nicht übertragen werden (Fehlercode %@).";

"ErrorReport_TRY_AGAIN_LATER" = "Der Fehlerbericht kann aktuell nicht übertragen werden. Bitte versuchen Sie es später noch einmal (Fehlercode %@).";

/* Checkins */

"Checkin_Information_Title" = "Einchecken";

"Checkin_Information_ImageDescription" = "Drei Personen an einem Stehtisch, zwei von ihnen schauen auf ihr Smartphone.";

"Checkin_Information_DescriptionTitle" = "Infektionsketten schnell und sicher unterbrechen";

"Checkin_Information_DescriptionSubHeadline" = "Scannen Sie den QR-Code zu einem Event oder Ort, um sich einzuchecken und so Ihre Anwesenheit für dieses Event oder diesen Ort auf Ihrem Smartphone zu speichern.";

"Checkin_Information_Item_RiskStatus_Title" = "Jeder Check-in wird bei der Ermittlung des Risikostatus zusätzlich berücksichtigt. Wird eine eingecheckte Person später positiv getestet, können Sie gewarnt werden, wenn Sie sich zur gleichen Zeit oder bis zu 30 Minuten nach der positiv getesteten Person im gleichen Raum aufgehalten haben.";

"Checkin_Information_Item_Time_Title" = "Bitte geben Sie Ihre Aufenthaltszeit so genau wie möglich an, damit gezielt gewarnt werden kann.";

"Checkin_Information_Dataprivacy_Title" = "Weitere Hinweise finden Sie in der Datenschutzerklärung.";

"Checkin_Information_PrimaryButton_Title" = "Einverstanden";

/* CheckIn edit */

"Checkins_Edit_PrimaryButton_Title" = "Speichern";

"Checkins_Edit_Section_Title" = "Aufenthaltsdauer anpassen für:";

"Checkins_Edit_CheckedIn" = "Eingecheckt";

"Checkins_Edit_CheckedOut" = "Ausgecheckt";

"Checkins_Edit_Notice" = "Die Aufenthaltsdauer wird nicht automatisch in Ihrem Kontakt-Tagebuch angepasst.";

/* Trace Location */

"TraceLocation_Information_Title" = "QR-Code erstellen";

"TraceLocation_Information_ImageDescription" = "Eine Person zeigt auf ein Flipchart, zwei Personen sitzen daneben und schauen auf das Flipchart.";

"TraceLocation_Information_DescriptionTitle" = "Mehr Sicherheit für Sie und Ihre Gäste";

"TraceLocation_Information_DescriptionSubHeadline" = "Erstellen Sie einen QR-Code, den Ihre Gäste bei ihrer Ankunft scannen können. So können sie bei Bedarf andere Gäste warnen oder von ihnen gewarnt werden.";

"TraceLocation_Information_Item_RiskStatus" = "Jeder Check-in wird bei der Ermittlung des Risikostatus zusätzlich berücksichtigt. Wird eine eingecheckte Person später positiv getestet, können die Gäste gewarnt werden, wenn sie sich zur gleichen Zeit oder bis zu 30 Minuten nach der positiv getesteten Person im gleichen Raum aufgehalten haben.";

"TraceLocation_Information_Item_Checkin" = "Stellen Sie den QR-Code Ihren Gästen entweder über Ihr Smartphone oder in ausgedruckter Form zur Verfügung.";

"TraceLocation_Information_Item_RenewQRCode" = "Wenn Sie dauerhaft einen QR-Code verwenden, sollten Sie diesen einmal täglich außerhalb der Öffnungszeiten neu erstellen.";

"TraceLocation_Information_PrimaryButton_Title" = "Weiter";

/* Checkout */

"Checkout_Notification_Title" = "Sie wurden automatisch ausgecheckt";

"Checkout_Notification_Body" = "Bitte passen Sie Ihre Aufenthaltsdauer gegebenenfalls an.";

"Checkin_Details_HoursShortVersion" = "%@ Std.";

"Checkin_Details_CheckinFor" = "Einchecken für:";

"Checkin_Details_SaveToDiary" = "Nach dem Auschecken in mein Kontakt-Tagebuch eintragen?";

"Checkin_Details_SaveSwitch" = "Umschalttaste";

"Checkin_Details_SaveSwitch_On" = "Ein";

"Checkin_Details_SaveSwitch_Off" = "Aus";

"Checkin_Details_AutomaticCheckout" = "Automatisch auschecken nach";

"Checkin_Details_EventNotStartedYet" = "Das Event beginnt erst am %@ um %@ Uhr. Wollen Sie bereits einchecken?";

"Checkin_Details_EventEnded" = "Das Event ist beendet. Wollen Sie nachträglich einchecken?";

"Checkin_Details_CheckIn_Button" = "Einchecken";

/* Submission Check-in */

"Submission_Checkins_Title" = "Check-ins teilen?";

"Submission_Checkins_Description" = "Teilen Sie Ihre Check-ins, um andere zu warnen, die mit Ihnen eingecheckt waren. Ihre Identität bleibt geheim.";

"Submission_Checkins_SelectAll" = "Alle auswählen";

"Submission_Checkins_Continue" = "Weiter";

"Submission_Checkins_Skip" = "Überspringen";

"Submission_Checkins_Alert_Title" = "Sind Sie sicher, dass Sie Ihre Check-ins nicht teilen wollen?";

"Submission_Checkins_Alert_Message" = "Dadurch werden andere nicht gewarnt, die mit Ihnen eingecheckt waren.";

"Submission_Checkins_Alert_Share" = "Teilen";

"Submission_Checkins_Alert_DontShare" = "Nicht teilen";

/* Create Antigen Profile */

"AntigenProfile_Create_Title" = "Schnelltest-Profil";

"AntigenProfile_Create_Description" = "Legen Sie Ihre persönlichen Daten als QR-Code ab, um die Registrierung an der Teststelle zu beschleunigen.";

"AntigenProfile_Create_FirstNamePlaceholder" = "Vorname";

"AntigenProfile_Create_LastNamePlaceholder" = "Nachname";

"AntigenProfile_Create_BirthDatePlaceholder" = "Geburtsdatum";

"AntigenProfile_Create_StreetPlaceholder" = "Straße und Hausnummer";

"AntigenProfile_Create_PostalCodePlaceholder" = "PLZ";

"AntigenProfile_Create_CityPlaceholder" = "Ort";

"AntigenProfile_Create_PhoneNumberPlaceholder" = "Telefonnummer";

"AntigenProfile_Create_EmailAddressPlaceholder" = "E-Mail-Adresse";

"AntigenProfile_Create_Save_Button_Title" = "Speichern";

/* Antigen Profile */

"AntigenProfile_Info_Action_Title" = "Info";

"AntigenProfile_Edit_Action_Title" = "Schnelltest-Profil bearbeiten";

"AntigenProfile_Delete_Action_Title" = "Schnelltest-Profil entfernen";

"AntigenProfile_Cancel_Action_Title" = "Abbrechen";

"AntigenProfile_Delete_Alert_Title" = "Wollen Sie das Schnelltest-Profil entfernen?";

"AntigenProfile_Delete_Alert_Description" = "Bitte denken Sie daran, dass der QR-Code danach nicht mehr zum Registrieren verwendet werden kann.";

"AntigenProfile_Delete_Alert_Delete_Button_Title" = "Entfernen";

/* Health Certificate Validation Info */

"HealthCertificate_Validation_Info_imageDescription" = "Eine Landkarte von Europa wird angezeigt.";

"HealthCertificate_Validation_Info_title" = "Informationen";

"HealthCertificate_Validation_Info_byCar" = "Geben Sie die geplante lokale Ankunftszeit an der Grenze zu Ihrem Einreiseland ein.";

"HealthCertificate_Validation_Info_byPlane" = "Wenn Sie auf dem Luftweg einreisen, geben Sie die geplante Uhrzeit Ihres Abflugs ein.";

/* Health Certificate Overview */

"HealthCertificate_Overview_title" = "Zertifikate";

"HealthCertificate_Overview_add" = "Zertifikat hinzufügen";

"HealthCertificate_Overview_EmptyTitle" = "Noch keine Zertifikate vorhanden";

"HealthCertificate_Overview_EmptyDescription" = "Hier werden die gespeicherten digitalen Impfzertifikate, Genesenenzertifikate und Testzertifikate angezeigt.\n\nUm ein Zertifikat hinzuzufügen, scannen Sie bitte den dazugehörigen QR-Code.";

"HealthCertificate_Overview_EmptyImageDescription" = "Zertifikatssiegel mit digitalem Zertifikat im Hintergrund";

"HealthCertificate_Overview_Covid_Title" = "Digitales COVID-Zertifikat der EU";

"VaccinationCertificate_title" = "Digitaler\n**COVID-Impfnachweis der EU**";

"VaccinationCertificate_partiallyVaccinated" = "Unvollständiger Impfschutz";

"VaccinationCertificate_vaccinationValidUntil" = "Gültig bis einschließlich %@";

"HealthCertificate_Overview_Covid_Certificate_Description" = "Ein QR-Code mit dem Zertifikat";

"HealthCertificate_Overview_News" = "Es gibt Neuigkeiten zu Ihren Zertifikaten";

/* - Test Certificate Info */

"TestCertificate_Info_title" = "Digitales\n**COVID-Testzertifikat der EU**";

"TestCertificate_Info_description" = "Registrieren Sie einen Test auf der Startseite und stimmen Sie zu, ein digitales Testzertifikat zu erhalten. Sobald das Zertifikat vorliegt, wird es hier angezeigt.";

/* - Test Certificate */

"TestCertificate_title" = "Digitales\n**COVID-Testzertifikat der EU**";

"TestCertificate_testDate" = "Test durchgeführt am %@";

/* - Test Certificate Request */

"TestCertificateRequest_title" = "Digitales\n**COVID-Testzertifikat der EU**";

"TestCertificateRequest_loadingSubtitle" = "Ihr Zertifikat wird gerade erstellt…";

"TestCertificateRequest_errorSubtitle" = "Fehler bei der Zertifikatsabfrage";

"TestCertificateRequest_registrationDate" = "Registriert am %@";

"TestCertificateRequest_loadingStateDescription" = "Ihr Zertifikat wird gerade angefragt, dies kann einige Minuten dauern…";

"TestCertificateRequest_tryAgainButtonTitle" = "Nochmal versuchen";

"TestCertificateRequest_removeButtonTitle" = "Testzertifikat entfernen";

/* - Test Certificate Request Error Alert */

"TestCertificateRequest_ErrorAlert_title" = "Es gibt weiterhin Probleme bei der Abfrage";

"TestCertificateRequest_ErrorAlert_Button_title" = "OK";

/* - Test Certificate Request Remove Alert */

"TestCertificateRequest_RemoveAlert_title" = "Wollen Sie das Zertifikat wirklich entfernen?";

"TestCertificateRequest_RemoveAlert_message" = "Wenn das Zertifikat entfernt wird, kann es nicht noch einmal angefordert werden.";

"TestCertificateRequest_RemoveAlert_CancelButton_title" = "Abbrechen";

"TestCertificateRequest_RemoveAlert_DeleteButton_title" = "Entfernen";

/* Test Certificate Request Errors */

"TestCertificateRequest_Error_CLIENT_ERROR_CALL_HOTLINE" = "Ein Fehler ist aufgetreten. Bitte versuchen Sie es später noch einmal oder kontaktieren Sie die technische Hotline über App-Informationen -> Technische Hotline. (%@)";

"TestCertificateRequest_Error_DCC_EXPIRED" = "Das Zertifikat ist nicht mehr aktuell, Sie können es aus der Corona-App entfernen. (%@)";

"TestCertificateRequest_Error_DCC_NOT_SUPPORTED_BY_LAB" = "Ein Testzertifikat kann nicht angefordert werden, da diese Teststelle die Ausstellung von Testzertifikaten nicht unterstützt. Bitte entfernen Sie das Zertifikat oder kontaktieren Sie die technische Hotline über App-Informationen -> Technische Hotline. (%@)";

"TestCertificateRequest_Error_E2E_ERROR_CALL_HOTLINE" = "Ein Fehler ist aufgetreten. Bitte versuchen Sie es später noch einmal oder kontaktieren Sie die technische Hotline über App-Informationen -> Technische Hotline. (%@)";

"TestCertificateRequest_Error_NO_NETWORK" = "Ihre Internetverbindung wurde unterbrochen. Bitte prüfen Sie die Verbindung und versuchen Sie es erneut. (%@)";

"TestCertificateRequest_Error_TRY_AGAIN" = "Es konnte keine Verbindung hergestellt werden. Bitte versuchen Sie es erneut. (%@)";

"TestCertificateRequest_Error_TRY_AGAIN_DCC_NOT_AVAILABLE_YET" = "Ihr Zertifikat liegt noch nicht vor. Bitte versuchen Sie es noch einmal. Sollte der Fehler weiterhin bestehen, kontaktieren Sie bitte die technische Hotline über App-Informationen -> Technische Hotline. (%@)";

"TestCertificateRequest_Error_DGC_NOT_SUPPORTED_BY_LAB" = "Ein Testzertifikat kann nicht angefordert werden, da diese Teststelle die Ausstellung von Testzertifikaten nicht unterstützt. Bitte entfernen Sie das Zertifikat oder kontaktieren Sie die technische Hotline über App-Informationen -> Technische Hotline. (%@)";

/* Health Certificate Information */

"HealthCertificate_Info_Title" = "Zertifikate hinzufügen";

"HealthCertificate_Info_imageDescription" = "Eine geschützte Person schaut auf ein Smartphone";

"HealthCertificate_Info_description" = "Fügen Sie digitale COVID-Zertifikate der EU in der App hinzu, um mit der App den Impfschutz, ein negatives Testergebnis oder eine überstandene Infektion nachweisen zu können.";

"HealthCertificate_Info_section01" = "Sie können digitale COVID-Impfzertifikate, COVID-Testzertifikate und COVID-Genesenenzertifikate der EU in der App hinzufügen.";

"HealthCertificate_Info_section02" = "Die Zertifikate gelten innerhalb der EU als gültiger Nachweis (z.\U00A0B. für Reisen).";

"HealthCertificate_Info_section03" = "Nach dem Hinzufügen bleiben die Zertifikate auf Ihrem Smartphone. Andere Personen können Ihre Daten nur einsehen, wenn Sie diesen ein Zertifikat zur Überprüfung vorzeigen.";

"HealthCertificate_Info_section04" = "Fügen Sie existierende Zertifikate für sich und Ihre Familienmitglieder hinzu.";

"HealthCertificate_Info_primaryButton" = "Weiter";

/* CovPass Info Screen */

"CovPass_Check_Info_Title" = "Zertifikatsprüfung durch Dritte";

"CovPass_Check_Info_body" = "Dritte können mit der CovPassCheck-App verlässlich überprüfen, ob es sich um ein valides Impf-, Genesenen- oder Testzertifikat handelt.";

"CovPass_Check_Info_faq" = "FAQ zur Zertifikatsprüfung durch Dritte";

"CovPass_Check_Info_text01" = "Sie selbst können Zertifikate in der Corona-Warn-App auf Gültigkeit prüfen und benötigen dazu nicht die CovPassCheck-App.";

"CovPass_Check_Info_text02" = "Für Dritte reicht eine Sichtprüfung der Zertifikate nicht aus. Sie müssen in Deutschland die CovPassCheck-App nutzen.";

"CovPass_Check_Info_text03" = "Bitte beachten Sie, dass in anderen Ländern gegebenenfalls andere Apps zur Zertifikatsprüfung durch Dritte verwendet werden.";

/* Health Certified Person Screen */

"HealthCertificate_unified_QR_code_notice" = "Dieser QR-Code lässt sich verlässlich mit der CovPassCheck-App überprüfen.";

"HealthCertifiedPerson_title" = "Digitales COVID-Zertifikat der EU";

"HealthCertifiedPerson_VaccinationHint_title" = "Impfstatus";

"HealthCertifiedPerson_partiallyVaccinated" = "Sie haben noch nicht alle derzeit geplanten Impfungen erhalten. Daher ist Ihr Impfschutz noch nicht vollständig.";

"HealthCertifiedPerson_completelyProtected" = "Sie haben nun alle derzeit geplanten Impfungen erhalten. Ihr Impfschutz ist vollständig.";

"HealthCertifiedPerson_boosterRuleFAQ" = "Mehr Informationen finden Sie in den %@.";

"HealthCertifiedPerson_boosterRuleFAQ_placeholder_FAQ" = "FAQ";

"HealthCertifiedPerson_dateOfBirth" = "geboren %@";

"HealthCertifiedPerson_preferredPersonDescription" = "Bitte aktivieren Sie diesen Schalter, wenn Sie selbst %@ sind und die App hauptsächlich nutzen. Ihre Zertifikate erscheinen in der Liste an erster Stelle.";

"HealthCertifiedPerson_QRCode_Image_Description" = "Ein QR-Code mit dem aktuellen Zertifikat";

"HealthCertifiedPerson_validationButtonTitle" = "Gültigkeit prüfen";

"HealthCertifiedPerson_VaccinationCertificate_headline" = "Impfzertifikat";

"HealthCertifiedPerson_VaccinationCertificate_vaccinationCount" = "Impfung %i von %i";

"HealthCertifiedPerson_VaccinationCertificate_vaccinationDate" = "geimpft am %@";

"HealthCertifiedPerson_TestCertificate_headline" = "Testzertifikat";

"HealthCertifiedPerson_TestCertificate_pcrTest" = "PCR-Test";

"HealthCertifiedPerson_TestCertificate_antigenTest" = "Schnelltest";

"HealthCertifiedPerson_TestCertificate_sampleCollectionDate" = "Probenahme am %@";

"HealthCertifiedPerson_RecoveryCertificate_headline" = "Genesenenzertifikat";

"HealthCertifiedPerson_RecoveryCertificate_validityDate" = "gültig bis %@";

"HealthCertifiedPerson_currentlyUsedCertificate" = "Aktuell verwendetes Zertifikat";

"HealthCertifiedPerson_newlyAddedCertificate" = "Neu";

/* Vaccination Certificate Details */

"HealthCertificate_Details_vaccinationCount" = "Impfung %i von %i";

"HealthCertificate_Details_certificate" = "Impfzertifikat";

"HealthCertificate_Details_EU_Covid_Certificate" = "Digitales COVID-Zertifikat der EU";

"HealthCertificate_Details_QRCode_Image_Description" = "Ein QR-Code mit Ihrem Zertifikat";

"HealthCertificate_Details_certificateCount" = "Impfzertifikat %i von %i";

"HealthCertificate_Details_validity" = "Geimpft %@ - gültig bis %@";

"HealthCertificate_Details_dateOfBirth" = "geboren %@";

"HealthCertificate_Details_dateOfVaccination" = "Datum der Impfung";

"HealthCertificate_Details_vaccine" = "Impfstoff";

"HealthCertificate_Details_vaccineType" = "Impfstoffart";

"HealthCertificate_Details_manufacture" = "Hersteller";

"HealthCertificate_Details_issuer" = "Aussteller";

"HealthCertificate_Details_country" = "Land";

"HealthCertificate_Details_identifier" = "Zertifikationsnummer";

"HealthCertificate_Details_validationButtonTitle" = "Gültigkeit prüfen";

"HealthCertificate_Details_deleteButtonTitle" = "Impfzertifikat entfernen";

"HealthCertificate_Details_expirationDateTitle" = "Technisches Ablaufdatum";

"HealthCertificate_Details_expirationDatePlaceholder" = "Gültig bis %@";

"HealthCertificate_Details_expirationDateDetails" = "Bitte bemühen Sie sich rechtzeitig darum, einen neuen digitalen Nachweis ausstellen zu lassen.";

"HealthCertificate_Details_moreButtonTitle" = "Mehr";


/* Vaccination Certificate Details */

"VaccinationCertificate_Details_OneOfOneHint" = "Es handelt sich hier um einen Impfstoff, bei dem nur eine Impfdosis erforderlich ist oder um eine Impfung für Genesene, die nur eine Impfdosis benötigt.";

/* Health Certificate Delete Alert */

"HealthCertificate_Alert_deleteButton" = "Entfernen";

"HealthCertificate_Alert_cancelButton" = "Abbrechen";

/* Vaccination Certificate Delete Alert */

"VaccinationCertificate_Alert_title" = "Wollen Sie das Impfzertifikat wirklich entfernen?";

"VaccinationCertificate_Alert_message" = "Wir empfehlen die Impfzertifikate in der App zu behalten, auch wenn diese nicht mehr aktuell sind.";

/* Test Certificate Details */

"TestCertificate_Details_title" = "Testzertifikat";

"TestCertificate_Details_subtitle" = "negativer SARS-CoV-2-Test";

"TestCertificate_Details_primaryButton" = "Testzertifikat entfernen";

"TestCertificate_Error_FAQ_Description" = "\n\nWeitere Informationen zum Erhalt Ihres Testzertifikats finden Sie in den FAQ.";

"TestCertificate_Error_FAQ_Button_Title" = "FAQ zu Testzertifikaten";

/* Test Certificate Delete Alert */

"TestCertificate_Alert_title" = "Wollen Sie das Testzertifikat wirklich entfernen?";

"TestCertificate_Alert_message" = "Wenn Sie das Testzertifikat entfernen, können Sie es nicht mehr als Nachweis in der App verwenden.";

/* Recovery Certificate Details */

"RecoveryCertificate_Details_title" = "Genesenenzertifikat";

"RecoveryCertificate_Details_subtitle" = "Digitales COVID-Zertifikat der EU";

"RecoveryCertificate_Details_primaryButton" = "Genesenenzertifikat entfernen";

/* Recovery Certificate Delete Alert */

"RecoveryCertificate_Alert_title" = "Wollen Sie das Genesenenzertifikat wirklich entfernen?";

"RecoveryCertificate_Alert_message" = "Wenn Sie das Genesenenzertifikat entfernen, können Sie es nicht mehr als Nachweis in der App verwenden.";

/* Health Certificate Print PDF */

"HealthCertificate_PrintPdf_showPrintableVersion" = "Druckversion anzeigen";

"HealthCertificate_PrintPdf_cancelActionSheet" = "Abbrechen";

"HealthCertificate_PrintPdf_Info_title" = "Erstellung des EU-Ausdrucks";

"HealthCertificate_PrintPdf_Info_section01" = "Sie können das Zertifikat als PDF-Dokument speichern. Die Speicherung ist freiwillig. Auf das PDF-Dokument haben zunächst nur Sie Zugriff. Sie können im Anschluss entscheiden, ob Sie es auf Ihrem Smartphone speichern oder in andere Apps importieren möchten.";

"HealthCertificate_PrintPdf_Info_section02" = "Beachten Sie, dass das PDF-Dokument sensible Informationen enthält. Wir empfehlen Ihnen, hiermit sorgsam umzugehen und es nur Personen vorzuzeigen, denen Sie vertrauen und die zur Prüfung des Nachweises berechtigt sind.";

"HealthCertificate_PrintPdf_Info_section03" = "Wir empfehlen, das PDF-Dokument nicht zu veröffentlichen und nicht per E-Mail zu versenden oder über andere Apps zu teilen.";

"HealthCertificate_PrintPdf_Info_primaryButton" = "Weiter";

"HealthCertificate_PrintPdf_Share_title" = "Druckversion des digitalen Zertifikats";

/* Health Certificate Print PDF Error Alert */

"HealthCertificate_PrintPdf_ErrorAlert_Title" = "Druckversion anzeigen nicht möglich";

"HealthCertificate_PrintPdf_ErrorAlert_Message" = "Die Druckversion des Zertifikats kann nicht angezeigt werden, da das Zertifikat nicht in Deutschland ausgestellt wurde.";

"HealthCertificate_PrintPdf_ErrorAlert_FAQ" = "FAQ zur Druckversion";

"HealthCertificate_PrintPdf_ErrorAlert_OK" = "OK";

"HealthCertificate_PrintPdf_ErrorAlert_ValueSetsFetching_Title" = "Druckversion anzeigen nicht möglich";

"HealthCertificate_PrintPdf_ErrorAlert_ValueSetsFetching_Message" = "Die Druckversion des Zertifikats kann nicht angezeigt werden, da das Zertifikat momentan nicht abgerufen werden kann. Bitte versuchen Sie es später noch einmal.";

/* Health Certificate Errors */

"HealthCertificate_Error_Title" = "Fehler";

"HealthCertificate_Error_FAQ_Description" = "\n\nWeitere Informationen zum Erhalt Ihres Zertifikats finden Sie in den FAQ.";

"HealthCertificate_Error_FAQ_Button_Title" = "FAQ zu Zertifikaten";

"HealthCertificate_Error_HC_ALREADY_REGISTERED" = "Das Zertifikat ist bereits in Ihrer App registriert.";

"HealthCertificate_Error_HC_INVALID" = "Dieser QR-Code ist kein gültiges Zertifikat.";

"HealthCertificate_Error_HC_NOT_SUPPORTED" = "Dieses Zertifikat wird nicht unterstützt.";

"HealthCertificate_Error_HC_QR_CODE_ERROR" = "Der QR-Code konnte nicht generiert werden. Sollte der Fehler weiterhin bestehen, kontaktieren Sie die Hotline über App-Informationen -> Technische Hotline.";

"HealthCertificate_Error_invalidSignature_title" = "Signatur ungültig";

"HealthCertificate_Error_invalidSignature_msg" = "Die Signatur des Zertifikats ist ungültig. Das Zertifikat kann nicht als Nachweis verwendet werden und daher nicht importiert werden.";

"HealthCertificate_Error_invalidSignature_FAQ_Button_Title" = "FAQ zur Signaturprüfung";

/* Health Certificate Validation Errors */

"HealthCertificate_Validation_Error_Title" = "Überprüfung fehlgeschlagen";

"HealthCertificate_Validation_Error_TRY_AGAIN" = "Ein Fehler ist aufgetreten. Bitte versuchen Sie es später noch einmal oder kontaktieren Sie die technische Hotline über App-Informationen -> Technische Hotline.";

"HealthCertificate_Validation_Error_NO_NETWORK" = "Ihre Internetverbindung wurde unterbrochen. Um die Gültigkeitsprüfung des Zertifikats abzuschließen, prüfen Sie die Verbindung und versuchen Sie es erneut.";

/* Health Certificate Validation */

"HealthCertificate_Validation_Title" = "Gültigkeit des Zertifikats";

"HealthCertificate_Validation_CountrySelection_Title" = "Land";

"HealthCertificate_Validation_DateTimeSelection_Title" = "Datum und Uhrzeit";

"HealthCertificate_Validation_DateTimeSelection_Info" = "Geben Sie Ihr Einreisedatum und Ihre lokale Uhrzeit ein.";

"HealthCertificate_Validation_Body1" = "Prüfen Sie vorab, ob Ihr Zertifikat im Reiseland zum Zeitpunkt der Reise gültig ist. Hierfür werden die geltenden Einreiseregeln des gewählten Reiselandes berücksichtigt.";

"HealthCertificate_Validation_Headline1" = "Prüfen für";

"HealthCertificate_Validation_Body2" = "Ein COVID-Zertifikat gilt bei Reisen innerhalb der EU als Nachweis.";

"HealthCertificate_Validation_Headline2" = "Hinweise";

"HealthCertificate_Validation_Bullet1" = "Beachten Sie, dass sich die Einreiseregeln ändern können. Prüfen Sie daher das Zertifikat kurz vor der Einreise (max. 48 Stunden).";

"HealthCertificate_Validation_Bullet2" = "Es können in einzelnen Regionen weitere Regeln oder Einschränkungen gelten.";

"HealthCertificate_Validation_Bullet3" = "Um die Echtheit eines Zertifikats sicherzustellen, wird jedes Zertifikat mit einer digitalen Signatur ausgestellt. Diese Signatur wird nur in einer Prüf-Anwendung validiert.";

"HealthCertificate_Validation_Bullet4" = "Ob die im Zertifikat eingetragenen Daten richtig sind, wird in der Corona-Warn-App nicht geprüft.";

"HealthCertificate_Validation_Legal_Title" = "Datenschutz und Datensicherheit";

"HealthCertificate_Validation_Legal_Description" = "Die aktuellen Einreiseregeln werden von den Servern des RKI heruntergeladen. Hierfür ist eine Verbindung zum Internet erforderlich und es werden Zugriffsdaten an das RKI übermittelt.";

"HealthCertificate_Validation_Body4" = "Ausführliche Hinweise zur Datenverarbeitung finden Sie in der Datenschutzerklärung";

"HealthCertificate_Validation_ButtonTitle" = "Prüfen";

/* Health Certificate Validation Result */

"HealthCertificate_Validation_Result_validationParameters" = "Einreise nach %@ am %@,\ngeprüft am %@";

"HealthCertificate_Validation_Result_acceptanceRule" = "Dies ist eine Regel des Reiselandes %@.";

"HealthCertificate_Validation_Result_invalidationRule" = "Dies ist eine Regel des Ausstellerlandes.";

"HealthCertificate_Validation_Result_moreInformation" = "Mehr Informationen finden Sie in den %@ und unter %@.";

"HealthCertificate_Validation_Result_moreInformation_placeholder_FAQ" = "FAQ";

/* - Passed */

"HealthCertificate_Validation_Passed_title" = "Gültiges Zertifikat";

"HealthCertificate_Validation_Passed_unknownTitle" = "Zertifikat nicht prüfbar";

"HealthCertificate_Validation_Passed_subtitle" = "Ihr Zertifikat ist im gewählten Land gültig";

"HealthCertificate_Validation_Passed_unknownSubtitle" = "Ihr Zertifikat konnte nicht geprüft werden";

"HealthCertificate_Validation_Passed_hintsTitle" = "Hinweise";

"HealthCertificate_Validation_Passed_hint1" = "Beachten Sie, dass sich die Einreiseregeln ändern können. Prüfen Sie daher das Zertifikat kurz vor der Einreise (max. 48 Stunden).";

"HealthCertificate_Validation_Passed_hint2" = "Es können in einzelnen Regionen weitere Regeln oder Einschränkungen gelten.";

"HealthCertificate_Validation_Passed_hint3" = "Um die Echtheit eines Zertifikats sicherzustellen, wird jedes Zertifikat mit einer digitalen Signatur ausgestellt. Diese Signatur wird nur in einer Prüf-Anwendung validiert.";

"HealthCertificate_Validation_Passed_hint4" = "Ob die im Zertifikat eingetragenen Daten richtig sind, wird in der Corona-Warn-App nicht geprüft.";

"HealthCertificate_Validation_Passed_primaryButtonTitle" = "Für weiteres Land prüfen";

/* - Open */

"HealthCertificate_Validation_Open_title" = "Zertifikat nicht prüfbar";

"HealthCertificate_Validation_Open_subtitle" = "Ihr Zertifikat konnte nicht vollständig geprüft werden";

"HealthCertificate_Validation_Open_openSectionTitle" = "Hinweise";

"HealthCertificate_Validation_Open_openSectionDescription" = "Nachfolgende Regeln konnten nicht geprüft werden. Vergewissern Sie sich, dass das Zertifikat den Regeln Ihres Reiselandes entspricht.";

/* - Failed */

"HealthCertificate_Validation_Failed_title" = "Zertifikat nicht gültig";

"HealthCertificate_Validation_Failed_subtitle" = "Ihr Zertifikat ist im gewählten Land nicht gültig";

"HealthCertificate_Validation_Failed_failedSectionTitle" = "Prüfung abgeschlossen";

"HealthCertificate_Validation_Failed_failedSectionDescription" = "Folgende Regeln sind nicht erfüllt:";

"HealthCertificate_Validation_Failed_openSectionTitle" = "Prüfung nicht möglich";

"HealthCertificate_Validation_Failed_openSectionDescription" = "Nachfolgende Regeln konnten nicht geprüft werden. Vergewissern Sie sich, dass das Zertifikat den Regeln Ihres Reiselandes entspricht.";

/* - Technical Validation Failed */

"HealthCertificate_Validation_TechnicalFailed_title" = "Zertifikat nicht gültig";

"HealthCertificate_Validation_TechnicalFailed_subtitle" = "Ihr Zertifikat ist im gewählten Land nicht gültig";

"HealthCertificate_Validation_TechnicalFailed_failedSectionTitle" = "Technische Prüfung";

"HealthCertificate_Validation_TechnicalFailed_failedSectionDescription" = "Folgende Regeln sind nicht erfüllt:";

"HealthCertificate_Validation_TechnicalFailed_certificateNotValid" = "Die Signatur des Zertifikates muss gültig sein.";

"HealthCertificate_Validation_TechnicalFailed_technicalExpirationDatePassed" = "Das technische Ablaufdatum darf nicht überschritten sein.";

"HealthCertificate_Validation_TechnicalFailed_expirationDateTitle" = "Technisches Ablaufdatum";

"HealthCertificate_Validation_TechnicalFailed_expirationDate" = "Gültig bis %@";

/* Health Certificate Validity State */

"HealthCertificate_ValidityState_ExpiringSoon" = "Zertifikat läuft am %@ um %@ ab";

"HealthCertificate_ValidityState_ExpiringSoon_description" = "Bitte bemühen Sie sich rechtzeitig darum, einen neuen digitalen Nachweis ausstellen zu lassen.";

"HealthCertificate_ValidityState_Expired" = "Zertifikat abgelaufen";

"HealthCertificate_ValidityState_Expired_description" = "Das Ablaufdatum wurde überschritten. Bitte bemühen Sie sich darum, einen neuen digitalen Nachweis ausstellen zu lassen.";

"HealthCertificate_ValidityState_Invalid" = "Zertifikat (Signatur) ungültig";

"HealthCertificate_ValidityState_Invalid_description" = "Das Zertifikat wurde von einer nicht autorisierten Stelle oder fehlerhaft ausgestellt. Bitte lassen Sie das Zertifikat von einer autorisierten Stelle erneut ausstellen.";

/* Universal QR Scanner */

"UniversalQRScanner_ScannerTitle" = "QR-Code-Scanner";

"UniversalQRScanner_InstructionTitle" = "Welche QR-Codes können Sie scannen?";

"UniversalQRScanner_InstructionDescription" = "PCR-Tests und Schnelltests, Testzertifikate, Impfzertifikate, Genesenenzertifikate und Check-ins.";

"UniversalQRScanner_FileButtonTitle" = "Datei öffnen";

"UniversalQRScanner_CameraFlash" = "Kamerablitz";

"UniversalQRScanner_CameraFlash_On" = "Eingeschaltet";

"UniversalQRScanner_CameraFlash_Off" = "Ausgeschaltet";

"UniversalQRScanner_CameraFlash_Enable" = "Kamerablitz einschalten";

"UniversalQRScanner_CameraFlash_Disable" = "Kamerablitz ausschalten";

"UniversalQRScanner_Error_cameraPermissionDenied_title" = "Zugriff nicht erlaubt";

"UniversalQRScanner_Error_cameraPermissionDenied" = "Bitte erlauben Sie der App die Benutzung der Kamera, um den QR-Code zu scannen.";

"UniversalQRScanner_Error_cameraPermissionDenied_settingsButton" = "Einstellungen";

"UniversalQRScanner_Error_unsupportedQRCode" = "Der QR-Code wird nicht in der Corona-Warn-App unterstützt. Bitte scannen Sie einen geeigneten QR-Code.";

<<<<<<< HEAD
/* File Scanner */
"FileScanner_sheet_photos" = "Foto Mediathek";

"FileScanner_sheet_documents" = "Dokument";

"FileScanner_sheet_cancel" = "Abbrechen";

"FileScanner_AccessError_title" = "Zugriff nicht erlaubt";

"FileScanner_AccessError_message" = "\“Corona-Warn-App\” hat keinen Zugriff auf Ihre Foto Mediathek. Sie können den Zugriff in Ihren Einstellungen verwalten.";

"FileScanner_AccessError_cancel" = "Abbrechen";

"FileScanner_AccessError_settings" = "Einstellungen";

"FileScanner_HUD_text" = "QR-Code wird gelesen...";

"FileScanner_PasswordEntry_title" = "Datei passwortgeschützt";

"FileScanner_PasswordEntry_message" = "Bitte geben Sie Ihr Passwort ein.";

"FileScanner_PasswordEntry_placeholder" = "Passwort";

"FileScanner_PasswordError_title" = "Falsches Passwort";

"FileScanner_PasswordError_message" = "Bitte geben Sie ein gültiges Passwort ein.";

"FileScanner_InvalidQRCode_title" = "Kein geeigneter QR-Code";

"FileScanner_InvalidQRCode_message" = "Der QR-Code wird nicht von der Corona-Warn-App unterstützt. Bitte wählen Sie eine Datei mit einem geeigneten QR-Code."; 

"FileScanner_InvalidQRCode_title" = "Kein geeigneter QR-Code";

"FileScanner_InvalidQRCode_message" = "Der QR-Code wird nicht von der Corona-Warn-App unterstützt. Bitte wählen Sie eine Datei mit einem geeigneten QR-Code.";

"FileScanner_FileNotReadable_title" = "Datei nicht lesbar";

"FileScanner_FileNotReadable_message" = "Die gewählte Datei ist möglicherweise beschädigt oder passwortgeschützt und konnte daher nicht gelesen werden. Bitte wählen Sie eine geeignete Datei.";

"FileScanner_NoQRCodeFound_title" = "Kein QR-Code erkannt";

"FileScanner_NoQRCodeFound_message" = "In der gewählten Datei konnte kein QR-Code erkannt werden. Bitte wählen Sie eine andere Datei.";
=======
"UniversalQRScanner_Tooltip_title" = "QR-Code-Scanner";

"UniversalQRScanner_Tooltip_description" = "Scannen Sie Tests, Zertifikate und Check-ins mit diesem Scanner.";
>>>>>>> 878c55f9

/* Federal State Names */

"FederalState_BadenWuerttemberg" = "Baden-Württemberg";

"FederalState_Bayern" = "Bayern";

"FederalState_Berlin" = "Berlin";

"FederalState_Brandenburg" = "Brandenburg";

"FederalState_Bremen" = "Bremen";

"FederalState_Hamburg" = "Hamburg";

"FederalState_Hessen" = "Hessen";

"FederalState_MecklenburgVorpommern" = "Mecklenburg-Vorpommern";

"FederalState_Niedersachsen" = "Niedersachsen";

"FederalState_NordrheinWestfalen" = "Nordrhein-Westfalen";

"FederalState_RheinlandPfalz" = "Rheinland-Pfalz";

"FederalState_Saarland" = "Saarland";

"FederalState_Sachsen" = "Sachsen";

"FederalState_SachsenAnhalt" = "Sachsen-Anhalt";

"FederalState_SchleswigHolstein" = "Schleswig-Holstein";

"FederalState_Thueringen" = "Thüringen";
<|MERGE_RESOLUTION|>--- conflicted
+++ resolved
@@ -3203,7 +3203,6 @@
 
 "UniversalQRScanner_Error_unsupportedQRCode" = "Der QR-Code wird nicht in der Corona-Warn-App unterstützt. Bitte scannen Sie einen geeigneten QR-Code.";
 
-<<<<<<< HEAD
 /* File Scanner */
 "FileScanner_sheet_photos" = "Foto Mediathek";
 
@@ -3246,11 +3245,10 @@
 "FileScanner_NoQRCodeFound_title" = "Kein QR-Code erkannt";
 
 "FileScanner_NoQRCodeFound_message" = "In der gewählten Datei konnte kein QR-Code erkannt werden. Bitte wählen Sie eine andere Datei.";
-=======
+
 "UniversalQRScanner_Tooltip_title" = "QR-Code-Scanner";
 
 "UniversalQRScanner_Tooltip_description" = "Scannen Sie Tests, Zertifikate und Check-ins mit diesem Scanner.";
->>>>>>> 878c55f9
 
 /* Federal State Names */
 
