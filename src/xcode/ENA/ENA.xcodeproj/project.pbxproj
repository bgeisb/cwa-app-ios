// !$*UTF8*$!
{
	archiveVersion = 1;
	classes = {
	};
	objectVersion = 52;
	objects = {

/* Begin PBXBuildFile section */
		0103CED12536D1A100BDAAD1 /* AppInformationCellModel.swift in Sources */ = {isa = PBXBuildFile; fileRef = 0103CED02536D1A100BDAAD1 /* AppInformationCellModel.swift */; };
		0105D89325B8768A007E288B /* CachingHTTPClientMock.swift in Sources */ = {isa = PBXBuildFile; fileRef = 35163D23251CFCCB00D220CA /* CachingHTTPClientMock.swift */; };
		0105D8AA25B87920007E288B /* SAP_Internal_Stats_KeyFigure+Formatting.swift in Sources */ = {isa = PBXBuildFile; fileRef = 0105D8A925B87920007E288B /* SAP_Internal_Stats_KeyFigure+Formatting.swift */; };
		010B3D3B25A8667C00EB44AB /* ExposureDetectionViewModelTests.swift in Sources */ = {isa = PBXBuildFile; fileRef = 010B3D3A25A8667C00EB44AB /* ExposureDetectionViewModelTests.swift */; };
		010B3DA225ADEBFF00EB44AB /* HomeRiskCellModelTests.swift in Sources */ = {isa = PBXBuildFile; fileRef = 010B3D8525ADE5FD00EB44AB /* HomeRiskCellModelTests.swift */; };
		011E13AE24680A4000973467 /* HTTPClient.swift in Sources */ = {isa = PBXBuildFile; fileRef = 011E13AD24680A4000973467 /* HTTPClient.swift */; };
		011E4B032483A92A002E6412 /* MockExposureManager.swift in Sources */ = {isa = PBXBuildFile; fileRef = CD678F6A246C43E200B6A0F8 /* MockExposureManager.swift */; };
		0120ECDD25875D8B00F78944 /* DiaryDayEntryCellModel.swift in Sources */ = {isa = PBXBuildFile; fileRef = 0120ECDC25875D8B00F78944 /* DiaryDayEntryCellModel.swift */; };
		0120ECF32587607600F78944 /* DiaryDayEntryCellModelTest.swift in Sources */ = {isa = PBXBuildFile; fileRef = 0120ECF22587607600F78944 /* DiaryDayEntryCellModelTest.swift */; };
		0120ECFE2587631200F78944 /* DiaryDayAddCellModelTest.swift in Sources */ = {isa = PBXBuildFile; fileRef = 0120ECFD2587631100F78944 /* DiaryDayAddCellModelTest.swift */; };
		0123D5992501385200A91838 /* ExposureSubmissionErrorTests.swift in Sources */ = {isa = PBXBuildFile; fileRef = 0123D5972501383100A91838 /* ExposureSubmissionErrorTests.swift */; };
		0130F67225B1851000B6BDA3 /* HomeStatisticsCellModel.swift in Sources */ = {isa = PBXBuildFile; fileRef = 0130F67125B1851000B6BDA3 /* HomeStatisticsCellModel.swift */; };
		0130F67C25B1859700B6BDA3 /* HomeStatisticsCard.swift in Sources */ = {isa = PBXBuildFile; fileRef = 0130F66625B1813000B6BDA3 /* HomeStatisticsCard.swift */; };
		0130F68125B186DB00B6BDA3 /* SAP_Internal_Stats_Statistics+SupportedIDs.swift in Sources */ = {isa = PBXBuildFile; fileRef = 0130F68025B186DB00B6BDA3 /* SAP_Internal_Stats_Statistics+SupportedIDs.swift */; };
		013C412825545C2D00826C9F /* DebugRiskCalculation.swift in Sources */ = {isa = PBXBuildFile; fileRef = 013C412725545C2D00826C9F /* DebugRiskCalculation.swift */; };
		013C413D255463A400826C9F /* DMDebugRiskCalculationViewController.swift in Sources */ = {isa = PBXBuildFile; fileRef = 013C413C255463A400826C9F /* DMDebugRiskCalculationViewController.swift */; };
		013DC102245DAC4E00EE58B0 /* Store.swift in Sources */ = {isa = PBXBuildFile; fileRef = 013DC101245DAC4E00EE58B0 /* Store.swift */; };
		014086B82588F9FD00E9E5B2 /* DiaryEditEntriesViewModelTest.swift in Sources */ = {isa = PBXBuildFile; fileRef = 014086B72588F95000E9E5B2 /* DiaryEditEntriesViewModelTest.swift */; };
		014086BD2589033A00E9E5B2 /* DiaryEditEntriesCellModel.swift in Sources */ = {isa = PBXBuildFile; fileRef = 014086BC2589033A00E9E5B2 /* DiaryEditEntriesCellModel.swift */; };
		014086C52589040200E9E5B2 /* DiaryEditEntriesCellModelTest.swift in Sources */ = {isa = PBXBuildFile; fileRef = 014086C42589040200E9E5B2 /* DiaryEditEntriesCellModelTest.swift */; };
		0144BDE1250924CC00B0857C /* SymptomsOnset.swift in Sources */ = {isa = PBXBuildFile; fileRef = 0144BDE0250924CC00B0857C /* SymptomsOnset.swift */; };
		0144BDE32509288B00B0857C /* SymptomsOnsetTests.swift in Sources */ = {isa = PBXBuildFile; fileRef = 0144BDE22509288B00B0857C /* SymptomsOnsetTests.swift */; };
		0144BDED250A3E5300B0857C /* ExposureSubmissionCoordinatorModel.swift in Sources */ = {isa = PBXBuildFile; fileRef = 0144BDEC250A3E5300B0857C /* ExposureSubmissionCoordinatorModel.swift */; };
		014891B324F90D0B002A6F77 /* ENA.plist in Resources */ = {isa = PBXBuildFile; fileRef = 014891B224F90D0B002A6F77 /* ENA.plist */; };
		015178C22507D2E50074F095 /* ExposureSubmissionSymptomsOnsetViewControllerTests.swift in Sources */ = {isa = PBXBuildFile; fileRef = 015178C12507D2A90074F095 /* ExposureSubmissionSymptomsOnsetViewControllerTests.swift */; };
		015692E424B48C3F0033F35E /* TimeInterval+Convenience.swift in Sources */ = {isa = PBXBuildFile; fileRef = 015692E324B48C3F0033F35E /* TimeInterval+Convenience.swift */; };
		01571B7A255E9A6F00E4E891 /* config-wru-2020-11-13 in Resources */ = {isa = PBXBuildFile; fileRef = 01571B79255E9A6F00E4E891 /* config-wru-2020-11-13 */; };
		015E8C0824C997D200C0A4B3 /* CWASQLite.framework in Frameworks */ = {isa = PBXBuildFile; fileRef = B1FF6B6A2497D0B40041CF02 /* CWASQLite.framework */; };
		015E8C0924C9983600C0A4B3 /* CWASQLite.framework in Embed Frameworks */ = {isa = PBXBuildFile; fileRef = B1FF6B6A2497D0B40041CF02 /* CWASQLite.framework */; settings = {ATTRIBUTES = (CodeSignOnCopy, RemoveHeadersOnCopy, ); }; };
		016146912487A43E00660992 /* LinkHelper.swift in Sources */ = {isa = PBXBuildFile; fileRef = 016146902487A43E00660992 /* LinkHelper.swift */; };
		01678E9C249A5F08003B048B /* testStore.sqlite in Resources */ = {isa = PBXBuildFile; fileRef = 01678E9A249A521F003B048B /* testStore.sqlite */; };
		016961992540574700FF92E3 /* ExposureSubmissionTestResultViewModel.swift in Sources */ = {isa = PBXBuildFile; fileRef = 016961982540574700FF92E3 /* ExposureSubmissionTestResultViewModel.swift */; };
		016961B32549649900FF92E3 /* ExposureSubmissionTestResultViewModelTests.swift in Sources */ = {isa = PBXBuildFile; fileRef = 016961AF2549630100FF92E3 /* ExposureSubmissionTestResultViewModelTests.swift */; };
		016E25F325AF13EA0077C64C /* HomeStatisticsTableViewCell.swift in Sources */ = {isa = PBXBuildFile; fileRef = 016E25F125AF13EA0077C64C /* HomeStatisticsTableViewCell.swift */; };
		016E25F425AF13EA0077C64C /* HomeStatisticsTableViewCell.xib in Resources */ = {isa = PBXBuildFile; fileRef = 016E25F225AF13EA0077C64C /* HomeStatisticsTableViewCell.xib */; };
		016E260325AF20300077C64C /* HomeStatisticsCardView.swift in Sources */ = {isa = PBXBuildFile; fileRef = 016E260225AF20300077C64C /* HomeStatisticsCardView.swift */; };
		016E260825AF20540077C64C /* HomeStatisticsCardView.xib in Resources */ = {isa = PBXBuildFile; fileRef = 016E260725AF20540077C64C /* HomeStatisticsCardView.xib */; };
		016E262F25AF45770077C64C /* StatisticsInfoViewController.swift in Sources */ = {isa = PBXBuildFile; fileRef = 016E261325AF43450077C64C /* StatisticsInfoViewController.swift */; };
		016E264C25B0327B0077C64C /* HomeStatisticsCardViewModel.swift in Sources */ = {isa = PBXBuildFile; fileRef = 016E264B25B0327B0077C64C /* HomeStatisticsCardViewModel.swift */; };
		01734B5C255D6C4500E60A8B /* key_download_parameters.pb.swift in Sources */ = {isa = PBXBuildFile; fileRef = 01734B56255D6C4500E60A8B /* key_download_parameters.pb.swift */; };
		01734B5D255D6C4500E60A8B /* semantic_version.pb.swift in Sources */ = {isa = PBXBuildFile; fileRef = 01734B57255D6C4500E60A8B /* semantic_version.pb.swift */; };
		01734B5E255D6C4500E60A8B /* risk_calculation_parameters.pb.swift in Sources */ = {isa = PBXBuildFile; fileRef = 01734B58255D6C4500E60A8B /* risk_calculation_parameters.pb.swift */; };
		01734B5F255D6C4500E60A8B /* app_config_ios.pb.swift in Sources */ = {isa = PBXBuildFile; fileRef = 01734B59255D6C4500E60A8B /* app_config_ios.pb.swift */; };
		01734B60255D6C4500E60A8B /* exposure_detection_parameters.pb.swift in Sources */ = {isa = PBXBuildFile; fileRef = 01734B5A255D6C4500E60A8B /* exposure_detection_parameters.pb.swift */; };
		01734B6E255D73E400E60A8B /* ENExposureConfiguration+Convenience.swift in Sources */ = {isa = PBXBuildFile; fileRef = 01734B6D255D73E400E60A8B /* ENExposureConfiguration+Convenience.swift */; };
		0177F48825501111009DD568 /* RiskCalculationResult.swift in Sources */ = {isa = PBXBuildFile; fileRef = 0177F48125501111009DD568 /* RiskCalculationResult.swift */; };
		0177F4B125503805009DD568 /* ScanInstanceTest.swift in Sources */ = {isa = PBXBuildFile; fileRef = 0177F4B025503805009DD568 /* ScanInstanceTest.swift */; };
		017AD0C1259BBD1700FA2B3F /* HomeTestResultTableViewCell.swift in Sources */ = {isa = PBXBuildFile; fileRef = 01A4DC7925922EBD007D5794 /* HomeTestResultTableViewCell.swift */; };
		017AD0C5259BBD1C00FA2B3F /* HomeTestResultTableViewCell.xib in Resources */ = {isa = PBXBuildFile; fileRef = 01A4DC7825922EBD007D5794 /* HomeTestResultTableViewCell.xib */; };
		017AD0C9259BBD2E00FA2B3F /* HomeTestResultCellModel.swift in Sources */ = {isa = PBXBuildFile; fileRef = 01A4DC8C25922F05007D5794 /* HomeTestResultCellModel.swift */; };
		017AD105259DC20E00FA2B3F /* HomeShownPositiveTestResultTableViewCell.xib in Resources */ = {isa = PBXBuildFile; fileRef = 01A4DC5625922EB0007D5794 /* HomeShownPositiveTestResultTableViewCell.xib */; };
		017AD10F259DC46E00FA2B3F /* HomeShownPositiveTestResultTableViewCell.swift in Sources */ = {isa = PBXBuildFile; fileRef = 01A4DC5725922EB1007D5794 /* HomeShownPositiveTestResultTableViewCell.swift */; };
		017AD114259DCD3400FA2B3F /* HomeShownPositiveTestResultCellModel.swift in Sources */ = {isa = PBXBuildFile; fileRef = 017AD113259DCD3400FA2B3F /* HomeShownPositiveTestResultCellModel.swift */; };
		017AD122259DDED100FA2B3F /* ISO8601DateFormatter+ContactDiary.swift in Sources */ = {isa = PBXBuildFile; fileRef = 017AD121259DDE6B00FA2B3F /* ISO8601DateFormatter+ContactDiary.swift */; };
		017AD13625A3238300FA2B3F /* iOS13TestCase.swift in Sources */ = {isa = PBXBuildFile; fileRef = 017AD13525A3235B00FA2B3F /* iOS13TestCase.swift */; };
		017AD14625A4546400FA2B3F /* UITableViewController+Enum.swift in Sources */ = {isa = PBXBuildFile; fileRef = 710ABB1E2475115500948792 /* UITableViewController+Enum.swift */; };
		017AD16525A4559300FA2B3F /* UITableView+Dequeue.swift in Sources */ = {isa = PBXBuildFile; fileRef = 514EE99A246D4C4C00DE4884 /* UITableView+Dequeue.swift */; };
		017AD17F25A5A30500FA2B3F /* DynamicHeader+ExposureDetection.swift in Sources */ = {isa = PBXBuildFile; fileRef = 017AD17E25A5A30500FA2B3F /* DynamicHeader+ExposureDetection.swift */; };
		017AD18725A5C70700FA2B3F /* DynamicCell+ExposureDetection.swift in Sources */ = {isa = PBXBuildFile; fileRef = 017AD18625A5C70700FA2B3F /* DynamicCell+ExposureDetection.swift */; };
		017AD18C25A5C70900FA2B3F /* ActiveTracing+ExposureDetection.swift in Sources */ = {isa = PBXBuildFile; fileRef = 017AD18B25A5C70900FA2B3F /* ActiveTracing+ExposureDetection.swift */; };
		0185DDDE25B77786001FBEA7 /* HomeStatisticsCellModelTests.swift in Sources */ = {isa = PBXBuildFile; fileRef = 0185DDDD25B77786001FBEA7 /* HomeStatisticsCellModelTests.swift */; };
		0190986A257E64A70065D050 /* DiaryOverviewTableViewController.swift in Sources */ = {isa = PBXBuildFile; fileRef = 01909845257E61350065D050 /* DiaryOverviewTableViewController.swift */; };
		01909874257E64BD0065D050 /* DiaryDayViewController.swift in Sources */ = {isa = PBXBuildFile; fileRef = 01909862257E63810065D050 /* DiaryDayViewController.swift */; };
		01909875257E64BD0065D050 /* DiaryAddAndEditEntryViewController.swift in Sources */ = {isa = PBXBuildFile; fileRef = 0190984C257E62C70065D050 /* DiaryAddAndEditEntryViewController.swift */; };
		01909876257E64BD0065D050 /* DiaryAddAndEditEntryViewModel.swift in Sources */ = {isa = PBXBuildFile; fileRef = 01909851257E62CB0065D050 /* DiaryAddAndEditEntryViewModel.swift */; };
		01909877257E64BD0065D050 /* DiaryEditEntriesViewController.swift in Sources */ = {isa = PBXBuildFile; fileRef = 01909834257E606C0065D050 /* DiaryEditEntriesViewController.swift */; };
		01909878257E64BD0065D050 /* DiaryEditEntriesViewModel.swift in Sources */ = {isa = PBXBuildFile; fileRef = 0190983C257E60760065D050 /* DiaryEditEntriesViewModel.swift */; };
		0190987D257E64C70065D050 /* DiaryCoordinator.swift in Sources */ = {isa = PBXBuildFile; fileRef = 0190982B257E5AF70065D050 /* DiaryCoordinator.swift */; };
		01909882257E675D0065D050 /* DiaryContactPerson.swift in Sources */ = {isa = PBXBuildFile; fileRef = 01909881257E675D0065D050 /* DiaryContactPerson.swift */; };
		01909888257E7B900065D050 /* ExposureSubmissionQRInfoViewController.swift in Sources */ = {isa = PBXBuildFile; fileRef = 01909886257E7B900065D050 /* ExposureSubmissionQRInfoViewController.swift */; };
		01909889257E7B900065D050 /* ExposureSubmissionQRInfoViewModel.swift in Sources */ = {isa = PBXBuildFile; fileRef = 01909887257E7B900065D050 /* ExposureSubmissionQRInfoViewModel.swift */; };
		0190B225255C423600CF4244 /* Date+Age.swift in Sources */ = {isa = PBXBuildFile; fileRef = 0190B224255C423600CF4244 /* Date+Age.swift */; };
		019BFC6C24C9901A0053973D /* sqlite3.c in Sources */ = {isa = PBXBuildFile; fileRef = 0DFCC2702484DC8400E2811D /* sqlite3.c */; settings = {COMPILER_FLAGS = "-w"; }; };
		019C9F0025894BAA00B26392 /* DiaryStoringProviding.swift in Sources */ = {isa = PBXBuildFile; fileRef = 019C9EFF25894BAA00B26392 /* DiaryStoringProviding.swift */; };
		019C9F1E25894CDD00B26392 /* DiaryOverviewViewModel.swift in Sources */ = {isa = PBXBuildFile; fileRef = 019C9F1D25894CDD00B26392 /* DiaryOverviewViewModel.swift */; };
		019C9F2D258951B700B26392 /* ContactPersonEncounter.swift in Sources */ = {isa = PBXBuildFile; fileRef = 019C9F2C258951B700B26392 /* ContactPersonEncounter.swift */; };
		019C9F32258951B900B26392 /* LocationVisit.swift in Sources */ = {isa = PBXBuildFile; fileRef = 019C9F31258951B900B26392 /* LocationVisit.swift */; };
		019C9F34258951BB00B26392 /* DiaryDay.swift in Sources */ = {isa = PBXBuildFile; fileRef = 019C9F33258951BB00B26392 /* DiaryDay.swift */; };
		019C9F39258951BD00B26392 /* DiaryEntryType.swift in Sources */ = {isa = PBXBuildFile; fileRef = 019C9F38258951BC00B26392 /* DiaryEntryType.swift */; };
		019C9F3B258951BE00B26392 /* DiaryEntry.swift in Sources */ = {isa = PBXBuildFile; fileRef = 019C9F3A258951BE00B26392 /* DiaryEntry.swift */; };
		019C9F40258951C000B26392 /* DiaryLocation.swift in Sources */ = {isa = PBXBuildFile; fileRef = 019C9F3F258951C000B26392 /* DiaryLocation.swift */; };
		01A1B442252DE57000841B63 /* ExposureSubmissionQRScannerViewModelTests.swift in Sources */ = {isa = PBXBuildFile; fileRef = 01A1B441252DE54600841B63 /* ExposureSubmissionQRScannerViewModelTests.swift */; };
		01A1B44A252DFD7800841B63 /* MetadataObject.swift in Sources */ = {isa = PBXBuildFile; fileRef = 01A1B449252DFD7700841B63 /* MetadataObject.swift */; };
		01A1B452252DFDC400841B63 /* FakeMetadataMachineReadableObject.swift in Sources */ = {isa = PBXBuildFile; fileRef = 01A1B451252DFD9400841B63 /* FakeMetadataMachineReadableObject.swift */; };
		01A1B45C252E077600841B63 /* TimeInterval+Convenience.swift in Sources */ = {isa = PBXBuildFile; fileRef = 015692E324B48C3F0033F35E /* TimeInterval+Convenience.swift */; };
		01A1B467252E19D000841B63 /* ExposureSubmissionCoordinatorModelTests.swift in Sources */ = {isa = PBXBuildFile; fileRef = 01A1B460252E17F900841B63 /* ExposureSubmissionCoordinatorModelTests.swift */; };
		01A2367A2519D1E80043D9F8 /* ExposureSubmissionWarnOthersViewModel.swift in Sources */ = {isa = PBXBuildFile; fileRef = 01A236792519D1E80043D9F8 /* ExposureSubmissionWarnOthersViewModel.swift */; };
		01A23685251A23740043D9F8 /* ExposureSubmissionQRInfoModelTests.swift in Sources */ = {isa = PBXBuildFile; fileRef = 01A23684251A22E90043D9F8 /* ExposureSubmissionQRInfoModelTests.swift */; };
		01A4DC6A25922EB4007D5794 /* HomeTextItemView.swift in Sources */ = {isa = PBXBuildFile; fileRef = 01A4DC6125922EB2007D5794 /* HomeTextItemView.swift */; };
		01A4DC6C25922EB4007D5794 /* HomeRiskTableViewCell.swift in Sources */ = {isa = PBXBuildFile; fileRef = 01A4DC5D25922EB2007D5794 /* HomeRiskTableViewCell.swift */; };
		01A4DC6D25922EB4007D5794 /* HomeLoadingItemView.swift in Sources */ = {isa = PBXBuildFile; fileRef = 01A4DC6725922EB3007D5794 /* HomeLoadingItemView.swift */; };
		01A4DC6E25922EB4007D5794 /* HomeImageItemView.swift in Sources */ = {isa = PBXBuildFile; fileRef = 01A4DC6625922EB3007D5794 /* HomeImageItemView.swift */; };
		01A4DC6F25922EB4007D5794 /* HomeListItemView.swift in Sources */ = {isa = PBXBuildFile; fileRef = 01A4DC6925922EB4007D5794 /* HomeListItemView.swift */; };
		01A4DC7025922EB4007D5794 /* HomeItemView.swift in Sources */ = {isa = PBXBuildFile; fileRef = 01A4DC6525922EB3007D5794 /* HomeItemView.swift */; };
		01A4DC7125922EB4007D5794 /* HomeThankYouTableViewCell.swift in Sources */ = {isa = PBXBuildFile; fileRef = 01A4DC5B25922EB1007D5794 /* HomeThankYouTableViewCell.swift */; };
		01A4DC9D259247AF007D5794 /* HomeRiskTableViewCell.xib in Resources */ = {isa = PBXBuildFile; fileRef = 01A4DC5925922EB1007D5794 /* HomeRiskTableViewCell.xib */; };
		01A4DCB125925121007D5794 /* HomeThankYouTableViewCell.xib in Resources */ = {isa = PBXBuildFile; fileRef = 01A4DC5A25922EB1007D5794 /* HomeThankYouTableViewCell.xib */; };
		01A4DCB6259264F9007D5794 /* HomeThankYouCellModel.swift in Sources */ = {isa = PBXBuildFile; fileRef = 01A4DCB5259264F9007D5794 /* HomeThankYouCellModel.swift */; };
		01A4DCDE2592692D007D5794 /* HomeImageItemView.xib in Resources */ = {isa = PBXBuildFile; fileRef = 01A4DC6325922EB3007D5794 /* HomeImageItemView.xib */; };
		01A4DCE225926931007D5794 /* HomeLoadingItemView.xib in Resources */ = {isa = PBXBuildFile; fileRef = 01A4DC6825922EB4007D5794 /* HomeLoadingItemView.xib */; };
		01A4DCE625926934007D5794 /* HomeTextItemView.xib in Resources */ = {isa = PBXBuildFile; fileRef = 01A4DC6225922EB3007D5794 /* HomeTextItemView.xib */; };
		01A4DCEA25926938007D5794 /* HomeListItemView.xib in Resources */ = {isa = PBXBuildFile; fileRef = 01A4DC6425922EB3007D5794 /* HomeListItemView.xib */; };
		01A4DCFE25926A66007D5794 /* HomeImageItemViewModel.swift in Sources */ = {isa = PBXBuildFile; fileRef = 01A4DCFD25926A66007D5794 /* HomeImageItemViewModel.swift */; };
		01A4DD0325926A6A007D5794 /* HomeTextItemViewModel.swift in Sources */ = {isa = PBXBuildFile; fileRef = 01A4DD0225926A6A007D5794 /* HomeTextItemViewModel.swift */; };
		01A4DD0825926A6E007D5794 /* HomeListItemViewModel.swift in Sources */ = {isa = PBXBuildFile; fileRef = 01A4DD0725926A6E007D5794 /* HomeListItemViewModel.swift */; };
		01A4DD0D25926A73007D5794 /* HomeLoadingItemViewModel.swift in Sources */ = {isa = PBXBuildFile; fileRef = 01A4DD0C25926A72007D5794 /* HomeLoadingItemViewModel.swift */; };
		01A4DD3825935AC1007D5794 /* CellPositionInSection.swift in Sources */ = {isa = PBXBuildFile; fileRef = 01A4DD3725935AC1007D5794 /* CellPositionInSection.swift */; };
		01A4DD4325935D1F007D5794 /* HomeRiskCellModel.swift in Sources */ = {isa = PBXBuildFile; fileRef = 01A4DD4225935D1F007D5794 /* HomeRiskCellModel.swift */; };
		01A6EFC7258BE9C20001D8C2 /* NotificationSettingsOnTableViewCell.xib in Resources */ = {isa = PBXBuildFile; fileRef = 01D02765258BD61600B6389A /* NotificationSettingsOnTableViewCell.xib */; };
		01A6EFCB258BE9C60001D8C2 /* NotificationSettingsOffTableViewCell.xib in Resources */ = {isa = PBXBuildFile; fileRef = 01A6EFB4258BD6270001D8C2 /* NotificationSettingsOffTableViewCell.xib */; };
		01A97DD12506768F00C07C37 /* DatePickerOptionViewModelTests.swift in Sources */ = {isa = PBXBuildFile; fileRef = 01A97DD02506767E00C07C37 /* DatePickerOptionViewModelTests.swift */; };
		01A97DD32506769F00C07C37 /* DatePickerDayViewModelTests.swift in Sources */ = {isa = PBXBuildFile; fileRef = 01A97DD22506769F00C07C37 /* DatePickerDayViewModelTests.swift */; };
		01B605C4258A30C70093DB8E /* DiaryOverviewViewModelTest.swift in Sources */ = {isa = PBXBuildFile; fileRef = 01B605C3258A181C0093DB8E /* DiaryOverviewViewModelTest.swift */; };
		01B605C9258A32F00093DB8E /* DiaryDayTest.swift in Sources */ = {isa = PBXBuildFile; fileRef = 01B605C8258A32930093DB8E /* DiaryDayTest.swift */; };
		01B605CE258A38330093DB8E /* DiaryEntryTest.swift in Sources */ = {isa = PBXBuildFile; fileRef = 01B605CD258A38330093DB8E /* DiaryEntryTest.swift */; };
		01B605D9258A49E70093DB8E /* DiaryLocationTest.swift in Sources */ = {isa = PBXBuildFile; fileRef = 01B605D8258A49E70093DB8E /* DiaryLocationTest.swift */; };
		01B605E7258A4A980093DB8E /* DiaryContactPersonTest.swift in Sources */ = {isa = PBXBuildFile; fileRef = 01B605E6258A4A980093DB8E /* DiaryContactPersonTest.swift */; };
		01B7232424F812500064C0EB /* DynamicTableViewOptionGroupCell.swift in Sources */ = {isa = PBXBuildFile; fileRef = 01B7232324F812500064C0EB /* DynamicTableViewOptionGroupCell.swift */; };
		01B7232724F812BC0064C0EB /* OptionGroupView.swift in Sources */ = {isa = PBXBuildFile; fileRef = 01B7232624F812BC0064C0EB /* OptionGroupView.swift */; };
		01B7232924F812DF0064C0EB /* OptionView.swift in Sources */ = {isa = PBXBuildFile; fileRef = 01B7232824F812DF0064C0EB /* OptionView.swift */; };
		01B7232B24F815B00064C0EB /* MultipleChoiceOptionView.swift in Sources */ = {isa = PBXBuildFile; fileRef = 01B7232A24F815B00064C0EB /* MultipleChoiceOptionView.swift */; };
		01B7232D24F8E0260064C0EB /* MultipleChoiceChoiceView.swift in Sources */ = {isa = PBXBuildFile; fileRef = 01B7232C24F8E0260064C0EB /* MultipleChoiceChoiceView.swift */; };
		01B7232F24FE4F080064C0EB /* OptionGroupViewModel.swift in Sources */ = {isa = PBXBuildFile; fileRef = 01B7232E24FE4F080064C0EB /* OptionGroupViewModel.swift */; };
		01B72B6525821CD200A3E3BC /* DiaryDayEmptyView.swift in Sources */ = {isa = PBXBuildFile; fileRef = 01B72B6425821CD200A3E3BC /* DiaryDayEmptyView.swift */; };
		01B72B6D25821D2800A3E3BC /* DiaryDayEmptyViewModel.swift in Sources */ = {isa = PBXBuildFile; fileRef = 01B72B6C25821D2800A3E3BC /* DiaryDayEmptyViewModel.swift */; };
		01B72BA6258360FF00A3E3BC /* DiaryDayEmptyViewModelTest.swift in Sources */ = {isa = PBXBuildFile; fileRef = 01B72BA5258360CD00A3E3BC /* DiaryDayEmptyViewModelTest.swift */; };
		01B72BC02583875600A3E3BC /* DiaryDayViewModelTest.swift in Sources */ = {isa = PBXBuildFile; fileRef = 01B72BBF2583875600A3E3BC /* DiaryDayViewModelTest.swift */; };
		01B72BF22583B51C00A3E3BC /* DiaryEditEntriesTableViewCell.swift in Sources */ = {isa = PBXBuildFile; fileRef = 01B72BEE2583B51C00A3E3BC /* DiaryEditEntriesTableViewCell.swift */; };
		01B72BFF2583B57300A3E3BC /* DiaryEditEntriesTableViewCell.xib in Resources */ = {isa = PBXBuildFile; fileRef = 01B72BF02583B51C00A3E3BC /* DiaryEditEntriesTableViewCell.xib */; };
		01B72C032583B71100A3E3BC /* DiaryEditEntriesViewController.xib in Resources */ = {isa = PBXBuildFile; fileRef = 01B72BDC2583AB1400A3E3BC /* DiaryEditEntriesViewController.xib */; };
		01B72C0B25875BC300A3E3BC /* DiaryDayAddCellModel.swift in Sources */ = {isa = PBXBuildFile; fileRef = 01B72C0A25875BC300A3E3BC /* DiaryDayAddCellModel.swift */; };
		01C2D43E2501225100FB23BF /* MockExposureSubmissionService.swift in Sources */ = {isa = PBXBuildFile; fileRef = A3284256248E7431006B1F09 /* MockExposureSubmissionService.swift */; };
		01C2D4432501260D00FB23BF /* OptionGroupViewModelTests.swift in Sources */ = {isa = PBXBuildFile; fileRef = 01C2D440250124E600FB23BF /* OptionGroupViewModelTests.swift */; };
		01C6ABF42527273E0052814D /* String+Insertion.swift in Sources */ = {isa = PBXBuildFile; fileRef = 01C6ABF32527273D0052814D /* String+Insertion.swift */; };
		01C6AC0E252B1E990052814D /* ExposureSubmissionQRScannerViewModel.swift in Sources */ = {isa = PBXBuildFile; fileRef = 01C6AC0D252B1E980052814D /* ExposureSubmissionQRScannerViewModel.swift */; };
		01C6AC21252B21DF0052814D /* ExposureSubmissionQRScannerViewController.xib in Resources */ = {isa = PBXBuildFile; fileRef = 01C6AC20252B21DF0052814D /* ExposureSubmissionQRScannerViewController.xib */; };
		01C6AC26252B23D70052814D /* ExposureSubmissionQRScannerFocusView.swift in Sources */ = {isa = PBXBuildFile; fileRef = 01C6AC25252B23D70052814D /* ExposureSubmissionQRScannerFocusView.swift */; };
		01C6AC32252B29C00052814D /* QRScannerError.swift in Sources */ = {isa = PBXBuildFile; fileRef = 01C6AC31252B29C00052814D /* QRScannerError.swift */; };
		01C6AC3A252B2A500052814D /* UIImage+Color.swift in Sources */ = {isa = PBXBuildFile; fileRef = 01C6AC39252B2A500052814D /* UIImage+Color.swift */; };
		01C7665E25024A09002C9A5C /* DatePickerOptionView.swift in Sources */ = {isa = PBXBuildFile; fileRef = 01C7665D25024A09002C9A5C /* DatePickerOptionView.swift */; };
		01CF95DD253083B2007B72F7 /* CodableExposureDetectionSummary+Helpers.swift in Sources */ = {isa = PBXBuildFile; fileRef = 01CF95DC25308346007B72F7 /* CodableExposureDetectionSummary+Helpers.swift */; };
		01D02626258A769200B6389A /* HTTPURLResponse+Header.swift in Sources */ = {isa = PBXBuildFile; fileRef = 01D02625258A769200B6389A /* HTTPURLResponse+Header.swift */; };
		01D0262E258A791C00B6389A /* OnboardingInfoViewController.xib in Resources */ = {isa = PBXBuildFile; fileRef = 01D0262D258A791C00B6389A /* OnboardingInfoViewController.xib */; };
		01D02667258B750800B6389A /* ExposureDetectionViewController.xib in Resources */ = {isa = PBXBuildFile; fileRef = 01D02666258B750800B6389A /* ExposureDetectionViewController.xib */; };
		01D02688258B9CB200B6389A /* ExposureDetectionHeaderCell.xib in Resources */ = {isa = PBXBuildFile; fileRef = 01D02687258B9CB200B6389A /* ExposureDetectionHeaderCell.xib */; };
		01D0268D258B9CF800B6389A /* ExposureDetectionRiskCell.xib in Resources */ = {isa = PBXBuildFile; fileRef = 01D0268C258B9CF800B6389A /* ExposureDetectionRiskCell.xib */; };
		01D02692258BA0AD00B6389A /* ExposureDetectionLongGuideCell.xib in Resources */ = {isa = PBXBuildFile; fileRef = 01D02691258BA0AD00B6389A /* ExposureDetectionLongGuideCell.xib */; };
		01D02697258BA0E000B6389A /* ExposureDetectionLoadingCell.xib in Resources */ = {isa = PBXBuildFile; fileRef = 01D02696258BA0E000B6389A /* ExposureDetectionLoadingCell.xib */; };
		01D026A5258BA20E00B6389A /* ExposureDetectionHotlineCell.xib in Resources */ = {isa = PBXBuildFile; fileRef = 01D026A4258BA20E00B6389A /* ExposureDetectionHotlineCell.xib */; };
		01D026BF258BACCE00B6389A /* ExposureDetectionGuideCell.xib in Resources */ = {isa = PBXBuildFile; fileRef = 01D026AB258BA2FA00B6389A /* ExposureDetectionGuideCell.xib */; };
		01D026C0258BACCE00B6389A /* ExposureDetectionRiskTextCell.xib in Resources */ = {isa = PBXBuildFile; fileRef = 01D026AA258BA2F900B6389A /* ExposureDetectionRiskTextCell.xib */; };
		01D026C1258BACCE00B6389A /* ExposureDetectionRiskRefreshCell.xib in Resources */ = {isa = PBXBuildFile; fileRef = 01D026A9258BA2F600B6389A /* ExposureDetectionRiskRefreshCell.xib */; };
		01D026C2258BACCE00B6389A /* ExposureDetectionLinkCell.xib in Resources */ = {isa = PBXBuildFile; fileRef = 01D026AC258BA2FD00B6389A /* ExposureDetectionLinkCell.xib */; };
		01D02703258BBCC700B6389A /* ActionTableViewCell.xib in Resources */ = {isa = PBXBuildFile; fileRef = 01D026E9258BB6DF00B6389A /* ActionTableViewCell.xib */; };
		01D02704258BBCC700B6389A /* DescriptionTableViewCell.xib in Resources */ = {isa = PBXBuildFile; fileRef = 01D026E8258BB6DD00B6389A /* DescriptionTableViewCell.xib */; };
		01D02705258BBCC700B6389A /* EuTracingTableViewCell.xib in Resources */ = {isa = PBXBuildFile; fileRef = 01D026ED258BB70100B6389A /* EuTracingTableViewCell.xib */; };
		01D02706258BBCC700B6389A /* TracingHistoryTableViewCell.xib in Resources */ = {isa = PBXBuildFile; fileRef = 01D026DC258BB6CC00B6389A /* TracingHistoryTableViewCell.xib */; };
		01D02707258BBCC700B6389A /* ImageTableViewCell.xib in Resources */ = {isa = PBXBuildFile; fileRef = 01D026E3258BB6D800B6389A /* ImageTableViewCell.xib */; };
		01D02708258BBCC700B6389A /* ActionDetailTableViewCell.xib in Resources */ = {isa = PBXBuildFile; fileRef = 01D026E7258BB6DB00B6389A /* ActionDetailTableViewCell.xib */; };
		01D02710258BC17500B6389A /* InviteFriendsViewController.xib in Resources */ = {isa = PBXBuildFile; fileRef = 01D0270F258BC17500B6389A /* InviteFriendsViewController.xib */; };
		01D0271B258BC78100B6389A /* SettingsCoordinator.swift in Sources */ = {isa = PBXBuildFile; fileRef = 01D0271A258BC78100B6389A /* SettingsCoordinator.swift */; };
		01D0272E258BD2B100B6389A /* BackgroundAppRefreshViewController.xib in Resources */ = {isa = PBXBuildFile; fileRef = 01D0272D258BD2B100B6389A /* BackgroundAppRefreshViewController.xib */; };
		01D02733258BD36800B6389A /* MainSettingsCell.xib in Resources */ = {isa = PBXBuildFile; fileRef = 01D02732258BD36800B6389A /* MainSettingsCell.xib */; };
		01D02759258BD55A00B6389A /* NotificationSettingsViewController.xib in Resources */ = {isa = PBXBuildFile; fileRef = 01D0274B258BD42800B6389A /* NotificationSettingsViewController.xib */; };
		01D0275D258BD56F00B6389A /* SettingsLabelCell.xib in Resources */ = {isa = PBXBuildFile; fileRef = 01D0273A258BD38500B6389A /* SettingsLabelCell.xib */; };
		01D02761258BD58600B6389A /* ResetViewController.xib in Resources */ = {isa = PBXBuildFile; fileRef = 01D0274C258BD42B00B6389A /* ResetViewController.xib */; };
		01D16C5E24ED69CA007DB387 /* BackgroundAppRefreshViewModelTests.swift in Sources */ = {isa = PBXBuildFile; fileRef = 01D16C5D24ED69CA007DB387 /* BackgroundAppRefreshViewModelTests.swift */; };
		01D16C6024ED6D9A007DB387 /* MockBackgroundRefreshStatusProvider.swift in Sources */ = {isa = PBXBuildFile; fileRef = 01D16C5F24ED6D9A007DB387 /* MockBackgroundRefreshStatusProvider.swift */; };
		01D16C6224ED6DB3007DB387 /* MockLowPowerModeStatusProvider.swift in Sources */ = {isa = PBXBuildFile; fileRef = 01D16C6124ED6DB3007DB387 /* MockLowPowerModeStatusProvider.swift */; };
		01D3078A2562B03C00ADB67B /* RiskState.swift in Sources */ = {isa = PBXBuildFile; fileRef = 01D307892562B03B00ADB67B /* RiskState.swift */; };
		01D6948B25026EC000B45BEA /* DatePickerOptionViewModel.swift in Sources */ = {isa = PBXBuildFile; fileRef = 01D6948A25026EC000B45BEA /* DatePickerOptionViewModel.swift */; };
		01D6948D2502717F00B45BEA /* DatePickerDayView.swift in Sources */ = {isa = PBXBuildFile; fileRef = 01D6948C2502717F00B45BEA /* DatePickerDayView.swift */; };
		01D6948F2502729000B45BEA /* DatePickerDay.swift in Sources */ = {isa = PBXBuildFile; fileRef = 01D6948E2502729000B45BEA /* DatePickerDay.swift */; };
		01D69491250272CE00B45BEA /* DatePickerDayViewModel.swift in Sources */ = {isa = PBXBuildFile; fileRef = 01D69490250272CE00B45BEA /* DatePickerDayViewModel.swift */; };
		01DB708525068167008F7244 /* Calendar+GregorianLocale.swift in Sources */ = {isa = PBXBuildFile; fileRef = 01DB708425068167008F7244 /* Calendar+GregorianLocale.swift */; };
		01E4298E251DCDC90057FCBE /* Localizable.legal.strings in Resources */ = {isa = PBXBuildFile; fileRef = 01E42990251DCDC90057FCBE /* Localizable.legal.strings */; };
		01EA172D2590C2EC00E98E02 /* MockDiaryStore.swift in Sources */ = {isa = PBXBuildFile; fileRef = 019C9F0725894BE900B26392 /* MockDiaryStore.swift */; };
		01EA17472590D3DA00E98E02 /* MockTestStore.swift in Sources */ = {isa = PBXBuildFile; fileRef = B15382E3248273DC0010F007 /* MockTestStore.swift */; };
		01EA17622590EAAF00E98E02 /* HomeTableViewController.swift in Sources */ = {isa = PBXBuildFile; fileRef = 01EA17612590EAAF00E98E02 /* HomeTableViewController.swift */; };
		01EA176A2590EF4F00E98E02 /* HomeTableViewModel.swift in Sources */ = {isa = PBXBuildFile; fileRef = 01EA17692590EF4E00E98E02 /* HomeTableViewModel.swift */; };
		01EA17902590F03600E98E02 /* HomeInfoTableViewCell.swift in Sources */ = {isa = PBXBuildFile; fileRef = 01EA17762590F03100E98E02 /* HomeInfoTableViewCell.swift */; };
		01EA17932590F03600E98E02 /* HomeExposureLoggingTableViewCell.swift in Sources */ = {isa = PBXBuildFile; fileRef = 01EA17722590F03000E98E02 /* HomeExposureLoggingTableViewCell.swift */; };
		01EA17972590F03600E98E02 /* HomeCardView.swift in Sources */ = {isa = PBXBuildFile; fileRef = 01EA17712590F03000E98E02 /* HomeCardView.swift */; };
		01EA17BB2591344F00E98E02 /* HomeExposureLoggingTableViewCell.xib in Resources */ = {isa = PBXBuildFile; fileRef = 01EA17752590F03100E98E02 /* HomeExposureLoggingTableViewCell.xib */; };
		01EA17C92591353200E98E02 /* HomeExposureLoggingCellModel.swift in Sources */ = {isa = PBXBuildFile; fileRef = 01EA17C82591353200E98E02 /* HomeExposureLoggingCellModel.swift */; };
		01EA17E52591399200E98E02 /* HomeInfoCellModel.swift in Sources */ = {isa = PBXBuildFile; fileRef = 01EA17E42591399200E98E02 /* HomeInfoCellModel.swift */; };
		01EA17EF259139B900E98E02 /* HomeInfoTableViewCell.xib in Resources */ = {isa = PBXBuildFile; fileRef = 01EA17732590F03000E98E02 /* HomeInfoTableViewCell.xib */; };
		01EA17FE259217B100E98E02 /* HomeState.swift in Sources */ = {isa = PBXBuildFile; fileRef = 01EA17FD259217B100E98E02 /* HomeState.swift */; };
		01EBC9BE25B706AF0003496F /* HomeStatisticsCardViewModelTests.swift in Sources */ = {isa = PBXBuildFile; fileRef = 01EBC9A525B6002C0003496F /* HomeStatisticsCardViewModelTests.swift */; };
		01EBC9C325B70C310003496F /* SAP_Internal_Stats_Statistics+SupportedIDsTests.swift in Sources */ = {isa = PBXBuildFile; fileRef = 01EBC9C225B70C310003496F /* SAP_Internal_Stats_Statistics+SupportedIDsTests.swift */; };
		01F2A543257FB90200DA96A6 /* CloseBarButtonItem.swift in Sources */ = {isa = PBXBuildFile; fileRef = 01F2A542257FB90200DA96A6 /* CloseBarButtonItem.swift */; };
		01F2A563257FC7D200DA96A6 /* DiaryOverviewDayTableViewCell.swift in Sources */ = {isa = PBXBuildFile; fileRef = 01F2A561257FC7D200DA96A6 /* DiaryOverviewDayTableViewCell.swift */; };
		01F2A564257FC7D200DA96A6 /* DiaryOverviewDayTableViewCell.xib in Resources */ = {isa = PBXBuildFile; fileRef = 01F2A562257FC7D200DA96A6 /* DiaryOverviewDayTableViewCell.xib */; };
		01F2A58125803AA500DA96A6 /* DiaryOverviewDescriptionTableViewCell.swift in Sources */ = {isa = PBXBuildFile; fileRef = 01F2A57F25803AA500DA96A6 /* DiaryOverviewDescriptionTableViewCell.swift */; };
		01F2A59725803D2600DA96A6 /* DiaryOverviewDescriptionTableViewCell.xib in Resources */ = {isa = PBXBuildFile; fileRef = 01F2A58025803AA500DA96A6 /* DiaryOverviewDescriptionTableViewCell.xib */; };
		01F2A5B92581181A00DA96A6 /* DiaryDayAddTableViewCell.swift in Sources */ = {isa = PBXBuildFile; fileRef = 01F2A5B72581181A00DA96A6 /* DiaryDayAddTableViewCell.swift */; };
		01F2A5BA2581181A00DA96A6 /* DiaryDayAddTableViewCell.xib in Resources */ = {isa = PBXBuildFile; fileRef = 01F2A5B82581181A00DA96A6 /* DiaryDayAddTableViewCell.xib */; };
		01F2A5C32581183800DA96A6 /* DiaryDayEntryTableViewCell.swift in Sources */ = {isa = PBXBuildFile; fileRef = 01F2A5C12581183800DA96A6 /* DiaryDayEntryTableViewCell.swift */; };
		01F2A5C42581183800DA96A6 /* DiaryDayEntryTableViewCell.xib in Resources */ = {isa = PBXBuildFile; fileRef = 01F2A5C22581183800DA96A6 /* DiaryDayEntryTableViewCell.xib */; };
		01F2A5D5258208C500DA96A6 /* DiaryDayViewController.xib in Resources */ = {isa = PBXBuildFile; fileRef = 01F2A5D4258208C500DA96A6 /* DiaryDayViewController.xib */; };
		01F2A5DD25820EE700DA96A6 /* DiaryDayViewModel.swift in Sources */ = {isa = PBXBuildFile; fileRef = 01F2A5DC25820EE700DA96A6 /* DiaryDayViewModel.swift */; };
		01F52F8A2550679600997A26 /* RiskCalculationExposureWindow.swift in Sources */ = {isa = PBXBuildFile; fileRef = 01F52F892550679600997A26 /* RiskCalculationExposureWindow.swift */; };
		01F52F92255067A000997A26 /* RiskCalculationError.swift in Sources */ = {isa = PBXBuildFile; fileRef = 01F52F91255067A000997A26 /* RiskCalculationError.swift */; };
		01F52FF42552DB9600997A26 /* DMAppConfigurationViewController.swift in Sources */ = {isa = PBXBuildFile; fileRef = 01F52FF32552DB9600997A26 /* DMAppConfigurationViewController.swift */; };
		01F52FFC2552E6F600997A26 /* ENARangeTest.swift in Sources */ = {isa = PBXBuildFile; fileRef = 01F52FFB2552E6F600997A26 /* ENARangeTest.swift */; };
		01F5F7222487B9C000229720 /* AppInformationViewController.swift in Sources */ = {isa = PBXBuildFile; fileRef = 01F5F7212487B9C000229720 /* AppInformationViewController.swift */; };
		0D5611B4247F852C00B5B094 /* SQLiteKeyValueStore.swift in Sources */ = {isa = PBXBuildFile; fileRef = 0D5611B3247F852C00B5B094 /* SQLiteKeyValueStore.swift */; };
		0DD260FF248D549B007C3B2C /* KeychainHelper.swift in Sources */ = {isa = PBXBuildFile; fileRef = 0DD260FE248D549B007C3B2C /* KeychainHelper.swift */; };
		0DF6BB97248AD616007E8B0C /* AppUpdateCheckHelper.swift in Sources */ = {isa = PBXBuildFile; fileRef = 0DF6BB96248AD616007E8B0C /* AppUpdateCheckHelper.swift */; };
		0DF6BB9D248AE232007E8B0C /* AppUpdateCheckerHelperTests.swift in Sources */ = {isa = PBXBuildFile; fileRef = 0DF6BB9C248AE232007E8B0C /* AppUpdateCheckerHelperTests.swift */; };
		1309194F247972C40066E329 /* PrivacyProtectionViewController.swift in Sources */ = {isa = PBXBuildFile; fileRef = 1309194E247972C40066E329 /* PrivacyProtectionViewController.swift */; };
		130CB19C246D92F800ADE602 /* ENAUITestsOnboarding.swift in Sources */ = {isa = PBXBuildFile; fileRef = 130CB19B246D92F800ADE602 /* ENAUITestsOnboarding.swift */; };
		13156CFD248C19D000AFC472 /* usage.html in Resources */ = {isa = PBXBuildFile; fileRef = 13156CFF248C19D000AFC472 /* usage.html */; };
		134F0DBC247578FF00D88934 /* ENAUITestsHome.swift in Sources */ = {isa = PBXBuildFile; fileRef = 134F0DB9247578FF00D88934 /* ENAUITestsHome.swift */; };
		134F0DBD247578FF00D88934 /* ENAUITests-Extensions.swift in Sources */ = {isa = PBXBuildFile; fileRef = 134F0DBA247578FF00D88934 /* ENAUITests-Extensions.swift */; };
		134F0F2C2475793400D88934 /* SnapshotHelper.swift in Sources */ = {isa = PBXBuildFile; fileRef = 134F0F2B2475793400D88934 /* SnapshotHelper.swift */; };
		13722044247AEEAD00152764 /* UNNotificationCenter+Extension.swift in Sources */ = {isa = PBXBuildFile; fileRef = 13722043247AEEAD00152764 /* UNNotificationCenter+Extension.swift */; };
		137846492488027600A50AB8 /* OnboardingInfoViewController+Extension.swift in Sources */ = {isa = PBXBuildFile; fileRef = 137846482488027500A50AB8 /* OnboardingInfoViewController+Extension.swift */; };
		138910C5247A909000D739F6 /* ENATaskScheduler.swift in Sources */ = {isa = PBXBuildFile; fileRef = 138910C4247A909000D739F6 /* ENATaskScheduler.swift */; };
		13E50469248E3CD20086641C /* ENAUITestsAppInformation.swift in Sources */ = {isa = PBXBuildFile; fileRef = 13E50468248E3CD20086641C /* ENAUITestsAppInformation.swift */; };
		13E5046B248E3DF30086641C /* AppStrings.swift in Sources */ = {isa = PBXBuildFile; fileRef = CD99A3C92461A47C00BF12AF /* AppStrings.swift */; };
		13E5046C248E434B0086641C /* Localizable.strings in Resources */ = {isa = PBXBuildFile; fileRef = EE70C23A245B09E900AC9B2F /* Localizable.strings */; };
		13E5046D248E434B0086641C /* Localizable.stringsdict in Resources */ = {isa = PBXBuildFile; fileRef = EE92A340245D96DA006B97B0 /* Localizable.stringsdict */; };
		2E67C3D525BAFFC8008C6C90 /* DiaryExportItem.swift in Sources */ = {isa = PBXBuildFile; fileRef = 2E67C3D425BAFFC8008C6C90 /* DiaryExportItem.swift */; };
		2F26CE2E248B9C4F00BE30EE /* UIViewController+BackButton.swift in Sources */ = {isa = PBXBuildFile; fileRef = 2F26CE2D248B9C4F00BE30EE /* UIViewController+BackButton.swift */; };
		2F3218D0248063E300A7AC0A /* UIView+Convenience.swift in Sources */ = {isa = PBXBuildFile; fileRef = 2F3218CF248063E300A7AC0A /* UIView+Convenience.swift */; };
		2F3D95372518BCD1002B2C81 /* EUSettingsViewController.swift in Sources */ = {isa = PBXBuildFile; fileRef = 2F3D95362518BCD1002B2C81 /* EUSettingsViewController.swift */; };
		2F3D953C2518BCE9002B2C81 /* EUSettingsViewModel.swift in Sources */ = {isa = PBXBuildFile; fileRef = 2F3D953B2518BCE9002B2C81 /* EUSettingsViewModel.swift */; };
		2F80CFDB247EDDB3000F06AF /* ExposureSubmissionHotlineViewController.swift in Sources */ = {isa = PBXBuildFile; fileRef = 2F80CFDA247EDDB3000F06AF /* ExposureSubmissionHotlineViewController.swift */; };
		2F96739B24AB70FA008E3147 /* ExposureSubmissionParsable.swift in Sources */ = {isa = PBXBuildFile; fileRef = 2F96739A24AB70FA008E3147 /* ExposureSubmissionParsable.swift */; };
		2FA968CE24D8560B008EE367 /* String+Random.swift in Sources */ = {isa = PBXBuildFile; fileRef = 2FA968CD24D8560B008EE367 /* String+Random.swift */; };
		2FA9E39324D2F2920030561C /* ExposureSubmission+TestResult.swift in Sources */ = {isa = PBXBuildFile; fileRef = 2FA9E39224D2F2920030561C /* ExposureSubmission+TestResult.swift */; };
		2FA9E39524D2F2B00030561C /* ExposureSubmission+DeviceRegistrationKey.swift in Sources */ = {isa = PBXBuildFile; fileRef = 2FA9E39424D2F2B00030561C /* ExposureSubmission+DeviceRegistrationKey.swift */; };
		2FA9E39724D2F3C70030561C /* ExposureSubmissionError.swift in Sources */ = {isa = PBXBuildFile; fileRef = 2FA9E39624D2F3C60030561C /* ExposureSubmissionError.swift */; };
		2FA9E39924D2F4350030561C /* ExposureSubmission+ErrorParsing.swift in Sources */ = {isa = PBXBuildFile; fileRef = 2FA9E39824D2F4350030561C /* ExposureSubmission+ErrorParsing.swift */; };
		2FA9E39B24D2F4A10030561C /* ExposureSubmissionService+Protocol.swift in Sources */ = {isa = PBXBuildFile; fileRef = 2FA9E39A24D2F4A10030561C /* ExposureSubmissionService+Protocol.swift */; };
		2FC0356F24B342FA00E234AC /* UIViewcontroller+AlertTest.swift in Sources */ = {isa = PBXBuildFile; fileRef = 2FC0356E24B342FA00E234AC /* UIViewcontroller+AlertTest.swift */; };
		2FC0357124B5B70700E234AC /* Error+FAQUrl.swift in Sources */ = {isa = PBXBuildFile; fileRef = 2FC0357024B5B70700E234AC /* Error+FAQUrl.swift */; };
		2FC951FE24DC23B9008D39F4 /* DMConfigurationCell.swift in Sources */ = {isa = PBXBuildFile; fileRef = 2FC951FD24DC23B9008D39F4 /* DMConfigurationCell.swift */; };
		2FD473BF251E0ECE000DCA40 /* EUSettingsViewControllerTests.swift in Sources */ = {isa = PBXBuildFile; fileRef = 2FD473BE251E0ECE000DCA40 /* EUSettingsViewControllerTests.swift */; };
		2FD881CC2490F65C00BEC8FC /* ExposureSubmissionHotlineViewControllerTest.swift in Sources */ = {isa = PBXBuildFile; fileRef = 2FD881CB2490F65C00BEC8FC /* ExposureSubmissionHotlineViewControllerTest.swift */; };
		2FD881CE249115E700BEC8FC /* ExposureSubmissionNavigationControllerTest.swift in Sources */ = {isa = PBXBuildFile; fileRef = 2FD881CD249115E700BEC8FC /* ExposureSubmissionNavigationControllerTest.swift */; };
		2FE15A3C249B8C0B0077BD8D /* AccessibilityIdentifiers.swift in Sources */ = {isa = PBXBuildFile; fileRef = 2FE15A3B249B8C0B0077BD8D /* AccessibilityIdentifiers.swift */; };
		2FF1D62E2487850200381FFB /* NSMutableAttributedString+Generation.swift in Sources */ = {isa = PBXBuildFile; fileRef = 2FF1D62D2487850200381FFB /* NSMutableAttributedString+Generation.swift */; };
		2FF1D63024880FCF00381FFB /* DynamicTableViewRoundedCell.swift in Sources */ = {isa = PBXBuildFile; fileRef = 2FF1D62F24880FCF00381FFB /* DynamicTableViewRoundedCell.swift */; };
		3518DD6525BA2D060090A26B /* NotificationManager.swift in Sources */ = {isa = PBXBuildFile; fileRef = 3518DD6425BA2D060090A26B /* NotificationManager.swift */; };
		351E6306256BEC8D00D89B29 /* LabeledCountriesView.swift in Sources */ = {isa = PBXBuildFile; fileRef = 351E6305256BEC8D00D89B29 /* LabeledCountriesView.swift */; };
		351E630C256C5B9C00D89B29 /* LabeledCountriesCell.swift in Sources */ = {isa = PBXBuildFile; fileRef = 351E630A256C5B9C00D89B29 /* LabeledCountriesCell.swift */; };
		351E630D256C5B9C00D89B29 /* LabeledCountriesCell.xib in Resources */ = {isa = PBXBuildFile; fileRef = 351E630B256C5B9C00D89B29 /* LabeledCountriesCell.xib */; };
		3523F8A82570F819004B0424 /* NSAttributedString+BulletPoint.swift in Sources */ = {isa = PBXBuildFile; fileRef = 3523F8A72570F819004B0424 /* NSAttributedString+BulletPoint.swift */; };
		352DEA6F25B08966006751D1 /* StatisticsProviderTests.swift in Sources */ = {isa = PBXBuildFile; fileRef = 352DEA6E25B08966006751D1 /* StatisticsProviderTests.swift */; };
		352E0F19255D537C00DC3E20 /* AppConfiguration+Validation.swift in Sources */ = {isa = PBXBuildFile; fileRef = 352E0F18255D537C00DC3E20 /* AppConfiguration+Validation.swift */; };
		352F25A824EFCBDE00ACDFF3 /* ServerEnvironment.swift in Sources */ = {isa = PBXBuildFile; fileRef = 352F25A724EFCBDE00ACDFF3 /* ServerEnvironment.swift */; };
		35327FF6256D4CE600C36A44 /* UIStackView+prune.swift in Sources */ = {isa = PBXBuildFile; fileRef = 35327FF5256D4CE600C36A44 /* UIStackView+prune.swift */; };
		353412CC2525EE4A0086D15C /* Globals.swift in Sources */ = {isa = PBXBuildFile; fileRef = 353412CB2525EE4A0086D15C /* Globals.swift */; };
		35358DD425A23169004FD0CB /* HTTPClientCertificatePinningTests.swift in Sources */ = {isa = PBXBuildFile; fileRef = 35358DD325A23169004FD0CB /* HTTPClientCertificatePinningTests.swift */; };
		3539DAD1252B353C00489B1A /* CachedAppConfigurationMock.swift in Sources */ = {isa = PBXBuildFile; fileRef = 3539DAD0252B353C00489B1A /* CachedAppConfigurationMock.swift */; };
		3544182925AF7B5200B11056 /* app_features.pb.swift in Sources */ = {isa = PBXBuildFile; fileRef = 3544182825AF7B5200B11056 /* app_features.pb.swift */; };
		354BB49A25B07DB000FBCFEE /* StatisticsProviding.swift in Sources */ = {isa = PBXBuildFile; fileRef = 354BB49925B07DB000FBCFEE /* StatisticsProviding.swift */; };
		354E305924EFF26E00526C9F /* Country.swift in Sources */ = {isa = PBXBuildFile; fileRef = 354E305824EFF26E00526C9F /* Country.swift */; };
		356153AD257FA8A300F6CD4D /* AccessibilityIdentifiers.swift in Sources */ = {isa = PBXBuildFile; fileRef = 2FE15A3B249B8C0B0077BD8D /* AccessibilityIdentifiers.swift */; };
		356FBF49255EC27A00959346 /* CacheAppConfigMockTests.swift in Sources */ = {isa = PBXBuildFile; fileRef = 356FBF48255EC27A00959346 /* CacheAppConfigMockTests.swift */; };
		357B1858255A7F5C00584548 /* AppConfig+CacheInvalidation.swift in Sources */ = {isa = PBXBuildFile; fileRef = 357B1857255A7F5C00584548 /* AppConfig+CacheInvalidation.swift */; };
		3598D99A24FE280700483F1F /* CountryTests.swift in Sources */ = {isa = PBXBuildFile; fileRef = 3598D99924FE280700483F1F /* CountryTests.swift */; };
		35A7F081250A7CF8005E6C33 /* KeychainHelperTests.swift in Sources */ = {isa = PBXBuildFile; fileRef = 35A7F080250A7CF8005E6C33 /* KeychainHelperTests.swift */; };
		35AA4AF4259B40FC00D32306 /* CryptoFallbackTests.swift in Sources */ = {isa = PBXBuildFile; fileRef = 35AA4AF3259B40FC00D32306 /* CryptoFallbackTests.swift */; };
		35B2FAAA25B9CE8F009ABC8E /* main.swift in Sources */ = {isa = PBXBuildFile; fileRef = 35B2FAA925B9CE8F009ABC8E /* main.swift */; };
		35B2FABA25B9D3F3009ABC8E /* ENATaskExecutionDelegate.swift in Sources */ = {isa = PBXBuildFile; fileRef = 35B2FAB925B9D3F3009ABC8E /* ENATaskExecutionDelegate.swift */; };
		35BE8598251CE495005C2FD0 /* CachingHTTPClient.swift in Sources */ = {isa = PBXBuildFile; fileRef = 35BE8597251CE495005C2FD0 /* CachingHTTPClient.swift */; };
		35C701EC2556BCB9008AEA91 /* Migration1To2.swift in Sources */ = {isa = PBXBuildFile; fileRef = 35C701EB2556BCB9008AEA91 /* Migration1To2.swift */; };
		35C701F82556C01F008AEA91 /* Migration1To2Tests.swift in Sources */ = {isa = PBXBuildFile; fileRef = 35C701F32556C016008AEA91 /* Migration1To2Tests.swift */; };
		35D16DDE2567FB980069AD1B /* DynamicLegalCell.swift in Sources */ = {isa = PBXBuildFile; fileRef = 35D16DDC2567FB980069AD1B /* DynamicLegalCell.swift */; };
		35D16DDF2567FB980069AD1B /* DynamicLegalCell.xib in Resources */ = {isa = PBXBuildFile; fileRef = 35D16DDD2567FB980069AD1B /* DynamicLegalCell.xib */; };
		35E121A925B1CFB00098D754 /* StatisticsProvider.swift in Sources */ = {isa = PBXBuildFile; fileRef = 35E121A825B1CFB00098D754 /* StatisticsProvider.swift */; };
		35E121B925B23D060098D754 /* StatisticsMetadata.swift in Sources */ = {isa = PBXBuildFile; fileRef = 35E121B825B23D060098D754 /* StatisticsMetadata.swift */; };
		35E121DA25B273280098D754 /* card_header.pb.swift in Sources */ = {isa = PBXBuildFile; fileRef = 35E121D725B273280098D754 /* card_header.pb.swift */; };
		35E121DB25B273280098D754 /* statistics.pb.swift in Sources */ = {isa = PBXBuildFile; fileRef = 35E121D825B273280098D754 /* statistics.pb.swift */; };
		35E121DC25B273280098D754 /* key_figure_card.pb.swift in Sources */ = {isa = PBXBuildFile; fileRef = 35E121D925B273280098D754 /* key_figure_card.pb.swift */; };
		35EA615A258BC8E30062B50A /* CryptoKitFallbacks.swift in Sources */ = {isa = PBXBuildFile; fileRef = 35EA6159258BC8E30062B50A /* CryptoKitFallbacks.swift */; };
		35EA684225553AE300335F73 /* DownloadedPackagesSQLLiteStoreV2.swift in Sources */ = {isa = PBXBuildFile; fileRef = 35EA684125553AE300335F73 /* DownloadedPackagesSQLLiteStoreV2.swift */; };
		35EA684A25553B5C00335F73 /* DownloadedPackagesStoreV2.swift in Sources */ = {isa = PBXBuildFile; fileRef = 35EA684925553B5C00335F73 /* DownloadedPackagesStoreV2.swift */; };
		35EA68522555488600335F73 /* SQLiteError.swift in Sources */ = {isa = PBXBuildFile; fileRef = 35EA68512555488600335F73 /* SQLiteError.swift */; };
		4026C2DC24852B7600926FB4 /* AppInformationViewController+LegalModel.swift in Sources */ = {isa = PBXBuildFile; fileRef = 4026C2DB24852B7600926FB4 /* AppInformationViewController+LegalModel.swift */; };
		4026C2E424854C8D00926FB4 /* AppInformationLegalCell.swift in Sources */ = {isa = PBXBuildFile; fileRef = 4026C2E324854C8D00926FB4 /* AppInformationLegalCell.swift */; };
		5021532925C988D80006842D /* OTPResponse.swift in Sources */ = {isa = PBXBuildFile; fileRef = 5021532825C988D80006842D /* OTPResponse.swift */; };
		50352C8B25C94961007193D2 /* OTPServiceTests.swift in Sources */ = {isa = PBXBuildFile; fileRef = 50352C8A25C94961007193D2 /* OTPServiceTests.swift */; };
		50352C9F25C96687007193D2 /* HTTPClient+AuthorizationOTPTests.swift in Sources */ = {isa = PBXBuildFile; fileRef = 50352C9725C9665A007193D2 /* HTTPClient+AuthorizationOTPTests.swift */; };
		503DB1A7255D822E00576E57 /* ExposureSubmissionIntroViewController.swift in Sources */ = {isa = PBXBuildFile; fileRef = 503DB1A6255D822E00576E57 /* ExposureSubmissionIntroViewController.swift */; };
		503DB1AC255D826900576E57 /* ExposureSubmissionIntroViewModel.swift in Sources */ = {isa = PBXBuildFile; fileRef = 503DB1AB255D826900576E57 /* ExposureSubmissionIntroViewModel.swift */; };
		504C9CC925C44C180005875B /* OTPService.swift in Sources */ = {isa = PBXBuildFile; fileRef = 504C9CC825C44C180005875B /* OTPService.swift */; };
		505F2E522587738900697CC2 /* AccessibilityLabels.swift in Sources */ = {isa = PBXBuildFile; fileRef = 505F2E512587738900697CC2 /* AccessibilityLabels.swift */; };
		505F506E25C833AA004920EB /* edus_otp_request_ios.pb.swift in Sources */ = {isa = PBXBuildFile; fileRef = 505F506925C833A9004920EB /* edus_otp_request_ios.pb.swift */; };
		505F506F25C833AA004920EB /* edus_otp.pb.swift in Sources */ = {isa = PBXBuildFile; fileRef = 505F506A25C833A9004920EB /* edus_otp.pb.swift */; };
		505F507225C833AA004920EB /* ppac_ios.pb.swift in Sources */ = {isa = PBXBuildFile; fileRef = 505F506D25C833A9004920EB /* ppac_ios.pb.swift */; };
		505F508325C897B3004920EB /* OTPError.swift in Sources */ = {isa = PBXBuildFile; fileRef = 505F508225C897B3004920EB /* OTPError.swift */; };
		509C69FE25B5D920000F2A4C /* ENAUITests-Statistics.swift in Sources */ = {isa = PBXBuildFile; fileRef = 509C69FD25B5D920000F2A4C /* ENAUITests-Statistics.swift */; };
		50B1D6E72551621C00684C3C /* DayKeyPackageDownloadTests.swift in Sources */ = {isa = PBXBuildFile; fileRef = 50B1D6E62551621C00684C3C /* DayKeyPackageDownloadTests.swift */; };
		50B5057D25CAEF5C00EEA380 /* OTPToken.swift in Sources */ = {isa = PBXBuildFile; fileRef = 50B5057C25CAEF5C00EEA380 /* OTPToken.swift */; };
		50B5058925CAF3EF00EEA380 /* DMOTPServiceViewController.swift in Sources */ = {isa = PBXBuildFile; fileRef = 50B5058825CAF3EF00EEA380 /* DMOTPServiceViewController.swift */; };
		50B5058E25CAF3FC00EEA380 /* DMOTPServiceViewModel.swift in Sources */ = {isa = PBXBuildFile; fileRef = 50B5058D25CAF3FC00EEA380 /* DMOTPServiceViewModel.swift */; };
		50BD2E6224FE1E8700932566 /* AppInformationModel.swift in Sources */ = {isa = PBXBuildFile; fileRef = 50BD2E6124FE1E8700932566 /* AppInformationModel.swift */; };
		50BD2E6424FE232E00932566 /* AppInformationImprintViewModel.swift in Sources */ = {isa = PBXBuildFile; fileRef = 50BD2E6324FE232E00932566 /* AppInformationImprintViewModel.swift */; };
		50BD2E7724FE26F400932566 /* AppInformationImprintTest.swift in Sources */ = {isa = PBXBuildFile; fileRef = 50BD2E6F24FE26F300932566 /* AppInformationImprintTest.swift */; };
		50C5204025ADACBB008DF2F4 /* HomeShownPositiveTestResultCellModelTest.swift in Sources */ = {isa = PBXBuildFile; fileRef = 50C5203F25ADACBB008DF2F4 /* HomeShownPositiveTestResultCellModelTest.swift */; };
		50C5C1B525891CC800C4817A /* DynamicLegalExtendedCell.xib in Resources */ = {isa = PBXBuildFile; fileRef = 50C5C1B425891CC800C4817A /* DynamicLegalExtendedCell.xib */; };
		50C5C1BA258920AD00C4817A /* DynamicLegalExtendedCell.swift in Sources */ = {isa = PBXBuildFile; fileRef = 50C5C1B9258920AD00C4817A /* DynamicLegalExtendedCell.swift */; };
		50DC527924FEB2AE00F6D8EB /* AppInformationDynamicCell.swift in Sources */ = {isa = PBXBuildFile; fileRef = 50DC527824FEB2AE00F6D8EB /* AppInformationDynamicCell.swift */; };
		50DC527B24FEB5CA00F6D8EB /* AppInformationModelTest.swift in Sources */ = {isa = PBXBuildFile; fileRef = 50DC527A24FEB5CA00F6D8EB /* AppInformationModelTest.swift */; };
		50E3BE5A250127DF0033E2C7 /* AppInformationDynamicAction.swift in Sources */ = {isa = PBXBuildFile; fileRef = 50E3BE59250127DF0033E2C7 /* AppInformationDynamicAction.swift */; };
		50F9130D253F1D7800DFE683 /* OnboardingPageType.swift in Sources */ = {isa = PBXBuildFile; fileRef = 50F9130C253F1D7800DFE683 /* OnboardingPageType.swift */; };
		514E81342461B97800636861 /* ExposureManager.swift in Sources */ = {isa = PBXBuildFile; fileRef = 514E81332461B97700636861 /* ExposureManager.swift */; };
		514EE999246D4C2E00DE4884 /* UITableViewCell+Identifier.swift in Sources */ = {isa = PBXBuildFile; fileRef = 514EE998246D4C2E00DE4884 /* UITableViewCell+Identifier.swift */; };
		516E430224B89AED0008CC30 /* RootCoordinatorTests.swift in Sources */ = {isa = PBXBuildFile; fileRef = 516E430124B89AED0008CC30 /* RootCoordinatorTests.swift */; };
		51895EDC245E16CD0085DA38 /* ENAColor.swift in Sources */ = {isa = PBXBuildFile; fileRef = 51895EDB245E16CD0085DA38 /* ENAColor.swift */; };
		518A69FB24687D5800444E66 /* RiskLevel.swift in Sources */ = {isa = PBXBuildFile; fileRef = 518A69FA24687D5800444E66 /* RiskLevel.swift */; };
		51C737BD245B349700286105 /* OnboardingInfoViewController.swift in Sources */ = {isa = PBXBuildFile; fileRef = 51C737BC245B349700286105 /* OnboardingInfoViewController.swift */; };
		51C737BF245B3B5D00286105 /* OnboardingInfo.swift in Sources */ = {isa = PBXBuildFile; fileRef = 51C737BE245B3B5D00286105 /* OnboardingInfo.swift */; };
		51D420B724583B7200AD70CA /* NSObject+Identifier.swift in Sources */ = {isa = PBXBuildFile; fileRef = 51D420B624583B7200AD70CA /* NSObject+Identifier.swift */; };
		51D420C424583E3300AD70CA /* SettingsViewController.swift in Sources */ = {isa = PBXBuildFile; fileRef = 51D420C324583E3300AD70CA /* SettingsViewController.swift */; };
		5222AA68255ECFE100F338C7 /* ExposureSubmissionTestResultConsentViewController.swift in Sources */ = {isa = PBXBuildFile; fileRef = 5222AA67255ECFE100F338C7 /* ExposureSubmissionTestResultConsentViewController.swift */; };
		5222AA70255ED8E000F338C7 /* ExposureSubmissionTestResultConsentViewModel.swift in Sources */ = {isa = PBXBuildFile; fileRef = 5222AA6F255ED8E000F338C7 /* ExposureSubmissionTestResultConsentViewModel.swift */; };
		523D5E75256FDFE900EF67EA /* ExposureSubmissionThankYouViewController.swift in Sources */ = {isa = PBXBuildFile; fileRef = 523D5E74256FDFE900EF67EA /* ExposureSubmissionThankYouViewController.swift */; };
		523D5E7A256FE04000EF67EA /* ExposureSubmissionThankYouViewModel.swift in Sources */ = {isa = PBXBuildFile; fileRef = 523D5E79256FE04000EF67EA /* ExposureSubmissionThankYouViewModel.swift */; };
		524C4292256587B900EBC3B0 /* ExposureSubmissionTestResultConsentViewModelTests.swift in Sources */ = {isa = PBXBuildFile; fileRef = 524C4291256587B900EBC3B0 /* ExposureSubmissionTestResultConsentViewModelTests.swift */; };
		5270E9B8256D20A900B08606 /* NSTextAttachment+ImageHeight.swift in Sources */ = {isa = PBXBuildFile; fileRef = 5270E9B7256D20A900B08606 /* NSTextAttachment+ImageHeight.swift */; };
		52CAAC012562B82E00239DCB /* DynamicTableViewConsentCell.swift in Sources */ = {isa = PBXBuildFile; fileRef = 52CAAC002562B82E00239DCB /* DynamicTableViewConsentCell.swift */; };
		52EAAB512566BB0500204373 /* ExposureSubmission+TestResult.swift in Sources */ = {isa = PBXBuildFile; fileRef = 2FA9E39224D2F2920030561C /* ExposureSubmission+TestResult.swift */; };
		710021DC248E44A6001F0B63 /* ENAFont.swift in Sources */ = {isa = PBXBuildFile; fileRef = 710021DB248E44A6001F0B63 /* ENAFont.swift */; };
		710021DE248EAF16001F0B63 /* ExposureSubmissionImageCardCell.xib in Resources */ = {isa = PBXBuildFile; fileRef = 710021DD248EAF16001F0B63 /* ExposureSubmissionImageCardCell.xib */; };
		710021E0248EAF9A001F0B63 /* ExposureSubmissionImageCardCell.swift in Sources */ = {isa = PBXBuildFile; fileRef = 710021DF248EAF9A001F0B63 /* ExposureSubmissionImageCardCell.swift */; };
		710224EE2490E2FD000C5DEF /* ExposureSubmissionStepCell.xib in Resources */ = {isa = PBXBuildFile; fileRef = 710224ED2490E2FC000C5DEF /* ExposureSubmissionStepCell.xib */; };
		710224F42490E7A3000C5DEF /* ExposureSubmissionStepCell.swift in Sources */ = {isa = PBXBuildFile; fileRef = 710224F32490E7A3000C5DEF /* ExposureSubmissionStepCell.swift */; };
		710224F624910661000C5DEF /* ExposureSubmissionDynamicCell.swift in Sources */ = {isa = PBXBuildFile; fileRef = 710224F524910661000C5DEF /* ExposureSubmissionDynamicCell.swift */; };
		710ABB23247513E300948792 /* DynamicTypeTableViewCell.swift in Sources */ = {isa = PBXBuildFile; fileRef = 710ABB22247513E300948792 /* DynamicTypeTableViewCell.swift */; };
		710ABB27247533FA00948792 /* DynamicTableViewController.swift in Sources */ = {isa = PBXBuildFile; fileRef = 710ABB26247533FA00948792 /* DynamicTableViewController.swift */; };
		710ABB292475353900948792 /* DynamicTableViewModel.swift in Sources */ = {isa = PBXBuildFile; fileRef = 710ABB282475353900948792 /* DynamicTableViewModel.swift */; };
		71176E2F248922B0004B0C9F /* ENAColorTests.swift in Sources */ = {isa = PBXBuildFile; fileRef = 71176E2D24891C02004B0C9F /* ENAColorTests.swift */; };
		71176E32248957C3004B0C9F /* AppNavigationController.swift in Sources */ = {isa = PBXBuildFile; fileRef = 71176E31248957C3004B0C9F /* AppNavigationController.swift */; };
		711EFCC72492EE31005FEF21 /* ENAFooterView.swift in Sources */ = {isa = PBXBuildFile; fileRef = 711EFCC62492EE31005FEF21 /* ENAFooterView.swift */; };
		711EFCC924935C79005FEF21 /* ExposureSubmissionTestResultHeaderView.xib in Resources */ = {isa = PBXBuildFile; fileRef = 711EFCC824935C79005FEF21 /* ExposureSubmissionTestResultHeaderView.xib */; };
		71330E41248109F600EB10F6 /* DynamicTableViewSection.swift in Sources */ = {isa = PBXBuildFile; fileRef = 71330E40248109F600EB10F6 /* DynamicTableViewSection.swift */; };
		71330E43248109FD00EB10F6 /* DynamicTableViewCell.swift in Sources */ = {isa = PBXBuildFile; fileRef = 71330E42248109FD00EB10F6 /* DynamicTableViewCell.swift */; };
		71330E4524810A0500EB10F6 /* DynamicTableViewHeader.swift in Sources */ = {isa = PBXBuildFile; fileRef = 71330E4424810A0500EB10F6 /* DynamicTableViewHeader.swift */; };
		71330E4724810A0C00EB10F6 /* DynamicTableViewFooter.swift in Sources */ = {isa = PBXBuildFile; fileRef = 71330E4624810A0C00EB10F6 /* DynamicTableViewFooter.swift */; };
		713EA25B247818B000AB7EE8 /* DynamicTypeButton.swift in Sources */ = {isa = PBXBuildFile; fileRef = 713EA25A247818B000AB7EE8 /* DynamicTypeButton.swift */; };
		713EA25D24798A7000AB7EE8 /* ExposureDetectionRoundedView.swift in Sources */ = {isa = PBXBuildFile; fileRef = 713EA25C24798A7000AB7EE8 /* ExposureDetectionRoundedView.swift */; };
		713EA25F24798A9100AB7EE8 /* ExposureDetectionRiskCell.swift in Sources */ = {isa = PBXBuildFile; fileRef = 713EA25E24798A9100AB7EE8 /* ExposureDetectionRiskCell.swift */; };
		713EA26124798AD100AB7EE8 /* ExposureDetectionHotlineCell.swift in Sources */ = {isa = PBXBuildFile; fileRef = 713EA26024798AD100AB7EE8 /* ExposureDetectionHotlineCell.swift */; };
		713EA26324798F8500AB7EE8 /* ExposureDetectionHeaderCell.swift in Sources */ = {isa = PBXBuildFile; fileRef = 713EA26224798F8500AB7EE8 /* ExposureDetectionHeaderCell.swift */; };
		714194EA247A65C60072A090 /* DynamicTableViewHeaderSeparatorView.swift in Sources */ = {isa = PBXBuildFile; fileRef = 714194E9247A65C60072A090 /* DynamicTableViewHeaderSeparatorView.swift */; };
		7154EB4A247D21E200A467FF /* ExposureDetectionLongGuideCell.swift in Sources */ = {isa = PBXBuildFile; fileRef = 7154EB49247D21E200A467FF /* ExposureDetectionLongGuideCell.swift */; };
		7154EB4C247E862100A467FF /* ExposureDetectionLoadingCell.swift in Sources */ = {isa = PBXBuildFile; fileRef = 7154EB4B247E862100A467FF /* ExposureDetectionLoadingCell.swift */; };
		717D21E9248C022E00D9717E /* DynamicTableViewHtmlCell.swift in Sources */ = {isa = PBXBuildFile; fileRef = 717D21E8248C022E00D9717E /* DynamicTableViewHtmlCell.swift */; };
		7187A5582481231C00FCC755 /* DynamicTableViewAction.swift in Sources */ = {isa = PBXBuildFile; fileRef = 71330E4824810A5A00EB10F6 /* DynamicTableViewAction.swift */; };
		71B804472484CC0800D53506 /* ENALabel.swift in Sources */ = {isa = PBXBuildFile; fileRef = 71B804462484CC0800D53506 /* ENALabel.swift */; };
		71B804492484D37300D53506 /* RiskLegendViewController.swift in Sources */ = {isa = PBXBuildFile; fileRef = 71B804482484D37300D53506 /* RiskLegendViewController.swift */; };
		71B8044F248526B600D53506 /* DynamicTableViewSpaceCell.swift in Sources */ = {isa = PBXBuildFile; fileRef = 71B8044E248526B600D53506 /* DynamicTableViewSpaceCell.swift */; };
		71C0BEDD2498DD07009A17A0 /* ENANavigationFooterView.swift in Sources */ = {isa = PBXBuildFile; fileRef = 71C0BEDC2498DD07009A17A0 /* ENANavigationFooterView.swift */; };
		71CAB9D2248AACAD00F516A5 /* PixelPerfectLayoutConstraint.swift in Sources */ = {isa = PBXBuildFile; fileRef = 71CAB9D1248AACAD00F516A5 /* PixelPerfectLayoutConstraint.swift */; };
		71D3C19A2494EFAC00DBABA8 /* ENANavigationControllerWithFooter.swift in Sources */ = {isa = PBXBuildFile; fileRef = 71D3C1992494EFAC00DBABA8 /* ENANavigationControllerWithFooter.swift */; };
		71EF33D92497F3E8007B7E1B /* ENANavigationControllerWithFooterChild.swift in Sources */ = {isa = PBXBuildFile; fileRef = 71EF33D82497F3E8007B7E1B /* ENANavigationControllerWithFooterChild.swift */; };
		71EF33DB2497F419007B7E1B /* ENANavigationFooterItem.swift in Sources */ = {isa = PBXBuildFile; fileRef = 71EF33DA2497F419007B7E1B /* ENANavigationFooterItem.swift */; };
		71F2E57B2487AEFC00694F1A /* ena-colors.xcassets in Resources */ = {isa = PBXBuildFile; fileRef = 71F2E57A2487AEFC00694F1A /* ena-colors.xcassets */; };
		71F5418E248BEE08006DB793 /* privacy-policy.html in Resources */ = {isa = PBXBuildFile; fileRef = 71F5418A248BEDBE006DB793 /* privacy-policy.html */; };
		71F54191248BF677006DB793 /* HtmlTextView.swift in Sources */ = {isa = PBXBuildFile; fileRef = 71F54190248BF677006DB793 /* HtmlTextView.swift */; };
		71FD8862246EB27F00E804D0 /* ExposureDetectionViewController.swift in Sources */ = {isa = PBXBuildFile; fileRef = 71FD8861246EB27F00E804D0 /* ExposureDetectionViewController.swift */; };
		71FE1C69247A8FE100851FEB /* DynamicTableViewHeaderFooterView.swift in Sources */ = {isa = PBXBuildFile; fileRef = 71FE1C68247A8FE100851FEB /* DynamicTableViewHeaderFooterView.swift */; };
		71FE1C71247AA7B700851FEB /* DynamicTableViewHeaderImageView.swift in Sources */ = {isa = PBXBuildFile; fileRef = 71FE1C70247AA7B700851FEB /* DynamicTableViewHeaderImageView.swift */; };
		71FE1C7B247AC2B500851FEB /* ExposureSubmissionQRScannerViewController.swift in Sources */ = {isa = PBXBuildFile; fileRef = 71FE1C74247AC2B500851FEB /* ExposureSubmissionQRScannerViewController.swift */; };
		71FE1C7F247AC2B500851FEB /* ExposureSubmissionTestResultViewController.swift in Sources */ = {isa = PBXBuildFile; fileRef = 71FE1C78247AC2B500851FEB /* ExposureSubmissionTestResultViewController.swift */; };
		71FE1C80247AC2B500851FEB /* ExposureSubmissionNavigationController.swift in Sources */ = {isa = PBXBuildFile; fileRef = 71FE1C79247AC2B500851FEB /* ExposureSubmissionNavigationController.swift */; };
		71FE1C86247AC33D00851FEB /* ExposureSubmissionTestResultHeaderView.swift in Sources */ = {isa = PBXBuildFile; fileRef = 71FE1C84247AC33D00851FEB /* ExposureSubmissionTestResultHeaderView.swift */; };
		71FE1C8C247AC79D00851FEB /* DynamicTableViewIconCell.swift in Sources */ = {isa = PBXBuildFile; fileRef = 71FE1C8A247AC79D00851FEB /* DynamicTableViewIconCell.swift */; };
		85142501245DA0B3009D2791 /* UIViewController+Alert.swift in Sources */ = {isa = PBXBuildFile; fileRef = 85142500245DA0B3009D2791 /* UIViewController+Alert.swift */; };
		8539874F2467094E00D28B62 /* AppIcon.xcassets in Resources */ = {isa = PBXBuildFile; fileRef = 8539874E2467094E00D28B62 /* AppIcon.xcassets */; };
		853D987A24694A8700490DBA /* ENAButton.swift in Sources */ = {isa = PBXBuildFile; fileRef = 853D987924694A8700490DBA /* ENAButton.swift */; };
		858F6F6E245A103C009FFD33 /* ExposureNotification.framework in Frameworks */ = {isa = PBXBuildFile; fileRef = 858F6F6D245A103C009FFD33 /* ExposureNotification.framework */; settings = {ATTRIBUTES = (Weak, ); }; };
		8595BF5F246032D90056EA27 /* ENASwitch.swift in Sources */ = {isa = PBXBuildFile; fileRef = 8595BF5E246032D90056EA27 /* ENASwitch.swift */; };
		859DD512248549790073D59F /* MockDiagnosisKeysRetrieval.swift in Sources */ = {isa = PBXBuildFile; fileRef = 859DD511248549790073D59F /* MockDiagnosisKeysRetrieval.swift */; };
		85D7594B24570491008175F0 /* Assets.xcassets in Resources */ = {isa = PBXBuildFile; fileRef = 85D7594A24570491008175F0 /* Assets.xcassets */; };
		85D7594E24570491008175F0 /* LaunchScreen.storyboard in Resources */ = {isa = PBXBuildFile; fileRef = 85D7594C24570491008175F0 /* LaunchScreen.storyboard */; };
		85D7596424570491008175F0 /* ENAUITests.swift in Sources */ = {isa = PBXBuildFile; fileRef = 85D7596324570491008175F0 /* ENAUITests.swift */; };
		85E33444247EB357006E74EC /* CircularProgressView.swift in Sources */ = {isa = PBXBuildFile; fileRef = 85E33443247EB357006E74EC /* CircularProgressView.swift */; };
		8F0A4BAD25C2F6F70085DF13 /* ppdd_ppac_parameters.pb.swift in Sources */ = {isa = PBXBuildFile; fileRef = 8F0A4BAB25C2F6F70085DF13 /* ppdd_ppac_parameters.pb.swift */; };
		8F0A4BAE25C2F6F70085DF13 /* ppdd_edus_parameters.pb.swift in Sources */ = {isa = PBXBuildFile; fileRef = 8F0A4BAC25C2F6F70085DF13 /* ppdd_edus_parameters.pb.swift */; };
		8F27018F259B593700E48CFE /* ContactDiaryStore.swift in Sources */ = {isa = PBXBuildFile; fileRef = 8F27018E259B593700E48CFE /* ContactDiaryStore.swift */; };
		8F270194259B5BA700E48CFE /* ContactDiaryMigration1To2.swift in Sources */ = {isa = PBXBuildFile; fileRef = 8F270193259B5BA700E48CFE /* ContactDiaryMigration1To2.swift */; };
		8F3D71AA25A86AD300D52CCD /* HomeExposureLoggingCellModelTests.swift in Sources */ = {isa = PBXBuildFile; fileRef = 8F3D71A925A86AD300D52CCD /* HomeExposureLoggingCellModelTests.swift */; };
		8FF3525E25ADAD06008A07BD /* HomeTestResultCellModelTests.swift in Sources */ = {isa = PBXBuildFile; fileRef = 8FF3525D25ADAD06008A07BD /* HomeTestResultCellModelTests.swift */; };
		8FF9B2B2259B6B030080770D /* ContactDiaryStoreSchemaV2.swift in Sources */ = {isa = PBXBuildFile; fileRef = 8FF9B2B1259B6B030080770D /* ContactDiaryStoreSchemaV2.swift */; };
		94092541254BFE6800FE61A2 /* DMWarnOthersNotificationViewController.swift in Sources */ = {isa = PBXBuildFile; fileRef = 94092540254BFE6800FE61A2 /* DMWarnOthersNotificationViewController.swift */; };
		9412FAFE252349EA0086E139 /* DeltaOnboardingViewControllerTests.swift in Sources */ = {isa = PBXBuildFile; fileRef = 9412FAF92523499D0086E139 /* DeltaOnboardingViewControllerTests.swift */; };
		9417BA95252B6B5100AD4053 /* DMSQLiteErrorViewController.swift in Sources */ = {isa = PBXBuildFile; fileRef = 9417BA94252B6B5100AD4053 /* DMSQLiteErrorViewController.swift */; };
		941ADDB02518C2B200E421D9 /* EuTracingTableViewCell.swift in Sources */ = {isa = PBXBuildFile; fileRef = 941ADDAF2518C2B200E421D9 /* EuTracingTableViewCell.swift */; };
		941ADDB22518C3FB00E421D9 /* ENSettingEuTracingViewModel.swift in Sources */ = {isa = PBXBuildFile; fileRef = 941ADDB12518C3FB00E421D9 /* ENSettingEuTracingViewModel.swift */; };
		941B68AE253F007100DC1962 /* Int+Increment.swift in Sources */ = {isa = PBXBuildFile; fileRef = 941B689E253EFF2300DC1962 /* Int+Increment.swift */; };
		941F5ED02518E82800785F06 /* ENSettingEuTracingViewModelTests.swift in Sources */ = {isa = PBXBuildFile; fileRef = 941F5ECB2518E82100785F06 /* ENSettingEuTracingViewModelTests.swift */; };
		94427A5025502B8900C36BE6 /* WarnOthersNotificationsTimeInterval.swift in Sources */ = {isa = PBXBuildFile; fileRef = 94427A4F25502B8900C36BE6 /* WarnOthersNotificationsTimeInterval.swift */; };
		9488C3012521EE8E00504648 /* DeltaOnboardingNavigationController.swift in Sources */ = {isa = PBXBuildFile; fileRef = 9488C3002521EE8E00504648 /* DeltaOnboardingNavigationController.swift */; };
		948AFE5F2552F6F60019579A /* WarnOthersReminderTests.swift in Sources */ = {isa = PBXBuildFile; fileRef = 948AFE5E2552F6F60019579A /* WarnOthersReminderTests.swift */; };
		948AFE672553DC5B0019579A /* WarnOthersRemindable.swift in Sources */ = {isa = PBXBuildFile; fileRef = 948AFE662553DC5B0019579A /* WarnOthersRemindable.swift */; };
		948AFE7A2554377F0019579A /* UNUserNotificationCenter+WarnOthers.swift in Sources */ = {isa = PBXBuildFile; fileRef = 948AFE792554377F0019579A /* UNUserNotificationCenter+WarnOthers.swift */; };
		948DCDC3252EFC9A00CDE020 /* ENAUITests_05_ExposureLogging.swift in Sources */ = {isa = PBXBuildFile; fileRef = 948DCDC2252EFC9A00CDE020 /* ENAUITests_05_ExposureLogging.swift */; };
		94ABF76B25B9676F004AB56F /* DeltaOnboardingNewVersionFeaturesControllerTests.swift in Sources */ = {isa = PBXBuildFile; fileRef = 94ABF76A25B9676F004AB56F /* DeltaOnboardingNewVersionFeaturesControllerTests.swift */; };
		94B255A62551B7C800649B4C /* WarnOthersReminder.swift in Sources */ = {isa = PBXBuildFile; fileRef = 94B255A52551B7C800649B4C /* WarnOthersReminder.swift */; };
		94C24B3F25304B4400F8C004 /* ENAUITestsDeltaOnboarding.swift in Sources */ = {isa = PBXBuildFile; fileRef = 94C24B3E25304B4400F8C004 /* ENAUITestsDeltaOnboarding.swift */; };
		94EAF87125B6CA9D00BE1F40 /* DeltaOnboardingNewVersionFeatures.swift in Sources */ = {isa = PBXBuildFile; fileRef = 94EAF86C25B6C84800BE1F40 /* DeltaOnboardingNewVersionFeatures.swift */; };
		94EAF87525B6CAA000BE1F40 /* DeltaOnboardingNewVersionFeaturesViewController.swift in Sources */ = {isa = PBXBuildFile; fileRef = 94EAF86D25B6C84900BE1F40 /* DeltaOnboardingNewVersionFeaturesViewController.swift */; };
		94EAF87925B6CAA300BE1F40 /* DeltaOnboardingNewVersionFeaturesViewModel.swift in Sources */ = {isa = PBXBuildFile; fileRef = 94EAF86B25B6C84800BE1F40 /* DeltaOnboardingNewVersionFeaturesViewModel.swift */; };
		94EAF89C25B8162200BE1F40 /* NewVersionFeature.swift in Sources */ = {isa = PBXBuildFile; fileRef = 94EAF89B25B8162200BE1F40 /* NewVersionFeature.swift */; };
		94F594622521CBF50077681B /* DeltaOnboardingV15ViewModel.swift in Sources */ = {isa = PBXBuildFile; fileRef = 94F594612521CBF50077681B /* DeltaOnboardingV15ViewModel.swift */; };
		A124E64A249BF4EF00E95F72 /* ExposureDetectionExecutorTests.swift in Sources */ = {isa = PBXBuildFile; fileRef = A124E648249BF4EB00E95F72 /* ExposureDetectionExecutorTests.swift */; };
		A124E64C249C4C9000E95F72 /* SAPDownloadedPackagesStore+Helpers.swift in Sources */ = {isa = PBXBuildFile; fileRef = A124E64B249C4C9000E95F72 /* SAPDownloadedPackagesStore+Helpers.swift */; };
		A128F059248B459F00EC7F6C /* PublicKeyStore.swift in Sources */ = {isa = PBXBuildFile; fileRef = A128F058248B459F00EC7F6C /* PublicKeyStore.swift */; };
		A14BDEC024A1AD660063E4EC /* MockExposureDetector.swift in Sources */ = {isa = PBXBuildFile; fileRef = A14BDEBF24A1AD660063E4EC /* MockExposureDetector.swift */; };
		A1654EFF24B41FF600C0E115 /* DynamicCellTests.swift in Sources */ = {isa = PBXBuildFile; fileRef = A1654EFD24B41FEF00C0E115 /* DynamicCellTests.swift */; };
		A1654F0224B43E8500C0E115 /* DynamicTableViewTextViewCellTests.swift in Sources */ = {isa = PBXBuildFile; fileRef = A1654F0024B43E7F00C0E115 /* DynamicTableViewTextViewCellTests.swift */; };
		A16714AF248CA1B70031B111 /* Bundle+ReadPlist.swift in Sources */ = {isa = PBXBuildFile; fileRef = A16714AE248CA1B70031B111 /* Bundle+ReadPlist.swift */; };
		A173665324844F41006BE209 /* SQLiteKeyValueStoreTests.swift in Sources */ = {isa = PBXBuildFile; fileRef = A173665124844F29006BE209 /* SQLiteKeyValueStoreTests.swift */; };
		A17366552484978A006BE209 /* OnboardingInfoViewControllerUtils.swift in Sources */ = {isa = PBXBuildFile; fileRef = A17366542484978A006BE209 /* OnboardingInfoViewControllerUtils.swift */; };
		A1877CAB248F2532006FEFC0 /* SAPDownloadedPackageTests.swift in Sources */ = {isa = PBXBuildFile; fileRef = A1877CA9248F247D006FEFC0 /* SAPDownloadedPackageTests.swift */; };
		A1BABD0924A57B88000ED515 /* TemporaryExposureKeyMock.swift in Sources */ = {isa = PBXBuildFile; fileRef = A1BABD0824A57B88000ED515 /* TemporaryExposureKeyMock.swift */; };
		A1BABD0E24A57CFC000ED515 /* ENTemporaryExposureKey+ProcessingTests.swift in Sources */ = {isa = PBXBuildFile; fileRef = A1BABD0C24A57BAC000ED515 /* ENTemporaryExposureKey+ProcessingTests.swift */; };
		A1BABD1024A57D03000ED515 /* ENTemporaryExposureKey+Processing.swift in Sources */ = {isa = PBXBuildFile; fileRef = A1BABD0A24A57BA0000ED515 /* ENTemporaryExposureKey+Processing.swift */; };
		A1C683FA24AEC57400B90D12 /* DynamicTableViewTextViewCell.swift in Sources */ = {isa = PBXBuildFile; fileRef = A1C683F924AEC57400B90D12 /* DynamicTableViewTextViewCell.swift */; };
		A1C683FC24AEC9EE00B90D12 /* DynamicTableViewTextCell.swift in Sources */ = {isa = PBXBuildFile; fileRef = A1C683FB24AEC9EE00B90D12 /* DynamicTableViewTextCell.swift */; };
		A1E41941249410AF0016E52A /* SAPDownloadedPackage+Helpers.swift in Sources */ = {isa = PBXBuildFile; fileRef = A1E41940249410AF0016E52A /* SAPDownloadedPackage+Helpers.swift */; };
		A1E419462495479D0016E52A /* HTTPClient+MockNetworkStack.swift in Sources */ = {isa = PBXBuildFile; fileRef = A1E419442495476C0016E52A /* HTTPClient+MockNetworkStack.swift */; };
		A1E41949249548770016E52A /* HTTPClient+SubmitTests.swift in Sources */ = {isa = PBXBuildFile; fileRef = A1E41947249548260016E52A /* HTTPClient+SubmitTests.swift */; };
		A1E419522495A6F20016E52A /* HTTPClient+TANForExposureSubmitTests.swift in Sources */ = {isa = PBXBuildFile; fileRef = A1E419502495A6EA0016E52A /* HTTPClient+TANForExposureSubmitTests.swift */; };
		A1E419552495A8060016E52A /* HTTPClient+GetTestResultTests.swift in Sources */ = {isa = PBXBuildFile; fileRef = A1E419532495A7850016E52A /* HTTPClient+GetTestResultTests.swift */; };
		A1E419582495A8F90016E52A /* HTTPClient+RegistrationTokenTests.swift in Sources */ = {isa = PBXBuildFile; fileRef = A1E419562495A8F50016E52A /* HTTPClient+RegistrationTokenTests.swift */; };
		A1E4195D249818060016E52A /* RiskTests.swift in Sources */ = {isa = PBXBuildFile; fileRef = A1E4195B249818020016E52A /* RiskTests.swift */; };
		A1E419602498243E0016E52A /* String+TodayTests.swift in Sources */ = {isa = PBXBuildFile; fileRef = A1E4195E249824340016E52A /* String+TodayTests.swift */; };
		A328425D248E82BC006B1F09 /* ExposureSubmissionTestResultViewControllerTests.swift in Sources */ = {isa = PBXBuildFile; fileRef = A328425B248E82B5006B1F09 /* ExposureSubmissionTestResultViewControllerTests.swift */; };
		A32842612490E2AC006B1F09 /* ExposureSubmissionWarnOthersViewControllerTests.swift in Sources */ = {isa = PBXBuildFile; fileRef = A32842602490E2AC006B1F09 /* ExposureSubmissionWarnOthersViewControllerTests.swift */; };
		A32842652491136E006B1F09 /* ExposureSubmissionUITests.swift in Sources */ = {isa = PBXBuildFile; fileRef = A32842642491136E006B1F09 /* ExposureSubmissionUITests.swift */; };
		A32842672492359E006B1F09 /* MockExposureSubmissionNavigationControllerChild.swift in Sources */ = {isa = PBXBuildFile; fileRef = A32842662492359E006B1F09 /* MockExposureSubmissionNavigationControllerChild.swift */; };
		A32C046524D96348005BEA61 /* HTTPClient+PlausibeDeniabilityTests.swift in Sources */ = {isa = PBXBuildFile; fileRef = A32C046424D96348005BEA61 /* HTTPClient+PlausibeDeniabilityTests.swift */; };
		A36FACC424C5EA1500DED947 /* ExposureDetectionViewControllerTests.swift in Sources */ = {isa = PBXBuildFile; fileRef = A36FACC324C5EA1500DED947 /* ExposureDetectionViewControllerTests.swift */; };
		A372DA3B24BDA075003248BB /* ExposureSubmissionCoordinator.swift in Sources */ = {isa = PBXBuildFile; fileRef = A372DA3A24BDA075003248BB /* ExposureSubmissionCoordinator.swift */; };
		A372DA3F24BEF773003248BB /* ExposureSubmissionCoordinatorTests.swift in Sources */ = {isa = PBXBuildFile; fileRef = A372DA3E24BEF773003248BB /* ExposureSubmissionCoordinatorTests.swift */; };
		A372DA4124BF33F9003248BB /* MockExposureSubmissionCoordinatorDelegate.swift in Sources */ = {isa = PBXBuildFile; fileRef = A372DA4024BF33F9003248BB /* MockExposureSubmissionCoordinatorDelegate.swift */; };
		A372DA4224BF3E29003248BB /* MockExposureSubmissionCoordinator.swift in Sources */ = {isa = PBXBuildFile; fileRef = A372DA3C24BE01D9003248BB /* MockExposureSubmissionCoordinator.swift */; };
		A3C4F96024812CD20047F23E /* ExposureSubmissionWarnOthersViewController.swift in Sources */ = {isa = PBXBuildFile; fileRef = A3C4F95F24812CD20047F23E /* ExposureSubmissionWarnOthersViewController.swift */; };
		A3E851B224ADD09900402485 /* CountdownTimer.swift in Sources */ = {isa = PBXBuildFile; fileRef = A3E851B124ADD09900402485 /* CountdownTimer.swift */; };
		A3E851B524ADDAC000402485 /* CountdownTimerTests.swift in Sources */ = {isa = PBXBuildFile; fileRef = A3E851B424ADDAC000402485 /* CountdownTimerTests.swift */; };
		A3EE6E5A249BB7AF00C64B61 /* ExposureSubmissionServiceFactory.swift in Sources */ = {isa = PBXBuildFile; fileRef = A3EE6E59249BB7AF00C64B61 /* ExposureSubmissionServiceFactory.swift */; };
		A3EE6E5C249BB97500C64B61 /* UITestingParameters.swift in Sources */ = {isa = PBXBuildFile; fileRef = A3EE6E5B249BB97500C64B61 /* UITestingParameters.swift */; };
		A3EE6E5D249BB9B900C64B61 /* UITestingParameters.swift in Sources */ = {isa = PBXBuildFile; fileRef = A3EE6E5B249BB97500C64B61 /* UITestingParameters.swift */; };
		A3FF84EC247BFAF00053E947 /* Hasher.swift in Sources */ = {isa = PBXBuildFile; fileRef = A3FF84EB247BFAF00053E947 /* Hasher.swift */; };
		AB1011592507C15000D392A2 /* TracingStatusHistory.swift in Sources */ = {isa = PBXBuildFile; fileRef = AB1011572507C15000D392A2 /* TracingStatusHistory.swift */; };
		AB126873254C05A7006E9194 /* ENAFormatter.swift in Sources */ = {isa = PBXBuildFile; fileRef = AB126872254C05A7006E9194 /* ENAFormatter.swift */; };
		AB1885D825238DD100D39BBE /* OnboardingInfoViewControllerTests.swift in Sources */ = {isa = PBXBuildFile; fileRef = AB1885D025238DAA00D39BBE /* OnboardingInfoViewControllerTests.swift */; };
		AB1886C4252DE1AF00D39BBE /* Logging.swift in Sources */ = {isa = PBXBuildFile; fileRef = AB1886C3252DE1AE00D39BBE /* Logging.swift */; };
		AB1886D1252DE51E00D39BBE /* Bundle+Identifier.swift in Sources */ = {isa = PBXBuildFile; fileRef = AB1886D0252DE51E00D39BBE /* Bundle+Identifier.swift */; };
		AB1FCBD42521FC47005930BA /* ServerEnvironmentTests.swift in Sources */ = {isa = PBXBuildFile; fileRef = AB1FCBCC2521FC44005930BA /* ServerEnvironmentTests.swift */; };
		AB1FCBDC2521FCD5005930BA /* TestServerEnvironments.json in Resources */ = {isa = PBXBuildFile; fileRef = AB1FCBDB2521FCD5005930BA /* TestServerEnvironments.json */; };
		AB35609A2547167800C3F8E0 /* DeviceTimeCheck.swift in Sources */ = {isa = PBXBuildFile; fileRef = AB3560992547167800C3F8E0 /* DeviceTimeCheck.swift */; };
		AB3560A02547194C00C3F8E0 /* DeviceTimeCheckTests.swift in Sources */ = {isa = PBXBuildFile; fileRef = AB35609F2547194C00C3F8E0 /* DeviceTimeCheckTests.swift */; };
		AB453F602534B04400D8339E /* ExposureManagerTests.swift in Sources */ = {isa = PBXBuildFile; fileRef = AB453F5F2534B04400D8339E /* ExposureManagerTests.swift */; };
		AB5F84AD24F8F7A1000400D4 /* SerialMigrator.swift in Sources */ = {isa = PBXBuildFile; fileRef = AB5F84AC24F8F7A1000400D4 /* SerialMigrator.swift */; };
		AB5F84B024F8F7C3000400D4 /* Migration.swift in Sources */ = {isa = PBXBuildFile; fileRef = AB5F84AF24F8F7C3000400D4 /* Migration.swift */; };
		AB5F84B224F8F7E3000400D4 /* Migration0To1.swift in Sources */ = {isa = PBXBuildFile; fileRef = AB5F84B124F8F7E3000400D4 /* Migration0To1.swift */; };
		AB5F84B424F8FA26000400D4 /* SerialMigratorTests.swift in Sources */ = {isa = PBXBuildFile; fileRef = AB5F84B324F8FA26000400D4 /* SerialMigratorTests.swift */; };
		AB5F84BB24F92876000400D4 /* Migration0To1Tests.swift in Sources */ = {isa = PBXBuildFile; fileRef = AB5F84BA24F92876000400D4 /* Migration0To1Tests.swift */; };
		AB5F84BD24F92E92000400D4 /* SerialMigratorFake.swift in Sources */ = {isa = PBXBuildFile; fileRef = AB5F84BC24F92E92000400D4 /* SerialMigratorFake.swift */; };
		AB5F84BE24FE2DC9000400D4 /* DownloadedPackagesSQLLiteStoreV0.swift in Sources */ = {isa = PBXBuildFile; fileRef = AB5F84B824F92855000400D4 /* DownloadedPackagesSQLLiteStoreV0.swift */; };
		AB5F84C024FE2EB3000400D4 /* DownloadedPackagesStoreV0.swift in Sources */ = {isa = PBXBuildFile; fileRef = AB5F84BF24FE2EB3000400D4 /* DownloadedPackagesStoreV0.swift */; };
		AB6289CF251BA01400CF61D2 /* Bundle+Version.swift in Sources */ = {isa = PBXBuildFile; fileRef = AB6289CE251BA01400CF61D2 /* Bundle+Version.swift */; };
		AB6289D4251BA4EC00CF61D2 /* String+Compare.swift in Sources */ = {isa = PBXBuildFile; fileRef = AB6289D3251BA4EC00CF61D2 /* String+Compare.swift */; };
		AB6289D9251C833100CF61D2 /* DMDeltaOnboardingViewController.swift in Sources */ = {isa = PBXBuildFile; fileRef = AB6289D8251C833100CF61D2 /* DMDeltaOnboardingViewController.swift */; };
		AB628A1F251CDADE00CF61D2 /* ServerEnvironments.json in Resources */ = {isa = PBXBuildFile; fileRef = AB628A1E251CDADE00CF61D2 /* ServerEnvironments.json */; };
		AB7420AC251B67A8006666AC /* DeltaOnboardingV15.swift in Sources */ = {isa = PBXBuildFile; fileRef = AB7420AB251B67A8006666AC /* DeltaOnboardingV15.swift */; };
		AB7420B7251B69E2006666AC /* DeltaOnboardingCoordinator.swift in Sources */ = {isa = PBXBuildFile; fileRef = AB7420B6251B69E2006666AC /* DeltaOnboardingCoordinator.swift */; };
		AB7420C2251B7D59006666AC /* DeltaOnboardingProtocols.swift in Sources */ = {isa = PBXBuildFile; fileRef = AB7420C1251B7D59006666AC /* DeltaOnboardingProtocols.swift */; };
		AB7420CB251B7D93006666AC /* DeltaOnboardingV15ViewController.swift in Sources */ = {isa = PBXBuildFile; fileRef = AB7420CA251B7D93006666AC /* DeltaOnboardingV15ViewController.swift */; };
		AB7420DD251B8101006666AC /* DeltaOnboardingCoordinatorTests.swift in Sources */ = {isa = PBXBuildFile; fileRef = AB7420DC251B8101006666AC /* DeltaOnboardingCoordinatorTests.swift */; };
		AB7E2A80255ACC06005C90F6 /* Date+Utils.swift in Sources */ = {isa = PBXBuildFile; fileRef = AB7E2A7F255ACC06005C90F6 /* Date+Utils.swift */; };
		AB8B0D3225305384009C067B /* Localizable.links.strings in Resources */ = {isa = PBXBuildFile; fileRef = AB8B0D3425305384009C067B /* Localizable.links.strings */; };
		AB8B0D4525306089009C067B /* Localizable.links.strings in Resources */ = {isa = PBXBuildFile; fileRef = AB8B0D3425305384009C067B /* Localizable.links.strings */; };
		AB8BC3472551B97700F3B5A7 /* DownloadedPackagesStoreErrorStub.swift in Sources */ = {isa = PBXBuildFile; fileRef = AB8BC3462551B97700F3B5A7 /* DownloadedPackagesStoreErrorStub.swift */; };
		AB8BC34F2551BBE100F3B5A7 /* HourKeyPackagesDownloadTests.swift in Sources */ = {isa = PBXBuildFile; fileRef = AB8BC34E2551BBE100F3B5A7 /* HourKeyPackagesDownloadTests.swift */; };
		ABAE0A1C257F77D90030ED47 /* ContactDiaryStoreSchemaV1.swift in Sources */ = {isa = PBXBuildFile; fileRef = ABAE0A1B257F77D90030ED47 /* ContactDiaryStoreSchemaV1.swift */; };
		ABAE0A37257FA88D0030ED47 /* ContactDiaryStoreSchemaV1Tests.swift in Sources */ = {isa = PBXBuildFile; fileRef = ABAE0A36257FA88D0030ED47 /* ContactDiaryStoreSchemaV1Tests.swift */; };
		ABAE0A3F257FAC970030ED47 /* ContactDiaryStoreTests.swift in Sources */ = {isa = PBXBuildFile; fileRef = ABAE0A3E257FAC970030ED47 /* ContactDiaryStoreTests.swift */; };
		ABD2F634254C533200DC1958 /* KeyPackageDownload.swift in Sources */ = {isa = PBXBuildFile; fileRef = ABD2F633254C533200DC1958 /* KeyPackageDownload.swift */; };
		ABDA2792251CE308006BAE84 /* DMServerEnvironmentViewController.swift in Sources */ = {isa = PBXBuildFile; fileRef = ABDA2791251CE308006BAE84 /* DMServerEnvironmentViewController.swift */; };
		ABFCE98A255C32EF0075FF13 /* AppConfigMetadata.swift in Sources */ = {isa = PBXBuildFile; fileRef = ABFCE989255C32EE0075FF13 /* AppConfigMetadata.swift */; };
		B103193224E18A0A00DD02EF /* DMMenuItem.swift in Sources */ = {isa = PBXBuildFile; fileRef = B103193124E18A0A00DD02EF /* DMMenuItem.swift */; };
		B10F9B8B249961BC00C418F4 /* DynamicTypeLabelTests.swift in Sources */ = {isa = PBXBuildFile; fileRef = B10F9B89249961B500C418F4 /* DynamicTypeLabelTests.swift */; };
		B10F9B8C249961CE00C418F4 /* UIFont+DynamicTypeTests.swift in Sources */ = {isa = PBXBuildFile; fileRef = B163D11424993F64001A322C /* UIFont+DynamicTypeTests.swift */; };
		B10FD5ED246EAADC00E9D7F2 /* AppInformationDetailViewController.swift in Sources */ = {isa = PBXBuildFile; fileRef = 71CC3E9E246D6B6800217F2C /* AppInformationDetailViewController.swift */; };
		B10FD5F1246EAB1000E9D7F2 /* AppInformationViewController+DynamicTableViewModel.swift in Sources */ = {isa = PBXBuildFile; fileRef = 71CC3E9C246D5D8000217F2C /* AppInformationViewController+DynamicTableViewModel.swift */; };
		B10FD5F4246EAC1700E9D7F2 /* AppleFilesWriter.swift in Sources */ = {isa = PBXBuildFile; fileRef = B10FD5F3246EAC1700E9D7F2 /* AppleFilesWriter.swift */; };
		B111EE2C2465D9F7001AEBB4 /* String+Localization.swift in Sources */ = {isa = PBXBuildFile; fileRef = B111EE2B2465D9F7001AEBB4 /* String+Localization.swift */; };
		B112545A246F2C6500AB5036 /* ENTemporaryExposureKey+Convert.swift in Sources */ = {isa = PBXBuildFile; fileRef = B1125459246F2C6500AB5036 /* ENTemporaryExposureKey+Convert.swift */; };
		B11655932491437600316087 /* RiskProvidingConfigurationTests.swift in Sources */ = {isa = PBXBuildFile; fileRef = B11655922491437600316087 /* RiskProvidingConfigurationTests.swift */; };
		B1175213248A83AB00C3325C /* Risk.swift in Sources */ = {isa = PBXBuildFile; fileRef = B1175212248A83AB00C3325C /* Risk.swift */; };
		B1175216248A9F9600C3325C /* ConvertingKeysTests.swift in Sources */ = {isa = PBXBuildFile; fileRef = B1175215248A9F9600C3325C /* ConvertingKeysTests.swift */; };
		B117909824914D77007FF821 /* StoreTests.swift in Sources */ = {isa = PBXBuildFile; fileRef = 01D3ECFF2490230400551E65 /* StoreTests.swift */; };
		B11E619B246EE4B0004A056A /* DynamicTypeLabel.swift in Sources */ = {isa = PBXBuildFile; fileRef = 71CC3EA0246D6BBF00217F2C /* DynamicTypeLabel.swift */; };
		B11E619C246EE4E9004A056A /* UIFont+DynamicType.swift in Sources */ = {isa = PBXBuildFile; fileRef = 71CC3EA2246D6C4000217F2C /* UIFont+DynamicType.swift */; };
		B120C7C924AFE7B800F68FF1 /* ActiveTracingTests.swift in Sources */ = {isa = PBXBuildFile; fileRef = B120C7C824AFE7B800F68FF1 /* ActiveTracingTests.swift */; };
		B120C7CA24AFF12D00F68FF1 /* ActiveTracing.swift in Sources */ = {isa = PBXBuildFile; fileRef = B120C7C524AFDAB900F68FF1 /* ActiveTracing.swift */; };
		B1218920248AD79900496210 /* ClientMock.swift in Sources */ = {isa = PBXBuildFile; fileRef = CD678F6C246C43EE00B6A0F8 /* ClientMock.swift */; };
		B1221BE02492ECE800E6C4E4 /* CFDictionary+KeychainQuery.swift in Sources */ = {isa = PBXBuildFile; fileRef = B1221BDF2492ECE800E6C4E4 /* CFDictionary+KeychainQuery.swift */; };
		B1221BE22492ED0F00E6C4E4 /* CFDictionary+KeychainQueryTests.swift in Sources */ = {isa = PBXBuildFile; fileRef = B1221BE12492ED0F00E6C4E4 /* CFDictionary+KeychainQueryTests.swift */; };
		B143DBDF2477F292000A29E8 /* ExposureNotificationSettingViewController.swift in Sources */ = {isa = PBXBuildFile; fileRef = 853D98842469DC8100490DBA /* ExposureNotificationSettingViewController.swift */; };
		B14D0CD9246E946E00D5BEBC /* ExposureDetection.swift in Sources */ = {isa = PBXBuildFile; fileRef = B1A9E70D246D73180024CC12 /* ExposureDetection.swift */; };
		B14D0CDB246E968C00D5BEBC /* String+Today.swift in Sources */ = {isa = PBXBuildFile; fileRef = B14D0CDA246E968C00D5BEBC /* String+Today.swift */; };
		B14D0CDD246E972400D5BEBC /* ExposureDetectionDelegate.swift in Sources */ = {isa = PBXBuildFile; fileRef = B14D0CDC246E972400D5BEBC /* ExposureDetectionDelegate.swift */; };
		B14D0CDF246E976400D5BEBC /* ExposureDetectionTransaction+DidEndPrematurelyReason.swift in Sources */ = {isa = PBXBuildFile; fileRef = B14D0CDE246E976400D5BEBC /* ExposureDetectionTransaction+DidEndPrematurelyReason.swift */; };
		B153096A24706F1000A4A1BD /* URLSession+Default.swift in Sources */ = {isa = PBXBuildFile; fileRef = B153096924706F1000A4A1BD /* URLSession+Default.swift */; };
		B153096C24706F2400A4A1BD /* URLSessionConfiguration+Default.swift in Sources */ = {isa = PBXBuildFile; fileRef = B153096B24706F2400A4A1BD /* URLSessionConfiguration+Default.swift */; };
		B15382E7248290BB0010F007 /* AppleFilesWriterTests.swift in Sources */ = {isa = PBXBuildFile; fileRef = B15382E6248290BB0010F007 /* AppleFilesWriterTests.swift */; };
		B15382FE248424F00010F007 /* ExposureDetectionTests.swift in Sources */ = {isa = PBXBuildFile; fileRef = B15382FD248424F00010F007 /* ExposureDetectionTests.swift */; };
		B16177E824802F9B006E435A /* DownloadedPackagesSQLLiteStoreTests.swift in Sources */ = {isa = PBXBuildFile; fileRef = B16177E724802F9B006E435A /* DownloadedPackagesSQLLiteStoreTests.swift */; };
		B161782524804AC3006E435A /* DownloadedPackagesSQLLiteStoreV1.swift in Sources */ = {isa = PBXBuildFile; fileRef = B161782424804AC3006E435A /* DownloadedPackagesSQLLiteStoreV1.swift */; };
		B163D1102499068D001A322C /* SettingsViewModelTests.swift in Sources */ = {isa = PBXBuildFile; fileRef = B163D10F2499068D001A322C /* SettingsViewModelTests.swift */; };
		B16457B524DC11EF002879EB /* DMLastSubmissionRequetViewController.swift in Sources */ = {isa = PBXBuildFile; fileRef = B16457B424DC11EF002879EB /* DMLastSubmissionRequetViewController.swift */; };
		B16457BB24DC3309002879EB /* DMLogsViewController.swift in Sources */ = {isa = PBXBuildFile; fileRef = B16457BA24DC3309002879EB /* DMLogsViewController.swift */; };
		B16457BD24DC3F4E002879EB /* DMKeysViewController.swift in Sources */ = {isa = PBXBuildFile; fileRef = B1FC2D1C24D9C87F00083C81 /* DMKeysViewController.swift */; };
		B1741B492462C207006275D9 /* Client.swift in Sources */ = {isa = PBXBuildFile; fileRef = B1741B482462C207006275D9 /* Client.swift */; };
		B1741B4C2462C21F006275D9 /* DMDeveloperMenu.swift in Sources */ = {isa = PBXBuildFile; fileRef = B1741B432461C257006275D9 /* DMDeveloperMenu.swift */; };
		B1741B4E2462C21F006275D9 /* DMViewController.swift in Sources */ = {isa = PBXBuildFile; fileRef = B1569DDE245D70990079FCD7 /* DMViewController.swift */; };
		B17A44A22464906A00CB195E /* KeyTests.swift in Sources */ = {isa = PBXBuildFile; fileRef = B17A44A12464906A00CB195E /* KeyTests.swift */; };
		B17F2D48248CEB4C00CAA38F /* DetectionMode.swift in Sources */ = {isa = PBXBuildFile; fileRef = B18E852E248C29D400CF4FB8 /* DetectionMode.swift */; };
		B184A380248FFCBE007180F6 /* SecureStore.swift in Sources */ = {isa = PBXBuildFile; fileRef = B184A37F248FFCBE007180F6 /* SecureStore.swift */; };
		B184A383248FFCE2007180F6 /* CodableExposureDetectionSummary.swift in Sources */ = {isa = PBXBuildFile; fileRef = B184A382248FFCE2007180F6 /* CodableExposureDetectionSummary.swift */; };
		B18755D124DC45CA00A9202E /* DMStoreViewController.swift in Sources */ = {isa = PBXBuildFile; fileRef = B18755D024DC45CA00A9202E /* DMStoreViewController.swift */; };
		B18C411D246DB30000B8D8CB /* URL+Helper.swift in Sources */ = {isa = PBXBuildFile; fileRef = B18C411C246DB30000B8D8CB /* URL+Helper.swift */; };
		B19FD7112491A07000A9D56A /* String+SemanticVersion.swift in Sources */ = {isa = PBXBuildFile; fileRef = B19FD7102491A07000A9D56A /* String+SemanticVersion.swift */; };
		B19FD7132491A08500A9D56A /* SAP_SemanticVersion+Compare.swift in Sources */ = {isa = PBXBuildFile; fileRef = B19FD7122491A08500A9D56A /* SAP_SemanticVersion+Compare.swift */; };
		B19FD7152491A4A300A9D56A /* SAP_SemanticVersionTests.swift in Sources */ = {isa = PBXBuildFile; fileRef = B19FD7142491A4A300A9D56A /* SAP_SemanticVersionTests.swift */; };
		B1A31F6924DAE6C000E263DF /* DMKeyCell.swift in Sources */ = {isa = PBXBuildFile; fileRef = B1A31F6824DAE6C000E263DF /* DMKeyCell.swift */; };
		B1A89F3924819CC200DA1CEC /* ExposureStateUpdating.swift in Sources */ = {isa = PBXBuildFile; fileRef = B18CADAD24782FA4006F53F0 /* ExposureStateUpdating.swift */; };
		B1A89F3B24819CE800DA1CEC /* SettingsLabelCell.swift in Sources */ = {isa = PBXBuildFile; fileRef = CDD87C5C247559E3007CE6CA /* SettingsLabelCell.swift */; };
		B1AC51D624CED8820087C35B /* DetectionModeTests.swift in Sources */ = {isa = PBXBuildFile; fileRef = B1AC51D524CED8820087C35B /* DetectionModeTests.swift */; };
		B1B381432472EF8B0056BEEE /* HTTPClient+Configuration.swift in Sources */ = {isa = PBXBuildFile; fileRef = B12995E8246C344100854AD0 /* HTTPClient+Configuration.swift */; };
		B1B5A76024924B3D0029D5D7 /* FMDB in Frameworks */ = {isa = PBXBuildFile; productRef = B1B5A75F24924B3D0029D5D7 /* FMDB */; };
		B1C6ED00247F23730066138F /* NotificationName.swift in Sources */ = {isa = PBXBuildFile; fileRef = 51D420D324586DCA00AD70CA /* NotificationName.swift */; };
		B1C7EE4624938EB700F1F284 /* ExposureDetection_FAQ_URL_Tests.swift in Sources */ = {isa = PBXBuildFile; fileRef = B1C7EE4524938EB700F1F284 /* ExposureDetection_FAQ_URL_Tests.swift */; };
		B1C7EE482493D97000F1F284 /* RiskProvidingConfigurationManualTriggerTests.swift in Sources */ = {isa = PBXBuildFile; fileRef = B1C7EE472493D97000F1F284 /* RiskProvidingConfigurationManualTriggerTests.swift */; };
		B1C7EEAE24941A3B00F1F284 /* ManualExposureDetectionState.swift in Sources */ = {isa = PBXBuildFile; fileRef = B1C7EEAD24941A3B00F1F284 /* ManualExposureDetectionState.swift */; };
		B1C7EEB024941A6B00F1F284 /* RiskConsumer.swift in Sources */ = {isa = PBXBuildFile; fileRef = B1C7EEAF24941A6B00F1F284 /* RiskConsumer.swift */; };
		B1CD333E24865E0000B06E9B /* TracingStatusHistoryTests.swift in Sources */ = {isa = PBXBuildFile; fileRef = B1CD333D24865E0000B06E9B /* TracingStatusHistoryTests.swift */; };
		B1CD33412486AA7100B06E9B /* CoronaWarnURLSessionDelegate.swift in Sources */ = {isa = PBXBuildFile; fileRef = B1CD33402486AA7100B06E9B /* CoronaWarnURLSessionDelegate.swift */; };
		B1D431C8246C69F300E728AD /* HTTPClient+ConfigurationTests.swift in Sources */ = {isa = PBXBuildFile; fileRef = B1D431C7246C69F300E728AD /* HTTPClient+ConfigurationTests.swift */; };
		B1D431CB246C84A400E728AD /* DownloadedPackagesStoreV1.swift in Sources */ = {isa = PBXBuildFile; fileRef = B1D431CA246C84A400E728AD /* DownloadedPackagesStoreV1.swift */; };
		B1D8CB2724DD44C6008C6010 /* DMTracingHistoryViewController.swift in Sources */ = {isa = PBXBuildFile; fileRef = B1D8CB2524DD4371008C6010 /* DMTracingHistoryViewController.swift */; };
		B1DDDABC247137B000A07175 /* HTTPClientConfigurationEndpointTests.swift in Sources */ = {isa = PBXBuildFile; fileRef = B1DDDABB247137B000A07175 /* HTTPClientConfigurationEndpointTests.swift */; };
		B1DDDABE24713BAD00A07175 /* SAPDownloadedPackage.swift in Sources */ = {isa = PBXBuildFile; fileRef = B1A9E710246D782F0024CC12 /* SAPDownloadedPackage.swift */; };
		B1E23B8624FE4DD3006BCDA6 /* PublicKeyProviderTests.swift in Sources */ = {isa = PBXBuildFile; fileRef = B1E23B8524FE4DD3006BCDA6 /* PublicKeyProviderTests.swift */; };
		B1E8C99D2479D4E7006DC678 /* DMSubmissionStateViewController.swift in Sources */ = {isa = PBXBuildFile; fileRef = B1E8C99C2479D4E7006DC678 /* DMSubmissionStateViewController.swift */; };
		B1EAEC8B24711884003BE9A2 /* URLSession+Convenience.swift in Sources */ = {isa = PBXBuildFile; fileRef = B1EAEC8A24711884003BE9A2 /* URLSession+Convenience.swift */; };
		B1EAEC8F247118D1003BE9A2 /* URLSession+ConvenienceTests.swift in Sources */ = {isa = PBXBuildFile; fileRef = B1EAEC8D247118CB003BE9A2 /* URLSession+ConvenienceTests.swift */; };
		B1EDFD88248E741B00E7EAFF /* SwiftProtobuf in Frameworks */ = {isa = PBXBuildFile; productRef = B10FB02F246036F3004CA11E /* SwiftProtobuf */; };
		B1EDFD89248E741B00E7EAFF /* ZIPFoundation in Frameworks */ = {isa = PBXBuildFile; productRef = B1E8C9A4247AB869006DC678 /* ZIPFoundation */; };
		B1EDFD8D248E74D000E7EAFF /* URL+StaticString.swift in Sources */ = {isa = PBXBuildFile; fileRef = B1EDFD8C248E74D000E7EAFF /* URL+StaticString.swift */; };
		B1F82DF224718C7300E2E56A /* DMBackendConfigurationViewController.swift in Sources */ = {isa = PBXBuildFile; fileRef = B1F82DF124718C7300E2E56A /* DMBackendConfigurationViewController.swift */; };
		B1F8AE482479B4C30093A588 /* api-response-day-2020-05-16 in Resources */ = {isa = PBXBuildFile; fileRef = B1F8AE472479B4C30093A588 /* api-response-day-2020-05-16 */; };
		B1FC2D2024D9C8DF00083C81 /* SAP_TemporaryExposureKey+DeveloperMenu.swift in Sources */ = {isa = PBXBuildFile; fileRef = B1FC2D1F24D9C8DF00083C81 /* SAP_TemporaryExposureKey+DeveloperMenu.swift */; };
		B1FE13EB24891CFA00D012E5 /* RiskProvider.swift in Sources */ = {isa = PBXBuildFile; fileRef = B1FE13DE248821E000D012E5 /* RiskProvider.swift */; };
		B1FE13ED24891D0400D012E5 /* RiskProviderTests.swift in Sources */ = {isa = PBXBuildFile; fileRef = B1FE13E1248824E900D012E5 /* RiskProviderTests.swift */; };
		B1FE13EF24891D0C00D012E5 /* RiskProvidingConfiguration.swift in Sources */ = {isa = PBXBuildFile; fileRef = B1FE13E52488255900D012E5 /* RiskProvidingConfiguration.swift */; };
		B1FE13FB24896E6700D012E5 /* AppConfigurationProviding.swift in Sources */ = {isa = PBXBuildFile; fileRef = B1FE13FA24896E6700D012E5 /* AppConfigurationProviding.swift */; };
		B1FE13FE24896EF700D012E5 /* CachedAppConfigurationTests.swift in Sources */ = {isa = PBXBuildFile; fileRef = B1FE13FD24896EF700D012E5 /* CachedAppConfigurationTests.swift */; };
		B1FE13FF2489708200D012E5 /* CachedAppConfiguration.swift in Sources */ = {isa = PBXBuildFile; fileRef = B1FE13F824896DDB00D012E5 /* CachedAppConfiguration.swift */; };
		B1FF6B6E2497D0B50041CF02 /* CWASQLite.h in Headers */ = {isa = PBXBuildFile; fileRef = B1FF6B6C2497D0B50041CF02 /* CWASQLite.h */; settings = {ATTRIBUTES = (Public, ); }; };
		B1FF6B772497D2330041CF02 /* sqlite3.h in Headers */ = {isa = PBXBuildFile; fileRef = 0DFCC2712484DC8400E2811D /* sqlite3.h */; settings = {ATTRIBUTES = (Public, ); }; };
		BA056F1B259B89B50022B0A4 /* RiskLegendDotBodyCell.swift in Sources */ = {isa = PBXBuildFile; fileRef = BA056F19259B89B50022B0A4 /* RiskLegendDotBodyCell.swift */; };
		BA07735C25C2FCB800EAF6B8 /* PPACService.swift in Sources */ = {isa = PBXBuildFile; fileRef = BA07735B25C2FCB800EAF6B8 /* PPACService.swift */; };
		BA112DF7255586E9007F5712 /* WifiOnlyHTTPClient.swift in Sources */ = {isa = PBXBuildFile; fileRef = BA112DF6255586E9007F5712 /* WifiOnlyHTTPClient.swift */; };
		BA112E0A25559CDD007F5712 /* ClientWifiOnly.swift in Sources */ = {isa = PBXBuildFile; fileRef = BA112E0925559CDD007F5712 /* ClientWifiOnly.swift */; };
		BA11D5BA2588D590005DCD6B /* DiaryAddAndEditEntryViewModelTest.swift in Sources */ = {isa = PBXBuildFile; fileRef = BA11D5B92588D590005DCD6B /* DiaryAddAndEditEntryViewModelTest.swift */; };
		BA27993B255995E100C3B64D /* DMWifiClientViewController.swift in Sources */ = {isa = PBXBuildFile; fileRef = BA27993A255995E100C3B64D /* DMWifiClientViewController.swift */; };
		BA288AF42582616E0071009A /* DiaryInfoViewModelTest.swift in Sources */ = {isa = PBXBuildFile; fileRef = BA288AF32582616E0071009A /* DiaryInfoViewModelTest.swift */; };
		BA38183425CB104900C1DB6C /* DMConfigureableCell.swift in Sources */ = {isa = PBXBuildFile; fileRef = BA38183325CB104900C1DB6C /* DMConfigureableCell.swift */; };
		BA4693AB25C82EC8004B2DBB /* DMPPACViewController.swift in Sources */ = {isa = PBXBuildFile; fileRef = BA4693AA25C82EC8004B2DBB /* DMPPACViewController.swift */; };
		BA4693B125C82F0A004B2DBB /* DMPPACViewModel.swift in Sources */ = {isa = PBXBuildFile; fileRef = BA4693B025C82F0A004B2DBB /* DMPPACViewModel.swift */; };
		BA6C8A9E254D634E008344F5 /* RiskCalculationConfiguration.swift in Sources */ = {isa = PBXBuildFile; fileRef = BA6C8A9D254D634E008344F5 /* RiskCalculationConfiguration.swift */; };
		BA6C8AA6254D63A0008344F5 /* MinutesAtAttenuationFilter.swift in Sources */ = {isa = PBXBuildFile; fileRef = BA6C8AA5254D63A0008344F5 /* MinutesAtAttenuationFilter.swift */; };
		BA6C8AAE254D6476008344F5 /* ENARange.swift in Sources */ = {isa = PBXBuildFile; fileRef = BA6C8AAD254D6476008344F5 /* ENARange.swift */; };
		BA6C8AB9254D64D3008344F5 /* MinutesAtAttenuationWeight.swift in Sources */ = {isa = PBXBuildFile; fileRef = BA6C8AB8254D64D3008344F5 /* MinutesAtAttenuationWeight.swift */; };
		BA6C8AC4254D650C008344F5 /* NormalizedTimePerEWToRiskLevelMapping.swift in Sources */ = {isa = PBXBuildFile; fileRef = BA6C8AC3254D650C008344F5 /* NormalizedTimePerEWToRiskLevelMapping.swift */; };
		BA6C8ACC254D6537008344F5 /* TrlEncoding.swift in Sources */ = {isa = PBXBuildFile; fileRef = BA6C8ACB254D6537008344F5 /* TrlEncoding.swift */; };
		BA6C8AD4254D6552008344F5 /* TrlFilter.swift in Sources */ = {isa = PBXBuildFile; fileRef = BA6C8AD3254D6552008344F5 /* TrlFilter.swift */; };
		BA6C8AEC254D65C4008344F5 /* ExposureWindow.swift in Sources */ = {isa = PBXBuildFile; fileRef = BA6C8AEB254D65C4008344F5 /* ExposureWindow.swift */; };
		BA6C8AF4254D65E1008344F5 /* ScanInstance.swift in Sources */ = {isa = PBXBuildFile; fileRef = BA6C8AF3254D65E1008344F5 /* ScanInstance.swift */; };
		BA6C8B05254D6B1F008344F5 /* RiskCalculation.swift in Sources */ = {isa = PBXBuildFile; fileRef = BA6C8B04254D6B1F008344F5 /* RiskCalculation.swift */; };
		BA6C8B0E254D6BF9008344F5 /* RiskCalculationTest.swift in Sources */ = {isa = PBXBuildFile; fileRef = BA6C8B0D254D6BF9008344F5 /* RiskCalculationTest.swift */; };
		BA6C8B17254D729A008344F5 /* exposure-windows-risk-calculation.json in Resources */ = {isa = PBXBuildFile; fileRef = BA6C8A8F254D61F4008344F5 /* exposure-windows-risk-calculation.json */; };
		BA6C8B24254D76ED008344F5 /* ExposureWindowTestCase.swift in Sources */ = {isa = PBXBuildFile; fileRef = BA6C8AE3254D6598008344F5 /* ExposureWindowTestCase.swift */; };
		BA6C8B2B254D76F7008344F5 /* TestCasesWithConfiguration.swift in Sources */ = {isa = PBXBuildFile; fileRef = BA6C8A95254D62C3008344F5 /* TestCasesWithConfiguration.swift */; };
		BA6C8B51254D80DF008344F5 /* ExposureWindowTest.swift in Sources */ = {isa = PBXBuildFile; fileRef = BA6C8B50254D80DF008344F5 /* ExposureWindowTest.swift */; };
		BA6D1634255AD2AA00ED3492 /* DMWifiClientViewModel.swift in Sources */ = {isa = PBXBuildFile; fileRef = BA6D1633255AD2AA00ED3492 /* DMWifiClientViewModel.swift */; };
		BA6D163A255AD35900ED3492 /* DMSwitchTableViewCell.swift in Sources */ = {isa = PBXBuildFile; fileRef = BA6D1638255AD35900ED3492 /* DMSwitchTableViewCell.swift */; };
		BA6D163B255AD35900ED3492 /* DMSwitchTableViewCell.xib in Resources */ = {isa = PBXBuildFile; fileRef = BA6D1639255AD35900ED3492 /* DMSwitchTableViewCell.xib */; };
		BA6D1640255ADD0500ED3492 /* DMSwitchCellViewModel.swift in Sources */ = {isa = PBXBuildFile; fileRef = BA6D163F255ADD0400ED3492 /* DMSwitchCellViewModel.swift */; };
		BA7EABAD25C973FE001AA5FE /* DMKeyValueCellViewModel.swift in Sources */ = {isa = PBXBuildFile; fileRef = BA7EABAC25C973FE001AA5FE /* DMKeyValueCellViewModel.swift */; };
		BA8BBA08255A90690034D4BC /* WifiHTTPClientTests.swift in Sources */ = {isa = PBXBuildFile; fileRef = BA8BBA07255A90690034D4BC /* WifiHTTPClientTests.swift */; };
		BA904C9E25769D1800692110 /* TanInputView.swift in Sources */ = {isa = PBXBuildFile; fileRef = BA904C9D25769D1800692110 /* TanInputView.swift */; };
		BA904CA62576A0B900692110 /* ENAInputLabel.swift in Sources */ = {isa = PBXBuildFile; fileRef = BA904CA52576A0B900692110 /* ENAInputLabel.swift */; };
		BA92A45E255163460063B46F /* ExposureSubmissionQRScannerViewModelGuidTests.swift in Sources */ = {isa = PBXBuildFile; fileRef = BA92A45D255163460063B46F /* ExposureSubmissionQRScannerViewModelGuidTests.swift */; };
		BA9BCF6225B0875100DD7974 /* DiaryOverviewDayCellModel.swift in Sources */ = {isa = PBXBuildFile; fileRef = BA9BCF6125B0875100DD7974 /* DiaryOverviewDayCellModel.swift */; };
		BA9BCF7725B09B5500DD7974 /* DiaryOverviewDayCellModelTests.swift in Sources */ = {isa = PBXBuildFile; fileRef = BA9BCF7625B09B5500DD7974 /* DiaryOverviewDayCellModelTests.swift */; };
		BA9DD53F2567BDAC00C326FF /* TestResultAvailableViewModelTest.swift in Sources */ = {isa = PBXBuildFile; fileRef = BA9DD53E2567BDAC00C326FF /* TestResultAvailableViewModelTest.swift */; };
		BA9E4B0125B5DFCB00F284EF /* RiskLevelPerDay.swift in Sources */ = {isa = PBXBuildFile; fileRef = BA0E5C3925B5CF5D00C219DE /* RiskLevelPerDay.swift */; };
		BAA8BAE225CAD8B000E29CFE /* DMStaticTextCellViewModel.swift in Sources */ = {isa = PBXBuildFile; fileRef = BAA8BAE125CAD8B000E29CFE /* DMStaticTextCellViewModel.swift */; };
		BAA8BAED25CAD91700E29CFE /* DMStaticTextTableViewCell.swift in Sources */ = {isa = PBXBuildFile; fileRef = BAA8BAEC25CAD91700E29CFE /* DMStaticTextTableViewCell.swift */; };
		BAB1239C2572A06D00A179FB /* TanInputViewModel.swift in Sources */ = {isa = PBXBuildFile; fileRef = BAB1239B2572A06D00A179FB /* TanInputViewModel.swift */; };
		BAB123A22572A0B700A179FB /* TanInputViewController.swift in Sources */ = {isa = PBXBuildFile; fileRef = BAB123A02572A0B700A179FB /* TanInputViewController.swift */; };
		BAB6C7EF25C4626100E042FB /* TimestampedToken.swift in Sources */ = {isa = PBXBuildFile; fileRef = BAB6C7EE25C4626100E042FB /* TimestampedToken.swift */; };
		BAB6C7F925C462E600E042FB /* PPACToken.swift in Sources */ = {isa = PBXBuildFile; fileRef = BAB6C7F825C462E600E042FB /* PPACToken.swift */; };
		BAB6C7FE25C4630800E042FB /* PPACError.swift in Sources */ = {isa = PBXBuildFile; fileRef = BAB6C7FD25C4630800E042FB /* PPACError.swift */; };
		BAB6C80A25C4640500E042FB /* TimestampedTokenTests.swift in Sources */ = {isa = PBXBuildFile; fileRef = BAB6C80925C4640500E042FB /* TimestampedTokenTests.swift */; };
		BAB6C81225C4652D00E042FB /* PPACTokenTests.swift in Sources */ = {isa = PBXBuildFile; fileRef = BAB6C81125C4652D00E042FB /* PPACTokenTests.swift */; };
		BAB6C82325C4666900E042FB /* PPACServiceTest.swift in Sources */ = {isa = PBXBuildFile; fileRef = BAB6C82225C4666900E042FB /* PPACServiceTest.swift */; };
		BAB953D625B86015007B80C7 /* HistoryExposure.swift in Sources */ = {isa = PBXBuildFile; fileRef = BAB953D525B86015007B80C7 /* HistoryExposure.swift */; };
		BAC0A4DE25768039002B5361 /* TanInputViewModelTests.swift in Sources */ = {isa = PBXBuildFile; fileRef = BAC0A4DD25768039002B5361 /* TanInputViewModelTests.swift */; };
		BAC42DC42583AF9D001A94C0 /* DiaryEntryTextField.swift in Sources */ = {isa = PBXBuildFile; fileRef = BAC42DC32583AF9D001A94C0 /* DiaryEntryTextField.swift */; };
		BACCCC7525ADB9FD00195AC3 /* RiskLegendeTest.swift in Sources */ = {isa = PBXBuildFile; fileRef = BACCCC7425ADB9FD00195AC3 /* RiskLegendeTest.swift */; };
		BACD671725B7002F00BAF5D0 /* RiskCalculationResultTests.swift in Sources */ = {isa = PBXBuildFile; fileRef = BACD671625B7002F00BAF5D0 /* RiskCalculationResultTests.swift */; };
		BAD962FB25668F4000FAB615 /* TestResultAvailableViewController.swift in Sources */ = {isa = PBXBuildFile; fileRef = BAD962FA25668F4000FAB615 /* TestResultAvailableViewController.swift */; };
		BAD9630025668F8E00FAB615 /* TestResultAvailableViewModel.swift in Sources */ = {isa = PBXBuildFile; fileRef = BAD962FF25668F8E00FAB615 /* TestResultAvailableViewModel.swift */; };
		BAE20FF325C8321300162966 /* DMKeyValueTableViewCell.swift in Sources */ = {isa = PBXBuildFile; fileRef = BAE20FF125C8321300162966 /* DMKeyValueTableViewCell.swift */; };
		BAE2101025C8460900162966 /* PPACDeviceCheck.swift in Sources */ = {isa = PBXBuildFile; fileRef = BAE2100125C83E4400162966 /* PPACDeviceCheck.swift */; };
		BAE2101B25C8463400162966 /* PPACDeviceCheckMock.swift in Sources */ = {isa = PBXBuildFile; fileRef = BAE2101A25C8463400162966 /* PPACDeviceCheckMock.swift */; };
		BAEC99C7258B714300B98ECA /* ENAUITests_07_ContactJournalUITests.swift in Sources */ = {isa = PBXBuildFile; fileRef = BAEC99BF258B705500B98ECA /* ENAUITests_07_ContactJournalUITests.swift */; };
		BAF2DD5225C9BABA00D7DFB7 /* DMButtonTableViewCell.swift in Sources */ = {isa = PBXBuildFile; fileRef = BAF2DD5125C9BABA00D7DFB7 /* DMButtonTableViewCell.swift */; };
		BAF2DD5725C9BAF700D7DFB7 /* DMButtonCellViewModel.swift in Sources */ = {isa = PBXBuildFile; fileRef = BAF2DD5625C9BAF700D7DFB7 /* DMButtonCellViewModel.swift */; };
		BAFBF35725ADD734003F5DC2 /* HomeThankYouCellModelTests.swift in Sources */ = {isa = PBXBuildFile; fileRef = BAFBF35625ADD734003F5DC2 /* HomeThankYouCellModelTests.swift */; };
		BAFBF36925ADE0F1003F5DC2 /* HomeInfoCellModelTests.swift in Sources */ = {isa = PBXBuildFile; fileRef = BAFBF36825ADE0F1003F5DC2 /* HomeInfoCellModelTests.swift */; };
		CD2EC329247D82EE00C6B3F9 /* NotificationSettingsViewController.swift in Sources */ = {isa = PBXBuildFile; fileRef = CD2EC328247D82EE00C6B3F9 /* NotificationSettingsViewController.swift */; };
		CD678F6F246C43FC00B6A0F8 /* MockURLSession.swift in Sources */ = {isa = PBXBuildFile; fileRef = CD678F6E246C43FC00B6A0F8 /* MockURLSession.swift */; };
		CD8638532477EBD400A5A07C /* SettingsViewModel.swift in Sources */ = {isa = PBXBuildFile; fileRef = CD8638522477EBD400A5A07C /* SettingsViewModel.swift */; };
		CD99A3A9245C272400BF12AF /* ExposureSubmissionService.swift in Sources */ = {isa = PBXBuildFile; fileRef = CD99A3A8245C272400BF12AF /* ExposureSubmissionService.swift */; };
		CD99A3CA2461A47C00BF12AF /* AppStrings.swift in Sources */ = {isa = PBXBuildFile; fileRef = CD99A3C92461A47C00BF12AF /* AppStrings.swift */; };
		CDA262F824AB808800612E15 /* HomeCoordinator.swift in Sources */ = {isa = PBXBuildFile; fileRef = CDA262F724AB808800612E15 /* HomeCoordinator.swift */; };
		CDCE11D6247D644100F30825 /* NotificationSettingsViewModel.swift in Sources */ = {isa = PBXBuildFile; fileRef = CDCE11D5247D644100F30825 /* NotificationSettingsViewModel.swift */; };
		CDCE11D9247D64C600F30825 /* NotificationSettingsOnTableViewCell.swift in Sources */ = {isa = PBXBuildFile; fileRef = CDCE11D8247D64C600F30825 /* NotificationSettingsOnTableViewCell.swift */; };
		CDCE11DB247D64D600F30825 /* NotificationSettingsOffTableViewCell.swift in Sources */ = {isa = PBXBuildFile; fileRef = CDCE11DA247D64D600F30825 /* NotificationSettingsOffTableViewCell.swift */; };
		CDD87C56247556DE007CE6CA /* MainSettingsCell.swift in Sources */ = {isa = PBXBuildFile; fileRef = CDD87C54247556DE007CE6CA /* MainSettingsCell.swift */; };
		CDF27BD3246ADBA70044D32B /* ExposureSubmissionServiceTests.swift in Sources */ = {isa = PBXBuildFile; fileRef = CDF27BD2246ADBA70044D32B /* ExposureSubmissionServiceTests.swift */; };
		CDF27BD5246ADBF30044D32B /* HTTPClient+DaysAndHoursTests.swift in Sources */ = {isa = PBXBuildFile; fileRef = CDF27BD4246ADBF30044D32B /* HTTPClient+DaysAndHoursTests.swift */; };
		EB08F1782541CE3300D11FA9 /* risk_score_classification.pb.swift in Sources */ = {isa = PBXBuildFile; fileRef = EB08F1702541CE3200D11FA9 /* risk_score_classification.pb.swift */; };
		EB08F1792541CE3300D11FA9 /* attenuation_duration.pb.swift in Sources */ = {isa = PBXBuildFile; fileRef = EB08F1712541CE3200D11FA9 /* attenuation_duration.pb.swift */; };
		EB08F17A2541CE3300D11FA9 /* risk_level.pb.swift in Sources */ = {isa = PBXBuildFile; fileRef = EB08F1722541CE3200D11FA9 /* risk_level.pb.swift */; };
		EB08F17C2541CE3300D11FA9 /* submission_payload.pb.swift in Sources */ = {isa = PBXBuildFile; fileRef = EB08F1742541CE3200D11FA9 /* submission_payload.pb.swift */; };
		EB08F17E2541CE3300D11FA9 /* app_version_config.pb.swift in Sources */ = {isa = PBXBuildFile; fileRef = EB08F1762541CE3200D11FA9 /* app_version_config.pb.swift */; };
		EB08F17F2541CE3300D11FA9 /* risk_score_parameters.pb.swift in Sources */ = {isa = PBXBuildFile; fileRef = EB08F1772541CE3200D11FA9 /* risk_score_parameters.pb.swift */; };
		EB08F1862541CE5700D11FA9 /* temporary_exposure_key_export.pb.swift in Sources */ = {isa = PBXBuildFile; fileRef = EB08F1832541CE5700D11FA9 /* temporary_exposure_key_export.pb.swift */; };
		EB08F1872541CE5700D11FA9 /* temporary_exposure_key_signature_list.pb.swift in Sources */ = {isa = PBXBuildFile; fileRef = EB08F1842541CE5700D11FA9 /* temporary_exposure_key_signature_list.pb.swift */; };
		EB08F1882541CE5700D11FA9 /* diagnosis_key_batch.pb.swift in Sources */ = {isa = PBXBuildFile; fileRef = EB08F1852541CE5700D11FA9 /* diagnosis_key_batch.pb.swift */; };
		EB11B02A24EE7CA500143A95 /* ENAUITestsSettings.swift in Sources */ = {isa = PBXBuildFile; fileRef = EB11B02924EE7CA500143A95 /* ENAUITestsSettings.swift */; };
		EB17144625716EA80088D7A9 /* FileManager+KeyPackageStorage.swift in Sources */ = {isa = PBXBuildFile; fileRef = EB17144525716EA80088D7A9 /* FileManager+KeyPackageStorage.swift */; };
		EB1BB10D25CC3FD50076CB67 /* AppDelegate.swift in Sources */ = {isa = PBXBuildFile; fileRef = EB1BB10C25CC3FD50076CB67 /* AppDelegate.swift */; };
		EB1BB11225CC40030076CB67 /* PlausibleDeniabilityService.swift in Sources */ = {isa = PBXBuildFile; fileRef = EB1BB11125CC40030076CB67 /* PlausibleDeniabilityService.swift */; };
		EB1C221225B7140B00A5CA6E /* ENAUITests_08_UpdateOSUITests.swift in Sources */ = {isa = PBXBuildFile; fileRef = EB1C221125B7140B00A5CA6E /* ENAUITests_08_UpdateOSUITests.swift */; };
		EB2394A024E5492900E71225 /* BackgroundAppRefreshViewModel.swift in Sources */ = {isa = PBXBuildFile; fileRef = EB23949F24E5492900E71225 /* BackgroundAppRefreshViewModel.swift */; };
		EB3BCA882507B6C1003F27C7 /* ExposureSubmissionSymptomsOnsetViewController.swift in Sources */ = {isa = PBXBuildFile; fileRef = EB3BCA872507B6C1003F27C7 /* ExposureSubmissionSymptomsOnsetViewController.swift */; };
		EB3BCA8C2507C3B0003F27C7 /* DynamicTableViewBulletPointCell.swift in Sources */ = {isa = PBXBuildFile; fileRef = EB3BCA85250799E7003F27C7 /* DynamicTableViewBulletPointCell.swift */; };
		EB5FE15C2599F5E400797E4E /* ENActivityHandling.swift in Sources */ = {isa = PBXBuildFile; fileRef = EB5FE1532599F5DB00797E4E /* ENActivityHandling.swift */; };
		EB66267D25C3219900C4D7C2 /* UIViewController+Child.swift in Sources */ = {isa = PBXBuildFile; fileRef = EB66267C25C3219900C4D7C2 /* UIViewController+Child.swift */; };
		EB6B5D882539AE9400B0ED57 /* DMNotificationsViewController.swift in Sources */ = {isa = PBXBuildFile; fileRef = EB6B5D872539AE9400B0ED57 /* DMNotificationsViewController.swift */; };
		EB6B5D8D2539B36100B0ED57 /* DMNotificationCell.swift in Sources */ = {isa = PBXBuildFile; fileRef = EB6B5D8C2539B36100B0ED57 /* DMNotificationCell.swift */; };
		EB7057D724E6BACA002235B4 /* InfoBoxView.xib in Resources */ = {isa = PBXBuildFile; fileRef = EB7057D624E6BACA002235B4 /* InfoBoxView.xib */; };
		EB7AF62A2587E98C00D94CA8 /* OpenCombineFoundation in Frameworks */ = {isa = PBXBuildFile; productRef = EB7AF6292587E98C00D94CA8 /* OpenCombineFoundation */; };
		EB7AF62C2587E98C00D94CA8 /* OpenCombine in Frameworks */ = {isa = PBXBuildFile; productRef = EB7AF62B2587E98C00D94CA8 /* OpenCombine */; };
		EB7AF62E2587E98C00D94CA8 /* OpenCombineDispatch in Frameworks */ = {isa = PBXBuildFile; productRef = EB7AF62D2587E98C00D94CA8 /* OpenCombineDispatch */; };
		EB7D205424E6A3320089264C /* InfoBoxView.swift in Sources */ = {isa = PBXBuildFile; fileRef = EB7D205324E6A3320089264C /* InfoBoxView.swift */; };
		EB7D205624E6A5930089264C /* InfoBoxViewModel.swift in Sources */ = {isa = PBXBuildFile; fileRef = EB7D205524E6A5930089264C /* InfoBoxViewModel.swift */; };
		EB7F8E9524E434E000A3CCC4 /* BackgroundAppRefreshViewController.swift in Sources */ = {isa = PBXBuildFile; fileRef = EB7F8E9424E434E000A3CCC4 /* BackgroundAppRefreshViewController.swift */; };
		EB858D2024E700D10048A0AA /* UIView+Screenshot.swift in Sources */ = {isa = PBXBuildFile; fileRef = EB858D1F24E700D10048A0AA /* UIView+Screenshot.swift */; };
		EB873540253704D100325C6C /* UNUserNotificationCenter+DeadManSwitch.swift in Sources */ = {isa = PBXBuildFile; fileRef = EB87353F253704D100325C6C /* UNUserNotificationCenter+DeadManSwitch.swift */; };
		EB91288A257FBD1E00241D3E /* DiaryInfoViewModel.swift in Sources */ = {isa = PBXBuildFile; fileRef = EB912888257FBD1E00241D3E /* DiaryInfoViewModel.swift */; };
		EB91288B257FBD1E00241D3E /* DiaryInfoViewController.swift in Sources */ = {isa = PBXBuildFile; fileRef = EB912889257FBD1E00241D3E /* DiaryInfoViewController.swift */; };
		EBA3BE3C25C2FAA800F1C2AC /* RootCoordinator.swift in Sources */ = {isa = PBXBuildFile; fileRef = EBA3BE3B25C2FAA800F1C2AC /* RootCoordinator.swift */; };
		EBA403D12589260D00D1F039 /* ColorCompatibility.swift in Sources */ = {isa = PBXBuildFile; fileRef = EBA403CF2589260D00D1F039 /* ColorCompatibility.swift */; };
		EBB92C72259E10ED00013B41 /* UpdateOSViewController.swift in Sources */ = {isa = PBXBuildFile; fileRef = EBB92C71259E10ED00013B41 /* UpdateOSViewController.swift */; };
		EBB92C77259E110900013B41 /* UpdateOSViewModel.swift in Sources */ = {isa = PBXBuildFile; fileRef = EBB92C76259E110900013B41 /* UpdateOSViewModel.swift */; };
		EBB92C7C259E111A00013B41 /* UpdateOSView.swift in Sources */ = {isa = PBXBuildFile; fileRef = EBB92C7B259E111A00013B41 /* UpdateOSView.swift */; };
		EBBABC47256402A9005B7C07 /* default_app_config_18 in Resources */ = {isa = PBXBuildFile; fileRef = EBBABC46256402A9005B7C07 /* default_app_config_18 */; };
		EBCD2412250790F400E5574C /* ExposureSubmissionSymptomsViewController.swift in Sources */ = {isa = PBXBuildFile; fileRef = EBCD2411250790F400E5574C /* ExposureSubmissionSymptomsViewController.swift */; };
		EBD2D07F25A869B9006E4220 /* HomeTableViewModelTests.swift in Sources */ = {isa = PBXBuildFile; fileRef = EBD2D07E25A869B9006E4220 /* HomeTableViewModelTests.swift */; };
		EBD2D09825A86C1A006E4220 /* RiskProviding.swift in Sources */ = {isa = PBXBuildFile; fileRef = B1FE13DC248821CB00D012E5 /* RiskProviding.swift */; };
		EBD2D0A725A86C68006E4220 /* MockRiskProvider.swift in Sources */ = {isa = PBXBuildFile; fileRef = EBD2D09F25A86C2A006E4220 /* MockRiskProvider.swift */; };
		EBDE11B2255EC2C4008C0F51 /* DMDeviceTimeCheckViewController.swift in Sources */ = {isa = PBXBuildFile; fileRef = EBDE11B1255EC2C4008C0F51 /* DMDeviceTimeCheckViewController.swift */; };
		EBDE11BB255EC34C008C0F51 /* DMDeviceTimeCheckViewModel.swift in Sources */ = {isa = PBXBuildFile; fileRef = EBDE11BA255EC34C008C0F51 /* DMDeviceTimeCheckViewModel.swift */; };
		EE22DB81247FB40A001B0A71 /* ENStateHandler.swift in Sources */ = {isa = PBXBuildFile; fileRef = EE22DB7F247FB409001B0A71 /* ENStateHandler.swift */; };
		EE22DB82247FB40A001B0A71 /* ENSettingModel.swift in Sources */ = {isa = PBXBuildFile; fileRef = EE22DB80247FB409001B0A71 /* ENSettingModel.swift */; };
		EE22DB89247FB43A001B0A71 /* TracingHistoryTableViewCell.swift in Sources */ = {isa = PBXBuildFile; fileRef = EE22DB84247FB43A001B0A71 /* TracingHistoryTableViewCell.swift */; };
		EE22DB8A247FB43A001B0A71 /* ImageTableViewCell.swift in Sources */ = {isa = PBXBuildFile; fileRef = EE22DB85247FB43A001B0A71 /* ImageTableViewCell.swift */; };
		EE22DB8B247FB43A001B0A71 /* ActionDetailTableViewCell.swift in Sources */ = {isa = PBXBuildFile; fileRef = EE22DB86247FB43A001B0A71 /* ActionDetailTableViewCell.swift */; };
		EE22DB8C247FB43A001B0A71 /* DescriptionTableViewCell.swift in Sources */ = {isa = PBXBuildFile; fileRef = EE22DB87247FB43A001B0A71 /* DescriptionTableViewCell.swift */; };
		EE22DB8D247FB43A001B0A71 /* ActionTableViewCell.swift in Sources */ = {isa = PBXBuildFile; fileRef = EE22DB88247FB43A001B0A71 /* ActionTableViewCell.swift */; };
		EE22DB8F247FB46C001B0A71 /* ENStateTests.swift in Sources */ = {isa = PBXBuildFile; fileRef = EE22DB8E247FB46C001B0A71 /* ENStateTests.swift */; };
		EE22DB91247FB479001B0A71 /* MockStateHandlerObserverDelegate.swift in Sources */ = {isa = PBXBuildFile; fileRef = EE22DB90247FB479001B0A71 /* MockStateHandlerObserverDelegate.swift */; };
		EE269508248FCB0300BAE234 /* InfoPlist.strings in Resources */ = {isa = PBXBuildFile; fileRef = EE26950A248FCB0300BAE234 /* InfoPlist.strings */; };
		EE278B30245F2C8A008B06F9 /* InviteFriendsViewController.swift in Sources */ = {isa = PBXBuildFile; fileRef = EE278B2F245F2C8A008B06F9 /* InviteFriendsViewController.swift */; };
		EE70C23D245B09EA00AC9B2F /* Localizable.strings in Resources */ = {isa = PBXBuildFile; fileRef = EE70C23A245B09E900AC9B2F /* Localizable.strings */; };
		EE92A33E245D96DA006B97B0 /* Localizable.stringsdict in Resources */ = {isa = PBXBuildFile; fileRef = EE92A340245D96DA006B97B0 /* Localizable.stringsdict */; };
		EEF1067A246EBF8B009DFB4E /* ResetViewController.swift in Sources */ = {isa = PBXBuildFile; fileRef = EEF10679246EBF8B009DFB4E /* ResetViewController.swift */; };
		F22C6E2324917E3200712A6B /* DynamicTableViewControllerRowsTests.swift in Sources */ = {isa = PBXBuildFile; fileRef = F247572A24838AC8003E1FC5 /* DynamicTableViewControllerRowsTests.swift */; };
		F22C6E252492082B00712A6B /* DynamicTableViewSpaceCellTests.swift in Sources */ = {isa = PBXBuildFile; fileRef = F22C6E242492082B00712A6B /* DynamicTableViewSpaceCellTests.swift */; };
		F252472F2483955B00C5556B /* DynamicTableViewControllerFake.storyboard in Resources */ = {isa = PBXBuildFile; fileRef = F252472E2483955B00C5556B /* DynamicTableViewControllerFake.storyboard */; };
		F25247312484456800C5556B /* DynamicTableViewModelTests.swift in Sources */ = {isa = PBXBuildFile; fileRef = F25247302484456800C5556B /* DynamicTableViewModelTests.swift */; };
		F2DC808E248989CE00EDC40A /* DynamicTableViewControllerRegisterCellsTests.swift in Sources */ = {isa = PBXBuildFile; fileRef = F2DC808D248989CE00EDC40A /* DynamicTableViewControllerRegisterCellsTests.swift */; };
		F2DC809024898A9400EDC40A /* DynamicTableViewControllerNumberOfRowsAndSectionsTests.swift in Sources */ = {isa = PBXBuildFile; fileRef = F2DC808F24898A9400EDC40A /* DynamicTableViewControllerNumberOfRowsAndSectionsTests.swift */; };
		F2DC809224898B1800EDC40A /* DynamicTableViewControllerHeaderTests.swift in Sources */ = {isa = PBXBuildFile; fileRef = F2DC809124898B1800EDC40A /* DynamicTableViewControllerHeaderTests.swift */; };
		F2DC809424898CE600EDC40A /* DynamicTableViewControllerFooterTests.swift in Sources */ = {isa = PBXBuildFile; fileRef = F2DC809324898CE600EDC40A /* DynamicTableViewControllerFooterTests.swift */; };
		FEDCE09E9F78ABEB4AA9A484 /* ExposureDetectionExecutor.swift in Sources */ = {isa = PBXBuildFile; fileRef = FEDCE0116603B6E00FAEE632 /* ExposureDetectionExecutor.swift */; };
		FEDCE29E414945F14E7CE576 /* ENStateHandler+State.swift in Sources */ = {isa = PBXBuildFile; fileRef = FEDCE1B8926528ED74CDE1B2 /* ENStateHandler+State.swift */; };
		FEDCE50B4AC5E24D4E11AA52 /* RequiresAppDependencies.swift in Sources */ = {isa = PBXBuildFile; fileRef = FEDCE1600374711EC77FF572 /* RequiresAppDependencies.swift */; };
		FEDCE6E2763B0BABFADF36BA /* ExposureDetectionViewModel.swift in Sources */ = {isa = PBXBuildFile; fileRef = FEDCE4BE82DC5BFE90575663 /* ExposureDetectionViewModel.swift */; };
/* End PBXBuildFile section */

/* Begin PBXContainerItemProxy section */
		85D7595524570491008175F0 /* PBXContainerItemProxy */ = {
			isa = PBXContainerItemProxy;
			containerPortal = 85D759332457048F008175F0 /* Project object */;
			proxyType = 1;
			remoteGlobalIDString = 85D7593A2457048F008175F0;
			remoteInfo = ENA;
		};
		85D7596024570491008175F0 /* PBXContainerItemProxy */ = {
			isa = PBXContainerItemProxy;
			containerPortal = 85D759332457048F008175F0 /* Project object */;
			proxyType = 1;
			remoteGlobalIDString = 85D7593A2457048F008175F0;
			remoteInfo = ENA;
		};
/* End PBXContainerItemProxy section */

/* Begin PBXCopyFilesBuildPhase section */
		B102BDB924603FD600CD55A2 /* Embed Frameworks */ = {
			isa = PBXCopyFilesBuildPhase;
			buildActionMask = 12;
			dstPath = "";
			dstSubfolderSpec = 10;
			files = (
				015E8C0924C9983600C0A4B3 /* CWASQLite.framework in Embed Frameworks */,
			);
			name = "Embed Frameworks";
			runOnlyForDeploymentPostprocessing = 0;
		};
/* End PBXCopyFilesBuildPhase section */

/* Begin PBXFileReference section */
		0103CED02536D1A100BDAAD1 /* AppInformationCellModel.swift */ = {isa = PBXFileReference; lastKnownFileType = sourcecode.swift; path = AppInformationCellModel.swift; sourceTree = "<group>"; };
		0105D8A925B87920007E288B /* SAP_Internal_Stats_KeyFigure+Formatting.swift */ = {isa = PBXFileReference; lastKnownFileType = sourcecode.swift; path = "SAP_Internal_Stats_KeyFigure+Formatting.swift"; sourceTree = "<group>"; };
		010B3D3A25A8667C00EB44AB /* ExposureDetectionViewModelTests.swift */ = {isa = PBXFileReference; lastKnownFileType = sourcecode.swift; path = ExposureDetectionViewModelTests.swift; sourceTree = "<group>"; };
		010B3D8525ADE5FD00EB44AB /* HomeRiskCellModelTests.swift */ = {isa = PBXFileReference; lastKnownFileType = sourcecode.swift; path = HomeRiskCellModelTests.swift; sourceTree = "<group>"; };
		011E13AD24680A4000973467 /* HTTPClient.swift */ = {isa = PBXFileReference; lastKnownFileType = sourcecode.swift; path = HTTPClient.swift; sourceTree = "<group>"; };
		011E4B002483A35A002E6412 /* ENACommunity.entitlements */ = {isa = PBXFileReference; fileEncoding = 4; lastKnownFileType = text.plist.entitlements; path = ENACommunity.entitlements; sourceTree = "<group>"; };
		0120ECDC25875D8B00F78944 /* DiaryDayEntryCellModel.swift */ = {isa = PBXFileReference; lastKnownFileType = sourcecode.swift; path = DiaryDayEntryCellModel.swift; sourceTree = "<group>"; };
		0120ECF22587607600F78944 /* DiaryDayEntryCellModelTest.swift */ = {isa = PBXFileReference; lastKnownFileType = sourcecode.swift; path = DiaryDayEntryCellModelTest.swift; sourceTree = "<group>"; };
		0120ECFD2587631100F78944 /* DiaryDayAddCellModelTest.swift */ = {isa = PBXFileReference; lastKnownFileType = sourcecode.swift; path = DiaryDayAddCellModelTest.swift; sourceTree = "<group>"; };
		0123D5972501383100A91838 /* ExposureSubmissionErrorTests.swift */ = {isa = PBXFileReference; lastKnownFileType = sourcecode.swift; path = ExposureSubmissionErrorTests.swift; sourceTree = "<group>"; };
		0130F66625B1813000B6BDA3 /* HomeStatisticsCard.swift */ = {isa = PBXFileReference; lastKnownFileType = sourcecode.swift; path = HomeStatisticsCard.swift; sourceTree = "<group>"; };
		0130F67125B1851000B6BDA3 /* HomeStatisticsCellModel.swift */ = {isa = PBXFileReference; lastKnownFileType = sourcecode.swift; path = HomeStatisticsCellModel.swift; sourceTree = "<group>"; };
		0130F68025B186DB00B6BDA3 /* SAP_Internal_Stats_Statistics+SupportedIDs.swift */ = {isa = PBXFileReference; lastKnownFileType = sourcecode.swift; path = "SAP_Internal_Stats_Statistics+SupportedIDs.swift"; sourceTree = "<group>"; };
		013C412725545C2D00826C9F /* DebugRiskCalculation.swift */ = {isa = PBXFileReference; lastKnownFileType = sourcecode.swift; path = DebugRiskCalculation.swift; sourceTree = "<group>"; };
		013C413C255463A400826C9F /* DMDebugRiskCalculationViewController.swift */ = {isa = PBXFileReference; lastKnownFileType = sourcecode.swift; path = DMDebugRiskCalculationViewController.swift; sourceTree = "<group>"; };
		013DC101245DAC4E00EE58B0 /* Store.swift */ = {isa = PBXFileReference; lastKnownFileType = sourcecode.swift; path = Store.swift; sourceTree = "<group>"; };
		014086B72588F95000E9E5B2 /* DiaryEditEntriesViewModelTest.swift */ = {isa = PBXFileReference; lastKnownFileType = sourcecode.swift; path = DiaryEditEntriesViewModelTest.swift; sourceTree = "<group>"; };
		014086BC2589033A00E9E5B2 /* DiaryEditEntriesCellModel.swift */ = {isa = PBXFileReference; lastKnownFileType = sourcecode.swift; path = DiaryEditEntriesCellModel.swift; sourceTree = "<group>"; };
		014086C42589040200E9E5B2 /* DiaryEditEntriesCellModelTest.swift */ = {isa = PBXFileReference; lastKnownFileType = sourcecode.swift; path = DiaryEditEntriesCellModelTest.swift; sourceTree = "<group>"; };
		0144BDE0250924CC00B0857C /* SymptomsOnset.swift */ = {isa = PBXFileReference; lastKnownFileType = sourcecode.swift; path = SymptomsOnset.swift; sourceTree = "<group>"; };
		0144BDE22509288B00B0857C /* SymptomsOnsetTests.swift */ = {isa = PBXFileReference; lastKnownFileType = sourcecode.swift; path = SymptomsOnsetTests.swift; sourceTree = "<group>"; };
		0144BDEC250A3E5300B0857C /* ExposureSubmissionCoordinatorModel.swift */ = {isa = PBXFileReference; lastKnownFileType = sourcecode.swift; path = ExposureSubmissionCoordinatorModel.swift; sourceTree = "<group>"; };
		014891B224F90D0B002A6F77 /* ENA.plist */ = {isa = PBXFileReference; fileEncoding = 4; lastKnownFileType = text.plist.xml; name = ENA.plist; path = ../../../ENA.plist; sourceTree = "<group>"; };
		015178C12507D2A90074F095 /* ExposureSubmissionSymptomsOnsetViewControllerTests.swift */ = {isa = PBXFileReference; lastKnownFileType = sourcecode.swift; path = ExposureSubmissionSymptomsOnsetViewControllerTests.swift; sourceTree = "<group>"; };
		015692E324B48C3F0033F35E /* TimeInterval+Convenience.swift */ = {isa = PBXFileReference; fileEncoding = 4; lastKnownFileType = sourcecode.swift; lineEnding = 0; path = "TimeInterval+Convenience.swift"; sourceTree = "<group>"; };
		01571B79255E9A6F00E4E891 /* config-wru-2020-11-13 */ = {isa = PBXFileReference; lastKnownFileType = file; path = "config-wru-2020-11-13"; sourceTree = "<group>"; };
		016146902487A43E00660992 /* LinkHelper.swift */ = {isa = PBXFileReference; lastKnownFileType = sourcecode.swift; path = LinkHelper.swift; sourceTree = "<group>"; };
		01678E9A249A521F003B048B /* testStore.sqlite */ = {isa = PBXFileReference; lastKnownFileType = file; path = testStore.sqlite; sourceTree = "<group>"; };
		016961982540574700FF92E3 /* ExposureSubmissionTestResultViewModel.swift */ = {isa = PBXFileReference; lastKnownFileType = sourcecode.swift; path = ExposureSubmissionTestResultViewModel.swift; sourceTree = "<group>"; };
		016961AF2549630100FF92E3 /* ExposureSubmissionTestResultViewModelTests.swift */ = {isa = PBXFileReference; lastKnownFileType = sourcecode.swift; path = ExposureSubmissionTestResultViewModelTests.swift; sourceTree = "<group>"; };
		016E25F125AF13EA0077C64C /* HomeStatisticsTableViewCell.swift */ = {isa = PBXFileReference; lastKnownFileType = sourcecode.swift; path = HomeStatisticsTableViewCell.swift; sourceTree = "<group>"; };
		016E25F225AF13EA0077C64C /* HomeStatisticsTableViewCell.xib */ = {isa = PBXFileReference; lastKnownFileType = file.xib; path = HomeStatisticsTableViewCell.xib; sourceTree = "<group>"; };
		016E260225AF20300077C64C /* HomeStatisticsCardView.swift */ = {isa = PBXFileReference; lastKnownFileType = sourcecode.swift; path = HomeStatisticsCardView.swift; sourceTree = "<group>"; };
		016E260725AF20540077C64C /* HomeStatisticsCardView.xib */ = {isa = PBXFileReference; lastKnownFileType = file.xib; path = HomeStatisticsCardView.xib; sourceTree = "<group>"; };
		016E261325AF43450077C64C /* StatisticsInfoViewController.swift */ = {isa = PBXFileReference; lastKnownFileType = sourcecode.swift; path = StatisticsInfoViewController.swift; sourceTree = "<group>"; };
		016E264B25B0327B0077C64C /* HomeStatisticsCardViewModel.swift */ = {isa = PBXFileReference; lastKnownFileType = sourcecode.swift; path = HomeStatisticsCardViewModel.swift; sourceTree = "<group>"; };
		01734B56255D6C4500E60A8B /* key_download_parameters.pb.swift */ = {isa = PBXFileReference; fileEncoding = 4; lastKnownFileType = sourcecode.swift; name = key_download_parameters.pb.swift; path = ../../../gen/output/internal/v2/key_download_parameters.pb.swift; sourceTree = "<group>"; };
		01734B57255D6C4500E60A8B /* semantic_version.pb.swift */ = {isa = PBXFileReference; fileEncoding = 4; lastKnownFileType = sourcecode.swift; name = semantic_version.pb.swift; path = ../../../gen/output/internal/v2/semantic_version.pb.swift; sourceTree = "<group>"; };
		01734B58255D6C4500E60A8B /* risk_calculation_parameters.pb.swift */ = {isa = PBXFileReference; fileEncoding = 4; lastKnownFileType = sourcecode.swift; name = risk_calculation_parameters.pb.swift; path = ../../../gen/output/internal/v2/risk_calculation_parameters.pb.swift; sourceTree = "<group>"; };
		01734B59255D6C4500E60A8B /* app_config_ios.pb.swift */ = {isa = PBXFileReference; fileEncoding = 4; lastKnownFileType = sourcecode.swift; name = app_config_ios.pb.swift; path = ../../../gen/output/internal/v2/app_config_ios.pb.swift; sourceTree = "<group>"; };
		01734B5A255D6C4500E60A8B /* exposure_detection_parameters.pb.swift */ = {isa = PBXFileReference; fileEncoding = 4; lastKnownFileType = sourcecode.swift; name = exposure_detection_parameters.pb.swift; path = ../../../gen/output/internal/v2/exposure_detection_parameters.pb.swift; sourceTree = "<group>"; };
		01734B6D255D73E400E60A8B /* ENExposureConfiguration+Convenience.swift */ = {isa = PBXFileReference; lastKnownFileType = sourcecode.swift; path = "ENExposureConfiguration+Convenience.swift"; sourceTree = "<group>"; };
		0177F48125501111009DD568 /* RiskCalculationResult.swift */ = {isa = PBXFileReference; fileEncoding = 4; lastKnownFileType = sourcecode.swift; path = RiskCalculationResult.swift; sourceTree = "<group>"; };
		0177F4B025503805009DD568 /* ScanInstanceTest.swift */ = {isa = PBXFileReference; lastKnownFileType = sourcecode.swift; path = ScanInstanceTest.swift; sourceTree = "<group>"; };
		017AD113259DCD3400FA2B3F /* HomeShownPositiveTestResultCellModel.swift */ = {isa = PBXFileReference; lastKnownFileType = sourcecode.swift; path = HomeShownPositiveTestResultCellModel.swift; sourceTree = "<group>"; };
		017AD121259DDE6B00FA2B3F /* ISO8601DateFormatter+ContactDiary.swift */ = {isa = PBXFileReference; lastKnownFileType = sourcecode.swift; path = "ISO8601DateFormatter+ContactDiary.swift"; sourceTree = "<group>"; };
		017AD13525A3235B00FA2B3F /* iOS13TestCase.swift */ = {isa = PBXFileReference; lastKnownFileType = sourcecode.swift; path = iOS13TestCase.swift; sourceTree = "<group>"; };
		017AD17E25A5A30500FA2B3F /* DynamicHeader+ExposureDetection.swift */ = {isa = PBXFileReference; lastKnownFileType = sourcecode.swift; path = "DynamicHeader+ExposureDetection.swift"; sourceTree = "<group>"; };
		017AD18625A5C70700FA2B3F /* DynamicCell+ExposureDetection.swift */ = {isa = PBXFileReference; lastKnownFileType = sourcecode.swift; path = "DynamicCell+ExposureDetection.swift"; sourceTree = "<group>"; };
		017AD18B25A5C70900FA2B3F /* ActiveTracing+ExposureDetection.swift */ = {isa = PBXFileReference; lastKnownFileType = sourcecode.swift; path = "ActiveTracing+ExposureDetection.swift"; sourceTree = "<group>"; };
		0185DDDD25B77786001FBEA7 /* HomeStatisticsCellModelTests.swift */ = {isa = PBXFileReference; lastKnownFileType = sourcecode.swift; path = HomeStatisticsCellModelTests.swift; sourceTree = "<group>"; };
		0190982B257E5AF70065D050 /* DiaryCoordinator.swift */ = {isa = PBXFileReference; lastKnownFileType = sourcecode.swift; path = DiaryCoordinator.swift; sourceTree = "<group>"; };
		01909834257E606C0065D050 /* DiaryEditEntriesViewController.swift */ = {isa = PBXFileReference; lastKnownFileType = sourcecode.swift; path = DiaryEditEntriesViewController.swift; sourceTree = "<group>"; };
		0190983C257E60760065D050 /* DiaryEditEntriesViewModel.swift */ = {isa = PBXFileReference; lastKnownFileType = sourcecode.swift; path = DiaryEditEntriesViewModel.swift; sourceTree = "<group>"; };
		01909845257E61350065D050 /* DiaryOverviewTableViewController.swift */ = {isa = PBXFileReference; lastKnownFileType = sourcecode.swift; path = DiaryOverviewTableViewController.swift; sourceTree = "<group>"; };
		0190984C257E62C70065D050 /* DiaryAddAndEditEntryViewController.swift */ = {isa = PBXFileReference; lastKnownFileType = sourcecode.swift; path = DiaryAddAndEditEntryViewController.swift; sourceTree = "<group>"; };
		01909851257E62CB0065D050 /* DiaryAddAndEditEntryViewModel.swift */ = {isa = PBXFileReference; lastKnownFileType = sourcecode.swift; path = DiaryAddAndEditEntryViewModel.swift; sourceTree = "<group>"; };
		01909862257E63810065D050 /* DiaryDayViewController.swift */ = {isa = PBXFileReference; lastKnownFileType = sourcecode.swift; path = DiaryDayViewController.swift; sourceTree = "<group>"; };
		01909881257E675D0065D050 /* DiaryContactPerson.swift */ = {isa = PBXFileReference; lastKnownFileType = sourcecode.swift; path = DiaryContactPerson.swift; sourceTree = "<group>"; };
		01909886257E7B900065D050 /* ExposureSubmissionQRInfoViewController.swift */ = {isa = PBXFileReference; fileEncoding = 4; lastKnownFileType = sourcecode.swift; path = ExposureSubmissionQRInfoViewController.swift; sourceTree = "<group>"; };
		01909887257E7B900065D050 /* ExposureSubmissionQRInfoViewModel.swift */ = {isa = PBXFileReference; fileEncoding = 4; lastKnownFileType = sourcecode.swift; path = ExposureSubmissionQRInfoViewModel.swift; sourceTree = "<group>"; };
		0190B224255C423600CF4244 /* Date+Age.swift */ = {isa = PBXFileReference; lastKnownFileType = sourcecode.swift; path = "Date+Age.swift"; sourceTree = "<group>"; };
		019C9EFF25894BAA00B26392 /* DiaryStoringProviding.swift */ = {isa = PBXFileReference; lastKnownFileType = sourcecode.swift; path = DiaryStoringProviding.swift; sourceTree = "<group>"; };
		019C9F0725894BE900B26392 /* MockDiaryStore.swift */ = {isa = PBXFileReference; lastKnownFileType = sourcecode.swift; path = MockDiaryStore.swift; sourceTree = "<group>"; };
		019C9F1D25894CDD00B26392 /* DiaryOverviewViewModel.swift */ = {isa = PBXFileReference; lastKnownFileType = sourcecode.swift; path = DiaryOverviewViewModel.swift; sourceTree = "<group>"; };
		019C9F2C258951B700B26392 /* ContactPersonEncounter.swift */ = {isa = PBXFileReference; lastKnownFileType = sourcecode.swift; path = ContactPersonEncounter.swift; sourceTree = "<group>"; };
		019C9F31258951B900B26392 /* LocationVisit.swift */ = {isa = PBXFileReference; lastKnownFileType = sourcecode.swift; path = LocationVisit.swift; sourceTree = "<group>"; };
		019C9F33258951BB00B26392 /* DiaryDay.swift */ = {isa = PBXFileReference; lastKnownFileType = sourcecode.swift; path = DiaryDay.swift; sourceTree = "<group>"; };
		019C9F38258951BC00B26392 /* DiaryEntryType.swift */ = {isa = PBXFileReference; lastKnownFileType = sourcecode.swift; path = DiaryEntryType.swift; sourceTree = "<group>"; };
		019C9F3A258951BE00B26392 /* DiaryEntry.swift */ = {isa = PBXFileReference; lastKnownFileType = sourcecode.swift; path = DiaryEntry.swift; sourceTree = "<group>"; };
		019C9F3F258951C000B26392 /* DiaryLocation.swift */ = {isa = PBXFileReference; lastKnownFileType = sourcecode.swift; path = DiaryLocation.swift; sourceTree = "<group>"; };
		01A1B441252DE54600841B63 /* ExposureSubmissionQRScannerViewModelTests.swift */ = {isa = PBXFileReference; lastKnownFileType = sourcecode.swift; path = ExposureSubmissionQRScannerViewModelTests.swift; sourceTree = "<group>"; };
		01A1B449252DFD7700841B63 /* MetadataObject.swift */ = {isa = PBXFileReference; lastKnownFileType = sourcecode.swift; path = MetadataObject.swift; sourceTree = "<group>"; };
		01A1B451252DFD9400841B63 /* FakeMetadataMachineReadableObject.swift */ = {isa = PBXFileReference; lastKnownFileType = sourcecode.swift; path = FakeMetadataMachineReadableObject.swift; sourceTree = "<group>"; };
		01A1B460252E17F900841B63 /* ExposureSubmissionCoordinatorModelTests.swift */ = {isa = PBXFileReference; lastKnownFileType = sourcecode.swift; path = ExposureSubmissionCoordinatorModelTests.swift; sourceTree = "<group>"; };
		01A236792519D1E80043D9F8 /* ExposureSubmissionWarnOthersViewModel.swift */ = {isa = PBXFileReference; lastKnownFileType = sourcecode.swift; path = ExposureSubmissionWarnOthersViewModel.swift; sourceTree = "<group>"; };
		01A23684251A22E90043D9F8 /* ExposureSubmissionQRInfoModelTests.swift */ = {isa = PBXFileReference; lastKnownFileType = sourcecode.swift; path = ExposureSubmissionQRInfoModelTests.swift; sourceTree = "<group>"; };
		01A4DC5625922EB0007D5794 /* HomeShownPositiveTestResultTableViewCell.xib */ = {isa = PBXFileReference; lastKnownFileType = file.xib; path = HomeShownPositiveTestResultTableViewCell.xib; sourceTree = "<group>"; };
		01A4DC5725922EB1007D5794 /* HomeShownPositiveTestResultTableViewCell.swift */ = {isa = PBXFileReference; lastKnownFileType = sourcecode.swift; path = HomeShownPositiveTestResultTableViewCell.swift; sourceTree = "<group>"; };
		01A4DC5925922EB1007D5794 /* HomeRiskTableViewCell.xib */ = {isa = PBXFileReference; lastKnownFileType = file.xib; path = HomeRiskTableViewCell.xib; sourceTree = "<group>"; };
		01A4DC5A25922EB1007D5794 /* HomeThankYouTableViewCell.xib */ = {isa = PBXFileReference; lastKnownFileType = file.xib; path = HomeThankYouTableViewCell.xib; sourceTree = "<group>"; };
		01A4DC5B25922EB1007D5794 /* HomeThankYouTableViewCell.swift */ = {isa = PBXFileReference; lastKnownFileType = sourcecode.swift; path = HomeThankYouTableViewCell.swift; sourceTree = "<group>"; };
		01A4DC5D25922EB2007D5794 /* HomeRiskTableViewCell.swift */ = {isa = PBXFileReference; lastKnownFileType = sourcecode.swift; path = HomeRiskTableViewCell.swift; sourceTree = "<group>"; };
		01A4DC6125922EB2007D5794 /* HomeTextItemView.swift */ = {isa = PBXFileReference; lastKnownFileType = sourcecode.swift; path = HomeTextItemView.swift; sourceTree = "<group>"; };
		01A4DC6225922EB3007D5794 /* HomeTextItemView.xib */ = {isa = PBXFileReference; lastKnownFileType = file.xib; path = HomeTextItemView.xib; sourceTree = "<group>"; };
		01A4DC6325922EB3007D5794 /* HomeImageItemView.xib */ = {isa = PBXFileReference; lastKnownFileType = file.xib; path = HomeImageItemView.xib; sourceTree = "<group>"; };
		01A4DC6425922EB3007D5794 /* HomeListItemView.xib */ = {isa = PBXFileReference; lastKnownFileType = file.xib; path = HomeListItemView.xib; sourceTree = "<group>"; };
		01A4DC6525922EB3007D5794 /* HomeItemView.swift */ = {isa = PBXFileReference; lastKnownFileType = sourcecode.swift; path = HomeItemView.swift; sourceTree = "<group>"; };
		01A4DC6625922EB3007D5794 /* HomeImageItemView.swift */ = {isa = PBXFileReference; lastKnownFileType = sourcecode.swift; path = HomeImageItemView.swift; sourceTree = "<group>"; };
		01A4DC6725922EB3007D5794 /* HomeLoadingItemView.swift */ = {isa = PBXFileReference; lastKnownFileType = sourcecode.swift; path = HomeLoadingItemView.swift; sourceTree = "<group>"; };
		01A4DC6825922EB4007D5794 /* HomeLoadingItemView.xib */ = {isa = PBXFileReference; lastKnownFileType = file.xib; path = HomeLoadingItemView.xib; sourceTree = "<group>"; };
		01A4DC6925922EB4007D5794 /* HomeListItemView.swift */ = {isa = PBXFileReference; lastKnownFileType = sourcecode.swift; path = HomeListItemView.swift; sourceTree = "<group>"; };
		01A4DC7825922EBD007D5794 /* HomeTestResultTableViewCell.xib */ = {isa = PBXFileReference; lastKnownFileType = file.xib; path = HomeTestResultTableViewCell.xib; sourceTree = "<group>"; };
		01A4DC7925922EBD007D5794 /* HomeTestResultTableViewCell.swift */ = {isa = PBXFileReference; lastKnownFileType = sourcecode.swift; path = HomeTestResultTableViewCell.swift; sourceTree = "<group>"; };
		01A4DC8C25922F05007D5794 /* HomeTestResultCellModel.swift */ = {isa = PBXFileReference; lastKnownFileType = sourcecode.swift; path = HomeTestResultCellModel.swift; sourceTree = "<group>"; };
		01A4DCB5259264F9007D5794 /* HomeThankYouCellModel.swift */ = {isa = PBXFileReference; lastKnownFileType = sourcecode.swift; path = HomeThankYouCellModel.swift; sourceTree = "<group>"; };
		01A4DCFD25926A66007D5794 /* HomeImageItemViewModel.swift */ = {isa = PBXFileReference; lastKnownFileType = sourcecode.swift; path = HomeImageItemViewModel.swift; sourceTree = "<group>"; };
		01A4DD0225926A6A007D5794 /* HomeTextItemViewModel.swift */ = {isa = PBXFileReference; lastKnownFileType = sourcecode.swift; path = HomeTextItemViewModel.swift; sourceTree = "<group>"; };
		01A4DD0725926A6E007D5794 /* HomeListItemViewModel.swift */ = {isa = PBXFileReference; lastKnownFileType = sourcecode.swift; path = HomeListItemViewModel.swift; sourceTree = "<group>"; };
		01A4DD0C25926A72007D5794 /* HomeLoadingItemViewModel.swift */ = {isa = PBXFileReference; lastKnownFileType = sourcecode.swift; path = HomeLoadingItemViewModel.swift; sourceTree = "<group>"; };
		01A4DD3725935AC1007D5794 /* CellPositionInSection.swift */ = {isa = PBXFileReference; lastKnownFileType = sourcecode.swift; path = CellPositionInSection.swift; sourceTree = "<group>"; };
		01A4DD4225935D1F007D5794 /* HomeRiskCellModel.swift */ = {isa = PBXFileReference; lastKnownFileType = sourcecode.swift; path = HomeRiskCellModel.swift; sourceTree = "<group>"; };
		01A6EFB4258BD6270001D8C2 /* NotificationSettingsOffTableViewCell.xib */ = {isa = PBXFileReference; lastKnownFileType = file.xib; path = NotificationSettingsOffTableViewCell.xib; sourceTree = "<group>"; };
		01A97DD02506767E00C07C37 /* DatePickerOptionViewModelTests.swift */ = {isa = PBXFileReference; lastKnownFileType = sourcecode.swift; path = DatePickerOptionViewModelTests.swift; sourceTree = "<group>"; };
		01A97DD22506769F00C07C37 /* DatePickerDayViewModelTests.swift */ = {isa = PBXFileReference; lastKnownFileType = sourcecode.swift; path = DatePickerDayViewModelTests.swift; sourceTree = "<group>"; };
		01B605C3258A181C0093DB8E /* DiaryOverviewViewModelTest.swift */ = {isa = PBXFileReference; lastKnownFileType = sourcecode.swift; path = DiaryOverviewViewModelTest.swift; sourceTree = "<group>"; };
		01B605C8258A32930093DB8E /* DiaryDayTest.swift */ = {isa = PBXFileReference; lastKnownFileType = sourcecode.swift; path = DiaryDayTest.swift; sourceTree = "<group>"; };
		01B605CD258A38330093DB8E /* DiaryEntryTest.swift */ = {isa = PBXFileReference; lastKnownFileType = sourcecode.swift; path = DiaryEntryTest.swift; sourceTree = "<group>"; };
		01B605D8258A49E70093DB8E /* DiaryLocationTest.swift */ = {isa = PBXFileReference; lastKnownFileType = sourcecode.swift; path = DiaryLocationTest.swift; sourceTree = "<group>"; };
		01B605E6258A4A980093DB8E /* DiaryContactPersonTest.swift */ = {isa = PBXFileReference; lastKnownFileType = sourcecode.swift; path = DiaryContactPersonTest.swift; sourceTree = "<group>"; };
		01B7232324F812500064C0EB /* DynamicTableViewOptionGroupCell.swift */ = {isa = PBXFileReference; lastKnownFileType = sourcecode.swift; path = DynamicTableViewOptionGroupCell.swift; sourceTree = "<group>"; };
		01B7232624F812BC0064C0EB /* OptionGroupView.swift */ = {isa = PBXFileReference; lastKnownFileType = sourcecode.swift; path = OptionGroupView.swift; sourceTree = "<group>"; };
		01B7232824F812DF0064C0EB /* OptionView.swift */ = {isa = PBXFileReference; lastKnownFileType = sourcecode.swift; path = OptionView.swift; sourceTree = "<group>"; };
		01B7232A24F815B00064C0EB /* MultipleChoiceOptionView.swift */ = {isa = PBXFileReference; lastKnownFileType = sourcecode.swift; path = MultipleChoiceOptionView.swift; sourceTree = "<group>"; };
		01B7232C24F8E0260064C0EB /* MultipleChoiceChoiceView.swift */ = {isa = PBXFileReference; lastKnownFileType = sourcecode.swift; path = MultipleChoiceChoiceView.swift; sourceTree = "<group>"; };
		01B7232E24FE4F080064C0EB /* OptionGroupViewModel.swift */ = {isa = PBXFileReference; lastKnownFileType = sourcecode.swift; path = OptionGroupViewModel.swift; sourceTree = "<group>"; };
		01B72B6425821CD200A3E3BC /* DiaryDayEmptyView.swift */ = {isa = PBXFileReference; lastKnownFileType = sourcecode.swift; path = DiaryDayEmptyView.swift; sourceTree = "<group>"; };
		01B72B6C25821D2800A3E3BC /* DiaryDayEmptyViewModel.swift */ = {isa = PBXFileReference; lastKnownFileType = sourcecode.swift; path = DiaryDayEmptyViewModel.swift; sourceTree = "<group>"; };
		01B72BA5258360CD00A3E3BC /* DiaryDayEmptyViewModelTest.swift */ = {isa = PBXFileReference; lastKnownFileType = sourcecode.swift; path = DiaryDayEmptyViewModelTest.swift; sourceTree = "<group>"; };
		01B72BBF2583875600A3E3BC /* DiaryDayViewModelTest.swift */ = {isa = PBXFileReference; lastKnownFileType = sourcecode.swift; path = DiaryDayViewModelTest.swift; sourceTree = "<group>"; };
		01B72BDC2583AB1400A3E3BC /* DiaryEditEntriesViewController.xib */ = {isa = PBXFileReference; lastKnownFileType = file.xib; path = DiaryEditEntriesViewController.xib; sourceTree = "<group>"; };
		01B72BEE2583B51C00A3E3BC /* DiaryEditEntriesTableViewCell.swift */ = {isa = PBXFileReference; lastKnownFileType = sourcecode.swift; path = DiaryEditEntriesTableViewCell.swift; sourceTree = "<group>"; };
		01B72BF02583B51C00A3E3BC /* DiaryEditEntriesTableViewCell.xib */ = {isa = PBXFileReference; lastKnownFileType = file.xib; path = DiaryEditEntriesTableViewCell.xib; sourceTree = "<group>"; };
		01B72C0A25875BC300A3E3BC /* DiaryDayAddCellModel.swift */ = {isa = PBXFileReference; lastKnownFileType = sourcecode.swift; path = DiaryDayAddCellModel.swift; sourceTree = "<group>"; };
		01C2D440250124E600FB23BF /* OptionGroupViewModelTests.swift */ = {isa = PBXFileReference; lastKnownFileType = sourcecode.swift; path = OptionGroupViewModelTests.swift; sourceTree = "<group>"; };
		01C6ABF32527273D0052814D /* String+Insertion.swift */ = {isa = PBXFileReference; lastKnownFileType = sourcecode.swift; path = "String+Insertion.swift"; sourceTree = "<group>"; };
		01C6AC0D252B1E980052814D /* ExposureSubmissionQRScannerViewModel.swift */ = {isa = PBXFileReference; lastKnownFileType = sourcecode.swift; path = ExposureSubmissionQRScannerViewModel.swift; sourceTree = "<group>"; };
		01C6AC20252B21DF0052814D /* ExposureSubmissionQRScannerViewController.xib */ = {isa = PBXFileReference; lastKnownFileType = file.xib; path = ExposureSubmissionQRScannerViewController.xib; sourceTree = "<group>"; };
		01C6AC25252B23D70052814D /* ExposureSubmissionQRScannerFocusView.swift */ = {isa = PBXFileReference; lastKnownFileType = sourcecode.swift; path = ExposureSubmissionQRScannerFocusView.swift; sourceTree = "<group>"; };
		01C6AC31252B29C00052814D /* QRScannerError.swift */ = {isa = PBXFileReference; lastKnownFileType = sourcecode.swift; path = QRScannerError.swift; sourceTree = "<group>"; };
		01C6AC39252B2A500052814D /* UIImage+Color.swift */ = {isa = PBXFileReference; lastKnownFileType = sourcecode.swift; path = "UIImage+Color.swift"; sourceTree = "<group>"; };
		01C7665D25024A09002C9A5C /* DatePickerOptionView.swift */ = {isa = PBXFileReference; lastKnownFileType = sourcecode.swift; path = DatePickerOptionView.swift; sourceTree = "<group>"; };
		01CF95DC25308346007B72F7 /* CodableExposureDetectionSummary+Helpers.swift */ = {isa = PBXFileReference; lastKnownFileType = sourcecode.swift; path = "CodableExposureDetectionSummary+Helpers.swift"; sourceTree = "<group>"; };
		01D02625258A769200B6389A /* HTTPURLResponse+Header.swift */ = {isa = PBXFileReference; lastKnownFileType = sourcecode.swift; path = "HTTPURLResponse+Header.swift"; sourceTree = "<group>"; };
		01D0262D258A791C00B6389A /* OnboardingInfoViewController.xib */ = {isa = PBXFileReference; lastKnownFileType = file.xib; path = OnboardingInfoViewController.xib; sourceTree = "<group>"; };
		01D02666258B750800B6389A /* ExposureDetectionViewController.xib */ = {isa = PBXFileReference; lastKnownFileType = file.xib; path = ExposureDetectionViewController.xib; sourceTree = "<group>"; };
		01D02687258B9CB200B6389A /* ExposureDetectionHeaderCell.xib */ = {isa = PBXFileReference; lastKnownFileType = file.xib; path = ExposureDetectionHeaderCell.xib; sourceTree = "<group>"; };
		01D0268C258B9CF800B6389A /* ExposureDetectionRiskCell.xib */ = {isa = PBXFileReference; lastKnownFileType = file.xib; path = ExposureDetectionRiskCell.xib; sourceTree = "<group>"; };
		01D02691258BA0AD00B6389A /* ExposureDetectionLongGuideCell.xib */ = {isa = PBXFileReference; lastKnownFileType = file.xib; path = ExposureDetectionLongGuideCell.xib; sourceTree = "<group>"; };
		01D02696258BA0E000B6389A /* ExposureDetectionLoadingCell.xib */ = {isa = PBXFileReference; lastKnownFileType = file.xib; path = ExposureDetectionLoadingCell.xib; sourceTree = "<group>"; };
		01D026A4258BA20E00B6389A /* ExposureDetectionHotlineCell.xib */ = {isa = PBXFileReference; lastKnownFileType = file.xib; path = ExposureDetectionHotlineCell.xib; sourceTree = "<group>"; };
		01D026A9258BA2F600B6389A /* ExposureDetectionRiskRefreshCell.xib */ = {isa = PBXFileReference; lastKnownFileType = file.xib; path = ExposureDetectionRiskRefreshCell.xib; sourceTree = "<group>"; };
		01D026AA258BA2F900B6389A /* ExposureDetectionRiskTextCell.xib */ = {isa = PBXFileReference; lastKnownFileType = file.xib; path = ExposureDetectionRiskTextCell.xib; sourceTree = "<group>"; };
		01D026AB258BA2FA00B6389A /* ExposureDetectionGuideCell.xib */ = {isa = PBXFileReference; lastKnownFileType = file.xib; path = ExposureDetectionGuideCell.xib; sourceTree = "<group>"; };
		01D026AC258BA2FD00B6389A /* ExposureDetectionLinkCell.xib */ = {isa = PBXFileReference; lastKnownFileType = file.xib; path = ExposureDetectionLinkCell.xib; sourceTree = "<group>"; };
		01D026DC258BB6CC00B6389A /* TracingHistoryTableViewCell.xib */ = {isa = PBXFileReference; lastKnownFileType = file.xib; path = TracingHistoryTableViewCell.xib; sourceTree = "<group>"; };
		01D026E3258BB6D800B6389A /* ImageTableViewCell.xib */ = {isa = PBXFileReference; lastKnownFileType = file.xib; path = ImageTableViewCell.xib; sourceTree = "<group>"; };
		01D026E7258BB6DB00B6389A /* ActionDetailTableViewCell.xib */ = {isa = PBXFileReference; lastKnownFileType = file.xib; path = ActionDetailTableViewCell.xib; sourceTree = "<group>"; };
		01D026E8258BB6DD00B6389A /* DescriptionTableViewCell.xib */ = {isa = PBXFileReference; lastKnownFileType = file.xib; path = DescriptionTableViewCell.xib; sourceTree = "<group>"; };
		01D026E9258BB6DF00B6389A /* ActionTableViewCell.xib */ = {isa = PBXFileReference; lastKnownFileType = file.xib; path = ActionTableViewCell.xib; sourceTree = "<group>"; };
		01D026ED258BB70100B6389A /* EuTracingTableViewCell.xib */ = {isa = PBXFileReference; lastKnownFileType = file.xib; path = EuTracingTableViewCell.xib; sourceTree = "<group>"; };
		01D0270F258BC17500B6389A /* InviteFriendsViewController.xib */ = {isa = PBXFileReference; lastKnownFileType = file.xib; path = InviteFriendsViewController.xib; sourceTree = "<group>"; };
		01D0271A258BC78100B6389A /* SettingsCoordinator.swift */ = {isa = PBXFileReference; lastKnownFileType = sourcecode.swift; path = SettingsCoordinator.swift; sourceTree = "<group>"; };
		01D0272D258BD2B100B6389A /* BackgroundAppRefreshViewController.xib */ = {isa = PBXFileReference; lastKnownFileType = file.xib; path = BackgroundAppRefreshViewController.xib; sourceTree = "<group>"; };
		01D02732258BD36800B6389A /* MainSettingsCell.xib */ = {isa = PBXFileReference; lastKnownFileType = file.xib; path = MainSettingsCell.xib; sourceTree = "<group>"; };
		01D0273A258BD38500B6389A /* SettingsLabelCell.xib */ = {isa = PBXFileReference; lastKnownFileType = file.xib; path = SettingsLabelCell.xib; sourceTree = "<group>"; };
		01D0274B258BD42800B6389A /* NotificationSettingsViewController.xib */ = {isa = PBXFileReference; lastKnownFileType = file.xib; path = NotificationSettingsViewController.xib; sourceTree = "<group>"; };
		01D0274C258BD42B00B6389A /* ResetViewController.xib */ = {isa = PBXFileReference; lastKnownFileType = file.xib; path = ResetViewController.xib; sourceTree = "<group>"; };
		01D02765258BD61600B6389A /* NotificationSettingsOnTableViewCell.xib */ = {isa = PBXFileReference; lastKnownFileType = file.xib; path = NotificationSettingsOnTableViewCell.xib; sourceTree = "<group>"; };
		01D16C5D24ED69CA007DB387 /* BackgroundAppRefreshViewModelTests.swift */ = {isa = PBXFileReference; lastKnownFileType = sourcecode.swift; path = BackgroundAppRefreshViewModelTests.swift; sourceTree = "<group>"; };
		01D16C5F24ED6D9A007DB387 /* MockBackgroundRefreshStatusProvider.swift */ = {isa = PBXFileReference; lastKnownFileType = sourcecode.swift; path = MockBackgroundRefreshStatusProvider.swift; sourceTree = "<group>"; };
		01D16C6124ED6DB3007DB387 /* MockLowPowerModeStatusProvider.swift */ = {isa = PBXFileReference; lastKnownFileType = sourcecode.swift; path = MockLowPowerModeStatusProvider.swift; sourceTree = "<group>"; };
		01D307892562B03B00ADB67B /* RiskState.swift */ = {isa = PBXFileReference; lastKnownFileType = sourcecode.swift; path = RiskState.swift; sourceTree = "<group>"; };
		01D3ECFF2490230400551E65 /* StoreTests.swift */ = {isa = PBXFileReference; fileEncoding = 4; lastKnownFileType = sourcecode.swift; lineEnding = 0; path = StoreTests.swift; sourceTree = "<group>"; };
		01D6948A25026EC000B45BEA /* DatePickerOptionViewModel.swift */ = {isa = PBXFileReference; lastKnownFileType = sourcecode.swift; path = DatePickerOptionViewModel.swift; sourceTree = "<group>"; };
		01D6948C2502717F00B45BEA /* DatePickerDayView.swift */ = {isa = PBXFileReference; lastKnownFileType = sourcecode.swift; path = DatePickerDayView.swift; sourceTree = "<group>"; };
		01D6948E2502729000B45BEA /* DatePickerDay.swift */ = {isa = PBXFileReference; lastKnownFileType = sourcecode.swift; path = DatePickerDay.swift; sourceTree = "<group>"; };
		01D69490250272CE00B45BEA /* DatePickerDayViewModel.swift */ = {isa = PBXFileReference; lastKnownFileType = sourcecode.swift; path = DatePickerDayViewModel.swift; sourceTree = "<group>"; };
		01DB708425068167008F7244 /* Calendar+GregorianLocale.swift */ = {isa = PBXFileReference; lastKnownFileType = sourcecode.swift; path = "Calendar+GregorianLocale.swift"; sourceTree = "<group>"; };
		01E25C6F24A3B52F007E33F8 /* Info_Testflight.plist */ = {isa = PBXFileReference; fileEncoding = 4; lastKnownFileType = text.plist.xml; path = Info_Testflight.plist; sourceTree = "<group>"; };
		01E4298F251DCDC90057FCBE /* en */ = {isa = PBXFileReference; lastKnownFileType = text.plist.strings; name = en; path = en.lproj/Localizable.legal.strings; sourceTree = "<group>"; };
		01E42994251DCDCE0057FCBE /* de */ = {isa = PBXFileReference; lastKnownFileType = text.plist.strings; name = de; path = de.lproj/Localizable.legal.strings; sourceTree = "<group>"; };
		01E42995251DCDD10057FCBE /* tr */ = {isa = PBXFileReference; lastKnownFileType = text.plist.strings; name = tr; path = tr.lproj/Localizable.legal.strings; sourceTree = "<group>"; };
		01EA17612590EAAF00E98E02 /* HomeTableViewController.swift */ = {isa = PBXFileReference; lastKnownFileType = sourcecode.swift; path = HomeTableViewController.swift; sourceTree = "<group>"; };
		01EA17692590EF4E00E98E02 /* HomeTableViewModel.swift */ = {isa = PBXFileReference; lastKnownFileType = sourcecode.swift; path = HomeTableViewModel.swift; sourceTree = "<group>"; };
		01EA17712590F03000E98E02 /* HomeCardView.swift */ = {isa = PBXFileReference; lastKnownFileType = sourcecode.swift; path = HomeCardView.swift; sourceTree = "<group>"; };
		01EA17722590F03000E98E02 /* HomeExposureLoggingTableViewCell.swift */ = {isa = PBXFileReference; lastKnownFileType = sourcecode.swift; path = HomeExposureLoggingTableViewCell.swift; sourceTree = "<group>"; };
		01EA17732590F03000E98E02 /* HomeInfoTableViewCell.xib */ = {isa = PBXFileReference; lastKnownFileType = file.xib; path = HomeInfoTableViewCell.xib; sourceTree = "<group>"; };
		01EA17752590F03100E98E02 /* HomeExposureLoggingTableViewCell.xib */ = {isa = PBXFileReference; lastKnownFileType = file.xib; path = HomeExposureLoggingTableViewCell.xib; sourceTree = "<group>"; };
		01EA17762590F03100E98E02 /* HomeInfoTableViewCell.swift */ = {isa = PBXFileReference; lastKnownFileType = sourcecode.swift; path = HomeInfoTableViewCell.swift; sourceTree = "<group>"; };
		01EA17C82591353200E98E02 /* HomeExposureLoggingCellModel.swift */ = {isa = PBXFileReference; lastKnownFileType = sourcecode.swift; path = HomeExposureLoggingCellModel.swift; sourceTree = "<group>"; };
		01EA17E42591399200E98E02 /* HomeInfoCellModel.swift */ = {isa = PBXFileReference; lastKnownFileType = sourcecode.swift; path = HomeInfoCellModel.swift; sourceTree = "<group>"; };
		01EA17FD259217B100E98E02 /* HomeState.swift */ = {isa = PBXFileReference; lastKnownFileType = sourcecode.swift; path = HomeState.swift; sourceTree = "<group>"; };
		01EBC9A525B6002C0003496F /* HomeStatisticsCardViewModelTests.swift */ = {isa = PBXFileReference; lastKnownFileType = sourcecode.swift; path = HomeStatisticsCardViewModelTests.swift; sourceTree = "<group>"; };
		01EBC9C225B70C310003496F /* SAP_Internal_Stats_Statistics+SupportedIDsTests.swift */ = {isa = PBXFileReference; lastKnownFileType = sourcecode.swift; path = "SAP_Internal_Stats_Statistics+SupportedIDsTests.swift"; sourceTree = "<group>"; };
		01F2A542257FB90200DA96A6 /* CloseBarButtonItem.swift */ = {isa = PBXFileReference; lastKnownFileType = sourcecode.swift; path = CloseBarButtonItem.swift; sourceTree = "<group>"; };
		01F2A561257FC7D200DA96A6 /* DiaryOverviewDayTableViewCell.swift */ = {isa = PBXFileReference; lastKnownFileType = sourcecode.swift; path = DiaryOverviewDayTableViewCell.swift; sourceTree = "<group>"; };
		01F2A562257FC7D200DA96A6 /* DiaryOverviewDayTableViewCell.xib */ = {isa = PBXFileReference; lastKnownFileType = file.xib; path = DiaryOverviewDayTableViewCell.xib; sourceTree = "<group>"; };
		01F2A57F25803AA500DA96A6 /* DiaryOverviewDescriptionTableViewCell.swift */ = {isa = PBXFileReference; lastKnownFileType = sourcecode.swift; path = DiaryOverviewDescriptionTableViewCell.swift; sourceTree = "<group>"; };
		01F2A58025803AA500DA96A6 /* DiaryOverviewDescriptionTableViewCell.xib */ = {isa = PBXFileReference; lastKnownFileType = file.xib; path = DiaryOverviewDescriptionTableViewCell.xib; sourceTree = "<group>"; };
		01F2A5B72581181A00DA96A6 /* DiaryDayAddTableViewCell.swift */ = {isa = PBXFileReference; lastKnownFileType = sourcecode.swift; path = DiaryDayAddTableViewCell.swift; sourceTree = "<group>"; };
		01F2A5B82581181A00DA96A6 /* DiaryDayAddTableViewCell.xib */ = {isa = PBXFileReference; lastKnownFileType = file.xib; path = DiaryDayAddTableViewCell.xib; sourceTree = "<group>"; };
		01F2A5C12581183800DA96A6 /* DiaryDayEntryTableViewCell.swift */ = {isa = PBXFileReference; lastKnownFileType = sourcecode.swift; path = DiaryDayEntryTableViewCell.swift; sourceTree = "<group>"; };
		01F2A5C22581183800DA96A6 /* DiaryDayEntryTableViewCell.xib */ = {isa = PBXFileReference; lastKnownFileType = file.xib; path = DiaryDayEntryTableViewCell.xib; sourceTree = "<group>"; };
		01F2A5D4258208C500DA96A6 /* DiaryDayViewController.xib */ = {isa = PBXFileReference; lastKnownFileType = file.xib; path = DiaryDayViewController.xib; sourceTree = "<group>"; };
		01F2A5DC25820EE700DA96A6 /* DiaryDayViewModel.swift */ = {isa = PBXFileReference; lastKnownFileType = sourcecode.swift; path = DiaryDayViewModel.swift; sourceTree = "<group>"; };
		01F52F892550679600997A26 /* RiskCalculationExposureWindow.swift */ = {isa = PBXFileReference; lastKnownFileType = sourcecode.swift; path = RiskCalculationExposureWindow.swift; sourceTree = "<group>"; };
		01F52F91255067A000997A26 /* RiskCalculationError.swift */ = {isa = PBXFileReference; lastKnownFileType = sourcecode.swift; path = RiskCalculationError.swift; sourceTree = "<group>"; };
		01F52FF32552DB9600997A26 /* DMAppConfigurationViewController.swift */ = {isa = PBXFileReference; lastKnownFileType = sourcecode.swift; path = DMAppConfigurationViewController.swift; sourceTree = "<group>"; };
		01F52FFB2552E6F600997A26 /* ENARangeTest.swift */ = {isa = PBXFileReference; lastKnownFileType = sourcecode.swift; path = ENARangeTest.swift; sourceTree = "<group>"; };
		01F5F7212487B9C000229720 /* AppInformationViewController.swift */ = {isa = PBXFileReference; lastKnownFileType = sourcecode.swift; path = AppInformationViewController.swift; sourceTree = "<group>"; };
		0D5611B3247F852C00B5B094 /* SQLiteKeyValueStore.swift */ = {isa = PBXFileReference; lastKnownFileType = sourcecode.swift; path = SQLiteKeyValueStore.swift; sourceTree = "<group>"; };
		0DD260FE248D549B007C3B2C /* KeychainHelper.swift */ = {isa = PBXFileReference; lastKnownFileType = sourcecode.swift; path = KeychainHelper.swift; sourceTree = "<group>"; };
		0DF6BB96248AD616007E8B0C /* AppUpdateCheckHelper.swift */ = {isa = PBXFileReference; lastKnownFileType = sourcecode.swift; path = AppUpdateCheckHelper.swift; sourceTree = "<group>"; };
		0DF6BB9C248AE232007E8B0C /* AppUpdateCheckerHelperTests.swift */ = {isa = PBXFileReference; lastKnownFileType = sourcecode.swift; path = AppUpdateCheckerHelperTests.swift; sourceTree = "<group>"; };
		0DFCC2692484D7A700E2811D /* ENA-Bridging-Header.h */ = {isa = PBXFileReference; lastKnownFileType = sourcecode.c.h; path = "ENA-Bridging-Header.h"; sourceTree = "<group>"; };
		0DFCC26F2484DC8200E2811D /* ENATests-Bridging-Header.h */ = {isa = PBXFileReference; lastKnownFileType = sourcecode.c.h; path = "ENATests-Bridging-Header.h"; sourceTree = "<group>"; };
		0DFCC2702484DC8400E2811D /* sqlite3.c */ = {isa = PBXFileReference; fileEncoding = 4; lastKnownFileType = sourcecode.c.c; path = sqlite3.c; sourceTree = "<group>"; };
		0DFCC2712484DC8400E2811D /* sqlite3.h */ = {isa = PBXFileReference; fileEncoding = 4; lastKnownFileType = sourcecode.c.h; path = sqlite3.h; sourceTree = "<group>"; };
		1309194E247972C40066E329 /* PrivacyProtectionViewController.swift */ = {isa = PBXFileReference; lastKnownFileType = sourcecode.swift; path = PrivacyProtectionViewController.swift; sourceTree = "<group>"; };
		130CB19B246D92F800ADE602 /* ENAUITestsOnboarding.swift */ = {isa = PBXFileReference; fileEncoding = 4; lastKnownFileType = sourcecode.swift; path = ENAUITestsOnboarding.swift; sourceTree = "<group>"; };
		13156CFE248C19D000AFC472 /* de */ = {isa = PBXFileReference; lastKnownFileType = text.html; name = de; path = de.lproj/usage.html; sourceTree = "<group>"; };
		13156D00248CDECC00AFC472 /* en */ = {isa = PBXFileReference; lastKnownFileType = text.html; name = en; path = en.lproj/usage.html; sourceTree = "<group>"; };
		134F0DB9247578FF00D88934 /* ENAUITestsHome.swift */ = {isa = PBXFileReference; fileEncoding = 4; lastKnownFileType = sourcecode.swift; path = ENAUITestsHome.swift; sourceTree = "<group>"; };
		134F0DBA247578FF00D88934 /* ENAUITests-Extensions.swift */ = {isa = PBXFileReference; fileEncoding = 4; lastKnownFileType = sourcecode.swift; path = "ENAUITests-Extensions.swift"; sourceTree = "<group>"; };
		134F0F2B2475793400D88934 /* SnapshotHelper.swift */ = {isa = PBXFileReference; fileEncoding = 4; lastKnownFileType = sourcecode.swift; name = SnapshotHelper.swift; path = ../../fastlane/SnapshotHelper.swift; sourceTree = "<group>"; };
		13722043247AEEAD00152764 /* UNNotificationCenter+Extension.swift */ = {isa = PBXFileReference; lastKnownFileType = sourcecode.swift; path = "UNNotificationCenter+Extension.swift"; sourceTree = "<group>"; };
		137846482488027500A50AB8 /* OnboardingInfoViewController+Extension.swift */ = {isa = PBXFileReference; lastKnownFileType = sourcecode.swift; path = "OnboardingInfoViewController+Extension.swift"; sourceTree = "<group>"; };
		138910C4247A909000D739F6 /* ENATaskScheduler.swift */ = {isa = PBXFileReference; lastKnownFileType = sourcecode.swift; path = ENATaskScheduler.swift; sourceTree = "<group>"; };
		13E50468248E3CD20086641C /* ENAUITestsAppInformation.swift */ = {isa = PBXFileReference; lastKnownFileType = sourcecode.swift; path = ENAUITestsAppInformation.swift; sourceTree = "<group>"; };
		2E67C3D425BAFFC8008C6C90 /* DiaryExportItem.swift */ = {isa = PBXFileReference; fileEncoding = 4; lastKnownFileType = sourcecode.swift; path = DiaryExportItem.swift; sourceTree = "<group>"; };
		2F26CE2D248B9C4F00BE30EE /* UIViewController+BackButton.swift */ = {isa = PBXFileReference; lastKnownFileType = sourcecode.swift; path = "UIViewController+BackButton.swift"; sourceTree = "<group>"; };
		2F3218CF248063E300A7AC0A /* UIView+Convenience.swift */ = {isa = PBXFileReference; lastKnownFileType = sourcecode.swift; path = "UIView+Convenience.swift"; sourceTree = "<group>"; };
		2F3D95362518BCD1002B2C81 /* EUSettingsViewController.swift */ = {isa = PBXFileReference; lastKnownFileType = sourcecode.swift; path = EUSettingsViewController.swift; sourceTree = "<group>"; };
		2F3D953B2518BCE9002B2C81 /* EUSettingsViewModel.swift */ = {isa = PBXFileReference; lastKnownFileType = sourcecode.swift; path = EUSettingsViewModel.swift; sourceTree = "<group>"; };
		2F80CFDA247EDDB3000F06AF /* ExposureSubmissionHotlineViewController.swift */ = {isa = PBXFileReference; lastKnownFileType = sourcecode.swift; path = ExposureSubmissionHotlineViewController.swift; sourceTree = "<group>"; };
		2F96739A24AB70FA008E3147 /* ExposureSubmissionParsable.swift */ = {isa = PBXFileReference; lastKnownFileType = sourcecode.swift; path = ExposureSubmissionParsable.swift; sourceTree = "<group>"; };
		2FA968CD24D8560B008EE367 /* String+Random.swift */ = {isa = PBXFileReference; lastKnownFileType = sourcecode.swift; path = "String+Random.swift"; sourceTree = "<group>"; };
		2FA9E39224D2F2920030561C /* ExposureSubmission+TestResult.swift */ = {isa = PBXFileReference; lastKnownFileType = sourcecode.swift; path = "ExposureSubmission+TestResult.swift"; sourceTree = "<group>"; };
		2FA9E39424D2F2B00030561C /* ExposureSubmission+DeviceRegistrationKey.swift */ = {isa = PBXFileReference; lastKnownFileType = sourcecode.swift; path = "ExposureSubmission+DeviceRegistrationKey.swift"; sourceTree = "<group>"; };
		2FA9E39624D2F3C60030561C /* ExposureSubmissionError.swift */ = {isa = PBXFileReference; lastKnownFileType = sourcecode.swift; path = ExposureSubmissionError.swift; sourceTree = "<group>"; };
		2FA9E39824D2F4350030561C /* ExposureSubmission+ErrorParsing.swift */ = {isa = PBXFileReference; lastKnownFileType = sourcecode.swift; path = "ExposureSubmission+ErrorParsing.swift"; sourceTree = "<group>"; };
		2FA9E39A24D2F4A10030561C /* ExposureSubmissionService+Protocol.swift */ = {isa = PBXFileReference; lastKnownFileType = sourcecode.swift; path = "ExposureSubmissionService+Protocol.swift"; sourceTree = "<group>"; };
		2FC0356E24B342FA00E234AC /* UIViewcontroller+AlertTest.swift */ = {isa = PBXFileReference; lastKnownFileType = sourcecode.swift; path = "UIViewcontroller+AlertTest.swift"; sourceTree = "<group>"; };
		2FC0357024B5B70700E234AC /* Error+FAQUrl.swift */ = {isa = PBXFileReference; lastKnownFileType = sourcecode.swift; path = "Error+FAQUrl.swift"; sourceTree = "<group>"; };
		2FC951FD24DC23B9008D39F4 /* DMConfigurationCell.swift */ = {isa = PBXFileReference; lastKnownFileType = sourcecode.swift; path = DMConfigurationCell.swift; sourceTree = "<group>"; };
		2FD473BE251E0ECE000DCA40 /* EUSettingsViewControllerTests.swift */ = {isa = PBXFileReference; lastKnownFileType = sourcecode.swift; path = EUSettingsViewControllerTests.swift; sourceTree = "<group>"; };
		2FD881CB2490F65C00BEC8FC /* ExposureSubmissionHotlineViewControllerTest.swift */ = {isa = PBXFileReference; lastKnownFileType = sourcecode.swift; path = ExposureSubmissionHotlineViewControllerTest.swift; sourceTree = "<group>"; };
		2FD881CD249115E700BEC8FC /* ExposureSubmissionNavigationControllerTest.swift */ = {isa = PBXFileReference; lastKnownFileType = sourcecode.swift; path = ExposureSubmissionNavigationControllerTest.swift; sourceTree = "<group>"; };
		2FE15A3B249B8C0B0077BD8D /* AccessibilityIdentifiers.swift */ = {isa = PBXFileReference; lastKnownFileType = sourcecode.swift; path = AccessibilityIdentifiers.swift; sourceTree = "<group>"; };
		2FF1D62D2487850200381FFB /* NSMutableAttributedString+Generation.swift */ = {isa = PBXFileReference; lastKnownFileType = sourcecode.swift; path = "NSMutableAttributedString+Generation.swift"; sourceTree = "<group>"; };
		2FF1D62F24880FCF00381FFB /* DynamicTableViewRoundedCell.swift */ = {isa = PBXFileReference; lastKnownFileType = sourcecode.swift; path = DynamicTableViewRoundedCell.swift; sourceTree = "<group>"; };
		35075C092526378D00DE92F7 /* AllTests.xctestplan */ = {isa = PBXFileReference; fileEncoding = 4; lastKnownFileType = text; name = AllTests.xctestplan; path = TestPlans/AllTests.xctestplan; sourceTree = "<group>"; };
		35075C0E252637C300DE92F7 /* SmokeTests.xctestplan */ = {isa = PBXFileReference; fileEncoding = 4; lastKnownFileType = text; name = SmokeTests.xctestplan; path = TestPlans/SmokeTests.xctestplan; sourceTree = "<group>"; };
		35163D23251CFCCB00D220CA /* CachingHTTPClientMock.swift */ = {isa = PBXFileReference; lastKnownFileType = sourcecode.swift; path = CachingHTTPClientMock.swift; sourceTree = "<group>"; };
		3518DD6425BA2D060090A26B /* NotificationManager.swift */ = {isa = PBXFileReference; lastKnownFileType = sourcecode.swift; path = NotificationManager.swift; sourceTree = "<group>"; };
		351E6305256BEC8D00D89B29 /* LabeledCountriesView.swift */ = {isa = PBXFileReference; lastKnownFileType = sourcecode.swift; path = LabeledCountriesView.swift; sourceTree = "<group>"; };
		351E630A256C5B9C00D89B29 /* LabeledCountriesCell.swift */ = {isa = PBXFileReference; lastKnownFileType = sourcecode.swift; path = LabeledCountriesCell.swift; sourceTree = "<group>"; };
		351E630B256C5B9C00D89B29 /* LabeledCountriesCell.xib */ = {isa = PBXFileReference; lastKnownFileType = file.xib; path = LabeledCountriesCell.xib; sourceTree = "<group>"; };
		3523CA31252DC617002E6DEC /* Screenshots.xctestplan */ = {isa = PBXFileReference; lastKnownFileType = text; name = Screenshots.xctestplan; path = TestPlans/Screenshots.xctestplan; sourceTree = "<group>"; };
		3523F8A72570F819004B0424 /* NSAttributedString+BulletPoint.swift */ = {isa = PBXFileReference; lastKnownFileType = sourcecode.swift; path = "NSAttributedString+BulletPoint.swift"; sourceTree = "<group>"; };
		352DEA6E25B08966006751D1 /* StatisticsProviderTests.swift */ = {isa = PBXFileReference; lastKnownFileType = sourcecode.swift; path = StatisticsProviderTests.swift; sourceTree = "<group>"; };
		352E0F18255D537C00DC3E20 /* AppConfiguration+Validation.swift */ = {isa = PBXFileReference; lastKnownFileType = sourcecode.swift; path = "AppConfiguration+Validation.swift"; sourceTree = "<group>"; };
		352F25A724EFCBDE00ACDFF3 /* ServerEnvironment.swift */ = {isa = PBXFileReference; fileEncoding = 4; lastKnownFileType = sourcecode.swift; path = ServerEnvironment.swift; sourceTree = "<group>"; };
		35327FF5256D4CE600C36A44 /* UIStackView+prune.swift */ = {isa = PBXFileReference; lastKnownFileType = sourcecode.swift; path = "UIStackView+prune.swift"; sourceTree = "<group>"; };
		353412CB2525EE4A0086D15C /* Globals.swift */ = {isa = PBXFileReference; lastKnownFileType = sourcecode.swift; path = Globals.swift; sourceTree = "<group>"; };
		35358DD325A23169004FD0CB /* HTTPClientCertificatePinningTests.swift */ = {isa = PBXFileReference; lastKnownFileType = sourcecode.swift; path = HTTPClientCertificatePinningTests.swift; sourceTree = "<group>"; };
		3539DAD0252B353C00489B1A /* CachedAppConfigurationMock.swift */ = {isa = PBXFileReference; lastKnownFileType = sourcecode.swift; path = CachedAppConfigurationMock.swift; sourceTree = "<group>"; };
		3544182825AF7B5200B11056 /* app_features.pb.swift */ = {isa = PBXFileReference; fileEncoding = 4; lastKnownFileType = sourcecode.swift; name = app_features.pb.swift; path = ../../../gen/output/internal/v2/app_features.pb.swift; sourceTree = "<group>"; };
		354BB49925B07DB000FBCFEE /* StatisticsProviding.swift */ = {isa = PBXFileReference; lastKnownFileType = sourcecode.swift; path = StatisticsProviding.swift; sourceTree = "<group>"; };
		354E305824EFF26E00526C9F /* Country.swift */ = {isa = PBXFileReference; lastKnownFileType = sourcecode.swift; path = Country.swift; sourceTree = "<group>"; };
		356FBF48255EC27A00959346 /* CacheAppConfigMockTests.swift */ = {isa = PBXFileReference; lastKnownFileType = sourcecode.swift; path = CacheAppConfigMockTests.swift; sourceTree = "<group>"; };
		357B1857255A7F5C00584548 /* AppConfig+CacheInvalidation.swift */ = {isa = PBXFileReference; lastKnownFileType = sourcecode.swift; path = "AppConfig+CacheInvalidation.swift"; sourceTree = "<group>"; };
		3598D99924FE280700483F1F /* CountryTests.swift */ = {isa = PBXFileReference; lastKnownFileType = sourcecode.swift; path = CountryTests.swift; sourceTree = "<group>"; };
		35A7F080250A7CF8005E6C33 /* KeychainHelperTests.swift */ = {isa = PBXFileReference; lastKnownFileType = sourcecode.swift; path = KeychainHelperTests.swift; sourceTree = "<group>"; };
		35AA4AF3259B40FC00D32306 /* CryptoFallbackTests.swift */ = {isa = PBXFileReference; lastKnownFileType = sourcecode.swift; path = CryptoFallbackTests.swift; sourceTree = "<group>"; };
		35B2FAA925B9CE8F009ABC8E /* main.swift */ = {isa = PBXFileReference; lastKnownFileType = sourcecode.swift; path = main.swift; sourceTree = "<group>"; };
		35B2FAB925B9D3F3009ABC8E /* ENATaskExecutionDelegate.swift */ = {isa = PBXFileReference; lastKnownFileType = sourcecode.swift; path = ENATaskExecutionDelegate.swift; sourceTree = "<group>"; };
		35BE8597251CE495005C2FD0 /* CachingHTTPClient.swift */ = {isa = PBXFileReference; lastKnownFileType = sourcecode.swift; path = CachingHTTPClient.swift; sourceTree = "<group>"; };
		35C701EB2556BCB9008AEA91 /* Migration1To2.swift */ = {isa = PBXFileReference; lastKnownFileType = sourcecode.swift; path = Migration1To2.swift; sourceTree = "<group>"; };
		35C701F32556C016008AEA91 /* Migration1To2Tests.swift */ = {isa = PBXFileReference; lastKnownFileType = sourcecode.swift; path = Migration1To2Tests.swift; sourceTree = "<group>"; };
		35D16DDC2567FB980069AD1B /* DynamicLegalCell.swift */ = {isa = PBXFileReference; lastKnownFileType = sourcecode.swift; path = DynamicLegalCell.swift; sourceTree = "<group>"; };
		35D16DDD2567FB980069AD1B /* DynamicLegalCell.xib */ = {isa = PBXFileReference; lastKnownFileType = file.xib; path = DynamicLegalCell.xib; sourceTree = "<group>"; };
		35E1219E25B19D8C0098D754 /* sample_stats.bin */ = {isa = PBXFileReference; lastKnownFileType = archive.macbinary; path = sample_stats.bin; sourceTree = "<group>"; };
		35E1219F25B19D8C0098D754 /* sample_stats.sha256 */ = {isa = PBXFileReference; fileEncoding = 4; lastKnownFileType = text; path = sample_stats.sha256; sourceTree = "<group>"; };
		35E121A825B1CFB00098D754 /* StatisticsProvider.swift */ = {isa = PBXFileReference; lastKnownFileType = sourcecode.swift; path = StatisticsProvider.swift; sourceTree = "<group>"; };
		35E121B825B23D060098D754 /* StatisticsMetadata.swift */ = {isa = PBXFileReference; lastKnownFileType = sourcecode.swift; path = StatisticsMetadata.swift; sourceTree = "<group>"; };
		35E121D725B273280098D754 /* card_header.pb.swift */ = {isa = PBXFileReference; fileEncoding = 4; lastKnownFileType = sourcecode.swift; path = card_header.pb.swift; sourceTree = "<group>"; };
		35E121D825B273280098D754 /* statistics.pb.swift */ = {isa = PBXFileReference; fileEncoding = 4; lastKnownFileType = sourcecode.swift; path = statistics.pb.swift; sourceTree = "<group>"; };
		35E121D925B273280098D754 /* key_figure_card.pb.swift */ = {isa = PBXFileReference; fileEncoding = 4; lastKnownFileType = sourcecode.swift; path = key_figure_card.pb.swift; sourceTree = "<group>"; };
		35EA6159258BC8E30062B50A /* CryptoKitFallbacks.swift */ = {isa = PBXFileReference; lastKnownFileType = sourcecode.swift; path = CryptoKitFallbacks.swift; sourceTree = "<group>"; };
		35EA684125553AE300335F73 /* DownloadedPackagesSQLLiteStoreV2.swift */ = {isa = PBXFileReference; lastKnownFileType = sourcecode.swift; path = DownloadedPackagesSQLLiteStoreV2.swift; sourceTree = "<group>"; };
		35EA684925553B5C00335F73 /* DownloadedPackagesStoreV2.swift */ = {isa = PBXFileReference; lastKnownFileType = sourcecode.swift; path = DownloadedPackagesStoreV2.swift; sourceTree = "<group>"; };
		35EA68512555488600335F73 /* SQLiteError.swift */ = {isa = PBXFileReference; lastKnownFileType = sourcecode.swift; path = SQLiteError.swift; sourceTree = "<group>"; };
		4026C2DB24852B7600926FB4 /* AppInformationViewController+LegalModel.swift */ = {isa = PBXFileReference; lastKnownFileType = sourcecode.swift; path = "AppInformationViewController+LegalModel.swift"; sourceTree = "<group>"; };
		4026C2E324854C8D00926FB4 /* AppInformationLegalCell.swift */ = {isa = PBXFileReference; lastKnownFileType = sourcecode.swift; path = AppInformationLegalCell.swift; sourceTree = "<group>"; };
		5021532825C988D80006842D /* OTPResponse.swift */ = {isa = PBXFileReference; lastKnownFileType = sourcecode.swift; path = OTPResponse.swift; sourceTree = "<group>"; };
		50352C8A25C94961007193D2 /* OTPServiceTests.swift */ = {isa = PBXFileReference; lastKnownFileType = sourcecode.swift; path = OTPServiceTests.swift; sourceTree = "<group>"; };
		50352C9725C9665A007193D2 /* HTTPClient+AuthorizationOTPTests.swift */ = {isa = PBXFileReference; lastKnownFileType = sourcecode.swift; path = "HTTPClient+AuthorizationOTPTests.swift"; sourceTree = "<group>"; };
		503DB1A6255D822E00576E57 /* ExposureSubmissionIntroViewController.swift */ = {isa = PBXFileReference; lastKnownFileType = sourcecode.swift; path = ExposureSubmissionIntroViewController.swift; sourceTree = "<group>"; };
		503DB1AB255D826900576E57 /* ExposureSubmissionIntroViewModel.swift */ = {isa = PBXFileReference; lastKnownFileType = sourcecode.swift; path = ExposureSubmissionIntroViewModel.swift; sourceTree = "<group>"; };
		504C9CC825C44C180005875B /* OTPService.swift */ = {isa = PBXFileReference; lastKnownFileType = sourcecode.swift; path = OTPService.swift; sourceTree = "<group>"; };
		505F2E512587738900697CC2 /* AccessibilityLabels.swift */ = {isa = PBXFileReference; lastKnownFileType = sourcecode.swift; path = AccessibilityLabels.swift; sourceTree = "<group>"; };
		505F506925C833A9004920EB /* edus_otp_request_ios.pb.swift */ = {isa = PBXFileReference; fileEncoding = 4; lastKnownFileType = sourcecode.swift; path = edus_otp_request_ios.pb.swift; sourceTree = "<group>"; };
		505F506A25C833A9004920EB /* edus_otp.pb.swift */ = {isa = PBXFileReference; fileEncoding = 4; lastKnownFileType = sourcecode.swift; path = edus_otp.pb.swift; sourceTree = "<group>"; };
		505F506D25C833A9004920EB /* ppac_ios.pb.swift */ = {isa = PBXFileReference; fileEncoding = 4; lastKnownFileType = sourcecode.swift; path = ppac_ios.pb.swift; sourceTree = "<group>"; };
		505F508225C897B3004920EB /* OTPError.swift */ = {isa = PBXFileReference; lastKnownFileType = sourcecode.swift; path = OTPError.swift; sourceTree = "<group>"; };
		509C69FD25B5D920000F2A4C /* ENAUITests-Statistics.swift */ = {isa = PBXFileReference; lastKnownFileType = sourcecode.swift; path = "ENAUITests-Statistics.swift"; sourceTree = "<group>"; };
		50B1D6E62551621C00684C3C /* DayKeyPackageDownloadTests.swift */ = {isa = PBXFileReference; lastKnownFileType = sourcecode.swift; path = DayKeyPackageDownloadTests.swift; sourceTree = "<group>"; };
		50B5057C25CAEF5C00EEA380 /* OTPToken.swift */ = {isa = PBXFileReference; lastKnownFileType = sourcecode.swift; path = OTPToken.swift; sourceTree = "<group>"; };
		50B5058825CAF3EF00EEA380 /* DMOTPServiceViewController.swift */ = {isa = PBXFileReference; lastKnownFileType = sourcecode.swift; path = DMOTPServiceViewController.swift; sourceTree = "<group>"; };
		50B5058D25CAF3FC00EEA380 /* DMOTPServiceViewModel.swift */ = {isa = PBXFileReference; lastKnownFileType = sourcecode.swift; path = DMOTPServiceViewModel.swift; sourceTree = "<group>"; };
		50BD2E6124FE1E8700932566 /* AppInformationModel.swift */ = {isa = PBXFileReference; lastKnownFileType = sourcecode.swift; path = AppInformationModel.swift; sourceTree = "<group>"; };
		50BD2E6324FE232E00932566 /* AppInformationImprintViewModel.swift */ = {isa = PBXFileReference; lastKnownFileType = sourcecode.swift; path = AppInformationImprintViewModel.swift; sourceTree = "<group>"; };
		50BD2E6F24FE26F300932566 /* AppInformationImprintTest.swift */ = {isa = PBXFileReference; fileEncoding = 4; lastKnownFileType = sourcecode.swift; path = AppInformationImprintTest.swift; sourceTree = "<group>"; };
		50C5203F25ADACBB008DF2F4 /* HomeShownPositiveTestResultCellModelTest.swift */ = {isa = PBXFileReference; lastKnownFileType = sourcecode.swift; path = HomeShownPositiveTestResultCellModelTest.swift; sourceTree = "<group>"; };
		50C5C1B425891CC800C4817A /* DynamicLegalExtendedCell.xib */ = {isa = PBXFileReference; lastKnownFileType = file.xib; path = DynamicLegalExtendedCell.xib; sourceTree = "<group>"; };
		50C5C1B9258920AD00C4817A /* DynamicLegalExtendedCell.swift */ = {isa = PBXFileReference; lastKnownFileType = sourcecode.swift; path = DynamicLegalExtendedCell.swift; sourceTree = "<group>"; };
		50DC527824FEB2AE00F6D8EB /* AppInformationDynamicCell.swift */ = {isa = PBXFileReference; lastKnownFileType = sourcecode.swift; path = AppInformationDynamicCell.swift; sourceTree = "<group>"; };
		50DC527A24FEB5CA00F6D8EB /* AppInformationModelTest.swift */ = {isa = PBXFileReference; lastKnownFileType = sourcecode.swift; path = AppInformationModelTest.swift; sourceTree = "<group>"; };
		50E3BE59250127DF0033E2C7 /* AppInformationDynamicAction.swift */ = {isa = PBXFileReference; lastKnownFileType = sourcecode.swift; path = AppInformationDynamicAction.swift; sourceTree = "<group>"; };
		50F9130C253F1D7800DFE683 /* OnboardingPageType.swift */ = {isa = PBXFileReference; lastKnownFileType = sourcecode.swift; path = OnboardingPageType.swift; sourceTree = "<group>"; };
		514C0A09247AEEE200F235F6 /* en */ = {isa = PBXFileReference; lastKnownFileType = text.plist.stringsdict; name = en; path = en.lproj/Localizable.stringsdict; sourceTree = "<group>"; };
		514E81332461B97700636861 /* ExposureManager.swift */ = {isa = PBXFileReference; fileEncoding = 4; lastKnownFileType = sourcecode.swift; path = ExposureManager.swift; sourceTree = "<group>"; };
		514EE998246D4C2E00DE4884 /* UITableViewCell+Identifier.swift */ = {isa = PBXFileReference; lastKnownFileType = sourcecode.swift; path = "UITableViewCell+Identifier.swift"; sourceTree = "<group>"; };
		514EE99A246D4C4C00DE4884 /* UITableView+Dequeue.swift */ = {isa = PBXFileReference; lastKnownFileType = sourcecode.swift; path = "UITableView+Dequeue.swift"; sourceTree = "<group>"; };
		516E430124B89AED0008CC30 /* RootCoordinatorTests.swift */ = {isa = PBXFileReference; lastKnownFileType = sourcecode.swift; path = RootCoordinatorTests.swift; sourceTree = "<group>"; };
		51895EDB245E16CD0085DA38 /* ENAColor.swift */ = {isa = PBXFileReference; lastKnownFileType = sourcecode.swift; path = ENAColor.swift; sourceTree = "<group>"; };
		518A69FA24687D5800444E66 /* RiskLevel.swift */ = {isa = PBXFileReference; lastKnownFileType = sourcecode.swift; path = RiskLevel.swift; sourceTree = "<group>"; };
		51C737BC245B349700286105 /* OnboardingInfoViewController.swift */ = {isa = PBXFileReference; lastKnownFileType = sourcecode.swift; path = OnboardingInfoViewController.swift; sourceTree = "<group>"; };
		51C737BE245B3B5D00286105 /* OnboardingInfo.swift */ = {isa = PBXFileReference; lastKnownFileType = sourcecode.swift; path = OnboardingInfo.swift; sourceTree = "<group>"; };
		51D420B624583B7200AD70CA /* NSObject+Identifier.swift */ = {isa = PBXFileReference; lastKnownFileType = sourcecode.swift; path = "NSObject+Identifier.swift"; sourceTree = "<group>"; };
		51D420C324583E3300AD70CA /* SettingsViewController.swift */ = {isa = PBXFileReference; fileEncoding = 4; lastKnownFileType = sourcecode.swift; lineEnding = 0; path = SettingsViewController.swift; sourceTree = "<group>"; };
		51D420D324586DCA00AD70CA /* NotificationName.swift */ = {isa = PBXFileReference; lastKnownFileType = sourcecode.swift; path = NotificationName.swift; sourceTree = "<group>"; };
		5222AA67255ECFE100F338C7 /* ExposureSubmissionTestResultConsentViewController.swift */ = {isa = PBXFileReference; lastKnownFileType = sourcecode.swift; path = ExposureSubmissionTestResultConsentViewController.swift; sourceTree = "<group>"; };
		5222AA6F255ED8E000F338C7 /* ExposureSubmissionTestResultConsentViewModel.swift */ = {isa = PBXFileReference; lastKnownFileType = sourcecode.swift; path = ExposureSubmissionTestResultConsentViewModel.swift; sourceTree = "<group>"; };
		523D5E74256FDFE900EF67EA /* ExposureSubmissionThankYouViewController.swift */ = {isa = PBXFileReference; lastKnownFileType = sourcecode.swift; path = ExposureSubmissionThankYouViewController.swift; sourceTree = "<group>"; };
		523D5E79256FE04000EF67EA /* ExposureSubmissionThankYouViewModel.swift */ = {isa = PBXFileReference; lastKnownFileType = sourcecode.swift; path = ExposureSubmissionThankYouViewModel.swift; sourceTree = "<group>"; };
		524C4291256587B900EBC3B0 /* ExposureSubmissionTestResultConsentViewModelTests.swift */ = {isa = PBXFileReference; lastKnownFileType = sourcecode.swift; path = ExposureSubmissionTestResultConsentViewModelTests.swift; sourceTree = "<group>"; };
		5270E9B7256D20A900B08606 /* NSTextAttachment+ImageHeight.swift */ = {isa = PBXFileReference; lastKnownFileType = sourcecode.swift; path = "NSTextAttachment+ImageHeight.swift"; sourceTree = "<group>"; };
		52CAAC002562B82E00239DCB /* DynamicTableViewConsentCell.swift */ = {isa = PBXFileReference; lastKnownFileType = sourcecode.swift; path = DynamicTableViewConsentCell.swift; sourceTree = "<group>"; };
		710021DB248E44A6001F0B63 /* ENAFont.swift */ = {isa = PBXFileReference; lastKnownFileType = sourcecode.swift; path = ENAFont.swift; sourceTree = "<group>"; };
		710021DD248EAF16001F0B63 /* ExposureSubmissionImageCardCell.xib */ = {isa = PBXFileReference; lastKnownFileType = file.xib; path = ExposureSubmissionImageCardCell.xib; sourceTree = "<group>"; };
		710021DF248EAF9A001F0B63 /* ExposureSubmissionImageCardCell.swift */ = {isa = PBXFileReference; lastKnownFileType = sourcecode.swift; path = ExposureSubmissionImageCardCell.swift; sourceTree = "<group>"; };
		710224ED2490E2FC000C5DEF /* ExposureSubmissionStepCell.xib */ = {isa = PBXFileReference; lastKnownFileType = file.xib; path = ExposureSubmissionStepCell.xib; sourceTree = "<group>"; };
		710224F32490E7A3000C5DEF /* ExposureSubmissionStepCell.swift */ = {isa = PBXFileReference; lastKnownFileType = sourcecode.swift; path = ExposureSubmissionStepCell.swift; sourceTree = "<group>"; };
		710224F524910661000C5DEF /* ExposureSubmissionDynamicCell.swift */ = {isa = PBXFileReference; lastKnownFileType = sourcecode.swift; path = ExposureSubmissionDynamicCell.swift; sourceTree = "<group>"; };
		710ABB1E2475115500948792 /* UITableViewController+Enum.swift */ = {isa = PBXFileReference; lastKnownFileType = sourcecode.swift; path = "UITableViewController+Enum.swift"; sourceTree = "<group>"; };
		710ABB22247513E300948792 /* DynamicTypeTableViewCell.swift */ = {isa = PBXFileReference; lastKnownFileType = sourcecode.swift; path = DynamicTypeTableViewCell.swift; sourceTree = "<group>"; };
		710ABB26247533FA00948792 /* DynamicTableViewController.swift */ = {isa = PBXFileReference; lastKnownFileType = sourcecode.swift; path = DynamicTableViewController.swift; sourceTree = "<group>"; };
		710ABB282475353900948792 /* DynamicTableViewModel.swift */ = {isa = PBXFileReference; lastKnownFileType = sourcecode.swift; path = DynamicTableViewModel.swift; sourceTree = "<group>"; };
		71176E2D24891C02004B0C9F /* ENAColorTests.swift */ = {isa = PBXFileReference; lastKnownFileType = sourcecode.swift; path = ENAColorTests.swift; sourceTree = "<group>"; };
		71176E31248957C3004B0C9F /* AppNavigationController.swift */ = {isa = PBXFileReference; lastKnownFileType = sourcecode.swift; path = AppNavigationController.swift; sourceTree = "<group>"; };
		711EFCC62492EE31005FEF21 /* ENAFooterView.swift */ = {isa = PBXFileReference; lastKnownFileType = sourcecode.swift; path = ENAFooterView.swift; sourceTree = "<group>"; };
		711EFCC824935C79005FEF21 /* ExposureSubmissionTestResultHeaderView.xib */ = {isa = PBXFileReference; lastKnownFileType = file.xib; path = ExposureSubmissionTestResultHeaderView.xib; sourceTree = "<group>"; };
		71330E40248109F600EB10F6 /* DynamicTableViewSection.swift */ = {isa = PBXFileReference; lastKnownFileType = sourcecode.swift; path = DynamicTableViewSection.swift; sourceTree = "<group>"; };
		71330E42248109FD00EB10F6 /* DynamicTableViewCell.swift */ = {isa = PBXFileReference; lastKnownFileType = sourcecode.swift; path = DynamicTableViewCell.swift; sourceTree = "<group>"; };
		71330E4424810A0500EB10F6 /* DynamicTableViewHeader.swift */ = {isa = PBXFileReference; lastKnownFileType = sourcecode.swift; path = DynamicTableViewHeader.swift; sourceTree = "<group>"; };
		71330E4624810A0C00EB10F6 /* DynamicTableViewFooter.swift */ = {isa = PBXFileReference; lastKnownFileType = sourcecode.swift; path = DynamicTableViewFooter.swift; sourceTree = "<group>"; };
		71330E4824810A5A00EB10F6 /* DynamicTableViewAction.swift */ = {isa = PBXFileReference; lastKnownFileType = sourcecode.swift; path = DynamicTableViewAction.swift; sourceTree = "<group>"; };
		713EA25A247818B000AB7EE8 /* DynamicTypeButton.swift */ = {isa = PBXFileReference; lastKnownFileType = sourcecode.swift; path = DynamicTypeButton.swift; sourceTree = "<group>"; };
		713EA25C24798A7000AB7EE8 /* ExposureDetectionRoundedView.swift */ = {isa = PBXFileReference; lastKnownFileType = sourcecode.swift; path = ExposureDetectionRoundedView.swift; sourceTree = "<group>"; };
		713EA25E24798A9100AB7EE8 /* ExposureDetectionRiskCell.swift */ = {isa = PBXFileReference; lastKnownFileType = sourcecode.swift; path = ExposureDetectionRiskCell.swift; sourceTree = "<group>"; };
		713EA26024798AD100AB7EE8 /* ExposureDetectionHotlineCell.swift */ = {isa = PBXFileReference; lastKnownFileType = sourcecode.swift; path = ExposureDetectionHotlineCell.swift; sourceTree = "<group>"; };
		713EA26224798F8500AB7EE8 /* ExposureDetectionHeaderCell.swift */ = {isa = PBXFileReference; lastKnownFileType = sourcecode.swift; path = ExposureDetectionHeaderCell.swift; sourceTree = "<group>"; };
		714194E9247A65C60072A090 /* DynamicTableViewHeaderSeparatorView.swift */ = {isa = PBXFileReference; lastKnownFileType = sourcecode.swift; path = DynamicTableViewHeaderSeparatorView.swift; sourceTree = "<group>"; };
		7154EB49247D21E200A467FF /* ExposureDetectionLongGuideCell.swift */ = {isa = PBXFileReference; lastKnownFileType = sourcecode.swift; path = ExposureDetectionLongGuideCell.swift; sourceTree = "<group>"; };
		7154EB4B247E862100A467FF /* ExposureDetectionLoadingCell.swift */ = {isa = PBXFileReference; lastKnownFileType = sourcecode.swift; path = ExposureDetectionLoadingCell.swift; sourceTree = "<group>"; };
		717D21E8248C022E00D9717E /* DynamicTableViewHtmlCell.swift */ = {isa = PBXFileReference; lastKnownFileType = sourcecode.swift; path = DynamicTableViewHtmlCell.swift; sourceTree = "<group>"; };
		717D21EA248C072300D9717E /* en */ = {isa = PBXFileReference; lastKnownFileType = text.html; name = en; path = "en.lproj/privacy-policy.html"; sourceTree = "<group>"; };
		71AFBD922464251000F91006 /* .swiftlint.yml */ = {isa = PBXFileReference; lastKnownFileType = text.yaml; path = .swiftlint.yml; sourceTree = "<group>"; };
		71B8044424828A6C00D53506 /* .swiftformat */ = {isa = PBXFileReference; lastKnownFileType = text; path = .swiftformat; sourceTree = "<group>"; };
		71B804462484CC0800D53506 /* ENALabel.swift */ = {isa = PBXFileReference; lastKnownFileType = sourcecode.swift; path = ENALabel.swift; sourceTree = "<group>"; };
		71B804482484D37300D53506 /* RiskLegendViewController.swift */ = {isa = PBXFileReference; lastKnownFileType = sourcecode.swift; path = RiskLegendViewController.swift; sourceTree = "<group>"; };
		71B8044E248526B600D53506 /* DynamicTableViewSpaceCell.swift */ = {isa = PBXFileReference; lastKnownFileType = sourcecode.swift; path = DynamicTableViewSpaceCell.swift; sourceTree = "<group>"; };
		71C0BEDC2498DD07009A17A0 /* ENANavigationFooterView.swift */ = {isa = PBXFileReference; lastKnownFileType = sourcecode.swift; path = ENANavigationFooterView.swift; sourceTree = "<group>"; };
		71CAB9D1248AACAD00F516A5 /* PixelPerfectLayoutConstraint.swift */ = {isa = PBXFileReference; lastKnownFileType = sourcecode.swift; path = PixelPerfectLayoutConstraint.swift; sourceTree = "<group>"; };
		71CC3E9C246D5D8000217F2C /* AppInformationViewController+DynamicTableViewModel.swift */ = {isa = PBXFileReference; lastKnownFileType = sourcecode.swift; path = "AppInformationViewController+DynamicTableViewModel.swift"; sourceTree = "<group>"; };
		71CC3E9E246D6B6800217F2C /* AppInformationDetailViewController.swift */ = {isa = PBXFileReference; lastKnownFileType = sourcecode.swift; path = AppInformationDetailViewController.swift; sourceTree = "<group>"; };
		71CC3EA0246D6BBF00217F2C /* DynamicTypeLabel.swift */ = {isa = PBXFileReference; lastKnownFileType = sourcecode.swift; path = DynamicTypeLabel.swift; sourceTree = "<group>"; };
		71CC3EA2246D6C4000217F2C /* UIFont+DynamicType.swift */ = {isa = PBXFileReference; lastKnownFileType = sourcecode.swift; path = "UIFont+DynamicType.swift"; sourceTree = "<group>"; };
		71D3C1992494EFAC00DBABA8 /* ENANavigationControllerWithFooter.swift */ = {isa = PBXFileReference; lastKnownFileType = sourcecode.swift; path = ENANavigationControllerWithFooter.swift; sourceTree = "<group>"; };
		71EF33D82497F3E8007B7E1B /* ENANavigationControllerWithFooterChild.swift */ = {isa = PBXFileReference; lastKnownFileType = sourcecode.swift; path = ENANavigationControllerWithFooterChild.swift; sourceTree = "<group>"; };
		71EF33DA2497F419007B7E1B /* ENANavigationFooterItem.swift */ = {isa = PBXFileReference; lastKnownFileType = sourcecode.swift; path = ENANavigationFooterItem.swift; sourceTree = "<group>"; };
		71F2E57A2487AEFC00694F1A /* ena-colors.xcassets */ = {isa = PBXFileReference; lastKnownFileType = folder.assetcatalog; path = "ena-colors.xcassets"; sourceTree = "<group>"; };
		71F5418B248BEDBE006DB793 /* de */ = {isa = PBXFileReference; lastKnownFileType = text.html; name = de; path = "de.lproj/privacy-policy.html"; sourceTree = "<group>"; };
		71F54190248BF677006DB793 /* HtmlTextView.swift */ = {isa = PBXFileReference; lastKnownFileType = sourcecode.swift; path = HtmlTextView.swift; sourceTree = "<group>"; };
		71FD8861246EB27F00E804D0 /* ExposureDetectionViewController.swift */ = {isa = PBXFileReference; lastKnownFileType = sourcecode.swift; path = ExposureDetectionViewController.swift; sourceTree = "<group>"; };
		71FE1C68247A8FE100851FEB /* DynamicTableViewHeaderFooterView.swift */ = {isa = PBXFileReference; lastKnownFileType = sourcecode.swift; path = DynamicTableViewHeaderFooterView.swift; sourceTree = "<group>"; };
		71FE1C70247AA7B700851FEB /* DynamicTableViewHeaderImageView.swift */ = {isa = PBXFileReference; fileEncoding = 4; lastKnownFileType = sourcecode.swift; path = DynamicTableViewHeaderImageView.swift; sourceTree = "<group>"; };
		71FE1C74247AC2B500851FEB /* ExposureSubmissionQRScannerViewController.swift */ = {isa = PBXFileReference; fileEncoding = 4; lastKnownFileType = sourcecode.swift; path = ExposureSubmissionQRScannerViewController.swift; sourceTree = "<group>"; };
		71FE1C78247AC2B500851FEB /* ExposureSubmissionTestResultViewController.swift */ = {isa = PBXFileReference; fileEncoding = 4; lastKnownFileType = sourcecode.swift; path = ExposureSubmissionTestResultViewController.swift; sourceTree = "<group>"; };
		71FE1C79247AC2B500851FEB /* ExposureSubmissionNavigationController.swift */ = {isa = PBXFileReference; fileEncoding = 4; lastKnownFileType = sourcecode.swift; path = ExposureSubmissionNavigationController.swift; sourceTree = "<group>"; };
		71FE1C84247AC33D00851FEB /* ExposureSubmissionTestResultHeaderView.swift */ = {isa = PBXFileReference; fileEncoding = 4; lastKnownFileType = sourcecode.swift; path = ExposureSubmissionTestResultHeaderView.swift; sourceTree = "<group>"; };
		71FE1C8A247AC79D00851FEB /* DynamicTableViewIconCell.swift */ = {isa = PBXFileReference; fileEncoding = 4; lastKnownFileType = sourcecode.swift; path = DynamicTableViewIconCell.swift; sourceTree = "<group>"; };
		85142500245DA0B3009D2791 /* UIViewController+Alert.swift */ = {isa = PBXFileReference; lastKnownFileType = sourcecode.swift; path = "UIViewController+Alert.swift"; sourceTree = "<group>"; };
		8539874E2467094E00D28B62 /* AppIcon.xcassets */ = {isa = PBXFileReference; lastKnownFileType = folder.assetcatalog; path = AppIcon.xcassets; sourceTree = "<group>"; };
		853D987924694A8700490DBA /* ENAButton.swift */ = {isa = PBXFileReference; lastKnownFileType = sourcecode.swift; path = ENAButton.swift; sourceTree = "<group>"; };
		853D98842469DC8100490DBA /* ExposureNotificationSettingViewController.swift */ = {isa = PBXFileReference; fileEncoding = 4; lastKnownFileType = sourcecode.swift; lineEnding = 0; path = ExposureNotificationSettingViewController.swift; sourceTree = "<group>"; };
		85790F2E245C6B72003D47E1 /* ENA.entitlements */ = {isa = PBXFileReference; fileEncoding = 4; lastKnownFileType = text.plist.entitlements; path = ENA.entitlements; sourceTree = "<group>"; };
		858F6F6D245A103C009FFD33 /* ExposureNotification.framework */ = {isa = PBXFileReference; lastKnownFileType = wrapper.framework; name = ExposureNotification.framework; path = System/Library/Frameworks/ExposureNotification.framework; sourceTree = SDKROOT; };
		8595BF5E246032D90056EA27 /* ENASwitch.swift */ = {isa = PBXFileReference; lastKnownFileType = sourcecode.swift; path = ENASwitch.swift; sourceTree = "<group>"; };
		859DD511248549790073D59F /* MockDiagnosisKeysRetrieval.swift */ = {isa = PBXFileReference; lastKnownFileType = sourcecode.swift; path = MockDiagnosisKeysRetrieval.swift; sourceTree = "<group>"; };
		85D7593B2457048F008175F0 /* ENA.app */ = {isa = PBXFileReference; explicitFileType = wrapper.application; includeInIndex = 0; path = ENA.app; sourceTree = BUILT_PRODUCTS_DIR; };
		85D7594A24570491008175F0 /* Assets.xcassets */ = {isa = PBXFileReference; lastKnownFileType = folder.assetcatalog; path = Assets.xcassets; sourceTree = "<group>"; };
		85D7594D24570491008175F0 /* Base */ = {isa = PBXFileReference; lastKnownFileType = file.storyboard; name = Base; path = Base.lproj/LaunchScreen.storyboard; sourceTree = "<group>"; };
		85D7594F24570491008175F0 /* Info.plist */ = {isa = PBXFileReference; lastKnownFileType = text.plist.xml; path = Info.plist; sourceTree = "<group>"; };
		85D7595424570491008175F0 /* ENATests.xctest */ = {isa = PBXFileReference; explicitFileType = wrapper.cfbundle; includeInIndex = 0; path = ENATests.xctest; sourceTree = BUILT_PRODUCTS_DIR; };
		85D7595A24570491008175F0 /* Info.plist */ = {isa = PBXFileReference; lastKnownFileType = text.plist.xml; path = Info.plist; sourceTree = "<group>"; };
		85D7595F24570491008175F0 /* ENAUITests.xctest */ = {isa = PBXFileReference; explicitFileType = wrapper.cfbundle; includeInIndex = 0; path = ENAUITests.xctest; sourceTree = BUILT_PRODUCTS_DIR; };
		85D7596324570491008175F0 /* ENAUITests.swift */ = {isa = PBXFileReference; fileEncoding = 4; lastKnownFileType = sourcecode.swift; lineEnding = 0; path = ENAUITests.swift; sourceTree = "<group>"; };
		85D7596524570491008175F0 /* Info.plist */ = {isa = PBXFileReference; lastKnownFileType = text.plist.xml; path = Info.plist; sourceTree = "<group>"; };
		85E33443247EB357006E74EC /* CircularProgressView.swift */ = {isa = PBXFileReference; lastKnownFileType = sourcecode.swift; path = CircularProgressView.swift; sourceTree = "<group>"; };
		8F0A4BAB25C2F6F70085DF13 /* ppdd_ppac_parameters.pb.swift */ = {isa = PBXFileReference; fileEncoding = 4; lastKnownFileType = sourcecode.swift; name = ppdd_ppac_parameters.pb.swift; path = ../../../gen/output/internal/v2/ppdd_ppac_parameters.pb.swift; sourceTree = "<group>"; };
		8F0A4BAC25C2F6F70085DF13 /* ppdd_edus_parameters.pb.swift */ = {isa = PBXFileReference; fileEncoding = 4; lastKnownFileType = sourcecode.swift; name = ppdd_edus_parameters.pb.swift; path = ../../../gen/output/internal/v2/ppdd_edus_parameters.pb.swift; sourceTree = "<group>"; };
		8F27018E259B593700E48CFE /* ContactDiaryStore.swift */ = {isa = PBXFileReference; lastKnownFileType = sourcecode.swift; path = ContactDiaryStore.swift; sourceTree = "<group>"; };
		8F270193259B5BA700E48CFE /* ContactDiaryMigration1To2.swift */ = {isa = PBXFileReference; lastKnownFileType = sourcecode.swift; path = ContactDiaryMigration1To2.swift; sourceTree = "<group>"; };
		8F3D71A925A86AD300D52CCD /* HomeExposureLoggingCellModelTests.swift */ = {isa = PBXFileReference; lastKnownFileType = sourcecode.swift; path = HomeExposureLoggingCellModelTests.swift; sourceTree = "<group>"; };
		8FF3525D25ADAD06008A07BD /* HomeTestResultCellModelTests.swift */ = {isa = PBXFileReference; lastKnownFileType = sourcecode.swift; path = HomeTestResultCellModelTests.swift; sourceTree = "<group>"; };
		8FF9B2B1259B6B030080770D /* ContactDiaryStoreSchemaV2.swift */ = {isa = PBXFileReference; lastKnownFileType = sourcecode.swift; path = ContactDiaryStoreSchemaV2.swift; sourceTree = "<group>"; };
		94092540254BFE6800FE61A2 /* DMWarnOthersNotificationViewController.swift */ = {isa = PBXFileReference; lastKnownFileType = sourcecode.swift; path = DMWarnOthersNotificationViewController.swift; sourceTree = "<group>"; };
		9412FAF92523499D0086E139 /* DeltaOnboardingViewControllerTests.swift */ = {isa = PBXFileReference; lastKnownFileType = sourcecode.swift; path = DeltaOnboardingViewControllerTests.swift; sourceTree = "<group>"; };
		9417BA94252B6B5100AD4053 /* DMSQLiteErrorViewController.swift */ = {isa = PBXFileReference; lastKnownFileType = sourcecode.swift; path = DMSQLiteErrorViewController.swift; sourceTree = "<group>"; };
		941ADDAF2518C2B200E421D9 /* EuTracingTableViewCell.swift */ = {isa = PBXFileReference; lastKnownFileType = sourcecode.swift; path = EuTracingTableViewCell.swift; sourceTree = "<group>"; };
		941ADDB12518C3FB00E421D9 /* ENSettingEuTracingViewModel.swift */ = {isa = PBXFileReference; lastKnownFileType = sourcecode.swift; path = ENSettingEuTracingViewModel.swift; sourceTree = "<group>"; };
		941B689E253EFF2300DC1962 /* Int+Increment.swift */ = {isa = PBXFileReference; lastKnownFileType = sourcecode.swift; path = "Int+Increment.swift"; sourceTree = "<group>"; };
		941F5ECB2518E82100785F06 /* ENSettingEuTracingViewModelTests.swift */ = {isa = PBXFileReference; lastKnownFileType = sourcecode.swift; path = ENSettingEuTracingViewModelTests.swift; sourceTree = "<group>"; };
		94427A4F25502B8900C36BE6 /* WarnOthersNotificationsTimeInterval.swift */ = {isa = PBXFileReference; lastKnownFileType = sourcecode.swift; path = WarnOthersNotificationsTimeInterval.swift; sourceTree = "<group>"; };
		9488C3002521EE8E00504648 /* DeltaOnboardingNavigationController.swift */ = {isa = PBXFileReference; lastKnownFileType = sourcecode.swift; path = DeltaOnboardingNavigationController.swift; sourceTree = "<group>"; };
		948AFE5E2552F6F60019579A /* WarnOthersReminderTests.swift */ = {isa = PBXFileReference; lastKnownFileType = sourcecode.swift; path = WarnOthersReminderTests.swift; sourceTree = "<group>"; };
		948AFE662553DC5B0019579A /* WarnOthersRemindable.swift */ = {isa = PBXFileReference; lastKnownFileType = sourcecode.swift; path = WarnOthersRemindable.swift; sourceTree = "<group>"; };
		948AFE792554377F0019579A /* UNUserNotificationCenter+WarnOthers.swift */ = {isa = PBXFileReference; lastKnownFileType = sourcecode.swift; path = "UNUserNotificationCenter+WarnOthers.swift"; sourceTree = "<group>"; };
		948DCDC2252EFC9A00CDE020 /* ENAUITests_05_ExposureLogging.swift */ = {isa = PBXFileReference; lastKnownFileType = sourcecode.swift; path = ENAUITests_05_ExposureLogging.swift; sourceTree = "<group>"; };
		94ABF76A25B9676F004AB56F /* DeltaOnboardingNewVersionFeaturesControllerTests.swift */ = {isa = PBXFileReference; lastKnownFileType = sourcecode.swift; path = DeltaOnboardingNewVersionFeaturesControllerTests.swift; sourceTree = "<group>"; };
		94B255A52551B7C800649B4C /* WarnOthersReminder.swift */ = {isa = PBXFileReference; lastKnownFileType = sourcecode.swift; path = WarnOthersReminder.swift; sourceTree = "<group>"; };
		94C24B3E25304B4400F8C004 /* ENAUITestsDeltaOnboarding.swift */ = {isa = PBXFileReference; lastKnownFileType = sourcecode.swift; path = ENAUITestsDeltaOnboarding.swift; sourceTree = "<group>"; };
		94EAF86B25B6C84800BE1F40 /* DeltaOnboardingNewVersionFeaturesViewModel.swift */ = {isa = PBXFileReference; lastKnownFileType = sourcecode.swift; path = DeltaOnboardingNewVersionFeaturesViewModel.swift; sourceTree = "<group>"; };
		94EAF86C25B6C84800BE1F40 /* DeltaOnboardingNewVersionFeatures.swift */ = {isa = PBXFileReference; lastKnownFileType = sourcecode.swift; path = DeltaOnboardingNewVersionFeatures.swift; sourceTree = "<group>"; };
		94EAF86D25B6C84900BE1F40 /* DeltaOnboardingNewVersionFeaturesViewController.swift */ = {isa = PBXFileReference; lastKnownFileType = sourcecode.swift; path = DeltaOnboardingNewVersionFeaturesViewController.swift; sourceTree = "<group>"; };
		94EAF89B25B8162200BE1F40 /* NewVersionFeature.swift */ = {isa = PBXFileReference; lastKnownFileType = sourcecode.swift; path = NewVersionFeature.swift; sourceTree = "<group>"; };
		94F594612521CBF50077681B /* DeltaOnboardingV15ViewModel.swift */ = {isa = PBXFileReference; lastKnownFileType = sourcecode.swift; path = DeltaOnboardingV15ViewModel.swift; sourceTree = "<group>"; };
		A124E648249BF4EB00E95F72 /* ExposureDetectionExecutorTests.swift */ = {isa = PBXFileReference; lastKnownFileType = sourcecode.swift; path = ExposureDetectionExecutorTests.swift; sourceTree = "<group>"; };
		A124E64B249C4C9000E95F72 /* SAPDownloadedPackagesStore+Helpers.swift */ = {isa = PBXFileReference; lastKnownFileType = sourcecode.swift; path = "SAPDownloadedPackagesStore+Helpers.swift"; sourceTree = "<group>"; };
		A128F058248B459F00EC7F6C /* PublicKeyStore.swift */ = {isa = PBXFileReference; lastKnownFileType = sourcecode.swift; path = PublicKeyStore.swift; sourceTree = "<group>"; };
		A14BDEBF24A1AD660063E4EC /* MockExposureDetector.swift */ = {isa = PBXFileReference; lastKnownFileType = sourcecode.swift; path = MockExposureDetector.swift; sourceTree = "<group>"; };
		A1654EFD24B41FEF00C0E115 /* DynamicCellTests.swift */ = {isa = PBXFileReference; lastKnownFileType = sourcecode.swift; path = DynamicCellTests.swift; sourceTree = "<group>"; };
		A1654F0024B43E7F00C0E115 /* DynamicTableViewTextViewCellTests.swift */ = {isa = PBXFileReference; lastKnownFileType = sourcecode.swift; path = DynamicTableViewTextViewCellTests.swift; sourceTree = "<group>"; };
		A16714AE248CA1B70031B111 /* Bundle+ReadPlist.swift */ = {isa = PBXFileReference; lastKnownFileType = sourcecode.swift; path = "Bundle+ReadPlist.swift"; sourceTree = "<group>"; };
		A173665124844F29006BE209 /* SQLiteKeyValueStoreTests.swift */ = {isa = PBXFileReference; fileEncoding = 4; lastKnownFileType = sourcecode.swift; path = SQLiteKeyValueStoreTests.swift; sourceTree = "<group>"; };
		A17366542484978A006BE209 /* OnboardingInfoViewControllerUtils.swift */ = {isa = PBXFileReference; lastKnownFileType = sourcecode.swift; path = OnboardingInfoViewControllerUtils.swift; sourceTree = "<group>"; };
		A1877CA9248F247D006FEFC0 /* SAPDownloadedPackageTests.swift */ = {isa = PBXFileReference; lastKnownFileType = sourcecode.swift; path = SAPDownloadedPackageTests.swift; sourceTree = "<group>"; };
		A1BABD0824A57B88000ED515 /* TemporaryExposureKeyMock.swift */ = {isa = PBXFileReference; fileEncoding = 4; lastKnownFileType = sourcecode.swift; path = TemporaryExposureKeyMock.swift; sourceTree = "<group>"; };
		A1BABD0A24A57BA0000ED515 /* ENTemporaryExposureKey+Processing.swift */ = {isa = PBXFileReference; fileEncoding = 4; lastKnownFileType = sourcecode.swift; path = "ENTemporaryExposureKey+Processing.swift"; sourceTree = "<group>"; };
		A1BABD0C24A57BAC000ED515 /* ENTemporaryExposureKey+ProcessingTests.swift */ = {isa = PBXFileReference; fileEncoding = 4; lastKnownFileType = sourcecode.swift; path = "ENTemporaryExposureKey+ProcessingTests.swift"; sourceTree = "<group>"; };
		A1C683F924AEC57400B90D12 /* DynamicTableViewTextViewCell.swift */ = {isa = PBXFileReference; lastKnownFileType = sourcecode.swift; path = DynamicTableViewTextViewCell.swift; sourceTree = "<group>"; };
		A1C683FB24AEC9EE00B90D12 /* DynamicTableViewTextCell.swift */ = {isa = PBXFileReference; lastKnownFileType = sourcecode.swift; path = DynamicTableViewTextCell.swift; sourceTree = "<group>"; };
		A1E41940249410AF0016E52A /* SAPDownloadedPackage+Helpers.swift */ = {isa = PBXFileReference; lastKnownFileType = sourcecode.swift; path = "SAPDownloadedPackage+Helpers.swift"; sourceTree = "<group>"; };
		A1E419442495476C0016E52A /* HTTPClient+MockNetworkStack.swift */ = {isa = PBXFileReference; lastKnownFileType = sourcecode.swift; path = "HTTPClient+MockNetworkStack.swift"; sourceTree = "<group>"; };
		A1E41947249548260016E52A /* HTTPClient+SubmitTests.swift */ = {isa = PBXFileReference; lastKnownFileType = sourcecode.swift; path = "HTTPClient+SubmitTests.swift"; sourceTree = "<group>"; };
		A1E419502495A6EA0016E52A /* HTTPClient+TANForExposureSubmitTests.swift */ = {isa = PBXFileReference; lastKnownFileType = sourcecode.swift; path = "HTTPClient+TANForExposureSubmitTests.swift"; sourceTree = "<group>"; };
		A1E419532495A7850016E52A /* HTTPClient+GetTestResultTests.swift */ = {isa = PBXFileReference; lastKnownFileType = sourcecode.swift; path = "HTTPClient+GetTestResultTests.swift"; sourceTree = "<group>"; };
		A1E419562495A8F50016E52A /* HTTPClient+RegistrationTokenTests.swift */ = {isa = PBXFileReference; lastKnownFileType = sourcecode.swift; path = "HTTPClient+RegistrationTokenTests.swift"; sourceTree = "<group>"; };
		A1E4195B249818020016E52A /* RiskTests.swift */ = {isa = PBXFileReference; lastKnownFileType = sourcecode.swift; path = RiskTests.swift; sourceTree = "<group>"; };
		A1E4195E249824340016E52A /* String+TodayTests.swift */ = {isa = PBXFileReference; lastKnownFileType = sourcecode.swift; path = "String+TodayTests.swift"; sourceTree = "<group>"; };
		A3284256248E7431006B1F09 /* MockExposureSubmissionService.swift */ = {isa = PBXFileReference; lastKnownFileType = sourcecode.swift; path = MockExposureSubmissionService.swift; sourceTree = "<group>"; };
		A328425B248E82B5006B1F09 /* ExposureSubmissionTestResultViewControllerTests.swift */ = {isa = PBXFileReference; lastKnownFileType = sourcecode.swift; path = ExposureSubmissionTestResultViewControllerTests.swift; sourceTree = "<group>"; };
		A32842602490E2AC006B1F09 /* ExposureSubmissionWarnOthersViewControllerTests.swift */ = {isa = PBXFileReference; lastKnownFileType = sourcecode.swift; path = ExposureSubmissionWarnOthersViewControllerTests.swift; sourceTree = "<group>"; };
		A32842642491136E006B1F09 /* ExposureSubmissionUITests.swift */ = {isa = PBXFileReference; lastKnownFileType = sourcecode.swift; path = ExposureSubmissionUITests.swift; sourceTree = "<group>"; };
		A32842662492359E006B1F09 /* MockExposureSubmissionNavigationControllerChild.swift */ = {isa = PBXFileReference; lastKnownFileType = sourcecode.swift; path = MockExposureSubmissionNavigationControllerChild.swift; sourceTree = "<group>"; };
		A32C046424D96348005BEA61 /* HTTPClient+PlausibeDeniabilityTests.swift */ = {isa = PBXFileReference; lastKnownFileType = sourcecode.swift; path = "HTTPClient+PlausibeDeniabilityTests.swift"; sourceTree = "<group>"; };
		A36FACC324C5EA1500DED947 /* ExposureDetectionViewControllerTests.swift */ = {isa = PBXFileReference; lastKnownFileType = sourcecode.swift; path = ExposureDetectionViewControllerTests.swift; sourceTree = "<group>"; };
		A372DA3A24BDA075003248BB /* ExposureSubmissionCoordinator.swift */ = {isa = PBXFileReference; lastKnownFileType = sourcecode.swift; path = ExposureSubmissionCoordinator.swift; sourceTree = "<group>"; };
		A372DA3C24BE01D9003248BB /* MockExposureSubmissionCoordinator.swift */ = {isa = PBXFileReference; lastKnownFileType = sourcecode.swift; path = MockExposureSubmissionCoordinator.swift; sourceTree = "<group>"; };
		A372DA3E24BEF773003248BB /* ExposureSubmissionCoordinatorTests.swift */ = {isa = PBXFileReference; lastKnownFileType = sourcecode.swift; path = ExposureSubmissionCoordinatorTests.swift; sourceTree = "<group>"; };
		A372DA4024BF33F9003248BB /* MockExposureSubmissionCoordinatorDelegate.swift */ = {isa = PBXFileReference; lastKnownFileType = sourcecode.swift; path = MockExposureSubmissionCoordinatorDelegate.swift; sourceTree = "<group>"; };
		A3C4F95F24812CD20047F23E /* ExposureSubmissionWarnOthersViewController.swift */ = {isa = PBXFileReference; lastKnownFileType = sourcecode.swift; path = ExposureSubmissionWarnOthersViewController.swift; sourceTree = "<group>"; };
		A3E851B124ADD09900402485 /* CountdownTimer.swift */ = {isa = PBXFileReference; lastKnownFileType = sourcecode.swift; path = CountdownTimer.swift; sourceTree = "<group>"; };
		A3E851B424ADDAC000402485 /* CountdownTimerTests.swift */ = {isa = PBXFileReference; lastKnownFileType = sourcecode.swift; path = CountdownTimerTests.swift; sourceTree = "<group>"; };
		A3EE6E59249BB7AF00C64B61 /* ExposureSubmissionServiceFactory.swift */ = {isa = PBXFileReference; lastKnownFileType = sourcecode.swift; path = ExposureSubmissionServiceFactory.swift; sourceTree = "<group>"; };
		A3EE6E5B249BB97500C64B61 /* UITestingParameters.swift */ = {isa = PBXFileReference; lastKnownFileType = sourcecode.swift; path = UITestingParameters.swift; sourceTree = "<group>"; };
		A3FF84EB247BFAF00053E947 /* Hasher.swift */ = {isa = PBXFileReference; lastKnownFileType = sourcecode.swift; path = Hasher.swift; sourceTree = "<group>"; };
		AB1011572507C15000D392A2 /* TracingStatusHistory.swift */ = {isa = PBXFileReference; fileEncoding = 4; lastKnownFileType = sourcecode.swift; path = TracingStatusHistory.swift; sourceTree = "<group>"; };
		AB126872254C05A7006E9194 /* ENAFormatter.swift */ = {isa = PBXFileReference; lastKnownFileType = sourcecode.swift; path = ENAFormatter.swift; sourceTree = "<group>"; };
		AB1885D025238DAA00D39BBE /* OnboardingInfoViewControllerTests.swift */ = {isa = PBXFileReference; lastKnownFileType = sourcecode.swift; path = OnboardingInfoViewControllerTests.swift; sourceTree = "<group>"; };
		AB1886C3252DE1AE00D39BBE /* Logging.swift */ = {isa = PBXFileReference; fileEncoding = 4; lastKnownFileType = sourcecode.swift; path = Logging.swift; sourceTree = "<group>"; };
		AB1886D0252DE51E00D39BBE /* Bundle+Identifier.swift */ = {isa = PBXFileReference; lastKnownFileType = sourcecode.swift; path = "Bundle+Identifier.swift"; sourceTree = "<group>"; };
		AB1FCBCC2521FC44005930BA /* ServerEnvironmentTests.swift */ = {isa = PBXFileReference; lastKnownFileType = sourcecode.swift; path = ServerEnvironmentTests.swift; sourceTree = "<group>"; };
		AB1FCBDB2521FCD5005930BA /* TestServerEnvironments.json */ = {isa = PBXFileReference; fileEncoding = 4; lastKnownFileType = text.json; path = TestServerEnvironments.json; sourceTree = "<group>"; };
		AB3560992547167800C3F8E0 /* DeviceTimeCheck.swift */ = {isa = PBXFileReference; lastKnownFileType = sourcecode.swift; path = DeviceTimeCheck.swift; sourceTree = "<group>"; };
		AB35609F2547194C00C3F8E0 /* DeviceTimeCheckTests.swift */ = {isa = PBXFileReference; lastKnownFileType = sourcecode.swift; path = DeviceTimeCheckTests.swift; sourceTree = "<group>"; };
		AB453F5F2534B04400D8339E /* ExposureManagerTests.swift */ = {isa = PBXFileReference; fileEncoding = 4; lastKnownFileType = sourcecode.swift; path = ExposureManagerTests.swift; sourceTree = "<group>"; };
		AB5F84AC24F8F7A1000400D4 /* SerialMigrator.swift */ = {isa = PBXFileReference; lastKnownFileType = sourcecode.swift; path = SerialMigrator.swift; sourceTree = "<group>"; };
		AB5F84AF24F8F7C3000400D4 /* Migration.swift */ = {isa = PBXFileReference; lastKnownFileType = sourcecode.swift; path = Migration.swift; sourceTree = "<group>"; };
		AB5F84B124F8F7E3000400D4 /* Migration0To1.swift */ = {isa = PBXFileReference; lastKnownFileType = sourcecode.swift; path = Migration0To1.swift; sourceTree = "<group>"; };
		AB5F84B324F8FA26000400D4 /* SerialMigratorTests.swift */ = {isa = PBXFileReference; lastKnownFileType = sourcecode.swift; path = SerialMigratorTests.swift; sourceTree = "<group>"; };
		AB5F84B824F92855000400D4 /* DownloadedPackagesSQLLiteStoreV0.swift */ = {isa = PBXFileReference; fileEncoding = 4; lastKnownFileType = sourcecode.swift; path = DownloadedPackagesSQLLiteStoreV0.swift; sourceTree = "<group>"; };
		AB5F84BA24F92876000400D4 /* Migration0To1Tests.swift */ = {isa = PBXFileReference; lastKnownFileType = sourcecode.swift; path = Migration0To1Tests.swift; sourceTree = "<group>"; };
		AB5F84BC24F92E92000400D4 /* SerialMigratorFake.swift */ = {isa = PBXFileReference; lastKnownFileType = sourcecode.swift; path = SerialMigratorFake.swift; sourceTree = "<group>"; };
		AB5F84BF24FE2EB3000400D4 /* DownloadedPackagesStoreV0.swift */ = {isa = PBXFileReference; fileEncoding = 4; lastKnownFileType = sourcecode.swift; path = DownloadedPackagesStoreV0.swift; sourceTree = "<group>"; };
		AB6289CE251BA01400CF61D2 /* Bundle+Version.swift */ = {isa = PBXFileReference; lastKnownFileType = sourcecode.swift; path = "Bundle+Version.swift"; sourceTree = "<group>"; };
		AB6289D3251BA4EC00CF61D2 /* String+Compare.swift */ = {isa = PBXFileReference; fileEncoding = 4; lastKnownFileType = sourcecode.swift; path = "String+Compare.swift"; sourceTree = "<group>"; };
		AB6289D8251C833100CF61D2 /* DMDeltaOnboardingViewController.swift */ = {isa = PBXFileReference; lastKnownFileType = sourcecode.swift; path = DMDeltaOnboardingViewController.swift; sourceTree = "<group>"; };
		AB628A1E251CDADE00CF61D2 /* ServerEnvironments.json */ = {isa = PBXFileReference; lastKnownFileType = text.json; path = ServerEnvironments.json; sourceTree = "<group>"; };
		AB7420AB251B67A8006666AC /* DeltaOnboardingV15.swift */ = {isa = PBXFileReference; lastKnownFileType = sourcecode.swift; path = DeltaOnboardingV15.swift; sourceTree = "<group>"; };
		AB7420B6251B69E2006666AC /* DeltaOnboardingCoordinator.swift */ = {isa = PBXFileReference; lastKnownFileType = sourcecode.swift; path = DeltaOnboardingCoordinator.swift; sourceTree = "<group>"; };
		AB7420C1251B7D59006666AC /* DeltaOnboardingProtocols.swift */ = {isa = PBXFileReference; lastKnownFileType = sourcecode.swift; path = DeltaOnboardingProtocols.swift; sourceTree = "<group>"; };
		AB7420CA251B7D93006666AC /* DeltaOnboardingV15ViewController.swift */ = {isa = PBXFileReference; lastKnownFileType = sourcecode.swift; path = DeltaOnboardingV15ViewController.swift; sourceTree = "<group>"; };
		AB7420DC251B8101006666AC /* DeltaOnboardingCoordinatorTests.swift */ = {isa = PBXFileReference; lastKnownFileType = sourcecode.swift; path = DeltaOnboardingCoordinatorTests.swift; sourceTree = "<group>"; };
		AB7E2A7F255ACC06005C90F6 /* Date+Utils.swift */ = {isa = PBXFileReference; lastKnownFileType = sourcecode.swift; path = "Date+Utils.swift"; sourceTree = "<group>"; };
		AB8B0D3C253053A1009C067B /* de */ = {isa = PBXFileReference; lastKnownFileType = text.plist.strings; name = de; path = de.lproj/Localizable.links.strings; sourceTree = "<group>"; };
		AB8B0D3D253053D5009C067B /* en */ = {isa = PBXFileReference; lastKnownFileType = text.plist.strings; name = en; path = en.lproj/Localizable.links.strings; sourceTree = "<group>"; };
		AB8B0D3E253053DB009C067B /* tr */ = {isa = PBXFileReference; lastKnownFileType = text.plist.strings; name = tr; path = tr.lproj/Localizable.links.strings; sourceTree = "<group>"; };
		AB8B0D3F253053DF009C067B /* pl */ = {isa = PBXFileReference; lastKnownFileType = text.plist.strings; name = pl; path = pl.lproj/Localizable.links.strings; sourceTree = "<group>"; };
		AB8B0D40253053E2009C067B /* ro */ = {isa = PBXFileReference; lastKnownFileType = text.plist.strings; name = ro; path = ro.lproj/Localizable.links.strings; sourceTree = "<group>"; };
		AB8B0D41253053E5009C067B /* bg */ = {isa = PBXFileReference; lastKnownFileType = text.plist.strings; name = bg; path = bg.lproj/Localizable.links.strings; sourceTree = "<group>"; };
		AB8BC3462551B97700F3B5A7 /* DownloadedPackagesStoreErrorStub.swift */ = {isa = PBXFileReference; lastKnownFileType = sourcecode.swift; path = DownloadedPackagesStoreErrorStub.swift; sourceTree = "<group>"; };
		AB8BC34E2551BBE100F3B5A7 /* HourKeyPackagesDownloadTests.swift */ = {isa = PBXFileReference; lastKnownFileType = sourcecode.swift; path = HourKeyPackagesDownloadTests.swift; sourceTree = "<group>"; };
		ABAE0A1B257F77D90030ED47 /* ContactDiaryStoreSchemaV1.swift */ = {isa = PBXFileReference; lastKnownFileType = sourcecode.swift; path = ContactDiaryStoreSchemaV1.swift; sourceTree = "<group>"; };
		ABAE0A36257FA88D0030ED47 /* ContactDiaryStoreSchemaV1Tests.swift */ = {isa = PBXFileReference; lastKnownFileType = sourcecode.swift; path = ContactDiaryStoreSchemaV1Tests.swift; sourceTree = "<group>"; };
		ABAE0A3E257FAC970030ED47 /* ContactDiaryStoreTests.swift */ = {isa = PBXFileReference; lastKnownFileType = sourcecode.swift; path = ContactDiaryStoreTests.swift; sourceTree = "<group>"; };
		ABD2F633254C533200DC1958 /* KeyPackageDownload.swift */ = {isa = PBXFileReference; lastKnownFileType = sourcecode.swift; path = KeyPackageDownload.swift; sourceTree = "<group>"; };
		ABDA2791251CE308006BAE84 /* DMServerEnvironmentViewController.swift */ = {isa = PBXFileReference; lastKnownFileType = sourcecode.swift; path = DMServerEnvironmentViewController.swift; sourceTree = "<group>"; };
		ABFCE989255C32EE0075FF13 /* AppConfigMetadata.swift */ = {isa = PBXFileReference; lastKnownFileType = sourcecode.swift; path = AppConfigMetadata.swift; sourceTree = "<group>"; };
		B102BDC22460410600CD55A2 /* README.md */ = {isa = PBXFileReference; lastKnownFileType = net.daringfireball.markdown; path = README.md; sourceTree = "<group>"; };
		B103193124E18A0A00DD02EF /* DMMenuItem.swift */ = {isa = PBXFileReference; lastKnownFileType = sourcecode.swift; path = DMMenuItem.swift; sourceTree = "<group>"; };
		B10F9B89249961B500C418F4 /* DynamicTypeLabelTests.swift */ = {isa = PBXFileReference; fileEncoding = 4; lastKnownFileType = sourcecode.swift; path = DynamicTypeLabelTests.swift; sourceTree = "<group>"; };
		B10FD5F3246EAC1700E9D7F2 /* AppleFilesWriter.swift */ = {isa = PBXFileReference; lastKnownFileType = sourcecode.swift; path = AppleFilesWriter.swift; sourceTree = "<group>"; };
		B111EE2B2465D9F7001AEBB4 /* String+Localization.swift */ = {isa = PBXFileReference; lastKnownFileType = sourcecode.swift; path = "String+Localization.swift"; sourceTree = "<group>"; };
		B1125459246F2C6500AB5036 /* ENTemporaryExposureKey+Convert.swift */ = {isa = PBXFileReference; lastKnownFileType = sourcecode.swift; path = "ENTemporaryExposureKey+Convert.swift"; sourceTree = "<group>"; };
		B11655922491437600316087 /* RiskProvidingConfigurationTests.swift */ = {isa = PBXFileReference; fileEncoding = 4; lastKnownFileType = sourcecode.swift; path = RiskProvidingConfigurationTests.swift; sourceTree = "<group>"; };
		B1175212248A83AB00C3325C /* Risk.swift */ = {isa = PBXFileReference; lastKnownFileType = sourcecode.swift; path = Risk.swift; sourceTree = "<group>"; };
		B1175215248A9F9600C3325C /* ConvertingKeysTests.swift */ = {isa = PBXFileReference; lastKnownFileType = sourcecode.swift; path = ConvertingKeysTests.swift; sourceTree = "<group>"; };
		B120C7C524AFDAB900F68FF1 /* ActiveTracing.swift */ = {isa = PBXFileReference; lastKnownFileType = sourcecode.swift; path = ActiveTracing.swift; sourceTree = "<group>"; };
		B120C7C824AFE7B800F68FF1 /* ActiveTracingTests.swift */ = {isa = PBXFileReference; lastKnownFileType = sourcecode.swift; path = ActiveTracingTests.swift; sourceTree = "<group>"; };
		B1221BDB2492BCEB00E6C4E4 /* Info_Debug.plist */ = {isa = PBXFileReference; fileEncoding = 4; lastKnownFileType = text.plist.xml; path = Info_Debug.plist; sourceTree = "<group>"; };
		B1221BDF2492ECE800E6C4E4 /* CFDictionary+KeychainQuery.swift */ = {isa = PBXFileReference; lastKnownFileType = sourcecode.swift; path = "CFDictionary+KeychainQuery.swift"; sourceTree = "<group>"; };
		B1221BE12492ED0F00E6C4E4 /* CFDictionary+KeychainQueryTests.swift */ = {isa = PBXFileReference; lastKnownFileType = sourcecode.swift; path = "CFDictionary+KeychainQueryTests.swift"; sourceTree = "<group>"; };
		B12995E8246C344100854AD0 /* HTTPClient+Configuration.swift */ = {isa = PBXFileReference; lastKnownFileType = sourcecode.swift; path = "HTTPClient+Configuration.swift"; sourceTree = "<group>"; };
		B14D0CDA246E968C00D5BEBC /* String+Today.swift */ = {isa = PBXFileReference; lastKnownFileType = sourcecode.swift; path = "String+Today.swift"; sourceTree = "<group>"; };
		B14D0CDC246E972400D5BEBC /* ExposureDetectionDelegate.swift */ = {isa = PBXFileReference; lastKnownFileType = sourcecode.swift; path = ExposureDetectionDelegate.swift; sourceTree = "<group>"; };
		B14D0CDE246E976400D5BEBC /* ExposureDetectionTransaction+DidEndPrematurelyReason.swift */ = {isa = PBXFileReference; lastKnownFileType = sourcecode.swift; path = "ExposureDetectionTransaction+DidEndPrematurelyReason.swift"; sourceTree = "<group>"; };
		B153096924706F1000A4A1BD /* URLSession+Default.swift */ = {isa = PBXFileReference; lastKnownFileType = sourcecode.swift; path = "URLSession+Default.swift"; sourceTree = "<group>"; };
		B153096B24706F2400A4A1BD /* URLSessionConfiguration+Default.swift */ = {isa = PBXFileReference; lastKnownFileType = sourcecode.swift; path = "URLSessionConfiguration+Default.swift"; sourceTree = "<group>"; };
		B15382E3248273DC0010F007 /* MockTestStore.swift */ = {isa = PBXFileReference; lastKnownFileType = sourcecode.swift; path = MockTestStore.swift; sourceTree = "<group>"; };
		B15382E6248290BB0010F007 /* AppleFilesWriterTests.swift */ = {isa = PBXFileReference; lastKnownFileType = sourcecode.swift; path = AppleFilesWriterTests.swift; sourceTree = "<group>"; };
		B15382FD248424F00010F007 /* ExposureDetectionTests.swift */ = {isa = PBXFileReference; lastKnownFileType = sourcecode.swift; path = ExposureDetectionTests.swift; sourceTree = "<group>"; };
		B1569DDE245D70990079FCD7 /* DMViewController.swift */ = {isa = PBXFileReference; lastKnownFileType = sourcecode.swift; path = DMViewController.swift; sourceTree = "<group>"; };
		B16177E724802F9B006E435A /* DownloadedPackagesSQLLiteStoreTests.swift */ = {isa = PBXFileReference; lastKnownFileType = sourcecode.swift; path = DownloadedPackagesSQLLiteStoreTests.swift; sourceTree = "<group>"; };
		B161782424804AC3006E435A /* DownloadedPackagesSQLLiteStoreV1.swift */ = {isa = PBXFileReference; lastKnownFileType = sourcecode.swift; path = DownloadedPackagesSQLLiteStoreV1.swift; sourceTree = "<group>"; };
		B163D10F2499068D001A322C /* SettingsViewModelTests.swift */ = {isa = PBXFileReference; lastKnownFileType = sourcecode.swift; path = SettingsViewModelTests.swift; sourceTree = "<group>"; };
		B163D11424993F64001A322C /* UIFont+DynamicTypeTests.swift */ = {isa = PBXFileReference; lastKnownFileType = sourcecode.swift; path = "UIFont+DynamicTypeTests.swift"; sourceTree = "<group>"; };
		B16457B424DC11EF002879EB /* DMLastSubmissionRequetViewController.swift */ = {isa = PBXFileReference; lastKnownFileType = sourcecode.swift; path = DMLastSubmissionRequetViewController.swift; sourceTree = "<group>"; };
		B16457BA24DC3309002879EB /* DMLogsViewController.swift */ = {isa = PBXFileReference; lastKnownFileType = sourcecode.swift; path = DMLogsViewController.swift; sourceTree = "<group>"; };
		B1741B422461C105006275D9 /* README.md */ = {isa = PBXFileReference; lastKnownFileType = net.daringfireball.markdown; path = README.md; sourceTree = "<group>"; };
		B1741B432461C257006275D9 /* DMDeveloperMenu.swift */ = {isa = PBXFileReference; lastKnownFileType = sourcecode.swift; path = DMDeveloperMenu.swift; sourceTree = "<group>"; };
		B1741B482462C207006275D9 /* Client.swift */ = {isa = PBXFileReference; fileEncoding = 4; lastKnownFileType = sourcecode.swift; path = Client.swift; sourceTree = "<group>"; };
		B17A44A12464906A00CB195E /* KeyTests.swift */ = {isa = PBXFileReference; lastKnownFileType = sourcecode.swift; path = KeyTests.swift; sourceTree = "<group>"; };
		B184A37F248FFCBE007180F6 /* SecureStore.swift */ = {isa = PBXFileReference; fileEncoding = 4; lastKnownFileType = sourcecode.swift; path = SecureStore.swift; sourceTree = "<group>"; };
		B184A382248FFCE2007180F6 /* CodableExposureDetectionSummary.swift */ = {isa = PBXFileReference; lastKnownFileType = sourcecode.swift; path = CodableExposureDetectionSummary.swift; sourceTree = "<group>"; };
		B18755D024DC45CA00A9202E /* DMStoreViewController.swift */ = {isa = PBXFileReference; lastKnownFileType = sourcecode.swift; path = DMStoreViewController.swift; sourceTree = "<group>"; };
		B18C411C246DB30000B8D8CB /* URL+Helper.swift */ = {isa = PBXFileReference; lastKnownFileType = sourcecode.swift; path = "URL+Helper.swift"; sourceTree = "<group>"; };
		B18CADAD24782FA4006F53F0 /* ExposureStateUpdating.swift */ = {isa = PBXFileReference; lastKnownFileType = sourcecode.swift; path = ExposureStateUpdating.swift; sourceTree = "<group>"; };
		B18E852E248C29D400CF4FB8 /* DetectionMode.swift */ = {isa = PBXFileReference; lastKnownFileType = sourcecode.swift; path = DetectionMode.swift; sourceTree = "<group>"; };
		B19FD7102491A07000A9D56A /* String+SemanticVersion.swift */ = {isa = PBXFileReference; lastKnownFileType = sourcecode.swift; path = "String+SemanticVersion.swift"; sourceTree = "<group>"; };
		B19FD7122491A08500A9D56A /* SAP_SemanticVersion+Compare.swift */ = {isa = PBXFileReference; lastKnownFileType = sourcecode.swift; path = "SAP_SemanticVersion+Compare.swift"; sourceTree = "<group>"; };
		B19FD7142491A4A300A9D56A /* SAP_SemanticVersionTests.swift */ = {isa = PBXFileReference; fileEncoding = 4; lastKnownFileType = sourcecode.swift; path = SAP_SemanticVersionTests.swift; sourceTree = "<group>"; };
		B1A31F6824DAE6C000E263DF /* DMKeyCell.swift */ = {isa = PBXFileReference; lastKnownFileType = sourcecode.swift; path = DMKeyCell.swift; sourceTree = "<group>"; };
		B1A9E70D246D73180024CC12 /* ExposureDetection.swift */ = {isa = PBXFileReference; lastKnownFileType = sourcecode.swift; path = ExposureDetection.swift; sourceTree = "<group>"; wrapsLines = 0; };
		B1A9E710246D782F0024CC12 /* SAPDownloadedPackage.swift */ = {isa = PBXFileReference; lastKnownFileType = sourcecode.swift; path = SAPDownloadedPackage.swift; sourceTree = "<group>"; };
		B1AC51D524CED8820087C35B /* DetectionModeTests.swift */ = {isa = PBXFileReference; lastKnownFileType = sourcecode.swift; path = DetectionModeTests.swift; sourceTree = "<group>"; };
		B1C7EE4524938EB700F1F284 /* ExposureDetection_FAQ_URL_Tests.swift */ = {isa = PBXFileReference; lastKnownFileType = sourcecode.swift; path = ExposureDetection_FAQ_URL_Tests.swift; sourceTree = "<group>"; };
		B1C7EE472493D97000F1F284 /* RiskProvidingConfigurationManualTriggerTests.swift */ = {isa = PBXFileReference; lastKnownFileType = sourcecode.swift; path = RiskProvidingConfigurationManualTriggerTests.swift; sourceTree = "<group>"; };
		B1C7EEAD24941A3B00F1F284 /* ManualExposureDetectionState.swift */ = {isa = PBXFileReference; lastKnownFileType = sourcecode.swift; path = ManualExposureDetectionState.swift; sourceTree = "<group>"; };
		B1C7EEAF24941A6B00F1F284 /* RiskConsumer.swift */ = {isa = PBXFileReference; lastKnownFileType = sourcecode.swift; path = RiskConsumer.swift; sourceTree = "<group>"; };
		B1CD333D24865E0000B06E9B /* TracingStatusHistoryTests.swift */ = {isa = PBXFileReference; lastKnownFileType = sourcecode.swift; path = TracingStatusHistoryTests.swift; sourceTree = "<group>"; };
		B1CD33402486AA7100B06E9B /* CoronaWarnURLSessionDelegate.swift */ = {isa = PBXFileReference; lastKnownFileType = sourcecode.swift; path = CoronaWarnURLSessionDelegate.swift; sourceTree = "<group>"; };
		B1D431C7246C69F300E728AD /* HTTPClient+ConfigurationTests.swift */ = {isa = PBXFileReference; lastKnownFileType = sourcecode.swift; path = "HTTPClient+ConfigurationTests.swift"; sourceTree = "<group>"; };
		B1D431CA246C84A400E728AD /* DownloadedPackagesStoreV1.swift */ = {isa = PBXFileReference; lastKnownFileType = sourcecode.swift; path = DownloadedPackagesStoreV1.swift; sourceTree = "<group>"; };
		B1D8CB2524DD4371008C6010 /* DMTracingHistoryViewController.swift */ = {isa = PBXFileReference; lastKnownFileType = sourcecode.swift; path = DMTracingHistoryViewController.swift; sourceTree = "<group>"; };
		B1DDDABB247137B000A07175 /* HTTPClientConfigurationEndpointTests.swift */ = {isa = PBXFileReference; lastKnownFileType = sourcecode.swift; path = HTTPClientConfigurationEndpointTests.swift; sourceTree = "<group>"; };
		B1E23B8524FE4DD3006BCDA6 /* PublicKeyProviderTests.swift */ = {isa = PBXFileReference; lastKnownFileType = sourcecode.swift; path = PublicKeyProviderTests.swift; sourceTree = "<group>"; };
		B1E8C99C2479D4E7006DC678 /* DMSubmissionStateViewController.swift */ = {isa = PBXFileReference; fileEncoding = 4; lastKnownFileType = sourcecode.swift; path = DMSubmissionStateViewController.swift; sourceTree = "<group>"; };
		B1EAEC8A24711884003BE9A2 /* URLSession+Convenience.swift */ = {isa = PBXFileReference; lastKnownFileType = sourcecode.swift; path = "URLSession+Convenience.swift"; sourceTree = "<group>"; };
		B1EAEC8D247118CB003BE9A2 /* URLSession+ConvenienceTests.swift */ = {isa = PBXFileReference; lastKnownFileType = sourcecode.swift; path = "URLSession+ConvenienceTests.swift"; sourceTree = "<group>"; };
		B1EDFD8C248E74D000E7EAFF /* URL+StaticString.swift */ = {isa = PBXFileReference; lastKnownFileType = sourcecode.swift; path = "URL+StaticString.swift"; sourceTree = "<group>"; };
		B1F82DF124718C7300E2E56A /* DMBackendConfigurationViewController.swift */ = {isa = PBXFileReference; lastKnownFileType = sourcecode.swift; path = DMBackendConfigurationViewController.swift; sourceTree = "<group>"; };
		B1F8AE472479B4C30093A588 /* api-response-day-2020-05-16 */ = {isa = PBXFileReference; lastKnownFileType = file; path = "api-response-day-2020-05-16"; sourceTree = "<group>"; };
		B1FC2D1C24D9C87F00083C81 /* DMKeysViewController.swift */ = {isa = PBXFileReference; lastKnownFileType = sourcecode.swift; path = DMKeysViewController.swift; sourceTree = "<group>"; };
		B1FC2D1F24D9C8DF00083C81 /* SAP_TemporaryExposureKey+DeveloperMenu.swift */ = {isa = PBXFileReference; lastKnownFileType = sourcecode.swift; path = "SAP_TemporaryExposureKey+DeveloperMenu.swift"; sourceTree = "<group>"; };
		B1FE13DC248821CB00D012E5 /* RiskProviding.swift */ = {isa = PBXFileReference; lastKnownFileType = sourcecode.swift; path = RiskProviding.swift; sourceTree = "<group>"; };
		B1FE13DE248821E000D012E5 /* RiskProvider.swift */ = {isa = PBXFileReference; lastKnownFileType = sourcecode.swift; path = RiskProvider.swift; sourceTree = "<group>"; };
		B1FE13E1248824E900D012E5 /* RiskProviderTests.swift */ = {isa = PBXFileReference; lastKnownFileType = sourcecode.swift; path = RiskProviderTests.swift; sourceTree = "<group>"; };
		B1FE13E52488255900D012E5 /* RiskProvidingConfiguration.swift */ = {isa = PBXFileReference; lastKnownFileType = sourcecode.swift; path = RiskProvidingConfiguration.swift; sourceTree = "<group>"; };
		B1FE13F824896DDB00D012E5 /* CachedAppConfiguration.swift */ = {isa = PBXFileReference; lastKnownFileType = sourcecode.swift; path = CachedAppConfiguration.swift; sourceTree = "<group>"; };
		B1FE13FA24896E6700D012E5 /* AppConfigurationProviding.swift */ = {isa = PBXFileReference; lastKnownFileType = sourcecode.swift; path = AppConfigurationProviding.swift; sourceTree = "<group>"; };
		B1FE13FD24896EF700D012E5 /* CachedAppConfigurationTests.swift */ = {isa = PBXFileReference; lastKnownFileType = sourcecode.swift; path = CachedAppConfigurationTests.swift; sourceTree = "<group>"; };
		B1FF6B6A2497D0B40041CF02 /* CWASQLite.framework */ = {isa = PBXFileReference; explicitFileType = wrapper.framework; includeInIndex = 0; path = CWASQLite.framework; sourceTree = BUILT_PRODUCTS_DIR; };
		B1FF6B6C2497D0B50041CF02 /* CWASQLite.h */ = {isa = PBXFileReference; lastKnownFileType = sourcecode.c.h; path = CWASQLite.h; sourceTree = "<group>"; };
		B1FF6B6D2497D0B50041CF02 /* Info.plist */ = {isa = PBXFileReference; lastKnownFileType = text.plist.xml; path = Info.plist; sourceTree = "<group>"; };
		BA056F19259B89B50022B0A4 /* RiskLegendDotBodyCell.swift */ = {isa = PBXFileReference; lastKnownFileType = sourcecode.swift; path = RiskLegendDotBodyCell.swift; sourceTree = "<group>"; };
		BA07735B25C2FCB800EAF6B8 /* PPACService.swift */ = {isa = PBXFileReference; lastKnownFileType = sourcecode.swift; path = PPACService.swift; sourceTree = "<group>"; };
		BA0E5C3925B5CF5D00C219DE /* RiskLevelPerDay.swift */ = {isa = PBXFileReference; lastKnownFileType = sourcecode.swift; path = RiskLevelPerDay.swift; sourceTree = "<group>"; };
		BA112DF6255586E9007F5712 /* WifiOnlyHTTPClient.swift */ = {isa = PBXFileReference; fileEncoding = 4; lastKnownFileType = sourcecode.swift; path = WifiOnlyHTTPClient.swift; sourceTree = "<group>"; };
		BA112E0925559CDD007F5712 /* ClientWifiOnly.swift */ = {isa = PBXFileReference; lastKnownFileType = sourcecode.swift; path = ClientWifiOnly.swift; sourceTree = "<group>"; };
		BA11D5B92588D590005DCD6B /* DiaryAddAndEditEntryViewModelTest.swift */ = {isa = PBXFileReference; lastKnownFileType = sourcecode.swift; path = DiaryAddAndEditEntryViewModelTest.swift; sourceTree = "<group>"; };
		BA27993A255995E100C3B64D /* DMWifiClientViewController.swift */ = {isa = PBXFileReference; lastKnownFileType = sourcecode.swift; path = DMWifiClientViewController.swift; sourceTree = "<group>"; };
		BA288AF32582616E0071009A /* DiaryInfoViewModelTest.swift */ = {isa = PBXFileReference; lastKnownFileType = sourcecode.swift; path = DiaryInfoViewModelTest.swift; sourceTree = "<group>"; };
		BA38183325CB104900C1DB6C /* DMConfigureableCell.swift */ = {isa = PBXFileReference; fileEncoding = 4; lastKnownFileType = sourcecode.swift; path = DMConfigureableCell.swift; sourceTree = "<group>"; };
		BA4693AA25C82EC8004B2DBB /* DMPPACViewController.swift */ = {isa = PBXFileReference; lastKnownFileType = sourcecode.swift; path = DMPPACViewController.swift; sourceTree = "<group>"; };
		BA4693B025C82F0A004B2DBB /* DMPPACViewModel.swift */ = {isa = PBXFileReference; lastKnownFileType = sourcecode.swift; path = DMPPACViewModel.swift; sourceTree = "<group>"; };
		BA6C8A8F254D61F4008344F5 /* exposure-windows-risk-calculation.json */ = {isa = PBXFileReference; fileEncoding = 4; lastKnownFileType = text.json; path = "exposure-windows-risk-calculation.json"; sourceTree = "<group>"; };
		BA6C8A95254D62C3008344F5 /* TestCasesWithConfiguration.swift */ = {isa = PBXFileReference; lastKnownFileType = sourcecode.swift; path = TestCasesWithConfiguration.swift; sourceTree = "<group>"; };
		BA6C8A9D254D634E008344F5 /* RiskCalculationConfiguration.swift */ = {isa = PBXFileReference; lastKnownFileType = sourcecode.swift; path = RiskCalculationConfiguration.swift; sourceTree = "<group>"; };
		BA6C8AA5254D63A0008344F5 /* MinutesAtAttenuationFilter.swift */ = {isa = PBXFileReference; lastKnownFileType = sourcecode.swift; path = MinutesAtAttenuationFilter.swift; sourceTree = "<group>"; };
		BA6C8AAD254D6476008344F5 /* ENARange.swift */ = {isa = PBXFileReference; lastKnownFileType = sourcecode.swift; path = ENARange.swift; sourceTree = "<group>"; };
		BA6C8AB8254D64D3008344F5 /* MinutesAtAttenuationWeight.swift */ = {isa = PBXFileReference; lastKnownFileType = sourcecode.swift; path = MinutesAtAttenuationWeight.swift; sourceTree = "<group>"; };
		BA6C8AC3254D650C008344F5 /* NormalizedTimePerEWToRiskLevelMapping.swift */ = {isa = PBXFileReference; lastKnownFileType = sourcecode.swift; path = NormalizedTimePerEWToRiskLevelMapping.swift; sourceTree = "<group>"; };
		BA6C8ACB254D6537008344F5 /* TrlEncoding.swift */ = {isa = PBXFileReference; lastKnownFileType = sourcecode.swift; path = TrlEncoding.swift; sourceTree = "<group>"; };
		BA6C8AD3254D6552008344F5 /* TrlFilter.swift */ = {isa = PBXFileReference; lastKnownFileType = sourcecode.swift; path = TrlFilter.swift; sourceTree = "<group>"; };
		BA6C8AE3254D6598008344F5 /* ExposureWindowTestCase.swift */ = {isa = PBXFileReference; lastKnownFileType = sourcecode.swift; path = ExposureWindowTestCase.swift; sourceTree = "<group>"; };
		BA6C8AEB254D65C4008344F5 /* ExposureWindow.swift */ = {isa = PBXFileReference; lastKnownFileType = sourcecode.swift; path = ExposureWindow.swift; sourceTree = "<group>"; };
		BA6C8AF3254D65E1008344F5 /* ScanInstance.swift */ = {isa = PBXFileReference; lastKnownFileType = sourcecode.swift; path = ScanInstance.swift; sourceTree = "<group>"; };
		BA6C8B04254D6B1F008344F5 /* RiskCalculation.swift */ = {isa = PBXFileReference; lastKnownFileType = sourcecode.swift; path = RiskCalculation.swift; sourceTree = "<group>"; };
		BA6C8B0D254D6BF9008344F5 /* RiskCalculationTest.swift */ = {isa = PBXFileReference; lastKnownFileType = sourcecode.swift; path = RiskCalculationTest.swift; sourceTree = "<group>"; };
		BA6C8B50254D80DF008344F5 /* ExposureWindowTest.swift */ = {isa = PBXFileReference; lastKnownFileType = sourcecode.swift; path = ExposureWindowTest.swift; sourceTree = "<group>"; };
		BA6D1633255AD2AA00ED3492 /* DMWifiClientViewModel.swift */ = {isa = PBXFileReference; lastKnownFileType = sourcecode.swift; path = DMWifiClientViewModel.swift; sourceTree = "<group>"; };
		BA6D1638255AD35900ED3492 /* DMSwitchTableViewCell.swift */ = {isa = PBXFileReference; lastKnownFileType = sourcecode.swift; path = DMSwitchTableViewCell.swift; sourceTree = "<group>"; };
		BA6D1639255AD35900ED3492 /* DMSwitchTableViewCell.xib */ = {isa = PBXFileReference; lastKnownFileType = file.xib; path = DMSwitchTableViewCell.xib; sourceTree = "<group>"; };
		BA6D163F255ADD0400ED3492 /* DMSwitchCellViewModel.swift */ = {isa = PBXFileReference; lastKnownFileType = sourcecode.swift; path = DMSwitchCellViewModel.swift; sourceTree = "<group>"; };
		BA7EABAC25C973FE001AA5FE /* DMKeyValueCellViewModel.swift */ = {isa = PBXFileReference; lastKnownFileType = sourcecode.swift; path = DMKeyValueCellViewModel.swift; sourceTree = "<group>"; };
		BA8BBA07255A90690034D4BC /* WifiHTTPClientTests.swift */ = {isa = PBXFileReference; lastKnownFileType = sourcecode.swift; path = WifiHTTPClientTests.swift; sourceTree = "<group>"; };
		BA904C9D25769D1800692110 /* TanInputView.swift */ = {isa = PBXFileReference; lastKnownFileType = sourcecode.swift; path = TanInputView.swift; sourceTree = "<group>"; };
		BA904CA52576A0B900692110 /* ENAInputLabel.swift */ = {isa = PBXFileReference; lastKnownFileType = sourcecode.swift; path = ENAInputLabel.swift; sourceTree = "<group>"; };
		BA92A45D255163460063B46F /* ExposureSubmissionQRScannerViewModelGuidTests.swift */ = {isa = PBXFileReference; lastKnownFileType = sourcecode.swift; path = ExposureSubmissionQRScannerViewModelGuidTests.swift; sourceTree = "<group>"; };
		BA9BCF6125B0875100DD7974 /* DiaryOverviewDayCellModel.swift */ = {isa = PBXFileReference; lastKnownFileType = sourcecode.swift; path = DiaryOverviewDayCellModel.swift; sourceTree = "<group>"; };
		BA9BCF7625B09B5500DD7974 /* DiaryOverviewDayCellModelTests.swift */ = {isa = PBXFileReference; lastKnownFileType = sourcecode.swift; path = DiaryOverviewDayCellModelTests.swift; sourceTree = "<group>"; };
		BA9DD53E2567BDAC00C326FF /* TestResultAvailableViewModelTest.swift */ = {isa = PBXFileReference; lastKnownFileType = sourcecode.swift; path = TestResultAvailableViewModelTest.swift; sourceTree = "<group>"; };
		BAA8BAE125CAD8B000E29CFE /* DMStaticTextCellViewModel.swift */ = {isa = PBXFileReference; lastKnownFileType = sourcecode.swift; path = DMStaticTextCellViewModel.swift; sourceTree = "<group>"; };
		BAA8BAEC25CAD91700E29CFE /* DMStaticTextTableViewCell.swift */ = {isa = PBXFileReference; lastKnownFileType = sourcecode.swift; path = DMStaticTextTableViewCell.swift; sourceTree = "<group>"; };
		BAB1239B2572A06D00A179FB /* TanInputViewModel.swift */ = {isa = PBXFileReference; lastKnownFileType = sourcecode.swift; path = TanInputViewModel.swift; sourceTree = "<group>"; };
		BAB123A02572A0B700A179FB /* TanInputViewController.swift */ = {isa = PBXFileReference; lastKnownFileType = sourcecode.swift; path = TanInputViewController.swift; sourceTree = "<group>"; };
		BAB6C7EE25C4626100E042FB /* TimestampedToken.swift */ = {isa = PBXFileReference; lastKnownFileType = sourcecode.swift; path = TimestampedToken.swift; sourceTree = "<group>"; };
		BAB6C7F825C462E600E042FB /* PPACToken.swift */ = {isa = PBXFileReference; lastKnownFileType = sourcecode.swift; path = PPACToken.swift; sourceTree = "<group>"; };
		BAB6C7FD25C4630800E042FB /* PPACError.swift */ = {isa = PBXFileReference; lastKnownFileType = sourcecode.swift; path = PPACError.swift; sourceTree = "<group>"; };
		BAB6C80925C4640500E042FB /* TimestampedTokenTests.swift */ = {isa = PBXFileReference; lastKnownFileType = sourcecode.swift; path = TimestampedTokenTests.swift; sourceTree = "<group>"; };
		BAB6C81125C4652D00E042FB /* PPACTokenTests.swift */ = {isa = PBXFileReference; lastKnownFileType = sourcecode.swift; path = PPACTokenTests.swift; sourceTree = "<group>"; };
		BAB6C82225C4666900E042FB /* PPACServiceTest.swift */ = {isa = PBXFileReference; lastKnownFileType = sourcecode.swift; path = PPACServiceTest.swift; sourceTree = "<group>"; };
		BAB953D525B86015007B80C7 /* HistoryExposure.swift */ = {isa = PBXFileReference; lastKnownFileType = sourcecode.swift; path = HistoryExposure.swift; sourceTree = "<group>"; };
		BAC0A4DD25768039002B5361 /* TanInputViewModelTests.swift */ = {isa = PBXFileReference; lastKnownFileType = sourcecode.swift; path = TanInputViewModelTests.swift; sourceTree = "<group>"; };
		BAC42DC32583AF9D001A94C0 /* DiaryEntryTextField.swift */ = {isa = PBXFileReference; lastKnownFileType = sourcecode.swift; path = DiaryEntryTextField.swift; sourceTree = "<group>"; };
		BACCCC7425ADB9FD00195AC3 /* RiskLegendeTest.swift */ = {isa = PBXFileReference; lastKnownFileType = sourcecode.swift; path = RiskLegendeTest.swift; sourceTree = "<group>"; };
		BACD671625B7002F00BAF5D0 /* RiskCalculationResultTests.swift */ = {isa = PBXFileReference; lastKnownFileType = sourcecode.swift; path = RiskCalculationResultTests.swift; sourceTree = "<group>"; };
		BAD962FA25668F4000FAB615 /* TestResultAvailableViewController.swift */ = {isa = PBXFileReference; lastKnownFileType = sourcecode.swift; path = TestResultAvailableViewController.swift; sourceTree = "<group>"; };
		BAD962FF25668F8E00FAB615 /* TestResultAvailableViewModel.swift */ = {isa = PBXFileReference; lastKnownFileType = sourcecode.swift; path = TestResultAvailableViewModel.swift; sourceTree = "<group>"; };
		BAE20FF125C8321300162966 /* DMKeyValueTableViewCell.swift */ = {isa = PBXFileReference; lastKnownFileType = sourcecode.swift; path = DMKeyValueTableViewCell.swift; sourceTree = "<group>"; };
		BAE2100125C83E4400162966 /* PPACDeviceCheck.swift */ = {isa = PBXFileReference; lastKnownFileType = sourcecode.swift; path = PPACDeviceCheck.swift; sourceTree = "<group>"; };
		BAE2101A25C8463400162966 /* PPACDeviceCheckMock.swift */ = {isa = PBXFileReference; lastKnownFileType = sourcecode.swift; path = PPACDeviceCheckMock.swift; sourceTree = "<group>"; };
		BAEC99BF258B705500B98ECA /* ENAUITests_07_ContactJournalUITests.swift */ = {isa = PBXFileReference; lastKnownFileType = sourcecode.swift; path = ENAUITests_07_ContactJournalUITests.swift; sourceTree = "<group>"; };
		BAF2DD5125C9BABA00D7DFB7 /* DMButtonTableViewCell.swift */ = {isa = PBXFileReference; lastKnownFileType = sourcecode.swift; path = DMButtonTableViewCell.swift; sourceTree = "<group>"; };
		BAF2DD5625C9BAF700D7DFB7 /* DMButtonCellViewModel.swift */ = {isa = PBXFileReference; lastKnownFileType = sourcecode.swift; path = DMButtonCellViewModel.swift; sourceTree = "<group>"; };
		BAFBF35625ADD734003F5DC2 /* HomeThankYouCellModelTests.swift */ = {isa = PBXFileReference; lastKnownFileType = sourcecode.swift; path = HomeThankYouCellModelTests.swift; sourceTree = "<group>"; };
		BAFBF36825ADE0F1003F5DC2 /* HomeInfoCellModelTests.swift */ = {isa = PBXFileReference; lastKnownFileType = sourcecode.swift; path = HomeInfoCellModelTests.swift; sourceTree = "<group>"; };
		CD2EC328247D82EE00C6B3F9 /* NotificationSettingsViewController.swift */ = {isa = PBXFileReference; lastKnownFileType = sourcecode.swift; path = NotificationSettingsViewController.swift; sourceTree = "<group>"; };
		CD678F6A246C43E200B6A0F8 /* MockExposureManager.swift */ = {isa = PBXFileReference; lastKnownFileType = sourcecode.swift; path = MockExposureManager.swift; sourceTree = "<group>"; };
		CD678F6C246C43EE00B6A0F8 /* ClientMock.swift */ = {isa = PBXFileReference; lastKnownFileType = sourcecode.swift; path = ClientMock.swift; sourceTree = "<group>"; };
		CD678F6E246C43FC00B6A0F8 /* MockURLSession.swift */ = {isa = PBXFileReference; lastKnownFileType = sourcecode.swift; path = MockURLSession.swift; sourceTree = "<group>"; };
		CD7F5C732466F6D400D3D03C /* ENATest.entitlements */ = {isa = PBXFileReference; lastKnownFileType = text.plist.entitlements; path = ENATest.entitlements; sourceTree = "<group>"; };
		CD8638522477EBD400A5A07C /* SettingsViewModel.swift */ = {isa = PBXFileReference; lastKnownFileType = sourcecode.swift; path = SettingsViewModel.swift; sourceTree = "<group>"; };
		CD99A3A8245C272400BF12AF /* ExposureSubmissionService.swift */ = {isa = PBXFileReference; lastKnownFileType = sourcecode.swift; path = ExposureSubmissionService.swift; sourceTree = "<group>"; };
		CD99A3C92461A47C00BF12AF /* AppStrings.swift */ = {isa = PBXFileReference; lastKnownFileType = sourcecode.swift; path = AppStrings.swift; sourceTree = "<group>"; };
		CDA262F724AB808800612E15 /* HomeCoordinator.swift */ = {isa = PBXFileReference; lastKnownFileType = sourcecode.swift; path = HomeCoordinator.swift; sourceTree = "<group>"; };
		CDCE11D5247D644100F30825 /* NotificationSettingsViewModel.swift */ = {isa = PBXFileReference; lastKnownFileType = sourcecode.swift; path = NotificationSettingsViewModel.swift; sourceTree = "<group>"; };
		CDCE11D8247D64C600F30825 /* NotificationSettingsOnTableViewCell.swift */ = {isa = PBXFileReference; lastKnownFileType = sourcecode.swift; path = NotificationSettingsOnTableViewCell.swift; sourceTree = "<group>"; };
		CDCE11DA247D64D600F30825 /* NotificationSettingsOffTableViewCell.swift */ = {isa = PBXFileReference; lastKnownFileType = sourcecode.swift; path = NotificationSettingsOffTableViewCell.swift; sourceTree = "<group>"; };
		CDD87C54247556DE007CE6CA /* MainSettingsCell.swift */ = {isa = PBXFileReference; lastKnownFileType = sourcecode.swift; path = MainSettingsCell.swift; sourceTree = "<group>"; };
		CDD87C5C247559E3007CE6CA /* SettingsLabelCell.swift */ = {isa = PBXFileReference; lastKnownFileType = sourcecode.swift; path = SettingsLabelCell.swift; sourceTree = "<group>"; };
		CDF27BD2246ADBA70044D32B /* ExposureSubmissionServiceTests.swift */ = {isa = PBXFileReference; lastKnownFileType = sourcecode.swift; path = ExposureSubmissionServiceTests.swift; sourceTree = "<group>"; };
		CDF27BD4246ADBF30044D32B /* HTTPClient+DaysAndHoursTests.swift */ = {isa = PBXFileReference; lastKnownFileType = sourcecode.swift; path = "HTTPClient+DaysAndHoursTests.swift"; sourceTree = "<group>"; };
		EB08F1702541CE3200D11FA9 /* risk_score_classification.pb.swift */ = {isa = PBXFileReference; fileEncoding = 4; lastKnownFileType = sourcecode.swift; name = risk_score_classification.pb.swift; path = ../../../gen/output/internal/risk_score_classification.pb.swift; sourceTree = "<group>"; };
		EB08F1712541CE3200D11FA9 /* attenuation_duration.pb.swift */ = {isa = PBXFileReference; fileEncoding = 4; lastKnownFileType = sourcecode.swift; name = attenuation_duration.pb.swift; path = ../../../gen/output/internal/attenuation_duration.pb.swift; sourceTree = "<group>"; };
		EB08F1722541CE3200D11FA9 /* risk_level.pb.swift */ = {isa = PBXFileReference; fileEncoding = 4; lastKnownFileType = sourcecode.swift; name = risk_level.pb.swift; path = ../../../gen/output/internal/risk_level.pb.swift; sourceTree = "<group>"; };
		EB08F1742541CE3200D11FA9 /* submission_payload.pb.swift */ = {isa = PBXFileReference; fileEncoding = 4; lastKnownFileType = sourcecode.swift; name = submission_payload.pb.swift; path = ../../../gen/output/internal/submission_payload.pb.swift; sourceTree = "<group>"; };
		EB08F1762541CE3200D11FA9 /* app_version_config.pb.swift */ = {isa = PBXFileReference; fileEncoding = 4; lastKnownFileType = sourcecode.swift; name = app_version_config.pb.swift; path = ../../../gen/output/internal/app_version_config.pb.swift; sourceTree = "<group>"; };
		EB08F1772541CE3200D11FA9 /* risk_score_parameters.pb.swift */ = {isa = PBXFileReference; fileEncoding = 4; lastKnownFileType = sourcecode.swift; name = risk_score_parameters.pb.swift; path = ../../../gen/output/internal/risk_score_parameters.pb.swift; sourceTree = "<group>"; };
		EB08F1832541CE5700D11FA9 /* temporary_exposure_key_export.pb.swift */ = {isa = PBXFileReference; fileEncoding = 4; lastKnownFileType = sourcecode.swift; name = temporary_exposure_key_export.pb.swift; path = ../../../gen/output/external/exposurenotification/temporary_exposure_key_export.pb.swift; sourceTree = "<group>"; };
		EB08F1842541CE5700D11FA9 /* temporary_exposure_key_signature_list.pb.swift */ = {isa = PBXFileReference; fileEncoding = 4; lastKnownFileType = sourcecode.swift; name = temporary_exposure_key_signature_list.pb.swift; path = ../../../gen/output/external/exposurenotification/temporary_exposure_key_signature_list.pb.swift; sourceTree = "<group>"; };
		EB08F1852541CE5700D11FA9 /* diagnosis_key_batch.pb.swift */ = {isa = PBXFileReference; fileEncoding = 4; lastKnownFileType = sourcecode.swift; name = diagnosis_key_batch.pb.swift; path = ../../../gen/output/external/exposurenotification/diagnosis_key_batch.pb.swift; sourceTree = "<group>"; };
		EB11B02924EE7CA500143A95 /* ENAUITestsSettings.swift */ = {isa = PBXFileReference; lastKnownFileType = sourcecode.swift; path = ENAUITestsSettings.swift; sourceTree = "<group>"; };
		EB17144525716EA80088D7A9 /* FileManager+KeyPackageStorage.swift */ = {isa = PBXFileReference; lastKnownFileType = sourcecode.swift; path = "FileManager+KeyPackageStorage.swift"; sourceTree = "<group>"; };
		EB1BB10C25CC3FD50076CB67 /* AppDelegate.swift */ = {isa = PBXFileReference; fileEncoding = 4; lastKnownFileType = sourcecode.swift; path = AppDelegate.swift; sourceTree = "<group>"; };
		EB1BB11125CC40030076CB67 /* PlausibleDeniabilityService.swift */ = {isa = PBXFileReference; fileEncoding = 4; lastKnownFileType = sourcecode.swift; path = PlausibleDeniabilityService.swift; sourceTree = "<group>"; };
		EB1C221125B7140B00A5CA6E /* ENAUITests_08_UpdateOSUITests.swift */ = {isa = PBXFileReference; lastKnownFileType = sourcecode.swift; path = ENAUITests_08_UpdateOSUITests.swift; sourceTree = "<group>"; };
		EB23949F24E5492900E71225 /* BackgroundAppRefreshViewModel.swift */ = {isa = PBXFileReference; lastKnownFileType = sourcecode.swift; path = BackgroundAppRefreshViewModel.swift; sourceTree = "<group>"; };
		EB3BCA85250799E7003F27C7 /* DynamicTableViewBulletPointCell.swift */ = {isa = PBXFileReference; lastKnownFileType = sourcecode.swift; path = DynamicTableViewBulletPointCell.swift; sourceTree = "<group>"; };
		EB3BCA872507B6C1003F27C7 /* ExposureSubmissionSymptomsOnsetViewController.swift */ = {isa = PBXFileReference; lastKnownFileType = sourcecode.swift; path = ExposureSubmissionSymptomsOnsetViewController.swift; sourceTree = "<group>"; };
		EB3BCA8A2507B8F3003F27C7 /* ExposureSubmissionSymptomsViewControllerTests.swift */ = {isa = PBXFileReference; lastKnownFileType = sourcecode.swift; path = ExposureSubmissionSymptomsViewControllerTests.swift; sourceTree = "<group>"; };
		EB5FE1532599F5DB00797E4E /* ENActivityHandling.swift */ = {isa = PBXFileReference; fileEncoding = 4; lastKnownFileType = sourcecode.swift; path = ENActivityHandling.swift; sourceTree = "<group>"; };
		EB66267C25C3219900C4D7C2 /* UIViewController+Child.swift */ = {isa = PBXFileReference; lastKnownFileType = sourcecode.swift; path = "UIViewController+Child.swift"; sourceTree = "<group>"; };
		EB6B5D872539AE9400B0ED57 /* DMNotificationsViewController.swift */ = {isa = PBXFileReference; lastKnownFileType = sourcecode.swift; path = DMNotificationsViewController.swift; sourceTree = "<group>"; };
		EB6B5D8C2539B36100B0ED57 /* DMNotificationCell.swift */ = {isa = PBXFileReference; lastKnownFileType = sourcecode.swift; path = DMNotificationCell.swift; sourceTree = "<group>"; };
		EB7057D624E6BACA002235B4 /* InfoBoxView.xib */ = {isa = PBXFileReference; lastKnownFileType = file.xib; path = InfoBoxView.xib; sourceTree = "<group>"; };
		EB7D205324E6A3320089264C /* InfoBoxView.swift */ = {isa = PBXFileReference; lastKnownFileType = sourcecode.swift; path = InfoBoxView.swift; sourceTree = "<group>"; };
		EB7D205524E6A5930089264C /* InfoBoxViewModel.swift */ = {isa = PBXFileReference; lastKnownFileType = sourcecode.swift; path = InfoBoxViewModel.swift; sourceTree = "<group>"; };
		EB7F8E9424E434E000A3CCC4 /* BackgroundAppRefreshViewController.swift */ = {isa = PBXFileReference; lastKnownFileType = sourcecode.swift; path = BackgroundAppRefreshViewController.swift; sourceTree = "<group>"; };
		EB858D1F24E700D10048A0AA /* UIView+Screenshot.swift */ = {isa = PBXFileReference; lastKnownFileType = sourcecode.swift; path = "UIView+Screenshot.swift"; sourceTree = "<group>"; };
		EB87353F253704D100325C6C /* UNUserNotificationCenter+DeadManSwitch.swift */ = {isa = PBXFileReference; fileEncoding = 4; lastKnownFileType = sourcecode.swift; path = "UNUserNotificationCenter+DeadManSwitch.swift"; sourceTree = "<group>"; };
		EB912888257FBD1E00241D3E /* DiaryInfoViewModel.swift */ = {isa = PBXFileReference; fileEncoding = 4; lastKnownFileType = sourcecode.swift; path = DiaryInfoViewModel.swift; sourceTree = "<group>"; };
		EB912889257FBD1E00241D3E /* DiaryInfoViewController.swift */ = {isa = PBXFileReference; fileEncoding = 4; lastKnownFileType = sourcecode.swift; path = DiaryInfoViewController.swift; sourceTree = "<group>"; };
		EBA3BE3B25C2FAA800F1C2AC /* RootCoordinator.swift */ = {isa = PBXFileReference; lastKnownFileType = sourcecode.swift; path = RootCoordinator.swift; sourceTree = "<group>"; };
		EBA403CF2589260D00D1F039 /* ColorCompatibility.swift */ = {isa = PBXFileReference; fileEncoding = 4; lastKnownFileType = sourcecode.swift; path = ColorCompatibility.swift; sourceTree = "<group>"; };
		EBB92C71259E10ED00013B41 /* UpdateOSViewController.swift */ = {isa = PBXFileReference; lastKnownFileType = sourcecode.swift; path = UpdateOSViewController.swift; sourceTree = "<group>"; };
		EBB92C76259E110900013B41 /* UpdateOSViewModel.swift */ = {isa = PBXFileReference; lastKnownFileType = sourcecode.swift; path = UpdateOSViewModel.swift; sourceTree = "<group>"; };
		EBB92C7B259E111A00013B41 /* UpdateOSView.swift */ = {isa = PBXFileReference; lastKnownFileType = sourcecode.swift; path = UpdateOSView.swift; sourceTree = "<group>"; };
		EBBABC46256402A9005B7C07 /* default_app_config_18 */ = {isa = PBXFileReference; lastKnownFileType = file; path = default_app_config_18; sourceTree = "<group>"; };
		EBCD2411250790F400E5574C /* ExposureSubmissionSymptomsViewController.swift */ = {isa = PBXFileReference; lastKnownFileType = sourcecode.swift; path = ExposureSubmissionSymptomsViewController.swift; sourceTree = "<group>"; };
		EBD2D07E25A869B9006E4220 /* HomeTableViewModelTests.swift */ = {isa = PBXFileReference; lastKnownFileType = sourcecode.swift; path = HomeTableViewModelTests.swift; sourceTree = "<group>"; };
		EBD2D09F25A86C2A006E4220 /* MockRiskProvider.swift */ = {isa = PBXFileReference; lastKnownFileType = sourcecode.swift; path = MockRiskProvider.swift; sourceTree = "<group>"; };
		EBDE11B1255EC2C4008C0F51 /* DMDeviceTimeCheckViewController.swift */ = {isa = PBXFileReference; lastKnownFileType = sourcecode.swift; path = DMDeviceTimeCheckViewController.swift; sourceTree = "<group>"; };
		EBDE11BA255EC34C008C0F51 /* DMDeviceTimeCheckViewModel.swift */ = {isa = PBXFileReference; lastKnownFileType = sourcecode.swift; path = DMDeviceTimeCheckViewModel.swift; sourceTree = "<group>"; };
		EE22DB7F247FB409001B0A71 /* ENStateHandler.swift */ = {isa = PBXFileReference; fileEncoding = 4; lastKnownFileType = sourcecode.swift; path = ENStateHandler.swift; sourceTree = "<group>"; };
		EE22DB80247FB409001B0A71 /* ENSettingModel.swift */ = {isa = PBXFileReference; fileEncoding = 4; lastKnownFileType = sourcecode.swift; path = ENSettingModel.swift; sourceTree = "<group>"; };
		EE22DB84247FB43A001B0A71 /* TracingHistoryTableViewCell.swift */ = {isa = PBXFileReference; fileEncoding = 4; lastKnownFileType = sourcecode.swift; path = TracingHistoryTableViewCell.swift; sourceTree = "<group>"; };
		EE22DB85247FB43A001B0A71 /* ImageTableViewCell.swift */ = {isa = PBXFileReference; fileEncoding = 4; lastKnownFileType = sourcecode.swift; path = ImageTableViewCell.swift; sourceTree = "<group>"; };
		EE22DB86247FB43A001B0A71 /* ActionDetailTableViewCell.swift */ = {isa = PBXFileReference; fileEncoding = 4; lastKnownFileType = sourcecode.swift; path = ActionDetailTableViewCell.swift; sourceTree = "<group>"; };
		EE22DB87247FB43A001B0A71 /* DescriptionTableViewCell.swift */ = {isa = PBXFileReference; fileEncoding = 4; lastKnownFileType = sourcecode.swift; path = DescriptionTableViewCell.swift; sourceTree = "<group>"; };
		EE22DB88247FB43A001B0A71 /* ActionTableViewCell.swift */ = {isa = PBXFileReference; fileEncoding = 4; lastKnownFileType = sourcecode.swift; path = ActionTableViewCell.swift; sourceTree = "<group>"; };
		EE22DB8E247FB46C001B0A71 /* ENStateTests.swift */ = {isa = PBXFileReference; fileEncoding = 4; lastKnownFileType = sourcecode.swift; path = ENStateTests.swift; sourceTree = "<group>"; };
		EE22DB90247FB479001B0A71 /* MockStateHandlerObserverDelegate.swift */ = {isa = PBXFileReference; fileEncoding = 4; lastKnownFileType = sourcecode.swift; path = MockStateHandlerObserverDelegate.swift; sourceTree = "<group>"; };
		EE269509248FCB0300BAE234 /* de */ = {isa = PBXFileReference; lastKnownFileType = text.plist.strings; name = de; path = de.lproj/InfoPlist.strings; sourceTree = "<group>"; };
		EE26950B248FCB1600BAE234 /* en */ = {isa = PBXFileReference; lastKnownFileType = text.plist.strings; name = en; path = en.lproj/InfoPlist.strings; sourceTree = "<group>"; };
		EE278B2F245F2C8A008B06F9 /* InviteFriendsViewController.swift */ = {isa = PBXFileReference; lastKnownFileType = sourcecode.swift; path = InviteFriendsViewController.swift; sourceTree = "<group>"; };
		EE70C23B245B09E900AC9B2F /* de */ = {isa = PBXFileReference; lastKnownFileType = text.plist.strings; name = de; path = de.lproj/Localizable.strings; sourceTree = "<group>"; };
		EE70C23C245B09E900AC9B2F /* en */ = {isa = PBXFileReference; lastKnownFileType = text.plist.strings; name = en; path = en.lproj/Localizable.strings; sourceTree = "<group>"; };
		EE92A33F245D96DA006B97B0 /* de */ = {isa = PBXFileReference; lastKnownFileType = text.plist.stringsdict; name = de; path = de.lproj/Localizable.stringsdict; sourceTree = "<group>"; };
		EECF5E5524BDCC3C00332B8F /* pl */ = {isa = PBXFileReference; lastKnownFileType = text.html; name = pl; path = pl.lproj/usage.html; sourceTree = "<group>"; };
		EECF5E5624BDCC3C00332B8F /* pl */ = {isa = PBXFileReference; lastKnownFileType = text.html; name = pl; path = "pl.lproj/privacy-policy.html"; sourceTree = "<group>"; };
		EECF5E5724BDCC3C00332B8F /* pl */ = {isa = PBXFileReference; lastKnownFileType = text.plist.strings; name = pl; path = pl.lproj/Localizable.strings; sourceTree = "<group>"; };
		EECF5E5824BDCC3C00332B8F /* pl */ = {isa = PBXFileReference; lastKnownFileType = text.plist.stringsdict; name = pl; path = pl.lproj/Localizable.stringsdict; sourceTree = "<group>"; };
		EECF5E5924BDCC3C00332B8F /* pl */ = {isa = PBXFileReference; lastKnownFileType = text.plist.strings; name = pl; path = pl.lproj/InfoPlist.strings; sourceTree = "<group>"; };
		EECF5E5A24BDCC4D00332B8F /* ro */ = {isa = PBXFileReference; lastKnownFileType = text.html; name = ro; path = ro.lproj/usage.html; sourceTree = "<group>"; };
		EECF5E5B24BDCC4D00332B8F /* ro */ = {isa = PBXFileReference; lastKnownFileType = text.html; name = ro; path = "ro.lproj/privacy-policy.html"; sourceTree = "<group>"; };
		EECF5E5C24BDCC4D00332B8F /* ro */ = {isa = PBXFileReference; lastKnownFileType = text.plist.strings; name = ro; path = ro.lproj/Localizable.strings; sourceTree = "<group>"; };
		EECF5E5D24BDCC4D00332B8F /* ro */ = {isa = PBXFileReference; lastKnownFileType = text.plist.stringsdict; name = ro; path = ro.lproj/Localizable.stringsdict; sourceTree = "<group>"; };
		EECF5E5E24BDCC4D00332B8F /* ro */ = {isa = PBXFileReference; lastKnownFileType = text.plist.strings; name = ro; path = ro.lproj/InfoPlist.strings; sourceTree = "<group>"; };
		EECF5E5F24BDCC5900332B8F /* bg */ = {isa = PBXFileReference; lastKnownFileType = text.html; name = bg; path = bg.lproj/usage.html; sourceTree = "<group>"; };
		EECF5E6024BDCC5A00332B8F /* bg */ = {isa = PBXFileReference; lastKnownFileType = text.html; name = bg; path = "bg.lproj/privacy-policy.html"; sourceTree = "<group>"; };
		EECF5E6124BDCC5A00332B8F /* bg */ = {isa = PBXFileReference; lastKnownFileType = text.plist.strings; name = bg; path = bg.lproj/Localizable.strings; sourceTree = "<group>"; };
		EECF5E6224BDCC5A00332B8F /* bg */ = {isa = PBXFileReference; lastKnownFileType = text.plist.stringsdict; name = bg; path = bg.lproj/Localizable.stringsdict; sourceTree = "<group>"; };
		EECF5E6324BDCC5A00332B8F /* bg */ = {isa = PBXFileReference; lastKnownFileType = text.plist.strings; name = bg; path = bg.lproj/InfoPlist.strings; sourceTree = "<group>"; };
		EEDD6DF524A4885200BC30D0 /* tr */ = {isa = PBXFileReference; lastKnownFileType = text.html; name = tr; path = tr.lproj/usage.html; sourceTree = "<group>"; };
		EEDD6DF624A4885200BC30D0 /* tr */ = {isa = PBXFileReference; lastKnownFileType = text.html; name = tr; path = "tr.lproj/privacy-policy.html"; sourceTree = "<group>"; };
		EEDD6DF824A4889D00BC30D0 /* tr */ = {isa = PBXFileReference; lastKnownFileType = text.plist.strings; name = tr; path = tr.lproj/InfoPlist.strings; sourceTree = "<group>"; };
		EEDD6DF924A488A500BC30D0 /* tr */ = {isa = PBXFileReference; lastKnownFileType = text.plist.strings; name = tr; path = tr.lproj/Localizable.strings; sourceTree = "<group>"; };
		EEDD6DFA24A488AD00BC30D0 /* tr */ = {isa = PBXFileReference; lastKnownFileType = text.plist.stringsdict; name = tr; path = tr.lproj/Localizable.stringsdict; sourceTree = "<group>"; };
		EEF10679246EBF8B009DFB4E /* ResetViewController.swift */ = {isa = PBXFileReference; fileEncoding = 4; lastKnownFileType = sourcecode.swift; path = ResetViewController.swift; sourceTree = "<group>"; };
		F22C6E242492082B00712A6B /* DynamicTableViewSpaceCellTests.swift */ = {isa = PBXFileReference; lastKnownFileType = sourcecode.swift; path = DynamicTableViewSpaceCellTests.swift; sourceTree = "<group>"; };
		F247572A24838AC8003E1FC5 /* DynamicTableViewControllerRowsTests.swift */ = {isa = PBXFileReference; lastKnownFileType = sourcecode.swift; path = DynamicTableViewControllerRowsTests.swift; sourceTree = "<group>"; };
		F252472E2483955B00C5556B /* DynamicTableViewControllerFake.storyboard */ = {isa = PBXFileReference; lastKnownFileType = file.storyboard; path = DynamicTableViewControllerFake.storyboard; sourceTree = "<group>"; };
		F25247302484456800C5556B /* DynamicTableViewModelTests.swift */ = {isa = PBXFileReference; fileEncoding = 4; lastKnownFileType = sourcecode.swift; lineEnding = 0; path = DynamicTableViewModelTests.swift; sourceTree = "<group>"; };
		F2DC808D248989CE00EDC40A /* DynamicTableViewControllerRegisterCellsTests.swift */ = {isa = PBXFileReference; lastKnownFileType = sourcecode.swift; path = DynamicTableViewControllerRegisterCellsTests.swift; sourceTree = "<group>"; };
		F2DC808F24898A9400EDC40A /* DynamicTableViewControllerNumberOfRowsAndSectionsTests.swift */ = {isa = PBXFileReference; fileEncoding = 4; lastKnownFileType = sourcecode.swift; lineEnding = 0; path = DynamicTableViewControllerNumberOfRowsAndSectionsTests.swift; sourceTree = "<group>"; };
		F2DC809124898B1800EDC40A /* DynamicTableViewControllerHeaderTests.swift */ = {isa = PBXFileReference; lastKnownFileType = sourcecode.swift; path = DynamicTableViewControllerHeaderTests.swift; sourceTree = "<group>"; };
		F2DC809324898CE600EDC40A /* DynamicTableViewControllerFooterTests.swift */ = {isa = PBXFileReference; lastKnownFileType = sourcecode.swift; path = DynamicTableViewControllerFooterTests.swift; sourceTree = "<group>"; };
		FEDCE0116603B6E00FAEE632 /* ExposureDetectionExecutor.swift */ = {isa = PBXFileReference; fileEncoding = 4; lastKnownFileType = sourcecode.swift; path = ExposureDetectionExecutor.swift; sourceTree = "<group>"; };
		FEDCE1600374711EC77FF572 /* RequiresAppDependencies.swift */ = {isa = PBXFileReference; fileEncoding = 4; lastKnownFileType = sourcecode.swift; path = RequiresAppDependencies.swift; sourceTree = "<group>"; };
		FEDCE1B8926528ED74CDE1B2 /* ENStateHandler+State.swift */ = {isa = PBXFileReference; fileEncoding = 4; lastKnownFileType = sourcecode.swift; path = "ENStateHandler+State.swift"; sourceTree = "<group>"; };
		FEDCE4BE82DC5BFE90575663 /* ExposureDetectionViewModel.swift */ = {isa = PBXFileReference; fileEncoding = 4; lastKnownFileType = sourcecode.swift; path = ExposureDetectionViewModel.swift; sourceTree = "<group>"; };
/* End PBXFileReference section */

/* Begin PBXFrameworksBuildPhase section */
		85D759382457048F008175F0 /* Frameworks */ = {
			isa = PBXFrameworksBuildPhase;
			buildActionMask = 2147483647;
			files = (
				015E8C0824C997D200C0A4B3 /* CWASQLite.framework in Frameworks */,
				EB7AF62A2587E98C00D94CA8 /* OpenCombineFoundation in Frameworks */,
				EB7AF62E2587E98C00D94CA8 /* OpenCombineDispatch in Frameworks */,
				B1B5A76024924B3D0029D5D7 /* FMDB in Frameworks */,
				858F6F6E245A103C009FFD33 /* ExposureNotification.framework in Frameworks */,
				B1EDFD88248E741B00E7EAFF /* SwiftProtobuf in Frameworks */,
				EB7AF62C2587E98C00D94CA8 /* OpenCombine in Frameworks */,
				B1EDFD89248E741B00E7EAFF /* ZIPFoundation in Frameworks */,
			);
			runOnlyForDeploymentPostprocessing = 0;
		};
		85D7595124570491008175F0 /* Frameworks */ = {
			isa = PBXFrameworksBuildPhase;
			buildActionMask = 2147483647;
			files = (
			);
			runOnlyForDeploymentPostprocessing = 0;
		};
		85D7595C24570491008175F0 /* Frameworks */ = {
			isa = PBXFrameworksBuildPhase;
			buildActionMask = 2147483647;
			files = (
			);
			runOnlyForDeploymentPostprocessing = 0;
		};
		B1FF6B672497D0B40041CF02 /* Frameworks */ = {
			isa = PBXFrameworksBuildPhase;
			buildActionMask = 2147483647;
			files = (
			);
			runOnlyForDeploymentPostprocessing = 0;
		};
/* End PBXFrameworksBuildPhase section */

/* Begin PBXGroup section */
		0105D88B25B87300007E288B /* HomeStatisticsCardView */ = {
			isa = PBXGroup;
			children = (
				016E260225AF20300077C64C /* HomeStatisticsCardView.swift */,
				016E260725AF20540077C64C /* HomeStatisticsCardView.xib */,
				016E264B25B0327B0077C64C /* HomeStatisticsCardViewModel.swift */,
			);
			path = HomeStatisticsCardView;
			sourceTree = "<group>";
		};
		0105D88F25B8731D007E288B /* Extensions */ = {
			isa = PBXGroup;
			children = (
				0105D8A925B87920007E288B /* SAP_Internal_Stats_KeyFigure+Formatting.swift */,
				0130F68025B186DB00B6BDA3 /* SAP_Internal_Stats_Statistics+SupportedIDs.swift */,
			);
			path = Extensions;
			sourceTree = "<group>";
		};
		010B3D8425ADE5EC00EB44AB /* __tests__ */ = {
			isa = PBXGroup;
			children = (
				010B3D8525ADE5FD00EB44AB /* HomeRiskCellModelTests.swift */,
				50C5203F25ADACBB008DF2F4 /* HomeShownPositiveTestResultCellModelTest.swift */,
			);
			path = __tests__;
			sourceTree = "<group>";
		};
		0123D5962501381900A91838 /* __test__ */ = {
			isa = PBXGroup;
			children = (
				0123D5972501383100A91838 /* ExposureSubmissionErrorTests.swift */,
			);
			path = __test__;
			sourceTree = "<group>";
		};
		014086B52588F8EB00E9E5B2 /* __test__ */ = {
			isa = PBXGroup;
			children = (
				014086C42589040200E9E5B2 /* DiaryEditEntriesCellModelTest.swift */,
				014086B72588F95000E9E5B2 /* DiaryEditEntriesViewModelTest.swift */,
			);
			path = __test__;
			sourceTree = "<group>";
		};
		016E25E825AF138B0077C64C /* Statistics */ = {
			isa = PBXGroup;
			children = (
				01EBC9A425B5FFF40003496F /* __tests__ */,
				016E25F125AF13EA0077C64C /* HomeStatisticsTableViewCell.swift */,
				016E25F225AF13EA0077C64C /* HomeStatisticsTableViewCell.xib */,
				0130F67125B1851000B6BDA3 /* HomeStatisticsCellModel.swift */,
				0130F66625B1813000B6BDA3 /* HomeStatisticsCard.swift */,
				0105D88B25B87300007E288B /* HomeStatisticsCardView */,
				0105D88F25B8731D007E288B /* Extensions */,
			);
			path = Statistics;
			sourceTree = "<group>";
		};
		016E260C25AF43440077C64C /* StatisticsInfo */ = {
			isa = PBXGroup;
			children = (
				016E261325AF43450077C64C /* StatisticsInfoViewController.swift */,
			);
			path = StatisticsInfo;
			sourceTree = "<group>";
		};
		01734B51255D6BEE00E60A8B /* v2 */ = {
			isa = PBXGroup;
			children = (
				3544182825AF7B5200B11056 /* app_features.pb.swift */,
				01734B59255D6C4500E60A8B /* app_config_ios.pb.swift */,
				01734B5A255D6C4500E60A8B /* exposure_detection_parameters.pb.swift */,
				8F0A4BAC25C2F6F70085DF13 /* ppdd_edus_parameters.pb.swift */,
				8F0A4BAB25C2F6F70085DF13 /* ppdd_ppac_parameters.pb.swift */,
				01734B56255D6C4500E60A8B /* key_download_parameters.pb.swift */,
				01734B58255D6C4500E60A8B /* risk_calculation_parameters.pb.swift */,
				01734B57255D6C4500E60A8B /* semantic_version.pb.swift */,
			);
			name = v2;
			sourceTree = "<group>";
		};
		017AD19925A5C74400FA2B3F /* Extensions */ = {
			isa = PBXGroup;
			children = (
				017AD17E25A5A30500FA2B3F /* DynamicHeader+ExposureDetection.swift */,
				017AD18625A5C70700FA2B3F /* DynamicCell+ExposureDetection.swift */,
				017AD18B25A5C70900FA2B3F /* ActiveTracing+ExposureDetection.swift */,
			);
			path = Extensions;
			sourceTree = "<group>";
		};
		0190982A257E5A9D0065D050 /* ContactDiary */ = {
			isa = PBXGroup;
			children = (
				BAEC99BE258B6FFA00B98ECA /* __tests__ */,
				0190982B257E5AF70065D050 /* DiaryCoordinator.swift */,
				0190982C257E5B340065D050 /* Info */,
				0190982D257E5B4F0065D050 /* Overview */,
				0190982E257E5B5E0065D050 /* Day */,
				0190982F257E5B7F0065D050 /* AddAndEditEntry */,
				01909830257E5CCF0065D050 /* EditEntries */,
				019C9F2225894D2A00B26392 /* Model */,
				ABAE0A12257F77A20030ED47 /* Store */,
			);
			path = ContactDiary;
			sourceTree = "<group>";
		};
		0190982C257E5B340065D050 /* Info */ = {
			isa = PBXGroup;
			children = (
				BA288AEF25825D5B0071009A /* __test__ */,
				EB912889257FBD1E00241D3E /* DiaryInfoViewController.swift */,
				EB912888257FBD1E00241D3E /* DiaryInfoViewModel.swift */,
			);
			path = Info;
			sourceTree = "<group>";
		};
		0190982D257E5B4F0065D050 /* Overview */ = {
			isa = PBXGroup;
			children = (
				019C9F5A2589537300B26392 /* __test__ */,
				01F2A560257FC79F00DA96A6 /* Cells */,
				01909845257E61350065D050 /* DiaryOverviewTableViewController.swift */,
				019C9F1D25894CDD00B26392 /* DiaryOverviewViewModel.swift */,
			);
			path = Overview;
			sourceTree = "<group>";
		};
		0190982E257E5B5E0065D050 /* Day */ = {
			isa = PBXGroup;
			children = (
				01B72BA4258360BC00A3E3BC /* __test__ */,
				01909862257E63810065D050 /* DiaryDayViewController.swift */,
				01F2A5D4258208C500DA96A6 /* DiaryDayViewController.xib */,
				01F2A5DC25820EE700DA96A6 /* DiaryDayViewModel.swift */,
				01F2A5B62581177100DA96A6 /* Cells */,
				01B72B6325821C9B00A3E3BC /* Views */,
			);
			path = Day;
			sourceTree = "<group>";
		};
		0190982F257E5B7F0065D050 /* AddAndEditEntry */ = {
			isa = PBXGroup;
			children = (
				BA11D5B82588D576005DCD6B /* __test__ */,
				0190984C257E62C70065D050 /* DiaryAddAndEditEntryViewController.swift */,
				01909851257E62CB0065D050 /* DiaryAddAndEditEntryViewModel.swift */,
				BAC42DC32583AF9D001A94C0 /* DiaryEntryTextField.swift */,
			);
			path = AddAndEditEntry;
			sourceTree = "<group>";
		};
		01909830257E5CCF0065D050 /* EditEntries */ = {
			isa = PBXGroup;
			children = (
				014086B52588F8EB00E9E5B2 /* __test__ */,
				01909834257E606C0065D050 /* DiaryEditEntriesViewController.swift */,
				01B72BDC2583AB1400A3E3BC /* DiaryEditEntriesViewController.xib */,
				0190983C257E60760065D050 /* DiaryEditEntriesViewModel.swift */,
				01B72BEC2583B51B00A3E3BC /* Cells */,
			);
			path = EditEntries;
			sourceTree = "<group>";
		};
		019C9F2225894D2A00B26392 /* Model */ = {
			isa = PBXGroup;
			children = (
				019C9F592589536000B26392 /* __test__ */,
				019C9F33258951BB00B26392 /* DiaryDay.swift */,
				019C9F3A258951BE00B26392 /* DiaryEntry.swift */,
				019C9F38258951BC00B26392 /* DiaryEntryType.swift */,
				01909881257E675D0065D050 /* DiaryContactPerson.swift */,
				019C9F2C258951B700B26392 /* ContactPersonEncounter.swift */,
				019C9F3F258951C000B26392 /* DiaryLocation.swift */,
				019C9F31258951B900B26392 /* LocationVisit.swift */,
				BAB953D525B86015007B80C7 /* HistoryExposure.swift */,
				2E67C3D425BAFFC8008C6C90 /* DiaryExportItem.swift */,
			);
			path = Model;
			sourceTree = "<group>";
		};
		019C9F592589536000B26392 /* __test__ */ = {
			isa = PBXGroup;
			children = (
				01B605C8258A32930093DB8E /* DiaryDayTest.swift */,
				01B605CD258A38330093DB8E /* DiaryEntryTest.swift */,
				01B605E6258A4A980093DB8E /* DiaryContactPersonTest.swift */,
				01B605D8258A49E70093DB8E /* DiaryLocationTest.swift */,
			);
			path = __test__;
			sourceTree = "<group>";
		};
		019C9F5A2589537300B26392 /* __test__ */ = {
			isa = PBXGroup;
			children = (
				01B605C3258A181C0093DB8E /* DiaryOverviewViewModelTest.swift */,
			);
			path = __test__;
			sourceTree = "<group>";
		};
		01A1B440252DE53800841B63 /* QRScanner */ = {
			isa = PBXGroup;
			children = (
				BA92A45D255163460063B46F /* ExposureSubmissionQRScannerViewModelGuidTests.swift */,
				01A1B441252DE54600841B63 /* ExposureSubmissionQRScannerViewModelTests.swift */,
			);
			path = QRScanner;
			sourceTree = "<group>";
		};
		01A4DC5525922EB0007D5794 /* Risk */ = {
			isa = PBXGroup;
			children = (
				010B3D8425ADE5EC00EB44AB /* __tests__ */,
				01A4DC5D25922EB2007D5794 /* HomeRiskTableViewCell.swift */,
				01A4DC5925922EB1007D5794 /* HomeRiskTableViewCell.xib */,
				01A4DD4225935D1F007D5794 /* HomeRiskCellModel.swift */,
				01A4DC5725922EB1007D5794 /* HomeShownPositiveTestResultTableViewCell.swift */,
				01A4DC5625922EB0007D5794 /* HomeShownPositiveTestResultTableViewCell.xib */,
				017AD113259DCD3400FA2B3F /* HomeShownPositiveTestResultCellModel.swift */,
			);
			path = Risk;
			sourceTree = "<group>";
		};
		01A4DC6025922EB2007D5794 /* Views */ = {
			isa = PBXGroup;
			children = (
				01EA17712590F03000E98E02 /* HomeCardView.swift */,
				01A4DC6525922EB3007D5794 /* HomeItemView.swift */,
				01A4DC6625922EB3007D5794 /* HomeImageItemView.swift */,
				01A4DC6325922EB3007D5794 /* HomeImageItemView.xib */,
				01A4DCFD25926A66007D5794 /* HomeImageItemViewModel.swift */,
				01A4DC6725922EB3007D5794 /* HomeLoadingItemView.swift */,
				01A4DC6825922EB4007D5794 /* HomeLoadingItemView.xib */,
				01A4DD0C25926A72007D5794 /* HomeLoadingItemViewModel.swift */,
				01A4DC6125922EB2007D5794 /* HomeTextItemView.swift */,
				01A4DC6225922EB3007D5794 /* HomeTextItemView.xib */,
				01A4DD0225926A6A007D5794 /* HomeTextItemViewModel.swift */,
				01A4DC6925922EB4007D5794 /* HomeListItemView.swift */,
				01A4DC6425922EB3007D5794 /* HomeListItemView.xib */,
				01A4DD0725926A6E007D5794 /* HomeListItemViewModel.swift */,
			);
			path = Views;
			sourceTree = "<group>";
		};
		01A4DC8025922EC3007D5794 /* TestResult */ = {
			isa = PBXGroup;
			children = (
				8FF3525C25ADACEC008A07BD /* __tests__ */,
				01A4DC7925922EBD007D5794 /* HomeTestResultTableViewCell.swift */,
				01A4DC7825922EBD007D5794 /* HomeTestResultTableViewCell.xib */,
				01A4DC8C25922F05007D5794 /* HomeTestResultCellModel.swift */,
			);
			path = TestResult;
			sourceTree = "<group>";
		};
		01A4DCA125924FFE007D5794 /* ThankYou */ = {
			isa = PBXGroup;
			children = (
				BAFBF35525ADD719003F5DC2 /* __tests__ */,
				01A4DC5B25922EB1007D5794 /* HomeThankYouTableViewCell.swift */,
				01A4DC5A25922EB1007D5794 /* HomeThankYouTableViewCell.xib */,
				01A4DCB5259264F9007D5794 /* HomeThankYouCellModel.swift */,
			);
			path = ThankYou;
			sourceTree = "<group>";
		};
		01B7232524F8128B0064C0EB /* OptionGroup */ = {
			isa = PBXGroup;
			children = (
				01C2D43F2501243400FB23BF /* __tests__ */,
				01B7232624F812BC0064C0EB /* OptionGroupView.swift */,
				01B7232E24FE4F080064C0EB /* OptionGroupViewModel.swift */,
				01B7232824F812DF0064C0EB /* OptionView.swift */,
				01B7232A24F815B00064C0EB /* MultipleChoiceOptionView.swift */,
				01B7232C24F8E0260064C0EB /* MultipleChoiceChoiceView.swift */,
				01D69492250272E500B45BEA /* DatePickerOption */,
			);
			path = OptionGroup;
			sourceTree = "<group>";
		};
		01B72B6325821C9B00A3E3BC /* Views */ = {
			isa = PBXGroup;
			children = (
				01B72B6425821CD200A3E3BC /* DiaryDayEmptyView.swift */,
				01B72B6C25821D2800A3E3BC /* DiaryDayEmptyViewModel.swift */,
			);
			path = Views;
			sourceTree = "<group>";
		};
		01B72BA4258360BC00A3E3BC /* __test__ */ = {
			isa = PBXGroup;
			children = (
				01B72BBF2583875600A3E3BC /* DiaryDayViewModelTest.swift */,
				0120ECF22587607600F78944 /* DiaryDayEntryCellModelTest.swift */,
				0120ECFD2587631100F78944 /* DiaryDayAddCellModelTest.swift */,
				01B72BA5258360CD00A3E3BC /* DiaryDayEmptyViewModelTest.swift */,
			);
			path = __test__;
			sourceTree = "<group>";
		};
		01B72BEC2583B51B00A3E3BC /* Cells */ = {
			isa = PBXGroup;
			children = (
				01B72BEE2583B51C00A3E3BC /* DiaryEditEntriesTableViewCell.swift */,
				01B72BF02583B51C00A3E3BC /* DiaryEditEntriesTableViewCell.xib */,
				014086BC2589033A00E9E5B2 /* DiaryEditEntriesCellModel.swift */,
			);
			path = Cells;
			sourceTree = "<group>";
		};
		01C2D43F2501243400FB23BF /* __tests__ */ = {
			isa = PBXGroup;
			children = (
				01C2D440250124E600FB23BF /* OptionGroupViewModelTests.swift */,
			);
			path = __tests__;
			sourceTree = "<group>";
		};
		01C6AC2D252B23FC0052814D /* QRScanner */ = {
			isa = PBXGroup;
			children = (
				71FE1C74247AC2B500851FEB /* ExposureSubmissionQRScannerViewController.swift */,
				01C6AC20252B21DF0052814D /* ExposureSubmissionQRScannerViewController.xib */,
				01C6AC0D252B1E980052814D /* ExposureSubmissionQRScannerViewModel.swift */,
				01C6AC25252B23D70052814D /* ExposureSubmissionQRScannerFocusView.swift */,
				01C6AC31252B29C00052814D /* QRScannerError.swift */,
				01A1B449252DFD7700841B63 /* MetadataObject.swift */,
			);
			path = QRScanner;
			sourceTree = "<group>";
		};
		01D02683258B9C1300B6389A /* Cells */ = {
			isa = PBXGroup;
			children = (
				713EA26224798F8500AB7EE8 /* ExposureDetectionHeaderCell.swift */,
				01D02687258B9CB200B6389A /* ExposureDetectionHeaderCell.xib */,
				713EA25E24798A9100AB7EE8 /* ExposureDetectionRiskCell.swift */,
				01D0268C258B9CF800B6389A /* ExposureDetectionRiskCell.xib */,
				7154EB49247D21E200A467FF /* ExposureDetectionLongGuideCell.swift */,
				01D02691258BA0AD00B6389A /* ExposureDetectionLongGuideCell.xib */,
				7154EB4B247E862100A467FF /* ExposureDetectionLoadingCell.swift */,
				01D02696258BA0E000B6389A /* ExposureDetectionLoadingCell.xib */,
				713EA26024798AD100AB7EE8 /* ExposureDetectionHotlineCell.swift */,
				01D026A4258BA20E00B6389A /* ExposureDetectionHotlineCell.xib */,
				01D026A9258BA2F600B6389A /* ExposureDetectionRiskRefreshCell.xib */,
				01D026AA258BA2F900B6389A /* ExposureDetectionRiskTextCell.xib */,
				01D026AB258BA2FA00B6389A /* ExposureDetectionGuideCell.xib */,
				01D026AC258BA2FD00B6389A /* ExposureDetectionLinkCell.xib */,
			);
			path = Cells;
			sourceTree = "<group>";
		};
		01D026CF258BB65B00B6389A /* Cells */ = {
			isa = PBXGroup;
			children = (
				EE22DB84247FB43A001B0A71 /* TracingHistoryTableViewCell.swift */,
				01D026DC258BB6CC00B6389A /* TracingHistoryTableViewCell.xib */,
				EE22DB85247FB43A001B0A71 /* ImageTableViewCell.swift */,
				01D026E3258BB6D800B6389A /* ImageTableViewCell.xib */,
				EE22DB86247FB43A001B0A71 /* ActionDetailTableViewCell.swift */,
				01D026E7258BB6DB00B6389A /* ActionDetailTableViewCell.xib */,
				EE22DB87247FB43A001B0A71 /* DescriptionTableViewCell.swift */,
				01D026E8258BB6DD00B6389A /* DescriptionTableViewCell.xib */,
				EE22DB88247FB43A001B0A71 /* ActionTableViewCell.swift */,
				01D026E9258BB6DF00B6389A /* ActionTableViewCell.xib */,
				941ADDAF2518C2B200E421D9 /* EuTracingTableViewCell.swift */,
				01D026ED258BB70100B6389A /* EuTracingTableViewCell.xib */,
			);
			path = Cells;
			sourceTree = "<group>";
		};
		01D02722258BD22600B6389A /* Settings */ = {
			isa = PBXGroup;
			children = (
				51D420C324583E3300AD70CA /* SettingsViewController.swift */,
				CD8638522477EBD400A5A07C /* SettingsViewModel.swift */,
				CDD87C6024766163007CE6CA /* Cells */,
			);
			path = Settings;
			sourceTree = "<group>";
		};
		01D02726258BD24400B6389A /* NotificationSettings */ = {
			isa = PBXGroup;
			children = (
				CD2EC328247D82EE00C6B3F9 /* NotificationSettingsViewController.swift */,
				01D0274B258BD42800B6389A /* NotificationSettingsViewController.xib */,
				CDCE11D5247D644100F30825 /* NotificationSettingsViewModel.swift */,
				CDCE11D7247D645800F30825 /* Cells */,
			);
			path = NotificationSettings;
			sourceTree = "<group>";
		};
		01D02744258BD40C00B6389A /* Reset */ = {
			isa = PBXGroup;
			children = (
				EEF10679246EBF8B009DFB4E /* ResetViewController.swift */,
				01D0274C258BD42B00B6389A /* ResetViewController.xib */,
			);
			path = Reset;
			sourceTree = "<group>";
		};
		01D16C5C24ED6981007DB387 /* __tests__ */ = {
			isa = PBXGroup;
			children = (
				01D16C5D24ED69CA007DB387 /* BackgroundAppRefreshViewModelTests.swift */,
				01D16C5F24ED6D9A007DB387 /* MockBackgroundRefreshStatusProvider.swift */,
				01D16C6124ED6DB3007DB387 /* MockLowPowerModeStatusProvider.swift */,
			);
			path = __tests__;
			sourceTree = "<group>";
		};
		01D69492250272E500B45BEA /* DatePickerOption */ = {
			isa = PBXGroup;
			children = (
				01D694932502730700B45BEA /* __tests__ */,
				01C7665D25024A09002C9A5C /* DatePickerOptionView.swift */,
				01D6948A25026EC000B45BEA /* DatePickerOptionViewModel.swift */,
				01D6948C2502717F00B45BEA /* DatePickerDayView.swift */,
				01D69490250272CE00B45BEA /* DatePickerDayViewModel.swift */,
				01D6948E2502729000B45BEA /* DatePickerDay.swift */,
			);
			path = DatePickerOption;
			sourceTree = "<group>";
		};
		01D694932502730700B45BEA /* __tests__ */ = {
			isa = PBXGroup;
			children = (
				01A97DD02506767E00C07C37 /* DatePickerOptionViewModelTests.swift */,
				01A97DD22506769F00C07C37 /* DatePickerDayViewModelTests.swift */,
			);
			path = __tests__;
			sourceTree = "<group>";
		};
		01EA17602590E9B900E98E02 /* Home */ = {
			isa = PBXGroup;
			children = (
				EBD2D07C25A86144006E4220 /* __tests__ */,
				CDA262F724AB808800612E15 /* HomeCoordinator.swift */,
				01EA17612590EAAF00E98E02 /* HomeTableViewController.swift */,
				01EA17692590EF4E00E98E02 /* HomeTableViewModel.swift */,
				01EA17FD259217B100E98E02 /* HomeState.swift */,
				01EA176E2590F02F00E98E02 /* Cells */,
				01A4DC6025922EB2007D5794 /* Views */,
			);
			path = Home;
			sourceTree = "<group>";
		};
		01EA176E2590F02F00E98E02 /* Cells */ = {
			isa = PBXGroup;
			children = (
				01EA17BF2591346300E98E02 /* ExposureLogging */,
				01A4DC5525922EB0007D5794 /* Risk */,
				01A4DC8025922EC3007D5794 /* TestResult */,
				01A4DCA125924FFE007D5794 /* ThankYou */,
				016E25E825AF138B0077C64C /* Statistics */,
				01EA17C42591348100E98E02 /* Info */,
			);
			path = Cells;
			sourceTree = "<group>";
		};
		01EA17BF2591346300E98E02 /* ExposureLogging */ = {
			isa = PBXGroup;
			children = (
				8F3D71A825A8634700D52CCD /* __tests__ */,
				01EA17722590F03000E98E02 /* HomeExposureLoggingTableViewCell.swift */,
				01EA17752590F03100E98E02 /* HomeExposureLoggingTableViewCell.xib */,
				01EA17C82591353200E98E02 /* HomeExposureLoggingCellModel.swift */,
			);
			path = ExposureLogging;
			sourceTree = "<group>";
		};
		01EA17C42591348100E98E02 /* Info */ = {
			isa = PBXGroup;
			children = (
				BAFBF36725ADE0AA003F5DC2 /* __tests__ */,
				01EA17762590F03100E98E02 /* HomeInfoTableViewCell.swift */,
				01EA17732590F03000E98E02 /* HomeInfoTableViewCell.xib */,
				01EA17E42591399200E98E02 /* HomeInfoCellModel.swift */,
				01A4DD3725935AC1007D5794 /* CellPositionInSection.swift */,
			);
			path = Info;
			sourceTree = "<group>";
		};
		01EBC9A425B5FFF40003496F /* __tests__ */ = {
			isa = PBXGroup;
			children = (
				01EBC9C225B70C310003496F /* SAP_Internal_Stats_Statistics+SupportedIDsTests.swift */,
				0185DDDD25B77786001FBEA7 /* HomeStatisticsCellModelTests.swift */,
				01EBC9A525B6002C0003496F /* HomeStatisticsCardViewModelTests.swift */,
			);
			path = __tests__;
			sourceTree = "<group>";
		};
		01F2A560257FC79F00DA96A6 /* Cells */ = {
			isa = PBXGroup;
			children = (
				BA9BCF7525B09B3A00DD7974 /* __tests__ */,
				01F2A57F25803AA500DA96A6 /* DiaryOverviewDescriptionTableViewCell.swift */,
				01F2A58025803AA500DA96A6 /* DiaryOverviewDescriptionTableViewCell.xib */,
				BA9BCF6125B0875100DD7974 /* DiaryOverviewDayCellModel.swift */,
				01F2A561257FC7D200DA96A6 /* DiaryOverviewDayTableViewCell.swift */,
				01F2A562257FC7D200DA96A6 /* DiaryOverviewDayTableViewCell.xib */,
			);
			path = Cells;
			sourceTree = "<group>";
		};
		01F2A5B62581177100DA96A6 /* Cells */ = {
			isa = PBXGroup;
			children = (
				01F2A5B72581181A00DA96A6 /* DiaryDayAddTableViewCell.swift */,
				01F2A5B82581181A00DA96A6 /* DiaryDayAddTableViewCell.xib */,
				01B72C0A25875BC300A3E3BC /* DiaryDayAddCellModel.swift */,
				01F2A5C12581183800DA96A6 /* DiaryDayEntryTableViewCell.swift */,
				01F2A5C22581183800DA96A6 /* DiaryDayEntryTableViewCell.xib */,
				0120ECDC25875D8B00F78944 /* DiaryDayEntryCellModel.swift */,
			);
			path = Cells;
			sourceTree = "<group>";
		};
		13091950247972CF0066E329 /* PrivacyProtectionViewController */ = {
			isa = PBXGroup;
			children = (
				1309194E247972C40066E329 /* PrivacyProtectionViewController.swift */,
			);
			path = PrivacyProtectionViewController;
			sourceTree = "<group>";
		};
		130CB19A246D92F800ADE602 /* Onboarding */ = {
			isa = PBXGroup;
			children = (
				130CB19B246D92F800ADE602 /* ENAUITestsOnboarding.swift */,
			);
			path = Onboarding;
			sourceTree = "<group>";
		};
		134F0DB8247578FF00D88934 /* Home */ = {
			isa = PBXGroup;
			children = (
				134F0DB9247578FF00D88934 /* ENAUITestsHome.swift */,
				509C69FD25B5D920000F2A4C /* ENAUITests-Statistics.swift */,
			);
			path = Home;
			sourceTree = "<group>";
		};
		138910C3247A907500D739F6 /* Task Scheduling */ = {
			isa = PBXGroup;
			children = (
				138910C4247A909000D739F6 /* ENATaskScheduler.swift */,
			);
			path = "Task Scheduling";
			sourceTree = "<group>";
		};
		13E5046A248E3CE60086641C /* AppInformation */ = {
			isa = PBXGroup;
			children = (
				13E50468248E3CD20086641C /* ENAUITestsAppInformation.swift */,
			);
			path = AppInformation;
			sourceTree = "<group>";
		};
		2F3D95352518BCBA002B2C81 /* EUSettings */ = {
			isa = PBXGroup;
			children = (
				2FD473BD251E0E7F000DCA40 /* __tests__ */,
				2F3D95362518BCD1002B2C81 /* EUSettingsViewController.swift */,
				2F3D953B2518BCE9002B2C81 /* EUSettingsViewModel.swift */,
			);
			path = EUSettings;
			sourceTree = "<group>";
		};
		2FA9E39124D2F2620030561C /* Exposure Submission */ = {
			isa = PBXGroup;
			children = (
				0123D5962501381900A91838 /* __test__ */,
				CD99A3A8245C272400BF12AF /* ExposureSubmissionService.swift */,
				A3EE6E59249BB7AF00C64B61 /* ExposureSubmissionServiceFactory.swift */,
				2FA9E39224D2F2920030561C /* ExposureSubmission+TestResult.swift */,
				2FA9E39424D2F2B00030561C /* ExposureSubmission+DeviceRegistrationKey.swift */,
				2FA9E39624D2F3C60030561C /* ExposureSubmissionError.swift */,
				2FA9E39824D2F4350030561C /* ExposureSubmission+ErrorParsing.swift */,
				2FA9E39A24D2F4A10030561C /* ExposureSubmissionService+Protocol.swift */,
			);
			path = "Exposure Submission";
			sourceTree = "<group>";
		};
		2FC951FA24DC2366008D39F4 /* Cells */ = {
			isa = PBXGroup;
			children = (
				2FC951FD24DC23B9008D39F4 /* DMConfigurationCell.swift */,
			);
			path = Cells;
			sourceTree = "<group>";
		};
		2FD473BD251E0E7F000DCA40 /* __tests__ */ = {
			isa = PBXGroup;
			children = (
				2FD473BE251E0ECE000DCA40 /* EUSettingsViewControllerTests.swift */,
			);
			path = __tests__;
			sourceTree = "<group>";
		};
		35075C002526367700DE92F7 /* TestPlans */ = {
			isa = PBXGroup;
			children = (
				35075C092526378D00DE92F7 /* AllTests.xctestplan */,
				35075C0E252637C300DE92F7 /* SmokeTests.xctestplan */,
				3523CA31252DC617002E6DEC /* Screenshots.xctestplan */,
			);
			name = TestPlans;
			sourceTree = "<group>";
		};
		35AA4AF2259B40DF00D32306 /* __tests__ */ = {
			isa = PBXGroup;
			children = (
				35AA4AF3259B40FC00D32306 /* CryptoFallbackTests.swift */,
				35358DD325A23169004FD0CB /* HTTPClientCertificatePinningTests.swift */,
			);
			path = __tests__;
			sourceTree = "<group>";
		};
		35B2FAAE25B9D362009ABC8E /* AppDelegate & Globals */ = {
			isa = PBXGroup;
			children = (
				EB1BB11125CC40030076CB67 /* PlausibleDeniabilityService.swift */,
				EB1BB10C25CC3FD50076CB67 /* AppDelegate.swift */,
				35B2FAA925B9CE8F009ABC8E /* main.swift */,
				353412CB2525EE4A0086D15C /* Globals.swift */,
				35B2FAB925B9D3F3009ABC8E /* ENATaskExecutionDelegate.swift */,
				3518DD6425BA2D060090A26B /* NotificationManager.swift */,
			);
			path = "AppDelegate & Globals";
			sourceTree = "<group>";
		};
		35E1219D25B19D8C0098D754 /* sample_stats */ = {
			isa = PBXGroup;
			children = (
				35E1219E25B19D8C0098D754 /* sample_stats.bin */,
				35E1219F25B19D8C0098D754 /* sample_stats.sha256 */,
			);
			path = sample_stats;
			sourceTree = "<group>";
		};
		35E121D625B273280098D754 /* stats */ = {
			isa = PBXGroup;
			children = (
				35E121D725B273280098D754 /* card_header.pb.swift */,
				35E121D825B273280098D754 /* statistics.pb.swift */,
				35E121D925B273280098D754 /* key_figure_card.pb.swift */,
			);
			name = stats;
			path = ../../../gen/output/internal/stats;
			sourceTree = "<group>";
		};
		35EA6158258BC88A0062B50A /* iOS 12 Fallback */ = {
			isa = PBXGroup;
			children = (
				35EA6159258BC8E30062B50A /* CryptoKitFallbacks.swift */,
			);
			path = "iOS 12 Fallback";
			sourceTree = "<group>";
		};
		35EA68402554BEB200335F73 /* V2 */ = {
			isa = PBXGroup;
			children = (
				35EA684925553B5C00335F73 /* DownloadedPackagesStoreV2.swift */,
				35EA684125553AE300335F73 /* DownloadedPackagesSQLLiteStoreV2.swift */,
			);
			path = V2;
			sourceTree = "<group>";
		};
		504C9CC725C44BE60005875B /* OTP */ = {
			isa = PBXGroup;
			children = (
				505F509C25C8A0FD004920EB /* __tests__ */,
				505F508125C897A6004920EB /* Model */,
				504C9CC825C44C180005875B /* OTPService.swift */,
			);
			path = OTP;
			sourceTree = "<group>";
		};
		505F506825C833A9004920EB /* ppdd */ = {
			isa = PBXGroup;
			children = (
				505F506925C833A9004920EB /* edus_otp_request_ios.pb.swift */,
				505F506A25C833A9004920EB /* edus_otp.pb.swift */,
				505F506D25C833A9004920EB /* ppac_ios.pb.swift */,
			);
			name = ppdd;
			path = ../../../gen/output/internal/ppdd;
			sourceTree = "<group>";
		};
		505F508125C897A6004920EB /* Model */ = {
			isa = PBXGroup;
			children = (
				505F508225C897B3004920EB /* OTPError.swift */,
				5021532825C988D80006842D /* OTPResponse.swift */,
				50B5057C25CAEF5C00EEA380 /* OTPToken.swift */,
			);
			path = Model;
			sourceTree = "<group>";
		};
		505F509C25C8A0FD004920EB /* __tests__ */ = {
			isa = PBXGroup;
			children = (
				50352C8A25C94961007193D2 /* OTPServiceTests.swift */,
			);
			path = __tests__;
			sourceTree = "<group>";
		};
		50B5058725CAF3C500EEA380 /* DMOTPService */ = {
			isa = PBXGroup;
			children = (
				50B5058825CAF3EF00EEA380 /* DMOTPServiceViewController.swift */,
				50B5058D25CAF3FC00EEA380 /* DMOTPServiceViewModel.swift */,
			);
			path = DMOTPService;
			sourceTree = "<group>";
		};
		50BD2E6724FE26F300932566 /* __test__ */ = {
			isa = PBXGroup;
			children = (
				50BD2E6F24FE26F300932566 /* AppInformationImprintTest.swift */,
				50DC527A24FEB5CA00F6D8EB /* AppInformationModelTest.swift */,
			);
			name = __test__;
			sourceTree = "<group>";
		};
		5107E3D72459B2D60042FC9B /* Frameworks */ = {
			isa = PBXGroup;
			children = (
				858F6F6D245A103C009FFD33 /* ExposureNotification.framework */,
			);
			name = Frameworks;
			sourceTree = "<group>";
		};
		514E81312461946E00636861 /* ExposureDetection */ = {
			isa = PBXGroup;
			children = (
				A36FACC224C5E9FC00DED947 /* __tests__ */,
				71FD8861246EB27F00E804D0 /* ExposureDetectionViewController.swift */,
				01D02666258B750800B6389A /* ExposureDetectionViewController.xib */,
				FEDCE4BE82DC5BFE90575663 /* ExposureDetectionViewModel.swift */,
				01D02683258B9C1300B6389A /* Cells */,
				017AD19925A5C74400FA2B3F /* Extensions */,
				EEF790092466ED410065EBD5 /* Views */,
			);
			path = ExposureDetection;
			sourceTree = "<group>";
		};
		514E81322461B97700636861 /* Exposure */ = {
			isa = PBXGroup;
			children = (
				B15382DD2482707A0010F007 /* __tests__ */,
				ABFCE989255C32EE0075FF13 /* AppConfigMetadata.swift */,
				354E305824EFF26E00526C9F /* Country.swift */,
				EB5FE1532599F5DB00797E4E /* ENActivityHandling.swift */,
				941ADDB12518C3FB00E421D9 /* ENSettingEuTracingViewModel.swift */,
				514E81332461B97700636861 /* ExposureManager.swift */,
				CD678F6A246C43E200B6A0F8 /* MockExposureManager.swift */,
				518A69FA24687D5800444E66 /* RiskLevel.swift */,
				01D307892562B03B00ADB67B /* RiskState.swift */,
				94427A4F25502B8900C36BE6 /* WarnOthersNotificationsTimeInterval.swift */,
				948AFE662553DC5B0019579A /* WarnOthersRemindable.swift */,
				94B255A52551B7C800649B4C /* WarnOthersReminder.swift */,
				35E121B825B23D060098D754 /* StatisticsMetadata.swift */,
			);
			path = Exposure;
			sourceTree = "<group>";
		};
		514EE997246D4BEB00DE4884 /* UITableView */ = {
			isa = PBXGroup;
			children = (
				710ABB1E2475115500948792 /* UITableViewController+Enum.swift */,
				514EE998246D4C2E00DE4884 /* UITableViewCell+Identifier.swift */,
				514EE99A246D4C4C00DE4884 /* UITableView+Dequeue.swift */,
			);
			path = UITableView;
			sourceTree = "<group>";
		};
		516E430324B89AF60008CC30 /* __tests__ */ = {
			isa = PBXGroup;
			children = (
				516E430124B89AED0008CC30 /* RootCoordinatorTests.swift */,
			);
			path = __tests__;
			sourceTree = "<group>";
		};
		51B5B41A246E059700DC5D3E /* Common */ = {
			isa = PBXGroup;
			children = (
				01F2A542257FB90200DA96A6 /* CloseBarButtonItem.swift */,
				71F54190248BF677006DB793 /* HtmlTextView.swift */,
				351E6305256BEC8D00D89B29 /* LabeledCountriesView.swift */,
			);
			path = Common;
			sourceTree = "<group>";
		};
		51CE1BBB2460B1BA002CF42A /* Protocols */ = {
			isa = PBXGroup;
			children = (
				B18CADAD24782FA4006F53F0 /* ExposureStateUpdating.swift */,
				FEDCE1600374711EC77FF572 /* RequiresAppDependencies.swift */,
			);
			path = Protocols;
			sourceTree = "<group>";
		};
		51D420AF2458308400AD70CA /* Onboarding */ = {
			isa = PBXGroup;
			children = (
				AB7420AA251B678E006666AC /* DeltaOnboarding */,
				AB1885CF25238D9B00D39BBE /* __tests__ */,
				51C737BC245B349700286105 /* OnboardingInfoViewController.swift */,
				01D0262D258A791C00B6389A /* OnboardingInfoViewController.xib */,
				A17366542484978A006BE209 /* OnboardingInfoViewControllerUtils.swift */,
				137846482488027500A50AB8 /* OnboardingInfoViewController+Extension.swift */,
				50F9130C253F1D7800DFE683 /* OnboardingPageType.swift */,
			);
			path = Onboarding;
			sourceTree = "<group>";
		};
		51D420B224583AA400AD70CA /* Workers */ = {
			isa = PBXGroup;
			children = (
				B1221BDD2492E78100E6C4E4 /* Keychain */,
				B19FD70E2491A04800A9D56A /* Update Checker */,
				B184A381248FFCC3007180F6 /* Store */,
				A1C2B2DA24834934004A3BD5 /* __tests__ */,
				AB1886C3252DE1AE00D39BBE /* Logging.swift */,
				B120C7C524AFDAB900F68FF1 /* ActiveTracing.swift */,
				A3FF84EB247BFAF00053E947 /* Hasher.swift */,
				0D5611B3247F852C00B5B094 /* SQLiteKeyValueStore.swift */,
				35EA68512555488600335F73 /* SQLiteError.swift */,
				016146902487A43E00660992 /* LinkHelper.swift */,
				A128F058248B459F00EC7F6C /* PublicKeyStore.swift */,
			);
			path = Workers;
			sourceTree = "<group>";
		};
		51D420B524583B5100AD70CA /* Extensions */ = {
			isa = PBXGroup;
			children = (
				71176E2C24891BCF004B0C9F /* __tests__ */,
				514EE997246D4BEB00DE4884 /* UITableView */,
				AB1886D0252DE51E00D39BBE /* Bundle+Identifier.swift */,
				A16714AE248CA1B70031B111 /* Bundle+ReadPlist.swift */,
				AB6289CE251BA01400CF61D2 /* Bundle+Version.swift */,
				01DB708425068167008F7244 /* Calendar+GregorianLocale.swift */,
				0190B224255C423600CF4244 /* Date+Age.swift */,
				51895EDB245E16CD0085DA38 /* ENAColor.swift */,
				710021DB248E44A6001F0B63 /* ENAFont.swift */,
				01734B6D255D73E400E60A8B /* ENExposureConfiguration+Convenience.swift */,
				A1BABD0A24A57BA0000ED515 /* ENTemporaryExposureKey+Processing.swift */,
				2FC0357024B5B70700E234AC /* Error+FAQUrl.swift */,
				2F96739A24AB70FA008E3147 /* ExposureSubmissionParsable.swift */,
				EB17144525716EA80088D7A9 /* FileManager+KeyPackageStorage.swift */,
				017AD121259DDE6B00FA2B3F /* ISO8601DateFormatter+ContactDiary.swift */,
				51D420D324586DCA00AD70CA /* NotificationName.swift */,
				2FF1D62D2487850200381FFB /* NSMutableAttributedString+Generation.swift */,
				51D420B624583B7200AD70CA /* NSObject+Identifier.swift */,
				AB6289D3251BA4EC00CF61D2 /* String+Compare.swift */,
				01C6ABF32527273D0052814D /* String+Insertion.swift */,
				B111EE2B2465D9F7001AEBB4 /* String+Localization.swift */,
				2FA968CD24D8560B008EE367 /* String+Random.swift */,
				B14D0CDA246E968C00D5BEBC /* String+Today.swift */,
				71CC3EA2246D6C4000217F2C /* UIFont+DynamicType.swift */,
				01C6AC39252B2A500052814D /* UIImage+Color.swift */,
				35327FF5256D4CE600C36A44 /* UIStackView+prune.swift */,
				2F3218CF248063E300A7AC0A /* UIView+Convenience.swift */,
				EB858D1F24E700D10048A0AA /* UIView+Screenshot.swift */,
				85142500245DA0B3009D2791 /* UIViewController+Alert.swift */,
				2F26CE2D248B9C4F00BE30EE /* UIViewController+BackButton.swift */,
				EB66267C25C3219900C4D7C2 /* UIViewController+Child.swift */,
				13722043247AEEAD00152764 /* UNNotificationCenter+Extension.swift */,
				EB87353F253704D100325C6C /* UNUserNotificationCenter+DeadManSwitch.swift */,
				948AFE792554377F0019579A /* UNUserNotificationCenter+WarnOthers.swift */,
				B1EDFD8C248E74D000E7EAFF /* URL+StaticString.swift */,
				B153096924706F1000A4A1BD /* URLSession+Default.swift */,
				B153096B24706F2400A4A1BD /* URLSessionConfiguration+Default.swift */,
				AB7E2A7F255ACC06005C90F6 /* Date+Utils.swift */,
				5270E9B7256D20A900B08606 /* NSTextAttachment+ImageHeight.swift */,
				3523F8A72570F819004B0424 /* NSAttributedString+BulletPoint.swift */,
				01D02625258A769200B6389A /* HTTPURLResponse+Header.swift */,
			);
			path = Extensions;
			sourceTree = "<group>";
		};
		51D420C224583D7B00AD70CA /* Settings */ = {
			isa = PBXGroup;
			children = (
				B163D10E24990664001A322C /* __tests__ */,
				01D0271A258BC78100B6389A /* SettingsCoordinator.swift */,
				01D02722258BD22600B6389A /* Settings */,
				EB41DC0624E53D3F0029C6F7 /* BackgroundAppRefresh */,
				01D02726258BD24400B6389A /* NotificationSettings */,
				01D02744258BD40C00B6389A /* Reset */,
			);
			path = Settings;
			sourceTree = "<group>";
		};
		51D420D524598AC200AD70CA /* Source */ = {
			isa = PBXGroup;
			children = (
				35B2FAAE25B9D362009ABC8E /* AppDelegate & Globals */,
				AB126871254C0598006E9194 /* Utils */,
				AB1FCBCA2521FC21005930BA /* ServerEnvironment */,
				B111EDEC2465B1F4001AEBB4 /* Client */,
				CD99A3C82461A44B00BF12AF /* View Helpers */,
				51CE1BBB2460B1BA002CF42A /* Protocols */,
				8595BF5D246032C40056EA27 /* Views */,
				B1569DD5245D6C790079FCD7 /* Developer Menu */,
				51EE9A6A245C0F7900F2544F /* Models */,
				85D759802459A82D008175F0 /* Services */,
				85D759712457059A008175F0 /* Scenes */,
				51D420B224583AA400AD70CA /* Workers */,
				51D420B524583B5100AD70CA /* Extensions */,
				EBA3BE3B25C2FAA800F1C2AC /* RootCoordinator.swift */,
				516E430324B89AF60008CC30 /* __tests__ */,
			);
			path = Source;
			sourceTree = "<group>";
		};
		51EE9A6A245C0F7900F2544F /* Models */ = {
			isa = PBXGroup;
			children = (
				B1AC51D424CED8740087C35B /* __tests__ */,
				138910C3247A907500D739F6 /* Task Scheduling */,
				B1125458246F2C2100AB5036 /* Converting Keys */,
				514E81322461B97700636861 /* Exposure */,
				51EE9A6C245C0FB500F2544F /* Onboarding */,
				B18E852E248C29D400CF4FB8 /* DetectionMode.swift */,
				FEDCE1B8926528ED74CDE1B2 /* ENStateHandler+State.swift */,
				0144BDE0250924CC00B0857C /* SymptomsOnset.swift */,
			);
			path = Models;
			sourceTree = "<group>";
		};
		51EE9A6C245C0FB500F2544F /* Onboarding */ = {
			isa = PBXGroup;
			children = (
				51C737BE245B3B5D00286105 /* OnboardingInfo.swift */,
			);
			path = Onboarding;
			sourceTree = "<group>";
		};
		71176E2C24891BCF004B0C9F /* __tests__ */ = {
			isa = PBXGroup;
			children = (
				71176E2D24891C02004B0C9F /* ENAColorTests.swift */,
				A1BABD0C24A57BAC000ED515 /* ENTemporaryExposureKey+ProcessingTests.swift */,
				B1C7EE4524938EB700F1F284 /* ExposureDetection_FAQ_URL_Tests.swift */,
				B163D11424993F64001A322C /* UIFont+DynamicTypeTests.swift */,
				A1E4195E249824340016E52A /* String+TodayTests.swift */,
				2FC0356E24B342FA00E234AC /* UIViewcontroller+AlertTest.swift */,
			);
			path = __tests__;
			sourceTree = "<group>";
		};
		71176E30248957B1004B0C9F /* App */ = {
			isa = PBXGroup;
			children = (
				71176E31248957C3004B0C9F /* AppNavigationController.swift */,
			);
			path = App;
			sourceTree = "<group>";
		};
		7143D07424990A3100608DDE /* NavigationControllerWithFooter */ = {
			isa = PBXGroup;
			children = (
				71D3C1992494EFAC00DBABA8 /* ENANavigationControllerWithFooter.swift */,
				71EF33D82497F3E8007B7E1B /* ENANavigationControllerWithFooterChild.swift */,
				71EF33DA2497F419007B7E1B /* ENANavigationFooterItem.swift */,
				71C0BEDC2498DD07009A17A0 /* ENANavigationFooterView.swift */,
			);
			path = NavigationControllerWithFooter;
			sourceTree = "<group>";
		};
		71F76D0E24767AF100515A01 /* DynamicTableViewController */ = {
			isa = PBXGroup;
			children = (
				F247572E2483934B003E1FC5 /* __tests__ */,
				71F76D0F24767B2500515A01 /* Views */,
				710ABB26247533FA00948792 /* DynamicTableViewController.swift */,
				710ABB282475353900948792 /* DynamicTableViewModel.swift */,
				71330E40248109F600EB10F6 /* DynamicTableViewSection.swift */,
				71330E4424810A0500EB10F6 /* DynamicTableViewHeader.swift */,
				71330E4624810A0C00EB10F6 /* DynamicTableViewFooter.swift */,
				71330E42248109FD00EB10F6 /* DynamicTableViewCell.swift */,
				A1C683FB24AEC9EE00B90D12 /* DynamicTableViewTextCell.swift */,
				71330E4824810A5A00EB10F6 /* DynamicTableViewAction.swift */,
			);
			path = DynamicTableViewController;
			sourceTree = "<group>";
		};
		71F76D0F24767B2500515A01 /* Views */ = {
			isa = PBXGroup;
			children = (
				71FE1C68247A8FE100851FEB /* DynamicTableViewHeaderFooterView.swift */,
				71FE1C70247AA7B700851FEB /* DynamicTableViewHeaderImageView.swift */,
				714194E9247A65C60072A090 /* DynamicTableViewHeaderSeparatorView.swift */,
				710ABB22247513E300948792 /* DynamicTypeTableViewCell.swift */,
				71FE1C8A247AC79D00851FEB /* DynamicTableViewIconCell.swift */,
				EB3BCA85250799E7003F27C7 /* DynamicTableViewBulletPointCell.swift */,
				71B8044E248526B600D53506 /* DynamicTableViewSpaceCell.swift */,
				2FF1D62F24880FCF00381FFB /* DynamicTableViewRoundedCell.swift */,
				52CAAC002562B82E00239DCB /* DynamicTableViewConsentCell.swift */,
				717D21E8248C022E00D9717E /* DynamicTableViewHtmlCell.swift */,
				A1C683F924AEC57400B90D12 /* DynamicTableViewTextViewCell.swift */,
				01B7232324F812500064C0EB /* DynamicTableViewOptionGroupCell.swift */,
			);
			path = Views;
			sourceTree = "<group>";
		};
		71FE1C83247AC33D00851FEB /* ExposureSubmission */ = {
			isa = PBXGroup;
			children = (
				35D16DDC2567FB980069AD1B /* DynamicLegalCell.swift */,
				35D16DDD2567FB980069AD1B /* DynamicLegalCell.xib */,
				50C5C1B9258920AD00C4817A /* DynamicLegalExtendedCell.swift */,
				50C5C1B425891CC800C4817A /* DynamicLegalExtendedCell.xib */,
				710021DF248EAF9A001F0B63 /* ExposureSubmissionImageCardCell.swift */,
				710021DD248EAF16001F0B63 /* ExposureSubmissionImageCardCell.xib */,
				710224F32490E7A3000C5DEF /* ExposureSubmissionStepCell.swift */,
				710224ED2490E2FC000C5DEF /* ExposureSubmissionStepCell.xib */,
				71FE1C84247AC33D00851FEB /* ExposureSubmissionTestResultHeaderView.swift */,
				711EFCC824935C79005FEF21 /* ExposureSubmissionTestResultHeaderView.xib */,
				351E630A256C5B9C00D89B29 /* LabeledCountriesCell.swift */,
				351E630B256C5B9C00D89B29 /* LabeledCountriesCell.xib */,
			);
			path = ExposureSubmission;
			sourceTree = "<group>";
		};
		853D987824694A1E00490DBA /* BaseElements */ = {
			isa = PBXGroup;
			children = (
				853D987924694A8700490DBA /* ENAButton.swift */,
				8595BF5E246032D90056EA27 /* ENASwitch.swift */,
				BA904CA52576A0B900692110 /* ENAInputLabel.swift */,
				71B804462484CC0800D53506 /* ENALabel.swift */,
				711EFCC62492EE31005FEF21 /* ENAFooterView.swift */,
			);
			path = BaseElements;
			sourceTree = "<group>";
		};
		858F6F71245AEC05009FFD33 /* ENSetting */ = {
			isa = PBXGroup;
			children = (
				2F3D95352518BCBA002B2C81 /* EUSettings */,
				EE22DB80247FB409001B0A71 /* ENSettingModel.swift */,
				EE22DB7F247FB409001B0A71 /* ENStateHandler.swift */,
				853D98842469DC8100490DBA /* ExposureNotificationSettingViewController.swift */,
				01D026CF258BB65B00B6389A /* Cells */,
			);
			path = ENSetting;
			sourceTree = "<group>";
		};
		8595BF5D246032C40056EA27 /* Views */ = {
			isa = PBXGroup;
			children = (
				B10F9B88249961B500C418F4 /* __tests__ */,
				51B5B41A246E059700DC5D3E /* Common */,
				853D987824694A1E00490DBA /* BaseElements */,
				71FE1C83247AC33D00851FEB /* ExposureSubmission */,
				71CC3EA0246D6BBF00217F2C /* DynamicTypeLabel.swift */,
				713EA25A247818B000AB7EE8 /* DynamicTypeButton.swift */,
				85E33443247EB357006E74EC /* CircularProgressView.swift */,
			);
			path = Views;
			sourceTree = "<group>";
		};
		85D759322457048F008175F0 = {
			isa = PBXGroup;
			children = (
				71B8044424828A6C00D53506 /* .swiftformat */,
				71AFBD922464251000F91006 /* .swiftlint.yml */,
				85D7593D2457048F008175F0 /* ENA */,
				85D7595724570491008175F0 /* ENATests */,
				85D7596224570491008175F0 /* ENAUITests */,
				35075C002526367700DE92F7 /* TestPlans */,
				B1FF6B6B2497D0B40041CF02 /* CWASQLite */,
				85D7593C2457048F008175F0 /* Products */,
				5107E3D72459B2D60042FC9B /* Frameworks */,
				0DFCC2692484D7A700E2811D /* ENA-Bridging-Header.h */,
				0DFCC26F2484DC8200E2811D /* ENATests-Bridging-Header.h */,
			);
			sourceTree = "<group>";
			usesTabs = 1;
		};
		85D7593C2457048F008175F0 /* Products */ = {
			isa = PBXGroup;
			children = (
				85D7593B2457048F008175F0 /* ENA.app */,
				85D7595424570491008175F0 /* ENATests.xctest */,
				85D7595F24570491008175F0 /* ENAUITests.xctest */,
				B1FF6B6A2497D0B40041CF02 /* CWASQLite.framework */,
			);
			name = Products;
			sourceTree = "<group>";
		};
		85D7593D2457048F008175F0 /* ENA */ = {
			isa = PBXGroup;
			children = (
				B102BDC12460405F00CD55A2 /* Backend */,
				51D420D524598AC200AD70CA /* Source */,
				85D7597424570615008175F0 /* Resources */,
			);
			path = ENA;
			sourceTree = "<group>";
		};
		85D7595724570491008175F0 /* ENATests */ = {
			isa = PBXGroup;
			children = (
				B18C411A246DB2F000B8D8CB /* Helper */,
				85D7595A24570491008175F0 /* Info.plist */,
			);
			path = ENATests;
			sourceTree = "<group>";
		};
		85D7596224570491008175F0 /* ENAUITests */ = {
			isa = PBXGroup;
			children = (
				13E5046A248E3CE60086641C /* AppInformation */,
				94C24B3D25304AE100F8C004 /* DeltaOnboarding */,
				948DCDC1252EFC4100CDE020 /* ExposureLogging */,
				941B68AD253F005600DC1962 /* Helper */,
				134F0DB8247578FF00D88934 /* Home */,
				130CB19A246D92F800ADE602 /* Onboarding */,
				EB11B02824EE7C7D00143A95 /* Settings */,
				EB1C221625B718FA00A5CA6E /* UpdateOS */,
				85D7596524570491008175F0 /* Info.plist */,
				134F0DBA247578FF00D88934 /* ENAUITests-Extensions.swift */,
				85D7596324570491008175F0 /* ENAUITests.swift */,
				134F0F2B2475793400D88934 /* SnapshotHelper.swift */,
				A3EE6E5B249BB97500C64B61 /* UITestingParameters.swift */,
			);
			path = ENAUITests;
			sourceTree = "<group>";
		};
		85D759712457059A008175F0 /* Scenes */ = {
			isa = PBXGroup;
			children = (
				71176E30248957B1004B0C9F /* App */,
				EBB92C70259E10BD00013B41 /* UpdateOS */,
				EE85998B2462EFD4002E7AE2 /* AppInformation */,
				0190982A257E5A9D0065D050 /* ContactDiary */,
				71F76D0E24767AF100515A01 /* DynamicTableViewController */,
				858F6F71245AEC05009FFD33 /* ENSetting */,
				514E81312461946E00636861 /* ExposureDetection */,
				CD99A398245B229F00BF12AF /* ExposureSubmission */,
				EE278B2E245F2C58008B06F9 /* FriendsInvite */,
				01EA17602590E9B900E98E02 /* Home */,
				7143D07424990A3100608DDE /* NavigationControllerWithFooter */,
				51D420AF2458308400AD70CA /* Onboarding */,
				01B7232524F8128B0064C0EB /* OptionGroup */,
				13091950247972CF0066E329 /* PrivacyProtectionViewController */,
				EE20EA0824699A3A00770683 /* RiskLegend */,
				51D420C224583D7B00AD70CA /* Settings */,
				016E260C25AF43440077C64C /* StatisticsInfo */,
			);
			path = Scenes;
			sourceTree = "<group>";
		};
		85D7597424570615008175F0 /* Resources */ = {
			isa = PBXGroup;
			children = (
				EBBABC46256402A9005B7C07 /* default_app_config_18 */,
				AB628A1D251CDAA700CF61D2 /* ServerEnvironment */,
				014891B224F90D0B002A6F77 /* ENA.plist */,
				011E4B002483A35A002E6412 /* ENACommunity.entitlements */,
				CD7F5C732466F6D400D3D03C /* ENATest.entitlements */,
				85790F2E245C6B72003D47E1 /* ENA.entitlements */,
				EE70C239245B09E900AC9B2F /* Localization */,
				85D7594F24570491008175F0 /* Info.plist */,
				B1221BDB2492BCEB00E6C4E4 /* Info_Debug.plist */,
				01E25C6F24A3B52F007E33F8 /* Info_Testflight.plist */,
				85D75976245706BD008175F0 /* Assets */,
				85D75975245706B0008175F0 /* Storyboards */,
			);
			path = Resources;
			sourceTree = "<group>";
		};
		85D75975245706B0008175F0 /* Storyboards */ = {
			isa = PBXGroup;
			children = (
				85D7594C24570491008175F0 /* LaunchScreen.storyboard */,
			);
			path = Storyboards;
			sourceTree = "<group>";
		};
		85D75976245706BD008175F0 /* Assets */ = {
			isa = PBXGroup;
			children = (
				8539874E2467094E00D28B62 /* AppIcon.xcassets */,
				85D7594A24570491008175F0 /* Assets.xcassets */,
				71F2E57A2487AEFC00694F1A /* ena-colors.xcassets */,
			);
			path = Assets;
			sourceTree = "<group>";
		};
		85D759802459A82D008175F0 /* Services */ = {
			isa = PBXGroup;
			children = (
				B15382DC248270220010F007 /* __tests__ */,
				B1D431C9246C848E00E728AD /* DownloadedPackagesStore */,
				2FA9E39124D2F2620030561C /* Exposure Submission */,
				B14D0CD8246E939600D5BEBC /* Exposure Transaction */,
				AB5F84AB24F8F6EB000400D4 /* Migration */,
				504C9CC725C44BE60005875B /* OTP */,
				BA07735A25C2FC5E00EAF6B8 /* PPAC */,
				B1175211248A837300C3325C /* Risk */,
			);
			path = Services;
			sourceTree = "<group>";
		};
		8F27018D259B58D700E48CFE /* StoreV2 */ = {
			isa = PBXGroup;
			children = (
				8FF9B2B1259B6B030080770D /* ContactDiaryStoreSchemaV2.swift */,
				8F270193259B5BA700E48CFE /* ContactDiaryMigration1To2.swift */,
			);
			path = StoreV2;
			sourceTree = "<group>";
		};
		8F2EDD3025A4B9BB006F6520 /* StoreV1 */ = {
			isa = PBXGroup;
			children = (
				ABAE0A1B257F77D90030ED47 /* ContactDiaryStoreSchemaV1.swift */,
			);
			path = StoreV1;
			sourceTree = "<group>";
		};
		8F3D71A825A8634700D52CCD /* __tests__ */ = {
			isa = PBXGroup;
			children = (
				8F3D71A925A86AD300D52CCD /* HomeExposureLoggingCellModelTests.swift */,
			);
			path = __tests__;
			sourceTree = "<group>";
		};
		8FF3525C25ADACEC008A07BD /* __tests__ */ = {
			isa = PBXGroup;
			children = (
				8FF3525D25ADAD06008A07BD /* HomeTestResultCellModelTests.swift */,
			);
			path = __tests__;
			sourceTree = "<group>";
		};
		941B68AD253F005600DC1962 /* Helper */ = {
			isa = PBXGroup;
			children = (
				941B689E253EFF2300DC1962 /* Int+Increment.swift */,
				505F2E512587738900697CC2 /* AccessibilityLabels.swift */,
			);
			path = Helper;
			sourceTree = "<group>";
		};
		948DCDC1252EFC4100CDE020 /* ExposureLogging */ = {
			isa = PBXGroup;
			children = (
				948DCDC2252EFC9A00CDE020 /* ENAUITests_05_ExposureLogging.swift */,
			);
			path = ExposureLogging;
			sourceTree = "<group>";
		};
		948FB1F225BB067200D1EBCB /* __tests__ */ = {
			isa = PBXGroup;
			children = (
				94ABF76A25B9676F004AB56F /* DeltaOnboardingNewVersionFeaturesControllerTests.swift */,
			);
			path = __tests__;
			sourceTree = "<group>";
		};
		94C24B3D25304AE100F8C004 /* DeltaOnboarding */ = {
			isa = PBXGroup;
			children = (
				94C24B3E25304B4400F8C004 /* ENAUITestsDeltaOnboarding.swift */,
			);
			path = DeltaOnboarding;
			sourceTree = "<group>";
		};
		94EAF85525B6C62D00BE1F40 /* NewVersionFeatures */ = {
			isa = PBXGroup;
			children = (
				948FB1F225BB067200D1EBCB /* __tests__ */,
				94EAF86C25B6C84800BE1F40 /* DeltaOnboardingNewVersionFeatures.swift */,
				94EAF86D25B6C84900BE1F40 /* DeltaOnboardingNewVersionFeaturesViewController.swift */,
				94EAF86B25B6C84800BE1F40 /* DeltaOnboardingNewVersionFeaturesViewModel.swift */,
				94EAF89B25B8162200BE1F40 /* NewVersionFeature.swift */,
			);
			path = NewVersionFeatures;
			sourceTree = "<group>";
		};
		A1C2B2DA24834934004A3BD5 /* __tests__ */ = {
			isa = PBXGroup;
			children = (
				A173665124844F29006BE209 /* SQLiteKeyValueStoreTests.swift */,
				B1E23B8524FE4DD3006BCDA6 /* PublicKeyProviderTests.swift */,
				B1CD333D24865E0000B06E9B /* TracingStatusHistoryTests.swift */,
				B120C7C824AFE7B800F68FF1 /* ActiveTracingTests.swift */,
			);
			path = __tests__;
			sourceTree = "<group>";
		};
		A1E41959249817C70016E52A /* __tests__ */ = {
			isa = PBXGroup;
			children = (
				50B1D6E62551621C00684C3C /* DayKeyPackageDownloadTests.swift */,
				AB8BC34E2551BBE100F3B5A7 /* HourKeyPackagesDownloadTests.swift */,
				A1E4195B249818020016E52A /* RiskTests.swift */,
			);
			path = __tests__;
			sourceTree = "<group>";
		};
		A3284253248E48E0006B1F09 /* __tests__ */ = {
			isa = PBXGroup;
			children = (
				A328425A248E8290006B1F09 /* Mock Objects */,
				01A1B440252DE53800841B63 /* QRScanner */,
				A328425B248E82B5006B1F09 /* ExposureSubmissionTestResultViewControllerTests.swift */,
				016961AF2549630100FF92E3 /* ExposureSubmissionTestResultViewModelTests.swift */,
				2FD881CB2490F65C00BEC8FC /* ExposureSubmissionHotlineViewControllerTest.swift */,
				2FD881CD249115E700BEC8FC /* ExposureSubmissionNavigationControllerTest.swift */,
				015178C12507D2A90074F095 /* ExposureSubmissionSymptomsOnsetViewControllerTests.swift */,
				EB3BCA8A2507B8F3003F27C7 /* ExposureSubmissionSymptomsViewControllerTests.swift */,
				A32842602490E2AC006B1F09 /* ExposureSubmissionWarnOthersViewControllerTests.swift */,
				A32842642491136E006B1F09 /* ExposureSubmissionUITests.swift */,
				A372DA3E24BEF773003248BB /* ExposureSubmissionCoordinatorTests.swift */,
				01A1B460252E17F900841B63 /* ExposureSubmissionCoordinatorModelTests.swift */,
				01A23684251A22E90043D9F8 /* ExposureSubmissionQRInfoModelTests.swift */,
				524C4291256587B900EBC3B0 /* ExposureSubmissionTestResultConsentViewModelTests.swift */,
			);
			path = __tests__;
			sourceTree = "<group>";
		};
		A328425A248E8290006B1F09 /* Mock Objects */ = {
			isa = PBXGroup;
			children = (
				A3284256248E7431006B1F09 /* MockExposureSubmissionService.swift */,
				A32842662492359E006B1F09 /* MockExposureSubmissionNavigationControllerChild.swift */,
				A372DA3C24BE01D9003248BB /* MockExposureSubmissionCoordinator.swift */,
				A372DA4024BF33F9003248BB /* MockExposureSubmissionCoordinatorDelegate.swift */,
				01A1B451252DFD9400841B63 /* FakeMetadataMachineReadableObject.swift */,
			);
			path = "Mock Objects";
			sourceTree = "<group>";
		};
		A36FACC224C5E9FC00DED947 /* __tests__ */ = {
			isa = PBXGroup;
			children = (
				A36FACC324C5EA1500DED947 /* ExposureDetectionViewControllerTests.swift */,
				010B3D3A25A8667C00EB44AB /* ExposureDetectionViewModelTests.swift */,
			);
			path = __tests__;
			sourceTree = "<group>";
		};
		A372DA3724BDA015003248BB /* View */ = {
			isa = PBXGroup;
			children = (
				A372DA3924BDA043003248BB /* Custom */,
				A372DA3824BDA035003248BB /* Controller */,
			);
			path = View;
			sourceTree = "<group>";
		};
		A372DA3824BDA035003248BB /* Controller */ = {
			isa = PBXGroup;
			children = (
				503DB1A6255D822E00576E57 /* ExposureSubmissionIntroViewController.swift */,
				503DB1AB255D826900576E57 /* ExposureSubmissionIntroViewModel.swift */,
				01909886257E7B900065D050 /* ExposureSubmissionQRInfoViewController.swift */,
				01909887257E7B900065D050 /* ExposureSubmissionQRInfoViewModel.swift */,
				5222AA67255ECFE100F338C7 /* ExposureSubmissionTestResultConsentViewController.swift */,
				5222AA6F255ED8E000F338C7 /* ExposureSubmissionTestResultConsentViewModel.swift */,
				71FE1C78247AC2B500851FEB /* ExposureSubmissionTestResultViewController.swift */,
				016961982540574700FF92E3 /* ExposureSubmissionTestResultViewModel.swift */,
				523D5E74256FDFE900EF67EA /* ExposureSubmissionThankYouViewController.swift */,
				523D5E79256FE04000EF67EA /* ExposureSubmissionThankYouViewModel.swift */,
				01C6AC2D252B23FC0052814D /* QRScanner */,
				BAD962F925668E5D00FAB615 /* TestResultAvailable */,
				2F80CFDA247EDDB3000F06AF /* ExposureSubmissionHotlineViewController.swift */,
				EBCD2411250790F400E5574C /* ExposureSubmissionSymptomsViewController.swift */,
				EB3BCA872507B6C1003F27C7 /* ExposureSubmissionSymptomsOnsetViewController.swift */,
				A3C4F95F24812CD20047F23E /* ExposureSubmissionWarnOthersViewController.swift */,
				01A236792519D1E80043D9F8 /* ExposureSubmissionWarnOthersViewModel.swift */,
				BAB1239A25729FEA00A179FB /* TANInputViewController */,
			);
			path = Controller;
			sourceTree = "<group>";
		};
		A372DA3924BDA043003248BB /* Custom */ = {
			isa = PBXGroup;
			children = (
				710224F524910661000C5DEF /* ExposureSubmissionDynamicCell.swift */,
			);
			path = Custom;
			sourceTree = "<group>";
		};
		A3E851B324ADDA9E00402485 /* __tests__ */ = {
			isa = PBXGroup;
			children = (
				A3E851B424ADDAC000402485 /* CountdownTimerTests.swift */,
			);
			path = __tests__;
			sourceTree = "<group>";
		};
		AB1011552507C14F00D392A2 /* Models */ = {
			isa = PBXGroup;
			children = (
				AB1011572507C15000D392A2 /* TracingStatusHistory.swift */,
			);
			path = Models;
			sourceTree = "<group>";
		};
		AB126871254C0598006E9194 /* Utils */ = {
			isa = PBXGroup;
			children = (
				EBA403A82588F72A00D1F039 /* iOS12Support */,
				AB126872254C05A7006E9194 /* ENAFormatter.swift */,
			);
			path = Utils;
			sourceTree = "<group>";
		};
		AB1885CF25238D9B00D39BBE /* __tests__ */ = {
			isa = PBXGroup;
			children = (
				AB1885D025238DAA00D39BBE /* OnboardingInfoViewControllerTests.swift */,
			);
			path = __tests__;
			sourceTree = "<group>";
		};
		AB1FCBCA2521FC21005930BA /* ServerEnvironment */ = {
			isa = PBXGroup;
			children = (
				AB1FCBCB2521FC34005930BA /* __tests__ */,
				352F25A724EFCBDE00ACDFF3 /* ServerEnvironment.swift */,
			);
			path = ServerEnvironment;
			sourceTree = "<group>";
		};
		AB1FCBCB2521FC34005930BA /* __tests__ */ = {
			isa = PBXGroup;
			children = (
				AB1FCBDB2521FCD5005930BA /* TestServerEnvironments.json */,
				AB1FCBCC2521FC44005930BA /* ServerEnvironmentTests.swift */,
			);
			path = __tests__;
			sourceTree = "<group>";
		};
		AB5F84A924F8F6C7000400D4 /* Migration */ = {
			isa = PBXGroup;
			children = (
				AB5F84BA24F92876000400D4 /* Migration0To1Tests.swift */,
				35C701F32556C016008AEA91 /* Migration1To2Tests.swift */,
			);
			path = Migration;
			sourceTree = "<group>";
		};
		AB5F84AB24F8F6EB000400D4 /* Migration */ = {
			isa = PBXGroup;
			children = (
				AB5F84AC24F8F7A1000400D4 /* SerialMigrator.swift */,
				AB5F84AF24F8F7C3000400D4 /* Migration.swift */,
			);
			path = Migration;
			sourceTree = "<group>";
		};
		AB5F84AE24F8F7B8000400D4 /* Migrations */ = {
			isa = PBXGroup;
			children = (
				AB5F84B124F8F7E3000400D4 /* Migration0To1.swift */,
				35C701EB2556BCB9008AEA91 /* Migration1To2.swift */,
			);
			path = Migrations;
			sourceTree = "<group>";
		};
		AB5F84C124FE2EEA000400D4 /* V0 */ = {
			isa = PBXGroup;
			children = (
				AB5F84BF24FE2EB3000400D4 /* DownloadedPackagesStoreV0.swift */,
				AB5F84B824F92855000400D4 /* DownloadedPackagesSQLLiteStoreV0.swift */,
			);
			path = V0;
			sourceTree = "<group>";
		};
		AB5F84C224FE2EF2000400D4 /* V1 */ = {
			isa = PBXGroup;
			children = (
				B1D431CA246C84A400E728AD /* DownloadedPackagesStoreV1.swift */,
				B161782424804AC3006E435A /* DownloadedPackagesSQLLiteStoreV1.swift */,
			);
			path = V1;
			sourceTree = "<group>";
		};
		AB628A1D251CDAA700CF61D2 /* ServerEnvironment */ = {
			isa = PBXGroup;
			children = (
				AB628A1E251CDADE00CF61D2 /* ServerEnvironments.json */,
			);
			path = ServerEnvironment;
			sourceTree = "<group>";
		};
		AB7420AA251B678E006666AC /* DeltaOnboarding */ = {
			isa = PBXGroup;
			children = (
				94EAF85525B6C62D00BE1F40 /* NewVersionFeatures */,
				9488C3002521EE8E00504648 /* DeltaOnboardingNavigationController.swift */,
				AB7420DB251B80EF006666AC /* __tests__ */,
				AB7420C1251B7D59006666AC /* DeltaOnboardingProtocols.swift */,
				AB7420B6251B69E2006666AC /* DeltaOnboardingCoordinator.swift */,
				AB7420C9251B7D79006666AC /* V15 */,
			);
			path = DeltaOnboarding;
			sourceTree = "<group>";
		};
		AB7420C9251B7D79006666AC /* V15 */ = {
			isa = PBXGroup;
			children = (
				AB7420AB251B67A8006666AC /* DeltaOnboardingV15.swift */,
				AB7420CA251B7D93006666AC /* DeltaOnboardingV15ViewController.swift */,
				94F594612521CBF50077681B /* DeltaOnboardingV15ViewModel.swift */,
			);
			path = V15;
			sourceTree = "<group>";
		};
		AB7420DB251B80EF006666AC /* __tests__ */ = {
			isa = PBXGroup;
			children = (
				AB7420DC251B8101006666AC /* DeltaOnboardingCoordinatorTests.swift */,
				9412FAF92523499D0086E139 /* DeltaOnboardingViewControllerTests.swift */,
			);
			path = __tests__;
			sourceTree = "<group>";
		};
		AB8BC3452551B94200F3B5A7 /* Doubles */ = {
			isa = PBXGroup;
			children = (
				AB8BC3462551B97700F3B5A7 /* DownloadedPackagesStoreErrorStub.swift */,
			);
			path = Doubles;
			sourceTree = "<group>";
		};
		ABAE0A12257F77A20030ED47 /* Store */ = {
			isa = PBXGroup;
			children = (
				ABAE0A35257FA85B0030ED47 /* __tests__ */,
				8F27018E259B593700E48CFE /* ContactDiaryStore.swift */,
				019C9EFF25894BAA00B26392 /* DiaryStoringProviding.swift */,
				8F2EDD3025A4B9BB006F6520 /* StoreV1 */,
				8F27018D259B58D700E48CFE /* StoreV2 */,
			);
			path = Store;
			sourceTree = "<group>";
		};
		ABAE0A35257FA85B0030ED47 /* __tests__ */ = {
			isa = PBXGroup;
			children = (
				ABAE0A36257FA88D0030ED47 /* ContactDiaryStoreSchemaV1Tests.swift */,
				ABAE0A3E257FAC970030ED47 /* ContactDiaryStoreTests.swift */,
				019C9F0725894BE900B26392 /* MockDiaryStore.swift */,
				BA0E5C3925B5CF5D00C219DE /* RiskLevelPerDay.swift */,
			);
			path = __tests__;
			sourceTree = "<group>";
		};
		ABD2F632254C531100DC1958 /* KeyPackageDownload */ = {
			isa = PBXGroup;
			children = (
				ABD2F633254C533200DC1958 /* KeyPackageDownload.swift */,
			);
			path = KeyPackageDownload;
			sourceTree = "<group>";
		};
		B102BDC12460405F00CD55A2 /* Backend */ = {
			isa = PBXGroup;
			children = (
				B15382DA24826F7E0010F007 /* __tests__ */,
				EB08F1762541CE3200D11FA9 /* app_version_config.pb.swift */,
				EB08F1712541CE3200D11FA9 /* attenuation_duration.pb.swift */,
				EB08F1852541CE5700D11FA9 /* diagnosis_key_batch.pb.swift */,
				505F506825C833A9004920EB /* ppdd */,
				B102BDC22460410600CD55A2 /* README.md */,
				EB08F1722541CE3200D11FA9 /* risk_level.pb.swift */,
				EB08F1702541CE3200D11FA9 /* risk_score_classification.pb.swift */,
				EB08F1772541CE3200D11FA9 /* risk_score_parameters.pb.swift */,
				35E121D625B273280098D754 /* stats */,
				EB08F1742541CE3200D11FA9 /* submission_payload.pb.swift */,
				EB08F1832541CE5700D11FA9 /* temporary_exposure_key_export.pb.swift */,
				EB08F1842541CE5700D11FA9 /* temporary_exposure_key_signature_list.pb.swift */,
				01734B51255D6BEE00E60A8B /* v2 */,
			);
			path = Backend;
			sourceTree = "<group>";
		};
		B10F9B88249961B500C418F4 /* __tests__ */ = {
			isa = PBXGroup;
			children = (
				B10F9B89249961B500C418F4 /* DynamicTypeLabelTests.swift */,
			);
			path = __tests__;
			sourceTree = "<group>";
		};
		B111EDEC2465B1F4001AEBB4 /* Client */ = {
			isa = PBXGroup;
			children = (
				B1DDDABA2471379900A07175 /* __tests__ */,
				B1741B482462C207006275D9 /* Client.swift */,
				BA112E0925559CDD007F5712 /* ClientWifiOnly.swift */,
				B1125455246F293A00AB5036 /* HTTP Client */,
				B1CD333F2486AA5F00B06E9B /* Security */,
			);
			path = Client;
			sourceTree = "<group>";
		};
		B1125455246F293A00AB5036 /* HTTP Client */ = {
			isa = PBXGroup;
			children = (
				B1EAEC8C24711889003BE9A2 /* __tests__ */,
				35BE8597251CE495005C2FD0 /* CachingHTTPClient.swift */,
				011E13AD24680A4000973467 /* HTTPClient.swift */,
				B12995E8246C344100854AD0 /* HTTPClient+Configuration.swift */,
				B1A9E710246D782F0024CC12 /* SAPDownloadedPackage.swift */,
				B1EAEC8A24711884003BE9A2 /* URLSession+Convenience.swift */,
				BA112DF6255586E9007F5712 /* WifiOnlyHTTPClient.swift */,
			);
			path = "HTTP Client";
			sourceTree = "<group>";
		};
		B1125458246F2C2100AB5036 /* Converting Keys */ = {
			isa = PBXGroup;
			children = (
				B1175214248A9F8300C3325C /* __tests__ */,
				B1125459246F2C6500AB5036 /* ENTemporaryExposureKey+Convert.swift */,
			);
			path = "Converting Keys";
			sourceTree = "<group>";
		};
		B11655912491437600316087 /* __tests__ */ = {
			isa = PBXGroup;
			children = (
				B11655922491437600316087 /* RiskProvidingConfigurationTests.swift */,
				B1C7EE472493D97000F1F284 /* RiskProvidingConfigurationManualTriggerTests.swift */,
			);
			path = __tests__;
			sourceTree = "<group>";
		};
		B1175211248A837300C3325C /* Risk */ = {
			isa = PBXGroup;
			children = (
				ABD2F632254C531100DC1958 /* KeyPackageDownload */,
				A1E41959249817C70016E52A /* __tests__ */,
				BA6C8A8E254D60E0008344F5 /* Calculation */,
				B1FE13D92488216300D012E5 /* Provider */,
				B1175212248A83AB00C3325C /* Risk.swift */,
			);
			path = Risk;
			sourceTree = "<group>";
		};
		B1175214248A9F8300C3325C /* __tests__ */ = {
			isa = PBXGroup;
			children = (
				B1175215248A9F9600C3325C /* ConvertingKeysTests.swift */,
			);
			path = __tests__;
			sourceTree = "<group>";
		};
		B117909724914D6E007FF821 /* __tests__ */ = {
			isa = PBXGroup;
			children = (
				01678E9A249A521F003B048B /* testStore.sqlite */,
				01D3ECFF2490230400551E65 /* StoreTests.swift */,
			);
			path = __tests__;
			sourceTree = "<group>";
		};
		B1221BDD2492E78100E6C4E4 /* Keychain */ = {
			isa = PBXGroup;
			children = (
				B1221BDE2492ECD500E6C4E4 /* __tests__ */,
				0DD260FE248D549B007C3B2C /* KeychainHelper.swift */,
				B1221BDF2492ECE800E6C4E4 /* CFDictionary+KeychainQuery.swift */,
			);
			path = Keychain;
			sourceTree = "<group>";
		};
		B1221BDE2492ECD500E6C4E4 /* __tests__ */ = {
			isa = PBXGroup;
			children = (
				B1221BE12492ED0F00E6C4E4 /* CFDictionary+KeychainQueryTests.swift */,
				35A7F080250A7CF8005E6C33 /* KeychainHelperTests.swift */,
			);
			path = __tests__;
			sourceTree = "<group>";
		};
		B14D0CD8246E939600D5BEBC /* Exposure Transaction */ = {
			isa = PBXGroup;
			children = (
				B161782B248062A0006E435A /* __tests__ */,
				B1A9E70D246D73180024CC12 /* ExposureDetection.swift */,
				B10FD5F3246EAC1700E9D7F2 /* AppleFilesWriter.swift */,
				B14D0CDE246E976400D5BEBC /* ExposureDetectionTransaction+DidEndPrematurelyReason.swift */,
				B14D0CDC246E972400D5BEBC /* ExposureDetectionDelegate.swift */,
				FEDCE0116603B6E00FAEE632 /* ExposureDetectionExecutor.swift */,
			);
			path = "Exposure Transaction";
			sourceTree = "<group>";
		};
		B15382DA24826F7E0010F007 /* __tests__ */ = {
			isa = PBXGroup;
			children = (
				B1F8AE472479B4C30093A588 /* api-response-day-2020-05-16 */,
				01571B79255E9A6F00E4E891 /* config-wru-2020-11-13 */,
				B17A44A12464906A00CB195E /* KeyTests.swift */,
			);
			path = __tests__;
			sourceTree = "<group>";
		};
		B15382DB24826FD70010F007 /* Mocks */ = {
			isa = PBXGroup;
			children = (
				CD678F6C246C43EE00B6A0F8 /* ClientMock.swift */,
				CD678F6E246C43FC00B6A0F8 /* MockURLSession.swift */,
				35163D23251CFCCB00D220CA /* CachingHTTPClientMock.swift */,
			);
			path = Mocks;
			sourceTree = "<group>";
		};
		B15382DC248270220010F007 /* __tests__ */ = {
			isa = PBXGroup;
			children = (
				B15382E0248273A50010F007 /* Mocks */,
				CDF27BD2246ADBA70044D32B /* ExposureSubmissionServiceTests.swift */,
			);
			path = __tests__;
			sourceTree = "<group>";
		};
		B15382DD2482707A0010F007 /* __tests__ */ = {
			isa = PBXGroup;
			children = (
				B15382DE248270B50010F007 /* Mocks */,
				EE22DB8E247FB46C001B0A71 /* ENStateTests.swift */,
				AB453F5F2534B04400D8339E /* ExposureManagerTests.swift */,
				3598D99924FE280700483F1F /* CountryTests.swift */,
				941F5ECB2518E82100785F06 /* ENSettingEuTracingViewModelTests.swift */,
				948AFE5E2552F6F60019579A /* WarnOthersReminderTests.swift */,
			);
			path = __tests__;
			sourceTree = "<group>";
		};
		B15382DE248270B50010F007 /* Mocks */ = {
			isa = PBXGroup;
			children = (
				EE22DB90247FB479001B0A71 /* MockStateHandlerObserverDelegate.swift */,
			);
			path = Mocks;
			sourceTree = "<group>";
		};
		B15382DF248270E90010F007 /* Helper */ = {
			isa = PBXGroup;
			children = (
				A1E419442495476C0016E52A /* HTTPClient+MockNetworkStack.swift */,
			);
			path = Helper;
			sourceTree = "<group>";
		};
		B15382E0248273A50010F007 /* Mocks */ = {
			isa = PBXGroup;
			children = (
				B15382E3248273DC0010F007 /* MockTestStore.swift */,
				859DD511248549790073D59F /* MockDiagnosisKeysRetrieval.swift */,
			);
			path = Mocks;
			sourceTree = "<group>";
		};
		B1569DD5245D6C790079FCD7 /* Developer Menu */ = {
			isa = PBXGroup;
			children = (
				B16457BC24DC3E0E002879EB /* Features */,
				B1FC2D1E24D9C8CB00083C81 /* Helper */,
				2FC951FA24DC2366008D39F4 /* Cells */,
				B1741B432461C257006275D9 /* DMDeveloperMenu.swift */,
				B1569DDE245D70990079FCD7 /* DMViewController.swift */,
				B1741B422461C105006275D9 /* README.md */,
			);
			path = "Developer Menu";
			sourceTree = "<group>";
		};
		B16177E624802F85006E435A /* __tests__ */ = {
			isa = PBXGroup;
			children = (
				AB8BC3452551B94200F3B5A7 /* Doubles */,
				AB5F84A924F8F6C7000400D4 /* Migration */,
				B16177E724802F9B006E435A /* DownloadedPackagesSQLLiteStoreTests.swift */,
				AB5F84B324F8FA26000400D4 /* SerialMigratorTests.swift */,
			);
			path = __tests__;
			sourceTree = "<group>";
		};
		B161782B248062A0006E435A /* __tests__ */ = {
			isa = PBXGroup;
			children = (
				B15382E6248290BB0010F007 /* AppleFilesWriterTests.swift */,
				B15382FD248424F00010F007 /* ExposureDetectionTests.swift */,
				A124E648249BF4EB00E95F72 /* ExposureDetectionExecutorTests.swift */,
			);
			path = __tests__;
			sourceTree = "<group>";
		};
		B163D10E24990664001A322C /* __tests__ */ = {
			isa = PBXGroup;
			children = (
				B163D10F2499068D001A322C /* SettingsViewModelTests.swift */,
			);
			path = __tests__;
			sourceTree = "<group>";
		};
		B16457BC24DC3E0E002879EB /* Features */ = {
			isa = PBXGroup;
			children = (
				BA6D164E255ADDA300ED3492 /* ConfigureAbleCells */,
				01F52FF32552DB9600997A26 /* DMAppConfigurationViewController.swift */,
				013C413C255463A400826C9F /* DMDebugRiskCalculationViewController.swift */,
				B1F82DF124718C7300E2E56A /* DMBackendConfigurationViewController.swift */,
				AB6289D8251C833100CF61D2 /* DMDeltaOnboardingViewController.swift */,
				B1FC2D1C24D9C87F00083C81 /* DMKeysViewController.swift */,
				B16457B424DC11EF002879EB /* DMLastSubmissionRequetViewController.swift */,
				B16457BA24DC3309002879EB /* DMLogsViewController.swift */,
				ABDA2791251CE308006BAE84 /* DMServerEnvironmentViewController.swift */,
				9417BA94252B6B5100AD4053 /* DMSQLiteErrorViewController.swift */,
				EB6B5D872539AE9400B0ED57 /* DMNotificationsViewController.swift */,
				94092540254BFE6800FE61A2 /* DMWarnOthersNotificationViewController.swift */,
				B18755D024DC45CA00A9202E /* DMStoreViewController.swift */,
				B1E8C99C2479D4E7006DC678 /* DMSubmissionStateViewController.swift */,
				B1D8CB2524DD4371008C6010 /* DMTracingHistoryViewController.swift */,
				BA6D164D255ADD8600ED3492 /* DMWifiClient */,
				EBDE11B6255EC2D7008C0F51 /* DMDeviceTimeCheck */,
				BA4693AF25C82ED3004B2DBB /* DMPPACService */,
				50B5058725CAF3C500EEA380 /* DMOTPService */,
			);
			path = Features;
			sourceTree = "<group>";
		};
		B184A381248FFCC3007180F6 /* Store */ = {
			isa = PBXGroup;
			children = (
				B117909724914D6E007FF821 /* __tests__ */,
				AB1011552507C14F00D392A2 /* Models */,
				013DC101245DAC4E00EE58B0 /* Store.swift */,
				B184A37F248FFCBE007180F6 /* SecureStore.swift */,
				B184A382248FFCE2007180F6 /* CodableExposureDetectionSummary.swift */,
			);
			path = Store;
			sourceTree = "<group>";
		};
		B18C411A246DB2F000B8D8CB /* Helper */ = {
			isa = PBXGroup;
			children = (
				A1BABD0824A57B88000ED515 /* TemporaryExposureKeyMock.swift */,
				017AD13525A3235B00FA2B3F /* iOS13TestCase.swift */,
				B18C411C246DB30000B8D8CB /* URL+Helper.swift */,
				A1E41940249410AF0016E52A /* SAPDownloadedPackage+Helpers.swift */,
				A124E64B249C4C9000E95F72 /* SAPDownloadedPackagesStore+Helpers.swift */,
				A14BDEBF24A1AD660063E4EC /* MockExposureDetector.swift */,
				015692E324B48C3F0033F35E /* TimeInterval+Convenience.swift */,
				AB5F84BC24F92E92000400D4 /* SerialMigratorFake.swift */,
				01CF95DC25308346007B72F7 /* CodableExposureDetectionSummary+Helpers.swift */,
			);
			path = Helper;
			sourceTree = "<group>";
		};
		B19FD70E2491A04800A9D56A /* Update Checker */ = {
			isa = PBXGroup;
			children = (
				B19FD70F2491A05800A9D56A /* __tests__ */,
				0DF6BB96248AD616007E8B0C /* AppUpdateCheckHelper.swift */,
				B19FD7102491A07000A9D56A /* String+SemanticVersion.swift */,
				B19FD7122491A08500A9D56A /* SAP_SemanticVersion+Compare.swift */,
			);
			path = "Update Checker";
			sourceTree = "<group>";
		};
		B19FD70F2491A05800A9D56A /* __tests__ */ = {
			isa = PBXGroup;
			children = (
				B19FD7142491A4A300A9D56A /* SAP_SemanticVersionTests.swift */,
				0DF6BB9C248AE232007E8B0C /* AppUpdateCheckerHelperTests.swift */,
			);
			path = __tests__;
			sourceTree = "<group>";
		};
		B1AC51D424CED8740087C35B /* __tests__ */ = {
			isa = PBXGroup;
			children = (
				B1AC51D524CED8820087C35B /* DetectionModeTests.swift */,
				0144BDE22509288B00B0857C /* SymptomsOnsetTests.swift */,
			);
			path = __tests__;
			sourceTree = "<group>";
		};
		B1CD333F2486AA5F00B06E9B /* Security */ = {
			isa = PBXGroup;
			children = (
				35AA4AF2259B40DF00D32306 /* __tests__ */,
				35EA6158258BC88A0062B50A /* iOS 12 Fallback */,
				B1CD33402486AA7100B06E9B /* CoronaWarnURLSessionDelegate.swift */,
			);
			path = Security;
			sourceTree = "<group>";
		};
		B1D431C9246C848E00E728AD /* DownloadedPackagesStore */ = {
			isa = PBXGroup;
			children = (
				35EA68402554BEB200335F73 /* V2 */,
				AB5F84C224FE2EF2000400D4 /* V1 */,
				AB5F84C124FE2EEA000400D4 /* V0 */,
				AB5F84AE24F8F7B8000400D4 /* Migrations */,
				357B1857255A7F5C00584548 /* AppConfig+CacheInvalidation.swift */,
				B16177E624802F85006E435A /* __tests__ */,
			);
			path = DownloadedPackagesStore;
			sourceTree = "<group>";
		};
		B1DDDABA2471379900A07175 /* __tests__ */ = {
			isa = PBXGroup;
			children = (
				B15382DB24826FD70010F007 /* Mocks */,
				B1DDDABB247137B000A07175 /* HTTPClientConfigurationEndpointTests.swift */,
			);
			path = __tests__;
			sourceTree = "<group>";
		};
		B1EAEC8C24711889003BE9A2 /* __tests__ */ = {
			isa = PBXGroup;
			children = (
				B15382DF248270E90010F007 /* Helper */,
				B1D431C7246C69F300E728AD /* HTTPClient+ConfigurationTests.swift */,
				CDF27BD4246ADBF30044D32B /* HTTPClient+DaysAndHoursTests.swift */,
				A1E419532495A7850016E52A /* HTTPClient+GetTestResultTests.swift */,
				A32C046424D96348005BEA61 /* HTTPClient+PlausibeDeniabilityTests.swift */,
				A1E419562495A8F50016E52A /* HTTPClient+RegistrationTokenTests.swift */,
				A1E41947249548260016E52A /* HTTPClient+SubmitTests.swift */,
				A1E419502495A6EA0016E52A /* HTTPClient+TANForExposureSubmitTests.swift */,
				50352C9725C9665A007193D2 /* HTTPClient+AuthorizationOTPTests.swift */,
				A1877CA9248F247D006FEFC0 /* SAPDownloadedPackageTests.swift */,
				B1EAEC8D247118CB003BE9A2 /* URLSession+ConvenienceTests.swift */,
				BA8BBA07255A90690034D4BC /* WifiHTTPClientTests.swift */,
			);
			path = __tests__;
			sourceTree = "<group>";
		};
		B1FC2D1E24D9C8CB00083C81 /* Helper */ = {
			isa = PBXGroup;
			children = (
				B1FC2D1F24D9C8DF00083C81 /* SAP_TemporaryExposureKey+DeveloperMenu.swift */,
				B1A31F6824DAE6C000E263DF /* DMKeyCell.swift */,
				B103193124E18A0A00DD02EF /* DMMenuItem.swift */,
				EB6B5D8C2539B36100B0ED57 /* DMNotificationCell.swift */,
			);
			path = Helper;
			sourceTree = "<group>";
		};
		B1FE13D92488216300D012E5 /* Provider */ = {
			isa = PBXGroup;
			children = (
				B1FE13F724896DC400D012E5 /* Helper */,
				B1FE13E32488253200D012E5 /* Model */,
				B1FE13E0248824D700D012E5 /* __tests__ */,
				B1FE13DC248821CB00D012E5 /* RiskProviding.swift */,
				B1FE13DE248821E000D012E5 /* RiskProvider.swift */,
				EBD2D09F25A86C2A006E4220 /* MockRiskProvider.swift */,
				354BB49925B07DB000FBCFEE /* StatisticsProviding.swift */,
				35E121A825B1CFB00098D754 /* StatisticsProvider.swift */,
			);
			path = Provider;
			sourceTree = "<group>";
		};
		B1FE13E0248824D700D012E5 /* __tests__ */ = {
			isa = PBXGroup;
			children = (
				B1FE13E1248824E900D012E5 /* RiskProviderTests.swift */,
			);
			path = __tests__;
			sourceTree = "<group>";
		};
		B1FE13E32488253200D012E5 /* Model */ = {
			isa = PBXGroup;
			children = (
				B11655912491437600316087 /* __tests__ */,
				B1FE13E52488255900D012E5 /* RiskProvidingConfiguration.swift */,
				B1C7EEAD24941A3B00F1F284 /* ManualExposureDetectionState.swift */,
				B1C7EEAF24941A6B00F1F284 /* RiskConsumer.swift */,
			);
			path = Model;
			sourceTree = "<group>";
		};
		B1FE13F724896DC400D012E5 /* Helper */ = {
			isa = PBXGroup;
			children = (
				B1FE13FC24896EE700D012E5 /* __tests__ */,
				B1FE13F824896DDB00D012E5 /* CachedAppConfiguration.swift */,
				AB3560992547167800C3F8E0 /* DeviceTimeCheck.swift */,
				B1FE13FA24896E6700D012E5 /* AppConfigurationProviding.swift */,
				3539DAD0252B353C00489B1A /* CachedAppConfigurationMock.swift */,
				352E0F18255D537C00DC3E20 /* AppConfiguration+Validation.swift */,
			);
			path = Helper;
			sourceTree = "<group>";
		};
		B1FE13FC24896EE700D012E5 /* __tests__ */ = {
			isa = PBXGroup;
			children = (
				35E1219D25B19D8C0098D754 /* sample_stats */,
				B1FE13FD24896EF700D012E5 /* CachedAppConfigurationTests.swift */,
				AB35609F2547194C00C3F8E0 /* DeviceTimeCheckTests.swift */,
				356FBF48255EC27A00959346 /* CacheAppConfigMockTests.swift */,
				352DEA6E25B08966006751D1 /* StatisticsProviderTests.swift */,
			);
			path = __tests__;
			sourceTree = "<group>";
		};
		B1FF6B6B2497D0B40041CF02 /* CWASQLite */ = {
			isa = PBXGroup;
			children = (
				0DFCC2712484DC8400E2811D /* sqlite3.h */,
				0DFCC2702484DC8400E2811D /* sqlite3.c */,
				B1FF6B6C2497D0B50041CF02 /* CWASQLite.h */,
				B1FF6B6D2497D0B50041CF02 /* Info.plist */,
			);
			path = CWASQLite;
			sourceTree = "<group>";
		};
		BA07735A25C2FC5E00EAF6B8 /* PPAC */ = {
			isa = PBXGroup;
			children = (
				BAB6C80825C463DB00E042FB /* __tests__ */,
				BAB6C7ED25C4624E00E042FB /* Model */,
				BAE2100125C83E4400162966 /* PPACDeviceCheck.swift */,
				BAE2101A25C8463400162966 /* PPACDeviceCheckMock.swift */,
				BA07735B25C2FCB800EAF6B8 /* PPACService.swift */,
			);
			path = PPAC;
			sourceTree = "<group>";
		};
		BA0FC256259C9A6600EF7E6B /* Cell */ = {
			isa = PBXGroup;
			children = (
				BA056F19259B89B50022B0A4 /* RiskLegendDotBodyCell.swift */,
			);
			path = Cell;
			sourceTree = "<group>";
		};
		BA11D5B82588D576005DCD6B /* __test__ */ = {
			isa = PBXGroup;
			children = (
				BA11D5B92588D590005DCD6B /* DiaryAddAndEditEntryViewModelTest.swift */,
			);
			path = __test__;
			sourceTree = "<group>";
		};
		BA288AEF25825D5B0071009A /* __test__ */ = {
			isa = PBXGroup;
			children = (
				BA288AF32582616E0071009A /* DiaryInfoViewModelTest.swift */,
			);
			path = __test__;
			sourceTree = "<group>";
		};
<<<<<<< HEAD
=======
		BA37538B25AC671A0015C8FC /* Recovered References */ = {
			isa = PBXGroup;
			children = (
			);
			name = "Recovered References";
			sourceTree = "<group>";
		};
		BA4693AF25C82ED3004B2DBB /* DMPPACService */ = {
			isa = PBXGroup;
			children = (
				BA4693AA25C82EC8004B2DBB /* DMPPACViewController.swift */,
				BA4693B025C82F0A004B2DBB /* DMPPACViewModel.swift */,
			);
			path = DMPPACService;
			sourceTree = "<group>";
		};
>>>>>>> 49fded7d
		BA6C8A8E254D60E0008344F5 /* Calculation */ = {
			isa = PBXGroup;
			children = (
				BA6C8B0C254D6BC9008344F5 /* __test__ */,
				BA6C8B04254D6B1F008344F5 /* RiskCalculation.swift */,
				013C412725545C2D00826C9F /* DebugRiskCalculation.swift */,
				01F52F892550679600997A26 /* RiskCalculationExposureWindow.swift */,
				01F52F91255067A000997A26 /* RiskCalculationError.swift */,
				BA6C8A94254D626C008344F5 /* Models */,
			);
			path = Calculation;
			sourceTree = "<group>";
		};
		BA6C8A94254D626C008344F5 /* Models */ = {
			isa = PBXGroup;
			children = (
				BA6C8AAD254D6476008344F5 /* ENARange.swift */,
				0177F48125501111009DD568 /* RiskCalculationResult.swift */,
				BA6C8AEB254D65C4008344F5 /* ExposureWindow.swift */,
				BA6C8AA5254D63A0008344F5 /* MinutesAtAttenuationFilter.swift */,
				BA6C8AB8254D64D3008344F5 /* MinutesAtAttenuationWeight.swift */,
				BA6C8AC3254D650C008344F5 /* NormalizedTimePerEWToRiskLevelMapping.swift */,
				BA6C8A9D254D634E008344F5 /* RiskCalculationConfiguration.swift */,
				BA6C8AF3254D65E1008344F5 /* ScanInstance.swift */,
				BA6C8ACB254D6537008344F5 /* TrlEncoding.swift */,
				BA6C8AD3254D6552008344F5 /* TrlFilter.swift */,
			);
			path = Models;
			sourceTree = "<group>";
		};
		BA6C8B0C254D6BC9008344F5 /* __test__ */ = {
			isa = PBXGroup;
			children = (
				BA6C8B32254D7738008344F5 /* Models */,
				BA6C8A8F254D61F4008344F5 /* exposure-windows-risk-calculation.json */,
				BA6C8B50254D80DF008344F5 /* ExposureWindowTest.swift */,
				BA6C8B0D254D6BF9008344F5 /* RiskCalculationTest.swift */,
				01F52FFB2552E6F600997A26 /* ENARangeTest.swift */,
				0177F4B025503805009DD568 /* ScanInstanceTest.swift */,
			);
			path = __test__;
			sourceTree = "<group>";
		};
		BA6C8B32254D7738008344F5 /* Models */ = {
			isa = PBXGroup;
			children = (
				BA6C8AE3254D6598008344F5 /* ExposureWindowTestCase.swift */,
				BA6C8A95254D62C3008344F5 /* TestCasesWithConfiguration.swift */,
				BACD671625B7002F00BAF5D0 /* RiskCalculationResultTests.swift */,
			);
			path = Models;
			sourceTree = "<group>";
		};
		BA6D164D255ADD8600ED3492 /* DMWifiClient */ = {
			isa = PBXGroup;
			children = (
				BA27993A255995E100C3B64D /* DMWifiClientViewController.swift */,
				BA6D1633255AD2AA00ED3492 /* DMWifiClientViewModel.swift */,
			);
			path = DMWifiClient;
			sourceTree = "<group>";
		};
		BA6D164E255ADDA300ED3492 /* ConfigureAbleCells */ = {
			isa = PBXGroup;
			children = (
				BA38183325CB104900C1DB6C /* DMConfigureableCell.swift */,
				BAA8BB0C25CAEF0000E29CFE /* CellsAndViewModels */,
			);
			path = ConfigureAbleCells;
			sourceTree = "<group>";
		};
		BA9BCF7525B09B3A00DD7974 /* __tests__ */ = {
			isa = PBXGroup;
			children = (
				BA9BCF7625B09B5500DD7974 /* DiaryOverviewDayCellModelTests.swift */,
			);
			path = __tests__;
			sourceTree = "<group>";
		};
		BA9DD53D2567BD9100C326FF /* __tests__ */ = {
			isa = PBXGroup;
			children = (
				BA9DD53E2567BDAC00C326FF /* TestResultAvailableViewModelTest.swift */,
			);
			path = __tests__;
			sourceTree = "<group>";
		};
		BAA8BB0C25CAEF0000E29CFE /* CellsAndViewModels */ = {
			isa = PBXGroup;
			children = (
				BAF2DD5625C9BAF700D7DFB7 /* DMButtonCellViewModel.swift */,
				BAF2DD5125C9BABA00D7DFB7 /* DMButtonTableViewCell.swift */,
				BA7EABAC25C973FE001AA5FE /* DMKeyValueCellViewModel.swift */,
				BAE20FF125C8321300162966 /* DMKeyValueTableViewCell.swift */,
				BAA8BAE125CAD8B000E29CFE /* DMStaticTextCellViewModel.swift */,
				BAA8BAEC25CAD91700E29CFE /* DMStaticTextTableViewCell.swift */,
				BA6D163F255ADD0400ED3492 /* DMSwitchCellViewModel.swift */,
				BA6D1638255AD35900ED3492 /* DMSwitchTableViewCell.swift */,
				BA6D1639255AD35900ED3492 /* DMSwitchTableViewCell.xib */,
			);
			path = CellsAndViewModels;
			sourceTree = "<group>";
		};
		BAB1239A25729FEA00A179FB /* TANInputViewController */ = {
			isa = PBXGroup;
			children = (
				BAC0A4DC25768017002B5361 /* __tests__ */,
				BA904C9D25769D1800692110 /* TanInputView.swift */,
				BAB1239B2572A06D00A179FB /* TanInputViewModel.swift */,
				BAB123A02572A0B700A179FB /* TanInputViewController.swift */,
			);
			path = TANInputViewController;
			sourceTree = "<group>";
		};
		BAB6C7ED25C4624E00E042FB /* Model */ = {
			isa = PBXGroup;
			children = (
				BAB6C7FD25C4630800E042FB /* PPACError.swift */,
				BAB6C7F825C462E600E042FB /* PPACToken.swift */,
				BAB6C7EE25C4626100E042FB /* TimestampedToken.swift */,
			);
			path = Model;
			sourceTree = "<group>";
		};
		BAB6C80825C463DB00E042FB /* __tests__ */ = {
			isa = PBXGroup;
			children = (
				BAB6C82225C4666900E042FB /* PPACServiceTest.swift */,
				BAB6C81125C4652D00E042FB /* PPACTokenTests.swift */,
				BAB6C80925C4640500E042FB /* TimestampedTokenTests.swift */,
			);
			path = __tests__;
			sourceTree = "<group>";
		};
		BAC0A4DC25768017002B5361 /* __tests__ */ = {
			isa = PBXGroup;
			children = (
				BAC0A4DD25768039002B5361 /* TanInputViewModelTests.swift */,
			);
			path = __tests__;
			sourceTree = "<group>";
		};
		BACCCC6325ADB7B400195AC3 /* __test__ */ = {
			isa = PBXGroup;
			children = (
				BACCCC7425ADB9FD00195AC3 /* RiskLegendeTest.swift */,
			);
			path = __test__;
			sourceTree = "<group>";
		};
		BAD962F925668E5D00FAB615 /* TestResultAvailable */ = {
			isa = PBXGroup;
			children = (
				BA9DD53D2567BD9100C326FF /* __tests__ */,
				BAD962FA25668F4000FAB615 /* TestResultAvailableViewController.swift */,
				BAD962FF25668F8E00FAB615 /* TestResultAvailableViewModel.swift */,
			);
			path = TestResultAvailable;
			sourceTree = "<group>";
		};
		BAEC99BE258B6FFA00B98ECA /* __tests__ */ = {
			isa = PBXGroup;
			children = (
				BAEC99BF258B705500B98ECA /* ENAUITests_07_ContactJournalUITests.swift */,
			);
			path = __tests__;
			sourceTree = "<group>";
		};
		BAFBF35525ADD719003F5DC2 /* __tests__ */ = {
			isa = PBXGroup;
			children = (
				BAFBF35625ADD734003F5DC2 /* HomeThankYouCellModelTests.swift */,
			);
			path = __tests__;
			sourceTree = "<group>";
		};
		BAFBF36725ADE0AA003F5DC2 /* __tests__ */ = {
			isa = PBXGroup;
			children = (
				BAFBF36825ADE0F1003F5DC2 /* HomeInfoCellModelTests.swift */,
			);
			path = __tests__;
			sourceTree = "<group>";
		};
		CD99A398245B229F00BF12AF /* ExposureSubmission */ = {
			isa = PBXGroup;
			children = (
				A3284253248E48E0006B1F09 /* __tests__ */,
				A372DA3724BDA015003248BB /* View */,
				71FE1C79247AC2B500851FEB /* ExposureSubmissionNavigationController.swift */,
				A372DA3A24BDA075003248BB /* ExposureSubmissionCoordinator.swift */,
				0144BDEC250A3E5300B0857C /* ExposureSubmissionCoordinatorModel.swift */,
			);
			path = ExposureSubmission;
			sourceTree = "<group>";
		};
		CD99A3C82461A44B00BF12AF /* View Helpers */ = {
			isa = PBXGroup;
			children = (
				A3E851B324ADDA9E00402485 /* __tests__ */,
				CD99A3C92461A47C00BF12AF /* AppStrings.swift */,
				71CAB9D1248AACAD00F516A5 /* PixelPerfectLayoutConstraint.swift */,
				2FE15A3B249B8C0B0077BD8D /* AccessibilityIdentifiers.swift */,
				A3E851B124ADD09900402485 /* CountdownTimer.swift */,
			);
			path = "View Helpers";
			sourceTree = "<group>";
		};
		CDCE11D7247D645800F30825 /* Cells */ = {
			isa = PBXGroup;
			children = (
				CDCE11D8247D64C600F30825 /* NotificationSettingsOnTableViewCell.swift */,
				01D02765258BD61600B6389A /* NotificationSettingsOnTableViewCell.xib */,
				CDCE11DA247D64D600F30825 /* NotificationSettingsOffTableViewCell.swift */,
				01A6EFB4258BD6270001D8C2 /* NotificationSettingsOffTableViewCell.xib */,
			);
			path = Cells;
			sourceTree = "<group>";
		};
		CDD87C6024766163007CE6CA /* Cells */ = {
			isa = PBXGroup;
			children = (
				CDD87C54247556DE007CE6CA /* MainSettingsCell.swift */,
				01D02732258BD36800B6389A /* MainSettingsCell.xib */,
				CDD87C5C247559E3007CE6CA /* SettingsLabelCell.swift */,
				01D0273A258BD38500B6389A /* SettingsLabelCell.xib */,
			);
			path = Cells;
			sourceTree = "<group>";
		};
		EB11B02824EE7C7D00143A95 /* Settings */ = {
			isa = PBXGroup;
			children = (
				EB11B02924EE7CA500143A95 /* ENAUITestsSettings.swift */,
			);
			path = Settings;
			sourceTree = "<group>";
		};
		EB1C221625B718FA00A5CA6E /* UpdateOS */ = {
			isa = PBXGroup;
			children = (
				EB1C221125B7140B00A5CA6E /* ENAUITests_08_UpdateOSUITests.swift */,
			);
			path = UpdateOS;
			sourceTree = "<group>";
		};
		EB41DC0624E53D3F0029C6F7 /* BackgroundAppRefresh */ = {
			isa = PBXGroup;
			children = (
				01D16C5C24ED6981007DB387 /* __tests__ */,
				EB7F8E9424E434E000A3CCC4 /* BackgroundAppRefreshViewController.swift */,
				01D0272D258BD2B100B6389A /* BackgroundAppRefreshViewController.xib */,
				EB23949F24E5492900E71225 /* BackgroundAppRefreshViewModel.swift */,
				EB7D205324E6A3320089264C /* InfoBoxView.swift */,
				EB7D205524E6A5930089264C /* InfoBoxViewModel.swift */,
				EB7057D624E6BACA002235B4 /* InfoBoxView.xib */,
			);
			path = BackgroundAppRefresh;
			sourceTree = "<group>";
		};
		EBA403A82588F72A00D1F039 /* iOS12Support */ = {
			isa = PBXGroup;
			children = (
				EBA403CD258925C000D1F039 /* ColorCompatibility */,
			);
			path = iOS12Support;
			sourceTree = "<group>";
		};
		EBA403CD258925C000D1F039 /* ColorCompatibility */ = {
			isa = PBXGroup;
			children = (
				EBA403CF2589260D00D1F039 /* ColorCompatibility.swift */,
			);
			path = ColorCompatibility;
			sourceTree = "<group>";
		};
		EBB92C70259E10BD00013B41 /* UpdateOS */ = {
			isa = PBXGroup;
			children = (
				EBB92C7B259E111A00013B41 /* UpdateOSView.swift */,
				EBB92C71259E10ED00013B41 /* UpdateOSViewController.swift */,
				EBB92C76259E110900013B41 /* UpdateOSViewModel.swift */,
			);
			path = UpdateOS;
			sourceTree = "<group>";
		};
		EBD2D07C25A86144006E4220 /* __tests__ */ = {
			isa = PBXGroup;
			children = (
				EBD2D07E25A869B9006E4220 /* HomeTableViewModelTests.swift */,
			);
			path = __tests__;
			sourceTree = "<group>";
		};
		EBDE11B6255EC2D7008C0F51 /* DMDeviceTimeCheck */ = {
			isa = PBXGroup;
			children = (
				EBDE11B1255EC2C4008C0F51 /* DMDeviceTimeCheckViewController.swift */,
				EBDE11BA255EC34C008C0F51 /* DMDeviceTimeCheckViewModel.swift */,
			);
			path = DMDeviceTimeCheck;
			sourceTree = "<group>";
		};
		EE20EA0824699A3A00770683 /* RiskLegend */ = {
			isa = PBXGroup;
			children = (
				BACCCC6325ADB7B400195AC3 /* __test__ */,
				BA0FC256259C9A6600EF7E6B /* Cell */,
				71B804482484D37300D53506 /* RiskLegendViewController.swift */,
			);
			path = RiskLegend;
			sourceTree = "<group>";
		};
		EE278B2E245F2C58008B06F9 /* FriendsInvite */ = {
			isa = PBXGroup;
			children = (
				EE278B2F245F2C8A008B06F9 /* InviteFriendsViewController.swift */,
				01D0270F258BC17500B6389A /* InviteFriendsViewController.xib */,
			);
			path = FriendsInvite;
			sourceTree = "<group>";
		};
		EE70C239245B09E900AC9B2F /* Localization */ = {
			isa = PBXGroup;
			children = (
				13156CFF248C19D000AFC472 /* usage.html */,
				71F5418A248BEDBE006DB793 /* privacy-policy.html */,
				EE70C23A245B09E900AC9B2F /* Localizable.strings */,
				01E42990251DCDC90057FCBE /* Localizable.legal.strings */,
				EE92A340245D96DA006B97B0 /* Localizable.stringsdict */,
				EE26950A248FCB0300BAE234 /* InfoPlist.strings */,
				AB8B0D3425305384009C067B /* Localizable.links.strings */,
			);
			path = Localization;
			sourceTree = "<group>";
		};
		EE85998B2462EFD4002E7AE2 /* AppInformation */ = {
			isa = PBXGroup;
			children = (
				50BD2E6724FE26F300932566 /* __test__ */,
				01F5F7212487B9C000229720 /* AppInformationViewController.swift */,
				71CC3E9C246D5D8000217F2C /* AppInformationViewController+DynamicTableViewModel.swift */,
				0103CED02536D1A100BDAAD1 /* AppInformationCellModel.swift */,
				50BD2E6124FE1E8700932566 /* AppInformationModel.swift */,
				50DC527824FEB2AE00F6D8EB /* AppInformationDynamicCell.swift */,
				50E3BE59250127DF0033E2C7 /* AppInformationDynamicAction.swift */,
				50BD2E6324FE232E00932566 /* AppInformationImprintViewModel.swift */,
				4026C2DB24852B7600926FB4 /* AppInformationViewController+LegalModel.swift */,
				71CC3E9E246D6B6800217F2C /* AppInformationDetailViewController.swift */,
				4026C2E324854C8D00926FB4 /* AppInformationLegalCell.swift */,
			);
			path = AppInformation;
			sourceTree = "<group>";
		};
		EEF790092466ED410065EBD5 /* Views */ = {
			isa = PBXGroup;
			children = (
				713EA25C24798A7000AB7EE8 /* ExposureDetectionRoundedView.swift */,
			);
			path = Views;
			sourceTree = "<group>";
		};
		F247572E2483934B003E1FC5 /* __tests__ */ = {
			isa = PBXGroup;
			children = (
				A1654EFD24B41FEF00C0E115 /* DynamicCellTests.swift */,
				F252472E2483955B00C5556B /* DynamicTableViewControllerFake.storyboard */,
				F2DC809324898CE600EDC40A /* DynamicTableViewControllerFooterTests.swift */,
				F2DC809124898B1800EDC40A /* DynamicTableViewControllerHeaderTests.swift */,
				F2DC808F24898A9400EDC40A /* DynamicTableViewControllerNumberOfRowsAndSectionsTests.swift */,
				F2DC808D248989CE00EDC40A /* DynamicTableViewControllerRegisterCellsTests.swift */,
				F247572A24838AC8003E1FC5 /* DynamicTableViewControllerRowsTests.swift */,
				F25247302484456800C5556B /* DynamicTableViewModelTests.swift */,
				F22C6E242492082B00712A6B /* DynamicTableViewSpaceCellTests.swift */,
				A1654F0024B43E7F00C0E115 /* DynamicTableViewTextViewCellTests.swift */,
			);
			path = __tests__;
			sourceTree = "<group>";
		};
/* End PBXGroup section */

/* Begin PBXHeadersBuildPhase section */
		B1FF6B652497D0B40041CF02 /* Headers */ = {
			isa = PBXHeadersBuildPhase;
			buildActionMask = 2147483647;
			files = (
				B1FF6B6E2497D0B50041CF02 /* CWASQLite.h in Headers */,
				B1FF6B772497D2330041CF02 /* sqlite3.h in Headers */,
			);
			runOnlyForDeploymentPostprocessing = 0;
		};
/* End PBXHeadersBuildPhase section */

/* Begin PBXNativeTarget section */
		85D7593A2457048F008175F0 /* ENA */ = {
			isa = PBXNativeTarget;
			buildConfigurationList = 85D7596824570491008175F0 /* Build configuration list for PBXNativeTarget "ENA" */;
			buildPhases = (
				71AFBD9324642AF500F91006 /* SwiftLint */,
				85D759372457048F008175F0 /* Sources */,
				85D759382457048F008175F0 /* Frameworks */,
				85D759392457048F008175F0 /* Resources */,
				B102BDB924603FD600CD55A2 /* Embed Frameworks */,
				0105D8B925B882E3007E288B /* Copy Sample Stats for Tests */,
			);
			buildRules = (
			);
			dependencies = (
			);
			name = ENA;
			packageProductDependencies = (
				B10FB02F246036F3004CA11E /* SwiftProtobuf */,
				B1E8C9A4247AB869006DC678 /* ZIPFoundation */,
				B1B5A75F24924B3D0029D5D7 /* FMDB */,
				EB7AF6292587E98C00D94CA8 /* OpenCombineFoundation */,
				EB7AF62B2587E98C00D94CA8 /* OpenCombine */,
				EB7AF62D2587E98C00D94CA8 /* OpenCombineDispatch */,
			);
			productName = ENA;
			productReference = 85D7593B2457048F008175F0 /* ENA.app */;
			productType = "com.apple.product-type.application";
		};
		85D7595324570491008175F0 /* ENATests */ = {
			isa = PBXNativeTarget;
			buildConfigurationList = 85D7596B24570491008175F0 /* Build configuration list for PBXNativeTarget "ENATests" */;
			buildPhases = (
				85D7595024570491008175F0 /* Sources */,
				85D7595124570491008175F0 /* Frameworks */,
				85D7595224570491008175F0 /* Resources */,
			);
			buildRules = (
			);
			dependencies = (
				85D7595624570491008175F0 /* PBXTargetDependency */,
			);
			name = ENATests;
			productName = ENATests;
			productReference = 85D7595424570491008175F0 /* ENATests.xctest */;
			productType = "com.apple.product-type.bundle.unit-test";
		};
		85D7595E24570491008175F0 /* ENAUITests */ = {
			isa = PBXNativeTarget;
			buildConfigurationList = 85D7596E24570491008175F0 /* Build configuration list for PBXNativeTarget "ENAUITests" */;
			buildPhases = (
				85D7595B24570491008175F0 /* Sources */,
				85D7595C24570491008175F0 /* Frameworks */,
				85D7595D24570491008175F0 /* Resources */,
			);
			buildRules = (
			);
			dependencies = (
				85D7596124570491008175F0 /* PBXTargetDependency */,
			);
			name = ENAUITests;
			productName = ENAUITests;
			productReference = 85D7595F24570491008175F0 /* ENAUITests.xctest */;
			productType = "com.apple.product-type.bundle.ui-testing";
		};
		B1FF6B692497D0B40041CF02 /* CWASQLite */ = {
			isa = PBXNativeTarget;
			buildConfigurationList = B1FF6B742497D0B50041CF02 /* Build configuration list for PBXNativeTarget "CWASQLite" */;
			buildPhases = (
				B1FF6B652497D0B40041CF02 /* Headers */,
				B1FF6B662497D0B40041CF02 /* Sources */,
				B1FF6B672497D0B40041CF02 /* Frameworks */,
				B1FF6B682497D0B40041CF02 /* Resources */,
			);
			buildRules = (
			);
			dependencies = (
			);
			name = CWASQLite;
			productName = CWASQLite;
			productReference = B1FF6B6A2497D0B40041CF02 /* CWASQLite.framework */;
			productType = "com.apple.product-type.framework";
		};
/* End PBXNativeTarget section */

/* Begin PBXProject section */
		85D759332457048F008175F0 /* Project object */ = {
			isa = PBXProject;
			attributes = {
				LastSwiftUpdateCheck = 1150;
				LastUpgradeCheck = 1230;
				ORGANIZATIONNAME = "SAP SE";
				TargetAttributes = {
					85D7593A2457048F008175F0 = {
						CreatedOnToolsVersion = 11.4.1;
						LastSwiftMigration = 1150;
					};
					85D7595324570491008175F0 = {
						CreatedOnToolsVersion = 11.4.1;
						LastSwiftMigration = 1150;
						TestTargetID = 85D7593A2457048F008175F0;
					};
					85D7595E24570491008175F0 = {
						CreatedOnToolsVersion = 11.4.1;
						TestTargetID = 85D7593A2457048F008175F0;
					};
					B1FF6B692497D0B40041CF02 = {
						CreatedOnToolsVersion = 11.6;
					};
				};
			};
			buildConfigurationList = 85D759362457048F008175F0 /* Build configuration list for PBXProject "ENA" */;
			compatibilityVersion = "Xcode 9.3";
			developmentRegion = en;
			hasScannedForEncodings = 0;
			knownRegions = (
				en,
				Base,
				de,
				tr,
				pl,
				ro,
				bg,
			);
			mainGroup = 85D759322457048F008175F0;
			packageReferences = (
				B10FB02E246036F3004CA11E /* XCRemoteSwiftPackageReference "swift-protobuf" */,
				B1E8C9A3247AB869006DC678 /* XCRemoteSwiftPackageReference "ZIPFoundation" */,
				B1B5A75E24924B3D0029D5D7 /* XCRemoteSwiftPackageReference "fmdb" */,
				EB7AF6282587E98C00D94CA8 /* XCRemoteSwiftPackageReference "OpenCombine" */,
			);
			productRefGroup = 85D7593C2457048F008175F0 /* Products */;
			projectDirPath = "";
			projectRoot = "";
			targets = (
				85D7593A2457048F008175F0 /* ENA */,
				85D7595324570491008175F0 /* ENATests */,
				85D7595E24570491008175F0 /* ENAUITests */,
				B1FF6B692497D0B40041CF02 /* CWASQLite */,
			);
		};
/* End PBXProject section */

/* Begin PBXResourcesBuildPhase section */
		85D759392457048F008175F0 /* Resources */ = {
			isa = PBXResourcesBuildPhase;
			buildActionMask = 2147483647;
			files = (
				01F2A5BA2581181A00DA96A6 /* DiaryDayAddTableViewCell.xib in Resources */,
				01F2A59725803D2600DA96A6 /* DiaryOverviewDescriptionTableViewCell.xib in Resources */,
				01D026C0258BACCE00B6389A /* ExposureDetectionRiskTextCell.xib in Resources */,
				016E260825AF20540077C64C /* HomeStatisticsCardView.xib in Resources */,
				01A4DC9D259247AF007D5794 /* HomeRiskTableViewCell.xib in Resources */,
				13156CFD248C19D000AFC472 /* usage.html in Resources */,
				01F2A5D5258208C500DA96A6 /* DiaryDayViewController.xib in Resources */,
				EE269508248FCB0300BAE234 /* InfoPlist.strings in Resources */,
				85D7594E24570491008175F0 /* LaunchScreen.storyboard in Resources */,
				01D02759258BD55A00B6389A /* NotificationSettingsViewController.xib in Resources */,
				01D026C1258BACCE00B6389A /* ExposureDetectionRiskRefreshCell.xib in Resources */,
				50C5C1B525891CC800C4817A /* DynamicLegalExtendedCell.xib in Resources */,
				017AD0C5259BBD1C00FA2B3F /* HomeTestResultTableViewCell.xib in Resources */,
				01A4DCB125925121007D5794 /* HomeThankYouTableViewCell.xib in Resources */,
				EB7057D724E6BACA002235B4 /* InfoBoxView.xib in Resources */,
				01D02706258BBCC700B6389A /* TracingHistoryTableViewCell.xib in Resources */,
				710224EE2490E2FD000C5DEF /* ExposureSubmissionStepCell.xib in Resources */,
				71F2E57B2487AEFC00694F1A /* ena-colors.xcassets in Resources */,
				01EA17BB2591344F00E98E02 /* HomeExposureLoggingTableViewCell.xib in Resources */,
				01B72C032583B71100A3E3BC /* DiaryEditEntriesViewController.xib in Resources */,
				01D026C2258BACCE00B6389A /* ExposureDetectionLinkCell.xib in Resources */,
				01D02692258BA0AD00B6389A /* ExposureDetectionLongGuideCell.xib in Resources */,
				01D026BF258BACCE00B6389A /* ExposureDetectionGuideCell.xib in Resources */,
				01A4DCE225926931007D5794 /* HomeLoadingItemView.xib in Resources */,
				01D0275D258BD56F00B6389A /* SettingsLabelCell.xib in Resources */,
				351E630D256C5B9C00D89B29 /* LabeledCountriesCell.xib in Resources */,
				EE92A33E245D96DA006B97B0 /* Localizable.stringsdict in Resources */,
				01D0268D258B9CF800B6389A /* ExposureDetectionRiskCell.xib in Resources */,
				01A4DCEA25926938007D5794 /* HomeListItemView.xib in Resources */,
				01A4DCDE2592692D007D5794 /* HomeImageItemView.xib in Resources */,
				01B72BFF2583B57300A3E3BC /* DiaryEditEntriesTableViewCell.xib in Resources */,
				01E4298E251DCDC90057FCBE /* Localizable.legal.strings in Resources */,
				01A6EFC7258BE9C20001D8C2 /* NotificationSettingsOnTableViewCell.xib in Resources */,
				01EA17EF259139B900E98E02 /* HomeInfoTableViewCell.xib in Resources */,
				EE70C23D245B09EA00AC9B2F /* Localizable.strings in Resources */,
				016E25F425AF13EA0077C64C /* HomeStatisticsTableViewCell.xib in Resources */,
				01D02704258BBCC700B6389A /* DescriptionTableViewCell.xib in Resources */,
				01D0262E258A791C00B6389A /* OnboardingInfoViewController.xib in Resources */,
				AB628A1F251CDADE00CF61D2 /* ServerEnvironments.json in Resources */,
				014891B324F90D0B002A6F77 /* ENA.plist in Resources */,
				01D0272E258BD2B100B6389A /* BackgroundAppRefreshViewController.xib in Resources */,
				01F2A564257FC7D200DA96A6 /* DiaryOverviewDayTableViewCell.xib in Resources */,
				01C6AC21252B21DF0052814D /* ExposureSubmissionQRScannerViewController.xib in Resources */,
				01D02707258BBCC700B6389A /* ImageTableViewCell.xib in Resources */,
				01D02667258B750800B6389A /* ExposureDetectionViewController.xib in Resources */,
				01D02703258BBCC700B6389A /* ActionTableViewCell.xib in Resources */,
				8539874F2467094E00D28B62 /* AppIcon.xcassets in Resources */,
				017AD105259DC20E00FA2B3F /* HomeShownPositiveTestResultTableViewCell.xib in Resources */,
				01D02733258BD36800B6389A /* MainSettingsCell.xib in Resources */,
				BA6D163B255AD35900ED3492 /* DMSwitchTableViewCell.xib in Resources */,
				85D7594B24570491008175F0 /* Assets.xcassets in Resources */,
				711EFCC924935C79005FEF21 /* ExposureSubmissionTestResultHeaderView.xib in Resources */,
				01A6EFCB258BE9C60001D8C2 /* NotificationSettingsOffTableViewCell.xib in Resources */,
				01D02710258BC17500B6389A /* InviteFriendsViewController.xib in Resources */,
				35D16DDF2567FB980069AD1B /* DynamicLegalCell.xib in Resources */,
				710021DE248EAF16001F0B63 /* ExposureSubmissionImageCardCell.xib in Resources */,
				71F5418E248BEE08006DB793 /* privacy-policy.html in Resources */,
				EBBABC47256402A9005B7C07 /* default_app_config_18 in Resources */,
				01D02697258BA0E000B6389A /* ExposureDetectionLoadingCell.xib in Resources */,
				01D02688258B9CB200B6389A /* ExposureDetectionHeaderCell.xib in Resources */,
				01D026A5258BA20E00B6389A /* ExposureDetectionHotlineCell.xib in Resources */,
				01D02761258BD58600B6389A /* ResetViewController.xib in Resources */,
				01A4DCE625926934007D5794 /* HomeTextItemView.xib in Resources */,
				AB8B0D3225305384009C067B /* Localizable.links.strings in Resources */,
				01D02705258BBCC700B6389A /* EuTracingTableViewCell.xib in Resources */,
				01D02708258BBCC700B6389A /* ActionDetailTableViewCell.xib in Resources */,
				01F2A5C42581183800DA96A6 /* DiaryDayEntryTableViewCell.xib in Resources */,
			);
			runOnlyForDeploymentPostprocessing = 0;
		};
		85D7595224570491008175F0 /* Resources */ = {
			isa = PBXResourcesBuildPhase;
			buildActionMask = 2147483647;
			files = (
				BA6C8B17254D729A008344F5 /* exposure-windows-risk-calculation.json in Resources */,
				B1F8AE482479B4C30093A588 /* api-response-day-2020-05-16 in Resources */,
				01678E9C249A5F08003B048B /* testStore.sqlite in Resources */,
				AB1FCBDC2521FCD5005930BA /* TestServerEnvironments.json in Resources */,
				F252472F2483955B00C5556B /* DynamicTableViewControllerFake.storyboard in Resources */,
				01571B7A255E9A6F00E4E891 /* config-wru-2020-11-13 in Resources */,
			);
			runOnlyForDeploymentPostprocessing = 0;
		};
		85D7595D24570491008175F0 /* Resources */ = {
			isa = PBXResourcesBuildPhase;
			buildActionMask = 2147483647;
			files = (
				13E5046C248E434B0086641C /* Localizable.strings in Resources */,
				13E5046D248E434B0086641C /* Localizable.stringsdict in Resources */,
				AB8B0D4525306089009C067B /* Localizable.links.strings in Resources */,
			);
			runOnlyForDeploymentPostprocessing = 0;
		};
		B1FF6B682497D0B40041CF02 /* Resources */ = {
			isa = PBXResourcesBuildPhase;
			buildActionMask = 2147483647;
			files = (
			);
			runOnlyForDeploymentPostprocessing = 0;
		};
/* End PBXResourcesBuildPhase section */

/* Begin PBXShellScriptBuildPhase section */
		0105D8B925B882E3007E288B /* Copy Sample Stats for Tests */ = {
			isa = PBXShellScriptBuildPhase;
			buildActionMask = 2147483647;
			files = (
			);
			inputFileListPaths = (
			);
			inputPaths = (
			);
			name = "Copy Sample Stats for Tests";
			outputFileListPaths = (
			);
			outputPaths = (
			);
			runOnlyForDeploymentPostprocessing = 0;
			shellPath = /bin/sh;
			shellScript = "# Copy mock statistics data to bundle in Debug configuration\nif [ \"${CONFIGURATION}\" == \"Debug\" ]; then\n    cp -r \"$SRCROOT/ENA/Source/Services/Risk/Provider/Helper/__tests__/sample_stats/\" \"${BUILT_PRODUCTS_DIR}/${FULL_PRODUCT_NAME}\"\nfi\n";
		};
		71AFBD9324642AF500F91006 /* SwiftLint */ = {
			isa = PBXShellScriptBuildPhase;
			buildActionMask = 2147483647;
			files = (
			);
			inputFileListPaths = (
			);
			inputPaths = (
			);
			name = SwiftLint;
			outputFileListPaths = (
			);
			outputPaths = (
			);
			runOnlyForDeploymentPostprocessing = 0;
			shellPath = /bin/sh;
			shellScript = "if which swiftlint >/dev/null; then\n  swiftlint\nelse\n  echo \"error: SwiftLint is not available.\"\n  echo \"Use 'brew install swiftlint' to install SwiftLint or download it manually from https://github.com/realm/SwiftLint.\"\nfi\n\n";
			showEnvVarsInLog = 0;
		};
/* End PBXShellScriptBuildPhase section */

/* Begin PBXSourcesBuildPhase section */
		85D759372457048F008175F0 /* Sources */ = {
			isa = PBXSourcesBuildPhase;
			buildActionMask = 2147483647;
			files = (
				50BD2E6224FE1E8700932566 /* AppInformationModel.swift in Sources */,
				B120C7CA24AFF12D00F68FF1 /* ActiveTracing.swift in Sources */,
				B1A89F3B24819CE800DA1CEC /* SettingsLabelCell.swift in Sources */,
				50B5057D25CAEF5C00EEA380 /* OTPToken.swift in Sources */,
				B1A89F3924819CC200DA1CEC /* ExposureStateUpdating.swift in Sources */,
				01909877257E64BD0065D050 /* DiaryEditEntriesViewController.swift in Sources */,
				AB5F84B024F8F7C3000400D4 /* Migration.swift in Sources */,
				523D5E75256FDFE900EF67EA /* ExposureSubmissionThankYouViewController.swift in Sources */,
				01B72B6525821CD200A3E3BC /* DiaryDayEmptyView.swift in Sources */,
				35B2FAAA25B9CE8F009ABC8E /* main.swift in Sources */,
				71330E43248109FD00EB10F6 /* DynamicTableViewCell.swift in Sources */,
				0130F67C25B1859700B6BDA3 /* HomeStatisticsCard.swift in Sources */,
				B14D0CDD246E972400D5BEBC /* ExposureDetectionDelegate.swift in Sources */,
				0144BDED250A3E5300B0857C /* ExposureSubmissionCoordinatorModel.swift in Sources */,
				B11E619B246EE4B0004A056A /* DynamicTypeLabel.swift in Sources */,
				523D5E7A256FE04000EF67EA /* ExposureSubmissionThankYouViewModel.swift in Sources */,
				01734B60255D6C4500E60A8B /* exposure_detection_parameters.pb.swift in Sources */,
				AB6289CF251BA01400CF61D2 /* Bundle+Version.swift in Sources */,
				AB7420C2251B7D59006666AC /* DeltaOnboardingProtocols.swift in Sources */,
				7187A5582481231C00FCC755 /* DynamicTableViewAction.swift in Sources */,
				354BB49A25B07DB000FBCFEE /* StatisticsProviding.swift in Sources */,
				01909889257E7B900065D050 /* ExposureSubmissionQRInfoViewModel.swift in Sources */,
				B16457B524DC11EF002879EB /* DMLastSubmissionRequetViewController.swift in Sources */,
				A128F059248B459F00EC7F6C /* PublicKeyStore.swift in Sources */,
				01D6948D2502717F00B45BEA /* DatePickerDayView.swift in Sources */,
				017AD0C9259BBD2E00FA2B3F /* HomeTestResultCellModel.swift in Sources */,
				BA112E0A25559CDD007F5712 /* ClientWifiOnly.swift in Sources */,
				35E121DA25B273280098D754 /* card_header.pb.swift in Sources */,
				35E121DB25B273280098D754 /* statistics.pb.swift in Sources */,
				71C0BEDD2498DD07009A17A0 /* ENANavigationFooterView.swift in Sources */,
				2FA9E39524D2F2B00030561C /* ExposureSubmission+DeviceRegistrationKey.swift in Sources */,
				EB08F17E2541CE3300D11FA9 /* app_version_config.pb.swift in Sources */,
				A3FF84EC247BFAF00053E947 /* Hasher.swift in Sources */,
				51895EDC245E16CD0085DA38 /* ENAColor.swift in Sources */,
				50F9130D253F1D7800DFE683 /* OnboardingPageType.swift in Sources */,
				A372DA3B24BDA075003248BB /* ExposureSubmissionCoordinator.swift in Sources */,
				01A4DD3825935AC1007D5794 /* CellPositionInSection.swift in Sources */,
				357B1858255A7F5C00584548 /* AppConfig+CacheInvalidation.swift in Sources */,
				0D5611B4247F852C00B5B094 /* SQLiteKeyValueStore.swift in Sources */,
				0190987D257E64C70065D050 /* DiaryCoordinator.swift in Sources */,
				CD99A3A9245C272400BF12AF /* ExposureSubmissionService.swift in Sources */,
				017AD10F259DC46E00FA2B3F /* HomeShownPositiveTestResultTableViewCell.swift in Sources */,
				AB7420AC251B67A8006666AC /* DeltaOnboardingV15.swift in Sources */,
				71F54191248BF677006DB793 /* HtmlTextView.swift in Sources */,
				BA6C8B05254D6B1F008344F5 /* RiskCalculation.swift in Sources */,
				BA6D1640255ADD0500ED3492 /* DMSwitchCellViewModel.swift in Sources */,
				ABAE0A1C257F77D90030ED47 /* ContactDiaryStoreSchemaV1.swift in Sources */,
				EBB92C77259E110900013B41 /* UpdateOSViewModel.swift in Sources */,
				B1EDFD8D248E74D000E7EAFF /* URL+StaticString.swift in Sources */,
				A3E851B224ADD09900402485 /* CountdownTimer.swift in Sources */,
				EB08F1882541CE5700D11FA9 /* diagnosis_key_batch.pb.swift in Sources */,
				BA7EABAD25C973FE001AA5FE /* DMKeyValueCellViewModel.swift in Sources */,
				50C5C1BA258920AD00C4817A /* DynamicLegalExtendedCell.swift in Sources */,
				EB91288B257FBD1E00241D3E /* DiaryInfoViewController.swift in Sources */,
				011E13AE24680A4000973467 /* HTTPClient.swift in Sources */,
				A1C683FA24AEC57400B90D12 /* DynamicTableViewTextViewCell.swift in Sources */,
				01C6AC3A252B2A500052814D /* UIImage+Color.swift in Sources */,
				BA6C8AA6254D63A0008344F5 /* MinutesAtAttenuationFilter.swift in Sources */,
				35B2FABA25B9D3F3009ABC8E /* ENATaskExecutionDelegate.swift in Sources */,
				853D987A24694A8700490DBA /* ENAButton.swift in Sources */,
				EB1BB10D25CC3FD50076CB67 /* AppDelegate.swift in Sources */,
				01A4DC6D25922EB4007D5794 /* HomeLoadingItemView.swift in Sources */,
				CD8638532477EBD400A5A07C /* SettingsViewModel.swift in Sources */,
				0105D89325B8768A007E288B /* CachingHTTPClientMock.swift in Sources */,
				35EA684225553AE300335F73 /* DownloadedPackagesSQLLiteStoreV2.swift in Sources */,
				2FC0357124B5B70700E234AC /* Error+FAQUrl.swift in Sources */,
				EBB92C7C259E111A00013B41 /* UpdateOSView.swift in Sources */,
				B17F2D48248CEB4C00CAA38F /* DetectionMode.swift in Sources */,
				01A4DCB6259264F9007D5794 /* HomeThankYouCellModel.swift in Sources */,
				0144BDE1250924CC00B0857C /* SymptomsOnset.swift in Sources */,
				01C6AC26252B23D70052814D /* ExposureSubmissionQRScannerFocusView.swift in Sources */,
				01B7232424F812500064C0EB /* DynamicTableViewOptionGroupCell.swift in Sources */,
				137846492488027600A50AB8 /* OnboardingInfoViewController+Extension.swift in Sources */,
				BAB123A22572A0B700A179FB /* TanInputViewController.swift in Sources */,
				019C9F0025894BAA00B26392 /* DiaryStoringProviding.swift in Sources */,
				ABDA2792251CE308006BAE84 /* DMServerEnvironmentViewController.swift in Sources */,
				85E33444247EB357006E74EC /* CircularProgressView.swift in Sources */,
				AB1886D1252DE51E00D39BBE /* Bundle+Identifier.swift in Sources */,
				71FD8862246EB27F00E804D0 /* ExposureDetectionViewController.swift in Sources */,
				013C413D255463A400826C9F /* DMDebugRiskCalculationViewController.swift in Sources */,
				BAB6C7EF25C4626100E042FB /* TimestampedToken.swift in Sources */,
				2FC951FE24DC23B9008D39F4 /* DMConfigurationCell.swift in Sources */,
				2FA9E39924D2F4350030561C /* ExposureSubmission+ErrorParsing.swift in Sources */,
				3523F8A82570F819004B0424 /* NSAttributedString+BulletPoint.swift in Sources */,
				AB5F84AD24F8F7A1000400D4 /* SerialMigrator.swift in Sources */,
				01D3078A2562B03C00ADB67B /* RiskState.swift in Sources */,
				01B72BF22583B51C00A3E3BC /* DiaryEditEntriesTableViewCell.swift in Sources */,
				01F52FF42552DB9600997A26 /* DMAppConfigurationViewController.swift in Sources */,
				B1DDDABE24713BAD00A07175 /* SAPDownloadedPackage.swift in Sources */,
				011E4B032483A92A002E6412 /* MockExposureManager.swift in Sources */,
				2FE15A3C249B8C0B0077BD8D /* AccessibilityIdentifiers.swift in Sources */,
				52CAAC012562B82E00239DCB /* DynamicTableViewConsentCell.swift in Sources */,
				B1175213248A83AB00C3325C /* Risk.swift in Sources */,
				35EA615A258BC8E30062B50A /* CryptoKitFallbacks.swift in Sources */,
				01F2A5DD25820EE700DA96A6 /* DiaryDayViewModel.swift in Sources */,
				2F3D953C2518BCE9002B2C81 /* EUSettingsViewModel.swift in Sources */,
				01734B6E255D73E400E60A8B /* ENExposureConfiguration+Convenience.swift in Sources */,
				01B7232924F812DF0064C0EB /* OptionView.swift in Sources */,
				01909874257E64BD0065D050 /* DiaryDayViewController.swift in Sources */,
				71FE1C7B247AC2B500851FEB /* ExposureSubmissionQRScannerViewController.swift in Sources */,
				B1FC2D2024D9C8DF00083C81 /* SAP_TemporaryExposureKey+DeveloperMenu.swift in Sources */,
				717D21E9248C022E00D9717E /* DynamicTableViewHtmlCell.swift in Sources */,
				BA6C8A9E254D634E008344F5 /* RiskCalculationConfiguration.swift in Sources */,
				7154EB4A247D21E200A467FF /* ExposureDetectionLongGuideCell.swift in Sources */,
				505F507225C833AA004920EB /* ppac_ios.pb.swift in Sources */,
				50DC527924FEB2AE00F6D8EB /* AppInformationDynamicCell.swift in Sources */,
				EB3BCA8C2507C3B0003F27C7 /* DynamicTableViewBulletPointCell.swift in Sources */,
				2F3D95372518BCD1002B2C81 /* EUSettingsViewController.swift in Sources */,
				71B8044F248526B600D53506 /* DynamicTableViewSpaceCell.swift in Sources */,
				EB08F1862541CE5700D11FA9 /* temporary_exposure_key_export.pb.swift in Sources */,
				01A4DD0D25926A73007D5794 /* HomeLoadingItemViewModel.swift in Sources */,
				8595BF5F246032D90056EA27 /* ENASwitch.swift in Sources */,
				B1C7EEAE24941A3B00F1F284 /* ManualExposureDetectionState.swift in Sources */,
				948AFE672553DC5B0019579A /* WarnOthersRemindable.swift in Sources */,
				35C701EC2556BCB9008AEA91 /* Migration1To2.swift in Sources */,
				01EA17E52591399200E98E02 /* HomeInfoCellModel.swift in Sources */,
				016E25F325AF13EA0077C64C /* HomeStatisticsTableViewCell.swift in Sources */,
				0130F68125B186DB00B6BDA3 /* SAP_Internal_Stats_Statistics+SupportedIDs.swift in Sources */,
				710021DC248E44A6001F0B63 /* ENAFont.swift in Sources */,
				B1FE13FF2489708200D012E5 /* CachedAppConfiguration.swift in Sources */,
				EE22DB8B247FB43A001B0A71 /* ActionDetailTableViewCell.swift in Sources */,
				01909875257E64BD0065D050 /* DiaryAddAndEditEntryViewController.swift in Sources */,
				948AFE7A2554377F0019579A /* UNUserNotificationCenter+WarnOthers.swift in Sources */,
				3544182925AF7B5200B11056 /* app_features.pb.swift in Sources */,
				AB1011592507C15000D392A2 /* TracingStatusHistory.swift in Sources */,
				017AD16525A4559300FA2B3F /* UITableView+Dequeue.swift in Sources */,
				71FE1C71247AA7B700851FEB /* DynamicTableViewHeaderImageView.swift in Sources */,
				01D69491250272CE00B45BEA /* DatePickerDayViewModel.swift in Sources */,
				B16457BB24DC3309002879EB /* DMLogsViewController.swift in Sources */,
				01B7232F24FE4F080064C0EB /* OptionGroupViewModel.swift in Sources */,
				013C412825545C2D00826C9F /* DebugRiskCalculation.swift in Sources */,
				51D420B724583B7200AD70CA /* NSObject+Identifier.swift in Sources */,
				CDCE11D6247D644100F30825 /* NotificationSettingsViewModel.swift in Sources */,
				BA6C8AAE254D6476008344F5 /* ENARange.swift in Sources */,
				50BD2E6424FE232E00932566 /* AppInformationImprintViewModel.swift in Sources */,
				71330E4724810A0C00EB10F6 /* DynamicTableViewFooter.swift in Sources */,
				B1D431CB246C84A400E728AD /* DownloadedPackagesStoreV1.swift in Sources */,
				714194EA247A65C60072A090 /* DynamicTableViewHeaderSeparatorView.swift in Sources */,
				35EA684A25553B5C00335F73 /* DownloadedPackagesStoreV2.swift in Sources */,
				BAA8BAED25CAD91700E29CFE /* DMStaticTextTableViewCell.swift in Sources */,
				2F26CE2E248B9C4F00BE30EE /* UIViewController+BackButton.swift in Sources */,
				01D0271B258BC78100B6389A /* SettingsCoordinator.swift in Sources */,
				EB6B5D882539AE9400B0ED57 /* DMNotificationsViewController.swift in Sources */,
				B10FD5F4246EAC1700E9D7F2 /* AppleFilesWriter.swift in Sources */,
				019C9F2D258951B700B26392 /* ContactPersonEncounter.swift in Sources */,
				35E121DC25B273280098D754 /* key_figure_card.pb.swift in Sources */,
				711EFCC72492EE31005FEF21 /* ENAFooterView.swift in Sources */,
				016E264C25B0327B0077C64C /* HomeStatisticsCardViewModel.swift in Sources */,
				8FF9B2B2259B6B030080770D /* ContactDiaryStoreSchemaV2.swift in Sources */,
				B1741B4E2462C21F006275D9 /* DMViewController.swift in Sources */,
				EB2394A024E5492900E71225 /* BackgroundAppRefreshViewModel.swift in Sources */,
				EE22DB8C247FB43A001B0A71 /* DescriptionTableViewCell.swift in Sources */,
				2F3218D0248063E300A7AC0A /* UIView+Convenience.swift in Sources */,
				01734B5F255D6C4500E60A8B /* app_config_ios.pb.swift in Sources */,
				B1741B4C2462C21F006275D9 /* DMDeveloperMenu.swift in Sources */,
				BAD9630025668F8E00FAB615 /* TestResultAvailableViewModel.swift in Sources */,
				EB91288A257FBD1E00241D3E /* DiaryInfoViewModel.swift in Sources */,
				0130F67225B1851000B6BDA3 /* HomeStatisticsCellModel.swift in Sources */,
				710ABB23247513E300948792 /* DynamicTypeTableViewCell.swift in Sources */,
				EE22DB81247FB40A001B0A71 /* ENStateHandler.swift in Sources */,
				BA07735C25C2FCB800EAF6B8 /* PPACService.swift in Sources */,
				A16714AF248CA1B70031B111 /* Bundle+ReadPlist.swift in Sources */,
				2F80CFDB247EDDB3000F06AF /* ExposureSubmissionHotlineViewController.swift in Sources */,
				BA6D163A255AD35900ED3492 /* DMSwitchTableViewCell.swift in Sources */,
				941ADDB02518C2B200E421D9 /* EuTracingTableViewCell.swift in Sources */,
				A3C4F96024812CD20047F23E /* ExposureSubmissionWarnOthersViewController.swift in Sources */,
				01D6948F2502729000B45BEA /* DatePickerDay.swift in Sources */,
				01EA17902590F03600E98E02 /* HomeInfoTableViewCell.swift in Sources */,
				019C9F40258951C000B26392 /* DiaryLocation.swift in Sources */,
				71EF33D92497F3E8007B7E1B /* ENANavigationControllerWithFooterChild.swift in Sources */,
				A3EE6E5A249BB7AF00C64B61 /* ExposureSubmissionServiceFactory.swift in Sources */,
				4026C2E424854C8D00926FB4 /* AppInformationLegalCell.swift in Sources */,
				51C737BF245B3B5D00286105 /* OnboardingInfo.swift in Sources */,
				B1FE13EB24891CFA00D012E5 /* RiskProvider.swift in Sources */,
				B143DBDF2477F292000A29E8 /* ExposureNotificationSettingViewController.swift in Sources */,
				016146912487A43E00660992 /* LinkHelper.swift in Sources */,
				50B5058E25CAF3FC00EEA380 /* DMOTPServiceViewModel.swift in Sources */,
				BA904C9E25769D1800692110 /* TanInputView.swift in Sources */,
				EB66267D25C3219900C4D7C2 /* UIViewController+Child.swift in Sources */,
				EE22DB8A247FB43A001B0A71 /* ImageTableViewCell.swift in Sources */,
				B11E619C246EE4E9004A056A /* UIFont+DynamicType.swift in Sources */,
				71330E4524810A0500EB10F6 /* DynamicTableViewHeader.swift in Sources */,
				01A4DD0325926A6A007D5794 /* HomeTextItemViewModel.swift in Sources */,
				B1EAEC8B24711884003BE9A2 /* URLSession+Convenience.swift in Sources */,
				3518DD6525BA2D060090A26B /* NotificationManager.swift in Sources */,
				EB5FE15C2599F5E400797E4E /* ENActivityHandling.swift in Sources */,
				BA6C8AB9254D64D3008344F5 /* MinutesAtAttenuationWeight.swift in Sources */,
				7154EB4C247E862100A467FF /* ExposureDetectionLoadingCell.swift in Sources */,
				94EAF87925B6CAA300BE1F40 /* DeltaOnboardingNewVersionFeaturesViewModel.swift in Sources */,
				01A4DD4325935D1F007D5794 /* HomeRiskCellModel.swift in Sources */,
				94EAF87525B6CAA000BE1F40 /* DeltaOnboardingNewVersionFeaturesViewController.swift in Sources */,
				01EA17FE259217B100E98E02 /* HomeState.swift in Sources */,
				2FA9E39B24D2F4A10030561C /* ExposureSubmissionService+Protocol.swift in Sources */,
				A17366552484978A006BE209 /* OnboardingInfoViewControllerUtils.swift in Sources */,
				B153096A24706F1000A4A1BD /* URLSession+Default.swift in Sources */,
				2FF1D62E2487850200381FFB /* NSMutableAttributedString+Generation.swift in Sources */,
				BAF2DD5225C9BABA00D7DFB7 /* DMButtonTableViewCell.swift in Sources */,
				35BE8598251CE495005C2FD0 /* CachingHTTPClient.swift in Sources */,
				01B7232D24F8E0260064C0EB /* MultipleChoiceChoiceView.swift in Sources */,
				BA4693B125C82F0A004B2DBB /* DMPPACViewModel.swift in Sources */,
				35EA68522555488600335F73 /* SQLiteError.swift in Sources */,
				016E260325AF20300077C64C /* HomeStatisticsCardView.swift in Sources */,
				BAD962FB25668F4000FAB615 /* TestResultAvailableViewController.swift in Sources */,
				8F0A4BAE25C2F6F70085DF13 /* ppdd_edus_parameters.pb.swift in Sources */,
				9417BA95252B6B5100AD4053 /* DMSQLiteErrorViewController.swift in Sources */,
				013DC102245DAC4E00EE58B0 /* Store.swift in Sources */,
				5270E9B8256D20A900B08606 /* NSTextAttachment+ImageHeight.swift in Sources */,
				B1FE13EF24891D0C00D012E5 /* RiskProvidingConfiguration.swift in Sources */,
				014086BD2589033A00E9E5B2 /* DiaryEditEntriesCellModel.swift in Sources */,
				B1F82DF224718C7300E2E56A /* DMBackendConfigurationViewController.swift in Sources */,
				35E121B925B23D060098D754 /* StatisticsMetadata.swift in Sources */,
				35E121A925B1CFB00098D754 /* StatisticsProvider.swift in Sources */,
				B1CD33412486AA7100B06E9B /* CoronaWarnURLSessionDelegate.swift in Sources */,
				94427A5025502B8900C36BE6 /* WarnOthersNotificationsTimeInterval.swift in Sources */,
				713EA25D24798A7000AB7EE8 /* ExposureDetectionRoundedView.swift in Sources */,
				AB5F84B224F8F7E3000400D4 /* Migration0To1.swift in Sources */,
				01A4DC7025922EB4007D5794 /* HomeItemView.swift in Sources */,
				01F2A58125803AA500DA96A6 /* DiaryOverviewDescriptionTableViewCell.swift in Sources */,
				A3EE6E5D249BB9B900C64B61 /* UITestingParameters.swift in Sources */,
				EB08F17A2541CE3300D11FA9 /* risk_level.pb.swift in Sources */,
				01F2A563257FC7D200DA96A6 /* DiaryOverviewDayTableViewCell.swift in Sources */,
				01A4DC6F25922EB4007D5794 /* HomeListItemView.swift in Sources */,
				EBDE11B2255EC2C4008C0F51 /* DMDeviceTimeCheckViewController.swift in Sources */,
				B1A31F6924DAE6C000E263DF /* DMKeyCell.swift in Sources */,
				710224F42490E7A3000C5DEF /* ExposureSubmissionStepCell.swift in Sources */,
				01F52F8A2550679600997A26 /* RiskCalculationExposureWindow.swift in Sources */,
				01F2A5C32581183800DA96A6 /* DiaryDayEntryTableViewCell.swift in Sources */,
				AB7420CB251B7D93006666AC /* DeltaOnboardingV15ViewController.swift in Sources */,
				B19FD7132491A08500A9D56A /* SAP_SemanticVersion+Compare.swift in Sources */,
				B1B381432472EF8B0056BEEE /* HTTPClient+Configuration.swift in Sources */,
				017AD14625A4546400FA2B3F /* UITableViewController+Enum.swift in Sources */,
				EBB92C72259E10ED00013B41 /* UpdateOSViewController.swift in Sources */,
				354E305924EFF26E00526C9F /* Country.swift in Sources */,
				01A4DC6A25922EB4007D5794 /* HomeTextItemView.swift in Sources */,
				BA904CA62576A0B900692110 /* ENAInputLabel.swift in Sources */,
				4026C2DC24852B7600926FB4 /* AppInformationViewController+LegalModel.swift in Sources */,
				ABFCE98A255C32EF0075FF13 /* AppConfigMetadata.swift in Sources */,
				01C6ABF42527273E0052814D /* String+Insertion.swift in Sources */,
				EE278B30245F2C8A008B06F9 /* InviteFriendsViewController.swift in Sources */,
				94EAF89C25B8162200BE1F40 /* NewVersionFeature.swift in Sources */,
				EB1BB11225CC40030076CB67 /* PlausibleDeniabilityService.swift in Sources */,
				0190986A257E64A70065D050 /* DiaryOverviewTableViewController.swift in Sources */,
				710ABB27247533FA00948792 /* DynamicTableViewController.swift in Sources */,
				B184A380248FFCBE007180F6 /* SecureStore.swift in Sources */,
				713EA26124798AD100AB7EE8 /* ExposureDetectionHotlineCell.swift in Sources */,
				B1C6ED00247F23730066138F /* NotificationName.swift in Sources */,
				EE22DB8D247FB43A001B0A71 /* ActionTableViewCell.swift in Sources */,
				019C9F3B258951BE00B26392 /* DiaryEntry.swift in Sources */,
				BAE2101025C8460900162966 /* PPACDeviceCheck.swift in Sources */,
				01A4DC6C25922EB4007D5794 /* HomeRiskTableViewCell.swift in Sources */,
				BA6C8AF4254D65E1008344F5 /* ScanInstance.swift in Sources */,
				BA6D1634255AD2AA00ED3492 /* DMWifiClientViewModel.swift in Sources */,
				71D3C19A2494EFAC00DBABA8 /* ENANavigationControllerWithFooter.swift in Sources */,
				CD2EC329247D82EE00C6B3F9 /* NotificationSettingsViewController.swift in Sources */,
				A1BABD1024A57D03000ED515 /* ENTemporaryExposureKey+Processing.swift in Sources */,
				0120ECDD25875D8B00F78944 /* DiaryDayEntryCellModel.swift in Sources */,
				01A1B44A252DFD7800841B63 /* MetadataObject.swift in Sources */,
				01734B5E255D6C4500E60A8B /* risk_calculation_parameters.pb.swift in Sources */,
				51C737BD245B349700286105 /* OnboardingInfoViewController.swift in Sources */,
				EB08F17F2541CE3300D11FA9 /* risk_score_parameters.pb.swift in Sources */,
				BAB953D625B86015007B80C7 /* HistoryExposure.swift in Sources */,
				B1FE13FB24896E6700D012E5 /* AppConfigurationProviding.swift in Sources */,
				514EE999246D4C2E00DE4884 /* UITableViewCell+Identifier.swift in Sources */,
				13722044247AEEAD00152764 /* UNNotificationCenter+Extension.swift in Sources */,
				B10FD5ED246EAADC00E9D7F2 /* AppInformationDetailViewController.swift in Sources */,
				351E630C256C5B9C00D89B29 /* LabeledCountriesCell.swift in Sources */,
				CDCE11D9247D64C600F30825 /* NotificationSettingsOnTableViewCell.swift in Sources */,
				017AD114259DCD3400FA2B3F /* HomeShownPositiveTestResultCellModel.swift in Sources */,
				0DF6BB97248AD616007E8B0C /* AppUpdateCheckHelper.swift in Sources */,
				0DD260FF248D549B007C3B2C /* KeychainHelper.swift in Sources */,
				EBA3BE3C25C2FAA800F1C2AC /* RootCoordinator.swift in Sources */,
				352F25A824EFCBDE00ACDFF3 /* ServerEnvironment.swift in Sources */,
				01A4DD0825926A6E007D5794 /* HomeListItemViewModel.swift in Sources */,
				AB5F84BE24FE2DC9000400D4 /* DownloadedPackagesSQLLiteStoreV0.swift in Sources */,
				01909876257E64BD0065D050 /* DiaryAddAndEditEntryViewModel.swift in Sources */,
				BA6C8ACC254D6537008344F5 /* TrlEncoding.swift in Sources */,
				2FA9E39724D2F3C70030561C /* ExposureSubmissionError.swift in Sources */,
				941ADDB22518C3FB00E421D9 /* ENSettingEuTracingViewModel.swift in Sources */,
				01F52F92255067A000997A26 /* RiskCalculationError.swift in Sources */,
				01D6948B25026EC000B45BEA /* DatePickerOptionViewModel.swift in Sources */,
				2FF1D63024880FCF00381FFB /* DynamicTableViewRoundedCell.swift in Sources */,
<<<<<<< HEAD
=======
				8F0A4BAD25C2F6F70085DF13 /* ppdd_ppac_parameters.pb.swift in Sources */,
				85D7593F2457048F008175F0 /* AppDelegate.swift in Sources */,
				505F506F25C833AA004920EB /* edus_otp.pb.swift in Sources */,
>>>>>>> 49fded7d
				0177F48825501111009DD568 /* RiskCalculationResult.swift in Sources */,
				01EA17972590F03600E98E02 /* HomeCardView.swift in Sources */,
				AB126873254C05A7006E9194 /* ENAFormatter.swift in Sources */,
				CDD87C56247556DE007CE6CA /* MainSettingsCell.swift in Sources */,
				AB6289D4251BA4EC00CF61D2 /* String+Compare.swift in Sources */,
				503DB1A7255D822E00576E57 /* ExposureSubmissionIntroViewController.swift in Sources */,
				B153096C24706F2400A4A1BD /* URLSessionConfiguration+Default.swift in Sources */,
				01EA17C92591353200E98E02 /* HomeExposureLoggingCellModel.swift in Sources */,
				71FE1C80247AC2B500851FEB /* ExposureSubmissionNavigationController.swift in Sources */,
				0105D8AA25B87920007E288B /* SAP_Internal_Stats_KeyFigure+Formatting.swift in Sources */,
				2FA968CE24D8560B008EE367 /* String+Random.swift in Sources */,
				019C9F32258951B900B26392 /* LocationVisit.swift in Sources */,
				AB35609A2547167800C3F8E0 /* DeviceTimeCheck.swift in Sources */,
				019C9F1E25894CDD00B26392 /* DiaryOverviewViewModel.swift in Sources */,
				EB858D2024E700D10048A0AA /* UIView+Screenshot.swift in Sources */,
				01F2A5B92581181A00DA96A6 /* DiaryDayAddTableViewCell.swift in Sources */,
				2F96739B24AB70FA008E3147 /* ExposureSubmissionParsable.swift in Sources */,
				EB7F8E9524E434E000A3CCC4 /* BackgroundAppRefreshViewController.swift in Sources */,
				EB7D205624E6A5930089264C /* InfoBoxViewModel.swift in Sources */,
				859DD512248549790073D59F /* MockDiagnosisKeysRetrieval.swift in Sources */,
				EB6B5D8D2539B36100B0ED57 /* DMNotificationCell.swift in Sources */,
				94EAF87125B6CA9D00BE1F40 /* DeltaOnboardingNewVersionFeatures.swift in Sources */,
				2FA9E39324D2F2920030561C /* ExposureSubmission+TestResult.swift in Sources */,
				BA056F1B259B89B50022B0A4 /* RiskLegendDotBodyCell.swift in Sources */,
				BAE20FF325C8321300162966 /* DMKeyValueTableViewCell.swift in Sources */,
				94092541254BFE6800FE61A2 /* DMWarnOthersNotificationViewController.swift in Sources */,
				EB17144625716EA80088D7A9 /* FileManager+KeyPackageStorage.swift in Sources */,
				BAC42DC42583AF9D001A94C0 /* DiaryEntryTextField.swift in Sources */,
				017AD0C1259BBD1700FA2B3F /* HomeTestResultTableViewCell.swift in Sources */,
				EE22DB89247FB43A001B0A71 /* TracingHistoryTableViewCell.swift in Sources */,
				71B804472484CC0800D53506 /* ENALabel.swift in Sources */,
				BAE2101B25C8463400162966 /* PPACDeviceCheckMock.swift in Sources */,
				01EA176A2590EF4F00E98E02 /* HomeTableViewModel.swift in Sources */,
				71FE1C7F247AC2B500851FEB /* ExposureSubmissionTestResultViewController.swift in Sources */,
				01A4DC7125922EB4007D5794 /* HomeThankYouTableViewCell.swift in Sources */,
				50B5058925CAF3EF00EEA380 /* DMOTPServiceViewController.swift in Sources */,
				EB08F1782541CE3300D11FA9 /* risk_score_classification.pb.swift in Sources */,
				505F506E25C833AA004920EB /* edus_otp_request_ios.pb.swift in Sources */,
				713EA25B247818B000AB7EE8 /* DynamicTypeButton.swift in Sources */,
				CDA262F824AB808800612E15 /* HomeCoordinator.swift in Sources */,
				503DB1AC255D826900576E57 /* ExposureSubmissionIntroViewModel.swift in Sources */,
				BAB6C7FE25C4630800E042FB /* PPACError.swift in Sources */,
				A3552CC624DD6E78008C91BE /* AppDelegate+ENATaskExecutionDelegate.swift in Sources */,
				BA27993B255995E100C3B64D /* DMWifiClientViewController.swift in Sources */,
				01734B5C255D6C4500E60A8B /* key_download_parameters.pb.swift in Sources */,
				01B72C0B25875BC300A3E3BC /* DiaryDayAddCellModel.swift in Sources */,
				017AD18C25A5C70900FA2B3F /* ActiveTracing+ExposureDetection.swift in Sources */,
				0103CED12536D1A100BDAAD1 /* AppInformationCellModel.swift in Sources */,
				017AD122259DDED100FA2B3F /* ISO8601DateFormatter+ContactDiary.swift in Sources */,
				504C9CC925C44C180005875B /* OTPService.swift in Sources */,
				138910C5247A909000D739F6 /* ENATaskScheduler.swift in Sources */,
				71B804492484D37300D53506 /* RiskLegendViewController.swift in Sources */,
				01C2D43E2501225100FB23BF /* MockExposureSubmissionService.swift in Sources */,
				01B72B6D25821D2800A3E3BC /* DiaryDayEmptyViewModel.swift in Sources */,
				505F508325C897B3004920EB /* OTPError.swift in Sources */,
				EBDE11BB255EC34C008C0F51 /* DMDeviceTimeCheckViewModel.swift in Sources */,
				5222AA68255ECFE100F338C7 /* ExposureSubmissionTestResultConsentViewController.swift in Sources */,
				713EA25F24798A9100AB7EE8 /* ExposureDetectionRiskCell.swift in Sources */,
				01F5F7222487B9C000229720 /* AppInformationViewController.swift in Sources */,
				01C6AC32252B29C00052814D /* QRScannerError.swift in Sources */,
				01909878257E64BD0065D050 /* DiaryEditEntriesViewModel.swift in Sources */,
				EB7D205424E6A3320089264C /* InfoBoxView.swift in Sources */,
				B10FD5F1246EAB1000E9D7F2 /* AppInformationViewController+DynamicTableViewModel.swift in Sources */,
				71CAB9D2248AACAD00F516A5 /* PixelPerfectLayoutConstraint.swift in Sources */,
				710021E0248EAF9A001F0B63 /* ExposureSubmissionImageCardCell.swift in Sources */,
				B14D0CDF246E976400D5BEBC /* ExposureDetectionTransaction+DidEndPrematurelyReason.swift in Sources */,
				B1D8CB2724DD44C6008C6010 /* DMTracingHistoryViewController.swift in Sources */,
				BA4693AB25C82EC8004B2DBB /* DMPPACViewController.swift in Sources */,
				35D16DDE2567FB980069AD1B /* DynamicLegalCell.swift in Sources */,
				94B255A62551B7C800649B4C /* WarnOthersReminder.swift in Sources */,
				71FE1C69247A8FE100851FEB /* DynamicTableViewHeaderFooterView.swift in Sources */,
				B18755D124DC45CA00A9202E /* DMStoreViewController.swift in Sources */,
				353412CC2525EE4A0086D15C /* Globals.swift in Sources */,
				EB08F1872541CE5700D11FA9 /* temporary_exposure_key_signature_list.pb.swift in Sources */,
				B184A383248FFCE2007180F6 /* CodableExposureDetectionSummary.swift in Sources */,
				B111EE2C2465D9F7001AEBB4 /* String+Localization.swift in Sources */,
				01B7232B24F815B00064C0EB /* MultipleChoiceOptionView.swift in Sources */,
				351E6306256BEC8D00D89B29 /* LabeledCountriesView.swift in Sources */,
				ABD2F634254C533200DC1958 /* KeyPackageDownload.swift in Sources */,
				A1C683FC24AEC9EE00B90D12 /* DynamicTableViewTextCell.swift in Sources */,
				710224F624910661000C5DEF /* ExposureSubmissionDynamicCell.swift in Sources */,
				EEF1067A246EBF8B009DFB4E /* ResetViewController.swift in Sources */,
				01B7232724F812BC0064C0EB /* OptionGroupView.swift in Sources */,
				50E3BE5A250127DF0033E2C7 /* AppInformationDynamicAction.swift in Sources */,
				9488C3012521EE8E00504648 /* DeltaOnboardingNavigationController.swift in Sources */,
				017AD18725A5C70700FA2B3F /* DynamicCell+ExposureDetection.swift in Sources */,
				8F27018F259B593700E48CFE /* ContactDiaryStore.swift in Sources */,
				71FE1C86247AC33D00851FEB /* ExposureSubmissionTestResultHeaderView.swift in Sources */,
				1309194F247972C40066E329 /* PrivacyProtectionViewController.swift in Sources */,
				CDCE11DB247D64D600F30825 /* NotificationSettingsOffTableViewCell.swift in Sources */,
				EB08F17C2541CE3300D11FA9 /* submission_payload.pb.swift in Sources */,
				BA6C8AEC254D65C4008344F5 /* ExposureWindow.swift in Sources */,
				AB6289D9251C833100CF61D2 /* DMDeltaOnboardingViewController.swift in Sources */,
				EBD2D09825A86C1A006E4220 /* RiskProviding.swift in Sources */,
				B112545A246F2C6500AB5036 /* ENTemporaryExposureKey+Convert.swift in Sources */,
				019C9F34258951BB00B26392 /* DiaryDay.swift in Sources */,
				AB1886C4252DE1AF00D39BBE /* Logging.swift in Sources */,
				B1E8C99D2479D4E7006DC678 /* DMSubmissionStateViewController.swift in Sources */,
				2E67C3D525BAFFC8008C6C90 /* DiaryExportItem.swift in Sources */,
				016961992540574700FF92E3 /* ExposureSubmissionTestResultViewModel.swift in Sources */,
				71FE1C8C247AC79D00851FEB /* DynamicTableViewIconCell.swift in Sources */,
				B19FD7112491A07000A9D56A /* String+SemanticVersion.swift in Sources */,
				5222AA70255ED8E000F338C7 /* ExposureSubmissionTestResultConsentViewModel.swift in Sources */,
				AB7E2A80255ACC06005C90F6 /* Date+Utils.swift in Sources */,
				B16457BD24DC3F4E002879EB /* DMKeysViewController.swift in Sources */,
				51D420C424583E3300AD70CA /* SettingsViewController.swift in Sources */,
				01C6AC0E252B1E990052814D /* ExposureSubmissionQRScannerViewModel.swift in Sources */,
				01909882257E675D0065D050 /* DiaryContactPerson.swift in Sources */,
				016E262F25AF45770077C64C /* StatisticsInfoViewController.swift in Sources */,
				017AD17F25A5A30500FA2B3F /* DynamicHeader+ExposureDetection.swift in Sources */,
				B1C7EEB024941A6B00F1F284 /* RiskConsumer.swift in Sources */,
				01DB708525068167008F7244 /* Calendar+GregorianLocale.swift in Sources */,
				71330E41248109F600EB10F6 /* DynamicTableViewSection.swift in Sources */,
				710ABB292475353900948792 /* DynamicTableViewModel.swift in Sources */,
				AB5F84C024FE2EB3000400D4 /* DownloadedPackagesStoreV0.swift in Sources */,
				518A69FB24687D5800444E66 /* RiskLevel.swift in Sources */,
				01734B5D255D6C4500E60A8B /* semantic_version.pb.swift in Sources */,
				EBCD2412250790F400E5574C /* ExposureSubmissionSymptomsViewController.swift in Sources */,
				AB7420B7251B69E2006666AC /* DeltaOnboardingCoordinator.swift in Sources */,
				01A4DCFE25926A66007D5794 /* HomeImageItemViewModel.swift in Sources */,
				01EA17932590F03600E98E02 /* HomeExposureLoggingTableViewCell.swift in Sources */,
				EB873540253704D100325C6C /* UNUserNotificationCenter+DeadManSwitch.swift in Sources */,
				BAF2DD5725C9BAF700D7DFB7 /* DMButtonCellViewModel.swift in Sources */,
				B1741B492462C207006275D9 /* Client.swift in Sources */,
				BAA8BAE225CAD8B000E29CFE /* DMStaticTextCellViewModel.swift in Sources */,
				71EF33DB2497F419007B7E1B /* ENANavigationFooterItem.swift in Sources */,
				01A4DC6E25922EB4007D5794 /* HomeImageItemView.swift in Sources */,
				019C9F39258951BD00B26392 /* DiaryEntryType.swift in Sources */,
				01F2A543257FB90200DA96A6 /* CloseBarButtonItem.swift in Sources */,
				B14D0CDB246E968C00D5BEBC /* String+Today.swift in Sources */,
				85142501245DA0B3009D2791 /* UIViewController+Alert.swift in Sources */,
				B103193224E18A0A00DD02EF /* DMMenuItem.swift in Sources */,
				0190B225255C423600CF4244 /* Date+Age.swift in Sources */,
				352E0F19255D537C00DC3E20 /* AppConfiguration+Validation.swift in Sources */,
				01C7665E25024A09002C9A5C /* DatePickerOptionView.swift in Sources */,
				CD99A3CA2461A47C00BF12AF /* AppStrings.swift in Sources */,
				514E81342461B97800636861 /* ExposureManager.swift in Sources */,
				71176E32248957C3004B0C9F /* AppNavigationController.swift in Sources */,
				BA6C8AC4254D650C008344F5 /* NormalizedTimePerEWToRiskLevelMapping.swift in Sources */,
				BAB6C7F925C462E600E042FB /* PPACToken.swift in Sources */,
				3539DAD1252B353C00489B1A /* CachedAppConfigurationMock.swift in Sources */,
				B14D0CD9246E946E00D5BEBC /* ExposureDetection.swift in Sources */,
				EBA403D12589260D00D1F039 /* ColorCompatibility.swift in Sources */,
				B161782524804AC3006E435A /* DownloadedPackagesSQLLiteStoreV1.swift in Sources */,
				01909888257E7B900065D050 /* ExposureSubmissionQRInfoViewController.swift in Sources */,
				8F270194259B5BA700E48CFE /* ContactDiaryMigration1To2.swift in Sources */,
				BA112DF7255586E9007F5712 /* WifiOnlyHTTPClient.swift in Sources */,
				EE22DB82247FB40A001B0A71 /* ENSettingModel.swift in Sources */,
				713EA26324798F8500AB7EE8 /* ExposureDetectionHeaderCell.swift in Sources */,
				FEDCE09E9F78ABEB4AA9A484 /* ExposureDetectionExecutor.swift in Sources */,
				FEDCE50B4AC5E24D4E11AA52 /* RequiresAppDependencies.swift in Sources */,
				BA6C8AD4254D6552008344F5 /* TrlFilter.swift in Sources */,
				35327FF6256D4CE600C36A44 /* UIStackView+prune.swift in Sources */,
				BA9BCF6225B0875100DD7974 /* DiaryOverviewDayCellModel.swift in Sources */,
				01EA17622590EAAF00E98E02 /* HomeTableViewController.swift in Sources */,
				01A2367A2519D1E80043D9F8 /* ExposureSubmissionWarnOthersViewModel.swift in Sources */,
				BAB1239C2572A06D00A179FB /* TanInputViewModel.swift in Sources */,
				01D02626258A769200B6389A /* HTTPURLResponse+Header.swift in Sources */,
				EB3BCA882507B6C1003F27C7 /* ExposureSubmissionSymptomsOnsetViewController.swift in Sources */,
				FEDCE29E414945F14E7CE576 /* ENStateHandler+State.swift in Sources */,
				FEDCE6E2763B0BABFADF36BA /* ExposureDetectionViewModel.swift in Sources */,
				5021532925C988D80006842D /* OTPResponse.swift in Sources */,
				EB08F1792541CE3300D11FA9 /* attenuation_duration.pb.swift in Sources */,
				BA38183425CB104900C1DB6C /* DMConfigureableCell.swift in Sources */,
				B1221BE02492ECE800E6C4E4 /* CFDictionary+KeychainQuery.swift in Sources */,
				94F594622521CBF50077681B /* DeltaOnboardingV15ViewModel.swift in Sources */,
			);
			runOnlyForDeploymentPostprocessing = 0;
		};
		85D7595024570491008175F0 /* Sources */ = {
			isa = PBXSourcesBuildPhase;
			buildActionMask = 2147483647;
			files = (
				BAFBF36925ADE0F1003F5DC2 /* HomeInfoCellModelTests.swift in Sources */,
				A1BABD0924A57B88000ED515 /* TemporaryExposureKeyMock.swift in Sources */,
				A1E41949249548770016E52A /* HTTPClient+SubmitTests.swift in Sources */,
				A1E41941249410AF0016E52A /* SAPDownloadedPackage+Helpers.swift in Sources */,
				010B3D3B25A8667C00EB44AB /* ExposureDetectionViewModelTests.swift in Sources */,
				016961B32549649900FF92E3 /* ExposureSubmissionTestResultViewModelTests.swift in Sources */,
				015692E424B48C3F0033F35E /* TimeInterval+Convenience.swift in Sources */,
				01A1B467252E19D000841B63 /* ExposureSubmissionCoordinatorModelTests.swift in Sources */,
				B1EAEC8F247118D1003BE9A2 /* URLSession+ConvenienceTests.swift in Sources */,
				A32C046524D96348005BEA61 /* HTTPClient+PlausibeDeniabilityTests.swift in Sources */,
				A372DA4224BF3E29003248BB /* MockExposureSubmissionCoordinator.swift in Sources */,
				BA9BCF7725B09B5500DD7974 /* DiaryOverviewDayCellModelTests.swift in Sources */,
				A1E419582495A8F90016E52A /* HTTPClient+RegistrationTokenTests.swift in Sources */,
				01EBC9C325B70C310003496F /* SAP_Internal_Stats_Statistics+SupportedIDsTests.swift in Sources */,
				017AD13625A3238300FA2B3F /* iOS13TestCase.swift in Sources */,
				A1E419552495A8060016E52A /* HTTPClient+GetTestResultTests.swift in Sources */,
				01D16C5E24ED69CA007DB387 /* BackgroundAppRefreshViewModelTests.swift in Sources */,
				A14BDEC024A1AD660063E4EC /* MockExposureDetector.swift in Sources */,
				35A7F081250A7CF8005E6C33 /* KeychainHelperTests.swift in Sources */,
				014086C52589040200E9E5B2 /* DiaryEditEntriesCellModelTest.swift in Sources */,
				0120ECF32587607600F78944 /* DiaryDayEntryCellModelTest.swift in Sources */,
				B1C7EE482493D97000F1F284 /* RiskProvidingConfigurationManualTriggerTests.swift in Sources */,
				B1221BE22492ED0F00E6C4E4 /* CFDictionary+KeychainQueryTests.swift in Sources */,
				A124E64A249BF4EF00E95F72 /* ExposureDetectionExecutorTests.swift in Sources */,
				AB3560A02547194C00C3F8E0 /* DeviceTimeCheckTests.swift in Sources */,
				01A1B442252DE57000841B63 /* ExposureSubmissionQRScannerViewModelTests.swift in Sources */,
				35C701F82556C01F008AEA91 /* Migration1To2Tests.swift in Sources */,
				BA92A45E255163460063B46F /* ExposureSubmissionQRScannerViewModelGuidTests.swift in Sources */,
				AB1885D825238DD100D39BBE /* OnboardingInfoViewControllerTests.swift in Sources */,
				B16177E824802F9B006E435A /* DownloadedPackagesSQLLiteStoreTests.swift in Sources */,
				B1175216248A9F9600C3325C /* ConvertingKeysTests.swift in Sources */,
				EBD2D0A725A86C68006E4220 /* MockRiskProvider.swift in Sources */,
				B10F9B8B249961BC00C418F4 /* DynamicTypeLabelTests.swift in Sources */,
				BA9E4B0125B5DFCB00F284EF /* RiskLevelPerDay.swift in Sources */,
				CD678F6F246C43FC00B6A0F8 /* MockURLSession.swift in Sources */,
				50C5204025ADACBB008DF2F4 /* HomeShownPositiveTestResultCellModelTest.swift in Sources */,
				A3E851B524ADDAC000402485 /* CountdownTimerTests.swift in Sources */,
				BA9DD53F2567BDAC00C326FF /* TestResultAvailableViewModelTest.swift in Sources */,
				01B605CE258A38330093DB8E /* DiaryEntryTest.swift in Sources */,
				50352C8B25C94961007193D2 /* OTPServiceTests.swift in Sources */,
				BAB6C81225C4652D00E042FB /* PPACTokenTests.swift in Sources */,
				F2DC808E248989CE00EDC40A /* DynamicTableViewControllerRegisterCellsTests.swift in Sources */,
				EE22DB91247FB479001B0A71 /* MockStateHandlerObserverDelegate.swift in Sources */,
				B1C7EE4624938EB700F1F284 /* ExposureDetection_FAQ_URL_Tests.swift in Sources */,
				AB453F602534B04400D8339E /* ExposureManagerTests.swift in Sources */,
				94ABF76B25B9676F004AB56F /* DeltaOnboardingNewVersionFeaturesControllerTests.swift in Sources */,
				B10F9B8C249961CE00C418F4 /* UIFont+DynamicTypeTests.swift in Sources */,
				010B3DA225ADEBFF00EB44AB /* HomeRiskCellModelTests.swift in Sources */,
				01C2D4432501260D00FB23BF /* OptionGroupViewModelTests.swift in Sources */,
				01EBC9BE25B706AF0003496F /* HomeStatisticsCardViewModelTests.swift in Sources */,
				BA288AF42582616E0071009A /* DiaryInfoViewModelTest.swift in Sources */,
				A173665324844F41006BE209 /* SQLiteKeyValueStoreTests.swift in Sources */,
				8FF3525E25ADAD06008A07BD /* HomeTestResultCellModelTests.swift in Sources */,
				A1877CAB248F2532006FEFC0 /* SAPDownloadedPackageTests.swift in Sources */,
				948AFE5F2552F6F60019579A /* WarnOthersReminderTests.swift in Sources */,
				AB8BC34F2551BBE100F3B5A7 /* HourKeyPackagesDownloadTests.swift in Sources */,
				B1E23B8624FE4DD3006BCDA6 /* PublicKeyProviderTests.swift in Sources */,
				01B605D9258A49E70093DB8E /* DiaryLocationTest.swift in Sources */,
				F2DC809424898CE600EDC40A /* DynamicTableViewControllerFooterTests.swift in Sources */,
				35358DD425A23169004FD0CB /* HTTPClientCertificatePinningTests.swift in Sources */,
				01B72BA6258360FF00A3E3BC /* DiaryDayEmptyViewModelTest.swift in Sources */,
				A32842672492359E006B1F09 /* MockExposureSubmissionNavigationControllerChild.swift in Sources */,
				F25247312484456800C5556B /* DynamicTableViewModelTests.swift in Sources */,
				B15382E7248290BB0010F007 /* AppleFilesWriterTests.swift in Sources */,
				AB1FCBD42521FC47005930BA /* ServerEnvironmentTests.swift in Sources */,
				0123D5992501385200A91838 /* ExposureSubmissionErrorTests.swift in Sources */,
				01A23685251A23740043D9F8 /* ExposureSubmissionQRInfoModelTests.swift in Sources */,
				2FD881CC2490F65C00BEC8FC /* ExposureSubmissionHotlineViewControllerTest.swift in Sources */,
				01A97DD12506768F00C07C37 /* DatePickerOptionViewModelTests.swift in Sources */,
				0177F4B125503805009DD568 /* ScanInstanceTest.swift in Sources */,
				B120C7C924AFE7B800F68FF1 /* ActiveTracingTests.swift in Sources */,
				35AA4AF4259B40FC00D32306 /* CryptoFallbackTests.swift in Sources */,
				516E430224B89AED0008CC30 /* RootCoordinatorTests.swift in Sources */,
				01B72BC02583875600A3E3BC /* DiaryDayViewModelTest.swift in Sources */,
				01B605C9258A32F00093DB8E /* DiaryDayTest.swift in Sources */,
				9412FAFE252349EA0086E139 /* DeltaOnboardingViewControllerTests.swift in Sources */,
				01B605C4258A30C70093DB8E /* DiaryOverviewViewModelTest.swift in Sources */,
				B11655932491437600316087 /* RiskProvidingConfigurationTests.swift in Sources */,
				BA6C8B24254D76ED008344F5 /* ExposureWindowTestCase.swift in Sources */,
				01A97DD32506769F00C07C37 /* DatePickerDayViewModelTests.swift in Sources */,
				BA11D5BA2588D590005DCD6B /* DiaryAddAndEditEntryViewModelTest.swift in Sources */,
				F2DC809224898B1800EDC40A /* DynamicTableViewControllerHeaderTests.swift in Sources */,
				01EA172D2590C2EC00E98E02 /* MockDiaryStore.swift in Sources */,
				01F52FFC2552E6F600997A26 /* ENARangeTest.swift in Sources */,
				BAC0A4DE25768039002B5361 /* TanInputViewModelTests.swift in Sources */,
				B1D431C8246C69F300E728AD /* HTTPClient+ConfigurationTests.swift in Sources */,
				B15382FE248424F00010F007 /* ExposureDetectionTests.swift in Sources */,
				A372DA3F24BEF773003248BB /* ExposureSubmissionCoordinatorTests.swift in Sources */,
				CDF27BD3246ADBA70044D32B /* ExposureSubmissionServiceTests.swift in Sources */,
				01D16C6024ED6D9A007DB387 /* MockBackgroundRefreshStatusProvider.swift in Sources */,
				0120ECFE2587631200F78944 /* DiaryDayAddCellModelTest.swift in Sources */,
				2FD473BF251E0ECE000DCA40 /* EUSettingsViewControllerTests.swift in Sources */,
				356FBF49255EC27A00959346 /* CacheAppConfigMockTests.swift in Sources */,
				A372DA4124BF33F9003248BB /* MockExposureSubmissionCoordinatorDelegate.swift in Sources */,
				01CF95DD253083B2007B72F7 /* CodableExposureDetectionSummary+Helpers.swift in Sources */,
				01A1B452252DFDC400841B63 /* FakeMetadataMachineReadableObject.swift in Sources */,
				3598D99A24FE280700483F1F /* CountryTests.swift in Sources */,
				B163D1102499068D001A322C /* SettingsViewModelTests.swift in Sources */,
				0185DDDE25B77786001FBEA7 /* HomeStatisticsCellModelTests.swift in Sources */,
				A1654F0224B43E8500C0E115 /* DynamicTableViewTextViewCellTests.swift in Sources */,
				A1E419462495479D0016E52A /* HTTPClient+MockNetworkStack.swift in Sources */,
				B1CD333E24865E0000B06E9B /* TracingStatusHistoryTests.swift in Sources */,
				01EA17472590D3DA00E98E02 /* MockTestStore.swift in Sources */,
				B1FE13ED24891D0400D012E5 /* RiskProviderTests.swift in Sources */,
				AB7420DD251B8101006666AC /* DeltaOnboardingCoordinatorTests.swift in Sources */,
				B1218920248AD79900496210 /* ClientMock.swift in Sources */,
				AB5F84BB24F92876000400D4 /* Migration0To1Tests.swift in Sources */,
				50DC527B24FEB5CA00F6D8EB /* AppInformationModelTest.swift in Sources */,
				BA8BBA08255A90690034D4BC /* WifiHTTPClientTests.swift in Sources */,
				A1BABD0E24A57CFC000ED515 /* ENTemporaryExposureKey+ProcessingTests.swift in Sources */,
				EE22DB8F247FB46C001B0A71 /* ENStateTests.swift in Sources */,
				8F3D71AA25A86AD300D52CCD /* HomeExposureLoggingCellModelTests.swift in Sources */,
				BACCCC7525ADB9FD00195AC3 /* RiskLegendeTest.swift in Sources */,
				B1DDDABC247137B000A07175 /* HTTPClientConfigurationEndpointTests.swift in Sources */,
				2FD881CE249115E700BEC8FC /* ExposureSubmissionNavigationControllerTest.swift in Sources */,
				A1E419522495A6F20016E52A /* HTTPClient+TANForExposureSubmitTests.swift in Sources */,
				015178C22507D2E50074F095 /* ExposureSubmissionSymptomsOnsetViewControllerTests.swift in Sources */,
				A32842612490E2AC006B1F09 /* ExposureSubmissionWarnOthersViewControllerTests.swift in Sources */,
				AB5F84B424F8FA26000400D4 /* SerialMigratorTests.swift in Sources */,
				ABAE0A37257FA88D0030ED47 /* ContactDiaryStoreSchemaV1Tests.swift in Sources */,
				B17A44A22464906A00CB195E /* KeyTests.swift in Sources */,
				B19FD7152491A4A300A9D56A /* SAP_SemanticVersionTests.swift in Sources */,
				941F5ED02518E82800785F06 /* ENSettingEuTracingViewModelTests.swift in Sources */,
				BAFBF35725ADD734003F5DC2 /* HomeThankYouCellModelTests.swift in Sources */,
				01D16C6224ED6DB3007DB387 /* MockLowPowerModeStatusProvider.swift in Sources */,
				A1654EFF24B41FF600C0E115 /* DynamicCellTests.swift in Sources */,
				0144BDE32509288B00B0857C /* SymptomsOnsetTests.swift in Sources */,
				BACD671725B7002F00BAF5D0 /* RiskCalculationResultTests.swift in Sources */,
				A124E64C249C4C9000E95F72 /* SAPDownloadedPackagesStore+Helpers.swift in Sources */,
				ABAE0A3F257FAC970030ED47 /* ContactDiaryStoreTests.swift in Sources */,
				A36FACC424C5EA1500DED947 /* ExposureDetectionViewControllerTests.swift in Sources */,
				71176E2F248922B0004B0C9F /* ENAColorTests.swift in Sources */,
				014086B82588F9FD00E9E5B2 /* DiaryEditEntriesViewModelTest.swift in Sources */,
				0DF6BB9D248AE232007E8B0C /* AppUpdateCheckerHelperTests.swift in Sources */,
				A328425D248E82BC006B1F09 /* ExposureSubmissionTestResultViewControllerTests.swift in Sources */,
				BA6C8B0E254D6BF9008344F5 /* RiskCalculationTest.swift in Sources */,
				F22C6E2324917E3200712A6B /* DynamicTableViewControllerRowsTests.swift in Sources */,
				BAB6C82325C4666900E042FB /* PPACServiceTest.swift in Sources */,
				01B605E7258A4A980093DB8E /* DiaryContactPersonTest.swift in Sources */,
				A1E4195D249818060016E52A /* RiskTests.swift in Sources */,
				B18C411D246DB30000B8D8CB /* URL+Helper.swift in Sources */,
				CDF27BD5246ADBF30044D32B /* HTTPClient+DaysAndHoursTests.swift in Sources */,
				B117909824914D77007FF821 /* StoreTests.swift in Sources */,
				F22C6E252492082B00712A6B /* DynamicTableViewSpaceCellTests.swift in Sources */,
				B1AC51D624CED8820087C35B /* DetectionModeTests.swift in Sources */,
				B1FE13FE24896EF700D012E5 /* CachedAppConfigurationTests.swift in Sources */,
				50352C9F25C96687007193D2 /* HTTPClient+AuthorizationOTPTests.swift in Sources */,
				524C4292256587B900EBC3B0 /* ExposureSubmissionTestResultConsentViewModelTests.swift in Sources */,
				BA6C8B51254D80DF008344F5 /* ExposureWindowTest.swift in Sources */,
				50BD2E7724FE26F400932566 /* AppInformationImprintTest.swift in Sources */,
				EBD2D07F25A869B9006E4220 /* HomeTableViewModelTests.swift in Sources */,
				352DEA6F25B08966006751D1 /* StatisticsProviderTests.swift in Sources */,
				BAB6C80A25C4640500E042FB /* TimestampedTokenTests.swift in Sources */,
				AB8BC3472551B97700F3B5A7 /* DownloadedPackagesStoreErrorStub.swift in Sources */,
				50B1D6E72551621C00684C3C /* DayKeyPackageDownloadTests.swift in Sources */,
				A1E419602498243E0016E52A /* String+TodayTests.swift in Sources */,
				BA6C8B2B254D76F7008344F5 /* TestCasesWithConfiguration.swift in Sources */,
				2FC0356F24B342FA00E234AC /* UIViewcontroller+AlertTest.swift in Sources */,
				F2DC809024898A9400EDC40A /* DynamicTableViewControllerNumberOfRowsAndSectionsTests.swift in Sources */,
				AB5F84BD24F92E92000400D4 /* SerialMigratorFake.swift in Sources */,
			);
			runOnlyForDeploymentPostprocessing = 0;
		};
		85D7595B24570491008175F0 /* Sources */ = {
			isa = PBXSourcesBuildPhase;
			buildActionMask = 2147483647;
			files = (
				BAEC99C7258B714300B98ECA /* ENAUITests_07_ContactJournalUITests.swift in Sources */,
				94C24B3F25304B4400F8C004 /* ENAUITestsDeltaOnboarding.swift in Sources */,
				134F0DBC247578FF00D88934 /* ENAUITestsHome.swift in Sources */,
				EB11B02A24EE7CA500143A95 /* ENAUITestsSettings.swift in Sources */,
				134F0DBD247578FF00D88934 /* ENAUITests-Extensions.swift in Sources */,
				A32842652491136E006B1F09 /* ExposureSubmissionUITests.swift in Sources */,
				948DCDC3252EFC9A00CDE020 /* ENAUITests_05_ExposureLogging.swift in Sources */,
				85D7596424570491008175F0 /* ENAUITests.swift in Sources */,
				EB1C221225B7140B00A5CA6E /* ENAUITests_08_UpdateOSUITests.swift in Sources */,
				356153AD257FA8A300F6CD4D /* AccessibilityIdentifiers.swift in Sources */,
				941B68AE253F007100DC1962 /* Int+Increment.swift in Sources */,
				52EAAB512566BB0500204373 /* ExposureSubmission+TestResult.swift in Sources */,
				13E50469248E3CD20086641C /* ENAUITestsAppInformation.swift in Sources */,
				01A1B45C252E077600841B63 /* TimeInterval+Convenience.swift in Sources */,
				130CB19C246D92F800ADE602 /* ENAUITestsOnboarding.swift in Sources */,
				13E5046B248E3DF30086641C /* AppStrings.swift in Sources */,
				A3EE6E5C249BB97500C64B61 /* UITestingParameters.swift in Sources */,
				134F0F2C2475793400D88934 /* SnapshotHelper.swift in Sources */,
				509C69FE25B5D920000F2A4C /* ENAUITests-Statistics.swift in Sources */,
				505F2E522587738900697CC2 /* AccessibilityLabels.swift in Sources */,
			);
			runOnlyForDeploymentPostprocessing = 0;
		};
		B1FF6B662497D0B40041CF02 /* Sources */ = {
			isa = PBXSourcesBuildPhase;
			buildActionMask = 2147483647;
			files = (
				019BFC6C24C9901A0053973D /* sqlite3.c in Sources */,
			);
			runOnlyForDeploymentPostprocessing = 0;
		};
/* End PBXSourcesBuildPhase section */

/* Begin PBXTargetDependency section */
		85D7595624570491008175F0 /* PBXTargetDependency */ = {
			isa = PBXTargetDependency;
			target = 85D7593A2457048F008175F0 /* ENA */;
			targetProxy = 85D7595524570491008175F0 /* PBXContainerItemProxy */;
		};
		85D7596124570491008175F0 /* PBXTargetDependency */ = {
			isa = PBXTargetDependency;
			target = 85D7593A2457048F008175F0 /* ENA */;
			targetProxy = 85D7596024570491008175F0 /* PBXContainerItemProxy */;
		};
/* End PBXTargetDependency section */

/* Begin PBXVariantGroup section */
		01E42990251DCDC90057FCBE /* Localizable.legal.strings */ = {
			isa = PBXVariantGroup;
			children = (
				01E4298F251DCDC90057FCBE /* en */,
				01E42994251DCDCE0057FCBE /* de */,
				01E42995251DCDD10057FCBE /* tr */,
			);
			name = Localizable.legal.strings;
			sourceTree = "<group>";
		};
		13156CFF248C19D000AFC472 /* usage.html */ = {
			isa = PBXVariantGroup;
			children = (
				13156CFE248C19D000AFC472 /* de */,
				13156D00248CDECC00AFC472 /* en */,
				EEDD6DF524A4885200BC30D0 /* tr */,
				EECF5E5524BDCC3C00332B8F /* pl */,
				EECF5E5A24BDCC4D00332B8F /* ro */,
				EECF5E5F24BDCC5900332B8F /* bg */,
			);
			name = usage.html;
			sourceTree = "<group>";
		};
		71F5418A248BEDBE006DB793 /* privacy-policy.html */ = {
			isa = PBXVariantGroup;
			children = (
				71F5418B248BEDBE006DB793 /* de */,
				717D21EA248C072300D9717E /* en */,
				EEDD6DF624A4885200BC30D0 /* tr */,
				EECF5E5624BDCC3C00332B8F /* pl */,
				EECF5E5B24BDCC4D00332B8F /* ro */,
				EECF5E6024BDCC5A00332B8F /* bg */,
			);
			name = "privacy-policy.html";
			sourceTree = "<group>";
		};
		85D7594C24570491008175F0 /* LaunchScreen.storyboard */ = {
			isa = PBXVariantGroup;
			children = (
				85D7594D24570491008175F0 /* Base */,
			);
			name = LaunchScreen.storyboard;
			sourceTree = "<group>";
		};
		AB8B0D3425305384009C067B /* Localizable.links.strings */ = {
			isa = PBXVariantGroup;
			children = (
				AB8B0D3C253053A1009C067B /* de */,
				AB8B0D3D253053D5009C067B /* en */,
				AB8B0D3E253053DB009C067B /* tr */,
				AB8B0D3F253053DF009C067B /* pl */,
				AB8B0D40253053E2009C067B /* ro */,
				AB8B0D41253053E5009C067B /* bg */,
			);
			name = Localizable.links.strings;
			sourceTree = "<group>";
		};
		EE26950A248FCB0300BAE234 /* InfoPlist.strings */ = {
			isa = PBXVariantGroup;
			children = (
				EE269509248FCB0300BAE234 /* de */,
				EE26950B248FCB1600BAE234 /* en */,
				EEDD6DF824A4889D00BC30D0 /* tr */,
				EECF5E5924BDCC3C00332B8F /* pl */,
				EECF5E5E24BDCC4D00332B8F /* ro */,
				EECF5E6324BDCC5A00332B8F /* bg */,
			);
			name = InfoPlist.strings;
			sourceTree = "<group>";
		};
		EE70C23A245B09E900AC9B2F /* Localizable.strings */ = {
			isa = PBXVariantGroup;
			children = (
				EE70C23B245B09E900AC9B2F /* de */,
				EE70C23C245B09E900AC9B2F /* en */,
				EEDD6DF924A488A500BC30D0 /* tr */,
				EECF5E5724BDCC3C00332B8F /* pl */,
				EECF5E5C24BDCC4D00332B8F /* ro */,
				EECF5E6124BDCC5A00332B8F /* bg */,
			);
			name = Localizable.strings;
			sourceTree = "<group>";
		};
		EE92A340245D96DA006B97B0 /* Localizable.stringsdict */ = {
			isa = PBXVariantGroup;
			children = (
				EE92A33F245D96DA006B97B0 /* de */,
				514C0A09247AEEE200F235F6 /* en */,
				EEDD6DFA24A488AD00BC30D0 /* tr */,
				EECF5E5824BDCC3C00332B8F /* pl */,
				EECF5E5D24BDCC4D00332B8F /* ro */,
				EECF5E6224BDCC5A00332B8F /* bg */,
			);
			name = Localizable.stringsdict;
			sourceTree = "<group>";
		};
/* End PBXVariantGroup section */

/* Begin XCBuildConfiguration section */
		011E4AFC2483A269002E6412 /* Community */ = {
			isa = XCBuildConfiguration;
			buildSettings = {
				ALWAYS_SEARCH_USER_PATHS = NO;
				CLANG_ANALYZER_LOCALIZABILITY_NONLOCALIZED = YES;
				CLANG_ANALYZER_NONNULL = YES;
				CLANG_ANALYZER_NUMBER_OBJECT_CONVERSION = YES_AGGRESSIVE;
				CLANG_CXX_LANGUAGE_STANDARD = "gnu++14";
				CLANG_CXX_LIBRARY = "libc++";
				CLANG_ENABLE_MODULES = YES;
				CLANG_ENABLE_OBJC_ARC = YES;
				CLANG_ENABLE_OBJC_WEAK = YES;
				CLANG_WARN_BLOCK_CAPTURE_AUTORELEASING = YES;
				CLANG_WARN_BOOL_CONVERSION = YES;
				CLANG_WARN_COMMA = YES;
				CLANG_WARN_CONSTANT_CONVERSION = YES;
				CLANG_WARN_DEPRECATED_OBJC_IMPLEMENTATIONS = YES;
				CLANG_WARN_DIRECT_OBJC_ISA_USAGE = YES_ERROR;
				CLANG_WARN_DOCUMENTATION_COMMENTS = YES;
				CLANG_WARN_EMPTY_BODY = YES;
				CLANG_WARN_ENUM_CONVERSION = YES;
				CLANG_WARN_INFINITE_RECURSION = YES;
				CLANG_WARN_INT_CONVERSION = YES;
				CLANG_WARN_NON_LITERAL_NULL_CONVERSION = YES;
				CLANG_WARN_OBJC_IMPLICIT_RETAIN_SELF = YES;
				CLANG_WARN_OBJC_LITERAL_CONVERSION = YES;
				CLANG_WARN_OBJC_ROOT_CLASS = YES_ERROR;
				CLANG_WARN_QUOTED_INCLUDE_IN_FRAMEWORK_HEADER = YES;
				CLANG_WARN_RANGE_LOOP_ANALYSIS = YES;
				CLANG_WARN_STRICT_PROTOTYPES = YES;
				CLANG_WARN_SUSPICIOUS_MOVE = YES;
				CLANG_WARN_UNGUARDED_AVAILABILITY = YES_AGGRESSIVE;
				CLANG_WARN_UNREACHABLE_CODE = YES;
				CLANG_WARN__DUPLICATE_METHOD_MATCH = YES;
				COPY_PHASE_STRIP = NO;
				DEBUG_INFORMATION_FORMAT = dwarf;
				ENABLE_STRICT_OBJC_MSGSEND = YES;
				ENABLE_TESTABILITY = YES;
				GCC_C_LANGUAGE_STANDARD = gnu11;
				GCC_DYNAMIC_NO_PIC = NO;
				GCC_NO_COMMON_BLOCKS = YES;
				GCC_OPTIMIZATION_LEVEL = 0;
				GCC_PREPROCESSOR_DEFINITIONS = (
					"DEBUG=1",
					"$(inherited)",
				);
				GCC_WARN_64_TO_32_BIT_CONVERSION = YES;
				GCC_WARN_ABOUT_RETURN_TYPE = YES_ERROR;
				GCC_WARN_UNDECLARED_SELECTOR = YES;
				GCC_WARN_UNINITIALIZED_AUTOS = YES_AGGRESSIVE;
				GCC_WARN_UNUSED_FUNCTION = YES;
				GCC_WARN_UNUSED_VARIABLE = YES;
				IPHONEOS_DEPLOYMENT_TARGET = 12.5;
				MTL_ENABLE_DEBUG_INFO = INCLUDE_SOURCE;
				MTL_FAST_MATH = YES;
				ONLY_ACTIVE_ARCH = YES;
				SDKROOT = iphoneos;
				SWIFT_ACTIVE_COMPILATION_CONDITIONS = "DEBUG COMMUNITY";
				SWIFT_OPTIMIZATION_LEVEL = "-Onone";
			};
			name = Community;
		};
		011E4AFD2483A269002E6412 /* Community */ = {
			isa = XCBuildConfiguration;
			buildSettings = {
				ASSETCATALOG_COMPILER_APPICON_NAME = AppIcon;
				CLANG_ENABLE_MODULES = YES;
				CODE_SIGN_ENTITLEMENTS = "${PROJECT}/Resources/ENACommunity.entitlements";
				CODE_SIGN_IDENTITY = "Apple Development";
				CODE_SIGN_STYLE = Automatic;
				CURRENT_PROJECT_VERSION = 1;
				DEVELOPMENT_TEAM = $IPHONE_APP_DEV_TEAM;
				GCC_PREPROCESSOR_DEFINITIONS = (
					"DEBUG=1",
					"$(inherited)",
					"SQLITE_HAS_CODEC=1",
					"DISABLE_CERTIFICATE_PINNING=1",
				);
				INFOPLIST_FILE = ENA/Resources/Info_Debug.plist;
				IPHONE_APP_CODE_SIGN_IDENTITY = "iPhone Developer";
				IPHONE_APP_DEV_TEAM = "";
				IPHONE_APP_DIST_PROF_SPECIFIER = "";
				LD_RUNPATH_SEARCH_PATHS = (
					"$(inherited)",
					"@executable_path/Frameworks",
				);
				MARKETING_VERSION = 1.13.0;
				OTHER_CFLAGS = (
					"-DSQLITE_HAS_CODEC",
					"-DSQLITE_TEMP_STORE=3",
					"-DSQLCIPHER_CRYPTO_CC",
					"-DNDEBUG",
				);
				PRODUCT_BUNDLE_IDENTIFIER = de.rki.coronawarnapp;
				PRODUCT_NAME = "$(TARGET_NAME)";
				PROVISIONING_PROFILE_SPECIFIER = "";
				SWIFT_ACTIVE_COMPILATION_CONDITIONS = "${inherited} USE_DEV_PK_FOR_SIG_VERIFICATION DISABLE_CERTIFICATE_PINNING";
				SWIFT_OBJC_BRIDGING_HEADER = "ENA-Bridging-Header.h";
				SWIFT_OPTIMIZATION_LEVEL = "-Onone";
				SWIFT_VERSION = 5.0;
				TARGETED_DEVICE_FAMILY = 1;
			};
			name = Community;
		};
		011E4AFE2483A269002E6412 /* Community */ = {
			isa = XCBuildConfiguration;
			buildSettings = {
				ALWAYS_EMBED_SWIFT_STANDARD_LIBRARIES = YES;
				BUNDLE_LOADER = "$(TEST_HOST)";
				CLANG_ENABLE_MODULES = YES;
				CODE_SIGN_STYLE = Automatic;
				DEVELOPMENT_TEAM = 523TP53AQF;
				GCC_PREPROCESSOR_DEFINITIONS = (
					"$(inherited)",
					"SQLITE_HAS_CODEC=1",
				);
				INFOPLIST_FILE = ENATests/Info.plist;
				LD_RUNPATH_SEARCH_PATHS = (
					"$(inherited)",
					"@executable_path/Frameworks",
					"@loader_path/Frameworks",
				);
				OTHER_CFLAGS = (
					"-DSQLITE_HAS_CODEC",
					"-DSQLITE_TEMP_STORE=3",
					"-DSQLCIPHER_CRYPTO_CC",
					"-DNDEBUG",
				);
				PRODUCT_BUNDLE_IDENTIFIER = com.sap.ux.ENATests;
				PRODUCT_NAME = "$(TARGET_NAME)";
				SWIFT_OBJC_BRIDGING_HEADER = "ENATests-Bridging-Header.h";
				SWIFT_OPTIMIZATION_LEVEL = "-Onone";
				SWIFT_VERSION = 5.0;
				TARGETED_DEVICE_FAMILY = "1,2";
				TEST_HOST = "$(BUILT_PRODUCTS_DIR)/ENA.app/ENA";
			};
			name = Community;
		};
		011E4AFF2483A269002E6412 /* Community */ = {
			isa = XCBuildConfiguration;
			buildSettings = {
				ALWAYS_EMBED_SWIFT_STANDARD_LIBRARIES = YES;
				CODE_SIGN_STYLE = Automatic;
				DEVELOPMENT_TEAM = 523TP53AQF;
				INFOPLIST_FILE = ENAUITests/Info.plist;
				LD_RUNPATH_SEARCH_PATHS = (
					"$(inherited)",
					"@executable_path/Frameworks",
					"@loader_path/Frameworks",
				);
				PRODUCT_BUNDLE_IDENTIFIER = com.sap.ux.ENAUITests;
				PRODUCT_NAME = "$(TARGET_NAME)";
				PROVISIONING_PROFILE_SPECIFIER = "";
				"PROVISIONING_PROFILE_SPECIFIER[sdk=macosx*]" = "";
				SWIFT_ACTIVE_COMPILATION_CONDITIONS = "DEBUG COMMUNITY";
				SWIFT_VERSION = 5.0;
				TARGETED_DEVICE_FAMILY = "1,2";
				TEST_TARGET_NAME = ENA;
			};
			name = Community;
		};
		0140535724A0E077000A5121 /* TestFlight */ = {
			isa = XCBuildConfiguration;
			buildSettings = {
				ALWAYS_SEARCH_USER_PATHS = NO;
				CLANG_ANALYZER_LOCALIZABILITY_NONLOCALIZED = YES;
				CLANG_ANALYZER_NONNULL = YES;
				CLANG_ANALYZER_NUMBER_OBJECT_CONVERSION = YES_AGGRESSIVE;
				CLANG_CXX_LANGUAGE_STANDARD = "gnu++14";
				CLANG_CXX_LIBRARY = "libc++";
				CLANG_ENABLE_MODULES = YES;
				CLANG_ENABLE_OBJC_ARC = YES;
				CLANG_ENABLE_OBJC_WEAK = YES;
				CLANG_WARN_BLOCK_CAPTURE_AUTORELEASING = YES;
				CLANG_WARN_BOOL_CONVERSION = YES;
				CLANG_WARN_COMMA = YES;
				CLANG_WARN_CONSTANT_CONVERSION = YES;
				CLANG_WARN_DEPRECATED_OBJC_IMPLEMENTATIONS = YES;
				CLANG_WARN_DIRECT_OBJC_ISA_USAGE = YES_ERROR;
				CLANG_WARN_DOCUMENTATION_COMMENTS = YES;
				CLANG_WARN_EMPTY_BODY = YES;
				CLANG_WARN_ENUM_CONVERSION = YES;
				CLANG_WARN_INFINITE_RECURSION = YES;
				CLANG_WARN_INT_CONVERSION = YES;
				CLANG_WARN_NON_LITERAL_NULL_CONVERSION = YES;
				CLANG_WARN_OBJC_IMPLICIT_RETAIN_SELF = YES;
				CLANG_WARN_OBJC_LITERAL_CONVERSION = YES;
				CLANG_WARN_OBJC_ROOT_CLASS = YES_ERROR;
				CLANG_WARN_QUOTED_INCLUDE_IN_FRAMEWORK_HEADER = YES;
				CLANG_WARN_RANGE_LOOP_ANALYSIS = YES;
				CLANG_WARN_STRICT_PROTOTYPES = YES;
				CLANG_WARN_SUSPICIOUS_MOVE = YES;
				CLANG_WARN_UNGUARDED_AVAILABILITY = YES_AGGRESSIVE;
				CLANG_WARN_UNREACHABLE_CODE = YES;
				CLANG_WARN__DUPLICATE_METHOD_MATCH = YES;
				COPY_PHASE_STRIP = NO;
				DEBUG_INFORMATION_FORMAT = "dwarf-with-dsym";
				ENABLE_NS_ASSERTIONS = NO;
				ENABLE_STRICT_OBJC_MSGSEND = YES;
				GCC_C_LANGUAGE_STANDARD = gnu11;
				GCC_NO_COMMON_BLOCKS = YES;
				GCC_WARN_64_TO_32_BIT_CONVERSION = YES;
				GCC_WARN_ABOUT_RETURN_TYPE = YES_ERROR;
				GCC_WARN_UNDECLARED_SELECTOR = YES;
				GCC_WARN_UNINITIALIZED_AUTOS = YES_AGGRESSIVE;
				GCC_WARN_UNUSED_FUNCTION = YES;
				GCC_WARN_UNUSED_VARIABLE = YES;
				IPHONEOS_DEPLOYMENT_TARGET = 12.5;
				MTL_ENABLE_DEBUG_INFO = NO;
				MTL_FAST_MATH = YES;
				SDKROOT = iphoneos;
				SWIFT_ACTIVE_COMPILATION_CONDITIONS = "";
				SWIFT_COMPILATION_MODE = wholemodule;
				SWIFT_OPTIMIZATION_LEVEL = "-O";
				VALIDATE_PRODUCT = YES;
			};
			name = TestFlight;
		};
		0140535824A0E077000A5121 /* TestFlight */ = {
			isa = XCBuildConfiguration;
			buildSettings = {
				ASSETCATALOG_COMPILER_APPICON_NAME = AppIcon;
				CLANG_ENABLE_MODULES = YES;
				CODE_SIGN_ENTITLEMENTS = "${PROJECT}/Resources/ENA.entitlements";
				CODE_SIGN_IDENTITY = $IPHONE_APP_CODE_SIGN_IDENTITY;
				CODE_SIGN_STYLE = Manual;
				CURRENT_PROJECT_VERSION = 1;
				DEVELOPMENT_TEAM = 523TP53AQF;
				GCC_PREPROCESSOR_DEFINITIONS = "SQLITE_HAS_CODEC=1";
				INFOPLIST_FILE = ENA/Resources/Info_Testflight.plist;
				IPHONE_APP_CODE_SIGN_IDENTITY = "Apple Distribution";
				IPHONE_APP_DEV_TEAM = 523TP53AQF;
				IPHONE_APP_DIST_PROF_SPECIFIER = "match AppStore de.rki.coronawarnapp-dev";
				LD_RUNPATH_SEARCH_PATHS = (
					"$(inherited)",
					"@executable_path/Frameworks",
				);
				MARKETING_VERSION = 1.13.0;
				OTHER_CFLAGS = (
					"-DSQLITE_HAS_CODEC",
					"-DSQLITE_TEMP_STORE=3",
					"-DSQLCIPHER_CRYPTO_CC",
					"-DNDEBUG",
				);
				PRODUCT_BUNDLE_IDENTIFIER = "de.rki.coronawarnapp-dev";
				PRODUCT_NAME = "$(TARGET_NAME)";
				PROVISIONING_PROFILE_SPECIFIER = $IPHONE_APP_DIST_PROF_SPECIFIER;
				SWIFT_ACTIVE_COMPILATION_CONDITIONS = USE_DEV_PK_FOR_SIG_VERIFICATION;
				SWIFT_OBJC_BRIDGING_HEADER = "ENA-Bridging-Header.h";
				SWIFT_VERSION = 5.0;
				TARGETED_DEVICE_FAMILY = 1;
			};
			name = TestFlight;
		};
		0140535924A0E077000A5121 /* TestFlight */ = {
			isa = XCBuildConfiguration;
			buildSettings = {
				ALWAYS_EMBED_SWIFT_STANDARD_LIBRARIES = YES;
				BUNDLE_LOADER = "$(TEST_HOST)";
				CLANG_ENABLE_MODULES = YES;
				CODE_SIGN_STYLE = Manual;
				DEVELOPMENT_TEAM = 523TP53AQF;
				GCC_PREPROCESSOR_DEFINITIONS = "SQLITE_HAS_CODEC=1";
				INFOPLIST_FILE = ENATests/Info.plist;
				LD_RUNPATH_SEARCH_PATHS = (
					"$(inherited)",
					"@executable_path/Frameworks",
					"@loader_path/Frameworks",
				);
				OTHER_CFLAGS = (
					"-DSQLITE_HAS_CODEC",
					"-DSQLITE_TEMP_STORE=3",
					"-DSQLCIPHER_CRYPTO_CC",
					"-DNDEBUG",
				);
				PRODUCT_BUNDLE_IDENTIFIER = com.sap.ux.ENATests;
				PRODUCT_NAME = "$(TARGET_NAME)";
				SWIFT_OBJC_BRIDGING_HEADER = "ENATests-Bridging-Header.h";
				SWIFT_VERSION = 5.0;
				TARGETED_DEVICE_FAMILY = "1,2";
				TEST_HOST = "$(BUILT_PRODUCTS_DIR)/ENA.app/ENA";
			};
			name = TestFlight;
		};
		0140535A24A0E077000A5121 /* TestFlight */ = {
			isa = XCBuildConfiguration;
			buildSettings = {
				ALWAYS_EMBED_SWIFT_STANDARD_LIBRARIES = YES;
				CODE_SIGN_STYLE = Manual;
				DEVELOPMENT_TEAM = 523TP53AQF;
				INFOPLIST_FILE = ENAUITests/Info.plist;
				LD_RUNPATH_SEARCH_PATHS = (
					"$(inherited)",
					"@executable_path/Frameworks",
					"@loader_path/Frameworks",
				);
				PRODUCT_BUNDLE_IDENTIFIER = com.sap.ux.ENAUITests;
				PRODUCT_NAME = "$(TARGET_NAME)";
				PROVISIONING_PROFILE_SPECIFIER = "";
				"PROVISIONING_PROFILE_SPECIFIER[sdk=macosx*]" = "";
				SWIFT_VERSION = 5.0;
				TARGETED_DEVICE_FAMILY = "1,2";
				TEST_TARGET_NAME = ENA;
			};
			name = TestFlight;
		};
		019BFC6324C988F90053973D /* TestFlight */ = {
			isa = XCBuildConfiguration;
			buildSettings = {
				CODE_SIGNING_ALLOWED = NO;
				CODE_SIGNING_REQUIRED = NO;
				CODE_SIGN_STYLE = Manual;
				DEFINES_MODULE = YES;
				DYLIB_INSTALL_NAME_BASE = "@rpath";
				GCC_PREPROCESSOR_DEFINITIONS = "SQLITE_HAS_CODEC=1";
				INFOPLIST_FILE = CWASQLite/Info.plist;
				LD_RUNPATH_SEARCH_PATHS = (
					"$(inherited)",
					"@executable_path/Frameworks",
					"@loader_path/Frameworks",
				);
				OTHER_CFLAGS = (
					"-DSQLITE_TEMP_STORE=3",
					"-DSQLCIPHER_CRYPTO_CC",
					"-DNDEBUG",
					"-DSQLITE_HAS_CODEC",
				);
				PRODUCT_BUNDLE_IDENTIFIER = de.rki.coronawarnapp.sqlite;
				PRODUCT_NAME = CWASQLite;
				PROVISIONING_PROFILE_SPECIFIER = "";
				SKIP_INSTALL = YES;
				SWIFT_VERSION = 5.0;
				VERSIONING_SYSTEM = "apple-generic";
			};
			name = TestFlight;
		};
		01D1BEB124F7F41200D11B9A /* AdHoc */ = {
			isa = XCBuildConfiguration;
			buildSettings = {
				ALWAYS_SEARCH_USER_PATHS = NO;
				CLANG_ANALYZER_LOCALIZABILITY_NONLOCALIZED = YES;
				CLANG_ANALYZER_NONNULL = YES;
				CLANG_ANALYZER_NUMBER_OBJECT_CONVERSION = YES_AGGRESSIVE;
				CLANG_CXX_LANGUAGE_STANDARD = "gnu++14";
				CLANG_CXX_LIBRARY = "libc++";
				CLANG_ENABLE_MODULES = YES;
				CLANG_ENABLE_OBJC_ARC = YES;
				CLANG_ENABLE_OBJC_WEAK = YES;
				CLANG_WARN_BLOCK_CAPTURE_AUTORELEASING = YES;
				CLANG_WARN_BOOL_CONVERSION = YES;
				CLANG_WARN_COMMA = YES;
				CLANG_WARN_CONSTANT_CONVERSION = YES;
				CLANG_WARN_DEPRECATED_OBJC_IMPLEMENTATIONS = YES;
				CLANG_WARN_DIRECT_OBJC_ISA_USAGE = YES_ERROR;
				CLANG_WARN_DOCUMENTATION_COMMENTS = YES;
				CLANG_WARN_EMPTY_BODY = YES;
				CLANG_WARN_ENUM_CONVERSION = YES;
				CLANG_WARN_INFINITE_RECURSION = YES;
				CLANG_WARN_INT_CONVERSION = YES;
				CLANG_WARN_NON_LITERAL_NULL_CONVERSION = YES;
				CLANG_WARN_OBJC_IMPLICIT_RETAIN_SELF = YES;
				CLANG_WARN_OBJC_LITERAL_CONVERSION = YES;
				CLANG_WARN_OBJC_ROOT_CLASS = YES_ERROR;
				CLANG_WARN_QUOTED_INCLUDE_IN_FRAMEWORK_HEADER = YES;
				CLANG_WARN_RANGE_LOOP_ANALYSIS = YES;
				CLANG_WARN_STRICT_PROTOTYPES = YES;
				CLANG_WARN_SUSPICIOUS_MOVE = YES;
				CLANG_WARN_UNGUARDED_AVAILABILITY = YES_AGGRESSIVE;
				CLANG_WARN_UNREACHABLE_CODE = YES;
				CLANG_WARN__DUPLICATE_METHOD_MATCH = YES;
				COPY_PHASE_STRIP = NO;
				DEBUG_INFORMATION_FORMAT = "dwarf-with-dsym";
				ENABLE_NS_ASSERTIONS = NO;
				ENABLE_STRICT_OBJC_MSGSEND = YES;
				GCC_C_LANGUAGE_STANDARD = gnu11;
				GCC_NO_COMMON_BLOCKS = YES;
				GCC_WARN_64_TO_32_BIT_CONVERSION = YES;
				GCC_WARN_ABOUT_RETURN_TYPE = YES_ERROR;
				GCC_WARN_UNDECLARED_SELECTOR = YES;
				GCC_WARN_UNINITIALIZED_AUTOS = YES_AGGRESSIVE;
				GCC_WARN_UNUSED_FUNCTION = YES;
				GCC_WARN_UNUSED_VARIABLE = YES;
				IPHONEOS_DEPLOYMENT_TARGET = 12.5;
				MTL_ENABLE_DEBUG_INFO = NO;
				MTL_FAST_MATH = YES;
				SDKROOT = iphoneos;
				SWIFT_ACTIVE_COMPILATION_CONDITIONS = ADHOC;
				SWIFT_COMPILATION_MODE = wholemodule;
				SWIFT_OPTIMIZATION_LEVEL = "-O";
				VALIDATE_PRODUCT = YES;
			};
			name = AdHoc;
		};
		01D1BEB224F7F41200D11B9A /* AdHoc */ = {
			isa = XCBuildConfiguration;
			buildSettings = {
				ASSETCATALOG_COMPILER_APPICON_NAME = AppIcon;
				CLANG_ENABLE_MODULES = YES;
				CODE_SIGN_ENTITLEMENTS = "${PROJECT}/Resources/ENA.entitlements";
				CODE_SIGN_IDENTITY = $IPHONE_APP_CODE_SIGN_IDENTITY;
				CODE_SIGN_STYLE = Manual;
				CURRENT_PROJECT_VERSION = 1;
				DEVELOPMENT_TEAM = 523TP53AQF;
				GCC_PREPROCESSOR_DEFINITIONS = "SQLITE_HAS_CODEC=1";
				INFOPLIST_FILE = ENA/Resources/Info_Testflight.plist;
				IPHONE_APP_CODE_SIGN_IDENTITY = "Apple Distribution";
				IPHONE_APP_DEV_TEAM = 523TP53AQF;
				IPHONE_APP_DIST_PROF_SPECIFIER = "match AdHoc de.rki.coronawarnapp-dev";
				LD_RUNPATH_SEARCH_PATHS = (
					"$(inherited)",
					"@executable_path/Frameworks",
				);
				MARKETING_VERSION = 1.13.0;
				OTHER_CFLAGS = (
					"-DSQLITE_HAS_CODEC",
					"-DSQLITE_TEMP_STORE=3",
					"-DSQLCIPHER_CRYPTO_CC",
					"-DNDEBUG",
				);
				PRODUCT_BUNDLE_IDENTIFIER = "de.rki.coronawarnapp-dev";
				PRODUCT_NAME = "$(TARGET_NAME)";
				PROVISIONING_PROFILE_SPECIFIER = $IPHONE_APP_DIST_PROF_SPECIFIER;
				SWIFT_ACTIVE_COMPILATION_CONDITIONS = "APP_STORE USE_DEV_PK_FOR_SIG_VERIFICATION";
				SWIFT_OBJC_BRIDGING_HEADER = "ENA-Bridging-Header.h";
				SWIFT_VERSION = 5.0;
				TARGETED_DEVICE_FAMILY = 1;
			};
			name = AdHoc;
		};
		01D1BEB324F7F41200D11B9A /* AdHoc */ = {
			isa = XCBuildConfiguration;
			buildSettings = {
				ALWAYS_EMBED_SWIFT_STANDARD_LIBRARIES = YES;
				BUNDLE_LOADER = "$(TEST_HOST)";
				CLANG_ENABLE_MODULES = YES;
				CODE_SIGN_STYLE = Manual;
				DEVELOPMENT_TEAM = 523TP53AQF;
				GCC_PREPROCESSOR_DEFINITIONS = "SQLITE_HAS_CODEC=1";
				INFOPLIST_FILE = ENATests/Info.plist;
				LD_RUNPATH_SEARCH_PATHS = (
					"$(inherited)",
					"@executable_path/Frameworks",
					"@loader_path/Frameworks",
				);
				OTHER_CFLAGS = (
					"-DSQLITE_HAS_CODEC",
					"-DSQLITE_TEMP_STORE=3",
					"-DSQLCIPHER_CRYPTO_CC",
					"-DNDEBUG",
				);
				PRODUCT_BUNDLE_IDENTIFIER = com.sap.ux.ENATests;
				PRODUCT_NAME = "$(TARGET_NAME)";
				SWIFT_OBJC_BRIDGING_HEADER = "ENATests-Bridging-Header.h";
				SWIFT_VERSION = 5.0;
				TARGETED_DEVICE_FAMILY = "1,2";
				TEST_HOST = "$(BUILT_PRODUCTS_DIR)/ENA.app/ENA";
			};
			name = AdHoc;
		};
		01D1BEB424F7F41200D11B9A /* AdHoc */ = {
			isa = XCBuildConfiguration;
			buildSettings = {
				ALWAYS_EMBED_SWIFT_STANDARD_LIBRARIES = YES;
				CODE_SIGN_STYLE = Manual;
				DEVELOPMENT_TEAM = 523TP53AQF;
				INFOPLIST_FILE = ENAUITests/Info.plist;
				LD_RUNPATH_SEARCH_PATHS = (
					"$(inherited)",
					"@executable_path/Frameworks",
					"@loader_path/Frameworks",
				);
				PRODUCT_BUNDLE_IDENTIFIER = com.sap.ux.ENAUITests;
				PRODUCT_NAME = "$(TARGET_NAME)";
				PROVISIONING_PROFILE_SPECIFIER = "";
				"PROVISIONING_PROFILE_SPECIFIER[sdk=macosx*]" = "";
				SWIFT_VERSION = 5.0;
				TARGETED_DEVICE_FAMILY = "1,2";
				TEST_TARGET_NAME = ENA;
			};
			name = AdHoc;
		};
		01D1BEB524F7F41200D11B9A /* AdHoc */ = {
			isa = XCBuildConfiguration;
			buildSettings = {
				CODE_SIGNING_ALLOWED = NO;
				CODE_SIGNING_REQUIRED = NO;
				CODE_SIGN_STYLE = Manual;
				DEFINES_MODULE = YES;
				DYLIB_INSTALL_NAME_BASE = "@rpath";
				GCC_PREPROCESSOR_DEFINITIONS = "SQLITE_HAS_CODEC=1";
				INFOPLIST_FILE = CWASQLite/Info.plist;
				LD_RUNPATH_SEARCH_PATHS = (
					"$(inherited)",
					"@executable_path/Frameworks",
					"@loader_path/Frameworks",
				);
				OTHER_CFLAGS = (
					"-DSQLITE_TEMP_STORE=3",
					"-DSQLCIPHER_CRYPTO_CC",
					"-DNDEBUG",
					"-DSQLITE_HAS_CODEC",
				);
				PRODUCT_BUNDLE_IDENTIFIER = de.rki.coronawarnapp.sqlite;
				PRODUCT_NAME = CWASQLite;
				PROVISIONING_PROFILE_SPECIFIER = "";
				SKIP_INSTALL = YES;
				SWIFT_VERSION = 5.0;
				VERSIONING_SYSTEM = "apple-generic";
			};
			name = AdHoc;
		};
		85D7596624570491008175F0 /* Debug */ = {
			isa = XCBuildConfiguration;
			buildSettings = {
				ALWAYS_SEARCH_USER_PATHS = NO;
				CLANG_ANALYZER_LOCALIZABILITY_NONLOCALIZED = YES;
				CLANG_ANALYZER_NONNULL = YES;
				CLANG_ANALYZER_NUMBER_OBJECT_CONVERSION = YES_AGGRESSIVE;
				CLANG_CXX_LANGUAGE_STANDARD = "gnu++14";
				CLANG_CXX_LIBRARY = "libc++";
				CLANG_ENABLE_MODULES = YES;
				CLANG_ENABLE_OBJC_ARC = YES;
				CLANG_ENABLE_OBJC_WEAK = YES;
				CLANG_WARN_BLOCK_CAPTURE_AUTORELEASING = YES;
				CLANG_WARN_BOOL_CONVERSION = YES;
				CLANG_WARN_COMMA = YES;
				CLANG_WARN_CONSTANT_CONVERSION = YES;
				CLANG_WARN_DEPRECATED_OBJC_IMPLEMENTATIONS = YES;
				CLANG_WARN_DIRECT_OBJC_ISA_USAGE = YES_ERROR;
				CLANG_WARN_DOCUMENTATION_COMMENTS = YES;
				CLANG_WARN_EMPTY_BODY = YES;
				CLANG_WARN_ENUM_CONVERSION = YES;
				CLANG_WARN_INFINITE_RECURSION = YES;
				CLANG_WARN_INT_CONVERSION = YES;
				CLANG_WARN_NON_LITERAL_NULL_CONVERSION = YES;
				CLANG_WARN_OBJC_IMPLICIT_RETAIN_SELF = YES;
				CLANG_WARN_OBJC_LITERAL_CONVERSION = YES;
				CLANG_WARN_OBJC_ROOT_CLASS = YES_ERROR;
				CLANG_WARN_QUOTED_INCLUDE_IN_FRAMEWORK_HEADER = YES;
				CLANG_WARN_RANGE_LOOP_ANALYSIS = YES;
				CLANG_WARN_STRICT_PROTOTYPES = YES;
				CLANG_WARN_SUSPICIOUS_MOVE = YES;
				CLANG_WARN_UNGUARDED_AVAILABILITY = YES_AGGRESSIVE;
				CLANG_WARN_UNREACHABLE_CODE = YES;
				CLANG_WARN__DUPLICATE_METHOD_MATCH = YES;
				COPY_PHASE_STRIP = NO;
				DEBUG_INFORMATION_FORMAT = dwarf;
				ENABLE_STRICT_OBJC_MSGSEND = YES;
				ENABLE_TESTABILITY = YES;
				GCC_C_LANGUAGE_STANDARD = gnu11;
				GCC_DYNAMIC_NO_PIC = NO;
				GCC_NO_COMMON_BLOCKS = YES;
				GCC_OPTIMIZATION_LEVEL = 0;
				GCC_PREPROCESSOR_DEFINITIONS = (
					"DEBUG=1",
					"$(inherited)",
				);
				GCC_WARN_64_TO_32_BIT_CONVERSION = YES;
				GCC_WARN_ABOUT_RETURN_TYPE = YES_ERROR;
				GCC_WARN_UNDECLARED_SELECTOR = YES;
				GCC_WARN_UNINITIALIZED_AUTOS = YES_AGGRESSIVE;
				GCC_WARN_UNUSED_FUNCTION = YES;
				GCC_WARN_UNUSED_VARIABLE = YES;
				IPHONEOS_DEPLOYMENT_TARGET = 12.5;
				MTL_ENABLE_DEBUG_INFO = INCLUDE_SOURCE;
				MTL_FAST_MATH = YES;
				ONLY_ACTIVE_ARCH = YES;
				SDKROOT = iphoneos;
				SWIFT_ACTIVE_COMPILATION_CONDITIONS = DEBUG;
				SWIFT_OPTIMIZATION_LEVEL = "-Onone";
			};
			name = Debug;
		};
		85D7596724570491008175F0 /* Release */ = {
			isa = XCBuildConfiguration;
			buildSettings = {
				ALWAYS_SEARCH_USER_PATHS = NO;
				CLANG_ANALYZER_LOCALIZABILITY_NONLOCALIZED = YES;
				CLANG_ANALYZER_NONNULL = YES;
				CLANG_ANALYZER_NUMBER_OBJECT_CONVERSION = YES_AGGRESSIVE;
				CLANG_CXX_LANGUAGE_STANDARD = "gnu++14";
				CLANG_CXX_LIBRARY = "libc++";
				CLANG_ENABLE_MODULES = YES;
				CLANG_ENABLE_OBJC_ARC = YES;
				CLANG_ENABLE_OBJC_WEAK = YES;
				CLANG_WARN_BLOCK_CAPTURE_AUTORELEASING = YES;
				CLANG_WARN_BOOL_CONVERSION = YES;
				CLANG_WARN_COMMA = YES;
				CLANG_WARN_CONSTANT_CONVERSION = YES;
				CLANG_WARN_DEPRECATED_OBJC_IMPLEMENTATIONS = YES;
				CLANG_WARN_DIRECT_OBJC_ISA_USAGE = YES_ERROR;
				CLANG_WARN_DOCUMENTATION_COMMENTS = YES;
				CLANG_WARN_EMPTY_BODY = YES;
				CLANG_WARN_ENUM_CONVERSION = YES;
				CLANG_WARN_INFINITE_RECURSION = YES;
				CLANG_WARN_INT_CONVERSION = YES;
				CLANG_WARN_NON_LITERAL_NULL_CONVERSION = YES;
				CLANG_WARN_OBJC_IMPLICIT_RETAIN_SELF = YES;
				CLANG_WARN_OBJC_LITERAL_CONVERSION = YES;
				CLANG_WARN_OBJC_ROOT_CLASS = YES_ERROR;
				CLANG_WARN_QUOTED_INCLUDE_IN_FRAMEWORK_HEADER = YES;
				CLANG_WARN_RANGE_LOOP_ANALYSIS = YES;
				CLANG_WARN_STRICT_PROTOTYPES = YES;
				CLANG_WARN_SUSPICIOUS_MOVE = YES;
				CLANG_WARN_UNGUARDED_AVAILABILITY = YES_AGGRESSIVE;
				CLANG_WARN_UNREACHABLE_CODE = YES;
				CLANG_WARN__DUPLICATE_METHOD_MATCH = YES;
				COPY_PHASE_STRIP = NO;
				DEBUG_INFORMATION_FORMAT = "dwarf-with-dsym";
				ENABLE_NS_ASSERTIONS = NO;
				ENABLE_STRICT_OBJC_MSGSEND = YES;
				GCC_C_LANGUAGE_STANDARD = gnu11;
				GCC_NO_COMMON_BLOCKS = YES;
				GCC_WARN_64_TO_32_BIT_CONVERSION = YES;
				GCC_WARN_ABOUT_RETURN_TYPE = YES_ERROR;
				GCC_WARN_UNDECLARED_SELECTOR = YES;
				GCC_WARN_UNINITIALIZED_AUTOS = YES_AGGRESSIVE;
				GCC_WARN_UNUSED_FUNCTION = YES;
				GCC_WARN_UNUSED_VARIABLE = YES;
				IPHONEOS_DEPLOYMENT_TARGET = 12.5;
				MTL_ENABLE_DEBUG_INFO = NO;
				MTL_FAST_MATH = YES;
				SDKROOT = iphoneos;
				SWIFT_ACTIVE_COMPILATION_CONDITIONS = RELEASE;
				SWIFT_COMPILATION_MODE = wholemodule;
				SWIFT_OPTIMIZATION_LEVEL = "-O";
				VALIDATE_PRODUCT = YES;
			};
			name = Release;
		};
		85D7596924570491008175F0 /* Debug */ = {
			isa = XCBuildConfiguration;
			buildSettings = {
				ASSETCATALOG_COMPILER_APPICON_NAME = AppIcon;
				CLANG_ENABLE_MODULES = YES;
				CODE_SIGN_ENTITLEMENTS = "${PROJECT}/Resources/ENATest.entitlements";
				CODE_SIGN_IDENTITY = $IPHONE_APP_CODE_SIGN_IDENTITY;
				CODE_SIGN_STYLE = Manual;
				CURRENT_PROJECT_VERSION = 1;
				DEVELOPMENT_TEAM = 523TP53AQF;
				GCC_PREPROCESSOR_DEFINITIONS = (
					"DEBUG=1",
					"$(inherited)",
					"SQLITE_HAS_CODEC=1",
				);
				INFOPLIST_FILE = ENA/Resources/Info_Debug.plist;
				IPHONE_APP_CODE_SIGN_IDENTITY = "iPhone Developer";
				IPHONE_APP_DEV_TEAM = 523TP53AQF;
				IPHONE_APP_DIST_PROF_SPECIFIER = "523TP53AQF/Corona-Warn-App-Dev1";
				LD_RUNPATH_SEARCH_PATHS = (
					"$(inherited)",
					"@executable_path/Frameworks",
				);
				MARKETING_VERSION = 1.13.0;
				OTHER_CFLAGS = (
					"-DSQLITE_HAS_CODEC",
					"-DSQLITE_TEMP_STORE=3",
					"-DSQLCIPHER_CRYPTO_CC",
					"-DNDEBUG",
				);
				PRODUCT_BUNDLE_IDENTIFIER = "de.rki.coronawarnapp-dev";
				PRODUCT_NAME = "$(TARGET_NAME)";
				PROVISIONING_PROFILE_SPECIFIER = $IPHONE_APP_DIST_PROF_SPECIFIER;
				SWIFT_ACTIVE_COMPILATION_CONDITIONS = "$(inherited) USE_DEV_PK_FOR_SIG_VERIFICATION DISABLE_CERTIFICATE_PINNING";
				SWIFT_OBJC_BRIDGING_HEADER = "ENA-Bridging-Header.h";
				SWIFT_OPTIMIZATION_LEVEL = "-Onone";
				SWIFT_VERSION = 5.0;
				TARGETED_DEVICE_FAMILY = 1;
			};
			name = Debug;
		};
		85D7596A24570491008175F0 /* Release */ = {
			isa = XCBuildConfiguration;
			buildSettings = {
				ASSETCATALOG_COMPILER_APPICON_NAME = AppIcon;
				CLANG_ENABLE_MODULES = YES;
				CODE_SIGN_ENTITLEMENTS = "${PROJECT}/Resources/ENA.entitlements";
				CODE_SIGN_IDENTITY = $IPHONE_APP_CODE_SIGN_IDENTITY;
				CODE_SIGN_STYLE = Manual;
				CURRENT_PROJECT_VERSION = 1;
				GCC_PREPROCESSOR_DEFINITIONS = "SQLITE_HAS_CODEC=1";
				INFOPLIST_FILE = ENA/Resources/Info.plist;
				IPHONE_APP_CODE_SIGN_IDENTITY = "iPhone Developer";
				IPHONE_APP_DEV_TEAM = 523TP53AQF;
				IPHONE_APP_DIST_PROF_SPECIFIER = "523TP53AQF/Corona-Warn-App";
				LD_RUNPATH_SEARCH_PATHS = (
					"$(inherited)",
					"@executable_path/Frameworks",
				);
				MARKETING_VERSION = 1.13.0;
				OTHER_CFLAGS = (
					"-DSQLITE_HAS_CODEC",
					"-DSQLITE_TEMP_STORE=3",
					"-DSQLCIPHER_CRYPTO_CC",
					"-DNDEBUG",
				);
				PRODUCT_BUNDLE_IDENTIFIER = de.rki.coronawarnapp;
				PRODUCT_NAME = "$(TARGET_NAME)";
				PROVISIONING_PROFILE_SPECIFIER = $IPHONE_APP_DIST_PROF_SPECIFIER;
				SWIFT_OBJC_BRIDGING_HEADER = "ENA-Bridging-Header.h";
				SWIFT_VERSION = 5.0;
				TARGETED_DEVICE_FAMILY = 1;
			};
			name = Release;
		};
		85D7596C24570491008175F0 /* Debug */ = {
			isa = XCBuildConfiguration;
			buildSettings = {
				ALWAYS_EMBED_SWIFT_STANDARD_LIBRARIES = YES;
				BUNDLE_LOADER = "$(TEST_HOST)";
				CLANG_ENABLE_MODULES = YES;
				CODE_SIGN_STYLE = Automatic;
				DEVELOPMENT_TEAM = 523TP53AQF;
				GCC_PREPROCESSOR_DEFINITIONS = (
					"$(inherited)",
					"SQLITE_HAS_CODEC=1",
				);
				INFOPLIST_FILE = ENATests/Info.plist;
				LD_RUNPATH_SEARCH_PATHS = (
					"$(inherited)",
					"@executable_path/Frameworks",
					"@loader_path/Frameworks",
				);
				OTHER_CFLAGS = (
					"-DSQLITE_HAS_CODEC",
					"-DSQLITE_TEMP_STORE=3",
					"-DSQLCIPHER_CRYPTO_CC",
					"-DNDEBUG",
				);
				PRODUCT_BUNDLE_IDENTIFIER = com.sap.ux.ENATests;
				PRODUCT_NAME = "$(TARGET_NAME)";
				SWIFT_OBJC_BRIDGING_HEADER = "ENATests-Bridging-Header.h";
				SWIFT_OPTIMIZATION_LEVEL = "-Onone";
				SWIFT_VERSION = 5.0;
				TARGETED_DEVICE_FAMILY = "1,2";
				TEST_HOST = "$(BUILT_PRODUCTS_DIR)/ENA.app/ENA";
			};
			name = Debug;
		};
		85D7596D24570491008175F0 /* Release */ = {
			isa = XCBuildConfiguration;
			buildSettings = {
				ALWAYS_EMBED_SWIFT_STANDARD_LIBRARIES = YES;
				BUNDLE_LOADER = "$(TEST_HOST)";
				CLANG_ENABLE_MODULES = YES;
				CODE_SIGN_STYLE = Automatic;
				DEVELOPMENT_TEAM = 523TP53AQF;
				GCC_PREPROCESSOR_DEFINITIONS = "SQLITE_HAS_CODEC=1";
				INFOPLIST_FILE = ENATests/Info.plist;
				LD_RUNPATH_SEARCH_PATHS = (
					"$(inherited)",
					"@executable_path/Frameworks",
					"@loader_path/Frameworks",
				);
				OTHER_CFLAGS = (
					"-DSQLITE_HAS_CODEC",
					"-DSQLITE_TEMP_STORE=3",
					"-DSQLCIPHER_CRYPTO_CC",
					"-DNDEBUG",
				);
				PRODUCT_BUNDLE_IDENTIFIER = com.sap.ux.ENATests;
				PRODUCT_NAME = "$(TARGET_NAME)";
				SWIFT_OBJC_BRIDGING_HEADER = "ENATests-Bridging-Header.h";
				SWIFT_VERSION = 5.0;
				TARGETED_DEVICE_FAMILY = "1,2";
				TEST_HOST = "$(BUILT_PRODUCTS_DIR)/ENA.app/ENA";
			};
			name = Release;
		};
		85D7596F24570491008175F0 /* Debug */ = {
			isa = XCBuildConfiguration;
			buildSettings = {
				ALWAYS_EMBED_SWIFT_STANDARD_LIBRARIES = YES;
				CODE_SIGN_STYLE = Automatic;
				DEVELOPMENT_TEAM = 523TP53AQF;
				INFOPLIST_FILE = ENAUITests/Info.plist;
				LD_RUNPATH_SEARCH_PATHS = (
					"$(inherited)",
					"@executable_path/Frameworks",
					"@loader_path/Frameworks",
				);
				PRODUCT_BUNDLE_IDENTIFIER = com.sap.ux.ENAUITests;
				PRODUCT_NAME = "$(TARGET_NAME)";
				PROVISIONING_PROFILE_SPECIFIER = "";
				"PROVISIONING_PROFILE_SPECIFIER[sdk=macosx*]" = "";
				SWIFT_ACTIVE_COMPILATION_CONDITIONS = DEBUG;
				SWIFT_VERSION = 5.0;
				TARGETED_DEVICE_FAMILY = "1,2";
				TEST_TARGET_NAME = ENA;
			};
			name = Debug;
		};
		85D7597024570491008175F0 /* Release */ = {
			isa = XCBuildConfiguration;
			buildSettings = {
				ALWAYS_EMBED_SWIFT_STANDARD_LIBRARIES = YES;
				CODE_SIGN_STYLE = Automatic;
				DEVELOPMENT_TEAM = 523TP53AQF;
				INFOPLIST_FILE = ENAUITests/Info.plist;
				LD_RUNPATH_SEARCH_PATHS = (
					"$(inherited)",
					"@executable_path/Frameworks",
					"@loader_path/Frameworks",
				);
				PRODUCT_BUNDLE_IDENTIFIER = com.sap.ux.ENAUITests;
				PRODUCT_NAME = "$(TARGET_NAME)";
				PROVISIONING_PROFILE_SPECIFIER = "";
				"PROVISIONING_PROFILE_SPECIFIER[sdk=macosx*]" = "";
				SWIFT_VERSION = 5.0;
				TARGETED_DEVICE_FAMILY = "1,2";
				TEST_TARGET_NAME = ENA;
			};
			name = Release;
		};
		B1FF6B6F2497D0B50041CF02 /* Debug */ = {
			isa = XCBuildConfiguration;
			buildSettings = {
				CODE_SIGNING_ALLOWED = NO;
				CODE_SIGNING_REQUIRED = NO;
				CODE_SIGN_IDENTITY = "";
				"CODE_SIGN_IDENTITY[sdk=macosx*]" = "Apple Development";
				CODE_SIGN_STYLE = Manual;
				CURRENT_PROJECT_VERSION = 1;
				DEFINES_MODULE = YES;
				DEVELOPMENT_TEAM = "";
				DYLIB_COMPATIBILITY_VERSION = 1;
				DYLIB_CURRENT_VERSION = 1;
				DYLIB_INSTALL_NAME_BASE = "@rpath";
				GCC_PREPROCESSOR_DEFINITIONS = (
					"DISABLE_CERTIFICATE_PINNING=1",
					"SQLITE_HAS_CODEC=1",
					"DEBUG=1",
				);
				"GCC_PREPROCESSOR_DEFINITIONS_NOT_USED_IN_PRECOMPS[arch=*]" = "";
				INFOPLIST_FILE = CWASQLite/Info.plist;
				INSTALL_PATH = "$(LOCAL_LIBRARY_DIR)/Frameworks";
				LD_RUNPATH_SEARCH_PATHS = (
					"$(inherited)",
					"@executable_path/Frameworks",
					"@loader_path/Frameworks",
				);
				OTHER_CFLAGS = (
					"-DSQLITE_TEMP_STORE=3",
					"-DSQLCIPHER_CRYPTO_CC",
					"-DNDEBUG",
					"-DSQLITE_HAS_CODEC",
				);
				PRODUCT_BUNDLE_IDENTIFIER = de.rki.coronawarnapp.sqlite;
				PRODUCT_NAME = "$(TARGET_NAME:c99extidentifier)";
				PROVISIONING_PROFILE_SPECIFIER = "";
				"PROVISIONING_PROFILE_SPECIFIER[sdk=macosx*]" = "";
				SKIP_INSTALL = YES;
				SUPPORTS_MACCATALYST = NO;
				SWIFT_VERSION = 5.0;
				TARGETED_DEVICE_FAMILY = 1;
				VERSIONING_SYSTEM = "apple-generic";
				VERSION_INFO_PREFIX = "";
			};
			name = Debug;
		};
		B1FF6B702497D0B50041CF02 /* Community */ = {
			isa = XCBuildConfiguration;
			buildSettings = {
				CODE_SIGNING_ALLOWED = NO;
				CODE_SIGNING_REQUIRED = NO;
				CODE_SIGN_STYLE = Manual;
				CURRENT_PROJECT_VERSION = 1;
				DEFINES_MODULE = YES;
				DEVELOPMENT_TEAM = "";
				DYLIB_COMPATIBILITY_VERSION = 1;
				DYLIB_CURRENT_VERSION = 1;
				DYLIB_INSTALL_NAME_BASE = "@rpath";
				GCC_PREPROCESSOR_DEFINITIONS = (
					"DISABLE_CERTIFICATE_PINNING=1",
					"SQLITE_HAS_CODEC=1",
					"DEBUG=1",
				);
				INFOPLIST_FILE = CWASQLite/Info.plist;
				INSTALL_PATH = "$(LOCAL_LIBRARY_DIR)/Frameworks";
				LD_RUNPATH_SEARCH_PATHS = (
					"$(inherited)",
					"@executable_path/Frameworks",
					"@loader_path/Frameworks",
				);
				OTHER_CFLAGS = (
					"-DSQLITE_TEMP_STORE=3",
					"-DSQLCIPHER_CRYPTO_CC",
					"-DNDEBUG",
					"-DSQLITE_HAS_CODEC",
				);
				PRODUCT_BUNDLE_IDENTIFIER = de.rki.coronawarnapp.sqlite;
				PRODUCT_NAME = "$(TARGET_NAME:c99extidentifier)";
				PROVISIONING_PROFILE_SPECIFIER = "";
				"PROVISIONING_PROFILE_SPECIFIER[sdk=macosx*]" = "";
				SKIP_INSTALL = YES;
				SUPPORTS_MACCATALYST = NO;
				SWIFT_VERSION = 5.0;
				TARGETED_DEVICE_FAMILY = 1;
				VERSIONING_SYSTEM = "apple-generic";
				VERSION_INFO_PREFIX = "";
			};
			name = Community;
		};
		B1FF6B722497D0B50041CF02 /* Release */ = {
			isa = XCBuildConfiguration;
			buildSettings = {
				CODE_SIGNING_ALLOWED = NO;
				CODE_SIGNING_REQUIRED = NO;
				CODE_SIGN_STYLE = Manual;
				CURRENT_PROJECT_VERSION = 1;
				DEFINES_MODULE = YES;
				DEVELOPMENT_TEAM = "";
				DYLIB_COMPATIBILITY_VERSION = 1;
				DYLIB_CURRENT_VERSION = 1;
				DYLIB_INSTALL_NAME_BASE = "@rpath";
				GCC_PREPROCESSOR_DEFINITIONS = "SQLITE_HAS_CODEC=1";
				INFOPLIST_FILE = CWASQLite/Info.plist;
				INSTALL_PATH = "$(LOCAL_LIBRARY_DIR)/Frameworks";
				LD_RUNPATH_SEARCH_PATHS = (
					"$(inherited)",
					"@executable_path/Frameworks",
					"@loader_path/Frameworks",
				);
				OTHER_CFLAGS = (
					"-DSQLITE_TEMP_STORE=3",
					"-DSQLCIPHER_CRYPTO_CC",
					"-DNDEBUG",
					"-DSQLITE_HAS_CODEC",
				);
				PRODUCT_BUNDLE_IDENTIFIER = "de.rki.coronawarnapp-dev.sqlite";
				PRODUCT_NAME = "$(TARGET_NAME:c99extidentifier)";
				PROVISIONING_PROFILE_SPECIFIER = "";
				"PROVISIONING_PROFILE_SPECIFIER[sdk=macosx*]" = "";
				SKIP_INSTALL = YES;
				SUPPORTS_MACCATALYST = NO;
				SWIFT_VERSION = 5.0;
				TARGETED_DEVICE_FAMILY = 1;
				VERSIONING_SYSTEM = "apple-generic";
				VERSION_INFO_PREFIX = "";
			};
			name = Release;
		};
/* End XCBuildConfiguration section */

/* Begin XCConfigurationList section */
		85D759362457048F008175F0 /* Build configuration list for PBXProject "ENA" */ = {
			isa = XCConfigurationList;
			buildConfigurations = (
				85D7596624570491008175F0 /* Debug */,
				011E4AFC2483A269002E6412 /* Community */,
				85D7596724570491008175F0 /* Release */,
				0140535724A0E077000A5121 /* TestFlight */,
				01D1BEB124F7F41200D11B9A /* AdHoc */,
			);
			defaultConfigurationIsVisible = 0;
			defaultConfigurationName = Debug;
		};
		85D7596824570491008175F0 /* Build configuration list for PBXNativeTarget "ENA" */ = {
			isa = XCConfigurationList;
			buildConfigurations = (
				85D7596924570491008175F0 /* Debug */,
				011E4AFD2483A269002E6412 /* Community */,
				85D7596A24570491008175F0 /* Release */,
				0140535824A0E077000A5121 /* TestFlight */,
				01D1BEB224F7F41200D11B9A /* AdHoc */,
			);
			defaultConfigurationIsVisible = 0;
			defaultConfigurationName = Debug;
		};
		85D7596B24570491008175F0 /* Build configuration list for PBXNativeTarget "ENATests" */ = {
			isa = XCConfigurationList;
			buildConfigurations = (
				85D7596C24570491008175F0 /* Debug */,
				011E4AFE2483A269002E6412 /* Community */,
				85D7596D24570491008175F0 /* Release */,
				0140535924A0E077000A5121 /* TestFlight */,
				01D1BEB324F7F41200D11B9A /* AdHoc */,
			);
			defaultConfigurationIsVisible = 0;
			defaultConfigurationName = Debug;
		};
		85D7596E24570491008175F0 /* Build configuration list for PBXNativeTarget "ENAUITests" */ = {
			isa = XCConfigurationList;
			buildConfigurations = (
				85D7596F24570491008175F0 /* Debug */,
				011E4AFF2483A269002E6412 /* Community */,
				85D7597024570491008175F0 /* Release */,
				0140535A24A0E077000A5121 /* TestFlight */,
				01D1BEB424F7F41200D11B9A /* AdHoc */,
			);
			defaultConfigurationIsVisible = 0;
			defaultConfigurationName = Debug;
		};
		B1FF6B742497D0B50041CF02 /* Build configuration list for PBXNativeTarget "CWASQLite" */ = {
			isa = XCConfigurationList;
			buildConfigurations = (
				B1FF6B6F2497D0B50041CF02 /* Debug */,
				B1FF6B702497D0B50041CF02 /* Community */,
				B1FF6B722497D0B50041CF02 /* Release */,
				019BFC6324C988F90053973D /* TestFlight */,
				01D1BEB524F7F41200D11B9A /* AdHoc */,
			);
			defaultConfigurationIsVisible = 0;
			defaultConfigurationName = Debug;
		};
/* End XCConfigurationList section */

/* Begin XCRemoteSwiftPackageReference section */
		B10FB02E246036F3004CA11E /* XCRemoteSwiftPackageReference "swift-protobuf" */ = {
			isa = XCRemoteSwiftPackageReference;
			repositoryURL = "https://github.com/apple/swift-protobuf.git";
			requirement = {
				kind = exactVersion;
				version = 1.12.0;
			};
		};
		B1B5A75E24924B3D0029D5D7 /* XCRemoteSwiftPackageReference "fmdb" */ = {
			isa = XCRemoteSwiftPackageReference;
			repositoryURL = "https://github.com/ccgus/fmdb.git";
			requirement = {
				kind = exactVersion;
				version = 2.7.7;
			};
		};
		B1E8C9A3247AB869006DC678 /* XCRemoteSwiftPackageReference "ZIPFoundation" */ = {
			isa = XCRemoteSwiftPackageReference;
			repositoryURL = "https://github.com/weichsel/ZIPFoundation.git";
			requirement = {
				kind = exactVersion;
				version = 0.9.11;
			};
		};
		EB7AF6282587E98C00D94CA8 /* XCRemoteSwiftPackageReference "OpenCombine" */ = {
			isa = XCRemoteSwiftPackageReference;
			repositoryURL = "https://github.com/OpenCombine/OpenCombine.git";
			requirement = {
				kind = exactVersion;
				version = 0.11.0;
			};
		};
/* End XCRemoteSwiftPackageReference section */

/* Begin XCSwiftPackageProductDependency section */
		B10FB02F246036F3004CA11E /* SwiftProtobuf */ = {
			isa = XCSwiftPackageProductDependency;
			package = B10FB02E246036F3004CA11E /* XCRemoteSwiftPackageReference "swift-protobuf" */;
			productName = SwiftProtobuf;
		};
		B1B5A75F24924B3D0029D5D7 /* FMDB */ = {
			isa = XCSwiftPackageProductDependency;
			package = B1B5A75E24924B3D0029D5D7 /* XCRemoteSwiftPackageReference "fmdb" */;
			productName = FMDB;
		};
		B1E8C9A4247AB869006DC678 /* ZIPFoundation */ = {
			isa = XCSwiftPackageProductDependency;
			package = B1E8C9A3247AB869006DC678 /* XCRemoteSwiftPackageReference "ZIPFoundation" */;
			productName = ZIPFoundation;
		};
		EB7AF6292587E98C00D94CA8 /* OpenCombineFoundation */ = {
			isa = XCSwiftPackageProductDependency;
			package = EB7AF6282587E98C00D94CA8 /* XCRemoteSwiftPackageReference "OpenCombine" */;
			productName = OpenCombineFoundation;
		};
		EB7AF62B2587E98C00D94CA8 /* OpenCombine */ = {
			isa = XCSwiftPackageProductDependency;
			package = EB7AF6282587E98C00D94CA8 /* XCRemoteSwiftPackageReference "OpenCombine" */;
			productName = OpenCombine;
		};
		EB7AF62D2587E98C00D94CA8 /* OpenCombineDispatch */ = {
			isa = XCSwiftPackageProductDependency;
			package = EB7AF6282587E98C00D94CA8 /* XCRemoteSwiftPackageReference "OpenCombine" */;
			productName = OpenCombineDispatch;
		};
/* End XCSwiftPackageProductDependency section */
	};
	rootObject = 85D759332457048F008175F0 /* Project object */;
}<|MERGE_RESOLUTION|>--- conflicted
+++ resolved
@@ -3622,8 +3622,6 @@
 			path = __test__;
 			sourceTree = "<group>";
 		};
-<<<<<<< HEAD
-=======
 		BA37538B25AC671A0015C8FC /* Recovered References */ = {
 			isa = PBXGroup;
 			children = (
@@ -3640,7 +3638,6 @@
 			path = DMPPACService;
 			sourceTree = "<group>";
 		};
->>>>>>> 49fded7d
 		BA6C8A8E254D60E0008344F5 /* Calculation */ = {
 			isa = PBXGroup;
 			children = (
@@ -4610,12 +4607,9 @@
 				01F52F92255067A000997A26 /* RiskCalculationError.swift in Sources */,
 				01D6948B25026EC000B45BEA /* DatePickerOptionViewModel.swift in Sources */,
 				2FF1D63024880FCF00381FFB /* DynamicTableViewRoundedCell.swift in Sources */,
-<<<<<<< HEAD
-=======
 				8F0A4BAD25C2F6F70085DF13 /* ppdd_ppac_parameters.pb.swift in Sources */,
 				85D7593F2457048F008175F0 /* AppDelegate.swift in Sources */,
 				505F506F25C833AA004920EB /* edus_otp.pb.swift in Sources */,
->>>>>>> 49fded7d
 				0177F48825501111009DD568 /* RiskCalculationResult.swift in Sources */,
 				01EA17972590F03600E98E02 /* HomeCardView.swift in Sources */,
 				AB126873254C05A7006E9194 /* ENAFormatter.swift in Sources */,
