//
// 🦠 Corona-Warn-App
//

import Foundation
import ExposureNotification
import UIKit
import OpenCombine

// swiftlint:disable:next type_body_length
final class RiskProvider: RiskProviding {

	// MARK: - Init

	init(
		configuration: RiskProvidingConfiguration,
		store: Store,
		appConfigurationProvider: AppConfigurationProviding,
		exposureManagerState: ExposureManagerState,
		targetQueue: DispatchQueue = .main,
		enfRiskCalculation: ENFRiskCalculationProtocol = ENFRiskCalculation(),
		checkinRiskCalculation: CheckinRiskCalculationProtocol,
		keyPackageDownload: KeyPackageDownloadProtocol,
		traceWarningPackageDownload: TraceWarningPackageDownloading,
		exposureDetectionExecutor: ExposureDetectionDelegate,
		coronaTestService: CoronaTestService
	) {
		self.riskProvidingConfiguration = configuration
		self.store = store
		self.appConfigurationProvider = appConfigurationProvider
		self.exposureManagerState = exposureManagerState
		self.targetQueue = targetQueue
		self.enfRiskCalculation = enfRiskCalculation
		self.checkinRiskCalculation = checkinRiskCalculation
		self.keyPackageDownload = keyPackageDownload
		self.traceWarningPackageDownload = traceWarningPackageDownload
		self.exposureDetectionExecutor = exposureDetectionExecutor
		self.coronaTestService = coronaTestService
		self.keyPackageDownloadStatus = .idle
		self.traceWarningDownloadStatus = .idle

		self.registerForPackagesDownloadStatusUpdates()
	}

	// MARK: - Protocol RiskProviding

	var riskProvidingConfiguration: RiskProvidingConfiguration {
		didSet {
			if riskProvidingConfiguration != oldValue {
				riskProvidingConfigurationChanged(riskProvidingConfiguration)
			}
		}
	}

	var exposureManagerState: ExposureManagerState
	private(set) var activityState: RiskProviderActivityState = .idle

	var riskCalculatonDate: Date? {
		if let enfRiskCalculationResult = store.enfRiskCalculationResult,
		   let checkinRiskCalculationResult = store.checkinRiskCalculationResult {
			let risk = Risk(enfRiskCalculationResult: enfRiskCalculationResult, checkinCalculationResult: checkinRiskCalculationResult)
			return risk.details.calculationDate
		} else {
			return nil
		}
	}

	var manualExposureDetectionState: ManualExposureDetectionState? {
		riskProvidingConfiguration.manualExposureDetectionState(
			lastExposureDetectionDate: riskCalculatonDate
		)
	}

	/// Returns the next possible date of a exposureDetection
	var nextExposureDetectionDate: Date {
		riskProvidingConfiguration.nextExposureDetectionDate(
			lastExposureDetectionDate: riskCalculatonDate
		)
	}

	func observeRisk(_ consumer: RiskConsumer) {
		consumers.insert(consumer)
	}

	func removeRisk(_ consumer: RiskConsumer) {
		consumers.remove(consumer)
	}

	/// Called by consumers to request the risk level. This method triggers the risk level process.
	func requestRisk(userInitiated: Bool, timeoutInterval: TimeInterval) {
		#if DEBUG
		if isUITesting {
			self._requestRiskLevel_Mock(userInitiated: userInitiated)
			return
		}
		#endif

		Log.info("RiskProvider: Request risk was called. UserInitiated: \(userInitiated)", log: .riskDetection)

		guard activityState == .idle else {
			Log.info("RiskProvider: Risk detection is already running. Don't start new risk detection.", log: .riskDetection)
			failOnTargetQueue(error: .riskProviderIsRunning, updateState: false)
			return
		}

		guard !coronaTestService.hasAtLeastOneShownPositiveOrSubmittedTest else {
			Log.info("RiskProvider: At least one registered test has an already shown positive test result or keys submitted. Don't start new risk detection.", log: .riskDetection)

			// Keep downloading key packages and trace warning packages for plausible deniability
			updateActivityState(.onlyDownloadsRequested)

			downloadKeyPackages { [weak self] _ in
				guard let self = self else {
					return
				}

				self.appConfigurationProvider.appConfiguration().sink { appConfiguration in
					self.downloadTraceWarningPackages(with: appConfiguration) { result in
						self.updateActivityState(.idle)

						// Check that the shown positive or submitted test wasn't deleted in the meantime.
						// If it was deleted, start a new risk detection.
						guard self.coronaTestService.hasAtLeastOneShownPositiveOrSubmittedTest else {
							self.requestRisk(userInitiated: userInitiated, timeoutInterval: timeoutInterval)
							return
						}

						switch result {
						case .success:
							// Try to obtain already calculated risk.
							if let risk = self.previousRiskIfExistingAndNotExpired(userInitiated: userInitiated) {
								Log.info("RiskProvider: Using risk from previous detection", log: .riskDetection)

								self.successOnTargetQueue(risk: risk)
							} else {
								self.failOnTargetQueue(error: .deactivatedDueToActiveTest)
							}
						case .failure(let error):
							self.failOnTargetQueue(error: error)
						}
					}
				}.store(in: &self.subscriptions)
			}

			return
		}

		queue.async {
			self.updateActivityState(.riskRequested)
			self._requestRiskLevel(userInitiated: userInitiated, timeoutInterval: timeoutInterval)
		}
	}

	// MARK: - Private
	
    private typealias Completion = (RiskProviderResult) -> Void

	private let store: Store
	private let appConfigurationProvider: AppConfigurationProviding
	private let targetQueue: DispatchQueue
	private let enfRiskCalculation: ENFRiskCalculationProtocol
	private let checkinRiskCalculation: CheckinRiskCalculationProtocol
	private let exposureDetectionExecutor: ExposureDetectionDelegate
	private let coronaTestService: CoronaTestService
	
	private let queue = DispatchQueue(label: "com.sap.RiskProvider")
	private let consumersQueue = DispatchQueue(label: "com.sap.RiskProvider.consumer")

	private var keyPackageDownload: KeyPackageDownloadProtocol
	private var traceWarningPackageDownload: TraceWarningPackageDownloading

	private var exposureDetection: ExposureDetection?
	private var subscriptions = [AnyCancellable]()
	private var keyPackageDownloadStatus: KeyPackageDownloadStatus
	private var traceWarningDownloadStatus: TraceWarningDownloadStatus
	
	private var _consumers: Set<RiskConsumer> = Set<RiskConsumer>()
	private var consumers: Set<RiskConsumer> {
		get { consumersQueue.sync { _consumers } }
		set { consumersQueue.sync { _consumers = newValue } }
	}

	private var shouldDetectExposureBecauseOfNewPackages: Bool {
		let lastKeyPackageDownloadDate = store.lastKeyPackageDownloadDate
		let lastExposureDetectionDate = store.enfRiskCalculationResult?.calculationDate ?? .distantPast
		let didDownloadNewPackagesSinceLastDetection = lastKeyPackageDownloadDate > lastExposureDetectionDate
		let hoursSinceLastDetection = -lastExposureDetectionDate.hoursSinceNow
		let lastDetectionMoreThan24HoursAgo = hoursSinceLastDetection > 24

		return didDownloadNewPackagesSinceLastDetection || lastDetectionMoreThan24HoursAgo
	}

	private func _requestRiskLevel(userInitiated: Bool, timeoutInterval: TimeInterval) {
		let group = DispatchGroup()
		group.enter()
<<<<<<< HEAD
		appConfigurationProvider
			.appConfiguration()
			.receive(on: DispatchQueue.main.ocombine)
			.sink { [weak self] appConfiguration in
				guard let self = self else {
					Log.error("RiskProvider: Error at creating self. Cancel download packages and calculate risk.", log: .riskDetection)
					return
				}

				self.updateRiskProvidingConfiguration(with: appConfiguration)

				// First, download the diagnosis keys
				self.downloadKeyPackages {result in
					switch result {
					case .success:
						// If key download succeeds, continue with the download of the trace warning packages
						self.downloadTraceWarningPackages(with: appConfiguration, completion: { result in
							switch result {
							case .success:
								// And only if both downloads succeeds, we can determine a risk.
								self.determineRisk(userInitiated: userInitiated, appConfiguration: appConfiguration) { result in
									switch result {
									case .success(let risk):
										self.successOnTargetQueue(risk: risk)
									case .failure(let error):
										self.failOnTargetQueue(error: error)
									}
									group.leave()
=======
		appConfigurationProvider.appConfiguration().sink { [weak self] appConfiguration in
			guard let self = self else {
				Log.error("RiskProvider: Error at creating self. Cancel download packages and calculate risk.", log: .riskDetection)
				return
			}
			
			self.updateRiskProvidingConfiguration(with: appConfiguration)
			
			// First, download the diagnosis keys
			self.downloadKeyPackages { result in
				switch result {
				case .success:
					// If key download succeeds, continue with the download of the trace warning packages
					self.downloadTraceWarningPackages(with: appConfiguration, completion: { result in
						switch result {
						case .success:
							// And only if both downloads succeeds, we can determine a risk.
							self.determineRisk(userInitiated: userInitiated, appConfiguration: appConfiguration) { result in
								switch result {
								case .success(let risk):
									self.successOnTargetQueue(risk: risk)
								case .failure(let error):
									self.failOnTargetQueue(error: error)
>>>>>>> ace4a0a8
								}
							case .failure(let error):
								self.failOnTargetQueue(error: error)
								group.leave()
							}
						})
					case .failure(let error):
						self.failOnTargetQueue(error: error)
						group.leave()
					}
				}
			}.store(in: &subscriptions)

		guard group.wait(timeout: DispatchTime.now() + timeoutInterval) == .success else {
			updateActivityState(.idle)
			exposureDetection?.cancel()
			exposureDetection = nil
			Log.info("RiskProvider: Canceled risk calculation due to timeout", log: .riskDetection)
			failOnTargetQueue(error: .timeout)
			return
		}
	}

	private func downloadKeyPackages(completion: ((Result<Void, RiskProviderError>) -> Void)? = nil) {
		// The result of a hour package download is not handled, because for the risk detection it is irrelevant if it fails or not.
		self.downloadHourPackages { [weak self] in
			guard let self = self else { return }

			self.downloadDayPackages(completion: { result in
				completion?(result)
			})
		}
	}

	private func downloadDayPackages(completion: @escaping (Result<Void, RiskProviderError>) -> Void) {
		keyPackageDownload.startDayPackagesDownload(completion: { result in
			switch result {
			case .success:
				completion(.success(()))
			case .failure(let error):
				completion(.failure(.failedKeyPackageDownload(error)))
			}
		})
	}

	private func downloadHourPackages(completion: @escaping () -> Void) {
		keyPackageDownload.startHourPackagesDownload(completion: { _ in
			completion()
		})
	}
	
	private func downloadTraceWarningPackages(
		with appConfiguration: SAP_Internal_V2_ApplicationConfigurationIOS,
		completion: @escaping (Result<Void, RiskProviderError>) -> Void
	) {
		traceWarningPackageDownload.startTraceWarningPackageDownload(with: appConfiguration, completion: { result in
			switch result {
			case .success:
				completion(.success(()))
			case let .failure(error):
				completion(.failure(.failedTraceWarningPackageDownload(error)))
			}
		})
	}

	private func determineRisk(
		userInitiated: Bool,
		appConfiguration: SAP_Internal_V2_ApplicationConfigurationIOS,
		completion: @escaping Completion
	) {
		// Risk Calculation involves some potentially long running tasks, like exposure detection and
		// fetching the configuration from the backend.
		// However in some precondition cases we can return early:
		// 1. The exposureManagerState is bad (turned off, not authorized, etc.)
		if !exposureManagerState.isGood {
			Log.info("RiskProvider: Precondition not met for ExposureManagerState", log: .riskDetection)
			completion(.failure(.inactive))
			return
		}

		// 2. There is a previous risk that is still valid and should not be recalculated
		if let risk = previousRiskIfExistingAndNotExpired(userInitiated: userInitiated) {
			Log.info("RiskProvider: Using risk from previous detection", log: .riskDetection)
			
			// fill in the risk exposure metadata if new risk calculation is not done in the meanwhile
			if let riskCalculationResult = store.enfRiskCalculationResult {
				Analytics.collect(.riskExposureMetadata(.updateRiskExposureMetadata(riskCalculationResult)))
			}
			completion(.success(risk))
			return
		}

		executeExposureDetection(
			appConfiguration: appConfiguration,
			completion: { [weak self] result in
				guard let self = self else { return }

				switch result {
				case .success(let exposureWindows):
					self.calculateRiskLevel(
						exposureWindows: exposureWindows,
						appConfiguration: appConfiguration,
						completion: completion
					)
				case .failure(let error):
					completion(.failure(error))
				}
			}
		)
	}

	private func previousRiskIfExistingAndNotExpired(userInitiated: Bool) -> Risk? {
		let enoughTimeHasPassed = riskProvidingConfiguration.shouldPerformExposureDetection(
			lastExposureDetectionDate: store.enfRiskCalculationResult?.calculationDate
		)
		let shouldDetectExposures = (riskProvidingConfiguration.detectionMode == .manual && userInitiated) || riskProvidingConfiguration.detectionMode == .automatic

		// If the User is in manual mode and wants to refresh we should let him. Case: Manual Mode and Wifi disabled will lead to no new packages in the last 23 hours and 59 Minutes, but a refresh interval of 4 Hours should allow this.
		let shouldDetectExposureBecauseOfNewPackagesConsideringDetectionMode = shouldDetectExposureBecauseOfNewPackages || (riskProvidingConfiguration.detectionMode == .manual && userInitiated)

		Log.info("RiskProvider: Precondition fulfilled for fresh risk detection: enoughTimeHasPassed = \(enoughTimeHasPassed)", log: .riskDetection)

		Log.info("RiskProvider: Precondition fulfilled for fresh risk detection: shouldDetectExposures = \(shouldDetectExposures)", log: .riskDetection)

		Log.info("RiskProvider: Precondition fulfilled for fresh risk detection: shouldDetectExposureBecauseOfNewPackagesConsideringDetectionMode = \(shouldDetectExposureBecauseOfNewPackagesConsideringDetectionMode)", log: .riskDetection)
		
		if !enoughTimeHasPassed || !shouldDetectExposures || !shouldDetectExposureBecauseOfNewPackagesConsideringDetectionMode,
		   let enfRiskCalculationResult = store.enfRiskCalculationResult,
		   let checkinRiskCalculationResult = store.checkinRiskCalculationResult {

			Log.info("RiskProvider: Not calculating new risk, using result of most recent risk calculation", log: .riskDetection)
			return Risk(
				enfRiskCalculationResult: enfRiskCalculationResult,
				checkinCalculationResult: checkinRiskCalculationResult
			)
		}

		return nil
	}

	private func executeExposureDetection(
		appConfiguration: SAP_Internal_V2_ApplicationConfigurationIOS,
		completion: @escaping (Result<[ExposureWindow], RiskProviderError>) -> Void
	) {
		guard exposureDetection == nil else {
			// in the future someone should debug why this funtion is called twice in the first place.
			completion(.failure(.riskProviderIsRunning))
			return
		}
		
		self.updateActivityState(.detecting)

		exposureDetection = ExposureDetection(
			delegate: exposureDetectionExecutor,
			appConfiguration: appConfiguration,
			deviceTimeCheck: DeviceTimeCheck(store: store)
		)

		exposureDetection?.start { [weak self] result in
			switch result {
			case .success(let detectedExposureWindows):
				Log.info("RiskProvider: Detect exposure completed", log: .riskDetection)

				let exposureWindows = detectedExposureWindows.map { ExposureWindow(from: $0) }
				completion(.success(exposureWindows))
			case .failure(let error):
				Log.error("RiskProvider: Detect exposure failed", log: .riskDetection, error: error)

				completion(.failure(.failedRiskDetection(error)))
			}
			self?.exposureDetection = nil
		}
	}

	private func calculateRiskLevel(exposureWindows: [ExposureWindow], appConfiguration: SAP_Internal_V2_ApplicationConfigurationIOS, completion: Completion) {
		Log.info("RiskProvider: Calculate risk level", log: .riskDetection)

		let configuration = RiskCalculationConfiguration(from: appConfiguration.riskCalculationParameters)


		let riskCalculationResult = enfRiskCalculation.calculateRisk(exposureWindows: exposureWindows, configuration: configuration)
		let mappedWindows = exposureWindows.map { RiskCalculationExposureWindow(exposureWindow: $0, configuration: configuration) }
		Analytics.collect(.exposureWindowsMetadata(.collectExposureWindows(mappedWindows)))

		let checkinRiskCalculationResult = checkinRiskCalculation.calculateRisk(with: appConfiguration)

		let risk = Risk(
			enfRiskCalculationResult: riskCalculationResult,
			previousENFRiskCalculationResult: store.enfRiskCalculationResult,
			checkinCalculationResult: checkinRiskCalculationResult,
			previousCheckinCalculationResult: store.checkinRiskCalculationResult
		)

		store.enfRiskCalculationResult = riskCalculationResult
		store.checkinRiskCalculationResult = checkinRiskCalculationResult

		checkIfRiskStatusLoweredAlertShouldBeShown(risk)
		Analytics.collect(.riskExposureMetadata(.updateRiskExposureMetadata(riskCalculationResult)))

		completion(.success(risk))

		/// We were able to calculate a risk so we have to reset the DeadMan Notification
		DeadmanNotificationManager(coronaTestService: coronaTestService).resetDeadmanNotification()
	}
	

	private func _provideRiskResult(_ result: RiskProviderResult, to consumer: RiskConsumer?) {
		#if DEBUG
		if isUITesting && UserDefaults.standard.string(forKey: "riskLevel") == "inactive" {
			consumer?.provideRiskCalculationResult(.failure(.inactive))
			return
		}
		#endif
		
		consumer?.provideRiskCalculationResult(result)
	}

	private func checkIfRiskStatusLoweredAlertShouldBeShown(_ risk: Risk) {
		/// Only set shouldShowRiskStatusLoweredAlert if risk level has changed from increase to low or vice versa. Otherwise leave shouldShowRiskStatusLoweredAlert unchanged.
		/// Scenario: Risk level changed from high to low in the first risk calculation. In a second risk calculation it stays low. If the user does not open the app between these two calculations, the alert should still be shown.
		if risk.riskLevelHasChanged {
			switch risk.level {
			case .low:
				store.shouldShowRiskStatusLoweredAlert = true
			case .high:
				store.shouldShowRiskStatusLoweredAlert = false
				store.dateOfConversionToHighRisk = Date()
			}
		}
	}

    private func updateRiskProvidingConfiguration(with appConfig: SAP_Internal_V2_ApplicationConfigurationIOS) {
        let maxExposureDetectionsPerInterval = Int(appConfig.exposureDetectionParameters.maxExposureDetectionsPerInterval)

        var exposureDetectionInterval: DateComponents
        if maxExposureDetectionsPerInterval <= 0 {
            // Deactivate exposure detection by setting a high, not reachable value.
			// Int.max does not work. It leads to DateComponents.hour == nil.
            exposureDetectionInterval = DateComponents(hour: Int.max.advanced(by: -1)) // a.k.a. 1 BER build
        } else {
            exposureDetectionInterval = DateComponents(hour: 24 / maxExposureDetectionsPerInterval)
        }

        self.riskProvidingConfiguration = RiskProvidingConfiguration(
			exposureDetectionValidityDuration: DateComponents(day: 2),
			exposureDetectionInterval: exposureDetectionInterval,
			detectionMode: riskProvidingConfiguration.detectionMode
		)
    }

	private func successOnTargetQueue(risk: Risk) {
		Log.info("RiskProvider: Risk detection and calculation was successful.", log: .riskDetection)

		updateActivityState(.idle)

		for consumer in consumers {
			_provideRiskResult(.success(risk), to: consumer)
		}
	}

	private func failOnTargetQueue(error: RiskProviderError, updateState: Bool = true) {
		Log.info("RiskProvider: Failed with error: \(error)", log: .riskDetection)
		
		if updateState {
			updateActivityState(.idle)
		}

		for consumer in consumers {
			_provideRiskResult(.failure(error), to: consumer)
		}
	}

	private func updateActivityState(_ state: RiskProviderActivityState) {
		Log.info("RiskProvider: Update activity state to: \(state)", log: .riskDetection)

		guard self.activityState != state else {
			return
		}

		self.activityState = state

		targetQueue.async { [weak self] in
			self?.consumers.forEach {
				$0.didChangeActivityState?(state)
			}
		}
	}

	private func riskProvidingConfigurationChanged(_ configuration: RiskProvidingConfiguration) {
		Log.info("RiskProvider: Inform consumers about risk providing configuration change to: \(configuration)", log: .riskDetection)

		targetQueue.async { [weak self] in
			self?.consumers.forEach {
				$0.didChangeRiskProvidingConfiguration?(configuration)
			}
		}
	}

	private func registerForPackagesDownloadStatusUpdates() {
		keyPackageDownload.statusDidChange = { [weak self] downloadStatus in
			guard let self = self else {
				Log.error("RiskProvider: Error at creating strong self.", log: .riskDetection)
				return
			}
			self.keyPackageDownloadStatus = downloadStatus
			self.updateRiskProviderActivityState()
		}
		
		traceWarningPackageDownload.statusDidChange = { [weak self] downloadStatus in
			guard let self = self else {
				Log.error("RiskProvider: Error at creating strong self.", log: .riskDetection)
				return
			}
			self.traceWarningDownloadStatus = downloadStatus
			self.updateRiskProviderActivityState()
		}
	}
	
	private func updateRiskProviderActivityState() {
		if keyPackageDownloadStatus == .downloading || traceWarningDownloadStatus == .downloading {
			self.updateActivityState(.downloading)
		}
	}
}

private extension RiskConsumer {
	func provideRiskCalculationResult(_ result: RiskProviderResult) {
		switch result {
		case .success(let risk):
			targetQueue.async { [weak self] in
				self?.didCalculateRisk(risk)
			}
		case .failure(let error):
			targetQueue.async { [weak self] in
				self?.didFailCalculateRisk(error)
			}
		}
	}
}

#if DEBUG
extension RiskProvider {
	private func _requestRiskLevel_Mock(userInitiated: Bool) {
		let risk = Risk.mocked
		let dateFormatter = ISO8601DateFormatter.justUTCDateFormatter
		let todayString = dateFormatter.string(from: Date())
		guard let today = dateFormatter.date(from: todayString),
			  let someDaysAgo = Calendar.current.date(byAdding: .day, value: -3, to: today) else {
			fatalError("Could not create date test data for riskLevelPerDate.")
		}
		let calculationDate = Calendar.autoupdatingCurrent.date(bySettingHour: 9, minute: 6, second: 0, of: Date()) ?? Date()
		switch risk.level {
		case .high:
			store.enfRiskCalculationResult = ENFRiskCalculationResult(
				riskLevel: .high,
				minimumDistinctEncountersWithLowRisk: 0,
				minimumDistinctEncountersWithHighRisk: 0,
				mostRecentDateWithLowRisk: risk.details.mostRecentDateWithRiskLevel,
				mostRecentDateWithHighRisk: risk.details.mostRecentDateWithRiskLevel,
				numberOfDaysWithLowRisk: risk.details.numberOfDaysWithRiskLevel,
				numberOfDaysWithHighRisk: risk.details.numberOfDaysWithRiskLevel,
				calculationDate: calculationDate,
				riskLevelPerDate: [
					today: .high,
					someDaysAgo: .low
				],
				minimumDistinctEncountersWithHighRiskPerDate: [
					today: 1,
					someDaysAgo: 1
				]
			)
			store.checkinRiskCalculationResult = CheckinRiskCalculationResult(
				calculationDate: calculationDate,
				checkinIdsWithRiskPerDate: [:],
				riskLevelPerDate: [:]
			)
		default:
			store.enfRiskCalculationResult = ENFRiskCalculationResult(
				riskLevel: .low,
				minimumDistinctEncountersWithLowRisk: 0,
				minimumDistinctEncountersWithHighRisk: 0,
				mostRecentDateWithLowRisk: risk.details.mostRecentDateWithRiskLevel,
				mostRecentDateWithHighRisk: risk.details.mostRecentDateWithRiskLevel,
				numberOfDaysWithLowRisk: risk.details.numberOfDaysWithRiskLevel,
				numberOfDaysWithHighRisk: 0,
				calculationDate: calculationDate,
				riskLevelPerDate: [
					today: .low,
					someDaysAgo: .low
				],
				minimumDistinctEncountersWithHighRiskPerDate: [
					today: 1,
					someDaysAgo: 1
				]
			)
			store.checkinRiskCalculationResult = CheckinRiskCalculationResult(
				calculationDate: calculationDate,
				checkinIdsWithRiskPerDate: [:],
				riskLevelPerDate: [:]
			)
		}
		successOnTargetQueue(risk: risk)
	}
}
// swiftlint:disable:next file_length
#endif<|MERGE_RESOLUTION|>--- conflicted
+++ resolved
@@ -193,7 +193,6 @@
 	private func _requestRiskLevel(userInitiated: Bool, timeoutInterval: TimeInterval) {
 		let group = DispatchGroup()
 		group.enter()
-<<<<<<< HEAD
 		appConfigurationProvider
 			.appConfiguration()
 			.receive(on: DispatchQueue.main.ocombine)
@@ -222,31 +221,6 @@
 										self.failOnTargetQueue(error: error)
 									}
 									group.leave()
-=======
-		appConfigurationProvider.appConfiguration().sink { [weak self] appConfiguration in
-			guard let self = self else {
-				Log.error("RiskProvider: Error at creating self. Cancel download packages and calculate risk.", log: .riskDetection)
-				return
-			}
-			
-			self.updateRiskProvidingConfiguration(with: appConfiguration)
-			
-			// First, download the diagnosis keys
-			self.downloadKeyPackages { result in
-				switch result {
-				case .success:
-					// If key download succeeds, continue with the download of the trace warning packages
-					self.downloadTraceWarningPackages(with: appConfiguration, completion: { result in
-						switch result {
-						case .success:
-							// And only if both downloads succeeds, we can determine a risk.
-							self.determineRisk(userInitiated: userInitiated, appConfiguration: appConfiguration) { result in
-								switch result {
-								case .success(let risk):
-									self.successOnTargetQueue(risk: risk)
-								case .failure(let error):
-									self.failOnTargetQueue(error: error)
->>>>>>> ace4a0a8
 								}
 							case .failure(let error):
 								self.failOnTargetQueue(error: error)
