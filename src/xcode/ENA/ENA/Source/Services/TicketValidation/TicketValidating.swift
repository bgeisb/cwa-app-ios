--- conflicted
+++ resolved
@@ -5,11 +5,7 @@
 import Foundation
 
 protocol TicketValidating {
-<<<<<<< HEAD
-	
-=======
 
->>>>>>> ec25e34b
 	var initializationData: TicketValidationInitializationData { get }
 
 	func initialize(
