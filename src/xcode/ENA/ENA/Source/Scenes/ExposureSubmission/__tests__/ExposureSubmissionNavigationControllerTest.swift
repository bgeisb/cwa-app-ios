--- conflicted
+++ resolved
@@ -9,11 +9,7 @@
 
 	private func createVC() -> ExposureSubmissionNavigationController {
 		// rootVC needs to be a ENANavigationControllerWithFooterChild to support buttons.
-<<<<<<< HEAD
-		let rootVC = ExposureSubmissionHotlineViewController()
-=======
 		let rootVC = ExposureSubmissionHotlineViewController(onSecondaryButtonTap: {})
->>>>>>> 9c03e039
 
 		return ExposureSubmissionNavigationController(
 			dismissClosure: {},
