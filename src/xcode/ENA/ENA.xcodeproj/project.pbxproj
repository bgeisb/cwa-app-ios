// !$*UTF8*$!
{
	archiveVersion = 1;
	classes = {
	};
	objectVersion = 52;
	objects = {

/* Begin PBXBuildFile section */
		0103CED12536D1A100BDAAD1 /* AppInformationCellModel.swift in Sources */ = {isa = PBXBuildFile; fileRef = 0103CED02536D1A100BDAAD1 /* AppInformationCellModel.swift */; };
		011E13AE24680A4000973467 /* HTTPClient.swift in Sources */ = {isa = PBXBuildFile; fileRef = 011E13AD24680A4000973467 /* HTTPClient.swift */; };
		011E4B032483A92A002E6412 /* MockExposureManager.swift in Sources */ = {isa = PBXBuildFile; fileRef = CD678F6A246C43E200B6A0F8 /* MockExposureManager.swift */; };
		0123D5992501385200A91838 /* ExposureSubmissionErrorTests.swift in Sources */ = {isa = PBXBuildFile; fileRef = 0123D5972501383100A91838 /* ExposureSubmissionErrorTests.swift */; };
		013DC102245DAC4E00EE58B0 /* Store.swift in Sources */ = {isa = PBXBuildFile; fileRef = 013DC101245DAC4E00EE58B0 /* Store.swift */; };
		0144BDE1250924CC00B0857C /* SymptomsOnset.swift in Sources */ = {isa = PBXBuildFile; fileRef = 0144BDE0250924CC00B0857C /* SymptomsOnset.swift */; };
		0144BDE32509288B00B0857C /* SymptomsOnsetTests.swift in Sources */ = {isa = PBXBuildFile; fileRef = 0144BDE22509288B00B0857C /* SymptomsOnsetTests.swift */; };
		0144BDED250A3E5300B0857C /* ExposureSubmissionCoordinatorModel.swift in Sources */ = {isa = PBXBuildFile; fileRef = 0144BDEC250A3E5300B0857C /* ExposureSubmissionCoordinatorModel.swift */; };
		014891B324F90D0B002A6F77 /* ENA.plist in Resources */ = {isa = PBXBuildFile; fileRef = 014891B224F90D0B002A6F77 /* ENA.plist */; };
		015178C22507D2E50074F095 /* ExposureSubmissionSymptomsOnsetViewControllerTests.swift in Sources */ = {isa = PBXBuildFile; fileRef = 015178C12507D2A90074F095 /* ExposureSubmissionSymptomsOnsetViewControllerTests.swift */; };
		015692E424B48C3F0033F35E /* TimeInterval+Convenience.swift in Sources */ = {isa = PBXBuildFile; fileRef = 015692E324B48C3F0033F35E /* TimeInterval+Convenience.swift */; };
		015E8C0824C997D200C0A4B3 /* CWASQLite.framework in Frameworks */ = {isa = PBXBuildFile; fileRef = B1FF6B6A2497D0B40041CF02 /* CWASQLite.framework */; };
		015E8C0924C9983600C0A4B3 /* CWASQLite.framework in Embed Frameworks */ = {isa = PBXBuildFile; fileRef = B1FF6B6A2497D0B40041CF02 /* CWASQLite.framework */; settings = {ATTRIBUTES = (CodeSignOnCopy, RemoveHeadersOnCopy, ); }; };
		016146912487A43E00660992 /* LinkHelper.swift in Sources */ = {isa = PBXBuildFile; fileRef = 016146902487A43E00660992 /* LinkHelper.swift */; };
		01678E9C249A5F08003B048B /* testStore.sqlite in Resources */ = {isa = PBXBuildFile; fileRef = 01678E9A249A521F003B048B /* testStore.sqlite */; };
		019357182525FAD00038F615 /* ExposureSubmissionQRInfoViewController.swift in Sources */ = {isa = PBXBuildFile; fileRef = 019357162525FAD00038F615 /* ExposureSubmissionQRInfoViewController.swift */; };
		019357192525FAD00038F615 /* ExposureSubmissionQRInfoViewModel.swift in Sources */ = {isa = PBXBuildFile; fileRef = 019357172525FAD00038F615 /* ExposureSubmissionQRInfoViewModel.swift */; };
		019BFC6C24C9901A0053973D /* sqlite3.c in Sources */ = {isa = PBXBuildFile; fileRef = 0DFCC2702484DC8400E2811D /* sqlite3.c */; settings = {COMPILER_FLAGS = "-w"; }; };
		01A1B442252DE57000841B63 /* ExposureSubmissionQRScannerViewModelTests.swift in Sources */ = {isa = PBXBuildFile; fileRef = 01A1B441252DE54600841B63 /* ExposureSubmissionQRScannerViewModelTests.swift */; };
		01A1B44A252DFD7800841B63 /* MetadataObject.swift in Sources */ = {isa = PBXBuildFile; fileRef = 01A1B449252DFD7700841B63 /* MetadataObject.swift */; };
		01A1B452252DFDC400841B63 /* FakeMetadataMachineReadableObject.swift in Sources */ = {isa = PBXBuildFile; fileRef = 01A1B451252DFD9400841B63 /* FakeMetadataMachineReadableObject.swift */; };
		01A1B45C252E077600841B63 /* TimeInterval+Convenience.swift in Sources */ = {isa = PBXBuildFile; fileRef = 015692E324B48C3F0033F35E /* TimeInterval+Convenience.swift */; };
		01A1B467252E19D000841B63 /* ExposureSubmissionCoordinatorModelTests.swift in Sources */ = {isa = PBXBuildFile; fileRef = 01A1B460252E17F900841B63 /* ExposureSubmissionCoordinatorModelTests.swift */; };
		01A2367A2519D1E80043D9F8 /* ExposureSubmissionWarnOthersViewModel.swift in Sources */ = {isa = PBXBuildFile; fileRef = 01A236792519D1E80043D9F8 /* ExposureSubmissionWarnOthersViewModel.swift */; };
		01A23685251A23740043D9F8 /* ExposureSubmissionQRInfoModelTests.swift in Sources */ = {isa = PBXBuildFile; fileRef = 01A23684251A22E90043D9F8 /* ExposureSubmissionQRInfoModelTests.swift */; };
		01A97DD12506768F00C07C37 /* DatePickerOptionViewModelTests.swift in Sources */ = {isa = PBXBuildFile; fileRef = 01A97DD02506767E00C07C37 /* DatePickerOptionViewModelTests.swift */; };
		01A97DD32506769F00C07C37 /* DatePickerDayViewModelTests.swift in Sources */ = {isa = PBXBuildFile; fileRef = 01A97DD22506769F00C07C37 /* DatePickerDayViewModelTests.swift */; };
		01B7232424F812500064C0EB /* DynamicTableViewOptionGroupCell.swift in Sources */ = {isa = PBXBuildFile; fileRef = 01B7232324F812500064C0EB /* DynamicTableViewOptionGroupCell.swift */; };
		01B7232724F812BC0064C0EB /* OptionGroupView.swift in Sources */ = {isa = PBXBuildFile; fileRef = 01B7232624F812BC0064C0EB /* OptionGroupView.swift */; };
		01B7232924F812DF0064C0EB /* OptionView.swift in Sources */ = {isa = PBXBuildFile; fileRef = 01B7232824F812DF0064C0EB /* OptionView.swift */; };
		01B7232B24F815B00064C0EB /* MultipleChoiceOptionView.swift in Sources */ = {isa = PBXBuildFile; fileRef = 01B7232A24F815B00064C0EB /* MultipleChoiceOptionView.swift */; };
		01B7232D24F8E0260064C0EB /* MultipleChoiceChoiceView.swift in Sources */ = {isa = PBXBuildFile; fileRef = 01B7232C24F8E0260064C0EB /* MultipleChoiceChoiceView.swift */; };
		01B7232F24FE4F080064C0EB /* OptionGroupViewModel.swift in Sources */ = {isa = PBXBuildFile; fileRef = 01B7232E24FE4F080064C0EB /* OptionGroupViewModel.swift */; };
		01C2D43E2501225100FB23BF /* MockExposureSubmissionService.swift in Sources */ = {isa = PBXBuildFile; fileRef = A3284256248E7431006B1F09 /* MockExposureSubmissionService.swift */; };
		01C2D4432501260D00FB23BF /* OptionGroupViewModelTests.swift in Sources */ = {isa = PBXBuildFile; fileRef = 01C2D440250124E600FB23BF /* OptionGroupViewModelTests.swift */; };
		01C6ABF42527273E0052814D /* String+Insertion.swift in Sources */ = {isa = PBXBuildFile; fileRef = 01C6ABF32527273D0052814D /* String+Insertion.swift */; };
		01C6AC0E252B1E990052814D /* ExposureSubmissionQRScannerViewModel.swift in Sources */ = {isa = PBXBuildFile; fileRef = 01C6AC0D252B1E980052814D /* ExposureSubmissionQRScannerViewModel.swift */; };
		01C6AC21252B21DF0052814D /* ExposureSubmissionQRScannerViewController.xib in Resources */ = {isa = PBXBuildFile; fileRef = 01C6AC20252B21DF0052814D /* ExposureSubmissionQRScannerViewController.xib */; };
		01C6AC26252B23D70052814D /* ExposureSubmissionQRScannerFocusView.swift in Sources */ = {isa = PBXBuildFile; fileRef = 01C6AC25252B23D70052814D /* ExposureSubmissionQRScannerFocusView.swift */; };
		01C6AC32252B29C00052814D /* QRScannerError.swift in Sources */ = {isa = PBXBuildFile; fileRef = 01C6AC31252B29C00052814D /* QRScannerError.swift */; };
		01C6AC3A252B2A500052814D /* UIImage+Color.swift in Sources */ = {isa = PBXBuildFile; fileRef = 01C6AC39252B2A500052814D /* UIImage+Color.swift */; };
		01C7665E25024A09002C9A5C /* DatePickerOptionView.swift in Sources */ = {isa = PBXBuildFile; fileRef = 01C7665D25024A09002C9A5C /* DatePickerOptionView.swift */; };
		01CF95D52530827F007B72F7 /* SAPApplicationConfiguration+Helpers.swift in Sources */ = {isa = PBXBuildFile; fileRef = 01CF95D425308252007B72F7 /* SAPApplicationConfiguration+Helpers.swift */; };
		01CF95DD253083B2007B72F7 /* CodableExposureDetectionSummary+Helpers.swift in Sources */ = {isa = PBXBuildFile; fileRef = 01CF95DC25308346007B72F7 /* CodableExposureDetectionSummary+Helpers.swift */; };
		01D16C5E24ED69CA007DB387 /* BackgroundAppRefreshViewModelTests.swift in Sources */ = {isa = PBXBuildFile; fileRef = 01D16C5D24ED69CA007DB387 /* BackgroundAppRefreshViewModelTests.swift */; };
		01D16C6024ED6D9A007DB387 /* MockBackgroundRefreshStatusProvider.swift in Sources */ = {isa = PBXBuildFile; fileRef = 01D16C5F24ED6D9A007DB387 /* MockBackgroundRefreshStatusProvider.swift */; };
		01D16C6224ED6DB3007DB387 /* MockLowPowerModeStatusProvider.swift in Sources */ = {isa = PBXBuildFile; fileRef = 01D16C6124ED6DB3007DB387 /* MockLowPowerModeStatusProvider.swift */; };
		01D6948B25026EC000B45BEA /* DatePickerOptionViewModel.swift in Sources */ = {isa = PBXBuildFile; fileRef = 01D6948A25026EC000B45BEA /* DatePickerOptionViewModel.swift */; };
		01D6948D2502717F00B45BEA /* DatePickerDayView.swift in Sources */ = {isa = PBXBuildFile; fileRef = 01D6948C2502717F00B45BEA /* DatePickerDayView.swift */; };
		01D6948F2502729000B45BEA /* DatePickerDay.swift in Sources */ = {isa = PBXBuildFile; fileRef = 01D6948E2502729000B45BEA /* DatePickerDay.swift */; };
		01D69491250272CE00B45BEA /* DatePickerDayViewModel.swift in Sources */ = {isa = PBXBuildFile; fileRef = 01D69490250272CE00B45BEA /* DatePickerDayViewModel.swift */; };
		01DB708525068167008F7244 /* Calendar+GregorianLocale.swift in Sources */ = {isa = PBXBuildFile; fileRef = 01DB708425068167008F7244 /* Calendar+GregorianLocale.swift */; };
		01DC23252462DFD0001B727C /* ExposureSubmission.storyboard in Resources */ = {isa = PBXBuildFile; fileRef = CD99A39C245B22EE00BF12AF /* ExposureSubmission.storyboard */; };
		01E4298E251DCDC90057FCBE /* Localizable.legal.strings in Resources */ = {isa = PBXBuildFile; fileRef = 01E42990251DCDC90057FCBE /* Localizable.legal.strings */; };
		01F5F7222487B9C000229720 /* AppInformationViewController.swift in Sources */ = {isa = PBXBuildFile; fileRef = 01F5F7212487B9C000229720 /* AppInformationViewController.swift */; };
		0D5611B4247F852C00B5B094 /* SQLiteKeyValueStore.swift in Sources */ = {isa = PBXBuildFile; fileRef = 0D5611B3247F852C00B5B094 /* SQLiteKeyValueStore.swift */; };
		0DD260FF248D549B007C3B2C /* KeychainHelper.swift in Sources */ = {isa = PBXBuildFile; fileRef = 0DD260FE248D549B007C3B2C /* KeychainHelper.swift */; };
		0DF6BB97248AD616007E8B0C /* AppUpdateCheckHelper.swift in Sources */ = {isa = PBXBuildFile; fileRef = 0DF6BB96248AD616007E8B0C /* AppUpdateCheckHelper.swift */; };
		0DF6BB9D248AE232007E8B0C /* AppUpdateCheckerHelperTests.swift in Sources */ = {isa = PBXBuildFile; fileRef = 0DF6BB9C248AE232007E8B0C /* AppUpdateCheckerHelperTests.swift */; };
		1309194F247972C40066E329 /* PrivacyProtectionViewController.swift in Sources */ = {isa = PBXBuildFile; fileRef = 1309194E247972C40066E329 /* PrivacyProtectionViewController.swift */; };
		130CB19C246D92F800ADE602 /* ENAUITestsOnboarding.swift in Sources */ = {isa = PBXBuildFile; fileRef = 130CB19B246D92F800ADE602 /* ENAUITestsOnboarding.swift */; };
		13156CFD248C19D000AFC472 /* usage.html in Resources */ = {isa = PBXBuildFile; fileRef = 13156CFF248C19D000AFC472 /* usage.html */; };
		134F0DBC247578FF00D88934 /* ENAUITestsHome.swift in Sources */ = {isa = PBXBuildFile; fileRef = 134F0DB9247578FF00D88934 /* ENAUITestsHome.swift */; };
		134F0DBD247578FF00D88934 /* ENAUITests-Extensions.swift in Sources */ = {isa = PBXBuildFile; fileRef = 134F0DBA247578FF00D88934 /* ENAUITests-Extensions.swift */; };
		134F0F2C2475793400D88934 /* SnapshotHelper.swift in Sources */ = {isa = PBXBuildFile; fileRef = 134F0F2B2475793400D88934 /* SnapshotHelper.swift */; };
		13722044247AEEAD00152764 /* UNNotificationCenter+Extension.swift in Sources */ = {isa = PBXBuildFile; fileRef = 13722043247AEEAD00152764 /* UNNotificationCenter+Extension.swift */; };
		137846492488027600A50AB8 /* OnboardingInfoViewController+Extension.swift in Sources */ = {isa = PBXBuildFile; fileRef = 137846482488027500A50AB8 /* OnboardingInfoViewController+Extension.swift */; };
		138910C5247A909000D739F6 /* ENATaskScheduler.swift in Sources */ = {isa = PBXBuildFile; fileRef = 138910C4247A909000D739F6 /* ENATaskScheduler.swift */; };
		13BAE9B12472FB1E00CEE58A /* CellConfiguratorIndexPosition.swift in Sources */ = {isa = PBXBuildFile; fileRef = 13BAE9B02472FB1E00CEE58A /* CellConfiguratorIndexPosition.swift */; };
		13E50469248E3CD20086641C /* ENAUITestsAppInformation.swift in Sources */ = {isa = PBXBuildFile; fileRef = 13E50468248E3CD20086641C /* ENAUITestsAppInformation.swift */; };
		13E5046B248E3DF30086641C /* AppStrings.swift in Sources */ = {isa = PBXBuildFile; fileRef = CD99A3C92461A47C00BF12AF /* AppStrings.swift */; };
		13E5046C248E434B0086641C /* Localizable.strings in Resources */ = {isa = PBXBuildFile; fileRef = EE70C23A245B09E900AC9B2F /* Localizable.strings */; };
		13E5046D248E434B0086641C /* Localizable.stringsdict in Resources */ = {isa = PBXBuildFile; fileRef = EE92A340245D96DA006B97B0 /* Localizable.stringsdict */; };
		2F26CE2E248B9C4F00BE30EE /* UIViewController+BackButton.swift in Sources */ = {isa = PBXBuildFile; fileRef = 2F26CE2D248B9C4F00BE30EE /* UIViewController+BackButton.swift */; };
		2F3218D0248063E300A7AC0A /* UIView+Convenience.swift in Sources */ = {isa = PBXBuildFile; fileRef = 2F3218CF248063E300A7AC0A /* UIView+Convenience.swift */; };
		2F3D95372518BCD1002B2C81 /* EUSettingsViewController.swift in Sources */ = {isa = PBXBuildFile; fileRef = 2F3D95362518BCD1002B2C81 /* EUSettingsViewController.swift */; };
		2F3D953C2518BCE9002B2C81 /* EUSettingsViewModel.swift in Sources */ = {isa = PBXBuildFile; fileRef = 2F3D953B2518BCE9002B2C81 /* EUSettingsViewModel.swift */; };
		2F785752248506BD00323A9C /* HomeTestResultCollectionViewCell.xib in Resources */ = {isa = PBXBuildFile; fileRef = 2F78574F248506BD00323A9C /* HomeTestResultCollectionViewCell.xib */; };
		2F80CFD9247ED988000F06AF /* ExposureSubmissionIntroViewController.swift in Sources */ = {isa = PBXBuildFile; fileRef = 2F80CFD8247ED988000F06AF /* ExposureSubmissionIntroViewController.swift */; };
		2F80CFDB247EDDB3000F06AF /* ExposureSubmissionHotlineViewController.swift in Sources */ = {isa = PBXBuildFile; fileRef = 2F80CFDA247EDDB3000F06AF /* ExposureSubmissionHotlineViewController.swift */; };
		2F96739B24AB70FA008E3147 /* ExposureSubmissionParsable.swift in Sources */ = {isa = PBXBuildFile; fileRef = 2F96739A24AB70FA008E3147 /* ExposureSubmissionParsable.swift */; };
		2FA968CE24D8560B008EE367 /* String+Random.swift in Sources */ = {isa = PBXBuildFile; fileRef = 2FA968CD24D8560B008EE367 /* String+Random.swift */; };
		2FA9E39324D2F2920030561C /* ExposureSubmission+TestResult.swift in Sources */ = {isa = PBXBuildFile; fileRef = 2FA9E39224D2F2920030561C /* ExposureSubmission+TestResult.swift */; };
		2FA9E39524D2F2B00030561C /* ExposureSubmission+DeviceRegistrationKey.swift in Sources */ = {isa = PBXBuildFile; fileRef = 2FA9E39424D2F2B00030561C /* ExposureSubmission+DeviceRegistrationKey.swift */; };
		2FA9E39724D2F3C70030561C /* ExposureSubmissionError.swift in Sources */ = {isa = PBXBuildFile; fileRef = 2FA9E39624D2F3C60030561C /* ExposureSubmissionError.swift */; };
		2FA9E39924D2F4350030561C /* ExposureSubmission+ErrorParsing.swift in Sources */ = {isa = PBXBuildFile; fileRef = 2FA9E39824D2F4350030561C /* ExposureSubmission+ErrorParsing.swift */; };
		2FA9E39B24D2F4A10030561C /* ExposureSubmissionService+Protocol.swift in Sources */ = {isa = PBXBuildFile; fileRef = 2FA9E39A24D2F4A10030561C /* ExposureSubmissionService+Protocol.swift */; };
		2FC0356F24B342FA00E234AC /* UIViewcontroller+AlertTest.swift in Sources */ = {isa = PBXBuildFile; fileRef = 2FC0356E24B342FA00E234AC /* UIViewcontroller+AlertTest.swift */; };
		2FC0357124B5B70700E234AC /* Error+FAQUrl.swift in Sources */ = {isa = PBXBuildFile; fileRef = 2FC0357024B5B70700E234AC /* Error+FAQUrl.swift */; };
		2FC951FE24DC23B9008D39F4 /* DMConfigurationCell.swift in Sources */ = {isa = PBXBuildFile; fileRef = 2FC951FD24DC23B9008D39F4 /* DMConfigurationCell.swift */; };
		2FD473BF251E0ECE000DCA40 /* EUSettingsViewControllerTests.swift in Sources */ = {isa = PBXBuildFile; fileRef = 2FD473BE251E0ECE000DCA40 /* EUSettingsViewControllerTests.swift */; };
		2FD881CC2490F65C00BEC8FC /* ExposureSubmissionHotlineViewControllerTest.swift in Sources */ = {isa = PBXBuildFile; fileRef = 2FD881CB2490F65C00BEC8FC /* ExposureSubmissionHotlineViewControllerTest.swift */; };
		2FD881CE249115E700BEC8FC /* ExposureSubmissionNavigationControllerTest.swift in Sources */ = {isa = PBXBuildFile; fileRef = 2FD881CD249115E700BEC8FC /* ExposureSubmissionNavigationControllerTest.swift */; };
		2FE15A3C249B8C0B0077BD8D /* AccessibilityIdentifiers.swift in Sources */ = {isa = PBXBuildFile; fileRef = 2FE15A3B249B8C0B0077BD8D /* AccessibilityIdentifiers.swift */; };
		2FF1D62E2487850200381FFB /* NSMutableAttributedString+Generation.swift in Sources */ = {isa = PBXBuildFile; fileRef = 2FF1D62D2487850200381FFB /* NSMutableAttributedString+Generation.swift */; };
		2FF1D63024880FCF00381FFB /* DynamicTableViewRoundedCell.swift in Sources */ = {isa = PBXBuildFile; fileRef = 2FF1D62F24880FCF00381FFB /* DynamicTableViewRoundedCell.swift */; };
		352F25A824EFCBDE00ACDFF3 /* ServerEnvironment.swift in Sources */ = {isa = PBXBuildFile; fileRef = 352F25A724EFCBDE00ACDFF3 /* ServerEnvironment.swift */; };
		353412CC2525EE4A0086D15C /* Globals.swift in Sources */ = {isa = PBXBuildFile; fileRef = 353412CB2525EE4A0086D15C /* Globals.swift */; };
		3539DAD1252B353C00489B1A /* CachedAppConfigurationMock.swift in Sources */ = {isa = PBXBuildFile; fileRef = 3539DAD0252B353C00489B1A /* CachedAppConfigurationMock.swift */; };
		3539DAE3252B42EE00489B1A /* de-config-int-2020-09-25 in Resources */ = {isa = PBXBuildFile; fileRef = 35853E11251DDD33008FE983 /* de-config-int-2020-09-25 */; };
		354E305924EFF26E00526C9F /* Country.swift in Sources */ = {isa = PBXBuildFile; fileRef = 354E305824EFF26E00526C9F /* Country.swift */; };
		35853E12251DDD33008FE983 /* de-config-int-2020-09-25 in Resources */ = {isa = PBXBuildFile; fileRef = 35853E11251DDD33008FE983 /* de-config-int-2020-09-25 */; };
		35853E22251DED0F008FE983 /* CachingHTTPClientMock.swift in Sources */ = {isa = PBXBuildFile; fileRef = 35163D23251CFCCB00D220CA /* CachingHTTPClientMock.swift */; };
		3598D99A24FE280700483F1F /* CountryTests.swift in Sources */ = {isa = PBXBuildFile; fileRef = 3598D99924FE280700483F1F /* CountryTests.swift */; };
		35A7F081250A7CF8005E6C33 /* KeychainHelperTests.swift in Sources */ = {isa = PBXBuildFile; fileRef = 35A7F080250A7CF8005E6C33 /* KeychainHelperTests.swift */; };
		35BE8598251CE495005C2FD0 /* CachingHTTPClient.swift in Sources */ = {isa = PBXBuildFile; fileRef = 35BE8597251CE495005C2FD0 /* CachingHTTPClient.swift */; };
		4026C2DC24852B7600926FB4 /* AppInformationViewController+LegalModel.swift in Sources */ = {isa = PBXBuildFile; fileRef = 4026C2DB24852B7600926FB4 /* AppInformationViewController+LegalModel.swift */; };
		4026C2E424854C8D00926FB4 /* AppInformationLegalCell.swift in Sources */ = {isa = PBXBuildFile; fileRef = 4026C2E324854C8D00926FB4 /* AppInformationLegalCell.swift */; };
		50BD2E6224FE1E8700932566 /* AppInformationModel.swift in Sources */ = {isa = PBXBuildFile; fileRef = 50BD2E6124FE1E8700932566 /* AppInformationModel.swift */; };
		50BD2E6424FE232E00932566 /* AppInformationImprintViewModel.swift in Sources */ = {isa = PBXBuildFile; fileRef = 50BD2E6324FE232E00932566 /* AppInformationImprintViewModel.swift */; };
		50BD2E7724FE26F400932566 /* AppInformationImprintTest.swift in Sources */ = {isa = PBXBuildFile; fileRef = 50BD2E6F24FE26F300932566 /* AppInformationImprintTest.swift */; };
		50DC527924FEB2AE00F6D8EB /* AppInformationDynamicCell.swift in Sources */ = {isa = PBXBuildFile; fileRef = 50DC527824FEB2AE00F6D8EB /* AppInformationDynamicCell.swift */; };
		50DC527B24FEB5CA00F6D8EB /* AppInformationModelTest.swift in Sources */ = {isa = PBXBuildFile; fileRef = 50DC527A24FEB5CA00F6D8EB /* AppInformationModelTest.swift */; };
		50E3BE5A250127DF0033E2C7 /* AppInformationDynamicAction.swift in Sources */ = {isa = PBXBuildFile; fileRef = 50E3BE59250127DF0033E2C7 /* AppInformationDynamicAction.swift */; };
		50F9130D253F1D7800DFE683 /* OnboardingPageType.swift in Sources */ = {isa = PBXBuildFile; fileRef = 50F9130C253F1D7800DFE683 /* OnboardingPageType.swift */; };
		51486D9F2484FC0200FCE216 /* HomeRiskLevelCellConfigurator.swift in Sources */ = {isa = PBXBuildFile; fileRef = 51486D9E2484FC0200FCE216 /* HomeRiskLevelCellConfigurator.swift */; };
		51486DA22485101500FCE216 /* RiskInactiveCollectionViewCell.swift in Sources */ = {isa = PBXBuildFile; fileRef = 51486DA02485101500FCE216 /* RiskInactiveCollectionViewCell.swift */; };
		51486DA32485101500FCE216 /* RiskInactiveCollectionViewCell.xib in Resources */ = {isa = PBXBuildFile; fileRef = 51486DA12485101500FCE216 /* RiskInactiveCollectionViewCell.xib */; };
		51486DA62485237200FCE216 /* RiskThankYouCollectionViewCell.swift in Sources */ = {isa = PBXBuildFile; fileRef = 51486DA42485237200FCE216 /* RiskThankYouCollectionViewCell.swift */; };
		51486DA72485237200FCE216 /* RiskThankYouCollectionViewCell.xib in Resources */ = {isa = PBXBuildFile; fileRef = 51486DA52485237200FCE216 /* RiskThankYouCollectionViewCell.xib */; };
		514C0A0624772F3400F235F6 /* HomeRiskViewConfigurator.swift in Sources */ = {isa = PBXBuildFile; fileRef = 514C0A0524772F3400F235F6 /* HomeRiskViewConfigurator.swift */; };
		514C0A0824772F5E00F235F6 /* RiskItemView.swift in Sources */ = {isa = PBXBuildFile; fileRef = 514C0A0724772F5E00F235F6 /* RiskItemView.swift */; };
		514C0A0B247AF9F700F235F6 /* RiskTextItemView.xib in Resources */ = {isa = PBXBuildFile; fileRef = 514C0A0A247AF9F700F235F6 /* RiskTextItemView.xib */; };
		514C0A0D247AFB0200F235F6 /* RiskTextItemView.swift in Sources */ = {isa = PBXBuildFile; fileRef = 514C0A0C247AFB0200F235F6 /* RiskTextItemView.swift */; };
		514C0A0F247AFEC500F235F6 /* HomeRiskTextItemViewConfigurator.swift in Sources */ = {isa = PBXBuildFile; fileRef = 514C0A0E247AFEC500F235F6 /* HomeRiskTextItemViewConfigurator.swift */; };
		514C0A11247C15EC00F235F6 /* HomeUnknownRiskCellConfigurator.swift in Sources */ = {isa = PBXBuildFile; fileRef = 514C0A10247C15EC00F235F6 /* HomeUnknownRiskCellConfigurator.swift */; };
		514C0A14247C163800F235F6 /* HomeLowRiskCellConfigurator.swift in Sources */ = {isa = PBXBuildFile; fileRef = 514C0A13247C163800F235F6 /* HomeLowRiskCellConfigurator.swift */; };
		514C0A16247C164700F235F6 /* HomeHighRiskCellConfigurator.swift in Sources */ = {isa = PBXBuildFile; fileRef = 514C0A15247C164700F235F6 /* HomeHighRiskCellConfigurator.swift */; };
		514C0A1A247C16D600F235F6 /* HomeInactiveRiskCellConfigurator.swift in Sources */ = {isa = PBXBuildFile; fileRef = 514C0A19247C16D600F235F6 /* HomeInactiveRiskCellConfigurator.swift */; };
		514E813024618E3D00636861 /* ExposureDetection.storyboard in Resources */ = {isa = PBXBuildFile; fileRef = 514E812F24618E3D00636861 /* ExposureDetection.storyboard */; };
		514E81342461B97800636861 /* ExposureManager.swift in Sources */ = {isa = PBXBuildFile; fileRef = 514E81332461B97700636861 /* ExposureManager.swift */; };
		514EE999246D4C2E00DE4884 /* UITableViewCell+Identifier.swift in Sources */ = {isa = PBXBuildFile; fileRef = 514EE998246D4C2E00DE4884 /* UITableViewCell+Identifier.swift */; };
		514EE99B246D4C4C00DE4884 /* UITableView+Dequeue.swift in Sources */ = {isa = PBXBuildFile; fileRef = 514EE99A246D4C4C00DE4884 /* UITableView+Dequeue.swift */; };
		514EE99D246D4CFB00DE4884 /* TableViewCellConfigurator.swift in Sources */ = {isa = PBXBuildFile; fileRef = 514EE99C246D4CFB00DE4884 /* TableViewCellConfigurator.swift */; };
		515BBDEB2484F8E500CDB674 /* HomeThankYouRiskCellConfigurator.swift in Sources */ = {isa = PBXBuildFile; fileRef = 515BBDEA2484F8E500CDB674 /* HomeThankYouRiskCellConfigurator.swift */; };
		516E42CB24B760F50008CC30 /* HomeRiskLevelCellConfiguratorTests.swift in Sources */ = {isa = PBXBuildFile; fileRef = 516E42C924B760EC0008CC30 /* HomeRiskLevelCellConfiguratorTests.swift */; };
		516E42FB24B7739F0008CC30 /* HomeUnknownRiskCellConfiguratorTests.swift in Sources */ = {isa = PBXBuildFile; fileRef = 516E42FA24B7739F0008CC30 /* HomeUnknownRiskCellConfiguratorTests.swift */; };
		516E42FE24B7773E0008CC30 /* HomeLowRiskCellConfiguratorTests.swift in Sources */ = {isa = PBXBuildFile; fileRef = 516E42FC24B776A90008CC30 /* HomeLowRiskCellConfiguratorTests.swift */; };
		516E430024B777B20008CC30 /* HomeHighRiskCellConfiguratorTests.swift in Sources */ = {isa = PBXBuildFile; fileRef = 516E42FF24B777B20008CC30 /* HomeHighRiskCellConfiguratorTests.swift */; };
		516E430224B89AED0008CC30 /* CoordinatorTests.swift in Sources */ = {isa = PBXBuildFile; fileRef = 516E430124B89AED0008CC30 /* CoordinatorTests.swift */; };
		51895EDC245E16CD0085DA38 /* ENAColor.swift in Sources */ = {isa = PBXBuildFile; fileRef = 51895EDB245E16CD0085DA38 /* ENAColor.swift */; };
		518A69FB24687D5800444E66 /* RiskLevel.swift in Sources */ = {isa = PBXBuildFile; fileRef = 518A69FA24687D5800444E66 /* RiskLevel.swift */; };
		51B5B414246DF07300DC5D3E /* RiskImageItemView.xib in Resources */ = {isa = PBXBuildFile; fileRef = 51B5B413246DF07300DC5D3E /* RiskImageItemView.xib */; };
		51B5B41C246EC8B800DC5D3E /* HomeCardCollectionViewCell.swift in Sources */ = {isa = PBXBuildFile; fileRef = 51B5B41B246EC8B800DC5D3E /* HomeCardCollectionViewCell.swift */; };
		51C737BD245B349700286105 /* OnboardingInfoViewController.swift in Sources */ = {isa = PBXBuildFile; fileRef = 51C737BC245B349700286105 /* OnboardingInfoViewController.swift */; };
		51C737BF245B3B5D00286105 /* OnboardingInfo.swift in Sources */ = {isa = PBXBuildFile; fileRef = 51C737BE245B3B5D00286105 /* OnboardingInfo.swift */; };
		51C7790C24867F16004582F8 /* RiskListItemView.xib in Resources */ = {isa = PBXBuildFile; fileRef = 51C7790B24867F16004582F8 /* RiskListItemView.xib */; };
		51C7790E24867F22004582F8 /* RiskListItemView.swift in Sources */ = {isa = PBXBuildFile; fileRef = 51C7790D24867F22004582F8 /* RiskListItemView.swift */; };
		51C77910248684F5004582F8 /* HomeRiskListItemViewConfigurator.swift in Sources */ = {isa = PBXBuildFile; fileRef = 51C7790F248684F5004582F8 /* HomeRiskListItemViewConfigurator.swift */; };
		51C779122486E549004582F8 /* HomeFindingPositiveRiskCellConfigurator.swift in Sources */ = {isa = PBXBuildFile; fileRef = 51C779112486E549004582F8 /* HomeFindingPositiveRiskCellConfigurator.swift */; };
		51C779142486E5AB004582F8 /* RiskFindingPositiveCollectionViewCell.xib in Resources */ = {isa = PBXBuildFile; fileRef = 51C779132486E5AB004582F8 /* RiskFindingPositiveCollectionViewCell.xib */; };
		51C779162486E5BA004582F8 /* RiskFindingPositiveCollectionViewCell.swift in Sources */ = {isa = PBXBuildFile; fileRef = 51C779152486E5BA004582F8 /* RiskFindingPositiveCollectionViewCell.swift */; };
		51CE1B4A246016B0002CF42A /* UICollectionViewCell+Identifier.swift in Sources */ = {isa = PBXBuildFile; fileRef = 51CE1B49246016B0002CF42A /* UICollectionViewCell+Identifier.swift */; };
		51CE1B4C246016D1002CF42A /* UICollectionReusableView+Identifier.swift in Sources */ = {isa = PBXBuildFile; fileRef = 51CE1B4B246016D1002CF42A /* UICollectionReusableView+Identifier.swift */; };
		51CE1B5524604DD2002CF42A /* HomeLayout.swift in Sources */ = {isa = PBXBuildFile; fileRef = 51CE1B5424604DD2002CF42A /* HomeLayout.swift */; };
		51CE1B85246078B6002CF42A /* ActivateCollectionViewCell.xib in Resources */ = {isa = PBXBuildFile; fileRef = 51CE1B76246078B6002CF42A /* ActivateCollectionViewCell.xib */; };
		51CE1B87246078B6002CF42A /* ActivateCollectionViewCell.swift in Sources */ = {isa = PBXBuildFile; fileRef = 51CE1B78246078B6002CF42A /* ActivateCollectionViewCell.swift */; };
		51CE1B88246078B6002CF42A /* RiskLevelCollectionViewCell.xib in Resources */ = {isa = PBXBuildFile; fileRef = 51CE1B79246078B6002CF42A /* RiskLevelCollectionViewCell.xib */; };
		51CE1B89246078B6002CF42A /* RiskLevelCollectionViewCell.swift in Sources */ = {isa = PBXBuildFile; fileRef = 51CE1B7A246078B6002CF42A /* RiskLevelCollectionViewCell.swift */; };
		51CE1B8A246078B6002CF42A /* InfoCollectionViewCell.xib in Resources */ = {isa = PBXBuildFile; fileRef = 51CE1B7B246078B6002CF42A /* InfoCollectionViewCell.xib */; };
		51CE1B8B246078B6002CF42A /* InfoCollectionViewCell.swift in Sources */ = {isa = PBXBuildFile; fileRef = 51CE1B7C246078B6002CF42A /* InfoCollectionViewCell.swift */; };
		51CE1B91246078B6002CF42A /* SectionSystemBackgroundDecorationView.swift in Sources */ = {isa = PBXBuildFile; fileRef = 51CE1B84246078B6002CF42A /* SectionSystemBackgroundDecorationView.swift */; };
		51CE1BB52460AC83002CF42A /* UICollectionView+Dequeue.swift in Sources */ = {isa = PBXBuildFile; fileRef = 51CE1BB42460AC82002CF42A /* UICollectionView+Dequeue.swift */; };
		51CE1BBA2460AFD8002CF42A /* HomeActivateCellConfigurator.swift in Sources */ = {isa = PBXBuildFile; fileRef = 51CE1BB92460AFD8002CF42A /* HomeActivateCellConfigurator.swift */; };
		51CE1BBD2460B1CB002CF42A /* CollectionViewCellConfigurator.swift in Sources */ = {isa = PBXBuildFile; fileRef = 51CE1BBC2460B1CB002CF42A /* CollectionViewCellConfigurator.swift */; };
		51CE1BBF2460B222002CF42A /* HomeRiskCellConfigurator.swift in Sources */ = {isa = PBXBuildFile; fileRef = 51CE1BBE2460B222002CF42A /* HomeRiskCellConfigurator.swift */; };
		51CE1BC32460B28D002CF42A /* HomeInfoCellConfigurator.swift in Sources */ = {isa = PBXBuildFile; fileRef = 51CE1BC22460B28D002CF42A /* HomeInfoCellConfigurator.swift */; };
		51D420B12458397300AD70CA /* Onboarding.storyboard in Resources */ = {isa = PBXBuildFile; fileRef = 51D420B02458397300AD70CA /* Onboarding.storyboard */; };
		51D420B424583ABB00AD70CA /* AppStoryboard.swift in Sources */ = {isa = PBXBuildFile; fileRef = 51D420B324583ABB00AD70CA /* AppStoryboard.swift */; };
		51D420B724583B7200AD70CA /* NSObject+Identifier.swift in Sources */ = {isa = PBXBuildFile; fileRef = 51D420B624583B7200AD70CA /* NSObject+Identifier.swift */; };
		51D420B924583B8300AD70CA /* UIViewController+AppStoryboard.swift in Sources */ = {isa = PBXBuildFile; fileRef = 51D420B824583B8300AD70CA /* UIViewController+AppStoryboard.swift */; };
		51D420C424583E3300AD70CA /* SettingsViewController.swift in Sources */ = {isa = PBXBuildFile; fileRef = 51D420C324583E3300AD70CA /* SettingsViewController.swift */; };
		51D420CE245869C800AD70CA /* Home.storyboard in Resources */ = {isa = PBXBuildFile; fileRef = 51D420CD245869C800AD70CA /* Home.storyboard */; };
		51D420D024586AB300AD70CA /* Settings.storyboard in Resources */ = {isa = PBXBuildFile; fileRef = 51D420CF24586AB300AD70CA /* Settings.storyboard */; };
		51F1255D24BDD75300126C86 /* HomeUnknown48hRiskCellConfigurator.swift in Sources */ = {isa = PBXBuildFile; fileRef = 51F1255C24BDD75300126C86 /* HomeUnknown48hRiskCellConfigurator.swift */; };
		51F1256024BEFB8F00126C86 /* HomeUnknown48hRiskCellConfiguratorTests.swift in Sources */ = {isa = PBXBuildFile; fileRef = 51F1255E24BEFB7A00126C86 /* HomeUnknown48hRiskCellConfiguratorTests.swift */; };
		51FE277B2475340300BB8144 /* HomeRiskLoadingItemViewConfigurator.swift in Sources */ = {isa = PBXBuildFile; fileRef = 51FE277A2475340300BB8144 /* HomeRiskLoadingItemViewConfigurator.swift */; };
		51FE277D247535C400BB8144 /* RiskLoadingItemView.xib in Resources */ = {isa = PBXBuildFile; fileRef = 51FE277C247535C400BB8144 /* RiskLoadingItemView.xib */; };
		51FE277F247535E300BB8144 /* RiskLoadingItemView.swift in Sources */ = {isa = PBXBuildFile; fileRef = 51FE277E247535E300BB8144 /* RiskLoadingItemView.swift */; };
		710021DC248E44A6001F0B63 /* ENAFont.swift in Sources */ = {isa = PBXBuildFile; fileRef = 710021DB248E44A6001F0B63 /* ENAFont.swift */; };
		710021DE248EAF16001F0B63 /* ExposureSubmissionImageCardCell.xib in Resources */ = {isa = PBXBuildFile; fileRef = 710021DD248EAF16001F0B63 /* ExposureSubmissionImageCardCell.xib */; };
		710021E0248EAF9A001F0B63 /* ExposureSubmissionImageCardCell.swift in Sources */ = {isa = PBXBuildFile; fileRef = 710021DF248EAF9A001F0B63 /* ExposureSubmissionImageCardCell.swift */; };
		710224EA248FA67F000C5DEF /* HomeTestResultCollectionViewCell.swift in Sources */ = {isa = PBXBuildFile; fileRef = 710224E9248FA67F000C5DEF /* HomeTestResultCollectionViewCell.swift */; };
		710224EC248FC150000C5DEF /* HomeTestResultCellConfigurator.swift in Sources */ = {isa = PBXBuildFile; fileRef = 710224EB248FC150000C5DEF /* HomeTestResultCellConfigurator.swift */; };
		710224EE2490E2FD000C5DEF /* ExposureSubmissionStepCell.xib in Resources */ = {isa = PBXBuildFile; fileRef = 710224ED2490E2FC000C5DEF /* ExposureSubmissionStepCell.xib */; };
		710224F42490E7A3000C5DEF /* ExposureSubmissionStepCell.swift in Sources */ = {isa = PBXBuildFile; fileRef = 710224F32490E7A3000C5DEF /* ExposureSubmissionStepCell.swift */; };
		710224F624910661000C5DEF /* ExposureSubmissionDynamicCell.swift in Sources */ = {isa = PBXBuildFile; fileRef = 710224F524910661000C5DEF /* ExposureSubmissionDynamicCell.swift */; };
		710ABB1F2475115500948792 /* UITableViewController+Enum.swift in Sources */ = {isa = PBXBuildFile; fileRef = 710ABB1E2475115500948792 /* UITableViewController+Enum.swift */; };
		710ABB23247513E300948792 /* DynamicTypeTableViewCell.swift in Sources */ = {isa = PBXBuildFile; fileRef = 710ABB22247513E300948792 /* DynamicTypeTableViewCell.swift */; };
		710ABB25247514BD00948792 /* UIViewController+Segue.swift in Sources */ = {isa = PBXBuildFile; fileRef = 710ABB24247514BD00948792 /* UIViewController+Segue.swift */; };
		710ABB27247533FA00948792 /* DynamicTableViewController.swift in Sources */ = {isa = PBXBuildFile; fileRef = 710ABB26247533FA00948792 /* DynamicTableViewController.swift */; };
		710ABB292475353900948792 /* DynamicTableViewModel.swift in Sources */ = {isa = PBXBuildFile; fileRef = 710ABB282475353900948792 /* DynamicTableViewModel.swift */; };
		71176E2F248922B0004B0C9F /* ENAColorTests.swift in Sources */ = {isa = PBXBuildFile; fileRef = 71176E2D24891C02004B0C9F /* ENAColorTests.swift */; };
		71176E32248957C3004B0C9F /* AppNavigationController.swift in Sources */ = {isa = PBXBuildFile; fileRef = 71176E31248957C3004B0C9F /* AppNavigationController.swift */; };
		711EFCC72492EE31005FEF21 /* ENAFooterView.swift in Sources */ = {isa = PBXBuildFile; fileRef = 711EFCC62492EE31005FEF21 /* ENAFooterView.swift */; };
		711EFCC924935C79005FEF21 /* ExposureSubmissionTestResultHeaderView.xib in Resources */ = {isa = PBXBuildFile; fileRef = 711EFCC824935C79005FEF21 /* ExposureSubmissionTestResultHeaderView.xib */; };
		71330E41248109F600EB10F6 /* DynamicTableViewSection.swift in Sources */ = {isa = PBXBuildFile; fileRef = 71330E40248109F600EB10F6 /* DynamicTableViewSection.swift */; };
		71330E43248109FD00EB10F6 /* DynamicTableViewCell.swift in Sources */ = {isa = PBXBuildFile; fileRef = 71330E42248109FD00EB10F6 /* DynamicTableViewCell.swift */; };
		71330E4524810A0500EB10F6 /* DynamicTableViewHeader.swift in Sources */ = {isa = PBXBuildFile; fileRef = 71330E4424810A0500EB10F6 /* DynamicTableViewHeader.swift */; };
		71330E4724810A0C00EB10F6 /* DynamicTableViewFooter.swift in Sources */ = {isa = PBXBuildFile; fileRef = 71330E4624810A0C00EB10F6 /* DynamicTableViewFooter.swift */; };
		713EA25B247818B000AB7EE8 /* DynamicTypeButton.swift in Sources */ = {isa = PBXBuildFile; fileRef = 713EA25A247818B000AB7EE8 /* DynamicTypeButton.swift */; };
		713EA25D24798A7000AB7EE8 /* ExposureDetectionRoundedView.swift in Sources */ = {isa = PBXBuildFile; fileRef = 713EA25C24798A7000AB7EE8 /* ExposureDetectionRoundedView.swift */; };
		713EA25F24798A9100AB7EE8 /* ExposureDetectionRiskCell.swift in Sources */ = {isa = PBXBuildFile; fileRef = 713EA25E24798A9100AB7EE8 /* ExposureDetectionRiskCell.swift */; };
		713EA26124798AD100AB7EE8 /* InsetTableViewCell.swift in Sources */ = {isa = PBXBuildFile; fileRef = 713EA26024798AD100AB7EE8 /* InsetTableViewCell.swift */; };
		713EA26324798F8500AB7EE8 /* ExposureDetectionHeaderCell.swift in Sources */ = {isa = PBXBuildFile; fileRef = 713EA26224798F8500AB7EE8 /* ExposureDetectionHeaderCell.swift */; };
		714194EA247A65C60072A090 /* DynamicTableViewHeaderSeparatorView.swift in Sources */ = {isa = PBXBuildFile; fileRef = 714194E9247A65C60072A090 /* DynamicTableViewHeaderSeparatorView.swift */; };
		7154EB4A247D21E200A467FF /* ExposureDetectionLongGuideCell.swift in Sources */ = {isa = PBXBuildFile; fileRef = 7154EB49247D21E200A467FF /* ExposureDetectionLongGuideCell.swift */; };
		7154EB4C247E862100A467FF /* ExposureDetectionLoadingCell.swift in Sources */ = {isa = PBXBuildFile; fileRef = 7154EB4B247E862100A467FF /* ExposureDetectionLoadingCell.swift */; };
		717D21E9248C022E00D9717E /* DynamicTableViewHtmlCell.swift in Sources */ = {isa = PBXBuildFile; fileRef = 717D21E8248C022E00D9717E /* DynamicTableViewHtmlCell.swift */; };
		7187A5582481231C00FCC755 /* DynamicTableViewAction.swift in Sources */ = {isa = PBXBuildFile; fileRef = 71330E4824810A5A00EB10F6 /* DynamicTableViewAction.swift */; };
		71B804472484CC0800D53506 /* ENALabel.swift in Sources */ = {isa = PBXBuildFile; fileRef = 71B804462484CC0800D53506 /* ENALabel.swift */; };
		71B804492484D37300D53506 /* RiskLegendViewController.swift in Sources */ = {isa = PBXBuildFile; fileRef = 71B804482484D37300D53506 /* RiskLegendViewController.swift */; };
		71B8044D248525CD00D53506 /* RiskLegendViewController+DynamicTableViewModel.swift in Sources */ = {isa = PBXBuildFile; fileRef = 71B8044C248525CD00D53506 /* RiskLegendViewController+DynamicTableViewModel.swift */; };
		71B8044F248526B600D53506 /* DynamicTableViewSpaceCell.swift in Sources */ = {isa = PBXBuildFile; fileRef = 71B8044E248526B600D53506 /* DynamicTableViewSpaceCell.swift */; };
		71B804542485273C00D53506 /* RiskLegendDotBodyCell.swift in Sources */ = {isa = PBXBuildFile; fileRef = 71B804532485273C00D53506 /* RiskLegendDotBodyCell.swift */; };
		71C0BEDD2498DD07009A17A0 /* ENANavigationFooterView.swift in Sources */ = {isa = PBXBuildFile; fileRef = 71C0BEDC2498DD07009A17A0 /* ENANavigationFooterView.swift */; };
		71CAB9D2248AACAD00F516A5 /* PixelPerfectLayoutConstraint.swift in Sources */ = {isa = PBXBuildFile; fileRef = 71CAB9D1248AACAD00F516A5 /* PixelPerfectLayoutConstraint.swift */; };
		71CAB9D4248AB33500F516A5 /* DynamicTypeSymbolImageView.swift in Sources */ = {isa = PBXBuildFile; fileRef = 71CAB9D3248AB33500F516A5 /* DynamicTypeSymbolImageView.swift */; };
		71D3C19A2494EFAC00DBABA8 /* ENANavigationControllerWithFooter.swift in Sources */ = {isa = PBXBuildFile; fileRef = 71D3C1992494EFAC00DBABA8 /* ENANavigationControllerWithFooter.swift */; };
		71EF33D92497F3E8007B7E1B /* ENANavigationControllerWithFooterChild.swift in Sources */ = {isa = PBXBuildFile; fileRef = 71EF33D82497F3E8007B7E1B /* ENANavigationControllerWithFooterChild.swift */; };
		71EF33DB2497F419007B7E1B /* ENANavigationFooterItem.swift in Sources */ = {isa = PBXBuildFile; fileRef = 71EF33DA2497F419007B7E1B /* ENANavigationFooterItem.swift */; };
		71F2E57B2487AEFC00694F1A /* ena-colors.xcassets in Resources */ = {isa = PBXBuildFile; fileRef = 71F2E57A2487AEFC00694F1A /* ena-colors.xcassets */; };
		71F5418E248BEE08006DB793 /* privacy-policy.html in Resources */ = {isa = PBXBuildFile; fileRef = 71F5418A248BEDBE006DB793 /* privacy-policy.html */; };
		71F54191248BF677006DB793 /* HtmlTextView.swift in Sources */ = {isa = PBXBuildFile; fileRef = 71F54190248BF677006DB793 /* HtmlTextView.swift */; };
		71FD8862246EB27F00E804D0 /* ExposureDetectionViewController.swift in Sources */ = {isa = PBXBuildFile; fileRef = 71FD8861246EB27F00E804D0 /* ExposureDetectionViewController.swift */; };
		71FE1C69247A8FE100851FEB /* DynamicTableViewHeaderFooterView.swift in Sources */ = {isa = PBXBuildFile; fileRef = 71FE1C68247A8FE100851FEB /* DynamicTableViewHeaderFooterView.swift */; };
		71FE1C71247AA7B700851FEB /* DynamicTableViewHeaderImageView.swift in Sources */ = {isa = PBXBuildFile; fileRef = 71FE1C70247AA7B700851FEB /* DynamicTableViewHeaderImageView.swift */; };
		71FE1C7A247AC2B500851FEB /* ExposureSubmissionSuccessViewController.swift in Sources */ = {isa = PBXBuildFile; fileRef = 71FE1C73247AC2B500851FEB /* ExposureSubmissionSuccessViewController.swift */; };
		71FE1C7B247AC2B500851FEB /* ExposureSubmissionQRScannerViewController.swift in Sources */ = {isa = PBXBuildFile; fileRef = 71FE1C74247AC2B500851FEB /* ExposureSubmissionQRScannerViewController.swift */; };
		71FE1C7C247AC2B500851FEB /* ExposureSubmissionOverviewViewController.swift in Sources */ = {isa = PBXBuildFile; fileRef = 71FE1C75247AC2B500851FEB /* ExposureSubmissionOverviewViewController.swift */; };
		71FE1C7D247AC2B500851FEB /* ExposureSubmissionTanInputViewController.swift in Sources */ = {isa = PBXBuildFile; fileRef = 71FE1C76247AC2B500851FEB /* ExposureSubmissionTanInputViewController.swift */; };
		71FE1C7F247AC2B500851FEB /* ExposureSubmissionTestResultViewController.swift in Sources */ = {isa = PBXBuildFile; fileRef = 71FE1C78247AC2B500851FEB /* ExposureSubmissionTestResultViewController.swift */; };
		71FE1C80247AC2B500851FEB /* ExposureSubmissionNavigationController.swift in Sources */ = {isa = PBXBuildFile; fileRef = 71FE1C79247AC2B500851FEB /* ExposureSubmissionNavigationController.swift */; };
		71FE1C82247AC30300851FEB /* ENATanInput.swift in Sources */ = {isa = PBXBuildFile; fileRef = 71FE1C81247AC30300851FEB /* ENATanInput.swift */; };
		71FE1C86247AC33D00851FEB /* ExposureSubmissionTestResultHeaderView.swift in Sources */ = {isa = PBXBuildFile; fileRef = 71FE1C84247AC33D00851FEB /* ExposureSubmissionTestResultHeaderView.swift */; };
		71FE1C8C247AC79D00851FEB /* DynamicTableViewIconCell.swift in Sources */ = {isa = PBXBuildFile; fileRef = 71FE1C8A247AC79D00851FEB /* DynamicTableViewIconCell.swift */; };
		71FE1C8D247AC79D00851FEB /* DynamicTableViewIconCell.xib in Resources */ = {isa = PBXBuildFile; fileRef = 71FE1C8B247AC79D00851FEB /* DynamicTableViewIconCell.xib */; };
		85142501245DA0B3009D2791 /* UIViewController+Alert.swift in Sources */ = {isa = PBXBuildFile; fileRef = 85142500245DA0B3009D2791 /* UIViewController+Alert.swift */; };
		8539874F2467094E00D28B62 /* AppIcon.xcassets in Resources */ = {isa = PBXBuildFile; fileRef = 8539874E2467094E00D28B62 /* AppIcon.xcassets */; };
		853D987A24694A8700490DBA /* ENAButton.swift in Sources */ = {isa = PBXBuildFile; fileRef = 853D987924694A8700490DBA /* ENAButton.swift */; };
		853D98832469DC5000490DBA /* ExposureNotificationSetting.storyboard in Resources */ = {isa = PBXBuildFile; fileRef = 853D98822469DC5000490DBA /* ExposureNotificationSetting.storyboard */; };
		858F6F6E245A103C009FFD33 /* ExposureNotification.framework in Frameworks */ = {isa = PBXBuildFile; fileRef = 858F6F6D245A103C009FFD33 /* ExposureNotification.framework */; };
		8595BF5F246032D90056EA27 /* ENASwitch.swift in Sources */ = {isa = PBXBuildFile; fileRef = 8595BF5E246032D90056EA27 /* ENASwitch.swift */; };
		859DD512248549790073D59F /* MockDiagnosisKeysRetrieval.swift in Sources */ = {isa = PBXBuildFile; fileRef = 859DD511248549790073D59F /* MockDiagnosisKeysRetrieval.swift */; };
		85D7593F2457048F008175F0 /* AppDelegate.swift in Sources */ = {isa = PBXBuildFile; fileRef = 85D7593E2457048F008175F0 /* AppDelegate.swift */; };
		85D759412457048F008175F0 /* SceneDelegate.swift in Sources */ = {isa = PBXBuildFile; fileRef = 85D759402457048F008175F0 /* SceneDelegate.swift */; };
		85D7594B24570491008175F0 /* Assets.xcassets in Resources */ = {isa = PBXBuildFile; fileRef = 85D7594A24570491008175F0 /* Assets.xcassets */; };
		85D7594E24570491008175F0 /* LaunchScreen.storyboard in Resources */ = {isa = PBXBuildFile; fileRef = 85D7594C24570491008175F0 /* LaunchScreen.storyboard */; };
		85D7596424570491008175F0 /* ENAUITests.swift in Sources */ = {isa = PBXBuildFile; fileRef = 85D7596324570491008175F0 /* ENAUITests.swift */; };
		85E33444247EB357006E74EC /* CircularProgressView.swift in Sources */ = {isa = PBXBuildFile; fileRef = 85E33443247EB357006E74EC /* CircularProgressView.swift */; };
		9412FAFE252349EA0086E139 /* DeltaOnboardingViewControllerTests.swift in Sources */ = {isa = PBXBuildFile; fileRef = 9412FAF92523499D0086E139 /* DeltaOnboardingViewControllerTests.swift */; };
		9417BA95252B6B5100AD4053 /* DMSQLiteErrorViewController.swift in Sources */ = {isa = PBXBuildFile; fileRef = 9417BA94252B6B5100AD4053 /* DMSQLiteErrorViewController.swift */; };
		941ADDB02518C2B200E421D9 /* EuTracingTableViewCell.swift in Sources */ = {isa = PBXBuildFile; fileRef = 941ADDAF2518C2B200E421D9 /* EuTracingTableViewCell.swift */; };
		941ADDB22518C3FB00E421D9 /* ENSettingEuTracingViewModel.swift in Sources */ = {isa = PBXBuildFile; fileRef = 941ADDB12518C3FB00E421D9 /* ENSettingEuTracingViewModel.swift */; };
		941B68AE253F007100DC1962 /* Int+Increment.swift in Sources */ = {isa = PBXBuildFile; fileRef = 941B689E253EFF2300DC1962 /* Int+Increment.swift */; };
		941F5ED02518E82800785F06 /* ENSettingEuTracingViewModelTests.swift in Sources */ = {isa = PBXBuildFile; fileRef = 941F5ECB2518E82100785F06 /* ENSettingEuTracingViewModelTests.swift */; };
		9488C3012521EE8E00504648 /* DeltaOnboardingNavigationController.swift in Sources */ = {isa = PBXBuildFile; fileRef = 9488C3002521EE8E00504648 /* DeltaOnboardingNavigationController.swift */; };
		948DCDC3252EFC9A00CDE020 /* ENAUITests_05_ExposureLogging.swift in Sources */ = {isa = PBXBuildFile; fileRef = 948DCDC2252EFC9A00CDE020 /* ENAUITests_05_ExposureLogging.swift */; };
		94C24B3F25304B4400F8C004 /* ENAUITestsDeltaOnboarding.swift in Sources */ = {isa = PBXBuildFile; fileRef = 94C24B3E25304B4400F8C004 /* ENAUITestsDeltaOnboarding.swift */; };
		94F594622521CBF50077681B /* DeltaOnboardingV15ViewModel.swift in Sources */ = {isa = PBXBuildFile; fileRef = 94F594612521CBF50077681B /* DeltaOnboardingV15ViewModel.swift */; };
		A124E64A249BF4EF00E95F72 /* ExposureDetectionExecutorTests.swift in Sources */ = {isa = PBXBuildFile; fileRef = A124E648249BF4EB00E95F72 /* ExposureDetectionExecutorTests.swift */; };
		A124E64C249C4C9000E95F72 /* SAPDownloadedPackagesStore+Helpers.swift in Sources */ = {isa = PBXBuildFile; fileRef = A124E64B249C4C9000E95F72 /* SAPDownloadedPackagesStore+Helpers.swift */; };
		A128F04E2489ABEE00EC7F6C /* RiskCalculationTests.swift in Sources */ = {isa = PBXBuildFile; fileRef = A128F04C2489ABE700EC7F6C /* RiskCalculationTests.swift */; };
		A128F059248B459F00EC7F6C /* PublicKeyStore.swift in Sources */ = {isa = PBXBuildFile; fileRef = A128F058248B459F00EC7F6C /* PublicKeyStore.swift */; };
		A14BDEC024A1AD660063E4EC /* MockExposureDetector.swift in Sources */ = {isa = PBXBuildFile; fileRef = A14BDEBF24A1AD660063E4EC /* MockExposureDetector.swift */; };
		A1654EFF24B41FF600C0E115 /* DynamicCellTests.swift in Sources */ = {isa = PBXBuildFile; fileRef = A1654EFD24B41FEF00C0E115 /* DynamicCellTests.swift */; };
		A1654F0224B43E8500C0E115 /* DynamicTableViewTextViewCellTests.swift in Sources */ = {isa = PBXBuildFile; fileRef = A1654F0024B43E7F00C0E115 /* DynamicTableViewTextViewCellTests.swift */; };
		A16714AF248CA1B70031B111 /* Bundle+ReadPlist.swift in Sources */ = {isa = PBXBuildFile; fileRef = A16714AE248CA1B70031B111 /* Bundle+ReadPlist.swift */; };
		A16714BB248D18D20031B111 /* SummaryMetadata.swift in Sources */ = {isa = PBXBuildFile; fileRef = A16714BA248D18D20031B111 /* SummaryMetadata.swift */; };
		A173665324844F41006BE209 /* SQLiteKeyValueStoreTests.swift in Sources */ = {isa = PBXBuildFile; fileRef = A173665124844F29006BE209 /* SQLiteKeyValueStoreTests.swift */; };
		A17366552484978A006BE209 /* OnboardingInfoViewControllerUtils.swift in Sources */ = {isa = PBXBuildFile; fileRef = A17366542484978A006BE209 /* OnboardingInfoViewControllerUtils.swift */; };
		A17DA5E32486D8EF006F310F /* RiskLevelTests.swift in Sources */ = {isa = PBXBuildFile; fileRef = A17DA5E12486D8E7006F310F /* RiskLevelTests.swift */; };
		A1877CAB248F2532006FEFC0 /* SAPDownloadedPackageTests.swift in Sources */ = {isa = PBXBuildFile; fileRef = A1877CA9248F247D006FEFC0 /* SAPDownloadedPackageTests.swift */; };
		A189E45F248C325E001D0996 /* de-config in Resources */ = {isa = PBXBuildFile; fileRef = A189E45E248C325E001D0996 /* de-config */; };
		A1BABD0924A57B88000ED515 /* TemporaryExposureKeyMock.swift in Sources */ = {isa = PBXBuildFile; fileRef = A1BABD0824A57B88000ED515 /* TemporaryExposureKeyMock.swift */; };
		A1BABD0E24A57CFC000ED515 /* ENTemporaryExposureKey+ProcessingTests.swift in Sources */ = {isa = PBXBuildFile; fileRef = A1BABD0C24A57BAC000ED515 /* ENTemporaryExposureKey+ProcessingTests.swift */; };
		A1BABD1024A57D03000ED515 /* ENTemporaryExposureKey+Processing.swift in Sources */ = {isa = PBXBuildFile; fileRef = A1BABD0A24A57BA0000ED515 /* ENTemporaryExposureKey+Processing.swift */; };
		A1C683FA24AEC57400B90D12 /* DynamicTableViewTextViewCell.swift in Sources */ = {isa = PBXBuildFile; fileRef = A1C683F924AEC57400B90D12 /* DynamicTableViewTextViewCell.swift */; };
		A1C683FC24AEC9EE00B90D12 /* DynamicTableViewTextCell.swift in Sources */ = {isa = PBXBuildFile; fileRef = A1C683FB24AEC9EE00B90D12 /* DynamicTableViewTextCell.swift */; };
		A1E41941249410AF0016E52A /* SAPDownloadedPackage+Helpers.swift in Sources */ = {isa = PBXBuildFile; fileRef = A1E41940249410AF0016E52A /* SAPDownloadedPackage+Helpers.swift */; };
		A1E419462495479D0016E52A /* HTTPClient+MockNetworkStack.swift in Sources */ = {isa = PBXBuildFile; fileRef = A1E419442495476C0016E52A /* HTTPClient+MockNetworkStack.swift */; };
		A1E41949249548770016E52A /* HTTPClient+SubmitTests.swift in Sources */ = {isa = PBXBuildFile; fileRef = A1E41947249548260016E52A /* HTTPClient+SubmitTests.swift */; };
		A1E419522495A6F20016E52A /* HTTPClient+TANForExposureSubmitTests.swift in Sources */ = {isa = PBXBuildFile; fileRef = A1E419502495A6EA0016E52A /* HTTPClient+TANForExposureSubmitTests.swift */; };
		A1E419552495A8060016E52A /* HTTPClient+GetTestResultTests.swift in Sources */ = {isa = PBXBuildFile; fileRef = A1E419532495A7850016E52A /* HTTPClient+GetTestResultTests.swift */; };
		A1E419582495A8F90016E52A /* HTTPClient+RegistrationTokenTests.swift in Sources */ = {isa = PBXBuildFile; fileRef = A1E419562495A8F50016E52A /* HTTPClient+RegistrationTokenTests.swift */; };
		A1E4195D249818060016E52A /* RiskTests.swift in Sources */ = {isa = PBXBuildFile; fileRef = A1E4195B249818020016E52A /* RiskTests.swift */; };
		A1E419602498243E0016E52A /* String+TodayTests.swift in Sources */ = {isa = PBXBuildFile; fileRef = A1E4195E249824340016E52A /* String+TodayTests.swift */; };
		A328424D248B91E0006B1F09 /* HomeTestResultLoadingCell.xib in Resources */ = {isa = PBXBuildFile; fileRef = A328424B248B91E0006B1F09 /* HomeTestResultLoadingCell.xib */; };
		A328424E248B91E0006B1F09 /* HomeTestResultLoadingCell.swift in Sources */ = {isa = PBXBuildFile; fileRef = A328424C248B91E0006B1F09 /* HomeTestResultLoadingCell.swift */; };
		A3284250248B9269006B1F09 /* HomeTestResultLoadingCellConfigurator.swift in Sources */ = {isa = PBXBuildFile; fileRef = A328424F248B9269006B1F09 /* HomeTestResultLoadingCellConfigurator.swift */; };
		A328425D248E82BC006B1F09 /* ExposureSubmissionTestResultViewControllerTests.swift in Sources */ = {isa = PBXBuildFile; fileRef = A328425B248E82B5006B1F09 /* ExposureSubmissionTestResultViewControllerTests.swift */; };
		A328425F248E943D006B1F09 /* ExposureSubmissionTanInputViewControllerTests.swift in Sources */ = {isa = PBXBuildFile; fileRef = A328425E248E943D006B1F09 /* ExposureSubmissionTanInputViewControllerTests.swift */; };
		A32842612490E2AC006B1F09 /* ExposureSubmissionWarnOthersViewControllerTests.swift in Sources */ = {isa = PBXBuildFile; fileRef = A32842602490E2AC006B1F09 /* ExposureSubmissionWarnOthersViewControllerTests.swift */; };
		A328426324910552006B1F09 /* ExposureSubmissionSuccessViewControllerTests.swift in Sources */ = {isa = PBXBuildFile; fileRef = A328426224910552006B1F09 /* ExposureSubmissionSuccessViewControllerTests.swift */; };
		A32842652491136E006B1F09 /* ExposureSubmissionUITests.swift in Sources */ = {isa = PBXBuildFile; fileRef = A32842642491136E006B1F09 /* ExposureSubmissionUITests.swift */; };
		A32842672492359E006B1F09 /* MockExposureSubmissionNavigationControllerChild.swift in Sources */ = {isa = PBXBuildFile; fileRef = A32842662492359E006B1F09 /* MockExposureSubmissionNavigationControllerChild.swift */; };
		A32C046524D96348005BEA61 /* HTTPClient+PlausibeDeniabilityTests.swift in Sources */ = {isa = PBXBuildFile; fileRef = A32C046424D96348005BEA61 /* HTTPClient+PlausibeDeniabilityTests.swift */; };
		A32CA72F24B6F2E300B1A994 /* HomeRiskCellConfiguratorTests.swift in Sources */ = {isa = PBXBuildFile; fileRef = A32CA72E24B6F2E300B1A994 /* HomeRiskCellConfiguratorTests.swift */; };
		A3483B0B24C5EFA40037855F /* MockExposureDetectionViewControllerDelegate.swift in Sources */ = {isa = PBXBuildFile; fileRef = A3483B0A24C5EFA40037855F /* MockExposureDetectionViewControllerDelegate.swift */; };
		A3552CC424DD6E16008C91BE /* AppDelegate+PlausibleDeniability.swift in Sources */ = {isa = PBXBuildFile; fileRef = A3552CC324DD6E16008C91BE /* AppDelegate+PlausibleDeniability.swift */; };
		A3552CC624DD6E78008C91BE /* AppDelegate+ENATaskExecutionDelegate.swift in Sources */ = {isa = PBXBuildFile; fileRef = A3552CC524DD6E78008C91BE /* AppDelegate+ENATaskExecutionDelegate.swift */; };
		A36D07B92486D61C00E46F96 /* HomeCardCellButtonDelegate.swift in Sources */ = {isa = PBXBuildFile; fileRef = A36D07B82486D61C00E46F96 /* HomeCardCellButtonDelegate.swift */; };
		A36FACC424C5EA1500DED947 /* ExposureDetectionViewControllerTests.swift in Sources */ = {isa = PBXBuildFile; fileRef = A36FACC324C5EA1500DED947 /* ExposureDetectionViewControllerTests.swift */; };
		A372DA3B24BDA075003248BB /* ExposureSubmissionCoordinator.swift in Sources */ = {isa = PBXBuildFile; fileRef = A372DA3A24BDA075003248BB /* ExposureSubmissionCoordinator.swift */; };
		A372DA3F24BEF773003248BB /* ExposureSubmissionCoordinatorTests.swift in Sources */ = {isa = PBXBuildFile; fileRef = A372DA3E24BEF773003248BB /* ExposureSubmissionCoordinatorTests.swift */; };
		A372DA4124BF33F9003248BB /* MockExposureSubmissionCoordinatorDelegate.swift in Sources */ = {isa = PBXBuildFile; fileRef = A372DA4024BF33F9003248BB /* MockExposureSubmissionCoordinatorDelegate.swift */; };
		A372DA4224BF3E29003248BB /* MockExposureSubmissionCoordinator.swift in Sources */ = {isa = PBXBuildFile; fileRef = A372DA3C24BE01D9003248BB /* MockExposureSubmissionCoordinator.swift */; };
		A3816086250633D7002286E9 /* RequiresDismissConfirmation.swift in Sources */ = {isa = PBXBuildFile; fileRef = A3816085250633D7002286E9 /* RequiresDismissConfirmation.swift */; };
		A3C4F96024812CD20047F23E /* ExposureSubmissionWarnOthersViewController.swift in Sources */ = {isa = PBXBuildFile; fileRef = A3C4F95F24812CD20047F23E /* ExposureSubmissionWarnOthersViewController.swift */; };
		A3E851B224ADD09900402485 /* CountdownTimer.swift in Sources */ = {isa = PBXBuildFile; fileRef = A3E851B124ADD09900402485 /* CountdownTimer.swift */; };
		A3E851B524ADDAC000402485 /* CountdownTimerTests.swift in Sources */ = {isa = PBXBuildFile; fileRef = A3E851B424ADDAC000402485 /* CountdownTimerTests.swift */; };
		A3EE6E5A249BB7AF00C64B61 /* ExposureSubmissionServiceFactory.swift in Sources */ = {isa = PBXBuildFile; fileRef = A3EE6E59249BB7AF00C64B61 /* ExposureSubmissionServiceFactory.swift */; };
		A3EE6E5C249BB97500C64B61 /* UITestingParameters.swift in Sources */ = {isa = PBXBuildFile; fileRef = A3EE6E5B249BB97500C64B61 /* UITestingParameters.swift */; };
		A3EE6E5D249BB9B900C64B61 /* UITestingParameters.swift in Sources */ = {isa = PBXBuildFile; fileRef = A3EE6E5B249BB97500C64B61 /* UITestingParameters.swift */; };
		A3FF84EC247BFAF00053E947 /* Hasher.swift in Sources */ = {isa = PBXBuildFile; fileRef = A3FF84EB247BFAF00053E947 /* Hasher.swift */; };
		AB010CFE253ECB6B00DF1F61 /* HomeFailedCellConfigurator.swift in Sources */ = {isa = PBXBuildFile; fileRef = AB010CFD253ECB6A00DF1F61 /* HomeFailedCellConfigurator.swift */; };
		AB010D04253ECC9200DF1F61 /* RiskFailedCollectionViewCell.swift in Sources */ = {isa = PBXBuildFile; fileRef = AB010D02253ECC9200DF1F61 /* RiskFailedCollectionViewCell.swift */; };
		AB010D05253ECC9200DF1F61 /* RiskFailedCollectionViewCell.xib in Resources */ = {isa = PBXBuildFile; fileRef = AB010D03253ECC9200DF1F61 /* RiskFailedCollectionViewCell.xib */; };
		AB1011592507C15000D392A2 /* TracingStatusHistory.swift in Sources */ = {isa = PBXBuildFile; fileRef = AB1011572507C15000D392A2 /* TracingStatusHistory.swift */; };
		AB10115B250926BB00D392A2 /* CountryKeypackageDownloader.swift in Sources */ = {isa = PBXBuildFile; fileRef = AB10115A250926BB00D392A2 /* CountryKeypackageDownloader.swift */; };
		AB1885D825238DD100D39BBE /* OnboardingInfoViewControllerTests.swift in Sources */ = {isa = PBXBuildFile; fileRef = AB1885D025238DAA00D39BBE /* OnboardingInfoViewControllerTests.swift */; };
		AB1886C4252DE1AF00D39BBE /* Logging.swift in Sources */ = {isa = PBXBuildFile; fileRef = AB1886C3252DE1AE00D39BBE /* Logging.swift */; };
		AB1886D1252DE51E00D39BBE /* Bundle+Identifier.swift in Sources */ = {isa = PBXBuildFile; fileRef = AB1886D0252DE51E00D39BBE /* Bundle+Identifier.swift */; };
		AB1FCBD42521FC47005930BA /* ServerEnvironmentTests.swift in Sources */ = {isa = PBXBuildFile; fileRef = AB1FCBCC2521FC44005930BA /* ServerEnvironmentTests.swift */; };
		AB1FCBDC2521FCD5005930BA /* TestServerEnvironments.json in Resources */ = {isa = PBXBuildFile; fileRef = AB1FCBDB2521FCD5005930BA /* TestServerEnvironments.json */; };
		AB453F602534B04400D8339E /* ExposureManagerTests.swift in Sources */ = {isa = PBXBuildFile; fileRef = AB453F5F2534B04400D8339E /* ExposureManagerTests.swift */; };
		AB5F84AD24F8F7A1000400D4 /* SerialMigrator.swift in Sources */ = {isa = PBXBuildFile; fileRef = AB5F84AC24F8F7A1000400D4 /* SerialMigrator.swift */; };
		AB5F84B024F8F7C3000400D4 /* Migration.swift in Sources */ = {isa = PBXBuildFile; fileRef = AB5F84AF24F8F7C3000400D4 /* Migration.swift */; };
		AB5F84B224F8F7E3000400D4 /* Migration0To1.swift in Sources */ = {isa = PBXBuildFile; fileRef = AB5F84B124F8F7E3000400D4 /* Migration0To1.swift */; };
		AB5F84B424F8FA26000400D4 /* SerialMigratorTests.swift in Sources */ = {isa = PBXBuildFile; fileRef = AB5F84B324F8FA26000400D4 /* SerialMigratorTests.swift */; };
		AB5F84BB24F92876000400D4 /* Migration0To1Tests.swift in Sources */ = {isa = PBXBuildFile; fileRef = AB5F84BA24F92876000400D4 /* Migration0To1Tests.swift */; };
		AB5F84BD24F92E92000400D4 /* SerialMigratorFake.swift in Sources */ = {isa = PBXBuildFile; fileRef = AB5F84BC24F92E92000400D4 /* SerialMigratorFake.swift */; };
		AB5F84BE24FE2DC9000400D4 /* DownloadedPackagesSQLLiteStoreV0.swift in Sources */ = {isa = PBXBuildFile; fileRef = AB5F84B824F92855000400D4 /* DownloadedPackagesSQLLiteStoreV0.swift */; };
		AB5F84C024FE2EB3000400D4 /* DownloadedPackagesStoreV0.swift in Sources */ = {isa = PBXBuildFile; fileRef = AB5F84BF24FE2EB3000400D4 /* DownloadedPackagesStoreV0.swift */; };
		AB6289CF251BA01400CF61D2 /* Bundle+Version.swift in Sources */ = {isa = PBXBuildFile; fileRef = AB6289CE251BA01400CF61D2 /* Bundle+Version.swift */; };
		AB6289D4251BA4EC00CF61D2 /* String+Compare.swift in Sources */ = {isa = PBXBuildFile; fileRef = AB6289D3251BA4EC00CF61D2 /* String+Compare.swift */; };
		AB6289D9251C833100CF61D2 /* DMDeltaOnboardingViewController.swift in Sources */ = {isa = PBXBuildFile; fileRef = AB6289D8251C833100CF61D2 /* DMDeltaOnboardingViewController.swift */; };
		AB628A1F251CDADE00CF61D2 /* ServerEnvironments.json in Resources */ = {isa = PBXBuildFile; fileRef = AB628A1E251CDADE00CF61D2 /* ServerEnvironments.json */; };
		AB7420AC251B67A8006666AC /* DeltaOnboardingV15.swift in Sources */ = {isa = PBXBuildFile; fileRef = AB7420AB251B67A8006666AC /* DeltaOnboardingV15.swift */; };
		AB7420B7251B69E2006666AC /* DeltaOnboardingCoordinator.swift in Sources */ = {isa = PBXBuildFile; fileRef = AB7420B6251B69E2006666AC /* DeltaOnboardingCoordinator.swift */; };
		AB7420C2251B7D59006666AC /* DeltaOnboardingProtocols.swift in Sources */ = {isa = PBXBuildFile; fileRef = AB7420C1251B7D59006666AC /* DeltaOnboardingProtocols.swift */; };
		AB7420CB251B7D93006666AC /* DeltaOnboardingV15ViewController.swift in Sources */ = {isa = PBXBuildFile; fileRef = AB7420CA251B7D93006666AC /* DeltaOnboardingV15ViewController.swift */; };
		AB7420DD251B8101006666AC /* DeltaOnboardingCoordinatorTests.swift in Sources */ = {isa = PBXBuildFile; fileRef = AB7420DC251B8101006666AC /* DeltaOnboardingCoordinatorTests.swift */; };
		AB8B0D3225305384009C067B /* Localizable.links.strings in Resources */ = {isa = PBXBuildFile; fileRef = AB8B0D3425305384009C067B /* Localizable.links.strings */; };
		AB8B0D4525306089009C067B /* Localizable.links.strings in Resources */ = {isa = PBXBuildFile; fileRef = AB8B0D3425305384009C067B /* Localizable.links.strings */; };
		ABDA2792251CE308006BAE84 /* DMServerEnvironmentViewController.swift in Sources */ = {isa = PBXBuildFile; fileRef = ABDA2791251CE308006BAE84 /* DMServerEnvironmentViewController.swift */; };
		B103193224E18A0A00DD02EF /* DMMenuItem.swift in Sources */ = {isa = PBXBuildFile; fileRef = B103193124E18A0A00DD02EF /* DMMenuItem.swift */; };
		B10EC1F824ED1F8700ED0E48 /* CancellationToken.swift in Sources */ = {isa = PBXBuildFile; fileRef = B10EC1F724ED1F8700ED0E48 /* CancellationToken.swift */; };
		B10F9B8B249961BC00C418F4 /* DynamicTypeLabelTests.swift in Sources */ = {isa = PBXBuildFile; fileRef = B10F9B89249961B500C418F4 /* DynamicTypeLabelTests.swift */; };
		B10F9B8C249961CE00C418F4 /* UIFont+DynamicTypeTests.swift in Sources */ = {isa = PBXBuildFile; fileRef = B163D11424993F64001A322C /* UIFont+DynamicTypeTests.swift */; };
		B10FD5ED246EAADC00E9D7F2 /* AppInformationDetailViewController.swift in Sources */ = {isa = PBXBuildFile; fileRef = 71CC3E9E246D6B6800217F2C /* AppInformationDetailViewController.swift */; };
		B10FD5F1246EAB1000E9D7F2 /* AppInformationViewController+DynamicTableViewModel.swift in Sources */ = {isa = PBXBuildFile; fileRef = 71CC3E9C246D5D8000217F2C /* AppInformationViewController+DynamicTableViewModel.swift */; };
		B10FD5F4246EAC1700E9D7F2 /* AppleFilesWriter.swift in Sources */ = {isa = PBXBuildFile; fileRef = B10FD5F3246EAC1700E9D7F2 /* AppleFilesWriter.swift */; };
		B111EE2C2465D9F7001AEBB4 /* String+Localization.swift in Sources */ = {isa = PBXBuildFile; fileRef = B111EE2B2465D9F7001AEBB4 /* String+Localization.swift */; };
		B112545A246F2C6500AB5036 /* ENTemporaryExposureKey+Convert.swift in Sources */ = {isa = PBXBuildFile; fileRef = B1125459246F2C6500AB5036 /* ENTemporaryExposureKey+Convert.swift */; };
		B11655932491437600316087 /* RiskProvidingConfigurationTests.swift in Sources */ = {isa = PBXBuildFile; fileRef = B11655922491437600316087 /* RiskProvidingConfigurationTests.swift */; };
		B1175213248A83AB00C3325C /* Risk.swift in Sources */ = {isa = PBXBuildFile; fileRef = B1175212248A83AB00C3325C /* Risk.swift */; };
		B1175216248A9F9600C3325C /* ConvertingKeysTests.swift in Sources */ = {isa = PBXBuildFile; fileRef = B1175215248A9F9600C3325C /* ConvertingKeysTests.swift */; };
		B1175218248ACFBC00C3325C /* SAP_RiskScoreClass+LowAndHigh.swift in Sources */ = {isa = PBXBuildFile; fileRef = B1175217248ACFBC00C3325C /* SAP_RiskScoreClass+LowAndHigh.swift */; };
		B117521A248ACFFC00C3325C /* SAP_RiskScoreClass+LowAndHighTests.swift in Sources */ = {isa = PBXBuildFile; fileRef = B1175219248ACFFC00C3325C /* SAP_RiskScoreClass+LowAndHighTests.swift */; };
		B117909824914D77007FF821 /* StoreTests.swift in Sources */ = {isa = PBXBuildFile; fileRef = 01D3ECFF2490230400551E65 /* StoreTests.swift */; };
		B11E619B246EE4B0004A056A /* DynamicTypeLabel.swift in Sources */ = {isa = PBXBuildFile; fileRef = 71CC3EA0246D6BBF00217F2C /* DynamicTypeLabel.swift */; };
		B11E619C246EE4E9004A056A /* UIFont+DynamicType.swift in Sources */ = {isa = PBXBuildFile; fileRef = 71CC3EA2246D6C4000217F2C /* UIFont+DynamicType.swift */; };
		B120C7C924AFE7B800F68FF1 /* ActiveTracingTests.swift in Sources */ = {isa = PBXBuildFile; fileRef = B120C7C824AFE7B800F68FF1 /* ActiveTracingTests.swift */; };
		B120C7CA24AFF12D00F68FF1 /* ActiveTracing.swift in Sources */ = {isa = PBXBuildFile; fileRef = B120C7C524AFDAB900F68FF1 /* ActiveTracing.swift */; };
		B1218920248AD79900496210 /* ClientMock.swift in Sources */ = {isa = PBXBuildFile; fileRef = CD678F6C246C43EE00B6A0F8 /* ClientMock.swift */; };
		B1221BE02492ECE800E6C4E4 /* CFDictionary+KeychainQuery.swift in Sources */ = {isa = PBXBuildFile; fileRef = B1221BDF2492ECE800E6C4E4 /* CFDictionary+KeychainQuery.swift */; };
		B1221BE22492ED0F00E6C4E4 /* CFDictionary+KeychainQueryTests.swift in Sources */ = {isa = PBXBuildFile; fileRef = B1221BE12492ED0F00E6C4E4 /* CFDictionary+KeychainQueryTests.swift */; };
		B143DBDF2477F292000A29E8 /* ExposureNotificationSettingViewController.swift in Sources */ = {isa = PBXBuildFile; fileRef = 853D98842469DC8100490DBA /* ExposureNotificationSettingViewController.swift */; };
		B14D0CD9246E946E00D5BEBC /* ExposureDetection.swift in Sources */ = {isa = PBXBuildFile; fileRef = B1A9E70D246D73180024CC12 /* ExposureDetection.swift */; };
		B14D0CDB246E968C00D5BEBC /* String+Today.swift in Sources */ = {isa = PBXBuildFile; fileRef = B14D0CDA246E968C00D5BEBC /* String+Today.swift */; };
		B14D0CDD246E972400D5BEBC /* ExposureDetectionDelegate.swift in Sources */ = {isa = PBXBuildFile; fileRef = B14D0CDC246E972400D5BEBC /* ExposureDetectionDelegate.swift */; };
		B14D0CDF246E976400D5BEBC /* ExposureDetectionTransaction+DidEndPrematurelyReason.swift in Sources */ = {isa = PBXBuildFile; fileRef = B14D0CDE246E976400D5BEBC /* ExposureDetectionTransaction+DidEndPrematurelyReason.swift */; };
		B153096A24706F1000A4A1BD /* URLSession+Default.swift in Sources */ = {isa = PBXBuildFile; fileRef = B153096924706F1000A4A1BD /* URLSession+Default.swift */; };
		B153096C24706F2400A4A1BD /* URLSessionConfiguration+Default.swift in Sources */ = {isa = PBXBuildFile; fileRef = B153096B24706F2400A4A1BD /* URLSessionConfiguration+Default.swift */; };
		B15382E5248273F30010F007 /* MockTestStore.swift in Sources */ = {isa = PBXBuildFile; fileRef = B15382E3248273DC0010F007 /* MockTestStore.swift */; };
		B15382E7248290BB0010F007 /* AppleFilesWriterTests.swift in Sources */ = {isa = PBXBuildFile; fileRef = B15382E6248290BB0010F007 /* AppleFilesWriterTests.swift */; };
		B15382FE248424F00010F007 /* ExposureDetectionTests.swift in Sources */ = {isa = PBXBuildFile; fileRef = B15382FD248424F00010F007 /* ExposureDetectionTests.swift */; };
		B16177E824802F9B006E435A /* DownloadedPackagesSQLLiteStoreTests.swift in Sources */ = {isa = PBXBuildFile; fileRef = B16177E724802F9B006E435A /* DownloadedPackagesSQLLiteStoreTests.swift */; };
		B161782524804AC3006E435A /* DownloadedPackagesSQLLiteStoreV1.swift in Sources */ = {isa = PBXBuildFile; fileRef = B161782424804AC3006E435A /* DownloadedPackagesSQLLiteStoreV1.swift */; };
		B161782D248062CE006E435A /* DeltaCalculationResultTests.swift in Sources */ = {isa = PBXBuildFile; fileRef = B161782C248062CE006E435A /* DeltaCalculationResultTests.swift */; };
		B161782E2480658F006E435A /* DeltaCalculationResult.swift in Sources */ = {isa = PBXBuildFile; fileRef = B161782924805784006E435A /* DeltaCalculationResult.swift */; };
		B163D1102499068D001A322C /* SettingsViewModelTests.swift in Sources */ = {isa = PBXBuildFile; fileRef = B163D10F2499068D001A322C /* SettingsViewModelTests.swift */; };
		B16457B524DC11EF002879EB /* DMLastSubmissionRequetViewController.swift in Sources */ = {isa = PBXBuildFile; fileRef = B16457B424DC11EF002879EB /* DMLastSubmissionRequetViewController.swift */; };
		B16457B924DC19F9002879EB /* DMSettingsViewController.swift in Sources */ = {isa = PBXBuildFile; fileRef = B16457B824DC19F9002879EB /* DMSettingsViewController.swift */; };
		B16457BB24DC3309002879EB /* DMLogsViewController.swift in Sources */ = {isa = PBXBuildFile; fileRef = B16457BA24DC3309002879EB /* DMLogsViewController.swift */; };
		B16457BD24DC3F4E002879EB /* DMKeysViewController.swift in Sources */ = {isa = PBXBuildFile; fileRef = B1FC2D1C24D9C87F00083C81 /* DMKeysViewController.swift */; };
		B1741B492462C207006275D9 /* Client.swift in Sources */ = {isa = PBXBuildFile; fileRef = B1741B482462C207006275D9 /* Client.swift */; };
		B1741B4C2462C21F006275D9 /* DMDeveloperMenu.swift in Sources */ = {isa = PBXBuildFile; fileRef = B1741B432461C257006275D9 /* DMDeveloperMenu.swift */; };
		B1741B4E2462C21F006275D9 /* DMViewController.swift in Sources */ = {isa = PBXBuildFile; fileRef = B1569DDE245D70990079FCD7 /* DMViewController.swift */; };
		B1741B582462EBDB006275D9 /* HomeViewController.swift in Sources */ = {isa = PBXBuildFile; fileRef = 51CE1B2E245F5CFC002CF42A /* HomeViewController.swift */; };
		B17A44A22464906A00CB195E /* KeyTests.swift in Sources */ = {isa = PBXBuildFile; fileRef = B17A44A12464906A00CB195E /* KeyTests.swift */; };
		B17F2D48248CEB4C00CAA38F /* DetectionMode.swift in Sources */ = {isa = PBXBuildFile; fileRef = B18E852E248C29D400CF4FB8 /* DetectionMode.swift */; };
		B184A380248FFCBE007180F6 /* SecureStore.swift in Sources */ = {isa = PBXBuildFile; fileRef = B184A37F248FFCBE007180F6 /* SecureStore.swift */; };
		B184A383248FFCE2007180F6 /* CodableExposureDetectionSummary.swift in Sources */ = {isa = PBXBuildFile; fileRef = B184A382248FFCE2007180F6 /* CodableExposureDetectionSummary.swift */; };
		B18755D124DC45CA00A9202E /* DMStoreViewController.swift in Sources */ = {isa = PBXBuildFile; fileRef = B18755D024DC45CA00A9202E /* DMStoreViewController.swift */; };
		B18C411D246DB30000B8D8CB /* URL+Helper.swift in Sources */ = {isa = PBXBuildFile; fileRef = B18C411C246DB30000B8D8CB /* URL+Helper.swift */; };
		B19FD7112491A07000A9D56A /* String+SemanticVersion.swift in Sources */ = {isa = PBXBuildFile; fileRef = B19FD7102491A07000A9D56A /* String+SemanticVersion.swift */; };
		B19FD7132491A08500A9D56A /* SAP_SemanticVersion+Compare.swift in Sources */ = {isa = PBXBuildFile; fileRef = B19FD7122491A08500A9D56A /* SAP_SemanticVersion+Compare.swift */; };
		B19FD7152491A4A300A9D56A /* SAP_SemanticVersionTests.swift in Sources */ = {isa = PBXBuildFile; fileRef = B19FD7142491A4A300A9D56A /* SAP_SemanticVersionTests.swift */; };
		B1A31F6924DAE6C000E263DF /* DMKeyCell.swift in Sources */ = {isa = PBXBuildFile; fileRef = B1A31F6824DAE6C000E263DF /* DMKeyCell.swift */; };
		B1A89F3824819C2B00DA1CEC /* HomeInteractor.swift in Sources */ = {isa = PBXBuildFile; fileRef = 5111E7622460BB1500ED6498 /* HomeInteractor.swift */; };
		B1A89F3924819CC200DA1CEC /* ExposureStateUpdating.swift in Sources */ = {isa = PBXBuildFile; fileRef = B18CADAD24782FA4006F53F0 /* ExposureStateUpdating.swift */; };
		B1A89F3A24819CD300DA1CEC /* HomeRiskImageItemViewConfigurator.swift in Sources */ = {isa = PBXBuildFile; fileRef = 514EE99F246D4DF800DE4884 /* HomeRiskImageItemViewConfigurator.swift */; };
		B1A89F3B24819CE800DA1CEC /* LabelTableViewCell.swift in Sources */ = {isa = PBXBuildFile; fileRef = CDD87C5C247559E3007CE6CA /* LabelTableViewCell.swift */; };
		B1AC51D624CED8820087C35B /* DetectionModeTests.swift in Sources */ = {isa = PBXBuildFile; fileRef = B1AC51D524CED8820087C35B /* DetectionModeTests.swift */; };
		B1B381432472EF8B0056BEEE /* HTTPClient+Configuration.swift in Sources */ = {isa = PBXBuildFile; fileRef = B12995E8246C344100854AD0 /* HTTPClient+Configuration.swift */; };
		B1B5A76024924B3D0029D5D7 /* FMDB in Frameworks */ = {isa = PBXBuildFile; productRef = B1B5A75F24924B3D0029D5D7 /* FMDB */; };
		B1B9CF1F246ED2E8008F04F5 /* Sap_FilebucketTests.swift in Sources */ = {isa = PBXBuildFile; fileRef = B1B9CF1E246ED2E8008F04F5 /* Sap_FilebucketTests.swift */; };
		B1BD9E7E24898A2300BD3930 /* ExposureDetectionViewController+DynamicTableViewModel.swift in Sources */ = {isa = PBXBuildFile; fileRef = 714CD8662472885900F56450 /* ExposureDetectionViewController+DynamicTableViewModel.swift */; };
		B1BFE27224BDE1D500C1181D /* HomeViewController+HowRiskDetectionWorks.swift in Sources */ = {isa = PBXBuildFile; fileRef = B1BFE27124BDE1D500C1181D /* HomeViewController+HowRiskDetectionWorks.swift */; };
		B1C6ECFF247F089E0066138F /* RiskImageItemView.swift in Sources */ = {isa = PBXBuildFile; fileRef = 51B5B415246DF13D00DC5D3E /* RiskImageItemView.swift */; };
		B1C6ED00247F23730066138F /* NotificationName.swift in Sources */ = {isa = PBXBuildFile; fileRef = 51D420D324586DCA00AD70CA /* NotificationName.swift */; };
		B1C7EE4424938E9E00F1F284 /* ExposureDetection_DidEndPrematurelyReason+ErrorHandling.swift in Sources */ = {isa = PBXBuildFile; fileRef = B1C7EE4324938E9E00F1F284 /* ExposureDetection_DidEndPrematurelyReason+ErrorHandling.swift */; };
		B1C7EE4624938EB700F1F284 /* ExposureDetection_DidEndPrematurelyReason+ErrorHandlingTests.swift in Sources */ = {isa = PBXBuildFile; fileRef = B1C7EE4524938EB700F1F284 /* ExposureDetection_DidEndPrematurelyReason+ErrorHandlingTests.swift */; };
		B1C7EE482493D97000F1F284 /* RiskProvidingConfigurationManualTriggerTests.swift in Sources */ = {isa = PBXBuildFile; fileRef = B1C7EE472493D97000F1F284 /* RiskProvidingConfigurationManualTriggerTests.swift */; };
		B1C7EEAE24941A3B00F1F284 /* ManualExposureDetectionState.swift in Sources */ = {isa = PBXBuildFile; fileRef = B1C7EEAD24941A3B00F1F284 /* ManualExposureDetectionState.swift */; };
		B1C7EEB024941A6B00F1F284 /* RiskConsumer.swift in Sources */ = {isa = PBXBuildFile; fileRef = B1C7EEAF24941A6B00F1F284 /* RiskConsumer.swift */; };
		B1CD333E24865E0000B06E9B /* TracingStatusHistoryTests.swift in Sources */ = {isa = PBXBuildFile; fileRef = B1CD333D24865E0000B06E9B /* TracingStatusHistoryTests.swift */; };
		B1CD33412486AA7100B06E9B /* CoronaWarnURLSessionDelegate.swift in Sources */ = {isa = PBXBuildFile; fileRef = B1CD33402486AA7100B06E9B /* CoronaWarnURLSessionDelegate.swift */; };
		B1D431C8246C69F300E728AD /* HTTPClient+ConfigurationTests.swift in Sources */ = {isa = PBXBuildFile; fileRef = B1D431C7246C69F300E728AD /* HTTPClient+ConfigurationTests.swift */; };
		B1D431CB246C84A400E728AD /* DownloadedPackagesStoreV1.swift in Sources */ = {isa = PBXBuildFile; fileRef = B1D431CA246C84A400E728AD /* DownloadedPackagesStoreV1.swift */; };
		B1D6B002247DA0320079DDD3 /* ExposureDetectionViewControllerDelegate.swift in Sources */ = {isa = PBXBuildFile; fileRef = B1D6B001247DA0320079DDD3 /* ExposureDetectionViewControllerDelegate.swift */; };
		B1D6B004247DA4920079DDD3 /* UIApplication+CoronaWarn.swift in Sources */ = {isa = PBXBuildFile; fileRef = B1D6B003247DA4920079DDD3 /* UIApplication+CoronaWarn.swift */; };
		B1D8CB2724DD44C6008C6010 /* DMTracingHistoryViewController.swift in Sources */ = {isa = PBXBuildFile; fileRef = B1D8CB2524DD4371008C6010 /* DMTracingHistoryViewController.swift */; };
		B1DDDABC247137B000A07175 /* HTTPClientConfigurationEndpointTests.swift in Sources */ = {isa = PBXBuildFile; fileRef = B1DDDABB247137B000A07175 /* HTTPClientConfigurationEndpointTests.swift */; };
		B1DDDABE24713BAD00A07175 /* SAPDownloadedPackage.swift in Sources */ = {isa = PBXBuildFile; fileRef = B1A9E710246D782F0024CC12 /* SAPDownloadedPackage.swift */; };
		B1E23B8624FE4DD3006BCDA6 /* PublicKeyProviderTests.swift in Sources */ = {isa = PBXBuildFile; fileRef = B1E23B8524FE4DD3006BCDA6 /* PublicKeyProviderTests.swift */; };
		B1E23B8824FE80EF006BCDA6 /* CancellationTokenTests.swift in Sources */ = {isa = PBXBuildFile; fileRef = B1E23B8724FE80EF006BCDA6 /* CancellationTokenTests.swift */; };
		B1E8C99D2479D4E7006DC678 /* DMSubmissionStateViewController.swift in Sources */ = {isa = PBXBuildFile; fileRef = B1E8C99C2479D4E7006DC678 /* DMSubmissionStateViewController.swift */; };
		B1EAEC8B24711884003BE9A2 /* URLSession+Convenience.swift in Sources */ = {isa = PBXBuildFile; fileRef = B1EAEC8A24711884003BE9A2 /* URLSession+Convenience.swift */; };
		B1EAEC8F247118D1003BE9A2 /* URLSession+ConvenienceTests.swift in Sources */ = {isa = PBXBuildFile; fileRef = B1EAEC8D247118CB003BE9A2 /* URLSession+ConvenienceTests.swift */; };
		B1EDFD88248E741B00E7EAFF /* SwiftProtobuf in Frameworks */ = {isa = PBXBuildFile; productRef = B10FB02F246036F3004CA11E /* SwiftProtobuf */; };
		B1EDFD89248E741B00E7EAFF /* ZIPFoundation in Frameworks */ = {isa = PBXBuildFile; productRef = B1E8C9A4247AB869006DC678 /* ZIPFoundation */; };
		B1EDFD8D248E74D000E7EAFF /* URL+StaticString.swift in Sources */ = {isa = PBXBuildFile; fileRef = B1EDFD8C248E74D000E7EAFF /* URL+StaticString.swift */; };
		B1F82DF224718C7300E2E56A /* DMBackendConfigurationViewController.swift in Sources */ = {isa = PBXBuildFile; fileRef = B1F82DF124718C7300E2E56A /* DMBackendConfigurationViewController.swift */; };
		B1F8AE482479B4C30093A588 /* api-response-day-2020-05-16 in Resources */ = {isa = PBXBuildFile; fileRef = B1F8AE472479B4C30093A588 /* api-response-day-2020-05-16 */; };
		B1FC2D2024D9C8DF00083C81 /* SAP_TemporaryExposureKey+DeveloperMenu.swift in Sources */ = {isa = PBXBuildFile; fileRef = B1FC2D1F24D9C8DF00083C81 /* SAP_TemporaryExposureKey+DeveloperMenu.swift */; };
		B1FE13EB24891CFA00D012E5 /* RiskProvider.swift in Sources */ = {isa = PBXBuildFile; fileRef = B1FE13DE248821E000D012E5 /* RiskProvider.swift */; };
		B1FE13EC24891CFE00D012E5 /* RiskProviding.swift in Sources */ = {isa = PBXBuildFile; fileRef = B1FE13DC248821CB00D012E5 /* RiskProviding.swift */; };
		B1FE13ED24891D0400D012E5 /* RiskProviderTests.swift in Sources */ = {isa = PBXBuildFile; fileRef = B1FE13E1248824E900D012E5 /* RiskProviderTests.swift */; };
		B1FE13EF24891D0C00D012E5 /* RiskProvidingConfiguration.swift in Sources */ = {isa = PBXBuildFile; fileRef = B1FE13E52488255900D012E5 /* RiskProvidingConfiguration.swift */; };
		B1FE13F024891D1500D012E5 /* RiskCalculation.swift in Sources */ = {isa = PBXBuildFile; fileRef = B1FE13D72487DEED00D012E5 /* RiskCalculation.swift */; };
		B1FE13FB24896E6700D012E5 /* AppConfigurationProviding.swift in Sources */ = {isa = PBXBuildFile; fileRef = B1FE13FA24896E6700D012E5 /* AppConfigurationProviding.swift */; };
		B1FE13FE24896EF700D012E5 /* CachedAppConfigurationTests.swift in Sources */ = {isa = PBXBuildFile; fileRef = B1FE13FD24896EF700D012E5 /* CachedAppConfigurationTests.swift */; };
		B1FE13FF2489708200D012E5 /* CachedAppConfiguration.swift in Sources */ = {isa = PBXBuildFile; fileRef = B1FE13F824896DDB00D012E5 /* CachedAppConfiguration.swift */; };
		B1FF6B6E2497D0B50041CF02 /* CWASQLite.h in Headers */ = {isa = PBXBuildFile; fileRef = B1FF6B6C2497D0B50041CF02 /* CWASQLite.h */; settings = {ATTRIBUTES = (Public, ); }; };
		B1FF6B772497D2330041CF02 /* sqlite3.h in Headers */ = {isa = PBXBuildFile; fileRef = 0DFCC2712484DC8400E2811D /* sqlite3.h */; settings = {ATTRIBUTES = (Public, ); }; };
		CD2EC329247D82EE00C6B3F9 /* NotificationSettingsViewController.swift in Sources */ = {isa = PBXBuildFile; fileRef = CD2EC328247D82EE00C6B3F9 /* NotificationSettingsViewController.swift */; };
		CD678F6F246C43FC00B6A0F8 /* MockURLSession.swift in Sources */ = {isa = PBXBuildFile; fileRef = CD678F6E246C43FC00B6A0F8 /* MockURLSession.swift */; };
		CD8638532477EBD400A5A07C /* SettingsViewModel.swift in Sources */ = {isa = PBXBuildFile; fileRef = CD8638522477EBD400A5A07C /* SettingsViewModel.swift */; };
		CD99A3A9245C272400BF12AF /* ExposureSubmissionService.swift in Sources */ = {isa = PBXBuildFile; fileRef = CD99A3A8245C272400BF12AF /* ExposureSubmissionService.swift */; };
		CD99A3CA2461A47C00BF12AF /* AppStrings.swift in Sources */ = {isa = PBXBuildFile; fileRef = CD99A3C92461A47C00BF12AF /* AppStrings.swift */; };
		CDA262F824AB808800612E15 /* Coordinator.swift in Sources */ = {isa = PBXBuildFile; fileRef = CDA262F724AB808800612E15 /* Coordinator.swift */; };
		CDCE11D6247D644100F30825 /* NotificationSettingsViewModel.swift in Sources */ = {isa = PBXBuildFile; fileRef = CDCE11D5247D644100F30825 /* NotificationSettingsViewModel.swift */; };
		CDCE11D9247D64C600F30825 /* NotificationSettingsOnTableViewCell.swift in Sources */ = {isa = PBXBuildFile; fileRef = CDCE11D8247D64C600F30825 /* NotificationSettingsOnTableViewCell.swift */; };
		CDCE11DB247D64D600F30825 /* NotificationSettingsOffTableViewCell.swift in Sources */ = {isa = PBXBuildFile; fileRef = CDCE11DA247D64D600F30825 /* NotificationSettingsOffTableViewCell.swift */; };
		CDD87C56247556DE007CE6CA /* MainSettingsTableViewCell.swift in Sources */ = {isa = PBXBuildFile; fileRef = CDD87C54247556DE007CE6CA /* MainSettingsTableViewCell.swift */; };
		CDF27BD3246ADBA70044D32B /* ExposureSubmissionServiceTests.swift in Sources */ = {isa = PBXBuildFile; fileRef = CDF27BD2246ADBA70044D32B /* ExposureSubmissionServiceTests.swift */; };
		CDF27BD5246ADBF30044D32B /* HTTPClient+DaysAndHoursTests.swift in Sources */ = {isa = PBXBuildFile; fileRef = CDF27BD4246ADBF30044D32B /* HTTPClient+DaysAndHoursTests.swift */; };
		EB08F1782541CE3300D11FA9 /* risk_score_classification.pb.swift in Sources */ = {isa = PBXBuildFile; fileRef = EB08F1702541CE3200D11FA9 /* risk_score_classification.pb.swift */; };
		EB08F1792541CE3300D11FA9 /* attenuation_duration.pb.swift in Sources */ = {isa = PBXBuildFile; fileRef = EB08F1712541CE3200D11FA9 /* attenuation_duration.pb.swift */; };
		EB08F17A2541CE3300D11FA9 /* risk_level.pb.swift in Sources */ = {isa = PBXBuildFile; fileRef = EB08F1722541CE3200D11FA9 /* risk_level.pb.swift */; };
		EB08F17B2541CE3300D11FA9 /* app_features.pb.swift in Sources */ = {isa = PBXBuildFile; fileRef = EB08F1732541CE3200D11FA9 /* app_features.pb.swift */; };
		EB08F17C2541CE3300D11FA9 /* submission_payload.pb.swift in Sources */ = {isa = PBXBuildFile; fileRef = EB08F1742541CE3200D11FA9 /* submission_payload.pb.swift */; };
		EB08F17D2541CE3300D11FA9 /* app_config.pb.swift in Sources */ = {isa = PBXBuildFile; fileRef = EB08F1752541CE3200D11FA9 /* app_config.pb.swift */; };
		EB08F17E2541CE3300D11FA9 /* app_version_config.pb.swift in Sources */ = {isa = PBXBuildFile; fileRef = EB08F1762541CE3200D11FA9 /* app_version_config.pb.swift */; };
		EB08F17F2541CE3300D11FA9 /* risk_score_parameters.pb.swift in Sources */ = {isa = PBXBuildFile; fileRef = EB08F1772541CE3200D11FA9 /* risk_score_parameters.pb.swift */; };
		EB08F1862541CE5700D11FA9 /* temporary_exposure_key_export.pb.swift in Sources */ = {isa = PBXBuildFile; fileRef = EB08F1832541CE5700D11FA9 /* temporary_exposure_key_export.pb.swift */; };
		EB08F1872541CE5700D11FA9 /* temporary_exposure_key_signature_list.pb.swift in Sources */ = {isa = PBXBuildFile; fileRef = EB08F1842541CE5700D11FA9 /* temporary_exposure_key_signature_list.pb.swift */; };
		EB08F1882541CE5700D11FA9 /* diagnosis_key_batch.pb.swift in Sources */ = {isa = PBXBuildFile; fileRef = EB08F1852541CE5700D11FA9 /* diagnosis_key_batch.pb.swift */; };
		EB11B02A24EE7CA500143A95 /* ENAUITestsSettings.swift in Sources */ = {isa = PBXBuildFile; fileRef = EB11B02924EE7CA500143A95 /* ENAUITestsSettings.swift */; };
		EB2394A024E5492900E71225 /* BackgroundAppRefreshViewModel.swift in Sources */ = {isa = PBXBuildFile; fileRef = EB23949F24E5492900E71225 /* BackgroundAppRefreshViewModel.swift */; };
		EB3BCA882507B6C1003F27C7 /* ExposureSubmissionSymptomsOnsetViewController.swift in Sources */ = {isa = PBXBuildFile; fileRef = EB3BCA872507B6C1003F27C7 /* ExposureSubmissionSymptomsOnsetViewController.swift */; };
		EB3BCA8C2507C3B0003F27C7 /* DynamicTableViewBulletPointCell.swift in Sources */ = {isa = PBXBuildFile; fileRef = EB3BCA85250799E7003F27C7 /* DynamicTableViewBulletPointCell.swift */; };
		EB6B5D882539AE9400B0ED57 /* DMNotificationsViewController.swift in Sources */ = {isa = PBXBuildFile; fileRef = EB6B5D872539AE9400B0ED57 /* DMNotificationsViewController.swift */; };
		EB6B5D8D2539B36100B0ED57 /* DMNotificationCell.swift in Sources */ = {isa = PBXBuildFile; fileRef = EB6B5D8C2539B36100B0ED57 /* DMNotificationCell.swift */; };
		EB7057D724E6BACA002235B4 /* InfoBoxView.xib in Resources */ = {isa = PBXBuildFile; fileRef = EB7057D624E6BACA002235B4 /* InfoBoxView.xib */; };
		EB7D205424E6A3320089264C /* InfoBoxView.swift in Sources */ = {isa = PBXBuildFile; fileRef = EB7D205324E6A3320089264C /* InfoBoxView.swift */; };
		EB7D205624E6A5930089264C /* InfoBoxViewModel.swift in Sources */ = {isa = PBXBuildFile; fileRef = EB7D205524E6A5930089264C /* InfoBoxViewModel.swift */; };
		EB7F8E9524E434E000A3CCC4 /* BackgroundAppRefreshViewController.swift in Sources */ = {isa = PBXBuildFile; fileRef = EB7F8E9424E434E000A3CCC4 /* BackgroundAppRefreshViewController.swift */; };
		EB858D2024E700D10048A0AA /* UIView+Screenshot.swift in Sources */ = {isa = PBXBuildFile; fileRef = EB858D1F24E700D10048A0AA /* UIView+Screenshot.swift */; };
		EB873540253704D100325C6C /* UNUserNotificationCenter+DeadManSwitch.swift in Sources */ = {isa = PBXBuildFile; fileRef = EB87353F253704D100325C6C /* UNUserNotificationCenter+DeadManSwitch.swift */; };
		EBCD2412250790F400E5574C /* ExposureSubmissionSymptomsViewController.swift in Sources */ = {isa = PBXBuildFile; fileRef = EBCD2411250790F400E5574C /* ExposureSubmissionSymptomsViewController.swift */; };
		EE20EA072469883900770683 /* RiskLegend.storyboard in Resources */ = {isa = PBXBuildFile; fileRef = EE20EA062469883900770683 /* RiskLegend.storyboard */; };
		EE22DB81247FB40A001B0A71 /* ENStateHandler.swift in Sources */ = {isa = PBXBuildFile; fileRef = EE22DB7F247FB409001B0A71 /* ENStateHandler.swift */; };
		EE22DB82247FB40A001B0A71 /* ENSettingModel.swift in Sources */ = {isa = PBXBuildFile; fileRef = EE22DB80247FB409001B0A71 /* ENSettingModel.swift */; };
		EE22DB89247FB43A001B0A71 /* TracingHistoryTableViewCell.swift in Sources */ = {isa = PBXBuildFile; fileRef = EE22DB84247FB43A001B0A71 /* TracingHistoryTableViewCell.swift */; };
		EE22DB8A247FB43A001B0A71 /* ImageTableViewCell.swift in Sources */ = {isa = PBXBuildFile; fileRef = EE22DB85247FB43A001B0A71 /* ImageTableViewCell.swift */; };
		EE22DB8B247FB43A001B0A71 /* ActionDetailTableViewCell.swift in Sources */ = {isa = PBXBuildFile; fileRef = EE22DB86247FB43A001B0A71 /* ActionDetailTableViewCell.swift */; };
		EE22DB8C247FB43A001B0A71 /* DescriptionTableViewCell.swift in Sources */ = {isa = PBXBuildFile; fileRef = EE22DB87247FB43A001B0A71 /* DescriptionTableViewCell.swift */; };
		EE22DB8D247FB43A001B0A71 /* ActionTableViewCell.swift in Sources */ = {isa = PBXBuildFile; fileRef = EE22DB88247FB43A001B0A71 /* ActionTableViewCell.swift */; };
		EE22DB8F247FB46C001B0A71 /* ENStateTests.swift in Sources */ = {isa = PBXBuildFile; fileRef = EE22DB8E247FB46C001B0A71 /* ENStateTests.swift */; };
		EE22DB91247FB479001B0A71 /* MockStateHandlerObserverDelegate.swift in Sources */ = {isa = PBXBuildFile; fileRef = EE22DB90247FB479001B0A71 /* MockStateHandlerObserverDelegate.swift */; };
		EE269508248FCB0300BAE234 /* InfoPlist.strings in Resources */ = {isa = PBXBuildFile; fileRef = EE26950A248FCB0300BAE234 /* InfoPlist.strings */; };
		EE278B2D245F2BBB008B06F9 /* InviteFriends.storyboard in Resources */ = {isa = PBXBuildFile; fileRef = EE278B2C245F2BBB008B06F9 /* InviteFriends.storyboard */; };
		EE278B30245F2C8A008B06F9 /* FriendsInviteController.swift in Sources */ = {isa = PBXBuildFile; fileRef = EE278B2F245F2C8A008B06F9 /* FriendsInviteController.swift */; };
		EE70C23D245B09EA00AC9B2F /* Localizable.strings in Resources */ = {isa = PBXBuildFile; fileRef = EE70C23A245B09E900AC9B2F /* Localizable.strings */; };
		EE92A33E245D96DA006B97B0 /* Localizable.stringsdict in Resources */ = {isa = PBXBuildFile; fileRef = EE92A340245D96DA006B97B0 /* Localizable.stringsdict */; };
		EEF1067A246EBF8B009DFB4E /* ResetViewController.swift in Sources */ = {isa = PBXBuildFile; fileRef = EEF10679246EBF8B009DFB4E /* ResetViewController.swift */; };
		F22C6E2324917E3200712A6B /* DynamicTableViewControllerRowsTests.swift in Sources */ = {isa = PBXBuildFile; fileRef = F247572A24838AC8003E1FC5 /* DynamicTableViewControllerRowsTests.swift */; };
		F22C6E252492082B00712A6B /* DynamicTableViewSpaceCellTests.swift in Sources */ = {isa = PBXBuildFile; fileRef = F22C6E242492082B00712A6B /* DynamicTableViewSpaceCellTests.swift */; };
		F252472F2483955B00C5556B /* DynamicTableViewControllerFake.storyboard in Resources */ = {isa = PBXBuildFile; fileRef = F252472E2483955B00C5556B /* DynamicTableViewControllerFake.storyboard */; };
		F25247312484456800C5556B /* DynamicTableViewModelTests.swift in Sources */ = {isa = PBXBuildFile; fileRef = F25247302484456800C5556B /* DynamicTableViewModelTests.swift */; };
		F2DC808E248989CE00EDC40A /* DynamicTableViewControllerRegisterCellsTests.swift in Sources */ = {isa = PBXBuildFile; fileRef = F2DC808D248989CE00EDC40A /* DynamicTableViewControllerRegisterCellsTests.swift */; };
		F2DC809024898A9400EDC40A /* DynamicTableViewControllerNumberOfRowsAndSectionsTests.swift in Sources */ = {isa = PBXBuildFile; fileRef = F2DC808F24898A9400EDC40A /* DynamicTableViewControllerNumberOfRowsAndSectionsTests.swift */; };
		F2DC809224898B1800EDC40A /* DynamicTableViewControllerHeaderTests.swift in Sources */ = {isa = PBXBuildFile; fileRef = F2DC809124898B1800EDC40A /* DynamicTableViewControllerHeaderTests.swift */; };
		F2DC809424898CE600EDC40A /* DynamicTableViewControllerFooterTests.swift in Sources */ = {isa = PBXBuildFile; fileRef = F2DC809324898CE600EDC40A /* DynamicTableViewControllerFooterTests.swift */; };
		FEDCE09E9F78ABEB4AA9A484 /* ExposureDetectionExecutor.swift in Sources */ = {isa = PBXBuildFile; fileRef = FEDCE0116603B6E00FAEE632 /* ExposureDetectionExecutor.swift */; };
		FEDCE29E414945F14E7CE576 /* ENStateHandler+State.swift in Sources */ = {isa = PBXBuildFile; fileRef = FEDCE1B8926528ED74CDE1B2 /* ENStateHandler+State.swift */; };
		FEDCE50B4AC5E24D4E11AA52 /* RequiresAppDependencies.swift in Sources */ = {isa = PBXBuildFile; fileRef = FEDCE1600374711EC77FF572 /* RequiresAppDependencies.swift */; };
		FEDCE6E2763B0BABFADF36BA /* ExposureDetectionViewController+State.swift in Sources */ = {isa = PBXBuildFile; fileRef = FEDCE4BE82DC5BFE90575663 /* ExposureDetectionViewController+State.swift */; };
		FEDCE77AED78E9C25999BB35 /* SceneDelegate+State.swift in Sources */ = {isa = PBXBuildFile; fileRef = FEDCE838D90CB02C55E15237 /* SceneDelegate+State.swift */; };
		FEDCECC1B2111AB537AEF7E5 /* HomeInteractor+State.swift in Sources */ = {isa = PBXBuildFile; fileRef = FEDCEC452596E54A041BBCE9 /* HomeInteractor+State.swift */; };
/* End PBXBuildFile section */

/* Begin PBXContainerItemProxy section */
		85D7595524570491008175F0 /* PBXContainerItemProxy */ = {
			isa = PBXContainerItemProxy;
			containerPortal = 85D759332457048F008175F0 /* Project object */;
			proxyType = 1;
			remoteGlobalIDString = 85D7593A2457048F008175F0;
			remoteInfo = ENA;
		};
		85D7596024570491008175F0 /* PBXContainerItemProxy */ = {
			isa = PBXContainerItemProxy;
			containerPortal = 85D759332457048F008175F0 /* Project object */;
			proxyType = 1;
			remoteGlobalIDString = 85D7593A2457048F008175F0;
			remoteInfo = ENA;
		};
/* End PBXContainerItemProxy section */

/* Begin PBXCopyFilesBuildPhase section */
		B102BDB924603FD600CD55A2 /* Embed Frameworks */ = {
			isa = PBXCopyFilesBuildPhase;
			buildActionMask = 12;
			dstPath = "";
			dstSubfolderSpec = 10;
			files = (
				015E8C0924C9983600C0A4B3 /* CWASQLite.framework in Embed Frameworks */,
			);
			name = "Embed Frameworks";
			runOnlyForDeploymentPostprocessing = 0;
		};
/* End PBXCopyFilesBuildPhase section */

/* Begin PBXFileReference section */
		0103CED02536D1A100BDAAD1 /* AppInformationCellModel.swift */ = {isa = PBXFileReference; lastKnownFileType = sourcecode.swift; path = AppInformationCellModel.swift; sourceTree = "<group>"; };
		011E13AD24680A4000973467 /* HTTPClient.swift */ = {isa = PBXFileReference; lastKnownFileType = sourcecode.swift; path = HTTPClient.swift; sourceTree = "<group>"; };
		011E4B002483A35A002E6412 /* ENACommunity.entitlements */ = {isa = PBXFileReference; fileEncoding = 4; lastKnownFileType = text.plist.entitlements; path = ENACommunity.entitlements; sourceTree = "<group>"; };
		0123D5972501383100A91838 /* ExposureSubmissionErrorTests.swift */ = {isa = PBXFileReference; lastKnownFileType = sourcecode.swift; path = ExposureSubmissionErrorTests.swift; sourceTree = "<group>"; };
		013DC101245DAC4E00EE58B0 /* Store.swift */ = {isa = PBXFileReference; lastKnownFileType = sourcecode.swift; path = Store.swift; sourceTree = "<group>"; };
		0144BDE0250924CC00B0857C /* SymptomsOnset.swift */ = {isa = PBXFileReference; lastKnownFileType = sourcecode.swift; path = SymptomsOnset.swift; sourceTree = "<group>"; };
		0144BDE22509288B00B0857C /* SymptomsOnsetTests.swift */ = {isa = PBXFileReference; lastKnownFileType = sourcecode.swift; path = SymptomsOnsetTests.swift; sourceTree = "<group>"; };
		0144BDEC250A3E5300B0857C /* ExposureSubmissionCoordinatorModel.swift */ = {isa = PBXFileReference; lastKnownFileType = sourcecode.swift; path = ExposureSubmissionCoordinatorModel.swift; sourceTree = "<group>"; };
		014891B224F90D0B002A6F77 /* ENA.plist */ = {isa = PBXFileReference; fileEncoding = 4; lastKnownFileType = text.plist.xml; name = ENA.plist; path = ../../../ENA.plist; sourceTree = "<group>"; };
		015178C12507D2A90074F095 /* ExposureSubmissionSymptomsOnsetViewControllerTests.swift */ = {isa = PBXFileReference; lastKnownFileType = sourcecode.swift; path = ExposureSubmissionSymptomsOnsetViewControllerTests.swift; sourceTree = "<group>"; };
		015692E324B48C3F0033F35E /* TimeInterval+Convenience.swift */ = {isa = PBXFileReference; fileEncoding = 4; lastKnownFileType = sourcecode.swift; lineEnding = 0; path = "TimeInterval+Convenience.swift"; sourceTree = "<group>"; };
		016146902487A43E00660992 /* LinkHelper.swift */ = {isa = PBXFileReference; lastKnownFileType = sourcecode.swift; path = LinkHelper.swift; sourceTree = "<group>"; };
		01678E9A249A521F003B048B /* testStore.sqlite */ = {isa = PBXFileReference; lastKnownFileType = file; path = testStore.sqlite; sourceTree = "<group>"; };
		019357162525FAD00038F615 /* ExposureSubmissionQRInfoViewController.swift */ = {isa = PBXFileReference; lastKnownFileType = sourcecode.swift; path = ExposureSubmissionQRInfoViewController.swift; sourceTree = "<group>"; };
		019357172525FAD00038F615 /* ExposureSubmissionQRInfoViewModel.swift */ = {isa = PBXFileReference; lastKnownFileType = sourcecode.swift; path = ExposureSubmissionQRInfoViewModel.swift; sourceTree = "<group>"; };
		01A1B441252DE54600841B63 /* ExposureSubmissionQRScannerViewModelTests.swift */ = {isa = PBXFileReference; lastKnownFileType = sourcecode.swift; path = ExposureSubmissionQRScannerViewModelTests.swift; sourceTree = "<group>"; };
		01A1B449252DFD7700841B63 /* MetadataObject.swift */ = {isa = PBXFileReference; lastKnownFileType = sourcecode.swift; path = MetadataObject.swift; sourceTree = "<group>"; };
		01A1B451252DFD9400841B63 /* FakeMetadataMachineReadableObject.swift */ = {isa = PBXFileReference; lastKnownFileType = sourcecode.swift; path = FakeMetadataMachineReadableObject.swift; sourceTree = "<group>"; };
		01A1B460252E17F900841B63 /* ExposureSubmissionCoordinatorModelTests.swift */ = {isa = PBXFileReference; lastKnownFileType = sourcecode.swift; path = ExposureSubmissionCoordinatorModelTests.swift; sourceTree = "<group>"; };
		01A236792519D1E80043D9F8 /* ExposureSubmissionWarnOthersViewModel.swift */ = {isa = PBXFileReference; lastKnownFileType = sourcecode.swift; path = ExposureSubmissionWarnOthersViewModel.swift; sourceTree = "<group>"; };
		01A23684251A22E90043D9F8 /* ExposureSubmissionQRInfoModelTests.swift */ = {isa = PBXFileReference; lastKnownFileType = sourcecode.swift; path = ExposureSubmissionQRInfoModelTests.swift; sourceTree = "<group>"; };
		01A97DD02506767E00C07C37 /* DatePickerOptionViewModelTests.swift */ = {isa = PBXFileReference; lastKnownFileType = sourcecode.swift; path = DatePickerOptionViewModelTests.swift; sourceTree = "<group>"; };
		01A97DD22506769F00C07C37 /* DatePickerDayViewModelTests.swift */ = {isa = PBXFileReference; lastKnownFileType = sourcecode.swift; path = DatePickerDayViewModelTests.swift; sourceTree = "<group>"; };
		01B7232324F812500064C0EB /* DynamicTableViewOptionGroupCell.swift */ = {isa = PBXFileReference; lastKnownFileType = sourcecode.swift; path = DynamicTableViewOptionGroupCell.swift; sourceTree = "<group>"; };
		01B7232624F812BC0064C0EB /* OptionGroupView.swift */ = {isa = PBXFileReference; lastKnownFileType = sourcecode.swift; path = OptionGroupView.swift; sourceTree = "<group>"; };
		01B7232824F812DF0064C0EB /* OptionView.swift */ = {isa = PBXFileReference; lastKnownFileType = sourcecode.swift; path = OptionView.swift; sourceTree = "<group>"; };
		01B7232A24F815B00064C0EB /* MultipleChoiceOptionView.swift */ = {isa = PBXFileReference; lastKnownFileType = sourcecode.swift; path = MultipleChoiceOptionView.swift; sourceTree = "<group>"; };
		01B7232C24F8E0260064C0EB /* MultipleChoiceChoiceView.swift */ = {isa = PBXFileReference; lastKnownFileType = sourcecode.swift; path = MultipleChoiceChoiceView.swift; sourceTree = "<group>"; };
		01B7232E24FE4F080064C0EB /* OptionGroupViewModel.swift */ = {isa = PBXFileReference; lastKnownFileType = sourcecode.swift; path = OptionGroupViewModel.swift; sourceTree = "<group>"; };
		01C2D440250124E600FB23BF /* OptionGroupViewModelTests.swift */ = {isa = PBXFileReference; lastKnownFileType = sourcecode.swift; path = OptionGroupViewModelTests.swift; sourceTree = "<group>"; };
		01C6ABF32527273D0052814D /* String+Insertion.swift */ = {isa = PBXFileReference; lastKnownFileType = sourcecode.swift; path = "String+Insertion.swift"; sourceTree = "<group>"; };
		01C6AC0D252B1E980052814D /* ExposureSubmissionQRScannerViewModel.swift */ = {isa = PBXFileReference; lastKnownFileType = sourcecode.swift; path = ExposureSubmissionQRScannerViewModel.swift; sourceTree = "<group>"; };
		01C6AC20252B21DF0052814D /* ExposureSubmissionQRScannerViewController.xib */ = {isa = PBXFileReference; lastKnownFileType = file.xib; path = ExposureSubmissionQRScannerViewController.xib; sourceTree = "<group>"; };
		01C6AC25252B23D70052814D /* ExposureSubmissionQRScannerFocusView.swift */ = {isa = PBXFileReference; lastKnownFileType = sourcecode.swift; path = ExposureSubmissionQRScannerFocusView.swift; sourceTree = "<group>"; };
		01C6AC31252B29C00052814D /* QRScannerError.swift */ = {isa = PBXFileReference; lastKnownFileType = sourcecode.swift; path = QRScannerError.swift; sourceTree = "<group>"; };
		01C6AC39252B2A500052814D /* UIImage+Color.swift */ = {isa = PBXFileReference; lastKnownFileType = sourcecode.swift; path = "UIImage+Color.swift"; sourceTree = "<group>"; };
		01C7665D25024A09002C9A5C /* DatePickerOptionView.swift */ = {isa = PBXFileReference; lastKnownFileType = sourcecode.swift; path = DatePickerOptionView.swift; sourceTree = "<group>"; };
		01CF95D425308252007B72F7 /* SAPApplicationConfiguration+Helpers.swift */ = {isa = PBXFileReference; lastKnownFileType = sourcecode.swift; path = "SAPApplicationConfiguration+Helpers.swift"; sourceTree = "<group>"; };
		01CF95DC25308346007B72F7 /* CodableExposureDetectionSummary+Helpers.swift */ = {isa = PBXFileReference; lastKnownFileType = sourcecode.swift; path = "CodableExposureDetectionSummary+Helpers.swift"; sourceTree = "<group>"; };
		01D16C5D24ED69CA007DB387 /* BackgroundAppRefreshViewModelTests.swift */ = {isa = PBXFileReference; lastKnownFileType = sourcecode.swift; path = BackgroundAppRefreshViewModelTests.swift; sourceTree = "<group>"; };
		01D16C5F24ED6D9A007DB387 /* MockBackgroundRefreshStatusProvider.swift */ = {isa = PBXFileReference; lastKnownFileType = sourcecode.swift; path = MockBackgroundRefreshStatusProvider.swift; sourceTree = "<group>"; };
		01D16C6124ED6DB3007DB387 /* MockLowPowerModeStatusProvider.swift */ = {isa = PBXFileReference; lastKnownFileType = sourcecode.swift; path = MockLowPowerModeStatusProvider.swift; sourceTree = "<group>"; };
		01D3ECFF2490230400551E65 /* StoreTests.swift */ = {isa = PBXFileReference; fileEncoding = 4; lastKnownFileType = sourcecode.swift; lineEnding = 0; path = StoreTests.swift; sourceTree = "<group>"; };
		01D6948A25026EC000B45BEA /* DatePickerOptionViewModel.swift */ = {isa = PBXFileReference; lastKnownFileType = sourcecode.swift; path = DatePickerOptionViewModel.swift; sourceTree = "<group>"; };
		01D6948C2502717F00B45BEA /* DatePickerDayView.swift */ = {isa = PBXFileReference; lastKnownFileType = sourcecode.swift; path = DatePickerDayView.swift; sourceTree = "<group>"; };
		01D6948E2502729000B45BEA /* DatePickerDay.swift */ = {isa = PBXFileReference; lastKnownFileType = sourcecode.swift; path = DatePickerDay.swift; sourceTree = "<group>"; };
		01D69490250272CE00B45BEA /* DatePickerDayViewModel.swift */ = {isa = PBXFileReference; lastKnownFileType = sourcecode.swift; path = DatePickerDayViewModel.swift; sourceTree = "<group>"; };
		01DB708425068167008F7244 /* Calendar+GregorianLocale.swift */ = {isa = PBXFileReference; lastKnownFileType = sourcecode.swift; path = "Calendar+GregorianLocale.swift"; sourceTree = "<group>"; };
		01E25C6F24A3B52F007E33F8 /* Info_Testflight.plist */ = {isa = PBXFileReference; fileEncoding = 4; lastKnownFileType = text.plist.xml; path = Info_Testflight.plist; sourceTree = "<group>"; };
		01E4298F251DCDC90057FCBE /* en */ = {isa = PBXFileReference; lastKnownFileType = text.plist.strings; name = en; path = en.lproj/Localizable.legal.strings; sourceTree = "<group>"; };
		01E42994251DCDCE0057FCBE /* de */ = {isa = PBXFileReference; lastKnownFileType = text.plist.strings; name = de; path = de.lproj/Localizable.legal.strings; sourceTree = "<group>"; };
		01E42995251DCDD10057FCBE /* tr */ = {isa = PBXFileReference; lastKnownFileType = text.plist.strings; name = tr; path = tr.lproj/Localizable.legal.strings; sourceTree = "<group>"; };
		01F5F7212487B9C000229720 /* AppInformationViewController.swift */ = {isa = PBXFileReference; lastKnownFileType = sourcecode.swift; path = AppInformationViewController.swift; sourceTree = "<group>"; };
		0D5611B3247F852C00B5B094 /* SQLiteKeyValueStore.swift */ = {isa = PBXFileReference; lastKnownFileType = sourcecode.swift; path = SQLiteKeyValueStore.swift; sourceTree = "<group>"; };
		0DD260FE248D549B007C3B2C /* KeychainHelper.swift */ = {isa = PBXFileReference; lastKnownFileType = sourcecode.swift; path = KeychainHelper.swift; sourceTree = "<group>"; };
		0DF6BB96248AD616007E8B0C /* AppUpdateCheckHelper.swift */ = {isa = PBXFileReference; lastKnownFileType = sourcecode.swift; path = AppUpdateCheckHelper.swift; sourceTree = "<group>"; };
		0DF6BB9C248AE232007E8B0C /* AppUpdateCheckerHelperTests.swift */ = {isa = PBXFileReference; lastKnownFileType = sourcecode.swift; path = AppUpdateCheckerHelperTests.swift; sourceTree = "<group>"; };
		0DFCC2692484D7A700E2811D /* ENA-Bridging-Header.h */ = {isa = PBXFileReference; lastKnownFileType = sourcecode.c.h; path = "ENA-Bridging-Header.h"; sourceTree = "<group>"; };
		0DFCC26F2484DC8200E2811D /* ENATests-Bridging-Header.h */ = {isa = PBXFileReference; lastKnownFileType = sourcecode.c.h; path = "ENATests-Bridging-Header.h"; sourceTree = "<group>"; };
		0DFCC2702484DC8400E2811D /* sqlite3.c */ = {isa = PBXFileReference; fileEncoding = 4; lastKnownFileType = sourcecode.c.c; path = sqlite3.c; sourceTree = "<group>"; };
		0DFCC2712484DC8400E2811D /* sqlite3.h */ = {isa = PBXFileReference; fileEncoding = 4; lastKnownFileType = sourcecode.c.h; path = sqlite3.h; sourceTree = "<group>"; };
		1309194E247972C40066E329 /* PrivacyProtectionViewController.swift */ = {isa = PBXFileReference; lastKnownFileType = sourcecode.swift; path = PrivacyProtectionViewController.swift; sourceTree = "<group>"; };
		130CB19B246D92F800ADE602 /* ENAUITestsOnboarding.swift */ = {isa = PBXFileReference; fileEncoding = 4; lastKnownFileType = sourcecode.swift; path = ENAUITestsOnboarding.swift; sourceTree = "<group>"; };
		13156CFE248C19D000AFC472 /* de */ = {isa = PBXFileReference; lastKnownFileType = text.html; name = de; path = de.lproj/usage.html; sourceTree = "<group>"; };
		13156D00248CDECC00AFC472 /* en */ = {isa = PBXFileReference; lastKnownFileType = text.html; name = en; path = en.lproj/usage.html; sourceTree = "<group>"; };
		134F0DB9247578FF00D88934 /* ENAUITestsHome.swift */ = {isa = PBXFileReference; fileEncoding = 4; lastKnownFileType = sourcecode.swift; path = ENAUITestsHome.swift; sourceTree = "<group>"; };
		134F0DBA247578FF00D88934 /* ENAUITests-Extensions.swift */ = {isa = PBXFileReference; fileEncoding = 4; lastKnownFileType = sourcecode.swift; path = "ENAUITests-Extensions.swift"; sourceTree = "<group>"; };
		134F0F2B2475793400D88934 /* SnapshotHelper.swift */ = {isa = PBXFileReference; fileEncoding = 4; lastKnownFileType = sourcecode.swift; name = SnapshotHelper.swift; path = ../../fastlane/SnapshotHelper.swift; sourceTree = "<group>"; };
		13722043247AEEAD00152764 /* UNNotificationCenter+Extension.swift */ = {isa = PBXFileReference; lastKnownFileType = sourcecode.swift; path = "UNNotificationCenter+Extension.swift"; sourceTree = "<group>"; };
		137846482488027500A50AB8 /* OnboardingInfoViewController+Extension.swift */ = {isa = PBXFileReference; lastKnownFileType = sourcecode.swift; path = "OnboardingInfoViewController+Extension.swift"; sourceTree = "<group>"; };
		138910C4247A909000D739F6 /* ENATaskScheduler.swift */ = {isa = PBXFileReference; lastKnownFileType = sourcecode.swift; path = ENATaskScheduler.swift; sourceTree = "<group>"; };
		13BAE9B02472FB1E00CEE58A /* CellConfiguratorIndexPosition.swift */ = {isa = PBXFileReference; lastKnownFileType = sourcecode.swift; path = CellConfiguratorIndexPosition.swift; sourceTree = "<group>"; };
		13E50468248E3CD20086641C /* ENAUITestsAppInformation.swift */ = {isa = PBXFileReference; lastKnownFileType = sourcecode.swift; path = ENAUITestsAppInformation.swift; sourceTree = "<group>"; };
		2F26CE2D248B9C4F00BE30EE /* UIViewController+BackButton.swift */ = {isa = PBXFileReference; lastKnownFileType = sourcecode.swift; path = "UIViewController+BackButton.swift"; sourceTree = "<group>"; };
		2F3218CF248063E300A7AC0A /* UIView+Convenience.swift */ = {isa = PBXFileReference; lastKnownFileType = sourcecode.swift; path = "UIView+Convenience.swift"; sourceTree = "<group>"; };
		2F3D95362518BCD1002B2C81 /* EUSettingsViewController.swift */ = {isa = PBXFileReference; lastKnownFileType = sourcecode.swift; path = EUSettingsViewController.swift; sourceTree = "<group>"; };
		2F3D953B2518BCE9002B2C81 /* EUSettingsViewModel.swift */ = {isa = PBXFileReference; lastKnownFileType = sourcecode.swift; path = EUSettingsViewModel.swift; sourceTree = "<group>"; };
		2F78574F248506BD00323A9C /* HomeTestResultCollectionViewCell.xib */ = {isa = PBXFileReference; fileEncoding = 4; lastKnownFileType = file.xib; path = HomeTestResultCollectionViewCell.xib; sourceTree = "<group>"; };
		2F80CFD8247ED988000F06AF /* ExposureSubmissionIntroViewController.swift */ = {isa = PBXFileReference; lastKnownFileType = sourcecode.swift; path = ExposureSubmissionIntroViewController.swift; sourceTree = "<group>"; };
		2F80CFDA247EDDB3000F06AF /* ExposureSubmissionHotlineViewController.swift */ = {isa = PBXFileReference; lastKnownFileType = sourcecode.swift; path = ExposureSubmissionHotlineViewController.swift; sourceTree = "<group>"; };
		2F96739A24AB70FA008E3147 /* ExposureSubmissionParsable.swift */ = {isa = PBXFileReference; lastKnownFileType = sourcecode.swift; path = ExposureSubmissionParsable.swift; sourceTree = "<group>"; };
		2FA968CD24D8560B008EE367 /* String+Random.swift */ = {isa = PBXFileReference; lastKnownFileType = sourcecode.swift; path = "String+Random.swift"; sourceTree = "<group>"; };
		2FA9E39224D2F2920030561C /* ExposureSubmission+TestResult.swift */ = {isa = PBXFileReference; lastKnownFileType = sourcecode.swift; path = "ExposureSubmission+TestResult.swift"; sourceTree = "<group>"; };
		2FA9E39424D2F2B00030561C /* ExposureSubmission+DeviceRegistrationKey.swift */ = {isa = PBXFileReference; lastKnownFileType = sourcecode.swift; path = "ExposureSubmission+DeviceRegistrationKey.swift"; sourceTree = "<group>"; };
		2FA9E39624D2F3C60030561C /* ExposureSubmissionError.swift */ = {isa = PBXFileReference; lastKnownFileType = sourcecode.swift; path = ExposureSubmissionError.swift; sourceTree = "<group>"; };
		2FA9E39824D2F4350030561C /* ExposureSubmission+ErrorParsing.swift */ = {isa = PBXFileReference; lastKnownFileType = sourcecode.swift; path = "ExposureSubmission+ErrorParsing.swift"; sourceTree = "<group>"; };
		2FA9E39A24D2F4A10030561C /* ExposureSubmissionService+Protocol.swift */ = {isa = PBXFileReference; lastKnownFileType = sourcecode.swift; path = "ExposureSubmissionService+Protocol.swift"; sourceTree = "<group>"; };
		2FC0356E24B342FA00E234AC /* UIViewcontroller+AlertTest.swift */ = {isa = PBXFileReference; lastKnownFileType = sourcecode.swift; path = "UIViewcontroller+AlertTest.swift"; sourceTree = "<group>"; };
		2FC0357024B5B70700E234AC /* Error+FAQUrl.swift */ = {isa = PBXFileReference; lastKnownFileType = sourcecode.swift; path = "Error+FAQUrl.swift"; sourceTree = "<group>"; };
		2FC951FD24DC23B9008D39F4 /* DMConfigurationCell.swift */ = {isa = PBXFileReference; lastKnownFileType = sourcecode.swift; path = DMConfigurationCell.swift; sourceTree = "<group>"; };
		2FD473BE251E0ECE000DCA40 /* EUSettingsViewControllerTests.swift */ = {isa = PBXFileReference; lastKnownFileType = sourcecode.swift; path = EUSettingsViewControllerTests.swift; sourceTree = "<group>"; };
		2FD881CB2490F65C00BEC8FC /* ExposureSubmissionHotlineViewControllerTest.swift */ = {isa = PBXFileReference; lastKnownFileType = sourcecode.swift; path = ExposureSubmissionHotlineViewControllerTest.swift; sourceTree = "<group>"; };
		2FD881CD249115E700BEC8FC /* ExposureSubmissionNavigationControllerTest.swift */ = {isa = PBXFileReference; lastKnownFileType = sourcecode.swift; path = ExposureSubmissionNavigationControllerTest.swift; sourceTree = "<group>"; };
		2FE15A3B249B8C0B0077BD8D /* AccessibilityIdentifiers.swift */ = {isa = PBXFileReference; lastKnownFileType = sourcecode.swift; path = AccessibilityIdentifiers.swift; sourceTree = "<group>"; };
		2FF1D62D2487850200381FFB /* NSMutableAttributedString+Generation.swift */ = {isa = PBXFileReference; lastKnownFileType = sourcecode.swift; path = "NSMutableAttributedString+Generation.swift"; sourceTree = "<group>"; };
		2FF1D62F24880FCF00381FFB /* DynamicTableViewRoundedCell.swift */ = {isa = PBXFileReference; lastKnownFileType = sourcecode.swift; path = DynamicTableViewRoundedCell.swift; sourceTree = "<group>"; };
		35075C092526378D00DE92F7 /* AllTests.xctestplan */ = {isa = PBXFileReference; fileEncoding = 4; lastKnownFileType = text; name = AllTests.xctestplan; path = TestPlans/AllTests.xctestplan; sourceTree = "<group>"; };
		35075C0E252637C300DE92F7 /* SmokeTests.xctestplan */ = {isa = PBXFileReference; fileEncoding = 4; lastKnownFileType = text; name = SmokeTests.xctestplan; path = TestPlans/SmokeTests.xctestplan; sourceTree = "<group>"; };
		35163D23251CFCCB00D220CA /* CachingHTTPClientMock.swift */ = {isa = PBXFileReference; lastKnownFileType = sourcecode.swift; path = CachingHTTPClientMock.swift; sourceTree = "<group>"; };
		3523CA31252DC617002E6DEC /* Screenshots.xctestplan */ = {isa = PBXFileReference; lastKnownFileType = text; name = Screenshots.xctestplan; path = TestPlans/Screenshots.xctestplan; sourceTree = "<group>"; };
		352F25A724EFCBDE00ACDFF3 /* ServerEnvironment.swift */ = {isa = PBXFileReference; fileEncoding = 4; lastKnownFileType = sourcecode.swift; path = ServerEnvironment.swift; sourceTree = "<group>"; };
		353412CB2525EE4A0086D15C /* Globals.swift */ = {isa = PBXFileReference; lastKnownFileType = sourcecode.swift; path = Globals.swift; sourceTree = "<group>"; };
		3539DAD0252B353C00489B1A /* CachedAppConfigurationMock.swift */ = {isa = PBXFileReference; lastKnownFileType = sourcecode.swift; path = CachedAppConfigurationMock.swift; sourceTree = "<group>"; };
		354E305824EFF26E00526C9F /* Country.swift */ = {isa = PBXFileReference; lastKnownFileType = sourcecode.swift; path = Country.swift; sourceTree = "<group>"; };
		35853E11251DDD33008FE983 /* de-config-int-2020-09-25 */ = {isa = PBXFileReference; lastKnownFileType = file; path = "de-config-int-2020-09-25"; sourceTree = "<group>"; };
		3598D99924FE280700483F1F /* CountryTests.swift */ = {isa = PBXFileReference; lastKnownFileType = sourcecode.swift; path = CountryTests.swift; sourceTree = "<group>"; };
		35A7F080250A7CF8005E6C33 /* KeychainHelperTests.swift */ = {isa = PBXFileReference; lastKnownFileType = sourcecode.swift; path = KeychainHelperTests.swift; sourceTree = "<group>"; };
		35BE8597251CE495005C2FD0 /* CachingHTTPClient.swift */ = {isa = PBXFileReference; lastKnownFileType = sourcecode.swift; path = CachingHTTPClient.swift; sourceTree = "<group>"; };
		4026C2DB24852B7600926FB4 /* AppInformationViewController+LegalModel.swift */ = {isa = PBXFileReference; lastKnownFileType = sourcecode.swift; path = "AppInformationViewController+LegalModel.swift"; sourceTree = "<group>"; };
		4026C2E324854C8D00926FB4 /* AppInformationLegalCell.swift */ = {isa = PBXFileReference; lastKnownFileType = sourcecode.swift; path = AppInformationLegalCell.swift; sourceTree = "<group>"; };
		50BD2E6124FE1E8700932566 /* AppInformationModel.swift */ = {isa = PBXFileReference; lastKnownFileType = sourcecode.swift; path = AppInformationModel.swift; sourceTree = "<group>"; };
		50BD2E6324FE232E00932566 /* AppInformationImprintViewModel.swift */ = {isa = PBXFileReference; lastKnownFileType = sourcecode.swift; path = AppInformationImprintViewModel.swift; sourceTree = "<group>"; };
		50BD2E6F24FE26F300932566 /* AppInformationImprintTest.swift */ = {isa = PBXFileReference; fileEncoding = 4; lastKnownFileType = sourcecode.swift; path = AppInformationImprintTest.swift; sourceTree = "<group>"; };
		50DC527824FEB2AE00F6D8EB /* AppInformationDynamicCell.swift */ = {isa = PBXFileReference; lastKnownFileType = sourcecode.swift; path = AppInformationDynamicCell.swift; sourceTree = "<group>"; };
		50DC527A24FEB5CA00F6D8EB /* AppInformationModelTest.swift */ = {isa = PBXFileReference; lastKnownFileType = sourcecode.swift; path = AppInformationModelTest.swift; sourceTree = "<group>"; };
		50E3BE59250127DF0033E2C7 /* AppInformationDynamicAction.swift */ = {isa = PBXFileReference; lastKnownFileType = sourcecode.swift; path = AppInformationDynamicAction.swift; sourceTree = "<group>"; };
		50F9130C253F1D7800DFE683 /* OnboardingPageType.swift */ = {isa = PBXFileReference; lastKnownFileType = sourcecode.swift; path = OnboardingPageType.swift; sourceTree = "<group>"; };
		5111E7622460BB1500ED6498 /* HomeInteractor.swift */ = {isa = PBXFileReference; lastKnownFileType = sourcecode.swift; path = HomeInteractor.swift; sourceTree = "<group>"; };
		51486D9E2484FC0200FCE216 /* HomeRiskLevelCellConfigurator.swift */ = {isa = PBXFileReference; lastKnownFileType = sourcecode.swift; path = HomeRiskLevelCellConfigurator.swift; sourceTree = "<group>"; };
		51486DA02485101500FCE216 /* RiskInactiveCollectionViewCell.swift */ = {isa = PBXFileReference; lastKnownFileType = sourcecode.swift; path = RiskInactiveCollectionViewCell.swift; sourceTree = "<group>"; };
		51486DA12485101500FCE216 /* RiskInactiveCollectionViewCell.xib */ = {isa = PBXFileReference; lastKnownFileType = file.xib; path = RiskInactiveCollectionViewCell.xib; sourceTree = "<group>"; };
		51486DA42485237200FCE216 /* RiskThankYouCollectionViewCell.swift */ = {isa = PBXFileReference; lastKnownFileType = sourcecode.swift; path = RiskThankYouCollectionViewCell.swift; sourceTree = "<group>"; };
		51486DA52485237200FCE216 /* RiskThankYouCollectionViewCell.xib */ = {isa = PBXFileReference; lastKnownFileType = file.xib; path = RiskThankYouCollectionViewCell.xib; sourceTree = "<group>"; };
		514C0A0524772F3400F235F6 /* HomeRiskViewConfigurator.swift */ = {isa = PBXFileReference; lastKnownFileType = sourcecode.swift; path = HomeRiskViewConfigurator.swift; sourceTree = "<group>"; };
		514C0A0724772F5E00F235F6 /* RiskItemView.swift */ = {isa = PBXFileReference; lastKnownFileType = sourcecode.swift; path = RiskItemView.swift; sourceTree = "<group>"; };
		514C0A09247AEEE200F235F6 /* en */ = {isa = PBXFileReference; lastKnownFileType = text.plist.stringsdict; name = en; path = en.lproj/Localizable.stringsdict; sourceTree = "<group>"; };
		514C0A0A247AF9F700F235F6 /* RiskTextItemView.xib */ = {isa = PBXFileReference; lastKnownFileType = file.xib; path = RiskTextItemView.xib; sourceTree = "<group>"; };
		514C0A0C247AFB0200F235F6 /* RiskTextItemView.swift */ = {isa = PBXFileReference; lastKnownFileType = sourcecode.swift; path = RiskTextItemView.swift; sourceTree = "<group>"; };
		514C0A0E247AFEC500F235F6 /* HomeRiskTextItemViewConfigurator.swift */ = {isa = PBXFileReference; lastKnownFileType = sourcecode.swift; path = HomeRiskTextItemViewConfigurator.swift; sourceTree = "<group>"; };
		514C0A10247C15EC00F235F6 /* HomeUnknownRiskCellConfigurator.swift */ = {isa = PBXFileReference; lastKnownFileType = sourcecode.swift; path = HomeUnknownRiskCellConfigurator.swift; sourceTree = "<group>"; };
		514C0A13247C163800F235F6 /* HomeLowRiskCellConfigurator.swift */ = {isa = PBXFileReference; lastKnownFileType = sourcecode.swift; path = HomeLowRiskCellConfigurator.swift; sourceTree = "<group>"; };
		514C0A15247C164700F235F6 /* HomeHighRiskCellConfigurator.swift */ = {isa = PBXFileReference; lastKnownFileType = sourcecode.swift; path = HomeHighRiskCellConfigurator.swift; sourceTree = "<group>"; };
		514C0A19247C16D600F235F6 /* HomeInactiveRiskCellConfigurator.swift */ = {isa = PBXFileReference; lastKnownFileType = sourcecode.swift; path = HomeInactiveRiskCellConfigurator.swift; sourceTree = "<group>"; };
		514E812F24618E3D00636861 /* ExposureDetection.storyboard */ = {isa = PBXFileReference; lastKnownFileType = file.storyboard; path = ExposureDetection.storyboard; sourceTree = "<group>"; };
		514E81332461B97700636861 /* ExposureManager.swift */ = {isa = PBXFileReference; fileEncoding = 4; lastKnownFileType = sourcecode.swift; path = ExposureManager.swift; sourceTree = "<group>"; };
		514EE998246D4C2E00DE4884 /* UITableViewCell+Identifier.swift */ = {isa = PBXFileReference; lastKnownFileType = sourcecode.swift; path = "UITableViewCell+Identifier.swift"; sourceTree = "<group>"; };
		514EE99A246D4C4C00DE4884 /* UITableView+Dequeue.swift */ = {isa = PBXFileReference; lastKnownFileType = sourcecode.swift; path = "UITableView+Dequeue.swift"; sourceTree = "<group>"; };
		514EE99C246D4CFB00DE4884 /* TableViewCellConfigurator.swift */ = {isa = PBXFileReference; lastKnownFileType = sourcecode.swift; path = TableViewCellConfigurator.swift; sourceTree = "<group>"; };
		514EE99F246D4DF800DE4884 /* HomeRiskImageItemViewConfigurator.swift */ = {isa = PBXFileReference; lastKnownFileType = sourcecode.swift; path = HomeRiskImageItemViewConfigurator.swift; sourceTree = "<group>"; };
		515BBDEA2484F8E500CDB674 /* HomeThankYouRiskCellConfigurator.swift */ = {isa = PBXFileReference; lastKnownFileType = sourcecode.swift; path = HomeThankYouRiskCellConfigurator.swift; sourceTree = "<group>"; };
		516E42C924B760EC0008CC30 /* HomeRiskLevelCellConfiguratorTests.swift */ = {isa = PBXFileReference; lastKnownFileType = sourcecode.swift; path = HomeRiskLevelCellConfiguratorTests.swift; sourceTree = "<group>"; };
		516E42FA24B7739F0008CC30 /* HomeUnknownRiskCellConfiguratorTests.swift */ = {isa = PBXFileReference; lastKnownFileType = sourcecode.swift; path = HomeUnknownRiskCellConfiguratorTests.swift; sourceTree = "<group>"; };
		516E42FC24B776A90008CC30 /* HomeLowRiskCellConfiguratorTests.swift */ = {isa = PBXFileReference; lastKnownFileType = sourcecode.swift; path = HomeLowRiskCellConfiguratorTests.swift; sourceTree = "<group>"; };
		516E42FF24B777B20008CC30 /* HomeHighRiskCellConfiguratorTests.swift */ = {isa = PBXFileReference; lastKnownFileType = sourcecode.swift; path = HomeHighRiskCellConfiguratorTests.swift; sourceTree = "<group>"; };
		516E430124B89AED0008CC30 /* CoordinatorTests.swift */ = {isa = PBXFileReference; lastKnownFileType = sourcecode.swift; path = CoordinatorTests.swift; sourceTree = "<group>"; };
		51895EDB245E16CD0085DA38 /* ENAColor.swift */ = {isa = PBXFileReference; lastKnownFileType = sourcecode.swift; path = ENAColor.swift; sourceTree = "<group>"; };
		518A69FA24687D5800444E66 /* RiskLevel.swift */ = {isa = PBXFileReference; lastKnownFileType = sourcecode.swift; path = RiskLevel.swift; sourceTree = "<group>"; };
		51B5B413246DF07300DC5D3E /* RiskImageItemView.xib */ = {isa = PBXFileReference; lastKnownFileType = file.xib; path = RiskImageItemView.xib; sourceTree = "<group>"; };
		51B5B415246DF13D00DC5D3E /* RiskImageItemView.swift */ = {isa = PBXFileReference; lastKnownFileType = sourcecode.swift; path = RiskImageItemView.swift; sourceTree = "<group>"; };
		51B5B41B246EC8B800DC5D3E /* HomeCardCollectionViewCell.swift */ = {isa = PBXFileReference; lastKnownFileType = sourcecode.swift; path = HomeCardCollectionViewCell.swift; sourceTree = "<group>"; };
		51C737BC245B349700286105 /* OnboardingInfoViewController.swift */ = {isa = PBXFileReference; lastKnownFileType = sourcecode.swift; path = OnboardingInfoViewController.swift; sourceTree = "<group>"; };
		51C737BE245B3B5D00286105 /* OnboardingInfo.swift */ = {isa = PBXFileReference; lastKnownFileType = sourcecode.swift; path = OnboardingInfo.swift; sourceTree = "<group>"; };
		51C7790B24867F16004582F8 /* RiskListItemView.xib */ = {isa = PBXFileReference; lastKnownFileType = file.xib; path = RiskListItemView.xib; sourceTree = "<group>"; };
		51C7790D24867F22004582F8 /* RiskListItemView.swift */ = {isa = PBXFileReference; lastKnownFileType = sourcecode.swift; path = RiskListItemView.swift; sourceTree = "<group>"; };
		51C7790F248684F5004582F8 /* HomeRiskListItemViewConfigurator.swift */ = {isa = PBXFileReference; lastKnownFileType = sourcecode.swift; path = HomeRiskListItemViewConfigurator.swift; sourceTree = "<group>"; };
		51C779112486E549004582F8 /* HomeFindingPositiveRiskCellConfigurator.swift */ = {isa = PBXFileReference; lastKnownFileType = sourcecode.swift; path = HomeFindingPositiveRiskCellConfigurator.swift; sourceTree = "<group>"; };
		51C779132486E5AB004582F8 /* RiskFindingPositiveCollectionViewCell.xib */ = {isa = PBXFileReference; lastKnownFileType = file.xib; path = RiskFindingPositiveCollectionViewCell.xib; sourceTree = "<group>"; };
		51C779152486E5BA004582F8 /* RiskFindingPositiveCollectionViewCell.swift */ = {isa = PBXFileReference; lastKnownFileType = sourcecode.swift; path = RiskFindingPositiveCollectionViewCell.swift; sourceTree = "<group>"; };
		51CE1B2E245F5CFC002CF42A /* HomeViewController.swift */ = {isa = PBXFileReference; lastKnownFileType = sourcecode.swift; path = HomeViewController.swift; sourceTree = "<group>"; };
		51CE1B49246016B0002CF42A /* UICollectionViewCell+Identifier.swift */ = {isa = PBXFileReference; lastKnownFileType = sourcecode.swift; path = "UICollectionViewCell+Identifier.swift"; sourceTree = "<group>"; };
		51CE1B4B246016D1002CF42A /* UICollectionReusableView+Identifier.swift */ = {isa = PBXFileReference; lastKnownFileType = sourcecode.swift; path = "UICollectionReusableView+Identifier.swift"; sourceTree = "<group>"; };
		51CE1B5424604DD2002CF42A /* HomeLayout.swift */ = {isa = PBXFileReference; lastKnownFileType = sourcecode.swift; path = HomeLayout.swift; sourceTree = "<group>"; };
		51CE1B76246078B6002CF42A /* ActivateCollectionViewCell.xib */ = {isa = PBXFileReference; fileEncoding = 4; lastKnownFileType = file.xib; path = ActivateCollectionViewCell.xib; sourceTree = "<group>"; };
		51CE1B78246078B6002CF42A /* ActivateCollectionViewCell.swift */ = {isa = PBXFileReference; fileEncoding = 4; lastKnownFileType = sourcecode.swift; path = ActivateCollectionViewCell.swift; sourceTree = "<group>"; };
		51CE1B79246078B6002CF42A /* RiskLevelCollectionViewCell.xib */ = {isa = PBXFileReference; fileEncoding = 4; lastKnownFileType = file.xib; path = RiskLevelCollectionViewCell.xib; sourceTree = "<group>"; };
		51CE1B7A246078B6002CF42A /* RiskLevelCollectionViewCell.swift */ = {isa = PBXFileReference; fileEncoding = 4; lastKnownFileType = sourcecode.swift; path = RiskLevelCollectionViewCell.swift; sourceTree = "<group>"; };
		51CE1B7B246078B6002CF42A /* InfoCollectionViewCell.xib */ = {isa = PBXFileReference; fileEncoding = 4; lastKnownFileType = file.xib; path = InfoCollectionViewCell.xib; sourceTree = "<group>"; };
		51CE1B7C246078B6002CF42A /* InfoCollectionViewCell.swift */ = {isa = PBXFileReference; fileEncoding = 4; lastKnownFileType = sourcecode.swift; path = InfoCollectionViewCell.swift; sourceTree = "<group>"; };
		51CE1B84246078B6002CF42A /* SectionSystemBackgroundDecorationView.swift */ = {isa = PBXFileReference; fileEncoding = 4; lastKnownFileType = sourcecode.swift; path = SectionSystemBackgroundDecorationView.swift; sourceTree = "<group>"; };
		51CE1BB42460AC82002CF42A /* UICollectionView+Dequeue.swift */ = {isa = PBXFileReference; lastKnownFileType = sourcecode.swift; path = "UICollectionView+Dequeue.swift"; sourceTree = "<group>"; };
		51CE1BB92460AFD8002CF42A /* HomeActivateCellConfigurator.swift */ = {isa = PBXFileReference; lastKnownFileType = sourcecode.swift; path = HomeActivateCellConfigurator.swift; sourceTree = "<group>"; };
		51CE1BBC2460B1CB002CF42A /* CollectionViewCellConfigurator.swift */ = {isa = PBXFileReference; fileEncoding = 4; lastKnownFileType = sourcecode.swift; path = CollectionViewCellConfigurator.swift; sourceTree = "<group>"; };
		51CE1BBE2460B222002CF42A /* HomeRiskCellConfigurator.swift */ = {isa = PBXFileReference; lastKnownFileType = sourcecode.swift; path = HomeRiskCellConfigurator.swift; sourceTree = "<group>"; };
		51CE1BC22460B28D002CF42A /* HomeInfoCellConfigurator.swift */ = {isa = PBXFileReference; lastKnownFileType = sourcecode.swift; path = HomeInfoCellConfigurator.swift; sourceTree = "<group>"; };
		51D420B02458397300AD70CA /* Onboarding.storyboard */ = {isa = PBXFileReference; lastKnownFileType = file.storyboard; path = Onboarding.storyboard; sourceTree = "<group>"; };
		51D420B324583ABB00AD70CA /* AppStoryboard.swift */ = {isa = PBXFileReference; lastKnownFileType = sourcecode.swift; path = AppStoryboard.swift; sourceTree = "<group>"; };
		51D420B624583B7200AD70CA /* NSObject+Identifier.swift */ = {isa = PBXFileReference; lastKnownFileType = sourcecode.swift; path = "NSObject+Identifier.swift"; sourceTree = "<group>"; };
		51D420B824583B8300AD70CA /* UIViewController+AppStoryboard.swift */ = {isa = PBXFileReference; lastKnownFileType = sourcecode.swift; path = "UIViewController+AppStoryboard.swift"; sourceTree = "<group>"; };
		51D420C324583E3300AD70CA /* SettingsViewController.swift */ = {isa = PBXFileReference; fileEncoding = 4; lastKnownFileType = sourcecode.swift; lineEnding = 0; path = SettingsViewController.swift; sourceTree = "<group>"; };
		51D420CD245869C800AD70CA /* Home.storyboard */ = {isa = PBXFileReference; lastKnownFileType = file.storyboard; path = Home.storyboard; sourceTree = "<group>"; };
		51D420CF24586AB300AD70CA /* Settings.storyboard */ = {isa = PBXFileReference; lastKnownFileType = file.storyboard; path = Settings.storyboard; sourceTree = "<group>"; };
		51D420D324586DCA00AD70CA /* NotificationName.swift */ = {isa = PBXFileReference; lastKnownFileType = sourcecode.swift; path = NotificationName.swift; sourceTree = "<group>"; };
		51F1255C24BDD75300126C86 /* HomeUnknown48hRiskCellConfigurator.swift */ = {isa = PBXFileReference; lastKnownFileType = sourcecode.swift; path = HomeUnknown48hRiskCellConfigurator.swift; sourceTree = "<group>"; };
		51F1255E24BEFB7A00126C86 /* HomeUnknown48hRiskCellConfiguratorTests.swift */ = {isa = PBXFileReference; lastKnownFileType = sourcecode.swift; path = HomeUnknown48hRiskCellConfiguratorTests.swift; sourceTree = "<group>"; };
		51FE277A2475340300BB8144 /* HomeRiskLoadingItemViewConfigurator.swift */ = {isa = PBXFileReference; lastKnownFileType = sourcecode.swift; path = HomeRiskLoadingItemViewConfigurator.swift; sourceTree = "<group>"; };
		51FE277C247535C400BB8144 /* RiskLoadingItemView.xib */ = {isa = PBXFileReference; lastKnownFileType = file.xib; path = RiskLoadingItemView.xib; sourceTree = "<group>"; };
		51FE277E247535E300BB8144 /* RiskLoadingItemView.swift */ = {isa = PBXFileReference; lastKnownFileType = sourcecode.swift; path = RiskLoadingItemView.swift; sourceTree = "<group>"; };
		710021DB248E44A6001F0B63 /* ENAFont.swift */ = {isa = PBXFileReference; lastKnownFileType = sourcecode.swift; path = ENAFont.swift; sourceTree = "<group>"; };
		710021DD248EAF16001F0B63 /* ExposureSubmissionImageCardCell.xib */ = {isa = PBXFileReference; lastKnownFileType = file.xib; path = ExposureSubmissionImageCardCell.xib; sourceTree = "<group>"; };
		710021DF248EAF9A001F0B63 /* ExposureSubmissionImageCardCell.swift */ = {isa = PBXFileReference; lastKnownFileType = sourcecode.swift; path = ExposureSubmissionImageCardCell.swift; sourceTree = "<group>"; };
		710224E9248FA67F000C5DEF /* HomeTestResultCollectionViewCell.swift */ = {isa = PBXFileReference; lastKnownFileType = sourcecode.swift; path = HomeTestResultCollectionViewCell.swift; sourceTree = "<group>"; };
		710224EB248FC150000C5DEF /* HomeTestResultCellConfigurator.swift */ = {isa = PBXFileReference; lastKnownFileType = sourcecode.swift; path = HomeTestResultCellConfigurator.swift; sourceTree = "<group>"; };
		710224ED2490E2FC000C5DEF /* ExposureSubmissionStepCell.xib */ = {isa = PBXFileReference; lastKnownFileType = file.xib; path = ExposureSubmissionStepCell.xib; sourceTree = "<group>"; };
		710224F32490E7A3000C5DEF /* ExposureSubmissionStepCell.swift */ = {isa = PBXFileReference; lastKnownFileType = sourcecode.swift; path = ExposureSubmissionStepCell.swift; sourceTree = "<group>"; };
		710224F524910661000C5DEF /* ExposureSubmissionDynamicCell.swift */ = {isa = PBXFileReference; lastKnownFileType = sourcecode.swift; path = ExposureSubmissionDynamicCell.swift; sourceTree = "<group>"; };
		710ABB1E2475115500948792 /* UITableViewController+Enum.swift */ = {isa = PBXFileReference; lastKnownFileType = sourcecode.swift; path = "UITableViewController+Enum.swift"; sourceTree = "<group>"; };
		710ABB22247513E300948792 /* DynamicTypeTableViewCell.swift */ = {isa = PBXFileReference; lastKnownFileType = sourcecode.swift; path = DynamicTypeTableViewCell.swift; sourceTree = "<group>"; };
		710ABB24247514BD00948792 /* UIViewController+Segue.swift */ = {isa = PBXFileReference; lastKnownFileType = sourcecode.swift; path = "UIViewController+Segue.swift"; sourceTree = "<group>"; };
		710ABB26247533FA00948792 /* DynamicTableViewController.swift */ = {isa = PBXFileReference; lastKnownFileType = sourcecode.swift; path = DynamicTableViewController.swift; sourceTree = "<group>"; };
		710ABB282475353900948792 /* DynamicTableViewModel.swift */ = {isa = PBXFileReference; lastKnownFileType = sourcecode.swift; path = DynamicTableViewModel.swift; sourceTree = "<group>"; };
		71176E2D24891C02004B0C9F /* ENAColorTests.swift */ = {isa = PBXFileReference; lastKnownFileType = sourcecode.swift; path = ENAColorTests.swift; sourceTree = "<group>"; };
		71176E31248957C3004B0C9F /* AppNavigationController.swift */ = {isa = PBXFileReference; lastKnownFileType = sourcecode.swift; path = AppNavigationController.swift; sourceTree = "<group>"; };
		711EFCC62492EE31005FEF21 /* ENAFooterView.swift */ = {isa = PBXFileReference; lastKnownFileType = sourcecode.swift; path = ENAFooterView.swift; sourceTree = "<group>"; };
		711EFCC824935C79005FEF21 /* ExposureSubmissionTestResultHeaderView.xib */ = {isa = PBXFileReference; lastKnownFileType = file.xib; path = ExposureSubmissionTestResultHeaderView.xib; sourceTree = "<group>"; };
		71330E40248109F600EB10F6 /* DynamicTableViewSection.swift */ = {isa = PBXFileReference; lastKnownFileType = sourcecode.swift; path = DynamicTableViewSection.swift; sourceTree = "<group>"; };
		71330E42248109FD00EB10F6 /* DynamicTableViewCell.swift */ = {isa = PBXFileReference; lastKnownFileType = sourcecode.swift; path = DynamicTableViewCell.swift; sourceTree = "<group>"; };
		71330E4424810A0500EB10F6 /* DynamicTableViewHeader.swift */ = {isa = PBXFileReference; lastKnownFileType = sourcecode.swift; path = DynamicTableViewHeader.swift; sourceTree = "<group>"; };
		71330E4624810A0C00EB10F6 /* DynamicTableViewFooter.swift */ = {isa = PBXFileReference; lastKnownFileType = sourcecode.swift; path = DynamicTableViewFooter.swift; sourceTree = "<group>"; };
		71330E4824810A5A00EB10F6 /* DynamicTableViewAction.swift */ = {isa = PBXFileReference; lastKnownFileType = sourcecode.swift; path = DynamicTableViewAction.swift; sourceTree = "<group>"; };
		713EA25A247818B000AB7EE8 /* DynamicTypeButton.swift */ = {isa = PBXFileReference; lastKnownFileType = sourcecode.swift; path = DynamicTypeButton.swift; sourceTree = "<group>"; };
		713EA25C24798A7000AB7EE8 /* ExposureDetectionRoundedView.swift */ = {isa = PBXFileReference; lastKnownFileType = sourcecode.swift; path = ExposureDetectionRoundedView.swift; sourceTree = "<group>"; };
		713EA25E24798A9100AB7EE8 /* ExposureDetectionRiskCell.swift */ = {isa = PBXFileReference; lastKnownFileType = sourcecode.swift; path = ExposureDetectionRiskCell.swift; sourceTree = "<group>"; };
		713EA26024798AD100AB7EE8 /* InsetTableViewCell.swift */ = {isa = PBXFileReference; lastKnownFileType = sourcecode.swift; path = InsetTableViewCell.swift; sourceTree = "<group>"; };
		713EA26224798F8500AB7EE8 /* ExposureDetectionHeaderCell.swift */ = {isa = PBXFileReference; lastKnownFileType = sourcecode.swift; path = ExposureDetectionHeaderCell.swift; sourceTree = "<group>"; };
		714194E9247A65C60072A090 /* DynamicTableViewHeaderSeparatorView.swift */ = {isa = PBXFileReference; lastKnownFileType = sourcecode.swift; path = DynamicTableViewHeaderSeparatorView.swift; sourceTree = "<group>"; };
		714CD8662472885900F56450 /* ExposureDetectionViewController+DynamicTableViewModel.swift */ = {isa = PBXFileReference; fileEncoding = 4; lastKnownFileType = sourcecode.swift; lineEnding = 0; path = "ExposureDetectionViewController+DynamicTableViewModel.swift"; sourceTree = "<group>"; };
		7154EB49247D21E200A467FF /* ExposureDetectionLongGuideCell.swift */ = {isa = PBXFileReference; lastKnownFileType = sourcecode.swift; path = ExposureDetectionLongGuideCell.swift; sourceTree = "<group>"; };
		7154EB4B247E862100A467FF /* ExposureDetectionLoadingCell.swift */ = {isa = PBXFileReference; lastKnownFileType = sourcecode.swift; path = ExposureDetectionLoadingCell.swift; sourceTree = "<group>"; };
		717D21E8248C022E00D9717E /* DynamicTableViewHtmlCell.swift */ = {isa = PBXFileReference; lastKnownFileType = sourcecode.swift; path = DynamicTableViewHtmlCell.swift; sourceTree = "<group>"; };
		717D21EA248C072300D9717E /* en */ = {isa = PBXFileReference; lastKnownFileType = text.html; name = en; path = "en.lproj/privacy-policy.html"; sourceTree = "<group>"; };
		71AFBD922464251000F91006 /* .swiftlint.yml */ = {isa = PBXFileReference; lastKnownFileType = text.yaml; path = .swiftlint.yml; sourceTree = "<group>"; };
		71B8044424828A6C00D53506 /* .swiftformat */ = {isa = PBXFileReference; lastKnownFileType = text; path = .swiftformat; sourceTree = "<group>"; };
		71B804462484CC0800D53506 /* ENALabel.swift */ = {isa = PBXFileReference; lastKnownFileType = sourcecode.swift; path = ENALabel.swift; sourceTree = "<group>"; };
		71B804482484D37300D53506 /* RiskLegendViewController.swift */ = {isa = PBXFileReference; lastKnownFileType = sourcecode.swift; path = RiskLegendViewController.swift; sourceTree = "<group>"; };
		71B8044C248525CD00D53506 /* RiskLegendViewController+DynamicTableViewModel.swift */ = {isa = PBXFileReference; lastKnownFileType = sourcecode.swift; path = "RiskLegendViewController+DynamicTableViewModel.swift"; sourceTree = "<group>"; };
		71B8044E248526B600D53506 /* DynamicTableViewSpaceCell.swift */ = {isa = PBXFileReference; lastKnownFileType = sourcecode.swift; path = DynamicTableViewSpaceCell.swift; sourceTree = "<group>"; };
		71B804532485273C00D53506 /* RiskLegendDotBodyCell.swift */ = {isa = PBXFileReference; lastKnownFileType = sourcecode.swift; path = RiskLegendDotBodyCell.swift; sourceTree = "<group>"; };
		71C0BEDC2498DD07009A17A0 /* ENANavigationFooterView.swift */ = {isa = PBXFileReference; lastKnownFileType = sourcecode.swift; path = ENANavigationFooterView.swift; sourceTree = "<group>"; };
		71CAB9D1248AACAD00F516A5 /* PixelPerfectLayoutConstraint.swift */ = {isa = PBXFileReference; lastKnownFileType = sourcecode.swift; path = PixelPerfectLayoutConstraint.swift; sourceTree = "<group>"; };
		71CAB9D3248AB33500F516A5 /* DynamicTypeSymbolImageView.swift */ = {isa = PBXFileReference; lastKnownFileType = sourcecode.swift; path = DynamicTypeSymbolImageView.swift; sourceTree = "<group>"; };
		71CC3E9C246D5D8000217F2C /* AppInformationViewController+DynamicTableViewModel.swift */ = {isa = PBXFileReference; lastKnownFileType = sourcecode.swift; path = "AppInformationViewController+DynamicTableViewModel.swift"; sourceTree = "<group>"; };
		71CC3E9E246D6B6800217F2C /* AppInformationDetailViewController.swift */ = {isa = PBXFileReference; lastKnownFileType = sourcecode.swift; path = AppInformationDetailViewController.swift; sourceTree = "<group>"; };
		71CC3EA0246D6BBF00217F2C /* DynamicTypeLabel.swift */ = {isa = PBXFileReference; lastKnownFileType = sourcecode.swift; path = DynamicTypeLabel.swift; sourceTree = "<group>"; };
		71CC3EA2246D6C4000217F2C /* UIFont+DynamicType.swift */ = {isa = PBXFileReference; lastKnownFileType = sourcecode.swift; path = "UIFont+DynamicType.swift"; sourceTree = "<group>"; };
		71D3C1992494EFAC00DBABA8 /* ENANavigationControllerWithFooter.swift */ = {isa = PBXFileReference; lastKnownFileType = sourcecode.swift; path = ENANavigationControllerWithFooter.swift; sourceTree = "<group>"; };
		71EF33D82497F3E8007B7E1B /* ENANavigationControllerWithFooterChild.swift */ = {isa = PBXFileReference; lastKnownFileType = sourcecode.swift; path = ENANavigationControllerWithFooterChild.swift; sourceTree = "<group>"; };
		71EF33DA2497F419007B7E1B /* ENANavigationFooterItem.swift */ = {isa = PBXFileReference; lastKnownFileType = sourcecode.swift; path = ENANavigationFooterItem.swift; sourceTree = "<group>"; };
		71F2E57A2487AEFC00694F1A /* ena-colors.xcassets */ = {isa = PBXFileReference; lastKnownFileType = folder.assetcatalog; path = "ena-colors.xcassets"; sourceTree = "<group>"; };
		71F5418B248BEDBE006DB793 /* de */ = {isa = PBXFileReference; lastKnownFileType = text.html; name = de; path = "de.lproj/privacy-policy.html"; sourceTree = "<group>"; };
		71F54190248BF677006DB793 /* HtmlTextView.swift */ = {isa = PBXFileReference; lastKnownFileType = sourcecode.swift; path = HtmlTextView.swift; sourceTree = "<group>"; };
		71FD8861246EB27F00E804D0 /* ExposureDetectionViewController.swift */ = {isa = PBXFileReference; lastKnownFileType = sourcecode.swift; path = ExposureDetectionViewController.swift; sourceTree = "<group>"; };
		71FE1C68247A8FE100851FEB /* DynamicTableViewHeaderFooterView.swift */ = {isa = PBXFileReference; lastKnownFileType = sourcecode.swift; path = DynamicTableViewHeaderFooterView.swift; sourceTree = "<group>"; };
		71FE1C70247AA7B700851FEB /* DynamicTableViewHeaderImageView.swift */ = {isa = PBXFileReference; fileEncoding = 4; lastKnownFileType = sourcecode.swift; path = DynamicTableViewHeaderImageView.swift; sourceTree = "<group>"; };
		71FE1C73247AC2B500851FEB /* ExposureSubmissionSuccessViewController.swift */ = {isa = PBXFileReference; fileEncoding = 4; lastKnownFileType = sourcecode.swift; path = ExposureSubmissionSuccessViewController.swift; sourceTree = "<group>"; };
		71FE1C74247AC2B500851FEB /* ExposureSubmissionQRScannerViewController.swift */ = {isa = PBXFileReference; fileEncoding = 4; lastKnownFileType = sourcecode.swift; path = ExposureSubmissionQRScannerViewController.swift; sourceTree = "<group>"; };
		71FE1C75247AC2B500851FEB /* ExposureSubmissionOverviewViewController.swift */ = {isa = PBXFileReference; fileEncoding = 4; lastKnownFileType = sourcecode.swift; path = ExposureSubmissionOverviewViewController.swift; sourceTree = "<group>"; };
		71FE1C76247AC2B500851FEB /* ExposureSubmissionTanInputViewController.swift */ = {isa = PBXFileReference; fileEncoding = 4; lastKnownFileType = sourcecode.swift; path = ExposureSubmissionTanInputViewController.swift; sourceTree = "<group>"; };
		71FE1C78247AC2B500851FEB /* ExposureSubmissionTestResultViewController.swift */ = {isa = PBXFileReference; fileEncoding = 4; lastKnownFileType = sourcecode.swift; path = ExposureSubmissionTestResultViewController.swift; sourceTree = "<group>"; };
		71FE1C79247AC2B500851FEB /* ExposureSubmissionNavigationController.swift */ = {isa = PBXFileReference; fileEncoding = 4; lastKnownFileType = sourcecode.swift; path = ExposureSubmissionNavigationController.swift; sourceTree = "<group>"; };
		71FE1C81247AC30300851FEB /* ENATanInput.swift */ = {isa = PBXFileReference; fileEncoding = 4; lastKnownFileType = sourcecode.swift; path = ENATanInput.swift; sourceTree = "<group>"; };
		71FE1C84247AC33D00851FEB /* ExposureSubmissionTestResultHeaderView.swift */ = {isa = PBXFileReference; fileEncoding = 4; lastKnownFileType = sourcecode.swift; path = ExposureSubmissionTestResultHeaderView.swift; sourceTree = "<group>"; };
		71FE1C8A247AC79D00851FEB /* DynamicTableViewIconCell.swift */ = {isa = PBXFileReference; fileEncoding = 4; lastKnownFileType = sourcecode.swift; path = DynamicTableViewIconCell.swift; sourceTree = "<group>"; };
		71FE1C8B247AC79D00851FEB /* DynamicTableViewIconCell.xib */ = {isa = PBXFileReference; fileEncoding = 4; lastKnownFileType = file.xib; path = DynamicTableViewIconCell.xib; sourceTree = "<group>"; };
		85142500245DA0B3009D2791 /* UIViewController+Alert.swift */ = {isa = PBXFileReference; lastKnownFileType = sourcecode.swift; path = "UIViewController+Alert.swift"; sourceTree = "<group>"; };
		8539874E2467094E00D28B62 /* AppIcon.xcassets */ = {isa = PBXFileReference; lastKnownFileType = folder.assetcatalog; path = AppIcon.xcassets; sourceTree = "<group>"; };
		853D987924694A8700490DBA /* ENAButton.swift */ = {isa = PBXFileReference; lastKnownFileType = sourcecode.swift; path = ENAButton.swift; sourceTree = "<group>"; };
		853D98822469DC5000490DBA /* ExposureNotificationSetting.storyboard */ = {isa = PBXFileReference; lastKnownFileType = file.storyboard; path = ExposureNotificationSetting.storyboard; sourceTree = "<group>"; };
		853D98842469DC8100490DBA /* ExposureNotificationSettingViewController.swift */ = {isa = PBXFileReference; fileEncoding = 4; lastKnownFileType = sourcecode.swift; lineEnding = 0; path = ExposureNotificationSettingViewController.swift; sourceTree = "<group>"; };
		85790F2E245C6B72003D47E1 /* ENA.entitlements */ = {isa = PBXFileReference; fileEncoding = 4; lastKnownFileType = text.plist.entitlements; path = ENA.entitlements; sourceTree = "<group>"; };
		858F6F6D245A103C009FFD33 /* ExposureNotification.framework */ = {isa = PBXFileReference; lastKnownFileType = wrapper.framework; name = ExposureNotification.framework; path = System/Library/Frameworks/ExposureNotification.framework; sourceTree = SDKROOT; };
		8595BF5E246032D90056EA27 /* ENASwitch.swift */ = {isa = PBXFileReference; lastKnownFileType = sourcecode.swift; path = ENASwitch.swift; sourceTree = "<group>"; };
		859DD511248549790073D59F /* MockDiagnosisKeysRetrieval.swift */ = {isa = PBXFileReference; lastKnownFileType = sourcecode.swift; path = MockDiagnosisKeysRetrieval.swift; sourceTree = "<group>"; };
		85D7593B2457048F008175F0 /* ENA.app */ = {isa = PBXFileReference; explicitFileType = wrapper.application; includeInIndex = 0; path = ENA.app; sourceTree = BUILT_PRODUCTS_DIR; };
		85D7593E2457048F008175F0 /* AppDelegate.swift */ = {isa = PBXFileReference; lastKnownFileType = sourcecode.swift; path = AppDelegate.swift; sourceTree = "<group>"; };
		85D759402457048F008175F0 /* SceneDelegate.swift */ = {isa = PBXFileReference; lastKnownFileType = sourcecode.swift; path = SceneDelegate.swift; sourceTree = "<group>"; };
		85D7594A24570491008175F0 /* Assets.xcassets */ = {isa = PBXFileReference; lastKnownFileType = folder.assetcatalog; path = Assets.xcassets; sourceTree = "<group>"; };
		85D7594D24570491008175F0 /* Base */ = {isa = PBXFileReference; lastKnownFileType = file.storyboard; name = Base; path = Base.lproj/LaunchScreen.storyboard; sourceTree = "<group>"; };
		85D7594F24570491008175F0 /* Info.plist */ = {isa = PBXFileReference; lastKnownFileType = text.plist.xml; path = Info.plist; sourceTree = "<group>"; };
		85D7595424570491008175F0 /* ENATests.xctest */ = {isa = PBXFileReference; explicitFileType = wrapper.cfbundle; includeInIndex = 0; path = ENATests.xctest; sourceTree = BUILT_PRODUCTS_DIR; };
		85D7595A24570491008175F0 /* Info.plist */ = {isa = PBXFileReference; lastKnownFileType = text.plist.xml; path = Info.plist; sourceTree = "<group>"; };
		85D7595F24570491008175F0 /* ENAUITests.xctest */ = {isa = PBXFileReference; explicitFileType = wrapper.cfbundle; includeInIndex = 0; path = ENAUITests.xctest; sourceTree = BUILT_PRODUCTS_DIR; };
		85D7596324570491008175F0 /* ENAUITests.swift */ = {isa = PBXFileReference; fileEncoding = 4; lastKnownFileType = sourcecode.swift; lineEnding = 0; path = ENAUITests.swift; sourceTree = "<group>"; };
		85D7596524570491008175F0 /* Info.plist */ = {isa = PBXFileReference; lastKnownFileType = text.plist.xml; path = Info.plist; sourceTree = "<group>"; };
		85E33443247EB357006E74EC /* CircularProgressView.swift */ = {isa = PBXFileReference; lastKnownFileType = sourcecode.swift; path = CircularProgressView.swift; sourceTree = "<group>"; };
		9412FAF92523499D0086E139 /* DeltaOnboardingViewControllerTests.swift */ = {isa = PBXFileReference; lastKnownFileType = sourcecode.swift; path = DeltaOnboardingViewControllerTests.swift; sourceTree = "<group>"; };
		9417BA94252B6B5100AD4053 /* DMSQLiteErrorViewController.swift */ = {isa = PBXFileReference; lastKnownFileType = sourcecode.swift; path = DMSQLiteErrorViewController.swift; sourceTree = "<group>"; };
		941ADDAF2518C2B200E421D9 /* EuTracingTableViewCell.swift */ = {isa = PBXFileReference; lastKnownFileType = sourcecode.swift; path = EuTracingTableViewCell.swift; sourceTree = "<group>"; };
		941ADDB12518C3FB00E421D9 /* ENSettingEuTracingViewModel.swift */ = {isa = PBXFileReference; lastKnownFileType = sourcecode.swift; path = ENSettingEuTracingViewModel.swift; sourceTree = "<group>"; };
		941B689E253EFF2300DC1962 /* Int+Increment.swift */ = {isa = PBXFileReference; lastKnownFileType = sourcecode.swift; path = "Int+Increment.swift"; sourceTree = "<group>"; };
		941F5ECB2518E82100785F06 /* ENSettingEuTracingViewModelTests.swift */ = {isa = PBXFileReference; lastKnownFileType = sourcecode.swift; path = ENSettingEuTracingViewModelTests.swift; sourceTree = "<group>"; };
		9488C3002521EE8E00504648 /* DeltaOnboardingNavigationController.swift */ = {isa = PBXFileReference; lastKnownFileType = sourcecode.swift; path = DeltaOnboardingNavigationController.swift; sourceTree = "<group>"; };
		948DCDC2252EFC9A00CDE020 /* ENAUITests_05_ExposureLogging.swift */ = {isa = PBXFileReference; lastKnownFileType = sourcecode.swift; path = ENAUITests_05_ExposureLogging.swift; sourceTree = "<group>"; };
		94C24B3E25304B4400F8C004 /* ENAUITestsDeltaOnboarding.swift */ = {isa = PBXFileReference; lastKnownFileType = sourcecode.swift; path = ENAUITestsDeltaOnboarding.swift; sourceTree = "<group>"; };
		94F594612521CBF50077681B /* DeltaOnboardingV15ViewModel.swift */ = {isa = PBXFileReference; lastKnownFileType = sourcecode.swift; path = DeltaOnboardingV15ViewModel.swift; sourceTree = "<group>"; };
		A124E648249BF4EB00E95F72 /* ExposureDetectionExecutorTests.swift */ = {isa = PBXFileReference; lastKnownFileType = sourcecode.swift; path = ExposureDetectionExecutorTests.swift; sourceTree = "<group>"; };
		A124E64B249C4C9000E95F72 /* SAPDownloadedPackagesStore+Helpers.swift */ = {isa = PBXFileReference; lastKnownFileType = sourcecode.swift; path = "SAPDownloadedPackagesStore+Helpers.swift"; sourceTree = "<group>"; };
		A128F04C2489ABE700EC7F6C /* RiskCalculationTests.swift */ = {isa = PBXFileReference; fileEncoding = 4; lastKnownFileType = sourcecode.swift; path = RiskCalculationTests.swift; sourceTree = "<group>"; };
		A128F058248B459F00EC7F6C /* PublicKeyStore.swift */ = {isa = PBXFileReference; lastKnownFileType = sourcecode.swift; path = PublicKeyStore.swift; sourceTree = "<group>"; };
		A14BDEBF24A1AD660063E4EC /* MockExposureDetector.swift */ = {isa = PBXFileReference; lastKnownFileType = sourcecode.swift; path = MockExposureDetector.swift; sourceTree = "<group>"; };
		A1654EFD24B41FEF00C0E115 /* DynamicCellTests.swift */ = {isa = PBXFileReference; lastKnownFileType = sourcecode.swift; path = DynamicCellTests.swift; sourceTree = "<group>"; };
		A1654F0024B43E7F00C0E115 /* DynamicTableViewTextViewCellTests.swift */ = {isa = PBXFileReference; lastKnownFileType = sourcecode.swift; path = DynamicTableViewTextViewCellTests.swift; sourceTree = "<group>"; };
		A16714AE248CA1B70031B111 /* Bundle+ReadPlist.swift */ = {isa = PBXFileReference; lastKnownFileType = sourcecode.swift; path = "Bundle+ReadPlist.swift"; sourceTree = "<group>"; };
		A16714BA248D18D20031B111 /* SummaryMetadata.swift */ = {isa = PBXFileReference; lastKnownFileType = sourcecode.swift; path = SummaryMetadata.swift; sourceTree = "<group>"; };
		A173665124844F29006BE209 /* SQLiteKeyValueStoreTests.swift */ = {isa = PBXFileReference; fileEncoding = 4; lastKnownFileType = sourcecode.swift; path = SQLiteKeyValueStoreTests.swift; sourceTree = "<group>"; };
		A17366542484978A006BE209 /* OnboardingInfoViewControllerUtils.swift */ = {isa = PBXFileReference; lastKnownFileType = sourcecode.swift; path = OnboardingInfoViewControllerUtils.swift; sourceTree = "<group>"; };
		A17DA5E12486D8E7006F310F /* RiskLevelTests.swift */ = {isa = PBXFileReference; lastKnownFileType = sourcecode.swift; path = RiskLevelTests.swift; sourceTree = "<group>"; };
		A1877CA9248F247D006FEFC0 /* SAPDownloadedPackageTests.swift */ = {isa = PBXFileReference; lastKnownFileType = sourcecode.swift; path = SAPDownloadedPackageTests.swift; sourceTree = "<group>"; };
		A189E45E248C325E001D0996 /* de-config */ = {isa = PBXFileReference; lastKnownFileType = file; path = "de-config"; sourceTree = "<group>"; };
		A1BABD0824A57B88000ED515 /* TemporaryExposureKeyMock.swift */ = {isa = PBXFileReference; fileEncoding = 4; lastKnownFileType = sourcecode.swift; path = TemporaryExposureKeyMock.swift; sourceTree = "<group>"; };
		A1BABD0A24A57BA0000ED515 /* ENTemporaryExposureKey+Processing.swift */ = {isa = PBXFileReference; fileEncoding = 4; lastKnownFileType = sourcecode.swift; path = "ENTemporaryExposureKey+Processing.swift"; sourceTree = "<group>"; };
		A1BABD0C24A57BAC000ED515 /* ENTemporaryExposureKey+ProcessingTests.swift */ = {isa = PBXFileReference; fileEncoding = 4; lastKnownFileType = sourcecode.swift; path = "ENTemporaryExposureKey+ProcessingTests.swift"; sourceTree = "<group>"; };
		A1C683F924AEC57400B90D12 /* DynamicTableViewTextViewCell.swift */ = {isa = PBXFileReference; lastKnownFileType = sourcecode.swift; path = DynamicTableViewTextViewCell.swift; sourceTree = "<group>"; };
		A1C683FB24AEC9EE00B90D12 /* DynamicTableViewTextCell.swift */ = {isa = PBXFileReference; lastKnownFileType = sourcecode.swift; path = DynamicTableViewTextCell.swift; sourceTree = "<group>"; };
		A1E41940249410AF0016E52A /* SAPDownloadedPackage+Helpers.swift */ = {isa = PBXFileReference; lastKnownFileType = sourcecode.swift; path = "SAPDownloadedPackage+Helpers.swift"; sourceTree = "<group>"; };
		A1E419442495476C0016E52A /* HTTPClient+MockNetworkStack.swift */ = {isa = PBXFileReference; lastKnownFileType = sourcecode.swift; path = "HTTPClient+MockNetworkStack.swift"; sourceTree = "<group>"; };
		A1E41947249548260016E52A /* HTTPClient+SubmitTests.swift */ = {isa = PBXFileReference; lastKnownFileType = sourcecode.swift; path = "HTTPClient+SubmitTests.swift"; sourceTree = "<group>"; };
		A1E419502495A6EA0016E52A /* HTTPClient+TANForExposureSubmitTests.swift */ = {isa = PBXFileReference; lastKnownFileType = sourcecode.swift; path = "HTTPClient+TANForExposureSubmitTests.swift"; sourceTree = "<group>"; };
		A1E419532495A7850016E52A /* HTTPClient+GetTestResultTests.swift */ = {isa = PBXFileReference; lastKnownFileType = sourcecode.swift; path = "HTTPClient+GetTestResultTests.swift"; sourceTree = "<group>"; };
		A1E419562495A8F50016E52A /* HTTPClient+RegistrationTokenTests.swift */ = {isa = PBXFileReference; lastKnownFileType = sourcecode.swift; path = "HTTPClient+RegistrationTokenTests.swift"; sourceTree = "<group>"; };
		A1E4195B249818020016E52A /* RiskTests.swift */ = {isa = PBXFileReference; lastKnownFileType = sourcecode.swift; path = RiskTests.swift; sourceTree = "<group>"; };
		A1E4195E249824340016E52A /* String+TodayTests.swift */ = {isa = PBXFileReference; lastKnownFileType = sourcecode.swift; path = "String+TodayTests.swift"; sourceTree = "<group>"; };
		A328424B248B91E0006B1F09 /* HomeTestResultLoadingCell.xib */ = {isa = PBXFileReference; fileEncoding = 4; lastKnownFileType = file.xib; path = HomeTestResultLoadingCell.xib; sourceTree = "<group>"; };
		A328424C248B91E0006B1F09 /* HomeTestResultLoadingCell.swift */ = {isa = PBXFileReference; fileEncoding = 4; lastKnownFileType = sourcecode.swift; path = HomeTestResultLoadingCell.swift; sourceTree = "<group>"; };
		A328424F248B9269006B1F09 /* HomeTestResultLoadingCellConfigurator.swift */ = {isa = PBXFileReference; lastKnownFileType = sourcecode.swift; path = HomeTestResultLoadingCellConfigurator.swift; sourceTree = "<group>"; };
		A3284256248E7431006B1F09 /* MockExposureSubmissionService.swift */ = {isa = PBXFileReference; lastKnownFileType = sourcecode.swift; path = MockExposureSubmissionService.swift; sourceTree = "<group>"; };
		A328425B248E82B5006B1F09 /* ExposureSubmissionTestResultViewControllerTests.swift */ = {isa = PBXFileReference; lastKnownFileType = sourcecode.swift; path = ExposureSubmissionTestResultViewControllerTests.swift; sourceTree = "<group>"; };
		A328425E248E943D006B1F09 /* ExposureSubmissionTanInputViewControllerTests.swift */ = {isa = PBXFileReference; lastKnownFileType = sourcecode.swift; path = ExposureSubmissionTanInputViewControllerTests.swift; sourceTree = "<group>"; };
		A32842602490E2AC006B1F09 /* ExposureSubmissionWarnOthersViewControllerTests.swift */ = {isa = PBXFileReference; lastKnownFileType = sourcecode.swift; path = ExposureSubmissionWarnOthersViewControllerTests.swift; sourceTree = "<group>"; };
		A328426224910552006B1F09 /* ExposureSubmissionSuccessViewControllerTests.swift */ = {isa = PBXFileReference; lastKnownFileType = sourcecode.swift; path = ExposureSubmissionSuccessViewControllerTests.swift; sourceTree = "<group>"; };
		A32842642491136E006B1F09 /* ExposureSubmissionUITests.swift */ = {isa = PBXFileReference; lastKnownFileType = sourcecode.swift; path = ExposureSubmissionUITests.swift; sourceTree = "<group>"; };
		A32842662492359E006B1F09 /* MockExposureSubmissionNavigationControllerChild.swift */ = {isa = PBXFileReference; lastKnownFileType = sourcecode.swift; path = MockExposureSubmissionNavigationControllerChild.swift; sourceTree = "<group>"; };
		A32C046424D96348005BEA61 /* HTTPClient+PlausibeDeniabilityTests.swift */ = {isa = PBXFileReference; lastKnownFileType = sourcecode.swift; path = "HTTPClient+PlausibeDeniabilityTests.swift"; sourceTree = "<group>"; };
		A32CA72E24B6F2E300B1A994 /* HomeRiskCellConfiguratorTests.swift */ = {isa = PBXFileReference; lastKnownFileType = sourcecode.swift; path = HomeRiskCellConfiguratorTests.swift; sourceTree = "<group>"; };
		A3483B0A24C5EFA40037855F /* MockExposureDetectionViewControllerDelegate.swift */ = {isa = PBXFileReference; lastKnownFileType = sourcecode.swift; path = MockExposureDetectionViewControllerDelegate.swift; sourceTree = "<group>"; };
		A3552CC324DD6E16008C91BE /* AppDelegate+PlausibleDeniability.swift */ = {isa = PBXFileReference; lastKnownFileType = sourcecode.swift; path = "AppDelegate+PlausibleDeniability.swift"; sourceTree = "<group>"; };
		A3552CC524DD6E78008C91BE /* AppDelegate+ENATaskExecutionDelegate.swift */ = {isa = PBXFileReference; lastKnownFileType = sourcecode.swift; path = "AppDelegate+ENATaskExecutionDelegate.swift"; sourceTree = "<group>"; };
		A36D07B82486D61C00E46F96 /* HomeCardCellButtonDelegate.swift */ = {isa = PBXFileReference; lastKnownFileType = sourcecode.swift; path = HomeCardCellButtonDelegate.swift; sourceTree = "<group>"; };
		A36FACC324C5EA1500DED947 /* ExposureDetectionViewControllerTests.swift */ = {isa = PBXFileReference; lastKnownFileType = sourcecode.swift; path = ExposureDetectionViewControllerTests.swift; sourceTree = "<group>"; };
		A372DA3A24BDA075003248BB /* ExposureSubmissionCoordinator.swift */ = {isa = PBXFileReference; lastKnownFileType = sourcecode.swift; path = ExposureSubmissionCoordinator.swift; sourceTree = "<group>"; };
		A372DA3C24BE01D9003248BB /* MockExposureSubmissionCoordinator.swift */ = {isa = PBXFileReference; lastKnownFileType = sourcecode.swift; path = MockExposureSubmissionCoordinator.swift; sourceTree = "<group>"; };
		A372DA3E24BEF773003248BB /* ExposureSubmissionCoordinatorTests.swift */ = {isa = PBXFileReference; lastKnownFileType = sourcecode.swift; path = ExposureSubmissionCoordinatorTests.swift; sourceTree = "<group>"; };
		A372DA4024BF33F9003248BB /* MockExposureSubmissionCoordinatorDelegate.swift */ = {isa = PBXFileReference; lastKnownFileType = sourcecode.swift; path = MockExposureSubmissionCoordinatorDelegate.swift; sourceTree = "<group>"; };
		A3816085250633D7002286E9 /* RequiresDismissConfirmation.swift */ = {isa = PBXFileReference; lastKnownFileType = sourcecode.swift; path = RequiresDismissConfirmation.swift; sourceTree = "<group>"; };
		A3C4F95F24812CD20047F23E /* ExposureSubmissionWarnOthersViewController.swift */ = {isa = PBXFileReference; lastKnownFileType = sourcecode.swift; path = ExposureSubmissionWarnOthersViewController.swift; sourceTree = "<group>"; };
		A3E851B124ADD09900402485 /* CountdownTimer.swift */ = {isa = PBXFileReference; lastKnownFileType = sourcecode.swift; path = CountdownTimer.swift; sourceTree = "<group>"; };
		A3E851B424ADDAC000402485 /* CountdownTimerTests.swift */ = {isa = PBXFileReference; lastKnownFileType = sourcecode.swift; path = CountdownTimerTests.swift; sourceTree = "<group>"; };
		A3EE6E59249BB7AF00C64B61 /* ExposureSubmissionServiceFactory.swift */ = {isa = PBXFileReference; lastKnownFileType = sourcecode.swift; path = ExposureSubmissionServiceFactory.swift; sourceTree = "<group>"; };
		A3EE6E5B249BB97500C64B61 /* UITestingParameters.swift */ = {isa = PBXFileReference; lastKnownFileType = sourcecode.swift; path = UITestingParameters.swift; sourceTree = "<group>"; };
		A3FF84EB247BFAF00053E947 /* Hasher.swift */ = {isa = PBXFileReference; lastKnownFileType = sourcecode.swift; path = Hasher.swift; sourceTree = "<group>"; };
		AB010CFD253ECB6A00DF1F61 /* HomeFailedCellConfigurator.swift */ = {isa = PBXFileReference; fileEncoding = 4; lastKnownFileType = sourcecode.swift; path = HomeFailedCellConfigurator.swift; sourceTree = "<group>"; };
		AB010D02253ECC9200DF1F61 /* RiskFailedCollectionViewCell.swift */ = {isa = PBXFileReference; fileEncoding = 4; lastKnownFileType = sourcecode.swift; path = RiskFailedCollectionViewCell.swift; sourceTree = "<group>"; };
		AB010D03253ECC9200DF1F61 /* RiskFailedCollectionViewCell.xib */ = {isa = PBXFileReference; fileEncoding = 4; lastKnownFileType = file.xib; path = RiskFailedCollectionViewCell.xib; sourceTree = "<group>"; };
		AB1011572507C15000D392A2 /* TracingStatusHistory.swift */ = {isa = PBXFileReference; fileEncoding = 4; lastKnownFileType = sourcecode.swift; path = TracingStatusHistory.swift; sourceTree = "<group>"; };
		AB10115A250926BB00D392A2 /* CountryKeypackageDownloader.swift */ = {isa = PBXFileReference; lastKnownFileType = sourcecode.swift; path = CountryKeypackageDownloader.swift; sourceTree = "<group>"; };
		AB1885D025238DAA00D39BBE /* OnboardingInfoViewControllerTests.swift */ = {isa = PBXFileReference; lastKnownFileType = sourcecode.swift; path = OnboardingInfoViewControllerTests.swift; sourceTree = "<group>"; };
		AB1886C3252DE1AE00D39BBE /* Logging.swift */ = {isa = PBXFileReference; fileEncoding = 4; lastKnownFileType = sourcecode.swift; path = Logging.swift; sourceTree = "<group>"; };
		AB1886D0252DE51E00D39BBE /* Bundle+Identifier.swift */ = {isa = PBXFileReference; lastKnownFileType = sourcecode.swift; path = "Bundle+Identifier.swift"; sourceTree = "<group>"; };
		AB1FCBCC2521FC44005930BA /* ServerEnvironmentTests.swift */ = {isa = PBXFileReference; lastKnownFileType = sourcecode.swift; path = ServerEnvironmentTests.swift; sourceTree = "<group>"; };
		AB1FCBDB2521FCD5005930BA /* TestServerEnvironments.json */ = {isa = PBXFileReference; fileEncoding = 4; lastKnownFileType = text.json; path = TestServerEnvironments.json; sourceTree = "<group>"; };
		AB453F5F2534B04400D8339E /* ExposureManagerTests.swift */ = {isa = PBXFileReference; fileEncoding = 4; lastKnownFileType = sourcecode.swift; path = ExposureManagerTests.swift; sourceTree = "<group>"; };
		AB5F84AC24F8F7A1000400D4 /* SerialMigrator.swift */ = {isa = PBXFileReference; lastKnownFileType = sourcecode.swift; path = SerialMigrator.swift; sourceTree = "<group>"; };
		AB5F84AF24F8F7C3000400D4 /* Migration.swift */ = {isa = PBXFileReference; lastKnownFileType = sourcecode.swift; path = Migration.swift; sourceTree = "<group>"; };
		AB5F84B124F8F7E3000400D4 /* Migration0To1.swift */ = {isa = PBXFileReference; lastKnownFileType = sourcecode.swift; path = Migration0To1.swift; sourceTree = "<group>"; };
		AB5F84B324F8FA26000400D4 /* SerialMigratorTests.swift */ = {isa = PBXFileReference; lastKnownFileType = sourcecode.swift; path = SerialMigratorTests.swift; sourceTree = "<group>"; };
		AB5F84B824F92855000400D4 /* DownloadedPackagesSQLLiteStoreV0.swift */ = {isa = PBXFileReference; fileEncoding = 4; lastKnownFileType = sourcecode.swift; path = DownloadedPackagesSQLLiteStoreV0.swift; sourceTree = "<group>"; };
		AB5F84BA24F92876000400D4 /* Migration0To1Tests.swift */ = {isa = PBXFileReference; lastKnownFileType = sourcecode.swift; path = Migration0To1Tests.swift; sourceTree = "<group>"; };
		AB5F84BC24F92E92000400D4 /* SerialMigratorFake.swift */ = {isa = PBXFileReference; lastKnownFileType = sourcecode.swift; path = SerialMigratorFake.swift; sourceTree = "<group>"; };
		AB5F84BF24FE2EB3000400D4 /* DownloadedPackagesStoreV0.swift */ = {isa = PBXFileReference; fileEncoding = 4; lastKnownFileType = sourcecode.swift; path = DownloadedPackagesStoreV0.swift; sourceTree = "<group>"; };
		AB6289CE251BA01400CF61D2 /* Bundle+Version.swift */ = {isa = PBXFileReference; lastKnownFileType = sourcecode.swift; path = "Bundle+Version.swift"; sourceTree = "<group>"; };
		AB6289D3251BA4EC00CF61D2 /* String+Compare.swift */ = {isa = PBXFileReference; fileEncoding = 4; lastKnownFileType = sourcecode.swift; path = "String+Compare.swift"; sourceTree = "<group>"; };
		AB6289D8251C833100CF61D2 /* DMDeltaOnboardingViewController.swift */ = {isa = PBXFileReference; lastKnownFileType = sourcecode.swift; path = DMDeltaOnboardingViewController.swift; sourceTree = "<group>"; };
		AB628A1E251CDADE00CF61D2 /* ServerEnvironments.json */ = {isa = PBXFileReference; lastKnownFileType = text.json; path = ServerEnvironments.json; sourceTree = "<group>"; };
		AB7420AB251B67A8006666AC /* DeltaOnboardingV15.swift */ = {isa = PBXFileReference; lastKnownFileType = sourcecode.swift; path = DeltaOnboardingV15.swift; sourceTree = "<group>"; };
		AB7420B6251B69E2006666AC /* DeltaOnboardingCoordinator.swift */ = {isa = PBXFileReference; lastKnownFileType = sourcecode.swift; path = DeltaOnboardingCoordinator.swift; sourceTree = "<group>"; };
		AB7420C1251B7D59006666AC /* DeltaOnboardingProtocols.swift */ = {isa = PBXFileReference; lastKnownFileType = sourcecode.swift; path = DeltaOnboardingProtocols.swift; sourceTree = "<group>"; };
		AB7420CA251B7D93006666AC /* DeltaOnboardingV15ViewController.swift */ = {isa = PBXFileReference; lastKnownFileType = sourcecode.swift; path = DeltaOnboardingV15ViewController.swift; sourceTree = "<group>"; };
		AB7420DC251B8101006666AC /* DeltaOnboardingCoordinatorTests.swift */ = {isa = PBXFileReference; lastKnownFileType = sourcecode.swift; path = DeltaOnboardingCoordinatorTests.swift; sourceTree = "<group>"; };
		AB8B0D3C253053A1009C067B /* de */ = {isa = PBXFileReference; lastKnownFileType = text.plist.strings; name = de; path = de.lproj/Localizable.links.strings; sourceTree = "<group>"; };
		AB8B0D3D253053D5009C067B /* en */ = {isa = PBXFileReference; lastKnownFileType = text.plist.strings; name = en; path = en.lproj/Localizable.links.strings; sourceTree = "<group>"; };
		AB8B0D3E253053DB009C067B /* tr */ = {isa = PBXFileReference; lastKnownFileType = text.plist.strings; name = tr; path = tr.lproj/Localizable.links.strings; sourceTree = "<group>"; };
		AB8B0D3F253053DF009C067B /* pl */ = {isa = PBXFileReference; lastKnownFileType = text.plist.strings; name = pl; path = pl.lproj/Localizable.links.strings; sourceTree = "<group>"; };
		AB8B0D40253053E2009C067B /* ro */ = {isa = PBXFileReference; lastKnownFileType = text.plist.strings; name = ro; path = ro.lproj/Localizable.links.strings; sourceTree = "<group>"; };
		AB8B0D41253053E5009C067B /* bg */ = {isa = PBXFileReference; lastKnownFileType = text.plist.strings; name = bg; path = bg.lproj/Localizable.links.strings; sourceTree = "<group>"; };
		ABDA2791251CE308006BAE84 /* DMServerEnvironmentViewController.swift */ = {isa = PBXFileReference; lastKnownFileType = sourcecode.swift; path = DMServerEnvironmentViewController.swift; sourceTree = "<group>"; };
		B102BDC22460410600CD55A2 /* README.md */ = {isa = PBXFileReference; lastKnownFileType = net.daringfireball.markdown; path = README.md; sourceTree = "<group>"; };
		B103193124E18A0A00DD02EF /* DMMenuItem.swift */ = {isa = PBXFileReference; lastKnownFileType = sourcecode.swift; path = DMMenuItem.swift; sourceTree = "<group>"; };
		B10EC1F724ED1F8700ED0E48 /* CancellationToken.swift */ = {isa = PBXFileReference; lastKnownFileType = sourcecode.swift; path = CancellationToken.swift; sourceTree = "<group>"; };
		B10F9B89249961B500C418F4 /* DynamicTypeLabelTests.swift */ = {isa = PBXFileReference; fileEncoding = 4; lastKnownFileType = sourcecode.swift; path = DynamicTypeLabelTests.swift; sourceTree = "<group>"; };
		B10FD5F3246EAC1700E9D7F2 /* AppleFilesWriter.swift */ = {isa = PBXFileReference; lastKnownFileType = sourcecode.swift; path = AppleFilesWriter.swift; sourceTree = "<group>"; };
		B111EE2B2465D9F7001AEBB4 /* String+Localization.swift */ = {isa = PBXFileReference; lastKnownFileType = sourcecode.swift; path = "String+Localization.swift"; sourceTree = "<group>"; };
		B1125459246F2C6500AB5036 /* ENTemporaryExposureKey+Convert.swift */ = {isa = PBXFileReference; lastKnownFileType = sourcecode.swift; path = "ENTemporaryExposureKey+Convert.swift"; sourceTree = "<group>"; };
		B11655922491437600316087 /* RiskProvidingConfigurationTests.swift */ = {isa = PBXFileReference; fileEncoding = 4; lastKnownFileType = sourcecode.swift; path = RiskProvidingConfigurationTests.swift; sourceTree = "<group>"; };
		B1175212248A83AB00C3325C /* Risk.swift */ = {isa = PBXFileReference; lastKnownFileType = sourcecode.swift; path = Risk.swift; sourceTree = "<group>"; };
		B1175215248A9F9600C3325C /* ConvertingKeysTests.swift */ = {isa = PBXFileReference; lastKnownFileType = sourcecode.swift; path = ConvertingKeysTests.swift; sourceTree = "<group>"; };
		B1175217248ACFBC00C3325C /* SAP_RiskScoreClass+LowAndHigh.swift */ = {isa = PBXFileReference; lastKnownFileType = sourcecode.swift; path = "SAP_RiskScoreClass+LowAndHigh.swift"; sourceTree = "<group>"; };
		B1175219248ACFFC00C3325C /* SAP_RiskScoreClass+LowAndHighTests.swift */ = {isa = PBXFileReference; lastKnownFileType = sourcecode.swift; path = "SAP_RiskScoreClass+LowAndHighTests.swift"; sourceTree = "<group>"; };
		B120C7C524AFDAB900F68FF1 /* ActiveTracing.swift */ = {isa = PBXFileReference; lastKnownFileType = sourcecode.swift; path = ActiveTracing.swift; sourceTree = "<group>"; };
		B120C7C824AFE7B800F68FF1 /* ActiveTracingTests.swift */ = {isa = PBXFileReference; lastKnownFileType = sourcecode.swift; path = ActiveTracingTests.swift; sourceTree = "<group>"; };
		B1221BDB2492BCEB00E6C4E4 /* Info_Debug.plist */ = {isa = PBXFileReference; fileEncoding = 4; lastKnownFileType = text.plist.xml; path = Info_Debug.plist; sourceTree = "<group>"; };
		B1221BDF2492ECE800E6C4E4 /* CFDictionary+KeychainQuery.swift */ = {isa = PBXFileReference; lastKnownFileType = sourcecode.swift; path = "CFDictionary+KeychainQuery.swift"; sourceTree = "<group>"; };
		B1221BE12492ED0F00E6C4E4 /* CFDictionary+KeychainQueryTests.swift */ = {isa = PBXFileReference; lastKnownFileType = sourcecode.swift; path = "CFDictionary+KeychainQueryTests.swift"; sourceTree = "<group>"; };
		B12995E8246C344100854AD0 /* HTTPClient+Configuration.swift */ = {isa = PBXFileReference; lastKnownFileType = sourcecode.swift; path = "HTTPClient+Configuration.swift"; sourceTree = "<group>"; };
		B14D0CDA246E968C00D5BEBC /* String+Today.swift */ = {isa = PBXFileReference; lastKnownFileType = sourcecode.swift; path = "String+Today.swift"; sourceTree = "<group>"; };
		B14D0CDC246E972400D5BEBC /* ExposureDetectionDelegate.swift */ = {isa = PBXFileReference; lastKnownFileType = sourcecode.swift; path = ExposureDetectionDelegate.swift; sourceTree = "<group>"; };
		B14D0CDE246E976400D5BEBC /* ExposureDetectionTransaction+DidEndPrematurelyReason.swift */ = {isa = PBXFileReference; lastKnownFileType = sourcecode.swift; path = "ExposureDetectionTransaction+DidEndPrematurelyReason.swift"; sourceTree = "<group>"; };
		B153096924706F1000A4A1BD /* URLSession+Default.swift */ = {isa = PBXFileReference; lastKnownFileType = sourcecode.swift; path = "URLSession+Default.swift"; sourceTree = "<group>"; };
		B153096B24706F2400A4A1BD /* URLSessionConfiguration+Default.swift */ = {isa = PBXFileReference; lastKnownFileType = sourcecode.swift; path = "URLSessionConfiguration+Default.swift"; sourceTree = "<group>"; };
		B15382E3248273DC0010F007 /* MockTestStore.swift */ = {isa = PBXFileReference; lastKnownFileType = sourcecode.swift; path = MockTestStore.swift; sourceTree = "<group>"; };
		B15382E6248290BB0010F007 /* AppleFilesWriterTests.swift */ = {isa = PBXFileReference; lastKnownFileType = sourcecode.swift; path = AppleFilesWriterTests.swift; sourceTree = "<group>"; };
		B15382FD248424F00010F007 /* ExposureDetectionTests.swift */ = {isa = PBXFileReference; lastKnownFileType = sourcecode.swift; path = ExposureDetectionTests.swift; sourceTree = "<group>"; };
		B1569DDE245D70990079FCD7 /* DMViewController.swift */ = {isa = PBXFileReference; lastKnownFileType = sourcecode.swift; path = DMViewController.swift; sourceTree = "<group>"; };
		B16177E724802F9B006E435A /* DownloadedPackagesSQLLiteStoreTests.swift */ = {isa = PBXFileReference; lastKnownFileType = sourcecode.swift; path = DownloadedPackagesSQLLiteStoreTests.swift; sourceTree = "<group>"; };
		B161782424804AC3006E435A /* DownloadedPackagesSQLLiteStoreV1.swift */ = {isa = PBXFileReference; lastKnownFileType = sourcecode.swift; path = DownloadedPackagesSQLLiteStoreV1.swift; sourceTree = "<group>"; };
		B161782924805784006E435A /* DeltaCalculationResult.swift */ = {isa = PBXFileReference; lastKnownFileType = sourcecode.swift; path = DeltaCalculationResult.swift; sourceTree = "<group>"; };
		B161782C248062CE006E435A /* DeltaCalculationResultTests.swift */ = {isa = PBXFileReference; lastKnownFileType = sourcecode.swift; path = DeltaCalculationResultTests.swift; sourceTree = "<group>"; };
		B163D10F2499068D001A322C /* SettingsViewModelTests.swift */ = {isa = PBXFileReference; lastKnownFileType = sourcecode.swift; path = SettingsViewModelTests.swift; sourceTree = "<group>"; };
		B163D11424993F64001A322C /* UIFont+DynamicTypeTests.swift */ = {isa = PBXFileReference; lastKnownFileType = sourcecode.swift; path = "UIFont+DynamicTypeTests.swift"; sourceTree = "<group>"; };
		B16457B424DC11EF002879EB /* DMLastSubmissionRequetViewController.swift */ = {isa = PBXFileReference; lastKnownFileType = sourcecode.swift; path = DMLastSubmissionRequetViewController.swift; sourceTree = "<group>"; };
		B16457B824DC19F9002879EB /* DMSettingsViewController.swift */ = {isa = PBXFileReference; lastKnownFileType = sourcecode.swift; path = DMSettingsViewController.swift; sourceTree = "<group>"; };
		B16457BA24DC3309002879EB /* DMLogsViewController.swift */ = {isa = PBXFileReference; lastKnownFileType = sourcecode.swift; path = DMLogsViewController.swift; sourceTree = "<group>"; };
		B1741B422461C105006275D9 /* README.md */ = {isa = PBXFileReference; lastKnownFileType = net.daringfireball.markdown; path = README.md; sourceTree = "<group>"; };
		B1741B432461C257006275D9 /* DMDeveloperMenu.swift */ = {isa = PBXFileReference; lastKnownFileType = sourcecode.swift; path = DMDeveloperMenu.swift; sourceTree = "<group>"; };
		B1741B482462C207006275D9 /* Client.swift */ = {isa = PBXFileReference; fileEncoding = 4; lastKnownFileType = sourcecode.swift; path = Client.swift; sourceTree = "<group>"; };
		B17A44A12464906A00CB195E /* KeyTests.swift */ = {isa = PBXFileReference; lastKnownFileType = sourcecode.swift; path = KeyTests.swift; sourceTree = "<group>"; };
		B184A37F248FFCBE007180F6 /* SecureStore.swift */ = {isa = PBXFileReference; fileEncoding = 4; lastKnownFileType = sourcecode.swift; path = SecureStore.swift; sourceTree = "<group>"; };
		B184A382248FFCE2007180F6 /* CodableExposureDetectionSummary.swift */ = {isa = PBXFileReference; lastKnownFileType = sourcecode.swift; path = CodableExposureDetectionSummary.swift; sourceTree = "<group>"; };
		B18755D024DC45CA00A9202E /* DMStoreViewController.swift */ = {isa = PBXFileReference; lastKnownFileType = sourcecode.swift; path = DMStoreViewController.swift; sourceTree = "<group>"; };
		B18C411C246DB30000B8D8CB /* URL+Helper.swift */ = {isa = PBXFileReference; lastKnownFileType = sourcecode.swift; path = "URL+Helper.swift"; sourceTree = "<group>"; };
		B18CADAD24782FA4006F53F0 /* ExposureStateUpdating.swift */ = {isa = PBXFileReference; lastKnownFileType = sourcecode.swift; path = ExposureStateUpdating.swift; sourceTree = "<group>"; };
		B18E852E248C29D400CF4FB8 /* DetectionMode.swift */ = {isa = PBXFileReference; lastKnownFileType = sourcecode.swift; path = DetectionMode.swift; sourceTree = "<group>"; };
		B19FD7102491A07000A9D56A /* String+SemanticVersion.swift */ = {isa = PBXFileReference; lastKnownFileType = sourcecode.swift; path = "String+SemanticVersion.swift"; sourceTree = "<group>"; };
		B19FD7122491A08500A9D56A /* SAP_SemanticVersion+Compare.swift */ = {isa = PBXFileReference; lastKnownFileType = sourcecode.swift; path = "SAP_SemanticVersion+Compare.swift"; sourceTree = "<group>"; };
		B19FD7142491A4A300A9D56A /* SAP_SemanticVersionTests.swift */ = {isa = PBXFileReference; fileEncoding = 4; lastKnownFileType = sourcecode.swift; path = SAP_SemanticVersionTests.swift; sourceTree = "<group>"; };
		B1A31F6824DAE6C000E263DF /* DMKeyCell.swift */ = {isa = PBXFileReference; lastKnownFileType = sourcecode.swift; path = DMKeyCell.swift; sourceTree = "<group>"; };
		B1A9E70D246D73180024CC12 /* ExposureDetection.swift */ = {isa = PBXFileReference; lastKnownFileType = sourcecode.swift; path = ExposureDetection.swift; sourceTree = "<group>"; };
		B1A9E710246D782F0024CC12 /* SAPDownloadedPackage.swift */ = {isa = PBXFileReference; lastKnownFileType = sourcecode.swift; path = SAPDownloadedPackage.swift; sourceTree = "<group>"; };
		B1AC51D524CED8820087C35B /* DetectionModeTests.swift */ = {isa = PBXFileReference; lastKnownFileType = sourcecode.swift; path = DetectionModeTests.swift; sourceTree = "<group>"; };
		B1B9CF1E246ED2E8008F04F5 /* Sap_FilebucketTests.swift */ = {isa = PBXFileReference; lastKnownFileType = sourcecode.swift; path = Sap_FilebucketTests.swift; sourceTree = "<group>"; };
		B1BFE27124BDE1D500C1181D /* HomeViewController+HowRiskDetectionWorks.swift */ = {isa = PBXFileReference; lastKnownFileType = sourcecode.swift; path = "HomeViewController+HowRiskDetectionWorks.swift"; sourceTree = "<group>"; };
		B1C7EE4324938E9E00F1F284 /* ExposureDetection_DidEndPrematurelyReason+ErrorHandling.swift */ = {isa = PBXFileReference; lastKnownFileType = sourcecode.swift; path = "ExposureDetection_DidEndPrematurelyReason+ErrorHandling.swift"; sourceTree = "<group>"; };
		B1C7EE4524938EB700F1F284 /* ExposureDetection_DidEndPrematurelyReason+ErrorHandlingTests.swift */ = {isa = PBXFileReference; lastKnownFileType = sourcecode.swift; path = "ExposureDetection_DidEndPrematurelyReason+ErrorHandlingTests.swift"; sourceTree = "<group>"; };
		B1C7EE472493D97000F1F284 /* RiskProvidingConfigurationManualTriggerTests.swift */ = {isa = PBXFileReference; lastKnownFileType = sourcecode.swift; path = RiskProvidingConfigurationManualTriggerTests.swift; sourceTree = "<group>"; };
		B1C7EEAD24941A3B00F1F284 /* ManualExposureDetectionState.swift */ = {isa = PBXFileReference; lastKnownFileType = sourcecode.swift; path = ManualExposureDetectionState.swift; sourceTree = "<group>"; };
		B1C7EEAF24941A6B00F1F284 /* RiskConsumer.swift */ = {isa = PBXFileReference; lastKnownFileType = sourcecode.swift; path = RiskConsumer.swift; sourceTree = "<group>"; };
		B1CD333D24865E0000B06E9B /* TracingStatusHistoryTests.swift */ = {isa = PBXFileReference; lastKnownFileType = sourcecode.swift; path = TracingStatusHistoryTests.swift; sourceTree = "<group>"; };
		B1CD33402486AA7100B06E9B /* CoronaWarnURLSessionDelegate.swift */ = {isa = PBXFileReference; lastKnownFileType = sourcecode.swift; path = CoronaWarnURLSessionDelegate.swift; sourceTree = "<group>"; };
		B1D431C7246C69F300E728AD /* HTTPClient+ConfigurationTests.swift */ = {isa = PBXFileReference; lastKnownFileType = sourcecode.swift; path = "HTTPClient+ConfigurationTests.swift"; sourceTree = "<group>"; };
		B1D431CA246C84A400E728AD /* DownloadedPackagesStoreV1.swift */ = {isa = PBXFileReference; lastKnownFileType = sourcecode.swift; path = DownloadedPackagesStoreV1.swift; sourceTree = "<group>"; };
		B1D6B001247DA0320079DDD3 /* ExposureDetectionViewControllerDelegate.swift */ = {isa = PBXFileReference; lastKnownFileType = sourcecode.swift; path = ExposureDetectionViewControllerDelegate.swift; sourceTree = "<group>"; };
		B1D6B003247DA4920079DDD3 /* UIApplication+CoronaWarn.swift */ = {isa = PBXFileReference; lastKnownFileType = sourcecode.swift; path = "UIApplication+CoronaWarn.swift"; sourceTree = "<group>"; };
		B1D8CB2524DD4371008C6010 /* DMTracingHistoryViewController.swift */ = {isa = PBXFileReference; lastKnownFileType = sourcecode.swift; path = DMTracingHistoryViewController.swift; sourceTree = "<group>"; };
		B1DDDABB247137B000A07175 /* HTTPClientConfigurationEndpointTests.swift */ = {isa = PBXFileReference; lastKnownFileType = sourcecode.swift; path = HTTPClientConfigurationEndpointTests.swift; sourceTree = "<group>"; };
		B1E23B8524FE4DD3006BCDA6 /* PublicKeyProviderTests.swift */ = {isa = PBXFileReference; lastKnownFileType = sourcecode.swift; path = PublicKeyProviderTests.swift; sourceTree = "<group>"; };
		B1E23B8724FE80EF006BCDA6 /* CancellationTokenTests.swift */ = {isa = PBXFileReference; lastKnownFileType = sourcecode.swift; path = CancellationTokenTests.swift; sourceTree = "<group>"; };
		B1E8C99C2479D4E7006DC678 /* DMSubmissionStateViewController.swift */ = {isa = PBXFileReference; fileEncoding = 4; lastKnownFileType = sourcecode.swift; path = DMSubmissionStateViewController.swift; sourceTree = "<group>"; };
		B1EAEC8A24711884003BE9A2 /* URLSession+Convenience.swift */ = {isa = PBXFileReference; lastKnownFileType = sourcecode.swift; path = "URLSession+Convenience.swift"; sourceTree = "<group>"; };
		B1EAEC8D247118CB003BE9A2 /* URLSession+ConvenienceTests.swift */ = {isa = PBXFileReference; lastKnownFileType = sourcecode.swift; path = "URLSession+ConvenienceTests.swift"; sourceTree = "<group>"; };
		B1EDFD8C248E74D000E7EAFF /* URL+StaticString.swift */ = {isa = PBXFileReference; lastKnownFileType = sourcecode.swift; path = "URL+StaticString.swift"; sourceTree = "<group>"; };
		B1F82DF124718C7300E2E56A /* DMBackendConfigurationViewController.swift */ = {isa = PBXFileReference; lastKnownFileType = sourcecode.swift; path = DMBackendConfigurationViewController.swift; sourceTree = "<group>"; };
		B1F8AE472479B4C30093A588 /* api-response-day-2020-05-16 */ = {isa = PBXFileReference; lastKnownFileType = file; path = "api-response-day-2020-05-16"; sourceTree = "<group>"; };
		B1FC2D1C24D9C87F00083C81 /* DMKeysViewController.swift */ = {isa = PBXFileReference; lastKnownFileType = sourcecode.swift; path = DMKeysViewController.swift; sourceTree = "<group>"; };
		B1FC2D1F24D9C8DF00083C81 /* SAP_TemporaryExposureKey+DeveloperMenu.swift */ = {isa = PBXFileReference; lastKnownFileType = sourcecode.swift; path = "SAP_TemporaryExposureKey+DeveloperMenu.swift"; sourceTree = "<group>"; };
		B1FE13D72487DEED00D012E5 /* RiskCalculation.swift */ = {isa = PBXFileReference; lastKnownFileType = sourcecode.swift; path = RiskCalculation.swift; sourceTree = "<group>"; };
		B1FE13DC248821CB00D012E5 /* RiskProviding.swift */ = {isa = PBXFileReference; lastKnownFileType = sourcecode.swift; path = RiskProviding.swift; sourceTree = "<group>"; };
		B1FE13DE248821E000D012E5 /* RiskProvider.swift */ = {isa = PBXFileReference; lastKnownFileType = sourcecode.swift; path = RiskProvider.swift; sourceTree = "<group>"; };
		B1FE13E1248824E900D012E5 /* RiskProviderTests.swift */ = {isa = PBXFileReference; lastKnownFileType = sourcecode.swift; path = RiskProviderTests.swift; sourceTree = "<group>"; };
		B1FE13E52488255900D012E5 /* RiskProvidingConfiguration.swift */ = {isa = PBXFileReference; lastKnownFileType = sourcecode.swift; path = RiskProvidingConfiguration.swift; sourceTree = "<group>"; };
		B1FE13F824896DDB00D012E5 /* CachedAppConfiguration.swift */ = {isa = PBXFileReference; lastKnownFileType = sourcecode.swift; path = CachedAppConfiguration.swift; sourceTree = "<group>"; };
		B1FE13FA24896E6700D012E5 /* AppConfigurationProviding.swift */ = {isa = PBXFileReference; lastKnownFileType = sourcecode.swift; path = AppConfigurationProviding.swift; sourceTree = "<group>"; };
		B1FE13FD24896EF700D012E5 /* CachedAppConfigurationTests.swift */ = {isa = PBXFileReference; lastKnownFileType = sourcecode.swift; path = CachedAppConfigurationTests.swift; sourceTree = "<group>"; };
		B1FF6B6A2497D0B40041CF02 /* CWASQLite.framework */ = {isa = PBXFileReference; explicitFileType = wrapper.framework; includeInIndex = 0; path = CWASQLite.framework; sourceTree = BUILT_PRODUCTS_DIR; };
		B1FF6B6C2497D0B50041CF02 /* CWASQLite.h */ = {isa = PBXFileReference; lastKnownFileType = sourcecode.c.h; path = CWASQLite.h; sourceTree = "<group>"; };
		B1FF6B6D2497D0B50041CF02 /* Info.plist */ = {isa = PBXFileReference; lastKnownFileType = text.plist.xml; path = Info.plist; sourceTree = "<group>"; };
		CD2EC328247D82EE00C6B3F9 /* NotificationSettingsViewController.swift */ = {isa = PBXFileReference; lastKnownFileType = sourcecode.swift; path = NotificationSettingsViewController.swift; sourceTree = "<group>"; };
		CD678F6A246C43E200B6A0F8 /* MockExposureManager.swift */ = {isa = PBXFileReference; lastKnownFileType = sourcecode.swift; path = MockExposureManager.swift; sourceTree = "<group>"; };
		CD678F6C246C43EE00B6A0F8 /* ClientMock.swift */ = {isa = PBXFileReference; lastKnownFileType = sourcecode.swift; path = ClientMock.swift; sourceTree = "<group>"; };
		CD678F6E246C43FC00B6A0F8 /* MockURLSession.swift */ = {isa = PBXFileReference; lastKnownFileType = sourcecode.swift; path = MockURLSession.swift; sourceTree = "<group>"; };
		CD7F5C732466F6D400D3D03C /* ENATest.entitlements */ = {isa = PBXFileReference; lastKnownFileType = text.plist.entitlements; path = ENATest.entitlements; sourceTree = "<group>"; };
		CD8638522477EBD400A5A07C /* SettingsViewModel.swift */ = {isa = PBXFileReference; lastKnownFileType = sourcecode.swift; path = SettingsViewModel.swift; sourceTree = "<group>"; };
		CD99A39C245B22EE00BF12AF /* ExposureSubmission.storyboard */ = {isa = PBXFileReference; fileEncoding = 4; lastKnownFileType = file.storyboard; path = ExposureSubmission.storyboard; sourceTree = "<group>"; };
		CD99A3A8245C272400BF12AF /* ExposureSubmissionService.swift */ = {isa = PBXFileReference; lastKnownFileType = sourcecode.swift; path = ExposureSubmissionService.swift; sourceTree = "<group>"; };
		CD99A3C92461A47C00BF12AF /* AppStrings.swift */ = {isa = PBXFileReference; lastKnownFileType = sourcecode.swift; path = AppStrings.swift; sourceTree = "<group>"; };
		CDA262F724AB808800612E15 /* Coordinator.swift */ = {isa = PBXFileReference; lastKnownFileType = sourcecode.swift; path = Coordinator.swift; sourceTree = "<group>"; };
		CDCE11D5247D644100F30825 /* NotificationSettingsViewModel.swift */ = {isa = PBXFileReference; lastKnownFileType = sourcecode.swift; path = NotificationSettingsViewModel.swift; sourceTree = "<group>"; };
		CDCE11D8247D64C600F30825 /* NotificationSettingsOnTableViewCell.swift */ = {isa = PBXFileReference; lastKnownFileType = sourcecode.swift; path = NotificationSettingsOnTableViewCell.swift; sourceTree = "<group>"; };
		CDCE11DA247D64D600F30825 /* NotificationSettingsOffTableViewCell.swift */ = {isa = PBXFileReference; lastKnownFileType = sourcecode.swift; path = NotificationSettingsOffTableViewCell.swift; sourceTree = "<group>"; };
		CDD87C54247556DE007CE6CA /* MainSettingsTableViewCell.swift */ = {isa = PBXFileReference; lastKnownFileType = sourcecode.swift; path = MainSettingsTableViewCell.swift; sourceTree = "<group>"; };
		CDD87C5C247559E3007CE6CA /* LabelTableViewCell.swift */ = {isa = PBXFileReference; lastKnownFileType = sourcecode.swift; path = LabelTableViewCell.swift; sourceTree = "<group>"; };
		CDF27BD2246ADBA70044D32B /* ExposureSubmissionServiceTests.swift */ = {isa = PBXFileReference; lastKnownFileType = sourcecode.swift; path = ExposureSubmissionServiceTests.swift; sourceTree = "<group>"; };
		CDF27BD4246ADBF30044D32B /* HTTPClient+DaysAndHoursTests.swift */ = {isa = PBXFileReference; lastKnownFileType = sourcecode.swift; path = "HTTPClient+DaysAndHoursTests.swift"; sourceTree = "<group>"; };
		EB08F1702541CE3200D11FA9 /* risk_score_classification.pb.swift */ = {isa = PBXFileReference; fileEncoding = 4; lastKnownFileType = sourcecode.swift; name = risk_score_classification.pb.swift; path = ../../../gen/output/internal/risk_score_classification.pb.swift; sourceTree = "<group>"; };
		EB08F1712541CE3200D11FA9 /* attenuation_duration.pb.swift */ = {isa = PBXFileReference; fileEncoding = 4; lastKnownFileType = sourcecode.swift; name = attenuation_duration.pb.swift; path = ../../../gen/output/internal/attenuation_duration.pb.swift; sourceTree = "<group>"; };
		EB08F1722541CE3200D11FA9 /* risk_level.pb.swift */ = {isa = PBXFileReference; fileEncoding = 4; lastKnownFileType = sourcecode.swift; name = risk_level.pb.swift; path = ../../../gen/output/internal/risk_level.pb.swift; sourceTree = "<group>"; };
		EB08F1732541CE3200D11FA9 /* app_features.pb.swift */ = {isa = PBXFileReference; fileEncoding = 4; lastKnownFileType = sourcecode.swift; name = app_features.pb.swift; path = ../../../gen/output/internal/app_features.pb.swift; sourceTree = "<group>"; };
		EB08F1742541CE3200D11FA9 /* submission_payload.pb.swift */ = {isa = PBXFileReference; fileEncoding = 4; lastKnownFileType = sourcecode.swift; name = submission_payload.pb.swift; path = ../../../gen/output/internal/submission_payload.pb.swift; sourceTree = "<group>"; };
		EB08F1752541CE3200D11FA9 /* app_config.pb.swift */ = {isa = PBXFileReference; fileEncoding = 4; lastKnownFileType = sourcecode.swift; name = app_config.pb.swift; path = ../../../gen/output/internal/app_config.pb.swift; sourceTree = "<group>"; };
		EB08F1762541CE3200D11FA9 /* app_version_config.pb.swift */ = {isa = PBXFileReference; fileEncoding = 4; lastKnownFileType = sourcecode.swift; name = app_version_config.pb.swift; path = ../../../gen/output/internal/app_version_config.pb.swift; sourceTree = "<group>"; };
		EB08F1772541CE3200D11FA9 /* risk_score_parameters.pb.swift */ = {isa = PBXFileReference; fileEncoding = 4; lastKnownFileType = sourcecode.swift; name = risk_score_parameters.pb.swift; path = ../../../gen/output/internal/risk_score_parameters.pb.swift; sourceTree = "<group>"; };
		EB08F1832541CE5700D11FA9 /* temporary_exposure_key_export.pb.swift */ = {isa = PBXFileReference; fileEncoding = 4; lastKnownFileType = sourcecode.swift; name = temporary_exposure_key_export.pb.swift; path = ../../../gen/output/external/exposurenotification/temporary_exposure_key_export.pb.swift; sourceTree = "<group>"; };
		EB08F1842541CE5700D11FA9 /* temporary_exposure_key_signature_list.pb.swift */ = {isa = PBXFileReference; fileEncoding = 4; lastKnownFileType = sourcecode.swift; name = temporary_exposure_key_signature_list.pb.swift; path = ../../../gen/output/external/exposurenotification/temporary_exposure_key_signature_list.pb.swift; sourceTree = "<group>"; };
		EB08F1852541CE5700D11FA9 /* diagnosis_key_batch.pb.swift */ = {isa = PBXFileReference; fileEncoding = 4; lastKnownFileType = sourcecode.swift; name = diagnosis_key_batch.pb.swift; path = ../../../gen/output/external/exposurenotification/diagnosis_key_batch.pb.swift; sourceTree = "<group>"; };
		EB11B02924EE7CA500143A95 /* ENAUITestsSettings.swift */ = {isa = PBXFileReference; lastKnownFileType = sourcecode.swift; path = ENAUITestsSettings.swift; sourceTree = "<group>"; };
		EB23949F24E5492900E71225 /* BackgroundAppRefreshViewModel.swift */ = {isa = PBXFileReference; lastKnownFileType = sourcecode.swift; path = BackgroundAppRefreshViewModel.swift; sourceTree = "<group>"; };
		EB3BCA85250799E7003F27C7 /* DynamicTableViewBulletPointCell.swift */ = {isa = PBXFileReference; lastKnownFileType = sourcecode.swift; path = DynamicTableViewBulletPointCell.swift; sourceTree = "<group>"; };
		EB3BCA872507B6C1003F27C7 /* ExposureSubmissionSymptomsOnsetViewController.swift */ = {isa = PBXFileReference; lastKnownFileType = sourcecode.swift; path = ExposureSubmissionSymptomsOnsetViewController.swift; sourceTree = "<group>"; };
		EB3BCA8A2507B8F3003F27C7 /* ExposureSubmissionSymptomsViewControllerTests.swift */ = {isa = PBXFileReference; lastKnownFileType = sourcecode.swift; path = ExposureSubmissionSymptomsViewControllerTests.swift; sourceTree = "<group>"; };
		EB6B5D872539AE9400B0ED57 /* DMNotificationsViewController.swift */ = {isa = PBXFileReference; lastKnownFileType = sourcecode.swift; path = DMNotificationsViewController.swift; sourceTree = "<group>"; };
		EB6B5D8C2539B36100B0ED57 /* DMNotificationCell.swift */ = {isa = PBXFileReference; lastKnownFileType = sourcecode.swift; path = DMNotificationCell.swift; sourceTree = "<group>"; };
		EB7057D624E6BACA002235B4 /* InfoBoxView.xib */ = {isa = PBXFileReference; lastKnownFileType = file.xib; path = InfoBoxView.xib; sourceTree = "<group>"; };
		EB7D205324E6A3320089264C /* InfoBoxView.swift */ = {isa = PBXFileReference; lastKnownFileType = sourcecode.swift; path = InfoBoxView.swift; sourceTree = "<group>"; };
		EB7D205524E6A5930089264C /* InfoBoxViewModel.swift */ = {isa = PBXFileReference; lastKnownFileType = sourcecode.swift; path = InfoBoxViewModel.swift; sourceTree = "<group>"; };
		EB7F8E9424E434E000A3CCC4 /* BackgroundAppRefreshViewController.swift */ = {isa = PBXFileReference; lastKnownFileType = sourcecode.swift; path = BackgroundAppRefreshViewController.swift; sourceTree = "<group>"; };
		EB858D1F24E700D10048A0AA /* UIView+Screenshot.swift */ = {isa = PBXFileReference; lastKnownFileType = sourcecode.swift; path = "UIView+Screenshot.swift"; sourceTree = "<group>"; };
		EB87353F253704D100325C6C /* UNUserNotificationCenter+DeadManSwitch.swift */ = {isa = PBXFileReference; fileEncoding = 4; lastKnownFileType = sourcecode.swift; path = "UNUserNotificationCenter+DeadManSwitch.swift"; sourceTree = "<group>"; };
		EBCD2411250790F400E5574C /* ExposureSubmissionSymptomsViewController.swift */ = {isa = PBXFileReference; lastKnownFileType = sourcecode.swift; path = ExposureSubmissionSymptomsViewController.swift; sourceTree = "<group>"; };
		EE20EA062469883900770683 /* RiskLegend.storyboard */ = {isa = PBXFileReference; lastKnownFileType = file.storyboard; path = RiskLegend.storyboard; sourceTree = "<group>"; };
		EE22DB7F247FB409001B0A71 /* ENStateHandler.swift */ = {isa = PBXFileReference; fileEncoding = 4; lastKnownFileType = sourcecode.swift; path = ENStateHandler.swift; sourceTree = "<group>"; };
		EE22DB80247FB409001B0A71 /* ENSettingModel.swift */ = {isa = PBXFileReference; fileEncoding = 4; lastKnownFileType = sourcecode.swift; path = ENSettingModel.swift; sourceTree = "<group>"; };
		EE22DB84247FB43A001B0A71 /* TracingHistoryTableViewCell.swift */ = {isa = PBXFileReference; fileEncoding = 4; lastKnownFileType = sourcecode.swift; path = TracingHistoryTableViewCell.swift; sourceTree = "<group>"; };
		EE22DB85247FB43A001B0A71 /* ImageTableViewCell.swift */ = {isa = PBXFileReference; fileEncoding = 4; lastKnownFileType = sourcecode.swift; path = ImageTableViewCell.swift; sourceTree = "<group>"; };
		EE22DB86247FB43A001B0A71 /* ActionDetailTableViewCell.swift */ = {isa = PBXFileReference; fileEncoding = 4; lastKnownFileType = sourcecode.swift; path = ActionDetailTableViewCell.swift; sourceTree = "<group>"; };
		EE22DB87247FB43A001B0A71 /* DescriptionTableViewCell.swift */ = {isa = PBXFileReference; fileEncoding = 4; lastKnownFileType = sourcecode.swift; path = DescriptionTableViewCell.swift; sourceTree = "<group>"; };
		EE22DB88247FB43A001B0A71 /* ActionTableViewCell.swift */ = {isa = PBXFileReference; fileEncoding = 4; lastKnownFileType = sourcecode.swift; path = ActionTableViewCell.swift; sourceTree = "<group>"; };
		EE22DB8E247FB46C001B0A71 /* ENStateTests.swift */ = {isa = PBXFileReference; fileEncoding = 4; lastKnownFileType = sourcecode.swift; path = ENStateTests.swift; sourceTree = "<group>"; };
		EE22DB90247FB479001B0A71 /* MockStateHandlerObserverDelegate.swift */ = {isa = PBXFileReference; fileEncoding = 4; lastKnownFileType = sourcecode.swift; path = MockStateHandlerObserverDelegate.swift; sourceTree = "<group>"; };
		EE269509248FCB0300BAE234 /* de */ = {isa = PBXFileReference; lastKnownFileType = text.plist.strings; name = de; path = de.lproj/InfoPlist.strings; sourceTree = "<group>"; };
		EE26950B248FCB1600BAE234 /* en */ = {isa = PBXFileReference; lastKnownFileType = text.plist.strings; name = en; path = en.lproj/InfoPlist.strings; sourceTree = "<group>"; };
		EE278B2C245F2BBB008B06F9 /* InviteFriends.storyboard */ = {isa = PBXFileReference; lastKnownFileType = file.storyboard; path = InviteFriends.storyboard; sourceTree = "<group>"; };
		EE278B2F245F2C8A008B06F9 /* FriendsInviteController.swift */ = {isa = PBXFileReference; lastKnownFileType = sourcecode.swift; path = FriendsInviteController.swift; sourceTree = "<group>"; };
		EE70C23B245B09E900AC9B2F /* de */ = {isa = PBXFileReference; lastKnownFileType = text.plist.strings; name = de; path = de.lproj/Localizable.strings; sourceTree = "<group>"; };
		EE70C23C245B09E900AC9B2F /* en */ = {isa = PBXFileReference; lastKnownFileType = text.plist.strings; name = en; path = en.lproj/Localizable.strings; sourceTree = "<group>"; };
		EE92A33F245D96DA006B97B0 /* de */ = {isa = PBXFileReference; lastKnownFileType = text.plist.stringsdict; name = de; path = de.lproj/Localizable.stringsdict; sourceTree = "<group>"; };
		EECF5E5524BDCC3C00332B8F /* pl */ = {isa = PBXFileReference; lastKnownFileType = text.html; name = pl; path = pl.lproj/usage.html; sourceTree = "<group>"; };
		EECF5E5624BDCC3C00332B8F /* pl */ = {isa = PBXFileReference; lastKnownFileType = text.html; name = pl; path = "pl.lproj/privacy-policy.html"; sourceTree = "<group>"; };
		EECF5E5724BDCC3C00332B8F /* pl */ = {isa = PBXFileReference; lastKnownFileType = text.plist.strings; name = pl; path = pl.lproj/Localizable.strings; sourceTree = "<group>"; };
		EECF5E5824BDCC3C00332B8F /* pl */ = {isa = PBXFileReference; lastKnownFileType = text.plist.stringsdict; name = pl; path = pl.lproj/Localizable.stringsdict; sourceTree = "<group>"; };
		EECF5E5924BDCC3C00332B8F /* pl */ = {isa = PBXFileReference; lastKnownFileType = text.plist.strings; name = pl; path = pl.lproj/InfoPlist.strings; sourceTree = "<group>"; };
		EECF5E5A24BDCC4D00332B8F /* ro */ = {isa = PBXFileReference; lastKnownFileType = text.html; name = ro; path = ro.lproj/usage.html; sourceTree = "<group>"; };
		EECF5E5B24BDCC4D00332B8F /* ro */ = {isa = PBXFileReference; lastKnownFileType = text.html; name = ro; path = "ro.lproj/privacy-policy.html"; sourceTree = "<group>"; };
		EECF5E5C24BDCC4D00332B8F /* ro */ = {isa = PBXFileReference; lastKnownFileType = text.plist.strings; name = ro; path = ro.lproj/Localizable.strings; sourceTree = "<group>"; };
		EECF5E5D24BDCC4D00332B8F /* ro */ = {isa = PBXFileReference; lastKnownFileType = text.plist.stringsdict; name = ro; path = ro.lproj/Localizable.stringsdict; sourceTree = "<group>"; };
		EECF5E5E24BDCC4D00332B8F /* ro */ = {isa = PBXFileReference; lastKnownFileType = text.plist.strings; name = ro; path = ro.lproj/InfoPlist.strings; sourceTree = "<group>"; };
		EECF5E5F24BDCC5900332B8F /* bg */ = {isa = PBXFileReference; lastKnownFileType = text.html; name = bg; path = bg.lproj/usage.html; sourceTree = "<group>"; };
		EECF5E6024BDCC5A00332B8F /* bg */ = {isa = PBXFileReference; lastKnownFileType = text.html; name = bg; path = "bg.lproj/privacy-policy.html"; sourceTree = "<group>"; };
		EECF5E6124BDCC5A00332B8F /* bg */ = {isa = PBXFileReference; lastKnownFileType = text.plist.strings; name = bg; path = bg.lproj/Localizable.strings; sourceTree = "<group>"; };
		EECF5E6224BDCC5A00332B8F /* bg */ = {isa = PBXFileReference; lastKnownFileType = text.plist.stringsdict; name = bg; path = bg.lproj/Localizable.stringsdict; sourceTree = "<group>"; };
		EECF5E6324BDCC5A00332B8F /* bg */ = {isa = PBXFileReference; lastKnownFileType = text.plist.strings; name = bg; path = bg.lproj/InfoPlist.strings; sourceTree = "<group>"; };
		EEDD6DF524A4885200BC30D0 /* tr */ = {isa = PBXFileReference; lastKnownFileType = text.html; name = tr; path = tr.lproj/usage.html; sourceTree = "<group>"; };
		EEDD6DF624A4885200BC30D0 /* tr */ = {isa = PBXFileReference; lastKnownFileType = text.html; name = tr; path = "tr.lproj/privacy-policy.html"; sourceTree = "<group>"; };
		EEDD6DF724A4885D00BC30D0 /* tr */ = {isa = PBXFileReference; lastKnownFileType = text.plist.strings; name = tr; path = tr.lproj/LaunchScreen.strings; sourceTree = "<group>"; };
		EEDD6DF824A4889D00BC30D0 /* tr */ = {isa = PBXFileReference; lastKnownFileType = text.plist.strings; name = tr; path = tr.lproj/InfoPlist.strings; sourceTree = "<group>"; };
		EEDD6DF924A488A500BC30D0 /* tr */ = {isa = PBXFileReference; lastKnownFileType = text.plist.strings; name = tr; path = tr.lproj/Localizable.strings; sourceTree = "<group>"; };
		EEDD6DFA24A488AD00BC30D0 /* tr */ = {isa = PBXFileReference; lastKnownFileType = text.plist.stringsdict; name = tr; path = tr.lproj/Localizable.stringsdict; sourceTree = "<group>"; };
		EEF10679246EBF8B009DFB4E /* ResetViewController.swift */ = {isa = PBXFileReference; fileEncoding = 4; lastKnownFileType = sourcecode.swift; path = ResetViewController.swift; sourceTree = "<group>"; };
		F22C6E242492082B00712A6B /* DynamicTableViewSpaceCellTests.swift */ = {isa = PBXFileReference; lastKnownFileType = sourcecode.swift; path = DynamicTableViewSpaceCellTests.swift; sourceTree = "<group>"; };
		F247572A24838AC8003E1FC5 /* DynamicTableViewControllerRowsTests.swift */ = {isa = PBXFileReference; lastKnownFileType = sourcecode.swift; path = DynamicTableViewControllerRowsTests.swift; sourceTree = "<group>"; };
		F252472E2483955B00C5556B /* DynamicTableViewControllerFake.storyboard */ = {isa = PBXFileReference; lastKnownFileType = file.storyboard; path = DynamicTableViewControllerFake.storyboard; sourceTree = "<group>"; };
		F25247302484456800C5556B /* DynamicTableViewModelTests.swift */ = {isa = PBXFileReference; fileEncoding = 4; lastKnownFileType = sourcecode.swift; lineEnding = 0; path = DynamicTableViewModelTests.swift; sourceTree = "<group>"; };
		F2DC808D248989CE00EDC40A /* DynamicTableViewControllerRegisterCellsTests.swift */ = {isa = PBXFileReference; lastKnownFileType = sourcecode.swift; path = DynamicTableViewControllerRegisterCellsTests.swift; sourceTree = "<group>"; };
		F2DC808F24898A9400EDC40A /* DynamicTableViewControllerNumberOfRowsAndSectionsTests.swift */ = {isa = PBXFileReference; fileEncoding = 4; lastKnownFileType = sourcecode.swift; lineEnding = 0; path = DynamicTableViewControllerNumberOfRowsAndSectionsTests.swift; sourceTree = "<group>"; };
		F2DC809124898B1800EDC40A /* DynamicTableViewControllerHeaderTests.swift */ = {isa = PBXFileReference; lastKnownFileType = sourcecode.swift; path = DynamicTableViewControllerHeaderTests.swift; sourceTree = "<group>"; };
		F2DC809324898CE600EDC40A /* DynamicTableViewControllerFooterTests.swift */ = {isa = PBXFileReference; lastKnownFileType = sourcecode.swift; path = DynamicTableViewControllerFooterTests.swift; sourceTree = "<group>"; };
		FEDCE0116603B6E00FAEE632 /* ExposureDetectionExecutor.swift */ = {isa = PBXFileReference; fileEncoding = 4; lastKnownFileType = sourcecode.swift; path = ExposureDetectionExecutor.swift; sourceTree = "<group>"; };
		FEDCE1600374711EC77FF572 /* RequiresAppDependencies.swift */ = {isa = PBXFileReference; fileEncoding = 4; lastKnownFileType = sourcecode.swift; path = RequiresAppDependencies.swift; sourceTree = "<group>"; };
		FEDCE1B8926528ED74CDE1B2 /* ENStateHandler+State.swift */ = {isa = PBXFileReference; fileEncoding = 4; lastKnownFileType = sourcecode.swift; path = "ENStateHandler+State.swift"; sourceTree = "<group>"; };
		FEDCE4BE82DC5BFE90575663 /* ExposureDetectionViewController+State.swift */ = {isa = PBXFileReference; fileEncoding = 4; lastKnownFileType = sourcecode.swift; path = "ExposureDetectionViewController+State.swift"; sourceTree = "<group>"; };
		FEDCE838D90CB02C55E15237 /* SceneDelegate+State.swift */ = {isa = PBXFileReference; fileEncoding = 4; lastKnownFileType = sourcecode.swift; path = "SceneDelegate+State.swift"; sourceTree = "<group>"; };
		FEDCEC452596E54A041BBCE9 /* HomeInteractor+State.swift */ = {isa = PBXFileReference; fileEncoding = 4; lastKnownFileType = sourcecode.swift; path = "HomeInteractor+State.swift"; sourceTree = "<group>"; };
/* End PBXFileReference section */

/* Begin PBXFrameworksBuildPhase section */
		85D759382457048F008175F0 /* Frameworks */ = {
			isa = PBXFrameworksBuildPhase;
			buildActionMask = 2147483647;
			files = (
				015E8C0824C997D200C0A4B3 /* CWASQLite.framework in Frameworks */,
				B1B5A76024924B3D0029D5D7 /* FMDB in Frameworks */,
				858F6F6E245A103C009FFD33 /* ExposureNotification.framework in Frameworks */,
				B1EDFD88248E741B00E7EAFF /* SwiftProtobuf in Frameworks */,
				B1EDFD89248E741B00E7EAFF /* ZIPFoundation in Frameworks */,
			);
			runOnlyForDeploymentPostprocessing = 0;
		};
		85D7595124570491008175F0 /* Frameworks */ = {
			isa = PBXFrameworksBuildPhase;
			buildActionMask = 2147483647;
			files = (
			);
			runOnlyForDeploymentPostprocessing = 0;
		};
		85D7595C24570491008175F0 /* Frameworks */ = {
			isa = PBXFrameworksBuildPhase;
			buildActionMask = 2147483647;
			files = (
			);
			runOnlyForDeploymentPostprocessing = 0;
		};
		B1FF6B672497D0B40041CF02 /* Frameworks */ = {
			isa = PBXFrameworksBuildPhase;
			buildActionMask = 2147483647;
			files = (
			);
			runOnlyForDeploymentPostprocessing = 0;
		};
/* End PBXFrameworksBuildPhase section */

/* Begin PBXGroup section */
		0123D5962501381900A91838 /* __test__ */ = {
			isa = PBXGroup;
			children = (
				0123D5972501383100A91838 /* ExposureSubmissionErrorTests.swift */,
			);
			path = __test__;
			sourceTree = "<group>";
		};
		01A1B440252DE53800841B63 /* QRScanner */ = {
			isa = PBXGroup;
			children = (
				01A1B441252DE54600841B63 /* ExposureSubmissionQRScannerViewModelTests.swift */,
			);
			path = QRScanner;
			sourceTree = "<group>";
		};
		01B7232524F8128B0064C0EB /* OptionGroup */ = {
			isa = PBXGroup;
			children = (
				01C2D43F2501243400FB23BF /* __tests__ */,
				01B7232624F812BC0064C0EB /* OptionGroupView.swift */,
				01B7232E24FE4F080064C0EB /* OptionGroupViewModel.swift */,
				01B7232824F812DF0064C0EB /* OptionView.swift */,
				01B7232A24F815B00064C0EB /* MultipleChoiceOptionView.swift */,
				01B7232C24F8E0260064C0EB /* MultipleChoiceChoiceView.swift */,
				01D69492250272E500B45BEA /* DatePickerOption */,
			);
			path = OptionGroup;
			sourceTree = "<group>";
		};
		01C2D43F2501243400FB23BF /* __tests__ */ = {
			isa = PBXGroup;
			children = (
				01C2D440250124E600FB23BF /* OptionGroupViewModelTests.swift */,
			);
			path = __tests__;
			sourceTree = "<group>";
		};
		01C6AC2D252B23FC0052814D /* QRScanner */ = {
			isa = PBXGroup;
			children = (
				71FE1C74247AC2B500851FEB /* ExposureSubmissionQRScannerViewController.swift */,
				01C6AC20252B21DF0052814D /* ExposureSubmissionQRScannerViewController.xib */,
				01C6AC0D252B1E980052814D /* ExposureSubmissionQRScannerViewModel.swift */,
				01C6AC25252B23D70052814D /* ExposureSubmissionQRScannerFocusView.swift */,
				01C6AC31252B29C00052814D /* QRScannerError.swift */,
				01A1B449252DFD7700841B63 /* MetadataObject.swift */,
			);
			path = QRScanner;
			sourceTree = "<group>";
		};
		01D16C5C24ED6981007DB387 /* __tests__ */ = {
			isa = PBXGroup;
			children = (
				01D16C5D24ED69CA007DB387 /* BackgroundAppRefreshViewModelTests.swift */,
				01D16C5F24ED6D9A007DB387 /* MockBackgroundRefreshStatusProvider.swift */,
				01D16C6124ED6DB3007DB387 /* MockLowPowerModeStatusProvider.swift */,
			);
			path = __tests__;
			sourceTree = "<group>";
		};
		01D69492250272E500B45BEA /* DatePickerOption */ = {
			isa = PBXGroup;
			children = (
				01D694932502730700B45BEA /* __tests__ */,
				01C7665D25024A09002C9A5C /* DatePickerOptionView.swift */,
				01D6948A25026EC000B45BEA /* DatePickerOptionViewModel.swift */,
				01D6948C2502717F00B45BEA /* DatePickerDayView.swift */,
				01D69490250272CE00B45BEA /* DatePickerDayViewModel.swift */,
				01D6948E2502729000B45BEA /* DatePickerDay.swift */,
			);
			path = DatePickerOption;
			sourceTree = "<group>";
		};
		01D694932502730700B45BEA /* __tests__ */ = {
			isa = PBXGroup;
			children = (
				01A97DD02506767E00C07C37 /* DatePickerOptionViewModelTests.swift */,
				01A97DD22506769F00C07C37 /* DatePickerDayViewModelTests.swift */,
			);
			path = __tests__;
			sourceTree = "<group>";
		};
		13091950247972CF0066E329 /* PrivacyProtectionViewController */ = {
			isa = PBXGroup;
			children = (
				1309194E247972C40066E329 /* PrivacyProtectionViewController.swift */,
			);
			path = PrivacyProtectionViewController;
			sourceTree = "<group>";
		};
		130CB19A246D92F800ADE602 /* Onboarding */ = {
			isa = PBXGroup;
			children = (
				130CB19B246D92F800ADE602 /* ENAUITestsOnboarding.swift */,
			);
			path = Onboarding;
			sourceTree = "<group>";
		};
		134F0DB8247578FF00D88934 /* Home */ = {
			isa = PBXGroup;
			children = (
				134F0DB9247578FF00D88934 /* ENAUITestsHome.swift */,
			);
			path = Home;
			sourceTree = "<group>";
		};
		138910C3247A907500D739F6 /* Task Scheduling */ = {
			isa = PBXGroup;
			children = (
				138910C4247A909000D739F6 /* ENATaskScheduler.swift */,
			);
			path = "Task Scheduling";
			sourceTree = "<group>";
		};
		13E5046A248E3CE60086641C /* AppInformation */ = {
			isa = PBXGroup;
			children = (
				13E50468248E3CD20086641C /* ENAUITestsAppInformation.swift */,
			);
			path = AppInformation;
			sourceTree = "<group>";
		};
		2F3D95352518BCBA002B2C81 /* EUSettings */ = {
			isa = PBXGroup;
			children = (
				2FD473BD251E0E7F000DCA40 /* __tests__ */,
				2F3D95362518BCD1002B2C81 /* EUSettingsViewController.swift */,
				2F3D953B2518BCE9002B2C81 /* EUSettingsViewModel.swift */,
			);
			path = EUSettings;
			sourceTree = "<group>";
		};
		2FA9E39124D2F2620030561C /* Exposure Submission */ = {
			isa = PBXGroup;
			children = (
				0123D5962501381900A91838 /* __test__ */,
				CD99A3A8245C272400BF12AF /* ExposureSubmissionService.swift */,
				A3EE6E59249BB7AF00C64B61 /* ExposureSubmissionServiceFactory.swift */,
				2FA9E39224D2F2920030561C /* ExposureSubmission+TestResult.swift */,
				2FA9E39424D2F2B00030561C /* ExposureSubmission+DeviceRegistrationKey.swift */,
				2FA9E39624D2F3C60030561C /* ExposureSubmissionError.swift */,
				2FA9E39824D2F4350030561C /* ExposureSubmission+ErrorParsing.swift */,
				2FA9E39A24D2F4A10030561C /* ExposureSubmissionService+Protocol.swift */,
			);
			path = "Exposure Submission";
			sourceTree = "<group>";
		};
		2FC951FA24DC2366008D39F4 /* Cells */ = {
			isa = PBXGroup;
			children = (
				2FC951FD24DC23B9008D39F4 /* DMConfigurationCell.swift */,
			);
			path = Cells;
			sourceTree = "<group>";
		};
		2FD473BD251E0E7F000DCA40 /* __tests__ */ = {
			isa = PBXGroup;
			children = (
				2FD473BE251E0ECE000DCA40 /* EUSettingsViewControllerTests.swift */,
			);
			path = __tests__;
			sourceTree = "<group>";
		};
		35075C002526367700DE92F7 /* TestPlans */ = {
			isa = PBXGroup;
			children = (
				35075C092526378D00DE92F7 /* AllTests.xctestplan */,
				35075C0E252637C300DE92F7 /* SmokeTests.xctestplan */,
				3523CA31252DC617002E6DEC /* Screenshots.xctestplan */,
			);
			name = TestPlans;
			sourceTree = "<group>";
		};
		50BD2E6724FE26F300932566 /* __test__ */ = {
			isa = PBXGroup;
			children = (
				50BD2E6F24FE26F300932566 /* AppInformationImprintTest.swift */,
				50DC527A24FEB5CA00F6D8EB /* AppInformationModelTest.swift */,
			);
			name = __test__;
			sourceTree = "<group>";
		};
		5107E3D72459B2D60042FC9B /* Frameworks */ = {
			isa = PBXGroup;
			children = (
				858F6F6D245A103C009FFD33 /* ExposureNotification.framework */,
			);
			name = Frameworks;
			sourceTree = "<group>";
		};
		514C0A12247C15F000F235F6 /* HomeRiskCellConfigurators */ = {
			isa = PBXGroup;
			children = (
				A32CA72D24B6F28700B1A994 /* __tests__ */,
				51CE1BBE2460B222002CF42A /* HomeRiskCellConfigurator.swift */,
				51486D9E2484FC0200FCE216 /* HomeRiskLevelCellConfigurator.swift */,
				514C0A10247C15EC00F235F6 /* HomeUnknownRiskCellConfigurator.swift */,
				51F1255C24BDD75300126C86 /* HomeUnknown48hRiskCellConfigurator.swift */,
				514C0A13247C163800F235F6 /* HomeLowRiskCellConfigurator.swift */,
				514C0A15247C164700F235F6 /* HomeHighRiskCellConfigurator.swift */,
				514C0A19247C16D600F235F6 /* HomeInactiveRiskCellConfigurator.swift */,
				AB010CFD253ECB6A00DF1F61 /* HomeFailedCellConfigurator.swift */,
				515BBDEA2484F8E500CDB674 /* HomeThankYouRiskCellConfigurator.swift */,
				51C779112486E549004582F8 /* HomeFindingPositiveRiskCellConfigurator.swift */,
			);
			path = HomeRiskCellConfigurators;
			sourceTree = "<group>";
		};
		514E81312461946E00636861 /* ExposureDetection */ = {
			isa = PBXGroup;
			children = (
				A36FACC224C5E9FC00DED947 /* __tests__ */,
				71FD8861246EB27F00E804D0 /* ExposureDetectionViewController.swift */,
				B1D6B001247DA0320079DDD3 /* ExposureDetectionViewControllerDelegate.swift */,
				714CD8662472885900F56450 /* ExposureDetectionViewController+DynamicTableViewModel.swift */,
			);
			path = ExposureDetection;
			sourceTree = "<group>";
		};
		514E81322461B97700636861 /* Exposure */ = {
			isa = PBXGroup;
			children = (
				B15382DD2482707A0010F007 /* __tests__ */,
				514E81332461B97700636861 /* ExposureManager.swift */,
				CD678F6A246C43E200B6A0F8 /* MockExposureManager.swift */,
				518A69FA24687D5800444E66 /* RiskLevel.swift */,
				A16714BA248D18D20031B111 /* SummaryMetadata.swift */,
				354E305824EFF26E00526C9F /* Country.swift */,
				941ADDB12518C3FB00E421D9 /* ENSettingEuTracingViewModel.swift */,
			);
			path = Exposure;
			sourceTree = "<group>";
		};
		514EE991246D4A1600DE4884 /* Risk Items */ = {
			isa = PBXGroup;
			children = (
				514C0A0724772F5E00F235F6 /* RiskItemView.swift */,
				51B5B415246DF13D00DC5D3E /* RiskImageItemView.swift */,
				51B5B413246DF07300DC5D3E /* RiskImageItemView.xib */,
				51FE277E247535E300BB8144 /* RiskLoadingItemView.swift */,
				51FE277C247535C400BB8144 /* RiskLoadingItemView.xib */,
				514C0A0C247AFB0200F235F6 /* RiskTextItemView.swift */,
				514C0A0A247AF9F700F235F6 /* RiskTextItemView.xib */,
				51C7790D24867F22004582F8 /* RiskListItemView.swift */,
				51C7790B24867F16004582F8 /* RiskListItemView.xib */,
			);
			path = "Risk Items";
			sourceTree = "<group>";
		};
		514EE996246D4BDD00DE4884 /* UICollectionView */ = {
			isa = PBXGroup;
			children = (
				51CE1B49246016B0002CF42A /* UICollectionViewCell+Identifier.swift */,
				51CE1B4B246016D1002CF42A /* UICollectionReusableView+Identifier.swift */,
				51CE1BB42460AC82002CF42A /* UICollectionView+Dequeue.swift */,
			);
			path = UICollectionView;
			sourceTree = "<group>";
		};
		514EE997246D4BEB00DE4884 /* UITableView */ = {
			isa = PBXGroup;
			children = (
				710ABB24247514BD00948792 /* UIViewController+Segue.swift */,
				710ABB1E2475115500948792 /* UITableViewController+Enum.swift */,
				514EE998246D4C2E00DE4884 /* UITableViewCell+Identifier.swift */,
				514EE99A246D4C4C00DE4884 /* UITableView+Dequeue.swift */,
			);
			path = UITableView;
			sourceTree = "<group>";
		};
		515BBDE92484F77300CDB674 /* HomeRiskViewConfigurators */ = {
			isa = PBXGroup;
			children = (
				514C0A0524772F3400F235F6 /* HomeRiskViewConfigurator.swift */,
				514EE99F246D4DF800DE4884 /* HomeRiskImageItemViewConfigurator.swift */,
				514C0A0E247AFEC500F235F6 /* HomeRiskTextItemViewConfigurator.swift */,
				51C7790F248684F5004582F8 /* HomeRiskListItemViewConfigurator.swift */,
				51FE277A2475340300BB8144 /* HomeRiskLoadingItemViewConfigurator.swift */,
			);
			path = HomeRiskViewConfigurators;
			sourceTree = "<group>";
		};
		516E430324B89AF60008CC30 /* __tests__ */ = {
			isa = PBXGroup;
			children = (
				516E430124B89AED0008CC30 /* CoordinatorTests.swift */,
			);
			path = __tests__;
			sourceTree = "<group>";
		};
		518A6A1C246A9F6600444E66 /* HomeRiskCellConfigurator */ = {
			isa = PBXGroup;
			children = (
				515BBDE92484F77300CDB674 /* HomeRiskViewConfigurators */,
				514C0A12247C15F000F235F6 /* HomeRiskCellConfigurators */,
			);
			path = HomeRiskCellConfigurator;
			sourceTree = "<group>";
		};
		51B5B419246E058100DC5D3E /* Risk */ = {
			isa = PBXGroup;
			children = (
				51CE1B7A246078B6002CF42A /* RiskLevelCollectionViewCell.swift */,
				51CE1B79246078B6002CF42A /* RiskLevelCollectionViewCell.xib */,
				AB010D02253ECC9200DF1F61 /* RiskFailedCollectionViewCell.swift */,
				AB010D03253ECC9200DF1F61 /* RiskFailedCollectionViewCell.xib */,
				51486DA02485101500FCE216 /* RiskInactiveCollectionViewCell.swift */,
				51486DA12485101500FCE216 /* RiskInactiveCollectionViewCell.xib */,
				51486DA42485237200FCE216 /* RiskThankYouCollectionViewCell.swift */,
				51486DA52485237200FCE216 /* RiskThankYouCollectionViewCell.xib */,
				51C779152486E5BA004582F8 /* RiskFindingPositiveCollectionViewCell.swift */,
				51C779132486E5AB004582F8 /* RiskFindingPositiveCollectionViewCell.xib */,
				514EE991246D4A1600DE4884 /* Risk Items */,
			);
			path = Risk;
			sourceTree = "<group>";
		};
		51B5B41A246E059700DC5D3E /* Common */ = {
			isa = PBXGroup;
			children = (
				713EA26024798AD100AB7EE8 /* InsetTableViewCell.swift */,
				71F54190248BF677006DB793 /* HtmlTextView.swift */,
			);
			path = Common;
			sourceTree = "<group>";
		};
		51CE1B74246078B6002CF42A /* Home Screen */ = {
			isa = PBXGroup;
			children = (
				51CE1B75246078B6002CF42A /* Cells */,
				51CE1B83246078B6002CF42A /* Decorations */,
			);
			path = "Home Screen";
			sourceTree = "<group>";
		};
		51CE1B75246078B6002CF42A /* Cells */ = {
			isa = PBXGroup;
			children = (
				51B5B419246E058100DC5D3E /* Risk */,
				A328424C248B91E0006B1F09 /* HomeTestResultLoadingCell.swift */,
				A328424B248B91E0006B1F09 /* HomeTestResultLoadingCell.xib */,
				710224E9248FA67F000C5DEF /* HomeTestResultCollectionViewCell.swift */,
				2F78574F248506BD00323A9C /* HomeTestResultCollectionViewCell.xib */,
				51B5B41B246EC8B800DC5D3E /* HomeCardCollectionViewCell.swift */,
				51CE1B78246078B6002CF42A /* ActivateCollectionViewCell.swift */,
				51CE1B76246078B6002CF42A /* ActivateCollectionViewCell.xib */,
				51CE1B7C246078B6002CF42A /* InfoCollectionViewCell.swift */,
				51CE1B7B246078B6002CF42A /* InfoCollectionViewCell.xib */,
			);
			path = Cells;
			sourceTree = "<group>";
		};
		51CE1B83246078B6002CF42A /* Decorations */ = {
			isa = PBXGroup;
			children = (
				51CE1B84246078B6002CF42A /* SectionSystemBackgroundDecorationView.swift */,
			);
			path = Decorations;
			sourceTree = "<group>";
		};
		51CE1BB82460AE69002CF42A /* Home */ = {
			isa = PBXGroup;
			children = (
				51CE1BB92460AFD8002CF42A /* HomeActivateCellConfigurator.swift */,
				518A6A1C246A9F6600444E66 /* HomeRiskCellConfigurator */,
				51CE1BC22460B28D002CF42A /* HomeInfoCellConfigurator.swift */,
				13BAE9B02472FB1E00CEE58A /* CellConfiguratorIndexPosition.swift */,
				A328424F248B9269006B1F09 /* HomeTestResultLoadingCellConfigurator.swift */,
				710224EB248FC150000C5DEF /* HomeTestResultCellConfigurator.swift */,
			);
			path = Home;
			sourceTree = "<group>";
		};
		51CE1BBB2460B1BA002CF42A /* Protocols */ = {
			isa = PBXGroup;
			children = (
				B18CADAD24782FA4006F53F0 /* ExposureStateUpdating.swift */,
				51CE1BBC2460B1CB002CF42A /* CollectionViewCellConfigurator.swift */,
				514EE99C246D4CFB00DE4884 /* TableViewCellConfigurator.swift */,
				A36D07B82486D61C00E46F96 /* HomeCardCellButtonDelegate.swift */,
				FEDCE1600374711EC77FF572 /* RequiresAppDependencies.swift */,
			);
			path = Protocols;
			sourceTree = "<group>";
		};
		51D420AF2458308400AD70CA /* Onboarding */ = {
			isa = PBXGroup;
			children = (
				AB7420AA251B678E006666AC /* DeltaOnboarding */,
				AB1885CF25238D9B00D39BBE /* __tests__ */,
				51C737BC245B349700286105 /* OnboardingInfoViewController.swift */,
				A17366542484978A006BE209 /* OnboardingInfoViewControllerUtils.swift */,
				137846482488027500A50AB8 /* OnboardingInfoViewController+Extension.swift */,
				50F9130C253F1D7800DFE683 /* OnboardingPageType.swift */,
			);
			path = Onboarding;
			sourceTree = "<group>";
		};
		51D420B224583AA400AD70CA /* Workers */ = {
			isa = PBXGroup;
			children = (
				B1221BDD2492E78100E6C4E4 /* Keychain */,
				B19FD70E2491A04800A9D56A /* Update Checker */,
				B184A381248FFCC3007180F6 /* Store */,
				A1C2B2DA24834934004A3BD5 /* __tests__ */,
				AB1886C3252DE1AE00D39BBE /* Logging.swift */,
				B120C7C524AFDAB900F68FF1 /* ActiveTracing.swift */,
				A3FF84EB247BFAF00053E947 /* Hasher.swift */,
				0D5611B3247F852C00B5B094 /* SQLiteKeyValueStore.swift */,
				016146902487A43E00660992 /* LinkHelper.swift */,
				A128F058248B459F00EC7F6C /* PublicKeyStore.swift */,
			);
			path = Workers;
			sourceTree = "<group>";
		};
		51D420B524583B5100AD70CA /* Extensions */ = {
			isa = PBXGroup;
			children = (
				71176E2C24891BCF004B0C9F /* __tests__ */,
				514EE996246D4BDD00DE4884 /* UICollectionView */,
				514EE997246D4BEB00DE4884 /* UITableView */,
				AB1886D0252DE51E00D39BBE /* Bundle+Identifier.swift */,
				A16714AE248CA1B70031B111 /* Bundle+ReadPlist.swift */,
				AB6289CE251BA01400CF61D2 /* Bundle+Version.swift */,
				01DB708425068167008F7244 /* Calendar+GregorianLocale.swift */,
				51895EDB245E16CD0085DA38 /* ENAColor.swift */,
				710021DB248E44A6001F0B63 /* ENAFont.swift */,
				A1BABD0A24A57BA0000ED515 /* ENTemporaryExposureKey+Processing.swift */,
				2FC0357024B5B70700E234AC /* Error+FAQUrl.swift */,
				B1C7EE4324938E9E00F1F284 /* ExposureDetection_DidEndPrematurelyReason+ErrorHandling.swift */,
				2F96739A24AB70FA008E3147 /* ExposureSubmissionParsable.swift */,
				51D420D324586DCA00AD70CA /* NotificationName.swift */,
				2FF1D62D2487850200381FFB /* NSMutableAttributedString+Generation.swift */,
				51D420B624583B7200AD70CA /* NSObject+Identifier.swift */,
				AB6289D3251BA4EC00CF61D2 /* String+Compare.swift */,
				01C6ABF32527273D0052814D /* String+Insertion.swift */,
				B111EE2B2465D9F7001AEBB4 /* String+Localization.swift */,
				2FA968CD24D8560B008EE367 /* String+Random.swift */,
				B14D0CDA246E968C00D5BEBC /* String+Today.swift */,
				B1D6B003247DA4920079DDD3 /* UIApplication+CoronaWarn.swift */,
				71CC3EA2246D6C4000217F2C /* UIFont+DynamicType.swift */,
				01C6AC39252B2A500052814D /* UIImage+Color.swift */,
				2F3218CF248063E300A7AC0A /* UIView+Convenience.swift */,
				EB858D1F24E700D10048A0AA /* UIView+Screenshot.swift */,
				85142500245DA0B3009D2791 /* UIViewController+Alert.swift */,
				51D420B824583B8300AD70CA /* UIViewController+AppStoryboard.swift */,
				2F26CE2D248B9C4F00BE30EE /* UIViewController+BackButton.swift */,
				13722043247AEEAD00152764 /* UNNotificationCenter+Extension.swift */,
				EB87353F253704D100325C6C /* UNUserNotificationCenter+DeadManSwitch.swift */,
				B1EDFD8C248E74D000E7EAFF /* URL+StaticString.swift */,
				B153096924706F1000A4A1BD /* URLSession+Default.swift */,
				B153096B24706F2400A4A1BD /* URLSessionConfiguration+Default.swift */,
			);
			path = Extensions;
			sourceTree = "<group>";
		};
		51D420C124583D3100AD70CA /* Home */ = {
			isa = PBXGroup;
			children = (
				51CE1B2E245F5CFC002CF42A /* HomeViewController.swift */,
				5111E7622460BB1500ED6498 /* HomeInteractor.swift */,
				51CE1B5424604DD2002CF42A /* HomeLayout.swift */,
				B1BFE27124BDE1D500C1181D /* HomeViewController+HowRiskDetectionWorks.swift */,
			);
			path = Home;
			sourceTree = "<group>";
		};
		51D420C224583D7B00AD70CA /* Settings */ = {
			isa = PBXGroup;
			children = (
				EB41DC0624E53D3F0029C6F7 /* BackgroundAppRefresh */,
				CDD87C6024766163007CE6CA /* Cells */,
				51D420C324583E3300AD70CA /* SettingsViewController.swift */,
				EEF10679246EBF8B009DFB4E /* ResetViewController.swift */,
				CD2EC328247D82EE00C6B3F9 /* NotificationSettingsViewController.swift */,
			);
			path = Settings;
			sourceTree = "<group>";
		};
		51D420D524598AC200AD70CA /* Source */ = {
			isa = PBXGroup;
			children = (
				353412CB2525EE4A0086D15C /* Globals.swift */,
				AB1FCBCA2521FC21005930BA /* ServerEnvironment */,
				B111EDEC2465B1F4001AEBB4 /* Client */,
				CD99A3C82461A44B00BF12AF /* View Helpers */,
				51CE1BBB2460B1BA002CF42A /* Protocols */,
				8595BF5D246032C40056EA27 /* Views */,
				B1569DD5245D6C790079FCD7 /* Developer Menu */,
				51EE9A6A245C0F7900F2544F /* Models */,
				85D759802459A82D008175F0 /* Services */,
				85D759712457059A008175F0 /* Scenes */,
				51D420B224583AA400AD70CA /* Workers */,
				51D420B524583B5100AD70CA /* Extensions */,
				85D7593E2457048F008175F0 /* AppDelegate.swift */,
				A3552CC524DD6E78008C91BE /* AppDelegate+ENATaskExecutionDelegate.swift */,
				A3552CC324DD6E16008C91BE /* AppDelegate+PlausibleDeniability.swift */,
				85D759402457048F008175F0 /* SceneDelegate.swift */,
				CDA262F724AB808800612E15 /* Coordinator.swift */,
				516E430324B89AF60008CC30 /* __tests__ */,
			);
			path = Source;
			sourceTree = "<group>";
		};
		51EE9A6A245C0F7900F2544F /* Models */ = {
			isa = PBXGroup;
			children = (
				B1AC51D424CED8740087C35B /* __tests__ */,
				138910C3247A907500D739F6 /* Task Scheduling */,
				CD8638512477EBAA00A5A07C /* Settings */,
				B1125458246F2C2100AB5036 /* Converting Keys */,
				514E81322461B97700636861 /* Exposure */,
				51CE1BB82460AE69002CF42A /* Home */,
				51EE9A6C245C0FB500F2544F /* Onboarding */,
				B18E852E248C29D400CF4FB8 /* DetectionMode.swift */,
				FEDCE21C117BF675C80F5989 /* States */,
				B10EC1F724ED1F8700ED0E48 /* CancellationToken.swift */,
				0144BDE0250924CC00B0857C /* SymptomsOnset.swift */,
			);
			path = Models;
			sourceTree = "<group>";
		};
		51EE9A6C245C0FB500F2544F /* Onboarding */ = {
			isa = PBXGroup;
			children = (
				51C737BE245B3B5D00286105 /* OnboardingInfo.swift */,
			);
			path = Onboarding;
			sourceTree = "<group>";
		};
		71176E2C24891BCF004B0C9F /* __tests__ */ = {
			isa = PBXGroup;
			children = (
				71176E2D24891C02004B0C9F /* ENAColorTests.swift */,
				A1BABD0C24A57BAC000ED515 /* ENTemporaryExposureKey+ProcessingTests.swift */,
				B1C7EE4524938EB700F1F284 /* ExposureDetection_DidEndPrematurelyReason+ErrorHandlingTests.swift */,
				B163D11424993F64001A322C /* UIFont+DynamicTypeTests.swift */,
				A1E4195E249824340016E52A /* String+TodayTests.swift */,
				2FC0356E24B342FA00E234AC /* UIViewcontroller+AlertTest.swift */,
			);
			path = __tests__;
			sourceTree = "<group>";
		};
		71176E30248957B1004B0C9F /* App */ = {
			isa = PBXGroup;
			children = (
				71176E31248957C3004B0C9F /* AppNavigationController.swift */,
			);
			path = App;
			sourceTree = "<group>";
		};
		7143D07424990A3100608DDE /* NavigationControllerWithFooter */ = {
			isa = PBXGroup;
			children = (
				71D3C1992494EFAC00DBABA8 /* ENANavigationControllerWithFooter.swift */,
				71EF33D82497F3E8007B7E1B /* ENANavigationControllerWithFooterChild.swift */,
				71EF33DA2497F419007B7E1B /* ENANavigationFooterItem.swift */,
				71C0BEDC2498DD07009A17A0 /* ENANavigationFooterView.swift */,
			);
			path = NavigationControllerWithFooter;
			sourceTree = "<group>";
		};
		71B804502485272200D53506 /* RiskLegend */ = {
			isa = PBXGroup;
			children = (
				71B804532485273C00D53506 /* RiskLegendDotBodyCell.swift */,
			);
			path = RiskLegend;
			sourceTree = "<group>";
		};
		71F76D0E24767AF100515A01 /* DynamicTableViewController */ = {
			isa = PBXGroup;
			children = (
				F247572E2483934B003E1FC5 /* __tests__ */,
				71F76D0F24767B2500515A01 /* Views */,
				710ABB26247533FA00948792 /* DynamicTableViewController.swift */,
				710ABB282475353900948792 /* DynamicTableViewModel.swift */,
				71330E40248109F600EB10F6 /* DynamicTableViewSection.swift */,
				71330E4424810A0500EB10F6 /* DynamicTableViewHeader.swift */,
				71330E4624810A0C00EB10F6 /* DynamicTableViewFooter.swift */,
				71330E42248109FD00EB10F6 /* DynamicTableViewCell.swift */,
				A1C683FB24AEC9EE00B90D12 /* DynamicTableViewTextCell.swift */,
				71330E4824810A5A00EB10F6 /* DynamicTableViewAction.swift */,
			);
			path = DynamicTableViewController;
			sourceTree = "<group>";
		};
		71F76D0F24767B2500515A01 /* Views */ = {
			isa = PBXGroup;
			children = (
				71FE1C68247A8FE100851FEB /* DynamicTableViewHeaderFooterView.swift */,
				71FE1C70247AA7B700851FEB /* DynamicTableViewHeaderImageView.swift */,
				714194E9247A65C60072A090 /* DynamicTableViewHeaderSeparatorView.swift */,
				710ABB22247513E300948792 /* DynamicTypeTableViewCell.swift */,
				71FE1C8A247AC79D00851FEB /* DynamicTableViewIconCell.swift */,
				71FE1C8B247AC79D00851FEB /* DynamicTableViewIconCell.xib */,
				EB3BCA85250799E7003F27C7 /* DynamicTableViewBulletPointCell.swift */,
				71B8044E248526B600D53506 /* DynamicTableViewSpaceCell.swift */,
				2FF1D62F24880FCF00381FFB /* DynamicTableViewRoundedCell.swift */,
				717D21E8248C022E00D9717E /* DynamicTableViewHtmlCell.swift */,
				A1C683F924AEC57400B90D12 /* DynamicTableViewTextViewCell.swift */,
				01B7232324F812500064C0EB /* DynamicTableViewOptionGroupCell.swift */,
			);
			path = Views;
			sourceTree = "<group>";
		};
		71FE1C83247AC33D00851FEB /* ExposureSubmission */ = {
			isa = PBXGroup;
			children = (
				71FE1C84247AC33D00851FEB /* ExposureSubmissionTestResultHeaderView.swift */,
				711EFCC824935C79005FEF21 /* ExposureSubmissionTestResultHeaderView.xib */,
				710021DF248EAF9A001F0B63 /* ExposureSubmissionImageCardCell.swift */,
				710021DD248EAF16001F0B63 /* ExposureSubmissionImageCardCell.xib */,
				710224F32490E7A3000C5DEF /* ExposureSubmissionStepCell.swift */,
				710224ED2490E2FC000C5DEF /* ExposureSubmissionStepCell.xib */,
			);
			path = ExposureSubmission;
			sourceTree = "<group>";
		};
		853D987824694A1E00490DBA /* BaseElements */ = {
			isa = PBXGroup;
			children = (
				853D987924694A8700490DBA /* ENAButton.swift */,
				8595BF5E246032D90056EA27 /* ENASwitch.swift */,
				71FE1C81247AC30300851FEB /* ENATanInput.swift */,
				71B804462484CC0800D53506 /* ENALabel.swift */,
				711EFCC62492EE31005FEF21 /* ENAFooterView.swift */,
			);
			path = BaseElements;
			sourceTree = "<group>";
		};
		858F6F71245AEC05009FFD33 /* ENSetting */ = {
			isa = PBXGroup;
			children = (
				2F3D95352518BCBA002B2C81 /* EUSettings */,
				EE22DB80247FB409001B0A71 /* ENSettingModel.swift */,
				EE22DB7F247FB409001B0A71 /* ENStateHandler.swift */,
				853D98842469DC8100490DBA /* ExposureNotificationSettingViewController.swift */,
			);
			path = ENSetting;
			sourceTree = "<group>";
		};
		8595BF5D246032C40056EA27 /* Views */ = {
			isa = PBXGroup;
			children = (
				B10F9B88249961B500C418F4 /* __tests__ */,
				EE22DB83247FB43A001B0A71 /* ENSetting */,
				51B5B41A246E059700DC5D3E /* Common */,
				853D987824694A1E00490DBA /* BaseElements */,
				EEF790092466ED410065EBD5 /* ExposureDetection */,
				71FE1C83247AC33D00851FEB /* ExposureSubmission */,
				51CE1B74246078B6002CF42A /* Home Screen */,
				71B804502485272200D53506 /* RiskLegend */,
				71CC3EA0246D6BBF00217F2C /* DynamicTypeLabel.swift */,
				713EA25A247818B000AB7EE8 /* DynamicTypeButton.swift */,
				85E33443247EB357006E74EC /* CircularProgressView.swift */,
				71CAB9D3248AB33500F516A5 /* DynamicTypeSymbolImageView.swift */,
			);
			path = Views;
			sourceTree = "<group>";
		};
		85D759322457048F008175F0 = {
			isa = PBXGroup;
			children = (
				71B8044424828A6C00D53506 /* .swiftformat */,
				71AFBD922464251000F91006 /* .swiftlint.yml */,
				85D7593D2457048F008175F0 /* ENA */,
				85D7595724570491008175F0 /* ENATests */,
				85D7596224570491008175F0 /* ENAUITests */,
				35075C002526367700DE92F7 /* TestPlans */,
				B1FF6B6B2497D0B40041CF02 /* CWASQLite */,
				85D7593C2457048F008175F0 /* Products */,
				5107E3D72459B2D60042FC9B /* Frameworks */,
				0DFCC2692484D7A700E2811D /* ENA-Bridging-Header.h */,
				0DFCC26F2484DC8200E2811D /* ENATests-Bridging-Header.h */,
			);
			sourceTree = "<group>";
			usesTabs = 1;
		};
		85D7593C2457048F008175F0 /* Products */ = {
			isa = PBXGroup;
			children = (
				85D7593B2457048F008175F0 /* ENA.app */,
				85D7595424570491008175F0 /* ENATests.xctest */,
				85D7595F24570491008175F0 /* ENAUITests.xctest */,
				B1FF6B6A2497D0B40041CF02 /* CWASQLite.framework */,
			);
			name = Products;
			sourceTree = "<group>";
		};
		85D7593D2457048F008175F0 /* ENA */ = {
			isa = PBXGroup;
			children = (
				B102BDC12460405F00CD55A2 /* Backend */,
				51D420D524598AC200AD70CA /* Source */,
				85D7597424570615008175F0 /* Resources */,
			);
			path = ENA;
			sourceTree = "<group>";
		};
		85D7595724570491008175F0 /* ENATests */ = {
			isa = PBXGroup;
			children = (
				B18C411A246DB2F000B8D8CB /* Helper */,
				85D7595A24570491008175F0 /* Info.plist */,
			);
			path = ENATests;
			sourceTree = "<group>";
		};
		85D7596224570491008175F0 /* ENAUITests */ = {
			isa = PBXGroup;
			children = (
				941B68AD253F005600DC1962 /* Helper */,
				94C24B3D25304AE100F8C004 /* DeltaOnboarding */,
				948DCDC1252EFC4100CDE020 /* ExposureLogging */,
				134F0DBA247578FF00D88934 /* ENAUITests-Extensions.swift */,
				130CB19A246D92F800ADE602 /* Onboarding */,
				134F0DB8247578FF00D88934 /* Home */,
				13E5046A248E3CE60086641C /* AppInformation */,
				EB11B02824EE7C7D00143A95 /* Settings */,
				85D7596324570491008175F0 /* ENAUITests.swift */,
				134F0F2B2475793400D88934 /* SnapshotHelper.swift */,
				A3EE6E5B249BB97500C64B61 /* UITestingParameters.swift */,
				85D7596524570491008175F0 /* Info.plist */,
			);
			path = ENAUITests;
			sourceTree = "<group>";
		};
		85D759712457059A008175F0 /* Scenes */ = {
			isa = PBXGroup;
			children = (
				71176E30248957B1004B0C9F /* App */,
				71F76D0E24767AF100515A01 /* DynamicTableViewController */,
				7143D07424990A3100608DDE /* NavigationControllerWithFooter */,
				EE20EA0824699A3A00770683 /* RiskLegend */,
				EE85998B2462EFD4002E7AE2 /* AppInformation */,
				51D420AF2458308400AD70CA /* Onboarding */,
				51D420C124583D3100AD70CA /* Home */,
				514E81312461946E00636861 /* ExposureDetection */,
				EE278B2E245F2C58008B06F9 /* FriendsInvite */,
				CD99A398245B229F00BF12AF /* ExposureSubmission */,
				858F6F71245AEC05009FFD33 /* ENSetting */,
				51D420C224583D7B00AD70CA /* Settings */,
				13091950247972CF0066E329 /* PrivacyProtectionViewController */,
				01B7232524F8128B0064C0EB /* OptionGroup */,
			);
			path = Scenes;
			sourceTree = "<group>";
		};
		85D7597424570615008175F0 /* Resources */ = {
			isa = PBXGroup;
			children = (
				AB628A1D251CDAA700CF61D2 /* ServerEnvironment */,
				014891B224F90D0B002A6F77 /* ENA.plist */,
				011E4B002483A35A002E6412 /* ENACommunity.entitlements */,
				CD7F5C732466F6D400D3D03C /* ENATest.entitlements */,
				85790F2E245C6B72003D47E1 /* ENA.entitlements */,
				EE70C239245B09E900AC9B2F /* Localization */,
				85D7594F24570491008175F0 /* Info.plist */,
				B1221BDB2492BCEB00E6C4E4 /* Info_Debug.plist */,
				01E25C6F24A3B52F007E33F8 /* Info_Testflight.plist */,
				85D75976245706BD008175F0 /* Assets */,
				85D75975245706B0008175F0 /* Storyboards */,
			);
			path = Resources;
			sourceTree = "<group>";
		};
		85D75975245706B0008175F0 /* Storyboards */ = {
			isa = PBXGroup;
			children = (
				CD99A39C245B22EE00BF12AF /* ExposureSubmission.storyboard */,
				85D7594C24570491008175F0 /* LaunchScreen.storyboard */,
				51D420B02458397300AD70CA /* Onboarding.storyboard */,
				51D420CD245869C800AD70CA /* Home.storyboard */,
				514E812F24618E3D00636861 /* ExposureDetection.storyboard */,
				51D420CF24586AB300AD70CA /* Settings.storyboard */,
				EE278B2C245F2BBB008B06F9 /* InviteFriends.storyboard */,
				853D98822469DC5000490DBA /* ExposureNotificationSetting.storyboard */,
				EE20EA062469883900770683 /* RiskLegend.storyboard */,
			);
			path = Storyboards;
			sourceTree = "<group>";
		};
		85D75976245706BD008175F0 /* Assets */ = {
			isa = PBXGroup;
			children = (
				8539874E2467094E00D28B62 /* AppIcon.xcassets */,
				85D7594A24570491008175F0 /* Assets.xcassets */,
				71F2E57A2487AEFC00694F1A /* ena-colors.xcassets */,
			);
			path = Assets;
			sourceTree = "<group>";
		};
		85D759802459A82D008175F0 /* Services */ = {
			isa = PBXGroup;
			children = (
				B15382DC248270220010F007 /* __tests__ */,
				2FA9E39124D2F2620030561C /* Exposure Submission */,
				B1175211248A837300C3325C /* Risk */,
				B14D0CD8246E939600D5BEBC /* Exposure Transaction */,
				B1D431C9246C848E00E728AD /* DownloadedPackagesStore */,
			);
			path = Services;
			sourceTree = "<group>";
		};
		941B68AD253F005600DC1962 /* Helper */ = {
			isa = PBXGroup;
			children = (
				941B689E253EFF2300DC1962 /* Int+Increment.swift */,
			);
			path = Helper;
			sourceTree = "<group>";
		};
		948DCDC1252EFC4100CDE020 /* ExposureLogging */ = {
			isa = PBXGroup;
			children = (
				948DCDC2252EFC9A00CDE020 /* ENAUITests_05_ExposureLogging.swift */,
			);
			path = ExposureLogging;
			sourceTree = "<group>";
		};
		94C24B3D25304AE100F8C004 /* DeltaOnboarding */ = {
			isa = PBXGroup;
			children = (
				94C24B3E25304B4400F8C004 /* ENAUITestsDeltaOnboarding.swift */,
			);
			path = DeltaOnboarding;
			sourceTree = "<group>";
		};
		A128F04B2489ABE700EC7F6C /* __tests__ */ = {
			isa = PBXGroup;
			children = (
				A128F04C2489ABE700EC7F6C /* RiskCalculationTests.swift */,
				B1175219248ACFFC00C3325C /* SAP_RiskScoreClass+LowAndHighTests.swift */,
			);
			path = __tests__;
			sourceTree = "<group>";
		};
		A1C2B2DA24834934004A3BD5 /* __tests__ */ = {
			isa = PBXGroup;
			children = (
				A173665124844F29006BE209 /* SQLiteKeyValueStoreTests.swift */,
				B1E23B8524FE4DD3006BCDA6 /* PublicKeyProviderTests.swift */,
				B1CD333D24865E0000B06E9B /* TracingStatusHistoryTests.swift */,
				B120C7C824AFE7B800F68FF1 /* ActiveTracingTests.swift */,
			);
			path = __tests__;
			sourceTree = "<group>";
		};
		A1E41959249817C70016E52A /* __tests__ */ = {
			isa = PBXGroup;
			children = (
				A1E4195B249818020016E52A /* RiskTests.swift */,
			);
			path = __tests__;
			sourceTree = "<group>";
		};
		A3284253248E48E0006B1F09 /* __tests__ */ = {
			isa = PBXGroup;
			children = (
				A328425A248E8290006B1F09 /* Mock Objects */,
				01A1B440252DE53800841B63 /* QRScanner */,
				A328425B248E82B5006B1F09 /* ExposureSubmissionTestResultViewControllerTests.swift */,
				A328425E248E943D006B1F09 /* ExposureSubmissionTanInputViewControllerTests.swift */,
				2FD881CB2490F65C00BEC8FC /* ExposureSubmissionHotlineViewControllerTest.swift */,
				2FD881CD249115E700BEC8FC /* ExposureSubmissionNavigationControllerTest.swift */,
				015178C12507D2A90074F095 /* ExposureSubmissionSymptomsOnsetViewControllerTests.swift */,
				EB3BCA8A2507B8F3003F27C7 /* ExposureSubmissionSymptomsViewControllerTests.swift */,
				A32842602490E2AC006B1F09 /* ExposureSubmissionWarnOthersViewControllerTests.swift */,
				A328426224910552006B1F09 /* ExposureSubmissionSuccessViewControllerTests.swift */,
				A32842642491136E006B1F09 /* ExposureSubmissionUITests.swift */,
				A372DA3E24BEF773003248BB /* ExposureSubmissionCoordinatorTests.swift */,
				01A1B460252E17F900841B63 /* ExposureSubmissionCoordinatorModelTests.swift */,
				01A23684251A22E90043D9F8 /* ExposureSubmissionQRInfoModelTests.swift */,
			);
			path = __tests__;
			sourceTree = "<group>";
		};
		A328425A248E8290006B1F09 /* Mock Objects */ = {
			isa = PBXGroup;
			children = (
				A3284256248E7431006B1F09 /* MockExposureSubmissionService.swift */,
				A32842662492359E006B1F09 /* MockExposureSubmissionNavigationControllerChild.swift */,
				A372DA3C24BE01D9003248BB /* MockExposureSubmissionCoordinator.swift */,
				A372DA4024BF33F9003248BB /* MockExposureSubmissionCoordinatorDelegate.swift */,
				01A1B451252DFD9400841B63 /* FakeMetadataMachineReadableObject.swift */,
			);
			path = "Mock Objects";
			sourceTree = "<group>";
		};
		A32CA72D24B6F28700B1A994 /* __tests__ */ = {
			isa = PBXGroup;
			children = (
				A32CA72E24B6F2E300B1A994 /* HomeRiskCellConfiguratorTests.swift */,
				516E42C924B760EC0008CC30 /* HomeRiskLevelCellConfiguratorTests.swift */,
				516E42FA24B7739F0008CC30 /* HomeUnknownRiskCellConfiguratorTests.swift */,
				51F1255E24BEFB7A00126C86 /* HomeUnknown48hRiskCellConfiguratorTests.swift */,
				516E42FC24B776A90008CC30 /* HomeLowRiskCellConfiguratorTests.swift */,
				516E42FF24B777B20008CC30 /* HomeHighRiskCellConfiguratorTests.swift */,
			);
			path = __tests__;
			sourceTree = "<group>";
		};
		A36FACC224C5E9FC00DED947 /* __tests__ */ = {
			isa = PBXGroup;
			children = (
				A36FACC324C5EA1500DED947 /* ExposureDetectionViewControllerTests.swift */,
				A3483B0A24C5EFA40037855F /* MockExposureDetectionViewControllerDelegate.swift */,
			);
			path = __tests__;
			sourceTree = "<group>";
		};
		A372DA3724BDA015003248BB /* View */ = {
			isa = PBXGroup;
			children = (
				A372DA3924BDA043003248BB /* Custom */,
				A372DA3824BDA035003248BB /* Controller */,
			);
			path = View;
			sourceTree = "<group>";
		};
		A372DA3824BDA035003248BB /* Controller */ = {
			isa = PBXGroup;
			children = (
				2F80CFD8247ED988000F06AF /* ExposureSubmissionIntroViewController.swift */,
				71FE1C75247AC2B500851FEB /* ExposureSubmissionOverviewViewController.swift */,
				71FE1C76247AC2B500851FEB /* ExposureSubmissionTanInputViewController.swift */,
				71FE1C78247AC2B500851FEB /* ExposureSubmissionTestResultViewController.swift */,
				019357162525FAD00038F615 /* ExposureSubmissionQRInfoViewController.swift */,
				019357172525FAD00038F615 /* ExposureSubmissionQRInfoViewModel.swift */,
				01C6AC2D252B23FC0052814D /* QRScanner */,
				2F80CFDA247EDDB3000F06AF /* ExposureSubmissionHotlineViewController.swift */,
				EBCD2411250790F400E5574C /* ExposureSubmissionSymptomsViewController.swift */,
				EB3BCA872507B6C1003F27C7 /* ExposureSubmissionSymptomsOnsetViewController.swift */,
				A3C4F95F24812CD20047F23E /* ExposureSubmissionWarnOthersViewController.swift */,
				01A236792519D1E80043D9F8 /* ExposureSubmissionWarnOthersViewModel.swift */,
				71FE1C73247AC2B500851FEB /* ExposureSubmissionSuccessViewController.swift */,
			);
			path = Controller;
			sourceTree = "<group>";
		};
		A372DA3924BDA043003248BB /* Custom */ = {
			isa = PBXGroup;
			children = (
				710224F524910661000C5DEF /* ExposureSubmissionDynamicCell.swift */,
			);
			path = Custom;
			sourceTree = "<group>";
		};
		A3E851B324ADDA9E00402485 /* __tests__ */ = {
			isa = PBXGroup;
			children = (
				A3E851B424ADDAC000402485 /* CountdownTimerTests.swift */,
			);
			path = __tests__;
			sourceTree = "<group>";
		};
		AB1011552507C14F00D392A2 /* Models */ = {
			isa = PBXGroup;
			children = (
				AB1011572507C15000D392A2 /* TracingStatusHistory.swift */,
			);
			path = Models;
			sourceTree = "<group>";
		};
		AB1885CF25238D9B00D39BBE /* __tests__ */ = {
			isa = PBXGroup;
			children = (
				AB1885D025238DAA00D39BBE /* OnboardingInfoViewControllerTests.swift */,
			);
			path = __tests__;
			sourceTree = "<group>";
		};
		AB1FCBCA2521FC21005930BA /* ServerEnvironment */ = {
			isa = PBXGroup;
			children = (
				AB1FCBCB2521FC34005930BA /* __tests__ */,
				352F25A724EFCBDE00ACDFF3 /* ServerEnvironment.swift */,
			);
			path = ServerEnvironment;
			sourceTree = "<group>";
		};
		AB1FCBCB2521FC34005930BA /* __tests__ */ = {
			isa = PBXGroup;
			children = (
				AB1FCBDB2521FCD5005930BA /* TestServerEnvironments.json */,
				AB1FCBCC2521FC44005930BA /* ServerEnvironmentTests.swift */,
			);
			path = __tests__;
			sourceTree = "<group>";
		};
		AB5F84A924F8F6C7000400D4 /* Migration */ = {
			isa = PBXGroup;
			children = (
				AB5F84AA24F8F6C7000400D4 /* 0To1 */,
			);
			path = Migration;
			sourceTree = "<group>";
		};
		AB5F84AA24F8F6C7000400D4 /* 0To1 */ = {
			isa = PBXGroup;
			children = (
				AB5F84BA24F92876000400D4 /* Migration0To1Tests.swift */,
			);
			path = 0To1;
			sourceTree = "<group>";
		};
		AB5F84AB24F8F6EB000400D4 /* Migration */ = {
			isa = PBXGroup;
			children = (
				AB5F84AC24F8F7A1000400D4 /* SerialMigrator.swift */,
				AB5F84AF24F8F7C3000400D4 /* Migration.swift */,
				AB5F84AE24F8F7B8000400D4 /* Migrations */,
			);
			path = Migration;
			sourceTree = "<group>";
		};
		AB5F84AE24F8F7B8000400D4 /* Migrations */ = {
			isa = PBXGroup;
			children = (
				AB5F84B124F8F7E3000400D4 /* Migration0To1.swift */,
			);
			path = Migrations;
			sourceTree = "<group>";
		};
		AB5F84C124FE2EEA000400D4 /* V0 */ = {
			isa = PBXGroup;
			children = (
				AB5F84BF24FE2EB3000400D4 /* DownloadedPackagesStoreV0.swift */,
				AB5F84B824F92855000400D4 /* DownloadedPackagesSQLLiteStoreV0.swift */,
			);
			path = V0;
			sourceTree = "<group>";
		};
		AB5F84C224FE2EF2000400D4 /* V1 */ = {
			isa = PBXGroup;
			children = (
				B1D431CA246C84A400E728AD /* DownloadedPackagesStoreV1.swift */,
				B161782424804AC3006E435A /* DownloadedPackagesSQLLiteStoreV1.swift */,
			);
			path = V1;
			sourceTree = "<group>";
		};
		AB628A1D251CDAA700CF61D2 /* ServerEnvironment */ = {
			isa = PBXGroup;
			children = (
				AB628A1E251CDADE00CF61D2 /* ServerEnvironments.json */,
			);
			path = ServerEnvironment;
			sourceTree = "<group>";
		};
		AB7420AA251B678E006666AC /* DeltaOnboarding */ = {
			isa = PBXGroup;
			children = (
				9488C3002521EE8E00504648 /* DeltaOnboardingNavigationController.swift */,
				AB7420DB251B80EF006666AC /* __tests__ */,
				AB7420C1251B7D59006666AC /* DeltaOnboardingProtocols.swift */,
				AB7420B6251B69E2006666AC /* DeltaOnboardingCoordinator.swift */,
				AB7420C9251B7D79006666AC /* V15 */,
			);
			path = DeltaOnboarding;
			sourceTree = "<group>";
		};
		AB7420C9251B7D79006666AC /* V15 */ = {
			isa = PBXGroup;
			children = (
				AB7420AB251B67A8006666AC /* DeltaOnboardingV15.swift */,
				AB7420CA251B7D93006666AC /* DeltaOnboardingV15ViewController.swift */,
				94F594612521CBF50077681B /* DeltaOnboardingV15ViewModel.swift */,
			);
			path = V15;
			sourceTree = "<group>";
		};
		AB7420DB251B80EF006666AC /* __tests__ */ = {
			isa = PBXGroup;
			children = (
				AB7420DC251B8101006666AC /* DeltaOnboardingCoordinatorTests.swift */,
				9412FAF92523499D0086E139 /* DeltaOnboardingViewControllerTests.swift */,
			);
			path = __tests__;
			sourceTree = "<group>";
		};
		B102BDC12460405F00CD55A2 /* Backend */ = {
			isa = PBXGroup;
			children = (
				EB08F1852541CE5700D11FA9 /* diagnosis_key_batch.pb.swift */,
				EB08F1832541CE5700D11FA9 /* temporary_exposure_key_export.pb.swift */,
				EB08F1842541CE5700D11FA9 /* temporary_exposure_key_signature_list.pb.swift */,
				EB08F1752541CE3200D11FA9 /* app_config.pb.swift */,
				EB08F1732541CE3200D11FA9 /* app_features.pb.swift */,
				EB08F1762541CE3200D11FA9 /* app_version_config.pb.swift */,
				EB08F1712541CE3200D11FA9 /* attenuation_duration.pb.swift */,
				EB08F1722541CE3200D11FA9 /* risk_level.pb.swift */,
				EB08F1702541CE3200D11FA9 /* risk_score_classification.pb.swift */,
				EB08F1772541CE3200D11FA9 /* risk_score_parameters.pb.swift */,
				EB08F1742541CE3200D11FA9 /* submission_payload.pb.swift */,
				B15382DA24826F7E0010F007 /* __tests__ */,
				B102BDC22460410600CD55A2 /* README.md */,
			);
			path = Backend;
			sourceTree = "<group>";
		};
		B10F9B88249961B500C418F4 /* __tests__ */ = {
			isa = PBXGroup;
			children = (
				B10F9B89249961B500C418F4 /* DynamicTypeLabelTests.swift */,
			);
			path = __tests__;
			sourceTree = "<group>";
		};
		B111EDEC2465B1F4001AEBB4 /* Client */ = {
			isa = PBXGroup;
			children = (
				B1CD333F2486AA5F00B06E9B /* Security */,
				B1741B482462C207006275D9 /* Client.swift */,
				B1DDDABA2471379900A07175 /* __tests__ */,
				B1125455246F293A00AB5036 /* HTTP Client */,
			);
			path = Client;
			sourceTree = "<group>";
		};
		B1125455246F293A00AB5036 /* HTTP Client */ = {
			isa = PBXGroup;
			children = (
				B1EAEC8C24711889003BE9A2 /* __tests__ */,
				011E13AD24680A4000973467 /* HTTPClient.swift */,
				B12995E8246C344100854AD0 /* HTTPClient+Configuration.swift */,
				B1EAEC8A24711884003BE9A2 /* URLSession+Convenience.swift */,
				B1A9E710246D782F0024CC12 /* SAPDownloadedPackage.swift */,
				35BE8597251CE495005C2FD0 /* CachingHTTPClient.swift */,
			);
			path = "HTTP Client";
			sourceTree = "<group>";
		};
		B1125458246F2C2100AB5036 /* Converting Keys */ = {
			isa = PBXGroup;
			children = (
				B1175214248A9F8300C3325C /* __tests__ */,
				B1125459246F2C6500AB5036 /* ENTemporaryExposureKey+Convert.swift */,
			);
			path = "Converting Keys";
			sourceTree = "<group>";
		};
		B11655912491437600316087 /* __tests__ */ = {
			isa = PBXGroup;
			children = (
				B11655922491437600316087 /* RiskProvidingConfigurationTests.swift */,
				B1C7EE472493D97000F1F284 /* RiskProvidingConfigurationManualTriggerTests.swift */,
			);
			path = __tests__;
			sourceTree = "<group>";
		};
		B1175211248A837300C3325C /* Risk */ = {
			isa = PBXGroup;
			children = (
				A1E41959249817C70016E52A /* __tests__ */,
				B1FE13D62487DEDD00D012E5 /* Calculation */,
				B1FE13D92488216300D012E5 /* Provider */,
				B1175212248A83AB00C3325C /* Risk.swift */,
			);
			path = Risk;
			sourceTree = "<group>";
		};
		B1175214248A9F8300C3325C /* __tests__ */ = {
			isa = PBXGroup;
			children = (
				B1175215248A9F9600C3325C /* ConvertingKeysTests.swift */,
			);
			path = __tests__;
			sourceTree = "<group>";
		};
		B117909724914D6E007FF821 /* __tests__ */ = {
			isa = PBXGroup;
			children = (
				01678E9A249A521F003B048B /* testStore.sqlite */,
				01D3ECFF2490230400551E65 /* StoreTests.swift */,
			);
			path = __tests__;
			sourceTree = "<group>";
		};
		B1221BDD2492E78100E6C4E4 /* Keychain */ = {
			isa = PBXGroup;
			children = (
				B1221BDE2492ECD500E6C4E4 /* __tests__ */,
				0DD260FE248D549B007C3B2C /* KeychainHelper.swift */,
				B1221BDF2492ECE800E6C4E4 /* CFDictionary+KeychainQuery.swift */,
			);
			path = Keychain;
			sourceTree = "<group>";
		};
		B1221BDE2492ECD500E6C4E4 /* __tests__ */ = {
			isa = PBXGroup;
			children = (
				B1221BE12492ED0F00E6C4E4 /* CFDictionary+KeychainQueryTests.swift */,
				35A7F080250A7CF8005E6C33 /* KeychainHelperTests.swift */,
			);
			path = __tests__;
			sourceTree = "<group>";
		};
		B14D0CD8246E939600D5BEBC /* Exposure Transaction */ = {
			isa = PBXGroup;
			children = (
				B161782B248062A0006E435A /* __tests__ */,
				B161782924805784006E435A /* DeltaCalculationResult.swift */,
				B1A9E70D246D73180024CC12 /* ExposureDetection.swift */,
				B10FD5F3246EAC1700E9D7F2 /* AppleFilesWriter.swift */,
				B14D0CDE246E976400D5BEBC /* ExposureDetectionTransaction+DidEndPrematurelyReason.swift */,
				B14D0CDC246E972400D5BEBC /* ExposureDetectionDelegate.swift */,
				FEDCE0116603B6E00FAEE632 /* ExposureDetectionExecutor.swift */,
				AB10115A250926BB00D392A2 /* CountryKeypackageDownloader.swift */,
			);
			path = "Exposure Transaction";
			sourceTree = "<group>";
		};
		B15382DA24826F7E0010F007 /* __tests__ */ = {
			isa = PBXGroup;
			children = (
				B1F8AE472479B4C30093A588 /* api-response-day-2020-05-16 */,
				A189E45E248C325E001D0996 /* de-config */,
				35853E11251DDD33008FE983 /* de-config-int-2020-09-25 */,
				B17A44A12464906A00CB195E /* KeyTests.swift */,
				B1B9CF1E246ED2E8008F04F5 /* Sap_FilebucketTests.swift */,
			);
			path = __tests__;
			sourceTree = "<group>";
		};
		B15382DB24826FD70010F007 /* Mocks */ = {
			isa = PBXGroup;
			children = (
				CD678F6C246C43EE00B6A0F8 /* ClientMock.swift */,
				CD678F6E246C43FC00B6A0F8 /* MockURLSession.swift */,
				35163D23251CFCCB00D220CA /* CachingHTTPClientMock.swift */,
			);
			path = Mocks;
			sourceTree = "<group>";
		};
		B15382DC248270220010F007 /* __tests__ */ = {
			isa = PBXGroup;
			children = (
				B15382E0248273A50010F007 /* Mocks */,
				CDF27BD2246ADBA70044D32B /* ExposureSubmissionServiceTests.swift */,
			);
			path = __tests__;
			sourceTree = "<group>";
		};
		B15382DD2482707A0010F007 /* __tests__ */ = {
			isa = PBXGroup;
			children = (
				B15382DE248270B50010F007 /* Mocks */,
				EE22DB8E247FB46C001B0A71 /* ENStateTests.swift */,
				AB453F5F2534B04400D8339E /* ExposureManagerTests.swift */,
				A17DA5E12486D8E7006F310F /* RiskLevelTests.swift */,
				3598D99924FE280700483F1F /* CountryTests.swift */,
				941F5ECB2518E82100785F06 /* ENSettingEuTracingViewModelTests.swift */,
			);
			path = __tests__;
			sourceTree = "<group>";
		};
		B15382DE248270B50010F007 /* Mocks */ = {
			isa = PBXGroup;
			children = (
				EE22DB90247FB479001B0A71 /* MockStateHandlerObserverDelegate.swift */,
			);
			path = Mocks;
			sourceTree = "<group>";
		};
		B15382DF248270E90010F007 /* Helper */ = {
			isa = PBXGroup;
			children = (
				A1E419442495476C0016E52A /* HTTPClient+MockNetworkStack.swift */,
			);
			path = Helper;
			sourceTree = "<group>";
		};
		B15382E0248273A50010F007 /* Mocks */ = {
			isa = PBXGroup;
			children = (
				B15382E3248273DC0010F007 /* MockTestStore.swift */,
				859DD511248549790073D59F /* MockDiagnosisKeysRetrieval.swift */,
			);
			path = Mocks;
			sourceTree = "<group>";
		};
		B1569DD5245D6C790079FCD7 /* Developer Menu */ = {
			isa = PBXGroup;
			children = (
				B16457BC24DC3E0E002879EB /* Features */,
				B1FC2D1E24D9C8CB00083C81 /* Helper */,
				2FC951FA24DC2366008D39F4 /* Cells */,
				B1741B432461C257006275D9 /* DMDeveloperMenu.swift */,
				B1569DDE245D70990079FCD7 /* DMViewController.swift */,
				B1741B422461C105006275D9 /* README.md */,
			);
			path = "Developer Menu";
			sourceTree = "<group>";
		};
		B16177E624802F85006E435A /* __tests__ */ = {
			isa = PBXGroup;
			children = (
				AB5F84A924F8F6C7000400D4 /* Migration */,
				B16177E724802F9B006E435A /* DownloadedPackagesSQLLiteStoreTests.swift */,
				AB5F84B324F8FA26000400D4 /* SerialMigratorTests.swift */,
			);
			path = __tests__;
			sourceTree = "<group>";
		};
		B161782B248062A0006E435A /* __tests__ */ = {
			isa = PBXGroup;
			children = (
				B161782C248062CE006E435A /* DeltaCalculationResultTests.swift */,
				B15382E6248290BB0010F007 /* AppleFilesWriterTests.swift */,
				B15382FD248424F00010F007 /* ExposureDetectionTests.swift */,
				A124E648249BF4EB00E95F72 /* ExposureDetectionExecutorTests.swift */,
			);
			path = __tests__;
			sourceTree = "<group>";
		};
		B163D10E24990664001A322C /* __tests__ */ = {
			isa = PBXGroup;
			children = (
				B163D10F2499068D001A322C /* SettingsViewModelTests.swift */,
			);
			path = __tests__;
			sourceTree = "<group>";
		};
		B16457BC24DC3E0E002879EB /* Features */ = {
			isa = PBXGroup;
			children = (
				B1E8C99C2479D4E7006DC678 /* DMSubmissionStateViewController.swift */,
				B16457B424DC11EF002879EB /* DMLastSubmissionRequetViewController.swift */,
				B16457B824DC19F9002879EB /* DMSettingsViewController.swift */,
				B18755D024DC45CA00A9202E /* DMStoreViewController.swift */,
				B1D8CB2524DD4371008C6010 /* DMTracingHistoryViewController.swift */,
				B16457BA24DC3309002879EB /* DMLogsViewController.swift */,
				B1FC2D1C24D9C87F00083C81 /* DMKeysViewController.swift */,
				B1F82DF124718C7300E2E56A /* DMBackendConfigurationViewController.swift */,
				AB6289D8251C833100CF61D2 /* DMDeltaOnboardingViewController.swift */,
				ABDA2791251CE308006BAE84 /* DMServerEnvironmentViewController.swift */,
				9417BA94252B6B5100AD4053 /* DMSQLiteErrorViewController.swift */,
				EB6B5D872539AE9400B0ED57 /* DMNotificationsViewController.swift */,
			);
			path = Features;
			sourceTree = "<group>";
		};
		B184A381248FFCC3007180F6 /* Store */ = {
			isa = PBXGroup;
			children = (
				B117909724914D6E007FF821 /* __tests__ */,
				AB1011552507C14F00D392A2 /* Models */,
				013DC101245DAC4E00EE58B0 /* Store.swift */,
				B184A37F248FFCBE007180F6 /* SecureStore.swift */,
				B184A382248FFCE2007180F6 /* CodableExposureDetectionSummary.swift */,
			);
			path = Store;
			sourceTree = "<group>";
		};
		B18C411A246DB2F000B8D8CB /* Helper */ = {
			isa = PBXGroup;
			children = (
				A1BABD0824A57B88000ED515 /* TemporaryExposureKeyMock.swift */,
				B18C411C246DB30000B8D8CB /* URL+Helper.swift */,
				A1E41940249410AF0016E52A /* SAPDownloadedPackage+Helpers.swift */,
				A124E64B249C4C9000E95F72 /* SAPDownloadedPackagesStore+Helpers.swift */,
				A14BDEBF24A1AD660063E4EC /* MockExposureDetector.swift */,
				015692E324B48C3F0033F35E /* TimeInterval+Convenience.swift */,
				AB5F84BC24F92E92000400D4 /* SerialMigratorFake.swift */,
				01CF95DC25308346007B72F7 /* CodableExposureDetectionSummary+Helpers.swift */,
				01CF95D425308252007B72F7 /* SAPApplicationConfiguration+Helpers.swift */,
			);
			path = Helper;
			sourceTree = "<group>";
		};
		B19FD70E2491A04800A9D56A /* Update Checker */ = {
			isa = PBXGroup;
			children = (
				B19FD70F2491A05800A9D56A /* __tests__ */,
				0DF6BB96248AD616007E8B0C /* AppUpdateCheckHelper.swift */,
				B19FD7102491A07000A9D56A /* String+SemanticVersion.swift */,
				B19FD7122491A08500A9D56A /* SAP_SemanticVersion+Compare.swift */,
			);
			path = "Update Checker";
			sourceTree = "<group>";
		};
		B19FD70F2491A05800A9D56A /* __tests__ */ = {
			isa = PBXGroup;
			children = (
				B19FD7142491A4A300A9D56A /* SAP_SemanticVersionTests.swift */,
				0DF6BB9C248AE232007E8B0C /* AppUpdateCheckerHelperTests.swift */,
			);
			path = __tests__;
			sourceTree = "<group>";
		};
		B1AC51D424CED8740087C35B /* __tests__ */ = {
			isa = PBXGroup;
			children = (
				B1AC51D524CED8820087C35B /* DetectionModeTests.swift */,
				B1E23B8724FE80EF006BCDA6 /* CancellationTokenTests.swift */,
				0144BDE22509288B00B0857C /* SymptomsOnsetTests.swift */,
			);
			path = __tests__;
			sourceTree = "<group>";
		};
		B1CD333F2486AA5F00B06E9B /* Security */ = {
			isa = PBXGroup;
			children = (
				B1CD33402486AA7100B06E9B /* CoronaWarnURLSessionDelegate.swift */,
			);
			path = Security;
			sourceTree = "<group>";
		};
		B1D431C9246C848E00E728AD /* DownloadedPackagesStore */ = {
			isa = PBXGroup;
			children = (
				AB5F84C224FE2EF2000400D4 /* V1 */,
				AB5F84C124FE2EEA000400D4 /* V0 */,
				AB5F84AB24F8F6EB000400D4 /* Migration */,
				B16177E624802F85006E435A /* __tests__ */,
			);
			path = DownloadedPackagesStore;
			sourceTree = "<group>";
		};
		B1DDDABA2471379900A07175 /* __tests__ */ = {
			isa = PBXGroup;
			children = (
				B15382DB24826FD70010F007 /* Mocks */,
				B1DDDABB247137B000A07175 /* HTTPClientConfigurationEndpointTests.swift */,
			);
			path = __tests__;
			sourceTree = "<group>";
		};
		B1EAEC8C24711889003BE9A2 /* __tests__ */ = {
			isa = PBXGroup;
			children = (
				B15382DF248270E90010F007 /* Helper */,
				B1D431C7246C69F300E728AD /* HTTPClient+ConfigurationTests.swift */,
				CDF27BD4246ADBF30044D32B /* HTTPClient+DaysAndHoursTests.swift */,
				A1E419532495A7850016E52A /* HTTPClient+GetTestResultTests.swift */,
				A1E419562495A8F50016E52A /* HTTPClient+RegistrationTokenTests.swift */,
				A1E41947249548260016E52A /* HTTPClient+SubmitTests.swift */,
				A1E419502495A6EA0016E52A /* HTTPClient+TANForExposureSubmitTests.swift */,
				A1877CA9248F247D006FEFC0 /* SAPDownloadedPackageTests.swift */,
				B1EAEC8D247118CB003BE9A2 /* URLSession+ConvenienceTests.swift */,
				A32C046424D96348005BEA61 /* HTTPClient+PlausibeDeniabilityTests.swift */,
			);
			path = __tests__;
			sourceTree = "<group>";
		};
		B1FC2D1E24D9C8CB00083C81 /* Helper */ = {
			isa = PBXGroup;
			children = (
				B1FC2D1F24D9C8DF00083C81 /* SAP_TemporaryExposureKey+DeveloperMenu.swift */,
				B1A31F6824DAE6C000E263DF /* DMKeyCell.swift */,
				B103193124E18A0A00DD02EF /* DMMenuItem.swift */,
				EB6B5D8C2539B36100B0ED57 /* DMNotificationCell.swift */,
			);
			path = Helper;
			sourceTree = "<group>";
		};
		B1FE13D62487DEDD00D012E5 /* Calculation */ = {
			isa = PBXGroup;
			children = (
				A128F04B2489ABE700EC7F6C /* __tests__ */,
				B1FE13D72487DEED00D012E5 /* RiskCalculation.swift */,
				B1175217248ACFBC00C3325C /* SAP_RiskScoreClass+LowAndHigh.swift */,
			);
			path = Calculation;
			sourceTree = "<group>";
		};
		B1FE13D92488216300D012E5 /* Provider */ = {
			isa = PBXGroup;
			children = (
				B1FE13F724896DC400D012E5 /* Helper */,
				B1FE13E32488253200D012E5 /* Model */,
				B1FE13E0248824D700D012E5 /* __tests__ */,
				B1FE13DC248821CB00D012E5 /* RiskProviding.swift */,
				B1FE13DE248821E000D012E5 /* RiskProvider.swift */,
			);
			path = Provider;
			sourceTree = "<group>";
		};
		B1FE13E0248824D700D012E5 /* __tests__ */ = {
			isa = PBXGroup;
			children = (
				B1FE13E1248824E900D012E5 /* RiskProviderTests.swift */,
			);
			path = __tests__;
			sourceTree = "<group>";
		};
		B1FE13E32488253200D012E5 /* Model */ = {
			isa = PBXGroup;
			children = (
				B11655912491437600316087 /* __tests__ */,
				B1FE13E52488255900D012E5 /* RiskProvidingConfiguration.swift */,
				B1C7EEAD24941A3B00F1F284 /* ManualExposureDetectionState.swift */,
				B1C7EEAF24941A6B00F1F284 /* RiskConsumer.swift */,
			);
			path = Model;
			sourceTree = "<group>";
		};
		B1FE13F724896DC400D012E5 /* Helper */ = {
			isa = PBXGroup;
			children = (
				B1FE13FC24896EE700D012E5 /* __tests__ */,
				B1FE13F824896DDB00D012E5 /* CachedAppConfiguration.swift */,
				B1FE13FA24896E6700D012E5 /* AppConfigurationProviding.swift */,
				3539DAD0252B353C00489B1A /* CachedAppConfigurationMock.swift */,
			);
			path = Helper;
			sourceTree = "<group>";
		};
		B1FE13FC24896EE700D012E5 /* __tests__ */ = {
			isa = PBXGroup;
			children = (
				B1FE13FD24896EF700D012E5 /* CachedAppConfigurationTests.swift */,
			);
			path = __tests__;
			sourceTree = "<group>";
		};
		B1FF6B6B2497D0B40041CF02 /* CWASQLite */ = {
			isa = PBXGroup;
			children = (
				0DFCC2712484DC8400E2811D /* sqlite3.h */,
				0DFCC2702484DC8400E2811D /* sqlite3.c */,
				B1FF6B6C2497D0B50041CF02 /* CWASQLite.h */,
				B1FF6B6D2497D0B50041CF02 /* Info.plist */,
			);
			path = CWASQLite;
			sourceTree = "<group>";
		};
		CD8638512477EBAA00A5A07C /* Settings */ = {
			isa = PBXGroup;
			children = (
				B163D10E24990664001A322C /* __tests__ */,
				CD8638522477EBD400A5A07C /* SettingsViewModel.swift */,
				CDCE11D5247D644100F30825 /* NotificationSettingsViewModel.swift */,
			);
			path = Settings;
			sourceTree = "<group>";
		};
		CD99A398245B229F00BF12AF /* ExposureSubmission */ = {
			isa = PBXGroup;
			children = (
				A3284253248E48E0006B1F09 /* __tests__ */,
				A372DA3724BDA015003248BB /* View */,
				71FE1C79247AC2B500851FEB /* ExposureSubmissionNavigationController.swift */,
				A372DA3A24BDA075003248BB /* ExposureSubmissionCoordinator.swift */,
				0144BDEC250A3E5300B0857C /* ExposureSubmissionCoordinatorModel.swift */,
				A3816085250633D7002286E9 /* RequiresDismissConfirmation.swift */,
			);
			path = ExposureSubmission;
			sourceTree = "<group>";
		};
		CD99A3C82461A44B00BF12AF /* View Helpers */ = {
			isa = PBXGroup;
			children = (
				A3E851B324ADDA9E00402485 /* __tests__ */,
				51D420B324583ABB00AD70CA /* AppStoryboard.swift */,
				CD99A3C92461A47C00BF12AF /* AppStrings.swift */,
				71CAB9D1248AACAD00F516A5 /* PixelPerfectLayoutConstraint.swift */,
				2FE15A3B249B8C0B0077BD8D /* AccessibilityIdentifiers.swift */,
				A3E851B124ADD09900402485 /* CountdownTimer.swift */,
			);
			path = "View Helpers";
			sourceTree = "<group>";
		};
		CDCE11D7247D645800F30825 /* Notifications */ = {
			isa = PBXGroup;
			children = (
				CDCE11D8247D64C600F30825 /* NotificationSettingsOnTableViewCell.swift */,
				CDCE11DA247D64D600F30825 /* NotificationSettingsOffTableViewCell.swift */,
			);
			path = Notifications;
			sourceTree = "<group>";
		};
		CDD87C6024766163007CE6CA /* Cells */ = {
			isa = PBXGroup;
			children = (
				CDCE11D7247D645800F30825 /* Notifications */,
				CDD87C54247556DE007CE6CA /* MainSettingsTableViewCell.swift */,
				CDD87C5C247559E3007CE6CA /* LabelTableViewCell.swift */,
			);
			path = Cells;
			sourceTree = "<group>";
		};
		EB11B02824EE7C7D00143A95 /* Settings */ = {
			isa = PBXGroup;
			children = (
				EB11B02924EE7CA500143A95 /* ENAUITestsSettings.swift */,
			);
			path = Settings;
			sourceTree = "<group>";
		};
		EB41DC0624E53D3F0029C6F7 /* BackgroundAppRefresh */ = {
			isa = PBXGroup;
			children = (
				01D16C5C24ED6981007DB387 /* __tests__ */,
				EB7F8E9424E434E000A3CCC4 /* BackgroundAppRefreshViewController.swift */,
				EB23949F24E5492900E71225 /* BackgroundAppRefreshViewModel.swift */,
				EB7D205324E6A3320089264C /* InfoBoxView.swift */,
				EB7D205524E6A5930089264C /* InfoBoxViewModel.swift */,
				EB7057D624E6BACA002235B4 /* InfoBoxView.xib */,
			);
			path = BackgroundAppRefresh;
			sourceTree = "<group>";
		};
		EE20EA0824699A3A00770683 /* RiskLegend */ = {
			isa = PBXGroup;
			children = (
				71B804482484D37300D53506 /* RiskLegendViewController.swift */,
				71B8044C248525CD00D53506 /* RiskLegendViewController+DynamicTableViewModel.swift */,
			);
			path = RiskLegend;
			sourceTree = "<group>";
		};
		EE22DB83247FB43A001B0A71 /* ENSetting */ = {
			isa = PBXGroup;
			children = (
				EE22DB84247FB43A001B0A71 /* TracingHistoryTableViewCell.swift */,
				EE22DB85247FB43A001B0A71 /* ImageTableViewCell.swift */,
				EE22DB86247FB43A001B0A71 /* ActionDetailTableViewCell.swift */,
				EE22DB87247FB43A001B0A71 /* DescriptionTableViewCell.swift */,
				EE22DB88247FB43A001B0A71 /* ActionTableViewCell.swift */,
				941ADDAF2518C2B200E421D9 /* EuTracingTableViewCell.swift */,
			);
			path = ENSetting;
			sourceTree = "<group>";
		};
		EE278B2E245F2C58008B06F9 /* FriendsInvite */ = {
			isa = PBXGroup;
			children = (
				EE278B2F245F2C8A008B06F9 /* FriendsInviteController.swift */,
			);
			path = FriendsInvite;
			sourceTree = "<group>";
		};
		EE70C239245B09E900AC9B2F /* Localization */ = {
			isa = PBXGroup;
			children = (
				13156CFF248C19D000AFC472 /* usage.html */,
				71F5418A248BEDBE006DB793 /* privacy-policy.html */,
				EE70C23A245B09E900AC9B2F /* Localizable.strings */,
				01E42990251DCDC90057FCBE /* Localizable.legal.strings */,
				EE92A340245D96DA006B97B0 /* Localizable.stringsdict */,
				EE26950A248FCB0300BAE234 /* InfoPlist.strings */,
				AB8B0D3425305384009C067B /* Localizable.links.strings */,
			);
			path = Localization;
			sourceTree = "<group>";
		};
		EE85998B2462EFD4002E7AE2 /* AppInformation */ = {
			isa = PBXGroup;
			children = (
				50BD2E6724FE26F300932566 /* __test__ */,
				01F5F7212487B9C000229720 /* AppInformationViewController.swift */,
				71CC3E9C246D5D8000217F2C /* AppInformationViewController+DynamicTableViewModel.swift */,
				0103CED02536D1A100BDAAD1 /* AppInformationCellModel.swift */,
				50BD2E6124FE1E8700932566 /* AppInformationModel.swift */,
				50DC527824FEB2AE00F6D8EB /* AppInformationDynamicCell.swift */,
				50E3BE59250127DF0033E2C7 /* AppInformationDynamicAction.swift */,
				50BD2E6324FE232E00932566 /* AppInformationImprintViewModel.swift */,
				4026C2DB24852B7600926FB4 /* AppInformationViewController+LegalModel.swift */,
				71CC3E9E246D6B6800217F2C /* AppInformationDetailViewController.swift */,
				4026C2E324854C8D00926FB4 /* AppInformationLegalCell.swift */,
			);
			path = AppInformation;
			sourceTree = "<group>";
		};
		EEF790092466ED410065EBD5 /* ExposureDetection */ = {
			isa = PBXGroup;
			children = (
				713EA26224798F8500AB7EE8 /* ExposureDetectionHeaderCell.swift */,
				713EA25E24798A9100AB7EE8 /* ExposureDetectionRiskCell.swift */,
				713EA25C24798A7000AB7EE8 /* ExposureDetectionRoundedView.swift */,
				7154EB49247D21E200A467FF /* ExposureDetectionLongGuideCell.swift */,
				7154EB4B247E862100A467FF /* ExposureDetectionLoadingCell.swift */,
			);
			path = ExposureDetection;
			sourceTree = "<group>";
		};
		F247572E2483934B003E1FC5 /* __tests__ */ = {
			isa = PBXGroup;
			children = (
				A1654EFD24B41FEF00C0E115 /* DynamicCellTests.swift */,
				F252472E2483955B00C5556B /* DynamicTableViewControllerFake.storyboard */,
				F2DC809324898CE600EDC40A /* DynamicTableViewControllerFooterTests.swift */,
				F2DC809124898B1800EDC40A /* DynamicTableViewControllerHeaderTests.swift */,
				F2DC808F24898A9400EDC40A /* DynamicTableViewControllerNumberOfRowsAndSectionsTests.swift */,
				F2DC808D248989CE00EDC40A /* DynamicTableViewControllerRegisterCellsTests.swift */,
				F247572A24838AC8003E1FC5 /* DynamicTableViewControllerRowsTests.swift */,
				F25247302484456800C5556B /* DynamicTableViewModelTests.swift */,
				F22C6E242492082B00712A6B /* DynamicTableViewSpaceCellTests.swift */,
				A1654F0024B43E7F00C0E115 /* DynamicTableViewTextViewCellTests.swift */,
			);
			path = __tests__;
			sourceTree = "<group>";
		};
		FEDCE21C117BF675C80F5989 /* States */ = {
			isa = PBXGroup;
			children = (
				FEDCE1B8926528ED74CDE1B2 /* ENStateHandler+State.swift */,
				FEDCE4BE82DC5BFE90575663 /* ExposureDetectionViewController+State.swift */,
				FEDCEC452596E54A041BBCE9 /* HomeInteractor+State.swift */,
				FEDCE838D90CB02C55E15237 /* SceneDelegate+State.swift */,
			);
			path = States;
			sourceTree = "<group>";
		};
/* End PBXGroup section */

/* Begin PBXHeadersBuildPhase section */
		B1FF6B652497D0B40041CF02 /* Headers */ = {
			isa = PBXHeadersBuildPhase;
			buildActionMask = 2147483647;
			files = (
				B1FF6B6E2497D0B50041CF02 /* CWASQLite.h in Headers */,
				B1FF6B772497D2330041CF02 /* sqlite3.h in Headers */,
			);
			runOnlyForDeploymentPostprocessing = 0;
		};
/* End PBXHeadersBuildPhase section */

/* Begin PBXNativeTarget section */
		85D7593A2457048F008175F0 /* ENA */ = {
			isa = PBXNativeTarget;
			buildConfigurationList = 85D7596824570491008175F0 /* Build configuration list for PBXNativeTarget "ENA" */;
			buildPhases = (
				71AFBD9324642AF500F91006 /* SwiftLint */,
				85D759372457048F008175F0 /* Sources */,
				85D759382457048F008175F0 /* Frameworks */,
				85D759392457048F008175F0 /* Resources */,
				B102BDB924603FD600CD55A2 /* Embed Frameworks */,
			);
			buildRules = (
			);
			dependencies = (
			);
			name = ENA;
			packageProductDependencies = (
				B10FB02F246036F3004CA11E /* SwiftProtobuf */,
				B1E8C9A4247AB869006DC678 /* ZIPFoundation */,
				B1B5A75F24924B3D0029D5D7 /* FMDB */,
			);
			productName = ENA;
			productReference = 85D7593B2457048F008175F0 /* ENA.app */;
			productType = "com.apple.product-type.application";
		};
		85D7595324570491008175F0 /* ENATests */ = {
			isa = PBXNativeTarget;
			buildConfigurationList = 85D7596B24570491008175F0 /* Build configuration list for PBXNativeTarget "ENATests" */;
			buildPhases = (
				85D7595024570491008175F0 /* Sources */,
				85D7595124570491008175F0 /* Frameworks */,
				85D7595224570491008175F0 /* Resources */,
			);
			buildRules = (
			);
			dependencies = (
				85D7595624570491008175F0 /* PBXTargetDependency */,
			);
			name = ENATests;
			productName = ENATests;
			productReference = 85D7595424570491008175F0 /* ENATests.xctest */;
			productType = "com.apple.product-type.bundle.unit-test";
		};
		85D7595E24570491008175F0 /* ENAUITests */ = {
			isa = PBXNativeTarget;
			buildConfigurationList = 85D7596E24570491008175F0 /* Build configuration list for PBXNativeTarget "ENAUITests" */;
			buildPhases = (
				85D7595B24570491008175F0 /* Sources */,
				85D7595C24570491008175F0 /* Frameworks */,
				85D7595D24570491008175F0 /* Resources */,
			);
			buildRules = (
			);
			dependencies = (
				85D7596124570491008175F0 /* PBXTargetDependency */,
			);
			name = ENAUITests;
			productName = ENAUITests;
			productReference = 85D7595F24570491008175F0 /* ENAUITests.xctest */;
			productType = "com.apple.product-type.bundle.ui-testing";
		};
		B1FF6B692497D0B40041CF02 /* CWASQLite */ = {
			isa = PBXNativeTarget;
			buildConfigurationList = B1FF6B742497D0B50041CF02 /* Build configuration list for PBXNativeTarget "CWASQLite" */;
			buildPhases = (
				B1FF6B652497D0B40041CF02 /* Headers */,
				B1FF6B662497D0B40041CF02 /* Sources */,
				B1FF6B672497D0B40041CF02 /* Frameworks */,
				B1FF6B682497D0B40041CF02 /* Resources */,
			);
			buildRules = (
			);
			dependencies = (
			);
			name = CWASQLite;
			productName = CWASQLite;
			productReference = B1FF6B6A2497D0B40041CF02 /* CWASQLite.framework */;
			productType = "com.apple.product-type.framework";
		};
/* End PBXNativeTarget section */

/* Begin PBXProject section */
		85D759332457048F008175F0 /* Project object */ = {
			isa = PBXProject;
			attributes = {
				LastSwiftUpdateCheck = 1150;
				LastUpgradeCheck = 1200;
				ORGANIZATIONNAME = "SAP SE";
				TargetAttributes = {
					85D7593A2457048F008175F0 = {
						CreatedOnToolsVersion = 11.4.1;
						LastSwiftMigration = 1150;
					};
					85D7595324570491008175F0 = {
						CreatedOnToolsVersion = 11.4.1;
						LastSwiftMigration = 1150;
						TestTargetID = 85D7593A2457048F008175F0;
					};
					85D7595E24570491008175F0 = {
						CreatedOnToolsVersion = 11.4.1;
						TestTargetID = 85D7593A2457048F008175F0;
					};
					B1FF6B692497D0B40041CF02 = {
						CreatedOnToolsVersion = 11.6;
					};
				};
			};
			buildConfigurationList = 85D759362457048F008175F0 /* Build configuration list for PBXProject "ENA" */;
			compatibilityVersion = "Xcode 9.3";
			developmentRegion = en;
			hasScannedForEncodings = 0;
			knownRegions = (
				en,
				Base,
				de,
				tr,
				pl,
				ro,
				bg,
			);
			mainGroup = 85D759322457048F008175F0;
			packageReferences = (
				B10FB02E246036F3004CA11E /* XCRemoteSwiftPackageReference "swift-protobuf" */,
				B1E8C9A3247AB869006DC678 /* XCRemoteSwiftPackageReference "ZIPFoundation" */,
				B1B5A75E24924B3D0029D5D7 /* XCRemoteSwiftPackageReference "fmdb" */,
			);
			productRefGroup = 85D7593C2457048F008175F0 /* Products */;
			projectDirPath = "";
			projectRoot = "";
			targets = (
				85D7593A2457048F008175F0 /* ENA */,
				85D7595324570491008175F0 /* ENATests */,
				85D7595E24570491008175F0 /* ENAUITests */,
				B1FF6B692497D0B40041CF02 /* CWASQLite */,
			);
		};
/* End PBXProject section */

/* Begin PBXResourcesBuildPhase section */
		85D759392457048F008175F0 /* Resources */ = {
			isa = PBXResourcesBuildPhase;
			buildActionMask = 2147483647;
			files = (
				514E813024618E3D00636861 /* ExposureDetection.storyboard in Resources */,
				51486DA32485101500FCE216 /* RiskInactiveCollectionViewCell.xib in Resources */,
				13156CFD248C19D000AFC472 /* usage.html in Resources */,
				51486DA72485237200FCE216 /* RiskThankYouCollectionViewCell.xib in Resources */,
				2F785752248506BD00323A9C /* HomeTestResultCollectionViewCell.xib in Resources */,
				EE269508248FCB0300BAE234 /* InfoPlist.strings in Resources */,
				85D7594E24570491008175F0 /* LaunchScreen.storyboard in Resources */,
				EB7057D724E6BACA002235B4 /* InfoBoxView.xib in Resources */,
				710224EE2490E2FD000C5DEF /* ExposureSubmissionStepCell.xib in Resources */,
				EE20EA072469883900770683 /* RiskLegend.storyboard in Resources */,
				71FE1C8D247AC79D00851FEB /* DynamicTableViewIconCell.xib in Resources */,
				71F2E57B2487AEFC00694F1A /* ena-colors.xcassets in Resources */,
				AB010D05253ECC9200DF1F61 /* RiskFailedCollectionViewCell.xib in Resources */,
				51C7790C24867F16004582F8 /* RiskListItemView.xib in Resources */,
				EE92A33E245D96DA006B97B0 /* Localizable.stringsdict in Resources */,
				01E4298E251DCDC90057FCBE /* Localizable.legal.strings in Resources */,
				A328424D248B91E0006B1F09 /* HomeTestResultLoadingCell.xib in Resources */,
				EE278B2D245F2BBB008B06F9 /* InviteFriends.storyboard in Resources */,
				EE70C23D245B09EA00AC9B2F /* Localizable.strings in Resources */,
				51CE1B85246078B6002CF42A /* ActivateCollectionViewCell.xib in Resources */,
				AB628A1F251CDADE00CF61D2 /* ServerEnvironments.json in Resources */,
				014891B324F90D0B002A6F77 /* ENA.plist in Resources */,
				01C6AC21252B21DF0052814D /* ExposureSubmissionQRScannerViewController.xib in Resources */,
				51C779142486E5AB004582F8 /* RiskFindingPositiveCollectionViewCell.xib in Resources */,
				3539DAE3252B42EE00489B1A /* de-config-int-2020-09-25 in Resources */,
				51D420CE245869C800AD70CA /* Home.storyboard in Resources */,
				8539874F2467094E00D28B62 /* AppIcon.xcassets in Resources */,
				514C0A0B247AF9F700F235F6 /* RiskTextItemView.xib in Resources */,
				51B5B414246DF07300DC5D3E /* RiskImageItemView.xib in Resources */,
				85D7594B24570491008175F0 /* Assets.xcassets in Resources */,
				711EFCC924935C79005FEF21 /* ExposureSubmissionTestResultHeaderView.xib in Resources */,
				51CE1B88246078B6002CF42A /* RiskLevelCollectionViewCell.xib in Resources */,
				710021DE248EAF16001F0B63 /* ExposureSubmissionImageCardCell.xib in Resources */,
				51D420D024586AB300AD70CA /* Settings.storyboard in Resources */,
				71F5418E248BEE08006DB793 /* privacy-policy.html in Resources */,
				01DC23252462DFD0001B727C /* ExposureSubmission.storyboard in Resources */,
				51CE1B8A246078B6002CF42A /* InfoCollectionViewCell.xib in Resources */,
				51FE277D247535C400BB8144 /* RiskLoadingItemView.xib in Resources */,
				853D98832469DC5000490DBA /* ExposureNotificationSetting.storyboard in Resources */,
				AB8B0D3225305384009C067B /* Localizable.links.strings in Resources */,
				51D420B12458397300AD70CA /* Onboarding.storyboard in Resources */,
			);
			runOnlyForDeploymentPostprocessing = 0;
		};
		85D7595224570491008175F0 /* Resources */ = {
			isa = PBXResourcesBuildPhase;
			buildActionMask = 2147483647;
			files = (
				B1F8AE482479B4C30093A588 /* api-response-day-2020-05-16 in Resources */,
				35853E12251DDD33008FE983 /* de-config-int-2020-09-25 in Resources */,
				01678E9C249A5F08003B048B /* testStore.sqlite in Resources */,
				A189E45F248C325E001D0996 /* de-config in Resources */,
				AB1FCBDC2521FCD5005930BA /* TestServerEnvironments.json in Resources */,
				F252472F2483955B00C5556B /* DynamicTableViewControllerFake.storyboard in Resources */,
			);
			runOnlyForDeploymentPostprocessing = 0;
		};
		85D7595D24570491008175F0 /* Resources */ = {
			isa = PBXResourcesBuildPhase;
			buildActionMask = 2147483647;
			files = (
				13E5046C248E434B0086641C /* Localizable.strings in Resources */,
				13E5046D248E434B0086641C /* Localizable.stringsdict in Resources */,
				AB8B0D4525306089009C067B /* Localizable.links.strings in Resources */,
			);
			runOnlyForDeploymentPostprocessing = 0;
		};
		B1FF6B682497D0B40041CF02 /* Resources */ = {
			isa = PBXResourcesBuildPhase;
			buildActionMask = 2147483647;
			files = (
			);
			runOnlyForDeploymentPostprocessing = 0;
		};
/* End PBXResourcesBuildPhase section */

/* Begin PBXShellScriptBuildPhase section */
		71AFBD9324642AF500F91006 /* SwiftLint */ = {
			isa = PBXShellScriptBuildPhase;
			buildActionMask = 2147483647;
			files = (
			);
			inputFileListPaths = (
			);
			inputPaths = (
			);
			name = SwiftLint;
			outputFileListPaths = (
			);
			outputPaths = (
			);
			runOnlyForDeploymentPostprocessing = 0;
			shellPath = /bin/sh;
			shellScript = "if which swiftlint >/dev/null; then\n  swiftlint\nelse\n  echo \"error: SwiftLint is not available.\"\n  echo \"Use 'brew install swiftlint' to install SwiftLint or download it manually from https://github.com/realm/SwiftLint.\"\nfi\n\n";
			showEnvVarsInLog = 0;
		};
/* End PBXShellScriptBuildPhase section */

/* Begin PBXSourcesBuildPhase section */
		85D759372457048F008175F0 /* Sources */ = {
			isa = PBXSourcesBuildPhase;
			buildActionMask = 2147483647;
			files = (
				50BD2E6224FE1E8700932566 /* AppInformationModel.swift in Sources */,
				B120C7CA24AFF12D00F68FF1 /* ActiveTracing.swift in Sources */,
				B1A89F3B24819CE800DA1CEC /* LabelTableViewCell.swift in Sources */,
				B1C7EE4424938E9E00F1F284 /* ExposureDetection_DidEndPrematurelyReason+ErrorHandling.swift in Sources */,
				B1A89F3A24819CD300DA1CEC /* HomeRiskImageItemViewConfigurator.swift in Sources */,
				B1A89F3924819CC200DA1CEC /* ExposureStateUpdating.swift in Sources */,
				AB5F84B024F8F7C3000400D4 /* Migration.swift in Sources */,
				B1C6ECFF247F089E0066138F /* RiskImageItemView.swift in Sources */,
				51486DA62485237200FCE216 /* RiskThankYouCollectionViewCell.swift in Sources */,
				71330E43248109FD00EB10F6 /* DynamicTableViewCell.swift in Sources */,
				B14D0CDD246E972400D5BEBC /* ExposureDetectionDelegate.swift in Sources */,
				0144BDED250A3E5300B0857C /* ExposureSubmissionCoordinatorModel.swift in Sources */,
				B161782E2480658F006E435A /* DeltaCalculationResult.swift in Sources */,
				B11E619B246EE4B0004A056A /* DynamicTypeLabel.swift in Sources */,
				AB6289CF251BA01400CF61D2 /* Bundle+Version.swift in Sources */,
				AB7420C2251B7D59006666AC /* DeltaOnboardingProtocols.swift in Sources */,
				7187A5582481231C00FCC755 /* DynamicTableViewAction.swift in Sources */,
				B16457B524DC11EF002879EB /* DMLastSubmissionRequetViewController.swift in Sources */,
				A128F059248B459F00EC7F6C /* PublicKeyStore.swift in Sources */,
				01D6948D2502717F00B45BEA /* DatePickerDayView.swift in Sources */,
				71C0BEDD2498DD07009A17A0 /* ENANavigationFooterView.swift in Sources */,
				2FA9E39524D2F2B00030561C /* ExposureSubmission+DeviceRegistrationKey.swift in Sources */,
				EB08F17E2541CE3300D11FA9 /* app_version_config.pb.swift in Sources */,
				A3FF84EC247BFAF00053E947 /* Hasher.swift in Sources */,
				51895EDC245E16CD0085DA38 /* ENAColor.swift in Sources */,
				50F9130D253F1D7800DFE683 /* OnboardingPageType.swift in Sources */,
				A372DA3B24BDA075003248BB /* ExposureSubmissionCoordinator.swift in Sources */,
				51FE277B2475340300BB8144 /* HomeRiskLoadingItemViewConfigurator.swift in Sources */,
				0D5611B4247F852C00B5B094 /* SQLiteKeyValueStore.swift in Sources */,
				13BAE9B12472FB1E00CEE58A /* CellConfiguratorIndexPosition.swift in Sources */,
				515BBDEB2484F8E500CDB674 /* HomeThankYouRiskCellConfigurator.swift in Sources */,
				514C0A0D247AFB0200F235F6 /* RiskTextItemView.swift in Sources */,
				CD99A3A9245C272400BF12AF /* ExposureSubmissionService.swift in Sources */,
				AB7420AC251B67A8006666AC /* DeltaOnboardingV15.swift in Sources */,
				71F54191248BF677006DB793 /* HtmlTextView.swift in Sources */,
				51B5B41C246EC8B800DC5D3E /* HomeCardCollectionViewCell.swift in Sources */,
				B1EDFD8D248E74D000E7EAFF /* URL+StaticString.swift in Sources */,
				A3E851B224ADD09900402485 /* CountdownTimer.swift in Sources */,
				EB08F1882541CE5700D11FA9 /* diagnosis_key_batch.pb.swift in Sources */,
				011E13AE24680A4000973467 /* HTTPClient.swift in Sources */,
				A1C683FA24AEC57400B90D12 /* DynamicTableViewTextViewCell.swift in Sources */,
				01C6AC3A252B2A500052814D /* UIImage+Color.swift in Sources */,
				853D987A24694A8700490DBA /* ENAButton.swift in Sources */,
				CD8638532477EBD400A5A07C /* SettingsViewModel.swift in Sources */,
				2FC0357124B5B70700E234AC /* Error+FAQUrl.swift in Sources */,
				51CE1BB52460AC83002CF42A /* UICollectionView+Dequeue.swift in Sources */,
				B17F2D48248CEB4C00CAA38F /* DetectionMode.swift in Sources */,
				0144BDE1250924CC00B0857C /* SymptomsOnset.swift in Sources */,
				01C6AC26252B23D70052814D /* ExposureSubmissionQRScannerFocusView.swift in Sources */,
				01B7232424F812500064C0EB /* DynamicTableViewOptionGroupCell.swift in Sources */,
				137846492488027600A50AB8 /* OnboardingInfoViewController+Extension.swift in Sources */,
				ABDA2792251CE308006BAE84 /* DMServerEnvironmentViewController.swift in Sources */,
				85E33444247EB357006E74EC /* CircularProgressView.swift in Sources */,
				AB1886D1252DE51E00D39BBE /* Bundle+Identifier.swift in Sources */,
				71FD8862246EB27F00E804D0 /* ExposureDetectionViewController.swift in Sources */,
				51F1255D24BDD75300126C86 /* HomeUnknown48hRiskCellConfigurator.swift in Sources */,
				2FC951FE24DC23B9008D39F4 /* DMConfigurationCell.swift in Sources */,
				A3552CC424DD6E16008C91BE /* AppDelegate+PlausibleDeniability.swift in Sources */,
				2FA9E39924D2F4350030561C /* ExposureSubmission+ErrorParsing.swift in Sources */,
				514EE99D246D4CFB00DE4884 /* TableViewCellConfigurator.swift in Sources */,
				AB5F84AD24F8F7A1000400D4 /* SerialMigrator.swift in Sources */,
				B1DDDABE24713BAD00A07175 /* SAPDownloadedPackage.swift in Sources */,
				71FE1C7C247AC2B500851FEB /* ExposureSubmissionOverviewViewController.swift in Sources */,
				B1FE13EC24891CFE00D012E5 /* RiskProviding.swift in Sources */,
				011E4B032483A92A002E6412 /* MockExposureManager.swift in Sources */,
				2FE15A3C249B8C0B0077BD8D /* AccessibilityIdentifiers.swift in Sources */,
				51FE277F247535E300BB8144 /* RiskLoadingItemView.swift in Sources */,
				514C0A0824772F5E00F235F6 /* RiskItemView.swift in Sources */,
				B1175213248A83AB00C3325C /* Risk.swift in Sources */,
				A36D07B92486D61C00E46F96 /* HomeCardCellButtonDelegate.swift in Sources */,
				B1A89F3824819C2B00DA1CEC /* HomeInteractor.swift in Sources */,
				2F3D953C2518BCE9002B2C81 /* EUSettingsViewModel.swift in Sources */,
				01B7232924F812DF0064C0EB /* OptionView.swift in Sources */,
				514C0A16247C164700F235F6 /* HomeHighRiskCellConfigurator.swift in Sources */,
				71FE1C7B247AC2B500851FEB /* ExposureSubmissionQRScannerViewController.swift in Sources */,
				B1FC2D2024D9C8DF00083C81 /* SAP_TemporaryExposureKey+DeveloperMenu.swift in Sources */,
				717D21E9248C022E00D9717E /* DynamicTableViewHtmlCell.swift in Sources */,
				71FE1C82247AC30300851FEB /* ENATanInput.swift in Sources */,
				7154EB4A247D21E200A467FF /* ExposureDetectionLongGuideCell.swift in Sources */,
				51CE1B4A246016B0002CF42A /* UICollectionViewCell+Identifier.swift in Sources */,
				50DC527924FEB2AE00F6D8EB /* AppInformationDynamicCell.swift in Sources */,
				EB3BCA8C2507C3B0003F27C7 /* DynamicTableViewBulletPointCell.swift in Sources */,
				2F3D95372518BCD1002B2C81 /* EUSettingsViewController.swift in Sources */,
				71B8044F248526B600D53506 /* DynamicTableViewSpaceCell.swift in Sources */,
				EB08F1862541CE5700D11FA9 /* temporary_exposure_key_export.pb.swift in Sources */,
				8595BF5F246032D90056EA27 /* ENASwitch.swift in Sources */,
				71FE1C7A247AC2B500851FEB /* ExposureSubmissionSuccessViewController.swift in Sources */,
				B1C7EEAE24941A3B00F1F284 /* ManualExposureDetectionState.swift in Sources */,
				51486DA22485101500FCE216 /* RiskInactiveCollectionViewCell.swift in Sources */,
				710021DC248E44A6001F0B63 /* ENAFont.swift in Sources */,
				B1FE13FF2489708200D012E5 /* CachedAppConfiguration.swift in Sources */,
				AB10115B250926BB00D392A2 /* CountryKeypackageDownloader.swift in Sources */,
				EE22DB8B247FB43A001B0A71 /* ActionDetailTableViewCell.swift in Sources */,
				AB1011592507C15000D392A2 /* TracingStatusHistory.swift in Sources */,
				71FE1C71247AA7B700851FEB /* DynamicTableViewHeaderImageView.swift in Sources */,
				01D69491250272CE00B45BEA /* DatePickerDayViewModel.swift in Sources */,
				B16457BB24DC3309002879EB /* DMLogsViewController.swift in Sources */,
				01B7232F24FE4F080064C0EB /* OptionGroupViewModel.swift in Sources */,
				51D420B724583B7200AD70CA /* NSObject+Identifier.swift in Sources */,
				CDCE11D6247D644100F30825 /* NotificationSettingsViewModel.swift in Sources */,
				50BD2E6424FE232E00932566 /* AppInformationImprintViewModel.swift in Sources */,
				710224EC248FC150000C5DEF /* HomeTestResultCellConfigurator.swift in Sources */,
				71330E4724810A0C00EB10F6 /* DynamicTableViewFooter.swift in Sources */,
				B1D431CB246C84A400E728AD /* DownloadedPackagesStoreV1.swift in Sources */,
				714194EA247A65C60072A090 /* DynamicTableViewHeaderSeparatorView.swift in Sources */,
				2F26CE2E248B9C4F00BE30EE /* UIViewController+BackButton.swift in Sources */,
				A16714BB248D18D20031B111 /* SummaryMetadata.swift in Sources */,
				51C779162486E5BA004582F8 /* RiskFindingPositiveCollectionViewCell.swift in Sources */,
				EB6B5D882539AE9400B0ED57 /* DMNotificationsViewController.swift in Sources */,
				B10FD5F4246EAC1700E9D7F2 /* AppleFilesWriter.swift in Sources */,
				711EFCC72492EE31005FEF21 /* ENAFooterView.swift in Sources */,
				B1FE13F024891D1500D012E5 /* RiskCalculation.swift in Sources */,
				514C0A14247C163800F235F6 /* HomeLowRiskCellConfigurator.swift in Sources */,
				51C779122486E549004582F8 /* HomeFindingPositiveRiskCellConfigurator.swift in Sources */,
				B1741B4E2462C21F006275D9 /* DMViewController.swift in Sources */,
				EB2394A024E5492900E71225 /* BackgroundAppRefreshViewModel.swift in Sources */,
				71CAB9D4248AB33500F516A5 /* DynamicTypeSymbolImageView.swift in Sources */,
				019357182525FAD00038F615 /* ExposureSubmissionQRInfoViewController.swift in Sources */,
				EE22DB8C247FB43A001B0A71 /* DescriptionTableViewCell.swift in Sources */,
				2F3218D0248063E300A7AC0A /* UIView+Convenience.swift in Sources */,
				B1741B4C2462C21F006275D9 /* DMDeveloperMenu.swift in Sources */,
				AB010CFE253ECB6B00DF1F61 /* HomeFailedCellConfigurator.swift in Sources */,
				514C0A11247C15EC00F235F6 /* HomeUnknownRiskCellConfigurator.swift in Sources */,
				710ABB23247513E300948792 /* DynamicTypeTableViewCell.swift in Sources */,
				71FE1C7D247AC2B500851FEB /* ExposureSubmissionTanInputViewController.swift in Sources */,
				EE22DB81247FB40A001B0A71 /* ENStateHandler.swift in Sources */,
				A16714AF248CA1B70031B111 /* Bundle+ReadPlist.swift in Sources */,
				2F80CFDB247EDDB3000F06AF /* ExposureSubmissionHotlineViewController.swift in Sources */,
				B16457B924DC19F9002879EB /* DMSettingsViewController.swift in Sources */,
				2F80CFD9247ED988000F06AF /* ExposureSubmissionIntroViewController.swift in Sources */,
				941ADDB02518C2B200E421D9 /* EuTracingTableViewCell.swift in Sources */,
				A3C4F96024812CD20047F23E /* ExposureSubmissionWarnOthersViewController.swift in Sources */,
				01D6948F2502729000B45BEA /* DatePickerDay.swift in Sources */,
				B1741B582462EBDB006275D9 /* HomeViewController.swift in Sources */,
				71EF33D92497F3E8007B7E1B /* ENANavigationControllerWithFooterChild.swift in Sources */,
				A3EE6E5A249BB7AF00C64B61 /* ExposureSubmissionServiceFactory.swift in Sources */,
				4026C2E424854C8D00926FB4 /* AppInformationLegalCell.swift in Sources */,
				51C737BF245B3B5D00286105 /* OnboardingInfo.swift in Sources */,
				EB08F17D2541CE3300D11FA9 /* app_config.pb.swift in Sources */,
				B1FE13EB24891CFA00D012E5 /* RiskProvider.swift in Sources */,
				B143DBDF2477F292000A29E8 /* ExposureNotificationSettingViewController.swift in Sources */,
				016146912487A43E00660992 /* LinkHelper.swift in Sources */,
				51D420B924583B8300AD70CA /* UIViewController+AppStoryboard.swift in Sources */,
				71B804542485273C00D53506 /* RiskLegendDotBodyCell.swift in Sources */,
				EE22DB8A247FB43A001B0A71 /* ImageTableViewCell.swift in Sources */,
				B11E619C246EE4E9004A056A /* UIFont+DynamicType.swift in Sources */,
				71330E4524810A0500EB10F6 /* DynamicTableViewHeader.swift in Sources */,
				B1BFE27224BDE1D500C1181D /* HomeViewController+HowRiskDetectionWorks.swift in Sources */,
				B1EAEC8B24711884003BE9A2 /* URLSession+Convenience.swift in Sources */,
				7154EB4C247E862100A467FF /* ExposureDetectionLoadingCell.swift in Sources */,
				2FA9E39B24D2F4A10030561C /* ExposureSubmissionService+Protocol.swift in Sources */,
				A17366552484978A006BE209 /* OnboardingInfoViewControllerUtils.swift in Sources */,
				B153096A24706F1000A4A1BD /* URLSession+Default.swift in Sources */,
				2FF1D62E2487850200381FFB /* NSMutableAttributedString+Generation.swift in Sources */,
				35BE8598251CE495005C2FD0 /* CachingHTTPClient.swift in Sources */,
				51CE1B4C246016D1002CF42A /* UICollectionReusableView+Identifier.swift in Sources */,
				01B7232D24F8E0260064C0EB /* MultipleChoiceChoiceView.swift in Sources */,
				710224EA248FA67F000C5DEF /* HomeTestResultCollectionViewCell.swift in Sources */,
				9417BA95252B6B5100AD4053 /* DMSQLiteErrorViewController.swift in Sources */,
				013DC102245DAC4E00EE58B0 /* Store.swift in Sources */,
				B1FE13EF24891D0C00D012E5 /* RiskProvidingConfiguration.swift in Sources */,
				51CE1B89246078B6002CF42A /* RiskLevelCollectionViewCell.swift in Sources */,
				B1F82DF224718C7300E2E56A /* DMBackendConfigurationViewController.swift in Sources */,
				B1CD33412486AA7100B06E9B /* CoronaWarnURLSessionDelegate.swift in Sources */,
				B10EC1F824ED1F8700ED0E48 /* CancellationToken.swift in Sources */,
				514C0A0F247AFEC500F235F6 /* HomeRiskTextItemViewConfigurator.swift in Sources */,
				A3284250248B9269006B1F09 /* HomeTestResultLoadingCellConfigurator.swift in Sources */,
				713EA25D24798A7000AB7EE8 /* ExposureDetectionRoundedView.swift in Sources */,
				AB5F84B224F8F7E3000400D4 /* Migration0To1.swift in Sources */,
				A3EE6E5D249BB9B900C64B61 /* UITestingParameters.swift in Sources */,
				EB08F17A2541CE3300D11FA9 /* risk_level.pb.swift in Sources */,
				B1A31F6924DAE6C000E263DF /* DMKeyCell.swift in Sources */,
				710224F42490E7A3000C5DEF /* ExposureSubmissionStepCell.swift in Sources */,
				AB7420CB251B7D93006666AC /* DeltaOnboardingV15ViewController.swift in Sources */,
				B19FD7132491A08500A9D56A /* SAP_SemanticVersion+Compare.swift in Sources */,
				B1B381432472EF8B0056BEEE /* HTTPClient+Configuration.swift in Sources */,
				354E305924EFF26E00526C9F /* Country.swift in Sources */,
				A328424E248B91E0006B1F09 /* HomeTestResultLoadingCell.swift in Sources */,
				A3816086250633D7002286E9 /* RequiresDismissConfirmation.swift in Sources */,
				51D420B424583ABB00AD70CA /* AppStoryboard.swift in Sources */,
				4026C2DC24852B7600926FB4 /* AppInformationViewController+LegalModel.swift in Sources */,
				01C6ABF42527273E0052814D /* String+Insertion.swift in Sources */,
				EE278B30245F2C8A008B06F9 /* FriendsInviteController.swift in Sources */,
				710ABB27247533FA00948792 /* DynamicTableViewController.swift in Sources */,
				B184A380248FFCBE007180F6 /* SecureStore.swift in Sources */,
				713EA26124798AD100AB7EE8 /* InsetTableViewCell.swift in Sources */,
				51CE1B87246078B6002CF42A /* ActivateCollectionViewCell.swift in Sources */,
				B1C6ED00247F23730066138F /* NotificationName.swift in Sources */,
				EE22DB8D247FB43A001B0A71 /* ActionTableViewCell.swift in Sources */,
				51CE1BBD2460B1CB002CF42A /* CollectionViewCellConfigurator.swift in Sources */,
				71D3C19A2494EFAC00DBABA8 /* ENANavigationControllerWithFooter.swift in Sources */,
				CD2EC329247D82EE00C6B3F9 /* NotificationSettingsViewController.swift in Sources */,
				A1BABD1024A57D03000ED515 /* ENTemporaryExposureKey+Processing.swift in Sources */,
				01A1B44A252DFD7800841B63 /* MetadataObject.swift in Sources */,
				51C737BD245B349700286105 /* OnboardingInfoViewController.swift in Sources */,
				EB08F17F2541CE3300D11FA9 /* risk_score_parameters.pb.swift in Sources */,
				B1FE13FB24896E6700D012E5 /* AppConfigurationProviding.swift in Sources */,
				514EE999246D4C2E00DE4884 /* UITableViewCell+Identifier.swift in Sources */,
				13722044247AEEAD00152764 /* UNNotificationCenter+Extension.swift in Sources */,
				B10FD5ED246EAADC00E9D7F2 /* AppInformationDetailViewController.swift in Sources */,
				CDCE11D9247D64C600F30825 /* NotificationSettingsOnTableViewCell.swift in Sources */,
				0DF6BB97248AD616007E8B0C /* AppUpdateCheckHelper.swift in Sources */,
				0DD260FF248D549B007C3B2C /* KeychainHelper.swift in Sources */,
				352F25A824EFCBDE00ACDFF3 /* ServerEnvironment.swift in Sources */,
				AB5F84BE24FE2DC9000400D4 /* DownloadedPackagesSQLLiteStoreV0.swift in Sources */,
				2FA9E39724D2F3C70030561C /* ExposureSubmissionError.swift in Sources */,
				941ADDB22518C3FB00E421D9 /* ENSettingEuTracingViewModel.swift in Sources */,
				01D6948B25026EC000B45BEA /* DatePickerOptionViewModel.swift in Sources */,
				2FF1D63024880FCF00381FFB /* DynamicTableViewRoundedCell.swift in Sources */,
				85D7593F2457048F008175F0 /* AppDelegate.swift in Sources */,
				CDD87C56247556DE007CE6CA /* MainSettingsTableViewCell.swift in Sources */,
				AB6289D4251BA4EC00CF61D2 /* String+Compare.swift in Sources */,
				B153096C24706F2400A4A1BD /* URLSessionConfiguration+Default.swift in Sources */,
				B1BD9E7E24898A2300BD3930 /* ExposureDetectionViewController+DynamicTableViewModel.swift in Sources */,
<<<<<<< HEAD
=======
				0159E6C1247829BA00894A89 /* temporary_exposure_key_export.pb.swift in Sources */,
				AB010D04253ECC9200DF1F61 /* RiskFailedCollectionViewCell.swift in Sources */,
>>>>>>> d7dc73cd
				71FE1C80247AC2B500851FEB /* ExposureSubmissionNavigationController.swift in Sources */,
				2FA968CE24D8560B008EE367 /* String+Random.swift in Sources */,
				EB858D2024E700D10048A0AA /* UIView+Screenshot.swift in Sources */,
				2F96739B24AB70FA008E3147 /* ExposureSubmissionParsable.swift in Sources */,
				EB7F8E9524E434E000A3CCC4 /* BackgroundAppRefreshViewController.swift in Sources */,
				85D759412457048F008175F0 /* SceneDelegate.swift in Sources */,
				71B8044D248525CD00D53506 /* RiskLegendViewController+DynamicTableViewModel.swift in Sources */,
				EB7D205624E6A5930089264C /* InfoBoxViewModel.swift in Sources */,
				859DD512248549790073D59F /* MockDiagnosisKeysRetrieval.swift in Sources */,
				EB6B5D8D2539B36100B0ED57 /* DMNotificationCell.swift in Sources */,
				2FA9E39324D2F2920030561C /* ExposureSubmission+TestResult.swift in Sources */,
				EE22DB89247FB43A001B0A71 /* TracingHistoryTableViewCell.swift in Sources */,
				71B804472484CC0800D53506 /* ENALabel.swift in Sources */,
				71FE1C7F247AC2B500851FEB /* ExposureSubmissionTestResultViewController.swift in Sources */,
				B1D6B002247DA0320079DDD3 /* ExposureDetectionViewControllerDelegate.swift in Sources */,
				EB08F1782541CE3300D11FA9 /* risk_score_classification.pb.swift in Sources */,
				713EA25B247818B000AB7EE8 /* DynamicTypeButton.swift in Sources */,
				CDA262F824AB808800612E15 /* Coordinator.swift in Sources */,
				A3552CC624DD6E78008C91BE /* AppDelegate+ENATaskExecutionDelegate.swift in Sources */,
				0103CED12536D1A100BDAAD1 /* AppInformationCellModel.swift in Sources */,
				51C77910248684F5004582F8 /* HomeRiskListItemViewConfigurator.swift in Sources */,
				B1D6B004247DA4920079DDD3 /* UIApplication+CoronaWarn.swift in Sources */,
				51CE1BC32460B28D002CF42A /* HomeInfoCellConfigurator.swift in Sources */,
				138910C5247A909000D739F6 /* ENATaskScheduler.swift in Sources */,
				71B804492484D37300D53506 /* RiskLegendViewController.swift in Sources */,
				01C2D43E2501225100FB23BF /* MockExposureSubmissionService.swift in Sources */,
				514EE99B246D4C4C00DE4884 /* UITableView+Dequeue.swift in Sources */,
				713EA25F24798A9100AB7EE8 /* ExposureDetectionRiskCell.swift in Sources */,
				01F5F7222487B9C000229720 /* AppInformationViewController.swift in Sources */,
				01C6AC32252B29C00052814D /* QRScannerError.swift in Sources */,
				EB7D205424E6A3320089264C /* InfoBoxView.swift in Sources */,
				B10FD5F1246EAB1000E9D7F2 /* AppInformationViewController+DynamicTableViewModel.swift in Sources */,
				51C7790E24867F22004582F8 /* RiskListItemView.swift in Sources */,
				71CAB9D2248AACAD00F516A5 /* PixelPerfectLayoutConstraint.swift in Sources */,
				710021E0248EAF9A001F0B63 /* ExposureSubmissionImageCardCell.swift in Sources */,
				B14D0CDF246E976400D5BEBC /* ExposureDetectionTransaction+DidEndPrematurelyReason.swift in Sources */,
				B1D8CB2724DD44C6008C6010 /* DMTracingHistoryViewController.swift in Sources */,
				71FE1C69247A8FE100851FEB /* DynamicTableViewHeaderFooterView.swift in Sources */,
				B18755D124DC45CA00A9202E /* DMStoreViewController.swift in Sources */,
				353412CC2525EE4A0086D15C /* Globals.swift in Sources */,
				EB08F1872541CE5700D11FA9 /* temporary_exposure_key_signature_list.pb.swift in Sources */,
				B184A383248FFCE2007180F6 /* CodableExposureDetectionSummary.swift in Sources */,
				B111EE2C2465D9F7001AEBB4 /* String+Localization.swift in Sources */,
				01B7232B24F815B00064C0EB /* MultipleChoiceOptionView.swift in Sources */,
				A1C683FC24AEC9EE00B90D12 /* DynamicTableViewTextCell.swift in Sources */,
				710224F624910661000C5DEF /* ExposureSubmissionDynamicCell.swift in Sources */,
				EEF1067A246EBF8B009DFB4E /* ResetViewController.swift in Sources */,
				01B7232724F812BC0064C0EB /* OptionGroupView.swift in Sources */,
				51CE1BBA2460AFD8002CF42A /* HomeActivateCellConfigurator.swift in Sources */,
				50E3BE5A250127DF0033E2C7 /* AppInformationDynamicAction.swift in Sources */,
				9488C3012521EE8E00504648 /* DeltaOnboardingNavigationController.swift in Sources */,
				71FE1C86247AC33D00851FEB /* ExposureSubmissionTestResultHeaderView.swift in Sources */,
				1309194F247972C40066E329 /* PrivacyProtectionViewController.swift in Sources */,
				CDCE11DB247D64D600F30825 /* NotificationSettingsOffTableViewCell.swift in Sources */,
				EB08F17C2541CE3300D11FA9 /* submission_payload.pb.swift in Sources */,
				51CE1B91246078B6002CF42A /* SectionSystemBackgroundDecorationView.swift in Sources */,
				AB6289D9251C833100CF61D2 /* DMDeltaOnboardingViewController.swift in Sources */,
				B112545A246F2C6500AB5036 /* ENTemporaryExposureKey+Convert.swift in Sources */,
				AB1886C4252DE1AF00D39BBE /* Logging.swift in Sources */,
				51486D9F2484FC0200FCE216 /* HomeRiskLevelCellConfigurator.swift in Sources */,
				B1E8C99D2479D4E7006DC678 /* DMSubmissionStateViewController.swift in Sources */,
				71FE1C8C247AC79D00851FEB /* DynamicTableViewIconCell.swift in Sources */,
				B19FD7112491A07000A9D56A /* String+SemanticVersion.swift in Sources */,
				710ABB25247514BD00948792 /* UIViewController+Segue.swift in Sources */,
				51CE1B5524604DD2002CF42A /* HomeLayout.swift in Sources */,
				B16457BD24DC3F4E002879EB /* DMKeysViewController.swift in Sources */,
				51D420C424583E3300AD70CA /* SettingsViewController.swift in Sources */,
				01C6AC0E252B1E990052814D /* ExposureSubmissionQRScannerViewModel.swift in Sources */,
				B1C7EEB024941A6B00F1F284 /* RiskConsumer.swift in Sources */,
				514C0A1A247C16D600F235F6 /* HomeInactiveRiskCellConfigurator.swift in Sources */,
				01DB708525068167008F7244 /* Calendar+GregorianLocale.swift in Sources */,
				71330E41248109F600EB10F6 /* DynamicTableViewSection.swift in Sources */,
				710ABB292475353900948792 /* DynamicTableViewModel.swift in Sources */,
				AB5F84C024FE2EB3000400D4 /* DownloadedPackagesStoreV0.swift in Sources */,
				518A69FB24687D5800444E66 /* RiskLevel.swift in Sources */,
				B1175218248ACFBC00C3325C /* SAP_RiskScoreClass+LowAndHigh.swift in Sources */,
				EBCD2412250790F400E5574C /* ExposureSubmissionSymptomsViewController.swift in Sources */,
				AB7420B7251B69E2006666AC /* DeltaOnboardingCoordinator.swift in Sources */,
				EB873540253704D100325C6C /* UNUserNotificationCenter+DeadManSwitch.swift in Sources */,
				B1741B492462C207006275D9 /* Client.swift in Sources */,
				514C0A0624772F3400F235F6 /* HomeRiskViewConfigurator.swift in Sources */,
				71EF33DB2497F419007B7E1B /* ENANavigationFooterItem.swift in Sources */,
				710ABB1F2475115500948792 /* UITableViewController+Enum.swift in Sources */,
				51CE1B8B246078B6002CF42A /* InfoCollectionViewCell.swift in Sources */,
				B14D0CDB246E968C00D5BEBC /* String+Today.swift in Sources */,
				EB08F17B2541CE3300D11FA9 /* app_features.pb.swift in Sources */,
				85142501245DA0B3009D2791 /* UIViewController+Alert.swift in Sources */,
				B103193224E18A0A00DD02EF /* DMMenuItem.swift in Sources */,
				01C7665E25024A09002C9A5C /* DatePickerOptionView.swift in Sources */,
				CD99A3CA2461A47C00BF12AF /* AppStrings.swift in Sources */,
				514E81342461B97800636861 /* ExposureManager.swift in Sources */,
				71176E32248957C3004B0C9F /* AppNavigationController.swift in Sources */,
				3539DAD1252B353C00489B1A /* CachedAppConfigurationMock.swift in Sources */,
				B14D0CD9246E946E00D5BEBC /* ExposureDetection.swift in Sources */,
				B161782524804AC3006E435A /* DownloadedPackagesSQLLiteStoreV1.swift in Sources */,
				51CE1BBF2460B222002CF42A /* HomeRiskCellConfigurator.swift in Sources */,
				EE22DB82247FB40A001B0A71 /* ENSettingModel.swift in Sources */,
				713EA26324798F8500AB7EE8 /* ExposureDetectionHeaderCell.swift in Sources */,
				FEDCE09E9F78ABEB4AA9A484 /* ExposureDetectionExecutor.swift in Sources */,
				FEDCE50B4AC5E24D4E11AA52 /* RequiresAppDependencies.swift in Sources */,
				01A2367A2519D1E80043D9F8 /* ExposureSubmissionWarnOthersViewModel.swift in Sources */,
				EB3BCA882507B6C1003F27C7 /* ExposureSubmissionSymptomsOnsetViewController.swift in Sources */,
				FEDCE29E414945F14E7CE576 /* ENStateHandler+State.swift in Sources */,
				FEDCE6E2763B0BABFADF36BA /* ExposureDetectionViewController+State.swift in Sources */,
				FEDCECC1B2111AB537AEF7E5 /* HomeInteractor+State.swift in Sources */,
				EB08F1792541CE3300D11FA9 /* attenuation_duration.pb.swift in Sources */,
				B1221BE02492ECE800E6C4E4 /* CFDictionary+KeychainQuery.swift in Sources */,
				94F594622521CBF50077681B /* DeltaOnboardingV15ViewModel.swift in Sources */,
				FEDCE77AED78E9C25999BB35 /* SceneDelegate+State.swift in Sources */,
				019357192525FAD00038F615 /* ExposureSubmissionQRInfoViewModel.swift in Sources */,
			);
			runOnlyForDeploymentPostprocessing = 0;
		};
		85D7595024570491008175F0 /* Sources */ = {
			isa = PBXSourcesBuildPhase;
			buildActionMask = 2147483647;
			files = (
				A1BABD0924A57B88000ED515 /* TemporaryExposureKeyMock.swift in Sources */,
				B1E23B8824FE80EF006BCDA6 /* CancellationTokenTests.swift in Sources */,
				A1E41949249548770016E52A /* HTTPClient+SubmitTests.swift in Sources */,
				A1E41941249410AF0016E52A /* SAPDownloadedPackage+Helpers.swift in Sources */,
				015692E424B48C3F0033F35E /* TimeInterval+Convenience.swift in Sources */,
				516E42FE24B7773E0008CC30 /* HomeLowRiskCellConfiguratorTests.swift in Sources */,
				01A1B467252E19D000841B63 /* ExposureSubmissionCoordinatorModelTests.swift in Sources */,
				B1EAEC8F247118D1003BE9A2 /* URLSession+ConvenienceTests.swift in Sources */,
				A32C046524D96348005BEA61 /* HTTPClient+PlausibeDeniabilityTests.swift in Sources */,
				A372DA4224BF3E29003248BB /* MockExposureSubmissionCoordinator.swift in Sources */,
				A1E419582495A8F90016E52A /* HTTPClient+RegistrationTokenTests.swift in Sources */,
				A1E419552495A8060016E52A /* HTTPClient+GetTestResultTests.swift in Sources */,
				01D16C5E24ED69CA007DB387 /* BackgroundAppRefreshViewModelTests.swift in Sources */,
				A328425F248E943D006B1F09 /* ExposureSubmissionTanInputViewControllerTests.swift in Sources */,
				A14BDEC024A1AD660063E4EC /* MockExposureDetector.swift in Sources */,
				35A7F081250A7CF8005E6C33 /* KeychainHelperTests.swift in Sources */,
				A3483B0B24C5EFA40037855F /* MockExposureDetectionViewControllerDelegate.swift in Sources */,
				B1C7EE482493D97000F1F284 /* RiskProvidingConfigurationManualTriggerTests.swift in Sources */,
				B1221BE22492ED0F00E6C4E4 /* CFDictionary+KeychainQueryTests.swift in Sources */,
				A124E64A249BF4EF00E95F72 /* ExposureDetectionExecutorTests.swift in Sources */,
				A128F04E2489ABEE00EC7F6C /* RiskCalculationTests.swift in Sources */,
				01A1B442252DE57000841B63 /* ExposureSubmissionQRScannerViewModelTests.swift in Sources */,
				AB1885D825238DD100D39BBE /* OnboardingInfoViewControllerTests.swift in Sources */,
				B16177E824802F9B006E435A /* DownloadedPackagesSQLLiteStoreTests.swift in Sources */,
				B1175216248A9F9600C3325C /* ConvertingKeysTests.swift in Sources */,
				B10F9B8B249961BC00C418F4 /* DynamicTypeLabelTests.swift in Sources */,
				CD678F6F246C43FC00B6A0F8 /* MockURLSession.swift in Sources */,
				A3E851B524ADDAC000402485 /* CountdownTimerTests.swift in Sources */,
				F2DC808E248989CE00EDC40A /* DynamicTableViewControllerRegisterCellsTests.swift in Sources */,
				51F1256024BEFB8F00126C86 /* HomeUnknown48hRiskCellConfiguratorTests.swift in Sources */,
				EE22DB91247FB479001B0A71 /* MockStateHandlerObserverDelegate.swift in Sources */,
				B1C7EE4624938EB700F1F284 /* ExposureDetection_DidEndPrematurelyReason+ErrorHandlingTests.swift in Sources */,
				AB453F602534B04400D8339E /* ExposureManagerTests.swift in Sources */,
				B10F9B8C249961CE00C418F4 /* UIFont+DynamicTypeTests.swift in Sources */,
				01C2D4432501260D00FB23BF /* OptionGroupViewModelTests.swift in Sources */,
				A173665324844F41006BE209 /* SQLiteKeyValueStoreTests.swift in Sources */,
				A1877CAB248F2532006FEFC0 /* SAPDownloadedPackageTests.swift in Sources */,
				B1E23B8624FE4DD3006BCDA6 /* PublicKeyProviderTests.swift in Sources */,
				F2DC809424898CE600EDC40A /* DynamicTableViewControllerFooterTests.swift in Sources */,
				B15382E5248273F30010F007 /* MockTestStore.swift in Sources */,
				A32842672492359E006B1F09 /* MockExposureSubmissionNavigationControllerChild.swift in Sources */,
				516E42FB24B7739F0008CC30 /* HomeUnknownRiskCellConfiguratorTests.swift in Sources */,
				F25247312484456800C5556B /* DynamicTableViewModelTests.swift in Sources */,
				B15382E7248290BB0010F007 /* AppleFilesWriterTests.swift in Sources */,
				AB1FCBD42521FC47005930BA /* ServerEnvironmentTests.swift in Sources */,
				0123D5992501385200A91838 /* ExposureSubmissionErrorTests.swift in Sources */,
				01A23685251A23740043D9F8 /* ExposureSubmissionQRInfoModelTests.swift in Sources */,
				2FD881CC2490F65C00BEC8FC /* ExposureSubmissionHotlineViewControllerTest.swift in Sources */,
				01A97DD12506768F00C07C37 /* DatePickerOptionViewModelTests.swift in Sources */,
				A32CA72F24B6F2E300B1A994 /* HomeRiskCellConfiguratorTests.swift in Sources */,
				B120C7C924AFE7B800F68FF1 /* ActiveTracingTests.swift in Sources */,
				516E430224B89AED0008CC30 /* CoordinatorTests.swift in Sources */,
				B117521A248ACFFC00C3325C /* SAP_RiskScoreClass+LowAndHighTests.swift in Sources */,
				9412FAFE252349EA0086E139 /* DeltaOnboardingViewControllerTests.swift in Sources */,
				B11655932491437600316087 /* RiskProvidingConfigurationTests.swift in Sources */,
				01A97DD32506769F00C07C37 /* DatePickerDayViewModelTests.swift in Sources */,
				516E430024B777B20008CC30 /* HomeHighRiskCellConfiguratorTests.swift in Sources */,
				F2DC809224898B1800EDC40A /* DynamicTableViewControllerHeaderTests.swift in Sources */,
				B1D431C8246C69F300E728AD /* HTTPClient+ConfigurationTests.swift in Sources */,
				B15382FE248424F00010F007 /* ExposureDetectionTests.swift in Sources */,
				A372DA3F24BEF773003248BB /* ExposureSubmissionCoordinatorTests.swift in Sources */,
				CDF27BD3246ADBA70044D32B /* ExposureSubmissionServiceTests.swift in Sources */,
				01D16C6024ED6D9A007DB387 /* MockBackgroundRefreshStatusProvider.swift in Sources */,
				A328426324910552006B1F09 /* ExposureSubmissionSuccessViewControllerTests.swift in Sources */,
				2FD473BF251E0ECE000DCA40 /* EUSettingsViewControllerTests.swift in Sources */,
				A372DA4124BF33F9003248BB /* MockExposureSubmissionCoordinatorDelegate.swift in Sources */,
				01CF95DD253083B2007B72F7 /* CodableExposureDetectionSummary+Helpers.swift in Sources */,
				01CF95D52530827F007B72F7 /* SAPApplicationConfiguration+Helpers.swift in Sources */,
				01A1B452252DFDC400841B63 /* FakeMetadataMachineReadableObject.swift in Sources */,
				3598D99A24FE280700483F1F /* CountryTests.swift in Sources */,
				B163D1102499068D001A322C /* SettingsViewModelTests.swift in Sources */,
				A1654F0224B43E8500C0E115 /* DynamicTableViewTextViewCellTests.swift in Sources */,
				A1E419462495479D0016E52A /* HTTPClient+MockNetworkStack.swift in Sources */,
				B1CD333E24865E0000B06E9B /* TracingStatusHistoryTests.swift in Sources */,
				B1FE13ED24891D0400D012E5 /* RiskProviderTests.swift in Sources */,
				AB7420DD251B8101006666AC /* DeltaOnboardingCoordinatorTests.swift in Sources */,
				B1218920248AD79900496210 /* ClientMock.swift in Sources */,
				AB5F84BB24F92876000400D4 /* Migration0To1Tests.swift in Sources */,
				50DC527B24FEB5CA00F6D8EB /* AppInformationModelTest.swift in Sources */,
				A1BABD0E24A57CFC000ED515 /* ENTemporaryExposureKey+ProcessingTests.swift in Sources */,
				EE22DB8F247FB46C001B0A71 /* ENStateTests.swift in Sources */,
				B1DDDABC247137B000A07175 /* HTTPClientConfigurationEndpointTests.swift in Sources */,
				2FD881CE249115E700BEC8FC /* ExposureSubmissionNavigationControllerTest.swift in Sources */,
				A1E419522495A6F20016E52A /* HTTPClient+TANForExposureSubmitTests.swift in Sources */,
				015178C22507D2E50074F095 /* ExposureSubmissionSymptomsOnsetViewControllerTests.swift in Sources */,
				516E42CB24B760F50008CC30 /* HomeRiskLevelCellConfiguratorTests.swift in Sources */,
				A32842612490E2AC006B1F09 /* ExposureSubmissionWarnOthersViewControllerTests.swift in Sources */,
				B1B9CF1F246ED2E8008F04F5 /* Sap_FilebucketTests.swift in Sources */,
				AB5F84B424F8FA26000400D4 /* SerialMigratorTests.swift in Sources */,
				B17A44A22464906A00CB195E /* KeyTests.swift in Sources */,
				B19FD7152491A4A300A9D56A /* SAP_SemanticVersionTests.swift in Sources */,
				941F5ED02518E82800785F06 /* ENSettingEuTracingViewModelTests.swift in Sources */,
				01D16C6224ED6DB3007DB387 /* MockLowPowerModeStatusProvider.swift in Sources */,
				A1654EFF24B41FF600C0E115 /* DynamicCellTests.swift in Sources */,
				B161782D248062CE006E435A /* DeltaCalculationResultTests.swift in Sources */,
				0144BDE32509288B00B0857C /* SymptomsOnsetTests.swift in Sources */,
				A124E64C249C4C9000E95F72 /* SAPDownloadedPackagesStore+Helpers.swift in Sources */,
				A36FACC424C5EA1500DED947 /* ExposureDetectionViewControllerTests.swift in Sources */,
				71176E2F248922B0004B0C9F /* ENAColorTests.swift in Sources */,
				0DF6BB9D248AE232007E8B0C /* AppUpdateCheckerHelperTests.swift in Sources */,
				A328425D248E82BC006B1F09 /* ExposureSubmissionTestResultViewControllerTests.swift in Sources */,
				F22C6E2324917E3200712A6B /* DynamicTableViewControllerRowsTests.swift in Sources */,
				A1E4195D249818060016E52A /* RiskTests.swift in Sources */,
				B18C411D246DB30000B8D8CB /* URL+Helper.swift in Sources */,
				CDF27BD5246ADBF30044D32B /* HTTPClient+DaysAndHoursTests.swift in Sources */,
				A17DA5E32486D8EF006F310F /* RiskLevelTests.swift in Sources */,
				B117909824914D77007FF821 /* StoreTests.swift in Sources */,
				F22C6E252492082B00712A6B /* DynamicTableViewSpaceCellTests.swift in Sources */,
				B1AC51D624CED8820087C35B /* DetectionModeTests.swift in Sources */,
				B1FE13FE24896EF700D012E5 /* CachedAppConfigurationTests.swift in Sources */,
				50BD2E7724FE26F400932566 /* AppInformationImprintTest.swift in Sources */,
				A1E419602498243E0016E52A /* String+TodayTests.swift in Sources */,
				35853E22251DED0F008FE983 /* CachingHTTPClientMock.swift in Sources */,
				2FC0356F24B342FA00E234AC /* UIViewcontroller+AlertTest.swift in Sources */,
				F2DC809024898A9400EDC40A /* DynamicTableViewControllerNumberOfRowsAndSectionsTests.swift in Sources */,
				AB5F84BD24F92E92000400D4 /* SerialMigratorFake.swift in Sources */,
			);
			runOnlyForDeploymentPostprocessing = 0;
		};
		85D7595B24570491008175F0 /* Sources */ = {
			isa = PBXSourcesBuildPhase;
			buildActionMask = 2147483647;
			files = (
				94C24B3F25304B4400F8C004 /* ENAUITestsDeltaOnboarding.swift in Sources */,
				134F0DBC247578FF00D88934 /* ENAUITestsHome.swift in Sources */,
				EB11B02A24EE7CA500143A95 /* ENAUITestsSettings.swift in Sources */,
				134F0DBD247578FF00D88934 /* ENAUITests-Extensions.swift in Sources */,
				A32842652491136E006B1F09 /* ExposureSubmissionUITests.swift in Sources */,
				948DCDC3252EFC9A00CDE020 /* ENAUITests_05_ExposureLogging.swift in Sources */,
				85D7596424570491008175F0 /* ENAUITests.swift in Sources */,
				941B68AE253F007100DC1962 /* Int+Increment.swift in Sources */,
				13E50469248E3CD20086641C /* ENAUITestsAppInformation.swift in Sources */,
				01A1B45C252E077600841B63 /* TimeInterval+Convenience.swift in Sources */,
				130CB19C246D92F800ADE602 /* ENAUITestsOnboarding.swift in Sources */,
				13E5046B248E3DF30086641C /* AppStrings.swift in Sources */,
				A3EE6E5C249BB97500C64B61 /* UITestingParameters.swift in Sources */,
				134F0F2C2475793400D88934 /* SnapshotHelper.swift in Sources */,
			);
			runOnlyForDeploymentPostprocessing = 0;
		};
		B1FF6B662497D0B40041CF02 /* Sources */ = {
			isa = PBXSourcesBuildPhase;
			buildActionMask = 2147483647;
			files = (
				019BFC6C24C9901A0053973D /* sqlite3.c in Sources */,
			);
			runOnlyForDeploymentPostprocessing = 0;
		};
/* End PBXSourcesBuildPhase section */

/* Begin PBXTargetDependency section */
		85D7595624570491008175F0 /* PBXTargetDependency */ = {
			isa = PBXTargetDependency;
			target = 85D7593A2457048F008175F0 /* ENA */;
			targetProxy = 85D7595524570491008175F0 /* PBXContainerItemProxy */;
		};
		85D7596124570491008175F0 /* PBXTargetDependency */ = {
			isa = PBXTargetDependency;
			target = 85D7593A2457048F008175F0 /* ENA */;
			targetProxy = 85D7596024570491008175F0 /* PBXContainerItemProxy */;
		};
/* End PBXTargetDependency section */

/* Begin PBXVariantGroup section */
		01E42990251DCDC90057FCBE /* Localizable.legal.strings */ = {
			isa = PBXVariantGroup;
			children = (
				01E4298F251DCDC90057FCBE /* en */,
				01E42994251DCDCE0057FCBE /* de */,
				01E42995251DCDD10057FCBE /* tr */,
			);
			name = Localizable.legal.strings;
			sourceTree = "<group>";
		};
		13156CFF248C19D000AFC472 /* usage.html */ = {
			isa = PBXVariantGroup;
			children = (
				13156CFE248C19D000AFC472 /* de */,
				13156D00248CDECC00AFC472 /* en */,
				EEDD6DF524A4885200BC30D0 /* tr */,
				EECF5E5524BDCC3C00332B8F /* pl */,
				EECF5E5A24BDCC4D00332B8F /* ro */,
				EECF5E5F24BDCC5900332B8F /* bg */,
			);
			name = usage.html;
			sourceTree = "<group>";
		};
		71F5418A248BEDBE006DB793 /* privacy-policy.html */ = {
			isa = PBXVariantGroup;
			children = (
				71F5418B248BEDBE006DB793 /* de */,
				717D21EA248C072300D9717E /* en */,
				EEDD6DF624A4885200BC30D0 /* tr */,
				EECF5E5624BDCC3C00332B8F /* pl */,
				EECF5E5B24BDCC4D00332B8F /* ro */,
				EECF5E6024BDCC5A00332B8F /* bg */,
			);
			name = "privacy-policy.html";
			sourceTree = "<group>";
		};
		85D7594C24570491008175F0 /* LaunchScreen.storyboard */ = {
			isa = PBXVariantGroup;
			children = (
				85D7594D24570491008175F0 /* Base */,
				EEDD6DF724A4885D00BC30D0 /* tr */,
			);
			name = LaunchScreen.storyboard;
			sourceTree = "<group>";
		};
		AB8B0D3425305384009C067B /* Localizable.links.strings */ = {
			isa = PBXVariantGroup;
			children = (
				AB8B0D3C253053A1009C067B /* de */,
				AB8B0D3D253053D5009C067B /* en */,
				AB8B0D3E253053DB009C067B /* tr */,
				AB8B0D3F253053DF009C067B /* pl */,
				AB8B0D40253053E2009C067B /* ro */,
				AB8B0D41253053E5009C067B /* bg */,
			);
			name = Localizable.links.strings;
			sourceTree = "<group>";
		};
		EE26950A248FCB0300BAE234 /* InfoPlist.strings */ = {
			isa = PBXVariantGroup;
			children = (
				EE269509248FCB0300BAE234 /* de */,
				EE26950B248FCB1600BAE234 /* en */,
				EEDD6DF824A4889D00BC30D0 /* tr */,
				EECF5E5924BDCC3C00332B8F /* pl */,
				EECF5E5E24BDCC4D00332B8F /* ro */,
				EECF5E6324BDCC5A00332B8F /* bg */,
			);
			name = InfoPlist.strings;
			sourceTree = "<group>";
		};
		EE70C23A245B09E900AC9B2F /* Localizable.strings */ = {
			isa = PBXVariantGroup;
			children = (
				EE70C23B245B09E900AC9B2F /* de */,
				EE70C23C245B09E900AC9B2F /* en */,
				EEDD6DF924A488A500BC30D0 /* tr */,
				EECF5E5724BDCC3C00332B8F /* pl */,
				EECF5E5C24BDCC4D00332B8F /* ro */,
				EECF5E6124BDCC5A00332B8F /* bg */,
			);
			name = Localizable.strings;
			sourceTree = "<group>";
		};
		EE92A340245D96DA006B97B0 /* Localizable.stringsdict */ = {
			isa = PBXVariantGroup;
			children = (
				EE92A33F245D96DA006B97B0 /* de */,
				514C0A09247AEEE200F235F6 /* en */,
				EEDD6DFA24A488AD00BC30D0 /* tr */,
				EECF5E5824BDCC3C00332B8F /* pl */,
				EECF5E5D24BDCC4D00332B8F /* ro */,
				EECF5E6224BDCC5A00332B8F /* bg */,
			);
			name = Localizable.stringsdict;
			sourceTree = "<group>";
		};
/* End PBXVariantGroup section */

/* Begin XCBuildConfiguration section */
		011E4AFC2483A269002E6412 /* Community */ = {
			isa = XCBuildConfiguration;
			buildSettings = {
				ALWAYS_SEARCH_USER_PATHS = NO;
				CLANG_ANALYZER_LOCALIZABILITY_NONLOCALIZED = YES;
				CLANG_ANALYZER_NONNULL = YES;
				CLANG_ANALYZER_NUMBER_OBJECT_CONVERSION = YES_AGGRESSIVE;
				CLANG_CXX_LANGUAGE_STANDARD = "gnu++14";
				CLANG_CXX_LIBRARY = "libc++";
				CLANG_ENABLE_MODULES = YES;
				CLANG_ENABLE_OBJC_ARC = YES;
				CLANG_ENABLE_OBJC_WEAK = YES;
				CLANG_WARN_BLOCK_CAPTURE_AUTORELEASING = YES;
				CLANG_WARN_BOOL_CONVERSION = YES;
				CLANG_WARN_COMMA = YES;
				CLANG_WARN_CONSTANT_CONVERSION = YES;
				CLANG_WARN_DEPRECATED_OBJC_IMPLEMENTATIONS = YES;
				CLANG_WARN_DIRECT_OBJC_ISA_USAGE = YES_ERROR;
				CLANG_WARN_DOCUMENTATION_COMMENTS = YES;
				CLANG_WARN_EMPTY_BODY = YES;
				CLANG_WARN_ENUM_CONVERSION = YES;
				CLANG_WARN_INFINITE_RECURSION = YES;
				CLANG_WARN_INT_CONVERSION = YES;
				CLANG_WARN_NON_LITERAL_NULL_CONVERSION = YES;
				CLANG_WARN_OBJC_IMPLICIT_RETAIN_SELF = YES;
				CLANG_WARN_OBJC_LITERAL_CONVERSION = YES;
				CLANG_WARN_OBJC_ROOT_CLASS = YES_ERROR;
				CLANG_WARN_QUOTED_INCLUDE_IN_FRAMEWORK_HEADER = YES;
				CLANG_WARN_RANGE_LOOP_ANALYSIS = YES;
				CLANG_WARN_STRICT_PROTOTYPES = YES;
				CLANG_WARN_SUSPICIOUS_MOVE = YES;
				CLANG_WARN_UNGUARDED_AVAILABILITY = YES_AGGRESSIVE;
				CLANG_WARN_UNREACHABLE_CODE = YES;
				CLANG_WARN__DUPLICATE_METHOD_MATCH = YES;
				COPY_PHASE_STRIP = NO;
				DEBUG_INFORMATION_FORMAT = dwarf;
				ENABLE_STRICT_OBJC_MSGSEND = YES;
				ENABLE_TESTABILITY = YES;
				GCC_C_LANGUAGE_STANDARD = gnu11;
				GCC_DYNAMIC_NO_PIC = NO;
				GCC_NO_COMMON_BLOCKS = YES;
				GCC_OPTIMIZATION_LEVEL = 0;
				GCC_PREPROCESSOR_DEFINITIONS = (
					"DEBUG=1",
					"$(inherited)",
				);
				GCC_WARN_64_TO_32_BIT_CONVERSION = YES;
				GCC_WARN_ABOUT_RETURN_TYPE = YES_ERROR;
				GCC_WARN_UNDECLARED_SELECTOR = YES;
				GCC_WARN_UNINITIALIZED_AUTOS = YES_AGGRESSIVE;
				GCC_WARN_UNUSED_FUNCTION = YES;
				GCC_WARN_UNUSED_VARIABLE = YES;
				IPHONEOS_DEPLOYMENT_TARGET = 13.6;
				MTL_ENABLE_DEBUG_INFO = INCLUDE_SOURCE;
				MTL_FAST_MATH = YES;
				ONLY_ACTIVE_ARCH = YES;
				SDKROOT = iphoneos;
				SWIFT_ACTIVE_COMPILATION_CONDITIONS = "DEBUG COMMUNITY";
				SWIFT_OPTIMIZATION_LEVEL = "-Onone";
			};
			name = Community;
		};
		011E4AFD2483A269002E6412 /* Community */ = {
			isa = XCBuildConfiguration;
			buildSettings = {
				ASSETCATALOG_COMPILER_APPICON_NAME = AppIcon;
				CLANG_ENABLE_MODULES = YES;
				CODE_SIGN_ENTITLEMENTS = "${PROJECT}/Resources/ENACommunity.entitlements";
				CODE_SIGN_IDENTITY = "Apple Development";
				CODE_SIGN_STYLE = Automatic;
				CURRENT_PROJECT_VERSION = 1;
				DEVELOPMENT_TEAM = $IPHONE_APP_DEV_TEAM;
				GCC_PREPROCESSOR_DEFINITIONS = (
					"DEBUG=1",
					"$(inherited)",
					"SQLITE_HAS_CODEC=1",
					"DISABLE_CERTIFICATE_PINNING=1",
				);
				INFOPLIST_FILE = ENA/Resources/Info_Debug.plist;
				IPHONE_APP_CODE_SIGN_IDENTITY = "iPhone Developer";
				IPHONE_APP_DEV_TEAM = "";
				IPHONE_APP_DIST_PROF_SPECIFIER = "";
				LD_RUNPATH_SEARCH_PATHS = (
					"$(inherited)",
					"@executable_path/Frameworks",
				);
				MARKETING_VERSION = 1.6.0;
				OTHER_CFLAGS = (
					"-DSQLITE_HAS_CODEC",
					"-DSQLITE_TEMP_STORE=3",
					"-DSQLCIPHER_CRYPTO_CC",
					"-DNDEBUG",
				);
				PRODUCT_BUNDLE_IDENTIFIER = de.rki.coronawarnapp;
				PRODUCT_NAME = "$(TARGET_NAME)";
				PROVISIONING_PROFILE_SPECIFIER = "";
				SWIFT_ACTIVE_COMPILATION_CONDITIONS = COMMUNITY;
				SWIFT_OBJC_BRIDGING_HEADER = "ENA-Bridging-Header.h";
				SWIFT_OPTIMIZATION_LEVEL = "-Onone";
				SWIFT_VERSION = 5.0;
				TARGETED_DEVICE_FAMILY = 1;
			};
			name = Community;
		};
		011E4AFE2483A269002E6412 /* Community */ = {
			isa = XCBuildConfiguration;
			buildSettings = {
				ALWAYS_EMBED_SWIFT_STANDARD_LIBRARIES = YES;
				BUNDLE_LOADER = "$(TEST_HOST)";
				CLANG_ENABLE_MODULES = YES;
				CODE_SIGN_STYLE = Automatic;
				DEVELOPMENT_TEAM = 523TP53AQF;
				GCC_PREPROCESSOR_DEFINITIONS = (
					"$(inherited)",
					"SQLITE_HAS_CODEC=1",
				);
				INFOPLIST_FILE = ENATests/Info.plist;
				LD_RUNPATH_SEARCH_PATHS = (
					"$(inherited)",
					"@executable_path/Frameworks",
					"@loader_path/Frameworks",
				);
				OTHER_CFLAGS = (
					"-DSQLITE_HAS_CODEC",
					"-DSQLITE_TEMP_STORE=3",
					"-DSQLCIPHER_CRYPTO_CC",
					"-DNDEBUG",
				);
				PRODUCT_BUNDLE_IDENTIFIER = com.sap.ux.ENATests;
				PRODUCT_NAME = "$(TARGET_NAME)";
				SWIFT_OBJC_BRIDGING_HEADER = "ENATests-Bridging-Header.h";
				SWIFT_OPTIMIZATION_LEVEL = "-Onone";
				SWIFT_VERSION = 5.0;
				TARGETED_DEVICE_FAMILY = "1,2";
				TEST_HOST = "$(BUILT_PRODUCTS_DIR)/ENA.app/ENA";
			};
			name = Community;
		};
		011E4AFF2483A269002E6412 /* Community */ = {
			isa = XCBuildConfiguration;
			buildSettings = {
				ALWAYS_EMBED_SWIFT_STANDARD_LIBRARIES = YES;
				CODE_SIGN_STYLE = Automatic;
				DEVELOPMENT_TEAM = 523TP53AQF;
				INFOPLIST_FILE = ENAUITests/Info.plist;
				LD_RUNPATH_SEARCH_PATHS = (
					"$(inherited)",
					"@executable_path/Frameworks",
					"@loader_path/Frameworks",
				);
				PRODUCT_BUNDLE_IDENTIFIER = com.sap.ux.ENAUITests;
				PRODUCT_NAME = "$(TARGET_NAME)";
				PROVISIONING_PROFILE_SPECIFIER = "";
				"PROVISIONING_PROFILE_SPECIFIER[sdk=macosx*]" = "";
				SWIFT_ACTIVE_COMPILATION_CONDITIONS = "DEBUG COMMUNITY";
				SWIFT_VERSION = 5.0;
				TARGETED_DEVICE_FAMILY = "1,2";
				TEST_TARGET_NAME = ENA;
			};
			name = Community;
		};
		0140535724A0E077000A5121 /* TestFlight */ = {
			isa = XCBuildConfiguration;
			buildSettings = {
				ALWAYS_SEARCH_USER_PATHS = NO;
				CLANG_ANALYZER_LOCALIZABILITY_NONLOCALIZED = YES;
				CLANG_ANALYZER_NONNULL = YES;
				CLANG_ANALYZER_NUMBER_OBJECT_CONVERSION = YES_AGGRESSIVE;
				CLANG_CXX_LANGUAGE_STANDARD = "gnu++14";
				CLANG_CXX_LIBRARY = "libc++";
				CLANG_ENABLE_MODULES = YES;
				CLANG_ENABLE_OBJC_ARC = YES;
				CLANG_ENABLE_OBJC_WEAK = YES;
				CLANG_WARN_BLOCK_CAPTURE_AUTORELEASING = YES;
				CLANG_WARN_BOOL_CONVERSION = YES;
				CLANG_WARN_COMMA = YES;
				CLANG_WARN_CONSTANT_CONVERSION = YES;
				CLANG_WARN_DEPRECATED_OBJC_IMPLEMENTATIONS = YES;
				CLANG_WARN_DIRECT_OBJC_ISA_USAGE = YES_ERROR;
				CLANG_WARN_DOCUMENTATION_COMMENTS = YES;
				CLANG_WARN_EMPTY_BODY = YES;
				CLANG_WARN_ENUM_CONVERSION = YES;
				CLANG_WARN_INFINITE_RECURSION = YES;
				CLANG_WARN_INT_CONVERSION = YES;
				CLANG_WARN_NON_LITERAL_NULL_CONVERSION = YES;
				CLANG_WARN_OBJC_IMPLICIT_RETAIN_SELF = YES;
				CLANG_WARN_OBJC_LITERAL_CONVERSION = YES;
				CLANG_WARN_OBJC_ROOT_CLASS = YES_ERROR;
				CLANG_WARN_QUOTED_INCLUDE_IN_FRAMEWORK_HEADER = YES;
				CLANG_WARN_RANGE_LOOP_ANALYSIS = YES;
				CLANG_WARN_STRICT_PROTOTYPES = YES;
				CLANG_WARN_SUSPICIOUS_MOVE = YES;
				CLANG_WARN_UNGUARDED_AVAILABILITY = YES_AGGRESSIVE;
				CLANG_WARN_UNREACHABLE_CODE = YES;
				CLANG_WARN__DUPLICATE_METHOD_MATCH = YES;
				COPY_PHASE_STRIP = NO;
				DEBUG_INFORMATION_FORMAT = "dwarf-with-dsym";
				ENABLE_NS_ASSERTIONS = NO;
				ENABLE_STRICT_OBJC_MSGSEND = YES;
				GCC_C_LANGUAGE_STANDARD = gnu11;
				GCC_NO_COMMON_BLOCKS = YES;
				GCC_WARN_64_TO_32_BIT_CONVERSION = YES;
				GCC_WARN_ABOUT_RETURN_TYPE = YES_ERROR;
				GCC_WARN_UNDECLARED_SELECTOR = YES;
				GCC_WARN_UNINITIALIZED_AUTOS = YES_AGGRESSIVE;
				GCC_WARN_UNUSED_FUNCTION = YES;
				GCC_WARN_UNUSED_VARIABLE = YES;
				IPHONEOS_DEPLOYMENT_TARGET = 13.6;
				MTL_ENABLE_DEBUG_INFO = NO;
				MTL_FAST_MATH = YES;
				SDKROOT = iphoneos;
				SWIFT_ACTIVE_COMPILATION_CONDITIONS = "";
				SWIFT_COMPILATION_MODE = wholemodule;
				SWIFT_OPTIMIZATION_LEVEL = "-O";
				VALIDATE_PRODUCT = YES;
			};
			name = TestFlight;
		};
		0140535824A0E077000A5121 /* TestFlight */ = {
			isa = XCBuildConfiguration;
			buildSettings = {
				ASSETCATALOG_COMPILER_APPICON_NAME = AppIcon;
				CLANG_ENABLE_MODULES = YES;
				CODE_SIGN_ENTITLEMENTS = "${PROJECT}/Resources/ENA.entitlements";
				CODE_SIGN_IDENTITY = $IPHONE_APP_CODE_SIGN_IDENTITY;
				CODE_SIGN_STYLE = Manual;
				CURRENT_PROJECT_VERSION = 1;
				DEVELOPMENT_TEAM = 523TP53AQF;
				GCC_PREPROCESSOR_DEFINITIONS = "SQLITE_HAS_CODEC=1";
				INFOPLIST_FILE = ENA/Resources/Info_Testflight.plist;
				IPHONE_APP_CODE_SIGN_IDENTITY = "Apple Distribution";
				IPHONE_APP_DEV_TEAM = 523TP53AQF;
				IPHONE_APP_DIST_PROF_SPECIFIER = "match AppStore de.rki.coronawarnapp-dev";
				LD_RUNPATH_SEARCH_PATHS = (
					"$(inherited)",
					"@executable_path/Frameworks",
				);
				MARKETING_VERSION = 1.6.0;
				OTHER_CFLAGS = (
					"-DSQLITE_HAS_CODEC",
					"-DSQLITE_TEMP_STORE=3",
					"-DSQLCIPHER_CRYPTO_CC",
					"-DNDEBUG",
				);
				PRODUCT_BUNDLE_IDENTIFIER = "de.rki.coronawarnapp-dev";
				PRODUCT_NAME = "$(TARGET_NAME)";
				PROVISIONING_PROFILE_SPECIFIER = $IPHONE_APP_DIST_PROF_SPECIFIER;
				SWIFT_ACTIVE_COMPILATION_CONDITIONS = USE_DEV_PK_FOR_SIG_VERIFICATION;
				SWIFT_OBJC_BRIDGING_HEADER = "ENA-Bridging-Header.h";
				SWIFT_VERSION = 5.0;
				TARGETED_DEVICE_FAMILY = 1;
			};
			name = TestFlight;
		};
		0140535924A0E077000A5121 /* TestFlight */ = {
			isa = XCBuildConfiguration;
			buildSettings = {
				ALWAYS_EMBED_SWIFT_STANDARD_LIBRARIES = YES;
				BUNDLE_LOADER = "$(TEST_HOST)";
				CLANG_ENABLE_MODULES = YES;
				CODE_SIGN_STYLE = Manual;
				DEVELOPMENT_TEAM = 523TP53AQF;
				GCC_PREPROCESSOR_DEFINITIONS = "SQLITE_HAS_CODEC=1";
				INFOPLIST_FILE = ENATests/Info.plist;
				LD_RUNPATH_SEARCH_PATHS = (
					"$(inherited)",
					"@executable_path/Frameworks",
					"@loader_path/Frameworks",
				);
				OTHER_CFLAGS = (
					"-DSQLITE_HAS_CODEC",
					"-DSQLITE_TEMP_STORE=3",
					"-DSQLCIPHER_CRYPTO_CC",
					"-DNDEBUG",
				);
				PRODUCT_BUNDLE_IDENTIFIER = com.sap.ux.ENATests;
				PRODUCT_NAME = "$(TARGET_NAME)";
				SWIFT_OBJC_BRIDGING_HEADER = "ENATests-Bridging-Header.h";
				SWIFT_VERSION = 5.0;
				TARGETED_DEVICE_FAMILY = "1,2";
				TEST_HOST = "$(BUILT_PRODUCTS_DIR)/ENA.app/ENA";
			};
			name = TestFlight;
		};
		0140535A24A0E077000A5121 /* TestFlight */ = {
			isa = XCBuildConfiguration;
			buildSettings = {
				ALWAYS_EMBED_SWIFT_STANDARD_LIBRARIES = YES;
				CODE_SIGN_STYLE = Manual;
				DEVELOPMENT_TEAM = 523TP53AQF;
				INFOPLIST_FILE = ENAUITests/Info.plist;
				LD_RUNPATH_SEARCH_PATHS = (
					"$(inherited)",
					"@executable_path/Frameworks",
					"@loader_path/Frameworks",
				);
				PRODUCT_BUNDLE_IDENTIFIER = com.sap.ux.ENAUITests;
				PRODUCT_NAME = "$(TARGET_NAME)";
				PROVISIONING_PROFILE_SPECIFIER = "";
				"PROVISIONING_PROFILE_SPECIFIER[sdk=macosx*]" = "";
				SWIFT_VERSION = 5.0;
				TARGETED_DEVICE_FAMILY = "1,2";
				TEST_TARGET_NAME = ENA;
			};
			name = TestFlight;
		};
		019BFC6324C988F90053973D /* TestFlight */ = {
			isa = XCBuildConfiguration;
			buildSettings = {
				CODE_SIGNING_ALLOWED = NO;
				CODE_SIGNING_REQUIRED = NO;
				CODE_SIGN_STYLE = Manual;
				DEFINES_MODULE = YES;
				DYLIB_INSTALL_NAME_BASE = "@rpath";
				GCC_PREPROCESSOR_DEFINITIONS = "SQLITE_HAS_CODEC=1";
				INFOPLIST_FILE = CWASQLite/Info.plist;
				LD_RUNPATH_SEARCH_PATHS = (
					"$(inherited)",
					"@executable_path/Frameworks",
					"@loader_path/Frameworks",
				);
				OTHER_CFLAGS = (
					"-DSQLITE_TEMP_STORE=3",
					"-DSQLCIPHER_CRYPTO_CC",
					"-DNDEBUG",
					"-DSQLITE_HAS_CODEC",
				);
				PRODUCT_BUNDLE_IDENTIFIER = de.rki.coronawarnapp.sqlite;
				PRODUCT_NAME = CWASQLite;
				PROVISIONING_PROFILE_SPECIFIER = "";
				SKIP_INSTALL = YES;
				SWIFT_VERSION = 5.0;
				VERSIONING_SYSTEM = "apple-generic";
			};
			name = TestFlight;
		};
		01D1BEB124F7F41200D11B9A /* AdHoc */ = {
			isa = XCBuildConfiguration;
			buildSettings = {
				ALWAYS_SEARCH_USER_PATHS = NO;
				CLANG_ANALYZER_LOCALIZABILITY_NONLOCALIZED = YES;
				CLANG_ANALYZER_NONNULL = YES;
				CLANG_ANALYZER_NUMBER_OBJECT_CONVERSION = YES_AGGRESSIVE;
				CLANG_CXX_LANGUAGE_STANDARD = "gnu++14";
				CLANG_CXX_LIBRARY = "libc++";
				CLANG_ENABLE_MODULES = YES;
				CLANG_ENABLE_OBJC_ARC = YES;
				CLANG_ENABLE_OBJC_WEAK = YES;
				CLANG_WARN_BLOCK_CAPTURE_AUTORELEASING = YES;
				CLANG_WARN_BOOL_CONVERSION = YES;
				CLANG_WARN_COMMA = YES;
				CLANG_WARN_CONSTANT_CONVERSION = YES;
				CLANG_WARN_DEPRECATED_OBJC_IMPLEMENTATIONS = YES;
				CLANG_WARN_DIRECT_OBJC_ISA_USAGE = YES_ERROR;
				CLANG_WARN_DOCUMENTATION_COMMENTS = YES;
				CLANG_WARN_EMPTY_BODY = YES;
				CLANG_WARN_ENUM_CONVERSION = YES;
				CLANG_WARN_INFINITE_RECURSION = YES;
				CLANG_WARN_INT_CONVERSION = YES;
				CLANG_WARN_NON_LITERAL_NULL_CONVERSION = YES;
				CLANG_WARN_OBJC_IMPLICIT_RETAIN_SELF = YES;
				CLANG_WARN_OBJC_LITERAL_CONVERSION = YES;
				CLANG_WARN_OBJC_ROOT_CLASS = YES_ERROR;
				CLANG_WARN_QUOTED_INCLUDE_IN_FRAMEWORK_HEADER = YES;
				CLANG_WARN_RANGE_LOOP_ANALYSIS = YES;
				CLANG_WARN_STRICT_PROTOTYPES = YES;
				CLANG_WARN_SUSPICIOUS_MOVE = YES;
				CLANG_WARN_UNGUARDED_AVAILABILITY = YES_AGGRESSIVE;
				CLANG_WARN_UNREACHABLE_CODE = YES;
				CLANG_WARN__DUPLICATE_METHOD_MATCH = YES;
				COPY_PHASE_STRIP = NO;
				DEBUG_INFORMATION_FORMAT = "dwarf-with-dsym";
				ENABLE_NS_ASSERTIONS = NO;
				ENABLE_STRICT_OBJC_MSGSEND = YES;
				GCC_C_LANGUAGE_STANDARD = gnu11;
				GCC_NO_COMMON_BLOCKS = YES;
				GCC_WARN_64_TO_32_BIT_CONVERSION = YES;
				GCC_WARN_ABOUT_RETURN_TYPE = YES_ERROR;
				GCC_WARN_UNDECLARED_SELECTOR = YES;
				GCC_WARN_UNINITIALIZED_AUTOS = YES_AGGRESSIVE;
				GCC_WARN_UNUSED_FUNCTION = YES;
				GCC_WARN_UNUSED_VARIABLE = YES;
				IPHONEOS_DEPLOYMENT_TARGET = 13.6;
				MTL_ENABLE_DEBUG_INFO = NO;
				MTL_FAST_MATH = YES;
				SDKROOT = iphoneos;
				SWIFT_ACTIVE_COMPILATION_CONDITIONS = ADHOC;
				SWIFT_COMPILATION_MODE = wholemodule;
				SWIFT_OPTIMIZATION_LEVEL = "-O";
				VALIDATE_PRODUCT = YES;
			};
			name = AdHoc;
		};
		01D1BEB224F7F41200D11B9A /* AdHoc */ = {
			isa = XCBuildConfiguration;
			buildSettings = {
				ASSETCATALOG_COMPILER_APPICON_NAME = AppIcon;
				CLANG_ENABLE_MODULES = YES;
				CODE_SIGN_ENTITLEMENTS = "${PROJECT}/Resources/ENA.entitlements";
				CODE_SIGN_IDENTITY = $IPHONE_APP_CODE_SIGN_IDENTITY;
				CODE_SIGN_STYLE = Manual;
				CURRENT_PROJECT_VERSION = 1;
				DEVELOPMENT_TEAM = 523TP53AQF;
				GCC_PREPROCESSOR_DEFINITIONS = "SQLITE_HAS_CODEC=1";
				INFOPLIST_FILE = ENA/Resources/Info.plist;
				IPHONE_APP_CODE_SIGN_IDENTITY = "Apple Distribution";
				IPHONE_APP_DEV_TEAM = 523TP53AQF;
				IPHONE_APP_DIST_PROF_SPECIFIER = "match AdHoc de.rki.coronawarnapp";
				LD_RUNPATH_SEARCH_PATHS = (
					"$(inherited)",
					"@executable_path/Frameworks",
				);
				MARKETING_VERSION = 1.6.0;
				OTHER_CFLAGS = (
					"-DSQLITE_HAS_CODEC",
					"-DSQLITE_TEMP_STORE=3",
					"-DSQLCIPHER_CRYPTO_CC",
					"-DNDEBUG",
				);
				PRODUCT_BUNDLE_IDENTIFIER = de.rki.coronawarnapp;
				PRODUCT_NAME = "$(TARGET_NAME)";
				PROVISIONING_PROFILE_SPECIFIER = $IPHONE_APP_DIST_PROF_SPECIFIER;
				SWIFT_ACTIVE_COMPILATION_CONDITIONS = "APP_STORE USE_DEV_PK_FOR_SIG_VERIFICATION";
				SWIFT_OBJC_BRIDGING_HEADER = "ENA-Bridging-Header.h";
				SWIFT_VERSION = 5.0;
				TARGETED_DEVICE_FAMILY = 1;
			};
			name = AdHoc;
		};
		01D1BEB324F7F41200D11B9A /* AdHoc */ = {
			isa = XCBuildConfiguration;
			buildSettings = {
				ALWAYS_EMBED_SWIFT_STANDARD_LIBRARIES = YES;
				BUNDLE_LOADER = "$(TEST_HOST)";
				CLANG_ENABLE_MODULES = YES;
				CODE_SIGN_STYLE = Manual;
				DEVELOPMENT_TEAM = 523TP53AQF;
				GCC_PREPROCESSOR_DEFINITIONS = "SQLITE_HAS_CODEC=1";
				INFOPLIST_FILE = ENATests/Info.plist;
				LD_RUNPATH_SEARCH_PATHS = (
					"$(inherited)",
					"@executable_path/Frameworks",
					"@loader_path/Frameworks",
				);
				OTHER_CFLAGS = (
					"-DSQLITE_HAS_CODEC",
					"-DSQLITE_TEMP_STORE=3",
					"-DSQLCIPHER_CRYPTO_CC",
					"-DNDEBUG",
				);
				PRODUCT_BUNDLE_IDENTIFIER = com.sap.ux.ENATests;
				PRODUCT_NAME = "$(TARGET_NAME)";
				SWIFT_OBJC_BRIDGING_HEADER = "ENATests-Bridging-Header.h";
				SWIFT_VERSION = 5.0;
				TARGETED_DEVICE_FAMILY = "1,2";
				TEST_HOST = "$(BUILT_PRODUCTS_DIR)/ENA.app/ENA";
			};
			name = AdHoc;
		};
		01D1BEB424F7F41200D11B9A /* AdHoc */ = {
			isa = XCBuildConfiguration;
			buildSettings = {
				ALWAYS_EMBED_SWIFT_STANDARD_LIBRARIES = YES;
				CODE_SIGN_STYLE = Manual;
				DEVELOPMENT_TEAM = 523TP53AQF;
				INFOPLIST_FILE = ENAUITests/Info.plist;
				LD_RUNPATH_SEARCH_PATHS = (
					"$(inherited)",
					"@executable_path/Frameworks",
					"@loader_path/Frameworks",
				);
				PRODUCT_BUNDLE_IDENTIFIER = com.sap.ux.ENAUITests;
				PRODUCT_NAME = "$(TARGET_NAME)";
				PROVISIONING_PROFILE_SPECIFIER = "";
				"PROVISIONING_PROFILE_SPECIFIER[sdk=macosx*]" = "";
				SWIFT_VERSION = 5.0;
				TARGETED_DEVICE_FAMILY = "1,2";
				TEST_TARGET_NAME = ENA;
			};
			name = AdHoc;
		};
		01D1BEB524F7F41200D11B9A /* AdHoc */ = {
			isa = XCBuildConfiguration;
			buildSettings = {
				CODE_SIGNING_ALLOWED = NO;
				CODE_SIGNING_REQUIRED = NO;
				CODE_SIGN_STYLE = Manual;
				DEFINES_MODULE = YES;
				DYLIB_INSTALL_NAME_BASE = "@rpath";
				GCC_PREPROCESSOR_DEFINITIONS = "SQLITE_HAS_CODEC=1";
				INFOPLIST_FILE = CWASQLite/Info.plist;
				LD_RUNPATH_SEARCH_PATHS = (
					"$(inherited)",
					"@executable_path/Frameworks",
					"@loader_path/Frameworks",
				);
				OTHER_CFLAGS = (
					"-DSQLITE_TEMP_STORE=3",
					"-DSQLCIPHER_CRYPTO_CC",
					"-DNDEBUG",
					"-DSQLITE_HAS_CODEC",
				);
				PRODUCT_BUNDLE_IDENTIFIER = de.rki.coronawarnapp.sqlite;
				PRODUCT_NAME = CWASQLite;
				PROVISIONING_PROFILE_SPECIFIER = "";
				SKIP_INSTALL = YES;
				SWIFT_VERSION = 5.0;
				VERSIONING_SYSTEM = "apple-generic";
			};
			name = AdHoc;
		};
		85D7596624570491008175F0 /* Debug */ = {
			isa = XCBuildConfiguration;
			buildSettings = {
				ALWAYS_SEARCH_USER_PATHS = NO;
				CLANG_ANALYZER_LOCALIZABILITY_NONLOCALIZED = YES;
				CLANG_ANALYZER_NONNULL = YES;
				CLANG_ANALYZER_NUMBER_OBJECT_CONVERSION = YES_AGGRESSIVE;
				CLANG_CXX_LANGUAGE_STANDARD = "gnu++14";
				CLANG_CXX_LIBRARY = "libc++";
				CLANG_ENABLE_MODULES = YES;
				CLANG_ENABLE_OBJC_ARC = YES;
				CLANG_ENABLE_OBJC_WEAK = YES;
				CLANG_WARN_BLOCK_CAPTURE_AUTORELEASING = YES;
				CLANG_WARN_BOOL_CONVERSION = YES;
				CLANG_WARN_COMMA = YES;
				CLANG_WARN_CONSTANT_CONVERSION = YES;
				CLANG_WARN_DEPRECATED_OBJC_IMPLEMENTATIONS = YES;
				CLANG_WARN_DIRECT_OBJC_ISA_USAGE = YES_ERROR;
				CLANG_WARN_DOCUMENTATION_COMMENTS = YES;
				CLANG_WARN_EMPTY_BODY = YES;
				CLANG_WARN_ENUM_CONVERSION = YES;
				CLANG_WARN_INFINITE_RECURSION = YES;
				CLANG_WARN_INT_CONVERSION = YES;
				CLANG_WARN_NON_LITERAL_NULL_CONVERSION = YES;
				CLANG_WARN_OBJC_IMPLICIT_RETAIN_SELF = YES;
				CLANG_WARN_OBJC_LITERAL_CONVERSION = YES;
				CLANG_WARN_OBJC_ROOT_CLASS = YES_ERROR;
				CLANG_WARN_QUOTED_INCLUDE_IN_FRAMEWORK_HEADER = YES;
				CLANG_WARN_RANGE_LOOP_ANALYSIS = YES;
				CLANG_WARN_STRICT_PROTOTYPES = YES;
				CLANG_WARN_SUSPICIOUS_MOVE = YES;
				CLANG_WARN_UNGUARDED_AVAILABILITY = YES_AGGRESSIVE;
				CLANG_WARN_UNREACHABLE_CODE = YES;
				CLANG_WARN__DUPLICATE_METHOD_MATCH = YES;
				COPY_PHASE_STRIP = NO;
				DEBUG_INFORMATION_FORMAT = dwarf;
				ENABLE_STRICT_OBJC_MSGSEND = YES;
				ENABLE_TESTABILITY = YES;
				GCC_C_LANGUAGE_STANDARD = gnu11;
				GCC_DYNAMIC_NO_PIC = NO;
				GCC_NO_COMMON_BLOCKS = YES;
				GCC_OPTIMIZATION_LEVEL = 0;
				GCC_PREPROCESSOR_DEFINITIONS = (
					"DEBUG=1",
					"$(inherited)",
				);
				GCC_WARN_64_TO_32_BIT_CONVERSION = YES;
				GCC_WARN_ABOUT_RETURN_TYPE = YES_ERROR;
				GCC_WARN_UNDECLARED_SELECTOR = YES;
				GCC_WARN_UNINITIALIZED_AUTOS = YES_AGGRESSIVE;
				GCC_WARN_UNUSED_FUNCTION = YES;
				GCC_WARN_UNUSED_VARIABLE = YES;
				IPHONEOS_DEPLOYMENT_TARGET = 13.6;
				MTL_ENABLE_DEBUG_INFO = INCLUDE_SOURCE;
				MTL_FAST_MATH = YES;
				ONLY_ACTIVE_ARCH = YES;
				SDKROOT = iphoneos;
				SWIFT_ACTIVE_COMPILATION_CONDITIONS = DEBUG;
				SWIFT_OPTIMIZATION_LEVEL = "-Onone";
			};
			name = Debug;
		};
		85D7596724570491008175F0 /* Release */ = {
			isa = XCBuildConfiguration;
			buildSettings = {
				ALWAYS_SEARCH_USER_PATHS = NO;
				CLANG_ANALYZER_LOCALIZABILITY_NONLOCALIZED = YES;
				CLANG_ANALYZER_NONNULL = YES;
				CLANG_ANALYZER_NUMBER_OBJECT_CONVERSION = YES_AGGRESSIVE;
				CLANG_CXX_LANGUAGE_STANDARD = "gnu++14";
				CLANG_CXX_LIBRARY = "libc++";
				CLANG_ENABLE_MODULES = YES;
				CLANG_ENABLE_OBJC_ARC = YES;
				CLANG_ENABLE_OBJC_WEAK = YES;
				CLANG_WARN_BLOCK_CAPTURE_AUTORELEASING = YES;
				CLANG_WARN_BOOL_CONVERSION = YES;
				CLANG_WARN_COMMA = YES;
				CLANG_WARN_CONSTANT_CONVERSION = YES;
				CLANG_WARN_DEPRECATED_OBJC_IMPLEMENTATIONS = YES;
				CLANG_WARN_DIRECT_OBJC_ISA_USAGE = YES_ERROR;
				CLANG_WARN_DOCUMENTATION_COMMENTS = YES;
				CLANG_WARN_EMPTY_BODY = YES;
				CLANG_WARN_ENUM_CONVERSION = YES;
				CLANG_WARN_INFINITE_RECURSION = YES;
				CLANG_WARN_INT_CONVERSION = YES;
				CLANG_WARN_NON_LITERAL_NULL_CONVERSION = YES;
				CLANG_WARN_OBJC_IMPLICIT_RETAIN_SELF = YES;
				CLANG_WARN_OBJC_LITERAL_CONVERSION = YES;
				CLANG_WARN_OBJC_ROOT_CLASS = YES_ERROR;
				CLANG_WARN_QUOTED_INCLUDE_IN_FRAMEWORK_HEADER = YES;
				CLANG_WARN_RANGE_LOOP_ANALYSIS = YES;
				CLANG_WARN_STRICT_PROTOTYPES = YES;
				CLANG_WARN_SUSPICIOUS_MOVE = YES;
				CLANG_WARN_UNGUARDED_AVAILABILITY = YES_AGGRESSIVE;
				CLANG_WARN_UNREACHABLE_CODE = YES;
				CLANG_WARN__DUPLICATE_METHOD_MATCH = YES;
				COPY_PHASE_STRIP = NO;
				DEBUG_INFORMATION_FORMAT = "dwarf-with-dsym";
				ENABLE_NS_ASSERTIONS = NO;
				ENABLE_STRICT_OBJC_MSGSEND = YES;
				GCC_C_LANGUAGE_STANDARD = gnu11;
				GCC_NO_COMMON_BLOCKS = YES;
				GCC_WARN_64_TO_32_BIT_CONVERSION = YES;
				GCC_WARN_ABOUT_RETURN_TYPE = YES_ERROR;
				GCC_WARN_UNDECLARED_SELECTOR = YES;
				GCC_WARN_UNINITIALIZED_AUTOS = YES_AGGRESSIVE;
				GCC_WARN_UNUSED_FUNCTION = YES;
				GCC_WARN_UNUSED_VARIABLE = YES;
				IPHONEOS_DEPLOYMENT_TARGET = 13.6;
				MTL_ENABLE_DEBUG_INFO = NO;
				MTL_FAST_MATH = YES;
				SDKROOT = iphoneos;
				SWIFT_ACTIVE_COMPILATION_CONDITIONS = RELEASE;
				SWIFT_COMPILATION_MODE = wholemodule;
				SWIFT_OPTIMIZATION_LEVEL = "-O";
				VALIDATE_PRODUCT = YES;
			};
			name = Release;
		};
		85D7596924570491008175F0 /* Debug */ = {
			isa = XCBuildConfiguration;
			buildSettings = {
				ASSETCATALOG_COMPILER_APPICON_NAME = AppIcon;
				CLANG_ENABLE_MODULES = YES;
				CODE_SIGN_ENTITLEMENTS = "${PROJECT}/Resources/ENATest.entitlements";
				CODE_SIGN_IDENTITY = $IPHONE_APP_CODE_SIGN_IDENTITY;
				CODE_SIGN_STYLE = Manual;
				CURRENT_PROJECT_VERSION = 1;
				DEVELOPMENT_TEAM = 523TP53AQF;
				GCC_PREPROCESSOR_DEFINITIONS = (
					"DEBUG=1",
					"$(inherited)",
					"SQLITE_HAS_CODEC=1",
				);
				INFOPLIST_FILE = ENA/Resources/Info_Debug.plist;
				IPHONE_APP_CODE_SIGN_IDENTITY = "iPhone Developer";
				IPHONE_APP_DEV_TEAM = 523TP53AQF;
				IPHONE_APP_DIST_PROF_SPECIFIER = "523TP53AQF/Corona-Warn-App-Dev1";
				LD_RUNPATH_SEARCH_PATHS = (
					"$(inherited)",
					"@executable_path/Frameworks",
				);
				MARKETING_VERSION = 1.6.0;
				OTHER_CFLAGS = (
					"-DSQLITE_HAS_CODEC",
					"-DSQLITE_TEMP_STORE=3",
					"-DSQLCIPHER_CRYPTO_CC",
					"-DNDEBUG",
				);
				PRODUCT_BUNDLE_IDENTIFIER = "de.rki.coronawarnapp-dev";
				PRODUCT_NAME = "$(TARGET_NAME)";
				PROVISIONING_PROFILE_SPECIFIER = $IPHONE_APP_DIST_PROF_SPECIFIER;
				SWIFT_ACTIVE_COMPILATION_CONDITIONS = "$(inherited) USE_DEV_PK_FOR_SIG_VERIFICATION DISABLE_CERTIFICATE_PINNING";
				SWIFT_OBJC_BRIDGING_HEADER = "ENA-Bridging-Header.h";
				SWIFT_OPTIMIZATION_LEVEL = "-Onone";
				SWIFT_VERSION = 5.0;
				TARGETED_DEVICE_FAMILY = 1;
			};
			name = Debug;
		};
		85D7596A24570491008175F0 /* Release */ = {
			isa = XCBuildConfiguration;
			buildSettings = {
				ASSETCATALOG_COMPILER_APPICON_NAME = AppIcon;
				CLANG_ENABLE_MODULES = YES;
				CODE_SIGN_ENTITLEMENTS = "${PROJECT}/Resources/ENA.entitlements";
				CODE_SIGN_IDENTITY = $IPHONE_APP_CODE_SIGN_IDENTITY;
				CODE_SIGN_STYLE = Manual;
				CURRENT_PROJECT_VERSION = 1;
				GCC_PREPROCESSOR_DEFINITIONS = "SQLITE_HAS_CODEC=1";
				INFOPLIST_FILE = ENA/Resources/Info.plist;
				IPHONE_APP_CODE_SIGN_IDENTITY = "iPhone Developer";
				IPHONE_APP_DEV_TEAM = 523TP53AQF;
				IPHONE_APP_DIST_PROF_SPECIFIER = "523TP53AQF/Corona-Warn-App";
				LD_RUNPATH_SEARCH_PATHS = (
					"$(inherited)",
					"@executable_path/Frameworks",
				);
				MARKETING_VERSION = 1.6.0;
				OTHER_CFLAGS = (
					"-DSQLITE_HAS_CODEC",
					"-DSQLITE_TEMP_STORE=3",
					"-DSQLCIPHER_CRYPTO_CC",
					"-DNDEBUG",
				);
				PRODUCT_BUNDLE_IDENTIFIER = de.rki.coronawarnapp;
				PRODUCT_NAME = "$(TARGET_NAME)";
				PROVISIONING_PROFILE_SPECIFIER = $IPHONE_APP_DIST_PROF_SPECIFIER;
				SWIFT_OBJC_BRIDGING_HEADER = "ENA-Bridging-Header.h";
				SWIFT_VERSION = 5.0;
				TARGETED_DEVICE_FAMILY = 1;
			};
			name = Release;
		};
		85D7596C24570491008175F0 /* Debug */ = {
			isa = XCBuildConfiguration;
			buildSettings = {
				ALWAYS_EMBED_SWIFT_STANDARD_LIBRARIES = YES;
				BUNDLE_LOADER = "$(TEST_HOST)";
				CLANG_ENABLE_MODULES = YES;
				CODE_SIGN_STYLE = Automatic;
				DEVELOPMENT_TEAM = 523TP53AQF;
				GCC_PREPROCESSOR_DEFINITIONS = (
					"$(inherited)",
					"SQLITE_HAS_CODEC=1",
				);
				INFOPLIST_FILE = ENATests/Info.plist;
				LD_RUNPATH_SEARCH_PATHS = (
					"$(inherited)",
					"@executable_path/Frameworks",
					"@loader_path/Frameworks",
				);
				OTHER_CFLAGS = (
					"-DSQLITE_HAS_CODEC",
					"-DSQLITE_TEMP_STORE=3",
					"-DSQLCIPHER_CRYPTO_CC",
					"-DNDEBUG",
				);
				PRODUCT_BUNDLE_IDENTIFIER = com.sap.ux.ENATests;
				PRODUCT_NAME = "$(TARGET_NAME)";
				SWIFT_OBJC_BRIDGING_HEADER = "ENATests-Bridging-Header.h";
				SWIFT_OPTIMIZATION_LEVEL = "-Onone";
				SWIFT_VERSION = 5.0;
				TARGETED_DEVICE_FAMILY = "1,2";
				TEST_HOST = "$(BUILT_PRODUCTS_DIR)/ENA.app/ENA";
			};
			name = Debug;
		};
		85D7596D24570491008175F0 /* Release */ = {
			isa = XCBuildConfiguration;
			buildSettings = {
				ALWAYS_EMBED_SWIFT_STANDARD_LIBRARIES = YES;
				BUNDLE_LOADER = "$(TEST_HOST)";
				CLANG_ENABLE_MODULES = YES;
				CODE_SIGN_STYLE = Automatic;
				DEVELOPMENT_TEAM = 523TP53AQF;
				GCC_PREPROCESSOR_DEFINITIONS = "SQLITE_HAS_CODEC=1";
				INFOPLIST_FILE = ENATests/Info.plist;
				LD_RUNPATH_SEARCH_PATHS = (
					"$(inherited)",
					"@executable_path/Frameworks",
					"@loader_path/Frameworks",
				);
				OTHER_CFLAGS = (
					"-DSQLITE_HAS_CODEC",
					"-DSQLITE_TEMP_STORE=3",
					"-DSQLCIPHER_CRYPTO_CC",
					"-DNDEBUG",
				);
				PRODUCT_BUNDLE_IDENTIFIER = com.sap.ux.ENATests;
				PRODUCT_NAME = "$(TARGET_NAME)";
				SWIFT_OBJC_BRIDGING_HEADER = "ENATests-Bridging-Header.h";
				SWIFT_VERSION = 5.0;
				TARGETED_DEVICE_FAMILY = "1,2";
				TEST_HOST = "$(BUILT_PRODUCTS_DIR)/ENA.app/ENA";
			};
			name = Release;
		};
		85D7596F24570491008175F0 /* Debug */ = {
			isa = XCBuildConfiguration;
			buildSettings = {
				ALWAYS_EMBED_SWIFT_STANDARD_LIBRARIES = YES;
				CODE_SIGN_STYLE = Automatic;
				DEVELOPMENT_TEAM = 523TP53AQF;
				INFOPLIST_FILE = ENAUITests/Info.plist;
				LD_RUNPATH_SEARCH_PATHS = (
					"$(inherited)",
					"@executable_path/Frameworks",
					"@loader_path/Frameworks",
				);
				PRODUCT_BUNDLE_IDENTIFIER = com.sap.ux.ENAUITests;
				PRODUCT_NAME = "$(TARGET_NAME)";
				PROVISIONING_PROFILE_SPECIFIER = "";
				"PROVISIONING_PROFILE_SPECIFIER[sdk=macosx*]" = "";
				SWIFT_ACTIVE_COMPILATION_CONDITIONS = DEBUG;
				SWIFT_VERSION = 5.0;
				TARGETED_DEVICE_FAMILY = "1,2";
				TEST_TARGET_NAME = ENA;
			};
			name = Debug;
		};
		85D7597024570491008175F0 /* Release */ = {
			isa = XCBuildConfiguration;
			buildSettings = {
				ALWAYS_EMBED_SWIFT_STANDARD_LIBRARIES = YES;
				CODE_SIGN_STYLE = Automatic;
				DEVELOPMENT_TEAM = 523TP53AQF;
				INFOPLIST_FILE = ENAUITests/Info.plist;
				LD_RUNPATH_SEARCH_PATHS = (
					"$(inherited)",
					"@executable_path/Frameworks",
					"@loader_path/Frameworks",
				);
				PRODUCT_BUNDLE_IDENTIFIER = com.sap.ux.ENAUITests;
				PRODUCT_NAME = "$(TARGET_NAME)";
				PROVISIONING_PROFILE_SPECIFIER = "";
				"PROVISIONING_PROFILE_SPECIFIER[sdk=macosx*]" = "";
				SWIFT_VERSION = 5.0;
				TARGETED_DEVICE_FAMILY = "1,2";
				TEST_TARGET_NAME = ENA;
			};
			name = Release;
		};
		B1FF6B6F2497D0B50041CF02 /* Debug */ = {
			isa = XCBuildConfiguration;
			buildSettings = {
				CODE_SIGNING_ALLOWED = NO;
				CODE_SIGNING_REQUIRED = NO;
				CODE_SIGN_IDENTITY = "";
				"CODE_SIGN_IDENTITY[sdk=macosx*]" = "Apple Development";
				CODE_SIGN_STYLE = Manual;
				CURRENT_PROJECT_VERSION = 1;
				DEFINES_MODULE = YES;
				DEVELOPMENT_TEAM = "";
				DYLIB_COMPATIBILITY_VERSION = 1;
				DYLIB_CURRENT_VERSION = 1;
				DYLIB_INSTALL_NAME_BASE = "@rpath";
				GCC_PREPROCESSOR_DEFINITIONS = (
					"DISABLE_CERTIFICATE_PINNING=1",
					"SQLITE_HAS_CODEC=1",
					"DEBUG=1",
				);
				"GCC_PREPROCESSOR_DEFINITIONS_NOT_USED_IN_PRECOMPS[arch=*]" = "";
				INFOPLIST_FILE = CWASQLite/Info.plist;
				INSTALL_PATH = "$(LOCAL_LIBRARY_DIR)/Frameworks";
				LD_RUNPATH_SEARCH_PATHS = (
					"$(inherited)",
					"@executable_path/Frameworks",
					"@loader_path/Frameworks",
				);
				OTHER_CFLAGS = (
					"-DSQLITE_TEMP_STORE=3",
					"-DSQLCIPHER_CRYPTO_CC",
					"-DNDEBUG",
					"-DSQLITE_HAS_CODEC",
				);
				PRODUCT_BUNDLE_IDENTIFIER = de.rki.coronawarnapp.sqlite;
				PRODUCT_NAME = "$(TARGET_NAME:c99extidentifier)";
				PROVISIONING_PROFILE_SPECIFIER = "";
				"PROVISIONING_PROFILE_SPECIFIER[sdk=macosx*]" = "";
				SKIP_INSTALL = YES;
				SUPPORTS_MACCATALYST = NO;
				SWIFT_VERSION = 5.0;
				TARGETED_DEVICE_FAMILY = 1;
				VERSIONING_SYSTEM = "apple-generic";
				VERSION_INFO_PREFIX = "";
			};
			name = Debug;
		};
		B1FF6B702497D0B50041CF02 /* Community */ = {
			isa = XCBuildConfiguration;
			buildSettings = {
				CODE_SIGNING_ALLOWED = NO;
				CODE_SIGNING_REQUIRED = NO;
				CODE_SIGN_STYLE = Manual;
				CURRENT_PROJECT_VERSION = 1;
				DEFINES_MODULE = YES;
				DEVELOPMENT_TEAM = "";
				DYLIB_COMPATIBILITY_VERSION = 1;
				DYLIB_CURRENT_VERSION = 1;
				DYLIB_INSTALL_NAME_BASE = "@rpath";
				GCC_PREPROCESSOR_DEFINITIONS = (
					"DISABLE_CERTIFICATE_PINNING=1",
					"SQLITE_HAS_CODEC=1",
					"DEBUG=1",
				);
				INFOPLIST_FILE = CWASQLite/Info.plist;
				INSTALL_PATH = "$(LOCAL_LIBRARY_DIR)/Frameworks";
				LD_RUNPATH_SEARCH_PATHS = (
					"$(inherited)",
					"@executable_path/Frameworks",
					"@loader_path/Frameworks",
				);
				OTHER_CFLAGS = (
					"-DSQLITE_TEMP_STORE=3",
					"-DSQLCIPHER_CRYPTO_CC",
					"-DNDEBUG",
					"-DSQLITE_HAS_CODEC",
				);
				PRODUCT_BUNDLE_IDENTIFIER = de.rki.coronawarnapp.sqlite;
				PRODUCT_NAME = "$(TARGET_NAME:c99extidentifier)";
				PROVISIONING_PROFILE_SPECIFIER = "";
				"PROVISIONING_PROFILE_SPECIFIER[sdk=macosx*]" = "";
				SKIP_INSTALL = YES;
				SUPPORTS_MACCATALYST = NO;
				SWIFT_VERSION = 5.0;
				TARGETED_DEVICE_FAMILY = 1;
				VERSIONING_SYSTEM = "apple-generic";
				VERSION_INFO_PREFIX = "";
			};
			name = Community;
		};
		B1FF6B722497D0B50041CF02 /* Release */ = {
			isa = XCBuildConfiguration;
			buildSettings = {
				CODE_SIGNING_ALLOWED = NO;
				CODE_SIGNING_REQUIRED = NO;
				CODE_SIGN_STYLE = Manual;
				CURRENT_PROJECT_VERSION = 1;
				DEFINES_MODULE = YES;
				DEVELOPMENT_TEAM = "";
				DYLIB_COMPATIBILITY_VERSION = 1;
				DYLIB_CURRENT_VERSION = 1;
				DYLIB_INSTALL_NAME_BASE = "@rpath";
				GCC_PREPROCESSOR_DEFINITIONS = "SQLITE_HAS_CODEC=1";
				INFOPLIST_FILE = CWASQLite/Info.plist;
				INSTALL_PATH = "$(LOCAL_LIBRARY_DIR)/Frameworks";
				LD_RUNPATH_SEARCH_PATHS = (
					"$(inherited)",
					"@executable_path/Frameworks",
					"@loader_path/Frameworks",
				);
				OTHER_CFLAGS = (
					"-DSQLITE_TEMP_STORE=3",
					"-DSQLCIPHER_CRYPTO_CC",
					"-DNDEBUG",
					"-DSQLITE_HAS_CODEC",
				);
				PRODUCT_BUNDLE_IDENTIFIER = "de.rki.coronawarnapp-dev.sqlite";
				PRODUCT_NAME = "$(TARGET_NAME:c99extidentifier)";
				PROVISIONING_PROFILE_SPECIFIER = "";
				"PROVISIONING_PROFILE_SPECIFIER[sdk=macosx*]" = "";
				SKIP_INSTALL = YES;
				SUPPORTS_MACCATALYST = NO;
				SWIFT_VERSION = 5.0;
				TARGETED_DEVICE_FAMILY = 1;
				VERSIONING_SYSTEM = "apple-generic";
				VERSION_INFO_PREFIX = "";
			};
			name = Release;
		};
/* End XCBuildConfiguration section */

/* Begin XCConfigurationList section */
		85D759362457048F008175F0 /* Build configuration list for PBXProject "ENA" */ = {
			isa = XCConfigurationList;
			buildConfigurations = (
				85D7596624570491008175F0 /* Debug */,
				011E4AFC2483A269002E6412 /* Community */,
				85D7596724570491008175F0 /* Release */,
				0140535724A0E077000A5121 /* TestFlight */,
				01D1BEB124F7F41200D11B9A /* AdHoc */,
			);
			defaultConfigurationIsVisible = 0;
			defaultConfigurationName = Debug;
		};
		85D7596824570491008175F0 /* Build configuration list for PBXNativeTarget "ENA" */ = {
			isa = XCConfigurationList;
			buildConfigurations = (
				85D7596924570491008175F0 /* Debug */,
				011E4AFD2483A269002E6412 /* Community */,
				85D7596A24570491008175F0 /* Release */,
				0140535824A0E077000A5121 /* TestFlight */,
				01D1BEB224F7F41200D11B9A /* AdHoc */,
			);
			defaultConfigurationIsVisible = 0;
			defaultConfigurationName = Debug;
		};
		85D7596B24570491008175F0 /* Build configuration list for PBXNativeTarget "ENATests" */ = {
			isa = XCConfigurationList;
			buildConfigurations = (
				85D7596C24570491008175F0 /* Debug */,
				011E4AFE2483A269002E6412 /* Community */,
				85D7596D24570491008175F0 /* Release */,
				0140535924A0E077000A5121 /* TestFlight */,
				01D1BEB324F7F41200D11B9A /* AdHoc */,
			);
			defaultConfigurationIsVisible = 0;
			defaultConfigurationName = Debug;
		};
		85D7596E24570491008175F0 /* Build configuration list for PBXNativeTarget "ENAUITests" */ = {
			isa = XCConfigurationList;
			buildConfigurations = (
				85D7596F24570491008175F0 /* Debug */,
				011E4AFF2483A269002E6412 /* Community */,
				85D7597024570491008175F0 /* Release */,
				0140535A24A0E077000A5121 /* TestFlight */,
				01D1BEB424F7F41200D11B9A /* AdHoc */,
			);
			defaultConfigurationIsVisible = 0;
			defaultConfigurationName = Debug;
		};
		B1FF6B742497D0B50041CF02 /* Build configuration list for PBXNativeTarget "CWASQLite" */ = {
			isa = XCConfigurationList;
			buildConfigurations = (
				B1FF6B6F2497D0B50041CF02 /* Debug */,
				B1FF6B702497D0B50041CF02 /* Community */,
				B1FF6B722497D0B50041CF02 /* Release */,
				019BFC6324C988F90053973D /* TestFlight */,
				01D1BEB524F7F41200D11B9A /* AdHoc */,
			);
			defaultConfigurationIsVisible = 0;
			defaultConfigurationName = Debug;
		};
/* End XCConfigurationList section */

/* Begin XCRemoteSwiftPackageReference section */
		B10FB02E246036F3004CA11E /* XCRemoteSwiftPackageReference "swift-protobuf" */ = {
			isa = XCRemoteSwiftPackageReference;
			repositoryURL = "https://github.com/apple/swift-protobuf.git";
			requirement = {
				kind = exactVersion;
				version = 1.12.0;
			};
		};
		B1B5A75E24924B3D0029D5D7 /* XCRemoteSwiftPackageReference "fmdb" */ = {
			isa = XCRemoteSwiftPackageReference;
			repositoryURL = "https://github.com/ccgus/fmdb.git";
			requirement = {
				kind = exactVersion;
				version = 2.7.7;
			};
		};
		B1E8C9A3247AB869006DC678 /* XCRemoteSwiftPackageReference "ZIPFoundation" */ = {
			isa = XCRemoteSwiftPackageReference;
			repositoryURL = "https://github.com/weichsel/ZIPFoundation.git";
			requirement = {
				kind = exactVersion;
				version = 0.9.11;
			};
		};
/* End XCRemoteSwiftPackageReference section */

/* Begin XCSwiftPackageProductDependency section */
		B10FB02F246036F3004CA11E /* SwiftProtobuf */ = {
			isa = XCSwiftPackageProductDependency;
			package = B10FB02E246036F3004CA11E /* XCRemoteSwiftPackageReference "swift-protobuf" */;
			productName = SwiftProtobuf;
		};
		B1B5A75F24924B3D0029D5D7 /* FMDB */ = {
			isa = XCSwiftPackageProductDependency;
			package = B1B5A75E24924B3D0029D5D7 /* XCRemoteSwiftPackageReference "fmdb" */;
			productName = FMDB;
		};
		B1E8C9A4247AB869006DC678 /* ZIPFoundation */ = {
			isa = XCSwiftPackageProductDependency;
			package = B1E8C9A3247AB869006DC678 /* XCRemoteSwiftPackageReference "ZIPFoundation" */;
			productName = ZIPFoundation;
		};
/* End XCSwiftPackageProductDependency section */
	};
	rootObject = 85D759332457048F008175F0 /* Project object */;
}<|MERGE_RESOLUTION|>--- conflicted
+++ resolved
@@ -3334,11 +3334,8 @@
 				AB6289D4251BA4EC00CF61D2 /* String+Compare.swift in Sources */,
 				B153096C24706F2400A4A1BD /* URLSessionConfiguration+Default.swift in Sources */,
 				B1BD9E7E24898A2300BD3930 /* ExposureDetectionViewController+DynamicTableViewModel.swift in Sources */,
-<<<<<<< HEAD
-=======
 				0159E6C1247829BA00894A89 /* temporary_exposure_key_export.pb.swift in Sources */,
 				AB010D04253ECC9200DF1F61 /* RiskFailedCollectionViewCell.swift in Sources */,
->>>>>>> d7dc73cd
 				71FE1C80247AC2B500851FEB /* ExposureSubmissionNavigationController.swift in Sources */,
 				2FA968CE24D8560B008EE367 /* String+Random.swift in Sources */,
 				EB858D2024E700D10048A0AA /* UIView+Screenshot.swift in Sources */,
