////
// 🦠 Corona-Warn-App
//

import UIKit
import OpenCombine

protocol FooterViewUpdating {
	var footerViewHandler: FooterViewHandling? { get }

	func setBackgroundColor(_ color: UIColor)
	func update(to state: FooterViewModel.VisibleButtons)
	func setEnabled(_ isEnabled: Bool, button: FooterViewModel.ButtonType)
	func setLoadingIndicator(_ show: Bool, disable: Bool, button: FooterViewModel.ButtonType)
}

/** a simple container view controller to combine to view controllers vertically (top / bottom */

class TopBottomContainerViewController<TopViewController: UIViewController, BottomViewController: UIViewController>: UIViewController, DismissHandling, FooterViewUpdating {

	// MARK: - Init

	init(
		topController: TopViewController,
		bottomController: BottomViewController
	) {
		self.topViewController = topController
		self.bottomViewController = bottomController
		self.footerViewModel = (bottomViewController as? FooterViewController)?.viewModel
		super.init(nibName: nil, bundle: nil)
	}

	@available(*, unavailable)
	required init?(coder: NSCoder) {
		fatalError("init(coder:) has not been implemented")
	}

	// MARK: - Overrides

	override func viewDidLoad() {
		super.viewDidLoad()

		// container configuration
		view.backgroundColor = footerViewModel?.backgroundColor
		navigationController?.navigationBar.prefersLargeTitles = true

		// add top controller
		addChild(topViewController)
		topViewController.didMove(toParent: self)
		let topView: UIView = topViewController.view
		topView.translatesAutoresizingMaskIntoConstraints = false
		view.addSubview(topView)

		// add bottom controller
		addChild(bottomViewController)
		bottomViewController.didMove(toParent: self)
		let bottomView: UIView = bottomViewController.view
		bottomView.translatesAutoresizingMaskIntoConstraints = false

<<<<<<< HEAD
		bottomViewHeightAnchorConstraint = bottomView.safeAreaLayoutGuide.heightAnchor.constraint(equalToConstant: initialHeight)
		bottomViewBottomAnchorConstraint = bottomView.bottomAnchor.constraint(equalTo: view.bottomAnchor)
=======
		bottomViewHeightAnchorConstraint = bottomView.safeAreaLayoutGuide.heightAnchor.constraint(equalToConstant: 0.0)
>>>>>>> a65d4aff
		view.addSubview(bottomView)
		NSLayoutConstraint.activate(
			[
				topView.leadingAnchor.constraint(equalTo: view.leadingAnchor),
				topView.trailingAnchor.constraint(equalTo: view.trailingAnchor),
				topView.topAnchor.constraint(equalTo: view.topAnchor),
				bottomView.leadingAnchor.constraint(equalTo: view.leadingAnchor),
				bottomView.trailingAnchor.constraint(equalTo: view.trailingAnchor),
				bottomView.topAnchor.constraint(equalTo: topView.bottomAnchor),
				bottomViewBottomAnchorConstraint,
				bottomViewHeightAnchorConstraint
			]
		)

		// if the the bottom view controller is FooterViewController we use it's viewModel here as well
		if let viewModel = (bottomViewController as? FooterViewController)?.viewModel {
			updateFooterViewModel(viewModel)
		}
<<<<<<< HEAD
		.store(in: &subscriptions)

		NotificationCenter.default.ocombine.publisher(for: UIApplication.keyboardWillShowNotification)
			.sink { [weak self] notification in
				let keyboardSize = (notification.userInfo?[UIResponder.keyboardFrameEndUserInfoKey] as? NSValue)?.cgRectValue

				guard let self = self, let keyboardHeight = keyboardSize?.height else {
					return
				}

				self.bottomViewBottomAnchorConstraint.constant = -keyboardHeight

				UIView.animate(withDuration: 0.5) {
					self.view.layoutIfNeeded()
				}
			}
			.store(in: &subscriptions)

		NotificationCenter.default.ocombine.publisher(for: UIApplication.keyboardWillHideNotification)
			.sink { [weak self] _ in
				self?.bottomViewBottomAnchorConstraint.constant = 0

				UIView.animate(withDuration: 0.5) {
					self?.view.layoutIfNeeded()
				}
			}
			.store(in: &subscriptions)
=======
>>>>>>> a65d4aff
	}

	// MARK: - Protocol DismissHandling

	func wasAttemptedToBeDismissed() {
		guard let dismissHandler = topViewController as? DismissHandling else {
			return
		}
		dismissHandler.wasAttemptedToBeDismissed()
	}

	// MARK: Protocol FooterViewUpdating

	var footerViewHandler: FooterViewHandling? {
		return topViewController as? FooterViewHandling
	}

	func update(to state: FooterViewModel.VisibleButtons) {
		footerViewModel?.update(to: state)
	}

	func setEnabled(_ isEnabled: Bool, button: FooterViewModel.ButtonType) {
		footerViewModel?.setEnabled(isEnabled, button: button)
	}

	func setLoadingIndicator(_ show: Bool, disable: Bool, button: FooterViewModel.ButtonType) {
		footerViewModel?.setLoadingIndicator(show, disable: disable, button: button)
	}

	func setBackgroundColor(_ color: UIColor) {
		footerViewModel?.backgroundColor = color
	}
	
	func updateFooterViewModel(_ viewModel: FooterViewModel) {
		
		guard let footerViewController = (bottomViewController as? FooterViewController) else {
			return
		}
		// clear
		
		subscriptions.forEach { $0.cancel() }
		subscriptions.removeAll()
		
		// setup
		
		footerViewModel = viewModel
		footerViewController.viewModel = viewModel
		
		footerViewModel?.$height.sink { [weak self] height in
			self?.updateBottomHeight(height, animated: true)
		}
		.store(in: &subscriptions)
	}

	// MARK: - Internal

	private (set) var footerViewModel: FooterViewModel?

	// MARK: - Private

	private let topViewController: TopViewController
	private let bottomViewController: BottomViewController

	private var subscriptions: [AnyCancellable] = []
	private var bottomViewHeightAnchorConstraint: NSLayoutConstraint!
	private var bottomViewBottomAnchorConstraint: NSLayoutConstraint!

	private func updateBottomHeight(_ height: CGFloat, animated: Bool = false) {
		guard bottomViewHeightAnchorConstraint.constant != height else {
			Log.debug("no height change found")
			return
		}
		let duration = animated ? 0.35 : 0.0
		let animator = UIViewPropertyAnimator(duration: duration, curve: .easeInOut) { [weak self] in
			self?.bottomViewHeightAnchorConstraint.constant = height
			self?.view.layoutIfNeeded()
		}
		animator.startAnimation()
	}

}<|MERGE_RESOLUTION|>--- conflicted
+++ resolved
@@ -57,12 +57,9 @@
 		let bottomView: UIView = bottomViewController.view
 		bottomView.translatesAutoresizingMaskIntoConstraints = false
 
-<<<<<<< HEAD
-		bottomViewHeightAnchorConstraint = bottomView.safeAreaLayoutGuide.heightAnchor.constraint(equalToConstant: initialHeight)
+		bottomViewHeightAnchorConstraint = bottomView.safeAreaLayoutGuide.heightAnchor.constraint(equalToConstant: 0.0)
 		bottomViewBottomAnchorConstraint = bottomView.bottomAnchor.constraint(equalTo: view.bottomAnchor)
-=======
-		bottomViewHeightAnchorConstraint = bottomView.safeAreaLayoutGuide.heightAnchor.constraint(equalToConstant: 0.0)
->>>>>>> a65d4aff
+
 		view.addSubview(bottomView)
 		NSLayoutConstraint.activate(
 			[
@@ -81,8 +78,6 @@
 		if let viewModel = (bottomViewController as? FooterViewController)?.viewModel {
 			updateFooterViewModel(viewModel)
 		}
-<<<<<<< HEAD
-		.store(in: &subscriptions)
 
 		NotificationCenter.default.ocombine.publisher(for: UIApplication.keyboardWillShowNotification)
 			.sink { [weak self] notification in
@@ -109,8 +104,6 @@
 				}
 			}
 			.store(in: &subscriptions)
-=======
->>>>>>> a65d4aff
 	}
 
 	// MARK: - Protocol DismissHandling
