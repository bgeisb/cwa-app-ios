/* General */
"Alert_TitleGeneral" = "Wystąpił błąd.";

"Alert_ActionOk" = "OK";

"Alert_ActionYes" = "Tak";

"Alert_ActionNo" = "Nie";

"Alert_ActionRetry" = "Powtórz";

"Alert_ActionCancel" = "Anuluj";

"Alert_ActionRemove" = "Usuń";

"Alert_BluetoothOff_Title" = "Włącz Bluetooth";

"Alert_BluetoothOff_Description" = "Aktywuj Bluetooth w ustawieniach systemu, aby korzystać z tej aplikacji.";

"Alert_CancelAction_Later" = "Później";

"Alert_DefaultAction_OpenSettings" = "Otwórz ustawienia";

"General_BackButtonTitle" = "Wstecz";

"Common_ENError5_Description" = "Błąd 5: Coś poszło nie tak. Nie można ustalić Twojego poziomu ryzyka. Pracujemy nad rozwiązaniem tego problemu.";

"Common_ENError11_Description" = "Błąd 11: Coś poszło nie tak. Nie można ustalić Twojego poziomu ryzyka. Zrestartuj urządzenie i spróbuj ponownie jutro.";

"Common_ENError13_Description" = "Błąd 13: Rejestrowanie narażenia dla bieżącego dnia zostało już wykonane. Spróbuj ponownie za 24 godziny.";

"Common_Alert_Action_moreInfo" = "Dowiedz się więcej";

"Common_BackgroundFetch_AlertMessage" = "Dezaktywowałeś(-aś) odświeżanie aplikacji w tle dla aplikacji Corona-Warn-App. Aktywuj odświeżanie aplikacji w tle, aby korzystać z automatycznego rejestrowania narażenia. Jeśli nie aktywujesz odświeżania aplikacji w tle, możliwe będzie tylko ręczne uruchomienie rejestrowania narażenia w aplikacji. Możesz aktywować odświeżanie aplikacji w tle dla aplikacji w ustawieniach swojego urządzenia.";

"Common_BackgroundFetch_SettingsTitle" = "Otwórz ustawienia urządzenia";

"Common_BackgroundFetch_OKTitle" = "Uruchom rejestrowanie narażenia ręcznie";

"Common_BackgroundFetch_AlertTitle" = "Odświeżanie aplikacji w tle dezaktywowane";

"Common_Deadman_AlertTitle" = "Twój status ryzyka";

"Common_Deadman_AlertBody" = "Pamiętaj, aby regularnie otwierać aplikację Corona-Warn-App w celu sprawdzenia swojego statusu ryzyka.";

/* General - Links */
"General_moreInfo_URL" = "https://www.coronawarn.app/en/faq/";

"General_moreInfo_URL_EN5" = "https://www.coronawarn.app/en/faq/#ENError5";

"General_moreInfo_URL_EN11" = "https://www.coronawarn.app/en/faq/#ENError11";

"General_moreInfo_URL_EN13" = "https://www.coronawarn.app/en/faq/#ENError13";

/* Accessibility */
"AccessibilityLabel_Close" = "Zamknij";

"AccessibilityLabel_PhoneNumber" = "Numer telefonu";

/* Exposure Detection */
"ExposureDetection_Off" = "Rejestrowanie narażenia zatrzymane";

"ExposureDetection_Unknown" = "Ryzyko nieznane";

"ExposureDetection_Low" = "Niskie ryzyko";

"ExposureDetection_High" = "Podwyższone ryzyko";

"ExposureDetection_Refreshed" = "Zaktualizowano: %@";

"ExposureDetection_Refreshed_Never" = "Nieznane";

"ExposureDetection_RefreshingIn" = "Aktualizacja za %02d:%02d\U00A0minut(y)";

"ExposureDetection_RefreshIn" = "Aktualizacja za %@";

"ExposureDetection_Refresh_24h" = "Aktualizacja co 24 godziny";

"ExposureDetection_LastRiskLevel" = "Ostatnie rejestrowanie narażenia:\n%@";

"ExposureDetection_OffText" = "Aktywuj rejestrowanie narażenia, aby już dziś ocenić swoje ryzyko.";

"ExposureDetection_OutdatedText" = "Rejestrowanie narażenia nie było aktualizowane przez okres dłuższy niż 24 godziny. Aktualizuj obliczenie.";

"ExposureDetection_UnknownText" = "Nie możemy jeszcze podać ryzyka zakażenia, ponieważ nie mamy jeszcze wystarczającej ilości danych.";

"ExposureDetection_LoadingText" = "Bieżące dane są pobierane i sprawdzane. Może to potrwać kilka minut.";

"ExposureDetection_Behavior_Title" = "Wytyczne";

"ExposureDetection_Behavior_Subtitle" = "Zalecenia";

"ExposureDetection_Guide_Hands" = "Regularnie myj ręce mydłem przez 20 sekund.";

"ExposureDetection_Guide_Mask" = "Załóż maseczkę, jeśli zamierzasz kontaktować się fizycznie z innymi osobami.";

"ExposureDetection_Guide_Distance" = "Zachowuj odległość co najmniej 1,5 metra od innych osób.";

"ExposureDetection_Guide_Sneeze" = "Kichaj i kaszl w łokieć lub chusteczkę.";

"ExposureDetection_Guide_Home" = "Jeśli to możliwe, idź do domu i w nim pozostań.";

"ExposureDetection_Guide_Hotline1" = "W przypadku pytań dotyczących objawów, możliwości wykonania testu lub samoizolacji skontaktuj się z jednym z poniższych miejsc:";

"ExposureDetection_Guide_Hotline2" = "Twój lekarz rodzinny";

"ExposureDetection_Guide_Hotline3" = "Lekarz dyżurny pod numerem telefonu 116117";

"ExposureDetection_Guide_Hotline4" = "Organ ds. zdrowia publicznego";

"ExposureDetection_Explanation_Title" = "Ryzyko zakażenia";

"ExposureDetection_Explanation_Subtitle" = "Sposób, w jaki obliczane jest Twoje ryzyko";

"ExposureDetection_Explanation_Text_Off" = "Ryzyko zakażenia jest obliczane na podstawie danych rejestrowania narażenia (czas trwania i bliskość kontaktu) lokalnie w urządzeniu. Twoje ryzyko zakażenia nie jest widoczne dla nikogo ani nikomu przekazywane.";

"ExposureDetection_Explanation_Text_Outdated" = "Nie możemy jeszcze podać ryzyka zakażenia, ponieważ nie mamy jeszcze wystarczającej ilości danych.\n\nRyzyko zakażenia jest obliczane na podstawie danych rejestrowania narażenia (czas trwania i bliskość kontaktu) lokalnie w urządzeniu. Twoje ryzyko zakażenia nie jest widoczne dla nikogo ani nikomu przekazywane.";

"ExposureDetection_Explanation_Text_Unknown" = "Nie możemy jeszcze podać ryzyka zakażenia, ponieważ nie mamy jeszcze wystarczającej ilości danych.\n\nRyzyko zakażenia jest obliczane na podstawie danych rejestrowania narażenia (czas trwania i bliskość kontaktu) lokalnie w urządzeniu. Twoje ryzyko zakażenia nie jest widoczne dla nikogo ani nikomu przekazywane.";

"ExposureDetection_Explanation_Text_Low" = "Ryzyko zakażenia jest obliczane lokalnie na Twoim urządzeniu na podstawie danych rejestrowania narażenia. Ta kalkulacja uwzględnia również dystans i czas trwania kontaktu z osobami, u których zdiagnozowano COVID-19, a także potencjalną podatność na zakażenie. Twoje ryzyko zakażenia nie jest widoczne dla nikogo ani nikomu przekazywane.";

"ExposureDetection_Explanation_Text_High" = "Dlatego Twoje ryzyko zakażenia zostało ocenione jako podwyższone.\nRyzyko zakażenia jest obliczane na podstawie danych rejestrowania narażenia (czas trwania i bliskość kontaktu) lokalnie w urządzeniu. Twoje ryzyko zakażenia nie jest widoczne dla nikogo ani nikomu przekazywane.\nPo powrocie do domu unikaj również bliskiego kontaktu z członkami rodziny lub gospodarstwa domowego.";

"ExposureDetection_Explanation_FAQ_Link" = "https://www.coronawarn.app/en/faq/#encounter_but_green";

"ExposureDetection_Explanation_FAQ_Link_Text" = "Więcej informacji";

"ExposureDetection_LowRiskExposure_Title" = "Bliskie kontakty z niskim ryzykiem";

"ExposureDetection_LowRiskExposure_Subtitle" = "Dlaczego Twoje ryzyko zakażenia jest niskie";

<<<<<<< HEAD
"ExposureDetection_LowRiskExposure_Body" = "Byłeś(-aś) narażony(-a) na kontakt z osobą, u której zdiagnozowano COVID-19. Jednak na podstawie Twoich danych rejestracji narażenia Twoje ryzyko zakażenia jest niskie. Ryzyko jest niskie, jeśli Twój kontakt trwał krótko lub zachowany został dystans. Nie musisz się martwić i podejmować żadnych działań. Zalecamy przestrzeganie obowiązujących reguł dotyczących dystansu i higieny.";
=======
"ExposureDetection_LowRiskExposure_Body" = "Byłeś(-aś) narażony(-a) na bliski kontakt z osobą, u której zdiagnozowano COVID-19. Jednak po uwzględnieniu wszystkich danych dostępnych w aplikacji Corona-Warn-App, Twoje ryzyko zakażenia zostało ocenione jako niskie.\nNie ma potrzeby podejmowania żadnych działań. Zalecamy przestrzeganie obowiązujących reguł dotyczących dystansu i higieny.";
>>>>>>> 59a45c3c

"ExposureDetection_Button_Enable" = "Aktywuj rejestrowanie narażenia";

"ExposureDetection_Button_Refresh" = "Aktualizuj";

/* Active Tracing Section */
"ExposureDetection_ActiveTracingSection_Title" = "Okres zarejestrowany";

"ExposureDetection_ActiveTracingSection_Subtitle" = "Ten okres jest uwzględniony w obliczeniu.";

/* There are two paragraphs in this section. The first one just contains text… */
"ExposureDetection_ActiveTracingSection_Text_Paragraph0" = "Ryzyko zakażenia można obliczyć tylko dla okresów, w których rejestrowanie narażenia było aktywne. Dlatego też funkcja rejestrowania powinna być stale aktywna.";

/* … the second paragraph contains two columns. On the left there is our active\n tracing indicator. On the right column there is just text that explains what\n the indicator shows.\n\n Parameters:\n - first: total number of relevant days (usually 14).\n - second: the actual number of days with active tracing. */
"ExposureDetection_ActiveTracingSection_Text_Paragraph1" = "Rejestrowanie narażenia obejmuje ostatnie %1$u dni. W tym czasie funkcja rejestrowania w Twoim urządzeniu była aktywna przez %2$u dni. Aplikacja automatycznie usuwa starsze dzienniki, ponieważ nie są one już istotne dla zapobiegania zakażeniom.";

/* Exposure Detection Errors */
"ExposureDetectionError_Alert_Title" = "Błąd";

"ExposureDetectionError_Alert_Action_Details" = "Szczegóły";

"ExposureDetectionError_Alert_Message" = "Podczas rejestrowania narażenia wystąpił błąd.";

"ExposureDetectionError_Alert_AppConfig_Missing_Message" = "Twoje połączenie internetowe zostało utracone. Sprawdź połączenie, a następnie ponownie otwórz aplikację.";

/* How Risk Detection Works Alert.\n First introduced due to EXPOSUREAPP-1738.\n The alert only displays a single OK-button. We re-use the localized string\n `Alert_ActionOk` for that. */
"How_Risk_Detection_Works_Alert_Title" = "Informacje o funkcjonalności rejestrowania narażenia";

"How_Risk_Detection_Works_Alert_Message" = "Ryzyko zakażenia można obliczyć tylko dla okresów, w których rejestrowanie narażenia było aktywne. Dlatego też funkcja rejestrowania powinna być stale aktywna.\nRejestrowanie narażenia obejmuje ostatnie %1$u dni.\nAplikacja automatycznie usuwa starsze dzienniki, ponieważ nie są one już istotne dla zapobiegania zakażeniom.\n\nWięcej informacji znajduje się na naszej stronie „Często zadawane pytania”.";

/* Settings */
"Settings_StatusActive" = "Wł.";

"Settings_StatusInactive" = "Wył.";

"Settings_StatusEnable" = "Aktywuj";

"Settings_StatusDisable" = "Dezaktywuj";

"Settings_KontaktProtokollStatusActive" = "Aktywne";

"Settings_KontaktProtokollStatusInactive" = "Zatrzymane";

"Settings_Tracing_Label" = "Rejestrowanie narażenia";

"Settings_Notification_Label" = "Powiadomienia";

<<<<<<< HEAD
=======
"Settings_BackgroundAppRefresh_Label" = "Odświeżanie aplikacji w tle";

>>>>>>> 59a45c3c
"Settings_Reset_Label" = "Resetuj aplikację";

"Settings_Tracing_Description" = "Zezwól na generowanie i udostępnianie losowych identyfikatorów COVID-19.";

"Settings_Notification_Description" = "Zezwól na automatyczne powiadomienia o statusie ryzyka COVID-19";

"Settings_Reset_Description" = "Usuń wszystkie swoje dane z aplikacji.";

"Settings_NavTitle" = "Ustawienia";

/* Noticiation Settings */
"NotificationSettings_On_Title" = "Czy chcesz aktywować powiadomienia o statusie ryzyka COVID-19?";

"NotificationSettings_On_SectionTitle" = "Ustawienie";

"NotificationSettings_On_RiskChanges" = "Twoje ryzyko zakażenia zmieniło się";

"NotificationSettings_On_TestsStatus" = "Status Twojego testu na COVID-19";

"NotificationSettings_Off_SectionTitle" = "Ustawienie";

"NotificationSettings_Off_EnableNotifications" = "Powiadomienia";

"NotificationSettings_Off_StatusInactive" = "Wył.";

"NotificationSettings_Off_InfoTitle" = "Aktywuj powiadomienia";

"NotificationSettings_Off_InfoDescription" = "Aby aktywować powiadomienia, musisz zezwolić na powiadomienia dla aplikacji Corona-Warn-App w ustawieniach swojego urządzenia.";

"NotificationSettings_Off_OpenSettings" = "Otwórz ustawienia";

"NotificationSettings_NavTitle" = "Powiadomienia";

"NotificationSettings_onImageDescription" = "Kobieta otrzymuje powiadomienie od swojej aplikacji Corona-Warn-App.";

"NotificationSettings_offImageDescription" = "Kobieta nie może otrzymywać powiadomień od swojej aplikacji Corona-Warn-App.";

<<<<<<< HEAD
=======
/* Background App Referesh Settings */
"BackgroundAppRefreshSettings_Title" = "Odświeżanie aplikacji w tle";

"BackgroundAppRefreshSettings_Image_Description_On" = "Osoba trzyma w dłoni smartfon z aktywowanym odświeżaniem aplikacji w tle.";

"BackgroundAppRefreshSettings_Image_Description_Off" = "Osoba trzyma w dłoni smartfon z dezaktywowanym odświeżaniem aplikacji w tle.";

"BackgroundAppRefreshSettings_Subtitle" = "Aktualizuj status ryzyka w tle";

"BackgroundAppRefreshSettings_Description" = "Gdy odświeżanie aplikacji w tle jest aktywowane, Corona-Warn-App ustala Twój status ryzyka automatycznie.\nNie są naliczane dodatkowe koszty za transfer danych przez sieć mobilną.\nJeśli odświeżanie aplikacji w tle sjest dezaktywowane, konieczne jest codzienne ręczne otwieranie aplikacji w celu aktualizacji statusu ryzyka.";

"BackgroundAppRefreshSettings_Status_Header" = "Ustawienie";

"BackgroundAppRefreshSettings_Status_Title" = "Odświeżanie aplikacji w tle";

"BackgroundAppRefreshSettings_Status_On" = "Wł.";

"BackgroundAppRefreshSettings_Status_Off" = "Wył.";

"BackgroundAppRefreshSettings_InfoBox_Title" = "Aktywuj odświeżanie aplikacji w tle";

"BackgroundAppRefreshSettings_InfoBox_Description" = "Musisz aktywować odświeżanie aplikacji w tle zarówno w ustawieniach ogólnych iPhone'a, jak i w ustawieniach Corona-Warn-App.";

"BackgroundAppRefreshSettings_InfoBox_LowPowerMode_Description" = "Pamiętaj, że aby można było aktywować odświeżanie aplikacji w tle, tryb niskiego zasilania musi być dezaktywowany.";

"BackgroundAppRefreshSettings_InfoBox_LowPowerModeInstruction_Title" = "Dezaktywuj tryb niskiego zasilania";

"BackgroundAppRefreshSettings_InfoBox_LowPowerModeInstruction_Step1" = "Otwórz opcję Ustawienia";

"BackgroundAppRefreshSettings_InfoBox_LowPowerModeInstruction_Step2" = "Otwórz opcję Bateria";

"BackgroundAppRefreshSettings_InfoBox_LowPowerModeInstruction_Step3" = "Dezaktywuj tryb niskiego zasilania";

"BackgroundAppRefreshSettings_InfoBox_SystemBackgroundRefreshInstruction_Title" = "Aktywuj odświeżanie aplikacji w tle w opcji Ogólne";

"BackgroundAppRefreshSettings_InfoBox_SystemBackgroundRefreshInstruction_Step1" = "Otwórz opcję Ustawienia";

"BackgroundAppRefreshSettings_InfoBox_SystemBackgroundRefreshInstruction_Step2" = "Otwórz opcję Ogólne";

"BackgroundAppRefreshSettings_InfoBox_SystemBackgroundRefreshInstruction_Step3" = "Otwórz Odświeżanie aplikacji w tle";

"BackgroundAppRefreshSettings_InfoBox_SystemBackgroundRefreshInstruction_Step4" = "Wybierz sieć Wi-Fi lub sieć Wi-Fi i dane komórkowe";

"BackgroundAppRefreshSettings_InfoBox_AppBackgroundRefreshInstruction_Title" = "Aktywuj odświeżanie aplikacji w tle dla Corona-Warn-App";

"BackgroundAppRefreshSettings_InfoBox_AppBackgroundRefreshInstruction_Step1" = "Otwórz opcję Ustawienia";

"BackgroundAppRefreshSettings_InfoBox_AppBackgroundRefreshInstruction_Step2" = "Otwórz ustawienia dla Corona-Warn-App";

"BackgroundAppRefreshSettings_InfoBox_AppBackgroundRefreshInstruction_Step3" = "Aktywuj odświeżanie aplikacji w tle";

"BackgroundAppRefreshSettings_OpenSettingsButton_Title" = "Otwórz opcję Ustawienia";

"BackgroundAppRefreshSettings_ShareButton_Title" = "Instrukcje udostępniania";

>>>>>>> 59a45c3c
/* Onboarding */
"Onboarding_LetsGo_actionText" = "Zaczynamy";

"Onboarding_Continue_actionText" = "Dalej";

"Onboarding_EnableLogging_actionText" = "Dalej";

"Onboarding_Continue_actionTextHint" = "Możesz pominąć ten ekran";

"Onboarding_doNotAllow_actionText" = "Nie zezwalaj";

"Onboarding_DoNotActivate_actionText" = "Nie aktywuj";

"Onboarding_DeactivateExposureConfirmation_title" = "Oznacza to, że Corona-Warn-App nie może wysyłać ani odbierać powiadomień o Twoim statusie ryzyka COVID-19.";

"Onboarding_DeactivateExposureConfirmation_message" = "Możesz dezaktywować tę funkcję w dowolnym momencie.";

"OnboardingInfo_togetherAgainstCoronaPage_imageDescription" = "Grupa osób korzysta ze swoich urządzeń na mieście.";

"OnboardingInfo_togetherAgainstCoronaPage_title" = "Razem pokonajmy koronawirusa";

"OnboardingInfo_togetherAgainstCoronaPage_boldText" = "Większa ochrona dla Ciebie i dla nas wszystkich. Korzystając z aplikacji Corona-Warn-App, możemy znacznie szybciej przerwać łańcuchy zakażeń.";

"OnboardingInfo_togetherAgainstCoronaPage_normalText" = "Zmień swoje urządzenie w system ostrzegania przed koronawirusem. Zapoznaj się ze swoim statusem ryzyka i dowiedz się, czy miałeś(-aś) bliski kontakt z osobą, u której w ciągu ostatnich 14 dni zdiagnozowano COVID-19. \n\nAplikacja rejestruje kontakty między osobami poprzez wymianę zaszyfrowanych, losowych identyfikatorów między ich urządzeniami bez uzyskiwania dostępu do danych osobowych.";

"OnboardingInfo_togetherAgainstCoronaPage_link" = "https://www.bundesregierung.de/breg-de/themen/corona-warn-app/corona-warn-app-leichte-sprache-gebaerdensprache";

"OnboardingInfo_togetherAgainstCoronaPage_linkText" = "Informacja o aplikacji w języku uproszczonym i języku migowym";

"OnboardingInfo_privacyPage_imageDescription" = "Kobieta używa Corona-Warn-App na swoim smartfonie. Ikona przedstawiająca kłódkę na tle tarczy symbolizuje zaszyfrowane dane.";

"OnboardingInfo_privacyPage_title" = "Prywatność danych";

"OnboardingInfo_privacyPage_boldText" = "";

"OnboardingInfo_privacyPage_normalText" = "Zachowasz anonimowość.\nTwoje dane są w pełni zaszyfrowane i przesyłane pod pseudonimem.\n\nOdpowiedzialny organ: RODO, artykuł 4, paragraf. 7:\n\nRobert Koch-Institute\nNordufer 20\n13353 Berlin\nZapoznaj się z naszymi przepisami o prywatności danych.\n\nInformacje o prywatności danych:";

"OnboardingInfo_enableLoggingOfContactsPage_imageDescription" = "Trzy osoby aktywowały rejestrowanie narażenia na swoich urządzeniach, które będą rejestrować ich wzajemne kontakty.";

"OnboardingInfo_enableLoggingOfContactsPage_title" = "Jak włączyć rejestrowanie narażenia";

"OnboardingInfo_enableLoggingOfContactsPage_boldText" = "Aby ustalić występowanie ryzyka zakażenia, musisz aktywować funkcję rejestrowania narażenia.";

"OnboardingInfo_enableLoggingOfContactsPage_normalText" = "Działanie funkcji rejestrowania narażenia polega na odbieraniu przez Twoje urządzenie za pomocą Bluetooth zaszyfrowanych, losowych identyfikatorów innych użytkowników i przekazywaniu Twoich własnych, losowych identyfikatorów do ich urządzeń. Funkcję tę można wyłączyć w dowolnym momencie. \n\nIdentyfikatory przekazują w sposób zaszyfrowany wyłącznie informacje o dacie, czasie trwania i odległości (przy wykorzystaniu mocy sygnału) od innych użytkowników aplikacji. Dane osobowe, takie jak nazwisko, adres, lokalizacja, nie są nigdy rejestrowane. Ustalenie tożsamości osób nie jest możliwe.";

<<<<<<< HEAD
=======
"OnboardingInfo_enableLoggingOfContactsPage_consentUnderagesTitle" = "Limit wieku: 16 i więcej";

"OnboardingInfo_enableLoggingOfContactsPage_consentUnderagesText" = "Ta aplikacja jest przeznaczona dla osób, które ukończyły 16 lat i mieszkają w Niemczech.";

>>>>>>> 59a45c3c
"OnboardingInfo_enableLoggingOfContactsPage_panelTitle" = "Oświadczenie o wyrażeniu zgody";

"OnboardingInfo_enableLoggingOfContactsPage_panelBody" = "To find out whether you have been in contact with an infected person and whether there is a risk that you yourself have been infected, you need to enable the App’s exposure logging feature. By tapping on the “Turn On” button, you agree to the enabling of the App’s exposure logging feature and the associated data processing.\n\n\nIn order to use the App’s exposure logging feature, you will have to enable the COVID-19 Exposure Logging functionality provided by Apple on your iPhone and grant the Corona-Warn-App permission to use this.\n\nWhen exposure logging is enabled, your iPhone continuously generates and transmits random IDs via Bluetooth, which other Apple and Android smartphones in your vicinity can receive if exposure logging is also enabled on them. Your iPhone, in turn, receives the random IDs of the other smartphones. Your own random IDs and those received from other smartphones are recorded in the exposure log and stored there for 14 days.\n\n\nTo identify your risk of infection, the App loads a list – several times a day or on request – of the random IDs of all users who have told the App that they have been infected with the coronavirus. This list is then compared with the random IDs stored in the exposure log. If the App detects that you may have been in contact with an infected user, it will inform you of this and tell you that there is a risk that you are also infected. In this case, the App is also given access to other data stored in your iPhone’s exposure log (date, duration and Bluetooth signal strength of the contact).\n\nThe Bluetooth signal strength is used to derive the physical distance (the stronger the signal, the smaller the distance). The App then analyses this information in order to assess your likelihood of having been infected with the coronavirus and to give you recommendations for what to do next. This analysis is only performed locally on your iPhone. Apart from you, nobody (not even the RKI) will know whether you have been in contact with an infected person and what risk has been identified for you.\n\nTo withdraw your consent to the exposure logging feature, you can disable the feature using the toggle switch in the App or delete the App. If you decide to use the exposure logging feature again, you can toggle the feature back on or reinstall the App. If you disable the exposure logging feature, the App will no longer check whether you have been in contact with an infected user. If you also wish to stop your device sending and receiving random IDs, you will need to disable COVID-19 Exposure Logging in your iPhone settings. Please note that your own random IDs and those received from other smartphones which are stored in the exposure log will not be deleted in the App. You can only permanently delete the data stored in the exposure log in your iPhone settings.\n\n\nThe App’s privacy notice (including an explanation of the data processing carried out for the exposure logging feature) can be found in the menu under “Data Privacy Information”.";

"OnboardingInfo_enableLoggingOfContactsPage_stateHeader" = "Status";

"OnboardingInfo_enableLoggingOfContactsPage_stateTitle" = "Rejestrowanie narażenia";

"OnboardingInfo_enableLoggingOfContactsPage_stateActive" = "Aktywne";

"OnboardingInfo_enableLoggingOfContactsPage_stateStopped" = "Zatrzymane";

"OnboardingInfo_howDoesDataExchangeWorkPage_imageDescription" = "Zaszyfrowana diagnoza zakażenia jest przesyłana do systemu, który będzie teraz ostrzegał innych użytkowników.";

"OnboardingInfo_howDoesDataExchangeWorkPage_title" = "Jeśli zdiagnozowano u Ciebie COVID-19 ...";

"OnboardingInfo_howDoesDataExchangeWorkPage_boldText" = "… zgłoś ten fakt w Corona-Warn-App. Udostępnianie wyników testu jest dobrowolne i bezpieczne. Zrób to ze względu na zdrowie innych osób.";

"OnboardingInfo_howDoesDataExchangeWorkPage_normalText" = "Twoje powiadomienie jest szyfrowane w bezpieczny sposób i przetwarzane na bezpiecznym serwerze. Osoby, których zaszyfrowane losowe identyfikatory zostały zgromadzone przez Twoje urządzenie, otrzymają wtedy ostrzeżenie wraz z informacją na temat dalszych kroków postępowania.";

"OnboardingInfo_alwaysStayInformedPage_imageDescription" = "Kobieta otrzymuje powiadomienie od swojej aplikacji Corona-Warn-App.";

"OnboardingInfo_alwaysStayInformedPage_title" = "Otrzymuj ostrzeżenia i ustal ryzyko";

"OnboardingInfo_alwaysStayInformedPage_boldText" = "Aplikacja może automatycznie powiadamiać Cię o statusie ryzyka i ostrzegać o nowych zakażeniach osób, z którymi miałeś(-aś) kontakt. Zezwól aplikacji teraz, aby Cię powiadamiała.";

"OnboardingInfo_alwaysStayInformedPage_normalText" = "Możesz wówczas odizolować się, aby chronić innych, i dowiedzieć się, gdzie wykonać test.";

/* Exposure Submission */
"ExposureSubmission_Hotline_Number" = "+498007540002";

"ExposureSubmission_DataPrivacyTitle" = "Prywatność danych";

"ExposureSubmission_Continue_actionText" = "Dalej";

"ExposureSubmission_ConfirmDismissPopUpTitle" = "Czy chcesz anulować?";

"ExposureSubmission_ConfirmDismissPopUpText" = "Twoje wpisy nie zostaną zapisane.";

"ExposureSubmission_DataPrivacyDescription" = "By tapping on “Accept”, you consent to the App querying the status of your coronavirus test and displaying it in the App. This feature is available to you if you have received a QR code and have consented to your test result being transmitted to the App’s server system. As soon as the testing lab has stored your test result on the server, you will be able to see the result in the App. If you have enabled notifications, you will also receive a notification outside the App telling you that your test result has been received. However, for privacy reasons, the test result itself will only be displayed in the App. You can withdraw this consent at any time by deleting your test registration in the App. Withdrawing your consent will not affect the lawfulness of processing before its withdrawal. Further information can be found in the menu under “Data Privacy Information”.";

"ExposureSubmissionDataPrivacy_AcceptTitle" = "Akceptuj";

"ExposureSubmissionDataPrivacy_DontAcceptTitle" = "Nie akceptuj";

"ExposureSubmission_Submit" = "Wpisz TAN";

"ExposureSubmissionTanEntry_Title" = "Wpis TAN";

"ExposureSubmissionTanEntry_EntryField" = "Pole wpisu numeru TAN";

"ExposureSubmissionTanEntry_Info" = "Wpisz numer TAN, który otrzymałeś(-aś):";

"ExposureSubmissionTanEntry_Description" = "Wpisz 10-cyfrowy numer TAN, który otrzymałeś(-aś).";

"ExposureSubmissionTanEntry_Submit" = "Dalej";

"ExposureSubmissionTanEntry_InvalidCharacterError" = "Nieprawidłowy wpis, Sprawdź go.";

"ExposureSubmissionTanEntry_InvalidError" = "Nieprawidłowy TAN, sprawdź swój wpis.";

"ExposureSubmission_NavTitle" = "Wyślij klucz diagnozy";

"ExposureSubmissionConfirmation_Title" = "Diagnoza zakażenia";

"ExposureSubmission_GeneralErrorTitle" = "Błąd";

"ExposureSubmission_DispatchTitle" = "Wybór";

"ExposureSubmission_DispatchDescription" = "Co tu jest dla Ciebie?";

"ExposureSubmissionDispatch_QRCodeButtonTitle" = "Dokument z kodem QR";

"ExposureSubmissionDispatch_QRCodeButtonDescription" = "Zarejestruj test poprzez zeskanowanie kodu QR dokumentu testu.";

"ExposureSubmissionDispatch_TANButtonTitle" = "TAN";

"ExposureSubmissionDispatch_TANButtonDescription" = "Zarejestruj test poprzez ręczne wprowadzenie swojego numeru TAN.";

"ExposureSubmissionDispatch_HotlineButtonTitle" = "Poproś o TAN";

"ExposureSubmissionDispatch_HotlineButtonDescription" = "Zadzwoń do nas, jeśli Twój wynik testu jest %@.";

"ExposureSubmissionDispatch_HotlineButtonPositiveWord" = "Pozytywny";

"ExposureSubmissionHotline_Title" = "Poproś o TAN";

"ExposureSubmissionHotline_Description" = "Przygotuj wynik testu (jeśli jest dostępny) oraz numer telefonu, aby poprosić o numer TAN.\n\nOsoby niedosłyszące mogą skorzystać z usług Tess Relay (tłumaczenie z pisanego języka niemieckiego na język migowy i odwrotnie) w celu skontaktowania się z infolinią. To oprogramowanie można pobrać z App Store/Google Play.";

"ExposureSubmissionHotline_SectionTitle" = "Jak to działa:";

"ExposureSubmissionHotline_SectionDescription1" = "Zadzwoń na infolinię i poproś o numer TAN:";

"ExposureSubmissionHotline_iconAccessibilityLabel1" = "Krok 1 z 2";

"ExposureSubmissionHotline_iconAccessibilityLabel2" = "Krok 2 z 2";

"ExposureSubmission_PhoneNumber" = "+49 800 7540002";

"ExposureSubmission_PhoneDetailDescription" = "Języki: \nniemiecki, angielski, turecki\n\nGodziny pracy:\nod poniedziałku do niedzieli: 24 godziny na dobę\n\nPołączenie jest bezpłatne.\n\nW razie jakichkolwiek pytań związanych ze zdrowiem skontaktuj się z lekarzem rodzinnym lub lekarzem dyżurnym pod numerem: 116 117.";

"ExposureSubmission_SectionDescription2" = "Zarejestruj test poprzez wpisanie numeru TAN w aplikacji.";

"ExposureSubmission_CallButtonTitle" = "Zadzwoń";

"ExposureSubmission_TANInputButtonTitle" = "Wpisz TAN";

"ExposureSubmissionHotline_imageDescription" = "Infolinia przekazuje numer TAN.";

/* Exposure Submission QR Code Scanner */
"ExposureSubmissionQRScanner_title" = "Skan kodu QR";

"ExposureSubmissionQRScanner_instruction" = "Ustaw ramkę nad kodem QR swojego dokumentu.";

"ExposureSubmissionQRScanner_notFoundAlertTitle" = "Nie można znaleźć diagnozy";

"ExposureSubmissionQRScanner_notFoundAlertText" = "Aby ułatwić odczytanie kodu QR, spróbuj ustawić kod QR pionowo względem skanera lub włącz lampę błyskową.";

"ExposureSubmissionQRScanner_otherError" = "Wystąpił nieznany błąd.";

"ExposureSubmissionQRScanner_cameraPermissionDenied" = "Zezwól aplikacji na użycie aparatu do skanowania kodu QR.";

"ExposureSubmissionQRScanner_CameraFlash" = "Lampa błyskowa aparatu";

"ExposureSubmissionQRScanner_CameraFlash_On" = "Włączona";

"ExposureSubmissionQRScanner_CameraFlash_Off" = "Wyłączona";

"ExposureSubmissionQRScanner_CameraFlash_Enable" = "Włącz lampę błyskową aparatu";

"ExposureSubmissionQRScanner_CameraFlash_Disable" = "Wyłącz lampę błyskową aparatu";

/* Exposure Submission Success */
"ExposureSubmissionSuccess_Title" = "Dziękujemy!";

"ExposureSubmissionSuccess_AccImageDescription" = "Wszyscy w grupie się cieszą, ponieważ ktoś podzielił się swoim wynikiem testu.";

"ExposureSubmissionSuccess_Button" = "To wszystko!";

"ExposureSubmissionSuccess_Description" = "Twoje wsparcie pozwala na ostrzeganie innych osób i daje im możliwość odpowiedniego zareagowania.";

"ExposureSubmissionSuccess_subTitle" = "Inne informacje:";

"ExposureSubmissionSuccess_listTitle" = "Uwaga:";

"ExposureSubmissionSuccess_listItem1" = "Organ ds. zdrowia publicznego skontaktuje się z Tobą w ciągu kilku najbliższych dni telefonicznie lub listownie.";

"ExposureSubmissionSuccess_listItem2" = "Możesz zarażać. Izoluj się od innych osób.";

"ExposureSubmissionSuccess_listItem2_1" = "Okres kwarantanny wynosi zazwyczaj 14 dni. Obserwuj swoje objawy i monitoruj ich rozwój.";

"ExposureSubmissionSuccess_listItem2_2" = "Zostaniesz poproszony(-a) przez organ ds. zdrowia publicznego o stworzenie listy osób, z którymi miałeś(-aś) kontakt. Powinna ona obejmować wszystkie osoby, z którymi miałeś(-aś) bliski kontakt (rozmowa twarzą w twarz w odległości mniejszej niż 2 metry) przez ponad 15 minut w ciągu dwóch dni przed wystąpieniem objawów.";

"ExposureSubmissionSuccess_listItem2_3" = "Zwróć szczególną uwagę na osoby, które nie zostaną powiadomione bezpośrednio przez aplikację, ponieważ nie posiadają smartfonów lub nie zainstalowały aplikacji.";

"ExposureSubmissionSuccess_listItem2_4" = "Nawet jeśli nie masz już żadnych objawów i znów czujesz się dobrze, możesz nadal zarażać.";

/* Exposure Submission Introduction */
"ExposureSubmissionIntroduction_Title" = "Informacje";

"ExposureSubmissionIntroduction_SubTitle" = "Sposób działania Corona-Warn-App";

"ExposureSubmissionIntroduction_AccImageDescription" = "Zaszyfrowana diagnoza zakażenia jest przesyłana do systemu.";

"ExposureSubmissionIntroduction_Usage01" = "Skuteczność działania aplikacji zależy od pomocy osób, u których zdiagnozowano COVID-19.";

"ExposureSubmissionIntroduction_Usage02" = "Zawsze zachowujesz anonimowość, ponieważ wymienianie są tylko zaszyfrowane, losowe identyfikatory. Możesz teraz postąpić w poniższy sposób:";

"ExposureSubmissionIntroduction_ListItem1" = "Jeżeli w Twoim dokumencie testu znajduje się kod QR, możesz go zeskanować i zarejestrować test. Jak tylko wynik będzie dostępny, będziesz mieć możliwość sprawdzenia go w aplikacji.";

"ExposureSubmissionIntroduction_ListItem2" = "Jeśli zdiagnozowano u Ciebie COVID-19, możesz ostrzec inne osoby.";

"ExposureSubmissionIntroduction_ListItem3" = "Jeżeli otrzymałeś(-aś) numer TAN dla diagnozy zakażenia, możesz użyć go do zarejestrowania testu.";

"ExposureSubmissionIntroduction_ListItem4" = "Jeśli nie masz numeru TAN, możesz poprosić o niego telefonicznie.";

/* Exposure Submission Result */
"ExposureSubmissionResult_Title" = "Wynik testu";

"ExposureSubmissionResult_CardSubTitle" = "Twoja diagnoza";

"ExposureSubmissionResult_CardTitle" = "SARS-CoV-2";

"ExposureSubmissionResult_CardPositive" = "Zakażenie";

"ExposureSubmissionResult_CardNegative" = "Brak zakażenia";

"ExposureSubmissionResult_CardInvalid" = "Ustalenie wyniku jest niemożliwe";

"ExposureSubmissionResult_CardPending" = "Twój wynik testu nie jest jeszcze dostępny";

"ExposureSubmissionResult_Procedure" = "Jak to działa:";

"ExposureSubmissionResult_testAdded" = "Test został dodany";

"ExposureSubmissionResult_testAddedDesc" = "Twój test został zapisany w Corona-Warn-App.";

"ExposureSubmissionResult_warnOthers" = "Ostrzeganie innych";

"ExposureSubmissionResult_warnOthersDesc" = "Udostępnij swoje losowe identyfikatory z ostatnich 14 dni w celu ochrony innych osób i przerwania łańcucha zakażeń.";

"ExposureSubmissionResult_testPositive" = "Diagnoza zakażenia";

"ExposureSubmissionResult_testPositiveDesc" = "Twój wynik testu jest pozytywny.";

"ExposureSubmissionResult_testNegative" = "Diagnoza: brak zakażenia";

"ExposureSubmissionResult_testNegativeDesc" = "Wynik laboratoryjny nie potwierdza zakażenia wirusem SARS-CoV-2.";

"ExposureSubmissionResult_testNegative_furtherInfos_title" = "Inne informacje:";

"ExposureSubmissionResult_testNegative_furtherInfos_listItem1" = "Nadal nie czujesz się dobrze? Jeśli czujesz się bardzo słabo i/lub objawy się nasiliły, skontaktuj się z lekarzem rodzinnym.";

"ExposureSubmissionResult_testNegative_furtherInfos_listItem2" = "Pozostań w domu, dopóki nie poczujesz się znowu dobrze. Zarażenie się koronawirusem (SARS-CoV-2) w stanie osłabienia przez inną infekcję może prowadzić do poważnej choroby.";

"ExposureSubmissionResult_testNegative_furtherInfos_listItem3" = "Nie idź do pracy, jeśli nie czujesz się dobrze, aby nie stwarzać zagrożenia dla innych osób.";

"ExposureSubmissionResult_furtherInfos_hint_testAgain" = "Jeśli objawy nasilą się, może być konieczne wykonanie kolejnego testu SARS-CoV-2.";

"ExposureSubmissionResult_testInvalid" = "Test zawiera błędy";

"ExposureSubmissionResult_testInvalidDesc" = "Wystąpił problem z ustaleniem wyniku Twojego testu. Skontaktuj się z odpowiednim ośrodkiem wykonującym testy laboratorium, aby dowiedzieć się, jak dalej postępować.";

"ExposureSubmissionResult_testRedeemed" = "Test zawiera błędy";

"ExposureSubmissionResult_testRedeemedDesc" = "Podczas ustalania wyniku testu pojawił się błąd. Twój kod QR wygasł.";

"ExposureSubmissionResult_testPending" = "Wynik testu nie jest jeszcze dostępny";

"ExposureSubmissionResult_testPendingDesc" = "Twój wynik testu nie jest jeszcze dostępny.";

"ExposureSubmissionResult_testRemove" = "Usuń test";

"ExposureSubmissionResult_testRemoveDesc" = "Usuń test z aplikacji Corona-Warn-App, aby w razie potrzeby można było zapisać w niej kod nowego testu.";

"ExposureSubmissionResult_continueButton" = "Dalej";

"ExposureSubmissionResult_deleteButton" = "Usuń test";

"ExposureSubmissionResult_refreshButton" = "Aktualizuj";

"ExposureSubmissionWarnOthers_title" = "Ostrzeganie innych";

"ExposureSubmissionWarnOthers_AccImageDescription" = "Zaszyfrowana diagnoza zakażenia jest przesyłana do systemu.";

"ExposureSubmissionWarnOthers_continueButton" = "Dalej";

"ExposureSubmissionWarnOthers_sectionTitle" = "Pomóż nam wszystkim!";

"ExposureSubmissionWarnOthers_description" = "Teraz możesz aktywować udostępnianie Twoich losowych identyfikatorów z ostatnich 14 dni. W ten sposób ostrzeżesz inne osoby i pomożesz w przerwaniu łańcucha zakażeń.\n\nZachowasz anonimowość, ponieważ przekazywane są tylko bezosobowe, losowe identyfikatory.";

"ExposureSubmissionWarnOthers_dataPrivacyDescription" = "By tapping on “Accept”, you consent to the App sending your positive test result to the App’s server system along with your random IDs from the last 14 days, so that other App users who have enabled the exposure logging feature can be automatically notified that they may have been exposed to a risk of infection. The random IDs transmitted for this purpose do not contain any information that would allow conclusions to be drawn about your identity or your person.\n\nTransmitting your test result via the App is voluntary. You will not be penalised if you do not transmit your test result. Since it is not possible to trace or check whether and how you use the App, nobody but you will know whether you have transmitted the information that you are infected.\n\nYou can withdraw your consent at any time by deleting the App. This withdrawal of your consent will not affect the lawfulness of the processing carried out on the basis of the consent prior to the withdrawal. Further information can be found in the menu under “Data Privacy Information”.";

"ExposureSubmissionWarnOthers_dataPrivacyTitle" = "Prywatność danych";

"ExposureSubmissionResult_RemoveAlert_Title" = "Test może być zeskanowany tylko raz.";

"ExposureSubmissionResult_RemoveAlert_Text" = "Jeśli usuniesz test, nie będziesz mieć możliwości pobrania wyniku swojego testu. Otrzymasz swój wynik testu z ośrodka wykonującego testy lub laboratorium niezależnie od ważności kodu QR. W przypadku zdiagnozowania u Ciebie COVID-19 organ ds. zdrowia publicznego zostanie powiadomiony przez ustanowiony prawnie kanał komunikacyjny i skontaktuje się z Tobą.";

"ExposureSubmissionResult_RegistrationDateUnknown" = "Data rejestracji nieznana";

"ExposureSubmissionResult_RegistrationDate" = "Zarejestrowano dnia";

/* Exposure Submission */
"ExposureSubmissionError_ErrorPrefix" = "Podczas wysyłania Twoim danych pojawił się błąd techniczny. Skontaktuj się z infolinią techniczną. Numer telefonu znajdziesz w sekcji Informacje o aplikacji.";

"ExposureSubmissionError_NoKeys" = "Klucz diagnozy jest niedostępny. Spróbuj ponownie jutro.";

"ExposureSubmissionError_InvalidTan" = "Wygenerowany numer TAN jest nieprawidłowy i nie można go przesłać. Skontaktuj się z techniczną infolinią, wybierając opcje: Informacje o aplikacji -> Infolinia techniczna.";

"ExposureSubmissionError_EnNotEnabled" = "Rejestrowanie narażenia jest nieaktywne.";

"ExposureSubmissionError_NoRegistrationToken" = "Nie znaleziono tokena rejestracji na urządzeniu.";

"ExposureSubmissionError_InvalidResponse" = "Nie można przetworzyć odpowiedzi.";

"ExposureSubmissionError_NoResponse" = "Odpowiedź nie zawiera żadnej treści.";

"ExposureSubmissionError_QRAlreadyUsed" = "Kod QR jest niepoprawny lub został już zarejestrowany na innym smartfonie. Otrzymasz swój wynik testu z ośrodka wykonującego testy lub laboratorium niezależnie od ważności kodu QR. W przypadku zdiagnozowania u Ciebie COVID-19 organ ds. zdrowia publicznego zostanie powiadomiony przez ustanowiony prawnie kanał komunikacyjny i skontaktuje się z Tobą.";

"ExposureSubmissionError_QRAlreadyUsed_Title" = "Niepoprawny kod QR";

"ExposureSubmissionError_TeleTanAlreadyUsed" = "Numer TAN jest nieprawidłowy lub był już używany. Spróbuj ponownie lub skontaktuj się z techniczną infolinią, wybierając opcje: Informacje o aplikacji -> Infolinia techniczna.";

"ExposureSubmissionError_RegTokenNotExist" = "Nie można wygenerować numeru TAN do przesłania. Skontaktuj się z techniczną infolinią, wybierając opcje: Informacje o aplikacji -> Infolinia techniczna.";

"ExposureSubmissionError_other" = "Wystąpił błąd połączenia. Kod błędu dla pomocy technicznej: ";

"ExposureSubmissionError_otherend" = "Spróbuj ponownie.";

"ExposureSubmissionError_httpError" = "Nie można nawiązać połączenia.";

"ExposureSubmissionError_declined" = "Udostępnij swoje losowe identyfikatory, aby ostrzec inne osoby.";

"ExposureSubmissionError_unknown" = "Nieznany błąd";

"ExposureSubmissionError_defaultError" = "Błąd podczas przesyłania klucza";

/* Tracing Enable/Disable Settings */
"ExposureNotificationSetting_TracingSettingTitle" = "Rejestrowanie narażenia";

"ExposureNotificationSetting_EnableTracing" = "Rejestrowanie narażenia";

"ExposureNotificationSetting_Tracing_Limited" = "Ograniczone";

"ExposureNotificationSetting_Tracing_Deactivated" = "Dezaktywowane";

"ExposureNotificationSetting_ActionCell_Header" = "Ustawienie";

"ExposureNotificationSetting_DescriptionTitle_Inactive" = "Aktywuj rejestrowanie narażenia";

"ExposureNotificationSetting_DescriptionTitle" = "Sposób działania funkcji rejestrowania narażenia";

"ExposureNotificationSetting_DescriptionText1" = "Aby ustalić występowanie ryzyka zakażenia, musisz aktywować funkcję rejestrowania narażenia.";

"ExposureNotificationSetting_DescriptionText2" = "Działanie funkcji rejestrowania narażenia polega na odbieraniu przez Twoje urządzenie za pomocą Bluetooth zaszyfrowanych, losowych identyfikatorów innych użytkowników i przekazywaniu Twoich własnych, losowych identyfikatorów do ich urządzeń. Funkcję tę można wyłączyć w dowolnym momencie.";

"ExposureNotificationSetting_DescriptionText3" = "Identyfikatory przekazują w sposób zaszyfrowany wyłącznie informacje o dacie, czasie trwania i odległości (przy wykorzystaniu mocy sygnału) od innych użytkowników aplikacji. Dane osobowe, takie jak nazwisko, adres, lokalizacja, nie są nigdy rejestrowane. Ustalenie tożsamości osób nie jest możliwe.";

"ExposureNotificationSetting_Activate_Bluetooth" = "Włącz Bluetooth";

"ExposureNotificationSetting_Bluetooth_Description" = "Należy włączyć Bluetooth, aby funkcja rejestrowania narażenia mogła rejestrować kontakty. Włącz Bluetooth w ustawieniach swojego urządzenia.";

"ExposureNotificationSetting_Activate_Internet" = "Połącz z Internetem";

"ExposureNotificationSetting_Internet_Description" = "Rejestrowanie narażenia wymaga połączenia z Internetem w celu obliczenia narażeń. Włącz WIFI lub dane mobilne w ustawieniach swojego urządzenia.";

"ExposureNotificationSetting_Detail_Action_Button" = "Otwórz ustawienia urządzenia";

"ExposureNotificationSetting_Activate_OSENSetting" = "Włącz rejestrowanie i powiadamianie o kontakcie z chorymi na COVID-19 ";

"ExposureNotificationSetting_Activate_OSENSetting_Description" = "Aby rejestrowanie narażenia było możliwe, należy aktywować funkcję rejestrowania i powiadamiania o kontakcie z chorymi na COVID-19 w ustawieniach systemu w celu umożliwienia rejestracji kontaktów. Włącz funkcję „Rejestrowanie i powiadamianie o kontakcie z chorymi na COVID-19” w ustawieniach systemu.";

"ExposureNotificationSetting_ParentalControls_OSENSetting" = "Włącz rejestrowanie i powiadamianie o kontakcie z chorymi na COVID-19";

"ExposureNotificationSetting_ParentalControls_OSENSetting_Description" = "Aby rejestrowanie narażenia było możliwe, należy aktywować funkcję rejestrowania i powiadamiania o kontakcie z chorymi na COVID-19 w ustawieniach systemu w celu umożliwienia rejestracji kontaktów. Włącz funkcję „Rejestrowanie i powiadamianie o kontakcie z chorymi na COVID-19” w ustawieniach systemu.";

"ExposureNotificationSetting_AuthorizationRequired_OSENSetting" = "Wymagana autoryzacja";

"ExposureNotificationSetting_AuthorizationRequired_OSENSetting_Description" = "Potwierdź korzystanie z funkcji rejestrowania narażenia na COVID-19.";

"ExposureNotificationSetting_AuthorizationRequired_ActionTitle" = "Autoryzacja";

"ExposureNotificationSetting_AccLabel_Enabled" = "Trzy osoby aktywowały rejestrowanie narażenia na swoich urządzeniach, które będą rejestrować ich wzajemne kontakty.";

"ExposureNotificationSetting_AccLabel_Disabled" = "Jedna osoba dezaktywowała rejestrowanie narażenia na swoim smartfonie, więc kontakt z dwiema pozostałymi osobami nie jest rejestrowany.";

"ExposureNotificationSetting_AccLabel_BluetoothOff" = "Jedna osoba wyłączyła Bluetooth na swoim smartfonie, więc kontakt z dwiema pozostałymi osobami nie jest rejestrowany.";

"ExposureNotificationSetting_AccLabel_InternetOff" = "Osoba wyłączyła połączenie z Internetem na swoim smartfonie, więc ustalenie jej ostatnich kontaktów jest niemożliwe.";

"ExposureNotificationSetting_Activate_Action" = "Akceptuj";

"ExposureNotificationSetting_Dismiss_Action" = "Anuluj";

"ExposureNotificationSetting_GeneralError_Title" = "Błąd";

"ExposureNotificationSetting_GeneralError_LearnMore_Action" = "Dowiedz się więcej";

"ExposureNotificationSetting_GeneralError_LearnMore_URL" = "https://www.coronawarn.app/en/faq/";

"ExposureNotificationSetting_AuthenticationError" = "Podczas aktywacji funkcji rejestrowania narażenia wystąpił błąd. Sprawdź, czy w swoich ustawieniach masz włączony dziennik narażeń na COVID-19.";

"ExposureNotificationSetting_exposureNotification_Required" = "Podczas aktywacji funkcji rejestrowania narażenia wystąpił błąd. Sprawdź, czy funkcja powiadamiania o narażeniu na COVID-19 jest aktywna w ustawieniach dla tej aplikacji.";

"ExposureNotificationSetting_exposureNotification_unavailable" = "Podczas aktywacji funkcji rejestrowania narażenia wystąpił błąd. Sprawdź, czy ta aplikacja jest wybrana w Twoich ustawieniach jako aktywna aplikacja do rejestrowania narażenia na COVID-19. Aby uzyskać więcej informacji, odwiedź naszą stronę „Często zadawane pytania”.";

"ExposureNotificationSetting_unknownError" = "Wystąpił nieznany błąd. Aby uzyskać więcej informacji, odwiedź naszą stronę „Często zadawane pytania”.";

"ExposureNotificationSetting_apiMisuse" = "Podczas aktywacji funkcji rejestrowania narażenia wystąpił wewnętrzny błąd. Aby uzyskać więcej informacji, odwiedź naszą stronę „Często zadawane pytania” i spróbuj ponownie później.";

/* Home Navigation Bar */
"Home_LeftBarButton_description" = "Logo Corona-Warn-App";

"Home_RightBarButton_description" = "Informacje";

/* Home Active card */
"Home_Activate_Card_On_Title" = "Rejestrowanie narażenia aktywne";

"Home_Activate_Card_Off_Title" = "Rejestrowanie narażenia zatrzymane";

"Home_Activate_Card_Bluetooth_Off_Title" = "Bluetooth wyłączony";

"Home_Activate_Card_Internet_Off_Title" = "Brak połączenia z Internetem";

/* Home common card */
"Home_Risk_Date_Item_Title" = "Zaktualizowano: %@";

"Home_Risk_No_Date_Title" = "Nieznane";

"Home_Risk_Period_Update_Title" = "Aktualizacja co %@\U00A0godzin(y)";

"Home_Risk_Period_Disabled_Button_Title" = "Aktualizacja tylko co %@\U00A0godzin(y)";

"Home_Risk_Unknown_Title" = "Nieznane ryzyko";

"Home_Risk_Last_Activate_Item_Title" = "Ostatnie rejestrowanie narażenia:\n%@";

"Home_Risk_Last_Activate_Item_Unknown_Title" = "Nieznane ryzyko";

"Home_Risk_Last_Activate_Item_Low_Title" = "Niskie ryzyko";

"Home_Risk_Last_Activate_Item_High_Title" = "Podwyższone ryzyko";

"Home_RiskCard_Update_Button" = "Aktualizuj";

/* Home Unknown card */
"Home_RiskCard_Unknown_Item_Title" = "Ponieważ rejestrowanie narażenia nie było włączone przez wystarczająco długi czas, nie możemy obliczyć Twojego ryzyka zakażenia.";

/* Home Unknown 48 card */
"Home_RiskCard_Unknown48h_Body" = "Rejestrowanie narażenia nie było aktualizowane przez okres dłuższy niż 24 godziny. Aktualizuj obliczenie.";

/* Home Inactive card */
"Home_Risk_Inactive_NoCalculation_Possible_Title" = "Zatrzymano rejestrowanie narażenia";

"Home_Risk_Inactive_Outdated_Results_Title" = "Rejestrowanie narażenia jest niemożliwe";

"Home_Risk_Inactive_NoCalculation_Possible_Body" = "Aktywuj rejestrowanie narażenia, aby już dziś ocenić swoje ryzyko.";

"Home_Risk_Inactive_Outdated_Results_Body" = "Rejestrowanie narażenia nie mogło zostać zaktualizowane przez okres dłuższy niż 24 godziny.";

"Home_Risk_Inactive_NoCalculation_Possible_Button" = "Aktywuj rejestrowanie narażenia";

"Home_Risk_Inactive_Outdated_Results_Button" = "Aktywuj rejestrowanie narażenia";

/* Home Low card */
"Home_Risk_Low_Title" = "Niskie ryzyko";

/* Home High card */
"Home_Risk_High_Title" = "Podwyższone ryzyko";

/* Home Status Check */
"Home_Risk_Status_Check_Title" = "Sprawdzanie w toku ...";

"Home_Risk_Status_Check_Body" = "Bieżące dane są pobierane i sprawdzane. Może to potrwać kilka minut.";

/* Home Thank you card */
"Home_Thank_You_Card_Title" = "Dziękujemy!";

"Home_Thank_You_Card_Body" = "Twoje wsparcie pozwala na ostrzeganie innych osób i daje im możliwość odpowiedniego zareagowania.";

"Home_Thank_You_Card_Note_Title" = "Uwaga:";

"Home_Thank_You_Card_Phone_Item_Title" = "Organ ds. zdrowia publicznego skontaktuje się z Tobą w ciągu kilku najbliższych dni telefonicznie lub listownie.";

"Home_Thank_You_Card_Home_Item_Title" = "Możesz zarażać. Izoluj się od innych osób.";

"Home_Thank_You_Card_Further_Info_Item_Title" = "Inne informacje:";

"Home_Thank_You_Card_14Days_Item_Title" = "Okres kwarantanny wynosi zazwyczaj 14 dni. Obserwuj swoje objawy i monitoruj ich rozwój.";

"Home_Thank_You_Card_Contacts_Item_Title" = "Zostaniesz poproszony(-a) przez organ ds. zdrowia publicznego o stworzenie listy osób, z którymi miałeś(-aś) kontakt. Powinna ona obejmować wszystkie osoby, z którymi miałeś(-aś) bliski kontakt (rozmowa twarzą w twarz w odległości mniejszej niż 2 metry) przez ponad 15 minut w ciągu dwóch dni przed wystąpieniem objawów.";

"Home_Thank_You_Card_App_Item_Title" = "Zwróć szczególną uwagę na osoby, które nie zostaną powiadomione bezpośrednio przez aplikację, ponieważ nie posiadają smartfonów lub nie zainstalowały aplikacji.";

"Home_Thank_You_Card_NoSymptoms_Item_Title" = "Nawet jeśli nie masz już żadnych objawów i znów czujesz się dobrze, możesz nadal zarażać.";

/* Home Finding positive */
"Home_Finding_Positive_Card_Title" = "Diagnoza zakażenia";

"Home_Finding_Positive_Card_Status_Title" = "Zakażenie SARS-CoV-2";

"Home_Finding_Positive_Card_Status_Subtitle" = "Zdiagnozowano u Ciebie wirusa SARS-CoV-2.";

"Home_Finding_Positive_Card_Note_Title" = "Uwaga:";

"Home_Finding_Positive_Card_Phone_Item_Title" = "Organ ds. zdrowia publicznego skontaktuje się z Tobą w ciągu kilku najbliższych dni telefonicznie lub listownie.";

"Home_Finding_Positive_Card_Home_Item_Title" = "Możesz zarażać. Izoluj się od innych osób.";

"Home_Finding_Positive_Card_Share_Item_Title" = "Udostępnij swoje losowe identyfikatory, aby umożliwić ostrzeganie innych osób.";

"Home_Finding_Positive_Card_Button" = "Dalej";

/* Home Submit card */
"Home_SubmitCard_Title" = "Czy wykonano Ci test?";

"Home_SubmitCard_Body" = "Pomóż przerwać łańcuch zakażeń, powiadamiając innych.";

"Home_SubmitCard_Button" = "Więcej informacji i pomoc";

"Home_InfoCard_ShareTitle" = "Udostępnij Corona-Warn-App";

"Home_InfoCard_ShareBody" = "Im więcej osób będzie korzystać z aplikacji, tym szybciej będziemy mogli przerwać łańcuch zakażeń. Zachęć rodzinę i znajomych do pobrania aplikacji.";

"Home_InfoCard_AboutTitle" = "Często zadawane pytania";

"Home_InfoCard_AboutBody" = "Tutaj możesz znaleźć odpowiedzi na często zadawane pytania dotyczące Corona-Warn-App. Zostaniesz przekierowany(-a) na zewnętrzną stronę internetową.";

"Home_SettingsCard_Title" = "Ustawienia";

"Home_AppInformationCard_Title" = "Informacje o aplikacji";

"Home_AppInformationCard_Version" = "Wersja";

/* Home Result Card */
"Home_resultCard_ResultAvailableTitle" = "Twój wynik jest dostępny";

"Home_resultCard_ResultUnvailableTitle" = "Twój wynik testu nie jest jeszcze dostępny";

"Home_resultCard_ShowResultButton" = "Wyświetl test:";

"Home_resultCard_LoadingBody" = "Bieżące dane są pobierane.\nMoże to potrwać kilka minut.";

"Home_resultCard_LoadingTitle" = "Aktualizacja w toku …";

"Home_resultCard_NegativeTitle" = "Diagnoza braku zakażenia";

"Home_resultCard_NegativeDesc" = "Nie zdiagnozowano u Ciebie zakażenia wirusem SARS-CoV-2.";

"Home_resultCard_PendingDesc" = "Ustalanie wyniku Twojego testu jeszcze się nie zakończyło.";

"Home_resultCard_InvalidTitle" = "Nieprawidłowy test";

"Home_resultCard_InvalidDesc" = "Ustalenie wyniku Twojego testu jest niemożliwe.";

"Home_resultCard_LoadingErrorTitle" = "Nie można załadować Twojego wyniku testu.";

/* App Information - About */
"App_Information_About_Navigation" = "O aplikacji";

"App_Information_About_ImageDescription" = "";

"App_Information_About_Title" = "Razem pokonajmy koronawirusa";

"App_Information_About_Description" = "Instytut Roberta Kocha (RKI) to niemiecka federalna instytucja zdrowia publicznego. RKI publikuje aplikację Corona-Warn-App w imieniu rządu federalnego. Aplikacja ta służy jako cyfrowe uzupełnienie już wprowadzonych środków ochrony zdrowia publicznego, takich jak zachowanie dystansu społecznego, dbanie o higienę oraz noszenie maseczek.";

"App_Information_About_Text" = "Wszystkie osoby korzystające z aplikacji pomagają w śledzeniu i przerwaniu łańcuchów zakażeń. Aplikacja zapisuje kontakty z innymi osobami lokalnie na Twoim urządzeniu. Otrzymasz powiadomienie, jeśli okaże się, że u osób, z którymi miałeś(-aś) kontakt, zdiagnozowano później COVID-19. Twoja tożsamość i prywatność są zawsze chronione.";

"App_Information_About_Link" = "https://www.bundesregierung.de/breg-de/themen/corona-warn-app/corona-warn-app-leichte-sprache-gebaerdensprache";

"App_Information_About_LinkText" = "Informacja o aplikacji w języku uproszczonym i języku migowym";

/* App Information - FAQ */
"App_Information_FAQ_Navigation" = "Często zadawane pytania";

/* App Information - Contact */
"App_Information_Contact_Navigation" = "Infolinia techniczna";

"App_Information_Contact_ImageDescription" = "Mężczyzna korzystający z zestawu słuchawkowego prowadzi rozmowę telefoniczną.";

"App_Information_Contact_Title" = "Jak możemy Ci pomóc?";

"App_Information_Contact_Description" = "W przypadku pytań technicznych dotyczących Corona-Warn-App prosimy o kontakt z naszą infolinią.";

"App_Information_Contact_Hotline_Title" = "Infolinia techniczna";

"App_Information_Contact_Hotline_Text" = "+49 800 7540001";

"App_Information_Contact_Hotline_Number" = "+498007540001";

"App_Information_Contact_Hotline_Description" = "Nasz zespół obsługi klienta jest gotowy do pomocy.";

"App_Information_Contact_Hotline_Terms" = "Języki: niemiecki, angielski, turecki\n\nGodziny pracy:\nod poniedziałku do soboty: od 7:00 do 10:00\n(oprócz świąt)\n\nPołączenie jest bezpłatne.\n\nW razie jakichkolwiek pytań związanych ze zdrowiem skontaktuj się z lekarzem rodzinnym lub lekarzem dyżurnym pod numerem: 116 117.";

/* App Information - Imprint */
"App_Information_Imprint_Navigation" = "Impressum";

"App_Information_Imprint_ImageDescription" = "W ręce trzymany jest smartfon z dużą ilością tekstu na ekranie. Obok tekstu znajduje się symbol paragrafu reprezentujący impressum.";

"App_Information_Imprint_Section1_Title" = "Opublikowane przez";

"App_Information_Imprint_Section1_Text" = "(odpowiedzialny zgodnie z § 5, par. 1 TMG, § 55 par. 1 RStV, DS-GVO, BDSG)";

"App_Information_Imprint_Section2_Title" = "Robert Koch Institute";

"App_Information_Imprint_Section2_Text" = "Nordufer 20\n13353 Berlin\n\nreprezentowany przez prezesa";

"App_Information_Imprint_Section3_Title" = "Kontakt";

"App_Information_Imprint_Section3_Text" = "E-mail: CoronaWarnApp@rki.de";

"App_Information_Imprint_Section4_Title" = "Numer identyfikacyjny VAT";

"App_Information_Imprint_Section4_Text" = "DE 165 893 430";

"App_Information_Contact_Form_Title" = "Formularz kontaktowy";

"App_Information_Contact_Form_Link" = "https://www.rki.de/SharedDocs/Kontaktformulare/en/Kontaktformulare/weitere/Corona-Warn-App/Corona-Warn-App_Integrator.html";

/* App Information - Legal */
"App_Information_Legal_Navigation" = "Informacje prawne";

/* App Information - Privacy */
"App_Information_Privacy_Navigation" = "Prywatność danych";

"App_Information_Legal_ImageDescription" = "W ręce trzymany jest smartfon z dużą ilością tekstu na ekranie. Obok tekstu znajduje się waga symbolizująca informacje prawne.";

"App_Information_Privacy_Title" = "Prywatność danych";

"App_Information_Privacy_Description" = "Zachowasz anonimowość.\nTwoje dane są w pełni zaszyfrowane i przesyłane pod pseudonimem.";

/* App Information - Terms */
"App_Information_Terms_Navigation" = "Warunki korzystania";

"App_Information_Terms_ImageDescription" = "W ręce trzymany jest smartfon z dużą ilością tekstu na ekranie. Obok tekstu znajduje się znacznik wyboru symbolizujący zaakceptowanie warunków korzystania.";

"App_Information_Terms_Title" = "Warunki korzystania";

/* Invite Friends */
"InviteFriends_NavTitle" = "Udostępnij";

"InviteFriends_Subtitle" = "Udostępnij Corona-Warn-App";

"InviteFriends_Title" = "Razem pokonajmy koronawirusa";

"InviteFriends_Description" = "Im więcej osób będzie korzystać z aplikacji, tym szybciej będziemy mogli przerwać łańcuch zakażeń. Zachęć rodzinę i znajomych do pobrania aplikacji.";

"InviteFriends_Button" = "Wyślij link do pobrania";

"InviteFriends_ShareTitle" = "Wspólna walka z koronawirusem. Ja już biorę udział, a Ty?";

"InviteFriends_ShareUrl" = "https://www.bundesregierung.de/breg-de/themen/corona-warn-app/corona-warn-app-englisch";

"InviteFriends_Illustration_Label" = "Mężczyzna udostępnia aplikację Corona-Warn czterem innym osobom.";

/* Reset View */
"Reset_NavTitle" = "Resetuj";

"Reset_Header1" = "Czy na pewno chcesz resetować aplikację?";

"Reset_Descrition1" = "Nie będziesz już więcej informowany(-a) o narażeniach i nie będziesz mieć możliwości ostrzegania innych użytkowników.";

"Reset_Button" = "Resetuj aplikację";

"Reset_Discard" = "Anuluj";

"Reset_InfoTitle" = "Usuń dziennik narażeń";

"Reset_InfoDescription" = "Dziennik narażeń należy usunąć osobno w ustawieniach urządzenia.";

"Reset_Subtitle" = "Resetuj aplikację";

"Reset_ImageDescription" = "W ręce trzymany jest smartfon z symbolem, który wskazuje, że aplikacja jest resetowana.";

"Reset_ConfirmDialog_Title" = "Resetuj aplikację";

"Reset_ConfirmDialog_Description" = "Nie będziesz już więcej informowany(-a) o narażeniach i nie będziesz mieć możliwości ostrzegania innych użytkowników. Tej procedury nie można cofnąć.";

"Reset_ConfirmDialog_Cancel" = "Anuluj";

"Reset_ConfirmDialog_Confirm" = "Resetuj";

/* Safari */
"safari_corona_website" = "https://www.bundesregierung.de/corona-warn-app-faq-englisch";

/* Local Notifications */
"local_notifications_ignore" = "Ignoruj";

"local_notifications_detectexposure_title" = "Corona-Warn-App";

"local_notifications_detectexposure_body" = "Masz nowe wiadomości od Corona-Warn-App.";

"local_notifications_testresults_title" = "Corona-Warn-App";

"local_notifications_testresults_body" = "Masz nowe wiadomości od Corona-Warn-App.";

/* Risk Legend */
"RiskLegend_Title" = "Przegląd";

"RiskLegend_Subtitle" = "Ważne funkcje i pojęcia";

"RiskLegend_Legend1_Title" = "Rejestrowanie narażenia";

"RiskLegend_Legend1_Text" = "Rejestrowanie narażenia jest jedną z trzech głównych funkcji aplikacji. Po jej aktywacji rejestrowane są kontakty z urządzeniami innych osób. Nie musisz robić nic więcej.";

"RiskLegend_Legend2_Title" = "Ryzyko zakażenia";

"RiskLegend_Legend2_Text" = "Jeśli w ciągu ostatnich 14 dni miałeś(-aś) kontakt z osobą, u której zdiagnozowano COVID-19, aplikacja oblicza Twoje osobiste ryzyko zakażenia poprzez pomiar czasu trwania i bliskości kontaktu.";

"RiskLegend_Legend2_RiskLevels" = "Może wyświetlić się następujący status ryzyka:";

"RiskLegend_Legend2_High" = "Podwyższone ryzyko";

"RiskLegend_Legend2_High_Color" = "Czerwony";

"RiskLegend_Legend2_Low" = "Niskie ryzyko";

"RiskLegend_Legend2_Low_Color" = "Zielony";

"RiskLegend_Legend2_Unknown" = "Nieznane ryzyko";

"RiskLegend_Legend2_Unknown_Color" = "Szary";

"RiskLegend_Legend3_Title" = "Powiadamianie innych użytkowników";

"RiskLegend_Legend3_Text" = "Kolejną kluczową funkcją jest rejestracja testu i pobranie wyniku. W przypadku zdiagnozowania u Ciebie COVID-19 będziesz mieć możliwość powiadomienia innych i przerwania łańcucha zakażeń.";

"RiskLegend_Definitions_Title" = "Definicja terminów";

"RiskLegend_Store_Title" = "Dziennik narażeń";

"RiskLegend_Store_Text" = "Lista otrzymanych i tymczasowych losowych identyfikatorów zapisanych tymczasowo w pamięci masowej systemu operacyjnego. Aplikacja korzysta z listy podczas sprawdzania narażeń. Wszystkie losowe identyfikatory są automatycznie usuwane po 14 dniach.";

"RiskLegend_Check_Title" = "Sprawdzanie narażenia";

"RiskLegend_Check_Text" = "Odczytanie danych dziennika narażeń i porównanie ze zgłoszonymi zakażeniami innych użytkowników. Sprawdzanie narażeń jest wykonywane automatycznie mniej więcej co dwie godziny.";

"RiskLegend_Contact_Title" = "Narażenia";

"RiskLegend_Contact_Text" = "Bliskie kontakty o dość długim czasie trwania z osobami, u których zdiagnozowano COVID-19.";

"RiskLegend_Notification_Title" = "Powiadomienie o narażeniu";

"RiskLegend_Notification_Text" = "Wyświetlenie narażeń w Corona-Warn-App.";

"RiskLegend_Random_Title" = "Losowe identyfikatory";

"RiskLegend_Random_Text" = "Losowe identyfikatory są kombinacją cyfr i liter generowanych losowo. Są one wymieniane pomiędzy urządzeniami znajdującymi się w bliskiej odległości od siebie. Losowych identyfikatorów nie można przypisać do konkretnej osoby. Są one automatycznie usuwane po 14 dniach. Osoby, u których zdiagnozowano COVID-19, mogą zdecydować się na udostępnienie swoich losowych identyfikatorów z ostatnich 14 dni innym użytkownikom aplikacji.";

"RiskLegend_Image1_AccLabel" = "Urządzenie pokazuje różne ponumerowane treści.";

/* Update Message */
"Update_Message_Title" = "Dostępna aktualizacja";

"Update_Message_Text" = "Dostępna jest aktualizacja dla Corona-Warn-App.";

"Update_Message_Text_Force" = "Aplikacji Corona-Warn-App możesz użyć ponownie dopiero po zainstalowaniu najnowszej aktualizacji.";

"Update_Message_Action_Update" = "Aktualizuj";

"Update_Message_Action_Later" = "Później";

/* ENATanInput */
"ENATanInput_Empty" = "Puste";

"ENATanInput_InvalidCharacter" = "Nieprawidłowy znak\n\n%@";

"ENATanInput_CharacterIndex" = "Znak %1$u z %2$u";

/* Active Tracing Interval Formatting:\n The following two entries are used together. If tracing was not active (almost) 14 days\n during the last 14 days then `Active_Tracing_Interval_Partially_Active` is used – otherwise\n `Active_Tracing_Interval_Partially_Active` will be used. */
"Active_Tracing_Interval_Partially_Active" = "Rejestrowanie narażenia było aktywne przez %1$u z ostatnich 14 dni.";

"Active_Tracing_Interval_Permanently_Active" = "Rejestrowanie narażenia stale aktywne";
<|MERGE_RESOLUTION|>--- conflicted
+++ resolved
@@ -130,11 +130,7 @@
 
 "ExposureDetection_LowRiskExposure_Subtitle" = "Dlaczego Twoje ryzyko zakażenia jest niskie";
 
-<<<<<<< HEAD
-"ExposureDetection_LowRiskExposure_Body" = "Byłeś(-aś) narażony(-a) na kontakt z osobą, u której zdiagnozowano COVID-19. Jednak na podstawie Twoich danych rejestracji narażenia Twoje ryzyko zakażenia jest niskie. Ryzyko jest niskie, jeśli Twój kontakt trwał krótko lub zachowany został dystans. Nie musisz się martwić i podejmować żadnych działań. Zalecamy przestrzeganie obowiązujących reguł dotyczących dystansu i higieny.";
-=======
 "ExposureDetection_LowRiskExposure_Body" = "Byłeś(-aś) narażony(-a) na bliski kontakt z osobą, u której zdiagnozowano COVID-19. Jednak po uwzględnieniu wszystkich danych dostępnych w aplikacji Corona-Warn-App, Twoje ryzyko zakażenia zostało ocenione jako niskie.\nNie ma potrzeby podejmowania żadnych działań. Zalecamy przestrzeganie obowiązujących reguł dotyczących dystansu i higieny.";
->>>>>>> 59a45c3c
 
 "ExposureDetection_Button_Enable" = "Aktywuj rejestrowanie narażenia";
 
@@ -158,17 +154,19 @@
 
 "ExposureDetectionError_Alert_Message" = "Podczas rejestrowania narażenia wystąpił błąd.";
 
-"ExposureDetectionError_Alert_AppConfig_Missing_Message" = "Twoje połączenie internetowe zostało utracone. Sprawdź połączenie, a następnie ponownie otwórz aplikację.";
-
 /* How Risk Detection Works Alert.\n First introduced due to EXPOSUREAPP-1738.\n The alert only displays a single OK-button. We re-use the localized string\n `Alert_ActionOk` for that. */
 "How_Risk_Detection_Works_Alert_Title" = "Informacje o funkcjonalności rejestrowania narażenia";
 
 "How_Risk_Detection_Works_Alert_Message" = "Ryzyko zakażenia można obliczyć tylko dla okresów, w których rejestrowanie narażenia było aktywne. Dlatego też funkcja rejestrowania powinna być stale aktywna.\nRejestrowanie narażenia obejmuje ostatnie %1$u dni.\nAplikacja automatycznie usuwa starsze dzienniki, ponieważ nie są one już istotne dla zapobiegania zakażeniom.\n\nWięcej informacji znajduje się na naszej stronie „Często zadawane pytania”.";
 
 /* Settings */
-"Settings_StatusActive" = "Wł.";
-
-"Settings_StatusInactive" = "Wył.";
+"Settings_Notification_StatusActive" = "Wł.";
+
+"Settings_Notification_StatusInactive" = "Wył.";
+
+"Settings_BackgroundAppRefresh_StatusActive" = "Wł.";
+
+"Settings_BackgroundAppRefresh_StatusInactive" = "Wył.";
 
 "Settings_StatusEnable" = "Aktywuj";
 
@@ -182,16 +180,15 @@
 
 "Settings_Notification_Label" = "Powiadomienia";
 
-<<<<<<< HEAD
-=======
 "Settings_BackgroundAppRefresh_Label" = "Odświeżanie aplikacji w tle";
 
->>>>>>> 59a45c3c
 "Settings_Reset_Label" = "Resetuj aplikację";
 
 "Settings_Tracing_Description" = "Zezwól na generowanie i udostępnianie losowych identyfikatorów COVID-19.";
 
 "Settings_Notification_Description" = "Zezwól na automatyczne powiadomienia o statusie ryzyka COVID-19";
+
+"Settings_BackgroundAppRefresh_Description" = "Zezwól na automatyczne aktualizacje statusu ryzyka.";
 
 "Settings_Reset_Description" = "Usuń wszystkie swoje dane z aplikacji.";
 
@@ -224,8 +221,6 @@
 
 "NotificationSettings_offImageDescription" = "Kobieta nie może otrzymywać powiadomień od swojej aplikacji Corona-Warn-App.";
 
-<<<<<<< HEAD
-=======
 /* Background App Referesh Settings */
 "BackgroundAppRefreshSettings_Title" = "Odświeżanie aplikacji w tle";
 
@@ -281,7 +276,6 @@
 
 "BackgroundAppRefreshSettings_ShareButton_Title" = "Instrukcje udostępniania";
 
->>>>>>> 59a45c3c
 /* Onboarding */
 "Onboarding_LetsGo_actionText" = "Zaczynamy";
 
@@ -327,13 +321,10 @@
 
 "OnboardingInfo_enableLoggingOfContactsPage_normalText" = "Działanie funkcji rejestrowania narażenia polega na odbieraniu przez Twoje urządzenie za pomocą Bluetooth zaszyfrowanych, losowych identyfikatorów innych użytkowników i przekazywaniu Twoich własnych, losowych identyfikatorów do ich urządzeń. Funkcję tę można wyłączyć w dowolnym momencie. \n\nIdentyfikatory przekazują w sposób zaszyfrowany wyłącznie informacje o dacie, czasie trwania i odległości (przy wykorzystaniu mocy sygnału) od innych użytkowników aplikacji. Dane osobowe, takie jak nazwisko, adres, lokalizacja, nie są nigdy rejestrowane. Ustalenie tożsamości osób nie jest możliwe.";
 
-<<<<<<< HEAD
-=======
 "OnboardingInfo_enableLoggingOfContactsPage_consentUnderagesTitle" = "Limit wieku: 16 i więcej";
 
 "OnboardingInfo_enableLoggingOfContactsPage_consentUnderagesText" = "Ta aplikacja jest przeznaczona dla osób, które ukończyły 16 lat i mieszkają w Niemczech.";
 
->>>>>>> 59a45c3c
 "OnboardingInfo_enableLoggingOfContactsPage_panelTitle" = "Oświadczenie o wyrażeniu zgody";
 
 "OnboardingInfo_enableLoggingOfContactsPage_panelBody" = "To find out whether you have been in contact with an infected person and whether there is a risk that you yourself have been infected, you need to enable the App’s exposure logging feature. By tapping on the “Turn On” button, you agree to the enabling of the App’s exposure logging feature and the associated data processing.\n\n\nIn order to use the App’s exposure logging feature, you will have to enable the COVID-19 Exposure Logging functionality provided by Apple on your iPhone and grant the Corona-Warn-App permission to use this.\n\nWhen exposure logging is enabled, your iPhone continuously generates and transmits random IDs via Bluetooth, which other Apple and Android smartphones in your vicinity can receive if exposure logging is also enabled on them. Your iPhone, in turn, receives the random IDs of the other smartphones. Your own random IDs and those received from other smartphones are recorded in the exposure log and stored there for 14 days.\n\n\nTo identify your risk of infection, the App loads a list – several times a day or on request – of the random IDs of all users who have told the App that they have been infected with the coronavirus. This list is then compared with the random IDs stored in the exposure log. If the App detects that you may have been in contact with an infected user, it will inform you of this and tell you that there is a risk that you are also infected. In this case, the App is also given access to other data stored in your iPhone’s exposure log (date, duration and Bluetooth signal strength of the contact).\n\nThe Bluetooth signal strength is used to derive the physical distance (the stronger the signal, the smaller the distance). The App then analyses this information in order to assess your likelihood of having been infected with the coronavirus and to give you recommendations for what to do next. This analysis is only performed locally on your iPhone. Apart from you, nobody (not even the RKI) will know whether you have been in contact with an infected person and what risk has been identified for you.\n\nTo withdraw your consent to the exposure logging feature, you can disable the feature using the toggle switch in the App or delete the App. If you decide to use the exposure logging feature again, you can toggle the feature back on or reinstall the App. If you disable the exposure logging feature, the App will no longer check whether you have been in contact with an infected user. If you also wish to stop your device sending and receiving random IDs, you will need to disable COVID-19 Exposure Logging in your iPhone settings. Please note that your own random IDs and those received from other smartphones which are stored in the exposure log will not be deleted in the App. You can only permanently delete the data stored in the exposure log in your iPhone settings.\n\n\nThe App’s privacy notice (including an explanation of the data processing carried out for the exposure logging feature) can be found in the menu under “Data Privacy Information”.";
@@ -589,6 +580,10 @@
 
 "ExposureSubmissionWarnOthers_dataPrivacyTitle" = "Prywatność danych";
 
+"ExposureSubmissionWarnOthers_consentUnderagesTitle" = "Limit wieku: 16 i więcej";
+
+"ExposureSubmissionWarnOthers_consentUnderagesText" = "Ta aplikacja jest przeznaczona dla osób, które ukończyły 16 lat i mieszkają w Niemczech.";
+
 "ExposureSubmissionResult_RemoveAlert_Title" = "Test może być zeskanowany tylko raz.";
 
 "ExposureSubmissionResult_RemoveAlert_Text" = "Jeśli usuniesz test, nie będziesz mieć możliwości pobrania wyniku swojego testu. Otrzymasz swój wynik testu z ośrodka wykonującego testy lub laboratorium niezależnie od ważności kodu QR. W przypadku zdiagnozowania u Ciebie COVID-19 organ ds. zdrowia publicznego zostanie powiadomiony przez ustanowiony prawnie kanał komunikacyjny i skontaktuje się z Tobą.";
