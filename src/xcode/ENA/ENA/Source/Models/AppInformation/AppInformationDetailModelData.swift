// Corona-Warn-App
//
// SAP SE and all other contributors
// copyright owners license this file to you under the Apache
// License, Version 2.0 (the "License"); you may not use this
// file except in compliance with the License.
// You may obtain a copy of the License at
//
// http://www.apache.org/licenses/LICENSE-2.0
//
// Unless required by applicable law or agreed to in writing,
// software distributed under the License is distributed on an
// "AS IS" BASIS, WITHOUT WARRANTIES OR CONDITIONS OF ANY
// KIND, either express or implied.  See the License for the
// specific language governing permissions and limitations
// under the License.

import Foundation
import UIKit

extension AppInformationDetailModel {
	static let about = AppInformationDetailModel(
		title: "App_Information_About_Navigation".localized,
		headerImage: UIImage(named: "app-information-about"),
		content: [
			.headline(text: "App_Information_About_Title".localized),
			.bold(text: "App_Information_About_Description".localized),
			.body(text: "App_Information_About_Text".localized)
		]
	)

	static let contact = AppInformationDetailModel(
		title: "App_Information_Contact_Navigation".localized,
		headerImage: UIImage(named: "app-information-contact"),
		content: [
			.headline(text: "App_Information_Contact_Title".localized),
			.body(text: "App_Information_Contact_Description".localized),
			.bold(text: "App_Information_Contact_Hotline_Title".localized),
			.phone(text: "App_Information_Contact_Hotline_Text".localized, number: "App_Information_Contact_Hotline_Number".localized),
			.small(text: "App_Information_Contact_Hotline_Description".localized),
			.small(text: "App_Information_Contact_Hotline_Terms".localized)
		]
	)

<<<<<<< HEAD
	static let imprint = AppInformationDetailModel(
		title: "App_Information_Imprint_Navigation".localized,
		headerImage: UIImage(named: "app-information-security"),
=======
	static let faq = AppInformationDetailModel(
		title: "App_Information_FAQ_Navigation".localized,
		headerImage: nil,
		content: [ ]
	)

	static let legal = AppInformationDetailModel(
		title: "App_Information_Legal_Navigation".localized,
		headerImage: UIImage(named: "app-information-impressum"),
>>>>>>> 3fb72be3
		content: [
			.bold(text: "App_Information_Imprint_Section1_Title".localized),
			.body(text: "App_Information_Imprint_Section1_Text".localized),
			.bold(text: "App_Information_Imprint_Section2_Title".localized),
			.body(text: "App_Information_Imprint_Section2_Text".localized),
			// .bold(text: "App_Information_Legal_Section3_Title".localized),
			.body(text: "App_Information_Imprint_Section3_Text".localized),
			.bold(text: "App_Information_Imprint_Section4_Title".localized),
			.body(text: "App_Information_Imprint_Section4_Text".localized)
		]
	)

	static let privacy = AppInformationDetailModel(
		title: "App_Information_Privacy_Navigation".localized,
		headerImage: UIImage(named: "app-information-security"),
		content: [
			.headline(text: "App_Information_Privacy_Title".localized),
			.body(text: "App_Information_Privacy_Description".localized),
			.seperator,
			.small(text: "App_Information_Privacy_Text".localized)
		]
	)

	static let terms = AppInformationDetailModel(
		title: "App_Information_Terms_Navigation".localized,
		headerImage: UIImage(named: "app-information-terms"),
		content: [
			.headline(text: "App_Information_Terms_Title".localized),
			.body(text: "App_Information_Terms_Description".localized),
			.body(text: "App_Information_Terms_Text".localized)
		]
	)
}<|MERGE_RESOLUTION|>--- conflicted
+++ resolved
@@ -42,21 +42,9 @@
 		]
 	)
 
-<<<<<<< HEAD
 	static let imprint = AppInformationDetailModel(
 		title: "App_Information_Imprint_Navigation".localized,
-		headerImage: UIImage(named: "app-information-security"),
-=======
-	static let faq = AppInformationDetailModel(
-		title: "App_Information_FAQ_Navigation".localized,
-		headerImage: nil,
-		content: [ ]
-	)
-
-	static let legal = AppInformationDetailModel(
-		title: "App_Information_Legal_Navigation".localized,
 		headerImage: UIImage(named: "app-information-impressum"),
->>>>>>> 3fb72be3
 		content: [
 			.bold(text: "App_Information_Imprint_Section1_Title".localized),
 			.body(text: "App_Information_Imprint_Section1_Text".localized),
@@ -66,6 +54,19 @@
 			.body(text: "App_Information_Imprint_Section3_Text".localized),
 			.bold(text: "App_Information_Imprint_Section4_Title".localized),
 			.body(text: "App_Information_Imprint_Section4_Text".localized)
+		]
+	)
+
+	static let faq = AppInformationDetailModel(
+		title: "App_Information_FAQ_Navigation".localized,
+		headerImage: nil,
+		content: []
+	)
+
+	static let legal = AppInformationDetailModel(
+		title: "App_Information_Legal_Navigation".localized,
+		headerImage: nil,
+		content: [
 		]
 	)
 
