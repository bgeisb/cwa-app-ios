// !$*UTF8*$!
{
	archiveVersion = 1;
	classes = {
	};
	objectVersion = 52;
	objects = {

/* Begin PBXBuildFile section */
		0103CED12536D1A100BDAAD1 /* AppInformationCellModel.swift in Sources */ = {isa = PBXBuildFile; fileRef = 0103CED02536D1A100BDAAD1 /* AppInformationCellModel.swift */; };
		011E13AE24680A4000973467 /* HTTPClient.swift in Sources */ = {isa = PBXBuildFile; fileRef = 011E13AD24680A4000973467 /* HTTPClient.swift */; };
		011E4B032483A92A002E6412 /* MockExposureManager.swift in Sources */ = {isa = PBXBuildFile; fileRef = CD678F6A246C43E200B6A0F8 /* MockExposureManager.swift */; };
		0123D5992501385200A91838 /* ExposureSubmissionErrorTests.swift in Sources */ = {isa = PBXBuildFile; fileRef = 0123D5972501383100A91838 /* ExposureSubmissionErrorTests.swift */; };
		013C411D2554414C00826C9F /* risk_calculation_parameters.pb.swift in Sources */ = {isa = PBXBuildFile; fileRef = 013C411C2554414C00826C9F /* risk_calculation_parameters.pb.swift */; };
		013C412825545C2D00826C9F /* DebugRiskCalculationV2.swift in Sources */ = {isa = PBXBuildFile; fileRef = 013C412725545C2D00826C9F /* DebugRiskCalculationV2.swift */; };
		013C413D255463A400826C9F /* DMDebugRiskCalculationViewController.swift in Sources */ = {isa = PBXBuildFile; fileRef = 013C413C255463A400826C9F /* DMDebugRiskCalculationViewController.swift */; };
		013DC102245DAC4E00EE58B0 /* Store.swift in Sources */ = {isa = PBXBuildFile; fileRef = 013DC101245DAC4E00EE58B0 /* Store.swift */; };
		0144BDE1250924CC00B0857C /* SymptomsOnset.swift in Sources */ = {isa = PBXBuildFile; fileRef = 0144BDE0250924CC00B0857C /* SymptomsOnset.swift */; };
		0144BDE32509288B00B0857C /* SymptomsOnsetTests.swift in Sources */ = {isa = PBXBuildFile; fileRef = 0144BDE22509288B00B0857C /* SymptomsOnsetTests.swift */; };
		0144BDED250A3E5300B0857C /* ExposureSubmissionCoordinatorModel.swift in Sources */ = {isa = PBXBuildFile; fileRef = 0144BDEC250A3E5300B0857C /* ExposureSubmissionCoordinatorModel.swift */; };
		014891B324F90D0B002A6F77 /* ENA.plist in Resources */ = {isa = PBXBuildFile; fileRef = 014891B224F90D0B002A6F77 /* ENA.plist */; };
		015178C22507D2E50074F095 /* ExposureSubmissionSymptomsOnsetViewControllerTests.swift in Sources */ = {isa = PBXBuildFile; fileRef = 015178C12507D2A90074F095 /* ExposureSubmissionSymptomsOnsetViewControllerTests.swift */; };
		015692E424B48C3F0033F35E /* TimeInterval+Convenience.swift in Sources */ = {isa = PBXBuildFile; fileRef = 015692E324B48C3F0033F35E /* TimeInterval+Convenience.swift */; };
		015E8C0824C997D200C0A4B3 /* CWASQLite.framework in Frameworks */ = {isa = PBXBuildFile; fileRef = B1FF6B6A2497D0B40041CF02 /* CWASQLite.framework */; };
		015E8C0924C9983600C0A4B3 /* CWASQLite.framework in Embed Frameworks */ = {isa = PBXBuildFile; fileRef = B1FF6B6A2497D0B40041CF02 /* CWASQLite.framework */; settings = {ATTRIBUTES = (CodeSignOnCopy, RemoveHeadersOnCopy, ); }; };
		016146912487A43E00660992 /* LinkHelper.swift in Sources */ = {isa = PBXBuildFile; fileRef = 016146902487A43E00660992 /* LinkHelper.swift */; };
		01678E9C249A5F08003B048B /* testStore.sqlite in Resources */ = {isa = PBXBuildFile; fileRef = 01678E9A249A521F003B048B /* testStore.sqlite */; };
		016961992540574700FF92E3 /* ExposureSubmissionTestResultViewModel.swift in Sources */ = {isa = PBXBuildFile; fileRef = 016961982540574700FF92E3 /* ExposureSubmissionTestResultViewModel.swift */; };
		016961B32549649900FF92E3 /* ExposureSubmissionTestResultViewModelTests.swift in Sources */ = {isa = PBXBuildFile; fileRef = 016961AF2549630100FF92E3 /* ExposureSubmissionTestResultViewModelTests.swift */; };
		0177F48825501111009DD568 /* RiskCalculationV2Result.swift in Sources */ = {isa = PBXBuildFile; fileRef = 0177F48125501111009DD568 /* RiskCalculationV2Result.swift */; };
		0177F4B125503805009DD568 /* ScanInstanceTest.swift in Sources */ = {isa = PBXBuildFile; fileRef = 0177F4B025503805009DD568 /* ScanInstanceTest.swift */; };
		0177F4C8255064D0009DD568 /* CWARiskLevel.swift in Sources */ = {isa = PBXBuildFile; fileRef = 0177F4C7255064D0009DD568 /* CWARiskLevel.swift */; };
		019357182525FAD00038F615 /* ExposureSubmissionQRInfoViewController.swift in Sources */ = {isa = PBXBuildFile; fileRef = 019357162525FAD00038F615 /* ExposureSubmissionQRInfoViewController.swift */; };
		019357192525FAD00038F615 /* ExposureSubmissionQRInfoViewModel.swift in Sources */ = {isa = PBXBuildFile; fileRef = 019357172525FAD00038F615 /* ExposureSubmissionQRInfoViewModel.swift */; };
		019BFC6C24C9901A0053973D /* sqlite3.c in Sources */ = {isa = PBXBuildFile; fileRef = 0DFCC2702484DC8400E2811D /* sqlite3.c */; settings = {COMPILER_FLAGS = "-w"; }; };
		01A1B442252DE57000841B63 /* ExposureSubmissionQRScannerViewModelTests.swift in Sources */ = {isa = PBXBuildFile; fileRef = 01A1B441252DE54600841B63 /* ExposureSubmissionQRScannerViewModelTests.swift */; };
		01A1B44A252DFD7800841B63 /* MetadataObject.swift in Sources */ = {isa = PBXBuildFile; fileRef = 01A1B449252DFD7700841B63 /* MetadataObject.swift */; };
		01A1B452252DFDC400841B63 /* FakeMetadataMachineReadableObject.swift in Sources */ = {isa = PBXBuildFile; fileRef = 01A1B451252DFD9400841B63 /* FakeMetadataMachineReadableObject.swift */; };
		01A1B45C252E077600841B63 /* TimeInterval+Convenience.swift in Sources */ = {isa = PBXBuildFile; fileRef = 015692E324B48C3F0033F35E /* TimeInterval+Convenience.swift */; };
		01A1B467252E19D000841B63 /* ExposureSubmissionCoordinatorModelTests.swift in Sources */ = {isa = PBXBuildFile; fileRef = 01A1B460252E17F900841B63 /* ExposureSubmissionCoordinatorModelTests.swift */; };
		01A2367A2519D1E80043D9F8 /* ExposureSubmissionWarnOthersViewModel.swift in Sources */ = {isa = PBXBuildFile; fileRef = 01A236792519D1E80043D9F8 /* ExposureSubmissionWarnOthersViewModel.swift */; };
		01A23685251A23740043D9F8 /* ExposureSubmissionQRInfoModelTests.swift in Sources */ = {isa = PBXBuildFile; fileRef = 01A23684251A22E90043D9F8 /* ExposureSubmissionQRInfoModelTests.swift */; };
		01A97DD12506768F00C07C37 /* DatePickerOptionViewModelTests.swift in Sources */ = {isa = PBXBuildFile; fileRef = 01A97DD02506767E00C07C37 /* DatePickerOptionViewModelTests.swift */; };
		01A97DD32506769F00C07C37 /* DatePickerDayViewModelTests.swift in Sources */ = {isa = PBXBuildFile; fileRef = 01A97DD22506769F00C07C37 /* DatePickerDayViewModelTests.swift */; };
		01B7232424F812500064C0EB /* DynamicTableViewOptionGroupCell.swift in Sources */ = {isa = PBXBuildFile; fileRef = 01B7232324F812500064C0EB /* DynamicTableViewOptionGroupCell.swift */; };
		01B7232724F812BC0064C0EB /* OptionGroupView.swift in Sources */ = {isa = PBXBuildFile; fileRef = 01B7232624F812BC0064C0EB /* OptionGroupView.swift */; };
		01B7232924F812DF0064C0EB /* OptionView.swift in Sources */ = {isa = PBXBuildFile; fileRef = 01B7232824F812DF0064C0EB /* OptionView.swift */; };
		01B7232B24F815B00064C0EB /* MultipleChoiceOptionView.swift in Sources */ = {isa = PBXBuildFile; fileRef = 01B7232A24F815B00064C0EB /* MultipleChoiceOptionView.swift */; };
		01B7232D24F8E0260064C0EB /* MultipleChoiceChoiceView.swift in Sources */ = {isa = PBXBuildFile; fileRef = 01B7232C24F8E0260064C0EB /* MultipleChoiceChoiceView.swift */; };
		01B7232F24FE4F080064C0EB /* OptionGroupViewModel.swift in Sources */ = {isa = PBXBuildFile; fileRef = 01B7232E24FE4F080064C0EB /* OptionGroupViewModel.swift */; };
		01C2D43E2501225100FB23BF /* MockExposureSubmissionService.swift in Sources */ = {isa = PBXBuildFile; fileRef = A3284256248E7431006B1F09 /* MockExposureSubmissionService.swift */; };
		01C2D4432501260D00FB23BF /* OptionGroupViewModelTests.swift in Sources */ = {isa = PBXBuildFile; fileRef = 01C2D440250124E600FB23BF /* OptionGroupViewModelTests.swift */; };
		01C6ABF42527273E0052814D /* String+Insertion.swift in Sources */ = {isa = PBXBuildFile; fileRef = 01C6ABF32527273D0052814D /* String+Insertion.swift */; };
		01C6AC0E252B1E990052814D /* ExposureSubmissionQRScannerViewModel.swift in Sources */ = {isa = PBXBuildFile; fileRef = 01C6AC0D252B1E980052814D /* ExposureSubmissionQRScannerViewModel.swift */; };
		01C6AC21252B21DF0052814D /* ExposureSubmissionQRScannerViewController.xib in Resources */ = {isa = PBXBuildFile; fileRef = 01C6AC20252B21DF0052814D /* ExposureSubmissionQRScannerViewController.xib */; };
		01C6AC26252B23D70052814D /* ExposureSubmissionQRScannerFocusView.swift in Sources */ = {isa = PBXBuildFile; fileRef = 01C6AC25252B23D70052814D /* ExposureSubmissionQRScannerFocusView.swift */; };
		01C6AC32252B29C00052814D /* QRScannerError.swift in Sources */ = {isa = PBXBuildFile; fileRef = 01C6AC31252B29C00052814D /* QRScannerError.swift */; };
		01C6AC3A252B2A500052814D /* UIImage+Color.swift in Sources */ = {isa = PBXBuildFile; fileRef = 01C6AC39252B2A500052814D /* UIImage+Color.swift */; };
		01C7665E25024A09002C9A5C /* DatePickerOptionView.swift in Sources */ = {isa = PBXBuildFile; fileRef = 01C7665D25024A09002C9A5C /* DatePickerOptionView.swift */; };
		01CF95D52530827F007B72F7 /* SAPApplicationConfiguration+Helpers.swift in Sources */ = {isa = PBXBuildFile; fileRef = 01CF95D425308252007B72F7 /* SAPApplicationConfiguration+Helpers.swift */; };
		01CF95DD253083B2007B72F7 /* CodableExposureDetectionSummary+Helpers.swift in Sources */ = {isa = PBXBuildFile; fileRef = 01CF95DC25308346007B72F7 /* CodableExposureDetectionSummary+Helpers.swift */; };
		01D16C5E24ED69CA007DB387 /* BackgroundAppRefreshViewModelTests.swift in Sources */ = {isa = PBXBuildFile; fileRef = 01D16C5D24ED69CA007DB387 /* BackgroundAppRefreshViewModelTests.swift */; };
		01D16C6024ED6D9A007DB387 /* MockBackgroundRefreshStatusProvider.swift in Sources */ = {isa = PBXBuildFile; fileRef = 01D16C5F24ED6D9A007DB387 /* MockBackgroundRefreshStatusProvider.swift */; };
		01D16C6224ED6DB3007DB387 /* MockLowPowerModeStatusProvider.swift in Sources */ = {isa = PBXBuildFile; fileRef = 01D16C6124ED6DB3007DB387 /* MockLowPowerModeStatusProvider.swift */; };
		01D6948B25026EC000B45BEA /* DatePickerOptionViewModel.swift in Sources */ = {isa = PBXBuildFile; fileRef = 01D6948A25026EC000B45BEA /* DatePickerOptionViewModel.swift */; };
		01D6948D2502717F00B45BEA /* DatePickerDayView.swift in Sources */ = {isa = PBXBuildFile; fileRef = 01D6948C2502717F00B45BEA /* DatePickerDayView.swift */; };
		01D6948F2502729000B45BEA /* DatePickerDay.swift in Sources */ = {isa = PBXBuildFile; fileRef = 01D6948E2502729000B45BEA /* DatePickerDay.swift */; };
		01D69491250272CE00B45BEA /* DatePickerDayViewModel.swift in Sources */ = {isa = PBXBuildFile; fileRef = 01D69490250272CE00B45BEA /* DatePickerDayViewModel.swift */; };
		01DB708525068167008F7244 /* Calendar+GregorianLocale.swift in Sources */ = {isa = PBXBuildFile; fileRef = 01DB708425068167008F7244 /* Calendar+GregorianLocale.swift */; };
		01DC23252462DFD0001B727C /* ExposureSubmission.storyboard in Resources */ = {isa = PBXBuildFile; fileRef = CD99A39C245B22EE00BF12AF /* ExposureSubmission.storyboard */; };
		01E4298E251DCDC90057FCBE /* Localizable.legal.strings in Resources */ = {isa = PBXBuildFile; fileRef = 01E42990251DCDC90057FCBE /* Localizable.legal.strings */; };
		01F52F8A2550679600997A26 /* RiskCalculationExposureWindow.swift in Sources */ = {isa = PBXBuildFile; fileRef = 01F52F892550679600997A26 /* RiskCalculationExposureWindow.swift */; };
		01F52F92255067A000997A26 /* RiskCalculationV2Error.swift in Sources */ = {isa = PBXBuildFile; fileRef = 01F52F91255067A000997A26 /* RiskCalculationV2Error.swift */; };
		01F52FE42552C9AC00997A26 /* key_download_parameters.pb.swift in Sources */ = {isa = PBXBuildFile; fileRef = 01F52FE32552C9AC00997A26 /* key_download_parameters.pb.swift */; };
		01F52FE92552C9CB00997A26 /* exposure_detection_parameters.pb.swift in Sources */ = {isa = PBXBuildFile; fileRef = 01F52FE82552C9CB00997A26 /* exposure_detection_parameters.pb.swift */; };
		01F52FF42552DB9600997A26 /* DMAppConfigurationViewController.swift in Sources */ = {isa = PBXBuildFile; fileRef = 01F52FF32552DB9600997A26 /* DMAppConfigurationViewController.swift */; };
		01F52FFC2552E6F600997A26 /* ENARangeTest.swift in Sources */ = {isa = PBXBuildFile; fileRef = 01F52FFB2552E6F600997A26 /* ENARangeTest.swift */; };
		01F5F7222487B9C000229720 /* AppInformationViewController.swift in Sources */ = {isa = PBXBuildFile; fileRef = 01F5F7212487B9C000229720 /* AppInformationViewController.swift */; };
		0D5611B4247F852C00B5B094 /* SQLiteKeyValueStore.swift in Sources */ = {isa = PBXBuildFile; fileRef = 0D5611B3247F852C00B5B094 /* SQLiteKeyValueStore.swift */; };
		0DD260FF248D549B007C3B2C /* KeychainHelper.swift in Sources */ = {isa = PBXBuildFile; fileRef = 0DD260FE248D549B007C3B2C /* KeychainHelper.swift */; };
		0DF6BB97248AD616007E8B0C /* AppUpdateCheckHelper.swift in Sources */ = {isa = PBXBuildFile; fileRef = 0DF6BB96248AD616007E8B0C /* AppUpdateCheckHelper.swift */; };
		0DF6BB9D248AE232007E8B0C /* AppUpdateCheckerHelperTests.swift in Sources */ = {isa = PBXBuildFile; fileRef = 0DF6BB9C248AE232007E8B0C /* AppUpdateCheckerHelperTests.swift */; };
		1309194F247972C40066E329 /* PrivacyProtectionViewController.swift in Sources */ = {isa = PBXBuildFile; fileRef = 1309194E247972C40066E329 /* PrivacyProtectionViewController.swift */; };
		130CB19C246D92F800ADE602 /* ENAUITestsOnboarding.swift in Sources */ = {isa = PBXBuildFile; fileRef = 130CB19B246D92F800ADE602 /* ENAUITestsOnboarding.swift */; };
		13156CFD248C19D000AFC472 /* usage.html in Resources */ = {isa = PBXBuildFile; fileRef = 13156CFF248C19D000AFC472 /* usage.html */; };
		134F0DBC247578FF00D88934 /* ENAUITestsHome.swift in Sources */ = {isa = PBXBuildFile; fileRef = 134F0DB9247578FF00D88934 /* ENAUITestsHome.swift */; };
		134F0DBD247578FF00D88934 /* ENAUITests-Extensions.swift in Sources */ = {isa = PBXBuildFile; fileRef = 134F0DBA247578FF00D88934 /* ENAUITests-Extensions.swift */; };
		134F0F2C2475793400D88934 /* SnapshotHelper.swift in Sources */ = {isa = PBXBuildFile; fileRef = 134F0F2B2475793400D88934 /* SnapshotHelper.swift */; };
		13722044247AEEAD00152764 /* UNNotificationCenter+Extension.swift in Sources */ = {isa = PBXBuildFile; fileRef = 13722043247AEEAD00152764 /* UNNotificationCenter+Extension.swift */; };
		137846492488027600A50AB8 /* OnboardingInfoViewController+Extension.swift in Sources */ = {isa = PBXBuildFile; fileRef = 137846482488027500A50AB8 /* OnboardingInfoViewController+Extension.swift */; };
		138910C5247A909000D739F6 /* ENATaskScheduler.swift in Sources */ = {isa = PBXBuildFile; fileRef = 138910C4247A909000D739F6 /* ENATaskScheduler.swift */; };
		13BAE9B12472FB1E00CEE58A /* CellConfiguratorIndexPosition.swift in Sources */ = {isa = PBXBuildFile; fileRef = 13BAE9B02472FB1E00CEE58A /* CellConfiguratorIndexPosition.swift */; };
		13E50469248E3CD20086641C /* ENAUITestsAppInformation.swift in Sources */ = {isa = PBXBuildFile; fileRef = 13E50468248E3CD20086641C /* ENAUITestsAppInformation.swift */; };
		13E5046B248E3DF30086641C /* AppStrings.swift in Sources */ = {isa = PBXBuildFile; fileRef = CD99A3C92461A47C00BF12AF /* AppStrings.swift */; };
		13E5046C248E434B0086641C /* Localizable.strings in Resources */ = {isa = PBXBuildFile; fileRef = EE70C23A245B09E900AC9B2F /* Localizable.strings */; };
		13E5046D248E434B0086641C /* Localizable.stringsdict in Resources */ = {isa = PBXBuildFile; fileRef = EE92A340245D96DA006B97B0 /* Localizable.stringsdict */; };
		2F26CE2E248B9C4F00BE30EE /* UIViewController+BackButton.swift in Sources */ = {isa = PBXBuildFile; fileRef = 2F26CE2D248B9C4F00BE30EE /* UIViewController+BackButton.swift */; };
		2F3218D0248063E300A7AC0A /* UIView+Convenience.swift in Sources */ = {isa = PBXBuildFile; fileRef = 2F3218CF248063E300A7AC0A /* UIView+Convenience.swift */; };
		2F3D95372518BCD1002B2C81 /* EUSettingsViewController.swift in Sources */ = {isa = PBXBuildFile; fileRef = 2F3D95362518BCD1002B2C81 /* EUSettingsViewController.swift */; };
		2F3D953C2518BCE9002B2C81 /* EUSettingsViewModel.swift in Sources */ = {isa = PBXBuildFile; fileRef = 2F3D953B2518BCE9002B2C81 /* EUSettingsViewModel.swift */; };
		2F785752248506BD00323A9C /* HomeTestResultCollectionViewCell.xib in Resources */ = {isa = PBXBuildFile; fileRef = 2F78574F248506BD00323A9C /* HomeTestResultCollectionViewCell.xib */; };
		2F80CFD9247ED988000F06AF /* ExposureSubmissionIntroViewController.swift in Sources */ = {isa = PBXBuildFile; fileRef = 2F80CFD8247ED988000F06AF /* ExposureSubmissionIntroViewController.swift */; };
		2F80CFDB247EDDB3000F06AF /* ExposureSubmissionHotlineViewController.swift in Sources */ = {isa = PBXBuildFile; fileRef = 2F80CFDA247EDDB3000F06AF /* ExposureSubmissionHotlineViewController.swift */; };
		2F96739B24AB70FA008E3147 /* ExposureSubmissionParsable.swift in Sources */ = {isa = PBXBuildFile; fileRef = 2F96739A24AB70FA008E3147 /* ExposureSubmissionParsable.swift */; };
		2FA968CE24D8560B008EE367 /* String+Random.swift in Sources */ = {isa = PBXBuildFile; fileRef = 2FA968CD24D8560B008EE367 /* String+Random.swift */; };
		2FA9E39324D2F2920030561C /* ExposureSubmission+TestResult.swift in Sources */ = {isa = PBXBuildFile; fileRef = 2FA9E39224D2F2920030561C /* ExposureSubmission+TestResult.swift */; };
		2FA9E39524D2F2B00030561C /* ExposureSubmission+DeviceRegistrationKey.swift in Sources */ = {isa = PBXBuildFile; fileRef = 2FA9E39424D2F2B00030561C /* ExposureSubmission+DeviceRegistrationKey.swift */; };
		2FA9E39724D2F3C70030561C /* ExposureSubmissionError.swift in Sources */ = {isa = PBXBuildFile; fileRef = 2FA9E39624D2F3C60030561C /* ExposureSubmissionError.swift */; };
		2FA9E39924D2F4350030561C /* ExposureSubmission+ErrorParsing.swift in Sources */ = {isa = PBXBuildFile; fileRef = 2FA9E39824D2F4350030561C /* ExposureSubmission+ErrorParsing.swift */; };
		2FA9E39B24D2F4A10030561C /* ExposureSubmissionService+Protocol.swift in Sources */ = {isa = PBXBuildFile; fileRef = 2FA9E39A24D2F4A10030561C /* ExposureSubmissionService+Protocol.swift */; };
		2FC0356F24B342FA00E234AC /* UIViewcontroller+AlertTest.swift in Sources */ = {isa = PBXBuildFile; fileRef = 2FC0356E24B342FA00E234AC /* UIViewcontroller+AlertTest.swift */; };
		2FC0357124B5B70700E234AC /* Error+FAQUrl.swift in Sources */ = {isa = PBXBuildFile; fileRef = 2FC0357024B5B70700E234AC /* Error+FAQUrl.swift */; };
		2FC951FE24DC23B9008D39F4 /* DMConfigurationCell.swift in Sources */ = {isa = PBXBuildFile; fileRef = 2FC951FD24DC23B9008D39F4 /* DMConfigurationCell.swift */; };
		2FD473BF251E0ECE000DCA40 /* EUSettingsViewControllerTests.swift in Sources */ = {isa = PBXBuildFile; fileRef = 2FD473BE251E0ECE000DCA40 /* EUSettingsViewControllerTests.swift */; };
		2FD881CC2490F65C00BEC8FC /* ExposureSubmissionHotlineViewControllerTest.swift in Sources */ = {isa = PBXBuildFile; fileRef = 2FD881CB2490F65C00BEC8FC /* ExposureSubmissionHotlineViewControllerTest.swift */; };
		2FD881CE249115E700BEC8FC /* ExposureSubmissionNavigationControllerTest.swift in Sources */ = {isa = PBXBuildFile; fileRef = 2FD881CD249115E700BEC8FC /* ExposureSubmissionNavigationControllerTest.swift */; };
		2FE15A3C249B8C0B0077BD8D /* AccessibilityIdentifiers.swift in Sources */ = {isa = PBXBuildFile; fileRef = 2FE15A3B249B8C0B0077BD8D /* AccessibilityIdentifiers.swift */; };
		2FF1D62E2487850200381FFB /* NSMutableAttributedString+Generation.swift in Sources */ = {isa = PBXBuildFile; fileRef = 2FF1D62D2487850200381FFB /* NSMutableAttributedString+Generation.swift */; };
		2FF1D63024880FCF00381FFB /* DynamicTableViewRoundedCell.swift in Sources */ = {isa = PBXBuildFile; fileRef = 2FF1D62F24880FCF00381FFB /* DynamicTableViewRoundedCell.swift */; };
		352F25A824EFCBDE00ACDFF3 /* ServerEnvironment.swift in Sources */ = {isa = PBXBuildFile; fileRef = 352F25A724EFCBDE00ACDFF3 /* ServerEnvironment.swift */; };
		353412CC2525EE4A0086D15C /* Globals.swift in Sources */ = {isa = PBXBuildFile; fileRef = 353412CB2525EE4A0086D15C /* Globals.swift */; };
		3539DAD1252B353C00489B1A /* CachedAppConfigurationMock.swift in Sources */ = {isa = PBXBuildFile; fileRef = 3539DAD0252B353C00489B1A /* CachedAppConfigurationMock.swift */; };
		3539DAE3252B42EE00489B1A /* de-config-int-2020-09-25 in Resources */ = {isa = PBXBuildFile; fileRef = 35853E11251DDD33008FE983 /* de-config-int-2020-09-25 */; };
		354E305924EFF26E00526C9F /* Country.swift in Sources */ = {isa = PBXBuildFile; fileRef = 354E305824EFF26E00526C9F /* Country.swift */; };
		357B1858255A7F5C00584548 /* AppConfig+CacheInvalidation.swift in Sources */ = {isa = PBXBuildFile; fileRef = 357B1857255A7F5C00584548 /* AppConfig+CacheInvalidation.swift */; };
		35853E12251DDD33008FE983 /* de-config-int-2020-09-25 in Resources */ = {isa = PBXBuildFile; fileRef = 35853E11251DDD33008FE983 /* de-config-int-2020-09-25 */; };
		35853E22251DED0F008FE983 /* CachingHTTPClientMock.swift in Sources */ = {isa = PBXBuildFile; fileRef = 35163D23251CFCCB00D220CA /* CachingHTTPClientMock.swift */; };
		3598D99A24FE280700483F1F /* CountryTests.swift in Sources */ = {isa = PBXBuildFile; fileRef = 3598D99924FE280700483F1F /* CountryTests.swift */; };
		35A7F081250A7CF8005E6C33 /* KeychainHelperTests.swift in Sources */ = {isa = PBXBuildFile; fileRef = 35A7F080250A7CF8005E6C33 /* KeychainHelperTests.swift */; };
		35BE8598251CE495005C2FD0 /* CachingHTTPClient.swift in Sources */ = {isa = PBXBuildFile; fileRef = 35BE8597251CE495005C2FD0 /* CachingHTTPClient.swift */; };
		35C701EC2556BCB9008AEA91 /* Migration1To2.swift in Sources */ = {isa = PBXBuildFile; fileRef = 35C701EB2556BCB9008AEA91 /* Migration1To2.swift */; };
		35C701F82556C01F008AEA91 /* Migration1To2Tests.swift in Sources */ = {isa = PBXBuildFile; fileRef = 35C701F32556C016008AEA91 /* Migration1To2Tests.swift */; };
		35EA684225553AE300335F73 /* DownloadedPackagesSQLLiteStoreV2.swift in Sources */ = {isa = PBXBuildFile; fileRef = 35EA684125553AE300335F73 /* DownloadedPackagesSQLLiteStoreV2.swift */; };
		35EA684A25553B5C00335F73 /* DownloadedPackagesStoreV2.swift in Sources */ = {isa = PBXBuildFile; fileRef = 35EA684925553B5C00335F73 /* DownloadedPackagesStoreV2.swift */; };
		35EA68522555488600335F73 /* SQLiteError.swift in Sources */ = {isa = PBXBuildFile; fileRef = 35EA68512555488600335F73 /* SQLiteError.swift */; };
		4026C2DC24852B7600926FB4 /* AppInformationViewController+LegalModel.swift in Sources */ = {isa = PBXBuildFile; fileRef = 4026C2DB24852B7600926FB4 /* AppInformationViewController+LegalModel.swift */; };
		4026C2E424854C8D00926FB4 /* AppInformationLegalCell.swift in Sources */ = {isa = PBXBuildFile; fileRef = 4026C2E324854C8D00926FB4 /* AppInformationLegalCell.swift */; };
		50B1D6E72551621C00684C3C /* DayKeyPackageDownloadTests.swift in Sources */ = {isa = PBXBuildFile; fileRef = 50B1D6E62551621C00684C3C /* DayKeyPackageDownloadTests.swift */; };
		50BD2E6224FE1E8700932566 /* AppInformationModel.swift in Sources */ = {isa = PBXBuildFile; fileRef = 50BD2E6124FE1E8700932566 /* AppInformationModel.swift */; };
		50BD2E6424FE232E00932566 /* AppInformationImprintViewModel.swift in Sources */ = {isa = PBXBuildFile; fileRef = 50BD2E6324FE232E00932566 /* AppInformationImprintViewModel.swift */; };
		50BD2E7724FE26F400932566 /* AppInformationImprintTest.swift in Sources */ = {isa = PBXBuildFile; fileRef = 50BD2E6F24FE26F300932566 /* AppInformationImprintTest.swift */; };
		50DC527924FEB2AE00F6D8EB /* AppInformationDynamicCell.swift in Sources */ = {isa = PBXBuildFile; fileRef = 50DC527824FEB2AE00F6D8EB /* AppInformationDynamicCell.swift */; };
		50DC527B24FEB5CA00F6D8EB /* AppInformationModelTest.swift in Sources */ = {isa = PBXBuildFile; fileRef = 50DC527A24FEB5CA00F6D8EB /* AppInformationModelTest.swift */; };
		50E3BE5A250127DF0033E2C7 /* AppInformationDynamicAction.swift in Sources */ = {isa = PBXBuildFile; fileRef = 50E3BE59250127DF0033E2C7 /* AppInformationDynamicAction.swift */; };
		50F9130D253F1D7800DFE683 /* OnboardingPageType.swift in Sources */ = {isa = PBXBuildFile; fileRef = 50F9130C253F1D7800DFE683 /* OnboardingPageType.swift */; };
		51486D9F2484FC0200FCE216 /* HomeRiskLevelCellConfigurator.swift in Sources */ = {isa = PBXBuildFile; fileRef = 51486D9E2484FC0200FCE216 /* HomeRiskLevelCellConfigurator.swift */; };
		51486DA22485101500FCE216 /* RiskInactiveCollectionViewCell.swift in Sources */ = {isa = PBXBuildFile; fileRef = 51486DA02485101500FCE216 /* RiskInactiveCollectionViewCell.swift */; };
		51486DA32485101500FCE216 /* RiskInactiveCollectionViewCell.xib in Resources */ = {isa = PBXBuildFile; fileRef = 51486DA12485101500FCE216 /* RiskInactiveCollectionViewCell.xib */; };
		51486DA62485237200FCE216 /* RiskThankYouCollectionViewCell.swift in Sources */ = {isa = PBXBuildFile; fileRef = 51486DA42485237200FCE216 /* RiskThankYouCollectionViewCell.swift */; };
		51486DA72485237200FCE216 /* RiskThankYouCollectionViewCell.xib in Resources */ = {isa = PBXBuildFile; fileRef = 51486DA52485237200FCE216 /* RiskThankYouCollectionViewCell.xib */; };
		514C0A0624772F3400F235F6 /* HomeRiskViewConfigurator.swift in Sources */ = {isa = PBXBuildFile; fileRef = 514C0A0524772F3400F235F6 /* HomeRiskViewConfigurator.swift */; };
		514C0A0824772F5E00F235F6 /* RiskItemView.swift in Sources */ = {isa = PBXBuildFile; fileRef = 514C0A0724772F5E00F235F6 /* RiskItemView.swift */; };
		514C0A0B247AF9F700F235F6 /* RiskTextItemView.xib in Resources */ = {isa = PBXBuildFile; fileRef = 514C0A0A247AF9F700F235F6 /* RiskTextItemView.xib */; };
		514C0A0D247AFB0200F235F6 /* RiskTextItemView.swift in Sources */ = {isa = PBXBuildFile; fileRef = 514C0A0C247AFB0200F235F6 /* RiskTextItemView.swift */; };
		514C0A0F247AFEC500F235F6 /* HomeRiskTextItemViewConfigurator.swift in Sources */ = {isa = PBXBuildFile; fileRef = 514C0A0E247AFEC500F235F6 /* HomeRiskTextItemViewConfigurator.swift */; };
		514C0A11247C15EC00F235F6 /* HomeUnknownRiskCellConfigurator.swift in Sources */ = {isa = PBXBuildFile; fileRef = 514C0A10247C15EC00F235F6 /* HomeUnknownRiskCellConfigurator.swift */; };
		514C0A14247C163800F235F6 /* HomeLowRiskCellConfigurator.swift in Sources */ = {isa = PBXBuildFile; fileRef = 514C0A13247C163800F235F6 /* HomeLowRiskCellConfigurator.swift */; };
		514C0A16247C164700F235F6 /* HomeHighRiskCellConfigurator.swift in Sources */ = {isa = PBXBuildFile; fileRef = 514C0A15247C164700F235F6 /* HomeHighRiskCellConfigurator.swift */; };
		514C0A1A247C16D600F235F6 /* HomeInactiveRiskCellConfigurator.swift in Sources */ = {isa = PBXBuildFile; fileRef = 514C0A19247C16D600F235F6 /* HomeInactiveRiskCellConfigurator.swift */; };
		514E813024618E3D00636861 /* ExposureDetection.storyboard in Resources */ = {isa = PBXBuildFile; fileRef = 514E812F24618E3D00636861 /* ExposureDetection.storyboard */; };
		514E81342461B97800636861 /* ExposureManager.swift in Sources */ = {isa = PBXBuildFile; fileRef = 514E81332461B97700636861 /* ExposureManager.swift */; };
		514EE999246D4C2E00DE4884 /* UITableViewCell+Identifier.swift in Sources */ = {isa = PBXBuildFile; fileRef = 514EE998246D4C2E00DE4884 /* UITableViewCell+Identifier.swift */; };
		514EE99B246D4C4C00DE4884 /* UITableView+Dequeue.swift in Sources */ = {isa = PBXBuildFile; fileRef = 514EE99A246D4C4C00DE4884 /* UITableView+Dequeue.swift */; };
		514EE99D246D4CFB00DE4884 /* TableViewCellConfigurator.swift in Sources */ = {isa = PBXBuildFile; fileRef = 514EE99C246D4CFB00DE4884 /* TableViewCellConfigurator.swift */; };
		515BBDEB2484F8E500CDB674 /* HomeThankYouRiskCellConfigurator.swift in Sources */ = {isa = PBXBuildFile; fileRef = 515BBDEA2484F8E500CDB674 /* HomeThankYouRiskCellConfigurator.swift */; };
		516E42CB24B760F50008CC30 /* HomeRiskLevelCellConfiguratorTests.swift in Sources */ = {isa = PBXBuildFile; fileRef = 516E42C924B760EC0008CC30 /* HomeRiskLevelCellConfiguratorTests.swift */; };
		516E42FB24B7739F0008CC30 /* HomeUnknownRiskCellConfiguratorTests.swift in Sources */ = {isa = PBXBuildFile; fileRef = 516E42FA24B7739F0008CC30 /* HomeUnknownRiskCellConfiguratorTests.swift */; };
		516E42FE24B7773E0008CC30 /* HomeLowRiskCellConfiguratorTests.swift in Sources */ = {isa = PBXBuildFile; fileRef = 516E42FC24B776A90008CC30 /* HomeLowRiskCellConfiguratorTests.swift */; };
		516E430024B777B20008CC30 /* HomeHighRiskCellConfiguratorTests.swift in Sources */ = {isa = PBXBuildFile; fileRef = 516E42FF24B777B20008CC30 /* HomeHighRiskCellConfiguratorTests.swift */; };
		516E430224B89AED0008CC30 /* CoordinatorTests.swift in Sources */ = {isa = PBXBuildFile; fileRef = 516E430124B89AED0008CC30 /* CoordinatorTests.swift */; };
		51895EDC245E16CD0085DA38 /* ENAColor.swift in Sources */ = {isa = PBXBuildFile; fileRef = 51895EDB245E16CD0085DA38 /* ENAColor.swift */; };
		518A69FB24687D5800444E66 /* RiskLevel.swift in Sources */ = {isa = PBXBuildFile; fileRef = 518A69FA24687D5800444E66 /* RiskLevel.swift */; };
		51B5B414246DF07300DC5D3E /* RiskImageItemView.xib in Resources */ = {isa = PBXBuildFile; fileRef = 51B5B413246DF07300DC5D3E /* RiskImageItemView.xib */; };
		51B5B41C246EC8B800DC5D3E /* HomeCardCollectionViewCell.swift in Sources */ = {isa = PBXBuildFile; fileRef = 51B5B41B246EC8B800DC5D3E /* HomeCardCollectionViewCell.swift */; };
		51C737BD245B349700286105 /* OnboardingInfoViewController.swift in Sources */ = {isa = PBXBuildFile; fileRef = 51C737BC245B349700286105 /* OnboardingInfoViewController.swift */; };
		51C737BF245B3B5D00286105 /* OnboardingInfo.swift in Sources */ = {isa = PBXBuildFile; fileRef = 51C737BE245B3B5D00286105 /* OnboardingInfo.swift */; };
		51C7790C24867F16004582F8 /* RiskListItemView.xib in Resources */ = {isa = PBXBuildFile; fileRef = 51C7790B24867F16004582F8 /* RiskListItemView.xib */; };
		51C7790E24867F22004582F8 /* RiskListItemView.swift in Sources */ = {isa = PBXBuildFile; fileRef = 51C7790D24867F22004582F8 /* RiskListItemView.swift */; };
		51C77910248684F5004582F8 /* HomeRiskListItemViewConfigurator.swift in Sources */ = {isa = PBXBuildFile; fileRef = 51C7790F248684F5004582F8 /* HomeRiskListItemViewConfigurator.swift */; };
		51C779122486E549004582F8 /* HomeFindingPositiveRiskCellConfigurator.swift in Sources */ = {isa = PBXBuildFile; fileRef = 51C779112486E549004582F8 /* HomeFindingPositiveRiskCellConfigurator.swift */; };
		51C779142486E5AB004582F8 /* RiskFindingPositiveCollectionViewCell.xib in Resources */ = {isa = PBXBuildFile; fileRef = 51C779132486E5AB004582F8 /* RiskFindingPositiveCollectionViewCell.xib */; };
		51C779162486E5BA004582F8 /* RiskFindingPositiveCollectionViewCell.swift in Sources */ = {isa = PBXBuildFile; fileRef = 51C779152486E5BA004582F8 /* RiskFindingPositiveCollectionViewCell.swift */; };
		51CE1B4A246016B0002CF42A /* UICollectionViewCell+Identifier.swift in Sources */ = {isa = PBXBuildFile; fileRef = 51CE1B49246016B0002CF42A /* UICollectionViewCell+Identifier.swift */; };
		51CE1B4C246016D1002CF42A /* UICollectionReusableView+Identifier.swift in Sources */ = {isa = PBXBuildFile; fileRef = 51CE1B4B246016D1002CF42A /* UICollectionReusableView+Identifier.swift */; };
		51CE1B5524604DD2002CF42A /* HomeLayout.swift in Sources */ = {isa = PBXBuildFile; fileRef = 51CE1B5424604DD2002CF42A /* HomeLayout.swift */; };
		51CE1B85246078B6002CF42A /* ActivateCollectionViewCell.xib in Resources */ = {isa = PBXBuildFile; fileRef = 51CE1B76246078B6002CF42A /* ActivateCollectionViewCell.xib */; };
		51CE1B87246078B6002CF42A /* ActivateCollectionViewCell.swift in Sources */ = {isa = PBXBuildFile; fileRef = 51CE1B78246078B6002CF42A /* ActivateCollectionViewCell.swift */; };
		51CE1B88246078B6002CF42A /* RiskLevelCollectionViewCell.xib in Resources */ = {isa = PBXBuildFile; fileRef = 51CE1B79246078B6002CF42A /* RiskLevelCollectionViewCell.xib */; };
		51CE1B89246078B6002CF42A /* RiskLevelCollectionViewCell.swift in Sources */ = {isa = PBXBuildFile; fileRef = 51CE1B7A246078B6002CF42A /* RiskLevelCollectionViewCell.swift */; };
		51CE1B8A246078B6002CF42A /* InfoCollectionViewCell.xib in Resources */ = {isa = PBXBuildFile; fileRef = 51CE1B7B246078B6002CF42A /* InfoCollectionViewCell.xib */; };
		51CE1B8B246078B6002CF42A /* InfoCollectionViewCell.swift in Sources */ = {isa = PBXBuildFile; fileRef = 51CE1B7C246078B6002CF42A /* InfoCollectionViewCell.swift */; };
		51CE1B91246078B6002CF42A /* SectionSystemBackgroundDecorationView.swift in Sources */ = {isa = PBXBuildFile; fileRef = 51CE1B84246078B6002CF42A /* SectionSystemBackgroundDecorationView.swift */; };
		51CE1BB52460AC83002CF42A /* UICollectionView+Dequeue.swift in Sources */ = {isa = PBXBuildFile; fileRef = 51CE1BB42460AC82002CF42A /* UICollectionView+Dequeue.swift */; };
		51CE1BBA2460AFD8002CF42A /* HomeActivateCellConfigurator.swift in Sources */ = {isa = PBXBuildFile; fileRef = 51CE1BB92460AFD8002CF42A /* HomeActivateCellConfigurator.swift */; };
		51CE1BBD2460B1CB002CF42A /* CollectionViewCellConfigurator.swift in Sources */ = {isa = PBXBuildFile; fileRef = 51CE1BBC2460B1CB002CF42A /* CollectionViewCellConfigurator.swift */; };
		51CE1BBF2460B222002CF42A /* HomeRiskCellConfigurator.swift in Sources */ = {isa = PBXBuildFile; fileRef = 51CE1BBE2460B222002CF42A /* HomeRiskCellConfigurator.swift */; };
		51CE1BC32460B28D002CF42A /* HomeInfoCellConfigurator.swift in Sources */ = {isa = PBXBuildFile; fileRef = 51CE1BC22460B28D002CF42A /* HomeInfoCellConfigurator.swift */; };
		51D420B12458397300AD70CA /* Onboarding.storyboard in Resources */ = {isa = PBXBuildFile; fileRef = 51D420B02458397300AD70CA /* Onboarding.storyboard */; };
		51D420B424583ABB00AD70CA /* AppStoryboard.swift in Sources */ = {isa = PBXBuildFile; fileRef = 51D420B324583ABB00AD70CA /* AppStoryboard.swift */; };
		51D420B724583B7200AD70CA /* NSObject+Identifier.swift in Sources */ = {isa = PBXBuildFile; fileRef = 51D420B624583B7200AD70CA /* NSObject+Identifier.swift */; };
		51D420B924583B8300AD70CA /* UIViewController+AppStoryboard.swift in Sources */ = {isa = PBXBuildFile; fileRef = 51D420B824583B8300AD70CA /* UIViewController+AppStoryboard.swift */; };
		51D420C424583E3300AD70CA /* SettingsViewController.swift in Sources */ = {isa = PBXBuildFile; fileRef = 51D420C324583E3300AD70CA /* SettingsViewController.swift */; };
		51D420CE245869C800AD70CA /* Home.storyboard in Resources */ = {isa = PBXBuildFile; fileRef = 51D420CD245869C800AD70CA /* Home.storyboard */; };
		51D420D024586AB300AD70CA /* Settings.storyboard in Resources */ = {isa = PBXBuildFile; fileRef = 51D420CF24586AB300AD70CA /* Settings.storyboard */; };
		51F1255D24BDD75300126C86 /* HomeUnknown48hRiskCellConfigurator.swift in Sources */ = {isa = PBXBuildFile; fileRef = 51F1255C24BDD75300126C86 /* HomeUnknown48hRiskCellConfigurator.swift */; };
		51F1256024BEFB8F00126C86 /* HomeUnknown48hRiskCellConfiguratorTests.swift in Sources */ = {isa = PBXBuildFile; fileRef = 51F1255E24BEFB7A00126C86 /* HomeUnknown48hRiskCellConfiguratorTests.swift */; };
		51FE277B2475340300BB8144 /* HomeRiskLoadingItemViewConfigurator.swift in Sources */ = {isa = PBXBuildFile; fileRef = 51FE277A2475340300BB8144 /* HomeRiskLoadingItemViewConfigurator.swift */; };
		51FE277D247535C400BB8144 /* RiskLoadingItemView.xib in Resources */ = {isa = PBXBuildFile; fileRef = 51FE277C247535C400BB8144 /* RiskLoadingItemView.xib */; };
		51FE277F247535E300BB8144 /* RiskLoadingItemView.swift in Sources */ = {isa = PBXBuildFile; fileRef = 51FE277E247535E300BB8144 /* RiskLoadingItemView.swift */; };
		710021DC248E44A6001F0B63 /* ENAFont.swift in Sources */ = {isa = PBXBuildFile; fileRef = 710021DB248E44A6001F0B63 /* ENAFont.swift */; };
		710021DE248EAF16001F0B63 /* ExposureSubmissionImageCardCell.xib in Resources */ = {isa = PBXBuildFile; fileRef = 710021DD248EAF16001F0B63 /* ExposureSubmissionImageCardCell.xib */; };
		710021E0248EAF9A001F0B63 /* ExposureSubmissionImageCardCell.swift in Sources */ = {isa = PBXBuildFile; fileRef = 710021DF248EAF9A001F0B63 /* ExposureSubmissionImageCardCell.swift */; };
		710224EA248FA67F000C5DEF /* HomeTestResultCollectionViewCell.swift in Sources */ = {isa = PBXBuildFile; fileRef = 710224E9248FA67F000C5DEF /* HomeTestResultCollectionViewCell.swift */; };
		710224EC248FC150000C5DEF /* HomeTestResultCellConfigurator.swift in Sources */ = {isa = PBXBuildFile; fileRef = 710224EB248FC150000C5DEF /* HomeTestResultCellConfigurator.swift */; };
		710224EE2490E2FD000C5DEF /* ExposureSubmissionStepCell.xib in Resources */ = {isa = PBXBuildFile; fileRef = 710224ED2490E2FC000C5DEF /* ExposureSubmissionStepCell.xib */; };
		710224F42490E7A3000C5DEF /* ExposureSubmissionStepCell.swift in Sources */ = {isa = PBXBuildFile; fileRef = 710224F32490E7A3000C5DEF /* ExposureSubmissionStepCell.swift */; };
		710224F624910661000C5DEF /* ExposureSubmissionDynamicCell.swift in Sources */ = {isa = PBXBuildFile; fileRef = 710224F524910661000C5DEF /* ExposureSubmissionDynamicCell.swift */; };
		710ABB1F2475115500948792 /* UITableViewController+Enum.swift in Sources */ = {isa = PBXBuildFile; fileRef = 710ABB1E2475115500948792 /* UITableViewController+Enum.swift */; };
		710ABB23247513E300948792 /* DynamicTypeTableViewCell.swift in Sources */ = {isa = PBXBuildFile; fileRef = 710ABB22247513E300948792 /* DynamicTypeTableViewCell.swift */; };
		710ABB25247514BD00948792 /* UIViewController+Segue.swift in Sources */ = {isa = PBXBuildFile; fileRef = 710ABB24247514BD00948792 /* UIViewController+Segue.swift */; };
		710ABB27247533FA00948792 /* DynamicTableViewController.swift in Sources */ = {isa = PBXBuildFile; fileRef = 710ABB26247533FA00948792 /* DynamicTableViewController.swift */; };
		710ABB292475353900948792 /* DynamicTableViewModel.swift in Sources */ = {isa = PBXBuildFile; fileRef = 710ABB282475353900948792 /* DynamicTableViewModel.swift */; };
		71176E2F248922B0004B0C9F /* ENAColorTests.swift in Sources */ = {isa = PBXBuildFile; fileRef = 71176E2D24891C02004B0C9F /* ENAColorTests.swift */; };
		71176E32248957C3004B0C9F /* AppNavigationController.swift in Sources */ = {isa = PBXBuildFile; fileRef = 71176E31248957C3004B0C9F /* AppNavigationController.swift */; };
		711EFCC72492EE31005FEF21 /* ENAFooterView.swift in Sources */ = {isa = PBXBuildFile; fileRef = 711EFCC62492EE31005FEF21 /* ENAFooterView.swift */; };
		711EFCC924935C79005FEF21 /* ExposureSubmissionTestResultHeaderView.xib in Resources */ = {isa = PBXBuildFile; fileRef = 711EFCC824935C79005FEF21 /* ExposureSubmissionTestResultHeaderView.xib */; };
		71330E41248109F600EB10F6 /* DynamicTableViewSection.swift in Sources */ = {isa = PBXBuildFile; fileRef = 71330E40248109F600EB10F6 /* DynamicTableViewSection.swift */; };
		71330E43248109FD00EB10F6 /* DynamicTableViewCell.swift in Sources */ = {isa = PBXBuildFile; fileRef = 71330E42248109FD00EB10F6 /* DynamicTableViewCell.swift */; };
		71330E4524810A0500EB10F6 /* DynamicTableViewHeader.swift in Sources */ = {isa = PBXBuildFile; fileRef = 71330E4424810A0500EB10F6 /* DynamicTableViewHeader.swift */; };
		71330E4724810A0C00EB10F6 /* DynamicTableViewFooter.swift in Sources */ = {isa = PBXBuildFile; fileRef = 71330E4624810A0C00EB10F6 /* DynamicTableViewFooter.swift */; };
		713EA25B247818B000AB7EE8 /* DynamicTypeButton.swift in Sources */ = {isa = PBXBuildFile; fileRef = 713EA25A247818B000AB7EE8 /* DynamicTypeButton.swift */; };
		713EA25D24798A7000AB7EE8 /* ExposureDetectionRoundedView.swift in Sources */ = {isa = PBXBuildFile; fileRef = 713EA25C24798A7000AB7EE8 /* ExposureDetectionRoundedView.swift */; };
		713EA25F24798A9100AB7EE8 /* ExposureDetectionRiskCell.swift in Sources */ = {isa = PBXBuildFile; fileRef = 713EA25E24798A9100AB7EE8 /* ExposureDetectionRiskCell.swift */; };
		713EA26124798AD100AB7EE8 /* InsetTableViewCell.swift in Sources */ = {isa = PBXBuildFile; fileRef = 713EA26024798AD100AB7EE8 /* InsetTableViewCell.swift */; };
		713EA26324798F8500AB7EE8 /* ExposureDetectionHeaderCell.swift in Sources */ = {isa = PBXBuildFile; fileRef = 713EA26224798F8500AB7EE8 /* ExposureDetectionHeaderCell.swift */; };
		714194EA247A65C60072A090 /* DynamicTableViewHeaderSeparatorView.swift in Sources */ = {isa = PBXBuildFile; fileRef = 714194E9247A65C60072A090 /* DynamicTableViewHeaderSeparatorView.swift */; };
		7154EB4A247D21E200A467FF /* ExposureDetectionLongGuideCell.swift in Sources */ = {isa = PBXBuildFile; fileRef = 7154EB49247D21E200A467FF /* ExposureDetectionLongGuideCell.swift */; };
		7154EB4C247E862100A467FF /* ExposureDetectionLoadingCell.swift in Sources */ = {isa = PBXBuildFile; fileRef = 7154EB4B247E862100A467FF /* ExposureDetectionLoadingCell.swift */; };
		717D21E9248C022E00D9717E /* DynamicTableViewHtmlCell.swift in Sources */ = {isa = PBXBuildFile; fileRef = 717D21E8248C022E00D9717E /* DynamicTableViewHtmlCell.swift */; };
		7187A5582481231C00FCC755 /* DynamicTableViewAction.swift in Sources */ = {isa = PBXBuildFile; fileRef = 71330E4824810A5A00EB10F6 /* DynamicTableViewAction.swift */; };
		71B804472484CC0800D53506 /* ENALabel.swift in Sources */ = {isa = PBXBuildFile; fileRef = 71B804462484CC0800D53506 /* ENALabel.swift */; };
		71B804492484D37300D53506 /* RiskLegendViewController.swift in Sources */ = {isa = PBXBuildFile; fileRef = 71B804482484D37300D53506 /* RiskLegendViewController.swift */; };
		71B8044D248525CD00D53506 /* RiskLegendViewController+DynamicTableViewModel.swift in Sources */ = {isa = PBXBuildFile; fileRef = 71B8044C248525CD00D53506 /* RiskLegendViewController+DynamicTableViewModel.swift */; };
		71B8044F248526B600D53506 /* DynamicTableViewSpaceCell.swift in Sources */ = {isa = PBXBuildFile; fileRef = 71B8044E248526B600D53506 /* DynamicTableViewSpaceCell.swift */; };
		71B804542485273C00D53506 /* RiskLegendDotBodyCell.swift in Sources */ = {isa = PBXBuildFile; fileRef = 71B804532485273C00D53506 /* RiskLegendDotBodyCell.swift */; };
		71C0BEDD2498DD07009A17A0 /* ENANavigationFooterView.swift in Sources */ = {isa = PBXBuildFile; fileRef = 71C0BEDC2498DD07009A17A0 /* ENANavigationFooterView.swift */; };
		71CAB9D2248AACAD00F516A5 /* PixelPerfectLayoutConstraint.swift in Sources */ = {isa = PBXBuildFile; fileRef = 71CAB9D1248AACAD00F516A5 /* PixelPerfectLayoutConstraint.swift */; };
		71CAB9D4248AB33500F516A5 /* DynamicTypeSymbolImageView.swift in Sources */ = {isa = PBXBuildFile; fileRef = 71CAB9D3248AB33500F516A5 /* DynamicTypeSymbolImageView.swift */; };
		71D3C19A2494EFAC00DBABA8 /* ENANavigationControllerWithFooter.swift in Sources */ = {isa = PBXBuildFile; fileRef = 71D3C1992494EFAC00DBABA8 /* ENANavigationControllerWithFooter.swift */; };
		71EF33D92497F3E8007B7E1B /* ENANavigationControllerWithFooterChild.swift in Sources */ = {isa = PBXBuildFile; fileRef = 71EF33D82497F3E8007B7E1B /* ENANavigationControllerWithFooterChild.swift */; };
		71EF33DB2497F419007B7E1B /* ENANavigationFooterItem.swift in Sources */ = {isa = PBXBuildFile; fileRef = 71EF33DA2497F419007B7E1B /* ENANavigationFooterItem.swift */; };
		71F2E57B2487AEFC00694F1A /* ena-colors.xcassets in Resources */ = {isa = PBXBuildFile; fileRef = 71F2E57A2487AEFC00694F1A /* ena-colors.xcassets */; };
		71F5418E248BEE08006DB793 /* privacy-policy.html in Resources */ = {isa = PBXBuildFile; fileRef = 71F5418A248BEDBE006DB793 /* privacy-policy.html */; };
		71F54191248BF677006DB793 /* HtmlTextView.swift in Sources */ = {isa = PBXBuildFile; fileRef = 71F54190248BF677006DB793 /* HtmlTextView.swift */; };
		71FD8862246EB27F00E804D0 /* ExposureDetectionViewController.swift in Sources */ = {isa = PBXBuildFile; fileRef = 71FD8861246EB27F00E804D0 /* ExposureDetectionViewController.swift */; };
		71FE1C69247A8FE100851FEB /* DynamicTableViewHeaderFooterView.swift in Sources */ = {isa = PBXBuildFile; fileRef = 71FE1C68247A8FE100851FEB /* DynamicTableViewHeaderFooterView.swift */; };
		71FE1C71247AA7B700851FEB /* DynamicTableViewHeaderImageView.swift in Sources */ = {isa = PBXBuildFile; fileRef = 71FE1C70247AA7B700851FEB /* DynamicTableViewHeaderImageView.swift */; };
		71FE1C7A247AC2B500851FEB /* ExposureSubmissionSuccessViewController.swift in Sources */ = {isa = PBXBuildFile; fileRef = 71FE1C73247AC2B500851FEB /* ExposureSubmissionSuccessViewController.swift */; };
		71FE1C7B247AC2B500851FEB /* ExposureSubmissionQRScannerViewController.swift in Sources */ = {isa = PBXBuildFile; fileRef = 71FE1C74247AC2B500851FEB /* ExposureSubmissionQRScannerViewController.swift */; };
		71FE1C7C247AC2B500851FEB /* ExposureSubmissionOverviewViewController.swift in Sources */ = {isa = PBXBuildFile; fileRef = 71FE1C75247AC2B500851FEB /* ExposureSubmissionOverviewViewController.swift */; };
		71FE1C7D247AC2B500851FEB /* ExposureSubmissionTanInputViewController.swift in Sources */ = {isa = PBXBuildFile; fileRef = 71FE1C76247AC2B500851FEB /* ExposureSubmissionTanInputViewController.swift */; };
		71FE1C7F247AC2B500851FEB /* ExposureSubmissionTestResultViewController.swift in Sources */ = {isa = PBXBuildFile; fileRef = 71FE1C78247AC2B500851FEB /* ExposureSubmissionTestResultViewController.swift */; };
		71FE1C80247AC2B500851FEB /* ExposureSubmissionNavigationController.swift in Sources */ = {isa = PBXBuildFile; fileRef = 71FE1C79247AC2B500851FEB /* ExposureSubmissionNavigationController.swift */; };
		71FE1C82247AC30300851FEB /* ENATanInput.swift in Sources */ = {isa = PBXBuildFile; fileRef = 71FE1C81247AC30300851FEB /* ENATanInput.swift */; };
		71FE1C86247AC33D00851FEB /* ExposureSubmissionTestResultHeaderView.swift in Sources */ = {isa = PBXBuildFile; fileRef = 71FE1C84247AC33D00851FEB /* ExposureSubmissionTestResultHeaderView.swift */; };
		71FE1C8C247AC79D00851FEB /* DynamicTableViewIconCell.swift in Sources */ = {isa = PBXBuildFile; fileRef = 71FE1C8A247AC79D00851FEB /* DynamicTableViewIconCell.swift */; };
		71FE1C8D247AC79D00851FEB /* DynamicTableViewIconCell.xib in Resources */ = {isa = PBXBuildFile; fileRef = 71FE1C8B247AC79D00851FEB /* DynamicTableViewIconCell.xib */; };
		85142501245DA0B3009D2791 /* UIViewController+Alert.swift in Sources */ = {isa = PBXBuildFile; fileRef = 85142500245DA0B3009D2791 /* UIViewController+Alert.swift */; };
		8539874F2467094E00D28B62 /* AppIcon.xcassets in Resources */ = {isa = PBXBuildFile; fileRef = 8539874E2467094E00D28B62 /* AppIcon.xcassets */; };
		853D987A24694A8700490DBA /* ENAButton.swift in Sources */ = {isa = PBXBuildFile; fileRef = 853D987924694A8700490DBA /* ENAButton.swift */; };
		853D98832469DC5000490DBA /* ExposureNotificationSetting.storyboard in Resources */ = {isa = PBXBuildFile; fileRef = 853D98822469DC5000490DBA /* ExposureNotificationSetting.storyboard */; };
		858F6F6E245A103C009FFD33 /* ExposureNotification.framework in Frameworks */ = {isa = PBXBuildFile; fileRef = 858F6F6D245A103C009FFD33 /* ExposureNotification.framework */; };
		8595BF5F246032D90056EA27 /* ENASwitch.swift in Sources */ = {isa = PBXBuildFile; fileRef = 8595BF5E246032D90056EA27 /* ENASwitch.swift */; };
		859DD512248549790073D59F /* MockDiagnosisKeysRetrieval.swift in Sources */ = {isa = PBXBuildFile; fileRef = 859DD511248549790073D59F /* MockDiagnosisKeysRetrieval.swift */; };
		85D7593F2457048F008175F0 /* AppDelegate.swift in Sources */ = {isa = PBXBuildFile; fileRef = 85D7593E2457048F008175F0 /* AppDelegate.swift */; };
		85D759412457048F008175F0 /* SceneDelegate.swift in Sources */ = {isa = PBXBuildFile; fileRef = 85D759402457048F008175F0 /* SceneDelegate.swift */; };
		85D7594B24570491008175F0 /* Assets.xcassets in Resources */ = {isa = PBXBuildFile; fileRef = 85D7594A24570491008175F0 /* Assets.xcassets */; };
		85D7594E24570491008175F0 /* LaunchScreen.storyboard in Resources */ = {isa = PBXBuildFile; fileRef = 85D7594C24570491008175F0 /* LaunchScreen.storyboard */; };
		85D7596424570491008175F0 /* ENAUITests.swift in Sources */ = {isa = PBXBuildFile; fileRef = 85D7596324570491008175F0 /* ENAUITests.swift */; };
		85E33444247EB357006E74EC /* CircularProgressView.swift in Sources */ = {isa = PBXBuildFile; fileRef = 85E33443247EB357006E74EC /* CircularProgressView.swift */; };
		9412FAFE252349EA0086E139 /* DeltaOnboardingViewControllerTests.swift in Sources */ = {isa = PBXBuildFile; fileRef = 9412FAF92523499D0086E139 /* DeltaOnboardingViewControllerTests.swift */; };
		9417BA95252B6B5100AD4053 /* DMSQLiteErrorViewController.swift in Sources */ = {isa = PBXBuildFile; fileRef = 9417BA94252B6B5100AD4053 /* DMSQLiteErrorViewController.swift */; };
		941ADDB02518C2B200E421D9 /* EuTracingTableViewCell.swift in Sources */ = {isa = PBXBuildFile; fileRef = 941ADDAF2518C2B200E421D9 /* EuTracingTableViewCell.swift */; };
		941ADDB22518C3FB00E421D9 /* ENSettingEuTracingViewModel.swift in Sources */ = {isa = PBXBuildFile; fileRef = 941ADDB12518C3FB00E421D9 /* ENSettingEuTracingViewModel.swift */; };
		941B68AE253F007100DC1962 /* Int+Increment.swift in Sources */ = {isa = PBXBuildFile; fileRef = 941B689E253EFF2300DC1962 /* Int+Increment.swift */; };
		941F5ED02518E82800785F06 /* ENSettingEuTracingViewModelTests.swift in Sources */ = {isa = PBXBuildFile; fileRef = 941F5ECB2518E82100785F06 /* ENSettingEuTracingViewModelTests.swift */; };
		9488C3012521EE8E00504648 /* DeltaOnboardingNavigationController.swift in Sources */ = {isa = PBXBuildFile; fileRef = 9488C3002521EE8E00504648 /* DeltaOnboardingNavigationController.swift */; };
		948DCDC3252EFC9A00CDE020 /* ENAUITests_05_ExposureLogging.swift in Sources */ = {isa = PBXBuildFile; fileRef = 948DCDC2252EFC9A00CDE020 /* ENAUITests_05_ExposureLogging.swift */; };
		94C24B3F25304B4400F8C004 /* ENAUITestsDeltaOnboarding.swift in Sources */ = {isa = PBXBuildFile; fileRef = 94C24B3E25304B4400F8C004 /* ENAUITestsDeltaOnboarding.swift */; };
		94F594622521CBF50077681B /* DeltaOnboardingV15ViewModel.swift in Sources */ = {isa = PBXBuildFile; fileRef = 94F594612521CBF50077681B /* DeltaOnboardingV15ViewModel.swift */; };
		A124E64A249BF4EF00E95F72 /* ExposureDetectionExecutorTests.swift in Sources */ = {isa = PBXBuildFile; fileRef = A124E648249BF4EB00E95F72 /* ExposureDetectionExecutorTests.swift */; };
		A124E64C249C4C9000E95F72 /* SAPDownloadedPackagesStore+Helpers.swift in Sources */ = {isa = PBXBuildFile; fileRef = A124E64B249C4C9000E95F72 /* SAPDownloadedPackagesStore+Helpers.swift */; };
		A128F04E2489ABEE00EC7F6C /* RiskCalculationTests.swift in Sources */ = {isa = PBXBuildFile; fileRef = A128F04C2489ABE700EC7F6C /* RiskCalculationTests.swift */; };
		A128F059248B459F00EC7F6C /* PublicKeyStore.swift in Sources */ = {isa = PBXBuildFile; fileRef = A128F058248B459F00EC7F6C /* PublicKeyStore.swift */; };
		A14BDEC024A1AD660063E4EC /* MockExposureDetector.swift in Sources */ = {isa = PBXBuildFile; fileRef = A14BDEBF24A1AD660063E4EC /* MockExposureDetector.swift */; };
		A1654EFF24B41FF600C0E115 /* DynamicCellTests.swift in Sources */ = {isa = PBXBuildFile; fileRef = A1654EFD24B41FEF00C0E115 /* DynamicCellTests.swift */; };
		A1654F0224B43E8500C0E115 /* DynamicTableViewTextViewCellTests.swift in Sources */ = {isa = PBXBuildFile; fileRef = A1654F0024B43E7F00C0E115 /* DynamicTableViewTextViewCellTests.swift */; };
		A16714AF248CA1B70031B111 /* Bundle+ReadPlist.swift in Sources */ = {isa = PBXBuildFile; fileRef = A16714AE248CA1B70031B111 /* Bundle+ReadPlist.swift */; };
		A16714BB248D18D20031B111 /* SummaryMetadata.swift in Sources */ = {isa = PBXBuildFile; fileRef = A16714BA248D18D20031B111 /* SummaryMetadata.swift */; };
		A173665324844F41006BE209 /* SQLiteKeyValueStoreTests.swift in Sources */ = {isa = PBXBuildFile; fileRef = A173665124844F29006BE209 /* SQLiteKeyValueStoreTests.swift */; };
		A17366552484978A006BE209 /* OnboardingInfoViewControllerUtils.swift in Sources */ = {isa = PBXBuildFile; fileRef = A17366542484978A006BE209 /* OnboardingInfoViewControllerUtils.swift */; };
		A17DA5E32486D8EF006F310F /* RiskLevelTests.swift in Sources */ = {isa = PBXBuildFile; fileRef = A17DA5E12486D8E7006F310F /* RiskLevelTests.swift */; };
		A1877CAB248F2532006FEFC0 /* SAPDownloadedPackageTests.swift in Sources */ = {isa = PBXBuildFile; fileRef = A1877CA9248F247D006FEFC0 /* SAPDownloadedPackageTests.swift */; };
		A189E45F248C325E001D0996 /* de-config in Resources */ = {isa = PBXBuildFile; fileRef = A189E45E248C325E001D0996 /* de-config */; };
		A1BABD0924A57B88000ED515 /* TemporaryExposureKeyMock.swift in Sources */ = {isa = PBXBuildFile; fileRef = A1BABD0824A57B88000ED515 /* TemporaryExposureKeyMock.swift */; };
		A1BABD0E24A57CFC000ED515 /* ENTemporaryExposureKey+ProcessingTests.swift in Sources */ = {isa = PBXBuildFile; fileRef = A1BABD0C24A57BAC000ED515 /* ENTemporaryExposureKey+ProcessingTests.swift */; };
		A1BABD1024A57D03000ED515 /* ENTemporaryExposureKey+Processing.swift in Sources */ = {isa = PBXBuildFile; fileRef = A1BABD0A24A57BA0000ED515 /* ENTemporaryExposureKey+Processing.swift */; };
		A1C683FA24AEC57400B90D12 /* DynamicTableViewTextViewCell.swift in Sources */ = {isa = PBXBuildFile; fileRef = A1C683F924AEC57400B90D12 /* DynamicTableViewTextViewCell.swift */; };
		A1C683FC24AEC9EE00B90D12 /* DynamicTableViewTextCell.swift in Sources */ = {isa = PBXBuildFile; fileRef = A1C683FB24AEC9EE00B90D12 /* DynamicTableViewTextCell.swift */; };
		A1E41941249410AF0016E52A /* SAPDownloadedPackage+Helpers.swift in Sources */ = {isa = PBXBuildFile; fileRef = A1E41940249410AF0016E52A /* SAPDownloadedPackage+Helpers.swift */; };
		A1E419462495479D0016E52A /* HTTPClient+MockNetworkStack.swift in Sources */ = {isa = PBXBuildFile; fileRef = A1E419442495476C0016E52A /* HTTPClient+MockNetworkStack.swift */; };
		A1E41949249548770016E52A /* HTTPClient+SubmitTests.swift in Sources */ = {isa = PBXBuildFile; fileRef = A1E41947249548260016E52A /* HTTPClient+SubmitTests.swift */; };
		A1E419522495A6F20016E52A /* HTTPClient+TANForExposureSubmitTests.swift in Sources */ = {isa = PBXBuildFile; fileRef = A1E419502495A6EA0016E52A /* HTTPClient+TANForExposureSubmitTests.swift */; };
		A1E419552495A8060016E52A /* HTTPClient+GetTestResultTests.swift in Sources */ = {isa = PBXBuildFile; fileRef = A1E419532495A7850016E52A /* HTTPClient+GetTestResultTests.swift */; };
		A1E419582495A8F90016E52A /* HTTPClient+RegistrationTokenTests.swift in Sources */ = {isa = PBXBuildFile; fileRef = A1E419562495A8F50016E52A /* HTTPClient+RegistrationTokenTests.swift */; };
		A1E4195D249818060016E52A /* RiskTests.swift in Sources */ = {isa = PBXBuildFile; fileRef = A1E4195B249818020016E52A /* RiskTests.swift */; };
		A1E419602498243E0016E52A /* String+TodayTests.swift in Sources */ = {isa = PBXBuildFile; fileRef = A1E4195E249824340016E52A /* String+TodayTests.swift */; };
		A328424D248B91E0006B1F09 /* HomeTestResultLoadingCell.xib in Resources */ = {isa = PBXBuildFile; fileRef = A328424B248B91E0006B1F09 /* HomeTestResultLoadingCell.xib */; };
		A328424E248B91E0006B1F09 /* HomeTestResultLoadingCell.swift in Sources */ = {isa = PBXBuildFile; fileRef = A328424C248B91E0006B1F09 /* HomeTestResultLoadingCell.swift */; };
		A3284250248B9269006B1F09 /* HomeTestResultLoadingCellConfigurator.swift in Sources */ = {isa = PBXBuildFile; fileRef = A328424F248B9269006B1F09 /* HomeTestResultLoadingCellConfigurator.swift */; };
		A328425D248E82BC006B1F09 /* ExposureSubmissionTestResultViewControllerTests.swift in Sources */ = {isa = PBXBuildFile; fileRef = A328425B248E82B5006B1F09 /* ExposureSubmissionTestResultViewControllerTests.swift */; };
		A328425F248E943D006B1F09 /* ExposureSubmissionTanInputViewControllerTests.swift in Sources */ = {isa = PBXBuildFile; fileRef = A328425E248E943D006B1F09 /* ExposureSubmissionTanInputViewControllerTests.swift */; };
		A32842612490E2AC006B1F09 /* ExposureSubmissionWarnOthersViewControllerTests.swift in Sources */ = {isa = PBXBuildFile; fileRef = A32842602490E2AC006B1F09 /* ExposureSubmissionWarnOthersViewControllerTests.swift */; };
		A328426324910552006B1F09 /* ExposureSubmissionSuccessViewControllerTests.swift in Sources */ = {isa = PBXBuildFile; fileRef = A328426224910552006B1F09 /* ExposureSubmissionSuccessViewControllerTests.swift */; };
		A32842652491136E006B1F09 /* ExposureSubmissionUITests.swift in Sources */ = {isa = PBXBuildFile; fileRef = A32842642491136E006B1F09 /* ExposureSubmissionUITests.swift */; };
		A32842672492359E006B1F09 /* MockExposureSubmissionNavigationControllerChild.swift in Sources */ = {isa = PBXBuildFile; fileRef = A32842662492359E006B1F09 /* MockExposureSubmissionNavigationControllerChild.swift */; };
		A32C046524D96348005BEA61 /* HTTPClient+PlausibeDeniabilityTests.swift in Sources */ = {isa = PBXBuildFile; fileRef = A32C046424D96348005BEA61 /* HTTPClient+PlausibeDeniabilityTests.swift */; };
		A32CA72F24B6F2E300B1A994 /* HomeRiskCellConfiguratorTests.swift in Sources */ = {isa = PBXBuildFile; fileRef = A32CA72E24B6F2E300B1A994 /* HomeRiskCellConfiguratorTests.swift */; };
		A3483B0B24C5EFA40037855F /* MockExposureDetectionViewControllerDelegate.swift in Sources */ = {isa = PBXBuildFile; fileRef = A3483B0A24C5EFA40037855F /* MockExposureDetectionViewControllerDelegate.swift */; };
		A3552CC424DD6E16008C91BE /* AppDelegate+PlausibleDeniability.swift in Sources */ = {isa = PBXBuildFile; fileRef = A3552CC324DD6E16008C91BE /* AppDelegate+PlausibleDeniability.swift */; };
		A3552CC624DD6E78008C91BE /* AppDelegate+ENATaskExecutionDelegate.swift in Sources */ = {isa = PBXBuildFile; fileRef = A3552CC524DD6E78008C91BE /* AppDelegate+ENATaskExecutionDelegate.swift */; };
		A36D07B92486D61C00E46F96 /* HomeCardCellButtonDelegate.swift in Sources */ = {isa = PBXBuildFile; fileRef = A36D07B82486D61C00E46F96 /* HomeCardCellButtonDelegate.swift */; };
		A36FACC424C5EA1500DED947 /* ExposureDetectionViewControllerTests.swift in Sources */ = {isa = PBXBuildFile; fileRef = A36FACC324C5EA1500DED947 /* ExposureDetectionViewControllerTests.swift */; };
		A372DA3B24BDA075003248BB /* ExposureSubmissionCoordinator.swift in Sources */ = {isa = PBXBuildFile; fileRef = A372DA3A24BDA075003248BB /* ExposureSubmissionCoordinator.swift */; };
		A372DA3F24BEF773003248BB /* ExposureSubmissionCoordinatorTests.swift in Sources */ = {isa = PBXBuildFile; fileRef = A372DA3E24BEF773003248BB /* ExposureSubmissionCoordinatorTests.swift */; };
		A372DA4124BF33F9003248BB /* MockExposureSubmissionCoordinatorDelegate.swift in Sources */ = {isa = PBXBuildFile; fileRef = A372DA4024BF33F9003248BB /* MockExposureSubmissionCoordinatorDelegate.swift */; };
		A372DA4224BF3E29003248BB /* MockExposureSubmissionCoordinator.swift in Sources */ = {isa = PBXBuildFile; fileRef = A372DA3C24BE01D9003248BB /* MockExposureSubmissionCoordinator.swift */; };
		A3816086250633D7002286E9 /* RequiresDismissConfirmation.swift in Sources */ = {isa = PBXBuildFile; fileRef = A3816085250633D7002286E9 /* RequiresDismissConfirmation.swift */; };
		A3C4F96024812CD20047F23E /* ExposureSubmissionWarnOthersViewController.swift in Sources */ = {isa = PBXBuildFile; fileRef = A3C4F95F24812CD20047F23E /* ExposureSubmissionWarnOthersViewController.swift */; };
		A3E851B224ADD09900402485 /* CountdownTimer.swift in Sources */ = {isa = PBXBuildFile; fileRef = A3E851B124ADD09900402485 /* CountdownTimer.swift */; };
		A3E851B524ADDAC000402485 /* CountdownTimerTests.swift in Sources */ = {isa = PBXBuildFile; fileRef = A3E851B424ADDAC000402485 /* CountdownTimerTests.swift */; };
		A3EE6E5A249BB7AF00C64B61 /* ExposureSubmissionServiceFactory.swift in Sources */ = {isa = PBXBuildFile; fileRef = A3EE6E59249BB7AF00C64B61 /* ExposureSubmissionServiceFactory.swift */; };
		A3EE6E5C249BB97500C64B61 /* UITestingParameters.swift in Sources */ = {isa = PBXBuildFile; fileRef = A3EE6E5B249BB97500C64B61 /* UITestingParameters.swift */; };
		A3EE6E5D249BB9B900C64B61 /* UITestingParameters.swift in Sources */ = {isa = PBXBuildFile; fileRef = A3EE6E5B249BB97500C64B61 /* UITestingParameters.swift */; };
		A3FF84EC247BFAF00053E947 /* Hasher.swift in Sources */ = {isa = PBXBuildFile; fileRef = A3FF84EB247BFAF00053E947 /* Hasher.swift */; };
		AB010CFE253ECB6B00DF1F61 /* HomeFailedCellConfigurator.swift in Sources */ = {isa = PBXBuildFile; fileRef = AB010CFD253ECB6A00DF1F61 /* HomeFailedCellConfigurator.swift */; };
		AB010D04253ECC9200DF1F61 /* RiskFailedCollectionViewCell.swift in Sources */ = {isa = PBXBuildFile; fileRef = AB010D02253ECC9200DF1F61 /* RiskFailedCollectionViewCell.swift */; };
		AB010D05253ECC9200DF1F61 /* RiskFailedCollectionViewCell.xib in Resources */ = {isa = PBXBuildFile; fileRef = AB010D03253ECC9200DF1F61 /* RiskFailedCollectionViewCell.xib */; };
		AB1011592507C15000D392A2 /* TracingStatusHistory.swift in Sources */ = {isa = PBXBuildFile; fileRef = AB1011572507C15000D392A2 /* TracingStatusHistory.swift */; };
		AB126873254C05A7006E9194 /* ENAFormatter.swift in Sources */ = {isa = PBXBuildFile; fileRef = AB126872254C05A7006E9194 /* ENAFormatter.swift */; };
		AB1885D825238DD100D39BBE /* OnboardingInfoViewControllerTests.swift in Sources */ = {isa = PBXBuildFile; fileRef = AB1885D025238DAA00D39BBE /* OnboardingInfoViewControllerTests.swift */; };
		AB1886C4252DE1AF00D39BBE /* Logging.swift in Sources */ = {isa = PBXBuildFile; fileRef = AB1886C3252DE1AE00D39BBE /* Logging.swift */; };
		AB1886D1252DE51E00D39BBE /* Bundle+Identifier.swift in Sources */ = {isa = PBXBuildFile; fileRef = AB1886D0252DE51E00D39BBE /* Bundle+Identifier.swift */; };
		AB1FCBD42521FC47005930BA /* ServerEnvironmentTests.swift in Sources */ = {isa = PBXBuildFile; fileRef = AB1FCBCC2521FC44005930BA /* ServerEnvironmentTests.swift */; };
		AB1FCBDC2521FCD5005930BA /* TestServerEnvironments.json in Resources */ = {isa = PBXBuildFile; fileRef = AB1FCBDB2521FCD5005930BA /* TestServerEnvironments.json */; };
		AB35609A2547167800C3F8E0 /* DeviceTimeCheck.swift in Sources */ = {isa = PBXBuildFile; fileRef = AB3560992547167800C3F8E0 /* DeviceTimeCheck.swift */; };
		AB3560A02547194C00C3F8E0 /* DeviceTimeCheckTests.swift in Sources */ = {isa = PBXBuildFile; fileRef = AB35609F2547194C00C3F8E0 /* DeviceTimeCheckTests.swift */; };
		AB453F602534B04400D8339E /* ExposureManagerTests.swift in Sources */ = {isa = PBXBuildFile; fileRef = AB453F5F2534B04400D8339E /* ExposureManagerTests.swift */; };
		AB5F84AD24F8F7A1000400D4 /* SerialMigrator.swift in Sources */ = {isa = PBXBuildFile; fileRef = AB5F84AC24F8F7A1000400D4 /* SerialMigrator.swift */; };
		AB5F84B024F8F7C3000400D4 /* Migration.swift in Sources */ = {isa = PBXBuildFile; fileRef = AB5F84AF24F8F7C3000400D4 /* Migration.swift */; };
		AB5F84B224F8F7E3000400D4 /* Migration0To1.swift in Sources */ = {isa = PBXBuildFile; fileRef = AB5F84B124F8F7E3000400D4 /* Migration0To1.swift */; };
		AB5F84B424F8FA26000400D4 /* SerialMigratorTests.swift in Sources */ = {isa = PBXBuildFile; fileRef = AB5F84B324F8FA26000400D4 /* SerialMigratorTests.swift */; };
		AB5F84BB24F92876000400D4 /* Migration0To1Tests.swift in Sources */ = {isa = PBXBuildFile; fileRef = AB5F84BA24F92876000400D4 /* Migration0To1Tests.swift */; };
		AB5F84BD24F92E92000400D4 /* SerialMigratorFake.swift in Sources */ = {isa = PBXBuildFile; fileRef = AB5F84BC24F92E92000400D4 /* SerialMigratorFake.swift */; };
		AB5F84BE24FE2DC9000400D4 /* DownloadedPackagesSQLLiteStoreV0.swift in Sources */ = {isa = PBXBuildFile; fileRef = AB5F84B824F92855000400D4 /* DownloadedPackagesSQLLiteStoreV0.swift */; };
		AB5F84C024FE2EB3000400D4 /* DownloadedPackagesStoreV0.swift in Sources */ = {isa = PBXBuildFile; fileRef = AB5F84BF24FE2EB3000400D4 /* DownloadedPackagesStoreV0.swift */; };
		AB6289CF251BA01400CF61D2 /* Bundle+Version.swift in Sources */ = {isa = PBXBuildFile; fileRef = AB6289CE251BA01400CF61D2 /* Bundle+Version.swift */; };
		AB6289D4251BA4EC00CF61D2 /* String+Compare.swift in Sources */ = {isa = PBXBuildFile; fileRef = AB6289D3251BA4EC00CF61D2 /* String+Compare.swift */; };
		AB6289D9251C833100CF61D2 /* DMDeltaOnboardingViewController.swift in Sources */ = {isa = PBXBuildFile; fileRef = AB6289D8251C833100CF61D2 /* DMDeltaOnboardingViewController.swift */; };
		AB628A1F251CDADE00CF61D2 /* ServerEnvironments.json in Resources */ = {isa = PBXBuildFile; fileRef = AB628A1E251CDADE00CF61D2 /* ServerEnvironments.json */; };
		AB7420AC251B67A8006666AC /* DeltaOnboardingV15.swift in Sources */ = {isa = PBXBuildFile; fileRef = AB7420AB251B67A8006666AC /* DeltaOnboardingV15.swift */; };
		AB7420B7251B69E2006666AC /* DeltaOnboardingCoordinator.swift in Sources */ = {isa = PBXBuildFile; fileRef = AB7420B6251B69E2006666AC /* DeltaOnboardingCoordinator.swift */; };
		AB7420C2251B7D59006666AC /* DeltaOnboardingProtocols.swift in Sources */ = {isa = PBXBuildFile; fileRef = AB7420C1251B7D59006666AC /* DeltaOnboardingProtocols.swift */; };
		AB7420CB251B7D93006666AC /* DeltaOnboardingV15ViewController.swift in Sources */ = {isa = PBXBuildFile; fileRef = AB7420CA251B7D93006666AC /* DeltaOnboardingV15ViewController.swift */; };
		AB7420DD251B8101006666AC /* DeltaOnboardingCoordinatorTests.swift in Sources */ = {isa = PBXBuildFile; fileRef = AB7420DC251B8101006666AC /* DeltaOnboardingCoordinatorTests.swift */; };
		AB7E2A80255ACC06005C90F6 /* Date+Utils.swift in Sources */ = {isa = PBXBuildFile; fileRef = AB7E2A7F255ACC06005C90F6 /* Date+Utils.swift */; };
		AB8B0D3225305384009C067B /* Localizable.links.strings in Resources */ = {isa = PBXBuildFile; fileRef = AB8B0D3425305384009C067B /* Localizable.links.strings */; };
		AB8B0D4525306089009C067B /* Localizable.links.strings in Resources */ = {isa = PBXBuildFile; fileRef = AB8B0D3425305384009C067B /* Localizable.links.strings */; };
		AB8BC3472551B97700F3B5A7 /* DownloadedPackagesStoreErrorStub.swift in Sources */ = {isa = PBXBuildFile; fileRef = AB8BC3462551B97700F3B5A7 /* DownloadedPackagesStoreErrorStub.swift */; };
		AB8BC34F2551BBE100F3B5A7 /* HourKeyPackagesDownloadTests.swift in Sources */ = {isa = PBXBuildFile; fileRef = AB8BC34E2551BBE100F3B5A7 /* HourKeyPackagesDownloadTests.swift */; };
		ABC6B7ED255AEF77000A1AC0 /* RiskProviderAndNewKeyPackagesTests.swift in Sources */ = {isa = PBXBuildFile; fileRef = ABC6B7E8255AEF74000A1AC0 /* RiskProviderAndNewKeyPackagesTests.swift */; };
		ABD2F634254C533200DC1958 /* KeyPackageDownload.swift in Sources */ = {isa = PBXBuildFile; fileRef = ABD2F633254C533200DC1958 /* KeyPackageDownload.swift */; };
		ABDA2792251CE308006BAE84 /* DMServerEnvironmentViewController.swift in Sources */ = {isa = PBXBuildFile; fileRef = ABDA2791251CE308006BAE84 /* DMServerEnvironmentViewController.swift */; };
		B103193224E18A0A00DD02EF /* DMMenuItem.swift in Sources */ = {isa = PBXBuildFile; fileRef = B103193124E18A0A00DD02EF /* DMMenuItem.swift */; };
		B10F9B8B249961BC00C418F4 /* DynamicTypeLabelTests.swift in Sources */ = {isa = PBXBuildFile; fileRef = B10F9B89249961B500C418F4 /* DynamicTypeLabelTests.swift */; };
		B10F9B8C249961CE00C418F4 /* UIFont+DynamicTypeTests.swift in Sources */ = {isa = PBXBuildFile; fileRef = B163D11424993F64001A322C /* UIFont+DynamicTypeTests.swift */; };
		B10FD5ED246EAADC00E9D7F2 /* AppInformationDetailViewController.swift in Sources */ = {isa = PBXBuildFile; fileRef = 71CC3E9E246D6B6800217F2C /* AppInformationDetailViewController.swift */; };
		B10FD5F1246EAB1000E9D7F2 /* AppInformationViewController+DynamicTableViewModel.swift in Sources */ = {isa = PBXBuildFile; fileRef = 71CC3E9C246D5D8000217F2C /* AppInformationViewController+DynamicTableViewModel.swift */; };
		B10FD5F4246EAC1700E9D7F2 /* AppleFilesWriter.swift in Sources */ = {isa = PBXBuildFile; fileRef = B10FD5F3246EAC1700E9D7F2 /* AppleFilesWriter.swift */; };
		B111EE2C2465D9F7001AEBB4 /* String+Localization.swift in Sources */ = {isa = PBXBuildFile; fileRef = B111EE2B2465D9F7001AEBB4 /* String+Localization.swift */; };
		B112545A246F2C6500AB5036 /* ENTemporaryExposureKey+Convert.swift in Sources */ = {isa = PBXBuildFile; fileRef = B1125459246F2C6500AB5036 /* ENTemporaryExposureKey+Convert.swift */; };
		B11655932491437600316087 /* RiskProvidingConfigurationTests.swift in Sources */ = {isa = PBXBuildFile; fileRef = B11655922491437600316087 /* RiskProvidingConfigurationTests.swift */; };
		B1175213248A83AB00C3325C /* Risk.swift in Sources */ = {isa = PBXBuildFile; fileRef = B1175212248A83AB00C3325C /* Risk.swift */; };
		B1175216248A9F9600C3325C /* ConvertingKeysTests.swift in Sources */ = {isa = PBXBuildFile; fileRef = B1175215248A9F9600C3325C /* ConvertingKeysTests.swift */; };
		B1175218248ACFBC00C3325C /* SAP_RiskScoreClass+LowAndHigh.swift in Sources */ = {isa = PBXBuildFile; fileRef = B1175217248ACFBC00C3325C /* SAP_RiskScoreClass+LowAndHigh.swift */; };
		B117521A248ACFFC00C3325C /* SAP_RiskScoreClass+LowAndHighTests.swift in Sources */ = {isa = PBXBuildFile; fileRef = B1175219248ACFFC00C3325C /* SAP_RiskScoreClass+LowAndHighTests.swift */; };
		B117909824914D77007FF821 /* StoreTests.swift in Sources */ = {isa = PBXBuildFile; fileRef = 01D3ECFF2490230400551E65 /* StoreTests.swift */; };
		B11E619B246EE4B0004A056A /* DynamicTypeLabel.swift in Sources */ = {isa = PBXBuildFile; fileRef = 71CC3EA0246D6BBF00217F2C /* DynamicTypeLabel.swift */; };
		B11E619C246EE4E9004A056A /* UIFont+DynamicType.swift in Sources */ = {isa = PBXBuildFile; fileRef = 71CC3EA2246D6C4000217F2C /* UIFont+DynamicType.swift */; };
		B120C7C924AFE7B800F68FF1 /* ActiveTracingTests.swift in Sources */ = {isa = PBXBuildFile; fileRef = B120C7C824AFE7B800F68FF1 /* ActiveTracingTests.swift */; };
		B120C7CA24AFF12D00F68FF1 /* ActiveTracing.swift in Sources */ = {isa = PBXBuildFile; fileRef = B120C7C524AFDAB900F68FF1 /* ActiveTracing.swift */; };
		B1218920248AD79900496210 /* ClientMock.swift in Sources */ = {isa = PBXBuildFile; fileRef = CD678F6C246C43EE00B6A0F8 /* ClientMock.swift */; };
		B1221BE02492ECE800E6C4E4 /* CFDictionary+KeychainQuery.swift in Sources */ = {isa = PBXBuildFile; fileRef = B1221BDF2492ECE800E6C4E4 /* CFDictionary+KeychainQuery.swift */; };
		B1221BE22492ED0F00E6C4E4 /* CFDictionary+KeychainQueryTests.swift in Sources */ = {isa = PBXBuildFile; fileRef = B1221BE12492ED0F00E6C4E4 /* CFDictionary+KeychainQueryTests.swift */; };
		B143DBDF2477F292000A29E8 /* ExposureNotificationSettingViewController.swift in Sources */ = {isa = PBXBuildFile; fileRef = 853D98842469DC8100490DBA /* ExposureNotificationSettingViewController.swift */; };
		B14D0CD9246E946E00D5BEBC /* ExposureDetection.swift in Sources */ = {isa = PBXBuildFile; fileRef = B1A9E70D246D73180024CC12 /* ExposureDetection.swift */; };
		B14D0CDB246E968C00D5BEBC /* String+Today.swift in Sources */ = {isa = PBXBuildFile; fileRef = B14D0CDA246E968C00D5BEBC /* String+Today.swift */; };
		B14D0CDD246E972400D5BEBC /* ExposureDetectionDelegate.swift in Sources */ = {isa = PBXBuildFile; fileRef = B14D0CDC246E972400D5BEBC /* ExposureDetectionDelegate.swift */; };
		B14D0CDF246E976400D5BEBC /* ExposureDetectionTransaction+DidEndPrematurelyReason.swift in Sources */ = {isa = PBXBuildFile; fileRef = B14D0CDE246E976400D5BEBC /* ExposureDetectionTransaction+DidEndPrematurelyReason.swift */; };
		B153096A24706F1000A4A1BD /* URLSession+Default.swift in Sources */ = {isa = PBXBuildFile; fileRef = B153096924706F1000A4A1BD /* URLSession+Default.swift */; };
		B153096C24706F2400A4A1BD /* URLSessionConfiguration+Default.swift in Sources */ = {isa = PBXBuildFile; fileRef = B153096B24706F2400A4A1BD /* URLSessionConfiguration+Default.swift */; };
		B15382E5248273F30010F007 /* MockTestStore.swift in Sources */ = {isa = PBXBuildFile; fileRef = B15382E3248273DC0010F007 /* MockTestStore.swift */; };
		B15382E7248290BB0010F007 /* AppleFilesWriterTests.swift in Sources */ = {isa = PBXBuildFile; fileRef = B15382E6248290BB0010F007 /* AppleFilesWriterTests.swift */; };
		B15382FE248424F00010F007 /* ExposureDetectionTests.swift in Sources */ = {isa = PBXBuildFile; fileRef = B15382FD248424F00010F007 /* ExposureDetectionTests.swift */; };
		B16177E824802F9B006E435A /* DownloadedPackagesSQLLiteStoreTests.swift in Sources */ = {isa = PBXBuildFile; fileRef = B16177E724802F9B006E435A /* DownloadedPackagesSQLLiteStoreTests.swift */; };
		B161782524804AC3006E435A /* DownloadedPackagesSQLLiteStoreV1.swift in Sources */ = {isa = PBXBuildFile; fileRef = B161782424804AC3006E435A /* DownloadedPackagesSQLLiteStoreV1.swift */; };
		B163D1102499068D001A322C /* SettingsViewModelTests.swift in Sources */ = {isa = PBXBuildFile; fileRef = B163D10F2499068D001A322C /* SettingsViewModelTests.swift */; };
		B16457B524DC11EF002879EB /* DMLastSubmissionRequetViewController.swift in Sources */ = {isa = PBXBuildFile; fileRef = B16457B424DC11EF002879EB /* DMLastSubmissionRequetViewController.swift */; };
		B16457BB24DC3309002879EB /* DMLogsViewController.swift in Sources */ = {isa = PBXBuildFile; fileRef = B16457BA24DC3309002879EB /* DMLogsViewController.swift */; };
		B16457BD24DC3F4E002879EB /* DMKeysViewController.swift in Sources */ = {isa = PBXBuildFile; fileRef = B1FC2D1C24D9C87F00083C81 /* DMKeysViewController.swift */; };
		B1741B492462C207006275D9 /* Client.swift in Sources */ = {isa = PBXBuildFile; fileRef = B1741B482462C207006275D9 /* Client.swift */; };
		B1741B4C2462C21F006275D9 /* DMDeveloperMenu.swift in Sources */ = {isa = PBXBuildFile; fileRef = B1741B432461C257006275D9 /* DMDeveloperMenu.swift */; };
		B1741B4E2462C21F006275D9 /* DMViewController.swift in Sources */ = {isa = PBXBuildFile; fileRef = B1569DDE245D70990079FCD7 /* DMViewController.swift */; };
		B1741B582462EBDB006275D9 /* HomeViewController.swift in Sources */ = {isa = PBXBuildFile; fileRef = 51CE1B2E245F5CFC002CF42A /* HomeViewController.swift */; };
		B17A44A22464906A00CB195E /* KeyTests.swift in Sources */ = {isa = PBXBuildFile; fileRef = B17A44A12464906A00CB195E /* KeyTests.swift */; };
		B17F2D48248CEB4C00CAA38F /* DetectionMode.swift in Sources */ = {isa = PBXBuildFile; fileRef = B18E852E248C29D400CF4FB8 /* DetectionMode.swift */; };
		B184A380248FFCBE007180F6 /* SecureStore.swift in Sources */ = {isa = PBXBuildFile; fileRef = B184A37F248FFCBE007180F6 /* SecureStore.swift */; };
		B184A383248FFCE2007180F6 /* CodableExposureDetectionSummary.swift in Sources */ = {isa = PBXBuildFile; fileRef = B184A382248FFCE2007180F6 /* CodableExposureDetectionSummary.swift */; };
		B18755D124DC45CA00A9202E /* DMStoreViewController.swift in Sources */ = {isa = PBXBuildFile; fileRef = B18755D024DC45CA00A9202E /* DMStoreViewController.swift */; };
		B18C411D246DB30000B8D8CB /* URL+Helper.swift in Sources */ = {isa = PBXBuildFile; fileRef = B18C411C246DB30000B8D8CB /* URL+Helper.swift */; };
		B19FD7112491A07000A9D56A /* String+SemanticVersion.swift in Sources */ = {isa = PBXBuildFile; fileRef = B19FD7102491A07000A9D56A /* String+SemanticVersion.swift */; };
		B19FD7132491A08500A9D56A /* SAP_SemanticVersion+Compare.swift in Sources */ = {isa = PBXBuildFile; fileRef = B19FD7122491A08500A9D56A /* SAP_SemanticVersion+Compare.swift */; };
		B19FD7152491A4A300A9D56A /* SAP_SemanticVersionTests.swift in Sources */ = {isa = PBXBuildFile; fileRef = B19FD7142491A4A300A9D56A /* SAP_SemanticVersionTests.swift */; };
		B1A31F6924DAE6C000E263DF /* DMKeyCell.swift in Sources */ = {isa = PBXBuildFile; fileRef = B1A31F6824DAE6C000E263DF /* DMKeyCell.swift */; };
		B1A89F3824819C2B00DA1CEC /* HomeInteractor.swift in Sources */ = {isa = PBXBuildFile; fileRef = 5111E7622460BB1500ED6498 /* HomeInteractor.swift */; };
		B1A89F3924819CC200DA1CEC /* ExposureStateUpdating.swift in Sources */ = {isa = PBXBuildFile; fileRef = B18CADAD24782FA4006F53F0 /* ExposureStateUpdating.swift */; };
		B1A89F3A24819CD300DA1CEC /* HomeRiskImageItemViewConfigurator.swift in Sources */ = {isa = PBXBuildFile; fileRef = 514EE99F246D4DF800DE4884 /* HomeRiskImageItemViewConfigurator.swift */; };
		B1A89F3B24819CE800DA1CEC /* LabelTableViewCell.swift in Sources */ = {isa = PBXBuildFile; fileRef = CDD87C5C247559E3007CE6CA /* LabelTableViewCell.swift */; };
		B1AC51D624CED8820087C35B /* DetectionModeTests.swift in Sources */ = {isa = PBXBuildFile; fileRef = B1AC51D524CED8820087C35B /* DetectionModeTests.swift */; };
		B1B381432472EF8B0056BEEE /* HTTPClient+Configuration.swift in Sources */ = {isa = PBXBuildFile; fileRef = B12995E8246C344100854AD0 /* HTTPClient+Configuration.swift */; };
		B1B5A76024924B3D0029D5D7 /* FMDB in Frameworks */ = {isa = PBXBuildFile; productRef = B1B5A75F24924B3D0029D5D7 /* FMDB */; };
		B1B9CF1F246ED2E8008F04F5 /* Sap_FilebucketTests.swift in Sources */ = {isa = PBXBuildFile; fileRef = B1B9CF1E246ED2E8008F04F5 /* Sap_FilebucketTests.swift */; };
		B1BD9E7E24898A2300BD3930 /* ExposureDetectionViewController+DynamicTableViewModel.swift in Sources */ = {isa = PBXBuildFile; fileRef = 714CD8662472885900F56450 /* ExposureDetectionViewController+DynamicTableViewModel.swift */; };
		B1BFE27224BDE1D500C1181D /* HomeViewController+HowRiskDetectionWorks.swift in Sources */ = {isa = PBXBuildFile; fileRef = B1BFE27124BDE1D500C1181D /* HomeViewController+HowRiskDetectionWorks.swift */; };
		B1C6ECFF247F089E0066138F /* RiskImageItemView.swift in Sources */ = {isa = PBXBuildFile; fileRef = 51B5B415246DF13D00DC5D3E /* RiskImageItemView.swift */; };
		B1C6ED00247F23730066138F /* NotificationName.swift in Sources */ = {isa = PBXBuildFile; fileRef = 51D420D324586DCA00AD70CA /* NotificationName.swift */; };
		B1C7EE4424938E9E00F1F284 /* ExposureDetection_DidEndPrematurelyReason+ErrorHandling.swift in Sources */ = {isa = PBXBuildFile; fileRef = B1C7EE4324938E9E00F1F284 /* ExposureDetection_DidEndPrematurelyReason+ErrorHandling.swift */; };
		B1C7EE4624938EB700F1F284 /* ExposureDetection_DidEndPrematurelyReason+ErrorHandlingTests.swift in Sources */ = {isa = PBXBuildFile; fileRef = B1C7EE4524938EB700F1F284 /* ExposureDetection_DidEndPrematurelyReason+ErrorHandlingTests.swift */; };
		B1C7EE482493D97000F1F284 /* RiskProvidingConfigurationManualTriggerTests.swift in Sources */ = {isa = PBXBuildFile; fileRef = B1C7EE472493D97000F1F284 /* RiskProvidingConfigurationManualTriggerTests.swift */; };
		B1C7EEAE24941A3B00F1F284 /* ManualExposureDetectionState.swift in Sources */ = {isa = PBXBuildFile; fileRef = B1C7EEAD24941A3B00F1F284 /* ManualExposureDetectionState.swift */; };
		B1C7EEB024941A6B00F1F284 /* RiskConsumer.swift in Sources */ = {isa = PBXBuildFile; fileRef = B1C7EEAF24941A6B00F1F284 /* RiskConsumer.swift */; };
		B1CD333E24865E0000B06E9B /* TracingStatusHistoryTests.swift in Sources */ = {isa = PBXBuildFile; fileRef = B1CD333D24865E0000B06E9B /* TracingStatusHistoryTests.swift */; };
		B1CD33412486AA7100B06E9B /* CoronaWarnURLSessionDelegate.swift in Sources */ = {isa = PBXBuildFile; fileRef = B1CD33402486AA7100B06E9B /* CoronaWarnURLSessionDelegate.swift */; };
		B1D431C8246C69F300E728AD /* HTTPClient+ConfigurationTests.swift in Sources */ = {isa = PBXBuildFile; fileRef = B1D431C7246C69F300E728AD /* HTTPClient+ConfigurationTests.swift */; };
		B1D431CB246C84A400E728AD /* DownloadedPackagesStoreV1.swift in Sources */ = {isa = PBXBuildFile; fileRef = B1D431CA246C84A400E728AD /* DownloadedPackagesStoreV1.swift */; };
		B1D6B002247DA0320079DDD3 /* ExposureDetectionViewControllerDelegate.swift in Sources */ = {isa = PBXBuildFile; fileRef = B1D6B001247DA0320079DDD3 /* ExposureDetectionViewControllerDelegate.swift */; };
		B1D6B004247DA4920079DDD3 /* UIApplication+CoronaWarn.swift in Sources */ = {isa = PBXBuildFile; fileRef = B1D6B003247DA4920079DDD3 /* UIApplication+CoronaWarn.swift */; };
		B1D8CB2724DD44C6008C6010 /* DMTracingHistoryViewController.swift in Sources */ = {isa = PBXBuildFile; fileRef = B1D8CB2524DD4371008C6010 /* DMTracingHistoryViewController.swift */; };
		B1DDDABC247137B000A07175 /* HTTPClientConfigurationEndpointTests.swift in Sources */ = {isa = PBXBuildFile; fileRef = B1DDDABB247137B000A07175 /* HTTPClientConfigurationEndpointTests.swift */; };
		B1DDDABE24713BAD00A07175 /* SAPDownloadedPackage.swift in Sources */ = {isa = PBXBuildFile; fileRef = B1A9E710246D782F0024CC12 /* SAPDownloadedPackage.swift */; };
		B1E23B8624FE4DD3006BCDA6 /* PublicKeyProviderTests.swift in Sources */ = {isa = PBXBuildFile; fileRef = B1E23B8524FE4DD3006BCDA6 /* PublicKeyProviderTests.swift */; };
		B1E8C99D2479D4E7006DC678 /* DMSubmissionStateViewController.swift in Sources */ = {isa = PBXBuildFile; fileRef = B1E8C99C2479D4E7006DC678 /* DMSubmissionStateViewController.swift */; };
		B1EAEC8B24711884003BE9A2 /* URLSession+Convenience.swift in Sources */ = {isa = PBXBuildFile; fileRef = B1EAEC8A24711884003BE9A2 /* URLSession+Convenience.swift */; };
		B1EAEC8F247118D1003BE9A2 /* URLSession+ConvenienceTests.swift in Sources */ = {isa = PBXBuildFile; fileRef = B1EAEC8D247118CB003BE9A2 /* URLSession+ConvenienceTests.swift */; };
		B1EDFD88248E741B00E7EAFF /* SwiftProtobuf in Frameworks */ = {isa = PBXBuildFile; productRef = B10FB02F246036F3004CA11E /* SwiftProtobuf */; };
		B1EDFD89248E741B00E7EAFF /* ZIPFoundation in Frameworks */ = {isa = PBXBuildFile; productRef = B1E8C9A4247AB869006DC678 /* ZIPFoundation */; };
		B1EDFD8D248E74D000E7EAFF /* URL+StaticString.swift in Sources */ = {isa = PBXBuildFile; fileRef = B1EDFD8C248E74D000E7EAFF /* URL+StaticString.swift */; };
		B1F82DF224718C7300E2E56A /* DMBackendConfigurationViewController.swift in Sources */ = {isa = PBXBuildFile; fileRef = B1F82DF124718C7300E2E56A /* DMBackendConfigurationViewController.swift */; };
		B1F8AE482479B4C30093A588 /* api-response-day-2020-05-16 in Resources */ = {isa = PBXBuildFile; fileRef = B1F8AE472479B4C30093A588 /* api-response-day-2020-05-16 */; };
		B1FC2D2024D9C8DF00083C81 /* SAP_TemporaryExposureKey+DeveloperMenu.swift in Sources */ = {isa = PBXBuildFile; fileRef = B1FC2D1F24D9C8DF00083C81 /* SAP_TemporaryExposureKey+DeveloperMenu.swift */; };
		B1FE13EB24891CFA00D012E5 /* RiskProvider.swift in Sources */ = {isa = PBXBuildFile; fileRef = B1FE13DE248821E000D012E5 /* RiskProvider.swift */; };
		B1FE13EC24891CFE00D012E5 /* RiskProviding.swift in Sources */ = {isa = PBXBuildFile; fileRef = B1FE13DC248821CB00D012E5 /* RiskProviding.swift */; };
		B1FE13ED24891D0400D012E5 /* RiskProviderTests.swift in Sources */ = {isa = PBXBuildFile; fileRef = B1FE13E1248824E900D012E5 /* RiskProviderTests.swift */; };
		B1FE13EF24891D0C00D012E5 /* RiskProvidingConfiguration.swift in Sources */ = {isa = PBXBuildFile; fileRef = B1FE13E52488255900D012E5 /* RiskProvidingConfiguration.swift */; };
		B1FE13F024891D1500D012E5 /* RiskCalculation.swift in Sources */ = {isa = PBXBuildFile; fileRef = B1FE13D72487DEED00D012E5 /* RiskCalculation.swift */; };
		B1FE13FB24896E6700D012E5 /* AppConfigurationProviding.swift in Sources */ = {isa = PBXBuildFile; fileRef = B1FE13FA24896E6700D012E5 /* AppConfigurationProviding.swift */; };
		B1FE13FE24896EF700D012E5 /* CachedAppConfigurationTests.swift in Sources */ = {isa = PBXBuildFile; fileRef = B1FE13FD24896EF700D012E5 /* CachedAppConfigurationTests.swift */; };
		B1FE13FF2489708200D012E5 /* CachedAppConfiguration.swift in Sources */ = {isa = PBXBuildFile; fileRef = B1FE13F824896DDB00D012E5 /* CachedAppConfiguration.swift */; };
		B1FF6B6E2497D0B50041CF02 /* CWASQLite.h in Headers */ = {isa = PBXBuildFile; fileRef = B1FF6B6C2497D0B50041CF02 /* CWASQLite.h */; settings = {ATTRIBUTES = (Public, ); }; };
		B1FF6B772497D2330041CF02 /* sqlite3.h in Headers */ = {isa = PBXBuildFile; fileRef = 0DFCC2712484DC8400E2811D /* sqlite3.h */; settings = {ATTRIBUTES = (Public, ); }; };
<<<<<<< HEAD
		BA6C8A9E254D634E008344F5 /* RiskCalculationConfiguration.swift in Sources */ = {isa = PBXBuildFile; fileRef = BA6C8A9D254D634E008344F5 /* RiskCalculationConfiguration.swift */; };
		BA6C8AA6254D63A0008344F5 /* MinutesAtAttenuationFilter.swift in Sources */ = {isa = PBXBuildFile; fileRef = BA6C8AA5254D63A0008344F5 /* MinutesAtAttenuationFilter.swift */; };
		BA6C8AAE254D6476008344F5 /* ENARange.swift in Sources */ = {isa = PBXBuildFile; fileRef = BA6C8AAD254D6476008344F5 /* ENARange.swift */; };
		BA6C8AB9254D64D3008344F5 /* MinutesAtAttenuationWeight.swift in Sources */ = {isa = PBXBuildFile; fileRef = BA6C8AB8254D64D3008344F5 /* MinutesAtAttenuationWeight.swift */; };
		BA6C8AC4254D650C008344F5 /* NormalizedTimePerEWToRiskLevelMapping.swift in Sources */ = {isa = PBXBuildFile; fileRef = BA6C8AC3254D650C008344F5 /* NormalizedTimePerEWToRiskLevelMapping.swift */; };
		BA6C8ACC254D6537008344F5 /* TrlEncoding.swift in Sources */ = {isa = PBXBuildFile; fileRef = BA6C8ACB254D6537008344F5 /* TrlEncoding.swift */; };
		BA6C8AD4254D6552008344F5 /* TrlFilter.swift in Sources */ = {isa = PBXBuildFile; fileRef = BA6C8AD3254D6552008344F5 /* TrlFilter.swift */; };
		BA6C8AEC254D65C4008344F5 /* ExposureWindow.swift in Sources */ = {isa = PBXBuildFile; fileRef = BA6C8AEB254D65C4008344F5 /* ExposureWindow.swift */; };
		BA6C8AF4254D65E1008344F5 /* ScanInstance.swift in Sources */ = {isa = PBXBuildFile; fileRef = BA6C8AF3254D65E1008344F5 /* ScanInstance.swift */; };
		BA6C8B05254D6B1F008344F5 /* RiskCalculationV2.swift in Sources */ = {isa = PBXBuildFile; fileRef = BA6C8B04254D6B1F008344F5 /* RiskCalculationV2.swift */; };
		BA6C8B0E254D6BF9008344F5 /* RiskCalculationV2Test.swift in Sources */ = {isa = PBXBuildFile; fileRef = BA6C8B0D254D6BF9008344F5 /* RiskCalculationV2Test.swift */; };
		BA6C8B17254D729A008344F5 /* exposure-windows-risk-calculation.json in Resources */ = {isa = PBXBuildFile; fileRef = BA6C8A8F254D61F4008344F5 /* exposure-windows-risk-calculation.json */; };
		BA6C8B24254D76ED008344F5 /* ExposureWindowTestCase.swift in Sources */ = {isa = PBXBuildFile; fileRef = BA6C8AE3254D6598008344F5 /* ExposureWindowTestCase.swift */; };
		BA6C8B2B254D76F7008344F5 /* TestCasesWithConfiguration.swift in Sources */ = {isa = PBXBuildFile; fileRef = BA6C8A95254D62C3008344F5 /* TestCasesWithConfiguration.swift */; };
		BA6C8B51254D80DF008344F5 /* ExposureWindowTest.swift in Sources */ = {isa = PBXBuildFile; fileRef = BA6C8B50254D80DF008344F5 /* ExposureWindowTest.swift */; };
=======
		BA112DF7255586E9007F5712 /* WifiOnlyHTTPClient.swift in Sources */ = {isa = PBXBuildFile; fileRef = BA112DF6255586E9007F5712 /* WifiOnlyHTTPClient.swift */; };
		BA112E0A25559CDD007F5712 /* ClientWifiOnly.swift in Sources */ = {isa = PBXBuildFile; fileRef = BA112E0925559CDD007F5712 /* ClientWifiOnly.swift */; };
		BA27993B255995E100C3B64D /* DMWifiClientViewController.swift in Sources */ = {isa = PBXBuildFile; fileRef = BA27993A255995E100C3B64D /* DMWifiClientViewController.swift */; };
		BA6D1634255AD2AA00ED3492 /* DMWifiClientViewModel.swift in Sources */ = {isa = PBXBuildFile; fileRef = BA6D1633255AD2AA00ED3492 /* DMWifiClientViewModel.swift */; };
		BA6D163A255AD35900ED3492 /* DMSwitchTableViewCell.swift in Sources */ = {isa = PBXBuildFile; fileRef = BA6D1638255AD35900ED3492 /* DMSwitchTableViewCell.swift */; };
		BA6D163B255AD35900ED3492 /* DMSwitchTableViewCell.xib in Resources */ = {isa = PBXBuildFile; fileRef = BA6D1639255AD35900ED3492 /* DMSwitchTableViewCell.xib */; };
		BA6D1640255ADD0500ED3492 /* DMSwitchCellViewModel.swift in Sources */ = {isa = PBXBuildFile; fileRef = BA6D163F255ADD0400ED3492 /* DMSwitchCellViewModel.swift */; };
		BA8BBA08255A90690034D4BC /* WifiHTTPClient.swift in Sources */ = {isa = PBXBuildFile; fileRef = BA8BBA07255A90690034D4BC /* WifiHTTPClient.swift */; };
>>>>>>> bde0a354
		BA92A45E255163460063B46F /* ExposureSubmissionQRScannerViewModelGuidTests.swift in Sources */ = {isa = PBXBuildFile; fileRef = BA92A45D255163460063B46F /* ExposureSubmissionQRScannerViewModelGuidTests.swift */; };
		CD2EC329247D82EE00C6B3F9 /* NotificationSettingsViewController.swift in Sources */ = {isa = PBXBuildFile; fileRef = CD2EC328247D82EE00C6B3F9 /* NotificationSettingsViewController.swift */; };
		CD678F6F246C43FC00B6A0F8 /* MockURLSession.swift in Sources */ = {isa = PBXBuildFile; fileRef = CD678F6E246C43FC00B6A0F8 /* MockURLSession.swift */; };
		CD8638532477EBD400A5A07C /* SettingsViewModel.swift in Sources */ = {isa = PBXBuildFile; fileRef = CD8638522477EBD400A5A07C /* SettingsViewModel.swift */; };
		CD99A3A9245C272400BF12AF /* ExposureSubmissionService.swift in Sources */ = {isa = PBXBuildFile; fileRef = CD99A3A8245C272400BF12AF /* ExposureSubmissionService.swift */; };
		CD99A3CA2461A47C00BF12AF /* AppStrings.swift in Sources */ = {isa = PBXBuildFile; fileRef = CD99A3C92461A47C00BF12AF /* AppStrings.swift */; };
		CDA262F824AB808800612E15 /* Coordinator.swift in Sources */ = {isa = PBXBuildFile; fileRef = CDA262F724AB808800612E15 /* Coordinator.swift */; };
		CDCE11D6247D644100F30825 /* NotificationSettingsViewModel.swift in Sources */ = {isa = PBXBuildFile; fileRef = CDCE11D5247D644100F30825 /* NotificationSettingsViewModel.swift */; };
		CDCE11D9247D64C600F30825 /* NotificationSettingsOnTableViewCell.swift in Sources */ = {isa = PBXBuildFile; fileRef = CDCE11D8247D64C600F30825 /* NotificationSettingsOnTableViewCell.swift */; };
		CDCE11DB247D64D600F30825 /* NotificationSettingsOffTableViewCell.swift in Sources */ = {isa = PBXBuildFile; fileRef = CDCE11DA247D64D600F30825 /* NotificationSettingsOffTableViewCell.swift */; };
		CDD87C56247556DE007CE6CA /* MainSettingsTableViewCell.swift in Sources */ = {isa = PBXBuildFile; fileRef = CDD87C54247556DE007CE6CA /* MainSettingsTableViewCell.swift */; };
		CDF27BD3246ADBA70044D32B /* ExposureSubmissionServiceTests.swift in Sources */ = {isa = PBXBuildFile; fileRef = CDF27BD2246ADBA70044D32B /* ExposureSubmissionServiceTests.swift */; };
		CDF27BD5246ADBF30044D32B /* HTTPClient+DaysAndHoursTests.swift in Sources */ = {isa = PBXBuildFile; fileRef = CDF27BD4246ADBF30044D32B /* HTTPClient+DaysAndHoursTests.swift */; };
		EB08F1782541CE3300D11FA9 /* risk_score_classification.pb.swift in Sources */ = {isa = PBXBuildFile; fileRef = EB08F1702541CE3200D11FA9 /* risk_score_classification.pb.swift */; };
		EB08F1792541CE3300D11FA9 /* attenuation_duration.pb.swift in Sources */ = {isa = PBXBuildFile; fileRef = EB08F1712541CE3200D11FA9 /* attenuation_duration.pb.swift */; };
		EB08F17A2541CE3300D11FA9 /* risk_level.pb.swift in Sources */ = {isa = PBXBuildFile; fileRef = EB08F1722541CE3200D11FA9 /* risk_level.pb.swift */; };
		EB08F17B2541CE3300D11FA9 /* app_features.pb.swift in Sources */ = {isa = PBXBuildFile; fileRef = EB08F1732541CE3200D11FA9 /* app_features.pb.swift */; };
		EB08F17C2541CE3300D11FA9 /* submission_payload.pb.swift in Sources */ = {isa = PBXBuildFile; fileRef = EB08F1742541CE3200D11FA9 /* submission_payload.pb.swift */; };
		EB08F17D2541CE3300D11FA9 /* app_config.pb.swift in Sources */ = {isa = PBXBuildFile; fileRef = EB08F1752541CE3200D11FA9 /* app_config.pb.swift */; };
		EB08F17E2541CE3300D11FA9 /* app_version_config.pb.swift in Sources */ = {isa = PBXBuildFile; fileRef = EB08F1762541CE3200D11FA9 /* app_version_config.pb.swift */; };
		EB08F17F2541CE3300D11FA9 /* risk_score_parameters.pb.swift in Sources */ = {isa = PBXBuildFile; fileRef = EB08F1772541CE3200D11FA9 /* risk_score_parameters.pb.swift */; };
		EB08F1862541CE5700D11FA9 /* temporary_exposure_key_export.pb.swift in Sources */ = {isa = PBXBuildFile; fileRef = EB08F1832541CE5700D11FA9 /* temporary_exposure_key_export.pb.swift */; };
		EB08F1872541CE5700D11FA9 /* temporary_exposure_key_signature_list.pb.swift in Sources */ = {isa = PBXBuildFile; fileRef = EB08F1842541CE5700D11FA9 /* temporary_exposure_key_signature_list.pb.swift */; };
		EB08F1882541CE5700D11FA9 /* diagnosis_key_batch.pb.swift in Sources */ = {isa = PBXBuildFile; fileRef = EB08F1852541CE5700D11FA9 /* diagnosis_key_batch.pb.swift */; };
		EB11B02A24EE7CA500143A95 /* ENAUITestsSettings.swift in Sources */ = {isa = PBXBuildFile; fileRef = EB11B02924EE7CA500143A95 /* ENAUITestsSettings.swift */; };
		EB2394A024E5492900E71225 /* BackgroundAppRefreshViewModel.swift in Sources */ = {isa = PBXBuildFile; fileRef = EB23949F24E5492900E71225 /* BackgroundAppRefreshViewModel.swift */; };
		EB3BCA882507B6C1003F27C7 /* ExposureSubmissionSymptomsOnsetViewController.swift in Sources */ = {isa = PBXBuildFile; fileRef = EB3BCA872507B6C1003F27C7 /* ExposureSubmissionSymptomsOnsetViewController.swift */; };
		EB3BCA8C2507C3B0003F27C7 /* DynamicTableViewBulletPointCell.swift in Sources */ = {isa = PBXBuildFile; fileRef = EB3BCA85250799E7003F27C7 /* DynamicTableViewBulletPointCell.swift */; };
		EB6B5D882539AE9400B0ED57 /* DMNotificationsViewController.swift in Sources */ = {isa = PBXBuildFile; fileRef = EB6B5D872539AE9400B0ED57 /* DMNotificationsViewController.swift */; };
		EB6B5D8D2539B36100B0ED57 /* DMNotificationCell.swift in Sources */ = {isa = PBXBuildFile; fileRef = EB6B5D8C2539B36100B0ED57 /* DMNotificationCell.swift */; };
		EB7057D724E6BACA002235B4 /* InfoBoxView.xib in Resources */ = {isa = PBXBuildFile; fileRef = EB7057D624E6BACA002235B4 /* InfoBoxView.xib */; };
		EB7D205424E6A3320089264C /* InfoBoxView.swift in Sources */ = {isa = PBXBuildFile; fileRef = EB7D205324E6A3320089264C /* InfoBoxView.swift */; };
		EB7D205624E6A5930089264C /* InfoBoxViewModel.swift in Sources */ = {isa = PBXBuildFile; fileRef = EB7D205524E6A5930089264C /* InfoBoxViewModel.swift */; };
		EB7F8E9524E434E000A3CCC4 /* BackgroundAppRefreshViewController.swift in Sources */ = {isa = PBXBuildFile; fileRef = EB7F8E9424E434E000A3CCC4 /* BackgroundAppRefreshViewController.swift */; };
		EB858D2024E700D10048A0AA /* UIView+Screenshot.swift in Sources */ = {isa = PBXBuildFile; fileRef = EB858D1F24E700D10048A0AA /* UIView+Screenshot.swift */; };
		EB873540253704D100325C6C /* UNUserNotificationCenter+DeadManSwitch.swift in Sources */ = {isa = PBXBuildFile; fileRef = EB87353F253704D100325C6C /* UNUserNotificationCenter+DeadManSwitch.swift */; };
		EBCD2412250790F400E5574C /* ExposureSubmissionSymptomsViewController.swift in Sources */ = {isa = PBXBuildFile; fileRef = EBCD2411250790F400E5574C /* ExposureSubmissionSymptomsViewController.swift */; };
		EBE7DF4A254C2DE8008A0648 /* key_download_parameters.pb.swift in Sources */ = {isa = PBXBuildFile; fileRef = EBE7DF48254C2DE8008A0648 /* key_download_parameters.pb.swift */; };
		EBE7DF4B254C2DE8008A0648 /* exposure_detection_parameters.pb.swift in Sources */ = {isa = PBXBuildFile; fileRef = EBE7DF49254C2DE8008A0648 /* exposure_detection_parameters.pb.swift */; };
		EE20EA072469883900770683 /* RiskLegend.storyboard in Resources */ = {isa = PBXBuildFile; fileRef = EE20EA062469883900770683 /* RiskLegend.storyboard */; };
		EE22DB81247FB40A001B0A71 /* ENStateHandler.swift in Sources */ = {isa = PBXBuildFile; fileRef = EE22DB7F247FB409001B0A71 /* ENStateHandler.swift */; };
		EE22DB82247FB40A001B0A71 /* ENSettingModel.swift in Sources */ = {isa = PBXBuildFile; fileRef = EE22DB80247FB409001B0A71 /* ENSettingModel.swift */; };
		EE22DB89247FB43A001B0A71 /* TracingHistoryTableViewCell.swift in Sources */ = {isa = PBXBuildFile; fileRef = EE22DB84247FB43A001B0A71 /* TracingHistoryTableViewCell.swift */; };
		EE22DB8A247FB43A001B0A71 /* ImageTableViewCell.swift in Sources */ = {isa = PBXBuildFile; fileRef = EE22DB85247FB43A001B0A71 /* ImageTableViewCell.swift */; };
		EE22DB8B247FB43A001B0A71 /* ActionDetailTableViewCell.swift in Sources */ = {isa = PBXBuildFile; fileRef = EE22DB86247FB43A001B0A71 /* ActionDetailTableViewCell.swift */; };
		EE22DB8C247FB43A001B0A71 /* DescriptionTableViewCell.swift in Sources */ = {isa = PBXBuildFile; fileRef = EE22DB87247FB43A001B0A71 /* DescriptionTableViewCell.swift */; };
		EE22DB8D247FB43A001B0A71 /* ActionTableViewCell.swift in Sources */ = {isa = PBXBuildFile; fileRef = EE22DB88247FB43A001B0A71 /* ActionTableViewCell.swift */; };
		EE22DB8F247FB46C001B0A71 /* ENStateTests.swift in Sources */ = {isa = PBXBuildFile; fileRef = EE22DB8E247FB46C001B0A71 /* ENStateTests.swift */; };
		EE22DB91247FB479001B0A71 /* MockStateHandlerObserverDelegate.swift in Sources */ = {isa = PBXBuildFile; fileRef = EE22DB90247FB479001B0A71 /* MockStateHandlerObserverDelegate.swift */; };
		EE269508248FCB0300BAE234 /* InfoPlist.strings in Resources */ = {isa = PBXBuildFile; fileRef = EE26950A248FCB0300BAE234 /* InfoPlist.strings */; };
		EE278B2D245F2BBB008B06F9 /* InviteFriends.storyboard in Resources */ = {isa = PBXBuildFile; fileRef = EE278B2C245F2BBB008B06F9 /* InviteFriends.storyboard */; };
		EE278B30245F2C8A008B06F9 /* FriendsInviteController.swift in Sources */ = {isa = PBXBuildFile; fileRef = EE278B2F245F2C8A008B06F9 /* FriendsInviteController.swift */; };
		EE70C23D245B09EA00AC9B2F /* Localizable.strings in Resources */ = {isa = PBXBuildFile; fileRef = EE70C23A245B09E900AC9B2F /* Localizable.strings */; };
		EE92A33E245D96DA006B97B0 /* Localizable.stringsdict in Resources */ = {isa = PBXBuildFile; fileRef = EE92A340245D96DA006B97B0 /* Localizable.stringsdict */; };
		EEF1067A246EBF8B009DFB4E /* ResetViewController.swift in Sources */ = {isa = PBXBuildFile; fileRef = EEF10679246EBF8B009DFB4E /* ResetViewController.swift */; };
		F22C6E2324917E3200712A6B /* DynamicTableViewControllerRowsTests.swift in Sources */ = {isa = PBXBuildFile; fileRef = F247572A24838AC8003E1FC5 /* DynamicTableViewControllerRowsTests.swift */; };
		F22C6E252492082B00712A6B /* DynamicTableViewSpaceCellTests.swift in Sources */ = {isa = PBXBuildFile; fileRef = F22C6E242492082B00712A6B /* DynamicTableViewSpaceCellTests.swift */; };
		F252472F2483955B00C5556B /* DynamicTableViewControllerFake.storyboard in Resources */ = {isa = PBXBuildFile; fileRef = F252472E2483955B00C5556B /* DynamicTableViewControllerFake.storyboard */; };
		F25247312484456800C5556B /* DynamicTableViewModelTests.swift in Sources */ = {isa = PBXBuildFile; fileRef = F25247302484456800C5556B /* DynamicTableViewModelTests.swift */; };
		F2DC808E248989CE00EDC40A /* DynamicTableViewControllerRegisterCellsTests.swift in Sources */ = {isa = PBXBuildFile; fileRef = F2DC808D248989CE00EDC40A /* DynamicTableViewControllerRegisterCellsTests.swift */; };
		F2DC809024898A9400EDC40A /* DynamicTableViewControllerNumberOfRowsAndSectionsTests.swift in Sources */ = {isa = PBXBuildFile; fileRef = F2DC808F24898A9400EDC40A /* DynamicTableViewControllerNumberOfRowsAndSectionsTests.swift */; };
		F2DC809224898B1800EDC40A /* DynamicTableViewControllerHeaderTests.swift in Sources */ = {isa = PBXBuildFile; fileRef = F2DC809124898B1800EDC40A /* DynamicTableViewControllerHeaderTests.swift */; };
		F2DC809424898CE600EDC40A /* DynamicTableViewControllerFooterTests.swift in Sources */ = {isa = PBXBuildFile; fileRef = F2DC809324898CE600EDC40A /* DynamicTableViewControllerFooterTests.swift */; };
		FEDCE09E9F78ABEB4AA9A484 /* ExposureDetectionExecutor.swift in Sources */ = {isa = PBXBuildFile; fileRef = FEDCE0116603B6E00FAEE632 /* ExposureDetectionExecutor.swift */; };
		FEDCE29E414945F14E7CE576 /* ENStateHandler+State.swift in Sources */ = {isa = PBXBuildFile; fileRef = FEDCE1B8926528ED74CDE1B2 /* ENStateHandler+State.swift */; };
		FEDCE50B4AC5E24D4E11AA52 /* RequiresAppDependencies.swift in Sources */ = {isa = PBXBuildFile; fileRef = FEDCE1600374711EC77FF572 /* RequiresAppDependencies.swift */; };
		FEDCE6E2763B0BABFADF36BA /* ExposureDetectionViewController+State.swift in Sources */ = {isa = PBXBuildFile; fileRef = FEDCE4BE82DC5BFE90575663 /* ExposureDetectionViewController+State.swift */; };
		FEDCE77AED78E9C25999BB35 /* SceneDelegate+State.swift in Sources */ = {isa = PBXBuildFile; fileRef = FEDCE838D90CB02C55E15237 /* SceneDelegate+State.swift */; };
		FEDCECC1B2111AB537AEF7E5 /* HomeInteractor+State.swift in Sources */ = {isa = PBXBuildFile; fileRef = FEDCEC452596E54A041BBCE9 /* HomeInteractor+State.swift */; };
/* End PBXBuildFile section */

/* Begin PBXContainerItemProxy section */
		85D7595524570491008175F0 /* PBXContainerItemProxy */ = {
			isa = PBXContainerItemProxy;
			containerPortal = 85D759332457048F008175F0 /* Project object */;
			proxyType = 1;
			remoteGlobalIDString = 85D7593A2457048F008175F0;
			remoteInfo = ENA;
		};
		85D7596024570491008175F0 /* PBXContainerItemProxy */ = {
			isa = PBXContainerItemProxy;
			containerPortal = 85D759332457048F008175F0 /* Project object */;
			proxyType = 1;
			remoteGlobalIDString = 85D7593A2457048F008175F0;
			remoteInfo = ENA;
		};
/* End PBXContainerItemProxy section */

/* Begin PBXCopyFilesBuildPhase section */
		B102BDB924603FD600CD55A2 /* Embed Frameworks */ = {
			isa = PBXCopyFilesBuildPhase;
			buildActionMask = 12;
			dstPath = "";
			dstSubfolderSpec = 10;
			files = (
				015E8C0924C9983600C0A4B3 /* CWASQLite.framework in Embed Frameworks */,
			);
			name = "Embed Frameworks";
			runOnlyForDeploymentPostprocessing = 0;
		};
/* End PBXCopyFilesBuildPhase section */

/* Begin PBXFileReference section */
		0103CED02536D1A100BDAAD1 /* AppInformationCellModel.swift */ = {isa = PBXFileReference; lastKnownFileType = sourcecode.swift; path = AppInformationCellModel.swift; sourceTree = "<group>"; };
		011E13AD24680A4000973467 /* HTTPClient.swift */ = {isa = PBXFileReference; lastKnownFileType = sourcecode.swift; path = HTTPClient.swift; sourceTree = "<group>"; };
		011E4B002483A35A002E6412 /* ENACommunity.entitlements */ = {isa = PBXFileReference; fileEncoding = 4; lastKnownFileType = text.plist.entitlements; path = ENACommunity.entitlements; sourceTree = "<group>"; };
		0123D5972501383100A91838 /* ExposureSubmissionErrorTests.swift */ = {isa = PBXFileReference; lastKnownFileType = sourcecode.swift; path = ExposureSubmissionErrorTests.swift; sourceTree = "<group>"; };
		013C411C2554414C00826C9F /* risk_calculation_parameters.pb.swift */ = {isa = PBXFileReference; fileEncoding = 4; lastKnownFileType = sourcecode.swift; name = risk_calculation_parameters.pb.swift; path = ../../../gen/output/internal/v2/risk_calculation_parameters.pb.swift; sourceTree = "<group>"; };
		013C412725545C2D00826C9F /* DebugRiskCalculationV2.swift */ = {isa = PBXFileReference; lastKnownFileType = sourcecode.swift; path = DebugRiskCalculationV2.swift; sourceTree = "<group>"; };
		013C413C255463A400826C9F /* DMDebugRiskCalculationViewController.swift */ = {isa = PBXFileReference; lastKnownFileType = sourcecode.swift; path = DMDebugRiskCalculationViewController.swift; sourceTree = "<group>"; };
		013DC101245DAC4E00EE58B0 /* Store.swift */ = {isa = PBXFileReference; lastKnownFileType = sourcecode.swift; path = Store.swift; sourceTree = "<group>"; };
		0144BDE0250924CC00B0857C /* SymptomsOnset.swift */ = {isa = PBXFileReference; lastKnownFileType = sourcecode.swift; path = SymptomsOnset.swift; sourceTree = "<group>"; };
		0144BDE22509288B00B0857C /* SymptomsOnsetTests.swift */ = {isa = PBXFileReference; lastKnownFileType = sourcecode.swift; path = SymptomsOnsetTests.swift; sourceTree = "<group>"; };
		0144BDEC250A3E5300B0857C /* ExposureSubmissionCoordinatorModel.swift */ = {isa = PBXFileReference; lastKnownFileType = sourcecode.swift; path = ExposureSubmissionCoordinatorModel.swift; sourceTree = "<group>"; };
		014891B224F90D0B002A6F77 /* ENA.plist */ = {isa = PBXFileReference; fileEncoding = 4; lastKnownFileType = text.plist.xml; name = ENA.plist; path = ../../../ENA.plist; sourceTree = "<group>"; };
		015178C12507D2A90074F095 /* ExposureSubmissionSymptomsOnsetViewControllerTests.swift */ = {isa = PBXFileReference; lastKnownFileType = sourcecode.swift; path = ExposureSubmissionSymptomsOnsetViewControllerTests.swift; sourceTree = "<group>"; };
		015692E324B48C3F0033F35E /* TimeInterval+Convenience.swift */ = {isa = PBXFileReference; fileEncoding = 4; lastKnownFileType = sourcecode.swift; lineEnding = 0; path = "TimeInterval+Convenience.swift"; sourceTree = "<group>"; };
		016146902487A43E00660992 /* LinkHelper.swift */ = {isa = PBXFileReference; lastKnownFileType = sourcecode.swift; path = LinkHelper.swift; sourceTree = "<group>"; };
		01678E9A249A521F003B048B /* testStore.sqlite */ = {isa = PBXFileReference; lastKnownFileType = file; path = testStore.sqlite; sourceTree = "<group>"; };
		016961982540574700FF92E3 /* ExposureSubmissionTestResultViewModel.swift */ = {isa = PBXFileReference; lastKnownFileType = sourcecode.swift; path = ExposureSubmissionTestResultViewModel.swift; sourceTree = "<group>"; };
		016961AF2549630100FF92E3 /* ExposureSubmissionTestResultViewModelTests.swift */ = {isa = PBXFileReference; lastKnownFileType = sourcecode.swift; path = ExposureSubmissionTestResultViewModelTests.swift; sourceTree = "<group>"; };
		0177F48125501111009DD568 /* RiskCalculationV2Result.swift */ = {isa = PBXFileReference; fileEncoding = 4; lastKnownFileType = sourcecode.swift; path = RiskCalculationV2Result.swift; sourceTree = "<group>"; };
		0177F4B025503805009DD568 /* ScanInstanceTest.swift */ = {isa = PBXFileReference; lastKnownFileType = sourcecode.swift; path = ScanInstanceTest.swift; sourceTree = "<group>"; };
		0177F4C7255064D0009DD568 /* CWARiskLevel.swift */ = {isa = PBXFileReference; lastKnownFileType = sourcecode.swift; path = CWARiskLevel.swift; sourceTree = "<group>"; };
		019357162525FAD00038F615 /* ExposureSubmissionQRInfoViewController.swift */ = {isa = PBXFileReference; lastKnownFileType = sourcecode.swift; path = ExposureSubmissionQRInfoViewController.swift; sourceTree = "<group>"; };
		019357172525FAD00038F615 /* ExposureSubmissionQRInfoViewModel.swift */ = {isa = PBXFileReference; lastKnownFileType = sourcecode.swift; path = ExposureSubmissionQRInfoViewModel.swift; sourceTree = "<group>"; };
		01A1B441252DE54600841B63 /* ExposureSubmissionQRScannerViewModelTests.swift */ = {isa = PBXFileReference; lastKnownFileType = sourcecode.swift; path = ExposureSubmissionQRScannerViewModelTests.swift; sourceTree = "<group>"; };
		01A1B449252DFD7700841B63 /* MetadataObject.swift */ = {isa = PBXFileReference; lastKnownFileType = sourcecode.swift; path = MetadataObject.swift; sourceTree = "<group>"; };
		01A1B451252DFD9400841B63 /* FakeMetadataMachineReadableObject.swift */ = {isa = PBXFileReference; lastKnownFileType = sourcecode.swift; path = FakeMetadataMachineReadableObject.swift; sourceTree = "<group>"; };
		01A1B460252E17F900841B63 /* ExposureSubmissionCoordinatorModelTests.swift */ = {isa = PBXFileReference; lastKnownFileType = sourcecode.swift; path = ExposureSubmissionCoordinatorModelTests.swift; sourceTree = "<group>"; };
		01A236792519D1E80043D9F8 /* ExposureSubmissionWarnOthersViewModel.swift */ = {isa = PBXFileReference; lastKnownFileType = sourcecode.swift; path = ExposureSubmissionWarnOthersViewModel.swift; sourceTree = "<group>"; };
		01A23684251A22E90043D9F8 /* ExposureSubmissionQRInfoModelTests.swift */ = {isa = PBXFileReference; lastKnownFileType = sourcecode.swift; path = ExposureSubmissionQRInfoModelTests.swift; sourceTree = "<group>"; };
		01A97DD02506767E00C07C37 /* DatePickerOptionViewModelTests.swift */ = {isa = PBXFileReference; lastKnownFileType = sourcecode.swift; path = DatePickerOptionViewModelTests.swift; sourceTree = "<group>"; };
		01A97DD22506769F00C07C37 /* DatePickerDayViewModelTests.swift */ = {isa = PBXFileReference; lastKnownFileType = sourcecode.swift; path = DatePickerDayViewModelTests.swift; sourceTree = "<group>"; };
		01B7232324F812500064C0EB /* DynamicTableViewOptionGroupCell.swift */ = {isa = PBXFileReference; lastKnownFileType = sourcecode.swift; path = DynamicTableViewOptionGroupCell.swift; sourceTree = "<group>"; };
		01B7232624F812BC0064C0EB /* OptionGroupView.swift */ = {isa = PBXFileReference; lastKnownFileType = sourcecode.swift; path = OptionGroupView.swift; sourceTree = "<group>"; };
		01B7232824F812DF0064C0EB /* OptionView.swift */ = {isa = PBXFileReference; lastKnownFileType = sourcecode.swift; path = OptionView.swift; sourceTree = "<group>"; };
		01B7232A24F815B00064C0EB /* MultipleChoiceOptionView.swift */ = {isa = PBXFileReference; lastKnownFileType = sourcecode.swift; path = MultipleChoiceOptionView.swift; sourceTree = "<group>"; };
		01B7232C24F8E0260064C0EB /* MultipleChoiceChoiceView.swift */ = {isa = PBXFileReference; lastKnownFileType = sourcecode.swift; path = MultipleChoiceChoiceView.swift; sourceTree = "<group>"; };
		01B7232E24FE4F080064C0EB /* OptionGroupViewModel.swift */ = {isa = PBXFileReference; lastKnownFileType = sourcecode.swift; path = OptionGroupViewModel.swift; sourceTree = "<group>"; };
		01C2D440250124E600FB23BF /* OptionGroupViewModelTests.swift */ = {isa = PBXFileReference; lastKnownFileType = sourcecode.swift; path = OptionGroupViewModelTests.swift; sourceTree = "<group>"; };
		01C6ABF32527273D0052814D /* String+Insertion.swift */ = {isa = PBXFileReference; lastKnownFileType = sourcecode.swift; path = "String+Insertion.swift"; sourceTree = "<group>"; };
		01C6AC0D252B1E980052814D /* ExposureSubmissionQRScannerViewModel.swift */ = {isa = PBXFileReference; lastKnownFileType = sourcecode.swift; path = ExposureSubmissionQRScannerViewModel.swift; sourceTree = "<group>"; };
		01C6AC20252B21DF0052814D /* ExposureSubmissionQRScannerViewController.xib */ = {isa = PBXFileReference; lastKnownFileType = file.xib; path = ExposureSubmissionQRScannerViewController.xib; sourceTree = "<group>"; };
		01C6AC25252B23D70052814D /* ExposureSubmissionQRScannerFocusView.swift */ = {isa = PBXFileReference; lastKnownFileType = sourcecode.swift; path = ExposureSubmissionQRScannerFocusView.swift; sourceTree = "<group>"; };
		01C6AC31252B29C00052814D /* QRScannerError.swift */ = {isa = PBXFileReference; lastKnownFileType = sourcecode.swift; path = QRScannerError.swift; sourceTree = "<group>"; };
		01C6AC39252B2A500052814D /* UIImage+Color.swift */ = {isa = PBXFileReference; lastKnownFileType = sourcecode.swift; path = "UIImage+Color.swift"; sourceTree = "<group>"; };
		01C7665D25024A09002C9A5C /* DatePickerOptionView.swift */ = {isa = PBXFileReference; lastKnownFileType = sourcecode.swift; path = DatePickerOptionView.swift; sourceTree = "<group>"; };
		01CF95D425308252007B72F7 /* SAPApplicationConfiguration+Helpers.swift */ = {isa = PBXFileReference; lastKnownFileType = sourcecode.swift; path = "SAPApplicationConfiguration+Helpers.swift"; sourceTree = "<group>"; };
		01CF95DC25308346007B72F7 /* CodableExposureDetectionSummary+Helpers.swift */ = {isa = PBXFileReference; lastKnownFileType = sourcecode.swift; path = "CodableExposureDetectionSummary+Helpers.swift"; sourceTree = "<group>"; };
		01D16C5D24ED69CA007DB387 /* BackgroundAppRefreshViewModelTests.swift */ = {isa = PBXFileReference; lastKnownFileType = sourcecode.swift; path = BackgroundAppRefreshViewModelTests.swift; sourceTree = "<group>"; };
		01D16C5F24ED6D9A007DB387 /* MockBackgroundRefreshStatusProvider.swift */ = {isa = PBXFileReference; lastKnownFileType = sourcecode.swift; path = MockBackgroundRefreshStatusProvider.swift; sourceTree = "<group>"; };
		01D16C6124ED6DB3007DB387 /* MockLowPowerModeStatusProvider.swift */ = {isa = PBXFileReference; lastKnownFileType = sourcecode.swift; path = MockLowPowerModeStatusProvider.swift; sourceTree = "<group>"; };
		01D3ECFF2490230400551E65 /* StoreTests.swift */ = {isa = PBXFileReference; fileEncoding = 4; lastKnownFileType = sourcecode.swift; lineEnding = 0; path = StoreTests.swift; sourceTree = "<group>"; };
		01D6948A25026EC000B45BEA /* DatePickerOptionViewModel.swift */ = {isa = PBXFileReference; lastKnownFileType = sourcecode.swift; path = DatePickerOptionViewModel.swift; sourceTree = "<group>"; };
		01D6948C2502717F00B45BEA /* DatePickerDayView.swift */ = {isa = PBXFileReference; lastKnownFileType = sourcecode.swift; path = DatePickerDayView.swift; sourceTree = "<group>"; };
		01D6948E2502729000B45BEA /* DatePickerDay.swift */ = {isa = PBXFileReference; lastKnownFileType = sourcecode.swift; path = DatePickerDay.swift; sourceTree = "<group>"; };
		01D69490250272CE00B45BEA /* DatePickerDayViewModel.swift */ = {isa = PBXFileReference; lastKnownFileType = sourcecode.swift; path = DatePickerDayViewModel.swift; sourceTree = "<group>"; };
		01DB708425068167008F7244 /* Calendar+GregorianLocale.swift */ = {isa = PBXFileReference; lastKnownFileType = sourcecode.swift; path = "Calendar+GregorianLocale.swift"; sourceTree = "<group>"; };
		01E25C6F24A3B52F007E33F8 /* Info_Testflight.plist */ = {isa = PBXFileReference; fileEncoding = 4; lastKnownFileType = text.plist.xml; path = Info_Testflight.plist; sourceTree = "<group>"; };
		01E4298F251DCDC90057FCBE /* en */ = {isa = PBXFileReference; lastKnownFileType = text.plist.strings; name = en; path = en.lproj/Localizable.legal.strings; sourceTree = "<group>"; };
		01E42994251DCDCE0057FCBE /* de */ = {isa = PBXFileReference; lastKnownFileType = text.plist.strings; name = de; path = de.lproj/Localizable.legal.strings; sourceTree = "<group>"; };
		01E42995251DCDD10057FCBE /* tr */ = {isa = PBXFileReference; lastKnownFileType = text.plist.strings; name = tr; path = tr.lproj/Localizable.legal.strings; sourceTree = "<group>"; };
		01F52F892550679600997A26 /* RiskCalculationExposureWindow.swift */ = {isa = PBXFileReference; lastKnownFileType = sourcecode.swift; path = RiskCalculationExposureWindow.swift; sourceTree = "<group>"; };
		01F52F91255067A000997A26 /* RiskCalculationV2Error.swift */ = {isa = PBXFileReference; lastKnownFileType = sourcecode.swift; path = RiskCalculationV2Error.swift; sourceTree = "<group>"; };
		01F52FE32552C9AC00997A26 /* key_download_parameters.pb.swift */ = {isa = PBXFileReference; fileEncoding = 4; lastKnownFileType = sourcecode.swift; name = key_download_parameters.pb.swift; path = ../../../gen/output/internal/key_download_parameters.pb.swift; sourceTree = "<group>"; };
		01F52FE82552C9CB00997A26 /* exposure_detection_parameters.pb.swift */ = {isa = PBXFileReference; fileEncoding = 4; lastKnownFileType = sourcecode.swift; name = exposure_detection_parameters.pb.swift; path = ../../../gen/output/internal/exposure_detection_parameters.pb.swift; sourceTree = "<group>"; };
		01F52FF32552DB9600997A26 /* DMAppConfigurationViewController.swift */ = {isa = PBXFileReference; lastKnownFileType = sourcecode.swift; path = DMAppConfigurationViewController.swift; sourceTree = "<group>"; };
		01F52FFB2552E6F600997A26 /* ENARangeTest.swift */ = {isa = PBXFileReference; lastKnownFileType = sourcecode.swift; path = ENARangeTest.swift; sourceTree = "<group>"; };
		01F5F7212487B9C000229720 /* AppInformationViewController.swift */ = {isa = PBXFileReference; lastKnownFileType = sourcecode.swift; path = AppInformationViewController.swift; sourceTree = "<group>"; };
		0D5611B3247F852C00B5B094 /* SQLiteKeyValueStore.swift */ = {isa = PBXFileReference; lastKnownFileType = sourcecode.swift; path = SQLiteKeyValueStore.swift; sourceTree = "<group>"; };
		0DD260FE248D549B007C3B2C /* KeychainHelper.swift */ = {isa = PBXFileReference; lastKnownFileType = sourcecode.swift; path = KeychainHelper.swift; sourceTree = "<group>"; };
		0DF6BB96248AD616007E8B0C /* AppUpdateCheckHelper.swift */ = {isa = PBXFileReference; lastKnownFileType = sourcecode.swift; path = AppUpdateCheckHelper.swift; sourceTree = "<group>"; };
		0DF6BB9C248AE232007E8B0C /* AppUpdateCheckerHelperTests.swift */ = {isa = PBXFileReference; lastKnownFileType = sourcecode.swift; path = AppUpdateCheckerHelperTests.swift; sourceTree = "<group>"; };
		0DFCC2692484D7A700E2811D /* ENA-Bridging-Header.h */ = {isa = PBXFileReference; lastKnownFileType = sourcecode.c.h; path = "ENA-Bridging-Header.h"; sourceTree = "<group>"; };
		0DFCC26F2484DC8200E2811D /* ENATests-Bridging-Header.h */ = {isa = PBXFileReference; lastKnownFileType = sourcecode.c.h; path = "ENATests-Bridging-Header.h"; sourceTree = "<group>"; };
		0DFCC2702484DC8400E2811D /* sqlite3.c */ = {isa = PBXFileReference; fileEncoding = 4; lastKnownFileType = sourcecode.c.c; path = sqlite3.c; sourceTree = "<group>"; };
		0DFCC2712484DC8400E2811D /* sqlite3.h */ = {isa = PBXFileReference; fileEncoding = 4; lastKnownFileType = sourcecode.c.h; path = sqlite3.h; sourceTree = "<group>"; };
		1309194E247972C40066E329 /* PrivacyProtectionViewController.swift */ = {isa = PBXFileReference; lastKnownFileType = sourcecode.swift; path = PrivacyProtectionViewController.swift; sourceTree = "<group>"; };
		130CB19B246D92F800ADE602 /* ENAUITestsOnboarding.swift */ = {isa = PBXFileReference; fileEncoding = 4; lastKnownFileType = sourcecode.swift; path = ENAUITestsOnboarding.swift; sourceTree = "<group>"; };
		13156CFE248C19D000AFC472 /* de */ = {isa = PBXFileReference; lastKnownFileType = text.html; name = de; path = de.lproj/usage.html; sourceTree = "<group>"; };
		13156D00248CDECC00AFC472 /* en */ = {isa = PBXFileReference; lastKnownFileType = text.html; name = en; path = en.lproj/usage.html; sourceTree = "<group>"; };
		134F0DB9247578FF00D88934 /* ENAUITestsHome.swift */ = {isa = PBXFileReference; fileEncoding = 4; lastKnownFileType = sourcecode.swift; path = ENAUITestsHome.swift; sourceTree = "<group>"; };
		134F0DBA247578FF00D88934 /* ENAUITests-Extensions.swift */ = {isa = PBXFileReference; fileEncoding = 4; lastKnownFileType = sourcecode.swift; path = "ENAUITests-Extensions.swift"; sourceTree = "<group>"; };
		134F0F2B2475793400D88934 /* SnapshotHelper.swift */ = {isa = PBXFileReference; fileEncoding = 4; lastKnownFileType = sourcecode.swift; name = SnapshotHelper.swift; path = ../../fastlane/SnapshotHelper.swift; sourceTree = "<group>"; };
		13722043247AEEAD00152764 /* UNNotificationCenter+Extension.swift */ = {isa = PBXFileReference; lastKnownFileType = sourcecode.swift; path = "UNNotificationCenter+Extension.swift"; sourceTree = "<group>"; };
		137846482488027500A50AB8 /* OnboardingInfoViewController+Extension.swift */ = {isa = PBXFileReference; lastKnownFileType = sourcecode.swift; path = "OnboardingInfoViewController+Extension.swift"; sourceTree = "<group>"; };
		138910C4247A909000D739F6 /* ENATaskScheduler.swift */ = {isa = PBXFileReference; lastKnownFileType = sourcecode.swift; path = ENATaskScheduler.swift; sourceTree = "<group>"; };
		13BAE9B02472FB1E00CEE58A /* CellConfiguratorIndexPosition.swift */ = {isa = PBXFileReference; lastKnownFileType = sourcecode.swift; path = CellConfiguratorIndexPosition.swift; sourceTree = "<group>"; };
		13E50468248E3CD20086641C /* ENAUITestsAppInformation.swift */ = {isa = PBXFileReference; lastKnownFileType = sourcecode.swift; path = ENAUITestsAppInformation.swift; sourceTree = "<group>"; };
		2F26CE2D248B9C4F00BE30EE /* UIViewController+BackButton.swift */ = {isa = PBXFileReference; lastKnownFileType = sourcecode.swift; path = "UIViewController+BackButton.swift"; sourceTree = "<group>"; };
		2F3218CF248063E300A7AC0A /* UIView+Convenience.swift */ = {isa = PBXFileReference; lastKnownFileType = sourcecode.swift; path = "UIView+Convenience.swift"; sourceTree = "<group>"; };
		2F3D95362518BCD1002B2C81 /* EUSettingsViewController.swift */ = {isa = PBXFileReference; lastKnownFileType = sourcecode.swift; path = EUSettingsViewController.swift; sourceTree = "<group>"; };
		2F3D953B2518BCE9002B2C81 /* EUSettingsViewModel.swift */ = {isa = PBXFileReference; lastKnownFileType = sourcecode.swift; path = EUSettingsViewModel.swift; sourceTree = "<group>"; };
		2F78574F248506BD00323A9C /* HomeTestResultCollectionViewCell.xib */ = {isa = PBXFileReference; fileEncoding = 4; lastKnownFileType = file.xib; path = HomeTestResultCollectionViewCell.xib; sourceTree = "<group>"; };
		2F80CFD8247ED988000F06AF /* ExposureSubmissionIntroViewController.swift */ = {isa = PBXFileReference; lastKnownFileType = sourcecode.swift; path = ExposureSubmissionIntroViewController.swift; sourceTree = "<group>"; };
		2F80CFDA247EDDB3000F06AF /* ExposureSubmissionHotlineViewController.swift */ = {isa = PBXFileReference; lastKnownFileType = sourcecode.swift; path = ExposureSubmissionHotlineViewController.swift; sourceTree = "<group>"; };
		2F96739A24AB70FA008E3147 /* ExposureSubmissionParsable.swift */ = {isa = PBXFileReference; lastKnownFileType = sourcecode.swift; path = ExposureSubmissionParsable.swift; sourceTree = "<group>"; };
		2FA968CD24D8560B008EE367 /* String+Random.swift */ = {isa = PBXFileReference; lastKnownFileType = sourcecode.swift; path = "String+Random.swift"; sourceTree = "<group>"; };
		2FA9E39224D2F2920030561C /* ExposureSubmission+TestResult.swift */ = {isa = PBXFileReference; lastKnownFileType = sourcecode.swift; path = "ExposureSubmission+TestResult.swift"; sourceTree = "<group>"; };
		2FA9E39424D2F2B00030561C /* ExposureSubmission+DeviceRegistrationKey.swift */ = {isa = PBXFileReference; lastKnownFileType = sourcecode.swift; path = "ExposureSubmission+DeviceRegistrationKey.swift"; sourceTree = "<group>"; };
		2FA9E39624D2F3C60030561C /* ExposureSubmissionError.swift */ = {isa = PBXFileReference; lastKnownFileType = sourcecode.swift; path = ExposureSubmissionError.swift; sourceTree = "<group>"; };
		2FA9E39824D2F4350030561C /* ExposureSubmission+ErrorParsing.swift */ = {isa = PBXFileReference; lastKnownFileType = sourcecode.swift; path = "ExposureSubmission+ErrorParsing.swift"; sourceTree = "<group>"; };
		2FA9E39A24D2F4A10030561C /* ExposureSubmissionService+Protocol.swift */ = {isa = PBXFileReference; lastKnownFileType = sourcecode.swift; path = "ExposureSubmissionService+Protocol.swift"; sourceTree = "<group>"; };
		2FC0356E24B342FA00E234AC /* UIViewcontroller+AlertTest.swift */ = {isa = PBXFileReference; lastKnownFileType = sourcecode.swift; path = "UIViewcontroller+AlertTest.swift"; sourceTree = "<group>"; };
		2FC0357024B5B70700E234AC /* Error+FAQUrl.swift */ = {isa = PBXFileReference; lastKnownFileType = sourcecode.swift; path = "Error+FAQUrl.swift"; sourceTree = "<group>"; };
		2FC951FD24DC23B9008D39F4 /* DMConfigurationCell.swift */ = {isa = PBXFileReference; lastKnownFileType = sourcecode.swift; path = DMConfigurationCell.swift; sourceTree = "<group>"; };
		2FD473BE251E0ECE000DCA40 /* EUSettingsViewControllerTests.swift */ = {isa = PBXFileReference; lastKnownFileType = sourcecode.swift; path = EUSettingsViewControllerTests.swift; sourceTree = "<group>"; };
		2FD881CB2490F65C00BEC8FC /* ExposureSubmissionHotlineViewControllerTest.swift */ = {isa = PBXFileReference; lastKnownFileType = sourcecode.swift; path = ExposureSubmissionHotlineViewControllerTest.swift; sourceTree = "<group>"; };
		2FD881CD249115E700BEC8FC /* ExposureSubmissionNavigationControllerTest.swift */ = {isa = PBXFileReference; lastKnownFileType = sourcecode.swift; path = ExposureSubmissionNavigationControllerTest.swift; sourceTree = "<group>"; };
		2FE15A3B249B8C0B0077BD8D /* AccessibilityIdentifiers.swift */ = {isa = PBXFileReference; lastKnownFileType = sourcecode.swift; path = AccessibilityIdentifiers.swift; sourceTree = "<group>"; };
		2FF1D62D2487850200381FFB /* NSMutableAttributedString+Generation.swift */ = {isa = PBXFileReference; lastKnownFileType = sourcecode.swift; path = "NSMutableAttributedString+Generation.swift"; sourceTree = "<group>"; };
		2FF1D62F24880FCF00381FFB /* DynamicTableViewRoundedCell.swift */ = {isa = PBXFileReference; lastKnownFileType = sourcecode.swift; path = DynamicTableViewRoundedCell.swift; sourceTree = "<group>"; };
		35075C092526378D00DE92F7 /* AllTests.xctestplan */ = {isa = PBXFileReference; fileEncoding = 4; lastKnownFileType = text; name = AllTests.xctestplan; path = TestPlans/AllTests.xctestplan; sourceTree = "<group>"; };
		35075C0E252637C300DE92F7 /* SmokeTests.xctestplan */ = {isa = PBXFileReference; fileEncoding = 4; lastKnownFileType = text; name = SmokeTests.xctestplan; path = TestPlans/SmokeTests.xctestplan; sourceTree = "<group>"; };
		35163D23251CFCCB00D220CA /* CachingHTTPClientMock.swift */ = {isa = PBXFileReference; lastKnownFileType = sourcecode.swift; path = CachingHTTPClientMock.swift; sourceTree = "<group>"; };
		3523CA31252DC617002E6DEC /* Screenshots.xctestplan */ = {isa = PBXFileReference; lastKnownFileType = text; name = Screenshots.xctestplan; path = TestPlans/Screenshots.xctestplan; sourceTree = "<group>"; };
		352F25A724EFCBDE00ACDFF3 /* ServerEnvironment.swift */ = {isa = PBXFileReference; fileEncoding = 4; lastKnownFileType = sourcecode.swift; path = ServerEnvironment.swift; sourceTree = "<group>"; };
		353412CB2525EE4A0086D15C /* Globals.swift */ = {isa = PBXFileReference; lastKnownFileType = sourcecode.swift; path = Globals.swift; sourceTree = "<group>"; };
		3539DAD0252B353C00489B1A /* CachedAppConfigurationMock.swift */ = {isa = PBXFileReference; lastKnownFileType = sourcecode.swift; path = CachedAppConfigurationMock.swift; sourceTree = "<group>"; };
		354E305824EFF26E00526C9F /* Country.swift */ = {isa = PBXFileReference; lastKnownFileType = sourcecode.swift; path = Country.swift; sourceTree = "<group>"; };
		357B1857255A7F5C00584548 /* AppConfig+CacheInvalidation.swift */ = {isa = PBXFileReference; lastKnownFileType = sourcecode.swift; path = "AppConfig+CacheInvalidation.swift"; sourceTree = "<group>"; };
		35853E11251DDD33008FE983 /* de-config-int-2020-09-25 */ = {isa = PBXFileReference; lastKnownFileType = file; path = "de-config-int-2020-09-25"; sourceTree = "<group>"; };
		3598D99924FE280700483F1F /* CountryTests.swift */ = {isa = PBXFileReference; lastKnownFileType = sourcecode.swift; path = CountryTests.swift; sourceTree = "<group>"; };
		35A7F080250A7CF8005E6C33 /* KeychainHelperTests.swift */ = {isa = PBXFileReference; lastKnownFileType = sourcecode.swift; path = KeychainHelperTests.swift; sourceTree = "<group>"; };
		35BE8597251CE495005C2FD0 /* CachingHTTPClient.swift */ = {isa = PBXFileReference; lastKnownFileType = sourcecode.swift; path = CachingHTTPClient.swift; sourceTree = "<group>"; };
		35C701EB2556BCB9008AEA91 /* Migration1To2.swift */ = {isa = PBXFileReference; lastKnownFileType = sourcecode.swift; path = Migration1To2.swift; sourceTree = "<group>"; };
		35C701F32556C016008AEA91 /* Migration1To2Tests.swift */ = {isa = PBXFileReference; lastKnownFileType = sourcecode.swift; path = Migration1To2Tests.swift; sourceTree = "<group>"; };
		35EA684125553AE300335F73 /* DownloadedPackagesSQLLiteStoreV2.swift */ = {isa = PBXFileReference; lastKnownFileType = sourcecode.swift; path = DownloadedPackagesSQLLiteStoreV2.swift; sourceTree = "<group>"; };
		35EA684925553B5C00335F73 /* DownloadedPackagesStoreV2.swift */ = {isa = PBXFileReference; lastKnownFileType = sourcecode.swift; path = DownloadedPackagesStoreV2.swift; sourceTree = "<group>"; };
		35EA68512555488600335F73 /* SQLiteError.swift */ = {isa = PBXFileReference; lastKnownFileType = sourcecode.swift; path = SQLiteError.swift; sourceTree = "<group>"; };
		4026C2DB24852B7600926FB4 /* AppInformationViewController+LegalModel.swift */ = {isa = PBXFileReference; lastKnownFileType = sourcecode.swift; path = "AppInformationViewController+LegalModel.swift"; sourceTree = "<group>"; };
		4026C2E324854C8D00926FB4 /* AppInformationLegalCell.swift */ = {isa = PBXFileReference; lastKnownFileType = sourcecode.swift; path = AppInformationLegalCell.swift; sourceTree = "<group>"; };
		50B1D6E62551621C00684C3C /* DayKeyPackageDownloadTests.swift */ = {isa = PBXFileReference; lastKnownFileType = sourcecode.swift; path = DayKeyPackageDownloadTests.swift; sourceTree = "<group>"; };
		50BD2E6124FE1E8700932566 /* AppInformationModel.swift */ = {isa = PBXFileReference; lastKnownFileType = sourcecode.swift; path = AppInformationModel.swift; sourceTree = "<group>"; };
		50BD2E6324FE232E00932566 /* AppInformationImprintViewModel.swift */ = {isa = PBXFileReference; lastKnownFileType = sourcecode.swift; path = AppInformationImprintViewModel.swift; sourceTree = "<group>"; };
		50BD2E6F24FE26F300932566 /* AppInformationImprintTest.swift */ = {isa = PBXFileReference; fileEncoding = 4; lastKnownFileType = sourcecode.swift; path = AppInformationImprintTest.swift; sourceTree = "<group>"; };
		50DC527824FEB2AE00F6D8EB /* AppInformationDynamicCell.swift */ = {isa = PBXFileReference; lastKnownFileType = sourcecode.swift; path = AppInformationDynamicCell.swift; sourceTree = "<group>"; };
		50DC527A24FEB5CA00F6D8EB /* AppInformationModelTest.swift */ = {isa = PBXFileReference; lastKnownFileType = sourcecode.swift; path = AppInformationModelTest.swift; sourceTree = "<group>"; };
		50E3BE59250127DF0033E2C7 /* AppInformationDynamicAction.swift */ = {isa = PBXFileReference; lastKnownFileType = sourcecode.swift; path = AppInformationDynamicAction.swift; sourceTree = "<group>"; };
		50F9130C253F1D7800DFE683 /* OnboardingPageType.swift */ = {isa = PBXFileReference; lastKnownFileType = sourcecode.swift; path = OnboardingPageType.swift; sourceTree = "<group>"; };
		5111E7622460BB1500ED6498 /* HomeInteractor.swift */ = {isa = PBXFileReference; lastKnownFileType = sourcecode.swift; path = HomeInteractor.swift; sourceTree = "<group>"; };
		51486D9E2484FC0200FCE216 /* HomeRiskLevelCellConfigurator.swift */ = {isa = PBXFileReference; lastKnownFileType = sourcecode.swift; path = HomeRiskLevelCellConfigurator.swift; sourceTree = "<group>"; };
		51486DA02485101500FCE216 /* RiskInactiveCollectionViewCell.swift */ = {isa = PBXFileReference; lastKnownFileType = sourcecode.swift; path = RiskInactiveCollectionViewCell.swift; sourceTree = "<group>"; };
		51486DA12485101500FCE216 /* RiskInactiveCollectionViewCell.xib */ = {isa = PBXFileReference; lastKnownFileType = file.xib; path = RiskInactiveCollectionViewCell.xib; sourceTree = "<group>"; };
		51486DA42485237200FCE216 /* RiskThankYouCollectionViewCell.swift */ = {isa = PBXFileReference; lastKnownFileType = sourcecode.swift; path = RiskThankYouCollectionViewCell.swift; sourceTree = "<group>"; };
		51486DA52485237200FCE216 /* RiskThankYouCollectionViewCell.xib */ = {isa = PBXFileReference; lastKnownFileType = file.xib; path = RiskThankYouCollectionViewCell.xib; sourceTree = "<group>"; };
		514C0A0524772F3400F235F6 /* HomeRiskViewConfigurator.swift */ = {isa = PBXFileReference; lastKnownFileType = sourcecode.swift; path = HomeRiskViewConfigurator.swift; sourceTree = "<group>"; };
		514C0A0724772F5E00F235F6 /* RiskItemView.swift */ = {isa = PBXFileReference; lastKnownFileType = sourcecode.swift; path = RiskItemView.swift; sourceTree = "<group>"; };
		514C0A09247AEEE200F235F6 /* en */ = {isa = PBXFileReference; lastKnownFileType = text.plist.stringsdict; name = en; path = en.lproj/Localizable.stringsdict; sourceTree = "<group>"; };
		514C0A0A247AF9F700F235F6 /* RiskTextItemView.xib */ = {isa = PBXFileReference; lastKnownFileType = file.xib; path = RiskTextItemView.xib; sourceTree = "<group>"; };
		514C0A0C247AFB0200F235F6 /* RiskTextItemView.swift */ = {isa = PBXFileReference; lastKnownFileType = sourcecode.swift; path = RiskTextItemView.swift; sourceTree = "<group>"; };
		514C0A0E247AFEC500F235F6 /* HomeRiskTextItemViewConfigurator.swift */ = {isa = PBXFileReference; lastKnownFileType = sourcecode.swift; path = HomeRiskTextItemViewConfigurator.swift; sourceTree = "<group>"; };
		514C0A10247C15EC00F235F6 /* HomeUnknownRiskCellConfigurator.swift */ = {isa = PBXFileReference; lastKnownFileType = sourcecode.swift; path = HomeUnknownRiskCellConfigurator.swift; sourceTree = "<group>"; };
		514C0A13247C163800F235F6 /* HomeLowRiskCellConfigurator.swift */ = {isa = PBXFileReference; lastKnownFileType = sourcecode.swift; path = HomeLowRiskCellConfigurator.swift; sourceTree = "<group>"; };
		514C0A15247C164700F235F6 /* HomeHighRiskCellConfigurator.swift */ = {isa = PBXFileReference; lastKnownFileType = sourcecode.swift; path = HomeHighRiskCellConfigurator.swift; sourceTree = "<group>"; };
		514C0A19247C16D600F235F6 /* HomeInactiveRiskCellConfigurator.swift */ = {isa = PBXFileReference; lastKnownFileType = sourcecode.swift; path = HomeInactiveRiskCellConfigurator.swift; sourceTree = "<group>"; };
		514E812F24618E3D00636861 /* ExposureDetection.storyboard */ = {isa = PBXFileReference; lastKnownFileType = file.storyboard; path = ExposureDetection.storyboard; sourceTree = "<group>"; };
		514E81332461B97700636861 /* ExposureManager.swift */ = {isa = PBXFileReference; fileEncoding = 4; lastKnownFileType = sourcecode.swift; path = ExposureManager.swift; sourceTree = "<group>"; };
		514EE998246D4C2E00DE4884 /* UITableViewCell+Identifier.swift */ = {isa = PBXFileReference; lastKnownFileType = sourcecode.swift; path = "UITableViewCell+Identifier.swift"; sourceTree = "<group>"; };
		514EE99A246D4C4C00DE4884 /* UITableView+Dequeue.swift */ = {isa = PBXFileReference; lastKnownFileType = sourcecode.swift; path = "UITableView+Dequeue.swift"; sourceTree = "<group>"; };
		514EE99C246D4CFB00DE4884 /* TableViewCellConfigurator.swift */ = {isa = PBXFileReference; lastKnownFileType = sourcecode.swift; path = TableViewCellConfigurator.swift; sourceTree = "<group>"; };
		514EE99F246D4DF800DE4884 /* HomeRiskImageItemViewConfigurator.swift */ = {isa = PBXFileReference; lastKnownFileType = sourcecode.swift; path = HomeRiskImageItemViewConfigurator.swift; sourceTree = "<group>"; };
		515BBDEA2484F8E500CDB674 /* HomeThankYouRiskCellConfigurator.swift */ = {isa = PBXFileReference; lastKnownFileType = sourcecode.swift; path = HomeThankYouRiskCellConfigurator.swift; sourceTree = "<group>"; };
		516E42C924B760EC0008CC30 /* HomeRiskLevelCellConfiguratorTests.swift */ = {isa = PBXFileReference; lastKnownFileType = sourcecode.swift; path = HomeRiskLevelCellConfiguratorTests.swift; sourceTree = "<group>"; };
		516E42FA24B7739F0008CC30 /* HomeUnknownRiskCellConfiguratorTests.swift */ = {isa = PBXFileReference; lastKnownFileType = sourcecode.swift; path = HomeUnknownRiskCellConfiguratorTests.swift; sourceTree = "<group>"; };
		516E42FC24B776A90008CC30 /* HomeLowRiskCellConfiguratorTests.swift */ = {isa = PBXFileReference; lastKnownFileType = sourcecode.swift; path = HomeLowRiskCellConfiguratorTests.swift; sourceTree = "<group>"; };
		516E42FF24B777B20008CC30 /* HomeHighRiskCellConfiguratorTests.swift */ = {isa = PBXFileReference; lastKnownFileType = sourcecode.swift; path = HomeHighRiskCellConfiguratorTests.swift; sourceTree = "<group>"; };
		516E430124B89AED0008CC30 /* CoordinatorTests.swift */ = {isa = PBXFileReference; lastKnownFileType = sourcecode.swift; path = CoordinatorTests.swift; sourceTree = "<group>"; };
		51895EDB245E16CD0085DA38 /* ENAColor.swift */ = {isa = PBXFileReference; lastKnownFileType = sourcecode.swift; path = ENAColor.swift; sourceTree = "<group>"; };
		518A69FA24687D5800444E66 /* RiskLevel.swift */ = {isa = PBXFileReference; lastKnownFileType = sourcecode.swift; path = RiskLevel.swift; sourceTree = "<group>"; };
		51B5B413246DF07300DC5D3E /* RiskImageItemView.xib */ = {isa = PBXFileReference; lastKnownFileType = file.xib; path = RiskImageItemView.xib; sourceTree = "<group>"; };
		51B5B415246DF13D00DC5D3E /* RiskImageItemView.swift */ = {isa = PBXFileReference; lastKnownFileType = sourcecode.swift; path = RiskImageItemView.swift; sourceTree = "<group>"; };
		51B5B41B246EC8B800DC5D3E /* HomeCardCollectionViewCell.swift */ = {isa = PBXFileReference; lastKnownFileType = sourcecode.swift; path = HomeCardCollectionViewCell.swift; sourceTree = "<group>"; };
		51C737BC245B349700286105 /* OnboardingInfoViewController.swift */ = {isa = PBXFileReference; lastKnownFileType = sourcecode.swift; path = OnboardingInfoViewController.swift; sourceTree = "<group>"; };
		51C737BE245B3B5D00286105 /* OnboardingInfo.swift */ = {isa = PBXFileReference; lastKnownFileType = sourcecode.swift; path = OnboardingInfo.swift; sourceTree = "<group>"; };
		51C7790B24867F16004582F8 /* RiskListItemView.xib */ = {isa = PBXFileReference; lastKnownFileType = file.xib; path = RiskListItemView.xib; sourceTree = "<group>"; };
		51C7790D24867F22004582F8 /* RiskListItemView.swift */ = {isa = PBXFileReference; lastKnownFileType = sourcecode.swift; path = RiskListItemView.swift; sourceTree = "<group>"; };
		51C7790F248684F5004582F8 /* HomeRiskListItemViewConfigurator.swift */ = {isa = PBXFileReference; lastKnownFileType = sourcecode.swift; path = HomeRiskListItemViewConfigurator.swift; sourceTree = "<group>"; };
		51C779112486E549004582F8 /* HomeFindingPositiveRiskCellConfigurator.swift */ = {isa = PBXFileReference; lastKnownFileType = sourcecode.swift; path = HomeFindingPositiveRiskCellConfigurator.swift; sourceTree = "<group>"; };
		51C779132486E5AB004582F8 /* RiskFindingPositiveCollectionViewCell.xib */ = {isa = PBXFileReference; lastKnownFileType = file.xib; path = RiskFindingPositiveCollectionViewCell.xib; sourceTree = "<group>"; };
		51C779152486E5BA004582F8 /* RiskFindingPositiveCollectionViewCell.swift */ = {isa = PBXFileReference; lastKnownFileType = sourcecode.swift; path = RiskFindingPositiveCollectionViewCell.swift; sourceTree = "<group>"; };
		51CE1B2E245F5CFC002CF42A /* HomeViewController.swift */ = {isa = PBXFileReference; lastKnownFileType = sourcecode.swift; path = HomeViewController.swift; sourceTree = "<group>"; };
		51CE1B49246016B0002CF42A /* UICollectionViewCell+Identifier.swift */ = {isa = PBXFileReference; lastKnownFileType = sourcecode.swift; path = "UICollectionViewCell+Identifier.swift"; sourceTree = "<group>"; };
		51CE1B4B246016D1002CF42A /* UICollectionReusableView+Identifier.swift */ = {isa = PBXFileReference; lastKnownFileType = sourcecode.swift; path = "UICollectionReusableView+Identifier.swift"; sourceTree = "<group>"; };
		51CE1B5424604DD2002CF42A /* HomeLayout.swift */ = {isa = PBXFileReference; lastKnownFileType = sourcecode.swift; path = HomeLayout.swift; sourceTree = "<group>"; };
		51CE1B76246078B6002CF42A /* ActivateCollectionViewCell.xib */ = {isa = PBXFileReference; fileEncoding = 4; lastKnownFileType = file.xib; path = ActivateCollectionViewCell.xib; sourceTree = "<group>"; };
		51CE1B78246078B6002CF42A /* ActivateCollectionViewCell.swift */ = {isa = PBXFileReference; fileEncoding = 4; lastKnownFileType = sourcecode.swift; path = ActivateCollectionViewCell.swift; sourceTree = "<group>"; };
		51CE1B79246078B6002CF42A /* RiskLevelCollectionViewCell.xib */ = {isa = PBXFileReference; fileEncoding = 4; lastKnownFileType = file.xib; path = RiskLevelCollectionViewCell.xib; sourceTree = "<group>"; };
		51CE1B7A246078B6002CF42A /* RiskLevelCollectionViewCell.swift */ = {isa = PBXFileReference; fileEncoding = 4; lastKnownFileType = sourcecode.swift; path = RiskLevelCollectionViewCell.swift; sourceTree = "<group>"; };
		51CE1B7B246078B6002CF42A /* InfoCollectionViewCell.xib */ = {isa = PBXFileReference; fileEncoding = 4; lastKnownFileType = file.xib; path = InfoCollectionViewCell.xib; sourceTree = "<group>"; };
		51CE1B7C246078B6002CF42A /* InfoCollectionViewCell.swift */ = {isa = PBXFileReference; fileEncoding = 4; lastKnownFileType = sourcecode.swift; path = InfoCollectionViewCell.swift; sourceTree = "<group>"; };
		51CE1B84246078B6002CF42A /* SectionSystemBackgroundDecorationView.swift */ = {isa = PBXFileReference; fileEncoding = 4; lastKnownFileType = sourcecode.swift; path = SectionSystemBackgroundDecorationView.swift; sourceTree = "<group>"; };
		51CE1BB42460AC82002CF42A /* UICollectionView+Dequeue.swift */ = {isa = PBXFileReference; lastKnownFileType = sourcecode.swift; path = "UICollectionView+Dequeue.swift"; sourceTree = "<group>"; };
		51CE1BB92460AFD8002CF42A /* HomeActivateCellConfigurator.swift */ = {isa = PBXFileReference; lastKnownFileType = sourcecode.swift; path = HomeActivateCellConfigurator.swift; sourceTree = "<group>"; };
		51CE1BBC2460B1CB002CF42A /* CollectionViewCellConfigurator.swift */ = {isa = PBXFileReference; fileEncoding = 4; lastKnownFileType = sourcecode.swift; path = CollectionViewCellConfigurator.swift; sourceTree = "<group>"; };
		51CE1BBE2460B222002CF42A /* HomeRiskCellConfigurator.swift */ = {isa = PBXFileReference; lastKnownFileType = sourcecode.swift; path = HomeRiskCellConfigurator.swift; sourceTree = "<group>"; };
		51CE1BC22460B28D002CF42A /* HomeInfoCellConfigurator.swift */ = {isa = PBXFileReference; lastKnownFileType = sourcecode.swift; path = HomeInfoCellConfigurator.swift; sourceTree = "<group>"; };
		51D420B02458397300AD70CA /* Onboarding.storyboard */ = {isa = PBXFileReference; lastKnownFileType = file.storyboard; path = Onboarding.storyboard; sourceTree = "<group>"; };
		51D420B324583ABB00AD70CA /* AppStoryboard.swift */ = {isa = PBXFileReference; lastKnownFileType = sourcecode.swift; path = AppStoryboard.swift; sourceTree = "<group>"; };
		51D420B624583B7200AD70CA /* NSObject+Identifier.swift */ = {isa = PBXFileReference; lastKnownFileType = sourcecode.swift; path = "NSObject+Identifier.swift"; sourceTree = "<group>"; };
		51D420B824583B8300AD70CA /* UIViewController+AppStoryboard.swift */ = {isa = PBXFileReference; lastKnownFileType = sourcecode.swift; path = "UIViewController+AppStoryboard.swift"; sourceTree = "<group>"; };
		51D420C324583E3300AD70CA /* SettingsViewController.swift */ = {isa = PBXFileReference; fileEncoding = 4; lastKnownFileType = sourcecode.swift; lineEnding = 0; path = SettingsViewController.swift; sourceTree = "<group>"; };
		51D420CD245869C800AD70CA /* Home.storyboard */ = {isa = PBXFileReference; lastKnownFileType = file.storyboard; path = Home.storyboard; sourceTree = "<group>"; };
		51D420CF24586AB300AD70CA /* Settings.storyboard */ = {isa = PBXFileReference; lastKnownFileType = file.storyboard; path = Settings.storyboard; sourceTree = "<group>"; };
		51D420D324586DCA00AD70CA /* NotificationName.swift */ = {isa = PBXFileReference; lastKnownFileType = sourcecode.swift; path = NotificationName.swift; sourceTree = "<group>"; };
		51F1255C24BDD75300126C86 /* HomeUnknown48hRiskCellConfigurator.swift */ = {isa = PBXFileReference; lastKnownFileType = sourcecode.swift; path = HomeUnknown48hRiskCellConfigurator.swift; sourceTree = "<group>"; };
		51F1255E24BEFB7A00126C86 /* HomeUnknown48hRiskCellConfiguratorTests.swift */ = {isa = PBXFileReference; lastKnownFileType = sourcecode.swift; path = HomeUnknown48hRiskCellConfiguratorTests.swift; sourceTree = "<group>"; };
		51FE277A2475340300BB8144 /* HomeRiskLoadingItemViewConfigurator.swift */ = {isa = PBXFileReference; lastKnownFileType = sourcecode.swift; path = HomeRiskLoadingItemViewConfigurator.swift; sourceTree = "<group>"; };
		51FE277C247535C400BB8144 /* RiskLoadingItemView.xib */ = {isa = PBXFileReference; lastKnownFileType = file.xib; path = RiskLoadingItemView.xib; sourceTree = "<group>"; };
		51FE277E247535E300BB8144 /* RiskLoadingItemView.swift */ = {isa = PBXFileReference; lastKnownFileType = sourcecode.swift; path = RiskLoadingItemView.swift; sourceTree = "<group>"; };
		710021DB248E44A6001F0B63 /* ENAFont.swift */ = {isa = PBXFileReference; lastKnownFileType = sourcecode.swift; path = ENAFont.swift; sourceTree = "<group>"; };
		710021DD248EAF16001F0B63 /* ExposureSubmissionImageCardCell.xib */ = {isa = PBXFileReference; lastKnownFileType = file.xib; path = ExposureSubmissionImageCardCell.xib; sourceTree = "<group>"; };
		710021DF248EAF9A001F0B63 /* ExposureSubmissionImageCardCell.swift */ = {isa = PBXFileReference; lastKnownFileType = sourcecode.swift; path = ExposureSubmissionImageCardCell.swift; sourceTree = "<group>"; };
		710224E9248FA67F000C5DEF /* HomeTestResultCollectionViewCell.swift */ = {isa = PBXFileReference; lastKnownFileType = sourcecode.swift; path = HomeTestResultCollectionViewCell.swift; sourceTree = "<group>"; };
		710224EB248FC150000C5DEF /* HomeTestResultCellConfigurator.swift */ = {isa = PBXFileReference; lastKnownFileType = sourcecode.swift; path = HomeTestResultCellConfigurator.swift; sourceTree = "<group>"; };
		710224ED2490E2FC000C5DEF /* ExposureSubmissionStepCell.xib */ = {isa = PBXFileReference; lastKnownFileType = file.xib; path = ExposureSubmissionStepCell.xib; sourceTree = "<group>"; };
		710224F32490E7A3000C5DEF /* ExposureSubmissionStepCell.swift */ = {isa = PBXFileReference; lastKnownFileType = sourcecode.swift; path = ExposureSubmissionStepCell.swift; sourceTree = "<group>"; };
		710224F524910661000C5DEF /* ExposureSubmissionDynamicCell.swift */ = {isa = PBXFileReference; lastKnownFileType = sourcecode.swift; path = ExposureSubmissionDynamicCell.swift; sourceTree = "<group>"; };
		710ABB1E2475115500948792 /* UITableViewController+Enum.swift */ = {isa = PBXFileReference; lastKnownFileType = sourcecode.swift; path = "UITableViewController+Enum.swift"; sourceTree = "<group>"; };
		710ABB22247513E300948792 /* DynamicTypeTableViewCell.swift */ = {isa = PBXFileReference; lastKnownFileType = sourcecode.swift; path = DynamicTypeTableViewCell.swift; sourceTree = "<group>"; };
		710ABB24247514BD00948792 /* UIViewController+Segue.swift */ = {isa = PBXFileReference; lastKnownFileType = sourcecode.swift; path = "UIViewController+Segue.swift"; sourceTree = "<group>"; };
		710ABB26247533FA00948792 /* DynamicTableViewController.swift */ = {isa = PBXFileReference; lastKnownFileType = sourcecode.swift; path = DynamicTableViewController.swift; sourceTree = "<group>"; };
		710ABB282475353900948792 /* DynamicTableViewModel.swift */ = {isa = PBXFileReference; lastKnownFileType = sourcecode.swift; path = DynamicTableViewModel.swift; sourceTree = "<group>"; };
		71176E2D24891C02004B0C9F /* ENAColorTests.swift */ = {isa = PBXFileReference; lastKnownFileType = sourcecode.swift; path = ENAColorTests.swift; sourceTree = "<group>"; };
		71176E31248957C3004B0C9F /* AppNavigationController.swift */ = {isa = PBXFileReference; lastKnownFileType = sourcecode.swift; path = AppNavigationController.swift; sourceTree = "<group>"; };
		711EFCC62492EE31005FEF21 /* ENAFooterView.swift */ = {isa = PBXFileReference; lastKnownFileType = sourcecode.swift; path = ENAFooterView.swift; sourceTree = "<group>"; };
		711EFCC824935C79005FEF21 /* ExposureSubmissionTestResultHeaderView.xib */ = {isa = PBXFileReference; lastKnownFileType = file.xib; path = ExposureSubmissionTestResultHeaderView.xib; sourceTree = "<group>"; };
		71330E40248109F600EB10F6 /* DynamicTableViewSection.swift */ = {isa = PBXFileReference; lastKnownFileType = sourcecode.swift; path = DynamicTableViewSection.swift; sourceTree = "<group>"; };
		71330E42248109FD00EB10F6 /* DynamicTableViewCell.swift */ = {isa = PBXFileReference; lastKnownFileType = sourcecode.swift; path = DynamicTableViewCell.swift; sourceTree = "<group>"; };
		71330E4424810A0500EB10F6 /* DynamicTableViewHeader.swift */ = {isa = PBXFileReference; lastKnownFileType = sourcecode.swift; path = DynamicTableViewHeader.swift; sourceTree = "<group>"; };
		71330E4624810A0C00EB10F6 /* DynamicTableViewFooter.swift */ = {isa = PBXFileReference; lastKnownFileType = sourcecode.swift; path = DynamicTableViewFooter.swift; sourceTree = "<group>"; };
		71330E4824810A5A00EB10F6 /* DynamicTableViewAction.swift */ = {isa = PBXFileReference; lastKnownFileType = sourcecode.swift; path = DynamicTableViewAction.swift; sourceTree = "<group>"; };
		713EA25A247818B000AB7EE8 /* DynamicTypeButton.swift */ = {isa = PBXFileReference; lastKnownFileType = sourcecode.swift; path = DynamicTypeButton.swift; sourceTree = "<group>"; };
		713EA25C24798A7000AB7EE8 /* ExposureDetectionRoundedView.swift */ = {isa = PBXFileReference; lastKnownFileType = sourcecode.swift; path = ExposureDetectionRoundedView.swift; sourceTree = "<group>"; };
		713EA25E24798A9100AB7EE8 /* ExposureDetectionRiskCell.swift */ = {isa = PBXFileReference; lastKnownFileType = sourcecode.swift; path = ExposureDetectionRiskCell.swift; sourceTree = "<group>"; };
		713EA26024798AD100AB7EE8 /* InsetTableViewCell.swift */ = {isa = PBXFileReference; lastKnownFileType = sourcecode.swift; path = InsetTableViewCell.swift; sourceTree = "<group>"; };
		713EA26224798F8500AB7EE8 /* ExposureDetectionHeaderCell.swift */ = {isa = PBXFileReference; lastKnownFileType = sourcecode.swift; path = ExposureDetectionHeaderCell.swift; sourceTree = "<group>"; };
		714194E9247A65C60072A090 /* DynamicTableViewHeaderSeparatorView.swift */ = {isa = PBXFileReference; lastKnownFileType = sourcecode.swift; path = DynamicTableViewHeaderSeparatorView.swift; sourceTree = "<group>"; };
		714CD8662472885900F56450 /* ExposureDetectionViewController+DynamicTableViewModel.swift */ = {isa = PBXFileReference; fileEncoding = 4; lastKnownFileType = sourcecode.swift; lineEnding = 0; path = "ExposureDetectionViewController+DynamicTableViewModel.swift"; sourceTree = "<group>"; };
		7154EB49247D21E200A467FF /* ExposureDetectionLongGuideCell.swift */ = {isa = PBXFileReference; lastKnownFileType = sourcecode.swift; path = ExposureDetectionLongGuideCell.swift; sourceTree = "<group>"; };
		7154EB4B247E862100A467FF /* ExposureDetectionLoadingCell.swift */ = {isa = PBXFileReference; lastKnownFileType = sourcecode.swift; path = ExposureDetectionLoadingCell.swift; sourceTree = "<group>"; };
		717D21E8248C022E00D9717E /* DynamicTableViewHtmlCell.swift */ = {isa = PBXFileReference; lastKnownFileType = sourcecode.swift; path = DynamicTableViewHtmlCell.swift; sourceTree = "<group>"; };
		717D21EA248C072300D9717E /* en */ = {isa = PBXFileReference; lastKnownFileType = text.html; name = en; path = "en.lproj/privacy-policy.html"; sourceTree = "<group>"; };
		71AFBD922464251000F91006 /* .swiftlint.yml */ = {isa = PBXFileReference; lastKnownFileType = text.yaml; path = .swiftlint.yml; sourceTree = "<group>"; };
		71B8044424828A6C00D53506 /* .swiftformat */ = {isa = PBXFileReference; lastKnownFileType = text; path = .swiftformat; sourceTree = "<group>"; };
		71B804462484CC0800D53506 /* ENALabel.swift */ = {isa = PBXFileReference; lastKnownFileType = sourcecode.swift; path = ENALabel.swift; sourceTree = "<group>"; };
		71B804482484D37300D53506 /* RiskLegendViewController.swift */ = {isa = PBXFileReference; lastKnownFileType = sourcecode.swift; path = RiskLegendViewController.swift; sourceTree = "<group>"; };
		71B8044C248525CD00D53506 /* RiskLegendViewController+DynamicTableViewModel.swift */ = {isa = PBXFileReference; lastKnownFileType = sourcecode.swift; path = "RiskLegendViewController+DynamicTableViewModel.swift"; sourceTree = "<group>"; };
		71B8044E248526B600D53506 /* DynamicTableViewSpaceCell.swift */ = {isa = PBXFileReference; lastKnownFileType = sourcecode.swift; path = DynamicTableViewSpaceCell.swift; sourceTree = "<group>"; };
		71B804532485273C00D53506 /* RiskLegendDotBodyCell.swift */ = {isa = PBXFileReference; lastKnownFileType = sourcecode.swift; path = RiskLegendDotBodyCell.swift; sourceTree = "<group>"; };
		71C0BEDC2498DD07009A17A0 /* ENANavigationFooterView.swift */ = {isa = PBXFileReference; lastKnownFileType = sourcecode.swift; path = ENANavigationFooterView.swift; sourceTree = "<group>"; };
		71CAB9D1248AACAD00F516A5 /* PixelPerfectLayoutConstraint.swift */ = {isa = PBXFileReference; lastKnownFileType = sourcecode.swift; path = PixelPerfectLayoutConstraint.swift; sourceTree = "<group>"; };
		71CAB9D3248AB33500F516A5 /* DynamicTypeSymbolImageView.swift */ = {isa = PBXFileReference; lastKnownFileType = sourcecode.swift; path = DynamicTypeSymbolImageView.swift; sourceTree = "<group>"; };
		71CC3E9C246D5D8000217F2C /* AppInformationViewController+DynamicTableViewModel.swift */ = {isa = PBXFileReference; lastKnownFileType = sourcecode.swift; path = "AppInformationViewController+DynamicTableViewModel.swift"; sourceTree = "<group>"; };
		71CC3E9E246D6B6800217F2C /* AppInformationDetailViewController.swift */ = {isa = PBXFileReference; lastKnownFileType = sourcecode.swift; path = AppInformationDetailViewController.swift; sourceTree = "<group>"; };
		71CC3EA0246D6BBF00217F2C /* DynamicTypeLabel.swift */ = {isa = PBXFileReference; lastKnownFileType = sourcecode.swift; path = DynamicTypeLabel.swift; sourceTree = "<group>"; };
		71CC3EA2246D6C4000217F2C /* UIFont+DynamicType.swift */ = {isa = PBXFileReference; lastKnownFileType = sourcecode.swift; path = "UIFont+DynamicType.swift"; sourceTree = "<group>"; };
		71D3C1992494EFAC00DBABA8 /* ENANavigationControllerWithFooter.swift */ = {isa = PBXFileReference; lastKnownFileType = sourcecode.swift; path = ENANavigationControllerWithFooter.swift; sourceTree = "<group>"; };
		71EF33D82497F3E8007B7E1B /* ENANavigationControllerWithFooterChild.swift */ = {isa = PBXFileReference; lastKnownFileType = sourcecode.swift; path = ENANavigationControllerWithFooterChild.swift; sourceTree = "<group>"; };
		71EF33DA2497F419007B7E1B /* ENANavigationFooterItem.swift */ = {isa = PBXFileReference; lastKnownFileType = sourcecode.swift; path = ENANavigationFooterItem.swift; sourceTree = "<group>"; };
		71F2E57A2487AEFC00694F1A /* ena-colors.xcassets */ = {isa = PBXFileReference; lastKnownFileType = folder.assetcatalog; path = "ena-colors.xcassets"; sourceTree = "<group>"; };
		71F5418B248BEDBE006DB793 /* de */ = {isa = PBXFileReference; lastKnownFileType = text.html; name = de; path = "de.lproj/privacy-policy.html"; sourceTree = "<group>"; };
		71F54190248BF677006DB793 /* HtmlTextView.swift */ = {isa = PBXFileReference; lastKnownFileType = sourcecode.swift; path = HtmlTextView.swift; sourceTree = "<group>"; };
		71FD8861246EB27F00E804D0 /* ExposureDetectionViewController.swift */ = {isa = PBXFileReference; lastKnownFileType = sourcecode.swift; path = ExposureDetectionViewController.swift; sourceTree = "<group>"; };
		71FE1C68247A8FE100851FEB /* DynamicTableViewHeaderFooterView.swift */ = {isa = PBXFileReference; lastKnownFileType = sourcecode.swift; path = DynamicTableViewHeaderFooterView.swift; sourceTree = "<group>"; };
		71FE1C70247AA7B700851FEB /* DynamicTableViewHeaderImageView.swift */ = {isa = PBXFileReference; fileEncoding = 4; lastKnownFileType = sourcecode.swift; path = DynamicTableViewHeaderImageView.swift; sourceTree = "<group>"; };
		71FE1C73247AC2B500851FEB /* ExposureSubmissionSuccessViewController.swift */ = {isa = PBXFileReference; fileEncoding = 4; lastKnownFileType = sourcecode.swift; path = ExposureSubmissionSuccessViewController.swift; sourceTree = "<group>"; };
		71FE1C74247AC2B500851FEB /* ExposureSubmissionQRScannerViewController.swift */ = {isa = PBXFileReference; fileEncoding = 4; lastKnownFileType = sourcecode.swift; path = ExposureSubmissionQRScannerViewController.swift; sourceTree = "<group>"; };
		71FE1C75247AC2B500851FEB /* ExposureSubmissionOverviewViewController.swift */ = {isa = PBXFileReference; fileEncoding = 4; lastKnownFileType = sourcecode.swift; path = ExposureSubmissionOverviewViewController.swift; sourceTree = "<group>"; };
		71FE1C76247AC2B500851FEB /* ExposureSubmissionTanInputViewController.swift */ = {isa = PBXFileReference; fileEncoding = 4; lastKnownFileType = sourcecode.swift; path = ExposureSubmissionTanInputViewController.swift; sourceTree = "<group>"; };
		71FE1C78247AC2B500851FEB /* ExposureSubmissionTestResultViewController.swift */ = {isa = PBXFileReference; fileEncoding = 4; lastKnownFileType = sourcecode.swift; path = ExposureSubmissionTestResultViewController.swift; sourceTree = "<group>"; };
		71FE1C79247AC2B500851FEB /* ExposureSubmissionNavigationController.swift */ = {isa = PBXFileReference; fileEncoding = 4; lastKnownFileType = sourcecode.swift; path = ExposureSubmissionNavigationController.swift; sourceTree = "<group>"; };
		71FE1C81247AC30300851FEB /* ENATanInput.swift */ = {isa = PBXFileReference; fileEncoding = 4; lastKnownFileType = sourcecode.swift; path = ENATanInput.swift; sourceTree = "<group>"; };
		71FE1C84247AC33D00851FEB /* ExposureSubmissionTestResultHeaderView.swift */ = {isa = PBXFileReference; fileEncoding = 4; lastKnownFileType = sourcecode.swift; path = ExposureSubmissionTestResultHeaderView.swift; sourceTree = "<group>"; };
		71FE1C8A247AC79D00851FEB /* DynamicTableViewIconCell.swift */ = {isa = PBXFileReference; fileEncoding = 4; lastKnownFileType = sourcecode.swift; path = DynamicTableViewIconCell.swift; sourceTree = "<group>"; };
		71FE1C8B247AC79D00851FEB /* DynamicTableViewIconCell.xib */ = {isa = PBXFileReference; fileEncoding = 4; lastKnownFileType = file.xib; path = DynamicTableViewIconCell.xib; sourceTree = "<group>"; };
		85142500245DA0B3009D2791 /* UIViewController+Alert.swift */ = {isa = PBXFileReference; lastKnownFileType = sourcecode.swift; path = "UIViewController+Alert.swift"; sourceTree = "<group>"; };
		8539874E2467094E00D28B62 /* AppIcon.xcassets */ = {isa = PBXFileReference; lastKnownFileType = folder.assetcatalog; path = AppIcon.xcassets; sourceTree = "<group>"; };
		853D987924694A8700490DBA /* ENAButton.swift */ = {isa = PBXFileReference; lastKnownFileType = sourcecode.swift; path = ENAButton.swift; sourceTree = "<group>"; };
		853D98822469DC5000490DBA /* ExposureNotificationSetting.storyboard */ = {isa = PBXFileReference; lastKnownFileType = file.storyboard; path = ExposureNotificationSetting.storyboard; sourceTree = "<group>"; };
		853D98842469DC8100490DBA /* ExposureNotificationSettingViewController.swift */ = {isa = PBXFileReference; fileEncoding = 4; lastKnownFileType = sourcecode.swift; lineEnding = 0; path = ExposureNotificationSettingViewController.swift; sourceTree = "<group>"; };
		85790F2E245C6B72003D47E1 /* ENA.entitlements */ = {isa = PBXFileReference; fileEncoding = 4; lastKnownFileType = text.plist.entitlements; path = ENA.entitlements; sourceTree = "<group>"; };
		858F6F6D245A103C009FFD33 /* ExposureNotification.framework */ = {isa = PBXFileReference; lastKnownFileType = wrapper.framework; name = ExposureNotification.framework; path = System/Library/Frameworks/ExposureNotification.framework; sourceTree = SDKROOT; };
		8595BF5E246032D90056EA27 /* ENASwitch.swift */ = {isa = PBXFileReference; lastKnownFileType = sourcecode.swift; path = ENASwitch.swift; sourceTree = "<group>"; };
		859DD511248549790073D59F /* MockDiagnosisKeysRetrieval.swift */ = {isa = PBXFileReference; lastKnownFileType = sourcecode.swift; path = MockDiagnosisKeysRetrieval.swift; sourceTree = "<group>"; };
		85D7593B2457048F008175F0 /* ENA.app */ = {isa = PBXFileReference; explicitFileType = wrapper.application; includeInIndex = 0; path = ENA.app; sourceTree = BUILT_PRODUCTS_DIR; };
		85D7593E2457048F008175F0 /* AppDelegate.swift */ = {isa = PBXFileReference; lastKnownFileType = sourcecode.swift; path = AppDelegate.swift; sourceTree = "<group>"; };
		85D759402457048F008175F0 /* SceneDelegate.swift */ = {isa = PBXFileReference; lastKnownFileType = sourcecode.swift; path = SceneDelegate.swift; sourceTree = "<group>"; };
		85D7594A24570491008175F0 /* Assets.xcassets */ = {isa = PBXFileReference; lastKnownFileType = folder.assetcatalog; path = Assets.xcassets; sourceTree = "<group>"; };
		85D7594D24570491008175F0 /* Base */ = {isa = PBXFileReference; lastKnownFileType = file.storyboard; name = Base; path = Base.lproj/LaunchScreen.storyboard; sourceTree = "<group>"; };
		85D7594F24570491008175F0 /* Info.plist */ = {isa = PBXFileReference; lastKnownFileType = text.plist.xml; path = Info.plist; sourceTree = "<group>"; };
		85D7595424570491008175F0 /* ENATests.xctest */ = {isa = PBXFileReference; explicitFileType = wrapper.cfbundle; includeInIndex = 0; path = ENATests.xctest; sourceTree = BUILT_PRODUCTS_DIR; };
		85D7595A24570491008175F0 /* Info.plist */ = {isa = PBXFileReference; lastKnownFileType = text.plist.xml; path = Info.plist; sourceTree = "<group>"; };
		85D7595F24570491008175F0 /* ENAUITests.xctest */ = {isa = PBXFileReference; explicitFileType = wrapper.cfbundle; includeInIndex = 0; path = ENAUITests.xctest; sourceTree = BUILT_PRODUCTS_DIR; };
		85D7596324570491008175F0 /* ENAUITests.swift */ = {isa = PBXFileReference; fileEncoding = 4; lastKnownFileType = sourcecode.swift; lineEnding = 0; path = ENAUITests.swift; sourceTree = "<group>"; };
		85D7596524570491008175F0 /* Info.plist */ = {isa = PBXFileReference; lastKnownFileType = text.plist.xml; path = Info.plist; sourceTree = "<group>"; };
		85E33443247EB357006E74EC /* CircularProgressView.swift */ = {isa = PBXFileReference; lastKnownFileType = sourcecode.swift; path = CircularProgressView.swift; sourceTree = "<group>"; };
		9412FAF92523499D0086E139 /* DeltaOnboardingViewControllerTests.swift */ = {isa = PBXFileReference; lastKnownFileType = sourcecode.swift; path = DeltaOnboardingViewControllerTests.swift; sourceTree = "<group>"; };
		9417BA94252B6B5100AD4053 /* DMSQLiteErrorViewController.swift */ = {isa = PBXFileReference; lastKnownFileType = sourcecode.swift; path = DMSQLiteErrorViewController.swift; sourceTree = "<group>"; };
		941ADDAF2518C2B200E421D9 /* EuTracingTableViewCell.swift */ = {isa = PBXFileReference; lastKnownFileType = sourcecode.swift; path = EuTracingTableViewCell.swift; sourceTree = "<group>"; };
		941ADDB12518C3FB00E421D9 /* ENSettingEuTracingViewModel.swift */ = {isa = PBXFileReference; lastKnownFileType = sourcecode.swift; path = ENSettingEuTracingViewModel.swift; sourceTree = "<group>"; };
		941B689E253EFF2300DC1962 /* Int+Increment.swift */ = {isa = PBXFileReference; lastKnownFileType = sourcecode.swift; path = "Int+Increment.swift"; sourceTree = "<group>"; };
		941F5ECB2518E82100785F06 /* ENSettingEuTracingViewModelTests.swift */ = {isa = PBXFileReference; lastKnownFileType = sourcecode.swift; path = ENSettingEuTracingViewModelTests.swift; sourceTree = "<group>"; };
		9488C3002521EE8E00504648 /* DeltaOnboardingNavigationController.swift */ = {isa = PBXFileReference; lastKnownFileType = sourcecode.swift; path = DeltaOnboardingNavigationController.swift; sourceTree = "<group>"; };
		948DCDC2252EFC9A00CDE020 /* ENAUITests_05_ExposureLogging.swift */ = {isa = PBXFileReference; lastKnownFileType = sourcecode.swift; path = ENAUITests_05_ExposureLogging.swift; sourceTree = "<group>"; };
		94C24B3E25304B4400F8C004 /* ENAUITestsDeltaOnboarding.swift */ = {isa = PBXFileReference; lastKnownFileType = sourcecode.swift; path = ENAUITestsDeltaOnboarding.swift; sourceTree = "<group>"; };
		94F594612521CBF50077681B /* DeltaOnboardingV15ViewModel.swift */ = {isa = PBXFileReference; lastKnownFileType = sourcecode.swift; path = DeltaOnboardingV15ViewModel.swift; sourceTree = "<group>"; };
		A124E648249BF4EB00E95F72 /* ExposureDetectionExecutorTests.swift */ = {isa = PBXFileReference; lastKnownFileType = sourcecode.swift; path = ExposureDetectionExecutorTests.swift; sourceTree = "<group>"; };
		A124E64B249C4C9000E95F72 /* SAPDownloadedPackagesStore+Helpers.swift */ = {isa = PBXFileReference; lastKnownFileType = sourcecode.swift; path = "SAPDownloadedPackagesStore+Helpers.swift"; sourceTree = "<group>"; };
		A128F04C2489ABE700EC7F6C /* RiskCalculationTests.swift */ = {isa = PBXFileReference; fileEncoding = 4; lastKnownFileType = sourcecode.swift; path = RiskCalculationTests.swift; sourceTree = "<group>"; };
		A128F058248B459F00EC7F6C /* PublicKeyStore.swift */ = {isa = PBXFileReference; lastKnownFileType = sourcecode.swift; path = PublicKeyStore.swift; sourceTree = "<group>"; };
		A14BDEBF24A1AD660063E4EC /* MockExposureDetector.swift */ = {isa = PBXFileReference; lastKnownFileType = sourcecode.swift; path = MockExposureDetector.swift; sourceTree = "<group>"; };
		A1654EFD24B41FEF00C0E115 /* DynamicCellTests.swift */ = {isa = PBXFileReference; lastKnownFileType = sourcecode.swift; path = DynamicCellTests.swift; sourceTree = "<group>"; };
		A1654F0024B43E7F00C0E115 /* DynamicTableViewTextViewCellTests.swift */ = {isa = PBXFileReference; lastKnownFileType = sourcecode.swift; path = DynamicTableViewTextViewCellTests.swift; sourceTree = "<group>"; };
		A16714AE248CA1B70031B111 /* Bundle+ReadPlist.swift */ = {isa = PBXFileReference; lastKnownFileType = sourcecode.swift; path = "Bundle+ReadPlist.swift"; sourceTree = "<group>"; };
		A16714BA248D18D20031B111 /* SummaryMetadata.swift */ = {isa = PBXFileReference; lastKnownFileType = sourcecode.swift; path = SummaryMetadata.swift; sourceTree = "<group>"; };
		A173665124844F29006BE209 /* SQLiteKeyValueStoreTests.swift */ = {isa = PBXFileReference; fileEncoding = 4; lastKnownFileType = sourcecode.swift; path = SQLiteKeyValueStoreTests.swift; sourceTree = "<group>"; };
		A17366542484978A006BE209 /* OnboardingInfoViewControllerUtils.swift */ = {isa = PBXFileReference; lastKnownFileType = sourcecode.swift; path = OnboardingInfoViewControllerUtils.swift; sourceTree = "<group>"; };
		A17DA5E12486D8E7006F310F /* RiskLevelTests.swift */ = {isa = PBXFileReference; lastKnownFileType = sourcecode.swift; path = RiskLevelTests.swift; sourceTree = "<group>"; };
		A1877CA9248F247D006FEFC0 /* SAPDownloadedPackageTests.swift */ = {isa = PBXFileReference; lastKnownFileType = sourcecode.swift; path = SAPDownloadedPackageTests.swift; sourceTree = "<group>"; };
		A189E45E248C325E001D0996 /* de-config */ = {isa = PBXFileReference; lastKnownFileType = file; path = "de-config"; sourceTree = "<group>"; };
		A1BABD0824A57B88000ED515 /* TemporaryExposureKeyMock.swift */ = {isa = PBXFileReference; fileEncoding = 4; lastKnownFileType = sourcecode.swift; path = TemporaryExposureKeyMock.swift; sourceTree = "<group>"; };
		A1BABD0A24A57BA0000ED515 /* ENTemporaryExposureKey+Processing.swift */ = {isa = PBXFileReference; fileEncoding = 4; lastKnownFileType = sourcecode.swift; path = "ENTemporaryExposureKey+Processing.swift"; sourceTree = "<group>"; };
		A1BABD0C24A57BAC000ED515 /* ENTemporaryExposureKey+ProcessingTests.swift */ = {isa = PBXFileReference; fileEncoding = 4; lastKnownFileType = sourcecode.swift; path = "ENTemporaryExposureKey+ProcessingTests.swift"; sourceTree = "<group>"; };
		A1C683F924AEC57400B90D12 /* DynamicTableViewTextViewCell.swift */ = {isa = PBXFileReference; lastKnownFileType = sourcecode.swift; path = DynamicTableViewTextViewCell.swift; sourceTree = "<group>"; };
		A1C683FB24AEC9EE00B90D12 /* DynamicTableViewTextCell.swift */ = {isa = PBXFileReference; lastKnownFileType = sourcecode.swift; path = DynamicTableViewTextCell.swift; sourceTree = "<group>"; };
		A1E41940249410AF0016E52A /* SAPDownloadedPackage+Helpers.swift */ = {isa = PBXFileReference; lastKnownFileType = sourcecode.swift; path = "SAPDownloadedPackage+Helpers.swift"; sourceTree = "<group>"; };
		A1E419442495476C0016E52A /* HTTPClient+MockNetworkStack.swift */ = {isa = PBXFileReference; lastKnownFileType = sourcecode.swift; path = "HTTPClient+MockNetworkStack.swift"; sourceTree = "<group>"; };
		A1E41947249548260016E52A /* HTTPClient+SubmitTests.swift */ = {isa = PBXFileReference; lastKnownFileType = sourcecode.swift; path = "HTTPClient+SubmitTests.swift"; sourceTree = "<group>"; };
		A1E419502495A6EA0016E52A /* HTTPClient+TANForExposureSubmitTests.swift */ = {isa = PBXFileReference; lastKnownFileType = sourcecode.swift; path = "HTTPClient+TANForExposureSubmitTests.swift"; sourceTree = "<group>"; };
		A1E419532495A7850016E52A /* HTTPClient+GetTestResultTests.swift */ = {isa = PBXFileReference; lastKnownFileType = sourcecode.swift; path = "HTTPClient+GetTestResultTests.swift"; sourceTree = "<group>"; };
		A1E419562495A8F50016E52A /* HTTPClient+RegistrationTokenTests.swift */ = {isa = PBXFileReference; lastKnownFileType = sourcecode.swift; path = "HTTPClient+RegistrationTokenTests.swift"; sourceTree = "<group>"; };
		A1E4195B249818020016E52A /* RiskTests.swift */ = {isa = PBXFileReference; lastKnownFileType = sourcecode.swift; path = RiskTests.swift; sourceTree = "<group>"; };
		A1E4195E249824340016E52A /* String+TodayTests.swift */ = {isa = PBXFileReference; lastKnownFileType = sourcecode.swift; path = "String+TodayTests.swift"; sourceTree = "<group>"; };
		A328424B248B91E0006B1F09 /* HomeTestResultLoadingCell.xib */ = {isa = PBXFileReference; fileEncoding = 4; lastKnownFileType = file.xib; path = HomeTestResultLoadingCell.xib; sourceTree = "<group>"; };
		A328424C248B91E0006B1F09 /* HomeTestResultLoadingCell.swift */ = {isa = PBXFileReference; fileEncoding = 4; lastKnownFileType = sourcecode.swift; path = HomeTestResultLoadingCell.swift; sourceTree = "<group>"; };
		A328424F248B9269006B1F09 /* HomeTestResultLoadingCellConfigurator.swift */ = {isa = PBXFileReference; lastKnownFileType = sourcecode.swift; path = HomeTestResultLoadingCellConfigurator.swift; sourceTree = "<group>"; };
		A3284256248E7431006B1F09 /* MockExposureSubmissionService.swift */ = {isa = PBXFileReference; lastKnownFileType = sourcecode.swift; path = MockExposureSubmissionService.swift; sourceTree = "<group>"; };
		A328425B248E82B5006B1F09 /* ExposureSubmissionTestResultViewControllerTests.swift */ = {isa = PBXFileReference; lastKnownFileType = sourcecode.swift; path = ExposureSubmissionTestResultViewControllerTests.swift; sourceTree = "<group>"; };
		A328425E248E943D006B1F09 /* ExposureSubmissionTanInputViewControllerTests.swift */ = {isa = PBXFileReference; lastKnownFileType = sourcecode.swift; path = ExposureSubmissionTanInputViewControllerTests.swift; sourceTree = "<group>"; };
		A32842602490E2AC006B1F09 /* ExposureSubmissionWarnOthersViewControllerTests.swift */ = {isa = PBXFileReference; lastKnownFileType = sourcecode.swift; path = ExposureSubmissionWarnOthersViewControllerTests.swift; sourceTree = "<group>"; };
		A328426224910552006B1F09 /* ExposureSubmissionSuccessViewControllerTests.swift */ = {isa = PBXFileReference; lastKnownFileType = sourcecode.swift; path = ExposureSubmissionSuccessViewControllerTests.swift; sourceTree = "<group>"; };
		A32842642491136E006B1F09 /* ExposureSubmissionUITests.swift */ = {isa = PBXFileReference; lastKnownFileType = sourcecode.swift; path = ExposureSubmissionUITests.swift; sourceTree = "<group>"; };
		A32842662492359E006B1F09 /* MockExposureSubmissionNavigationControllerChild.swift */ = {isa = PBXFileReference; lastKnownFileType = sourcecode.swift; path = MockExposureSubmissionNavigationControllerChild.swift; sourceTree = "<group>"; };
		A32C046424D96348005BEA61 /* HTTPClient+PlausibeDeniabilityTests.swift */ = {isa = PBXFileReference; lastKnownFileType = sourcecode.swift; path = "HTTPClient+PlausibeDeniabilityTests.swift"; sourceTree = "<group>"; };
		A32CA72E24B6F2E300B1A994 /* HomeRiskCellConfiguratorTests.swift */ = {isa = PBXFileReference; lastKnownFileType = sourcecode.swift; path = HomeRiskCellConfiguratorTests.swift; sourceTree = "<group>"; };
		A3483B0A24C5EFA40037855F /* MockExposureDetectionViewControllerDelegate.swift */ = {isa = PBXFileReference; lastKnownFileType = sourcecode.swift; path = MockExposureDetectionViewControllerDelegate.swift; sourceTree = "<group>"; };
		A3552CC324DD6E16008C91BE /* AppDelegate+PlausibleDeniability.swift */ = {isa = PBXFileReference; lastKnownFileType = sourcecode.swift; path = "AppDelegate+PlausibleDeniability.swift"; sourceTree = "<group>"; };
		A3552CC524DD6E78008C91BE /* AppDelegate+ENATaskExecutionDelegate.swift */ = {isa = PBXFileReference; lastKnownFileType = sourcecode.swift; path = "AppDelegate+ENATaskExecutionDelegate.swift"; sourceTree = "<group>"; };
		A36D07B82486D61C00E46F96 /* HomeCardCellButtonDelegate.swift */ = {isa = PBXFileReference; lastKnownFileType = sourcecode.swift; path = HomeCardCellButtonDelegate.swift; sourceTree = "<group>"; };
		A36FACC324C5EA1500DED947 /* ExposureDetectionViewControllerTests.swift */ = {isa = PBXFileReference; lastKnownFileType = sourcecode.swift; path = ExposureDetectionViewControllerTests.swift; sourceTree = "<group>"; };
		A372DA3A24BDA075003248BB /* ExposureSubmissionCoordinator.swift */ = {isa = PBXFileReference; lastKnownFileType = sourcecode.swift; path = ExposureSubmissionCoordinator.swift; sourceTree = "<group>"; };
		A372DA3C24BE01D9003248BB /* MockExposureSubmissionCoordinator.swift */ = {isa = PBXFileReference; lastKnownFileType = sourcecode.swift; path = MockExposureSubmissionCoordinator.swift; sourceTree = "<group>"; };
		A372DA3E24BEF773003248BB /* ExposureSubmissionCoordinatorTests.swift */ = {isa = PBXFileReference; lastKnownFileType = sourcecode.swift; path = ExposureSubmissionCoordinatorTests.swift; sourceTree = "<group>"; };
		A372DA4024BF33F9003248BB /* MockExposureSubmissionCoordinatorDelegate.swift */ = {isa = PBXFileReference; lastKnownFileType = sourcecode.swift; path = MockExposureSubmissionCoordinatorDelegate.swift; sourceTree = "<group>"; };
		A3816085250633D7002286E9 /* RequiresDismissConfirmation.swift */ = {isa = PBXFileReference; lastKnownFileType = sourcecode.swift; path = RequiresDismissConfirmation.swift; sourceTree = "<group>"; };
		A3C4F95F24812CD20047F23E /* ExposureSubmissionWarnOthersViewController.swift */ = {isa = PBXFileReference; lastKnownFileType = sourcecode.swift; path = ExposureSubmissionWarnOthersViewController.swift; sourceTree = "<group>"; };
		A3E851B124ADD09900402485 /* CountdownTimer.swift */ = {isa = PBXFileReference; lastKnownFileType = sourcecode.swift; path = CountdownTimer.swift; sourceTree = "<group>"; };
		A3E851B424ADDAC000402485 /* CountdownTimerTests.swift */ = {isa = PBXFileReference; lastKnownFileType = sourcecode.swift; path = CountdownTimerTests.swift; sourceTree = "<group>"; };
		A3EE6E59249BB7AF00C64B61 /* ExposureSubmissionServiceFactory.swift */ = {isa = PBXFileReference; lastKnownFileType = sourcecode.swift; path = ExposureSubmissionServiceFactory.swift; sourceTree = "<group>"; };
		A3EE6E5B249BB97500C64B61 /* UITestingParameters.swift */ = {isa = PBXFileReference; lastKnownFileType = sourcecode.swift; path = UITestingParameters.swift; sourceTree = "<group>"; };
		A3FF84EB247BFAF00053E947 /* Hasher.swift */ = {isa = PBXFileReference; lastKnownFileType = sourcecode.swift; path = Hasher.swift; sourceTree = "<group>"; };
		AB010CFD253ECB6A00DF1F61 /* HomeFailedCellConfigurator.swift */ = {isa = PBXFileReference; fileEncoding = 4; lastKnownFileType = sourcecode.swift; path = HomeFailedCellConfigurator.swift; sourceTree = "<group>"; };
		AB010D02253ECC9200DF1F61 /* RiskFailedCollectionViewCell.swift */ = {isa = PBXFileReference; fileEncoding = 4; lastKnownFileType = sourcecode.swift; path = RiskFailedCollectionViewCell.swift; sourceTree = "<group>"; };
		AB010D03253ECC9200DF1F61 /* RiskFailedCollectionViewCell.xib */ = {isa = PBXFileReference; fileEncoding = 4; lastKnownFileType = file.xib; path = RiskFailedCollectionViewCell.xib; sourceTree = "<group>"; };
		AB1011572507C15000D392A2 /* TracingStatusHistory.swift */ = {isa = PBXFileReference; fileEncoding = 4; lastKnownFileType = sourcecode.swift; path = TracingStatusHistory.swift; sourceTree = "<group>"; };
		AB126872254C05A7006E9194 /* ENAFormatter.swift */ = {isa = PBXFileReference; lastKnownFileType = sourcecode.swift; path = ENAFormatter.swift; sourceTree = "<group>"; };
		AB1885D025238DAA00D39BBE /* OnboardingInfoViewControllerTests.swift */ = {isa = PBXFileReference; lastKnownFileType = sourcecode.swift; path = OnboardingInfoViewControllerTests.swift; sourceTree = "<group>"; };
		AB1886C3252DE1AE00D39BBE /* Logging.swift */ = {isa = PBXFileReference; fileEncoding = 4; lastKnownFileType = sourcecode.swift; path = Logging.swift; sourceTree = "<group>"; };
		AB1886D0252DE51E00D39BBE /* Bundle+Identifier.swift */ = {isa = PBXFileReference; lastKnownFileType = sourcecode.swift; path = "Bundle+Identifier.swift"; sourceTree = "<group>"; };
		AB1FCBCC2521FC44005930BA /* ServerEnvironmentTests.swift */ = {isa = PBXFileReference; lastKnownFileType = sourcecode.swift; path = ServerEnvironmentTests.swift; sourceTree = "<group>"; };
		AB1FCBDB2521FCD5005930BA /* TestServerEnvironments.json */ = {isa = PBXFileReference; fileEncoding = 4; lastKnownFileType = text.json; path = TestServerEnvironments.json; sourceTree = "<group>"; };
		AB3560992547167800C3F8E0 /* DeviceTimeCheck.swift */ = {isa = PBXFileReference; lastKnownFileType = sourcecode.swift; path = DeviceTimeCheck.swift; sourceTree = "<group>"; };
		AB35609F2547194C00C3F8E0 /* DeviceTimeCheckTests.swift */ = {isa = PBXFileReference; lastKnownFileType = sourcecode.swift; path = DeviceTimeCheckTests.swift; sourceTree = "<group>"; };
		AB453F5F2534B04400D8339E /* ExposureManagerTests.swift */ = {isa = PBXFileReference; fileEncoding = 4; lastKnownFileType = sourcecode.swift; path = ExposureManagerTests.swift; sourceTree = "<group>"; };
		AB5F84AC24F8F7A1000400D4 /* SerialMigrator.swift */ = {isa = PBXFileReference; lastKnownFileType = sourcecode.swift; path = SerialMigrator.swift; sourceTree = "<group>"; };
		AB5F84AF24F8F7C3000400D4 /* Migration.swift */ = {isa = PBXFileReference; lastKnownFileType = sourcecode.swift; path = Migration.swift; sourceTree = "<group>"; };
		AB5F84B124F8F7E3000400D4 /* Migration0To1.swift */ = {isa = PBXFileReference; lastKnownFileType = sourcecode.swift; path = Migration0To1.swift; sourceTree = "<group>"; };
		AB5F84B324F8FA26000400D4 /* SerialMigratorTests.swift */ = {isa = PBXFileReference; lastKnownFileType = sourcecode.swift; path = SerialMigratorTests.swift; sourceTree = "<group>"; };
		AB5F84B824F92855000400D4 /* DownloadedPackagesSQLLiteStoreV0.swift */ = {isa = PBXFileReference; fileEncoding = 4; lastKnownFileType = sourcecode.swift; path = DownloadedPackagesSQLLiteStoreV0.swift; sourceTree = "<group>"; };
		AB5F84BA24F92876000400D4 /* Migration0To1Tests.swift */ = {isa = PBXFileReference; lastKnownFileType = sourcecode.swift; path = Migration0To1Tests.swift; sourceTree = "<group>"; };
		AB5F84BC24F92E92000400D4 /* SerialMigratorFake.swift */ = {isa = PBXFileReference; lastKnownFileType = sourcecode.swift; path = SerialMigratorFake.swift; sourceTree = "<group>"; };
		AB5F84BF24FE2EB3000400D4 /* DownloadedPackagesStoreV0.swift */ = {isa = PBXFileReference; fileEncoding = 4; lastKnownFileType = sourcecode.swift; path = DownloadedPackagesStoreV0.swift; sourceTree = "<group>"; };
		AB6289CE251BA01400CF61D2 /* Bundle+Version.swift */ = {isa = PBXFileReference; lastKnownFileType = sourcecode.swift; path = "Bundle+Version.swift"; sourceTree = "<group>"; };
		AB6289D3251BA4EC00CF61D2 /* String+Compare.swift */ = {isa = PBXFileReference; fileEncoding = 4; lastKnownFileType = sourcecode.swift; path = "String+Compare.swift"; sourceTree = "<group>"; };
		AB6289D8251C833100CF61D2 /* DMDeltaOnboardingViewController.swift */ = {isa = PBXFileReference; lastKnownFileType = sourcecode.swift; path = DMDeltaOnboardingViewController.swift; sourceTree = "<group>"; };
		AB628A1E251CDADE00CF61D2 /* ServerEnvironments.json */ = {isa = PBXFileReference; lastKnownFileType = text.json; path = ServerEnvironments.json; sourceTree = "<group>"; };
		AB7420AB251B67A8006666AC /* DeltaOnboardingV15.swift */ = {isa = PBXFileReference; lastKnownFileType = sourcecode.swift; path = DeltaOnboardingV15.swift; sourceTree = "<group>"; };
		AB7420B6251B69E2006666AC /* DeltaOnboardingCoordinator.swift */ = {isa = PBXFileReference; lastKnownFileType = sourcecode.swift; path = DeltaOnboardingCoordinator.swift; sourceTree = "<group>"; };
		AB7420C1251B7D59006666AC /* DeltaOnboardingProtocols.swift */ = {isa = PBXFileReference; lastKnownFileType = sourcecode.swift; path = DeltaOnboardingProtocols.swift; sourceTree = "<group>"; };
		AB7420CA251B7D93006666AC /* DeltaOnboardingV15ViewController.swift */ = {isa = PBXFileReference; lastKnownFileType = sourcecode.swift; path = DeltaOnboardingV15ViewController.swift; sourceTree = "<group>"; };
		AB7420DC251B8101006666AC /* DeltaOnboardingCoordinatorTests.swift */ = {isa = PBXFileReference; lastKnownFileType = sourcecode.swift; path = DeltaOnboardingCoordinatorTests.swift; sourceTree = "<group>"; };
		AB7E2A7F255ACC06005C90F6 /* Date+Utils.swift */ = {isa = PBXFileReference; lastKnownFileType = sourcecode.swift; path = "Date+Utils.swift"; sourceTree = "<group>"; };
		AB8B0D3C253053A1009C067B /* de */ = {isa = PBXFileReference; lastKnownFileType = text.plist.strings; name = de; path = de.lproj/Localizable.links.strings; sourceTree = "<group>"; };
		AB8B0D3D253053D5009C067B /* en */ = {isa = PBXFileReference; lastKnownFileType = text.plist.strings; name = en; path = en.lproj/Localizable.links.strings; sourceTree = "<group>"; };
		AB8B0D3E253053DB009C067B /* tr */ = {isa = PBXFileReference; lastKnownFileType = text.plist.strings; name = tr; path = tr.lproj/Localizable.links.strings; sourceTree = "<group>"; };
		AB8B0D3F253053DF009C067B /* pl */ = {isa = PBXFileReference; lastKnownFileType = text.plist.strings; name = pl; path = pl.lproj/Localizable.links.strings; sourceTree = "<group>"; };
		AB8B0D40253053E2009C067B /* ro */ = {isa = PBXFileReference; lastKnownFileType = text.plist.strings; name = ro; path = ro.lproj/Localizable.links.strings; sourceTree = "<group>"; };
		AB8B0D41253053E5009C067B /* bg */ = {isa = PBXFileReference; lastKnownFileType = text.plist.strings; name = bg; path = bg.lproj/Localizable.links.strings; sourceTree = "<group>"; };
		AB8BC3462551B97700F3B5A7 /* DownloadedPackagesStoreErrorStub.swift */ = {isa = PBXFileReference; lastKnownFileType = sourcecode.swift; path = DownloadedPackagesStoreErrorStub.swift; sourceTree = "<group>"; };
		AB8BC34E2551BBE100F3B5A7 /* HourKeyPackagesDownloadTests.swift */ = {isa = PBXFileReference; lastKnownFileType = sourcecode.swift; path = HourKeyPackagesDownloadTests.swift; sourceTree = "<group>"; };
		ABC6B7E8255AEF74000A1AC0 /* RiskProviderAndNewKeyPackagesTests.swift */ = {isa = PBXFileReference; lastKnownFileType = sourcecode.swift; path = RiskProviderAndNewKeyPackagesTests.swift; sourceTree = "<group>"; };
		ABD2F633254C533200DC1958 /* KeyPackageDownload.swift */ = {isa = PBXFileReference; lastKnownFileType = sourcecode.swift; path = KeyPackageDownload.swift; sourceTree = "<group>"; };
		ABDA2791251CE308006BAE84 /* DMServerEnvironmentViewController.swift */ = {isa = PBXFileReference; lastKnownFileType = sourcecode.swift; path = DMServerEnvironmentViewController.swift; sourceTree = "<group>"; };
		B102BDC22460410600CD55A2 /* README.md */ = {isa = PBXFileReference; lastKnownFileType = net.daringfireball.markdown; path = README.md; sourceTree = "<group>"; };
		B103193124E18A0A00DD02EF /* DMMenuItem.swift */ = {isa = PBXFileReference; lastKnownFileType = sourcecode.swift; path = DMMenuItem.swift; sourceTree = "<group>"; };
		B10F9B89249961B500C418F4 /* DynamicTypeLabelTests.swift */ = {isa = PBXFileReference; fileEncoding = 4; lastKnownFileType = sourcecode.swift; path = DynamicTypeLabelTests.swift; sourceTree = "<group>"; };
		B10FD5F3246EAC1700E9D7F2 /* AppleFilesWriter.swift */ = {isa = PBXFileReference; lastKnownFileType = sourcecode.swift; path = AppleFilesWriter.swift; sourceTree = "<group>"; };
		B111EE2B2465D9F7001AEBB4 /* String+Localization.swift */ = {isa = PBXFileReference; lastKnownFileType = sourcecode.swift; path = "String+Localization.swift"; sourceTree = "<group>"; };
		B1125459246F2C6500AB5036 /* ENTemporaryExposureKey+Convert.swift */ = {isa = PBXFileReference; lastKnownFileType = sourcecode.swift; path = "ENTemporaryExposureKey+Convert.swift"; sourceTree = "<group>"; };
		B11655922491437600316087 /* RiskProvidingConfigurationTests.swift */ = {isa = PBXFileReference; fileEncoding = 4; lastKnownFileType = sourcecode.swift; path = RiskProvidingConfigurationTests.swift; sourceTree = "<group>"; };
		B1175212248A83AB00C3325C /* Risk.swift */ = {isa = PBXFileReference; lastKnownFileType = sourcecode.swift; path = Risk.swift; sourceTree = "<group>"; };
		B1175215248A9F9600C3325C /* ConvertingKeysTests.swift */ = {isa = PBXFileReference; lastKnownFileType = sourcecode.swift; path = ConvertingKeysTests.swift; sourceTree = "<group>"; };
		B1175217248ACFBC00C3325C /* SAP_RiskScoreClass+LowAndHigh.swift */ = {isa = PBXFileReference; lastKnownFileType = sourcecode.swift; path = "SAP_RiskScoreClass+LowAndHigh.swift"; sourceTree = "<group>"; };
		B1175219248ACFFC00C3325C /* SAP_RiskScoreClass+LowAndHighTests.swift */ = {isa = PBXFileReference; lastKnownFileType = sourcecode.swift; path = "SAP_RiskScoreClass+LowAndHighTests.swift"; sourceTree = "<group>"; };
		B120C7C524AFDAB900F68FF1 /* ActiveTracing.swift */ = {isa = PBXFileReference; lastKnownFileType = sourcecode.swift; path = ActiveTracing.swift; sourceTree = "<group>"; };
		B120C7C824AFE7B800F68FF1 /* ActiveTracingTests.swift */ = {isa = PBXFileReference; lastKnownFileType = sourcecode.swift; path = ActiveTracingTests.swift; sourceTree = "<group>"; };
		B1221BDB2492BCEB00E6C4E4 /* Info_Debug.plist */ = {isa = PBXFileReference; fileEncoding = 4; lastKnownFileType = text.plist.xml; path = Info_Debug.plist; sourceTree = "<group>"; };
		B1221BDF2492ECE800E6C4E4 /* CFDictionary+KeychainQuery.swift */ = {isa = PBXFileReference; lastKnownFileType = sourcecode.swift; path = "CFDictionary+KeychainQuery.swift"; sourceTree = "<group>"; };
		B1221BE12492ED0F00E6C4E4 /* CFDictionary+KeychainQueryTests.swift */ = {isa = PBXFileReference; lastKnownFileType = sourcecode.swift; path = "CFDictionary+KeychainQueryTests.swift"; sourceTree = "<group>"; };
		B12995E8246C344100854AD0 /* HTTPClient+Configuration.swift */ = {isa = PBXFileReference; lastKnownFileType = sourcecode.swift; path = "HTTPClient+Configuration.swift"; sourceTree = "<group>"; };
		B14D0CDA246E968C00D5BEBC /* String+Today.swift */ = {isa = PBXFileReference; lastKnownFileType = sourcecode.swift; path = "String+Today.swift"; sourceTree = "<group>"; };
		B14D0CDC246E972400D5BEBC /* ExposureDetectionDelegate.swift */ = {isa = PBXFileReference; lastKnownFileType = sourcecode.swift; path = ExposureDetectionDelegate.swift; sourceTree = "<group>"; };
		B14D0CDE246E976400D5BEBC /* ExposureDetectionTransaction+DidEndPrematurelyReason.swift */ = {isa = PBXFileReference; lastKnownFileType = sourcecode.swift; path = "ExposureDetectionTransaction+DidEndPrematurelyReason.swift"; sourceTree = "<group>"; };
		B153096924706F1000A4A1BD /* URLSession+Default.swift */ = {isa = PBXFileReference; lastKnownFileType = sourcecode.swift; path = "URLSession+Default.swift"; sourceTree = "<group>"; };
		B153096B24706F2400A4A1BD /* URLSessionConfiguration+Default.swift */ = {isa = PBXFileReference; lastKnownFileType = sourcecode.swift; path = "URLSessionConfiguration+Default.swift"; sourceTree = "<group>"; };
		B15382E3248273DC0010F007 /* MockTestStore.swift */ = {isa = PBXFileReference; lastKnownFileType = sourcecode.swift; path = MockTestStore.swift; sourceTree = "<group>"; };
		B15382E6248290BB0010F007 /* AppleFilesWriterTests.swift */ = {isa = PBXFileReference; lastKnownFileType = sourcecode.swift; path = AppleFilesWriterTests.swift; sourceTree = "<group>"; };
		B15382FD248424F00010F007 /* ExposureDetectionTests.swift */ = {isa = PBXFileReference; lastKnownFileType = sourcecode.swift; path = ExposureDetectionTests.swift; sourceTree = "<group>"; };
		B1569DDE245D70990079FCD7 /* DMViewController.swift */ = {isa = PBXFileReference; lastKnownFileType = sourcecode.swift; path = DMViewController.swift; sourceTree = "<group>"; };
		B16177E724802F9B006E435A /* DownloadedPackagesSQLLiteStoreTests.swift */ = {isa = PBXFileReference; lastKnownFileType = sourcecode.swift; path = DownloadedPackagesSQLLiteStoreTests.swift; sourceTree = "<group>"; };
		B161782424804AC3006E435A /* DownloadedPackagesSQLLiteStoreV1.swift */ = {isa = PBXFileReference; lastKnownFileType = sourcecode.swift; path = DownloadedPackagesSQLLiteStoreV1.swift; sourceTree = "<group>"; };
		B163D10F2499068D001A322C /* SettingsViewModelTests.swift */ = {isa = PBXFileReference; lastKnownFileType = sourcecode.swift; path = SettingsViewModelTests.swift; sourceTree = "<group>"; };
		B163D11424993F64001A322C /* UIFont+DynamicTypeTests.swift */ = {isa = PBXFileReference; lastKnownFileType = sourcecode.swift; path = "UIFont+DynamicTypeTests.swift"; sourceTree = "<group>"; };
		B16457B424DC11EF002879EB /* DMLastSubmissionRequetViewController.swift */ = {isa = PBXFileReference; lastKnownFileType = sourcecode.swift; path = DMLastSubmissionRequetViewController.swift; sourceTree = "<group>"; };
		B16457BA24DC3309002879EB /* DMLogsViewController.swift */ = {isa = PBXFileReference; lastKnownFileType = sourcecode.swift; path = DMLogsViewController.swift; sourceTree = "<group>"; };
		B1741B422461C105006275D9 /* README.md */ = {isa = PBXFileReference; lastKnownFileType = net.daringfireball.markdown; path = README.md; sourceTree = "<group>"; };
		B1741B432461C257006275D9 /* DMDeveloperMenu.swift */ = {isa = PBXFileReference; lastKnownFileType = sourcecode.swift; path = DMDeveloperMenu.swift; sourceTree = "<group>"; };
		B1741B482462C207006275D9 /* Client.swift */ = {isa = PBXFileReference; fileEncoding = 4; lastKnownFileType = sourcecode.swift; path = Client.swift; sourceTree = "<group>"; };
		B17A44A12464906A00CB195E /* KeyTests.swift */ = {isa = PBXFileReference; lastKnownFileType = sourcecode.swift; path = KeyTests.swift; sourceTree = "<group>"; };
		B184A37F248FFCBE007180F6 /* SecureStore.swift */ = {isa = PBXFileReference; fileEncoding = 4; lastKnownFileType = sourcecode.swift; path = SecureStore.swift; sourceTree = "<group>"; };
		B184A382248FFCE2007180F6 /* CodableExposureDetectionSummary.swift */ = {isa = PBXFileReference; lastKnownFileType = sourcecode.swift; path = CodableExposureDetectionSummary.swift; sourceTree = "<group>"; };
		B18755D024DC45CA00A9202E /* DMStoreViewController.swift */ = {isa = PBXFileReference; lastKnownFileType = sourcecode.swift; path = DMStoreViewController.swift; sourceTree = "<group>"; };
		B18C411C246DB30000B8D8CB /* URL+Helper.swift */ = {isa = PBXFileReference; lastKnownFileType = sourcecode.swift; path = "URL+Helper.swift"; sourceTree = "<group>"; };
		B18CADAD24782FA4006F53F0 /* ExposureStateUpdating.swift */ = {isa = PBXFileReference; lastKnownFileType = sourcecode.swift; path = ExposureStateUpdating.swift; sourceTree = "<group>"; };
		B18E852E248C29D400CF4FB8 /* DetectionMode.swift */ = {isa = PBXFileReference; lastKnownFileType = sourcecode.swift; path = DetectionMode.swift; sourceTree = "<group>"; };
		B19FD7102491A07000A9D56A /* String+SemanticVersion.swift */ = {isa = PBXFileReference; lastKnownFileType = sourcecode.swift; path = "String+SemanticVersion.swift"; sourceTree = "<group>"; };
		B19FD7122491A08500A9D56A /* SAP_SemanticVersion+Compare.swift */ = {isa = PBXFileReference; lastKnownFileType = sourcecode.swift; path = "SAP_SemanticVersion+Compare.swift"; sourceTree = "<group>"; };
		B19FD7142491A4A300A9D56A /* SAP_SemanticVersionTests.swift */ = {isa = PBXFileReference; fileEncoding = 4; lastKnownFileType = sourcecode.swift; path = SAP_SemanticVersionTests.swift; sourceTree = "<group>"; };
		B1A31F6824DAE6C000E263DF /* DMKeyCell.swift */ = {isa = PBXFileReference; lastKnownFileType = sourcecode.swift; path = DMKeyCell.swift; sourceTree = "<group>"; };
		B1A9E70D246D73180024CC12 /* ExposureDetection.swift */ = {isa = PBXFileReference; lastKnownFileType = sourcecode.swift; path = ExposureDetection.swift; sourceTree = "<group>"; wrapsLines = 0; };
		B1A9E710246D782F0024CC12 /* SAPDownloadedPackage.swift */ = {isa = PBXFileReference; lastKnownFileType = sourcecode.swift; path = SAPDownloadedPackage.swift; sourceTree = "<group>"; };
		B1AC51D524CED8820087C35B /* DetectionModeTests.swift */ = {isa = PBXFileReference; lastKnownFileType = sourcecode.swift; path = DetectionModeTests.swift; sourceTree = "<group>"; };
		B1B9CF1E246ED2E8008F04F5 /* Sap_FilebucketTests.swift */ = {isa = PBXFileReference; lastKnownFileType = sourcecode.swift; path = Sap_FilebucketTests.swift; sourceTree = "<group>"; };
		B1BFE27124BDE1D500C1181D /* HomeViewController+HowRiskDetectionWorks.swift */ = {isa = PBXFileReference; lastKnownFileType = sourcecode.swift; path = "HomeViewController+HowRiskDetectionWorks.swift"; sourceTree = "<group>"; };
		B1C7EE4324938E9E00F1F284 /* ExposureDetection_DidEndPrematurelyReason+ErrorHandling.swift */ = {isa = PBXFileReference; lastKnownFileType = sourcecode.swift; path = "ExposureDetection_DidEndPrematurelyReason+ErrorHandling.swift"; sourceTree = "<group>"; };
		B1C7EE4524938EB700F1F284 /* ExposureDetection_DidEndPrematurelyReason+ErrorHandlingTests.swift */ = {isa = PBXFileReference; lastKnownFileType = sourcecode.swift; path = "ExposureDetection_DidEndPrematurelyReason+ErrorHandlingTests.swift"; sourceTree = "<group>"; };
		B1C7EE472493D97000F1F284 /* RiskProvidingConfigurationManualTriggerTests.swift */ = {isa = PBXFileReference; lastKnownFileType = sourcecode.swift; path = RiskProvidingConfigurationManualTriggerTests.swift; sourceTree = "<group>"; };
		B1C7EEAD24941A3B00F1F284 /* ManualExposureDetectionState.swift */ = {isa = PBXFileReference; lastKnownFileType = sourcecode.swift; path = ManualExposureDetectionState.swift; sourceTree = "<group>"; };
		B1C7EEAF24941A6B00F1F284 /* RiskConsumer.swift */ = {isa = PBXFileReference; lastKnownFileType = sourcecode.swift; path = RiskConsumer.swift; sourceTree = "<group>"; };
		B1CD333D24865E0000B06E9B /* TracingStatusHistoryTests.swift */ = {isa = PBXFileReference; lastKnownFileType = sourcecode.swift; path = TracingStatusHistoryTests.swift; sourceTree = "<group>"; };
		B1CD33402486AA7100B06E9B /* CoronaWarnURLSessionDelegate.swift */ = {isa = PBXFileReference; lastKnownFileType = sourcecode.swift; path = CoronaWarnURLSessionDelegate.swift; sourceTree = "<group>"; };
		B1D431C7246C69F300E728AD /* HTTPClient+ConfigurationTests.swift */ = {isa = PBXFileReference; lastKnownFileType = sourcecode.swift; path = "HTTPClient+ConfigurationTests.swift"; sourceTree = "<group>"; };
		B1D431CA246C84A400E728AD /* DownloadedPackagesStoreV1.swift */ = {isa = PBXFileReference; lastKnownFileType = sourcecode.swift; path = DownloadedPackagesStoreV1.swift; sourceTree = "<group>"; };
		B1D6B001247DA0320079DDD3 /* ExposureDetectionViewControllerDelegate.swift */ = {isa = PBXFileReference; lastKnownFileType = sourcecode.swift; path = ExposureDetectionViewControllerDelegate.swift; sourceTree = "<group>"; };
		B1D6B003247DA4920079DDD3 /* UIApplication+CoronaWarn.swift */ = {isa = PBXFileReference; lastKnownFileType = sourcecode.swift; path = "UIApplication+CoronaWarn.swift"; sourceTree = "<group>"; };
		B1D8CB2524DD4371008C6010 /* DMTracingHistoryViewController.swift */ = {isa = PBXFileReference; lastKnownFileType = sourcecode.swift; path = DMTracingHistoryViewController.swift; sourceTree = "<group>"; };
		B1DDDABB247137B000A07175 /* HTTPClientConfigurationEndpointTests.swift */ = {isa = PBXFileReference; lastKnownFileType = sourcecode.swift; path = HTTPClientConfigurationEndpointTests.swift; sourceTree = "<group>"; };
		B1E23B8524FE4DD3006BCDA6 /* PublicKeyProviderTests.swift */ = {isa = PBXFileReference; lastKnownFileType = sourcecode.swift; path = PublicKeyProviderTests.swift; sourceTree = "<group>"; };
		B1E8C99C2479D4E7006DC678 /* DMSubmissionStateViewController.swift */ = {isa = PBXFileReference; fileEncoding = 4; lastKnownFileType = sourcecode.swift; path = DMSubmissionStateViewController.swift; sourceTree = "<group>"; };
		B1EAEC8A24711884003BE9A2 /* URLSession+Convenience.swift */ = {isa = PBXFileReference; lastKnownFileType = sourcecode.swift; path = "URLSession+Convenience.swift"; sourceTree = "<group>"; };
		B1EAEC8D247118CB003BE9A2 /* URLSession+ConvenienceTests.swift */ = {isa = PBXFileReference; lastKnownFileType = sourcecode.swift; path = "URLSession+ConvenienceTests.swift"; sourceTree = "<group>"; };
		B1EDFD8C248E74D000E7EAFF /* URL+StaticString.swift */ = {isa = PBXFileReference; lastKnownFileType = sourcecode.swift; path = "URL+StaticString.swift"; sourceTree = "<group>"; };
		B1F82DF124718C7300E2E56A /* DMBackendConfigurationViewController.swift */ = {isa = PBXFileReference; lastKnownFileType = sourcecode.swift; path = DMBackendConfigurationViewController.swift; sourceTree = "<group>"; };
		B1F8AE472479B4C30093A588 /* api-response-day-2020-05-16 */ = {isa = PBXFileReference; lastKnownFileType = file; path = "api-response-day-2020-05-16"; sourceTree = "<group>"; };
		B1FC2D1C24D9C87F00083C81 /* DMKeysViewController.swift */ = {isa = PBXFileReference; lastKnownFileType = sourcecode.swift; path = DMKeysViewController.swift; sourceTree = "<group>"; };
		B1FC2D1F24D9C8DF00083C81 /* SAP_TemporaryExposureKey+DeveloperMenu.swift */ = {isa = PBXFileReference; lastKnownFileType = sourcecode.swift; path = "SAP_TemporaryExposureKey+DeveloperMenu.swift"; sourceTree = "<group>"; };
		B1FE13D72487DEED00D012E5 /* RiskCalculation.swift */ = {isa = PBXFileReference; lastKnownFileType = sourcecode.swift; path = RiskCalculation.swift; sourceTree = "<group>"; };
		B1FE13DC248821CB00D012E5 /* RiskProviding.swift */ = {isa = PBXFileReference; lastKnownFileType = sourcecode.swift; path = RiskProviding.swift; sourceTree = "<group>"; };
		B1FE13DE248821E000D012E5 /* RiskProvider.swift */ = {isa = PBXFileReference; lastKnownFileType = sourcecode.swift; path = RiskProvider.swift; sourceTree = "<group>"; };
		B1FE13E1248824E900D012E5 /* RiskProviderTests.swift */ = {isa = PBXFileReference; lastKnownFileType = sourcecode.swift; path = RiskProviderTests.swift; sourceTree = "<group>"; };
		B1FE13E52488255900D012E5 /* RiskProvidingConfiguration.swift */ = {isa = PBXFileReference; lastKnownFileType = sourcecode.swift; path = RiskProvidingConfiguration.swift; sourceTree = "<group>"; };
		B1FE13F824896DDB00D012E5 /* CachedAppConfiguration.swift */ = {isa = PBXFileReference; lastKnownFileType = sourcecode.swift; path = CachedAppConfiguration.swift; sourceTree = "<group>"; };
		B1FE13FA24896E6700D012E5 /* AppConfigurationProviding.swift */ = {isa = PBXFileReference; lastKnownFileType = sourcecode.swift; path = AppConfigurationProviding.swift; sourceTree = "<group>"; };
		B1FE13FD24896EF700D012E5 /* CachedAppConfigurationTests.swift */ = {isa = PBXFileReference; lastKnownFileType = sourcecode.swift; path = CachedAppConfigurationTests.swift; sourceTree = "<group>"; };
		B1FF6B6A2497D0B40041CF02 /* CWASQLite.framework */ = {isa = PBXFileReference; explicitFileType = wrapper.framework; includeInIndex = 0; path = CWASQLite.framework; sourceTree = BUILT_PRODUCTS_DIR; };
		B1FF6B6C2497D0B50041CF02 /* CWASQLite.h */ = {isa = PBXFileReference; lastKnownFileType = sourcecode.c.h; path = CWASQLite.h; sourceTree = "<group>"; };
		B1FF6B6D2497D0B50041CF02 /* Info.plist */ = {isa = PBXFileReference; lastKnownFileType = text.plist.xml; path = Info.plist; sourceTree = "<group>"; };
<<<<<<< HEAD
		BA6C8A8F254D61F4008344F5 /* exposure-windows-risk-calculation.json */ = {isa = PBXFileReference; fileEncoding = 4; lastKnownFileType = text.json; path = "exposure-windows-risk-calculation.json"; sourceTree = "<group>"; };
		BA6C8A95254D62C3008344F5 /* TestCasesWithConfiguration.swift */ = {isa = PBXFileReference; lastKnownFileType = sourcecode.swift; path = TestCasesWithConfiguration.swift; sourceTree = "<group>"; };
		BA6C8A9D254D634E008344F5 /* RiskCalculationConfiguration.swift */ = {isa = PBXFileReference; lastKnownFileType = sourcecode.swift; path = RiskCalculationConfiguration.swift; sourceTree = "<group>"; };
		BA6C8AA5254D63A0008344F5 /* MinutesAtAttenuationFilter.swift */ = {isa = PBXFileReference; lastKnownFileType = sourcecode.swift; path = MinutesAtAttenuationFilter.swift; sourceTree = "<group>"; };
		BA6C8AAD254D6476008344F5 /* ENARange.swift */ = {isa = PBXFileReference; lastKnownFileType = sourcecode.swift; path = ENARange.swift; sourceTree = "<group>"; };
		BA6C8AB8254D64D3008344F5 /* MinutesAtAttenuationWeight.swift */ = {isa = PBXFileReference; lastKnownFileType = sourcecode.swift; path = MinutesAtAttenuationWeight.swift; sourceTree = "<group>"; };
		BA6C8AC3254D650C008344F5 /* NormalizedTimePerEWToRiskLevelMapping.swift */ = {isa = PBXFileReference; lastKnownFileType = sourcecode.swift; path = NormalizedTimePerEWToRiskLevelMapping.swift; sourceTree = "<group>"; };
		BA6C8ACB254D6537008344F5 /* TrlEncoding.swift */ = {isa = PBXFileReference; lastKnownFileType = sourcecode.swift; path = TrlEncoding.swift; sourceTree = "<group>"; };
		BA6C8AD3254D6552008344F5 /* TrlFilter.swift */ = {isa = PBXFileReference; lastKnownFileType = sourcecode.swift; path = TrlFilter.swift; sourceTree = "<group>"; };
		BA6C8AE3254D6598008344F5 /* ExposureWindowTestCase.swift */ = {isa = PBXFileReference; lastKnownFileType = sourcecode.swift; path = ExposureWindowTestCase.swift; sourceTree = "<group>"; };
		BA6C8AEB254D65C4008344F5 /* ExposureWindow.swift */ = {isa = PBXFileReference; lastKnownFileType = sourcecode.swift; path = ExposureWindow.swift; sourceTree = "<group>"; };
		BA6C8AF3254D65E1008344F5 /* ScanInstance.swift */ = {isa = PBXFileReference; lastKnownFileType = sourcecode.swift; path = ScanInstance.swift; sourceTree = "<group>"; };
		BA6C8B04254D6B1F008344F5 /* RiskCalculationV2.swift */ = {isa = PBXFileReference; lastKnownFileType = sourcecode.swift; path = RiskCalculationV2.swift; sourceTree = "<group>"; };
		BA6C8B0D254D6BF9008344F5 /* RiskCalculationV2Test.swift */ = {isa = PBXFileReference; lastKnownFileType = sourcecode.swift; path = RiskCalculationV2Test.swift; sourceTree = "<group>"; };
		BA6C8B50254D80DF008344F5 /* ExposureWindowTest.swift */ = {isa = PBXFileReference; lastKnownFileType = sourcecode.swift; path = ExposureWindowTest.swift; sourceTree = "<group>"; };
=======
		BA112DF6255586E9007F5712 /* WifiOnlyHTTPClient.swift */ = {isa = PBXFileReference; fileEncoding = 4; lastKnownFileType = sourcecode.swift; path = WifiOnlyHTTPClient.swift; sourceTree = "<group>"; };
		BA112E0925559CDD007F5712 /* ClientWifiOnly.swift */ = {isa = PBXFileReference; lastKnownFileType = sourcecode.swift; path = ClientWifiOnly.swift; sourceTree = "<group>"; };
		BA27993A255995E100C3B64D /* DMWifiClientViewController.swift */ = {isa = PBXFileReference; lastKnownFileType = sourcecode.swift; path = DMWifiClientViewController.swift; sourceTree = "<group>"; };
		BA6D1633255AD2AA00ED3492 /* DMWifiClientViewModel.swift */ = {isa = PBXFileReference; lastKnownFileType = sourcecode.swift; path = DMWifiClientViewModel.swift; sourceTree = "<group>"; };
		BA6D1638255AD35900ED3492 /* DMSwitchTableViewCell.swift */ = {isa = PBXFileReference; lastKnownFileType = sourcecode.swift; path = DMSwitchTableViewCell.swift; sourceTree = "<group>"; };
		BA6D1639255AD35900ED3492 /* DMSwitchTableViewCell.xib */ = {isa = PBXFileReference; lastKnownFileType = file.xib; path = DMSwitchTableViewCell.xib; sourceTree = "<group>"; };
		BA6D163F255ADD0400ED3492 /* DMSwitchCellViewModel.swift */ = {isa = PBXFileReference; lastKnownFileType = sourcecode.swift; path = DMSwitchCellViewModel.swift; sourceTree = "<group>"; };
		BA8BBA07255A90690034D4BC /* WifiHTTPClient.swift */ = {isa = PBXFileReference; lastKnownFileType = sourcecode.swift; path = WifiHTTPClient.swift; sourceTree = "<group>"; };
>>>>>>> bde0a354
		BA92A45D255163460063B46F /* ExposureSubmissionQRScannerViewModelGuidTests.swift */ = {isa = PBXFileReference; lastKnownFileType = sourcecode.swift; path = ExposureSubmissionQRScannerViewModelGuidTests.swift; sourceTree = "<group>"; };
		CD2EC328247D82EE00C6B3F9 /* NotificationSettingsViewController.swift */ = {isa = PBXFileReference; lastKnownFileType = sourcecode.swift; path = NotificationSettingsViewController.swift; sourceTree = "<group>"; };
		CD678F6A246C43E200B6A0F8 /* MockExposureManager.swift */ = {isa = PBXFileReference; lastKnownFileType = sourcecode.swift; path = MockExposureManager.swift; sourceTree = "<group>"; };
		CD678F6C246C43EE00B6A0F8 /* ClientMock.swift */ = {isa = PBXFileReference; lastKnownFileType = sourcecode.swift; path = ClientMock.swift; sourceTree = "<group>"; };
		CD678F6E246C43FC00B6A0F8 /* MockURLSession.swift */ = {isa = PBXFileReference; lastKnownFileType = sourcecode.swift; path = MockURLSession.swift; sourceTree = "<group>"; };
		CD7F5C732466F6D400D3D03C /* ENATest.entitlements */ = {isa = PBXFileReference; lastKnownFileType = text.plist.entitlements; path = ENATest.entitlements; sourceTree = "<group>"; };
		CD8638522477EBD400A5A07C /* SettingsViewModel.swift */ = {isa = PBXFileReference; lastKnownFileType = sourcecode.swift; path = SettingsViewModel.swift; sourceTree = "<group>"; };
		CD99A39C245B22EE00BF12AF /* ExposureSubmission.storyboard */ = {isa = PBXFileReference; fileEncoding = 4; lastKnownFileType = file.storyboard; path = ExposureSubmission.storyboard; sourceTree = "<group>"; };
		CD99A3A8245C272400BF12AF /* ExposureSubmissionService.swift */ = {isa = PBXFileReference; lastKnownFileType = sourcecode.swift; path = ExposureSubmissionService.swift; sourceTree = "<group>"; };
		CD99A3C92461A47C00BF12AF /* AppStrings.swift */ = {isa = PBXFileReference; lastKnownFileType = sourcecode.swift; path = AppStrings.swift; sourceTree = "<group>"; };
		CDA262F724AB808800612E15 /* Coordinator.swift */ = {isa = PBXFileReference; lastKnownFileType = sourcecode.swift; path = Coordinator.swift; sourceTree = "<group>"; };
		CDCE11D5247D644100F30825 /* NotificationSettingsViewModel.swift */ = {isa = PBXFileReference; lastKnownFileType = sourcecode.swift; path = NotificationSettingsViewModel.swift; sourceTree = "<group>"; };
		CDCE11D8247D64C600F30825 /* NotificationSettingsOnTableViewCell.swift */ = {isa = PBXFileReference; lastKnownFileType = sourcecode.swift; path = NotificationSettingsOnTableViewCell.swift; sourceTree = "<group>"; };
		CDCE11DA247D64D600F30825 /* NotificationSettingsOffTableViewCell.swift */ = {isa = PBXFileReference; lastKnownFileType = sourcecode.swift; path = NotificationSettingsOffTableViewCell.swift; sourceTree = "<group>"; };
		CDD87C54247556DE007CE6CA /* MainSettingsTableViewCell.swift */ = {isa = PBXFileReference; lastKnownFileType = sourcecode.swift; path = MainSettingsTableViewCell.swift; sourceTree = "<group>"; };
		CDD87C5C247559E3007CE6CA /* LabelTableViewCell.swift */ = {isa = PBXFileReference; lastKnownFileType = sourcecode.swift; path = LabelTableViewCell.swift; sourceTree = "<group>"; };
		CDF27BD2246ADBA70044D32B /* ExposureSubmissionServiceTests.swift */ = {isa = PBXFileReference; lastKnownFileType = sourcecode.swift; path = ExposureSubmissionServiceTests.swift; sourceTree = "<group>"; };
		CDF27BD4246ADBF30044D32B /* HTTPClient+DaysAndHoursTests.swift */ = {isa = PBXFileReference; lastKnownFileType = sourcecode.swift; path = "HTTPClient+DaysAndHoursTests.swift"; sourceTree = "<group>"; };
		EB08F1702541CE3200D11FA9 /* risk_score_classification.pb.swift */ = {isa = PBXFileReference; fileEncoding = 4; lastKnownFileType = sourcecode.swift; name = risk_score_classification.pb.swift; path = ../../../gen/output/internal/risk_score_classification.pb.swift; sourceTree = "<group>"; };
		EB08F1712541CE3200D11FA9 /* attenuation_duration.pb.swift */ = {isa = PBXFileReference; fileEncoding = 4; lastKnownFileType = sourcecode.swift; name = attenuation_duration.pb.swift; path = ../../../gen/output/internal/attenuation_duration.pb.swift; sourceTree = "<group>"; };
		EB08F1722541CE3200D11FA9 /* risk_level.pb.swift */ = {isa = PBXFileReference; fileEncoding = 4; lastKnownFileType = sourcecode.swift; name = risk_level.pb.swift; path = ../../../gen/output/internal/risk_level.pb.swift; sourceTree = "<group>"; };
		EB08F1732541CE3200D11FA9 /* app_features.pb.swift */ = {isa = PBXFileReference; fileEncoding = 4; lastKnownFileType = sourcecode.swift; name = app_features.pb.swift; path = ../../../gen/output/internal/app_features.pb.swift; sourceTree = "<group>"; };
		EB08F1742541CE3200D11FA9 /* submission_payload.pb.swift */ = {isa = PBXFileReference; fileEncoding = 4; lastKnownFileType = sourcecode.swift; name = submission_payload.pb.swift; path = ../../../gen/output/internal/submission_payload.pb.swift; sourceTree = "<group>"; };
		EB08F1752541CE3200D11FA9 /* app_config.pb.swift */ = {isa = PBXFileReference; fileEncoding = 4; lastKnownFileType = sourcecode.swift; name = app_config.pb.swift; path = ../../../gen/output/internal/app_config.pb.swift; sourceTree = "<group>"; };
		EB08F1762541CE3200D11FA9 /* app_version_config.pb.swift */ = {isa = PBXFileReference; fileEncoding = 4; lastKnownFileType = sourcecode.swift; name = app_version_config.pb.swift; path = ../../../gen/output/internal/app_version_config.pb.swift; sourceTree = "<group>"; };
		EB08F1772541CE3200D11FA9 /* risk_score_parameters.pb.swift */ = {isa = PBXFileReference; fileEncoding = 4; lastKnownFileType = sourcecode.swift; name = risk_score_parameters.pb.swift; path = ../../../gen/output/internal/risk_score_parameters.pb.swift; sourceTree = "<group>"; };
		EB08F1832541CE5700D11FA9 /* temporary_exposure_key_export.pb.swift */ = {isa = PBXFileReference; fileEncoding = 4; lastKnownFileType = sourcecode.swift; name = temporary_exposure_key_export.pb.swift; path = ../../../gen/output/external/exposurenotification/temporary_exposure_key_export.pb.swift; sourceTree = "<group>"; };
		EB08F1842541CE5700D11FA9 /* temporary_exposure_key_signature_list.pb.swift */ = {isa = PBXFileReference; fileEncoding = 4; lastKnownFileType = sourcecode.swift; name = temporary_exposure_key_signature_list.pb.swift; path = ../../../gen/output/external/exposurenotification/temporary_exposure_key_signature_list.pb.swift; sourceTree = "<group>"; };
		EB08F1852541CE5700D11FA9 /* diagnosis_key_batch.pb.swift */ = {isa = PBXFileReference; fileEncoding = 4; lastKnownFileType = sourcecode.swift; name = diagnosis_key_batch.pb.swift; path = ../../../gen/output/external/exposurenotification/diagnosis_key_batch.pb.swift; sourceTree = "<group>"; };
		EB11B02924EE7CA500143A95 /* ENAUITestsSettings.swift */ = {isa = PBXFileReference; lastKnownFileType = sourcecode.swift; path = ENAUITestsSettings.swift; sourceTree = "<group>"; };
		EB23949F24E5492900E71225 /* BackgroundAppRefreshViewModel.swift */ = {isa = PBXFileReference; lastKnownFileType = sourcecode.swift; path = BackgroundAppRefreshViewModel.swift; sourceTree = "<group>"; };
		EB3BCA85250799E7003F27C7 /* DynamicTableViewBulletPointCell.swift */ = {isa = PBXFileReference; lastKnownFileType = sourcecode.swift; path = DynamicTableViewBulletPointCell.swift; sourceTree = "<group>"; };
		EB3BCA872507B6C1003F27C7 /* ExposureSubmissionSymptomsOnsetViewController.swift */ = {isa = PBXFileReference; lastKnownFileType = sourcecode.swift; path = ExposureSubmissionSymptomsOnsetViewController.swift; sourceTree = "<group>"; };
		EB3BCA8A2507B8F3003F27C7 /* ExposureSubmissionSymptomsViewControllerTests.swift */ = {isa = PBXFileReference; lastKnownFileType = sourcecode.swift; path = ExposureSubmissionSymptomsViewControllerTests.swift; sourceTree = "<group>"; };
		EB6B5D872539AE9400B0ED57 /* DMNotificationsViewController.swift */ = {isa = PBXFileReference; lastKnownFileType = sourcecode.swift; path = DMNotificationsViewController.swift; sourceTree = "<group>"; };
		EB6B5D8C2539B36100B0ED57 /* DMNotificationCell.swift */ = {isa = PBXFileReference; lastKnownFileType = sourcecode.swift; path = DMNotificationCell.swift; sourceTree = "<group>"; };
		EB7057D624E6BACA002235B4 /* InfoBoxView.xib */ = {isa = PBXFileReference; lastKnownFileType = file.xib; path = InfoBoxView.xib; sourceTree = "<group>"; };
		EB7D205324E6A3320089264C /* InfoBoxView.swift */ = {isa = PBXFileReference; lastKnownFileType = sourcecode.swift; path = InfoBoxView.swift; sourceTree = "<group>"; };
		EB7D205524E6A5930089264C /* InfoBoxViewModel.swift */ = {isa = PBXFileReference; lastKnownFileType = sourcecode.swift; path = InfoBoxViewModel.swift; sourceTree = "<group>"; };
		EB7F8E9424E434E000A3CCC4 /* BackgroundAppRefreshViewController.swift */ = {isa = PBXFileReference; lastKnownFileType = sourcecode.swift; path = BackgroundAppRefreshViewController.swift; sourceTree = "<group>"; };
		EB858D1F24E700D10048A0AA /* UIView+Screenshot.swift */ = {isa = PBXFileReference; lastKnownFileType = sourcecode.swift; path = "UIView+Screenshot.swift"; sourceTree = "<group>"; };
		EB87353F253704D100325C6C /* UNUserNotificationCenter+DeadManSwitch.swift */ = {isa = PBXFileReference; fileEncoding = 4; lastKnownFileType = sourcecode.swift; path = "UNUserNotificationCenter+DeadManSwitch.swift"; sourceTree = "<group>"; };
		EBCD2411250790F400E5574C /* ExposureSubmissionSymptomsViewController.swift */ = {isa = PBXFileReference; lastKnownFileType = sourcecode.swift; path = ExposureSubmissionSymptomsViewController.swift; sourceTree = "<group>"; };
		EBE7DF48254C2DE8008A0648 /* key_download_parameters.pb.swift */ = {isa = PBXFileReference; fileEncoding = 4; lastKnownFileType = sourcecode.swift; name = key_download_parameters.pb.swift; path = ../../../gen/output/internal/key_download_parameters.pb.swift; sourceTree = "<group>"; };
		EBE7DF49254C2DE8008A0648 /* exposure_detection_parameters.pb.swift */ = {isa = PBXFileReference; fileEncoding = 4; lastKnownFileType = sourcecode.swift; name = exposure_detection_parameters.pb.swift; path = ../../../gen/output/internal/exposure_detection_parameters.pb.swift; sourceTree = "<group>"; };
		EE20EA062469883900770683 /* RiskLegend.storyboard */ = {isa = PBXFileReference; lastKnownFileType = file.storyboard; path = RiskLegend.storyboard; sourceTree = "<group>"; };
		EE22DB7F247FB409001B0A71 /* ENStateHandler.swift */ = {isa = PBXFileReference; fileEncoding = 4; lastKnownFileType = sourcecode.swift; path = ENStateHandler.swift; sourceTree = "<group>"; };
		EE22DB80247FB409001B0A71 /* ENSettingModel.swift */ = {isa = PBXFileReference; fileEncoding = 4; lastKnownFileType = sourcecode.swift; path = ENSettingModel.swift; sourceTree = "<group>"; };
		EE22DB84247FB43A001B0A71 /* TracingHistoryTableViewCell.swift */ = {isa = PBXFileReference; fileEncoding = 4; lastKnownFileType = sourcecode.swift; path = TracingHistoryTableViewCell.swift; sourceTree = "<group>"; };
		EE22DB85247FB43A001B0A71 /* ImageTableViewCell.swift */ = {isa = PBXFileReference; fileEncoding = 4; lastKnownFileType = sourcecode.swift; path = ImageTableViewCell.swift; sourceTree = "<group>"; };
		EE22DB86247FB43A001B0A71 /* ActionDetailTableViewCell.swift */ = {isa = PBXFileReference; fileEncoding = 4; lastKnownFileType = sourcecode.swift; path = ActionDetailTableViewCell.swift; sourceTree = "<group>"; };
		EE22DB87247FB43A001B0A71 /* DescriptionTableViewCell.swift */ = {isa = PBXFileReference; fileEncoding = 4; lastKnownFileType = sourcecode.swift; path = DescriptionTableViewCell.swift; sourceTree = "<group>"; };
		EE22DB88247FB43A001B0A71 /* ActionTableViewCell.swift */ = {isa = PBXFileReference; fileEncoding = 4; lastKnownFileType = sourcecode.swift; path = ActionTableViewCell.swift; sourceTree = "<group>"; };
		EE22DB8E247FB46C001B0A71 /* ENStateTests.swift */ = {isa = PBXFileReference; fileEncoding = 4; lastKnownFileType = sourcecode.swift; path = ENStateTests.swift; sourceTree = "<group>"; };
		EE22DB90247FB479001B0A71 /* MockStateHandlerObserverDelegate.swift */ = {isa = PBXFileReference; fileEncoding = 4; lastKnownFileType = sourcecode.swift; path = MockStateHandlerObserverDelegate.swift; sourceTree = "<group>"; };
		EE269509248FCB0300BAE234 /* de */ = {isa = PBXFileReference; lastKnownFileType = text.plist.strings; name = de; path = de.lproj/InfoPlist.strings; sourceTree = "<group>"; };
		EE26950B248FCB1600BAE234 /* en */ = {isa = PBXFileReference; lastKnownFileType = text.plist.strings; name = en; path = en.lproj/InfoPlist.strings; sourceTree = "<group>"; };
		EE278B2C245F2BBB008B06F9 /* InviteFriends.storyboard */ = {isa = PBXFileReference; lastKnownFileType = file.storyboard; path = InviteFriends.storyboard; sourceTree = "<group>"; };
		EE278B2F245F2C8A008B06F9 /* FriendsInviteController.swift */ = {isa = PBXFileReference; lastKnownFileType = sourcecode.swift; path = FriendsInviteController.swift; sourceTree = "<group>"; };
		EE70C23B245B09E900AC9B2F /* de */ = {isa = PBXFileReference; lastKnownFileType = text.plist.strings; name = de; path = de.lproj/Localizable.strings; sourceTree = "<group>"; };
		EE70C23C245B09E900AC9B2F /* en */ = {isa = PBXFileReference; lastKnownFileType = text.plist.strings; name = en; path = en.lproj/Localizable.strings; sourceTree = "<group>"; };
		EE92A33F245D96DA006B97B0 /* de */ = {isa = PBXFileReference; lastKnownFileType = text.plist.stringsdict; name = de; path = de.lproj/Localizable.stringsdict; sourceTree = "<group>"; };
		EECF5E5524BDCC3C00332B8F /* pl */ = {isa = PBXFileReference; lastKnownFileType = text.html; name = pl; path = pl.lproj/usage.html; sourceTree = "<group>"; };
		EECF5E5624BDCC3C00332B8F /* pl */ = {isa = PBXFileReference; lastKnownFileType = text.html; name = pl; path = "pl.lproj/privacy-policy.html"; sourceTree = "<group>"; };
		EECF5E5724BDCC3C00332B8F /* pl */ = {isa = PBXFileReference; lastKnownFileType = text.plist.strings; name = pl; path = pl.lproj/Localizable.strings; sourceTree = "<group>"; };
		EECF5E5824BDCC3C00332B8F /* pl */ = {isa = PBXFileReference; lastKnownFileType = text.plist.stringsdict; name = pl; path = pl.lproj/Localizable.stringsdict; sourceTree = "<group>"; };
		EECF5E5924BDCC3C00332B8F /* pl */ = {isa = PBXFileReference; lastKnownFileType = text.plist.strings; name = pl; path = pl.lproj/InfoPlist.strings; sourceTree = "<group>"; };
		EECF5E5A24BDCC4D00332B8F /* ro */ = {isa = PBXFileReference; lastKnownFileType = text.html; name = ro; path = ro.lproj/usage.html; sourceTree = "<group>"; };
		EECF5E5B24BDCC4D00332B8F /* ro */ = {isa = PBXFileReference; lastKnownFileType = text.html; name = ro; path = "ro.lproj/privacy-policy.html"; sourceTree = "<group>"; };
		EECF5E5C24BDCC4D00332B8F /* ro */ = {isa = PBXFileReference; lastKnownFileType = text.plist.strings; name = ro; path = ro.lproj/Localizable.strings; sourceTree = "<group>"; };
		EECF5E5D24BDCC4D00332B8F /* ro */ = {isa = PBXFileReference; lastKnownFileType = text.plist.stringsdict; name = ro; path = ro.lproj/Localizable.stringsdict; sourceTree = "<group>"; };
		EECF5E5E24BDCC4D00332B8F /* ro */ = {isa = PBXFileReference; lastKnownFileType = text.plist.strings; name = ro; path = ro.lproj/InfoPlist.strings; sourceTree = "<group>"; };
		EECF5E5F24BDCC5900332B8F /* bg */ = {isa = PBXFileReference; lastKnownFileType = text.html; name = bg; path = bg.lproj/usage.html; sourceTree = "<group>"; };
		EECF5E6024BDCC5A00332B8F /* bg */ = {isa = PBXFileReference; lastKnownFileType = text.html; name = bg; path = "bg.lproj/privacy-policy.html"; sourceTree = "<group>"; };
		EECF5E6124BDCC5A00332B8F /* bg */ = {isa = PBXFileReference; lastKnownFileType = text.plist.strings; name = bg; path = bg.lproj/Localizable.strings; sourceTree = "<group>"; };
		EECF5E6224BDCC5A00332B8F /* bg */ = {isa = PBXFileReference; lastKnownFileType = text.plist.stringsdict; name = bg; path = bg.lproj/Localizable.stringsdict; sourceTree = "<group>"; };
		EECF5E6324BDCC5A00332B8F /* bg */ = {isa = PBXFileReference; lastKnownFileType = text.plist.strings; name = bg; path = bg.lproj/InfoPlist.strings; sourceTree = "<group>"; };
		EEDD6DF524A4885200BC30D0 /* tr */ = {isa = PBXFileReference; lastKnownFileType = text.html; name = tr; path = tr.lproj/usage.html; sourceTree = "<group>"; };
		EEDD6DF624A4885200BC30D0 /* tr */ = {isa = PBXFileReference; lastKnownFileType = text.html; name = tr; path = "tr.lproj/privacy-policy.html"; sourceTree = "<group>"; };
		EEDD6DF724A4885D00BC30D0 /* tr */ = {isa = PBXFileReference; lastKnownFileType = text.plist.strings; name = tr; path = tr.lproj/LaunchScreen.strings; sourceTree = "<group>"; };
		EEDD6DF824A4889D00BC30D0 /* tr */ = {isa = PBXFileReference; lastKnownFileType = text.plist.strings; name = tr; path = tr.lproj/InfoPlist.strings; sourceTree = "<group>"; };
		EEDD6DF924A488A500BC30D0 /* tr */ = {isa = PBXFileReference; lastKnownFileType = text.plist.strings; name = tr; path = tr.lproj/Localizable.strings; sourceTree = "<group>"; };
		EEDD6DFA24A488AD00BC30D0 /* tr */ = {isa = PBXFileReference; lastKnownFileType = text.plist.stringsdict; name = tr; path = tr.lproj/Localizable.stringsdict; sourceTree = "<group>"; };
		EEF10679246EBF8B009DFB4E /* ResetViewController.swift */ = {isa = PBXFileReference; fileEncoding = 4; lastKnownFileType = sourcecode.swift; path = ResetViewController.swift; sourceTree = "<group>"; };
		F22C6E242492082B00712A6B /* DynamicTableViewSpaceCellTests.swift */ = {isa = PBXFileReference; lastKnownFileType = sourcecode.swift; path = DynamicTableViewSpaceCellTests.swift; sourceTree = "<group>"; };
		F247572A24838AC8003E1FC5 /* DynamicTableViewControllerRowsTests.swift */ = {isa = PBXFileReference; lastKnownFileType = sourcecode.swift; path = DynamicTableViewControllerRowsTests.swift; sourceTree = "<group>"; };
		F252472E2483955B00C5556B /* DynamicTableViewControllerFake.storyboard */ = {isa = PBXFileReference; lastKnownFileType = file.storyboard; path = DynamicTableViewControllerFake.storyboard; sourceTree = "<group>"; };
		F25247302484456800C5556B /* DynamicTableViewModelTests.swift */ = {isa = PBXFileReference; fileEncoding = 4; lastKnownFileType = sourcecode.swift; lineEnding = 0; path = DynamicTableViewModelTests.swift; sourceTree = "<group>"; };
		F2DC808D248989CE00EDC40A /* DynamicTableViewControllerRegisterCellsTests.swift */ = {isa = PBXFileReference; lastKnownFileType = sourcecode.swift; path = DynamicTableViewControllerRegisterCellsTests.swift; sourceTree = "<group>"; };
		F2DC808F24898A9400EDC40A /* DynamicTableViewControllerNumberOfRowsAndSectionsTests.swift */ = {isa = PBXFileReference; fileEncoding = 4; lastKnownFileType = sourcecode.swift; lineEnding = 0; path = DynamicTableViewControllerNumberOfRowsAndSectionsTests.swift; sourceTree = "<group>"; };
		F2DC809124898B1800EDC40A /* DynamicTableViewControllerHeaderTests.swift */ = {isa = PBXFileReference; lastKnownFileType = sourcecode.swift; path = DynamicTableViewControllerHeaderTests.swift; sourceTree = "<group>"; };
		F2DC809324898CE600EDC40A /* DynamicTableViewControllerFooterTests.swift */ = {isa = PBXFileReference; lastKnownFileType = sourcecode.swift; path = DynamicTableViewControllerFooterTests.swift; sourceTree = "<group>"; };
		FEDCE0116603B6E00FAEE632 /* ExposureDetectionExecutor.swift */ = {isa = PBXFileReference; fileEncoding = 4; lastKnownFileType = sourcecode.swift; path = ExposureDetectionExecutor.swift; sourceTree = "<group>"; };
		FEDCE1600374711EC77FF572 /* RequiresAppDependencies.swift */ = {isa = PBXFileReference; fileEncoding = 4; lastKnownFileType = sourcecode.swift; path = RequiresAppDependencies.swift; sourceTree = "<group>"; };
		FEDCE1B8926528ED74CDE1B2 /* ENStateHandler+State.swift */ = {isa = PBXFileReference; fileEncoding = 4; lastKnownFileType = sourcecode.swift; path = "ENStateHandler+State.swift"; sourceTree = "<group>"; };
		FEDCE4BE82DC5BFE90575663 /* ExposureDetectionViewController+State.swift */ = {isa = PBXFileReference; fileEncoding = 4; lastKnownFileType = sourcecode.swift; path = "ExposureDetectionViewController+State.swift"; sourceTree = "<group>"; };
		FEDCE838D90CB02C55E15237 /* SceneDelegate+State.swift */ = {isa = PBXFileReference; fileEncoding = 4; lastKnownFileType = sourcecode.swift; path = "SceneDelegate+State.swift"; sourceTree = "<group>"; };
		FEDCEC452596E54A041BBCE9 /* HomeInteractor+State.swift */ = {isa = PBXFileReference; fileEncoding = 4; lastKnownFileType = sourcecode.swift; path = "HomeInteractor+State.swift"; sourceTree = "<group>"; };
/* End PBXFileReference section */

/* Begin PBXFrameworksBuildPhase section */
		85D759382457048F008175F0 /* Frameworks */ = {
			isa = PBXFrameworksBuildPhase;
			buildActionMask = 2147483647;
			files = (
				015E8C0824C997D200C0A4B3 /* CWASQLite.framework in Frameworks */,
				B1B5A76024924B3D0029D5D7 /* FMDB in Frameworks */,
				858F6F6E245A103C009FFD33 /* ExposureNotification.framework in Frameworks */,
				B1EDFD88248E741B00E7EAFF /* SwiftProtobuf in Frameworks */,
				B1EDFD89248E741B00E7EAFF /* ZIPFoundation in Frameworks */,
			);
			runOnlyForDeploymentPostprocessing = 0;
		};
		85D7595124570491008175F0 /* Frameworks */ = {
			isa = PBXFrameworksBuildPhase;
			buildActionMask = 2147483647;
			files = (
			);
			runOnlyForDeploymentPostprocessing = 0;
		};
		85D7595C24570491008175F0 /* Frameworks */ = {
			isa = PBXFrameworksBuildPhase;
			buildActionMask = 2147483647;
			files = (
			);
			runOnlyForDeploymentPostprocessing = 0;
		};
		B1FF6B672497D0B40041CF02 /* Frameworks */ = {
			isa = PBXFrameworksBuildPhase;
			buildActionMask = 2147483647;
			files = (
			);
			runOnlyForDeploymentPostprocessing = 0;
		};
/* End PBXFrameworksBuildPhase section */

/* Begin PBXGroup section */
		0123D5962501381900A91838 /* __test__ */ = {
			isa = PBXGroup;
			children = (
				0123D5972501383100A91838 /* ExposureSubmissionErrorTests.swift */,
			);
			path = __test__;
			sourceTree = "<group>";
		};
		01A1B440252DE53800841B63 /* QRScanner */ = {
			isa = PBXGroup;
			children = (
				BA92A45D255163460063B46F /* ExposureSubmissionQRScannerViewModelGuidTests.swift */,
				01A1B441252DE54600841B63 /* ExposureSubmissionQRScannerViewModelTests.swift */,
			);
			path = QRScanner;
			sourceTree = "<group>";
		};
		01B7232524F8128B0064C0EB /* OptionGroup */ = {
			isa = PBXGroup;
			children = (
				01C2D43F2501243400FB23BF /* __tests__ */,
				01B7232624F812BC0064C0EB /* OptionGroupView.swift */,
				01B7232E24FE4F080064C0EB /* OptionGroupViewModel.swift */,
				01B7232824F812DF0064C0EB /* OptionView.swift */,
				01B7232A24F815B00064C0EB /* MultipleChoiceOptionView.swift */,
				01B7232C24F8E0260064C0EB /* MultipleChoiceChoiceView.swift */,
				01D69492250272E500B45BEA /* DatePickerOption */,
			);
			path = OptionGroup;
			sourceTree = "<group>";
		};
		01C2D43F2501243400FB23BF /* __tests__ */ = {
			isa = PBXGroup;
			children = (
				01C2D440250124E600FB23BF /* OptionGroupViewModelTests.swift */,
			);
			path = __tests__;
			sourceTree = "<group>";
		};
		01C6AC2D252B23FC0052814D /* QRScanner */ = {
			isa = PBXGroup;
			children = (
				71FE1C74247AC2B500851FEB /* ExposureSubmissionQRScannerViewController.swift */,
				01C6AC20252B21DF0052814D /* ExposureSubmissionQRScannerViewController.xib */,
				01C6AC0D252B1E980052814D /* ExposureSubmissionQRScannerViewModel.swift */,
				01C6AC25252B23D70052814D /* ExposureSubmissionQRScannerFocusView.swift */,
				01C6AC31252B29C00052814D /* QRScannerError.swift */,
				01A1B449252DFD7700841B63 /* MetadataObject.swift */,
			);
			path = QRScanner;
			sourceTree = "<group>";
		};
		01D16C5C24ED6981007DB387 /* __tests__ */ = {
			isa = PBXGroup;
			children = (
				01D16C5D24ED69CA007DB387 /* BackgroundAppRefreshViewModelTests.swift */,
				01D16C5F24ED6D9A007DB387 /* MockBackgroundRefreshStatusProvider.swift */,
				01D16C6124ED6DB3007DB387 /* MockLowPowerModeStatusProvider.swift */,
			);
			path = __tests__;
			sourceTree = "<group>";
		};
		01D69492250272E500B45BEA /* DatePickerOption */ = {
			isa = PBXGroup;
			children = (
				01D694932502730700B45BEA /* __tests__ */,
				01C7665D25024A09002C9A5C /* DatePickerOptionView.swift */,
				01D6948A25026EC000B45BEA /* DatePickerOptionViewModel.swift */,
				01D6948C2502717F00B45BEA /* DatePickerDayView.swift */,
				01D69490250272CE00B45BEA /* DatePickerDayViewModel.swift */,
				01D6948E2502729000B45BEA /* DatePickerDay.swift */,
			);
			path = DatePickerOption;
			sourceTree = "<group>";
		};
		01D694932502730700B45BEA /* __tests__ */ = {
			isa = PBXGroup;
			children = (
				01A97DD02506767E00C07C37 /* DatePickerOptionViewModelTests.swift */,
				01A97DD22506769F00C07C37 /* DatePickerDayViewModelTests.swift */,
			);
			path = __tests__;
			sourceTree = "<group>";
		};
		13091950247972CF0066E329 /* PrivacyProtectionViewController */ = {
			isa = PBXGroup;
			children = (
				1309194E247972C40066E329 /* PrivacyProtectionViewController.swift */,
			);
			path = PrivacyProtectionViewController;
			sourceTree = "<group>";
		};
		130CB19A246D92F800ADE602 /* Onboarding */ = {
			isa = PBXGroup;
			children = (
				130CB19B246D92F800ADE602 /* ENAUITestsOnboarding.swift */,
			);
			path = Onboarding;
			sourceTree = "<group>";
		};
		134F0DB8247578FF00D88934 /* Home */ = {
			isa = PBXGroup;
			children = (
				134F0DB9247578FF00D88934 /* ENAUITestsHome.swift */,
			);
			path = Home;
			sourceTree = "<group>";
		};
		138910C3247A907500D739F6 /* Task Scheduling */ = {
			isa = PBXGroup;
			children = (
				138910C4247A909000D739F6 /* ENATaskScheduler.swift */,
			);
			path = "Task Scheduling";
			sourceTree = "<group>";
		};
		13E5046A248E3CE60086641C /* AppInformation */ = {
			isa = PBXGroup;
			children = (
				13E50468248E3CD20086641C /* ENAUITestsAppInformation.swift */,
			);
			path = AppInformation;
			sourceTree = "<group>";
		};
		2F3D95352518BCBA002B2C81 /* EUSettings */ = {
			isa = PBXGroup;
			children = (
				2FD473BD251E0E7F000DCA40 /* __tests__ */,
				2F3D95362518BCD1002B2C81 /* EUSettingsViewController.swift */,
				2F3D953B2518BCE9002B2C81 /* EUSettingsViewModel.swift */,
			);
			path = EUSettings;
			sourceTree = "<group>";
		};
		2FA9E39124D2F2620030561C /* Exposure Submission */ = {
			isa = PBXGroup;
			children = (
				0123D5962501381900A91838 /* __test__ */,
				CD99A3A8245C272400BF12AF /* ExposureSubmissionService.swift */,
				A3EE6E59249BB7AF00C64B61 /* ExposureSubmissionServiceFactory.swift */,
				2FA9E39224D2F2920030561C /* ExposureSubmission+TestResult.swift */,
				2FA9E39424D2F2B00030561C /* ExposureSubmission+DeviceRegistrationKey.swift */,
				2FA9E39624D2F3C60030561C /* ExposureSubmissionError.swift */,
				2FA9E39824D2F4350030561C /* ExposureSubmission+ErrorParsing.swift */,
				2FA9E39A24D2F4A10030561C /* ExposureSubmissionService+Protocol.swift */,
			);
			path = "Exposure Submission";
			sourceTree = "<group>";
		};
		2FC951FA24DC2366008D39F4 /* Cells */ = {
			isa = PBXGroup;
			children = (
				2FC951FD24DC23B9008D39F4 /* DMConfigurationCell.swift */,
			);
			path = Cells;
			sourceTree = "<group>";
		};
		2FD473BD251E0E7F000DCA40 /* __tests__ */ = {
			isa = PBXGroup;
			children = (
				2FD473BE251E0ECE000DCA40 /* EUSettingsViewControllerTests.swift */,
			);
			path = __tests__;
			sourceTree = "<group>";
		};
		35075C002526367700DE92F7 /* TestPlans */ = {
			isa = PBXGroup;
			children = (
				35075C092526378D00DE92F7 /* AllTests.xctestplan */,
				35075C0E252637C300DE92F7 /* SmokeTests.xctestplan */,
				3523CA31252DC617002E6DEC /* Screenshots.xctestplan */,
			);
			name = TestPlans;
			sourceTree = "<group>";
		};
		35EA68402554BEB200335F73 /* V2 */ = {
			isa = PBXGroup;
			children = (
				35EA684925553B5C00335F73 /* DownloadedPackagesStoreV2.swift */,
				35EA684125553AE300335F73 /* DownloadedPackagesSQLLiteStoreV2.swift */,
			);
			path = V2;
			sourceTree = "<group>";
		};
		50BD2E6724FE26F300932566 /* __test__ */ = {
			isa = PBXGroup;
			children = (
				50BD2E6F24FE26F300932566 /* AppInformationImprintTest.swift */,
				50DC527A24FEB5CA00F6D8EB /* AppInformationModelTest.swift */,
			);
			name = __test__;
			sourceTree = "<group>";
		};
		5107E3D72459B2D60042FC9B /* Frameworks */ = {
			isa = PBXGroup;
			children = (
				858F6F6D245A103C009FFD33 /* ExposureNotification.framework */,
			);
			name = Frameworks;
			sourceTree = "<group>";
		};
		514C0A12247C15F000F235F6 /* HomeRiskCellConfigurators */ = {
			isa = PBXGroup;
			children = (
				A32CA72D24B6F28700B1A994 /* __tests__ */,
				51CE1BBE2460B222002CF42A /* HomeRiskCellConfigurator.swift */,
				51486D9E2484FC0200FCE216 /* HomeRiskLevelCellConfigurator.swift */,
				514C0A10247C15EC00F235F6 /* HomeUnknownRiskCellConfigurator.swift */,
				51F1255C24BDD75300126C86 /* HomeUnknown48hRiskCellConfigurator.swift */,
				514C0A13247C163800F235F6 /* HomeLowRiskCellConfigurator.swift */,
				514C0A15247C164700F235F6 /* HomeHighRiskCellConfigurator.swift */,
				514C0A19247C16D600F235F6 /* HomeInactiveRiskCellConfigurator.swift */,
				AB010CFD253ECB6A00DF1F61 /* HomeFailedCellConfigurator.swift */,
				515BBDEA2484F8E500CDB674 /* HomeThankYouRiskCellConfigurator.swift */,
				51C779112486E549004582F8 /* HomeFindingPositiveRiskCellConfigurator.swift */,
			);
			path = HomeRiskCellConfigurators;
			sourceTree = "<group>";
		};
		514E81312461946E00636861 /* ExposureDetection */ = {
			isa = PBXGroup;
			children = (
				A36FACC224C5E9FC00DED947 /* __tests__ */,
				71FD8861246EB27F00E804D0 /* ExposureDetectionViewController.swift */,
				B1D6B001247DA0320079DDD3 /* ExposureDetectionViewControllerDelegate.swift */,
				714CD8662472885900F56450 /* ExposureDetectionViewController+DynamicTableViewModel.swift */,
			);
			path = ExposureDetection;
			sourceTree = "<group>";
		};
		514E81322461B97700636861 /* Exposure */ = {
			isa = PBXGroup;
			children = (
				B15382DD2482707A0010F007 /* __tests__ */,
				514E81332461B97700636861 /* ExposureManager.swift */,
				CD678F6A246C43E200B6A0F8 /* MockExposureManager.swift */,
				518A69FA24687D5800444E66 /* RiskLevel.swift */,
				A16714BA248D18D20031B111 /* SummaryMetadata.swift */,
				354E305824EFF26E00526C9F /* Country.swift */,
				941ADDB12518C3FB00E421D9 /* ENSettingEuTracingViewModel.swift */,
			);
			path = Exposure;
			sourceTree = "<group>";
		};
		514EE991246D4A1600DE4884 /* Risk Items */ = {
			isa = PBXGroup;
			children = (
				514C0A0724772F5E00F235F6 /* RiskItemView.swift */,
				51B5B415246DF13D00DC5D3E /* RiskImageItemView.swift */,
				51B5B413246DF07300DC5D3E /* RiskImageItemView.xib */,
				51FE277E247535E300BB8144 /* RiskLoadingItemView.swift */,
				51FE277C247535C400BB8144 /* RiskLoadingItemView.xib */,
				514C0A0C247AFB0200F235F6 /* RiskTextItemView.swift */,
				514C0A0A247AF9F700F235F6 /* RiskTextItemView.xib */,
				51C7790D24867F22004582F8 /* RiskListItemView.swift */,
				51C7790B24867F16004582F8 /* RiskListItemView.xib */,
			);
			path = "Risk Items";
			sourceTree = "<group>";
		};
		514EE996246D4BDD00DE4884 /* UICollectionView */ = {
			isa = PBXGroup;
			children = (
				51CE1B49246016B0002CF42A /* UICollectionViewCell+Identifier.swift */,
				51CE1B4B246016D1002CF42A /* UICollectionReusableView+Identifier.swift */,
				51CE1BB42460AC82002CF42A /* UICollectionView+Dequeue.swift */,
			);
			path = UICollectionView;
			sourceTree = "<group>";
		};
		514EE997246D4BEB00DE4884 /* UITableView */ = {
			isa = PBXGroup;
			children = (
				710ABB24247514BD00948792 /* UIViewController+Segue.swift */,
				710ABB1E2475115500948792 /* UITableViewController+Enum.swift */,
				514EE998246D4C2E00DE4884 /* UITableViewCell+Identifier.swift */,
				514EE99A246D4C4C00DE4884 /* UITableView+Dequeue.swift */,
			);
			path = UITableView;
			sourceTree = "<group>";
		};
		515BBDE92484F77300CDB674 /* HomeRiskViewConfigurators */ = {
			isa = PBXGroup;
			children = (
				514C0A0524772F3400F235F6 /* HomeRiskViewConfigurator.swift */,
				514EE99F246D4DF800DE4884 /* HomeRiskImageItemViewConfigurator.swift */,
				514C0A0E247AFEC500F235F6 /* HomeRiskTextItemViewConfigurator.swift */,
				51C7790F248684F5004582F8 /* HomeRiskListItemViewConfigurator.swift */,
				51FE277A2475340300BB8144 /* HomeRiskLoadingItemViewConfigurator.swift */,
			);
			path = HomeRiskViewConfigurators;
			sourceTree = "<group>";
		};
		516E430324B89AF60008CC30 /* __tests__ */ = {
			isa = PBXGroup;
			children = (
				516E430124B89AED0008CC30 /* CoordinatorTests.swift */,
			);
			path = __tests__;
			sourceTree = "<group>";
		};
		518A6A1C246A9F6600444E66 /* HomeRiskCellConfigurator */ = {
			isa = PBXGroup;
			children = (
				515BBDE92484F77300CDB674 /* HomeRiskViewConfigurators */,
				514C0A12247C15F000F235F6 /* HomeRiskCellConfigurators */,
			);
			path = HomeRiskCellConfigurator;
			sourceTree = "<group>";
		};
		51B5B419246E058100DC5D3E /* Risk */ = {
			isa = PBXGroup;
			children = (
				51CE1B7A246078B6002CF42A /* RiskLevelCollectionViewCell.swift */,
				51CE1B79246078B6002CF42A /* RiskLevelCollectionViewCell.xib */,
				AB010D02253ECC9200DF1F61 /* RiskFailedCollectionViewCell.swift */,
				AB010D03253ECC9200DF1F61 /* RiskFailedCollectionViewCell.xib */,
				51486DA02485101500FCE216 /* RiskInactiveCollectionViewCell.swift */,
				51486DA12485101500FCE216 /* RiskInactiveCollectionViewCell.xib */,
				51486DA42485237200FCE216 /* RiskThankYouCollectionViewCell.swift */,
				51486DA52485237200FCE216 /* RiskThankYouCollectionViewCell.xib */,
				51C779152486E5BA004582F8 /* RiskFindingPositiveCollectionViewCell.swift */,
				51C779132486E5AB004582F8 /* RiskFindingPositiveCollectionViewCell.xib */,
				514EE991246D4A1600DE4884 /* Risk Items */,
			);
			path = Risk;
			sourceTree = "<group>";
		};
		51B5B41A246E059700DC5D3E /* Common */ = {
			isa = PBXGroup;
			children = (
				713EA26024798AD100AB7EE8 /* InsetTableViewCell.swift */,
				71F54190248BF677006DB793 /* HtmlTextView.swift */,
			);
			path = Common;
			sourceTree = "<group>";
		};
		51CE1B74246078B6002CF42A /* Home Screen */ = {
			isa = PBXGroup;
			children = (
				51CE1B75246078B6002CF42A /* Cells */,
				51CE1B83246078B6002CF42A /* Decorations */,
			);
			path = "Home Screen";
			sourceTree = "<group>";
		};
		51CE1B75246078B6002CF42A /* Cells */ = {
			isa = PBXGroup;
			children = (
				51B5B419246E058100DC5D3E /* Risk */,
				A328424C248B91E0006B1F09 /* HomeTestResultLoadingCell.swift */,
				A328424B248B91E0006B1F09 /* HomeTestResultLoadingCell.xib */,
				710224E9248FA67F000C5DEF /* HomeTestResultCollectionViewCell.swift */,
				2F78574F248506BD00323A9C /* HomeTestResultCollectionViewCell.xib */,
				51B5B41B246EC8B800DC5D3E /* HomeCardCollectionViewCell.swift */,
				51CE1B78246078B6002CF42A /* ActivateCollectionViewCell.swift */,
				51CE1B76246078B6002CF42A /* ActivateCollectionViewCell.xib */,
				51CE1B7C246078B6002CF42A /* InfoCollectionViewCell.swift */,
				51CE1B7B246078B6002CF42A /* InfoCollectionViewCell.xib */,
			);
			path = Cells;
			sourceTree = "<group>";
		};
		51CE1B83246078B6002CF42A /* Decorations */ = {
			isa = PBXGroup;
			children = (
				51CE1B84246078B6002CF42A /* SectionSystemBackgroundDecorationView.swift */,
			);
			path = Decorations;
			sourceTree = "<group>";
		};
		51CE1BB82460AE69002CF42A /* Home */ = {
			isa = PBXGroup;
			children = (
				51CE1BB92460AFD8002CF42A /* HomeActivateCellConfigurator.swift */,
				518A6A1C246A9F6600444E66 /* HomeRiskCellConfigurator */,
				51CE1BC22460B28D002CF42A /* HomeInfoCellConfigurator.swift */,
				13BAE9B02472FB1E00CEE58A /* CellConfiguratorIndexPosition.swift */,
				A328424F248B9269006B1F09 /* HomeTestResultLoadingCellConfigurator.swift */,
				710224EB248FC150000C5DEF /* HomeTestResultCellConfigurator.swift */,
			);
			path = Home;
			sourceTree = "<group>";
		};
		51CE1BBB2460B1BA002CF42A /* Protocols */ = {
			isa = PBXGroup;
			children = (
				B18CADAD24782FA4006F53F0 /* ExposureStateUpdating.swift */,
				51CE1BBC2460B1CB002CF42A /* CollectionViewCellConfigurator.swift */,
				514EE99C246D4CFB00DE4884 /* TableViewCellConfigurator.swift */,
				A36D07B82486D61C00E46F96 /* HomeCardCellButtonDelegate.swift */,
				FEDCE1600374711EC77FF572 /* RequiresAppDependencies.swift */,
			);
			path = Protocols;
			sourceTree = "<group>";
		};
		51D420AF2458308400AD70CA /* Onboarding */ = {
			isa = PBXGroup;
			children = (
				AB7420AA251B678E006666AC /* DeltaOnboarding */,
				AB1885CF25238D9B00D39BBE /* __tests__ */,
				51C737BC245B349700286105 /* OnboardingInfoViewController.swift */,
				A17366542484978A006BE209 /* OnboardingInfoViewControllerUtils.swift */,
				137846482488027500A50AB8 /* OnboardingInfoViewController+Extension.swift */,
				50F9130C253F1D7800DFE683 /* OnboardingPageType.swift */,
			);
			path = Onboarding;
			sourceTree = "<group>";
		};
		51D420B224583AA400AD70CA /* Workers */ = {
			isa = PBXGroup;
			children = (
				B1221BDD2492E78100E6C4E4 /* Keychain */,
				B19FD70E2491A04800A9D56A /* Update Checker */,
				B184A381248FFCC3007180F6 /* Store */,
				A1C2B2DA24834934004A3BD5 /* __tests__ */,
				AB1886C3252DE1AE00D39BBE /* Logging.swift */,
				B120C7C524AFDAB900F68FF1 /* ActiveTracing.swift */,
				A3FF84EB247BFAF00053E947 /* Hasher.swift */,
				0D5611B3247F852C00B5B094 /* SQLiteKeyValueStore.swift */,
				35EA68512555488600335F73 /* SQLiteError.swift */,
				016146902487A43E00660992 /* LinkHelper.swift */,
				A128F058248B459F00EC7F6C /* PublicKeyStore.swift */,
			);
			path = Workers;
			sourceTree = "<group>";
		};
		51D420B524583B5100AD70CA /* Extensions */ = {
			isa = PBXGroup;
			children = (
				71176E2C24891BCF004B0C9F /* __tests__ */,
				514EE996246D4BDD00DE4884 /* UICollectionView */,
				514EE997246D4BEB00DE4884 /* UITableView */,
				AB1886D0252DE51E00D39BBE /* Bundle+Identifier.swift */,
				A16714AE248CA1B70031B111 /* Bundle+ReadPlist.swift */,
				AB6289CE251BA01400CF61D2 /* Bundle+Version.swift */,
				01DB708425068167008F7244 /* Calendar+GregorianLocale.swift */,
				51895EDB245E16CD0085DA38 /* ENAColor.swift */,
				710021DB248E44A6001F0B63 /* ENAFont.swift */,
				A1BABD0A24A57BA0000ED515 /* ENTemporaryExposureKey+Processing.swift */,
				2FC0357024B5B70700E234AC /* Error+FAQUrl.swift */,
				B1C7EE4324938E9E00F1F284 /* ExposureDetection_DidEndPrematurelyReason+ErrorHandling.swift */,
				2F96739A24AB70FA008E3147 /* ExposureSubmissionParsable.swift */,
				51D420D324586DCA00AD70CA /* NotificationName.swift */,
				2FF1D62D2487850200381FFB /* NSMutableAttributedString+Generation.swift */,
				51D420B624583B7200AD70CA /* NSObject+Identifier.swift */,
				AB6289D3251BA4EC00CF61D2 /* String+Compare.swift */,
				01C6ABF32527273D0052814D /* String+Insertion.swift */,
				B111EE2B2465D9F7001AEBB4 /* String+Localization.swift */,
				2FA968CD24D8560B008EE367 /* String+Random.swift */,
				B14D0CDA246E968C00D5BEBC /* String+Today.swift */,
				B1D6B003247DA4920079DDD3 /* UIApplication+CoronaWarn.swift */,
				71CC3EA2246D6C4000217F2C /* UIFont+DynamicType.swift */,
				01C6AC39252B2A500052814D /* UIImage+Color.swift */,
				2F3218CF248063E300A7AC0A /* UIView+Convenience.swift */,
				EB858D1F24E700D10048A0AA /* UIView+Screenshot.swift */,
				85142500245DA0B3009D2791 /* UIViewController+Alert.swift */,
				51D420B824583B8300AD70CA /* UIViewController+AppStoryboard.swift */,
				2F26CE2D248B9C4F00BE30EE /* UIViewController+BackButton.swift */,
				13722043247AEEAD00152764 /* UNNotificationCenter+Extension.swift */,
				EB87353F253704D100325C6C /* UNUserNotificationCenter+DeadManSwitch.swift */,
				B1EDFD8C248E74D000E7EAFF /* URL+StaticString.swift */,
				B153096924706F1000A4A1BD /* URLSession+Default.swift */,
				B153096B24706F2400A4A1BD /* URLSessionConfiguration+Default.swift */,
				AB7E2A7F255ACC06005C90F6 /* Date+Utils.swift */,
			);
			path = Extensions;
			sourceTree = "<group>";
		};
		51D420C124583D3100AD70CA /* Home */ = {
			isa = PBXGroup;
			children = (
				51CE1B2E245F5CFC002CF42A /* HomeViewController.swift */,
				5111E7622460BB1500ED6498 /* HomeInteractor.swift */,
				51CE1B5424604DD2002CF42A /* HomeLayout.swift */,
				B1BFE27124BDE1D500C1181D /* HomeViewController+HowRiskDetectionWorks.swift */,
			);
			path = Home;
			sourceTree = "<group>";
		};
		51D420C224583D7B00AD70CA /* Settings */ = {
			isa = PBXGroup;
			children = (
				EB41DC0624E53D3F0029C6F7 /* BackgroundAppRefresh */,
				CDD87C6024766163007CE6CA /* Cells */,
				51D420C324583E3300AD70CA /* SettingsViewController.swift */,
				EEF10679246EBF8B009DFB4E /* ResetViewController.swift */,
				CD2EC328247D82EE00C6B3F9 /* NotificationSettingsViewController.swift */,
			);
			path = Settings;
			sourceTree = "<group>";
		};
		51D420D524598AC200AD70CA /* Source */ = {
			isa = PBXGroup;
			children = (
				AB126871254C0598006E9194 /* Utils */,
				353412CB2525EE4A0086D15C /* Globals.swift */,
				AB1FCBCA2521FC21005930BA /* ServerEnvironment */,
				B111EDEC2465B1F4001AEBB4 /* Client */,
				CD99A3C82461A44B00BF12AF /* View Helpers */,
				51CE1BBB2460B1BA002CF42A /* Protocols */,
				8595BF5D246032C40056EA27 /* Views */,
				B1569DD5245D6C790079FCD7 /* Developer Menu */,
				51EE9A6A245C0F7900F2544F /* Models */,
				85D759802459A82D008175F0 /* Services */,
				85D759712457059A008175F0 /* Scenes */,
				51D420B224583AA400AD70CA /* Workers */,
				51D420B524583B5100AD70CA /* Extensions */,
				85D7593E2457048F008175F0 /* AppDelegate.swift */,
				A3552CC524DD6E78008C91BE /* AppDelegate+ENATaskExecutionDelegate.swift */,
				A3552CC324DD6E16008C91BE /* AppDelegate+PlausibleDeniability.swift */,
				85D759402457048F008175F0 /* SceneDelegate.swift */,
				CDA262F724AB808800612E15 /* Coordinator.swift */,
				516E430324B89AF60008CC30 /* __tests__ */,
			);
			path = Source;
			sourceTree = "<group>";
		};
		51EE9A6A245C0F7900F2544F /* Models */ = {
			isa = PBXGroup;
			children = (
				B1AC51D424CED8740087C35B /* __tests__ */,
				138910C3247A907500D739F6 /* Task Scheduling */,
				CD8638512477EBAA00A5A07C /* Settings */,
				B1125458246F2C2100AB5036 /* Converting Keys */,
				514E81322461B97700636861 /* Exposure */,
				51CE1BB82460AE69002CF42A /* Home */,
				51EE9A6C245C0FB500F2544F /* Onboarding */,
				B18E852E248C29D400CF4FB8 /* DetectionMode.swift */,
				FEDCE21C117BF675C80F5989 /* States */,
				0144BDE0250924CC00B0857C /* SymptomsOnset.swift */,
			);
			path = Models;
			sourceTree = "<group>";
		};
		51EE9A6C245C0FB500F2544F /* Onboarding */ = {
			isa = PBXGroup;
			children = (
				51C737BE245B3B5D00286105 /* OnboardingInfo.swift */,
			);
			path = Onboarding;
			sourceTree = "<group>";
		};
		71176E2C24891BCF004B0C9F /* __tests__ */ = {
			isa = PBXGroup;
			children = (
				71176E2D24891C02004B0C9F /* ENAColorTests.swift */,
				A1BABD0C24A57BAC000ED515 /* ENTemporaryExposureKey+ProcessingTests.swift */,
				B1C7EE4524938EB700F1F284 /* ExposureDetection_DidEndPrematurelyReason+ErrorHandlingTests.swift */,
				B163D11424993F64001A322C /* UIFont+DynamicTypeTests.swift */,
				A1E4195E249824340016E52A /* String+TodayTests.swift */,
				2FC0356E24B342FA00E234AC /* UIViewcontroller+AlertTest.swift */,
			);
			path = __tests__;
			sourceTree = "<group>";
		};
		71176E30248957B1004B0C9F /* App */ = {
			isa = PBXGroup;
			children = (
				71176E31248957C3004B0C9F /* AppNavigationController.swift */,
			);
			path = App;
			sourceTree = "<group>";
		};
		7143D07424990A3100608DDE /* NavigationControllerWithFooter */ = {
			isa = PBXGroup;
			children = (
				71D3C1992494EFAC00DBABA8 /* ENANavigationControllerWithFooter.swift */,
				71EF33D82497F3E8007B7E1B /* ENANavigationControllerWithFooterChild.swift */,
				71EF33DA2497F419007B7E1B /* ENANavigationFooterItem.swift */,
				71C0BEDC2498DD07009A17A0 /* ENANavigationFooterView.swift */,
			);
			path = NavigationControllerWithFooter;
			sourceTree = "<group>";
		};
		71B804502485272200D53506 /* RiskLegend */ = {
			isa = PBXGroup;
			children = (
				71B804532485273C00D53506 /* RiskLegendDotBodyCell.swift */,
			);
			path = RiskLegend;
			sourceTree = "<group>";
		};
		71F76D0E24767AF100515A01 /* DynamicTableViewController */ = {
			isa = PBXGroup;
			children = (
				F247572E2483934B003E1FC5 /* __tests__ */,
				71F76D0F24767B2500515A01 /* Views */,
				710ABB26247533FA00948792 /* DynamicTableViewController.swift */,
				710ABB282475353900948792 /* DynamicTableViewModel.swift */,
				71330E40248109F600EB10F6 /* DynamicTableViewSection.swift */,
				71330E4424810A0500EB10F6 /* DynamicTableViewHeader.swift */,
				71330E4624810A0C00EB10F6 /* DynamicTableViewFooter.swift */,
				71330E42248109FD00EB10F6 /* DynamicTableViewCell.swift */,
				A1C683FB24AEC9EE00B90D12 /* DynamicTableViewTextCell.swift */,
				71330E4824810A5A00EB10F6 /* DynamicTableViewAction.swift */,
			);
			path = DynamicTableViewController;
			sourceTree = "<group>";
		};
		71F76D0F24767B2500515A01 /* Views */ = {
			isa = PBXGroup;
			children = (
				71FE1C68247A8FE100851FEB /* DynamicTableViewHeaderFooterView.swift */,
				71FE1C70247AA7B700851FEB /* DynamicTableViewHeaderImageView.swift */,
				714194E9247A65C60072A090 /* DynamicTableViewHeaderSeparatorView.swift */,
				710ABB22247513E300948792 /* DynamicTypeTableViewCell.swift */,
				71FE1C8A247AC79D00851FEB /* DynamicTableViewIconCell.swift */,
				71FE1C8B247AC79D00851FEB /* DynamicTableViewIconCell.xib */,
				EB3BCA85250799E7003F27C7 /* DynamicTableViewBulletPointCell.swift */,
				71B8044E248526B600D53506 /* DynamicTableViewSpaceCell.swift */,
				2FF1D62F24880FCF00381FFB /* DynamicTableViewRoundedCell.swift */,
				717D21E8248C022E00D9717E /* DynamicTableViewHtmlCell.swift */,
				A1C683F924AEC57400B90D12 /* DynamicTableViewTextViewCell.swift */,
				01B7232324F812500064C0EB /* DynamicTableViewOptionGroupCell.swift */,
			);
			path = Views;
			sourceTree = "<group>";
		};
		71FE1C83247AC33D00851FEB /* ExposureSubmission */ = {
			isa = PBXGroup;
			children = (
				71FE1C84247AC33D00851FEB /* ExposureSubmissionTestResultHeaderView.swift */,
				711EFCC824935C79005FEF21 /* ExposureSubmissionTestResultHeaderView.xib */,
				710021DF248EAF9A001F0B63 /* ExposureSubmissionImageCardCell.swift */,
				710021DD248EAF16001F0B63 /* ExposureSubmissionImageCardCell.xib */,
				710224F32490E7A3000C5DEF /* ExposureSubmissionStepCell.swift */,
				710224ED2490E2FC000C5DEF /* ExposureSubmissionStepCell.xib */,
			);
			path = ExposureSubmission;
			sourceTree = "<group>";
		};
		853D987824694A1E00490DBA /* BaseElements */ = {
			isa = PBXGroup;
			children = (
				853D987924694A8700490DBA /* ENAButton.swift */,
				8595BF5E246032D90056EA27 /* ENASwitch.swift */,
				71FE1C81247AC30300851FEB /* ENATanInput.swift */,
				71B804462484CC0800D53506 /* ENALabel.swift */,
				711EFCC62492EE31005FEF21 /* ENAFooterView.swift */,
			);
			path = BaseElements;
			sourceTree = "<group>";
		};
		858F6F71245AEC05009FFD33 /* ENSetting */ = {
			isa = PBXGroup;
			children = (
				2F3D95352518BCBA002B2C81 /* EUSettings */,
				EE22DB80247FB409001B0A71 /* ENSettingModel.swift */,
				EE22DB7F247FB409001B0A71 /* ENStateHandler.swift */,
				853D98842469DC8100490DBA /* ExposureNotificationSettingViewController.swift */,
			);
			path = ENSetting;
			sourceTree = "<group>";
		};
		8595BF5D246032C40056EA27 /* Views */ = {
			isa = PBXGroup;
			children = (
				B10F9B88249961B500C418F4 /* __tests__ */,
				EE22DB83247FB43A001B0A71 /* ENSetting */,
				51B5B41A246E059700DC5D3E /* Common */,
				853D987824694A1E00490DBA /* BaseElements */,
				EEF790092466ED410065EBD5 /* ExposureDetection */,
				71FE1C83247AC33D00851FEB /* ExposureSubmission */,
				51CE1B74246078B6002CF42A /* Home Screen */,
				71B804502485272200D53506 /* RiskLegend */,
				71CC3EA0246D6BBF00217F2C /* DynamicTypeLabel.swift */,
				713EA25A247818B000AB7EE8 /* DynamicTypeButton.swift */,
				85E33443247EB357006E74EC /* CircularProgressView.swift */,
				71CAB9D3248AB33500F516A5 /* DynamicTypeSymbolImageView.swift */,
			);
			path = Views;
			sourceTree = "<group>";
		};
		85D759322457048F008175F0 = {
			isa = PBXGroup;
			children = (
				71B8044424828A6C00D53506 /* .swiftformat */,
				71AFBD922464251000F91006 /* .swiftlint.yml */,
				85D7593D2457048F008175F0 /* ENA */,
				85D7595724570491008175F0 /* ENATests */,
				85D7596224570491008175F0 /* ENAUITests */,
				35075C002526367700DE92F7 /* TestPlans */,
				B1FF6B6B2497D0B40041CF02 /* CWASQLite */,
				85D7593C2457048F008175F0 /* Products */,
				5107E3D72459B2D60042FC9B /* Frameworks */,
				0DFCC2692484D7A700E2811D /* ENA-Bridging-Header.h */,
				0DFCC26F2484DC8200E2811D /* ENATests-Bridging-Header.h */,
			);
			sourceTree = "<group>";
			usesTabs = 1;
		};
		85D7593C2457048F008175F0 /* Products */ = {
			isa = PBXGroup;
			children = (
				85D7593B2457048F008175F0 /* ENA.app */,
				85D7595424570491008175F0 /* ENATests.xctest */,
				85D7595F24570491008175F0 /* ENAUITests.xctest */,
				B1FF6B6A2497D0B40041CF02 /* CWASQLite.framework */,
			);
			name = Products;
			sourceTree = "<group>";
		};
		85D7593D2457048F008175F0 /* ENA */ = {
			isa = PBXGroup;
			children = (
				B102BDC12460405F00CD55A2 /* Backend */,
				51D420D524598AC200AD70CA /* Source */,
				85D7597424570615008175F0 /* Resources */,
			);
			path = ENA;
			sourceTree = "<group>";
		};
		85D7595724570491008175F0 /* ENATests */ = {
			isa = PBXGroup;
			children = (
				B18C411A246DB2F000B8D8CB /* Helper */,
				85D7595A24570491008175F0 /* Info.plist */,
			);
			path = ENATests;
			sourceTree = "<group>";
		};
		85D7596224570491008175F0 /* ENAUITests */ = {
			isa = PBXGroup;
			children = (
				941B68AD253F005600DC1962 /* Helper */,
				94C24B3D25304AE100F8C004 /* DeltaOnboarding */,
				948DCDC1252EFC4100CDE020 /* ExposureLogging */,
				134F0DBA247578FF00D88934 /* ENAUITests-Extensions.swift */,
				130CB19A246D92F800ADE602 /* Onboarding */,
				134F0DB8247578FF00D88934 /* Home */,
				13E5046A248E3CE60086641C /* AppInformation */,
				EB11B02824EE7C7D00143A95 /* Settings */,
				85D7596324570491008175F0 /* ENAUITests.swift */,
				134F0F2B2475793400D88934 /* SnapshotHelper.swift */,
				A3EE6E5B249BB97500C64B61 /* UITestingParameters.swift */,
				85D7596524570491008175F0 /* Info.plist */,
			);
			path = ENAUITests;
			sourceTree = "<group>";
		};
		85D759712457059A008175F0 /* Scenes */ = {
			isa = PBXGroup;
			children = (
				71176E30248957B1004B0C9F /* App */,
				71F76D0E24767AF100515A01 /* DynamicTableViewController */,
				7143D07424990A3100608DDE /* NavigationControllerWithFooter */,
				EE20EA0824699A3A00770683 /* RiskLegend */,
				EE85998B2462EFD4002E7AE2 /* AppInformation */,
				51D420AF2458308400AD70CA /* Onboarding */,
				51D420C124583D3100AD70CA /* Home */,
				514E81312461946E00636861 /* ExposureDetection */,
				EE278B2E245F2C58008B06F9 /* FriendsInvite */,
				CD99A398245B229F00BF12AF /* ExposureSubmission */,
				858F6F71245AEC05009FFD33 /* ENSetting */,
				51D420C224583D7B00AD70CA /* Settings */,
				13091950247972CF0066E329 /* PrivacyProtectionViewController */,
				01B7232524F8128B0064C0EB /* OptionGroup */,
			);
			path = Scenes;
			sourceTree = "<group>";
		};
		85D7597424570615008175F0 /* Resources */ = {
			isa = PBXGroup;
			children = (
				AB628A1D251CDAA700CF61D2 /* ServerEnvironment */,
				014891B224F90D0B002A6F77 /* ENA.plist */,
				011E4B002483A35A002E6412 /* ENACommunity.entitlements */,
				CD7F5C732466F6D400D3D03C /* ENATest.entitlements */,
				85790F2E245C6B72003D47E1 /* ENA.entitlements */,
				EE70C239245B09E900AC9B2F /* Localization */,
				85D7594F24570491008175F0 /* Info.plist */,
				B1221BDB2492BCEB00E6C4E4 /* Info_Debug.plist */,
				01E25C6F24A3B52F007E33F8 /* Info_Testflight.plist */,
				85D75976245706BD008175F0 /* Assets */,
				85D75975245706B0008175F0 /* Storyboards */,
			);
			path = Resources;
			sourceTree = "<group>";
		};
		85D75975245706B0008175F0 /* Storyboards */ = {
			isa = PBXGroup;
			children = (
				CD99A39C245B22EE00BF12AF /* ExposureSubmission.storyboard */,
				85D7594C24570491008175F0 /* LaunchScreen.storyboard */,
				51D420B02458397300AD70CA /* Onboarding.storyboard */,
				51D420CD245869C800AD70CA /* Home.storyboard */,
				514E812F24618E3D00636861 /* ExposureDetection.storyboard */,
				51D420CF24586AB300AD70CA /* Settings.storyboard */,
				EE278B2C245F2BBB008B06F9 /* InviteFriends.storyboard */,
				853D98822469DC5000490DBA /* ExposureNotificationSetting.storyboard */,
				EE20EA062469883900770683 /* RiskLegend.storyboard */,
			);
			path = Storyboards;
			sourceTree = "<group>";
		};
		85D75976245706BD008175F0 /* Assets */ = {
			isa = PBXGroup;
			children = (
				8539874E2467094E00D28B62 /* AppIcon.xcassets */,
				85D7594A24570491008175F0 /* Assets.xcassets */,
				71F2E57A2487AEFC00694F1A /* ena-colors.xcassets */,
			);
			path = Assets;
			sourceTree = "<group>";
		};
		85D759802459A82D008175F0 /* Services */ = {
			isa = PBXGroup;
			children = (
				B15382DC248270220010F007 /* __tests__ */,
				2FA9E39124D2F2620030561C /* Exposure Submission */,
				B1175211248A837300C3325C /* Risk */,
				B14D0CD8246E939600D5BEBC /* Exposure Transaction */,
				B1D431C9246C848E00E728AD /* DownloadedPackagesStore */,
			);
			path = Services;
			sourceTree = "<group>";
		};
		941B68AD253F005600DC1962 /* Helper */ = {
			isa = PBXGroup;
			children = (
				941B689E253EFF2300DC1962 /* Int+Increment.swift */,
			);
			path = Helper;
			sourceTree = "<group>";
		};
		948DCDC1252EFC4100CDE020 /* ExposureLogging */ = {
			isa = PBXGroup;
			children = (
				948DCDC2252EFC9A00CDE020 /* ENAUITests_05_ExposureLogging.swift */,
			);
			path = ExposureLogging;
			sourceTree = "<group>";
		};
		94C24B3D25304AE100F8C004 /* DeltaOnboarding */ = {
			isa = PBXGroup;
			children = (
				94C24B3E25304B4400F8C004 /* ENAUITestsDeltaOnboarding.swift */,
			);
			path = DeltaOnboarding;
			sourceTree = "<group>";
		};
		A128F04B2489ABE700EC7F6C /* __tests__ */ = {
			isa = PBXGroup;
			children = (
				A128F04C2489ABE700EC7F6C /* RiskCalculationTests.swift */,
				B1175219248ACFFC00C3325C /* SAP_RiskScoreClass+LowAndHighTests.swift */,
			);
			path = __tests__;
			sourceTree = "<group>";
		};
		A1C2B2DA24834934004A3BD5 /* __tests__ */ = {
			isa = PBXGroup;
			children = (
				A173665124844F29006BE209 /* SQLiteKeyValueStoreTests.swift */,
				B1E23B8524FE4DD3006BCDA6 /* PublicKeyProviderTests.swift */,
				B1CD333D24865E0000B06E9B /* TracingStatusHistoryTests.swift */,
				B120C7C824AFE7B800F68FF1 /* ActiveTracingTests.swift */,
			);
			path = __tests__;
			sourceTree = "<group>";
		};
		A1E41959249817C70016E52A /* __tests__ */ = {
			isa = PBXGroup;
			children = (
				50B1D6E62551621C00684C3C /* DayKeyPackageDownloadTests.swift */,
				AB8BC34E2551BBE100F3B5A7 /* HourKeyPackagesDownloadTests.swift */,
				A1E4195B249818020016E52A /* RiskTests.swift */,
			);
			path = __tests__;
			sourceTree = "<group>";
		};
		A3284253248E48E0006B1F09 /* __tests__ */ = {
			isa = PBXGroup;
			children = (
				A328425A248E8290006B1F09 /* Mock Objects */,
				01A1B440252DE53800841B63 /* QRScanner */,
				A328425B248E82B5006B1F09 /* ExposureSubmissionTestResultViewControllerTests.swift */,
				016961AF2549630100FF92E3 /* ExposureSubmissionTestResultViewModelTests.swift */,
				A328425E248E943D006B1F09 /* ExposureSubmissionTanInputViewControllerTests.swift */,
				2FD881CB2490F65C00BEC8FC /* ExposureSubmissionHotlineViewControllerTest.swift */,
				2FD881CD249115E700BEC8FC /* ExposureSubmissionNavigationControllerTest.swift */,
				015178C12507D2A90074F095 /* ExposureSubmissionSymptomsOnsetViewControllerTests.swift */,
				EB3BCA8A2507B8F3003F27C7 /* ExposureSubmissionSymptomsViewControllerTests.swift */,
				A32842602490E2AC006B1F09 /* ExposureSubmissionWarnOthersViewControllerTests.swift */,
				A328426224910552006B1F09 /* ExposureSubmissionSuccessViewControllerTests.swift */,
				A32842642491136E006B1F09 /* ExposureSubmissionUITests.swift */,
				A372DA3E24BEF773003248BB /* ExposureSubmissionCoordinatorTests.swift */,
				01A1B460252E17F900841B63 /* ExposureSubmissionCoordinatorModelTests.swift */,
				01A23684251A22E90043D9F8 /* ExposureSubmissionQRInfoModelTests.swift */,
			);
			path = __tests__;
			sourceTree = "<group>";
		};
		A328425A248E8290006B1F09 /* Mock Objects */ = {
			isa = PBXGroup;
			children = (
				A3284256248E7431006B1F09 /* MockExposureSubmissionService.swift */,
				A32842662492359E006B1F09 /* MockExposureSubmissionNavigationControllerChild.swift */,
				A372DA3C24BE01D9003248BB /* MockExposureSubmissionCoordinator.swift */,
				A372DA4024BF33F9003248BB /* MockExposureSubmissionCoordinatorDelegate.swift */,
				01A1B451252DFD9400841B63 /* FakeMetadataMachineReadableObject.swift */,
			);
			path = "Mock Objects";
			sourceTree = "<group>";
		};
		A32CA72D24B6F28700B1A994 /* __tests__ */ = {
			isa = PBXGroup;
			children = (
				A32CA72E24B6F2E300B1A994 /* HomeRiskCellConfiguratorTests.swift */,
				516E42C924B760EC0008CC30 /* HomeRiskLevelCellConfiguratorTests.swift */,
				516E42FA24B7739F0008CC30 /* HomeUnknownRiskCellConfiguratorTests.swift */,
				51F1255E24BEFB7A00126C86 /* HomeUnknown48hRiskCellConfiguratorTests.swift */,
				516E42FC24B776A90008CC30 /* HomeLowRiskCellConfiguratorTests.swift */,
				516E42FF24B777B20008CC30 /* HomeHighRiskCellConfiguratorTests.swift */,
			);
			path = __tests__;
			sourceTree = "<group>";
		};
		A36FACC224C5E9FC00DED947 /* __tests__ */ = {
			isa = PBXGroup;
			children = (
				A36FACC324C5EA1500DED947 /* ExposureDetectionViewControllerTests.swift */,
				A3483B0A24C5EFA40037855F /* MockExposureDetectionViewControllerDelegate.swift */,
			);
			path = __tests__;
			sourceTree = "<group>";
		};
		A372DA3724BDA015003248BB /* View */ = {
			isa = PBXGroup;
			children = (
				A372DA3924BDA043003248BB /* Custom */,
				A372DA3824BDA035003248BB /* Controller */,
			);
			path = View;
			sourceTree = "<group>";
		};
		A372DA3824BDA035003248BB /* Controller */ = {
			isa = PBXGroup;
			children = (
				2F80CFD8247ED988000F06AF /* ExposureSubmissionIntroViewController.swift */,
				71FE1C75247AC2B500851FEB /* ExposureSubmissionOverviewViewController.swift */,
				71FE1C76247AC2B500851FEB /* ExposureSubmissionTanInputViewController.swift */,
				71FE1C78247AC2B500851FEB /* ExposureSubmissionTestResultViewController.swift */,
				016961982540574700FF92E3 /* ExposureSubmissionTestResultViewModel.swift */,
				019357162525FAD00038F615 /* ExposureSubmissionQRInfoViewController.swift */,
				019357172525FAD00038F615 /* ExposureSubmissionQRInfoViewModel.swift */,
				01C6AC2D252B23FC0052814D /* QRScanner */,
				2F80CFDA247EDDB3000F06AF /* ExposureSubmissionHotlineViewController.swift */,
				EBCD2411250790F400E5574C /* ExposureSubmissionSymptomsViewController.swift */,
				EB3BCA872507B6C1003F27C7 /* ExposureSubmissionSymptomsOnsetViewController.swift */,
				A3C4F95F24812CD20047F23E /* ExposureSubmissionWarnOthersViewController.swift */,
				01A236792519D1E80043D9F8 /* ExposureSubmissionWarnOthersViewModel.swift */,
				71FE1C73247AC2B500851FEB /* ExposureSubmissionSuccessViewController.swift */,
			);
			path = Controller;
			sourceTree = "<group>";
		};
		A372DA3924BDA043003248BB /* Custom */ = {
			isa = PBXGroup;
			children = (
				710224F524910661000C5DEF /* ExposureSubmissionDynamicCell.swift */,
			);
			path = Custom;
			sourceTree = "<group>";
		};
		A3E851B324ADDA9E00402485 /* __tests__ */ = {
			isa = PBXGroup;
			children = (
				A3E851B424ADDAC000402485 /* CountdownTimerTests.swift */,
			);
			path = __tests__;
			sourceTree = "<group>";
		};
		AB1011552507C14F00D392A2 /* Models */ = {
			isa = PBXGroup;
			children = (
				AB1011572507C15000D392A2 /* TracingStatusHistory.swift */,
			);
			path = Models;
			sourceTree = "<group>";
		};
		AB126871254C0598006E9194 /* Utils */ = {
			isa = PBXGroup;
			children = (
				AB126872254C05A7006E9194 /* ENAFormatter.swift */,
			);
			path = Utils;
			sourceTree = "<group>";
		};
		AB1885CF25238D9B00D39BBE /* __tests__ */ = {
			isa = PBXGroup;
			children = (
				AB1885D025238DAA00D39BBE /* OnboardingInfoViewControllerTests.swift */,
			);
			path = __tests__;
			sourceTree = "<group>";
		};
		AB1FCBCA2521FC21005930BA /* ServerEnvironment */ = {
			isa = PBXGroup;
			children = (
				AB1FCBCB2521FC34005930BA /* __tests__ */,
				352F25A724EFCBDE00ACDFF3 /* ServerEnvironment.swift */,
			);
			path = ServerEnvironment;
			sourceTree = "<group>";
		};
		AB1FCBCB2521FC34005930BA /* __tests__ */ = {
			isa = PBXGroup;
			children = (
				AB1FCBDB2521FCD5005930BA /* TestServerEnvironments.json */,
				AB1FCBCC2521FC44005930BA /* ServerEnvironmentTests.swift */,
			);
			path = __tests__;
			sourceTree = "<group>";
		};
		AB5F84A924F8F6C7000400D4 /* Migration */ = {
			isa = PBXGroup;
			children = (
				AB5F84BA24F92876000400D4 /* Migration0To1Tests.swift */,
				35C701F32556C016008AEA91 /* Migration1To2Tests.swift */,
			);
			path = Migration;
			sourceTree = "<group>";
		};
		AB5F84AB24F8F6EB000400D4 /* Migration */ = {
			isa = PBXGroup;
			children = (
				AB5F84AC24F8F7A1000400D4 /* SerialMigrator.swift */,
				AB5F84AF24F8F7C3000400D4 /* Migration.swift */,
				AB5F84AE24F8F7B8000400D4 /* Migrations */,
			);
			path = Migration;
			sourceTree = "<group>";
		};
		AB5F84AE24F8F7B8000400D4 /* Migrations */ = {
			isa = PBXGroup;
			children = (
				AB5F84B124F8F7E3000400D4 /* Migration0To1.swift */,
				35C701EB2556BCB9008AEA91 /* Migration1To2.swift */,
			);
			path = Migrations;
			sourceTree = "<group>";
		};
		AB5F84C124FE2EEA000400D4 /* V0 */ = {
			isa = PBXGroup;
			children = (
				AB5F84BF24FE2EB3000400D4 /* DownloadedPackagesStoreV0.swift */,
				AB5F84B824F92855000400D4 /* DownloadedPackagesSQLLiteStoreV0.swift */,
			);
			path = V0;
			sourceTree = "<group>";
		};
		AB5F84C224FE2EF2000400D4 /* V1 */ = {
			isa = PBXGroup;
			children = (
				B1D431CA246C84A400E728AD /* DownloadedPackagesStoreV1.swift */,
				B161782424804AC3006E435A /* DownloadedPackagesSQLLiteStoreV1.swift */,
			);
			path = V1;
			sourceTree = "<group>";
		};
		AB628A1D251CDAA700CF61D2 /* ServerEnvironment */ = {
			isa = PBXGroup;
			children = (
				AB628A1E251CDADE00CF61D2 /* ServerEnvironments.json */,
			);
			path = ServerEnvironment;
			sourceTree = "<group>";
		};
		AB7420AA251B678E006666AC /* DeltaOnboarding */ = {
			isa = PBXGroup;
			children = (
				9488C3002521EE8E00504648 /* DeltaOnboardingNavigationController.swift */,
				AB7420DB251B80EF006666AC /* __tests__ */,
				AB7420C1251B7D59006666AC /* DeltaOnboardingProtocols.swift */,
				AB7420B6251B69E2006666AC /* DeltaOnboardingCoordinator.swift */,
				AB7420C9251B7D79006666AC /* V15 */,
			);
			path = DeltaOnboarding;
			sourceTree = "<group>";
		};
		AB7420C9251B7D79006666AC /* V15 */ = {
			isa = PBXGroup;
			children = (
				AB7420AB251B67A8006666AC /* DeltaOnboardingV15.swift */,
				AB7420CA251B7D93006666AC /* DeltaOnboardingV15ViewController.swift */,
				94F594612521CBF50077681B /* DeltaOnboardingV15ViewModel.swift */,
			);
			path = V15;
			sourceTree = "<group>";
		};
		AB7420DB251B80EF006666AC /* __tests__ */ = {
			isa = PBXGroup;
			children = (
				AB7420DC251B8101006666AC /* DeltaOnboardingCoordinatorTests.swift */,
				9412FAF92523499D0086E139 /* DeltaOnboardingViewControllerTests.swift */,
			);
			path = __tests__;
			sourceTree = "<group>";
		};
		AB8BC3452551B94200F3B5A7 /* Doubles */ = {
			isa = PBXGroup;
			children = (
				AB8BC3462551B97700F3B5A7 /* DownloadedPackagesStoreErrorStub.swift */,
			);
			path = Doubles;
			sourceTree = "<group>";
		};
		ABD2F632254C531100DC1958 /* KeyPackageDownload */ = {
			isa = PBXGroup;
			children = (
				ABD2F633254C533200DC1958 /* KeyPackageDownload.swift */,
			);
			path = KeyPackageDownload;
			sourceTree = "<group>";
		};
		B102BDC12460405F00CD55A2 /* Backend */ = {
			isa = PBXGroup;
			children = (
<<<<<<< HEAD
				013C411C2554414C00826C9F /* risk_calculation_parameters.pb.swift */,
				01F52FE82552C9CB00997A26 /* exposure_detection_parameters.pb.swift */,
				01F52FE32552C9AC00997A26 /* key_download_parameters.pb.swift */,
=======
				EBE7DF49254C2DE8008A0648 /* exposure_detection_parameters.pb.swift */,
				EBE7DF48254C2DE8008A0648 /* key_download_parameters.pb.swift */,
>>>>>>> bde0a354
				EB08F1852541CE5700D11FA9 /* diagnosis_key_batch.pb.swift */,
				EB08F1832541CE5700D11FA9 /* temporary_exposure_key_export.pb.swift */,
				EB08F1842541CE5700D11FA9 /* temporary_exposure_key_signature_list.pb.swift */,
				EB08F1752541CE3200D11FA9 /* app_config.pb.swift */,
				EB08F1732541CE3200D11FA9 /* app_features.pb.swift */,
				EB08F1762541CE3200D11FA9 /* app_version_config.pb.swift */,
				EB08F1712541CE3200D11FA9 /* attenuation_duration.pb.swift */,
				EB08F1722541CE3200D11FA9 /* risk_level.pb.swift */,
				EB08F1702541CE3200D11FA9 /* risk_score_classification.pb.swift */,
				EB08F1772541CE3200D11FA9 /* risk_score_parameters.pb.swift */,
				EB08F1742541CE3200D11FA9 /* submission_payload.pb.swift */,
				B15382DA24826F7E0010F007 /* __tests__ */,
				B102BDC22460410600CD55A2 /* README.md */,
			);
			path = Backend;
			sourceTree = "<group>";
		};
		B10F9B88249961B500C418F4 /* __tests__ */ = {
			isa = PBXGroup;
			children = (
				B10F9B89249961B500C418F4 /* DynamicTypeLabelTests.swift */,
			);
			path = __tests__;
			sourceTree = "<group>";
		};
		B111EDEC2465B1F4001AEBB4 /* Client */ = {
			isa = PBXGroup;
			children = (
				B1DDDABA2471379900A07175 /* __tests__ */,
				B1741B482462C207006275D9 /* Client.swift */,
				BA112E0925559CDD007F5712 /* ClientWifiOnly.swift */,
				B1125455246F293A00AB5036 /* HTTP Client */,
				B1CD333F2486AA5F00B06E9B /* Security */,
			);
			path = Client;
			sourceTree = "<group>";
		};
		B1125455246F293A00AB5036 /* HTTP Client */ = {
			isa = PBXGroup;
			children = (
				B1EAEC8C24711889003BE9A2 /* __tests__ */,
				35BE8597251CE495005C2FD0 /* CachingHTTPClient.swift */,
				011E13AD24680A4000973467 /* HTTPClient.swift */,
				B12995E8246C344100854AD0 /* HTTPClient+Configuration.swift */,
				B1A9E710246D782F0024CC12 /* SAPDownloadedPackage.swift */,
				B1EAEC8A24711884003BE9A2 /* URLSession+Convenience.swift */,
				BA112DF6255586E9007F5712 /* WifiOnlyHTTPClient.swift */,
			);
			path = "HTTP Client";
			sourceTree = "<group>";
		};
		B1125458246F2C2100AB5036 /* Converting Keys */ = {
			isa = PBXGroup;
			children = (
				B1175214248A9F8300C3325C /* __tests__ */,
				B1125459246F2C6500AB5036 /* ENTemporaryExposureKey+Convert.swift */,
			);
			path = "Converting Keys";
			sourceTree = "<group>";
		};
		B11655912491437600316087 /* __tests__ */ = {
			isa = PBXGroup;
			children = (
				B11655922491437600316087 /* RiskProvidingConfigurationTests.swift */,
				B1C7EE472493D97000F1F284 /* RiskProvidingConfigurationManualTriggerTests.swift */,
			);
			path = __tests__;
			sourceTree = "<group>";
		};
		B1175211248A837300C3325C /* Risk */ = {
			isa = PBXGroup;
			children = (
				ABD2F632254C531100DC1958 /* KeyPackageDownload */,
				A1E41959249817C70016E52A /* __tests__ */,
				B1FE13D62487DEDD00D012E5 /* Calculation */,
				BA6C8A8E254D60E0008344F5 /* CalculationV2 */,
				B1FE13D92488216300D012E5 /* Provider */,
				B1175212248A83AB00C3325C /* Risk.swift */,
			);
			path = Risk;
			sourceTree = "<group>";
		};
		B1175214248A9F8300C3325C /* __tests__ */ = {
			isa = PBXGroup;
			children = (
				B1175215248A9F9600C3325C /* ConvertingKeysTests.swift */,
			);
			path = __tests__;
			sourceTree = "<group>";
		};
		B117909724914D6E007FF821 /* __tests__ */ = {
			isa = PBXGroup;
			children = (
				01678E9A249A521F003B048B /* testStore.sqlite */,
				01D3ECFF2490230400551E65 /* StoreTests.swift */,
			);
			path = __tests__;
			sourceTree = "<group>";
		};
		B1221BDD2492E78100E6C4E4 /* Keychain */ = {
			isa = PBXGroup;
			children = (
				B1221BDE2492ECD500E6C4E4 /* __tests__ */,
				0DD260FE248D549B007C3B2C /* KeychainHelper.swift */,
				B1221BDF2492ECE800E6C4E4 /* CFDictionary+KeychainQuery.swift */,
			);
			path = Keychain;
			sourceTree = "<group>";
		};
		B1221BDE2492ECD500E6C4E4 /* __tests__ */ = {
			isa = PBXGroup;
			children = (
				B1221BE12492ED0F00E6C4E4 /* CFDictionary+KeychainQueryTests.swift */,
				35A7F080250A7CF8005E6C33 /* KeychainHelperTests.swift */,
			);
			path = __tests__;
			sourceTree = "<group>";
		};
		B14D0CD8246E939600D5BEBC /* Exposure Transaction */ = {
			isa = PBXGroup;
			children = (
				B161782B248062A0006E435A /* __tests__ */,
				B1A9E70D246D73180024CC12 /* ExposureDetection.swift */,
				B10FD5F3246EAC1700E9D7F2 /* AppleFilesWriter.swift */,
				B14D0CDE246E976400D5BEBC /* ExposureDetectionTransaction+DidEndPrematurelyReason.swift */,
				B14D0CDC246E972400D5BEBC /* ExposureDetectionDelegate.swift */,
				FEDCE0116603B6E00FAEE632 /* ExposureDetectionExecutor.swift */,
			);
			path = "Exposure Transaction";
			sourceTree = "<group>";
		};
		B15382DA24826F7E0010F007 /* __tests__ */ = {
			isa = PBXGroup;
			children = (
				B1F8AE472479B4C30093A588 /* api-response-day-2020-05-16 */,
				A189E45E248C325E001D0996 /* de-config */,
				35853E11251DDD33008FE983 /* de-config-int-2020-09-25 */,
				B17A44A12464906A00CB195E /* KeyTests.swift */,
				B1B9CF1E246ED2E8008F04F5 /* Sap_FilebucketTests.swift */,
			);
			path = __tests__;
			sourceTree = "<group>";
		};
		B15382DB24826FD70010F007 /* Mocks */ = {
			isa = PBXGroup;
			children = (
				CD678F6C246C43EE00B6A0F8 /* ClientMock.swift */,
				CD678F6E246C43FC00B6A0F8 /* MockURLSession.swift */,
				35163D23251CFCCB00D220CA /* CachingHTTPClientMock.swift */,
			);
			path = Mocks;
			sourceTree = "<group>";
		};
		B15382DC248270220010F007 /* __tests__ */ = {
			isa = PBXGroup;
			children = (
				B15382E0248273A50010F007 /* Mocks */,
				CDF27BD2246ADBA70044D32B /* ExposureSubmissionServiceTests.swift */,
			);
			path = __tests__;
			sourceTree = "<group>";
		};
		B15382DD2482707A0010F007 /* __tests__ */ = {
			isa = PBXGroup;
			children = (
				B15382DE248270B50010F007 /* Mocks */,
				EE22DB8E247FB46C001B0A71 /* ENStateTests.swift */,
				AB453F5F2534B04400D8339E /* ExposureManagerTests.swift */,
				A17DA5E12486D8E7006F310F /* RiskLevelTests.swift */,
				3598D99924FE280700483F1F /* CountryTests.swift */,
				941F5ECB2518E82100785F06 /* ENSettingEuTracingViewModelTests.swift */,
			);
			path = __tests__;
			sourceTree = "<group>";
		};
		B15382DE248270B50010F007 /* Mocks */ = {
			isa = PBXGroup;
			children = (
				EE22DB90247FB479001B0A71 /* MockStateHandlerObserverDelegate.swift */,
			);
			path = Mocks;
			sourceTree = "<group>";
		};
		B15382DF248270E90010F007 /* Helper */ = {
			isa = PBXGroup;
			children = (
				A1E419442495476C0016E52A /* HTTPClient+MockNetworkStack.swift */,
			);
			path = Helper;
			sourceTree = "<group>";
		};
		B15382E0248273A50010F007 /* Mocks */ = {
			isa = PBXGroup;
			children = (
				B15382E3248273DC0010F007 /* MockTestStore.swift */,
				859DD511248549790073D59F /* MockDiagnosisKeysRetrieval.swift */,
			);
			path = Mocks;
			sourceTree = "<group>";
		};
		B1569DD5245D6C790079FCD7 /* Developer Menu */ = {
			isa = PBXGroup;
			children = (
				B16457BC24DC3E0E002879EB /* Features */,
				B1FC2D1E24D9C8CB00083C81 /* Helper */,
				2FC951FA24DC2366008D39F4 /* Cells */,
				B1741B432461C257006275D9 /* DMDeveloperMenu.swift */,
				B1569DDE245D70990079FCD7 /* DMViewController.swift */,
				B1741B422461C105006275D9 /* README.md */,
			);
			path = "Developer Menu";
			sourceTree = "<group>";
		};
		B16177E624802F85006E435A /* __tests__ */ = {
			isa = PBXGroup;
			children = (
				AB8BC3452551B94200F3B5A7 /* Doubles */,
				AB5F84A924F8F6C7000400D4 /* Migration */,
				B16177E724802F9B006E435A /* DownloadedPackagesSQLLiteStoreTests.swift */,
				AB5F84B324F8FA26000400D4 /* SerialMigratorTests.swift */,
			);
			path = __tests__;
			sourceTree = "<group>";
		};
		B161782B248062A0006E435A /* __tests__ */ = {
			isa = PBXGroup;
			children = (
				B15382E6248290BB0010F007 /* AppleFilesWriterTests.swift */,
				B15382FD248424F00010F007 /* ExposureDetectionTests.swift */,
				A124E648249BF4EB00E95F72 /* ExposureDetectionExecutorTests.swift */,
			);
			path = __tests__;
			sourceTree = "<group>";
		};
		B163D10E24990664001A322C /* __tests__ */ = {
			isa = PBXGroup;
			children = (
				B163D10F2499068D001A322C /* SettingsViewModelTests.swift */,
			);
			path = __tests__;
			sourceTree = "<group>";
		};
		B16457BC24DC3E0E002879EB /* Features */ = {
			isa = PBXGroup;
			children = (
<<<<<<< HEAD
				01F52FF32552DB9600997A26 /* DMAppConfigurationViewController.swift */,
				013C413C255463A400826C9F /* DMDebugRiskCalculationViewController.swift */,
=======
>>>>>>> bde0a354
				B1F82DF124718C7300E2E56A /* DMBackendConfigurationViewController.swift */,
				AB6289D8251C833100CF61D2 /* DMDeltaOnboardingViewController.swift */,
				B1FC2D1C24D9C87F00083C81 /* DMKeysViewController.swift */,
				B16457B424DC11EF002879EB /* DMLastSubmissionRequetViewController.swift */,
				B16457BA24DC3309002879EB /* DMLogsViewController.swift */,
				EB6B5D872539AE9400B0ED57 /* DMNotificationsViewController.swift */,
				ABDA2791251CE308006BAE84 /* DMServerEnvironmentViewController.swift */,
				B16457B824DC19F9002879EB /* DMSettingsViewController.swift */,
				9417BA94252B6B5100AD4053 /* DMSQLiteErrorViewController.swift */,
				B18755D024DC45CA00A9202E /* DMStoreViewController.swift */,
				B1E8C99C2479D4E7006DC678 /* DMSubmissionStateViewController.swift */,
				B1D8CB2524DD4371008C6010 /* DMTracingHistoryViewController.swift */,
<<<<<<< HEAD
=======
				BA6D164D255ADD8600ED3492 /* DMWifiClient */,
>>>>>>> bde0a354
			);
			path = Features;
			sourceTree = "<group>";
		};
		B184A381248FFCC3007180F6 /* Store */ = {
			isa = PBXGroup;
			children = (
				B117909724914D6E007FF821 /* __tests__ */,
				AB1011552507C14F00D392A2 /* Models */,
				013DC101245DAC4E00EE58B0 /* Store.swift */,
				B184A37F248FFCBE007180F6 /* SecureStore.swift */,
				B184A382248FFCE2007180F6 /* CodableExposureDetectionSummary.swift */,
			);
			path = Store;
			sourceTree = "<group>";
		};
		B18C411A246DB2F000B8D8CB /* Helper */ = {
			isa = PBXGroup;
			children = (
				A1BABD0824A57B88000ED515 /* TemporaryExposureKeyMock.swift */,
				B18C411C246DB30000B8D8CB /* URL+Helper.swift */,
				A1E41940249410AF0016E52A /* SAPDownloadedPackage+Helpers.swift */,
				A124E64B249C4C9000E95F72 /* SAPDownloadedPackagesStore+Helpers.swift */,
				A14BDEBF24A1AD660063E4EC /* MockExposureDetector.swift */,
				015692E324B48C3F0033F35E /* TimeInterval+Convenience.swift */,
				AB5F84BC24F92E92000400D4 /* SerialMigratorFake.swift */,
				01CF95DC25308346007B72F7 /* CodableExposureDetectionSummary+Helpers.swift */,
				01CF95D425308252007B72F7 /* SAPApplicationConfiguration+Helpers.swift */,
			);
			path = Helper;
			sourceTree = "<group>";
		};
		B19FD70E2491A04800A9D56A /* Update Checker */ = {
			isa = PBXGroup;
			children = (
				B19FD70F2491A05800A9D56A /* __tests__ */,
				0DF6BB96248AD616007E8B0C /* AppUpdateCheckHelper.swift */,
				B19FD7102491A07000A9D56A /* String+SemanticVersion.swift */,
				B19FD7122491A08500A9D56A /* SAP_SemanticVersion+Compare.swift */,
			);
			path = "Update Checker";
			sourceTree = "<group>";
		};
		B19FD70F2491A05800A9D56A /* __tests__ */ = {
			isa = PBXGroup;
			children = (
				B19FD7142491A4A300A9D56A /* SAP_SemanticVersionTests.swift */,
				0DF6BB9C248AE232007E8B0C /* AppUpdateCheckerHelperTests.swift */,
			);
			path = __tests__;
			sourceTree = "<group>";
		};
		B1AC51D424CED8740087C35B /* __tests__ */ = {
			isa = PBXGroup;
			children = (
				B1AC51D524CED8820087C35B /* DetectionModeTests.swift */,
				0144BDE22509288B00B0857C /* SymptomsOnsetTests.swift */,
			);
			path = __tests__;
			sourceTree = "<group>";
		};
		B1CD333F2486AA5F00B06E9B /* Security */ = {
			isa = PBXGroup;
			children = (
				B1CD33402486AA7100B06E9B /* CoronaWarnURLSessionDelegate.swift */,
			);
			path = Security;
			sourceTree = "<group>";
		};
		B1D431C9246C848E00E728AD /* DownloadedPackagesStore */ = {
			isa = PBXGroup;
			children = (
				35EA68402554BEB200335F73 /* V2 */,
				AB5F84C224FE2EF2000400D4 /* V1 */,
				AB5F84C124FE2EEA000400D4 /* V0 */,
				AB5F84AB24F8F6EB000400D4 /* Migration */,
				357B1857255A7F5C00584548 /* AppConfig+CacheInvalidation.swift */,
				B16177E624802F85006E435A /* __tests__ */,
			);
			path = DownloadedPackagesStore;
			sourceTree = "<group>";
		};
		B1DDDABA2471379900A07175 /* __tests__ */ = {
			isa = PBXGroup;
			children = (
				B15382DB24826FD70010F007 /* Mocks */,
				B1DDDABB247137B000A07175 /* HTTPClientConfigurationEndpointTests.swift */,
			);
			path = __tests__;
			sourceTree = "<group>";
		};
		B1EAEC8C24711889003BE9A2 /* __tests__ */ = {
			isa = PBXGroup;
			children = (
				B15382DF248270E90010F007 /* Helper */,
				B1D431C7246C69F300E728AD /* HTTPClient+ConfigurationTests.swift */,
				CDF27BD4246ADBF30044D32B /* HTTPClient+DaysAndHoursTests.swift */,
				A1E419532495A7850016E52A /* HTTPClient+GetTestResultTests.swift */,
				A32C046424D96348005BEA61 /* HTTPClient+PlausibeDeniabilityTests.swift */,
				A1E419562495A8F50016E52A /* HTTPClient+RegistrationTokenTests.swift */,
				A1E41947249548260016E52A /* HTTPClient+SubmitTests.swift */,
				A1E419502495A6EA0016E52A /* HTTPClient+TANForExposureSubmitTests.swift */,
				A1877CA9248F247D006FEFC0 /* SAPDownloadedPackageTests.swift */,
				B1EAEC8D247118CB003BE9A2 /* URLSession+ConvenienceTests.swift */,
				BA8BBA07255A90690034D4BC /* WifiHTTPClient.swift */,
			);
			path = __tests__;
			sourceTree = "<group>";
		};
		B1FC2D1E24D9C8CB00083C81 /* Helper */ = {
			isa = PBXGroup;
			children = (
				B1FC2D1F24D9C8DF00083C81 /* SAP_TemporaryExposureKey+DeveloperMenu.swift */,
				B1A31F6824DAE6C000E263DF /* DMKeyCell.swift */,
				B103193124E18A0A00DD02EF /* DMMenuItem.swift */,
				EB6B5D8C2539B36100B0ED57 /* DMNotificationCell.swift */,
			);
			path = Helper;
			sourceTree = "<group>";
		};
		B1FE13D62487DEDD00D012E5 /* Calculation */ = {
			isa = PBXGroup;
			children = (
				A128F04B2489ABE700EC7F6C /* __tests__ */,
				B1FE13D72487DEED00D012E5 /* RiskCalculation.swift */,
				B1175217248ACFBC00C3325C /* SAP_RiskScoreClass+LowAndHigh.swift */,
			);
			path = Calculation;
			sourceTree = "<group>";
		};
		B1FE13D92488216300D012E5 /* Provider */ = {
			isa = PBXGroup;
			children = (
				B1FE13F724896DC400D012E5 /* Helper */,
				B1FE13E32488253200D012E5 /* Model */,
				B1FE13E0248824D700D012E5 /* __tests__ */,
				B1FE13DC248821CB00D012E5 /* RiskProviding.swift */,
				B1FE13DE248821E000D012E5 /* RiskProvider.swift */,
			);
			path = Provider;
			sourceTree = "<group>";
		};
		B1FE13E0248824D700D012E5 /* __tests__ */ = {
			isa = PBXGroup;
			children = (
				B1FE13E1248824E900D012E5 /* RiskProviderTests.swift */,
				ABC6B7E8255AEF74000A1AC0 /* RiskProviderAndNewKeyPackagesTests.swift */,
			);
			path = __tests__;
			sourceTree = "<group>";
		};
		B1FE13E32488253200D012E5 /* Model */ = {
			isa = PBXGroup;
			children = (
				B11655912491437600316087 /* __tests__ */,
				B1FE13E52488255900D012E5 /* RiskProvidingConfiguration.swift */,
				B1C7EEAD24941A3B00F1F284 /* ManualExposureDetectionState.swift */,
				B1C7EEAF24941A6B00F1F284 /* RiskConsumer.swift */,
			);
			path = Model;
			sourceTree = "<group>";
		};
		B1FE13F724896DC400D012E5 /* Helper */ = {
			isa = PBXGroup;
			children = (
				B1FE13FC24896EE700D012E5 /* __tests__ */,
				B1FE13F824896DDB00D012E5 /* CachedAppConfiguration.swift */,
				AB3560992547167800C3F8E0 /* DeviceTimeCheck.swift */,
				B1FE13FA24896E6700D012E5 /* AppConfigurationProviding.swift */,
				3539DAD0252B353C00489B1A /* CachedAppConfigurationMock.swift */,
			);
			path = Helper;
			sourceTree = "<group>";
		};
		B1FE13FC24896EE700D012E5 /* __tests__ */ = {
			isa = PBXGroup;
			children = (
				B1FE13FD24896EF700D012E5 /* CachedAppConfigurationTests.swift */,
				AB35609F2547194C00C3F8E0 /* DeviceTimeCheckTests.swift */,
			);
			path = __tests__;
			sourceTree = "<group>";
		};
		B1FF6B6B2497D0B40041CF02 /* CWASQLite */ = {
			isa = PBXGroup;
			children = (
				0DFCC2712484DC8400E2811D /* sqlite3.h */,
				0DFCC2702484DC8400E2811D /* sqlite3.c */,
				B1FF6B6C2497D0B50041CF02 /* CWASQLite.h */,
				B1FF6B6D2497D0B50041CF02 /* Info.plist */,
			);
			path = CWASQLite;
			sourceTree = "<group>";
		};
<<<<<<< HEAD
		BA6C8A8E254D60E0008344F5 /* CalculationV2 */ = {
			isa = PBXGroup;
			children = (
				BA6C8B0C254D6BC9008344F5 /* __test__ */,
				BA6C8B04254D6B1F008344F5 /* RiskCalculationV2.swift */,
				013C412725545C2D00826C9F /* DebugRiskCalculationV2.swift */,
				01F52F892550679600997A26 /* RiskCalculationExposureWindow.swift */,
				01F52F91255067A000997A26 /* RiskCalculationV2Error.swift */,
				BA6C8A94254D626C008344F5 /* Models */,
			);
			path = CalculationV2;
			sourceTree = "<group>";
		};
		BA6C8A94254D626C008344F5 /* Models */ = {
			isa = PBXGroup;
			children = (
				BA6C8AAD254D6476008344F5 /* ENARange.swift */,
				0177F48125501111009DD568 /* RiskCalculationV2Result.swift */,
				BA6C8AEB254D65C4008344F5 /* ExposureWindow.swift */,
				BA6C8AA5254D63A0008344F5 /* MinutesAtAttenuationFilter.swift */,
				BA6C8AB8254D64D3008344F5 /* MinutesAtAttenuationWeight.swift */,
				BA6C8AC3254D650C008344F5 /* NormalizedTimePerEWToRiskLevelMapping.swift */,
				0177F4C7255064D0009DD568 /* CWARiskLevel.swift */,
				BA6C8A9D254D634E008344F5 /* RiskCalculationConfiguration.swift */,
				BA6C8AF3254D65E1008344F5 /* ScanInstance.swift */,
				BA6C8ACB254D6537008344F5 /* TrlEncoding.swift */,
				BA6C8AD3254D6552008344F5 /* TrlFilter.swift */,
			);
			path = Models;
			sourceTree = "<group>";
		};
		BA6C8B0C254D6BC9008344F5 /* __test__ */ = {
			isa = PBXGroup;
			children = (
				BA6C8B32254D7738008344F5 /* Models */,
				BA6C8A8F254D61F4008344F5 /* exposure-windows-risk-calculation.json */,
				BA6C8B50254D80DF008344F5 /* ExposureWindowTest.swift */,
				BA6C8B0D254D6BF9008344F5 /* RiskCalculationV2Test.swift */,
				01F52FFB2552E6F600997A26 /* ENARangeTest.swift */,
				0177F4B025503805009DD568 /* ScanInstanceTest.swift */,
			);
			path = __test__;
			sourceTree = "<group>";
		};
		BA6C8B32254D7738008344F5 /* Models */ = {
			isa = PBXGroup;
			children = (
				BA6C8AE3254D6598008344F5 /* ExposureWindowTestCase.swift */,
				BA6C8A95254D62C3008344F5 /* TestCasesWithConfiguration.swift */,
			);
			path = Models;
=======
		BA6D164D255ADD8600ED3492 /* DMWifiClient */ = {
			isa = PBXGroup;
			children = (
				BA6D164E255ADDA300ED3492 /* Cell */,
				BA27993A255995E100C3B64D /* DMWifiClientViewController.swift */,
				BA6D1633255AD2AA00ED3492 /* DMWifiClientViewModel.swift */,
			);
			path = DMWifiClient;
			sourceTree = "<group>";
		};
		BA6D164E255ADDA300ED3492 /* Cell */ = {
			isa = PBXGroup;
			children = (
				BA6D163F255ADD0400ED3492 /* DMSwitchCellViewModel.swift */,
				BA6D1638255AD35900ED3492 /* DMSwitchTableViewCell.swift */,
				BA6D1639255AD35900ED3492 /* DMSwitchTableViewCell.xib */,
			);
			path = Cell;
>>>>>>> bde0a354
			sourceTree = "<group>";
		};
		CD8638512477EBAA00A5A07C /* Settings */ = {
			isa = PBXGroup;
			children = (
				B163D10E24990664001A322C /* __tests__ */,
				CD8638522477EBD400A5A07C /* SettingsViewModel.swift */,
				CDCE11D5247D644100F30825 /* NotificationSettingsViewModel.swift */,
			);
			path = Settings;
			sourceTree = "<group>";
		};
		CD99A398245B229F00BF12AF /* ExposureSubmission */ = {
			isa = PBXGroup;
			children = (
				A3284253248E48E0006B1F09 /* __tests__ */,
				A372DA3724BDA015003248BB /* View */,
				71FE1C79247AC2B500851FEB /* ExposureSubmissionNavigationController.swift */,
				A372DA3A24BDA075003248BB /* ExposureSubmissionCoordinator.swift */,
				0144BDEC250A3E5300B0857C /* ExposureSubmissionCoordinatorModel.swift */,
				A3816085250633D7002286E9 /* RequiresDismissConfirmation.swift */,
			);
			path = ExposureSubmission;
			sourceTree = "<group>";
		};
		CD99A3C82461A44B00BF12AF /* View Helpers */ = {
			isa = PBXGroup;
			children = (
				A3E851B324ADDA9E00402485 /* __tests__ */,
				51D420B324583ABB00AD70CA /* AppStoryboard.swift */,
				CD99A3C92461A47C00BF12AF /* AppStrings.swift */,
				71CAB9D1248AACAD00F516A5 /* PixelPerfectLayoutConstraint.swift */,
				2FE15A3B249B8C0B0077BD8D /* AccessibilityIdentifiers.swift */,
				A3E851B124ADD09900402485 /* CountdownTimer.swift */,
			);
			path = "View Helpers";
			sourceTree = "<group>";
		};
		CDCE11D7247D645800F30825 /* Notifications */ = {
			isa = PBXGroup;
			children = (
				CDCE11D8247D64C600F30825 /* NotificationSettingsOnTableViewCell.swift */,
				CDCE11DA247D64D600F30825 /* NotificationSettingsOffTableViewCell.swift */,
			);
			path = Notifications;
			sourceTree = "<group>";
		};
		CDD87C6024766163007CE6CA /* Cells */ = {
			isa = PBXGroup;
			children = (
				CDCE11D7247D645800F30825 /* Notifications */,
				CDD87C54247556DE007CE6CA /* MainSettingsTableViewCell.swift */,
				CDD87C5C247559E3007CE6CA /* LabelTableViewCell.swift */,
			);
			path = Cells;
			sourceTree = "<group>";
		};
		EB11B02824EE7C7D00143A95 /* Settings */ = {
			isa = PBXGroup;
			children = (
				EB11B02924EE7CA500143A95 /* ENAUITestsSettings.swift */,
			);
			path = Settings;
			sourceTree = "<group>";
		};
		EB41DC0624E53D3F0029C6F7 /* BackgroundAppRefresh */ = {
			isa = PBXGroup;
			children = (
				01D16C5C24ED6981007DB387 /* __tests__ */,
				EB7F8E9424E434E000A3CCC4 /* BackgroundAppRefreshViewController.swift */,
				EB23949F24E5492900E71225 /* BackgroundAppRefreshViewModel.swift */,
				EB7D205324E6A3320089264C /* InfoBoxView.swift */,
				EB7D205524E6A5930089264C /* InfoBoxViewModel.swift */,
				EB7057D624E6BACA002235B4 /* InfoBoxView.xib */,
			);
			path = BackgroundAppRefresh;
			sourceTree = "<group>";
		};
		EE20EA0824699A3A00770683 /* RiskLegend */ = {
			isa = PBXGroup;
			children = (
				71B804482484D37300D53506 /* RiskLegendViewController.swift */,
				71B8044C248525CD00D53506 /* RiskLegendViewController+DynamicTableViewModel.swift */,
			);
			path = RiskLegend;
			sourceTree = "<group>";
		};
		EE22DB83247FB43A001B0A71 /* ENSetting */ = {
			isa = PBXGroup;
			children = (
				EE22DB84247FB43A001B0A71 /* TracingHistoryTableViewCell.swift */,
				EE22DB85247FB43A001B0A71 /* ImageTableViewCell.swift */,
				EE22DB86247FB43A001B0A71 /* ActionDetailTableViewCell.swift */,
				EE22DB87247FB43A001B0A71 /* DescriptionTableViewCell.swift */,
				EE22DB88247FB43A001B0A71 /* ActionTableViewCell.swift */,
				941ADDAF2518C2B200E421D9 /* EuTracingTableViewCell.swift */,
			);
			path = ENSetting;
			sourceTree = "<group>";
		};
		EE278B2E245F2C58008B06F9 /* FriendsInvite */ = {
			isa = PBXGroup;
			children = (
				EE278B2F245F2C8A008B06F9 /* FriendsInviteController.swift */,
			);
			path = FriendsInvite;
			sourceTree = "<group>";
		};
		EE70C239245B09E900AC9B2F /* Localization */ = {
			isa = PBXGroup;
			children = (
				13156CFF248C19D000AFC472 /* usage.html */,
				71F5418A248BEDBE006DB793 /* privacy-policy.html */,
				EE70C23A245B09E900AC9B2F /* Localizable.strings */,
				01E42990251DCDC90057FCBE /* Localizable.legal.strings */,
				EE92A340245D96DA006B97B0 /* Localizable.stringsdict */,
				EE26950A248FCB0300BAE234 /* InfoPlist.strings */,
				AB8B0D3425305384009C067B /* Localizable.links.strings */,
			);
			path = Localization;
			sourceTree = "<group>";
		};
		EE85998B2462EFD4002E7AE2 /* AppInformation */ = {
			isa = PBXGroup;
			children = (
				50BD2E6724FE26F300932566 /* __test__ */,
				01F5F7212487B9C000229720 /* AppInformationViewController.swift */,
				71CC3E9C246D5D8000217F2C /* AppInformationViewController+DynamicTableViewModel.swift */,
				0103CED02536D1A100BDAAD1 /* AppInformationCellModel.swift */,
				50BD2E6124FE1E8700932566 /* AppInformationModel.swift */,
				50DC527824FEB2AE00F6D8EB /* AppInformationDynamicCell.swift */,
				50E3BE59250127DF0033E2C7 /* AppInformationDynamicAction.swift */,
				50BD2E6324FE232E00932566 /* AppInformationImprintViewModel.swift */,
				4026C2DB24852B7600926FB4 /* AppInformationViewController+LegalModel.swift */,
				71CC3E9E246D6B6800217F2C /* AppInformationDetailViewController.swift */,
				4026C2E324854C8D00926FB4 /* AppInformationLegalCell.swift */,
			);
			path = AppInformation;
			sourceTree = "<group>";
		};
		EEF790092466ED410065EBD5 /* ExposureDetection */ = {
			isa = PBXGroup;
			children = (
				713EA26224798F8500AB7EE8 /* ExposureDetectionHeaderCell.swift */,
				713EA25E24798A9100AB7EE8 /* ExposureDetectionRiskCell.swift */,
				713EA25C24798A7000AB7EE8 /* ExposureDetectionRoundedView.swift */,
				7154EB49247D21E200A467FF /* ExposureDetectionLongGuideCell.swift */,
				7154EB4B247E862100A467FF /* ExposureDetectionLoadingCell.swift */,
			);
			path = ExposureDetection;
			sourceTree = "<group>";
		};
		F247572E2483934B003E1FC5 /* __tests__ */ = {
			isa = PBXGroup;
			children = (
				A1654EFD24B41FEF00C0E115 /* DynamicCellTests.swift */,
				F252472E2483955B00C5556B /* DynamicTableViewControllerFake.storyboard */,
				F2DC809324898CE600EDC40A /* DynamicTableViewControllerFooterTests.swift */,
				F2DC809124898B1800EDC40A /* DynamicTableViewControllerHeaderTests.swift */,
				F2DC808F24898A9400EDC40A /* DynamicTableViewControllerNumberOfRowsAndSectionsTests.swift */,
				F2DC808D248989CE00EDC40A /* DynamicTableViewControllerRegisterCellsTests.swift */,
				F247572A24838AC8003E1FC5 /* DynamicTableViewControllerRowsTests.swift */,
				F25247302484456800C5556B /* DynamicTableViewModelTests.swift */,
				F22C6E242492082B00712A6B /* DynamicTableViewSpaceCellTests.swift */,
				A1654F0024B43E7F00C0E115 /* DynamicTableViewTextViewCellTests.swift */,
			);
			path = __tests__;
			sourceTree = "<group>";
		};
		FEDCE21C117BF675C80F5989 /* States */ = {
			isa = PBXGroup;
			children = (
				FEDCE1B8926528ED74CDE1B2 /* ENStateHandler+State.swift */,
				FEDCE4BE82DC5BFE90575663 /* ExposureDetectionViewController+State.swift */,
				FEDCEC452596E54A041BBCE9 /* HomeInteractor+State.swift */,
				FEDCE838D90CB02C55E15237 /* SceneDelegate+State.swift */,
			);
			path = States;
			sourceTree = "<group>";
		};
/* End PBXGroup section */

/* Begin PBXHeadersBuildPhase section */
		B1FF6B652497D0B40041CF02 /* Headers */ = {
			isa = PBXHeadersBuildPhase;
			buildActionMask = 2147483647;
			files = (
				B1FF6B6E2497D0B50041CF02 /* CWASQLite.h in Headers */,
				B1FF6B772497D2330041CF02 /* sqlite3.h in Headers */,
			);
			runOnlyForDeploymentPostprocessing = 0;
		};
/* End PBXHeadersBuildPhase section */

/* Begin PBXNativeTarget section */
		85D7593A2457048F008175F0 /* ENA */ = {
			isa = PBXNativeTarget;
			buildConfigurationList = 85D7596824570491008175F0 /* Build configuration list for PBXNativeTarget "ENA" */;
			buildPhases = (
				71AFBD9324642AF500F91006 /* SwiftLint */,
				85D759372457048F008175F0 /* Sources */,
				85D759382457048F008175F0 /* Frameworks */,
				85D759392457048F008175F0 /* Resources */,
				B102BDB924603FD600CD55A2 /* Embed Frameworks */,
			);
			buildRules = (
			);
			dependencies = (
			);
			name = ENA;
			packageProductDependencies = (
				B10FB02F246036F3004CA11E /* SwiftProtobuf */,
				B1E8C9A4247AB869006DC678 /* ZIPFoundation */,
				B1B5A75F24924B3D0029D5D7 /* FMDB */,
			);
			productName = ENA;
			productReference = 85D7593B2457048F008175F0 /* ENA.app */;
			productType = "com.apple.product-type.application";
		};
		85D7595324570491008175F0 /* ENATests */ = {
			isa = PBXNativeTarget;
			buildConfigurationList = 85D7596B24570491008175F0 /* Build configuration list for PBXNativeTarget "ENATests" */;
			buildPhases = (
				85D7595024570491008175F0 /* Sources */,
				85D7595124570491008175F0 /* Frameworks */,
				85D7595224570491008175F0 /* Resources */,
			);
			buildRules = (
			);
			dependencies = (
				85D7595624570491008175F0 /* PBXTargetDependency */,
			);
			name = ENATests;
			productName = ENATests;
			productReference = 85D7595424570491008175F0 /* ENATests.xctest */;
			productType = "com.apple.product-type.bundle.unit-test";
		};
		85D7595E24570491008175F0 /* ENAUITests */ = {
			isa = PBXNativeTarget;
			buildConfigurationList = 85D7596E24570491008175F0 /* Build configuration list for PBXNativeTarget "ENAUITests" */;
			buildPhases = (
				85D7595B24570491008175F0 /* Sources */,
				85D7595C24570491008175F0 /* Frameworks */,
				85D7595D24570491008175F0 /* Resources */,
			);
			buildRules = (
			);
			dependencies = (
				85D7596124570491008175F0 /* PBXTargetDependency */,
			);
			name = ENAUITests;
			productName = ENAUITests;
			productReference = 85D7595F24570491008175F0 /* ENAUITests.xctest */;
			productType = "com.apple.product-type.bundle.ui-testing";
		};
		B1FF6B692497D0B40041CF02 /* CWASQLite */ = {
			isa = PBXNativeTarget;
			buildConfigurationList = B1FF6B742497D0B50041CF02 /* Build configuration list for PBXNativeTarget "CWASQLite" */;
			buildPhases = (
				B1FF6B652497D0B40041CF02 /* Headers */,
				B1FF6B662497D0B40041CF02 /* Sources */,
				B1FF6B672497D0B40041CF02 /* Frameworks */,
				B1FF6B682497D0B40041CF02 /* Resources */,
			);
			buildRules = (
			);
			dependencies = (
			);
			name = CWASQLite;
			productName = CWASQLite;
			productReference = B1FF6B6A2497D0B40041CF02 /* CWASQLite.framework */;
			productType = "com.apple.product-type.framework";
		};
/* End PBXNativeTarget section */

/* Begin PBXProject section */
		85D759332457048F008175F0 /* Project object */ = {
			isa = PBXProject;
			attributes = {
				LastSwiftUpdateCheck = 1150;
				LastUpgradeCheck = 1200;
				ORGANIZATIONNAME = "SAP SE";
				TargetAttributes = {
					85D7593A2457048F008175F0 = {
						CreatedOnToolsVersion = 11.4.1;
						LastSwiftMigration = 1150;
					};
					85D7595324570491008175F0 = {
						CreatedOnToolsVersion = 11.4.1;
						LastSwiftMigration = 1150;
						TestTargetID = 85D7593A2457048F008175F0;
					};
					85D7595E24570491008175F0 = {
						CreatedOnToolsVersion = 11.4.1;
						TestTargetID = 85D7593A2457048F008175F0;
					};
					B1FF6B692497D0B40041CF02 = {
						CreatedOnToolsVersion = 11.6;
					};
				};
			};
			buildConfigurationList = 85D759362457048F008175F0 /* Build configuration list for PBXProject "ENA" */;
			compatibilityVersion = "Xcode 9.3";
			developmentRegion = en;
			hasScannedForEncodings = 0;
			knownRegions = (
				en,
				Base,
				de,
				tr,
				pl,
				ro,
				bg,
			);
			mainGroup = 85D759322457048F008175F0;
			packageReferences = (
				B10FB02E246036F3004CA11E /* XCRemoteSwiftPackageReference "swift-protobuf" */,
				B1E8C9A3247AB869006DC678 /* XCRemoteSwiftPackageReference "ZIPFoundation" */,
				B1B5A75E24924B3D0029D5D7 /* XCRemoteSwiftPackageReference "fmdb" */,
			);
			productRefGroup = 85D7593C2457048F008175F0 /* Products */;
			projectDirPath = "";
			projectRoot = "";
			targets = (
				85D7593A2457048F008175F0 /* ENA */,
				85D7595324570491008175F0 /* ENATests */,
				85D7595E24570491008175F0 /* ENAUITests */,
				B1FF6B692497D0B40041CF02 /* CWASQLite */,
			);
		};
/* End PBXProject section */

/* Begin PBXResourcesBuildPhase section */
		85D759392457048F008175F0 /* Resources */ = {
			isa = PBXResourcesBuildPhase;
			buildActionMask = 2147483647;
			files = (
				514E813024618E3D00636861 /* ExposureDetection.storyboard in Resources */,
				51486DA32485101500FCE216 /* RiskInactiveCollectionViewCell.xib in Resources */,
				13156CFD248C19D000AFC472 /* usage.html in Resources */,
				51486DA72485237200FCE216 /* RiskThankYouCollectionViewCell.xib in Resources */,
				2F785752248506BD00323A9C /* HomeTestResultCollectionViewCell.xib in Resources */,
				EE269508248FCB0300BAE234 /* InfoPlist.strings in Resources */,
				85D7594E24570491008175F0 /* LaunchScreen.storyboard in Resources */,
				EB7057D724E6BACA002235B4 /* InfoBoxView.xib in Resources */,
				710224EE2490E2FD000C5DEF /* ExposureSubmissionStepCell.xib in Resources */,
				EE20EA072469883900770683 /* RiskLegend.storyboard in Resources */,
				71FE1C8D247AC79D00851FEB /* DynamicTableViewIconCell.xib in Resources */,
				71F2E57B2487AEFC00694F1A /* ena-colors.xcassets in Resources */,
				AB010D05253ECC9200DF1F61 /* RiskFailedCollectionViewCell.xib in Resources */,
				51C7790C24867F16004582F8 /* RiskListItemView.xib in Resources */,
				EE92A33E245D96DA006B97B0 /* Localizable.stringsdict in Resources */,
				01E4298E251DCDC90057FCBE /* Localizable.legal.strings in Resources */,
				A328424D248B91E0006B1F09 /* HomeTestResultLoadingCell.xib in Resources */,
				EE278B2D245F2BBB008B06F9 /* InviteFriends.storyboard in Resources */,
				EE70C23D245B09EA00AC9B2F /* Localizable.strings in Resources */,
				51CE1B85246078B6002CF42A /* ActivateCollectionViewCell.xib in Resources */,
				AB628A1F251CDADE00CF61D2 /* ServerEnvironments.json in Resources */,
				014891B324F90D0B002A6F77 /* ENA.plist in Resources */,
				01C6AC21252B21DF0052814D /* ExposureSubmissionQRScannerViewController.xib in Resources */,
				51C779142486E5AB004582F8 /* RiskFindingPositiveCollectionViewCell.xib in Resources */,
				3539DAE3252B42EE00489B1A /* de-config-int-2020-09-25 in Resources */,
				51D420CE245869C800AD70CA /* Home.storyboard in Resources */,
				8539874F2467094E00D28B62 /* AppIcon.xcassets in Resources */,
				514C0A0B247AF9F700F235F6 /* RiskTextItemView.xib in Resources */,
				BA6D163B255AD35900ED3492 /* DMSwitchTableViewCell.xib in Resources */,
				51B5B414246DF07300DC5D3E /* RiskImageItemView.xib in Resources */,
				85D7594B24570491008175F0 /* Assets.xcassets in Resources */,
				711EFCC924935C79005FEF21 /* ExposureSubmissionTestResultHeaderView.xib in Resources */,
				51CE1B88246078B6002CF42A /* RiskLevelCollectionViewCell.xib in Resources */,
				710021DE248EAF16001F0B63 /* ExposureSubmissionImageCardCell.xib in Resources */,
				51D420D024586AB300AD70CA /* Settings.storyboard in Resources */,
				71F5418E248BEE08006DB793 /* privacy-policy.html in Resources */,
				01DC23252462DFD0001B727C /* ExposureSubmission.storyboard in Resources */,
				51CE1B8A246078B6002CF42A /* InfoCollectionViewCell.xib in Resources */,
				51FE277D247535C400BB8144 /* RiskLoadingItemView.xib in Resources */,
				853D98832469DC5000490DBA /* ExposureNotificationSetting.storyboard in Resources */,
				AB8B0D3225305384009C067B /* Localizable.links.strings in Resources */,
				51D420B12458397300AD70CA /* Onboarding.storyboard in Resources */,
			);
			runOnlyForDeploymentPostprocessing = 0;
		};
		85D7595224570491008175F0 /* Resources */ = {
			isa = PBXResourcesBuildPhase;
			buildActionMask = 2147483647;
			files = (
				BA6C8B17254D729A008344F5 /* exposure-windows-risk-calculation.json in Resources */,
				B1F8AE482479B4C30093A588 /* api-response-day-2020-05-16 in Resources */,
				35853E12251DDD33008FE983 /* de-config-int-2020-09-25 in Resources */,
				01678E9C249A5F08003B048B /* testStore.sqlite in Resources */,
				A189E45F248C325E001D0996 /* de-config in Resources */,
				AB1FCBDC2521FCD5005930BA /* TestServerEnvironments.json in Resources */,
				F252472F2483955B00C5556B /* DynamicTableViewControllerFake.storyboard in Resources */,
			);
			runOnlyForDeploymentPostprocessing = 0;
		};
		85D7595D24570491008175F0 /* Resources */ = {
			isa = PBXResourcesBuildPhase;
			buildActionMask = 2147483647;
			files = (
				13E5046C248E434B0086641C /* Localizable.strings in Resources */,
				13E5046D248E434B0086641C /* Localizable.stringsdict in Resources */,
				AB8B0D4525306089009C067B /* Localizable.links.strings in Resources */,
			);
			runOnlyForDeploymentPostprocessing = 0;
		};
		B1FF6B682497D0B40041CF02 /* Resources */ = {
			isa = PBXResourcesBuildPhase;
			buildActionMask = 2147483647;
			files = (
			);
			runOnlyForDeploymentPostprocessing = 0;
		};
/* End PBXResourcesBuildPhase section */

/* Begin PBXShellScriptBuildPhase section */
		71AFBD9324642AF500F91006 /* SwiftLint */ = {
			isa = PBXShellScriptBuildPhase;
			buildActionMask = 2147483647;
			files = (
			);
			inputFileListPaths = (
			);
			inputPaths = (
			);
			name = SwiftLint;
			outputFileListPaths = (
			);
			outputPaths = (
			);
			runOnlyForDeploymentPostprocessing = 0;
			shellPath = /bin/sh;
			shellScript = "if which swiftlint >/dev/null; then\n  swiftlint\nelse\n  echo \"error: SwiftLint is not available.\"\n  echo \"Use 'brew install swiftlint' to install SwiftLint or download it manually from https://github.com/realm/SwiftLint.\"\nfi\n\n";
			showEnvVarsInLog = 0;
		};
/* End PBXShellScriptBuildPhase section */

/* Begin PBXSourcesBuildPhase section */
		85D759372457048F008175F0 /* Sources */ = {
			isa = PBXSourcesBuildPhase;
			buildActionMask = 2147483647;
			files = (
				50BD2E6224FE1E8700932566 /* AppInformationModel.swift in Sources */,
				B120C7CA24AFF12D00F68FF1 /* ActiveTracing.swift in Sources */,
				B1A89F3B24819CE800DA1CEC /* LabelTableViewCell.swift in Sources */,
				B1C7EE4424938E9E00F1F284 /* ExposureDetection_DidEndPrematurelyReason+ErrorHandling.swift in Sources */,
				B1A89F3A24819CD300DA1CEC /* HomeRiskImageItemViewConfigurator.swift in Sources */,
				B1A89F3924819CC200DA1CEC /* ExposureStateUpdating.swift in Sources */,
				AB5F84B024F8F7C3000400D4 /* Migration.swift in Sources */,
				B1C6ECFF247F089E0066138F /* RiskImageItemView.swift in Sources */,
				51486DA62485237200FCE216 /* RiskThankYouCollectionViewCell.swift in Sources */,
				71330E43248109FD00EB10F6 /* DynamicTableViewCell.swift in Sources */,
				B14D0CDD246E972400D5BEBC /* ExposureDetectionDelegate.swift in Sources */,
				0144BDED250A3E5300B0857C /* ExposureSubmissionCoordinatorModel.swift in Sources */,
				B11E619B246EE4B0004A056A /* DynamicTypeLabel.swift in Sources */,
				AB6289CF251BA01400CF61D2 /* Bundle+Version.swift in Sources */,
				AB7420C2251B7D59006666AC /* DeltaOnboardingProtocols.swift in Sources */,
				7187A5582481231C00FCC755 /* DynamicTableViewAction.swift in Sources */,
				EBE7DF4A254C2DE8008A0648 /* key_download_parameters.pb.swift in Sources */,
				B16457B524DC11EF002879EB /* DMLastSubmissionRequetViewController.swift in Sources */,
				A128F059248B459F00EC7F6C /* PublicKeyStore.swift in Sources */,
				01D6948D2502717F00B45BEA /* DatePickerDayView.swift in Sources */,
				BA112E0A25559CDD007F5712 /* ClientWifiOnly.swift in Sources */,
				71C0BEDD2498DD07009A17A0 /* ENANavigationFooterView.swift in Sources */,
				2FA9E39524D2F2B00030561C /* ExposureSubmission+DeviceRegistrationKey.swift in Sources */,
				EB08F17E2541CE3300D11FA9 /* app_version_config.pb.swift in Sources */,
				A3FF84EC247BFAF00053E947 /* Hasher.swift in Sources */,
				51895EDC245E16CD0085DA38 /* ENAColor.swift in Sources */,
				50F9130D253F1D7800DFE683 /* OnboardingPageType.swift in Sources */,
				A372DA3B24BDA075003248BB /* ExposureSubmissionCoordinator.swift in Sources */,
				357B1858255A7F5C00584548 /* AppConfig+CacheInvalidation.swift in Sources */,
				51FE277B2475340300BB8144 /* HomeRiskLoadingItemViewConfigurator.swift in Sources */,
				0D5611B4247F852C00B5B094 /* SQLiteKeyValueStore.swift in Sources */,
				13BAE9B12472FB1E00CEE58A /* CellConfiguratorIndexPosition.swift in Sources */,
				515BBDEB2484F8E500CDB674 /* HomeThankYouRiskCellConfigurator.swift in Sources */,
				514C0A0D247AFB0200F235F6 /* RiskTextItemView.swift in Sources */,
				CD99A3A9245C272400BF12AF /* ExposureSubmissionService.swift in Sources */,
				AB7420AC251B67A8006666AC /* DeltaOnboardingV15.swift in Sources */,
				71F54191248BF677006DB793 /* HtmlTextView.swift in Sources */,
<<<<<<< HEAD
				BA6C8B05254D6B1F008344F5 /* RiskCalculationV2.swift in Sources */,
				01F52FE92552C9CB00997A26 /* exposure_detection_parameters.pb.swift in Sources */,
=======
				BA6D1640255ADD0500ED3492 /* DMSwitchCellViewModel.swift in Sources */,
>>>>>>> bde0a354
				51B5B41C246EC8B800DC5D3E /* HomeCardCollectionViewCell.swift in Sources */,
				B1EDFD8D248E74D000E7EAFF /* URL+StaticString.swift in Sources */,
				A3E851B224ADD09900402485 /* CountdownTimer.swift in Sources */,
				EB08F1882541CE5700D11FA9 /* diagnosis_key_batch.pb.swift in Sources */,
				011E13AE24680A4000973467 /* HTTPClient.swift in Sources */,
				A1C683FA24AEC57400B90D12 /* DynamicTableViewTextViewCell.swift in Sources */,
				01C6AC3A252B2A500052814D /* UIImage+Color.swift in Sources */,
				BA6C8AA6254D63A0008344F5 /* MinutesAtAttenuationFilter.swift in Sources */,
				853D987A24694A8700490DBA /* ENAButton.swift in Sources */,
				CD8638532477EBD400A5A07C /* SettingsViewModel.swift in Sources */,
				35EA684225553AE300335F73 /* DownloadedPackagesSQLLiteStoreV2.swift in Sources */,
				2FC0357124B5B70700E234AC /* Error+FAQUrl.swift in Sources */,
				51CE1BB52460AC83002CF42A /* UICollectionView+Dequeue.swift in Sources */,
				B17F2D48248CEB4C00CAA38F /* DetectionMode.swift in Sources */,
				0144BDE1250924CC00B0857C /* SymptomsOnset.swift in Sources */,
				01C6AC26252B23D70052814D /* ExposureSubmissionQRScannerFocusView.swift in Sources */,
				01B7232424F812500064C0EB /* DynamicTableViewOptionGroupCell.swift in Sources */,
				137846492488027600A50AB8 /* OnboardingInfoViewController+Extension.swift in Sources */,
				ABDA2792251CE308006BAE84 /* DMServerEnvironmentViewController.swift in Sources */,
				85E33444247EB357006E74EC /* CircularProgressView.swift in Sources */,
				AB1886D1252DE51E00D39BBE /* Bundle+Identifier.swift in Sources */,
				71FD8862246EB27F00E804D0 /* ExposureDetectionViewController.swift in Sources */,
				013C413D255463A400826C9F /* DMDebugRiskCalculationViewController.swift in Sources */,
				51F1255D24BDD75300126C86 /* HomeUnknown48hRiskCellConfigurator.swift in Sources */,
				2FC951FE24DC23B9008D39F4 /* DMConfigurationCell.swift in Sources */,
				A3552CC424DD6E16008C91BE /* AppDelegate+PlausibleDeniability.swift in Sources */,
				2FA9E39924D2F4350030561C /* ExposureSubmission+ErrorParsing.swift in Sources */,
				514EE99D246D4CFB00DE4884 /* TableViewCellConfigurator.swift in Sources */,
				AB5F84AD24F8F7A1000400D4 /* SerialMigrator.swift in Sources */,
				01F52FF42552DB9600997A26 /* DMAppConfigurationViewController.swift in Sources */,
				B1DDDABE24713BAD00A07175 /* SAPDownloadedPackage.swift in Sources */,
				71FE1C7C247AC2B500851FEB /* ExposureSubmissionOverviewViewController.swift in Sources */,
				B1FE13EC24891CFE00D012E5 /* RiskProviding.swift in Sources */,
				011E4B032483A92A002E6412 /* MockExposureManager.swift in Sources */,
				2FE15A3C249B8C0B0077BD8D /* AccessibilityIdentifiers.swift in Sources */,
				51FE277F247535E300BB8144 /* RiskLoadingItemView.swift in Sources */,
				514C0A0824772F5E00F235F6 /* RiskItemView.swift in Sources */,
				B1175213248A83AB00C3325C /* Risk.swift in Sources */,
				A36D07B92486D61C00E46F96 /* HomeCardCellButtonDelegate.swift in Sources */,
				B1A89F3824819C2B00DA1CEC /* HomeInteractor.swift in Sources */,
				2F3D953C2518BCE9002B2C81 /* EUSettingsViewModel.swift in Sources */,
				01B7232924F812DF0064C0EB /* OptionView.swift in Sources */,
				514C0A16247C164700F235F6 /* HomeHighRiskCellConfigurator.swift in Sources */,
				71FE1C7B247AC2B500851FEB /* ExposureSubmissionQRScannerViewController.swift in Sources */,
				B1FC2D2024D9C8DF00083C81 /* SAP_TemporaryExposureKey+DeveloperMenu.swift in Sources */,
				717D21E9248C022E00D9717E /* DynamicTableViewHtmlCell.swift in Sources */,
				BA6C8A9E254D634E008344F5 /* RiskCalculationConfiguration.swift in Sources */,
				71FE1C82247AC30300851FEB /* ENATanInput.swift in Sources */,
				7154EB4A247D21E200A467FF /* ExposureDetectionLongGuideCell.swift in Sources */,
				51CE1B4A246016B0002CF42A /* UICollectionViewCell+Identifier.swift in Sources */,
				50DC527924FEB2AE00F6D8EB /* AppInformationDynamicCell.swift in Sources */,
				EB3BCA8C2507C3B0003F27C7 /* DynamicTableViewBulletPointCell.swift in Sources */,
				2F3D95372518BCD1002B2C81 /* EUSettingsViewController.swift in Sources */,
				71B8044F248526B600D53506 /* DynamicTableViewSpaceCell.swift in Sources */,
				EB08F1862541CE5700D11FA9 /* temporary_exposure_key_export.pb.swift in Sources */,
				8595BF5F246032D90056EA27 /* ENASwitch.swift in Sources */,
				71FE1C7A247AC2B500851FEB /* ExposureSubmissionSuccessViewController.swift in Sources */,
				B1C7EEAE24941A3B00F1F284 /* ManualExposureDetectionState.swift in Sources */,
				51486DA22485101500FCE216 /* RiskInactiveCollectionViewCell.swift in Sources */,
				35C701EC2556BCB9008AEA91 /* Migration1To2.swift in Sources */,
				710021DC248E44A6001F0B63 /* ENAFont.swift in Sources */,
				B1FE13FF2489708200D012E5 /* CachedAppConfiguration.swift in Sources */,
				EE22DB8B247FB43A001B0A71 /* ActionDetailTableViewCell.swift in Sources */,
				AB1011592507C15000D392A2 /* TracingStatusHistory.swift in Sources */,
				71FE1C71247AA7B700851FEB /* DynamicTableViewHeaderImageView.swift in Sources */,
				01D69491250272CE00B45BEA /* DatePickerDayViewModel.swift in Sources */,
				B16457BB24DC3309002879EB /* DMLogsViewController.swift in Sources */,
				01B7232F24FE4F080064C0EB /* OptionGroupViewModel.swift in Sources */,
				013C412825545C2D00826C9F /* DebugRiskCalculationV2.swift in Sources */,
				51D420B724583B7200AD70CA /* NSObject+Identifier.swift in Sources */,
				CDCE11D6247D644100F30825 /* NotificationSettingsViewModel.swift in Sources */,
				BA6C8AAE254D6476008344F5 /* ENARange.swift in Sources */,
				50BD2E6424FE232E00932566 /* AppInformationImprintViewModel.swift in Sources */,
				710224EC248FC150000C5DEF /* HomeTestResultCellConfigurator.swift in Sources */,
				71330E4724810A0C00EB10F6 /* DynamicTableViewFooter.swift in Sources */,
				B1D431CB246C84A400E728AD /* DownloadedPackagesStoreV1.swift in Sources */,
				714194EA247A65C60072A090 /* DynamicTableViewHeaderSeparatorView.swift in Sources */,
				35EA684A25553B5C00335F73 /* DownloadedPackagesStoreV2.swift in Sources */,
				2F26CE2E248B9C4F00BE30EE /* UIViewController+BackButton.swift in Sources */,
				A16714BB248D18D20031B111 /* SummaryMetadata.swift in Sources */,
				51C779162486E5BA004582F8 /* RiskFindingPositiveCollectionViewCell.swift in Sources */,
				EB6B5D882539AE9400B0ED57 /* DMNotificationsViewController.swift in Sources */,
				B10FD5F4246EAC1700E9D7F2 /* AppleFilesWriter.swift in Sources */,
				711EFCC72492EE31005FEF21 /* ENAFooterView.swift in Sources */,
				B1FE13F024891D1500D012E5 /* RiskCalculation.swift in Sources */,
				514C0A14247C163800F235F6 /* HomeLowRiskCellConfigurator.swift in Sources */,
				51C779122486E549004582F8 /* HomeFindingPositiveRiskCellConfigurator.swift in Sources */,
				B1741B4E2462C21F006275D9 /* DMViewController.swift in Sources */,
				EB2394A024E5492900E71225 /* BackgroundAppRefreshViewModel.swift in Sources */,
				71CAB9D4248AB33500F516A5 /* DynamicTypeSymbolImageView.swift in Sources */,
				019357182525FAD00038F615 /* ExposureSubmissionQRInfoViewController.swift in Sources */,
				EE22DB8C247FB43A001B0A71 /* DescriptionTableViewCell.swift in Sources */,
				2F3218D0248063E300A7AC0A /* UIView+Convenience.swift in Sources */,
				B1741B4C2462C21F006275D9 /* DMDeveloperMenu.swift in Sources */,
				AB010CFE253ECB6B00DF1F61 /* HomeFailedCellConfigurator.swift in Sources */,
				514C0A11247C15EC00F235F6 /* HomeUnknownRiskCellConfigurator.swift in Sources */,
				710ABB23247513E300948792 /* DynamicTypeTableViewCell.swift in Sources */,
				71FE1C7D247AC2B500851FEB /* ExposureSubmissionTanInputViewController.swift in Sources */,
				EE22DB81247FB40A001B0A71 /* ENStateHandler.swift in Sources */,
				A16714AF248CA1B70031B111 /* Bundle+ReadPlist.swift in Sources */,
				2F80CFDB247EDDB3000F06AF /* ExposureSubmissionHotlineViewController.swift in Sources */,
				2F80CFD9247ED988000F06AF /* ExposureSubmissionIntroViewController.swift in Sources */,
				BA6D163A255AD35900ED3492 /* DMSwitchTableViewCell.swift in Sources */,
				941ADDB02518C2B200E421D9 /* EuTracingTableViewCell.swift in Sources */,
				A3C4F96024812CD20047F23E /* ExposureSubmissionWarnOthersViewController.swift in Sources */,
				01D6948F2502729000B45BEA /* DatePickerDay.swift in Sources */,
				B1741B582462EBDB006275D9 /* HomeViewController.swift in Sources */,
				71EF33D92497F3E8007B7E1B /* ENANavigationControllerWithFooterChild.swift in Sources */,
				A3EE6E5A249BB7AF00C64B61 /* ExposureSubmissionServiceFactory.swift in Sources */,
				4026C2E424854C8D00926FB4 /* AppInformationLegalCell.swift in Sources */,
				51C737BF245B3B5D00286105 /* OnboardingInfo.swift in Sources */,
				EB08F17D2541CE3300D11FA9 /* app_config.pb.swift in Sources */,
				B1FE13EB24891CFA00D012E5 /* RiskProvider.swift in Sources */,
				B143DBDF2477F292000A29E8 /* ExposureNotificationSettingViewController.swift in Sources */,
				016146912487A43E00660992 /* LinkHelper.swift in Sources */,
				51D420B924583B8300AD70CA /* UIViewController+AppStoryboard.swift in Sources */,
				71B804542485273C00D53506 /* RiskLegendDotBodyCell.swift in Sources */,
				EE22DB8A247FB43A001B0A71 /* ImageTableViewCell.swift in Sources */,
				B11E619C246EE4E9004A056A /* UIFont+DynamicType.swift in Sources */,
				71330E4524810A0500EB10F6 /* DynamicTableViewHeader.swift in Sources */,
				B1BFE27224BDE1D500C1181D /* HomeViewController+HowRiskDetectionWorks.swift in Sources */,
				B1EAEC8B24711884003BE9A2 /* URLSession+Convenience.swift in Sources */,
				BA6C8AB9254D64D3008344F5 /* MinutesAtAttenuationWeight.swift in Sources */,
				7154EB4C247E862100A467FF /* ExposureDetectionLoadingCell.swift in Sources */,
				2FA9E39B24D2F4A10030561C /* ExposureSubmissionService+Protocol.swift in Sources */,
				A17366552484978A006BE209 /* OnboardingInfoViewControllerUtils.swift in Sources */,
				B153096A24706F1000A4A1BD /* URLSession+Default.swift in Sources */,
				2FF1D62E2487850200381FFB /* NSMutableAttributedString+Generation.swift in Sources */,
				35BE8598251CE495005C2FD0 /* CachingHTTPClient.swift in Sources */,
				51CE1B4C246016D1002CF42A /* UICollectionReusableView+Identifier.swift in Sources */,
				01B7232D24F8E0260064C0EB /* MultipleChoiceChoiceView.swift in Sources */,
				35EA68522555488600335F73 /* SQLiteError.swift in Sources */,
				710224EA248FA67F000C5DEF /* HomeTestResultCollectionViewCell.swift in Sources */,
				9417BA95252B6B5100AD4053 /* DMSQLiteErrorViewController.swift in Sources */,
				013DC102245DAC4E00EE58B0 /* Store.swift in Sources */,
				B1FE13EF24891D0C00D012E5 /* RiskProvidingConfiguration.swift in Sources */,
				51CE1B89246078B6002CF42A /* RiskLevelCollectionViewCell.swift in Sources */,
				B1F82DF224718C7300E2E56A /* DMBackendConfigurationViewController.swift in Sources */,
				B1CD33412486AA7100B06E9B /* CoronaWarnURLSessionDelegate.swift in Sources */,
				514C0A0F247AFEC500F235F6 /* HomeRiskTextItemViewConfigurator.swift in Sources */,
				A3284250248B9269006B1F09 /* HomeTestResultLoadingCellConfigurator.swift in Sources */,
				713EA25D24798A7000AB7EE8 /* ExposureDetectionRoundedView.swift in Sources */,
				AB5F84B224F8F7E3000400D4 /* Migration0To1.swift in Sources */,
				A3EE6E5D249BB9B900C64B61 /* UITestingParameters.swift in Sources */,
				EB08F17A2541CE3300D11FA9 /* risk_level.pb.swift in Sources */,
				B1A31F6924DAE6C000E263DF /* DMKeyCell.swift in Sources */,
				710224F42490E7A3000C5DEF /* ExposureSubmissionStepCell.swift in Sources */,
				01F52F8A2550679600997A26 /* RiskCalculationExposureWindow.swift in Sources */,
				AB7420CB251B7D93006666AC /* DeltaOnboardingV15ViewController.swift in Sources */,
				B19FD7132491A08500A9D56A /* SAP_SemanticVersion+Compare.swift in Sources */,
				B1B381432472EF8B0056BEEE /* HTTPClient+Configuration.swift in Sources */,
				354E305924EFF26E00526C9F /* Country.swift in Sources */,
				A328424E248B91E0006B1F09 /* HomeTestResultLoadingCell.swift in Sources */,
				A3816086250633D7002286E9 /* RequiresDismissConfirmation.swift in Sources */,
				51D420B424583ABB00AD70CA /* AppStoryboard.swift in Sources */,
				4026C2DC24852B7600926FB4 /* AppInformationViewController+LegalModel.swift in Sources */,
				01C6ABF42527273E0052814D /* String+Insertion.swift in Sources */,
				EE278B30245F2C8A008B06F9 /* FriendsInviteController.swift in Sources */,
				710ABB27247533FA00948792 /* DynamicTableViewController.swift in Sources */,
				B184A380248FFCBE007180F6 /* SecureStore.swift in Sources */,
				713EA26124798AD100AB7EE8 /* InsetTableViewCell.swift in Sources */,
				51CE1B87246078B6002CF42A /* ActivateCollectionViewCell.swift in Sources */,
				B1C6ED00247F23730066138F /* NotificationName.swift in Sources */,
				EE22DB8D247FB43A001B0A71 /* ActionTableViewCell.swift in Sources */,
				51CE1BBD2460B1CB002CF42A /* CollectionViewCellConfigurator.swift in Sources */,
<<<<<<< HEAD
				BA6C8AF4254D65E1008344F5 /* ScanInstance.swift in Sources */,
=======
				BA6D1634255AD2AA00ED3492 /* DMWifiClientViewModel.swift in Sources */,
>>>>>>> bde0a354
				71D3C19A2494EFAC00DBABA8 /* ENANavigationControllerWithFooter.swift in Sources */,
				CD2EC329247D82EE00C6B3F9 /* NotificationSettingsViewController.swift in Sources */,
				A1BABD1024A57D03000ED515 /* ENTemporaryExposureKey+Processing.swift in Sources */,
				01A1B44A252DFD7800841B63 /* MetadataObject.swift in Sources */,
				51C737BD245B349700286105 /* OnboardingInfoViewController.swift in Sources */,
				EB08F17F2541CE3300D11FA9 /* risk_score_parameters.pb.swift in Sources */,
				B1FE13FB24896E6700D012E5 /* AppConfigurationProviding.swift in Sources */,
				514EE999246D4C2E00DE4884 /* UITableViewCell+Identifier.swift in Sources */,
				13722044247AEEAD00152764 /* UNNotificationCenter+Extension.swift in Sources */,
				B10FD5ED246EAADC00E9D7F2 /* AppInformationDetailViewController.swift in Sources */,
				CDCE11D9247D64C600F30825 /* NotificationSettingsOnTableViewCell.swift in Sources */,
				0DF6BB97248AD616007E8B0C /* AppUpdateCheckHelper.swift in Sources */,
				0DD260FF248D549B007C3B2C /* KeychainHelper.swift in Sources */,
				352F25A824EFCBDE00ACDFF3 /* ServerEnvironment.swift in Sources */,
				AB5F84BE24FE2DC9000400D4 /* DownloadedPackagesSQLLiteStoreV0.swift in Sources */,
				BA6C8ACC254D6537008344F5 /* TrlEncoding.swift in Sources */,
				2FA9E39724D2F3C70030561C /* ExposureSubmissionError.swift in Sources */,
				941ADDB22518C3FB00E421D9 /* ENSettingEuTracingViewModel.swift in Sources */,
				01F52F92255067A000997A26 /* RiskCalculationV2Error.swift in Sources */,
				01D6948B25026EC000B45BEA /* DatePickerOptionViewModel.swift in Sources */,
				2FF1D63024880FCF00381FFB /* DynamicTableViewRoundedCell.swift in Sources */,
				85D7593F2457048F008175F0 /* AppDelegate.swift in Sources */,
				0177F48825501111009DD568 /* RiskCalculationV2Result.swift in Sources */,
				AB126873254C05A7006E9194 /* ENAFormatter.swift in Sources */,
				CDD87C56247556DE007CE6CA /* MainSettingsTableViewCell.swift in Sources */,
				AB6289D4251BA4EC00CF61D2 /* String+Compare.swift in Sources */,
				B153096C24706F2400A4A1BD /* URLSessionConfiguration+Default.swift in Sources */,
				B1BD9E7E24898A2300BD3930 /* ExposureDetectionViewController+DynamicTableViewModel.swift in Sources */,
				AB010D04253ECC9200DF1F61 /* RiskFailedCollectionViewCell.swift in Sources */,
				71FE1C80247AC2B500851FEB /* ExposureSubmissionNavigationController.swift in Sources */,
				2FA968CE24D8560B008EE367 /* String+Random.swift in Sources */,
				AB35609A2547167800C3F8E0 /* DeviceTimeCheck.swift in Sources */,
				EB858D2024E700D10048A0AA /* UIView+Screenshot.swift in Sources */,
				2F96739B24AB70FA008E3147 /* ExposureSubmissionParsable.swift in Sources */,
				EB7F8E9524E434E000A3CCC4 /* BackgroundAppRefreshViewController.swift in Sources */,
				85D759412457048F008175F0 /* SceneDelegate.swift in Sources */,
				71B8044D248525CD00D53506 /* RiskLegendViewController+DynamicTableViewModel.swift in Sources */,
				EB7D205624E6A5930089264C /* InfoBoxViewModel.swift in Sources */,
				859DD512248549790073D59F /* MockDiagnosisKeysRetrieval.swift in Sources */,
				EB6B5D8D2539B36100B0ED57 /* DMNotificationCell.swift in Sources */,
				2FA9E39324D2F2920030561C /* ExposureSubmission+TestResult.swift in Sources */,
				EE22DB89247FB43A001B0A71 /* TracingHistoryTableViewCell.swift in Sources */,
				71B804472484CC0800D53506 /* ENALabel.swift in Sources */,
				71FE1C7F247AC2B500851FEB /* ExposureSubmissionTestResultViewController.swift in Sources */,
				B1D6B002247DA0320079DDD3 /* ExposureDetectionViewControllerDelegate.swift in Sources */,
				EB08F1782541CE3300D11FA9 /* risk_score_classification.pb.swift in Sources */,
				713EA25B247818B000AB7EE8 /* DynamicTypeButton.swift in Sources */,
				CDA262F824AB808800612E15 /* Coordinator.swift in Sources */,
				A3552CC624DD6E78008C91BE /* AppDelegate+ENATaskExecutionDelegate.swift in Sources */,
				BA27993B255995E100C3B64D /* DMWifiClientViewController.swift in Sources */,
				0103CED12536D1A100BDAAD1 /* AppInformationCellModel.swift in Sources */,
				51C77910248684F5004582F8 /* HomeRiskListItemViewConfigurator.swift in Sources */,
				013C411D2554414C00826C9F /* risk_calculation_parameters.pb.swift in Sources */,
				B1D6B004247DA4920079DDD3 /* UIApplication+CoronaWarn.swift in Sources */,
				51CE1BC32460B28D002CF42A /* HomeInfoCellConfigurator.swift in Sources */,
				138910C5247A909000D739F6 /* ENATaskScheduler.swift in Sources */,
				71B804492484D37300D53506 /* RiskLegendViewController.swift in Sources */,
				01C2D43E2501225100FB23BF /* MockExposureSubmissionService.swift in Sources */,
				514EE99B246D4C4C00DE4884 /* UITableView+Dequeue.swift in Sources */,
				713EA25F24798A9100AB7EE8 /* ExposureDetectionRiskCell.swift in Sources */,
				01F5F7222487B9C000229720 /* AppInformationViewController.swift in Sources */,
				01C6AC32252B29C00052814D /* QRScannerError.swift in Sources */,
				EB7D205424E6A3320089264C /* InfoBoxView.swift in Sources */,
				B10FD5F1246EAB1000E9D7F2 /* AppInformationViewController+DynamicTableViewModel.swift in Sources */,
				51C7790E24867F22004582F8 /* RiskListItemView.swift in Sources */,
				71CAB9D2248AACAD00F516A5 /* PixelPerfectLayoutConstraint.swift in Sources */,
				710021E0248EAF9A001F0B63 /* ExposureSubmissionImageCardCell.swift in Sources */,
				B14D0CDF246E976400D5BEBC /* ExposureDetectionTransaction+DidEndPrematurelyReason.swift in Sources */,
				B1D8CB2724DD44C6008C6010 /* DMTracingHistoryViewController.swift in Sources */,
				71FE1C69247A8FE100851FEB /* DynamicTableViewHeaderFooterView.swift in Sources */,
				B18755D124DC45CA00A9202E /* DMStoreViewController.swift in Sources */,
				353412CC2525EE4A0086D15C /* Globals.swift in Sources */,
				01F52FE42552C9AC00997A26 /* key_download_parameters.pb.swift in Sources */,
				EB08F1872541CE5700D11FA9 /* temporary_exposure_key_signature_list.pb.swift in Sources */,
				B184A383248FFCE2007180F6 /* CodableExposureDetectionSummary.swift in Sources */,
				B111EE2C2465D9F7001AEBB4 /* String+Localization.swift in Sources */,
				01B7232B24F815B00064C0EB /* MultipleChoiceOptionView.swift in Sources */,
				ABD2F634254C533200DC1958 /* KeyPackageDownload.swift in Sources */,
				A1C683FC24AEC9EE00B90D12 /* DynamicTableViewTextCell.swift in Sources */,
				710224F624910661000C5DEF /* ExposureSubmissionDynamicCell.swift in Sources */,
				EEF1067A246EBF8B009DFB4E /* ResetViewController.swift in Sources */,
				01B7232724F812BC0064C0EB /* OptionGroupView.swift in Sources */,
				51CE1BBA2460AFD8002CF42A /* HomeActivateCellConfigurator.swift in Sources */,
				50E3BE5A250127DF0033E2C7 /* AppInformationDynamicAction.swift in Sources */,
				9488C3012521EE8E00504648 /* DeltaOnboardingNavigationController.swift in Sources */,
				71FE1C86247AC33D00851FEB /* ExposureSubmissionTestResultHeaderView.swift in Sources */,
				1309194F247972C40066E329 /* PrivacyProtectionViewController.swift in Sources */,
				EBE7DF4B254C2DE8008A0648 /* exposure_detection_parameters.pb.swift in Sources */,
				CDCE11DB247D64D600F30825 /* NotificationSettingsOffTableViewCell.swift in Sources */,
				EB08F17C2541CE3300D11FA9 /* submission_payload.pb.swift in Sources */,
				BA6C8AEC254D65C4008344F5 /* ExposureWindow.swift in Sources */,
				51CE1B91246078B6002CF42A /* SectionSystemBackgroundDecorationView.swift in Sources */,
				AB6289D9251C833100CF61D2 /* DMDeltaOnboardingViewController.swift in Sources */,
				0177F4C8255064D0009DD568 /* CWARiskLevel.swift in Sources */,
				B112545A246F2C6500AB5036 /* ENTemporaryExposureKey+Convert.swift in Sources */,
				AB1886C4252DE1AF00D39BBE /* Logging.swift in Sources */,
				51486D9F2484FC0200FCE216 /* HomeRiskLevelCellConfigurator.swift in Sources */,
				B1E8C99D2479D4E7006DC678 /* DMSubmissionStateViewController.swift in Sources */,
				016961992540574700FF92E3 /* ExposureSubmissionTestResultViewModel.swift in Sources */,
				71FE1C8C247AC79D00851FEB /* DynamicTableViewIconCell.swift in Sources */,
				B19FD7112491A07000A9D56A /* String+SemanticVersion.swift in Sources */,
				710ABB25247514BD00948792 /* UIViewController+Segue.swift in Sources */,
				51CE1B5524604DD2002CF42A /* HomeLayout.swift in Sources */,
				AB7E2A80255ACC06005C90F6 /* Date+Utils.swift in Sources */,
				B16457BD24DC3F4E002879EB /* DMKeysViewController.swift in Sources */,
				51D420C424583E3300AD70CA /* SettingsViewController.swift in Sources */,
				01C6AC0E252B1E990052814D /* ExposureSubmissionQRScannerViewModel.swift in Sources */,
				B1C7EEB024941A6B00F1F284 /* RiskConsumer.swift in Sources */,
				514C0A1A247C16D600F235F6 /* HomeInactiveRiskCellConfigurator.swift in Sources */,
				01DB708525068167008F7244 /* Calendar+GregorianLocale.swift in Sources */,
				71330E41248109F600EB10F6 /* DynamicTableViewSection.swift in Sources */,
				710ABB292475353900948792 /* DynamicTableViewModel.swift in Sources */,
				AB5F84C024FE2EB3000400D4 /* DownloadedPackagesStoreV0.swift in Sources */,
				518A69FB24687D5800444E66 /* RiskLevel.swift in Sources */,
				B1175218248ACFBC00C3325C /* SAP_RiskScoreClass+LowAndHigh.swift in Sources */,
				EBCD2412250790F400E5574C /* ExposureSubmissionSymptomsViewController.swift in Sources */,
				AB7420B7251B69E2006666AC /* DeltaOnboardingCoordinator.swift in Sources */,
				EB873540253704D100325C6C /* UNUserNotificationCenter+DeadManSwitch.swift in Sources */,
				B1741B492462C207006275D9 /* Client.swift in Sources */,
				514C0A0624772F3400F235F6 /* HomeRiskViewConfigurator.swift in Sources */,
				71EF33DB2497F419007B7E1B /* ENANavigationFooterItem.swift in Sources */,
				710ABB1F2475115500948792 /* UITableViewController+Enum.swift in Sources */,
				51CE1B8B246078B6002CF42A /* InfoCollectionViewCell.swift in Sources */,
				B14D0CDB246E968C00D5BEBC /* String+Today.swift in Sources */,
				EB08F17B2541CE3300D11FA9 /* app_features.pb.swift in Sources */,
				85142501245DA0B3009D2791 /* UIViewController+Alert.swift in Sources */,
				B103193224E18A0A00DD02EF /* DMMenuItem.swift in Sources */,
				01C7665E25024A09002C9A5C /* DatePickerOptionView.swift in Sources */,
				CD99A3CA2461A47C00BF12AF /* AppStrings.swift in Sources */,
				514E81342461B97800636861 /* ExposureManager.swift in Sources */,
				71176E32248957C3004B0C9F /* AppNavigationController.swift in Sources */,
				BA6C8AC4254D650C008344F5 /* NormalizedTimePerEWToRiskLevelMapping.swift in Sources */,
				3539DAD1252B353C00489B1A /* CachedAppConfigurationMock.swift in Sources */,
				B14D0CD9246E946E00D5BEBC /* ExposureDetection.swift in Sources */,
				B161782524804AC3006E435A /* DownloadedPackagesSQLLiteStoreV1.swift in Sources */,
				51CE1BBF2460B222002CF42A /* HomeRiskCellConfigurator.swift in Sources */,
				BA112DF7255586E9007F5712 /* WifiOnlyHTTPClient.swift in Sources */,
				EE22DB82247FB40A001B0A71 /* ENSettingModel.swift in Sources */,
				713EA26324798F8500AB7EE8 /* ExposureDetectionHeaderCell.swift in Sources */,
				FEDCE09E9F78ABEB4AA9A484 /* ExposureDetectionExecutor.swift in Sources */,
				FEDCE50B4AC5E24D4E11AA52 /* RequiresAppDependencies.swift in Sources */,
				BA6C8AD4254D6552008344F5 /* TrlFilter.swift in Sources */,
				01A2367A2519D1E80043D9F8 /* ExposureSubmissionWarnOthersViewModel.swift in Sources */,
				EB3BCA882507B6C1003F27C7 /* ExposureSubmissionSymptomsOnsetViewController.swift in Sources */,
				FEDCE29E414945F14E7CE576 /* ENStateHandler+State.swift in Sources */,
				FEDCE6E2763B0BABFADF36BA /* ExposureDetectionViewController+State.swift in Sources */,
				FEDCECC1B2111AB537AEF7E5 /* HomeInteractor+State.swift in Sources */,
				EB08F1792541CE3300D11FA9 /* attenuation_duration.pb.swift in Sources */,
				B1221BE02492ECE800E6C4E4 /* CFDictionary+KeychainQuery.swift in Sources */,
				94F594622521CBF50077681B /* DeltaOnboardingV15ViewModel.swift in Sources */,
				FEDCE77AED78E9C25999BB35 /* SceneDelegate+State.swift in Sources */,
				019357192525FAD00038F615 /* ExposureSubmissionQRInfoViewModel.swift in Sources */,
			);
			runOnlyForDeploymentPostprocessing = 0;
		};
		85D7595024570491008175F0 /* Sources */ = {
			isa = PBXSourcesBuildPhase;
			buildActionMask = 2147483647;
			files = (
				A1BABD0924A57B88000ED515 /* TemporaryExposureKeyMock.swift in Sources */,
				A1E41949249548770016E52A /* HTTPClient+SubmitTests.swift in Sources */,
				A1E41941249410AF0016E52A /* SAPDownloadedPackage+Helpers.swift in Sources */,
				016961B32549649900FF92E3 /* ExposureSubmissionTestResultViewModelTests.swift in Sources */,
				015692E424B48C3F0033F35E /* TimeInterval+Convenience.swift in Sources */,
				516E42FE24B7773E0008CC30 /* HomeLowRiskCellConfiguratorTests.swift in Sources */,
				01A1B467252E19D000841B63 /* ExposureSubmissionCoordinatorModelTests.swift in Sources */,
				B1EAEC8F247118D1003BE9A2 /* URLSession+ConvenienceTests.swift in Sources */,
				A32C046524D96348005BEA61 /* HTTPClient+PlausibeDeniabilityTests.swift in Sources */,
				A372DA4224BF3E29003248BB /* MockExposureSubmissionCoordinator.swift in Sources */,
				A1E419582495A8F90016E52A /* HTTPClient+RegistrationTokenTests.swift in Sources */,
				A1E419552495A8060016E52A /* HTTPClient+GetTestResultTests.swift in Sources */,
				01D16C5E24ED69CA007DB387 /* BackgroundAppRefreshViewModelTests.swift in Sources */,
				A328425F248E943D006B1F09 /* ExposureSubmissionTanInputViewControllerTests.swift in Sources */,
				A14BDEC024A1AD660063E4EC /* MockExposureDetector.swift in Sources */,
				35A7F081250A7CF8005E6C33 /* KeychainHelperTests.swift in Sources */,
				A3483B0B24C5EFA40037855F /* MockExposureDetectionViewControllerDelegate.swift in Sources */,
				B1C7EE482493D97000F1F284 /* RiskProvidingConfigurationManualTriggerTests.swift in Sources */,
				B1221BE22492ED0F00E6C4E4 /* CFDictionary+KeychainQueryTests.swift in Sources */,
				A124E64A249BF4EF00E95F72 /* ExposureDetectionExecutorTests.swift in Sources */,
				AB3560A02547194C00C3F8E0 /* DeviceTimeCheckTests.swift in Sources */,
				A128F04E2489ABEE00EC7F6C /* RiskCalculationTests.swift in Sources */,
				01A1B442252DE57000841B63 /* ExposureSubmissionQRScannerViewModelTests.swift in Sources */,
				ABC6B7ED255AEF77000A1AC0 /* RiskProviderAndNewKeyPackagesTests.swift in Sources */,
				35C701F82556C01F008AEA91 /* Migration1To2Tests.swift in Sources */,
				BA92A45E255163460063B46F /* ExposureSubmissionQRScannerViewModelGuidTests.swift in Sources */,
				AB1885D825238DD100D39BBE /* OnboardingInfoViewControllerTests.swift in Sources */,
				B16177E824802F9B006E435A /* DownloadedPackagesSQLLiteStoreTests.swift in Sources */,
				B1175216248A9F9600C3325C /* ConvertingKeysTests.swift in Sources */,
				B10F9B8B249961BC00C418F4 /* DynamicTypeLabelTests.swift in Sources */,
				CD678F6F246C43FC00B6A0F8 /* MockURLSession.swift in Sources */,
				A3E851B524ADDAC000402485 /* CountdownTimerTests.swift in Sources */,
				F2DC808E248989CE00EDC40A /* DynamicTableViewControllerRegisterCellsTests.swift in Sources */,
				51F1256024BEFB8F00126C86 /* HomeUnknown48hRiskCellConfiguratorTests.swift in Sources */,
				EE22DB91247FB479001B0A71 /* MockStateHandlerObserverDelegate.swift in Sources */,
				B1C7EE4624938EB700F1F284 /* ExposureDetection_DidEndPrematurelyReason+ErrorHandlingTests.swift in Sources */,
				AB453F602534B04400D8339E /* ExposureManagerTests.swift in Sources */,
				B10F9B8C249961CE00C418F4 /* UIFont+DynamicTypeTests.swift in Sources */,
				01C2D4432501260D00FB23BF /* OptionGroupViewModelTests.swift in Sources */,
				A173665324844F41006BE209 /* SQLiteKeyValueStoreTests.swift in Sources */,
				A1877CAB248F2532006FEFC0 /* SAPDownloadedPackageTests.swift in Sources */,
				AB8BC34F2551BBE100F3B5A7 /* HourKeyPackagesDownloadTests.swift in Sources */,
				B1E23B8624FE4DD3006BCDA6 /* PublicKeyProviderTests.swift in Sources */,
				F2DC809424898CE600EDC40A /* DynamicTableViewControllerFooterTests.swift in Sources */,
				B15382E5248273F30010F007 /* MockTestStore.swift in Sources */,
				A32842672492359E006B1F09 /* MockExposureSubmissionNavigationControllerChild.swift in Sources */,
				516E42FB24B7739F0008CC30 /* HomeUnknownRiskCellConfiguratorTests.swift in Sources */,
				F25247312484456800C5556B /* DynamicTableViewModelTests.swift in Sources */,
				B15382E7248290BB0010F007 /* AppleFilesWriterTests.swift in Sources */,
				AB1FCBD42521FC47005930BA /* ServerEnvironmentTests.swift in Sources */,
				0123D5992501385200A91838 /* ExposureSubmissionErrorTests.swift in Sources */,
				01A23685251A23740043D9F8 /* ExposureSubmissionQRInfoModelTests.swift in Sources */,
				2FD881CC2490F65C00BEC8FC /* ExposureSubmissionHotlineViewControllerTest.swift in Sources */,
				01A97DD12506768F00C07C37 /* DatePickerOptionViewModelTests.swift in Sources */,
				0177F4B125503805009DD568 /* ScanInstanceTest.swift in Sources */,
				A32CA72F24B6F2E300B1A994 /* HomeRiskCellConfiguratorTests.swift in Sources */,
				B120C7C924AFE7B800F68FF1 /* ActiveTracingTests.swift in Sources */,
				516E430224B89AED0008CC30 /* CoordinatorTests.swift in Sources */,
				B117521A248ACFFC00C3325C /* SAP_RiskScoreClass+LowAndHighTests.swift in Sources */,
				9412FAFE252349EA0086E139 /* DeltaOnboardingViewControllerTests.swift in Sources */,
				B11655932491437600316087 /* RiskProvidingConfigurationTests.swift in Sources */,
				BA6C8B24254D76ED008344F5 /* ExposureWindowTestCase.swift in Sources */,
				01A97DD32506769F00C07C37 /* DatePickerDayViewModelTests.swift in Sources */,
				516E430024B777B20008CC30 /* HomeHighRiskCellConfiguratorTests.swift in Sources */,
				F2DC809224898B1800EDC40A /* DynamicTableViewControllerHeaderTests.swift in Sources */,
				01F52FFC2552E6F600997A26 /* ENARangeTest.swift in Sources */,
				B1D431C8246C69F300E728AD /* HTTPClient+ConfigurationTests.swift in Sources */,
				B15382FE248424F00010F007 /* ExposureDetectionTests.swift in Sources */,
				A372DA3F24BEF773003248BB /* ExposureSubmissionCoordinatorTests.swift in Sources */,
				CDF27BD3246ADBA70044D32B /* ExposureSubmissionServiceTests.swift in Sources */,
				01D16C6024ED6D9A007DB387 /* MockBackgroundRefreshStatusProvider.swift in Sources */,
				A328426324910552006B1F09 /* ExposureSubmissionSuccessViewControllerTests.swift in Sources */,
				2FD473BF251E0ECE000DCA40 /* EUSettingsViewControllerTests.swift in Sources */,
				A372DA4124BF33F9003248BB /* MockExposureSubmissionCoordinatorDelegate.swift in Sources */,
				01CF95DD253083B2007B72F7 /* CodableExposureDetectionSummary+Helpers.swift in Sources */,
				01CF95D52530827F007B72F7 /* SAPApplicationConfiguration+Helpers.swift in Sources */,
				01A1B452252DFDC400841B63 /* FakeMetadataMachineReadableObject.swift in Sources */,
				3598D99A24FE280700483F1F /* CountryTests.swift in Sources */,
				B163D1102499068D001A322C /* SettingsViewModelTests.swift in Sources */,
				A1654F0224B43E8500C0E115 /* DynamicTableViewTextViewCellTests.swift in Sources */,
				A1E419462495479D0016E52A /* HTTPClient+MockNetworkStack.swift in Sources */,
				B1CD333E24865E0000B06E9B /* TracingStatusHistoryTests.swift in Sources */,
				B1FE13ED24891D0400D012E5 /* RiskProviderTests.swift in Sources */,
				AB7420DD251B8101006666AC /* DeltaOnboardingCoordinatorTests.swift in Sources */,
				B1218920248AD79900496210 /* ClientMock.swift in Sources */,
				AB5F84BB24F92876000400D4 /* Migration0To1Tests.swift in Sources */,
				50DC527B24FEB5CA00F6D8EB /* AppInformationModelTest.swift in Sources */,
				BA8BBA08255A90690034D4BC /* WifiHTTPClient.swift in Sources */,
				A1BABD0E24A57CFC000ED515 /* ENTemporaryExposureKey+ProcessingTests.swift in Sources */,
				EE22DB8F247FB46C001B0A71 /* ENStateTests.swift in Sources */,
				B1DDDABC247137B000A07175 /* HTTPClientConfigurationEndpointTests.swift in Sources */,
				2FD881CE249115E700BEC8FC /* ExposureSubmissionNavigationControllerTest.swift in Sources */,
				A1E419522495A6F20016E52A /* HTTPClient+TANForExposureSubmitTests.swift in Sources */,
				015178C22507D2E50074F095 /* ExposureSubmissionSymptomsOnsetViewControllerTests.swift in Sources */,
				516E42CB24B760F50008CC30 /* HomeRiskLevelCellConfiguratorTests.swift in Sources */,
				A32842612490E2AC006B1F09 /* ExposureSubmissionWarnOthersViewControllerTests.swift in Sources */,
				B1B9CF1F246ED2E8008F04F5 /* Sap_FilebucketTests.swift in Sources */,
				AB5F84B424F8FA26000400D4 /* SerialMigratorTests.swift in Sources */,
				B17A44A22464906A00CB195E /* KeyTests.swift in Sources */,
				B19FD7152491A4A300A9D56A /* SAP_SemanticVersionTests.swift in Sources */,
				941F5ED02518E82800785F06 /* ENSettingEuTracingViewModelTests.swift in Sources */,
				01D16C6224ED6DB3007DB387 /* MockLowPowerModeStatusProvider.swift in Sources */,
				A1654EFF24B41FF600C0E115 /* DynamicCellTests.swift in Sources */,
				0144BDE32509288B00B0857C /* SymptomsOnsetTests.swift in Sources */,
				A124E64C249C4C9000E95F72 /* SAPDownloadedPackagesStore+Helpers.swift in Sources */,
				A36FACC424C5EA1500DED947 /* ExposureDetectionViewControllerTests.swift in Sources */,
				71176E2F248922B0004B0C9F /* ENAColorTests.swift in Sources */,
				0DF6BB9D248AE232007E8B0C /* AppUpdateCheckerHelperTests.swift in Sources */,
				A328425D248E82BC006B1F09 /* ExposureSubmissionTestResultViewControllerTests.swift in Sources */,
				BA6C8B0E254D6BF9008344F5 /* RiskCalculationV2Test.swift in Sources */,
				F22C6E2324917E3200712A6B /* DynamicTableViewControllerRowsTests.swift in Sources */,
				A1E4195D249818060016E52A /* RiskTests.swift in Sources */,
				B18C411D246DB30000B8D8CB /* URL+Helper.swift in Sources */,
				CDF27BD5246ADBF30044D32B /* HTTPClient+DaysAndHoursTests.swift in Sources */,
				A17DA5E32486D8EF006F310F /* RiskLevelTests.swift in Sources */,
				B117909824914D77007FF821 /* StoreTests.swift in Sources */,
				F22C6E252492082B00712A6B /* DynamicTableViewSpaceCellTests.swift in Sources */,
				B1AC51D624CED8820087C35B /* DetectionModeTests.swift in Sources */,
				B1FE13FE24896EF700D012E5 /* CachedAppConfigurationTests.swift in Sources */,
				BA6C8B51254D80DF008344F5 /* ExposureWindowTest.swift in Sources */,
				50BD2E7724FE26F400932566 /* AppInformationImprintTest.swift in Sources */,
				AB8BC3472551B97700F3B5A7 /* DownloadedPackagesStoreErrorStub.swift in Sources */,
				50B1D6E72551621C00684C3C /* DayKeyPackageDownloadTests.swift in Sources */,
				A1E419602498243E0016E52A /* String+TodayTests.swift in Sources */,
				35853E22251DED0F008FE983 /* CachingHTTPClientMock.swift in Sources */,
				BA6C8B2B254D76F7008344F5 /* TestCasesWithConfiguration.swift in Sources */,
				2FC0356F24B342FA00E234AC /* UIViewcontroller+AlertTest.swift in Sources */,
				F2DC809024898A9400EDC40A /* DynamicTableViewControllerNumberOfRowsAndSectionsTests.swift in Sources */,
				AB5F84BD24F92E92000400D4 /* SerialMigratorFake.swift in Sources */,
			);
			runOnlyForDeploymentPostprocessing = 0;
		};
		85D7595B24570491008175F0 /* Sources */ = {
			isa = PBXSourcesBuildPhase;
			buildActionMask = 2147483647;
			files = (
				94C24B3F25304B4400F8C004 /* ENAUITestsDeltaOnboarding.swift in Sources */,
				134F0DBC247578FF00D88934 /* ENAUITestsHome.swift in Sources */,
				EB11B02A24EE7CA500143A95 /* ENAUITestsSettings.swift in Sources */,
				134F0DBD247578FF00D88934 /* ENAUITests-Extensions.swift in Sources */,
				A32842652491136E006B1F09 /* ExposureSubmissionUITests.swift in Sources */,
				948DCDC3252EFC9A00CDE020 /* ENAUITests_05_ExposureLogging.swift in Sources */,
				85D7596424570491008175F0 /* ENAUITests.swift in Sources */,
				941B68AE253F007100DC1962 /* Int+Increment.swift in Sources */,
				13E50469248E3CD20086641C /* ENAUITestsAppInformation.swift in Sources */,
				01A1B45C252E077600841B63 /* TimeInterval+Convenience.swift in Sources */,
				130CB19C246D92F800ADE602 /* ENAUITestsOnboarding.swift in Sources */,
				13E5046B248E3DF30086641C /* AppStrings.swift in Sources */,
				A3EE6E5C249BB97500C64B61 /* UITestingParameters.swift in Sources */,
				134F0F2C2475793400D88934 /* SnapshotHelper.swift in Sources */,
			);
			runOnlyForDeploymentPostprocessing = 0;
		};
		B1FF6B662497D0B40041CF02 /* Sources */ = {
			isa = PBXSourcesBuildPhase;
			buildActionMask = 2147483647;
			files = (
				019BFC6C24C9901A0053973D /* sqlite3.c in Sources */,
			);
			runOnlyForDeploymentPostprocessing = 0;
		};
/* End PBXSourcesBuildPhase section */

/* Begin PBXTargetDependency section */
		85D7595624570491008175F0 /* PBXTargetDependency */ = {
			isa = PBXTargetDependency;
			target = 85D7593A2457048F008175F0 /* ENA */;
			targetProxy = 85D7595524570491008175F0 /* PBXContainerItemProxy */;
		};
		85D7596124570491008175F0 /* PBXTargetDependency */ = {
			isa = PBXTargetDependency;
			target = 85D7593A2457048F008175F0 /* ENA */;
			targetProxy = 85D7596024570491008175F0 /* PBXContainerItemProxy */;
		};
/* End PBXTargetDependency section */

/* Begin PBXVariantGroup section */
		01E42990251DCDC90057FCBE /* Localizable.legal.strings */ = {
			isa = PBXVariantGroup;
			children = (
				01E4298F251DCDC90057FCBE /* en */,
				01E42994251DCDCE0057FCBE /* de */,
				01E42995251DCDD10057FCBE /* tr */,
			);
			name = Localizable.legal.strings;
			sourceTree = "<group>";
		};
		13156CFF248C19D000AFC472 /* usage.html */ = {
			isa = PBXVariantGroup;
			children = (
				13156CFE248C19D000AFC472 /* de */,
				13156D00248CDECC00AFC472 /* en */,
				EEDD6DF524A4885200BC30D0 /* tr */,
				EECF5E5524BDCC3C00332B8F /* pl */,
				EECF5E5A24BDCC4D00332B8F /* ro */,
				EECF5E5F24BDCC5900332B8F /* bg */,
			);
			name = usage.html;
			sourceTree = "<group>";
		};
		71F5418A248BEDBE006DB793 /* privacy-policy.html */ = {
			isa = PBXVariantGroup;
			children = (
				71F5418B248BEDBE006DB793 /* de */,
				717D21EA248C072300D9717E /* en */,
				EEDD6DF624A4885200BC30D0 /* tr */,
				EECF5E5624BDCC3C00332B8F /* pl */,
				EECF5E5B24BDCC4D00332B8F /* ro */,
				EECF5E6024BDCC5A00332B8F /* bg */,
			);
			name = "privacy-policy.html";
			sourceTree = "<group>";
		};
		85D7594C24570491008175F0 /* LaunchScreen.storyboard */ = {
			isa = PBXVariantGroup;
			children = (
				85D7594D24570491008175F0 /* Base */,
				EEDD6DF724A4885D00BC30D0 /* tr */,
			);
			name = LaunchScreen.storyboard;
			sourceTree = "<group>";
		};
		AB8B0D3425305384009C067B /* Localizable.links.strings */ = {
			isa = PBXVariantGroup;
			children = (
				AB8B0D3C253053A1009C067B /* de */,
				AB8B0D3D253053D5009C067B /* en */,
				AB8B0D3E253053DB009C067B /* tr */,
				AB8B0D3F253053DF009C067B /* pl */,
				AB8B0D40253053E2009C067B /* ro */,
				AB8B0D41253053E5009C067B /* bg */,
			);
			name = Localizable.links.strings;
			sourceTree = "<group>";
		};
		EE26950A248FCB0300BAE234 /* InfoPlist.strings */ = {
			isa = PBXVariantGroup;
			children = (
				EE269509248FCB0300BAE234 /* de */,
				EE26950B248FCB1600BAE234 /* en */,
				EEDD6DF824A4889D00BC30D0 /* tr */,
				EECF5E5924BDCC3C00332B8F /* pl */,
				EECF5E5E24BDCC4D00332B8F /* ro */,
				EECF5E6324BDCC5A00332B8F /* bg */,
			);
			name = InfoPlist.strings;
			sourceTree = "<group>";
		};
		EE70C23A245B09E900AC9B2F /* Localizable.strings */ = {
			isa = PBXVariantGroup;
			children = (
				EE70C23B245B09E900AC9B2F /* de */,
				EE70C23C245B09E900AC9B2F /* en */,
				EEDD6DF924A488A500BC30D0 /* tr */,
				EECF5E5724BDCC3C00332B8F /* pl */,
				EECF5E5C24BDCC4D00332B8F /* ro */,
				EECF5E6124BDCC5A00332B8F /* bg */,
			);
			name = Localizable.strings;
			sourceTree = "<group>";
		};
		EE92A340245D96DA006B97B0 /* Localizable.stringsdict */ = {
			isa = PBXVariantGroup;
			children = (
				EE92A33F245D96DA006B97B0 /* de */,
				514C0A09247AEEE200F235F6 /* en */,
				EEDD6DFA24A488AD00BC30D0 /* tr */,
				EECF5E5824BDCC3C00332B8F /* pl */,
				EECF5E5D24BDCC4D00332B8F /* ro */,
				EECF5E6224BDCC5A00332B8F /* bg */,
			);
			name = Localizable.stringsdict;
			sourceTree = "<group>";
		};
/* End PBXVariantGroup section */

/* Begin XCBuildConfiguration section */
		011E4AFC2483A269002E6412 /* Community */ = {
			isa = XCBuildConfiguration;
			buildSettings = {
				ALWAYS_SEARCH_USER_PATHS = NO;
				CLANG_ANALYZER_LOCALIZABILITY_NONLOCALIZED = YES;
				CLANG_ANALYZER_NONNULL = YES;
				CLANG_ANALYZER_NUMBER_OBJECT_CONVERSION = YES_AGGRESSIVE;
				CLANG_CXX_LANGUAGE_STANDARD = "gnu++14";
				CLANG_CXX_LIBRARY = "libc++";
				CLANG_ENABLE_MODULES = YES;
				CLANG_ENABLE_OBJC_ARC = YES;
				CLANG_ENABLE_OBJC_WEAK = YES;
				CLANG_WARN_BLOCK_CAPTURE_AUTORELEASING = YES;
				CLANG_WARN_BOOL_CONVERSION = YES;
				CLANG_WARN_COMMA = YES;
				CLANG_WARN_CONSTANT_CONVERSION = YES;
				CLANG_WARN_DEPRECATED_OBJC_IMPLEMENTATIONS = YES;
				CLANG_WARN_DIRECT_OBJC_ISA_USAGE = YES_ERROR;
				CLANG_WARN_DOCUMENTATION_COMMENTS = YES;
				CLANG_WARN_EMPTY_BODY = YES;
				CLANG_WARN_ENUM_CONVERSION = YES;
				CLANG_WARN_INFINITE_RECURSION = YES;
				CLANG_WARN_INT_CONVERSION = YES;
				CLANG_WARN_NON_LITERAL_NULL_CONVERSION = YES;
				CLANG_WARN_OBJC_IMPLICIT_RETAIN_SELF = YES;
				CLANG_WARN_OBJC_LITERAL_CONVERSION = YES;
				CLANG_WARN_OBJC_ROOT_CLASS = YES_ERROR;
				CLANG_WARN_QUOTED_INCLUDE_IN_FRAMEWORK_HEADER = YES;
				CLANG_WARN_RANGE_LOOP_ANALYSIS = YES;
				CLANG_WARN_STRICT_PROTOTYPES = YES;
				CLANG_WARN_SUSPICIOUS_MOVE = YES;
				CLANG_WARN_UNGUARDED_AVAILABILITY = YES_AGGRESSIVE;
				CLANG_WARN_UNREACHABLE_CODE = YES;
				CLANG_WARN__DUPLICATE_METHOD_MATCH = YES;
				COPY_PHASE_STRIP = NO;
				DEBUG_INFORMATION_FORMAT = dwarf;
				ENABLE_STRICT_OBJC_MSGSEND = YES;
				ENABLE_TESTABILITY = YES;
				GCC_C_LANGUAGE_STANDARD = gnu11;
				GCC_DYNAMIC_NO_PIC = NO;
				GCC_NO_COMMON_BLOCKS = YES;
				GCC_OPTIMIZATION_LEVEL = 0;
				GCC_PREPROCESSOR_DEFINITIONS = (
					"DEBUG=1",
					"$(inherited)",
				);
				GCC_WARN_64_TO_32_BIT_CONVERSION = YES;
				GCC_WARN_ABOUT_RETURN_TYPE = YES_ERROR;
				GCC_WARN_UNDECLARED_SELECTOR = YES;
				GCC_WARN_UNINITIALIZED_AUTOS = YES_AGGRESSIVE;
				GCC_WARN_UNUSED_FUNCTION = YES;
				GCC_WARN_UNUSED_VARIABLE = YES;
				IPHONEOS_DEPLOYMENT_TARGET = 13.7;
				MTL_ENABLE_DEBUG_INFO = INCLUDE_SOURCE;
				MTL_FAST_MATH = YES;
				ONLY_ACTIVE_ARCH = YES;
				SDKROOT = iphoneos;
				SWIFT_ACTIVE_COMPILATION_CONDITIONS = "DEBUG COMMUNITY";
				SWIFT_OPTIMIZATION_LEVEL = "-Onone";
			};
			name = Community;
		};
		011E4AFD2483A269002E6412 /* Community */ = {
			isa = XCBuildConfiguration;
			buildSettings = {
				ASSETCATALOG_COMPILER_APPICON_NAME = AppIcon;
				CLANG_ENABLE_MODULES = YES;
				CODE_SIGN_ENTITLEMENTS = "${PROJECT}/Resources/ENACommunity.entitlements";
				CODE_SIGN_IDENTITY = "Apple Development";
				CODE_SIGN_STYLE = Automatic;
				CURRENT_PROJECT_VERSION = 0;
				DEVELOPMENT_TEAM = $IPHONE_APP_DEV_TEAM;
				GCC_PREPROCESSOR_DEFINITIONS = (
					"DEBUG=1",
					"$(inherited)",
					"SQLITE_HAS_CODEC=1",
					"DISABLE_CERTIFICATE_PINNING=1",
				);
				INFOPLIST_FILE = ENA/Resources/Info_Debug.plist;
				IPHONE_APP_CODE_SIGN_IDENTITY = "iPhone Developer";
				IPHONE_APP_DEV_TEAM = "";
				IPHONE_APP_DIST_PROF_SPECIFIER = "";
				LD_RUNPATH_SEARCH_PATHS = (
					"$(inherited)",
					"@executable_path/Frameworks",
				);
				MARKETING_VERSION = 1.8.0;
				OTHER_CFLAGS = (
					"-DSQLITE_HAS_CODEC",
					"-DSQLITE_TEMP_STORE=3",
					"-DSQLCIPHER_CRYPTO_CC",
					"-DNDEBUG",
				);
				PRODUCT_BUNDLE_IDENTIFIER = de.rki.coronawarnapp;
				PRODUCT_NAME = "$(TARGET_NAME)";
				PROVISIONING_PROFILE_SPECIFIER = "";
				SWIFT_ACTIVE_COMPILATION_CONDITIONS = COMMUNITY;
				SWIFT_OBJC_BRIDGING_HEADER = "ENA-Bridging-Header.h";
				SWIFT_OPTIMIZATION_LEVEL = "-Onone";
				SWIFT_VERSION = 5.0;
				TARGETED_DEVICE_FAMILY = 1;
			};
			name = Community;
		};
		011E4AFE2483A269002E6412 /* Community */ = {
			isa = XCBuildConfiguration;
			buildSettings = {
				ALWAYS_EMBED_SWIFT_STANDARD_LIBRARIES = YES;
				BUNDLE_LOADER = "$(TEST_HOST)";
				CLANG_ENABLE_MODULES = YES;
				CODE_SIGN_STYLE = Automatic;
				DEVELOPMENT_TEAM = 523TP53AQF;
				GCC_PREPROCESSOR_DEFINITIONS = (
					"$(inherited)",
					"SQLITE_HAS_CODEC=1",
				);
				INFOPLIST_FILE = ENATests/Info.plist;
				LD_RUNPATH_SEARCH_PATHS = (
					"$(inherited)",
					"@executable_path/Frameworks",
					"@loader_path/Frameworks",
				);
				OTHER_CFLAGS = (
					"-DSQLITE_HAS_CODEC",
					"-DSQLITE_TEMP_STORE=3",
					"-DSQLCIPHER_CRYPTO_CC",
					"-DNDEBUG",
				);
				PRODUCT_BUNDLE_IDENTIFIER = com.sap.ux.ENATests;
				PRODUCT_NAME = "$(TARGET_NAME)";
				SWIFT_OBJC_BRIDGING_HEADER = "ENATests-Bridging-Header.h";
				SWIFT_OPTIMIZATION_LEVEL = "-Onone";
				SWIFT_VERSION = 5.0;
				TARGETED_DEVICE_FAMILY = "1,2";
				TEST_HOST = "$(BUILT_PRODUCTS_DIR)/ENA.app/ENA";
			};
			name = Community;
		};
		011E4AFF2483A269002E6412 /* Community */ = {
			isa = XCBuildConfiguration;
			buildSettings = {
				ALWAYS_EMBED_SWIFT_STANDARD_LIBRARIES = YES;
				CODE_SIGN_STYLE = Automatic;
				DEVELOPMENT_TEAM = 523TP53AQF;
				INFOPLIST_FILE = ENAUITests/Info.plist;
				LD_RUNPATH_SEARCH_PATHS = (
					"$(inherited)",
					"@executable_path/Frameworks",
					"@loader_path/Frameworks",
				);
				PRODUCT_BUNDLE_IDENTIFIER = com.sap.ux.ENAUITests;
				PRODUCT_NAME = "$(TARGET_NAME)";
				PROVISIONING_PROFILE_SPECIFIER = "";
				"PROVISIONING_PROFILE_SPECIFIER[sdk=macosx*]" = "";
				SWIFT_ACTIVE_COMPILATION_CONDITIONS = "DEBUG COMMUNITY";
				SWIFT_VERSION = 5.0;
				TARGETED_DEVICE_FAMILY = "1,2";
				TEST_TARGET_NAME = ENA;
			};
			name = Community;
		};
		0140535724A0E077000A5121 /* TestFlight */ = {
			isa = XCBuildConfiguration;
			buildSettings = {
				ALWAYS_SEARCH_USER_PATHS = NO;
				CLANG_ANALYZER_LOCALIZABILITY_NONLOCALIZED = YES;
				CLANG_ANALYZER_NONNULL = YES;
				CLANG_ANALYZER_NUMBER_OBJECT_CONVERSION = YES_AGGRESSIVE;
				CLANG_CXX_LANGUAGE_STANDARD = "gnu++14";
				CLANG_CXX_LIBRARY = "libc++";
				CLANG_ENABLE_MODULES = YES;
				CLANG_ENABLE_OBJC_ARC = YES;
				CLANG_ENABLE_OBJC_WEAK = YES;
				CLANG_WARN_BLOCK_CAPTURE_AUTORELEASING = YES;
				CLANG_WARN_BOOL_CONVERSION = YES;
				CLANG_WARN_COMMA = YES;
				CLANG_WARN_CONSTANT_CONVERSION = YES;
				CLANG_WARN_DEPRECATED_OBJC_IMPLEMENTATIONS = YES;
				CLANG_WARN_DIRECT_OBJC_ISA_USAGE = YES_ERROR;
				CLANG_WARN_DOCUMENTATION_COMMENTS = YES;
				CLANG_WARN_EMPTY_BODY = YES;
				CLANG_WARN_ENUM_CONVERSION = YES;
				CLANG_WARN_INFINITE_RECURSION = YES;
				CLANG_WARN_INT_CONVERSION = YES;
				CLANG_WARN_NON_LITERAL_NULL_CONVERSION = YES;
				CLANG_WARN_OBJC_IMPLICIT_RETAIN_SELF = YES;
				CLANG_WARN_OBJC_LITERAL_CONVERSION = YES;
				CLANG_WARN_OBJC_ROOT_CLASS = YES_ERROR;
				CLANG_WARN_QUOTED_INCLUDE_IN_FRAMEWORK_HEADER = YES;
				CLANG_WARN_RANGE_LOOP_ANALYSIS = YES;
				CLANG_WARN_STRICT_PROTOTYPES = YES;
				CLANG_WARN_SUSPICIOUS_MOVE = YES;
				CLANG_WARN_UNGUARDED_AVAILABILITY = YES_AGGRESSIVE;
				CLANG_WARN_UNREACHABLE_CODE = YES;
				CLANG_WARN__DUPLICATE_METHOD_MATCH = YES;
				COPY_PHASE_STRIP = NO;
				DEBUG_INFORMATION_FORMAT = "dwarf-with-dsym";
				ENABLE_NS_ASSERTIONS = NO;
				ENABLE_STRICT_OBJC_MSGSEND = YES;
				GCC_C_LANGUAGE_STANDARD = gnu11;
				GCC_NO_COMMON_BLOCKS = YES;
				GCC_WARN_64_TO_32_BIT_CONVERSION = YES;
				GCC_WARN_ABOUT_RETURN_TYPE = YES_ERROR;
				GCC_WARN_UNDECLARED_SELECTOR = YES;
				GCC_WARN_UNINITIALIZED_AUTOS = YES_AGGRESSIVE;
				GCC_WARN_UNUSED_FUNCTION = YES;
				GCC_WARN_UNUSED_VARIABLE = YES;
				IPHONEOS_DEPLOYMENT_TARGET = 13.7;
				MTL_ENABLE_DEBUG_INFO = NO;
				MTL_FAST_MATH = YES;
				SDKROOT = iphoneos;
				SWIFT_ACTIVE_COMPILATION_CONDITIONS = "";
				SWIFT_COMPILATION_MODE = wholemodule;
				SWIFT_OPTIMIZATION_LEVEL = "-O";
				VALIDATE_PRODUCT = YES;
			};
			name = TestFlight;
		};
		0140535824A0E077000A5121 /* TestFlight */ = {
			isa = XCBuildConfiguration;
			buildSettings = {
				ASSETCATALOG_COMPILER_APPICON_NAME = AppIcon;
				CLANG_ENABLE_MODULES = YES;
				CODE_SIGN_ENTITLEMENTS = "${PROJECT}/Resources/ENA.entitlements";
				CODE_SIGN_IDENTITY = $IPHONE_APP_CODE_SIGN_IDENTITY;
				CODE_SIGN_STYLE = Manual;
				CURRENT_PROJECT_VERSION = 0;
				DEVELOPMENT_TEAM = 523TP53AQF;
				GCC_PREPROCESSOR_DEFINITIONS = "SQLITE_HAS_CODEC=1";
				INFOPLIST_FILE = ENA/Resources/Info_Testflight.plist;
				IPHONE_APP_CODE_SIGN_IDENTITY = "Apple Distribution";
				IPHONE_APP_DEV_TEAM = 523TP53AQF;
				IPHONE_APP_DIST_PROF_SPECIFIER = "match AppStore de.rki.coronawarnapp-dev";
				LD_RUNPATH_SEARCH_PATHS = (
					"$(inherited)",
					"@executable_path/Frameworks",
				);
				MARKETING_VERSION = 1.8.0;
				OTHER_CFLAGS = (
					"-DSQLITE_HAS_CODEC",
					"-DSQLITE_TEMP_STORE=3",
					"-DSQLCIPHER_CRYPTO_CC",
					"-DNDEBUG",
				);
				PRODUCT_BUNDLE_IDENTIFIER = "de.rki.coronawarnapp-dev";
				PRODUCT_NAME = "$(TARGET_NAME)";
				PROVISIONING_PROFILE_SPECIFIER = $IPHONE_APP_DIST_PROF_SPECIFIER;
				SWIFT_ACTIVE_COMPILATION_CONDITIONS = USE_DEV_PK_FOR_SIG_VERIFICATION;
				SWIFT_OBJC_BRIDGING_HEADER = "ENA-Bridging-Header.h";
				SWIFT_VERSION = 5.0;
				TARGETED_DEVICE_FAMILY = 1;
			};
			name = TestFlight;
		};
		0140535924A0E077000A5121 /* TestFlight */ = {
			isa = XCBuildConfiguration;
			buildSettings = {
				ALWAYS_EMBED_SWIFT_STANDARD_LIBRARIES = YES;
				BUNDLE_LOADER = "$(TEST_HOST)";
				CLANG_ENABLE_MODULES = YES;
				CODE_SIGN_STYLE = Manual;
				DEVELOPMENT_TEAM = 523TP53AQF;
				GCC_PREPROCESSOR_DEFINITIONS = "SQLITE_HAS_CODEC=1";
				INFOPLIST_FILE = ENATests/Info.plist;
				LD_RUNPATH_SEARCH_PATHS = (
					"$(inherited)",
					"@executable_path/Frameworks",
					"@loader_path/Frameworks",
				);
				OTHER_CFLAGS = (
					"-DSQLITE_HAS_CODEC",
					"-DSQLITE_TEMP_STORE=3",
					"-DSQLCIPHER_CRYPTO_CC",
					"-DNDEBUG",
				);
				PRODUCT_BUNDLE_IDENTIFIER = com.sap.ux.ENATests;
				PRODUCT_NAME = "$(TARGET_NAME)";
				SWIFT_OBJC_BRIDGING_HEADER = "ENATests-Bridging-Header.h";
				SWIFT_VERSION = 5.0;
				TARGETED_DEVICE_FAMILY = "1,2";
				TEST_HOST = "$(BUILT_PRODUCTS_DIR)/ENA.app/ENA";
			};
			name = TestFlight;
		};
		0140535A24A0E077000A5121 /* TestFlight */ = {
			isa = XCBuildConfiguration;
			buildSettings = {
				ALWAYS_EMBED_SWIFT_STANDARD_LIBRARIES = YES;
				CODE_SIGN_STYLE = Manual;
				DEVELOPMENT_TEAM = 523TP53AQF;
				INFOPLIST_FILE = ENAUITests/Info.plist;
				LD_RUNPATH_SEARCH_PATHS = (
					"$(inherited)",
					"@executable_path/Frameworks",
					"@loader_path/Frameworks",
				);
				PRODUCT_BUNDLE_IDENTIFIER = com.sap.ux.ENAUITests;
				PRODUCT_NAME = "$(TARGET_NAME)";
				PROVISIONING_PROFILE_SPECIFIER = "";
				"PROVISIONING_PROFILE_SPECIFIER[sdk=macosx*]" = "";
				SWIFT_VERSION = 5.0;
				TARGETED_DEVICE_FAMILY = "1,2";
				TEST_TARGET_NAME = ENA;
			};
			name = TestFlight;
		};
		019BFC6324C988F90053973D /* TestFlight */ = {
			isa = XCBuildConfiguration;
			buildSettings = {
				CODE_SIGNING_ALLOWED = NO;
				CODE_SIGNING_REQUIRED = NO;
				CODE_SIGN_STYLE = Manual;
				DEFINES_MODULE = YES;
				DYLIB_INSTALL_NAME_BASE = "@rpath";
				GCC_PREPROCESSOR_DEFINITIONS = "SQLITE_HAS_CODEC=1";
				INFOPLIST_FILE = CWASQLite/Info.plist;
				LD_RUNPATH_SEARCH_PATHS = (
					"$(inherited)",
					"@executable_path/Frameworks",
					"@loader_path/Frameworks",
				);
				OTHER_CFLAGS = (
					"-DSQLITE_TEMP_STORE=3",
					"-DSQLCIPHER_CRYPTO_CC",
					"-DNDEBUG",
					"-DSQLITE_HAS_CODEC",
				);
				PRODUCT_BUNDLE_IDENTIFIER = de.rki.coronawarnapp.sqlite;
				PRODUCT_NAME = CWASQLite;
				PROVISIONING_PROFILE_SPECIFIER = "";
				SKIP_INSTALL = YES;
				SWIFT_VERSION = 5.0;
				VERSIONING_SYSTEM = "apple-generic";
			};
			name = TestFlight;
		};
		01D1BEB124F7F41200D11B9A /* AdHoc */ = {
			isa = XCBuildConfiguration;
			buildSettings = {
				ALWAYS_SEARCH_USER_PATHS = NO;
				CLANG_ANALYZER_LOCALIZABILITY_NONLOCALIZED = YES;
				CLANG_ANALYZER_NONNULL = YES;
				CLANG_ANALYZER_NUMBER_OBJECT_CONVERSION = YES_AGGRESSIVE;
				CLANG_CXX_LANGUAGE_STANDARD = "gnu++14";
				CLANG_CXX_LIBRARY = "libc++";
				CLANG_ENABLE_MODULES = YES;
				CLANG_ENABLE_OBJC_ARC = YES;
				CLANG_ENABLE_OBJC_WEAK = YES;
				CLANG_WARN_BLOCK_CAPTURE_AUTORELEASING = YES;
				CLANG_WARN_BOOL_CONVERSION = YES;
				CLANG_WARN_COMMA = YES;
				CLANG_WARN_CONSTANT_CONVERSION = YES;
				CLANG_WARN_DEPRECATED_OBJC_IMPLEMENTATIONS = YES;
				CLANG_WARN_DIRECT_OBJC_ISA_USAGE = YES_ERROR;
				CLANG_WARN_DOCUMENTATION_COMMENTS = YES;
				CLANG_WARN_EMPTY_BODY = YES;
				CLANG_WARN_ENUM_CONVERSION = YES;
				CLANG_WARN_INFINITE_RECURSION = YES;
				CLANG_WARN_INT_CONVERSION = YES;
				CLANG_WARN_NON_LITERAL_NULL_CONVERSION = YES;
				CLANG_WARN_OBJC_IMPLICIT_RETAIN_SELF = YES;
				CLANG_WARN_OBJC_LITERAL_CONVERSION = YES;
				CLANG_WARN_OBJC_ROOT_CLASS = YES_ERROR;
				CLANG_WARN_QUOTED_INCLUDE_IN_FRAMEWORK_HEADER = YES;
				CLANG_WARN_RANGE_LOOP_ANALYSIS = YES;
				CLANG_WARN_STRICT_PROTOTYPES = YES;
				CLANG_WARN_SUSPICIOUS_MOVE = YES;
				CLANG_WARN_UNGUARDED_AVAILABILITY = YES_AGGRESSIVE;
				CLANG_WARN_UNREACHABLE_CODE = YES;
				CLANG_WARN__DUPLICATE_METHOD_MATCH = YES;
				COPY_PHASE_STRIP = NO;
				DEBUG_INFORMATION_FORMAT = "dwarf-with-dsym";
				ENABLE_NS_ASSERTIONS = NO;
				ENABLE_STRICT_OBJC_MSGSEND = YES;
				GCC_C_LANGUAGE_STANDARD = gnu11;
				GCC_NO_COMMON_BLOCKS = YES;
				GCC_WARN_64_TO_32_BIT_CONVERSION = YES;
				GCC_WARN_ABOUT_RETURN_TYPE = YES_ERROR;
				GCC_WARN_UNDECLARED_SELECTOR = YES;
				GCC_WARN_UNINITIALIZED_AUTOS = YES_AGGRESSIVE;
				GCC_WARN_UNUSED_FUNCTION = YES;
				GCC_WARN_UNUSED_VARIABLE = YES;
				IPHONEOS_DEPLOYMENT_TARGET = 13.7;
				MTL_ENABLE_DEBUG_INFO = NO;
				MTL_FAST_MATH = YES;
				SDKROOT = iphoneos;
				SWIFT_ACTIVE_COMPILATION_CONDITIONS = ADHOC;
				SWIFT_COMPILATION_MODE = wholemodule;
				SWIFT_OPTIMIZATION_LEVEL = "-O";
				VALIDATE_PRODUCT = YES;
			};
			name = AdHoc;
		};
		01D1BEB224F7F41200D11B9A /* AdHoc */ = {
			isa = XCBuildConfiguration;
			buildSettings = {
				ASSETCATALOG_COMPILER_APPICON_NAME = AppIcon;
				CLANG_ENABLE_MODULES = YES;
				CODE_SIGN_ENTITLEMENTS = "${PROJECT}/Resources/ENA.entitlements";
				CODE_SIGN_IDENTITY = $IPHONE_APP_CODE_SIGN_IDENTITY;
				CODE_SIGN_STYLE = Manual;
				CURRENT_PROJECT_VERSION = 0;
				DEVELOPMENT_TEAM = 523TP53AQF;
				GCC_PREPROCESSOR_DEFINITIONS = "SQLITE_HAS_CODEC=1";
				INFOPLIST_FILE = ENA/Resources/Info_Testflight.plist;
				IPHONE_APP_CODE_SIGN_IDENTITY = "Apple Distribution";
				IPHONE_APP_DEV_TEAM = 523TP53AQF;
				IPHONE_APP_DIST_PROF_SPECIFIER = "match AdHoc de.rki.coronawarnapp-dev";
				LD_RUNPATH_SEARCH_PATHS = (
					"$(inherited)",
					"@executable_path/Frameworks",
				);
				MARKETING_VERSION = 1.8.0;
				OTHER_CFLAGS = (
					"-DSQLITE_HAS_CODEC",
					"-DSQLITE_TEMP_STORE=3",
					"-DSQLCIPHER_CRYPTO_CC",
					"-DNDEBUG",
				);
				PRODUCT_BUNDLE_IDENTIFIER = "de.rki.coronawarnapp-dev";
				PRODUCT_NAME = "$(TARGET_NAME)";
				PROVISIONING_PROFILE_SPECIFIER = $IPHONE_APP_DIST_PROF_SPECIFIER;
				SWIFT_ACTIVE_COMPILATION_CONDITIONS = "APP_STORE USE_DEV_PK_FOR_SIG_VERIFICATION";
				SWIFT_OBJC_BRIDGING_HEADER = "ENA-Bridging-Header.h";
				SWIFT_VERSION = 5.0;
				TARGETED_DEVICE_FAMILY = 1;
			};
			name = AdHoc;
		};
		01D1BEB324F7F41200D11B9A /* AdHoc */ = {
			isa = XCBuildConfiguration;
			buildSettings = {
				ALWAYS_EMBED_SWIFT_STANDARD_LIBRARIES = YES;
				BUNDLE_LOADER = "$(TEST_HOST)";
				CLANG_ENABLE_MODULES = YES;
				CODE_SIGN_STYLE = Manual;
				DEVELOPMENT_TEAM = 523TP53AQF;
				GCC_PREPROCESSOR_DEFINITIONS = "SQLITE_HAS_CODEC=1";
				INFOPLIST_FILE = ENATests/Info.plist;
				LD_RUNPATH_SEARCH_PATHS = (
					"$(inherited)",
					"@executable_path/Frameworks",
					"@loader_path/Frameworks",
				);
				OTHER_CFLAGS = (
					"-DSQLITE_HAS_CODEC",
					"-DSQLITE_TEMP_STORE=3",
					"-DSQLCIPHER_CRYPTO_CC",
					"-DNDEBUG",
				);
				PRODUCT_BUNDLE_IDENTIFIER = com.sap.ux.ENATests;
				PRODUCT_NAME = "$(TARGET_NAME)";
				SWIFT_OBJC_BRIDGING_HEADER = "ENATests-Bridging-Header.h";
				SWIFT_VERSION = 5.0;
				TARGETED_DEVICE_FAMILY = "1,2";
				TEST_HOST = "$(BUILT_PRODUCTS_DIR)/ENA.app/ENA";
			};
			name = AdHoc;
		};
		01D1BEB424F7F41200D11B9A /* AdHoc */ = {
			isa = XCBuildConfiguration;
			buildSettings = {
				ALWAYS_EMBED_SWIFT_STANDARD_LIBRARIES = YES;
				CODE_SIGN_STYLE = Manual;
				DEVELOPMENT_TEAM = 523TP53AQF;
				INFOPLIST_FILE = ENAUITests/Info.plist;
				LD_RUNPATH_SEARCH_PATHS = (
					"$(inherited)",
					"@executable_path/Frameworks",
					"@loader_path/Frameworks",
				);
				PRODUCT_BUNDLE_IDENTIFIER = com.sap.ux.ENAUITests;
				PRODUCT_NAME = "$(TARGET_NAME)";
				PROVISIONING_PROFILE_SPECIFIER = "";
				"PROVISIONING_PROFILE_SPECIFIER[sdk=macosx*]" = "";
				SWIFT_VERSION = 5.0;
				TARGETED_DEVICE_FAMILY = "1,2";
				TEST_TARGET_NAME = ENA;
			};
			name = AdHoc;
		};
		01D1BEB524F7F41200D11B9A /* AdHoc */ = {
			isa = XCBuildConfiguration;
			buildSettings = {
				CODE_SIGNING_ALLOWED = NO;
				CODE_SIGNING_REQUIRED = NO;
				CODE_SIGN_STYLE = Manual;
				DEFINES_MODULE = YES;
				DYLIB_INSTALL_NAME_BASE = "@rpath";
				GCC_PREPROCESSOR_DEFINITIONS = "SQLITE_HAS_CODEC=1";
				INFOPLIST_FILE = CWASQLite/Info.plist;
				LD_RUNPATH_SEARCH_PATHS = (
					"$(inherited)",
					"@executable_path/Frameworks",
					"@loader_path/Frameworks",
				);
				OTHER_CFLAGS = (
					"-DSQLITE_TEMP_STORE=3",
					"-DSQLCIPHER_CRYPTO_CC",
					"-DNDEBUG",
					"-DSQLITE_HAS_CODEC",
				);
				PRODUCT_BUNDLE_IDENTIFIER = de.rki.coronawarnapp.sqlite;
				PRODUCT_NAME = CWASQLite;
				PROVISIONING_PROFILE_SPECIFIER = "";
				SKIP_INSTALL = YES;
				SWIFT_VERSION = 5.0;
				VERSIONING_SYSTEM = "apple-generic";
			};
			name = AdHoc;
		};
		85D7596624570491008175F0 /* Debug */ = {
			isa = XCBuildConfiguration;
			buildSettings = {
				ALWAYS_SEARCH_USER_PATHS = NO;
				CLANG_ANALYZER_LOCALIZABILITY_NONLOCALIZED = YES;
				CLANG_ANALYZER_NONNULL = YES;
				CLANG_ANALYZER_NUMBER_OBJECT_CONVERSION = YES_AGGRESSIVE;
				CLANG_CXX_LANGUAGE_STANDARD = "gnu++14";
				CLANG_CXX_LIBRARY = "libc++";
				CLANG_ENABLE_MODULES = YES;
				CLANG_ENABLE_OBJC_ARC = YES;
				CLANG_ENABLE_OBJC_WEAK = YES;
				CLANG_WARN_BLOCK_CAPTURE_AUTORELEASING = YES;
				CLANG_WARN_BOOL_CONVERSION = YES;
				CLANG_WARN_COMMA = YES;
				CLANG_WARN_CONSTANT_CONVERSION = YES;
				CLANG_WARN_DEPRECATED_OBJC_IMPLEMENTATIONS = YES;
				CLANG_WARN_DIRECT_OBJC_ISA_USAGE = YES_ERROR;
				CLANG_WARN_DOCUMENTATION_COMMENTS = YES;
				CLANG_WARN_EMPTY_BODY = YES;
				CLANG_WARN_ENUM_CONVERSION = YES;
				CLANG_WARN_INFINITE_RECURSION = YES;
				CLANG_WARN_INT_CONVERSION = YES;
				CLANG_WARN_NON_LITERAL_NULL_CONVERSION = YES;
				CLANG_WARN_OBJC_IMPLICIT_RETAIN_SELF = YES;
				CLANG_WARN_OBJC_LITERAL_CONVERSION = YES;
				CLANG_WARN_OBJC_ROOT_CLASS = YES_ERROR;
				CLANG_WARN_QUOTED_INCLUDE_IN_FRAMEWORK_HEADER = YES;
				CLANG_WARN_RANGE_LOOP_ANALYSIS = YES;
				CLANG_WARN_STRICT_PROTOTYPES = YES;
				CLANG_WARN_SUSPICIOUS_MOVE = YES;
				CLANG_WARN_UNGUARDED_AVAILABILITY = YES_AGGRESSIVE;
				CLANG_WARN_UNREACHABLE_CODE = YES;
				CLANG_WARN__DUPLICATE_METHOD_MATCH = YES;
				COPY_PHASE_STRIP = NO;
				DEBUG_INFORMATION_FORMAT = dwarf;
				ENABLE_STRICT_OBJC_MSGSEND = YES;
				ENABLE_TESTABILITY = YES;
				GCC_C_LANGUAGE_STANDARD = gnu11;
				GCC_DYNAMIC_NO_PIC = NO;
				GCC_NO_COMMON_BLOCKS = YES;
				GCC_OPTIMIZATION_LEVEL = 0;
				GCC_PREPROCESSOR_DEFINITIONS = (
					"DEBUG=1",
					"$(inherited)",
				);
				GCC_WARN_64_TO_32_BIT_CONVERSION = YES;
				GCC_WARN_ABOUT_RETURN_TYPE = YES_ERROR;
				GCC_WARN_UNDECLARED_SELECTOR = YES;
				GCC_WARN_UNINITIALIZED_AUTOS = YES_AGGRESSIVE;
				GCC_WARN_UNUSED_FUNCTION = YES;
				GCC_WARN_UNUSED_VARIABLE = YES;
				IPHONEOS_DEPLOYMENT_TARGET = 13.7;
				MTL_ENABLE_DEBUG_INFO = INCLUDE_SOURCE;
				MTL_FAST_MATH = YES;
				ONLY_ACTIVE_ARCH = YES;
				SDKROOT = iphoneos;
				SWIFT_ACTIVE_COMPILATION_CONDITIONS = DEBUG;
				SWIFT_OPTIMIZATION_LEVEL = "-Onone";
			};
			name = Debug;
		};
		85D7596724570491008175F0 /* Release */ = {
			isa = XCBuildConfiguration;
			buildSettings = {
				ALWAYS_SEARCH_USER_PATHS = NO;
				CLANG_ANALYZER_LOCALIZABILITY_NONLOCALIZED = YES;
				CLANG_ANALYZER_NONNULL = YES;
				CLANG_ANALYZER_NUMBER_OBJECT_CONVERSION = YES_AGGRESSIVE;
				CLANG_CXX_LANGUAGE_STANDARD = "gnu++14";
				CLANG_CXX_LIBRARY = "libc++";
				CLANG_ENABLE_MODULES = YES;
				CLANG_ENABLE_OBJC_ARC = YES;
				CLANG_ENABLE_OBJC_WEAK = YES;
				CLANG_WARN_BLOCK_CAPTURE_AUTORELEASING = YES;
				CLANG_WARN_BOOL_CONVERSION = YES;
				CLANG_WARN_COMMA = YES;
				CLANG_WARN_CONSTANT_CONVERSION = YES;
				CLANG_WARN_DEPRECATED_OBJC_IMPLEMENTATIONS = YES;
				CLANG_WARN_DIRECT_OBJC_ISA_USAGE = YES_ERROR;
				CLANG_WARN_DOCUMENTATION_COMMENTS = YES;
				CLANG_WARN_EMPTY_BODY = YES;
				CLANG_WARN_ENUM_CONVERSION = YES;
				CLANG_WARN_INFINITE_RECURSION = YES;
				CLANG_WARN_INT_CONVERSION = YES;
				CLANG_WARN_NON_LITERAL_NULL_CONVERSION = YES;
				CLANG_WARN_OBJC_IMPLICIT_RETAIN_SELF = YES;
				CLANG_WARN_OBJC_LITERAL_CONVERSION = YES;
				CLANG_WARN_OBJC_ROOT_CLASS = YES_ERROR;
				CLANG_WARN_QUOTED_INCLUDE_IN_FRAMEWORK_HEADER = YES;
				CLANG_WARN_RANGE_LOOP_ANALYSIS = YES;
				CLANG_WARN_STRICT_PROTOTYPES = YES;
				CLANG_WARN_SUSPICIOUS_MOVE = YES;
				CLANG_WARN_UNGUARDED_AVAILABILITY = YES_AGGRESSIVE;
				CLANG_WARN_UNREACHABLE_CODE = YES;
				CLANG_WARN__DUPLICATE_METHOD_MATCH = YES;
				COPY_PHASE_STRIP = NO;
				DEBUG_INFORMATION_FORMAT = "dwarf-with-dsym";
				ENABLE_NS_ASSERTIONS = NO;
				ENABLE_STRICT_OBJC_MSGSEND = YES;
				GCC_C_LANGUAGE_STANDARD = gnu11;
				GCC_NO_COMMON_BLOCKS = YES;
				GCC_WARN_64_TO_32_BIT_CONVERSION = YES;
				GCC_WARN_ABOUT_RETURN_TYPE = YES_ERROR;
				GCC_WARN_UNDECLARED_SELECTOR = YES;
				GCC_WARN_UNINITIALIZED_AUTOS = YES_AGGRESSIVE;
				GCC_WARN_UNUSED_FUNCTION = YES;
				GCC_WARN_UNUSED_VARIABLE = YES;
				IPHONEOS_DEPLOYMENT_TARGET = 13.7;
				MTL_ENABLE_DEBUG_INFO = NO;
				MTL_FAST_MATH = YES;
				SDKROOT = iphoneos;
				SWIFT_ACTIVE_COMPILATION_CONDITIONS = RELEASE;
				SWIFT_COMPILATION_MODE = wholemodule;
				SWIFT_OPTIMIZATION_LEVEL = "-O";
				VALIDATE_PRODUCT = YES;
			};
			name = Release;
		};
		85D7596924570491008175F0 /* Debug */ = {
			isa = XCBuildConfiguration;
			buildSettings = {
				ASSETCATALOG_COMPILER_APPICON_NAME = AppIcon;
				CLANG_ENABLE_MODULES = YES;
				CODE_SIGN_ENTITLEMENTS = "${PROJECT}/Resources/ENATest.entitlements";
				CODE_SIGN_IDENTITY = $IPHONE_APP_CODE_SIGN_IDENTITY;
				CODE_SIGN_STYLE = Manual;
				CURRENT_PROJECT_VERSION = 0;
				DEVELOPMENT_TEAM = 523TP53AQF;
				GCC_PREPROCESSOR_DEFINITIONS = (
					"DEBUG=1",
					"$(inherited)",
					"SQLITE_HAS_CODEC=1",
				);
				INFOPLIST_FILE = ENA/Resources/Info_Debug.plist;
				IPHONE_APP_CODE_SIGN_IDENTITY = "iPhone Developer";
				IPHONE_APP_DEV_TEAM = 523TP53AQF;
				IPHONE_APP_DIST_PROF_SPECIFIER = "523TP53AQF/Corona-Warn-App-Dev1";
				LD_RUNPATH_SEARCH_PATHS = (
					"$(inherited)",
					"@executable_path/Frameworks",
				);
				MARKETING_VERSION = 1.8.0;
				OTHER_CFLAGS = (
					"-DSQLITE_HAS_CODEC",
					"-DSQLITE_TEMP_STORE=3",
					"-DSQLCIPHER_CRYPTO_CC",
					"-DNDEBUG",
				);
				PRODUCT_BUNDLE_IDENTIFIER = "de.rki.coronawarnapp-dev";
				PRODUCT_NAME = "$(TARGET_NAME)";
				PROVISIONING_PROFILE_SPECIFIER = $IPHONE_APP_DIST_PROF_SPECIFIER;
				SWIFT_ACTIVE_COMPILATION_CONDITIONS = "$(inherited) USE_DEV_PK_FOR_SIG_VERIFICATION DISABLE_CERTIFICATE_PINNING";
				SWIFT_OBJC_BRIDGING_HEADER = "ENA-Bridging-Header.h";
				SWIFT_OPTIMIZATION_LEVEL = "-Onone";
				SWIFT_VERSION = 5.0;
				TARGETED_DEVICE_FAMILY = 1;
			};
			name = Debug;
		};
		85D7596A24570491008175F0 /* Release */ = {
			isa = XCBuildConfiguration;
			buildSettings = {
				ASSETCATALOG_COMPILER_APPICON_NAME = AppIcon;
				CLANG_ENABLE_MODULES = YES;
				CODE_SIGN_ENTITLEMENTS = "${PROJECT}/Resources/ENA.entitlements";
				CODE_SIGN_IDENTITY = $IPHONE_APP_CODE_SIGN_IDENTITY;
				CODE_SIGN_STYLE = Manual;
				CURRENT_PROJECT_VERSION = 0;
				GCC_PREPROCESSOR_DEFINITIONS = "SQLITE_HAS_CODEC=1";
				INFOPLIST_FILE = ENA/Resources/Info.plist;
				IPHONE_APP_CODE_SIGN_IDENTITY = "iPhone Developer";
				IPHONE_APP_DEV_TEAM = 523TP53AQF;
				IPHONE_APP_DIST_PROF_SPECIFIER = "523TP53AQF/Corona-Warn-App";
				LD_RUNPATH_SEARCH_PATHS = (
					"$(inherited)",
					"@executable_path/Frameworks",
				);
				MARKETING_VERSION = 1.8.0;
				OTHER_CFLAGS = (
					"-DSQLITE_HAS_CODEC",
					"-DSQLITE_TEMP_STORE=3",
					"-DSQLCIPHER_CRYPTO_CC",
					"-DNDEBUG",
				);
				PRODUCT_BUNDLE_IDENTIFIER = de.rki.coronawarnapp;
				PRODUCT_NAME = "$(TARGET_NAME)";
				PROVISIONING_PROFILE_SPECIFIER = $IPHONE_APP_DIST_PROF_SPECIFIER;
				SWIFT_OBJC_BRIDGING_HEADER = "ENA-Bridging-Header.h";
				SWIFT_VERSION = 5.0;
				TARGETED_DEVICE_FAMILY = 1;
			};
			name = Release;
		};
		85D7596C24570491008175F0 /* Debug */ = {
			isa = XCBuildConfiguration;
			buildSettings = {
				ALWAYS_EMBED_SWIFT_STANDARD_LIBRARIES = YES;
				BUNDLE_LOADER = "$(TEST_HOST)";
				CLANG_ENABLE_MODULES = YES;
				CODE_SIGN_STYLE = Automatic;
				DEVELOPMENT_TEAM = 523TP53AQF;
				GCC_PREPROCESSOR_DEFINITIONS = (
					"$(inherited)",
					"SQLITE_HAS_CODEC=1",
				);
				INFOPLIST_FILE = ENATests/Info.plist;
				LD_RUNPATH_SEARCH_PATHS = (
					"$(inherited)",
					"@executable_path/Frameworks",
					"@loader_path/Frameworks",
				);
				OTHER_CFLAGS = (
					"-DSQLITE_HAS_CODEC",
					"-DSQLITE_TEMP_STORE=3",
					"-DSQLCIPHER_CRYPTO_CC",
					"-DNDEBUG",
				);
				PRODUCT_BUNDLE_IDENTIFIER = com.sap.ux.ENATests;
				PRODUCT_NAME = "$(TARGET_NAME)";
				SWIFT_OBJC_BRIDGING_HEADER = "ENATests-Bridging-Header.h";
				SWIFT_OPTIMIZATION_LEVEL = "-Onone";
				SWIFT_VERSION = 5.0;
				TARGETED_DEVICE_FAMILY = "1,2";
				TEST_HOST = "$(BUILT_PRODUCTS_DIR)/ENA.app/ENA";
			};
			name = Debug;
		};
		85D7596D24570491008175F0 /* Release */ = {
			isa = XCBuildConfiguration;
			buildSettings = {
				ALWAYS_EMBED_SWIFT_STANDARD_LIBRARIES = YES;
				BUNDLE_LOADER = "$(TEST_HOST)";
				CLANG_ENABLE_MODULES = YES;
				CODE_SIGN_STYLE = Automatic;
				DEVELOPMENT_TEAM = 523TP53AQF;
				GCC_PREPROCESSOR_DEFINITIONS = "SQLITE_HAS_CODEC=1";
				INFOPLIST_FILE = ENATests/Info.plist;
				LD_RUNPATH_SEARCH_PATHS = (
					"$(inherited)",
					"@executable_path/Frameworks",
					"@loader_path/Frameworks",
				);
				OTHER_CFLAGS = (
					"-DSQLITE_HAS_CODEC",
					"-DSQLITE_TEMP_STORE=3",
					"-DSQLCIPHER_CRYPTO_CC",
					"-DNDEBUG",
				);
				PRODUCT_BUNDLE_IDENTIFIER = com.sap.ux.ENATests;
				PRODUCT_NAME = "$(TARGET_NAME)";
				SWIFT_OBJC_BRIDGING_HEADER = "ENATests-Bridging-Header.h";
				SWIFT_VERSION = 5.0;
				TARGETED_DEVICE_FAMILY = "1,2";
				TEST_HOST = "$(BUILT_PRODUCTS_DIR)/ENA.app/ENA";
			};
			name = Release;
		};
		85D7596F24570491008175F0 /* Debug */ = {
			isa = XCBuildConfiguration;
			buildSettings = {
				ALWAYS_EMBED_SWIFT_STANDARD_LIBRARIES = YES;
				CODE_SIGN_STYLE = Automatic;
				DEVELOPMENT_TEAM = 523TP53AQF;
				INFOPLIST_FILE = ENAUITests/Info.plist;
				LD_RUNPATH_SEARCH_PATHS = (
					"$(inherited)",
					"@executable_path/Frameworks",
					"@loader_path/Frameworks",
				);
				PRODUCT_BUNDLE_IDENTIFIER = com.sap.ux.ENAUITests;
				PRODUCT_NAME = "$(TARGET_NAME)";
				PROVISIONING_PROFILE_SPECIFIER = "";
				"PROVISIONING_PROFILE_SPECIFIER[sdk=macosx*]" = "";
				SWIFT_ACTIVE_COMPILATION_CONDITIONS = DEBUG;
				SWIFT_VERSION = 5.0;
				TARGETED_DEVICE_FAMILY = "1,2";
				TEST_TARGET_NAME = ENA;
			};
			name = Debug;
		};
		85D7597024570491008175F0 /* Release */ = {
			isa = XCBuildConfiguration;
			buildSettings = {
				ALWAYS_EMBED_SWIFT_STANDARD_LIBRARIES = YES;
				CODE_SIGN_STYLE = Automatic;
				DEVELOPMENT_TEAM = 523TP53AQF;
				INFOPLIST_FILE = ENAUITests/Info.plist;
				LD_RUNPATH_SEARCH_PATHS = (
					"$(inherited)",
					"@executable_path/Frameworks",
					"@loader_path/Frameworks",
				);
				PRODUCT_BUNDLE_IDENTIFIER = com.sap.ux.ENAUITests;
				PRODUCT_NAME = "$(TARGET_NAME)";
				PROVISIONING_PROFILE_SPECIFIER = "";
				"PROVISIONING_PROFILE_SPECIFIER[sdk=macosx*]" = "";
				SWIFT_VERSION = 5.0;
				TARGETED_DEVICE_FAMILY = "1,2";
				TEST_TARGET_NAME = ENA;
			};
			name = Release;
		};
		B1FF6B6F2497D0B50041CF02 /* Debug */ = {
			isa = XCBuildConfiguration;
			buildSettings = {
				CODE_SIGNING_ALLOWED = NO;
				CODE_SIGNING_REQUIRED = NO;
				CODE_SIGN_IDENTITY = "";
				"CODE_SIGN_IDENTITY[sdk=macosx*]" = "Apple Development";
				CODE_SIGN_STYLE = Manual;
				CURRENT_PROJECT_VERSION = 0;
				DEFINES_MODULE = YES;
				DEVELOPMENT_TEAM = "";
				DYLIB_COMPATIBILITY_VERSION = 1;
				DYLIB_CURRENT_VERSION = 1;
				DYLIB_INSTALL_NAME_BASE = "@rpath";
				GCC_PREPROCESSOR_DEFINITIONS = (
					"DISABLE_CERTIFICATE_PINNING=1",
					"SQLITE_HAS_CODEC=1",
					"DEBUG=1",
				);
				"GCC_PREPROCESSOR_DEFINITIONS_NOT_USED_IN_PRECOMPS[arch=*]" = "";
				INFOPLIST_FILE = CWASQLite/Info.plist;
				INSTALL_PATH = "$(LOCAL_LIBRARY_DIR)/Frameworks";
				LD_RUNPATH_SEARCH_PATHS = (
					"$(inherited)",
					"@executable_path/Frameworks",
					"@loader_path/Frameworks",
				);
				OTHER_CFLAGS = (
					"-DSQLITE_TEMP_STORE=3",
					"-DSQLCIPHER_CRYPTO_CC",
					"-DNDEBUG",
					"-DSQLITE_HAS_CODEC",
				);
				PRODUCT_BUNDLE_IDENTIFIER = de.rki.coronawarnapp.sqlite;
				PRODUCT_NAME = "$(TARGET_NAME:c99extidentifier)";
				PROVISIONING_PROFILE_SPECIFIER = "";
				"PROVISIONING_PROFILE_SPECIFIER[sdk=macosx*]" = "";
				SKIP_INSTALL = YES;
				SUPPORTS_MACCATALYST = NO;
				SWIFT_VERSION = 5.0;
				TARGETED_DEVICE_FAMILY = 1;
				VERSIONING_SYSTEM = "apple-generic";
				VERSION_INFO_PREFIX = "";
			};
			name = Debug;
		};
		B1FF6B702497D0B50041CF02 /* Community */ = {
			isa = XCBuildConfiguration;
			buildSettings = {
				CODE_SIGNING_ALLOWED = NO;
				CODE_SIGNING_REQUIRED = NO;
				CODE_SIGN_STYLE = Manual;
				CURRENT_PROJECT_VERSION = 0;
				DEFINES_MODULE = YES;
				DEVELOPMENT_TEAM = "";
				DYLIB_COMPATIBILITY_VERSION = 1;
				DYLIB_CURRENT_VERSION = 1;
				DYLIB_INSTALL_NAME_BASE = "@rpath";
				GCC_PREPROCESSOR_DEFINITIONS = (
					"DISABLE_CERTIFICATE_PINNING=1",
					"SQLITE_HAS_CODEC=1",
					"DEBUG=1",
				);
				INFOPLIST_FILE = CWASQLite/Info.plist;
				INSTALL_PATH = "$(LOCAL_LIBRARY_DIR)/Frameworks";
				LD_RUNPATH_SEARCH_PATHS = (
					"$(inherited)",
					"@executable_path/Frameworks",
					"@loader_path/Frameworks",
				);
				OTHER_CFLAGS = (
					"-DSQLITE_TEMP_STORE=3",
					"-DSQLCIPHER_CRYPTO_CC",
					"-DNDEBUG",
					"-DSQLITE_HAS_CODEC",
				);
				PRODUCT_BUNDLE_IDENTIFIER = de.rki.coronawarnapp.sqlite;
				PRODUCT_NAME = "$(TARGET_NAME:c99extidentifier)";
				PROVISIONING_PROFILE_SPECIFIER = "";
				"PROVISIONING_PROFILE_SPECIFIER[sdk=macosx*]" = "";
				SKIP_INSTALL = YES;
				SUPPORTS_MACCATALYST = NO;
				SWIFT_VERSION = 5.0;
				TARGETED_DEVICE_FAMILY = 1;
				VERSIONING_SYSTEM = "apple-generic";
				VERSION_INFO_PREFIX = "";
			};
			name = Community;
		};
		B1FF6B722497D0B50041CF02 /* Release */ = {
			isa = XCBuildConfiguration;
			buildSettings = {
				CODE_SIGNING_ALLOWED = NO;
				CODE_SIGNING_REQUIRED = NO;
				CODE_SIGN_STYLE = Manual;
				CURRENT_PROJECT_VERSION = 0;
				DEFINES_MODULE = YES;
				DEVELOPMENT_TEAM = "";
				DYLIB_COMPATIBILITY_VERSION = 1;
				DYLIB_CURRENT_VERSION = 1;
				DYLIB_INSTALL_NAME_BASE = "@rpath";
				GCC_PREPROCESSOR_DEFINITIONS = "SQLITE_HAS_CODEC=1";
				INFOPLIST_FILE = CWASQLite/Info.plist;
				INSTALL_PATH = "$(LOCAL_LIBRARY_DIR)/Frameworks";
				LD_RUNPATH_SEARCH_PATHS = (
					"$(inherited)",
					"@executable_path/Frameworks",
					"@loader_path/Frameworks",
				);
				OTHER_CFLAGS = (
					"-DSQLITE_TEMP_STORE=3",
					"-DSQLCIPHER_CRYPTO_CC",
					"-DNDEBUG",
					"-DSQLITE_HAS_CODEC",
				);
				PRODUCT_BUNDLE_IDENTIFIER = "de.rki.coronawarnapp-dev.sqlite";
				PRODUCT_NAME = "$(TARGET_NAME:c99extidentifier)";
				PROVISIONING_PROFILE_SPECIFIER = "";
				"PROVISIONING_PROFILE_SPECIFIER[sdk=macosx*]" = "";
				SKIP_INSTALL = YES;
				SUPPORTS_MACCATALYST = NO;
				SWIFT_VERSION = 5.0;
				TARGETED_DEVICE_FAMILY = 1;
				VERSIONING_SYSTEM = "apple-generic";
				VERSION_INFO_PREFIX = "";
			};
			name = Release;
		};
/* End XCBuildConfiguration section */

/* Begin XCConfigurationList section */
		85D759362457048F008175F0 /* Build configuration list for PBXProject "ENA" */ = {
			isa = XCConfigurationList;
			buildConfigurations = (
				85D7596624570491008175F0 /* Debug */,
				011E4AFC2483A269002E6412 /* Community */,
				85D7596724570491008175F0 /* Release */,
				0140535724A0E077000A5121 /* TestFlight */,
				01D1BEB124F7F41200D11B9A /* AdHoc */,
			);
			defaultConfigurationIsVisible = 0;
			defaultConfigurationName = Debug;
		};
		85D7596824570491008175F0 /* Build configuration list for PBXNativeTarget "ENA" */ = {
			isa = XCConfigurationList;
			buildConfigurations = (
				85D7596924570491008175F0 /* Debug */,
				011E4AFD2483A269002E6412 /* Community */,
				85D7596A24570491008175F0 /* Release */,
				0140535824A0E077000A5121 /* TestFlight */,
				01D1BEB224F7F41200D11B9A /* AdHoc */,
			);
			defaultConfigurationIsVisible = 0;
			defaultConfigurationName = Debug;
		};
		85D7596B24570491008175F0 /* Build configuration list for PBXNativeTarget "ENATests" */ = {
			isa = XCConfigurationList;
			buildConfigurations = (
				85D7596C24570491008175F0 /* Debug */,
				011E4AFE2483A269002E6412 /* Community */,
				85D7596D24570491008175F0 /* Release */,
				0140535924A0E077000A5121 /* TestFlight */,
				01D1BEB324F7F41200D11B9A /* AdHoc */,
			);
			defaultConfigurationIsVisible = 0;
			defaultConfigurationName = Debug;
		};
		85D7596E24570491008175F0 /* Build configuration list for PBXNativeTarget "ENAUITests" */ = {
			isa = XCConfigurationList;
			buildConfigurations = (
				85D7596F24570491008175F0 /* Debug */,
				011E4AFF2483A269002E6412 /* Community */,
				85D7597024570491008175F0 /* Release */,
				0140535A24A0E077000A5121 /* TestFlight */,
				01D1BEB424F7F41200D11B9A /* AdHoc */,
			);
			defaultConfigurationIsVisible = 0;
			defaultConfigurationName = Debug;
		};
		B1FF6B742497D0B50041CF02 /* Build configuration list for PBXNativeTarget "CWASQLite" */ = {
			isa = XCConfigurationList;
			buildConfigurations = (
				B1FF6B6F2497D0B50041CF02 /* Debug */,
				B1FF6B702497D0B50041CF02 /* Community */,
				B1FF6B722497D0B50041CF02 /* Release */,
				019BFC6324C988F90053973D /* TestFlight */,
				01D1BEB524F7F41200D11B9A /* AdHoc */,
			);
			defaultConfigurationIsVisible = 0;
			defaultConfigurationName = Debug;
		};
/* End XCConfigurationList section */

/* Begin XCRemoteSwiftPackageReference section */
		B10FB02E246036F3004CA11E /* XCRemoteSwiftPackageReference "swift-protobuf" */ = {
			isa = XCRemoteSwiftPackageReference;
			repositoryURL = "https://github.com/apple/swift-protobuf.git";
			requirement = {
				kind = exactVersion;
				version = 1.12.0;
			};
		};
		B1B5A75E24924B3D0029D5D7 /* XCRemoteSwiftPackageReference "fmdb" */ = {
			isa = XCRemoteSwiftPackageReference;
			repositoryURL = "https://github.com/ccgus/fmdb.git";
			requirement = {
				kind = exactVersion;
				version = 2.7.7;
			};
		};
		B1E8C9A3247AB869006DC678 /* XCRemoteSwiftPackageReference "ZIPFoundation" */ = {
			isa = XCRemoteSwiftPackageReference;
			repositoryURL = "https://github.com/weichsel/ZIPFoundation.git";
			requirement = {
				kind = exactVersion;
				version = 0.9.11;
			};
		};
/* End XCRemoteSwiftPackageReference section */

/* Begin XCSwiftPackageProductDependency section */
		B10FB02F246036F3004CA11E /* SwiftProtobuf */ = {
			isa = XCSwiftPackageProductDependency;
			package = B10FB02E246036F3004CA11E /* XCRemoteSwiftPackageReference "swift-protobuf" */;
			productName = SwiftProtobuf;
		};
		B1B5A75F24924B3D0029D5D7 /* FMDB */ = {
			isa = XCSwiftPackageProductDependency;
			package = B1B5A75E24924B3D0029D5D7 /* XCRemoteSwiftPackageReference "fmdb" */;
			productName = FMDB;
		};
		B1E8C9A4247AB869006DC678 /* ZIPFoundation */ = {
			isa = XCSwiftPackageProductDependency;
			package = B1E8C9A3247AB869006DC678 /* XCRemoteSwiftPackageReference "ZIPFoundation" */;
			productName = ZIPFoundation;
		};
/* End XCSwiftPackageProductDependency section */
	};
	rootObject = 85D759332457048F008175F0 /* Project object */;
}<|MERGE_RESOLUTION|>--- conflicted
+++ resolved
@@ -478,7 +478,6 @@
 		B1FE13FF2489708200D012E5 /* CachedAppConfiguration.swift in Sources */ = {isa = PBXBuildFile; fileRef = B1FE13F824896DDB00D012E5 /* CachedAppConfiguration.swift */; };
 		B1FF6B6E2497D0B50041CF02 /* CWASQLite.h in Headers */ = {isa = PBXBuildFile; fileRef = B1FF6B6C2497D0B50041CF02 /* CWASQLite.h */; settings = {ATTRIBUTES = (Public, ); }; };
 		B1FF6B772497D2330041CF02 /* sqlite3.h in Headers */ = {isa = PBXBuildFile; fileRef = 0DFCC2712484DC8400E2811D /* sqlite3.h */; settings = {ATTRIBUTES = (Public, ); }; };
-<<<<<<< HEAD
 		BA6C8A9E254D634E008344F5 /* RiskCalculationConfiguration.swift in Sources */ = {isa = PBXBuildFile; fileRef = BA6C8A9D254D634E008344F5 /* RiskCalculationConfiguration.swift */; };
 		BA6C8AA6254D63A0008344F5 /* MinutesAtAttenuationFilter.swift in Sources */ = {isa = PBXBuildFile; fileRef = BA6C8AA5254D63A0008344F5 /* MinutesAtAttenuationFilter.swift */; };
 		BA6C8AAE254D6476008344F5 /* ENARange.swift in Sources */ = {isa = PBXBuildFile; fileRef = BA6C8AAD254D6476008344F5 /* ENARange.swift */; };
@@ -494,7 +493,6 @@
 		BA6C8B24254D76ED008344F5 /* ExposureWindowTestCase.swift in Sources */ = {isa = PBXBuildFile; fileRef = BA6C8AE3254D6598008344F5 /* ExposureWindowTestCase.swift */; };
 		BA6C8B2B254D76F7008344F5 /* TestCasesWithConfiguration.swift in Sources */ = {isa = PBXBuildFile; fileRef = BA6C8A95254D62C3008344F5 /* TestCasesWithConfiguration.swift */; };
 		BA6C8B51254D80DF008344F5 /* ExposureWindowTest.swift in Sources */ = {isa = PBXBuildFile; fileRef = BA6C8B50254D80DF008344F5 /* ExposureWindowTest.swift */; };
-=======
 		BA112DF7255586E9007F5712 /* WifiOnlyHTTPClient.swift in Sources */ = {isa = PBXBuildFile; fileRef = BA112DF6255586E9007F5712 /* WifiOnlyHTTPClient.swift */; };
 		BA112E0A25559CDD007F5712 /* ClientWifiOnly.swift in Sources */ = {isa = PBXBuildFile; fileRef = BA112E0925559CDD007F5712 /* ClientWifiOnly.swift */; };
 		BA27993B255995E100C3B64D /* DMWifiClientViewController.swift in Sources */ = {isa = PBXBuildFile; fileRef = BA27993A255995E100C3B64D /* DMWifiClientViewController.swift */; };
@@ -503,7 +501,6 @@
 		BA6D163B255AD35900ED3492 /* DMSwitchTableViewCell.xib in Resources */ = {isa = PBXBuildFile; fileRef = BA6D1639255AD35900ED3492 /* DMSwitchTableViewCell.xib */; };
 		BA6D1640255ADD0500ED3492 /* DMSwitchCellViewModel.swift in Sources */ = {isa = PBXBuildFile; fileRef = BA6D163F255ADD0400ED3492 /* DMSwitchCellViewModel.swift */; };
 		BA8BBA08255A90690034D4BC /* WifiHTTPClient.swift in Sources */ = {isa = PBXBuildFile; fileRef = BA8BBA07255A90690034D4BC /* WifiHTTPClient.swift */; };
->>>>>>> bde0a354
 		BA92A45E255163460063B46F /* ExposureSubmissionQRScannerViewModelGuidTests.swift in Sources */ = {isa = PBXBuildFile; fileRef = BA92A45D255163460063B46F /* ExposureSubmissionQRScannerViewModelGuidTests.swift */; };
 		CD2EC329247D82EE00C6B3F9 /* NotificationSettingsViewController.swift in Sources */ = {isa = PBXBuildFile; fileRef = CD2EC328247D82EE00C6B3F9 /* NotificationSettingsViewController.swift */; };
 		CD678F6F246C43FC00B6A0F8 /* MockURLSession.swift in Sources */ = {isa = PBXBuildFile; fileRef = CD678F6E246C43FC00B6A0F8 /* MockURLSession.swift */; };
@@ -1093,7 +1090,6 @@
 		B1FF6B6A2497D0B40041CF02 /* CWASQLite.framework */ = {isa = PBXFileReference; explicitFileType = wrapper.framework; includeInIndex = 0; path = CWASQLite.framework; sourceTree = BUILT_PRODUCTS_DIR; };
 		B1FF6B6C2497D0B50041CF02 /* CWASQLite.h */ = {isa = PBXFileReference; lastKnownFileType = sourcecode.c.h; path = CWASQLite.h; sourceTree = "<group>"; };
 		B1FF6B6D2497D0B50041CF02 /* Info.plist */ = {isa = PBXFileReference; lastKnownFileType = text.plist.xml; path = Info.plist; sourceTree = "<group>"; };
-<<<<<<< HEAD
 		BA6C8A8F254D61F4008344F5 /* exposure-windows-risk-calculation.json */ = {isa = PBXFileReference; fileEncoding = 4; lastKnownFileType = text.json; path = "exposure-windows-risk-calculation.json"; sourceTree = "<group>"; };
 		BA6C8A95254D62C3008344F5 /* TestCasesWithConfiguration.swift */ = {isa = PBXFileReference; lastKnownFileType = sourcecode.swift; path = TestCasesWithConfiguration.swift; sourceTree = "<group>"; };
 		BA6C8A9D254D634E008344F5 /* RiskCalculationConfiguration.swift */ = {isa = PBXFileReference; lastKnownFileType = sourcecode.swift; path = RiskCalculationConfiguration.swift; sourceTree = "<group>"; };
@@ -1109,7 +1105,6 @@
 		BA6C8B04254D6B1F008344F5 /* RiskCalculationV2.swift */ = {isa = PBXFileReference; lastKnownFileType = sourcecode.swift; path = RiskCalculationV2.swift; sourceTree = "<group>"; };
 		BA6C8B0D254D6BF9008344F5 /* RiskCalculationV2Test.swift */ = {isa = PBXFileReference; lastKnownFileType = sourcecode.swift; path = RiskCalculationV2Test.swift; sourceTree = "<group>"; };
 		BA6C8B50254D80DF008344F5 /* ExposureWindowTest.swift */ = {isa = PBXFileReference; lastKnownFileType = sourcecode.swift; path = ExposureWindowTest.swift; sourceTree = "<group>"; };
-=======
 		BA112DF6255586E9007F5712 /* WifiOnlyHTTPClient.swift */ = {isa = PBXFileReference; fileEncoding = 4; lastKnownFileType = sourcecode.swift; path = WifiOnlyHTTPClient.swift; sourceTree = "<group>"; };
 		BA112E0925559CDD007F5712 /* ClientWifiOnly.swift */ = {isa = PBXFileReference; lastKnownFileType = sourcecode.swift; path = ClientWifiOnly.swift; sourceTree = "<group>"; };
 		BA27993A255995E100C3B64D /* DMWifiClientViewController.swift */ = {isa = PBXFileReference; lastKnownFileType = sourcecode.swift; path = DMWifiClientViewController.swift; sourceTree = "<group>"; };
@@ -1118,7 +1113,6 @@
 		BA6D1639255AD35900ED3492 /* DMSwitchTableViewCell.xib */ = {isa = PBXFileReference; lastKnownFileType = file.xib; path = DMSwitchTableViewCell.xib; sourceTree = "<group>"; };
 		BA6D163F255ADD0400ED3492 /* DMSwitchCellViewModel.swift */ = {isa = PBXFileReference; lastKnownFileType = sourcecode.swift; path = DMSwitchCellViewModel.swift; sourceTree = "<group>"; };
 		BA8BBA07255A90690034D4BC /* WifiHTTPClient.swift */ = {isa = PBXFileReference; lastKnownFileType = sourcecode.swift; path = WifiHTTPClient.swift; sourceTree = "<group>"; };
->>>>>>> bde0a354
 		BA92A45D255163460063B46F /* ExposureSubmissionQRScannerViewModelGuidTests.swift */ = {isa = PBXFileReference; lastKnownFileType = sourcecode.swift; path = ExposureSubmissionQRScannerViewModelGuidTests.swift; sourceTree = "<group>"; };
 		CD2EC328247D82EE00C6B3F9 /* NotificationSettingsViewController.swift */ = {isa = PBXFileReference; lastKnownFileType = sourcecode.swift; path = NotificationSettingsViewController.swift; sourceTree = "<group>"; };
 		CD678F6A246C43E200B6A0F8 /* MockExposureManager.swift */ = {isa = PBXFileReference; lastKnownFileType = sourcecode.swift; path = MockExposureManager.swift; sourceTree = "<group>"; };
@@ -2376,14 +2370,9 @@
 		B102BDC12460405F00CD55A2 /* Backend */ = {
 			isa = PBXGroup;
 			children = (
-<<<<<<< HEAD
 				013C411C2554414C00826C9F /* risk_calculation_parameters.pb.swift */,
 				01F52FE82552C9CB00997A26 /* exposure_detection_parameters.pb.swift */,
 				01F52FE32552C9AC00997A26 /* key_download_parameters.pb.swift */,
-=======
-				EBE7DF49254C2DE8008A0648 /* exposure_detection_parameters.pb.swift */,
-				EBE7DF48254C2DE8008A0648 /* key_download_parameters.pb.swift */,
->>>>>>> bde0a354
 				EB08F1852541CE5700D11FA9 /* diagnosis_key_batch.pb.swift */,
 				EB08F1832541CE5700D11FA9 /* temporary_exposure_key_export.pb.swift */,
 				EB08F1842541CE5700D11FA9 /* temporary_exposure_key_signature_list.pb.swift */,
@@ -2629,11 +2618,8 @@
 		B16457BC24DC3E0E002879EB /* Features */ = {
 			isa = PBXGroup;
 			children = (
-<<<<<<< HEAD
 				01F52FF32552DB9600997A26 /* DMAppConfigurationViewController.swift */,
 				013C413C255463A400826C9F /* DMDebugRiskCalculationViewController.swift */,
-=======
->>>>>>> bde0a354
 				B1F82DF124718C7300E2E56A /* DMBackendConfigurationViewController.swift */,
 				AB6289D8251C833100CF61D2 /* DMDeltaOnboardingViewController.swift */,
 				B1FC2D1C24D9C87F00083C81 /* DMKeysViewController.swift */,
@@ -2646,10 +2632,7 @@
 				B18755D024DC45CA00A9202E /* DMStoreViewController.swift */,
 				B1E8C99C2479D4E7006DC678 /* DMSubmissionStateViewController.swift */,
 				B1D8CB2524DD4371008C6010 /* DMTracingHistoryViewController.swift */,
-<<<<<<< HEAD
-=======
 				BA6D164D255ADD8600ED3492 /* DMWifiClient */,
->>>>>>> bde0a354
 			);
 			path = Features;
 			sourceTree = "<group>";
@@ -2844,7 +2827,6 @@
 			path = CWASQLite;
 			sourceTree = "<group>";
 		};
-<<<<<<< HEAD
 		BA6C8A8E254D60E0008344F5 /* CalculationV2 */ = {
 			isa = PBXGroup;
 			children = (
@@ -2896,7 +2878,6 @@
 				BA6C8A95254D62C3008344F5 /* TestCasesWithConfiguration.swift */,
 			);
 			path = Models;
-=======
 		BA6D164D255ADD8600ED3492 /* DMWifiClient */ = {
 			isa = PBXGroup;
 			children = (
@@ -2915,7 +2896,6 @@
 				BA6D1639255AD35900ED3492 /* DMSwitchTableViewCell.xib */,
 			);
 			path = Cell;
->>>>>>> bde0a354
 			sourceTree = "<group>";
 		};
 		CD8638512477EBAA00A5A07C /* Settings */ = {
@@ -3395,12 +3375,9 @@
 				CD99A3A9245C272400BF12AF /* ExposureSubmissionService.swift in Sources */,
 				AB7420AC251B67A8006666AC /* DeltaOnboardingV15.swift in Sources */,
 				71F54191248BF677006DB793 /* HtmlTextView.swift in Sources */,
-<<<<<<< HEAD
 				BA6C8B05254D6B1F008344F5 /* RiskCalculationV2.swift in Sources */,
 				01F52FE92552C9CB00997A26 /* exposure_detection_parameters.pb.swift in Sources */,
-=======
 				BA6D1640255ADD0500ED3492 /* DMSwitchCellViewModel.swift in Sources */,
->>>>>>> bde0a354
 				51B5B41C246EC8B800DC5D3E /* HomeCardCollectionViewCell.swift in Sources */,
 				B1EDFD8D248E74D000E7EAFF /* URL+StaticString.swift in Sources */,
 				A3E851B224ADD09900402485 /* CountdownTimer.swift in Sources */,
@@ -3566,11 +3543,8 @@
 				B1C6ED00247F23730066138F /* NotificationName.swift in Sources */,
 				EE22DB8D247FB43A001B0A71 /* ActionTableViewCell.swift in Sources */,
 				51CE1BBD2460B1CB002CF42A /* CollectionViewCellConfigurator.swift in Sources */,
-<<<<<<< HEAD
 				BA6C8AF4254D65E1008344F5 /* ScanInstance.swift in Sources */,
-=======
 				BA6D1634255AD2AA00ED3492 /* DMWifiClientViewModel.swift in Sources */,
->>>>>>> bde0a354
 				71D3C19A2494EFAC00DBABA8 /* ENANavigationControllerWithFooter.swift in Sources */,
 				CD2EC329247D82EE00C6B3F9 /* NotificationSettingsViewController.swift in Sources */,
 				A1BABD1024A57D03000ED515 /* ENTemporaryExposureKey+Processing.swift in Sources */,
