--- conflicted
+++ resolved
@@ -48,20 +48,6 @@
 	private let viewModel: DiaryInfoViewModel
 	private let onDismiss: () -> Void
 
-<<<<<<< HEAD
-	private lazy var navigationFooterItem: ENANavigationFooterItem = {
-		let item = ENANavigationFooterItem()
-		item.primaryButtonTitle = AppStrings.ContactDiary.Information.primaryButtonTitle
-		item.isPrimaryButtonEnabled = true
-		item.isSecondaryButtonHidden = true
-
-		item.title = AppStrings.ContactDiary.Information.title
-
-		return item
-	}()
-
-=======
->>>>>>> ade28713
 	private func setupView() {
 		
 		parent?.navigationItem.title = AppStrings.ContactDiary.Information.title
