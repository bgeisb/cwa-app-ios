--- conflicted
+++ resolved
@@ -2660,11 +2660,8 @@
 				138910C3247A907500D739F6 /* Task Scheduling */,
 				B1125458246F2C2100AB5036 /* Converting Keys */,
 				514E81322461B97700636861 /* Exposure */,
-<<<<<<< HEAD
 				8F43A3AC25D547A6008FD630 /* ClientMetaData */,
-=======
 				3466A3F525CD53B3002CC49D /* User */,
->>>>>>> b8447041
 				51EE9A6C245C0FB500F2544F /* Onboarding */,
 				B18E852E248C29D400CF4FB8 /* DetectionMode.swift */,
 				FEDCE1B8926528ED74CDE1B2 /* ENStateHandler+State.swift */,
