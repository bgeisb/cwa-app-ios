--- conflicted
+++ resolved
@@ -88,10 +88,6 @@
 		}
 
 		enum AntigenTest {
-<<<<<<< HEAD
-
-=======
->>>>>>> b1d73d1c
 			enum Profile {
 				static let headerText = NSLocalizedString("AntigenTest_Profile_Header_Text", comment: "")
 				static let noticeText = NSLocalizedString("AntigenTest_Profile_Noice_Text", comment: "")
@@ -99,10 +95,6 @@
 				static let primaryButton = NSLocalizedString("AntigenTest_Profile_Primary_Button", comment: "")
 				static let secondaryButton = NSLocalizedString("AntigenTest_Profile_Secondary_Button", comment: "")
 			}
-<<<<<<< HEAD
-
-=======
->>>>>>> b1d73d1c
 		}
 	}
 
