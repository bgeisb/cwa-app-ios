--- conflicted
+++ resolved
@@ -153,13 +153,8 @@
 
 				exposureSubmissionCoordinator.start(with: .success(testRegistrationInformation), markNewlyAddedCoronaTestAsUnseen: true)
 			}
-<<<<<<< HEAD
 		case .checkinTab, .certificateTab, .universalScanner:
-			exposureSubmissionCoordinator = ExposureSubmissionCoordinator(
-=======
-		case .checkinTab, .certificateTab:
 			let exposureSubmissionCoordinator = ExposureSubmissionCoordinator(
->>>>>>> 07db7f25
 				parentViewController: parentViewController,
 				exposureSubmissionService: exposureSubmissionService,
 				coronaTestService: coronaTestService,
