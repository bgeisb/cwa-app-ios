//
// 🦠 Corona-Warn-App
//

import UIKit

class HomeCoordinator: RequiresAppDependencies {
	private weak var delegate: CoordinatorDelegate?
	private let otpService: OTPServiceProviding
	private let eventStore: EventStoringProviding

	let rootViewController: UINavigationController = AppNavigationController(rootViewController: UIViewController())

	private var homeController: HomeTableViewController?
	private var homeState: HomeState?

	private var settingsController: SettingsViewController?

	private var traceLocationsCoordinator: TraceLocationsCoordinator?
	private var settingsCoordinator: SettingsCoordinator?

	private var exposureDetectionCoordinator: ExposureDetectionCoordinator?
	
	private lazy var exposureSubmissionService: ExposureSubmissionService = {
		ExposureSubmissionServiceFactory.create(
			diagnosisKeysRetrieval: self.exposureManager,
			appConfigurationProvider: appConfigurationProvider,
			client: self.client,
			store: self.store
		)
	}()

	private lazy var statisticsProvider: StatisticsProvider = {
		#if DEBUG
		let useMockDataForStatistics = UserDefaults.standard.string(forKey: "useMockDataForStatistics")
		if isUITesting, useMockDataForStatistics != "NO" {
			return StatisticsProvider(
				client: CachingHTTPClientMock(store: store),
				store: store
			)
		}
		#endif

		return StatisticsProvider(
			client: CachingHTTPClient(serverEnvironmentProvider: store),
			store: store
		)
	}()
	
	private lazy var qrCodePosterTemplateProvider: QRCodePosterTemplateProvider = {
		return QRCodePosterTemplateProvider(
			client: CachingHTTPClient(serverEnvironmentProvider: store),
			store: store
		)
	}()
	
	private var enStateUpdateList = NSHashTable<AnyObject>.weakObjects()

	init(
		_ delegate: CoordinatorDelegate,
		otpService: OTPServiceProviding,
		eventStore: EventStoringProviding
	) {
		self.delegate = delegate
		self.otpService = otpService
		self.eventStore = eventStore
	}

	deinit {
		enStateUpdateList.removeAllObjects()
	}

	func showHome(enStateHandler: ENStateHandler) {
		if homeController == nil {
			let homeState = HomeState(
				store: store,
				riskProvider: riskProvider,
				exposureManagerState: exposureManager.exposureManagerState,
				enState: enStateHandler.state,
				exposureSubmissionService: exposureSubmissionService,
				statisticsProvider: statisticsProvider
			)

			let homeController = HomeTableViewController(
				viewModel: HomeTableViewModel(
					state: homeState,
					store: store
				),
				appConfigurationProvider: appConfigurationProvider,
				onInfoBarButtonItemTap: { [weak self] in
					self?.showRiskLegend()
				},
				onExposureLoggingCellTap: { [weak self] enState in
					self?.showExposureNotificationSetting(enState: enState)
				},
				onRiskCellTap: { [weak self] homeState in
					self?.showExposureDetection(state: homeState)
				},
				onInactiveCellButtonTap: { [weak self] enState in
					self?.showExposureNotificationSetting(enState: enState)
				},
				onTestResultCellTap: { [weak self] testResult in
					self?.showExposureSubmission(with: testResult)
				},
				onStatisticsInfoButtonTap: { [weak self] in
					self?.showStatisticsInfo()
				},
				onTraceLocationsCellTap: { [weak self] in
					self?.showTraceLocations()
				},
				onInviteFriendsCellTap: { [weak self] in
					self?.showInviteFriends()
				},
				onFAQCellTap: { [weak self] in
					guard let self = self else { return }
					self.showWebPage(from: self.rootViewController, urlString: AppStrings.SafariView.targetURL)
				},
				onAppInformationCellTap: { [weak self] in
					self?.showAppInformation()
				},
				onSettingsCellTap: { [weak self] enState in
					self?.showSettings(enState: enState)
				}
			)

			self.homeState = homeState
			self.homeController = homeController
			addToEnStateUpdateList(homeState)

			UIView.transition(with: rootViewController.view, duration: CATransaction.animationDuration(), options: [.transitionCrossDissolve], animations: {
				self.rootViewController.setViewControllers([homeController], animated: false)
				#if !RELEASE
				self.enableDeveloperMenuIfAllowed(in: homeController)
				#endif
			})
		} else {
			rootViewController.dismiss(animated: false)
			rootViewController.popToRootViewController(animated: false)

			homeController?.scrollToTop(animated: false)
		}
	}
	
	func showTestResultFromNotification(with result: TestResult) {
		if let presentedViewController = rootViewController.presentedViewController {
			presentedViewController.dismiss(animated: true) {
				self.showExposureSubmission(with: result)
			}
		} else {
			self.showExposureSubmission(with: result)
		}
	}
	
	func updateDetectionMode(
		_ detectionMode: DetectionMode
	) {
		homeState?.updateDetectionMode(detectionMode)
	}

	#if !RELEASE
	private var developerMenu: DMDeveloperMenu?
	private func enableDeveloperMenuIfAllowed(in controller: UIViewController) {

		developerMenu = DMDeveloperMenu(
			presentingViewController: controller,
			client: client,
			wifiClient: wifiClient,
			store: store,
			exposureManager: exposureManager,
			developerStore: UserDefaults.standard,
			exposureSubmissionService: exposureSubmissionService,
			serverEnvironment: serverEnvironment,
			otpService: otpService
		)
		developerMenu?.enableIfAllowed()
	}
	#endif

	private func setExposureManagerEnabled(_ enabled: Bool, then completion: @escaping (ExposureNotificationError?) -> Void) {
		if enabled {
			exposureManager.enable(completion: completion)
		} else {
			exposureManager.disable(completion: completion)
		}
	}

	private func showRiskLegend() {
		let riskLegendViewController = RiskLegendViewController(
			onDismiss: { [weak rootViewController] in
				rootViewController?.dismiss(animated: true)
			}
		)

		rootViewController.present(
			UINavigationController(rootViewController: riskLegendViewController),
			animated: true
		)
	}

	private func showExposureNotificationSetting(enState: ENStateHandler.State) {
		let vc = ExposureNotificationSettingViewController(
			initialEnState: enState,
			store: self.store,
			appConfigurationProvider: self.appConfigurationProvider,
			setExposureManagerEnabled: { [weak self] newState, completion in
				self?.setExposureManagerEnabled(newState, then: completion)
			}
		)
		addToEnStateUpdateList(vc)
		rootViewController.pushViewController(vc, animated: true)
	}

	private func showExposureDetection(state: HomeState) {
		guard let homeState = homeState else {
			return
		}

		exposureDetectionCoordinator = ExposureDetectionCoordinator(
			rootViewController: rootViewController,
			store: store,
			homeState: homeState,
			exposureManager: exposureManager,
			appConfigurationProvider: appConfigurationProvider,
			otpService: otpService
		)
		exposureDetectionCoordinator?.start()
	}


	private func showExposureSubmission(with result: TestResult? = nil) {
		// A strong reference to the coordinator is passed to the exposure submission navigation controller
		// when .start() is called. The coordinator is then bound to the lifecycle of this navigation controller
		// which is managed by UIKit.
		let coordinator = ExposureSubmissionCoordinator(
			warnOthersReminder: WarnOthersReminder(store: store),
			parentNavigationController: rootViewController,
			exposureSubmissionService: exposureSubmissionService,
			store: self.store,
			delegate: self
		)

		coordinator.start(with: result)
	}

	func showStatisticsInfo() {
		let statisticsInfoController = StatisticsInfoViewController(
			onDismiss: { [weak rootViewController] in
				rootViewController?.dismiss(animated: true)
			}
		)

		rootViewController.present(
			UINavigationController(rootViewController: statisticsInfoController),
			animated: true
		)
	}

	private func showTraceLocations() {
		traceLocationsCoordinator = TraceLocationsCoordinator(
			store: store,
<<<<<<< HEAD
			qrCodePosterTemplateProvider: qrCodePosterTemplateProvider,
			eventStore: MockEventStore(),
=======
			eventStore: eventStore,
>>>>>>> 2afb1d61
			parentNavigationController: rootViewController
		)

		traceLocationsCoordinator?.start()
	}

	private func showInviteFriends() {
		rootViewController.pushViewController(
			InviteFriendsViewController(),
			animated: true
		)
	}

	private func showWebPage(from viewController: UIViewController, urlString: String) {
		LinkHelper.showWebPage(from: viewController, urlString: urlString)
	}

	private func showAppInformation() {
		rootViewController.pushViewController(
			AppInformationViewController(),
			animated: true
		)
	}

	private func showSettings(enState: ENStateHandler.State) {
		settingsCoordinator = SettingsCoordinator(
			store: store,
			initialEnState: enState,
			appConfigurationProvider: appConfigurationProvider,
			parentNavigationController: rootViewController,
			setExposureManagerEnabled: { [weak self] newState, completion in
				self?.setExposureManagerEnabled(newState, then: completion)
			},
			onResetRequest: { [weak self] in
				guard let self = self else { return }

				self.delegate?.coordinatorUserDidRequestReset(exposureSubmissionService: self.exposureSubmissionService)
			}
		)

		settingsCoordinator?.start()

		addToEnStateUpdateList(settingsCoordinator)
	}

	private func addToEnStateUpdateList(_ anyObject: AnyObject?) {
		if let anyObject = anyObject,
		   anyObject is ENStateHandlerUpdating {
			enStateUpdateList.add(anyObject)
		}
	}

}

extension HomeCoordinator: ExposureSubmissionCoordinatorDelegate {
	func exposureSubmissionCoordinatorWillDisappear(_ coordinator: ExposureSubmissionCoordinating) {
		homeController?.reload()
		homeState?.updateTestResult()
	}
}

extension HomeCoordinator: ExposureStateUpdating {
	func updateExposureState(_ state: ExposureManagerState) {
		homeState?.updateExposureManagerState(state)
		settingsController?.updateExposureState(state)
	}
}

extension HomeCoordinator: ENStateHandlerUpdating {
	func updateEnState(_ state: ENStateHandler.State) {
		homeState?.updateEnState(state)
		updateAllState(state)
	}

	private func updateAllState(_ state: ENStateHandler.State) {
		enStateUpdateList.allObjects.forEach { anyObject in
			if let updating = anyObject as? ENStateHandlerUpdating {
				updating.updateEnState(state)
			}
		}
	}
}<|MERGE_RESOLUTION|>--- conflicted
+++ resolved
@@ -258,12 +258,8 @@
 	private func showTraceLocations() {
 		traceLocationsCoordinator = TraceLocationsCoordinator(
 			store: store,
-<<<<<<< HEAD
 			qrCodePosterTemplateProvider: qrCodePosterTemplateProvider,
-			eventStore: MockEventStore(),
-=======
 			eventStore: eventStore,
->>>>>>> 2afb1d61
 			parentNavigationController: rootViewController
 		)
 
