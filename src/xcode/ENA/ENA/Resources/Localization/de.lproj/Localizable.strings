--- conflicted
+++ resolved
@@ -20,11 +20,11 @@
 "Onboarding_Next" = "Nächste";
 "Onboarding_Finish" = "Fertig";
 
+// Exposure Submission
 "ExposureSubmission_Title" = "Laborergebnis für COVID-19";
 "ExposureSubmission_Description" = "Lorem ipsum dolor sit amet, consectetur adipiscing elit. Aenean sed pulvinar erat. Cras at finibus lacus. Fusce ultrices tristique turpis quis elementum. Cras luctus vestibulum iaculis. Mauris sit amet dolor urna. Pellentesque sapien nunc, volutpat id luctus ac, vulputate in tortor.
 
 Lorem ipsum dolor sit amet, consectetur adipiscing elit. Aenean sed pulvinar erat. Cras at finibus lacus. Fusce ultrices tristique turpis quis elementum. Cras luctus vestibulum iaculis. Mauris sit amet dolor urna. Pellentesque sapien nunc, volutpat id luctus ac, vulputate in tortor.";
-<<<<<<< HEAD
 "ExposureSubmission_Submit" = "TAN Eingeben";
 "ExposureSubmissionTanEntry_Title" = "Labor TAN";
 "ExposureSubmissionTanEntry_Description" = "Lorem ipsum dolor sit amet, consectetur adipiscing elit. Aenean sed pulvinar erat. Cras at finibus lacus. Fusce ultrices tristique turpis quis elementum. Cras luctus vestibulum iaculis. Mauris sit amet dolor urna. Pellentesque sapien nunc, volutpat id luctus ac, vulputate in tortor.";
@@ -36,18 +36,6 @@
 "Alert_TitleGeneral" = "Ein Fehler ist aufgetreten";
 "Alert_MessageGeneral" = "Bitte versuche Sie es erneut.";
 "Alert_ActionOk" = "Ok";
-=======
-"SelfExposure_Submit" = "TAN Eingeben";
-"SelfExposure_TANEntry_Title" = "Labor TAN";
-"SelfExposure_TANEntry_Description" = "Lorem ipsum dolor sit amet, consectetur adipiscing elit. Aenean sed pulvinar erat. Cras at finibus lacus. Fusce ultrices tristique turpis quis elementum. Cras luctus vestibulum iaculis. Mauris sit amet dolor urna. Pellentesque sapien nunc, volutpat id luctus ac, vulputate in tortor.";
-"SelfExposure_TANEntry_Submit" = "TAN Prüfen";
-"SelfExposure_Nav_Title" = "Testergebnis Melden";
-"SelfExposure_Confirmation_Title" = "Positive Diagnose";
-"SelfExposure_Confirmation_Description" = "Lorem ipsum dolor sit amet, consectetur adipiscing elit. Aenean sed pulvinar erat. Cras at finibus lacus. Fusce ultrices tristique turpis quis elementum. Cras luctus vestibulum iaculis. Mauris sit amet dolor urna. Pellentesque sapien nunc, volutpat id luctus ac, vulputate in tortor.";
-"SelfExposure_Confirmation_Submit" = "Abschliessen";
-"AlertTitleGeneral" = "Ein Fehler ist aufgetreten";
-"AlertMessageGeneral" = "Bitte versuche Sie es erneut.";
-"AlertActionOk" = "Ok";
 
 //Tracing Enable/Disable Settings
 //Tracing Enable/Disable Settings
@@ -76,5 +64,4 @@
 "home_info_card_about_title" = "Über COVID-19 informieren";
 "home_info_card_about_body" = "Finden Sie verlässliche Antworten und konkrete informationen, wie Sie sich schützen und anderen helfen können";
 
-"home_settings_card_title" = "Einstellungen";
->>>>>>> d293d922
+"home_settings_card_title" = "Einstellungen";