--- conflicted
+++ resolved
@@ -42,19 +42,6 @@
 			jsonData = parsedData
 		}
 		do {
-<<<<<<< HEAD
-			let jsonDecoder = JSONDecoder()
-			jsonDecoder.dateDecodingStrategy = .custom({ decoder -> Date in
-				let container = try decoder.singleValueContainer()
-				let stringDate = try container.decode(String.self)
-				guard let date = ISO8601DateFormatter.justDate.date(from: stringDate) else {
-					throw DecodingError.dataCorruptedError(in: container, debugDescription: "failed to decode date \(stringDate)")
-				}
-				return date
-			})
-
-			self = try jsonDecoder.decode(AntigenTestInformation.self, from: jsonData)
-=======
 			let decodedObject = try JSONDecoder().decode(AntigenTestInformation.self, from: jsonData)
 			
 			self.hash = decodedObject.hash
@@ -63,7 +50,6 @@
 			self.lastName = decodedObject.lastName?.isEmpty ?? true ? nil : decodedObject.lastName
 			self.dateOfBirthString = decodedObject.dateOfBirthString?.isEmpty ?? true ? nil : decodedObject.dateOfBirthString
 			self.dateOfBirth = AntigenTestInformation.isoFormatter.date(from: decodedObject.dateOfBirthString ?? "")
->>>>>>> 4c9e2b32
 		} catch {
 			Log.debug("Failed to read / parse district json", log: .ppac)
 			return nil
@@ -98,23 +84,6 @@
 	var pointOfCareConsentDate: Date {
 		return Date(timeIntervalSince1970: TimeInterval(timestamp))
 	}
-<<<<<<< HEAD
-
-	var dateOfBirthString: String? {
-		guard let dateOfBirth = dateOfBirth else {
-			return nil
-		}
-		return ISO8601DateFormatter.justDate.string(from: dateOfBirth)
-	}
-	var hashOfTheHash: String {
-		guard let hashData = hash.data(using: .utf8) else {
-			Log.error("hash string couldn't be parsed to a data object", log: .qrCode)
-			return ""
-		}
-		return hashData.sha256String()
-	}
-		
-=======
 		
 	// MARK: - Private
 
@@ -124,5 +93,4 @@
 		isoFormatter.timeZone = TimeZone.utcTimeZone
 		return isoFormatter
 	}()
->>>>>>> 4c9e2b32
 }