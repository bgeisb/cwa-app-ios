--- conflicted
+++ resolved
@@ -280,52 +280,60 @@
 
 		XCTAssertTrue(app.webViews.firstMatch.waitForExistence(timeout: .long))
 	}
-
-	func test_screenshot_details_riskCardLow_riskOneDay() throws {
-		var screenshotCounter = 0
-		let riskLevel = "low"
+	
+	func test_screenshot_details_riskCardHigh_riskOneDay_tracingNdays() throws {
+		var screenshotCounter = 0
+		let riskLevel = "high"
 		// change the value based on N
-		app.setPreferredContentSizeCategory(accessibility: .accessibility, size: .XS)
-		app.launchArguments.append(contentsOf: ["-riskLevel", riskLevel])
-		app.launchArguments.append(contentsOf: ["-numberOfDaysWithRiskLevel", "1"])
+		let activeTracingDays = "5"
+		app.setPreferredContentSizeCategory(accessibility: .accessibility, size: .XS)
+		app.launchArguments.append(contentsOf: ["-riskLevel", riskLevel])
+		app.launchArguments.append(contentsOf: ["-activeTracingDays", activeTracingDays])
 		app.launch()
 
 		let riskCell = app.cells.element(boundBy: 1)
 		XCTAssertTrue(riskCell.waitForExistence(timeout: .medium))
 		riskCell.tap()
 
-<<<<<<< HEAD
-		snapshot("details_screen_risk_level_\(riskLevel)_risk_one_day_\(String(format: "%04d", (screenshotCounter.inc() )))")
-	}
-
-	func test_screenshot_details_riskCardLow_riskOneDay_Ndays() throws {
-=======
 		snapshot("details_screen_risk_level_\(riskLevel)_risk_one_day_active_tracing_\(activeTracingDays)days_\(String(format: "%04d", (screenshotCounter.inc() )))")
     }
 
-    func test_screenshot_details_riskCardLow_riskOneDay_tracingNdays() throws {
->>>>>>> cc972c45
-		var screenshotCounter = 0
-		let riskLevel = "low"
-		let installationDays = "12"
+	func test_screenshot_details_riskCardLow_riskOneDay_tracingNdays() throws {
+		var screenshotCounter = 0
+		let riskLevel = "low"
 		// change the value based on N
-		app.setPreferredContentSizeCategory(accessibility: .accessibility, size: .XS)
-		app.launchArguments.append(contentsOf: ["-riskLevel", riskLevel])
-		app.launchArguments.append(contentsOf: ["-appInstallationDays", installationDays])
-		app.launch()
-
+		let activeTracingDays = "5"
+		app.setPreferredContentSizeCategory(accessibility: .accessibility, size: .XS)
+		app.launchArguments.append(contentsOf: ["-riskLevel", riskLevel])
+		app.launchArguments.append(contentsOf: ["-activeTracingDays", activeTracingDays])
+		app.launchArguments.append(contentsOf: ["-numberOfDaysWithRiskLevel", "1"])
+		app.launch()
+		
 		let riskCell = app.cells.element(boundBy: 1)
 		XCTAssertTrue(riskCell.waitForExistence(timeout: .medium))
 		riskCell.tap()
-
-<<<<<<< HEAD
+		
+		snapshot("details_screen_risk_level_\(riskLevel)_risk_one_day_active_tracing_\(activeTracingDays)days_\(String(format: "%04d", (screenshotCounter.inc() )))")
+	}
+	
+	
+	func test_screenshot_details_riskCardLow_riskOneDay_Ndays() throws {
+		var screenshotCounter = 0
+		let riskLevel = "low"
+		let installationDays = "12"
+		// change the value based on N
+		app.setPreferredContentSizeCategory(accessibility: .accessibility, size: .XS)
+		app.launchArguments.append(contentsOf: ["-riskLevel", riskLevel])
+		app.launchArguments.append(contentsOf: ["-appInstallationDays", installationDays])
+		app.launch()
+		
+		let riskCell = app.cells.element(boundBy: 1)
+		XCTAssertTrue(riskCell.waitForExistence(timeout: .medium))
+		riskCell.tap()
+		
 		snapshot("details_screen_risk_level_\(riskLevel)_risk_one_day_installation_\(installationDays)days_\(String(format: "%04d", (screenshotCounter.inc() )))")
 	}
-=======
-		snapshot("details_screen_risk_level_\(riskLevel)_risk_one_day_active_tracing_\(activeTracingDays)days_\(String(format: "%04d", (screenshotCounter.inc() )))")
-    }
->>>>>>> cc972c45
-
+	
 	func test_screenshot_homescreen_thankyou_screen() throws {
 		var screenshotCounter = 0
 		app.setPreferredContentSizeCategory(accessibility: .accessibility, size: .XS)
