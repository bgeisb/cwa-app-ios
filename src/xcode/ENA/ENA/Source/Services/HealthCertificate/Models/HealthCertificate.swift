--- conflicted
+++ resolved
@@ -136,13 +136,7 @@
 		#if DEBUG
 		if isUITesting, let localVaccinationDate = vaccinationEntry?.localVaccinationDate {
 			return Calendar.current.date(byAdding: .year, value: 1, to: localVaccinationDate) ??
-<<<<<<< HEAD
-				Date(timeIntervalSince1970: TimeInterval(cborWebTokenHeader.expirationTime))
-		} else {
-			return Date(timeIntervalSince1970: TimeInterval(cborWebTokenHeader.expirationTime))
-=======
 				cborWebTokenHeader.expirationTime
->>>>>>> a7201fc8
 		}
 		#endif
 
