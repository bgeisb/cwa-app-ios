////
// 🦠 Corona-Warn-App
//

import Foundation
import OpenCombine
import HealthCertificateToolkit
// Do not import everything, just the datatypes we need to make a clean cut.
import enum CertLogic.RuleType
import enum CertLogic.CertificateType
import class CertLogic.Rule
import class CertLogic.ExternalParameter
import class CertLogic.FilterParameter
import class CertLogic.ValidationResult

protocol HealthCertificateValidationProviding {
	func validate(
		healthCertificate: HealthCertificate,
		arrivalCountry: String,
		validationClock: Date,
		completion: @escaping (Result<HealthCertificateValidationReport, HealthCertificateValidationError>) -> Void
	)
}

/*
General flow:
1. apply technical validation (expirationTimes)
2. download new certificate value sets or load them from the cache
3. download new acceptance rules or load them from the cache
4. download new invalidation rules or load them from the cache
5. assemble FilterParameter and ExternalParameter
6. validate combined acceptance and invalidation rules
7. return interpreted rules
*/

// swiftlint:disable:next type_body_length
final class HealthCertificateValidationService: HealthCertificateValidationProviding {
	
	// MARK: - Init
	
	init(
		store: Store,
		client: Client,
		vaccinationValueSetsProvider: VaccinationValueSetsProvider,
		signatureVerifier: SignatureVerification = SignatureVerifier(),
		validationRulesAccess: ValidationRulesAccessing = ValidationRulesAccess()
	) {
		self.store = store
		self.client = client
		self.vaccinationValueSetsProvider = vaccinationValueSetsProvider
		self.signatureVerifier = signatureVerifier
		self.validationRulesAccess = validationRulesAccess
	}
		
	// MARK: - Protocol HealthCertificateValidationProviding
	
	func validate(
		healthCertificate: HealthCertificate,
		arrivalCountry: String,
		validationClock: Date,
		completion: @escaping (Result<HealthCertificateValidationReport, HealthCertificateValidationError>) -> Void
	) {
		
		// 1. Apply technical validation
		let expirationDate = Date(timeIntervalSince1970: TimeInterval(healthCertificate.cborWebTokenHeader.expirationTime))
		
		// NOTE: We expect here a HealthCertificate, which was already json schema validated at its creation time. So the JsonSchemaCheck will here always be true. So we only have to check for the expirationTime of the certificate.
		guard expirationDate >= validationClock else {
			Log.warning("Technical validation failed: expirationDate < validationClock. Expiration date: \(private: expirationDate), validationClock: \(private: validationClock)", log: .vaccination)
			completion(.failure(.TECHNICAL_VALIDATION_FAILED))
			return
		}
		Log.info("Successfully passed technical validation. Proceed with updating value sets...", log: .vaccination)

		updateValueSets(
			healthCertificate: healthCertificate,
			arrivalCountry: arrivalCountry,
			validationClock: validationClock,
			completion: completion
		)
	}
	
	// MARK: - Private
	
	private let store: Store
	private let client: Client
	private let vaccinationValueSetsProvider: VaccinationValueSetsProvider
	private let signatureVerifier: SignatureVerification
	private let validationRulesAccess: ValidationRulesAccessing
	private var subscriptions = Set<AnyCancellable>()
	
	// MARK: - Flow
	
	private func updateValueSets(
		healthCertificate: HealthCertificate,
		arrivalCountry: String,
		validationClock: Date,
		completion: @escaping (Result<HealthCertificateValidationReport, HealthCertificateValidationError>) -> Void
	) {
		// 2. update/ download value sets
		vaccinationValueSetsProvider.latestVaccinationCertificateValueSets()
			.sink(
				receiveCompletion: { result in
					switch result {
					case .finished:
						break
					case .failure(let error):
						if case let URLSession.Response.Failure.httpError(_, response) = error {
							switch response.statusCode {
							case 500...509:
								Log.error("Failed to update value sets with status code: \(response.statusCode)", log: .vaccination, error: error)
								completion(.failure(.VALUE_SET_SERVER_ERROR))
							default:
								Log.error("Unhandled Status Code while fetching certificate value sets", log: .vaccination, error: error)
								completion(.failure(.VALUE_SET_CLIENT_ERROR))
							}
							
						} else if case URLSession.Response.Failure.noNetworkConnection = error {
							Log.error("Failed to update value sets. No network error", log: .vaccination, error: error)
							completion(.failure(.NO_NETWORK))
						} else {
							Log.error("Casting error for http error failed", log: .vaccination, error: error)
							completion(.failure(.VALUE_SET_CLIENT_ERROR))
						}
					}
					
				}, receiveValue: { [weak self] valueSets in
					Log.info("Successfully received value sets. Proceed with downloading acceptance rules...", log: .vaccination)
					self?.downloadAcceptanceRules(
						healthCertificate: healthCertificate,
						arrivalCountry: arrivalCountry,
						validationClock: validationClock,
						valueSets: valueSets,
						completion: completion
					)
				}
			)
			.store(in: &subscriptions)
	}
	
	private func downloadAcceptanceRules(
		healthCertificate: HealthCertificate,
		arrivalCountry: String,
		validationClock: Date,
		valueSets: SAP_Internal_Dgc_ValueSets,
		completion: @escaping (Result<HealthCertificateValidationReport, HealthCertificateValidationError>) -> Void
	) {
		// 3. update/ download acceptance rules
		downloadRules(
			ruleType: .acceptance,
			completion: { [weak self] result in
				switch result {
				case let .failure(error):
					completion(.failure(error))
				case let .success(acceptanceRules):
					Log.info("Successfully downloaded/restored acceptance rules. Proceed with downloading invalidation rules...", log: .vaccination)
					self?.downloadInvalidationRules(
						healthCertificate: healthCertificate,
						arrivalCountry: arrivalCountry,
						validationClock: validationClock,
						valueSets: valueSets,
						acceptanceRules: acceptanceRules,
						completion: completion
					)
				}
			}
		)
	}
	
	private func downloadInvalidationRules(
		healthCertificate: HealthCertificate,
		arrivalCountry: String,
		validationClock: Date,
		valueSets: SAP_Internal_Dgc_ValueSets,
		acceptanceRules: [Rule],
		completion: @escaping (Result<HealthCertificateValidationReport, HealthCertificateValidationError>) -> Void
	) {
		// 4. update/ download invalidation rules
		downloadRules(
			ruleType: .invalidation,
			completion: { [weak self] result in
				switch result {
				case let .failure(error):
					completion(.failure(error))
				case let .success(invalidationRules):
					Log.info("Successfully downloaded/restored invalidation rules. Proceed with assembling FilterParameter...", log: .vaccination)
					self?.assembleCommonRules(
						healthCertificate: healthCertificate,
						arrivalCountry: arrivalCountry,
						validationClock: validationClock,
						valueSets: valueSets,
						acceptanceRules: acceptanceRules,
						invalidationRules: invalidationRules,
						completion: completion
					)
				}
			}
		)
	}
	
	private func assembleCommonRules(
		healthCertificate: HealthCertificate,
		arrivalCountry: String,
		validationClock: Date,
		valueSets: SAP_Internal_Dgc_ValueSets,
		acceptanceRules: [Rule],
		invalidationRules: [Rule],
		completion: @escaping (Result<HealthCertificateValidationReport, HealthCertificateValidationError>) -> Void
	) {
		// 5. Assemble common FilterParameter
		
		let mappedCertificateType = mapCertificateType(healthCertificate.type)
		
		// we must not set the region at the moment, so we set it to nil.
		let filterParameter = FilterParameter(
			validationClock: validationClock,
			countryCode: arrivalCountry,
			certificationType: mappedCertificateType,
			region: nil
		)
		
		Log.info("Successfully assembled common FilterParameter: \(private: filterParameter). Proceed with assembling common ExternalParameter...", log: .vaccination)
		
		// Assemble common ExternalParameter
		
		let mappedValueSets = mapValueSets(valueSet: valueSets)
		let exp = mapUnixTimestampsInSecondsToDate(healthCertificate.cborWebTokenHeader.expirationTime)
		let iat = mapUnixTimestampsInSecondsToDate(healthCertificate.cborWebTokenHeader.issuedAt)
		
		let externalParameter = ExternalParameter(
			validationClock: validationClock,
			valueSets: mappedValueSets,
			exp: exp,
			iat: iat,
			issuerCountryCode: healthCertificate.cborWebTokenHeader.issuer,
			kid: healthCertificate.keyIdentifier
		)
		
		Log.info("Successfully assembled common ExternalParameter: \(private: externalParameter). Proceed with rule validation...", log: .vaccination)

		validateRules(
			healthCertificate: healthCertificate,
			valueSets: valueSets,
			acceptanceRules: acceptanceRules,
			invalidationRules: invalidationRules,
			filterParameter: filterParameter,
			externalParameter: externalParameter,
			completion: completion
		)
	}
	
	private func validateRules(
		healthCertificate: HealthCertificate,
		valueSets: SAP_Internal_Dgc_ValueSets,
		acceptanceRules: [Rule],
		invalidationRules: [Rule],
		filterParameter: FilterParameter,
		externalParameter: ExternalParameter,
		completion: @escaping (Result<HealthCertificateValidationReport, HealthCertificateValidationError>) -> Void
	) {
		
		// 6. apply acceptance and invalidation rules together and validate them
		
		let combinedRules = acceptanceRules + invalidationRules
		
		let validationRulesResult = validationRulesAccess.applyValidationRules(
			combinedRules,
			to: healthCertificate.digitalCovidCertificate,
			filter: filterParameter,
			externalRules: externalParameter
		)

		guard case let .success(validatedRules) = validationRulesResult else {
			if case let .failure(error) = validationRulesResult {
				Log.error("Could not validate rules.", log: .vaccination, error: error)
				completion(.failure(.RULES_VALIDATION_ERROR(error)))
			}
			return
		}
		
		Log.info("Successfully validated combined rules: \(private: validatedRules). Proceed with combined rule interpretation...", log: .vaccination)

		interpretateRulesResult(
			validatedRules: validatedRules,
			completion: completion
		)
		
	}
	
	private func interpretateRulesResult(
		validatedRules: [ValidationResult],
		completion: @escaping (Result<HealthCertificateValidationReport, HealthCertificateValidationError>) -> Void
	) {
		
		// 7. interpret rules
		
		if validatedRules.allSatisfy({ $0.result == .passed }) {
			// all rules has to be .passed
			Log.info("Validation result is: validationPassed. Validation complete.", log: .vaccination)
			completion(.success(.validationPassed(validatedRules)))
		} else if validatedRules.contains(where: { $0.result == .open }) &&
					!validatedRules.contains(where: { $0.result == .fail }) {
			// At least one rule should contain now .open and there is no .fail
			Log.info("Validation result is: validationOpen. Validation complete.", log: .vaccination)
			completion(.success(.validationOpen(validatedRules)))
		} else {
			// At least one rule should contain now .fail
			Log.info("Validation result is: validationFailed. Validation complete.", log: .vaccination)
			completion(.success(.validationFailed(validatedRules)))
		}
	}
	
	// MARK: - Rules downloading and extraction
		
	private func downloadRules(
		ruleType: HealthCertificateValidationRuleType,
		completion: @escaping (Result<[Rule], HealthCertificateValidationError>) -> Void
	) {
		var eTag: String?
		switch ruleType {
		case .acceptance:
			eTag = store.acceptanceRulesCache?.lastValidationRulesETag
		case .invalidation:
			eTag = store.invalidationRulesCache?.lastValidationRulesETag
		}
		
		client.getDCCRules(
			eTag: eTag,
			isFake: false,
			ruleType: ruleType,
			completion: { [weak self] result in
				guard let self = self else {
					Log.error("Could not create strong self", log: .vaccination)
					completion(.failure(.RULE_CLIENT_ERROR(ruleType)))
					return
				}
				
				switch result {
				case let .success(packageDownloadResponse):
					self.rulesDownloadingSuccess(
						ruleType: ruleType,
						packageDownloadResponse: packageDownloadResponse,
						completion: completion
					)
	
				case let .failure(failure):
					self.rulesDownloadingFailure(
						ruleType: ruleType,
						failure: failure,
						completion: completion
					)
				}
			}
		)
	}
	
	private func rulesDownloadingSuccess(
		ruleType: HealthCertificateValidationRuleType,
		packageDownloadResponse: PackageDownloadResponse,
		completion: @escaping (Result<[Rule], HealthCertificateValidationError>) -> Void
	) {
		Log.info("Successfully received \(ruleType) rules package. Proceed with eTag verification...", log: .vaccination)

		guard let eTag = packageDownloadResponse.etag else {
			Log.error("ETag of package is missing. Return with failure.", log: .vaccination)
			completion(.failure(.RULE_JSON_ARCHIVE_ETAG_ERROR(ruleType)))
			return
		}
		Log.info("Successfully verified eTag. Proceed with package extraction...", log: .vaccination)
				
		guard !packageDownloadResponse.isEmpty,
			  let sapDownloadedPackage = packageDownloadResponse.package else {
			Log.error("PackageDownloadResponse is empty. Return with failure.", log: .vaccination)
			completion(.failure(.RULE_JSON_ARCHIVE_FILE_MISSING(ruleType)))

			return
		}
		Log.info("Successfully extracted sapDownloadedPackage. Proceed with package verification...", log: .vaccination)
		
		guard signatureVerifier.verify(sapDownloadedPackage) else {
			Log.error("Verification of sapDownloadedPackage failed. Return with failure", log: .vaccination)
			completion(.failure(.RULE_JSON_ARCHIVE_SIGNATURE_INVALID(ruleType)))

			return
		}
		Log.info("Successfully verified sapDownloadedPackage. Proceed now with CBOR decoding...", log: .vaccination)
		
		self.extractRules(sapDownloadedPackage.bin, completion: { result in
			switch result {
			case let .success(rules):
				Log.info("Successfully decoded \(ruleType) rules: \(private: rules).", log: .vaccination)
				// Save in success case for caching
				switch ruleType {
				case .acceptance:
					let receivedAcceptanceRules = ValidationRulesCache(
						lastValidationRulesETag: eTag,
						validationRules: rules
					)
					store.acceptanceRulesCache = receivedAcceptanceRules
				case .invalidation:
					let receivedInvalidationRules = ValidationRulesCache(
						lastValidationRulesETag: eTag,
						validationRules: rules
					)
					store.invalidationRulesCache = receivedInvalidationRules
				}
				Log.info("Successfully stored \(ruleType) rules in cache.", log: .vaccination)
				completion(.success(rules))
				
			case let .failure(validationError):
				Log.error("Could not decode CBOR from package with error:", log: .vaccination, error: validationError)
				completion(.failure(.RULE_DECODING_ERROR(ruleType, validationError)))

			}
		})
	}

	private func rulesDownloadingFailure(
		ruleType: HealthCertificateValidationRuleType,
		failure: URLSession.Response.Failure,
		completion: @escaping (Result<[Rule], HealthCertificateValidationError>) -> Void
	) {
		switch failure {
		case .notModified:
			// Normally we should have cached something before
			Log.info("Download new \(ruleType) rules aborted due to not modified content. Taking cached rules.", log: .vaccination)
			switch ruleType {
			case .acceptance:
				if let cachedAcceptanceRules = store.acceptanceRulesCache?.validationRules {
					completion(.success(cachedAcceptanceRules))
				} else {
					// If not, return edge case error
					Log.error("Could not find cached acceptance rules but need some.", log: .vaccination)
					completion(.failure(.RULE_MISSING_CACHE(.acceptance)))
				}
			case .invalidation:
				if let cachedInvalidationRules = store.invalidationRulesCache?.validationRules {
					completion(.success(cachedInvalidationRules))
				} else {
					// If not, return edge case error
					Log.error("Could not find cached invalidation rules but need some.", log: .vaccination)
					completion(.failure(.RULE_MISSING_CACHE(.invalidation)))
				}
			}
		case .noNetworkConnection:
			Log.error("Could not download \(ruleType) rules due to no network.", log: .vaccination, error: failure)
			completion(.failure(.NO_NETWORK))
		case let .serverError(statusCode):
			switch statusCode {
			case 400...409:
				Log.error("Could not download \(ruleType) rules due to client error with status code: \(statusCode).", log: .vaccination, error: failure)
<<<<<<< HEAD
				switch ruleType {
				case .acceptance:
					completion(.failure(.ACCEPTANCE_RULE_CLIENT_ERROR))
				case .invalidation:
					completion(.failure(.INVALIDATION_RULE_CLIENT_ERROR))
				}
			default:
				Log.error("Could not download \(ruleType) rules due to server error with status code: \(statusCode).", log: .vaccination, error: failure)
				switch ruleType {
				case .acceptance:
					completion(.failure(.ACCEPTANCE_RULE_SERVER_ERROR))
				case .invalidation:
					completion(.failure(.INVALIDATION_RULE_SERVER_ERROR))
				}
			}
		default:
			Log.error("Could not download \(ruleType) rules due to server error.", log: .vaccination, error: failure)
			switch ruleType {
			case .acceptance:
				completion(.failure(.ACCEPTANCE_RULE_SERVER_ERROR))
			case .invalidation:
				completion(.failure(.INVALIDATION_RULE_SERVER_ERROR))
			}
=======
				completion(.failure(.RULE_CLIENT_ERROR(ruleType)))
			default:
				Log.error("Could not download \(ruleType) rules due to server error with status code: \(statusCode).", log: .vaccination, error: failure)
				completion(.failure(.RULE_SERVER_ERROR(ruleType)))
			}
		default:
			Log.error("Could not download \(ruleType) rules due to server error.", log: .vaccination, error: failure)
			completion(.failure(.RULE_SERVER_ERROR(ruleType)))
>>>>>>> c4f59ec0
		}
	}
	
	
	private func extractRules(
		_ data: Data,
		completion: (Result<[Rule], RuleValidationError>) -> Void
	) {
		let extractRulesResult = validationRulesAccess.extractValidationRules(from: data)
		
		switch extractRulesResult {
		case let .success(rules):
			completion(.success(rules))
		case let .failure(error):
			completion(.failure(error))
		}
	}
	
	// MARK: - ExternalParameters helpers
	
	// Internal for testing purposes
	var allCountryCodes: [String] {
		// This list of country codes comes from our techspec 1:1 as it is. Because we want to keep the copied format, we disable swiftlint here.
		// swiftlint:disable line_length
		// swiftlint:disable comma
		return ["AD","AE","AF","AG","AI","AL","AM","AO","AQ","AR","AS","AT","AU","AW","AX","AZ","BA","BB","BD","BE","BF","BG","BH","BI","BJ","BL","BM","BN","BO","BQ","BR","BS","BT","BV","BW","BY","BZ","CA","CC","CD","CF","CG","CH","CI","CK","CL","CM","CN","CO","CR","CU","CV","CW","CX","CY","CZ","DE","DJ","DK","DM","DO","DZ","EC","EE","EG","EH","ER","ES","ET","FI","FJ","FK","FM","FO","FR","GA","GB","GD","GE","GF","GG","GH","GI","GL","GM","GN","GP","GQ","GR","GS","GT","GU","GW","GY","HK","HM","HN","HR","HT","HU","ID","IE","IL","IM","IN","IO","IQ","IR","IS","IT","JE","JM","JO","JP","KE","KG","KH","KI","KM","KN","KP","KR","KW","KY","KZ","LA","LB","LC","LI","LK","LR","LS","LT","LU","LV","LY","MA","MC","MD","ME","MF","MG","MH","MK","ML","MM","MN","MO","MP","MQ","MR","MS","MT","MU","MV","MW","MX","MY","MZ","NA","NC","NE","NF","NG","NI","NL","NO","NP","NR","NU","NZ","OM","PA","PE","PF","PG","PH","PK","PL","PM","PN","PR","PS","PT","PW","PY","QA","RE","RO","RS","RU","RW","SA","SB","SC","SD","SE","SG","SH","SI","SJ","SK","SL","SM","SN","SO","SR","SS","ST","SV","SX","SY","SZ","TC","TD","TF","TG","TH","TJ","TK","TL","TM","TN","TO","TR","TT","TV","TW","TZ","UA","UG","UM","US","UY","UZ","VA","VC","VE","VG","VI","VN","VU","WF","WS","YE","YT","ZA","ZM","ZW"]
	}
		
	// Maps our valueSet on the value set of CertLogic. See https://github.com/corona-warn-app/cwa-app-tech-spec/blob/proposal/business-rules-dcc/docs/spec/dgc-validation-rules-client.md#data-structure-of-external-rule-parameters
	// Internal for testing purposes
	func mapValueSets(
		valueSet: SAP_Internal_Dgc_ValueSets
	) -> [String: [String]] {
		var dictionary = [String: [String]]()
		dictionary["country-2-codes"] = allCountryCodes
		dictionary["covid-19-lab-result"] = valueSet.tcTr.items.map { $0.key }
		dictionary["covid-19-lab-test-manufacturer-and-name"] = valueSet.tcMa.items.map { $0.key }
		dictionary["covid-19-lab-test-type"] = valueSet.tcTt.items.map { $0.key }
		dictionary["disease-agent-targeted"] = valueSet.tg.items.map { $0.key }
		dictionary["sct-vaccines-covid-19"] = valueSet.vp.items.map { $0.key }
		dictionary["vaccines-covid-19-auth-holders"] = valueSet.ma.items.map { $0.key }
		dictionary["vaccines-covid-19-names"] = valueSet.mp.items.map { $0.key }
		return dictionary
	}
	
	// Internal for testing purposes
	func mapCertificateType(_ certificateType: HealthCertificate.CertificateType) -> CertLogic.CertificateType {
		switch certificateType {
		case .vaccination:
			return .vaccination
		case .test:
			return .test
		case .recovery:
			return .recovery
		}
	}
	
	// Internal for testing purposes
	func mapUnixTimestampsInSecondsToDate(_ timestamp: UInt64) -> Date {
		return Date(timeIntervalSince1970: TimeInterval(timestamp))
	}
}<|MERGE_RESOLUTION|>--- conflicted
+++ resolved
@@ -449,31 +449,6 @@
 			switch statusCode {
 			case 400...409:
 				Log.error("Could not download \(ruleType) rules due to client error with status code: \(statusCode).", log: .vaccination, error: failure)
-<<<<<<< HEAD
-				switch ruleType {
-				case .acceptance:
-					completion(.failure(.ACCEPTANCE_RULE_CLIENT_ERROR))
-				case .invalidation:
-					completion(.failure(.INVALIDATION_RULE_CLIENT_ERROR))
-				}
-			default:
-				Log.error("Could not download \(ruleType) rules due to server error with status code: \(statusCode).", log: .vaccination, error: failure)
-				switch ruleType {
-				case .acceptance:
-					completion(.failure(.ACCEPTANCE_RULE_SERVER_ERROR))
-				case .invalidation:
-					completion(.failure(.INVALIDATION_RULE_SERVER_ERROR))
-				}
-			}
-		default:
-			Log.error("Could not download \(ruleType) rules due to server error.", log: .vaccination, error: failure)
-			switch ruleType {
-			case .acceptance:
-				completion(.failure(.ACCEPTANCE_RULE_SERVER_ERROR))
-			case .invalidation:
-				completion(.failure(.INVALIDATION_RULE_SERVER_ERROR))
-			}
-=======
 				completion(.failure(.RULE_CLIENT_ERROR(ruleType)))
 			default:
 				Log.error("Could not download \(ruleType) rules due to server error with status code: \(statusCode).", log: .vaccination, error: failure)
@@ -482,7 +457,6 @@
 		default:
 			Log.error("Could not download \(ruleType) rules due to server error.", log: .vaccination, error: failure)
 			completion(.failure(.RULE_SERVER_ERROR(ruleType)))
->>>>>>> c4f59ec0
 		}
 	}
 	
