//
// 🦠 Corona-Warn-App
//

import XCTest
@testable import ENA

final class DeviceTimeCheckTest: XCTestCase {

	func test_WHEN_CorrectDeviceTime_THEN_DeviceTimeIsCorrectIsSavedToStore() {
		let fakeStore = MockTestStore()
		fakeStore.appConfigMetadata = makeAppConfig(killSwitchIsOn: false)

		let serverTime = Date()
		let deviceTime = Date()

		let deviceTimeCheck = DeviceTimeCheck(store: fakeStore)
		deviceTimeCheck.updateDeviceTimeFlags(
			serverTime: serverTime,
			deviceTime: deviceTime
		)

		XCTAssertTrue(fakeStore.isDeviceTimeCorrect)
		XCTAssertFalse(fakeStore.wasDeviceTimeErrorShown)
	}

	func test_WHEN_DeviceTimeIs2HoursInThePast_THEN_DeviceTimeIsCorrectIsSavedToStore() {
		let fakeStore = MockTestStore()
		fakeStore.appConfigMetadata = makeAppConfig(killSwitchIsOn: false)
		let twoHourIntevall: Double = 2 * 60 * 60

		let serverTime = Date()
		let deviceTime = serverTime.addingTimeInterval(-twoHourIntevall)

		let deviceTimeCheck = DeviceTimeCheck(store: fakeStore)
		deviceTimeCheck.updateDeviceTimeFlags(
			serverTime: serverTime,
			deviceTime: deviceTime
		)

		XCTAssertTrue(fakeStore.isDeviceTimeCorrect)
		XCTAssertFalse(fakeStore.wasDeviceTimeErrorShown)
	}

	func test_WHEN_DeviceTimeIsOn2HoursInTheFuture_THEN_DeviceTimeIsCorrectIsSavedToStore() {
		let fakeStore = MockTestStore()
		fakeStore.appConfigMetadata = makeAppConfig(killSwitchIsOn: false)
		let twoHourIntevall: Double = 2 * 60 * 60

		let serverTime = Date()
		let deviceTime = serverTime.addingTimeInterval(twoHourIntevall)

		let deviceTimeCheck = DeviceTimeCheck(store: fakeStore)
		deviceTimeCheck.updateDeviceTimeFlags(
			serverTime: serverTime,
			deviceTime: deviceTime
		)

		XCTAssertTrue(fakeStore.isDeviceTimeCorrect)
		XCTAssertFalse(fakeStore.wasDeviceTimeErrorShown)
	}

	func test_WHEN_DeviceTimeMoreThen2HoursInThePast_THEN_DeviceTimeIsNOTCorrectIsSavedToStore() {
		let fakeStore = MockTestStore()
		fakeStore.appConfigMetadata = makeAppConfig(killSwitchIsOn: false)
		let twoHourOneSecondIntevall: Double = 2 * 60 * 60 + 1

		let serverTime = Date()
		let deviceTime = serverTime.addingTimeInterval(-twoHourOneSecondIntevall)

		let deviceTimeCheck = DeviceTimeCheck(store: fakeStore)
		deviceTimeCheck.updateDeviceTimeFlags(
			serverTime: serverTime,
			deviceTime: deviceTime
		)

		XCTAssertFalse(fakeStore.isDeviceTimeCorrect)
		XCTAssertFalse(fakeStore.wasDeviceTimeErrorShown)
	}

	func test_WHEN_DeviceTimeMoreThen2HoursInTheFuture_THEN_DeviceTimeIsNOTCorrectIsSavedToStore() {
		let fakeStore = MockTestStore()
		fakeStore.appConfigMetadata = makeAppConfig(killSwitchIsOn: false)
		let twoHourOneSecondIntevall: Double = 2 * 60 * 60 + 1

		let serverTime = Date()
		let deviceTime = serverTime.addingTimeInterval(twoHourOneSecondIntevall)

		let deviceTimeCheck = DeviceTimeCheck(store: fakeStore)
		deviceTimeCheck.updateDeviceTimeFlags(
			serverTime: serverTime,
			deviceTime: deviceTime
		)

		XCTAssertFalse(fakeStore.isDeviceTimeCorrect)
		XCTAssertFalse(fakeStore.wasDeviceTimeErrorShown)
	}

	func test_WHEN_DeviceTimeMoreThen2HoursInTheFuture_AND_KillSwitchIsActive_THEN_DeviceTimeIsCorrectIsSavedToStore() {
		let fakeStore = MockTestStore()
		fakeStore.appConfigMetadata = makeAppConfig(killSwitchIsOn: true)

		let serverTime = Date()
		guard let deviceTime = Calendar.current.date(byAdding: .minute, value: 121, to: serverTime) else {
			XCTFail("Could not create date.")
			return
		}

		let deviceTimeCheck = DeviceTimeCheck(store: fakeStore)
		deviceTimeCheck.updateDeviceTimeFlags(
			serverTime: serverTime,
			deviceTime: deviceTime
		)

		XCTAssertTrue(fakeStore.isDeviceTimeCorrect)
		XCTAssertFalse(fakeStore.wasDeviceTimeErrorShown)
	}

	func test_WHEN_ResetDeviceTimeFlagsToDefault_THEN_DeviceTimeIsCorrectIsSavedToStore() {
		let fakeStore = MockTestStore()
		fakeStore.isDeviceTimeCorrect = false
		fakeStore.wasDeviceTimeErrorShown = true

		let deviceTimeCheck = DeviceTimeCheck(store: fakeStore)
		deviceTimeCheck.resetDeviceTimeFlags()

		XCTAssertTrue(fakeStore.isDeviceTimeCorrect)
		XCTAssertFalse(fakeStore.wasDeviceTimeErrorShown)
	}

<<<<<<< HEAD
	private func makeAppConfig(killSwitchIsOn: Bool) -> SAP_Internal_V2_ApplicationConfigurationIOS {
		var killSwitchFeature = SAP_Internal_V2_AppFeature()
=======
	private func makeAppConfig(killSwitchIsOn: Bool) -> AppConfigMetadata {
		var killSwitchFeature = SAP_Internal_AppFeature()
>>>>>>> 4adb3f92
		killSwitchFeature.label = "disable-device-time-check"
		killSwitchFeature.value = killSwitchIsOn ? 1 : 0

		var fakeAppFeatures = SAP_Internal_V2_AppFeatures()
		fakeAppFeatures.appFeatures = [killSwitchFeature]

		var fakeAppConfig = SAP_Internal_V2_ApplicationConfigurationIOS()
		fakeAppConfig.appFeatures = fakeAppFeatures

		let configMetadata = AppConfigMetadata(lastAppConfigETag: "\"SomeETag\"", lastAppConfigFetch: Date(), appConfig: fakeAppConfig)

		return configMetadata
	}
}<|MERGE_RESOLUTION|>--- conflicted
+++ resolved
@@ -128,13 +128,8 @@
 		XCTAssertFalse(fakeStore.wasDeviceTimeErrorShown)
 	}
 
-<<<<<<< HEAD
-	private func makeAppConfig(killSwitchIsOn: Bool) -> SAP_Internal_V2_ApplicationConfigurationIOS {
-		var killSwitchFeature = SAP_Internal_V2_AppFeature()
-=======
 	private func makeAppConfig(killSwitchIsOn: Bool) -> AppConfigMetadata {
 		var killSwitchFeature = SAP_Internal_AppFeature()
->>>>>>> 4adb3f92
 		killSwitchFeature.label = "disable-device-time-check"
 		killSwitchFeature.value = killSwitchIsOn ? 1 : 0
 
