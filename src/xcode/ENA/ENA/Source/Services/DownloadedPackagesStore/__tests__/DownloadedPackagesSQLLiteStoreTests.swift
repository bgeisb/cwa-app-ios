// Corona-Warn-App
//
// SAP SE and all other contributors
// copyright owners license this file to you under the Apache
// License, Version 2.0 (the "License"); you may not use this
// file except in compliance with the License.
// You may obtain a copy of the License at
//
// http://www.apache.org/licenses/LICENSE-2.0
//
// Unless required by applicable law or agreed to in writing,
// software distributed under the License is distributed on an
// "AS IS" BASIS, WITHOUT WARRANTIES OR CONDITIONS OF ANY
// KIND, either express or implied.  See the License for the
// specific language governing permissions and limitations
// under the License.

@testable import ENA
import FMDB
import XCTest

final class DownloadedPackagesSQLLiteStoreTests: XCTestCase {
	private var store: DownloadedPackagesSQLLiteStore = .inMemory()

	override func setUp() {
		super.setUp()
		store.close()
	}

	func testEmptyEmptyDb() throws {
		store.open()
		XCTAssertNil(store.package(for: "2020-06-13"))
	}

	// Add a package, try to get it, assert that it matches what we put inside
	func testSettingDays() throws {
		store.open()
		let keysBin = Data("keys".utf8)
		let signature = Data("sig".utf8)

		let package = SAPDownloadedPackage(
			keysBin: keysBin,
			signature: signature
		)
		store.set(day: "2020-06-12", package: package)
		let packageOut = store.package(for: "2020-06-12")
		XCTAssertNotNil(packageOut)
		XCTAssertEqual(packageOut?.signature, signature)
		XCTAssertEqual(packageOut?.bin, keysBin)
	}

	// Add a package for a given hour on a given day, try to get it and assert that it matches whatever we put inside
	func testSettingHoursForDay() throws {
		store.open()
		XCTAssertTrue(store.hourlyPackages(for: "2020-06-12").isEmpty)

		let keysBin = Data("keys".utf8)
		let signature = Data("sig".utf8)

		let package = SAPDownloadedPackage(
			keysBin: keysBin,
			signature: signature
		)
		store.set(hour: 9, day: "2020-06-12", package: package)
		let hourlyPackages = store.hourlyPackages(for: "2020-06-12")
		XCTAssertFalse(hourlyPackages.isEmpty)
	}

	// Add a package for a given hour on a given day, try to get it and assert that it matches whatever we put inside
	func testHoursAreDeletedIfDayIsAdded() throws {
		store.open()
		XCTAssertTrue(store.hourlyPackages(for: "2020-06-12").isEmpty)

		let keysBin = Data("keys".utf8)
		let signature = Data("sig".utf8)

		let package = SAPDownloadedPackage(
			keysBin: keysBin,
			signature: signature
		)

		// Add hours
		store.set(hour: 1, day: "2020-06-12", package: package)
		store.set(hour: 2, day: "2020-06-12", package: package)
		store.set(hour: 3, day: "2020-06-12", package: package)
		store.set(hour: 4, day: "2020-06-12", package: package)

		// Assert that hours exist

		let hourlyPackages = store.hourlyPackages(for: "2020-06-12")
		XCTAssertEqual(hourlyPackages.count, 4)

		// Now add a full day
		store.set(day: "2020-06-12", package: package)
		XCTAssertTrue(store.hourlyPackages(for: "2020-06-12").isEmpty)
	}

	func testWeOnlyGet14DaysAfterPruning() throws {
		store.open()

		let keysBin = Data("keys".utf8)
		let signature = Data("sig".utf8)

		let package = SAPDownloadedPackage(
			keysBin: keysBin,
			signature: signature
		)

		// Add days
		store.set(day: "2020-06-01", package: package)
		store.set(day: "2020-06-02", package: package)
		store.set(day: "2020-06-03", package: package)
		store.set(day: "2020-06-04", package: package)
		store.set(day: "2020-06-05", package: package)
		store.set(day: "2020-06-06", package: package)
		store.set(day: "2020-06-07", package: package)
		store.set(day: "2020-06-08", package: package)
		store.set(day: "2020-06-09", package: package)
		store.set(day: "2020-06-10", package: package)
		store.set(day: "2020-06-11", package: package)
		store.set(day: "2020-06-12", package: package)
		store.set(day: "2020-06-13", package: package)
		store.set(day: "2020-06-14", package: package)
		store.set(day: "2020-06-15", package: package)
		store.set(day: "2020-06-16", package: package)
		store.set(day: "2020-06-17", package: package)
		store.set(day: "2020-06-18", package: package)
		store.set(day: "2020-06-19", package: package)
		store.set(day: "2020-06-20", package: package)

		// Assert that we only get 14 packages

		XCTAssertEqual(store.allDays().count, 20)
		try store.deleteOutdatedDays(now: "2020-06-20")
		XCTAssertEqual(store.allDays().count, 14)
	}

	func testGetLessThan14DaysAfterPruning() throws {
		store.open()

		let keysBin = Data("keys".utf8)
		let signature = Data("sig".utf8)

		let package = SAPDownloadedPackage(
			keysBin: keysBin,
			signature: signature
		)

		// Add days
		store.set(day: "2020-06-01", package: package)
		store.set(day: "2020-06-02", package: package)
		store.set(day: "2020-06-03", package: package)
		store.set(day: "2020-06-04", package: package)
		store.set(day: "2020-06-05", package: package)
		store.set(day: "2020-06-06", package: package)
		store.set(day: "2020-06-07", package: package)

		// Assert that we only get 7 packages

		XCTAssertEqual(store.allDays().count, 7)
		try store.deleteOutdatedDays(now: "2020-06-07")
		XCTAssertEqual(store.allDays().count, 7)
	}
<<<<<<< HEAD

	func testGettingAllPackages() {
		store.open()

		let today = String.formattedToday()

		XCTAssertTrue(
			store.allPackages(
				for: "2020-06-07",
				onlyHours: false
			).isEmpty
		)

		XCTAssertTrue(
			store.allPackages(
				for: "2020-06-07",
				onlyHours: true
			).isEmpty
		)

		let keysBin = Data("keys".utf8)
		let signature = Data("sig".utf8)

		let package = SAPDownloadedPackage(
			keysBin: keysBin,
			signature: signature
		)

		// Add a single day day
		store.set(day: today, package: package)

		XCTAssertEqual(
			store.allPackages(
				for: today,
				onlyHours: false
			).count,
			1
		)

		XCTAssertTrue(
			store.allPackages(
				for: today,
				onlyHours: true
			).isEmpty
		)

		// Add a single hour at a different date
		store.set(hour: 12, day: today, package: package)
		XCTAssertEqual(
			store.allPackages(
				for: today,
				onlyHours: false
			).count,
			1
		)

		XCTAssertEqual(
			store.allPackages(
				for: today,
				onlyHours: true
			).count,
			1
		)

		XCTAssertEqual(
			store.allPackages(
				for: today,
				onlyHours: false
			).count,
			1
		)

		XCTAssertEqual(
			store.allPackages(
				for: today,
				onlyHours: true
			).count,
			1
		)

		// Test that hours are capped at three in total
		store.set(hour: 13, day: today, package: package)
		store.set(hour: 14, day: today, package: package)
		store.set(hour: 15, day: today, package: package)

		XCTAssertEqual(
			store.allPackages(
				for: today,
				onlyHours: true
			).count,
			3
		)
	}
}

private extension FMDatabase {
	class func inMemory() -> FMDatabase {
		FMDatabase(path: "file::memory:")
	}
}

private extension DownloadedPackagesSQLLiteStore {
	class func inMemory() -> DownloadedPackagesSQLLiteStore {
		DownloadedPackagesSQLLiteStore(database: .inMemory())
	}
=======
>>>>>>> 8f2b1154
}<|MERGE_RESOLUTION|>--- conflicted
+++ resolved
@@ -161,7 +161,6 @@
 		try store.deleteOutdatedDays(now: "2020-06-07")
 		XCTAssertEqual(store.allDays().count, 7)
 	}
-<<<<<<< HEAD
 
 	func testGettingAllPackages() {
 		store.open()
@@ -255,18 +254,4 @@
 			3
 		)
 	}
-}
-
-private extension FMDatabase {
-	class func inMemory() -> FMDatabase {
-		FMDatabase(path: "file::memory:")
-	}
-}
-
-private extension DownloadedPackagesSQLLiteStore {
-	class func inMemory() -> DownloadedPackagesSQLLiteStore {
-		DownloadedPackagesSQLLiteStore(database: .inMemory())
-	}
-=======
->>>>>>> 8f2b1154
 }