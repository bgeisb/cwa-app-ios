//
// 🦠 Corona-Warn-App
//

import Foundation
import ExposureNotification

/// The `SecureStore` class implements the `Store` protocol that defines all required storage attributes.
/// It uses an SQLite Database that still needs to be encrypted
final class SecureStore: Store {

	// MARK: - Init

	init(
		at directoryURL: URL,
		key: String,
		serverEnvironment: ServerEnvironment
	) throws {
		self.directoryURL = directoryURL
		self.kvStore = try SQLiteKeyValueStore(with: directoryURL, key: key)
		self.serverEnvironment = serverEnvironment
	}

	// MARK: - Protocol Store

	var analyticsSubmitter: PPAnalyticsSubmitter?

	/// Removes most key/value pairs.
	///
	/// Keys whose values are not removed:
	/// * `developerSubmissionBaseURLOverride`
	/// * `developerDistributionBaseURLOverride`
	/// * `developerVerificationBaseURLOverride`
	///
	/// - Note: This is just a wrapper to the `SQLiteKeyValueStore:flush` call
	func flush() {
		do {
			try kvStore.flush()
		} catch {
			Log.error("kv store error", log: .localData, error: error)
		}
	}

	/// Database reset & re-initialization with a given key
	/// - Parameter key: the key for the new database; if no key is given, no new database will be created
	///
	/// - Note: This is just a wrapper to the `SQLiteKeyValueStore:clearAll:` call
	func clearAll(key: String?) {
		do {
			try kvStore.clearAll(key: key)
		} catch {
			Log.error("kv store error", log: .localData, error: error)
		}
	}

	var testResultReceivedTimeStamp: Int64? {
		get { kvStore["testResultReceivedTimeStamp"] as Int64? }
		set { kvStore["testResultReceivedTimeStamp"] = newValue }
	}

	var lastSuccessfulSubmitDiagnosisKeyTimestamp: Int64? {
		get { kvStore["lastSuccessfulSubmitDiagnosisKeyTimestamp"] as Int64? }
		set { kvStore["lastSuccessfulSubmitDiagnosisKeyTimestamp"] = newValue }
	}

	var numberOfSuccesfulSubmissions: Int64? {
		get { kvStore["numberOfSuccesfulSubmissions"] as Int64? ?? 0 }
		set { kvStore["numberOfSuccesfulSubmissions"] = newValue }
	}

	var initialSubmitCompleted: Bool {
		get { kvStore["initialSubmitCompleted"] as Bool? ?? false }
		set { kvStore["initialSubmitCompleted"] = newValue }
	}

	var exposureActivationConsentAcceptTimestamp: Int64? {
		get { kvStore["exposureActivationConsentAcceptTimestamp"] as Int64? ?? 0 }
		set { kvStore["exposureActivationConsentAcceptTimestamp"] = newValue }
	}

	var exposureActivationConsentAccept: Bool {
		get { kvStore["exposureActivationConsentAccept"] as Bool? ?? false }
		set { kvStore["exposureActivationConsentAccept"] = newValue }
	}

	var registrationToken: String? {
		get { kvStore["registrationToken"] as String? }
		set { kvStore["registrationToken"] = newValue }
	}

	var teleTan: String? {
		get { kvStore["teleTan"] as String? ?? "" }
		set { kvStore["teleTan"] = newValue }
	}

	var tan: String? {
		get { kvStore["tan"] as String? }
		set { kvStore["tan"] = newValue }
	}

	var testGUID: String? {
		get { kvStore["testGUID"] as String? ?? "" }
		set { kvStore["testGUID"] = newValue }
	}

	var devicePairingConsentAccept: Bool {
		get { kvStore["devicePairingConsentAccept"] as Bool? ?? false }
		set { kvStore["devicePairingConsentAccept"] = newValue }
	}

	var devicePairingConsentAcceptTimestamp: Int64? {
		get { kvStore["devicePairingConsentAcceptTimestamp"] as Int64? ?? 0 }
		set { kvStore["devicePairingConsentAcceptTimestamp"] = newValue }
	}

	var devicePairingSuccessfulTimestamp: Int64? {
		get { kvStore["devicePairingSuccessfulTimestamp"] as Int64? ?? 0 }
		set { kvStore["devicePairingSuccessfulTimestamp"] = newValue }
	}

	var isOnboarded: Bool {
		get { kvStore["isOnboarded"] as Bool? ?? false }
		set { kvStore["isOnboarded"] = newValue }
	}
	
	var finishedDeltaOnboardings: [String: [String]] {
		get { kvStore["finishedDeltaOnboardings"] as [String: [String]]? ?? [String: [String]]() }
		set { kvStore["finishedDeltaOnboardings"] = newValue }
	}

	var onboardingVersion: String {
		get { kvStore["onboardingVersion"] as String? ?? "1.4" }
		set { kvStore["onboardingVersion"] = newValue }
	}
	
	var dateOfAcceptedPrivacyNotice: Date? {
		get { kvStore["dateOfAcceptedPrivacyNotice"] as Date? ?? nil }
		set { kvStore["dateOfAcceptedPrivacyNotice"] = newValue }
	}

	var hasSeenSubmissionExposureTutorial: Bool {
		get { kvStore["hasSeenSubmissionExposureTutorial"] as Bool? ?? false }
		set { kvStore["hasSeenSubmissionExposureTutorial"] = newValue }
	}

	var hasSeenBackgroundFetchAlert: Bool {
		get { kvStore["hasSeenBackgroundFetchAlert"] as Bool? ?? false }
		set { kvStore["hasSeenBackgroundFetchAlert"] = newValue }
	}

	var developerSubmissionBaseURLOverride: String? {
		get { kvStore["developerSubmissionBaseURLOverride"] as String? ?? nil }
		set { kvStore["developerSubmissionBaseURLOverride"] = newValue }
	}

	var developerDistributionBaseURLOverride: String? {
		get { kvStore["developerDistributionBaseURLOverride"] as String? ?? nil }
		set { kvStore["developerDistributionBaseURLOverride"] = newValue }
	}

	var developerVerificationBaseURLOverride: String? {
		get { kvStore["developerVerificationBaseURLOverride"] as String? ?? nil }
		set { kvStore["developerVerificationBaseURLOverride"] = newValue }
	}

	var allowRiskChangesNotification: Bool {
		get { kvStore["allowRiskChangesNotification"] as Bool? ?? true }
		set { kvStore["allowRiskChangesNotification"] = newValue }
	}

	var allowTestsStatusNotification: Bool {
		get { kvStore["allowTestsStatusNotification"] as Bool? ?? true }
		set { kvStore["allowTestsStatusNotification"] = newValue }
	}

	var tracingStatusHistory: TracingStatusHistory {
		get {
			guard let historyData = kvStore["tracingStatusHistory"] else {
				return []
			}
			return (try? TracingStatusHistory.from(data: historyData)) ?? []
		}
		set {
			kvStore["tracingStatusHistory"] = try? newValue.JSONData()
		}
	}

	var riskCalculationResult: RiskCalculationResult? {
		get { kvStore["riskCalculationResult"] as RiskCalculationResult? ?? nil }
		set { kvStore["riskCalculationResult"] = newValue }
	}

	var shouldShowRiskStatusLoweredAlert: Bool {
		get { kvStore["shouldShowRiskStatusLoweredAlert"] as Bool? ?? false }
		set { kvStore["shouldShowRiskStatusLoweredAlert"] = newValue }
	}

	var userNeedsToBeInformedAboutHowRiskDetectionWorks: Bool {
		get { kvStore["userNeedsToBeInformedAboutHowRiskDetectionWorks"] as Bool? ?? true }
		set { kvStore["userNeedsToBeInformedAboutHowRiskDetectionWorks"] = newValue }
	}

	var lastBackgroundFakeRequest: Date {
		get { kvStore["lastBackgroundFakeRequest"] as Date? ?? Date() }
		set { kvStore["lastBackgroundFakeRequest"] = newValue }
	}

	var firstPlaybookExecution: Date? {
		get { kvStore["firstPlaybookExecution"] as Date? }
		set { kvStore["firstPlaybookExecution"] = newValue }
	}

	var isAllowedToPerformBackgroundFakeRequests: Bool {
		get { kvStore["shouldPerformBackgroundFakeRequests"] as Bool? ?? false }
		set { kvStore["shouldPerformBackgroundFakeRequests"] = newValue }
	}

	var selectedServerEnvironment: ServerEnvironmentData {
		get { kvStore["selectedServerEnvironment"] as ServerEnvironmentData? ?? serverEnvironment.defaultEnvironment() }
		set { kvStore["selectedServerEnvironment"] = newValue }
	}

	var wasRecentDayKeyDownloadSuccessful: Bool {
		get { kvStore["wasRecentDayKeyDownloadSuccessful"] as Bool? ?? false }
		set { kvStore["wasRecentDayKeyDownloadSuccessful"] = newValue }
	}

	var wasRecentHourKeyDownloadSuccessful: Bool {
		get { kvStore["wasRecentHourKeyDownloadSuccessful"] as Bool? ?? false }
		set { kvStore["wasRecentHourKeyDownloadSuccessful"] = newValue }
    }

	var deviceTimeCheckResult: DeviceTimeCheck.TimeCheckResult {
		get { kvStore["deviceTimeCheckResult"] as DeviceTimeCheck.TimeCheckResult? ?? .correct }
		set { kvStore["deviceTimeCheckResult"] = newValue }
	}

	var deviceTimeLastStateChange: Date {
		get { kvStore["deviceTimeLastStateChange"] as Date? ?? Date() }
		set { kvStore["deviceTimeLastStateChange"] = newValue }
	}

	var wasDeviceTimeErrorShown: Bool {
		get { kvStore["wasDeviceTimeErrorShown"] as Bool? ?? false }
		set { kvStore["wasDeviceTimeErrorShown"] = newValue }
	}

	var lastKeyPackageDownloadDate: Date {
		get { kvStore["lastKeyPackageDownloadDate"] as Date? ?? .distantPast }
		set { kvStore["lastKeyPackageDownloadDate"] = newValue }
	}
	
	var isSubmissionConsentGiven: Bool {
		get { kvStore["isSubmissionConsentGiven"] as Bool? ?? false }
		set { kvStore["isSubmissionConsentGiven"] = newValue }
	}

	var submissionKeys: [SAP_External_Exposurenotification_TemporaryExposureKey]? {
		get {
			(kvStore["submissionKeys"] as [Data]?)?.compactMap {
				try? SAP_External_Exposurenotification_TemporaryExposureKey(serializedData: $0)
			}
		}
		set {
			kvStore["submissionKeys"] = newValue?.compactMap { try? $0.serializedData() }
		}
	}

	var submissionCountries: [Country] {
		get { kvStore["submissionCountries"] as [Country]? ?? [.defaultCountry()] }
		set { kvStore["submissionCountries"] = newValue }
	}

	var submissionSymptomsOnset: SymptomsOnset {
		get { kvStore["submissionSymptomsOnset"] as SymptomsOnset? ?? .noInformation }
		set { kvStore["submissionSymptomsOnset"] = newValue }
	}

	var journalWithExposureHistoryInfoScreenShown: Bool {
		get { kvStore["journalWithExposureHistoryInfoScreenShown"] as Bool? ?? false }
		set { kvStore["journalWithExposureHistoryInfoScreenShown"] = newValue }
	}

	#if !RELEASE

	// Settings from the debug menu.

	var fakeSQLiteError: Int32? {
		get { kvStore["fakeSQLiteError"] as Int32? }
		set { kvStore["fakeSQLiteError"] = newValue }
	}
	
	var dmKillDeviceTimeCheck: Bool {
		get { kvStore["dmKillDeviceTimeCheck"] as Bool? ?? false }
		set { kvStore["dmKillDeviceTimeCheck"] = newValue }
	}

	var mostRecentRiskCalculation: RiskCalculation? {
		get { kvStore["mostRecentRiskCalculation"] as RiskCalculation? }
		set { kvStore["mostRecentRiskCalculation"] = newValue }
	}

	var mostRecentRiskCalculationConfiguration: RiskCalculationConfiguration? {
		get { kvStore["mostRecentRiskCalculationConfiguration"] as RiskCalculationConfiguration? }
		set { kvStore["mostRecentRiskCalculationConfiguration"] = newValue }
	}

	var forceAPITokenAuthorization: Bool {
		get { kvStore["forceAPITokenAuthorization"] as Bool? ?? false }
		set { kvStore["forceAPITokenAuthorization"] = newValue }
	}

	#endif
	// MARK: - Private

	private let directoryURL: URL
	private let kvStore: SQLiteKeyValueStore
	private var serverEnvironment: ServerEnvironment

}

extension SecureStore {

	var warnOthersNotificationOneTimer: TimeInterval {
		get { kvStore["warnOthersNotificationTimerOne"] as TimeInterval? ?? WarnOthersNotificationsTimeInterval.intervalOne }
		set { kvStore["warnOthersNotificationTimerOne"] = newValue }
	}
	
	var warnOthersNotificationTwoTimer: TimeInterval {
		get { kvStore["warnOthersNotificationTimerTwo"] as TimeInterval? ?? WarnOthersNotificationsTimeInterval.intervalTwo }
		set { kvStore["warnOthersNotificationTimerTwo"] = newValue }
	}
	
	var positiveTestResultWasShown: Bool {
		get { kvStore["warnOthersHasActiveTestResult"] as Bool? ?? false }
		set { kvStore["warnOthersHasActiveTestResult"] = newValue }
	}

}

extension SecureStore: AppConfigCaching {
	var appConfigMetadata: AppConfigMetadata? {
		get { kvStore["appConfigMetadata"] as AppConfigMetadata? ?? nil }
		set { kvStore["appConfigMetadata"] = newValue }
	}
}

extension SecureStore: StatisticsCaching {
	var statistics: StatisticsMetadata? {
		get { kvStore["statistics"] as StatisticsMetadata? ?? nil }
		set { kvStore["statistics"] = newValue }
	}
}

extension SecureStore: PrivacyPreservingProviding {

	var isPrivacyPreservingAnalyticsConsentGiven: Bool {
		get { kvStore["isPrivacyPreservingAnalyticsConsentGiven"] as Bool? ?? false }
		set {
			kvStore["isPrivacyPreservingAnalyticsConsentGiven"] = newValue
			currentRiskExposureMetadata = nil
			previousRiskExposureMetadata = nil
			userMetadata = nil
			keySubmissionMetadata = nil
			lastSubmittedPPAData = nil
			lastAppReset = nil
			lastSubmissionAnalytics = nil
			clientMetadata = nil
		}
	}

	var otpToken: OTPToken? {
		get { kvStore["otpToken"] as OTPToken? }
		set { kvStore["otpToken"] = newValue }
	}

	var otpAuthorizationDate: Date? {
		get { kvStore["otpAuthorizationDate"] as Date? }
		set { kvStore["otpAuthorizationDate"] = newValue }
	}

	var ppacApiToken: TimestampedToken? {
		get { kvStore["ppacApiToken"] as TimestampedToken? }
		set { kvStore["ppacApiToken"] = newValue }
	}

	var lastSubmissionAnalytics: Date? {
		get { kvStore["lastSubmissionAnalytics"] as Date? }
		set { kvStore["lastSubmissionAnalytics"] = newValue }
	}

	var lastAppReset: Date? {
		get { kvStore["lastAppReset"] as Date? }
		set { kvStore["lastAppReset"] = newValue }
	}

	var lastSubmittedPPAData: String? {
		get { kvStore["lastSubmittedPPAData"] as String? }
		set { kvStore["lastSubmittedPPAData"] = newValue }
	}

	var currentRiskExposureMetadata: RiskExposureMetadata? {
		get { kvStore["currentRiskExposureMetadata"] as RiskExposureMetadata? ?? nil }
		set {
			kvStore["currentRiskExposureMetadata"] = newValue
			analyticsSubmitter?.triggerSubmitData()
		}
	}

	var previousRiskExposureMetadata: RiskExposureMetadata? {
		get { kvStore["previousRiskExposureMetadata"] as RiskExposureMetadata? ?? nil }
		set { kvStore["previousRiskExposureMetadata"] = newValue }
	}

	var userMetadata: UserMetadata? {
		get { kvStore["userMetadata"] as UserMetadata? ?? nil }
		set {
			kvStore["userMetadata"] = newValue
			analyticsSubmitter?.triggerSubmitData()
		}
	}
	
	var clientMetadata: ClientMetadata? {
		get { kvStore["clientMetadata"] as ClientMetadata? ?? nil }
<<<<<<< HEAD
        set {
            kvStore["clientMetadata"] = newValue
		    analyticsSubmitter?.triggerSubmitData()
		}
	}
	
	var keySubmissionMetadata: KeySubmissionMetadata? {
		get { kvStore["keySubmissionMetadata"] as KeySubmissionMetadata? ?? nil }
		set {
			kvStore["keySubmissionMetadata"] = newValue
=======
		set {
			kvStore["clientMetadata"] = newValue
>>>>>>> ce2891bc
			analyticsSubmitter?.triggerSubmitData()
		}
	}
}

extension SecureStore {

	static let keychainDatabaseKey = "secureStoreDatabaseKey"

	convenience init(subDirectory: String, serverEnvironment: ServerEnvironment) {
		self.init(subDirectory: subDirectory, isRetry: false, serverEnvironment: serverEnvironment)
	}

	private convenience init(subDirectory: String, isRetry: Bool, serverEnvironment: ServerEnvironment) {
		// swiftlint:disable:next force_try
		let keychain = try! KeychainHelper()
		do {
			let directoryURL = try SecureStore.databaseDirectory(at: subDirectory)
			let fileManager = FileManager.default
			if fileManager.fileExists(atPath: directoryURL.path) {
				// fetch existing key from keychain or generate a new one
				let key: String
				if let keyData = keychain.loadFromKeychain(key: SecureStore.keychainDatabaseKey) {
					#if DEBUG
					if isUITesting, ProcessInfo.processInfo.arguments.contains(UITestingParameters.SecureStoreHandling.simulateMismatchingKey.rawValue) {
						// injecting a wrong key to simulate a mismatch, e.g. because of backup restoration or other reasons
						key = "wrong 🔑"
						try self.init(at: directoryURL, key: key, serverEnvironment: serverEnvironment)
						return
					}
					#endif

					key = String(decoding: keyData, as: UTF8.self)
				} else {
					key = try keychain.generateDatabaseKey()
				}
				try self.init(at: directoryURL, key: key, serverEnvironment: serverEnvironment)
			} else {
				try fileManager.createDirectory(atPath: directoryURL.path, withIntermediateDirectories: true, attributes: nil)
				let key = try keychain.generateDatabaseKey()
				try self.init(at: directoryURL, key: key, serverEnvironment: serverEnvironment)
			}
		} catch is SQLiteStoreError where isRetry == false {
			SecureStore.performHardDatabaseReset(at: subDirectory)
			self.init(subDirectory: subDirectory, isRetry: true, serverEnvironment: serverEnvironment)
		} catch {
			fatalError("Creating the Database failed (\(error)")
		}
	}

	private static func databaseDirectory(at subDirectory: String) throws -> URL {
		try FileManager.default
			.url(for: .applicationSupportDirectory, in: .userDomainMask, appropriateFor: nil, create: true)
			.appendingPathComponent(subDirectory)
	}

	/// Last Resort option.
	///
	/// This function clears the existing database key and removes any existing databases.
	private static func performHardDatabaseReset(at path: String) {
		do {
			Log.info("⚠️ performing hard database reset ⚠️", log: .localData)
			// remove database key
			try KeychainHelper().clearInKeychain(key: SecureStore.keychainDatabaseKey)

			// remove database
			let directoryURL = try databaseDirectory(at: path)
			try FileManager.default.removeItem(at: directoryURL)
		} catch {
			fatalError("Reset failure: \(error.localizedDescription)")
		}
	}
}<|MERGE_RESOLUTION|>--- conflicted
+++ resolved
@@ -422,10 +422,9 @@
 	
 	var clientMetadata: ClientMetadata? {
 		get { kvStore["clientMetadata"] as ClientMetadata? ?? nil }
-<<<<<<< HEAD
-        set {
-            kvStore["clientMetadata"] = newValue
-		    analyticsSubmitter?.triggerSubmitData()
+		set {
+			kvStore["clientMetadata"] = newValue
+			analyticsSubmitter?.triggerSubmitData()
 		}
 	}
 	
@@ -433,10 +432,6 @@
 		get { kvStore["keySubmissionMetadata"] as KeySubmissionMetadata? ?? nil }
 		set {
 			kvStore["keySubmissionMetadata"] = newValue
-=======
-		set {
-			kvStore["clientMetadata"] = newValue
->>>>>>> ce2891bc
 			analyticsSubmitter?.triggerSubmitData()
 		}
 	}
