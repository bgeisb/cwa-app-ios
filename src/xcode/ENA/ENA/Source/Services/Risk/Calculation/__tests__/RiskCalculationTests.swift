//
// Corona-Warn-App
//
// SAP SE and all other contributors
// copyright owners license this file to you under the Apache
// License, Version 2.0 (the "License"); you may not use this
// file except in compliance with the License.
// You may obtain a copy of the License at
//
// http://www.apache.org/licenses/LICENSE-2.0
//
// Unless required by applicable law or agreed to in writing,
// software distributed under the License is distributed on an
// "AS IS" BASIS, WITHOUT WARRANTIES OR CONDITIONS OF ANY
// KIND, either express or implied.  See the License for the
// specific language governing permissions and limitations
// under the License.
//

@testable import ENA
import ExposureNotification
import XCTest

class RiskCalculationTests: XCTestCase {

	private let store = MockTestStore()

	// MARK: - Tests for calculating raw risk score

	func testCalculateRawRiskScore_Zero() throws {
		let summaryZeroMaxRisk: CodableExposureDetectionSummary = .makeExposureSummaryContainer(maxRiskScoreFullRange: 0, ad_low: 10, ad_mid: 10, ad_high: 10)
		XCTAssertEqual(RiskCalculation.calculateRawRisk(summary: summaryZeroMaxRisk, configuration: .riskCalculationAppConfig), 0.0, accuracy: 0.01)
	}

	func testCalculateRawRiskScore_Low() throws {
		XCTAssertEqual(RiskCalculation.calculateRawRisk(summary: .summaryLow, configuration: .riskCalculationAppConfig), 1.07, accuracy: 0.01)
	}

	func testCalculateRawRiskScore_Med() throws {
		XCTAssertEqual(RiskCalculation.calculateRawRisk(summary: .summaryMed, configuration: .riskCalculationAppConfig), 2.56, accuracy: 0.01)
	}

	func testCalculateRawRiskScore_High() throws {
		XCTAssertEqual(RiskCalculation.calculateRawRisk(summary: .summaryHigh, configuration: .riskCalculationAppConfig), 10.2, accuracy: 0.01)
	}

<<<<<<< HEAD
=======
	// MARK: - Tests for calculating risk levels

	func testCalculateRisk_Inactive() {
		// Test the condition when the risk is returned as inactive
		// This occurs when the preconditions are not met, ex. when tracing is off.
		let config = RiskProvidingConfiguration(
			exposureDetectionValidityDuration: .init(day: 1),
			exposureDetectionInterval: .init(day: 1),
			detectionMode: .automatic
		)
		let risk = RiskCalculation.risk(
			summary: .summaryHigh,
			configuration: .riskCalculationAppConfig,
			dateLastExposureDetection: Date(),
			activeTracing: .init(interval: 48 * 3600),
			preconditions: preconditions(.invalid),
			previousRiskLevel: nil,
			providerConfiguration: config
		)

		XCTAssertEqual(risk?.level, .inactive)
	}

	func testCalculateRisk_UnknownInitial() {
		// Test the condition when the risk is returned as unknownInitial

		// That will happen when:
		// 1. The number of hours tracing has been active for is less than one day
		// 2. There is no ENExposureDetectionSummary to use

		// Test case for tracing not being active long enough
		let config = RiskProvidingConfiguration(
			exposureDetectionValidityDuration: .init(day: 1),
			exposureDetectionInterval: .init(day: 1),
			detectionMode: .automatic
		)
		var risk = RiskCalculation
			.risk(
				summary: .summaryLow,
				configuration: .riskCalculationAppConfig,
				dateLastExposureDetection: Date(),
				activeTracing: .init(interval: 0),
				preconditions: preconditions(.valid),
				previousRiskLevel: nil,
				providerConfiguration: config
		)

		XCTAssertEqual(risk?.level, .unknownInitial)

		// Test case when summary is nil
		risk = RiskCalculation.risk(
			summary: nil,
			configuration: .riskCalculationAppConfig,
			dateLastExposureDetection: Date(),
			activeTracing: .init(interval: 48 * 3600),
			preconditions: preconditions(.valid),
			previousRiskLevel: nil,
			providerConfiguration: config
		)

		XCTAssertEqual(risk?.level, .unknownInitial)
	}

	func testCalculateRisk_UnknownOutdated() {
		// Test the condition when the risk is returned as unknownOutdated.

		let config = RiskProvidingConfiguration(
			exposureDetectionValidityDuration: .init(day: 1),
			exposureDetectionInterval: .init(day: 1),
			detectionMode: .automatic
		)

		// That will happen when the date of last exposure detection is older than one day
		let risk = RiskCalculation.risk(
			summary: .summaryLow,
			configuration: .riskCalculationAppConfig,
			dateLastExposureDetection: Date().addingTimeInterval(.init(days: -2)),
			activeTracing: .init(interval: 48 * 3600),
			preconditions: preconditions(.valid),
			previousRiskLevel: nil,
			providerConfiguration: config
		)

		XCTAssertEqual(risk?.level, .unknownOutdated)
	}

	func testCalculateRisk_UnknownOutdated2() {
		// Test the condition when the risk is returned as unknownOutdated.

		let config = RiskProvidingConfiguration(
			exposureDetectionValidityDuration: .init(day: 2),
			exposureDetectionInterval: .init(day: 2),
			detectionMode: .automatic
		)

		// That will happen when the date of last exposure detection is older than one day
		let risk = RiskCalculation.risk(
			summary: nil,
			configuration: .riskCalculationAppConfig,
			dateLastExposureDetection: Date().addingTimeInterval(.init(days: -1)),
			activeTracing: .init(interval: 48 * 3600),
			preconditions: preconditions(.valid),
			previousRiskLevel: nil,
			providerConfiguration: config
		)

		XCTAssertEqual(risk?.level, .unknownInitial)

		XCTAssertEqual(
			RiskCalculation.risk(
				summary: .summaryLow,
				configuration: .riskCalculationAppConfig,
				dateLastExposureDetection: Date().addingTimeInterval(.init(days: -3)),
				activeTracing: .init(interval: 48 * 3600),
				preconditions: preconditions(.valid),
				previousRiskLevel: nil,
				providerConfiguration: config
				)?.level,
			.unknownOutdated
		)

		XCTAssertEqual(
			RiskCalculation.risk(
				summary: .summaryLow,
				configuration: .riskCalculationAppConfig,
				dateLastExposureDetection: Date().addingTimeInterval(.init(days: -1)),
				activeTracing: .init(interval: 48 * 3600),
				preconditions: preconditions(.valid),
				previousRiskLevel: nil,
				providerConfiguration: config
				)?.level,
			.low
		)
	}


	func testCalculateRisk_LowRisk() {
		let config = RiskProvidingConfiguration(
			exposureDetectionValidityDuration: .init(day: 1),
			exposureDetectionInterval: .init(day: 1),
			detectionMode: .automatic
		)

		// Test the case where preconditions pass and there is low risk
		let risk = RiskCalculation.risk(
			summary: .summaryLow,
			configuration: .riskCalculationAppConfig,
			// arbitrary, but within limit
			dateLastExposureDetection: Date().addingTimeInterval(-3600),
			activeTracing: .init(interval: 48 * 3600),
			preconditions: preconditions(.valid),
			previousRiskLevel: nil,
			providerConfiguration: config
		)

		XCTAssertEqual(risk?.level, .low)
	}

	func testCalculateRisk_IncreasedRisk() {
		let config = RiskProvidingConfiguration(
			exposureDetectionValidityDuration: .init(day: 1),
			exposureDetectionInterval: .init(day: 1),
			detectionMode: .automatic
		)

		var summary: CodableExposureDetectionSummary = .summaryHigh
		summary.daysSinceLastExposure = 5
		summary.matchedKeyCount = 10

		// Test the case where preconditions pass and there is increased risk
		let risk = RiskCalculation.risk(
			summary: summary,
			configuration: .riskCalculationAppConfig,
			// arbitrary, but within limit
			dateLastExposureDetection: Date().addingTimeInterval(-3600),
			activeTracing: .init(interval: 48 * 3600),
			preconditions: preconditions(.valid),
			previousRiskLevel: nil,
			providerConfiguration: config
		)

		XCTAssertEqual(risk?.details.daysSinceLastExposure, 5)
		XCTAssertEqual(risk?.level, .increased)
	}

	// MARK: - Risk Level Calculation Error Cases

	func testCalculateRisk_OutsideRangeError_Middle() {
		let config = RiskProvidingConfiguration(
			exposureDetectionValidityDuration: .init(day: 1),
			exposureDetectionInterval: .init(day: 1),
			detectionMode: .automatic
		)

		// Test the case where preconditions pass and there is increased risk
		// Values below are hand-picked to result in a raw risk score of 5.12 - within a gap in the range
		let summary: CodableExposureDetectionSummary = .makeExposureSummaryContainer(maxRiskScoreFullRange: 128, ad_low: 30, ad_mid: 30, ad_high: 30)
		let risk = RiskCalculation.risk(
			summary: summary,
			configuration: .riskCalculationAppConfig,
			// arbitrary, but within limit
			dateLastExposureDetection: Date().addingTimeInterval(-3600),
			activeTracing: .init(interval: 48 * 3600),
			preconditions: preconditions(.valid),
			previousRiskLevel: nil,
			providerConfiguration: config
		)

		XCTAssertNil(risk)
	}

	func testCalculateRisk_OutsideRangeError_OffHigh() {
		let config = RiskProvidingConfiguration(
			exposureDetectionValidityDuration: .init(day: 1),
			exposureDetectionInterval: .init(day: 1),
			detectionMode: .automatic
		)

		// Test the case where preconditions pass and there is increased risk
		// Values below are hand-picked to result in a raw risk score of 13.6 - outside of the top range of the config
		let summary: CodableExposureDetectionSummary = .makeExposureSummaryContainer(maxRiskScoreFullRange: 255, ad_low: 40, ad_mid: 40, ad_high: 40)
		let risk = RiskCalculation.risk(
			summary: summary,
			configuration: .riskCalculationAppConfig,
			// arbitrary, but within limit
			dateLastExposureDetection: Date().addingTimeInterval(-3600),
			activeTracing: .init(interval: 48 * 3600),
			preconditions: preconditions(.valid),
			previousRiskLevel: nil,
			providerConfiguration: config
		)

		XCTAssertNil(risk)
	}

	func testCalculateRisk_OutsideRangeError_TooLow() {
		let config = RiskProvidingConfiguration(
			exposureDetectionValidityDuration: .init(day: 1),
			exposureDetectionInterval: .init(day: 1),
			detectionMode: .automatic
		)

		// Test the case where preconditions pass and there is increased risk
		// Values below are hand-picked to result in a raw risk score of 0.85 - outside of the bottom bound of the config
		let summary: CodableExposureDetectionSummary = .makeExposureSummaryContainer(maxRiskScoreFullRange: 64, ad_low: 10, ad_mid: 10, ad_high: 10)
		let risk = RiskCalculation.risk(
			summary: summary,
			configuration: .riskCalculationAppConfig,
			// arbitrary, but within limit
			dateLastExposureDetection: Date().addingTimeInterval(-3600),
			activeTracing: .init(interval: 48 * 3600),
			preconditions: preconditions(.valid),
			previousRiskLevel: nil,
			providerConfiguration: config
		)

		XCTAssertNil(risk)
	}

	// MARK: - Risk Level Calculation Hierarchy Tests

	// There is a certain order to risk levels, and some override others. This is tested below.

	func testCalculateRisk_UnknownOutdatedOverridesIncreased() {
		let config = RiskProvidingConfiguration(
			exposureDetectionValidityDuration: .init(day: 1),
			exposureDetectionInterval: .init(day: 1),
			detectionMode: .automatic
		)

		// Test case where last exposure summary was gotten too far in the past,
		// But the risk is increased
		let risk = RiskCalculation.risk(
			summary: .summaryHigh,
			configuration: .riskCalculationAppConfig,
			dateLastExposureDetection: Date().addingTimeInterval(.init(days: -2)),
			activeTracing: .init(interval: 48 * 3600),
			preconditions: preconditions(.valid),
			previousRiskLevel: nil,
			providerConfiguration: config
		)

		XCTAssertEqual(risk?.level, .unknownOutdated)
		XCTAssertTrue(risk?.riskLevelHasChanged == false)
	}

	func testCalculateRisk_IncreasedOverridesUnknownOutdated() {
		let config = RiskProvidingConfiguration(
			exposureDetectionValidityDuration: .init(day: 1),
			exposureDetectionInterval: .init(day: 1),
			detectionMode: .automatic
		)

		// Test case where last exposure summary was gotten less then 1 day
		// Active tracing is more then 24h
		// But the risk is increased
		let risk = RiskCalculation.risk(
			summary: .summaryHigh,
			configuration: .riskCalculationAppConfig,
			dateLastExposureDetection: Date().addingTimeInterval(.init(hours: -23)),
			activeTracing: .init(interval: 48 * 3600),
			preconditions: preconditions(.valid),
			previousRiskLevel: nil,
			providerConfiguration: config
		)

		XCTAssertEqual(risk?.level, .increased)
		XCTAssertTrue(risk?.riskLevelHasChanged == false)
	}

	func testCalculateRisk_IncreasedOverridesUnknownOutdated2() {
		let config = RiskProvidingConfiguration(
			exposureDetectionValidityDuration: .init(day: 1),
			exposureDetectionInterval: .init(day: 1),
			detectionMode: .automatic
		)

		// Test case where last exposure summary was gotten more then 1 day
		// Active tracing is less then 24h
		// But the risk is increased
		let risk = RiskCalculation.risk(
			summary: .summaryHigh,
			configuration: .riskCalculationAppConfig,
			dateLastExposureDetection: Date().addingTimeInterval(.init(hours: -25)),
			activeTracing: .init(interval: 2 * 3600),
			preconditions: preconditions(.valid),
			previousRiskLevel: nil,
			providerConfiguration: config
		)

		XCTAssertEqual(risk?.level, .increased)
		XCTAssertTrue(risk?.riskLevelHasChanged == false)
	}

	func testCalculateRisk_IncreasedOverridesUnknownOutdated3() {
		let config = RiskProvidingConfiguration(
			exposureDetectionValidityDuration: .init(day: 1),
			exposureDetectionInterval: .init(day: 1),
			detectionMode: .automatic
		)

		// Test case where last exposure summary was gotten less then 1 day
		// Active tracing is less then 24h
		// But the risk is increased
		let risk = RiskCalculation.risk(
			summary: .summaryHigh,
			configuration: .riskCalculationAppConfig,
			dateLastExposureDetection: Date().addingTimeInterval(.init(hours: -23)),
			activeTracing: .init(interval: 2 * 3600),
			preconditions: preconditions(.valid),
			previousRiskLevel: nil,
			providerConfiguration: config
		)

		XCTAssertEqual(risk?.level, .increased)
		XCTAssertTrue(risk?.riskLevelHasChanged == false)
	}

	func testCalculateRisk_UnknownInitialOverridesUnknownOutdated() {
		let config = RiskProvidingConfiguration(
			exposureDetectionValidityDuration: .init(day: 1),
			exposureDetectionInterval: .init(day: 1),
			detectionMode: .automatic
		)

		// Test case where last exposure summary was gotten too far in the past,
		let risk = RiskCalculation.risk(
			summary: nil,
			configuration: .riskCalculationAppConfig,
			dateLastExposureDetection: Date().addingTimeInterval(.init(days: -2)),
			activeTracing: .init(interval: 48 * 3600),
			preconditions: preconditions(.valid),
			previousRiskLevel: nil,
			providerConfiguration: config
		)

		XCTAssertEqual(risk?.level, .unknownInitial)
	}

	// MARK: - RiskLevel changed tests

	func testCalculateRisk_RiskChanged_WithPreviousRisk() {
		let config = RiskProvidingConfiguration(
			exposureDetectionValidityDuration: .init(day: 1),
			exposureDetectionInterval: .init(day: 1),
			detectionMode: .automatic
		)

		// Test the case where we have an old risk level in the store,
		// and the new risk level has changed

		// Will produce increased risk
		let risk = RiskCalculation.risk(
			summary: .summaryHigh,
			configuration: .riskCalculationAppConfig,
			// arbitrary, but within limit
			dateLastExposureDetection: Date().addingTimeInterval(-3600),
			activeTracing: .init(interval: 48 * 3600),
			preconditions: preconditions(.valid),
			previousRiskLevel: .low,
			providerConfiguration: config
		)
		XCTAssertNotNil(risk)
		XCTAssertEqual(risk?.level, .increased)
		XCTAssertTrue(risk?.riskLevelHasChanged ?? false)
	}

	func testCalculateRisk_RiskChanged_NoPreviousRisk() {
		let config = RiskProvidingConfiguration(
			exposureDetectionValidityDuration: .init(day: 1),
			exposureDetectionInterval: .init(day: 1),
			detectionMode: .automatic
		)

		// Test the case where we do not have an old risk level in the store,
		// and the new risk level has changed

		// Will produce high risk
		let risk = RiskCalculation.risk(
			summary: .summaryHigh,
			configuration: .riskCalculationAppConfig,
			// arbitrary, but within limit
			dateLastExposureDetection: Date().addingTimeInterval(-3600),
			activeTracing: .init(interval: 48 * 3600),
			preconditions: preconditions(.valid),
			previousRiskLevel: nil,
			providerConfiguration: config
		)
		// Going from unknown -> increased or low risk does not produce a change
		XCTAssertFalse(risk?.riskLevelHasChanged ?? true)
	}

	func testCalculateRisk_RiskNotChanged() {
		let config = RiskProvidingConfiguration(
			exposureDetectionValidityDuration: .init(day: 1),
			exposureDetectionInterval: .init(day: 1),
			detectionMode: .automatic
		)

		// Test the case where we have an old risk level in the store,
		// and the new risk level has not changed

		let risk = RiskCalculation.risk(
			summary: .summaryLow,
			configuration: .riskCalculationAppConfig,
			// arbitrary, but within limit
			dateLastExposureDetection: Date().addingTimeInterval(-3600),
			activeTracing: .init(interval: 48 * 3600),
			preconditions: preconditions(.valid),
			previousRiskLevel: .low,
			providerConfiguration: config
		)

		XCTAssertFalse(risk?.riskLevelHasChanged ?? true)
	}

	func testCalculateRisk_LowToUnknown() {
		let config = RiskProvidingConfiguration(
			exposureDetectionValidityDuration: .init(day: 1),
			exposureDetectionInterval: .init(day: 1),
			detectionMode: .automatic
		)

		// Test the case where we have low risk level in the store,
		// and the new risk calculation returns unknown

		// Produces unknown risk
		let risk = RiskCalculation.risk(
			summary: .summaryLow,
			configuration: .riskCalculationAppConfig,
			dateLastExposureDetection: Date().addingTimeInterval(.init(days: -2)),
			activeTracing: .init(interval: 48 * 3600),
			preconditions: preconditions(.valid),
			previousRiskLevel: .low,
			providerConfiguration: config
		)
		// The risk level did not change - we only care about changes between low and increased
		XCTAssertFalse(risk?.riskLevelHasChanged ?? true)
	}

	func testCalculateRisk_IncreasedToUnknown() {
		let config = RiskProvidingConfiguration(
			exposureDetectionValidityDuration: .init(day: 1),
			exposureDetectionInterval: .init(day: 1),
			detectionMode: .automatic
		)

		// Test the case where we have low risk level in the store,
		// and the new risk calculation returns unknown

		// Produces unknown risk
		let risk = RiskCalculation.risk(
			summary: .summaryLow,
			configuration: .riskCalculationAppConfig,
			dateLastExposureDetection: Date().addingTimeInterval(.init(days: -2)),
			activeTracing: .init(interval: 48 * 3600),
			preconditions: preconditions(.valid),
			previousRiskLevel: .increased,
			providerConfiguration: config
		)
		// The risk level did not change - we only care about changes between low and increased
		XCTAssertFalse(risk?.riskLevelHasChanged ?? true)
	}
}

// MARK: - Helpers

private extension RiskCalculationTests {

	enum PreconditionState {
		case valid
		case invalid
	}

	private func preconditions(_ state: PreconditionState) -> ExposureManagerState {
		switch state {
		case .valid:
			return .init(
				authorized: true,
				enabled: true,
				status:
				.active
			)
		default:
			return .init(authorized: true, enabled: false, status: .disabled)
		}
	}

>>>>>>> 77caab74
}<|MERGE_RESOLUTION|>--- conflicted
+++ resolved
@@ -21,6 +21,7 @@
 import ExposureNotification
 import XCTest
 
+// swiftlint:disable:next type_body_length
 class RiskCalculationTests: XCTestCase {
 
 	private let store = MockTestStore()
@@ -44,8 +45,6 @@
 		XCTAssertEqual(RiskCalculation.calculateRawRisk(summary: .summaryHigh, configuration: .riskCalculationAppConfig), 10.2, accuracy: 0.01)
 	}
 
-<<<<<<< HEAD
-=======
 	// MARK: - Tests for calculating risk levels
 
 	func testCalculateRisk_Inactive() {
@@ -574,5 +573,4 @@
 		}
 	}
 
->>>>>>> 77caab74
 }