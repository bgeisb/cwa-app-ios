//
// 🦠 Corona-Warn-App
//

import Foundation
import SwiftCBOR

public struct DigitalGreenCertificate: Codable, Equatable {

    // MARK: - Protocol Codable

    enum CodingKeys: String, CodingKey {
        case version = "ver"
        case name = "nam"
        case dateOfBirth = "dob"
        case vaccinationEntries = "v"
        case testEntries = "t"
    }

    // MARK: - Internal

    public let version: String
    public let name: Name
    public let dateOfBirth: String
    public let vaccinationEntries: [VaccinationEntry]?
    public let testEntries: [TestEntry]?

    static func fake(
        version: String = "0.0.0",
        name: Name = .fake(),
        dateOfBirth: String = "01.01.1942",
        vaccinationCertificates: [VaccinationCertificate]? = nil,
        testCertificates: [TestCertificate]? = nil
    ) -> DigitalGreenCertificate {
        DigitalGreenCertificate(
            version: version,
            name: name,
            dateOfBirth: dateOfBirth,
            vaccinationCertificates: vaccinationCertificates,
            testCertificates: testCertificates
        )
    }
}

public struct VaccinationEntry: Codable, Equatable {

    // MARK: - Protocol Codable

    enum CodingKeys: String, CodingKey {
        case diseaseOrAgentTargeted = "tg"
        case vaccineOrProphylaxis = "vp"
        case vaccineMedicinalProduct = "mp"
        case marketingAuthorizationHolder = "ma"
        case doseNumber = "dn"
        case totalSeriesOfDoses = "sd"
        case dateOfVaccination = "dt"
        case countryOfVaccination = "co"
        case certificateIssuer = "is"
        case uniqueCertificateIdentifier = "ci"
    }

    // MARK: - Internal

    public let diseaseOrAgentTargeted: String
    public let vaccineOrProphylaxis: String
    public let vaccineMedicinalProduct: String
    public let marketingAuthorizationHolder: String

    public let doseNumber: Int
    public let totalSeriesOfDoses: Int

    public let dateOfVaccination: String
    public let countryOfVaccination: String
    public let certificateIssuer: String
    public let uniqueCertificateIdentifier: String

    static func fake(
        diseaseOrAgentTargeted: String = "diseaseOrAgentTargeted",
        vaccineOrProphylaxis: String = "vaccineOrProphylaxis",
        vaccineMedicinalProduct: String = "vaccineMedicinalProduct",
        marketingAuthorizationHolder: String = "marketingAuthorizationHolder",
        doseNumber: Int = 0,
        totalSeriesOfDoses: Int = 0,
        dateOfVaccination: String = "dateOfVaccination",
        countryOfVaccination: String = "countryOfVaccination",
        certificateIssuer: String = "certificateIssuer",
        uniqueCertificateIdentifier: String = "uniqueCertificateIdentifier"
    ) -> VaccinationCertificate {
        VaccinationCertificate(
            diseaseOrAgentTargeted: diseaseOrAgentTargeted,
            vaccineOrProphylaxis: vaccineOrProphylaxis,
            vaccineMedicinalProduct: vaccineMedicinalProduct,
            marketingAuthorizationHolder: marketingAuthorizationHolder,
            doseNumber: doseNumber,
            totalSeriesOfDoses: totalSeriesOfDoses,
            dateOfVaccination: dateOfVaccination,
            countryOfVaccination: countryOfVaccination,
            certificateIssuer: certificateIssuer,
            uniqueCertificateIdentifier: uniqueCertificateIdentifier
        )
    }

}

public struct TestEntry: Codable, Equatable {

    // MARK: - Init

    public init(
        diseaseOrAgentTargeted: String,
        typeOfTest: String,
        testResult: String,
        naaTestName: String?,
        ratTestName: String?,
        dateTimeOfSampleCollection: String,
        dateTimeOfTestResult: String,
        testCenter: String,
        countryOfTest: String,
        certificateIssuer: String,
        uniqueCertificateIdentifier: String
    ) {
        self.diseaseOrAgentTargeted = diseaseOrAgentTargeted
        self.typeOfTest = typeOfTest
        self.testResult = testResult
        self.naaTestName = naaTestName
        self.ratTestName = ratTestName
        self.dateTimeOfSampleCollection = dateTimeOfSampleCollection
        self.dateTimeOfTestResult = dateTimeOfTestResult
        self.testCenter = testCenter
        self.countryOfTest = countryOfTest
        self.certificateIssuer = certificateIssuer
        self.uniqueCertificateIdentifier = uniqueCertificateIdentifier
    }


    // MARK: - Protocol Codable

    enum CodingKeys: String, CodingKey {
        case diseaseOrAgentTargeted = "tg"
        case typeOfTest = "tt"
        case testResult = "tr"
        case naaTestName = "nm"
        case ratTestName = "ma"
        case dateTimeOfSampleCollection = "sc"
        case dateTimeOfTestResult = "dr"
        case testCenter = "tc"
        case countryOfTest = "co"
        case certificateIssuer = "is"
        case uniqueCertificateIdentifier = "ci"
    }

    // MARK: - Internal

    public let diseaseOrAgentTargeted: String
    public let typeOfTest: String
    public let testResult: String
    public let naaTestName: String?
    public let ratTestName: String?
    public let dateTimeOfSampleCollection: String
    public let dateTimeOfTestResult: String
    public let testCenter: String
    public let countryOfTest: String
    public let certificateIssuer: String
    public let uniqueCertificateIdentifier: String

<<<<<<< HEAD
    static func fake(
        diseaseOrAgentTargeted: String = "diseaseOrAgentTargeted",
        typeOfTest: String = "typeOfTest",
        testResult: String = "testResult",
        naaTestName: String? = nil,
        ratTestName: String? = nil,
        dateTimeOfSampleCollection: String = "dateTimeOfSampleCollection",
        dateTimeOfTestResult: String = "dateTimeOfTestResult",
        testCenter: String = "testCenter",
        countryOfTest: String = "countryOfTest",
        certificateIssuer: String = "certificateIssuer",
        uniqueCertificateIdentifier: String = "uniqueCertificateIdentifier"
    ) -> TestCertificate {
        TestCertificate(
            diseaseOrAgentTargeted: diseaseOrAgentTargeted,
            typeOfTest: typeOfTest,
            testResult: testResult,
            naaTestName: naaTestName,
            ratTestName: ratTestName,
            dateTimeOfSampleCollection: dateTimeOfSampleCollection,
            dateTimeOfTestResult: dateTimeOfTestResult,
            testCenter: testCenter,
            countryOfTest: countryOfTest,
            certificateIssuer: certificateIssuer,
            uniqueCertificateIdentifier: uniqueCertificateIdentifier
        )
    }
=======
>>>>>>> 4c14eb46
}

public struct Name: Codable, Equatable {

    // MARK: - Init
    
    public init(
        familyName: String?,
        givenName: String?,
        standardizedFamilyName: String,
        standardizedGivenName: String?
    ) {
        self.familyName = familyName
        self.givenName = givenName
        self.standardizedFamilyName = standardizedFamilyName
        self.standardizedGivenName = standardizedGivenName
    }

    // MARK: - Protocol Codable

    enum CodingKeys: String, CodingKey {
        case familyName = "fn"
        case givenName = "gn"
        case standardizedFamilyName = "fnt"
        case standardizedGivenName = "gnt"
    }

    // MARK: - Internal

    public let familyName: String?
    public let givenName: String?
    public let standardizedFamilyName: String
    public let standardizedGivenName: String?

    public static func fake(
        familyName: String? = nil,
        givenName: String? = nil,
        standardizedFamilyName: String = "ERIKA<DOERTE",
        standardizedGivenName: String? = nil
    ) -> Name {
        Name(
            familyName: familyName,
            givenName: givenName,
            standardizedFamilyName: standardizedFamilyName,
            standardizedGivenName: standardizedGivenName
        )
    }

}<|MERGE_RESOLUTION|>--- conflicted
+++ resolved
@@ -29,15 +29,15 @@
         version: String = "0.0.0",
         name: Name = .fake(),
         dateOfBirth: String = "01.01.1942",
-        vaccinationCertificates: [VaccinationCertificate]? = nil,
-        testCertificates: [TestCertificate]? = nil
+        vaccinationEntries: [VaccinationEntry]? = nil,
+        testEntries: [TestEntry]? = nil
     ) -> DigitalGreenCertificate {
         DigitalGreenCertificate(
             version: version,
             name: name,
             dateOfBirth: dateOfBirth,
-            vaccinationCertificates: vaccinationCertificates,
-            testCertificates: testCertificates
+            vaccinationEntries: vaccinationEntries,
+            testEntries: testEntries
         )
     }
 }
@@ -85,8 +85,8 @@
         countryOfVaccination: String = "countryOfVaccination",
         certificateIssuer: String = "certificateIssuer",
         uniqueCertificateIdentifier: String = "uniqueCertificateIdentifier"
-    ) -> VaccinationCertificate {
-        VaccinationCertificate(
+    ) -> VaccinationEntry {
+        VaccinationEntry(
             diseaseOrAgentTargeted: diseaseOrAgentTargeted,
             vaccineOrProphylaxis: vaccineOrProphylaxis,
             vaccineMedicinalProduct: vaccineMedicinalProduct,
@@ -163,7 +163,6 @@
     public let certificateIssuer: String
     public let uniqueCertificateIdentifier: String
 
-<<<<<<< HEAD
     static func fake(
         diseaseOrAgentTargeted: String = "diseaseOrAgentTargeted",
         typeOfTest: String = "typeOfTest",
@@ -176,8 +175,8 @@
         countryOfTest: String = "countryOfTest",
         certificateIssuer: String = "certificateIssuer",
         uniqueCertificateIdentifier: String = "uniqueCertificateIdentifier"
-    ) -> TestCertificate {
-        TestCertificate(
+    ) -> TestEntry {
+        TestEntry(
             diseaseOrAgentTargeted: diseaseOrAgentTargeted,
             typeOfTest: typeOfTest,
             testResult: testResult,
@@ -191,8 +190,6 @@
             uniqueCertificateIdentifier: uniqueCertificateIdentifier
         )
     }
-=======
->>>>>>> 4c14eb46
 }
 
 public struct Name: Codable, Equatable {
