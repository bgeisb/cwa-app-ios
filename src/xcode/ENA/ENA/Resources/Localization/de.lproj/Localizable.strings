--- conflicted
+++ resolved
@@ -1214,11 +1214,7 @@
 "App_Information_Terms_Title" = "Nutzungsbedingungen";
 
 /* App Information - Error Report */
-<<<<<<< HEAD
-"ErrorReport_Title" = "Fehleranalyse";
-=======
 "ErrorReport_Title" = "Fehlerberichte";
->>>>>>> 2536d748
 
 "ErrorReport_Description1" = "Wenn Sie den technischen Support kontaktieren, werden Sie unter Umständen gebeten, eine Fehleranalyse zu erstellen. Wenn Sie die Fehleranalyse starten, werden die Schritte aufgezeichnet, die Sie in der App ausführen. Weitere Informationen finden Sie in den FAQs:";
 
@@ -1920,12 +1916,4 @@
 
 "ErrorReport_Description2" = "Bevor Sie den aufgezeichneten Fehlerbericht an den technischen Support des RKI übersenden können, ist Ihr Einverständnis erforderlich.\n\nNach der Übersendung erhalten Sie eine Fehlerbericht-ID. Diese können Sie angeben, um dem technischen Support z. B. weitere Informationen zukommen zu lassen und dabei eine Zuordnung zu Ihrem Fehlerbericht zu ermöglichen. Wenn Sie die Fehlerbericht-ID nicht mitteilen, ist dem RKI eine Zuordnung zu Ihrer Person nicht möglich.";
 
-<<<<<<< HEAD
-"ErrorReport_PrivacyInformation" = "";
-=======
-"ErrorReport_PrivacyInformation" = "";
-
-"errorReport_DetailedInfo_Subheadline" = "Zur Auswertung der Fehlerberichte durch das RKI";
-
-"errorReport_DetailedInfo_Content" = "Nachdem die Echtheit Ihrer App geprüft wurde, wird der Fehlerbericht über eine gesicherte Verbindung an das RKI übermittelt. Die Fehlerberichte werden nur zur Fehleranalyse und Fehlerbehebung im Rahmen zukünftiger Updates der App genutzt. Nur Mitarbeiter des technischen Support können auf die Fehlerberichte zugreifen. Die Fehlerberichte enthalten eine Vielzahl von Statusmeldungen und Ereignissen, die in der App ausgelöst wurden, sie enthalten aber keine Hinweise anhand derer das RKI auf Ihre Identität schließen kann. Erst wenn Sie die Fehlerbericht-ID im Zusammenhang mit weiteren Mitteilungen nennen, kann ein Zusammenhang zwischen der Mitteilung (und z. B. Ihrem dort enthaltenen Namen) und den im Fehlerbericht enthaltenen Angaben (z. B. technische Meldungen zur Berechnung im Rahmen der Risiko-Ermittlung, in der App angezeigte Informationen und durchlaufene Schritte, aber ggf. auch einem abgerufenen Testergebnis und ggf. im Rahmen der Warnung geteilter Zufalls-IDs) lorem ipsum lorem ipsum lorem ipsum lorem ipsum lorem ipsum lorem ipsum lorem ipsum lorem ipsum lorem ipsum lorem ipsum lorem ipsum lorem ipsum lorem ipsum lorem ipsum lorem ipsum lorem ipsum lorem ipsum lorem ipsum lorem ipsum lorem ipsum lorem ipsum lorem ipsum lorem ipsum lorem ipsum lorem ipsum lorem ipsum lorem ipsum lorem ipsum lorem ipsum lorem ipsum lorem ipsum lorem ipsum.";
->>>>>>> 2536d748
+"ErrorReport_PrivacyInformation" = "";