//
// 🦠 Corona-Warn-App
//

import UIKit
import OpenCombine

final class TicketValidationCoordinator {
	
	// MARK: - Init
	
	init(
		parentViewController: UIViewController,
		healthCertificateService: HealthCertificateService
	) {
		self.parentViewController = parentViewController
		self.healthCertificateService = healthCertificateService
	}
	
	// MARK: - Internal

	func start(ticketValidation: TicketValidating) {
		self.ticketValidation = ticketValidation

		navigationController = DismissHandlingNavigationController(
			rootViewController: firstConsentScreen,
			transparent: true
		)
		parentViewController.present(navigationController, animated: true)
	}
	
	// MARK: - Private
	
	private weak var parentViewController: UIViewController!
	private var navigationController: UINavigationController!
	private var ticketValidation: TicketValidating!
	private var healthCertificateService: HealthCertificateService

	private var firstConsentScreen: UIViewController {
		let firstConsentViewController = FirstTicketValidationConsentViewController(
			viewModel: FirstTicketValidationConsentViewModel(
				serviceProvider: ticketValidation.initializationData.serviceProvider,
				subject: ticketValidation.initializationData.subject,
				onDataPrivacyTap: {
					self.showDataPrivacy()
				}
			),
			onPrimaryButtonTap: { [weak self] isLoading in
<<<<<<< HEAD
				isLoading(true)
                
				self?.showCertificateSelectionScreen()
				
				self?.ticketValidation.grantFirstConsent { result in
					isLoading(false)
=======
				DispatchQueue.main.async {
					isLoading(true)

					self?.ticketValidation.grantFirstConsent { result in
						isLoading(false)
>>>>>>> ad87a4fb

						switch result {
						case .success(let validationConditions):
							self?.showCertificateSelectionScreen(validationConditions: validationConditions)
						case .failure(let error):
							self?.showErrorAlert(error: error)
						}
					}
				}
			},
			onDismiss: {
				self.showDismissAlert()
			}
		)
		
		let footerViewController = FooterViewController(
			FooterViewModel(
				primaryButtonName: AppStrings.TicketValidation.FirstConsent.primaryButtonTitle,
				secondaryButtonName: AppStrings.TicketValidation.FirstConsent.secondaryButtonTitle,
				isSecondaryButtonEnabled: true,
				isPrimaryButtonHidden: false,
				isSecondaryButtonHidden: false
			)
		)
		
		let topBottomContainerViewController = TopBottomContainerViewController(
			topController: firstConsentViewController,
			bottomController: footerViewController
		)
		
		return topBottomContainerViewController
	}

	private func showDataPrivacy() {
		let detailViewController = HTMLViewController(model: AppInformationModel.privacyModel)
		detailViewController.title = AppStrings.AppInformation.privacyTitle
		detailViewController.isDismissable = false
		if #available(iOS 13.0, *) {
			detailViewController.isModalInPresentation = true
		}

		navigationController.pushViewController(detailViewController, animated: true)
	}

<<<<<<< HEAD
	private func showCertificateSelectionScreen() {
		let certificateSelectionViewController = TicketValidationCertificateSelectionViewController(
			viewModel: TicketValidationCertificateSelectionViewModel(
				healthCertificateService: healthCertificateService
			),
			onDismiss: {
				self.showDismissAlert()
			}
		)
		
		if #available(iOS 13.0, *) {
			certificateSelectionViewController.isModalInPresentation = true
		}
		
		navigationController.pushViewController(certificateSelectionViewController, animated: true)
=======
	private func showCertificateSelectionScreen(validationConditions: ValidationConditions) {

>>>>>>> ad87a4fb
	}

	private func showErrorAlert(error: TicketValidationError) {

	}

	private func showDismissAlert() {
		let alert = UIAlertController(
			title: AppStrings.TicketValidation.CancelAlert.title,
			message: AppStrings.TicketValidation.CancelAlert.message,
			preferredStyle: .alert
		)
		alert.addAction(
			UIAlertAction(
				title: AppStrings.TicketValidation.CancelAlert.continueButtonTitle,
				style: .default
			)
		)
		alert.addAction(
			UIAlertAction(
				title: AppStrings.TicketValidation.CancelAlert.cancelButtonTitle,
				style: .cancel,
				handler: { [weak self] _ in
					self?.navigationController.dismiss(animated: true)
				}
			)
		)

		navigationController.present(alert, animated: true)
	}

}<|MERGE_RESOLUTION|>--- conflicted
+++ resolved
@@ -46,20 +46,11 @@
 				}
 			),
 			onPrimaryButtonTap: { [weak self] isLoading in
-<<<<<<< HEAD
-				isLoading(true)
-                
-				self?.showCertificateSelectionScreen()
-				
-				self?.ticketValidation.grantFirstConsent { result in
-					isLoading(false)
-=======
 				DispatchQueue.main.async {
 					isLoading(true)
 
 					self?.ticketValidation.grantFirstConsent { result in
 						isLoading(false)
->>>>>>> ad87a4fb
 
 						switch result {
 						case .success(let validationConditions):
@@ -104,10 +95,10 @@
 		navigationController.pushViewController(detailViewController, animated: true)
 	}
 
-<<<<<<< HEAD
-	private func showCertificateSelectionScreen() {
+	private func showCertificateSelectionScreen(validationConditions: ValidationConditions) {
 		let certificateSelectionViewController = TicketValidationCertificateSelectionViewController(
 			viewModel: TicketValidationCertificateSelectionViewModel(
+				validationConditions: validationConditions,
 				healthCertificateService: healthCertificateService
 			),
 			onDismiss: {
@@ -115,15 +106,13 @@
 			}
 		)
 		
-		if #available(iOS 13.0, *) {
-			certificateSelectionViewController.isModalInPresentation = true
+		DispatchQueue.main.async { [self] in
+			if #available(iOS 13.0, *) {
+				certificateSelectionViewController.isModalInPresentation = true
+			}
+			
+			self.navigationController.pushViewController(certificateSelectionViewController, animated: true)
 		}
-		
-		navigationController.pushViewController(certificateSelectionViewController, animated: true)
-=======
-	private func showCertificateSelectionScreen(validationConditions: ValidationConditions) {
-
->>>>>>> ad87a4fb
 	}
 
 	private func showErrorAlert(error: TicketValidationError) {
