//
// 🦠 Corona-Warn-App
//

import Foundation
import UIKit

enum QRScannerPresenter: Equatable {
	case submissionFlow
	case onBehalfFlow
	case checkinTab
	case certificateTab
	case universalScanner(SelectedTab?)
}

enum SelectedTab: Equatable {
	case home
	case checkin
	case certificates
	case diary
}

class QRScannerCoordinator {
	
	// MARK: - Init
	
	init(
		store: Store,
		client: Client,
		eventStore: EventStoringProviding,
		appConfiguration: AppConfigurationProviding,
		eventCheckoutService: EventCheckoutService,
		healthCertificateService: HealthCertificateService,
		healthCertificateValidationService: HealthCertificateValidationProviding,
		healthCertificateValidationOnboardedCountriesProvider: HealthCertificateValidationOnboardedCountriesProviding,
		vaccinationValueSetsProvider: VaccinationValueSetsProviding,
		exposureSubmissionService: ExposureSubmissionService,
		coronaTestService: CoronaTestService
	) {
		self.store = store
		self.client = client
		self.eventStore = eventStore
		self.appConfiguration = appConfiguration
		self.eventCheckoutService = eventCheckoutService
		self.healthCertificateService = healthCertificateService
		self.healthCertificateValidationService = healthCertificateValidationService
		self.healthCertificateValidationOnboardedCountriesProvider = healthCertificateValidationOnboardedCountriesProvider
		self.vaccinationValueSetsProvider = vaccinationValueSetsProvider
		self.exposureSubmissionService = exposureSubmissionService
		self.coronaTestService = coronaTestService
	}
	
	// MARK: - Internal

	var didScanCoronaTestInSubmissionFlow: ((CoronaTestRegistrationInformation) -> Void)?
	var didScanTraceLocationInOnBehalfFlow: ((TraceLocation) -> Void)?
	
	func start(
		parentViewController: UIViewController,
		presenter: QRScannerPresenter
	) {
		self.parentViewController = parentViewController
		self.presenter = presenter
		let navigationController = UINavigationController(
			rootViewController: qrScannerViewController(
				markCertificateAsNew: presenter != .certificateTab && presenter != .universalScanner(.certificates),
				markCoronaTestAsNew: presenter != .submissionFlow && presenter != .universalScanner(.home)
			)
		)
		self.parentViewController?.present(navigationController, animated: true)
	}

	// MARK: - Private
	
	private let store: Store
	private let client: Client
	private let eventStore: EventStoringProviding
	private let appConfiguration: AppConfigurationProviding
	private let eventCheckoutService: EventCheckoutService
	private let healthCertificateService: HealthCertificateService
	private let healthCertificateValidationService: HealthCertificateValidationProviding
	private let healthCertificateValidationOnboardedCountriesProvider: HealthCertificateValidationOnboardedCountriesProviding
	private let vaccinationValueSetsProvider: VaccinationValueSetsProviding
	private let exposureSubmissionService: ExposureSubmissionService
	private let coronaTestService: CoronaTestService
	
	private var presenter: QRScannerPresenter!
	private weak var parentViewController: UIViewController?
	private var healthCertificateCoordinator: HealthCertificateCoordinator?
	private var traceLocationCheckinCoordinator: TraceLocationCheckinCoordinator?
	private var onBehalfCheckinCoordinator: OnBehalfCheckinSubmissionCoordinator?
	
	private func qrScannerViewController(
		markCertificateAsNew: Bool,
		markCoronaTestAsNew: Bool
	) -> UIViewController {
		return QRScannerViewController(
			healthCertificateService: healthCertificateService,
			appConfiguration: appConfiguration,
			markCertificateAsNew: markCertificateAsNew,
			markCoronaTestAsNew: markCoronaTestAsNew,
			didScan: { [weak self] qrCodeResult in
				self?.parentViewController?.dismiss(animated: true, completion: {
					switch qrCodeResult {
					case let .coronaTest(testRegistrationInformation):
						self?.showScannedTestResult(testRegistrationInformation)
					case let .certificate(healthCertifiedPerson, healthCertificate):
						self?.showScannedHealthCertificate(for: healthCertifiedPerson, with: healthCertificate)
					case let .traceLocation(traceLocation):
						self?.showScannedCheckin(traceLocation)
					}
				})
			},
			dismiss: { [weak self] in
<<<<<<< HEAD
				self?.parentViewController.dismiss(animated: true)
=======
				self?.parentViewController?.dismiss(animated: true)
				didDismiss()
>>>>>>> b454f0f1
			}
		)
	}

	private func showScannedTestResult(
		_ testRegistrationInformation: CoronaTestRegistrationInformation
	) {
		guard let parentViewController = parentViewController else {
			return
		}

		switch presenter {
		case .submissionFlow:
			didScanCoronaTestInSubmissionFlow?(testRegistrationInformation)
		case .onBehalfFlow:
			let parentPresentingViewController = parentViewController.presentingViewController

			parentViewController.dismiss(animated: true) {
				self.parentViewController = parentPresentingViewController

				let exposureSubmissionCoordinator = ExposureSubmissionCoordinator(
					parentViewController: parentViewController,
					exposureSubmissionService: self.exposureSubmissionService,
					coronaTestService: self.coronaTestService,
					healthCertificateService: self.healthCertificateService,
					healthCertificateValidationService: self.healthCertificateValidationService,
					eventProvider: self.eventStore,
					antigenTestProfileStore: self.store,
					vaccinationValueSetsProvider: self.vaccinationValueSetsProvider,
					healthCertificateValidationOnboardedCountriesProvider: self.healthCertificateValidationOnboardedCountriesProvider,
					qrScannerCoordinator: self
				)

				exposureSubmissionCoordinator.start(with: .success(testRegistrationInformation), markNewlyAddedCoronaTestAsUnseen: true)
			}
		case .checkinTab, .certificateTab, .universalScanner:
			let exposureSubmissionCoordinator = ExposureSubmissionCoordinator(
				parentViewController: parentViewController,
				exposureSubmissionService: exposureSubmissionService,
				coronaTestService: coronaTestService,
				healthCertificateService: healthCertificateService,
				healthCertificateValidationService: healthCertificateValidationService,
				eventProvider: eventStore,
				antigenTestProfileStore: store,
				vaccinationValueSetsProvider: vaccinationValueSetsProvider,
				healthCertificateValidationOnboardedCountriesProvider: healthCertificateValidationOnboardedCountriesProvider,
				qrScannerCoordinator: self
			)

			exposureSubmissionCoordinator.start(with: .success(testRegistrationInformation), markNewlyAddedCoronaTestAsUnseen: true)
		case .none:
			break
		}
	}
	
	private func showScannedHealthCertificate(
		for person: HealthCertifiedPerson,
		with certificate: HealthCertificate
	) {
		guard let parentViewController = parentViewController else {
			return
		}

		switch presenter {
		case .submissionFlow, .onBehalfFlow:
			let parentPresentingViewController = parentViewController.presentingViewController

			parentViewController.dismiss(animated: true) {
				self.parentViewController = parentPresentingViewController

				self.healthCertificateCoordinator = HealthCertificateCoordinator(
					parentingViewController: .present(parentViewController),
					healthCertifiedPerson: person,
					healthCertificate: certificate,
					store: self.store,
					healthCertificateService: self.healthCertificateService,
					healthCertificateValidationService: self.healthCertificateValidationService,
					healthCertificateValidationOnboardedCountriesProvider: self.healthCertificateValidationOnboardedCountriesProvider,
					vaccinationValueSetsProvider: self.vaccinationValueSetsProvider,
					markAsSeenOnDisappearance: false
				)

				self.healthCertificateCoordinator?.start()
			}
		case .checkinTab, .certificateTab, .universalScanner:
			healthCertificateCoordinator = HealthCertificateCoordinator(
				parentingViewController: .present(parentViewController),
				healthCertifiedPerson: person,
				healthCertificate: certificate,
				store: store,
				healthCertificateService: healthCertificateService,
				healthCertificateValidationService: healthCertificateValidationService,
				healthCertificateValidationOnboardedCountriesProvider: healthCertificateValidationOnboardedCountriesProvider,
				vaccinationValueSetsProvider: vaccinationValueSetsProvider,
				markAsSeenOnDisappearance: false
			)

			healthCertificateCoordinator?.start()
		case .none:
			break
		}
	}
	
	private func showScannedCheckin(
		_ traceLocation: TraceLocation
	) {
		guard let parentViewController = parentViewController else {
			return
		}

		switch presenter {
		case .onBehalfFlow:
			didScanTraceLocationInOnBehalfFlow?(traceLocation)
		case .submissionFlow:
			let parentPresentingViewController = parentViewController.presentingViewController

			parentViewController.dismiss(animated: true) {
				self.parentViewController = parentPresentingViewController

				self.traceLocationCheckinCoordinator = TraceLocationCheckinCoordinator(
					parentViewController: parentViewController,
					traceLocation: traceLocation,
					store: self.store,
					eventStore: self.eventStore,
					appConfiguration: self.appConfiguration,
					eventCheckoutService: self.eventCheckoutService
				)

				self.traceLocationCheckinCoordinator?.start()
			}
		case .checkinTab, .certificateTab, .universalScanner:
			traceLocationCheckinCoordinator = TraceLocationCheckinCoordinator(
				parentViewController: parentViewController,
				traceLocation: traceLocation,
				store: store,
				eventStore: eventStore,
				appConfiguration: appConfiguration,
				eventCheckoutService: eventCheckoutService
			)

			traceLocationCheckinCoordinator?.start()
		case .none:
			break
		}
	}
	
}<|MERGE_RESOLUTION|>--- conflicted
+++ resolved
@@ -112,12 +112,7 @@
 				})
 			},
 			dismiss: { [weak self] in
-<<<<<<< HEAD
-				self?.parentViewController.dismiss(animated: true)
-=======
 				self?.parentViewController?.dismiss(animated: true)
-				didDismiss()
->>>>>>> b454f0f1
 			}
 		)
 	}
