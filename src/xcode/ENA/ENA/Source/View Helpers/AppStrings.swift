// Corona-Warn-App
//
// SAP SE and all other contributors
// copyright owners license this file to you under the Apache
// License, Version 2.0 (the "License"); you may not use this
// file except in compliance with the License.
// You may obtain a copy of the License at
//
// http://www.apache.org/licenses/LICENSE-2.0
//
// Unless required by applicable law or agreed to in writing,
// software distributed under the License is distributed on an
// "AS IS" BASIS, WITHOUT WARRANTIES OR CONDITIONS OF ANY
// KIND, either express or implied.  See the License for the
// specific language governing permissions and limitations
// under the License.

import UIKit

// swiftlint:disable:next type_body_length
enum AppStrings {
	enum Common {
		static let alertTitleGeneral = NSLocalizedString("Alert_TitleGeneral", comment: "")
		static let alertActionOk = NSLocalizedString("Alert_ActionOk", comment: "")
		static let alertActionRetry = NSLocalizedString("Alert_ActionRetry", comment: "")
		static let alertActionCancel = NSLocalizedString("Alert_ActionCancel", comment: "")
		static let alertActionRemove = NSLocalizedString("Alert_ActionRemove", comment: "")

		static let alertTitleBluetoothOff = NSLocalizedString("Alert_BluetoothOff_Title", comment: "")
		static let alertDescriptionBluetoothOff = NSLocalizedString("Alert_BluetoothOff_Description", comment: "")
		static let alertActionLater = NSLocalizedString("Alert_CancelAction_Later", comment: "")
		static let alertActionOpenSettings = NSLocalizedString("Alert_DefaultAction_OpenSettings", comment: "")
		static let general_BackButtonTitle = NSLocalizedString("General_BackButtonTitle", comment: "")

		static let errorAlertActionMoreInfo = NSLocalizedString("Common_Alert_Action_moreInfo", comment: "")
		static let enError5Description = NSLocalizedString("Common_ENError5_Description", comment: "")
		static let enError11Description = NSLocalizedString("Common_ENError11_Description", comment: "")
		static let enError13Description = NSLocalizedString("Common_ENError13_Description", comment: "")
		static let backgroundFetch_AlertMessage = NSLocalizedString("Common_BackgroundFetch_AlertMessage", comment: "")
		static let backgroundFetch_OKTitle = NSLocalizedString("Common_BackgroundFetch_OKTitle", comment: "")
		static let backgroundFetch_SettingsTitle = NSLocalizedString("Common_BackgroundFetch_SettingsTitle", comment: "")
		static let backgroundFetch_AlertTitle = NSLocalizedString("Common_BackgroundFetch_AlertTitle", comment: "")
	}

	enum Links {
		static let appFaq = NSLocalizedString("General_moreInfo_URL", comment: "")
		static let appFaqENError5 = NSLocalizedString("General_moreInfo_URL_EN5", comment: "")
		static let appFaqENError11 = NSLocalizedString("General_moreInfo_URL_EN11", comment: "")
		static let appFaqENError13 = NSLocalizedString("General_moreInfo_URL_EN13", comment: "")
	}

	enum AccessibilityLabel {
		static let close = NSLocalizedString("AccessibilityLabel_Close", comment: "")
		static let phoneNumber = NSLocalizedString("AccessibilityLabel_PhoneNumber", comment: "")
	}

	enum ExposureSubmission {
		static let generalErrorTitle = NSLocalizedString("ExposureSubmission_GeneralErrorTitle", comment: "")
		static let dataPrivacyTitle = NSLocalizedString("ExposureSubmission_DataPrivacyTitle", comment: "")
		static let dataPrivacyDisclaimer = NSLocalizedString("ExposureSubmission_DataPrivacyDescription", comment: "")
		static let dataPrivacyAcceptTitle = NSLocalizedString("ExposureSubmissionDataPrivacy_AcceptTitle", comment: "")
		static let dataPrivacyDontAcceptTitle = NSLocalizedString("ExposureSubmissionDataPrivacy_DontAcceptTitle", comment: "")
		static let continueText = NSLocalizedString("ExposureSubmission_Continue_actionText", comment: "")

		static let hotlineNumber = NSLocalizedString("ExposureSubmission_Hotline_Number", comment: "")
	}

	enum ExposureSubmissionTanEntry {
		static let title = NSLocalizedString("ExposureSubmissionTanEntry_Title", comment: "")
		static let textField = NSLocalizedString("ExposureSubmissionTanEntry_EntryField", comment: "")
		static let description = NSLocalizedString("ExposureSubmissionTanEntry_Description", comment: "")
		static let info = NSLocalizedString("ExposureSubmissionTanEntry_Info", comment: "")
		static let submit = NSLocalizedString("ExposureSubmissionTanEntry_Submit", comment: "")
		static let invalidCharacterError = NSLocalizedString("ExposureSubmissionTanEntry_InvalidCharacterError", comment: "")
		static let invalidError = NSLocalizedString("ExposureSubmissionTanEntry_InvalidError", comment: "")
	}

	enum ExposureSubmissionIntroduction {
		static let title = NSLocalizedString("ExposureSubmissionIntroduction_Title", comment: "")
		static let subTitle = NSLocalizedString("ExposureSubmissionIntroduction_SubTitle", comment: "")
		static let accImageDescription = NSLocalizedString("ExposureSubmissionIntroduction_AccImageDescription", comment: "")
		static let usage01 = NSLocalizedString("ExposureSubmissionIntroduction_Usage01", comment: "")
		static let usage02 = NSLocalizedString("ExposureSubmissionIntroduction_Usage02", comment: "")
		static let listItem1 = NSLocalizedString("ExposureSubmissionIntroduction_ListItem1", comment: "")
		static let listItem2 = NSLocalizedString("ExposureSubmissionIntroduction_ListItem2", comment: "")
		static let listItem3 = NSLocalizedString("ExposureSubmissionIntroduction_ListItem3", comment: "")
		static let listItem4 = NSLocalizedString("ExposureSubmissionIntroduction_ListItem4", comment: "")
	}

	enum ExposureSubmissionResult {
		static let title = NSLocalizedString("ExposureSubmissionResult_Title", comment: "")
		static let card_title = NSLocalizedString("ExposureSubmissionResult_CardTitle", comment: "")
		static let card_subtitle = NSLocalizedString("ExposureSubmissionResult_CardSubTitle", comment: "")
		static let card_positive = NSLocalizedString("ExposureSubmissionResult_CardPositive", comment: "")
		static let card_negative = NSLocalizedString("ExposureSubmissionResult_CardNegative", comment: "")
		static let card_invalid = NSLocalizedString("ExposureSubmissionResult_CardInvalid", comment: "")
		static let card_pending = NSLocalizedString("ExposureSubmissionResult_CardPending", comment: "")
		static let procedure = NSLocalizedString("ExposureSubmissionResult_Procedure", comment: "")
		static let testAdded = NSLocalizedString("ExposureSubmissionResult_testAdded", comment: "")
		static let warnOthers = NSLocalizedString("ExposureSubmissionResult_warnOthers", comment: "")
		static let testPositive = NSLocalizedString("ExposureSubmissionResult_testPositive", comment: "")
		static let testAddedDesc = NSLocalizedString("ExposureSubmissionResult_testAddedDesc", comment: "")
		static let testPositiveDesc = NSLocalizedString("ExposureSubmissionResult_testPositiveDesc", comment: "")
		static let testNegative = NSLocalizedString("ExposureSubmissionResult_testNegative", comment: "")
		static let testNegativeDesc = NSLocalizedString("ExposureSubmissionResult_testNegativeDesc", comment: "")
		static let testInvalid = NSLocalizedString("ExposureSubmissionResult_testInvalid", comment: "")
		static let testInvalidDesc = NSLocalizedString("ExposureSubmissionResult_testInvalidDesc", comment: "")
		static let testPending = NSLocalizedString("ExposureSubmissionResult_testPending", comment: "")
		static let testPendingDesc = NSLocalizedString("ExposureSubmissionResult_testPendingDesc", comment: "")
		static let testRemove = NSLocalizedString("ExposureSubmissionResult_testRemove", comment: "")
		static let testRemoveDesc = NSLocalizedString("ExposureSubmissionResult_testRemoveDesc", comment: "")
		static let warnOthersDesc = NSLocalizedString("ExposureSubmissionResult_warnOthersDesc", comment: "")
		static let continueButton = NSLocalizedString("ExposureSubmissionResult_continueButton", comment: "")
		static let deleteButton = NSLocalizedString("ExposureSubmissionResult_deleteButton", comment: "")
		static let refreshButton = NSLocalizedString("ExposureSubmissionResult_refreshButton", comment: "")
		static let furtherInfos_Title = NSLocalizedString("ExposureSubmissionResult_testNegative_furtherInfos_title", comment: "")
		static let furtherInfos_ListItem1 = NSLocalizedString("ExposureSubmissionResult_testNegative_furtherInfos_listItem1", comment: "")
		static let furtherInfos_ListItem2 = NSLocalizedString("ExposureSubmissionResult_testNegative_furtherInfos_listItem2", comment: "")
		static let furtherInfos_ListItem3 = NSLocalizedString("ExposureSubmissionResult_testNegative_furtherInfos_listItem3", comment: "")
		static let furtherInfos_TestAgain = NSLocalizedString("ExposureSubmissionResult_furtherInfos_hint_testAgain", comment: "")
		static let removeAlert_Title = NSLocalizedString("ExposureSubmissionResult_RemoveAlert_Title", comment: "")
		static let removeAlert_Text = NSLocalizedString("ExposureSubmissionResult_RemoveAlert_Text", comment: "")
		static let registrationDateUnknown = NSLocalizedString("ExposureSubmissionResult_RegistrationDateUnknown", comment: "")
		static let registrationDate = NSLocalizedString("ExposureSubmissionResult_RegistrationDate", comment: "")
	}

	enum ExposureSubmissionDispatch {
		static let title = NSLocalizedString("ExposureSubmission_DispatchTitle", comment: "")
		static let description = NSLocalizedString("ExposureSubmission_DispatchDescription", comment: "")
		static let qrCodeButtonTitle = NSLocalizedString("ExposureSubmissionDispatch_QRCodeButtonTitle", comment: "")
		static let qrCodeButtonDescription = NSLocalizedString("ExposureSubmissionDispatch_QRCodeButtonDescription", comment: "")
		static let tanButtonTitle = NSLocalizedString("ExposureSubmissionDispatch_TANButtonTitle", comment: "")
		static let tanButtonDescription = NSLocalizedString("ExposureSubmissionDispatch_TANButtonDescription", comment: "")
		static let hotlineButtonTitle = NSLocalizedString("ExposureSubmissionDispatch_HotlineButtonTitle", comment: "")
		static let hotlineButtonDescription = NSLocalizedString("ExposureSubmissionDispatch_HotlineButtonDescription", comment: "")
		static let positiveWord = NSLocalizedString("ExposureSubmissionDispatch_HotlineButtonPositiveWord", comment: "")
	}

	enum ExposureSubmissionQRScanner {
		static let title = NSLocalizedString("ExposureSubmissionQRScanner_title", comment: "")
		static let instruction = NSLocalizedString("ExposureSubmissionQRScanner_instruction", comment: "")
		static let alertCodeNotFoundTitle = NSLocalizedString("ExposureSubmissionQRScanner_notFoundAlertTitle", comment: "")
		static let alertCodeNotFoundText = NSLocalizedString("ExposureSubmissionQRScanner_notFoundAlertText", comment: "")
		static let otherError = NSLocalizedString("ExposureSubmissionQRScanner_otherError", comment: "")
		static let cameraPermissionDenied = NSLocalizedString("ExposureSubmissionQRScanner_cameraPermissionDenied", comment: "")
		static let flashButtonAccessibilityLabel = NSLocalizedString("ExposureSubmissionQRScanner_CameraFlash", comment: "")
		static let flashButtonAccessibilityOnValue = NSLocalizedString("ExposureSubmissionQRScanner_CameraFlash_On", comment: "")
		static let flashButtonAccessibilityOffValue = NSLocalizedString("ExposureSubmissionQRScanner_CameraFlash_Off", comment: "")
		static let flashButtonAccessibilityEnableAction = NSLocalizedString("ExposureSubmissionQRScanner_CameraFlash_Enable", comment: "")
		static let flashButtonAccessibilityDisableAction = NSLocalizedString("ExposureSubmissionQRScanner_CameraFlash_Disable", comment: "")
	}

	enum ExposureSubmissionHotline {
		static let title = NSLocalizedString("ExposureSubmissionHotline_Title", comment: "")
		static let description = NSLocalizedString("ExposureSubmissionHotline_Description", comment: "")
		static let sectionTitle = NSLocalizedString("ExposureSubmissionHotline_SectionTitle", comment: "")
		static let sectionDescription1 = NSLocalizedString("ExposureSubmissionHotline_SectionDescription1", comment: "")
		static let iconAccessibilityLabel1 = NSLocalizedString("ExposureSubmissionHotline_iconAccessibilityLabel1", comment: "")
		static let iconAccessibilityLabel2 = NSLocalizedString("ExposureSubmissionHotline_iconAccessibilityLabel2", comment: "")
		static let sectionDescription2 = NSLocalizedString("ExposureSubmission_SectionDescription2", comment: "")
		static let callButtonTitle = NSLocalizedString("ExposureSubmission_CallButtonTitle", comment: "")
		static let tanInputButtonTitle = NSLocalizedString("ExposureSubmission_TANInputButtonTitle", comment: "")
		static let phoneNumber = NSLocalizedString("ExposureSubmission_PhoneNumber", comment: "")
		static let hotlineDetailDescription = NSLocalizedString("ExposureSubmission_PhoneDetailDescription", comment: "")
		static let imageDescription = NSLocalizedString("ExposureSubmissionHotline_imageDescription", comment: "")
	}

	enum ExposureSubmissionWarnOthers {
		static let title = NSLocalizedString("ExposureSubmissionWarnOthers_title", comment: "")
		static let accImageDescription = NSLocalizedString("ExposureSubmissionWarnOthers_AccImageDescription", comment: "")
		static let continueButton = NSLocalizedString("ExposureSubmissionWarnOthers_continueButton", comment: "")
		static let sectionTitle = NSLocalizedString("ExposureSubmissionWarnOthers_sectionTitle", comment: "")
		static let description = NSLocalizedString("ExposureSubmissionWarnOthers_description", comment: "")
		static let dataPrivacyDescription = NSLocalizedString("ExposureSubmissionWarnOthers_dataPrivacyDescription", comment: "")
		static let dataPrivacyTitle = NSLocalizedString("ExposureSubmissionWarnOthers_dataPrivacyTitle", comment: "")
	}

	enum ExposureSubmissionSuccess {
		static let title = NSLocalizedString("ExposureSubmissionSuccess_Title", comment: "")
		static let accImageDescription = NSLocalizedString("ExposureSubmissionSuccess_AccImageDescription", comment: "")
		static let button = NSLocalizedString("ExposureSubmissionSuccess_Button", comment: "")
		static let description = NSLocalizedString("ExposureSubmissionSuccess_Description", comment: "")
		static let listTitle = NSLocalizedString("ExposureSubmissionSuccess_listTitle", comment: "")
		static let listItem1 = NSLocalizedString("ExposureSubmissionSuccess_listItem1", comment: "")
		static let listItem2 = NSLocalizedString("ExposureSubmissionSuccess_listItem2", comment: "")
		static let subTitle = NSLocalizedString("ExposureSubmissionSuccess_subTitle", comment: "")
		static let listItem2_1 = NSLocalizedString("ExposureSubmissionSuccess_listItem2_1", comment: "")
		static let listItem2_2 = NSLocalizedString("ExposureSubmissionSuccess_listItem2_2", comment: "")
		static let listItem2_3 = NSLocalizedString("ExposureSubmissionSuccess_listItem2_3", comment: "")
		static let listItem2_4 = NSLocalizedString("ExposureSubmissionSuccess_listItem2_4", comment: "")
	}

	enum ExposureSubmissionError {
		static let noKeys = NSLocalizedString("ExposureSubmissionError_NoKeys", comment: "")
		static let invalidTan = NSLocalizedString("ExposureSubmissionError_InvalidTan", comment: "")
		static let enNotEnabled = NSLocalizedString("ExposureSubmissionError_EnNotEnabled", comment: "")
		static let noRegistrationToken = NSLocalizedString("ExposureSubmissionError_NoRegistrationToken", comment: "")
		static let invalidResponse = NSLocalizedString("ExposureSubmissionError_InvalidResponse", comment: "")
		static let noResponse = NSLocalizedString("ExposureSubmissionError_NoResponse", comment: "")
		static let teleTanAlreadyUsed = NSLocalizedString("ExposureSubmissionError_TeleTanAlreadyUsed", comment: "")
		static let qrAlreadyUsed = NSLocalizedString("ExposureSubmissionError_QRAlreadyUsed", comment: "")
		static let regTokenNotExist = NSLocalizedString("ExposureSubmissionError_RegTokenNotExist", comment: "")
		static let other = NSLocalizedString("ExposureSubmissionError_other", comment: "")
		static let otherend = NSLocalizedString("ExposureSubmissionError_otherend", comment: "")
		static let httpError = NSLocalizedString("ExposureSubmissionError_httpError", comment: "")
		static let notAuthorized = NSLocalizedString("ExposureSubmissionError_declined", comment: "")
		static let unknown = NSLocalizedString("ExposureSubmissionError_unknown", comment: "")
		static let defaultError = NSLocalizedString("ExposureSubmissionError_defaultError", comment: "")
		static let noConfiguration = NSLocalizedString("No Exposure Configuration available", comment: "")
	}

	enum ExposureDetection {
		static let off = NSLocalizedString("ExposureDetection_Off", comment: "")
		static let outdated = NSLocalizedString("ExposureDetection_Outdated", comment: "")
		static let unknown = NSLocalizedString("ExposureDetection_Unknown", comment: "")
		static let low = NSLocalizedString("ExposureDetection_Low", comment: "")
		static let high = NSLocalizedString("ExposureDetection_High", comment: "")

		static let numberOfContacts = NSLocalizedString("ExposureDetection_NumberOfContacts", comment: "")
		static let lastExposure = NSLocalizedString("ExposureDetection_LastExposure", comment: "")
		static let numberOfDaysStored = NSLocalizedString("ExposureDetection_NumberOfDaysStored", comment: "")
		static let refreshed = NSLocalizedString("ExposureDetection_Refreshed", comment: "")
		static let refreshedFormat = NSLocalizedString("ExposureDetection_Refreshed_Format", comment: "")
		static let refreshedNever = NSLocalizedString("ExposureDetection_Refreshed_Never", comment: "")
		static let refreshingIn = NSLocalizedString("ExposureDetection_RefreshingIn", comment: "")
		static let refreshIn = NSLocalizedString("ExposureDetection_RefreshIn", comment: "")
		static let refresh24h = NSLocalizedString("ExposureDetection_Refresh_24h", comment: "")
		static let lastRiskLevel = NSLocalizedString("ExposureDetection_LastRiskLevel", comment: "")
		static let offText = NSLocalizedString("ExposureDetection_OffText", comment: "")
		static let outdatedText = NSLocalizedString("ExposureDetection_OutdatedText", comment: "")
		static let unknownText = NSLocalizedString("ExposureDetection_UnknownText", comment: "")
		static let loadingText = NSLocalizedString("ExposureDetection_LoadingText", comment: "")

		static let behaviorTitle = NSLocalizedString("ExposureDetection_Behavior_Title", comment: "")
		static let behaviorSubtitle = NSLocalizedString("ExposureDetection_Behavior_Subtitle", comment: "")

		static let guideHands = NSLocalizedString("ExposureDetection_Guide_Hands", comment: "")
		static let guideMask = NSLocalizedString("ExposureDetection_Guide_Mask", comment: "")
		static let guideDistance = NSLocalizedString("ExposureDetection_Guide_Distance", comment: "")
		static let guideSneeze = NSLocalizedString("ExposureDetection_Guide_Sneeze", comment: "")
		static let guideHome = NSLocalizedString("ExposureDetection_Guide_Home", comment: "")
		static let guideHotline1 = NSLocalizedString("ExposureDetection_Guide_Hotline1", comment: "")
		static let guideHotline2 = NSLocalizedString("ExposureDetection_Guide_Hotline2", comment: "")
		static let guideHotline3 = NSLocalizedString("ExposureDetection_Guide_Hotline3", comment: "")
		static let guideHotline4 = NSLocalizedString("ExposureDetection_Guide_Hotline4", comment: "")

		static let explanationTitle = NSLocalizedString("ExposureDetection_Explanation_Title", comment: "")
		static let explanationSubtitleActive = NSLocalizedString("ExposureDetection_Explanation_Subtitle_Active", comment: "")
		static let explanationSubtitleInactive = NSLocalizedString("ExposureDetection_Explanation_Subtitle_Inactive", comment: "")
		static let explanationTextOff = NSLocalizedString("ExposureDetection_Explanation_Text_Off", comment: "")
		static let explanationTextOutdated = NSLocalizedString("ExposureDetection_Explanation_Text_Outdated", comment: "")
		static let explanationTextUnknown = NSLocalizedString("ExposureDetection_Explanation_Text_Unknown", comment: "")
		static let explanationTextLow = NSLocalizedString("ExposureDetection_Explanation_Text_Low", comment: "")
		static let explanationTextHigh = NSLocalizedString("ExposureDetection_Explanation_Text_High", comment: "")
		static let explanationTextHighDaysSinceLastExposure = NSLocalizedString("ExposureDetection_Explanation_Text_High_DaysSinceLastExposure", comment: "")

		static let buttonEnable = NSLocalizedString("ExposureDetection_Button_Enable", comment: "")
		static let buttonRefresh = NSLocalizedString("ExposureDetection_Button_Refresh", comment: "")
	}

	enum ExposureDetectionError {
		static let errorAlertTitle = NSLocalizedString("ExposureDetectionError_Alert_Title", comment: "")
		static let errorAlertMessage = NSLocalizedString("ExposureDetectionError_Alert_Message", comment: "")
		static let errorAlertActionDetails = NSLocalizedString("ExposureDetectionError_Alert_Action_Details", comment: "")
	}

	enum Settings {
		static let trackingStatusActive = NSLocalizedString("Settings_KontaktProtokollStatusActive", comment: "")
		static let trackingStatusInactive = NSLocalizedString("Settings_KontaktProtokollStatusInactive", comment: "")

		static let statusEnable = NSLocalizedString("Settings_StatusEnable", comment: "")
		static let statusDisable = NSLocalizedString("Settings_StatusDisable", comment: "")

		static let notificationStatusActive = NSLocalizedString("Settings_StatusActive", comment: "")
		static let notificationStatusInactive = NSLocalizedString("Settings_StatusInactive", comment: "")

		static let tracingLabel = NSLocalizedString("Settings_Tracing_Label", comment: "")
		static let notificationLabel = NSLocalizedString("Settings_Notification_Label", comment: "")
		static let resetLabel = NSLocalizedString("Settings_Reset_Label", comment: "")

		static let tracingDescription = NSLocalizedString("Settings_Tracing_Description", comment: "")
		static let notificationDescription = NSLocalizedString("Settings_Notification_Description", comment: "")
		static let resetDescription = NSLocalizedString("Settings_Reset_Description", comment: "")

		static let navigationBarTitle = NSLocalizedString("Settings_NavTitle", comment: "")

	}

	enum NotificationSettings {
		static let onTitle = NSLocalizedString("NotificationSettings_On_Title", comment: "")
		static let onSectionTitle = NSLocalizedString("NotificationSettings_On_SectionTitle", comment: "")
		static let riskChanges = NSLocalizedString("NotificationSettings_On_RiskChanges", comment: "")
		static let testsStatus = NSLocalizedString("NotificationSettings_On_TestsStatus", comment: "")

		static let offSectionTitle = NSLocalizedString("NotificationSettings_Off_SectionTitle", comment: "")
		static let enableNotifications = NSLocalizedString("NotificationSettings_Off_EnableNotifications", comment: "")
		static let statusInactive = NSLocalizedString("NotificationSettings_Off_StatusInactive", comment: "")
		static let infoTitle = NSLocalizedString("NotificationSettings_Off_InfoTitle", comment: "")
		static let infoDescription = NSLocalizedString("NotificationSettings_Off_InfoDescription", comment: "")
		static let openSettings = NSLocalizedString("NotificationSettings_Off_OpenSettings", comment: "")

		static let navigationBarTitle = NSLocalizedString("NotificationSettings_NavTitle", comment: "")

		static let onImageDescription = NSLocalizedString("NotificationSettings_onImageDescription", comment: "")
		static let offImageDescription = NSLocalizedString("NotificationSettings_offImageDescription", comment: "")
	}

	enum Onboarding {
		static let onboardingLetsGo = NSLocalizedString("Onboarding_LetsGo_actionText", comment: "")
		static let onboardingContinue = NSLocalizedString("Onboarding_Continue_actionText", comment: "")
		static let onboardingContinueDescription = NSLocalizedString("Onboarding_Continue_actionTextHint", comment: "")
		static let onboardingDoNotActivate = NSLocalizedString("Onboarding_DoNotActivate_actionText", comment: "")
		static let onboardingDoNotAllow = NSLocalizedString("Onboarding_doNotAllow_actionText", comment: "")
		static let onboarding_deactivate_exposure_notif_confirmation_title = NSLocalizedString("Onboarding_DeactivateExposureConfirmation_title", comment: "")
		static let onboarding_deactivate_exposure_notif_confirmation_message = NSLocalizedString("Onboarding_DeactivateExposureConfirmation_message", comment: "")

		static let onboardingInfo_togetherAgainstCoronaPage_imageDescription = NSLocalizedString("OnboardingInfo_togetherAgainstCoronaPage_imageDescription", comment: "")
		static let onboardingInfo_togetherAgainstCoronaPage_title = NSLocalizedString("OnboardingInfo_togetherAgainstCoronaPage_title", comment: "")
		static let onboardingInfo_togetherAgainstCoronaPage_boldText = NSLocalizedString("OnboardingInfo_togetherAgainstCoronaPage_boldText", comment: "")
		static let onboardingInfo_togetherAgainstCoronaPage_normalText = NSLocalizedString("OnboardingInfo_togetherAgainstCoronaPage_normalText", comment: "")
		static let onboardingInfo_privacyPage_imageDescription = NSLocalizedString("OnboardingInfo_privacyPage_imageDescription", comment: "")
		static let onboardingInfo_privacyPage_title = NSLocalizedString("OnboardingInfo_privacyPage_title", comment: "")
		static let onboardingInfo_privacyPage_boldText = NSLocalizedString("OnboardingInfo_privacyPage_boldText", comment: "")
		static let onboardingInfo_privacyPage_normalText = NSLocalizedString("OnboardingInfo_privacyPage_normalText", comment: "")
		static let onboardingInfo_enableLoggingOfContactsPage_imageDescription = NSLocalizedString("OnboardingInfo_enableLoggingOfContactsPage_imageDescription", comment: "")
		static let onboardingInfo_enableLoggingOfContactsPage_title = NSLocalizedString("OnboardingInfo_enableLoggingOfContactsPage_title", comment: "")
		static let onboardingInfo_enableLoggingOfContactsPage_boldText = NSLocalizedString("OnboardingInfo_enableLoggingOfContactsPage_boldText", comment: "")
		static let onboardingInfo_enableLoggingOfContactsPage_normalText = NSLocalizedString("OnboardingInfo_enableLoggingOfContactsPage_normalText", comment: "")
		static let onboardingInfo_enableLoggingOfContactsPage_panelTitle = NSLocalizedString("OnboardingInfo_enableLoggingOfContactsPage_panelTitle", comment: "")
		static let onboardingInfo_enableLoggingOfContactsPage_panelBody = NSLocalizedString("OnboardingInfo_enableLoggingOfContactsPage_panelBody", comment: "")
		static let onboardingInfo_howDoesDataExchangeWorkPage_imageDescription = NSLocalizedString("OnboardingInfo_howDoesDataExchangeWorkPage_imageDescription", comment: "")
		static let onboardingInfo_enableLoggingOfContactsPage_button = NSLocalizedString("Onboarding_EnableLogging_actionText", comment: "")
		static let onboardingInfo_howDoesDataExchangeWorkPage_title = NSLocalizedString("OnboardingInfo_howDoesDataExchangeWorkPage_title", comment: "")
		static let onboardingInfo_howDoesDataExchangeWorkPage_boldText = NSLocalizedString("OnboardingInfo_howDoesDataExchangeWorkPage_boldText", comment: "")
		static let onboardingInfo_howDoesDataExchangeWorkPage_normalText = NSLocalizedString("OnboardingInfo_howDoesDataExchangeWorkPage_normalText", comment: "")
		static let onboardingInfo_alwaysStayInformedPage_imageDescription = NSLocalizedString("OnboardingInfo_alwaysStayInformedPage_imageDescription", comment: "")
		static let onboardingInfo_alwaysStayInformedPage_title = NSLocalizedString("OnboardingInfo_alwaysStayInformedPage_title", comment: "")
		static let onboardingInfo_alwaysStayInformedPage_boldText = NSLocalizedString("OnboardingInfo_alwaysStayInformedPage_boldText", comment: "")
		static let onboardingInfo_alwaysStayInformedPage_normalText = NSLocalizedString("OnboardingInfo_alwaysStayInformedPage_normalText", comment: "")
		static let onboardingInfo_alwaysStayInformedPage_stateHeader = NSLocalizedString("OnboardingInfo_enableLoggingOfContactsPage_stateHeader", comment: "")
		static let onboardingInfo_alwaysStayInformedPage_stateTitle = NSLocalizedString("OnboardingInfo_enableLoggingOfContactsPage_stateTitle", comment: "")
		static let onboardingInfo_alwaysStayInformedPage_stateActivated = NSLocalizedString("OnboardingInfo_enableLoggingOfContactsPage_stateActive", comment: "")
		static let onboardingInfo_alwaysStayInformedPage_stateDeactivated = NSLocalizedString("OnboardingInfo_enableLoggingOfContactsPage_stateStopped", comment: "")
	}

	enum ExposureNotificationSetting {
		static let title = NSLocalizedString("ExposureNotificationSetting_TracingSettingTitle", comment: "The title of the view")
		static let enableTracing = NSLocalizedString("ExposureNotificationSetting_EnableTracing", comment: "The enable tracing")
		static let limitedTracing = NSLocalizedString("ExposureNotificationSetting_Tracing_Limited", comment: "")
		static let deactivatedTracing = NSLocalizedString("ExposureNotificationSetting_Tracing_Deactivated", comment: "")
		static let descriptionTitle = NSLocalizedString("ExposureNotificationSetting_DescriptionTitle", comment: "The introduction label")
		static let descriptionTitleInactive = NSLocalizedString("ExposureNotificationSetting_DescriptionTitle_Inactive", comment: "The introduction label when tracing is not active")
		static let descriptionText1 = NSLocalizedString("ExposureNotificationSetting_DescriptionText1", comment: "")
		static let descriptionText2 = NSLocalizedString("ExposureNotificationSetting_DescriptionText2", comment: "")
		static let descriptionText3 = NSLocalizedString("ExposureNotificationSetting_DescriptionText3", comment: "")
		static let actionCellHeader = NSLocalizedString("ExposureNotificationSetting_ActionCell_Header", comment: "")
		static let activateBluetooth = NSLocalizedString("ExposureNotificationSetting_Activate_Bluetooth", comment: "")
		static let activateInternet = NSLocalizedString("ExposureNotificationSetting_Activate_Internet", comment: "")
		static let bluetoothDescription = NSLocalizedString("ExposureNotificationSetting_Bluetooth_Description", comment: "")
		static let internetDescription = NSLocalizedString("ExposureNotificationSetting_Internet_Description", comment: "")
		static let detailActionButtonTitle = NSLocalizedString("ExposureNotificationSetting_Detail_Action_Button", comment: "")
		static let tracingHistoryDescription = NSLocalizedString("ENSetting_Tracing_History", comment: "")
		static let activateOSENSetting = NSLocalizedString("ExposureNotificationSetting_Activate_OSENSetting", comment: "")
		static let activateOSENSettingDescription = NSLocalizedString("ExposureNotificationSetting_Activate_OSENSetting_Description", comment: "")
		static let activateParentalControlENSetting = NSLocalizedString("ExposureNotificationSetting_ParentalControls_OSENSetting", comment: "")
		static let activateParentalControlENSettingDescription = NSLocalizedString("ExposureNotificationSetting_ParentalControls_OSENSetting_Description", comment: "")
		static let authorizationRequiredENSetting = NSLocalizedString("ExposureNotificationSetting_AuthorizationRequired_OSENSetting", comment: "")
		static let authorizationRequiredENSettingDescription = NSLocalizedString("ExposureNotificationSetting_AuthorizationRequired_OSENSetting_Description", comment: "")
		static let authorizationButtonTitle = NSLocalizedString("ExposureNotificationSetting_AuthorizationRequired_ActionTitle", comment: "")
		static let privacyConsentActivateAction = NSLocalizedString("ExposureNotificationSetting_Activate_Action", comment: "")
		static let privacyConsentDismissAction = NSLocalizedString("ExposureNotificationSetting_Dismiss_Action", comment: "")

		static let accLabelEnabled = NSLocalizedString("ExposureNotificationSetting_AccLabel_Enabled", comment: "")
		static let accLabelDisabled = NSLocalizedString("ExposureNotificationSetting_AccLabel_Disabled", comment: "")
		static let accLabelBluetoothOff = NSLocalizedString("ExposureNotificationSetting_AccLabel_BluetoothOff", comment: "")
		static let accLabelInternetOff = NSLocalizedString("ExposureNotificationSetting_AccLabel_InternetOff", comment: "")
	}

	enum ExposureNotificationError {

		static let generalErrorTitle = NSLocalizedString("ExposureNotificationSetting_GeneralError_Title", comment: "")

		static let learnMoreActionTitle = NSLocalizedString("ExposureNotificationSetting_GeneralError_LearnMore_Action", comment: "")

		static let learnMoreURL = NSLocalizedString("ExposureNotificationSetting_GeneralError_LearnMore_URL", comment: "")

		static let enAuthorizationError = NSLocalizedString("ExposureNotificationSetting_AuthenticationError", comment: "")

		static let enActivationRequiredError = NSLocalizedString("ExposureNotificationSetting_exposureNotification_Required", comment: "")

		static let enUnavailableError = NSLocalizedString("ExposureNotificationSetting_exposureNotification_unavailable", comment: "")

		static let enUnknownError = NSLocalizedString("ExposureNotificationSetting_unknownError", comment: "")

		static let apiMisuse = NSLocalizedString("ExposureNotificationSetting_apiMisuse", comment: "")
	}

	enum Home {
		// Home Navigation
		static let leftBarButtonDescription = NSLocalizedString("Home_LeftBarButton_description", comment: "")
		static let rightBarButtonDescription = NSLocalizedString("Home_RightBarButton_description", comment: "")

		// Activate Card
		static let activateCardOnTitle = NSLocalizedString("Home_Activate_Card_On_Title", comment: "")
		static let activateCardOffTitle = NSLocalizedString("Home_Activate_Card_Off_Title", comment: "")
		static let activateCardBluetoothOffTitle = NSLocalizedString("Home_Activate_Card_Bluetooth_Off_Title", comment: "")
		static let activateCardInternetOffTitle = NSLocalizedString("Home_Activate_Card_Internet_Off_Title", comment: "")

		// Inactive Card
		static let riskCardInactiveNoCalculationPossibleTitle = NSLocalizedString("Home_Risk_Inactive_NoCalculation_Possible_Title", comment: "")
		static let riskCardInactiveOutdatedResultsTitle = NSLocalizedString("Home_Risk_Inactive_Outdated_Results_Title", comment: "")
		static let riskCardInactiveNoCalculationPossibleBody = NSLocalizedString("Home_Risk_Inactive_NoCalculation_Possible_Body", comment: "")
		static let riskCardInactiveOutdatedResultsBody = NSLocalizedString("Home_Risk_Inactive_Outdated_Results_Body", comment: "")
		static let riskCardInactiveNoCalculationPossibleButton = NSLocalizedString("Home_Risk_Inactive_NoCalculation_Possible_Button", comment: "")
		static let riskCardInactiveOutdatedResultsButton = NSLocalizedString("Home_Risk_Inactive_Outdated_Results_Button", comment: "")

		// Common
		static let riskCardDateItemTitle = NSLocalizedString("Home_Risk_Date_Item_Title", comment: "")
		static let riskCardNoDateTitle = NSLocalizedString("Home_Risk_No_Date_Title", comment: "")
		static let riskCardIntervalUpdateTitle = NSLocalizedString("Home_Risk_Period_Update_Title", comment: "")
		static let riskCardIntervalDisabledButtonTitle = NSLocalizedString("Home_Risk_Period_Disabled_Button_Title", comment: "")
		static let riskCardLastContactItemTitle = NSLocalizedString("Home_Risk_Last_Contact_Item_Title", comment: "")
		static let riskCardUnknownTitle = NSLocalizedString("Home_Risk_Unknown_Title", comment: "")
		static let riskCardLastActiveItemTitle = NSLocalizedString("Home_Risk_Last_Activate_Item_Title", comment: "")
		static let riskCardLastActiveItemUnknownTitle = NSLocalizedString("Home_Risk_Last_Activate_Item_Unknown_Title", comment: "")
		static let riskCardLastActiveItemLowTitle = NSLocalizedString("Home_Risk_Last_Activate_Item_Low_Title", comment: "")
		static let riskCardLastActiveItemHighTitle = NSLocalizedString("Home_Risk_Last_Activate_Item_High_Title", comment: "")
		static let riskCardUpdateButton = NSLocalizedString("Home_RiskCard_Update_Button", comment: "")

		// Unknown Card
		static let riskCardUnknownItemTitle = NSLocalizedString("Home_RiskCard_Unknown_Item_Title", comment: "")

		// Unknown Card 48h
		static let riskCardUnknown48hBody = NSLocalizedString("Home_RiskCard_Unknown48h_Body", comment: "")

		// Low Card
		static let riskCardLowTitle = NSLocalizedString("Home_Risk_Low_Title", comment: "")
		static let riskCardLowNumberContactsItemTitle = NSLocalizedString("Home_Risk_Low_Number_Contacts_Item_Title", comment: "")
		static let riskCardLowSaveDaysItemTitle = NSLocalizedString("Home_Risk_Low_SaveDays_Item_Title", comment: "")
		static let riskCardLowSaveDaysItemTitle_PermanentlyActive = NSLocalizedString("Home_Risk_Low_SaveDays_Item_Title__Permanently_Active", comment: "")
		static let riskCardLowButton = NSLocalizedString("Home_Risk_Low_Button", comment: "")

		// High Card
		static let riskCardHighTitle = NSLocalizedString("Home_Risk_High_Title", comment: "")
<<<<<<< HEAD
		static let riskCardHighButton = NSLocalizedString("Home_Risk_High_Button", comment: "")
		static let riskCardHighNumberContactsItemTitle = NSLocalizedString("Home_Risk_High_Number_Contacts_Item_Title", comment: "")
=======

>>>>>>> 95e7ea31
		static let riskCardStatusCheckTitle = NSLocalizedString("Home_Risk_Status_Check_Title", comment: "")
		static let riskCardStatusCheckBody = NSLocalizedString("Home_Risk_Status_Check_Body", comment: "")

		// Thank you card
		static let thankYouCardTitle = NSLocalizedString("Home_Thank_You_Card_Title", comment: "")
		static let thankYouCardBody = NSLocalizedString("Home_Thank_You_Card_Body", comment: "")
		static let thankYouCardNoteTitle = NSLocalizedString("Home_Thank_You_Card_Note_Title", comment: "")
		static let thankYouCardPhoneItemTitle = NSLocalizedString("Home_Thank_You_Card_Phone_Item_Title", comment: "")
		static let thankYouCardHomeItemTitle = NSLocalizedString("Home_Thank_You_Card_Home_Item_Title", comment: "")
		static let thankYouCardFurtherInfoItemTitle = NSLocalizedString("Home_Thank_You_Card_Further_Info_Item_Title", comment: "")
		static let thankYouCard14DaysItemTitle = NSLocalizedString("Home_Thank_You_Card_14Days_Item_Title", comment: "")
		static let thankYouCardContactsItemTitle = NSLocalizedString("Home_Thank_You_Card_Contacts_Item_Title", comment: "")
		static let thankYouCardAppItemTitle = NSLocalizedString("Home_Thank_You_Card_App_Item_Title", comment: "")
		static let thankYouCardNoSymptomsItemTitle = NSLocalizedString("Home_Thank_You_Card_NoSymptoms_Item_Title", comment: "")

		// Finding positive card
		static let findingPositiveCardTitle = NSLocalizedString("Home_Finding_Positive_Card_Title", comment: "")
		static let findingPositiveCardStatusTitle = NSLocalizedString("Home_Finding_Positive_Card_Status_Title", comment: "")
		static let findingPositiveCardStatusSubtitle = NSLocalizedString("Home_Finding_Positive_Card_Status_Subtitle", comment: "")
		static let findingPositiveCardNoteTitle = NSLocalizedString("Home_Finding_Positive_Card_Note_Title", comment: "")
		static let findingPositivePhoneItemTitle = NSLocalizedString("Home_Finding_Positive_Card_Phone_Item_Title", comment: "")
		static let findingPositiveHomeItemTitle = NSLocalizedString("Home_Finding_Positive_Card_Home_Item_Title", comment: "")
		static let findingPositiveShareItemTitle = NSLocalizedString("Home_Finding_Positive_Card_Share_Item_Title", comment: "")
		static let findingPositiveCardButton = NSLocalizedString("Home_Finding_Positive_Card_Button", comment: "")

		// Submit Card
		static let submitCardTitle = NSLocalizedString("Home_SubmitCard_Title", comment: "")
		static let submitCardBody = NSLocalizedString("Home_SubmitCard_Body", comment: "")
		static let submitCardButton = NSLocalizedString("Home_SubmitCard_Button", comment: "")

		static let settingsCardTitle = NSLocalizedString("Home_SettingsCard_Title", comment: "")
		static let appInformationCardTitle = NSLocalizedString("Home_AppInformationCard_Title", comment: "")
		static let appInformationVersion = NSLocalizedString("Home_AppInformationCard_Version", comment: "")

		static let infoCardShareTitle = NSLocalizedString("Home_InfoCard_ShareTitle", comment: "")
		static let infoCardShareBody = NSLocalizedString("Home_InfoCard_ShareBody", comment: "")
		static let infoCardAboutTitle = NSLocalizedString("Home_InfoCard_AboutTitle", comment: "")
		static let infoCardAboutBody = NSLocalizedString("Home_InfoCard_AboutBody", comment: "")

		// Test Result States
		static let resultCardResultAvailableTitle = NSLocalizedString("Home_resultCard_ResultAvailableTitle", comment: "")
		static let resultCardResultUnvailableTitle = NSLocalizedString("Home_resultCard_ResultUnvailableTitle", comment: "")
		static let resultCardLoadingBody = NSLocalizedString("Home_resultCard_LoadingBody", comment: "")
		static let resultCardLoadingTitle = NSLocalizedString("Home_resultCard_LoadingTitle", comment: "")
		static let resultCardShowResultButton = NSLocalizedString("Home_resultCard_ShowResultButton", comment: "")
		static let resultCardNegativeTitle = NSLocalizedString("Home_resultCard_NegativeTitle", comment: "")
		static let resultCardNegativeDesc = NSLocalizedString("Home_resultCard_NegativeDesc", comment: "")
		static let resultCardPendingDesc = NSLocalizedString("Home_resultCard_PendingDesc", comment: "")
		static let resultCardInvalidTitle = NSLocalizedString("Home_resultCard_InvalidTitle", comment: "")
		static let resultCardInvalidDesc = NSLocalizedString("Home_resultCard_InvalidDesc", comment: "")
		static let resultCardLoadingErrorTitle = NSLocalizedString("Home_resultCard_LoadingErrorTitle", comment: "")
	}

	enum InviteFriends {
		static let title = NSLocalizedString("InviteFriends_Title", comment: "")
		static let description = NSLocalizedString("InviteFriends_Description", comment: "")
		static let submit = NSLocalizedString("InviteFriends_Button", comment: "")
		static let navigationBarTitle = NSLocalizedString("InviteFriends_NavTitle", comment: "")
		static let shareTitle = NSLocalizedString("InviteFriends_ShareTitle", comment: "")
		static let shareUrl = NSLocalizedString("InviteFriends_ShareUrl", comment: "")
		static let subtitle = NSLocalizedString("InviteFriends_Subtitle", comment: "")
		static let imageAccessLabel = NSLocalizedString("InviteFriends_Illustration_Label", comment: "")
	}

	enum Reset {
		static let navigationBarTitle = NSLocalizedString("Reset_NavTitle", comment: "")
		static let header1 = NSLocalizedString("Reset_Header1", comment: "")
		static let description1 = NSLocalizedString("Reset_Descrition1", comment: "")
		static let resetButton = NSLocalizedString("Reset_Button", comment: "")
		static let discardButton = NSLocalizedString("Reset_Discard", comment: "")
		static let infoTitle = NSLocalizedString("Reset_InfoTitle", comment: "")
		static let infoDescription = NSLocalizedString("Reset_InfoDescription", comment: "")
		static let subtitle = NSLocalizedString("Reset_Subtitle", comment: "")
		static let imageDescription = NSLocalizedString("Reset_ImageDescription", comment: "")

		static let confirmDialogTitle = NSLocalizedString("Reset_ConfirmDialog_Title", comment: "")
		static let confirmDialogDescription = NSLocalizedString("Reset_ConfirmDialog_Description", comment: "")
		static let confirmDialogCancel = NSLocalizedString("Reset_ConfirmDialog_Cancel", comment: "")
		static let confirmDialogConfirm = NSLocalizedString("Reset_ConfirmDialog_Confirm", comment: "")
	}

	enum SafariView {
		static let targetURL = NSLocalizedString("safari_corona_website", comment: "")
	}

	enum LocalNotifications {
		static let ignore = NSLocalizedString("local_notifications_ignore", comment: "")
		static let detectExposureTitle = NSLocalizedString("local_notifications_detectexposure_title", comment: "")
		static let detectExposureBody = NSLocalizedString("local_notifications_detectexposure_body", comment: "")
		static let testResultsTitle = NSLocalizedString("local_notifications_testresults_title", comment: "")
		static let testResultsBody = NSLocalizedString("local_notifications_testresults_body", comment: "")
	}

	enum RiskLegend {
		static let title = NSLocalizedString("RiskLegend_Title", comment: "")
		static let subtitle = NSLocalizedString("RiskLegend_Subtitle", comment: "")
		static let legend1Title = NSLocalizedString("RiskLegend_Legend1_Title", comment: "")
		static let legend1Text = NSLocalizedString("RiskLegend_Legend1_Text", comment: "")
		static let legend2Title = NSLocalizedString("RiskLegend_Legend2_Title", comment: "")
		static let legend2Text = NSLocalizedString("RiskLegend_Legend2_Text", comment: "")
		static let legend2RiskLevels = NSLocalizedString("RiskLegend_Legend2_RiskLevels", comment: "")
		static let legend2High = NSLocalizedString("RiskLegend_Legend2_High", comment: "")
		static let legend2HighColor = NSLocalizedString("RiskLegend_Legend2_High_Color", comment: "")
		static let legend2Low = NSLocalizedString("RiskLegend_Legend2_Low", comment: "")
		static let legend2LowColor = NSLocalizedString("RiskLegend_Legend2_Low_Color", comment: "")
		static let legend2Unknown = NSLocalizedString("RiskLegend_Legend2_Unknown", comment: "")
		static let legend2UnknownColor = NSLocalizedString("RiskLegend_Legend2_Unknown_Color", comment: "")
		static let legend3Title = NSLocalizedString("RiskLegend_Legend3_Title", comment: "")
		static let legend3Text = NSLocalizedString("RiskLegend_Legend3_Text", comment: "")
		static let definitionsTitle = NSLocalizedString("RiskLegend_Definitions_Title", comment: "")
		static let storeTitle = NSLocalizedString("RiskLegend_Store_Title", comment: "")
		static let storeText = NSLocalizedString("RiskLegend_Store_Text", comment: "")
		static let checkTitle = NSLocalizedString("RiskLegend_Check_Title", comment: "")
		static let checkText = NSLocalizedString("RiskLegend_Check_Text", comment: "")
		static let contactTitle = NSLocalizedString("RiskLegend_Contact_Title", comment: "")
		static let contactText = NSLocalizedString("RiskLegend_Contact_Text", comment: "")
		static let notificationTitle = NSLocalizedString("RiskLegend_Notification_Title", comment: "")
		static let notificationText = NSLocalizedString("RiskLegend_Notification_Text", comment: "")
		static let randomTitle = NSLocalizedString("RiskLegend_Random_Title", comment: "")
		static let randomText = NSLocalizedString("RiskLegend_Random_Text", comment: "")
		static let titleImageAccLabel = NSLocalizedString("RiskLegend_Image1_AccLabel", comment: "")
	}

	enum UpdateMessage {
		static let title = NSLocalizedString("Update_Message_Title", comment: "")
		static let text = NSLocalizedString("Update_Message_Text", comment: "")
		static let textForce = NSLocalizedString("Update_Message_Text_Force", comment: "")
		static let actionUpdate = NSLocalizedString("Update_Message_Action_Update", comment: "")
		static let actionLater = NSLocalizedString("Update_Message_Action_Later", comment: "")
	}
	enum AppInformation {
		static let aboutNavigation = NSLocalizedString("App_Information_About_Navigation", comment: "")
		static let aboutImageDescription = NSLocalizedString("App_Information_About_ImageDescription", comment: "")
		static let aboutTitle = NSLocalizedString("App_Information_About_Title", comment: "")
		static let aboutDescription = NSLocalizedString("App_Information_About_Description", comment: "")
		static let aboutText = NSLocalizedString("App_Information_About_Text", comment: "")

		static let faqNavigation = NSLocalizedString("App_Information_FAQ_Navigation", comment: "")

		static let contactNavigation = NSLocalizedString("App_Information_Contact_Navigation", comment: "")
		static let contactImageDescription = NSLocalizedString("App_Information_Contact_ImageDescription", comment: "")
		static let contactTitle = NSLocalizedString("App_Information_Contact_Title", comment: "")
		static let contactDescription = NSLocalizedString("App_Information_Contact_Description", comment: "")
		static let contactHotlineTitle = NSLocalizedString("App_Information_Contact_Hotline_Title", comment: "")
		static let contactHotlineText = NSLocalizedString("App_Information_Contact_Hotline_Text", comment: "")
		static let contactHotlineNumber = NSLocalizedString("App_Information_Contact_Hotline_Number", comment: "")
		static let contactHotlineDescription = NSLocalizedString("App_Information_Contact_Hotline_Description", comment: "")
		static let contactHotlineTerms = NSLocalizedString("App_Information_Contact_Hotline_Terms", comment: "")

		static let imprintNavigation = NSLocalizedString("App_Information_Imprint_Navigation", comment: "")
		static let imprintImageDescription = NSLocalizedString("App_Information_Imprint_ImageDescription", comment: "")
		static let imprintSection1Title = NSLocalizedString("App_Information_Imprint_Section1_Title", comment: "")
		static let imprintSection1Text = NSLocalizedString("App_Information_Imprint_Section1_Text", comment: "")
		static let imprintSection2Title = NSLocalizedString("App_Information_Imprint_Section2_Title", comment: "")
		static let imprintSection2Text = NSLocalizedString("App_Information_Imprint_Section2_Text", comment: "")
		static let imprintSection3Title = NSLocalizedString("App_Information_Imprint_Section3_Title", comment: "")
		static let imprintSection3Text = NSLocalizedString("App_Information_Imprint_Section3_Text", comment: "")
		static let imprintSection4Title = NSLocalizedString("App_Information_Imprint_Section4_Title", comment: "")
		static let imprintSection4Text = NSLocalizedString("App_Information_Imprint_Section4_Text", comment: "")

		static let legalNavigation = NSLocalizedString("App_Information_Legal_Navigation", comment: "")
		static let legalImageDescription = NSLocalizedString("App_Information_Legal_ImageDescription", comment: "")

		static let privacyNavigation = NSLocalizedString("App_Information_Privacy_Navigation", comment: "")
		static let privacyImageDescription = NSLocalizedString("App_Information_Privacy_ImageDescription", comment: "")
		static let privacyTitle = NSLocalizedString("App_Information_Privacy_Title", comment: "")

		static let termsNavigation = NSLocalizedString("App_Information_Terms_Navigation", comment: "")
		static let termsImageDescription = NSLocalizedString("App_Information_Terms_ImageDescription", comment: "")
		static let termsTitle = NSLocalizedString("App_Information_Terms_Title", comment: "")
	}

	enum ENATanInput {
		static let empty = NSLocalizedString("ENATanInput_Empty", comment: "")
		static let invalidCharacter = NSLocalizedString("ENATanInput_InvalidCharacter", comment: "")
		static let characterIndex = NSLocalizedString("ENATanInput_CharacterIndex", comment: "")
	}
}<|MERGE_RESOLUTION|>--- conflicted
+++ resolved
@@ -442,12 +442,7 @@
 
 		// High Card
 		static let riskCardHighTitle = NSLocalizedString("Home_Risk_High_Title", comment: "")
-<<<<<<< HEAD
-		static let riskCardHighButton = NSLocalizedString("Home_Risk_High_Button", comment: "")
 		static let riskCardHighNumberContactsItemTitle = NSLocalizedString("Home_Risk_High_Number_Contacts_Item_Title", comment: "")
-=======
-
->>>>>>> 95e7ea31
 		static let riskCardStatusCheckTitle = NSLocalizedString("Home_Risk_Status_Check_Title", comment: "")
 		static let riskCardStatusCheckBody = NSLocalizedString("Home_Risk_Status_Check_Body", comment: "")
 
