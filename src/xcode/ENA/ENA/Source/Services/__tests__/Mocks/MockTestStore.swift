--- conflicted
+++ resolved
@@ -58,13 +58,9 @@
 	var submissionSymptomsOnset: SymptomsOnset = .noInformation
 	var journalWithExposureHistoryInfoScreenShown: Bool = false
 	var dateOfConversionToHighRisk: Date?
-<<<<<<< HEAD
 	var testRegistrationDate: Date?
 	var testResultDate: Date?
 
-=======
-	
->>>>>>> ffb2ad47
 	#if !RELEASE
 	// Settings from the debug menu.
 	var fakeSQLiteError: Int32?
@@ -104,9 +100,6 @@
 	var previousRiskExposureMetadata: RiskExposureMetadata?
 	var userMetadata: UserMetadata?
 	var clientMetadata: ClientMetadata?
-<<<<<<< HEAD
 	var keySubmissionMetadata: KeySubmissionMetadata?
-=======
 	var testResultMetadata: TestResultMetaData?
->>>>>>> ffb2ad47
 }