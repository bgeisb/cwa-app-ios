// Corona-Warn-App
//
// SAP SE and all other contributors
// copyright owners license this file to you under the Apache
// License, Version 2.0 (the "License"); you may not use this
// file except in compliance with the License.
// You may obtain a copy of the License at
//
// http://www.apache.org/licenses/LICENSE-2.0
//
// Unless required by applicable law or agreed to in writing,
// software distributed under the License is distributed on an
// "AS IS" BASIS, WITHOUT WARRANTIES OR CONDITIONS OF ANY
// KIND, either express or implied.  See the License for the
// specific language governing permissions and limitations
// under the License.

import ExposureNotification
import Foundation

/// Describes how to interfact with the backend.
protocol Client {
	// MARK: Types

	typealias Failure = URLSession.Response.Failure
	typealias KeySubmissionResponse = (Result<Void, Error>) -> Void
	typealias AvailableDaysCompletionHandler = (Result<[String], Failure>) -> Void
	typealias AvailableHoursCompletionHandler = (Result<[Int], Failure>) -> Void
	typealias RegistrationHandler = (Result<String, Failure>) -> Void
	typealias TestResultHandler = (Result<Int, Failure>) -> Void
	typealias TANHandler = (Result<String, Failure>) -> Void
	typealias DayCompletionHandler = (Result<SAPDownloadedPackage, Failure>) -> Void
	typealias HourCompletionHandler = (Result<SAPDownloadedPackage, Failure>) -> Void
	typealias AppConfigurationCompletion = (SAP_ApplicationConfiguration?) -> Void
	typealias CountryFetchCompletion = (Result<[Country], Failure>) -> Void

	// MARK: Interacting with a Client

	/// Gets the app configuration
	func appConfiguration(completion: @escaping AppConfigurationCompletion)

<<<<<<< HEAD
	#if INTEROP
	/// Determines days that can be downloaded.
	///
	/// - Parameters:
	///   - country: Country code
	///   - completion: completion callback which includes the list of available days
	func availableDays(
		forCountry country: String,
		completion: @escaping AvailableDaysCompletionHandler
	)

	/// Determines hours that can be downloaded for a given day.
	func availableHours(
		day: String,
		country: String,
		completion: @escaping AvailableHoursCompletionHandler
	)

	/// Fetches the keys for a given day and country code
	/// - Parameters:
	///   - day: The day that the keys belong to
	///   - country: It should be country code, like DE stands for Germany
	///   - completion: Once the request is done, the completion is called.
	func fetchDay(
		_ day: String,
		forCountry country: String,
		completion: @escaping DayCompletionHandler
	)

	/// Fetches the keys for a given `hour` of a specific `day`.
	func fetchHour(
		_ hour: Int,
		day: String,
		country: String,
		completion: @escaping HourCompletionHandler
	)

	#else
=======
	/// Gets the list of available countries for key submission.
	func supportedCountries(completion: @escaping CountryFetchCompletion)
>>>>>>> 4760a744

	/// Determines days that can be downloaded.
	func availableDays(completion: @escaping AvailableDaysCompletionHandler)

	/// Determines hours that can be downloaded for a given day.
	func availableHours(
		day: String,
		completion: @escaping AvailableHoursCompletionHandler
	)

	/// Fetches the keys for a given `day`.
	func fetchDay(
		_ day: String,
		completion: @escaping DayCompletionHandler
	)

	/// Fetches the keys for a given `hour` of a specific `day`.
	func fetchHour(
		_ hour: Int,
		day: String,
		completion: @escaping HourCompletionHandler
	)
	#endif

	/// Gets the registration token
	func getRegistrationToken(
		forKey key: String,
		withType type: String,
		isFake: Bool,
		completion completeWith: @escaping RegistrationHandler
	)

	// getTestResultForDevice
	func getTestResult(
		forDevice registrationToken: String,
		isFake: Bool,
		completion completeWith: @escaping TestResultHandler
	)

	// getTANForDevice
	func getTANForExposureSubmit(
		forDevice registrationToken: String,
		isFake: Bool,
		completion completeWith: @escaping TANHandler
	)

	// MARK: Getting the Configuration

	typealias ExposureConfigurationCompletionHandler = (ENExposureConfiguration?) -> Void

	/// Gets the remove exposure configuration. See `ENExposureConfiguration` for more details
	/// Parameters:
	/// - completion: Will be called with the remove configuration or an error if something went wrong. The completion handler will always be called on the main thread.
	func exposureConfiguration(
		completion: @escaping ExposureConfigurationCompletionHandler
	)

	// MARK: Submit keys

	/// Submits exposure keys to the backend. This makes the local information available to the world so that the risk of others can be calculated on their local devices.
	/// - Parameters:
	///   - payload: A set of properties to provide during the submission process
	///   - isFake: flag to indicate a fake request
	///   - completion: the completion handler of the submission call
	func submit(
		payload: CountrySubmissionPayload,
		isFake: Bool,
		completion: @escaping KeySubmissionResponse
	)
}

enum SubmissionError: Error {
	case other(Error)
	case invalidPayloadOrHeaders
	case invalidTan
	case serverError(Int)
	case requestCouldNotBeBuilt
	case simpleError(String)
}

extension SubmissionError: LocalizedError {
	var localizedDescription: String {
		switch self {
		case let .serverError(code):
			return "\(AppStrings.ExposureSubmissionError.other)\(code)\(AppStrings.ExposureSubmissionError.otherend)"
		case .invalidPayloadOrHeaders:
			return "Received an invalid payload or headers."
		case .invalidTan:
			return AppStrings.ExposureSubmissionError.invalidTan
		case .requestCouldNotBeBuilt:
			return "The submission request could not be built correctly."
		case let .simpleError(errorString):
			return errorString
		case let .other(error):
			return error.localizedDescription
		}
	}
}

/// Combined model for a submit keys request
struct CountrySubmissionPayload {

	/// The exposure keys to submit
	let exposureKeys: [ENTemporaryExposureKey]

	/// whether or not the consent was given to share the keys with the european federal gateway server
	let consentToFederation: Bool

	/// the list of countries to check for any exposures
	let visitedCountries: [Country]

	/// a transaction number
	let tan: String
}

struct DaysResult {
	let errors: [Client.Failure]
	let bucketsByDay: [String: SAPDownloadedPackage]
}

struct HoursResult {
	let errors: [Client.Failure]
	let bucketsByHour: [Int: SAPDownloadedPackage]
	let day: String
}

struct FetchedDaysAndHours {
	let hours: HoursResult
	let days: DaysResult
	var allKeyPackages: [SAPDownloadedPackage] {
		Array(hours.bucketsByHour.values) + Array(days.bucketsByDay.values)
	}
}

extension Client {
	typealias FetchHoursCompletionHandler = (HoursResult) -> Void

	#if INTEROP
	/// Fetch the keys with the given days and country code
	func fetchDays(
			_ days: [String],
			forCountry country: String,
			completion completeWith: @escaping (DaysResult) -> Void
	) {
		var errors = [Client.Failure]()
		var buckets = [String: SAPDownloadedPackage]()

		let group = DispatchGroup()
		for day in days {
			group.enter()

			fetchDay(day, forCountry: country) { result in
				switch result {
				case let .success(bucket):
					buckets[day] = bucket
				case let .failure(error):
					errors.append(error)
				}
				group.leave()
			}
		}

		group.notify(queue: .main) {
			completeWith(
				DaysResult(
					errors: errors,
					bucketsByDay: buckets
				)
			)
		}
	}

	func fetchDays(
		_ days: [String],
		hours: [Int],
		of day: String,
		country: String,
		completion completeWith: @escaping DaysAndHoursCompletionHandler
	) {
		let group = DispatchGroup()
		var hoursResult = HoursResult(errors: [], bucketsByHour: [:], day: day)
		var daysResult = DaysResult(errors: [], bucketsByDay: [:])

		group.enter()
		fetchDays(days, forCountry: country) { result in
			daysResult = result
			group.leave()
		}

		group.enter()
		fetchHours(hours, day: day, country: country) { result in
			hoursResult = result
			group.leave()
		}
		group.notify(queue: .main) {
			completeWith(FetchedDaysAndHours(hours: hoursResult, days: daysResult))
		}
	}

	func fetchHours(
		_ hours: [Int],
		day: String,
		country: String,
		completion completeWith: @escaping FetchHoursCompletionHandler
	) {
		var errors = [Client.Failure]()
		var buckets = [Int: SAPDownloadedPackage]()
		let group = DispatchGroup()

		hours.forEach { hour in
			group.enter()
			self.fetchHour(hour, day: day, country: country) { result in
				switch result {
				case let .success(hourBucket):
					buckets[hour] = hourBucket
				case let .failure(error):
					errors.append(error)
				}
				group.leave()
			}
		}

		group.notify(queue: .main) {
			completeWith(
				HoursResult(errors: errors, bucketsByHour: buckets, day: day)
			)
		}
	}

	#else

	func fetchDays(
		_ days: [String],
		completion completeWith: @escaping (DaysResult) -> Void
	) {
		var errors = [Client.Failure]()
		var buckets = [String: SAPDownloadedPackage]()

		let group = DispatchGroup()

		for day in days {
			group.enter()
			fetchDay(day) { result in
				switch result {
				case let .success(bucket):
					buckets[day] = bucket
				case let .failure(error):
					errors.append(error)
				}
				group.leave()
			}
		}

		group.notify(queue: .main) {
			completeWith(
				DaysResult(
					errors: errors,
					bucketsByDay: buckets
				)
			)
		}
	}

	func fetchDays(
		_ days: [String],
		hours: [Int],
		of day: String,
		completion completeWith: @escaping DaysAndHoursCompletionHandler
	) {
		let group = DispatchGroup()
		var hoursResult = HoursResult(errors: [], bucketsByHour: [:], day: day)
		var daysResult = DaysResult(errors: [], bucketsByDay: [:])

		group.enter()
		fetchDays(days) { result in
			daysResult = result
			group.leave()
		}

		group.enter()
		fetchHours(hours, day: day) { result in
			hoursResult = result
			group.leave()
		}
		group.notify(queue: .main) {
			completeWith(FetchedDaysAndHours(hours: hoursResult, days: daysResult))
		}
	}

	func fetchHours(
		_ hours: [Int],
		day: String,
		completion completeWith: @escaping FetchHoursCompletionHandler
	) {
		var errors = [Client.Failure]()
		var buckets = [Int: SAPDownloadedPackage]()
		let group = DispatchGroup()

		hours.forEach { hour in
			group.enter()
			self.fetchHour(hour, day: day) { result in
				switch result {
				case let .success(hourBucket):
					buckets[hour] = hourBucket
				case let .failure(error):
					errors.append(error)
				}
				group.leave()
			}
		}

		group.notify(queue: .main) {
			completeWith(
				HoursResult(errors: errors, bucketsByHour: buckets, day: day)
			)
		}
	}

	#endif

	typealias DaysAndHoursCompletionHandler = (FetchedDaysAndHours) -> Void
}<|MERGE_RESOLUTION|>--- conflicted
+++ resolved
@@ -39,7 +39,6 @@
 	/// Gets the app configuration
 	func appConfiguration(completion: @escaping AppConfigurationCompletion)
 
-<<<<<<< HEAD
 	#if INTEROP
 	/// Determines days that can be downloaded.
 	///
@@ -78,10 +77,9 @@
 	)
 
 	#else
-=======
+
 	/// Gets the list of available countries for key submission.
 	func supportedCountries(completion: @escaping CountryFetchCompletion)
->>>>>>> 4760a744
 
 	/// Determines days that can be downloaded.
 	func availableDays(completion: @escaping AvailableDaysCompletionHandler)
