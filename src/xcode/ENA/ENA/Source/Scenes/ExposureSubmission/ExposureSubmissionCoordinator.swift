//
// 🦠 Corona-Warn-App
//

import Foundation
import UIKit
import OpenCombine
import ExposureNotification

// swiftlint:disable file_length
/// Concrete implementation of the ExposureSubmissionCoordinator protocol.
// swiftlint:disable:next type_body_length
class ExposureSubmissionCoordinator: NSObject, RequiresAppDependencies {

	// MARK: - Init

	init(
		parentNavigationController: UINavigationController,
		exposureSubmissionService: ExposureSubmissionService,
		coronaTestService: CoronaTestService,
		eventProvider: EventProviding,
		antigenTestProfileStore: AntigenTestProfileStoring
	) {
		self.parentNavigationController = parentNavigationController
		self.antigenTestProfileStore = antigenTestProfileStore

		super.init()

		model = ExposureSubmissionCoordinatorModel(
			exposureSubmissionService: exposureSubmissionService,
			coronaTestService: coronaTestService,
			eventProvider: eventProvider
		)
	}

	// MARK: - Internal

	func start(with coronaTestType: CoronaTestType? = nil) {
		model.coronaTestType = coronaTestType

		start(with: self.getInitialViewController())
	}

	func start(with testInformationResult: Result<CoronaTestRegistrationInformation, QRCodeError>) {
		model.exposureSubmissionService.loadSupportedCountries(
			isLoading: { _ in },
			onSuccess: { supportedCountries in
				switch testInformationResult {
				case let .success(testInformation):
					let qrInfoScreen = self.makeQRInfoScreen(supportedCountries: supportedCountries, testInformation: testInformation)
					self.start(with: qrInfoScreen)
				case let .failure(qrCodeError):
					switch qrCodeError {
					case .invalidTestCode:
						self.showRATInvalidQQCode()
					}
				}
			}
		)
	}

	private func showRATInvalidQQCode() {
		let alert = UIAlertController(
			title: AppStrings.ExposureSubmission.ratQRCodeInvalidAlertTitle,
			message: AppStrings.ExposureSubmission.ratQRCodeInvalidAlertText,
			preferredStyle: .alert)
		alert.addAction(
			UIAlertAction(
				title: AppStrings.ExposureSubmission.ratQRCodeInvalidAlertButton,
				style: .default
			)
		)
		parentNavigationController?.present(alert, animated: true)
	}

	func dismiss(completion: (() -> Void)? = nil) {
		navigationController?.dismiss(animated: true, completion: {
			// used for updating (hiding) app shortcuts
			QuickAction.exposureSubmissionFlowTestResult = nil
			completion?()
		})
	}

	func showTestResultScreen(triggeredFromTeletan: Bool = false) {
		let vc = createTestResultViewController(triggeredFromTeletan: triggeredFromTeletan)
		push(vc)

		// If a TAN was entered, we skip `showTestResultAvailableScreen(with:)`, so we notify (again) about the new state
		QuickAction.exposureSubmissionFlowTestResult = model.coronaTest?.testResult
	}

	func showTanScreen() {

		let tanInputViewModel = TanInputViewModel(
			coronaTestService: model.coronaTestService,
<<<<<<< HEAD
			presentInvalidTanAlert: { [weak self] localizedDescription, completion  in
				self?.presentTanInvalidAlert(localizedDescription: localizedDescription, completion: completion)
			},
			tanSuccessfullyTransferred: { [weak self] in
				self?.model.coronaTestType = .pcr

				// A TAN always indicates a positive test result.
				self?.showTestResultScreen(triggeredFromTeletan: true)
=======
			onSuccess: { [weak self] testRegistrationInformation, isLoading in
				self?.handleCoronaTestRegistrationInformation(testRegistrationInformation, isLoading: isLoading)
>>>>>>> b1db4767
			}
		)

		let vc = TanInputViewController(
			viewModel: tanInputViewModel,
			dismiss: { [weak self] in self?.dismiss() }
		)
		
		let footerViewModel = FooterViewModel(
			primaryButtonName: AppStrings.ExposureSubmissionTanEntry.submit,
			primaryIdentifier: AccessibilityIdentifiers.ExposureSubmission.primaryButton,
			isPrimaryButtonEnabled: false,
			isSecondaryButtonHidden: true
		)

		let footerViewController = FooterViewController(footerViewModel)
		let topBottomViewController = TopBottomContainerViewController(topController: vc, bottomController: footerViewController)
		
		push(topBottomViewController)
	}

	/// This method selects the correct initial view controller among the following options:
	/// Option 1: (only for UITESTING) if the `-negativeResult` flag was passed, return ExposureSubmissionTestResultViewController
	/// Option 2: if a test result was passed, the method checks further preconditions (e.g. the exposure submission service has a registration token)
	/// and returns an ExposureSubmissionTestResultViewController.
	/// Option 3: (default) return the ExposureSubmissionIntroViewController.
	func getInitialViewController() -> UIViewController {
		// We got a test result and can jump straight into the test result view controller.
		if let coronaTest = model.coronaTest {
			// For a positive test result we show the test result available screen if it wasn't shown before
			if coronaTest.testResult == .positive && !coronaTest.keysSubmitted {
				if !coronaTest.positiveTestResultWasShown {
					return createTestResultAvailableViewController()
				} else {
					return createWarnOthersViewController(supportedCountries: model.exposureSubmissionService.supportedCountries)
				}
			} else {
				return createTestResultViewController()
			}
		}

		// By default, we show the intro view.
		let viewModel = ExposureSubmissionIntroViewModel(
			onQRCodeButtonTap: { [weak self] isLoading in
				self?.model.exposureSubmissionService.loadSupportedCountries(
					isLoading: isLoading,
					onSuccess: { supportedCountries in
						self?.showQRInfoScreen(supportedCountries: supportedCountries)
					}
				)
			},
			onTANButtonTap: { [weak self] in self?.showTanScreen() },
			onHotlineButtonTap: { [weak self] in self?.showHotlineScreen() },
			onRapidTestProfileTap: { [weak self] in
				// later move that to the title and inject both methods - just to get flow working
				if self?.store.antigenTestProfile == nil {
					self?.showCreateAntigenTestProfile()
				} else {
					self?.showAntigenTestProfile()
				}
			},
			antigenTestProfileStore: antigenTestProfileStore
		)
		return ExposureSubmissionIntroViewController(
			viewModel: viewModel,
			dismiss: { [weak self] in
				self?.dismiss()
			}
		)
	}

	/// - NOTE: We keep a weak reference here to avoid a reference cycle.
	///  (the navigationController holds a strong reference to the coordinator).
	weak var navigationController: UINavigationController?

	// MARK: - Private

	private weak var parentNavigationController: UINavigationController?
	private weak var presentedViewController: UIViewController?

	private var model: ExposureSubmissionCoordinatorModel!
	private let antigenTestProfileStore: AntigenTestProfileStoring

	private func push(_ vc: UIViewController) {
		self.navigationController?.pushViewController(vc, animated: true)
	}

	private var subscriptions = [AnyCancellable]()

	// MARK: Start

	private func start(with initialViewController: UIViewController) {
		guard let parentNavigationController = parentNavigationController else {
			Log.error("Parent navigation controller not set.", log: .ui)
			return
		}

		/// The navigation controller keeps a strong reference to the coordinator. The coordinator only reaches reference count 0
		/// when UIKit dismisses the navigationController.
		let exposureSubmissionNavigationController = ExposureSubmissionNavigationController(
			coordinator: self,
			dismissClosure: { [weak self] in
				self?.dismiss()
			},
			rootViewController: initialViewController
		)
		parentNavigationController.present(exposureSubmissionNavigationController, animated: true)
		navigationController = exposureSubmissionNavigationController
	}

	// MARK: Initial Screens

	private func createTestResultAvailableViewController() -> UIViewController {
        guard let coronaTestType = model.coronaTestType, let coronaTest = model.coronaTest else {
			fatalError("Cannot create a test result available view controller without a corona test")
		}

		QuickAction.exposureSubmissionFlowTestResult = coronaTest.testResult

		let viewModel = TestResultAvailableViewModel(
			coronaTestType: coronaTestType,
			coronaTestService: model.coronaTestService,
			onSubmissionConsentCellTap: { [weak self] isLoading in
				self?.model.exposureSubmissionService.loadSupportedCountries(
					isLoading: isLoading,
					onSuccess: { supportedCountries in
						self?.showTestResultSubmissionConsentScreen(
							supportedCountries: supportedCountries,
							testResultAvailability: .availableAndPositive
						)
					}
				)
			},
			onPrimaryButtonTap: { [weak self] isLoading in
				guard let self = self, let coronaTest = self.model.coronaTest else { return }

				guard coronaTest.isSubmissionConsentGiven else {
					self.showTestResultScreen()
					return
				}

				isLoading(true)
				self.model.exposureSubmissionService.getTemporaryExposureKeys { error in
					isLoading(false)

					guard let error = error else {
						self.showCheckinsScreen()
						return
					}

					// User selected "Don't Share" / "Nicht teilen"
					if error == .notAuthorized {
						Log.info("OS submission authorization was declined.")
						self.model.setSubmissionConsentGiven(false)
						self.showTestResultScreen()
					} else {
						self.showErrorAlert(for: error)
					}
				}
			},
			onDismiss: { [weak self] in
				self?.showTestResultAvailableCloseAlert()
			}
		)
		
		let footerViewModel = FooterViewModel(
			primaryButtonName: AppStrings.ExposureSubmissionTestResultAvailable.primaryButtonTitle,
			primaryIdentifier: AccessibilityIdentifiers.ExposureSubmissionTestResultAvailable.primaryButton,
			isSecondaryButtonEnabled: false,
			isSecondaryButtonHidden: true
		)
		
		let topBottomContainerViewController = TopBottomContainerViewController(
			topController: TestResultAvailableViewController(viewModel),
			bottomController: FooterViewController(footerViewModel)
		)
		
		return topBottomContainerViewController
	}

	private func createTestResultViewController(triggeredFromTeletan: Bool = false) -> TopBottomContainerViewController<ExposureSubmissionTestResultViewController, FooterViewController> {
		guard let coronaTestType = model.coronaTestType, let coronaTest = model.coronaTest else {
			fatalError("Could not find corona test to create test result view controller for.")
		}

		// store is only initialized when a positive test result is received and not yet submitted
		if coronaTest.testResult == .positive && !coronaTest.keysSubmitted {
			updateStoreWithKeySubmissionMetadataDefaultValues(for: coronaTest, submittedWithTeletan: triggeredFromTeletan)
			QuickAction.exposureSubmissionFlowTestResult = coronaTest.testResult
		}
		Analytics.collect(.keySubmissionMetadata(.lastSubmissionFlowScreen(.submissionFlowScreenTestResult, coronaTestType)))

		let testResultAvailability: TestResultAvailability = model.coronaTest?.testResult == .positive ? .availableAndPositive : .notAvailable
		
		let viewModel = ExposureSubmissionTestResultViewModel(
			coronaTestType: coronaTestType,
			coronaTestService: model.coronaTestService,
			onSubmissionConsentCellTap: { [weak self] isLoading in
				self?.model.exposureSubmissionService.loadSupportedCountries(
					isLoading: isLoading,
					onSuccess: { supportedCountries in
						self?.showTestResultSubmissionConsentScreen(
							supportedCountries: supportedCountries,
							testResultAvailability: testResultAvailability
						)
					}
				)
			},
			onContinueWithSymptomsFlowButtonTap: { [weak self] in
				self?.showSymptomsScreen()
			},
			onContinueWarnOthersButtonTap: { [weak self] isLoading in
				Log.debug("\(#function) will load app config", log: .appConfig)
				self?.model.exposureSubmissionService.loadSupportedCountries(
					isLoading: isLoading,
					onSuccess: { supportedCountries in
						Log.debug("\(#function) did load app config", log: .appConfig)
						self?.showWarnOthersScreen(supportedCountries: supportedCountries)
					}
				)
			},
			onChangeToPositiveTestResult: { [weak self] in
				self?.showTestResultAvailableScreen()
			},
			onTestDeleted: { [weak self] in
				self?.dismiss()
			}
		)
		
		let vc = ExposureSubmissionTestResultViewController(
			viewModel: viewModel,
			exposureSubmissionService: self.model.exposureSubmissionService,
			onDismiss: { [weak self] testResult, isLoading in
				if testResult == TestResult.positive && !coronaTest.keysSubmitted {
					self?.showPositiveTestResultCancelAlert(isLoading: isLoading)
				} else {
					self?.dismiss()
				}
			}
		)
		
		let footerViewController = FooterViewController(
			ExposureSubmissionTestResultViewModel.footerViewModel(coronaTest: coronaTest)
		)
		
		let topBottomContainerViewController = TopBottomContainerViewController(
			topController: vc,
			bottomController: footerViewController
		)
		
		return topBottomContainerViewController
	}

	private func createWarnOthersViewController(supportedCountries: [Country]) -> UIViewController {
		if let testType = model.coronaTestType {
			Analytics.collect(.keySubmissionMetadata(.lastSubmissionFlowScreen(.submissionFlowScreenWarnOthers, testType)))
		}

		let vc = ExposureSubmissionWarnOthersViewController(
			viewModel: ExposureSubmissionWarnOthersViewModel(
				supportedCountries: supportedCountries
			) { [weak self] in
				self?.showTestResultAvailableCloseAlert()
			},
			onPrimaryButtonTap: { [weak self] isLoading in
				self?.model.setSubmissionConsentGiven(true)
				self?.model.exposureSubmissionService.getTemporaryExposureKeys { error in
					isLoading(false)
					guard let error = error else {
						self?.showCheckinsScreen()
						return
					}
					self?.model.setSubmissionConsentGiven(false)
					if error == .notAuthorized {
						Log.info("Submission consent reset to false after OS authorization was not given.")
					} else {
						self?.showErrorAlert(for: error)
					}
				}
			},
			dismiss: { [weak self] in self?.dismiss() }
		)
		
		let footerViewController = FooterViewController(
			FooterViewModel(
				primaryButtonName: AppStrings.ExposureSubmissionQRInfo.primaryButtonTitle,
				primaryIdentifier: AccessibilityIdentifiers.ExposureSubmission.primaryButton,
				secondaryIdentifier: AccessibilityIdentifiers.ExposureSubmission.secondaryButton,
				isSecondaryButtonEnabled: false,
				isSecondaryButtonHidden: true
			)
		)
		
		let topBottomContainerViewController = TopBottomContainerViewController(
			topController: vc,
			bottomController: footerViewController
		)
		
		return topBottomContainerViewController
	}

	// MARK: Screen Flow

	private func showHotlineScreen() {
		let vc = ExposureSubmissionHotlineViewController(
			onPrimaryButtonTap: { [weak self] in
				self?.showTanScreen()
			},
			dismiss: { [weak self] in self?.dismiss() }
		)

		push(vc)
	}

	private func makeQRInfoScreen(supportedCountries: [Country], testInformation: CoronaTestRegistrationInformation?) -> UIViewController {
		let vc = ExposureSubmissionQRInfoViewController(
			supportedCountries: supportedCountries,
			onPrimaryButtonTap: { [weak self] isLoading in
				if #available(iOS 14.4, *) {
					self?.exposureManager.preAuthorizeKeys(completion: { error in
						DispatchQueue.main.async { [weak self] in
							if let error = error as? ENError {
								switch error.toExposureSubmissionError() {
								case .notAuthorized:
									// user did not authorize -> continue to scanning the qr code
									self?.showQRScreen(testInformation: testInformation, isLoading: isLoading)
								default:
									// present alert
									let alert = UIAlertController.errorAlert(message: error.localizedDescription, completion: { [weak self] in
										self?.showQRScreen(testInformation: testInformation, isLoading: isLoading)
									})
									self?.navigationController?.present(alert, animated: true, completion: nil)
								}
							} else {
								// continue to scanning the qr code
								self?.showQRScreen(testInformation: testInformation, isLoading: isLoading)
							}
						}
					})
				} else {
					self?.showQRScreen(testInformation: testInformation, isLoading: isLoading)
				}
			},
			dismiss: { [weak self] in self?.dismiss() }
		)

		let footerViewController = FooterViewController(
			FooterViewModel(
				primaryButtonName: AppStrings.ExposureSubmissionQRInfo.primaryButtonTitle,
				primaryIdentifier: AccessibilityIdentifiers.ExposureSubmission.primaryButton,
				secondaryIdentifier: AccessibilityIdentifiers.ExposureSubmission.secondaryButton,
				isSecondaryButtonEnabled: false,
				isSecondaryButtonHidden: true
			)
		)

		let topBottomContainerViewController = TopBottomContainerViewController(
			topController: vc,
			bottomController: footerViewController
		)

		return topBottomContainerViewController
	}

	private func showQRInfoScreen(supportedCountries: [Country]) {
		push(makeQRInfoScreen(supportedCountries: supportedCountries, testInformation: nil))
	}

	private func showQRScreen(testInformation: CoronaTestRegistrationInformation?, isLoading: @escaping (Bool) -> Void) {
		if let testInformation = testInformation {
			handleCoronaTestRegistrationInformation(testInformation, isLoading: isLoading)
		} else {
			let scannerViewController = ExposureSubmissionQRScannerViewController(
				onSuccess: { testQRCodeInformation in
					DispatchQueue.main.async { [weak self] in
						self?.presentedViewController?.dismiss(animated: true) {
							self?.handleCoronaTestRegistrationInformation(testQRCodeInformation, isLoading: isLoading)
						}
					}
				},
				onError: { [weak self] error, reactivateScanning in
					switch error {
					case .cameraPermissionDenied:
						DispatchQueue.main.async {
							let alert = UIAlertController.errorAlert(message: error.localizedDescription, completion: {
								self?.presentedViewController?.dismiss(animated: true)
							})
							self?.presentedViewController?.present(alert, animated: true)
						}
					case .codeNotFound:
						DispatchQueue.main.async {
							let alert = UIAlertController.errorAlert(
								title: AppStrings.ExposureSubmissionError.qrAlreadyUsedTitle,
								message: AppStrings.ExposureSubmissionError.qrAlreadyUsed,
								okTitle: AppStrings.Common.alertActionCancel,
								secondaryActionTitle: AppStrings.Common.alertActionRetry,
								completion: { [weak self] in
									self?.presentedViewController?.dismiss(animated: true)
								},
								secondaryActionCompletion: { reactivateScanning() }
							)
							self?.presentedViewController?.present(alert, animated: true)
						}
					case .other:
						Log.error("QRScannerError.other occurred.", log: .ui)
					}
				},
				onCancel: { [weak self] in
					self?.presentedViewController?.dismiss(animated: true)
				}
			)

			let qrScannerNavigationController = UINavigationController(rootViewController: scannerViewController)
			qrScannerNavigationController.modalPresentationStyle = .fullScreen

			navigationController?.present(qrScannerNavigationController, animated: true)
			presentedViewController = qrScannerNavigationController
		}

	}
	
	private func handleCoronaTestRegistrationInformation(_ testRegistrationInformation: CoronaTestRegistrationInformation, isLoading: @escaping (Bool) -> Void) {
		if let oldTest = self.model.coronaTestService.coronaTest(ofType: testRegistrationInformation.testType),
		   oldTest.testResult != .expired,
		   !(oldTest.type == .antigen && self.model.coronaTestService.antigenTestIsOutdated) {
			self.showOverrideTestNotice(testQRCodeInformation: testRegistrationInformation, submissionConsentGiven: true)
		} else {
			self.registerTestAndGetResult(with: testRegistrationInformation, submissionConsentGiven: true, isLoading: isLoading)
		}
	}

	private func showTestResultAvailableScreen() {
		let vc = createTestResultAvailableViewController()
		push(vc)

		// used for updating (hiding) app shortcuts
		QuickAction.exposureSubmissionFlowTestResult = model.coronaTest?.testResult
	}

	private func showTestResultSubmissionConsentScreen(supportedCountries: [Country], testResultAvailability: TestResultAvailability) {
		guard let coronaTestType = model.coronaTestType else {
			fatalError("Could not find corona test type to show the consent screen for.")
		}

		// we should show the alert in the completion only if the testResult is positiveAndAvailable
		let dismissCompletion: (() -> Void)? = testResultAvailability == .notAvailable ? nil : { [weak self] in
			self?.showTestResultAvailableCloseAlert()
		}
		let vc = ExposureSubmissionTestResultConsentViewController(
			viewModel: ExposureSubmissionTestResultConsentViewModel(
				supportedCountries: supportedCountries,
				coronaTestType: coronaTestType,
				coronaTestService: model.coronaTestService,
				testResultAvailability: testResultAvailability,
				dismissCompletion: dismissCompletion
			)
		)

		push(vc)
	}
	
	private func showCheckinsScreen() {
		let showNextScreen = { [weak self] in
			if self?.model.coronaTest?.positiveTestResultWasShown == true {
				self?.showThankYouScreen()
			} else {
				self?.showTestResultScreen()
			}
		}
		
		guard model.eventProvider.checkinsPublisher.value.contains(where: { $0.checkinCompleted }) else {
			showNextScreen()
			return
		}

		/// Reset checkins when entering the screen in case the user skips, cancels or stays on the screen during background submission
		model.exposureSubmissionService.checkins = []
		
		let footerViewModel = FooterViewModel(
			primaryButtonName: AppStrings.ExposureSubmissionCheckins.continueButton,
			secondaryButtonName: AppStrings.ExposureSubmissionCheckins.skipButton,
			isPrimaryButtonEnabled: false,
			backgroundColor: .enaColor(for: .darkBackground)
		)

		let checkinsVC = ExposureSubmissionCheckinsViewController(
			checkins: model.eventProvider.checkinsPublisher.value,
			onCompletion: { [weak self] selectedCheckins in
				self?.model.exposureSubmissionService.checkins = selectedCheckins
				showNextScreen()
			},
			onSkip: { [weak self] in
				self?.showSkipCheckinsAlert(dontShareHandler: {
					showNextScreen()
				})
			},
			onDismiss: { [weak self] in
				if self?.model.coronaTest?.positiveTestResultWasShown == true {
					self?.showSkipCheckinsAlert(dontShareHandler: {
						if let testType = self?.model.coronaTestType {
							Analytics.collect(.keySubmissionMetadata(.submittedAfterCancel(true, testType)))
						}
						self?.submitExposure(showSubmissionSuccess: false) { isLoading in
							footerViewModel.setLoadingIndicator(isLoading, disable: isLoading, button: .secondary)
							footerViewModel.setLoadingIndicator(false, disable: isLoading, button: .primary)
						}
					})
				} else {
					self?.showTestResultAvailableCloseAlert()
				}
			}
		)
		
		let footerVC = FooterViewController(footerViewModel)
		
		let topBottomVC = TopBottomContainerViewController(topController: checkinsVC, bottomController: footerVC)
		
		push(topBottomVC)
	}

	// MARK: Late consent

	private func showWarnOthersScreen(supportedCountries: [Country]) {
		let vc = createWarnOthersViewController(supportedCountries: supportedCountries)
		push(vc)
	}

	private func showThankYouScreen() {
		let thankYouVC = ExposureSubmissionThankYouViewController(
			onPrimaryButtonTap: { [weak self] in
				self?.showSymptomsScreen()
			},
			onDismiss: { [weak self] isLoading in
				self?.showThankYouCancelAlert(isLoading: isLoading)
			}
		)
		
		let footerViewController = FooterViewController(
			FooterViewModel(
				primaryButtonName: AppStrings.ThankYouScreen.continueButton,
				secondaryButtonName: AppStrings.ThankYouScreen.cancelButton,
				primaryIdentifier: AccessibilityIdentifiers.ExposureSubmission.primaryButton,
				secondaryIdentifier: AccessibilityIdentifiers.ExposureSubmission.secondaryButton,
				isPrimaryButtonEnabled: true,
				isSecondaryButtonEnabled: true
			)
		)
		
		let topBottomContainerViewController = TopBottomContainerViewController(
			topController: thankYouVC,
			bottomController: footerViewController
		)

		push(topBottomContainerViewController)
	}

	// MARK: Symptoms

	private func showSymptomsScreen() {
		if let testType = model.coronaTestType {
			Analytics.collect(.keySubmissionMetadata(.lastSubmissionFlowScreen(.submissionFlowScreenSymptoms, testType)))
		}

		let vc = ExposureSubmissionSymptomsViewController(
			onPrimaryButtonTap: { [weak self] selectedSymptomsOption, isLoading in
				guard let self = self else { return }

				self.model.symptomsOptionSelected(selectedSymptomsOption)
				// we don't need to set it true if yes is selected
				if selectedSymptomsOption != .yes, let testType = self.model.coronaTestType {
					Analytics.collect(.keySubmissionMetadata(.submittedAfterSymptomFlow(true, testType)))
				}
				self.model.shouldShowSymptomsOnsetScreen ? self.showSymptomsOnsetScreen() : self.submitExposure(showSubmissionSuccess: true, isLoading: isLoading)
			},
			onDismiss: { [weak self] isLoading in
				self?.showSubmissionSymptomsCancelAlert(isLoading: isLoading)
			}
		)

		let footerViewController = FooterViewController(
			FooterViewModel(
				primaryButtonName: AppStrings.ExposureSubmissionSymptoms.continueButton,
				primaryIdentifier: AccessibilityIdentifiers.ExposureSubmission.primaryButton,
				isSecondaryButtonEnabled: false,
				isSecondaryButtonHidden: true
			)
		)
		
		let topBottomContainerViewController = TopBottomContainerViewController(
			topController: vc,
			bottomController: footerViewController
		)

		push(topBottomContainerViewController)
	}

	private func showSymptomsOnsetScreen() {
		if let testType = self.model.coronaTestType {
			Analytics.collect(.keySubmissionMetadata(.lastSubmissionFlowScreen(.submissionFlowScreenSymptomOnset, testType)))
		}

		let vc = ExposureSubmissionSymptomsOnsetViewController(
			onPrimaryButtonTap: { [weak self] selectedSymptomsOnsetOption, isLoading in
				self?.model.symptomsOnsetOptionSelected(selectedSymptomsOnsetOption)

				if let testType = self?.model.coronaTestType {
					// setting it to true regardless of the options selected
					Analytics.collect(.keySubmissionMetadata(.submittedAfterSymptomFlow(true, testType)))
				}
				self?.submitExposure(showSubmissionSuccess: true, isLoading: isLoading)
			},
			onDismiss: { [weak self] isLoading in
				self?.showSubmissionSymptomsCancelAlert(isLoading: isLoading)
			}
		)

		let footerViewController = FooterViewController(
			FooterViewModel(
				primaryButtonName: AppStrings.ExposureSubmissionSymptomsOnset.continueButton,
				primaryIdentifier: AccessibilityIdentifiers.ExposureSubmission.primaryButton,
				isPrimaryButtonEnabled: true,
				isSecondaryButtonEnabled: false,
				isPrimaryButtonHidden: false,
				isSecondaryButtonHidden: true
			)
		)
		
		let topBottomContainerViewController = TopBottomContainerViewController(
			topController: vc,
			bottomController: footerViewController
		)

		push(topBottomContainerViewController)
	}

	// MARK: - AntigenTestProfile

	private func showAntigenTestProfileInformation() {
		var antigenTestProfileInformationViewController: AntigenTestProfileInformationViewController!
		antigenTestProfileInformationViewController = AntigenTestProfileInformationViewController(
			store: store,
			didTapDataPrivacy: {
				// please check if we really wanna use it that way
				if case let .execute(block) = DynamicAction.push(htmlModel: AppInformationModel.privacyModel, withTitle: AppStrings.AppInformation.privacyTitle) {
					block(antigenTestProfileInformationViewController, nil)
				}
			},
			didTapContinue: { [weak self] in
				self?.showCreateAntigenTestProfile()
			},
			dismiss: { [weak self] in self?.dismiss() }
		)

		let footerViewModel = FooterViewModel(
			primaryButtonName: AppStrings.ExposureSubmission.AntigenTest.Information.primaryButton,
			primaryIdentifier: AccessibilityIdentifiers.ExposureSubmission.AntigenTest.Information.continueButton,
			isPrimaryButtonEnabled: true,
			isSecondaryButtonEnabled: false,
			isSecondaryButtonHidden: true
		)
		let footerViewController = FooterViewController(footerViewModel)
		let topBottomContainerViewController = TopBottomContainerViewController(
			topController: antigenTestProfileInformationViewController,
			bottomController: footerViewController
		)

		push(topBottomContainerViewController)
	}

	private func showCreateAntigenTestProfile() {
		guard store.antigenTestProfileInfoScreenShown else {
			showAntigenTestProfileInformation()
			return
		}

		let createAntigenTestProfileViewController = CreateAntigenTestProfileViewController(
			store: store,
			didTapSave: { [weak self] in
				self?.showAntigenTestProfile()
			},
			dismiss: { [weak self] in self?.dismiss() }
		)

		let footerViewModel = FooterViewModel(
			primaryButtonName: AppStrings.AntigenProfile.Create.saveButtonTitle,
			primaryIdentifier: AccessibilityIdentifiers.ExposureSubmission.AntigenTest.Create.saveButton,
			isPrimaryButtonEnabled: false,
			isSecondaryButtonEnabled: false,
			isSecondaryButtonHidden: true
		)
		let footerViewController = FooterViewController(footerViewModel)
		let topBottomContainerViewController = TopBottomContainerViewController(
			topController: createAntigenTestProfileViewController,
			bottomController: footerViewController
		)

		push(topBottomContainerViewController)
	}

	private func showAntigenTestProfile() {
		let antigenTestProfileViewController = AntigenTestProfileViewController(
			store: store,
			didTapContinue: { [weak self] isLoading in
				self?.model.coronaTestType = .antigen
				self?.model.exposureSubmissionService.loadSupportedCountries(
					isLoading: isLoading,
					onSuccess: { supportedCountries in
						self?.showQRInfoScreen(supportedCountries: supportedCountries)
					}
				)

			},
			didTapDeleteProfile: { [weak self] in
				self?.navigationController?.popViewController(animated: true)
			}, dismiss: { [weak self] in self?.dismiss() }
		)

		let footerViewModel = FooterViewModel(
			primaryButtonName: AppStrings.ExposureSubmission.AntigenTest.Profile.primaryButton,
			secondaryButtonName: AppStrings.ExposureSubmission.AntigenTest.Profile.secondaryButton,
			primaryIdentifier: AccessibilityIdentifiers.ExposureSubmission.AntigenTest.Profile.continueButton,
			secondaryIdentifier: AccessibilityIdentifiers.ExposureSubmission.AntigenTest.Profile.deleteButton,
			isPrimaryButtonEnabled: true,
			isSecondaryButtonEnabled: true,
			secondaryButtonInverted: true,
			backgroundColor: .enaColor(for: .cellBackground)
		)
		let footerViewController = FooterViewController(footerViewModel)
		let topBottomContainerViewController = TopBottomContainerViewController(
			topController: antigenTestProfileViewController,
			bottomController: footerViewController
		)

		push(topBottomContainerViewController)
	}

	// MARK: Cancel Alerts

	private func showTestResultAvailableCloseAlert() {

		let alert = UIAlertController(
			title: AppStrings.ExposureSubmissionTestResultAvailable.closeAlertTitle,
			message: nil,
			preferredStyle: .alert
		)

		alert.addAction(
			UIAlertAction(
				title: AppStrings.ExposureSubmissionTestResultAvailable.closeAlertButtonClose,
				style: .cancel,
				handler: { [weak self] _ in
					self?.dismiss()
				}
			)
		)

		alert.addAction(
			UIAlertAction(
				title: AppStrings.ExposureSubmissionTestResultAvailable.closeAlertButtonContinue,
				style: .default
			)
		)

		navigationController?.present(alert, animated: true, completion: nil)
	}

	private func showPositiveTestResultCancelAlert(isLoading: @escaping (Bool) -> Void) {
		guard let coronaTest = model.coronaTest else { return }

		let isSubmissionConsentGiven = coronaTest.isSubmissionConsentGiven

		let alertTitle = isSubmissionConsentGiven ? AppStrings.ExposureSubmissionSymptomsCancelAlert.title : AppStrings.ExposureSubmissionPositiveTestResult.noConsentAlertTitle
		let alertMessage = isSubmissionConsentGiven ? AppStrings.ExposureSubmissionSymptomsCancelAlert.message : AppStrings.ExposureSubmissionPositiveTestResult.noConsentAlertDescription

		let cancelAlertButtonTitle = isSubmissionConsentGiven ? AppStrings.ExposureSubmissionSymptomsCancelAlert.cancelButton :
			AppStrings.ExposureSubmissionPositiveTestResult.noConsentAlertButtonDontWarn

		let continueAlertButtonTitle = isSubmissionConsentGiven ? AppStrings.ExposureSubmissionSymptomsCancelAlert.continueButton :
			AppStrings.ExposureSubmissionPositiveTestResult.noConsentAlertButtonWarn

		let alert = UIAlertController(
			title: alertTitle,
			message: alertMessage,
			preferredStyle: .alert)

		let stayOnScreenAction = UIAlertAction(
			title: cancelAlertButtonTitle,
			style: .default,
			handler: { [weak self] _ in
				if isSubmissionConsentGiven {
					Analytics.collect(.keySubmissionMetadata(.submittedAfterCancel(true, coronaTest.type)))
					self?.submitExposure(showSubmissionSuccess: false, isLoading: isLoading)
				} else {
					self?.dismiss()
				}
			}
		)
		// DEFAULT action, although this is labelled as 'cancelAlertButtonTitle'!
		stayOnScreenAction.accessibilityIdentifier = AccessibilityIdentifiers.General.defaultButton
		alert.addAction(stayOnScreenAction)

		let leaveScreenAction = UIAlertAction(
			title: continueAlertButtonTitle,
			style: .cancel
		)
		// CANCEL action, although this is labelled as 'continueAlertButtonTitle'!
		leaveScreenAction.accessibilityIdentifier = AccessibilityIdentifiers.General.cancelButton
		alert.addAction(leaveScreenAction)

		navigationController?.present(alert, animated: true, completion: {
			#if DEBUG
			// see: https://stackoverflow.com/a/40688141/194585
			let stayButton = stayOnScreenAction.value(forKey: "__representer")
			let leaveButton = leaveScreenAction.value(forKey: "__representer")

			let stayView = stayButton as? UIView
			stayView?.accessibilityIdentifier = AccessibilityIdentifiers.General.defaultButton

			let leaveView = leaveButton as? UIView
			leaveView?.accessibilityIdentifier = AccessibilityIdentifiers.General.cancelButton
			#endif
		})
	}
	
	private func showSkipCheckinsAlert(dontShareHandler: @escaping () -> Void) {
		let alert = UIAlertController(
			title: AppStrings.ExposureSubmissionCheckins.alertTitle,
			message: AppStrings.ExposureSubmissionCheckins.alertMessage,
			preferredStyle: .alert
		)

		alert.addAction(
			UIAlertAction(
				title: AppStrings.ExposureSubmissionCheckins.alertDontShare,
				style: .cancel,
				handler: { _ in
					dontShareHandler()
				}
			)
		)

		alert.addAction(
			UIAlertAction(
				title: AppStrings.ExposureSubmissionCheckins.alertShare,
				style: .default
			)
		)

		navigationController?.present(alert, animated: true, completion: nil)
	}

	private func showThankYouCancelAlert(isLoading: @escaping (Bool) -> Void) {
		let alertTitle = AppStrings.ExposureSubmissionSymptomsCancelAlert.title
		let alertMessage = AppStrings.ExposureSubmissionSymptomsCancelAlert.message
		let cancelAlertButtonTitle = AppStrings.ExposureSubmissionSymptomsCancelAlert.cancelButton
		let continueAlertButtonTitle = AppStrings.ExposureSubmissionSymptomsCancelAlert.continueButton

		let alert = UIAlertController(
			title: alertTitle,
			message: alertMessage,
			preferredStyle: .alert
		)

		alert.addAction(
			UIAlertAction(
				title: cancelAlertButtonTitle,
				style: .cancel,
				handler: { [weak self] _ in
					if let testType = self?.model.coronaTestType {
						Analytics.collect(.keySubmissionMetadata(.submittedAfterCancel(true, testType)))
					}
					self?.submitExposure(showSubmissionSuccess: false, isLoading: isLoading)
				}
			)
		)

		alert.addAction(
			UIAlertAction(
				title: continueAlertButtonTitle,
				style: .default
			)
		)

		navigationController?.present(alert, animated: true, completion: nil)
	}

	private func showSubmissionSymptomsCancelAlert(isLoading: @escaping (Bool) -> Void) {
		let alert = UIAlertController(
			title: AppStrings.ExposureSubmissionSymptomsCancelAlert.title,
			message: AppStrings.ExposureSubmissionSymptomsCancelAlert.message,
			preferredStyle: .alert
		)

		alert.addAction(
			UIAlertAction(
				title: AppStrings.ExposureSubmissionSymptomsCancelAlert.cancelButton,
				style: .cancel,
				handler: { [weak self] _ in
					if let testType = self?.model.coronaTestType {
						Analytics.collect(.keySubmissionMetadata(.submittedAfterCancel(true, testType)))
					}
					self?.submitExposure(showSubmissionSuccess: false, isLoading: isLoading)
				}
			)
		)

		alert.addAction(
			UIAlertAction(
				title: AppStrings.ExposureSubmissionSymptomsCancelAlert.continueButton,
				style: .default
			)
		)

		navigationController?.present(alert, animated: true, completion: nil)
	}

	private func showErrorAlert(for error: ExposureSubmissionError, onCompletion: (() -> Void)? = nil) {
		Log.error("error: \(error.localizedDescription)", log: .ui)

		let alert = UIAlertController.errorAlert(
			message: error.localizedDescription,
			secondaryActionTitle: error.faqURL != nil ? AppStrings.Common.errorAlertActionMoreInfo : nil,
			completion: onCompletion,
			secondaryActionCompletion: {
				guard let url = error.faqURL else {
					Log.error("Unable to open FAQ page.", log: .api)
					return
				}

				UIApplication.shared.open(
					url,
					options: [:]
				)
			}
		)

		navigationController?.present(alert, animated: true)
	}

	private func updateStoreWithKeySubmissionMetadataDefaultValues(for coronaTest: CoronaTest, submittedWithTeletan: Bool) {

		let submittedAfterRapidAntigenTest: Bool
		switch coronaTest {
		case .pcr:
			submittedAfterRapidAntigenTest = false
		case .antigen:
			submittedAfterRapidAntigenTest = true
		}

		let keySubmissionMetadata = KeySubmissionMetadata(
			submitted: false,
			submittedInBackground: false,
			submittedAfterCancel: false,
			submittedAfterSymptomFlow: false,
			lastSubmissionFlowScreen: .submissionFlowScreenUnknown,
			advancedConsentGiven: coronaTest.isSubmissionConsentGiven,
			hoursSinceTestResult: 0,
			hoursSinceTestRegistration: 0,
			daysSinceMostRecentDateAtRiskLevelAtTestRegistration: -1,
			submittedWithTeleTAN: submittedWithTeletan,
			hoursSinceHighRiskWarningAtTestRegistration: -1,
			submittedAfterRapidAntigenTest: submittedAfterRapidAntigenTest
		)

		Analytics.collect(.keySubmissionMetadata(.create(keySubmissionMetadata, coronaTest.type)))
		Analytics.collect(.keySubmissionMetadata(.setDaysSinceMostRecentDateAtRiskLevelAtTestRegistration(coronaTest.type)))
		Analytics.collect(.keySubmissionMetadata(.setHoursSinceHighRiskWarningAtTestRegistration(coronaTest.type)))
	}

	// MARK: Test Result Helper

	// show a overwrite notice screen if a test of give type was registered before
	// registerTestAndGetResult will update the loading state of the primary button
	private func showOverrideTestNotice(
		testQRCodeInformation: CoronaTestRegistrationInformation,
		submissionConsentGiven: Bool
	) {

		let footerViewModel = FooterViewModel(
			primaryButtonName: AppStrings.ExposureSubmission.OverwriteNotice.primaryButton,
			isSecondaryButtonHidden: true
		)

		let overwriteNoticeViewController = TestOverwriteNoticeViewController(
			testType: testQRCodeInformation.testType,
			didTapPrimaryButton: { [weak self] in
				self?.registerTestAndGetResult(with: testQRCodeInformation, submissionConsentGiven: submissionConsentGiven, isLoading: { isLoading in
					footerViewModel.setLoadingIndicator(isLoading, disable: isLoading, button: .primary)
				})
			},
			didTapCloseButton: { [weak self] in
				// on cancel the submission flow is stopped immediately
				self?.parentNavigationController?.dismiss(animated: true)
			}
		)

		let footerViewController = FooterViewController(footerViewModel)
		let topBottomViewController = TopBottomContainerViewController(topController: overwriteNoticeViewController, bottomController: footerViewController)
		topBottomViewController.navigationItem.hidesBackButton = true
		push(topBottomViewController)
	}

	private func registerTestAndGetResult(
		with testQRCodeInformation: CoronaTestRegistrationInformation,
		submissionConsentGiven: Bool,
		isLoading: @escaping (Bool) -> Void
	) {
		model.registerTestAndGetResult(
			for: testQRCodeInformation,
			isSubmissionConsentGiven: submissionConsentGiven,
			isLoading: isLoading,
			onSuccess: { [weak self] testResult in
				
				self?.model.coronaTestType = testQRCodeInformation.testType

				switch testResult {
				case .positive:
					self?.showTestResultAvailableScreen()
				case .pending, .negative, .invalid, .expired:
					self?.showTestResultScreen()
				}
			},
			onError: { [weak self] error in
				let alert: UIAlertController

				switch error {
				case .responseFailure(.qrDoesNotExist):
					alert = UIAlertController.errorAlert(
						title: AppStrings.ExposureSubmissionError.qrNotExistTitle,
						message: error.localizedDescription
					)
				case .responseFailure(.qrAlreadyUsed):
					alert = UIAlertController.errorAlert(
						title: AppStrings.ExposureSubmissionError.qrAlreadyUsedTitle,
						message: error.localizedDescription,
						okTitle: AppStrings.Common.alertActionCancel,
						secondaryActionTitle: AppStrings.Common.alertActionRetry,
						completion: { [weak self] in
							self?.dismiss()
						},
						secondaryActionCompletion: { [weak self] in
							self?.showQRScreen(testInformation: nil, isLoading: isLoading)
						}
					)
				case .testExpired:
					alert = UIAlertController.errorAlert(
						title: AppStrings.ExposureSubmission.qrCodeExpiredTitle,
						message: error.localizedDescription
					)
				default:
					alert = UIAlertController.errorAlert(
						message: error.localizedDescription,
						secondaryActionTitle: AppStrings.Common.alertActionRetry,
						secondaryActionCompletion: {
							self?.registerTestAndGetResult(
								with: testQRCodeInformation,
								submissionConsentGiven: submissionConsentGiven,
								isLoading: isLoading
							)
						}
					)
				}

				self?.navigationController?.present(alert, animated: true, completion: nil)

				Log.error("An error occurred during result fetching: \(error)", log: .ui)
			}
		)
	}
	
	private func submitExposure(showSubmissionSuccess: Bool = false, isLoading: @escaping (Bool) -> Void) {
		self.model.submitExposure(
			isLoading: isLoading,
			onSuccess: { [weak self] in
				if showSubmissionSuccess {
					self?.showExposureSubmissionSuccessViewController()
				} else {
					self?.dismiss()
				}
			},
			onError: { [weak self] error in
				if let testType = self?.model.coronaTestType {
					// reset all the values taken during the submission flow because submission failed
					Analytics.collect(.keySubmissionMetadata(.submittedAfterSymptomFlow(false, testType)))
					Analytics.collect(.keySubmissionMetadata(.submittedAfterCancel(false, testType)))
					Analytics.collect(.keySubmissionMetadata(.lastSubmissionFlowScreen(.submissionFlowScreenUnknown, testType)))
				}
				self?.showErrorAlert(for: error) {
					self?.dismiss()
				}
			}
		)
	}
	
	private func showExposureSubmissionSuccessViewController() {
		guard let coronaTestType = model.coronaTestType else {
			Log.error("No corona test type set to show the success view controller for, dismissing to be safe", log: .ui)
			dismiss()
			return
		}

		let exposureSubmissionSuccessViewController = ExposureSubmissionSuccessViewController(
			coronaTestType: coronaTestType,
			dismiss: { [weak self] in
				self?.dismiss()
			}
		)
		
		push(exposureSubmissionSuccessViewController)
	}
}

extension ExposureSubmissionCoordinator: UIAdaptivePresentationControllerDelegate {

	func presentationControllerDidAttemptToDismiss(_ presentationController: UIPresentationController) {
		dismiss()
	}
}<|MERGE_RESOLUTION|>--- conflicted
+++ resolved
@@ -93,19 +93,8 @@
 
 		let tanInputViewModel = TanInputViewModel(
 			coronaTestService: model.coronaTestService,
-<<<<<<< HEAD
-			presentInvalidTanAlert: { [weak self] localizedDescription, completion  in
-				self?.presentTanInvalidAlert(localizedDescription: localizedDescription, completion: completion)
-			},
-			tanSuccessfullyTransferred: { [weak self] in
-				self?.model.coronaTestType = .pcr
-
-				// A TAN always indicates a positive test result.
-				self?.showTestResultScreen(triggeredFromTeletan: true)
-=======
 			onSuccess: { [weak self] testRegistrationInformation, isLoading in
 				self?.handleCoronaTestRegistrationInformation(testRegistrationInformation, isLoading: isLoading)
->>>>>>> b1db4767
 			}
 		)
 
