// Corona-Warn-App
//
// SAP SE and all other contributors
// copyright owners license this file to you under the Apache
// License, Version 2.0 (the "License"); you may not use this
// file except in compliance with the License.
// You may obtain a copy of the License at
//
// http://www.apache.org/licenses/LICENSE-2.0
//
// Unless required by applicable law or agreed to in writing,
// software distributed under the License is distributed on an
// "AS IS" BASIS, WITHOUT WARRANTIES OR CONDITIONS OF ANY
// KIND, either express or implied.  See the License for the
// specific language governing permissions and limitations
// under the License.

import UIKit

// swiftlint:disable:next type_body_length
enum AppStrings {
	enum Common {
		static let alertTitleGeneral = NSLocalizedString("Alert_TitleGeneral", comment: "")
		static let alertActionOk = NSLocalizedString("Alert_ActionOk", comment: "")
		static let alertActionRetry = NSLocalizedString("Alert_ActionRetry", comment: "")
		static let alertActionCancel = NSLocalizedString("Alert_ActionCancel", comment: "")
		static let alertActionRemove = NSLocalizedString("Alert_ActionRemove", comment: "")

		static let alertTitleBluetoothOff = NSLocalizedString("Alert_BluetoothOff_Title", comment: "")
		static let alertDescriptionBluetoothOff = NSLocalizedString("Alert_BluetoothOff_Description", comment: "")
		static let alertActionLater = NSLocalizedString("Alert_CancelAction_Later", comment: "")
		static let alertActionOpenSettings = NSLocalizedString("Alert_DefaultAction_OpenSettings", comment: "")
		static let general_BackButtonTitle = NSLocalizedString("General_BackButtonTitle", comment: "")

		static let errorAlertActionMoreInfo = NSLocalizedString("Common_Alert_Action_moreInfo", comment: "")
		static let enError5Description = NSLocalizedString("Common_ENError5_Description", comment: "")
		static let enError11Description = NSLocalizedString("Common_ENError11_Description", comment: "")
		static let enError13Description = NSLocalizedString("Common_ENError13_Description", comment: "")
		static let backgroundFetch_AlertMessage = NSLocalizedString("Common_BackgroundFetch_AlertMessage", comment: "")
		static let backgroundFetch_OKTitle = NSLocalizedString("Common_BackgroundFetch_OKTitle", comment: "")
		static let backgroundFetch_SettingsTitle = NSLocalizedString("Common_BackgroundFetch_SettingsTitle", comment: "")
		static let backgroundFetch_AlertTitle = NSLocalizedString("Common_BackgroundFetch_AlertTitle", comment: "")
	}

	enum Links {
		static let appFaq = NSLocalizedString("General_moreInfo_URL", comment: "")
		static let appFaqENError5 = NSLocalizedString("General_moreInfo_URL_EN5", comment: "")
		static let appFaqENError11 = NSLocalizedString("General_moreInfo_URL_EN11", comment: "")
		static let appFaqENError13 = NSLocalizedString("General_moreInfo_URL_EN13", comment: "")
	}

	enum AccessibilityLabel {
		static let close = NSLocalizedString("AccessibilityLabel_Close", comment: "")
		static let phoneNumber = NSLocalizedString("AccessibilityLabel_PhoneNumber", comment: "")
	}
	
	enum ExposureSubmission {
		static let generalErrorTitle = NSLocalizedString("ExposureSubmission_GeneralErrorTitle", comment: "")
		static let dataPrivacyTitle = NSLocalizedString("ExposureSubmission_DataPrivacyTitle", comment: "")
		static let dataPrivacyDisclaimer = NSLocalizedString("ExposureSubmission_DataPrivacyDescription", comment: "")
		static let dataPrivacyAcceptTitle = NSLocalizedString("ExposureSubmissionDataPrivacy_AcceptTitle", comment: "")
		static let dataPrivacyDontAcceptTitle = NSLocalizedString("ExposureSubmissionDataPrivacy_DontAcceptTitle", comment: "")
		static let continueText = NSLocalizedString("ExposureSubmission_Continue_actionText", comment: "")

		static let hotlineNumber = NSLocalizedString("ExposureSubmission_Hotline_Number", comment: "")
	}
	
	enum ExposureSubmissionTanEntry {
		static let title = NSLocalizedString("ExposureSubmissionTanEntry_Title", comment: "")
		static let textField = NSLocalizedString("ExposureSubmissionTanEntry_EntryField", comment: "")
		static let description = NSLocalizedString("ExposureSubmissionTanEntry_Description", comment: "")
		static let info = NSLocalizedString("ExposureSubmissionTanEntry_Info", comment: "")
		static let submit = NSLocalizedString("ExposureSubmissionTanEntry_Submit", comment: "")
		static let invalidCharacterError = NSLocalizedString("ExposureSubmissionTanEntry_InvalidCharacterError", comment: "")
		static let invalidError = NSLocalizedString("ExposureSubmissionTanEntry_InvalidError", comment: "")
	}

	enum ExposureSubmissionIntroduction {
		static let title = NSLocalizedString("ExposureSubmissionIntroduction_Title", comment: "")
		static let subTitle = NSLocalizedString("ExposureSubmissionIntroduction_SubTitle", comment: "")
		static let accImageDescription = NSLocalizedString("ExposureSubmissionIntroduction_AccImageDescription", comment: "")
		static let usage01 = NSLocalizedString("ExposureSubmissionIntroduction_Usage01", comment: "")
		static let usage02 = NSLocalizedString("ExposureSubmissionIntroduction_Usage02", comment: "")
		static let listItem1 = NSLocalizedString("ExposureSubmissionIntroduction_ListItem1", comment: "")
		static let listItem2 = NSLocalizedString("ExposureSubmissionIntroduction_ListItem2", comment: "")
		static let listItem3 = NSLocalizedString("ExposureSubmissionIntroduction_ListItem3", comment: "")
		static let listItem4 = NSLocalizedString("ExposureSubmissionIntroduction_ListItem4", comment: "")
	}

	enum ExposureSubmissionResult {
		static let title = NSLocalizedString("ExposureSubmissionResult_Title", comment: "")
		static let card_title = NSLocalizedString("ExposureSubmissionResult_CardTitle", comment: "")
		static let card_subtitle = NSLocalizedString("ExposureSubmissionResult_CardSubTitle", comment: "")
		static let card_positive = NSLocalizedString("ExposureSubmissionResult_CardPositive", comment: "")
		static let card_negative = NSLocalizedString("ExposureSubmissionResult_CardNegative", comment: "")
		static let card_invalid = NSLocalizedString("ExposureSubmissionResult_CardInvalid", comment: "")
		static let card_pending = NSLocalizedString("ExposureSubmissionResult_CardPending", comment: "")
		static let procedure = NSLocalizedString("ExposureSubmissionResult_Procedure", comment: "")
		static let testAdded = NSLocalizedString("ExposureSubmissionResult_testAdded", comment: "")
		static let warnOthers = NSLocalizedString("ExposureSubmissionResult_warnOthers", comment: "")
		static let testPositive = NSLocalizedString("ExposureSubmissionResult_testPositive", comment: "")
		static let testAddedDesc = NSLocalizedString("ExposureSubmissionResult_testAddedDesc", comment: "")
		static let testPositiveDesc = NSLocalizedString("ExposureSubmissionResult_testPositiveDesc", comment: "")
		static let testNegative = NSLocalizedString("ExposureSubmissionResult_testNegative", comment: "")
		static let testNegativeDesc = NSLocalizedString("ExposureSubmissionResult_testNegativeDesc", comment: "")
		static let testInvalid = NSLocalizedString("ExposureSubmissionResult_testInvalid", comment: "")
		static let testInvalidDesc = NSLocalizedString("ExposureSubmissionResult_testInvalidDesc", comment: "")
		static let testPending = NSLocalizedString("ExposureSubmissionResult_testPending", comment: "")
		static let testPendingDesc = NSLocalizedString("ExposureSubmissionResult_testPendingDesc", comment: "")
		static let testRemove = NSLocalizedString("ExposureSubmissionResult_testRemove", comment: "")
		static let testRemoveDesc = NSLocalizedString("ExposureSubmissionResult_testRemoveDesc", comment: "")
		static let warnOthersDesc = NSLocalizedString("ExposureSubmissionResult_warnOthersDesc", comment: "")
		static let continueButton = NSLocalizedString("ExposureSubmissionResult_continueButton", comment: "")
		static let deleteButton = NSLocalizedString("ExposureSubmissionResult_deleteButton", comment: "")
		static let refreshButton = NSLocalizedString("ExposureSubmissionResult_refreshButton", comment: "")
		static let furtherInfos_Title = NSLocalizedString("ExposureSubmissionResult_testNegative_furtherInfos_title", comment: "")
		static let furtherInfos_ListItem1 = NSLocalizedString("ExposureSubmissionResult_testNegative_furtherInfos_listItem1", comment: "")
		static let furtherInfos_ListItem2 = NSLocalizedString("ExposureSubmissionResult_testNegative_furtherInfos_listItem2", comment: "")
		static let furtherInfos_ListItem3 = NSLocalizedString("ExposureSubmissionResult_testNegative_furtherInfos_listItem3", comment: "")
		static let furtherInfos_TestAgain = NSLocalizedString("ExposureSubmissionResult_furtherInfos_hint_testAgain", comment: "")
		static let removeAlert_Title = NSLocalizedString("ExposureSubmissionResult_RemoveAlert_Title", comment: "")
		static let removeAlert_Text = NSLocalizedString("ExposureSubmissionResult_RemoveAlert_Text", comment: "")
		static let registrationDateUnknown = NSLocalizedString("ExposureSubmissionResult_RegistrationDateUnknown", comment: "")
		static let registrationDate = NSLocalizedString("ExposureSubmissionResult_RegistrationDate", comment: "")
	}

	enum ExposureSubmissionDispatch {
		static let title = NSLocalizedString("ExposureSubmission_DispatchTitle", comment: "")
		static let description = NSLocalizedString("ExposureSubmission_DispatchDescription", comment: "")
		static let qrCodeButtonTitle = NSLocalizedString("ExposureSubmissionDispatch_QRCodeButtonTitle", comment: "")
		static let qrCodeButtonDescription = NSLocalizedString("ExposureSubmissionDispatch_QRCodeButtonDescription", comment: "")
		static let tanButtonTitle = NSLocalizedString("ExposureSubmissionDispatch_TANButtonTitle", comment: "")
		static let tanButtonDescription = NSLocalizedString("ExposureSubmissionDispatch_TANButtonDescription", comment: "")
		static let hotlineButtonTitle = NSLocalizedString("ExposureSubmissionDispatch_HotlineButtonTitle", comment: "")
		static let hotlineButtonDescription = NSLocalizedString("ExposureSubmissionDispatch_HotlineButtonDescription", comment: "")
		static let positiveWord = NSLocalizedString("ExposureSubmissionDispatch_HotlineButtonPositiveWord", comment: "")
	}

	enum ExposureSubmissionQRScanner {
		static let title = NSLocalizedString("ExposureSubmissionQRScanner_title", comment: "")
		static let instruction = NSLocalizedString("ExposureSubmissionQRScanner_instruction", comment: "")
		static let alertCodeNotFoundTitle = NSLocalizedString("ExposureSubmissionQRScanner_notFoundAlertTitle", comment: "")
		static let alertCodeNotFoundText = NSLocalizedString("ExposureSubmissionQRScanner_notFoundAlertText", comment: "")
		static let otherError = NSLocalizedString("ExposureSubmissionQRScanner_otherError", comment: "")
		static let cameraPermissionDenied = NSLocalizedString("ExposureSubmissionQRScanner_cameraPermissionDenied", comment: "")
		static let flashButtonAccessibilityLabel = NSLocalizedString("ExposureSubmissionQRScanner_CameraFlash", comment: "")
		static let flashButtonAccessibilityOnValue = NSLocalizedString("ExposureSubmissionQRScanner_CameraFlash_On", comment: "")
		static let flashButtonAccessibilityOffValue = NSLocalizedString("ExposureSubmissionQRScanner_CameraFlash_Off", comment: "")
		static let flashButtonAccessibilityEnableAction = NSLocalizedString("ExposureSubmissionQRScanner_CameraFlash_Enable", comment: "")
		static let flashButtonAccessibilityDisableAction = NSLocalizedString("ExposureSubmissionQRScanner_CameraFlash_Disable", comment: "")
	}

	enum ExposureSubmissionHotline {
		static let title = NSLocalizedString("ExposureSubmissionHotline_Title", comment: "")
		static let description = NSLocalizedString("ExposureSubmissionHotline_Description", comment: "")
		static let sectionTitle = NSLocalizedString("ExposureSubmissionHotline_SectionTitle", comment: "")
		static let sectionDescription1 = NSLocalizedString("ExposureSubmissionHotline_SectionDescription1", comment: "")
		static let iconAccessibilityLabel1 = NSLocalizedString("ExposureSubmissionHotline_iconAccessibilityLabel1", comment: "")
		static let iconAccessibilityLabel2 = NSLocalizedString("ExposureSubmissionHotline_iconAccessibilityLabel2", comment: "")
		static let sectionDescription2 = NSLocalizedString("ExposureSubmission_SectionDescription2", comment: "")
		static let callButtonTitle = NSLocalizedString("ExposureSubmission_CallButtonTitle", comment: "")
		static let tanInputButtonTitle = NSLocalizedString("ExposureSubmission_TANInputButtonTitle", comment: "")
		static let phoneNumber = NSLocalizedString("ExposureSubmission_PhoneNumber", comment: "")
		static let hotlineDetailDescription = NSLocalizedString("ExposureSubmission_PhoneDetailDescription", comment: "")
		static let imageDescription = NSLocalizedString("ExposureSubmissionHotline_imageDescription", comment: "")
	}

	enum ExposureSubmissionWarnOthers {
		static let title = NSLocalizedString("ExposureSubmissionWarnOthers_title", comment: "")
		static let accImageDescription = NSLocalizedString("ExposureSubmissionWarnOthers_AccImageDescription", comment: "")
		static let continueButton = NSLocalizedString("ExposureSubmissionWarnOthers_continueButton", comment: "")
		static let sectionTitle = NSLocalizedString("ExposureSubmissionWarnOthers_sectionTitle", comment: "")
		static let description = NSLocalizedString("ExposureSubmissionWarnOthers_description", comment: "")
		static let dataPrivacyDescription = NSLocalizedString("ExposureSubmissionWarnOthers_dataPrivacyDescription", comment: "")
		static let dataPrivacyTitle = NSLocalizedString("ExposureSubmissionWarnOthers_dataPrivacyTitle", comment: "")
	}

	enum ExposureSubmissionSuccess {
		static let title = NSLocalizedString("ExposureSubmissionSuccess_Title", comment: "")
		static let accImageDescription = NSLocalizedString("ExposureSubmissionSuccess_AccImageDescription", comment: "")
		static let button = NSLocalizedString("ExposureSubmissionSuccess_Button", comment: "")
		static let description = NSLocalizedString("ExposureSubmissionSuccess_Description", comment: "")
		static let listTitle = NSLocalizedString("ExposureSubmissionSuccess_listTitle", comment: "")
		static let listItem1 = NSLocalizedString("ExposureSubmissionSuccess_listItem1", comment: "")
		static let listItem2 = NSLocalizedString("ExposureSubmissionSuccess_listItem2", comment: "")
		static let subTitle = NSLocalizedString("ExposureSubmissionSuccess_subTitle", comment: "")
		static let listItem2_1 = NSLocalizedString("ExposureSubmissionSuccess_listItem2_1", comment: "")
		static let listItem2_2 = NSLocalizedString("ExposureSubmissionSuccess_listItem2_2", comment: "")
		static let listItem2_3 = NSLocalizedString("ExposureSubmissionSuccess_listItem2_3", comment: "")
		static let listItem2_4 = NSLocalizedString("ExposureSubmissionSuccess_listItem2_4", comment: "")
	}

	enum ExposureSubmissionError {
		static let noKeys = NSLocalizedString("ExposureSubmissionError_NoKeys", comment: "")
		static let invalidTan = NSLocalizedString("ExposureSubmissionError_InvalidTan", comment: "")
		static let enNotEnabled = NSLocalizedString("ExposureSubmissionError_EnNotEnabled", comment: "")
		static let noRegistrationToken = NSLocalizedString("ExposureSubmissionError_NoRegistrationToken", comment: "")
		static let invalidResponse = NSLocalizedString("ExposureSubmissionError_InvalidResponse", comment: "")
		static let noResponse = NSLocalizedString("ExposureSubmissionError_NoResponse", comment: "")
		static let teleTanAlreadyUsed = NSLocalizedString("ExposureSubmissionError_TeleTanAlreadyUsed", comment: "")
		static let qrAlreadyUsed = NSLocalizedString("ExposureSubmissionError_QRAlreadyUsed", comment: "")
		static let regTokenNotExist = NSLocalizedString("ExposureSubmissionError_RegTokenNotExist", comment: "")
		static let other = NSLocalizedString("ExposureSubmissionError_other", comment: "")
		static let otherend = NSLocalizedString("ExposureSubmissionError_otherend", comment: "")
		static let httpError = NSLocalizedString("ExposureSubmissionError_httpError", comment: "")
		static let notAuthorized = NSLocalizedString("ExposureSubmissionError_declined", comment: "")
		static let unknown = NSLocalizedString("ExposureSubmissionError_unknown", comment: "")
		static let defaultError = NSLocalizedString("ExposureSubmissionError_defaultError", comment: "")
		static let noConfiguration = NSLocalizedString("No Exposure Configuration available", comment: "")
	}

	enum ExposureDetection {
		static let off = NSLocalizedString("ExposureDetection_Off", comment: "")
		static let outdated = NSLocalizedString("ExposureDetection_Outdated", comment: "")
		static let unknown = NSLocalizedString("ExposureDetection_Unknown", comment: "")
		static let low = NSLocalizedString("ExposureDetection_Low", comment: "")
		static let high = NSLocalizedString("ExposureDetection_High", comment: "")

		static let numberOfContacts = NSLocalizedString("ExposureDetection_NumberOfContacts", comment: "")
		static let lastExposure = NSLocalizedString("ExposureDetection_LastExposure", comment: "")
		static let numberOfDaysStored = NSLocalizedString("ExposureDetection_NumberOfDaysStored", comment: "")
		static let refreshed = NSLocalizedString("ExposureDetection_Refreshed", comment: "")
		static let refreshedFormat = NSLocalizedString("ExposureDetection_Refreshed_Format", comment: "")
		static let refreshedNever = NSLocalizedString("ExposureDetection_Refreshed_Never", comment: "")
		static let refreshingIn = NSLocalizedString("ExposureDetection_RefreshingIn", comment: "")
		static let refreshIn = NSLocalizedString("ExposureDetection_RefreshIn", comment: "")
		static let refresh24h = NSLocalizedString("ExposureDetection_Refresh_24h", comment: "")
		static let lastRiskLevel = NSLocalizedString("ExposureDetection_LastRiskLevel", comment: "")
		static let offText = NSLocalizedString("ExposureDetection_OffText", comment: "")
		static let outdatedText = NSLocalizedString("ExposureDetection_OutdatedText", comment: "")
		static let unknownText = NSLocalizedString("ExposureDetection_UnknownText", comment: "")
		static let loadingText = NSLocalizedString("ExposureDetection_LoadingText", comment: "")

		static let behaviorTitle = NSLocalizedString("ExposureDetection_Behavior_Title", comment: "")
		static let behaviorSubtitle = NSLocalizedString("ExposureDetection_Behavior_Subtitle", comment: "")

		static let guideHands = NSLocalizedString("ExposureDetection_Guide_Hands", comment: "")
		static let guideMask = NSLocalizedString("ExposureDetection_Guide_Mask", comment: "")
		static let guideDistance = NSLocalizedString("ExposureDetection_Guide_Distance", comment: "")
		static let guideSneeze = NSLocalizedString("ExposureDetection_Guide_Sneeze", comment: "")
		static let guideHome = NSLocalizedString("ExposureDetection_Guide_Home", comment: "")
		static let guideHotline1 = NSLocalizedString("ExposureDetection_Guide_Hotline1", comment: "")
		static let guideHotline2 = NSLocalizedString("ExposureDetection_Guide_Hotline2", comment: "")
		static let guideHotline3 = NSLocalizedString("ExposureDetection_Guide_Hotline3", comment: "")
		static let guideHotline4 = NSLocalizedString("ExposureDetection_Guide_Hotline4", comment: "")

		static let explanationTitle = NSLocalizedString("ExposureDetection_Explanation_Title", comment: "")
		static let explanationSubtitleActive = NSLocalizedString("ExposureDetection_Explanation_Subtitle_Active", comment: "")
		static let explanationSubtitleInactive = NSLocalizedString("ExposureDetection_Explanation_Subtitle_Inactive", comment: "")
		static let explanationTextOff = NSLocalizedString("ExposureDetection_Explanation_Text_Off", comment: "")
		static let explanationTextOutdated = NSLocalizedString("ExposureDetection_Explanation_Text_Outdated", comment: "")
		static let explanationTextUnknown = NSLocalizedString("ExposureDetection_Explanation_Text_Unknown", comment: "")
		static let explanationTextLow = NSLocalizedString("ExposureDetection_Explanation_Text_Low", comment: "")
		static let explanationTextHigh = NSLocalizedString("ExposureDetection_Explanation_Text_High", comment: "")
		static let explanationTextHighDaysSinceLastExposure = NSLocalizedString("ExposureDetection_Explanation_Text_High_DaysSinceLastExposure", comment: "")

		static let buttonEnable = NSLocalizedString("ExposureDetection_Button_Enable", comment: "")
		static let buttonRefresh = NSLocalizedString("ExposureDetection_Button_Refresh", comment: "")
	}

	enum ExposureDetectionError {
		static let errorAlertTitle = NSLocalizedString("ExposureDetectionError_Alert_Title", comment: "")
		static let errorAlertMessage = NSLocalizedString("ExposureDetectionError_Alert_Message", comment: "")
		static let errorAlertActionDetails = NSLocalizedString("ExposureDetectionError_Alert_Action_Details", comment: "")
	}

	enum Settings {
		static let trackingStatusActive = NSLocalizedString("Settings_KontaktProtokollStatusActive", comment: "")
		static let trackingStatusInactive = NSLocalizedString("Settings_KontaktProtokollStatusInactive", comment: "")

		static let statusEnable = NSLocalizedString("Settings_StatusEnable", comment: "")
		static let statusDisable = NSLocalizedString("Settings_StatusDisable", comment: "")

		static let notificationStatusActive = NSLocalizedString("Settings_StatusActive", comment: "")
		static let notificationStatusInactive = NSLocalizedString("Settings_StatusInactive", comment: "")

		static let tracingLabel = NSLocalizedString("Settings_Tracing_Label", comment: "")
		static let notificationLabel = NSLocalizedString("Settings_Notification_Label", comment: "")
		static let resetLabel = NSLocalizedString("Settings_Reset_Label", comment: "")

		static let tracingDescription = NSLocalizedString("Settings_Tracing_Description", comment: "")
		static let notificationDescription = NSLocalizedString("Settings_Notification_Description", comment: "")
		static let resetDescription = NSLocalizedString("Settings_Reset_Description", comment: "")

		static let navigationBarTitle = NSLocalizedString("Settings_NavTitle", comment: "")

	}

	enum NotificationSettings {
		static let onTitle = NSLocalizedString("NotificationSettings_On_Title", comment: "")
		static let onSectionTitle = NSLocalizedString("NotificationSettings_On_SectionTitle", comment: "")
		static let riskChanges = NSLocalizedString("NotificationSettings_On_RiskChanges", comment: "")
		static let testsStatus = NSLocalizedString("NotificationSettings_On_TestsStatus", comment: "")

		static let offSectionTitle = NSLocalizedString("NotificationSettings_Off_SectionTitle", comment: "")
		static let enableNotifications = NSLocalizedString("NotificationSettings_Off_EnableNotifications", comment: "")
		static let statusInactive = NSLocalizedString("NotificationSettings_Off_StatusInactive", comment: "")
		static let infoTitle = NSLocalizedString("NotificationSettings_Off_InfoTitle", comment: "")
		static let infoDescription = NSLocalizedString("NotificationSettings_Off_InfoDescription", comment: "")
		static let openSettings = NSLocalizedString("NotificationSettings_Off_OpenSettings", comment: "")

		static let navigationBarTitle = NSLocalizedString("NotificationSettings_NavTitle", comment: "")

		static let onImageDescription = NSLocalizedString("NotificationSettings_onImageDescription", comment: "")
		static let offImageDescription = NSLocalizedString("NotificationSettings_offImageDescription", comment: "")
	}
	
	enum Onboarding {
		static let onboardingLetsGo = NSLocalizedString("Onboarding_LetsGo_actionText", comment: "")
		static let onboardingContinue = NSLocalizedString("Onboarding_Continue_actionText", comment: "")
		static let onboardingContinueDescription = NSLocalizedString("Onboarding_Continue_actionTextHint", comment: "")
		static let onboardingDoNotActivate = NSLocalizedString("Onboarding_DoNotActivate_actionText", comment: "")
		static let onboardingDoNotAllow = NSLocalizedString("Onboarding_doNotAllow_actionText", comment: "")
		static let onboarding_deactivate_exposure_notif_confirmation_title = NSLocalizedString("Onboarding_DeactivateExposureConfirmation_title", comment: "")
		static let onboarding_deactivate_exposure_notif_confirmation_message = NSLocalizedString("Onboarding_DeactivateExposureConfirmation_message", comment: "")

		static let onboardingInfo_togetherAgainstCoronaPage_imageDescription = NSLocalizedString("OnboardingInfo_togetherAgainstCoronaPage_imageDescription", comment: "")
		static let onboardingInfo_togetherAgainstCoronaPage_title = NSLocalizedString("OnboardingInfo_togetherAgainstCoronaPage_title", comment: "")
		static let onboardingInfo_togetherAgainstCoronaPage_boldText = NSLocalizedString("OnboardingInfo_togetherAgainstCoronaPage_boldText", comment: "")
		static let onboardingInfo_togetherAgainstCoronaPage_normalText = NSLocalizedString("OnboardingInfo_togetherAgainstCoronaPage_normalText", comment: "")
		static let onboardingInfo_privacyPage_imageDescription = NSLocalizedString("OnboardingInfo_privacyPage_imageDescription", comment: "")
		static let onboardingInfo_privacyPage_title = NSLocalizedString("OnboardingInfo_privacyPage_title", comment: "")
		static let onboardingInfo_privacyPage_boldText = NSLocalizedString("OnboardingInfo_privacyPage_boldText", comment: "")
		static let onboardingInfo_privacyPage_normalText = NSLocalizedString("OnboardingInfo_privacyPage_normalText", comment: "")
		static let onboardingInfo_enableLoggingOfContactsPage_imageDescription = NSLocalizedString("OnboardingInfo_enableLoggingOfContactsPage_imageDescription", comment: "")
		static let onboardingInfo_enableLoggingOfContactsPage_title = NSLocalizedString("OnboardingInfo_enableLoggingOfContactsPage_title", comment: "")
		static let onboardingInfo_enableLoggingOfContactsPage_boldText = NSLocalizedString("OnboardingInfo_enableLoggingOfContactsPage_boldText", comment: "")
		static let onboardingInfo_enableLoggingOfContactsPage_normalText = NSLocalizedString("OnboardingInfo_enableLoggingOfContactsPage_normalText", comment: "")
		static let onboardingInfo_enableLoggingOfContactsPage_panelTitle = NSLocalizedString("OnboardingInfo_enableLoggingOfContactsPage_panelTitle", comment: "")
		static let onboardingInfo_enableLoggingOfContactsPage_panelBody = NSLocalizedString("OnboardingInfo_enableLoggingOfContactsPage_panelBody", comment: "")
		static let onboardingInfo_howDoesDataExchangeWorkPage_imageDescription = NSLocalizedString("OnboardingInfo_howDoesDataExchangeWorkPage_imageDescription", comment: "")
		static let onboardingInfo_enableLoggingOfContactsPage_button = NSLocalizedString("Onboarding_EnableLogging_actionText", comment: "")
		static let onboardingInfo_howDoesDataExchangeWorkPage_title = NSLocalizedString("OnboardingInfo_howDoesDataExchangeWorkPage_title", comment: "")
		static let onboardingInfo_howDoesDataExchangeWorkPage_boldText = NSLocalizedString("OnboardingInfo_howDoesDataExchangeWorkPage_boldText", comment: "")
		static let onboardingInfo_howDoesDataExchangeWorkPage_normalText = NSLocalizedString("OnboardingInfo_howDoesDataExchangeWorkPage_normalText", comment: "")
		static let onboardingInfo_alwaysStayInformedPage_imageDescription = NSLocalizedString("OnboardingInfo_alwaysStayInformedPage_imageDescription", comment: "")
		static let onboardingInfo_alwaysStayInformedPage_title = NSLocalizedString("OnboardingInfo_alwaysStayInformedPage_title", comment: "")
		static let onboardingInfo_alwaysStayInformedPage_boldText = NSLocalizedString("OnboardingInfo_alwaysStayInformedPage_boldText", comment: "")
		static let onboardingInfo_alwaysStayInformedPage_normalText = NSLocalizedString("OnboardingInfo_alwaysStayInformedPage_normalText", comment: "")
		static let onboardingInfo_alwaysStayInformedPage_stateHeader = NSLocalizedString("OnboardingInfo_enableLoggingOfContactsPage_stateHeader", comment: "")
		static let onboardingInfo_alwaysStayInformedPage_stateTitle = NSLocalizedString("OnboardingInfo_enableLoggingOfContactsPage_stateTitle", comment: "")
		static let onboardingInfo_alwaysStayInformedPage_stateActivated = NSLocalizedString("OnboardingInfo_enableLoggingOfContactsPage_stateActive", comment: "")
		static let onboardingInfo_alwaysStayInformedPage_stateDeactivated = NSLocalizedString("OnboardingInfo_enableLoggingOfContactsPage_stateStopped", comment: "")
	}

	enum ExposureNotificationSetting {
		static let title = NSLocalizedString("ExposureNotificationSetting_TracingSettingTitle", comment: "The title of the view")
		static let enableTracing = NSLocalizedString("ExposureNotificationSetting_EnableTracing", comment: "The enable tracing")
		static let limitedTracing = NSLocalizedString("ExposureNotificationSetting_Tracing_Limited", comment: "")
		static let deactivatedTracing = NSLocalizedString("ExposureNotificationSetting_Tracing_Deactivated", comment: "")
		static let descriptionTitle = NSLocalizedString("ExposureNotificationSetting_DescriptionTitle", comment: "The introduction label")
		static let descriptionTitleInactive = NSLocalizedString("ExposureNotificationSetting_DescriptionTitle_Inactive", comment: "The introduction label when tracing is not active")
		static let descriptionText1 = NSLocalizedString("ExposureNotificationSetting_DescriptionText1", comment: "")
		static let descriptionText2 = NSLocalizedString("ExposureNotificationSetting_DescriptionText2", comment: "")
		static let descriptionText3 = NSLocalizedString("ExposureNotificationSetting_DescriptionText3", comment: "")
		static let actionCellHeader = NSLocalizedString("ExposureNotificationSetting_ActionCell_Header", comment: "")
		static let activateBluetooth = NSLocalizedString("ExposureNotificationSetting_Activate_Bluetooth", comment: "")
		static let activateInternet = NSLocalizedString("ExposureNotificationSetting_Activate_Internet", comment: "")
		static let bluetoothDescription = NSLocalizedString("ExposureNotificationSetting_Bluetooth_Description", comment: "")
		static let internetDescription = NSLocalizedString("ExposureNotificationSetting_Internet_Description", comment: "")
		static let detailActionButtonTitle = NSLocalizedString("ExposureNotificationSetting_Detail_Action_Button", comment: "")
		static let tracingHistoryDescription = NSLocalizedString("ENSetting_Tracing_History", comment: "")
		static let activateOSENSetting = NSLocalizedString("ExposureNotificationSetting_Activate_OSENSetting", comment: "")
		static let activateOSENSettingDescription = NSLocalizedString("ExposureNotificationSetting_Activate_OSENSetting_Description", comment: "")
		static let activateParentalControlENSetting = NSLocalizedString("ExposureNotificationSetting_ParentalControls_OSENSetting", comment: "")
		static let activateParentalControlENSettingDescription = NSLocalizedString("ExposureNotificationSetting_ParentalControls_OSENSetting_Description", comment: "")
		static let authorizationRequiredENSetting = NSLocalizedString("ExposureNotificationSetting_AuthorizationRequired_OSENSetting", comment: "")
		static let authorizationRequiredENSettingDescription = NSLocalizedString("ExposureNotificationSetting_AuthorizationRequired_OSENSetting_Description", comment: "")
		static let authorizationButtonTitle = NSLocalizedString("ExposureNotificationSetting_AuthorizationRequired_ActionTitle", comment: "")
		static let privacyConsentActivateAction = NSLocalizedString("ExposureNotificationSetting_Activate_Action", comment: "")
		static let privacyConsentDismissAction = NSLocalizedString("ExposureNotificationSetting_Dismiss_Action", comment: "")

		static let accLabelEnabled = NSLocalizedString("ExposureNotificationSetting_AccLabel_Enabled", comment: "")
		static let accLabelDisabled = NSLocalizedString("ExposureNotificationSetting_AccLabel_Disabled", comment: "")
		static let accLabelBluetoothOff = NSLocalizedString("ExposureNotificationSetting_AccLabel_BluetoothOff", comment: "")
		static let accLabelInternetOff = NSLocalizedString("ExposureNotificationSetting_AccLabel_InternetOff", comment: "")
	}

	enum ExposureNotificationError {

		static let generalErrorTitle = NSLocalizedString("ExposureNotificationSetting_GeneralError_Title", comment: "")

		static let learnMoreActionTitle = NSLocalizedString("ExposureNotificationSetting_GeneralError_LearnMore_Action", comment: "")

		static let learnMoreURL = NSLocalizedString("ExposureNotificationSetting_GeneralError_LearnMore_URL", comment: "")

		static let enAuthorizationError = NSLocalizedString("ExposureNotificationSetting_AuthenticationError", comment: "")

		static let enActivationRequiredError = NSLocalizedString("ExposureNotificationSetting_exposureNotification_Required", comment: "")

		static let enUnavailableError = NSLocalizedString("ExposureNotificationSetting_exposureNotification_unavailable", comment: "")

		static let enUnknownError = NSLocalizedString("ExposureNotificationSetting_unknownError", comment: "")

		static let apiMisuse = NSLocalizedString("ExposureNotificationSetting_apiMisuse", comment: "")
	}

	enum Home {
		// Home Navigation
		static let leftBarButtonDescription = NSLocalizedString("Home_LeftBarButton_description", comment: "")
		static let rightBarButtonDescription = NSLocalizedString("Home_RightBarButton_description", comment: "")

		// Activate Card
		static let activateCardOnTitle = NSLocalizedString("Home_Activate_Card_On_Title", comment: "")
		static let activateCardOffTitle = NSLocalizedString("Home_Activate_Card_Off_Title", comment: "")
		static let activateCardBluetoothOffTitle = NSLocalizedString("Home_Activate_Card_Bluetooth_Off_Title", comment: "")
		static let activateCardInternetOffTitle = NSLocalizedString("Home_Activate_Card_Internet_Off_Title", comment: "")

		// Inactive Card
		static let riskCardInactiveNoCalculationPossibleTitle = NSLocalizedString("Home_Risk_Inactive_NoCalculation_Possible_Title", comment: "")
		static let riskCardInactiveOutdatedResultsTitle = NSLocalizedString("Home_Risk_Inactive_Outdated_Results_Title", comment: "")
		static let riskCardInactiveNoCalculationPossibleBody = NSLocalizedString("Home_Risk_Inactive_NoCalculation_Possible_Body", comment: "")
		static let riskCardInactiveOutdatedResultsBody = NSLocalizedString("Home_Risk_Inactive_Outdated_Results_Body", comment: "")
		static let riskCardInactiveNoCalculationPossibleButton = NSLocalizedString("Home_Risk_Inactive_NoCalculation_Possible_Button", comment: "")
		static let riskCardInactiveOutdatedResultsButton = NSLocalizedString("Home_Risk_Inactive_Outdated_Results_Button", comment: "")

		// Common
		static let riskCardDateItemTitle = NSLocalizedString("Home_Risk_Date_Item_Title", comment: "")
		static let riskCardNoDateTitle = NSLocalizedString("Home_Risk_No_Date_Title", comment: "")
		static let riskCardIntervalUpdateTitle = NSLocalizedString("Home_Risk_Period_Update_Title", comment: "")
		static let riskCardIntervalDisabledButtonTitle = NSLocalizedString("Home_Risk_Period_Disabled_Button_Title", comment: "")
		static let riskCardNumberContactsItemTitle = NSLocalizedString("Home_Risk_Number_Contacts_Item_Title", comment: "")
		static let riskCardLastContactItemTitle = NSLocalizedString("Home_Risk_Last_Contact_Item_Title", comment: "")
		static let riskCardUnknownTitle = NSLocalizedString("Home_Risk_Unknown_Title", comment: "")
		static let riskCardLastActiveItemTitle = NSLocalizedString("Home_Risk_Last_Activate_Item_Title", comment: "")
		static let riskCardLastActiveItemUnknownTitle = NSLocalizedString("Home_Risk_Last_Activate_Item_Unknown_Title", comment: "")
		static let riskCardLastActiveItemLowTitle = NSLocalizedString("Home_Risk_Last_Activate_Item_Low_Title", comment: "")
		static let riskCardLastActiveItemHighTitle = NSLocalizedString("Home_Risk_Last_Activate_Item_High_Title", comment: "")
		static let riskCardUpdateButton = NSLocalizedString("Home_RiskCard_Update_Button", comment: "")

		// Unknown Card
		static let riskCardUnknownItemTitle = NSLocalizedString("Home_RiskCard_Unknown_Item_Title", comment: "")

		// Unknown Card 48h
		static let riskCardUnknown48hBody = NSLocalizedString("Home_RiskCard_Unknown48h_Body", comment: "")

		// Low Card
		static let riskCardLowTitle = NSLocalizedString("Home_Risk_Low_Title", comment: "")
		static let riskCardLowSaveDaysItemTitle = NSLocalizedString("Home_Risk_Low_SaveDays_Item_Title", comment: "")
<<<<<<< HEAD
=======
		static let riskCardLowSaveDaysItemTitle_PermanentlyActive = NSLocalizedString("Home_Risk_Low_SaveDays_Item_Title__Permanently_Active", comment: "")

		static let riskCardLowButton = NSLocalizedString("Home_Risk_Low_Button", comment: "")
>>>>>>> 8f2b1154

		// High Card
		static let riskCardHighTitle = NSLocalizedString("Home_Risk_High_Title", comment: "")

		static let riskCardStatusCheckTitle = NSLocalizedString("Home_Risk_Status_Check_Title", comment: "")
		static let riskCardStatusCheckBody = NSLocalizedString("Home_Risk_Status_Check_Body", comment: "")

		// Thank you card
		static let thankYouCardTitle = NSLocalizedString("Home_Thank_You_Card_Title", comment: "")
		static let thankYouCardBody = NSLocalizedString("Home_Thank_You_Card_Body", comment: "")
		static let thankYouCardNoteTitle = NSLocalizedString("Home_Thank_You_Card_Note_Title", comment: "")
		static let thankYouCardPhoneItemTitle = NSLocalizedString("Home_Thank_You_Card_Phone_Item_Title", comment: "")
		static let thankYouCardHomeItemTitle = NSLocalizedString("Home_Thank_You_Card_Home_Item_Title", comment: "")
		static let thankYouCardFurtherInfoItemTitle = NSLocalizedString("Home_Thank_You_Card_Further_Info_Item_Title", comment: "")
		static let thankYouCard14DaysItemTitle = NSLocalizedString("Home_Thank_You_Card_14Days_Item_Title", comment: "")
		static let thankYouCardContactsItemTitle = NSLocalizedString("Home_Thank_You_Card_Contacts_Item_Title", comment: "")
		static let thankYouCardAppItemTitle = NSLocalizedString("Home_Thank_You_Card_App_Item_Title", comment: "")
		static let thankYouCardNoSymptomsItemTitle = NSLocalizedString("Home_Thank_You_Card_NoSymptoms_Item_Title", comment: "")

		// Finding positive card
		static let findingPositiveCardTitle = NSLocalizedString("Home_Finding_Positive_Card_Title", comment: "")
		static let findingPositiveCardStatusTitle = NSLocalizedString("Home_Finding_Positive_Card_Status_Title", comment: "")
		static let findingPositiveCardStatusSubtitle = NSLocalizedString("Home_Finding_Positive_Card_Status_Subtitle", comment: "")
		static let findingPositiveCardNoteTitle = NSLocalizedString("Home_Finding_Positive_Card_Note_Title", comment: "")
		static let findingPositivePhoneItemTitle = NSLocalizedString("Home_Finding_Positive_Card_Phone_Item_Title", comment: "")
		static let findingPositiveHomeItemTitle = NSLocalizedString("Home_Finding_Positive_Card_Home_Item_Title", comment: "")
		static let findingPositiveShareItemTitle = NSLocalizedString("Home_Finding_Positive_Card_Share_Item_Title", comment: "")
		static let findingPositiveCardButton = NSLocalizedString("Home_Finding_Positive_Card_Button", comment: "")

		// Submit Card
		static let submitCardTitle = NSLocalizedString("Home_SubmitCard_Title", comment: "")
		static let submitCardBody = NSLocalizedString("Home_SubmitCard_Body", comment: "")
		static let submitCardButton = NSLocalizedString("Home_SubmitCard_Button", comment: "")

		static let settingsCardTitle = NSLocalizedString("Home_SettingsCard_Title", comment: "")
		static let appInformationCardTitle = NSLocalizedString("Home_AppInformationCard_Title", comment: "")
		static let appInformationVersion = NSLocalizedString("Home_AppInformationCard_Version", comment: "")

		static let infoCardShareTitle = NSLocalizedString("Home_InfoCard_ShareTitle", comment: "")
		static let infoCardShareBody = NSLocalizedString("Home_InfoCard_ShareBody", comment: "")
		static let infoCardAboutTitle = NSLocalizedString("Home_InfoCard_AboutTitle", comment: "")
		static let infoCardAboutBody = NSLocalizedString("Home_InfoCard_AboutBody", comment: "")

		// Test Result States
		static let resultCardResultAvailableTitle = NSLocalizedString("Home_resultCard_ResultAvailableTitle", comment: "")
		static let resultCardResultUnvailableTitle = NSLocalizedString("Home_resultCard_ResultUnvailableTitle", comment: "")
		static let resultCardLoadingBody = NSLocalizedString("Home_resultCard_LoadingBody", comment: "")
		static let resultCardLoadingTitle = NSLocalizedString("Home_resultCard_LoadingTitle", comment: "")
		static let resultCardShowResultButton = NSLocalizedString("Home_resultCard_ShowResultButton", comment: "")
		static let resultCardNegativeTitle = NSLocalizedString("Home_resultCard_NegativeTitle", comment: "")
		static let resultCardNegativeDesc = NSLocalizedString("Home_resultCard_NegativeDesc", comment: "")
		static let resultCardPendingDesc = NSLocalizedString("Home_resultCard_PendingDesc", comment: "")
		static let resultCardInvalidTitle = NSLocalizedString("Home_resultCard_InvalidTitle", comment: "")
		static let resultCardInvalidDesc = NSLocalizedString("Home_resultCard_InvalidDesc", comment: "")
		static let resultCardLoadingErrorTitle = NSLocalizedString("Home_resultCard_LoadingErrorTitle", comment: "")
	}
	
	enum InviteFriends {
		static let title = NSLocalizedString("InviteFriends_Title", comment: "")
		static let description = NSLocalizedString("InviteFriends_Description", comment: "")
		static let submit = NSLocalizedString("InviteFriends_Button", comment: "")
		static let navigationBarTitle = NSLocalizedString("InviteFriends_NavTitle", comment: "")
		static let shareTitle = NSLocalizedString("InviteFriends_ShareTitle", comment: "")
		static let shareUrl = NSLocalizedString("InviteFriends_ShareUrl", comment: "")
		static let subtitle = NSLocalizedString("InviteFriends_Subtitle", comment: "")
		static let imageAccessLabel = NSLocalizedString("InviteFriends_Illustration_Label", comment: "")
	}

	enum Reset {
		static let navigationBarTitle = NSLocalizedString("Reset_NavTitle", comment: "")
		static let header1 = NSLocalizedString("Reset_Header1", comment: "")
		static let description1 = NSLocalizedString("Reset_Descrition1", comment: "")
		static let resetButton = NSLocalizedString("Reset_Button", comment: "")
		static let discardButton = NSLocalizedString("Reset_Discard", comment: "")
		static let infoTitle = NSLocalizedString("Reset_InfoTitle", comment: "")
		static let infoDescription = NSLocalizedString("Reset_InfoDescription", comment: "")
		static let subtitle = NSLocalizedString("Reset_Subtitle", comment: "")
		static let imageDescription = NSLocalizedString("Reset_ImageDescription", comment: "")

		static let confirmDialogTitle = NSLocalizedString("Reset_ConfirmDialog_Title", comment: "")
		static let confirmDialogDescription = NSLocalizedString("Reset_ConfirmDialog_Description", comment: "")
		static let confirmDialogCancel = NSLocalizedString("Reset_ConfirmDialog_Cancel", comment: "")
		static let confirmDialogConfirm = NSLocalizedString("Reset_ConfirmDialog_Confirm", comment: "")
	}

	enum SafariView {
		static let targetURL = NSLocalizedString("safari_corona_website", comment: "")
	}

	enum LocalNotifications {
		static let ignore = NSLocalizedString("local_notifications_ignore", comment: "")
		static let detectExposureTitle = NSLocalizedString("local_notifications_detectexposure_title", comment: "")
		static let detectExposureBody = NSLocalizedString("local_notifications_detectexposure_body", comment: "")
		static let testResultsTitle = NSLocalizedString("local_notifications_testresults_title", comment: "")
		static let testResultsBody = NSLocalizedString("local_notifications_testresults_body", comment: "")
	}

	enum RiskLegend {
		static let title = NSLocalizedString("RiskLegend_Title", comment: "")
		static let subtitle = NSLocalizedString("RiskLegend_Subtitle", comment: "")
		static let legend1Title = NSLocalizedString("RiskLegend_Legend1_Title", comment: "")
		static let legend1Text = NSLocalizedString("RiskLegend_Legend1_Text", comment: "")
		static let legend2Title = NSLocalizedString("RiskLegend_Legend2_Title", comment: "")
		static let legend2Text = NSLocalizedString("RiskLegend_Legend2_Text", comment: "")
		static let legend2RiskLevels = NSLocalizedString("RiskLegend_Legend2_RiskLevels", comment: "")
		static let legend2High = NSLocalizedString("RiskLegend_Legend2_High", comment: "")
		static let legend2HighColor = NSLocalizedString("RiskLegend_Legend2_High_Color", comment: "")
		static let legend2Low = NSLocalizedString("RiskLegend_Legend2_Low", comment: "")
		static let legend2LowColor = NSLocalizedString("RiskLegend_Legend2_Low_Color", comment: "")
		static let legend2Unknown = NSLocalizedString("RiskLegend_Legend2_Unknown", comment: "")
		static let legend2UnknownColor = NSLocalizedString("RiskLegend_Legend2_Unknown_Color", comment: "")
		static let legend3Title = NSLocalizedString("RiskLegend_Legend3_Title", comment: "")
		static let legend3Text = NSLocalizedString("RiskLegend_Legend3_Text", comment: "")
		static let definitionsTitle = NSLocalizedString("RiskLegend_Definitions_Title", comment: "")
		static let storeTitle = NSLocalizedString("RiskLegend_Store_Title", comment: "")
		static let storeText = NSLocalizedString("RiskLegend_Store_Text", comment: "")
		static let checkTitle = NSLocalizedString("RiskLegend_Check_Title", comment: "")
		static let checkText = NSLocalizedString("RiskLegend_Check_Text", comment: "")
		static let contactTitle = NSLocalizedString("RiskLegend_Contact_Title", comment: "")
		static let contactText = NSLocalizedString("RiskLegend_Contact_Text", comment: "")
		static let notificationTitle = NSLocalizedString("RiskLegend_Notification_Title", comment: "")
		static let notificationText = NSLocalizedString("RiskLegend_Notification_Text", comment: "")
		static let randomTitle = NSLocalizedString("RiskLegend_Random_Title", comment: "")
		static let randomText = NSLocalizedString("RiskLegend_Random_Text", comment: "")
		static let titleImageAccLabel = NSLocalizedString("RiskLegend_Image1_AccLabel", comment: "")
	}

	enum UpdateMessage {
		static let title = NSLocalizedString("Update_Message_Title", comment: "")
		static let text = NSLocalizedString("Update_Message_Text", comment: "")
		static let textForce = NSLocalizedString("Update_Message_Text_Force", comment: "")
		static let actionUpdate = NSLocalizedString("Update_Message_Action_Update", comment: "")
		static let actionLater = NSLocalizedString("Update_Message_Action_Later", comment: "")
	}
	enum AppInformation {
		static let aboutNavigation = NSLocalizedString("App_Information_About_Navigation", comment: "")
		static let aboutImageDescription = NSLocalizedString("App_Information_About_ImageDescription", comment: "")
		static let aboutTitle = NSLocalizedString("App_Information_About_Title", comment: "")
		static let aboutDescription = NSLocalizedString("App_Information_About_Description", comment: "")
		static let aboutText = NSLocalizedString("App_Information_About_Text", comment: "")

		static let faqNavigation = NSLocalizedString("App_Information_FAQ_Navigation", comment: "")

		static let contactNavigation = NSLocalizedString("App_Information_Contact_Navigation", comment: "")
		static let contactImageDescription = NSLocalizedString("App_Information_Contact_ImageDescription", comment: "")
		static let contactTitle = NSLocalizedString("App_Information_Contact_Title", comment: "")
		static let contactDescription = NSLocalizedString("App_Information_Contact_Description", comment: "")
		static let contactHotlineTitle = NSLocalizedString("App_Information_Contact_Hotline_Title", comment: "")
		static let contactHotlineText = NSLocalizedString("App_Information_Contact_Hotline_Text", comment: "")
		static let contactHotlineNumber = NSLocalizedString("App_Information_Contact_Hotline_Number", comment: "")
		static let contactHotlineDescription = NSLocalizedString("App_Information_Contact_Hotline_Description", comment: "")
		static let contactHotlineTerms = NSLocalizedString("App_Information_Contact_Hotline_Terms", comment: "")

		static let imprintNavigation = NSLocalizedString("App_Information_Imprint_Navigation", comment: "")
		static let imprintImageDescription = NSLocalizedString("App_Information_Imprint_ImageDescription", comment: "")
		static let imprintSection1Title = NSLocalizedString("App_Information_Imprint_Section1_Title", comment: "")
		static let imprintSection1Text = NSLocalizedString("App_Information_Imprint_Section1_Text", comment: "")
		static let imprintSection2Title = NSLocalizedString("App_Information_Imprint_Section2_Title", comment: "")
		static let imprintSection2Text = NSLocalizedString("App_Information_Imprint_Section2_Text", comment: "")
		static let imprintSection3Title = NSLocalizedString("App_Information_Imprint_Section3_Title", comment: "")
		static let imprintSection3Text = NSLocalizedString("App_Information_Imprint_Section3_Text", comment: "")
		static let imprintSection4Title = NSLocalizedString("App_Information_Imprint_Section4_Title", comment: "")
		static let imprintSection4Text = NSLocalizedString("App_Information_Imprint_Section4_Text", comment: "")

		static let legalNavigation = NSLocalizedString("App_Information_Legal_Navigation", comment: "")
		static let legalImageDescription = NSLocalizedString("App_Information_Legal_ImageDescription", comment: "")

		static let privacyNavigation = NSLocalizedString("App_Information_Privacy_Navigation", comment: "")
		static let privacyImageDescription = NSLocalizedString("App_Information_Privacy_ImageDescription", comment: "")
		static let privacyTitle = NSLocalizedString("App_Information_Privacy_Title", comment: "")

		static let termsNavigation = NSLocalizedString("App_Information_Terms_Navigation", comment: "")
		static let termsImageDescription = NSLocalizedString("App_Information_Terms_ImageDescription", comment: "")
		static let termsTitle = NSLocalizedString("App_Information_Terms_Title", comment: "")
	}

	enum ENATanInput {
		static let empty = NSLocalizedString("ENATanInput_Empty", comment: "")
		static let invalidCharacter = NSLocalizedString("ENATanInput_InvalidCharacter", comment: "")
		static let characterIndex = NSLocalizedString("ENATanInput_CharacterIndex", comment: "")
	}
}<|MERGE_RESOLUTION|>--- conflicted
+++ resolved
@@ -437,12 +437,9 @@
 		// Low Card
 		static let riskCardLowTitle = NSLocalizedString("Home_Risk_Low_Title", comment: "")
 		static let riskCardLowSaveDaysItemTitle = NSLocalizedString("Home_Risk_Low_SaveDays_Item_Title", comment: "")
-<<<<<<< HEAD
-=======
 		static let riskCardLowSaveDaysItemTitle_PermanentlyActive = NSLocalizedString("Home_Risk_Low_SaveDays_Item_Title__Permanently_Active", comment: "")
 
 		static let riskCardLowButton = NSLocalizedString("Home_Risk_Low_Button", comment: "")
->>>>>>> 8f2b1154
 
 		// High Card
 		static let riskCardHighTitle = NSLocalizedString("Home_Risk_High_Title", comment: "")
