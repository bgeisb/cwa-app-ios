/* Hints */
/* Use a non-breaking space (OPTION + SPACE) to avoid line breaks. */
/* Write "z. B." always with a non-breaking space (OPTION + SPACE). */

/* General */
"Alert_TitleGeneral" = "Ein Fehler ist aufgetreten.";

"Alert_ActionOk" = "OK";

"Alert_ActionYes" = "Ja";

"Alert_ActionNo" = "Nein";

"Alert_ActionRetry" = "Wiederholen";

"Alert_ActionCancel" = "Abbrechen";

"Alert_ActionRemove" = "Löschen";

"Alert_BluetoothOff_Title" = "Bluetooth aktivieren";

"Alert_BluetoothOff_Description" = "Bluetooth muss in den Geräteeinstellungen aktiviert werden, damit diese App funktioniert.";

"Alert_CancelAction_Later" = "Später";

"Alert_DefaultAction_OpenSettings" = "Einstellungen öffnen";

"General_BackButtonTitle" = "Zurück";

"Common_No_Network" = "Der Vorgang konnte wegen Netzwerkproblemen nicht abgeschlossen werden. Bitte versuchen Sie es noch einmal.";

"Common_ENError5_Description" = "Fehler 5: Es ist etwas schiefgelaufen. Ihr Risiko konnte leider nicht ermittelt werden. Wir arbeiten an einer Lösung für dieses Problem.";

"Common_ENError11_Description" = "Fehler 11: Es ist etwas schiefgelaufen. Ihr Risiko konnte leider nicht ermittelt werden. Bitte starten Sie Ihr Smartphone neu und versuchen Sie es morgen erneut.";

"Common_ENError13_Description" = "Fehler 13: Ihre Risiko-Ermittlung für den heutigen Tag wurde bereits durchgeführt. Bitte versuchen Sie es in 24 Stunden erneut.";

"Common_Alert_Action_moreInfo" = "Mehr Erfahren";

"Common_BackgroundFetch_AlertMessage" = "Sie haben die Hintergrundaktualisierung für die Corona-Warn-App ausgeschaltet. Um die automatische Risiko-Ermittlung zu nutzen, müssen Sie die Hintergrundaktualisierung einschalten. Wenn Sie die Hintergrundaktualisierung nicht einschalten, können Sie Ihre Risiko-Ermittlung nur manuell in der App starten.\n\nSie können die Hintergrundaktualisierung für die App jederzeit in den Geräteeinstellungen einschalten.";

"Common_BackgroundFetch_SettingsTitle" = "Geräteeinstellungen öffnen";

"Common_BackgroundFetch_OKTitle" = "Risiko-Ermittlung manuell starten";

"Common_BackgroundFetch_AlertTitle" = "Hintergrundaktualisierung ausgeschaltet";

"Common_Deadman_AlertTitle" = "Ihr Risikostatus";

"Common_Deadman_AlertBody" = "Bitte denken Sie daran, die Corona-Warn-App regelmäßig zu öffnen, um Ihren Risikostatus zu überprüfen.";

"Common_Tess_Relay_Description" = "Gehörlose, schwerhörige und spätertaubte Menschen können zur telefonischen Kontaktaufnahme die Tess-Relay-Dienste (Dolmetschen in Gebärdensprache und deutscher Schriftsprache) nutzen. Die Software können Sie im App Store herunterladen.";

/* Accessibility */
"AccessibilityLabel_Close" = "Schließen";

"AccessibilityLabel_PhoneNumber" = "Telefonnummer";

/* Exposure Detection */
"ExposureDetection_Off" = "Risiko-Ermittlung gestoppt";

"ExposureDetection_Unknown" = "Unbekanntes Risiko";

"ExposureDetection_Low" = "Niedriges Risiko";

"ExposureDetection_Low_Green_Color" = "Grün";

"ExposureDetection_High" = "Erhöhtes Risiko";

"ExposureDetection_High_Red_Color" = "Rot";

"ExposureDetection_LastExposure" = "Zuletzt am %@";

"ExposureDetection_LastExposure_One_Risk_Day" = "Am %@";

"ExposureDetection_Refreshed" = "Aktualisiert: %@";

"ExposureDetection_Refreshed_Never" = "Unbekannt";

"ExposureDetection_RefreshingIn" = "Aktualisierung in %02d:%02d\U00A0Minuten";

"ExposureDetection_RefreshIn" = "Aktualisierung in %@";

"ExposureDetection_LastRiskLevel" = "Letzte Risiko-Überprüfung: %@";

"ExposureDetection_OffText" = "Aktivieren Sie die Risiko-Ermittlung, damit Ihr aktueller Risikostatus berechnet werden kann.";

"ExposureDetection_OutdatedText" = "Ihre Risiko-Berechnung wurde seit mehr als 48 Stunden nicht aktualisiert. Bitte aktualisieren Sie die Berechnung.";

"ExposureDetection_UnknownText" = "Da Sie die Risiko-Ermittlung noch nicht lange genug aktiviert haben, konnten wir für Sie kein Infektionsrisiko berechnen.";

"ExposureDetection_LoadingText" = "Aktuelle Daten werden heruntergeladen und geprüft. Dies kann mehrere Minuten dauern.";

"ExposureDetection_Contact_Journal_Text" = "Weitere Informationen zu Ihren Risiko-Begegnungen finden Sie in Ihrem Kontakt-Tagebuch.";

"ExposureDetection_Behavior_Title" = "Verhalten";

"ExposureDetection_Behavior_Subtitle" = "So verhalten Sie sich richtig.";

"ExposureDetection_Guide_Vaccination" = "Lassen Sie sich gegen SARS-CoV-2 impfen, falls Sie noch nicht geimpft sind.";

"ExposureDetection_Guide_Hands" = "Waschen Sie Ihre Hände regelmäßig mit Seife für 20 Sekunden.";

"ExposureDetection_Guide_Mask" = "Tragen Sie einen Mund-Nasen-Schutz bei Begegnungen mit anderen Personen.";

"ExposureDetection_Guide_Distance" = "Halten Sie mindestens 1,5 Meter Abstand zu anderen Personen.";

"ExposureDetection_Guide_Sneeze" = "Niesen oder husten Sie in die Armbeuge oder in ein Taschentuch.";

"ExposureDetection_Guide_Ventilation" = "Lüften Sie Innenräume mehrmals täglich. Öffnen Sie dazu die Fenster einige Minuten lang so weit wie möglich (Stoßlüftung).";

"ExposureDetection_Guide_Symptoms" = "Achten Sie auf COVID-19-typische Symptome. Symptome können in seltenen Fällen auch bei geimpften Personen auftreten. Sobald Symptome auftreten, lassen Sie sich testen.";

"ExposureDetection_Guide_Home" = "Begeben Sie sich, wenn möglich, nach Hause bzw. bleiben Sie zu Hause.";

"ExposureDetection_Guide_Hotline1" = "Bei Fragen zu Symptomen, Testmöglichkeiten und Quarantäne-Maßnahmen wenden Sie sich bitte an eine der folgenden Stellen:";

"ExposureDetection_Guide_Hotline2" = "Ihre Hausarztpraxis";

"ExposureDetection_Guide_Hotline3" = "den kassenärztlichen Bereitschaftsdienst unter der Telefonnummer 116 117";

"ExposureDetection_Guide_Hotline4" = "Ihr Gesundheitsamt";

"ExposureDetection_Guide_Vaccination_HighRisk" = "Sollten Sie bisher nicht geimpft sein, lassen Sie sich nach Rücksprache mit Ihrer Hausarztpraxis oder dem kassenärztlichen Bereitschaftsdienst testen. Besprechen Sie ebenfalls die SARS-CoV-2-Impfung nach der Testung mit Ihrer Hausarztpraxis.";

/* Placeholder points to `ExposureDetection_LinkText` */
"ExposureDetection_Guide_FAQ" = "Falls Sie sich testen lassen, finden Sie weitere Informationen in der %@.";

/* The 'tapable' text containing the link to the faq */
"ExposureDetection_Guide_FAQ_LinkText" = "FAQ zum Testablauf";

"ExposureDetection_Explanation_Title" = "Infektionsrisiko";

"ExposureDetection_Explanation_Subtitle" = "So wird Ihr Risiko ermittelt.";

"ExposureDetection_Explanation_Text_Off" = "Das Infektionsrisiko wird anhand der Daten der Risiko-Ermittlung unter Berücksichtigung von Abstand und Dauer lokal auf Ihrem Smartphone berechnet. Ihr Infektionsrisiko ist für niemanden einsehbar und wird nicht weitergegeben.";

"ExposureDetection_Explanation_Text_Outdated" = "Ihre Risiko-Überprüfung wurde seit mehr als 48 Stunden nicht durchgeführt. Bitte aktualisieren Sie Ihre Risiko-Überprüfung.";

"ExposureDetection_Explanation_Text_Unknown" = "Da Sie die Risiko-Ermittlung noch nicht lange genug aktiviert haben, konnten wir für Sie kein Infektionsrisiko berechnen.\n\nDas Infektionsrisiko wird anhand der Daten der Risiko-Ermittlung mit Bezug zum Abstand und der Dauer lokal auf Ihrem Smartphone berechnet. Ihr Infektionsrisiko ist für niemanden einsehbar und wird nicht weitergegeben.";

"ExposureDetection_Explanation_Text_Low_No_Encounter" = "Sie haben ein niedriges Infektionsrisiko, da keine Begegnung mit nachweislich Corona-positiv getesteten Personen aufgezeichnet wurde oder sich Ihre Begegnung auf kurze Zeit und einen größeren Abstand beschränkt hat.";

"ExposureDetection_Explanation_Text_Low_With_Encounter" = "Das Infektionsrisiko wird anhand der Daten der Risiko-Ermittlung unter Berücksichtigung des Abstands und der Dauer von Begegnungen mit nachweislich Corona-positiv getesteten Personen sowie deren vermutlicher Infektiosität lokal auf Ihrem Smartphone berechnet. Ihr Infektionsrisiko ist für niemanden einsehbar und wird nicht weitergegeben.";

"ExposureDetection_Explanation_Text_Low_With_Encounter_FAQ" = "Weitere Informationen finden Sie in den FAQ.";

"ExposureDetection_Explanation_Text_High_DateOfLastExposure" = "Sie haben ein erhöhtes Infektionsrisiko, da Sie mindestens einer nachweislich Corona-positiv getesteten Person über einen längeren Zeitraum und mit einem geringen Abstand begegnet sind.";

"ExposureDetection_Explanation_Text_High" = "Ihr Infektionsrisiko wird daher als erhöht eingestuft.\nDas Infektionsrisiko wird anhand der Daten der Risiko-Ermittlung unter Berücksichtigung von Abstand und Dauer lokal auf Ihrem Smartphone berechnet. Ihr Infektionsrisiko ist für niemanden einsehbar und wird nicht weitergegeben.\nWenn Sie nach Hause kommen, vermeiden Sie auch Begegnungen mit Familienmitgliedern und Mitbewohnern.";

"ExposureDetection_LowRiskExposure_Title" = "Begegnung mit niedrigem Risiko";

"ExposureDetection_LowRiskExposure_Subtitle" = "Deshalb ist Ihr Infektionsrisiko niedrig";

"ExposureDetection_LowRiskExposure_Body" = "Sie hatten eine Begegnung mit einer später Corona-positiv getesteten Person. Ihr Infektionsrisiko wird auf Grundlage der Daten der Risiko-Ermittlung dennoch als niedrig eingestuft. Ein niedriges Risiko besteht insbesondere dann, wenn sich Ihre Begegnung auf einen kurzen Zeitraum oder einen größeren Abstand beschränkt hat. Sie müssen sich keine Sorgen machen und es besteht kein besonderer Handlungsbedarf. Es wird empfohlen, sich an die allgemein geltenden Abstands- und Hygieneregeln zu halten.";

"ExposureDetection_Button_Enable" = "Risiko-Ermittlung aktivieren";

"ExposureDetection_Button_Refresh" = "Aktualisieren";

"ExposureDetection_Button_Title_Restart" = "Erneut starten";

"ExposureDetection_Risk_Status_Downloading_Title" = "Daten werden heruntergeladen …";

"ExposureDetection_Risk_Status_Detecting_Title" = "Prüfung läuft …";

"ExposureDetection_Risk_Status_Downloading_Body" = "Das kann mehrere Minuten dauern. Vielen Dank für Ihre Geduld.";

"ExposureDetection_Risk_Status_Detecting_Body" = "Ihre Begegnungsdaten werden nun geprüft. Das kann mehrere Minuten dauern. Vielen Dank für Ihre Geduld.";

"ExposureDetection_Risk_Failed_Title" = "Risiko-Überprüfung fehlgeschlagen";

"ExposureDetection_Risk_Failed_Body" = "Der Abgleich der Zufall-IDs mit dem Server ist fehlgeschlagen. Sie können den Abgleich manuell neu starten.";

"ExposureDetection_Risk_Restart_Button_Title" = "Erneut starten";

"ExposureDetection_Survey_Card_Title" = "Befragung zur Corona-Warn-App";

"ExposureDetection_Survey_Card_Body" = "Helfen Sie uns, die App zu verbessern, indem Sie einige einfache Fragen beantworten.";

"ExposureDetection_Survey_Card_Button" = "Zur Befragung";

/* Survey Errors */

"SurveyConsent_Error_Title" = "Fehler";

"SurveyConsent_Error_TryAgainLater" = "Die Befragung kann aktuell nicht aufgerufen werden. Bitte versuchen Sie es später noch mal (Fehlercode %@).";

"SurveyConsent_Error_DeviceNotSupported" = "Die Befragung kann nicht aufgerufen werden (Fehlercode %@).";

"SurveyConsent_Error_ChangeDeviceTime" = "Die Uhrzeit Ihres Smartphones stimmt nicht mit der aktuellen Zeit überein. Bitte korrigieren Sie die Uhrzeit in den Einstellungen Ihres Smartphones (Fehlercode %@).";

"SurveyConsent_Error_TryAgainNextMonth" = "Die Befragung konnte aus Sicherheitsgründen nicht aufgerufen werden. Sie können im nächsten Kalendermonat wieder teilnehmen (Fehlercode %@).";

"SurveyConsent_Error_AlreadyParticipated" = "Sie haben bereits an der Befragung teilgenommen. Sie können nur einmal im Monat an der Befragung teilnehmen (Fehlercode %@).";

/* Survey Consent Screen */

"SurveyConsent_Title" = "Befragung zur Bewertung und Verbesserung der Corona-Warn-App";

"SurveyConsent_Body1" = "Helfen Sie dabei, die Corona-Warn-App zu verbessern. Nehmen Sie dazu an einer Befragung zu Ihrer Erfahrung mit der Corona-Warn-App teil. Sie helfen damit dem RKI, die Wirksamkeit der App zu bewerten, die App zu verbessern und zu verstehen, wie sich Warnungen über die App auf das Verhalten von Personen mit erhöhtem Risiko auswirken.";

"SurveyConsent_Body2" = "Die Befragung richtet sich nur an Personen, denen die App eine Begegnung mit erhöhtem Risiko angezeigt hat. Die Befragung findet auf einer Webseite des RKI statt. Zur Weiterleitung auf diese Webseite wird Ihnen im nächsten Schritt ein Teilnahmelink angezeigt. Vorher muss jedoch die Echtheit Ihrer App bestätigt werden. Dafür ist Ihr Einverständnis erforderlich.";

"SurveyConsent_Body3" = "Nach Antippen des Teilnahmelinks erhalten Sie weitere Informationen zur Befragung. Vor der Teilnahme werden Sie dann noch einmal gesondert um Ihr Einverständnis zur Teilnahme an der Befragung gebeten.";

"SurveyConsent_Accept_Button_Title" = "Einverstanden";

/* Survey Consent Legal Details Screen */

"SurveyConsent_Legal_Details_Title" = "Ausführliche Informationen zur Datenverarbeitung bei der Teilnahme an der Befragung";

"SurveyConsent_Details_Headline" = "Zur Befragung durch das RKI";

"SurveyConsent_Details_Body" = "Nachdem die Echtheit Ihrer App geprüft wurde, werden Sie auf eine Internetseite des RKI mit einem für Sie generierten Teilnahmelink zur Befragung weitergeleitet. Die Internetseite wird im Browser Ihres Smartphones geöffnet. Der Teilnahmelink enthält ein vorab durch die Corona-Warn-App generiertes Einmal-Passwort. Wenn Sie den Teilnahmelink antippen und die Internetseite mit der Befragung aufrufen, wird das Einmal-Passwort in Ihrem Browser zwischengespeichert. Auf dieser Seite werden weiterführenden Informationen zur Befragung und Handlungshinweise, z.\U00A0B. wie die Befragung gestartet werden kann, dargestellt. Zum Start der Befragung wird das Einmal-Passwort an Server der Corona-Warn-App übermittelt und dort als verbraucht markiert. Durch den Server wird geprüft, ob Sie an der Befragung teilnehmen können oder nicht. So wird sichergestellt, dass jede Person nur einmal an der Befragung teilnehmen kann.";

/* Exposure detection wrong device time */
"ExposureDetection_WrongTime_Notification_Title" = "Risiko-Überprüfung nicht möglich";

"ExposureDetection_WrongTime_Notification_Body" = "Die auf Ihrem Smartphone eingestellte Uhrzeit entspricht nicht der aktuellen Uhrzeit. Deshalb kann Ihr Risiko im Moment nicht überprüft werden. Bitte passen Sie die Uhrzeit in den Einstellungen Ihres Smartphones an.";

"ExposureDetection_WrongTime_Notification_Popover_Title" = "Risiko-Überprüfung nicht möglich";

"ExposureDetection_WrongTime_Notification_Popover_Body" = "Die auf Ihrem Smartphone eingestellte Uhrzeit entspricht nicht der aktuellen Uhrzeit. Deshalb kann Ihr Risiko im Moment nicht überprüft werden. Bitte passen Sie die Uhrzeit in den Einstellungen Ihres Smartphones an.";

/* Active Tracing Section */
"ExposureDetection_ActiveTracingSection_Title" = "Ermittlungszeitraum";

"ExposureDetection_ActiveTracingSection_Subtitle" = "Dieser Zeitraum wird berücksichtigt.";

/* There are two paragraphs in this section. The first one just contains text… */
"ExposureDetection_ActiveTracingSection_Text_Paragraph0" = "Die Berechnung des Infektionsrisikos kann nur für die Zeiträume erfolgen, an denen die Risiko-Ermittlung aktiv war. Die Risiko-Ermittlung sollte daher dauerhaft aktiv sein. Für Ihre Risiko-Ermittlung wird der Zeitraum der letzten 14 Tage betrachtet.";

"ExposureDetection_ActiveTracingSection_Text_Paragraph1b" = "Wenn die Risiko-Ermittlung zu Zeiten, in denen Sie andere Personen getroffen haben, aktiv war, kann die Berechnung des Infektionsrisikos für diesen Zeitraum erfolgen.";

/* Exposure Detection Errors */

"ExposureDetectionError_Alert_Message" = "Während der Risiko-Ermittlung ist ein Fehler aufgetreten.";

"ExposureDetectionError_Alert_FullDiskSpace_Message" = "Es steht nicht genug Speicherplatz für die aktuellen Daten zur Verfügung.\nBitte geben Sie Speicherplatz auf Ihrem Smartphone frei, damit Ihr Risikostatus aktualisiert werden kann.";

/* How Risk Detection Works Alert.\n First introduced due to EXPOSUREAPP-1738.\n The alert only displays a single OK-button. We re-use the localized string\n `Alert_ActionOk` for that. */
"How_Risk_Detection_Works_Alert_Title" = "Information zur Funktionsweise der Risiko-Ermittlung";

"How_Risk_Detection_Works_Alert_Message" = "Die Berechnung des Infektionsrisikos kann nur für die Zeiträume erfolgen, an denen die Risiko-Ermittlung aktiv war. Die Risiko-Ermittlung sollte daher dauerhaft aktiv sein.\nFür Ihre Risiko-Ermittlung wird nur der Zeitraum der letzten %1$u Tage betrachtet.\nÄltere Tage werden automatisch gelöscht, da sie aus Sicht des Infektionsschutzes nicht mehr relevant sind.\n\nWeitere Informationen finden Sie in den FAQ.";

/* Settings */

"Settings_Notification_StatusActive" = "An";

"Settings_Notification_StatusInactive" = "Aus";

"Settings_BackgroundAppRefresh_StatusActive" = "An";

"Settings_BackgroundAppRefresh_StatusInactive" = "Aus";

"Settings_StatusEnable" = "Aktivieren";

"Settings_StatusDisable" = "Deaktivieren";

"Settings_KontaktProtokollStatusActive" = "Aktiv";

"Settings_KontaktProtokollStatusInactive" = "Gestoppt";

"Settings_Tracing_Label" = "Risiko-Ermittlung";

"Settings_Notification_Label" = "Mitteilungen";

"Settings_BackgroundAppRefresh_Label" = "Hintergrundaktualisierung";

"Settings_Reset_Label" = "Anwendung zurücksetzen";

"Settings_Tracing_Description" = "Erlauben Sie die Aufzeichnung und Weitergabe von COVID-19-Zufalls-IDs.";

"Settings_Notification_Description" = "Erlauben Sie automatische Mitteilungen zu Ihrem COVID-19-Risikostatus.";

"Settings_BackgroundAppRefresh_Description" = "Erlauben Sie die automatische Aktualisierung Ihres Risikostatus.";

"Settings_Reset_Description" = "Löschen Sie alle Ihre Daten in der App.";

"Settings_NavTitle" = "Einstellungen";

"Settings_DaysSinceInstall_Title" = "Ermittlungszeitraum";

"Settings_DaysSinceInstall_SubTitle" = "Dieser Zeitraum wird berücksichtigt.";

"Settings_DaysSinceInstall_P1" = "Die Berechnung des Infektionsrisikos kann nur für die Zeiträume erfolgen, an denen die Risiko-Ermittlung aktiv war. Die Risiko-
Ermittlung sollte daher dauerhaft aktiv sein. Für Ihre Risiko-Ermittlung wird der Zeitraum der letzten 14 Tage betrachtet.";

"Settings_DaysSinceInstall_P2b" = "Wenn die Risiko-Ermittlung zu Zeiten, in denen Sie andere Personen getroffen haben, aktiv war, kann die Berechnung des Infektionsrisikos für diesen Zeitraum erfolgen.";

"Settings_DataDonation_Label" = "Datenspende";

"Settings_DataDonation_Description" = "Erlauben Sie die Übermittlung Ihres Nutzerverhaltens.";

"Settings_DataDonation_StatusActive" = "An";

"Settings_DataDonation_StatusInactive" = "Aus";

/* Notification Settings */

"NotificationSettings_Title" = "Mitteilungen";

"NotificationSettings_ImageDescriptionOn" = "Eine Frau erhält eine Mitteilung von ihrer Corona-Warn-App.";

"NotificationSettings_ImageDescriptionOff" = "Eine Frau kann keine Mitteilungen von ihrer Corona-Warn-App erhalten.";

"NotificationSettings_SettingsDescription" = "EINSTELLUNG";

"NotificationSettings_Notifications" = "Mitteilungen";

"NotificationSettings_NotificationsOn" = "An";

"NotificationSettings_NotificationsOff" = "Aus";

"NotificationSettings_BulletHeadlineOn" = "Mitteilungen verwalten";

"NotificationSettings_BulletHeadlineOff" = "Mitteilungen aktivieren";

"NotificationSettings_BulletDescOn" = "Sie können hier festlegen, ob:";

"NotificationSettings_BulletDescOff" = "Um Mitteilungen in der Corona-Warn-App zu aktivieren, müssen Sie Mitteilungen in Ihren Geräteeinstellungen zulassen.";

"NotificationSettings_BulletPoint1" = "Sie generell Mitteilungen erhalten möchten";

"NotificationSettings_BulletPoint2" = "Mitteilungstexte auf dem Sperrbildschirm angezeigt werden sollen";

"NotificationSettings_BulletPoint3" = "Mitteilungstexte erst nach Entsperrung des Smartphones angezeigt werden sollen";

"NotificationSettings_BulletDesc2" = "Details zu den Einstellungen Ihres jeweiligen Betriebssystems finden Sie in den %@.";

"NotificationSettings_BulletDesc2_FAQText" = "FAQ";

"NotificationSettings_OpenSystemSettings" = "Geräteeinstellungen öffnen";

"NotificationSettings_DeltaOnboarding_Title" = "Mitteilungen verwalten";

"NotificationSettings_DeltaOnboarding_Description" = "Die Einstellungen für Mitteilungen werden ab jetzt einheitlich in den Geräteeinstellungen Ihres Smartphones verwaltet.";

"NotificationSettings_DeltaOnboarding_PrimaryButtonTitle" = "Weiter";

/* Background App Referesh Settings */

"BackgroundAppRefreshSettings_Title" = "Hintergrundaktualisierung";

"BackgroundAppRefreshSettings_Image_Description_On" = "Ein Mensch hält ein Smartphone mit eingeschalteter Hintergrundaktualisierung in der Hand.";

"BackgroundAppRefreshSettings_Image_Description_Off" = "Ein Mensch hält ein Smartphone mit ausgeschalteter Hintergrundaktualisierung in der Hand.";

"BackgroundAppRefreshSettings_Subtitle" = "Risikostatus im Hintergrund aktualisieren";

"BackgroundAppRefreshSettings_Description" = "Bei eingeschalteter Hintergrundaktualisierung ermittelt die Corona-Warn-App Ihren Risikostatus automatisch.
Es fallen hierbei keine zusätzliche Kosten für die Datenübertragung im Mobilfunknetz an.
Bei ausgeschalteter Hintergrundaktualisierung müssen Sie die App täglich aufrufen, um Ihren Risikostatus zu aktualisieren.";

"BackgroundAppRefreshSettings_Status_Header" = "Einstellung";

"BackgroundAppRefreshSettings_Status_Title" = "Hintergrundaktualisierung";

"BackgroundAppRefreshSettings_Status_On" = "An";

"BackgroundAppRefreshSettings_Status_Off" = "Aus";

"BackgroundAppRefreshSettings_InfoBox_Title" = "Hintergrundaktualisierung einschalten";

"BackgroundAppRefreshSettings_InfoBox_Description" = "Die Hintergrundaktualisierung müssen Sie sowohl in den allgemeinen Einstellungen Ihres iPhones als auch in den Einstellungen der Corona-Warn-App einschalten.";

"BackgroundAppRefreshSettings_InfoBox_LowPowerMode_Description" = "Beachten Sie bitte, dass für das Einschalten der Hintergrundaktualisierung der Stromsparmodus ausgeschaltet sein muss.";

"BackgroundAppRefreshSettings_InfoBox_LowPowerModeInstruction_Title" = "Stromsparmodus ausschalten";

"BackgroundAppRefreshSettings_InfoBox_LowPowerModeInstruction_Step1" = "Öffnen Sie Einstellungen.";

"BackgroundAppRefreshSettings_InfoBox_LowPowerModeInstruction_Step2" = "Öffnen Sie Batterie.";

"BackgroundAppRefreshSettings_InfoBox_LowPowerModeInstruction_Step3" = "Schalten Sie den Stromsparmodus aus.";

"BackgroundAppRefreshSettings_InfoBox_SystemBackgroundRefreshInstruction_Title" = "Hintergrundaktualisierung allgemein einschalten";

"BackgroundAppRefreshSettings_InfoBox_SystemBackgroundRefreshInstruction_Step1" = "Öffnen Sie Einstellungen.";

"BackgroundAppRefreshSettings_InfoBox_SystemBackgroundRefreshInstruction_Step2" = "Öffnen Sie Allgemein.";

"BackgroundAppRefreshSettings_InfoBox_SystemBackgroundRefreshInstruction_Step3" = "Öffnen Sie Hintergrundaktualisierung.";

"BackgroundAppRefreshSettings_InfoBox_SystemBackgroundRefreshInstruction_Step4" = "Wählen Sie entweder WLAN oder WLAN & Mobile Daten.";

"BackgroundAppRefreshSettings_InfoBox_AppBackgroundRefreshInstruction_Title" = "Hintergrundaktualisierung für die Corona-Warn-App einschalten";

"BackgroundAppRefreshSettings_InfoBox_AppBackgroundRefreshInstruction_Step1" = "Öffnen Sie Einstellungen.";

"BackgroundAppRefreshSettings_InfoBox_AppBackgroundRefreshInstruction_Step2" = "Öffnen Sie Corona-Warn.";

"BackgroundAppRefreshSettings_InfoBox_AppBackgroundRefreshInstruction_Step3" = "Schalten Sie die Hintergrundaktualisierung ein.";

"BackgroundAppRefreshSettings_OpenSettingsButton_Title" = "Einstellungen öffnen";

"BackgroundAppRefreshSettings_ShareButton_Title" = "Anleitung teilen";


/* Onboarding */
"Onboarding_LetsGo_actionText" = "Los geht’s";

"Onboarding_Continue_actionText" = "Weiter";

"Onboarding_EnableLogging_actionText" = "Risiko-Ermittlung aktivieren";

"Onboarding_Continue_actionTextHint" = "Sie können diesen Bildschirm überspringen";

"Onboarding_DoNotActivate_actionText" = "Nicht aktivieren";

"Onboarding_DeactivateExposureConfirmation_title" = "Wenn Sie die Risiko-Ermittlung nicht aktivieren, kann die App Ihren Risikostatus nicht ermitteln und Sie erhalten keine Informationen zu Ihrem Risiko in der App.";

"Onboarding_DeactivateExposureConfirmation_message" = "Sie können die Risiko-Ermittlung jederzeit wieder aktivieren.";

"OnboardingInfo_togetherAgainstCoronaPage_imageDescription" = "Eine vielfältige Gruppe in einer Stadt benutzt Smartphones.";

"OnboardingInfo_togetherAgainstCoronaPage_title" = "Gemeinsam Corona bekämpfen";

"OnboardingInfo_togetherAgainstCoronaPage_boldText" = "Mehr Schutz für Sie und uns alle. Mit der Corona-Warn-App durchbrechen wir Infektionsketten schneller.";

"OnboardingInfo_togetherAgainstCoronaPage_normalText" = "Machen Sie Ihr Smartphone zum Corona-Warn-System. Überblicken Sie Ihren Risikostatus und erfahren Sie, ob in den letzten 14 Tagen Corona-positiv getestete Personen in Ihrer Nähe waren.\n\nLassen Sie sich Ihre Testergebnisse (PCR-Test oder Antigen-Schnelltest) in der App anzeigen und warnen Sie andere, wenn Sie ein positives Testergebnis erhalten.\n\nAuf Wunsch können Sie mit der App Ihren persönlichen Infektionsstatus nachweisen (z.\U00A0B. negativer Schnelltest). Bitte beachten Sie, dass Sie grundsätzlich nicht zum Nachweis Ihres Infektionsstatus per App verpflichtet sind. Sie können Ihren Infektionsstatus im Rahmen der rechtlichen Bestimmungen an Ihrem Aufenthaltsort auch auf andere Weise nachweisen.\n\nEbenso können Sie Ihren persönlichen Impfstatus nachweisen.\n\nDie App merkt sich Begegnungen zwischen Menschen, indem ihre Smartphones verschlüsselte Zufalls-IDs austauschen. Persönliche Daten werden dabei nicht ausgetauscht.";

"OnboardingInfo_togetherAgainstCoronaPage_linkText" = "Informationen zur App in leichter Sprache und Gebärdensprache";

"OnboardingInfo_privacyPage_imageDescription" = "Eine Frau mit einem Smartphone benutzt die Corona-Warn-App, ein Vorhängeschloss auf einem Schild steht als Symbol für verschlüsselte Daten.";

"OnboardingInfo_privacyPage_title" = "Datenschutz";

"OnboardingInfo_privacyPage_boldText" = "";

"OnboardingInfo_privacyPage_normalText" = "Sie bleiben unerkannt.\nIhre Daten werden komplett verschlüsselt und pseudonymisiert übertragen.\n\nVerantwortliche Stelle im Sinne des Art. 4 Abs. 7 DSGVO:\n\nRobert Koch-Institut\nNordufer 20\n13353 Berlin\nBitte lesen Sie unsere Datenschutzbestimmungen.\n\nDatenschutzhinweise:";

"OnboardingInfo_enableLoggingOfContactsPage_imageDescription" = "Drei Personen haben die Risiko-Ermittlung auf ihren Smartphones aktiviert, ihre Begegnung wird daher aufgezeichnet.";

"OnboardingInfo_enableLoggingOfContactsPage_title" = "Wie Sie die Risiko-Ermittlung ermöglichen";

"OnboardingInfo_enableLoggingOfContactsPage_boldText" = "Um zu erkennen, ob für Sie ein Infektionsrisiko vorliegt, müssen Sie die Risiko-Ermittlung aktivieren.";

"OnboardingInfo_enableLoggingOfContactsPage_normalText" = "Die Risiko-Ermittlung funktioniert, indem Ihr iPhone per Bluetooth verschlüsselte Zufalls-IDs anderer App nutzenden Personen empfängt und Ihre eigenen Zufalls-IDs an deren Smartphones weitergibt. Die Risiko-Ermittlung lässt sich jederzeit deaktivieren.\n\nDie verschlüsselten Zufalls-IDs geben nur Auskunft über das Datum, die Dauer und die anhand der Signalstärke berechnete Entfernung zu Ihren Mitmenschen. Persönliche Daten wie Name, Adresse oder Aufenthaltsort werden zu keiner Zeit erfasst. Rückschlüsse auf einzelne Personen sind anhand der Zufalls-IDs nicht möglich.";

"OnboardingInfo_enableLoggingOfContactsPage_consentUnderagesTitle" = "App-Nutzung ab 16 Jahren";

"OnboardingInfo_enableLoggingOfContactsPage_consentUnderagesText" = "Die App-Nutzung ist ab 16 Jahren gestattet und richtet sich an Personen, die sich in Deutschland aufhalten.";

"OnboardingInfo_enableLoggingOfContactsPage_stateHeader" = "Status";

"OnboardingInfo_enableLoggingOfContactsPage_stateTitle" = "Risiko-Ermittlung";

"OnboardingInfo_enableLoggingOfContactsPage_stateActive" = "Aktiv";

"OnboardingInfo_enableLoggingOfContactsPage_stateStopped" = "Gestoppt";

"OnboardingInfo_howDoesDataExchangeWorkPage_imageDescription" = "Ein positiver Testbefund wird verschlüsselt ins System übermittelt, das nun andere Nutzerinnen und Nutzer warnt.";

"OnboardingInfo_howDoesDataExchangeWorkPage_title" = "Falls Sie Corona-positiv getestet werden";

"OnboardingInfo_howDoesDataExchangeWorkPage_boldText" = "Falls Sie ein positives Testergebnis erhalten, teilen Sie es bitte über die App mit. Freiwillig und sicher. Für die Gesundheit aller.";

"OnboardingInfo_howDoesDataExchangeWorkPage_normalText" = "Ihre Mitteilung wird zuverlässig verschlüsselt über einen sicheren Server weiterverarbeitet. Die Personen, deren verschlüsselte Zufalls-IDs Sie gesammelt haben, erhalten nun eine Warnung und Informationen darüber, wie sie weiter vorgehen sollen.";

"OnboardingInfo_alwaysStayInformedPage_imageDescription" = "Eine Frau erhält eine Mitteilung von ihrer Corona-Warn-App.";

"OnboardingInfo_alwaysStayInformedPage_title" = "Warnungen erhalten, Risiken erkennen";

"OnboardingInfo_alwaysStayInformedPage_boldText" = "Die App kann Ihnen automatisch Mitteilungen senden und Sie unter anderem über Ihren Risikostatus oder die Gültigkeit Ihrer Zertifikate informieren. Passen Sie dafür die Mitteilungseinstellungen an.";

"OnboardingInfo_alwaysStayInformedPage_normalText" = "Auf diese Weise können Sie sich und Ihre Mitmenschen schützen und die Gültigkeit Ihrer Zertifikate im Blick behalten.";

/* Onboarding EU Keys */

"onboardingInfo_enableLoggingOfContactsPage_euTitle" = "Länderübergreifende Risiko-Ermittlung";

"onboardingInfo_enableLoggingOfContactsPage_euDescription" = "Mehrere Länder arbeiten zusammen, um länderübergreifende Warnungen zu ermöglichen. Das heißt es können die Kontakte mit Nutzern der offiziellen Corona-Apps aller teilnehmenden Länder berücksichtigt werden.\n\nHat ein Nutzer sein positives Testergebnis (genauer gesagt: seine Zufalls-IDs) zur Warnung anderer über den von den teilnehmenden Ländern gemeinsam betriebenen Austausch-Server zur Verfügung gestellt, können alle Nutzer der offiziellen Corona-Apps der teilnehmenden Länder gewarnt werden.\n\nDie täglichen Downloads der Listen mit den Zufalls-IDs der Nutzer, die ein positives Testergebnis geteilt haben, sind für Sie in der Regel kostenlos. Das heißt: Das von der App verursachte Datenvolumen wird von den Mobilfunk-Betreibern nicht angerechnet und im EU-Ausland werden Ihnen keine Roaming-Gebühren berechnet. Näheres erfahren Sie von Ihrem Mobilfunk-Betreiber.";

"onboardingInfo_enableLoggingOfContactsPage_participatingCountriesTitle" = "Derzeit nehmen die folgenden Länder teil:";

"onboardingInfo_enableLoggingOfContactsPage_emptyEuTitle" = "Teilnehmende Länder";

"onboardingInfo_enableLoggingOfContactsPage_emptyEuDescription" = "Die teilnehmenden Länder können Sie jederzeit in den Details zur Risiko-Ermittlung einsehen.";

/* Exposure Submission */
/* phone number; no spacing allowed */
"ExposureSubmission_Hotline_Number" = "08007540002";

/* phone number; no spacing allowed */
"ExposureSubmission_Hotline_Number_Foreign" = "+493049875402";

"ExposureSubmission_DataPrivacyTitle" = "Einwilligungserklärung";

"ExposureSubmission_Continue_actionText" = "Weiter";

"ExposureSubmission_ConfirmDismissPopUpTitle" = "Wollen Sie wirklich abbrechen?";

"ExposureSubmission_ConfirmDismissPopUpText" = "Ihre bisherigen Angaben werden nicht gespeichert.";

"ExposureSubmission_DataPrivacyDescription" = "Durch Antippen von „Erlauben“ willigen Sie ein, dass die App den Status Ihres Corona-Virus-Tests abfragen und in der App anzeigen darf. Diese Funktion steht Ihnen zur Verfügung, wenn Sie einen QR-Code erhalten und eingewilligt haben, dass Ihr Testergebnis an das Serversystem der App übermittelt werden darf. Sobald das Testlabor Ihr Testergebnis auf dem Server hinterlegt hat, können Sie das Ergebnis in der App sehen. Falls Sie Mitteilungen aktiviert haben, werden Sie auch außerhalb der App über den Eingang des Testergebnis informiert. Das Testergebnis selbst wird aus Datenschutzgründen jedoch nur in der App angezeigt. Sie können diese Einwilligung jederzeit widerrufen, indem Sie die Testregistrierung in der App löschen. Durch den Widerruf der Einwilligung wird die Rechtmäßigkeit der bis zum Widerruf erfolgten Verarbeitung nicht berührt. Weitere Informationen finden Sie unter dem Menüpunkt „Datenschutz“.";

"ExposureSubmissionDataPrivacy_AcceptTitle" = "Erlauben";

"ExposureSubmission_Submit" = "TAN eingeben";

"ExposureSubmissionTanEntry_Title" = "TAN-Eingabe";

"ExposureSubmissionTanEntry_EntryField" = "TAN-Eingabefeld";

"ExposureSubmissionTanEntry_Description" = "Geben Sie die 10-stellige TAN ein, die Ihnen mitgeteilt wurde.";

"ExposureSubmissionTanEntry_Submit" = "Weiter";

"ExposureSubmissionTanEntry_InvalidCharacterError" = "Ihre Eingabe enthält ein ungültiges Zeichen. Bitte überprüfen Sie Ihre Eingabe.";

"ExposureSubmissionTanEntry_InvalidError" = "Ungültige TAN. Bitte überprüfen Sie Ihre Eingabe.";

"ExposureSubmission_NavTitle" = "Positivkennung senden";

"ExposureSubmissionConfirmation_Title" = "Positive Diagnose";

"ExposureSubmission_GeneralErrorTitle" = "Fehler";

/* Exposure Submission Dispatch */

"ExposureSubmission_DispatchTitle" = "Ihre Testverwaltung";

"ExposureSubmissionIntroduction_AccImageDescription" = "Ein Smartphone übermittelt einen positiven Testbefund verschlüsselt ins System.";

"ExposureSubmission_DispatchDescription" = "Rufen Sie über die App Ihr Testergebnis ab und warnen Sie anschließend Ihre Mitmenschen. So schützen Sie sich und andere und helfen mit, die Ausbreitung von Corona zu verhindern.";

"ExposureSubmission_DispatchSectionHeadline" = "Sie haben sich bereits testen lassen?";

"ExposureSubmission_DispatchSectionHeadline2" = "Ihr PCR-Test ist positiv?";

"ExposureSubmissionDispatch_QRCodeButtonTitle" = "QR-Code scannen";

"ExposureSubmissionDispatch_QRCodeButtonDescription" = "Erhalten Sie Ihr Testergebnis in der App und warnen Sie andere oder fordern Sie Ihr COVID-Testzertifikat an.";

"ExposureSubmissionDispatch_TANButtonTitle" = "TAN für PCR-Test eingeben";

"ExposureSubmissionDispatch_TANButtonDescription" = "Ihnen liegt eine TAN für Ihren PCR-Test vor? Weiter zur TAN-Eingabe, um andere zu warnen.";

"ExposureSubmissionDispatch_HotlineButtonTitle" = "TAN für PCR-Test anfragen";

"ExposureSubmissionDispatch_HotlineButtonDescription" = "Rufen Sie uns an und erhalten Sie eine TAN für Ihren PCR-Test.";

"ExposureSubmissionDispatch_FindTestCentersTitle" = "Testmöglichkeit finden";

"ExposureSubmissionDispatch_FindTestCentersDescription" = "Finden Sie Teststellen in Ihrer Nähe und falls Probleme auftreten, können Sie diese melden. \nSie werden auf eine externe Website des RKI weitergeleitet.";

/* Exposure Submission Hotline */

"ExposureSubmissionHotline_Title" = "TAN für PCR-Test anfragen";

"ExposureSubmissionHotline_Description" = "Bitte halten Sie zur TAN-Abfrage Ihren Befundbrief (sofern vorhanden) und Ihre Telefonnummer bereit.";

"ExposureSubmissionHotline_SectionTitle" = "Infos zum Ablauf:";

"ExposureSubmissionHotline_SectionDescription1" = "Rufen Sie die Hotline an und fragen Sie nach einer TAN.";

"ExposureSubmissionHotline_iconAccessibilityLabel1" = "Schritt 1 von 2";

"ExposureSubmissionHotline_iconAccessibilityLabel2" = "Schritt 2 von 2";

/* UI text; spacing allowed */
"ExposureSubmission_PhoneNumberDomestic" = "0800 7540002";

"ExposureSubmission_PhoneDetailsDomestic" = "Für Anrufe innerhalb Deutschlands.\nDer Anruf ist kostenfrei.";

"ExposureSubmission_PhoneNumberForeign" = "+49 30 498 75402";

"ExposureSubmission_PhoneDetailsForeign" = "Für Anrufe aus dem Ausland.\nEs fallen die Gebühren des jeweiligen Telefonanbieters an.";

"ExposureSubmission_PhoneDetailDescription" = "Unser Kundenservice ist in den folgenden Sprachen für Sie da:\nDeutsch, Englisch, Türkisch\n\nErreichbarkeit:\nMo-So: Täglich 24 Stunden\n\nFür gesundheitliche Fragen wenden Sie sich bitte an Ihre Hausarztpraxis oder die Hotline des ärztlichen Bereitschaftsdienstes 116 117.";

"ExposureSubmission_SectionDescription2" = "Geben Sie die TAN in der App ein, um Ihren PCR-Test zu registrieren.";

"ExposureSubmission_CallButtonTitle" = "Anrufen";

"ExposureSubmission_TANInputButtonTitle" = "TAN eingeben";

"ExposureSubmissionHotline_imageDescription" = "Hotline teilt eine TAN mit.";

/* Exposure Submission QR Code Info */
"ExposureSubmissionQRInfo_title" = "Ihr Einverständnis";

"ExposureSubmissionQRInfo_imageDescription" = "Eine Person hält ein Smartphone. Ein QR-Code auf einem Test symbolisiert den zu scannenden Code.";

"ExposureSubmissionQRInfo_title_description" = "Bevor Sie Ihr Testergebnis abrufen und andere warnen können, ist Ihr Einverständnis erforderlich.";

"ExposureSubmissionQRInfo_header_section_1" = "Testergebnis abrufen";

"ExposureSubmissionQRInfo_instruction1" = "Scannen Sie nun per QR-Code Ihren eigenen Test und rufen Sie Ihr Testergebnis ab.";

"ExposureSubmissionQRInfo_instruction2" = "Jeder Test kann nur einmal gescannt werden. Die App kann maximal einen Schnelltest und einen PCR-Test gleichzeitig verwalten.";

"ExposureSubmissionQRInfo_instruction2a" = "Wenn Ihr Testergebnis negativ ist, können Sie dies in Form eines offiziellen COVID-Testzertifikats bestätigen lassen. Fordern Sie hierfür in den folgenden Schritten das Testzertifikat an.";

"ExposureSubmissionQRInfo_instruction3" = "Die App kann %@ gleichzeitig mehrere Tests verwalten.";

"ExposureSubmissionQRInfo_instruction3_highlightedPhrase" = "nicht";

"ExposureSubmissionQRInfo_header_section_2" = "Helfen Sie mit, indem Sie andere warnen, denen Sie begegnet sind!";

"ExposureSubmissionQRInfo_body_section_2" = "Wenn Sie positiv auf Corona getestet wurden, können Sie Ihre Mitmenschen über die App warnen. Bei einem Schnelltest funktioniert die Warnung nur in Deutschland, im Falle eines PCR-Tests funktioniert die Warnung in folgenden Ländern:";

"ExposureSubmissionQRInfo_body_section_3" = "Es werden auch Ihre Mitmenschen gewarnt, die zeitgleich mit Ihnen an denselben Events oder Orten eingecheckt waren.";

"ExposureSubmissionQRInfo_acknowledgement_3" = "Wenn Sie Ihr Testergebnis teilen, helfen Sie jedoch mit, Ihre Mitmenschen vor Ansteckungen zu schützen.";

"ExposureSubmissionQRInfo_acknowledgement_4" = "Ihre Identität bleibt geheim. Andere Nutzer erfahren nicht, wer sein Testergebnis geteilt hat.";

"ExposureSubmissionQRInfo_acknowledgement_5" = "Unter „Meine Check-ins“ können Sie Ihre Events und Orte einsehen, deren eingecheckte Gäste gewarnt werden. Sie können einzelne Check-ins auch löschen und so von der Warnung ausschließen.";

"ExposureSubmissionQRInfo_acknowledgement_6" = "Sie können Ihr Einverständnis abgeben, wenn Sie mindestens 16 Jahre alt sind.";

"ExposureSubmissionQRInfo_acknowledgement_7" = "Erteilen Sie im nächsten Schritt Ihre Erlaubnis zum Zugriff auf die Zufalls-IDs.";

"ExposureSubmissionQRInfo_primaryButtonTitle" = "Einverstanden";

"ExposureSubmissionQRInfo_QRCodeExpired_Alert_Title" = "QR-Code nicht mehr gültig";

"ExposureSubmissionQRInfo_QRCodeExpired_Alert_Text" = "Ihr Test liegt länger als 21 Tage zurück und kann nicht mehr in der App registriert werden. Bitte stellen Sie bei zukünftigen Tests sicher, dass Sie den QR-Code scannen, sobald er Ihnen vorliegt.";

"ExposureSubmission_RAT_QR_Invalid_Alert_Title" = "Fehler";

"ExposureSubmission_RAT_QR_Invalid_Alert_Text" = "Der QR-Code kann keinem Schnelltest zugeordnet werden. Bitte scannen Sie einen geeigneten QR-Code.";

"ExposureSubmission_RAT_QR_Invalid_Alert_Button" = "OK";

/* Exposure Submission Success */
"ExposureSubmissionSuccess_Title" = "Vielen Dank!";

"ExposureSubmissionSuccess_AccImageDescription" = "Eine vielfältige Gruppe begrüßt durch Jubel, dass jemand sein Testergebnis mit anderen geteilt hat.";

"ExposureSubmissionSuccess_Button" = "Fertig";

"ExposureSubmissionSuccess_Description" = "Dank Ihrer Mithilfe können andere gewarnt werden und entsprechend reagieren.";

"ExposureSubmissionSuccess_subTitle" = "Weitere Infos:";

"ExposureSubmissionSuccess_listTitle" = "Bitte beachten Sie:";

"ExposureSubmissionSuccess_listItem0" = "Machen Sie einen PCR-Test, um dieses Test-Ergebnis zu verifizieren. ";

"ExposureSubmissionSuccess_listItem1" = "Das Gesundheitsamt wird sich möglicherweise in den nächsten Tagen bei Ihnen melden.";

"ExposureSubmissionSuccess_listItem2" = "Sie sind sehr wahrscheinlich ansteckend. Isolieren Sie sich von anderen Personen.";

"ExposureSubmissionSuccess_listItem2_1" = "Die Isolationszeit beträgt in der Regel 14 Tage. Bitte beobachten Sie genau, wie sich Ihre Symptome entwickeln.";

"ExposureSubmissionSuccess_listItem2_2" = "Sie werden von Ihrem Gesundheitsamt gebeten, eine Liste Ihrer Kontaktpersonen zu erstellen. Erfassen Sie dabei alle Personen, zu denen Sie in den zwei Tagen vor Erkrankungsbeginn engen Kontakt (unter 2 Meter, direktes Gespräch) über insgesamt 15 Minuten hatten. Nutzen Sie hierfür Ihr Kontakt-Tagebuch. Sie können die Einträge einfach exportieren und ausdrucken oder als E-Mail verschicken.";

"ExposureSubmissionSuccess_listItem2_3" = "Bitte denken Sie hier auch besonders an Personen, die nicht automatisch durch die App informiert werden, da sie kein Smartphone besitzen oder die App nicht installiert haben.";

"ExposureSubmissionSuccess_listItem2_4" = "Auch wenn Sie keine Symptome (mehr) haben, können Sie ansteckend sein. Bitte halten Sie die angeordnete Isolationszeit in jedem Fall ein.";

/* Exposure Submission Testresult available*/
"ExposureSubmissionTestresultAvailable_Title" = "Ihr Testergebnis liegt vor";

"ExposureSubmissionTestresultAvailable_AccImageDescription" = "Eine Frau hält ihr Smartphone in der Hand. Es überträgt ein Signal an ein weiteres Smartphone.";

"ExposureSubmissionTestresultAvailable_Consent_granted" = "Einverständnis\n„Andere warnen” erteilt";

"ExposureSubmissionTestresultAvailable_Consent_not_given" = "Einverständnis\n„Andere warnen” nicht erteilt";

"ExposureSubmissionTestresultAvailable_ListItem1WithConsent" = "Vielen Dank, dass Sie mithelfen, andere zu warnen und damit einverstanden sind, Ihr Testergebnis zu teilen.";

"ExposureSubmissionTestresultAvailable_ListItem2WithConsent" = "Falls Sie Ihre Erlaubnis zum Zugriff auf die Zufalls-IDs noch nicht erteilt haben oder seitdem mehr als 5 Tage vergangen sind, erteilen Sie Ihre Erlaubnis bitte im nächsten Schritt.";

"ExposureSubmissionTestresultAvailable_ListItem1WithoutConsent" = "Sie haben sich entschieden, Ihr Testergebnis nicht zu teilen. Ihre Mitmenschen werden nicht gewarnt.";

"ExposureSubmissionTestresultAvailable_ListItem2WithoutConsent" = "Sie können im Anschluss Ihr Testergebnis doch noch teilen und mithelfen, die Verbreitung von Corona zu bekämpfen und Ihre Mitmenschen zu schützen.";

"ExposureSubmissionTestresultAvailable_primaryButtonTitle" = "Weiter";

"ExposureSubmissionTestresultAvailable_CloseAlertTitle" = "Erst wenn Sie sich über Ihr Testergebnis informiert haben, können Sie bei Bedarf Ihre Mitmenschen warnen und so helfen, Infektionsketten zu unterbrechen.";

"ExposureSubmissionTestresultAvailable_CloseAlertButtonCancel" = "Ergebnis nicht anzeigen";

"ExposureSubmissionTestresultAvailable_CloseAlertButtonContinue" = "Ergebnis anzeigen";

/* Exposure Submission Result */
"ExposureSubmissionResult_Title" = "Ihr Testergebnis";

"ExposureSubmissionResult_Title_Antigen" = "Schnelltest";

"ExposureSubmissionResult_CardSubTitle" = "Ihr Befund";

"ExposureSubmissionResult_CardSubTitle_Antigen" = "Ihr Schnelltest-Befund";

"ExposureSubmissionResult_CardTitle" = "SARS-CoV-2";

"ExposureSubmissionResult_CardPositive" = "positiv";

"ExposureSubmissionResult_CardNegative" = "negativ";

"ExposureSubmissionResult_CardPositive_Antigen" = "Positiv";

"ExposureSubmissionResult_CardNegative_Antigen" = "Negativ";

"ExposureSubmissionResult_CardInvalid" = "Auswertung nicht möglich";

"ExposureSubmissionResult_CardPending" = "Ergebnis liegt noch nicht vor";

"ExposureSubmissionResult_Procedure" = "Infos zum Ablauf:";

"ExposureSubmissionResult_testAdded" = "Ihr Test wurde hinzugefügt";

"ExposureSubmissionResult_antigenTestAdded" = "Ihr Schnelltest wurde hinzugefügt";

"ExposureSubmissionResult_antigenTestAddedDesc" = "Das Test-Ergebnis wird 48 Stunden hier angezeigt.";

"ExposureSubmissionResult_warnOthers" = "Andere warnen";

"ExposureSubmissionResult_warnOthersDesc" = "Bitte teilen Sie Ihre Zufalls-IDs und warnen Sie andere.\nHelfen Sie, das Infektionsrisiko für andere genauer zu bestimmen, indem Sie auch angeben, wann eventuelle Corona-Symptome zum ersten Mal aufgetreten sind.";

"ExposureSubmissionResult_testNegative" = "Befund negativ";

"ExposureSubmissionResult_testNegativeDesc" = "Der Labortest hat keinen Nachweis für das Coronavirus SARS-CoV-2 bei Ihnen ergeben.";

"ExposureSubmissionResult_testNegative_furtherInfos_title" = "Weitere Infos:";

"ExposureSubmissionResult_testNegative_furtherInfos_listItem1" = "Sie haben trotzdem gesundheitliche Beschwerden? Wenn Sie sich sehr krank fühlen und/oder Ihre Beschwerden sich verschlechtert haben, wenden Sie sich bitte an Ihre Hausarztpraxis.";

"ExposureSubmissionResult_testNegative_furtherInfos_listItem2" = "Bleiben Sie bis zu Ihrer Genesung trotzdem zu Hause. Falls Sie sich durch eine andere Infektion geschwächt mit dem Coronavirus (SARS-CoV-2) infizieren, kann dies zu schwereren Krankheitsverläufen führen.";

"ExposureSubmissionResult_testNegative_furtherInfos_listItem3" = "Gehen Sie nicht krank zur Arbeit, um andere Personen nicht zu gefährden.";

"ExposureSubmissionResult_furtherInfos_hint_testAgain" = "Falls sich Ihre Symptome verschlechtern, kann die Notwendigkeit eines weiteren SARS-CoV-2-Tests bestehen.";

"ExposureSubmissionResult_testInvalid" = "Test kann nicht ausgewertet werden";

"ExposureSubmissionResult_testInvalidDesc" = "Es gab ein Problem bei der Auswertung Ihres Tests. Bitte kontaktieren Sie das Testcenter oder das zuständige Labor, um Informationen zum weiteren Vorgehen zu erhalten.";

"ExposureSubmissionResult_testExpired" = "Test kann nicht ausgewertet werden";

"ExposureSubmissionResult_testExpiredDesc" = "Es gab ein Problem bei der Auswertung Ihres Tests. Ihr QR Code ist bereits abgelaufen.";

"ExposureSubmissionResult_testPending" = "Ihr Testergebnis liegt noch nicht vor";

"ExposureSubmissionResult_testPendingDesc" = "Sobald Ihr Testergebnis vorliegt, wird es Ihnen in der App angezeigt.\n\nSie bekommen Ihr Testergebnis auch außerhalb der App mitgeteilt. Falls Ihr Test positiv ist, bekommen Sie vom Gesundheitsamt eine Mitteilung.\n\nWenn Ihnen außerhalb der App ein positives Testergebnis mitgeteilt wurde, löschen Sie den aktuell in der App registrierten Test. Rufen Sie die unter „TAN anfragen” angegebene Nummer an, um eine TAN zu erhalten. Registrieren Sie dann Ihr Testergebnis mithilfe der TAN in der App.";
"ExposureSubmissionResult_testCertificate_title" = "Ihr COVID-Testzertifikat";

"ExposureSubmissionResult_testCertificate_testCenterNotSupported" = "Ein offizielles digitales COVID-Testzertifikat kann nicht ausgestellt werden, da diese Teststelle die Ausstellung der Testzertifikate nicht unterstützt.";

"ExposureSubmissionResult_testCertificate_Pending" = "Ihr offizielles digitales COVID-Testzertifikat liegt noch nicht vor. Sobald es vorliegt, wird es Ihnen in der App angezeigt.";

"ExposureSubmissionResult_testCertificate_NotRequested" = "Auf Ihren Wunsch hin wird kein offizielles digitales COVID-Testzertifikat ausgestellt.";

"ExposureSubmissionResult_testCertificate_AvailableInTab" = "Das Testzertifikat liegt im Tab „Zertifikate“ vor.";

"ExposureSubmissionResult_antigenTestPending" = "Ihr Testergebnis liegt noch nicht vor";

"ExposureSubmissionResult_antigenTestPendingDesc" = "Sobald Ihr Testergebnis vorliegt, wird es Ihnen in der App angezeigt.";

"ExposureSubmissionResult_antigenTestPendingContactJournal" = "Ihr Testergebnis wird dem Kontakt-Tagebuch hinzugefügt";

"ExposureSubmissionResult_pcrTestPendingContactJournal" = "Ihr Testergebnis wird dem Kontakt-Tagebuch hinzugefügt";

"ExposureSubmissionResult_antigenTestPendingContactJournalDesc" = "Sobald Ihr Testergebnis vorliegt, wird es Ihnen in der App angezeigt.";

"ExposureSubmissionResult_pcrTestPendingContactJournalDesc" = "Sobald Ihr Testergebnis vorliegt, wird es Ihnen in der App angezeigt.";

"ExposureSubmissionResult_antigenTestNegativDesc" = "Der Schnelltest hat keinen Nachweis für das Coronavirus SARS-CoV-2 bei Ihnen ergeben.";

"ExposureSubmissionResult_WarnOthersConsentGiven" = "Einverständnis „Andere warnen“ erteilt";

"ExposureSubmissionResult_WarnOthersConsentNotGiven" = "Einverständnis „Andere warnen“ nicht erteilt";

"ExposureSubmissionResult_testRemove" = "Test löschen";

"ExposureSubmissionResult_testRemoveDesc" = "Bevor Sie einen neuen Test registrieren können, muss der letzte Test entfernt werden.";

"ExposureSubmissionResult_primaryButtonTitle" = "Weiter mit Symptom-Erfassung";

"ExposureSubmissionResult_secondaryButtonTitle" = "Weiter ohne Symptom-Erfassung";

"ExposureSubmissionResult_deleteButton" = "Test löschen";

"ExposureSubmissionResult_refreshButton" = "Aktualisieren";

/* ExposureSubmissionSymptoms */

"ExposureSubmissionSymptoms_Title" = "Symptome";

"ExposureSubmissionSymptoms_Introduction" = "Wenn Sie angeben, ob und wann eventuelle Corona-Symptome bei Ihnen aufgetreten sind, kann das Infektionsrisiko von anderen Personen genauer berechnet werden. Die Angabe von Symptomen ist freiwillig. Wenn Sie keine Symptome mitteilen wollen, wählen Sie „Keine Angabe“.";

"ExposureSubmissionSymptoms_Description" = "Sind bei Ihnen in den letzten Tagen eines oder mehrere der folgenden Symptome aufgetreten?";

"ExposureSubmissionSymptoms_Symptom0" = "Erhöhte Temperatur oder Fieber";

"ExposureSubmissionSymptoms_Symptom1" = "Kurzatmigkeit";

"ExposureSubmissionSymptoms_Symptom2" = "Verlust des Geruchs-/Geschmackssinns";

"ExposureSubmissionSymptoms_Symptom3" = "Husten";

"ExposureSubmissionSymptoms_Symptom4" = "Schnupfen";

"ExposureSubmissionSymptoms_Symptom5" = "Halsschmerzen";

"ExposureSubmissionSymptoms_Symptom6" = "Kopf- und Gliederschmerzen";

"ExposureSubmissionSymptoms_Symptom7" = "Allgemeine Schwäche und Abgeschlagenheit";

"ExposureSubmissionSymptoms_AnswerOptionYes" = "Ja";

"ExposureSubmissionSymptoms_AnswerOptionNo" = "Nein";

"ExposureSubmissionSymptoms_AnswerOptionPreferNotToSay" = "Keine Angabe";

"ExposureSubmissionSymptoms_ContinueButton" = "Weiter";

"ExposureSubmissionSymptoms_DoneButton" = "Fertig";

/* ExposureSubmissionSymptomsOnset */

"ExposureSubmissionSymptomsOnset_Title" = "Symptom-Beginn";

"ExposureSubmissionSymptomsOnset_Subtitle" = "Wann sind die Symptome bei Ihnen zum ersten Mal aufgetreten?";

"ExposureSubmissionSymptomsOnset_Description" = "Bitte geben Sie das Datum so genau wie möglich an.";

"ExposureSubmissionSymptomsOnset_DatePickerTitle" = "Datum";

"ExposureSubmissionSymptomsOnset_AnswerOptionLastSevenDays" = "In den letzten 7 Tagen";

"ExposureSubmissionSymptomsOnset_AnswerOptionOneToTwoWeeksAgo" = "Vor 1-2 Wochen";

"ExposureSubmissionSymptomsOnset_AnswerOptionMoreThanTwoWeeksAgo" = "Vor mehr als 2 Wochen";

"ExposureSubmissionSymptomsOnset_AnswerOptionPreferNotToSay" = "Keine Angabe";

"ExposureSubmissionSymptomsOnset_ContinueButton" = "Fertig";

/* ExposureSubmissionSymptoms - Cancel alert */
"ExposureSubmissionSymptoms_CancelAlertTitle" = "Wollen Sie die Symptom-Erfassung abbrechen?";

"ExposureSubmissionSymptoms_CancelAlertMessage" = "Wenn Sie Angaben zu Ihren Symptomen machen, können Sie andere noch genauer warnen.";

"ExposureSubmissionSymptoms_CancelAlertButtonCancel" = "Ja";

"ExposureSubmissionSymptoms_CancelAlertButtonContinue" = "Nein";

/* ExposureSubmissionWarnOthers */

"ExposureSubmissionWarnOthers_title" = "Andere warnen";

"ExposureSubmissionWarnOthers_AccImageDescription" = "Ein Smartphone übermittelt einen positiven Testbefund verschlüsselt ins System.";

"ExposureSubmissionWarnOthers_sectionTitle" = "Helfen Sie mit!";

"ExposureSubmissionWarnOthers_description" = "Da Sie positiv auf Corona getestet wurden, können Sie Ihre Mitmenschen über die App warnen. Bei einem Schnelltest funktioniert die Warnung nur in Deutschland, im Falle eines PCR-Tests funktioniert die Warnung in folgenden Ländern:";

"ExposureSubmissionWarnOthers_supportedCountriesTitle" = "Die Warnung funktioniert in mehreren Ländern. Derzeit nehmen folgende Länder teil:";

"ExposureSubmissionWarnOthers_consent_bullet1" = "Ihr Einverständnis ist freiwillig.";

"ExposureSubmissionWarnOthers_consent_bullet2" = "Wenn Sie Ihr Testergebnis teilen, helfen Sie jedoch mit, Ihre Mitmenschen vor Ansteckungen zu schützen.";

"ExposureSubmissionWarnOthers_consent_bullet3" = "Ihre Identität bleibt geheim. Andere Nutzer erfahren nicht, wer sein Testergebnis geteilt hat.";
"ExposureSubmissionWarnOthers_consent_bullet4" = "Unter „Meine Check-ins“ können Sie Ihre Events und Orte einsehen, deren eingecheckte Gäste gewarnt werden. Sie können einzelne Check-ins auch löschen und so von der Warnung ausschließen.";

"ExposureSubmissionWarnOthers_consent_bullet5" = "Sie können Ihr Einverständnis abgeben, wenn Sie mindestens 16 Jahre alt sind.";

"ExposureSubmissionWarnOthers_continueButton" = "Einverstanden";

/* Exposure Submission Result */

"ExposureSubmissionResult_RemoveAlert_Title" = "Wollen Sie Ihr Testergebnis löschen?";

"ExposureSubmissionResult_RemoveAlert_Text" = "Das Testergebnis wird in den Papierkorb verschoben. Den Papierkorb finden Sie auf der „Mehr“-Kachel der Status-Registerkarte.\nDort können Sie es endgültig löschen oder wiederherstellen. Nach 30 Tagen wird das Testergebnis automatisch gelöscht.";

"ExposureSubmissionResult_RemoveAlert_ConfirmButtonTitle" = "Testergebnis löschen";

"ExposureSubmissionResult_RegistrationDateUnknown" = "Registrierungsdatum unbekannt";

"ExposureSubmissionResult_RegistrationDate" = "Test hinzugefügt am";

"ExposureSubmissionResult_RegistrationDate_Antigen" = "Ausgestellt:";

"ExposureSubmissionResult_RegistrationDate_Suffix_Antigen" = " Uhr";

"ExposureSubmissionResult_Person_Birthday_Prefix" = "geb.";

"ExposureSubmissionResult_Abbreviation_Hours" = "Std.";

"ExposureSubmissionResult_Abbreviation_Minutes" = "Min.";

"ExposureSubmissionResult_Abbreviation_Seconds" = "Sek.";

"ExposureSubmissionResult_Timer_Title" = "Ergebnis liegt vor seit";

"ExposureSubmissionResult_Negative_Antigen_Proof_Title" = "Nachweis-Funktion";

"ExposureSubmissionResult_Negative_Antigen_Proof_Desc" = "Sie können den hier angezeigten Befund auch als Nachweis für das Vorliegen eines negativen Schnelltest-Ergebnisses verwenden.\n\nBitte beachten Sie, dass Sie nur dann einen Nachweis über Ihr Schnelltest-Ergebnis erbringen müssen, wenn dies gesetzlich festgelegt ist. Sie können den Nachweis über die App oder auch auf andere Weise erbringen. Informieren Sie sich hierzu bitte auch über die Kriterien für die Anerkennung von Test-Nachweisen in Ihrem Bundesland.";

"ExposureSubmissionResult_Negative_Antigen_NoProof_Title" = "Keine Nachweis-Funktion";

"ExposureSubmissionResult_Negative_Antigen_NoProof_Desc" = "Da der hier angezeigte Befund anonymisiert ist, kann er nicht als Nachweis für das Vorliegen eines negativen Schnelltest-Ergebnisses verwendet werden.";

/* Exposure Submission */

"ExposureSubmissionError_ErrorPrefix" = "Es ist ein technischer Fehler bei der Übertragung Ihrer Daten aufgetreten. Wenden Sie sich bitte an die technische Hotline. Die Nummer finden Sie unter App-Informationen.";

"ExposureSubmissionError_NoKeys" = "Keine Positivkennung verfügbar. Bitte versuchen Sie es morgen erneut.";

"ExposureSubmissionError_InvalidTan" = "Die erzeugte Übermittlungs-TAN ist ungültig. Bitte kontaktieren Sie die technische Hotline über App-Informationen -> Technische Hotline.";

"ExposureSubmissionError_EnNotEnabled" = "Die Risiko-Ermittlung ist nicht aktiv.";

"ExposureSubmissionError_NoRegistrationToken" = "Kein Registrations-Token auf dem Smartphone gefunden.";

"ExposureSubmissionError_InvalidResponse" = "Die Antwort kann nicht verarbeitet werden.";

"ExposureSubmissionError_NoResponse" = "Die Antwort enthält keinen Inhalt.";

"ExposureSubmissionError_QRAlreadyUsed" = "Der QR-Code ist ungültig oder wurde bereits auf Ihrem Smartphone registriert.\nIhr Testergebnis bekommen Sie vom Testcenter oder Labor, unabhängig von der Gültigkeit des QR-Codes. Bei einem positiven Testergebnis wird auch das zuständige Gesundheitsamt auf dem gesetzlich vorgeschriebenen Weg informiert und sich an Sie wenden.\nSollten Sie den Test in der App gelöscht haben, können Sie ihn aus dem Papierkorb wiederherstellen.";

"ExposureSubmissionError_QRAlreadyUsed_Title" = "QR-Code ist ungültig";

"ExposureSubmissionError_TeleTanAlreadyUsed" = "Die TAN ist ungültig oder wurde bereits verwendet. Bitte rufen Sie die unter „TAN anfragen“ angegebene Nummer an, um weitere Informationen zu erhalten.";

"ExposureSubmissionError_QRNotExist_Title" = "QR-Code ist abgelaufen";

"ExposureSubmissionError_QRNotExist" = "Bitte löschen Sie den Test aus der App.\nDanach können Sie einen neuen Test in der App hinzufügen.";

"ExposureSubmissionError_RegTokenNotExist" = "Es konnte keine Übermittlungs-TAN erstellt werden. Bitte kontaktieren Sie die technische Hotline über App-Informationen -> Technische Hotline.";

"ExposureSubmissionError_other" = "Es ist ein Verbindungsfehler aufgetreten. Fehlercode für den technischen Support: ";

"ExposureSubmissionError_otherend" = "Bitte versuchen Sie es erneut.";

"ExposureSubmissionError_httpError" = "Es konnte keine Verbindung hergestellt werden.";

"ExposureSubmissionError_declined" = "Bitte geben Sie Ihre Zufalls-IDs frei, um andere zu warnen.";

"ExposureSubmissionError_unknown" = "Unbekannter Fehler";

"ExposureSubmissionError_defaultError" = "Fehler bei der Schlüssel-Übermittlung";

"ExposureSubmissionError_noAppConfiguration" = "Ihre Internetverbindung wurde unterbrochen. Bitte prüfen Sie die Verbindung und öffnen Sie die App dann erneut.";

/* ExposureSubmission OverwriteNotice */

"ExposureSubmission_OverwriteNotice_Title" = "Hinweis";

"ExposureSubmission_OverwriteNotice_PrimaryButton" = "Weiter";

"ExposureSubmission_OverwriteNotice_Image_Description" = "Ein Test ersetzt einen bestehenden vorherigen Test.";

"ExposureSubmission_OverwriteNotice_Pcr_Headline" = "Sie haben bereits einen PCR-Test registriert";

"ExposureSubmission_OverwriteNotice_Pcr_Text" = "Sie haben bereits einen PCR-Test registriert. Die App kann maximal einen Schnelltest und einen PCR-Test gleichzeitig verwalten. Wenn Sie einen weiteren PCR-Test registrieren, wird der erste PCR-Test in den Papierkorb verschoben. Dort können Sie ihn endgültig löschen oder wiederherstellen.";

"ExposureSubmission_OverwriteNotice_Antigen_Headline" = "Sie haben bereits einen Schnelltest registriert. ";

"ExposureSubmission_OverwriteNotice_Antigen_Text" = "Sie haben bereits einen Schnelltest registriert. Die App kann maximal einen Schnelltest und einen PCR-Test gleichzeitig verwalten. Wenn Sie einen weiteren Schnelltest registrieren, wird der erste Schnelltest in den Papierkorb verschoben. Dort können Sie ihn endgültig löschen oder wiederherstellen.";

/* ExposureSubmission AntigenTest Profile Information */

"ExposureSubmission_Antigen_Profile_Information_Title" = "Schnelltest-Profil";

"ExposureSubmission_Antigen_Profile_Information_Image_Description" = "Eine Frau mit einem Smartphone in der Hand steht vor einem Gebäude. Ein QR-Code symbolisiert das zu scannende Schnelltest-Profil.";

"ExposureSubmission_Antigen_Profile_Information_Description_Title" = "Legen Sie Ihre persönlichen Daten als QR-Code ab, um die Registrierung an der Teststelle zu beschleunigen.";

"ExposureSubmission_Antigen_Profile_Information_DescriptionSubHeadline" = "Mit Ihrem eigenen Schnelltest-Profil müssen Sie Ihre persönlichen Daten nicht bei jedem neuen Schnelltest erneut ausfüllen.";

"ExposureSubmission_Antigen_Profile_Information_PrimaryButton" = "Weiter";

"ExposureSubmission_Antigen_Profile_Information_Dataprivacy_Title" = "Weitere Hinweise finden Sie in der Datenschutzerklärung.";

/* ExposureSubmission AntigenTest Profile */

"ExposureSubmission_Antigen_Profile_Header_Text" = "Schnelltest-Profil";

"ExposureSubmission_Antigen_Profile_QRCode_Image_Description" = "Ein QR-Code mit Ihrem Schnelltest-Profil";

"ExposureSubmission_Antigen_Profile_Noice_Text" = "Bitte zeigen Sie diesen QR-Code an der Teststelle vor, um Ihre persönlichen Daten schnell erfassen zu lassen. Bitte halten Sie zusätzlich Ihren Personalausweis bereit.";

"ExposureSubmission_Antigen_Profile_DateOfBirth_Format" = "Geboren %@";

"ExposureSubmission_Antigen_Profile_Primary_Button" = "Weiter";

"ExposureSubmission_Antigen_Profile_Secondary_Button" = "Bearbeiten";

/* ExposureSubmission AntigenTest */

"ExposureSubmission_Profile_CreateProfileTile_Title" = "Schnelltest-Profil anlegen";

"ExposureSubmission_Profile_CreateProfileTile_Description" = "Legen Sie Ihre persönlichen Daten als QR-Code ab, um die Registrierung an der Teststelle zu beschleunigen.";

"ExposureSubmission_Profile_ProfileTile_Title" = "Schnelltest-Profil";

"ExposureSubmission_Profile_ProfileTile_Description" = "Sparen Sie Zeit und zeigen Sie Ihr Schnelltest-Profil an der Teststelle vor.";

/* ExposureSubmission TestCertificate */

"ExposureSubmission_TestCertificate_Information_Title" = "COVID-Testzertifikat";

"ExposureSubmission_TestCertificate_Information_PrimaryButton" = "Testzertifikat anfordern";

"ExposureSubmission_TestCertificate_Information_SecondaryButton" = "Nein danke";

"ExposureSubmission_TestCertificate_Information_ImageDescription" = "Eine Frau mit einem Smartphone benutzt die Corona-Warn-App. Ein Haken auf einem Siegel hinter ihr symbolisiert die Gültigkeit eines Zertifikats.";

"ExposureSubmission_TestCertificate_Information_Section01" = "Das Testzertifikat wird nur bei einem negativen Testergebnis ausgestellt.";

"ExposureSubmission_TestCertificate_Information_Section02" = "Das Testzertifikat gilt innerhalb der EU als gültiger Nachweis eines negativen Testergebnisses (z.\U00A0B. für Reisen).";

"ExposureSubmission_TestCertificate_Information_Subheadline" = "Sie können über die App ein offizielles digitales COVID-Testzertifikat der EU anfordern, das anschließend in der App hinzugefügt wird.";

"ExposureSubmission_TestCertificate_Information_BirthdayPlaceholder" = "Geburtsdatum";

"ExposureSubmission_TestCertificate_Information_BirthdayText" = "Zur Sicherheit wird Ihr Testergebnis mit Ihrem Geburtsdatum geschützt. Das Testergebnis kann nur bei korrekt angegebenem Geburtsdatum zugestellt werden.";

"ExposureSubmission_TestCertificate_Information_Dataprivacy_Title" = "Ausführliche Hinweise zur Datenverarbeitung finden Sie in der Datenschutzerklärung";

"ExposureSubmission_TestCertificate_Information_Alert_Title" = "Registrierung abbrechen";

"ExposureSubmission_TestCertificate_Information_Alert_Message" = "Wenn Sie die Test-Registrierung abbrechen, können Sie Ihr Testergebnis nicht in der App erhalten.";

"ExposureSubmission_TestCertificate_Information_Alert_ContinueRegistration" = "Registrierung fortsetzen";

"ExposureSubmission_TestCertificate_Information_Alert_CancelRegistration" = "Registrierung abbrechen";

/* Tracing Enable/Disable Settings */
"ExposureNotificationSetting_TracingSettingTitle" = "Risiko-Ermittlung";

"ExposureNotificationSetting_EnableTracing" = "Risiko-Ermittlung";

"ExposureNotificationSetting_Tracing_Limited" = "Eingeschränkt";

"ExposureNotificationSetting_Tracing_Deactivated" = "Deaktiviert";

"ExposureNotificationSetting_ActionCell_Header" = "Einstellung";

"ExposureNotificationSetting_DescriptionTitle_Inactive" = "Aktivieren Sie die Begegnungs-Aufzeichnung";

"ExposureNotificationSetting_DescriptionTitle" = "So funktioniert die Risiko-Ermittlung";

"ExposureNotificationSetting_DescriptionText1" = "Um zu erkennen, ob für Sie ein Ansteckungsrisiko vorliegt, müssen Sie die Risiko-Ermittlung aktivieren. Die Risiko-Ermittlung funktioniert länderübergreifend, so dass auch Risiko-Begegnungen mit Nutzern von anderen offiziellen Corona-Apps erkannt werden.";

"ExposureNotificationSetting_DescriptionText2" = "Die Risiko-Ermittlung funktioniert, indem Ihr iPhone per Bluetooth verschlüsselte Zufalls-IDs anderer App nutzenden Personen empfängt und Ihre eigenen Zufalls-IDs an deren Smartphone weitergibt. Die App lädt täglich Listen mit den Zufalls-IDs und eventuellen Angaben zum Symptombeginn aller Corona-positiv getesteten Nutzer herunter, die ihr Testergebnis (genauer gesagt: ihre Zufalls-IDs) freiwillig über ihre App geteilt haben. Diese Listen werden dann mit den von Ihrem iPhone aufgezeichneten Zufalls-IDs anderer Nutzer, denen Sie begegnet sind, verglichen, um Ihr Ansteckungsrisiko zu berechnen und Sie zu warnen.";

"ExposureNotificationSetting_DescriptionText3" = "Die Risiko-Ermittlung lässt sich jederzeit über den Schieberegler deaktivieren.";

"ExposureNotificationSetting_DescriptionText4" = "Persönliche Daten wie Ihr Name, Ihre Adresse oder Ihr Aufenthaltsort werden bei der Risiko-Ermittlung zu keiner Zeit erfasst oder an andere Nutzer übermittelt. Rückschlüsse auf einzelne Personen sind anhand der Zufalls-IDs nicht möglich.";

"ExposureNotificationSetting_Activate_Bluetooth" = "Bluetooth aktivieren";

"ExposureNotificationSetting_Bluetooth_Description" = "Die Risiko-Ermittlung benötigt aktiviertes Bluetooth, um Begegnungen aufzuzeichnen. Bitte aktivieren Sie Bluetooth in Ihren Geräteeinstellungen.";

"ExposureNotificationSetting_Activate_Internet" = "Internetverbindung herstellen";

"ExposureNotificationSetting_Internet_Description" = "Die Risiko-Ermittlung benötigt eine Internetverbindung, um Ihr Infektionsrisiko berechnen zu können. Bitte aktivieren Sie WLAN oder mobile Daten in Ihren Geräteeinstellungen.";

"ExposureNotificationSetting_Detail_Action_Button" = "Geräteeinstellungen öffnen";

"ExposureNotificationSetting_Activate_OSENSetting" = "Begegnungsmitteilungen aktivieren";

"ExposureNotificationSetting_Activate_OSENSetting_Description" = "Die Risiko-Ermittlung benötigt, dass die Begegnungsmitteilungen in den Geräteeinstellungen aktiviert sind, um Begegnungen zu protokollieren. Bitte klicken Sie auf „Geräteeinstellungen öffnen“ -> „Begegnungsmitteilungen“ -> „Begegnungsinformationen teilen“. Legen Sie danach die App als aktive App für die Begegnungsmitteilungen fest, indem Sie auf „Als aktive Region festlegen“ klicken.";

"ExposureNotificationSetting_Activate_OSENSetting_Pre13.7" = "COVID-19-Begegnungsmitteilungen aktivieren ";

"ExposureNotificationSetting_Activate_OSENSetting_Description_Pre13.7" = "Die Risiko-Ermittlung benötigt aktivierte COVID-19-Begegnungsmitteilungen in den Geräteeinstellungen, um Begegnungen zu protokollieren. Bitte klicken Sie auf „Geräteeinstellungen öffnen“ und aktivieren dann die „COVID-19-Begegnungsmitteilungen“ in den Einstellungen.";

"ExposureNotificationSetting_SetActiveApp_OSENSetting" = "Aktive Region festlegen";

"ExposureNotificationSetting_SetActiveApp_OSENSetting_Description_Pre13.7" = "Die Risiko-Ermittlung benötigt, dass die Corona-Warn-App in den Geräteeinstellungen als aktive App festgelegt wurde, um Begegnungen zu protokollieren. Bitte klicken Sie auf „Geräteeinstellungen öffnen“ -> „Einstellungen für COVID-19-Begegnungsaufzeichnungen“ und wählen Sie dann die Corona-Warn-App als aktive App aus.";

"ExposureNotificationSetting_SetActiveApp_OSENSetting_Description" = "Die Risiko-Ermittlung benötigt, dass die Corona-Warn-App in den Geräteeinstellungen als aktive App festgelegt wurde, um Begegnungen zu protokollieren. Bitte klicken Sie auf „Geräteeinstellungen öffnen“ -> „Begegnungsmitteilungen“ -> „Als aktive Region festlegen“.";

"ExposureNotificationSetting_ParentalControls_OSENSetting" = "COVID-19-Kontaktprotokoll und -Mitteilungen aktivieren";

"ExposureNotificationSetting_ParentalControls_OSENSetting_Description" = "Die Risiko-Ermittlung benötigt das aktivierte COVID-19-Kontaktprotokoll und die -Mitteilungen in den Geräteeinstellungen, um Begegnungen zu protokollieren. Bitte aktivieren Sie „COVID-19-Kontaktprotokoll und -Mitteilungen“ in Ihren Systemeinstellungen.";

"ExposureNotificationSetting_AuthorizationRequired_OSENSetting" = "Autorisierung erforderlich";

"ExposureNotificationSetting_AuthorizationRequired_OSENSetting_Description" = "Bitte bestätigen Sie die Nutzung des COVID-19-Kontaktprotokolls.";

"ExposureNotificationSetting_AuthorizationRequired_ActionTitle" = "Autorisieren";

"ExposureNotificationSetting_AccLabel_Enabled" = "Drei Personen haben die Risiko-Ermittlung auf ihren Smartphones aktiviert, ihre Begegnung wird daher aufgezeichnet.";

"ExposureNotificationSetting_AccLabel_Disabled" = "Eine Person hat die Risiko-Ermittlung auf ihrem Smartphone ausgeschaltet, eine Begegnung mit zwei weiteren Personen wird daher nicht aufgezeichnet.";

"ExposureNotificationSetting_AccLabel_BluetoothOff" = "Eine Person hat Bluetooth auf ihrem Smartphone ausgeschaltet, eine Begegnung mit zwei weiteren Personen wird daher nicht aufgezeichnet.";

"ExposureNotificationSetting_AccLabel_InternetOff" = "Eine Person hat die Internetverbindung ihres Smartphones ausgeschaltet, eine Ermittlung der letzten Begegnungen kann dadurch nicht ausgeführt werden.";

"ExposureNotificationSetting_Activate_Action" = "Akzeptieren";

"ExposureNotificationSetting_Dismiss_Action" = "Abbrechen";

"ExposureNotificationSetting_GeneralError_Title" = "Fehler";

"ExposureNotificationSetting_GeneralError_LearnMore_Action" = "Mehr erfahren";

"ExposureNotificationSetting_AuthenticationError" = "Bei der Aktivierung der Risiko-Ermittlung ist ein Fehler aufgetreten. Bitte prüfen Sie in den Einstellungen, ob Sie das COVID-19-Kontaktprotokoll aktiviert haben.";

"ExposureNotificationSetting_exposureNotification_Required" = "Bei der Aktivierung der Risiko-Ermittlung ist ein Fehler aufgetreten. Bitte prüfen Sie in den Einstellungen, ob für diese App die COVID-19-Kontaktmitteilung aktiviert wurde.";

"ExposureNotificationSetting_exposureNotification_unavailable" = "Bei der Aktivierung der Risiko-Ermittlung ist ein Fehler aufgetreten. Bitte prüfen Sie in den Einstellungen, ob diese App für die COVID-19-Kontaktermittlung als aktive App ausgewählt wurde. Besuchen Sie die FAQ-Website für weitere Informationen.";

"ExposureNotificationSetting_unknownError" = "Ein unbekannter Fehler ist aufgetreten. Für mehr Informationen besuchen Sie bitte die FAQ-Website.";

"ExposureNotificationSetting_apiMisuse" = "Bei der Aktivierung der Risiko-Ermittlung ist ein interner Fehler aufgetreten. Für mehr Informationen besuchen Sie bitte die FAQ-Website und probieren Sie es später noch einmal.";

"ExposureNotificationSetting_notResponding" = "Bei der Aktivierung der Risiko-Ermittlung ist ein Fehler aufgetreten. Bitte starten Sie das Smartphone neu. Sollte der Fehler anschließend weiterhin bestehen, besuchen Sie die FAQ-Website oder wenden Sie sich an die technische Hotline über App-Informationen -> Technische Hotline.";

/* EU Settings */

"ExposureNotificationSetting_EU_Title" = "Länderübergreifende Risiko-Ermittlung";

"ExposureNotificationSetting_EU_Desc_1" = "Mehrere Länder arbeiten zusammen, um über den gemeinsam betriebenen Austausch-Server länderübergreifende Warnungen zu ermöglichen. So können bei der Risiko-Ermittlung auch die Kontakte mit Nutzern einer offiziellen Corona-App anderer teilnehmender Länder berücksichtigt werden.";

"ExposureNotificationSetting_EU_Desc_2" = "Hierfür lädt die App täglich aktuelle Listen mit den Zufalls-IDs aller Nutzer herunter, die ihr Testergebnis zur Warnung anderer über ihre App geteilt haben. Diese Listen werden dann mit den von Ihrem iPhone aufgezeichneten Zufalls-IDs verglichen.\n\nDie Downloads der Listen sind für Sie in der Regel kostenlos. Das heißt: Das von der App verursachte Datenvolumen wird von den Mobilfunk-Betreibern nicht angerechnet und im EU-Ausland werden Ihnen keine Roaming-Gebühren berechnet. Näheres erfahren Sie von Ihrem Mobilfunk-Betreiber.";

"ExposureNotificationSetting_EU_Desc_3" = "Derzeit nehmen die folgenden Länder an der länderübergreifenden Risiko-Ermittlung teil:";

"ExposureNotificationSetting_EU_Desc_4" = "Die Datenschutzerklärung der App (einschließlich Informationen zur Datenverarbeitung für die länderübergreifende Risiko-Ermittlung) finden Sie unter dem Menüpunkt „App-Informationen“ > „Datenschutz“.";

/* EU Tracing Risk decription */
"ExposureNotificationSetting_euTracingRiskDeterminationTitle" = "Länderübergreifende Risiko-Ermittlung";

"ExposureNotificationSetting_euTracingAllCountriesTitle" = "Teilnehmende Länder";

"ExposureNotificationSetting_EU_Empty_Error_Title" = "Länder können aktuell nicht angezeigt werden.";

"ExposureNotificationSetting_EU_Empty_Error_Desc" = "Möglicherweise wurde Ihre Internet-Verbindung unterbrochen. Bitte stellen Sie sicher, dass Sie mit dem Internet verbunden sind.";

"ExposureNotificationSetting_EU_Empty_Error_Button_Title" = "Geräteeinstellungen öffnen";

/* Home Navigation Bar */
"Home_LeftBarButton_description" = "Corona-Warn-App Logo";

"Home_RightBarButton_description" = "Infos";

/* Home Active card */
"Home_Activate_Card_On_Title" = "Risiko-Ermittlung aktiv";

"Home_Activate_Card_Off_Title" = "Risiko-Ermittlung gestoppt";

"Home_Activate_Card_Bluetooth_Off_Title" = "Bluetooth deaktiviert";

/* Home common card */
"Home_Risk_Date_Item_Title" = "Aktualisiert: %@";

"Home_Risk_No_Date_Title" = "Unbekannt";

"Home_Risk_Period_Disabled_Button_Title" = "Aktualisierung nur alle %@\U00A0Stunden";

"Home_Risk_Last_Contact_Item_Title" = "Zuletzt am %@";

"Home_Risk_Last_Contact_Item_Title_One_Risk_Day" = "Am %@";

"Home_Risk_Last_Activate_Item_Title" = "Letzte Risiko-Überprüfung: %@";

"Home_Risk_Last_Activate_Item_Unknown_Title" = "Unbekanntes Risiko";

"Home_Risk_Last_Activate_Item_Low_Title" = "Niedriges Risiko";

"Home_Risk_Last_Activate_Item_High_Title" = "Erhöhtes Risiko";

"Home_RiskCard_Update_Button" = "Aktualisieren";

/* Home Inactive card */
"Home_Risk_Inactive_NoCalculation_Possible_Title" = "Risiko-Ermittlung gestoppt";

"Home_Risk_Inactive_Outdated_Results_Title" = "Risiko-Ermittlung nicht möglich";

"Home_Risk_Inactive_NoCalculation_Possible_Body" = "Aktivieren Sie die Risiko-Ermittlung, um Ihren heutigen Risikostatus zu berechnen.";

"Home_Risk_Inactive_Outdated_Results_Body" = "Ihre Risiko-Ermittlung konnte seit mehr als 24 Stunden nicht aktualisiert werden.";

"Home_Risk_Inactive_NoCalculation_Possible_Button" = "Risiko-Ermittlung aktivieren";

"Home_Risk_Inactive_Outdated_Results_Button" = "Risiko-Ermittlung aktivieren";

/* Home Low card */
"Home_Risk_Low_Title" = "Niedriges Risiko";

/* Home High card */
"Home_Risk_High_Title" = "Erhöhtes Risiko";

/* Home Status Check */

"Home_Risk_Status_Downloading_Title" = "Daten werden heruntergeladen …";

"Home_Risk_Status_Detecting_Title" = "Prüfung läuft …";

"Home_Risk_Status_Downloading_Body" = "Das kann mehrere Minuten dauern. Vielen Dank für Ihre Geduld.";

"Home_Risk_Status_Detecting_Body" = "Ihre Begegnungsdaten werden nun geprüft. Das kann mehrere Minuten dauern. Vielen Dank für Ihre Geduld.";

/* Home exposure detection failed card */

"Home_Risk_Failed_Title" = "Risiko-Überprüfung fehlgeschlagen";

"Home_Risk_Failed_Body" = "Der Abgleich der Zufall-IDs mit dem Server ist fehlgeschlagen. Sie können den Abgleich manuell neu starten.";

"Home_Risk_Restart_Button_Title" = "Erneut starten";

/* Home Test Result Card */

"Home_resultCard_PCR_Title" = "PCR-Test";

"Home_resultCard_Antigen_Title" = "Schnelltest";

"Home_resultCard_LoadingErrorTitle" = "Ihr Testergebnis konnte nicht geladen werden.";

/* - Pending */

"Home_resultCard_ResultUnvailableTitle" = "Ergebnis liegt noch nicht vor";

"Home_resultCard_Pending_PCR_Desc" = "Die Auswertung Ihres PCR-Tests ist noch nicht abgeschlossen.";

"Home_resultCard_Pending_Antigen_Desc" = "Die Auswertung Ihres Schnelltests ist noch nicht abgeschlossen.";

/* - Available */

"Home_resultCard_ResultAvailableTitle" = "Testergebnis abrufen";

"Home_resultCard_AvailableDesc" = "Warnen Sie Ihre Mitmenschen, wenn Sie positiv auf Corona getestet wurden.";

/* - Negative */

"Home_resultCard_NegativeCaption" = "Befund";

"Home_resultCard_NegativeTitle" = "SARS-CoV-2";

"Home_resultCard_NegativeTitleNegative" = "Negativ";

"Home_resultCard_NegativeDesc" = "Das Virus SARS-CoV-2 wurde bei Ihnen nicht nachgewiesen.";

"Home_resultCard_NegativeDatePCR" = "Test registriert am %@";

"Home_resultCard_NegativeDateAntigen" = "Durchgeführt am %@";

/* - Invalid */

"Home_resultCard_InvalidTitle" = "Fehlerhafter Test";

"Home_resultCard_InvalidDesc" = "Ihr Test konnte nicht ausgewertet werden.";

/* - Expired */

"Home_resultCard_ExpiredTitle" = "Nicht mehr gültig";

"Home_resultCard_ExpiredDesc" = "Ihr Test liegt länger als 21 Tage zurück und ist daher nicht länger relevant. Bitte löschen Sie den Test. Danach können Sie einen neuen Test hinzufügen.";

/* - Outdated */

"Home_resultCard_OutdatedTitle" = "Test nicht mehr aktuell";

"Home_resultCard_OutdatedDesc" = "Ihr Schnelltest ist älter als 48 Stunden und wird hier nicht mehr angezeigt. ";

/* - Loading */

"Home_resultCard_LoadingTitle" = "Aktualisierung läuft …";

"Home_resultCard_LoadingBody" = "Aktuelle Daten werden heruntergeladen. Dies kann mehrere Minuten dauern.";

/* - Button */

"Home_resultCard_ShowResultButton" = "Test anzeigen";

"Home_resultCard_RetrieveResultButton" = "Testergebnis abrufen";

"Home_resultCard_DeleteTestButton" = "Test löschen";

"Home_resultCard_HideTestButton" = "Nicht mehr anzeigen";

/* - Show Positive */

"Home_Finding_Positive_Card_Status_Title" = "SARS-CoV-2-positiv";

"Home_Finding_Positive_Card_Status_Subtitle" = "Das Virus SARS-CoV-2 wurde bei Ihnen nachgewiesen.";

"Home_Finding_Positive_Card_Status_DatePCR" = "Test registriert am %@";

"Home_Finding_Positive_Card_Status_DateAntigen" = "Durchgeführt am %@";

"Home_Finding_Positive_Card_Note_Title" = "Bitte beachten Sie:";

"Home_Finding_Positive_Card_Verify_Item_Title" = "Machen Sie einen PCR-Test, um dieses Test-Ergebnis zu verifizieren. ";

"Home_Finding_Positive_Card_Phone_Item_Title" = "Das Gesundheitsamt wird sich möglicherweise in den nächsten Tagen bei Ihnen melden.";

"Home_Finding_Positive_Card_Home_Item_Title" = "Sie sind sehr wahrscheinlich ansteckend. Isolieren Sie sich von anderen Personen.";

"Home_Finding_Positive_Card_Share_Item_Title" = "Teilen Sie Ihre Zufalls-IDs, damit andere gewarnt werden können.";

"Home_Finding_Positive_Card_Button" = "Andere warnen";

"Home_Finding_Positive_Card_Button_Remove_Test" = "Test löschen";

/* Home Test Registration Card */

"Home_TestRegistration_Title" = "Sie lassen sich testen?";

"Home_TestRegistration_Body" = "Finden Sie Teststellen in Ihrer Umgebung und registrieren Sie einen Test, um andere schneller warnen zu können, oder Ihr digitales COVID-Testzertifikat anzufordern.";

"Home_TestRegistration_Button" = "Weiter";

/* Home Trace Locations Card */

"Home_TraceLocationsCard_Title" = "Sie planen eine Veranstaltung?";

"Home_TraceLocationsCard_Body" = "Sie planen ein Event oder haben ein Geschäft? Erstellen Sie einen QR-Code, mit dem sich Ihre Gäste bei Ankunft einchecken können.";

"Home_TraceLocationsCard_Button" = "QR-Code erstellen";

/* Home More Card */

"Home_MoreCard_Title" = "Mehr";

"Home_MoreCard_SettingsTitle" = "Einstellungen";

"Home_MoreCard_RecycleBinTitle" = "Papierkorb";

"Home_MoreCard_AppInformationTitle" = "App-Informationen";

"Home_MoreCard_FAQTitle" = "Häufige Fragen";

"Home_MoreCard_ShareTitle" = "Teilen";

/* Home Alert Risk Lowered */

"Home_Alert_RiskStatusLowered_Title" = "Änderung Ihres Risikostatus";

"Home_Alert_RiskStatusLowered_Message" = "Die Risiko-Begegnung, die zu einem erhöhten Risiko für Sie geführt hat, liegt mehr als 14 Tage zurück. Daher wird das Infektionsrisiko wieder als niedrig für Sie eingestuft.\n\nSo verhalten Sie sich richtig:\n Wenn Sie keine Symptome von COVID-19 aufweisen, halten Sie sich an die allgemein geltenden Verhaltensregeln zu Abstand und Hygiene.\n Wenn Sie Symptome von COVID-19 aufweisen, empfehlen wir, dass Sie Ihren Arzt aufsuchen und sich testen lassen.";

"Home_Alert_RiskStatusLowered_PrimaryButtonTitle" = "OK";

/* App Information */

"App_Information_Title" = "App-Informationen";

"App_Information_Version" = "Version";

/* App Information - About */

"App_Information_About_Navigation" = "Über die App";

"App_Information_About_ImageDescription" = "";

"App_Information_About_Title" = "Gemeinsam Corona bekämpfen";

"App_Information_About_Description" = "Das Robert Koch-Institut (RKI) als zentrale Einrichtung des Bundes im Bereich der Öffentlichen Gesundheit und als nationales Public-Health-Institut veröffentlicht die Corona-Warn-App im Auftrag der Bundesregierung. Die App ist die digitale Ergänzung zu Abstandhalten, Hygiene und Alltagsmaske.";

"App_Information_About_Text" = "Wer sie nutzt, hilft, Infektionsketten schnell nachzuverfolgen und zu durchbrechen. Die App speichert dezentral – auf Ihrem Smartphone – Begegnungen mit anderen. Sie werden informiert, wenn Sie Begegnungen mit nachweislich infizierten Personen hatten. Ihre Privatsphäre bleibt dabei bestens geschützt.";

"App_Information_About_LinkText" = "Informationen zur App in leichter Sprache und Gebärdensprache";

/* App Information - FAQ */
"App_Information_FAQ_Navigation" = "Häufige Fragen";

/* App Information - Contact */
"App_Information_Contact_Navigation" = "Technische Hotline";

"App_Information_Contact_ImageDescription" = "Ein Mann nutzt ein Headset zum Telefonieren.";

"App_Information_Contact_Title" = "Wie können wir Ihnen helfen?";

"App_Information_Contact_Description" = "Für technische Fragen rund um die Corona-Warn-App können Sie sich direkt an unsere bundesweite technische Hotline wenden.";

"App_Information_Contact_Hotline_Title" = "Technische Hotline:";

"App_Information_Contact_Hotline_Text_Domestic" = "0800 7540001";

"App_Information_Contact_Hotline_Number_Domestic" = "08007540001";

"App_Information_Contact_Hotline_Details_Domestic" = "Für Anrufe innerhalb Deutschlands.\nDer Anruf ist kostenfrei.";

"App_Information_Contact_Hotline_Text_Foreign" = "+49 30 498 75401";

"App_Information_Contact_Hotline_Number_Foreign" = "+493049875401";

"App_Information_Contact_Hotline_Details_Foreign" = "Für Anrufe aus dem Ausland.\nEs fallen die Gebühren des jeweiligen Telefonanbieters an.";

"App_Information_Contact_Hotline_Terms" = "Unser Kundenservice ist in den folgenden Sprachen für Sie da:\nDeutsch, Englisch, Türkisch\n\nErreichbarkeit:\nMo-Sa: 07:00 - 22:00 Uhr\n(außer an bundesweiten Feiertagen)\n\nFür gesundheitliche Fragen wenden Sie sich bitte an Ihre Hausarztpraxis oder die Hotline des ärztlichen Bereitschaftsdienstes 116 117.";

/* App Information - Imprint */
"App_Information_New_Features_Navigation" = "Neue Funktionen";

"App_Information_Imprint_Navigation" = "Impressum";

"App_Information_Imprint_ImageDescription" = "Eine Hand hält ein Smartphone mit viel Text, daneben ist ein Paragraphenzeichen als Symbol für das Impressum.";

"App_Information_Imprint_Section1_Title" = "Herausgeber";

"App_Information_Imprint_Section1_Text" = "(verantwortlich nach § 5 Abs. 1 TMG, § 18 Abs. 1 MStV)";

"App_Information_Imprint_Section2_Title" = "Robert Koch-Institut";

"App_Information_Imprint_Section2_Text" = "Nordufer 20\n13353 Berlin\nvertreten durch den Präsidenten";

"App_Information_Imprint_Section3_Title" = "Kontakt";

"App_Information_Imprint_Section3_Text" = "E-Mail: CoronaWarnApp@rki.de";

"App_Information_Imprint_Section4_Title" = "Umsatzsteuer-Identifikationsnummer";

"App_Information_Imprint_Section4_Text" = "DE 165 893 430";

"App_Information_Contact_Form_Title" = "Kontaktformular";

/* App Information - Legal */
"App_Information_Legal_Navigation" = "Rechtliche Hinweise";

/* App Information - Privacy */
"App_Information_Privacy_Navigation" = "Datenschutz";

"App_Information_Legal_ImageDescription" = "Eine Hand hält ein Smartphone mit viel Text, daneben ist eine Balkenwaage als Symbol für rechtliche Hinweise.";

"App_Information_Privacy_Title" = "Datenschutz";

"App_Information_Privacy_Description" = "Sie bleiben unerkannt.\nIhre Daten werden komplett verschlüsselt und pseudonymisiert übertragen.";

/* App Information - Terms */
"App_Information_Terms_Navigation" = "Nutzung";

"App_Information_Terms_ImageDescription" = "Eine Hand hält ein Smartphone mit viel Text, daneben ist ein Haken als Symbol für akzeptierte Nutzungsbedingungen.";

"App_Information_Terms_Title" = "Nutzungsbedingungen";

/* App Information - Error Report */
"ErrorReport_PrivacyInformation" = "Weitere Hinweise finden Sie in der Datenschutzerklärung";

"ErrorReport_ActiveStatus_Title" = "Fehleranalyse läuft";

"ErrorReport_InactiveStatus_Title" = "Inaktiv";

"ErrorReport_Progress_Description" = "Derzeitige Größe %@ (unkomprimiert)";

"ErrorReport_StartButtonTitle" = "Starten";

"ErrorReport_StopAndDeleteButtonTitle" = "Stoppen und löschen";

"ErrorReport_SaveButtonTitle" = "Teilen und fortsetzen";

"ErrorReport_SendButtonTitle" = "Fehlerbericht senden";

"ErrorReport_SendReports_Title" = "Fehlerbericht senden";

"ErrorReport_SendReports_Paragraph" = "Bevor Sie den aufgezeichneten Fehlerbericht an den technischen Support des RKI übersenden können, ist Ihr Einverständnis erforderlich.\n\nNach der Übersendung erhalten Sie eine Fehlerbericht-ID. Diese können Sie angeben, um dem technischen Support z.\U00A0B. weitere Informationen zukommen zu lassen und dabei eine Zuordnung zu Ihrem Fehlerbericht zu ermöglichen. Wenn Sie die Fehlerbericht-ID nicht mitteilen, ist dem RKI eine Zuordnung zu Ihrer Person nicht möglich.";

"ErrorReport_SendReports_Details" = "Ausführliche Informationen zu dieser Datenverarbeitung und den Datenschutzrisiken in den USA und anderen Drittländern";

"ErrorReport_SendReports_Button_Title" = "Einverstanden und senden";

/* Invite Friends */
"InviteFriends_NavTitle" = "Empfehlen";

"InviteFriends_Subtitle" = "Empfehlen Sie die Corona-Warn-App";

"InviteFriends_Title" = "Gemeinsam Corona bekämpfen";

"InviteFriends_Description" = "Je mehr Menschen mitmachen, desto besser durchbrechen wir Infektionsketten. Verschicken Sie einen Link auf die Corona-Warn-App an Familie, Freunde und Bekannte!";

"InviteFriends_Button" = "Link versenden";

"InviteFriends_ShareTitle" = "Gemeinsam Corona bekämpfen. Ich bin dabei. Du auch?";

"InviteFriends_Illustration_Label" = "Ein Mann teilt die Corona-Warn-App mit vier anderen Personen.";

/* Reset View */
"Reset_NavTitle" = "Zurücksetzen";

"Reset_Header1" = "Sind Sie sicher, dass Sie die Anwendung zurücksetzen wollen?";

"Reset_Descrition1" = "Sie werden nicht mehr über Ihre Risiko-Begegnungen informiert und können andere Nutzerinnen und Nutzer nicht mehr warnen.";

"Reset_Button" = "Anwendung zurücksetzen";

"Reset_Discard" = "Abbrechen";

"Reset_InfoTitle" = "Begegnungs-Aufzeichnung löschen";

"Reset_InfoDescription" = "Die Begegnungs-Aufzeichnung muss separat in den Geräteeinstellungen gelöscht werden.";

"Reset_Subtitle" = "Anwendung zurücksetzen";

"Reset_ImageDescription" = "Eine Hand hält ein Smartphone, auf dem das Zurücksetzen der Anwendung symbolisiert wird.";

"Reset_ConfirmDialog_Title" = "Anwendung zurücksetzen";

"Reset_ConfirmDialog_Description" = "Sie werden nicht mehr über Ihre Risiko-Begegnungen informiert und können andere Nutzerinnen und Nutzer nicht mehr warnen. Dieser Vorgang kann nicht rückgängig gemacht werden.";

"Reset_ConfirmDialog_Cancel" = "Abbrechen";

"Reset_ConfirmDialog_Confirm" = "Zurücksetzen";

/* Local Notifications */
"local_notifications_ignore" = "Ignorieren";

"local_notifications_detectexposure_title" = "Corona-Warn-App";

"local_notifications_detectexposure_body" = "Es gibt Neuigkeiten von Ihrer Corona-Warn-App.";

"local_notifications_testresults_title" = "Corona-Warn-App";

"local_notifications_testresults_body" = "Es gibt Neuigkeiten von Ihrer Corona-Warn-App.";

"local_notifications_certificate_title" = "Corona-Warn-App";

"local_notifications_certificate_body" = "Es gibt Neuigkeiten von Ihrer Corona-Warn-App.";

"local_notifications_certificate_validity_body" = "Überprüfen Sie die Gültigkeit Ihrer Zertifikate.";

/* Risk Legend */
"RiskLegend_Title" = "Überblick";

"RiskLegend_Subtitle" = "Die wichtigsten Funktionen und Begriffe";

"RiskLegend_Legend1_Title" = "Risiko-Ermittlung";

"RiskLegend_Legend1_Text" = "Die Risiko-Ermittlung ist eine der drei zentralen Funktionen der App. Ist sie aktiv, werden Begegnungen automatisch aufgezeichnet.";

"RiskLegend_Legend2_Title" = "Infektionsrisiko";

"RiskLegend_Legend2_Text" = "Wenn Sie die Risiko-Ermittlung aktiviert haben, berechnet die App Ihr persönliches Infektionsrisiko. Als Grundlage dafür misst sie, über welche Dauer und mit welchem Abstand in den letzten 14 Tagen Begegnungen mit Corona-positiv getesteten Personen stattfanden.";

"RiskLegend_Legend2_RiskLevels" = "Folgende Risikostatus können angezeigt werden:";

"RiskLegend_Legend2_High" = "Erhöhtes Risiko";

"RiskLegend_Legend2_Low" = "Niedriges Risiko";

"RiskLegend_Legend3_Title" = "Benachrichtigung anderer";

"RiskLegend_Legend3_Text" = "Sie können Ihren Test registrieren und das Testergebnis in der App abfragen. Ist das Testergebnis positiv, können Sie andere warnen und somit helfen, Infektionsketten zu unterbrechen.";

"RiskLegend_Definitions_Title" = "Wichtige Begriffe";

"RiskLegend_Store_Title" = "Begegnungs-Aufzeichnung";

"RiskLegend_Store_Text" = "Liste der empfangenen und vorübergehend im Betriebssystemspeicher abgelegten kurzlebigen Zufalls-IDs. Diese Liste wird bei der Risiko-Überprüfung gelesen. Alle Zufalls-IDs werden nach 14 Tagen automatisch gelöscht.";

"RiskLegend_Check_Title" = "Risiko-Überprüfung";

"RiskLegend_Check_Text" = "Abfrage der Begegnungs-Aufzeichnung und Abgleich mit den Risiko-Mitteilungen anderer Personen. Ihr Risiko wird mehrmals täglich automatisch überprüft.";

"RiskLegend_Contact_Title" = "Risiko-Begegnung";

"RiskLegend_Contact_Text" = "Begegnung mit einer infizierten Person, die ihr positives Testergebnis über die App mit anderen geteilt hat. Eine Begegnung muss bestimmte Kriterien hinsichtlich Dauer, Abstand und vermuteter Infektiosität der anderen Person erfüllen, um als Risiko-Begegnung eingestuft zu werden.";

"RiskLegend_Notification_Title" = "Risiko-Benachrichtigung";

"RiskLegend_Notification_Text" = "Die Anzeige von Risiko-Begegnungen in der Corona-Warn-App.";

"RiskLegend_Random_Title" = "Zufalls-ID";

"RiskLegend_Random_Text" = "Die Zufalls-IDs sind zufällig erzeugte Zahlen- und Buchstabenkombinationen. Sie werden zwischen benachbarten Smartphones ausgetauscht. Zufalls-IDs lassen sich nicht einer bestimmten Person zuordnen und werden nach 14 Tagen automatisch gelöscht. Eine Corona-positiv getestete Person kann ihre Zufalls-IDs der letzten bis zu 14 Tage freiwillig mit anderen App-Nutzern teilen.";

"RiskLegend_Image1_AccLabel" = "Ein Smartphone zeigt unterschiedliche Inhalte, die nummeriert sind.";

/* Update Message */
"Update_Message_Title" = "Update verfügbar";

"Update_Message_Text" = "Es gibt ein neues Update für die Corona-Warn-App.";

"Update_Message_Text_Force" = "Bitte beachten Sie: Sie können die Corona-Warn-App erst wieder benutzen, wenn Sie das neueste Update installiert haben.";

"Update_Message_Action_Update" = "Update";

"Update_Message_Action_Later" = "Später";

/* ENATanInput */
"ENATanInput_Empty" = "Leer";

"ENATanInput_InvalidCharacter" = "Ungültiges Zeichen\n\n%@";

"ENATanInput_CharacterIndex" = "Zeichen %1$u von %2$u";

/* Active Tracing Interval Formatting:\n The following two entries are used together. If tracing was not active (almost) 14 days\n during the last 14 days then `Active_Tracing_Interval_Partially_Active` is used – otherwise\n `Active_Tracing_Interval_Partially_Active` will be used. */
"Active_Tracing_Interval_Partially_Active" = "Risiko-Ermittlung war für %1$u der letzten 14 Tage aktiv";

"Active_Tracing_Interval_Permanently_Active" = "Risiko-Ermittlung dauerhaft aktiv";

/* Delta Onboarding - New Version Features */

"DeltaOnboarding_NewVersionFeatures_AccessibilityImageLabel" = "Neue Funktionen der Version";

"DeltaOnboarding_NewVersionFeatures_Title" = "Neue Funktionen";

"DeltaOnboarding_NewVersionFeatures_Release" = "Release";

"DeltaOnboarding_NewVersionFeatures_Button_Continue" = "Weiter";

"DeltaOnboarding_NewVersionFeatures_Description" = "Mit diesem Update stellen wir Ihnen neben Fehlerbehebungen auch neue und erweiterte Funktionen zur Verfügung.";

/* New Version Features */

"NewVersionFeatures_Info_about_abb_information" = "Änderungen zum Release finden Sie in den App-Informationen unter dem Menüpunkt „Neue Funktionen”.";

/* Version 2.15 */

"NewVersionFeature_215_ticketValidation_title" = "Zertifikatprüfung bei Buchungen";

"NewVersionFeature_215_ticketValidation_description" = "Bereits bei einer Ticketbuchung können Sie den Nachweis erbringen, dass Sie geimpft, genesen oder negativ getestet sind. Dazu scannen Sie einen vom Buchungssystem angezeigten QR-Code und wählen dann in der App das passende Zertifikat aus. Wird Ihr Zertifikat erfolgreich geprüft und erfüllt die Anforderungen, wird es an das Buchungssystem übertragen.";

/* Delta Onboarding */
"DeltaOnboarding_AccessibilityImageLabel" = "Länderübergreifende Risiko-Ermittlung";

"DeltaOnboarding_Headline" = "Länderübergreifende Risiko-Ermittlung";

"DeltaOnboarding_Description" = "Die Funktion der Corona-Warn-App wurde erweitert. Es arbeiten nun mehrere Länder zusammen, um über einen gemeinsam betriebenen Austausch-Server länderübergreifende Warnungen zu ermöglichen. So können bei der Risiko-Ermittlung jetzt auch die Kontakte mit Nutzern einer offiziellen Corona-App anderer teilnehmender Länder berücksichtigt werden.\n\nHierfür lädt die App täglich aktuelle Listen mit den Zufalls-IDs aller Nutzer herunter, die ihr Testergebnis zur Warnung anderer über ihre App geteilt haben. Diese Liste wird dann mit den von Ihrem iPhone aufgezeichneten Zufalls-IDs verglichen.\n\nDie Downloads der Listen sind für Sie in der Regel kostenlos. Das heißt: Das von der App verursachte Datenvolumen wird von den Mobilfunk-Betreibern nicht angerechnet und im EU-Ausland werden Ihnen keine Roaming-Gebühren berechnet. Näheres erfahren Sie von Ihrem Mobilfunk-Betreiber.";

"DeltaOnboarding_ParticipatingCountries" = "Derzeit nehmen die folgenden Länder teil:";

"DeltaOnboarding_ParticipatingCountriesList_Unavailable" = "Die teilnehmenden Länder können Sie jederzeit in den Details zur Risiko-Ermittlung einsehen.";

"DeltaOnboarding_ParticipatingCountriesList_Unavailable_Title" = "Teilnehmende Länder";

"DeltaOnboarding_PrimaryButton_Continue" = "Weiter";

"DeltaOnboarding_Terms_Description1" = "Im Zuge der Erweiterung der Funktion der App wurden auch die Nutzungsbedingungen aktualisiert:";

"DeltaOnboarding_Terms_Button" = "Nutzungsbedingungen anzeigen";

"DeltaOnboarding_Terms_Description2" = "Die Nutzungsbedingungen und die Datenschutzerklärung finden Sie auch unter dem Menüpunkt „App-Informationen“ sowie in der App-Beschreibung Ihres App Stores. Die Änderungen haben keine Auswirkungen auf Ihre Nutzung der App. Wenn Sie die App weiter nutzen oder erneut öffnen, gehen wir davon aus, dass Sie mit den aktualisierten Nutzungsbedingungen einverstanden sind.";

/* Warn other notifications */
"WarnOthersNotification_Title" = "Helfen Sie mit!";
"WarnOthersNotification_Description" = "Bitte warnen Sie andere und teilen Sie Ihr Testergebnis.";

/* Automatic sharing Consent */
"AutomaticSharingConsent_Title" = "Ihr Einverständnis";

"AutomaticSharingConsent_SwitchTitle" = "Andere warnen";

"AutomaticSharingConsent_SwitchTitleDesc" = "Sie haben sich wie folgt einverstanden erklärt:";

"AutomaticSharingConsent_DataProcessingDetailInfo" = "Ausführliche Informationen zur Datenverarbeitung und Ihrem Einverständnis.";

/* Thank you screen */
"Thank_You_Title" = "Vielen Dank!";

"Thank_You_SubTitle" = "Vielen Dank, dass Sie mithelfen, die Verbreitung von Corona zu bekämpfen!";

"Thank_You_Description1" = "Ihre Mitmenschen werden jetzt gewarnt.";

"Thank_You_Description2" = "Bitte helfen Sie nun, die Genauigkeit der Warnungen zu verbessern. Geben Sie hierfür im nächsten Schritt an, wann Sie erstmals Symptome hatten. Sie können diesen Schritt jederzeit abbrechen.";

"Thank_You_Continue_Button" = "Weiter mit Symptom-Erfassung";

"Thank_You_Cancel_Button" = "Beenden";

"Thank_You_AccImageDescription" = "Mehrere Personen, die auf ihr Smartphone schauen";

/* Test result screen (positive test result) */
"TestResultPositive_NoConsent_Title" = "Bitte helfen Sie mit!";

"TestResultPositive_NoConsent_Info1" = "Helfen Sie mit, Ihre Mitmenschen vor Ansteckungen zu schützen und teilen Sie Ihr Testergebnis.";

"TestResultPositive_NoConsent_Info2" = "Ihre Identität bleibt dabei geheim. Andere Nutzer erfahren nicht, wer das Testergebnis geteilt hat.";

"TestResultPositive_NoConsent_Info3" = "Bitte beachten Sie unbedingt die Hinweise des zuständigen Gesundheitsamtes und bleiben Sie zu Hause, um andere Personen nicht anzustecken.";

"TestResultPositive_NoConsent_PrimaryButton" = "Andere warnen";

"TestResultPositive_NoConsent_SecondaryButton" = "Abbrechen";

"TestResultPositive_NoConsent_AlertNotWarnOthers_Title" = "Sie wollen keine Warnung verschicken?";

"TestResultPositive_NoConsent_AlertNotWarnOthers_Description" = "Nur wenn Sie Ihr Testergebnis teilen, helfen Sie mit, Ihre Mitmenschen zu warnen.";

"TestResultPositive_NoConsent_AlertNotWarnOthers_ButtonOne" = "Nicht warnen";

"TestResultPositive_NoConsent_AlertNotWarnOthers_ButtonTwo" = "Warnen";

"TestResultPositive_WithConsent_Title" = "Vielen Dank, dass Sie mithelfen, die Verbreitung von Corona zu bekämpfen.";

"TestResultPositive_WithConsent_Info1" = "Ihre Mitmenschen werden jetzt gewarnt.";

"TestResultPositive_WithConsent_Info2" = "Bitte helfen Sie nun, die Genauigkeit der Warnungen zu verbessern. Geben Sie hierfür im nächsten Schritt an, wann Sie erstmals Symptome hatten. Sie können diesen Schritt jederzeit abbrechen.";

"TestResultPositive_WithConsent_PrimaryButton" = "Weiter mit Symptom-Erfassung";

"TestResultPositive_WithConsent_SecondaryButton" = "Beenden";

"TestResultPositive_KeysSubmitted_Description" = "Dank Ihrer Mithilfe können andere gewarnt werden und entsprechend reagieren.";

"TestResultPositive_KeysSubmitted_Title1" = "Bitte beachten Sie:";

"TestResultPositive_KeysSubmitted_Info1" = "Machen Sie einen PCR-Test, um dieses Test-Ergebnis zu verifizieren.";

"TestResultPositive_KeysSubmitted_Info2" = "Das Gesundheitsamt wird sich möglicherweise in den nächsten Tagen bei Ihnen melden.";

"TestResultPositive_KeysSubmitted_Info3" = "Sie sind sehr wahrscheinlich ansteckend. Isolieren Sie sich von anderen Personen.";

"TestResultPositive_KeysSubmitted_Title2" = "Weitere Infos:";

"TestResultPositive_KeysSubmitted_FurtherInfo1" = "Die Isolationszeit beträgt in der Regel 14 Tage. Bitte beobachten Sie genau, wie sich Ihre Symptome entwickeln.";

"TestResultPositive_KeysSubmitted_FurtherInfo2" = "Sie werden von Ihrem Gesundheitsamt gebeten, eine Liste Ihrer Kontaktpersonen zu erstellen. Erfassen Sie dabei alle Personen, zu denen Sie in den zwei Tagen vor Erkrankungsbeginn engen Kontakt (unter 2 Meter, direktes Gespräch) über insgesamt 15 Minuten hatten. Nutzen Sie hierfür Ihr Kontakt-Tagebuch. Sie können die Einträge einfach exportieren und ausdrucken oder als E-Mail verschicken.";

"TestResultPositive_KeysSubmitted_FurtherInfo3" = "Bitte denken Sie hier auch besonders an Personen, die nicht automatisch durch die App informiert werden, da sie kein Smartphone besitzen oder die App nicht installiert haben.";

"TestResultPositive_KeysSubmitted_FurtherInfo4" = "Auch wenn Sie keine Symptome (mehr) haben, können Sie ansteckend sein. Bitte halten Sie die angeordnete Isolationszeit in jedem Fall ein.";

"TestResultPositive_KeysSubmitted_PrimaryButton" = "Test löschen";

/* Contact Diary*/

/* Overview */
"ContactDiary_Overview_Button_Title_Menu" = "Menü";

"ContactDiary_Overview_Title" = "Kontakt-Tagebuch";

"ContactDiary_Overview_Description" = "Tragen Sie ein, mit wem Sie sich getroffen haben und wo Sie gewesen sind. Sollte ein Risiko an einem Tag angezeigt werden, können Sie damit Personen warnen, die Sie an diesen Tagen begleitet haben, wenn diese die Corona-Warn-App nicht nutzen.";

"ContactDiary_Overview_Increased_Risk_Title" = "Erhöhtes Risiko";

"ContactDiary_Overview_Low_Risk_Title" = "Niedriges Risiko";

"ContactDiary_Overview_Risk_Text_StandardCause" = "aufgrund der von der App ausgewerteten Begegnungen.";

"ContactDiary_Overview_Risk_Text_Disclaimer" = "Diese müssen nicht in Zusammenhang mit den von Ihnen erfassten Personen und Orten stehen.";

"ContactDiary_Overview_Risk_Text_LowRiskEncountersCause" = "aufgrund von mehreren Begegnungen mit niedrigem Risiko.";

"ContactDiary_Overview_PersonEncounter_Duration_LessThan10Minutes" = "unter 10 Min.";

"ContactDiary_Overview_PersonEncounter_Duration_MoreThan10Minutes" = "über 10 Min.";

"ContactDiary_Overview_PersonEncounter_MaskSituation_WithMask" = "mit Maske";

"ContactDiary_Overview_PersonEncounter_MaskSituation_WithoutMask" = "ohne Maske";

"ContactDiary_Overview_PersonEncounter_Setting_Outside" = "im Freien";

"ContactDiary_Overview_PersonEncounter_Setting_Inside" = "drinnen";

"ContactDiary_Overview_LocationVisit_Abbreviation_Hours" = "Std.";

"ContactDiary_Overview_Tests_PCR_Registered" = "PCR-Test registriert";

"ContactDiary_Overview_Tests_Antigen_Done" = "Schnelltest durchgeführt";

"ContactDiary_Overview_Tests_Negative_Result" = "Befund negativ";

"ContactDiary_Overview_Tests_Positive_Result" = "Befund positiv";

/* ActionSheet */
"ContactDiary_Overview_ActionSheet_InfoActionTitle" = "Informationen";

"ContactDiary_Overview_ActionSheet_ExportActionTitle" = "Einträge exportieren";

"ContactDiary_Overview_ActionSheet_EditPersonTitle" = "Personen bearbeiten";

"ContactDiary_Overview_ActionSheet_EditLocationTitle" = "Orte bearbeiten";

"ContactDiary_Overview_ActionSheet_ExportActionSubject" = "Mein Kontakt-Tagebuch";

/* Checkin Risk */

"ContactDiaray_Overview_Checkin_Title_HighRisk" = "Erhöhtes Risiko";

"ContactDiaray_Overview_Checkin_Title_LowRisk" = "Niedriges Risiko";

"ContactDiaray_Overview_Checkin_Title_Subheadline" = "aufgrund Ihrer Anwesenheit bei:";

"ContactDiaray_Overview_Checkin_High_Risk_In_Brackets" = "(erhöhtes Risiko)";

"ContactDiaray_Overview_Checkin_Low_Risk_In_Brackets" = "(niedriges Risiko)";

/* Day */
"ContactDiary_Day_ContactPersonsSegment" = "Personen";

"ContactDiary_Day_AddContactPerson" = "Person hinzufügen";

"ContactDiary_Day_ContactPersonsEmptyTitle" = "Noch keine Personen vorhanden";

"ContactDiary_Day_ContactPersonsEmptyDescription" = "Legen Sie eine Person an und fügen Sie sie in Ihrem Kontakt-Tagebuch hinzu.";

"ContactDiary_Day_ContactPersonsEmptyImageDescription" = "Die Silhouette einer Frau, die über eine Wiese läuft.";

"ContactDiary_Day_LocationsSegment" = "Orte";

"ContactDiary_Day_AddLocation" = "Ort hinzufügen";

"ContactDiary_Day_LocationsEmptyTitle" = "Noch keine Orte vorhanden";

"ContactDiary_Day_LocationsEmptyDescription" = "Legen Sie einen Ort an und fügen Sie ihn in Ihrem Kontakt-Tagebuch hinzu.";

"ContactDiary_Day_LocationsEmptyImageDescription" = "Eine Standortmarkierung markiert ein Gebäude.";

"ContactDiary_Day_Encounter_LessThan10Minutes" = "unter 10 Min.";

"ContactDiary_Day_Encounter_MoreThan10Minutes" = "über 10 Min.";

"ContactDiary_Day_Encounter_WithMask" = "mit Maske";

"ContactDiary_Day_Encounter_WithoutMask" = "ohne Maske";

"ContactDiary_Day_Encounter_Outside" = "im Freien";

"ContactDiary_Day_Encounter_Inside" = "drinnen";

"ContactDiary_Day_Encounter_Notes_Placeholder" = "Notiz (z.\U00A0B. geringer Abstand)";

"ContactDiary_Day_Visit_Duration" = "Dauer";

"ContactDiary_Day_Visit_Notes_Placeholder" = "Notiz (z.\U00A0B. sehr voll, schlecht gelüftet)";

/* Edit Entries */

"ContactDiary_EditEntries_ContactPersons_Title" = "Personen bearbeiten";

"ContactDiary_EditEntries_ContactPersons_DeleteAllButtonTitle" = "Alle löschen";

"ContactDiary_EditEntries_ContactPersons_AlertTitle" = "Wollen Sie wirklich alle Personen löschen?";

"ContactDiary_EditEntries_ContactPersons_AlertMessage" = "Wenn Sie alle Personen löschen, werden alle Einträge für alle Personen aus dem Tagebuch gelöscht.";

"ContactDiary_EditEntries_ContactPersons_AlertConfirmButtonTitle" = "Ja";

"ContactDiary_EditEntries_ContactPersons_AlertCancelButtonTitle" = "Nein";

"ContactDiary_EditEntries_ContactPerson_AlertTitle" = "Wollen Sie diese Person wirklich löschen?";

"ContactDiary_EditEntries_ContactPerson_AlertMessage" = "Wenn Sie eine Person löschen, werden alle Einträge für diese Person aus dem Tagebuch gelöscht.";

"ContactDiary_EditEntries_ContactPerson_AlertConfirmButtonTitle" = "Ja";

"ContactDiary_EditEntries_ContactPerson_AlertCancelButtonTitle" = "Nein";

"ContactDiary_EditEntries_Locations_Title" = "Orte bearbeiten";

"ContactDiary_EditEntries_Locations_DeleteAllButtonTitle" = "Alle löschen";

"ContactDiary_EditEntries_Locations_AlertTitle" = "Wollen Sie wirklich alle Orte löschen?";

"ContactDiary_EditEntries_Locations_AlertMessage" = "Wenn Sie alle Orte löschen, werden alle Einträge für alle Orte aus dem Tagebuch gelöscht.";

"ContactDiary_EditEntries_Locations_AlertConfirmButtonTitle" = "Ja";

"ContactDiary_EditEntries_Locations_AlertCancelButtonTitle" = "Nein";

"ContactDiary_EditEntries_Location_AlertTitle" = "Wollen Sie diesen Ort wirklich löschen?";

"ContactDiary_EditEntries_Location_AlertMessage" = "Wenn Sie einen Ort löschen, werden alle Einträge für diesen Ort aus dem Tagebuch gelöscht.";

"ContactDiary_EditEntries_Location_AlertConfirmButtonTitle" = "Ja";

"ContactDiary_EditEntries_Location_AlertCancelButtonTitle" = "Nein";

/* Information */
"ContactDiary_Information_Title" = "Kontakt-Tagebuch";

"ContactDiary_Information_ImageDescription" = "Mehrere Menschen schauen im Freien auf ihre Smartphones.";

"ContactDiary_Information_DescriptionTitle" = "Behalten Sie den Überblick.";

"ContactDiary_Information_DescriptionSubHeadline" = "Erstellen Sie eine Übersicht über Ihre Kontakte der letzten 14 Tage. So haben Sie bei Bedarf schnell eine vollständige Liste zur Hand. Zusätzlich werden Ihnen hier Ihre Risiko-Begegnungen angezeigt.";

"ContactDiary_Information_Item_Person_Title" = "Tragen Sie ein, mit wem Sie sich getroffen haben.";

"ContactDiary_Information_Item_Location_Title" = "Tragen Sie ein, an welchen Orten Sie anderen begegnet sind.";

"ContactDiary_Information_Item_Lock_Title" = "Ihr Tagebuch ist nur für Sie bestimmt. Ihre Einträge werden nur auf Ihrem Smartphone gespeichert.";

"ContactDiary_Information_Item_DeletedAutomatically_Title" = "Sie können hinzugefügte Personen und Orte jederzeit wieder aus dem Tagebuch löschen. Tagebuch-Einträge werden nach 16 Tagen automatisch gelöscht.";

"ContactDiary_Information_Item_ExportTextFormat_Title" = "Sie können Ihr Kontakt-Tagebuch im Textformat exportieren. So können Sie bei Bedarf Ihre Einträge ausdrucken, bearbeiten oder dem Gesundheitsamt zur Verfügung stellen.";

"ContactDiary_Information_Item_ExposureHistory_Title" = "Die angezeigten Risiko-Begegnungen müssen nicht in Zusammenhang mit den von Ihnen erfassten Personen und Orten stehen. Bitte ziehen Sie keine falschen Rückschlüsse.";

"ContactDiary_Information_Dataprivacy_Title" = "Weitere Hinweise finden Sie in der Datenschutzerklärung.";

"ContactDiary_Information_PrimaryButton_Title" = "Tagebuch öffnen";

/* AddEditEntry */
"ContactDiary_AddEditEntry_PrimaryButton_Title" = "Speichern";

/* - Location */
"ContactDiary_AddEditEntry_LocationTitle" = "Ort";

"ContactDiary_AddEditEntry_LocationPlaceholder_Name" = "Beschreibung";

"ContactDiary_AddEditEntry_LocationPlaceholder_PhoneNumber" = "Telefon";

"ContactDiary_AddEditEntry_LocationPlaceholder_EmailAddress" = "E-Mail";

/* - Person */
"ContactDiary_AddEditEntry_PersonTitle" = "Person";

"ContactDiary_AddEditEntry_PersonPlaceholder_Name" = "Name";

"ContactDiary_AddEditEntry_PersonPlaceholder_PhoneNumber" = "Telefon";

"ContactDiary_AddEditEntry_PersonPlaceholder_EmailAddress" = "E-Mail";

/* Statistics */

/* - Trend on Cards */

"Statistics_Card_Trend_Increasing" = "Trend steigend";

"Statistics_Card_Trend_Decreasing" = "Trend fallend";

"Statistics_Card_Trend_Stable" = "Trend stabil";

"Statistics_Card_TrendSemantic_Negative" = "negativ";

"Statistics_Card_TrendSemantic_Positive" = "positiv";

"Statistics_Card_TrendSemantic_Neutral" = "neutral";

/* - Number Formatting */

"Statistics_Card_Million" = "%@ Mio.";

/* - General Card Texts */

"Statistics_Card_From_Nationwide" = "Bundesweit";
"Statistics_Card_From_CWA" = "über die Corona-Warn-App";

/* - Add Statistics Card */

"Statistics_Add_SevenDayIncidence" = "Lokale 7-Tage-Inzidenz hinzufügen";

"Statistics_Add_DisabledAddTitle" = "Maximale Anzahl der lokalen 7-Tage-Inzidenz erreicht";

"Statistics_Add_LocalCardTitle" = "Lokale 7-Tage-Inzidenz";

"Statistics_Add_fromTheWholeCountry" = "Gesamtes Bundesland";

"Statistics_Card_Manage" = "Bearbeiten";

/* - 7 Days Incedence */

"Statistics_Card_CombinedIncidence_Title" = "7-Tage-Inzidenz";

"Statistics_Card_CombinedIncidence_Today" = "Bis heute";

"Statistics_Card_CombinedIncidence_Yesterday" = "Bis gestern";

"Statistics_Card_CombinedIncidence_Date" = "Bis %@";

"Statistics_Card_CombinedIncidence_PrimaryLabelSubtitle" = "Neuinfektionen";

"Statistics_Card_CombinedIncidence_SecondaryLabelSubtitle" = "Hospitalisierungen";

/* - Infections Card */

"Statistics_Card_Infections_Title" = "Bestätigte Neuinfektionen";

"Statistics_Card_Infections_Today" = "Heute";

"Statistics_Card_Infections_Yesterday" = "Gestern";

"Statistics_Card_Infections_Date" = "%@";

"Statistics_Card_Infections_SecondaryLabelTitle" = "7-Tage-Mittelwert";

"Statistics_Card_Infections_TertiaryLabelTitle" = "Gesamt";

/* - Incidence Card */

"Statistics_Card_Region_Today" = "Bis heute";

"Statistics_Card_Region_Yesterday" = "Bis gestern";

"Statistics_Card_Region_Date" = "Bis %@";

"Statistics_Card_Region_PrimaryLabelSubtitle" = "Neuinfektionen";

"Statistics_Card_Region_SecondaryLabelSubtitle_FederalState" = "Hospitalisierungen";

"Statistics_Card_Region_SecondaryLabelSubtitle_AdministrativeUnit" = "Hospitalisierungen in %@";

/* - Key Submissions Card */

"Statistics_Card_KeySubmissions_Title" = "Warnende Personen";

"Statistics_Card_KeySubmissions_Today" = "Heute";

"Statistics_Card_KeySubmissions_Yesterday" = "Gestern";

"Statistics_Card_KeySubmissions_Date" = "%@";

"Statistics_Card_KeySubmissions_SecondaryLabelTitle" = "7-Tage-Mittelwert";

"Statistics_Card_KeySubmissions_TertiaryLabelTitle" = "Gesamt";

"Statistics_Card_KeySubmissions_Footnote" = "über die Corona-Warn-App";

/* - Reproduction Number Card */

"Statistics_Card_ReproductionNumber_Title" = "7-Tage-R-Wert";

"Statistics_Card_ReproductionNumber_Today" = "Aktuell";

"Statistics_Card_ReproductionNumber_Yesterday" = "Gestern";

"Statistics_Card_ReproductionNumber_Date" = "Bis %@";

"Statistics_Card_ReproductionNumber_SecondaryLabelTitle" = "durchschnittliche Ansteckungen pro infizierter Person";

/* - At least one person vaccinated card */

"Statistics_Card_AtLeastOneVaccinated_Title" = "Mindestens einmal geimpfte Personen";

"Statistics_Card_AtLeastOneVaccinated_Today" = "Bis heute";

"Statistics_Card_AtLeastOneVaccinated_Yesterday" = "Bis gestern";

"Statistics_Card_AtLeastOneVaccinated_Date" = "Bis %@";

"Statistics_Card_AtLeastOneVaccinated_SecondaryLabelTitle" = "der Bevölkerung";

"Statistics_Card_AtLeastOneVaccinated_TertiaryLabelTitle" = "Gesamt";

"Statistics_Card_AtLeastOneVaccinated_SecondarySubtitleLabel" = "der Bevölkerung";

/* - Fully vaccinated people card */

"Statistics_Card_FullyVaccinated_Title" = "Vollständig geimpfte Personen";

"Statistics_Card_FullyVaccinated_Today" = "Bis heute";

"Statistics_Card_FullyVaccinated_Yesterday" = "Bis gestern";

"Statistics_Card_FullyVaccinated_Date" = "Bis %@";

"Statistics_Card_FullyVaccinated_SecondaryLabelTitle" = "der Bevölkerung";

"Statistics_Card_FullyVaccinated_TertiaryLabelTitle" = "Gesamt";

"Statistics_Card_FullyVaccinated_SecondarySubtitleLabel" = "der Bevölkerung";

/* - Applied vaccination dose rates card */

"Statistics_Card_AppliedDoseRates_Title" = "Verabreichte Impfdosen";

"Statistics_Card_AppliedDoseRates_Today" = "Heute";

"Statistics_Card_AppliedDoseRates_Yesterday" = "Gestern";

"Statistics_Card_AppliedDoseRates_Date" = "%@";

"Statistics_Card_AppliedDoseRates_SecondaryLabelTitle" = "7-Tage-Mittelwert";

"Statistics_Card_AppliedDoseRates_TertiaryLabelTitle" = "Gesamt";

/* - Infected People in Intensive Care */

"Statistics_Card_IntensiveCare_Title" = "COVID-19-Erkrankte auf Intensivstationen";

"Statistics_Card_IntensiveCare_Today" = "Bis heute";

"Statistics_Card_IntensiveCare_Yesterday" = "Gestern";

"Statistics_Card_IntensiveCare_Date" = "Bis %@";

"Statistics_Card_IntensiveCare_SecondaryLabelTitle" = "COVID-19-Belegung aller betreibbaren Intensivbetten";

/* Error */

"Statistics_LoadingError" = "Die Statistiken konnten nicht geladen werden. Bitte schließen Sie die App und versuchen Sie es erneut.";

/* - Info Screen */

"Statistics_Info_Title" = "Kennzahlen";

"Statistics_Info_Subtitle" = "Erklärung der Statistiken";

"Statistics_Info_Incidence_Title" = "7-Tage-Inzidenz";

"Statistics_Info_Local7Days_Title" = "Lokale 7-Tage-Inzidenz";

"Statistics_Info_Local7Days_Text" = "Gesamtzahl der bestätigten Neuinfektionen bzw. Hospitalisierungen der letzten 7 Tage (nach Meldedatum) pro 100.000 Einwohner im konfigurierten Kreis oder Bundesland.\nDie Hospitalisierungsdaten beziehen sich auf das zugehörige Bundesland.";

"Statistics_Info_NewInfection_Title" = "Bestätigte Neuinfektionen";

"Statistics_Info_NewInfection_Text" = "Gesamtzahl der bestätigten Neuinfektionen der letzten 7 Tage (nach Meldedatum) pro 100.000 Einwohner.";

"Statistics_Info_HospitalizationRate_Title" = "Hospitalisierung";

"Statistics_Info_HospitalizationRate_Text" = "Gesamtzahl der Krankenhausaufnahmen aufgrund von COVID-19 der letzten 7 Tage (nach Meldedatum) pro 100.000 Einwohner.";

"Statistics_Info_IntensiveCare_Title" = "COVID-19-Erkrankte auf Intensivstationen";

"Statistics_Info_IntensiveCare_Text" = "Anteil der an COVID-19 erkrankten Personen auf Intensivstationen im Verhältnis zur Gesamtbettenanzahl.";

"Statistics_Info_Infections_Title" = "Bestätigte Neuinfektionen";

"Statistics_Info_Infections_Text" = "Anzahl der an das RKI übermittelten Corona-positiv getesteten Personen.";

"Statistics_Info_KeySubmissions_Title" = "Warnende Personen";

"Statistics_Info_KeySubmissions_Text" = "Anzahl der über einen PCR-Test Corona-positiv getesteten Personen, die mithilfe der App ihre Mitmenschen gewarnt haben.";

"Statistics_Info_ReproductionNumber_Title" = "7-Tage-R-Wert";

"Statistics_Info_ReproductionNumber_Text" = "Die Reproduktionszahl R gibt an, wie viele Personen im Durchschnitt von einer infizierten Person angesteckt wurden. Der aktuelle Wert berücksichtigt Daten bis vor 5 Tagen.";

"Statistics_Info_AtLeastOnce_Title" = "Mindestens einmal geimpfte Personen";

"Statistics_Info_AtLeastOnce_Text" = "Anzahl der an das RKI übermittelten Personen, die die erste Impfdosis erhalten haben.";

"Statistics_Info_FullyVaccinated_Title" = "Vollständig geimpfte Personen";

"Statistics_Info_FullyVaccinated_Text" = "Anzahl der an das RKI übermittelten Personen, die alle notwendigen Impfdosen erhalten haben.";

"Statistics_Info_DosesAdministered_Title" = "Verabreichte Impfdosen";

"Statistics_Info_DosesAdministered_Text" = "Anzahl der Impfdosen, die bisher bundesweit verabreicht wurden.";

"Statistics_Info_FAQLink_Text" = "Weitere Informationen finden Sie in den FAQ:";

"Statistics_Info_FAQLink_Title" = "FAQ zu Statistiken";

"Statistics_Info_Definitions_Title" = "Legende";

"Statistics_Info_Period_Title" = "Zeitraum";

"Statistics_Info_Yesterday_Title" = "Gestern / Bis gestern";

"Statistics_Info_Yesterday_Text" = "Zahl für den Vortag / bis zum Vortag. Wenn für den Vortag noch keine Zahl vorliegt, wird das Datum des letzten Tages angezeigt, für den eine Zahl vorliegt.";

"Statistics_Info_Mean_Title" = "7-Tage-Mittelwert";

"Statistics_Info_Mean_Text" = "Mittelwert der vergangenen 7 Tage";

"Statistics_Info_Total_Title" = "Gesamt";

"Statistics_Info_Total_Text" = "Gesamtzahl seit Jahresbeginn 2020 bzw. Einführung der App (15. Juni 2020)";

"Statistics_Info_Trend_Title" = "Trend";

"Statistics_Info_Trend_Text" = "Der Trend vergleicht den Wert vom Vortag mit dem Wert von vor zwei Tagen (betr. 7-Tage-Inzidenz, 7-Tage-Inzidenz Hospitalisierung, COVID-19-Erkrankte auf Intensivstationen, 7-Tage-R-Wert) bzw. für die 7-Tage-Trends den Mittelwert der letzten 7 Tage mit dem der vorausgegangenen 7 Tage (7-Tage-Mittelwert der bestätigten Neuinfektionen, der warnenden Personen, der verabreichten Impfdosen). Dabei wird jeweils der Datenstand der Erstveröffentlichung genommen; nachfolgende Aktualisierungen werden nicht berücksichtigt.\n\nDie Pfeilrichtung zeigt an, ob der Trend nach oben oder nach unten geht oder relativ stabil ist, d.h. eine Abweichung (jeweils unter Berücksichtigung nur der angezeigten Nachkommastellen) von weniger als 1% im Vortagesvergleich bzw. 5% im Vorwochenvergleich aufweist. Die Farbe bewertet diesen Trend als positiv (grün), negativ (rot) oder neutral (grau).";

"Statistics_Info_Trends_Title" = "Beispiele für die angezeigten Trends:";

"Statistics_Info_Trends_Increasing" = "Trend steigend, negativ";

"Statistics_Info_Trends_Decreasing" = "Trend fallend, positiv";

"Statistics_Info_Trends_Stable" = "Trend stabil, neutral";

"Statistics_Info_Trends_Footnote" = "Die Bewertung des Trends bei den warnenden Personen ändert sich je nach Infektionslage. Deshalb wird dieser Trend immer neutral dargestellt.";

"Statistics_Info_Image_AccLabel" = "Abstrakte Darstellung eines Smartphones mit vier Platzhaltern für Informationen";

"Statistics_Info_Blog_Description" = "Mehr inhaltliche Details zu einzelnen Kennzahlen finden Sie im %@.";

"Statistics_Info_More_Information_Blog" = "Blog";

/* Update OS */

"UpdateOS_title" = "Führen Sie ein iOS-Update durch.";

"UpdateOS_text" = "Für die Corona-Warn-App benötigen Sie die aktuelle iOS-Version.\nGehen Sie dafür in die Einstellungen Ihres iPhones und wählen Sie Allgemein -> Softwareupdate.";

/* Tabbar */

"Tabbar_Home_Title" = "Status";

"Tabbar_Certificates_Title" = "Zertifikate";

"Tabbar_Scanner_Title" = "QR-Code-Scanner";

"Tabbar_Diary_Title" = "Tagebuch";

"Tabbar_CheckIn_Title" = "Check-in";

/* Data Donation */

"DataDonation_IntroductionText" = "Teilen Sie Daten über Ihre App-Nutzung mit uns und helfen Sie uns so, die Wirksamkeit der App zu bewerten.";

"DataDonation_AccImageDescription" = "Weibliche Person mit Mobiltelefon, welche ihre Daten teilt";

"DataDonation_Headline" = "Datenspende";

"DataDonation_Description" = "Sie können uns helfen, die Corona-Warn-App zu verbessern. Teilen Sie Daten über Ihre App-Nutzung mit dem RKI. Sie helfen damit dem RKI bei der Bewertung der Wirksamkeit der App. Ihre Daten ermöglichen außerdem, die Funktionen und Nutzerfreundlichkeit der App zu verbessern.";

"DataDonation_SubHead_Settings" = "EINSTELLUNG";

"DataDonation_SubHead_YourState" = "Ihr Bundesland (optional)";

"DataDonation_SubHead_AgeGroup" = "Ihre Altersgruppe (optional)";

"DataDonation_State_NoSelection_Text" = "Bundesland";

"DataDonation_Region_NoSelection_Text" = "Kreis / Bezirk (optional)";

"DataDonation_AgeGroup_NoSelection_Text" = "Angabe zu Ihrem Alter";

"DataDonation_DetailedInformation_DataProcessing" = "Ausführliche Informationen zu dieser Datenverarbeitung und den Datenschutzrisiken in den USA und anderen Drittländern";

"DataDonation_Button_OK" = "Einverstanden";

"DataDonation_Button_NotOK" = "Nicht einverstanden";

/* Value selection */

"DataDonation_ValueSelection_None" = "keine Angabe";

"DataDonation_ValueSelection_Title_State" = "Ihr Bundesland";

"DataDonation_ValueSelection_Title_Region" = "Ihr Kreis / Bezirk";

"DataDonation_ValueSelection_Title_Age" = "Ihre Altersgruppe";

"DataDonation_ValueSelection_Age_Below29" = "bis 29 Jahre";

"DataDonation_ValueSelection_Age_Between30And59" = "30-59 Jahre";

"DataDonation_ValueSelection_Age_Min60OrAbove" = "60+ Jahre";

/* Detailed Infos Data Donation */

"DetailedInfosDataDonation_Headline" = "Ausführliche Informationen zur Datenspende";

"DetailedInfosDataDonation_SubHead_DataProcessing" = "Datenverarbeitung im Rahmen der Datenspende";

"DetailedInfosDataDonation_DataProcessing_Description" = "Im Rahmen der Datenspende übermittelt die App verschiedene Daten täglich an das RKI. Die übermittelten Daten dienen der Bewertung der Wirksamkeit der App und sie werden ausgewertet, um folgende Verbesserungen zu ermöglichen:";

"DetailedInfosDataDonation_BulletPoint_ImproveddRiskDetermination_BulletTitle" = "Verbesserung der Risiko-Ermittlung";

"DetailedInfosDataDonation_BulletPoint_ImproveddRiskDetermination" = "Die Genauigkeit und Zuverlässigkeit der technischen Berechnung der Ansteckungsrisiken sollen verbessert werden. Hierfür werden Angaben über Risiko-Begegnungen und Ihnen angezeigte Warnungen ausgewertet. In der Folge kann die Berechnungsmethode verfeinert werden.";

"DetailedInfosDataDonation_BulletPoint_ImproveddUserNavigation_BulletTitle" = "Verbesserung der Nutzerführung in der App";

"DetailedInfosDataDonation_BulletPoint_ImproveddUserNavigation" = "Die Bedienung der App soll erleichtert werden. Hierfür werden Angaben über die einzelnen Schritte ausgewertet, die Nutzer in der App vornehmen. So können Beschriftungen und Hinweistexte klarer gestaltet und Bedienelemente so platziert werden, dass sie besser gefunden werden können. Außerdem können Darstellungen für verschiedene Smartphone-Modelle angepasst werden.";

"DetailedInfosDataDonation_BulletPoint_AppSupport_BulletTitle" = "Informationen und Hilfestellungen zur App ermöglichen";

"DetailedInfosDataDonation_BulletPoint_AppSupport" = "Es soll möglich werden, zu erkennen, ob es z.\U00A0B. bei der Nutzung der App im Zusammenhang mit bestimmten Testeinrichtungen und Laboren oder in bestimmten Regionen zu Problemen kommt. Dies kann festgestellt werden, wenn aufgrund der Datenspende auffällt, dass in bestimmten Regionen Testergebnisse verspätet zur Verfügung stehen. So können die zuständigen Gesundheitsbehörden auch gezielt auf mögliche technische Störungen hingewiesen werden.";

"DetailedInfosDataDonation_BulletPoint_ImprovedStatistics_BulletTitle" = "Verbesserung der Statistiken über den Pandemieverlauf";

"DetailedInfosDataDonation_BulletPoint_ImprovedStatistics" = "Die Daten können Aufschluss über die zeitliche und räumliche Verteilung bestimmter Ereignisse des Pandemieverlaufs geben und es ermöglichen, auf bestimmte Entwicklungen schneller zu reagieren.";

"DetailedInfosDataDonation_SubHead_RKI_DataCollection" = "Dazu erhebt das RKI folgende Daten:";

"DetailedInfosDataDonation_RKI_DataCollection_BulletPoint_Date" = "Das Datum der Übermittlung.";

"DetailedInfosDataDonation_RKI_DataCollection_BulletPoint_ChangeOfWarnHistory" = "Änderungen der Warnungshistorie im Vergleich zum Vortag.";

"DetailedInfosDataDonation_RKI_DataCollection_BulletPoint_InfoAboutRisk" = "Angaben dazu, welches Risiko Ihnen zum Zeitpunkt der Übermittlung angezeigt wurde.";

"DetailedInfosDataDonation_RKI_DataCollection_BulletPoint_RiskStatus_Base" = "Angaben dazu, auf welcher Grundlage der Risikostatus in Zusammenhang mit einer Begegnung berechnet wurde.";

"DetailedInfosDataDonation_SubHead_RetrievedTestResult" = "Wenn Sie ein Testergebnis über die App abgerufen haben:";

"DetailedInfosDataDonation_RetrievedTestResult_BulletPoint_KindOfTestResult" = "Angaben dazu, ob Sie ein positives oder negatives Testergebnis über die App erhalten haben.";

"DetailedInfosDataDonation_RetrievedTestResult_BulletPoint_CalculatedRisk" = "Angaben zum berechneten Risiko zum Zeitpunkt der Testregistrierung.";

"DetailedInfosDataDonation_RetrievedTestResult_BulletPoint_PeriodHighRisk" = "Angaben zum Zeitraum zwischen der letzten Begegnung mit erhöhtem Risiko und der Testregistrierung.";

"DetailedInfosDataDonation_RetrievedTestResult_BulletPoint_PeriodLastInfoHighRisk" = "Angaben zum Zeitraum zwischen der letzten Mitteilung eines erhöhten Risikos und der Testregistrierung.";

"DetailedInfosDataDonation_RetrievedTestResult_BulletPoint_SharedTestResult" = "Angaben dazu, ob Sie Ihr Testergebnis geteilt und andere gewarnt haben.";

"DetailedInfosDataDonation_SubHead_WarnOthers" = "Wenn Sie andere über eine mögliche Risiko-Begegnung gewarnt haben:";

"DetailedInfosDataDonation_WarnOthers_BulletPoint_Canceled" = "Angaben dazu, ob Sie die Schritte zur Warnung anderer abgebrochen haben.";

"DetailedInfosDataDonation_WarnOthers_BulletPoint_SymptompsStart" = "Angaben dazu, ob Sie Angaben zum Symptombeginn gemacht haben.";

"DetailedInfosDataDonation_WarnOthers_BulletPoint_Consent" = "Angaben dazu, wann Sie Ihr Einverständnis in die Warnung anderer erteilt haben.";

"DetailedInfosDataDonation_WarnOthers_BulletPoint_HowFar" = "Angaben dazu, bis zu welcher Meldung im Rahmen der Warnung anderer Sie gekommen sind.";

"DetailedInfosDataDonation_WarnOthers_BulletPoint_HoursUntilReceived" = "Angaben dazu, wie viele Stunden es gedauert hat, bis Sie Ihr Testergebnisses erhalten haben.";

"DetailedInfosDataDonation_WarnOthers_BulletPoint_DaysElapsed" = "Angaben dazu, wie viele Tage seit der letzten Mitteilung eines hohen Risikos vergangen sind.";

"DetailedInfosDataDonation_WarnOthers_BulletPoint_HoursSinceRegistration" = "Angaben dazu, wie viele Stunden seit der Testregistrierung vergangen sind.";

"DetailedInfosDataDonation_Misc_SubHead_MiscInformation" = "Sonstige Informationen:";

"DetailedInfosDataDonation_Misc_SubHead_BulletPoint_AgeGroup" = "Angaben dazu, welche Altersgruppe Sie angegeben haben.";

"DetailedInfosDataDonation_Misc_SubHead_BulletPoint_Region" = "Angaben dazu, welche Region Sie angegeben haben.";

"DetailedInfosDataDonation_Misc_SubHead_BulletPoint_TechSpecs" = "Angaben zum Modell und der Version Ihres Smartphones und zur Version Ihrer App sowie dem verwendeten Betriebssystem.";

"DetailedInfosDataDonation_General_Privacy_Infos" = "Die Angaben können nicht mit Ihrer Person verknüpft werden. Ihre Identität bleibt weiterhin geheim.
Die Angaben werden statistisch ausgewertet, sie werden nicht zu einem Profil gespeichert.";

"Contact_Journal_Notes_Description_Title" = "Notiz";

"Contact_Journal_Notes_Description" = "Hier können Sie Notizen machen, die Ihnen helfen, das Infektionsrisiko besser einzuschätzen.\n\nNotieren Sie hier weitere Umstände Ihrer Begegnung bzw. Ihres Aufenthalts, die sich auf das Infektionsrisiko auswirken können, z.\U00A0B. räumliche Nähe zu anderen Personen oder was Sie gemacht haben (Beispiele: „saßen nah beieinander“, „Sport gemacht“, „wenig Platz“, „wir haben gesungen“).\n\nDiese Notizen können Ihnen später helfen, sich besser zu erinnern. So können Sie, wenn nötig, die Menschen, mit denen Sie zusammen waren, frühzeitig warnen und auch das Gesundheitsamt bei der Nachverfolgung möglicher Infektionsketten unterstützen.";

/* Quick Actions a.k.a. shortcuts */

"QuickAction_newContactDiaryEntry" = "Tagebuch-Eintrag für heute hinzufügen";

"QuickAction_eventCheckin" = "Einchecken";

/* Checkins */

"Checkins_Overview_Title" = "Meine Check-ins";

"Checkins_Overview_MenuButtonTitle" = "Menü";

"Checkins_Overview_ScanButtonTitle" = "QR-Code scannen";

"Checkins_Overview_EmptyTitle" = "Noch keine Einträge vorhanden";

"Checkins_Overview_EmptyDescription" = "Wenn Sie einen QR-Code scannen, um sich für ein Event oder einen Ort einzuchecken, wird automatisch ein Eintrag angelegt.";

"Checkins_Overview_EmptyImageDescription" = "Gebäude mit QR-Code-Symbol im Hintergrund";

"Checkins_Overview_DeleteAllButtonTitle" = "Alle löschen";

"Checkins_Overview_DurationTitle" = "Dauer";

"Checkins_Overview_CheckinDateTemplate" = "Am %@";

"Checkins_Overview_CheckinTimeTemplate" = "%@ - Automatisch auschecken nach %@";

"Checkins_Overview_CheckoutButtonTitle" = "Jetzt auschecken";

"Checkins_Overview_DeleteOne_AlertTitle" = "Wollen Sie diesen Eintrag wirklich löschen?";

"Checkins_Overview_DeleteOne_AlertMessage" = "Sie können dann Personen, die zur selben Zeit für diesen Ort oder Event eingecheckt waren, bei Bedarf nicht mehr warnen oder von ihnen gewarnt werden.";

"Checkins_Overview_DeleteOne_AlertConfirmButtonTitle" = "Löschen";

"Checkins_Overview_DeleteOne_AlertCancelButtonTitle" = "Abbrechen";

"Checkins_Overview_DeleteAll_AlertTitle" = "Wollen Sie wirklich alle Einträge löschen?";

"Checkins_Overview_DeleteAll_AlertMessage" = "Sie können dann Personen, die zur selben Zeit für diese Orte oder Events eingecheckt waren, bei Bedarf nicht mehr warnen oder von ihnen gewarnt werden.";

"Checkins_Overview_DeleteAll_AlertConfirmButtonTitle" = "Löschen";

"Checkins_Overview_DeleteAll_AlertCancelButtonTitle" = "Abbrechen";

"Checkins_Overview_ActionSheet_InfoTitle" = "Informationen";

"Checkins_Overview_ActionSheet_EditTitle" = "Bearbeiten";

"Checkins_Overview_Item_Prefix_CheckIn" = "Check-in für %@.";

"Checkins_Overview_Item_Prefix_CheckedOut" = "Checked-Out für %@.";

"Checkin_QR_Scanner_Checkin_Error_Title" = "Ungültiger QR-Code";

"Checkin_QR_Scanner_Error_InvalidURL" = "Der gescannte QR-Code gilt nicht für das Einchecken für ein Event oder einen Ort. Bitte scannen Sie einen geeigneten QR-Code (Fehlercode INVALID_URL).";

"Checkin_QR_Scanner_Error_InvalidPayload" = "Ungültiger QR-Code verhindert das Einchecken. Die verantwortliche Stelle muss einen neuen QR-Code generieren (Fehlercode INVALID_PAYLOAD).";

"Checkin_QR_Scanner_Error_InvalidURLVendorData" = "Ungültiger QR-Code verhindert das Einchecken. Die verantwortliche Stelle muss einen neuen QR-Code generieren (Fehlercode INVALID_VENDOR_DATA).";

"Checkin_QR_Scanner_Error_InvalidDescription" = "Ungültiger QR-Code verhindert das Einchecken. Die verantwortliche Stelle muss einen neuen QR-Code generieren (Fehlercode INVALID_DESCRIPTION).";

"Checkin_QR_Scanner_Error_InvalidAddress" = "Ungültiger QR-Code verhindert das Einchecken. Die verantwortliche Stelle muss einen neuen QR-Code generieren (Fehlercode INVALID_ADDRESS).";

"Checkin_QR_Scanner_Error_InvalidCryptographicSeed" = "Ungültiger QR-Code verhindert das Einchecken. Die verantwortliche Stelle muss einen neuen QR-Code generieren (Fehlercode INVALID_CRYPTO_SEED).";

"Checkin_QR_Scanner_Error_InvalidTimeStamps" = "Ungültiger QR-Code verhindert das Einchecken. Die verantwortliche Stelle muss einen neuen QR-Code generieren (Fehlercode INVALID_TIMESTAMPS).";

/* TraceLocations */

"TraceLocations_Overview_Title" = "Meine QR-Codes";

"TraceLocations_Overview_MenuButtonTitle" = "Menü";

"TraceLocations_Overview_AddButtonTitle" = "QR-Code erstellen";

"TraceLocations_Overview_EmptyTitle" = "Noch keine QR-Codes erstellt";

"TraceLocations_Overview_EmptyDescription" = "Hier werden alle QR-Codes angezeigt, die Sie für einen Ort oder ein Event erstellt haben. Sie können die QR-Codes löschen, wenn diese nicht mehr verwendet werden sollen.";

"TraceLocations_Overview_EmptyImageDescription" = "Smartphone mit QR-Code-Symbol";

"TraceLocations_Overview_DeleteAllButtonTitle" = "Alle löschen";

"TraceLocations_Overview_SelfCheckinButtonTitle" = "Selbst einchecken";

"TraceLocations_Overview_DeleteOne_AlertTitle" = "Wollen Sie den QR-Code wirklich löschen?";

"TraceLocations_Overview_DeleteOne_AlertMessage" = "Bitte denken Sie daran, dass der QR-Code danach nicht mehr zum Einchecken verwendet werden kann.";

"TraceLocations_Overview_DeleteOne_AlertConfirmButtonTitle" = "Löschen";

"TraceLocations_Overview_DeleteOne_AlertCancelButtonTitle" = "Abbrechen";

"TraceLocations_Overview_DeleteAll_AlertTitle" = "Wollen Sie wirklich alle QR-Codes löschen?";

"TraceLocations_Overview_DeleteAll_AlertMessage" = "Bitte denken Sie daran, dass diese QR-Codes danach nicht mehr zum Einchecken verwendet werden können.";

"TraceLocations_Overview_DeleteAll_AlertConfirmButtonTitle" = "Löschen";

"TraceLocations_Overview_DeleteAll_AlertCancelButtonTitle" = "Abbrechen";

"TraceLocations_Overview_ActionSheet_InfoTitle" = "Informationen";

"TraceLocations_Overview_ActionSheet_OnBehalfCheckinSubmissionTitle" = "In Vertretung warnen";

"TraceLocations_Overview_ActionSheet_EditTitle" = "Bearbeiten";

"TraceLocations_Overview_Item_Prefix" = "QR-Code für %@.";

/* Trace Location Details */

"TraceLocations_Details_PrintVersionButtonTitle" = "Druckversion anzeigen";

"TraceLocations_Details_DuplicateButtonTitle" = "Als Vorlage verwenden";

/* Selection of a TraceLocations */
"TraceLocations_TypeSelection_Title" = "QR-Code erstellen";

"TraceLocations_Section_Title_Permanent" = "ORT";

"TraceLocations_Section_Title_Temporary" = "EVENT";

"TraceLocations_Type_Title_PermanentOther" = "Anderer Ort";

"TraceLocations_Type_Title_PermanentRetail" = "Einzelhandel";

"TraceLocations_Title_Type_PermanentFoodService" = "Gastronomiebetrieb";

"TraceLocations_Type_Title_PermanentCraft" = "Handwerksbetrieb";

"TraceLocations_Type_Title_PermanentWorkplace" = "Arbeitsstätte";

"TraceLocations_Type_Title_PermanentEducationalInstitution" = "Bildungsstätte";

"TraceLocations_Type_Title_PermanentPublicBuilding" = "Öffentliches Gebäude";

"TraceLocations_Type_Subtitle_PermanentRetail" = "Geschäft, Verkaufsraum";

"TraceLocations_Type_Subtitle_PermanentFoodService" = "Café, Kneipe, Restaurant, Hotel";

"TraceLocations_Type_Subtitle_PermanentCraft" = "Friseur, Schreinerei";

"TraceLocations_Type_Subtitle_PermanentWorkplace" = "Büro, Konferenzraum, Kantine";

"TraceLocations_Type_Subtitle_PermanentEducationalInstitution" = "Klassenzimmer, Vorlesungssaal, Bibliothek";

"TraceLocations_Type_Subtitle_PermanentPublicBuilding" = "Bürgeramt, Museum";

"TraceLocations_Type_Title_TemporaryOther" = "Anderes Event";

"TraceLocations_Type_Title_TemporaryCulturalEvent" = "Kulturveranstaltung";

"TraceLocations_Type_Title_TemporaryClubActivity" = "Vereinsaktivität";

"TraceLocations_Type_Title_TemporaryPrivateEvent" = "Private Feier";

"TraceLocations_Type_Title_TemporaryWorshipService" = "Gottesdienst";

"TraceLocations_Type_Subtitle_TemporaryCulturalEvent" = "Konzert, Kunstausstellung";

"TraceLocations_Type_Subtitle_TemporaryClubActivity" = "Sporttraining, Mitgliederversammlung";

"TraceLocations_Type_Subtitle_TemporaryPrivateEvent" = "Geburtstag, Familienfeier";

/* Trace Location Configuration */

"TraceLocations_Configuration_Title" = "QR-Code erstellen";

"TraceLocations_Configuration_DescriptionPlaceholder" = "Bezeichnung";

"TraceLocations_Configuration_AddressPlaceholder" = "Ort";

"TraceLocations_Configuration_StartDateTitle" = "Beginn";

"TraceLocations_Configuration_EndDateTitle" = "Ende";

"TraceLocations_Configuration_DefaultCheckinLengthTitle" = "Typische Aufenthaltsdauer";

"TraceLocations_Configuration_DefaultCheckinLengthFootnote" = "Geben Sie an, wie lange sich Gäste üblicherweise bei Ihnen aufhalten.";

"TraceLocations_Configuration_PrimaryButtonTitle" = "Speichern";

"TraceLocations_Configuration_HoursUnit" = "%@ Std.";

"TraceLocations_Configuration_SavingErrorMessage" = "Der QR-Code kann aktuell nicht gespeichert werden. Bitte versuchen Sie es später noch einmal (Fehlercode %@).";

/* On Behalf Checkin Submission */

/* - Info */

"OnBehalfCheckinSubmission_Info_Title" = "In Vertretung warnen";

"OnBehalfCheckinSubmission_Info_Subtitle" = "Mehr Sicherheit für Sie und Ihre Gäste";

"OnBehalfCheckinSubmission_Info_Description" = "Sie können Ihre Gäste in Vertretung für eine positiv getestete Person warnen, die am Event teilgenommen hat, aber nicht über die Corona-Warn-App eingecheckt war.";

"OnBehalfCheckinSubmission_Info_BulletPoint1" = "Wird eine nicht eingecheckte Person später positiv getestet, können die Gäste gewarnt werden, wenn sie sich zur gleichen Zeit oder bis zu 30 Minuten nach der positiv getesteten Person im gleichen Raum aufgehalten haben.";

"OnBehalfCheckinSubmission_Info_BulletPoint2" = "Nur nach Anweisung des Gesundheitsamtes können Sie Ihre Gäste in Vertretung warnen. Sie bekommen dazu vom Gesundheitsamt eine TAN mitgeteilt.";

"OnBehalfCheckinSubmission_Info_PrimaryButtonTitle" = "Weiter";

/* - Trace Location Selection */

"OnBehalfCheckinSubmission_TraceLocationSelection_Title" = "In Vertretung warnen";

"OnBehalfCheckinSubmission_TraceLocationSelection_Description" = "Wählen Sie ein Event, für welches Sie in Vertretung einer infizierten Person andere warnen möchten. Oder stellen Sie gelöschte Events wieder her, indem Sie den QR-Code des Events erneut einscannen.";

"OnBehalfCheckinSubmission_TraceLocationSelection_ScanButtonTitle" = "QR-Code scannen";

"OnBehalfCheckinSubmission_TraceLocationSelection_PrimaryButtonTitle" = "Weiter";

"OnBehalfCheckinSubmission_TraceLocationSelection_EmptyState_Title" = "Keine Events vorhanden";

"OnBehalfCheckinSubmission_TraceLocationSelection_EmptyState_Description" = "Scannen Sie den QR-Code eines Events erneut, um andere in Vertretung zu warnen.";

"OnBehalfCheckinSubmission_TraceLocationSelection_EmptyState_ImageDescription" = "Smartphone";

/* - Date Time Selection */

"OnBehalfCheckinSubmission_DateTimeSelection_Title" = "In Vertretung warnen";

"OnBehalfCheckinSubmission_DateTimeSelection_Description" = "Geben Sie die Aufenthaltsdauer der positiv getesteten Person an, für die gewarnt werden soll. Diese Information erhalten Sie vom Gesundheitsamt.";

"OnBehalfCheckinSubmission_DateTimeSelection_Start" = "Beginn/Ankunft";

"OnBehalfCheckinSubmission_DateTimeSelection_Duration" = "Dauer";

"OnBehalfCheckinSubmission_DateTimeSelection_PrimaryButtonTitle" = "Weiter";

/* - TAN Input */

"OnBehalfCheckinSubmission_TANInput_Title" = "In Vertretung warnen";

"OnBehalfCheckinSubmission_TANInput_Description" = "Geben Sie die 10-stellige TAN ein, die Ihnen mitgeteilt wurde.";

"OnBehalfCheckinSubmission_TANInput_PrimaryButtonTitle" = "Warnung abschicken";

/* - Thank You */

"OnBehalfCheckinSubmission_ThankYou_Title" = "Vielen Dank!";

"OnBehalfCheckinSubmission_ThankYou_Description" = "Dank Ihrer Mithilfe können andere gewarnt werden und entsprechend reagieren.";

/* - Errors */

"OnBehalfCheckinSubmissionError_Failed" = "Ein Fehler ist aufgetreten. Bitte kontaktieren Sie die technische Hotline über App-Informationen -> Technische Hotline.";

"OnBehalfCheckinSubmissionError_InvalidTAN" = "Ungültige TAN. Bitte überprüfen Sie Ihre Eingabe oder kontaktieren Sie die Stelle, die Ihnen die TAN mitgeteilt hat.";

"OnBehalfCheckinSubmissionError_TryAgain" = "Ein Fehler ist aufgetreten. Bitte versuchen Sie es später noch einmal oder kontaktieren Sie die technische Hotline über App-Informationen -> Technische Hotline.";

"OnBehalfCheckinSubmissionError_NoNetwork" = "Ihre Internetverbindung wurde unterbrochen. Bitte prüfen Sie die Verbindung und versuchen Sie es erneut.";

/* Error Reporting */

"ErrorReport_Title" = "Fehlerberichte";

"ErrorReport_Analysis" = "Fehleranalyse";

"ErrorReport_Description1" = "Um den technischen Support der App bei der Fehleranalyse zu unterstützen, können Sie einen Fehlerbericht der CWA aufzeichnen. Hierbei werden die einzelnen technischen Schritte und Ereignisse beim Ablauf der App detailliert aufgezeichnet. Den Fehlerbericht können Sie dann an den technischen Support senden und so helfen, Fehler zu erkennen und zu beheben.\n\nWeitere Informationen finden Sie in den FAQ:";

"ErrorReport_FAQ" = "FAQ zu den Fehlerberichten";

"ErrorReport_Description2" = "Bevor Sie den aufgezeichneten Fehlerbericht an den technischen Support des RKI übersenden können, ist Ihr Einverständnis erforderlich.\n\nNach der Übersendung erhalten Sie eine Fehlerbericht-ID. Diese können Sie angeben, um dem technischen Support z.\U00A0B. weitere Informationen zukommen zu lassen und dabei eine Zuordnung zu Ihrem Fehlerbericht zu ermöglichen. Wenn Sie die Fehlerbericht-ID nicht mitteilen, ist dem RKI eine Zuordnung zu Ihrer Person nicht möglich.";

"ErrorReport_DetailedInformation_Title" = "Ausführliche Informationen zur Übersendung der Fehlerberichte";

"errorReport_DetailedInformation_Headline" = "Prüfung der Echtheit und Drittlandsübermittlung";

"errorReport_DetailedInformation_Content1" = "Um die Echtheit Ihrer App zu bestätigen, erzeugt Ihr Smartphone eine eindeutige Kennung, die Informationen über die Version Ihres Smartphones und der App enthält. Das ist erforderlich, um sicherzustellen, dass nur Nutzer Daten auf diesem Weg an den technischen Support übersenden, die tatsächlich die Corona-Warn-App nutzen und nicht manipulierte Fehlerberichte bereitstellen. Die Kennung wird dafür einmalig an Apple übermittelt. Dabei kann es auch zu einer Datenübermittlung in die USA oder andere Drittländer kommen. Dort besteht möglicherweise kein dem europäischen Recht entsprechendes Datenschutzniveau und Ihre europäischen Datenschutzrechte können eventuell nicht durchgesetzt werden. Insbesondere besteht die Möglichkeit, dass Sicherheitsbehörden im Drittland, auch ohne einen konkreten Verdacht, auf die übermittelten Daten bei Apple zugreifen und diese auswerten, beispielsweise indem sie Daten mit anderen Informationen verknüpfen. Dies betrifft nur die an Apple übermittelte Kennung. Die Angaben aus Ihrem Fehlerbericht erhält Apple nicht. Möglicherweise kann Apple jedoch anhand der Kennung auf Ihre Identität schließen und nachvollziehen, dass die Echtheitsprüfung Ihres Smartphones stattgefunden hat.\n\nWenn Sie mit der Drittlandsübermittlung nicht einverstanden sind, tippen Sie bitte nicht „Einverstanden und senden“ an. Sie können die App weiterhin nutzen, eine Übersendung des Fehlerberichtes über die App ist dann jedoch nicht möglich.";

"ErrorReport_DetailedInformation_Subheadline" = "Zur Auswertung der Fehlerberichte durch das RKI";

"ErrorReport_DetailedInformation_Content2" = "Nachdem die Echtheit Ihrer App geprüft wurde, wird der Fehlerbericht über eine gesicherte Verbindung an das RKI übermittelt. Die Fehlerberichte werden nur zur Fehleranalyse und Fehlerbehebung im Rahmen zukünftiger Updates der App genutzt. Nur Mitarbeiter des technischen Support können auf die Fehlerberichte zugreifen. Die Fehlerberichte enthalten eine Vielzahl von Statusmeldungen und Ereignissen, die in der App ausgelöst wurden, sie enthalten aber keine Hinweise anhand derer das RKI auf Ihre Identität schließen kann. Erst wenn Sie die Fehlerbericht-ID im Zusammenhang mit weiteren Mitteilungen nennen, kann ein Zusammenhang zwischen der Mitteilung (und z.\U00A0B. Ihrem dort enthaltenen Namen) und den im Fehlerbericht enthaltenen Angaben (z. B. technische Meldungen zur Berechnung im Rahmen der Risiko-Ermittlung, in der App angezeigte Informationen und durchlaufene Schritte, aber ggf. auch einem abgerufenen Testergebnis und ggf. im Rahmen der Warnung geteilter Zufalls-IDs) hergestellt werden.";

"ErrorReport_Legal_DetailedInformation_Content2" = "Nachdem die Echtheit Ihrer App geprüft wurde, wird der Fehlerbericht über eine gesicherte Verbindung an das RKI übermittelt. Die Fehlerberichte werden nur zur Fehleranalyse und Fehlerbehebung im Rahmen zukünftiger Updates der App genutzt. Nur Mitarbeiter des technischen Support können auf die Fehlerberichte zugreifen. Die Fehlerberichte enthalten eine Vielzahl von Statusmeldungen und Ereignissen, die in der App ausgelöst wurden, sie enthalten aber keine Hinweise anhand derer das RKI auf Ihre Identität schließen kann. Erst wenn Sie die Fehlerbericht-ID im Zusammenhang mit weiteren Mitteilungen nennen, kann ein Zusammenhang zwischen der Mitteilung (und z.\U00A0B. Ihrem dort enthaltenen Namen) und den im Fehlerbericht enthaltenen Angaben (z. B. technische Meldungen zur Berechnung im Rahmen der Risiko-Ermittlung, in der App angezeigte Informationen und durchlaufene Schritte, aber ggf. auch einem abgerufenen Testergebnis und ggf. im Rahmen der Warnung geteilter Zufalls-IDs) hergestellt werden.";

"ErrorReport_History_Title" = "ID-Historie";

"ErrorReport_History_Description" = "Hier sehen Sie die IDs Ihrer Fehleranalyse-Protokolle";

"ErrorReport_History_Cell_ID" = "ID %@";

"ErrorReport_History_Navigation_Subline" = "IDs der bisher geteilten Fehleranalysen";

"ErrorReport_DEVICE_NOT_SUPPORTED" = "Der Fehlerbericht kann nicht übertragen werden (Fehlercode %@).";

"ErrorReport_TRY_AGAIN_LATER" = "Der Fehlerbericht kann aktuell nicht übertragen werden. Bitte versuchen Sie es später noch einmal (Fehlercode %@).";

/* Checkins */

"Checkin_Information_Title" = "Einchecken";

"Checkin_Information_ImageDescription" = "Drei Personen an einem Stehtisch, zwei von ihnen schauen auf ihr Smartphone.";

"Checkin_Information_DescriptionTitle" = "Infektionsketten schnell und sicher unterbrechen";

"Checkin_Information_DescriptionSubHeadline" = "Scannen Sie den QR-Code zu einem Event oder Ort, um sich einzuchecken und so Ihre Anwesenheit für dieses Event oder diesen Ort auf Ihrem Smartphone zu speichern.";

"Checkin_Information_Item_RiskStatus_Title" = "Jeder Check-in wird bei der Ermittlung des Risikostatus zusätzlich berücksichtigt. Wird eine eingecheckte Person später positiv getestet, können Sie gewarnt werden, wenn Sie sich zur gleichen Zeit oder bis zu 30 Minuten nach der positiv getesteten Person im gleichen Raum aufgehalten haben.";

"Checkin_Information_Item_Time_Title" = "Bitte geben Sie Ihre Aufenthaltszeit so genau wie möglich an, damit gezielt gewarnt werden kann.";

"Checkin_Information_Dataprivacy_Title" = "Weitere Hinweise finden Sie in der Datenschutzerklärung.";

"Checkin_Information_PrimaryButton_Title" = "Einverstanden";

/* CheckIn edit */

"Checkins_Edit_PrimaryButton_Title" = "Speichern";

"Checkins_Edit_Section_Title" = "Aufenthaltsdauer anpassen für:";

"Checkins_Edit_CheckedIn" = "Eingecheckt";

"Checkins_Edit_CheckedOut" = "Ausgecheckt";

"Checkins_Edit_Notice" = "Die Aufenthaltsdauer wird nicht automatisch in Ihrem Kontakt-Tagebuch angepasst.";

/* Trace Location */

"TraceLocation_Information_Title" = "QR-Code erstellen";

"TraceLocation_Information_ImageDescription" = "Eine Person zeigt auf ein Flipchart, zwei Personen sitzen daneben und schauen auf das Flipchart.";

"TraceLocation_Information_DescriptionTitle" = "Mehr Sicherheit für Sie und Ihre Gäste";

"TraceLocation_Information_DescriptionSubHeadline" = "Erstellen Sie einen QR-Code, den Ihre Gäste bei ihrer Ankunft scannen können. So können sie bei Bedarf andere Gäste warnen oder von ihnen gewarnt werden.";

"TraceLocation_Information_Item_RiskStatus" = "Jeder Check-in wird bei der Ermittlung des Risikostatus zusätzlich berücksichtigt. Wird eine eingecheckte Person später positiv getestet, können die Gäste gewarnt werden, wenn sie sich zur gleichen Zeit oder bis zu 30 Minuten nach der positiv getesteten Person im gleichen Raum aufgehalten haben.";

"TraceLocation_Information_Item_Checkin" = "Stellen Sie den QR-Code Ihren Gästen entweder über Ihr Smartphone oder in ausgedruckter Form zur Verfügung.";

"TraceLocation_Information_Item_RenewQRCode" = "Wenn Sie dauerhaft einen QR-Code verwenden, sollten Sie diesen einmal täglich außerhalb der Öffnungszeiten neu erstellen.";

"TraceLocation_Information_PrimaryButton_Title" = "Weiter";

/* Checkout */

"Checkout_Notification_Title" = "Sie wurden automatisch ausgecheckt";

"Checkout_Notification_Body" = "Bitte passen Sie Ihre Aufenthaltsdauer gegebenenfalls an.";

"Checkin_Details_HoursShortVersion" = "%@ Std.";

"Checkin_Details_CheckinFor" = "Einchecken für:";

"Checkin_Details_SaveToDiary" = "Nach dem Auschecken in mein Kontakt-Tagebuch eintragen?";

"Checkin_Details_SaveSwitch" = "Umschalttaste";

"Checkin_Details_SaveSwitch_On" = "Ein";

"Checkin_Details_SaveSwitch_Off" = "Aus";

"Checkin_Details_AutomaticCheckout" = "Automatisch auschecken nach";

"Checkin_Details_EventNotStartedYet" = "Das Event beginnt erst am %@ um %@ Uhr. Wollen Sie bereits einchecken?";

"Checkin_Details_EventEnded" = "Das Event ist beendet. Wollen Sie nachträglich einchecken?";

"Checkin_Details_CheckIn_Button" = "Einchecken";

/* Submission Check-in */

"Submission_Checkins_Title" = "Check-ins teilen?";

"Submission_Checkins_Description" = "Teilen Sie Ihre Check-ins, um andere zu warnen, die mit Ihnen eingecheckt waren. Ihre Identität bleibt geheim.";

"Submission_Checkins_SelectAll" = "Alle auswählen";

"Submission_Checkins_Continue" = "Weiter";

"Submission_Checkins_Skip" = "Überspringen";

"Submission_Checkins_Alert_Title" = "Sind Sie sicher, dass Sie Ihre Check-ins nicht teilen wollen?";

"Submission_Checkins_Alert_Message" = "Dadurch werden andere nicht gewarnt, die mit Ihnen eingecheckt waren.";

"Submission_Checkins_Alert_Share" = "Teilen";

"Submission_Checkins_Alert_DontShare" = "Nicht teilen";

/* Create Antigen Profile */

"AntigenProfile_Create_Title" = "Schnelltest-Profil";

"AntigenProfile_Create_Description" = "Legen Sie Ihre persönlichen Daten als QR-Code ab, um die Registrierung an der Teststelle zu beschleunigen.";

"AntigenProfile_Create_FirstNamePlaceholder" = "Vorname";

"AntigenProfile_Create_LastNamePlaceholder" = "Nachname";

"AntigenProfile_Create_BirthDatePlaceholder" = "Geburtsdatum";

"AntigenProfile_Create_StreetPlaceholder" = "Straße und Hausnummer";

"AntigenProfile_Create_PostalCodePlaceholder" = "PLZ";

"AntigenProfile_Create_CityPlaceholder" = "Ort";

"AntigenProfile_Create_PhoneNumberPlaceholder" = "Telefonnummer";

"AntigenProfile_Create_EmailAddressPlaceholder" = "E-Mail-Adresse";

"AntigenProfile_Create_Save_Button_Title" = "Speichern";

/* Antigen Profile */

"AntigenProfile_Info_Action_Title" = "Info";

"AntigenProfile_Edit_Action_Title" = "Schnelltest-Profil bearbeiten";

"AntigenProfile_Delete_Action_Title" = "Schnelltest-Profil löschen";

"AntigenProfile_Cancel_Action_Title" = "Abbrechen";

"AntigenProfile_Delete_Alert_Title" = "Wollen Sie das Schnelltest-Profil löschen?";

"AntigenProfile_Delete_Alert_Description" = "Bitte denken Sie daran, dass der QR-Code danach nicht mehr zum Registrieren verwendet werden kann.";

"AntigenProfile_Delete_Alert_Delete_Button_Title" = "Löschen";

/* Health Certificate Validation Info */

"HealthCertificate_Validation_Info_imageDescription" = "Eine Landkarte von Europa wird angezeigt.";

"HealthCertificate_Validation_Info_title" = "Informationen";

"HealthCertificate_Validation_Info_byCar" = "Wählen Sie die geplante lokale Ankunftszeit an der Grenze zu Ihrem Einreiseland aus.";

"HealthCertificate_Validation_Info_byPlane" = "Wenn Sie auf dem Luftweg einreisen, wählen Sie die geplante Uhrzeit Ihres Abflugs aus.";

/* Health Certificate Overview */

"HealthCertificate_Overview_title" = "Zertifikate";

"HealthCertificate_Overview_add" = "Zertifikat hinzufügen";

"HealthCertificate_Overview_EmptyTitle" = "Noch keine Zertifikate vorhanden";

"HealthCertificate_Overview_EmptyDescription" = "Hier werden die gespeicherten digitalen Impfzertifikate, Genesenenzertifikate und Testzertifikate angezeigt.\n\nUm ein Zertifikat hinzuzufügen, scannen Sie bitte den dazugehörigen QR-Code.";

"HealthCertificate_Overview_EmptyImageDescription" = "Zertifikatssiegel mit digitalem Zertifikat im Hintergrund";

"HealthCertificate_Overview_Covid_Title" = "Digitales COVID-Zertifikat der EU";

"VaccinationCertificate_title" = "Digitaler\n**COVID-Impfnachweis der EU**";

"VaccinationCertificate_partiallyVaccinated" = "Unvollständiger Impfschutz";

"VaccinationCertificate_vaccinationValidUntil" = "Gültig bis einschließlich %@";

"HealthCertificate_Overview_Covid_Certificate_Description" = "Ein QR-Code mit dem Zertifikat";

"HealthCertificate_Overview_News" = "Es gibt Neuigkeiten zu Ihren Zertifikaten";

/* - Test Certificate Info */

"TestCertificate_Info_title" = "Digitales\n**COVID-Testzertifikat der EU**";

"TestCertificate_Info_description" = "Registrieren Sie einen Test auf der Startseite und stimmen Sie zu, ein digitales Testzertifikat zu erhalten. Sobald das Zertifikat vorliegt, wird es hier angezeigt.";

/* - Test Certificate */

"TestCertificate_title" = "Digitales\n**COVID-Testzertifikat der EU**";

"TestCertificate_testDate" = "Test durchgeführt am %@";

/* - Test Certificate Request */

"TestCertificateRequest_title" = "Digitales\n**COVID-Testzertifikat der EU**";

"TestCertificateRequest_loadingSubtitle" = "Ihr Zertifikat wird gerade erstellt…";

"TestCertificateRequest_errorSubtitle" = "Fehler bei der Zertifikatsabfrage";

"TestCertificateRequest_registrationDate" = "Registriert am %@";

"TestCertificateRequest_loadingStateDescription" = "Ihr Zertifikat wird gerade angefragt, dies kann einige Minuten dauern…";

"TestCertificateRequest_tryAgainButtonTitle" = "Nochmal versuchen";

"TestCertificateRequest_removeButtonTitle" = "Testzertifikat löschen";

/* - Test Certificate Request Error Alert */

"TestCertificateRequest_ErrorAlert_title" = "Es gibt weiterhin Probleme bei der Abfrage";

"TestCertificateRequest_ErrorAlert_Button_title" = "OK";

/* - Test Certificate Request Remove Alert */

"TestCertificateRequest_RemoveAlert_title" = "Wollen Sie das Zertifikat wirklich löschen?";

"TestCertificateRequest_RemoveAlert_message" = "Wenn das Zertifikat entfernt wird, kann es nicht noch einmal angefordert werden.";

"TestCertificateRequest_RemoveAlert_CancelButton_title" = "Abbrechen";

"TestCertificateRequest_RemoveAlert_DeleteButton_title" = "Löschen";

/* Test Certificate Request Errors */

"TestCertificateRequest_Error_CLIENT_ERROR_CALL_HOTLINE" = "Ein Fehler ist aufgetreten. Bitte versuchen Sie es später noch einmal oder kontaktieren Sie die technische Hotline über App-Informationen -> Technische Hotline. (%@)";

"TestCertificateRequest_Error_DCC_EXPIRED" = "Das Zertifikat ist nicht mehr aktuell, Sie können es aus der Corona-App löschen. (%@)";

"TestCertificateRequest_Error_DCC_NOT_SUPPORTED_BY_LAB" = "Ein Testzertifikat kann nicht angefordert werden, da diese Teststelle die Ausstellung von Testzertifikaten nicht unterstützt. Bitte löschen Sie das Zertifikat oder kontaktieren Sie die technische Hotline über App-Informationen -> Technische Hotline. (%@)";

"TestCertificateRequest_Error_E2E_ERROR_CALL_HOTLINE" = "Ein Fehler ist aufgetreten. Bitte versuchen Sie es später noch einmal oder kontaktieren Sie die technische Hotline über App-Informationen -> Technische Hotline. (%@)";

"TestCertificateRequest_Error_NO_NETWORK" = "Ihre Internetverbindung wurde unterbrochen. Bitte prüfen Sie die Verbindung und versuchen Sie es erneut. (%@)";

"TestCertificateRequest_Error_TRY_AGAIN" = "Es konnte keine Verbindung hergestellt werden. Bitte versuchen Sie es erneut. (%@)";

"TestCertificateRequest_Error_TRY_AGAIN_DCC_NOT_AVAILABLE_YET" = "Ihr Zertifikat liegt noch nicht vor. Bitte versuchen Sie es noch einmal. Sollte der Fehler weiterhin bestehen, kontaktieren Sie bitte die technische Hotline über App-Informationen -> Technische Hotline. (%@)";

"TestCertificateRequest_Error_DGC_NOT_SUPPORTED_BY_LAB" = "Ein Testzertifikat kann nicht angefordert werden, da diese Teststelle die Ausstellung von Testzertifikaten nicht unterstützt. Bitte löschen Sie das Zertifikat oder kontaktieren Sie die technische Hotline über App-Informationen -> Technische Hotline. (%@)";

/* Health Certificate Information */

"HealthCertificate_Info_Title" = "Zertifikate hinzufügen";

"HealthCertificate_Info_imageDescription" = "Eine geschützte Person schaut auf ein Smartphone";

"HealthCertificate_Info_description" = "Fügen Sie digitale COVID-Zertifikate der EU in der App hinzu, um mit der App den Impfschutz, ein negatives Testergebnis oder eine überstandene Infektion nachweisen zu können.";

"HealthCertificate_Info_section01" = "Sie können digitale COVID-Impfzertifikate, COVID-Testzertifikate und COVID-Genesenenzertifikate der EU in der App hinzufügen.";

"HealthCertificate_Info_section02" = "Die Zertifikate gelten innerhalb der EU als gültiger Nachweis (z.\U00A0B. für Reisen).";

"HealthCertificate_Info_section03" = "Nach dem Hinzufügen bleiben die Zertifikate auf Ihrem Smartphone. Andere Personen können Ihre Daten nur einsehen, wenn Sie diesen ein Zertifikat zur Überprüfung vorzeigen.";

"HealthCertificate_Info_section04" = "Fügen Sie existierende Zertifikate für sich und Ihre Familienmitglieder hinzu.";

"HealthCertificate_Info_primaryButton" = "Weiter";

/* CovPass Info Screen */

"CovPass_Check_Info_Title" = "Zertifikatsprüfung durch Dritte";

"CovPass_Check_Info_body" = "Dritte können mit der CovPassCheck-App verlässlich überprüfen, ob es sich um ein valides Impf-, Genesenen- oder Testzertifikat handelt.";

"CovPass_Check_Info_faq" = "FAQ zur Zertifikatsprüfung durch Dritte";

"CovPass_Check_Info_text01" = "Sie selbst können Ihre Zertifikate in der Corona-Warn-App auf Gültigkeit prüfen und benötigen dazu nicht die CovPassCheck-App.";

"CovPass_Check_Info_text02" = "Für Dritte reicht eine Sichtprüfung der Zertifikate nicht aus. Sie müssen in Deutschland die CovPassCheck-App nutzen.";

"CovPass_Check_Info_text03" = "Bitte beachten Sie, dass in anderen Ländern gegebenenfalls andere Apps zur Zertifikatsprüfung durch Dritte verwendet werden.";

/* Health Certified Person Screen */

"HealthCertificate_unified_QR_code_notice" = "Dieser QR-Code lässt sich verlässlich mit der CovPassCheck-App überprüfen.";

"HealthCertifiedPerson_title" = "Digitales COVID-Zertifikat der EU";

"HealthCertifiedPerson_VaccinationHint_title" = "Impfstatus";

"HealthCertifiedPerson_partiallyVaccinated" = "Sie haben noch nicht alle derzeit geplanten Impfungen erhalten. Daher ist Ihr Impfschutz noch nicht vollständig.";

"HealthCertifiedPerson_completelyProtected" = "Sie haben nun alle derzeit geplanten Impfungen erhalten. Ihr Impfschutz ist vollständig.";

"HealthCertifiedPerson_boosterRuleFAQ" = "Mehr Informationen finden Sie in den %@.";

"HealthCertifiedPerson_boosterRuleFAQ_placeholder_FAQ" = "FAQ";

"HealthCertifiedPerson_dateOfBirth" = "Geboren %@";

"HealthCertifiedPerson_preferredPersonDescription" = "Bitte aktivieren Sie diesen Schalter, wenn Sie selbst %@ sind und die App hauptsächlich nutzen. Ihre Zertifikate erscheinen in der Liste an erster Stelle.";

"HealthCertifiedPerson_QRCode_Image_Description" = "Ein QR-Code mit dem aktuellen Zertifikat";

"HealthCertifiedPerson_validationButtonTitle" = "Gültigkeit prüfen";

"HealthCertifiedPerson_VaccinationCertificate_headline" = "Impfzertifikat";

"HealthCertifiedPerson_VaccinationCertificate_vaccinationCount" = "Impfung %i von %i";

"HealthCertifiedPerson_VaccinationCertificate_vaccinationDate" = "Geimpft am %@";

"HealthCertifiedPerson_TestCertificate_headline" = "Testzertifikat";

"HealthCertifiedPerson_TestCertificate_pcrTest" = "PCR-Test";

"HealthCertifiedPerson_TestCertificate_antigenTest" = "Schnelltest";

"HealthCertifiedPerson_TestCertificate_sampleCollectionDate" = "Probenahme am %@";

"HealthCertifiedPerson_RecoveryCertificate_headline" = "Genesenenzertifikat";

"HealthCertifiedPerson_RecoveryCertificate_validityDate" = "gültig bis %@";

"HealthCertifiedPerson_currentlyUsedCertificate" = "Aktuell verwendetes Zertifikat";

"HealthCertifiedPerson_newlyAddedCertificate" = "Neu";

/* Vaccination Certificate Details */

"HealthCertificate_Details_vaccinationCount" = "Impfung %i von %i";

"HealthCertificate_Details_certificate" = "Impfzertifikat";

"HealthCertificate_Details_EU_Covid_Certificate" = "Digitales COVID-Zertifikat der EU";

"HealthCertificate_Details_QRCode_Image_Description" = "Ein QR-Code mit Ihrem Zertifikat";

"HealthCertificate_Details_certificateCount" = "Impfzertifikat %i von %i";

"HealthCertificate_Details_validity" = "Geimpft %@ - gültig bis %@";

"HealthCertificate_Details_dateOfBirth" = "Geboren %@";

"HealthCertificate_Details_dateOfVaccination" = "Datum der Impfung";

"HealthCertificate_Details_vaccine" = "Impfstoff";

"HealthCertificate_Details_vaccineType" = "Impfstoffart";

"HealthCertificate_Details_manufacture" = "Hersteller";

"HealthCertificate_Details_issuer" = "Aussteller";

"HealthCertificate_Details_country" = "Land";

"HealthCertificate_Details_identifier" = "Zertifikationsnummer";

"HealthCertificate_Details_validationButtonTitle" = "Gültigkeit prüfen";

"HealthCertificate_Details_deleteButtonTitle" = "Impfzertifikat löschen";

"HealthCertificate_Details_expirationDateTitle" = "Technisches Ablaufdatum";

"HealthCertificate_Details_expirationDatePlaceholder" = "Gültig bis %@";

"HealthCertificate_Details_expirationDateDetails" = "Bitte bemühen Sie sich rechtzeitig darum, einen neuen digitalen Nachweis ausstellen zu lassen.";

"HealthCertificate_Details_moreButtonTitle" = "Mehr";


/* Vaccination Certificate Details */

"VaccinationCertificate_Details_OneOfOneHint" = "Es handelt sich hier um einen Impfstoff, bei dem nur eine Impfdosis erforderlich ist oder um eine Impfung für Genesene, die nur eine Impfdosis benötigt.";

/* Health Certificate Delete Alert */

"HealthCertificate_Alert_deleteButton" = "Zertifikat löschen";

"HealthCertificate_Alert_cancelButton" = "Abbrechen";

/* Vaccination Certificate Delete Alert */

"VaccinationCertificate_Alert_title" = "Wollen Sie das Impfzertifikat löschen?";

"VaccinationCertificate_Alert_message" = "Das Zertifikat wird in den Papierkorb verschoben. Den Papierkorb finden Sie auf der „Mehr“-Kachel der Status-Registerkarte. Dort können Sie es endgültig löschen oder wiederherstellen. Nach 30 Tagen wird das Zertifikat automatisch gelöscht.";

/* Test Certificate Details */

"TestCertificate_Details_title" = "Testzertifikat";

"TestCertificate_Details_subtitle" = "negativer SARS-CoV-2-Test";

"TestCertificate_Details_primaryButton" = "Testzertifikat löschen";

"TestCertificate_Error_FAQ_Description" = "\n\nWeitere Informationen zum Erhalt Ihres Testzertifikats finden Sie in den FAQ.";

"TestCertificate_Error_FAQ_Button_Title" = "FAQ zu Testzertifikaten";

/* Test Certificate Delete Alert */

"TestCertificate_Alert_title" = "Wollen Sie das Testzertifikat löschen?";

"TestCertificate_Alert_message" = "Das Zertifikat wird in den Papierkorb verschoben. Den Papierkorb finden Sie auf der „Mehr“-Kachel der Status-Registerkarte. Dort können Sie es endgültig löschen oder wiederherstellen. Nach 30 Tagen wird das Zertifikat automatisch gelöscht.";

/* Recovery Certificate Details */

"RecoveryCertificate_Details_title" = "Genesenenzertifikat";

"RecoveryCertificate_Details_subtitle" = "Digitales COVID-Zertifikat der EU";

"RecoveryCertificate_Details_primaryButton" = "Genesenenzertifikat löschen";

/* Recovery Certificate Delete Alert */

"RecoveryCertificate_Alert_title" = "Wollen Sie das Genesenenzertifikat löschen?";

"RecoveryCertificate_Alert_message" = "Das Zertifikat wird in den Papierkorb verschoben. Den Papierkorb finden Sie auf der „Mehr“-Kachel der Status-Registerkarte. Dort können Sie es endgültig löschen oder wiederherstellen. Nach 30 Tagen wird das Zertifikat automatisch gelöscht.";

/* Health Certificate Print PDF */

"HealthCertificate_PrintPdf_showPrintableVersion" = "Druckversion anzeigen";

"HealthCertificate_PrintPdf_cancelActionSheet" = "Abbrechen";

"HealthCertificate_PrintPdf_Info_title" = "Erstellung des EU-Ausdrucks";

"HealthCertificate_PrintPdf_Info_section01" = "Sie können das Zertifikat als PDF-Dokument speichern. Die Speicherung ist freiwillig. Auf das PDF-Dokument haben zunächst nur Sie Zugriff. Sie können im Anschluss entscheiden, ob Sie es auf Ihrem Smartphone speichern oder in andere Apps importieren möchten.";

"HealthCertificate_PrintPdf_Info_section02" = "Beachten Sie, dass das PDF-Dokument sensible Informationen enthält. Wir empfehlen Ihnen, hiermit sorgsam umzugehen und es nur Personen vorzuzeigen, denen Sie vertrauen und die zur Prüfung des Nachweises berechtigt sind.";

"HealthCertificate_PrintPdf_Info_section03" = "Wir empfehlen, das PDF-Dokument nicht zu veröffentlichen und nicht per E-Mail zu versenden oder über andere Apps zu teilen.";

"HealthCertificate_PrintPdf_Info_primaryButton" = "Weiter";

"HealthCertificate_PrintPdf_Share_title" = "Druckversion des digitalen Zertifikats";

/* Health Certificate Print PDF Error Alert */

"HealthCertificate_PrintPdf_ErrorAlert_Title" = "Druckversion anzeigen nicht möglich";

"HealthCertificate_PrintPdf_ErrorAlert_Message" = "Die Druckversion des Zertifikats kann nicht angezeigt werden, da das Zertifikat nicht in Deutschland ausgestellt wurde.";

"HealthCertificate_PrintPdf_ErrorAlert_FAQ" = "FAQ zur Druckversion";

"HealthCertificate_PrintPdf_ErrorAlert_OK" = "OK";

"HealthCertificate_PrintPdf_ErrorAlert_ValueSetsFetching_Title" = "Druckversion anzeigen nicht möglich";

"HealthCertificate_PrintPdf_ErrorAlert_ValueSetsFetching_Message" = "Die Druckversion des Zertifikats kann nicht angezeigt werden, da das Zertifikat momentan nicht abgerufen werden kann. Bitte versuchen Sie es später noch einmal.";

/* Health Certificate Errors */

"HealthCertificate_Error_Title" = "Fehler";

"HealthCertificate_Error_FAQ_Description" = "\n\nWeitere Informationen zum Erhalt Ihres Zertifikats finden Sie in den FAQ.";

"HealthCertificate_Error_FAQ_Button_Title" = "FAQ zu Zertifikaten";

"HealthCertificate_Error_HC_ALREADY_REGISTERED" = "Das Zertifikat ist bereits in Ihrer App registriert.";

"HealthCertificate_Error_HC_INVALID" = "Dieser QR-Code ist kein gültiges Zertifikat.";

"HealthCertificate_Error_HC_NOT_SUPPORTED" = "Dieses Zertifikat wird nicht unterstützt.";

"HealthCertificate_Error_HC_QR_CODE_ERROR" = "Der QR-Code konnte nicht generiert werden. Sollte der Fehler weiterhin bestehen, kontaktieren Sie die Hotline über App-Informationen -> Technische Hotline.";

"HealthCertificate_Error_invalidSignature_title" = "Signatur ungültig";

"HealthCertificate_Error_invalidSignature_msg" = "Die Signatur des Zertifikats ist ungültig. Das Zertifikat kann nicht als Nachweis verwendet werden und daher nicht importiert werden.";

"HealthCertificate_Error_invalidSignature_FAQ_Button_Title" = "FAQ zur Signaturprüfung";

/* Health Certificate Validation Errors */

"HealthCertificate_Validation_Error_Title" = "Überprüfung fehlgeschlagen";

"HealthCertificate_Validation_Error_TRY_AGAIN" = "Ein Fehler ist aufgetreten. Bitte versuchen Sie es später noch einmal oder kontaktieren Sie die technische Hotline über App-Informationen -> Technische Hotline.";

"HealthCertificate_Validation_Error_NO_NETWORK" = "Ihre Internetverbindung wurde unterbrochen. Um die Gültigkeitsprüfung des Zertifikats abzuschließen, prüfen Sie die Verbindung und versuchen Sie es erneut.";

/* Health Certificate Validation */

"HealthCertificate_Validation_Title" = "Gültigkeit des Zertifikats";

"HealthCertificate_Validation_CountrySelection_Title" = "Land";

"HealthCertificate_Validation_DateTimeSelection_Title" = "Datum und Uhrzeit";

"HealthCertificate_Validation_DateTimeSelection_Info" = "Wählen Sie Ihr Einreisedatum und Ihre lokale Uhrzeit aus.";

"HealthCertificate_Validation_Body1" = "Prüfen Sie vorab, ob Ihr Zertifikat im Reiseland zum Zeitpunkt der Reise gültig ist. Hierfür werden die geltenden Einreiseregeln des gewählten Reiselandes berücksichtigt.";

"HealthCertificate_Validation_Headline1" = "Prüfen für";

"HealthCertificate_Validation_Body2" = "Ein COVID-Zertifikat gilt bei Reisen innerhalb der EU als Nachweis.";

"HealthCertificate_Validation_Headline2" = "Hinweise";

"HealthCertificate_Validation_Bullet1" = "Beachten Sie, dass sich die Einreiseregeln ändern können. Prüfen Sie daher das Zertifikat kurz vor der Einreise (max. 48 Stunden).";

"HealthCertificate_Validation_Bullet2" = "Es können in einzelnen Regionen weitere Regeln oder Einschränkungen gelten.";

"HealthCertificate_Validation_Bullet4" = "Ob die im Zertifikat eingetragenen Daten richtig sind, wird in der Corona-Warn-App nicht geprüft.";

"HealthCertificate_Validation_Legal_Title" = "Datenschutz und Datensicherheit";

"HealthCertificate_Validation_Legal_Description" = "Die aktuellen Einreiseregeln werden von den Servern des RKI heruntergeladen. Hierfür ist eine Verbindung zum Internet erforderlich und es werden Zugriffsdaten an das RKI übermittelt.";

"HealthCertificate_Validation_Body4" = "Ausführliche Hinweise zur Datenverarbeitung finden Sie in der Datenschutzerklärung";

"HealthCertificate_Validation_ButtonTitle" = "Prüfen";

/* Health Certificate Validation Result */

"HealthCertificate_Validation_Result_validationParameters" = "Einreise nach %@ am %@,\ngeprüft am %@";

"HealthCertificate_Validation_Result_acceptanceRule" = "Dies ist eine Regel des Reiselandes %@.";

"HealthCertificate_Validation_Result_invalidationRule" = "Dies ist eine Regel des Ausstellerlandes.";

"HealthCertificate_Validation_Result_moreInformation" = "Mehr Informationen finden Sie in den %@ und unter %@.";

"HealthCertificate_Validation_Result_moreInformation_placeholder_FAQ" = "FAQ";

/* - Passed */

"HealthCertificate_Validation_Passed_title" = "Gültiges Zertifikat";

"HealthCertificate_Validation_Passed_unknownTitle" = "Zertifikat nicht prüfbar";

"HealthCertificate_Validation_Passed_subtitle" = "Ihr Zertifikat ist im gewählten Land gültig";

"HealthCertificate_Validation_Passed_unknownSubtitle" = "Ihr Zertifikat konnte nicht geprüft werden";

"HealthCertificate_Validation_Passed_hintsTitle" = "Hinweise";

"HealthCertificate_Validation_Passed_hint1" = "Beachten Sie, dass sich die Einreiseregeln ändern können. Prüfen Sie daher das Zertifikat kurz vor der Einreise (max. 48 Stunden).";

"HealthCertificate_Validation_Passed_hint2" = "Es können in einzelnen Regionen weitere Regeln oder Einschränkungen gelten.";

"HealthCertificate_Validation_Passed_hint4" = "Ob die im Zertifikat eingetragenen Daten richtig sind, wird in der Corona-Warn-App nicht geprüft.";

"HealthCertificate_Validation_Passed_primaryButtonTitle" = "Für weiteres Land prüfen";

/* - Open */

"HealthCertificate_Validation_Open_title" = "Zertifikat nicht prüfbar";

"HealthCertificate_Validation_Open_subtitle" = "Ihr Zertifikat konnte nicht vollständig geprüft werden";

"HealthCertificate_Validation_Open_openSectionTitle" = "Hinweise";

"HealthCertificate_Validation_Open_openSectionDescription" = "Nachfolgende Regeln konnten nicht geprüft werden. Vergewissern Sie sich, dass das Zertifikat den Regeln Ihres Reiselandes entspricht.";

/* - Failed */

"HealthCertificate_Validation_Failed_title" = "Zertifikat nicht gültig";

"HealthCertificate_Validation_Failed_subtitle" = "Ihr Zertifikat ist im gewählten Land nicht gültig";

"HealthCertificate_Validation_Failed_failedSectionTitle" = "Prüfung abgeschlossen";

"HealthCertificate_Validation_Failed_failedSectionDescription" = "Folgende Regeln sind nicht erfüllt:";

"HealthCertificate_Validation_Failed_openSectionTitle" = "Prüfung nicht möglich";

"HealthCertificate_Validation_Failed_openSectionDescription" = "Nachfolgende Regeln konnten nicht geprüft werden. Vergewissern Sie sich, dass das Zertifikat den Regeln Ihres Reiselandes entspricht.";

/* - Technical Validation Failed */

"HealthCertificate_Validation_TechnicalFailed_title" = "Zertifikat nicht gültig";

"HealthCertificate_Validation_TechnicalFailed_subtitle" = "Ihr Zertifikat ist im gewählten Land nicht gültig";

"HealthCertificate_Validation_TechnicalFailed_failedSectionTitle" = "Technische Prüfung";

"HealthCertificate_Validation_TechnicalFailed_failedSectionDescription" = "Folgende Regeln sind nicht erfüllt:";

"HealthCertificate_Validation_TechnicalFailed_certificateNotValid" = "Die Signatur des Zertifikates muss gültig sein.";

"HealthCertificate_Validation_TechnicalFailed_technicalExpirationDatePassed" = "Das technische Ablaufdatum darf nicht überschritten sein.";

"HealthCertificate_Validation_TechnicalFailed_expirationDateTitle" = "Technisches Ablaufdatum";

"HealthCertificate_Validation_TechnicalFailed_expirationDate" = "Gültig bis %@";

/* Health Certificate Validity State */

"HealthCertificate_ValidityState_ExpiringSoon" = "Zertifikat läuft am %@ um %@ ab";

"HealthCertificate_ValidityState_ExpiringSoon_description" = "Bitte bemühen Sie sich rechtzeitig darum, einen neuen digitalen Nachweis ausstellen zu lassen.";

"HealthCertificate_ValidityState_Expired" = "Zertifikat abgelaufen";

"HealthCertificate_ValidityState_Expired_description" = "Das Ablaufdatum wurde überschritten. Bitte bemühen Sie sich darum, einen neuen digitalen Nachweis ausstellen zu lassen.";

"HealthCertificate_ValidityState_Invalid" = "Zertifikat (Signatur) ungültig";

"HealthCertificate_ValidityState_Invalid_description" = "Das Zertifikat wurde von einer nicht autorisierten Stelle oder fehlerhaft ausgestellt. Bitte lassen Sie das Zertifikat von einer autorisierten Stelle erneut ausstellen.";

"HealthCertificate_ValidityState_Blocked" = "Zertifikat ungültig";

"HealthCertificate_ValidityState_Blocked_description" = "Das Zertifikat wurde von der ausstellenden Behörde zurückgerufen. Bitte bemühen Sie sich darum, einen neuen digitalen Nachweis ausstellen zu lassen.";

/* Universal QR Scanner */

"UniversalQRScanner_ScannerTitle" = "QR-Code-Scanner";

"UniversalQRScanner_InstructionTitle" = "Welche QR-Codes können Sie scannen?";

"UniversalQRScanner_InstructionDescription" = "Ihre PCR-Tests, Schnelltests, Testzertifikate, Impfzertifikate, Genesenenzertifikate sowie Check-ins";

"UniversalQRScanner_FileButtonTitle" = "Datei öffnen";

"UniversalQRScanner_CameraFlash" = "Kamerablitz";

"UniversalQRScanner_CameraFlash_On" = "Eingeschaltet";

"UniversalQRScanner_CameraFlash_Off" = "Ausgeschaltet";

"UniversalQRScanner_CameraFlash_Enable" = "Kamerablitz einschalten";

"UniversalQRScanner_CameraFlash_Disable" = "Kamerablitz ausschalten";

"UniversalQRScanner_Error_cameraPermissionDenied_title" = "Zugriff nicht erlaubt";

"UniversalQRScanner_Error_cameraPermissionDenied" = "Bitte erlauben Sie der App die Benutzung der Kamera, um den QR-Code zu scannen.";

"UniversalQRScanner_Error_cameraPermissionDenied_settingsButton" = "Einstellungen";

"UniversalQRScanner_Error_unsupportedQRCode" = "Der QR-Code wird nicht in der Corona-Warn-App unterstützt. Bitte scannen Sie einen geeigneten QR-Code.";

"UniversalQRScanner_RestoredFromBinAlert_Title" = "Zertifikat wiederherstellen";

"UniversalQRScanner_RestoredFromBinAlert_Message" = "Der QR-Code wurde bereits auf Ihrem Smartphone registriert. Das Zertifikat wird aus dem Papierkorb wiederhergestellt.";

"UniversalQRScanner_TestRestoredFromBinAlert_Title" = "Test wiederherstellen";

"UniversalQRScanner_TestRestoredFromBinAlert_Message" = "Der QR-Code wurde bereits auf Ihrem Smartphone registriert. Der Test wird aus dem Papierkorb wiederhergestellt.";

/* File Scanner */
"FileScanner_sheet_photos" = "Foto Mediathek";

"FileScanner_sheet_documents" = "Dokument";

"FileScanner_sheet_cancel" = "Abbrechen";

"FileScanner_AccessError_title" = "Zugriff nicht erlaubt";

"FileScanner_AccessError_message" = "Corona-Warn-App hat keinen Zugriff auf Ihre Foto Mediathek. Sie können den Zugriff in Ihren Einstellungen verwalten.";

"FileScanner_AccessError_cancel" = "Abbrechen";

"FileScanner_AccessError_settings" = "Einstellungen";

"FileScanner_HUD_text" = "QR-Code wird gelesen...";

"FileScanner_PasswordEntry_title" = "Datei passwortgeschützt";

"FileScanner_PasswordEntry_message" = "Bitte geben Sie Ihr Passwort ein.";

"FileScanner_PasswordEntry_placeholder" = "Passwort";

"FileScanner_PasswordError_title" = "Falsches Passwort";

"FileScanner_AlreadyRegistered_title" = "Zertifikat schon registriert";

"FileScanner_AlreadyRegistered_message" = "Das Zertifikat ist bereits in Ihrer App registriert.";

"FileScanner_PasswordError_message" = "Bitte geben Sie ein gültiges Passwort ein.";

"FileScanner_InvalidQRCode_title" = "Kein geeigneter QR-Code";

"FileScanner_InvalidQRCode_message" = "Der QR-Code wird nicht von der Corona-Warn-App unterstützt. Bitte wählen Sie einen geeigneten QR-Code."; 

"FileScanner_FileNotReadable_title" = "Datei nicht lesbar";

"FileScanner_FileNotReadable_message" = "Die gewählte Datei ist möglicherweise beschädigt oder passwortgeschützt und konnte daher nicht gelesen werden. Bitte wählen Sie eine geeignete Datei.";

"FileScanner_NoQRCodeFound_title" = "Kein QR-Code erkannt";

"FileScanner_NoQRCodeFound_message" = "In der gewählten Datei konnte kein QR-Code erkannt werden. Bitte wählen Sie eine andere Datei.";

"UniversalQRScanner_Tooltip_title" = "QR-Code-Scanner";

"UniversalQRScanner_Tooltip_description" = "Scannen Sie Tests, Zertifikate und Check-ins mit diesem Scanner.";

/* Federal State Names */

"FederalState_BadenWuerttemberg" = "Baden-Württemberg";

"FederalState_Bayern" = "Bayern";

"FederalState_Berlin" = "Berlin";

"FederalState_Brandenburg" = "Brandenburg";

"FederalState_Bremen" = "Bremen";

"FederalState_Hamburg" = "Hamburg";

"FederalState_Hessen" = "Hessen";

"FederalState_MecklenburgVorpommern" = "Mecklenburg-Vorpommern";

"FederalState_Niedersachsen" = "Niedersachsen";

"FederalState_NordrheinWestfalen" = "Nordrhein-Westfalen";

"FederalState_RheinlandPfalz" = "Rheinland-Pfalz";

"FederalState_Saarland" = "Saarland";

"FederalState_Sachsen" = "Sachsen";

"FederalState_SachsenAnhalt" = "Sachsen-Anhalt";

"FederalState_SchleswigHolstein" = "Schleswig-Holstein";

"FederalState_Thueringen" = "Thüringen";

/* Recycle Bin */

"RecycleBin_title" = "Papierkorb";

"RecycleBin_description" = "Tippen Sie auf ein Element um es wiederherzustellen. Nach 30 Tagen wird ein Element automatisch gelöscht.";

"RecycleBin_deleteAllButtonTitle" = "Alle endgültig löschen";

/* - Vaccination Certificate */

"RecycleBin_VaccinationCertificate_headline" = "Impfzertifikat";

"RecycleBin_VaccinationCertificate_vaccinationCount" = "Impfung %i von %i";

"RecycleBin_VaccinationCertificate_vaccinationDate" = "geimpft am %@";

/* - Test Certificate */

"RecycleBin_TestCertificate_headline" = "Testzertifikat";

"RecycleBin_TestCertificate_pcrTest" = "PCR-Test";

"RecycleBin_TestCertificate_antigenTest" = "Schnelltest";

"RecycleBin_TestCertificate_sampleCollectionDate" = "Probenahme am %@";

/* - Recovery Certificate */

"RecycleBin_RecoveryCertificate_headline" = "Genesenenzertifikat";

"RecycleBin_RecoveryCertificate_validityDate" = "gültig bis %@";

/* - Corona Test */

"RecycleBin_CoronaTest_headline" = "Test";

"RecycleBin_CoronaTest_pcrTest" = "PCR-Test";

"RecycleBin_CoronaTest_antigenTest" = "Schnelltest";

"RecycleBin_CoronaTest_registrationDate" = "registriert am %@";

"RecycleBin_CoronaTest_sampleCollectionDate" = "durchgeführt am %@";

/* - Empty State */

"RecycleBin_EmptyState_title" = "Ihr Papierkorb ist leer";

"RecycleBin_EmptyState_description" = "Wenn Sie Zertifikate und Tests löschen, werden sie in den Papierkorb verschoben und hier angezeigt.";

"RecycleBin_EmptyState_imageDescription" = "Ein Papierkorb";

/* - Restore Certificate Alert */

"RecycleBin_RestoreCertificate_AlertTitle" = "Zertifikat wiederherstellen";

"RecycleBin_RestoreCertificate_AlertMessage" = "Das wiederhergestellte Zertifikat wird an seinen ursprünglichen Ort verschoben. Sie finden es dann in der Registerkarte „Zertifikate“.";

"RecycleBin_RestoreCertificate_AlertConfirmButtonTitle" = "Wiederherstellen";

"RecycleBin_RestoreCertificate_AlertCancelButtonTitle" = "Abbrechen";

/* - Corona Test */

"RecycleBin_CoronaTest_AlertTitle" = "Test wiederherstellen";

"RecycleBin_CoronaTest_AlertMessage" = "Der wiederhergestellte Test wird an seinen ursprünglichen Ort verschoben. Sie finden ihn dann in der Registerkarte „Status“.";

"RecycleBin_CoronaTest_AlertConfirmButtonTitle" = "Wiederherstellen";

"RecycleBin_CoronaTest_AlertCancelButtonTitle" = "Abbrechen";

/* - Delete All Alert */

"RecycleBin_DeleteAll_AlertTitle" = "Wollen Sie den Inhalt des Papierkorbs wirklich löschen?";

"RecycleBin_DeleteAll_AlertMessage" = "Dieser kann dann nicht wiederhergestellt werden.";

"RecycleBin_DeleteAll_AlertConfirmButtonTitle" = "Löschen";

"RecycleBin_DeleteAll_AlertCancelButtonTitle" = "Abbrechen";

<<<<<<< HEAD
/* - Ticket Validation First Consent */

"TicketValidation_FirstConsent_title" = "Ihr Einverständnis";

"TicketValidation_FirstConsent_imageDescription" = "Ein Zertifikat wird für ein Ticketkauf übertragen";

"TicketValidation_FirstConsent_subtitle" = "Zertifikatsprüfung bei Ticketbuchungen";

"TicketValidation_FirstConsent_serviceProvider" = "Anbieter:";

"TicketValidation_FirstConsent_subject" = "Buchung:";

"TicketValidation_FirstConsent_explination" = "Der Anbieter möchte sicherstellen, dass ein gültiges Zertifikat zu Ihrer Buchung vorliegt. Für den Abruf Ihrer Buchungsdetails vom Anbieter und die Freigabe Ihrer gespeicherten Zertifikate ist Ihr Einverständnis erforderlich.";

"TicketValidation_FirstConsent_BulletPoint1" = "Sie sind nicht verpflichtet, die Überprüfung Ihres Zertifikats mit der Corona-Warn-App zu erlauben. Der Nachweis Ihres Impf-, Test- oder Genesungsstatus kann auch auf andere Weise erbracht werden.";

"TicketValidation_FirstConsent_BulletPoint2" = "Die Anforderungen an das Zertifikat werden vom Anbieter festgelegt. Das RKI hat darauf keinen Einfluss. Weitere Informationen zu den Zertifikatsanforderungen erhalten Sie bei dem Anbieter.";

"TicketValidation_FirstConsent_BulletPoint3" = "Die Ermittlung der geeigneten Zertifikate erfolgt lokal auf Ihrem Smartphone. Es werden dabei keine Daten an das RKI oder den Anbieter übermittelt.";

"TicketValidation_FirstConsent_BulletPoint4" = "Das RKI erfährt die Daten zu Ihrer Buchung oder den von Ihnen gespeicherten Zertifikaten nicht.";

"TicketValidation_FirstConsent_DataPrivacyTitle" = "Ausführliche Hinweise zur Datenverarbeitung finden Sie in der Datenschutzerklärung";

"TicketValidation_FirstConsent_primaryButtonTitle" = "Einverstanden";

"TicketValidation_FirstConsent_secondaryButtonTitle" = "Abbrechen";
=======
/* Ticket Validation */

/* - Cancel Alert */
>>>>>>> 23267ec3

"TicketValidation_CancelAlert_title" = "Wollen Sie die Überprüfung wirklich abbrechen?";

"TicketValidation_CancelAlert_message" = "Wenn Sie die Überprüfung abbrechen, kann kein Zertifikat überprüft werden.";

"TicketValidation_CancelAlert_cancelButtonTitle" = "Überprüfung abbrechen";

"TicketValidation_CancelAlert_continueButtonTitle" = "Überprüfung fortsetzen";

/* - Error */

"TicketValidation_Error_title" = "Fehler";

"TicketValidation_Error_serviceProviderErrorNoName" = "Es trat ein Fehler bei der Verbindung mit dem Anbieter auf. Bitte kontaktieren Sie den Anbieter wenn das Problem weiterhin besteht.";

"TicketValidation_Error_serviceProviderError" = "Es trat ein Fehler bei der Verbindung mit dem Anbieter „%@“ auf. Bitte kontaktieren Sie den Anbieter wenn das Problem weiterhin besteht.";

"TicketValidation_Error_tryAgain" = "Es trat ein Fehler bei der Verarbeitung der Daten auf. Bitte versuchen Sie es später erneut.";

<<<<<<< HEAD
"TicketValidation_Error_tryAgain" = "Es trat ein Fehler bei der Verarbeitung der Daten auf. Bitte versuchen Sie es später erneut.";
=======
/* - First Consent */
>>>>>>> 23267ec3

/* Ticket Validation Certificate Selection */

"TicketValidation_CertificateSelection_title" = "Zertifikat auswählen";

"TicketValidation_CertificateSelection_serviceProviderRequirementsHeadline" = "Anforderungen des Anbieters:";

"TicketValidation_CertificateSelection_serviceProviderRelevantCertificatesHeadline" = "Folgende Zertifikate entsprechen den Anforderungen des Anbieters und können zum Nachweis verwendet werden:";

"TicketValidation_CertificateSelection_serviceProviderRequiredCertificateHeadline" = "Folgendes Zertifikat wird angefordert:";

"TicketValidation_CertificateSelection_noSupportedCertificateHeadline" = "Kein geeignetes Zertifikat vorhanden.";

"TicketValidation_CertificateSelection_noSupportedCertificateDescription" = "Sie haben kein Zertifikat, das den Anforderungen des Buchungssystems entspricht. Prüfen Sie, ob die Schreibweise ihres Namens im Buchungssystem mit der in Ihren Zertifikaten übereinstimmt. Falls Sie weitere Zertifikate benötigen, die noch nicht in der App verfügbar sind, fügen Sie diese bitte hinzu und starten Sie die Überprüfung erneut.";

"TicketValidation_CertificateSelection_faqDescription" = "Mehr Informationen finden Sie in den %@.";

"TicketValidation_CertificateSelection_faq" = "FAQ";

"TicketValidation_CertificateSelection_dateOfBirth" = "\nGeburtsdatum: %@";

"TicketValidation_SupportedCertificateType_Vaccination_Certificate" = "Impfzertifikat";

"TicketValidation_SupportedCertificateType_RecoveryCertificate" = "Genesenenzertifikat";

"TicketValidation_SupportedCertificateType_TestCertificate" = "Schnelltest-Testzertifikat, PCR-Testzertifikat";

"TicketValidation_SupportedCertificateType_PCRTestCertificate" = "PCR-Testzertifikat";

"TicketValidation_SupportedCertificateType_RATTestCertificate" = "Schnelltest-Testzertifikat";

/* - Second Consent */

"TicketValidation_SecondConsent_title" = "Ihr Einverständnis";

"TicketValidation_SecondConsent_subtitle" = "Übermittlung Ihres Zertifikats zur Prüfung";

"TicketValidation_SecondConsent_serviceIdentity" = "Prüfpartner:";

"TicketValidation_SecondConsent_serviceProvider" = "Anbieter:";

"TicketValidation_SecondConsent_explination" = "Das ausgewählte Zertifikat und Ihre Buchungsdaten werden nun an den Prüfpartner des Anbieters übermittelt. Für die Übermittlung Ihrer Daten an den Prüfpartner ist Ihr Einverständnis erforderlich.";

"TicketValidation_SecondConsent_BulletPoint1" = "Der Prüfpartner überprüft, ob die elektronische Signatur echt und das technische Ablaufdatum des Zertifikats noch nicht erreicht ist. Das technische Ablaufdatum und die übermittelten Zertifikatsinhalte können Sie in der App in der Detailansicht des Zertifikats einsehen.";

"TicketValidation_SecondConsent_BulletPoint2" = "Die Zertifikate enthalten sensible Gesundheitsdaten. Erlauben Sie daher nur solchen Anbietern die Überprüfung, die Ihnen bekannt sind und denen Sie vertrauen.";

"TicketValidation_SecondConsent_BulletPoint3" = "Für die Datenverarbeitung durch den Anbieter und den Prüfpartner ist das RKI nicht verantwortlich. Lesen Sie bitte deren Datenschutzhinweise, damit Sie wissen, wozu und wie Ihre Daten verwendet werden.";

"TicketValidation_SecondConsent_BulletPoint4" = "Der Prüfpartner teilt dem Anbieter sofort das Prüfungsergebnis mit. Es wird nur mitgeteilt, ob die Prüfung erfolgreich war oder nicht.";

"TicketValidation_SecondConsent_DataPrivacyTitle" = "Ausführliche Hinweise zur Datenverarbeitung finden Sie in der Datenschutzerklärung.";

"TicketValidation_SecondConsent_primaryButtonTitle" = "Einverstanden";

"TicketValidation_SecondConsent_secondaryButtonTitle" = "Abbrechen";

/* - Result */

"TicketValidation_Result_validationParameters" = "Geprüft am %@ vom Prüfpartner";

"TicketValidation_Result_moreInformation" = "Mehr Informationen finden Sie in den %@.";

"TicketValidation_Result_moreInformation_placeholder_FAQ" = "FAQ";

"TicketValidation_Result_Passed_title" = "Erfolgreiche Prüfung";

"TicketValidation_Result_Passed_subtitle" = "Ihr Zertifikat wurde erfolgreich überprüft";

"TicketValidation_Result_Passed_description" = "Der Anbieter “%@” wurde über die erfolgreiche Prüfung informiert.";

"TicketValidation_Result_Open_title" = "Zertifikat nicht prüfbar";

"TicketValidation_Result_Open_subtitle" = "Ihr Zertifikat entspricht nicht den Anforderungen des Anbieters";

"TicketValidation_Result_Open_description" = "Bei Rückfragen wenden Sie sich bitte an den Anbieter “%@”.";

"TicketValidation_Result_Failed_title" = "Zertifikat nicht anerkannt";

"TicketValidation_Result_Failed_subtitle" = "Ihr Zertifikat entspricht nicht den Anforderungen des Anbieters";

"TicketValidation_Result_Failed_description" = "Bei Rückfragen wenden Sie sich bitte an den Anbieter “%@”.";<|MERGE_RESOLUTION|>--- conflicted
+++ resolved
@@ -3369,8 +3369,29 @@
 
 "RecycleBin_DeleteAll_AlertCancelButtonTitle" = "Abbrechen";
 
-<<<<<<< HEAD
-/* - Ticket Validation First Consent */
+/* Ticket Validation */
+
+/* - Cancel Alert */
+
+"TicketValidation_CancelAlert_title" = "Wollen Sie die Überprüfung wirklich abbrechen?";
+
+"TicketValidation_CancelAlert_message" = "Wenn Sie die Überprüfung abbrechen, kann kein Zertifikat überprüft werden.";
+
+"TicketValidation_CancelAlert_cancelButtonTitle" = "Überprüfung abbrechen";
+
+"TicketValidation_CancelAlert_continueButtonTitle" = "Überprüfung fortsetzen";
+
+/* - Error */
+
+"TicketValidation_Error_title" = "Fehler";
+
+"TicketValidation_Error_serviceProviderErrorNoName" = "Es trat ein Fehler bei der Verbindung mit dem Anbieter auf. Bitte kontaktieren Sie den Anbieter wenn das Problem weiterhin besteht.";
+
+"TicketValidation_Error_serviceProviderError" = "Es trat ein Fehler bei der Verbindung mit dem Anbieter „%@“ auf. Bitte kontaktieren Sie den Anbieter wenn das Problem weiterhin besteht.";
+
+"TicketValidation_Error_tryAgain" = "Es trat ein Fehler bei der Verarbeitung der Daten auf. Bitte versuchen Sie es später erneut.";
+
+/* - First Consent */
 
 "TicketValidation_FirstConsent_title" = "Ihr Einverständnis";
 
@@ -3397,37 +3418,8 @@
 "TicketValidation_FirstConsent_primaryButtonTitle" = "Einverstanden";
 
 "TicketValidation_FirstConsent_secondaryButtonTitle" = "Abbrechen";
-=======
-/* Ticket Validation */
-
-/* - Cancel Alert */
->>>>>>> 23267ec3
-
-"TicketValidation_CancelAlert_title" = "Wollen Sie die Überprüfung wirklich abbrechen?";
-
-"TicketValidation_CancelAlert_message" = "Wenn Sie die Überprüfung abbrechen, kann kein Zertifikat überprüft werden.";
-
-"TicketValidation_CancelAlert_cancelButtonTitle" = "Überprüfung abbrechen";
-
-"TicketValidation_CancelAlert_continueButtonTitle" = "Überprüfung fortsetzen";
-
-/* - Error */
-
-"TicketValidation_Error_title" = "Fehler";
-
-"TicketValidation_Error_serviceProviderErrorNoName" = "Es trat ein Fehler bei der Verbindung mit dem Anbieter auf. Bitte kontaktieren Sie den Anbieter wenn das Problem weiterhin besteht.";
-
-"TicketValidation_Error_serviceProviderError" = "Es trat ein Fehler bei der Verbindung mit dem Anbieter „%@“ auf. Bitte kontaktieren Sie den Anbieter wenn das Problem weiterhin besteht.";
-
-"TicketValidation_Error_tryAgain" = "Es trat ein Fehler bei der Verarbeitung der Daten auf. Bitte versuchen Sie es später erneut.";
-
-<<<<<<< HEAD
-"TicketValidation_Error_tryAgain" = "Es trat ein Fehler bei der Verarbeitung der Daten auf. Bitte versuchen Sie es später erneut.";
-=======
-/* - First Consent */
->>>>>>> 23267ec3
-
-/* Ticket Validation Certificate Selection */
+
+/* Certificate Selection */
 
 "TicketValidation_CertificateSelection_title" = "Zertifikat auswählen";
 
