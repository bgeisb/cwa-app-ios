--- conflicted
+++ resolved
@@ -133,11 +133,8 @@
 			manuallyRequestRisk()
 		case .onboardingVersion:
 			vc = makeOnboardingVersionViewController()
-<<<<<<< HEAD
-=======
 		case .serverEnvironment:
 			vc = makeServerEnvironmentViewController()
->>>>>>> 08345970
 		}
 		
 		if let vc = vc {
@@ -198,8 +195,6 @@
 
 	private func makeOnboardingVersionViewController() -> DMDeltaOnboardingViewController {
 		return DMDeltaOnboardingViewController(store: store)
-<<<<<<< HEAD
-=======
     }
 
     private func makeServerEnvironmentViewController() -> DMServerEnvironmentViewController {
@@ -208,7 +203,6 @@
 			downloadedPackagesStore: downloadedPackagesStore,
 			serverEnvironment: serverEnvironment
 		)
->>>>>>> 08345970
 	}
 }
 
