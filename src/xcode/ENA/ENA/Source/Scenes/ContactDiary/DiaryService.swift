--- conflicted
+++ resolved
@@ -21,47 +21,42 @@
 
 protocol DiaryStoring {
 
-<<<<<<< HEAD
 	typealias DiaryStoringResult = Result<Int64, SQLiteErrorCode>
 	typealias DiaryStoringVoidResult = Result<Void, SQLiteErrorCode>
-=======
+
+	@discardableResult
+	func addContactPerson(name: String) -> DiaryStoringResult
+	@discardableResult
+	func addLocation(name: String) -> DiaryStoringResult
+	@discardableResult
+	func addContactPersonEncounter(contactPersonId: Int64, date: String) -> DiaryStoringResult
+	@discardableResult
+	func addLocationVisit(locationId: Int64, date: String) -> DiaryStoringResult
+
+	@discardableResult
+	func updateContactPerson(id: Int64, name: String) -> DiaryStoringVoidResult
+	@discardableResult
+	func updateLocation(id: Int64, name: String) -> DiaryStoringVoidResult
+
+	@discardableResult
+	func removeContactPerson(id: Int64) -> DiaryStoringVoidResult
+	@discardableResult
+	func removeLocation(id: Int64) -> DiaryStoringVoidResult
+	@discardableResult
+	func removeContactPersonEncounter(id: Int64) -> DiaryStoringVoidResult
+	@discardableResult
+	func removeLocationVisit(id: Int64) -> DiaryStoringVoidResult
+	@discardableResult
+	func removeAllLocations() -> DiaryStoringVoidResult
+	@discardableResult
+	func removeAllContactPersons() -> DiaryStoringVoidResult
+	@discardableResult
+	func cleanup() -> DiaryStoringVoidResult
+}
+
+protocol DiaryProviding {
+
 	var diaryDaysPublisher: CurrentValueSubject<[DiaryDay], Never> { get }
->>>>>>> adc68ad9
-
-	@discardableResult
-	func addContactPerson(name: String) -> DiaryStoringResult
-	@discardableResult
-	func addLocation(name: String) -> DiaryStoringResult
-	@discardableResult
-	func addContactPersonEncounter(contactPersonId: Int64, date: String) -> DiaryStoringResult
-	@discardableResult
-	func addLocationVisit(locationId: Int64, date: String) -> DiaryStoringResult
-
-	@discardableResult
-	func updateContactPerson(id: Int64, name: String) -> DiaryStoringVoidResult
-	@discardableResult
-	func updateLocation(id: Int64, name: String) -> DiaryStoringVoidResult
-
-	@discardableResult
-	func removeContactPerson(id: Int64) -> DiaryStoringVoidResult
-	@discardableResult
-	func removeLocation(id: Int64) -> DiaryStoringVoidResult
-	@discardableResult
-	func removeContactPersonEncounter(id: Int64) -> DiaryStoringVoidResult
-	@discardableResult
-	func removeLocationVisit(id: Int64) -> DiaryStoringVoidResult
-	@discardableResult
-	func removeAllLocations() -> DiaryStoringVoidResult
-	@discardableResult
-	func removeAllContactPersons() -> DiaryStoringVoidResult
-	@discardableResult
-	func cleanup() -> DiaryStoringVoidResult
-}
-
-protocol DiaryProviding {
-
-	var diaryDaysPublisher: Published<[DiaryDay]>.Publisher { get }
-
 }
 
 class MockDiaryStore: DiaryStoring, DiaryProviding {
@@ -272,10 +267,10 @@
 	}
 
 	// MARK: - Internal
+	
+	let store: DiaryStoringProviding
 
 	@Published private(set) var days: [DiaryDay] = []
-
-	let store: DiaryStoring
 
 	var exportString: String {
 		"These are your exported diary entries."
@@ -312,11 +307,6 @@
 
 	// MARK: - Private
 
-<<<<<<< HEAD
-	private let store: DiaryStoringProviding
-
-=======
->>>>>>> adc68ad9
 	private var subscriptions: [AnyCancellable] = []
 
 }
