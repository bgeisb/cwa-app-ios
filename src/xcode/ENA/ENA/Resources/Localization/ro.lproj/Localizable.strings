--- conflicted
+++ resolved
@@ -663,11 +663,8 @@
 "Home_Risk_Low_SaveDays_Item_Title__Permanently_Active" = "Înregistrarea în jurnal a expunerilor este permanent activă";
 
 /* Home High card */
-<<<<<<< HEAD
 "Home_Risk_High_Title" = "Risc crescut";
-=======
-"Home_Risk_High_Title" = "Risc mai mare";
->>>>>>> 73faa5d8
+
 
 /* Home Status Check */
 "Home_Risk_Status_Check_Title" = "Verificarea este în curs…";
