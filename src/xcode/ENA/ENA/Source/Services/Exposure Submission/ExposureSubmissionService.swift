//
// 🦠 Corona-Warn-App
//

import ExposureNotification
import Foundation
import OpenCombine

/// The `ENASubmissionSubmission Service` provides functions and attributes to access relevant information
/// around the exposure submission process.
/// Especially, when it comes to the `submissionConsent`, then only this service should be used to modify (change) the value of the current
/// state. It wraps around the `SecureStore` binding.
/// The consent value is published using the `isSubmissionConsentGivenPublisher` and the rest of the application can simply subscribe to
/// it to stay in sync.
class ENAExposureSubmissionService: ExposureSubmissionService {
	
	// MARK: - Init

	init(
		diagnosisKeysRetrieval: DiagnosisKeysRetrieval,
		appConfigurationProvider: AppConfigurationProviding,
		client: Client,
		store: Store,
		warnOthersReminder: WarnOthersRemindable,
		deadmanNotificationManager: DeadmanNotificationManageable? = nil
	) {
		self.diagnosisKeysRetrieval = diagnosisKeysRetrieval
		self.appConfigurationProvider = appConfigurationProvider
		self.client = client
		self.store = store
		self.warnOthersReminder = warnOthersReminder
		self.deadmanNotificationManager = deadmanNotificationManager ?? DeadmanNotificationManager(store: store)
		self._isSubmissionConsentGiven = store.isSubmissionConsentGiven
		
		self.isSubmissionConsentGivenPublisher.sink { isSubmissionConsentGiven in
			self.store.isSubmissionConsentGiven = isSubmissionConsentGiven
			self.updateStoreWithUserConsentGiven(value: isSubmissionConsentGiven)
		}.store(in: &subscriptions)
	}

	convenience init(dependencies: ExposureSubmissionServiceDependencies) {
		self.init(
			diagnosisKeysRetrieval: dependencies.exposureManager,
			appConfigurationProvider: dependencies.appConfigurationProvider,
			client: dependencies.client,
			store: dependencies.store,
			warnOthersReminder: dependencies.warnOthersReminder
		)
	}

	// MARK: - Protocol ExposureSubmissionService

	private(set) var devicePairingConsentAcceptTimestamp: Int64? {
		get { store.devicePairingConsentAcceptTimestamp }
		set { store.devicePairingConsentAcceptTimestamp = newValue }
	}

	private(set) var devicePairingSuccessfulTimestamp: Int64? {
		get { store.devicePairingSuccessfulTimestamp }
		set { store.devicePairingSuccessfulTimestamp = newValue }
	}

	var symptomsOnset: SymptomsOnset {
		get { store.submissionSymptomsOnset }
		set { store.submissionSymptomsOnset = newValue }
	}

	var hasRegistrationToken: Bool {
		guard let token = store.registrationToken, !token.isEmpty else {
			return false
		}
		return true
	}
	
	var isSubmissionConsentGivenPublisher: OpenCombine.Published<Bool>.Publisher { $_isSubmissionConsentGiven }
	
	var isSubmissionConsentGiven: Bool {
		get {
			return _isSubmissionConsentGiven
		}
		set {
			_isSubmissionConsentGiven = newValue
		}
	}

	func loadSupportedCountries(
		isLoading: @escaping (Bool) -> Void,
		onSuccess: @escaping ([Country]) -> Void
	) {
		isLoading(true)

		appConfigurationProvider.appConfiguration().sink { [weak self] config in
			guard let self = self else { return }

			isLoading(false)

			let countries = config.supportedCountries.compactMap({ Country(countryCode: $0) })
			if countries.isEmpty {
				Log.debug("App config provided empty country list. Falling back to default country", log: .appConfig)
				self.supportedCountries = [.defaultCountry()]
			} else {
				self.supportedCountries = countries
			}

			onSuccess(self.supportedCountries)
		}.store(in: &subscriptions)
	}

	func getTemporaryExposureKeys(completion: @escaping ExposureSubmissionHandler) {
		Log.info("Getting temporary exposure keys...", log: .api)

		diagnosisKeysRetrieval.accessDiagnosisKeys { [weak self] keys, error in
			if let error = error {
				Log.error("Error while retrieving temporary exposure keys: \(error.localizedDescription)", log: .api)
				completion(self?.parseError(error))

				return
			}

			// Empty array means successful key retrieval without keys
			self?.temporaryExposureKeys = keys?.map { $0.sapKey } ?? []
			completion(nil)
		}
	}
	
	/// This method submits the exposure keys. Additionally, after successful completion,
	/// the timestamp of the key submission is updated.
	/// __Extension for plausible deniability__:
	/// We prepend a fake request in order to guarantee the V+V+S sequence. Please kindly check `getTestResult` for more information.
	func submitExposure(
		completion: @escaping ExposureSubmissionHandler
	) {
		Log.info("Started exposure submission...", log: .api)

		guard isSubmissionConsentGiven else {
			Log.info("Cancelled submission: Submission consent not given.", log: .api)
			completion(.noSubmissionConsent)

			return
		}

		guard let keys = temporaryExposureKeys else {
			Log.info("Cancelled submission: No temporary exposure keys to submit.", log: .api)
			completion(.keysNotShared)

			return
		}

		guard !keys.isEmpty else {
			Log.info("Cancelled submission: No temporary exposure keys to submit.", log: .api)
			completion(.noKeysCollected)

			// We perform a cleanup in order to set the correct
			// timestamps, despite not having communicated with the backend,
			// in order to show the correct screens.
			submitExposureCleanup()

			return
		}
		let processedKeys = keys.processedForSubmission(with: symptomsOnset)

		// Request needs to be prepended by the fake request.
		_fakeVerificationServerRequest(completion: { _ in
			self._submitExposure(processedKeys, visitedCountries: self.supportedCountries, completion: completion)
		})
	}

	/// Stores the provided key, retrieves the registration token and deletes the key.
	/// __Extension for plausible deniability__:
	/// We append two fake requests to this request in order to fulfill the V+V+S sequence. Please kindly check `getTestResult` for more information.
	func getRegistrationToken(
		forKey deviceRegistrationKey: DeviceRegistrationKey,
		completion completeWith: @escaping RegistrationHandler
	) {
		let (key, type) = getKeyAndType(for: deviceRegistrationKey)

		_getRegistrationToken(key, type) { result in
			completeWith(result)

			// Fake requests.
			self._fakeVerificationAndSubmissionServerRequest()
		}
	}

	/// This method gets the test result based on the registrationToken that was previously
	/// received, either from the TAN or QR Code flow. After successful completion,
	/// the timestamp of the last received test is updated.
	/// __Extension for plausible deniability__:
	/// We append two fake requests to this request in order to fulfill the V+V+S sequence. (This means, we
	/// always send three requests, regardless which API call we do. The first two have to go to the verification server,
	/// and the last one goes to the submission server.)
	func getTestResult(_ completeWith: @escaping TestResultHandler) {
		guard let registrationToken = store.registrationToken else {
			completeWith(.failure(.noRegistrationToken))
			return
		}

		_getTestResult(registrationToken) { result in
			completeWith(result)

			// Fake requests.
			self._fakeVerificationAndSubmissionServerRequest()
		}
	}

	func getTestResult(forKey deviceRegistrationKey: DeviceRegistrationKey, useStoredRegistration: Bool = true, completion: @escaping TestResultHandler) {
		if useStoredRegistration {
			getTestResult(completion)
		} else {
			
			let (key, type) = getKeyAndType(for: deviceRegistrationKey)
			_getRegistrationToken(key, type) { result in
				switch result {
				case .failure(let error):
					completion(.failure(error))

					// Fake requests.
					self._fakeVerificationAndSubmissionServerRequest()
				case .success(let token):
<<<<<<< HEAD
					// because this block is only called in QR submission
					self.updateStoreWithQRSubmissionSelected()
					self.store.testRegistrationDate = Date()
=======
					self.createTestMetaData()
>>>>>>> ffb2ad47
					self._getTestResult(token) { testResult in
						switch testResult {
						case .success(let testResult):
							self.updateTestResultMetadata(with: testResult)
						case.failure:
							break
						}
						completion(testResult)
					}

					// Fake request.
					self._fakeSubmissionServerRequest { _ in /* no op */ }
				}
			}
		}
	}

	func deleteTest() {
		store.registrationToken = nil
		store.testResultReceivedTimeStamp = nil
		store.devicePairingConsentAccept = false
		store.devicePairingSuccessfulTimestamp = nil
		store.devicePairingConsentAcceptTimestamp = nil

		isSubmissionConsentGiven = false
	}

	var exposureManagerState: ExposureManagerState {
		diagnosisKeysRetrieval.exposureManagerState
	}

	func acceptPairing() {
		devicePairingConsentAccept = true
		devicePairingConsentAcceptTimestamp = Int64(Date().timeIntervalSince1970)
	}

	/// This method is called randomly sometimes in the foreground and from the background.
	/// It represents the full-fledged dummy request needed to realize plausible deniability.
	/// Nothing called in this method is considered a "real" request.
	func fakeRequest(completionHandler: ExposureSubmissionHandler? = nil) {
		_fakeVerificationServerRequest { _ in
			self._fakeVerificationServerRequest(completion: { _ in
				self._fakeSubmissionServerRequest(completion: { _ in
					completionHandler?(.fakeResponse)
				})
			})
		}
	}
	
	func reset() {
		Log.info("ExposureSubmissionServce: isConsentGiven value resetted to 'false'")
		isSubmissionConsentGiven = false
	}

	// MARK: - Internal

	static let fakeRegistrationToken = "63b4d3ff-e0de-4bd4-90c1-17c2bb683a2f"

	// MARK: - Private
	
	private var subscriptions: Set<AnyCancellable> = []

	private static var fakeSubmissionTan: String { return UUID().uuidString }

	private let diagnosisKeysRetrieval: DiagnosisKeysRetrieval
	private let appConfigurationProvider: AppConfigurationProviding
	private let client: Client
	private let store: Store
	private let warnOthersReminder: WarnOthersRemindable
	private let deadmanNotificationManager: DeadmanNotificationManageable

	@OpenCombine.Published private var _isSubmissionConsentGiven: Bool

	private var devicePairingConsentAccept: Bool {
		get { store.devicePairingConsentAccept }
		set { store.devicePairingConsentAccept = newValue }
	}

	private var temporaryExposureKeys: [SAP_External_Exposurenotification_TemporaryExposureKey]? {
		get { store.submissionKeys }
		set { store.submissionKeys = newValue }
	}

	private(set) var supportedCountries: [Country] {
		get { store.submissionCountries }
		set { store.submissionCountries = newValue }
	}

	// MARK: methods for handling the API calls.

	private func _getTestResult(
		_ registrationToken: String,
		_ completeWith: @escaping ENAExposureSubmissionService.TestResultHandler
	) {
		client.getTestResult(forDevice: registrationToken, isFake: false) { result in
			switch result {
			case let .failure(error):
				completeWith(.failure(self.parseError(error)))
			case let .success(testResult):
				guard let testResult = TestResult(rawValue: testResult) else {
					completeWith(.failure(.other("Failed to parse TestResult")))
					return
				}
				switch testResult {
				case .positive, .negative, .invalid:
					self.store.testResultReceivedTimeStamp = Int64(Date().timeIntervalSince1970)
					self.store.testResultDate = Date()
					self.updateStoreWithHoursSinceHighRiskWarningAtTestRegistration()
					self.updateStoreWithDaysSinceMostRecentDateAtRiskLevelAtTestRegistration()
					completeWith(.success(testResult))
				case .pending:
					completeWith(.success(testResult))
				case .expired:
					/// The .expired status is only known after the test has been registered on the server
					/// so we generate an error here, even if the server returned the http result 201
					completeWith(.failure(.qrExpired))
					self.store.registrationToken = nil
				}
			}
		}
	}

	/// Helper method that handles only gets the submission tan. Use this only if you really just want to do the
	/// part of the submission flow in which the tan is gotten for the submission
	/// For more information, please check _submitExposure().
	private func _getTANForExposureSubmit(
		hasConsent: Bool,
		completion completeWith: @escaping TANHandler
	) {
		// alert+ store consent+ clientrequest
		store.devicePairingConsentAccept = hasConsent

		// It might happen that the _getTANForExposureSubmit() returns successfully, but the _submit() method returns an error.
		// In this case, if we retry _submitExposure() we will have the issue that we will again ask for the one-time TAN
		// with _getTANForExposureSubmit() and thus get an error. In order to circumvent this, if _getTANForExposureSubmit()
		// succeeds it will write into the store. Therefore, we break out of this method if this was already set.
		if store.tan != nil {
			// swiftlint:disable force_unwrapping
			completeWith(.success(store.tan!))
			return
		}

		if !store.devicePairingConsentAccept {
			completeWith(.failure(.noDevicePairingConsent))
			return
		}

		guard let token = getToken(isFake: false) else {
			completeWith(.failure(.noRegistrationToken))
			return
		}

		client.getTANForExposureSubmit(forDevice: token, isFake: false) { result in
			switch result {
			case let .failure(error):
				completeWith(.failure(self.parseError(error)))
			case let .success(tan):
				self.store.tan = tan
				self.store.isAllowedToPerformBackgroundFakeRequests = true
				completeWith(.success(tan))
			}
		}
	}

	/// This method does two API calls in one step - firstly, it gets the submission TAN, and then it submits the keys.
	/// For details, check the methods `_submit()` and `_getTANForExposureSubmit()` specifically.
	private func _submitExposure(
		_ keys: [SAP_External_Exposurenotification_TemporaryExposureKey],
		visitedCountries: [Country],
		completion: @escaping ExposureSubmissionHandler
	) {
		_getTANForExposureSubmit(hasConsent: true, completion: { result in
			switch result {
			case let .failure(error):
				completion(error)
			case let .success(tan):
				self._submit(keys, with: tan, visitedCountries: visitedCountries, completion: completion)
			}
		})
	}

	/// Helper method that handles only the submission of the keys. Use this only if you really just want to do the
	/// part of the submission flow in which the keys are submitted.
	/// For more information, please check _submitExposure().
	private func _submit(
		_ keys: [SAP_External_Exposurenotification_TemporaryExposureKey],
		with tan: String,
		visitedCountries: [Country],
		completion: @escaping ExposureSubmissionHandler
	) {
		let payload = CountrySubmissionPayload(
			exposureKeys: keys,
			visitedCountries: visitedCountries,
			tan: tan
		)
		client.submit(payload: payload, isFake: false) { result in
			switch result {
			case .success:
				self.updateStoreWithUserConsentGiven(value: self.store.isSubmissionConsentGiven)
				self.updateStoreWithKeySubmissionDone()
				self.submitExposureCleanup()
				Log.info("Successfully completed exposure sumbission.", log: .api)
				completion(nil)
			case .failure(let error):
				Log.error("Error while submiting diagnosis keys: \(error.localizedDescription)", log: .api)
				completion(self.parseError(error))
			}
		}
	}

	private func _getRegistrationToken(
		_ key: String,
		_ type: String,
		_ completeWith: @escaping RegistrationHandler
	) {
		client.getRegistrationToken(forKey: key, withType: type, isFake: false) { result in
			switch result {
			case let .failure(error):
				completeWith(.failure(self.parseError(error)))
			case let .success(registrationToken):
				self.store.registrationToken = registrationToken
				self.store.testRegistrationDate = Date()
				self.store.testResultReceivedTimeStamp = nil
				self.store.devicePairingSuccessfulTimestamp = Int64(Date().timeIntervalSince1970)
				self.store.devicePairingConsentAccept = true
				completeWith(.success(registrationToken))
			}
		}
	}

	private func getToken(isFake: Bool) -> String? {
		if isFake { return ENAExposureSubmissionService.fakeRegistrationToken }
		guard let token = store.registrationToken else { return nil }
		return token
	}

	private func getKeyAndType(for key: DeviceRegistrationKey) -> (String, String) {
		switch key {
		case let .guid(guid):
			return (Hasher.sha256(guid), "GUID")
		case let .teleTan(teleTan):
			// teleTAN should NOT be hashed, is for short time
			// usage only.
			return (teleTan, "TELETAN")
		}
	}

	/// This method removes all left over persisted objects part of the `submitExposure` flow.
	private func submitExposureCleanup() {
		/// Cancel warn others notifications and set positiveTestResultWasShown = false
		warnOthersReminder.reset()

		/// Deactivate deadman notification for end-of-life-state
		deadmanNotificationManager.resetDeadmanNotification()

		store.registrationToken = nil
		store.tan = nil

		isSubmissionConsentGiven = false
		temporaryExposureKeys = nil
		supportedCountries = []
		symptomsOnset = .noInformation

		store.lastSuccessfulSubmitDiagnosisKeyTimestamp = Int64(Date().timeIntervalSince1970)
		Log.info("Exposure submission cleanup.", log: .api)
	}

	func createTestMetaData() {
		let testMetadataService = TestResultMetadataService(store: store)
		testMetadataService.registerNewTestMetadata(date: Date())
	}
	
	private func updateTestResultMetadata(with testResult: TestResult) {
		let testService = TestResultMetadataService(store: store)
		testService.updateResult(testResult: testResult)

	}

	// MARK: Fake requests

	/// This method represents a dummy method that is sent to the verification server.
	private func _fakeVerificationServerRequest(completion completeWith: @escaping TANHandler) {
		client.getTANForExposureSubmit(forDevice: ENAExposureSubmissionService.fakeRegistrationToken, isFake: true) { _ in
			completeWith(.failure(.fakeResponse))
		}
	}

	/// This method represents a dummy method that is sent to the submission server.
	private func _fakeSubmissionServerRequest(completion: @escaping ExposureSubmissionHandler) {
		let payload = CountrySubmissionPayload(
			exposureKeys: [],
			visitedCountries: [],
			tan: ENAExposureSubmissionService.fakeSubmissionTan
		)

		client.submit(payload: payload, isFake: true) { _ in
			completion(.fakeResponse)
		}
	}

	/// This method is convenience for sending a V + S request pattern.
	private func _fakeVerificationAndSubmissionServerRequest(completionHandler: ExposureSubmissionHandler? = nil) {
		_fakeVerificationServerRequest { _ in
			self._fakeSubmissionServerRequest { _ in
				completionHandler?(.fakeResponse)
			}
		}
	}
    
	// MARK: Key Submission Service

	private func updateStoreWithKeySubmissionDone() {
		let keySubmissionService = KeySubmissionService(store: self.store)
		keySubmissionService.setHoursSinceTestResult()
		keySubmissionService.setHoursSinceTestRegistration()
		keySubmissionService.setSubmitted(withValue: true)
	}

	private func updateStoreWithQRSubmissionSelected() {
		let keySubmissionService = KeySubmissionService(store: self.store)
		keySubmissionService.setSubmittedWithTeleTAN(withValue: false)
	}
	
	private func updateStoreWithUserConsentGiven(value: Bool) {
		let keySubmissionService = KeySubmissionService(store: self.store)
		keySubmissionService.setAdvancedConsentGiven(withValue: value)
	}
	
	private func updateStoreWithHoursSinceHighRiskWarningAtTestRegistration() {
		let keySubmissionService = KeySubmissionService(store: self.store)
		keySubmissionService.setHoursSinceHighRiskWarningAtTestRegistration()
	}
	
	private func updateStoreWithDaysSinceMostRecentDateAtRiskLevelAtTestRegistration() {
		let keySubmissionService = KeySubmissionService(store: self.store)
		keySubmissionService.setDaysSinceMostRecentDateAtRiskLevelAtTestRegistration()
	}
}<|MERGE_RESOLUTION|>--- conflicted
+++ resolved
@@ -12,6 +12,7 @@
 /// state. It wraps around the `SecureStore` binding.
 /// The consent value is published using the `isSubmissionConsentGivenPublisher` and the rest of the application can simply subscribe to
 /// it to stay in sync.
+// swiftlint:disable:next type_body_length
 class ENAExposureSubmissionService: ExposureSubmissionService {
 	
 	// MARK: - Init
@@ -217,13 +218,10 @@
 					// Fake requests.
 					self._fakeVerificationAndSubmissionServerRequest()
 				case .success(let token):
-<<<<<<< HEAD
 					// because this block is only called in QR submission
 					self.updateStoreWithQRSubmissionSelected()
 					self.store.testRegistrationDate = Date()
-=======
 					self.createTestMetaData()
->>>>>>> ffb2ad47
 					self._getTestResult(token) { testResult in
 						switch testResult {
 						case .success(let testResult):
