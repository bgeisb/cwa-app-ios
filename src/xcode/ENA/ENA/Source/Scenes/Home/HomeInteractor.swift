--- conflicted
+++ resolved
@@ -180,28 +180,6 @@
 
 		return sections
 	}
-<<<<<<< HEAD
-
-	private func errorIsAlreadyRunningError(_ error: RiskProviderError) -> Bool {
-		switch error {
-		case .riskProviderIsRunning:
-			return true
-		case .failedKeyPackageDownload(let keyPackageDownloadError):
-			return keyPackageDownloadError == .downloadIsRunning
-		case .failedRiskDetection(let didEndPrematuralyReason):
-			if case let .noExposureWindows(exposureWindowsError) = didEndPrematuralyReason {
-				if let exposureDetectionError = exposureWindowsError as? ExposureDetectionError {
-					return exposureDetectionError == .isAlreadyRunning
-				}
-			}
-		default:
-			break
-		}
-
-		return false
-	}
-=======
->>>>>>> 0ff598fc
 }
 
 // MARK: - Test result cell methods.
