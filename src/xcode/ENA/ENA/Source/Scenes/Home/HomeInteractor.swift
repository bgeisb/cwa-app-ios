--- conflicted
+++ resolved
@@ -102,18 +102,13 @@
 
 		taskScheduler.cancelAllBackgroundTaskRequests()
 
-<<<<<<< HEAD
 		riskCellTask(completion: {
 			self.riskLevelConfigurator?.stopLoading()
-=======
-		riskCellTask {
-			self.riskConfigurator?.stopLoading()
->>>>>>> 2eb91bd3
 			guard let indexPath = self.indexPathForRiskCell() else { return }
 			self.homeViewController.updateSections()
 			self.homeViewController.reloadCell(at: indexPath)
 			self.taskScheduler.scheduleBackgroundTaskRequests()
-		}
+		})
 	}
 
 	private func fetchUpdateRisk() {
@@ -182,13 +177,8 @@
 		}
 
 		switch riskLevel {
-<<<<<<< HEAD
-		case .unknown:
+		case .unknownInitial, .unknownOutdated:
 			riskLevelConfigurator = HomeUnknownRiskCellConfigurator(
-=======
-		case .unknownInitial, .unknownOutdated:
-			riskConfigurator = HomeUnknownRiskCellConfigurator(
->>>>>>> 2eb91bd3
 				isLoading: false,
 				isButtonEnabled: true,
 				isButtonHidden: isButtonHidden,
@@ -211,13 +201,8 @@
 				totalDays: 14,
 				lastUpdateDate: dateLastExposureDetection
 			)
-<<<<<<< HEAD
-		case .high:
+		case .increased:
 			riskLevelConfigurator = HomeHighRiskCellConfigurator(
-=======
-		case .increased:
-			riskConfigurator = HomeHighRiskCellConfigurator(
->>>>>>> 2eb91bd3
 				isLoading: false,
 				isButtonEnabled: true,
 				isButtonHidden: isButtonHidden,
