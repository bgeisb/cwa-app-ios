--- conflicted
+++ resolved
@@ -97,14 +97,10 @@
 			subtitle = AppStrings.HealthCertificate.Details.euCovidCertificate
 		case .test:
 			title = AppStrings.HealthCertificate.Details.TestCertificate.title
-<<<<<<< HEAD
 			subtitle = AppStrings.HealthCertificate.Details.euCovidCertificate
-=======
-			subtitle = AppStrings.HealthCertificate.Details.TestCertificate.subtitle
 		case .recovery:
 			title = AppStrings.HealthCertificate.Details.RecoveryCertificate.title
 			subtitle = AppStrings.HealthCertificate.Details.RecoveryCertificate.subtitle
->>>>>>> 8d41eea9
 		}
 
 		let attributedTitle = NSAttributedString(
