// Corona-Warn-App
//
// SAP SE and all other contributors
// copyright owners license this file to you under the Apache
// License, Version 2.0 (the "License"); you may not use this
// file except in compliance with the License.
// You may obtain a copy of the License at
//
// http://www.apache.org/licenses/LICENSE-2.0
//
// Unless required by applicable law or agreed to in writing,
// software distributed under the License is distributed on an
// "AS IS" BASIS, WITHOUT WARRANTIES OR CONDITIONS OF ANY
// KIND, either express or implied.  See the License for the
// specific language governing permissions and limitations
// under the License.

import ExposureNotification
import Foundation

final class HomeInteractor: RequiresAppDependencies {
	typealias SectionDefinition = (section: HomeViewController.Section, cellConfigurators: [CollectionViewCellConfiguratorAny])
	typealias SectionConfiguration = [SectionDefinition]

	// MARK: Creating

	init(
		homeViewController: HomeViewController,
		state: State,
		exposureSubmissionService: ExposureSubmissionService? = nil,
		initialEnState: ENStateHandler.State
	) {
		self.homeViewController = homeViewController
		self.state = state
		self.exposureSubmissionService = exposureSubmissionService
		self.enState = initialEnState
		sections = initialCellConfigurators()
		riskConsumer.didCalculateRisk = { [weak self] risk in
			self?.state.risk = risk
			self?.homeViewController.state.risk = risk
		}
		riskProvider.observeRisk(riskConsumer)
	}

	// MARK: Properties
	private var enState: ENStateHandler.State
	private let riskConsumer = RiskConsumer()

	var state = HomeInteractor.State(
		isLoading: false,
		exposureManager: .init()
	) {
		didSet {
			homeViewController.setStateOfChildViewControllers(
				.init(
					detectionMode: state.detectionMode
				)
			)
			sections = initialCellConfigurators()
			homeViewController.reloadData()
		}
	}

	private unowned var homeViewController: HomeViewController
	private var exposureSubmissionService: ExposureSubmissionService?
	var enStateHandler: ENStateHandler?

	private var riskLevel: RiskLevel { state.riskLevel }
	private var detectionMode: DetectionMode { state.detectionMode }
	private(set) var sections: SectionConfiguration = []

	private var activeConfigurator: HomeActivateCellConfigurator!
	private var testResultConfigurator = HomeTestResultCellConfigurator()
	private var riskLevelConfigurator: HomeRiskLevelCellConfigurator?
	private var inactiveConfigurator: HomeInactiveRiskCellConfigurator?

	private var isUpdateTaskRunning: Bool = false
	private(set) var testResult: TestResult?

	func updateActiveCell() {
		guard let indexPath = indexPathForActiveCell() else { return }
		homeViewController.updateSections()
		homeViewController.reloadCell(at: indexPath)
	}

	private func updateRiskLoading() {
		isUpdateTaskRunning ? riskLevelConfigurator?.startLoading() : riskLevelConfigurator?.stopLoading()
	}

	private func updateRiskButton() {
		riskLevelConfigurator?.updateButtonEnabled(!isUpdateTaskRunning)
	}

	private func reloadRiskCell() {
		guard let indexPath = indexPathForRiskCell() else { return }
		updateRiskLoading()
		updateRiskButton()
		homeViewController.updateSections()
		homeViewController.reloadCell(at: indexPath)
	}

	private func initialCellConfigurators() -> SectionConfiguration {

		let info1Configurator = HomeInfoCellConfigurator(
			title: AppStrings.Home.infoCardShareTitle,
			body: AppStrings.Home.infoCardShareBody,
			position: .first,
			accessibilityIdentifier: Accessibility.Cell.infoCardShareTitle
		)

		let info2Configurator = HomeInfoCellConfigurator(
			title: AppStrings.Home.infoCardAboutTitle,
			body: AppStrings.Home.infoCardAboutBody,
			position: .last,
			accessibilityIdentifier: Accessibility.Cell.infoCardAboutTitle
		)

		let appInformationConfigurator = HomeInfoCellConfigurator(
			title: AppStrings.Home.appInformationCardTitle,
			body: nil,
			position: .first,
			accessibilityIdentifier: Accessibility.Cell.appInformationCardTitle
		)

		let settingsConfigurator = HomeInfoCellConfigurator(
			title: AppStrings.Home.settingsCardTitle,
			body: nil,
			position: .last,
			accessibilityIdentifier: Accessibility.Cell.settingsCardTitle
		)

		let infosConfigurators: [CollectionViewCellConfiguratorAny] = [info1Configurator, info2Configurator]
		let settingsConfigurators: [CollectionViewCellConfiguratorAny] = [appInformationConfigurator, settingsConfigurator]

		let actionsSection: SectionDefinition = setupActionSectionDefinition()
		let infoSection: SectionDefinition = (.infos, infosConfigurators)
		let settingsSection: SectionDefinition = (.settings, settingsConfigurators)

		var sections: [(section: HomeViewController.Section, cellConfigurators: [CollectionViewCellConfiguratorAny])] = []
		sections.append(contentsOf: [actionsSection, infoSection, settingsSection])

		return sections
	}
}

// MARK: - Test result cell methods.

extension HomeInteractor {

	private func reloadTestResult(with result: TestResult) {
		testResultConfigurator.testResult = result
		reloadActionSection()
		guard let indexPath = indexPathForTestResultCell() else { return }
		homeViewController.reloadCell(at: indexPath)
	}

	func reloadActionSection() {
		sections[0] = setupActionSectionDefinition()
		homeViewController.updateSections()
		homeViewController.applySnapshotFromSections(animatingDifferences: true)
		homeViewController.reloadData()
	}
}

// MARK: - Action section setup helpers.

extension HomeInteractor {
	private var risk: Risk? { state.risk }
	private var riskDetails: Risk.Details? { risk?.details }

	// swiftlint:disable:next function_body_length
	func setupRiskConfigurator() -> CollectionViewCellConfiguratorAny? {

		let detectionIsAutomatic = detectionMode == .automatic

		let dateLastExposureDetection = riskDetails?.exposureDetectionDate
		print("riskLevel: \(riskLevel)")

		riskLevelConfigurator = nil
		inactiveConfigurator = nil


		let detectionInterval = (riskProvider.configuration.exposureDetectionInterval.day ?? 1) * 24
		let detectionValidityDuration = (riskProvider.configuration.exposureDetectionValidityDuration.day ?? 2) * 24

		switch riskLevel {
		case .unknownInitial:
			riskLevelConfigurator = HomeUnknownRiskCellConfigurator(
				isLoading: false,
				isButtonEnabled: true,
				isButtonHidden: detectionIsAutomatic,
				detectionIntervalLabelHidden: false,
				lastUpdateDate: nil,
				detectionInterval: detectionInterval
			)
		case .inactive:
			inactiveConfigurator = HomeInactiveRiskCellConfigurator(
				incativeType: .noCalculationPossible,
				lastInvestigation: "Geringes Risiko",
				lastUpdateDate: dateLastExposureDetection
			)
		case .unknownOutdated:
			inactiveConfigurator = HomeInactiveRiskCellConfigurator(
				incativeType: .outdatedResults,
				lastInvestigation: "Geringes Risiko",
				lastUpdateDate: dateLastExposureDetection
			)
		case .low:
			riskLevelConfigurator = HomeLowRiskCellConfigurator(
				numberRiskContacts: state.numberRiskContacts,
				numberDays: state.risk?.details.numberOfDaysWithActiveTracing ?? 0,
				totalDays: 14,
				lastUpdateDate: dateLastExposureDetection,
<<<<<<< HEAD
				isButtonHidden: detectionIsAutomatic
=======
				isButtonHidden: detectionMode == .automatic,
				validityDuration: detectionValidityDuration
>>>>>>> d6b029e5
			)
		case .increased:
			print("riskProvider.manualExposureDetectionState: \(riskProvider.manualExposureDetectionState)")
			riskLevelConfigurator = HomeHighRiskCellConfigurator(
				numberRiskContacts: state.numberRiskContacts,
				daysSinceLastExposure: state.daysSinceLastExposure,
				lastUpdateDate: dateLastExposureDetection,
<<<<<<< HEAD
				manualExposureDetectionState: riskProvider.manualExposureDetectionState,
				detectionMode: detectionMode
=======
				detectionMode: detectionMode,
				validityDuration: detectionValidityDuration
>>>>>>> d6b029e5
			)
		}
		riskLevelConfigurator?.buttonAction = {
			self.riskProvider.requestRisk(userInitiated: true)
		}
		return riskLevelConfigurator ?? inactiveConfigurator
	}

	private func setupTestResultConfigurator() -> HomeTestResultCellConfigurator {
		testResultConfigurator.buttonAction = homeViewController.showTestResultScreen
		return testResultConfigurator
	}

	func setupSubmitConfigurator() -> HomeSubmitCellConfigurator {
		let submitConfigurator = HomeSubmitCellConfigurator()
		submitConfigurator.submitAction = homeViewController.showExposureSubmissionWithoutResult
		return submitConfigurator
	}

	func setupFindingPositiveRiskCellConfigurator() -> HomeFindingPositiveRiskCellConfigurator {
		let configurator = HomeFindingPositiveRiskCellConfigurator()
		configurator.nextAction = {
			self.homeViewController.showExposureSubmission(with: self.testResult)
		}
		return configurator
	}

	func setupActiveConfigurator() -> HomeActivateCellConfigurator {
		return HomeActivateCellConfigurator(state: enState)
	}

	func setupActionConfigurators() -> [CollectionViewCellConfiguratorAny] {
		var actionsConfigurators: [CollectionViewCellConfiguratorAny] = []

		// MARK: - Add cards that are always shown.

		// Active card.
		activeConfigurator = setupActiveConfigurator()
		actionsConfigurators.append(activeConfigurator)

		// MARK: - Add cards depending on result state.

		if store.lastSuccessfulSubmitDiagnosisKeyTimestamp != nil {
			// This is shown when we submitted keys! (Positive test result + actually decided to submit keys.)
			// Once this state is reached, it cannot be left anymore.

			let thankYou = HomeThankYouRiskCellConfigurator()
			actionsConfigurators.append(thankYou)
			appLogger.log(message: "Reached end of life state.", file: #file, line: #line, function: #function)

		} else if store.registrationToken != nil {
			// This is shown when we registered a test.
			// Note that the `positive` state has a custom cell and the risk cell will not be shown once the user was tested positive.

			switch self.testResult {
			case .none:
				// Risk card.
				if let risk = setupRiskConfigurator() {
					actionsConfigurators.append(risk)
				}

				// Loading card.
				let testResultLoadingCellConfigurator = HomeTestResultLoadingCellConfigurator()
				actionsConfigurators.append(testResultLoadingCellConfigurator)

			case .positive:
				let findingPositiveRiskCellConfigurator = setupFindingPositiveRiskCellConfigurator()
				actionsConfigurators.append(findingPositiveRiskCellConfigurator)

			default:
				// Risk card.
				if let risk = setupRiskConfigurator() {
					actionsConfigurators.append(risk)
				}

				let testResultConfigurator = setupTestResultConfigurator()
				actionsConfigurators.append(testResultConfigurator)
			}
		} else {
			// This is the default view that is shown when no test results are available and nothing has been submitted.

			// Risk card.
			if let risk = setupRiskConfigurator() {
				actionsConfigurators.append(risk)
			}

			let submitCellConfigurator = setupSubmitConfigurator()
			actionsConfigurators.append(submitCellConfigurator)
		}

		return actionsConfigurators
	}

	private func setupActionSectionDefinition() -> SectionDefinition {
		return (.actions, setupActionConfigurators())
	}
}

// MARK: - IndexPath helpers.

extension HomeInteractor {

	private func indexPathForRiskCell() -> IndexPath? {
		for section in sections {
			let index = section.cellConfigurators.firstIndex { cellConfigurator in
				cellConfigurator === self.riskLevelConfigurator
			}
			guard let item = index else { return nil }
			let indexPath = IndexPath(item: item, section: HomeViewController.Section.actions.rawValue)
			return indexPath
		}
		return nil
	}

	private func indexPathForActiveCell() -> IndexPath? {
		for section in sections {
			let index = section.cellConfigurators.firstIndex { cellConfigurator in
				cellConfigurator === self.activeConfigurator
			}
			guard let item = index else { return nil }
			let indexPath = IndexPath(item: item, section: HomeViewController.Section.actions.rawValue)
			return indexPath
		}
		return nil
	}

	private func indexPathForTestResultCell() -> IndexPath? {
		let section = sections.first
		let index = section?.cellConfigurators.firstIndex { cellConfigurator in
			cellConfigurator === self.testResultConfigurator
		}
		guard let item = index else { return nil }
		let indexPath = IndexPath(item: item, section: HomeViewController.Section.actions.rawValue)
		return indexPath
	}
	}

// MARK: - Exposure submission service calls.

extension HomeInteractor {
	func updateTestResults() {
		guard store.registrationToken != nil else { return }

		// Make sure to make the loading cell appear for at least `minRequestTime`.
		// This avoids an ugly flickering when the cell is only shown for the fraction of a second.
		// Make sure to only trigger this additional delay when no other test result is present already.
		let requestStart = Date()
		let minRequestTime: TimeInterval = 2.0

		self.exposureSubmissionService?.getTestResult { [weak self] result in
			switch result {
			case .failure:
				// TODO: initiate retry?
				self?.testResult = nil
			case .success(let result):
				let requestTime = Date().timeIntervalSince(requestStart)
				let delay = requestTime < minRequestTime && self?.testResult == nil ? minRequestTime : 0
				DispatchQueue.main.asyncAfter(deadline: .now() + delay) {
					self?.testResult = result
					self?.reloadTestResult(with: result)
				}

			}
		}
	}
}

extension HomeInteractor {
	struct State {
		var detectionMode = DetectionMode.default
		var isLoading = false
		var exposureManager: ExposureManagerState
		var numberRiskContacts: Int {
			risk?.details.numberOfExposures ?? 0
		}

		var daysSinceLastExposure: Int? {
			guard let date = risk?.details.exposureDetectionDate else {
				return nil
			}
			return Calendar.current.dateComponents([.day], from: date, to: Date()).day
		}

		var risk: Risk?
		var riskLevel: RiskLevel { risk?.level ?? .unknownInitial }
	}
}

// MARK: The ENStateHandler updating
extension HomeInteractor: ENStateHandlerUpdating {
	func updateEnState(_ state: ENStateHandler.State) {
		enState = state
		activeConfigurator.updateEnState(state)
		updateActiveCell()
	}
}<|MERGE_RESOLUTION|>--- conflicted
+++ resolved
@@ -211,12 +211,8 @@
 				numberDays: state.risk?.details.numberOfDaysWithActiveTracing ?? 0,
 				totalDays: 14,
 				lastUpdateDate: dateLastExposureDetection,
-<<<<<<< HEAD
-				isButtonHidden: detectionIsAutomatic
-=======
-				isButtonHidden: detectionMode == .automatic,
+				isButtonHidden: detectionIsAutomatic,
 				validityDuration: detectionValidityDuration
->>>>>>> d6b029e5
 			)
 		case .increased:
 			print("riskProvider.manualExposureDetectionState: \(riskProvider.manualExposureDetectionState)")
@@ -224,13 +220,9 @@
 				numberRiskContacts: state.numberRiskContacts,
 				daysSinceLastExposure: state.daysSinceLastExposure,
 				lastUpdateDate: dateLastExposureDetection,
-<<<<<<< HEAD
 				manualExposureDetectionState: riskProvider.manualExposureDetectionState,
-				detectionMode: detectionMode
-=======
 				detectionMode: detectionMode,
 				validityDuration: detectionValidityDuration
->>>>>>> d6b029e5
 			)
 		}
 		riskLevelConfigurator?.buttonAction = {
