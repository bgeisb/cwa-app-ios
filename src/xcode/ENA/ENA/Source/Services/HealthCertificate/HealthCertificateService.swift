//
// 🦠 Corona-Warn-App
//

import UIKit
import OpenCombine
import HealthCertificateToolkit
import UserNotifications

// global to access in unit tests
// version will be used for migration logic
public let kCurrentHealthCertifiedPersonsVersion = 3

// swiftlint:disable:next type_body_length
class HealthCertificateService {

	// MARK: - Init

	init(
		store: HealthCertificateStoring,
		dccSignatureVerifier: DCCSignatureVerifying,
		dscListProvider: DSCListProviding,
		client: Client,
		appConfiguration: AppConfigurationProviding,
		digitalCovidCertificateAccess: DigitalCovidCertificateAccessProtocol = DigitalCovidCertificateAccess(),
		notificationCenter: UserNotificationCenter = UNUserNotificationCenter.current(),
		cclService: CCLServable,
		recycleBin: RecycleBin
	) {
		#if DEBUG
		if isUITesting {
			let store = MockTestStore()

			self.store = store
			self.dccSignatureVerifier = dccSignatureVerifier
			self.dscListProvider = DSCListProvider(client: CachingHTTPClientMock(), store: store)
			self.client = ClientMock()
			self.appConfiguration = CachedAppConfigurationMock(store: store)
			self.digitalCovidCertificateAccess = digitalCovidCertificateAccess
			self.notificationCenter = notificationCenter
			self.cclService = cclService
			self.recycleBin = recycleBin
			setup()
			configureForTesting()

			return
		}
		#endif

		self.store = store
		self.dccSignatureVerifier = dccSignatureVerifier
		self.dscListProvider = dscListProvider
		self.client = client
		self.appConfiguration = appConfiguration
		self.digitalCovidCertificateAccess = digitalCovidCertificateAccess
		self.notificationCenter = notificationCenter
		self.cclService = cclService
		self.recycleBin = recycleBin

		setup()
	}

	// MARK: - Internal

	@DidSetPublished private(set) var healthCertifiedPersons = [HealthCertifiedPerson]() {
		didSet {
			Log.debug("Did set healthCertifiedPersons.")

			let personsAddedOrRemoved = oldValue.map({ "\(String(describing: $0.name?.fullName))\(String(describing: $0.dateOfBirth))" }) != healthCertifiedPersons.map({ "\(String(describing: $0.name?.fullName))\(String(describing: $0.dateOfBirth))" })

			if initialHealthCertifiedPersonsReadFromStore {
				store.healthCertifiedPersons = healthCertifiedPersons
			}

			let unseenNewsCount = healthCertifiedPersons.map { $0.unseenNewsCount }.reduce(0, +)
			if self.unseenNewsCount.value != unseenNewsCount {
				self.unseenNewsCount.value = unseenNewsCount
			}

			if personsAddedOrRemoved {
				updateHealthCertifiedPersonSubscriptions(for: healthCertifiedPersons)
			}
		}
	}

	@DidSetPublished private(set) var testCertificateRequests = [TestCertificateRequest]() {
		didSet {
			Log.debug("Did set testCertificateRequests.")

			if initialTestCertificateRequestsReadFromStore {
				store.testCertificateRequests = testCertificateRequests
			}

			updateTestCertificateRequestSubscriptions(for: testCertificateRequests)
		}
	}

	private(set) var unseenNewsCount = CurrentValueSubject<Int, Never>(0)
	var didRegisterTestCertificate: ((String, TestCertificateRequest) -> Void)?
	
	var nextValidityTimer: Timer?

	var nextFireDate: Date? {
		let healthCertificates = healthCertifiedPersons
			.flatMap { $0.healthCertificates }
		let signingCertificates = dscListProvider.signingCertificates.value

		let allValidUntilDates = validUntilDates(for: healthCertificates, signingCertificates: signingCertificates)
		let allExpirationDates = expirationDates(for: healthCertificates)
		let allDatesToExam = (allValidUntilDates + allExpirationDates)
			.filter { date in
				date.timeIntervalSinceNow.sign == .plus
			}
		return allDatesToExam.min()
	}

	@discardableResult
	func registerHealthCertificate(
		base45: Base45,
		checkSignatureUpfront: Bool = true,
		checkMaxPersonCount: Bool = true,
		markAsNew: Bool = false
	) -> Result<CertificateResult, HealthCertificateServiceError.RegistrationError> {
		Log.info("[HealthCertificateService] Registering health certificate from payload: \(private: base45)", log: .api)
		
		// If the certificate is in the recycle bin, restore it and skip registration process.
		if let recycleBinItem = recycleBin.item(for: base45), case let .certificate(healthCertificate) = recycleBinItem.item {
			let healthCertifiedPerson = addHealthCertificate(healthCertificate)
			recycleBin.remove(recycleBinItem)

			return .success(
				CertificateResult(
					registrationDetail: .restoredFromBin,
					person: healthCertifiedPerson,
					certificate: healthCertificate
				)
			)
		}

		do {
			let healthCertificate = try HealthCertificate(base45: base45, isNew: markAsNew)
			
			// check signature
			if checkSignatureUpfront {
				Log.debug("Check signature of certificate upfront.")

				if case .failure(let error) = dccSignatureVerifier.verify(
					certificate: base45,
					with: dscListProvider.signingCertificates.value,
					and: Date()
				) {
					Log.error("Signature check of certificate failed with error: \(error).")
					return .failure(.invalidSignature(error))
				}
			}

			if healthCertificate.hasTooManyEntries {
				Log.error("[HealthCertificateService] Registering health certificate failed: certificate has too many entries", log: .api)
				return .failure(.certificateHasTooManyEntries)
			}

			var personWarnThresholdReached = false
			
			if checkMaxPersonCount {
				Log.debug("Check against max person count.")

				if healthCertifiedPersons.count >= appConfiguration.featureProvider.intValue(for: .dccPersonCountMax) {
					Log.debug("Abort registering certificate due to too many persons registered.")
					return .failure(.tooManyPersonsRegistered)
				}

				if healthCertifiedPersons.count + 1 >= appConfiguration.featureProvider.intValue(for: .dccPersonWarnThreshold) {
					Log.debug("Person warn threshold is reached.")
					personWarnThresholdReached = true
				}
			}
			
			if isDuplicate(healthCertificate) {
				Log.error("[HealthCertificateService] Registering health certificate failed: certificate already registered", log: .api)
				return .failure(.certificateAlreadyRegistered(healthCertificate.type))
			}

			let healthCertifiedPerson = addHealthCertificate(healthCertificate)
	
			Log.info("Successfuly registered health certificate.")
			return .success(
				CertificateResult(
					registrationDetail: personWarnThresholdReached ? .personWarnThresholdReached : nil,
					person: healthCertifiedPerson,
					certificate: healthCertificate
				)
			)

		} catch let error as CertificateDecodingError {
			Log.error("[HealthCertificateService] Registering health certificate failed with .decodingError: \(error.localizedDescription)", log: .api)
			return .failure(.decodingError(error))
		} catch {
			return .failure(.other(error))
		}
	}

	@discardableResult
	func addHealthCertificate(_ healthCertificate: HealthCertificate) -> HealthCertifiedPerson {
		Log.info("Add health certificate to person.")
		
		let newlyGroupedPersons = groupingPersons(appending: healthCertificate)
		
		guard let healthCertifiedPerson = findFirstPerson(
			for: healthCertificate, from: newlyGroupedPersons
		) else {
			Log.error("HealthCertificate was not found immediately after adding it.")
			fatalError("HealthCertificate was not found immediately after adding it. This case is not possible. The healthCertificate was added to newlyGroupedPersons before.")
		}
		
		let isNewPersonAdded = newlyGroupedPersons.count > healthCertifiedPersons.count
		healthCertifiedPersons = newlyGroupedPersons
		updateValidityStateAndNotifications(for: healthCertificate)

<<<<<<< HEAD
		if isNewPersonAdded {
			Log.info("[HealthCertificateService] Successfully registered health certificate for a new person", log: .api)
			updateDCCWalletInfo(for: healthCertifiedPerson)
		} else {
			Log.info("[HealthCertificateService] Successfully registered health certificate for a person with other existing certificates", log: .api)
		}
=======
		healthCertifiedPerson.healthCertificates.append(healthCertificate)
		healthCertifiedPerson.healthCertificates.sort(by: <)

		var isNewPerson = false
		if !healthCertifiedPersons.contains(where: { $0 === healthCertifiedPerson }) {
			Log.info("[HealthCertificateService] Successfully registered health certificate for a new person", log: .api)
			healthCertifiedPersons = (healthCertifiedPersons + [healthCertifiedPerson]).sorted()
			isNewPerson = true
		} else {
			Log.info("[HealthCertificateService] Successfully registered health certificate for a person with other existing certificates", log: .api)
		}

		updateValidityState(for: healthCertificate)
		scheduleTimer()

		if healthCertificate.type != .test {
			createNotifications(for: healthCertificate)
		}

		if isNewPerson {
			// Manual update needed as the person subscriptions were not set up when the certificate was added
			updateDCCWalletInfo(for: healthCertifiedPerson)
			updateGradients()
		}
>>>>>>> 8a249653
		
		updateGradients()

		Log.info("Finished adding health certificate to person.")
		
		return healthCertifiedPerson
	}
	
	func isDuplicate(_ healthCertificate: HealthCertificate) -> Bool {
		healthCertifiedPersons.flatMap {
			$0.healthCertificates
		}.contains(where: {
			$0.uniqueCertificateIdentifier == healthCertificate.uniqueCertificateIdentifier
		})
	}

	func moveHealthCertificateToBin(_ healthCertificate: HealthCertificate) {
		for healthCertifiedPerson in healthCertifiedPersons {
			if let index = healthCertifiedPerson.healthCertificates.firstIndex(of: healthCertificate) {
				healthCertifiedPerson.healthCertificates.remove(at: index)
				Log.info("[HealthCertificateService] Removed health certificate at index \(index)", log: .api)

				if healthCertifiedPerson.healthCertificates.isEmpty {
					healthCertifiedPersons = healthCertifiedPersons
						.filter { $0 !== healthCertifiedPerson }
						.sorted()
					updateGradients()

					Log.info("[HealthCertificateService] Removed health certified person", log: .api)
				}
				break
			}
		}
		// we do not have to wait here, so we leave the completion empty
		removeAllNotifications(for: healthCertificate, completion: {})

		// Move HealthCertificate to the recycle-bin
		recycleBin.moveToBin(.certificate(healthCertificate))
	}

	func updateDCCWalletInfosIfNeeded(completion: (() -> Void)? = nil) {
		cclService.updateConfiguration { [weak self] configurationDidChange in
			guard let self = self else {
				completion?()
				return
			}

			let dispatchGroup = DispatchGroup()
			for person in self.healthCertifiedPersons where configurationDidChange || person.needsDCCWalletInfoUpdate {
				dispatchGroup.enter()
				self.updateDCCWalletInfo(for: person) {
					dispatchGroup.leave()
				}
			}

			dispatchGroup.notify(queue: .global()) {
				completion?()
			}
		}
	}

	func registerAndExecuteTestCertificateRequest(
		coronaTestType: CoronaTestType,
		registrationToken: String,
		registrationDate: Date,
		retryExecutionIfCertificateIsPending: Bool,
		labId: String?,
		completion: ((Result<Void, HealthCertificateServiceError.TestCertificateRequestError>) -> Void)? = nil
	) {
		Log.info("[HealthCertificateService] Registering test certificate request: (coronaTestType: \(coronaTestType), registrationToken: \(private: registrationToken), registrationDate: \(registrationDate), retryExecutionIfCertificateIsPending: \(retryExecutionIfCertificateIsPending)", log: .api)

		let testCertificateRequest = TestCertificateRequest(
			coronaTestType: coronaTestType,
			registrationToken: registrationToken,
			registrationDate: registrationDate,
			labId: labId
		)

		testCertificateRequests.append(testCertificateRequest)

		executeTestCertificateRequest(
			testCertificateRequest,
			retryIfCertificateIsPending: retryExecutionIfCertificateIsPending,
			completion: completion
		)
	}

	// swiftlint:disable:next cyclomatic_complexity
	func executeTestCertificateRequest(
		_ testCertificateRequest: TestCertificateRequest,
		retryIfCertificateIsPending: Bool,
		completion: ((Result<Void, HealthCertificateServiceError.TestCertificateRequestError>) -> Void)? = nil
	) {
		Log.info("[HealthCertificateService] Executing test certificate request: \(private: testCertificateRequest)", log: .api)

		testCertificateRequest.isLoading = true

		// If we didn't retrieve a labId for a PRC test result, the lab is not supporting test certificates.
		if testCertificateRequest.coronaTestType == .pcr && testCertificateRequest.labId == nil {
			testCertificateRequest.requestExecutionFailed = true
			testCertificateRequest.isLoading = false
			completion?(.failure(.dgcNotSupportedByLab))
			return
		}

		do {
			let rsaKeyPair = try testCertificateRequest.rsaKeyPair ?? DCCRSAKeyPair(registrationToken: testCertificateRequest.registrationToken)
			testCertificateRequest.rsaKeyPair = rsaKeyPair
			let publicKey = try rsaKeyPair.publicKeyForBackend()

			appConfiguration.appConfiguration()
				.sink { [weak self] in
					guard let self = self else { return }

					var waitAfterPublicKeyRegistrationInSeconds = TimeInterval($0.dgcParameters.testCertificateParameters.waitAfterPublicKeyRegistrationInSeconds)

					var waitForRetryInSeconds = TimeInterval($0.dgcParameters.testCertificateParameters.waitForRetryInSeconds)

					// 0 means the value is not set -> setting it to a default waiting time of 10 seconds
					if waitAfterPublicKeyRegistrationInSeconds == 0 {
						waitAfterPublicKeyRegistrationInSeconds = 10
					}

					if waitForRetryInSeconds == 0 {
						waitForRetryInSeconds = 10
					}

					Log.info("[HealthCertificateService] waitAfterPublicKeyRegistrationInSeconds: \(waitAfterPublicKeyRegistrationInSeconds), waitForRetryInSeconds: \(waitForRetryInSeconds)", log: .api)

					if !testCertificateRequest.rsaPublicKeyRegistered {
						Log.info("[HealthCertificateService] Registering public key …", log: .api)

						self.client.dccRegisterPublicKey(
							isFake: false,
							token: testCertificateRequest.registrationToken,
							publicKey: publicKey,
							completion: { result in
								switch result {
								case .success:
									Log.info("[HealthCertificateService] Public key successfully registered", log: .api)

									testCertificateRequest.rsaPublicKeyRegistered = true
									DispatchQueue.global().asyncAfter(deadline: .now() + waitAfterPublicKeyRegistrationInSeconds) {
										self.requestDigitalCovidCertificate(
											for: testCertificateRequest,
											rsaKeyPair: rsaKeyPair,
											retryIfCertificateIsPending: retryIfCertificateIsPending,
											waitForRetryInSeconds: waitForRetryInSeconds,
											completion: completion
										)
									}
								case .failure(let registrationError) where registrationError == .tokenAlreadyAssigned:
									Log.info("[HealthCertificateService] Public key was already registered.", log: .api)

									testCertificateRequest.rsaPublicKeyRegistered = true
									testCertificateRequest.isLoading = false
									self.requestDigitalCovidCertificate(
										for: testCertificateRequest,
										rsaKeyPair: rsaKeyPair,
										retryIfCertificateIsPending: retryIfCertificateIsPending,
										waitForRetryInSeconds: waitForRetryInSeconds,
										completion: completion
									)
								case .failure(let registrationError):
									Log.error("[HealthCertificateService] Public key registration failed: \(registrationError.localizedDescription)", log: .api)

									testCertificateRequest.requestExecutionFailed = true
									testCertificateRequest.isLoading = false
									completion?(.failure(.publicKeyRegistrationFailed(registrationError)))
								}
							}
						)
					} else if let encryptedDEK = testCertificateRequest.encryptedDEK,
							  let encryptedCOSE = testCertificateRequest.encryptedCOSE {
						Log.info("[HealthCertificateService] Encrypted COSE and DEK already exist, immediately assembling certificate.", log: .api)

						self.assembleDigitalCovidCertificate(
							for: testCertificateRequest,
							rsaKeyPair: rsaKeyPair,
							encryptedDEK: encryptedDEK,
							encryptedCOSE: encryptedCOSE,
							completion: completion
						)
					} else {
						Log.info("[HealthCertificateService] Public key already registered, immediately requesting certificate.", log: .api)

						self.requestDigitalCovidCertificate(
							for: testCertificateRequest,
							rsaKeyPair: rsaKeyPair,
							retryIfCertificateIsPending: retryIfCertificateIsPending,
							waitForRetryInSeconds: waitForRetryInSeconds,
							completion: completion
						)
					}
				}
				.store(in: &subscriptions)
		} catch let error as DCCRSAKeyPairError {
			Log.error("[HealthCertificateService] Key pair error occurred: \(error.localizedDescription)", log: .api)

			testCertificateRequest.requestExecutionFailed = true
			testCertificateRequest.isLoading = false
			completion?(.failure(.rsaKeyPairGenerationFailed(error)))
		} catch {
			Log.error("[HealthCertificateService] Error occurred: \(error.localizedDescription)", log: .api)

			testCertificateRequest.requestExecutionFailed = true
			testCertificateRequest.isLoading = false
			completion?(.failure(.other(error)))
		}
	}

	func remove(testCertificateRequest: TestCertificateRequest) {
		testCertificateRequest.rsaKeyPair?.removeFromKeychain()
		if let index = testCertificateRequests.firstIndex(of: testCertificateRequest) {
			testCertificateRequests.remove(at: index)
		}
	}

	func updatePublishersFromStore() {
		Log.info("[HealthCertificateService] Updating publishers from store", log: .api)

		healthCertifiedPersons = store.healthCertifiedPersons
		initialHealthCertifiedPersonsReadFromStore = true

		testCertificateRequests = store.testCertificateRequests
		initialTestCertificateRequestsReadFromStore = true

		updateHealthCertifiedPersonSubscriptions(for: healthCertifiedPersons)
	}
	
	func groupingPersons(appending newHealthCertificate: HealthCertificate) -> [HealthCertifiedPerson] {
		// Please note: A new certificate can combine several persons to one.

		// Search for matching persons.
		var newGroupedPersons = healthCertifiedPersons
		var matchingPersons = [HealthCertifiedPerson]()
		for person in newGroupedPersons {
			for certificate in person.healthCertificates {
				if certificate.belongsToSamePerson(newHealthCertificate) {
					matchingPersons.append(person)
				}
			}
		}
		
		// If more than one person was found, reduce persons to one person and add the certificate to the reduced person.
		// This is the scenario where the new certificate has combined several persons to one.
		if matchingPersons.count > 1 {
			var allCertificates = matchingPersons.flatMap { $0.healthCertificates }
			allCertificates.append(newHealthCertificate)
			
			// Use the first person to reduce all others into it.
			let firstPerson = matchingPersons[0]
			firstPerson.healthCertificates = allCertificates
			firstPerson.isPreferredPerson = matchingPersons.contains { $0.isPreferredPerson }
			newGroupedPersons.remove(elements: matchingPersons)
			newGroupedPersons.append(firstPerson)
		}
		// If there is exact 1 person found, add the new certificate to that person.
		else if matchingPersons.count == 1 {
			matchingPersons[0].healthCertificates.append(newHealthCertificate)
		}
		// If no person was found, create a new person with the new certificate.
		else {
			newGroupedPersons.append(
				HealthCertifiedPerson(
					healthCertificates: [newHealthCertificate]
				)
			)
		}
		
		newGroupedPersons.sort()
		
		return newGroupedPersons
	}
	
	func findFirstPerson(for certificate: HealthCertificate, from persons: [HealthCertifiedPerson]) -> HealthCertifiedPerson? {
		for person in persons {
			for personCertificate in person.healthCertificates {
				if certificate.belongsToSamePerson(personCertificate) {
					return person
				}
			}
		}
		
		return nil
	}

	func updateValidityStatesAndNotificationsWithFreshDSCList(shouldScheduleTimer: Bool = true, completion: () -> Void) {
		Log.info("Update validity state and notifications with fresh dsc list.")

		// .dropFirst: drops the first callback, which is called with default signing certificates.
		// .first: only executes 1 element and no subsequent elements.
		// This way only the 2. call with freshly fetched signing certificates is executed.
		dscListProvider.signingCertificates
			.dropFirst()
			.first()
			.sink { [weak self] _ in
				self?.updateValidityStatesAndNotifications(shouldScheduleTimer: shouldScheduleTimer)
			}
			.store(in: &subscriptions)
	}

	func updateValidityStatesAndNotifications(
		shouldScheduleTimer: Bool = true
	) {
		Log.info("Update validity states and notifications.")

		attemptToRestoreDecodingFailedHealthCertificates()

		healthCertifiedPersons.forEach { healthCertifiedPerson in
			healthCertifiedPerson.healthCertificates.forEach { healthCertificate in
				updateValidityState(for: healthCertificate)
				updateNotifications(for: healthCertificate)
			}
		}

		if shouldScheduleTimer {
			scheduleTimer()
		}
	}

	func validUntilDates(for healthCertificates: [HealthCertificate], signingCertificates: [DCCSigningCertificate]) -> [Date] {
		Log.info("Read valid until dates.")

		let dccValidation = DCCSignatureVerification()
		return healthCertificates
			.map { certificate in
				dccValidation.validUntilDate(certificate: certificate.base45, with: signingCertificates)
			}
			.compactMap { result -> Date? in
				switch result {
				case let .success(date):
					return date

				case let .failure(error):
					Log.error("Error while validating certificate \(error.localizedDescription)")
					return nil
				}
			}
	}

	func expirationDates(for healthCertificates: [HealthCertificate]) -> [Date] {
		return healthCertificates.map { $0.expirationDate }
	}

	@objc
	func scheduleTimer() {
		invalidateTimer()
		guard let fireDate = nextFireDate,
			fireDate.timeIntervalSinceNow > 0 else {
			Log.info("no next date in the future found - can't schedule timer")
			return
		}

		Log.info("Schedule validity timer in \(fireDate.timeIntervalSinceNow) seconds")
		nextValidityTimer = Timer.scheduledTimer(withTimeInterval: fireDate.timeIntervalSinceNow, repeats: false) { [weak self] _ in
			self?.updateValidityStatesAndNotifications(shouldScheduleTimer: false)
			self?.nextValidityTimer = nil
		}

		// remove old notifications before we subscribe new ones
		NotificationCenter.default.removeObserver(self, name: UIApplication.didEnterBackgroundNotification, object: nil)
		NotificationCenter.default.removeObserver(self, name: UIApplication.didBecomeActiveNotification, object: nil)

		// schedule timer updates
		NotificationCenter.default.addObserver(self, selector: #selector(invalidateTimer), name: UIApplication.didEnterBackgroundNotification, object: nil)
		NotificationCenter.default.addObserver(self, selector: #selector(scheduleTimer), name: UIApplication.didBecomeActiveNotification, object: nil)
	}

	func attemptToRestoreDecodingFailedHealthCertificates() {
		healthCertifiedPersons.forEach {
			$0.attemptToRestoreDecodingFailedHealthCertificates()
		}
	}

	// MARK: - Private

	private let store: HealthCertificateStoring
	private let dccSignatureVerifier: DCCSignatureVerifying
	private let dscListProvider: DSCListProviding
	private let client: Client
	private let appConfiguration: AppConfigurationProviding
	private let digitalCovidCertificateAccess: DigitalCovidCertificateAccessProtocol
	private let notificationCenter: UserNotificationCenter
	private let recycleBin: RecycleBin
	private let cclService: CCLServable

	private var initialHealthCertifiedPersonsReadFromStore = false
	private var initialTestCertificateRequestsReadFromStore = false

	private var healthCertifiedPersonSubscriptions = Set<AnyCancellable>()
	private var testCertificateRequestSubscriptions = Set<AnyCancellable>()
	private var subscriptions = Set<AnyCancellable>()

	private func setup() {
		
		HealthCertificateMigrator().migrate(store: store)
		updatePublishersFromStore()
		updateTimeBasedValidityStates()

		subscribeToNotifications()
		updateGradients()
		
		// Validation Service
		subscribeAppConfigUpdates()
		subscribeDSCListChanges()
		updateDCCWalletInfosIfNeeded()
	}

	private func subscribeAppConfigUpdates() {
		// subscribe app config updates
		appConfiguration.currentAppConfig
			.dropFirst()
			.sink { [weak self] _ in
				self?.updateValidityStatesAndNotifications()
			}
			.store(in: &subscriptions)
	}

	private func subscribeDSCListChanges() {
		// subscribe to changes of dcc certificates list
		dscListProvider.signingCertificates
			.dropFirst()
			.sink { [weak self] _ in
				self?.updateValidityStatesAndNotifications()
			}
			.store(in: &subscriptions)
	}

	@objc
	private func invalidateTimer() {
		Log.info("Invalidate scheduled validity timer")
		nextValidityTimer?.invalidate()
		nextValidityTimer = nil
	}

	private func updateHealthCertifiedPersonSubscriptions(for healthCertifiedPersons: [HealthCertifiedPerson]) {
		Log.info("Update health certificate subscriptions.")

		healthCertifiedPersonSubscriptions = []

		healthCertifiedPersons.forEach { healthCertifiedPerson in
			healthCertifiedPerson.objectDidChange
				.sink { [weak self] healthCertifiedPerson in
					guard let self = self else { return }

					if healthCertifiedPerson.isPreferredPerson {
						// Set isPreferredPerson = false on all other persons to only have one preferred person
						self.healthCertifiedPersons
							.filter { $0 !== healthCertifiedPerson }
							.forEach {
								$0.isPreferredPerson = false
							}
					}

					// Always trigger the publisher to inform subscribers and update store
					self.healthCertifiedPersons = self.healthCertifiedPersons.sorted()
					self.updateGradients()
				}
				.store(in: &healthCertifiedPersonSubscriptions)

			healthCertifiedPerson.dccWalletInfoUpdateRequest
				.sink { [weak self] healthCertifiedPerson in
					self?.updateDCCWalletInfo(for: healthCertifiedPerson)
				}
				.store(in: &healthCertifiedPersonSubscriptions)
		}
	}

	private func updateGradients() {
		let gradientTypes: [GradientView.GradientType] = [.lightBlue, .mediumBlue, .darkBlue]
		self.healthCertifiedPersons
			.enumerated()
			.forEach { index, person in
				let healthCertificate = person.mostRelevantHealthCertificate

				if healthCertificate?.validityState == .valid ||
					healthCertificate?.validityState == .expiringSoon ||
					(healthCertificate?.type == .test && healthCertificate?.validityState == .expired) {
					person.gradientType = gradientTypes[index % 3]
				} else {
					person.gradientType = .solidGrey
				}
			}
	}

	private func updateDCCWalletInfo(for person: HealthCertifiedPerson, completion: (() -> Void)? = nil) {
		person.queue.async {
			let result = self.cclService.dccWalletInfo(
				for: person.healthCertificates.map { $0.dccWalletCertificate }
			)

			switch result {
			case .success(let dccWalletInfo):
				let previousBoosterNotificationIdentifier = person.boosterRule?.identifier ?? person.dccWalletInfo?.boosterNotification.identifier
				person.dccWalletInfo = dccWalletInfo
				person.mostRecentWalletInfoUpdateFailed = false
				
				#if DEBUG
				if isUITesting, LaunchArguments.healthCertificate.hasBoosterNotification.boolValue {
					person.dccWalletInfo = self.updateDccWalletInfoForMockBoosterNotification(dccWalletInfo: dccWalletInfo)
				}
				#endif

				self.scheduleBoosterNotificationIfNeeded(
					for: person,
					previousBoosterNotificationIdentifier: previousBoosterNotificationIdentifier,
					completion: completion
				)
			case .failure(let error):
				Log.error("Wallet info update failed", error: error)
				person.mostRecentWalletInfoUpdateFailed = true
				completion?()
			}
		}
	}

	private func updateValidityState(for healthCertificate: HealthCertificate) {
		let previousValidityState = healthCertificate.validityState

		let blockedIdentifierChunks = appConfiguration.currentAppConfig.value
			.dgcParameters.blockListParameters.blockedUvciChunks
		if healthCertificate.isBlocked(by: blockedIdentifierChunks) {
			healthCertificate.validityState = .blocked
		} else {
			let signatureVerificationResult = dccSignatureVerifier.verify(
				certificate: healthCertificate.base45,
				with: dscListProvider.signingCertificates.value,
				and: Date()
			)

			switch signatureVerificationResult {
			case .success:
				updateTimeBasedValidityState(for: healthCertificate)
			case .failure:
				healthCertificate.validityState = .invalid
			}
		}

		if healthCertificate.validityState != previousValidityState {
			// Only validity states that are not shown as `.valid` should be marked as new for the user.
			healthCertificate.isValidityStateNew = !healthCertificate.isConsideredValid
		}
	}

	private func updateTimeBasedValidityStates() {
		healthCertifiedPersons.forEach { healthCertifiedPerson in
			healthCertifiedPerson.healthCertificates.forEach { healthCertificate in
				updateTimeBasedValidityState(for: healthCertificate)
			}
		}
	}

	private func updateTimeBasedValidityState(for healthCertificate: HealthCertificate) {
		guard healthCertificate.validityState != .invalid && healthCertificate.validityState != .blocked else {
			return
		}

		let currentAppConfiguration = appConfiguration.currentAppConfig.value
		let expirationThresholdInDays = currentAppConfiguration.dgcParameters.expirationThresholdInDays
		let expiringSoonDate = Calendar.current.date(
			byAdding: .day,
			value: -Int(expirationThresholdInDays),
			to: healthCertificate.expirationDate
		)

		if Date() >= healthCertificate.expirationDate {
			healthCertificate.validityState = .expired
		} else if let expiringSoonDate = expiringSoonDate, Date() >= expiringSoonDate {
			healthCertificate.validityState = .expiringSoon
		} else {
			healthCertificate.validityState = .valid
		}
	}

	private func updateNotifications(for healthCertificate: HealthCertificate) {
		// No notifications for test certificates
		if healthCertificate.type == .recovery || healthCertificate.type == .vaccination {
			removeAllNotifications(for: healthCertificate, completion: { [weak self] in
				self?.createNotifications(for: healthCertificate)
			})
		}
	}

	private func updateTestCertificateRequestSubscriptions(for testCertificateRequests: [TestCertificateRequest]) {
		Log.debug("Update test certificate subscriptions.")

		testCertificateRequestSubscriptions = []

		testCertificateRequests.forEach { testCertificateRequest in
			testCertificateRequest.objectDidChange
				.sink { [weak self] _ in
					guard let self = self else { return }
					// Trigger publisher to inform subscribers and update store
					self.testCertificateRequests = self.testCertificateRequests
				}
				.store(in: &testCertificateRequestSubscriptions)
		}
	}

	private func subscribeToNotifications() {
		NotificationCenter.default.ocombine
			.publisher(for: UIApplication.didBecomeActiveNotification)
			.sink { [weak self] _ in
				self?.testCertificateRequests.forEach {
					self?.executeTestCertificateRequest($0, retryIfCertificateIsPending: false)
				}
			}
			.store(in: &subscriptions)
	}

	private func requestDigitalCovidCertificate(
		for testCertificateRequest: TestCertificateRequest,
		rsaKeyPair: DCCRSAKeyPair,
		retryIfCertificateIsPending: Bool,
		waitForRetryInSeconds: TimeInterval,
		completion: ((Result<Void, HealthCertificateServiceError.TestCertificateRequestError>) -> Void)?
	) {
		Log.info("[HealthCertificateService] Requesting certificate…", log: .api)

		client.getDigitalCovid19Certificate(
			registrationToken: testCertificateRequest.registrationToken,
			isFake: false
		) { [weak self] result in
			switch result {
			case .success(let dccResponse):
				Log.info("[HealthCertificateService] Certificate request succeeded", log: .api)

				self?.assembleDigitalCovidCertificate(
					for: testCertificateRequest,
					rsaKeyPair: rsaKeyPair,
					encryptedDEK: dccResponse.dek,
					encryptedCOSE: dccResponse.dcc,
					completion: completion
				)
			case .failure(let error) where error == .dccPending && retryIfCertificateIsPending:
				DispatchQueue.global().asyncAfter(deadline: .now() + waitForRetryInSeconds) {
					Log.info("[HealthCertificateService] Certificate request failed with .dccPending, retrying.", log: .api)

					self?.requestDigitalCovidCertificate(
						for: testCertificateRequest,
						rsaKeyPair: rsaKeyPair,
						retryIfCertificateIsPending: false,
						waitForRetryInSeconds: waitForRetryInSeconds,
						completion: completion
					)
				}
			case .failure(let error):
				Log.error("[HealthCertificateService] Certificate request failed with error \(error.localizedDescription)", log: .api)

				testCertificateRequest.requestExecutionFailed = true
				testCertificateRequest.isLoading = false
				completion?(.failure(.certificateRequestFailed(error)))
			}
		}
	}

	private func assembleDigitalCovidCertificate(
		for testCertificateRequest: TestCertificateRequest,
		rsaKeyPair: DCCRSAKeyPair,
		encryptedDEK: String,
		encryptedCOSE: String,
		completion: ((Result<Void, HealthCertificateServiceError.TestCertificateRequestError>) -> Void)?
	) {
		Log.info("[HealthCertificateService] Assembling certificate…", log: .api)

		guard let encryptedDEKData = Data(base64Encoded: encryptedDEK) else {
			Log.error("[HealthCertificateService] Assembling certificate failed: base64 decoding failed", log: .api)

			testCertificateRequest.requestExecutionFailed = true
			testCertificateRequest.isLoading = false
			completion?(.failure(.base64DecodingFailed))
			return
		}

		do {
			let decodedDEK = try rsaKeyPair.decrypt(encryptedDEKData)
			let result = digitalCovidCertificateAccess.convertToBase45(from: encryptedCOSE, with: decodedDEK)

			switch result {
			case .success(let healthCertificateBase45):
				let registerResult = registerHealthCertificate(
					base45: healthCertificateBase45,
					checkSignatureUpfront: false,
					checkMaxPersonCount: false,
					markAsNew: true
				)

				switch registerResult {
				case .success(let certificateResult):
					Log.info("[HealthCertificateService] Certificate assembly succeeded", log: .api)
					
					didRegisterTestCertificate?(certificateResult.certificate.uniqueCertificateIdentifier, testCertificateRequest)
					
					remove(testCertificateRequest: testCertificateRequest)
					completion?(.success(()))
				case .failure(let error):
					Log.error("[HealthCertificateService] Assembling certificate failed: Register failed: \(error.localizedDescription)", log: .api)

					testCertificateRequest.requestExecutionFailed = true
					testCertificateRequest.isLoading = false
					completion?(.failure(.registrationError(error)))
				}
			case .failure(let error):
				Log.error("[HealthCertificateService] Assembling certificate failed: Conversion failed: \(error.localizedDescription)", log: .api)

				testCertificateRequest.requestExecutionFailed = true
				testCertificateRequest.isLoading = false
				completion?(.failure(.assemblyFailed(error)))
			}
		} catch {
			Log.error("[HealthCertificateService] Assembling certificate failed: DEK decryption failed: \(error.localizedDescription)", log: .api)

			testCertificateRequest.requestExecutionFailed = true
			testCertificateRequest.isLoading = false
			completion?(.failure(.decryptionFailed(error)))
		}
	}
	
	private func removeAllNotifications(
		for healthCertificate: HealthCertificate,
		completion: @escaping () -> Void
	) {
		let id = healthCertificate.uniqueCertificateIdentifier
		
		Log.info("Cancel all notifications for certificate with id: \(private: id).", log: .vaccination)
		
		let expiringSoonId = LocalNotificationIdentifier.certificateExpiringSoon.rawValue + "\(id)"
		let expiredId = LocalNotificationIdentifier.certificateExpired.rawValue + "\(id)"

		notificationCenter.getPendingNotificationRequests { [weak self] requests in
			let notificationIds = requests.map {
				$0.identifier
			}.filter {
				$0.contains(expiringSoonId) ||
				$0.contains(expiredId)
			}

			self?.notificationCenter.removePendingNotificationRequests(withIdentifiers: notificationIds)
			completion()
		}
	}
	
	private func createNotifications(for healthCertificate: HealthCertificate) {
		Log.info("Create notifications.")

		let id = healthCertificate.uniqueCertificateIdentifier
		
		let expirationThresholdInDays = appConfiguration.currentAppConfig.value.dgcParameters.expirationThresholdInDays
		let expiringSoonDate = Calendar.current.date(
			byAdding: .day,
			value: -Int(expirationThresholdInDays),
			to: healthCertificate.expirationDate
		)
		
		let expirationDate = healthCertificate.expirationDate
		scheduleNotificationForExpiringSoon(id: id, date: expiringSoonDate)
		scheduleNotificationForExpired(id: id, date: expirationDate)

		// Schedule an 'invalid' notification, if it was not scheduled before.
		if healthCertificate.validityState == .invalid && !healthCertificate.didShowInvalidNotification {
			scheduleInvalidNotification(id: id)
			healthCertificate.didShowInvalidNotification = true
		}

		// Schedule a 'blocked' notification, if it was not scheduled before.
		if healthCertificate.validityState == .blocked && !healthCertificate.didShowBlockedNotification {
			scheduleBlockedNotification(id: id)
			healthCertificate.didShowBlockedNotification = true
		}
	}
	
	private func scheduleNotificationForExpiringSoon(
		id: String,
		date: Date?
	) {
		guard let date = date else {
			Log.error("Could not schedule expiring soon notification for certificate with id: \(private: id) because we have no expiringSoonDate.", log: .vaccination)
			return
		}
		
		Log.info("Schedule expiring soon notification for certificate with id: \(private: id) with expiringSoonDate: \(date)", log: .vaccination)

		let content = UNMutableNotificationContent()
		content.title = AppStrings.LocalNotifications.certificateGenericTitle
		content.body = AppStrings.LocalNotifications.certificateValidityBody
		content.sound = .default

		let expiringSoonDateComponents = Calendar.current.dateComponents(
			[.year, .month, .day, .hour, .minute, .second],
			from: date
		)

		let trigger = UNCalendarNotificationTrigger(dateMatching: expiringSoonDateComponents, repeats: false)

		let request = UNNotificationRequest(
			identifier: LocalNotificationIdentifier.certificateExpiringSoon.rawValue + "\(id)",
			content: content,
			trigger: trigger
		)

		addNotification(request: request)
	}
	
	private func scheduleNotificationForExpired(
		id: String,
		date: Date
	) {
		Log.info("Schedule expired notification for certificate with id: \(private: id) with expirationDate: \(date)", log: .vaccination)

		let content = UNMutableNotificationContent()
		content.title = AppStrings.LocalNotifications.certificateGenericTitle
		content.body = AppStrings.LocalNotifications.certificateValidityBody
		content.sound = .default

		let expiredDateComponents = Calendar.current.dateComponents(
			[.year, .month, .day, .hour, .minute, .second],
			from: date
		)

		let trigger = UNCalendarNotificationTrigger(dateMatching: expiredDateComponents, repeats: false)

		let request = UNNotificationRequest(
			identifier: LocalNotificationIdentifier.certificateExpired.rawValue + "\(id)",
			content: content,
			trigger: trigger
		)

		addNotification(request: request)
	}

	private func scheduleInvalidNotification(
		id: String
	) {
		Log.info("Schedule invalid notification for certificate with id: \(private: id)", log: .vaccination)

		let content = UNMutableNotificationContent()
		content.title = AppStrings.LocalNotifications.certificateGenericTitle
		content.body = AppStrings.LocalNotifications.certificateValidityBody
		content.sound = .default

		let request = UNNotificationRequest(
			identifier: LocalNotificationIdentifier.certificateInvalid.rawValue + "\(id)",
			content: content,
			trigger: nil
		)

		addNotification(request: request)
	}

	private func scheduleBlockedNotification(
		id: String
	) {
		Log.info("Schedule blocked notification for certificate with id: \(private: id)", log: .vaccination)

		let content = UNMutableNotificationContent()
		content.title = AppStrings.LocalNotifications.certificateGenericTitle
		content.body = AppStrings.LocalNotifications.certificateValidityBody
		content.sound = .default

		let request = UNNotificationRequest(
			identifier: LocalNotificationIdentifier.certificateBlocked.rawValue + "\(id)",
			content: content,
			trigger: nil
		)

		addNotification(request: request)
	}
	
	private func addNotification(request: UNNotificationRequest, completion: (() -> Void)? = nil) {
		_ = notificationCenter.getPendingNotificationRequests { [weak self] requests in
			guard !requests.contains(request) else {
				Log.info(
					"Did not schedule notification: \(private: request.identifier) because it is already scheduled.",
					log: .vaccination
				)
				completion?()

				return
			}
			self?.notificationCenter.add(request) { error in
				if error != nil {
					Log.error(
						"Could not schedule notification: \(private: request.identifier)",
						log: .vaccination,
						error: error
					)
				}

				completion?()
			}
		}
	}
	
	private func scheduleBoosterNotificationIfNeeded(
		for person: HealthCertifiedPerson,
		previousBoosterNotificationIdentifier: String?,
		completion: (() -> Void)? = nil
	) {
		let name = person.name?.standardizedName
		guard let newBoosterNotificationIdentifier = person.dccWalletInfo?.boosterNotification.identifier else {
			Log.info("No booster notification identifier found for person \(private: String(describing: name))", log: .vaccination)
			completion?()

			return
		}

		if newBoosterNotificationIdentifier != previousBoosterNotificationIdentifier {
			// we need to have an ID for the notification and since the certified person doesn't have this property "unlike the certificates" we will compute it as the hash of the string of the standardizedName + dateOfBirth
			guard let name = name, let dateOfBirth = person.dateOfBirth else {
				Log.error("standardizedName or dateOfBirth is nil, will not trigger booster notification", log: .vaccination)
				completion?()

				return
			}

			Log.info("Scheduling booster notification for \(private: String(describing: name))", log: .vaccination)

			let id = ENAHasher.sha256(name + dateOfBirth)
			self.scheduleBoosterNotification(id: id, completion: completion)
		} else {
			Log.debug("Booster notification identifier \(private: newBoosterNotificationIdentifier) unchanged, no booster notification scheduled", log: .vaccination)
			completion?()
		}
	}
	
	private func scheduleBoosterNotification(id: String, completion: (() -> Void)? = nil) {
		Log.info("Schedule booster notification for certificate with id: \(private: id) with trigger date: \(Date())", log: .vaccination)

		let content = UNMutableNotificationContent()
		content.title = AppStrings.LocalNotifications.certificateGenericTitle
		content.body = AppStrings.LocalNotifications.certificateGenericBody
		content.sound = .default

		let request = UNNotificationRequest(
			identifier: LocalNotificationIdentifier.boosterVaccination.rawValue + "\(id)",
			content: content,
			trigger: nil
		)

		addNotification(request: request, completion: completion)
	}

	// swiftlint:disable:next file_length
}<|MERGE_RESOLUTION|>--- conflicted
+++ resolved
@@ -214,44 +214,22 @@
 		
 		let isNewPersonAdded = newlyGroupedPersons.count > healthCertifiedPersons.count
 		healthCertifiedPersons = newlyGroupedPersons
-		updateValidityStateAndNotifications(for: healthCertificate)
-
-<<<<<<< HEAD
+		
+		updateValidityState(for: healthCertificate)
+		scheduleTimer()
+
+		if healthCertificate.type != .test {
+			createNotifications(for: healthCertificate)
+		}
+		
 		if isNewPersonAdded {
 			Log.info("[HealthCertificateService] Successfully registered health certificate for a new person", log: .api)
 			updateDCCWalletInfo(for: healthCertifiedPerson)
+			updateGradients()
 		} else {
 			Log.info("[HealthCertificateService] Successfully registered health certificate for a person with other existing certificates", log: .api)
 		}
-=======
-		healthCertifiedPerson.healthCertificates.append(healthCertificate)
-		healthCertifiedPerson.healthCertificates.sort(by: <)
-
-		var isNewPerson = false
-		if !healthCertifiedPersons.contains(where: { $0 === healthCertifiedPerson }) {
-			Log.info("[HealthCertificateService] Successfully registered health certificate for a new person", log: .api)
-			healthCertifiedPersons = (healthCertifiedPersons + [healthCertifiedPerson]).sorted()
-			isNewPerson = true
-		} else {
-			Log.info("[HealthCertificateService] Successfully registered health certificate for a person with other existing certificates", log: .api)
-		}
-
-		updateValidityState(for: healthCertificate)
-		scheduleTimer()
-
-		if healthCertificate.type != .test {
-			createNotifications(for: healthCertificate)
-		}
-
-		if isNewPerson {
-			// Manual update needed as the person subscriptions were not set up when the certificate was added
-			updateDCCWalletInfo(for: healthCertifiedPerson)
-			updateGradients()
-		}
->>>>>>> 8a249653
-		
-		updateGradients()
-
+		
 		Log.info("Finished adding health certificate to person.")
 		
 		return healthCertifiedPerson
@@ -519,8 +497,12 @@
 			)
 		}
 		
+		// Apply sorting.
+		for person in newGroupedPersons {
+			person.healthCertificates.sort(by: <)
+		}
 		newGroupedPersons.sort()
-		
+
 		return newGroupedPersons
 	}
 	
