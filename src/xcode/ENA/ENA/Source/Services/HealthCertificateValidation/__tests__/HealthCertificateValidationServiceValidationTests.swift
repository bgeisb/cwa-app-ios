////
// 🦠 Corona-Warn-App
//

@testable import ENA
import HealthCertificateToolkit
import XCTest
import SwiftCBOR
import CertLogic
import OpenCombine
import ZIPFoundation

// swiftlint:disable type_body_length
// swiftlint:disable file_length

class HealthCertificateValidationServiceValidationTests: XCTestCase {
<<<<<<< HEAD

	func test_CertLogicEngineValidation() throws {
		guard let jsonData = certLogicTestData else {
			XCTFail("Could not load json data.")
			return
		}

		let testData = try JSONDecoder().decode(CertEngineTestData.self, from: jsonData)

		guard let valueSetsData = Data(base64Encoded: testData.general.valueSetProtocolBuffer),
			  let valueSets = try? SAP_Internal_Dgc_ValueSets(serializedData: valueSetsData) else {
			XCTFail("Could not load valueSets.")
			return
		}

		let valueSetsStub = ValueSetsStub()
		valueSetsStub.valueSets = valueSets

		let expectation = expectation(description: "Validation should complete for every test case.")
		expectation.expectedFulfillmentCount = testData.testCases.count

		for testCase in testData.testCases {
			let mockVerifier = MockVerifier()
			let mockStore = MockTestStore()
			let mockClient = ClientMock()

			guard let package = try? makeSAPDownloadedPackage(with: testCase.rules) else {
				XCTFail("Could not create package.")
				return
			}

			mockClient.onGetDCCRules = { _, _, completion in
				let package = PackageDownloadResponse(
					package: package,
					etag: ""
				)
				completion(.success(package))
			}

			let validationService = HealthCertificateValidationService(
				store: mockStore,
				client: mockClient,
				vaccinationValueSetsProvider: valueSetsStub,
				signatureVerifier: mockVerifier,
				validationRulesAccess: ValidationRulesAccess()
			)

			let certificate = try HealthCertificate(base45: testCase.dcc)

			validationService.validate(
				healthCertificate: certificate,
				arrivalCountry: testCase.countryOfArrival,
				validationClock: Date(timeIntervalSince1970: TimeInterval(testCase.validationClock))
			) { result in

				guard case let .success(validationReport) = result else {
					XCTFail("Success expected for validation result.")
					return
				}

				switch validationReport {
				case .validationFailed(let validatonResults),
					 .validationOpen(let validatonResults),
					 .validationPassed(let validatonResults):

					let passCount = validatonResults.filter { $0.result == .passed }.count
					let openCount = validatonResults.filter { $0.result == .open }.count
					let failCount = validatonResults.filter { $0.result == .fail }.count

					XCTAssertEqual(passCount, testCase.expPass, "CertEngineTestCase failed with incorrect expPass count: \(testCase.testCaseDescription)")
					XCTAssertEqual(openCount, testCase.expOpen, "CertEngineTestCase failed with incorrect expOpen count: \(testCase.testCaseDescription)")
					XCTAssertEqual(failCount, testCase.expFail, "CertEngineTestCase failed with incorrect expFail count: \(testCase.testCaseDescription)")
				}

				expectation.fulfill()
			}
		}

		waitForExpectations(timeout: .short)
	}

	private var certLogicTestData: Data? {
		let bundle = Bundle(for: HealthCertificateValidationServiceValidationTests.self)
		guard let url = bundle.url(forResource: "dcc-validation-rules-common-test-cases", withExtension: "json"),
			  let data = FileManager.default.contents(atPath: url.path) else {
			return nil
		}
		return data
	}

	private func makeSAPDownloadedPackage(with rules: [Rule]) throws -> SAPDownloadedPackage? {
		let cborRulesData = try CodableCBOREncoder().encode(rules)

		let archive = try XCTUnwrap(Archive(accessMode: .create))
		try archive.addEntry(with: "export.bin", type: .file, uncompressedSize: UInt32(cborRulesData.count), bufferSize: 4, provider: { position, size -> Data in
			return cborRulesData.subdata(in: position..<position + size)
		})
		try archive.addEntry(with: "export.sig", type: .file, uncompressedSize: 12, bufferSize: 4, provider: { position, size -> Data in
			return Data().subdata(in: position..<position + size)
		})
		let archiveData = archive.data ?? Data()
		return SAPDownloadedPackage(compressedData: archiveData)
	}
}

private class ValueSetsStub: VaccinationValueSetsProviding {
	var valueSets: SAP_Internal_Dgc_ValueSets!

	func latestVaccinationCertificateValueSets() -> AnyPublisher<SAP_Internal_Dgc_ValueSets, Error> {
		// return stubbed value sets; no error
		return Just(valueSets)
			.setFailureType(to: Error.self)
			.eraseToAnyPublisher()
=======
	
	// MARK: - Success (Passed)
	
	func testGIVEN_ValidationService_WHEN_HappyCaseCachedIsNotUsed_THEN_NewRulesAreDownloadedAndPassedShouldBeReturned() throws {
		// GIVEN
		let client = ClientMock()
		
		client.onGetDCCRules = { [weak self] _, _, completion in
			guard let self = self else {
				XCTFail("Could not create strong self")
				return
			}
			completion(.success(self.dummyRulesResponse))
		}
		
		let store = MockTestStore()
		
		XCTAssertNil(store.acceptanceRulesCache)
		XCTAssertNil(store.invalidationRulesCache)
		
		let vaccinationValueSetsProvider = VaccinationValueSetsProvider(
			client: CachingHTTPClientMock(),
			store: store
		)
		let validationResults = [
			ValidationResult(rule: Rule.fake(identifier: "A"), result: .passed),
			ValidationResult(rule: Rule.fake(identifier: "B"), result: .passed),
			ValidationResult(rule: Rule.fake(identifier: "C"), result: .passed)
		]
		var validationRulesAccess = MockValidationRulesAccess()
		validationRulesAccess.expectedAcceptanceExtractionResult = .success([])
		validationRulesAccess.expectedInvalidationExtractionResult = .success([])
		validationRulesAccess.expectedValidationResult = .success(validationResults)
		let validationService = HealthCertificateValidationService(
			store: store,
			client: client,
			vaccinationValueSetsProvider: vaccinationValueSetsProvider,
			signatureVerifier: MockVerifier(),
			validationRulesAccess: validationRulesAccess
		)
		
		// expirationTime must be >= validation clock to succeed.
		let expirationTime: UInt64 = 1625655530
		let validationClock = Date(timeIntervalSince1970: TimeInterval(0))
		
		let healthCertificateBase45 = DigitalCovidCertificateFake.makeBase45Fake(
			from: DigitalCovidCertificate.fake(
				name: .fake(familyName: "Brause", givenName: "Pascal", standardizedFamilyName: "BRAUSE", standardizedGivenName: "PASCAL"),
				testEntries: [TestEntry.fake(dateTimeOfSampleCollection: "2021-06-06T06:06:06Z")]
			),
			and: CBORWebTokenHeader.fake(expirationTime: expirationTime)
		)
		
		guard case let .success(base45) = healthCertificateBase45 else {
			XCTFail("Could not create fake health certificate. Abort test.")
			return
		}
		let healthCertificate = try HealthCertificate(base45: base45)
		
		let expectation = self.expectation(description: "Test should success with .passed")
		var responseReport: HealthCertificateValidationReport?
		
		// WHEN
		validationService.validate(
			healthCertificate: healthCertificate,
			arrivalCountry: try country(),
			validationClock: validationClock,
			completion: { result in
				switch result {
				case let .success(report):
					responseReport = report
					expectation.fulfill()
				case let .failure(error):
					XCTFail("Test should not fail with error: \(error)")
				}
			}
		)
		
		// THEN
		waitForExpectations(timeout: .short)
		guard let report = responseReport else {
			XCTFail("report must not be nil")
			return
		}
		XCTAssertEqual(report, .validationPassed(validationResults))
		// The cache must now be filled, because only when download was successful we save the rules.
		XCTAssertNotNil(store.acceptanceRulesCache)
		XCTAssertNotNil(store.invalidationRulesCache)
	}
	
	func testGIVEN_ValidationService_WHEN_HappyCaseCachedIsUsed_THEN_CachedRulesAreUsedAndPassedShouldBeReturned() throws {
		// GIVEN
		let client = ClientMock()
		
		client.onGetDCCRules = { _, _, completion in
			completion(.failure(.notModified))
		}
		
		let store = MockTestStore()
		let cachedRule = Rule.fake(identifier: "Number One")
		store.acceptanceRulesCache = ValidationRulesCache(
			lastValidationRulesETag: "FakeEtag",
			validationRules: [cachedRule]
			
		)
		let cachedRule2 = Rule.fake(identifier: "Number Two")
		store.invalidationRulesCache = ValidationRulesCache(
			lastValidationRulesETag: "FakeETag2",
			validationRules: [cachedRule2]
		)
		XCTAssertNotNil(store.acceptanceRulesCache)
		XCTAssertNotNil(store.invalidationRulesCache)
		
		let vaccinationValueSetsProvider = VaccinationValueSetsProvider(
			client: CachingHTTPClientMock(),
			store: store
		)
		let validationResults = [
			ValidationResult(rule: Rule.fake(identifier: "Rule A"), result: .passed),
			ValidationResult(rule: Rule.fake(identifier: "Rule B"), result: .passed),
			ValidationResult(rule: Rule.fake(identifier: "Rule C"), result: .passed)
		]
		var validationRulesAccess = MockValidationRulesAccess()
		validationRulesAccess.expectedAcceptanceExtractionResult = .success([cachedRule])
		validationRulesAccess.expectedInvalidationExtractionResult = .success([])
		validationRulesAccess.expectedValidationResult = .success(validationResults)
		let validationService = HealthCertificateValidationService(
			store: store,
			client: client,
			vaccinationValueSetsProvider: vaccinationValueSetsProvider,
			signatureVerifier: MockVerifier(),
			validationRulesAccess: validationRulesAccess
		)
		
		// expirationTime must be >= validation clock to succeed.
		let expirationTime: UInt64 = 1625655530
		let validationClock = Date(timeIntervalSince1970: TimeInterval(0))
		
		let healthCertificateBase45 = DigitalCovidCertificateFake.makeBase45Fake(
			from: DigitalCovidCertificate.fake(
				name: .fake(familyName: "Brause", givenName: "Pascal", standardizedFamilyName: "BRAUSE", standardizedGivenName: "PASCAL"),
				testEntries: [TestEntry.fake(dateTimeOfSampleCollection: "2021-06-06T06:06:06Z")]
			),
			and: CBORWebTokenHeader.fake(expirationTime: expirationTime)
		)
		
		guard case let .success(base45) = healthCertificateBase45 else {
			XCTFail("Could not create fake health certificate. Abort test.")
			return
		}
		let healthCertificate = try HealthCertificate(base45: base45)
		
		let expectation = self.expectation(description: "Test should success with .passed")
		var responseReport: HealthCertificateValidationReport?
		
		// WHEN
		validationService.validate(
			healthCertificate: healthCertificate,
			arrivalCountry: try country(),
			validationClock: validationClock,
			completion: { result in
				switch result {
				case let .success(report):
					responseReport = report
					expectation.fulfill()
				case let .failure(error):
					XCTFail("Test should not fail with error: \(error)")
				}
			}
		)
		
		// THEN
		waitForExpectations(timeout: .short)
		guard let report = responseReport else {
			XCTFail("report must not be nil")
			return
		}
		XCTAssertEqual(report, .validationPassed(validationResults))
		guard let acceptanceRulesCache = store.acceptanceRulesCache,
			  let invalidationRulesCache = store.invalidationRulesCache else {
			XCTFail("cached rules must not be nil")
			return
		}
		// The cached rules must not be changed, if so we would have downloaded new ones.
		XCTAssertEqual(acceptanceRulesCache.validationRules, [cachedRule])
		XCTAssertEqual(invalidationRulesCache.validationRules, [cachedRule2])
	}
	
	// MARK: - Success (Open)
	
	func testGIVEN_ValidationService_WHEN_SomeRuleIsOpen_THEN_OpenShouldBeReturned() throws {
		// GIVEN
		let client = ClientMock()
		
		client.onGetDCCRules = { [weak self] _, _, completion in
			guard let self = self else {
				XCTFail("Could not create strong self")
				return
			}
			completion(.success(self.dummyRulesResponse))
		}
		
		let store = MockTestStore()
		
		let vaccinationValueSetsProvider = VaccinationValueSetsProvider(
			client: CachingHTTPClientMock(),
			store: store
		)
		
		let validationResults = [
			ValidationResult(rule: Rule.fake(identifier: "Rule A"), result: .passed),
			ValidationResult(rule: Rule.fake(identifier: "Rule B"), result: .open),
			ValidationResult(rule: Rule.fake(identifier: "Rule C"), result: .passed)
		]
		
		var validationRulesAccess = MockValidationRulesAccess()
		validationRulesAccess.expectedAcceptanceExtractionResult = .success([])
		validationRulesAccess.expectedInvalidationExtractionResult = .success([])
		validationRulesAccess.expectedValidationResult = .success(validationResults)
		let validationService = HealthCertificateValidationService(
			store: store,
			client: client,
			vaccinationValueSetsProvider: vaccinationValueSetsProvider,
			signatureVerifier: MockVerifier(),
			validationRulesAccess: validationRulesAccess
		)
		
		// expirationTime must be >= validation clock to succeed.
		let expirationTime: UInt64 = 1625655530
		let validationClock = Date(timeIntervalSince1970: TimeInterval(0))
		
		let healthCertificateBase45 = DigitalCovidCertificateFake.makeBase45Fake(
			from: DigitalCovidCertificate.fake(
				name: .fake(familyName: "Brause", givenName: "Pascal", standardizedFamilyName: "BRAUSE", standardizedGivenName: "PASCAL"),
				testEntries: [TestEntry.fake(dateTimeOfSampleCollection: "2021-06-06T06:06:06Z")]
			),
			and: CBORWebTokenHeader.fake(expirationTime: expirationTime)
		)
		
		guard case let .success(base45) = healthCertificateBase45 else {
			XCTFail("Could not create fake health certificate. Abort test.")
			return
		}
		let healthCertificate = try HealthCertificate(base45: base45)
		
		let expectation = self.expectation(description: "Test should success with .validationOpen")
		var responseReport: HealthCertificateValidationReport?
		
		// WHEN
		validationService.validate(
			healthCertificate: healthCertificate,
			arrivalCountry: try country(),
			validationClock: validationClock,
			completion: { result in
				switch result {
				case let .success(report):
					responseReport = report
					expectation.fulfill()
				case let .failure(error):
					XCTFail("Test should not fail with error: \(error)")
				}
			}
		)
		
		// THEN
		waitForExpectations(timeout: .short)
		guard let report = responseReport else {
			XCTFail("report must not be nil")
			return
		}
		XCTAssertEqual(report, .validationOpen(validationResults))
	}
	
	// MARK: - Success (Fail)
	
	func testGIVEN_ValidationService_WHEN_SomeRuleIsFailed_THEN_FailedShouldBeReturned() throws {
		// GIVEN
		let client = ClientMock()
		
		client.onGetDCCRules = { [weak self] _, _, completion in
			guard let self = self else {
				XCTFail("Could not create strong self")
				return
			}
			completion(.success(self.dummyRulesResponse))
		}
		
		let store = MockTestStore()
		
		let vaccinationValueSetsProvider = VaccinationValueSetsProvider(
			client: CachingHTTPClientMock(),
			store: store
		)
		
		let validationResults = [
			ValidationResult(rule: Rule.fake(identifier: "Rule A"), result: .passed),
			ValidationResult(rule: Rule.fake(identifier: "Rule B"), result: .open),
			ValidationResult(rule: Rule.fake(identifier: "Rule C"), result: .fail)
		]
		
		var validationRulesAccess = MockValidationRulesAccess()
		validationRulesAccess.expectedAcceptanceExtractionResult = .success([])
		validationRulesAccess.expectedInvalidationExtractionResult = .success([])
		validationRulesAccess.expectedValidationResult = .success(validationResults)
		let validationService = HealthCertificateValidationService(
			store: store,
			client: client,
			vaccinationValueSetsProvider: vaccinationValueSetsProvider,
			signatureVerifier: MockVerifier(),
			validationRulesAccess: validationRulesAccess
		)
		
		// expirationTime must be >= validation clock to succeed.
		let expirationTime: UInt64 = 1625655530
		let validationClock = Date(timeIntervalSince1970: TimeInterval(0))
		
		let healthCertificateBase45 = DigitalCovidCertificateFake.makeBase45Fake(
			from: DigitalCovidCertificate.fake(
				name: .fake(familyName: "Brause", givenName: "Pascal", standardizedFamilyName: "BRAUSE", standardizedGivenName: "PASCAL"),
				testEntries: [TestEntry.fake(dateTimeOfSampleCollection: "2021-06-06T06:06:06Z")]
			),
			and: CBORWebTokenHeader.fake(expirationTime: expirationTime)
		)
		
		guard case let .success(base45) = healthCertificateBase45 else {
			XCTFail("Could not create fake health certificate. Abort test.")
			return
		}
		let healthCertificate = try HealthCertificate(base45: base45)
		
		let expectation = self.expectation(description: "Test should success with .validationFailed")
		var responseReport: HealthCertificateValidationReport?
		
		// WHEN
		validationService.validate(
			healthCertificate: healthCertificate,
			arrivalCountry: try country(),
			validationClock: validationClock,
			completion: { result in
				switch result {
				case let .success(report):
					responseReport = report
					expectation.fulfill()
				case let .failure(error):
					XCTFail("Test should not fail with error: \(error)")
				}
			}
		)
		
		// THEN
		waitForExpectations(timeout: .short)
		guard let report = responseReport else {
			XCTFail("report must not be nil")
			return
		}
		XCTAssertEqual(report, .validationFailed(validationResults))
	}
	
	// MARK: - Errors (ValueSets)
	
	func testGIVEN_ValidationService_WHEN_expirationDateHasReached_THEN_TECHNICAL_VALIDATION_FAILED_IsReturned() throws {
		// GIVEN
		let client = ClientMock()
		
		client.onGetDCCRules = { [weak self] _, _, completion in
			guard let self = self else {
				XCTFail("Could not create strong self")
				return
			}
			completion(.success(self.dummyRulesResponse))
		}
		
		let store = MockTestStore()
		
		let vaccinationValueSetsProvider = VaccinationValueSetsProvider(
			client: CachingHTTPClientMock(),
			store: store
		)
		let validationService = HealthCertificateValidationService(
			store: store,
			client: client,
			vaccinationValueSetsProvider: vaccinationValueSetsProvider,
			signatureVerifier: MockVerifier(),
			validationRulesAccess: MockValidationRulesAccess()
		)
		
		let healthCertificate = HealthCertificate.mock()
		
		let expectation = self.expectation(description: "Test should fail with .TECHNICAL_VALIDATION_FAILED")
		var responseError: HealthCertificateValidationError?
		
		// WHEN
		validationService.validate(
			healthCertificate: healthCertificate,
			arrivalCountry: try country(),
			validationClock: Date(),
			completion: { result in
				switch result {
				case .success:
					XCTFail("Test should not succeed.")
				case let .failure(error):
					responseError = error
					expectation.fulfill()
				}
			}
		)
		
		// THEN
		waitForExpectations(timeout: .short)
		guard let error = responseError else {
			XCTFail("report must not be nil")
			return
		}
		XCTAssertEqual(error, .TECHNICAL_VALIDATION_FAILED)
	}
	
	func testGIVEN_ValidationService_WHEN_ValueSets50xError_THEN_VALUE_SET_SERVER_ERROR_IsReturned() throws {
		// GIVEN
		let cachingClient = CachingHTTPClientMock()
		guard let fakedUrlResponse = HTTPURLResponse(url: URL(fileURLWithPath: ""), statusCode: 505, httpVersion: nil, headerFields: nil) else {
			XCTFail("Could not create faked HTTPURLResponse. Abort test.")
			return
		}
		let expectedError = URLSessionError.httpError("", fakedUrlResponse)
		cachingClient.onFetchVaccinationValueSets = { _, completeWith in
			// fake a broken backend
			completeWith(.failure(expectedError))
		}
		let client = ClientMock()
		let store = MockTestStore()
		let validationClock = Date(timeIntervalSince1970: TimeInterval(0))
		
		let vaccinationValueSetsProvider = VaccinationValueSetsProvider(
			client: cachingClient,
			store: store
		)
		let validationService = HealthCertificateValidationService(
			store: store,
			client: client,
			vaccinationValueSetsProvider: vaccinationValueSetsProvider,
			signatureVerifier: MockVerifier(),
			validationRulesAccess: MockValidationRulesAccess()
		)
		
		let healthCertificate = HealthCertificate.mock()
		
		let expectation = self.expectation(description: "Test should fail with .VALUE_SET_SERVER_ERROR")
		var responseError: HealthCertificateValidationError?
		
		// WHEN
		validationService.validate(
			healthCertificate: healthCertificate,
			arrivalCountry: try country(),
			validationClock: validationClock,
			completion: { result in
				switch result {
				case .success:
					XCTFail("Test should not succeed.")
				case let .failure(error):
					responseError = error
					expectation.fulfill()
				}
			}
		)
		
		// THEN
		waitForExpectations(timeout: .short)
		guard let error = responseError else {
			XCTFail("report must not be nil")
			return
		}
		XCTAssertEqual(error, .VALUE_SET_SERVER_ERROR)
	}
	
	func testGIVEN_ValidationService_WHEN_ValueSetsOtherError_THEN_VALUE_SET_CLIENT_ERROR_IsReturned() throws {
		// GIVEN
		let cachingClient = CachingHTTPClientMock()
		guard let fakedUrlResponse = HTTPURLResponse(url: URL(fileURLWithPath: ""), statusCode: 999, httpVersion: nil, headerFields: nil) else {
			XCTFail("Could not create faked HTTPURLResponse. Abort test.")
			return
		}
		let expectedError = URLSessionError.httpError("", fakedUrlResponse)
		cachingClient.onFetchVaccinationValueSets = { _, completeWith in
			// fake a broken backend
			completeWith(.failure(expectedError))
		}
		let client = ClientMock()
		let store = MockTestStore()
		let validationClock = Date(timeIntervalSince1970: TimeInterval(0))
		
		let vaccinationValueSetsProvider = VaccinationValueSetsProvider(
			client: cachingClient,
			store: store
		)
		let validationService = HealthCertificateValidationService(
			store: store,
			client: client,
			vaccinationValueSetsProvider: vaccinationValueSetsProvider,
			signatureVerifier: MockVerifier(),
			validationRulesAccess: MockValidationRulesAccess()
		)
		
		let healthCertificate = HealthCertificate.mock()
		
		let expectation = self.expectation(description: "Test should fail with .VALUE_SET_CLIENT_ERROR")
		var responseError: HealthCertificateValidationError?
		
		// WHEN
		validationService.validate(
			healthCertificate: healthCertificate,
			arrivalCountry: try country(),
			validationClock: validationClock,
			completion: { result in
				switch result {
				case .success:
					XCTFail("Test should not succeed.")
				case let .failure(error):
					responseError = error
					expectation.fulfill()
				}
			}
		)
		
		// THEN
		waitForExpectations(timeout: .short)
		guard let error = responseError else {
			XCTFail("report must not be nil")
			return
		}
		XCTAssertEqual(error, .VALUE_SET_CLIENT_ERROR)
	}
	
	func testGIVEN_ValidationService_WHEN_ValueSetsNoNetwork_THEN_NO_NETWORK_IsReturned() throws {
		// GIVEN
		let cachingClient = CachingHTTPClientMock()
		let expectedError = URLSessionError.noNetworkConnection
		cachingClient.onFetchVaccinationValueSets = { _, completeWith in
			// fake a broken backend
			completeWith(.failure(expectedError))
		}
		let client = ClientMock()
		let store = MockTestStore()
		let validationClock = Date(timeIntervalSince1970: TimeInterval(0))
		
		let vaccinationValueSetsProvider = VaccinationValueSetsProvider(
			client: cachingClient,
			store: store
		)
		let validationService = HealthCertificateValidationService(
			store: store,
			client: client,
			vaccinationValueSetsProvider: vaccinationValueSetsProvider,
			signatureVerifier: MockVerifier(),
			validationRulesAccess: MockValidationRulesAccess()
		)
		
		let healthCertificate = HealthCertificate.mock()
		
		let expectation = self.expectation(description: "Test should fail with .NO_NETWORK")
		var responseError: HealthCertificateValidationError?
		
		// WHEN
		validationService.validate(
			healthCertificate: healthCertificate,
			arrivalCountry: try country(),
			validationClock: validationClock,
			completion: { result in
				switch result {
				case .success:
					XCTFail("Test should not succeed.")
				case let .failure(error):
					responseError = error
					expectation.fulfill()
				}
			}
		)
		
		// THEN
		waitForExpectations(timeout: .short)
		guard let error = responseError else {
			XCTFail("report must not be nil")
			return
		}
		XCTAssertEqual(error, .NO_NETWORK)
	}
	
	func testGIVEN_ValidationService_WHEN_ValueSetsUnkownError_THEN_VALUE_SET_CLIENT_ERROR_IsReturned() throws {
		// GIVEN
		let cachingClient = CachingHTTPClientMock()
		let expectedError = URLSessionError.fakeResponse
		cachingClient.onFetchVaccinationValueSets = { _, completeWith in
			// fake a broken backend
			completeWith(.failure(expectedError))
		}
		let client = ClientMock()
		let store = MockTestStore()
		let validationClock = Date(timeIntervalSince1970: TimeInterval(0))
		
		let vaccinationValueSetsProvider = VaccinationValueSetsProvider(
			client: cachingClient,
			store: store
		)
		let validationService = HealthCertificateValidationService(
			store: store,
			client: client,
			vaccinationValueSetsProvider: vaccinationValueSetsProvider,
			signatureVerifier: MockVerifier(),
			validationRulesAccess: MockValidationRulesAccess()
		)
		
		let healthCertificate = HealthCertificate.mock()
		
		let expectation = self.expectation(description: "Test should fail with .VALUE_SET_CLIENT_ERROR")
		var responseError: HealthCertificateValidationError?
		
		// WHEN
		validationService.validate(
			healthCertificate: healthCertificate,
			arrivalCountry: try country(),
			validationClock: validationClock,
			completion: { result in
				switch result {
				case .success:
					XCTFail("Test should not succeed.")
				case let .failure(error):
					responseError = error
					expectation.fulfill()
				}
			}
		)
		
		// THEN
		waitForExpectations(timeout: .short)
		guard let error = responseError else {
			XCTFail("report must not be nil")
			return
		}
		XCTAssertEqual(error, .VALUE_SET_CLIENT_ERROR)
	}
	
	// MARK: - Errors (Downloading Rules Success Handler)
	
	func testGIVEN_ValidationService_WHEN_RuleDownloadingEtagNil_THEN_ACCEPTANCE_RULE_JSON_ARCHIVE_ETAG_ERROR_IsReturned() throws {
		// Note: This test is redundant to the one for invalidation cause they have the same code path. So this one counts for both rule types.
		// GIVEN
		let client = ClientMock()
		
		let fakeData = try rulesCBORDataFake()
		let package = SAPDownloadedPackage(
			keysBin: fakeData,
			signature: Data()
		)
		let response = PackageDownloadResponse(
			package: package,
			etag: nil
		)
		
		client.onGetDCCRules = { _, _, completion in
			completion(.success(response))
		}
		
		let store = MockTestStore()
		
		let vaccinationValueSetsProvider = VaccinationValueSetsProvider(
			client: CachingHTTPClientMock(),
			store: store
		)
		let validationService = HealthCertificateValidationService(
			store: store,
			client: client,
			vaccinationValueSetsProvider: vaccinationValueSetsProvider,
			signatureVerifier: MockVerifier(),
			validationRulesAccess: MockValidationRulesAccess()
		)
		
		let validationClock = Date(timeIntervalSince1970: TimeInterval(0))
		
		let healthCertificate = HealthCertificate.mock()
		
		let expectation = self.expectation(description: "Test should fail with .ACCEPTANCE_RULE_JSON_ARCHIVE_ETAG_ERROR")
		var responseError: HealthCertificateValidationError?
		
		// WHEN
		validationService.validate(
			healthCertificate: healthCertificate,
			arrivalCountry: try country(),
			validationClock: validationClock,
			completion: { result in
				switch result {
				case .success:
					XCTFail("Test should not succeed.")
				case let .failure(error):
					responseError = error
					expectation.fulfill()
				}
			}
		)
		
		// THEN
		waitForExpectations(timeout: .short)
		guard let error = responseError else {
			XCTFail("report must not be nil")
			return
		}
		XCTAssertEqual(error, .RULE_JSON_ARCHIVE_ETAG_ERROR(.acceptance))
	}
	
	func testGIVEN_ValidationService_WHEN_RuleDownloadingPackageIsEmpty_THEN_ACCEPTANCE_RULE_JSON_ARCHIVE_FILE_MISSING_IsReturned() throws {
		// Note: This test is redundant to the one for invalidation cause they have the same code path. So this one counts for both rule types.
		// GIVEN
		let client = ClientMock()
		
		let response = PackageDownloadResponse(
			package: nil,
			etag: "FakeETag"
		)
		
		client.onGetDCCRules = { _, _, completion in
			completion(.success(response))
		}
		
		let store = MockTestStore()
		
		let vaccinationValueSetsProvider = VaccinationValueSetsProvider(
			client: CachingHTTPClientMock(),
			store: store
		)
		let validationService = HealthCertificateValidationService(
			store: store,
			client: client,
			vaccinationValueSetsProvider: vaccinationValueSetsProvider,
			signatureVerifier: MockVerifier(),
			validationRulesAccess: MockValidationRulesAccess()
		)
		
		let validationClock = Date(timeIntervalSince1970: TimeInterval(0))
		
		let healthCertificate = HealthCertificate.mock()
		
		let expectation = self.expectation(description: "Test should fail with .ACCEPTANCE_RULE_JSON_ARCHIVE_FILE_MISSING")
		var responseError: HealthCertificateValidationError?
		
		// WHEN
		validationService.validate(
			healthCertificate: healthCertificate,
			arrivalCountry: try country(),
			validationClock: validationClock,
			completion: { result in
				switch result {
				case .success:
					XCTFail("Test should not succeed.")
				case let .failure(error):
					responseError = error
					expectation.fulfill()
				}
			}
		)
		
		// THEN
		waitForExpectations(timeout: .short)
		guard let error = responseError else {
			XCTFail("report must not be nil")
			return
		}
		XCTAssertEqual(error, .RULE_JSON_ARCHIVE_FILE_MISSING(.acceptance))
	}
	
	func testGIVEN_ValidationService_WHEN_RuleDownloadingVerifyingFails_THEN_ACCEPTANCE_RULE_JSON_ARCHIVE_SIGNATURE_INVALID_IsReturned() throws {
		// Note: This test is redundant to the one for invalidation cause they have the same code path. So this one counts for both rule types.
		// GIVEN
		let client = ClientMock()
		
		client.onGetDCCRules = { [weak self] _, _, completion in
			guard let self = self else {
				XCTFail("Could not create strong self")
				return
			}
			completion(.success(self.dummyRulesResponse))
		}
		
		let store = MockTestStore()
		
		let vaccinationValueSetsProvider = VaccinationValueSetsProvider(
			client: CachingHTTPClientMock(),
			store: store
		)
		
		// To force a verifying error, we just use the real verifier instead of the mock.
		let validationService = HealthCertificateValidationService(
			store: store,
			client: client,
			vaccinationValueSetsProvider: vaccinationValueSetsProvider,
			validationRulesAccess: MockValidationRulesAccess()
		)
		
		let validationClock = Date(timeIntervalSince1970: TimeInterval(0))
		
		let healthCertificate = HealthCertificate.mock()
		
		let expectation = self.expectation(description: "Test should fail with .ACCEPTANCE_RULE_JSON_ARCHIVE_SIGNATURE_INVALID")
		var responseError: HealthCertificateValidationError?
		
		// WHEN
		validationService.validate(
			healthCertificate: healthCertificate,
			arrivalCountry: try country(),
			validationClock: validationClock,
			completion: { result in
				switch result {
				case .success:
					XCTFail("Test should not succeed.")
				case let .failure(error):
					responseError = error
					expectation.fulfill()
				}
			}
		)
		
		// THEN
		waitForExpectations(timeout: .short)
		guard let error = responseError else {
			XCTFail("report must not be nil")
			return
		}
		XCTAssertEqual(error, .RULE_JSON_ARCHIVE_SIGNATURE_INVALID(.acceptance) )
	}
	
	func testGIVEN_ValidationService_WHEN_RuleDownloadingDataDecodingFails_THEN_ACCEPTANCE_RULE_VALIDATION_ERROR_IsReturned() throws {
		// Note: This test is redundant to the one for invalidation cause they have the same code path. So this one counts for both rule types.
		// GIVEN
		let client = ClientMock()
		client.onGetDCCRules = { [weak self] _, _, completion in
			guard let self = self else {
				XCTFail("Could not create strong self")
				return
			}
			completion(.success(self.dummyRulesResponse))
		}
		
		let store = MockTestStore()
		
		let vaccinationValueSetsProvider = VaccinationValueSetsProvider(
			client: CachingHTTPClientMock(),
			store: store
		)
		var validationRulesAccess = MockValidationRulesAccess()
		validationRulesAccess.expectedAcceptanceExtractionResult = .failure(.CBOR_DECODING_FAILED(nil))
		let validationService = HealthCertificateValidationService(
			store: store,
			client: client,
			vaccinationValueSetsProvider: vaccinationValueSetsProvider,
			signatureVerifier: MockVerifier(),
			validationRulesAccess: validationRulesAccess
		)
		
		let validationClock = Date(timeIntervalSince1970: TimeInterval(0))
		
		let healthCertificate = HealthCertificate.mock()
		
		let expectation = self.expectation(description: "Test should fail with .ACCEPTANCE_RULE_VALIDATION_ERROR")
		var responseError: HealthCertificateValidationError?
		
		// WHEN
		validationService.validate(
			healthCertificate: healthCertificate,
			arrivalCountry: try country(),
			validationClock: validationClock,
			completion: { result in
				switch result {
				case .success:
					XCTFail("Test should not succeed.")
				case let .failure(error):
					responseError = error
					expectation.fulfill()
				}
			}
		)
		
		// THEN
		waitForExpectations(timeout: .short)
		guard let error = responseError else {
			XCTFail("report must not be nil")
			return
		}
		XCTAssertEqual(error, .RULE_DECODING_ERROR(.acceptance, .CBOR_DECODING_FAILED(nil)))
	}
	
	// MARK: - Errors (Downloading Rules Failure Handler)
	
	func testGIVEN_ValidationService_WHEN_RuleDownloadingAcceptanceCacheIsMissing_THEN_ACCEPTANCE_RULE_MISSING_CACHE_IsReturned() throws {
		// GIVEN
		let client = ClientMock()
		let expectedError = URLSessionError.notModified
		client.onGetDCCRules = { _, _, completion in
			completion(.failure(expectedError))
		}
		
		let store = MockTestStore()
		let validationClock = Date(timeIntervalSince1970: TimeInterval(0))
		
		let vaccinationValueSetsProvider = VaccinationValueSetsProvider(
			client: CachingHTTPClientMock(),
			store: store
		)
		let validationService = HealthCertificateValidationService(
			store: store,
			client: client,
			vaccinationValueSetsProvider: vaccinationValueSetsProvider,
			signatureVerifier: MockVerifier(),
			validationRulesAccess: MockValidationRulesAccess()
		)
		
		let healthCertificate = HealthCertificate.mock()
		
		let expectation = self.expectation(description: "Test should fail with .ACCEPTANCE_RULE_MISSING_CACHE")
		var responseError: HealthCertificateValidationError?
		
		// WHEN
		validationService.validate(
			healthCertificate: healthCertificate,
			arrivalCountry: try country(),
			validationClock: validationClock,
			completion: { result in
				switch result {
				case .success:
					XCTFail("Test should not succeed.")
				case let .failure(error):
					responseError = error
					expectation.fulfill()
				}
			}
		)
		
		// THEN
		waitForExpectations(timeout: .short)
		guard let error = responseError else {
			XCTFail("report must not be nil")
			return
		}
		XCTAssertEqual(error, .RULE_MISSING_CACHE(.acceptance))
	}
	
	func testGIVEN_ValidationService_WHEN_RuleDownloadingInvalidationCacheIsMissing_THEN_INVALIDATION_RULE_MISSING_CACHE_IsReturned() throws {
		// GIVEN
		let client = ClientMock()
		let expectedError = URLSessionError.notModified
		
		// The acceptance must success now to reach the invalidation.
		client.onGetDCCRules = { _, _, completion in
			completion(.failure(expectedError))
		}
		
		let store = MockTestStore()
		let cachedRule = Rule.fake(identifier: "Number One")
		store.acceptanceRulesCache = ValidationRulesCache(
			lastValidationRulesETag: "FakeEtag",
			validationRules: [cachedRule]
			
		)
		let validationClock = Date(timeIntervalSince1970: TimeInterval(0))
		
		let vaccinationValueSetsProvider = VaccinationValueSetsProvider(
			client: CachingHTTPClientMock(),
			store: store
		)
		let validationService = HealthCertificateValidationService(
			store: store,
			client: client,
			vaccinationValueSetsProvider: vaccinationValueSetsProvider,
			signatureVerifier: MockVerifier(),
			validationRulesAccess: MockValidationRulesAccess()
		)
		
		let healthCertificate = HealthCertificate.mock()
		
		let expectation = self.expectation(description: "Test should fail with .INVALIDATION_RULE_MISSING_CACHE")
		var responseError: HealthCertificateValidationError?
		
		// WHEN
		validationService.validate(
			healthCertificate: healthCertificate,
			arrivalCountry: try country(),
			validationClock: validationClock,
			completion: { result in
				switch result {
				case .success:
					XCTFail("Test should not succeed.")
				case let .failure(error):
					responseError = error
					expectation.fulfill()
				}
			}
		)
		
		// THEN
		waitForExpectations(timeout: .short)
		guard let error = responseError else {
			XCTFail("report must not be nil")
			return
		}
		XCTAssertEqual(error, .RULE_MISSING_CACHE(.invalidation))
	}
	
	func testGIVEN_ValidationService_WHEN_RuleDownloadingNoNetwork_THEN_NO_NETWORK_IsReturned() throws {
		// GIVEN
		let client = ClientMock()
		let expectedError = URLSessionError.noNetworkConnection
		
		// The acceptance must success now to reach the invalidation.
		client.onGetDCCRules = { _, _, completion in
			completion(.failure(expectedError))
		}
		
		let store = MockTestStore()
		let validationClock = Date(timeIntervalSince1970: TimeInterval(0))
		
		let vaccinationValueSetsProvider = VaccinationValueSetsProvider(
			client: CachingHTTPClientMock(),
			store: store
		)
		let validationService = HealthCertificateValidationService(
			store: store,
			client: client,
			vaccinationValueSetsProvider: vaccinationValueSetsProvider,
			signatureVerifier: MockVerifier(),
			validationRulesAccess: MockValidationRulesAccess()
		)
		
		let healthCertificate = HealthCertificate.mock()
		
		let expectation = self.expectation(description: "Test should fail with .NO_NETWORK")
		var responseError: HealthCertificateValidationError?
		
		// WHEN
		validationService.validate(
			healthCertificate: healthCertificate,
			arrivalCountry: try country(),
			validationClock: validationClock,
			completion: { result in
				switch result {
				case .success:
					XCTFail("Test should not succeed.")
				case let .failure(error):
					responseError = error
					expectation.fulfill()
				}
			}
		)
		
		// THEN
		waitForExpectations(timeout: .short)
		guard let error = responseError else {
			XCTFail("report must not be nil")
			return
		}
		XCTAssertEqual(error, .NO_NETWORK)
	}
	
	func testGIVEN_ValidationService_WHEN_RuleDownloadingServerError404_THEN_ACCEPTANCE_RULE_CLIENT_ERROR_IsReturned() throws {
		// Note: This test is redundant to the one for invalidation cause they have the same code path. So this one counts for both rule types.
		// GIVEN
		let client = ClientMock()
		let expectedError = URLSessionError.serverError(404)
		
		// The acceptance must success now to reach the invalidation.
		client.onGetDCCRules = { _, _, completion in
			completion(.failure(expectedError))
		}
		
		let store = MockTestStore()
		let validationClock = Date(timeIntervalSince1970: TimeInterval(0))
		
		let vaccinationValueSetsProvider = VaccinationValueSetsProvider(
			client: CachingHTTPClientMock(),
			store: store
		)
		let validationService = HealthCertificateValidationService(
			store: store,
			client: client,
			vaccinationValueSetsProvider: vaccinationValueSetsProvider,
			signatureVerifier: MockVerifier(),
			validationRulesAccess: MockValidationRulesAccess()
		)
		
		let healthCertificate = HealthCertificate.mock()
		
		let expectation = self.expectation(description: "Test should fail with .ACCEPTANCE_RULE_CLIENT_ERROR")
		var responseError: HealthCertificateValidationError?
		
		// WHEN
		validationService.validate(
			healthCertificate: healthCertificate,
			arrivalCountry: try country(),
			validationClock: validationClock,
			completion: { result in
				switch result {
				case .success:
					XCTFail("Test should not succeed.")
				case let .failure(error):
					responseError = error
					expectation.fulfill()
				}
			}
		)
		
		// THEN
		waitForExpectations(timeout: .short)
		guard let error = responseError else {
			XCTFail("report must not be nil")
			return
		}
		XCTAssertEqual(error, .RULE_CLIENT_ERROR(.acceptance))
	}
	
	func testGIVEN_ValidationService_WHEN_RuleDownloadingServerError500_THEN_ACCEPTANCE_RULE_SERVER_ERROR_IsReturned() throws {
		// Note: This test is redundant to the one for invalidation cause they have the same code path. So this one counts for both rule types.
		// GIVEN
		let client = ClientMock()
		let expectedError = URLSessionError.serverError(500)
		
		// The acceptance must success now to reach the invalidation.
		client.onGetDCCRules = { _, _, completion in
			completion(.failure(expectedError))
		}
		
		let store = MockTestStore()
		let validationClock = Date(timeIntervalSince1970: TimeInterval(0))
		
		let vaccinationValueSetsProvider = VaccinationValueSetsProvider(
			client: CachingHTTPClientMock(),
			store: store
		)
		let validationService = HealthCertificateValidationService(
			store: store,
			client: client,
			vaccinationValueSetsProvider: vaccinationValueSetsProvider,
			signatureVerifier: MockVerifier(),
			validationRulesAccess: MockValidationRulesAccess()
		)
		
		let healthCertificate = HealthCertificate.mock()
		
		let expectation = self.expectation(description: "Test should fail with .ACCEPTANCE_RULE_SERVER_ERROR")
		var responseError: HealthCertificateValidationError?
		
		// WHEN
		validationService.validate(
			healthCertificate: healthCertificate,
			arrivalCountry: try country(),
			validationClock: validationClock,
			completion: { result in
				switch result {
				case .success:
					XCTFail("Test should not succeed.")
				case let .failure(error):
					responseError = error
					expectation.fulfill()
				}
			}
		)
		
		// THEN
		waitForExpectations(timeout: .short)
		guard let error = responseError else {
			XCTFail("report must not be nil")
			return
		}
		XCTAssertEqual(error, .RULE_SERVER_ERROR(.acceptance))
	}
	
	func testGIVEN_ValidationService_WHEN_RuleDownloadingDefaultError_THEN_ACCEPTANCE_RULE_SERVER_ERROR_IsReturned() throws {
		// Note: This test is redundant to the one for invalidation cause they have the same code path. So this one counts for both rule types.
		// GIVEN
		let client = ClientMock()
		let expectedError = URLSessionError.fakeResponse
		
		// The acceptance must success now to reach the invalidation.
		client.onGetDCCRules = { _, _, completion in
			completion(.failure(expectedError))
		}
		
		let store = MockTestStore()
		let validationClock = Date(timeIntervalSince1970: TimeInterval(0))
		
		let vaccinationValueSetsProvider = VaccinationValueSetsProvider(
			client: CachingHTTPClientMock(),
			store: store
		)
		let validationService = HealthCertificateValidationService(
			store: store,
			client: client,
			vaccinationValueSetsProvider: vaccinationValueSetsProvider,
			signatureVerifier: MockVerifier(),
			validationRulesAccess: MockValidationRulesAccess()
		)
		
		let healthCertificate = HealthCertificate.mock()
		
		let expectation = self.expectation(description: "Test should fail with .ACCEPTANCE_RULE_SERVER_ERROR")
		var responseError: HealthCertificateValidationError?
		
		// WHEN
		validationService.validate(
			healthCertificate: healthCertificate,
			arrivalCountry: try country(),
			validationClock: validationClock,
			completion: { result in
				switch result {
				case .success:
					XCTFail("Test should not succeed.")
				case let .failure(error):
					responseError = error
					expectation.fulfill()
				}
			}
		)
		
		// THEN
		waitForExpectations(timeout: .short)
		guard let error = responseError else {
			XCTFail("report must not be nil")
			return
		}
		XCTAssertEqual(error, .RULE_SERVER_ERROR(.acceptance))
	}
	
	// MARK: - Others
	
	func testGIVEN_ValidationService_WHEN_RuleValidationFails_THEN_RULES_VALIDATION_ERROR_IsReturned() throws {
		// GIVEN
		let client = ClientMock()
		
		let fakeData = try rulesCBORDataFake()
		let package = SAPDownloadedPackage(
			keysBin: fakeData,
			signature: Data()
		)
		let response = PackageDownloadResponse(
			package: package,
			etag: "FakeETag"
		)
		
		client.onGetDCCRules = { _, _, completion in
			completion(.success(response))
		}
		
		let store = MockTestStore()
		
		let vaccinationValueSetsProvider = VaccinationValueSetsProvider(
			client: CachingHTTPClientMock(),
			store: store
		)
		var validationRulesAccess = MockValidationRulesAccess()
		validationRulesAccess.expectedAcceptanceExtractionResult = .success([])
		validationRulesAccess.expectedInvalidationExtractionResult = .success([])
		validationRulesAccess.expectedValidationResult = .failure(.CBOR_DECODING_FAILED(nil))
		let validationService = HealthCertificateValidationService(
			store: store,
			client: client,
			vaccinationValueSetsProvider: vaccinationValueSetsProvider,
			signatureVerifier: MockVerifier(),
			validationRulesAccess: validationRulesAccess
		)
		
		let validationClock = Date(timeIntervalSince1970: TimeInterval(0))
		
		let healthCertificate = HealthCertificate.mock()
		
		let expectation = self.expectation(description: "Test should fail with .RULES_VALIDATION_ERROR")
		var responseError: HealthCertificateValidationError?
		
		// WHEN
		validationService.validate(
			healthCertificate: healthCertificate,
			arrivalCountry: try country(),
			validationClock: validationClock,
			completion: { result in
				switch result {
				case .success:
					XCTFail("Test should not succeed.")
				case let .failure(error):
					responseError = error
					expectation.fulfill()
				}
			}
		)
		
		// THEN
		waitForExpectations(timeout: .short)
		guard let error = responseError else {
			XCTFail("report must not be nil")
			return
		}
		XCTAssertEqual(error, .RULES_VALIDATION_ERROR(.CBOR_DECODING_FAILED(nil)))
	}
	
	func testGIVEN_ValidationService_WHEN_UsingAllCountryCodes_THEN_ValueIsCorrect() {
		// GIVEN
		let store = MockTestStore()
		let vaccinationValueSetsProvider = VaccinationValueSetsProvider(
			client: CachingHTTPClientMock(),
			store: store
		)
		let validationService = HealthCertificateValidationService(
			store: store,
			client: ClientMock(),
			vaccinationValueSetsProvider: vaccinationValueSetsProvider,
			signatureVerifier: MockVerifier(),
			validationRulesAccess: MockValidationRulesAccess()
		)
		
		
		// WHEN
		let countryCodes = validationService.allCountryCodes
		
		// THEN
		// Picked some random codes
		XCTAssertTrue(countryCodes.contains("DE"))
		XCTAssertTrue(countryCodes.contains("PY"))
		XCTAssertTrue(countryCodes.contains("ZW"))
		XCTAssertTrue(countryCodes.contains("FR"))
		
		XCTAssertFalse(countryCodes.contains("AA"))
		XCTAssertFalse(countryCodes.contains("ZZ"))
		XCTAssertFalse(countryCodes.contains("HA"))
		XCTAssertFalse(countryCodes.contains("FF"))
	}
	
	func testGIVEN_ValidationService_WHEN_MappingCertificateTypes_THEN_MappingIsCorrect() {
		// GIVEN
		let store = MockTestStore()
		let vaccinationValueSetsProvider = VaccinationValueSetsProvider(
			client: CachingHTTPClientMock(),
			store: store
		)
		let validationService = HealthCertificateValidationService(
			store: store,
			client: ClientMock(),
			vaccinationValueSetsProvider: vaccinationValueSetsProvider,
			signatureVerifier: MockVerifier(),
			validationRulesAccess: MockValidationRulesAccess()
		)
		
		
		// WHEN
		let mappedTest = validationService.mapCertificateType(.test)
		let mappedRecovery = validationService.mapCertificateType(.recovery)
		let mappedVaccination = validationService.mapCertificateType(.vaccination)
		
		// THEN
		XCTAssertEqual(mappedTest, CertLogic.CertificateType.test)
		XCTAssertEqual(mappedRecovery, CertLogic.CertificateType.recovery)
		XCTAssertEqual(mappedVaccination, CertLogic.CertificateType.vaccination)
	}
	
	func testGIVEN_ValidationService_WHEN_MappingValueSets_THEN_MappingIsCorrect() {
		// GIVEN
		let store = MockTestStore()
		let vaccinationValueSetsProvider = VaccinationValueSetsProvider(
			client: CachingHTTPClientMock(),
			store: store
		)
		let validationService = HealthCertificateValidationService(
			store: store,
			client: ClientMock(),
			vaccinationValueSetsProvider: vaccinationValueSetsProvider,
			signatureVerifier: MockVerifier(),
			validationRulesAccess: MockValidationRulesAccess()
		)
		
		let countryCodes = validationService.allCountryCodes
		let tcTrKey = "tcTr key"
		let tcMaKey = "tcMa key"
		let tcTtKey = "tcTt key"
		let tgKey = "tg key"
		let vpKey = "vp key"
		let maKey = "ma key"
		let mpKey = "mp key"
		
		let originalValueSet = SAP_Internal_Dgc_ValueSets.with {
			$0.tcTr = valueSet(key: tcTrKey)
			$0.tcMa = valueSet(key: tcMaKey)
			$0.tcTt = valueSet(key: tcTtKey)
			$0.tg = valueSet(key: tgKey)
			$0.vp = valueSet(key: vpKey)
			$0.ma = valueSet(key: maKey)
			$0.mp = valueSet(key: mpKey)
		}
		
		// WHEN
		let mappedSet = validationService.mapValueSets(valueSet: originalValueSet)
		
		// THEN
		XCTAssertEqual(mappedSet["country-2-codes"], countryCodes)
		XCTAssertEqual(mappedSet["covid-19-lab-result"]?.first, tcTrKey)
		XCTAssertEqual(mappedSet["covid-19-lab-test-manufacturer-and-name"]?.first, tcMaKey)
		XCTAssertEqual(mappedSet["covid-19-lab-test-type"]?.first, tcTtKey)
		XCTAssertEqual(mappedSet["disease-agent-targeted"]?.first, tgKey)
		XCTAssertEqual(mappedSet["sct-vaccines-covid-19"]?.first, vpKey)
		XCTAssertEqual(mappedSet["vaccines-covid-19-auth-holders"]?.first, maKey)
		XCTAssertEqual(mappedSet["vaccines-covid-19-names"]?.first, mpKey)
	}
	
	func testGIVEN_ValidationService_WHEN_MappingUnixTime_THEN_MappingIsCorrect() {
		// GIVEN
		let store = MockTestStore()
		let vaccinationValueSetsProvider = VaccinationValueSetsProvider(
			client: CachingHTTPClientMock(),
			store: store
		)
		let validationService = HealthCertificateValidationService(
			store: store,
			client: ClientMock(),
			vaccinationValueSetsProvider: vaccinationValueSetsProvider,
			signatureVerifier: MockVerifier(),
			validationRulesAccess: MockValidationRulesAccess()
		)
		// Exact Time for 9.7.2021, 10:30:00
		let dateToday: UInt64 = 1625826600
		
		var dateComponents = DateComponents()
		dateComponents.year = 2021
		dateComponents.month = 7
		dateComponents.day = 9
		dateComponents.hour = 10
		dateComponents.minute = 30
		dateComponents.second = 0
		dateComponents.timeZone = TimeZone(abbreviation: "UTC")
		
		let expectedDate = Calendar(identifier: .gregorian).date(from: dateComponents)
		// WHEN
		let mappedTime = validationService.mapUnixTimestampsInSecondsToDate(dateToday)
		
		// THEN
		XCTAssertEqual(mappedTime, expectedDate)
	}
	
	// MARK: - Private
	
	private func validHealthCertificate() throws -> HealthCertificate {
		let healthCertificateBase45 = DigitalCovidCertificateFake.makeBase45Fake(
			from: DigitalCovidCertificate.fake(),
			and: CBORWebTokenHeader.fake()
		)
		
		guard case let .success(base45) = healthCertificateBase45 else {
			fatalError("Could not create fake health certificate. Abort test.")
		}
		return try HealthCertificate(base45: base45)
	}
	
	private lazy var dummyRulesResponse: PackageDownloadResponse = {
		do {
			let fakeData = try rulesCBORDataFake()
			let package = SAPDownloadedPackage(
				keysBin: fakeData,
				signature: Data()
			)
			let response = PackageDownloadResponse(
				package: package,
				etag: "FakeEtag"
			)
			return response
		} catch {
			XCTFail("Could not create rules CBOR fake data")
			let response = PackageDownloadResponse(
				package: nil,
				etag: "FailStateETag"
			)
			return response
		}
	}()
	
	private func valueSet(key: String) -> SAP_Internal_Dgc_ValueSet {
		return SAP_Internal_Dgc_ValueSet.with {
			$0.items.append(
				SAP_Internal_Dgc_ValueSetItem.with {
					$0.key = key
				}
			)
		}
	}
	
	private func country() throws -> Country {
		 return try XCTUnwrap(Country(countryCode: "FR"))
	}
}

/// ONLY for testing purposes because it ignores underlining errors for comparisons.
extension HealthCertificateValidationOnboardedCountriesError: Equatable {
	public static func == (lhs: HealthCertificateValidationOnboardedCountriesError, rhs: HealthCertificateValidationOnboardedCountriesError) -> Bool {
		switch (lhs, rhs) {
		case let (.ONBOARDED_COUNTRIES_DECODING_ERROR(lhsRuleValidationError), .ONBOARDED_COUNTRIES_DECODING_ERROR(rhsRuleValidationError)):
			return lhsRuleValidationError == rhsRuleValidationError
		default:
			return lhs.localizedDescription == rhs.localizedDescription
		}
	}
}

/// ONLY for testing purposes because it ignores underlining errors for comparisons.
extension RuleValidationError: Equatable {
	public static func == (lhs: RuleValidationError, rhs: RuleValidationError) -> Bool {
		switch (lhs, rhs) {
		case (.CBOR_DECODING_FAILED, .CBOR_DECODING_FAILED):
			return true
		case (.JSON_ENCODING_FAILED, .JSON_ENCODING_FAILED):
			return true
		case (.JSON_VALIDATION_RULE_SCHEMA_NOTFOUND, .JSON_VALIDATION_RULE_SCHEMA_NOTFOUND):
			return true
		default:
			return false
		}
>>>>>>> 9788e785
	}
}<|MERGE_RESOLUTION|>--- conflicted
+++ resolved
@@ -14,121 +14,6 @@
 // swiftlint:disable file_length
 
 class HealthCertificateValidationServiceValidationTests: XCTestCase {
-<<<<<<< HEAD
-
-	func test_CertLogicEngineValidation() throws {
-		guard let jsonData = certLogicTestData else {
-			XCTFail("Could not load json data.")
-			return
-		}
-
-		let testData = try JSONDecoder().decode(CertEngineTestData.self, from: jsonData)
-
-		guard let valueSetsData = Data(base64Encoded: testData.general.valueSetProtocolBuffer),
-			  let valueSets = try? SAP_Internal_Dgc_ValueSets(serializedData: valueSetsData) else {
-			XCTFail("Could not load valueSets.")
-			return
-		}
-
-		let valueSetsStub = ValueSetsStub()
-		valueSetsStub.valueSets = valueSets
-
-		let expectation = expectation(description: "Validation should complete for every test case.")
-		expectation.expectedFulfillmentCount = testData.testCases.count
-
-		for testCase in testData.testCases {
-			let mockVerifier = MockVerifier()
-			let mockStore = MockTestStore()
-			let mockClient = ClientMock()
-
-			guard let package = try? makeSAPDownloadedPackage(with: testCase.rules) else {
-				XCTFail("Could not create package.")
-				return
-			}
-
-			mockClient.onGetDCCRules = { _, _, completion in
-				let package = PackageDownloadResponse(
-					package: package,
-					etag: ""
-				)
-				completion(.success(package))
-			}
-
-			let validationService = HealthCertificateValidationService(
-				store: mockStore,
-				client: mockClient,
-				vaccinationValueSetsProvider: valueSetsStub,
-				signatureVerifier: mockVerifier,
-				validationRulesAccess: ValidationRulesAccess()
-			)
-
-			let certificate = try HealthCertificate(base45: testCase.dcc)
-
-			validationService.validate(
-				healthCertificate: certificate,
-				arrivalCountry: testCase.countryOfArrival,
-				validationClock: Date(timeIntervalSince1970: TimeInterval(testCase.validationClock))
-			) { result in
-
-				guard case let .success(validationReport) = result else {
-					XCTFail("Success expected for validation result.")
-					return
-				}
-
-				switch validationReport {
-				case .validationFailed(let validatonResults),
-					 .validationOpen(let validatonResults),
-					 .validationPassed(let validatonResults):
-
-					let passCount = validatonResults.filter { $0.result == .passed }.count
-					let openCount = validatonResults.filter { $0.result == .open }.count
-					let failCount = validatonResults.filter { $0.result == .fail }.count
-
-					XCTAssertEqual(passCount, testCase.expPass, "CertEngineTestCase failed with incorrect expPass count: \(testCase.testCaseDescription)")
-					XCTAssertEqual(openCount, testCase.expOpen, "CertEngineTestCase failed with incorrect expOpen count: \(testCase.testCaseDescription)")
-					XCTAssertEqual(failCount, testCase.expFail, "CertEngineTestCase failed with incorrect expFail count: \(testCase.testCaseDescription)")
-				}
-
-				expectation.fulfill()
-			}
-		}
-
-		waitForExpectations(timeout: .short)
-	}
-
-	private var certLogicTestData: Data? {
-		let bundle = Bundle(for: HealthCertificateValidationServiceValidationTests.self)
-		guard let url = bundle.url(forResource: "dcc-validation-rules-common-test-cases", withExtension: "json"),
-			  let data = FileManager.default.contents(atPath: url.path) else {
-			return nil
-		}
-		return data
-	}
-
-	private func makeSAPDownloadedPackage(with rules: [Rule]) throws -> SAPDownloadedPackage? {
-		let cborRulesData = try CodableCBOREncoder().encode(rules)
-
-		let archive = try XCTUnwrap(Archive(accessMode: .create))
-		try archive.addEntry(with: "export.bin", type: .file, uncompressedSize: UInt32(cborRulesData.count), bufferSize: 4, provider: { position, size -> Data in
-			return cborRulesData.subdata(in: position..<position + size)
-		})
-		try archive.addEntry(with: "export.sig", type: .file, uncompressedSize: 12, bufferSize: 4, provider: { position, size -> Data in
-			return Data().subdata(in: position..<position + size)
-		})
-		let archiveData = archive.data ?? Data()
-		return SAPDownloadedPackage(compressedData: archiveData)
-	}
-}
-
-private class ValueSetsStub: VaccinationValueSetsProviding {
-	var valueSets: SAP_Internal_Dgc_ValueSets!
-
-	func latestVaccinationCertificateValueSets() -> AnyPublisher<SAP_Internal_Dgc_ValueSets, Error> {
-		// return stubbed value sets; no error
-		return Just(valueSets)
-			.setFailureType(to: Error.self)
-			.eraseToAnyPublisher()
-=======
 	
 	// MARK: - Success (Passed)
 	
@@ -1564,6 +1449,89 @@
 		
 		// THEN
 		XCTAssertEqual(mappedTime, expectedDate)
+	}
+
+	// MARK: - CertLogicEngineValidation
+
+	func test_CertLogicEngineValidation() throws {
+		guard let jsonData = certLogicTestData else {
+			XCTFail("Could not load json data.")
+			return
+		}
+
+		let testData = try JSONDecoder().decode(CertEngineTestData.self, from: jsonData)
+
+		guard let valueSetsData = Data(base64Encoded: testData.general.valueSetProtocolBuffer),
+			  let valueSets = try? SAP_Internal_Dgc_ValueSets(serializedData: valueSetsData) else {
+			XCTFail("Could not load valueSets.")
+			return
+		}
+
+		let valueSetsStub = ValueSetsStub()
+		valueSetsStub.valueSets = valueSets
+
+		let expectation = expectation(description: "Validation should complete for every test case.")
+		expectation.expectedFulfillmentCount = testData.testCases.count
+
+		for testCase in testData.testCases {
+			let mockVerifier = MockVerifier()
+			let mockStore = MockTestStore()
+			let mockClient = ClientMock()
+
+			guard let package = try? makeSAPDownloadedPackage(with: testCase.rules) else {
+				XCTFail("Could not create package.")
+				return
+			}
+
+			mockClient.onGetDCCRules = { _, _, completion in
+				let package = PackageDownloadResponse(
+					package: package,
+					etag: ""
+				)
+				completion(.success(package))
+			}
+
+			let validationService = HealthCertificateValidationService(
+				store: mockStore,
+				client: mockClient,
+				vaccinationValueSetsProvider: valueSetsStub,
+				signatureVerifier: mockVerifier,
+				validationRulesAccess: ValidationRulesAccess()
+			)
+
+			let certificate = try HealthCertificate(base45: testCase.dcc)
+			let country = try XCTUnwrap(Country(countryCode: testCase.countryOfArrival))
+
+			validationService.validate(
+				healthCertificate: certificate,
+				arrivalCountry: country,
+				validationClock: Date(timeIntervalSince1970: TimeInterval(testCase.validationClock))
+			) { result in
+
+				guard case let .success(validationReport) = result else {
+					XCTFail("Success expected for validation result.")
+					return
+				}
+
+				switch validationReport {
+				case .validationFailed(let validatonResults),
+					 .validationOpen(let validatonResults),
+					 .validationPassed(let validatonResults):
+
+					let passCount = validatonResults.filter { $0.result == .passed }.count
+					let openCount = validatonResults.filter { $0.result == .open }.count
+					let failCount = validatonResults.filter { $0.result == .fail }.count
+
+					XCTAssertEqual(passCount, testCase.expPass, "CertEngineTestCase failed with incorrect expPass count: \(testCase.testCaseDescription)")
+					XCTAssertEqual(openCount, testCase.expOpen, "CertEngineTestCase failed with incorrect expOpen count: \(testCase.testCaseDescription)")
+					XCTAssertEqual(failCount, testCase.expFail, "CertEngineTestCase failed with incorrect expFail count: \(testCase.testCaseDescription)")
+				}
+
+				expectation.fulfill()
+			}
+		}
+
+		waitForExpectations(timeout: .short)
 	}
 	
 	// MARK: - Private
@@ -1615,6 +1583,29 @@
 	private func country() throws -> Country {
 		 return try XCTUnwrap(Country(countryCode: "FR"))
 	}
+
+	private func makeSAPDownloadedPackage(with rules: [Rule]) throws -> SAPDownloadedPackage? {
+		let cborRulesData = try CodableCBOREncoder().encode(rules)
+
+		let archive = try XCTUnwrap(Archive(accessMode: .create))
+		try archive.addEntry(with: "export.bin", type: .file, uncompressedSize: UInt32(cborRulesData.count), bufferSize: 4, provider: { position, size -> Data in
+			return cborRulesData.subdata(in: position..<position + size)
+		})
+		try archive.addEntry(with: "export.sig", type: .file, uncompressedSize: 12, bufferSize: 4, provider: { position, size -> Data in
+			return Data().subdata(in: position..<position + size)
+		})
+		let archiveData = archive.data ?? Data()
+		return SAPDownloadedPackage(compressedData: archiveData)
+	}
+
+	private var certLogicTestData: Data? {
+		let bundle = Bundle(for: HealthCertificateValidationServiceValidationTests.self)
+		guard let url = bundle.url(forResource: "dcc-validation-rules-common-test-cases", withExtension: "json"),
+			  let data = FileManager.default.contents(atPath: url.path) else {
+			return nil
+		}
+		return data
+	}
 }
 
 /// ONLY for testing purposes because it ignores underlining errors for comparisons.
@@ -1642,6 +1633,24 @@
 		default:
 			return false
 		}
->>>>>>> 9788e785
+	}
+}
+
+private class ValueSetsStub: VaccinationValueSetsProviding {
+
+	var valueSets: SAP_Internal_Dgc_ValueSets!
+
+	func latestVaccinationCertificateValueSets() -> AnyPublisher<SAP_Internal_Dgc_ValueSets, Error> {
+		// return stubbed value sets; no error
+		return Just(valueSets)
+			.setFailureType(to: Error.self)
+			.eraseToAnyPublisher()
+	}
+
+	func fetchVaccinationCertificateValueSets() -> AnyPublisher<SAP_Internal_Dgc_ValueSets, Error> {
+		// return stubbed value sets; no error
+		return Just(valueSets)
+			.setFailureType(to: Error.self)
+			.eraseToAnyPublisher()
 	}
 }