--- conflicted
+++ resolved
@@ -82,7 +82,6 @@
 	}
 
 	var keySubmissionMetadata: KeySubmissionMetadata? {
-<<<<<<< HEAD
 		get {
 			var metadata = kvStore["keySubmissionMetadata"] as KeySubmissionMetadata? ?? nil
 
@@ -101,9 +100,6 @@
 
 			return metadata
 		}
-=======
-		get { kvStore["keySubmissionMetadata"] as KeySubmissionMetadata? }
->>>>>>> 1634df7d
 		set { kvStore["keySubmissionMetadata"] = newValue }
 	}
 
