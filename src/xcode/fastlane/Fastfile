# This file contains the fastlane.tools configuration
# You can find the documentation at https://docs.fastlane.tools
#
# For a list of all available actions, check out
#
#     https://docs.fastlane.tools/actions
#
# For a list of all available plugins, check out
#
#     https://docs.fastlane.tools/plugins/available-plugins
#

# Uncomment the line if you want fastlane to automatically update itself
# update_fastlane

# A list of supported languages

ENV["LC_ALL"] = "de_DE.UTF-8"
ENV["LANG"] = "de_DE.UTF-8"

default_platform(:ios)

platform :ios do

  before_all do
    setup_circle_ci
<<<<<<< HEAD

    if is_ci?
      xcversion(version: "12.0")
    end
=======
    xcversion(version: "12.1")
>>>>>>> 9d8febfc
  end

  desc "Update license file"
  lane :update_licenses do
    update_third_party_notice()
  end

  desc "Build project"
  lane :build do
    build_ios_app(
      skip_codesigning: true,
      export_method: "ad-hoc",
      skip_package_ipa: true,
      destination: "platform=iOS Simulator,OS=14.1,name=iPhone 11",
      scheme: "ENA"
    )
  end

  desc "Build project (Community)"
  lane :build_community do
    build_ios_app(
      skip_codesigning: true,
      export_method: "ad-hoc",
      skip_package_ipa: true,
      destination: "platform=iOS Simulator,OS=14.1,name=iPhone 11",
      scheme: "ENACommunity"
    )
  end

  desc "Run tests"
  lane :test do
    # Combined Unit & UI Tests
    run_tests(
      scheme: "ENATests",
      xcargs: "SWIFT_TREAT_WARNINGS_AS_ERRORS=YES",
      testplan: "AllTests",
      only_test_configurations: ["DE"],
      devices: ["iPhone 11"]
    )

    swiftlint(
      mode: :lint,
      output_file: "swiftlint.result.json",
      config_file: "ENA/.swiftlint.yml",
      strict: true,
      raise_if_swiftlint_error: true,
      reporter: "sonarqube"
    )

    # Gather code coverage
    xcov(
      workspace: "ENA.xcworkspace",
      scheme: "ENATests",
      markdown_report: true,
      html_report: false,
      output_directory: "fastlane/test_output"
    )
  end

  desc "Build and upload for testing"
  lane :betaRelease do
    match(
      type: "appstore"
    )

    build_ios_app(
      scheme: "ENA",
      configuration: "TestFlight",
      clean: true
    )

    upload_to_testflight(
      username: "cwa.technical-user@sap.com",
      apple_id: "1515713549",
      skip_waiting_for_build_processing: true,
      skip_submission: true,  # only upload
    )
  end

  desc "Ad hoc distribution"
  lane :adHocDistribution do
    match(
      type: "adhoc",
      app_identifier: "de.rki.coronawarnapp",
      template_name: "Exposure Notification for 523TP53AQF (Distribution) iOS Dist ADHOC"
    )

    build_ios_app(
      scheme: "ENA",
      configuration: "AdHoc",
      export_method: "ad-hoc",
      clean: true
    )

    appcenter_upload(
      api_token: ENV["MS_APP_CENTER_TOKEN"],
      owner_name: "Corona-Warn-App",
      owner_type: "organization",
      app_name: "Corona-Warn-App",
      file: "ENA.ipa"
    )
  end

  desc "Update GitHub Pages"
  lane :updateDocs do

    # Create docs
    jazzy(
     config: ".jazzy.yaml"
    )

    # Deploy to gh pages
    sh("npm install -g --silent gh-pages@2.0.1")
    sh("gh-pages --message \"[ci skip] Update docs\" --dist ../../../docs/swift-doc")

  end

end<|MERGE_RESOLUTION|>--- conflicted
+++ resolved
@@ -24,14 +24,10 @@
 
   before_all do
     setup_circle_ci
-<<<<<<< HEAD
 
     if is_ci?
-      xcversion(version: "12.0")
+      xcversion(version: "12.1")
     end
-=======
-    xcversion(version: "12.1")
->>>>>>> 9d8febfc
   end
 
   desc "Update license file"
