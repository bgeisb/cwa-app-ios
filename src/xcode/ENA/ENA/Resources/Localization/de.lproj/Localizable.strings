/* Hints */
/* Use a non-breaking space (OPTION + SPACE) to avoid line breaks. */
/* Write "z. B." always with a non-breaking space (OPTION + SPACE). */

/* General */
"Alert_TitleGeneral" = "Ein Fehler ist aufgetreten.";

"Alert_ActionOk" = "OK";

"Alert_ActionYes" = "Ja";

"Alert_ActionNo" = "Nein";

"Alert_ActionRetry" = "Wiederholen";

"Alert_ActionCancel" = "Abbrechen";

"Alert_ActionRemove" = "Entfernen";

"Alert_BluetoothOff_Title" = "Bluetooth aktivieren";

"Alert_BluetoothOff_Description" = "Bluetooth muss in den Geräteeinstellungen aktiviert werden, damit diese App funktioniert.";

"Alert_CancelAction_Later" = "Später";

"Alert_DefaultAction_OpenSettings" = "Einstellungen öffnen";

"General_BackButtonTitle" = "Zurück";

"Common_No_Network" = "Der Vorgang konnte wegen Netzwerkproblemen nicht abgeschlossen werden. Bitte versuchen Sie es noch einmal.";

"Common_ENError5_Description" = "Fehler 5: Es ist etwas schiefgelaufen. Ihr Risiko konnte leider nicht ermittelt werden. Wir arbeiten an einer Lösung für dieses Problem.";

"Common_ENError11_Description" = "Fehler 11: Es ist etwas schiefgelaufen. Ihr Risiko konnte leider nicht ermittelt werden. Bitte starten Sie Ihr Smartphone neu und versuchen Sie es morgen erneut.";

"Common_ENError13_Description" = "Fehler 13: Ihre Risiko-Ermittlung für den heutigen Tag wurde bereits durchgeführt. Bitte versuchen Sie es in 24 Stunden erneut.";

"Common_Alert_Action_moreInfo" = "Mehr Erfahren";

"Common_BackgroundFetch_AlertMessage" = "Sie haben die Hintergrundaktualisierung für die Corona-Warn-App ausgeschaltet. Um die automatische Risiko-Ermittlung zu nutzen, müssen Sie die Hintergrundaktualisierung einschalten. Wenn Sie die Hintergrundaktualisierung nicht einschalten, können Sie Ihre Risiko-Ermittlung nur manuell in der App starten.\n\nSie können die Hintergrundaktualisierung für die App jederzeit in den Geräteeinstellungen einschalten.";

"Common_BackgroundFetch_SettingsTitle" = "Geräteeinstellungen öffnen";

"Common_BackgroundFetch_OKTitle" = "Risiko-Ermittlung manuell starten";

"Common_BackgroundFetch_AlertTitle" = "Hintergrundaktualisierung ausgeschaltet";

"Common_Deadman_AlertTitle" = "Ihr Risikostatus";

"Common_Deadman_AlertBody" = "Bitte denken Sie daran, die Corona-Warn-App regelmäßig zu öffnen, um Ihren Risikostatus zu überprüfen.";

"Common_Tess_Relay_Description" = "Gehörlose, schwerhörige und spätertaubte Menschen können zur telefonischen Kontaktaufnahme die Tess-Relay-Dienste (Dolmetschen in Gebärdensprache und deutscher Schriftsprache) nutzen. Die Software können Sie im App Store herunterladen.";

/* Accessibility */
"AccessibilityLabel_Close" = "Schließen";

"AccessibilityLabel_PhoneNumber" = "Telefonnummer";

/* Exposure Detection */
"ExposureDetection_Off" = "Risiko-Ermittlung gestoppt";

"ExposureDetection_Unknown" = "Unbekanntes Risiko";

"ExposureDetection_Low" = "Niedriges Risiko";

"ExposureDetection_Low_Green_Color" = "Grün";

"ExposureDetection_High" = "Erhöhtes Risiko";

"ExposureDetection_High_Red_Color" = "Rot";

"ExposureDetection_LastExposure" = "Zuletzt am %@";

"ExposureDetection_LastExposure_One_Risk_Day" = "Am %@";

"ExposureDetection_Refreshed" = "Aktualisiert: %@";

"ExposureDetection_Refreshed_Never" = "Unbekannt";

"ExposureDetection_RefreshingIn" = "Aktualisierung in %02d:%02d\U00A0Minuten";

"ExposureDetection_RefreshIn" = "Aktualisierung in %@";

"ExposureDetection_LastRiskLevel" = "Letzte Risiko-Überprüfung: %@";

"ExposureDetection_OffText" = "Aktivieren Sie die Risiko-Ermittlung, damit Ihr aktueller Risikostatus berechnet werden kann.";

"ExposureDetection_OutdatedText" = "Ihre Risiko-Berechnung wurde seit mehr als 48 Stunden nicht aktualisiert. Bitte aktualisieren Sie die Berechnung.";

"ExposureDetection_UnknownText" = "Da Sie die Risiko-Ermittlung noch nicht lange genug aktiviert haben, konnten wir für Sie kein Infektionsrisiko berechnen.";

"ExposureDetection_LoadingText" = "Aktuelle Daten werden heruntergeladen und geprüft. Dies kann mehrere Minuten dauern.";

"ExposureDetection_Contact_Journal_Text" = "Weitere Informationen zu Ihren Risiko-Begegnungen finden Sie in Ihrem Kontakt-Tagebuch.";

"ExposureDetection_Behavior_Title" = "Verhalten";

"ExposureDetection_Behavior_Subtitle" = "So verhalten Sie sich richtig.";

"ExposureDetection_Guide_Vaccination" = "Lassen Sie sich gegen SARS-CoV-2 impfen, falls Sie noch nicht geimpft sind.";

"ExposureDetection_Guide_Hands" = "Waschen Sie Ihre Hände regelmäßig mit Seife für 20 Sekunden.";

"ExposureDetection_Guide_Mask" = "Tragen Sie einen Mund-Nasen-Schutz bei Begegnungen mit anderen Personen.";

"ExposureDetection_Guide_Distance" = "Halten Sie mindestens 1,5 Meter Abstand zu anderen Personen.";

"ExposureDetection_Guide_Sneeze" = "Niesen oder husten Sie in die Armbeuge oder in ein Taschentuch.";

"ExposureDetection_Guide_Ventilation" = "Lüften Sie Innenräume mehrmals täglich. Öffnen Sie dazu die Fenster einige Minuten lang so weit wie möglich (Stoßlüftung).";

"ExposureDetection_Guide_Symptoms" = "Achten Sie auf COVID-19-typische Symptome. Symptome können in seltenen Fällen auch bei geimpften Personen auftreten. Sobald Symptome auftreten, lassen Sie sich testen.";

"ExposureDetection_Guide_Home" = "Begeben Sie sich, wenn möglich, nach Hause bzw. bleiben Sie zu Hause.";

"ExposureDetection_Guide_Hotline1" = "Bei Fragen zu Symptomen, Testmöglichkeiten und Quarantäne-Maßnahmen wenden Sie sich bitte an eine der folgenden Stellen:";

"ExposureDetection_Guide_Hotline2" = "Ihre Hausarztpraxis";

"ExposureDetection_Guide_Hotline3" = "den kassenärztlichen Bereitschaftsdienst unter der Telefonnummer 116 117";

"ExposureDetection_Guide_Hotline4" = "Ihr Gesundheitsamt";

"ExposureDetection_Guide_Vaccination_HighRisk" = "Sollten Sie bisher nicht geimpft sein, lassen Sie sich nach Rücksprache mit Ihrer Hausarztpraxis oder dem kassenärztlichen Bereitschaftsdienst testen. Besprechen Sie ebenfalls die SARS-CoV-2-Impfung nach der Testung mit Ihrer Hausarztpraxis.";

/* Placeholder points to `ExposureDetection_LinkText` */
"ExposureDetection_Guide_FAQ" = "Falls Sie sich testen lassen, finden Sie weitere Informationen in der %@.";

/* The 'tapable' text containing the link to the faq */
"ExposureDetection_Guide_FAQ_LinkText" = "FAQ zum Testablauf";

"ExposureDetection_Explanation_Title" = "Infektionsrisiko";

"ExposureDetection_Explanation_Subtitle" = "So wird Ihr Risiko ermittelt.";

"ExposureDetection_Explanation_Text_Off" = "Das Infektionsrisiko wird anhand der Daten der Risiko-Ermittlung unter Berücksichtigung von Abstand und Dauer lokal auf Ihrem Smartphone berechnet. Ihr Infektionsrisiko ist für niemanden einsehbar und wird nicht weitergegeben.";

"ExposureDetection_Explanation_Text_Outdated" = "Ihre Risiko-Überprüfung wurde seit mehr als 48 Stunden nicht durchgeführt. Bitte aktualisieren Sie Ihre Risiko-Überprüfung.";

"ExposureDetection_Explanation_Text_Unknown" = "Da Sie die Risiko-Ermittlung noch nicht lange genug aktiviert haben, konnten wir für Sie kein Infektionsrisiko berechnen.\n\nDas Infektionsrisiko wird anhand der Daten der Risiko-Ermittlung mit Bezug zum Abstand und der Dauer lokal auf Ihrem Smartphone berechnet. Ihr Infektionsrisiko ist für niemanden einsehbar und wird nicht weitergegeben.";

"ExposureDetection_Explanation_Text_Low_No_Encounter" = "Sie haben ein niedriges Infektionsrisiko, da keine Begegnung mit nachweislich Corona-positiv getesteten Personen aufgezeichnet wurde oder sich Ihre Begegnung auf kurze Zeit und einen größeren Abstand beschränkt hat.";

"ExposureDetection_Explanation_Text_Low_With_Encounter" = "Das Infektionsrisiko wird anhand der Daten der Risiko-Ermittlung unter Berücksichtigung des Abstands und der Dauer von Begegnungen mit nachweislich Corona-positiv getesteten Personen sowie deren vermutlicher Infektiosität lokal auf Ihrem Smartphone berechnet. Ihr Infektionsrisiko ist für niemanden einsehbar und wird nicht weitergegeben.";

"ExposureDetection_Explanation_Text_Low_With_Encounter_FAQ" = "Weitere Informationen finden Sie in den FAQ.";

"ExposureDetection_Explanation_Text_High_DateOfLastExposure" = "Sie haben ein erhöhtes Infektionsrisiko, da Sie mindestens einer nachweislich Corona-positiv getesteten Person über einen längeren Zeitraum und mit einem geringen Abstand begegnet sind.";

"ExposureDetection_Explanation_Text_High" = "Ihr Infektionsrisiko wird daher als erhöht eingestuft.\nDas Infektionsrisiko wird anhand der Daten der Risiko-Ermittlung unter Berücksichtigung von Abstand und Dauer lokal auf Ihrem Smartphone berechnet. Ihr Infektionsrisiko ist für niemanden einsehbar und wird nicht weitergegeben.\nWenn Sie nach Hause kommen, vermeiden Sie auch Begegnungen mit Familienmitgliedern und Mitbewohnern.";

"ExposureDetection_LowRiskExposure_Title" = "Begegnung mit niedrigem Risiko";

"ExposureDetection_LowRiskExposure_Subtitle" = "Deshalb ist Ihr Infektionsrisiko niedrig";

"ExposureDetection_LowRiskExposure_Body" = "Sie hatten eine Begegnung mit einer später Corona-positiv getesteten Person. Ihr Infektionsrisiko wird auf Grundlage der Daten der Risiko-Ermittlung dennoch als niedrig eingestuft. Ein niedriges Risiko besteht insbesondere dann, wenn sich Ihre Begegnung auf einen kurzen Zeitraum oder einen größeren Abstand beschränkt hat. Sie müssen sich keine Sorgen machen und es besteht kein besonderer Handlungsbedarf. Es wird empfohlen, sich an die allgemein geltenden Abstands- und Hygieneregeln zu halten.";

"ExposureDetection_Button_Enable" = "Risiko-Ermittlung aktivieren";

"ExposureDetection_Button_Refresh" = "Aktualisieren";

"ExposureDetection_Button_Title_Restart" = "Erneut starten";

"ExposureDetection_Risk_Status_Downloading_Title" = "Daten werden heruntergeladen …";

"ExposureDetection_Risk_Status_Detecting_Title" = "Prüfung läuft …";

"ExposureDetection_Risk_Status_Downloading_Body" = "Das kann mehrere Minuten dauern. Vielen Dank für Ihre Geduld.";

"ExposureDetection_Risk_Status_Detecting_Body" = "Ihre Begegnungsdaten werden nun geprüft. Das kann mehrere Minuten dauern. Vielen Dank für Ihre Geduld.";

"ExposureDetection_Risk_Failed_Title" = "Risiko-Überprüfung fehlgeschlagen";

"ExposureDetection_Risk_Failed_Body" = "Der Abgleich der Zufall-IDs mit dem Server ist fehlgeschlagen. Sie können den Abgleich manuell neu starten.";

"ExposureDetection_Risk_Restart_Button_Title" = "Erneut starten";

"ExposureDetection_Survey_Card_Title" = "Befragung zur Corona-Warn-App";

"ExposureDetection_Survey_Card_Body" = "Helfen Sie uns, die App zu verbessern, indem Sie einige einfache Fragen beantworten.";

"ExposureDetection_Survey_Card_Button" = "Zur Befragung";

/* Survey Errors */

"SurveyConsent_Error_Title" = "Fehler";

"SurveyConsent_Error_TryAgainLater" = "Die Befragung kann aktuell nicht aufgerufen werden. Bitte versuchen Sie es später noch mal (Fehlercode %@).";

"SurveyConsent_Error_DeviceNotSupported" = "Die Befragung kann nicht aufgerufen werden (Fehlercode %@).";

"SurveyConsent_Error_ChangeDeviceTime" = "Die Uhrzeit Ihres Smartphones stimmt nicht mit der aktuellen Zeit überein. Bitte korrigieren Sie die Uhrzeit in den Einstellungen Ihres Smartphones (Fehlercode %@).";

"SurveyConsent_Error_TryAgainNextMonth" = "Die Befragung konnte aus Sicherheitsgründen nicht aufgerufen werden. Sie können im nächsten Kalendermonat wieder teilnehmen (Fehlercode %@).";

"SurveyConsent_Error_AlreadyParticipated" = "Sie haben bereits an der Befragung teilgenommen. Sie können nur einmal im Monat an der Befragung teilnehmen (Fehlercode %@).";

/* Survey Consent Screen */

"SurveyConsent_Title" = "Befragung zur Bewertung und Verbesserung der Corona-Warn-App";

"SurveyConsent_Body1" = "Helfen Sie dabei, die Corona-Warn-App zu verbessern. Nehmen Sie dazu an einer Befragung zu Ihrer Erfahrung mit der Corona-Warn-App teil. Sie helfen damit dem RKI, die Wirksamkeit der App zu bewerten, die App zu verbessern und zu verstehen, wie sich Warnungen über die App auf das Verhalten von Personen mit erhöhtem Risiko auswirken.";

"SurveyConsent_Body2" = "Die Befragung richtet sich nur an Personen, denen die App eine Begegnung mit erhöhtem Risiko angezeigt hat. Die Befragung findet auf einer Webseite des RKI statt. Zur Weiterleitung auf diese Webseite wird Ihnen im nächsten Schritt ein Teilnahmelink angezeigt. Vorher muss jedoch die Echtheit Ihrer App bestätigt werden. Dafür ist Ihr Einverständnis erforderlich.";

"SurveyConsent_Body3" = "Nach Antippen des Teilnahmelinks erhalten Sie weitere Informationen zur Befragung. Vor der Teilnahme werden Sie dann noch einmal gesondert um Ihr Einverständnis zur Teilnahme an der Befragung gebeten.";

"SurveyConsent_Accept_Button_Title" = "Einverstanden";

/* Survey Consent Legal Details Screen */

"SurveyConsent_Legal_Details_Title" = "Ausführliche Informationen zur Datenverarbeitung bei der Teilnahme an der Befragung";

"SurveyConsent_Details_Headline" = "Zur Befragung durch das RKI";

"SurveyConsent_Details_Body" = "Nachdem die Echtheit Ihrer App geprüft wurde, werden Sie auf eine Internetseite des RKI mit einem für Sie generierten Teilnahmelink zur Befragung weitergeleitet. Die Internetseite wird im Browser Ihres Smartphones geöffnet. Der Teilnahmelink enthält ein vorab durch die Corona-Warn-App generiertes Einmal-Passwort. Wenn Sie den Teilnahmelink antippen und die Internetseite mit der Befragung aufrufen, wird das Einmal-Passwort in Ihrem Browser zwischengespeichert. Auf dieser Seite werden weiterführenden Informationen zur Befragung und Handlungshinweise, z.\U00A0B. wie die Befragung gestartet werden kann, dargestellt. Zum Start der Befragung wird das Einmal-Passwort an Server der Corona-Warn-App übermittelt und dort als verbraucht markiert. Durch den Server wird geprüft, ob Sie an der Befragung teilnehmen können oder nicht. So wird sichergestellt, dass jede Person nur einmal an der Befragung teilnehmen kann.";

/* Exposure detection wrong device time */
"ExposureDetection_WrongTime_Notification_Title" = "Risiko-Überprüfung nicht möglich";

"ExposureDetection_WrongTime_Notification_Body" = "Die auf Ihrem Smartphone eingestellte Uhrzeit entspricht nicht der aktuellen Uhrzeit. Deshalb kann Ihr Risiko im Moment nicht überprüft werden. Bitte passen Sie die Uhrzeit in den Einstellungen Ihres Smartphones an.";

"ExposureDetection_WrongTime_Notification_Popover_Title" = "Risiko-Überprüfung nicht möglich";

"ExposureDetection_WrongTime_Notification_Popover_Body" = "Die auf Ihrem Smartphone eingestellte Uhrzeit entspricht nicht der aktuellen Uhrzeit. Deshalb kann Ihr Risiko im Moment nicht überprüft werden. Bitte passen Sie die Uhrzeit in den Einstellungen Ihres Smartphones an.";

/* Active Tracing Section */
"ExposureDetection_ActiveTracingSection_Title" = "Ermittlungszeitraum";

"ExposureDetection_ActiveTracingSection_Subtitle" = "Dieser Zeitraum wird berücksichtigt.";

/* There are two paragraphs in this section. The first one just contains text… */
"ExposureDetection_ActiveTracingSection_Text_Paragraph0" = "Die Berechnung des Infektionsrisikos kann nur für die Zeiträume erfolgen, an denen die Risiko-Ermittlung aktiv war. Die Risiko-Ermittlung sollte daher dauerhaft aktiv sein. Für Ihre Risiko-Ermittlung wird der Zeitraum der letzten 14 Tage betrachtet.";

"ExposureDetection_ActiveTracingSection_Text_Paragraph1b" = "Wenn die Risiko-Ermittlung zu Zeiten, in denen Sie andere Personen getroffen haben, aktiv war, kann die Berechnung des Infektionsrisikos für diesen Zeitraum erfolgen.";

/* Exposure Detection Errors */

"ExposureDetectionError_Alert_Message" = "Während der Risiko-Ermittlung ist ein Fehler aufgetreten.";

"ExposureDetectionError_Alert_FullDiskSpace_Message" = "Es steht nicht genug Speicherplatz für die aktuellen Daten zur Verfügung.\nBitte geben Sie Speicherplatz auf Ihrem Smartphone frei, damit Ihr Risikostatus aktualisiert werden kann.";

/* How Risk Detection Works Alert.\n First introduced due to EXPOSUREAPP-1738.\n The alert only displays a single OK-button. We re-use the localized string\n `Alert_ActionOk` for that. */
"How_Risk_Detection_Works_Alert_Title" = "Information zur Funktionsweise der Risiko-Ermittlung";

"How_Risk_Detection_Works_Alert_Message" = "Die Berechnung des Infektionsrisikos kann nur für die Zeiträume erfolgen, an denen die Risiko-Ermittlung aktiv war. Die Risiko-Ermittlung sollte daher dauerhaft aktiv sein.\nFür Ihre Risiko-Ermittlung wird nur der Zeitraum der letzten %1$u Tage betrachtet.\nÄltere Tage werden automatisch gelöscht, da sie aus Sicht des Infektionsschutzes nicht mehr relevant sind.\n\nWeitere Informationen finden Sie in den FAQ.";

/* Settings */

"Settings_Notification_StatusActive" = "An";

"Settings_Notification_StatusInactive" = "Aus";

"Settings_BackgroundAppRefresh_StatusActive" = "An";

"Settings_BackgroundAppRefresh_StatusInactive" = "Aus";

"Settings_StatusEnable" = "Aktivieren";

"Settings_StatusDisable" = "Deaktivieren";

"Settings_KontaktProtokollStatusActive" = "Aktiv";

"Settings_KontaktProtokollStatusInactive" = "Gestoppt";

"Settings_Tracing_Label" = "Risiko-Ermittlung";

"Settings_Notification_Label" = "Mitteilungen";

"Settings_BackgroundAppRefresh_Label" = "Hintergrundaktualisierung";

"Settings_Reset_Label" = "Anwendung zurücksetzen";

"Settings_Tracing_Description" = "Erlauben Sie die Aufzeichnung und Weitergabe von COVID-19-Zufalls-IDs.";

"Settings_Notification_Description" = "Erlauben Sie automatische Mitteilungen zu Ihrem COVID-19-Risikostatus.";

"Settings_BackgroundAppRefresh_Description" = "Erlauben Sie die automatische Aktualisierung Ihres Risikostatus.";

"Settings_Reset_Description" = "Löschen Sie alle Ihre Daten in der App.";

"Settings_NavTitle" = "Einstellungen";

"Settings_DaysSinceInstall_Title" = "Ermittlungszeitraum";

"Settings_DaysSinceInstall_SubTitle" = "Dieser Zeitraum wird berücksichtigt.";

"Settings_DaysSinceInstall_P1" = "Die Berechnung des Infektionsrisikos kann nur für die Zeiträume erfolgen, an denen die Risiko-Ermittlung aktiv war. Die Risiko-
Ermittlung sollte daher dauerhaft aktiv sein. Für Ihre Risiko-Ermittlung wird der Zeitraum der letzten 14 Tage betrachtet.";

"Settings_DaysSinceInstall_P2b" = "Wenn die Risiko-Ermittlung zu Zeiten, in denen Sie andere Personen getroffen haben, aktiv war, kann die Berechnung des Infektionsrisikos für diesen Zeitraum erfolgen.";

"Settings_DataDonation_Label" = "Datenspende";

"Settings_DataDonation_Description" = "Erlauben Sie die Übermittlung Ihres Nutzerverhaltens.";

"Settings_DataDonation_StatusActive" = "An";

"Settings_DataDonation_StatusInactive" = "Aus";

/* Notification Settings */

"NotificationSettings_Title" = "Mitteilungen";

"NotificationSettings_ImageDescriptionOn" = "Eine Frau erhält eine Mitteilung von ihrer Corona-Warn-App.";

"NotificationSettings_ImageDescriptionOff" = "Eine Frau kann keine Mitteilungen von ihrer Corona-Warn-App erhalten.";

"NotificationSettings_SettingsDescription" = "EINSTELLUNG";

"NotificationSettings_Notifications" = "Mitteilungen";

"NotificationSettings_NotificationsOn" = "An";

"NotificationSettings_NotificationsOff" = "Aus";

"NotificationSettings_BulletHeadlineOn" = "Mitteilungen verwalten";

"NotificationSettings_BulletHeadlineOff" = "Mitteilungen aktivieren";

"NotificationSettings_BulletDescOn" = "Sie können hier festlegen, ob:";

"NotificationSettings_BulletDescOff" = "Um Mitteilungen in der Corona-Warn-App zu aktivieren, müssen Sie Mitteilungen in Ihren Geräteeinstellungen zulassen.";

"NotificationSettings_BulletPoint1" = "Sie generell Mitteilungen erhalten möchten";

"NotificationSettings_BulletPoint2" = "Mitteilungstexte auf dem Sperrbildschirm angezeigt werden sollen";

"NotificationSettings_BulletPoint3" = "Mitteilungstexte erst nach Entsperrung des Smartphones angezeigt werden sollen";

"NotificationSettings_BulletDesc2" = "Details zu den Einstellungen Ihres jeweiligen Betriebssystems finden Sie in den %@.";

"NotificationSettings_BulletDesc2_FAQText" = "FAQ";

"NotificationSettings_OpenSystemSettings" = "Geräteeinstellungen öffnen";

"NotificationSettings_DeltaOnboarding_Title" = "Mitteilungen verwalten";

"NotificationSettings_DeltaOnboarding_Description" = "Die Einstellungen für Mitteilungen werden ab jetzt einheitlich in den Geräteeinstellungen Ihres Smartphones verwaltet.";

"NotificationSettings_DeltaOnboarding_PrimaryButtonTitle" = "Weiter";

/* Background App Referesh Settings */

"BackgroundAppRefreshSettings_Title" = "Hintergrundaktualisierung";

"BackgroundAppRefreshSettings_Image_Description_On" = "Ein Mensch hält ein Smartphone mit eingeschalteter Hintergrundaktualisierung in der Hand.";

"BackgroundAppRefreshSettings_Image_Description_Off" = "Ein Mensch hält ein Smartphone mit ausgeschalteter Hintergrundaktualisierung in der Hand.";

"BackgroundAppRefreshSettings_Subtitle" = "Risikostatus im Hintergrund aktualisieren";

"BackgroundAppRefreshSettings_Description" = "Bei eingeschalteter Hintergrundaktualisierung ermittelt die Corona-Warn-App Ihren Risikostatus automatisch.
Es fallen hierbei keine zusätzliche Kosten für die Datenübertragung im Mobilfunknetz an.
Bei ausgeschalteter Hintergrundaktualisierung müssen Sie die App täglich aufrufen, um Ihren Risikostatus zu aktualisieren.";

"BackgroundAppRefreshSettings_Status_Header" = "Einstellung";

"BackgroundAppRefreshSettings_Status_Title" = "Hintergrundaktualisierung";

"BackgroundAppRefreshSettings_Status_On" = "An";

"BackgroundAppRefreshSettings_Status_Off" = "Aus";

"BackgroundAppRefreshSettings_InfoBox_Title" = "Hintergrundaktualisierung einschalten";

"BackgroundAppRefreshSettings_InfoBox_Description" = "Die Hintergrundaktualisierung müssen Sie sowohl in den allgemeinen Einstellungen Ihres iPhones als auch in den Einstellungen der Corona-Warn-App einschalten.";

"BackgroundAppRefreshSettings_InfoBox_LowPowerMode_Description" = "Beachten Sie bitte, dass für das Einschalten der Hintergrundaktualisierung der Stromsparmodus ausgeschaltet sein muss.";

"BackgroundAppRefreshSettings_InfoBox_LowPowerModeInstruction_Title" = "Stromsparmodus ausschalten";

"BackgroundAppRefreshSettings_InfoBox_LowPowerModeInstruction_Step1" = "Öffnen Sie Einstellungen.";

"BackgroundAppRefreshSettings_InfoBox_LowPowerModeInstruction_Step2" = "Öffnen Sie Batterie.";

"BackgroundAppRefreshSettings_InfoBox_LowPowerModeInstruction_Step3" = "Schalten Sie den Stromsparmodus aus.";

"BackgroundAppRefreshSettings_InfoBox_SystemBackgroundRefreshInstruction_Title" = "Hintergrundaktualisierung allgemein einschalten";

"BackgroundAppRefreshSettings_InfoBox_SystemBackgroundRefreshInstruction_Step1" = "Öffnen Sie Einstellungen.";

"BackgroundAppRefreshSettings_InfoBox_SystemBackgroundRefreshInstruction_Step2" = "Öffnen Sie Allgemein.";

"BackgroundAppRefreshSettings_InfoBox_SystemBackgroundRefreshInstruction_Step3" = "Öffnen Sie Hintergrundaktualisierung.";

"BackgroundAppRefreshSettings_InfoBox_SystemBackgroundRefreshInstruction_Step4" = "Wählen Sie entweder WLAN oder WLAN & Mobile Daten.";

"BackgroundAppRefreshSettings_InfoBox_AppBackgroundRefreshInstruction_Title" = "Hintergrundaktualisierung für die Corona-Warn-App einschalten";

"BackgroundAppRefreshSettings_InfoBox_AppBackgroundRefreshInstruction_Step1" = "Öffnen Sie Einstellungen.";

"BackgroundAppRefreshSettings_InfoBox_AppBackgroundRefreshInstruction_Step2" = "Öffnen Sie Corona-Warn.";

"BackgroundAppRefreshSettings_InfoBox_AppBackgroundRefreshInstruction_Step3" = "Schalten Sie die Hintergrundaktualisierung ein.";

"BackgroundAppRefreshSettings_OpenSettingsButton_Title" = "Einstellungen öffnen";

"BackgroundAppRefreshSettings_ShareButton_Title" = "Anleitung teilen";


/* Onboarding */
"Onboarding_LetsGo_actionText" = "Los geht’s";

"Onboarding_Continue_actionText" = "Weiter";

"Onboarding_EnableLogging_actionText" = "Risiko-Ermittlung aktivieren";

"Onboarding_Continue_actionTextHint" = "Sie können diesen Bildschirm überspringen";

"Onboarding_DoNotActivate_actionText" = "Nicht aktivieren";

"Onboarding_DeactivateExposureConfirmation_title" = "Wenn Sie die Risiko-Ermittlung nicht aktivieren, kann die App Ihren Risikostatus nicht ermitteln und Sie erhalten keine Informationen zu Ihrem Risiko in der App.";

"Onboarding_DeactivateExposureConfirmation_message" = "Sie können die Risiko-Ermittlung jederzeit wieder aktivieren.";

"OnboardingInfo_togetherAgainstCoronaPage_imageDescription" = "Eine vielfältige Gruppe in einer Stadt benutzt Smartphones.";

"OnboardingInfo_togetherAgainstCoronaPage_title" = "Gemeinsam Corona bekämpfen";

"OnboardingInfo_togetherAgainstCoronaPage_boldText" = "Mehr Schutz für Sie und uns alle. Mit der Corona-Warn-App durchbrechen wir Infektionsketten schneller.";

"OnboardingInfo_togetherAgainstCoronaPage_normalText" = "Machen Sie Ihr Smartphone zum Corona-Warn-System. Überblicken Sie Ihren Risikostatus und erfahren Sie, ob in den letzten 14 Tagen Corona-positiv getestete Personen in Ihrer Nähe waren.\n\nLassen Sie sich Ihre Testergebnisse (PCR-Test oder Antigen-Schnelltest) in der App anzeigen und warnen Sie andere, wenn Sie ein positives Testergebnis erhalten.\n\nAuf Wunsch können Sie mit der App Ihren persönlichen Infektionsstatus nachweisen (z.\U00A0B. negativer Schnelltest). Bitte beachten Sie, dass Sie grundsätzlich nicht zum Nachweis Ihres Infektionsstatus per App verpflichtet sind. Sie können Ihren Infektionsstatus im Rahmen der rechtlichen Bestimmungen an Ihrem Aufenthaltsort auch auf andere Weise nachweisen.\n\nEbenso können Sie Ihren persönlichen Impfstatus nachweisen.\n\nDie App merkt sich Begegnungen zwischen Menschen, indem ihre Smartphones verschlüsselte Zufalls-IDs austauschen. Persönliche Daten werden dabei nicht ausgetauscht.";

"OnboardingInfo_togetherAgainstCoronaPage_linkText" = "Informationen zur App in leichter Sprache und Gebärdensprache";

"OnboardingInfo_privacyPage_imageDescription" = "Eine Frau mit einem Smartphone benutzt die Corona-Warn-App, ein Vorhängeschloss auf einem Schild steht als Symbol für verschlüsselte Daten.";

"OnboardingInfo_privacyPage_title" = "Datenschutz";

"OnboardingInfo_privacyPage_boldText" = "";

"OnboardingInfo_privacyPage_normalText" = "Sie bleiben unerkannt.\nIhre Daten werden komplett verschlüsselt und pseudonymisiert übertragen.\n\nVerantwortliche Stelle im Sinne des Art. 4 Abs. 7 DSGVO:\n\nRobert Koch-Institut\nNordufer 20\n13353 Berlin\nBitte lesen Sie unsere Datenschutzbestimmungen.\n\nDatenschutzhinweise:";

"OnboardingInfo_enableLoggingOfContactsPage_imageDescription" = "Drei Personen haben die Risiko-Ermittlung auf ihren Smartphones aktiviert, ihre Begegnung wird daher aufgezeichnet.";

"OnboardingInfo_enableLoggingOfContactsPage_title" = "Wie Sie die Risiko-Ermittlung ermöglichen";

"OnboardingInfo_enableLoggingOfContactsPage_boldText" = "Um zu erkennen, ob für Sie ein Infektionsrisiko vorliegt, müssen Sie die Risiko-Ermittlung aktivieren.";

"OnboardingInfo_enableLoggingOfContactsPage_normalText" = "Die Risiko-Ermittlung funktioniert, indem Ihr iPhone per Bluetooth verschlüsselte Zufalls-IDs anderer App nutzenden Personen empfängt und Ihre eigenen Zufalls-IDs an deren Smartphones weitergibt. Die Risiko-Ermittlung lässt sich jederzeit deaktivieren.\n\nDie verschlüsselten Zufalls-IDs geben nur Auskunft über das Datum, die Dauer und die anhand der Signalstärke berechnete Entfernung zu Ihren Mitmenschen. Persönliche Daten wie Name, Adresse oder Aufenthaltsort werden zu keiner Zeit erfasst. Rückschlüsse auf einzelne Personen sind anhand der Zufalls-IDs nicht möglich.";

"OnboardingInfo_enableLoggingOfContactsPage_consentUnderagesTitle" = "App-Nutzung ab 16 Jahren";

"OnboardingInfo_enableLoggingOfContactsPage_consentUnderagesText" = "Die App-Nutzung ist ab 16 Jahren gestattet und richtet sich an Personen, die sich in Deutschland aufhalten.";

"OnboardingInfo_enableLoggingOfContactsPage_stateHeader" = "Status";

"OnboardingInfo_enableLoggingOfContactsPage_stateTitle" = "Risiko-Ermittlung";

"OnboardingInfo_enableLoggingOfContactsPage_stateActive" = "Aktiv";

"OnboardingInfo_enableLoggingOfContactsPage_stateStopped" = "Gestoppt";

"OnboardingInfo_howDoesDataExchangeWorkPage_imageDescription" = "Ein positiver Testbefund wird verschlüsselt ins System übermittelt, das nun andere Nutzerinnen und Nutzer warnt.";

"OnboardingInfo_howDoesDataExchangeWorkPage_title" = "Falls Sie Corona-positiv getestet werden";

"OnboardingInfo_howDoesDataExchangeWorkPage_boldText" = "Falls Sie ein positives Testergebnis erhalten, teilen Sie es bitte über die App mit. Freiwillig und sicher. Für die Gesundheit aller.";

"OnboardingInfo_howDoesDataExchangeWorkPage_normalText" = "Ihre Mitteilung wird zuverlässig verschlüsselt über einen sicheren Server weiterverarbeitet. Die Personen, deren verschlüsselte Zufalls-IDs Sie gesammelt haben, erhalten nun eine Warnung und Informationen darüber, wie sie weiter vorgehen sollen.";

"OnboardingInfo_alwaysStayInformedPage_imageDescription" = "Eine Frau erhält eine Mitteilung von ihrer Corona-Warn-App.";

"OnboardingInfo_alwaysStayInformedPage_title" = "Warnungen erhalten, Risiken erkennen";

"OnboardingInfo_alwaysStayInformedPage_boldText" = "Die App kann Ihnen automatisch Mitteilungen senden und Sie unter anderem über Ihren Risikostatus oder die Gültigkeit Ihrer Zertifikate informieren. Passen Sie dafür die Mitteilungseinstellungen an.";

"OnboardingInfo_alwaysStayInformedPage_normalText" = "Auf diese Weise können Sie sich und Ihre Mitmenschen schützen und die Gültigkeit Ihrer Zertifikate im Blick behalten.";

/* Onboarding EU Keys */

"onboardingInfo_enableLoggingOfContactsPage_euTitle" = "Länderübergreifende Risiko-Ermittlung";

"onboardingInfo_enableLoggingOfContactsPage_euDescription" = "Mehrere Länder arbeiten zusammen, um länderübergreifende Warnungen zu ermöglichen. Das heißt es können die Kontakte mit Nutzern der offiziellen Corona-Apps aller teilnehmenden Länder berücksichtigt werden.\n\nHat ein Nutzer sein positives Testergebnis (genauer gesagt: seine Zufalls-IDs) zur Warnung anderer über den von den teilnehmenden Ländern gemeinsam betriebenen Austausch-Server zur Verfügung gestellt, können alle Nutzer der offiziellen Corona-Apps der teilnehmenden Länder gewarnt werden.\n\nDie täglichen Downloads der Listen mit den Zufalls-IDs der Nutzer, die ein positives Testergebnis geteilt haben, sind für Sie in der Regel kostenlos. Das heißt: Das von der App verursachte Datenvolumen wird von den Mobilfunk-Betreibern nicht angerechnet und im EU-Ausland werden Ihnen keine Roaming-Gebühren berechnet. Näheres erfahren Sie von Ihrem Mobilfunk-Betreiber.";

"onboardingInfo_enableLoggingOfContactsPage_participatingCountriesTitle" = "Derzeit nehmen die folgenden Länder teil:";

"onboardingInfo_enableLoggingOfContactsPage_emptyEuTitle" = "Teilnehmende Länder";

"onboardingInfo_enableLoggingOfContactsPage_emptyEuDescription" = "Die teilnehmenden Länder können Sie jederzeit in den Details zur Risiko-Ermittlung einsehen.";

/* Exposure Submission */
/* phone number; no spacing allowed */
"ExposureSubmission_Hotline_Number" = "08007540002";

/* phone number; no spacing allowed */
"ExposureSubmission_Hotline_Number_Foreign" = "+493049875402";

"ExposureSubmission_DataPrivacyTitle" = "Einwilligungserklärung";

"ExposureSubmission_Continue_actionText" = "Weiter";

"ExposureSubmission_ConfirmDismissPopUpTitle" = "Wollen Sie wirklich abbrechen?";

"ExposureSubmission_ConfirmDismissPopUpText" = "Ihre bisherigen Angaben werden nicht gespeichert.";

"ExposureSubmission_DataPrivacyDescription" = "Durch Antippen von „Erlauben“ willigen Sie ein, dass die App den Status Ihres Corona-Virus-Tests abfragen und in der App anzeigen darf. Diese Funktion steht Ihnen zur Verfügung, wenn Sie einen QR-Code erhalten und eingewilligt haben, dass Ihr Testergebnis an das Serversystem der App übermittelt werden darf. Sobald das Testlabor Ihr Testergebnis auf dem Server hinterlegt hat, können Sie das Ergebnis in der App sehen. Falls Sie Mitteilungen aktiviert haben, werden Sie auch außerhalb der App über den Eingang des Testergebnis informiert. Das Testergebnis selbst wird aus Datenschutzgründen jedoch nur in der App angezeigt. Sie können diese Einwilligung jederzeit widerrufen, indem Sie die Testregistrierung in der App löschen. Durch den Widerruf der Einwilligung wird die Rechtmäßigkeit der bis zum Widerruf erfolgten Verarbeitung nicht berührt. Weitere Informationen finden Sie unter dem Menüpunkt „Datenschutz“.";

"ExposureSubmissionDataPrivacy_AcceptTitle" = "Erlauben";

"ExposureSubmission_Submit" = "TAN eingeben";

"ExposureSubmissionTanEntry_Title" = "TAN-Eingabe";

"ExposureSubmissionTanEntry_EntryField" = "TAN-Eingabefeld";

"ExposureSubmissionTanEntry_Description" = "Geben Sie die 10-stellige TAN ein, die Ihnen mitgeteilt wurde.";

"ExposureSubmissionTanEntry_Submit" = "Weiter";

"ExposureSubmissionTanEntry_InvalidCharacterError" = "Ihre Eingabe enthält ein ungültiges Zeichen. Bitte überprüfen Sie Ihre Eingabe.";

"ExposureSubmissionTanEntry_InvalidError" = "Ungültige TAN. Bitte überprüfen Sie Ihre Eingabe.";

"ExposureSubmission_NavTitle" = "Positivkennung senden";

"ExposureSubmissionConfirmation_Title" = "Positive Diagnose";

"ExposureSubmission_GeneralErrorTitle" = "Fehler";

/* Exposure Submission Dispatch */

"ExposureSubmission_DispatchTitle" = "Ihre Testverwaltung";

"ExposureSubmissionIntroduction_AccImageDescription" = "Ein Smartphone übermittelt einen positiven Testbefund verschlüsselt ins System.";

"ExposureSubmission_DispatchDescription" = "Rufen Sie über die App Ihr Testergebnis ab und warnen Sie anschließend Ihre Mitmenschen. So schützen Sie sich und andere und helfen mit, die Ausbreitung von Corona zu verhindern.";

"ExposureSubmission_DispatchSectionHeadline" = "Sie haben sich bereits testen lassen?";

"ExposureSubmission_DispatchSectionHeadline2" = "Ihr PCR-Test ist positiv?";

"ExposureSubmissionDispatch_QRCodeButtonTitle" = "QR-Code scannen";

"ExposureSubmissionDispatch_QRCodeButtonDescription" = "Erhalten Sie Ihr Testergebnis in der App und warnen Sie andere oder fordern Sie Ihr COVID-Testzertifikat an.";

"ExposureSubmissionDispatch_TANButtonTitle" = "TAN für PCR-Test eingeben";

"ExposureSubmissionDispatch_TANButtonDescription" = "Ihnen liegt eine TAN für Ihren PCR-Test vor? Weiter zur TAN-Eingabe, um andere zu warnen.";

"ExposureSubmissionDispatch_HotlineButtonTitle" = "TAN für PCR-Test anfragen";

"ExposureSubmissionDispatch_HotlineButtonDescription" = "Rufen Sie uns an und erhalten Sie eine TAN für Ihren PCR-Test.";

"ExposureSubmissionDispatch_FindTestCentersTitle" = "Testmöglichkeit finden";

"ExposureSubmissionDispatch_FindTestCentersDescription" = "Finden Sie Teststellen in Ihrer Nähe. Sie werden auf eine externe Website des RKI weitergeleitet.";

/* Exposure Submission Hotline */

"ExposureSubmissionHotline_Title" = "TAN für PCR-Test anfragen";

"ExposureSubmissionHotline_Description" = "Bitte halten Sie zur TAN-Abfrage Ihren Befundbrief (sofern vorhanden) und Ihre Telefonnummer bereit.";

"ExposureSubmissionHotline_SectionTitle" = "Infos zum Ablauf:";

"ExposureSubmissionHotline_SectionDescription1" = "Rufen Sie die Hotline an und fragen Sie nach einer TAN.";

"ExposureSubmissionHotline_iconAccessibilityLabel1" = "Schritt 1 von 2";

"ExposureSubmissionHotline_iconAccessibilityLabel2" = "Schritt 2 von 2";

/* UI text; spacing allowed */
"ExposureSubmission_PhoneNumberDomestic" = "0800 7540002";

"ExposureSubmission_PhoneDetailsDomestic" = "Für Anrufe innerhalb Deutschlands.\nDer Anruf ist kostenfrei.";

"ExposureSubmission_PhoneNumberForeign" = "+49 30 498 75402";

"ExposureSubmission_PhoneDetailsForeign" = "Für Anrufe aus dem Ausland.\nEs fallen die Gebühren des jeweiligen Telefonanbieters an.";

"ExposureSubmission_PhoneDetailDescription" = "Unser Kundenservice ist in den folgenden Sprachen für Sie da:\nDeutsch, Englisch, Türkisch\n\nErreichbarkeit:\nMo-So: Täglich 24 Stunden\n\nFür gesundheitliche Fragen wenden Sie sich bitte an Ihre Hausarztpraxis oder die Hotline des ärztlichen Bereitschaftsdienstes 116 117.";

"ExposureSubmission_SectionDescription2" = "Geben Sie die TAN in der App ein, um Ihren PCR-Test zu registrieren.";

"ExposureSubmission_CallButtonTitle" = "Anrufen";

"ExposureSubmission_TANInputButtonTitle" = "TAN eingeben";

"ExposureSubmissionHotline_imageDescription" = "Hotline teilt eine TAN mit.";

/* Exposure Submission QR Code Info */
"ExposureSubmissionQRInfo_title" = "Ihr Einverständnis";

"ExposureSubmissionQRInfo_imageDescription" = "Eine Person hält ein Smartphone. Ein QR-Code auf einem Test symbolisiert den zu scannenden Code.";

"ExposureSubmissionQRInfo_title_description" = "Bevor Sie Ihr Testergebnis abrufen und andere warnen können, ist Ihr Einverständnis erforderlich.";

"ExposureSubmissionQRInfo_header_section_1" = "Testergebnis abrufen";

"ExposureSubmissionQRInfo_instruction1" = "Scannen Sie nun per QR-Code Ihren eigenen Test und rufen Sie Ihr Testergebnis ab.";

"ExposureSubmissionQRInfo_instruction2" = "Jeder Test kann nur einmal gescannt werden. Die App kann maximal einen Schnelltest und einen PCR-Test gleichzeitig verwalten.";

"ExposureSubmissionQRInfo_instruction2a" = "Wenn Ihr Testergebnis negativ ist, können Sie dies in Form eines offiziellen COVID-Testzertifikats bestätigen lassen. Fordern Sie hierfür in den folgenden Schritten das Testzertifikat an.";

"ExposureSubmissionQRInfo_instruction3" = "Die App kann %@ gleichzeitig mehrere Tests verwalten.";

"ExposureSubmissionQRInfo_instruction3_highlightedPhrase" = "nicht";

"ExposureSubmissionQRInfo_header_section_2" = "Helfen Sie mit, indem Sie andere warnen, denen Sie begegnet sind!";

"ExposureSubmissionQRInfo_body_section_2" = "Wenn Sie positiv auf Corona getestet wurden, können Sie Ihre Mitmenschen über die App warnen. Bei einem Schnelltest funktioniert die Warnung nur in Deutschland, im Falle eines PCR-Tests funktioniert die Warnung in folgenden Ländern:";

"ExposureSubmissionQRInfo_body_section_3" = "Es werden auch Ihre Mitmenschen gewarnt, die zeitgleich mit Ihnen an denselben Events oder Orten eingecheckt waren.";

"ExposureSubmissionQRInfo_acknowledgement_3" = "Wenn Sie Ihr Testergebnis teilen, helfen Sie jedoch mit, Ihre Mitmenschen vor Ansteckungen zu schützen.";

"ExposureSubmissionQRInfo_acknowledgement_4" = "Ihre Identität bleibt geheim. Andere Nutzer erfahren nicht, wer sein Testergebnis geteilt hat.";

"ExposureSubmissionQRInfo_acknowledgement_5" = "Unter „Meine Check-ins“ können Sie Ihre Events und Orte einsehen, deren eingecheckte Gäste gewarnt werden. Sie können einzelne Check-ins auch löschen und so von der Warnung ausschließen.";

"ExposureSubmissionQRInfo_acknowledgement_6" = "Sie können Ihr Einverständnis abgeben, wenn Sie mindestens 16 Jahre alt sind.";

"ExposureSubmissionQRInfo_acknowledgement_7" = "Erteilen Sie im nächsten Schritt Ihre Erlaubnis zum Zugriff auf die Zufalls-IDs.";

"ExposureSubmissionQRInfo_primaryButtonTitle" = "Einverstanden";

"ExposureSubmissionQRInfo_QRCodeExpired_Alert_Title" = "QR-Code nicht mehr gültig";

"ExposureSubmissionQRInfo_QRCodeExpired_Alert_Text" = "Ihr Test liegt länger als 21 Tage zurück und kann nicht mehr in der App registriert werden. Bitte stellen Sie bei zukünftigen Tests sicher, dass Sie den QR-Code scannen, sobald er Ihnen vorliegt.";

"ExposureSubmission_RAT_QR_Invalid_Alert_Title" = "Fehler";

"ExposureSubmission_RAT_QR_Invalid_Alert_Text" = "Der QR-Code kann keinem Schnelltest zugeordnet werden. Bitte scannen Sie einen geeigneten QR-Code.";

"ExposureSubmission_RAT_QR_Invalid_Alert_Button" = "OK";

/* Exposure Submission Success */
"ExposureSubmissionSuccess_Title" = "Vielen Dank!";

"ExposureSubmissionSuccess_AccImageDescription" = "Eine vielfältige Gruppe begrüßt durch Jubel, dass jemand sein Testergebnis mit anderen geteilt hat.";

"ExposureSubmissionSuccess_Button" = "Fertig";

"ExposureSubmissionSuccess_Description" = "Dank Ihrer Mithilfe können andere gewarnt werden und entsprechend reagieren.";

"ExposureSubmissionSuccess_subTitle" = "Weitere Infos:";

"ExposureSubmissionSuccess_listTitle" = "Bitte beachten Sie:";

"ExposureSubmissionSuccess_listItem0" = "Machen Sie einen PCR-Test, um dieses Test-Ergebnis zu verifizieren. ";

"ExposureSubmissionSuccess_listItem1" = "Das Gesundheitsamt wird sich möglicherweise in den nächsten Tagen bei Ihnen melden.";

"ExposureSubmissionSuccess_listItem2" = "Sie sind sehr wahrscheinlich ansteckend. Isolieren Sie sich von anderen Personen.";

"ExposureSubmissionSuccess_listItem2_1" = "Die Isolationszeit beträgt in der Regel 14 Tage. Bitte beobachten Sie genau, wie sich Ihre Symptome entwickeln.";

"ExposureSubmissionSuccess_listItem2_2" = "Sie werden von Ihrem Gesundheitsamt gebeten, eine Liste Ihrer Kontaktpersonen zu erstellen. Erfassen Sie dabei alle Personen, zu denen Sie in den zwei Tagen vor Erkrankungsbeginn engen Kontakt (unter 2 Meter, direktes Gespräch) über insgesamt 15 Minuten hatten. Nutzen Sie hierfür Ihr Kontakt-Tagebuch. Sie können die Einträge einfach exportieren und ausdrucken oder als E-Mail verschicken.";

"ExposureSubmissionSuccess_listItem2_3" = "Bitte denken Sie hier auch besonders an Personen, die nicht automatisch durch die App informiert werden, da sie kein Smartphone besitzen oder die App nicht installiert haben.";

"ExposureSubmissionSuccess_listItem2_4" = "Auch wenn Sie keine Symptome (mehr) haben, können Sie ansteckend sein. Bitte halten Sie die angeordnete Isolationszeit in jedem Fall ein.";

/* Exposure Submission Testresult available*/
"ExposureSubmissionTestresultAvailable_Title" = "Ihr Testergebnis liegt vor";

"ExposureSubmissionTestresultAvailable_AccImageDescription" = "Eine Frau hält ihr Smartphone in der Hand. Es überträgt ein Signal an ein weiteres Smartphone.";

"ExposureSubmissionTestresultAvailable_Consent_granted" = "Einverständnis\n„Andere warnen” erteilt";

"ExposureSubmissionTestresultAvailable_Consent_not_given" = "Einverständnis\n„Andere warnen” nicht erteilt";

"ExposureSubmissionTestresultAvailable_ListItem1WithConsent" = "Vielen Dank, dass Sie mithelfen, andere zu warnen und damit einverstanden sind, Ihr Testergebnis zu teilen.";

"ExposureSubmissionTestresultAvailable_ListItem2WithConsent" = "Falls Sie Ihre Erlaubnis zum Zugriff auf die Zufalls-IDs noch nicht erteilt haben oder seitdem mehr als 5 Tage vergangen sind, erteilen Sie Ihre Erlaubnis bitte im nächsten Schritt.";

"ExposureSubmissionTestresultAvailable_ListItem1WithoutConsent" = "Sie haben sich entschieden, Ihr Testergebnis nicht zu teilen. Ihre Mitmenschen werden nicht gewarnt.";

"ExposureSubmissionTestresultAvailable_ListItem2WithoutConsent" = "Sie können im Anschluss Ihr Testergebnis doch noch teilen und mithelfen, die Verbreitung von Corona zu bekämpfen und Ihre Mitmenschen zu schützen.";

"ExposureSubmissionTestresultAvailable_primaryButtonTitle" = "Weiter";

"ExposureSubmissionTestresultAvailable_CloseAlertTitle" = "Erst wenn Sie sich über Ihr Testergebnis informiert haben, können Sie bei Bedarf Ihre Mitmenschen warnen und so helfen, Infektionsketten zu unterbrechen.";

"ExposureSubmissionTestresultAvailable_CloseAlertButtonCancel" = "Ergebnis nicht anzeigen";

"ExposureSubmissionTestresultAvailable_CloseAlertButtonContinue" = "Ergebnis anzeigen";

/* Exposure Submission Result */
"ExposureSubmissionResult_Title" = "Ihr Testergebnis";

"ExposureSubmissionResult_Title_Antigen" = "Schnelltest";

"ExposureSubmissionResult_CardSubTitle" = "Ihr Befund";

"ExposureSubmissionResult_CardSubTitle_Antigen" = "Ihr Schnelltest-Befund";

"ExposureSubmissionResult_CardTitle" = "SARS-CoV-2";

"ExposureSubmissionResult_CardPositive" = "positiv";

"ExposureSubmissionResult_CardNegative" = "negativ";

"ExposureSubmissionResult_CardPositive_Antigen" = "Positiv";

"ExposureSubmissionResult_CardNegative_Antigen" = "Negativ";

"ExposureSubmissionResult_CardInvalid" = "Auswertung nicht möglich";

"ExposureSubmissionResult_CardPending" = "Ergebnis liegt noch nicht vor";

"ExposureSubmissionResult_Procedure" = "Infos zum Ablauf:";

"ExposureSubmissionResult_testAdded" = "Ihr Test wurde hinzugefügt";

"ExposureSubmissionResult_antigenTestAdded" = "Ihr Schnelltest wurde hinzugefügt";

"ExposureSubmissionResult_antigenTestAddedDesc" = "Das Test-Ergebnis wird 48 Stunden hier angezeigt.";

"ExposureSubmissionResult_warnOthers" = "Andere warnen";

"ExposureSubmissionResult_warnOthersDesc" = "Bitte teilen Sie Ihre Zufalls-IDs und warnen Sie andere.\nHelfen Sie, das Infektionsrisiko für andere genauer zu bestimmen, indem Sie auch angeben, wann eventuelle Corona-Symptome zum ersten Mal aufgetreten sind.";

"ExposureSubmissionResult_testNegative" = "Befund negativ";

"ExposureSubmissionResult_testNegativeDesc" = "Der Labortest hat keinen Nachweis für das Coronavirus SARS-CoV-2 bei Ihnen ergeben.";

"ExposureSubmissionResult_testNegative_furtherInfos_title" = "Weitere Infos:";

"ExposureSubmissionResult_testNegative_furtherInfos_listItem1" = "Sie haben trotzdem gesundheitliche Beschwerden? Wenn Sie sich sehr krank fühlen und/oder Ihre Beschwerden sich verschlechtert haben, wenden Sie sich bitte an Ihre Hausarztpraxis.";

"ExposureSubmissionResult_testNegative_furtherInfos_listItem2" = "Bleiben Sie bis zu Ihrer Genesung trotzdem zu Hause. Falls Sie sich durch eine andere Infektion geschwächt mit dem Coronavirus (SARS-CoV-2) infizieren, kann dies zu schwereren Krankheitsverläufen führen.";

"ExposureSubmissionResult_testNegative_furtherInfos_listItem3" = "Gehen Sie nicht krank zur Arbeit, um andere Personen nicht zu gefährden.";

"ExposureSubmissionResult_furtherInfos_hint_testAgain" = "Falls sich Ihre Symptome verschlechtern, kann die Notwendigkeit eines weiteren SARS-CoV-2-Tests bestehen.";

"ExposureSubmissionResult_testInvalid" = "Test kann nicht ausgewertet werden";

"ExposureSubmissionResult_testInvalidDesc" = "Es gab ein Problem bei der Auswertung Ihres Tests. Bitte kontaktieren Sie das Testcenter oder das zuständige Labor, um Informationen zum weiteren Vorgehen zu erhalten.";

"ExposureSubmissionResult_testExpired" = "Test kann nicht ausgewertet werden";

"ExposureSubmissionResult_testExpiredDesc" = "Es gab ein Problem bei der Auswertung Ihres Tests. Ihr QR Code ist bereits abgelaufen.";

"ExposureSubmissionResult_testPending" = "Ihr Testergebnis liegt noch nicht vor";

"ExposureSubmissionResult_testPendingDesc" = "Sobald Ihr Testergebnis vorliegt, wird es Ihnen in der App angezeigt.\n\nSie bekommen Ihr Testergebnis auch außerhalb der App mitgeteilt. Falls Ihr Test positiv ist, bekommen Sie vom Gesundheitsamt eine Mitteilung.\n\nWenn Ihnen außerhalb der App ein positives Testergebnis mitgeteilt wurde, löschen Sie den aktuell in der App registrierten Test. Rufen Sie die unter „TAN anfragen” angegebene Nummer an, um eine TAN zu erhalten. Registrieren Sie dann Ihr Testergebnis mithilfe der TAN in der App.";
"ExposureSubmissionResult_testCertificate_title" = "Ihr COVID-Testzertifikat";

"ExposureSubmissionResult_testCertificate_testCenterNotSupported" = "Ein offizielles digitales COVID-Testzertifikat kann nicht ausgestellt werden, da diese Teststelle die Ausstellung der Testzertifikate nicht unterstützt.";

"ExposureSubmissionResult_testCertificate_Pending" = "Ihr offizielles digitales COVID-Testzertifikat liegt noch nicht vor. Sobald es vorliegt, wird es Ihnen in der App angezeigt.";

"ExposureSubmissionResult_testCertificate_NotRequested" = "Auf Ihren Wunsch hin wird kein offizielles digitales COVID-Testzertifikat ausgestellt.";

"ExposureSubmissionResult_testCertificate_AvailableInTab" = "Das Testzertifikat liegt im Tab „Zertifikate“ vor.";

"ExposureSubmissionResult_antigenTestPending" = "Ihr Testergebnis liegt noch nicht vor";

"ExposureSubmissionResult_antigenTestPendingDesc" = "Sobald Ihr Testergebnis vorliegt, wird es Ihnen in der App angezeigt.";

"ExposureSubmissionResult_antigenTestPendingContactJournal" = "Ihr Testergebnis wird dem Kontakt-Tagebuch hinzugefügt";

"ExposureSubmissionResult_pcrTestPendingContactJournal" = "Ihr Testergebnis wird dem Kontakt-Tagebuch hinzugefügt";

"ExposureSubmissionResult_antigenTestPendingContactJournalDesc" = "Sobald Ihr Testergebnis vorliegt, wird es Ihnen in der App angezeigt.";

"ExposureSubmissionResult_pcrTestPendingContactJournalDesc" = "Sobald Ihr Testergebnis vorliegt, wird es Ihnen in der App angezeigt.";

"ExposureSubmissionResult_antigenTestNegativDesc" = "Der Schnelltest hat keinen Nachweis für das Coronavirus SARS-CoV-2 bei Ihnen ergeben.";

"ExposureSubmissionResult_WarnOthersConsentGiven" = "Einverständnis „Andere warnen“ erteilt";

"ExposureSubmissionResult_WarnOthersConsentNotGiven" = "Einverständnis „Andere warnen“ nicht erteilt";

"ExposureSubmissionResult_testRemove" = "Test entfernen";

"ExposureSubmissionResult_testRemoveDesc" = "Bevor Sie einen neuen Test registrieren können, muss der letzte Test entfernt werden.";

"ExposureSubmissionResult_primaryButtonTitle" = "Weiter mit Symptom-Erfassung";

"ExposureSubmissionResult_secondaryButtonTitle" = "Weiter ohne Symptom-Erfassung";

"ExposureSubmissionResult_deleteButton" = "Test entfernen";

"ExposureSubmissionResult_refreshButton" = "Aktualisieren";

/* ExposureSubmissionSymptoms */

"ExposureSubmissionSymptoms_Title" = "Symptome";

"ExposureSubmissionSymptoms_Introduction" = "Wenn Sie angeben, ob und wann eventuelle Corona-Symptome bei Ihnen aufgetreten sind, kann das Infektionsrisiko von anderen Personen genauer berechnet werden. Die Angabe von Symptomen ist freiwillig. Wenn Sie keine Symptome mitteilen wollen, wählen Sie „Keine Angabe“.";

"ExposureSubmissionSymptoms_Description" = "Sind bei Ihnen in den letzten Tagen eines oder mehrere der folgenden Symptome aufgetreten?";

"ExposureSubmissionSymptoms_Symptom0" = "Erhöhte Temperatur oder Fieber";

"ExposureSubmissionSymptoms_Symptom1" = "Kurzatmigkeit";

"ExposureSubmissionSymptoms_Symptom2" = "Verlust des Geruchs-/Geschmackssinns";

"ExposureSubmissionSymptoms_Symptom3" = "Husten";

"ExposureSubmissionSymptoms_Symptom4" = "Schnupfen";

"ExposureSubmissionSymptoms_Symptom5" = "Halsschmerzen";

"ExposureSubmissionSymptoms_Symptom6" = "Kopf- und Gliederschmerzen";

"ExposureSubmissionSymptoms_Symptom7" = "Allgemeine Schwäche und Abgeschlagenheit";

"ExposureSubmissionSymptoms_AnswerOptionYes" = "Ja";

"ExposureSubmissionSymptoms_AnswerOptionNo" = "Nein";

"ExposureSubmissionSymptoms_AnswerOptionPreferNotToSay" = "Keine Angabe";

"ExposureSubmissionSymptoms_ContinueButton" = "Weiter";

"ExposureSubmissionSymptoms_DoneButton" = "Fertig";

/* ExposureSubmissionSymptomsOnset */

"ExposureSubmissionSymptomsOnset_Title" = "Symptom-Beginn";

"ExposureSubmissionSymptomsOnset_Subtitle" = "Wann sind die Symptome bei Ihnen zum ersten Mal aufgetreten?";

"ExposureSubmissionSymptomsOnset_Description" = "Bitte geben Sie das Datum so genau wie möglich an.";

"ExposureSubmissionSymptomsOnset_DatePickerTitle" = "Datum";

"ExposureSubmissionSymptomsOnset_AnswerOptionLastSevenDays" = "In den letzten 7 Tagen";

"ExposureSubmissionSymptomsOnset_AnswerOptionOneToTwoWeeksAgo" = "Vor 1-2 Wochen";

"ExposureSubmissionSymptomsOnset_AnswerOptionMoreThanTwoWeeksAgo" = "Vor mehr als 2 Wochen";

"ExposureSubmissionSymptomsOnset_AnswerOptionPreferNotToSay" = "Keine Angabe";

"ExposureSubmissionSymptomsOnset_ContinueButton" = "Fertig";

/* ExposureSubmissionSymptoms - Cancel alert */
"ExposureSubmissionSymptoms_CancelAlertTitle" = "Wollen Sie die Symptom-Erfassung abbrechen?";

"ExposureSubmissionSymptoms_CancelAlertMessage" = "Wenn Sie Angaben zu Ihren Symptomen machen, können Sie andere noch genauer warnen.";

"ExposureSubmissionSymptoms_CancelAlertButtonCancel" = "Ja";

"ExposureSubmissionSymptoms_CancelAlertButtonContinue" = "Nein";

/* ExposureSubmissionWarnOthers */

"ExposureSubmissionWarnOthers_title" = "Andere warnen";

"ExposureSubmissionWarnOthers_AccImageDescription" = "Ein Smartphone übermittelt einen positiven Testbefund verschlüsselt ins System.";

"ExposureSubmissionWarnOthers_sectionTitle" = "Helfen Sie mit!";

"ExposureSubmissionWarnOthers_description" = "Da Sie positiv auf Corona getestet wurden, können Sie Ihre Mitmenschen über die App warnen. Bei einem Schnelltest funktioniert die Warnung nur in Deutschland, im Falle eines PCR-Tests funktioniert die Warnung in folgenden Ländern:";

"ExposureSubmissionWarnOthers_supportedCountriesTitle" = "Die Warnung funktioniert in mehreren Ländern. Derzeit nehmen folgende Länder teil:";

"ExposureSubmissionWarnOthers_consent_bullet1" = "Ihr Einverständnis ist freiwillig.";

"ExposureSubmissionWarnOthers_consent_bullet2" = "Wenn Sie Ihr Testergebnis teilen, helfen Sie jedoch mit, Ihre Mitmenschen vor Ansteckungen zu schützen.";

"ExposureSubmissionWarnOthers_consent_bullet3" = "Ihre Identität bleibt geheim. Andere Nutzer erfahren nicht, wer sein Testergebnis geteilt hat.";
"ExposureSubmissionWarnOthers_consent_bullet4" = "Unter „Meine Check-ins“ können Sie Ihre Events und Orte einsehen, deren eingecheckte Gäste gewarnt werden. Sie können einzelne Check-ins auch löschen und so von der Warnung ausschließen.";

"ExposureSubmissionWarnOthers_consent_bullet5" = "Sie können Ihr Einverständnis abgeben, wenn Sie mindestens 16 Jahre alt sind.";

"ExposureSubmissionWarnOthers_continueButton" = "Einverstanden";

/* Exposure Submission Result */

"ExposureSubmissionResult_RemoveAlert_Title" = "Wollen Sie Ihr Testergebnis entfernen?";

"ExposureSubmissionResult_RemoveAlert_Text" = "Das Testergebnis wird in den Papierkorb verschoben. Den Papierkorb finden Sie auf der „Mehr“-Kachel der Status-Registerkarte.\nDort können Sie es endgültig löschen oder wiederherstellen. Nach 30 Tagen wird das Testergebnis automatisch gelöscht.";

"ExposureSubmissionResult_RemoveAlert_ConfirmButtonTitle" = "Testergebnis entfernen";

"ExposureSubmissionResult_RegistrationDateUnknown" = "Registrierungsdatum unbekannt";

"ExposureSubmissionResult_RegistrationDate" = "Test hinzugefügt am";

"ExposureSubmissionResult_RegistrationDate_Antigen" = "Ausgestellt:";

"ExposureSubmissionResult_RegistrationDate_Suffix_Antigen" = " Uhr";

"ExposureSubmissionResult_Person_Birthday_Prefix" = "geb.";

"ExposureSubmissionResult_Abbreviation_Hours" = "Std.";

"ExposureSubmissionResult_Abbreviation_Minutes" = "Min.";

"ExposureSubmissionResult_Abbreviation_Seconds" = "Sek.";

"ExposureSubmissionResult_Timer_Title" = "Ergebnis liegt vor seit";

"ExposureSubmissionResult_Negative_Antigen_Proof_Title" = "Nachweis-Funktion";

"ExposureSubmissionResult_Negative_Antigen_Proof_Desc" = "Sie können den hier angezeigten Befund auch als Nachweis für das Vorliegen eines negativen Schnelltest-Ergebnisses verwenden.\n\nBitte beachten Sie, dass Sie nur dann einen Nachweis über Ihr Schnelltest-Ergebnis erbringen müssen, wenn dies gesetzlich festgelegt ist. Sie können den Nachweis über die App oder auch auf andere Weise erbringen. Informieren Sie sich hierzu bitte auch über die Kriterien für die Anerkennung von Test-Nachweisen in Ihrem Bundesland.";

"ExposureSubmissionResult_Negative_Antigen_NoProof_Title" = "Keine Nachweis-Funktion";

"ExposureSubmissionResult_Negative_Antigen_NoProof_Desc" = "Da der hier angezeigte Befund anonymisiert ist, kann er nicht als Nachweis für das Vorliegen eines negativen Schnelltest-Ergebnisses verwendet werden.";

/* Exposure Submission */

"ExposureSubmissionError_ErrorPrefix" = "Es ist ein technischer Fehler bei der Übertragung Ihrer Daten aufgetreten. Wenden Sie sich bitte an die technische Hotline. Die Nummer finden Sie unter App-Informationen.";

"ExposureSubmissionError_NoKeys" = "Keine Positivkennung verfügbar. Bitte versuchen Sie es morgen erneut.";

"ExposureSubmissionError_InvalidTan" = "Die erzeugte Übermittlungs-TAN ist ungültig. Bitte kontaktieren Sie die technische Hotline über App-Informationen -> Technische Hotline.";

"ExposureSubmissionError_EnNotEnabled" = "Die Risiko-Ermittlung ist nicht aktiv.";

"ExposureSubmissionError_NoRegistrationToken" = "Kein Registrations-Token auf dem Smartphone gefunden.";

"ExposureSubmissionError_InvalidResponse" = "Die Antwort kann nicht verarbeitet werden.";

"ExposureSubmissionError_NoResponse" = "Die Antwort enthält keinen Inhalt.";

"ExposureSubmissionError_QRAlreadyUsed" = "Der QR-Code ist ungültig oder wurde bereits auf Ihrem Smartphone registriert.\nIhr Testergebnis bekommen Sie vom Testcenter oder Labor, unabhängig von der Gültigkeit des QR-Codes. Bei einem positiven Testergebnis wird auch das zuständige Gesundheitsamt auf dem gesetzlich vorgeschriebenen Weg informiert und sich an Sie wenden.\nSollten Sie den Test in der App gelöscht haben, können Sie ihn aus dem Papierkorb wiederherstellen.";

"ExposureSubmissionError_QRAlreadyUsed_Title" = "QR-Code ist ungültig";

"ExposureSubmissionError_TeleTanAlreadyUsed" = "Die TAN ist ungültig oder wurde bereits verwendet. Bitte rufen Sie die unter „TAN anfragen“ angegebene Nummer an, um weitere Informationen zu erhalten.";

"ExposureSubmissionError_QRNotExist_Title" = "QR-Code ist abgelaufen";

"ExposureSubmissionError_QRNotExist" = "Bitte löschen Sie den Test aus der App.\nDanach können Sie einen neuen Test in der App hinzufügen.";

"ExposureSubmissionError_RegTokenNotExist" = "Es konnte keine Übermittlungs-TAN erstellt werden. Bitte kontaktieren Sie die technische Hotline über App-Informationen -> Technische Hotline.";

"ExposureSubmissionError_other" = "Es ist ein Verbindungsfehler aufgetreten. Fehlercode für den technischen Support: ";

"ExposureSubmissionError_otherend" = "Bitte versuchen Sie es erneut.";

"ExposureSubmissionError_httpError" = "Es konnte keine Verbindung hergestellt werden.";

"ExposureSubmissionError_declined" = "Bitte geben Sie Ihre Zufalls-IDs frei, um andere zu warnen.";

"ExposureSubmissionError_unknown" = "Unbekannter Fehler";

"ExposureSubmissionError_defaultError" = "Fehler bei der Schlüssel-Übermittlung";

"ExposureSubmissionError_noAppConfiguration" = "Ihre Internetverbindung wurde unterbrochen. Bitte prüfen Sie die Verbindung und öffnen Sie die App dann erneut.";

/* ExposureSubmission OverwriteNotice */

"ExposureSubmission_OverwriteNotice_Title" = "Hinweis";

"ExposureSubmission_OverwriteNotice_PrimaryButton" = "Weiter";

"ExposureSubmission_OverwriteNotice_Image_Description" = "Ein Test ersetzt einen bestehenden vorherigen Test.";

"ExposureSubmission_OverwriteNotice_Pcr_Headline" = "Sie haben bereits einen PCR-Test registriert";

"ExposureSubmission_OverwriteNotice_Pcr_Text" = "Sie haben bereits einen PCR-Test registriert. Die App kann maximal einen Schnelltest und einen PCR-Test gleichzeitig verwalten. Wenn Sie einen weiteren PCR-Test registrieren, wird der erste PCR-Test aus der App gelöscht.";

"ExposureSubmission_OverwriteNotice_Antigen_Headline" = "Sie haben bereits einen Schnelltest registriert. ";

"ExposureSubmission_OverwriteNotice_Antigen_Text" = "Sie haben bereits einen Schnelltest registriert. Die App kann maximal einen Schnelltest und einen PCR-Test gleichzeitig verwalten. Wenn Sie einen weiteren Schnelltest registrieren, wird der erste Schnelltest aus der App gelöscht.";

/* ExposureSubmission AntigenTest Profile Information */

"ExposureSubmission_Antigen_Profile_Information_Title" = "Schnelltest-Profil";

"ExposureSubmission_Antigen_Profile_Information_Image_Description" = "Eine Frau mit einem Smartphone in der Hand steht vor einem Gebäude. Ein QR-Code symbolisiert das zu scannende Schnelltest-Profil.";

"ExposureSubmission_Antigen_Profile_Information_Description_Title" = "Legen Sie Ihre persönlichen Daten als QR-Code ab, um die Registrierung an der Teststelle zu beschleunigen.";

"ExposureSubmission_Antigen_Profile_Information_DescriptionSubHeadline" = "Mit Ihrem eigenen Schnelltest-Profil müssen Sie Ihre persönlichen Daten nicht bei jedem neuen Schnelltest erneut ausfüllen.";

"ExposureSubmission_Antigen_Profile_Information_PrimaryButton" = "Weiter";

"ExposureSubmission_Antigen_Profile_Information_Dataprivacy_Title" = "Weitere Hinweise finden Sie in der Datenschutzerklärung.";

/* ExposureSubmission AntigenTest Profile */

"ExposureSubmission_Antigen_Profile_Header_Text" = "Schnelltest-Profil";

"ExposureSubmission_Antigen_Profile_QRCode_Image_Description" = "Ein QR-Code mit Ihrem Schnelltest-Profil";

"ExposureSubmission_Antigen_Profile_Noice_Text" = "Bitte zeigen Sie diesen QR-Code an der Teststelle vor, um Ihre persönlichen Daten schnell erfassen zu lassen. Bitte halten Sie zusätzlich Ihren Personalausweis bereit.";

"ExposureSubmission_Antigen_Profile_DateOfBirth_Format" = "Geboren %@";

"ExposureSubmission_Antigen_Profile_Primary_Button" = "Weiter";

"ExposureSubmission_Antigen_Profile_Secondary_Button" = "Bearbeiten";

/* ExposureSubmission AntigenTest */

"ExposureSubmission_Profile_CreateProfileTile_Title" = "Schnelltest-Profil anlegen";

"ExposureSubmission_Profile_CreateProfileTile_Description" = "Legen Sie Ihre persönlichen Daten als QR-Code ab, um die Registrierung an der Teststelle zu beschleunigen.";

"ExposureSubmission_Profile_ProfileTile_Title" = "Schnelltest-Profil";

"ExposureSubmission_Profile_ProfileTile_Description" = "Sparen Sie Zeit und zeigen Sie Ihr Schnelltest-Profil an der Teststelle vor.";

/* ExposureSubmission TestCertificate */

"ExposureSubmission_TestCertificate_Information_Title" = "COVID-Testzertifikat";

"ExposureSubmission_TestCertificate_Information_PrimaryButton" = "Testzertifikat anfordern";

"ExposureSubmission_TestCertificate_Information_SecondaryButton" = "Nein danke";

"ExposureSubmission_TestCertificate_Information_ImageDescription" = "Eine Frau mit einem Smartphone benutzt die Corona-Warn-App. Ein Haken auf einem Siegel hinter ihr symbolisiert die Gültigkeit eines Zertifikats.";

"ExposureSubmission_TestCertificate_Information_Section01" = "Das Testzertifikat wird nur bei einem negativen Testergebnis ausgestellt.";

"ExposureSubmission_TestCertificate_Information_Section02" = "Das Testzertifikat gilt innerhalb der EU als gültiger Nachweis eines negativen Testergebnisses (z.\U00A0B. für Reisen).";

"ExposureSubmission_TestCertificate_Information_Subheadline" = "Sie können über die App ein offizielles digitales COVID-Testzertifikat der EU anfordern, das anschließend in der App hinzugefügt wird.";

"ExposureSubmission_TestCertificate_Information_BirthdayPlaceholder" = "Geburtsdatum";

"ExposureSubmission_TestCertificate_Information_BirthdayText" = "Zur Sicherheit wird Ihr Testergebnis mit Ihrem Geburtsdatum geschützt. Das Testergebnis kann nur bei korrekt angegebenem Geburtsdatum zugestellt werden.";

"ExposureSubmission_TestCertificate_Information_Dataprivacy_Title" = "Ausführliche Hinweise zur Datenverarbeitung finden Sie in der Datenschutzerklärung";

"ExposureSubmission_TestCertificate_Information_Alert_Title" = "Registrierung abbrechen";

"ExposureSubmission_TestCertificate_Information_Alert_Message" = "Wenn Sie die Test-Registrierung abbrechen, können Sie Ihr Testergebnis nicht in der App erhalten.";

"ExposureSubmission_TestCertificate_Information_Alert_ContinueRegistration" = "Registrierung fortsetzen";

"ExposureSubmission_TestCertificate_Information_Alert_CancelRegistration" = "Registrierung abbrechen";

/* Tracing Enable/Disable Settings */
"ExposureNotificationSetting_TracingSettingTitle" = "Risiko-Ermittlung";

"ExposureNotificationSetting_EnableTracing" = "Risiko-Ermittlung";

"ExposureNotificationSetting_Tracing_Limited" = "Eingeschränkt";

"ExposureNotificationSetting_Tracing_Deactivated" = "Deaktiviert";

"ExposureNotificationSetting_ActionCell_Header" = "Einstellung";

"ExposureNotificationSetting_DescriptionTitle_Inactive" = "Aktivieren Sie die Begegnungs-Aufzeichnung";

"ExposureNotificationSetting_DescriptionTitle" = "So funktioniert die Risiko-Ermittlung";

"ExposureNotificationSetting_DescriptionText1" = "Um zu erkennen, ob für Sie ein Ansteckungsrisiko vorliegt, müssen Sie die Risiko-Ermittlung aktivieren. Die Risiko-Ermittlung funktioniert länderübergreifend, so dass auch Risiko-Begegnungen mit Nutzern von anderen offiziellen Corona-Apps erkannt werden.";

"ExposureNotificationSetting_DescriptionText2" = "Die Risiko-Ermittlung funktioniert, indem Ihr iPhone per Bluetooth verschlüsselte Zufalls-IDs anderer App nutzenden Personen empfängt und Ihre eigenen Zufalls-IDs an deren Smartphone weitergibt. Die App lädt täglich Listen mit den Zufalls-IDs und eventuellen Angaben zum Symptombeginn aller Corona-positiv getesteten Nutzer herunter, die ihr Testergebnis (genauer gesagt: ihre Zufalls-IDs) freiwillig über ihre App geteilt haben. Diese Listen werden dann mit den von Ihrem iPhone aufgezeichneten Zufalls-IDs anderer Nutzer, denen Sie begegnet sind, verglichen, um Ihr Ansteckungsrisiko zu berechnen und Sie zu warnen.";

"ExposureNotificationSetting_DescriptionText3" = "Die Risiko-Ermittlung lässt sich jederzeit über den Schieberegler deaktivieren.";

"ExposureNotificationSetting_DescriptionText4" = "Persönliche Daten wie Ihr Name, Ihre Adresse oder Ihr Aufenthaltsort werden bei der Risiko-Ermittlung zu keiner Zeit erfasst oder an andere Nutzer übermittelt. Rückschlüsse auf einzelne Personen sind anhand der Zufalls-IDs nicht möglich.";

"ExposureNotificationSetting_Activate_Bluetooth" = "Bluetooth aktivieren";

"ExposureNotificationSetting_Bluetooth_Description" = "Die Risiko-Ermittlung benötigt aktiviertes Bluetooth, um Begegnungen aufzuzeichnen. Bitte aktivieren Sie Bluetooth in Ihren Geräteeinstellungen.";

"ExposureNotificationSetting_Activate_Internet" = "Internetverbindung herstellen";

"ExposureNotificationSetting_Internet_Description" = "Die Risiko-Ermittlung benötigt eine Internetverbindung, um Ihr Infektionsrisiko berechnen zu können. Bitte aktivieren Sie WLAN oder mobile Daten in Ihren Geräteeinstellungen.";

"ExposureNotificationSetting_Detail_Action_Button" = "Geräteeinstellungen öffnen";

"ExposureNotificationSetting_Activate_OSENSetting" = "Begegnungsmitteilungen aktivieren";

"ExposureNotificationSetting_Activate_OSENSetting_Description" = "Die Risiko-Ermittlung benötigt, dass die Begegnungsmitteilungen in den Geräteeinstellungen aktiviert sind, um Begegnungen zu protokollieren. Bitte klicken Sie auf „Geräteeinstellungen öffnen“ -> „Begegnungsmitteilungen“ -> „Begegnungsinformationen teilen“. Legen Sie danach die App als aktive App für die Begegnungsmitteilungen fest, indem Sie auf „Als aktive Region festlegen“ klicken.";

"ExposureNotificationSetting_Activate_OSENSetting_Pre13.7" = "COVID-19-Begegnungsmitteilungen aktivieren ";

"ExposureNotificationSetting_Activate_OSENSetting_Description_Pre13.7" = "Die Risiko-Ermittlung benötigt aktivierte COVID-19-Begegnungsmitteilungen in den Geräteeinstellungen, um Begegnungen zu protokollieren. Bitte klicken Sie auf „Geräteeinstellungen öffnen“ und aktivieren dann die „COVID-19-Begegnungsmitteilungen“ in den Einstellungen.";

"ExposureNotificationSetting_SetActiveApp_OSENSetting" = "Aktive Region festlegen";

"ExposureNotificationSetting_SetActiveApp_OSENSetting_Description_Pre13.7" = "Die Risiko-Ermittlung benötigt, dass die Corona-Warn-App in den Geräteeinstellungen als aktive App festgelegt wurde, um Begegnungen zu protokollieren. Bitte klicken Sie auf „Geräteeinstellungen öffnen“ -> „Einstellungen für COVID-19-Begegnungsaufzeichnungen“ und wählen Sie dann die Corona-Warn-App als aktive App aus.";

"ExposureNotificationSetting_SetActiveApp_OSENSetting_Description" = "Die Risiko-Ermittlung benötigt, dass die Corona-Warn-App in den Geräteeinstellungen als aktive App festgelegt wurde, um Begegnungen zu protokollieren. Bitte klicken Sie auf „Geräteeinstellungen öffnen“ -> „Begegnungsmitteilungen“ -> „Als aktive Region festlegen“.";

"ExposureNotificationSetting_ParentalControls_OSENSetting" = "COVID-19-Kontaktprotokoll und -Mitteilungen aktivieren";

"ExposureNotificationSetting_ParentalControls_OSENSetting_Description" = "Die Risiko-Ermittlung benötigt das aktivierte COVID-19-Kontaktprotokoll und die -Mitteilungen in den Geräteeinstellungen, um Begegnungen zu protokollieren. Bitte aktivieren Sie „COVID-19-Kontaktprotokoll und -Mitteilungen“ in Ihren Systemeinstellungen.";

"ExposureNotificationSetting_AuthorizationRequired_OSENSetting" = "Autorisierung erforderlich";

"ExposureNotificationSetting_AuthorizationRequired_OSENSetting_Description" = "Bitte bestätigen Sie die Nutzung des COVID-19-Kontaktprotokolls.";

"ExposureNotificationSetting_AuthorizationRequired_ActionTitle" = "Autorisieren";

"ExposureNotificationSetting_AccLabel_Enabled" = "Drei Personen haben die Risiko-Ermittlung auf ihren Smartphones aktiviert, ihre Begegnung wird daher aufgezeichnet.";

"ExposureNotificationSetting_AccLabel_Disabled" = "Eine Person hat die Risiko-Ermittlung auf ihrem Smartphone ausgeschaltet, eine Begegnung mit zwei weiteren Personen wird daher nicht aufgezeichnet.";

"ExposureNotificationSetting_AccLabel_BluetoothOff" = "Eine Person hat Bluetooth auf ihrem Smartphone ausgeschaltet, eine Begegnung mit zwei weiteren Personen wird daher nicht aufgezeichnet.";

"ExposureNotificationSetting_AccLabel_InternetOff" = "Eine Person hat die Internetverbindung ihres Smartphones ausgeschaltet, eine Ermittlung der letzten Begegnungen kann dadurch nicht ausgeführt werden.";

"ExposureNotificationSetting_Activate_Action" = "Akzeptieren";

"ExposureNotificationSetting_Dismiss_Action" = "Abbrechen";

"ExposureNotificationSetting_GeneralError_Title" = "Fehler";

"ExposureNotificationSetting_GeneralError_LearnMore_Action" = "Mehr erfahren";

"ExposureNotificationSetting_AuthenticationError" = "Bei der Aktivierung der Risiko-Ermittlung ist ein Fehler aufgetreten. Bitte prüfen Sie in den Einstellungen, ob Sie das COVID-19-Kontaktprotokoll aktiviert haben.";

"ExposureNotificationSetting_exposureNotification_Required" = "Bei der Aktivierung der Risiko-Ermittlung ist ein Fehler aufgetreten. Bitte prüfen Sie in den Einstellungen, ob für diese App die COVID-19-Kontaktmitteilung aktiviert wurde.";

"ExposureNotificationSetting_exposureNotification_unavailable" = "Bei der Aktivierung der Risiko-Ermittlung ist ein Fehler aufgetreten. Bitte prüfen Sie in den Einstellungen, ob diese App für die COVID-19-Kontaktermittlung als aktive App ausgewählt wurde. Besuchen Sie die FAQ-Website für weitere Informationen.";

"ExposureNotificationSetting_unknownError" = "Ein unbekannter Fehler ist aufgetreten. Für mehr Informationen besuchen Sie bitte die FAQ-Website.";

"ExposureNotificationSetting_apiMisuse" = "Bei der Aktivierung der Risiko-Ermittlung ist ein interner Fehler aufgetreten. Für mehr Informationen besuchen Sie bitte die FAQ-Website und probieren Sie es später noch einmal.";

"ExposureNotificationSetting_notResponding" = "Bei der Aktivierung der Risiko-Ermittlung ist ein Fehler aufgetreten. Bitte starten Sie das Smartphone neu. Sollte der Fehler anschließend weiterhin bestehen, besuchen Sie die FAQ-Website oder wenden Sie sich an die technische Hotline über App-Informationen -> Technische Hotline.";

/* EU Settings */

"ExposureNotificationSetting_EU_Title" = "Länderübergreifende Risiko-Ermittlung";

"ExposureNotificationSetting_EU_Desc_1" = "Mehrere Länder arbeiten zusammen, um über den gemeinsam betriebenen Austausch-Server länderübergreifende Warnungen zu ermöglichen. So können bei der Risiko-Ermittlung auch die Kontakte mit Nutzern einer offiziellen Corona-App anderer teilnehmender Länder berücksichtigt werden.";

"ExposureNotificationSetting_EU_Desc_2" = "Hierfür lädt die App täglich aktuelle Listen mit den Zufalls-IDs aller Nutzer herunter, die ihr Testergebnis zur Warnung anderer über ihre App geteilt haben. Diese Listen werden dann mit den von Ihrem iPhone aufgezeichneten Zufalls-IDs verglichen.\n\nDie Downloads der Listen sind für Sie in der Regel kostenlos. Das heißt: Das von der App verursachte Datenvolumen wird von den Mobilfunk-Betreibern nicht angerechnet und im EU-Ausland werden Ihnen keine Roaming-Gebühren berechnet. Näheres erfahren Sie von Ihrem Mobilfunk-Betreiber.";

"ExposureNotificationSetting_EU_Desc_3" = "Derzeit nehmen die folgenden Länder an der länderübergreifenden Risiko-Ermittlung teil:";

"ExposureNotificationSetting_EU_Desc_4" = "Die Datenschutzerklärung der App (einschließlich Informationen zur Datenverarbeitung für die länderübergreifende Risiko-Ermittlung) finden Sie unter dem Menüpunkt „App-Informationen“ > „Datenschutz“.";

/* EU Tracing Risk decription */
"ExposureNotificationSetting_euTracingRiskDeterminationTitle" = "Länderübergreifende Risiko-Ermittlung";

"ExposureNotificationSetting_euTracingAllCountriesTitle" = "Teilnehmende Länder";

"ExposureNotificationSetting_EU_Empty_Error_Title" = "Länder können aktuell nicht angezeigt werden.";

"ExposureNotificationSetting_EU_Empty_Error_Desc" = "Möglicherweise wurde Ihre Internet-Verbindung unterbrochen. Bitte stellen Sie sicher, dass Sie mit dem Internet verbunden sind.";

"ExposureNotificationSetting_EU_Empty_Error_Button_Title" = "Geräteeinstellungen öffnen";

/* Home Navigation Bar */
"Home_LeftBarButton_description" = "Corona-Warn-App Logo";

"Home_RightBarButton_description" = "Infos";

/* Home Active card */
"Home_Activate_Card_On_Title" = "Risiko-Ermittlung aktiv";

"Home_Activate_Card_Off_Title" = "Risiko-Ermittlung gestoppt";

"Home_Activate_Card_Bluetooth_Off_Title" = "Bluetooth deaktiviert";

/* Home common card */
"Home_Risk_Date_Item_Title" = "Aktualisiert: %@";

"Home_Risk_No_Date_Title" = "Unbekannt";

"Home_Risk_Period_Disabled_Button_Title" = "Aktualisierung nur alle %@\U00A0Stunden";

"Home_Risk_Last_Contact_Item_Title" = "Zuletzt am %@";

"Home_Risk_Last_Contact_Item_Title_One_Risk_Day" = "Am %@";

"Home_Risk_Last_Activate_Item_Title" = "Letzte Risiko-Überprüfung: %@";

"Home_Risk_Last_Activate_Item_Unknown_Title" = "Unbekanntes Risiko";

"Home_Risk_Last_Activate_Item_Low_Title" = "Niedriges Risiko";

"Home_Risk_Last_Activate_Item_High_Title" = "Erhöhtes Risiko";

"Home_RiskCard_Update_Button" = "Aktualisieren";

/* Home Inactive card */
"Home_Risk_Inactive_NoCalculation_Possible_Title" = "Risiko-Ermittlung gestoppt";

"Home_Risk_Inactive_Outdated_Results_Title" = "Risiko-Ermittlung nicht möglich";

"Home_Risk_Inactive_NoCalculation_Possible_Body" = "Aktivieren Sie die Risiko-Ermittlung, um Ihren heutigen Risikostatus zu berechnen.";

"Home_Risk_Inactive_Outdated_Results_Body" = "Ihre Risiko-Ermittlung konnte seit mehr als 24 Stunden nicht aktualisiert werden.";

"Home_Risk_Inactive_NoCalculation_Possible_Button" = "Risiko-Ermittlung aktivieren";

"Home_Risk_Inactive_Outdated_Results_Button" = "Risiko-Ermittlung aktivieren";

/* Home Low card */
"Home_Risk_Low_Title" = "Niedriges Risiko";

/* Home High card */
"Home_Risk_High_Title" = "Erhöhtes Risiko";

/* Home Status Check */

"Home_Risk_Status_Downloading_Title" = "Daten werden heruntergeladen …";

"Home_Risk_Status_Detecting_Title" = "Prüfung läuft …";

"Home_Risk_Status_Downloading_Body" = "Das kann mehrere Minuten dauern. Vielen Dank für Ihre Geduld.";

"Home_Risk_Status_Detecting_Body" = "Ihre Begegnungsdaten werden nun geprüft. Das kann mehrere Minuten dauern. Vielen Dank für Ihre Geduld.";

/* Home exposure detection failed card */

"Home_Risk_Failed_Title" = "Risiko-Überprüfung fehlgeschlagen";

"Home_Risk_Failed_Body" = "Der Abgleich der Zufall-IDs mit dem Server ist fehlgeschlagen. Sie können den Abgleich manuell neu starten.";

"Home_Risk_Restart_Button_Title" = "Erneut starten";

/* Home Test Result Card */

"Home_resultCard_PCR_Title" = "PCR-Test";

"Home_resultCard_Antigen_Title" = "Schnelltest";

"Home_resultCard_LoadingErrorTitle" = "Ihr Testergebnis konnte nicht geladen werden.";

/* - Pending */

"Home_resultCard_ResultUnvailableTitle" = "Ergebnis liegt noch nicht vor";

"Home_resultCard_Pending_PCR_Desc" = "Die Auswertung Ihres PCR-Tests ist noch nicht abgeschlossen.";

"Home_resultCard_Pending_Antigen_Desc" = "Die Auswertung Ihres Schnelltests ist noch nicht abgeschlossen.";

/* - Available */

"Home_resultCard_ResultAvailableTitle" = "Testergebnis abrufen";

"Home_resultCard_AvailableDesc" = "Warnen Sie Ihre Mitmenschen, wenn Sie positiv auf Corona getestet wurden.";

/* - Negative */

"Home_resultCard_NegativeCaption" = "Befund";

"Home_resultCard_NegativeTitle" = "SARS-CoV-2";

"Home_resultCard_NegativeTitleNegative" = "Negativ";

"Home_resultCard_NegativeDesc" = "Das Virus SARS-CoV-2 wurde bei Ihnen nicht nachgewiesen.";

"Home_resultCard_NegativeDatePCR" = "Test registriert am %@";

"Home_resultCard_NegativeDateAntigen" = "Durchgeführt am %@";

/* - Invalid */

"Home_resultCard_InvalidTitle" = "Fehlerhafter Test";

"Home_resultCard_InvalidDesc" = "Ihr Test konnte nicht ausgewertet werden.";

/* - Expired */

"Home_resultCard_ExpiredTitle" = "Nicht mehr gültig";

"Home_resultCard_ExpiredDesc" = "Ihr Test liegt länger als 21 Tage zurück und ist daher nicht länger relevant. Bitte löschen Sie den Test. Danach können Sie einen neuen Test hinzufügen.";

/* - Outdated */

"Home_resultCard_OutdatedTitle" = "Test nicht mehr aktuell";

"Home_resultCard_OutdatedDesc" = "Ihr Schnelltest ist älter als 48 Stunden und wird hier nicht mehr angezeigt. ";

/* - Loading */

"Home_resultCard_LoadingTitle" = "Aktualisierung läuft …";

"Home_resultCard_LoadingBody" = "Aktuelle Daten werden heruntergeladen. Dies kann mehrere Minuten dauern.";

/* - Button */

"Home_resultCard_ShowResultButton" = "Test anzeigen";

"Home_resultCard_RetrieveResultButton" = "Testergebnis abrufen";

"Home_resultCard_DeleteTestButton" = "Test löschen";

"Home_resultCard_HideTestButton" = "Nicht mehr anzeigen";

/* - Show Positive */

"Home_Finding_Positive_Card_Status_Title" = "SARS-CoV-2-positiv";

"Home_Finding_Positive_Card_Status_Subtitle" = "Das Virus SARS-CoV-2 wurde bei Ihnen nachgewiesen.";

"Home_Finding_Positive_Card_Status_DatePCR" = "Test registriert am %@";

"Home_Finding_Positive_Card_Status_DateAntigen" = "Durchgeführt am %@";

"Home_Finding_Positive_Card_Note_Title" = "Bitte beachten Sie:";

"Home_Finding_Positive_Card_Verify_Item_Title" = "Machen Sie einen PCR-Test, um dieses Test-Ergebnis zu verifizieren. ";

"Home_Finding_Positive_Card_Phone_Item_Title" = "Das Gesundheitsamt wird sich möglicherweise in den nächsten Tagen bei Ihnen melden.";

"Home_Finding_Positive_Card_Home_Item_Title" = "Sie sind sehr wahrscheinlich ansteckend. Isolieren Sie sich von anderen Personen.";

"Home_Finding_Positive_Card_Share_Item_Title" = "Teilen Sie Ihre Zufalls-IDs, damit andere gewarnt werden können.";

"Home_Finding_Positive_Card_Button" = "Andere warnen";

"Home_Finding_Positive_Card_Button_Remove_Test" = "Test entfernen";

/* Home Test Registration Card */

"Home_TestRegistration_Title" = "Sie lassen sich testen?";

"Home_TestRegistration_Body" = "Finden Sie Teststellen in Ihrer Umgebung und registrieren Sie einen Test, um andere schneller warnen zu können, oder Ihr digitales COVID-Testzertifikat anzufordern.";

"Home_TestRegistration_Button" = "Weiter";

/* Home Trace Locations Card */

"Home_TraceLocationsCard_Title" = "Sie planen eine Veranstaltung?";

"Home_TraceLocationsCard_Body" = "Sie planen ein Event oder haben ein Geschäft? Erstellen Sie einen QR-Code, mit dem sich Ihre Gäste bei Ankunft einchecken können.";

"Home_TraceLocationsCard_Button" = "QR-Code erstellen";

/* Home More Card */

"Home_MoreCard_Title" = "Mehr";

"Home_MoreCard_SettingsTitle" = "Einstellungen";

"Home_MoreCard_RecycleBinTitle" = "Papierkorb";

"Home_MoreCard_AppInformationTitle" = "App-Informationen";

"Home_MoreCard_FAQTitle" = "Häufige Fragen";

"Home_MoreCard_ShareTitle" = "Teilen";

/* Home Alert Risk Lowered */

"Home_Alert_RiskStatusLowered_Title" = "Änderung Ihres Risikostatus";

"Home_Alert_RiskStatusLowered_Message" = "Die Risiko-Begegnung, die zu einem erhöhten Risiko für Sie geführt hat, liegt mehr als 14 Tage zurück. Daher wird das Infektionsrisiko wieder als niedrig für Sie eingestuft.\n\nSo verhalten Sie sich richtig:\n Wenn Sie keine Symptome von COVID-19 aufweisen, halten Sie sich an die allgemein geltenden Verhaltensregeln zu Abstand und Hygiene.\n Wenn Sie Symptome von COVID-19 aufweisen, empfehlen wir, dass Sie Ihren Arzt aufsuchen und sich testen lassen.";

"Home_Alert_RiskStatusLowered_PrimaryButtonTitle" = "OK";

/* App Information */

"App_Information_Title" = "App-Informationen";

"App_Information_Version" = "Version";

/* App Information - About */

"App_Information_About_Navigation" = "Über die App";

"App_Information_About_ImageDescription" = "";

"App_Information_About_Title" = "Gemeinsam Corona bekämpfen";

"App_Information_About_Description" = "Das Robert Koch-Institut (RKI) als zentrale Einrichtung des Bundes im Bereich der Öffentlichen Gesundheit und als nationales Public-Health-Institut veröffentlicht die Corona-Warn-App im Auftrag der Bundesregierung. Die App ist die digitale Ergänzung zu Abstandhalten, Hygiene und Alltagsmaske.";

"App_Information_About_Text" = "Wer sie nutzt, hilft, Infektionsketten schnell nachzuverfolgen und zu durchbrechen. Die App speichert dezentral – auf Ihrem Smartphone – Begegnungen mit anderen. Sie werden informiert, wenn Sie Begegnungen mit nachweislich infizierten Personen hatten. Ihre Privatsphäre bleibt dabei bestens geschützt.";

"App_Information_About_LinkText" = "Informationen zur App in leichter Sprache und Gebärdensprache";

/* App Information - FAQ */
"App_Information_FAQ_Navigation" = "Häufige Fragen";

/* App Information - Contact */
"App_Information_Contact_Navigation" = "Technische Hotline";

"App_Information_Contact_ImageDescription" = "Ein Mann nutzt ein Headset zum Telefonieren.";

"App_Information_Contact_Title" = "Wie können wir Ihnen helfen?";

"App_Information_Contact_Description" = "Für technische Fragen rund um die Corona-Warn-App können Sie sich direkt an unsere bundesweite technische Hotline wenden.";

"App_Information_Contact_Hotline_Title" = "Technische Hotline:";

"App_Information_Contact_Hotline_Text_Domestic" = "0800 7540001";

"App_Information_Contact_Hotline_Number_Domestic" = "08007540001";

"App_Information_Contact_Hotline_Details_Domestic" = "Für Anrufe innerhalb Deutschlands.\nDer Anruf ist kostenfrei.";

"App_Information_Contact_Hotline_Text_Foreign" = "+49 30 498 75401";

"App_Information_Contact_Hotline_Number_Foreign" = "+493049875401";

"App_Information_Contact_Hotline_Details_Foreign" = "Für Anrufe aus dem Ausland.\nEs fallen die Gebühren des jeweiligen Telefonanbieters an.";

"App_Information_Contact_Hotline_Terms" = "Unser Kundenservice ist in den folgenden Sprachen für Sie da:\nDeutsch, Englisch, Türkisch\n\nErreichbarkeit:\nMo-Sa: 07:00 - 22:00 Uhr\n(außer an bundesweiten Feiertagen)\n\nFür gesundheitliche Fragen wenden Sie sich bitte an Ihre Hausarztpraxis oder die Hotline des ärztlichen Bereitschaftsdienstes 116 117.";

/* App Information - Imprint */
"App_Information_New_Features_Navigation" = "Neue Funktionen";

"App_Information_Imprint_Navigation" = "Impressum";

"App_Information_Imprint_ImageDescription" = "Eine Hand hält ein Smartphone mit viel Text, daneben ist ein Paragraphenzeichen als Symbol für das Impressum.";

"App_Information_Imprint_Section1_Title" = "Herausgeber";

"App_Information_Imprint_Section1_Text" = "(verantwortlich nach § 5 Abs. 1 TMG, § 18 Abs. 1 MStV)";

"App_Information_Imprint_Section2_Title" = "Robert Koch-Institut";

"App_Information_Imprint_Section2_Text" = "Nordufer 20\n13353 Berlin\nvertreten durch den Präsidenten";

"App_Information_Imprint_Section3_Title" = "Kontakt";

"App_Information_Imprint_Section3_Text" = "E-Mail: CoronaWarnApp@rki.de";

"App_Information_Imprint_Section4_Title" = "Umsatzsteuer-Identifikationsnummer";

"App_Information_Imprint_Section4_Text" = "DE 165 893 430";

"App_Information_Contact_Form_Title" = "Kontaktformular";

/* App Information - Legal */
"App_Information_Legal_Navigation" = "Rechtliche Hinweise";

/* App Information - Privacy */
"App_Information_Privacy_Navigation" = "Datenschutz";

"App_Information_Legal_ImageDescription" = "Eine Hand hält ein Smartphone mit viel Text, daneben ist eine Balkenwaage als Symbol für rechtliche Hinweise.";

"App_Information_Privacy_Title" = "Datenschutz";

"App_Information_Privacy_Description" = "Sie bleiben unerkannt.\nIhre Daten werden komplett verschlüsselt und pseudonymisiert übertragen.";

/* App Information - Terms */
"App_Information_Terms_Navigation" = "Nutzung";

"App_Information_Terms_ImageDescription" = "Eine Hand hält ein Smartphone mit viel Text, daneben ist ein Haken als Symbol für akzeptierte Nutzungsbedingungen.";

"App_Information_Terms_Title" = "Nutzungsbedingungen";

/* App Information - Error Report */
"ErrorReport_PrivacyInformation" = "Weitere Hinweise finden Sie in der Datenschutzerklärung";

"ErrorReport_ActiveStatus_Title" = "Fehleranalyse läuft";

"ErrorReport_InactiveStatus_Title" = "Inaktiv";

"ErrorReport_Progress_Description" = "Derzeitige Größe %@ (unkomprimiert)";

"ErrorReport_StartButtonTitle" = "Starten";

"ErrorReport_StopAndDeleteButtonTitle" = "Stoppen und löschen";

"ErrorReport_SaveButtonTitle" = "Teilen und fortsetzen";

"ErrorReport_SendButtonTitle" = "Fehlerbericht senden";

"ErrorReport_SendReports_Title" = "Fehlerbericht senden";

"ErrorReport_SendReports_Paragraph" = "Bevor Sie den aufgezeichneten Fehlerbericht an den technischen Support des RKI übersenden können, ist Ihr Einverständnis erforderlich.\n\nNach der Übersendung erhalten Sie eine Fehlerbericht-ID. Diese können Sie angeben, um dem technischen Support z.\U00A0B. weitere Informationen zukommen zu lassen und dabei eine Zuordnung zu Ihrem Fehlerbericht zu ermöglichen. Wenn Sie die Fehlerbericht-ID nicht mitteilen, ist dem RKI eine Zuordnung zu Ihrer Person nicht möglich.";

"ErrorReport_SendReports_Details" = "Ausführliche Informationen zu dieser Datenverarbeitung und den Datenschutzrisiken in den USA und anderen Drittländern";

"ErrorReport_SendReports_Button_Title" = "Einverstanden und senden";

/* Invite Friends */
"InviteFriends_NavTitle" = "Empfehlen";

"InviteFriends_Subtitle" = "Empfehlen Sie die Corona-Warn-App";

"InviteFriends_Title" = "Gemeinsam Corona bekämpfen";

"InviteFriends_Description" = "Je mehr Menschen mitmachen, desto besser durchbrechen wir Infektionsketten. Verschicken Sie einen Link auf die Corona-Warn-App an Familie, Freunde und Bekannte!";

"InviteFriends_Button" = "Link versenden";

"InviteFriends_ShareTitle" = "Gemeinsam Corona bekämpfen. Ich bin dabei. Du auch?";

"InviteFriends_Illustration_Label" = "Ein Mann teilt die Corona-Warn-App mit vier anderen Personen.";

/* Reset View */
"Reset_NavTitle" = "Zurücksetzen";

"Reset_Header1" = "Sind Sie sicher, dass Sie die Anwendung zurücksetzen wollen?";

"Reset_Descrition1" = "Sie werden nicht mehr über Ihre Risiko-Begegnungen informiert und können andere Nutzerinnen und Nutzer nicht mehr warnen.";

"Reset_Button" = "Anwendung zurücksetzen";

"Reset_Discard" = "Abbrechen";

"Reset_InfoTitle" = "Begegnungs-Aufzeichnung löschen";

"Reset_InfoDescription" = "Die Begegnungs-Aufzeichnung muss separat in den Geräteeinstellungen gelöscht werden.";

"Reset_Subtitle" = "Anwendung zurücksetzen";

"Reset_ImageDescription" = "Eine Hand hält ein Smartphone, auf dem das Zurücksetzen der Anwendung symbolisiert wird.";

"Reset_ConfirmDialog_Title" = "Anwendung zurücksetzen";

"Reset_ConfirmDialog_Description" = "Sie werden nicht mehr über Ihre Risiko-Begegnungen informiert und können andere Nutzerinnen und Nutzer nicht mehr warnen. Dieser Vorgang kann nicht rückgängig gemacht werden.";

"Reset_ConfirmDialog_Cancel" = "Abbrechen";

"Reset_ConfirmDialog_Confirm" = "Zurücksetzen";

/* Local Notifications */
"local_notifications_ignore" = "Ignorieren";

"local_notifications_detectexposure_title" = "Corona-Warn-App";

"local_notifications_detectexposure_body" = "Es gibt Neuigkeiten von Ihrer Corona-Warn-App.";

"local_notifications_testresults_title" = "Corona-Warn-App";

"local_notifications_testresults_body" = "Es gibt Neuigkeiten von Ihrer Corona-Warn-App.";

"local_notifications_certificate_title" = "Corona-Warn-App";

"local_notifications_certificate_body" = "Es gibt Neuigkeiten von Ihrer Corona-Warn-App.";

"local_notifications_certificate_validity_body" = "Überprüfen Sie die Gültigkeit Ihrer Zertifikate.";

/* Risk Legend */
"RiskLegend_Title" = "Überblick";

"RiskLegend_Subtitle" = "Die wichtigsten Funktionen und Begriffe";

"RiskLegend_Legend1_Title" = "Risiko-Ermittlung";

"RiskLegend_Legend1_Text" = "Die Risiko-Ermittlung ist eine der drei zentralen Funktionen der App. Ist sie aktiv, werden Begegnungen automatisch aufgezeichnet.";

"RiskLegend_Legend2_Title" = "Infektionsrisiko";

"RiskLegend_Legend2_Text" = "Wenn Sie die Risiko-Ermittlung aktiviert haben, berechnet die App Ihr persönliches Infektionsrisiko. Als Grundlage dafür misst sie, über welche Dauer und mit welchem Abstand in den letzten 14 Tagen Begegnungen mit Corona-positiv getesteten Personen stattfanden.";

"RiskLegend_Legend2_RiskLevels" = "Folgende Risikostatus können angezeigt werden:";

"RiskLegend_Legend2_High" = "Erhöhtes Risiko";

"RiskLegend_Legend2_Low" = "Niedriges Risiko";

"RiskLegend_Legend3_Title" = "Benachrichtigung anderer";

"RiskLegend_Legend3_Text" = "Sie können Ihren Test registrieren und das Testergebnis in der App abfragen. Ist das Testergebnis positiv, können Sie andere warnen und somit helfen, Infektionsketten zu unterbrechen.";

"RiskLegend_Definitions_Title" = "Wichtige Begriffe";

"RiskLegend_Store_Title" = "Begegnungs-Aufzeichnung";

"RiskLegend_Store_Text" = "Liste der empfangenen und vorübergehend im Betriebssystemspeicher abgelegten kurzlebigen Zufalls-IDs. Diese Liste wird bei der Risiko-Überprüfung gelesen. Alle Zufalls-IDs werden nach 14 Tagen automatisch gelöscht.";

"RiskLegend_Check_Title" = "Risiko-Überprüfung";

"RiskLegend_Check_Text" = "Abfrage der Begegnungs-Aufzeichnung und Abgleich mit den Risiko-Mitteilungen anderer Personen. Ihr Risiko wird mehrmals täglich automatisch überprüft.";

"RiskLegend_Contact_Title" = "Risiko-Begegnung";

"RiskLegend_Contact_Text" = "Begegnung mit einer infizierten Person, die ihr positives Testergebnis über die App mit anderen geteilt hat. Eine Begegnung muss bestimmte Kriterien hinsichtlich Dauer, Abstand und vermuteter Infektiosität der anderen Person erfüllen, um als Risiko-Begegnung eingestuft zu werden.";

"RiskLegend_Notification_Title" = "Risiko-Benachrichtigung";

"RiskLegend_Notification_Text" = "Die Anzeige von Risiko-Begegnungen in der Corona-Warn-App.";

"RiskLegend_Random_Title" = "Zufalls-ID";

"RiskLegend_Random_Text" = "Die Zufalls-IDs sind zufällig erzeugte Zahlen- und Buchstabenkombinationen. Sie werden zwischen benachbarten Smartphones ausgetauscht. Zufalls-IDs lassen sich nicht einer bestimmten Person zuordnen und werden nach 14 Tagen automatisch gelöscht. Eine Corona-positiv getestete Person kann ihre Zufalls-IDs der letzten bis zu 14 Tage freiwillig mit anderen App-Nutzern teilen.";

"RiskLegend_Image1_AccLabel" = "Ein Smartphone zeigt unterschiedliche Inhalte, die nummeriert sind.";

/* Update Message */
"Update_Message_Title" = "Update verfügbar";

"Update_Message_Text" = "Es gibt ein neues Update für die Corona-Warn-App.";

"Update_Message_Text_Force" = "Bitte beachten Sie: Sie können die Corona-Warn-App erst wieder benutzen, wenn Sie das neueste Update installiert haben.";

"Update_Message_Action_Update" = "Update";

"Update_Message_Action_Later" = "Später";

/* ENATanInput */
"ENATanInput_Empty" = "Leer";

"ENATanInput_InvalidCharacter" = "Ungültiges Zeichen\n\n%@";

"ENATanInput_CharacterIndex" = "Zeichen %1$u von %2$u";

/* Active Tracing Interval Formatting:\n The following two entries are used together. If tracing was not active (almost) 14 days\n during the last 14 days then `Active_Tracing_Interval_Partially_Active` is used – otherwise\n `Active_Tracing_Interval_Partially_Active` will be used. */
"Active_Tracing_Interval_Partially_Active" = "Risiko-Ermittlung war für %1$u der letzten 14 Tage aktiv";

"Active_Tracing_Interval_Permanently_Active" = "Risiko-Ermittlung dauerhaft aktiv";

/* Delta Onboarding - New Version Features */

"DeltaOnboarding_NewVersionFeatures_AccessibilityImageLabel" = "Neue Funktionen der Version";

"DeltaOnboarding_NewVersionFeatures_Title" = "Neue Funktionen";

"DeltaOnboarding_NewVersionFeatures_Release" = "Release";

"DeltaOnboarding_NewVersionFeatures_Button_Continue" = "Weiter";

"DeltaOnboarding_NewVersionFeatures_Description" = "Mit diesem Update stellen wir Ihnen neben Fehlerbehebungen auch neue und erweiterte Funktionen zur Verfügung.";

/* New Version Features */

"NewVersionFeatures_Info_about_abb_information" = "Änderungen zum Release finden Sie in den App-Informationen unter dem Menüpunkt „Neue Funktionen”.";

/* Version 2.14 */

"NewVersionFeature_214_recycleBin_title" = "Papierkorbfunktion für Tests";

"NewVersionFeature_214_recycleBin_description" = "Entfernte Schnelltests und PCR-Tests werden jetzt auch in den Papierkorb verschoben. Sie haben somit die Möglichkeit, versehentlich gelöschte Tests wiederherzustellen.";

/* Delta Onboarding */
"DeltaOnboarding_AccessibilityImageLabel" = "Länderübergreifende Risiko-Ermittlung";

"DeltaOnboarding_Headline" = "Länderübergreifende Risiko-Ermittlung";

"DeltaOnboarding_Description" = "Die Funktion der Corona-Warn-App wurde erweitert. Es arbeiten nun mehrere Länder zusammen, um über einen gemeinsam betriebenen Austausch-Server länderübergreifende Warnungen zu ermöglichen. So können bei der Risiko-Ermittlung jetzt auch die Kontakte mit Nutzern einer offiziellen Corona-App anderer teilnehmender Länder berücksichtigt werden.\n\nHierfür lädt die App täglich aktuelle Listen mit den Zufalls-IDs aller Nutzer herunter, die ihr Testergebnis zur Warnung anderer über ihre App geteilt haben. Diese Liste wird dann mit den von Ihrem iPhone aufgezeichneten Zufalls-IDs verglichen.\n\nDie Downloads der Listen sind für Sie in der Regel kostenlos. Das heißt: Das von der App verursachte Datenvolumen wird von den Mobilfunk-Betreibern nicht angerechnet und im EU-Ausland werden Ihnen keine Roaming-Gebühren berechnet. Näheres erfahren Sie von Ihrem Mobilfunk-Betreiber.";

"DeltaOnboarding_ParticipatingCountries" = "Derzeit nehmen die folgenden Länder teil:";

"DeltaOnboarding_ParticipatingCountriesList_Unavailable" = "Die teilnehmenden Länder können Sie jederzeit in den Details zur Risiko-Ermittlung einsehen.";

"DeltaOnboarding_ParticipatingCountriesList_Unavailable_Title" = "Teilnehmende Länder";

"DeltaOnboarding_PrimaryButton_Continue" = "Weiter";

"DeltaOnboarding_Terms_Description1" = "Im Zuge der Erweiterung der Funktion der App wurden auch die Nutzungsbedingungen aktualisiert:";

"DeltaOnboarding_Terms_Button" = "Nutzungsbedingungen anzeigen";

"DeltaOnboarding_Terms_Description2" = "Die Nutzungsbedingungen und die Datenschutzerklärung finden Sie auch unter dem Menüpunkt „App-Informationen“ sowie in der App-Beschreibung Ihres App Stores. Die Änderungen haben keine Auswirkungen auf Ihre Nutzung der App. Wenn Sie die App weiter nutzen oder erneut öffnen, gehen wir davon aus, dass Sie mit den aktualisierten Nutzungsbedingungen einverstanden sind.";

/* Warn other notifications */
"WarnOthersNotification_Title" = "Helfen Sie mit!";
"WarnOthersNotification_Description" = "Bitte warnen Sie andere und teilen Sie Ihr Testergebnis.";

/* Automatic sharing Consent */
"AutomaticSharingConsent_Title" = "Ihr Einverständnis";

"AutomaticSharingConsent_SwitchTitle" = "Andere warnen";

"AutomaticSharingConsent_SwitchTitleDesc" = "Sie haben sich wie folgt einverstanden erklärt:";

"AutomaticSharingConsent_DataProcessingDetailInfo" = "Ausführliche Informationen zur Datenverarbeitung und Ihrem Einverständnis.";

/* Thank you screen */
"Thank_You_Title" = "Vielen Dank!";

"Thank_You_SubTitle" = "Vielen Dank, dass Sie mithelfen, die Verbreitung von Corona zu bekämpfen!";

"Thank_You_Description1" = "Ihre Mitmenschen werden jetzt gewarnt.";

"Thank_You_Description2" = "Bitte helfen Sie nun, die Genauigkeit der Warnungen zu verbessern. Geben Sie hierfür im nächsten Schritt an, wann Sie erstmals Symptome hatten. Sie können diesen Schritt jederzeit abbrechen.";

"Thank_You_Continue_Button" = "Weiter mit Symptom-Erfassung";

"Thank_You_Cancel_Button" = "Beenden";

"Thank_You_AccImageDescription" = "Mehrere Personen, die auf ihr Smartphone schauen";

/* Test result screen (positive test result) */
"TestResultPositive_NoConsent_Title" = "Bitte helfen Sie mit!";

"TestResultPositive_NoConsent_Info1" = "Helfen Sie mit, Ihre Mitmenschen vor Ansteckungen zu schützen und teilen Sie Ihr Testergebnis.";

"TestResultPositive_NoConsent_Info2" = "Ihre Identität bleibt dabei geheim. Andere Nutzer erfahren nicht, wer das Testergebnis geteilt hat.";

"TestResultPositive_NoConsent_Info3" = "Bitte beachten Sie unbedingt die Hinweise des zuständigen Gesundheitsamtes und bleiben Sie zu Hause, um andere Personen nicht anzustecken.";

"TestResultPositive_NoConsent_PrimaryButton" = "Andere warnen";

"TestResultPositive_NoConsent_SecondaryButton" = "Abbrechen";

"TestResultPositive_NoConsent_AlertNotWarnOthers_Title" = "Sie wollen keine Warnung verschicken?";

"TestResultPositive_NoConsent_AlertNotWarnOthers_Description" = "Nur wenn Sie Ihr Testergebnis teilen, helfen Sie mit, Ihre Mitmenschen zu warnen.";

"TestResultPositive_NoConsent_AlertNotWarnOthers_ButtonOne" = "Nicht warnen";

"TestResultPositive_NoConsent_AlertNotWarnOthers_ButtonTwo" = "Warnen";

"TestResultPositive_WithConsent_Title" = "Vielen Dank, dass Sie mithelfen, die Verbreitung von Corona zu bekämpfen.";

"TestResultPositive_WithConsent_Info1" = "Ihre Mitmenschen werden jetzt gewarnt.";

"TestResultPositive_WithConsent_Info2" = "Bitte helfen Sie nun, die Genauigkeit der Warnungen zu verbessern. Geben Sie hierfür im nächsten Schritt an, wann Sie erstmals Symptome hatten. Sie können diesen Schritt jederzeit abbrechen.";

"TestResultPositive_WithConsent_PrimaryButton" = "Weiter mit Symptom-Erfassung";

"TestResultPositive_WithConsent_SecondaryButton" = "Beenden";

"TestResultPositive_KeysSubmitted_Description" = "Dank Ihrer Mithilfe können andere gewarnt werden und entsprechend reagieren.";

"TestResultPositive_KeysSubmitted_Title1" = "Bitte beachten Sie:";

"TestResultPositive_KeysSubmitted_Info1" = "Machen Sie einen PCR-Test, um dieses Test-Ergebnis zu verifizieren.";

"TestResultPositive_KeysSubmitted_Info2" = "Das Gesundheitsamt wird sich möglicherweise in den nächsten Tagen bei Ihnen melden.";

"TestResultPositive_KeysSubmitted_Info3" = "Sie sind sehr wahrscheinlich ansteckend. Isolieren Sie sich von anderen Personen.";

"TestResultPositive_KeysSubmitted_Title2" = "Weitere Infos:";

"TestResultPositive_KeysSubmitted_FurtherInfo1" = "Die Isolationszeit beträgt in der Regel 14 Tage. Bitte beobachten Sie genau, wie sich Ihre Symptome entwickeln.";

"TestResultPositive_KeysSubmitted_FurtherInfo2" = "Sie werden von Ihrem Gesundheitsamt gebeten, eine Liste Ihrer Kontaktpersonen zu erstellen. Erfassen Sie dabei alle Personen, zu denen Sie in den zwei Tagen vor Erkrankungsbeginn engen Kontakt (unter 2 Meter, direktes Gespräch) über insgesamt 15 Minuten hatten. Nutzen Sie hierfür Ihr Kontakt-Tagebuch. Sie können die Einträge einfach exportieren und ausdrucken oder als E-Mail verschicken.";

"TestResultPositive_KeysSubmitted_FurtherInfo3" = "Bitte denken Sie hier auch besonders an Personen, die nicht automatisch durch die App informiert werden, da sie kein Smartphone besitzen oder die App nicht installiert haben.";

"TestResultPositive_KeysSubmitted_FurtherInfo4" = "Auch wenn Sie keine Symptome (mehr) haben, können Sie ansteckend sein. Bitte halten Sie die angeordnete Isolationszeit in jedem Fall ein.";

"TestResultPositive_KeysSubmitted_PrimaryButton" = "Test entfernen";

/* Contact Diary*/

/* Overview */
"ContactDiary_Overview_Button_Title_Menu" = "Menü";

"ContactDiary_Overview_Title" = "Kontakt-Tagebuch";

"ContactDiary_Overview_Description" = "Tragen Sie ein, mit wem Sie sich getroffen haben und wo Sie gewesen sind. Sollte ein Risiko an einem Tag angezeigt werden, können Sie damit Personen warnen, die Sie an diesen Tagen begleitet haben, wenn diese die Corona-Warn-App nicht nutzen.";

"ContactDiary_Overview_Increased_Risk_Title" = "Erhöhtes Risiko";

"ContactDiary_Overview_Low_Risk_Title" = "Niedriges Risiko";

"ContactDiary_Overview_Risk_Text_StandardCause" = "aufgrund der von der App ausgewerteten Begegnungen.";

"ContactDiary_Overview_Risk_Text_Disclaimer" = "Diese müssen nicht in Zusammenhang mit den von Ihnen erfassten Personen und Orten stehen.";

"ContactDiary_Overview_Risk_Text_LowRiskEncountersCause" = "aufgrund von mehreren Begegnungen mit niedrigem Risiko.";

"ContactDiary_Overview_PersonEncounter_Duration_LessThan10Minutes" = "unter 10 Min.";

"ContactDiary_Overview_PersonEncounter_Duration_MoreThan10Minutes" = "über 10 Min.";

"ContactDiary_Overview_PersonEncounter_MaskSituation_WithMask" = "mit Maske";

"ContactDiary_Overview_PersonEncounter_MaskSituation_WithoutMask" = "ohne Maske";

"ContactDiary_Overview_PersonEncounter_Setting_Outside" = "im Freien";

"ContactDiary_Overview_PersonEncounter_Setting_Inside" = "drinnen";

"ContactDiary_Overview_LocationVisit_Abbreviation_Hours" = "Std.";

"ContactDiary_Overview_Tests_PCR_Registered" = "PCR-Test registriert";

"ContactDiary_Overview_Tests_Antigen_Done" = "Schnelltest durchgeführt";

"ContactDiary_Overview_Tests_Negative_Result" = "Befund negativ";

"ContactDiary_Overview_Tests_Positive_Result" = "Befund positiv";

/* ActionSheet */
"ContactDiary_Overview_ActionSheet_InfoActionTitle" = "Informationen";

"ContactDiary_Overview_ActionSheet_ExportActionTitle" = "Einträge exportieren";

"ContactDiary_Overview_ActionSheet_EditPersonTitle" = "Personen bearbeiten";

"ContactDiary_Overview_ActionSheet_EditLocationTitle" = "Orte bearbeiten";

"ContactDiary_Overview_ActionSheet_ExportActionSubject" = "Mein Kontakt-Tagebuch";

/* Checkin Risk */

"ContactDiaray_Overview_Checkin_Title_HighRisk" = "Erhöhtes Risiko";

"ContactDiaray_Overview_Checkin_Title_LowRisk" = "Niedriges Risiko";

"ContactDiaray_Overview_Checkin_Title_Subheadline" = "aufgrund Ihrer Anwesenheit bei:";

"ContactDiaray_Overview_Checkin_High_Risk_In_Brackets" = "(erhöhtes Risiko)";

"ContactDiaray_Overview_Checkin_Low_Risk_In_Brackets" = "(niedriges Risiko)";

/* Day */
"ContactDiary_Day_ContactPersonsSegment" = "Personen";

"ContactDiary_Day_AddContactPerson" = "Person hinzufügen";

"ContactDiary_Day_ContactPersonsEmptyTitle" = "Noch keine Personen vorhanden";

"ContactDiary_Day_ContactPersonsEmptyDescription" = "Legen Sie eine Person an und fügen Sie sie in Ihrem Kontakt-Tagebuch hinzu.";

"ContactDiary_Day_ContactPersonsEmptyImageDescription" = "Die Silhouette einer Frau, die über eine Wiese läuft.";

"ContactDiary_Day_LocationsSegment" = "Orte";

"ContactDiary_Day_AddLocation" = "Ort hinzufügen";

"ContactDiary_Day_LocationsEmptyTitle" = "Noch keine Orte vorhanden";

"ContactDiary_Day_LocationsEmptyDescription" = "Legen Sie einen Ort an und fügen Sie ihn in Ihrem Kontakt-Tagebuch hinzu.";

"ContactDiary_Day_LocationsEmptyImageDescription" = "Eine Standortmarkierung markiert ein Gebäude.";

"ContactDiary_Day_Encounter_LessThan10Minutes" = "unter 10 Min.";

"ContactDiary_Day_Encounter_MoreThan10Minutes" = "über 10 Min.";

"ContactDiary_Day_Encounter_WithMask" = "mit Maske";

"ContactDiary_Day_Encounter_WithoutMask" = "ohne Maske";

"ContactDiary_Day_Encounter_Outside" = "im Freien";

"ContactDiary_Day_Encounter_Inside" = "drinnen";

"ContactDiary_Day_Encounter_Notes_Placeholder" = "Notiz (z.\U00A0B. geringer Abstand)";

"ContactDiary_Day_Visit_Duration" = "Dauer";

"ContactDiary_Day_Visit_Notes_Placeholder" = "Notiz (z.\U00A0B. sehr voll, schlecht gelüftet)";

/* Edit Entries */

"ContactDiary_EditEntries_ContactPersons_Title" = "Personen bearbeiten";

"ContactDiary_EditEntries_ContactPersons_DeleteAllButtonTitle" = "Alle entfernen";

"ContactDiary_EditEntries_ContactPersons_AlertTitle" = "Wollen Sie wirklich alle Personen entfernen?";

"ContactDiary_EditEntries_ContactPersons_AlertMessage" = "Wenn Sie alle Personen entfernen, werden alle Einträge für alle Personen aus dem Tagebuch gelöscht.";

"ContactDiary_EditEntries_ContactPersons_AlertConfirmButtonTitle" = "Ja";

"ContactDiary_EditEntries_ContactPersons_AlertCancelButtonTitle" = "Nein";

"ContactDiary_EditEntries_ContactPerson_AlertTitle" = "Wollen Sie diese Person wirklich entfernen?";

"ContactDiary_EditEntries_ContactPerson_AlertMessage" = "Wenn Sie eine Person entfernen, werden alle Einträge für diese Person aus dem Tagebuch gelöscht.";

"ContactDiary_EditEntries_ContactPerson_AlertConfirmButtonTitle" = "Ja";

"ContactDiary_EditEntries_ContactPerson_AlertCancelButtonTitle" = "Nein";

"ContactDiary_EditEntries_Locations_Title" = "Orte bearbeiten";

"ContactDiary_EditEntries_Locations_DeleteAllButtonTitle" = "Alle entfernen";

"ContactDiary_EditEntries_Locations_AlertTitle" = "Wollen Sie wirklich alle Orte entfernen?";

"ContactDiary_EditEntries_Locations_AlertMessage" = "Wenn Sie alle Orte entfernen, werden alle Einträge für alle Orte aus dem Tagebuch gelöscht.";

"ContactDiary_EditEntries_Locations_AlertConfirmButtonTitle" = "Ja";

"ContactDiary_EditEntries_Locations_AlertCancelButtonTitle" = "Nein";

"ContactDiary_EditEntries_Location_AlertTitle" = "Wollen Sie diesen Ort wirklich entfernen?";

"ContactDiary_EditEntries_Location_AlertMessage" = "Wenn Sie einen Ort entfernen, werden alle Einträge für diesen Ort aus dem Tagebuch gelöscht.";

"ContactDiary_EditEntries_Location_AlertConfirmButtonTitle" = "Ja";

"ContactDiary_EditEntries_Location_AlertCancelButtonTitle" = "Nein";

/* Information */
"ContactDiary_Information_Title" = "Kontakt-Tagebuch";

"ContactDiary_Information_ImageDescription" = "Mehrere Menschen schauen im Freien auf ihre Smartphones.";

"ContactDiary_Information_DescriptionTitle" = "Behalten Sie den Überblick.";

"ContactDiary_Information_DescriptionSubHeadline" = "Erstellen Sie eine Übersicht über Ihre Kontakte der letzten 14 Tage. So haben Sie bei Bedarf schnell eine vollständige Liste zur Hand. Zusätzlich werden Ihnen hier Ihre Risiko-Begegnungen angezeigt.";

"ContactDiary_Information_Item_Person_Title" = "Tragen Sie ein, mit wem Sie sich getroffen haben.";

"ContactDiary_Information_Item_Location_Title" = "Tragen Sie ein, an welchen Orten Sie anderen begegnet sind.";

"ContactDiary_Information_Item_Lock_Title" = "Ihr Tagebuch ist nur für Sie bestimmt. Ihre Einträge werden nur auf Ihrem Smartphone gespeichert.";

"ContactDiary_Information_Item_DeletedAutomatically_Title" = "Sie können hinzugefügte Personen und Orte jederzeit wieder aus dem Tagebuch entfernen. Tagebuch-Einträge werden nach 16 Tagen automatisch gelöscht.";

"ContactDiary_Information_Item_ExportTextFormat_Title" = "Sie können Ihr Kontakt-Tagebuch im Textformat exportieren. So können Sie bei Bedarf Ihre Einträge ausdrucken, bearbeiten oder dem Gesundheitsamt zur Verfügung stellen.";

"ContactDiary_Information_Item_ExposureHistory_Title" = "Die angezeigten Risiko-Begegnungen müssen nicht in Zusammenhang mit den von Ihnen erfassten Personen und Orten stehen. Bitte ziehen Sie keine falschen Rückschlüsse.";

"ContactDiary_Information_Dataprivacy_Title" = "Weitere Hinweise finden Sie in der Datenschutzerklärung.";

"ContactDiary_Information_PrimaryButton_Title" = "Tagebuch öffnen";

/* AddEditEntry */
"ContactDiary_AddEditEntry_PrimaryButton_Title" = "Speichern";

/* - Location */
"ContactDiary_AddEditEntry_LocationTitle" = "Ort";

"ContactDiary_AddEditEntry_LocationPlaceholder_Name" = "Beschreibung";

"ContactDiary_AddEditEntry_LocationPlaceholder_PhoneNumber" = "Telefon";

"ContactDiary_AddEditEntry_LocationPlaceholder_EmailAddress" = "E-Mail";

/* - Person */
"ContactDiary_AddEditEntry_PersonTitle" = "Person";

"ContactDiary_AddEditEntry_PersonPlaceholder_Name" = "Name";

"ContactDiary_AddEditEntry_PersonPlaceholder_PhoneNumber" = "Telefon";

"ContactDiary_AddEditEntry_PersonPlaceholder_EmailAddress" = "E-Mail";

/* Statistics */

/* - Trend on Cards */

"Statistics_Card_Trend_Increasing" = "Trend steigend";

"Statistics_Card_Trend_Decreasing" = "Trend fallend";

"Statistics_Card_Trend_Stable" = "Trend stabil";

"Statistics_Card_TrendSemantic_Negative" = "negativ";

"Statistics_Card_TrendSemantic_Positive" = "positiv";

"Statistics_Card_TrendSemantic_Neutral" = "neutral";

/* - Number Formatting */

"Statistics_Card_Million" = "%@ Mio.";

/* - General Card Texts */

"Statistics_Card_From_Nationwide" = "Bundesweit";
"Statistics_Card_From_CWA" = "über die Corona-Warn-App";

/* - Add Statistics Card */

"Statistics_Add_SevenDayIncidence" = "Lokale 7-Tage-Inzidenz hinzufügen";

"Statistics_Add_DisabledAddTitle" = "Maximale Anzahl der lokalen 7-Tage-Inzidenz erreicht";

"Statistics_Add_LocalCardTitle" = "Lokale 7-Tage-Inzidenz";

"Statistics_Add_fromTheWholeCountry" = "Gesamtes Bundesland";

"Statistics_Card_Manage" = "Bearbeiten";

/* - 7 Days Incedence */

"Statistics_Card_CombinedIncidence_Title" = "7-Tage-Inzidenz";

"Statistics_Card_CombinedIncidence_Today" = "Bis heute";

"Statistics_Card_CombinedIncidence_Yesterday" = "Bis gestern";

"Statistics_Card_CombinedIncidence_Date" = "Bis %@";

"Statistics_Card_CombinedIncidence_PrimaryLabelSubtitle" = "Neuinfektionen";

"Statistics_Card_CombinedIncidence_SecondaryLabelSubtitle" = "Hospitalisierungen";

/* - Infections Card */

"Statistics_Card_Infections_Title" = "Bestätigte Neuinfektionen";

"Statistics_Card_Infections_Today" = "Heute";

"Statistics_Card_Infections_Yesterday" = "Gestern";

"Statistics_Card_Infections_Date" = "%@";

"Statistics_Card_Infections_SecondaryLabelTitle" = "7-Tage-Mittelwert";

"Statistics_Card_Infections_TertiaryLabelTitle" = "Gesamt";

/* - Incidence Card */

"Statistics_Card_Region_Today" = "Bis heute";

"Statistics_Card_Region_Yesterday" = "Bis gestern";

"Statistics_Card_Region_Date" = "Bis %@";

"Statistics_Card_Region_PrimaryLabelSubtitle" = "Neuinfektionen";

"Statistics_Card_Region_SecondaryLabelSubtitle_FederalState" = "Hospitalisierungen";

"Statistics_Card_Region_SecondaryLabelSubtitle_AdministrativeUnit" = "Hospitalisierungen in %@";

/* - Key Submissions Card */

"Statistics_Card_KeySubmissions_Title" = "Warnende Personen";

"Statistics_Card_KeySubmissions_Today" = "Heute";

"Statistics_Card_KeySubmissions_Yesterday" = "Gestern";

"Statistics_Card_KeySubmissions_Date" = "%@";

"Statistics_Card_KeySubmissions_SecondaryLabelTitle" = "7-Tage-Mittelwert";

"Statistics_Card_KeySubmissions_TertiaryLabelTitle" = "Gesamt";

"Statistics_Card_KeySubmissions_Footnote" = "über die Corona-Warn-App";

/* - Reproduction Number Card */

"Statistics_Card_ReproductionNumber_Title" = "7-Tage-R-Wert";

"Statistics_Card_ReproductionNumber_Today" = "Aktuell";

"Statistics_Card_ReproductionNumber_Yesterday" = "Gestern";

"Statistics_Card_ReproductionNumber_Date" = "Bis %@";

"Statistics_Card_ReproductionNumber_SecondaryLabelTitle" = "durchschnittliche Ansteckungen pro infizierter Person";

/* - At least one person vaccinated card */

"Statistics_Card_AtLeastOneVaccinated_Title" = "Mindestens einmal geimpfte Personen";

"Statistics_Card_AtLeastOneVaccinated_Today" = "Bis heute";

"Statistics_Card_AtLeastOneVaccinated_Yesterday" = "Bis gestern";

"Statistics_Card_AtLeastOneVaccinated_Date" = "Bis %@";

"Statistics_Card_AtLeastOneVaccinated_SecondaryLabelTitle" = "der Bevölkerung";

"Statistics_Card_AtLeastOneVaccinated_TertiaryLabelTitle" = "Gesamt";

"Statistics_Card_AtLeastOneVaccinated_SecondarySubtitleLabel" = "der Bevölkerung";

/* - Fully vaccinated people card */

"Statistics_Card_FullyVaccinated_Title" = "Vollständig geimpfte Personen";

"Statistics_Card_FullyVaccinated_Today" = "Bis heute";

"Statistics_Card_FullyVaccinated_Yesterday" = "Bis gestern";

"Statistics_Card_FullyVaccinated_Date" = "Bis %@";

"Statistics_Card_FullyVaccinated_SecondaryLabelTitle" = "der Bevölkerung";

"Statistics_Card_FullyVaccinated_TertiaryLabelTitle" = "Gesamt";

"Statistics_Card_FullyVaccinated_SecondarySubtitleLabel" = "der Bevölkerung";

/* - Applied vaccination dose rates card */

"Statistics_Card_AppliedDoseRates_Title" = "Verabreichte Impfdosen";

"Statistics_Card_AppliedDoseRates_Today" = "Heute";

"Statistics_Card_AppliedDoseRates_Yesterday" = "Gestern";

"Statistics_Card_AppliedDoseRates_Date" = "%@";

"Statistics_Card_AppliedDoseRates_SecondaryLabelTitle" = "7-Tage-Mittelwert";

"Statistics_Card_AppliedDoseRates_TertiaryLabelTitle" = "Gesamt";

/* - Infected People in Intensive Care */

"Statistics_Card_IntensiveCare_Title" = "COVID-19-Erkrankte auf Intensivstationen";

"Statistics_Card_IntensiveCare_Today" = "Bis heute";

"Statistics_Card_IntensiveCare_Yesterday" = "Gestern";

"Statistics_Card_IntensiveCare_Date" = "Bis %@";

"Statistics_Card_IntensiveCare_SecondaryLabelTitle" = "COVID-19-Belegung aller betreibbaren Intensivbetten";

/* Error */

"Statistics_LoadingError" = "Die Statistiken konnten nicht geladen werden. Bitte schließen Sie die App und versuchen Sie es erneut.";

/* - Info Screen */

"Statistics_Info_Title" = "Kennzahlen";

"Statistics_Info_Subtitle" = "Erklärung der Statistiken";

"Statistics_Info_Incidence_Title" = "7-Tage-Inzidenz";

"Statistics_Info_Local7Days_Title" = "Lokale 7-Tage-Inzidenz";

"Statistics_Info_Local7Days_Text" = "Gesamtzahl der bestätigten Neuinfektionen bzw. Hospitalisierungen der letzten 7 Tage (nach Meldedatum) pro 100.000 Einwohner im konfigurierten Kreis oder Bundesland.\nDie Hospitalisierungsdaten beziehen sich auf das zugehörige Bundesland.";

"Statistics_Info_NewInfection_Title" = "Bestätigte Neuinfektionen";

"Statistics_Info_NewInfection_Text" = "Gesamtzahl der bestätigten Neuinfektionen der letzten 7 Tage (nach Meldedatum) pro 100.000 Einwohner.";

"Statistics_Info_HospitalizationRate_Title" = "Hospitalisierung";

"Statistics_Info_HospitalizationRate_Text" = "Gesamtzahl der Krankenhausaufnahmen aufgrund von COVID-19 der letzten 7 Tage (nach Meldedatum) pro 100.000 Einwohner.";

"Statistics_Info_IntensiveCare_Title" = "COVID-19-Erkrankte auf Intensivstationen";

"Statistics_Info_IntensiveCare_Text" = "Anteil der an COVID-19 erkrankten Personen auf Intensivstationen im Verhältnis zur Gesamtbettenanzahl.";

"Statistics_Info_Infections_Title" = "Bestätigte Neuinfektionen";

"Statistics_Info_Infections_Text" = "Anzahl der an das RKI übermittelten Corona-positiv getesteten Personen.";

"Statistics_Info_KeySubmissions_Title" = "Warnende Personen";

"Statistics_Info_KeySubmissions_Text" = "Anzahl der über einen PCR-Test Corona-positiv getesteten Personen, die mithilfe der App ihre Mitmenschen gewarnt haben.";

"Statistics_Info_ReproductionNumber_Title" = "7-Tage-R-Wert";

"Statistics_Info_ReproductionNumber_Text" = "Die Reproduktionszahl R gibt an, wie viele Personen im Durchschnitt von einer infizierten Person angesteckt wurden. Der aktuelle Wert berücksichtigt Daten bis vor 5 Tagen.";

"Statistics_Info_AtLeastOnce_Title" = "Mindestens einmal geimpfte Personen";

"Statistics_Info_AtLeastOnce_Text" = "Anzahl der an das RKI übermittelten Personen, die die erste Impfdosis erhalten haben.";

"Statistics_Info_FullyVaccinated_Title" = "Vollständig geimpfte Personen";

"Statistics_Info_FullyVaccinated_Text" = "Anzahl der an das RKI übermittelten Personen, die alle notwendigen Impfdosen erhalten haben.";

"Statistics_Info_DosesAdministered_Title" = "Verabreichte Impfdosen";

"Statistics_Info_DosesAdministered_Text" = "Anzahl der Impfdosen, die bisher bundesweit verabreicht wurden.";

"Statistics_Info_FAQLink_Text" = "Weitere Informationen finden Sie in den FAQ:";

"Statistics_Info_FAQLink_Title" = "FAQ zu Statistiken";

"Statistics_Info_Definitions_Title" = "Legende";

"Statistics_Info_Period_Title" = "Zeitraum";

"Statistics_Info_Yesterday_Title" = "Gestern / Bis gestern";

"Statistics_Info_Yesterday_Text" = "Zahl für den Vortag / bis zum Vortag. Wenn für den Vortag noch keine Zahl vorliegt, wird das Datum des letzten Tages angezeigt, für den eine Zahl vorliegt.";

"Statistics_Info_Mean_Title" = "7-Tage-Mittelwert";

"Statistics_Info_Mean_Text" = "Mittelwert der vergangenen 7 Tage";

"Statistics_Info_Total_Title" = "Gesamt";

"Statistics_Info_Total_Text" = "Gesamtzahl seit Jahresbeginn 2020 bzw. Einführung der App (15. Juni 2020)";

"Statistics_Info_Trend_Title" = "Trend";

"Statistics_Info_Trend_Text" = "Der Trend vergleicht den Wert vom Vortag mit dem Wert von vor zwei Tagen (betr. 7-Tage-Inzidenz, 7-Tage-Inzidenz Hospitalisierung, COVID-19-Erkrankte auf Intensivstationen, 7-Tage-R-Wert) bzw. für die 7-Tage-Trends den Mittelwert der letzten 7 Tage mit dem der vorausgegangenen 7 Tage (7-Tage-Mittelwert der bestätigten Neuinfektionen, der warnenden Personen, der verabreichten Impfdosen). Dabei wird jeweils der Datenstand der Erstveröffentlichung genommen; nachfolgende Aktualisierungen werden nicht berücksichtigt.\n\nDie Pfeilrichtung zeigt an, ob der Trend nach oben oder nach unten geht oder relativ stabil ist, d.h. eine Abweichung (jeweils unter Berücksichtigung nur der angezeigten Nachkommastellen) von weniger als 1% im Vortagesvergleich bzw. 5% im Vorwochenvergleich aufweist. Die Farbe bewertet diesen Trend als positiv (grün), negativ (rot) oder neutral (grau).";

"Statistics_Info_Trends_Title" = "Beispiele für die angezeigten Trends:";

"Statistics_Info_Trends_Increasing" = "Trend steigend, negativ";

"Statistics_Info_Trends_Decreasing" = "Trend fallend, positiv";

"Statistics_Info_Trends_Stable" = "Trend stabil, neutral";

"Statistics_Info_Trends_Footnote" = "Die Bewertung des Trends bei den warnenden Personen ändert sich je nach Infektionslage. Deshalb wird dieser Trend immer neutral dargestellt.";

"Statistics_Info_Image_AccLabel" = "Abstrakte Darstellung eines Smartphones mit vier Platzhaltern für Informationen";

"Statistics_Info_Blog_Description" = "Mehr inhaltliche Details zu einzelnen Kennzahlen finden Sie im %@.";

"Statistics_Info_More_Information_Blog" = "Blog";

/* Update OS */

"UpdateOS_title" = "Führen Sie ein iOS-Update durch.";

"UpdateOS_text" = "Für die Corona-Warn-App benötigen Sie die aktuelle iOS-Version.\nGehen Sie dafür in die Einstellungen Ihres iPhones und wählen Sie Allgemein -> Softwareupdate.";

/* Tabbar */

"Tabbar_Home_Title" = "Status";

"Tabbar_Certificates_Title" = "Zertifikate";

"Tabbar_Scanner_Title" = "QR-Code-Scanner";

"Tabbar_Diary_Title" = "Tagebuch";

"Tabbar_CheckIn_Title" = "Check-in";

/* Data Donation */

"DataDonation_IntroductionText" = "Teilen Sie Daten über Ihre App-Nutzung mit uns und helfen Sie uns so, die Wirksamkeit der App zu bewerten.";

"DataDonation_AccImageDescription" = "Weibliche Person mit Mobiltelefon, welche ihre Daten teilt";

"DataDonation_Headline" = "Datenspende";

"DataDonation_Description" = "Sie können uns helfen, die Corona-Warn-App zu verbessern. Teilen Sie Daten über Ihre App-Nutzung mit dem RKI. Sie helfen damit dem RKI bei der Bewertung der Wirksamkeit der App. Ihre Daten ermöglichen außerdem, die Funktionen und Nutzerfreundlichkeit der App zu verbessern.";

"DataDonation_SubHead_Settings" = "EINSTELLUNG";

"DataDonation_SubHead_YourState" = "Ihr Bundesland (optional)";

"DataDonation_SubHead_AgeGroup" = "Ihre Altersgruppe (optional)";

"DataDonation_State_NoSelection_Text" = "Bundesland";

"DataDonation_Region_NoSelection_Text" = "Kreis / Bezirk (optional)";

"DataDonation_AgeGroup_NoSelection_Text" = "Angabe zu Ihrem Alter";

"DataDonation_DetailedInformation_DataProcessing" = "Ausführliche Informationen zu dieser Datenverarbeitung und den Datenschutzrisiken in den USA und anderen Drittländern";

"DataDonation_Button_OK" = "Einverstanden";

"DataDonation_Button_NotOK" = "Nicht einverstanden";

/* Value selection */

"DataDonation_ValueSelection_None" = "keine Angabe";

"DataDonation_ValueSelection_Title_State" = "Ihr Bundesland";

"DataDonation_ValueSelection_Title_Region" = "Ihr Kreis / Bezirk";

"DataDonation_ValueSelection_Title_Age" = "Ihre Altersgruppe";

"DataDonation_ValueSelection_Age_Below29" = "bis 29 Jahre";

"DataDonation_ValueSelection_Age_Between30And59" = "30-59 Jahre";

"DataDonation_ValueSelection_Age_Min60OrAbove" = "60+ Jahre";

/* Detailed Infos Data Donation */

"DetailedInfosDataDonation_Headline" = "Ausführliche Informationen zur Datenspende";

"DetailedInfosDataDonation_SubHead_DataProcessing" = "Datenverarbeitung im Rahmen der Datenspende";

"DetailedInfosDataDonation_DataProcessing_Description" = "Im Rahmen der Datenspende übermittelt die App verschiedene Daten täglich an das RKI. Die übermittelten Daten dienen der Bewertung der Wirksamkeit der App und sie werden ausgewertet, um folgende Verbesserungen zu ermöglichen:";

"DetailedInfosDataDonation_BulletPoint_ImproveddRiskDetermination_BulletTitle" = "Verbesserung der Risiko-Ermittlung";

"DetailedInfosDataDonation_BulletPoint_ImproveddRiskDetermination" = "Die Genauigkeit und Zuverlässigkeit der technischen Berechnung der Ansteckungsrisiken sollen verbessert werden. Hierfür werden Angaben über Risiko-Begegnungen und Ihnen angezeigte Warnungen ausgewertet. In der Folge kann die Berechnungsmethode verfeinert werden.";

"DetailedInfosDataDonation_BulletPoint_ImproveddUserNavigation_BulletTitle" = "Verbesserung der Nutzerführung in der App";

"DetailedInfosDataDonation_BulletPoint_ImproveddUserNavigation" = "Die Bedienung der App soll erleichtert werden. Hierfür werden Angaben über die einzelnen Schritte ausgewertet, die Nutzer in der App vornehmen. So können Beschriftungen und Hinweistexte klarer gestaltet und Bedienelemente so platziert werden, dass sie besser gefunden werden können. Außerdem können Darstellungen für verschiedene Smartphone-Modelle angepasst werden.";

"DetailedInfosDataDonation_BulletPoint_AppSupport_BulletTitle" = "Informationen und Hilfestellungen zur App ermöglichen";

"DetailedInfosDataDonation_BulletPoint_AppSupport" = "Es soll möglich werden, zu erkennen, ob es z.\U00A0B. bei der Nutzung der App im Zusammenhang mit bestimmten Testeinrichtungen und Laboren oder in bestimmten Regionen zu Problemen kommt. Dies kann festgestellt werden, wenn aufgrund der Datenspende auffällt, dass in bestimmten Regionen Testergebnisse verspätet zur Verfügung stehen. So können die zuständigen Gesundheitsbehörden auch gezielt auf mögliche technische Störungen hingewiesen werden.";

"DetailedInfosDataDonation_BulletPoint_ImprovedStatistics_BulletTitle" = "Verbesserung der Statistiken über den Pandemieverlauf";

"DetailedInfosDataDonation_BulletPoint_ImprovedStatistics" = "Die Daten können Aufschluss über die zeitliche und räumliche Verteilung bestimmter Ereignisse des Pandemieverlaufs geben und es ermöglichen, auf bestimmte Entwicklungen schneller zu reagieren.";

"DetailedInfosDataDonation_SubHead_RKI_DataCollection" = "Dazu erhebt das RKI folgende Daten:";

"DetailedInfosDataDonation_RKI_DataCollection_BulletPoint_Date" = "Das Datum der Übermittlung.";

"DetailedInfosDataDonation_RKI_DataCollection_BulletPoint_ChangeOfWarnHistory" = "Änderungen der Warnungshistorie im Vergleich zum Vortag.";

"DetailedInfosDataDonation_RKI_DataCollection_BulletPoint_InfoAboutRisk" = "Angaben dazu, welches Risiko Ihnen zum Zeitpunkt der Übermittlung angezeigt wurde.";

"DetailedInfosDataDonation_RKI_DataCollection_BulletPoint_RiskStatus_Base" = "Angaben dazu, auf welcher Grundlage der Risikostatus in Zusammenhang mit einer Begegnung berechnet wurde.";

"DetailedInfosDataDonation_SubHead_RetrievedTestResult" = "Wenn Sie ein Testergebnis über die App abgerufen haben:";

"DetailedInfosDataDonation_RetrievedTestResult_BulletPoint_KindOfTestResult" = "Angaben dazu, ob Sie ein positives oder negatives Testergebnis über die App erhalten haben.";

"DetailedInfosDataDonation_RetrievedTestResult_BulletPoint_CalculatedRisk" = "Angaben zum berechneten Risiko zum Zeitpunkt der Testregistrierung.";

"DetailedInfosDataDonation_RetrievedTestResult_BulletPoint_PeriodHighRisk" = "Angaben zum Zeitraum zwischen der letzten Begegnung mit erhöhtem Risiko und der Testregistrierung.";

"DetailedInfosDataDonation_RetrievedTestResult_BulletPoint_PeriodLastInfoHighRisk" = "Angaben zum Zeitraum zwischen der letzten Mitteilung eines erhöhten Risikos und der Testregistrierung.";

"DetailedInfosDataDonation_RetrievedTestResult_BulletPoint_SharedTestResult" = "Angaben dazu, ob Sie Ihr Testergebnis geteilt und andere gewarnt haben.";

"DetailedInfosDataDonation_SubHead_WarnOthers" = "Wenn Sie andere über eine mögliche Risiko-Begegnung gewarnt haben:";

"DetailedInfosDataDonation_WarnOthers_BulletPoint_Canceled" = "Angaben dazu, ob Sie die Schritte zur Warnung anderer abgebrochen haben.";

"DetailedInfosDataDonation_WarnOthers_BulletPoint_SymptompsStart" = "Angaben dazu, ob Sie Angaben zum Symptombeginn gemacht haben.";

"DetailedInfosDataDonation_WarnOthers_BulletPoint_Consent" = "Angaben dazu, wann Sie Ihr Einverständnis in die Warnung anderer erteilt haben.";

"DetailedInfosDataDonation_WarnOthers_BulletPoint_HowFar" = "Angaben dazu, bis zu welcher Meldung im Rahmen der Warnung anderer Sie gekommen sind.";

"DetailedInfosDataDonation_WarnOthers_BulletPoint_HoursUntilReceived" = "Angaben dazu, wie viele Stunden es gedauert hat, bis Sie Ihr Testergebnisses erhalten haben.";

"DetailedInfosDataDonation_WarnOthers_BulletPoint_DaysElapsed" = "Angaben dazu, wie viele Tage seit der letzten Mitteilung eines hohen Risikos vergangen sind.";

"DetailedInfosDataDonation_WarnOthers_BulletPoint_HoursSinceRegistration" = "Angaben dazu, wie viele Stunden seit der Testregistrierung vergangen sind.";

"DetailedInfosDataDonation_Misc_SubHead_MiscInformation" = "Sonstige Informationen:";

"DetailedInfosDataDonation_Misc_SubHead_BulletPoint_AgeGroup" = "Angaben dazu, welche Altersgruppe Sie angegeben haben.";

"DetailedInfosDataDonation_Misc_SubHead_BulletPoint_Region" = "Angaben dazu, welche Region Sie angegeben haben.";

"DetailedInfosDataDonation_Misc_SubHead_BulletPoint_TechSpecs" = "Angaben zum Modell und der Version Ihres Smartphones und zur Version Ihrer App sowie dem verwendeten Betriebssystem.";

"DetailedInfosDataDonation_General_Privacy_Infos" = "Die Angaben können nicht mit Ihrer Person verknüpft werden. Ihre Identität bleibt weiterhin geheim.
Die Angaben werden statistisch ausgewertet, sie werden nicht zu einem Profil gespeichert.";

"Contact_Journal_Notes_Description_Title" = "Notiz";

"Contact_Journal_Notes_Description" = "Hier können Sie Notizen machen, die Ihnen helfen, das Infektionsrisiko besser einzuschätzen.\n\nNotieren Sie hier weitere Umstände Ihrer Begegnung bzw. Ihres Aufenthalts, die sich auf das Infektionsrisiko auswirken können, z.\U00A0B. räumliche Nähe zu anderen Personen oder was Sie gemacht haben (Beispiele: „saßen nah beieinander“, „Sport gemacht“, „wenig Platz“, „wir haben gesungen“).\n\nDiese Notizen können Ihnen später helfen, sich besser zu erinnern. So können Sie, wenn nötig, die Menschen, mit denen Sie zusammen waren, frühzeitig warnen und auch das Gesundheitsamt bei der Nachverfolgung möglicher Infektionsketten unterstützen.";

/* Quick Actions a.k.a. shortcuts */

"QuickAction_newContactDiaryEntry" = "Tagebuch-Eintrag für heute hinzufügen";

"QuickAction_eventCheckin" = "Einchecken";

/* Checkins */

"Checkins_Overview_Title" = "Meine Check-ins";

"Checkins_Overview_MenuButtonTitle" = "Menü";

"Checkins_Overview_ScanButtonTitle" = "QR-Code scannen";

"Checkins_Overview_EmptyTitle" = "Noch keine Einträge vorhanden";

"Checkins_Overview_EmptyDescription" = "Wenn Sie einen QR-Code scannen, um sich für ein Event oder einen Ort einzuchecken, wird automatisch ein Eintrag angelegt.";

"Checkins_Overview_EmptyImageDescription" = "Gebäude mit QR-Code-Symbol im Hintergrund";

"Checkins_Overview_DeleteAllButtonTitle" = "Alle entfernen";

"Checkins_Overview_DurationTitle" = "Dauer";

"Checkins_Overview_CheckinDateTemplate" = "Am %@";

"Checkins_Overview_CheckinTimeTemplate" = "%@ - Automatisch auschecken nach %@";

"Checkins_Overview_CheckoutButtonTitle" = "Jetzt auschecken";

"Checkins_Overview_DeleteOne_AlertTitle" = "Wollen Sie diesen Eintrag wirklich entfernen?";

"Checkins_Overview_DeleteOne_AlertMessage" = "Sie können dann Personen, die zur selben Zeit für diesen Ort oder Event eingecheckt waren, bei Bedarf nicht mehr warnen oder von ihnen gewarnt werden.";

"Checkins_Overview_DeleteOne_AlertConfirmButtonTitle" = "Entfernen";

"Checkins_Overview_DeleteOne_AlertCancelButtonTitle" = "Abbrechen";

"Checkins_Overview_DeleteAll_AlertTitle" = "Wollen Sie wirklich alle Einträge entfernen?";

"Checkins_Overview_DeleteAll_AlertMessage" = "Sie können dann Personen, die zur selben Zeit für diese Orte oder Events eingecheckt waren, bei Bedarf nicht mehr warnen oder von ihnen gewarnt werden.";

"Checkins_Overview_DeleteAll_AlertConfirmButtonTitle" = "Entfernen";

"Checkins_Overview_DeleteAll_AlertCancelButtonTitle" = "Abbrechen";

"Checkins_Overview_ActionSheet_InfoTitle" = "Informationen";

"Checkins_Overview_ActionSheet_EditTitle" = "Bearbeiten";

"Checkins_Overview_Item_Prefix_CheckIn" = "Check-in für %@.";

"Checkins_Overview_Item_Prefix_CheckedOut" = "Checked-Out für %@.";

"Checkin_QR_Scanner_Checkin_Error_Title" = "Ungültiger QR-Code";

"Checkin_QR_Scanner_Error_InvalidURL" = "Der gescannte QR-Code gilt nicht für das Einchecken für ein Event oder einen Ort. Bitte scannen Sie einen geeigneten QR-Code (Fehlercode INVALID_URL).";

"Checkin_QR_Scanner_Error_InvalidPayload" = "Ungültiger QR-Code verhindert das Einchecken. Die verantwortliche Stelle muss einen neuen QR-Code generieren (Fehlercode INVALID_PAYLOAD).";

"Checkin_QR_Scanner_Error_InvalidURLVendorData" = "Ungültiger QR-Code verhindert das Einchecken. Die verantwortliche Stelle muss einen neuen QR-Code generieren (Fehlercode INVALID_VENDOR_DATA).";

"Checkin_QR_Scanner_Error_InvalidDescription" = "Ungültiger QR-Code verhindert das Einchecken. Die verantwortliche Stelle muss einen neuen QR-Code generieren (Fehlercode INVALID_DESCRIPTION).";

"Checkin_QR_Scanner_Error_InvalidAddress" = "Ungültiger QR-Code verhindert das Einchecken. Die verantwortliche Stelle muss einen neuen QR-Code generieren (Fehlercode INVALID_ADDRESS).";

"Checkin_QR_Scanner_Error_InvalidCryptographicSeed" = "Ungültiger QR-Code verhindert das Einchecken. Die verantwortliche Stelle muss einen neuen QR-Code generieren (Fehlercode INVALID_CRYPTO_SEED).";

"Checkin_QR_Scanner_Error_InvalidTimeStamps" = "Ungültiger QR-Code verhindert das Einchecken. Die verantwortliche Stelle muss einen neuen QR-Code generieren (Fehlercode INVALID_TIMESTAMPS).";

/* TraceLocations */

"TraceLocations_Overview_Title" = "Meine QR-Codes";

"TraceLocations_Overview_MenuButtonTitle" = "Menü";

"TraceLocations_Overview_AddButtonTitle" = "QR-Code erstellen";

"TraceLocations_Overview_EmptyTitle" = "Noch keine QR-Codes erstellt";

"TraceLocations_Overview_EmptyDescription" = "Hier werden alle QR-Codes angezeigt, die Sie für einen Ort oder ein Event erstellt haben. Sie können die QR-Codes löschen, wenn diese nicht mehr verwendet werden sollen.";

"TraceLocations_Overview_EmptyImageDescription" = "Smartphone mit QR-Code-Symbol";

"TraceLocations_Overview_DeleteAllButtonTitle" = "Alle entfernen";

"TraceLocations_Overview_SelfCheckinButtonTitle" = "Selbst einchecken";

"TraceLocations_Overview_DeleteOne_AlertTitle" = "Wollen Sie den QR-Code wirklich löschen?";

"TraceLocations_Overview_DeleteOne_AlertMessage" = "Bitte denken Sie daran, dass der QR-Code danach nicht mehr zum Einchecken verwendet werden kann.";

"TraceLocations_Overview_DeleteOne_AlertConfirmButtonTitle" = "Löschen";

"TraceLocations_Overview_DeleteOne_AlertCancelButtonTitle" = "Abbrechen";

"TraceLocations_Overview_DeleteAll_AlertTitle" = "Wollen Sie wirklich alle QR-Codes löschen?";

"TraceLocations_Overview_DeleteAll_AlertMessage" = "Bitte denken Sie daran, dass diese QR-Codes danach nicht mehr zum Einchecken verwendet werden können.";

"TraceLocations_Overview_DeleteAll_AlertConfirmButtonTitle" = "Löschen";

"TraceLocations_Overview_DeleteAll_AlertCancelButtonTitle" = "Abbrechen";

"TraceLocations_Overview_ActionSheet_InfoTitle" = "Informationen";

"TraceLocations_Overview_ActionSheet_OnBehalfCheckinSubmissionTitle" = "In Vertretung warnen";

"TraceLocations_Overview_ActionSheet_EditTitle" = "Bearbeiten";

"TraceLocations_Overview_Item_Prefix" = "QR-Code für %@.";

/* Trace Location Details */

"TraceLocations_Details_PrintVersionButtonTitle" = "Druckversion anzeigen";

"TraceLocations_Details_DuplicateButtonTitle" = "Als Vorlage verwenden";

/* Selection of a TraceLocations */
"TraceLocations_TypeSelection_Title" = "QR-Code erstellen";

"TraceLocations_Section_Title_Permanent" = "ORT";

"TraceLocations_Section_Title_Temporary" = "EVENT";

"TraceLocations_Type_Title_PermanentOther" = "Anderer Ort";

"TraceLocations_Type_Title_PermanentRetail" = "Einzelhandel";

"TraceLocations_Title_Type_PermanentFoodService" = "Gastronomiebetrieb";

"TraceLocations_Type_Title_PermanentCraft" = "Handwerksbetrieb";

"TraceLocations_Type_Title_PermanentWorkplace" = "Arbeitsstätte";

"TraceLocations_Type_Title_PermanentEducationalInstitution" = "Bildungsstätte";

"TraceLocations_Type_Title_PermanentPublicBuilding" = "Öffentliches Gebäude";

"TraceLocations_Type_Subtitle_PermanentRetail" = "Geschäft, Verkaufsraum";

"TraceLocations_Type_Subtitle_PermanentFoodService" = "Café, Kneipe, Restaurant, Hotel";

"TraceLocations_Type_Subtitle_PermanentCraft" = "Friseur, Schreinerei";

"TraceLocations_Type_Subtitle_PermanentWorkplace" = "Büro, Konferenzraum, Kantine";

"TraceLocations_Type_Subtitle_PermanentEducationalInstitution" = "Klassenzimmer, Vorlesungssaal, Bibliothek";

"TraceLocations_Type_Subtitle_PermanentPublicBuilding" = "Bürgeramt, Museum";

"TraceLocations_Type_Title_TemporaryOther" = "Anderes Event";

"TraceLocations_Type_Title_TemporaryCulturalEvent" = "Kulturveranstaltung";

"TraceLocations_Type_Title_TemporaryClubActivity" = "Vereinsaktivität";

"TraceLocations_Type_Title_TemporaryPrivateEvent" = "Private Feier";

"TraceLocations_Type_Title_TemporaryWorshipService" = "Gottesdienst";

"TraceLocations_Type_Subtitle_TemporaryCulturalEvent" = "Konzert, Kunstausstellung";

"TraceLocations_Type_Subtitle_TemporaryClubActivity" = "Sporttraining, Mitgliederversammlung";

"TraceLocations_Type_Subtitle_TemporaryPrivateEvent" = "Geburtstag, Familienfeier";

/* Trace Location Configuration */

"TraceLocations_Configuration_Title" = "QR-Code erstellen";

"TraceLocations_Configuration_DescriptionPlaceholder" = "Bezeichnung";

"TraceLocations_Configuration_AddressPlaceholder" = "Ort";

"TraceLocations_Configuration_StartDateTitle" = "Beginn";

"TraceLocations_Configuration_EndDateTitle" = "Ende";

"TraceLocations_Configuration_DefaultCheckinLengthTitle" = "Typische Aufenthaltsdauer";

"TraceLocations_Configuration_DefaultCheckinLengthFootnote" = "Geben Sie an, wie lange sich Gäste üblicherweise bei Ihnen aufhalten.";

"TraceLocations_Configuration_PrimaryButtonTitle" = "Speichern";

"TraceLocations_Configuration_HoursUnit" = "%@ Std.";

"TraceLocations_Configuration_SavingErrorMessage" = "Der QR-Code kann aktuell nicht gespeichert werden. Bitte versuchen Sie es später noch einmal (Fehlercode %@).";

/* On Behalf Checkin Submission */

/* - Info */

"OnBehalfCheckinSubmission_Info_Title" = "In Vertretung warnen";

"OnBehalfCheckinSubmission_Info_Subtitle" = "Mehr Sicherheit für Sie und Ihre Gäste";

"OnBehalfCheckinSubmission_Info_Description" = "Sie können Ihre Gäste in Vertretung für eine positiv getestete Person warnen, die am Event teilgenommen hat, aber nicht über die Corona-Warn-App eingecheckt war.";

"OnBehalfCheckinSubmission_Info_BulletPoint1" = "Wird eine nicht eingecheckte Person später positiv getestet, können die Gäste gewarnt werden, wenn sie sich zur gleichen Zeit oder bis zu 30 Minuten nach der positiv getesteten Person im gleichen Raum aufgehalten haben.";

"OnBehalfCheckinSubmission_Info_BulletPoint2" = "Nur nach Anweisung des Gesundheitsamtes können Sie Ihre Gäste in Vertretung warnen. Sie bekommen dazu vom Gesundheitsamt eine TAN mitgeteilt.";

"OnBehalfCheckinSubmission_Info_PrimaryButtonTitle" = "Weiter";

/* - Trace Location Selection */

"OnBehalfCheckinSubmission_TraceLocationSelection_Title" = "In Vertretung warnen";

"OnBehalfCheckinSubmission_TraceLocationSelection_Description" = "Wählen Sie ein Event, für welches Sie in Vertretung einer infizierten Person andere warnen möchten. Oder stellen Sie gelöschte Events wieder her, indem Sie den QR-Code des Events erneut einscannen.";

"OnBehalfCheckinSubmission_TraceLocationSelection_ScanButtonTitle" = "QR-Code scannen";

"OnBehalfCheckinSubmission_TraceLocationSelection_PrimaryButtonTitle" = "Weiter";

"OnBehalfCheckinSubmission_TraceLocationSelection_EmptyState_Title" = "Keine Events vorhanden";

"OnBehalfCheckinSubmission_TraceLocationSelection_EmptyState_Description" = "Scannen Sie den QR-Code eines Events erneut, um andere in Vertretung zu warnen.";

"OnBehalfCheckinSubmission_TraceLocationSelection_EmptyState_ImageDescription" = "Smartphone";

/* - Date Time Selection */

"OnBehalfCheckinSubmission_DateTimeSelection_Title" = "In Vertretung warnen";

"OnBehalfCheckinSubmission_DateTimeSelection_Description" = "Geben Sie die Aufenthaltsdauer der positiv getesteten Person an, für die gewarnt werden soll. Diese Information erhalten Sie vom Gesundheitsamt.";

"OnBehalfCheckinSubmission_DateTimeSelection_Start" = "Beginn/Ankunft";

"OnBehalfCheckinSubmission_DateTimeSelection_Duration" = "Dauer";

"OnBehalfCheckinSubmission_DateTimeSelection_PrimaryButtonTitle" = "Weiter";

/* - TAN Input */

"OnBehalfCheckinSubmission_TANInput_Title" = "In Vertretung warnen";

"OnBehalfCheckinSubmission_TANInput_Description" = "Geben Sie die 10-stellige TAN ein, die Ihnen mitgeteilt wurde.";

"OnBehalfCheckinSubmission_TANInput_PrimaryButtonTitle" = "Warnung abschicken";

/* - Thank You */

"OnBehalfCheckinSubmission_ThankYou_Title" = "Vielen Dank!";

"OnBehalfCheckinSubmission_ThankYou_Description" = "Dank Ihrer Mithilfe können andere gewarnt werden und entsprechend reagieren.";

/* - Errors */

"OnBehalfCheckinSubmissionError_Failed" = "Ein Fehler ist aufgetreten. Bitte kontaktieren Sie die technische Hotline über App-Informationen -> Technische Hotline.";

"OnBehalfCheckinSubmissionError_InvalidTAN" = "Ungültige TAN. Bitte überprüfen Sie Ihre Eingabe oder kontaktieren Sie die Stelle, die Ihnen die TAN mitgeteilt hat.";

"OnBehalfCheckinSubmissionError_TryAgain" = "Ein Fehler ist aufgetreten. Bitte versuchen Sie es später noch einmal oder kontaktieren Sie die technische Hotline über App-Informationen -> Technische Hotline.";

"OnBehalfCheckinSubmissionError_NoNetwork" = "Ihre Internetverbindung wurde unterbrochen. Bitte prüfen Sie die Verbindung und versuchen Sie es erneut.";

/* Error Reporting */

"ErrorReport_Title" = "Fehlerberichte";

"ErrorReport_Analysis" = "Fehleranalyse";

"ErrorReport_Description1" = "Um den technischen Support der App bei der Fehleranalyse zu unterstützen, können Sie einen Fehlerbericht der CWA aufzeichnen. Hierbei werden die einzelnen technischen Schritte und Ereignisse beim Ablauf der App detailliert aufgezeichnet. Den Fehlerbericht können Sie dann an den technischen Support senden und so helfen, Fehler zu erkennen und zu beheben.\n\nWeitere Informationen finden Sie in den FAQ:";

"ErrorReport_FAQ" = "FAQ zu den Fehlerberichten";

"ErrorReport_Description2" = "Bevor Sie den aufgezeichneten Fehlerbericht an den technischen Support des RKI übersenden können, ist Ihr Einverständnis erforderlich.\n\nNach der Übersendung erhalten Sie eine Fehlerbericht-ID. Diese können Sie angeben, um dem technischen Support z.\U00A0B. weitere Informationen zukommen zu lassen und dabei eine Zuordnung zu Ihrem Fehlerbericht zu ermöglichen. Wenn Sie die Fehlerbericht-ID nicht mitteilen, ist dem RKI eine Zuordnung zu Ihrer Person nicht möglich.";

"ErrorReport_DetailedInformation_Title" = "Ausführliche Informationen zur Übersendung der Fehlerberichte";

"errorReport_DetailedInformation_Headline" = "Prüfung der Echtheit und Drittlandsübermittlung";

"errorReport_DetailedInformation_Content1" = "Um die Echtheit Ihrer App zu bestätigen, erzeugt Ihr Smartphone eine eindeutige Kennung, die Informationen über die Version Ihres Smartphones und der App enthält. Das ist erforderlich, um sicherzustellen, dass nur Nutzer Daten auf diesem Weg an den technischen Support übersenden, die tatsächlich die Corona-Warn-App nutzen und nicht manipulierte Fehlerberichte bereitstellen. Die Kennung wird dafür einmalig an Apple übermittelt. Dabei kann es auch zu einer Datenübermittlung in die USA oder andere Drittländer kommen. Dort besteht möglicherweise kein dem europäischen Recht entsprechendes Datenschutzniveau und Ihre europäischen Datenschutzrechte können eventuell nicht durchgesetzt werden. Insbesondere besteht die Möglichkeit, dass Sicherheitsbehörden im Drittland, auch ohne einen konkreten Verdacht, auf die übermittelten Daten bei Apple zugreifen und diese auswerten, beispielsweise indem sie Daten mit anderen Informationen verknüpfen. Dies betrifft nur die an Apple übermittelte Kennung. Die Angaben aus Ihrem Fehlerbericht erhält Apple nicht. Möglicherweise kann Apple jedoch anhand der Kennung auf Ihre Identität schließen und nachvollziehen, dass die Echtheitsprüfung Ihres Smartphones stattgefunden hat.\n\nWenn Sie mit der Drittlandsübermittlung nicht einverstanden sind, tippen Sie bitte nicht „Einverstanden und senden“ an. Sie können die App weiterhin nutzen, eine Übersendung des Fehlerberichtes über die App ist dann jedoch nicht möglich.";

"ErrorReport_DetailedInformation_Subheadline" = "Zur Auswertung der Fehlerberichte durch das RKI";

"ErrorReport_DetailedInformation_Content2" = "Nachdem die Echtheit Ihrer App geprüft wurde, wird der Fehlerbericht über eine gesicherte Verbindung an das RKI übermittelt. Die Fehlerberichte werden nur zur Fehleranalyse und Fehlerbehebung im Rahmen zukünftiger Updates der App genutzt. Nur Mitarbeiter des technischen Support können auf die Fehlerberichte zugreifen. Die Fehlerberichte enthalten eine Vielzahl von Statusmeldungen und Ereignissen, die in der App ausgelöst wurden, sie enthalten aber keine Hinweise anhand derer das RKI auf Ihre Identität schließen kann. Erst wenn Sie die Fehlerbericht-ID im Zusammenhang mit weiteren Mitteilungen nennen, kann ein Zusammenhang zwischen der Mitteilung (und z.\U00A0B. Ihrem dort enthaltenen Namen) und den im Fehlerbericht enthaltenen Angaben (z. B. technische Meldungen zur Berechnung im Rahmen der Risiko-Ermittlung, in der App angezeigte Informationen und durchlaufene Schritte, aber ggf. auch einem abgerufenen Testergebnis und ggf. im Rahmen der Warnung geteilter Zufalls-IDs) hergestellt werden.";

"ErrorReport_Legal_DetailedInformation_Content2" = "Nachdem die Echtheit Ihrer App geprüft wurde, wird der Fehlerbericht über eine gesicherte Verbindung an das RKI übermittelt. Die Fehlerberichte werden nur zur Fehleranalyse und Fehlerbehebung im Rahmen zukünftiger Updates der App genutzt. Nur Mitarbeiter des technischen Support können auf die Fehlerberichte zugreifen. Die Fehlerberichte enthalten eine Vielzahl von Statusmeldungen und Ereignissen, die in der App ausgelöst wurden, sie enthalten aber keine Hinweise anhand derer das RKI auf Ihre Identität schließen kann. Erst wenn Sie die Fehlerbericht-ID im Zusammenhang mit weiteren Mitteilungen nennen, kann ein Zusammenhang zwischen der Mitteilung (und z.\U00A0B. Ihrem dort enthaltenen Namen) und den im Fehlerbericht enthaltenen Angaben (z. B. technische Meldungen zur Berechnung im Rahmen der Risiko-Ermittlung, in der App angezeigte Informationen und durchlaufene Schritte, aber ggf. auch einem abgerufenen Testergebnis und ggf. im Rahmen der Warnung geteilter Zufalls-IDs) hergestellt werden.";

"ErrorReport_History_Title" = "ID-Historie";

"ErrorReport_History_Description" = "Hier sehen Sie die IDs Ihrer Fehleranalyse-Protokolle";

"ErrorReport_History_Cell_ID" = "ID %@";

"ErrorReport_History_Navigation_Subline" = "IDs der bisher geteilten Fehleranalysen";

"ErrorReport_DEVICE_NOT_SUPPORTED" = "Der Fehlerbericht kann nicht übertragen werden (Fehlercode %@).";

"ErrorReport_TRY_AGAIN_LATER" = "Der Fehlerbericht kann aktuell nicht übertragen werden. Bitte versuchen Sie es später noch einmal (Fehlercode %@).";

/* Checkins */

"Checkin_Information_Title" = "Einchecken";

"Checkin_Information_ImageDescription" = "Drei Personen an einem Stehtisch, zwei von ihnen schauen auf ihr Smartphone.";

"Checkin_Information_DescriptionTitle" = "Infektionsketten schnell und sicher unterbrechen";

"Checkin_Information_DescriptionSubHeadline" = "Scannen Sie den QR-Code zu einem Event oder Ort, um sich einzuchecken und so Ihre Anwesenheit für dieses Event oder diesen Ort auf Ihrem Smartphone zu speichern.";

"Checkin_Information_Item_RiskStatus_Title" = "Jeder Check-in wird bei der Ermittlung des Risikostatus zusätzlich berücksichtigt. Wird eine eingecheckte Person später positiv getestet, können Sie gewarnt werden, wenn Sie sich zur gleichen Zeit oder bis zu 30 Minuten nach der positiv getesteten Person im gleichen Raum aufgehalten haben.";

"Checkin_Information_Item_Time_Title" = "Bitte geben Sie Ihre Aufenthaltszeit so genau wie möglich an, damit gezielt gewarnt werden kann.";

"Checkin_Information_Dataprivacy_Title" = "Weitere Hinweise finden Sie in der Datenschutzerklärung.";

"Checkin_Information_PrimaryButton_Title" = "Einverstanden";

/* CheckIn edit */

"Checkins_Edit_PrimaryButton_Title" = "Speichern";

"Checkins_Edit_Section_Title" = "Aufenthaltsdauer anpassen für:";

"Checkins_Edit_CheckedIn" = "Eingecheckt";

"Checkins_Edit_CheckedOut" = "Ausgecheckt";

"Checkins_Edit_Notice" = "Die Aufenthaltsdauer wird nicht automatisch in Ihrem Kontakt-Tagebuch angepasst.";

/* Trace Location */

"TraceLocation_Information_Title" = "QR-Code erstellen";

"TraceLocation_Information_ImageDescription" = "Eine Person zeigt auf ein Flipchart, zwei Personen sitzen daneben und schauen auf das Flipchart.";

"TraceLocation_Information_DescriptionTitle" = "Mehr Sicherheit für Sie und Ihre Gäste";

"TraceLocation_Information_DescriptionSubHeadline" = "Erstellen Sie einen QR-Code, den Ihre Gäste bei ihrer Ankunft scannen können. So können sie bei Bedarf andere Gäste warnen oder von ihnen gewarnt werden.";

"TraceLocation_Information_Item_RiskStatus" = "Jeder Check-in wird bei der Ermittlung des Risikostatus zusätzlich berücksichtigt. Wird eine eingecheckte Person später positiv getestet, können die Gäste gewarnt werden, wenn sie sich zur gleichen Zeit oder bis zu 30 Minuten nach der positiv getesteten Person im gleichen Raum aufgehalten haben.";

"TraceLocation_Information_Item_Checkin" = "Stellen Sie den QR-Code Ihren Gästen entweder über Ihr Smartphone oder in ausgedruckter Form zur Verfügung.";

"TraceLocation_Information_Item_RenewQRCode" = "Wenn Sie dauerhaft einen QR-Code verwenden, sollten Sie diesen einmal täglich außerhalb der Öffnungszeiten neu erstellen.";

"TraceLocation_Information_PrimaryButton_Title" = "Weiter";

/* Checkout */

"Checkout_Notification_Title" = "Sie wurden automatisch ausgecheckt";

"Checkout_Notification_Body" = "Bitte passen Sie Ihre Aufenthaltsdauer gegebenenfalls an.";

"Checkin_Details_HoursShortVersion" = "%@ Std.";

"Checkin_Details_CheckinFor" = "Einchecken für:";

"Checkin_Details_SaveToDiary" = "Nach dem Auschecken in mein Kontakt-Tagebuch eintragen?";

"Checkin_Details_SaveSwitch" = "Umschalttaste";

"Checkin_Details_SaveSwitch_On" = "Ein";

"Checkin_Details_SaveSwitch_Off" = "Aus";

"Checkin_Details_AutomaticCheckout" = "Automatisch auschecken nach";

"Checkin_Details_EventNotStartedYet" = "Das Event beginnt erst am %@ um %@ Uhr. Wollen Sie bereits einchecken?";

"Checkin_Details_EventEnded" = "Das Event ist beendet. Wollen Sie nachträglich einchecken?";

"Checkin_Details_CheckIn_Button" = "Einchecken";

/* Submission Check-in */

"Submission_Checkins_Title" = "Check-ins teilen?";

"Submission_Checkins_Description" = "Teilen Sie Ihre Check-ins, um andere zu warnen, die mit Ihnen eingecheckt waren. Ihre Identität bleibt geheim.";

"Submission_Checkins_SelectAll" = "Alle auswählen";

"Submission_Checkins_Continue" = "Weiter";

"Submission_Checkins_Skip" = "Überspringen";

"Submission_Checkins_Alert_Title" = "Sind Sie sicher, dass Sie Ihre Check-ins nicht teilen wollen?";

"Submission_Checkins_Alert_Message" = "Dadurch werden andere nicht gewarnt, die mit Ihnen eingecheckt waren.";

"Submission_Checkins_Alert_Share" = "Teilen";

"Submission_Checkins_Alert_DontShare" = "Nicht teilen";

/* Create Antigen Profile */

"AntigenProfile_Create_Title" = "Schnelltest-Profil";

"AntigenProfile_Create_Description" = "Legen Sie Ihre persönlichen Daten als QR-Code ab, um die Registrierung an der Teststelle zu beschleunigen.";

"AntigenProfile_Create_FirstNamePlaceholder" = "Vorname";

"AntigenProfile_Create_LastNamePlaceholder" = "Nachname";

"AntigenProfile_Create_BirthDatePlaceholder" = "Geburtsdatum";

"AntigenProfile_Create_StreetPlaceholder" = "Straße und Hausnummer";

"AntigenProfile_Create_PostalCodePlaceholder" = "PLZ";

"AntigenProfile_Create_CityPlaceholder" = "Ort";

"AntigenProfile_Create_PhoneNumberPlaceholder" = "Telefonnummer";

"AntigenProfile_Create_EmailAddressPlaceholder" = "E-Mail-Adresse";

"AntigenProfile_Create_Save_Button_Title" = "Speichern";

/* Antigen Profile */

"AntigenProfile_Info_Action_Title" = "Info";

"AntigenProfile_Edit_Action_Title" = "Schnelltest-Profil bearbeiten";

"AntigenProfile_Delete_Action_Title" = "Schnelltest-Profil entfernen";

"AntigenProfile_Cancel_Action_Title" = "Abbrechen";

"AntigenProfile_Delete_Alert_Title" = "Wollen Sie das Schnelltest-Profil entfernen?";

"AntigenProfile_Delete_Alert_Description" = "Bitte denken Sie daran, dass der QR-Code danach nicht mehr zum Registrieren verwendet werden kann.";

"AntigenProfile_Delete_Alert_Delete_Button_Title" = "Entfernen";

/* Health Certificate Validation Info */

"HealthCertificate_Validation_Info_imageDescription" = "Eine Landkarte von Europa wird angezeigt.";

"HealthCertificate_Validation_Info_title" = "Informationen";

"HealthCertificate_Validation_Info_byCar" = "Wählen Sie die geplante lokale Ankunftszeit an der Grenze zu Ihrem Einreiseland aus.";

"HealthCertificate_Validation_Info_byPlane" = "Wenn Sie auf dem Luftweg einreisen, wählen Sie die geplante Uhrzeit Ihres Abflugs aus.";

/* Health Certificate Overview */

"HealthCertificate_Overview_title" = "Zertifikate";

"HealthCertificate_Overview_add" = "Zertifikat hinzufügen";

"HealthCertificate_Overview_EmptyTitle" = "Noch keine Zertifikate vorhanden";

"HealthCertificate_Overview_EmptyDescription" = "Hier werden die gespeicherten digitalen Impfzertifikate, Genesenenzertifikate und Testzertifikate angezeigt.\n\nUm ein Zertifikat hinzuzufügen, scannen Sie bitte den dazugehörigen QR-Code.";

"HealthCertificate_Overview_EmptyImageDescription" = "Zertifikatssiegel mit digitalem Zertifikat im Hintergrund";

"HealthCertificate_Overview_Covid_Title" = "Digitales COVID-Zertifikat der EU";

"VaccinationCertificate_title" = "Digitaler\n**COVID-Impfnachweis der EU**";

"VaccinationCertificate_partiallyVaccinated" = "Unvollständiger Impfschutz";

"VaccinationCertificate_vaccinationValidUntil" = "Gültig bis einschließlich %@";

"HealthCertificate_Overview_Covid_Certificate_Description" = "Ein QR-Code mit dem Zertifikat";

"HealthCertificate_Overview_News" = "Es gibt Neuigkeiten zu Ihren Zertifikaten";

/* - Test Certificate Info */

"TestCertificate_Info_title" = "Digitales\n**COVID-Testzertifikat der EU**";

"TestCertificate_Info_description" = "Registrieren Sie einen Test auf der Startseite und stimmen Sie zu, ein digitales Testzertifikat zu erhalten. Sobald das Zertifikat vorliegt, wird es hier angezeigt.";

/* - Test Certificate */

"TestCertificate_title" = "Digitales\n**COVID-Testzertifikat der EU**";

"TestCertificate_testDate" = "Test durchgeführt am %@";

/* - Test Certificate Request */

"TestCertificateRequest_title" = "Digitales\n**COVID-Testzertifikat der EU**";

"TestCertificateRequest_loadingSubtitle" = "Ihr Zertifikat wird gerade erstellt…";

"TestCertificateRequest_errorSubtitle" = "Fehler bei der Zertifikatsabfrage";

"TestCertificateRequest_registrationDate" = "Registriert am %@";

"TestCertificateRequest_loadingStateDescription" = "Ihr Zertifikat wird gerade angefragt, dies kann einige Minuten dauern…";

"TestCertificateRequest_tryAgainButtonTitle" = "Nochmal versuchen";

"TestCertificateRequest_removeButtonTitle" = "Testzertifikat entfernen";

/* - Test Certificate Request Error Alert */

"TestCertificateRequest_ErrorAlert_title" = "Es gibt weiterhin Probleme bei der Abfrage";

"TestCertificateRequest_ErrorAlert_Button_title" = "OK";

/* - Test Certificate Request Remove Alert */

"TestCertificateRequest_RemoveAlert_title" = "Wollen Sie das Zertifikat wirklich entfernen?";

"TestCertificateRequest_RemoveAlert_message" = "Wenn das Zertifikat entfernt wird, kann es nicht noch einmal angefordert werden.";

"TestCertificateRequest_RemoveAlert_CancelButton_title" = "Abbrechen";

"TestCertificateRequest_RemoveAlert_DeleteButton_title" = "Entfernen";

/* Test Certificate Request Errors */

"TestCertificateRequest_Error_CLIENT_ERROR_CALL_HOTLINE" = "Ein Fehler ist aufgetreten. Bitte versuchen Sie es später noch einmal oder kontaktieren Sie die technische Hotline über App-Informationen -> Technische Hotline. (%@)";

"TestCertificateRequest_Error_DCC_EXPIRED" = "Das Zertifikat ist nicht mehr aktuell, Sie können es aus der Corona-App entfernen. (%@)";

"TestCertificateRequest_Error_DCC_NOT_SUPPORTED_BY_LAB" = "Ein Testzertifikat kann nicht angefordert werden, da diese Teststelle die Ausstellung von Testzertifikaten nicht unterstützt. Bitte löschen Sie das Zertifikat oder kontaktieren Sie die technische Hotline über App-Informationen -> Technische Hotline. (%@)";

"TestCertificateRequest_Error_E2E_ERROR_CALL_HOTLINE" = "Ein Fehler ist aufgetreten. Bitte versuchen Sie es später noch einmal oder kontaktieren Sie die technische Hotline über App-Informationen -> Technische Hotline. (%@)";

"TestCertificateRequest_Error_NO_NETWORK" = "Ihre Internetverbindung wurde unterbrochen. Bitte prüfen Sie die Verbindung und versuchen Sie es erneut. (%@)";

"TestCertificateRequest_Error_TRY_AGAIN" = "Es konnte keine Verbindung hergestellt werden. Bitte versuchen Sie es erneut. (%@)";

"TestCertificateRequest_Error_TRY_AGAIN_DCC_NOT_AVAILABLE_YET" = "Ihr Zertifikat liegt noch nicht vor. Bitte versuchen Sie es noch einmal. Sollte der Fehler weiterhin bestehen, kontaktieren Sie bitte die technische Hotline über App-Informationen -> Technische Hotline. (%@)";

"TestCertificateRequest_Error_DGC_NOT_SUPPORTED_BY_LAB" = "Ein Testzertifikat kann nicht angefordert werden, da diese Teststelle die Ausstellung von Testzertifikaten nicht unterstützt. Bitte löschen Sie das Zertifikat oder kontaktieren Sie die technische Hotline über App-Informationen -> Technische Hotline. (%@)";

/* Health Certificate Information */

"HealthCertificate_Info_Title" = "Zertifikate hinzufügen";

"HealthCertificate_Info_imageDescription" = "Eine geschützte Person schaut auf ein Smartphone";

"HealthCertificate_Info_description" = "Fügen Sie digitale COVID-Zertifikate der EU in der App hinzu, um mit der App den Impfschutz, ein negatives Testergebnis oder eine überstandene Infektion nachweisen zu können.";

"HealthCertificate_Info_section01" = "Sie können digitale COVID-Impfzertifikate, COVID-Testzertifikate und COVID-Genesenenzertifikate der EU in der App hinzufügen.";

"HealthCertificate_Info_section02" = "Die Zertifikate gelten innerhalb der EU als gültiger Nachweis (z.\U00A0B. für Reisen).";

"HealthCertificate_Info_section03" = "Nach dem Hinzufügen bleiben die Zertifikate auf Ihrem Smartphone. Andere Personen können Ihre Daten nur einsehen, wenn Sie diesen ein Zertifikat zur Überprüfung vorzeigen.";

"HealthCertificate_Info_section04" = "Fügen Sie existierende Zertifikate für sich und Ihre Familienmitglieder hinzu.";

"HealthCertificate_Info_primaryButton" = "Weiter";

/* CovPass Info Screen */

"CovPass_Check_Info_Title" = "Zertifikatsprüfung durch Dritte";

"CovPass_Check_Info_body" = "Dritte können mit der CovPassCheck-App verlässlich überprüfen, ob es sich um ein valides Impf-, Genesenen- oder Testzertifikat handelt.";

"CovPass_Check_Info_faq" = "FAQ zur Zertifikatsprüfung durch Dritte";

"CovPass_Check_Info_text01" = "Sie selbst können Ihre Zertifikate in der Corona-Warn-App auf Gültigkeit prüfen und benötigen dazu nicht die CovPassCheck-App.";

"CovPass_Check_Info_text02" = "Für Dritte reicht eine Sichtprüfung der Zertifikate nicht aus. Sie müssen in Deutschland die CovPassCheck-App nutzen.";

"CovPass_Check_Info_text03" = "Bitte beachten Sie, dass in anderen Ländern gegebenenfalls andere Apps zur Zertifikatsprüfung durch Dritte verwendet werden.";

/* Health Certified Person Screen */

"HealthCertificate_unified_QR_code_notice" = "Dieser QR-Code lässt sich verlässlich mit der CovPassCheck-App überprüfen.";

"HealthCertifiedPerson_title" = "Digitales COVID-Zertifikat der EU";

"HealthCertifiedPerson_VaccinationHint_title" = "Impfstatus";

"HealthCertifiedPerson_partiallyVaccinated" = "Sie haben noch nicht alle derzeit geplanten Impfungen erhalten. Daher ist Ihr Impfschutz noch nicht vollständig.";

"HealthCertifiedPerson_completelyProtected" = "Sie haben nun alle derzeit geplanten Impfungen erhalten. Ihr Impfschutz ist vollständig.";

"HealthCertifiedPerson_boosterRuleFAQ" = "Mehr Informationen finden Sie in den %@.";

"HealthCertifiedPerson_boosterRuleFAQ_placeholder_FAQ" = "FAQ";

"HealthCertifiedPerson_dateOfBirth" = "Geboren %@";

"HealthCertifiedPerson_preferredPersonDescription" = "Bitte aktivieren Sie diesen Schalter, wenn Sie selbst %@ sind und die App hauptsächlich nutzen. Ihre Zertifikate erscheinen in der Liste an erster Stelle.";

"HealthCertifiedPerson_QRCode_Image_Description" = "Ein QR-Code mit dem aktuellen Zertifikat";

"HealthCertifiedPerson_validationButtonTitle" = "Gültigkeit prüfen";

"HealthCertifiedPerson_VaccinationCertificate_headline" = "Impfzertifikat";

"HealthCertifiedPerson_VaccinationCertificate_vaccinationCount" = "Impfung %i von %i";

"HealthCertifiedPerson_VaccinationCertificate_vaccinationDate" = "Geimpft am %@";

"HealthCertifiedPerson_TestCertificate_headline" = "Testzertifikat";

"HealthCertifiedPerson_TestCertificate_pcrTest" = "PCR-Test";

"HealthCertifiedPerson_TestCertificate_antigenTest" = "Schnelltest";

"HealthCertifiedPerson_TestCertificate_sampleCollectionDate" = "Probenahme am %@";

"HealthCertifiedPerson_RecoveryCertificate_headline" = "Genesenenzertifikat";

"HealthCertifiedPerson_RecoveryCertificate_validityDate" = "gültig bis %@";

"HealthCertifiedPerson_currentlyUsedCertificate" = "Aktuell verwendetes Zertifikat";

"HealthCertifiedPerson_newlyAddedCertificate" = "Neu";

/* Vaccination Certificate Details */

"HealthCertificate_Details_vaccinationCount" = "Impfung %i von %i";

"HealthCertificate_Details_certificate" = "Impfzertifikat";

"HealthCertificate_Details_EU_Covid_Certificate" = "Digitales COVID-Zertifikat der EU";

"HealthCertificate_Details_QRCode_Image_Description" = "Ein QR-Code mit Ihrem Zertifikat";

"HealthCertificate_Details_certificateCount" = "Impfzertifikat %i von %i";

"HealthCertificate_Details_validity" = "Geimpft %@ - gültig bis %@";

"HealthCertificate_Details_dateOfBirth" = "Geboren %@";

"HealthCertificate_Details_dateOfVaccination" = "Datum der Impfung";

"HealthCertificate_Details_vaccine" = "Impfstoff";

"HealthCertificate_Details_vaccineType" = "Impfstoffart";

"HealthCertificate_Details_manufacture" = "Hersteller";

"HealthCertificate_Details_issuer" = "Aussteller";

"HealthCertificate_Details_country" = "Land";

"HealthCertificate_Details_identifier" = "Zertifikationsnummer";

"HealthCertificate_Details_validationButtonTitle" = "Gültigkeit prüfen";

"HealthCertificate_Details_deleteButtonTitle" = "Impfzertifikat entfernen";

"HealthCertificate_Details_expirationDateTitle" = "Technisches Ablaufdatum";

"HealthCertificate_Details_expirationDatePlaceholder" = "Gültig bis %@";

"HealthCertificate_Details_expirationDateDetails" = "Bitte bemühen Sie sich rechtzeitig darum, einen neuen digitalen Nachweis ausstellen zu lassen.";

"HealthCertificate_Details_moreButtonTitle" = "Mehr";


/* Vaccination Certificate Details */

"VaccinationCertificate_Details_OneOfOneHint" = "Es handelt sich hier um einen Impfstoff, bei dem nur eine Impfdosis erforderlich ist oder um eine Impfung für Genesene, die nur eine Impfdosis benötigt.";

/* Health Certificate Delete Alert */

"HealthCertificate_Alert_deleteButton" = "Zertifikat entfernen";

"HealthCertificate_Alert_cancelButton" = "Abbrechen";

/* Vaccination Certificate Delete Alert */

"VaccinationCertificate_Alert_title" = "Wollen Sie das Impfzertifikat entfernen?";

"VaccinationCertificate_Alert_message" = "Das Zertifikat wird in den Papierkorb verschoben. Den Papierkorb finden Sie auf der „Mehr“-Kachel der Status-Registerkarte. Dort können Sie es endgültig löschen oder wiederherstellen. Nach 30 Tagen wird das Zertifikat automatisch gelöscht.";

/* Test Certificate Details */

"TestCertificate_Details_title" = "Testzertifikat";

"TestCertificate_Details_subtitle" = "negativer SARS-CoV-2-Test";

"TestCertificate_Details_primaryButton" = "Testzertifikat entfernen";

"TestCertificate_Error_FAQ_Description" = "\n\nWeitere Informationen zum Erhalt Ihres Testzertifikats finden Sie in den FAQ.";

"TestCertificate_Error_FAQ_Button_Title" = "FAQ zu Testzertifikaten";

/* Test Certificate Delete Alert */

"TestCertificate_Alert_title" = "Wollen Sie das Testzertifikat entfernen?";

"TestCertificate_Alert_message" = "Das Zertifikat wird in den Papierkorb verschoben. Den Papierkorb finden Sie auf der „Mehr“-Kachel der Status-Registerkarte. Dort können Sie es endgültig löschen oder wiederherstellen. Nach 30 Tagen wird das Zertifikat automatisch gelöscht.";

/* Recovery Certificate Details */

"RecoveryCertificate_Details_title" = "Genesenenzertifikat";

"RecoveryCertificate_Details_subtitle" = "Digitales COVID-Zertifikat der EU";

"RecoveryCertificate_Details_primaryButton" = "Genesenenzertifikat entfernen";

/* Recovery Certificate Delete Alert */

"RecoveryCertificate_Alert_title" = "Wollen Sie das Genesenenzertifikat entfernen?";

"RecoveryCertificate_Alert_message" = "Das Zertifikat wird in den Papierkorb verschoben. Den Papierkorb finden Sie auf der „Mehr“-Kachel der Status-Registerkarte. Dort können Sie es endgültig löschen oder wiederherstellen. Nach 30 Tagen wird das Zertifikat automatisch gelöscht.";

/* Health Certificate Print PDF */

"HealthCertificate_PrintPdf_showPrintableVersion" = "Druckversion anzeigen";

"HealthCertificate_PrintPdf_cancelActionSheet" = "Abbrechen";

"HealthCertificate_PrintPdf_Info_title" = "Erstellung des EU-Ausdrucks";

"HealthCertificate_PrintPdf_Info_section01" = "Sie können das Zertifikat als PDF-Dokument speichern. Die Speicherung ist freiwillig. Auf das PDF-Dokument haben zunächst nur Sie Zugriff. Sie können im Anschluss entscheiden, ob Sie es auf Ihrem Smartphone speichern oder in andere Apps importieren möchten.";

"HealthCertificate_PrintPdf_Info_section02" = "Beachten Sie, dass das PDF-Dokument sensible Informationen enthält. Wir empfehlen Ihnen, hiermit sorgsam umzugehen und es nur Personen vorzuzeigen, denen Sie vertrauen und die zur Prüfung des Nachweises berechtigt sind.";

"HealthCertificate_PrintPdf_Info_section03" = "Wir empfehlen, das PDF-Dokument nicht zu veröffentlichen und nicht per E-Mail zu versenden oder über andere Apps zu teilen.";

"HealthCertificate_PrintPdf_Info_primaryButton" = "Weiter";

"HealthCertificate_PrintPdf_Share_title" = "Druckversion des digitalen Zertifikats";

/* Health Certificate Print PDF Error Alert */

"HealthCertificate_PrintPdf_ErrorAlert_Title" = "Druckversion anzeigen nicht möglich";

"HealthCertificate_PrintPdf_ErrorAlert_Message" = "Die Druckversion des Zertifikats kann nicht angezeigt werden, da das Zertifikat nicht in Deutschland ausgestellt wurde.";

"HealthCertificate_PrintPdf_ErrorAlert_FAQ" = "FAQ zur Druckversion";

"HealthCertificate_PrintPdf_ErrorAlert_OK" = "OK";

"HealthCertificate_PrintPdf_ErrorAlert_ValueSetsFetching_Title" = "Druckversion anzeigen nicht möglich";

"HealthCertificate_PrintPdf_ErrorAlert_ValueSetsFetching_Message" = "Die Druckversion des Zertifikats kann nicht angezeigt werden, da das Zertifikat momentan nicht abgerufen werden kann. Bitte versuchen Sie es später noch einmal.";

/* Health Certificate Errors */

"HealthCertificate_Error_Title" = "Fehler";

"HealthCertificate_Error_FAQ_Description" = "\n\nWeitere Informationen zum Erhalt Ihres Zertifikats finden Sie in den FAQ.";

"HealthCertificate_Error_FAQ_Button_Title" = "FAQ zu Zertifikaten";

"HealthCertificate_Error_HC_ALREADY_REGISTERED" = "Das Zertifikat ist bereits in Ihrer App registriert.";

"HealthCertificate_Error_HC_INVALID" = "Dieser QR-Code ist kein gültiges Zertifikat.";

"HealthCertificate_Error_HC_NOT_SUPPORTED" = "Dieses Zertifikat wird nicht unterstützt.";

"HealthCertificate_Error_HC_QR_CODE_ERROR" = "Der QR-Code konnte nicht generiert werden. Sollte der Fehler weiterhin bestehen, kontaktieren Sie die Hotline über App-Informationen -> Technische Hotline.";

"HealthCertificate_Error_invalidSignature_title" = "Signatur ungültig";

"HealthCertificate_Error_invalidSignature_msg" = "Die Signatur des Zertifikats ist ungültig. Das Zertifikat kann nicht als Nachweis verwendet werden und daher nicht importiert werden.";

"HealthCertificate_Error_invalidSignature_FAQ_Button_Title" = "FAQ zur Signaturprüfung";

/* Health Certificate Validation Errors */

"HealthCertificate_Validation_Error_Title" = "Überprüfung fehlgeschlagen";

"HealthCertificate_Validation_Error_TRY_AGAIN" = "Ein Fehler ist aufgetreten. Bitte versuchen Sie es später noch einmal oder kontaktieren Sie die technische Hotline über App-Informationen -> Technische Hotline.";

"HealthCertificate_Validation_Error_NO_NETWORK" = "Ihre Internetverbindung wurde unterbrochen. Um die Gültigkeitsprüfung des Zertifikats abzuschließen, prüfen Sie die Verbindung und versuchen Sie es erneut.";

/* Health Certificate Validation */

"HealthCertificate_Validation_Title" = "Gültigkeit des Zertifikats";

"HealthCertificate_Validation_CountrySelection_Title" = "Land";

"HealthCertificate_Validation_DateTimeSelection_Title" = "Datum und Uhrzeit";

"HealthCertificate_Validation_DateTimeSelection_Info" = "Wählen Sie Ihr Einreisedatum und Ihre lokale Uhrzeit aus.";

"HealthCertificate_Validation_Body1" = "Prüfen Sie vorab, ob Ihr Zertifikat im Reiseland zum Zeitpunkt der Reise gültig ist. Hierfür werden die geltenden Einreiseregeln des gewählten Reiselandes berücksichtigt.";

"HealthCertificate_Validation_Headline1" = "Prüfen für";

"HealthCertificate_Validation_Body2" = "Ein COVID-Zertifikat gilt bei Reisen innerhalb der EU als Nachweis.";

"HealthCertificate_Validation_Headline2" = "Hinweise";

"HealthCertificate_Validation_Bullet1" = "Beachten Sie, dass sich die Einreiseregeln ändern können. Prüfen Sie daher das Zertifikat kurz vor der Einreise (max. 48 Stunden).";

"HealthCertificate_Validation_Bullet2" = "Es können in einzelnen Regionen weitere Regeln oder Einschränkungen gelten.";

"HealthCertificate_Validation_Bullet3" = "Um die Echtheit eines Zertifikats sicherzustellen, wird jedes Zertifikat mit einer digitalen Signatur ausgestellt. Diese Signatur wird nur in einer Prüf-Anwendung validiert.";

"HealthCertificate_Validation_Bullet4" = "Ob die im Zertifikat eingetragenen Daten richtig sind, wird in der Corona-Warn-App nicht geprüft.";

"HealthCertificate_Validation_Legal_Title" = "Datenschutz und Datensicherheit";

"HealthCertificate_Validation_Legal_Description" = "Die aktuellen Einreiseregeln werden von den Servern des RKI heruntergeladen. Hierfür ist eine Verbindung zum Internet erforderlich und es werden Zugriffsdaten an das RKI übermittelt.";

"HealthCertificate_Validation_Body4" = "Ausführliche Hinweise zur Datenverarbeitung finden Sie in der Datenschutzerklärung";

"HealthCertificate_Validation_ButtonTitle" = "Prüfen";

/* Health Certificate Validation Result */

"HealthCertificate_Validation_Result_validationParameters" = "Einreise nach %@ am %@,\ngeprüft am %@";

"HealthCertificate_Validation_Result_acceptanceRule" = "Dies ist eine Regel des Reiselandes %@.";

"HealthCertificate_Validation_Result_invalidationRule" = "Dies ist eine Regel des Ausstellerlandes.";

"HealthCertificate_Validation_Result_moreInformation" = "Mehr Informationen finden Sie in den %@ und unter %@.";

"HealthCertificate_Validation_Result_moreInformation_placeholder_FAQ" = "FAQ";

/* - Passed */

"HealthCertificate_Validation_Passed_title" = "Gültiges Zertifikat";

"HealthCertificate_Validation_Passed_unknownTitle" = "Zertifikat nicht prüfbar";

"HealthCertificate_Validation_Passed_subtitle" = "Ihr Zertifikat ist im gewählten Land gültig";

"HealthCertificate_Validation_Passed_unknownSubtitle" = "Ihr Zertifikat konnte nicht geprüft werden";

"HealthCertificate_Validation_Passed_hintsTitle" = "Hinweise";

"HealthCertificate_Validation_Passed_hint1" = "Beachten Sie, dass sich die Einreiseregeln ändern können. Prüfen Sie daher das Zertifikat kurz vor der Einreise (max. 48 Stunden).";

"HealthCertificate_Validation_Passed_hint2" = "Es können in einzelnen Regionen weitere Regeln oder Einschränkungen gelten.";

"HealthCertificate_Validation_Passed_hint3" = "Um die Echtheit eines Zertifikats sicherzustellen, wird jedes Zertifikat mit einer digitalen Signatur ausgestellt. Diese Signatur wird nur in einer Prüf-Anwendung validiert.";

"HealthCertificate_Validation_Passed_hint4" = "Ob die im Zertifikat eingetragenen Daten richtig sind, wird in der Corona-Warn-App nicht geprüft.";

"HealthCertificate_Validation_Passed_primaryButtonTitle" = "Für weiteres Land prüfen";

/* - Open */

"HealthCertificate_Validation_Open_title" = "Zertifikat nicht prüfbar";

"HealthCertificate_Validation_Open_subtitle" = "Ihr Zertifikat konnte nicht vollständig geprüft werden";

"HealthCertificate_Validation_Open_openSectionTitle" = "Hinweise";

"HealthCertificate_Validation_Open_openSectionDescription" = "Nachfolgende Regeln konnten nicht geprüft werden. Vergewissern Sie sich, dass das Zertifikat den Regeln Ihres Reiselandes entspricht.";

/* - Failed */

"HealthCertificate_Validation_Failed_title" = "Zertifikat nicht gültig";

"HealthCertificate_Validation_Failed_subtitle" = "Ihr Zertifikat ist im gewählten Land nicht gültig";

"HealthCertificate_Validation_Failed_failedSectionTitle" = "Prüfung abgeschlossen";

"HealthCertificate_Validation_Failed_failedSectionDescription" = "Folgende Regeln sind nicht erfüllt:";

"HealthCertificate_Validation_Failed_openSectionTitle" = "Prüfung nicht möglich";

"HealthCertificate_Validation_Failed_openSectionDescription" = "Nachfolgende Regeln konnten nicht geprüft werden. Vergewissern Sie sich, dass das Zertifikat den Regeln Ihres Reiselandes entspricht.";

/* - Technical Validation Failed */

"HealthCertificate_Validation_TechnicalFailed_title" = "Zertifikat nicht gültig";

"HealthCertificate_Validation_TechnicalFailed_subtitle" = "Ihr Zertifikat ist im gewählten Land nicht gültig";

"HealthCertificate_Validation_TechnicalFailed_failedSectionTitle" = "Technische Prüfung";

"HealthCertificate_Validation_TechnicalFailed_failedSectionDescription" = "Folgende Regeln sind nicht erfüllt:";

"HealthCertificate_Validation_TechnicalFailed_certificateNotValid" = "Die Signatur des Zertifikates muss gültig sein.";

"HealthCertificate_Validation_TechnicalFailed_technicalExpirationDatePassed" = "Das technische Ablaufdatum darf nicht überschritten sein.";

"HealthCertificate_Validation_TechnicalFailed_expirationDateTitle" = "Technisches Ablaufdatum";

"HealthCertificate_Validation_TechnicalFailed_expirationDate" = "Gültig bis %@";

/* Health Certificate Validity State */

"HealthCertificate_ValidityState_ExpiringSoon" = "Zertifikat läuft am %@ um %@ ab";

"HealthCertificate_ValidityState_ExpiringSoon_description" = "Bitte bemühen Sie sich rechtzeitig darum, einen neuen digitalen Nachweis ausstellen zu lassen.";

"HealthCertificate_ValidityState_Expired" = "Zertifikat abgelaufen";

"HealthCertificate_ValidityState_Expired_description" = "Das Ablaufdatum wurde überschritten. Bitte bemühen Sie sich darum, einen neuen digitalen Nachweis ausstellen zu lassen.";

"HealthCertificate_ValidityState_Invalid" = "Zertifikat (Signatur) ungültig";

"HealthCertificate_ValidityState_Invalid_description" = "Das Zertifikat wurde von einer nicht autorisierten Stelle oder fehlerhaft ausgestellt. Bitte lassen Sie das Zertifikat von einer autorisierten Stelle erneut ausstellen.";

"HealthCertificate_ValidityState_Blocked" = "Zertifikat ungültig";

"HealthCertificate_ValidityState_Blocked_description" = "Das Zertifikat wurde von der ausstellenden Behörde zurückgerufen. Bitte bemühen Sie sich darum, einen neuen digitalen Nachweis ausstellen zu lassen.";

/* Universal QR Scanner */

"UniversalQRScanner_ScannerTitle" = "QR-Code-Scanner";

"UniversalQRScanner_InstructionTitle" = "Welche QR-Codes können Sie scannen?";

"UniversalQRScanner_InstructionDescription" = "Ihre PCR-Tests, Schnelltests, Testzertifikate, Impfzertifikate, Genesenenzertifikate sowie Check-ins";

"UniversalQRScanner_FileButtonTitle" = "Datei öffnen";

"UniversalQRScanner_CameraFlash" = "Kamerablitz";

"UniversalQRScanner_CameraFlash_On" = "Eingeschaltet";

"UniversalQRScanner_CameraFlash_Off" = "Ausgeschaltet";

"UniversalQRScanner_CameraFlash_Enable" = "Kamerablitz einschalten";

"UniversalQRScanner_CameraFlash_Disable" = "Kamerablitz ausschalten";

"UniversalQRScanner_Error_cameraPermissionDenied_title" = "Zugriff nicht erlaubt";

"UniversalQRScanner_Error_cameraPermissionDenied" = "Bitte erlauben Sie der App die Benutzung der Kamera, um den QR-Code zu scannen.";

"UniversalQRScanner_Error_cameraPermissionDenied_settingsButton" = "Einstellungen";

"UniversalQRScanner_Error_unsupportedQRCode" = "Der QR-Code wird nicht in der Corona-Warn-App unterstützt. Bitte scannen Sie einen geeigneten QR-Code.";

"UniversalQRScanner_RestoredFromBinAlert_Title" = "Zertifikat wiederherstellen";

"UniversalQRScanner_RestoredFromBinAlert_Message" = "Der QR-Code wurde bereits auf Ihrem Smartphone registriert. Das Zertifikat wird aus dem Papierkorb wiederhergestellt.";

"UniversalQRScanner_TestRestoredFromBinAlert_Title" = "Test wiederherstellen";

"UniversalQRScanner_TestRestoredFromBinAlert_Message" = "Der QR-Code wurde bereits auf Ihrem Smartphone registriert. Der Test wird aus dem Papierkorb wiederhergestellt.";

/* File Scanner */
"FileScanner_sheet_photos" = "Foto Mediathek";

"FileScanner_sheet_documents" = "Dokument";

"FileScanner_sheet_cancel" = "Abbrechen";

"FileScanner_AccessError_title" = "Zugriff nicht erlaubt";

"FileScanner_AccessError_message" = "Corona-Warn-App hat keinen Zugriff auf Ihre Foto Mediathek. Sie können den Zugriff in Ihren Einstellungen verwalten.";

"FileScanner_AccessError_cancel" = "Abbrechen";

"FileScanner_AccessError_settings" = "Einstellungen";

"FileScanner_HUD_text" = "QR-Code wird gelesen...";

"FileScanner_PasswordEntry_title" = "Datei passwortgeschützt";

"FileScanner_PasswordEntry_message" = "Bitte geben Sie Ihr Passwort ein.";

"FileScanner_PasswordEntry_placeholder" = "Passwort";

"FileScanner_PasswordError_title" = "Falsches Passwort";

"FileScanner_AlreadyRegistered_title" = "Zertifikat schon registriert";

"FileScanner_AlreadyRegistered_message" = "Das Zertifikat ist bereits in Ihrer App registriert.";

"FileScanner_PasswordError_message" = "Bitte geben Sie ein gültiges Passwort ein.";

"FileScanner_InvalidQRCode_title" = "Kein geeigneter QR-Code";

"FileScanner_InvalidQRCode_message" = "Der QR-Code wird nicht von der Corona-Warn-App unterstützt. Bitte wählen Sie einen geeigneten QR-Code."; 

"FileScanner_FileNotReadable_title" = "Datei nicht lesbar";

"FileScanner_FileNotReadable_message" = "Die gewählte Datei ist möglicherweise beschädigt oder passwortgeschützt und konnte daher nicht gelesen werden. Bitte wählen Sie eine geeignete Datei.";

"FileScanner_NoQRCodeFound_title" = "Kein QR-Code erkannt";

"FileScanner_NoQRCodeFound_message" = "In der gewählten Datei konnte kein QR-Code erkannt werden. Bitte wählen Sie eine andere Datei.";

"UniversalQRScanner_Tooltip_title" = "QR-Code-Scanner";

"UniversalQRScanner_Tooltip_description" = "Scannen Sie Tests, Zertifikate und Check-ins mit diesem Scanner.";

/* Federal State Names */

"FederalState_BadenWuerttemberg" = "Baden-Württemberg";

"FederalState_Bayern" = "Bayern";

"FederalState_Berlin" = "Berlin";

"FederalState_Brandenburg" = "Brandenburg";

"FederalState_Bremen" = "Bremen";

"FederalState_Hamburg" = "Hamburg";

"FederalState_Hessen" = "Hessen";

"FederalState_MecklenburgVorpommern" = "Mecklenburg-Vorpommern";

"FederalState_Niedersachsen" = "Niedersachsen";

"FederalState_NordrheinWestfalen" = "Nordrhein-Westfalen";

"FederalState_RheinlandPfalz" = "Rheinland-Pfalz";

"FederalState_Saarland" = "Saarland";

"FederalState_Sachsen" = "Sachsen";

"FederalState_SachsenAnhalt" = "Sachsen-Anhalt";

"FederalState_SchleswigHolstein" = "Schleswig-Holstein";

"FederalState_Thueringen" = "Thüringen";

/* Recycle Bin */

"RecycleBin_title" = "Papierkorb";

"RecycleBin_description" = "Tippen Sie auf ein Element um es wiederherzustellen. Nach 30 Tagen wird ein Element automatisch gelöscht.";

"RecycleBin_deleteAllButtonTitle" = "Alle endgültig löschen";

/* - Vaccination Certificate */

"RecycleBin_VaccinationCertificate_headline" = "Impfzertifikat";

"RecycleBin_VaccinationCertificate_vaccinationCount" = "Impfung %i von %i";

"RecycleBin_VaccinationCertificate_vaccinationDate" = "geimpft am %@";

/* - Test Certificate */

"RecycleBin_TestCertificate_headline" = "Testzertifikat";

"RecycleBin_TestCertificate_pcrTest" = "PCR-Test";

"RecycleBin_TestCertificate_antigenTest" = "Schnelltest";

"RecycleBin_TestCertificate_sampleCollectionDate" = "Probenahme am %@";

/* - Recovery Certificate */

"RecycleBin_RecoveryCertificate_headline" = "Genesenenzertifikat";

"RecycleBin_RecoveryCertificate_validityDate" = "gültig bis %@";

/* - Corona Test */

"RecycleBin_CoronaTest_headline" = "Test";

"RecycleBin_CoronaTest_pcrTest" = "PCR-Test";

"RecycleBin_CoronaTest_antigenTest" = "Schnelltest";

"RecycleBin_CoronaTest_registrationDate" = "registriert am %@";

"RecycleBin_CoronaTest_sampleCollectionDate" = "durchgeführt am %@";

/* - Empty State */

"RecycleBin_EmptyState_title" = "Ihr Papierkorb ist leer";

"RecycleBin_EmptyState_description" = "Wenn Sie Zertifikate und Tests entfernen, werden sie in den Papierkorb verschoben und hier angezeigt.";

"RecycleBin_EmptyState_imageDescription" = "Ein Papierkorb";

/* - Restore Certificate Alert */

"RecycleBin_RestoreCertificate_AlertTitle" = "Zertifikat wiederherstellen";

"RecycleBin_RestoreCertificate_AlertMessage" = "Das wiederhergestellte Zertifikat wird an seinen ursprünglichen Ort verschoben. Sie finden es dann in der Registerkarte „Zertifikate“.";

"RecycleBin_RestoreCertificate_AlertConfirmButtonTitle" = "Wiederherstellen";

"RecycleBin_RestoreCertificate_AlertCancelButtonTitle" = "Abbrechen";

/* - Corona Test */

"RecycleBin_CoronaTest_AlertTitle" = "Test wiederherstellen";

"RecycleBin_CoronaTest_AlertMessage" = "Der wiederhergestellte Test wird an seinen ursprünglichen Ort verschoben. Sie finden ihn dann in der Registerkarte „Status“.";

"RecycleBin_CoronaTest_AlertConfirmButtonTitle" = "Wiederherstellen";

"RecycleBin_CoronaTest_AlertCancelButtonTitle" = "Abbrechen";

/* - Delete All Alert */

"RecycleBin_DeleteAll_AlertTitle" = "Wollen Sie den Inhalt des Papierkorbs wirklich entfernen?";

"RecycleBin_DeleteAll_AlertMessage" = "Dieser kann dann nicht wiederhergestellt werden.";

"RecycleBin_DeleteAll_AlertConfirmButtonTitle" = "Entfernen";

"RecycleBin_DeleteAll_AlertCancelButtonTitle" = "Abbrechen";

/* - Ticket Validation */

<<<<<<< HEAD
"TicketValidation_CancelAlert_title" = "Wollen Sie die Überprüfung wirklich abbrechen?";

"TicketValidation_CancelAlert_message" = "Wenn Sie die Überprüfung abbrechen, kann kein Zertifikat überprüft werden.";

"TicketValidation_CancelAlert_cancelButtonTitle" = "Überprüfung fortsetzen";

"TicketValidation_CancelAlert_continueButtonTitle" = "Überprüfung abbrechen";

"TicketValidation_FirstConsent_title" = "Ihr Einverständnis";

"TicketValidation_FirstConsent_imageDescription" = "Ein Zertifikat wird für ein Ticketkauf übertragen";

"TicketValidation_FirstConsent_subtitle" = "Zertifikatsprüfung bei Ticketbuchungen";

"TicketValidation_FirstConsent_serviceProvider" = "Anbieter:";

"TicketValidation_FirstConsent_subject" = "Buchung:";

"TicketValidation_FirstConsent_explination" = "Der Anbieter möchte sicherstellen, dass ein gültiges Zertifikat zu Ihrer Buchung vorliegt. Für den Abruf Ihrer Buchungsdetails vom Anbieter und die Freigabe Ihrer gespeicherten Zertifikate ist Ihr Einverständnis erforderlich.";

"TicketValidation_FirstConsent_Legal_title" = "Ihr Einverständnis";

"TicketValidation_FirstConsent_Legal_subtitle" = "Durch Antippen von „Einverstanden“ willigen Sie in folgende Schritte ein:";

"TicketValidation_FirstConsent_Legal_bulletPoint1" = "Die App ruft vom Anbieter den Namen und das Geburtsdatum der bei Buchung angegebenen Person, die für die Prüfung relevanten Buchungsdetails (z. B. Zielland und Reisedatum) und die vom Anbieter zu Ihrer Buchung festgelegten Anforderungen an das Zertifikat ab.";

"TicketValidation_FirstConsent_Legal_bulletPoint2" = "Die abgerufenen Daten werden von der App genutzt, um festzustellen, welche Ihrer gespeicherten Zertifikate verwendet werden können.";

"TicketValidation_FirstConsent_BulletPoint1" = "Sie sind nicht verpflichtet, die Überprüfung Ihres Zertifikats mit der Corona-Warn-App zu erlauben. Der Nachweis Ihres Impf-, Test- oder Genesungsstatus kann auch auf andere Weise erbracht werden.";

"TicketValidation_FirstConsent_BulletPoint2" = "Die Anforderungen an das Zertifikat werden vom Anbieter festgelegt. Das RKI hat darauf keinen Einfluss. Weitere Informationen zu den Zertifikatsanforderungen erhalten Sie bei dem Anbieter.";

"TicketValidation_FirstConsent_BulletPoint3" = "Die Ermittlung der geeigneten Zertifikate erfolgt lokal auf Ihrem Smartphone. Es werden dabei keine Daten an das RKI oder den Anbieter übermittelt.";

"TicketValidation_FirstConsent_BulletPoint4" = "Das RKI erfährt die Daten zu Ihrer Buchung oder den von Ihnen gespeicherten Zertifikaten nicht.";

"TicketValidation_FirstConsent_DataPrivacyTitle" = "Ausführliche Hinweise zur Datenverarbeitung finden Sie in der Datenschutzerklärung";

"TicketValidation_FirstConsent_primaryButtonTitle" = "Einverstanden";

"TicketValidation_FirstConsent_secondaryButtonTitle" = "Abbrechen";
=======
"TicketValidation_Error_serviceProviderErrorNoName" = "Es trat ein Fehler bei der Verbindung mit dem Anbieter auf. Bitte kontaktieren Sie den Anbieter wenn das Problem weiterhin besteht.";

"TicketValidation_Error_serviceProviderError" = "Es trat ein Fehler bei der Verbindung mit dem Anbieter „%@“ auf. Bitte kontaktieren Sie den Anbieter wenn das Problem weiterhin besteht.";

"TicketValidation_Error_tryAgain" = "Es trat ein Fehler bei der Verarbeitung der Daten auf. Bitte versuchen Sie es später erneut.";
>>>>>>> 9ec620f6
<|MERGE_RESOLUTION|>--- conflicted
+++ resolved
@@ -3375,7 +3375,6 @@
 
 /* - Ticket Validation */
 
-<<<<<<< HEAD
 "TicketValidation_CancelAlert_title" = "Wollen Sie die Überprüfung wirklich abbrechen?";
 
 "TicketValidation_CancelAlert_message" = "Wenn Sie die Überprüfung abbrechen, kann kein Zertifikat überprüft werden.";
@@ -3417,10 +3416,9 @@
 "TicketValidation_FirstConsent_primaryButtonTitle" = "Einverstanden";
 
 "TicketValidation_FirstConsent_secondaryButtonTitle" = "Abbrechen";
-=======
+
 "TicketValidation_Error_serviceProviderErrorNoName" = "Es trat ein Fehler bei der Verbindung mit dem Anbieter auf. Bitte kontaktieren Sie den Anbieter wenn das Problem weiterhin besteht.";
 
 "TicketValidation_Error_serviceProviderError" = "Es trat ein Fehler bei der Verbindung mit dem Anbieter „%@“ auf. Bitte kontaktieren Sie den Anbieter wenn das Problem weiterhin besteht.";
 
-"TicketValidation_Error_tryAgain" = "Es trat ein Fehler bei der Verarbeitung der Daten auf. Bitte versuchen Sie es später erneut.";
->>>>>>> 9ec620f6
+"TicketValidation_Error_tryAgain" = "Es trat ein Fehler bei der Verarbeitung der Daten auf. Bitte versuchen Sie es später erneut.";