--- conflicted
+++ resolved
@@ -104,11 +104,7 @@
 	func testGIVEN_DiaryOverviewViewModel_WHEN_lowHistoryExposureIsInStore_THEN_LowHistoryExposureIsReturned() throws {
 
 		// GIVEN
-<<<<<<< HEAD
-		let dateFormatter = ISO8601DateFormatter.contactDiaryFormatter
-=======
 		let dateFormatter = ISO8601DateFormatter.contactDiaryUTCFormatter
->>>>>>> 10d78a3c
 
 		let todayString = dateFormatter.string(from: Date())
 		let today = try XCTUnwrap(dateFormatter.date(from: todayString))
@@ -141,11 +137,7 @@
 	func testGIVEN_DiaryOverviewViewModel_WHEN_highHistoryExposureIsInStore_THEN_HighHistoryExposureIsReturned() throws {
 
 		// GIVEN
-<<<<<<< HEAD
-		let dateFormatter = ISO8601DateFormatter.contactDiaryFormatter
-=======
 		let dateFormatter = ISO8601DateFormatter.contactDiaryUTCFormatter
->>>>>>> 10d78a3c
 
 		let todayString = dateFormatter.string(from: Date())
 		let today = try XCTUnwrap(dateFormatter.date(from: todayString))
