//
// 🦠 Corona-Warn-App
//

import ExposureNotification
import Foundation
import OpenCombine

// swiftlint:disable type_body_length

/// The `ENASubmissionSubmission Service` provides functions and attributes to access relevant information
/// around the exposure submission process.
/// Especially, when it comes to the `submissionConsent`, then only this service should be used to modify (change) the value of the current
/// state. It wraps around the `SecureStore` binding.
/// The consent value is published using the `isSubmissionConsentGivenPublisher` and the rest of the application can simply subscribe to
/// it to stay in sync.
class ENAExposureSubmissionService: ExposureSubmissionService {

	// MARK: - Init

	init(
		diagnosisKeysRetrieval: DiagnosisKeysRetrieval,
		appConfigurationProvider: AppConfigurationProviding,
		client: Client,
		store: Store,
<<<<<<< HEAD
		deadmanNotificationManager: DeadmanNotificationManageable? = nil,
		coronaTestService: CoronaTestService
=======
		eventStore: EventStoringProviding,
		warnOthersReminder: WarnOthersRemindable,
		deadmanNotificationManager: DeadmanNotificationManageable? = nil
>>>>>>> 35a11e33
	) {
		self.diagnosisKeysRetrieval = diagnosisKeysRetrieval
		self.appConfigurationProvider = appConfigurationProvider
		self.client = client
		self.store = store
<<<<<<< HEAD
		self.deadmanNotificationManager = deadmanNotificationManager ?? DeadmanNotificationManager(coronaTestService: coronaTestService)
		self.coronaTestService = coronaTestService
=======
		self.eventStore = eventStore
		self.warnOthersReminder = warnOthersReminder
		self.deadmanNotificationManager = deadmanNotificationManager ?? DeadmanNotificationManager(store: store)
		self._isSubmissionConsentGiven = store.isSubmissionConsentGiven
>>>>>>> 35a11e33

		fakeRequestService = FakeRequestService(client: client)
	}

	convenience init(dependencies: ExposureSubmissionServiceDependencies) {
		self.init(
			diagnosisKeysRetrieval: dependencies.exposureManager,
			appConfigurationProvider: dependencies.appConfigurationProvider,
			client: dependencies.client,
			store: dependencies.store,
<<<<<<< HEAD
			coronaTestService: dependencies.coronaTestService
=======
			eventStore: dependencies.eventStore,
			warnOthersReminder: dependencies.warnOthersReminder
>>>>>>> 35a11e33
		)
	}

	// MARK: - Protocol ExposureSubmissionService

	var symptomsOnset: SymptomsOnset {
		get { store.submissionSymptomsOnset }
		set { store.submissionSymptomsOnset = newValue }
	}

	func loadSupportedCountries(
		isLoading: @escaping (Bool) -> Void,
		onSuccess: @escaping ([Country]) -> Void
	) {
		isLoading(true)

		appConfigurationProvider.appConfiguration().sink { [weak self] config in
			guard let self = self else { return }

			isLoading(false)

			let countries = config.supportedCountries.compactMap({ Country(countryCode: $0) })
			if countries.isEmpty {
				Log.debug("App config provided empty country list. Falling back to default country", log: .appConfig)
				self.supportedCountries = [.defaultCountry()]
			} else {
				self.supportedCountries = countries
			}

			onSuccess(self.supportedCountries)
		}.store(in: &subscriptions)
	}

	func getTemporaryExposureKeys(completion: @escaping ExposureSubmissionHandler) {
		Log.info("Getting temporary exposure keys...", log: .api)

		diagnosisKeysRetrieval.accessDiagnosisKeys { [weak self] keys, error in
			if let error = error {
				Log.error("Error while retrieving temporary exposure keys: \(error.localizedDescription)", log: .api)
				completion(self?.parseError(error))

				return
			}

			// Empty array means successful key retrieval without keys
			self?.temporaryExposureKeys = keys?.map { $0.sapKey } ?? []
			completion(nil)
		}
	}

	/// This method submits the exposure keys. Additionally, after successful completion,
	/// the timestamp of the key submission is updated.
	/// __Extension for plausible deniability__:
	/// We prepend a fake request in order to guarantee the V+V+S sequence. Please kindly check `getTestResult` for more information.
	func submitExposure(
		coronaTestType: CoronaTestType,
		completion: @escaping ExposureSubmissionHandler
	) {
		Log.info("Started exposure submission...", log: .api)

		guard let coronaTest = coronaTestService.coronaTest(ofType: coronaTestType) else {
			Log.info("Cancelled submission: No corona test of given type registered.", log: .api)
			completion(.noCoronaTestOfGivenType)
			return
		}

		guard coronaTest.isSubmissionConsentGiven else {
			Log.info("Cancelled submission: Submission consent not given.", log: .api)
			completion(.noSubmissionConsent)
			return
		}

		guard let keys = temporaryExposureKeys else {
			Log.info("Cancelled submission: No temporary exposure keys to submit.", log: .api)
			completion(.keysNotShared)
			return
		}

		guard !keys.isEmpty else {
			Log.info("Cancelled submission: No temporary exposure keys to submit.", log: .api)
			completion(.noKeysCollected)

			// We perform a cleanup in order to set the correct
			// timestamps, despite not having communicated with the backend,
			// in order to show the correct screens.
			submitExposureCleanup(coronaTestType: coronaTest.type)
			return
		}

<<<<<<< HEAD
		// Request needs to be prepended by the fake request.
		fakeRequestService.fakeVerificationServerRequest {
			self._submitExposure(
				processedKeys,
				coronaTest: coronaTest,
				visitedCountries: self.supportedCountries,
				completion: completion
			)
=======
		// we need the app configuration first…
		appConfigurationProvider
			.appConfiguration()
			.sink { appConfig in
				// Fetch & process keys and checkins
				let processedKeys = keys.processedForSubmission(with: self.symptomsOnset)
				self.preparedCheckinsForSubmission(with: self.eventStore, appConfig: appConfig, symptomOnset: self.symptomsOnset, completion: { checkins in
					// Request needs to be prepended by the fake request.
					self._fakeVerificationServerRequest(completion: { _ in
						self._submitExposure(processedKeys, visitedCountries: self.supportedCountries, attendedEvents: checkins, completion: completion)
					})
				})
			}
			.store(in: &subscriptions)
	}

	/// Stores the provided key, retrieves the registration token and deletes the key.
	/// __Extension for plausible deniability__:
	/// We append two fake requests to this request in order to fulfill the V+V+S sequence. Please kindly check `getTestResult` for more information.
	func getRegistrationToken(
		forKey deviceRegistrationKey: DeviceRegistrationKey,
		completion completeWith: @escaping RegistrationHandler
	) {
		let (key, type) = getKeyAndType(for: deviceRegistrationKey)

		_getRegistrationToken(key, type) { result in
			completeWith(result)

			// Fake requests.
			self._fakeVerificationAndSubmissionServerRequest()
		}
	}

	/// This method gets the test result based on the registrationToken that was previously
	/// received, either from the TAN or QR Code flow. After successful completion,
	/// the timestamp of the last received test is updated.
	/// __Extension for plausible deniability__:
	/// We append two fake requests to this request in order to fulfill the V+V+S sequence. (This means, we
	/// always send three requests, regardless which API call we do. The first two have to go to the verification server,
	/// and the last one goes to the submission server.)
	func getTestResult(_ completeWith: @escaping TestResultHandler) {
		guard let registrationToken = store.registrationToken else {
			completeWith(.failure(.noRegistrationToken))
			return
		}

		_getTestResult(registrationToken) { result in
			completeWith(result)

			// Fake requests.
			self._fakeVerificationAndSubmissionServerRequest()
>>>>>>> 35a11e33
		}
	}

	var exposureManagerState: ExposureManagerState {
		diagnosisKeysRetrieval.exposureManagerState
	}

<<<<<<< HEAD
=======
	func acceptPairing() {
		devicePairingConsentAccept = true
		devicePairingConsentAcceptTimestamp = Int64(Date().timeIntervalSince1970)
	}

	/// This method is called randomly sometimes in the foreground and from the background.
	/// It represents the full-fledged dummy request needed to realize plausible deniability.
	/// Nothing called in this method is considered a "real" request.
	func fakeRequest(completionHandler: ExposureSubmissionHandler? = nil) {
		_fakeVerificationServerRequest { _ in
			self._fakeVerificationServerRequest(completion: { _ in
				self._fakeSubmissionServerRequest(completion: { _ in
					completionHandler?(.fakeResponse)
				})
			})
		}
	}

	func reset() {
		Log.info("ExposureSubmissionServce: isConsentGiven value resetted to 'false'")
		isSubmissionConsentGiven = false
	}

	// MARK: - Internal

	static let fakeRegistrationToken = "63b4d3ff-e0de-4bd4-90c1-17c2bb683a2f"

	func updateStoreWithKeySubmissionMetadataDefaultValues() {
		let keySubmissionMetadata = KeySubmissionMetadata(
			submitted: false,
			submittedInBackground: false,
			submittedAfterCancel: false,
			submittedAfterSymptomFlow: false,
			lastSubmissionFlowScreen: .submissionFlowScreenUnknown,
			advancedConsentGiven: self.store.isSubmissionConsentGiven,
			hoursSinceTestResult: 0,
			hoursSinceTestRegistration: 0,
			daysSinceMostRecentDateAtRiskLevelAtTestRegistration: -1,
			hoursSinceHighRiskWarningAtTestRegistration: -1)
		Analytics.collect(.keySubmissionMetadata(.create(keySubmissionMetadata)))
	}

>>>>>>> 35a11e33
	// MARK: - Private

	private var subscriptions: Set<AnyCancellable> = []

	private let diagnosisKeysRetrieval: DiagnosisKeysRetrieval
	private let appConfigurationProvider: AppConfigurationProviding
	private let client: Client
	private let store: Store
<<<<<<< HEAD
=======
	private let eventStore: EventStoringProviding
	private let warnOthersReminder: WarnOthersRemindable
>>>>>>> 35a11e33
	private let deadmanNotificationManager: DeadmanNotificationManageable
	private let coronaTestService: CoronaTestService

	private let fakeRequestService: FakeRequestService

	private var temporaryExposureKeys: [SAP_External_Exposurenotification_TemporaryExposureKey]? {
		get { store.submissionKeys }
		set { store.submissionKeys = newValue }
	}

	private(set) var supportedCountries: [Country] {
		get { store.submissionCountries }
		set { store.submissionCountries = newValue }
	}

	// MARK: methods for handling the API calls.

	/// This method does two API calls in one step - firstly, it gets the submission TAN, and then it submits the keys.
	/// For details, check the methods `_submit()` and `_getTANForExposureSubmit()` specifically.
	private func _submitExposure(
		_ keys: [SAP_External_Exposurenotification_TemporaryExposureKey],
		coronaTest: CoronaTest,
		visitedCountries: [Country],
		attendedEvents events: [SAP_Internal_Pt_CheckIn],
		completion: @escaping ExposureSubmissionHandler
	) {
		coronaTestService.getSubmissionTAN(for: coronaTest.type) { result in
			switch result {
			case let .failure(error):
				completion(.coronaTestServiceError(error))
			case let .success(tan):
<<<<<<< HEAD
				self._submit(keys, coronaTest: coronaTest, with: tan, visitedCountries: visitedCountries, completion: completion)
=======
				self._submit(keys, with: tan, visitedCountries: visitedCountries, attendedEvents: events, completion: completion)
>>>>>>> 35a11e33
			}
		}
	}

	/// Helper method that handles only the submission of the keys. Use this only if you really just want to do the
	/// part of the submission flow in which the keys are submitted.
	/// For more information, please check _submitExposure().
	private func _submit(
		_ keys: [SAP_External_Exposurenotification_TemporaryExposureKey],
		coronaTest: CoronaTest,
		with tan: String,
		visitedCountries: [Country],
		attendedEvents events: [SAP_Internal_Pt_CheckIn],
		completion: @escaping ExposureSubmissionHandler
	) {
		let payload = CountrySubmissionPayload(
			exposureKeys: keys,
			visitedCountries: visitedCountries,
			eventCheckIns: events,
			tan: tan
		)
		client.submit(payload: payload, isFake: false) { result in
			switch result {
			case .success:
				Analytics.collect(.keySubmissionMetadata(.advancedConsentGiven(coronaTest.isSubmissionConsentGiven)))
				Analytics.collect(.keySubmissionMetadata(.updateSubmittedWithTeletan))
				Analytics.collect(.keySubmissionMetadata(.setHoursSinceTestResult))
				Analytics.collect(.keySubmissionMetadata(.setHoursSinceTestRegistration))
				Analytics.collect(.keySubmissionMetadata(.submitted(true)))
				self.submitExposureCleanup(coronaTestType: coronaTest.type)
				Log.info("Successfully completed exposure submission.", log: .api)
				completion(nil)
			case .failure(let error):
				Log.error("Error while submitting diagnosis keys: \(error.localizedDescription)", log: .api)
				completion(self.parseError(error))
			}
		}
	}

	/// This method removes all left over persisted objects part of the `submitExposure` flow.
	private func submitExposureCleanup(coronaTestType: CoronaTestType) {
		switch coronaTestType {
		case .pcr:
			coronaTestService.pcrTest?.keysSubmitted = true
			coronaTestService.pcrTest?.submissionTAN = nil
		case .antigen:
			coronaTestService.antigenTest?.keysSubmitted = true
			coronaTestService.antigenTest?.submissionTAN = nil
		}

		/// Deactivate deadman notification while submitted test is still present
		deadmanNotificationManager.resetDeadmanNotification()

		temporaryExposureKeys = nil
		supportedCountries = []
		symptomsOnset = .noInformation

		Log.info("Exposure submission cleanup.", log: .api)
	}

<<<<<<< HEAD
}
=======
	// MARK: Fake requests

	/// This method represents a dummy method that is sent to the verification server.
	private func _fakeVerificationServerRequest(completion completeWith: @escaping TANHandler) {
		client.getTANForExposureSubmit(forDevice: ENAExposureSubmissionService.fakeRegistrationToken, isFake: true) { _ in
			completeWith(.failure(.fakeResponse))
		}
	}

	/// This method represents a dummy method that is sent to the submission server.
	private func _fakeSubmissionServerRequest(completion: @escaping ExposureSubmissionHandler) {
		let payload = CountrySubmissionPayload(
			exposureKeys: [],
			visitedCountries: [],
			eventCheckIns: [],
			tan: ENAExposureSubmissionService.fakeSubmissionTan
		)

		client.submit(payload: payload, isFake: true) { _ in
			completion(.fakeResponse)
		}
	}

	/// This method is convenience for sending a V + S request pattern.
	private func _fakeVerificationAndSubmissionServerRequest(completionHandler: ExposureSubmissionHandler? = nil) {
		_fakeVerificationServerRequest { _ in
			self._fakeSubmissionServerRequest { _ in
				completionHandler?(.fakeResponse)
			}
		}
	}
}
// swiftlint:enable type_body_length
>>>>>>> 35a11e33
<|MERGE_RESOLUTION|>--- conflicted
+++ resolved
@@ -5,8 +5,6 @@
 import ExposureNotification
 import Foundation
 import OpenCombine
-
-// swiftlint:disable type_body_length
 
 /// The `ENASubmissionSubmission Service` provides functions and attributes to access relevant information
 /// around the exposure submission process.
@@ -23,28 +21,17 @@
 		appConfigurationProvider: AppConfigurationProviding,
 		client: Client,
 		store: Store,
-<<<<<<< HEAD
+		eventStore: EventStoringProviding,
 		deadmanNotificationManager: DeadmanNotificationManageable? = nil,
 		coronaTestService: CoronaTestService
-=======
-		eventStore: EventStoringProviding,
-		warnOthersReminder: WarnOthersRemindable,
-		deadmanNotificationManager: DeadmanNotificationManageable? = nil
->>>>>>> 35a11e33
 	) {
 		self.diagnosisKeysRetrieval = diagnosisKeysRetrieval
 		self.appConfigurationProvider = appConfigurationProvider
 		self.client = client
 		self.store = store
-<<<<<<< HEAD
+		self.eventStore = eventStore
 		self.deadmanNotificationManager = deadmanNotificationManager ?? DeadmanNotificationManager(coronaTestService: coronaTestService)
 		self.coronaTestService = coronaTestService
-=======
-		self.eventStore = eventStore
-		self.warnOthersReminder = warnOthersReminder
-		self.deadmanNotificationManager = deadmanNotificationManager ?? DeadmanNotificationManager(store: store)
-		self._isSubmissionConsentGiven = store.isSubmissionConsentGiven
->>>>>>> 35a11e33
 
 		fakeRequestService = FakeRequestService(client: client)
 	}
@@ -55,12 +42,8 @@
 			appConfigurationProvider: dependencies.appConfigurationProvider,
 			client: dependencies.client,
 			store: dependencies.store,
-<<<<<<< HEAD
+			eventStore: dependencies.eventStore,
 			coronaTestService: dependencies.coronaTestService
-=======
-			eventStore: dependencies.eventStore,
-			warnOthersReminder: dependencies.warnOthersReminder
->>>>>>> 35a11e33
 		)
 	}
 
@@ -150,120 +133,38 @@
 			return
 		}
 
-<<<<<<< HEAD
-		// Request needs to be prepended by the fake request.
-		fakeRequestService.fakeVerificationServerRequest {
-			self._submitExposure(
-				processedKeys,
-				coronaTest: coronaTest,
-				visitedCountries: self.supportedCountries,
-				completion: completion
-			)
-=======
 		// we need the app configuration first…
 		appConfigurationProvider
 			.appConfiguration()
 			.sink { appConfig in
 				// Fetch & process keys and checkins
 				let processedKeys = keys.processedForSubmission(with: self.symptomsOnset)
-				self.preparedCheckinsForSubmission(with: self.eventStore, appConfig: appConfig, symptomOnset: self.symptomsOnset, completion: { checkins in
-					// Request needs to be prepended by the fake request.
-					self._fakeVerificationServerRequest(completion: { _ in
-						self._submitExposure(processedKeys, visitedCountries: self.supportedCountries, attendedEvents: checkins, completion: completion)
-					})
-				})
+				self.preparedCheckinsForSubmission(
+					with: self.eventStore,
+					appConfig: appConfig,
+					symptomOnset: self.symptomsOnset,
+					completion: { checkins in
+						// Request needs to be prepended by the fake request.
+						self.fakeRequestService.fakeVerificationServerRequest {
+							self._submitExposure(
+								processedKeys,
+								coronaTest: coronaTest,
+								visitedCountries: self.supportedCountries,
+								attendedEvents: checkins,
+								completion: completion
+							)
+						}
+					}
+				)
 			}
 			.store(in: &subscriptions)
-	}
-
-	/// Stores the provided key, retrieves the registration token and deletes the key.
-	/// __Extension for plausible deniability__:
-	/// We append two fake requests to this request in order to fulfill the V+V+S sequence. Please kindly check `getTestResult` for more information.
-	func getRegistrationToken(
-		forKey deviceRegistrationKey: DeviceRegistrationKey,
-		completion completeWith: @escaping RegistrationHandler
-	) {
-		let (key, type) = getKeyAndType(for: deviceRegistrationKey)
-
-		_getRegistrationToken(key, type) { result in
-			completeWith(result)
-
-			// Fake requests.
-			self._fakeVerificationAndSubmissionServerRequest()
-		}
-	}
-
-	/// This method gets the test result based on the registrationToken that was previously
-	/// received, either from the TAN or QR Code flow. After successful completion,
-	/// the timestamp of the last received test is updated.
-	/// __Extension for plausible deniability__:
-	/// We append two fake requests to this request in order to fulfill the V+V+S sequence. (This means, we
-	/// always send three requests, regardless which API call we do. The first two have to go to the verification server,
-	/// and the last one goes to the submission server.)
-	func getTestResult(_ completeWith: @escaping TestResultHandler) {
-		guard let registrationToken = store.registrationToken else {
-			completeWith(.failure(.noRegistrationToken))
-			return
-		}
-
-		_getTestResult(registrationToken) { result in
-			completeWith(result)
-
-			// Fake requests.
-			self._fakeVerificationAndSubmissionServerRequest()
->>>>>>> 35a11e33
-		}
 	}
 
 	var exposureManagerState: ExposureManagerState {
 		diagnosisKeysRetrieval.exposureManagerState
 	}
 
-<<<<<<< HEAD
-=======
-	func acceptPairing() {
-		devicePairingConsentAccept = true
-		devicePairingConsentAcceptTimestamp = Int64(Date().timeIntervalSince1970)
-	}
-
-	/// This method is called randomly sometimes in the foreground and from the background.
-	/// It represents the full-fledged dummy request needed to realize plausible deniability.
-	/// Nothing called in this method is considered a "real" request.
-	func fakeRequest(completionHandler: ExposureSubmissionHandler? = nil) {
-		_fakeVerificationServerRequest { _ in
-			self._fakeVerificationServerRequest(completion: { _ in
-				self._fakeSubmissionServerRequest(completion: { _ in
-					completionHandler?(.fakeResponse)
-				})
-			})
-		}
-	}
-
-	func reset() {
-		Log.info("ExposureSubmissionServce: isConsentGiven value resetted to 'false'")
-		isSubmissionConsentGiven = false
-	}
-
-	// MARK: - Internal
-
-	static let fakeRegistrationToken = "63b4d3ff-e0de-4bd4-90c1-17c2bb683a2f"
-
-	func updateStoreWithKeySubmissionMetadataDefaultValues() {
-		let keySubmissionMetadata = KeySubmissionMetadata(
-			submitted: false,
-			submittedInBackground: false,
-			submittedAfterCancel: false,
-			submittedAfterSymptomFlow: false,
-			lastSubmissionFlowScreen: .submissionFlowScreenUnknown,
-			advancedConsentGiven: self.store.isSubmissionConsentGiven,
-			hoursSinceTestResult: 0,
-			hoursSinceTestRegistration: 0,
-			daysSinceMostRecentDateAtRiskLevelAtTestRegistration: -1,
-			hoursSinceHighRiskWarningAtTestRegistration: -1)
-		Analytics.collect(.keySubmissionMetadata(.create(keySubmissionMetadata)))
-	}
-
->>>>>>> 35a11e33
+
 	// MARK: - Private
 
 	private var subscriptions: Set<AnyCancellable> = []
@@ -272,11 +173,7 @@
 	private let appConfigurationProvider: AppConfigurationProviding
 	private let client: Client
 	private let store: Store
-<<<<<<< HEAD
-=======
 	private let eventStore: EventStoringProviding
-	private let warnOthersReminder: WarnOthersRemindable
->>>>>>> 35a11e33
 	private let deadmanNotificationManager: DeadmanNotificationManageable
 	private let coronaTestService: CoronaTestService
 
@@ -308,11 +205,7 @@
 			case let .failure(error):
 				completion(.coronaTestServiceError(error))
 			case let .success(tan):
-<<<<<<< HEAD
-				self._submit(keys, coronaTest: coronaTest, with: tan, visitedCountries: visitedCountries, completion: completion)
-=======
-				self._submit(keys, with: tan, visitedCountries: visitedCountries, attendedEvents: events, completion: completion)
->>>>>>> 35a11e33
+				self._submit(keys, coronaTest: coronaTest, with: tan, visitedCountries: visitedCountries, attendedEvents: events, completion: completion)
 			}
 		}
 	}
@@ -373,40 +266,5 @@
 		Log.info("Exposure submission cleanup.", log: .api)
 	}
 
-<<<<<<< HEAD
 }
-=======
-	// MARK: Fake requests
-
-	/// This method represents a dummy method that is sent to the verification server.
-	private func _fakeVerificationServerRequest(completion completeWith: @escaping TANHandler) {
-		client.getTANForExposureSubmit(forDevice: ENAExposureSubmissionService.fakeRegistrationToken, isFake: true) { _ in
-			completeWith(.failure(.fakeResponse))
-		}
-	}
-
-	/// This method represents a dummy method that is sent to the submission server.
-	private func _fakeSubmissionServerRequest(completion: @escaping ExposureSubmissionHandler) {
-		let payload = CountrySubmissionPayload(
-			exposureKeys: [],
-			visitedCountries: [],
-			eventCheckIns: [],
-			tan: ENAExposureSubmissionService.fakeSubmissionTan
-		)
-
-		client.submit(payload: payload, isFake: true) { _ in
-			completion(.fakeResponse)
-		}
-	}
-
-	/// This method is convenience for sending a V + S request pattern.
-	private func _fakeVerificationAndSubmissionServerRequest(completionHandler: ExposureSubmissionHandler? = nil) {
-		_fakeVerificationServerRequest { _ in
-			self._fakeSubmissionServerRequest { _ in
-				completionHandler?(.fakeResponse)
-			}
-		}
-	}
-}
-// swiftlint:enable type_body_length
->>>>>>> 35a11e33
+// swiftlint:enable type_body_length