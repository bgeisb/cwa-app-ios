//
// 🦠 Corona-Warn-App
//

import Foundation

/**
Specific implementation of a service who is doing the caching stuff (http status code 304 handling).
It uses the cachingSessionConfiguration.
For http requests, it adds the ETag header field.
For http responses, when receiving a http status code 304 it checks if the ReceiveResource was already cached before and if so, it returns the cached one. It also caches the ReceiveResource when receiving.
*/
class CachedRestService: Service {

	// MARK: - Init

	required init(
		environment: EnvironmentProviding = Environments(),
		session: URLSession? = nil
	) {
		fatalError("CachedRestService cannot be used without a cache. Please use the other init and provide a cache.")
	}

	init(
		environment: EnvironmentProviding = Environments(),
		session: URLSession? = nil,
		cache: KeyValueCaching
	) {
		self.environment = environment
		self.optionalSession = session
		self.cache = cache
	}

	// MARK: - Protocol Service

	let environment: EnvironmentProviding

	lazy var session: URLSession = {
		optionalSession ??
		.coronaWarnSession(
			configuration: .cachingSessionConfiguration()
		)
	}()

	func decodeModel<R>(
		_ resource: R,
		_ bodyData: Data?,
		_ headers: [AnyHashable: Any],
		_ isCachedData: Bool,
		_ completion: @escaping (Result<R.Receive.ReceiveModel, ServiceError<R.CustomError>>) -> Void
	) where R: Resource {
		switch resource.receiveResource.decode(bodyData, headers: headers) {
		case .success(let model):
			guard let eTag = headers.value(caseInsensitiveKey: "ETag"),
				  let data = bodyData else {
<<<<<<< HEAD
				Log.info("ETag not found. Perhaps we have already the cached data - do not write to cache")
				 completion(.success(model))
				return
			}
			let serverDate = response?.dateHeader ?? Date()
			let cachedModel = CacheData(data: data, eTag: eTag, date: serverDate)
			cache[resource.locator.hashValue] = cachedModel
			Log.info("ETag and data found and wrote to cache.")
			completion(.success(model))

		case .failure(let error):
			Log.error("Decoding for receive resource failed with error: \(error).", log: .client, error: error)
=======
					  Log.error("Neither eTag nor some data found. Abort with missing eTag error.", log: .client)
					  completion(.failure(customError(in: resource, for: .resourceError(.missingEtag))))
					  return
				  }
			
			// Update cache only if we fetched some fresh data.
			if !isCachedData {
				let serverDate = headers.dateHeader ?? Date()
				let cachedModel = CacheData(data: data, eTag: eTag, date: serverDate)
				cache[resource.locator.hashValue] = cachedModel
				Log.info("Fetched new cached data and wrote them to the cache", log: .client)
			}
			
			completion(.success(model))
			
		case .failure:
			Log.error("Decoding for receive resource failed.", log: .client)
>>>>>>> d4446e3d
			failureOrDefaultValueHandling(resource, .resourceError(.decoding), completion)
		}
	}

	func cached<R>(
		_ resource: R,
		_ completion: @escaping (Result<R.Receive.ReceiveModel, ServiceError<R.CustomError>>) -> Void
	) where R: Resource {
		guard let cachedModel = cache[resource.locator.hashValue] else {
			Log.error("No data found in cache", log: .client)
			failureOrDefaultValueHandling(resource, .resourceError(.missingData), completion)
			return
		}
		decodeModel(resource, cachedModel.data, ["ETag": cachedModel.eTag], true, completion)
	}
	
	func hasCachedData<R>(
		_ resource: R
	) -> Bool where R: Resource {
		return cache[resource.locator.hashValue] != nil
	}

	func customHeaders<R>(
		_ receiveResource: R,
		_ locator: Locator
	) -> [String: String]? where R: ReceiveResource {
		guard let cachedModel = cache[locator.hashValue] else {
			Log.debug("ResponseResource not found in cache", log: .client)
			return nil
		}
		return ["If-None-Match": cachedModel.eTag]
	}

	func hasStatusCodeCachePolicy<R>(
		_ resource: R,
		_ statusCode: Int
	) -> Bool where R: Resource {
		// Check if Resource.type has a cache policies and if policy .statusCode is included
		guard case let .caching(cachePolicies) = resource.type,
			  cachePolicies.contains(CacheUsePolicy.statusCode(statusCode)) else {
			return false
		}
		// Fail because you should not override status codes 200, 201 and 204 with this cache policy.
		// The codes here are mapped from the status code handling in _Service+Default. This must always be synced.
		if statusCode == 200 || statusCode == 201 || statusCode == 204 {
			fatalError("You should not override status code 200, 201 and 204 with a cache policy.")
		}
		return true
	}

	// MARK: - Private

	private let optionalSession: URLSession?
	private var cache: KeyValueCaching
}<|MERGE_RESOLUTION|>--- conflicted
+++ resolved
@@ -53,20 +53,6 @@
 		case .success(let model):
 			guard let eTag = headers.value(caseInsensitiveKey: "ETag"),
 				  let data = bodyData else {
-<<<<<<< HEAD
-				Log.info("ETag not found. Perhaps we have already the cached data - do not write to cache")
-				 completion(.success(model))
-				return
-			}
-			let serverDate = response?.dateHeader ?? Date()
-			let cachedModel = CacheData(data: data, eTag: eTag, date: serverDate)
-			cache[resource.locator.hashValue] = cachedModel
-			Log.info("ETag and data found and wrote to cache.")
-			completion(.success(model))
-
-		case .failure(let error):
-			Log.error("Decoding for receive resource failed with error: \(error).", log: .client, error: error)
-=======
 					  Log.error("Neither eTag nor some data found. Abort with missing eTag error.", log: .client)
 					  completion(.failure(customError(in: resource, for: .resourceError(.missingEtag))))
 					  return
@@ -84,7 +70,6 @@
 			
 		case .failure:
 			Log.error("Decoding for receive resource failed.", log: .client)
->>>>>>> d4446e3d
 			failureOrDefaultValueHandling(resource, .resourceError(.decoding), completion)
 		}
 	}
