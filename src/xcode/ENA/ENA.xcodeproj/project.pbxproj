// !$*UTF8*$!
{
	archiveVersion = 1;
	classes = {
	};
	objectVersion = 52;
	objects = {

/* Begin PBXBuildFile section */
		011E13AE24680A4000973467 /* HTTPClient.swift in Sources */ = {isa = PBXBuildFile; fileRef = 011E13AD24680A4000973467 /* HTTPClient.swift */; };
		011E4B032483A92A002E6412 /* MockExposureManager.swift in Sources */ = {isa = PBXBuildFile; fileRef = CD678F6A246C43E200B6A0F8 /* MockExposureManager.swift */; };
		0123D5992501385200A91838 /* ExposureSubmissionErrorTests.swift in Sources */ = {isa = PBXBuildFile; fileRef = 0123D5972501383100A91838 /* ExposureSubmissionErrorTests.swift */; };
		013DC102245DAC4E00EE58B0 /* Store.swift in Sources */ = {isa = PBXBuildFile; fileRef = 013DC101245DAC4E00EE58B0 /* Store.swift */; };
		0144BDE1250924CC00B0857C /* SymptomsOnset.swift in Sources */ = {isa = PBXBuildFile; fileRef = 0144BDE0250924CC00B0857C /* SymptomsOnset.swift */; };
		0144BDE32509288B00B0857C /* SymptomsOnsetTests.swift in Sources */ = {isa = PBXBuildFile; fileRef = 0144BDE22509288B00B0857C /* SymptomsOnsetTests.swift */; };
		0144BDED250A3E5300B0857C /* ExposureSubmissionCoordinatorModel.swift in Sources */ = {isa = PBXBuildFile; fileRef = 0144BDEC250A3E5300B0857C /* ExposureSubmissionCoordinatorModel.swift */; };
		014891B324F90D0B002A6F77 /* ENA.plist in Resources */ = {isa = PBXBuildFile; fileRef = 014891B224F90D0B002A6F77 /* ENA.plist */; };
		015178C22507D2E50074F095 /* ExposureSubmissionSymptomsOnsetViewControllerTests.swift in Sources */ = {isa = PBXBuildFile; fileRef = 015178C12507D2A90074F095 /* ExposureSubmissionSymptomsOnsetViewControllerTests.swift */; };
		015692E424B48C3F0033F35E /* TimeInterval+Convenience.swift in Sources */ = {isa = PBXBuildFile; fileRef = 015692E324B48C3F0033F35E /* TimeInterval+Convenience.swift */; };
		0159E6C1247829BA00894A89 /* temporary_exposure_key_export.pb.swift in Sources */ = {isa = PBXBuildFile; fileRef = 0159E6BF247829BA00894A89 /* temporary_exposure_key_export.pb.swift */; };
		0159E6C2247829BA00894A89 /* temporary_exposure_key_signature_list.pb.swift in Sources */ = {isa = PBXBuildFile; fileRef = 0159E6C0247829BA00894A89 /* temporary_exposure_key_signature_list.pb.swift */; };
		015E8C0824C997D200C0A4B3 /* CWASQLite.framework in Frameworks */ = {isa = PBXBuildFile; fileRef = B1FF6B6A2497D0B40041CF02 /* CWASQLite.framework */; };
		015E8C0924C9983600C0A4B3 /* CWASQLite.framework in Embed Frameworks */ = {isa = PBXBuildFile; fileRef = B1FF6B6A2497D0B40041CF02 /* CWASQLite.framework */; settings = {ATTRIBUTES = (CodeSignOnCopy, RemoveHeadersOnCopy, ); }; };
		016146912487A43E00660992 /* LinkHelper.swift in Sources */ = {isa = PBXBuildFile; fileRef = 016146902487A43E00660992 /* LinkHelper.swift */; };
		01678E9C249A5F08003B048B /* testStore.sqlite in Resources */ = {isa = PBXBuildFile; fileRef = 01678E9A249A521F003B048B /* testStore.sqlite */; };
		019357182525FAD00038F615 /* ExposureSubmissionQRInfoViewController.swift in Sources */ = {isa = PBXBuildFile; fileRef = 019357162525FAD00038F615 /* ExposureSubmissionQRInfoViewController.swift */; };
		019357192525FAD00038F615 /* ExposureSubmissionQRInfoViewModel.swift in Sources */ = {isa = PBXBuildFile; fileRef = 019357172525FAD00038F615 /* ExposureSubmissionQRInfoViewModel.swift */; };
		019BFC6C24C9901A0053973D /* sqlite3.c in Sources */ = {isa = PBXBuildFile; fileRef = 0DFCC2702484DC8400E2811D /* sqlite3.c */; settings = {COMPILER_FLAGS = "-w"; }; };
		01A1B442252DE57000841B63 /* ExposureSubmissionQRScannerViewModelTests.swift in Sources */ = {isa = PBXBuildFile; fileRef = 01A1B441252DE54600841B63 /* ExposureSubmissionQRScannerViewModelTests.swift */; };
		01A1B44A252DFD7800841B63 /* MetadataObject.swift in Sources */ = {isa = PBXBuildFile; fileRef = 01A1B449252DFD7700841B63 /* MetadataObject.swift */; };
		01A1B452252DFDC400841B63 /* FakeMetadataMachineReadableObject.swift in Sources */ = {isa = PBXBuildFile; fileRef = 01A1B451252DFD9400841B63 /* FakeMetadataMachineReadableObject.swift */; };
		01A1B45C252E077600841B63 /* TimeInterval+Convenience.swift in Sources */ = {isa = PBXBuildFile; fileRef = 015692E324B48C3F0033F35E /* TimeInterval+Convenience.swift */; };
		01A1B467252E19D000841B63 /* ExposureSubmissionCoordinatorModelTests.swift in Sources */ = {isa = PBXBuildFile; fileRef = 01A1B460252E17F900841B63 /* ExposureSubmissionCoordinatorModelTests.swift */; };
		01A2367A2519D1E80043D9F8 /* ExposureSubmissionWarnOthersViewModel.swift in Sources */ = {isa = PBXBuildFile; fileRef = 01A236792519D1E80043D9F8 /* ExposureSubmissionWarnOthersViewModel.swift */; };
		01A23685251A23740043D9F8 /* ExposureSubmissionQRInfoModelTests.swift in Sources */ = {isa = PBXBuildFile; fileRef = 01A23684251A22E90043D9F8 /* ExposureSubmissionQRInfoModelTests.swift */; };
		01A97DD12506768F00C07C37 /* DatePickerOptionViewModelTests.swift in Sources */ = {isa = PBXBuildFile; fileRef = 01A97DD02506767E00C07C37 /* DatePickerOptionViewModelTests.swift */; };
		01A97DD32506769F00C07C37 /* DatePickerDayViewModelTests.swift in Sources */ = {isa = PBXBuildFile; fileRef = 01A97DD22506769F00C07C37 /* DatePickerDayViewModelTests.swift */; };
		01B7232424F812500064C0EB /* DynamicTableViewOptionGroupCell.swift in Sources */ = {isa = PBXBuildFile; fileRef = 01B7232324F812500064C0EB /* DynamicTableViewOptionGroupCell.swift */; };
		01B7232724F812BC0064C0EB /* OptionGroupView.swift in Sources */ = {isa = PBXBuildFile; fileRef = 01B7232624F812BC0064C0EB /* OptionGroupView.swift */; };
		01B7232924F812DF0064C0EB /* OptionView.swift in Sources */ = {isa = PBXBuildFile; fileRef = 01B7232824F812DF0064C0EB /* OptionView.swift */; };
		01B7232B24F815B00064C0EB /* MultipleChoiceOptionView.swift in Sources */ = {isa = PBXBuildFile; fileRef = 01B7232A24F815B00064C0EB /* MultipleChoiceOptionView.swift */; };
		01B7232D24F8E0260064C0EB /* MultipleChoiceChoiceView.swift in Sources */ = {isa = PBXBuildFile; fileRef = 01B7232C24F8E0260064C0EB /* MultipleChoiceChoiceView.swift */; };
		01B7232F24FE4F080064C0EB /* OptionGroupViewModel.swift in Sources */ = {isa = PBXBuildFile; fileRef = 01B7232E24FE4F080064C0EB /* OptionGroupViewModel.swift */; };
		01C2D43E2501225100FB23BF /* MockExposureSubmissionService.swift in Sources */ = {isa = PBXBuildFile; fileRef = A3284256248E7431006B1F09 /* MockExposureSubmissionService.swift */; };
		01C2D4432501260D00FB23BF /* OptionGroupViewModelTests.swift in Sources */ = {isa = PBXBuildFile; fileRef = 01C2D440250124E600FB23BF /* OptionGroupViewModelTests.swift */; };
		01C6ABF42527273E0052814D /* String+Insertion.swift in Sources */ = {isa = PBXBuildFile; fileRef = 01C6ABF32527273D0052814D /* String+Insertion.swift */; };
		01C6AC0E252B1E990052814D /* ExposureSubmissionQRScannerViewModel.swift in Sources */ = {isa = PBXBuildFile; fileRef = 01C6AC0D252B1E980052814D /* ExposureSubmissionQRScannerViewModel.swift */; };
		01C6AC21252B21DF0052814D /* ExposureSubmissionQRScannerViewController.xib in Resources */ = {isa = PBXBuildFile; fileRef = 01C6AC20252B21DF0052814D /* ExposureSubmissionQRScannerViewController.xib */; };
		01C6AC26252B23D70052814D /* ExposureSubmissionQRScannerFocusView.swift in Sources */ = {isa = PBXBuildFile; fileRef = 01C6AC25252B23D70052814D /* ExposureSubmissionQRScannerFocusView.swift */; };
		01C6AC32252B29C00052814D /* QRScannerError.swift in Sources */ = {isa = PBXBuildFile; fileRef = 01C6AC31252B29C00052814D /* QRScannerError.swift */; };
		01C6AC3A252B2A500052814D /* UIImage+Color.swift in Sources */ = {isa = PBXBuildFile; fileRef = 01C6AC39252B2A500052814D /* UIImage+Color.swift */; };
		01C7665E25024A09002C9A5C /* DatePickerOptionView.swift in Sources */ = {isa = PBXBuildFile; fileRef = 01C7665D25024A09002C9A5C /* DatePickerOptionView.swift */; };
		01CF95D52530827F007B72F7 /* SAPApplicationConfiguration+Helpers.swift in Sources */ = {isa = PBXBuildFile; fileRef = 01CF95D425308252007B72F7 /* SAPApplicationConfiguration+Helpers.swift */; };
		01CF95DD253083B2007B72F7 /* CodableExposureDetectionSummary+Helpers.swift in Sources */ = {isa = PBXBuildFile; fileRef = 01CF95DC25308346007B72F7 /* CodableExposureDetectionSummary+Helpers.swift */; };
		01D16C5E24ED69CA007DB387 /* BackgroundAppRefreshViewModelTests.swift in Sources */ = {isa = PBXBuildFile; fileRef = 01D16C5D24ED69CA007DB387 /* BackgroundAppRefreshViewModelTests.swift */; };
		01D16C6024ED6D9A007DB387 /* MockBackgroundRefreshStatusProvider.swift in Sources */ = {isa = PBXBuildFile; fileRef = 01D16C5F24ED6D9A007DB387 /* MockBackgroundRefreshStatusProvider.swift */; };
		01D16C6224ED6DB3007DB387 /* MockLowPowerModeStatusProvider.swift in Sources */ = {isa = PBXBuildFile; fileRef = 01D16C6124ED6DB3007DB387 /* MockLowPowerModeStatusProvider.swift */; };
		01D6948B25026EC000B45BEA /* DatePickerOptionViewModel.swift in Sources */ = {isa = PBXBuildFile; fileRef = 01D6948A25026EC000B45BEA /* DatePickerOptionViewModel.swift */; };
		01D6948D2502717F00B45BEA /* DatePickerDayView.swift in Sources */ = {isa = PBXBuildFile; fileRef = 01D6948C2502717F00B45BEA /* DatePickerDayView.swift */; };
		01D6948F2502729000B45BEA /* DatePickerDay.swift in Sources */ = {isa = PBXBuildFile; fileRef = 01D6948E2502729000B45BEA /* DatePickerDay.swift */; };
		01D69491250272CE00B45BEA /* DatePickerDayViewModel.swift in Sources */ = {isa = PBXBuildFile; fileRef = 01D69490250272CE00B45BEA /* DatePickerDayViewModel.swift */; };
		01DB708525068167008F7244 /* Calendar+GregorianLocale.swift in Sources */ = {isa = PBXBuildFile; fileRef = 01DB708425068167008F7244 /* Calendar+GregorianLocale.swift */; };
		01DC23252462DFD0001B727C /* ExposureSubmission.storyboard in Resources */ = {isa = PBXBuildFile; fileRef = CD99A39C245B22EE00BF12AF /* ExposureSubmission.storyboard */; };
		01E4298E251DCDC90057FCBE /* Localizable.legal.strings in Resources */ = {isa = PBXBuildFile; fileRef = 01E42990251DCDC90057FCBE /* Localizable.legal.strings */; };
		01F5F7222487B9C000229720 /* AppInformationViewController.swift in Sources */ = {isa = PBXBuildFile; fileRef = 01F5F7212487B9C000229720 /* AppInformationViewController.swift */; };
		0D5611B4247F852C00B5B094 /* SQLiteKeyValueStore.swift in Sources */ = {isa = PBXBuildFile; fileRef = 0D5611B3247F852C00B5B094 /* SQLiteKeyValueStore.swift */; };
		0DD260FF248D549B007C3B2C /* KeychainHelper.swift in Sources */ = {isa = PBXBuildFile; fileRef = 0DD260FE248D549B007C3B2C /* KeychainHelper.swift */; };
		0DF6BB97248AD616007E8B0C /* AppUpdateCheckHelper.swift in Sources */ = {isa = PBXBuildFile; fileRef = 0DF6BB96248AD616007E8B0C /* AppUpdateCheckHelper.swift */; };
		0DF6BB9D248AE232007E8B0C /* AppUpdateCheckerHelperTests.swift in Sources */ = {isa = PBXBuildFile; fileRef = 0DF6BB9C248AE232007E8B0C /* AppUpdateCheckerHelperTests.swift */; };
		0DF6BBB5248C04CF007E8B0C /* app_config_attenuation_duration.pb.swift in Sources */ = {isa = PBXBuildFile; fileRef = 0DF6BBB2248C04CF007E8B0C /* app_config_attenuation_duration.pb.swift */; };
		0DF6BBB6248C04CF007E8B0C /* app_config_app_version_config.pb.swift in Sources */ = {isa = PBXBuildFile; fileRef = 0DF6BBB3248C04CF007E8B0C /* app_config_app_version_config.pb.swift */; };
		0DF6BBB7248C04CF007E8B0C /* app_config.pb.swift in Sources */ = {isa = PBXBuildFile; fileRef = 0DF6BBB4248C04CF007E8B0C /* app_config.pb.swift */; };
		1309194F247972C40066E329 /* PrivacyProtectionViewController.swift in Sources */ = {isa = PBXBuildFile; fileRef = 1309194E247972C40066E329 /* PrivacyProtectionViewController.swift */; };
		130CB19C246D92F800ADE602 /* ENAUITestsOnboarding.swift in Sources */ = {isa = PBXBuildFile; fileRef = 130CB19B246D92F800ADE602 /* ENAUITestsOnboarding.swift */; };
		13156CFD248C19D000AFC472 /* usage.html in Resources */ = {isa = PBXBuildFile; fileRef = 13156CFF248C19D000AFC472 /* usage.html */; };
		134F0DBC247578FF00D88934 /* ENAUITestsHome.swift in Sources */ = {isa = PBXBuildFile; fileRef = 134F0DB9247578FF00D88934 /* ENAUITestsHome.swift */; };
		134F0DBD247578FF00D88934 /* ENAUITests-Extensions.swift in Sources */ = {isa = PBXBuildFile; fileRef = 134F0DBA247578FF00D88934 /* ENAUITests-Extensions.swift */; };
		134F0F2C2475793400D88934 /* SnapshotHelper.swift in Sources */ = {isa = PBXBuildFile; fileRef = 134F0F2B2475793400D88934 /* SnapshotHelper.swift */; };
		13722044247AEEAD00152764 /* UNNotificationCenter+Extension.swift in Sources */ = {isa = PBXBuildFile; fileRef = 13722043247AEEAD00152764 /* UNNotificationCenter+Extension.swift */; };
		137846492488027600A50AB8 /* OnboardingInfoViewController+Extension.swift in Sources */ = {isa = PBXBuildFile; fileRef = 137846482488027500A50AB8 /* OnboardingInfoViewController+Extension.swift */; };
		138910C5247A909000D739F6 /* ENATaskScheduler.swift in Sources */ = {isa = PBXBuildFile; fileRef = 138910C4247A909000D739F6 /* ENATaskScheduler.swift */; };
		13BAE9B12472FB1E00CEE58A /* CellConfiguratorIndexPosition.swift in Sources */ = {isa = PBXBuildFile; fileRef = 13BAE9B02472FB1E00CEE58A /* CellConfiguratorIndexPosition.swift */; };
		13E50469248E3CD20086641C /* ENAUITestsAppInformation.swift in Sources */ = {isa = PBXBuildFile; fileRef = 13E50468248E3CD20086641C /* ENAUITestsAppInformation.swift */; };
		13E5046B248E3DF30086641C /* AppStrings.swift in Sources */ = {isa = PBXBuildFile; fileRef = CD99A3C92461A47C00BF12AF /* AppStrings.swift */; };
		13E5046C248E434B0086641C /* Localizable.strings in Resources */ = {isa = PBXBuildFile; fileRef = EE70C23A245B09E900AC9B2F /* Localizable.strings */; };
		13E5046D248E434B0086641C /* Localizable.stringsdict in Resources */ = {isa = PBXBuildFile; fileRef = EE92A340245D96DA006B97B0 /* Localizable.stringsdict */; };
		2F26CE2E248B9C4F00BE30EE /* UIViewController+BackButton.swift in Sources */ = {isa = PBXBuildFile; fileRef = 2F26CE2D248B9C4F00BE30EE /* UIViewController+BackButton.swift */; };
		2F3218D0248063E300A7AC0A /* UIView+Convenience.swift in Sources */ = {isa = PBXBuildFile; fileRef = 2F3218CF248063E300A7AC0A /* UIView+Convenience.swift */; };
		2F3D95372518BCD1002B2C81 /* EUSettingsViewController.swift in Sources */ = {isa = PBXBuildFile; fileRef = 2F3D95362518BCD1002B2C81 /* EUSettingsViewController.swift */; };
		2F3D953C2518BCE9002B2C81 /* EUSettingsViewModel.swift in Sources */ = {isa = PBXBuildFile; fileRef = 2F3D953B2518BCE9002B2C81 /* EUSettingsViewModel.swift */; };
		2F785752248506BD00323A9C /* HomeTestResultCollectionViewCell.xib in Resources */ = {isa = PBXBuildFile; fileRef = 2F78574F248506BD00323A9C /* HomeTestResultCollectionViewCell.xib */; };
		2F80CFD9247ED988000F06AF /* ExposureSubmissionIntroViewController.swift in Sources */ = {isa = PBXBuildFile; fileRef = 2F80CFD8247ED988000F06AF /* ExposureSubmissionIntroViewController.swift */; };
		2F80CFDB247EDDB3000F06AF /* ExposureSubmissionHotlineViewController.swift in Sources */ = {isa = PBXBuildFile; fileRef = 2F80CFDA247EDDB3000F06AF /* ExposureSubmissionHotlineViewController.swift */; };
		2F96739B24AB70FA008E3147 /* ExposureSubmissionParsable.swift in Sources */ = {isa = PBXBuildFile; fileRef = 2F96739A24AB70FA008E3147 /* ExposureSubmissionParsable.swift */; };
		2FA968CE24D8560B008EE367 /* String+Random.swift in Sources */ = {isa = PBXBuildFile; fileRef = 2FA968CD24D8560B008EE367 /* String+Random.swift */; };
		2FA9E39324D2F2920030561C /* ExposureSubmission+TestResult.swift in Sources */ = {isa = PBXBuildFile; fileRef = 2FA9E39224D2F2920030561C /* ExposureSubmission+TestResult.swift */; };
		2FA9E39524D2F2B00030561C /* ExposureSubmission+DeviceRegistrationKey.swift in Sources */ = {isa = PBXBuildFile; fileRef = 2FA9E39424D2F2B00030561C /* ExposureSubmission+DeviceRegistrationKey.swift */; };
		2FA9E39724D2F3C70030561C /* ExposureSubmissionError.swift in Sources */ = {isa = PBXBuildFile; fileRef = 2FA9E39624D2F3C60030561C /* ExposureSubmissionError.swift */; };
		2FA9E39924D2F4350030561C /* ExposureSubmission+ErrorParsing.swift in Sources */ = {isa = PBXBuildFile; fileRef = 2FA9E39824D2F4350030561C /* ExposureSubmission+ErrorParsing.swift */; };
		2FA9E39B24D2F4A10030561C /* ExposureSubmissionService+Protocol.swift in Sources */ = {isa = PBXBuildFile; fileRef = 2FA9E39A24D2F4A10030561C /* ExposureSubmissionService+Protocol.swift */; };
		2FC0356F24B342FA00E234AC /* UIViewcontroller+AlertTest.swift in Sources */ = {isa = PBXBuildFile; fileRef = 2FC0356E24B342FA00E234AC /* UIViewcontroller+AlertTest.swift */; };
		2FC0357124B5B70700E234AC /* Error+FAQUrl.swift in Sources */ = {isa = PBXBuildFile; fileRef = 2FC0357024B5B70700E234AC /* Error+FAQUrl.swift */; };
		2FC951FE24DC23B9008D39F4 /* DMConfigurationCell.swift in Sources */ = {isa = PBXBuildFile; fileRef = 2FC951FD24DC23B9008D39F4 /* DMConfigurationCell.swift */; };
		2FD473BF251E0ECE000DCA40 /* EUSettingsViewControllerTests.swift in Sources */ = {isa = PBXBuildFile; fileRef = 2FD473BE251E0ECE000DCA40 /* EUSettingsViewControllerTests.swift */; };
		2FD881CC2490F65C00BEC8FC /* ExposureSubmissionHotlineViewControllerTest.swift in Sources */ = {isa = PBXBuildFile; fileRef = 2FD881CB2490F65C00BEC8FC /* ExposureSubmissionHotlineViewControllerTest.swift */; };
		2FD881CE249115E700BEC8FC /* ExposureSubmissionNavigationControllerTest.swift in Sources */ = {isa = PBXBuildFile; fileRef = 2FD881CD249115E700BEC8FC /* ExposureSubmissionNavigationControllerTest.swift */; };
		2FE15A3C249B8C0B0077BD8D /* AccessibilityIdentifiers.swift in Sources */ = {isa = PBXBuildFile; fileRef = 2FE15A3B249B8C0B0077BD8D /* AccessibilityIdentifiers.swift */; };
		2FF1D62E2487850200381FFB /* NSMutableAttributedString+Generation.swift in Sources */ = {isa = PBXBuildFile; fileRef = 2FF1D62D2487850200381FFB /* NSMutableAttributedString+Generation.swift */; };
		2FF1D63024880FCF00381FFB /* DynamicTableViewRoundedCell.swift in Sources */ = {isa = PBXBuildFile; fileRef = 2FF1D62F24880FCF00381FFB /* DynamicTableViewRoundedCell.swift */; };
		352F25A824EFCBDE00ACDFF3 /* ServerEnvironment.swift in Sources */ = {isa = PBXBuildFile; fileRef = 352F25A724EFCBDE00ACDFF3 /* ServerEnvironment.swift */; };
		353412CC2525EE4A0086D15C /* Globals.swift in Sources */ = {isa = PBXBuildFile; fileRef = 353412CB2525EE4A0086D15C /* Globals.swift */; };
		3539DAD1252B353C00489B1A /* CachedAppConfigurationMock.swift in Sources */ = {isa = PBXBuildFile; fileRef = 3539DAD0252B353C00489B1A /* CachedAppConfigurationMock.swift */; };
		3539DAE3252B42EE00489B1A /* de-config-int-2020-09-25 in Resources */ = {isa = PBXBuildFile; fileRef = 35853E11251DDD33008FE983 /* de-config-int-2020-09-25 */; };
		354E305924EFF26E00526C9F /* Country.swift in Sources */ = {isa = PBXBuildFile; fileRef = 354E305824EFF26E00526C9F /* Country.swift */; };
		35853E12251DDD33008FE983 /* de-config-int-2020-09-25 in Resources */ = {isa = PBXBuildFile; fileRef = 35853E11251DDD33008FE983 /* de-config-int-2020-09-25 */; };
		35853E22251DED0F008FE983 /* CachingHTTPClientMock.swift in Sources */ = {isa = PBXBuildFile; fileRef = 35163D23251CFCCB00D220CA /* CachingHTTPClientMock.swift */; };
		359767F124FD13D9001FD591 /* diagnosis_key_batch.pb.swift in Sources */ = {isa = PBXBuildFile; fileRef = 359767F024FD13D9001FD591 /* diagnosis_key_batch.pb.swift */; };
		3598D99A24FE280700483F1F /* CountryTests.swift in Sources */ = {isa = PBXBuildFile; fileRef = 3598D99924FE280700483F1F /* CountryTests.swift */; };
		35A7F081250A7CF8005E6C33 /* KeychainHelperTests.swift in Sources */ = {isa = PBXBuildFile; fileRef = 35A7F080250A7CF8005E6C33 /* KeychainHelperTests.swift */; };
		35BE8598251CE495005C2FD0 /* CachingHTTPClient.swift in Sources */ = {isa = PBXBuildFile; fileRef = 35BE8597251CE495005C2FD0 /* CachingHTTPClient.swift */; };
		4026C2DC24852B7600926FB4 /* AppInformationViewController+LegalModel.swift in Sources */ = {isa = PBXBuildFile; fileRef = 4026C2DB24852B7600926FB4 /* AppInformationViewController+LegalModel.swift */; };
		4026C2E424854C8D00926FB4 /* AppInformationLegalCell.swift in Sources */ = {isa = PBXBuildFile; fileRef = 4026C2E324854C8D00926FB4 /* AppInformationLegalCell.swift */; };
		50156822252CC11D0012EB94 /* RiskCalculationTestExtension.swift in Sources */ = {isa = PBXBuildFile; fileRef = 50156821252CC11D0012EB94 /* RiskCalculationTestExtension.swift */; };
		5015682A252CC3560012EB94 /* RiskLevelChangedTests.swift in Sources */ = {isa = PBXBuildFile; fileRef = 50156829252CC3560012EB94 /* RiskLevelChangedTests.swift */; };
		5022FD3E252DA86A00656985 /* RiskLevelCalculationHierarchyTests.swift in Sources */ = {isa = PBXBuildFile; fileRef = 5022FD3D252DA86A00656985 /* RiskLevelCalculationHierarchyTests.swift */; };
		5022FD43252DAA4B00656985 /* RiskLevelCalculationErrorCasesTest.swift in Sources */ = {isa = PBXBuildFile; fileRef = 5022FD42252DAA4B00656985 /* RiskLevelCalculationErrorCasesTest.swift */; };
		5022FD48252DADCA00656985 /* RiskLevelCalculationTests.swift in Sources */ = {isa = PBXBuildFile; fileRef = 5022FD47252DADCA00656985 /* RiskLevelCalculationTests.swift */; };
		50BD2E6224FE1E8700932566 /* AppInformationModel.swift in Sources */ = {isa = PBXBuildFile; fileRef = 50BD2E6124FE1E8700932566 /* AppInformationModel.swift */; };
		50BD2E6424FE232E00932566 /* AppInformationImprintViewModel.swift in Sources */ = {isa = PBXBuildFile; fileRef = 50BD2E6324FE232E00932566 /* AppInformationImprintViewModel.swift */; };
		50BD2E7724FE26F400932566 /* AppInformationImprintTest.swift in Sources */ = {isa = PBXBuildFile; fileRef = 50BD2E6F24FE26F300932566 /* AppInformationImprintTest.swift */; };
		50DC527924FEB2AE00F6D8EB /* AppInformationDynamicCell.swift in Sources */ = {isa = PBXBuildFile; fileRef = 50DC527824FEB2AE00F6D8EB /* AppInformationDynamicCell.swift */; };
		50DC527B24FEB5CA00F6D8EB /* AppInformationModelTest.swift in Sources */ = {isa = PBXBuildFile; fileRef = 50DC527A24FEB5CA00F6D8EB /* AppInformationModelTest.swift */; };
		50E3BE5A250127DF0033E2C7 /* AppInformationDynamicAction.swift in Sources */ = {isa = PBXBuildFile; fileRef = 50E3BE59250127DF0033E2C7 /* AppInformationDynamicAction.swift */; };
		51486D9F2484FC0200FCE216 /* HomeRiskLevelCellConfigurator.swift in Sources */ = {isa = PBXBuildFile; fileRef = 51486D9E2484FC0200FCE216 /* HomeRiskLevelCellConfigurator.swift */; };
		51486DA22485101500FCE216 /* RiskInactiveCollectionViewCell.swift in Sources */ = {isa = PBXBuildFile; fileRef = 51486DA02485101500FCE216 /* RiskInactiveCollectionViewCell.swift */; };
		51486DA32485101500FCE216 /* RiskInactiveCollectionViewCell.xib in Resources */ = {isa = PBXBuildFile; fileRef = 51486DA12485101500FCE216 /* RiskInactiveCollectionViewCell.xib */; };
		51486DA62485237200FCE216 /* RiskThankYouCollectionViewCell.swift in Sources */ = {isa = PBXBuildFile; fileRef = 51486DA42485237200FCE216 /* RiskThankYouCollectionViewCell.swift */; };
		51486DA72485237200FCE216 /* RiskThankYouCollectionViewCell.xib in Resources */ = {isa = PBXBuildFile; fileRef = 51486DA52485237200FCE216 /* RiskThankYouCollectionViewCell.xib */; };
		514C0A0624772F3400F235F6 /* HomeRiskViewConfigurator.swift in Sources */ = {isa = PBXBuildFile; fileRef = 514C0A0524772F3400F235F6 /* HomeRiskViewConfigurator.swift */; };
		514C0A0824772F5E00F235F6 /* RiskItemView.swift in Sources */ = {isa = PBXBuildFile; fileRef = 514C0A0724772F5E00F235F6 /* RiskItemView.swift */; };
		514C0A0B247AF9F700F235F6 /* RiskTextItemView.xib in Resources */ = {isa = PBXBuildFile; fileRef = 514C0A0A247AF9F700F235F6 /* RiskTextItemView.xib */; };
		514C0A0D247AFB0200F235F6 /* RiskTextItemView.swift in Sources */ = {isa = PBXBuildFile; fileRef = 514C0A0C247AFB0200F235F6 /* RiskTextItemView.swift */; };
		514C0A0F247AFEC500F235F6 /* HomeRiskTextItemViewConfigurator.swift in Sources */ = {isa = PBXBuildFile; fileRef = 514C0A0E247AFEC500F235F6 /* HomeRiskTextItemViewConfigurator.swift */; };
		514C0A11247C15EC00F235F6 /* HomeUnknownRiskCellConfigurator.swift in Sources */ = {isa = PBXBuildFile; fileRef = 514C0A10247C15EC00F235F6 /* HomeUnknownRiskCellConfigurator.swift */; };
		514C0A14247C163800F235F6 /* HomeLowRiskCellConfigurator.swift in Sources */ = {isa = PBXBuildFile; fileRef = 514C0A13247C163800F235F6 /* HomeLowRiskCellConfigurator.swift */; };
		514C0A16247C164700F235F6 /* HomeHighRiskCellConfigurator.swift in Sources */ = {isa = PBXBuildFile; fileRef = 514C0A15247C164700F235F6 /* HomeHighRiskCellConfigurator.swift */; };
		514C0A1A247C16D600F235F6 /* HomeInactiveRiskCellConfigurator.swift in Sources */ = {isa = PBXBuildFile; fileRef = 514C0A19247C16D600F235F6 /* HomeInactiveRiskCellConfigurator.swift */; };
		514E813024618E3D00636861 /* ExposureDetection.storyboard in Resources */ = {isa = PBXBuildFile; fileRef = 514E812F24618E3D00636861 /* ExposureDetection.storyboard */; };
		514E81342461B97800636861 /* ExposureManager.swift in Sources */ = {isa = PBXBuildFile; fileRef = 514E81332461B97700636861 /* ExposureManager.swift */; };
		514EE999246D4C2E00DE4884 /* UITableViewCell+Identifier.swift in Sources */ = {isa = PBXBuildFile; fileRef = 514EE998246D4C2E00DE4884 /* UITableViewCell+Identifier.swift */; };
		514EE99B246D4C4C00DE4884 /* UITableView+Dequeue.swift in Sources */ = {isa = PBXBuildFile; fileRef = 514EE99A246D4C4C00DE4884 /* UITableView+Dequeue.swift */; };
		514EE99D246D4CFB00DE4884 /* TableViewCellConfigurator.swift in Sources */ = {isa = PBXBuildFile; fileRef = 514EE99C246D4CFB00DE4884 /* TableViewCellConfigurator.swift */; };
		515BBDEB2484F8E500CDB674 /* HomeThankYouRiskCellConfigurator.swift in Sources */ = {isa = PBXBuildFile; fileRef = 515BBDEA2484F8E500CDB674 /* HomeThankYouRiskCellConfigurator.swift */; };
		516E42CB24B760F50008CC30 /* HomeRiskLevelCellConfiguratorTests.swift in Sources */ = {isa = PBXBuildFile; fileRef = 516E42C924B760EC0008CC30 /* HomeRiskLevelCellConfiguratorTests.swift */; };
		516E42FB24B7739F0008CC30 /* HomeUnknownRiskCellConfiguratorTests.swift in Sources */ = {isa = PBXBuildFile; fileRef = 516E42FA24B7739F0008CC30 /* HomeUnknownRiskCellConfiguratorTests.swift */; };
		516E42FE24B7773E0008CC30 /* HomeLowRiskCellConfiguratorTests.swift in Sources */ = {isa = PBXBuildFile; fileRef = 516E42FC24B776A90008CC30 /* HomeLowRiskCellConfiguratorTests.swift */; };
		516E430024B777B20008CC30 /* HomeHighRiskCellConfiguratorTests.swift in Sources */ = {isa = PBXBuildFile; fileRef = 516E42FF24B777B20008CC30 /* HomeHighRiskCellConfiguratorTests.swift */; };
		516E430224B89AED0008CC30 /* CoordinatorTests.swift in Sources */ = {isa = PBXBuildFile; fileRef = 516E430124B89AED0008CC30 /* CoordinatorTests.swift */; };
		51895EDC245E16CD0085DA38 /* ENAColor.swift in Sources */ = {isa = PBXBuildFile; fileRef = 51895EDB245E16CD0085DA38 /* ENAColor.swift */; };
		518A69FB24687D5800444E66 /* RiskLevel.swift in Sources */ = {isa = PBXBuildFile; fileRef = 518A69FA24687D5800444E66 /* RiskLevel.swift */; };
		51B5B414246DF07300DC5D3E /* RiskImageItemView.xib in Resources */ = {isa = PBXBuildFile; fileRef = 51B5B413246DF07300DC5D3E /* RiskImageItemView.xib */; };
		51B5B41C246EC8B800DC5D3E /* HomeCardCollectionViewCell.swift in Sources */ = {isa = PBXBuildFile; fileRef = 51B5B41B246EC8B800DC5D3E /* HomeCardCollectionViewCell.swift */; };
		51C737BD245B349700286105 /* OnboardingInfoViewController.swift in Sources */ = {isa = PBXBuildFile; fileRef = 51C737BC245B349700286105 /* OnboardingInfoViewController.swift */; };
		51C737BF245B3B5D00286105 /* OnboardingInfo.swift in Sources */ = {isa = PBXBuildFile; fileRef = 51C737BE245B3B5D00286105 /* OnboardingInfo.swift */; };
		51C7790C24867F16004582F8 /* RiskListItemView.xib in Resources */ = {isa = PBXBuildFile; fileRef = 51C7790B24867F16004582F8 /* RiskListItemView.xib */; };
		51C7790E24867F22004582F8 /* RiskListItemView.swift in Sources */ = {isa = PBXBuildFile; fileRef = 51C7790D24867F22004582F8 /* RiskListItemView.swift */; };
		51C77910248684F5004582F8 /* HomeRiskListItemViewConfigurator.swift in Sources */ = {isa = PBXBuildFile; fileRef = 51C7790F248684F5004582F8 /* HomeRiskListItemViewConfigurator.swift */; };
		51C779122486E549004582F8 /* HomeFindingPositiveRiskCellConfigurator.swift in Sources */ = {isa = PBXBuildFile; fileRef = 51C779112486E549004582F8 /* HomeFindingPositiveRiskCellConfigurator.swift */; };
		51C779142486E5AB004582F8 /* RiskFindingPositiveCollectionViewCell.xib in Resources */ = {isa = PBXBuildFile; fileRef = 51C779132486E5AB004582F8 /* RiskFindingPositiveCollectionViewCell.xib */; };
		51C779162486E5BA004582F8 /* RiskFindingPositiveCollectionViewCell.swift in Sources */ = {isa = PBXBuildFile; fileRef = 51C779152486E5BA004582F8 /* RiskFindingPositiveCollectionViewCell.swift */; };
		51CE1B4A246016B0002CF42A /* UICollectionViewCell+Identifier.swift in Sources */ = {isa = PBXBuildFile; fileRef = 51CE1B49246016B0002CF42A /* UICollectionViewCell+Identifier.swift */; };
		51CE1B4C246016D1002CF42A /* UICollectionReusableView+Identifier.swift in Sources */ = {isa = PBXBuildFile; fileRef = 51CE1B4B246016D1002CF42A /* UICollectionReusableView+Identifier.swift */; };
		51CE1B5524604DD2002CF42A /* HomeLayout.swift in Sources */ = {isa = PBXBuildFile; fileRef = 51CE1B5424604DD2002CF42A /* HomeLayout.swift */; };
		51CE1B85246078B6002CF42A /* ActivateCollectionViewCell.xib in Resources */ = {isa = PBXBuildFile; fileRef = 51CE1B76246078B6002CF42A /* ActivateCollectionViewCell.xib */; };
		51CE1B87246078B6002CF42A /* ActivateCollectionViewCell.swift in Sources */ = {isa = PBXBuildFile; fileRef = 51CE1B78246078B6002CF42A /* ActivateCollectionViewCell.swift */; };
		51CE1B88246078B6002CF42A /* RiskLevelCollectionViewCell.xib in Resources */ = {isa = PBXBuildFile; fileRef = 51CE1B79246078B6002CF42A /* RiskLevelCollectionViewCell.xib */; };
		51CE1B89246078B6002CF42A /* RiskLevelCollectionViewCell.swift in Sources */ = {isa = PBXBuildFile; fileRef = 51CE1B7A246078B6002CF42A /* RiskLevelCollectionViewCell.swift */; };
		51CE1B8A246078B6002CF42A /* InfoCollectionViewCell.xib in Resources */ = {isa = PBXBuildFile; fileRef = 51CE1B7B246078B6002CF42A /* InfoCollectionViewCell.xib */; };
		51CE1B8B246078B6002CF42A /* InfoCollectionViewCell.swift in Sources */ = {isa = PBXBuildFile; fileRef = 51CE1B7C246078B6002CF42A /* InfoCollectionViewCell.swift */; };
		51CE1B91246078B6002CF42A /* SectionSystemBackgroundDecorationView.swift in Sources */ = {isa = PBXBuildFile; fileRef = 51CE1B84246078B6002CF42A /* SectionSystemBackgroundDecorationView.swift */; };
		51CE1BB52460AC83002CF42A /* UICollectionView+Dequeue.swift in Sources */ = {isa = PBXBuildFile; fileRef = 51CE1BB42460AC82002CF42A /* UICollectionView+Dequeue.swift */; };
		51CE1BBA2460AFD8002CF42A /* HomeActivateCellConfigurator.swift in Sources */ = {isa = PBXBuildFile; fileRef = 51CE1BB92460AFD8002CF42A /* HomeActivateCellConfigurator.swift */; };
		51CE1BBD2460B1CB002CF42A /* CollectionViewCellConfigurator.swift in Sources */ = {isa = PBXBuildFile; fileRef = 51CE1BBC2460B1CB002CF42A /* CollectionViewCellConfigurator.swift */; };
		51CE1BBF2460B222002CF42A /* HomeRiskCellConfigurator.swift in Sources */ = {isa = PBXBuildFile; fileRef = 51CE1BBE2460B222002CF42A /* HomeRiskCellConfigurator.swift */; };
		51CE1BC32460B28D002CF42A /* HomeInfoCellConfigurator.swift in Sources */ = {isa = PBXBuildFile; fileRef = 51CE1BC22460B28D002CF42A /* HomeInfoCellConfigurator.swift */; };
		51D420B12458397300AD70CA /* Onboarding.storyboard in Resources */ = {isa = PBXBuildFile; fileRef = 51D420B02458397300AD70CA /* Onboarding.storyboard */; };
		51D420B424583ABB00AD70CA /* AppStoryboard.swift in Sources */ = {isa = PBXBuildFile; fileRef = 51D420B324583ABB00AD70CA /* AppStoryboard.swift */; };
		51D420B724583B7200AD70CA /* NSObject+Identifier.swift in Sources */ = {isa = PBXBuildFile; fileRef = 51D420B624583B7200AD70CA /* NSObject+Identifier.swift */; };
		51D420B924583B8300AD70CA /* UIViewController+AppStoryboard.swift in Sources */ = {isa = PBXBuildFile; fileRef = 51D420B824583B8300AD70CA /* UIViewController+AppStoryboard.swift */; };
		51D420C424583E3300AD70CA /* SettingsViewController.swift in Sources */ = {isa = PBXBuildFile; fileRef = 51D420C324583E3300AD70CA /* SettingsViewController.swift */; };
		51D420CE245869C800AD70CA /* Home.storyboard in Resources */ = {isa = PBXBuildFile; fileRef = 51D420CD245869C800AD70CA /* Home.storyboard */; };
		51D420D024586AB300AD70CA /* Settings.storyboard in Resources */ = {isa = PBXBuildFile; fileRef = 51D420CF24586AB300AD70CA /* Settings.storyboard */; };
		51F1255D24BDD75300126C86 /* HomeUnknown48hRiskCellConfigurator.swift in Sources */ = {isa = PBXBuildFile; fileRef = 51F1255C24BDD75300126C86 /* HomeUnknown48hRiskCellConfigurator.swift */; };
		51F1256024BEFB8F00126C86 /* HomeUnknown48hRiskCellConfiguratorTests.swift in Sources */ = {isa = PBXBuildFile; fileRef = 51F1255E24BEFB7A00126C86 /* HomeUnknown48hRiskCellConfiguratorTests.swift */; };
		51FE277B2475340300BB8144 /* HomeRiskLoadingItemViewConfigurator.swift in Sources */ = {isa = PBXBuildFile; fileRef = 51FE277A2475340300BB8144 /* HomeRiskLoadingItemViewConfigurator.swift */; };
		51FE277D247535C400BB8144 /* RiskLoadingItemView.xib in Resources */ = {isa = PBXBuildFile; fileRef = 51FE277C247535C400BB8144 /* RiskLoadingItemView.xib */; };
		51FE277F247535E300BB8144 /* RiskLoadingItemView.swift in Sources */ = {isa = PBXBuildFile; fileRef = 51FE277E247535E300BB8144 /* RiskLoadingItemView.swift */; };
		710021DC248E44A6001F0B63 /* ENAFont.swift in Sources */ = {isa = PBXBuildFile; fileRef = 710021DB248E44A6001F0B63 /* ENAFont.swift */; };
		710021DE248EAF16001F0B63 /* ExposureSubmissionImageCardCell.xib in Resources */ = {isa = PBXBuildFile; fileRef = 710021DD248EAF16001F0B63 /* ExposureSubmissionImageCardCell.xib */; };
		710021E0248EAF9A001F0B63 /* ExposureSubmissionImageCardCell.swift in Sources */ = {isa = PBXBuildFile; fileRef = 710021DF248EAF9A001F0B63 /* ExposureSubmissionImageCardCell.swift */; };
		710224EA248FA67F000C5DEF /* HomeTestResultCollectionViewCell.swift in Sources */ = {isa = PBXBuildFile; fileRef = 710224E9248FA67F000C5DEF /* HomeTestResultCollectionViewCell.swift */; };
		710224EC248FC150000C5DEF /* HomeTestResultCellConfigurator.swift in Sources */ = {isa = PBXBuildFile; fileRef = 710224EB248FC150000C5DEF /* HomeTestResultCellConfigurator.swift */; };
		710224EE2490E2FD000C5DEF /* ExposureSubmissionStepCell.xib in Resources */ = {isa = PBXBuildFile; fileRef = 710224ED2490E2FC000C5DEF /* ExposureSubmissionStepCell.xib */; };
		710224F42490E7A3000C5DEF /* ExposureSubmissionStepCell.swift in Sources */ = {isa = PBXBuildFile; fileRef = 710224F32490E7A3000C5DEF /* ExposureSubmissionStepCell.swift */; };
		710224F624910661000C5DEF /* ExposureSubmissionDynamicCell.swift in Sources */ = {isa = PBXBuildFile; fileRef = 710224F524910661000C5DEF /* ExposureSubmissionDynamicCell.swift */; };
		710ABB1F2475115500948792 /* UITableViewController+Enum.swift in Sources */ = {isa = PBXBuildFile; fileRef = 710ABB1E2475115500948792 /* UITableViewController+Enum.swift */; };
		710ABB23247513E300948792 /* DynamicTypeTableViewCell.swift in Sources */ = {isa = PBXBuildFile; fileRef = 710ABB22247513E300948792 /* DynamicTypeTableViewCell.swift */; };
		710ABB25247514BD00948792 /* UIViewController+Segue.swift in Sources */ = {isa = PBXBuildFile; fileRef = 710ABB24247514BD00948792 /* UIViewController+Segue.swift */; };
		710ABB27247533FA00948792 /* DynamicTableViewController.swift in Sources */ = {isa = PBXBuildFile; fileRef = 710ABB26247533FA00948792 /* DynamicTableViewController.swift */; };
		710ABB292475353900948792 /* DynamicTableViewModel.swift in Sources */ = {isa = PBXBuildFile; fileRef = 710ABB282475353900948792 /* DynamicTableViewModel.swift */; };
		71176E2F248922B0004B0C9F /* ENAColorTests.swift in Sources */ = {isa = PBXBuildFile; fileRef = 71176E2D24891C02004B0C9F /* ENAColorTests.swift */; };
		71176E32248957C3004B0C9F /* AppNavigationController.swift in Sources */ = {isa = PBXBuildFile; fileRef = 71176E31248957C3004B0C9F /* AppNavigationController.swift */; };
		711EFCC72492EE31005FEF21 /* ENAFooterView.swift in Sources */ = {isa = PBXBuildFile; fileRef = 711EFCC62492EE31005FEF21 /* ENAFooterView.swift */; };
		711EFCC924935C79005FEF21 /* ExposureSubmissionTestResultHeaderView.xib in Resources */ = {isa = PBXBuildFile; fileRef = 711EFCC824935C79005FEF21 /* ExposureSubmissionTestResultHeaderView.xib */; };
		71330E41248109F600EB10F6 /* DynamicTableViewSection.swift in Sources */ = {isa = PBXBuildFile; fileRef = 71330E40248109F600EB10F6 /* DynamicTableViewSection.swift */; };
		71330E43248109FD00EB10F6 /* DynamicTableViewCell.swift in Sources */ = {isa = PBXBuildFile; fileRef = 71330E42248109FD00EB10F6 /* DynamicTableViewCell.swift */; };
		71330E4524810A0500EB10F6 /* DynamicTableViewHeader.swift in Sources */ = {isa = PBXBuildFile; fileRef = 71330E4424810A0500EB10F6 /* DynamicTableViewHeader.swift */; };
		71330E4724810A0C00EB10F6 /* DynamicTableViewFooter.swift in Sources */ = {isa = PBXBuildFile; fileRef = 71330E4624810A0C00EB10F6 /* DynamicTableViewFooter.swift */; };
		713EA25B247818B000AB7EE8 /* DynamicTypeButton.swift in Sources */ = {isa = PBXBuildFile; fileRef = 713EA25A247818B000AB7EE8 /* DynamicTypeButton.swift */; };
		713EA25D24798A7000AB7EE8 /* ExposureDetectionRoundedView.swift in Sources */ = {isa = PBXBuildFile; fileRef = 713EA25C24798A7000AB7EE8 /* ExposureDetectionRoundedView.swift */; };
		713EA25F24798A9100AB7EE8 /* ExposureDetectionRiskCell.swift in Sources */ = {isa = PBXBuildFile; fileRef = 713EA25E24798A9100AB7EE8 /* ExposureDetectionRiskCell.swift */; };
		713EA26124798AD100AB7EE8 /* InsetTableViewCell.swift in Sources */ = {isa = PBXBuildFile; fileRef = 713EA26024798AD100AB7EE8 /* InsetTableViewCell.swift */; };
		713EA26324798F8500AB7EE8 /* ExposureDetectionHeaderCell.swift in Sources */ = {isa = PBXBuildFile; fileRef = 713EA26224798F8500AB7EE8 /* ExposureDetectionHeaderCell.swift */; };
		714194EA247A65C60072A090 /* DynamicTableViewHeaderSeparatorView.swift in Sources */ = {isa = PBXBuildFile; fileRef = 714194E9247A65C60072A090 /* DynamicTableViewHeaderSeparatorView.swift */; };
		7154EB4A247D21E200A467FF /* ExposureDetectionLongGuideCell.swift in Sources */ = {isa = PBXBuildFile; fileRef = 7154EB49247D21E200A467FF /* ExposureDetectionLongGuideCell.swift */; };
		7154EB4C247E862100A467FF /* ExposureDetectionLoadingCell.swift in Sources */ = {isa = PBXBuildFile; fileRef = 7154EB4B247E862100A467FF /* ExposureDetectionLoadingCell.swift */; };
		717D21E9248C022E00D9717E /* DynamicTableViewHtmlCell.swift in Sources */ = {isa = PBXBuildFile; fileRef = 717D21E8248C022E00D9717E /* DynamicTableViewHtmlCell.swift */; };
		7187A5582481231C00FCC755 /* DynamicTableViewAction.swift in Sources */ = {isa = PBXBuildFile; fileRef = 71330E4824810A5A00EB10F6 /* DynamicTableViewAction.swift */; };
		71B804472484CC0800D53506 /* ENALabel.swift in Sources */ = {isa = PBXBuildFile; fileRef = 71B804462484CC0800D53506 /* ENALabel.swift */; };
		71B804492484D37300D53506 /* RiskLegendViewController.swift in Sources */ = {isa = PBXBuildFile; fileRef = 71B804482484D37300D53506 /* RiskLegendViewController.swift */; };
		71B8044D248525CD00D53506 /* RiskLegendViewController+DynamicTableViewModel.swift in Sources */ = {isa = PBXBuildFile; fileRef = 71B8044C248525CD00D53506 /* RiskLegendViewController+DynamicTableViewModel.swift */; };
		71B8044F248526B600D53506 /* DynamicTableViewSpaceCell.swift in Sources */ = {isa = PBXBuildFile; fileRef = 71B8044E248526B600D53506 /* DynamicTableViewSpaceCell.swift */; };
		71B804542485273C00D53506 /* RiskLegendDotBodyCell.swift in Sources */ = {isa = PBXBuildFile; fileRef = 71B804532485273C00D53506 /* RiskLegendDotBodyCell.swift */; };
		71C0BEDD2498DD07009A17A0 /* ENANavigationFooterView.swift in Sources */ = {isa = PBXBuildFile; fileRef = 71C0BEDC2498DD07009A17A0 /* ENANavigationFooterView.swift */; };
		71CAB9D2248AACAD00F516A5 /* PixelPerfectLayoutConstraint.swift in Sources */ = {isa = PBXBuildFile; fileRef = 71CAB9D1248AACAD00F516A5 /* PixelPerfectLayoutConstraint.swift */; };
		71CAB9D4248AB33500F516A5 /* DynamicTypeSymbolImageView.swift in Sources */ = {isa = PBXBuildFile; fileRef = 71CAB9D3248AB33500F516A5 /* DynamicTypeSymbolImageView.swift */; };
		71D3C19A2494EFAC00DBABA8 /* ENANavigationControllerWithFooter.swift in Sources */ = {isa = PBXBuildFile; fileRef = 71D3C1992494EFAC00DBABA8 /* ENANavigationControllerWithFooter.swift */; };
		71EF33D92497F3E8007B7E1B /* ENANavigationControllerWithFooterChild.swift in Sources */ = {isa = PBXBuildFile; fileRef = 71EF33D82497F3E8007B7E1B /* ENANavigationControllerWithFooterChild.swift */; };
		71EF33DB2497F419007B7E1B /* ENANavigationFooterItem.swift in Sources */ = {isa = PBXBuildFile; fileRef = 71EF33DA2497F419007B7E1B /* ENANavigationFooterItem.swift */; };
		71F2E57B2487AEFC00694F1A /* ena-colors.xcassets in Resources */ = {isa = PBXBuildFile; fileRef = 71F2E57A2487AEFC00694F1A /* ena-colors.xcassets */; };
		71F5418E248BEE08006DB793 /* privacy-policy.html in Resources */ = {isa = PBXBuildFile; fileRef = 71F5418A248BEDBE006DB793 /* privacy-policy.html */; };
		71F54191248BF677006DB793 /* HtmlTextView.swift in Sources */ = {isa = PBXBuildFile; fileRef = 71F54190248BF677006DB793 /* HtmlTextView.swift */; };
		71FD8862246EB27F00E804D0 /* ExposureDetectionViewController.swift in Sources */ = {isa = PBXBuildFile; fileRef = 71FD8861246EB27F00E804D0 /* ExposureDetectionViewController.swift */; };
		71FE1C69247A8FE100851FEB /* DynamicTableViewHeaderFooterView.swift in Sources */ = {isa = PBXBuildFile; fileRef = 71FE1C68247A8FE100851FEB /* DynamicTableViewHeaderFooterView.swift */; };
		71FE1C71247AA7B700851FEB /* DynamicTableViewHeaderImageView.swift in Sources */ = {isa = PBXBuildFile; fileRef = 71FE1C70247AA7B700851FEB /* DynamicTableViewHeaderImageView.swift */; };
		71FE1C7A247AC2B500851FEB /* ExposureSubmissionSuccessViewController.swift in Sources */ = {isa = PBXBuildFile; fileRef = 71FE1C73247AC2B500851FEB /* ExposureSubmissionSuccessViewController.swift */; };
		71FE1C7B247AC2B500851FEB /* ExposureSubmissionQRScannerViewController.swift in Sources */ = {isa = PBXBuildFile; fileRef = 71FE1C74247AC2B500851FEB /* ExposureSubmissionQRScannerViewController.swift */; };
		71FE1C7C247AC2B500851FEB /* ExposureSubmissionOverviewViewController.swift in Sources */ = {isa = PBXBuildFile; fileRef = 71FE1C75247AC2B500851FEB /* ExposureSubmissionOverviewViewController.swift */; };
		71FE1C7D247AC2B500851FEB /* ExposureSubmissionTanInputViewController.swift in Sources */ = {isa = PBXBuildFile; fileRef = 71FE1C76247AC2B500851FEB /* ExposureSubmissionTanInputViewController.swift */; };
		71FE1C7F247AC2B500851FEB /* ExposureSubmissionTestResultViewController.swift in Sources */ = {isa = PBXBuildFile; fileRef = 71FE1C78247AC2B500851FEB /* ExposureSubmissionTestResultViewController.swift */; };
		71FE1C80247AC2B500851FEB /* ExposureSubmissionNavigationController.swift in Sources */ = {isa = PBXBuildFile; fileRef = 71FE1C79247AC2B500851FEB /* ExposureSubmissionNavigationController.swift */; };
		71FE1C82247AC30300851FEB /* ENATanInput.swift in Sources */ = {isa = PBXBuildFile; fileRef = 71FE1C81247AC30300851FEB /* ENATanInput.swift */; };
		71FE1C86247AC33D00851FEB /* ExposureSubmissionTestResultHeaderView.swift in Sources */ = {isa = PBXBuildFile; fileRef = 71FE1C84247AC33D00851FEB /* ExposureSubmissionTestResultHeaderView.swift */; };
		71FE1C8C247AC79D00851FEB /* DynamicTableViewIconCell.swift in Sources */ = {isa = PBXBuildFile; fileRef = 71FE1C8A247AC79D00851FEB /* DynamicTableViewIconCell.swift */; };
		71FE1C8D247AC79D00851FEB /* DynamicTableViewIconCell.xib in Resources */ = {isa = PBXBuildFile; fileRef = 71FE1C8B247AC79D00851FEB /* DynamicTableViewIconCell.xib */; };
		85142501245DA0B3009D2791 /* UIViewController+Alert.swift in Sources */ = {isa = PBXBuildFile; fileRef = 85142500245DA0B3009D2791 /* UIViewController+Alert.swift */; };
		8539874F2467094E00D28B62 /* AppIcon.xcassets in Resources */ = {isa = PBXBuildFile; fileRef = 8539874E2467094E00D28B62 /* AppIcon.xcassets */; };
		853D987A24694A8700490DBA /* ENAButton.swift in Sources */ = {isa = PBXBuildFile; fileRef = 853D987924694A8700490DBA /* ENAButton.swift */; };
		853D98832469DC5000490DBA /* ExposureNotificationSetting.storyboard in Resources */ = {isa = PBXBuildFile; fileRef = 853D98822469DC5000490DBA /* ExposureNotificationSetting.storyboard */; };
		858F6F6E245A103C009FFD33 /* ExposureNotification.framework in Frameworks */ = {isa = PBXBuildFile; fileRef = 858F6F6D245A103C009FFD33 /* ExposureNotification.framework */; };
		8595BF5F246032D90056EA27 /* ENASwitch.swift in Sources */ = {isa = PBXBuildFile; fileRef = 8595BF5E246032D90056EA27 /* ENASwitch.swift */; };
		859DD512248549790073D59F /* MockDiagnosisKeysRetrieval.swift in Sources */ = {isa = PBXBuildFile; fileRef = 859DD511248549790073D59F /* MockDiagnosisKeysRetrieval.swift */; };
		85D7593F2457048F008175F0 /* AppDelegate.swift in Sources */ = {isa = PBXBuildFile; fileRef = 85D7593E2457048F008175F0 /* AppDelegate.swift */; };
		85D759412457048F008175F0 /* SceneDelegate.swift in Sources */ = {isa = PBXBuildFile; fileRef = 85D759402457048F008175F0 /* SceneDelegate.swift */; };
		85D7594B24570491008175F0 /* Assets.xcassets in Resources */ = {isa = PBXBuildFile; fileRef = 85D7594A24570491008175F0 /* Assets.xcassets */; };
		85D7594E24570491008175F0 /* LaunchScreen.storyboard in Resources */ = {isa = PBXBuildFile; fileRef = 85D7594C24570491008175F0 /* LaunchScreen.storyboard */; };
		85D7596424570491008175F0 /* ENAUITests.swift in Sources */ = {isa = PBXBuildFile; fileRef = 85D7596324570491008175F0 /* ENAUITests.swift */; };
		85E33444247EB357006E74EC /* CircularProgressView.swift in Sources */ = {isa = PBXBuildFile; fileRef = 85E33443247EB357006E74EC /* CircularProgressView.swift */; };
		9412FAFE252349EA0086E139 /* DeltaOnboardingViewControllerTests.swift in Sources */ = {isa = PBXBuildFile; fileRef = 9412FAF92523499D0086E139 /* DeltaOnboardingViewControllerTests.swift */; };
		9417BA95252B6B5100AD4053 /* DMSQLiteErrorViewController.swift in Sources */ = {isa = PBXBuildFile; fileRef = 9417BA94252B6B5100AD4053 /* DMSQLiteErrorViewController.swift */; };
		941ADDB02518C2B200E421D9 /* EuTracingTableViewCell.swift in Sources */ = {isa = PBXBuildFile; fileRef = 941ADDAF2518C2B200E421D9 /* EuTracingTableViewCell.swift */; };
		941ADDB22518C3FB00E421D9 /* ENSettingEuTracingViewModel.swift in Sources */ = {isa = PBXBuildFile; fileRef = 941ADDB12518C3FB00E421D9 /* ENSettingEuTracingViewModel.swift */; };
		941F5ED02518E82800785F06 /* ENSettingEuTracingViewModelTests.swift in Sources */ = {isa = PBXBuildFile; fileRef = 941F5ECB2518E82100785F06 /* ENSettingEuTracingViewModelTests.swift */; };
		9488C3012521EE8E00504648 /* DeltaOnboardingNavigationController.swift in Sources */ = {isa = PBXBuildFile; fileRef = 9488C3002521EE8E00504648 /* DeltaOnboardingNavigationController.swift */; };
		94F594622521CBF50077681B /* DeltaOnboardingV15ViewModel.swift in Sources */ = {isa = PBXBuildFile; fileRef = 94F594612521CBF50077681B /* DeltaOnboardingV15ViewModel.swift */; };
		A124E64A249BF4EF00E95F72 /* ExposureDetectionExecutorTests.swift in Sources */ = {isa = PBXBuildFile; fileRef = A124E648249BF4EB00E95F72 /* ExposureDetectionExecutorTests.swift */; };
		A124E64C249C4C9000E95F72 /* SAPDownloadedPackagesStore+Helpers.swift in Sources */ = {isa = PBXBuildFile; fileRef = A124E64B249C4C9000E95F72 /* SAPDownloadedPackagesStore+Helpers.swift */; };
		A128F04E2489ABEE00EC7F6C /* RiskCalculationTests.swift in Sources */ = {isa = PBXBuildFile; fileRef = A128F04C2489ABE700EC7F6C /* RiskCalculationTests.swift */; };
		A128F059248B459F00EC7F6C /* PublicKeyStore.swift in Sources */ = {isa = PBXBuildFile; fileRef = A128F058248B459F00EC7F6C /* PublicKeyStore.swift */; };
		A14BDEC024A1AD660063E4EC /* MockExposureDetector.swift in Sources */ = {isa = PBXBuildFile; fileRef = A14BDEBF24A1AD660063E4EC /* MockExposureDetector.swift */; };
		A1654EFF24B41FF600C0E115 /* DynamicCellTests.swift in Sources */ = {isa = PBXBuildFile; fileRef = A1654EFD24B41FEF00C0E115 /* DynamicCellTests.swift */; };
		A1654F0224B43E8500C0E115 /* DynamicTableViewTextViewCellTests.swift in Sources */ = {isa = PBXBuildFile; fileRef = A1654F0024B43E7F00C0E115 /* DynamicTableViewTextViewCellTests.swift */; };
		A16714AF248CA1B70031B111 /* Bundle+ReadPlist.swift in Sources */ = {isa = PBXBuildFile; fileRef = A16714AE248CA1B70031B111 /* Bundle+ReadPlist.swift */; };
		A16714BB248D18D20031B111 /* SummaryMetadata.swift in Sources */ = {isa = PBXBuildFile; fileRef = A16714BA248D18D20031B111 /* SummaryMetadata.swift */; };
		A173665324844F41006BE209 /* SQLiteKeyValueStoreTests.swift in Sources */ = {isa = PBXBuildFile; fileRef = A173665124844F29006BE209 /* SQLiteKeyValueStoreTests.swift */; };
		A17366552484978A006BE209 /* OnboardingInfoViewControllerUtils.swift in Sources */ = {isa = PBXBuildFile; fileRef = A17366542484978A006BE209 /* OnboardingInfoViewControllerUtils.swift */; };
		A17DA5E32486D8EF006F310F /* RiskLevelTests.swift in Sources */ = {isa = PBXBuildFile; fileRef = A17DA5E12486D8E7006F310F /* RiskLevelTests.swift */; };
		A1877CAB248F2532006FEFC0 /* SAPDownloadedPackageTests.swift in Sources */ = {isa = PBXBuildFile; fileRef = A1877CA9248F247D006FEFC0 /* SAPDownloadedPackageTests.swift */; };
		A189E45F248C325E001D0996 /* de-config in Resources */ = {isa = PBXBuildFile; fileRef = A189E45E248C325E001D0996 /* de-config */; };
		A1BABD0924A57B88000ED515 /* TemporaryExposureKeyMock.swift in Sources */ = {isa = PBXBuildFile; fileRef = A1BABD0824A57B88000ED515 /* TemporaryExposureKeyMock.swift */; };
		A1BABD0E24A57CFC000ED515 /* ENTemporaryExposureKey+ProcessingTests.swift in Sources */ = {isa = PBXBuildFile; fileRef = A1BABD0C24A57BAC000ED515 /* ENTemporaryExposureKey+ProcessingTests.swift */; };
		A1BABD1024A57D03000ED515 /* ENTemporaryExposureKey+Processing.swift in Sources */ = {isa = PBXBuildFile; fileRef = A1BABD0A24A57BA0000ED515 /* ENTemporaryExposureKey+Processing.swift */; };
		A1C683FA24AEC57400B90D12 /* DynamicTableViewTextViewCell.swift in Sources */ = {isa = PBXBuildFile; fileRef = A1C683F924AEC57400B90D12 /* DynamicTableViewTextViewCell.swift */; };
		A1C683FC24AEC9EE00B90D12 /* DynamicTableViewTextCell.swift in Sources */ = {isa = PBXBuildFile; fileRef = A1C683FB24AEC9EE00B90D12 /* DynamicTableViewTextCell.swift */; };
		A1E41941249410AF0016E52A /* SAPDownloadedPackage+Helpers.swift in Sources */ = {isa = PBXBuildFile; fileRef = A1E41940249410AF0016E52A /* SAPDownloadedPackage+Helpers.swift */; };
		A1E419462495479D0016E52A /* HTTPClient+MockNetworkStack.swift in Sources */ = {isa = PBXBuildFile; fileRef = A1E419442495476C0016E52A /* HTTPClient+MockNetworkStack.swift */; };
		A1E41949249548770016E52A /* HTTPClient+SubmitTests.swift in Sources */ = {isa = PBXBuildFile; fileRef = A1E41947249548260016E52A /* HTTPClient+SubmitTests.swift */; };
		A1E419522495A6F20016E52A /* HTTPClient+TANForExposureSubmitTests.swift in Sources */ = {isa = PBXBuildFile; fileRef = A1E419502495A6EA0016E52A /* HTTPClient+TANForExposureSubmitTests.swift */; };
		A1E419552495A8060016E52A /* HTTPClient+GetTestResultTests.swift in Sources */ = {isa = PBXBuildFile; fileRef = A1E419532495A7850016E52A /* HTTPClient+GetTestResultTests.swift */; };
		A1E419582495A8F90016E52A /* HTTPClient+RegistrationTokenTests.swift in Sources */ = {isa = PBXBuildFile; fileRef = A1E419562495A8F50016E52A /* HTTPClient+RegistrationTokenTests.swift */; };
		A1E4195D249818060016E52A /* RiskTests.swift in Sources */ = {isa = PBXBuildFile; fileRef = A1E4195B249818020016E52A /* RiskTests.swift */; };
		A1E419602498243E0016E52A /* String+TodayTests.swift in Sources */ = {isa = PBXBuildFile; fileRef = A1E4195E249824340016E52A /* String+TodayTests.swift */; };
		A328424D248B91E0006B1F09 /* HomeTestResultLoadingCell.xib in Resources */ = {isa = PBXBuildFile; fileRef = A328424B248B91E0006B1F09 /* HomeTestResultLoadingCell.xib */; };
		A328424E248B91E0006B1F09 /* HomeTestResultLoadingCell.swift in Sources */ = {isa = PBXBuildFile; fileRef = A328424C248B91E0006B1F09 /* HomeTestResultLoadingCell.swift */; };
		A3284250248B9269006B1F09 /* HomeTestResultLoadingCellConfigurator.swift in Sources */ = {isa = PBXBuildFile; fileRef = A328424F248B9269006B1F09 /* HomeTestResultLoadingCellConfigurator.swift */; };
		A328425D248E82BC006B1F09 /* ExposureSubmissionTestResultViewControllerTests.swift in Sources */ = {isa = PBXBuildFile; fileRef = A328425B248E82B5006B1F09 /* ExposureSubmissionTestResultViewControllerTests.swift */; };
		A328425F248E943D006B1F09 /* ExposureSubmissionTanInputViewControllerTests.swift in Sources */ = {isa = PBXBuildFile; fileRef = A328425E248E943D006B1F09 /* ExposureSubmissionTanInputViewControllerTests.swift */; };
		A32842612490E2AC006B1F09 /* ExposureSubmissionWarnOthersViewControllerTests.swift in Sources */ = {isa = PBXBuildFile; fileRef = A32842602490E2AC006B1F09 /* ExposureSubmissionWarnOthersViewControllerTests.swift */; };
		A328426324910552006B1F09 /* ExposureSubmissionSuccessViewControllerTests.swift in Sources */ = {isa = PBXBuildFile; fileRef = A328426224910552006B1F09 /* ExposureSubmissionSuccessViewControllerTests.swift */; };
		A32842652491136E006B1F09 /* ExposureSubmissionUITests.swift in Sources */ = {isa = PBXBuildFile; fileRef = A32842642491136E006B1F09 /* ExposureSubmissionUITests.swift */; };
		A32842672492359E006B1F09 /* MockExposureSubmissionNavigationControllerChild.swift in Sources */ = {isa = PBXBuildFile; fileRef = A32842662492359E006B1F09 /* MockExposureSubmissionNavigationControllerChild.swift */; };
		A32C046524D96348005BEA61 /* HTTPClient+PlausibeDeniabilityTests.swift in Sources */ = {isa = PBXBuildFile; fileRef = A32C046424D96348005BEA61 /* HTTPClient+PlausibeDeniabilityTests.swift */; };
		A32CA72F24B6F2E300B1A994 /* HomeRiskCellConfiguratorTests.swift in Sources */ = {isa = PBXBuildFile; fileRef = A32CA72E24B6F2E300B1A994 /* HomeRiskCellConfiguratorTests.swift */; };
		A3483B0B24C5EFA40037855F /* MockExposureDetectionViewControllerDelegate.swift in Sources */ = {isa = PBXBuildFile; fileRef = A3483B0A24C5EFA40037855F /* MockExposureDetectionViewControllerDelegate.swift */; };
		A3552CC424DD6E16008C91BE /* AppDelegate+PlausibleDeniability.swift in Sources */ = {isa = PBXBuildFile; fileRef = A3552CC324DD6E16008C91BE /* AppDelegate+PlausibleDeniability.swift */; };
		A3552CC624DD6E78008C91BE /* AppDelegate+ENATaskExecutionDelegate.swift in Sources */ = {isa = PBXBuildFile; fileRef = A3552CC524DD6E78008C91BE /* AppDelegate+ENATaskExecutionDelegate.swift */; };
		A36D07B92486D61C00E46F96 /* HomeCardCellButtonDelegate.swift in Sources */ = {isa = PBXBuildFile; fileRef = A36D07B82486D61C00E46F96 /* HomeCardCellButtonDelegate.swift */; };
		A36FACC424C5EA1500DED947 /* ExposureDetectionViewControllerTests.swift in Sources */ = {isa = PBXBuildFile; fileRef = A36FACC324C5EA1500DED947 /* ExposureDetectionViewControllerTests.swift */; };
		A372DA3B24BDA075003248BB /* ExposureSubmissionCoordinator.swift in Sources */ = {isa = PBXBuildFile; fileRef = A372DA3A24BDA075003248BB /* ExposureSubmissionCoordinator.swift */; };
		A372DA3F24BEF773003248BB /* ExposureSubmissionCoordinatorTests.swift in Sources */ = {isa = PBXBuildFile; fileRef = A372DA3E24BEF773003248BB /* ExposureSubmissionCoordinatorTests.swift */; };
		A372DA4124BF33F9003248BB /* MockExposureSubmissionCoordinatorDelegate.swift in Sources */ = {isa = PBXBuildFile; fileRef = A372DA4024BF33F9003248BB /* MockExposureSubmissionCoordinatorDelegate.swift */; };
		A372DA4224BF3E29003248BB /* MockExposureSubmissionCoordinator.swift in Sources */ = {isa = PBXBuildFile; fileRef = A372DA3C24BE01D9003248BB /* MockExposureSubmissionCoordinator.swift */; };
		A3816086250633D7002286E9 /* RequiresDismissConfirmation.swift in Sources */ = {isa = PBXBuildFile; fileRef = A3816085250633D7002286E9 /* RequiresDismissConfirmation.swift */; };
		A3C4F96024812CD20047F23E /* ExposureSubmissionWarnOthersViewController.swift in Sources */ = {isa = PBXBuildFile; fileRef = A3C4F95F24812CD20047F23E /* ExposureSubmissionWarnOthersViewController.swift */; };
		A3E851B224ADD09900402485 /* CountdownTimer.swift in Sources */ = {isa = PBXBuildFile; fileRef = A3E851B124ADD09900402485 /* CountdownTimer.swift */; };
		A3E851B524ADDAC000402485 /* CountdownTimerTests.swift in Sources */ = {isa = PBXBuildFile; fileRef = A3E851B424ADDAC000402485 /* CountdownTimerTests.swift */; };
		A3EE6E5A249BB7AF00C64B61 /* ExposureSubmissionServiceFactory.swift in Sources */ = {isa = PBXBuildFile; fileRef = A3EE6E59249BB7AF00C64B61 /* ExposureSubmissionServiceFactory.swift */; };
		A3EE6E5C249BB97500C64B61 /* UITestingParameters.swift in Sources */ = {isa = PBXBuildFile; fileRef = A3EE6E5B249BB97500C64B61 /* UITestingParameters.swift */; };
		A3EE6E5D249BB9B900C64B61 /* UITestingParameters.swift in Sources */ = {isa = PBXBuildFile; fileRef = A3EE6E5B249BB97500C64B61 /* UITestingParameters.swift */; };
		A3FF84EC247BFAF00053E947 /* Hasher.swift in Sources */ = {isa = PBXBuildFile; fileRef = A3FF84EB247BFAF00053E947 /* Hasher.swift */; };
		AB1011592507C15000D392A2 /* TracingStatusHistory.swift in Sources */ = {isa = PBXBuildFile; fileRef = AB1011572507C15000D392A2 /* TracingStatusHistory.swift */; };
		AB10115B250926BB00D392A2 /* CountryKeypackageDownloader.swift in Sources */ = {isa = PBXBuildFile; fileRef = AB10115A250926BB00D392A2 /* CountryKeypackageDownloader.swift */; };
		AB1885D825238DD100D39BBE /* OnboardingInfoViewControllerTests.swift in Sources */ = {isa = PBXBuildFile; fileRef = AB1885D025238DAA00D39BBE /* OnboardingInfoViewControllerTests.swift */; };
		AB1886C4252DE1AF00D39BBE /* Logging.swift in Sources */ = {isa = PBXBuildFile; fileRef = AB1886C3252DE1AE00D39BBE /* Logging.swift */; };
		AB1886D1252DE51E00D39BBE /* Bundle+Identifier.swift in Sources */ = {isa = PBXBuildFile; fileRef = AB1886D0252DE51E00D39BBE /* Bundle+Identifier.swift */; };
		AB1FCBD42521FC47005930BA /* ServerEnvironmentTests.swift in Sources */ = {isa = PBXBuildFile; fileRef = AB1FCBCC2521FC44005930BA /* ServerEnvironmentTests.swift */; };
		AB1FCBDC2521FCD5005930BA /* TestServerEnvironments.json in Resources */ = {isa = PBXBuildFile; fileRef = AB1FCBDB2521FCD5005930BA /* TestServerEnvironments.json */; };
		AB453F602534B04400D8339E /* ExposureManagerTests.swift in Sources */ = {isa = PBXBuildFile; fileRef = AB453F5F2534B04400D8339E /* ExposureManagerTests.swift */; };
		AB5F84AD24F8F7A1000400D4 /* SerialMigrator.swift in Sources */ = {isa = PBXBuildFile; fileRef = AB5F84AC24F8F7A1000400D4 /* SerialMigrator.swift */; };
		AB5F84B024F8F7C3000400D4 /* Migration.swift in Sources */ = {isa = PBXBuildFile; fileRef = AB5F84AF24F8F7C3000400D4 /* Migration.swift */; };
		AB5F84B224F8F7E3000400D4 /* Migration0To1.swift in Sources */ = {isa = PBXBuildFile; fileRef = AB5F84B124F8F7E3000400D4 /* Migration0To1.swift */; };
		AB5F84B424F8FA26000400D4 /* SerialMigratorTests.swift in Sources */ = {isa = PBXBuildFile; fileRef = AB5F84B324F8FA26000400D4 /* SerialMigratorTests.swift */; };
		AB5F84BB24F92876000400D4 /* Migration0To1Tests.swift in Sources */ = {isa = PBXBuildFile; fileRef = AB5F84BA24F92876000400D4 /* Migration0To1Tests.swift */; };
		AB5F84BD24F92E92000400D4 /* SerialMigratorFake.swift in Sources */ = {isa = PBXBuildFile; fileRef = AB5F84BC24F92E92000400D4 /* SerialMigratorFake.swift */; };
		AB5F84BE24FE2DC9000400D4 /* DownloadedPackagesSQLLiteStoreV0.swift in Sources */ = {isa = PBXBuildFile; fileRef = AB5F84B824F92855000400D4 /* DownloadedPackagesSQLLiteStoreV0.swift */; };
		AB5F84C024FE2EB3000400D4 /* DownloadedPackagesStoreV0.swift in Sources */ = {isa = PBXBuildFile; fileRef = AB5F84BF24FE2EB3000400D4 /* DownloadedPackagesStoreV0.swift */; };
		AB6289CF251BA01400CF61D2 /* Bundle+Version.swift in Sources */ = {isa = PBXBuildFile; fileRef = AB6289CE251BA01400CF61D2 /* Bundle+Version.swift */; };
		AB6289D4251BA4EC00CF61D2 /* String+Compare.swift in Sources */ = {isa = PBXBuildFile; fileRef = AB6289D3251BA4EC00CF61D2 /* String+Compare.swift */; };
		AB6289D9251C833100CF61D2 /* DMDeltaOnboardingViewController.swift in Sources */ = {isa = PBXBuildFile; fileRef = AB6289D8251C833100CF61D2 /* DMDeltaOnboardingViewController.swift */; };
		AB628A1F251CDADE00CF61D2 /* ServerEnvironments.json in Resources */ = {isa = PBXBuildFile; fileRef = AB628A1E251CDADE00CF61D2 /* ServerEnvironments.json */; };
		AB7420AC251B67A8006666AC /* DeltaOnboardingV15.swift in Sources */ = {isa = PBXBuildFile; fileRef = AB7420AB251B67A8006666AC /* DeltaOnboardingV15.swift */; };
		AB7420B7251B69E2006666AC /* DeltaOnboardingCoordinator.swift in Sources */ = {isa = PBXBuildFile; fileRef = AB7420B6251B69E2006666AC /* DeltaOnboardingCoordinator.swift */; };
		AB7420C2251B7D59006666AC /* DeltaOnboardingProtocols.swift in Sources */ = {isa = PBXBuildFile; fileRef = AB7420C1251B7D59006666AC /* DeltaOnboardingProtocols.swift */; };
		AB7420CB251B7D93006666AC /* DeltaOnboardingV15ViewController.swift in Sources */ = {isa = PBXBuildFile; fileRef = AB7420CA251B7D93006666AC /* DeltaOnboardingV15ViewController.swift */; };
		AB7420DD251B8101006666AC /* DeltaOnboardingCoordinatorTests.swift in Sources */ = {isa = PBXBuildFile; fileRef = AB7420DC251B8101006666AC /* DeltaOnboardingCoordinatorTests.swift */; };
		AB8B0D3225305384009C067B /* Localizable.links.strings in Resources */ = {isa = PBXBuildFile; fileRef = AB8B0D3425305384009C067B /* Localizable.links.strings */; };
		AB8B0D4525306089009C067B /* Localizable.links.strings in Resources */ = {isa = PBXBuildFile; fileRef = AB8B0D3425305384009C067B /* Localizable.links.strings */; };
		ABDA2792251CE308006BAE84 /* DMServerEnvironmentViewController.swift in Sources */ = {isa = PBXBuildFile; fileRef = ABDA2791251CE308006BAE84 /* DMServerEnvironmentViewController.swift */; };
		B103193224E18A0A00DD02EF /* DMMenuItem.swift in Sources */ = {isa = PBXBuildFile; fileRef = B103193124E18A0A00DD02EF /* DMMenuItem.swift */; };
		B10EC1F824ED1F8700ED0E48 /* CancellationToken.swift in Sources */ = {isa = PBXBuildFile; fileRef = B10EC1F724ED1F8700ED0E48 /* CancellationToken.swift */; };
		B10F9B8B249961BC00C418F4 /* DynamicTypeLabelTests.swift in Sources */ = {isa = PBXBuildFile; fileRef = B10F9B89249961B500C418F4 /* DynamicTypeLabelTests.swift */; };
		B10F9B8C249961CE00C418F4 /* UIFont+DynamicTypeTests.swift in Sources */ = {isa = PBXBuildFile; fileRef = B163D11424993F64001A322C /* UIFont+DynamicTypeTests.swift */; };
		B10FD5ED246EAADC00E9D7F2 /* AppInformationDetailViewController.swift in Sources */ = {isa = PBXBuildFile; fileRef = 71CC3E9E246D6B6800217F2C /* AppInformationDetailViewController.swift */; };
		B10FD5F1246EAB1000E9D7F2 /* AppInformationViewController+DynamicTableViewModel.swift in Sources */ = {isa = PBXBuildFile; fileRef = 71CC3E9C246D5D8000217F2C /* AppInformationViewController+DynamicTableViewModel.swift */; };
		B10FD5F4246EAC1700E9D7F2 /* AppleFilesWriter.swift in Sources */ = {isa = PBXBuildFile; fileRef = B10FD5F3246EAC1700E9D7F2 /* AppleFilesWriter.swift */; };
		B111EE2C2465D9F7001AEBB4 /* String+Localization.swift in Sources */ = {isa = PBXBuildFile; fileRef = B111EE2B2465D9F7001AEBB4 /* String+Localization.swift */; };
		B112545A246F2C6500AB5036 /* ENTemporaryExposureKey+Convert.swift in Sources */ = {isa = PBXBuildFile; fileRef = B1125459246F2C6500AB5036 /* ENTemporaryExposureKey+Convert.swift */; };
		B11655932491437600316087 /* RiskProvidingConfigurationTests.swift in Sources */ = {isa = PBXBuildFile; fileRef = B11655922491437600316087 /* RiskProvidingConfigurationTests.swift */; };
		B1175213248A83AB00C3325C /* Risk.swift in Sources */ = {isa = PBXBuildFile; fileRef = B1175212248A83AB00C3325C /* Risk.swift */; };
		B1175216248A9F9600C3325C /* ConvertingKeysTests.swift in Sources */ = {isa = PBXBuildFile; fileRef = B1175215248A9F9600C3325C /* ConvertingKeysTests.swift */; };
		B1175218248ACFBC00C3325C /* SAP_RiskScoreClass+LowAndHigh.swift in Sources */ = {isa = PBXBuildFile; fileRef = B1175217248ACFBC00C3325C /* SAP_RiskScoreClass+LowAndHigh.swift */; };
		B117521A248ACFFC00C3325C /* SAP_RiskScoreClass+LowAndHighTests.swift in Sources */ = {isa = PBXBuildFile; fileRef = B1175219248ACFFC00C3325C /* SAP_RiskScoreClass+LowAndHighTests.swift */; };
		B117909824914D77007FF821 /* StoreTests.swift in Sources */ = {isa = PBXBuildFile; fileRef = 01D3ECFF2490230400551E65 /* StoreTests.swift */; };
		B11E619B246EE4B0004A056A /* DynamicTypeLabel.swift in Sources */ = {isa = PBXBuildFile; fileRef = 71CC3EA0246D6BBF00217F2C /* DynamicTypeLabel.swift */; };
		B11E619C246EE4E9004A056A /* UIFont+DynamicType.swift in Sources */ = {isa = PBXBuildFile; fileRef = 71CC3EA2246D6C4000217F2C /* UIFont+DynamicType.swift */; };
		B120C7C924AFE7B800F68FF1 /* ActiveTracingTests.swift in Sources */ = {isa = PBXBuildFile; fileRef = B120C7C824AFE7B800F68FF1 /* ActiveTracingTests.swift */; };
		B120C7CA24AFF12D00F68FF1 /* ActiveTracing.swift in Sources */ = {isa = PBXBuildFile; fileRef = B120C7C524AFDAB900F68FF1 /* ActiveTracing.swift */; };
		B1218920248AD79900496210 /* ClientMock.swift in Sources */ = {isa = PBXBuildFile; fileRef = CD678F6C246C43EE00B6A0F8 /* ClientMock.swift */; };
		B1221BE02492ECE800E6C4E4 /* CFDictionary+KeychainQuery.swift in Sources */ = {isa = PBXBuildFile; fileRef = B1221BDF2492ECE800E6C4E4 /* CFDictionary+KeychainQuery.swift */; };
		B1221BE22492ED0F00E6C4E4 /* CFDictionary+KeychainQueryTests.swift in Sources */ = {isa = PBXBuildFile; fileRef = B1221BE12492ED0F00E6C4E4 /* CFDictionary+KeychainQueryTests.swift */; };
		B143DBDF2477F292000A29E8 /* ExposureNotificationSettingViewController.swift in Sources */ = {isa = PBXBuildFile; fileRef = 853D98842469DC8100490DBA /* ExposureNotificationSettingViewController.swift */; };
		B14D0CD9246E946E00D5BEBC /* ExposureDetection.swift in Sources */ = {isa = PBXBuildFile; fileRef = B1A9E70D246D73180024CC12 /* ExposureDetection.swift */; };
		B14D0CDB246E968C00D5BEBC /* String+Today.swift in Sources */ = {isa = PBXBuildFile; fileRef = B14D0CDA246E968C00D5BEBC /* String+Today.swift */; };
		B14D0CDD246E972400D5BEBC /* ExposureDetectionDelegate.swift in Sources */ = {isa = PBXBuildFile; fileRef = B14D0CDC246E972400D5BEBC /* ExposureDetectionDelegate.swift */; };
		B14D0CDF246E976400D5BEBC /* ExposureDetectionTransaction+DidEndPrematurelyReason.swift in Sources */ = {isa = PBXBuildFile; fileRef = B14D0CDE246E976400D5BEBC /* ExposureDetectionTransaction+DidEndPrematurelyReason.swift */; };
		B153096A24706F1000A4A1BD /* URLSession+Default.swift in Sources */ = {isa = PBXBuildFile; fileRef = B153096924706F1000A4A1BD /* URLSession+Default.swift */; };
		B153096C24706F2400A4A1BD /* URLSessionConfiguration+Default.swift in Sources */ = {isa = PBXBuildFile; fileRef = B153096B24706F2400A4A1BD /* URLSessionConfiguration+Default.swift */; };
		B15382E5248273F30010F007 /* MockTestStore.swift in Sources */ = {isa = PBXBuildFile; fileRef = B15382E3248273DC0010F007 /* MockTestStore.swift */; };
		B15382E7248290BB0010F007 /* AppleFilesWriterTests.swift in Sources */ = {isa = PBXBuildFile; fileRef = B15382E6248290BB0010F007 /* AppleFilesWriterTests.swift */; };
		B15382FE248424F00010F007 /* ExposureDetectionTests.swift in Sources */ = {isa = PBXBuildFile; fileRef = B15382FD248424F00010F007 /* ExposureDetectionTests.swift */; };
		B16177E824802F9B006E435A /* DownloadedPackagesSQLLiteStoreTests.swift in Sources */ = {isa = PBXBuildFile; fileRef = B16177E724802F9B006E435A /* DownloadedPackagesSQLLiteStoreTests.swift */; };
		B161782524804AC3006E435A /* DownloadedPackagesSQLLiteStoreV1.swift in Sources */ = {isa = PBXBuildFile; fileRef = B161782424804AC3006E435A /* DownloadedPackagesSQLLiteStoreV1.swift */; };
		B161782D248062CE006E435A /* DeltaCalculationResultTests.swift in Sources */ = {isa = PBXBuildFile; fileRef = B161782C248062CE006E435A /* DeltaCalculationResultTests.swift */; };
		B161782E2480658F006E435A /* DeltaCalculationResult.swift in Sources */ = {isa = PBXBuildFile; fileRef = B161782924805784006E435A /* DeltaCalculationResult.swift */; };
		B163D1102499068D001A322C /* SettingsViewModelTests.swift in Sources */ = {isa = PBXBuildFile; fileRef = B163D10F2499068D001A322C /* SettingsViewModelTests.swift */; };
		B16457B524DC11EF002879EB /* DMLastSubmissionRequetViewController.swift in Sources */ = {isa = PBXBuildFile; fileRef = B16457B424DC11EF002879EB /* DMLastSubmissionRequetViewController.swift */; };
		B16457B924DC19F9002879EB /* DMSettingsViewController.swift in Sources */ = {isa = PBXBuildFile; fileRef = B16457B824DC19F9002879EB /* DMSettingsViewController.swift */; };
		B16457BB24DC3309002879EB /* DMLogsViewController.swift in Sources */ = {isa = PBXBuildFile; fileRef = B16457BA24DC3309002879EB /* DMLogsViewController.swift */; };
		B16457BD24DC3F4E002879EB /* DMKeysViewController.swift in Sources */ = {isa = PBXBuildFile; fileRef = B1FC2D1C24D9C87F00083C81 /* DMKeysViewController.swift */; };
		B1741B492462C207006275D9 /* Client.swift in Sources */ = {isa = PBXBuildFile; fileRef = B1741B482462C207006275D9 /* Client.swift */; };
		B1741B4C2462C21F006275D9 /* DMDeveloperMenu.swift in Sources */ = {isa = PBXBuildFile; fileRef = B1741B432461C257006275D9 /* DMDeveloperMenu.swift */; };
		B1741B4E2462C21F006275D9 /* DMViewController.swift in Sources */ = {isa = PBXBuildFile; fileRef = B1569DDE245D70990079FCD7 /* DMViewController.swift */; };
		B1741B582462EBDB006275D9 /* HomeViewController.swift in Sources */ = {isa = PBXBuildFile; fileRef = 51CE1B2E245F5CFC002CF42A /* HomeViewController.swift */; };
		B17A44A22464906A00CB195E /* KeyTests.swift in Sources */ = {isa = PBXBuildFile; fileRef = B17A44A12464906A00CB195E /* KeyTests.swift */; };
		B17F2D48248CEB4C00CAA38F /* DetectionMode.swift in Sources */ = {isa = PBXBuildFile; fileRef = B18E852E248C29D400CF4FB8 /* DetectionMode.swift */; };
		B184A380248FFCBE007180F6 /* SecureStore.swift in Sources */ = {isa = PBXBuildFile; fileRef = B184A37F248FFCBE007180F6 /* SecureStore.swift */; };
		B184A383248FFCE2007180F6 /* CodableExposureDetectionSummary.swift in Sources */ = {isa = PBXBuildFile; fileRef = B184A382248FFCE2007180F6 /* CodableExposureDetectionSummary.swift */; };
		B18755D124DC45CA00A9202E /* DMStoreViewController.swift in Sources */ = {isa = PBXBuildFile; fileRef = B18755D024DC45CA00A9202E /* DMStoreViewController.swift */; };
		B18C411D246DB30000B8D8CB /* URL+Helper.swift in Sources */ = {isa = PBXBuildFile; fileRef = B18C411C246DB30000B8D8CB /* URL+Helper.swift */; };
		B19FD7112491A07000A9D56A /* String+SemanticVersion.swift in Sources */ = {isa = PBXBuildFile; fileRef = B19FD7102491A07000A9D56A /* String+SemanticVersion.swift */; };
		B19FD7132491A08500A9D56A /* SAP_SemanticVersion+Compare.swift in Sources */ = {isa = PBXBuildFile; fileRef = B19FD7122491A08500A9D56A /* SAP_SemanticVersion+Compare.swift */; };
		B19FD7152491A4A300A9D56A /* SAP_SemanticVersionTests.swift in Sources */ = {isa = PBXBuildFile; fileRef = B19FD7142491A4A300A9D56A /* SAP_SemanticVersionTests.swift */; };
		B1A31F6924DAE6C000E263DF /* DMKeyCell.swift in Sources */ = {isa = PBXBuildFile; fileRef = B1A31F6824DAE6C000E263DF /* DMKeyCell.swift */; };
		B1A89F3824819C2B00DA1CEC /* HomeInteractor.swift in Sources */ = {isa = PBXBuildFile; fileRef = 5111E7622460BB1500ED6498 /* HomeInteractor.swift */; };
		B1A89F3924819CC200DA1CEC /* ExposureStateUpdating.swift in Sources */ = {isa = PBXBuildFile; fileRef = B18CADAD24782FA4006F53F0 /* ExposureStateUpdating.swift */; };
		B1A89F3A24819CD300DA1CEC /* HomeRiskImageItemViewConfigurator.swift in Sources */ = {isa = PBXBuildFile; fileRef = 514EE99F246D4DF800DE4884 /* HomeRiskImageItemViewConfigurator.swift */; };
		B1A89F3B24819CE800DA1CEC /* LabelTableViewCell.swift in Sources */ = {isa = PBXBuildFile; fileRef = CDD87C5C247559E3007CE6CA /* LabelTableViewCell.swift */; };
		B1AC51D624CED8820087C35B /* DetectionModeTests.swift in Sources */ = {isa = PBXBuildFile; fileRef = B1AC51D524CED8820087C35B /* DetectionModeTests.swift */; };
		B1B381432472EF8B0056BEEE /* HTTPClient+Configuration.swift in Sources */ = {isa = PBXBuildFile; fileRef = B12995E8246C344100854AD0 /* HTTPClient+Configuration.swift */; };
		B1B5A76024924B3D0029D5D7 /* FMDB in Frameworks */ = {isa = PBXBuildFile; productRef = B1B5A75F24924B3D0029D5D7 /* FMDB */; };
		B1B9CF1F246ED2E8008F04F5 /* Sap_FilebucketTests.swift in Sources */ = {isa = PBXBuildFile; fileRef = B1B9CF1E246ED2E8008F04F5 /* Sap_FilebucketTests.swift */; };
		B1BD9E7E24898A2300BD3930 /* ExposureDetectionViewController+DynamicTableViewModel.swift in Sources */ = {isa = PBXBuildFile; fileRef = 714CD8662472885900F56450 /* ExposureDetectionViewController+DynamicTableViewModel.swift */; };
		B1BFE27224BDE1D500C1181D /* HomeViewController+HowRiskDetectionWorks.swift in Sources */ = {isa = PBXBuildFile; fileRef = B1BFE27124BDE1D500C1181D /* HomeViewController+HowRiskDetectionWorks.swift */; };
		B1C6ECFF247F089E0066138F /* RiskImageItemView.swift in Sources */ = {isa = PBXBuildFile; fileRef = 51B5B415246DF13D00DC5D3E /* RiskImageItemView.swift */; };
		B1C6ED00247F23730066138F /* NotificationName.swift in Sources */ = {isa = PBXBuildFile; fileRef = 51D420D324586DCA00AD70CA /* NotificationName.swift */; };
		B1C7EE4424938E9E00F1F284 /* ExposureDetection_DidEndPrematurelyReason+ErrorHandling.swift in Sources */ = {isa = PBXBuildFile; fileRef = B1C7EE4324938E9E00F1F284 /* ExposureDetection_DidEndPrematurelyReason+ErrorHandling.swift */; };
		B1C7EE4624938EB700F1F284 /* ExposureDetection_DidEndPrematurelyReason+ErrorHandlingTests.swift in Sources */ = {isa = PBXBuildFile; fileRef = B1C7EE4524938EB700F1F284 /* ExposureDetection_DidEndPrematurelyReason+ErrorHandlingTests.swift */; };
		B1C7EE482493D97000F1F284 /* RiskProvidingConfigurationManualTriggerTests.swift in Sources */ = {isa = PBXBuildFile; fileRef = B1C7EE472493D97000F1F284 /* RiskProvidingConfigurationManualTriggerTests.swift */; };
		B1C7EEAE24941A3B00F1F284 /* ManualExposureDetectionState.swift in Sources */ = {isa = PBXBuildFile; fileRef = B1C7EEAD24941A3B00F1F284 /* ManualExposureDetectionState.swift */; };
		B1C7EEB024941A6B00F1F284 /* RiskConsumer.swift in Sources */ = {isa = PBXBuildFile; fileRef = B1C7EEAF24941A6B00F1F284 /* RiskConsumer.swift */; };
		B1CD333E24865E0000B06E9B /* TracingStatusHistoryTests.swift in Sources */ = {isa = PBXBuildFile; fileRef = B1CD333D24865E0000B06E9B /* TracingStatusHistoryTests.swift */; };
		B1CD33412486AA7100B06E9B /* CoronaWarnURLSessionDelegate.swift in Sources */ = {isa = PBXBuildFile; fileRef = B1CD33402486AA7100B06E9B /* CoronaWarnURLSessionDelegate.swift */; };
		B1D431C8246C69F300E728AD /* HTTPClient+ConfigurationTests.swift in Sources */ = {isa = PBXBuildFile; fileRef = B1D431C7246C69F300E728AD /* HTTPClient+ConfigurationTests.swift */; };
		B1D431CB246C84A400E728AD /* DownloadedPackagesStoreV1.swift in Sources */ = {isa = PBXBuildFile; fileRef = B1D431CA246C84A400E728AD /* DownloadedPackagesStoreV1.swift */; };
		B1D6B002247DA0320079DDD3 /* ExposureDetectionViewControllerDelegate.swift in Sources */ = {isa = PBXBuildFile; fileRef = B1D6B001247DA0320079DDD3 /* ExposureDetectionViewControllerDelegate.swift */; };
		B1D6B004247DA4920079DDD3 /* UIApplication+CoronaWarn.swift in Sources */ = {isa = PBXBuildFile; fileRef = B1D6B003247DA4920079DDD3 /* UIApplication+CoronaWarn.swift */; };
		B1D7D68E24766D2100E4DA5D /* submission_payload.pb.swift in Sources */ = {isa = PBXBuildFile; fileRef = B1D7D68624766D2100E4DA5D /* submission_payload.pb.swift */; };
		B1D7D69224766D2100E4DA5D /* apple_export.pb.swift in Sources */ = {isa = PBXBuildFile; fileRef = B1D7D68A24766D2100E4DA5D /* apple_export.pb.swift */; };
		B1D8CB2724DD44C6008C6010 /* DMTracingHistoryViewController.swift in Sources */ = {isa = PBXBuildFile; fileRef = B1D8CB2524DD4371008C6010 /* DMTracingHistoryViewController.swift */; };
		B1DDDABC247137B000A07175 /* HTTPClientConfigurationEndpointTests.swift in Sources */ = {isa = PBXBuildFile; fileRef = B1DDDABB247137B000A07175 /* HTTPClientConfigurationEndpointTests.swift */; };
		B1DDDABE24713BAD00A07175 /* SAPDownloadedPackage.swift in Sources */ = {isa = PBXBuildFile; fileRef = B1A9E710246D782F0024CC12 /* SAPDownloadedPackage.swift */; };
		B1E23B8624FE4DD3006BCDA6 /* PublicKeyProviderTests.swift in Sources */ = {isa = PBXBuildFile; fileRef = B1E23B8524FE4DD3006BCDA6 /* PublicKeyProviderTests.swift */; };
		B1E23B8824FE80EF006BCDA6 /* CancellationTokenTests.swift in Sources */ = {isa = PBXBuildFile; fileRef = B1E23B8724FE80EF006BCDA6 /* CancellationTokenTests.swift */; };
		B1E8C99D2479D4E7006DC678 /* DMSubmissionStateViewController.swift in Sources */ = {isa = PBXBuildFile; fileRef = B1E8C99C2479D4E7006DC678 /* DMSubmissionStateViewController.swift */; };
		B1EAEC8B24711884003BE9A2 /* URLSession+Convenience.swift in Sources */ = {isa = PBXBuildFile; fileRef = B1EAEC8A24711884003BE9A2 /* URLSession+Convenience.swift */; };
		B1EAEC8F247118D1003BE9A2 /* URLSession+ConvenienceTests.swift in Sources */ = {isa = PBXBuildFile; fileRef = B1EAEC8D247118CB003BE9A2 /* URLSession+ConvenienceTests.swift */; };
		B1EDFD88248E741B00E7EAFF /* SwiftProtobuf in Frameworks */ = {isa = PBXBuildFile; productRef = B10FB02F246036F3004CA11E /* SwiftProtobuf */; };
		B1EDFD89248E741B00E7EAFF /* ZIPFoundation in Frameworks */ = {isa = PBXBuildFile; productRef = B1E8C9A4247AB869006DC678 /* ZIPFoundation */; };
		B1EDFD8D248E74D000E7EAFF /* URL+StaticString.swift in Sources */ = {isa = PBXBuildFile; fileRef = B1EDFD8C248E74D000E7EAFF /* URL+StaticString.swift */; };
		B1F82DF224718C7300E2E56A /* DMBackendConfigurationViewController.swift in Sources */ = {isa = PBXBuildFile; fileRef = B1F82DF124718C7300E2E56A /* DMBackendConfigurationViewController.swift */; };
		B1F8AE482479B4C30093A588 /* api-response-day-2020-05-16 in Resources */ = {isa = PBXBuildFile; fileRef = B1F8AE472479B4C30093A588 /* api-response-day-2020-05-16 */; };
		B1FC2D2024D9C8DF00083C81 /* SAP_TemporaryExposureKey+DeveloperMenu.swift in Sources */ = {isa = PBXBuildFile; fileRef = B1FC2D1F24D9C8DF00083C81 /* SAP_TemporaryExposureKey+DeveloperMenu.swift */; };
		B1FE13EB24891CFA00D012E5 /* RiskProvider.swift in Sources */ = {isa = PBXBuildFile; fileRef = B1FE13DE248821E000D012E5 /* RiskProvider.swift */; };
		B1FE13EC24891CFE00D012E5 /* RiskProviding.swift in Sources */ = {isa = PBXBuildFile; fileRef = B1FE13DC248821CB00D012E5 /* RiskProviding.swift */; };
		B1FE13ED24891D0400D012E5 /* RiskProviderTests.swift in Sources */ = {isa = PBXBuildFile; fileRef = B1FE13E1248824E900D012E5 /* RiskProviderTests.swift */; };
		B1FE13EF24891D0C00D012E5 /* RiskProvidingConfiguration.swift in Sources */ = {isa = PBXBuildFile; fileRef = B1FE13E52488255900D012E5 /* RiskProvidingConfiguration.swift */; };
		B1FE13F024891D1500D012E5 /* RiskCalculation.swift in Sources */ = {isa = PBXBuildFile; fileRef = B1FE13D72487DEED00D012E5 /* RiskCalculation.swift */; };
		B1FE13FB24896E6700D012E5 /* AppConfigurationProviding.swift in Sources */ = {isa = PBXBuildFile; fileRef = B1FE13FA24896E6700D012E5 /* AppConfigurationProviding.swift */; };
		B1FE13FE24896EF700D012E5 /* CachedAppConfigurationTests.swift in Sources */ = {isa = PBXBuildFile; fileRef = B1FE13FD24896EF700D012E5 /* CachedAppConfigurationTests.swift */; };
		B1FE13FF2489708200D012E5 /* CachedAppConfiguration.swift in Sources */ = {isa = PBXBuildFile; fileRef = B1FE13F824896DDB00D012E5 /* CachedAppConfiguration.swift */; };
		B1FF6B6E2497D0B50041CF02 /* CWASQLite.h in Headers */ = {isa = PBXBuildFile; fileRef = B1FF6B6C2497D0B50041CF02 /* CWASQLite.h */; settings = {ATTRIBUTES = (Public, ); }; };
		B1FF6B772497D2330041CF02 /* sqlite3.h in Headers */ = {isa = PBXBuildFile; fileRef = 0DFCC2712484DC8400E2811D /* sqlite3.h */; settings = {ATTRIBUTES = (Public, ); }; };
		CD2EC329247D82EE00C6B3F9 /* NotificationSettingsViewController.swift in Sources */ = {isa = PBXBuildFile; fileRef = CD2EC328247D82EE00C6B3F9 /* NotificationSettingsViewController.swift */; };
		CD678F6F246C43FC00B6A0F8 /* MockURLSession.swift in Sources */ = {isa = PBXBuildFile; fileRef = CD678F6E246C43FC00B6A0F8 /* MockURLSession.swift */; };
		CD8638532477EBD400A5A07C /* SettingsViewModel.swift in Sources */ = {isa = PBXBuildFile; fileRef = CD8638522477EBD400A5A07C /* SettingsViewModel.swift */; };
		CD99A3A9245C272400BF12AF /* ExposureSubmissionService.swift in Sources */ = {isa = PBXBuildFile; fileRef = CD99A3A8245C272400BF12AF /* ExposureSubmissionService.swift */; };
		CD99A3CA2461A47C00BF12AF /* AppStrings.swift in Sources */ = {isa = PBXBuildFile; fileRef = CD99A3C92461A47C00BF12AF /* AppStrings.swift */; };
		CDA262F824AB808800612E15 /* Coordinator.swift in Sources */ = {isa = PBXBuildFile; fileRef = CDA262F724AB808800612E15 /* Coordinator.swift */; };
		CDCE11D6247D644100F30825 /* NotificationSettingsViewModel.swift in Sources */ = {isa = PBXBuildFile; fileRef = CDCE11D5247D644100F30825 /* NotificationSettingsViewModel.swift */; };
		CDCE11D9247D64C600F30825 /* NotificationSettingsOnTableViewCell.swift in Sources */ = {isa = PBXBuildFile; fileRef = CDCE11D8247D64C600F30825 /* NotificationSettingsOnTableViewCell.swift */; };
		CDCE11DB247D64D600F30825 /* NotificationSettingsOffTableViewCell.swift in Sources */ = {isa = PBXBuildFile; fileRef = CDCE11DA247D64D600F30825 /* NotificationSettingsOffTableViewCell.swift */; };
		CDD87C56247556DE007CE6CA /* MainSettingsTableViewCell.swift in Sources */ = {isa = PBXBuildFile; fileRef = CDD87C54247556DE007CE6CA /* MainSettingsTableViewCell.swift */; };
		CDF27BD3246ADBA70044D32B /* ExposureSubmissionServiceTests.swift in Sources */ = {isa = PBXBuildFile; fileRef = CDF27BD2246ADBA70044D32B /* ExposureSubmissionServiceTests.swift */; };
		CDF27BD5246ADBF30044D32B /* HTTPClient+DaysAndHoursTests.swift in Sources */ = {isa = PBXBuildFile; fileRef = CDF27BD4246ADBF30044D32B /* HTTPClient+DaysAndHoursTests.swift */; };
		EB11B02A24EE7CA500143A95 /* ENAUITestsSettings.swift in Sources */ = {isa = PBXBuildFile; fileRef = EB11B02924EE7CA500143A95 /* ENAUITestsSettings.swift */; };
		EB2394A024E5492900E71225 /* BackgroundAppRefreshViewModel.swift in Sources */ = {isa = PBXBuildFile; fileRef = EB23949F24E5492900E71225 /* BackgroundAppRefreshViewModel.swift */; };
		EB3BCA882507B6C1003F27C7 /* ExposureSubmissionSymptomsOnsetViewController.swift in Sources */ = {isa = PBXBuildFile; fileRef = EB3BCA872507B6C1003F27C7 /* ExposureSubmissionSymptomsOnsetViewController.swift */; };
		EB3BCA8C2507C3B0003F27C7 /* DynamicTableViewBulletPointCell.swift in Sources */ = {isa = PBXBuildFile; fileRef = EB3BCA85250799E7003F27C7 /* DynamicTableViewBulletPointCell.swift */; };
		EB7057D724E6BACA002235B4 /* InfoBoxView.xib in Resources */ = {isa = PBXBuildFile; fileRef = EB7057D624E6BACA002235B4 /* InfoBoxView.xib */; };
		EB7D205424E6A3320089264C /* InfoBoxView.swift in Sources */ = {isa = PBXBuildFile; fileRef = EB7D205324E6A3320089264C /* InfoBoxView.swift */; };
		EB7D205624E6A5930089264C /* InfoBoxViewModel.swift in Sources */ = {isa = PBXBuildFile; fileRef = EB7D205524E6A5930089264C /* InfoBoxViewModel.swift */; };
		EB7F8E9524E434E000A3CCC4 /* BackgroundAppRefreshViewController.swift in Sources */ = {isa = PBXBuildFile; fileRef = EB7F8E9424E434E000A3CCC4 /* BackgroundAppRefreshViewController.swift */; };
		EB858D2024E700D10048A0AA /* UIView+Screenshot.swift in Sources */ = {isa = PBXBuildFile; fileRef = EB858D1F24E700D10048A0AA /* UIView+Screenshot.swift */; };
		EBCD2412250790F400E5574C /* ExposureSubmissionSymptomsViewController.swift in Sources */ = {isa = PBXBuildFile; fileRef = EBCD2411250790F400E5574C /* ExposureSubmissionSymptomsViewController.swift */; };
		EE20EA072469883900770683 /* RiskLegend.storyboard in Resources */ = {isa = PBXBuildFile; fileRef = EE20EA062469883900770683 /* RiskLegend.storyboard */; };
		EE22DB81247FB40A001B0A71 /* ENStateHandler.swift in Sources */ = {isa = PBXBuildFile; fileRef = EE22DB7F247FB409001B0A71 /* ENStateHandler.swift */; };
		EE22DB82247FB40A001B0A71 /* ENSettingModel.swift in Sources */ = {isa = PBXBuildFile; fileRef = EE22DB80247FB409001B0A71 /* ENSettingModel.swift */; };
		EE22DB89247FB43A001B0A71 /* TracingHistoryTableViewCell.swift in Sources */ = {isa = PBXBuildFile; fileRef = EE22DB84247FB43A001B0A71 /* TracingHistoryTableViewCell.swift */; };
		EE22DB8A247FB43A001B0A71 /* ImageTableViewCell.swift in Sources */ = {isa = PBXBuildFile; fileRef = EE22DB85247FB43A001B0A71 /* ImageTableViewCell.swift */; };
		EE22DB8B247FB43A001B0A71 /* ActionDetailTableViewCell.swift in Sources */ = {isa = PBXBuildFile; fileRef = EE22DB86247FB43A001B0A71 /* ActionDetailTableViewCell.swift */; };
		EE22DB8C247FB43A001B0A71 /* DescriptionTableViewCell.swift in Sources */ = {isa = PBXBuildFile; fileRef = EE22DB87247FB43A001B0A71 /* DescriptionTableViewCell.swift */; };
		EE22DB8D247FB43A001B0A71 /* ActionTableViewCell.swift in Sources */ = {isa = PBXBuildFile; fileRef = EE22DB88247FB43A001B0A71 /* ActionTableViewCell.swift */; };
		EE22DB8F247FB46C001B0A71 /* ENStateTests.swift in Sources */ = {isa = PBXBuildFile; fileRef = EE22DB8E247FB46C001B0A71 /* ENStateTests.swift */; };
		EE22DB91247FB479001B0A71 /* MockStateHandlerObserverDelegate.swift in Sources */ = {isa = PBXBuildFile; fileRef = EE22DB90247FB479001B0A71 /* MockStateHandlerObserverDelegate.swift */; };
		EE269508248FCB0300BAE234 /* InfoPlist.strings in Resources */ = {isa = PBXBuildFile; fileRef = EE26950A248FCB0300BAE234 /* InfoPlist.strings */; };
		EE278B2D245F2BBB008B06F9 /* InviteFriends.storyboard in Resources */ = {isa = PBXBuildFile; fileRef = EE278B2C245F2BBB008B06F9 /* InviteFriends.storyboard */; };
		EE278B30245F2C8A008B06F9 /* FriendsInviteController.swift in Sources */ = {isa = PBXBuildFile; fileRef = EE278B2F245F2C8A008B06F9 /* FriendsInviteController.swift */; };
		EE70C23D245B09EA00AC9B2F /* Localizable.strings in Resources */ = {isa = PBXBuildFile; fileRef = EE70C23A245B09E900AC9B2F /* Localizable.strings */; };
		EE92A33E245D96DA006B97B0 /* Localizable.stringsdict in Resources */ = {isa = PBXBuildFile; fileRef = EE92A340245D96DA006B97B0 /* Localizable.stringsdict */; };
		EEF1067A246EBF8B009DFB4E /* ResetViewController.swift in Sources */ = {isa = PBXBuildFile; fileRef = EEF10679246EBF8B009DFB4E /* ResetViewController.swift */; };
		F22C6E2324917E3200712A6B /* DynamicTableViewControllerRowsTests.swift in Sources */ = {isa = PBXBuildFile; fileRef = F247572A24838AC8003E1FC5 /* DynamicTableViewControllerRowsTests.swift */; };
		F22C6E252492082B00712A6B /* DynamicTableViewSpaceCellTests.swift in Sources */ = {isa = PBXBuildFile; fileRef = F22C6E242492082B00712A6B /* DynamicTableViewSpaceCellTests.swift */; };
		F252472F2483955B00C5556B /* DynamicTableViewControllerFake.storyboard in Resources */ = {isa = PBXBuildFile; fileRef = F252472E2483955B00C5556B /* DynamicTableViewControllerFake.storyboard */; };
		F25247312484456800C5556B /* DynamicTableViewModelTests.swift in Sources */ = {isa = PBXBuildFile; fileRef = F25247302484456800C5556B /* DynamicTableViewModelTests.swift */; };
		F2DC808E248989CE00EDC40A /* DynamicTableViewControllerRegisterCellsTests.swift in Sources */ = {isa = PBXBuildFile; fileRef = F2DC808D248989CE00EDC40A /* DynamicTableViewControllerRegisterCellsTests.swift */; };
		F2DC809024898A9400EDC40A /* DynamicTableViewControllerNumberOfRowsAndSectionsTests.swift in Sources */ = {isa = PBXBuildFile; fileRef = F2DC808F24898A9400EDC40A /* DynamicTableViewControllerNumberOfRowsAndSectionsTests.swift */; };
		F2DC809224898B1800EDC40A /* DynamicTableViewControllerHeaderTests.swift in Sources */ = {isa = PBXBuildFile; fileRef = F2DC809124898B1800EDC40A /* DynamicTableViewControllerHeaderTests.swift */; };
		F2DC809424898CE600EDC40A /* DynamicTableViewControllerFooterTests.swift in Sources */ = {isa = PBXBuildFile; fileRef = F2DC809324898CE600EDC40A /* DynamicTableViewControllerFooterTests.swift */; };
		FEDCE09E9F78ABEB4AA9A484 /* ExposureDetectionExecutor.swift in Sources */ = {isa = PBXBuildFile; fileRef = FEDCE0116603B6E00FAEE632 /* ExposureDetectionExecutor.swift */; };
		FEDCE29E414945F14E7CE576 /* ENStateHandler+State.swift in Sources */ = {isa = PBXBuildFile; fileRef = FEDCE1B8926528ED74CDE1B2 /* ENStateHandler+State.swift */; };
		FEDCE50B4AC5E24D4E11AA52 /* RequiresAppDependencies.swift in Sources */ = {isa = PBXBuildFile; fileRef = FEDCE1600374711EC77FF572 /* RequiresAppDependencies.swift */; };
		FEDCE6E2763B0BABFADF36BA /* ExposureDetectionViewController+State.swift in Sources */ = {isa = PBXBuildFile; fileRef = FEDCE4BE82DC5BFE90575663 /* ExposureDetectionViewController+State.swift */; };
		FEDCE77AED78E9C25999BB35 /* SceneDelegate+State.swift in Sources */ = {isa = PBXBuildFile; fileRef = FEDCE838D90CB02C55E15237 /* SceneDelegate+State.swift */; };
		FEDCECC1B2111AB537AEF7E5 /* HomeInteractor+State.swift in Sources */ = {isa = PBXBuildFile; fileRef = FEDCEC452596E54A041BBCE9 /* HomeInteractor+State.swift */; };
/* End PBXBuildFile section */

/* Begin PBXContainerItemProxy section */
		85D7595524570491008175F0 /* PBXContainerItemProxy */ = {
			isa = PBXContainerItemProxy;
			containerPortal = 85D759332457048F008175F0 /* Project object */;
			proxyType = 1;
			remoteGlobalIDString = 85D7593A2457048F008175F0;
			remoteInfo = ENA;
		};
		85D7596024570491008175F0 /* PBXContainerItemProxy */ = {
			isa = PBXContainerItemProxy;
			containerPortal = 85D759332457048F008175F0 /* Project object */;
			proxyType = 1;
			remoteGlobalIDString = 85D7593A2457048F008175F0;
			remoteInfo = ENA;
		};
/* End PBXContainerItemProxy section */

/* Begin PBXCopyFilesBuildPhase section */
		B102BDB924603FD600CD55A2 /* Embed Frameworks */ = {
			isa = PBXCopyFilesBuildPhase;
			buildActionMask = 12;
			dstPath = "";
			dstSubfolderSpec = 10;
			files = (
				015E8C0924C9983600C0A4B3 /* CWASQLite.framework in Embed Frameworks */,
			);
			name = "Embed Frameworks";
			runOnlyForDeploymentPostprocessing = 0;
		};
/* End PBXCopyFilesBuildPhase section */

/* Begin PBXFileReference section */
		011E13AD24680A4000973467 /* HTTPClient.swift */ = {isa = PBXFileReference; lastKnownFileType = sourcecode.swift; path = HTTPClient.swift; sourceTree = "<group>"; };
		011E4B002483A35A002E6412 /* ENACommunity.entitlements */ = {isa = PBXFileReference; fileEncoding = 4; lastKnownFileType = text.plist.entitlements; path = ENACommunity.entitlements; sourceTree = "<group>"; };
		0123D5972501383100A91838 /* ExposureSubmissionErrorTests.swift */ = {isa = PBXFileReference; lastKnownFileType = sourcecode.swift; path = ExposureSubmissionErrorTests.swift; sourceTree = "<group>"; };
		013DC101245DAC4E00EE58B0 /* Store.swift */ = {isa = PBXFileReference; lastKnownFileType = sourcecode.swift; path = Store.swift; sourceTree = "<group>"; };
		0144BDE0250924CC00B0857C /* SymptomsOnset.swift */ = {isa = PBXFileReference; lastKnownFileType = sourcecode.swift; path = SymptomsOnset.swift; sourceTree = "<group>"; };
		0144BDE22509288B00B0857C /* SymptomsOnsetTests.swift */ = {isa = PBXFileReference; lastKnownFileType = sourcecode.swift; path = SymptomsOnsetTests.swift; sourceTree = "<group>"; };
		0144BDEC250A3E5300B0857C /* ExposureSubmissionCoordinatorModel.swift */ = {isa = PBXFileReference; lastKnownFileType = sourcecode.swift; path = ExposureSubmissionCoordinatorModel.swift; sourceTree = "<group>"; };
		014891B224F90D0B002A6F77 /* ENA.plist */ = {isa = PBXFileReference; fileEncoding = 4; lastKnownFileType = text.plist.xml; name = ENA.plist; path = ../../../ENA.plist; sourceTree = "<group>"; };
		015178C12507D2A90074F095 /* ExposureSubmissionSymptomsOnsetViewControllerTests.swift */ = {isa = PBXFileReference; lastKnownFileType = sourcecode.swift; path = ExposureSubmissionSymptomsOnsetViewControllerTests.swift; sourceTree = "<group>"; };
		015692E324B48C3F0033F35E /* TimeInterval+Convenience.swift */ = {isa = PBXFileReference; fileEncoding = 4; lastKnownFileType = sourcecode.swift; lineEnding = 0; path = "TimeInterval+Convenience.swift"; sourceTree = "<group>"; };
		0159E6BF247829BA00894A89 /* temporary_exposure_key_export.pb.swift */ = {isa = PBXFileReference; fileEncoding = 4; lastKnownFileType = sourcecode.swift; name = temporary_exposure_key_export.pb.swift; path = ../../../gen/output/temporary_exposure_key_export.pb.swift; sourceTree = "<group>"; };
		0159E6C0247829BA00894A89 /* temporary_exposure_key_signature_list.pb.swift */ = {isa = PBXFileReference; fileEncoding = 4; lastKnownFileType = sourcecode.swift; name = temporary_exposure_key_signature_list.pb.swift; path = ../../../gen/output/temporary_exposure_key_signature_list.pb.swift; sourceTree = "<group>"; };
		016146902487A43E00660992 /* LinkHelper.swift */ = {isa = PBXFileReference; lastKnownFileType = sourcecode.swift; path = LinkHelper.swift; sourceTree = "<group>"; };
		01678E9A249A521F003B048B /* testStore.sqlite */ = {isa = PBXFileReference; lastKnownFileType = file; path = testStore.sqlite; sourceTree = "<group>"; };
		019357162525FAD00038F615 /* ExposureSubmissionQRInfoViewController.swift */ = {isa = PBXFileReference; lastKnownFileType = sourcecode.swift; path = ExposureSubmissionQRInfoViewController.swift; sourceTree = "<group>"; };
		019357172525FAD00038F615 /* ExposureSubmissionQRInfoViewModel.swift */ = {isa = PBXFileReference; lastKnownFileType = sourcecode.swift; path = ExposureSubmissionQRInfoViewModel.swift; sourceTree = "<group>"; };
		01A1B441252DE54600841B63 /* ExposureSubmissionQRScannerViewModelTests.swift */ = {isa = PBXFileReference; lastKnownFileType = sourcecode.swift; path = ExposureSubmissionQRScannerViewModelTests.swift; sourceTree = "<group>"; };
		01A1B449252DFD7700841B63 /* MetadataObject.swift */ = {isa = PBXFileReference; lastKnownFileType = sourcecode.swift; path = MetadataObject.swift; sourceTree = "<group>"; };
		01A1B451252DFD9400841B63 /* FakeMetadataMachineReadableObject.swift */ = {isa = PBXFileReference; lastKnownFileType = sourcecode.swift; path = FakeMetadataMachineReadableObject.swift; sourceTree = "<group>"; };
		01A1B460252E17F900841B63 /* ExposureSubmissionCoordinatorModelTests.swift */ = {isa = PBXFileReference; lastKnownFileType = sourcecode.swift; path = ExposureSubmissionCoordinatorModelTests.swift; sourceTree = "<group>"; };
		01A236792519D1E80043D9F8 /* ExposureSubmissionWarnOthersViewModel.swift */ = {isa = PBXFileReference; lastKnownFileType = sourcecode.swift; path = ExposureSubmissionWarnOthersViewModel.swift; sourceTree = "<group>"; };
		01A23684251A22E90043D9F8 /* ExposureSubmissionQRInfoModelTests.swift */ = {isa = PBXFileReference; lastKnownFileType = sourcecode.swift; path = ExposureSubmissionQRInfoModelTests.swift; sourceTree = "<group>"; };
		01A97DD02506767E00C07C37 /* DatePickerOptionViewModelTests.swift */ = {isa = PBXFileReference; lastKnownFileType = sourcecode.swift; path = DatePickerOptionViewModelTests.swift; sourceTree = "<group>"; };
		01A97DD22506769F00C07C37 /* DatePickerDayViewModelTests.swift */ = {isa = PBXFileReference; lastKnownFileType = sourcecode.swift; path = DatePickerDayViewModelTests.swift; sourceTree = "<group>"; };
		01B7232324F812500064C0EB /* DynamicTableViewOptionGroupCell.swift */ = {isa = PBXFileReference; lastKnownFileType = sourcecode.swift; path = DynamicTableViewOptionGroupCell.swift; sourceTree = "<group>"; };
		01B7232624F812BC0064C0EB /* OptionGroupView.swift */ = {isa = PBXFileReference; lastKnownFileType = sourcecode.swift; path = OptionGroupView.swift; sourceTree = "<group>"; };
		01B7232824F812DF0064C0EB /* OptionView.swift */ = {isa = PBXFileReference; lastKnownFileType = sourcecode.swift; path = OptionView.swift; sourceTree = "<group>"; };
		01B7232A24F815B00064C0EB /* MultipleChoiceOptionView.swift */ = {isa = PBXFileReference; lastKnownFileType = sourcecode.swift; path = MultipleChoiceOptionView.swift; sourceTree = "<group>"; };
		01B7232C24F8E0260064C0EB /* MultipleChoiceChoiceView.swift */ = {isa = PBXFileReference; lastKnownFileType = sourcecode.swift; path = MultipleChoiceChoiceView.swift; sourceTree = "<group>"; };
		01B7232E24FE4F080064C0EB /* OptionGroupViewModel.swift */ = {isa = PBXFileReference; lastKnownFileType = sourcecode.swift; path = OptionGroupViewModel.swift; sourceTree = "<group>"; };
		01C2D440250124E600FB23BF /* OptionGroupViewModelTests.swift */ = {isa = PBXFileReference; lastKnownFileType = sourcecode.swift; path = OptionGroupViewModelTests.swift; sourceTree = "<group>"; };
		01C6ABF32527273D0052814D /* String+Insertion.swift */ = {isa = PBXFileReference; lastKnownFileType = sourcecode.swift; path = "String+Insertion.swift"; sourceTree = "<group>"; };
		01C6AC0D252B1E980052814D /* ExposureSubmissionQRScannerViewModel.swift */ = {isa = PBXFileReference; lastKnownFileType = sourcecode.swift; path = ExposureSubmissionQRScannerViewModel.swift; sourceTree = "<group>"; };
		01C6AC20252B21DF0052814D /* ExposureSubmissionQRScannerViewController.xib */ = {isa = PBXFileReference; lastKnownFileType = file.xib; path = ExposureSubmissionQRScannerViewController.xib; sourceTree = "<group>"; };
		01C6AC25252B23D70052814D /* ExposureSubmissionQRScannerFocusView.swift */ = {isa = PBXFileReference; lastKnownFileType = sourcecode.swift; path = ExposureSubmissionQRScannerFocusView.swift; sourceTree = "<group>"; };
		01C6AC31252B29C00052814D /* QRScannerError.swift */ = {isa = PBXFileReference; lastKnownFileType = sourcecode.swift; path = QRScannerError.swift; sourceTree = "<group>"; };
		01C6AC39252B2A500052814D /* UIImage+Color.swift */ = {isa = PBXFileReference; lastKnownFileType = sourcecode.swift; path = "UIImage+Color.swift"; sourceTree = "<group>"; };
		01C7665D25024A09002C9A5C /* DatePickerOptionView.swift */ = {isa = PBXFileReference; lastKnownFileType = sourcecode.swift; path = DatePickerOptionView.swift; sourceTree = "<group>"; };
		01CF95D425308252007B72F7 /* SAPApplicationConfiguration+Helpers.swift */ = {isa = PBXFileReference; lastKnownFileType = sourcecode.swift; path = "SAPApplicationConfiguration+Helpers.swift"; sourceTree = "<group>"; };
		01CF95DC25308346007B72F7 /* CodableExposureDetectionSummary+Helpers.swift */ = {isa = PBXFileReference; lastKnownFileType = sourcecode.swift; path = "CodableExposureDetectionSummary+Helpers.swift"; sourceTree = "<group>"; };
		01D16C5D24ED69CA007DB387 /* BackgroundAppRefreshViewModelTests.swift */ = {isa = PBXFileReference; lastKnownFileType = sourcecode.swift; path = BackgroundAppRefreshViewModelTests.swift; sourceTree = "<group>"; };
		01D16C5F24ED6D9A007DB387 /* MockBackgroundRefreshStatusProvider.swift */ = {isa = PBXFileReference; lastKnownFileType = sourcecode.swift; path = MockBackgroundRefreshStatusProvider.swift; sourceTree = "<group>"; };
		01D16C6124ED6DB3007DB387 /* MockLowPowerModeStatusProvider.swift */ = {isa = PBXFileReference; lastKnownFileType = sourcecode.swift; path = MockLowPowerModeStatusProvider.swift; sourceTree = "<group>"; };
		01D3ECFF2490230400551E65 /* StoreTests.swift */ = {isa = PBXFileReference; fileEncoding = 4; lastKnownFileType = sourcecode.swift; lineEnding = 0; path = StoreTests.swift; sourceTree = "<group>"; };
		01D6948A25026EC000B45BEA /* DatePickerOptionViewModel.swift */ = {isa = PBXFileReference; lastKnownFileType = sourcecode.swift; path = DatePickerOptionViewModel.swift; sourceTree = "<group>"; };
		01D6948C2502717F00B45BEA /* DatePickerDayView.swift */ = {isa = PBXFileReference; lastKnownFileType = sourcecode.swift; path = DatePickerDayView.swift; sourceTree = "<group>"; };
		01D6948E2502729000B45BEA /* DatePickerDay.swift */ = {isa = PBXFileReference; lastKnownFileType = sourcecode.swift; path = DatePickerDay.swift; sourceTree = "<group>"; };
		01D69490250272CE00B45BEA /* DatePickerDayViewModel.swift */ = {isa = PBXFileReference; lastKnownFileType = sourcecode.swift; path = DatePickerDayViewModel.swift; sourceTree = "<group>"; };
		01DB708425068167008F7244 /* Calendar+GregorianLocale.swift */ = {isa = PBXFileReference; lastKnownFileType = sourcecode.swift; path = "Calendar+GregorianLocale.swift"; sourceTree = "<group>"; };
		01E25C6F24A3B52F007E33F8 /* Info_Testflight.plist */ = {isa = PBXFileReference; fileEncoding = 4; lastKnownFileType = text.plist.xml; path = Info_Testflight.plist; sourceTree = "<group>"; };
		01E4298F251DCDC90057FCBE /* en */ = {isa = PBXFileReference; lastKnownFileType = text.plist.strings; name = en; path = en.lproj/Localizable.legal.strings; sourceTree = "<group>"; };
		01E42994251DCDCE0057FCBE /* de */ = {isa = PBXFileReference; lastKnownFileType = text.plist.strings; name = de; path = de.lproj/Localizable.legal.strings; sourceTree = "<group>"; };
		01E42995251DCDD10057FCBE /* tr */ = {isa = PBXFileReference; lastKnownFileType = text.plist.strings; name = tr; path = tr.lproj/Localizable.legal.strings; sourceTree = "<group>"; };
		01F5F7212487B9C000229720 /* AppInformationViewController.swift */ = {isa = PBXFileReference; lastKnownFileType = sourcecode.swift; path = AppInformationViewController.swift; sourceTree = "<group>"; };
		0D5611B3247F852C00B5B094 /* SQLiteKeyValueStore.swift */ = {isa = PBXFileReference; lastKnownFileType = sourcecode.swift; path = SQLiteKeyValueStore.swift; sourceTree = "<group>"; };
		0DD260FE248D549B007C3B2C /* KeychainHelper.swift */ = {isa = PBXFileReference; lastKnownFileType = sourcecode.swift; path = KeychainHelper.swift; sourceTree = "<group>"; };
		0DF6BB96248AD616007E8B0C /* AppUpdateCheckHelper.swift */ = {isa = PBXFileReference; lastKnownFileType = sourcecode.swift; path = AppUpdateCheckHelper.swift; sourceTree = "<group>"; };
		0DF6BB9C248AE232007E8B0C /* AppUpdateCheckerHelperTests.swift */ = {isa = PBXFileReference; lastKnownFileType = sourcecode.swift; path = AppUpdateCheckerHelperTests.swift; sourceTree = "<group>"; };
		0DF6BBB2248C04CF007E8B0C /* app_config_attenuation_duration.pb.swift */ = {isa = PBXFileReference; fileEncoding = 4; lastKnownFileType = sourcecode.swift; name = app_config_attenuation_duration.pb.swift; path = ../../../gen/output/app_config_attenuation_duration.pb.swift; sourceTree = "<group>"; };
		0DF6BBB3248C04CF007E8B0C /* app_config_app_version_config.pb.swift */ = {isa = PBXFileReference; fileEncoding = 4; lastKnownFileType = sourcecode.swift; name = app_config_app_version_config.pb.swift; path = ../../../gen/output/app_config_app_version_config.pb.swift; sourceTree = "<group>"; };
		0DF6BBB4248C04CF007E8B0C /* app_config.pb.swift */ = {isa = PBXFileReference; fileEncoding = 4; lastKnownFileType = sourcecode.swift; name = app_config.pb.swift; path = ../../../gen/output/app_config.pb.swift; sourceTree = "<group>"; };
		0DFCC2692484D7A700E2811D /* ENA-Bridging-Header.h */ = {isa = PBXFileReference; lastKnownFileType = sourcecode.c.h; path = "ENA-Bridging-Header.h"; sourceTree = "<group>"; };
		0DFCC26F2484DC8200E2811D /* ENATests-Bridging-Header.h */ = {isa = PBXFileReference; lastKnownFileType = sourcecode.c.h; path = "ENATests-Bridging-Header.h"; sourceTree = "<group>"; };
		0DFCC2702484DC8400E2811D /* sqlite3.c */ = {isa = PBXFileReference; fileEncoding = 4; lastKnownFileType = sourcecode.c.c; path = sqlite3.c; sourceTree = "<group>"; };
		0DFCC2712484DC8400E2811D /* sqlite3.h */ = {isa = PBXFileReference; fileEncoding = 4; lastKnownFileType = sourcecode.c.h; path = sqlite3.h; sourceTree = "<group>"; };
		1309194E247972C40066E329 /* PrivacyProtectionViewController.swift */ = {isa = PBXFileReference; lastKnownFileType = sourcecode.swift; path = PrivacyProtectionViewController.swift; sourceTree = "<group>"; };
		130CB19B246D92F800ADE602 /* ENAUITestsOnboarding.swift */ = {isa = PBXFileReference; fileEncoding = 4; lastKnownFileType = sourcecode.swift; path = ENAUITestsOnboarding.swift; sourceTree = "<group>"; };
		13156CFE248C19D000AFC472 /* de */ = {isa = PBXFileReference; lastKnownFileType = text.html; name = de; path = de.lproj/usage.html; sourceTree = "<group>"; };
		13156D00248CDECC00AFC472 /* en */ = {isa = PBXFileReference; lastKnownFileType = text.html; name = en; path = en.lproj/usage.html; sourceTree = "<group>"; };
		134F0DB9247578FF00D88934 /* ENAUITestsHome.swift */ = {isa = PBXFileReference; fileEncoding = 4; lastKnownFileType = sourcecode.swift; path = ENAUITestsHome.swift; sourceTree = "<group>"; };
		134F0DBA247578FF00D88934 /* ENAUITests-Extensions.swift */ = {isa = PBXFileReference; fileEncoding = 4; lastKnownFileType = sourcecode.swift; path = "ENAUITests-Extensions.swift"; sourceTree = "<group>"; };
		134F0F2B2475793400D88934 /* SnapshotHelper.swift */ = {isa = PBXFileReference; fileEncoding = 4; lastKnownFileType = sourcecode.swift; name = SnapshotHelper.swift; path = ../../fastlane/SnapshotHelper.swift; sourceTree = "<group>"; };
		13722043247AEEAD00152764 /* UNNotificationCenter+Extension.swift */ = {isa = PBXFileReference; lastKnownFileType = sourcecode.swift; path = "UNNotificationCenter+Extension.swift"; sourceTree = "<group>"; };
		137846482488027500A50AB8 /* OnboardingInfoViewController+Extension.swift */ = {isa = PBXFileReference; lastKnownFileType = sourcecode.swift; path = "OnboardingInfoViewController+Extension.swift"; sourceTree = "<group>"; };
		138910C4247A909000D739F6 /* ENATaskScheduler.swift */ = {isa = PBXFileReference; lastKnownFileType = sourcecode.swift; path = ENATaskScheduler.swift; sourceTree = "<group>"; };
		13BAE9B02472FB1E00CEE58A /* CellConfiguratorIndexPosition.swift */ = {isa = PBXFileReference; lastKnownFileType = sourcecode.swift; path = CellConfiguratorIndexPosition.swift; sourceTree = "<group>"; };
		13E50468248E3CD20086641C /* ENAUITestsAppInformation.swift */ = {isa = PBXFileReference; lastKnownFileType = sourcecode.swift; path = ENAUITestsAppInformation.swift; sourceTree = "<group>"; };
		2F26CE2D248B9C4F00BE30EE /* UIViewController+BackButton.swift */ = {isa = PBXFileReference; lastKnownFileType = sourcecode.swift; path = "UIViewController+BackButton.swift"; sourceTree = "<group>"; };
		2F3218CF248063E300A7AC0A /* UIView+Convenience.swift */ = {isa = PBXFileReference; lastKnownFileType = sourcecode.swift; path = "UIView+Convenience.swift"; sourceTree = "<group>"; };
		2F3D95362518BCD1002B2C81 /* EUSettingsViewController.swift */ = {isa = PBXFileReference; lastKnownFileType = sourcecode.swift; path = EUSettingsViewController.swift; sourceTree = "<group>"; };
		2F3D953B2518BCE9002B2C81 /* EUSettingsViewModel.swift */ = {isa = PBXFileReference; lastKnownFileType = sourcecode.swift; path = EUSettingsViewModel.swift; sourceTree = "<group>"; };
		2F78574F248506BD00323A9C /* HomeTestResultCollectionViewCell.xib */ = {isa = PBXFileReference; fileEncoding = 4; lastKnownFileType = file.xib; path = HomeTestResultCollectionViewCell.xib; sourceTree = "<group>"; };
		2F80CFD8247ED988000F06AF /* ExposureSubmissionIntroViewController.swift */ = {isa = PBXFileReference; lastKnownFileType = sourcecode.swift; path = ExposureSubmissionIntroViewController.swift; sourceTree = "<group>"; };
		2F80CFDA247EDDB3000F06AF /* ExposureSubmissionHotlineViewController.swift */ = {isa = PBXFileReference; lastKnownFileType = sourcecode.swift; path = ExposureSubmissionHotlineViewController.swift; sourceTree = "<group>"; };
		2F96739A24AB70FA008E3147 /* ExposureSubmissionParsable.swift */ = {isa = PBXFileReference; lastKnownFileType = sourcecode.swift; path = ExposureSubmissionParsable.swift; sourceTree = "<group>"; };
		2FA968CD24D8560B008EE367 /* String+Random.swift */ = {isa = PBXFileReference; lastKnownFileType = sourcecode.swift; path = "String+Random.swift"; sourceTree = "<group>"; };
		2FA9E39224D2F2920030561C /* ExposureSubmission+TestResult.swift */ = {isa = PBXFileReference; lastKnownFileType = sourcecode.swift; path = "ExposureSubmission+TestResult.swift"; sourceTree = "<group>"; };
		2FA9E39424D2F2B00030561C /* ExposureSubmission+DeviceRegistrationKey.swift */ = {isa = PBXFileReference; lastKnownFileType = sourcecode.swift; path = "ExposureSubmission+DeviceRegistrationKey.swift"; sourceTree = "<group>"; };
		2FA9E39624D2F3C60030561C /* ExposureSubmissionError.swift */ = {isa = PBXFileReference; lastKnownFileType = sourcecode.swift; path = ExposureSubmissionError.swift; sourceTree = "<group>"; };
		2FA9E39824D2F4350030561C /* ExposureSubmission+ErrorParsing.swift */ = {isa = PBXFileReference; lastKnownFileType = sourcecode.swift; path = "ExposureSubmission+ErrorParsing.swift"; sourceTree = "<group>"; };
		2FA9E39A24D2F4A10030561C /* ExposureSubmissionService+Protocol.swift */ = {isa = PBXFileReference; lastKnownFileType = sourcecode.swift; path = "ExposureSubmissionService+Protocol.swift"; sourceTree = "<group>"; };
		2FC0356E24B342FA00E234AC /* UIViewcontroller+AlertTest.swift */ = {isa = PBXFileReference; lastKnownFileType = sourcecode.swift; path = "UIViewcontroller+AlertTest.swift"; sourceTree = "<group>"; };
		2FC0357024B5B70700E234AC /* Error+FAQUrl.swift */ = {isa = PBXFileReference; lastKnownFileType = sourcecode.swift; path = "Error+FAQUrl.swift"; sourceTree = "<group>"; };
		2FC951FD24DC23B9008D39F4 /* DMConfigurationCell.swift */ = {isa = PBXFileReference; lastKnownFileType = sourcecode.swift; path = DMConfigurationCell.swift; sourceTree = "<group>"; };
		2FD473BE251E0ECE000DCA40 /* EUSettingsViewControllerTests.swift */ = {isa = PBXFileReference; lastKnownFileType = sourcecode.swift; path = EUSettingsViewControllerTests.swift; sourceTree = "<group>"; };
		2FD881CB2490F65C00BEC8FC /* ExposureSubmissionHotlineViewControllerTest.swift */ = {isa = PBXFileReference; lastKnownFileType = sourcecode.swift; path = ExposureSubmissionHotlineViewControllerTest.swift; sourceTree = "<group>"; };
		2FD881CD249115E700BEC8FC /* ExposureSubmissionNavigationControllerTest.swift */ = {isa = PBXFileReference; lastKnownFileType = sourcecode.swift; path = ExposureSubmissionNavigationControllerTest.swift; sourceTree = "<group>"; };
		2FE15A3B249B8C0B0077BD8D /* AccessibilityIdentifiers.swift */ = {isa = PBXFileReference; lastKnownFileType = sourcecode.swift; path = AccessibilityIdentifiers.swift; sourceTree = "<group>"; };
		2FF1D62D2487850200381FFB /* NSMutableAttributedString+Generation.swift */ = {isa = PBXFileReference; lastKnownFileType = sourcecode.swift; path = "NSMutableAttributedString+Generation.swift"; sourceTree = "<group>"; };
		2FF1D62F24880FCF00381FFB /* DynamicTableViewRoundedCell.swift */ = {isa = PBXFileReference; lastKnownFileType = sourcecode.swift; path = DynamicTableViewRoundedCell.swift; sourceTree = "<group>"; };
		35075C092526378D00DE92F7 /* AllTests.xctestplan */ = {isa = PBXFileReference; fileEncoding = 4; lastKnownFileType = text; name = AllTests.xctestplan; path = TestPlans/AllTests.xctestplan; sourceTree = "<group>"; };
		35075C0E252637C300DE92F7 /* SmokeTests.xctestplan */ = {isa = PBXFileReference; fileEncoding = 4; lastKnownFileType = text; name = SmokeTests.xctestplan; path = TestPlans/SmokeTests.xctestplan; sourceTree = "<group>"; };
		35163D23251CFCCB00D220CA /* CachingHTTPClientMock.swift */ = {isa = PBXFileReference; lastKnownFileType = sourcecode.swift; path = CachingHTTPClientMock.swift; sourceTree = "<group>"; };
		3523CA31252DC617002E6DEC /* Screenshots.xctestplan */ = {isa = PBXFileReference; lastKnownFileType = text; name = Screenshots.xctestplan; path = TestPlans/Screenshots.xctestplan; sourceTree = "<group>"; };
		352F25A724EFCBDE00ACDFF3 /* ServerEnvironment.swift */ = {isa = PBXFileReference; fileEncoding = 4; lastKnownFileType = sourcecode.swift; path = ServerEnvironment.swift; sourceTree = "<group>"; };
		353412CB2525EE4A0086D15C /* Globals.swift */ = {isa = PBXFileReference; lastKnownFileType = sourcecode.swift; path = Globals.swift; sourceTree = "<group>"; };
		3539DAD0252B353C00489B1A /* CachedAppConfigurationMock.swift */ = {isa = PBXFileReference; lastKnownFileType = sourcecode.swift; path = CachedAppConfigurationMock.swift; sourceTree = "<group>"; };
		354E305824EFF26E00526C9F /* Country.swift */ = {isa = PBXFileReference; lastKnownFileType = sourcecode.swift; path = Country.swift; sourceTree = "<group>"; };
		35853E11251DDD33008FE983 /* de-config-int-2020-09-25 */ = {isa = PBXFileReference; lastKnownFileType = file; path = "de-config-int-2020-09-25"; sourceTree = "<group>"; };
		359767F024FD13D9001FD591 /* diagnosis_key_batch.pb.swift */ = {isa = PBXFileReference; fileEncoding = 4; lastKnownFileType = sourcecode.swift; name = diagnosis_key_batch.pb.swift; path = ../../../gen/output/diagnosis_key_batch.pb.swift; sourceTree = "<group>"; };
		3598D99924FE280700483F1F /* CountryTests.swift */ = {isa = PBXFileReference; lastKnownFileType = sourcecode.swift; path = CountryTests.swift; sourceTree = "<group>"; };
		35A7F080250A7CF8005E6C33 /* KeychainHelperTests.swift */ = {isa = PBXFileReference; lastKnownFileType = sourcecode.swift; path = KeychainHelperTests.swift; sourceTree = "<group>"; };
		35BE8597251CE495005C2FD0 /* CachingHTTPClient.swift */ = {isa = PBXFileReference; lastKnownFileType = sourcecode.swift; path = CachingHTTPClient.swift; sourceTree = "<group>"; };
		4026C2DB24852B7600926FB4 /* AppInformationViewController+LegalModel.swift */ = {isa = PBXFileReference; lastKnownFileType = sourcecode.swift; path = "AppInformationViewController+LegalModel.swift"; sourceTree = "<group>"; };
		4026C2E324854C8D00926FB4 /* AppInformationLegalCell.swift */ = {isa = PBXFileReference; lastKnownFileType = sourcecode.swift; path = AppInformationLegalCell.swift; sourceTree = "<group>"; };
		50156821252CC11D0012EB94 /* RiskCalculationTestExtension.swift */ = {isa = PBXFileReference; lastKnownFileType = sourcecode.swift; path = RiskCalculationTestExtension.swift; sourceTree = "<group>"; };
		50156829252CC3560012EB94 /* RiskLevelChangedTests.swift */ = {isa = PBXFileReference; lastKnownFileType = sourcecode.swift; path = RiskLevelChangedTests.swift; sourceTree = "<group>"; };
		5022FD3D252DA86A00656985 /* RiskLevelCalculationHierarchyTests.swift */ = {isa = PBXFileReference; lastKnownFileType = sourcecode.swift; path = RiskLevelCalculationHierarchyTests.swift; sourceTree = "<group>"; };
		5022FD42252DAA4B00656985 /* RiskLevelCalculationErrorCasesTest.swift */ = {isa = PBXFileReference; lastKnownFileType = sourcecode.swift; path = RiskLevelCalculationErrorCasesTest.swift; sourceTree = "<group>"; };
		5022FD47252DADCA00656985 /* RiskLevelCalculationTests.swift */ = {isa = PBXFileReference; lastKnownFileType = sourcecode.swift; path = RiskLevelCalculationTests.swift; sourceTree = "<group>"; };
		50BD2E6124FE1E8700932566 /* AppInformationModel.swift */ = {isa = PBXFileReference; lastKnownFileType = sourcecode.swift; path = AppInformationModel.swift; sourceTree = "<group>"; };
		50BD2E6324FE232E00932566 /* AppInformationImprintViewModel.swift */ = {isa = PBXFileReference; lastKnownFileType = sourcecode.swift; path = AppInformationImprintViewModel.swift; sourceTree = "<group>"; };
		50BD2E6F24FE26F300932566 /* AppInformationImprintTest.swift */ = {isa = PBXFileReference; fileEncoding = 4; lastKnownFileType = sourcecode.swift; path = AppInformationImprintTest.swift; sourceTree = "<group>"; };
		50DC527824FEB2AE00F6D8EB /* AppInformationDynamicCell.swift */ = {isa = PBXFileReference; lastKnownFileType = sourcecode.swift; path = AppInformationDynamicCell.swift; sourceTree = "<group>"; };
		50DC527A24FEB5CA00F6D8EB /* AppInformationModelTest.swift */ = {isa = PBXFileReference; lastKnownFileType = sourcecode.swift; path = AppInformationModelTest.swift; sourceTree = "<group>"; };
		50E3BE59250127DF0033E2C7 /* AppInformationDynamicAction.swift */ = {isa = PBXFileReference; lastKnownFileType = sourcecode.swift; path = AppInformationDynamicAction.swift; sourceTree = "<group>"; };
		5111E7622460BB1500ED6498 /* HomeInteractor.swift */ = {isa = PBXFileReference; lastKnownFileType = sourcecode.swift; path = HomeInteractor.swift; sourceTree = "<group>"; };
		51486D9E2484FC0200FCE216 /* HomeRiskLevelCellConfigurator.swift */ = {isa = PBXFileReference; lastKnownFileType = sourcecode.swift; path = HomeRiskLevelCellConfigurator.swift; sourceTree = "<group>"; };
		51486DA02485101500FCE216 /* RiskInactiveCollectionViewCell.swift */ = {isa = PBXFileReference; lastKnownFileType = sourcecode.swift; path = RiskInactiveCollectionViewCell.swift; sourceTree = "<group>"; };
		51486DA12485101500FCE216 /* RiskInactiveCollectionViewCell.xib */ = {isa = PBXFileReference; lastKnownFileType = file.xib; path = RiskInactiveCollectionViewCell.xib; sourceTree = "<group>"; };
		51486DA42485237200FCE216 /* RiskThankYouCollectionViewCell.swift */ = {isa = PBXFileReference; lastKnownFileType = sourcecode.swift; path = RiskThankYouCollectionViewCell.swift; sourceTree = "<group>"; };
		51486DA52485237200FCE216 /* RiskThankYouCollectionViewCell.xib */ = {isa = PBXFileReference; lastKnownFileType = file.xib; path = RiskThankYouCollectionViewCell.xib; sourceTree = "<group>"; };
		514C0A0524772F3400F235F6 /* HomeRiskViewConfigurator.swift */ = {isa = PBXFileReference; lastKnownFileType = sourcecode.swift; path = HomeRiskViewConfigurator.swift; sourceTree = "<group>"; };
		514C0A0724772F5E00F235F6 /* RiskItemView.swift */ = {isa = PBXFileReference; lastKnownFileType = sourcecode.swift; path = RiskItemView.swift; sourceTree = "<group>"; };
		514C0A09247AEEE200F235F6 /* en */ = {isa = PBXFileReference; lastKnownFileType = text.plist.stringsdict; name = en; path = en.lproj/Localizable.stringsdict; sourceTree = "<group>"; };
		514C0A0A247AF9F700F235F6 /* RiskTextItemView.xib */ = {isa = PBXFileReference; lastKnownFileType = file.xib; path = RiskTextItemView.xib; sourceTree = "<group>"; };
		514C0A0C247AFB0200F235F6 /* RiskTextItemView.swift */ = {isa = PBXFileReference; lastKnownFileType = sourcecode.swift; path = RiskTextItemView.swift; sourceTree = "<group>"; };
		514C0A0E247AFEC500F235F6 /* HomeRiskTextItemViewConfigurator.swift */ = {isa = PBXFileReference; lastKnownFileType = sourcecode.swift; path = HomeRiskTextItemViewConfigurator.swift; sourceTree = "<group>"; };
		514C0A10247C15EC00F235F6 /* HomeUnknownRiskCellConfigurator.swift */ = {isa = PBXFileReference; lastKnownFileType = sourcecode.swift; path = HomeUnknownRiskCellConfigurator.swift; sourceTree = "<group>"; };
		514C0A13247C163800F235F6 /* HomeLowRiskCellConfigurator.swift */ = {isa = PBXFileReference; lastKnownFileType = sourcecode.swift; path = HomeLowRiskCellConfigurator.swift; sourceTree = "<group>"; };
		514C0A15247C164700F235F6 /* HomeHighRiskCellConfigurator.swift */ = {isa = PBXFileReference; lastKnownFileType = sourcecode.swift; path = HomeHighRiskCellConfigurator.swift; sourceTree = "<group>"; };
		514C0A19247C16D600F235F6 /* HomeInactiveRiskCellConfigurator.swift */ = {isa = PBXFileReference; lastKnownFileType = sourcecode.swift; path = HomeInactiveRiskCellConfigurator.swift; sourceTree = "<group>"; };
		514E812F24618E3D00636861 /* ExposureDetection.storyboard */ = {isa = PBXFileReference; lastKnownFileType = file.storyboard; path = ExposureDetection.storyboard; sourceTree = "<group>"; };
		514E81332461B97700636861 /* ExposureManager.swift */ = {isa = PBXFileReference; fileEncoding = 4; lastKnownFileType = sourcecode.swift; path = ExposureManager.swift; sourceTree = "<group>"; };
		514EE998246D4C2E00DE4884 /* UITableViewCell+Identifier.swift */ = {isa = PBXFileReference; lastKnownFileType = sourcecode.swift; path = "UITableViewCell+Identifier.swift"; sourceTree = "<group>"; };
		514EE99A246D4C4C00DE4884 /* UITableView+Dequeue.swift */ = {isa = PBXFileReference; lastKnownFileType = sourcecode.swift; path = "UITableView+Dequeue.swift"; sourceTree = "<group>"; };
		514EE99C246D4CFB00DE4884 /* TableViewCellConfigurator.swift */ = {isa = PBXFileReference; lastKnownFileType = sourcecode.swift; path = TableViewCellConfigurator.swift; sourceTree = "<group>"; };
		514EE99F246D4DF800DE4884 /* HomeRiskImageItemViewConfigurator.swift */ = {isa = PBXFileReference; lastKnownFileType = sourcecode.swift; path = HomeRiskImageItemViewConfigurator.swift; sourceTree = "<group>"; };
		515BBDEA2484F8E500CDB674 /* HomeThankYouRiskCellConfigurator.swift */ = {isa = PBXFileReference; lastKnownFileType = sourcecode.swift; path = HomeThankYouRiskCellConfigurator.swift; sourceTree = "<group>"; };
		516E42C924B760EC0008CC30 /* HomeRiskLevelCellConfiguratorTests.swift */ = {isa = PBXFileReference; lastKnownFileType = sourcecode.swift; path = HomeRiskLevelCellConfiguratorTests.swift; sourceTree = "<group>"; };
		516E42FA24B7739F0008CC30 /* HomeUnknownRiskCellConfiguratorTests.swift */ = {isa = PBXFileReference; lastKnownFileType = sourcecode.swift; path = HomeUnknownRiskCellConfiguratorTests.swift; sourceTree = "<group>"; };
		516E42FC24B776A90008CC30 /* HomeLowRiskCellConfiguratorTests.swift */ = {isa = PBXFileReference; lastKnownFileType = sourcecode.swift; path = HomeLowRiskCellConfiguratorTests.swift; sourceTree = "<group>"; };
		516E42FF24B777B20008CC30 /* HomeHighRiskCellConfiguratorTests.swift */ = {isa = PBXFileReference; lastKnownFileType = sourcecode.swift; path = HomeHighRiskCellConfiguratorTests.swift; sourceTree = "<group>"; };
		516E430124B89AED0008CC30 /* CoordinatorTests.swift */ = {isa = PBXFileReference; lastKnownFileType = sourcecode.swift; path = CoordinatorTests.swift; sourceTree = "<group>"; };
		51895EDB245E16CD0085DA38 /* ENAColor.swift */ = {isa = PBXFileReference; lastKnownFileType = sourcecode.swift; path = ENAColor.swift; sourceTree = "<group>"; };
		518A69FA24687D5800444E66 /* RiskLevel.swift */ = {isa = PBXFileReference; lastKnownFileType = sourcecode.swift; path = RiskLevel.swift; sourceTree = "<group>"; };
		51B5B413246DF07300DC5D3E /* RiskImageItemView.xib */ = {isa = PBXFileReference; lastKnownFileType = file.xib; path = RiskImageItemView.xib; sourceTree = "<group>"; };
		51B5B415246DF13D00DC5D3E /* RiskImageItemView.swift */ = {isa = PBXFileReference; lastKnownFileType = sourcecode.swift; path = RiskImageItemView.swift; sourceTree = "<group>"; };
		51B5B41B246EC8B800DC5D3E /* HomeCardCollectionViewCell.swift */ = {isa = PBXFileReference; lastKnownFileType = sourcecode.swift; path = HomeCardCollectionViewCell.swift; sourceTree = "<group>"; };
		51C737BC245B349700286105 /* OnboardingInfoViewController.swift */ = {isa = PBXFileReference; lastKnownFileType = sourcecode.swift; path = OnboardingInfoViewController.swift; sourceTree = "<group>"; };
		51C737BE245B3B5D00286105 /* OnboardingInfo.swift */ = {isa = PBXFileReference; lastKnownFileType = sourcecode.swift; path = OnboardingInfo.swift; sourceTree = "<group>"; };
		51C7790B24867F16004582F8 /* RiskListItemView.xib */ = {isa = PBXFileReference; lastKnownFileType = file.xib; path = RiskListItemView.xib; sourceTree = "<group>"; };
		51C7790D24867F22004582F8 /* RiskListItemView.swift */ = {isa = PBXFileReference; lastKnownFileType = sourcecode.swift; path = RiskListItemView.swift; sourceTree = "<group>"; };
		51C7790F248684F5004582F8 /* HomeRiskListItemViewConfigurator.swift */ = {isa = PBXFileReference; lastKnownFileType = sourcecode.swift; path = HomeRiskListItemViewConfigurator.swift; sourceTree = "<group>"; };
		51C779112486E549004582F8 /* HomeFindingPositiveRiskCellConfigurator.swift */ = {isa = PBXFileReference; lastKnownFileType = sourcecode.swift; path = HomeFindingPositiveRiskCellConfigurator.swift; sourceTree = "<group>"; };
		51C779132486E5AB004582F8 /* RiskFindingPositiveCollectionViewCell.xib */ = {isa = PBXFileReference; lastKnownFileType = file.xib; path = RiskFindingPositiveCollectionViewCell.xib; sourceTree = "<group>"; };
		51C779152486E5BA004582F8 /* RiskFindingPositiveCollectionViewCell.swift */ = {isa = PBXFileReference; lastKnownFileType = sourcecode.swift; path = RiskFindingPositiveCollectionViewCell.swift; sourceTree = "<group>"; };
		51CE1B2E245F5CFC002CF42A /* HomeViewController.swift */ = {isa = PBXFileReference; lastKnownFileType = sourcecode.swift; path = HomeViewController.swift; sourceTree = "<group>"; };
		51CE1B49246016B0002CF42A /* UICollectionViewCell+Identifier.swift */ = {isa = PBXFileReference; lastKnownFileType = sourcecode.swift; path = "UICollectionViewCell+Identifier.swift"; sourceTree = "<group>"; };
		51CE1B4B246016D1002CF42A /* UICollectionReusableView+Identifier.swift */ = {isa = PBXFileReference; lastKnownFileType = sourcecode.swift; path = "UICollectionReusableView+Identifier.swift"; sourceTree = "<group>"; };
		51CE1B5424604DD2002CF42A /* HomeLayout.swift */ = {isa = PBXFileReference; lastKnownFileType = sourcecode.swift; path = HomeLayout.swift; sourceTree = "<group>"; };
		51CE1B76246078B6002CF42A /* ActivateCollectionViewCell.xib */ = {isa = PBXFileReference; fileEncoding = 4; lastKnownFileType = file.xib; path = ActivateCollectionViewCell.xib; sourceTree = "<group>"; };
		51CE1B78246078B6002CF42A /* ActivateCollectionViewCell.swift */ = {isa = PBXFileReference; fileEncoding = 4; lastKnownFileType = sourcecode.swift; path = ActivateCollectionViewCell.swift; sourceTree = "<group>"; };
		51CE1B79246078B6002CF42A /* RiskLevelCollectionViewCell.xib */ = {isa = PBXFileReference; fileEncoding = 4; lastKnownFileType = file.xib; path = RiskLevelCollectionViewCell.xib; sourceTree = "<group>"; };
		51CE1B7A246078B6002CF42A /* RiskLevelCollectionViewCell.swift */ = {isa = PBXFileReference; fileEncoding = 4; lastKnownFileType = sourcecode.swift; path = RiskLevelCollectionViewCell.swift; sourceTree = "<group>"; };
		51CE1B7B246078B6002CF42A /* InfoCollectionViewCell.xib */ = {isa = PBXFileReference; fileEncoding = 4; lastKnownFileType = file.xib; path = InfoCollectionViewCell.xib; sourceTree = "<group>"; };
		51CE1B7C246078B6002CF42A /* InfoCollectionViewCell.swift */ = {isa = PBXFileReference; fileEncoding = 4; lastKnownFileType = sourcecode.swift; path = InfoCollectionViewCell.swift; sourceTree = "<group>"; };
		51CE1B84246078B6002CF42A /* SectionSystemBackgroundDecorationView.swift */ = {isa = PBXFileReference; fileEncoding = 4; lastKnownFileType = sourcecode.swift; path = SectionSystemBackgroundDecorationView.swift; sourceTree = "<group>"; };
		51CE1BB42460AC82002CF42A /* UICollectionView+Dequeue.swift */ = {isa = PBXFileReference; lastKnownFileType = sourcecode.swift; path = "UICollectionView+Dequeue.swift"; sourceTree = "<group>"; };
		51CE1BB92460AFD8002CF42A /* HomeActivateCellConfigurator.swift */ = {isa = PBXFileReference; lastKnownFileType = sourcecode.swift; path = HomeActivateCellConfigurator.swift; sourceTree = "<group>"; };
		51CE1BBC2460B1CB002CF42A /* CollectionViewCellConfigurator.swift */ = {isa = PBXFileReference; fileEncoding = 4; lastKnownFileType = sourcecode.swift; path = CollectionViewCellConfigurator.swift; sourceTree = "<group>"; };
		51CE1BBE2460B222002CF42A /* HomeRiskCellConfigurator.swift */ = {isa = PBXFileReference; lastKnownFileType = sourcecode.swift; path = HomeRiskCellConfigurator.swift; sourceTree = "<group>"; };
		51CE1BC22460B28D002CF42A /* HomeInfoCellConfigurator.swift */ = {isa = PBXFileReference; lastKnownFileType = sourcecode.swift; path = HomeInfoCellConfigurator.swift; sourceTree = "<group>"; };
		51D420B02458397300AD70CA /* Onboarding.storyboard */ = {isa = PBXFileReference; lastKnownFileType = file.storyboard; path = Onboarding.storyboard; sourceTree = "<group>"; };
		51D420B324583ABB00AD70CA /* AppStoryboard.swift */ = {isa = PBXFileReference; lastKnownFileType = sourcecode.swift; path = AppStoryboard.swift; sourceTree = "<group>"; };
		51D420B624583B7200AD70CA /* NSObject+Identifier.swift */ = {isa = PBXFileReference; lastKnownFileType = sourcecode.swift; path = "NSObject+Identifier.swift"; sourceTree = "<group>"; };
		51D420B824583B8300AD70CA /* UIViewController+AppStoryboard.swift */ = {isa = PBXFileReference; lastKnownFileType = sourcecode.swift; path = "UIViewController+AppStoryboard.swift"; sourceTree = "<group>"; };
		51D420C324583E3300AD70CA /* SettingsViewController.swift */ = {isa = PBXFileReference; fileEncoding = 4; lastKnownFileType = sourcecode.swift; lineEnding = 0; path = SettingsViewController.swift; sourceTree = "<group>"; };
		51D420CD245869C800AD70CA /* Home.storyboard */ = {isa = PBXFileReference; lastKnownFileType = file.storyboard; path = Home.storyboard; sourceTree = "<group>"; };
		51D420CF24586AB300AD70CA /* Settings.storyboard */ = {isa = PBXFileReference; lastKnownFileType = file.storyboard; path = Settings.storyboard; sourceTree = "<group>"; };
		51D420D324586DCA00AD70CA /* NotificationName.swift */ = {isa = PBXFileReference; lastKnownFileType = sourcecode.swift; path = NotificationName.swift; sourceTree = "<group>"; };
		51F1255C24BDD75300126C86 /* HomeUnknown48hRiskCellConfigurator.swift */ = {isa = PBXFileReference; lastKnownFileType = sourcecode.swift; path = HomeUnknown48hRiskCellConfigurator.swift; sourceTree = "<group>"; };
		51F1255E24BEFB7A00126C86 /* HomeUnknown48hRiskCellConfiguratorTests.swift */ = {isa = PBXFileReference; lastKnownFileType = sourcecode.swift; path = HomeUnknown48hRiskCellConfiguratorTests.swift; sourceTree = "<group>"; };
		51FE277A2475340300BB8144 /* HomeRiskLoadingItemViewConfigurator.swift */ = {isa = PBXFileReference; lastKnownFileType = sourcecode.swift; path = HomeRiskLoadingItemViewConfigurator.swift; sourceTree = "<group>"; };
		51FE277C247535C400BB8144 /* RiskLoadingItemView.xib */ = {isa = PBXFileReference; lastKnownFileType = file.xib; path = RiskLoadingItemView.xib; sourceTree = "<group>"; };
		51FE277E247535E300BB8144 /* RiskLoadingItemView.swift */ = {isa = PBXFileReference; lastKnownFileType = sourcecode.swift; path = RiskLoadingItemView.swift; sourceTree = "<group>"; };
		710021DB248E44A6001F0B63 /* ENAFont.swift */ = {isa = PBXFileReference; lastKnownFileType = sourcecode.swift; path = ENAFont.swift; sourceTree = "<group>"; };
		710021DD248EAF16001F0B63 /* ExposureSubmissionImageCardCell.xib */ = {isa = PBXFileReference; lastKnownFileType = file.xib; path = ExposureSubmissionImageCardCell.xib; sourceTree = "<group>"; };
		710021DF248EAF9A001F0B63 /* ExposureSubmissionImageCardCell.swift */ = {isa = PBXFileReference; lastKnownFileType = sourcecode.swift; path = ExposureSubmissionImageCardCell.swift; sourceTree = "<group>"; };
		710224E9248FA67F000C5DEF /* HomeTestResultCollectionViewCell.swift */ = {isa = PBXFileReference; lastKnownFileType = sourcecode.swift; path = HomeTestResultCollectionViewCell.swift; sourceTree = "<group>"; };
		710224EB248FC150000C5DEF /* HomeTestResultCellConfigurator.swift */ = {isa = PBXFileReference; lastKnownFileType = sourcecode.swift; path = HomeTestResultCellConfigurator.swift; sourceTree = "<group>"; };
		710224ED2490E2FC000C5DEF /* ExposureSubmissionStepCell.xib */ = {isa = PBXFileReference; lastKnownFileType = file.xib; path = ExposureSubmissionStepCell.xib; sourceTree = "<group>"; };
		710224F32490E7A3000C5DEF /* ExposureSubmissionStepCell.swift */ = {isa = PBXFileReference; lastKnownFileType = sourcecode.swift; path = ExposureSubmissionStepCell.swift; sourceTree = "<group>"; };
		710224F524910661000C5DEF /* ExposureSubmissionDynamicCell.swift */ = {isa = PBXFileReference; lastKnownFileType = sourcecode.swift; path = ExposureSubmissionDynamicCell.swift; sourceTree = "<group>"; };
		710ABB1E2475115500948792 /* UITableViewController+Enum.swift */ = {isa = PBXFileReference; lastKnownFileType = sourcecode.swift; path = "UITableViewController+Enum.swift"; sourceTree = "<group>"; };
		710ABB22247513E300948792 /* DynamicTypeTableViewCell.swift */ = {isa = PBXFileReference; lastKnownFileType = sourcecode.swift; path = DynamicTypeTableViewCell.swift; sourceTree = "<group>"; };
		710ABB24247514BD00948792 /* UIViewController+Segue.swift */ = {isa = PBXFileReference; lastKnownFileType = sourcecode.swift; path = "UIViewController+Segue.swift"; sourceTree = "<group>"; };
		710ABB26247533FA00948792 /* DynamicTableViewController.swift */ = {isa = PBXFileReference; lastKnownFileType = sourcecode.swift; path = DynamicTableViewController.swift; sourceTree = "<group>"; };
		710ABB282475353900948792 /* DynamicTableViewModel.swift */ = {isa = PBXFileReference; lastKnownFileType = sourcecode.swift; path = DynamicTableViewModel.swift; sourceTree = "<group>"; };
		71176E2D24891C02004B0C9F /* ENAColorTests.swift */ = {isa = PBXFileReference; lastKnownFileType = sourcecode.swift; path = ENAColorTests.swift; sourceTree = "<group>"; };
		71176E31248957C3004B0C9F /* AppNavigationController.swift */ = {isa = PBXFileReference; lastKnownFileType = sourcecode.swift; path = AppNavigationController.swift; sourceTree = "<group>"; };
		711EFCC62492EE31005FEF21 /* ENAFooterView.swift */ = {isa = PBXFileReference; lastKnownFileType = sourcecode.swift; path = ENAFooterView.swift; sourceTree = "<group>"; };
		711EFCC824935C79005FEF21 /* ExposureSubmissionTestResultHeaderView.xib */ = {isa = PBXFileReference; lastKnownFileType = file.xib; path = ExposureSubmissionTestResultHeaderView.xib; sourceTree = "<group>"; };
		71330E40248109F600EB10F6 /* DynamicTableViewSection.swift */ = {isa = PBXFileReference; lastKnownFileType = sourcecode.swift; path = DynamicTableViewSection.swift; sourceTree = "<group>"; };
		71330E42248109FD00EB10F6 /* DynamicTableViewCell.swift */ = {isa = PBXFileReference; lastKnownFileType = sourcecode.swift; path = DynamicTableViewCell.swift; sourceTree = "<group>"; };
		71330E4424810A0500EB10F6 /* DynamicTableViewHeader.swift */ = {isa = PBXFileReference; lastKnownFileType = sourcecode.swift; path = DynamicTableViewHeader.swift; sourceTree = "<group>"; };
		71330E4624810A0C00EB10F6 /* DynamicTableViewFooter.swift */ = {isa = PBXFileReference; lastKnownFileType = sourcecode.swift; path = DynamicTableViewFooter.swift; sourceTree = "<group>"; };
		71330E4824810A5A00EB10F6 /* DynamicTableViewAction.swift */ = {isa = PBXFileReference; lastKnownFileType = sourcecode.swift; path = DynamicTableViewAction.swift; sourceTree = "<group>"; };
		713EA25A247818B000AB7EE8 /* DynamicTypeButton.swift */ = {isa = PBXFileReference; lastKnownFileType = sourcecode.swift; path = DynamicTypeButton.swift; sourceTree = "<group>"; };
		713EA25C24798A7000AB7EE8 /* ExposureDetectionRoundedView.swift */ = {isa = PBXFileReference; lastKnownFileType = sourcecode.swift; path = ExposureDetectionRoundedView.swift; sourceTree = "<group>"; };
		713EA25E24798A9100AB7EE8 /* ExposureDetectionRiskCell.swift */ = {isa = PBXFileReference; lastKnownFileType = sourcecode.swift; path = ExposureDetectionRiskCell.swift; sourceTree = "<group>"; };
		713EA26024798AD100AB7EE8 /* InsetTableViewCell.swift */ = {isa = PBXFileReference; lastKnownFileType = sourcecode.swift; path = InsetTableViewCell.swift; sourceTree = "<group>"; };
		713EA26224798F8500AB7EE8 /* ExposureDetectionHeaderCell.swift */ = {isa = PBXFileReference; lastKnownFileType = sourcecode.swift; path = ExposureDetectionHeaderCell.swift; sourceTree = "<group>"; };
		714194E9247A65C60072A090 /* DynamicTableViewHeaderSeparatorView.swift */ = {isa = PBXFileReference; lastKnownFileType = sourcecode.swift; path = DynamicTableViewHeaderSeparatorView.swift; sourceTree = "<group>"; };
		714CD8662472885900F56450 /* ExposureDetectionViewController+DynamicTableViewModel.swift */ = {isa = PBXFileReference; fileEncoding = 4; lastKnownFileType = sourcecode.swift; lineEnding = 0; path = "ExposureDetectionViewController+DynamicTableViewModel.swift"; sourceTree = "<group>"; };
		7154EB49247D21E200A467FF /* ExposureDetectionLongGuideCell.swift */ = {isa = PBXFileReference; lastKnownFileType = sourcecode.swift; path = ExposureDetectionLongGuideCell.swift; sourceTree = "<group>"; };
		7154EB4B247E862100A467FF /* ExposureDetectionLoadingCell.swift */ = {isa = PBXFileReference; lastKnownFileType = sourcecode.swift; path = ExposureDetectionLoadingCell.swift; sourceTree = "<group>"; };
		717D21E8248C022E00D9717E /* DynamicTableViewHtmlCell.swift */ = {isa = PBXFileReference; lastKnownFileType = sourcecode.swift; path = DynamicTableViewHtmlCell.swift; sourceTree = "<group>"; };
		717D21EA248C072300D9717E /* en */ = {isa = PBXFileReference; lastKnownFileType = text.html; name = en; path = "en.lproj/privacy-policy.html"; sourceTree = "<group>"; };
		71AFBD922464251000F91006 /* .swiftlint.yml */ = {isa = PBXFileReference; lastKnownFileType = text.yaml; path = .swiftlint.yml; sourceTree = "<group>"; };
		71B8044424828A6C00D53506 /* .swiftformat */ = {isa = PBXFileReference; lastKnownFileType = text; path = .swiftformat; sourceTree = "<group>"; };
		71B804462484CC0800D53506 /* ENALabel.swift */ = {isa = PBXFileReference; lastKnownFileType = sourcecode.swift; path = ENALabel.swift; sourceTree = "<group>"; };
		71B804482484D37300D53506 /* RiskLegendViewController.swift */ = {isa = PBXFileReference; lastKnownFileType = sourcecode.swift; path = RiskLegendViewController.swift; sourceTree = "<group>"; };
		71B8044C248525CD00D53506 /* RiskLegendViewController+DynamicTableViewModel.swift */ = {isa = PBXFileReference; lastKnownFileType = sourcecode.swift; path = "RiskLegendViewController+DynamicTableViewModel.swift"; sourceTree = "<group>"; };
		71B8044E248526B600D53506 /* DynamicTableViewSpaceCell.swift */ = {isa = PBXFileReference; lastKnownFileType = sourcecode.swift; path = DynamicTableViewSpaceCell.swift; sourceTree = "<group>"; };
		71B804532485273C00D53506 /* RiskLegendDotBodyCell.swift */ = {isa = PBXFileReference; lastKnownFileType = sourcecode.swift; path = RiskLegendDotBodyCell.swift; sourceTree = "<group>"; };
		71C0BEDC2498DD07009A17A0 /* ENANavigationFooterView.swift */ = {isa = PBXFileReference; lastKnownFileType = sourcecode.swift; path = ENANavigationFooterView.swift; sourceTree = "<group>"; };
		71CAB9D1248AACAD00F516A5 /* PixelPerfectLayoutConstraint.swift */ = {isa = PBXFileReference; lastKnownFileType = sourcecode.swift; path = PixelPerfectLayoutConstraint.swift; sourceTree = "<group>"; };
		71CAB9D3248AB33500F516A5 /* DynamicTypeSymbolImageView.swift */ = {isa = PBXFileReference; lastKnownFileType = sourcecode.swift; path = DynamicTypeSymbolImageView.swift; sourceTree = "<group>"; };
		71CC3E9C246D5D8000217F2C /* AppInformationViewController+DynamicTableViewModel.swift */ = {isa = PBXFileReference; lastKnownFileType = sourcecode.swift; path = "AppInformationViewController+DynamicTableViewModel.swift"; sourceTree = "<group>"; };
		71CC3E9E246D6B6800217F2C /* AppInformationDetailViewController.swift */ = {isa = PBXFileReference; lastKnownFileType = sourcecode.swift; path = AppInformationDetailViewController.swift; sourceTree = "<group>"; };
		71CC3EA0246D6BBF00217F2C /* DynamicTypeLabel.swift */ = {isa = PBXFileReference; lastKnownFileType = sourcecode.swift; path = DynamicTypeLabel.swift; sourceTree = "<group>"; };
		71CC3EA2246D6C4000217F2C /* UIFont+DynamicType.swift */ = {isa = PBXFileReference; lastKnownFileType = sourcecode.swift; path = "UIFont+DynamicType.swift"; sourceTree = "<group>"; };
		71D3C1992494EFAC00DBABA8 /* ENANavigationControllerWithFooter.swift */ = {isa = PBXFileReference; lastKnownFileType = sourcecode.swift; path = ENANavigationControllerWithFooter.swift; sourceTree = "<group>"; };
		71EF33D82497F3E8007B7E1B /* ENANavigationControllerWithFooterChild.swift */ = {isa = PBXFileReference; lastKnownFileType = sourcecode.swift; path = ENANavigationControllerWithFooterChild.swift; sourceTree = "<group>"; };
		71EF33DA2497F419007B7E1B /* ENANavigationFooterItem.swift */ = {isa = PBXFileReference; lastKnownFileType = sourcecode.swift; path = ENANavigationFooterItem.swift; sourceTree = "<group>"; };
		71F2E57A2487AEFC00694F1A /* ena-colors.xcassets */ = {isa = PBXFileReference; lastKnownFileType = folder.assetcatalog; path = "ena-colors.xcassets"; sourceTree = "<group>"; };
		71F5418B248BEDBE006DB793 /* de */ = {isa = PBXFileReference; lastKnownFileType = text.html; name = de; path = "de.lproj/privacy-policy.html"; sourceTree = "<group>"; };
		71F54190248BF677006DB793 /* HtmlTextView.swift */ = {isa = PBXFileReference; lastKnownFileType = sourcecode.swift; path = HtmlTextView.swift; sourceTree = "<group>"; };
		71FD8861246EB27F00E804D0 /* ExposureDetectionViewController.swift */ = {isa = PBXFileReference; lastKnownFileType = sourcecode.swift; path = ExposureDetectionViewController.swift; sourceTree = "<group>"; };
		71FE1C68247A8FE100851FEB /* DynamicTableViewHeaderFooterView.swift */ = {isa = PBXFileReference; lastKnownFileType = sourcecode.swift; path = DynamicTableViewHeaderFooterView.swift; sourceTree = "<group>"; };
		71FE1C70247AA7B700851FEB /* DynamicTableViewHeaderImageView.swift */ = {isa = PBXFileReference; fileEncoding = 4; lastKnownFileType = sourcecode.swift; path = DynamicTableViewHeaderImageView.swift; sourceTree = "<group>"; };
		71FE1C73247AC2B500851FEB /* ExposureSubmissionSuccessViewController.swift */ = {isa = PBXFileReference; fileEncoding = 4; lastKnownFileType = sourcecode.swift; path = ExposureSubmissionSuccessViewController.swift; sourceTree = "<group>"; };
		71FE1C74247AC2B500851FEB /* ExposureSubmissionQRScannerViewController.swift */ = {isa = PBXFileReference; fileEncoding = 4; lastKnownFileType = sourcecode.swift; path = ExposureSubmissionQRScannerViewController.swift; sourceTree = "<group>"; };
		71FE1C75247AC2B500851FEB /* ExposureSubmissionOverviewViewController.swift */ = {isa = PBXFileReference; fileEncoding = 4; lastKnownFileType = sourcecode.swift; path = ExposureSubmissionOverviewViewController.swift; sourceTree = "<group>"; };
		71FE1C76247AC2B500851FEB /* ExposureSubmissionTanInputViewController.swift */ = {isa = PBXFileReference; fileEncoding = 4; lastKnownFileType = sourcecode.swift; path = ExposureSubmissionTanInputViewController.swift; sourceTree = "<group>"; };
		71FE1C78247AC2B500851FEB /* ExposureSubmissionTestResultViewController.swift */ = {isa = PBXFileReference; fileEncoding = 4; lastKnownFileType = sourcecode.swift; path = ExposureSubmissionTestResultViewController.swift; sourceTree = "<group>"; };
		71FE1C79247AC2B500851FEB /* ExposureSubmissionNavigationController.swift */ = {isa = PBXFileReference; fileEncoding = 4; lastKnownFileType = sourcecode.swift; path = ExposureSubmissionNavigationController.swift; sourceTree = "<group>"; };
		71FE1C81247AC30300851FEB /* ENATanInput.swift */ = {isa = PBXFileReference; fileEncoding = 4; lastKnownFileType = sourcecode.swift; path = ENATanInput.swift; sourceTree = "<group>"; };
		71FE1C84247AC33D00851FEB /* ExposureSubmissionTestResultHeaderView.swift */ = {isa = PBXFileReference; fileEncoding = 4; lastKnownFileType = sourcecode.swift; path = ExposureSubmissionTestResultHeaderView.swift; sourceTree = "<group>"; };
		71FE1C8A247AC79D00851FEB /* DynamicTableViewIconCell.swift */ = {isa = PBXFileReference; fileEncoding = 4; lastKnownFileType = sourcecode.swift; path = DynamicTableViewIconCell.swift; sourceTree = "<group>"; };
		71FE1C8B247AC79D00851FEB /* DynamicTableViewIconCell.xib */ = {isa = PBXFileReference; fileEncoding = 4; lastKnownFileType = file.xib; path = DynamicTableViewIconCell.xib; sourceTree = "<group>"; };
		85142500245DA0B3009D2791 /* UIViewController+Alert.swift */ = {isa = PBXFileReference; lastKnownFileType = sourcecode.swift; path = "UIViewController+Alert.swift"; sourceTree = "<group>"; };
		8539874E2467094E00D28B62 /* AppIcon.xcassets */ = {isa = PBXFileReference; lastKnownFileType = folder.assetcatalog; path = AppIcon.xcassets; sourceTree = "<group>"; };
		853D987924694A8700490DBA /* ENAButton.swift */ = {isa = PBXFileReference; lastKnownFileType = sourcecode.swift; path = ENAButton.swift; sourceTree = "<group>"; };
		853D98822469DC5000490DBA /* ExposureNotificationSetting.storyboard */ = {isa = PBXFileReference; lastKnownFileType = file.storyboard; path = ExposureNotificationSetting.storyboard; sourceTree = "<group>"; };
		853D98842469DC8100490DBA /* ExposureNotificationSettingViewController.swift */ = {isa = PBXFileReference; fileEncoding = 4; lastKnownFileType = sourcecode.swift; lineEnding = 0; path = ExposureNotificationSettingViewController.swift; sourceTree = "<group>"; };
		85790F2E245C6B72003D47E1 /* ENA.entitlements */ = {isa = PBXFileReference; fileEncoding = 4; lastKnownFileType = text.plist.entitlements; path = ENA.entitlements; sourceTree = "<group>"; };
		858F6F6D245A103C009FFD33 /* ExposureNotification.framework */ = {isa = PBXFileReference; lastKnownFileType = wrapper.framework; name = ExposureNotification.framework; path = System/Library/Frameworks/ExposureNotification.framework; sourceTree = SDKROOT; };
		8595BF5E246032D90056EA27 /* ENASwitch.swift */ = {isa = PBXFileReference; lastKnownFileType = sourcecode.swift; path = ENASwitch.swift; sourceTree = "<group>"; };
		859DD511248549790073D59F /* MockDiagnosisKeysRetrieval.swift */ = {isa = PBXFileReference; lastKnownFileType = sourcecode.swift; path = MockDiagnosisKeysRetrieval.swift; sourceTree = "<group>"; };
		85D7593B2457048F008175F0 /* ENA.app */ = {isa = PBXFileReference; explicitFileType = wrapper.application; includeInIndex = 0; path = ENA.app; sourceTree = BUILT_PRODUCTS_DIR; };
		85D7593E2457048F008175F0 /* AppDelegate.swift */ = {isa = PBXFileReference; lastKnownFileType = sourcecode.swift; path = AppDelegate.swift; sourceTree = "<group>"; };
		85D759402457048F008175F0 /* SceneDelegate.swift */ = {isa = PBXFileReference; lastKnownFileType = sourcecode.swift; path = SceneDelegate.swift; sourceTree = "<group>"; };
		85D7594A24570491008175F0 /* Assets.xcassets */ = {isa = PBXFileReference; lastKnownFileType = folder.assetcatalog; path = Assets.xcassets; sourceTree = "<group>"; };
		85D7594D24570491008175F0 /* Base */ = {isa = PBXFileReference; lastKnownFileType = file.storyboard; name = Base; path = Base.lproj/LaunchScreen.storyboard; sourceTree = "<group>"; };
		85D7594F24570491008175F0 /* Info.plist */ = {isa = PBXFileReference; lastKnownFileType = text.plist.xml; path = Info.plist; sourceTree = "<group>"; };
		85D7595424570491008175F0 /* ENATests.xctest */ = {isa = PBXFileReference; explicitFileType = wrapper.cfbundle; includeInIndex = 0; path = ENATests.xctest; sourceTree = BUILT_PRODUCTS_DIR; };
		85D7595A24570491008175F0 /* Info.plist */ = {isa = PBXFileReference; lastKnownFileType = text.plist.xml; path = Info.plist; sourceTree = "<group>"; };
		85D7595F24570491008175F0 /* ENAUITests.xctest */ = {isa = PBXFileReference; explicitFileType = wrapper.cfbundle; includeInIndex = 0; path = ENAUITests.xctest; sourceTree = BUILT_PRODUCTS_DIR; };
		85D7596324570491008175F0 /* ENAUITests.swift */ = {isa = PBXFileReference; fileEncoding = 4; lastKnownFileType = sourcecode.swift; lineEnding = 0; path = ENAUITests.swift; sourceTree = "<group>"; };
		85D7596524570491008175F0 /* Info.plist */ = {isa = PBXFileReference; lastKnownFileType = text.plist.xml; path = Info.plist; sourceTree = "<group>"; };
		85E33443247EB357006E74EC /* CircularProgressView.swift */ = {isa = PBXFileReference; lastKnownFileType = sourcecode.swift; path = CircularProgressView.swift; sourceTree = "<group>"; };
		9412FAF92523499D0086E139 /* DeltaOnboardingViewControllerTests.swift */ = {isa = PBXFileReference; lastKnownFileType = sourcecode.swift; path = DeltaOnboardingViewControllerTests.swift; sourceTree = "<group>"; };
		9417BA94252B6B5100AD4053 /* DMSQLiteErrorViewController.swift */ = {isa = PBXFileReference; lastKnownFileType = sourcecode.swift; path = DMSQLiteErrorViewController.swift; sourceTree = "<group>"; };
		941ADDAF2518C2B200E421D9 /* EuTracingTableViewCell.swift */ = {isa = PBXFileReference; lastKnownFileType = sourcecode.swift; path = EuTracingTableViewCell.swift; sourceTree = "<group>"; };
		941ADDB12518C3FB00E421D9 /* ENSettingEuTracingViewModel.swift */ = {isa = PBXFileReference; lastKnownFileType = sourcecode.swift; path = ENSettingEuTracingViewModel.swift; sourceTree = "<group>"; };
		941F5ECB2518E82100785F06 /* ENSettingEuTracingViewModelTests.swift */ = {isa = PBXFileReference; lastKnownFileType = sourcecode.swift; path = ENSettingEuTracingViewModelTests.swift; sourceTree = "<group>"; };
		9488C3002521EE8E00504648 /* DeltaOnboardingNavigationController.swift */ = {isa = PBXFileReference; lastKnownFileType = sourcecode.swift; path = DeltaOnboardingNavigationController.swift; sourceTree = "<group>"; };
		94F594612521CBF50077681B /* DeltaOnboardingV15ViewModel.swift */ = {isa = PBXFileReference; lastKnownFileType = sourcecode.swift; path = DeltaOnboardingV15ViewModel.swift; sourceTree = "<group>"; };
		A124E648249BF4EB00E95F72 /* ExposureDetectionExecutorTests.swift */ = {isa = PBXFileReference; lastKnownFileType = sourcecode.swift; path = ExposureDetectionExecutorTests.swift; sourceTree = "<group>"; };
		A124E64B249C4C9000E95F72 /* SAPDownloadedPackagesStore+Helpers.swift */ = {isa = PBXFileReference; lastKnownFileType = sourcecode.swift; path = "SAPDownloadedPackagesStore+Helpers.swift"; sourceTree = "<group>"; };
		A128F04C2489ABE700EC7F6C /* RiskCalculationTests.swift */ = {isa = PBXFileReference; fileEncoding = 4; lastKnownFileType = sourcecode.swift; path = RiskCalculationTests.swift; sourceTree = "<group>"; };
		A128F058248B459F00EC7F6C /* PublicKeyStore.swift */ = {isa = PBXFileReference; lastKnownFileType = sourcecode.swift; path = PublicKeyStore.swift; sourceTree = "<group>"; };
		A14BDEBF24A1AD660063E4EC /* MockExposureDetector.swift */ = {isa = PBXFileReference; lastKnownFileType = sourcecode.swift; path = MockExposureDetector.swift; sourceTree = "<group>"; };
		A1654EFD24B41FEF00C0E115 /* DynamicCellTests.swift */ = {isa = PBXFileReference; lastKnownFileType = sourcecode.swift; path = DynamicCellTests.swift; sourceTree = "<group>"; };
		A1654F0024B43E7F00C0E115 /* DynamicTableViewTextViewCellTests.swift */ = {isa = PBXFileReference; lastKnownFileType = sourcecode.swift; path = DynamicTableViewTextViewCellTests.swift; sourceTree = "<group>"; };
		A16714AE248CA1B70031B111 /* Bundle+ReadPlist.swift */ = {isa = PBXFileReference; lastKnownFileType = sourcecode.swift; path = "Bundle+ReadPlist.swift"; sourceTree = "<group>"; };
		A16714BA248D18D20031B111 /* SummaryMetadata.swift */ = {isa = PBXFileReference; lastKnownFileType = sourcecode.swift; path = SummaryMetadata.swift; sourceTree = "<group>"; };
		A173665124844F29006BE209 /* SQLiteKeyValueStoreTests.swift */ = {isa = PBXFileReference; fileEncoding = 4; lastKnownFileType = sourcecode.swift; path = SQLiteKeyValueStoreTests.swift; sourceTree = "<group>"; };
		A17366542484978A006BE209 /* OnboardingInfoViewControllerUtils.swift */ = {isa = PBXFileReference; lastKnownFileType = sourcecode.swift; path = OnboardingInfoViewControllerUtils.swift; sourceTree = "<group>"; };
		A17DA5E12486D8E7006F310F /* RiskLevelTests.swift */ = {isa = PBXFileReference; lastKnownFileType = sourcecode.swift; path = RiskLevelTests.swift; sourceTree = "<group>"; };
		A1877CA9248F247D006FEFC0 /* SAPDownloadedPackageTests.swift */ = {isa = PBXFileReference; lastKnownFileType = sourcecode.swift; path = SAPDownloadedPackageTests.swift; sourceTree = "<group>"; };
		A189E45E248C325E001D0996 /* de-config */ = {isa = PBXFileReference; lastKnownFileType = file; path = "de-config"; sourceTree = "<group>"; };
		A1BABD0824A57B88000ED515 /* TemporaryExposureKeyMock.swift */ = {isa = PBXFileReference; fileEncoding = 4; lastKnownFileType = sourcecode.swift; path = TemporaryExposureKeyMock.swift; sourceTree = "<group>"; };
		A1BABD0A24A57BA0000ED515 /* ENTemporaryExposureKey+Processing.swift */ = {isa = PBXFileReference; fileEncoding = 4; lastKnownFileType = sourcecode.swift; path = "ENTemporaryExposureKey+Processing.swift"; sourceTree = "<group>"; };
		A1BABD0C24A57BAC000ED515 /* ENTemporaryExposureKey+ProcessingTests.swift */ = {isa = PBXFileReference; fileEncoding = 4; lastKnownFileType = sourcecode.swift; path = "ENTemporaryExposureKey+ProcessingTests.swift"; sourceTree = "<group>"; };
		A1C683F924AEC57400B90D12 /* DynamicTableViewTextViewCell.swift */ = {isa = PBXFileReference; lastKnownFileType = sourcecode.swift; path = DynamicTableViewTextViewCell.swift; sourceTree = "<group>"; };
		A1C683FB24AEC9EE00B90D12 /* DynamicTableViewTextCell.swift */ = {isa = PBXFileReference; lastKnownFileType = sourcecode.swift; path = DynamicTableViewTextCell.swift; sourceTree = "<group>"; };
		A1E41940249410AF0016E52A /* SAPDownloadedPackage+Helpers.swift */ = {isa = PBXFileReference; lastKnownFileType = sourcecode.swift; path = "SAPDownloadedPackage+Helpers.swift"; sourceTree = "<group>"; };
		A1E419442495476C0016E52A /* HTTPClient+MockNetworkStack.swift */ = {isa = PBXFileReference; lastKnownFileType = sourcecode.swift; path = "HTTPClient+MockNetworkStack.swift"; sourceTree = "<group>"; };
		A1E41947249548260016E52A /* HTTPClient+SubmitTests.swift */ = {isa = PBXFileReference; lastKnownFileType = sourcecode.swift; path = "HTTPClient+SubmitTests.swift"; sourceTree = "<group>"; };
		A1E419502495A6EA0016E52A /* HTTPClient+TANForExposureSubmitTests.swift */ = {isa = PBXFileReference; lastKnownFileType = sourcecode.swift; path = "HTTPClient+TANForExposureSubmitTests.swift"; sourceTree = "<group>"; };
		A1E419532495A7850016E52A /* HTTPClient+GetTestResultTests.swift */ = {isa = PBXFileReference; lastKnownFileType = sourcecode.swift; path = "HTTPClient+GetTestResultTests.swift"; sourceTree = "<group>"; };
		A1E419562495A8F50016E52A /* HTTPClient+RegistrationTokenTests.swift */ = {isa = PBXFileReference; lastKnownFileType = sourcecode.swift; path = "HTTPClient+RegistrationTokenTests.swift"; sourceTree = "<group>"; };
		A1E4195B249818020016E52A /* RiskTests.swift */ = {isa = PBXFileReference; lastKnownFileType = sourcecode.swift; path = RiskTests.swift; sourceTree = "<group>"; };
		A1E4195E249824340016E52A /* String+TodayTests.swift */ = {isa = PBXFileReference; lastKnownFileType = sourcecode.swift; path = "String+TodayTests.swift"; sourceTree = "<group>"; };
		A328424B248B91E0006B1F09 /* HomeTestResultLoadingCell.xib */ = {isa = PBXFileReference; fileEncoding = 4; lastKnownFileType = file.xib; path = HomeTestResultLoadingCell.xib; sourceTree = "<group>"; };
		A328424C248B91E0006B1F09 /* HomeTestResultLoadingCell.swift */ = {isa = PBXFileReference; fileEncoding = 4; lastKnownFileType = sourcecode.swift; path = HomeTestResultLoadingCell.swift; sourceTree = "<group>"; };
		A328424F248B9269006B1F09 /* HomeTestResultLoadingCellConfigurator.swift */ = {isa = PBXFileReference; lastKnownFileType = sourcecode.swift; path = HomeTestResultLoadingCellConfigurator.swift; sourceTree = "<group>"; };
		A3284256248E7431006B1F09 /* MockExposureSubmissionService.swift */ = {isa = PBXFileReference; lastKnownFileType = sourcecode.swift; path = MockExposureSubmissionService.swift; sourceTree = "<group>"; };
		A328425B248E82B5006B1F09 /* ExposureSubmissionTestResultViewControllerTests.swift */ = {isa = PBXFileReference; lastKnownFileType = sourcecode.swift; path = ExposureSubmissionTestResultViewControllerTests.swift; sourceTree = "<group>"; };
		A328425E248E943D006B1F09 /* ExposureSubmissionTanInputViewControllerTests.swift */ = {isa = PBXFileReference; lastKnownFileType = sourcecode.swift; path = ExposureSubmissionTanInputViewControllerTests.swift; sourceTree = "<group>"; };
		A32842602490E2AC006B1F09 /* ExposureSubmissionWarnOthersViewControllerTests.swift */ = {isa = PBXFileReference; lastKnownFileType = sourcecode.swift; path = ExposureSubmissionWarnOthersViewControllerTests.swift; sourceTree = "<group>"; };
		A328426224910552006B1F09 /* ExposureSubmissionSuccessViewControllerTests.swift */ = {isa = PBXFileReference; lastKnownFileType = sourcecode.swift; path = ExposureSubmissionSuccessViewControllerTests.swift; sourceTree = "<group>"; };
		A32842642491136E006B1F09 /* ExposureSubmissionUITests.swift */ = {isa = PBXFileReference; lastKnownFileType = sourcecode.swift; path = ExposureSubmissionUITests.swift; sourceTree = "<group>"; };
		A32842662492359E006B1F09 /* MockExposureSubmissionNavigationControllerChild.swift */ = {isa = PBXFileReference; lastKnownFileType = sourcecode.swift; path = MockExposureSubmissionNavigationControllerChild.swift; sourceTree = "<group>"; };
		A32C046424D96348005BEA61 /* HTTPClient+PlausibeDeniabilityTests.swift */ = {isa = PBXFileReference; lastKnownFileType = sourcecode.swift; path = "HTTPClient+PlausibeDeniabilityTests.swift"; sourceTree = "<group>"; };
		A32CA72E24B6F2E300B1A994 /* HomeRiskCellConfiguratorTests.swift */ = {isa = PBXFileReference; lastKnownFileType = sourcecode.swift; path = HomeRiskCellConfiguratorTests.swift; sourceTree = "<group>"; };
		A3483B0A24C5EFA40037855F /* MockExposureDetectionViewControllerDelegate.swift */ = {isa = PBXFileReference; lastKnownFileType = sourcecode.swift; path = MockExposureDetectionViewControllerDelegate.swift; sourceTree = "<group>"; };
		A3552CC324DD6E16008C91BE /* AppDelegate+PlausibleDeniability.swift */ = {isa = PBXFileReference; lastKnownFileType = sourcecode.swift; path = "AppDelegate+PlausibleDeniability.swift"; sourceTree = "<group>"; };
		A3552CC524DD6E78008C91BE /* AppDelegate+ENATaskExecutionDelegate.swift */ = {isa = PBXFileReference; lastKnownFileType = sourcecode.swift; path = "AppDelegate+ENATaskExecutionDelegate.swift"; sourceTree = "<group>"; };
		A36D07B82486D61C00E46F96 /* HomeCardCellButtonDelegate.swift */ = {isa = PBXFileReference; lastKnownFileType = sourcecode.swift; path = HomeCardCellButtonDelegate.swift; sourceTree = "<group>"; };
		A36FACC324C5EA1500DED947 /* ExposureDetectionViewControllerTests.swift */ = {isa = PBXFileReference; lastKnownFileType = sourcecode.swift; path = ExposureDetectionViewControllerTests.swift; sourceTree = "<group>"; };
		A372DA3A24BDA075003248BB /* ExposureSubmissionCoordinator.swift */ = {isa = PBXFileReference; lastKnownFileType = sourcecode.swift; path = ExposureSubmissionCoordinator.swift; sourceTree = "<group>"; };
		A372DA3C24BE01D9003248BB /* MockExposureSubmissionCoordinator.swift */ = {isa = PBXFileReference; lastKnownFileType = sourcecode.swift; path = MockExposureSubmissionCoordinator.swift; sourceTree = "<group>"; };
		A372DA3E24BEF773003248BB /* ExposureSubmissionCoordinatorTests.swift */ = {isa = PBXFileReference; lastKnownFileType = sourcecode.swift; path = ExposureSubmissionCoordinatorTests.swift; sourceTree = "<group>"; };
		A372DA4024BF33F9003248BB /* MockExposureSubmissionCoordinatorDelegate.swift */ = {isa = PBXFileReference; lastKnownFileType = sourcecode.swift; path = MockExposureSubmissionCoordinatorDelegate.swift; sourceTree = "<group>"; };
		A3816085250633D7002286E9 /* RequiresDismissConfirmation.swift */ = {isa = PBXFileReference; lastKnownFileType = sourcecode.swift; path = RequiresDismissConfirmation.swift; sourceTree = "<group>"; };
		A3C4F95F24812CD20047F23E /* ExposureSubmissionWarnOthersViewController.swift */ = {isa = PBXFileReference; lastKnownFileType = sourcecode.swift; path = ExposureSubmissionWarnOthersViewController.swift; sourceTree = "<group>"; };
		A3E851B124ADD09900402485 /* CountdownTimer.swift */ = {isa = PBXFileReference; lastKnownFileType = sourcecode.swift; path = CountdownTimer.swift; sourceTree = "<group>"; };
		A3E851B424ADDAC000402485 /* CountdownTimerTests.swift */ = {isa = PBXFileReference; lastKnownFileType = sourcecode.swift; path = CountdownTimerTests.swift; sourceTree = "<group>"; };
		A3EE6E59249BB7AF00C64B61 /* ExposureSubmissionServiceFactory.swift */ = {isa = PBXFileReference; lastKnownFileType = sourcecode.swift; path = ExposureSubmissionServiceFactory.swift; sourceTree = "<group>"; };
		A3EE6E5B249BB97500C64B61 /* UITestingParameters.swift */ = {isa = PBXFileReference; lastKnownFileType = sourcecode.swift; path = UITestingParameters.swift; sourceTree = "<group>"; };
		A3FF84EB247BFAF00053E947 /* Hasher.swift */ = {isa = PBXFileReference; lastKnownFileType = sourcecode.swift; path = Hasher.swift; sourceTree = "<group>"; };
		AB1011572507C15000D392A2 /* TracingStatusHistory.swift */ = {isa = PBXFileReference; fileEncoding = 4; lastKnownFileType = sourcecode.swift; path = TracingStatusHistory.swift; sourceTree = "<group>"; };
		AB10115A250926BB00D392A2 /* CountryKeypackageDownloader.swift */ = {isa = PBXFileReference; lastKnownFileType = sourcecode.swift; path = CountryKeypackageDownloader.swift; sourceTree = "<group>"; };
		AB1885D025238DAA00D39BBE /* OnboardingInfoViewControllerTests.swift */ = {isa = PBXFileReference; lastKnownFileType = sourcecode.swift; path = OnboardingInfoViewControllerTests.swift; sourceTree = "<group>"; };
		AB1886C3252DE1AE00D39BBE /* Logging.swift */ = {isa = PBXFileReference; fileEncoding = 4; lastKnownFileType = sourcecode.swift; path = Logging.swift; sourceTree = "<group>"; };
		AB1886D0252DE51E00D39BBE /* Bundle+Identifier.swift */ = {isa = PBXFileReference; lastKnownFileType = sourcecode.swift; path = "Bundle+Identifier.swift"; sourceTree = "<group>"; };
		AB1FCBCC2521FC44005930BA /* ServerEnvironmentTests.swift */ = {isa = PBXFileReference; lastKnownFileType = sourcecode.swift; path = ServerEnvironmentTests.swift; sourceTree = "<group>"; };
		AB1FCBDB2521FCD5005930BA /* TestServerEnvironments.json */ = {isa = PBXFileReference; fileEncoding = 4; lastKnownFileType = text.json; path = TestServerEnvironments.json; sourceTree = "<group>"; };
		AB453F5F2534B04400D8339E /* ExposureManagerTests.swift */ = {isa = PBXFileReference; fileEncoding = 4; lastKnownFileType = sourcecode.swift; path = ExposureManagerTests.swift; sourceTree = "<group>"; };
		AB5F84AC24F8F7A1000400D4 /* SerialMigrator.swift */ = {isa = PBXFileReference; lastKnownFileType = sourcecode.swift; path = SerialMigrator.swift; sourceTree = "<group>"; };
		AB5F84AF24F8F7C3000400D4 /* Migration.swift */ = {isa = PBXFileReference; lastKnownFileType = sourcecode.swift; path = Migration.swift; sourceTree = "<group>"; };
		AB5F84B124F8F7E3000400D4 /* Migration0To1.swift */ = {isa = PBXFileReference; lastKnownFileType = sourcecode.swift; path = Migration0To1.swift; sourceTree = "<group>"; };
		AB5F84B324F8FA26000400D4 /* SerialMigratorTests.swift */ = {isa = PBXFileReference; lastKnownFileType = sourcecode.swift; path = SerialMigratorTests.swift; sourceTree = "<group>"; };
		AB5F84B824F92855000400D4 /* DownloadedPackagesSQLLiteStoreV0.swift */ = {isa = PBXFileReference; fileEncoding = 4; lastKnownFileType = sourcecode.swift; path = DownloadedPackagesSQLLiteStoreV0.swift; sourceTree = "<group>"; };
		AB5F84BA24F92876000400D4 /* Migration0To1Tests.swift */ = {isa = PBXFileReference; lastKnownFileType = sourcecode.swift; path = Migration0To1Tests.swift; sourceTree = "<group>"; };
		AB5F84BC24F92E92000400D4 /* SerialMigratorFake.swift */ = {isa = PBXFileReference; lastKnownFileType = sourcecode.swift; path = SerialMigratorFake.swift; sourceTree = "<group>"; };
		AB5F84BF24FE2EB3000400D4 /* DownloadedPackagesStoreV0.swift */ = {isa = PBXFileReference; fileEncoding = 4; lastKnownFileType = sourcecode.swift; path = DownloadedPackagesStoreV0.swift; sourceTree = "<group>"; };
		AB6289CE251BA01400CF61D2 /* Bundle+Version.swift */ = {isa = PBXFileReference; lastKnownFileType = sourcecode.swift; path = "Bundle+Version.swift"; sourceTree = "<group>"; };
		AB6289D3251BA4EC00CF61D2 /* String+Compare.swift */ = {isa = PBXFileReference; fileEncoding = 4; lastKnownFileType = sourcecode.swift; path = "String+Compare.swift"; sourceTree = "<group>"; };
		AB6289D8251C833100CF61D2 /* DMDeltaOnboardingViewController.swift */ = {isa = PBXFileReference; lastKnownFileType = sourcecode.swift; path = DMDeltaOnboardingViewController.swift; sourceTree = "<group>"; };
		AB628A1E251CDADE00CF61D2 /* ServerEnvironments.json */ = {isa = PBXFileReference; lastKnownFileType = text.json; path = ServerEnvironments.json; sourceTree = "<group>"; };
		AB7420AB251B67A8006666AC /* DeltaOnboardingV15.swift */ = {isa = PBXFileReference; lastKnownFileType = sourcecode.swift; path = DeltaOnboardingV15.swift; sourceTree = "<group>"; };
		AB7420B6251B69E2006666AC /* DeltaOnboardingCoordinator.swift */ = {isa = PBXFileReference; lastKnownFileType = sourcecode.swift; path = DeltaOnboardingCoordinator.swift; sourceTree = "<group>"; };
		AB7420C1251B7D59006666AC /* DeltaOnboardingProtocols.swift */ = {isa = PBXFileReference; lastKnownFileType = sourcecode.swift; path = DeltaOnboardingProtocols.swift; sourceTree = "<group>"; };
		AB7420CA251B7D93006666AC /* DeltaOnboardingV15ViewController.swift */ = {isa = PBXFileReference; lastKnownFileType = sourcecode.swift; path = DeltaOnboardingV15ViewController.swift; sourceTree = "<group>"; };
		AB7420DC251B8101006666AC /* DeltaOnboardingCoordinatorTests.swift */ = {isa = PBXFileReference; lastKnownFileType = sourcecode.swift; path = DeltaOnboardingCoordinatorTests.swift; sourceTree = "<group>"; };
		AB8B0D3C253053A1009C067B /* de */ = {isa = PBXFileReference; lastKnownFileType = text.plist.strings; name = de; path = de.lproj/Localizable.links.strings; sourceTree = "<group>"; };
		AB8B0D3D253053D5009C067B /* en */ = {isa = PBXFileReference; lastKnownFileType = text.plist.strings; name = en; path = en.lproj/Localizable.links.strings; sourceTree = "<group>"; };
		AB8B0D3E253053DB009C067B /* tr */ = {isa = PBXFileReference; lastKnownFileType = text.plist.strings; name = tr; path = tr.lproj/Localizable.links.strings; sourceTree = "<group>"; };
		AB8B0D3F253053DF009C067B /* pl */ = {isa = PBXFileReference; lastKnownFileType = text.plist.strings; name = pl; path = pl.lproj/Localizable.links.strings; sourceTree = "<group>"; };
		AB8B0D40253053E2009C067B /* ro */ = {isa = PBXFileReference; lastKnownFileType = text.plist.strings; name = ro; path = ro.lproj/Localizable.links.strings; sourceTree = "<group>"; };
		AB8B0D41253053E5009C067B /* bg */ = {isa = PBXFileReference; lastKnownFileType = text.plist.strings; name = bg; path = bg.lproj/Localizable.links.strings; sourceTree = "<group>"; };
		ABDA2791251CE308006BAE84 /* DMServerEnvironmentViewController.swift */ = {isa = PBXFileReference; lastKnownFileType = sourcecode.swift; path = DMServerEnvironmentViewController.swift; sourceTree = "<group>"; };
		B102BDC22460410600CD55A2 /* README.md */ = {isa = PBXFileReference; lastKnownFileType = net.daringfireball.markdown; path = README.md; sourceTree = "<group>"; };
		B103193124E18A0A00DD02EF /* DMMenuItem.swift */ = {isa = PBXFileReference; lastKnownFileType = sourcecode.swift; path = DMMenuItem.swift; sourceTree = "<group>"; };
		B10EC1F724ED1F8700ED0E48 /* CancellationToken.swift */ = {isa = PBXFileReference; lastKnownFileType = sourcecode.swift; path = CancellationToken.swift; sourceTree = "<group>"; };
		B10F9B89249961B500C418F4 /* DynamicTypeLabelTests.swift */ = {isa = PBXFileReference; fileEncoding = 4; lastKnownFileType = sourcecode.swift; path = DynamicTypeLabelTests.swift; sourceTree = "<group>"; };
		B10FD5F3246EAC1700E9D7F2 /* AppleFilesWriter.swift */ = {isa = PBXFileReference; lastKnownFileType = sourcecode.swift; path = AppleFilesWriter.swift; sourceTree = "<group>"; };
		B111EE2B2465D9F7001AEBB4 /* String+Localization.swift */ = {isa = PBXFileReference; lastKnownFileType = sourcecode.swift; path = "String+Localization.swift"; sourceTree = "<group>"; };
		B1125459246F2C6500AB5036 /* ENTemporaryExposureKey+Convert.swift */ = {isa = PBXFileReference; lastKnownFileType = sourcecode.swift; path = "ENTemporaryExposureKey+Convert.swift"; sourceTree = "<group>"; };
		B11655922491437600316087 /* RiskProvidingConfigurationTests.swift */ = {isa = PBXFileReference; fileEncoding = 4; lastKnownFileType = sourcecode.swift; path = RiskProvidingConfigurationTests.swift; sourceTree = "<group>"; };
		B1175212248A83AB00C3325C /* Risk.swift */ = {isa = PBXFileReference; lastKnownFileType = sourcecode.swift; path = Risk.swift; sourceTree = "<group>"; };
		B1175215248A9F9600C3325C /* ConvertingKeysTests.swift */ = {isa = PBXFileReference; lastKnownFileType = sourcecode.swift; path = ConvertingKeysTests.swift; sourceTree = "<group>"; };
		B1175217248ACFBC00C3325C /* SAP_RiskScoreClass+LowAndHigh.swift */ = {isa = PBXFileReference; lastKnownFileType = sourcecode.swift; path = "SAP_RiskScoreClass+LowAndHigh.swift"; sourceTree = "<group>"; };
		B1175219248ACFFC00C3325C /* SAP_RiskScoreClass+LowAndHighTests.swift */ = {isa = PBXFileReference; lastKnownFileType = sourcecode.swift; path = "SAP_RiskScoreClass+LowAndHighTests.swift"; sourceTree = "<group>"; };
		B120C7C524AFDAB900F68FF1 /* ActiveTracing.swift */ = {isa = PBXFileReference; lastKnownFileType = sourcecode.swift; path = ActiveTracing.swift; sourceTree = "<group>"; };
		B120C7C824AFE7B800F68FF1 /* ActiveTracingTests.swift */ = {isa = PBXFileReference; lastKnownFileType = sourcecode.swift; path = ActiveTracingTests.swift; sourceTree = "<group>"; };
		B1221BDB2492BCEB00E6C4E4 /* Info_Debug.plist */ = {isa = PBXFileReference; fileEncoding = 4; lastKnownFileType = text.plist.xml; path = Info_Debug.plist; sourceTree = "<group>"; };
		B1221BDF2492ECE800E6C4E4 /* CFDictionary+KeychainQuery.swift */ = {isa = PBXFileReference; lastKnownFileType = sourcecode.swift; path = "CFDictionary+KeychainQuery.swift"; sourceTree = "<group>"; };
		B1221BE12492ED0F00E6C4E4 /* CFDictionary+KeychainQueryTests.swift */ = {isa = PBXFileReference; lastKnownFileType = sourcecode.swift; path = "CFDictionary+KeychainQueryTests.swift"; sourceTree = "<group>"; };
		B12995E8246C344100854AD0 /* HTTPClient+Configuration.swift */ = {isa = PBXFileReference; lastKnownFileType = sourcecode.swift; path = "HTTPClient+Configuration.swift"; sourceTree = "<group>"; };
		B14D0CDA246E968C00D5BEBC /* String+Today.swift */ = {isa = PBXFileReference; lastKnownFileType = sourcecode.swift; path = "String+Today.swift"; sourceTree = "<group>"; };
		B14D0CDC246E972400D5BEBC /* ExposureDetectionDelegate.swift */ = {isa = PBXFileReference; lastKnownFileType = sourcecode.swift; path = ExposureDetectionDelegate.swift; sourceTree = "<group>"; };
		B14D0CDE246E976400D5BEBC /* ExposureDetectionTransaction+DidEndPrematurelyReason.swift */ = {isa = PBXFileReference; lastKnownFileType = sourcecode.swift; path = "ExposureDetectionTransaction+DidEndPrematurelyReason.swift"; sourceTree = "<group>"; };
		B153096924706F1000A4A1BD /* URLSession+Default.swift */ = {isa = PBXFileReference; lastKnownFileType = sourcecode.swift; path = "URLSession+Default.swift"; sourceTree = "<group>"; };
		B153096B24706F2400A4A1BD /* URLSessionConfiguration+Default.swift */ = {isa = PBXFileReference; lastKnownFileType = sourcecode.swift; path = "URLSessionConfiguration+Default.swift"; sourceTree = "<group>"; };
		B15382E3248273DC0010F007 /* MockTestStore.swift */ = {isa = PBXFileReference; lastKnownFileType = sourcecode.swift; path = MockTestStore.swift; sourceTree = "<group>"; };
		B15382E6248290BB0010F007 /* AppleFilesWriterTests.swift */ = {isa = PBXFileReference; lastKnownFileType = sourcecode.swift; path = AppleFilesWriterTests.swift; sourceTree = "<group>"; };
		B15382FD248424F00010F007 /* ExposureDetectionTests.swift */ = {isa = PBXFileReference; lastKnownFileType = sourcecode.swift; path = ExposureDetectionTests.swift; sourceTree = "<group>"; };
		B1569DDE245D70990079FCD7 /* DMViewController.swift */ = {isa = PBXFileReference; lastKnownFileType = sourcecode.swift; path = DMViewController.swift; sourceTree = "<group>"; };
		B16177E724802F9B006E435A /* DownloadedPackagesSQLLiteStoreTests.swift */ = {isa = PBXFileReference; lastKnownFileType = sourcecode.swift; path = DownloadedPackagesSQLLiteStoreTests.swift; sourceTree = "<group>"; };
		B161782424804AC3006E435A /* DownloadedPackagesSQLLiteStoreV1.swift */ = {isa = PBXFileReference; lastKnownFileType = sourcecode.swift; path = DownloadedPackagesSQLLiteStoreV1.swift; sourceTree = "<group>"; };
		B161782924805784006E435A /* DeltaCalculationResult.swift */ = {isa = PBXFileReference; lastKnownFileType = sourcecode.swift; path = DeltaCalculationResult.swift; sourceTree = "<group>"; };
		B161782C248062CE006E435A /* DeltaCalculationResultTests.swift */ = {isa = PBXFileReference; lastKnownFileType = sourcecode.swift; path = DeltaCalculationResultTests.swift; sourceTree = "<group>"; };
		B163D10F2499068D001A322C /* SettingsViewModelTests.swift */ = {isa = PBXFileReference; lastKnownFileType = sourcecode.swift; path = SettingsViewModelTests.swift; sourceTree = "<group>"; };
		B163D11424993F64001A322C /* UIFont+DynamicTypeTests.swift */ = {isa = PBXFileReference; lastKnownFileType = sourcecode.swift; path = "UIFont+DynamicTypeTests.swift"; sourceTree = "<group>"; };
		B16457B424DC11EF002879EB /* DMLastSubmissionRequetViewController.swift */ = {isa = PBXFileReference; lastKnownFileType = sourcecode.swift; path = DMLastSubmissionRequetViewController.swift; sourceTree = "<group>"; };
		B16457B824DC19F9002879EB /* DMSettingsViewController.swift */ = {isa = PBXFileReference; lastKnownFileType = sourcecode.swift; path = DMSettingsViewController.swift; sourceTree = "<group>"; };
		B16457BA24DC3309002879EB /* DMLogsViewController.swift */ = {isa = PBXFileReference; lastKnownFileType = sourcecode.swift; path = DMLogsViewController.swift; sourceTree = "<group>"; };
		B1741B422461C105006275D9 /* README.md */ = {isa = PBXFileReference; lastKnownFileType = net.daringfireball.markdown; path = README.md; sourceTree = "<group>"; };
		B1741B432461C257006275D9 /* DMDeveloperMenu.swift */ = {isa = PBXFileReference; lastKnownFileType = sourcecode.swift; path = DMDeveloperMenu.swift; sourceTree = "<group>"; };
		B1741B482462C207006275D9 /* Client.swift */ = {isa = PBXFileReference; fileEncoding = 4; lastKnownFileType = sourcecode.swift; path = Client.swift; sourceTree = "<group>"; };
		B17A44A12464906A00CB195E /* KeyTests.swift */ = {isa = PBXFileReference; lastKnownFileType = sourcecode.swift; path = KeyTests.swift; sourceTree = "<group>"; };
		B184A37F248FFCBE007180F6 /* SecureStore.swift */ = {isa = PBXFileReference; fileEncoding = 4; lastKnownFileType = sourcecode.swift; path = SecureStore.swift; sourceTree = "<group>"; };
		B184A382248FFCE2007180F6 /* CodableExposureDetectionSummary.swift */ = {isa = PBXFileReference; lastKnownFileType = sourcecode.swift; path = CodableExposureDetectionSummary.swift; sourceTree = "<group>"; };
		B18755D024DC45CA00A9202E /* DMStoreViewController.swift */ = {isa = PBXFileReference; lastKnownFileType = sourcecode.swift; path = DMStoreViewController.swift; sourceTree = "<group>"; };
		B18C411C246DB30000B8D8CB /* URL+Helper.swift */ = {isa = PBXFileReference; lastKnownFileType = sourcecode.swift; path = "URL+Helper.swift"; sourceTree = "<group>"; };
		B18CADAD24782FA4006F53F0 /* ExposureStateUpdating.swift */ = {isa = PBXFileReference; lastKnownFileType = sourcecode.swift; path = ExposureStateUpdating.swift; sourceTree = "<group>"; };
		B18E852E248C29D400CF4FB8 /* DetectionMode.swift */ = {isa = PBXFileReference; lastKnownFileType = sourcecode.swift; path = DetectionMode.swift; sourceTree = "<group>"; };
		B19FD7102491A07000A9D56A /* String+SemanticVersion.swift */ = {isa = PBXFileReference; lastKnownFileType = sourcecode.swift; path = "String+SemanticVersion.swift"; sourceTree = "<group>"; };
		B19FD7122491A08500A9D56A /* SAP_SemanticVersion+Compare.swift */ = {isa = PBXFileReference; lastKnownFileType = sourcecode.swift; path = "SAP_SemanticVersion+Compare.swift"; sourceTree = "<group>"; };
		B19FD7142491A4A300A9D56A /* SAP_SemanticVersionTests.swift */ = {isa = PBXFileReference; fileEncoding = 4; lastKnownFileType = sourcecode.swift; path = SAP_SemanticVersionTests.swift; sourceTree = "<group>"; };
		B1A31F6824DAE6C000E263DF /* DMKeyCell.swift */ = {isa = PBXFileReference; lastKnownFileType = sourcecode.swift; path = DMKeyCell.swift; sourceTree = "<group>"; };
		B1A9E70D246D73180024CC12 /* ExposureDetection.swift */ = {isa = PBXFileReference; lastKnownFileType = sourcecode.swift; path = ExposureDetection.swift; sourceTree = "<group>"; };
		B1A9E710246D782F0024CC12 /* SAPDownloadedPackage.swift */ = {isa = PBXFileReference; lastKnownFileType = sourcecode.swift; path = SAPDownloadedPackage.swift; sourceTree = "<group>"; };
		B1AC51D524CED8820087C35B /* DetectionModeTests.swift */ = {isa = PBXFileReference; lastKnownFileType = sourcecode.swift; path = DetectionModeTests.swift; sourceTree = "<group>"; };
		B1B9CF1E246ED2E8008F04F5 /* Sap_FilebucketTests.swift */ = {isa = PBXFileReference; lastKnownFileType = sourcecode.swift; path = Sap_FilebucketTests.swift; sourceTree = "<group>"; };
		B1BFE27124BDE1D500C1181D /* HomeViewController+HowRiskDetectionWorks.swift */ = {isa = PBXFileReference; lastKnownFileType = sourcecode.swift; path = "HomeViewController+HowRiskDetectionWorks.swift"; sourceTree = "<group>"; };
		B1C7EE4324938E9E00F1F284 /* ExposureDetection_DidEndPrematurelyReason+ErrorHandling.swift */ = {isa = PBXFileReference; lastKnownFileType = sourcecode.swift; path = "ExposureDetection_DidEndPrematurelyReason+ErrorHandling.swift"; sourceTree = "<group>"; };
		B1C7EE4524938EB700F1F284 /* ExposureDetection_DidEndPrematurelyReason+ErrorHandlingTests.swift */ = {isa = PBXFileReference; lastKnownFileType = sourcecode.swift; path = "ExposureDetection_DidEndPrematurelyReason+ErrorHandlingTests.swift"; sourceTree = "<group>"; };
		B1C7EE472493D97000F1F284 /* RiskProvidingConfigurationManualTriggerTests.swift */ = {isa = PBXFileReference; lastKnownFileType = sourcecode.swift; path = RiskProvidingConfigurationManualTriggerTests.swift; sourceTree = "<group>"; };
		B1C7EEAD24941A3B00F1F284 /* ManualExposureDetectionState.swift */ = {isa = PBXFileReference; lastKnownFileType = sourcecode.swift; path = ManualExposureDetectionState.swift; sourceTree = "<group>"; };
		B1C7EEAF24941A6B00F1F284 /* RiskConsumer.swift */ = {isa = PBXFileReference; lastKnownFileType = sourcecode.swift; path = RiskConsumer.swift; sourceTree = "<group>"; };
		B1CD333D24865E0000B06E9B /* TracingStatusHistoryTests.swift */ = {isa = PBXFileReference; lastKnownFileType = sourcecode.swift; path = TracingStatusHistoryTests.swift; sourceTree = "<group>"; };
		B1CD33402486AA7100B06E9B /* CoronaWarnURLSessionDelegate.swift */ = {isa = PBXFileReference; lastKnownFileType = sourcecode.swift; path = CoronaWarnURLSessionDelegate.swift; sourceTree = "<group>"; };
		B1D431C7246C69F300E728AD /* HTTPClient+ConfigurationTests.swift */ = {isa = PBXFileReference; lastKnownFileType = sourcecode.swift; path = "HTTPClient+ConfigurationTests.swift"; sourceTree = "<group>"; };
		B1D431CA246C84A400E728AD /* DownloadedPackagesStoreV1.swift */ = {isa = PBXFileReference; lastKnownFileType = sourcecode.swift; path = DownloadedPackagesStoreV1.swift; sourceTree = "<group>"; };
		B1D6B001247DA0320079DDD3 /* ExposureDetectionViewControllerDelegate.swift */ = {isa = PBXFileReference; lastKnownFileType = sourcecode.swift; path = ExposureDetectionViewControllerDelegate.swift; sourceTree = "<group>"; };
		B1D6B003247DA4920079DDD3 /* UIApplication+CoronaWarn.swift */ = {isa = PBXFileReference; lastKnownFileType = sourcecode.swift; path = "UIApplication+CoronaWarn.swift"; sourceTree = "<group>"; };
		B1D7D68624766D2100E4DA5D /* submission_payload.pb.swift */ = {isa = PBXFileReference; fileEncoding = 4; lastKnownFileType = sourcecode.swift; name = submission_payload.pb.swift; path = ../../../gen/output/submission_payload.pb.swift; sourceTree = "<group>"; };
		B1D7D68A24766D2100E4DA5D /* apple_export.pb.swift */ = {isa = PBXFileReference; fileEncoding = 4; lastKnownFileType = sourcecode.swift; name = apple_export.pb.swift; path = ../../../gen/output/apple_export.pb.swift; sourceTree = "<group>"; };
		B1D8CB2524DD4371008C6010 /* DMTracingHistoryViewController.swift */ = {isa = PBXFileReference; lastKnownFileType = sourcecode.swift; path = DMTracingHistoryViewController.swift; sourceTree = "<group>"; };
		B1DDDABB247137B000A07175 /* HTTPClientConfigurationEndpointTests.swift */ = {isa = PBXFileReference; lastKnownFileType = sourcecode.swift; path = HTTPClientConfigurationEndpointTests.swift; sourceTree = "<group>"; };
		B1E23B8524FE4DD3006BCDA6 /* PublicKeyProviderTests.swift */ = {isa = PBXFileReference; lastKnownFileType = sourcecode.swift; path = PublicKeyProviderTests.swift; sourceTree = "<group>"; };
		B1E23B8724FE80EF006BCDA6 /* CancellationTokenTests.swift */ = {isa = PBXFileReference; lastKnownFileType = sourcecode.swift; path = CancellationTokenTests.swift; sourceTree = "<group>"; };
		B1E8C99C2479D4E7006DC678 /* DMSubmissionStateViewController.swift */ = {isa = PBXFileReference; fileEncoding = 4; lastKnownFileType = sourcecode.swift; path = DMSubmissionStateViewController.swift; sourceTree = "<group>"; };
		B1EAEC8A24711884003BE9A2 /* URLSession+Convenience.swift */ = {isa = PBXFileReference; lastKnownFileType = sourcecode.swift; path = "URLSession+Convenience.swift"; sourceTree = "<group>"; };
		B1EAEC8D247118CB003BE9A2 /* URLSession+ConvenienceTests.swift */ = {isa = PBXFileReference; lastKnownFileType = sourcecode.swift; path = "URLSession+ConvenienceTests.swift"; sourceTree = "<group>"; };
		B1EDFD8C248E74D000E7EAFF /* URL+StaticString.swift */ = {isa = PBXFileReference; lastKnownFileType = sourcecode.swift; path = "URL+StaticString.swift"; sourceTree = "<group>"; };
		B1F82DF124718C7300E2E56A /* DMBackendConfigurationViewController.swift */ = {isa = PBXFileReference; lastKnownFileType = sourcecode.swift; path = DMBackendConfigurationViewController.swift; sourceTree = "<group>"; };
		B1F8AE472479B4C30093A588 /* api-response-day-2020-05-16 */ = {isa = PBXFileReference; lastKnownFileType = file; path = "api-response-day-2020-05-16"; sourceTree = "<group>"; };
		B1FC2D1C24D9C87F00083C81 /* DMKeysViewController.swift */ = {isa = PBXFileReference; lastKnownFileType = sourcecode.swift; path = DMKeysViewController.swift; sourceTree = "<group>"; };
		B1FC2D1F24D9C8DF00083C81 /* SAP_TemporaryExposureKey+DeveloperMenu.swift */ = {isa = PBXFileReference; lastKnownFileType = sourcecode.swift; path = "SAP_TemporaryExposureKey+DeveloperMenu.swift"; sourceTree = "<group>"; };
		B1FE13D72487DEED00D012E5 /* RiskCalculation.swift */ = {isa = PBXFileReference; lastKnownFileType = sourcecode.swift; path = RiskCalculation.swift; sourceTree = "<group>"; };
		B1FE13DC248821CB00D012E5 /* RiskProviding.swift */ = {isa = PBXFileReference; lastKnownFileType = sourcecode.swift; path = RiskProviding.swift; sourceTree = "<group>"; };
		B1FE13DE248821E000D012E5 /* RiskProvider.swift */ = {isa = PBXFileReference; lastKnownFileType = sourcecode.swift; path = RiskProvider.swift; sourceTree = "<group>"; };
		B1FE13E1248824E900D012E5 /* RiskProviderTests.swift */ = {isa = PBXFileReference; lastKnownFileType = sourcecode.swift; path = RiskProviderTests.swift; sourceTree = "<group>"; };
		B1FE13E52488255900D012E5 /* RiskProvidingConfiguration.swift */ = {isa = PBXFileReference; lastKnownFileType = sourcecode.swift; path = RiskProvidingConfiguration.swift; sourceTree = "<group>"; };
		B1FE13F824896DDB00D012E5 /* CachedAppConfiguration.swift */ = {isa = PBXFileReference; lastKnownFileType = sourcecode.swift; path = CachedAppConfiguration.swift; sourceTree = "<group>"; };
		B1FE13FA24896E6700D012E5 /* AppConfigurationProviding.swift */ = {isa = PBXFileReference; lastKnownFileType = sourcecode.swift; path = AppConfigurationProviding.swift; sourceTree = "<group>"; };
		B1FE13FD24896EF700D012E5 /* CachedAppConfigurationTests.swift */ = {isa = PBXFileReference; lastKnownFileType = sourcecode.swift; path = CachedAppConfigurationTests.swift; sourceTree = "<group>"; };
		B1FF6B6A2497D0B40041CF02 /* CWASQLite.framework */ = {isa = PBXFileReference; explicitFileType = wrapper.framework; includeInIndex = 0; path = CWASQLite.framework; sourceTree = BUILT_PRODUCTS_DIR; };
		B1FF6B6C2497D0B50041CF02 /* CWASQLite.h */ = {isa = PBXFileReference; lastKnownFileType = sourcecode.c.h; path = CWASQLite.h; sourceTree = "<group>"; };
		B1FF6B6D2497D0B50041CF02 /* Info.plist */ = {isa = PBXFileReference; lastKnownFileType = text.plist.xml; path = Info.plist; sourceTree = "<group>"; };
		CD2EC328247D82EE00C6B3F9 /* NotificationSettingsViewController.swift */ = {isa = PBXFileReference; lastKnownFileType = sourcecode.swift; path = NotificationSettingsViewController.swift; sourceTree = "<group>"; };
		CD678F6A246C43E200B6A0F8 /* MockExposureManager.swift */ = {isa = PBXFileReference; lastKnownFileType = sourcecode.swift; path = MockExposureManager.swift; sourceTree = "<group>"; };
		CD678F6C246C43EE00B6A0F8 /* ClientMock.swift */ = {isa = PBXFileReference; lastKnownFileType = sourcecode.swift; path = ClientMock.swift; sourceTree = "<group>"; };
		CD678F6E246C43FC00B6A0F8 /* MockURLSession.swift */ = {isa = PBXFileReference; lastKnownFileType = sourcecode.swift; path = MockURLSession.swift; sourceTree = "<group>"; };
		CD7F5C732466F6D400D3D03C /* ENATest.entitlements */ = {isa = PBXFileReference; lastKnownFileType = text.plist.entitlements; path = ENATest.entitlements; sourceTree = "<group>"; };
		CD8638522477EBD400A5A07C /* SettingsViewModel.swift */ = {isa = PBXFileReference; lastKnownFileType = sourcecode.swift; path = SettingsViewModel.swift; sourceTree = "<group>"; };
		CD99A39C245B22EE00BF12AF /* ExposureSubmission.storyboard */ = {isa = PBXFileReference; fileEncoding = 4; lastKnownFileType = file.storyboard; path = ExposureSubmission.storyboard; sourceTree = "<group>"; };
		CD99A3A8245C272400BF12AF /* ExposureSubmissionService.swift */ = {isa = PBXFileReference; lastKnownFileType = sourcecode.swift; path = ExposureSubmissionService.swift; sourceTree = "<group>"; };
		CD99A3C92461A47C00BF12AF /* AppStrings.swift */ = {isa = PBXFileReference; lastKnownFileType = sourcecode.swift; path = AppStrings.swift; sourceTree = "<group>"; };
		CDA262F724AB808800612E15 /* Coordinator.swift */ = {isa = PBXFileReference; lastKnownFileType = sourcecode.swift; path = Coordinator.swift; sourceTree = "<group>"; };
		CDCE11D5247D644100F30825 /* NotificationSettingsViewModel.swift */ = {isa = PBXFileReference; lastKnownFileType = sourcecode.swift; path = NotificationSettingsViewModel.swift; sourceTree = "<group>"; };
		CDCE11D8247D64C600F30825 /* NotificationSettingsOnTableViewCell.swift */ = {isa = PBXFileReference; lastKnownFileType = sourcecode.swift; path = NotificationSettingsOnTableViewCell.swift; sourceTree = "<group>"; };
		CDCE11DA247D64D600F30825 /* NotificationSettingsOffTableViewCell.swift */ = {isa = PBXFileReference; lastKnownFileType = sourcecode.swift; path = NotificationSettingsOffTableViewCell.swift; sourceTree = "<group>"; };
		CDD87C54247556DE007CE6CA /* MainSettingsTableViewCell.swift */ = {isa = PBXFileReference; lastKnownFileType = sourcecode.swift; path = MainSettingsTableViewCell.swift; sourceTree = "<group>"; };
		CDD87C5C247559E3007CE6CA /* LabelTableViewCell.swift */ = {isa = PBXFileReference; lastKnownFileType = sourcecode.swift; path = LabelTableViewCell.swift; sourceTree = "<group>"; };
		CDF27BD2246ADBA70044D32B /* ExposureSubmissionServiceTests.swift */ = {isa = PBXFileReference; lastKnownFileType = sourcecode.swift; path = ExposureSubmissionServiceTests.swift; sourceTree = "<group>"; };
		CDF27BD4246ADBF30044D32B /* HTTPClient+DaysAndHoursTests.swift */ = {isa = PBXFileReference; lastKnownFileType = sourcecode.swift; path = "HTTPClient+DaysAndHoursTests.swift"; sourceTree = "<group>"; };
		EB11B02924EE7CA500143A95 /* ENAUITestsSettings.swift */ = {isa = PBXFileReference; lastKnownFileType = sourcecode.swift; path = ENAUITestsSettings.swift; sourceTree = "<group>"; };
		EB23949F24E5492900E71225 /* BackgroundAppRefreshViewModel.swift */ = {isa = PBXFileReference; lastKnownFileType = sourcecode.swift; path = BackgroundAppRefreshViewModel.swift; sourceTree = "<group>"; };
		EB3BCA85250799E7003F27C7 /* DynamicTableViewBulletPointCell.swift */ = {isa = PBXFileReference; lastKnownFileType = sourcecode.swift; path = DynamicTableViewBulletPointCell.swift; sourceTree = "<group>"; };
		EB3BCA872507B6C1003F27C7 /* ExposureSubmissionSymptomsOnsetViewController.swift */ = {isa = PBXFileReference; lastKnownFileType = sourcecode.swift; path = ExposureSubmissionSymptomsOnsetViewController.swift; sourceTree = "<group>"; };
		EB3BCA8A2507B8F3003F27C7 /* ExposureSubmissionSymptomsViewControllerTests.swift */ = {isa = PBXFileReference; lastKnownFileType = sourcecode.swift; path = ExposureSubmissionSymptomsViewControllerTests.swift; sourceTree = "<group>"; };
		EB7057D624E6BACA002235B4 /* InfoBoxView.xib */ = {isa = PBXFileReference; lastKnownFileType = file.xib; path = InfoBoxView.xib; sourceTree = "<group>"; };
		EB7D205324E6A3320089264C /* InfoBoxView.swift */ = {isa = PBXFileReference; lastKnownFileType = sourcecode.swift; path = InfoBoxView.swift; sourceTree = "<group>"; };
		EB7D205524E6A5930089264C /* InfoBoxViewModel.swift */ = {isa = PBXFileReference; lastKnownFileType = sourcecode.swift; path = InfoBoxViewModel.swift; sourceTree = "<group>"; };
		EB7F8E9424E434E000A3CCC4 /* BackgroundAppRefreshViewController.swift */ = {isa = PBXFileReference; lastKnownFileType = sourcecode.swift; path = BackgroundAppRefreshViewController.swift; sourceTree = "<group>"; };
		EB858D1F24E700D10048A0AA /* UIView+Screenshot.swift */ = {isa = PBXFileReference; lastKnownFileType = sourcecode.swift; path = "UIView+Screenshot.swift"; sourceTree = "<group>"; };
		EBCD2411250790F400E5574C /* ExposureSubmissionSymptomsViewController.swift */ = {isa = PBXFileReference; lastKnownFileType = sourcecode.swift; path = ExposureSubmissionSymptomsViewController.swift; sourceTree = "<group>"; };
		EE20EA062469883900770683 /* RiskLegend.storyboard */ = {isa = PBXFileReference; lastKnownFileType = file.storyboard; path = RiskLegend.storyboard; sourceTree = "<group>"; };
		EE22DB7F247FB409001B0A71 /* ENStateHandler.swift */ = {isa = PBXFileReference; fileEncoding = 4; lastKnownFileType = sourcecode.swift; path = ENStateHandler.swift; sourceTree = "<group>"; };
		EE22DB80247FB409001B0A71 /* ENSettingModel.swift */ = {isa = PBXFileReference; fileEncoding = 4; lastKnownFileType = sourcecode.swift; path = ENSettingModel.swift; sourceTree = "<group>"; };
		EE22DB84247FB43A001B0A71 /* TracingHistoryTableViewCell.swift */ = {isa = PBXFileReference; fileEncoding = 4; lastKnownFileType = sourcecode.swift; path = TracingHistoryTableViewCell.swift; sourceTree = "<group>"; };
		EE22DB85247FB43A001B0A71 /* ImageTableViewCell.swift */ = {isa = PBXFileReference; fileEncoding = 4; lastKnownFileType = sourcecode.swift; path = ImageTableViewCell.swift; sourceTree = "<group>"; };
		EE22DB86247FB43A001B0A71 /* ActionDetailTableViewCell.swift */ = {isa = PBXFileReference; fileEncoding = 4; lastKnownFileType = sourcecode.swift; path = ActionDetailTableViewCell.swift; sourceTree = "<group>"; };
		EE22DB87247FB43A001B0A71 /* DescriptionTableViewCell.swift */ = {isa = PBXFileReference; fileEncoding = 4; lastKnownFileType = sourcecode.swift; path = DescriptionTableViewCell.swift; sourceTree = "<group>"; };
		EE22DB88247FB43A001B0A71 /* ActionTableViewCell.swift */ = {isa = PBXFileReference; fileEncoding = 4; lastKnownFileType = sourcecode.swift; path = ActionTableViewCell.swift; sourceTree = "<group>"; };
		EE22DB8E247FB46C001B0A71 /* ENStateTests.swift */ = {isa = PBXFileReference; fileEncoding = 4; lastKnownFileType = sourcecode.swift; path = ENStateTests.swift; sourceTree = "<group>"; };
		EE22DB90247FB479001B0A71 /* MockStateHandlerObserverDelegate.swift */ = {isa = PBXFileReference; fileEncoding = 4; lastKnownFileType = sourcecode.swift; path = MockStateHandlerObserverDelegate.swift; sourceTree = "<group>"; };
		EE269509248FCB0300BAE234 /* de */ = {isa = PBXFileReference; lastKnownFileType = text.plist.strings; name = de; path = de.lproj/InfoPlist.strings; sourceTree = "<group>"; };
		EE26950B248FCB1600BAE234 /* en */ = {isa = PBXFileReference; lastKnownFileType = text.plist.strings; name = en; path = en.lproj/InfoPlist.strings; sourceTree = "<group>"; };
		EE278B2C245F2BBB008B06F9 /* InviteFriends.storyboard */ = {isa = PBXFileReference; lastKnownFileType = file.storyboard; path = InviteFriends.storyboard; sourceTree = "<group>"; };
		EE278B2F245F2C8A008B06F9 /* FriendsInviteController.swift */ = {isa = PBXFileReference; lastKnownFileType = sourcecode.swift; path = FriendsInviteController.swift; sourceTree = "<group>"; };
		EE70C23B245B09E900AC9B2F /* de */ = {isa = PBXFileReference; lastKnownFileType = text.plist.strings; name = de; path = de.lproj/Localizable.strings; sourceTree = "<group>"; };
		EE70C23C245B09E900AC9B2F /* en */ = {isa = PBXFileReference; lastKnownFileType = text.plist.strings; name = en; path = en.lproj/Localizable.strings; sourceTree = "<group>"; };
		EE92A33F245D96DA006B97B0 /* de */ = {isa = PBXFileReference; lastKnownFileType = text.plist.stringsdict; name = de; path = de.lproj/Localizable.stringsdict; sourceTree = "<group>"; };
		EECF5E5524BDCC3C00332B8F /* pl */ = {isa = PBXFileReference; lastKnownFileType = text.html; name = pl; path = pl.lproj/usage.html; sourceTree = "<group>"; };
		EECF5E5624BDCC3C00332B8F /* pl */ = {isa = PBXFileReference; lastKnownFileType = text.html; name = pl; path = "pl.lproj/privacy-policy.html"; sourceTree = "<group>"; };
		EECF5E5724BDCC3C00332B8F /* pl */ = {isa = PBXFileReference; lastKnownFileType = text.plist.strings; name = pl; path = pl.lproj/Localizable.strings; sourceTree = "<group>"; };
		EECF5E5824BDCC3C00332B8F /* pl */ = {isa = PBXFileReference; lastKnownFileType = text.plist.stringsdict; name = pl; path = pl.lproj/Localizable.stringsdict; sourceTree = "<group>"; };
		EECF5E5924BDCC3C00332B8F /* pl */ = {isa = PBXFileReference; lastKnownFileType = text.plist.strings; name = pl; path = pl.lproj/InfoPlist.strings; sourceTree = "<group>"; };
		EECF5E5A24BDCC4D00332B8F /* ro */ = {isa = PBXFileReference; lastKnownFileType = text.html; name = ro; path = ro.lproj/usage.html; sourceTree = "<group>"; };
		EECF5E5B24BDCC4D00332B8F /* ro */ = {isa = PBXFileReference; lastKnownFileType = text.html; name = ro; path = "ro.lproj/privacy-policy.html"; sourceTree = "<group>"; };
		EECF5E5C24BDCC4D00332B8F /* ro */ = {isa = PBXFileReference; lastKnownFileType = text.plist.strings; name = ro; path = ro.lproj/Localizable.strings; sourceTree = "<group>"; };
		EECF5E5D24BDCC4D00332B8F /* ro */ = {isa = PBXFileReference; lastKnownFileType = text.plist.stringsdict; name = ro; path = ro.lproj/Localizable.stringsdict; sourceTree = "<group>"; };
		EECF5E5E24BDCC4D00332B8F /* ro */ = {isa = PBXFileReference; lastKnownFileType = text.plist.strings; name = ro; path = ro.lproj/InfoPlist.strings; sourceTree = "<group>"; };
		EECF5E5F24BDCC5900332B8F /* bg */ = {isa = PBXFileReference; lastKnownFileType = text.html; name = bg; path = bg.lproj/usage.html; sourceTree = "<group>"; };
		EECF5E6024BDCC5A00332B8F /* bg */ = {isa = PBXFileReference; lastKnownFileType = text.html; name = bg; path = "bg.lproj/privacy-policy.html"; sourceTree = "<group>"; };
		EECF5E6124BDCC5A00332B8F /* bg */ = {isa = PBXFileReference; lastKnownFileType = text.plist.strings; name = bg; path = bg.lproj/Localizable.strings; sourceTree = "<group>"; };
		EECF5E6224BDCC5A00332B8F /* bg */ = {isa = PBXFileReference; lastKnownFileType = text.plist.stringsdict; name = bg; path = bg.lproj/Localizable.stringsdict; sourceTree = "<group>"; };
		EECF5E6324BDCC5A00332B8F /* bg */ = {isa = PBXFileReference; lastKnownFileType = text.plist.strings; name = bg; path = bg.lproj/InfoPlist.strings; sourceTree = "<group>"; };
		EEDD6DF524A4885200BC30D0 /* tr */ = {isa = PBXFileReference; lastKnownFileType = text.html; name = tr; path = tr.lproj/usage.html; sourceTree = "<group>"; };
		EEDD6DF624A4885200BC30D0 /* tr */ = {isa = PBXFileReference; lastKnownFileType = text.html; name = tr; path = "tr.lproj/privacy-policy.html"; sourceTree = "<group>"; };
		EEDD6DF724A4885D00BC30D0 /* tr */ = {isa = PBXFileReference; lastKnownFileType = text.plist.strings; name = tr; path = tr.lproj/LaunchScreen.strings; sourceTree = "<group>"; };
		EEDD6DF824A4889D00BC30D0 /* tr */ = {isa = PBXFileReference; lastKnownFileType = text.plist.strings; name = tr; path = tr.lproj/InfoPlist.strings; sourceTree = "<group>"; };
		EEDD6DF924A488A500BC30D0 /* tr */ = {isa = PBXFileReference; lastKnownFileType = text.plist.strings; name = tr; path = tr.lproj/Localizable.strings; sourceTree = "<group>"; };
		EEDD6DFA24A488AD00BC30D0 /* tr */ = {isa = PBXFileReference; lastKnownFileType = text.plist.stringsdict; name = tr; path = tr.lproj/Localizable.stringsdict; sourceTree = "<group>"; };
		EEF10679246EBF8B009DFB4E /* ResetViewController.swift */ = {isa = PBXFileReference; fileEncoding = 4; lastKnownFileType = sourcecode.swift; path = ResetViewController.swift; sourceTree = "<group>"; };
		F22C6E242492082B00712A6B /* DynamicTableViewSpaceCellTests.swift */ = {isa = PBXFileReference; lastKnownFileType = sourcecode.swift; path = DynamicTableViewSpaceCellTests.swift; sourceTree = "<group>"; };
		F247572A24838AC8003E1FC5 /* DynamicTableViewControllerRowsTests.swift */ = {isa = PBXFileReference; lastKnownFileType = sourcecode.swift; path = DynamicTableViewControllerRowsTests.swift; sourceTree = "<group>"; };
		F252472E2483955B00C5556B /* DynamicTableViewControllerFake.storyboard */ = {isa = PBXFileReference; lastKnownFileType = file.storyboard; path = DynamicTableViewControllerFake.storyboard; sourceTree = "<group>"; };
		F25247302484456800C5556B /* DynamicTableViewModelTests.swift */ = {isa = PBXFileReference; fileEncoding = 4; lastKnownFileType = sourcecode.swift; lineEnding = 0; path = DynamicTableViewModelTests.swift; sourceTree = "<group>"; };
		F2DC808D248989CE00EDC40A /* DynamicTableViewControllerRegisterCellsTests.swift */ = {isa = PBXFileReference; lastKnownFileType = sourcecode.swift; path = DynamicTableViewControllerRegisterCellsTests.swift; sourceTree = "<group>"; };
		F2DC808F24898A9400EDC40A /* DynamicTableViewControllerNumberOfRowsAndSectionsTests.swift */ = {isa = PBXFileReference; fileEncoding = 4; lastKnownFileType = sourcecode.swift; lineEnding = 0; path = DynamicTableViewControllerNumberOfRowsAndSectionsTests.swift; sourceTree = "<group>"; };
		F2DC809124898B1800EDC40A /* DynamicTableViewControllerHeaderTests.swift */ = {isa = PBXFileReference; lastKnownFileType = sourcecode.swift; path = DynamicTableViewControllerHeaderTests.swift; sourceTree = "<group>"; };
		F2DC809324898CE600EDC40A /* DynamicTableViewControllerFooterTests.swift */ = {isa = PBXFileReference; lastKnownFileType = sourcecode.swift; path = DynamicTableViewControllerFooterTests.swift; sourceTree = "<group>"; };
		FEDCE0116603B6E00FAEE632 /* ExposureDetectionExecutor.swift */ = {isa = PBXFileReference; fileEncoding = 4; lastKnownFileType = sourcecode.swift; path = ExposureDetectionExecutor.swift; sourceTree = "<group>"; };
		FEDCE1600374711EC77FF572 /* RequiresAppDependencies.swift */ = {isa = PBXFileReference; fileEncoding = 4; lastKnownFileType = sourcecode.swift; path = RequiresAppDependencies.swift; sourceTree = "<group>"; };
		FEDCE1B8926528ED74CDE1B2 /* ENStateHandler+State.swift */ = {isa = PBXFileReference; fileEncoding = 4; lastKnownFileType = sourcecode.swift; path = "ENStateHandler+State.swift"; sourceTree = "<group>"; };
		FEDCE4BE82DC5BFE90575663 /* ExposureDetectionViewController+State.swift */ = {isa = PBXFileReference; fileEncoding = 4; lastKnownFileType = sourcecode.swift; path = "ExposureDetectionViewController+State.swift"; sourceTree = "<group>"; };
		FEDCE838D90CB02C55E15237 /* SceneDelegate+State.swift */ = {isa = PBXFileReference; fileEncoding = 4; lastKnownFileType = sourcecode.swift; path = "SceneDelegate+State.swift"; sourceTree = "<group>"; };
		FEDCEC452596E54A041BBCE9 /* HomeInteractor+State.swift */ = {isa = PBXFileReference; fileEncoding = 4; lastKnownFileType = sourcecode.swift; path = "HomeInteractor+State.swift"; sourceTree = "<group>"; };
/* End PBXFileReference section */

/* Begin PBXFrameworksBuildPhase section */
		85D759382457048F008175F0 /* Frameworks */ = {
			isa = PBXFrameworksBuildPhase;
			buildActionMask = 2147483647;
			files = (
				015E8C0824C997D200C0A4B3 /* CWASQLite.framework in Frameworks */,
				B1B5A76024924B3D0029D5D7 /* FMDB in Frameworks */,
				858F6F6E245A103C009FFD33 /* ExposureNotification.framework in Frameworks */,
				B1EDFD88248E741B00E7EAFF /* SwiftProtobuf in Frameworks */,
				B1EDFD89248E741B00E7EAFF /* ZIPFoundation in Frameworks */,
			);
			runOnlyForDeploymentPostprocessing = 0;
		};
		85D7595124570491008175F0 /* Frameworks */ = {
			isa = PBXFrameworksBuildPhase;
			buildActionMask = 2147483647;
			files = (
			);
			runOnlyForDeploymentPostprocessing = 0;
		};
		85D7595C24570491008175F0 /* Frameworks */ = {
			isa = PBXFrameworksBuildPhase;
			buildActionMask = 2147483647;
			files = (
			);
			runOnlyForDeploymentPostprocessing = 0;
		};
		B1FF6B672497D0B40041CF02 /* Frameworks */ = {
			isa = PBXFrameworksBuildPhase;
			buildActionMask = 2147483647;
			files = (
			);
			runOnlyForDeploymentPostprocessing = 0;
		};
/* End PBXFrameworksBuildPhase section */

/* Begin PBXGroup section */
		0123D5962501381900A91838 /* __test__ */ = {
			isa = PBXGroup;
			children = (
				0123D5972501383100A91838 /* ExposureSubmissionErrorTests.swift */,
			);
			path = __test__;
			sourceTree = "<group>";
		};
		01A1B440252DE53800841B63 /* QRScanner */ = {
			isa = PBXGroup;
			children = (
				01A1B441252DE54600841B63 /* ExposureSubmissionQRScannerViewModelTests.swift */,
			);
			path = QRScanner;
			sourceTree = "<group>";
		};
		01B7232524F8128B0064C0EB /* OptionGroup */ = {
			isa = PBXGroup;
			children = (
				01C2D43F2501243400FB23BF /* __tests__ */,
				01B7232624F812BC0064C0EB /* OptionGroupView.swift */,
				01B7232E24FE4F080064C0EB /* OptionGroupViewModel.swift */,
				01B7232824F812DF0064C0EB /* OptionView.swift */,
				01B7232A24F815B00064C0EB /* MultipleChoiceOptionView.swift */,
				01B7232C24F8E0260064C0EB /* MultipleChoiceChoiceView.swift */,
				01D69492250272E500B45BEA /* DatePickerOption */,
			);
			path = OptionGroup;
			sourceTree = "<group>";
		};
		01C2D43F2501243400FB23BF /* __tests__ */ = {
			isa = PBXGroup;
			children = (
				01C2D440250124E600FB23BF /* OptionGroupViewModelTests.swift */,
			);
			path = __tests__;
			sourceTree = "<group>";
		};
		01C6AC2D252B23FC0052814D /* QRScanner */ = {
			isa = PBXGroup;
			children = (
				71FE1C74247AC2B500851FEB /* ExposureSubmissionQRScannerViewController.swift */,
				01C6AC20252B21DF0052814D /* ExposureSubmissionQRScannerViewController.xib */,
				01C6AC0D252B1E980052814D /* ExposureSubmissionQRScannerViewModel.swift */,
				01C6AC25252B23D70052814D /* ExposureSubmissionQRScannerFocusView.swift */,
				01C6AC31252B29C00052814D /* QRScannerError.swift */,
				01A1B449252DFD7700841B63 /* MetadataObject.swift */,
			);
			path = QRScanner;
			sourceTree = "<group>";
		};
		01D16C5C24ED6981007DB387 /* __tests__ */ = {
			isa = PBXGroup;
			children = (
				01D16C5D24ED69CA007DB387 /* BackgroundAppRefreshViewModelTests.swift */,
				01D16C5F24ED6D9A007DB387 /* MockBackgroundRefreshStatusProvider.swift */,
				01D16C6124ED6DB3007DB387 /* MockLowPowerModeStatusProvider.swift */,
			);
			path = __tests__;
			sourceTree = "<group>";
		};
		01D69492250272E500B45BEA /* DatePickerOption */ = {
			isa = PBXGroup;
			children = (
				01D694932502730700B45BEA /* __tests__ */,
				01C7665D25024A09002C9A5C /* DatePickerOptionView.swift */,
				01D6948A25026EC000B45BEA /* DatePickerOptionViewModel.swift */,
				01D6948C2502717F00B45BEA /* DatePickerDayView.swift */,
				01D69490250272CE00B45BEA /* DatePickerDayViewModel.swift */,
				01D6948E2502729000B45BEA /* DatePickerDay.swift */,
			);
			path = DatePickerOption;
			sourceTree = "<group>";
		};
		01D694932502730700B45BEA /* __tests__ */ = {
			isa = PBXGroup;
			children = (
				01A97DD02506767E00C07C37 /* DatePickerOptionViewModelTests.swift */,
				01A97DD22506769F00C07C37 /* DatePickerDayViewModelTests.swift */,
			);
			path = __tests__;
			sourceTree = "<group>";
		};
		13091950247972CF0066E329 /* PrivacyProtectionViewController */ = {
			isa = PBXGroup;
			children = (
				1309194E247972C40066E329 /* PrivacyProtectionViewController.swift */,
			);
			path = PrivacyProtectionViewController;
			sourceTree = "<group>";
		};
		130CB19A246D92F800ADE602 /* Onboarding */ = {
			isa = PBXGroup;
			children = (
				130CB19B246D92F800ADE602 /* ENAUITestsOnboarding.swift */,
			);
			path = Onboarding;
			sourceTree = "<group>";
		};
		134F0DB8247578FF00D88934 /* Home */ = {
			isa = PBXGroup;
			children = (
				134F0DB9247578FF00D88934 /* ENAUITestsHome.swift */,
			);
			path = Home;
			sourceTree = "<group>";
		};
		138910C3247A907500D739F6 /* Task Scheduling */ = {
			isa = PBXGroup;
			children = (
				138910C4247A909000D739F6 /* ENATaskScheduler.swift */,
			);
			path = "Task Scheduling";
			sourceTree = "<group>";
		};
		13E5046A248E3CE60086641C /* AppInformation */ = {
			isa = PBXGroup;
			children = (
				13E50468248E3CD20086641C /* ENAUITestsAppInformation.swift */,
			);
			path = AppInformation;
			sourceTree = "<group>";
		};
		2F3D95352518BCBA002B2C81 /* EUSettings */ = {
			isa = PBXGroup;
			children = (
				2FD473BD251E0E7F000DCA40 /* __tests__ */,
				2F3D95362518BCD1002B2C81 /* EUSettingsViewController.swift */,
				2F3D953B2518BCE9002B2C81 /* EUSettingsViewModel.swift */,
			);
			path = EUSettings;
			sourceTree = "<group>";
		};
		2FA9E39124D2F2620030561C /* Exposure Submission */ = {
			isa = PBXGroup;
			children = (
				0123D5962501381900A91838 /* __test__ */,
				CD99A3A8245C272400BF12AF /* ExposureSubmissionService.swift */,
				A3EE6E59249BB7AF00C64B61 /* ExposureSubmissionServiceFactory.swift */,
				2FA9E39224D2F2920030561C /* ExposureSubmission+TestResult.swift */,
				2FA9E39424D2F2B00030561C /* ExposureSubmission+DeviceRegistrationKey.swift */,
				2FA9E39624D2F3C60030561C /* ExposureSubmissionError.swift */,
				2FA9E39824D2F4350030561C /* ExposureSubmission+ErrorParsing.swift */,
				2FA9E39A24D2F4A10030561C /* ExposureSubmissionService+Protocol.swift */,
			);
			path = "Exposure Submission";
			sourceTree = "<group>";
		};
		2FC0357524B8755500E234AC /* __tests__ */ = {
			isa = PBXGroup;
			children = (
			);
			path = __tests__;
			sourceTree = "<group>";
		};
		2FC951FA24DC2366008D39F4 /* Cells */ = {
			isa = PBXGroup;
			children = (
				2FC951FD24DC23B9008D39F4 /* DMConfigurationCell.swift */,
			);
			path = Cells;
			sourceTree = "<group>";
		};
		2FD473BD251E0E7F000DCA40 /* __tests__ */ = {
			isa = PBXGroup;
			children = (
				2FD473BE251E0ECE000DCA40 /* EUSettingsViewControllerTests.swift */,
			);
			path = __tests__;
			sourceTree = "<group>";
		};
		35075C002526367700DE92F7 /* TestPlans */ = {
			isa = PBXGroup;
			children = (
				35075C092526378D00DE92F7 /* AllTests.xctestplan */,
				35075C0E252637C300DE92F7 /* SmokeTests.xctestplan */,
				3523CA31252DC617002E6DEC /* Screenshots.xctestplan */,
			);
			name = TestPlans;
			sourceTree = "<group>";
		};
		50BD2E6724FE26F300932566 /* __test__ */ = {
			isa = PBXGroup;
			children = (
				50BD2E6F24FE26F300932566 /* AppInformationImprintTest.swift */,
				50DC527A24FEB5CA00F6D8EB /* AppInformationModelTest.swift */,
			);
			name = __test__;
			sourceTree = "<group>";
		};
		5107E3D72459B2D60042FC9B /* Frameworks */ = {
			isa = PBXGroup;
			children = (
				858F6F6D245A103C009FFD33 /* ExposureNotification.framework */,
			);
			name = Frameworks;
			sourceTree = "<group>";
		};
		514C0A12247C15F000F235F6 /* HomeRiskCellConfigurators */ = {
			isa = PBXGroup;
			children = (
				A32CA72D24B6F28700B1A994 /* __tests__ */,
				51CE1BBE2460B222002CF42A /* HomeRiskCellConfigurator.swift */,
				51486D9E2484FC0200FCE216 /* HomeRiskLevelCellConfigurator.swift */,
				514C0A10247C15EC00F235F6 /* HomeUnknownRiskCellConfigurator.swift */,
				51F1255C24BDD75300126C86 /* HomeUnknown48hRiskCellConfigurator.swift */,
				514C0A13247C163800F235F6 /* HomeLowRiskCellConfigurator.swift */,
				514C0A15247C164700F235F6 /* HomeHighRiskCellConfigurator.swift */,
				514C0A19247C16D600F235F6 /* HomeInactiveRiskCellConfigurator.swift */,
				515BBDEA2484F8E500CDB674 /* HomeThankYouRiskCellConfigurator.swift */,
				51C779112486E549004582F8 /* HomeFindingPositiveRiskCellConfigurator.swift */,
			);
			path = HomeRiskCellConfigurators;
			sourceTree = "<group>";
		};
		514E81312461946E00636861 /* ExposureDetection */ = {
			isa = PBXGroup;
			children = (
				A36FACC224C5E9FC00DED947 /* __tests__ */,
				71FD8861246EB27F00E804D0 /* ExposureDetectionViewController.swift */,
				B1D6B001247DA0320079DDD3 /* ExposureDetectionViewControllerDelegate.swift */,
				714CD8662472885900F56450 /* ExposureDetectionViewController+DynamicTableViewModel.swift */,
			);
			path = ExposureDetection;
			sourceTree = "<group>";
		};
		514E81322461B97700636861 /* Exposure */ = {
			isa = PBXGroup;
			children = (
				B15382DD2482707A0010F007 /* __tests__ */,
				514E81332461B97700636861 /* ExposureManager.swift */,
				CD678F6A246C43E200B6A0F8 /* MockExposureManager.swift */,
				518A69FA24687D5800444E66 /* RiskLevel.swift */,
				A16714BA248D18D20031B111 /* SummaryMetadata.swift */,
				354E305824EFF26E00526C9F /* Country.swift */,
				941ADDB12518C3FB00E421D9 /* ENSettingEuTracingViewModel.swift */,
			);
			path = Exposure;
			sourceTree = "<group>";
		};
		514EE991246D4A1600DE4884 /* Risk Items */ = {
			isa = PBXGroup;
			children = (
				514C0A0724772F5E00F235F6 /* RiskItemView.swift */,
				51B5B415246DF13D00DC5D3E /* RiskImageItemView.swift */,
				51B5B413246DF07300DC5D3E /* RiskImageItemView.xib */,
				51FE277E247535E300BB8144 /* RiskLoadingItemView.swift */,
				51FE277C247535C400BB8144 /* RiskLoadingItemView.xib */,
				514C0A0C247AFB0200F235F6 /* RiskTextItemView.swift */,
				514C0A0A247AF9F700F235F6 /* RiskTextItemView.xib */,
				51C7790D24867F22004582F8 /* RiskListItemView.swift */,
				51C7790B24867F16004582F8 /* RiskListItemView.xib */,
			);
			path = "Risk Items";
			sourceTree = "<group>";
		};
		514EE996246D4BDD00DE4884 /* UICollectionView */ = {
			isa = PBXGroup;
			children = (
				51CE1B49246016B0002CF42A /* UICollectionViewCell+Identifier.swift */,
				51CE1B4B246016D1002CF42A /* UICollectionReusableView+Identifier.swift */,
				51CE1BB42460AC82002CF42A /* UICollectionView+Dequeue.swift */,
			);
			path = UICollectionView;
			sourceTree = "<group>";
		};
		514EE997246D4BEB00DE4884 /* UITableView */ = {
			isa = PBXGroup;
			children = (
				710ABB24247514BD00948792 /* UIViewController+Segue.swift */,
				710ABB1E2475115500948792 /* UITableViewController+Enum.swift */,
				514EE998246D4C2E00DE4884 /* UITableViewCell+Identifier.swift */,
				514EE99A246D4C4C00DE4884 /* UITableView+Dequeue.swift */,
			);
			path = UITableView;
			sourceTree = "<group>";
		};
		515BBDE92484F77300CDB674 /* HomeRiskViewConfigurators */ = {
			isa = PBXGroup;
			children = (
				514C0A0524772F3400F235F6 /* HomeRiskViewConfigurator.swift */,
				514EE99F246D4DF800DE4884 /* HomeRiskImageItemViewConfigurator.swift */,
				514C0A0E247AFEC500F235F6 /* HomeRiskTextItemViewConfigurator.swift */,
				51C7790F248684F5004582F8 /* HomeRiskListItemViewConfigurator.swift */,
				51FE277A2475340300BB8144 /* HomeRiskLoadingItemViewConfigurator.swift */,
			);
			path = HomeRiskViewConfigurators;
			sourceTree = "<group>";
		};
		516E430324B89AF60008CC30 /* __tests__ */ = {
			isa = PBXGroup;
			children = (
				516E430124B89AED0008CC30 /* CoordinatorTests.swift */,
			);
			path = __tests__;
			sourceTree = "<group>";
		};
		518A6A1C246A9F6600444E66 /* HomeRiskCellConfigurator */ = {
			isa = PBXGroup;
			children = (
				515BBDE92484F77300CDB674 /* HomeRiskViewConfigurators */,
				514C0A12247C15F000F235F6 /* HomeRiskCellConfigurators */,
			);
			path = HomeRiskCellConfigurator;
			sourceTree = "<group>";
		};
		51B5B419246E058100DC5D3E /* Risk */ = {
			isa = PBXGroup;
			children = (
				51CE1B7A246078B6002CF42A /* RiskLevelCollectionViewCell.swift */,
				51CE1B79246078B6002CF42A /* RiskLevelCollectionViewCell.xib */,
				51486DA02485101500FCE216 /* RiskInactiveCollectionViewCell.swift */,
				51486DA12485101500FCE216 /* RiskInactiveCollectionViewCell.xib */,
				51486DA42485237200FCE216 /* RiskThankYouCollectionViewCell.swift */,
				51486DA52485237200FCE216 /* RiskThankYouCollectionViewCell.xib */,
				51C779152486E5BA004582F8 /* RiskFindingPositiveCollectionViewCell.swift */,
				51C779132486E5AB004582F8 /* RiskFindingPositiveCollectionViewCell.xib */,
				514EE991246D4A1600DE4884 /* Risk Items */,
			);
			path = Risk;
			sourceTree = "<group>";
		};
		51B5B41A246E059700DC5D3E /* Common */ = {
			isa = PBXGroup;
			children = (
				713EA26024798AD100AB7EE8 /* InsetTableViewCell.swift */,
				71F54190248BF677006DB793 /* HtmlTextView.swift */,
			);
			path = Common;
			sourceTree = "<group>";
		};
		51CE1B74246078B6002CF42A /* Home Screen */ = {
			isa = PBXGroup;
			children = (
				51CE1B75246078B6002CF42A /* Cells */,
				51CE1B83246078B6002CF42A /* Decorations */,
			);
			path = "Home Screen";
			sourceTree = "<group>";
		};
		51CE1B75246078B6002CF42A /* Cells */ = {
			isa = PBXGroup;
			children = (
				51B5B419246E058100DC5D3E /* Risk */,
				A328424C248B91E0006B1F09 /* HomeTestResultLoadingCell.swift */,
				A328424B248B91E0006B1F09 /* HomeTestResultLoadingCell.xib */,
				710224E9248FA67F000C5DEF /* HomeTestResultCollectionViewCell.swift */,
				2F78574F248506BD00323A9C /* HomeTestResultCollectionViewCell.xib */,
				51B5B41B246EC8B800DC5D3E /* HomeCardCollectionViewCell.swift */,
				51CE1B78246078B6002CF42A /* ActivateCollectionViewCell.swift */,
				51CE1B76246078B6002CF42A /* ActivateCollectionViewCell.xib */,
				51CE1B7C246078B6002CF42A /* InfoCollectionViewCell.swift */,
				51CE1B7B246078B6002CF42A /* InfoCollectionViewCell.xib */,
			);
			path = Cells;
			sourceTree = "<group>";
		};
		51CE1B83246078B6002CF42A /* Decorations */ = {
			isa = PBXGroup;
			children = (
				51CE1B84246078B6002CF42A /* SectionSystemBackgroundDecorationView.swift */,
			);
			path = Decorations;
			sourceTree = "<group>";
		};
		51CE1BB82460AE69002CF42A /* Home */ = {
			isa = PBXGroup;
			children = (
				51CE1BB92460AFD8002CF42A /* HomeActivateCellConfigurator.swift */,
				518A6A1C246A9F6600444E66 /* HomeRiskCellConfigurator */,
				51CE1BC22460B28D002CF42A /* HomeInfoCellConfigurator.swift */,
				13BAE9B02472FB1E00CEE58A /* CellConfiguratorIndexPosition.swift */,
				A328424F248B9269006B1F09 /* HomeTestResultLoadingCellConfigurator.swift */,
				710224EB248FC150000C5DEF /* HomeTestResultCellConfigurator.swift */,
			);
			path = Home;
			sourceTree = "<group>";
		};
		51CE1BBB2460B1BA002CF42A /* Protocols */ = {
			isa = PBXGroup;
			children = (
				B18CADAD24782FA4006F53F0 /* ExposureStateUpdating.swift */,
				51CE1BBC2460B1CB002CF42A /* CollectionViewCellConfigurator.swift */,
				514EE99C246D4CFB00DE4884 /* TableViewCellConfigurator.swift */,
				A36D07B82486D61C00E46F96 /* HomeCardCellButtonDelegate.swift */,
				FEDCE1600374711EC77FF572 /* RequiresAppDependencies.swift */,
			);
			path = Protocols;
			sourceTree = "<group>";
		};
		51D420AF2458308400AD70CA /* Onboarding */ = {
			isa = PBXGroup;
			children = (
				AB7420AA251B678E006666AC /* DeltaOnboarding */,
				AB1885CF25238D9B00D39BBE /* __tests__ */,
				51C737BC245B349700286105 /* OnboardingInfoViewController.swift */,
				A17366542484978A006BE209 /* OnboardingInfoViewControllerUtils.swift */,
				137846482488027500A50AB8 /* OnboardingInfoViewController+Extension.swift */,
			);
			path = Onboarding;
			sourceTree = "<group>";
		};
		51D420B224583AA400AD70CA /* Workers */ = {
			isa = PBXGroup;
			children = (
				B1221BDD2492E78100E6C4E4 /* Keychain */,
				B19FD70E2491A04800A9D56A /* Update Checker */,
				B184A381248FFCC3007180F6 /* Store */,
				A1C2B2DA24834934004A3BD5 /* __tests__ */,
				AB1886C3252DE1AE00D39BBE /* Logging.swift */,
				B120C7C524AFDAB900F68FF1 /* ActiveTracing.swift */,
				A3FF84EB247BFAF00053E947 /* Hasher.swift */,
				0D5611B3247F852C00B5B094 /* SQLiteKeyValueStore.swift */,
				016146902487A43E00660992 /* LinkHelper.swift */,
				A128F058248B459F00EC7F6C /* PublicKeyStore.swift */,
			);
			path = Workers;
			sourceTree = "<group>";
		};
		51D420B524583B5100AD70CA /* Extensions */ = {
			isa = PBXGroup;
			children = (
				71176E2C24891BCF004B0C9F /* __tests__ */,
				514EE996246D4BDD00DE4884 /* UICollectionView */,
				514EE997246D4BEB00DE4884 /* UITableView */,
				51895EDB245E16CD0085DA38 /* ENAColor.swift */,
				710021DB248E44A6001F0B63 /* ENAFont.swift */,
				13722043247AEEAD00152764 /* UNNotificationCenter+Extension.swift */,
				51D420B624583B7200AD70CA /* NSObject+Identifier.swift */,
				51D420B824583B8300AD70CA /* UIViewController+AppStoryboard.swift */,
				B1EDFD8C248E74D000E7EAFF /* URL+StaticString.swift */,
				51D420D324586DCA00AD70CA /* NotificationName.swift */,
				85142500245DA0B3009D2791 /* UIViewController+Alert.swift */,
				B111EE2B2465D9F7001AEBB4 /* String+Localization.swift */,
				01C6ABF32527273D0052814D /* String+Insertion.swift */,
				71CC3EA2246D6C4000217F2C /* UIFont+DynamicType.swift */,
				B14D0CDA246E968C00D5BEBC /* String+Today.swift */,
				AB6289D3251BA4EC00CF61D2 /* String+Compare.swift */,
				B153096924706F1000A4A1BD /* URLSession+Default.swift */,
				B153096B24706F2400A4A1BD /* URLSessionConfiguration+Default.swift */,
				B1D6B003247DA4920079DDD3 /* UIApplication+CoronaWarn.swift */,
				2F3218CF248063E300A7AC0A /* UIView+Convenience.swift */,
				2FF1D62D2487850200381FFB /* NSMutableAttributedString+Generation.swift */,
				A16714AE248CA1B70031B111 /* Bundle+ReadPlist.swift */,
				2F26CE2D248B9C4F00BE30EE /* UIViewController+BackButton.swift */,
				B1C7EE4324938E9E00F1F284 /* ExposureDetection_DidEndPrematurelyReason+ErrorHandling.swift */,
				A1BABD0A24A57BA0000ED515 /* ENTemporaryExposureKey+Processing.swift */,
				2F96739A24AB70FA008E3147 /* ExposureSubmissionParsable.swift */,
				2FC0357024B5B70700E234AC /* Error+FAQUrl.swift */,
				2FA968CD24D8560B008EE367 /* String+Random.swift */,
				EB858D1F24E700D10048A0AA /* UIView+Screenshot.swift */,
				01DB708425068167008F7244 /* Calendar+GregorianLocale.swift */,
				AB6289CE251BA01400CF61D2 /* Bundle+Version.swift */,
				AB1886D0252DE51E00D39BBE /* Bundle+Identifier.swift */,
				01C6AC39252B2A500052814D /* UIImage+Color.swift */,
			);
			path = Extensions;
			sourceTree = "<group>";
		};
		51D420C124583D3100AD70CA /* Home */ = {
			isa = PBXGroup;
			children = (
				2FC0357524B8755500E234AC /* __tests__ */,
				51CE1B2E245F5CFC002CF42A /* HomeViewController.swift */,
				5111E7622460BB1500ED6498 /* HomeInteractor.swift */,
				51CE1B5424604DD2002CF42A /* HomeLayout.swift */,
				B1BFE27124BDE1D500C1181D /* HomeViewController+HowRiskDetectionWorks.swift */,
			);
			path = Home;
			sourceTree = "<group>";
		};
		51D420C224583D7B00AD70CA /* Settings */ = {
			isa = PBXGroup;
			children = (
				EB41DC0624E53D3F0029C6F7 /* BackgroundAppRefresh */,
				CDD87C6024766163007CE6CA /* Cells */,
				51D420C324583E3300AD70CA /* SettingsViewController.swift */,
				EEF10679246EBF8B009DFB4E /* ResetViewController.swift */,
				CD2EC328247D82EE00C6B3F9 /* NotificationSettingsViewController.swift */,
			);
			path = Settings;
			sourceTree = "<group>";
		};
		51D420D524598AC200AD70CA /* Source */ = {
			isa = PBXGroup;
			children = (
				353412CB2525EE4A0086D15C /* Globals.swift */,
				AB1FCBCA2521FC21005930BA /* ServerEnvironment */,
				B111EDEC2465B1F4001AEBB4 /* Client */,
				CD99A3C82461A44B00BF12AF /* View Helpers */,
				51CE1BBB2460B1BA002CF42A /* Protocols */,
				8595BF5D246032C40056EA27 /* Views */,
				B1569DD5245D6C790079FCD7 /* Developer Menu */,
				51EE9A6A245C0F7900F2544F /* Models */,
				85D759802459A82D008175F0 /* Services */,
				85D759712457059A008175F0 /* Scenes */,
				51D420B224583AA400AD70CA /* Workers */,
				51D420B524583B5100AD70CA /* Extensions */,
				85D7593E2457048F008175F0 /* AppDelegate.swift */,
				A3552CC524DD6E78008C91BE /* AppDelegate+ENATaskExecutionDelegate.swift */,
				A3552CC324DD6E16008C91BE /* AppDelegate+PlausibleDeniability.swift */,
				85D759402457048F008175F0 /* SceneDelegate.swift */,
				CDA262F724AB808800612E15 /* Coordinator.swift */,
				516E430324B89AF60008CC30 /* __tests__ */,
			);
			path = Source;
			sourceTree = "<group>";
		};
		51EE9A6A245C0F7900F2544F /* Models */ = {
			isa = PBXGroup;
			children = (
				B1AC51D424CED8740087C35B /* __tests__ */,
				138910C3247A907500D739F6 /* Task Scheduling */,
				CD8638512477EBAA00A5A07C /* Settings */,
				B1125458246F2C2100AB5036 /* Converting Keys */,
				514E81322461B97700636861 /* Exposure */,
				51CE1BB82460AE69002CF42A /* Home */,
				51EE9A6C245C0FB500F2544F /* Onboarding */,
				B18E852E248C29D400CF4FB8 /* DetectionMode.swift */,
				FEDCE21C117BF675C80F5989 /* States */,
				B10EC1F724ED1F8700ED0E48 /* CancellationToken.swift */,
				0144BDE0250924CC00B0857C /* SymptomsOnset.swift */,
			);
			path = Models;
			sourceTree = "<group>";
		};
		51EE9A6C245C0FB500F2544F /* Onboarding */ = {
			isa = PBXGroup;
			children = (
				51C737BE245B3B5D00286105 /* OnboardingInfo.swift */,
			);
			path = Onboarding;
			sourceTree = "<group>";
		};
		71176E2C24891BCF004B0C9F /* __tests__ */ = {
			isa = PBXGroup;
			children = (
				71176E2D24891C02004B0C9F /* ENAColorTests.swift */,
				A1BABD0C24A57BAC000ED515 /* ENTemporaryExposureKey+ProcessingTests.swift */,
				B1C7EE4524938EB700F1F284 /* ExposureDetection_DidEndPrematurelyReason+ErrorHandlingTests.swift */,
				B163D11424993F64001A322C /* UIFont+DynamicTypeTests.swift */,
				A1E4195E249824340016E52A /* String+TodayTests.swift */,
				2FC0356E24B342FA00E234AC /* UIViewcontroller+AlertTest.swift */,
			);
			path = __tests__;
			sourceTree = "<group>";
		};
		71176E30248957B1004B0C9F /* App */ = {
			isa = PBXGroup;
			children = (
				71176E31248957C3004B0C9F /* AppNavigationController.swift */,
			);
			path = App;
			sourceTree = "<group>";
		};
		7143D07424990A3100608DDE /* NavigationControllerWithFooter */ = {
			isa = PBXGroup;
			children = (
				71D3C1992494EFAC00DBABA8 /* ENANavigationControllerWithFooter.swift */,
				71EF33D82497F3E8007B7E1B /* ENANavigationControllerWithFooterChild.swift */,
				71EF33DA2497F419007B7E1B /* ENANavigationFooterItem.swift */,
				71C0BEDC2498DD07009A17A0 /* ENANavigationFooterView.swift */,
			);
			path = NavigationControllerWithFooter;
			sourceTree = "<group>";
		};
		71B804502485272200D53506 /* RiskLegend */ = {
			isa = PBXGroup;
			children = (
				71B804532485273C00D53506 /* RiskLegendDotBodyCell.swift */,
			);
			path = RiskLegend;
			sourceTree = "<group>";
		};
		71F76D0E24767AF100515A01 /* DynamicTableViewController */ = {
			isa = PBXGroup;
			children = (
				F247572E2483934B003E1FC5 /* __tests__ */,
				71F76D0F24767B2500515A01 /* Views */,
				710ABB26247533FA00948792 /* DynamicTableViewController.swift */,
				710ABB282475353900948792 /* DynamicTableViewModel.swift */,
				71330E40248109F600EB10F6 /* DynamicTableViewSection.swift */,
				71330E4424810A0500EB10F6 /* DynamicTableViewHeader.swift */,
				71330E4624810A0C00EB10F6 /* DynamicTableViewFooter.swift */,
				71330E42248109FD00EB10F6 /* DynamicTableViewCell.swift */,
				A1C683FB24AEC9EE00B90D12 /* DynamicTableViewTextCell.swift */,
				71330E4824810A5A00EB10F6 /* DynamicTableViewAction.swift */,
			);
			path = DynamicTableViewController;
			sourceTree = "<group>";
		};
		71F76D0F24767B2500515A01 /* Views */ = {
			isa = PBXGroup;
			children = (
				71FE1C68247A8FE100851FEB /* DynamicTableViewHeaderFooterView.swift */,
				71FE1C70247AA7B700851FEB /* DynamicTableViewHeaderImageView.swift */,
				714194E9247A65C60072A090 /* DynamicTableViewHeaderSeparatorView.swift */,
				710ABB22247513E300948792 /* DynamicTypeTableViewCell.swift */,
				71FE1C8A247AC79D00851FEB /* DynamicTableViewIconCell.swift */,
				71FE1C8B247AC79D00851FEB /* DynamicTableViewIconCell.xib */,
				EB3BCA85250799E7003F27C7 /* DynamicTableViewBulletPointCell.swift */,
				71B8044E248526B600D53506 /* DynamicTableViewSpaceCell.swift */,
				2FF1D62F24880FCF00381FFB /* DynamicTableViewRoundedCell.swift */,
				717D21E8248C022E00D9717E /* DynamicTableViewHtmlCell.swift */,
				A1C683F924AEC57400B90D12 /* DynamicTableViewTextViewCell.swift */,
				01B7232324F812500064C0EB /* DynamicTableViewOptionGroupCell.swift */,
			);
			path = Views;
			sourceTree = "<group>";
		};
		71FE1C83247AC33D00851FEB /* ExposureSubmission */ = {
			isa = PBXGroup;
			children = (
				71FE1C84247AC33D00851FEB /* ExposureSubmissionTestResultHeaderView.swift */,
				711EFCC824935C79005FEF21 /* ExposureSubmissionTestResultHeaderView.xib */,
				710021DF248EAF9A001F0B63 /* ExposureSubmissionImageCardCell.swift */,
				710021DD248EAF16001F0B63 /* ExposureSubmissionImageCardCell.xib */,
				710224F32490E7A3000C5DEF /* ExposureSubmissionStepCell.swift */,
				710224ED2490E2FC000C5DEF /* ExposureSubmissionStepCell.xib */,
			);
			path = ExposureSubmission;
			sourceTree = "<group>";
		};
		853D987824694A1E00490DBA /* BaseElements */ = {
			isa = PBXGroup;
			children = (
				853D987924694A8700490DBA /* ENAButton.swift */,
				8595BF5E246032D90056EA27 /* ENASwitch.swift */,
				71FE1C81247AC30300851FEB /* ENATanInput.swift */,
				71B804462484CC0800D53506 /* ENALabel.swift */,
				711EFCC62492EE31005FEF21 /* ENAFooterView.swift */,
			);
			path = BaseElements;
			sourceTree = "<group>";
		};
		858F6F71245AEC05009FFD33 /* ENSetting */ = {
			isa = PBXGroup;
			children = (
				2F3D95352518BCBA002B2C81 /* EUSettings */,
				EE22DB80247FB409001B0A71 /* ENSettingModel.swift */,
				EE22DB7F247FB409001B0A71 /* ENStateHandler.swift */,
				853D98842469DC8100490DBA /* ExposureNotificationSettingViewController.swift */,
			);
			path = ENSetting;
			sourceTree = "<group>";
		};
		8595BF5D246032C40056EA27 /* Views */ = {
			isa = PBXGroup;
			children = (
				B10F9B88249961B500C418F4 /* __tests__ */,
				EE22DB83247FB43A001B0A71 /* ENSetting */,
				51B5B41A246E059700DC5D3E /* Common */,
				853D987824694A1E00490DBA /* BaseElements */,
				EEF790092466ED410065EBD5 /* ExposureDetection */,
				71FE1C83247AC33D00851FEB /* ExposureSubmission */,
				51CE1B74246078B6002CF42A /* Home Screen */,
				71B804502485272200D53506 /* RiskLegend */,
				71CC3EA0246D6BBF00217F2C /* DynamicTypeLabel.swift */,
				713EA25A247818B000AB7EE8 /* DynamicTypeButton.swift */,
				85E33443247EB357006E74EC /* CircularProgressView.swift */,
				71CAB9D3248AB33500F516A5 /* DynamicTypeSymbolImageView.swift */,
			);
			path = Views;
			sourceTree = "<group>";
		};
		85D759322457048F008175F0 = {
			isa = PBXGroup;
			children = (
				71B8044424828A6C00D53506 /* .swiftformat */,
				71AFBD922464251000F91006 /* .swiftlint.yml */,
				85D7593D2457048F008175F0 /* ENA */,
				85D7595724570491008175F0 /* ENATests */,
				85D7596224570491008175F0 /* ENAUITests */,
				35075C002526367700DE92F7 /* TestPlans */,
				B1FF6B6B2497D0B40041CF02 /* CWASQLite */,
				85D7593C2457048F008175F0 /* Products */,
				5107E3D72459B2D60042FC9B /* Frameworks */,
				0DFCC2692484D7A700E2811D /* ENA-Bridging-Header.h */,
				0DFCC26F2484DC8200E2811D /* ENATests-Bridging-Header.h */,
			);
			sourceTree = "<group>";
			usesTabs = 1;
		};
		85D7593C2457048F008175F0 /* Products */ = {
			isa = PBXGroup;
			children = (
				85D7593B2457048F008175F0 /* ENA.app */,
				85D7595424570491008175F0 /* ENATests.xctest */,
				85D7595F24570491008175F0 /* ENAUITests.xctest */,
				B1FF6B6A2497D0B40041CF02 /* CWASQLite.framework */,
			);
			name = Products;
			sourceTree = "<group>";
		};
		85D7593D2457048F008175F0 /* ENA */ = {
			isa = PBXGroup;
			children = (
				B102BDC12460405F00CD55A2 /* Backend */,
				51D420D524598AC200AD70CA /* Source */,
				85D7597424570615008175F0 /* Resources */,
			);
			path = ENA;
			sourceTree = "<group>";
		};
		85D7595724570491008175F0 /* ENATests */ = {
			isa = PBXGroup;
			children = (
				B18C411A246DB2F000B8D8CB /* Helper */,
				85D7595A24570491008175F0 /* Info.plist */,
			);
			path = ENATests;
			sourceTree = "<group>";
		};
		85D7596224570491008175F0 /* ENAUITests */ = {
			isa = PBXGroup;
			children = (
				134F0DBA247578FF00D88934 /* ENAUITests-Extensions.swift */,
				130CB19A246D92F800ADE602 /* Onboarding */,
				134F0DB8247578FF00D88934 /* Home */,
				13E5046A248E3CE60086641C /* AppInformation */,
				EB11B02824EE7C7D00143A95 /* Settings */,
				85D7596324570491008175F0 /* ENAUITests.swift */,
				134F0F2B2475793400D88934 /* SnapshotHelper.swift */,
				A3EE6E5B249BB97500C64B61 /* UITestingParameters.swift */,
				85D7596524570491008175F0 /* Info.plist */,
			);
			path = ENAUITests;
			sourceTree = "<group>";
		};
		85D759712457059A008175F0 /* Scenes */ = {
			isa = PBXGroup;
			children = (
				71176E30248957B1004B0C9F /* App */,
				71F76D0E24767AF100515A01 /* DynamicTableViewController */,
				7143D07424990A3100608DDE /* NavigationControllerWithFooter */,
				EE20EA0824699A3A00770683 /* RiskLegend */,
				EE85998B2462EFD4002E7AE2 /* AppInformation */,
				51D420AF2458308400AD70CA /* Onboarding */,
				51D420C124583D3100AD70CA /* Home */,
				514E81312461946E00636861 /* ExposureDetection */,
				EE278B2E245F2C58008B06F9 /* FriendsInvite */,
				CD99A398245B229F00BF12AF /* ExposureSubmission */,
				858F6F71245AEC05009FFD33 /* ENSetting */,
				51D420C224583D7B00AD70CA /* Settings */,
				13091950247972CF0066E329 /* PrivacyProtectionViewController */,
				01B7232524F8128B0064C0EB /* OptionGroup */,
			);
			path = Scenes;
			sourceTree = "<group>";
		};
		85D7597424570615008175F0 /* Resources */ = {
			isa = PBXGroup;
			children = (
				AB628A1D251CDAA700CF61D2 /* ServerEnvironment */,
				014891B224F90D0B002A6F77 /* ENA.plist */,
				011E4B002483A35A002E6412 /* ENACommunity.entitlements */,
				CD7F5C732466F6D400D3D03C /* ENATest.entitlements */,
				85790F2E245C6B72003D47E1 /* ENA.entitlements */,
				EE70C239245B09E900AC9B2F /* Localization */,
				85D7594F24570491008175F0 /* Info.plist */,
				B1221BDB2492BCEB00E6C4E4 /* Info_Debug.plist */,
				01E25C6F24A3B52F007E33F8 /* Info_Testflight.plist */,
				85D75976245706BD008175F0 /* Assets */,
				85D75975245706B0008175F0 /* Storyboards */,
			);
			path = Resources;
			sourceTree = "<group>";
		};
		85D75975245706B0008175F0 /* Storyboards */ = {
			isa = PBXGroup;
			children = (
				CD99A39C245B22EE00BF12AF /* ExposureSubmission.storyboard */,
				85D7594C24570491008175F0 /* LaunchScreen.storyboard */,
				51D420B02458397300AD70CA /* Onboarding.storyboard */,
				51D420CD245869C800AD70CA /* Home.storyboard */,
				514E812F24618E3D00636861 /* ExposureDetection.storyboard */,
				51D420CF24586AB300AD70CA /* Settings.storyboard */,
				EE278B2C245F2BBB008B06F9 /* InviteFriends.storyboard */,
				853D98822469DC5000490DBA /* ExposureNotificationSetting.storyboard */,
				EE20EA062469883900770683 /* RiskLegend.storyboard */,
			);
			path = Storyboards;
			sourceTree = "<group>";
		};
		85D75976245706BD008175F0 /* Assets */ = {
			isa = PBXGroup;
			children = (
				8539874E2467094E00D28B62 /* AppIcon.xcassets */,
				85D7594A24570491008175F0 /* Assets.xcassets */,
				71F2E57A2487AEFC00694F1A /* ena-colors.xcassets */,
			);
			path = Assets;
			sourceTree = "<group>";
		};
		85D759802459A82D008175F0 /* Services */ = {
			isa = PBXGroup;
			children = (
				B15382DC248270220010F007 /* __tests__ */,
				2FA9E39124D2F2620030561C /* Exposure Submission */,
				B1175211248A837300C3325C /* Risk */,
				B14D0CD8246E939600D5BEBC /* Exposure Transaction */,
				B1D431C9246C848E00E728AD /* DownloadedPackagesStore */,
			);
			path = Services;
			sourceTree = "<group>";
		};
		A128F04B2489ABE700EC7F6C /* __tests__ */ = {
			isa = PBXGroup;
			children = (
				A128F04C2489ABE700EC7F6C /* RiskCalculationTests.swift */,
				5022FD47252DADCA00656985 /* RiskLevelCalculationTests.swift */,
				5022FD42252DAA4B00656985 /* RiskLevelCalculationErrorCasesTest.swift */,
				50156829252CC3560012EB94 /* RiskLevelChangedTests.swift */,
				5022FD3D252DA86A00656985 /* RiskLevelCalculationHierarchyTests.swift */,
				50156821252CC11D0012EB94 /* RiskCalculationTestExtension.swift */,
				B1175219248ACFFC00C3325C /* SAP_RiskScoreClass+LowAndHighTests.swift */,
			);
			path = __tests__;
			sourceTree = "<group>";
		};
		A1C2B2DA24834934004A3BD5 /* __tests__ */ = {
			isa = PBXGroup;
			children = (
				A173665124844F29006BE209 /* SQLiteKeyValueStoreTests.swift */,
				B1E23B8524FE4DD3006BCDA6 /* PublicKeyProviderTests.swift */,
				B1CD333D24865E0000B06E9B /* TracingStatusHistoryTests.swift */,
				B120C7C824AFE7B800F68FF1 /* ActiveTracingTests.swift */,
			);
			path = __tests__;
			sourceTree = "<group>";
		};
		A1E41959249817C70016E52A /* __tests__ */ = {
			isa = PBXGroup;
			children = (
				A1E4195B249818020016E52A /* RiskTests.swift */,
			);
			path = __tests__;
			sourceTree = "<group>";
		};
		A3284253248E48E0006B1F09 /* __tests__ */ = {
			isa = PBXGroup;
			children = (
				A328425A248E8290006B1F09 /* Mock Objects */,
				01A1B440252DE53800841B63 /* QRScanner */,
				A328425B248E82B5006B1F09 /* ExposureSubmissionTestResultViewControllerTests.swift */,
				A328425E248E943D006B1F09 /* ExposureSubmissionTanInputViewControllerTests.swift */,
				2FD881CB2490F65C00BEC8FC /* ExposureSubmissionHotlineViewControllerTest.swift */,
				2FD881CD249115E700BEC8FC /* ExposureSubmissionNavigationControllerTest.swift */,
				015178C12507D2A90074F095 /* ExposureSubmissionSymptomsOnsetViewControllerTests.swift */,
				EB3BCA8A2507B8F3003F27C7 /* ExposureSubmissionSymptomsViewControllerTests.swift */,
				A32842602490E2AC006B1F09 /* ExposureSubmissionWarnOthersViewControllerTests.swift */,
				A328426224910552006B1F09 /* ExposureSubmissionSuccessViewControllerTests.swift */,
				A32842642491136E006B1F09 /* ExposureSubmissionUITests.swift */,
				A372DA3E24BEF773003248BB /* ExposureSubmissionCoordinatorTests.swift */,
				01A1B460252E17F900841B63 /* ExposureSubmissionCoordinatorModelTests.swift */,
				01A23684251A22E90043D9F8 /* ExposureSubmissionQRInfoModelTests.swift */,
			);
			path = __tests__;
			sourceTree = "<group>";
		};
		A328425A248E8290006B1F09 /* Mock Objects */ = {
			isa = PBXGroup;
			children = (
				A3284256248E7431006B1F09 /* MockExposureSubmissionService.swift */,
				A32842662492359E006B1F09 /* MockExposureSubmissionNavigationControllerChild.swift */,
				A372DA3C24BE01D9003248BB /* MockExposureSubmissionCoordinator.swift */,
				A372DA4024BF33F9003248BB /* MockExposureSubmissionCoordinatorDelegate.swift */,
				01A1B451252DFD9400841B63 /* FakeMetadataMachineReadableObject.swift */,
			);
			path = "Mock Objects";
			sourceTree = "<group>";
		};
		A32CA72D24B6F28700B1A994 /* __tests__ */ = {
			isa = PBXGroup;
			children = (
				A32CA72E24B6F2E300B1A994 /* HomeRiskCellConfiguratorTests.swift */,
				516E42C924B760EC0008CC30 /* HomeRiskLevelCellConfiguratorTests.swift */,
				516E42FA24B7739F0008CC30 /* HomeUnknownRiskCellConfiguratorTests.swift */,
				51F1255E24BEFB7A00126C86 /* HomeUnknown48hRiskCellConfiguratorTests.swift */,
				516E42FC24B776A90008CC30 /* HomeLowRiskCellConfiguratorTests.swift */,
				516E42FF24B777B20008CC30 /* HomeHighRiskCellConfiguratorTests.swift */,
			);
			path = __tests__;
			sourceTree = "<group>";
		};
		A36FACC224C5E9FC00DED947 /* __tests__ */ = {
			isa = PBXGroup;
			children = (
				A36FACC324C5EA1500DED947 /* ExposureDetectionViewControllerTests.swift */,
				A3483B0A24C5EFA40037855F /* MockExposureDetectionViewControllerDelegate.swift */,
			);
			path = __tests__;
			sourceTree = "<group>";
		};
		A372DA3724BDA015003248BB /* View */ = {
			isa = PBXGroup;
			children = (
				A372DA3924BDA043003248BB /* Custom */,
				A372DA3824BDA035003248BB /* Controller */,
			);
			path = View;
			sourceTree = "<group>";
		};
		A372DA3824BDA035003248BB /* Controller */ = {
			isa = PBXGroup;
			children = (
				2F80CFD8247ED988000F06AF /* ExposureSubmissionIntroViewController.swift */,
				71FE1C75247AC2B500851FEB /* ExposureSubmissionOverviewViewController.swift */,
				71FE1C76247AC2B500851FEB /* ExposureSubmissionTanInputViewController.swift */,
				71FE1C78247AC2B500851FEB /* ExposureSubmissionTestResultViewController.swift */,
				019357162525FAD00038F615 /* ExposureSubmissionQRInfoViewController.swift */,
				019357172525FAD00038F615 /* ExposureSubmissionQRInfoViewModel.swift */,
				01C6AC2D252B23FC0052814D /* QRScanner */,
				2F80CFDA247EDDB3000F06AF /* ExposureSubmissionHotlineViewController.swift */,
				EBCD2411250790F400E5574C /* ExposureSubmissionSymptomsViewController.swift */,
				EB3BCA872507B6C1003F27C7 /* ExposureSubmissionSymptomsOnsetViewController.swift */,
				A3C4F95F24812CD20047F23E /* ExposureSubmissionWarnOthersViewController.swift */,
				01A236792519D1E80043D9F8 /* ExposureSubmissionWarnOthersViewModel.swift */,
				71FE1C73247AC2B500851FEB /* ExposureSubmissionSuccessViewController.swift */,
			);
			path = Controller;
			sourceTree = "<group>";
		};
		A372DA3924BDA043003248BB /* Custom */ = {
			isa = PBXGroup;
			children = (
				710224F524910661000C5DEF /* ExposureSubmissionDynamicCell.swift */,
			);
			path = Custom;
			sourceTree = "<group>";
		};
		A3E851B324ADDA9E00402485 /* __tests__ */ = {
			isa = PBXGroup;
			children = (
				A3E851B424ADDAC000402485 /* CountdownTimerTests.swift */,
			);
			path = __tests__;
			sourceTree = "<group>";
		};
		AB1011552507C14F00D392A2 /* Models */ = {
			isa = PBXGroup;
			children = (
				AB1011572507C15000D392A2 /* TracingStatusHistory.swift */,
			);
			path = Models;
			sourceTree = "<group>";
		};
		AB1885CF25238D9B00D39BBE /* __tests__ */ = {
			isa = PBXGroup;
			children = (
				AB1885D025238DAA00D39BBE /* OnboardingInfoViewControllerTests.swift */,
			);
			path = __tests__;
			sourceTree = "<group>";
		};
		AB1FCBCA2521FC21005930BA /* ServerEnvironment */ = {
			isa = PBXGroup;
			children = (
				AB1FCBCB2521FC34005930BA /* __tests__ */,
				352F25A724EFCBDE00ACDFF3 /* ServerEnvironment.swift */,
			);
			path = ServerEnvironment;
			sourceTree = "<group>";
		};
		AB1FCBCB2521FC34005930BA /* __tests__ */ = {
			isa = PBXGroup;
			children = (
				AB1FCBDB2521FCD5005930BA /* TestServerEnvironments.json */,
				AB1FCBCC2521FC44005930BA /* ServerEnvironmentTests.swift */,
			);
			path = __tests__;
			sourceTree = "<group>";
		};
		AB5F84A924F8F6C7000400D4 /* Migration */ = {
			isa = PBXGroup;
			children = (
				AB5F84AA24F8F6C7000400D4 /* 0To1 */,
			);
			path = Migration;
			sourceTree = "<group>";
		};
		AB5F84AA24F8F6C7000400D4 /* 0To1 */ = {
			isa = PBXGroup;
			children = (
				AB5F84BA24F92876000400D4 /* Migration0To1Tests.swift */,
			);
			path = 0To1;
			sourceTree = "<group>";
		};
		AB5F84AB24F8F6EB000400D4 /* Migration */ = {
			isa = PBXGroup;
			children = (
				AB5F84AC24F8F7A1000400D4 /* SerialMigrator.swift */,
				AB5F84AF24F8F7C3000400D4 /* Migration.swift */,
				AB5F84AE24F8F7B8000400D4 /* Migrations */,
			);
			path = Migration;
			sourceTree = "<group>";
		};
		AB5F84AE24F8F7B8000400D4 /* Migrations */ = {
			isa = PBXGroup;
			children = (
				AB5F84B124F8F7E3000400D4 /* Migration0To1.swift */,
			);
			path = Migrations;
			sourceTree = "<group>";
		};
		AB5F84C124FE2EEA000400D4 /* V0 */ = {
			isa = PBXGroup;
			children = (
				AB5F84BF24FE2EB3000400D4 /* DownloadedPackagesStoreV0.swift */,
				AB5F84B824F92855000400D4 /* DownloadedPackagesSQLLiteStoreV0.swift */,
			);
			path = V0;
			sourceTree = "<group>";
		};
		AB5F84C224FE2EF2000400D4 /* V1 */ = {
			isa = PBXGroup;
			children = (
				B1D431CA246C84A400E728AD /* DownloadedPackagesStoreV1.swift */,
				B161782424804AC3006E435A /* DownloadedPackagesSQLLiteStoreV1.swift */,
			);
			path = V1;
			sourceTree = "<group>";
		};
		AB628A1D251CDAA700CF61D2 /* ServerEnvironment */ = {
			isa = PBXGroup;
			children = (
				AB628A1E251CDADE00CF61D2 /* ServerEnvironments.json */,
			);
			path = ServerEnvironment;
			sourceTree = "<group>";
		};
		AB7420AA251B678E006666AC /* DeltaOnboarding */ = {
			isa = PBXGroup;
			children = (
				9488C3002521EE8E00504648 /* DeltaOnboardingNavigationController.swift */,
				AB7420DB251B80EF006666AC /* __tests__ */,
				AB7420C1251B7D59006666AC /* DeltaOnboardingProtocols.swift */,
				AB7420B6251B69E2006666AC /* DeltaOnboardingCoordinator.swift */,
				AB7420C9251B7D79006666AC /* V15 */,
			);
			path = DeltaOnboarding;
			sourceTree = "<group>";
		};
		AB7420C9251B7D79006666AC /* V15 */ = {
			isa = PBXGroup;
			children = (
				AB7420AB251B67A8006666AC /* DeltaOnboardingV15.swift */,
				AB7420CA251B7D93006666AC /* DeltaOnboardingV15ViewController.swift */,
				94F594612521CBF50077681B /* DeltaOnboardingV15ViewModel.swift */,
			);
			path = V15;
			sourceTree = "<group>";
		};
		AB7420DB251B80EF006666AC /* __tests__ */ = {
			isa = PBXGroup;
			children = (
				AB7420DC251B8101006666AC /* DeltaOnboardingCoordinatorTests.swift */,
				9412FAF92523499D0086E139 /* DeltaOnboardingViewControllerTests.swift */,
			);
			path = __tests__;
			sourceTree = "<group>";
		};
		B102BDC12460405F00CD55A2 /* Backend */ = {
			isa = PBXGroup;
			children = (
				B15382DA24826F7E0010F007 /* __tests__ */,
				0159E6BF247829BA00894A89 /* temporary_exposure_key_export.pb.swift */,
				0159E6C0247829BA00894A89 /* temporary_exposure_key_signature_list.pb.swift */,
				B1D7D68A24766D2100E4DA5D /* apple_export.pb.swift */,
				0DF6BBB4248C04CF007E8B0C /* app_config.pb.swift */,
				0DF6BBB3248C04CF007E8B0C /* app_config_app_version_config.pb.swift */,
				0DF6BBB2248C04CF007E8B0C /* app_config_attenuation_duration.pb.swift */,
				B1D7D68624766D2100E4DA5D /* submission_payload.pb.swift */,
				359767F024FD13D9001FD591 /* diagnosis_key_batch.pb.swift */,
				B102BDC22460410600CD55A2 /* README.md */,
			);
			path = Backend;
			sourceTree = "<group>";
		};
		B10F9B88249961B500C418F4 /* __tests__ */ = {
			isa = PBXGroup;
			children = (
				B10F9B89249961B500C418F4 /* DynamicTypeLabelTests.swift */,
			);
			path = __tests__;
			sourceTree = "<group>";
		};
		B111EDEC2465B1F4001AEBB4 /* Client */ = {
			isa = PBXGroup;
			children = (
				B1CD333F2486AA5F00B06E9B /* Security */,
				B1741B482462C207006275D9 /* Client.swift */,
				B1DDDABA2471379900A07175 /* __tests__ */,
				B1125455246F293A00AB5036 /* HTTP Client */,
			);
			path = Client;
			sourceTree = "<group>";
		};
		B1125455246F293A00AB5036 /* HTTP Client */ = {
			isa = PBXGroup;
			children = (
				B1EAEC8C24711889003BE9A2 /* __tests__ */,
				011E13AD24680A4000973467 /* HTTPClient.swift */,
				B12995E8246C344100854AD0 /* HTTPClient+Configuration.swift */,
				B1EAEC8A24711884003BE9A2 /* URLSession+Convenience.swift */,
				B1A9E710246D782F0024CC12 /* SAPDownloadedPackage.swift */,
				35BE8597251CE495005C2FD0 /* CachingHTTPClient.swift */,
			);
			path = "HTTP Client";
			sourceTree = "<group>";
		};
		B1125458246F2C2100AB5036 /* Converting Keys */ = {
			isa = PBXGroup;
			children = (
				B1175214248A9F8300C3325C /* __tests__ */,
				B1125459246F2C6500AB5036 /* ENTemporaryExposureKey+Convert.swift */,
			);
			path = "Converting Keys";
			sourceTree = "<group>";
		};
		B11655912491437600316087 /* __tests__ */ = {
			isa = PBXGroup;
			children = (
				B11655922491437600316087 /* RiskProvidingConfigurationTests.swift */,
				B1C7EE472493D97000F1F284 /* RiskProvidingConfigurationManualTriggerTests.swift */,
			);
			path = __tests__;
			sourceTree = "<group>";
		};
		B1175211248A837300C3325C /* Risk */ = {
			isa = PBXGroup;
			children = (
				A1E41959249817C70016E52A /* __tests__ */,
				B1FE13D62487DEDD00D012E5 /* Calculation */,
				B1FE13D92488216300D012E5 /* Provider */,
				B1175212248A83AB00C3325C /* Risk.swift */,
			);
			path = Risk;
			sourceTree = "<group>";
		};
		B1175214248A9F8300C3325C /* __tests__ */ = {
			isa = PBXGroup;
			children = (
				B1175215248A9F9600C3325C /* ConvertingKeysTests.swift */,
			);
			path = __tests__;
			sourceTree = "<group>";
		};
		B117909724914D6E007FF821 /* __tests__ */ = {
			isa = PBXGroup;
			children = (
				01678E9A249A521F003B048B /* testStore.sqlite */,
				01D3ECFF2490230400551E65 /* StoreTests.swift */,
			);
			path = __tests__;
			sourceTree = "<group>";
		};
		B1221BDD2492E78100E6C4E4 /* Keychain */ = {
			isa = PBXGroup;
			children = (
				B1221BDE2492ECD500E6C4E4 /* __tests__ */,
				0DD260FE248D549B007C3B2C /* KeychainHelper.swift */,
				B1221BDF2492ECE800E6C4E4 /* CFDictionary+KeychainQuery.swift */,
			);
			path = Keychain;
			sourceTree = "<group>";
		};
		B1221BDE2492ECD500E6C4E4 /* __tests__ */ = {
			isa = PBXGroup;
			children = (
				B1221BE12492ED0F00E6C4E4 /* CFDictionary+KeychainQueryTests.swift */,
				35A7F080250A7CF8005E6C33 /* KeychainHelperTests.swift */,
			);
			path = __tests__;
			sourceTree = "<group>";
		};
		B14D0CD8246E939600D5BEBC /* Exposure Transaction */ = {
			isa = PBXGroup;
			children = (
				B161782B248062A0006E435A /* __tests__ */,
				B161782924805784006E435A /* DeltaCalculationResult.swift */,
				B1A9E70D246D73180024CC12 /* ExposureDetection.swift */,
				B10FD5F3246EAC1700E9D7F2 /* AppleFilesWriter.swift */,
				B14D0CDE246E976400D5BEBC /* ExposureDetectionTransaction+DidEndPrematurelyReason.swift */,
				B14D0CDC246E972400D5BEBC /* ExposureDetectionDelegate.swift */,
				FEDCE0116603B6E00FAEE632 /* ExposureDetectionExecutor.swift */,
				AB10115A250926BB00D392A2 /* CountryKeypackageDownloader.swift */,
			);
			path = "Exposure Transaction";
			sourceTree = "<group>";
		};
		B15382DA24826F7E0010F007 /* __tests__ */ = {
			isa = PBXGroup;
			children = (
				B1F8AE472479B4C30093A588 /* api-response-day-2020-05-16 */,
				A189E45E248C325E001D0996 /* de-config */,
				35853E11251DDD33008FE983 /* de-config-int-2020-09-25 */,
				B17A44A12464906A00CB195E /* KeyTests.swift */,
				B1B9CF1E246ED2E8008F04F5 /* Sap_FilebucketTests.swift */,
			);
			path = __tests__;
			sourceTree = "<group>";
		};
		B15382DB24826FD70010F007 /* Mocks */ = {
			isa = PBXGroup;
			children = (
				CD678F6C246C43EE00B6A0F8 /* ClientMock.swift */,
				CD678F6E246C43FC00B6A0F8 /* MockURLSession.swift */,
				35163D23251CFCCB00D220CA /* CachingHTTPClientMock.swift */,
			);
			path = Mocks;
			sourceTree = "<group>";
		};
		B15382DC248270220010F007 /* __tests__ */ = {
			isa = PBXGroup;
			children = (
				B15382E0248273A50010F007 /* Mocks */,
				CDF27BD2246ADBA70044D32B /* ExposureSubmissionServiceTests.swift */,
			);
			path = __tests__;
			sourceTree = "<group>";
		};
		B15382DD2482707A0010F007 /* __tests__ */ = {
			isa = PBXGroup;
			children = (
				B15382DE248270B50010F007 /* Mocks */,
				EE22DB8E247FB46C001B0A71 /* ENStateTests.swift */,
				AB453F5F2534B04400D8339E /* ExposureManagerTests.swift */,
				A17DA5E12486D8E7006F310F /* RiskLevelTests.swift */,
				3598D99924FE280700483F1F /* CountryTests.swift */,
				941F5ECB2518E82100785F06 /* ENSettingEuTracingViewModelTests.swift */,
			);
			path = __tests__;
			sourceTree = "<group>";
		};
		B15382DE248270B50010F007 /* Mocks */ = {
			isa = PBXGroup;
			children = (
				EE22DB90247FB479001B0A71 /* MockStateHandlerObserverDelegate.swift */,
			);
			path = Mocks;
			sourceTree = "<group>";
		};
		B15382DF248270E90010F007 /* Helper */ = {
			isa = PBXGroup;
			children = (
				A1E419442495476C0016E52A /* HTTPClient+MockNetworkStack.swift */,
			);
			path = Helper;
			sourceTree = "<group>";
		};
		B15382E0248273A50010F007 /* Mocks */ = {
			isa = PBXGroup;
			children = (
				B15382E3248273DC0010F007 /* MockTestStore.swift */,
				859DD511248549790073D59F /* MockDiagnosisKeysRetrieval.swift */,
			);
			path = Mocks;
			sourceTree = "<group>";
		};
		B1569DD5245D6C790079FCD7 /* Developer Menu */ = {
			isa = PBXGroup;
			children = (
				B16457BC24DC3E0E002879EB /* Features */,
				B1FC2D1E24D9C8CB00083C81 /* Helper */,
				2FC951FA24DC2366008D39F4 /* Cells */,
				B1741B432461C257006275D9 /* DMDeveloperMenu.swift */,
				B1569DDE245D70990079FCD7 /* DMViewController.swift */,
				B1741B422461C105006275D9 /* README.md */,
			);
			path = "Developer Menu";
			sourceTree = "<group>";
		};
		B16177E624802F85006E435A /* __tests__ */ = {
			isa = PBXGroup;
			children = (
				AB5F84A924F8F6C7000400D4 /* Migration */,
				B16177E724802F9B006E435A /* DownloadedPackagesSQLLiteStoreTests.swift */,
				AB5F84B324F8FA26000400D4 /* SerialMigratorTests.swift */,
			);
			path = __tests__;
			sourceTree = "<group>";
		};
		B161782B248062A0006E435A /* __tests__ */ = {
			isa = PBXGroup;
			children = (
				B161782C248062CE006E435A /* DeltaCalculationResultTests.swift */,
				B15382E6248290BB0010F007 /* AppleFilesWriterTests.swift */,
				B15382FD248424F00010F007 /* ExposureDetectionTests.swift */,
				A124E648249BF4EB00E95F72 /* ExposureDetectionExecutorTests.swift */,
			);
			path = __tests__;
			sourceTree = "<group>";
		};
		B163D10E24990664001A322C /* __tests__ */ = {
			isa = PBXGroup;
			children = (
				B163D10F2499068D001A322C /* SettingsViewModelTests.swift */,
			);
			path = __tests__;
			sourceTree = "<group>";
		};
		B16457BC24DC3E0E002879EB /* Features */ = {
			isa = PBXGroup;
			children = (
				B1E8C99C2479D4E7006DC678 /* DMSubmissionStateViewController.swift */,
				B16457B424DC11EF002879EB /* DMLastSubmissionRequetViewController.swift */,
				B16457B824DC19F9002879EB /* DMSettingsViewController.swift */,
				B18755D024DC45CA00A9202E /* DMStoreViewController.swift */,
				B1D8CB2524DD4371008C6010 /* DMTracingHistoryViewController.swift */,
				B16457BA24DC3309002879EB /* DMLogsViewController.swift */,
				B1FC2D1C24D9C87F00083C81 /* DMKeysViewController.swift */,
				B1F82DF124718C7300E2E56A /* DMBackendConfigurationViewController.swift */,
				AB6289D8251C833100CF61D2 /* DMDeltaOnboardingViewController.swift */,
				ABDA2791251CE308006BAE84 /* DMServerEnvironmentViewController.swift */,
				9417BA94252B6B5100AD4053 /* DMSQLiteErrorViewController.swift */,
			);
			path = Features;
			sourceTree = "<group>";
		};
		B184A381248FFCC3007180F6 /* Store */ = {
			isa = PBXGroup;
			children = (
				B117909724914D6E007FF821 /* __tests__ */,
				AB1011552507C14F00D392A2 /* Models */,
				013DC101245DAC4E00EE58B0 /* Store.swift */,
				B184A37F248FFCBE007180F6 /* SecureStore.swift */,
				B184A382248FFCE2007180F6 /* CodableExposureDetectionSummary.swift */,
			);
			path = Store;
			sourceTree = "<group>";
		};
		B18C411A246DB2F000B8D8CB /* Helper */ = {
			isa = PBXGroup;
			children = (
				A1BABD0824A57B88000ED515 /* TemporaryExposureKeyMock.swift */,
				B18C411C246DB30000B8D8CB /* URL+Helper.swift */,
				A1E41940249410AF0016E52A /* SAPDownloadedPackage+Helpers.swift */,
				A124E64B249C4C9000E95F72 /* SAPDownloadedPackagesStore+Helpers.swift */,
				A14BDEBF24A1AD660063E4EC /* MockExposureDetector.swift */,
				015692E324B48C3F0033F35E /* TimeInterval+Convenience.swift */,
				AB5F84BC24F92E92000400D4 /* SerialMigratorFake.swift */,
				01CF95DC25308346007B72F7 /* CodableExposureDetectionSummary+Helpers.swift */,
				01CF95D425308252007B72F7 /* SAPApplicationConfiguration+Helpers.swift */,
			);
			path = Helper;
			sourceTree = "<group>";
		};
		B19FD70E2491A04800A9D56A /* Update Checker */ = {
			isa = PBXGroup;
			children = (
				B19FD70F2491A05800A9D56A /* __tests__ */,
				0DF6BB96248AD616007E8B0C /* AppUpdateCheckHelper.swift */,
				B19FD7102491A07000A9D56A /* String+SemanticVersion.swift */,
				B19FD7122491A08500A9D56A /* SAP_SemanticVersion+Compare.swift */,
			);
			path = "Update Checker";
			sourceTree = "<group>";
		};
		B19FD70F2491A05800A9D56A /* __tests__ */ = {
			isa = PBXGroup;
			children = (
				B19FD7142491A4A300A9D56A /* SAP_SemanticVersionTests.swift */,
				0DF6BB9C248AE232007E8B0C /* AppUpdateCheckerHelperTests.swift */,
			);
			path = __tests__;
			sourceTree = "<group>";
		};
		B1AC51D424CED8740087C35B /* __tests__ */ = {
			isa = PBXGroup;
			children = (
				B1AC51D524CED8820087C35B /* DetectionModeTests.swift */,
				B1E23B8724FE80EF006BCDA6 /* CancellationTokenTests.swift */,
				0144BDE22509288B00B0857C /* SymptomsOnsetTests.swift */,
			);
			path = __tests__;
			sourceTree = "<group>";
		};
		B1CD333F2486AA5F00B06E9B /* Security */ = {
			isa = PBXGroup;
			children = (
				B1CD33402486AA7100B06E9B /* CoronaWarnURLSessionDelegate.swift */,
			);
			path = Security;
			sourceTree = "<group>";
		};
		B1D431C9246C848E00E728AD /* DownloadedPackagesStore */ = {
			isa = PBXGroup;
			children = (
				AB5F84C224FE2EF2000400D4 /* V1 */,
				AB5F84C124FE2EEA000400D4 /* V0 */,
				AB5F84AB24F8F6EB000400D4 /* Migration */,
				B16177E624802F85006E435A /* __tests__ */,
			);
			path = DownloadedPackagesStore;
			sourceTree = "<group>";
		};
		B1DDDABA2471379900A07175 /* __tests__ */ = {
			isa = PBXGroup;
			children = (
				B15382DB24826FD70010F007 /* Mocks */,
				B1DDDABB247137B000A07175 /* HTTPClientConfigurationEndpointTests.swift */,
			);
			path = __tests__;
			sourceTree = "<group>";
		};
		B1EAEC8C24711889003BE9A2 /* __tests__ */ = {
			isa = PBXGroup;
			children = (
				B15382DF248270E90010F007 /* Helper */,
				B1D431C7246C69F300E728AD /* HTTPClient+ConfigurationTests.swift */,
				CDF27BD4246ADBF30044D32B /* HTTPClient+DaysAndHoursTests.swift */,
				A1E419532495A7850016E52A /* HTTPClient+GetTestResultTests.swift */,
				A1E419562495A8F50016E52A /* HTTPClient+RegistrationTokenTests.swift */,
				A1E41947249548260016E52A /* HTTPClient+SubmitTests.swift */,
				A1E419502495A6EA0016E52A /* HTTPClient+TANForExposureSubmitTests.swift */,
				A1877CA9248F247D006FEFC0 /* SAPDownloadedPackageTests.swift */,
				B1EAEC8D247118CB003BE9A2 /* URLSession+ConvenienceTests.swift */,
				A32C046424D96348005BEA61 /* HTTPClient+PlausibeDeniabilityTests.swift */,
			);
			path = __tests__;
			sourceTree = "<group>";
		};
		B1FC2D1E24D9C8CB00083C81 /* Helper */ = {
			isa = PBXGroup;
			children = (
				B1FC2D1F24D9C8DF00083C81 /* SAP_TemporaryExposureKey+DeveloperMenu.swift */,
				B1A31F6824DAE6C000E263DF /* DMKeyCell.swift */,
				B103193124E18A0A00DD02EF /* DMMenuItem.swift */,
			);
			path = Helper;
			sourceTree = "<group>";
		};
		B1FE13D62487DEDD00D012E5 /* Calculation */ = {
			isa = PBXGroup;
			children = (
				A128F04B2489ABE700EC7F6C /* __tests__ */,
				B1FE13D72487DEED00D012E5 /* RiskCalculation.swift */,
				B1175217248ACFBC00C3325C /* SAP_RiskScoreClass+LowAndHigh.swift */,
			);
			path = Calculation;
			sourceTree = "<group>";
		};
		B1FE13D92488216300D012E5 /* Provider */ = {
			isa = PBXGroup;
			children = (
				B1FE13F724896DC400D012E5 /* Helper */,
				B1FE13E32488253200D012E5 /* Model */,
				B1FE13E0248824D700D012E5 /* __tests__ */,
				B1FE13DC248821CB00D012E5 /* RiskProviding.swift */,
				B1FE13DE248821E000D012E5 /* RiskProvider.swift */,
			);
			path = Provider;
			sourceTree = "<group>";
		};
		B1FE13E0248824D700D012E5 /* __tests__ */ = {
			isa = PBXGroup;
			children = (
				B1FE13E1248824E900D012E5 /* RiskProviderTests.swift */,
			);
			path = __tests__;
			sourceTree = "<group>";
		};
		B1FE13E32488253200D012E5 /* Model */ = {
			isa = PBXGroup;
			children = (
				B11655912491437600316087 /* __tests__ */,
				B1FE13E52488255900D012E5 /* RiskProvidingConfiguration.swift */,
				B1C7EEAD24941A3B00F1F284 /* ManualExposureDetectionState.swift */,
				B1C7EEAF24941A6B00F1F284 /* RiskConsumer.swift */,
			);
			path = Model;
			sourceTree = "<group>";
		};
		B1FE13F724896DC400D012E5 /* Helper */ = {
			isa = PBXGroup;
			children = (
				B1FE13FC24896EE700D012E5 /* __tests__ */,
				B1FE13F824896DDB00D012E5 /* CachedAppConfiguration.swift */,
				B1FE13FA24896E6700D012E5 /* AppConfigurationProviding.swift */,
				3539DAD0252B353C00489B1A /* CachedAppConfigurationMock.swift */,
			);
			path = Helper;
			sourceTree = "<group>";
		};
		B1FE13FC24896EE700D012E5 /* __tests__ */ = {
			isa = PBXGroup;
			children = (
				B1FE13FD24896EF700D012E5 /* CachedAppConfigurationTests.swift */,
			);
			path = __tests__;
			sourceTree = "<group>";
		};
		B1FF6B6B2497D0B40041CF02 /* CWASQLite */ = {
			isa = PBXGroup;
			children = (
				0DFCC2712484DC8400E2811D /* sqlite3.h */,
				0DFCC2702484DC8400E2811D /* sqlite3.c */,
				B1FF6B6C2497D0B50041CF02 /* CWASQLite.h */,
				B1FF6B6D2497D0B50041CF02 /* Info.plist */,
			);
			path = CWASQLite;
			sourceTree = "<group>";
		};
		CD8638512477EBAA00A5A07C /* Settings */ = {
			isa = PBXGroup;
			children = (
				B163D10E24990664001A322C /* __tests__ */,
				CD8638522477EBD400A5A07C /* SettingsViewModel.swift */,
				CDCE11D5247D644100F30825 /* NotificationSettingsViewModel.swift */,
			);
			path = Settings;
			sourceTree = "<group>";
		};
		CD99A398245B229F00BF12AF /* ExposureSubmission */ = {
			isa = PBXGroup;
			children = (
				A3284253248E48E0006B1F09 /* __tests__ */,
				A372DA3724BDA015003248BB /* View */,
				71FE1C79247AC2B500851FEB /* ExposureSubmissionNavigationController.swift */,
				A372DA3A24BDA075003248BB /* ExposureSubmissionCoordinator.swift */,
				0144BDEC250A3E5300B0857C /* ExposureSubmissionCoordinatorModel.swift */,
				A3816085250633D7002286E9 /* RequiresDismissConfirmation.swift */,
			);
			path = ExposureSubmission;
			sourceTree = "<group>";
		};
		CD99A3C82461A44B00BF12AF /* View Helpers */ = {
			isa = PBXGroup;
			children = (
				A3E851B324ADDA9E00402485 /* __tests__ */,
				51D420B324583ABB00AD70CA /* AppStoryboard.swift */,
				CD99A3C92461A47C00BF12AF /* AppStrings.swift */,
				71CAB9D1248AACAD00F516A5 /* PixelPerfectLayoutConstraint.swift */,
				2FE15A3B249B8C0B0077BD8D /* AccessibilityIdentifiers.swift */,
				A3E851B124ADD09900402485 /* CountdownTimer.swift */,
			);
			path = "View Helpers";
			sourceTree = "<group>";
		};
		CDCE11D7247D645800F30825 /* Notifications */ = {
			isa = PBXGroup;
			children = (
				CDCE11D8247D64C600F30825 /* NotificationSettingsOnTableViewCell.swift */,
				CDCE11DA247D64D600F30825 /* NotificationSettingsOffTableViewCell.swift */,
			);
			path = Notifications;
			sourceTree = "<group>";
		};
		CDD87C6024766163007CE6CA /* Cells */ = {
			isa = PBXGroup;
			children = (
				CDCE11D7247D645800F30825 /* Notifications */,
				CDD87C54247556DE007CE6CA /* MainSettingsTableViewCell.swift */,
				CDD87C5C247559E3007CE6CA /* LabelTableViewCell.swift */,
			);
			path = Cells;
			sourceTree = "<group>";
		};
		EB11B02824EE7C7D00143A95 /* Settings */ = {
			isa = PBXGroup;
			children = (
				EB11B02924EE7CA500143A95 /* ENAUITestsSettings.swift */,
			);
			path = Settings;
			sourceTree = "<group>";
		};
		EB41DC0624E53D3F0029C6F7 /* BackgroundAppRefresh */ = {
			isa = PBXGroup;
			children = (
				01D16C5C24ED6981007DB387 /* __tests__ */,
				EB7F8E9424E434E000A3CCC4 /* BackgroundAppRefreshViewController.swift */,
				EB23949F24E5492900E71225 /* BackgroundAppRefreshViewModel.swift */,
				EB7D205324E6A3320089264C /* InfoBoxView.swift */,
				EB7D205524E6A5930089264C /* InfoBoxViewModel.swift */,
				EB7057D624E6BACA002235B4 /* InfoBoxView.xib */,
			);
			path = BackgroundAppRefresh;
			sourceTree = "<group>";
		};
		EE20EA0824699A3A00770683 /* RiskLegend */ = {
			isa = PBXGroup;
			children = (
				71B804482484D37300D53506 /* RiskLegendViewController.swift */,
				71B8044C248525CD00D53506 /* RiskLegendViewController+DynamicTableViewModel.swift */,
			);
			path = RiskLegend;
			sourceTree = "<group>";
		};
		EE22DB83247FB43A001B0A71 /* ENSetting */ = {
			isa = PBXGroup;
			children = (
				EE22DB84247FB43A001B0A71 /* TracingHistoryTableViewCell.swift */,
				EE22DB85247FB43A001B0A71 /* ImageTableViewCell.swift */,
				EE22DB86247FB43A001B0A71 /* ActionDetailTableViewCell.swift */,
				EE22DB87247FB43A001B0A71 /* DescriptionTableViewCell.swift */,
				EE22DB88247FB43A001B0A71 /* ActionTableViewCell.swift */,
				941ADDAF2518C2B200E421D9 /* EuTracingTableViewCell.swift */,
			);
			path = ENSetting;
			sourceTree = "<group>";
		};
		EE278B2E245F2C58008B06F9 /* FriendsInvite */ = {
			isa = PBXGroup;
			children = (
				EE278B2F245F2C8A008B06F9 /* FriendsInviteController.swift */,
			);
			path = FriendsInvite;
			sourceTree = "<group>";
		};
		EE70C239245B09E900AC9B2F /* Localization */ = {
			isa = PBXGroup;
			children = (
				13156CFF248C19D000AFC472 /* usage.html */,
				71F5418A248BEDBE006DB793 /* privacy-policy.html */,
				EE70C23A245B09E900AC9B2F /* Localizable.strings */,
				01E42990251DCDC90057FCBE /* Localizable.legal.strings */,
				EE92A340245D96DA006B97B0 /* Localizable.stringsdict */,
				EE26950A248FCB0300BAE234 /* InfoPlist.strings */,
				AB8B0D3425305384009C067B /* Localizable.links.strings */,
			);
			path = Localization;
			sourceTree = "<group>";
		};
		EE85998B2462EFD4002E7AE2 /* AppInformation */ = {
			isa = PBXGroup;
			children = (
				50BD2E6724FE26F300932566 /* __test__ */,
				01F5F7212487B9C000229720 /* AppInformationViewController.swift */,
				71CC3E9C246D5D8000217F2C /* AppInformationViewController+DynamicTableViewModel.swift */,
				50BD2E6124FE1E8700932566 /* AppInformationModel.swift */,
				50DC527824FEB2AE00F6D8EB /* AppInformationDynamicCell.swift */,
				50E3BE59250127DF0033E2C7 /* AppInformationDynamicAction.swift */,
				50BD2E6324FE232E00932566 /* AppInformationImprintViewModel.swift */,
				4026C2DB24852B7600926FB4 /* AppInformationViewController+LegalModel.swift */,
				71CC3E9E246D6B6800217F2C /* AppInformationDetailViewController.swift */,
				4026C2E324854C8D00926FB4 /* AppInformationLegalCell.swift */,
			);
			path = AppInformation;
			sourceTree = "<group>";
		};
		EEF790092466ED410065EBD5 /* ExposureDetection */ = {
			isa = PBXGroup;
			children = (
				713EA26224798F8500AB7EE8 /* ExposureDetectionHeaderCell.swift */,
				713EA25E24798A9100AB7EE8 /* ExposureDetectionRiskCell.swift */,
				713EA25C24798A7000AB7EE8 /* ExposureDetectionRoundedView.swift */,
				7154EB49247D21E200A467FF /* ExposureDetectionLongGuideCell.swift */,
				7154EB4B247E862100A467FF /* ExposureDetectionLoadingCell.swift */,
			);
			path = ExposureDetection;
			sourceTree = "<group>";
		};
		F247572E2483934B003E1FC5 /* __tests__ */ = {
			isa = PBXGroup;
			children = (
				A1654EFD24B41FEF00C0E115 /* DynamicCellTests.swift */,
				F252472E2483955B00C5556B /* DynamicTableViewControllerFake.storyboard */,
				F2DC809324898CE600EDC40A /* DynamicTableViewControllerFooterTests.swift */,
				F2DC809124898B1800EDC40A /* DynamicTableViewControllerHeaderTests.swift */,
				F2DC808F24898A9400EDC40A /* DynamicTableViewControllerNumberOfRowsAndSectionsTests.swift */,
				F2DC808D248989CE00EDC40A /* DynamicTableViewControllerRegisterCellsTests.swift */,
				F247572A24838AC8003E1FC5 /* DynamicTableViewControllerRowsTests.swift */,
				F25247302484456800C5556B /* DynamicTableViewModelTests.swift */,
				F22C6E242492082B00712A6B /* DynamicTableViewSpaceCellTests.swift */,
				A1654F0024B43E7F00C0E115 /* DynamicTableViewTextViewCellTests.swift */,
			);
			path = __tests__;
			sourceTree = "<group>";
		};
		FEDCE21C117BF675C80F5989 /* States */ = {
			isa = PBXGroup;
			children = (
				FEDCE1B8926528ED74CDE1B2 /* ENStateHandler+State.swift */,
				FEDCE4BE82DC5BFE90575663 /* ExposureDetectionViewController+State.swift */,
				FEDCEC452596E54A041BBCE9 /* HomeInteractor+State.swift */,
				FEDCE838D90CB02C55E15237 /* SceneDelegate+State.swift */,
			);
			path = States;
			sourceTree = "<group>";
		};
/* End PBXGroup section */

/* Begin PBXHeadersBuildPhase section */
		B1FF6B652497D0B40041CF02 /* Headers */ = {
			isa = PBXHeadersBuildPhase;
			buildActionMask = 2147483647;
			files = (
				B1FF6B6E2497D0B50041CF02 /* CWASQLite.h in Headers */,
				B1FF6B772497D2330041CF02 /* sqlite3.h in Headers */,
			);
			runOnlyForDeploymentPostprocessing = 0;
		};
/* End PBXHeadersBuildPhase section */

/* Begin PBXNativeTarget section */
		85D7593A2457048F008175F0 /* ENA */ = {
			isa = PBXNativeTarget;
			buildConfigurationList = 85D7596824570491008175F0 /* Build configuration list for PBXNativeTarget "ENA" */;
			buildPhases = (
				71AFBD9324642AF500F91006 /* SwiftLint */,
				85D759372457048F008175F0 /* Sources */,
				85D759382457048F008175F0 /* Frameworks */,
				85D759392457048F008175F0 /* Resources */,
				B102BDB924603FD600CD55A2 /* Embed Frameworks */,
			);
			buildRules = (
			);
			dependencies = (
			);
			name = ENA;
			packageProductDependencies = (
				B10FB02F246036F3004CA11E /* SwiftProtobuf */,
				B1E8C9A4247AB869006DC678 /* ZIPFoundation */,
				B1B5A75F24924B3D0029D5D7 /* FMDB */,
			);
			productName = ENA;
			productReference = 85D7593B2457048F008175F0 /* ENA.app */;
			productType = "com.apple.product-type.application";
		};
		85D7595324570491008175F0 /* ENATests */ = {
			isa = PBXNativeTarget;
			buildConfigurationList = 85D7596B24570491008175F0 /* Build configuration list for PBXNativeTarget "ENATests" */;
			buildPhases = (
				85D7595024570491008175F0 /* Sources */,
				85D7595124570491008175F0 /* Frameworks */,
				85D7595224570491008175F0 /* Resources */,
			);
			buildRules = (
			);
			dependencies = (
				85D7595624570491008175F0 /* PBXTargetDependency */,
			);
			name = ENATests;
			productName = ENATests;
			productReference = 85D7595424570491008175F0 /* ENATests.xctest */;
			productType = "com.apple.product-type.bundle.unit-test";
		};
		85D7595E24570491008175F0 /* ENAUITests */ = {
			isa = PBXNativeTarget;
			buildConfigurationList = 85D7596E24570491008175F0 /* Build configuration list for PBXNativeTarget "ENAUITests" */;
			buildPhases = (
				85D7595B24570491008175F0 /* Sources */,
				85D7595C24570491008175F0 /* Frameworks */,
				85D7595D24570491008175F0 /* Resources */,
			);
			buildRules = (
			);
			dependencies = (
				85D7596124570491008175F0 /* PBXTargetDependency */,
			);
			name = ENAUITests;
			productName = ENAUITests;
			productReference = 85D7595F24570491008175F0 /* ENAUITests.xctest */;
			productType = "com.apple.product-type.bundle.ui-testing";
		};
		B1FF6B692497D0B40041CF02 /* CWASQLite */ = {
			isa = PBXNativeTarget;
			buildConfigurationList = B1FF6B742497D0B50041CF02 /* Build configuration list for PBXNativeTarget "CWASQLite" */;
			buildPhases = (
				B1FF6B652497D0B40041CF02 /* Headers */,
				B1FF6B662497D0B40041CF02 /* Sources */,
				B1FF6B672497D0B40041CF02 /* Frameworks */,
				B1FF6B682497D0B40041CF02 /* Resources */,
			);
			buildRules = (
			);
			dependencies = (
			);
			name = CWASQLite;
			productName = CWASQLite;
			productReference = B1FF6B6A2497D0B40041CF02 /* CWASQLite.framework */;
			productType = "com.apple.product-type.framework";
		};
/* End PBXNativeTarget section */

/* Begin PBXProject section */
		85D759332457048F008175F0 /* Project object */ = {
			isa = PBXProject;
			attributes = {
				LastSwiftUpdateCheck = 1150;
				LastUpgradeCheck = 1150;
				ORGANIZATIONNAME = "SAP SE";
				TargetAttributes = {
					85D7593A2457048F008175F0 = {
						CreatedOnToolsVersion = 11.4.1;
						LastSwiftMigration = 1150;
					};
					85D7595324570491008175F0 = {
						CreatedOnToolsVersion = 11.4.1;
						LastSwiftMigration = 1150;
						TestTargetID = 85D7593A2457048F008175F0;
					};
					85D7595E24570491008175F0 = {
						CreatedOnToolsVersion = 11.4.1;
						TestTargetID = 85D7593A2457048F008175F0;
					};
					B1FF6B692497D0B40041CF02 = {
						CreatedOnToolsVersion = 11.6;
					};
				};
			};
			buildConfigurationList = 85D759362457048F008175F0 /* Build configuration list for PBXProject "ENA" */;
			compatibilityVersion = "Xcode 9.3";
			developmentRegion = en;
			hasScannedForEncodings = 0;
			knownRegions = (
				en,
				Base,
				de,
				tr,
				pl,
				ro,
				bg,
			);
			mainGroup = 85D759322457048F008175F0;
			packageReferences = (
				B10FB02E246036F3004CA11E /* XCRemoteSwiftPackageReference "swift-protobuf" */,
				B1E8C9A3247AB869006DC678 /* XCRemoteSwiftPackageReference "ZIPFoundation" */,
				B1B5A75E24924B3D0029D5D7 /* XCRemoteSwiftPackageReference "fmdb" */,
			);
			productRefGroup = 85D7593C2457048F008175F0 /* Products */;
			projectDirPath = "";
			projectRoot = "";
			targets = (
				85D7593A2457048F008175F0 /* ENA */,
				85D7595324570491008175F0 /* ENATests */,
				85D7595E24570491008175F0 /* ENAUITests */,
				B1FF6B692497D0B40041CF02 /* CWASQLite */,
			);
		};
/* End PBXProject section */

/* Begin PBXResourcesBuildPhase section */
		85D759392457048F008175F0 /* Resources */ = {
			isa = PBXResourcesBuildPhase;
			buildActionMask = 2147483647;
			files = (
				514E813024618E3D00636861 /* ExposureDetection.storyboard in Resources */,
				51486DA32485101500FCE216 /* RiskInactiveCollectionViewCell.xib in Resources */,
				13156CFD248C19D000AFC472 /* usage.html in Resources */,
				51486DA72485237200FCE216 /* RiskThankYouCollectionViewCell.xib in Resources */,
				2F785752248506BD00323A9C /* HomeTestResultCollectionViewCell.xib in Resources */,
				EE269508248FCB0300BAE234 /* InfoPlist.strings in Resources */,
				85D7594E24570491008175F0 /* LaunchScreen.storyboard in Resources */,
				EB7057D724E6BACA002235B4 /* InfoBoxView.xib in Resources */,
				710224EE2490E2FD000C5DEF /* ExposureSubmissionStepCell.xib in Resources */,
				EE20EA072469883900770683 /* RiskLegend.storyboard in Resources */,
				71FE1C8D247AC79D00851FEB /* DynamicTableViewIconCell.xib in Resources */,
				71F2E57B2487AEFC00694F1A /* ena-colors.xcassets in Resources */,
				51C7790C24867F16004582F8 /* RiskListItemView.xib in Resources */,
				EE92A33E245D96DA006B97B0 /* Localizable.stringsdict in Resources */,
				01E4298E251DCDC90057FCBE /* Localizable.legal.strings in Resources */,
				A328424D248B91E0006B1F09 /* HomeTestResultLoadingCell.xib in Resources */,
				EE278B2D245F2BBB008B06F9 /* InviteFriends.storyboard in Resources */,
				EE70C23D245B09EA00AC9B2F /* Localizable.strings in Resources */,
				51CE1B85246078B6002CF42A /* ActivateCollectionViewCell.xib in Resources */,
				AB628A1F251CDADE00CF61D2 /* ServerEnvironments.json in Resources */,
				014891B324F90D0B002A6F77 /* ENA.plist in Resources */,
				01C6AC21252B21DF0052814D /* ExposureSubmissionQRScannerViewController.xib in Resources */,
				51C779142486E5AB004582F8 /* RiskFindingPositiveCollectionViewCell.xib in Resources */,
				3539DAE3252B42EE00489B1A /* de-config-int-2020-09-25 in Resources */,
				51D420CE245869C800AD70CA /* Home.storyboard in Resources */,
				8539874F2467094E00D28B62 /* AppIcon.xcassets in Resources */,
				514C0A0B247AF9F700F235F6 /* RiskTextItemView.xib in Resources */,
				51B5B414246DF07300DC5D3E /* RiskImageItemView.xib in Resources */,
				85D7594B24570491008175F0 /* Assets.xcassets in Resources */,
				711EFCC924935C79005FEF21 /* ExposureSubmissionTestResultHeaderView.xib in Resources */,
				51CE1B88246078B6002CF42A /* RiskLevelCollectionViewCell.xib in Resources */,
				710021DE248EAF16001F0B63 /* ExposureSubmissionImageCardCell.xib in Resources */,
				51D420D024586AB300AD70CA /* Settings.storyboard in Resources */,
				71F5418E248BEE08006DB793 /* privacy-policy.html in Resources */,
				01DC23252462DFD0001B727C /* ExposureSubmission.storyboard in Resources */,
				51CE1B8A246078B6002CF42A /* InfoCollectionViewCell.xib in Resources */,
				51FE277D247535C400BB8144 /* RiskLoadingItemView.xib in Resources */,
				853D98832469DC5000490DBA /* ExposureNotificationSetting.storyboard in Resources */,
				AB8B0D3225305384009C067B /* Localizable.links.strings in Resources */,
				51D420B12458397300AD70CA /* Onboarding.storyboard in Resources */,
			);
			runOnlyForDeploymentPostprocessing = 0;
		};
		85D7595224570491008175F0 /* Resources */ = {
			isa = PBXResourcesBuildPhase;
			buildActionMask = 2147483647;
			files = (
				B1F8AE482479B4C30093A588 /* api-response-day-2020-05-16 in Resources */,
				35853E12251DDD33008FE983 /* de-config-int-2020-09-25 in Resources */,
				01678E9C249A5F08003B048B /* testStore.sqlite in Resources */,
				A189E45F248C325E001D0996 /* de-config in Resources */,
				AB1FCBDC2521FCD5005930BA /* TestServerEnvironments.json in Resources */,
				F252472F2483955B00C5556B /* DynamicTableViewControllerFake.storyboard in Resources */,
			);
			runOnlyForDeploymentPostprocessing = 0;
		};
		85D7595D24570491008175F0 /* Resources */ = {
			isa = PBXResourcesBuildPhase;
			buildActionMask = 2147483647;
			files = (
				13E5046C248E434B0086641C /* Localizable.strings in Resources */,
				13E5046D248E434B0086641C /* Localizable.stringsdict in Resources */,
				AB8B0D4525306089009C067B /* Localizable.links.strings in Resources */,
			);
			runOnlyForDeploymentPostprocessing = 0;
		};
		B1FF6B682497D0B40041CF02 /* Resources */ = {
			isa = PBXResourcesBuildPhase;
			buildActionMask = 2147483647;
			files = (
			);
			runOnlyForDeploymentPostprocessing = 0;
		};
/* End PBXResourcesBuildPhase section */

/* Begin PBXShellScriptBuildPhase section */
		71AFBD9324642AF500F91006 /* SwiftLint */ = {
			isa = PBXShellScriptBuildPhase;
			buildActionMask = 2147483647;
			files = (
			);
			inputFileListPaths = (
			);
			inputPaths = (
			);
			name = SwiftLint;
			outputFileListPaths = (
			);
			outputPaths = (
			);
			runOnlyForDeploymentPostprocessing = 0;
			shellPath = /bin/sh;
			shellScript = "if which swiftlint >/dev/null; then\n  swiftlint\nelse\n  echo \"warning: SwiftLint is not available.\"\n  echo \"Use 'brew install swiftlint' to install SwiftLint or download it manually from https://github.com/realm/SwiftLint.\"\nfi\n\n";
			showEnvVarsInLog = 0;
		};
/* End PBXShellScriptBuildPhase section */

/* Begin PBXSourcesBuildPhase section */
		85D759372457048F008175F0 /* Sources */ = {
			isa = PBXSourcesBuildPhase;
			buildActionMask = 2147483647;
			files = (
				50BD2E6224FE1E8700932566 /* AppInformationModel.swift in Sources */,
				B120C7CA24AFF12D00F68FF1 /* ActiveTracing.swift in Sources */,
				B1A89F3B24819CE800DA1CEC /* LabelTableViewCell.swift in Sources */,
				B1C7EE4424938E9E00F1F284 /* ExposureDetection_DidEndPrematurelyReason+ErrorHandling.swift in Sources */,
				B1A89F3A24819CD300DA1CEC /* HomeRiskImageItemViewConfigurator.swift in Sources */,
				B1A89F3924819CC200DA1CEC /* ExposureStateUpdating.swift in Sources */,
				AB5F84B024F8F7C3000400D4 /* Migration.swift in Sources */,
				B1C6ECFF247F089E0066138F /* RiskImageItemView.swift in Sources */,
				51486DA62485237200FCE216 /* RiskThankYouCollectionViewCell.swift in Sources */,
				71330E43248109FD00EB10F6 /* DynamicTableViewCell.swift in Sources */,
				B14D0CDD246E972400D5BEBC /* ExposureDetectionDelegate.swift in Sources */,
				0144BDED250A3E5300B0857C /* ExposureSubmissionCoordinatorModel.swift in Sources */,
				B161782E2480658F006E435A /* DeltaCalculationResult.swift in Sources */,
				B11E619B246EE4B0004A056A /* DynamicTypeLabel.swift in Sources */,
				AB6289CF251BA01400CF61D2 /* Bundle+Version.swift in Sources */,
				B1D7D69224766D2100E4DA5D /* apple_export.pb.swift in Sources */,
				AB7420C2251B7D59006666AC /* DeltaOnboardingProtocols.swift in Sources */,
				7187A5582481231C00FCC755 /* DynamicTableViewAction.swift in Sources */,
				B16457B524DC11EF002879EB /* DMLastSubmissionRequetViewController.swift in Sources */,
				A128F059248B459F00EC7F6C /* PublicKeyStore.swift in Sources */,
				01D6948D2502717F00B45BEA /* DatePickerDayView.swift in Sources */,
				71C0BEDD2498DD07009A17A0 /* ENANavigationFooterView.swift in Sources */,
				2FA9E39524D2F2B00030561C /* ExposureSubmission+DeviceRegistrationKey.swift in Sources */,
				A3FF84EC247BFAF00053E947 /* Hasher.swift in Sources */,
				51895EDC245E16CD0085DA38 /* ENAColor.swift in Sources */,
				A372DA3B24BDA075003248BB /* ExposureSubmissionCoordinator.swift in Sources */,
				51FE277B2475340300BB8144 /* HomeRiskLoadingItemViewConfigurator.swift in Sources */,
				0D5611B4247F852C00B5B094 /* SQLiteKeyValueStore.swift in Sources */,
				13BAE9B12472FB1E00CEE58A /* CellConfiguratorIndexPosition.swift in Sources */,
				515BBDEB2484F8E500CDB674 /* HomeThankYouRiskCellConfigurator.swift in Sources */,
				514C0A0D247AFB0200F235F6 /* RiskTextItemView.swift in Sources */,
				CD99A3A9245C272400BF12AF /* ExposureSubmissionService.swift in Sources */,
				AB7420AC251B67A8006666AC /* DeltaOnboardingV15.swift in Sources */,
				71F54191248BF677006DB793 /* HtmlTextView.swift in Sources */,
				51B5B41C246EC8B800DC5D3E /* HomeCardCollectionViewCell.swift in Sources */,
				B1EDFD8D248E74D000E7EAFF /* URL+StaticString.swift in Sources */,
				A3E851B224ADD09900402485 /* CountdownTimer.swift in Sources */,
				011E13AE24680A4000973467 /* HTTPClient.swift in Sources */,
				A1C683FA24AEC57400B90D12 /* DynamicTableViewTextViewCell.swift in Sources */,
				01C6AC3A252B2A500052814D /* UIImage+Color.swift in Sources */,
				853D987A24694A8700490DBA /* ENAButton.swift in Sources */,
				CD8638532477EBD400A5A07C /* SettingsViewModel.swift in Sources */,
				2FC0357124B5B70700E234AC /* Error+FAQUrl.swift in Sources */,
				51CE1BB52460AC83002CF42A /* UICollectionView+Dequeue.swift in Sources */,
				B17F2D48248CEB4C00CAA38F /* DetectionMode.swift in Sources */,
				0144BDE1250924CC00B0857C /* SymptomsOnset.swift in Sources */,
				01C6AC26252B23D70052814D /* ExposureSubmissionQRScannerFocusView.swift in Sources */,
				01B7232424F812500064C0EB /* DynamicTableViewOptionGroupCell.swift in Sources */,
				137846492488027600A50AB8 /* OnboardingInfoViewController+Extension.swift in Sources */,
				ABDA2792251CE308006BAE84 /* DMServerEnvironmentViewController.swift in Sources */,
				85E33444247EB357006E74EC /* CircularProgressView.swift in Sources */,
				AB1886D1252DE51E00D39BBE /* Bundle+Identifier.swift in Sources */,
				71FD8862246EB27F00E804D0 /* ExposureDetectionViewController.swift in Sources */,
				51F1255D24BDD75300126C86 /* HomeUnknown48hRiskCellConfigurator.swift in Sources */,
				2FC951FE24DC23B9008D39F4 /* DMConfigurationCell.swift in Sources */,
				A3552CC424DD6E16008C91BE /* AppDelegate+PlausibleDeniability.swift in Sources */,
				2FA9E39924D2F4350030561C /* ExposureSubmission+ErrorParsing.swift in Sources */,
				514EE99D246D4CFB00DE4884 /* TableViewCellConfigurator.swift in Sources */,
				0DF6BBB7248C04CF007E8B0C /* app_config.pb.swift in Sources */,
				AB5F84AD24F8F7A1000400D4 /* SerialMigrator.swift in Sources */,
				B1DDDABE24713BAD00A07175 /* SAPDownloadedPackage.swift in Sources */,
				71FE1C7C247AC2B500851FEB /* ExposureSubmissionOverviewViewController.swift in Sources */,
				B1FE13EC24891CFE00D012E5 /* RiskProviding.swift in Sources */,
				011E4B032483A92A002E6412 /* MockExposureManager.swift in Sources */,
				2FE15A3C249B8C0B0077BD8D /* AccessibilityIdentifiers.swift in Sources */,
				51FE277F247535E300BB8144 /* RiskLoadingItemView.swift in Sources */,
				514C0A0824772F5E00F235F6 /* RiskItemView.swift in Sources */,
				B1175213248A83AB00C3325C /* Risk.swift in Sources */,
				A36D07B92486D61C00E46F96 /* HomeCardCellButtonDelegate.swift in Sources */,
				B1A89F3824819C2B00DA1CEC /* HomeInteractor.swift in Sources */,
				2F3D953C2518BCE9002B2C81 /* EUSettingsViewModel.swift in Sources */,
				01B7232924F812DF0064C0EB /* OptionView.swift in Sources */,
				514C0A16247C164700F235F6 /* HomeHighRiskCellConfigurator.swift in Sources */,
				71FE1C7B247AC2B500851FEB /* ExposureSubmissionQRScannerViewController.swift in Sources */,
				B1FC2D2024D9C8DF00083C81 /* SAP_TemporaryExposureKey+DeveloperMenu.swift in Sources */,
				717D21E9248C022E00D9717E /* DynamicTableViewHtmlCell.swift in Sources */,
				71FE1C82247AC30300851FEB /* ENATanInput.swift in Sources */,
				7154EB4A247D21E200A467FF /* ExposureDetectionLongGuideCell.swift in Sources */,
				51CE1B4A246016B0002CF42A /* UICollectionViewCell+Identifier.swift in Sources */,
				50DC527924FEB2AE00F6D8EB /* AppInformationDynamicCell.swift in Sources */,
				EB3BCA8C2507C3B0003F27C7 /* DynamicTableViewBulletPointCell.swift in Sources */,
				2F3D95372518BCD1002B2C81 /* EUSettingsViewController.swift in Sources */,
				71B8044F248526B600D53506 /* DynamicTableViewSpaceCell.swift in Sources */,
				8595BF5F246032D90056EA27 /* ENASwitch.swift in Sources */,
				71FE1C7A247AC2B500851FEB /* ExposureSubmissionSuccessViewController.swift in Sources */,
				B1C7EEAE24941A3B00F1F284 /* ManualExposureDetectionState.swift in Sources */,
				51486DA22485101500FCE216 /* RiskInactiveCollectionViewCell.swift in Sources */,
				710021DC248E44A6001F0B63 /* ENAFont.swift in Sources */,
				B1FE13FF2489708200D012E5 /* CachedAppConfiguration.swift in Sources */,
				AB10115B250926BB00D392A2 /* CountryKeypackageDownloader.swift in Sources */,
				EE22DB8B247FB43A001B0A71 /* ActionDetailTableViewCell.swift in Sources */,
				AB1011592507C15000D392A2 /* TracingStatusHistory.swift in Sources */,
				71FE1C71247AA7B700851FEB /* DynamicTableViewHeaderImageView.swift in Sources */,
				01D69491250272CE00B45BEA /* DatePickerDayViewModel.swift in Sources */,
				0159E6C2247829BA00894A89 /* temporary_exposure_key_signature_list.pb.swift in Sources */,
				B16457BB24DC3309002879EB /* DMLogsViewController.swift in Sources */,
				01B7232F24FE4F080064C0EB /* OptionGroupViewModel.swift in Sources */,
				51D420B724583B7200AD70CA /* NSObject+Identifier.swift in Sources */,
				CDCE11D6247D644100F30825 /* NotificationSettingsViewModel.swift in Sources */,
				50BD2E6424FE232E00932566 /* AppInformationImprintViewModel.swift in Sources */,
				710224EC248FC150000C5DEF /* HomeTestResultCellConfigurator.swift in Sources */,
				71330E4724810A0C00EB10F6 /* DynamicTableViewFooter.swift in Sources */,
				B1D431CB246C84A400E728AD /* DownloadedPackagesStoreV1.swift in Sources */,
				714194EA247A65C60072A090 /* DynamicTableViewHeaderSeparatorView.swift in Sources */,
				2F26CE2E248B9C4F00BE30EE /* UIViewController+BackButton.swift in Sources */,
				A16714BB248D18D20031B111 /* SummaryMetadata.swift in Sources */,
				51C779162486E5BA004582F8 /* RiskFindingPositiveCollectionViewCell.swift in Sources */,
				B10FD5F4246EAC1700E9D7F2 /* AppleFilesWriter.swift in Sources */,
				711EFCC72492EE31005FEF21 /* ENAFooterView.swift in Sources */,
				B1FE13F024891D1500D012E5 /* RiskCalculation.swift in Sources */,
				514C0A14247C163800F235F6 /* HomeLowRiskCellConfigurator.swift in Sources */,
				51C779122486E549004582F8 /* HomeFindingPositiveRiskCellConfigurator.swift in Sources */,
				B1741B4E2462C21F006275D9 /* DMViewController.swift in Sources */,
				EB2394A024E5492900E71225 /* BackgroundAppRefreshViewModel.swift in Sources */,
				71CAB9D4248AB33500F516A5 /* DynamicTypeSymbolImageView.swift in Sources */,
				019357182525FAD00038F615 /* ExposureSubmissionQRInfoViewController.swift in Sources */,
				EE22DB8C247FB43A001B0A71 /* DescriptionTableViewCell.swift in Sources */,
				2F3218D0248063E300A7AC0A /* UIView+Convenience.swift in Sources */,
				B1741B4C2462C21F006275D9 /* DMDeveloperMenu.swift in Sources */,
				514C0A11247C15EC00F235F6 /* HomeUnknownRiskCellConfigurator.swift in Sources */,
				710ABB23247513E300948792 /* DynamicTypeTableViewCell.swift in Sources */,
				71FE1C7D247AC2B500851FEB /* ExposureSubmissionTanInputViewController.swift in Sources */,
				EE22DB81247FB40A001B0A71 /* ENStateHandler.swift in Sources */,
				A16714AF248CA1B70031B111 /* Bundle+ReadPlist.swift in Sources */,
				2F80CFDB247EDDB3000F06AF /* ExposureSubmissionHotlineViewController.swift in Sources */,
				B16457B924DC19F9002879EB /* DMSettingsViewController.swift in Sources */,
				2F80CFD9247ED988000F06AF /* ExposureSubmissionIntroViewController.swift in Sources */,
				941ADDB02518C2B200E421D9 /* EuTracingTableViewCell.swift in Sources */,
				A3C4F96024812CD20047F23E /* ExposureSubmissionWarnOthersViewController.swift in Sources */,
				01D6948F2502729000B45BEA /* DatePickerDay.swift in Sources */,
				B1741B582462EBDB006275D9 /* HomeViewController.swift in Sources */,
				71EF33D92497F3E8007B7E1B /* ENANavigationControllerWithFooterChild.swift in Sources */,
				A3EE6E5A249BB7AF00C64B61 /* ExposureSubmissionServiceFactory.swift in Sources */,
				4026C2E424854C8D00926FB4 /* AppInformationLegalCell.swift in Sources */,
				51C737BF245B3B5D00286105 /* OnboardingInfo.swift in Sources */,
				B1FE13EB24891CFA00D012E5 /* RiskProvider.swift in Sources */,
				B143DBDF2477F292000A29E8 /* ExposureNotificationSettingViewController.swift in Sources */,
				016146912487A43E00660992 /* LinkHelper.swift in Sources */,
				51D420B924583B8300AD70CA /* UIViewController+AppStoryboard.swift in Sources */,
				71B804542485273C00D53506 /* RiskLegendDotBodyCell.swift in Sources */,
				EE22DB8A247FB43A001B0A71 /* ImageTableViewCell.swift in Sources */,
				B11E619C246EE4E9004A056A /* UIFont+DynamicType.swift in Sources */,
				71330E4524810A0500EB10F6 /* DynamicTableViewHeader.swift in Sources */,
				0DF6BBB5248C04CF007E8B0C /* app_config_attenuation_duration.pb.swift in Sources */,
				B1BFE27224BDE1D500C1181D /* HomeViewController+HowRiskDetectionWorks.swift in Sources */,
				B1EAEC8B24711884003BE9A2 /* URLSession+Convenience.swift in Sources */,
				7154EB4C247E862100A467FF /* ExposureDetectionLoadingCell.swift in Sources */,
				2FA9E39B24D2F4A10030561C /* ExposureSubmissionService+Protocol.swift in Sources */,
				A17366552484978A006BE209 /* OnboardingInfoViewControllerUtils.swift in Sources */,
				0DF6BBB6248C04CF007E8B0C /* app_config_app_version_config.pb.swift in Sources */,
				B153096A24706F1000A4A1BD /* URLSession+Default.swift in Sources */,
				2FF1D62E2487850200381FFB /* NSMutableAttributedString+Generation.swift in Sources */,
				35BE8598251CE495005C2FD0 /* CachingHTTPClient.swift in Sources */,
				51CE1B4C246016D1002CF42A /* UICollectionReusableView+Identifier.swift in Sources */,
				01B7232D24F8E0260064C0EB /* MultipleChoiceChoiceView.swift in Sources */,
				710224EA248FA67F000C5DEF /* HomeTestResultCollectionViewCell.swift in Sources */,
				9417BA95252B6B5100AD4053 /* DMSQLiteErrorViewController.swift in Sources */,
				013DC102245DAC4E00EE58B0 /* Store.swift in Sources */,
				B1FE13EF24891D0C00D012E5 /* RiskProvidingConfiguration.swift in Sources */,
				51CE1B89246078B6002CF42A /* RiskLevelCollectionViewCell.swift in Sources */,
				B1F82DF224718C7300E2E56A /* DMBackendConfigurationViewController.swift in Sources */,
				B1CD33412486AA7100B06E9B /* CoronaWarnURLSessionDelegate.swift in Sources */,
				B10EC1F824ED1F8700ED0E48 /* CancellationToken.swift in Sources */,
				514C0A0F247AFEC500F235F6 /* HomeRiskTextItemViewConfigurator.swift in Sources */,
				A3284250248B9269006B1F09 /* HomeTestResultLoadingCellConfigurator.swift in Sources */,
				713EA25D24798A7000AB7EE8 /* ExposureDetectionRoundedView.swift in Sources */,
				AB5F84B224F8F7E3000400D4 /* Migration0To1.swift in Sources */,
				A3EE6E5D249BB9B900C64B61 /* UITestingParameters.swift in Sources */,
				B1A31F6924DAE6C000E263DF /* DMKeyCell.swift in Sources */,
				710224F42490E7A3000C5DEF /* ExposureSubmissionStepCell.swift in Sources */,
				AB7420CB251B7D93006666AC /* DeltaOnboardingV15ViewController.swift in Sources */,
				B19FD7132491A08500A9D56A /* SAP_SemanticVersion+Compare.swift in Sources */,
				B1D7D68E24766D2100E4DA5D /* submission_payload.pb.swift in Sources */,
				B1B381432472EF8B0056BEEE /* HTTPClient+Configuration.swift in Sources */,
				354E305924EFF26E00526C9F /* Country.swift in Sources */,
				A328424E248B91E0006B1F09 /* HomeTestResultLoadingCell.swift in Sources */,
				A3816086250633D7002286E9 /* RequiresDismissConfirmation.swift in Sources */,
				51D420B424583ABB00AD70CA /* AppStoryboard.swift in Sources */,
				4026C2DC24852B7600926FB4 /* AppInformationViewController+LegalModel.swift in Sources */,
				01C6ABF42527273E0052814D /* String+Insertion.swift in Sources */,
				EE278B30245F2C8A008B06F9 /* FriendsInviteController.swift in Sources */,
				710ABB27247533FA00948792 /* DynamicTableViewController.swift in Sources */,
				B184A380248FFCBE007180F6 /* SecureStore.swift in Sources */,
				713EA26124798AD100AB7EE8 /* InsetTableViewCell.swift in Sources */,
				51CE1B87246078B6002CF42A /* ActivateCollectionViewCell.swift in Sources */,
				B1C6ED00247F23730066138F /* NotificationName.swift in Sources */,
				EE22DB8D247FB43A001B0A71 /* ActionTableViewCell.swift in Sources */,
				51CE1BBD2460B1CB002CF42A /* CollectionViewCellConfigurator.swift in Sources */,
				71D3C19A2494EFAC00DBABA8 /* ENANavigationControllerWithFooter.swift in Sources */,
				CD2EC329247D82EE00C6B3F9 /* NotificationSettingsViewController.swift in Sources */,
				A1BABD1024A57D03000ED515 /* ENTemporaryExposureKey+Processing.swift in Sources */,
				01A1B44A252DFD7800841B63 /* MetadataObject.swift in Sources */,
				51C737BD245B349700286105 /* OnboardingInfoViewController.swift in Sources */,
				B1FE13FB24896E6700D012E5 /* AppConfigurationProviding.swift in Sources */,
				514EE999246D4C2E00DE4884 /* UITableViewCell+Identifier.swift in Sources */,
				13722044247AEEAD00152764 /* UNNotificationCenter+Extension.swift in Sources */,
				B10FD5ED246EAADC00E9D7F2 /* AppInformationDetailViewController.swift in Sources */,
				CDCE11D9247D64C600F30825 /* NotificationSettingsOnTableViewCell.swift in Sources */,
				0DF6BB97248AD616007E8B0C /* AppUpdateCheckHelper.swift in Sources */,
				0DD260FF248D549B007C3B2C /* KeychainHelper.swift in Sources */,
				352F25A824EFCBDE00ACDFF3 /* ServerEnvironment.swift in Sources */,
				AB5F84BE24FE2DC9000400D4 /* DownloadedPackagesSQLLiteStoreV0.swift in Sources */,
				2FA9E39724D2F3C70030561C /* ExposureSubmissionError.swift in Sources */,
				941ADDB22518C3FB00E421D9 /* ENSettingEuTracingViewModel.swift in Sources */,
				01D6948B25026EC000B45BEA /* DatePickerOptionViewModel.swift in Sources */,
				2FF1D63024880FCF00381FFB /* DynamicTableViewRoundedCell.swift in Sources */,
				85D7593F2457048F008175F0 /* AppDelegate.swift in Sources */,
				CDD87C56247556DE007CE6CA /* MainSettingsTableViewCell.swift in Sources */,
				AB6289D4251BA4EC00CF61D2 /* String+Compare.swift in Sources */,
				B153096C24706F2400A4A1BD /* URLSessionConfiguration+Default.swift in Sources */,
				B1BD9E7E24898A2300BD3930 /* ExposureDetectionViewController+DynamicTableViewModel.swift in Sources */,
				0159E6C1247829BA00894A89 /* temporary_exposure_key_export.pb.swift in Sources */,
				71FE1C80247AC2B500851FEB /* ExposureSubmissionNavigationController.swift in Sources */,
				2FA968CE24D8560B008EE367 /* String+Random.swift in Sources */,
				EB858D2024E700D10048A0AA /* UIView+Screenshot.swift in Sources */,
				2F96739B24AB70FA008E3147 /* ExposureSubmissionParsable.swift in Sources */,
				EB7F8E9524E434E000A3CCC4 /* BackgroundAppRefreshViewController.swift in Sources */,
				85D759412457048F008175F0 /* SceneDelegate.swift in Sources */,
				71B8044D248525CD00D53506 /* RiskLegendViewController+DynamicTableViewModel.swift in Sources */,
				EB7D205624E6A5930089264C /* InfoBoxViewModel.swift in Sources */,
				859DD512248549790073D59F /* MockDiagnosisKeysRetrieval.swift in Sources */,
				2FA9E39324D2F2920030561C /* ExposureSubmission+TestResult.swift in Sources */,
				EE22DB89247FB43A001B0A71 /* TracingHistoryTableViewCell.swift in Sources */,
				71B804472484CC0800D53506 /* ENALabel.swift in Sources */,
				71FE1C7F247AC2B500851FEB /* ExposureSubmissionTestResultViewController.swift in Sources */,
				B1D6B002247DA0320079DDD3 /* ExposureDetectionViewControllerDelegate.swift in Sources */,
				713EA25B247818B000AB7EE8 /* DynamicTypeButton.swift in Sources */,
				CDA262F824AB808800612E15 /* Coordinator.swift in Sources */,
				A3552CC624DD6E78008C91BE /* AppDelegate+ENATaskExecutionDelegate.swift in Sources */,
				51C77910248684F5004582F8 /* HomeRiskListItemViewConfigurator.swift in Sources */,
				B1D6B004247DA4920079DDD3 /* UIApplication+CoronaWarn.swift in Sources */,
				51CE1BC32460B28D002CF42A /* HomeInfoCellConfigurator.swift in Sources */,
				138910C5247A909000D739F6 /* ENATaskScheduler.swift in Sources */,
				71B804492484D37300D53506 /* RiskLegendViewController.swift in Sources */,
				01C2D43E2501225100FB23BF /* MockExposureSubmissionService.swift in Sources */,
				514EE99B246D4C4C00DE4884 /* UITableView+Dequeue.swift in Sources */,
				713EA25F24798A9100AB7EE8 /* ExposureDetectionRiskCell.swift in Sources */,
				01F5F7222487B9C000229720 /* AppInformationViewController.swift in Sources */,
				01C6AC32252B29C00052814D /* QRScannerError.swift in Sources */,
				EB7D205424E6A3320089264C /* InfoBoxView.swift in Sources */,
				B10FD5F1246EAB1000E9D7F2 /* AppInformationViewController+DynamicTableViewModel.swift in Sources */,
				51C7790E24867F22004582F8 /* RiskListItemView.swift in Sources */,
				71CAB9D2248AACAD00F516A5 /* PixelPerfectLayoutConstraint.swift in Sources */,
				710021E0248EAF9A001F0B63 /* ExposureSubmissionImageCardCell.swift in Sources */,
				B14D0CDF246E976400D5BEBC /* ExposureDetectionTransaction+DidEndPrematurelyReason.swift in Sources */,
				B1D8CB2724DD44C6008C6010 /* DMTracingHistoryViewController.swift in Sources */,
				71FE1C69247A8FE100851FEB /* DynamicTableViewHeaderFooterView.swift in Sources */,
				B18755D124DC45CA00A9202E /* DMStoreViewController.swift in Sources */,
				353412CC2525EE4A0086D15C /* Globals.swift in Sources */,
				B184A383248FFCE2007180F6 /* CodableExposureDetectionSummary.swift in Sources */,
				B111EE2C2465D9F7001AEBB4 /* String+Localization.swift in Sources */,
				01B7232B24F815B00064C0EB /* MultipleChoiceOptionView.swift in Sources */,
				A1C683FC24AEC9EE00B90D12 /* DynamicTableViewTextCell.swift in Sources */,
				710224F624910661000C5DEF /* ExposureSubmissionDynamicCell.swift in Sources */,
				EEF1067A246EBF8B009DFB4E /* ResetViewController.swift in Sources */,
				01B7232724F812BC0064C0EB /* OptionGroupView.swift in Sources */,
				51CE1BBA2460AFD8002CF42A /* HomeActivateCellConfigurator.swift in Sources */,
				50E3BE5A250127DF0033E2C7 /* AppInformationDynamicAction.swift in Sources */,
				9488C3012521EE8E00504648 /* DeltaOnboardingNavigationController.swift in Sources */,
				71FE1C86247AC33D00851FEB /* ExposureSubmissionTestResultHeaderView.swift in Sources */,
				1309194F247972C40066E329 /* PrivacyProtectionViewController.swift in Sources */,
				CDCE11DB247D64D600F30825 /* NotificationSettingsOffTableViewCell.swift in Sources */,
				51CE1B91246078B6002CF42A /* SectionSystemBackgroundDecorationView.swift in Sources */,
				AB6289D9251C833100CF61D2 /* DMDeltaOnboardingViewController.swift in Sources */,
				B112545A246F2C6500AB5036 /* ENTemporaryExposureKey+Convert.swift in Sources */,
				359767F124FD13D9001FD591 /* diagnosis_key_batch.pb.swift in Sources */,
				AB1886C4252DE1AF00D39BBE /* Logging.swift in Sources */,
				51486D9F2484FC0200FCE216 /* HomeRiskLevelCellConfigurator.swift in Sources */,
				B1E8C99D2479D4E7006DC678 /* DMSubmissionStateViewController.swift in Sources */,
				71FE1C8C247AC79D00851FEB /* DynamicTableViewIconCell.swift in Sources */,
				B19FD7112491A07000A9D56A /* String+SemanticVersion.swift in Sources */,
				710ABB25247514BD00948792 /* UIViewController+Segue.swift in Sources */,
				51CE1B5524604DD2002CF42A /* HomeLayout.swift in Sources */,
				B16457BD24DC3F4E002879EB /* DMKeysViewController.swift in Sources */,
				51D420C424583E3300AD70CA /* SettingsViewController.swift in Sources */,
				01C6AC0E252B1E990052814D /* ExposureSubmissionQRScannerViewModel.swift in Sources */,
				B1C7EEB024941A6B00F1F284 /* RiskConsumer.swift in Sources */,
				514C0A1A247C16D600F235F6 /* HomeInactiveRiskCellConfigurator.swift in Sources */,
				01DB708525068167008F7244 /* Calendar+GregorianLocale.swift in Sources */,
				71330E41248109F600EB10F6 /* DynamicTableViewSection.swift in Sources */,
				710ABB292475353900948792 /* DynamicTableViewModel.swift in Sources */,
				AB5F84C024FE2EB3000400D4 /* DownloadedPackagesStoreV0.swift in Sources */,
				518A69FB24687D5800444E66 /* RiskLevel.swift in Sources */,
				B1175218248ACFBC00C3325C /* SAP_RiskScoreClass+LowAndHigh.swift in Sources */,
				EBCD2412250790F400E5574C /* ExposureSubmissionSymptomsViewController.swift in Sources */,
				AB7420B7251B69E2006666AC /* DeltaOnboardingCoordinator.swift in Sources */,
				B1741B492462C207006275D9 /* Client.swift in Sources */,
				514C0A0624772F3400F235F6 /* HomeRiskViewConfigurator.swift in Sources */,
				71EF33DB2497F419007B7E1B /* ENANavigationFooterItem.swift in Sources */,
				710ABB1F2475115500948792 /* UITableViewController+Enum.swift in Sources */,
				51CE1B8B246078B6002CF42A /* InfoCollectionViewCell.swift in Sources */,
				B14D0CDB246E968C00D5BEBC /* String+Today.swift in Sources */,
				85142501245DA0B3009D2791 /* UIViewController+Alert.swift in Sources */,
				B103193224E18A0A00DD02EF /* DMMenuItem.swift in Sources */,
				01C7665E25024A09002C9A5C /* DatePickerOptionView.swift in Sources */,
				CD99A3CA2461A47C00BF12AF /* AppStrings.swift in Sources */,
				514E81342461B97800636861 /* ExposureManager.swift in Sources */,
				71176E32248957C3004B0C9F /* AppNavigationController.swift in Sources */,
				3539DAD1252B353C00489B1A /* CachedAppConfigurationMock.swift in Sources */,
				B14D0CD9246E946E00D5BEBC /* ExposureDetection.swift in Sources */,
				B161782524804AC3006E435A /* DownloadedPackagesSQLLiteStoreV1.swift in Sources */,
				51CE1BBF2460B222002CF42A /* HomeRiskCellConfigurator.swift in Sources */,
				EE22DB82247FB40A001B0A71 /* ENSettingModel.swift in Sources */,
				713EA26324798F8500AB7EE8 /* ExposureDetectionHeaderCell.swift in Sources */,
				FEDCE09E9F78ABEB4AA9A484 /* ExposureDetectionExecutor.swift in Sources */,
				FEDCE50B4AC5E24D4E11AA52 /* RequiresAppDependencies.swift in Sources */,
				01A2367A2519D1E80043D9F8 /* ExposureSubmissionWarnOthersViewModel.swift in Sources */,
				EB3BCA882507B6C1003F27C7 /* ExposureSubmissionSymptomsOnsetViewController.swift in Sources */,
				FEDCE29E414945F14E7CE576 /* ENStateHandler+State.swift in Sources */,
				FEDCE6E2763B0BABFADF36BA /* ExposureDetectionViewController+State.swift in Sources */,
				FEDCECC1B2111AB537AEF7E5 /* HomeInteractor+State.swift in Sources */,
				B1221BE02492ECE800E6C4E4 /* CFDictionary+KeychainQuery.swift in Sources */,
				94F594622521CBF50077681B /* DeltaOnboardingV15ViewModel.swift in Sources */,
				FEDCE77AED78E9C25999BB35 /* SceneDelegate+State.swift in Sources */,
				019357192525FAD00038F615 /* ExposureSubmissionQRInfoViewModel.swift in Sources */,
			);
			runOnlyForDeploymentPostprocessing = 0;
		};
		85D7595024570491008175F0 /* Sources */ = {
			isa = PBXSourcesBuildPhase;
			buildActionMask = 2147483647;
			files = (
				A1BABD0924A57B88000ED515 /* TemporaryExposureKeyMock.swift in Sources */,
				B1E23B8824FE80EF006BCDA6 /* CancellationTokenTests.swift in Sources */,
				A1E41949249548770016E52A /* HTTPClient+SubmitTests.swift in Sources */,
				A1E41941249410AF0016E52A /* SAPDownloadedPackage+Helpers.swift in Sources */,
				015692E424B48C3F0033F35E /* TimeInterval+Convenience.swift in Sources */,
				516E42FE24B7773E0008CC30 /* HomeLowRiskCellConfiguratorTests.swift in Sources */,
				01A1B467252E19D000841B63 /* ExposureSubmissionCoordinatorModelTests.swift in Sources */,
				B1EAEC8F247118D1003BE9A2 /* URLSession+ConvenienceTests.swift in Sources */,
				5022FD48252DADCA00656985 /* RiskLevelCalculationTests.swift in Sources */,
				A32C046524D96348005BEA61 /* HTTPClient+PlausibeDeniabilityTests.swift in Sources */,
				A372DA4224BF3E29003248BB /* MockExposureSubmissionCoordinator.swift in Sources */,
				A1E419582495A8F90016E52A /* HTTPClient+RegistrationTokenTests.swift in Sources */,
				5015682A252CC3560012EB94 /* RiskLevelChangedTests.swift in Sources */,
				A1E419552495A8060016E52A /* HTTPClient+GetTestResultTests.swift in Sources */,
				01D16C5E24ED69CA007DB387 /* BackgroundAppRefreshViewModelTests.swift in Sources */,
<<<<<<< HEAD
				A3284259248E7672006B1F09 /* MockExposureSubmissionQRScannerViewController.swift in Sources */,
				5022FD3E252DA86A00656985 /* RiskLevelCalculationHierarchyTests.swift in Sources */,
=======
>>>>>>> 77caab74
				A328425F248E943D006B1F09 /* ExposureSubmissionTanInputViewControllerTests.swift in Sources */,
				A14BDEC024A1AD660063E4EC /* MockExposureDetector.swift in Sources */,
				35A7F081250A7CF8005E6C33 /* KeychainHelperTests.swift in Sources */,
				A3483B0B24C5EFA40037855F /* MockExposureDetectionViewControllerDelegate.swift in Sources */,
				B1C7EE482493D97000F1F284 /* RiskProvidingConfigurationManualTriggerTests.swift in Sources */,
				B1221BE22492ED0F00E6C4E4 /* CFDictionary+KeychainQueryTests.swift in Sources */,
				A124E64A249BF4EF00E95F72 /* ExposureDetectionExecutorTests.swift in Sources */,
				A128F04E2489ABEE00EC7F6C /* RiskCalculationTests.swift in Sources */,
				01A1B442252DE57000841B63 /* ExposureSubmissionQRScannerViewModelTests.swift in Sources */,
				AB1885D825238DD100D39BBE /* OnboardingInfoViewControllerTests.swift in Sources */,
				B16177E824802F9B006E435A /* DownloadedPackagesSQLLiteStoreTests.swift in Sources */,
				B1175216248A9F9600C3325C /* ConvertingKeysTests.swift in Sources */,
				B10F9B8B249961BC00C418F4 /* DynamicTypeLabelTests.swift in Sources */,
				CD678F6F246C43FC00B6A0F8 /* MockURLSession.swift in Sources */,
				A3E851B524ADDAC000402485 /* CountdownTimerTests.swift in Sources */,
				F2DC808E248989CE00EDC40A /* DynamicTableViewControllerRegisterCellsTests.swift in Sources */,
				51F1256024BEFB8F00126C86 /* HomeUnknown48hRiskCellConfiguratorTests.swift in Sources */,
				EE22DB91247FB479001B0A71 /* MockStateHandlerObserverDelegate.swift in Sources */,
				B1C7EE4624938EB700F1F284 /* ExposureDetection_DidEndPrematurelyReason+ErrorHandlingTests.swift in Sources */,
				AB453F602534B04400D8339E /* ExposureManagerTests.swift in Sources */,
				B10F9B8C249961CE00C418F4 /* UIFont+DynamicTypeTests.swift in Sources */,
				01C2D4432501260D00FB23BF /* OptionGroupViewModelTests.swift in Sources */,
				A173665324844F41006BE209 /* SQLiteKeyValueStoreTests.swift in Sources */,
				A1877CAB248F2532006FEFC0 /* SAPDownloadedPackageTests.swift in Sources */,
				B1E23B8624FE4DD3006BCDA6 /* PublicKeyProviderTests.swift in Sources */,
				F2DC809424898CE600EDC40A /* DynamicTableViewControllerFooterTests.swift in Sources */,
				B15382E5248273F30010F007 /* MockTestStore.swift in Sources */,
				A32842672492359E006B1F09 /* MockExposureSubmissionNavigationControllerChild.swift in Sources */,
				516E42FB24B7739F0008CC30 /* HomeUnknownRiskCellConfiguratorTests.swift in Sources */,
				F25247312484456800C5556B /* DynamicTableViewModelTests.swift in Sources */,
				B15382E7248290BB0010F007 /* AppleFilesWriterTests.swift in Sources */,
				AB1FCBD42521FC47005930BA /* ServerEnvironmentTests.swift in Sources */,
				0123D5992501385200A91838 /* ExposureSubmissionErrorTests.swift in Sources */,
				01A23685251A23740043D9F8 /* ExposureSubmissionQRInfoModelTests.swift in Sources */,
				2FD881CC2490F65C00BEC8FC /* ExposureSubmissionHotlineViewControllerTest.swift in Sources */,
				01A97DD12506768F00C07C37 /* DatePickerOptionViewModelTests.swift in Sources */,
				A32CA72F24B6F2E300B1A994 /* HomeRiskCellConfiguratorTests.swift in Sources */,
				B120C7C924AFE7B800F68FF1 /* ActiveTracingTests.swift in Sources */,
				516E430224B89AED0008CC30 /* CoordinatorTests.swift in Sources */,
				B117521A248ACFFC00C3325C /* SAP_RiskScoreClass+LowAndHighTests.swift in Sources */,
				9412FAFE252349EA0086E139 /* DeltaOnboardingViewControllerTests.swift in Sources */,
				B11655932491437600316087 /* RiskProvidingConfigurationTests.swift in Sources */,
				01A97DD32506769F00C07C37 /* DatePickerDayViewModelTests.swift in Sources */,
				516E430024B777B20008CC30 /* HomeHighRiskCellConfiguratorTests.swift in Sources */,
				F2DC809224898B1800EDC40A /* DynamicTableViewControllerHeaderTests.swift in Sources */,
				B1D431C8246C69F300E728AD /* HTTPClient+ConfigurationTests.swift in Sources */,
				B15382FE248424F00010F007 /* ExposureDetectionTests.swift in Sources */,
				A372DA3F24BEF773003248BB /* ExposureSubmissionCoordinatorTests.swift in Sources */,
				CDF27BD3246ADBA70044D32B /* ExposureSubmissionServiceTests.swift in Sources */,
				01D16C6024ED6D9A007DB387 /* MockBackgroundRefreshStatusProvider.swift in Sources */,
				A328426324910552006B1F09 /* ExposureSubmissionSuccessViewControllerTests.swift in Sources */,
				2FD473BF251E0ECE000DCA40 /* EUSettingsViewControllerTests.swift in Sources */,
				A372DA4124BF33F9003248BB /* MockExposureSubmissionCoordinatorDelegate.swift in Sources */,
				01CF95DD253083B2007B72F7 /* CodableExposureDetectionSummary+Helpers.swift in Sources */,
				01CF95D52530827F007B72F7 /* SAPApplicationConfiguration+Helpers.swift in Sources */,
				01A1B452252DFDC400841B63 /* FakeMetadataMachineReadableObject.swift in Sources */,
				3598D99A24FE280700483F1F /* CountryTests.swift in Sources */,
				B163D1102499068D001A322C /* SettingsViewModelTests.swift in Sources */,
				A1654F0224B43E8500C0E115 /* DynamicTableViewTextViewCellTests.swift in Sources */,
				A1E419462495479D0016E52A /* HTTPClient+MockNetworkStack.swift in Sources */,
				B1CD333E24865E0000B06E9B /* TracingStatusHistoryTests.swift in Sources */,
				B1FE13ED24891D0400D012E5 /* RiskProviderTests.swift in Sources */,
				AB7420DD251B8101006666AC /* DeltaOnboardingCoordinatorTests.swift in Sources */,
				B1218920248AD79900496210 /* ClientMock.swift in Sources */,
				AB5F84BB24F92876000400D4 /* Migration0To1Tests.swift in Sources */,
				50DC527B24FEB5CA00F6D8EB /* AppInformationModelTest.swift in Sources */,
				A1BABD0E24A57CFC000ED515 /* ENTemporaryExposureKey+ProcessingTests.swift in Sources */,
				EE22DB8F247FB46C001B0A71 /* ENStateTests.swift in Sources */,
				B1DDDABC247137B000A07175 /* HTTPClientConfigurationEndpointTests.swift in Sources */,
				2FD881CE249115E700BEC8FC /* ExposureSubmissionNavigationControllerTest.swift in Sources */,
				A1E419522495A6F20016E52A /* HTTPClient+TANForExposureSubmitTests.swift in Sources */,
				015178C22507D2E50074F095 /* ExposureSubmissionSymptomsOnsetViewControllerTests.swift in Sources */,
				516E42CB24B760F50008CC30 /* HomeRiskLevelCellConfiguratorTests.swift in Sources */,
				A32842612490E2AC006B1F09 /* ExposureSubmissionWarnOthersViewControllerTests.swift in Sources */,
				B1B9CF1F246ED2E8008F04F5 /* Sap_FilebucketTests.swift in Sources */,
				AB5F84B424F8FA26000400D4 /* SerialMigratorTests.swift in Sources */,
				B17A44A22464906A00CB195E /* KeyTests.swift in Sources */,
				B19FD7152491A4A300A9D56A /* SAP_SemanticVersionTests.swift in Sources */,
				941F5ED02518E82800785F06 /* ENSettingEuTracingViewModelTests.swift in Sources */,
				01D16C6224ED6DB3007DB387 /* MockLowPowerModeStatusProvider.swift in Sources */,
				A1654EFF24B41FF600C0E115 /* DynamicCellTests.swift in Sources */,
				B161782D248062CE006E435A /* DeltaCalculationResultTests.swift in Sources */,
				0144BDE32509288B00B0857C /* SymptomsOnsetTests.swift in Sources */,
				A124E64C249C4C9000E95F72 /* SAPDownloadedPackagesStore+Helpers.swift in Sources */,
				A36FACC424C5EA1500DED947 /* ExposureDetectionViewControllerTests.swift in Sources */,
				71176E2F248922B0004B0C9F /* ENAColorTests.swift in Sources */,
				0DF6BB9D248AE232007E8B0C /* AppUpdateCheckerHelperTests.swift in Sources */,
				A328425D248E82BC006B1F09 /* ExposureSubmissionTestResultViewControllerTests.swift in Sources */,
				F22C6E2324917E3200712A6B /* DynamicTableViewControllerRowsTests.swift in Sources */,
				A1E4195D249818060016E52A /* RiskTests.swift in Sources */,
				50156822252CC11D0012EB94 /* RiskCalculationTestExtension.swift in Sources */,
				B18C411D246DB30000B8D8CB /* URL+Helper.swift in Sources */,
				CDF27BD5246ADBF30044D32B /* HTTPClient+DaysAndHoursTests.swift in Sources */,
				A17DA5E32486D8EF006F310F /* RiskLevelTests.swift in Sources */,
				B117909824914D77007FF821 /* StoreTests.swift in Sources */,
				F22C6E252492082B00712A6B /* DynamicTableViewSpaceCellTests.swift in Sources */,
				B1AC51D624CED8820087C35B /* DetectionModeTests.swift in Sources */,
				B1FE13FE24896EF700D012E5 /* CachedAppConfigurationTests.swift in Sources */,
				50BD2E7724FE26F400932566 /* AppInformationImprintTest.swift in Sources */,
				A1E419602498243E0016E52A /* String+TodayTests.swift in Sources */,
				35853E22251DED0F008FE983 /* CachingHTTPClientMock.swift in Sources */,
				5022FD43252DAA4B00656985 /* RiskLevelCalculationErrorCasesTest.swift in Sources */,
				2FC0356F24B342FA00E234AC /* UIViewcontroller+AlertTest.swift in Sources */,
				F2DC809024898A9400EDC40A /* DynamicTableViewControllerNumberOfRowsAndSectionsTests.swift in Sources */,
				AB5F84BD24F92E92000400D4 /* SerialMigratorFake.swift in Sources */,
			);
			runOnlyForDeploymentPostprocessing = 0;
		};
		85D7595B24570491008175F0 /* Sources */ = {
			isa = PBXSourcesBuildPhase;
			buildActionMask = 2147483647;
			files = (
				134F0DBC247578FF00D88934 /* ENAUITestsHome.swift in Sources */,
				EB11B02A24EE7CA500143A95 /* ENAUITestsSettings.swift in Sources */,
				134F0DBD247578FF00D88934 /* ENAUITests-Extensions.swift in Sources */,
				A32842652491136E006B1F09 /* ExposureSubmissionUITests.swift in Sources */,
				85D7596424570491008175F0 /* ENAUITests.swift in Sources */,
				13E50469248E3CD20086641C /* ENAUITestsAppInformation.swift in Sources */,
				01A1B45C252E077600841B63 /* TimeInterval+Convenience.swift in Sources */,
				130CB19C246D92F800ADE602 /* ENAUITestsOnboarding.swift in Sources */,
				13E5046B248E3DF30086641C /* AppStrings.swift in Sources */,
				A3EE6E5C249BB97500C64B61 /* UITestingParameters.swift in Sources */,
				134F0F2C2475793400D88934 /* SnapshotHelper.swift in Sources */,
			);
			runOnlyForDeploymentPostprocessing = 0;
		};
		B1FF6B662497D0B40041CF02 /* Sources */ = {
			isa = PBXSourcesBuildPhase;
			buildActionMask = 2147483647;
			files = (
				019BFC6C24C9901A0053973D /* sqlite3.c in Sources */,
			);
			runOnlyForDeploymentPostprocessing = 0;
		};
/* End PBXSourcesBuildPhase section */

/* Begin PBXTargetDependency section */
		85D7595624570491008175F0 /* PBXTargetDependency */ = {
			isa = PBXTargetDependency;
			target = 85D7593A2457048F008175F0 /* ENA */;
			targetProxy = 85D7595524570491008175F0 /* PBXContainerItemProxy */;
		};
		85D7596124570491008175F0 /* PBXTargetDependency */ = {
			isa = PBXTargetDependency;
			target = 85D7593A2457048F008175F0 /* ENA */;
			targetProxy = 85D7596024570491008175F0 /* PBXContainerItemProxy */;
		};
/* End PBXTargetDependency section */

/* Begin PBXVariantGroup section */
		01E42990251DCDC90057FCBE /* Localizable.legal.strings */ = {
			isa = PBXVariantGroup;
			children = (
				01E4298F251DCDC90057FCBE /* en */,
				01E42994251DCDCE0057FCBE /* de */,
				01E42995251DCDD10057FCBE /* tr */,
			);
			name = Localizable.legal.strings;
			sourceTree = "<group>";
		};
		13156CFF248C19D000AFC472 /* usage.html */ = {
			isa = PBXVariantGroup;
			children = (
				13156CFE248C19D000AFC472 /* de */,
				13156D00248CDECC00AFC472 /* en */,
				EEDD6DF524A4885200BC30D0 /* tr */,
				EECF5E5524BDCC3C00332B8F /* pl */,
				EECF5E5A24BDCC4D00332B8F /* ro */,
				EECF5E5F24BDCC5900332B8F /* bg */,
			);
			name = usage.html;
			sourceTree = "<group>";
		};
		71F5418A248BEDBE006DB793 /* privacy-policy.html */ = {
			isa = PBXVariantGroup;
			children = (
				71F5418B248BEDBE006DB793 /* de */,
				717D21EA248C072300D9717E /* en */,
				EEDD6DF624A4885200BC30D0 /* tr */,
				EECF5E5624BDCC3C00332B8F /* pl */,
				EECF5E5B24BDCC4D00332B8F /* ro */,
				EECF5E6024BDCC5A00332B8F /* bg */,
			);
			name = "privacy-policy.html";
			sourceTree = "<group>";
		};
		85D7594C24570491008175F0 /* LaunchScreen.storyboard */ = {
			isa = PBXVariantGroup;
			children = (
				85D7594D24570491008175F0 /* Base */,
				EEDD6DF724A4885D00BC30D0 /* tr */,
			);
			name = LaunchScreen.storyboard;
			sourceTree = "<group>";
		};
		AB8B0D3425305384009C067B /* Localizable.links.strings */ = {
			isa = PBXVariantGroup;
			children = (
				AB8B0D3C253053A1009C067B /* de */,
				AB8B0D3D253053D5009C067B /* en */,
				AB8B0D3E253053DB009C067B /* tr */,
				AB8B0D3F253053DF009C067B /* pl */,
				AB8B0D40253053E2009C067B /* ro */,
				AB8B0D41253053E5009C067B /* bg */,
			);
			name = Localizable.links.strings;
			sourceTree = "<group>";
		};
		EE26950A248FCB0300BAE234 /* InfoPlist.strings */ = {
			isa = PBXVariantGroup;
			children = (
				EE269509248FCB0300BAE234 /* de */,
				EE26950B248FCB1600BAE234 /* en */,
				EEDD6DF824A4889D00BC30D0 /* tr */,
				EECF5E5924BDCC3C00332B8F /* pl */,
				EECF5E5E24BDCC4D00332B8F /* ro */,
				EECF5E6324BDCC5A00332B8F /* bg */,
			);
			name = InfoPlist.strings;
			sourceTree = "<group>";
		};
		EE70C23A245B09E900AC9B2F /* Localizable.strings */ = {
			isa = PBXVariantGroup;
			children = (
				EE70C23B245B09E900AC9B2F /* de */,
				EE70C23C245B09E900AC9B2F /* en */,
				EEDD6DF924A488A500BC30D0 /* tr */,
				EECF5E5724BDCC3C00332B8F /* pl */,
				EECF5E5C24BDCC4D00332B8F /* ro */,
				EECF5E6124BDCC5A00332B8F /* bg */,
			);
			name = Localizable.strings;
			sourceTree = "<group>";
		};
		EE92A340245D96DA006B97B0 /* Localizable.stringsdict */ = {
			isa = PBXVariantGroup;
			children = (
				EE92A33F245D96DA006B97B0 /* de */,
				514C0A09247AEEE200F235F6 /* en */,
				EEDD6DFA24A488AD00BC30D0 /* tr */,
				EECF5E5824BDCC3C00332B8F /* pl */,
				EECF5E5D24BDCC4D00332B8F /* ro */,
				EECF5E6224BDCC5A00332B8F /* bg */,
			);
			name = Localizable.stringsdict;
			sourceTree = "<group>";
		};
/* End PBXVariantGroup section */

/* Begin XCBuildConfiguration section */
		011E4AFC2483A269002E6412 /* Community */ = {
			isa = XCBuildConfiguration;
			buildSettings = {
				ALWAYS_SEARCH_USER_PATHS = NO;
				CLANG_ANALYZER_LOCALIZABILITY_NONLOCALIZED = YES;
				CLANG_ANALYZER_NONNULL = YES;
				CLANG_ANALYZER_NUMBER_OBJECT_CONVERSION = YES_AGGRESSIVE;
				CLANG_CXX_LANGUAGE_STANDARD = "gnu++14";
				CLANG_CXX_LIBRARY = "libc++";
				CLANG_ENABLE_MODULES = YES;
				CLANG_ENABLE_OBJC_ARC = YES;
				CLANG_ENABLE_OBJC_WEAK = YES;
				CLANG_WARN_BLOCK_CAPTURE_AUTORELEASING = YES;
				CLANG_WARN_BOOL_CONVERSION = YES;
				CLANG_WARN_COMMA = YES;
				CLANG_WARN_CONSTANT_CONVERSION = YES;
				CLANG_WARN_DEPRECATED_OBJC_IMPLEMENTATIONS = YES;
				CLANG_WARN_DIRECT_OBJC_ISA_USAGE = YES_ERROR;
				CLANG_WARN_DOCUMENTATION_COMMENTS = YES;
				CLANG_WARN_EMPTY_BODY = YES;
				CLANG_WARN_ENUM_CONVERSION = YES;
				CLANG_WARN_INFINITE_RECURSION = YES;
				CLANG_WARN_INT_CONVERSION = YES;
				CLANG_WARN_NON_LITERAL_NULL_CONVERSION = YES;
				CLANG_WARN_OBJC_IMPLICIT_RETAIN_SELF = YES;
				CLANG_WARN_OBJC_LITERAL_CONVERSION = YES;
				CLANG_WARN_OBJC_ROOT_CLASS = YES_ERROR;
				CLANG_WARN_RANGE_LOOP_ANALYSIS = YES;
				CLANG_WARN_STRICT_PROTOTYPES = YES;
				CLANG_WARN_SUSPICIOUS_MOVE = YES;
				CLANG_WARN_UNGUARDED_AVAILABILITY = YES_AGGRESSIVE;
				CLANG_WARN_UNREACHABLE_CODE = YES;
				CLANG_WARN__DUPLICATE_METHOD_MATCH = YES;
				COPY_PHASE_STRIP = NO;
				DEBUG_INFORMATION_FORMAT = dwarf;
				ENABLE_STRICT_OBJC_MSGSEND = YES;
				ENABLE_TESTABILITY = YES;
				GCC_C_LANGUAGE_STANDARD = gnu11;
				GCC_DYNAMIC_NO_PIC = NO;
				GCC_NO_COMMON_BLOCKS = YES;
				GCC_OPTIMIZATION_LEVEL = 0;
				GCC_PREPROCESSOR_DEFINITIONS = (
					"DEBUG=1",
					"$(inherited)",
				);
				GCC_WARN_64_TO_32_BIT_CONVERSION = YES;
				GCC_WARN_ABOUT_RETURN_TYPE = YES_ERROR;
				GCC_WARN_UNDECLARED_SELECTOR = YES;
				GCC_WARN_UNINITIALIZED_AUTOS = YES_AGGRESSIVE;
				GCC_WARN_UNUSED_FUNCTION = YES;
				GCC_WARN_UNUSED_VARIABLE = YES;
				IPHONEOS_DEPLOYMENT_TARGET = 13.6;
				MTL_ENABLE_DEBUG_INFO = INCLUDE_SOURCE;
				MTL_FAST_MATH = YES;
				ONLY_ACTIVE_ARCH = YES;
				SDKROOT = iphoneos;
				SWIFT_ACTIVE_COMPILATION_CONDITIONS = "DEBUG COMMUNITY";
				SWIFT_OPTIMIZATION_LEVEL = "-Onone";
			};
			name = Community;
		};
		011E4AFD2483A269002E6412 /* Community */ = {
			isa = XCBuildConfiguration;
			buildSettings = {
				ASSETCATALOG_COMPILER_APPICON_NAME = AppIcon;
				CLANG_ENABLE_MODULES = YES;
				CODE_SIGN_ENTITLEMENTS = "${PROJECT}/Resources/ENACommunity.entitlements";
				CODE_SIGN_IDENTITY = "Apple Development";
				CODE_SIGN_STYLE = Automatic;
				CURRENT_PROJECT_VERSION = 0;
				DEVELOPMENT_TEAM = $IPHONE_APP_DEV_TEAM;
				GCC_PREPROCESSOR_DEFINITIONS = (
					"DEBUG=1",
					"$(inherited)",
					"SQLITE_HAS_CODEC=1",
					"DISABLE_CERTIFICATE_PINNING=1",
				);
				INFOPLIST_FILE = ENA/Resources/Info_Debug.plist;
				IPHONE_APP_CODE_SIGN_IDENTITY = "iPhone Developer";
				IPHONE_APP_DEV_TEAM = "";
				IPHONE_APP_DIST_PROF_SPECIFIER = "";
				LD_RUNPATH_SEARCH_PATHS = (
					"$(inherited)",
					"@executable_path/Frameworks",
				);
				MARKETING_VERSION = 1.6.0;
				OTHER_CFLAGS = (
					"-DSQLITE_HAS_CODEC",
					"-DSQLITE_TEMP_STORE=3",
					"-DSQLCIPHER_CRYPTO_CC",
					"-DNDEBUG",
				);
				PRODUCT_BUNDLE_IDENTIFIER = de.rki.coronawarnapp;
				PRODUCT_NAME = "$(TARGET_NAME)";
				PROVISIONING_PROFILE_SPECIFIER = "";
				SWIFT_ACTIVE_COMPILATION_CONDITIONS = COMMUNITY;
				SWIFT_OBJC_BRIDGING_HEADER = "ENA-Bridging-Header.h";
				SWIFT_OPTIMIZATION_LEVEL = "-Onone";
				SWIFT_VERSION = 5.0;
				TARGETED_DEVICE_FAMILY = 1;
			};
			name = Community;
		};
		011E4AFE2483A269002E6412 /* Community */ = {
			isa = XCBuildConfiguration;
			buildSettings = {
				ALWAYS_EMBED_SWIFT_STANDARD_LIBRARIES = YES;
				BUNDLE_LOADER = "$(TEST_HOST)";
				CLANG_ENABLE_MODULES = YES;
				CODE_SIGN_STYLE = Automatic;
				DEVELOPMENT_TEAM = 523TP53AQF;
				GCC_PREPROCESSOR_DEFINITIONS = (
					"$(inherited)",
					"SQLITE_HAS_CODEC=1",
				);
				INFOPLIST_FILE = ENATests/Info.plist;
				LD_RUNPATH_SEARCH_PATHS = (
					"$(inherited)",
					"@executable_path/Frameworks",
					"@loader_path/Frameworks",
				);
				OTHER_CFLAGS = (
					"-DSQLITE_HAS_CODEC",
					"-DSQLITE_TEMP_STORE=3",
					"-DSQLCIPHER_CRYPTO_CC",
					"-DNDEBUG",
				);
				PRODUCT_BUNDLE_IDENTIFIER = com.sap.ux.ENATests;
				PRODUCT_NAME = "$(TARGET_NAME)";
				SWIFT_OBJC_BRIDGING_HEADER = "ENATests-Bridging-Header.h";
				SWIFT_OPTIMIZATION_LEVEL = "-Onone";
				SWIFT_VERSION = 5.0;
				TARGETED_DEVICE_FAMILY = "1,2";
				TEST_HOST = "$(BUILT_PRODUCTS_DIR)/ENA.app/ENA";
			};
			name = Community;
		};
		011E4AFF2483A269002E6412 /* Community */ = {
			isa = XCBuildConfiguration;
			buildSettings = {
				ALWAYS_EMBED_SWIFT_STANDARD_LIBRARIES = YES;
				CODE_SIGN_STYLE = Automatic;
				DEVELOPMENT_TEAM = 523TP53AQF;
				INFOPLIST_FILE = ENAUITests/Info.plist;
				LD_RUNPATH_SEARCH_PATHS = (
					"$(inherited)",
					"@executable_path/Frameworks",
					"@loader_path/Frameworks",
				);
				PRODUCT_BUNDLE_IDENTIFIER = com.sap.ux.ENAUITests;
				PRODUCT_NAME = "$(TARGET_NAME)";
				PROVISIONING_PROFILE_SPECIFIER = "";
				"PROVISIONING_PROFILE_SPECIFIER[sdk=macosx*]" = "";
				SWIFT_ACTIVE_COMPILATION_CONDITIONS = "DEBUG COMMUNITY";
				SWIFT_VERSION = 5.0;
				TARGETED_DEVICE_FAMILY = "1,2";
				TEST_TARGET_NAME = ENA;
			};
			name = Community;
		};
		0140535724A0E077000A5121 /* TestFlight */ = {
			isa = XCBuildConfiguration;
			buildSettings = {
				ALWAYS_SEARCH_USER_PATHS = NO;
				CLANG_ANALYZER_LOCALIZABILITY_NONLOCALIZED = YES;
				CLANG_ANALYZER_NONNULL = YES;
				CLANG_ANALYZER_NUMBER_OBJECT_CONVERSION = YES_AGGRESSIVE;
				CLANG_CXX_LANGUAGE_STANDARD = "gnu++14";
				CLANG_CXX_LIBRARY = "libc++";
				CLANG_ENABLE_MODULES = YES;
				CLANG_ENABLE_OBJC_ARC = YES;
				CLANG_ENABLE_OBJC_WEAK = YES;
				CLANG_WARN_BLOCK_CAPTURE_AUTORELEASING = YES;
				CLANG_WARN_BOOL_CONVERSION = YES;
				CLANG_WARN_COMMA = YES;
				CLANG_WARN_CONSTANT_CONVERSION = YES;
				CLANG_WARN_DEPRECATED_OBJC_IMPLEMENTATIONS = YES;
				CLANG_WARN_DIRECT_OBJC_ISA_USAGE = YES_ERROR;
				CLANG_WARN_DOCUMENTATION_COMMENTS = YES;
				CLANG_WARN_EMPTY_BODY = YES;
				CLANG_WARN_ENUM_CONVERSION = YES;
				CLANG_WARN_INFINITE_RECURSION = YES;
				CLANG_WARN_INT_CONVERSION = YES;
				CLANG_WARN_NON_LITERAL_NULL_CONVERSION = YES;
				CLANG_WARN_OBJC_IMPLICIT_RETAIN_SELF = YES;
				CLANG_WARN_OBJC_LITERAL_CONVERSION = YES;
				CLANG_WARN_OBJC_ROOT_CLASS = YES_ERROR;
				CLANG_WARN_RANGE_LOOP_ANALYSIS = YES;
				CLANG_WARN_STRICT_PROTOTYPES = YES;
				CLANG_WARN_SUSPICIOUS_MOVE = YES;
				CLANG_WARN_UNGUARDED_AVAILABILITY = YES_AGGRESSIVE;
				CLANG_WARN_UNREACHABLE_CODE = YES;
				CLANG_WARN__DUPLICATE_METHOD_MATCH = YES;
				COPY_PHASE_STRIP = NO;
				DEBUG_INFORMATION_FORMAT = "dwarf-with-dsym";
				ENABLE_NS_ASSERTIONS = NO;
				ENABLE_STRICT_OBJC_MSGSEND = YES;
				GCC_C_LANGUAGE_STANDARD = gnu11;
				GCC_NO_COMMON_BLOCKS = YES;
				GCC_WARN_64_TO_32_BIT_CONVERSION = YES;
				GCC_WARN_ABOUT_RETURN_TYPE = YES_ERROR;
				GCC_WARN_UNDECLARED_SELECTOR = YES;
				GCC_WARN_UNINITIALIZED_AUTOS = YES_AGGRESSIVE;
				GCC_WARN_UNUSED_FUNCTION = YES;
				GCC_WARN_UNUSED_VARIABLE = YES;
				IPHONEOS_DEPLOYMENT_TARGET = 13.6;
				MTL_ENABLE_DEBUG_INFO = NO;
				MTL_FAST_MATH = YES;
				SDKROOT = iphoneos;
				SWIFT_ACTIVE_COMPILATION_CONDITIONS = "";
				SWIFT_COMPILATION_MODE = wholemodule;
				SWIFT_OPTIMIZATION_LEVEL = "-O";
				VALIDATE_PRODUCT = YES;
			};
			name = TestFlight;
		};
		0140535824A0E077000A5121 /* TestFlight */ = {
			isa = XCBuildConfiguration;
			buildSettings = {
				ASSETCATALOG_COMPILER_APPICON_NAME = AppIcon;
				CLANG_ENABLE_MODULES = YES;
				CODE_SIGN_ENTITLEMENTS = "${PROJECT}/Resources/ENA.entitlements";
				CODE_SIGN_IDENTITY = $IPHONE_APP_CODE_SIGN_IDENTITY;
				CODE_SIGN_STYLE = Manual;
				CURRENT_PROJECT_VERSION = 0;
				DEVELOPMENT_TEAM = 523TP53AQF;
				GCC_PREPROCESSOR_DEFINITIONS = "SQLITE_HAS_CODEC=1";
				INFOPLIST_FILE = ENA/Resources/Info_Testflight.plist;
				IPHONE_APP_CODE_SIGN_IDENTITY = "Apple Distribution";
				IPHONE_APP_DEV_TEAM = 523TP53AQF;
				IPHONE_APP_DIST_PROF_SPECIFIER = "match AppStore de.rki.coronawarnapp-dev";
				LD_RUNPATH_SEARCH_PATHS = (
					"$(inherited)",
					"@executable_path/Frameworks",
				);
				MARKETING_VERSION = 1.6.0;
				OTHER_CFLAGS = (
					"-DSQLITE_HAS_CODEC",
					"-DSQLITE_TEMP_STORE=3",
					"-DSQLCIPHER_CRYPTO_CC",
					"-DNDEBUG",
				);
				PRODUCT_BUNDLE_IDENTIFIER = "de.rki.coronawarnapp-dev";
				PRODUCT_NAME = "$(TARGET_NAME)";
				PROVISIONING_PROFILE_SPECIFIER = $IPHONE_APP_DIST_PROF_SPECIFIER;
				SWIFT_ACTIVE_COMPILATION_CONDITIONS = USE_DEV_PK_FOR_SIG_VERIFICATION;
				SWIFT_OBJC_BRIDGING_HEADER = "ENA-Bridging-Header.h";
				SWIFT_VERSION = 5.0;
				TARGETED_DEVICE_FAMILY = 1;
			};
			name = TestFlight;
		};
		0140535924A0E077000A5121 /* TestFlight */ = {
			isa = XCBuildConfiguration;
			buildSettings = {
				ALWAYS_EMBED_SWIFT_STANDARD_LIBRARIES = YES;
				BUNDLE_LOADER = "$(TEST_HOST)";
				CLANG_ENABLE_MODULES = YES;
				CODE_SIGN_STYLE = Manual;
				DEVELOPMENT_TEAM = 523TP53AQF;
				GCC_PREPROCESSOR_DEFINITIONS = "SQLITE_HAS_CODEC=1";
				INFOPLIST_FILE = ENATests/Info.plist;
				LD_RUNPATH_SEARCH_PATHS = (
					"$(inherited)",
					"@executable_path/Frameworks",
					"@loader_path/Frameworks",
				);
				OTHER_CFLAGS = (
					"-DSQLITE_HAS_CODEC",
					"-DSQLITE_TEMP_STORE=3",
					"-DSQLCIPHER_CRYPTO_CC",
					"-DNDEBUG",
				);
				PRODUCT_BUNDLE_IDENTIFIER = com.sap.ux.ENATests;
				PRODUCT_NAME = "$(TARGET_NAME)";
				SWIFT_OBJC_BRIDGING_HEADER = "ENATests-Bridging-Header.h";
				SWIFT_VERSION = 5.0;
				TARGETED_DEVICE_FAMILY = "1,2";
				TEST_HOST = "$(BUILT_PRODUCTS_DIR)/ENA.app/ENA";
			};
			name = TestFlight;
		};
		0140535A24A0E077000A5121 /* TestFlight */ = {
			isa = XCBuildConfiguration;
			buildSettings = {
				ALWAYS_EMBED_SWIFT_STANDARD_LIBRARIES = YES;
				CODE_SIGN_STYLE = Manual;
				DEVELOPMENT_TEAM = 523TP53AQF;
				INFOPLIST_FILE = ENAUITests/Info.plist;
				LD_RUNPATH_SEARCH_PATHS = (
					"$(inherited)",
					"@executable_path/Frameworks",
					"@loader_path/Frameworks",
				);
				PRODUCT_BUNDLE_IDENTIFIER = com.sap.ux.ENAUITests;
				PRODUCT_NAME = "$(TARGET_NAME)";
				PROVISIONING_PROFILE_SPECIFIER = "";
				"PROVISIONING_PROFILE_SPECIFIER[sdk=macosx*]" = "";
				SWIFT_VERSION = 5.0;
				TARGETED_DEVICE_FAMILY = "1,2";
				TEST_TARGET_NAME = ENA;
			};
			name = TestFlight;
		};
		019BFC6324C988F90053973D /* TestFlight */ = {
			isa = XCBuildConfiguration;
			buildSettings = {
				CODE_SIGNING_ALLOWED = NO;
				CODE_SIGNING_REQUIRED = NO;
				CODE_SIGN_STYLE = Manual;
				DEFINES_MODULE = YES;
				DYLIB_INSTALL_NAME_BASE = "@rpath";
				GCC_PREPROCESSOR_DEFINITIONS = "SQLITE_HAS_CODEC=1";
				INFOPLIST_FILE = CWASQLite/Info.plist;
				LD_RUNPATH_SEARCH_PATHS = (
					"$(inherited)",
					"@executable_path/Frameworks",
					"@loader_path/Frameworks",
				);
				OTHER_CFLAGS = (
					"-DSQLITE_TEMP_STORE=3",
					"-DSQLCIPHER_CRYPTO_CC",
					"-DNDEBUG",
					"-DSQLITE_HAS_CODEC",
				);
				PRODUCT_BUNDLE_IDENTIFIER = de.rki.coronawarnapp.sqlite;
				PRODUCT_NAME = CWASQLite;
				PROVISIONING_PROFILE_SPECIFIER = "";
				SKIP_INSTALL = YES;
				SWIFT_VERSION = 5.0;
				VERSIONING_SYSTEM = "apple-generic";
			};
			name = TestFlight;
		};
		01D1BEB124F7F41200D11B9A /* AdHoc */ = {
			isa = XCBuildConfiguration;
			buildSettings = {
				ALWAYS_SEARCH_USER_PATHS = NO;
				CLANG_ANALYZER_LOCALIZABILITY_NONLOCALIZED = YES;
				CLANG_ANALYZER_NONNULL = YES;
				CLANG_ANALYZER_NUMBER_OBJECT_CONVERSION = YES_AGGRESSIVE;
				CLANG_CXX_LANGUAGE_STANDARD = "gnu++14";
				CLANG_CXX_LIBRARY = "libc++";
				CLANG_ENABLE_MODULES = YES;
				CLANG_ENABLE_OBJC_ARC = YES;
				CLANG_ENABLE_OBJC_WEAK = YES;
				CLANG_WARN_BLOCK_CAPTURE_AUTORELEASING = YES;
				CLANG_WARN_BOOL_CONVERSION = YES;
				CLANG_WARN_COMMA = YES;
				CLANG_WARN_CONSTANT_CONVERSION = YES;
				CLANG_WARN_DEPRECATED_OBJC_IMPLEMENTATIONS = YES;
				CLANG_WARN_DIRECT_OBJC_ISA_USAGE = YES_ERROR;
				CLANG_WARN_DOCUMENTATION_COMMENTS = YES;
				CLANG_WARN_EMPTY_BODY = YES;
				CLANG_WARN_ENUM_CONVERSION = YES;
				CLANG_WARN_INFINITE_RECURSION = YES;
				CLANG_WARN_INT_CONVERSION = YES;
				CLANG_WARN_NON_LITERAL_NULL_CONVERSION = YES;
				CLANG_WARN_OBJC_IMPLICIT_RETAIN_SELF = YES;
				CLANG_WARN_OBJC_LITERAL_CONVERSION = YES;
				CLANG_WARN_OBJC_ROOT_CLASS = YES_ERROR;
				CLANG_WARN_RANGE_LOOP_ANALYSIS = YES;
				CLANG_WARN_STRICT_PROTOTYPES = YES;
				CLANG_WARN_SUSPICIOUS_MOVE = YES;
				CLANG_WARN_UNGUARDED_AVAILABILITY = YES_AGGRESSIVE;
				CLANG_WARN_UNREACHABLE_CODE = YES;
				CLANG_WARN__DUPLICATE_METHOD_MATCH = YES;
				COPY_PHASE_STRIP = NO;
				DEBUG_INFORMATION_FORMAT = "dwarf-with-dsym";
				ENABLE_NS_ASSERTIONS = NO;
				ENABLE_STRICT_OBJC_MSGSEND = YES;
				GCC_C_LANGUAGE_STANDARD = gnu11;
				GCC_NO_COMMON_BLOCKS = YES;
				GCC_WARN_64_TO_32_BIT_CONVERSION = YES;
				GCC_WARN_ABOUT_RETURN_TYPE = YES_ERROR;
				GCC_WARN_UNDECLARED_SELECTOR = YES;
				GCC_WARN_UNINITIALIZED_AUTOS = YES_AGGRESSIVE;
				GCC_WARN_UNUSED_FUNCTION = YES;
				GCC_WARN_UNUSED_VARIABLE = YES;
				IPHONEOS_DEPLOYMENT_TARGET = 13.6;
				MTL_ENABLE_DEBUG_INFO = NO;
				MTL_FAST_MATH = YES;
				SDKROOT = iphoneos;
				SWIFT_ACTIVE_COMPILATION_CONDITIONS = ADHOC;
				SWIFT_COMPILATION_MODE = wholemodule;
				SWIFT_OPTIMIZATION_LEVEL = "-O";
				VALIDATE_PRODUCT = YES;
			};
			name = AdHoc;
		};
		01D1BEB224F7F41200D11B9A /* AdHoc */ = {
			isa = XCBuildConfiguration;
			buildSettings = {
				ASSETCATALOG_COMPILER_APPICON_NAME = AppIcon;
				CLANG_ENABLE_MODULES = YES;
				CODE_SIGN_ENTITLEMENTS = "${PROJECT}/Resources/ENA.entitlements";
				CODE_SIGN_IDENTITY = $IPHONE_APP_CODE_SIGN_IDENTITY;
				CODE_SIGN_STYLE = Manual;
				CURRENT_PROJECT_VERSION = 0;
				DEVELOPMENT_TEAM = 523TP53AQF;
				GCC_PREPROCESSOR_DEFINITIONS = "SQLITE_HAS_CODEC=1";
				INFOPLIST_FILE = ENA/Resources/Info.plist;
				IPHONE_APP_CODE_SIGN_IDENTITY = "Apple Distribution";
				IPHONE_APP_DEV_TEAM = 523TP53AQF;
				IPHONE_APP_DIST_PROF_SPECIFIER = "match AdHoc de.rki.coronawarnapp";
				LD_RUNPATH_SEARCH_PATHS = (
					"$(inherited)",
					"@executable_path/Frameworks",
				);
				MARKETING_VERSION = 1.6.0;
				OTHER_CFLAGS = (
					"-DSQLITE_HAS_CODEC",
					"-DSQLITE_TEMP_STORE=3",
					"-DSQLCIPHER_CRYPTO_CC",
					"-DNDEBUG",
				);
				PRODUCT_BUNDLE_IDENTIFIER = de.rki.coronawarnapp;
				PRODUCT_NAME = "$(TARGET_NAME)";
				PROVISIONING_PROFILE_SPECIFIER = $IPHONE_APP_DIST_PROF_SPECIFIER;
				SWIFT_ACTIVE_COMPILATION_CONDITIONS = "APP_STORE USE_DEV_PK_FOR_SIG_VERIFICATION";
				SWIFT_OBJC_BRIDGING_HEADER = "ENA-Bridging-Header.h";
				SWIFT_VERSION = 5.0;
				TARGETED_DEVICE_FAMILY = 1;
			};
			name = AdHoc;
		};
		01D1BEB324F7F41200D11B9A /* AdHoc */ = {
			isa = XCBuildConfiguration;
			buildSettings = {
				ALWAYS_EMBED_SWIFT_STANDARD_LIBRARIES = YES;
				BUNDLE_LOADER = "$(TEST_HOST)";
				CLANG_ENABLE_MODULES = YES;
				CODE_SIGN_STYLE = Manual;
				DEVELOPMENT_TEAM = 523TP53AQF;
				GCC_PREPROCESSOR_DEFINITIONS = "SQLITE_HAS_CODEC=1";
				INFOPLIST_FILE = ENATests/Info.plist;
				LD_RUNPATH_SEARCH_PATHS = (
					"$(inherited)",
					"@executable_path/Frameworks",
					"@loader_path/Frameworks",
				);
				OTHER_CFLAGS = (
					"-DSQLITE_HAS_CODEC",
					"-DSQLITE_TEMP_STORE=3",
					"-DSQLCIPHER_CRYPTO_CC",
					"-DNDEBUG",
				);
				PRODUCT_BUNDLE_IDENTIFIER = com.sap.ux.ENATests;
				PRODUCT_NAME = "$(TARGET_NAME)";
				SWIFT_OBJC_BRIDGING_HEADER = "ENATests-Bridging-Header.h";
				SWIFT_VERSION = 5.0;
				TARGETED_DEVICE_FAMILY = "1,2";
				TEST_HOST = "$(BUILT_PRODUCTS_DIR)/ENA.app/ENA";
			};
			name = AdHoc;
		};
		01D1BEB424F7F41200D11B9A /* AdHoc */ = {
			isa = XCBuildConfiguration;
			buildSettings = {
				ALWAYS_EMBED_SWIFT_STANDARD_LIBRARIES = YES;
				CODE_SIGN_STYLE = Manual;
				DEVELOPMENT_TEAM = 523TP53AQF;
				INFOPLIST_FILE = ENAUITests/Info.plist;
				LD_RUNPATH_SEARCH_PATHS = (
					"$(inherited)",
					"@executable_path/Frameworks",
					"@loader_path/Frameworks",
				);
				PRODUCT_BUNDLE_IDENTIFIER = com.sap.ux.ENAUITests;
				PRODUCT_NAME = "$(TARGET_NAME)";
				PROVISIONING_PROFILE_SPECIFIER = "";
				"PROVISIONING_PROFILE_SPECIFIER[sdk=macosx*]" = "";
				SWIFT_VERSION = 5.0;
				TARGETED_DEVICE_FAMILY = "1,2";
				TEST_TARGET_NAME = ENA;
			};
			name = AdHoc;
		};
		01D1BEB524F7F41200D11B9A /* AdHoc */ = {
			isa = XCBuildConfiguration;
			buildSettings = {
				CODE_SIGNING_ALLOWED = NO;
				CODE_SIGNING_REQUIRED = NO;
				CODE_SIGN_STYLE = Manual;
				DEFINES_MODULE = YES;
				DYLIB_INSTALL_NAME_BASE = "@rpath";
				GCC_PREPROCESSOR_DEFINITIONS = "SQLITE_HAS_CODEC=1";
				INFOPLIST_FILE = CWASQLite/Info.plist;
				LD_RUNPATH_SEARCH_PATHS = (
					"$(inherited)",
					"@executable_path/Frameworks",
					"@loader_path/Frameworks",
				);
				OTHER_CFLAGS = (
					"-DSQLITE_TEMP_STORE=3",
					"-DSQLCIPHER_CRYPTO_CC",
					"-DNDEBUG",
					"-DSQLITE_HAS_CODEC",
				);
				PRODUCT_BUNDLE_IDENTIFIER = de.rki.coronawarnapp.sqlite;
				PRODUCT_NAME = CWASQLite;
				PROVISIONING_PROFILE_SPECIFIER = "";
				SKIP_INSTALL = YES;
				SWIFT_VERSION = 5.0;
				VERSIONING_SYSTEM = "apple-generic";
			};
			name = AdHoc;
		};
		85D7596624570491008175F0 /* Debug */ = {
			isa = XCBuildConfiguration;
			buildSettings = {
				ALWAYS_SEARCH_USER_PATHS = NO;
				CLANG_ANALYZER_LOCALIZABILITY_NONLOCALIZED = YES;
				CLANG_ANALYZER_NONNULL = YES;
				CLANG_ANALYZER_NUMBER_OBJECT_CONVERSION = YES_AGGRESSIVE;
				CLANG_CXX_LANGUAGE_STANDARD = "gnu++14";
				CLANG_CXX_LIBRARY = "libc++";
				CLANG_ENABLE_MODULES = YES;
				CLANG_ENABLE_OBJC_ARC = YES;
				CLANG_ENABLE_OBJC_WEAK = YES;
				CLANG_WARN_BLOCK_CAPTURE_AUTORELEASING = YES;
				CLANG_WARN_BOOL_CONVERSION = YES;
				CLANG_WARN_COMMA = YES;
				CLANG_WARN_CONSTANT_CONVERSION = YES;
				CLANG_WARN_DEPRECATED_OBJC_IMPLEMENTATIONS = YES;
				CLANG_WARN_DIRECT_OBJC_ISA_USAGE = YES_ERROR;
				CLANG_WARN_DOCUMENTATION_COMMENTS = YES;
				CLANG_WARN_EMPTY_BODY = YES;
				CLANG_WARN_ENUM_CONVERSION = YES;
				CLANG_WARN_INFINITE_RECURSION = YES;
				CLANG_WARN_INT_CONVERSION = YES;
				CLANG_WARN_NON_LITERAL_NULL_CONVERSION = YES;
				CLANG_WARN_OBJC_IMPLICIT_RETAIN_SELF = YES;
				CLANG_WARN_OBJC_LITERAL_CONVERSION = YES;
				CLANG_WARN_OBJC_ROOT_CLASS = YES_ERROR;
				CLANG_WARN_RANGE_LOOP_ANALYSIS = YES;
				CLANG_WARN_STRICT_PROTOTYPES = YES;
				CLANG_WARN_SUSPICIOUS_MOVE = YES;
				CLANG_WARN_UNGUARDED_AVAILABILITY = YES_AGGRESSIVE;
				CLANG_WARN_UNREACHABLE_CODE = YES;
				CLANG_WARN__DUPLICATE_METHOD_MATCH = YES;
				COPY_PHASE_STRIP = NO;
				DEBUG_INFORMATION_FORMAT = dwarf;
				ENABLE_STRICT_OBJC_MSGSEND = YES;
				ENABLE_TESTABILITY = YES;
				GCC_C_LANGUAGE_STANDARD = gnu11;
				GCC_DYNAMIC_NO_PIC = NO;
				GCC_NO_COMMON_BLOCKS = YES;
				GCC_OPTIMIZATION_LEVEL = 0;
				GCC_PREPROCESSOR_DEFINITIONS = (
					"DEBUG=1",
					"$(inherited)",
				);
				GCC_WARN_64_TO_32_BIT_CONVERSION = YES;
				GCC_WARN_ABOUT_RETURN_TYPE = YES_ERROR;
				GCC_WARN_UNDECLARED_SELECTOR = YES;
				GCC_WARN_UNINITIALIZED_AUTOS = YES_AGGRESSIVE;
				GCC_WARN_UNUSED_FUNCTION = YES;
				GCC_WARN_UNUSED_VARIABLE = YES;
				IPHONEOS_DEPLOYMENT_TARGET = 13.6;
				MTL_ENABLE_DEBUG_INFO = INCLUDE_SOURCE;
				MTL_FAST_MATH = YES;
				ONLY_ACTIVE_ARCH = YES;
				SDKROOT = iphoneos;
				SWIFT_ACTIVE_COMPILATION_CONDITIONS = DEBUG;
				SWIFT_OPTIMIZATION_LEVEL = "-Onone";
			};
			name = Debug;
		};
		85D7596724570491008175F0 /* Release */ = {
			isa = XCBuildConfiguration;
			buildSettings = {
				ALWAYS_SEARCH_USER_PATHS = NO;
				CLANG_ANALYZER_LOCALIZABILITY_NONLOCALIZED = YES;
				CLANG_ANALYZER_NONNULL = YES;
				CLANG_ANALYZER_NUMBER_OBJECT_CONVERSION = YES_AGGRESSIVE;
				CLANG_CXX_LANGUAGE_STANDARD = "gnu++14";
				CLANG_CXX_LIBRARY = "libc++";
				CLANG_ENABLE_MODULES = YES;
				CLANG_ENABLE_OBJC_ARC = YES;
				CLANG_ENABLE_OBJC_WEAK = YES;
				CLANG_WARN_BLOCK_CAPTURE_AUTORELEASING = YES;
				CLANG_WARN_BOOL_CONVERSION = YES;
				CLANG_WARN_COMMA = YES;
				CLANG_WARN_CONSTANT_CONVERSION = YES;
				CLANG_WARN_DEPRECATED_OBJC_IMPLEMENTATIONS = YES;
				CLANG_WARN_DIRECT_OBJC_ISA_USAGE = YES_ERROR;
				CLANG_WARN_DOCUMENTATION_COMMENTS = YES;
				CLANG_WARN_EMPTY_BODY = YES;
				CLANG_WARN_ENUM_CONVERSION = YES;
				CLANG_WARN_INFINITE_RECURSION = YES;
				CLANG_WARN_INT_CONVERSION = YES;
				CLANG_WARN_NON_LITERAL_NULL_CONVERSION = YES;
				CLANG_WARN_OBJC_IMPLICIT_RETAIN_SELF = YES;
				CLANG_WARN_OBJC_LITERAL_CONVERSION = YES;
				CLANG_WARN_OBJC_ROOT_CLASS = YES_ERROR;
				CLANG_WARN_RANGE_LOOP_ANALYSIS = YES;
				CLANG_WARN_STRICT_PROTOTYPES = YES;
				CLANG_WARN_SUSPICIOUS_MOVE = YES;
				CLANG_WARN_UNGUARDED_AVAILABILITY = YES_AGGRESSIVE;
				CLANG_WARN_UNREACHABLE_CODE = YES;
				CLANG_WARN__DUPLICATE_METHOD_MATCH = YES;
				COPY_PHASE_STRIP = NO;
				DEBUG_INFORMATION_FORMAT = "dwarf-with-dsym";
				ENABLE_NS_ASSERTIONS = NO;
				ENABLE_STRICT_OBJC_MSGSEND = YES;
				GCC_C_LANGUAGE_STANDARD = gnu11;
				GCC_NO_COMMON_BLOCKS = YES;
				GCC_WARN_64_TO_32_BIT_CONVERSION = YES;
				GCC_WARN_ABOUT_RETURN_TYPE = YES_ERROR;
				GCC_WARN_UNDECLARED_SELECTOR = YES;
				GCC_WARN_UNINITIALIZED_AUTOS = YES_AGGRESSIVE;
				GCC_WARN_UNUSED_FUNCTION = YES;
				GCC_WARN_UNUSED_VARIABLE = YES;
				IPHONEOS_DEPLOYMENT_TARGET = 13.6;
				MTL_ENABLE_DEBUG_INFO = NO;
				MTL_FAST_MATH = YES;
				SDKROOT = iphoneos;
				SWIFT_ACTIVE_COMPILATION_CONDITIONS = RELEASE;
				SWIFT_COMPILATION_MODE = wholemodule;
				SWIFT_OPTIMIZATION_LEVEL = "-O";
				VALIDATE_PRODUCT = YES;
			};
			name = Release;
		};
		85D7596924570491008175F0 /* Debug */ = {
			isa = XCBuildConfiguration;
			buildSettings = {
				ASSETCATALOG_COMPILER_APPICON_NAME = AppIcon;
				CLANG_ENABLE_MODULES = YES;
				CODE_SIGN_ENTITLEMENTS = "${PROJECT}/Resources/ENATest.entitlements";
				CODE_SIGN_IDENTITY = $IPHONE_APP_CODE_SIGN_IDENTITY;
				CODE_SIGN_STYLE = Manual;
				CURRENT_PROJECT_VERSION = 0;
				DEVELOPMENT_TEAM = 523TP53AQF;
				GCC_PREPROCESSOR_DEFINITIONS = (
					"DEBUG=1",
					"$(inherited)",
					"SQLITE_HAS_CODEC=1",
				);
				INFOPLIST_FILE = ENA/Resources/Info_Debug.plist;
				IPHONE_APP_CODE_SIGN_IDENTITY = "iPhone Developer";
				IPHONE_APP_DEV_TEAM = 523TP53AQF;
				IPHONE_APP_DIST_PROF_SPECIFIER = "523TP53AQF/Corona-Warn-App-Dev1";
				LD_RUNPATH_SEARCH_PATHS = (
					"$(inherited)",
					"@executable_path/Frameworks",
				);
				MARKETING_VERSION = 1.6.0;
				OTHER_CFLAGS = (
					"-DSQLITE_HAS_CODEC",
					"-DSQLITE_TEMP_STORE=3",
					"-DSQLCIPHER_CRYPTO_CC",
					"-DNDEBUG",
				);
				PRODUCT_BUNDLE_IDENTIFIER = "de.rki.coronawarnapp-dev";
				PRODUCT_NAME = "$(TARGET_NAME)";
				PROVISIONING_PROFILE_SPECIFIER = $IPHONE_APP_DIST_PROF_SPECIFIER;
				SWIFT_ACTIVE_COMPILATION_CONDITIONS = "$(inherited) USE_DEV_PK_FOR_SIG_VERIFICATION DISABLE_CERTIFICATE_PINNING";
				SWIFT_OBJC_BRIDGING_HEADER = "ENA-Bridging-Header.h";
				SWIFT_OPTIMIZATION_LEVEL = "-Onone";
				SWIFT_VERSION = 5.0;
				TARGETED_DEVICE_FAMILY = 1;
			};
			name = Debug;
		};
		85D7596A24570491008175F0 /* Release */ = {
			isa = XCBuildConfiguration;
			buildSettings = {
				ASSETCATALOG_COMPILER_APPICON_NAME = AppIcon;
				CLANG_ENABLE_MODULES = YES;
				CODE_SIGN_ENTITLEMENTS = "${PROJECT}/Resources/ENA.entitlements";
				CODE_SIGN_IDENTITY = $IPHONE_APP_CODE_SIGN_IDENTITY;
				CODE_SIGN_STYLE = Manual;
				CURRENT_PROJECT_VERSION = 0;
				GCC_PREPROCESSOR_DEFINITIONS = "SQLITE_HAS_CODEC=1";
				INFOPLIST_FILE = ENA/Resources/Info.plist;
				IPHONE_APP_CODE_SIGN_IDENTITY = "iPhone Developer";
				IPHONE_APP_DEV_TEAM = 523TP53AQF;
				IPHONE_APP_DIST_PROF_SPECIFIER = "523TP53AQF/Corona-Warn-App";
				LD_RUNPATH_SEARCH_PATHS = (
					"$(inherited)",
					"@executable_path/Frameworks",
				);
				MARKETING_VERSION = 1.6.0;
				OTHER_CFLAGS = (
					"-DSQLITE_HAS_CODEC",
					"-DSQLITE_TEMP_STORE=3",
					"-DSQLCIPHER_CRYPTO_CC",
					"-DNDEBUG",
				);
				PRODUCT_BUNDLE_IDENTIFIER = de.rki.coronawarnapp;
				PRODUCT_NAME = "$(TARGET_NAME)";
				PROVISIONING_PROFILE_SPECIFIER = $IPHONE_APP_DIST_PROF_SPECIFIER;
				SWIFT_OBJC_BRIDGING_HEADER = "ENA-Bridging-Header.h";
				SWIFT_VERSION = 5.0;
				TARGETED_DEVICE_FAMILY = 1;
			};
			name = Release;
		};
		85D7596C24570491008175F0 /* Debug */ = {
			isa = XCBuildConfiguration;
			buildSettings = {
				ALWAYS_EMBED_SWIFT_STANDARD_LIBRARIES = YES;
				BUNDLE_LOADER = "$(TEST_HOST)";
				CLANG_ENABLE_MODULES = YES;
				CODE_SIGN_STYLE = Automatic;
				DEVELOPMENT_TEAM = 523TP53AQF;
				GCC_PREPROCESSOR_DEFINITIONS = (
					"$(inherited)",
					"SQLITE_HAS_CODEC=1",
				);
				INFOPLIST_FILE = ENATests/Info.plist;
				LD_RUNPATH_SEARCH_PATHS = (
					"$(inherited)",
					"@executable_path/Frameworks",
					"@loader_path/Frameworks",
				);
				OTHER_CFLAGS = (
					"-DSQLITE_HAS_CODEC",
					"-DSQLITE_TEMP_STORE=3",
					"-DSQLCIPHER_CRYPTO_CC",
					"-DNDEBUG",
				);
				PRODUCT_BUNDLE_IDENTIFIER = com.sap.ux.ENATests;
				PRODUCT_NAME = "$(TARGET_NAME)";
				SWIFT_OBJC_BRIDGING_HEADER = "ENATests-Bridging-Header.h";
				SWIFT_OPTIMIZATION_LEVEL = "-Onone";
				SWIFT_VERSION = 5.0;
				TARGETED_DEVICE_FAMILY = "1,2";
				TEST_HOST = "$(BUILT_PRODUCTS_DIR)/ENA.app/ENA";
			};
			name = Debug;
		};
		85D7596D24570491008175F0 /* Release */ = {
			isa = XCBuildConfiguration;
			buildSettings = {
				ALWAYS_EMBED_SWIFT_STANDARD_LIBRARIES = YES;
				BUNDLE_LOADER = "$(TEST_HOST)";
				CLANG_ENABLE_MODULES = YES;
				CODE_SIGN_STYLE = Automatic;
				DEVELOPMENT_TEAM = 523TP53AQF;
				GCC_PREPROCESSOR_DEFINITIONS = "SQLITE_HAS_CODEC=1";
				INFOPLIST_FILE = ENATests/Info.plist;
				LD_RUNPATH_SEARCH_PATHS = (
					"$(inherited)",
					"@executable_path/Frameworks",
					"@loader_path/Frameworks",
				);
				OTHER_CFLAGS = (
					"-DSQLITE_HAS_CODEC",
					"-DSQLITE_TEMP_STORE=3",
					"-DSQLCIPHER_CRYPTO_CC",
					"-DNDEBUG",
				);
				PRODUCT_BUNDLE_IDENTIFIER = com.sap.ux.ENATests;
				PRODUCT_NAME = "$(TARGET_NAME)";
				SWIFT_OBJC_BRIDGING_HEADER = "ENATests-Bridging-Header.h";
				SWIFT_VERSION = 5.0;
				TARGETED_DEVICE_FAMILY = "1,2";
				TEST_HOST = "$(BUILT_PRODUCTS_DIR)/ENA.app/ENA";
			};
			name = Release;
		};
		85D7596F24570491008175F0 /* Debug */ = {
			isa = XCBuildConfiguration;
			buildSettings = {
				ALWAYS_EMBED_SWIFT_STANDARD_LIBRARIES = YES;
				CODE_SIGN_STYLE = Automatic;
				DEVELOPMENT_TEAM = 523TP53AQF;
				INFOPLIST_FILE = ENAUITests/Info.plist;
				LD_RUNPATH_SEARCH_PATHS = (
					"$(inherited)",
					"@executable_path/Frameworks",
					"@loader_path/Frameworks",
				);
				PRODUCT_BUNDLE_IDENTIFIER = com.sap.ux.ENAUITests;
				PRODUCT_NAME = "$(TARGET_NAME)";
				PROVISIONING_PROFILE_SPECIFIER = "";
				"PROVISIONING_PROFILE_SPECIFIER[sdk=macosx*]" = "";
				SWIFT_ACTIVE_COMPILATION_CONDITIONS = DEBUG;
				SWIFT_VERSION = 5.0;
				TARGETED_DEVICE_FAMILY = "1,2";
				TEST_TARGET_NAME = ENA;
			};
			name = Debug;
		};
		85D7597024570491008175F0 /* Release */ = {
			isa = XCBuildConfiguration;
			buildSettings = {
				ALWAYS_EMBED_SWIFT_STANDARD_LIBRARIES = YES;
				CODE_SIGN_STYLE = Automatic;
				DEVELOPMENT_TEAM = 523TP53AQF;
				INFOPLIST_FILE = ENAUITests/Info.plist;
				LD_RUNPATH_SEARCH_PATHS = (
					"$(inherited)",
					"@executable_path/Frameworks",
					"@loader_path/Frameworks",
				);
				PRODUCT_BUNDLE_IDENTIFIER = com.sap.ux.ENAUITests;
				PRODUCT_NAME = "$(TARGET_NAME)";
				PROVISIONING_PROFILE_SPECIFIER = "";
				"PROVISIONING_PROFILE_SPECIFIER[sdk=macosx*]" = "";
				SWIFT_VERSION = 5.0;
				TARGETED_DEVICE_FAMILY = "1,2";
				TEST_TARGET_NAME = ENA;
			};
			name = Release;
		};
		B1FF6B6F2497D0B50041CF02 /* Debug */ = {
			isa = XCBuildConfiguration;
			buildSettings = {
				CODE_SIGNING_ALLOWED = NO;
				CODE_SIGNING_REQUIRED = NO;
				CODE_SIGN_IDENTITY = "Apple Development";
				"CODE_SIGN_IDENTITY[sdk=macosx*]" = "Apple Development";
				CODE_SIGN_STYLE = Manual;
				CURRENT_PROJECT_VERSION = 0;
				DEFINES_MODULE = YES;
				DEVELOPMENT_TEAM = "";
				DYLIB_COMPATIBILITY_VERSION = 1;
				DYLIB_CURRENT_VERSION = 1;
				DYLIB_INSTALL_NAME_BASE = "@rpath";
				GCC_PREPROCESSOR_DEFINITIONS = (
					"DISABLE_CERTIFICATE_PINNING=1",
					"SQLITE_HAS_CODEC=1",
					"DEBUG=1",
				);
				"GCC_PREPROCESSOR_DEFINITIONS_NOT_USED_IN_PRECOMPS[arch=*]" = "";
				INFOPLIST_FILE = CWASQLite/Info.plist;
				INSTALL_PATH = "$(LOCAL_LIBRARY_DIR)/Frameworks";
				LD_RUNPATH_SEARCH_PATHS = (
					"$(inherited)",
					"@executable_path/Frameworks",
					"@loader_path/Frameworks",
				);
				OTHER_CFLAGS = (
					"-DSQLITE_TEMP_STORE=3",
					"-DSQLCIPHER_CRYPTO_CC",
					"-DNDEBUG",
					"-DSQLITE_HAS_CODEC",
				);
				PRODUCT_BUNDLE_IDENTIFIER = de.rki.coronawarnapp.sqlite;
				PRODUCT_NAME = "$(TARGET_NAME:c99extidentifier)";
				PROVISIONING_PROFILE_SPECIFIER = "";
				"PROVISIONING_PROFILE_SPECIFIER[sdk=macosx*]" = "";
				SKIP_INSTALL = YES;
				SUPPORTS_MACCATALYST = NO;
				SWIFT_VERSION = 5.0;
				TARGETED_DEVICE_FAMILY = 1;
				VERSIONING_SYSTEM = "apple-generic";
				VERSION_INFO_PREFIX = "";
			};
			name = Debug;
		};
		B1FF6B702497D0B50041CF02 /* Community */ = {
			isa = XCBuildConfiguration;
			buildSettings = {
				CODE_SIGNING_ALLOWED = NO;
				CODE_SIGNING_REQUIRED = NO;
				CODE_SIGN_STYLE = Manual;
				CURRENT_PROJECT_VERSION = 0;
				DEFINES_MODULE = YES;
				DEVELOPMENT_TEAM = "";
				DYLIB_COMPATIBILITY_VERSION = 1;
				DYLIB_CURRENT_VERSION = 1;
				DYLIB_INSTALL_NAME_BASE = "@rpath";
				GCC_PREPROCESSOR_DEFINITIONS = (
					"DISABLE_CERTIFICATE_PINNING=1",
					"SQLITE_HAS_CODEC=1",
					"DEBUG=1",
				);
				INFOPLIST_FILE = CWASQLite/Info.plist;
				INSTALL_PATH = "$(LOCAL_LIBRARY_DIR)/Frameworks";
				LD_RUNPATH_SEARCH_PATHS = (
					"$(inherited)",
					"@executable_path/Frameworks",
					"@loader_path/Frameworks",
				);
				OTHER_CFLAGS = (
					"-DSQLITE_TEMP_STORE=3",
					"-DSQLCIPHER_CRYPTO_CC",
					"-DNDEBUG",
					"-DSQLITE_HAS_CODEC",
				);
				PRODUCT_BUNDLE_IDENTIFIER = de.rki.coronawarnapp.sqlite;
				PRODUCT_NAME = "$(TARGET_NAME:c99extidentifier)";
				PROVISIONING_PROFILE_SPECIFIER = "";
				"PROVISIONING_PROFILE_SPECIFIER[sdk=macosx*]" = "";
				SKIP_INSTALL = YES;
				SUPPORTS_MACCATALYST = NO;
				SWIFT_VERSION = 5.0;
				TARGETED_DEVICE_FAMILY = 1;
				VERSIONING_SYSTEM = "apple-generic";
				VERSION_INFO_PREFIX = "";
			};
			name = Community;
		};
		B1FF6B722497D0B50041CF02 /* Release */ = {
			isa = XCBuildConfiguration;
			buildSettings = {
				CODE_SIGNING_ALLOWED = NO;
				CODE_SIGNING_REQUIRED = NO;
				CODE_SIGN_STYLE = Manual;
				CURRENT_PROJECT_VERSION = 0;
				DEFINES_MODULE = YES;
				DEVELOPMENT_TEAM = "";
				DYLIB_COMPATIBILITY_VERSION = 1;
				DYLIB_CURRENT_VERSION = 1;
				DYLIB_INSTALL_NAME_BASE = "@rpath";
				GCC_PREPROCESSOR_DEFINITIONS = "SQLITE_HAS_CODEC=1";
				INFOPLIST_FILE = CWASQLite/Info.plist;
				INSTALL_PATH = "$(LOCAL_LIBRARY_DIR)/Frameworks";
				LD_RUNPATH_SEARCH_PATHS = (
					"$(inherited)",
					"@executable_path/Frameworks",
					"@loader_path/Frameworks",
				);
				OTHER_CFLAGS = (
					"-DSQLITE_TEMP_STORE=3",
					"-DSQLCIPHER_CRYPTO_CC",
					"-DNDEBUG",
					"-DSQLITE_HAS_CODEC",
				);
				PRODUCT_BUNDLE_IDENTIFIER = "de.rki.coronawarnapp-dev.sqlite";
				PRODUCT_NAME = "$(TARGET_NAME:c99extidentifier)";
				PROVISIONING_PROFILE_SPECIFIER = "";
				"PROVISIONING_PROFILE_SPECIFIER[sdk=macosx*]" = "";
				SKIP_INSTALL = YES;
				SUPPORTS_MACCATALYST = NO;
				SWIFT_VERSION = 5.0;
				TARGETED_DEVICE_FAMILY = 1;
				VERSIONING_SYSTEM = "apple-generic";
				VERSION_INFO_PREFIX = "";
			};
			name = Release;
		};
/* End XCBuildConfiguration section */

/* Begin XCConfigurationList section */
		85D759362457048F008175F0 /* Build configuration list for PBXProject "ENA" */ = {
			isa = XCConfigurationList;
			buildConfigurations = (
				85D7596624570491008175F0 /* Debug */,
				011E4AFC2483A269002E6412 /* Community */,
				85D7596724570491008175F0 /* Release */,
				0140535724A0E077000A5121 /* TestFlight */,
				01D1BEB124F7F41200D11B9A /* AdHoc */,
			);
			defaultConfigurationIsVisible = 0;
			defaultConfigurationName = Debug;
		};
		85D7596824570491008175F0 /* Build configuration list for PBXNativeTarget "ENA" */ = {
			isa = XCConfigurationList;
			buildConfigurations = (
				85D7596924570491008175F0 /* Debug */,
				011E4AFD2483A269002E6412 /* Community */,
				85D7596A24570491008175F0 /* Release */,
				0140535824A0E077000A5121 /* TestFlight */,
				01D1BEB224F7F41200D11B9A /* AdHoc */,
			);
			defaultConfigurationIsVisible = 0;
			defaultConfigurationName = Debug;
		};
		85D7596B24570491008175F0 /* Build configuration list for PBXNativeTarget "ENATests" */ = {
			isa = XCConfigurationList;
			buildConfigurations = (
				85D7596C24570491008175F0 /* Debug */,
				011E4AFE2483A269002E6412 /* Community */,
				85D7596D24570491008175F0 /* Release */,
				0140535924A0E077000A5121 /* TestFlight */,
				01D1BEB324F7F41200D11B9A /* AdHoc */,
			);
			defaultConfigurationIsVisible = 0;
			defaultConfigurationName = Debug;
		};
		85D7596E24570491008175F0 /* Build configuration list for PBXNativeTarget "ENAUITests" */ = {
			isa = XCConfigurationList;
			buildConfigurations = (
				85D7596F24570491008175F0 /* Debug */,
				011E4AFF2483A269002E6412 /* Community */,
				85D7597024570491008175F0 /* Release */,
				0140535A24A0E077000A5121 /* TestFlight */,
				01D1BEB424F7F41200D11B9A /* AdHoc */,
			);
			defaultConfigurationIsVisible = 0;
			defaultConfigurationName = Debug;
		};
		B1FF6B742497D0B50041CF02 /* Build configuration list for PBXNativeTarget "CWASQLite" */ = {
			isa = XCConfigurationList;
			buildConfigurations = (
				B1FF6B6F2497D0B50041CF02 /* Debug */,
				B1FF6B702497D0B50041CF02 /* Community */,
				B1FF6B722497D0B50041CF02 /* Release */,
				019BFC6324C988F90053973D /* TestFlight */,
				01D1BEB524F7F41200D11B9A /* AdHoc */,
			);
			defaultConfigurationIsVisible = 0;
			defaultConfigurationName = Debug;
		};
/* End XCConfigurationList section */

/* Begin XCRemoteSwiftPackageReference section */
		B10FB02E246036F3004CA11E /* XCRemoteSwiftPackageReference "swift-protobuf" */ = {
			isa = XCRemoteSwiftPackageReference;
			repositoryURL = "https://github.com/apple/swift-protobuf.git";
			requirement = {
				kind = exactVersion;
				version = 1.9.0;
			};
		};
		B1B5A75E24924B3D0029D5D7 /* XCRemoteSwiftPackageReference "fmdb" */ = {
			isa = XCRemoteSwiftPackageReference;
			repositoryURL = "https://github.com/ccgus/fmdb.git";
			requirement = {
				kind = exactVersion;
				version = 2.7.7;
			};
		};
		B1E8C9A3247AB869006DC678 /* XCRemoteSwiftPackageReference "ZIPFoundation" */ = {
			isa = XCRemoteSwiftPackageReference;
			repositoryURL = "https://github.com/weichsel/ZIPFoundation.git";
			requirement = {
				kind = exactVersion;
				version = 0.9.11;
			};
		};
/* End XCRemoteSwiftPackageReference section */

/* Begin XCSwiftPackageProductDependency section */
		B10FB02F246036F3004CA11E /* SwiftProtobuf */ = {
			isa = XCSwiftPackageProductDependency;
			package = B10FB02E246036F3004CA11E /* XCRemoteSwiftPackageReference "swift-protobuf" */;
			productName = SwiftProtobuf;
		};
		B1B5A75F24924B3D0029D5D7 /* FMDB */ = {
			isa = XCSwiftPackageProductDependency;
			package = B1B5A75E24924B3D0029D5D7 /* XCRemoteSwiftPackageReference "fmdb" */;
			productName = FMDB;
		};
		B1E8C9A4247AB869006DC678 /* ZIPFoundation */ = {
			isa = XCSwiftPackageProductDependency;
			package = B1E8C9A3247AB869006DC678 /* XCRemoteSwiftPackageReference "ZIPFoundation" */;
			productName = ZIPFoundation;
		};
/* End XCSwiftPackageProductDependency section */
	};
	rootObject = 85D759332457048F008175F0 /* Project object */;
}<|MERGE_RESOLUTION|>--- conflicted
+++ resolved
@@ -120,11 +120,6 @@
 		35BE8598251CE495005C2FD0 /* CachingHTTPClient.swift in Sources */ = {isa = PBXBuildFile; fileRef = 35BE8597251CE495005C2FD0 /* CachingHTTPClient.swift */; };
 		4026C2DC24852B7600926FB4 /* AppInformationViewController+LegalModel.swift in Sources */ = {isa = PBXBuildFile; fileRef = 4026C2DB24852B7600926FB4 /* AppInformationViewController+LegalModel.swift */; };
 		4026C2E424854C8D00926FB4 /* AppInformationLegalCell.swift in Sources */ = {isa = PBXBuildFile; fileRef = 4026C2E324854C8D00926FB4 /* AppInformationLegalCell.swift */; };
-		50156822252CC11D0012EB94 /* RiskCalculationTestExtension.swift in Sources */ = {isa = PBXBuildFile; fileRef = 50156821252CC11D0012EB94 /* RiskCalculationTestExtension.swift */; };
-		5015682A252CC3560012EB94 /* RiskLevelChangedTests.swift in Sources */ = {isa = PBXBuildFile; fileRef = 50156829252CC3560012EB94 /* RiskLevelChangedTests.swift */; };
-		5022FD3E252DA86A00656985 /* RiskLevelCalculationHierarchyTests.swift in Sources */ = {isa = PBXBuildFile; fileRef = 5022FD3D252DA86A00656985 /* RiskLevelCalculationHierarchyTests.swift */; };
-		5022FD43252DAA4B00656985 /* RiskLevelCalculationErrorCasesTest.swift in Sources */ = {isa = PBXBuildFile; fileRef = 5022FD42252DAA4B00656985 /* RiskLevelCalculationErrorCasesTest.swift */; };
-		5022FD48252DADCA00656985 /* RiskLevelCalculationTests.swift in Sources */ = {isa = PBXBuildFile; fileRef = 5022FD47252DADCA00656985 /* RiskLevelCalculationTests.swift */; };
 		50BD2E6224FE1E8700932566 /* AppInformationModel.swift in Sources */ = {isa = PBXBuildFile; fileRef = 50BD2E6124FE1E8700932566 /* AppInformationModel.swift */; };
 		50BD2E6424FE232E00932566 /* AppInformationImprintViewModel.swift in Sources */ = {isa = PBXBuildFile; fileRef = 50BD2E6324FE232E00932566 /* AppInformationImprintViewModel.swift */; };
 		50BD2E7724FE26F400932566 /* AppInformationImprintTest.swift in Sources */ = {isa = PBXBuildFile; fileRef = 50BD2E6F24FE26F300932566 /* AppInformationImprintTest.swift */; };
@@ -661,11 +656,6 @@
 		35BE8597251CE495005C2FD0 /* CachingHTTPClient.swift */ = {isa = PBXFileReference; lastKnownFileType = sourcecode.swift; path = CachingHTTPClient.swift; sourceTree = "<group>"; };
 		4026C2DB24852B7600926FB4 /* AppInformationViewController+LegalModel.swift */ = {isa = PBXFileReference; lastKnownFileType = sourcecode.swift; path = "AppInformationViewController+LegalModel.swift"; sourceTree = "<group>"; };
 		4026C2E324854C8D00926FB4 /* AppInformationLegalCell.swift */ = {isa = PBXFileReference; lastKnownFileType = sourcecode.swift; path = AppInformationLegalCell.swift; sourceTree = "<group>"; };
-		50156821252CC11D0012EB94 /* RiskCalculationTestExtension.swift */ = {isa = PBXFileReference; lastKnownFileType = sourcecode.swift; path = RiskCalculationTestExtension.swift; sourceTree = "<group>"; };
-		50156829252CC3560012EB94 /* RiskLevelChangedTests.swift */ = {isa = PBXFileReference; lastKnownFileType = sourcecode.swift; path = RiskLevelChangedTests.swift; sourceTree = "<group>"; };
-		5022FD3D252DA86A00656985 /* RiskLevelCalculationHierarchyTests.swift */ = {isa = PBXFileReference; lastKnownFileType = sourcecode.swift; path = RiskLevelCalculationHierarchyTests.swift; sourceTree = "<group>"; };
-		5022FD42252DAA4B00656985 /* RiskLevelCalculationErrorCasesTest.swift */ = {isa = PBXFileReference; lastKnownFileType = sourcecode.swift; path = RiskLevelCalculationErrorCasesTest.swift; sourceTree = "<group>"; };
-		5022FD47252DADCA00656985 /* RiskLevelCalculationTests.swift */ = {isa = PBXFileReference; lastKnownFileType = sourcecode.swift; path = RiskLevelCalculationTests.swift; sourceTree = "<group>"; };
 		50BD2E6124FE1E8700932566 /* AppInformationModel.swift */ = {isa = PBXFileReference; lastKnownFileType = sourcecode.swift; path = AppInformationModel.swift; sourceTree = "<group>"; };
 		50BD2E6324FE232E00932566 /* AppInformationImprintViewModel.swift */ = {isa = PBXFileReference; lastKnownFileType = sourcecode.swift; path = AppInformationImprintViewModel.swift; sourceTree = "<group>"; };
 		50BD2E6F24FE26F300932566 /* AppInformationImprintTest.swift */ = {isa = PBXFileReference; fileEncoding = 4; lastKnownFileType = sourcecode.swift; path = AppInformationImprintTest.swift; sourceTree = "<group>"; };
@@ -1944,11 +1934,6 @@
 			isa = PBXGroup;
 			children = (
 				A128F04C2489ABE700EC7F6C /* RiskCalculationTests.swift */,
-				5022FD47252DADCA00656985 /* RiskLevelCalculationTests.swift */,
-				5022FD42252DAA4B00656985 /* RiskLevelCalculationErrorCasesTest.swift */,
-				50156829252CC3560012EB94 /* RiskLevelChangedTests.swift */,
-				5022FD3D252DA86A00656985 /* RiskLevelCalculationHierarchyTests.swift */,
-				50156821252CC11D0012EB94 /* RiskCalculationTestExtension.swift */,
 				B1175219248ACFFC00C3325C /* SAP_RiskScoreClass+LowAndHighTests.swift */,
 			);
 			path = __tests__;
@@ -3406,18 +3391,11 @@
 				516E42FE24B7773E0008CC30 /* HomeLowRiskCellConfiguratorTests.swift in Sources */,
 				01A1B467252E19D000841B63 /* ExposureSubmissionCoordinatorModelTests.swift in Sources */,
 				B1EAEC8F247118D1003BE9A2 /* URLSession+ConvenienceTests.swift in Sources */,
-				5022FD48252DADCA00656985 /* RiskLevelCalculationTests.swift in Sources */,
 				A32C046524D96348005BEA61 /* HTTPClient+PlausibeDeniabilityTests.swift in Sources */,
 				A372DA4224BF3E29003248BB /* MockExposureSubmissionCoordinator.swift in Sources */,
 				A1E419582495A8F90016E52A /* HTTPClient+RegistrationTokenTests.swift in Sources */,
-				5015682A252CC3560012EB94 /* RiskLevelChangedTests.swift in Sources */,
 				A1E419552495A8060016E52A /* HTTPClient+GetTestResultTests.swift in Sources */,
 				01D16C5E24ED69CA007DB387 /* BackgroundAppRefreshViewModelTests.swift in Sources */,
-<<<<<<< HEAD
-				A3284259248E7672006B1F09 /* MockExposureSubmissionQRScannerViewController.swift in Sources */,
-				5022FD3E252DA86A00656985 /* RiskLevelCalculationHierarchyTests.swift in Sources */,
-=======
->>>>>>> 77caab74
 				A328425F248E943D006B1F09 /* ExposureSubmissionTanInputViewControllerTests.swift in Sources */,
 				A14BDEC024A1AD660063E4EC /* MockExposureDetector.swift in Sources */,
 				35A7F081250A7CF8005E6C33 /* KeychainHelperTests.swift in Sources */,
@@ -3508,7 +3486,6 @@
 				A328425D248E82BC006B1F09 /* ExposureSubmissionTestResultViewControllerTests.swift in Sources */,
 				F22C6E2324917E3200712A6B /* DynamicTableViewControllerRowsTests.swift in Sources */,
 				A1E4195D249818060016E52A /* RiskTests.swift in Sources */,
-				50156822252CC11D0012EB94 /* RiskCalculationTestExtension.swift in Sources */,
 				B18C411D246DB30000B8D8CB /* URL+Helper.swift in Sources */,
 				CDF27BD5246ADBF30044D32B /* HTTPClient+DaysAndHoursTests.swift in Sources */,
 				A17DA5E32486D8EF006F310F /* RiskLevelTests.swift in Sources */,
@@ -3519,7 +3496,6 @@
 				50BD2E7724FE26F400932566 /* AppInformationImprintTest.swift in Sources */,
 				A1E419602498243E0016E52A /* String+TodayTests.swift in Sources */,
 				35853E22251DED0F008FE983 /* CachingHTTPClientMock.swift in Sources */,
-				5022FD43252DAA4B00656985 /* RiskLevelCalculationErrorCasesTest.swift in Sources */,
 				2FC0356F24B342FA00E234AC /* UIViewcontroller+AlertTest.swift in Sources */,
 				F2DC809024898A9400EDC40A /* DynamicTableViewControllerNumberOfRowsAndSectionsTests.swift in Sources */,
 				AB5F84BD24F92E92000400D4 /* SerialMigratorFake.swift in Sources */,
