/* General */
"Alert_TitleGeneral" = "Bir hata oluştu.";

"Alert_ActionOk" = "Tamam";

"Alert_ActionRetry" = "Tekrarla";

"Alert_ActionCancel" = "İptal";

"Alert_ActionRemove" = "Kaldır";

"Alert_BluetoothOff_Title" = "Bluetooth'u aç";

"Alert_BluetoothOff_Description" = "Bu uygulamayı kullanmak için sistem ayarlarınızda Bluetooth'u etkinleştirin.";

"Alert_CancelAction_Later" = "Daha sonra";

"Alert_DefaultAction_OpenSettings" = "Ayarları Aç";

"General_BackButtonTitle" = "Geri";

"Common_ENError5_Description" = "Hata 5: Bir sorun oluştu. Risk düzeyiniz belirlenemiyor. Problemi çözmeye çalışıyoruz.";

"Common_ENError11_Description" = "Hata 11: Bir sorun oluştu. Risk düzeyiniz belirlenemiyor. Lütfen cihazınızı yeniden başlatın ve yarın tekrar deneyin.";

"Common_ENError13_Description" = "Hata 13: Bugünkü maruz kalma günlüğünüz zaten çıkarıldı. Lütfen 24 saat içinde tekrar deneyin.";

"Common_Alert_Action_moreInfo" = "Daha fazla bilgi edinin";

"Common_BackgroundFetch_AlertMessage" = "Corona-Warn-App için arka plan güncellemelerini devre dışı bıraktınız. Otomatik maruz kalma günlüğü özelliğini kullanmak için lütfen arka plan güncellemelerini etkinleştirin. Arka plan güncellemelerini etkinleştirmezseniz maruz kalma günlüğü özelliğini yalnızca uygulamadan manüel olarak başlatabilirsiniz.\n\nUygulamanın arka plan güncellemelerini cihazınızın ayarlarından etkinleştirebilirsiniz.";

"Common_BackgroundFetch_SettingsTitle" = "Cihaz Ayarlarını Aç";

"Common_BackgroundFetch_OKTitle" = "Maruz Kalma Günlüğünü Manüel Olarak Başlat";

"Common_BackgroundFetch_AlertTitle" = "Arka plan güncellemeleri devre dışı bırakıldı";

/* General - Links */
"General_moreInfo_URL" = "https://www.coronawarn.app/en/faq/";

"General_moreInfo_URL_EN5" = "https://www.coronawarn.app/en/faq/#ENError5";

"General_moreInfo_URL_EN11" = "https://www.coronawarn.app/en/faq/#ENError11";

"General_moreInfo_URL_EN13" = "https://www.coronawarn.app/en/faq/#ENError13";

/* Accessibility */
"AccessibilityLabel_Close" = "Kapat";

"AccessibilityLabel_PhoneNumber" = "Telefon numarası";

/* Exposure Detection */
"ExposureDetection_Off" = "Maruz kalma günlüğü durduruldu";

"ExposureDetection_Outdated" = "Maruz kalma günlüğü oluşturulamıyor";

"ExposureDetection_Unknown" = "Bilinmeyen Risk";

"ExposureDetection_Low" = "Düşük Risk";

"ExposureDetection_High" = "Daha Yüksek Risk";

"ExposureDetection_NumberOfDaysStored" = "%d/14 gündür etkin";

"ExposureDetection_Refreshed" = "Güncelleme: %@";

"ExposureDetection_Refreshed_Never" = "Bilinmiyor";

"ExposureDetection_RefreshingIn" = "%02d:%02d\U00A0minutes içinde güncelle";

"ExposureDetection_RefreshIn" = "%@ içinde güncelle";

"ExposureDetection_Refresh_24h" = "24 saatlik aralıklarla güncellenir";

"ExposureDetection_LastRiskLevel" = "Son maruz kalma günlüğü: %@";

"ExposureDetection_OffText" = "Bugünkü risk durumunuzu değerlendirmek için maruz kalma günlüğünü etkinleştirin.";

"ExposureDetection_OutdatedText" = "Maruz kalma günlüğünüz 48 saatten uzun süre için güncellenemedi.";

"ExposureDetection_UnknownText" = "Maruz kalma günlüğünü uzun süredir etkinleştirmediğiniz için enfeksiyon riskinizi hesaplayamıyoruz.";

"ExposureDetection_LoadingText" = "Güncel veriler indiriliyor ve kaydediliyor. Bu işlem birkaç dakika sürebilir.";

"ExposureDetection_Behavior_Title" = "Talimatlar";

"ExposureDetection_Behavior_Subtitle" = "Yapmanız gerekenler";

"ExposureDetection_Guide_Hands" = "Ellerinizi düzenli olarak yıkayın.";

"ExposureDetection_Guide_Mask" = "Diğer insanlarla karşılaştığınızda yüz maskesi takın.";

"ExposureDetection_Guide_Distance" = "Diğer insanlarla aranızda en az 1,5 metre mesafeyi koruyun.";

"ExposureDetection_Guide_Sneeze" = "Öksürürken ya da hapşırırken dirseğinizin iç kısmına dönün veya bir mendil kullanın. ";

"ExposureDetection_Guide_Home" = "Mümkünse lütfen eve gidin ve evde kalın.";

"ExposureDetection_Guide_Hotline1" = "Belirtiler, test kullanılabilirliği veya bireysel izolasyon hakkında sorularınız varsa lütfen aşağıdakilerden biri ile iletişime geçin:";

"ExposureDetection_Guide_Hotline2" = "Aile hekiminiz";

"ExposureDetection_Guide_Hotline3" = "116117 numaralı telefondan genel acil servis";

"ExposureDetection_Guide_Hotline4" = "Kamu sağlığı yetkiliniz";

"ExposureDetection_Explanation_Title" = "Enfeksiyon Riski";

"ExposureDetection_Explanation_Subtitle_Active" = "Riskiniz bu şekilde hesaplandı";

"ExposureDetection_Explanation_Subtitle_Inactive" = "Riskiniz bu şekilde hesaplanır";

"ExposureDetection_Explanation_Text_Off" = "Enfeksiyon riskiniz, cihazınızda yerel olarak bulunan maruz kalma günlüğü verileri (süre ve mesafe) kullanılarak hesaplanır. Enfeksiyon riskiniz başkaları tarafından görüntülenemez veya başkalarına aktarılmaz.";

"ExposureDetection_Explanation_Text_Outdated" = "Maruz kalma günlüğünü uzun süredir etkinleştirmediğiniz için enfeksiyon riskinizi hesaplayamıyoruz.\n\nEnfeksiyon riskiniz, cihazınızda yerel olarak bulunan maruz kalma günlüğü verileri (süre ve mesafe) kullanılarak hesaplanır. Enfeksiyon riskiniz başkaları tarafından görüntülenemez veya başkalarına aktarılmaz.";

"ExposureDetection_Explanation_Text_Unknown" = "Maruz kalma günlüğünü uzun süredir etkinleştirmediğiniz için enfeksiyon riskinizi hesaplayamıyoruz.\n\nEnfeksiyon riskiniz, cihazınızda yerel olarak bulunan maruz kalma günlüğü verileri (süre ve mesafe) kullanılarak hesaplanır. Enfeksiyon riskiniz başkaları tarafından görüntülenemez veya başkalarına aktarılmaz.";

"ExposureDetection_Explanation_Text_Low" = "COVID-19 tanısı konan bir kişiyle herhangi bir karşılaşma yaşadığınız günlüğe eklenmediği veya karşılaşmanız yalnızca kısa bir süreyle uzun mesafeli olarak gerçekleştiği için enfeksiyon riskiniz düşüktür.\n\nBu nedenle enfeksiyon riskiniz düşük olarak derecelendirilmiştir.\n\nEnfeksiyon riski, cihazınızda yerel olarak bulunan maruz kalma günlüğü verileri (süre ve mesafe) kullanılarak hesaplanır. Enfeksiyon riskiniz başkaları tarafından görüntülenemez veya başkalarına aktarılmaz.";

"ExposureDetection_Explanation_Text_High" = "\n\nBu nedenle enfeksiyon riskiniz artmış olarak derecelendirilmiştir.\nEnfeksiyon riskiniz, cihazınızda yerel olarak bulunan maruz kalma günlüğü verileri (süre ve mesafe) kullanılarak hesaplanır. Enfeksiyon riskiniz başkaları tarafından görüntülenemez veya başkalarına aktarılmaz.\nEve gittiğinizde lütfen aile fertleriniz veya ev arkadaşlarınızla yakın temastan kaçının.";

"ExposureDetection_Button_Enable" = "Maruz Kalma Günlüğünü Etkinleştir";

"ExposureDetection_Button_Refresh" = "Güncelle";

/* Exposure Detection Errors */
"ExposureDetectionError_Alert_Title" = "Hata";

"ExposureDetectionError_Alert_Action_Details" = "Ayrıntılar";

"ExposureDetectionError_Alert_Message" = "Maruz kalma günlüğü sırasında bir hata oluştu.";

/* Settings */
"Settings_StatusActive" = "Açık";

"Settings_StatusInactive" = "Kapalı";

"Settings_StatusEnable" = "Etkinleştir";

"Settings_StatusDisable" = "Devre dışı bırak";

"Settings_KontaktProtokollStatusActive" = "Etkin";

"Settings_KontaktProtokollStatusInactive" = "Durduruldu";

"Settings_Tracing_Label" = "Maruz Kalma Günlüğü";

"Settings_Notification_Label" = "Bildirimler";

"Settings_Reset_Label" = "Uygulamayı Sıfırla";

"Settings_Tracing_Description" = "COVID-19 rastgele kimliklerinin oluşturulmasına ve paylaşılmasına izin verin.";

"Settings_Notification_Description" = "COVID-19 risk durumunuz ile ilgili otomatik bildirimlere izin verin.";

"Settings_Reset_Description" = "Uygulamadaki tüm verilerinizi silin.";

"Settings_NavTitle" = "Ayarlar";

/* Noticiation Settings */
"NotificationSettings_On_Title" = "COVID-19 risk durumunuz ile ilgili bildirimleri etkinleştirmek istiyor musunuz?";

"NotificationSettings_On_SectionTitle" = "Ayar";

"NotificationSettings_On_RiskChanges" = "Enfeksiyon riskiniz değişti";

"NotificationSettings_On_TestsStatus" = "COVID-19 testinizin durumu";

"NotificationSettings_Off_SectionTitle" = "Ayar";

"NotificationSettings_Off_EnableNotifications" = "Bildirimler";

"NotificationSettings_Off_StatusInactive" = "Kapalı";

"NotificationSettings_Off_InfoTitle" = "Bildirimleri Etkinleştir";

"NotificationSettings_Off_InfoDescription" = "Bildirimleri etkinleştirmek üzere cihazınızın ayarlarında Corona-Warn-App için bildirimlere izin vermeniz gerekir.";

"NotificationSettings_Off_OpenSettings" = "Ayarları Aç";

"NotificationSettings_NavTitle" = "Bildirimler";

"NotificationSettings_onImageDescription" = "Bir kadın Corona-Warn-App uygulamasından bildirim alıyor.";

"NotificationSettings_offImageDescription" = "Bir kadın Corona-Warn-App uygulamasından bildirim alamıyor.";

/* Onboarding */
"Onboarding_LetsGo_actionText" = "Haydi başlayalım";

"Onboarding_Continue_actionText" = "Sonraki";

"Onboarding_EnableLogging_actionText" = "Sonraki";

"Onboarding_Continue_actionTextHint" = "Bu ekranı atlayabilirsiniz";

"Onboarding_doNotAllow_actionText" = "İzin Verme";

"Onboarding_DoNotActivate_actionText" = "Etkinleştirme";

"Onboarding_DeactivateExposureConfirmation_title" = "Bu, Corona-Warn-App'in COVID-19 risk durumunuz ile ilgili bildirim gönderemeyeceği veya alamayacağı anlamına gelir.";

"Onboarding_DeactivateExposureConfirmation_message" = "Bu özelliği dilediğiniz zaman devre dışı bırakabilirsiniz.";

"OnboardingInfo_togetherAgainstCoronaPage_imageDescription" = "Bölgedeki bir grup insan cihazlarını kullanıyor.";

"OnboardingInfo_togetherAgainstCoronaPage_title" = "Koronavirüs ile birlikte mücadele edelim";

"OnboardingInfo_togetherAgainstCoronaPage_boldText" = "Sizin için ve hepimiz için daha fazla koruma. Corona-Warn-App uygulamasını kullanarak enfeksiyon zincirlerini çok daha kısa süre içinde kırabiliriz.";

"OnboardingInfo_togetherAgainstCoronaPage_normalText" = "Cihazınızı koronavirüs uyarı sistemine dönüştürün. Risk durumunuza ilişkin genel bir bakış elde edin ve son 14 gün içinde COVID-19 tanısı konan herhangi biri ile yakın temasa geçip geçmediğinizi öğrenin. \n\nUygulama, şifrelenmiş rastgele kimlikleri kullanıcıların cihazları arasında paylaşarak maruz kalma günlüğü oluşturur ve bu sırada hiçbir kişisel veriye erişim sağlanmaz.";

"OnboardingInfo_privacyPage_imageDescription" = "Bir kadın akıllı telefonunda Corona-Warn-App'i kullanıyor. Kılıfın arka planındaki kilit, şifrelenmiş verilerin simgesidir.";

"OnboardingInfo_privacyPage_title" = "Veri Gizliliği";

"OnboardingInfo_privacyPage_boldText" = "";

"OnboardingInfo_privacyPage_normalText" = "Kimliğiniz gizli tutulacaktır.\nVerileriniz tamamen şifrelenir ve bir takma ad altında aktarılır.\n\nSorumlu kuruluş: GDPR, 4. madde, 7. paragraf:\n\nRobert Koch-Institute\nNordufer 20\n13353 Berlin\nLütfen veri gizliliği düzenlemelerimizi okuyun.\n\nVeri gizliliği bilgileri:";

"OnboardingInfo_enableLoggingOfContactsPage_imageDescription" = "Üç kişi cihazlarında maruz kalma günlüğünü etkinleştirdi ve birbirleri ile karşılaşmaları günlüğe kaydedilecektir.";

"OnboardingInfo_enableLoggingOfContactsPage_title" = "Maruz Kalma Günlüğünü Etkinleştirme";

"OnboardingInfo_enableLoggingOfContactsPage_boldText" = "Enfeksiyon riski taşıyıp taşımadığınızı belirlemek için maruz kalma günlüğü özelliğini etkinleştirmeniz gerekir.";

"OnboardingInfo_enableLoggingOfContactsPage_normalText" = "Maruz kalma günlüğü, cihazınızın Bluetooth üzerinden diğer kullanıcıların şifrelenmiş rastgele kimliklerini alması ve size ait rastgele kimliği diğer kullanıcıların cihazlarına aktarmasıyla çalışır. Bu özellik dilediğiniz zaman devre dışı bırakılabilir. \n\nŞifrelenmiş rastgele kimlikler yalnızca tarih, süre ve yakınlık (sinyal gücü kullanılarak hesaplanır) hakkındaki bilgileri aktarır. Ad, adres, konum gibi kişisel veriler asla kaydedilmez. Kişilerin kimliği belirlenemez.";

"OnboardingInfo_enableLoggingOfContactsPage_panelTitle" = "Kabul Beyanı";

"OnboardingInfo_enableLoggingOfContactsPage_panelBody" = "Enfekte olan biriyle temas halinde olup olmadığınızı ve sizin de enfeksiyon riski altında olup olmadığınızı öğrenmek için Uygulamanın maruz kalma günlüğü özelliğini etkinleştirmeniz gerekir. \"Aç\" düğmesine dokunarak Uygulamanın maruz kalma günlüğü özelliğini etkinleştirmeyi ve ilişkili verilerin işlenmesini kabul edersiniz.\n\nUygulamanın maruz kalma günlüğü özelliğini kullanmak için iPhone'unuzda Apple tarafından sunulan COVID-19'a Maruz Kalma Günlüğü işlevini etkinleştirmeniz ve Corona-Warn-App'e bu işlevi kullanma izni vermeniz gerekecektir.\n\nMaruz kalma günlüğü etkinleştirildiğinde iPhone'ununuz sürekli olarak rastgele kimlikler oluşturur ve bu rastgele kimlikleri maruz kalma günlüğü etkinleştirilmiş olan yakınınızdaki diğer Apple ve Android akıllı telefonlara Bluetooth üzerinden aktarır. Bunun karşılığında iPhone'unuz diğer akıllı telefonların rastgele kimliklerini alır. Size ait olan ve diğer akıllı telefonlardan alınan rastgele kimlikler, maruz kalma günlüğüne kaydedilir ve 14 gün süreyle burada saklanır.\n\nUygulama, enfeksiyon riskinizi belirlemek için koronavirüs enfeksiyonu olduğunu Uygulamada belirten tüm kullanıcıların rastgele kimliklerinin listesini (günde birkaç kez veya talep üzerine) yükler. Ardından bu liste maruz kalma günlüğünde tutulan rastgele kimliklerle karşılaştırılır. Uygulama, enfekte olan bir kullanıcı ile temas halinde olabileceğinizi saptadığında bu konuda bilgilendirilirsiniz ve sizin de enfeksiyon riski taşıdığınız belirtilir. Bu durumda Uygulama, iPhone'unuzun maruz kalma günlüğünde tutulan diğer verilere (tarih, süre ve temas sırasındaki Bluetooth sinyalinin gücü) erişir.\n\nBluetooth sinyal gücü, fiziksel mesafenin belirlenmesi için kullanılır (sinyal ne kadar güçlü olursa mesafe o kadar kısa olur). Ardından Uygulama, koronavirüs enfeksiyonu olasılığınızı değerlendirmek ve sonraki adımlara yönelik öneriler sunmak üzere bu bilgileri analiz eder. Bu analiz iPhone'unuzda yalnızca yerel olarak gerçekleştirilir. Sizin dışınızda hiç kimse (RKI bile) enfekte olan biriyle temas ettiğinizi ve sizin için belirlenen riski bilmez.\n\nMaruz kalma günlüğü özelliğine verdiğiniz onayı geri çekmek için Uygulamadaki düğmeyi kullanarak veya Uygulamayı silerek özelliği devre dışı bırakabilirsiniz. Maruz kalma günlüğü özelliğini yeniden kullanmaya karar verirseniz özelliği geri açabilir veya Uygulamayı yeniden yükleyebilirsiniz. Maruz kalma günlüğü özelliğini devre dışı bırakırsanız Uygulama artık enfekte olan bir kullanıcı ile temas halinde olup olmadığınızı kontrol etmez. Cihazınızın rastgele kimlik göndermesini ve almasını durdurmak isterseniz de iPhone'unuzun ayarlarında COVID-19'a Maruz Kalma Günlüğü özelliğini devre dışı bırakmanız gerekir. Size ait olan ve diğer akıllı telefonlardan alınan maruz kalma günlüğündeki rastgele kimliklerin Uygulamada silinmeyeceğini unutmayın. iPhone'unuzun ayarlarında yalnızca maruz kalma günlüğünde tutulan verileri kalıcı olarak silebilirsiniz.\n\nUygulamanın gizlilik bildirimini (maruz kalma günlüğü özelliği için gerçekleştirilen veri işlemeye ilişkin açıklama dahil) menüde \"Veri Gizliliği Bilgileri\" başlığında bulabilirsiniz.";

"OnboardingInfo_enableLoggingOfContactsPage_stateHeader" = "Durum";

"OnboardingInfo_enableLoggingOfContactsPage_stateTitle" = "Maruz Kalma Günlüğü";

"OnboardingInfo_enableLoggingOfContactsPage_stateActive" = "Etkin";

"OnboardingInfo_enableLoggingOfContactsPage_stateStopped" = "Durduruldu";

"OnboardingInfo_howDoesDataExchangeWorkPage_imageDescription" = "Şifrelenmiş bir pozitif test tanısı sisteme aktarılır ve diğer kullanıcılar uyarılır.";

"OnboardingInfo_howDoesDataExchangeWorkPage_title" = "Size COVID-19 tanısı konduysa...";

"OnboardingInfo_howDoesDataExchangeWorkPage_boldText" = "… lütfen bunu Corona-Warn-App'te belirtin. Test sonuçlarınızı paylaşmanız gönüllülük esasına dayalıdır ve güvenlidir. Lütfen herkesin sağlığı için bunu yapın.";

"OnboardingInfo_howDoesDataExchangeWorkPage_normalText" = "Bildiriminiz güvenli olarak şifrelenir ve güvenli bir sunucuda işlenir. Cihazınızda şifrelenmiş rastgele kimlikleri toplanan kişilere bundan sonra atmaları gereken adımlarla birlikte bir uyarı gönderilir.";

"OnboardingInfo_alwaysStayInformedPage_imageDescription" = "Bir kadın Corona-Warn-App uygulamasından bildirim alıyor.";

"OnboardingInfo_alwaysStayInformedPage_title" = "Uyarıları Alma ve Riskleri Belirleme ";

"OnboardingInfo_alwaysStayInformedPage_boldText" = "Uygulama, risk durumunuz hakkında otomatik olarak bildirimler verebilir ve maruz kalma yaşadığınız kişilerin yeni enfeksiyonları hakkında sizi uyarabilir. Uygulamanın size bildirim göndermesine izin verin.";

"OnboardingInfo_alwaysStayInformedPage_normalText" = "Ardından diğer insanları korumak için bireysel izolasyon sağlayabilir ve nerede test yaptırabileceğinizi öğrenebilirsiniz.";

/* Exposure Submission */
"ExposureSubmission_Hotline_Number" = "+498007540002";

"ExposureSubmission_DataPrivacyTitle" = "Veri Gizliliği";

"ExposureSubmission_Continue_actionText" = "Sonraki";

"ExposureSubmission_DataPrivacyDescription" = "\"Kabul Et\" seçeneğine dokunarak Uygulamanın koronavirüs testinizin durumunu sorgulamasına ve Uygulamada görüntülemesine izin verirsiniz. Bu özelliği, QR kod aldıysanız ve test sonucunuzun Uygulamanın sunucu sistemine aktarılmasına onay verdiyseniz kullanabilirsiniz. Testi yapan laboratuvar test sonucunuzu sunucuya kaydettiği anda sonucu Uygulamada görüntüleyebilirsiniz. Ayrıca bildirimleri etkinleştirirseniz Uygulama, kullanmadığınız sırada test sonucunuzun alındığını belirten bir bildirim gönderir. Ancak gizlilik nedenleriyle testin sonucu yalnızca Uygulamada görüntülenecektir. Uygulamada test kaydınızı silerek dilediğiniz zaman bu onayı geri çekebilirsiniz. Onayınızı geri çekmeniz, onayınızı geri çekmeden önce testi işlemenin hukuki niteliğini etkilemeyecektir. Menüde \"Veri Gizliliği Bilgileri\" başlığında daha fazla bilgiye erişebilirsiniz.";

"ExposureSubmissionDataPrivacy_AcceptTitle" = "Kabul Et";

"ExposureSubmissionDataPrivacy_DontAcceptTitle" = "Kabul Etme";

"ExposureSubmission_Submit" = "TAN gir";

"ExposureSubmissionTanEntry_Title" = "TAN Girişi";

"ExposureSubmissionTanEntry_EntryField" = "TAN Giriş Alanı";

"ExposureSubmissionTanEntry_Info" = "Lütfen size verilen TAN'yi girin:";

"ExposureSubmissionTanEntry_Description" = "Lütfen size verilen 10 haneli TAN'yi girin.";

"ExposureSubmissionTanEntry_Submit" = "Sonraki";

"ExposureSubmissionTanEntry_InvalidCharacterError" = "Giriş geçersiz, lütfen girişinizi kontrol edin.";

"ExposureSubmissionTanEntry_InvalidError" = "TAN geçersiz, lütfen girişinizi kontrol edin.";

"ExposureSubmission_NavTitle" = "Tanı Anahtarı Gönder";

"ExposureSubmissionConfirmation_Title" = "Pozitif Tanı";

"ExposureSubmission_GeneralErrorTitle" = "Hata";

"ExposureSubmission_DispatchTitle" = "Seçim";

"ExposureSubmission_DispatchDescription" = "Burada size sunulan özellikler neler?";

"ExposureSubmissionDispatch_QRCodeButtonTitle" = "QR kod ile belgeleyin";

"ExposureSubmissionDispatch_QRCodeButtonDescription" = "Test belgenizin QR kodunu tarayarak testinizi kaydedin.";

"ExposureSubmissionDispatch_TANButtonTitle" = "TAN";

"ExposureSubmissionDispatch_TANButtonDescription" = "TAN'yi manuel olarak girerek kaydedin.";

"ExposureSubmissionDispatch_HotlineButtonTitle" = "TAN Talebi";

"ExposureSubmissionDispatch_HotlineButtonDescription" = "Test sonucunuz %@ çıktıysa lütfen bizi arayın.";

"ExposureSubmissionDispatch_HotlineButtonPositiveWord" = "Pozitif";

"ExposureSubmissionHotline_Title" = "TAN Talebi";

"ExposureSubmissionHotline_Description" = "TAN talebinde bulunmak için lütfen test sonucunuzu (varsa) ve telefon numaranızı hazır tutun.";

"ExposureSubmissionHotline_SectionTitle" = "Nasıl çalışır?";

"ExposureSubmissionHotline_SectionDescription1" = "Yardım hattını arayın ve TAN talep edin:";

"ExposureSubmissionHotline_iconAccessibilityLabel1" = "Adım 1/2";

"ExposureSubmissionHotline_iconAccessibilityLabel2" = "Adım 2/2";

"ExposureSubmission_PhoneNumber" = "+49 800 7540002";

"ExposureSubmission_PhoneDetailDescription" = "Diller: \nAlmanca, İngilizce, Türkçe\n\nMesai saatleri:\nPazartesi - Pazar: 24 saat\n\nArama ücretsizdir.";

"ExposureSubmission_SectionDescription2" = "Uygulamaya TAN girerek testi kaydedin.";

"ExposureSubmission_CallButtonTitle" = "Ara";

"ExposureSubmission_TANInputButtonTitle" = "TAN gir";

"ExposureSubmissionHotline_imageDescription" = "Yardım hattı size bir TAN iletecektir.";

/* Exposure Submission QR Code Scanner */
"ExposureSubmissionQRScanner_title" = "QR Kod Tarama";

"ExposureSubmissionQRScanner_instruction" = "Çerçeveyi belgenizin QR kodunun üzerine tutun.";

"ExposureSubmissionQRScanner_notFoundAlertTitle" = "Tanı bulunamadı";

"ExposureSubmissionQRScanner_notFoundAlertText" = "QR kodu okumayı kolaylaştırmak için QR kodu tarayıcıya dikey olarak hizalamaya çalışın veya flaşı açın.";

"ExposureSubmissionQRScanner_otherError" = "Bilinmeyen bir hata oluştu.";

"ExposureSubmissionQRScanner_cameraPermissionDenied" = "Uygulamanın QR kodu taramak için kamerayı kullanmasına izin verin.";

"ExposureSubmissionQRScanner_CameraFlash" = "Kamera flaşı";

"ExposureSubmissionQRScanner_CameraFlash_On" = "Açık";

"ExposureSubmissionQRScanner_CameraFlash_Off" = "Kapalı";

"ExposureSubmissionQRScanner_CameraFlash_Enable" = "Kamera flaşını aç";

"ExposureSubmissionQRScanner_CameraFlash_Disable" = "Kamera flaşını kapat";

/* Exposure Submission Success */
"ExposureSubmissionSuccess_Title" = "Teşekkür ederiz!";

"ExposureSubmissionSuccess_AccImageDescription" = "Bir kişi test sonucunu paylaştığı için gruptaki herkes gülüyor.";

"ExposureSubmissionSuccess_Button" = "İşte bu kadar!";

"ExposureSubmissionSuccess_Description" = "Desteğiniz sayesinde artık diğer kullanıcılar uyarılabilir ve buna uygun şekilde hareket edebilir.";

"ExposureSubmissionSuccess_subTitle" = "Diğer bilgiler:";

"ExposureSubmissionSuccess_listTitle" = "Lütfen unutmayın:";

"ExposureSubmissionSuccess_listItem1" = "Kamu sağlığı yetkiliniz önümüzdeki birkaç gün içinde telefonla veya mektupla size ulaşacaktır.";

"ExposureSubmissionSuccess_listItem2" = "Bulaşıcı bir hastalık taşıyorsunuz. Kendinizi diğer insanlardan izole edin.";

"ExposureSubmissionSuccess_listItem2_1" = "Karantina süreniz genellikle 14 gündür. Lütfen belirtilerinizi gözlemleyin ve belirtilerinizin nasıl ortaya çıktığını izleyin.";

"ExposureSubmissionSuccess_listItem2_2" = "Kamu sağlığı yetkilisi, temasa geçtiğiniz kişilerin bir listesini oluşturmanızı isteyecektir. Bu listeye, belirtileriniz ortaya çıkmadan önceki iki gün içinde 15 dakikadan uzun süreyle yakın temas halinde (2 metreden kısa mesafede, yüz yüze görüşme) olduğunuz herkesi dahil etmeniz gerekir.";

"ExposureSubmissionSuccess_listItem2_3" = "Lütfen özellikle akıllı telefonu olmadığı veya uygulamayı yüklemediği için doğrudan uygulamanın uyarmayacağı kişileri göz önünde bulundurun.";

"ExposureSubmissionSuccess_listItem2_4" = "Hiçbir belirtiniz kalmasa ve kendinizi iyi hissetseniz dahi yine de hastalığı bulaştırabilirsiniz. ";

/* Exposure Submission Introduction */
"ExposureSubmissionIntroduction_Title" = "Bilgi";

"ExposureSubmissionIntroduction_SubTitle" = "Corona-Warn-App bu şekilde çalışır";

"ExposureSubmissionIntroduction_AccImageDescription" = "Bir cihaz şifrelenmiş pozitif test tanısını sisteme aktarır.";

"ExposureSubmissionIntroduction_Usage01" = "Uygulamanın düzgün çalışması için COVID-19 tanısı konan kişilerin desteğine güveniyoruz.";

"ExposureSubmissionIntroduction_Usage02" = "Yalnızca şifrelenmiş rastgele kimlikler gönderilip alındığından kimliğiniz gizli tutulur. Şu şekilde devam edebilirsiniz:";

"ExposureSubmissionIntroduction_ListItem1" = "Test belgenizde bir QR kod varsa bu kodu tarayıp testi kaydedebilirsiniz. Sonuç çıkar çıkmaz sonucu uygulamada görüntüleyebilirsiniz. ";

"ExposureSubmissionIntroduction_ListItem2" = "Size COVID-19 tanısı konduysa diğer insanları bilgilendirebilirsiniz.";

"ExposureSubmissionIntroduction_ListItem3" = "Pozitif tanı için TAN verildiyse bunu kullanarak testi kaydedebilirsiniz.";

"ExposureSubmissionIntroduction_ListItem4" = "TAN verilmediyse telefonla talep edebilirsiniz.";

/* Exposure Submission Result */
"ExposureSubmissionResult_Title" = "Test Sonucu";

"ExposureSubmissionResult_CardSubTitle" = "Tanı Sonucunuz";

"ExposureSubmissionResult_CardTitle" = "SARS-CoV-2";

"ExposureSubmissionResult_CardPositive" = "Pozitif";

"ExposureSubmissionResult_CardNegative" = "Negatif";

"ExposureSubmissionResult_CardInvalid" = "Değerlendirme yapılamaz";

"ExposureSubmissionResult_CardPending" = "Sonucunuz henüz çıkmadı";

"ExposureSubmissionResult_Procedure" = "Nasıl çalışır?";

"ExposureSubmissionResult_testAdded" = "Test başarıyla eklendi";

"ExposureSubmissionResult_testAddedDesc" = "Testiniz Corona-Warn-App'e kaydedildi.";

"ExposureSubmissionResult_warnOthers" = "Diğer Kullanıcıları Uyarma";

"ExposureSubmissionResult_warnOthersDesc" = "Diğer insanları korumak ve enfeksiyon zincirini kırmak için son 14 güne ait rastgele kimliklerinizi paylaşın.";

"ExposureSubmissionResult_testPositive" = "Pozitif Tanı";

"ExposureSubmissionResult_testPositiveDesc" = "Test sonucunuz pozitif olarak doğrulandı.";

"ExposureSubmissionResult_testNegative" = "Negatif Tanı";

"ExposureSubmissionResult_testNegativeDesc" = "Laboratuvar sonucuna göre koronavirüs SARS-CoV-2 olduğunuza dair bir doğrulama yok.";

"ExposureSubmissionResult_testNegative_furtherInfos_title" = "Diğer bilgiler:";

"ExposureSubmissionResult_testNegative_furtherInfos_listItem1" = "Hâlâ kendinizi iyi hissetmiyor musunuz? Kendinizi kötü hissediyorsanız ve/veya belirtileriniz kötüleştiyse lütfen aile hekiminizle iletişime geçin.";

"ExposureSubmissionResult_testNegative_furtherInfos_listItem2" = "Kendinizi yeniden iyi hissedene dek evde kalın. Başka bir enfeksiyon nedeniyle bağışıklığınız zayıflamışken koronavirüse (SARS-CoV-2) yakalanırsanız ciddi bir hastalıkla karşılaşabilirsiniz.";

"ExposureSubmissionResult_testNegative_furtherInfos_listItem3" = "Kendinizi iyi hissetmiyorsanız diğer insanları riske atmamak için işe gitmeyin.";

"ExposureSubmissionResult_furtherInfos_hint_testAgain" = "Belirtileriniz kötüleşirse ilave SARS-CoV-2 testi yapılması gerekebilir.";

"ExposureSubmissionResult_testInvalid" = "Testte hata var";

"ExposureSubmissionResult_testInvalidDesc" = "Testinizi değerlendirirken bir problem oluştu. Lütfen sonraki adımlarınız için kamu sağlığı yetkilisi ile görüşün. ";

"ExposureSubmissionResult_testPending" = "Test sonucu henüz çıkmadı";

"ExposureSubmissionResult_testPendingDesc" = "Test sonucunuz henüz çıkmadı.";

"ExposureSubmissionResult_testRemove" = "Testi sil";

"ExposureSubmissionResult_testRemoveDesc" = "Gerekirse yeni bir test kodu kaydedebilmeniz için lütfen testi Corona-Warn-App'ten silin.";

"ExposureSubmissionResult_continueButton" = "Sonraki";

"ExposureSubmissionResult_deleteButton" = "Testi sil";

"ExposureSubmissionResult_refreshButton" = "Güncelle";

"ExposureSubmissionWarnOthers_title" = "Diğer Kullanıcıları Uyarma";

"ExposureSubmissionWarnOthers_AccImageDescription" = "Bir cihaz şifrelenmiş pozitif test tanısını sisteme aktarır.";

"ExposureSubmissionWarnOthers_continueButton" = "Sonraki";

"ExposureSubmissionWarnOthers_sectionTitle" = "Lütfen hepimize yardımcı olun!";

"ExposureSubmissionWarnOthers_description" = "Corona-Warn-App'in son 14 güne ait rastgele kimliklerinizi diğer kullanıcılarla paylaşmasını sağlayabilirsiniz. Bu sayede diğer kullanıcıları uyarabilir ve enfeksiyon zincirini kırabilirsiniz.\n\nYalnızca kişisel olmayan rastgele kimlikler aktarıldığından kimliğiniz gizli kalacaktır.";

"ExposureSubmissionWarnOthers_dataPrivacyDescription" = "\"Kabul et\" seçeneğine dokunduğunuzda, Uygulamanın pozitif test sonucunuzu son 14 güne ait rastgele kimliklerinizle birlikte uygulamanın sunucu sistemine göndermesine izin vermiş olursunuz, bu sayede maruz kalma günlüğünü etkinleştirmiş olan diğer Uygulama kullanıcıları otomatik şekilde bilgilendirilebilir. İletilen rastgele kimlikler, kimliğiniz ya da kişiliğinize ilişkin sonuç çıkartacak hiçbir bilgi içermez. \n\nTest sonucunuzun Uygulama aracılığıyla iletilmesi, isteğe bağlıdır. Test sonucunuzu iletmezseniz size hiçbir dezavantajı olmaz. Uygulamayı kullanıp kullanmadığınızı ve nasıl kullandığınızı anlayamadığımız ve kontrol edemediğimiz için enfeksiyonu bulaştırıp bulaştırmadığınızı sizden başka kimse öğrenemez.\n\nUygulamayı silerek, onayınızı dilediğinizde geri alabilirsiniz. Onayın geri alınmasıyla, geri almaya kadar yapılmış veri işlemelerin hukuka uygunlukları bu durumdan etkilenmez. \"Veri Gizliliği Bilgileri\" menüsünden diğer bilgilere ulaşabilirsiniz.";

"ExposureSubmissionWarnOthers_dataPrivacyTitle" = "Veri Gizliliği";

"ExposureSubmissionResult_RemoveAlert_Title" = "Test silinsin mi?";

"ExposureSubmissionResult_RemoveAlert_Text" = "Test kalıcı olarak Corona-Warn-App'ten silinir ve tekrar eklenemez. Bu işlem geri alınamaz. ";

"ExposureSubmissionResult_RegistrationDateUnknown" = "Kayıt tarihi bilinmiyor";

"ExposureSubmissionResult_RegistrationDate" = "Kayıt tarihi: ";

/* Exposure Submission */
"ExposureSubmissionError_NoKeys" = "Tanı anahtarı yok. Lütfen yarın tekrar deneyin.";

"ExposureSubmissionError_InvalidTan" = "Oluşturulan TAN, gönderme işlemi için geçersiz. Lütfen Uygulama Bilgileri -> Teknik Yardım Hattı üzerinden teknik yardım hattı ile iletişime geçin.";

"ExposureSubmissionError_EnNotEnabled" = "Maruz kalma günlüğü etkin değil.";

"ExposureSubmissionError_NoRegistrationToken" = "Cihazda kayıt belirteci bulunamadı.";

"ExposureSubmissionError_InvalidResponse" = "Yanıt işlenemedi.";

"ExposureSubmissionError_NoResponse" = "Yanıtın içeriği yok.";

"ExposureSubmissionError_QRAlreadyUsed" = "QR kod zaten kullanılmış. Lütfen Uygulama Bilgileri -> Teknik Yardım Hattı üzerinden teknik yardım hattı ile iletişime geçin.";

"ExposureSubmissionError_TeleTanAlreadyUsed" = "TAN geçersiz veya zaten kullanılmış. Lütfen tekrar deneyin veya Uygulama Bilgileri -> Teknik Yardım Hattı üzerinden teknik yardım hattı ile iletişime geçin.";

"ExposureSubmissionError_RegTokenNotExist" = "Gönderme işlemi için TAN oluşturulamıyor. Lütfen Uygulama Bilgileri -> Teknik Yardım Hattı üzerinden teknik yardım hattı ile iletişime geçin.";

"ExposureSubmissionError_other" = "Bir bağlantı hatası oluştu. Teknik destek için hata kodu: ";

"ExposureSubmissionError_otherend" = "Lütfen tekrar deneyin.";

"ExposureSubmissionError_httpError" = "Bağlantı kurulamıyor.";

"ExposureSubmissionError_declined" = "Lütfen diğer kullanıcıları uyarmak için rastgele kimliklerinizi yayınlayın.";

"ExposureSubmissionError_unknown" = "Bilinmeyen hata";

"ExposureSubmissionError_defaultError" = "Önemli aktarım sırasında hata oluştu";

/* Tracing Enable/Disable Settings */
"ExposureNotificationSetting_TracingSettingTitle" = "Maruz Kalma Günlüğü";

"ExposureNotificationSetting_EnableTracing" = "Maruz Kalma Günlüğü";

"ExposureNotificationSetting_Tracing_Limited" = "Sınırlı";

"ExposureNotificationSetting_Tracing_Deactivated" = "Devre dışı bırakıldı";

"ExposureNotificationSetting_ActionCell_Header" = "Ayar";

"ExposureNotificationSetting_DescriptionTitle_Inactive" = "Maruz Kalma Günlüğünü Etkinleştir";

"ExposureNotificationSetting_DescriptionTitle" = "Maruz kalma günlüğünüz bu şekilde çalışır";

"ExposureNotificationSetting_DescriptionText1" = "Enfeksiyon riski taşıyıp taşımadığınızı belirlemek için maruz kalma günlüğü özelliğini etkinleştirmeniz gerekir.";

"ExposureNotificationSetting_DescriptionText2" = "Maruz kalma günlüğü, cihazınızın Bluetooth üzerinden diğer kullanıcıların şifrelenmiş rastgele kimliklerini alması ve size ait rastgele kimliği diğer kullanıcıların cihazlarına aktarmasıyla çalışır. Bu özellik dilediğiniz zaman devre dışı bırakılabilir.";

"ExposureNotificationSetting_DescriptionText3" = "Şifrelenmiş rastgele kimlikler yalnızca tarih, süre ve yakınlık (sinyal gücünü kullanarak) hakkındaki bilgileri aktarır. Ad, adres veya konum gibi kişisel veriler asla kaydedilmez. Kişilerin kimliği belirlenemez.";

"ExposureNotificationSetting_Activate_Bluetooth" = "Bluetooth'u aç";

"ExposureNotificationSetting_Bluetooth_Description" = "Karşılaşmaların günlüğe kaydedilmesi amacıyla Bluetooth'un maruz kalma günlüğü için açılması gerekir. Lütfen cihaz ayarlarınızda Bluetooth'u açın.";

"ExposureNotificationSetting_Activate_Internet" = "İnternet bağlantısını aç";

"ExposureNotificationSetting_Internet_Description" = "Maruz kalma günlüğü, maruz kalmaları hesaplamak için İnternet bağlantısı gerektirir. Lütfen cihazınızın ayarlarında WiFi'ı veya mobil veriyi açın.";

"ExposureNotificationSetting_Detail_Action_Button" = "Cihaz Ayarlarını Aç";

"ExposureNotificationSetting_Activate_OSENSetting" = "COVID-19'a Maruz Kalma Günlüğünü ve Bildirimleri Etkinleştir";

"ExposureNotificationSetting_Activate_OSENSetting_Description" = "Maruz kalma günlüğünde, karşılaşmaların günlüğe kaydedilebilmesi için sistem ayarlarında COVID-19'a maruz kalma günlüğü ve bildirimlerin etkinleştirilmesi gerekir. Lütfen sistem ayarlarında \"COVID-19'a Maruz Kalma Günlüğü ve Bildirimler\" özelliğini etkinleştirin.";

"ExposureNotificationSetting_ParentalControls_OSENSetting" = "COVID-19'a Maruz Kalma Günlüğünü ve Bildirimleri Etkinleştir";

"ExposureNotificationSetting_ParentalControls_OSENSetting_Description" = "Maruz kalma günlüğünde, karşılaşmaların günlüğe kaydedilebilmesi için sistem ayarlarında COVID-19'a maruz kalma günlüğü ve bildirimlerin etkinleştirilmesi gerekir. Lütfen sistem ayarlarında \"COVID-19'a Maruz Kalma Günlüğü ve Bildirimler\" özelliğini etkinleştirin.";

"ExposureNotificationSetting_AuthorizationRequired_OSENSetting" = "Yetki gereklidir";

"ExposureNotificationSetting_AuthorizationRequired_OSENSetting_Description" = "Lütfen COVID-19'a maruz kalma günlüğünün kullanılmasını onaylayın.";

"ExposureNotificationSetting_AuthorizationRequired_ActionTitle" = "Yetki";

"ExposureNotificationSetting_AccLabel_Enabled" = "Üç kişi cihazlarında maruz kalma günlüğünü etkinleştirdi ve birbirleri ile karşılaşmaları günlüğe kaydedilecektir.";

"ExposureNotificationSetting_AccLabel_Disabled" = "Bir kişi akıllı telefonunda maruz kalma günlüğünü devre dışı bıraktı. Bu nedenle iki diğer kişi ile karşılaşma günlüğe kaydedilmez.";

"ExposureNotificationSetting_AccLabel_BluetoothOff" = "Bir kişi akıllı telefonunda Bluetooth'u kapattı. Bu nedenle iki diğer kişi ile karşılaşma günlüğe kaydedilmez.";

"ExposureNotificationSetting_AccLabel_InternetOff" = "Bir kişi akıllı telefonunda İnternet bağlantısını kapattı. Bu nedenle son karşılaşmaları belirlenemez.";

"ExposureNotificationSetting_Activate_Action" = "Kabul Et";

"ExposureNotificationSetting_Dismiss_Action" = "İptal";

"ExposureNotificationSetting_GeneralError_Title" = "Hata";

"ExposureNotificationSetting_GeneralError_LearnMore_Action" = "Daha fazla bilgi edinin";

"ExposureNotificationSetting_GeneralError_LearnMore_URL" = "https://www.coronawarn.app/en/faq/";

"ExposureNotificationSetting_AuthenticationError" = "Maruz kalma günlüğü özelliğini etkinleştirirken bir hata oluştu. Lütfen ayarlarınızda COVID-19 maruz kalma günlüğünü etkinleştirip etkinleştirmediğinizi kontrol edin.";

"ExposureNotificationSetting_exposureNotification_Required" = "Maruz kalma günlüğü özelliğini etkinleştirirken bir hata oluştu. Lütfen ayarlarınızda COVID-19 maruz kalma bildirimi özelliğini uygulama için etkinleştirip etkinleştirmediğinizi kontrol edin.";

"ExposureNotificationSetting_exposureNotification_unavailable" = "Maruz kalma günlüğü özelliğini etkinleştirirken bir hata oluştu. Lütfen ayarlarınızda COVID-19 maruz kalma günlüğü için etkin uygulama olarak bu uygulamanın seçili olup olmadığını kontrol edin. Daha fazla bilgi için SSS sayfamızı ziyaret edin.";

"ExposureNotificationSetting_unknownError" = "Bilinmeyen bir hata oluştu. Daha fazla bilgi için SSS sayfamızı ziyaret edin.";

"ExposureNotificationSetting_apiMisuse" = "Maruz kalma günlüğü özelliğini etkinleştirirken dahili hata oluştu. Daha fazla bilgi için SSS sayfamızı ziyaret edin ve daha sonra tekrar deneyin.";

/* Home Navigation Bar */
"Home_LeftBarButton_description" = "Corona-Warn-App logosu";

"Home_RightBarButton_description" = "Bilgi";

/* Home Active card */
"Home_Activate_Card_On_Title" = "Maruz Kalma Günlüğü Etkin";

"Home_Activate_Card_Off_Title" = "Maruz kalma günlüğü durduruldu";

"Home_Activate_Card_Bluetooth_Off_Title" = "Bluetooth kapalı";

"Home_Activate_Card_Internet_Off_Title" = "İnternet bağlantısı yok";

/* Home common card */
"Home_Risk_Date_Item_Title" = "Güncelleme: %@";

"Home_Risk_No_Date_Title" = "Bilinmiyor";

"Home_Risk_Period_Update_Title" = "%@\U00A0hours aralıkla güncellenir";

"Home_Risk_Period_Disabled_Button_Title" = "Yalnızca %@\U00A0hours aralıkla güncellenir";

"Home_Risk_Unknown_Title" = "Bilinmeyen Risk";

<<<<<<< HEAD
"Home_Risk_Last_Activate_Item_Title" = "Son maruz kalma günlüğü: %@";

"Home_Risk_Last_Activate_Item_Unknown_Title" = "Bilinmeyen Risk";

"Home_Risk_Last_Activate_Item_Low_Title" = "Düşük Risk";

"Home_Risk_Last_Activate_Item_High_Title" = "Daha Yüksek Risk";

"Home_RiskCard_Update_Button" = "Güncelle";

/* Home Unknown card */
"Home_RiskCard_Unknown_Item_Title" = "Maruz kalma günlüğünün uzun süredir açık olmadığı için enfeksiyon riskinizi hesaplayamıyoruz.";
=======
"Home_RiskCard_Unknown_Item_Title" = "Maruz kalma günlüğü uzun süredir açık olmadığı için enfeksiyon riskinizi hesaplayamıyoruz.";
>>>>>>> 8f2b1154

/* Home Unknown 48 card */
"Home_RiskCard_Unknown48h_Body" = "Ihre Risiko-Berechnung wurde seit mehr als 48 Stunden nicht aktualisiert. Bitte aktualisieren Sie die Berechnung.";

/* Home Inactive card */
"Home_Risk_Inactive_NoCalculation_Possible_Title" = "Maruz kalma günlüğü durduruldu";

"Home_Risk_Inactive_Outdated_Results_Title" = "Maruz kalma günlüğü oluşturulamıyor";

"Home_Risk_Inactive_NoCalculation_Possible_Body" = "Bugünkü risk durumunuzu değerlendirmek için maruz kalma günlüğünü etkinleştirin.";

"Home_Risk_Inactive_Outdated_Results_Body" = "Maruz kalma günlüğünüz 24 saatten uzun süre için güncellenemedi.";

"Home_Risk_Inactive_NoCalculation_Possible_Button" = "Maruz Kalma Günlüğünü Etkinleştir";

"Home_Risk_Inactive_Outdated_Results_Button" = "Maruz Kalma Günlüğünü Etkinleştir";

/* Home Low card */
"Home_Risk_Low_Title" = "Düşük Risk";

"Home_Risk_Low_SaveDays_Item_Title" = "%@ / %@ gündür etkin";

/* Home High card */
"Home_Risk_High_Title" = "Daha Yüksek Risk";

/* Home Status Check */
"Home_Risk_Status_Check_Title" = "Kontrol devam ediyor …";

"Home_Risk_Status_Check_Body" = "Güncel veriler indiriliyor ve kaydediliyor. Bu işlem birkaç dakika sürebilir.";

/* Home Thank you card */
"Home_Thank_You_Card_Title" = "Teşekkür ederiz!";

"Home_Thank_You_Card_Body" = "Desteğiniz sayesinde artık diğer kullanıcılar uyarılabilir ve buna uygun şekilde hareket edebilir.";

"Home_Thank_You_Card_Note_Title" = "Lütfen unutmayın:";

"Home_Thank_You_Card_Phone_Item_Title" = "Kamu sağlığı yetkiliniz önümüzdeki birkaç gün içinde telefonla veya mektupla size ulaşacaktır.";

"Home_Thank_You_Card_Home_Item_Title" = "Bulaşıcı bir hastalık taşıyorsunuz. Kendinizi diğer insanlardan izole edin.";

"Home_Thank_You_Card_Further_Info_Item_Title" = "Diğer bilgiler:";

"Home_Thank_You_Card_14Days_Item_Title" = "Karantina süreniz genellikle 14 gündür. Lütfen belirtilerinizi gözlemleyin ve belirtilerinizin nasıl ortaya çıktığını izleyin.";

"Home_Thank_You_Card_Contacts_Item_Title" = "Kamu sağlığı yetkilisi, temasa geçtiğiniz kişilerin bir listesini oluşturmanızı isteyecektir. Bu listeye, belirtileriniz ortaya çıkmadan önceki iki gün içinde 15 dakikadan uzun süreyle yakın temas halinde (2 metreden kısa mesafede, yüz yüze görüşme) olduğunuz herkesi dahil etmeniz gerekir.";

"Home_Thank_You_Card_App_Item_Title" = "Lütfen özellikle akıllı telefonu olmadığı veya uygulamayı yüklemediği için doğrudan uygulamanın uyarmayacağı kişileri göz önünde bulundurun.";

"Home_Thank_You_Card_NoSymptoms_Item_Title" = "Hiçbir belirtiniz kalmasa ve kendinizi iyi hissetseniz dahi yine de hastalığı bulaştırabilirsiniz. ";

/* Home Finding positive */
"Home_Finding_Positive_Card_Title" = "Pozitif Tanı";

"Home_Finding_Positive_Card_Status_Title" = "SARS-CoV-2 pozitif";

"Home_Finding_Positive_Card_Status_Subtitle" = "SARS-CoV-2 virüsü tanısı aldınız.";

"Home_Finding_Positive_Card_Note_Title" = "Lütfen unutmayın:";

"Home_Finding_Positive_Card_Phone_Item_Title" = "Kamu sağlığı yetkiliniz önümüzdeki birkaç gün içinde telefonla veya mektupla size ulaşacaktır.";

"Home_Finding_Positive_Card_Home_Item_Title" = "Bulaşıcı bir hastalık taşıyorsunuz. Kendinizi diğer insanlardan izole edin.";

"Home_Finding_Positive_Card_Share_Item_Title" = "Diğer kullanıcıların uyarılabilmesi için rastgele kimliklerinizi paylaşın.";

"Home_Finding_Positive_Card_Button" = "Sonraki";

/* Home Submit card */
"Home_SubmitCard_Title" = "Test yaptırdınız mı?";

"Home_SubmitCard_Body" = "Diğer kullanıcıları uyararak enfeksiyon zincirini kırmaya yardımcı olun.";

"Home_SubmitCard_Button" = "Daha Fazla Bilgi ve Yardım";

"Home_InfoCard_ShareTitle" = "Corona-Warn-App'i Paylaş";

"Home_InfoCard_ShareBody" = "Uygulamayı ne kadar çok kişi kullanırsa enfeksiyon zincirini o kadar kısa süre içinde kırabiliriz. Lütfen ailenizi ve arkadaşlarınızı uygulamayı indirmeye davet edin.";

"Home_InfoCard_AboutTitle" = "SSS";

"Home_InfoCard_AboutBody" = "Bu bölümde, Corona-Warn-App hakkında sık sorulan soruların yanıtlarını bulabilirsiniz. Harici bir web sitesine yönlendirileceksiniz.";

"Home_SettingsCard_Title" = "Ayarlar";

"Home_AppInformationCard_Title" = "Uygulama Bilgileri";

"Home_AppInformationCard_Version" = "Versiyon";

/* Home Result Card */
"Home_resultCard_ResultAvailableTitle" = "Sonucunuz çıktı";

"Home_resultCard_ResultUnvailableTitle" = "Sonucunuz henüz çıkmadı";

"Home_resultCard_ShowResultButton" = "Testi Görüntüle";

"Home_resultCard_LoadingBody" = "Güncel veriler indiriliyor.\nBu işlem birkaç dakika sürebilir.";

"Home_resultCard_LoadingTitle" = "Güncelleme devam ediyor …";

"Home_resultCard_NegativeTitle" = "Negatif Tanı";

"Home_resultCard_NegativeDesc" = "SARS-CoV-2 için negatif tanı aldınız.";

"Home_resultCard_PendingDesc" = "Testinize ilişkin değerlendirme henüz tamamlanmadı.";

"Home_resultCard_InvalidTitle" = "Geçersiz test";

"Home_resultCard_InvalidDesc" = "Testiniz değerlendirilemiyor.";

"Home_resultCard_LoadingErrorTitle" = "Test sonucunuz yüklenemiyor.";

/* App Information - About */
"App_Information_About_Navigation" = "Uygulama Hakkında";

"App_Information_About_ImageDescription" = "";

"App_Information_About_Title" = "Koronavirüs ile birlikte mücadele edelim";

"App_Information_About_Description" = "Robert Koch Institute (RKI), Almanya'nın federal kamu sağlığı kurumudur. RKI, Federal Hükûmet adına Corona-Warn-App uygulamasını yayınlamaktadır. Uygulama, daha önce açıklanan kamu sağlığı önlemlerine ilişkin dijital bir tamamlayıcı niteliğindedir: sosyal mesafe, hijyen uygulamaları ve yüz maskeleri.";

"App_Information_About_Text" = "Uygulamayı kullanan herkes, enfeksiyon zincirlerinin takip edilmesine ve kırılmasına yardımcı olur. Uygulama, diğer kişilerle karşılaşmaları cihazınızda yerel olarak kaydeder. Daha sonra COVID-19 tanısı konan kişilerle karşılaşmışsanız size bildirim gönderilir. Kimliğiniz ve gizliliğiniz daima koruma altındadır.";

/* App Information - FAQ */
"App_Information_FAQ_Navigation" = "SSS";

/* App Information - Contact */
"App_Information_Contact_Navigation" = "Teknik Yardım Hattı";

"App_Information_Contact_ImageDescription" = "Bir erkek kulaklıkla telefon görüşmesi yapıyor.";

"App_Information_Contact_Title" = "Size nasıl yardımcı olabiliriz?";

"App_Information_Contact_Description" = "Corona-Warn-App hakkında teknik sorularınız için lütfen yardım hattımızla iletişime geçin.";

"App_Information_Contact_Hotline_Title" = "Teknik Yardım Hattı";

"App_Information_Contact_Hotline_Text" = "+49 800 7540001";

"App_Information_Contact_Hotline_Number" = "+498007540001";

"App_Information_Contact_Hotline_Description" = "Müşteri hizmetlerimiz size yardımcı olmaya hazır.";

"App_Information_Contact_Hotline_Terms" = "Diller: Almanca, İngilizce, Türkçe\n\nMesai saatleri:\nPazartesi - Cumartesi: 7.00 - 22.00\n(ulusal tatiller hariçtir)\n\nAramalar ücretsizdir.";

/* App Information - Imprint */
"App_Information_Imprint_Navigation" = "Baskı";

"App_Information_Imprint_ImageDescription" = "Bir kişi ekranında uzun bir metin olan bir akıllı telefon tutuyor. Metnin yanında baskıyı temsil eden bir bölüm bulunuyor.";

"App_Information_Imprint_Section1_Title" = "Yayınlayan";

"App_Information_Imprint_Section1_Text" = "(§ 5, paragraf 1 TMG, § 55 paragraf 1 RStV, DS-GVO, BDSG uyarınca sorumludur)";

"App_Information_Imprint_Section2_Title" = "Robert Koch Institute";

"App_Information_Imprint_Section2_Text" = "Nordufer 20\n13353 Berlin\nbaşkan tarafından temsil edilir";

"App_Information_Imprint_Section3_Title" = "İletişim";

"App_Information_Imprint_Section3_Text" = "E-posta: CoronaWarnApp@rki.de\nTelefon: +49 30 18754 5100";

"App_Information_Imprint_Section4_Title" = "KDV numarası";

"App_Information_Imprint_Section4_Text" = "DE 165 893 430";

/* App Information - Legal */
"App_Information_Legal_Navigation" = "Yasal Bildirimler";

/* App Information - Privacy */
"App_Information_Privacy_Navigation" = "Veri Gizliliği";

"App_Information_Legal_ImageDescription" = "Bir kişi ekranında uzun bir metin olan bir akıllı telefon tutuyor. Metnin yanında yasal bildirimleri belirten bir terazi bulunuyor.";

"App_Information_Privacy_Title" = "Veri Gizliliği";

"App_Information_Privacy_Description" = "Kimliğiniz gizli tutulacaktır.\nVerileriniz tamamen şifrelenir ve bir takma ad altında aktarılır.";

/* App Information - Terms */
"App_Information_Terms_Navigation" = "Kullanım Koşulları";

"App_Information_Terms_ImageDescription" = "Bir kişi ekranında uzun bir metin olan bir akıllı telefon tutuyor. Metnin yanında kullanım koşullarının kabul edildiğini belirten bir sembol olarak tik işareti bulunuyor.";

"App_Information_Terms_Title" = "Kullanım Koşulları";

/* Invite Friends */
"InviteFriends_NavTitle" = "Paylaş";

"InviteFriends_Subtitle" = "Corona-Warn-App'i Paylaş";

"InviteFriends_Title" = "Koronavirüs ile birlikte mücadele edelim";

"InviteFriends_Description" = "Uygulamayı ne kadar çok kişi kullanırsa enfeksiyon zincirini o kadar kısa süre içinde kırabiliriz. Lütfen ailenizi ve arkadaşlarınızı uygulamayı indirmeye davet edin.";

"InviteFriends_Button" = "İndirme Bağlantısı Gönder";

"InviteFriends_ShareTitle" = "Koronavirüs ile birlikte mücadele edelim. Ben katıldım, peki ya sen?";

"InviteFriends_ShareUrl" = "https://www.coronawarn.app/en/";

"InviteFriends_Illustration_Label" = "Bir erkek, Corona-Warn-App'i dört farklı kişi ile paylaşıyor.";

/* Reset View */
"Reset_NavTitle" = "Sıfırla";

"Reset_Header1" = "Uygulamayı sıfırlamak istediğinizden emin misiniz?";

"Reset_Descrition1" = "Artık maruz kalmalarınız konusunda bildirim almayacaksınız ve diğer kullanıcıları uyaramayacaksınız.";

"Reset_Button" = "Uygulamayı Sıfırla";

"Reset_Discard" = "İptal";

"Reset_InfoTitle" = "Maruz Kalma Günlüğünü Sil";

"Reset_InfoDescription" = "Maruz kalma günlüğü, cihazınızın ayarlarında ayrıca silinmelidir.";

"Reset_Subtitle" = "Uygulamayı Sıfırla";

"Reset_ImageDescription" = "Bir kişi, uygulamanın sıfırlandığını gösteren sembolün bulunduğu bir akıllı telefon tutuyor.";

"Reset_ConfirmDialog_Title" = "Uygulamayı Sıfırla";

"Reset_ConfirmDialog_Description" = "Artık maruz kalmalarınız konusunda bildirim almayacaksınız ve diğer kullanıcıları uyaramayacaksınız. Bu işlem geri alınamaz.";

"Reset_ConfirmDialog_Cancel" = "İptal";

"Reset_ConfirmDialog_Confirm" = "Sıfırla";

/* Safari */
"safari_corona_website" = "https://www.bundesregierung.de/corona-warn-app-faq-englisch";

/* Local Notifications */
"local_notifications_ignore" = "Yok Say";

"local_notifications_detectexposure_title" = "Corona-Warn-App";

"local_notifications_detectexposure_body" = "Corona-Warn-App uygulamasından yeni mesajlarınız var.";

"local_notifications_testresults_title" = "Corona-Warn-App";

"local_notifications_testresults_body" = "Corona-Warn-App uygulamasından yeni mesajlarınız var.";

/* Risk Legend */
"RiskLegend_Title" = "Genel Bakış";

"RiskLegend_Subtitle" = "Önemli İşlevler ve Kavramlar";

"RiskLegend_Legend1_Title" = "Maruz Kalma Günlüğü";

"RiskLegend_Legend1_Text" = "Maruz kalma günlüğü, uygulamanın üç temel özelliğinden biridir. Bu özelliği etkinleştirdiğinizde, diğer kişilerin cihazlarıyla karşılaşmalarınız günlüğe kaydedilir. Başka bir işlem yapmanız gerekmez.";

"RiskLegend_Legend2_Title" = "Enfeksiyon Riski";

"RiskLegend_Legend2_Text" = "Son 14 gün içerisinde COVID-19 tanısı konan biriyle temasınız olduysa uygulama kişisel enfeksiyon riskinizi hesaplar. Bunu, maruz kalma süresini ve yakınlığını ölçerek gerçekleştirir.";

"RiskLegend_Legend2_RiskLevels" = "Şu risk durumu gösterilebilir:";

"RiskLegend_Legend2_High" = "Daha Yüksek Risk";

"RiskLegend_Legend2_High_Color" = "Kırmızı";

"RiskLegend_Legend2_Low" = "Düşük Risk";

"RiskLegend_Legend2_Low_Color" = "Yeşil";

"RiskLegend_Legend2_Unknown" = "Bilinmeyen Risk";

"RiskLegend_Legend2_Unknown_Color" = "Gri";

"RiskLegend_Legend3_Title" = "Diğer Kullanıcıları Bilgilendirme";

"RiskLegend_Legend3_Text" = "Diğer bir temel özellik, testinizi kaydetme ve sonucunu alma özelliğidir. COVID-19 tanısı konursa diğer kişileri bilgilendirerek enfeksiyon zincirini kırabilirsiniz.";

"RiskLegend_Definitions_Title" = "Terimlerin Tanımı";

"RiskLegend_Store_Title" = "Maruz Kalma Günlüğü";

"RiskLegend_Store_Text" = "Alınan ve geçici rastgele kimlikler, geçici bir süreyle işletim sisteminin depolama alanına kaydedilir. Bu liste, maruz kalmalar kontrol edilirken okunur. Tüm rastgele kimlikler 14 günün sonunda otomatik olarak silinir.";

"RiskLegend_Check_Title" = "Maruz Kalma Denetimi";

"RiskLegend_Check_Text" = "Maruz kalma günlüğü verileri alınır ve diğer kullanıcıların bildirilen enfeksiyonları ile senkronize edilir. Maruz kalma denetimi otomatik olarak yaklaşık iki saatte bir gerçekleştirilir.";

"RiskLegend_Contact_Title" = "Maruz Kalmalar";

"RiskLegend_Contact_Text" = "COVID-19 tanısı konan kişilerle daha uzun süreyle ve yakın mesafede karşılaşmalardır.";

"RiskLegend_Notification_Title" = "Maruz Kalma Bildirimi";

"RiskLegend_Notification_Text" = "Corona-Warn-App'te maruz kalmalara ilişkin görüntü.";

"RiskLegend_Random_Title" = "Rastgele Kimlikler";

"RiskLegend_Random_Text" = "Rastgele Kimlikler, rastgele oluşturulan rakam ve harf kombinasyonlarıdır. Yakın mesafedeki cihazlar arasında değiştirilir. Rastgele Kimlikler belirli bir kişiyi izlemek üzere kullanılamaz ve 14 günün sonunda otomatik olarak silinir. COVID-19 tanısı konan kişiler son 14 güne kadar rastgele kimliklerinin uygulamanın diğer kullanıcıları ile paylaşılmasını seçebilir.";

"RiskLegend_Image1_AccLabel" = "Bir cihaz farklı numaralandırılmış içerikler gösteriyor.";

/* Update Message */
"Update_Message_Title" = "Güncelleme var";

"Update_Message_Text" = "Corona-Warn-App için güncelleme var.";

"Update_Message_Text_Force" = "Corona-Warn-App uygulamasını, son güncellemeyi yükledikten sonra yeniden kullanabilirsiniz.";

"Update_Message_Action_Update" = "Güncelle";

"Update_Message_Action_Later" = "Daha sonra";

/* ENATanInput */
"ENATanInput_Empty" = "Boş";

"ENATanInput_InvalidCharacter" = "Geçersiz Karakter\n\n%@";

"ENATanInput_CharacterIndex" = "%1$u/%2$u karakter";
<|MERGE_RESOLUTION|>--- conflicted
+++ resolved
@@ -610,7 +610,6 @@
 
 "Home_Risk_Unknown_Title" = "Bilinmeyen Risk";
 
-<<<<<<< HEAD
 "Home_Risk_Last_Activate_Item_Title" = "Son maruz kalma günlüğü: %@";
 
 "Home_Risk_Last_Activate_Item_Unknown_Title" = "Bilinmeyen Risk";
@@ -623,9 +622,7 @@
 
 /* Home Unknown card */
 "Home_RiskCard_Unknown_Item_Title" = "Maruz kalma günlüğünün uzun süredir açık olmadığı için enfeksiyon riskinizi hesaplayamıyoruz.";
-=======
 "Home_RiskCard_Unknown_Item_Title" = "Maruz kalma günlüğü uzun süredir açık olmadığı için enfeksiyon riskinizi hesaplayamıyoruz.";
->>>>>>> 8f2b1154
 
 /* Home Unknown 48 card */
 "Home_RiskCard_Unknown48h_Body" = "Ihre Risiko-Berechnung wurde seit mehr als 48 Stunden nicht aktualisiert. Bitte aktualisieren Sie die Berechnung.";
