////
// 🦠 Corona-Warn-App
//

// This implementation is based on the following technical specification.
// For more details please see: https://github.com/corona-warn-app/cwa-app-tech-spec/blob/e87ef2851c91141573d5714fd24485219280543e/docs/spec/event-registration-client.md

import Foundation

class CheckinSplittingService {

	// MARK: - Internal

	// Algorithm from: https://github.com/corona-warn-app/cwa-app-tech-spec/blob/a053f23d4d33721ac98f70ccc05175fbcfc35632/sample-code/presence-tracing/pt-split-check-in-by-midnight-utc.js

	func split(_ checkin: Checkin) -> [Checkin] {
		let endTimeInterval = checkin.checkinEndDate.timeIntervalSince1970
		let startTimeInterval = checkin.checkinStartDate.timeIntervalSince1970

		guard endTimeInterval >= startTimeInterval else {
			return [Checkin]()
		}

		let durationInDays = Int(ceil((endTimeInterval - intervalToMidnightUTC(from: startTimeInterval)) / 86400))

		func isFirst(_ index: Int) -> Bool {
			index == 0
		}

		func isLast(_ index: Int) -> Bool {
			index == durationInDays - 1
		}

		var checkins = [Checkin]()
		(0..<durationInDays).forEach { index in
			if isFirst(index) && !isLast(index) {
				let startDate = checkin.checkinStartDate
				let endDate = Date(timeIntervalSince1970: intervalToMidnightUTC(from: checkin.checkinStartDate.timeIntervalSince1970) + nDaysInterval(index + 1))
				checkins.append(checkin.updatedWith(startDate: startDate, endDate: endDate))
			} else if !isFirst(index) && isLast(index) {
				let startDate = Date(timeIntervalSince1970: intervalToMidnightUTC(from: checkin.checkinEndDate.timeIntervalSince1970))
				let endDate = checkin.checkinEndDate
				checkins.append(checkin.updatedWith(startDate: startDate, endDate: endDate))
			} else if !isFirst(index) && !isLast(index) {
				let startDate = Date(timeIntervalSince1970: intervalToMidnightUTC(from: startTimeInterval) + nDaysInterval(index))
				let endDate = Date(timeIntervalSince1970: intervalToMidnightUTC(from: startTimeInterval) + nDaysInterval(index + 1))
				checkins.append(checkin.updatedWith(startDate: startDate, endDate: endDate))
			} else {
				checkins.append(checkin)
			}
		}

		return checkins
	}

	// MARK: - Private

	private func intervalToMidnightUTC(from timeInterval: TimeInterval) -> TimeInterval {
		Double(Int(timeInterval / 86400) * 86400)
	}

	private func nDaysInterval(_ days: Int) -> TimeInterval {
		Double(days * 86400)
	}
}

private extension Checkin {

	func updatedWith(startDate: Date?, endDate: Date?) -> Checkin {
		Checkin(
			id: self.id,
			traceLocationId: self.traceLocationId,
			traceLocationIdHash: self.traceLocationIdHash,
			traceLocationVersion: self.traceLocationVersion,
			traceLocationType: self.traceLocationType,
			traceLocationDescription: self.traceLocationDescription,
			traceLocationAddress: self.traceLocationAddress,
			traceLocationStartDate: self.traceLocationStartDate,
			traceLocationEndDate: self.traceLocationEndDate,
			traceLocationDefaultCheckInLengthInMinutes: self.traceLocationDefaultCheckInLengthInMinutes,
			cryptographicSeed: self.cryptographicSeed,
<<<<<<< HEAD
			cnMainPublicKey: self.cnMainPublicKey,
=======
			cnPublicKey: self.cnPublicKey,
>>>>>>> 4240f828
			checkinStartDate: startDate ?? self.checkinStartDate,
			checkinEndDate: endDate ?? self.checkinEndDate,
			checkinCompleted: self.checkinCompleted,
			createJournalEntry: self.createJournalEntry
		)
	}
}<|MERGE_RESOLUTION|>--- conflicted
+++ resolved
@@ -79,11 +79,7 @@
 			traceLocationEndDate: self.traceLocationEndDate,
 			traceLocationDefaultCheckInLengthInMinutes: self.traceLocationDefaultCheckInLengthInMinutes,
 			cryptographicSeed: self.cryptographicSeed,
-<<<<<<< HEAD
-			cnMainPublicKey: self.cnMainPublicKey,
-=======
 			cnPublicKey: self.cnPublicKey,
->>>>>>> 4240f828
 			checkinStartDate: startDate ?? self.checkinStartDate,
 			checkinEndDate: endDate ?? self.checkinEndDate,
 			checkinCompleted: self.checkinCompleted,
