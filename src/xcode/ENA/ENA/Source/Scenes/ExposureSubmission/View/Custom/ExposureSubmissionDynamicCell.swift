--- conflicted
+++ resolved
@@ -41,12 +41,8 @@
 	) -> DynamicCell {
 		.identifier(
 			CustomCellReuseIdentifiers.stepCell,
-<<<<<<< HEAD
-			action: action) { _, cell, _ in
-=======
 			action: action,
 			configure: { _, cell, _ in
->>>>>>> 9c03e039
 				guard let cell = cell as? ExposureSubmissionStepCell else {
 					return
 				}
@@ -61,10 +57,7 @@
 					cell.accessibilityTraits = accessibilityTraits
 				}
 			}
-<<<<<<< HEAD
-=======
 		)
->>>>>>> 9c03e039
 	}
 
 }