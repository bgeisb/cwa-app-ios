{
  "configurations" : [
    {
      "id" : "0E0E0978-2717-4490-8723-B6BDF33AD923",
      "name" : "Configuration 1",
      "options" : {

      }
    }
  ],
  "defaultOptions" : {
    "codeCoverage" : false,
    "mainThreadCheckerEnabled" : false,
    "testTimeoutsEnabled" : true
  },
  "testTargets" : [
    {
      "selectedTests" : [
        "ENAUITests\/test_0000_Generate_Screenshots_For_AppStore()",
        "ENAUITests\/test_0001_Generate_Screenshots_For_AppStore_Submission()",
        "ENAUITests\/test_0003_Generate_Screenshot_For_AppStore_Statistics()",
        "ENAUITests_00_Onboarding\/test_0002_Screenshots_OnboardingFlow_EnablePermissions_normal_S()",
        "ENAUITests_01_Home\/test_screenshot_details_riskCardHigh_riskOneDay_tracingNdays()",
        "ENAUITests_01_Home\/test_screenshot_details_riskCardLow_riskOneDay_tracingNdays()",
        "ENAUITests_01_Home\/test_screenshot_homescreen_riskCardHigh()",
        "ENAUITests_01_Home\/test_screenshot_homescreen_riskCardHigh_activeExposureLogging()",
        "ENAUITests_01_Home\/test_screenshot_homescreen_riskCardHigh_riskMultipleDays()",
        "ENAUITests_01_Home\/test_screenshot_homescreen_riskCardHigh_riskOneDay()",
        "ENAUITests_01_Home\/test_screenshot_homescreen_riskCardInactive()",
        "ENAUITests_01_Home\/test_screenshot_homescreen_riskCardLow()",
        "ENAUITests_01_Home\/test_screenshot_homescreen_riskCardLow_14days()",
        "ENAUITests_01_Home\/test_screenshot_homescreen_riskCardLow_Ndays()",
        "ENAUITests_01_Home\/test_screenshot_homescreen_riskCardLow_activeExposureLogging()",
        "ENAUITests_01_Home\/test_screenshot_homescreen_riskCardLow_noExposureLogging()",
        "ENAUITests_01_Home\/test_screenshot_homescreen_riskCardLow_riskMultipleDays()",
        "ENAUITests_01_Home\/test_screenshot_homescreen_riskCardLow_riskNoDays()",
        "ENAUITests_01_Home\/test_screenshot_homescreen_riskCardLow_riskOneDay()",
        "ENAUITests_01_Home\/test_screenshot_homescreen_thankyou_screen()",
        "ENAUITests_04_ExposureSubmissionUITests\/test_SubmitTAN_Screenshot_SymptomsOptionYes()",
        "ENAUITests_04_ExposureSubmissionUITests\/test_screenshot_SubmissionNotPossible()",
        "ENAUITests_04_ExposureSubmissionUITests\/test_screenshot_SubmitQR()",
        "ENAUITests_04_ExposureSubmissionUITests\/test_screenshot_SubmitTAN()",
<<<<<<< HEAD
        "ENAUITests_04_ExposureSubmissionUITests\/test_screenshot_consentSubmission()",
        "ENAUITests_04_ExposureSubmissionUITests\/test_screenshot_symptomsOnsetDateOption()",
        "ENAUITests_04_ExposureSubmissionUITests\/test_screenshot_symptoms_onset_date_option()",
=======
        "ENAUITests_04_ExposureSubmissionUITests\/test_screenshot_symptoms_onset_date_option()",
        "ENAUITests_04_ExposureSubmissionUITests\/test_screenshot_test_result_available()",
>>>>>>> 77918d6f
        "ENAUITests_04_ExposureSubmissionUITests\/test_screenshot_test_result_negative()",
        "ENAUITests_04_ExposureSubmissionUITests\/test_screenshot_test_result_pending()",
        "ENAUITests_04_ExposureSubmissionUITests\/test_screenshot_test_result_positive()",
        "ENAUITests_04_ExposureSubmissionUITests\/test_screenshot_thankyou_screen()",
        "ENAUITests_05_ExposureLogging\/test_screenshot_exposureLogging()",
        "ENAUITests_05_ExposureLogging\/test_screenshot_exposureLoggingOff()",
        "ENAUITests_06_DeltaOnboarding\/testDeltaOnboardingNewVersionFeatures()",
        "ENAUITests_06_DeltaOnboarding\/testDeltaOnboardingV15NewFeaturesAndDataDonation()",
        "ENAUITests_06_DeltaOnboarding\/test_screenshotDeltaOnboardingNewVersionFeatures()",
        "ENAUITests_06_DeltaOnboarding\/test_screenshotDeltaOnboardingV15()",
        "ENAUITests_06_DeltaOnboarding\/test_screenshotDeltaOnboardingV15View()",
        "ENAUITests_07_ContactJournalUITests\/testAddTwoPersonsAndOneLocationToDate()",
        "ENAUITests_07_ContactJournalUITests\/testScreenshotAddTwoPersonsAndOneLocationToDate()",
        "ENAUITests_07_ContactJournalUITests\/testScreenshotAddTwoPersonsTwoLocations()",
        "ENAUITests_07_ContactJournalUITests\/testScreenshotContactJournalInformation()",
        "ENAUITests_07_ContactJournalUITests\/testScreenshotEditLocationScreen()",
        "ENAUITests_07_ContactJournalUITests\/testScreenshotEditPersonScreen()",
        "ENAUITests_07_ContactJournalUITests\/testScreenshotTwoPersonsOneLocationAndMessages()",
        "ENAUITests_08_UpdateOSUITests\/test_screenshot_UpdateOS()",
<<<<<<< HEAD
        "ENAUITests_Statistics\/test_screenshot_statisticsCardTitles()",
=======
>>>>>>> 77918d6f
        "ENAUITests_Statistics\/test_screenshot_statistics_card_titles()"
      ],
      "target" : {
        "containerPath" : "container:ENA.xcodeproj",
        "identifier" : "85D7595E24570491008175F0",
        "name" : "ENAUITests"
      }
    }
  ],
  "version" : 1
}<|MERGE_RESOLUTION|>--- conflicted
+++ resolved
@@ -40,14 +40,15 @@
         "ENAUITests_04_ExposureSubmissionUITests\/test_screenshot_SubmissionNotPossible()",
         "ENAUITests_04_ExposureSubmissionUITests\/test_screenshot_SubmitQR()",
         "ENAUITests_04_ExposureSubmissionUITests\/test_screenshot_SubmitTAN()",
-<<<<<<< HEAD
         "ENAUITests_04_ExposureSubmissionUITests\/test_screenshot_consentSubmission()",
         "ENAUITests_04_ExposureSubmissionUITests\/test_screenshot_symptomsOnsetDateOption()",
         "ENAUITests_04_ExposureSubmissionUITests\/test_screenshot_symptoms_onset_date_option()",
-=======
+        "ENAUITests_04_ExposureSubmissionUITests\/test_screenshot_test_result_negative()",
+        "ENAUITests_04_ExposureSubmissionUITests\/test_screenshot_test_result_pending()",
+        "ENAUITests_04_ExposureSubmissionUITests\/test_screenshot_test_result_positive()",
+        "ENAUITests_04_ExposureSubmissionUITests\/test_screenshot_thankyou_screen()",
         "ENAUITests_04_ExposureSubmissionUITests\/test_screenshot_symptoms_onset_date_option()",
         "ENAUITests_04_ExposureSubmissionUITests\/test_screenshot_test_result_available()",
->>>>>>> 77918d6f
         "ENAUITests_04_ExposureSubmissionUITests\/test_screenshot_test_result_negative()",
         "ENAUITests_04_ExposureSubmissionUITests\/test_screenshot_test_result_pending()",
         "ENAUITests_04_ExposureSubmissionUITests\/test_screenshot_test_result_positive()",
@@ -67,10 +68,9 @@
         "ENAUITests_07_ContactJournalUITests\/testScreenshotEditPersonScreen()",
         "ENAUITests_07_ContactJournalUITests\/testScreenshotTwoPersonsOneLocationAndMessages()",
         "ENAUITests_08_UpdateOSUITests\/test_screenshot_UpdateOS()",
-<<<<<<< HEAD
         "ENAUITests_Statistics\/test_screenshot_statisticsCardTitles()",
-=======
->>>>>>> 77918d6f
+        "ENAUITests_Statistics\/test_screenshot_statistics_card_titles()",
+        "ENAUITests_08_UpdateOSUITests\/test_screenshot_UpdateOS()",
         "ENAUITests_Statistics\/test_screenshot_statistics_card_titles()"
       ],
       "target" : {
