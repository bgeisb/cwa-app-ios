////
// 🦠 Corona-Warn-App
//

import XCTest
@testable import ENA

class CheckinTests: XCTestCase {

	func test_When_DifferenceIs0m_Then_RoundedTo0() {
		guard
			let checkinStartDate = utcFormatter.date(from: "2021-03-04T09:30:00+01:00"),
			  let checkinEndDate = utcFormatter.date(from: "2021-03-04T09:30:00+01:00") else {
			XCTFail("Could not create dates.")
			return
		}

		let checkin = makeDummyCheckin(
			checkinStartDate: checkinStartDate,
			checkinEndDate: checkinEndDate
		)

		XCTAssertEqual(checkin.roundedDurationIn15mSteps, 0)
	}

	func test_When_DifferenceIs7m_Then_RoundedTo0() {
		guard
			let checkinStartDate = utcFormatter.date(from: "2021-03-04T09:30:00+01:00"),
			  let checkinEndDate = utcFormatter.date(from: "2021-03-04T09:37:00+01:00") else {
			XCTFail("Could not create dates.")
			return
		}

		let checkin = makeDummyCheckin(
			checkinStartDate: checkinStartDate,
			checkinEndDate: checkinEndDate
		)

		XCTAssertEqual(checkin.roundedDurationIn15mSteps, 0)
	}

	func test_When_DifferenceIs7Dot5m_Then_RoundedTo15() {
		guard
			let checkinStartDate = utcFormatter.date(from: "2021-03-04T09:30:00+01:00"),
			  let checkinEndDate = utcFormatter.date(from: "2021-03-04T09:37:30+01:00") else {
			XCTFail("Could not create dates.")
			return
		}

		let checkin = makeDummyCheckin(
			checkinStartDate: checkinStartDate,
			checkinEndDate: checkinEndDate
		)

		XCTAssertEqual(checkin.roundedDurationIn15mSteps, 15)
	}

	func test_When_DifferenceIs22m_Then_RoundedTo15() {
		guard
			let checkinStartDate = utcFormatter.date(from: "2021-03-04T09:30:00+01:00"),
			  let checkinEndDate = utcFormatter.date(from: "2021-03-04T09:52:00+01:00") else {
			XCTFail("Could not create dates.")
			return
		}

		let checkin = makeDummyCheckin(
			checkinStartDate: checkinStartDate,
			checkinEndDate: checkinEndDate
		)

		XCTAssertEqual(checkin.roundedDurationIn15mSteps, 15)
	}

	func test_When_DifferenceIs22Dot5m_Then_RoundedTo30() {
		guard
			let checkinStartDate = utcFormatter.date(from: "2021-03-04T09:30:00+01:00"),
			  let checkinEndDate = utcFormatter.date(from: "2021-03-04T09:52:30+01:00") else {
			XCTFail("Could not create dates.")
			return
		}

		let checkin = makeDummyCheckin(
			checkinStartDate: checkinStartDate,
			checkinEndDate: checkinEndDate
		)

		XCTAssertEqual(checkin.roundedDurationIn15mSteps, 30)
	}

	func makeDummyCheckin(
		id: Int = 42,
		checkinStartDate: Date = Date(),
		checkinEndDate: Date = Date(),
		checkinCompleted: Bool = false,
		targetCheckinEndDate: Date = Date(),
		traceLocationId: Data = "0".data(using: .utf8) ?? Data(),
		traceLocationDescription: String = "",
		traceLocationAddress: String = "",
		traceLocationStartDate: Date = Date(),
		traceLocationEndDate: Date = Date()
	) -> Checkin {
		Checkin(
			id: id,
			traceLocationId: traceLocationId,
			traceLocationIdHash: traceLocationId,
			traceLocationVersion: 0,
			traceLocationType: .locationTypePermanentCraft,
			traceLocationDescription: traceLocationDescription,
			traceLocationAddress: traceLocationAddress,
			traceLocationStartDate: traceLocationStartDate,
			traceLocationEndDate: traceLocationEndDate,
			traceLocationDefaultCheckInLengthInMinutes: 0,
			cryptographicSeed: Data(),
<<<<<<< HEAD
			cnMainPublicKey: Data(),
=======
			cnPublicKey: Data(),
>>>>>>> 4240f828
			checkinStartDate: checkinStartDate,
			checkinEndDate: checkinEndDate,
			checkinCompleted: checkinCompleted,
			createJournalEntry: true
		)
	}

	var utcFormatter: ISO8601DateFormatter = {
		let dateFormatter = ISO8601DateFormatter()
		return dateFormatter
	}()
}<|MERGE_RESOLUTION|>--- conflicted
+++ resolved
@@ -111,11 +111,7 @@
 			traceLocationEndDate: traceLocationEndDate,
 			traceLocationDefaultCheckInLengthInMinutes: 0,
 			cryptographicSeed: Data(),
-<<<<<<< HEAD
-			cnMainPublicKey: Data(),
-=======
 			cnPublicKey: Data(),
->>>>>>> 4240f828
 			checkinStartDate: checkinStartDate,
 			checkinEndDate: checkinEndDate,
 			checkinCompleted: checkinCompleted,
