--- conflicted
+++ resolved
@@ -7,14 +7,8 @@
 #if DEBUG
 final class CachingHTTPClientMock: CachingHTTPClient {
 
-<<<<<<< HEAD
-	convenience init(store: Store = MockTestStore()) {
+	convenience init(store: Store) {
 		self.init(serverEnvironmentProvider: store)
-=======
-	convenience init(store: Store) {
-		let configuration = HTTPClient.Configuration.makeDefaultConfiguration(store: store)
-		self.init(clientConfiguration: configuration)
->>>>>>> c42bfce1
 	}
 
 	static let staticAppConfig = SAP_Internal_V2_ApplicationConfigurationIOS()
