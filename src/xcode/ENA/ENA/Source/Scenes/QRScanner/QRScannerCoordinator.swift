//
// 🦠 Corona-Warn-App
//

import Foundation
import UIKit

enum QRScannerPresenter: Equatable {
	case submissionFlow
	case onBehalfFlow
	case checkinTab
	case certificateTab
	case universalScanner(SelectedTab?)
}

enum SelectedTab: Equatable {
	case home
	case checkin
	case certificates
	case diary
}

class QRScannerCoordinator {
	
	// MARK: - Init
	
	init(
		store: Store,
		client: Client,
		eventStore: EventStoringProviding,
		appConfiguration: AppConfigurationProviding,
		eventCheckoutService: EventCheckoutService,
		healthCertificateService: HealthCertificateService,
		healthCertificateValidationService: HealthCertificateValidationProviding,
		healthCertificateValidationOnboardedCountriesProvider: HealthCertificateValidationOnboardedCountriesProviding,
		vaccinationValueSetsProvider: VaccinationValueSetsProviding,
		exposureSubmissionService: ExposureSubmissionService,
		coronaTestService: CoronaTestService
	) {
		self.store = store
		self.client = client
		self.eventStore = eventStore
		self.appConfiguration = appConfiguration
		self.eventCheckoutService = eventCheckoutService
		self.healthCertificateService = healthCertificateService
		self.healthCertificateValidationService = healthCertificateValidationService
		self.healthCertificateValidationOnboardedCountriesProvider = healthCertificateValidationOnboardedCountriesProvider
		self.vaccinationValueSetsProvider = vaccinationValueSetsProvider
		self.exposureSubmissionService = exposureSubmissionService
		self.coronaTestService = coronaTestService
	}
	
	// MARK: - Internal

	var didScanCoronaTestInSubmissionFlow: ((CoronaTestRegistrationInformation) -> Void)?
	var didScanTraceLocationInOnBehalfFlow: ((TraceLocation) -> Void)?
	
	func start(
		parentViewController: UIViewController,
		presenter: QRScannerPresenter
	) {
		self.parentViewController = parentViewController
		self.presenter = presenter
		let navigationController = UINavigationController(
			rootViewController: qrScannerViewController(
				markCertificateAsNew: presenter != .certificateTab && presenter != .universalScanner(.certificates),
				markCoronaTestAsNew: presenter != .submissionFlow && presenter != .universalScanner(.home)
			)
		)
		self.parentViewController?.present(navigationController, animated: true)
	}

	// MARK: - Private
	
	private let store: Store
	private let client: Client
	private let eventStore: EventStoringProviding
	private let appConfiguration: AppConfigurationProviding
	private let eventCheckoutService: EventCheckoutService
	private let healthCertificateService: HealthCertificateService
	private let healthCertificateValidationService: HealthCertificateValidationProviding
	private let healthCertificateValidationOnboardedCountriesProvider: HealthCertificateValidationOnboardedCountriesProviding
	private let vaccinationValueSetsProvider: VaccinationValueSetsProviding
	private let exposureSubmissionService: ExposureSubmissionService
	private let coronaTestService: CoronaTestService
	
	private var presenter: QRScannerPresenter!
	private weak var parentViewController: UIViewController?
	private var healthCertificateCoordinator: HealthCertificateCoordinator?
	private var traceLocationCheckinCoordinator: TraceLocationCheckinCoordinator?
	private var onBehalfCheckinCoordinator: OnBehalfCheckinSubmissionCoordinator?
	private var fileScannerCoordinator: FileScannerCoordinator?

	private func qrScannerViewController(
		markCertificateAsNew: Bool,
		markCoronaTestAsNew: Bool
	) -> UIViewController {
		var qrScannerViewController: QRScannerViewController!
		qrScannerViewController = QRScannerViewController(
			healthCertificateService: healthCertificateService,
			appConfiguration: appConfiguration,
			markCertificateAsNew: markCertificateAsNew,
			markCoronaTestAsNew: markCoronaTestAsNew,
			didScan: { [weak self] qrCodeResult in
				self?.parentViewController?.dismiss(animated: true, completion: {
					switch qrCodeResult {
					case let .coronaTest(testRegistrationInformation):
						self?.showScannedTestResult(testRegistrationInformation)
					case let .certificate(healthCertifiedPerson, healthCertificate):
						self?.showScannedHealthCertificate(for: healthCertifiedPerson, with: healthCertificate)
					case let .traceLocation(traceLocation):
						self?.showScannedCheckin(traceLocation)
					}
				})
			},
			dismiss: { [weak self] in
				self?.parentViewController?.dismiss(animated: true)
<<<<<<< HEAD
				didDismiss()
			},
			presentFileScanner: { [weak self] in
				self?.fileScannerCoordinator = FileScannerCoordinator(
					qrScannerViewController,
					dismiss: {
						self?.fileScannerCoordinator = nil
					}
				)
				self?.fileScannerCoordinator?.start()
=======
>>>>>>> 3b09be12
			}
		)
		return qrScannerViewController
	}

<<<<<<< HEAD
	
=======
>>>>>>> 3b09be12
	private func showScannedTestResult(
		_ testRegistrationInformation: CoronaTestRegistrationInformation
	) {
		guard let parentViewController = parentViewController else {
			return
		}

		switch presenter {
		case .submissionFlow:
			didScanCoronaTestInSubmissionFlow?(testRegistrationInformation)
		case .onBehalfFlow:
			let parentPresentingViewController = parentViewController.presentingViewController

			parentViewController.dismiss(animated: true) {
				self.parentViewController = parentPresentingViewController

				let exposureSubmissionCoordinator = ExposureSubmissionCoordinator(
					parentViewController: parentViewController,
					exposureSubmissionService: self.exposureSubmissionService,
					coronaTestService: self.coronaTestService,
					healthCertificateService: self.healthCertificateService,
					healthCertificateValidationService: self.healthCertificateValidationService,
					eventProvider: self.eventStore,
					antigenTestProfileStore: self.store,
					vaccinationValueSetsProvider: self.vaccinationValueSetsProvider,
					healthCertificateValidationOnboardedCountriesProvider: self.healthCertificateValidationOnboardedCountriesProvider,
					qrScannerCoordinator: self
				)

				exposureSubmissionCoordinator.start(with: .success(testRegistrationInformation), markNewlyAddedCoronaTestAsUnseen: true)
			}
		case .checkinTab, .certificateTab, .universalScanner:
			let exposureSubmissionCoordinator = ExposureSubmissionCoordinator(
				parentViewController: parentViewController,
				exposureSubmissionService: exposureSubmissionService,
				coronaTestService: coronaTestService,
				healthCertificateService: healthCertificateService,
				healthCertificateValidationService: healthCertificateValidationService,
				eventProvider: eventStore,
				antigenTestProfileStore: store,
				vaccinationValueSetsProvider: vaccinationValueSetsProvider,
				healthCertificateValidationOnboardedCountriesProvider: healthCertificateValidationOnboardedCountriesProvider,
				qrScannerCoordinator: self
			)

			exposureSubmissionCoordinator.start(with: .success(testRegistrationInformation), markNewlyAddedCoronaTestAsUnseen: true)
		case .none:
			break
		}
	}
	
	private func showScannedHealthCertificate(
		for person: HealthCertifiedPerson,
		with certificate: HealthCertificate
	) {
		guard let parentViewController = parentViewController else {
			return
		}

		switch presenter {
		case .submissionFlow, .onBehalfFlow:
			let parentPresentingViewController = parentViewController.presentingViewController

			parentViewController.dismiss(animated: true) {
				self.parentViewController = parentPresentingViewController

				self.healthCertificateCoordinator = HealthCertificateCoordinator(
					parentingViewController: .present(parentViewController),
					healthCertifiedPerson: person,
					healthCertificate: certificate,
					store: self.store,
					healthCertificateService: self.healthCertificateService,
					healthCertificateValidationService: self.healthCertificateValidationService,
					healthCertificateValidationOnboardedCountriesProvider: self.healthCertificateValidationOnboardedCountriesProvider,
					vaccinationValueSetsProvider: self.vaccinationValueSetsProvider,
					markAsSeenOnDisappearance: false
				)

				self.healthCertificateCoordinator?.start()
			}
		case .checkinTab, .certificateTab, .universalScanner:
			healthCertificateCoordinator = HealthCertificateCoordinator(
				parentingViewController: .present(parentViewController),
				healthCertifiedPerson: person,
				healthCertificate: certificate,
				store: store,
				healthCertificateService: healthCertificateService,
				healthCertificateValidationService: healthCertificateValidationService,
				healthCertificateValidationOnboardedCountriesProvider: healthCertificateValidationOnboardedCountriesProvider,
				vaccinationValueSetsProvider: vaccinationValueSetsProvider,
				markAsSeenOnDisappearance: false
			)

			healthCertificateCoordinator?.start()
		case .none:
			break
		}
	}
	
	private func showScannedCheckin(
		_ traceLocation: TraceLocation
	) {
		guard let parentViewController = parentViewController else {
			return
		}

		switch presenter {
		case .onBehalfFlow:
			didScanTraceLocationInOnBehalfFlow?(traceLocation)
		case .submissionFlow:
			let parentPresentingViewController = parentViewController.presentingViewController

			parentViewController.dismiss(animated: true) {
				self.parentViewController = parentPresentingViewController

				self.traceLocationCheckinCoordinator = TraceLocationCheckinCoordinator(
					parentViewController: parentViewController,
					traceLocation: traceLocation,
					store: self.store,
					eventStore: self.eventStore,
					appConfiguration: self.appConfiguration,
					eventCheckoutService: self.eventCheckoutService
				)

				self.traceLocationCheckinCoordinator?.start()
			}
		case .checkinTab, .certificateTab, .universalScanner:
			traceLocationCheckinCoordinator = TraceLocationCheckinCoordinator(
				parentViewController: parentViewController,
				traceLocation: traceLocation,
				store: store,
				eventStore: eventStore,
				appConfiguration: appConfiguration,
				eventCheckoutService: eventCheckoutService
			)

			traceLocationCheckinCoordinator?.start()
		case .none:
			break
		}
	}
	
}<|MERGE_RESOLUTION|>--- conflicted
+++ resolved
@@ -115,7 +115,6 @@
 			},
 			dismiss: { [weak self] in
 				self?.parentViewController?.dismiss(animated: true)
-<<<<<<< HEAD
 				didDismiss()
 			},
 			presentFileScanner: { [weak self] in
@@ -126,17 +125,11 @@
 					}
 				)
 				self?.fileScannerCoordinator?.start()
-=======
->>>>>>> 3b09be12
 			}
 		)
 		return qrScannerViewController
 	}
 
-<<<<<<< HEAD
-	
-=======
->>>>>>> 3b09be12
 	private func showScannedTestResult(
 		_ testRegistrationInformation: CoronaTestRegistrationInformation
 	) {
