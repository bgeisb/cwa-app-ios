//
// 🦠 Corona-Warn-App
//

import Foundation
import ExposureNotification

protocol StoreProtocol: AnyObject {

	var analyticsSubmitter: PPAnalyticsSubmitter? { get set }

	var isOnboarded: Bool { get set }
	var onboardingVersion: String { get set }
	var finishedDeltaOnboardings: [String: [String]] { get set }
	var dateOfAcceptedPrivacyNotice: Date? { get set }
	var developerSubmissionBaseURLOverride: String? { get set }
	var developerDistributionBaseURLOverride: String? { get set }
	var developerVerificationBaseURLOverride: String? { get set }
	var teleTan: String? { get set }

	/// A secret allowing the client to upload the diagnosisKey set.
	var tan: String? { get set }
	var testGUID: String? { get set }
	var devicePairingConsentAccept: Bool { get set }
	var devicePairingConsentAcceptTimestamp: Int64? { get set }
	var devicePairingSuccessfulTimestamp: Int64? { get set }

	var allowRiskChangesNotification: Bool { get set }
	var allowTestsStatusNotification: Bool { get set }

	var registrationToken: String? { get set }
	var hasSeenSubmissionExposureTutorial: Bool { get set }

	/// A boolean flag that indicates whether the user has seen the background fetch disabled alert.
	var hasSeenBackgroundFetchAlert: Bool { get set }

	/// Timestamp that represents the date at which
	/// the user has received a test reult.
	var testResultReceivedTimeStamp: Int64? { get set }

	/// Timestamp representing the last successful diagnosis keys submission.
	/// This is needed to allow in the future delta submissions of diagnosis keys since the last submission.
	var lastSuccessfulSubmitDiagnosisKeyTimestamp: Int64? { get set }

	/// The number of successful submissions to the CWA-submission backend service.
	var numberOfSuccesfulSubmissions: Int64? { get set }

	/// Boolean representing the initial submit completed state.
	var initialSubmitCompleted: Bool { get set }

	/// An integer value representing the timestamp when the user
	/// accepted to submit his diagnosisKeys with the CWA submission service.
	var exposureActivationConsentAcceptTimestamp: Int64? { get set }

	/// A boolean storing if the user has confirmed to submit
	/// his diagnosiskeys to the CWA submission service.
	var exposureActivationConsentAccept: Bool { get set }

	var tracingStatusHistory: TracingStatusHistory { get set }

	var riskCalculationResult: RiskCalculationResult? { get set }

	/// Set to true whenever a risk calculation changes the risk from .high to .low
	var shouldShowRiskStatusLoweredAlert: Bool { get set }

	/// `true` if the user needs to be informed about how risk detection works.
	/// We only inform the user once. By default the value of this property is `true`.
	var userNeedsToBeInformedAboutHowRiskDetectionWorks: Bool { get set }

	/// True if the app is allowed to execute fake requests (for plausible deniability) in the background.
	var isAllowedToPerformBackgroundFakeRequests: Bool { get set }

	/// Time when the app sent the last background fake request.
	var lastBackgroundFakeRequest: Date { get set }

	/// The time when the playbook was executed in background.
	var firstPlaybookExecution: Date? { get set }

	/// Delay time in seconds, when the first notification to warn others will be shown,
	var warnOthersNotificationOneTimer: TimeInterval { get set }
	
	/// Delay time in seconds, when the first notification to warn others will be shown,
	var warnOthersNotificationTwoTimer: TimeInterval { get set }

	var wasRecentDayKeyDownloadSuccessful: Bool { get set }

	var wasRecentHourKeyDownloadSuccessful: Bool { get set }

	var lastKeyPackageDownloadDate: Date { get set }

	var deviceTimeCheckResult: DeviceTimeCheck.TimeCheckResult { get set }

	var deviceTimeLastStateChange: Date { get set }

	var wasDeviceTimeErrorShown: Bool { get set }

	var positiveTestResultWasShown: Bool { get set }
	
	var isSubmissionConsentGiven: Bool { get set }

	var submissionKeys: [SAP_External_Exposurenotification_TemporaryExposureKey]? { get set }

	var submissionCountries: [Country] { get set }

	var submissionSymptomsOnset: SymptomsOnset { get set }

	var journalWithExposureHistoryInfoScreenShown: Bool { get set }

	func clearAll(key: String?)

	#if !RELEASE
	/// Settings from the debug menu.
	var fakeSQLiteError: Int32? { get set }

	var mostRecentRiskCalculation: RiskCalculation? { get set }

	var mostRecentRiskCalculationConfiguration: RiskCalculationConfiguration? { get set }

	var dmKillDeviceTimeCheck: Bool { get set }

	var forceAPITokenAuthorization: Bool { get set }

	#endif

}

protocol ServerEnvironmentProviding {
	var selectedServerEnvironment: ServerEnvironmentData { get set }
}

protocol AppConfigCaching: AnyObject {
	var appConfigMetadata: AppConfigMetadata? { get set }
}

protocol StatisticsCaching: AnyObject {
	var statistics: StatisticsMetadata? { get set }
}

protocol PrivacyPreservingProviding: AnyObject {
	/// A boolean storing if the user has already confirmed to collect and submit the data for PPA. By setting it, the existing anlytics data will be reset.
	var isPrivacyPreservingAnalyticsConsentGiven: Bool { get set }
	/// OTP for user survey link generation
	var otpToken: OTPToken? { get set }
	/// Date of last otp authorization
	var otpAuthorizationDate: Date? { get set }
	/// PPAC Token storage
	var ppacApiToken: TimestampedToken? { get set }
	/// Last succesfull submission of analytics data. Needed for analytics submission.
	var lastSubmissionAnalytics: Date? { get set }
	/// Date of last app reset. Needed for analytics submission.
	var lastAppReset: Date? { get set }
	/// Content of last submitted data. Needed for analytics submission dev menu.
	var lastSubmittedPPAData: String? { get set }
	/// Analytics data.
	var currentRiskExposureMetadata: RiskExposureMetadata? { get set }
	/// Analytics data.
	var previousRiskExposureMetadata: RiskExposureMetadata? { get set }
	/// Analytics data.
	var userMetadata: UserMetadata? { get set }
<<<<<<< HEAD
    /// Analytics data.
	var clientMetadata: ClientMetadata? { get set }
	/// Analytics data
	var keySubmissionMetadata: KeySubmissionMetadata? { get set }
=======
     /// Analytics data.
	var clientMetadata: ClientMetadata? { get set }
>>>>>>> ce2891bc
}

/// Wrapper protocol
protocol Store: StoreProtocol, AppConfigCaching, StatisticsCaching, ServerEnvironmentProviding, PrivacyPreservingProviding {}<|MERGE_RESOLUTION|>--- conflicted
+++ resolved
@@ -157,15 +157,10 @@
 	var previousRiskExposureMetadata: RiskExposureMetadata? { get set }
 	/// Analytics data.
 	var userMetadata: UserMetadata? { get set }
-<<<<<<< HEAD
-    /// Analytics data.
+     /// Analytics data.
 	var clientMetadata: ClientMetadata? { get set }
 	/// Analytics data
 	var keySubmissionMetadata: KeySubmissionMetadata? { get set }
-=======
-     /// Analytics data.
-	var clientMetadata: ClientMetadata? { get set }
->>>>>>> ce2891bc
 }
 
 /// Wrapper protocol
