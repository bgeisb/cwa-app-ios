--- conflicted
+++ resolved
@@ -134,14 +134,8 @@
 				}
 				self.presentCovPassInfoScreen(self.navigationController)
 			},
-<<<<<<< HEAD
-			didTapUpdateNotification: { [weak self] in
-				// add code to find healthCertificate for update here
-				guard let healthCertificate = healthCertifiedPerson.mostRelevantHealthCertificate else {
-					Log.error("missing health certificate to update")
-					return
-				}
-				self?.showUpdateConsent(healthCertificate, healthCertifiedPerson)
+			didTapCertificateReissuance: { [weak self] person in
+				self?.showCertificateReissuanceConsent(for: person)
 			}
 		)
 	}
@@ -158,19 +152,9 @@
 		navigationController.pushViewController(detailViewController, animated: true)
 	}
 
-	private func showUpdateConsent(_ healthCertificate: HealthCertificate, _ healthCertifiedPerson: HealthCertifiedPerson) {
-=======
-			didTapCertificateReissuance: { [weak self] person in
-				self?.showCertificateReissuanceConsent(for: person)
-			}
-		)
-	}
-
 	private func showCertificateReissuanceConsent(for person: HealthCertifiedPerson) {
->>>>>>> c365c0f9
 		let updateConsentViewController = HealthCertifiedPersonReissuanceConsentViewController(
-			healthCertificate,
-			healthCertifiedPerson: healthCertifiedPerson,
+			healthCertifiedPerson: person,
 			didTapDataPrivacy: { [weak self] in
 				self?.showDataPrivacy()
 			},
