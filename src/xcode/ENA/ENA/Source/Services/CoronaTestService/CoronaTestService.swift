////
// 🦠 Corona-Warn-App
//

import Foundation
import OpenCombine

enum CoronaTestServiceError: Error, Equatable {
	case responseFailure(URLSession.Response.Failure)
	case unknownTestResult
	case testExpired
	case noRegistrationToken
	case noCoronaTestOfRequestedType
}

class CoronaTestService {

	typealias VoidResultHandler = (Result<Void, CoronaTestServiceError>) -> Void
	typealias RegistrationResultHandler = (Result<String, CoronaTestServiceError>) -> Void
	typealias TestResultHandler = (Result<TestResult, CoronaTestServiceError>) -> Void
	typealias CoronaTestHandler = (Result<CoronaTest, CoronaTestServiceError>) -> Void
	typealias SubmissionTANResultHandler = (Result<String, CoronaTestServiceError>) -> Void

	// MARK: - Init

	init(
		client: Client,
		store: CoronaTestStoring & CoronaTestStoringLegacy & WarnOthersTimeIntervalStoring
	) {
		self.client = client
		self.store = store

		self.fakeRequestService = FakeRequestService(client: client)
		self.warnOthersReminder = WarnOthersReminder(store: store)

		updatePublishersFromStore()

		$pcrTest
			.sink { [weak self] pcrTest in
				self?.store.pcrTest = pcrTest

				if pcrTest?.keysSubmitted == true {
					self?.warnOthersReminder.cancelNotifications(for: .pcr)
				}
			}
			.store(in: &subscriptions)

		$antigenTest
			.sink { [weak self] antigenTest in
				self?.store.antigenTest = antigenTest

				if antigenTest?.keysSubmitted == true {
					self?.warnOthersReminder.cancelNotifications(for: .antigen)
				}
			}
			.store(in: &subscriptions)
	}

	// MARK: - Protocol CoronaTestServiceProviding

	@OpenCombine.Published var pcrTest: PCRTest?
	@OpenCombine.Published var antigenTest: AntigenTest?

	var hasAtLeastOneShownPositiveOrSubmittedTest: Bool {
		pcrTest?.positiveTestResultWasShown == true || pcrTest?.keysSubmitted == true ||
			antigenTest?.positiveTestResultWasShown == true || antigenTest?.keysSubmitted == true
	}

	func coronaTest(ofType type: CoronaTestType) -> CoronaTest? {
		switch type {
		case .pcr:
			return pcrTest.map { .pcr($0) }
		case .antigen:
			return antigenTest.map { .antigen($0) }
		}
	}

	func registerPCRTestAndGetResult(
		guid: String,
		isSubmissionConsentGiven: Bool,
		completion: @escaping TestResultHandler
	) {
		Log.info("[CoronaTestService] Registering PCR test (guid: \(guid), isSubmissionConsentGiven: \(isSubmissionConsentGiven))", log: .api)

		getRegistrationToken(
			forKey: ENAHasher.sha256(guid),
			withType: "GUID",
			completion: { [weak self] result in
				switch result {
				case .success(let registrationToken):
					self?.pcrTest = PCRTest(
						registrationDate: Date(),
						registrationToken: registrationToken,
						testResult: .pending,
						testResultReceivedDate: nil,
						positiveTestResultWasShown: false,
						isSubmissionConsentGiven: isSubmissionConsentGiven,
						submissionTAN: nil,
						keysSubmitted: false,
						journalEntryCreated: false
					)

<<<<<<< HEAD
					Log.info("[CoronaTestService] PCR test registered: \(String(describing: self?.pcrTest))", log: .api)

=======
>>>>>>> 4f68a416
					Analytics.collect(.testResultMetadata(.registerNewTestMetadata(Date(), registrationToken)))
					Analytics.collect(.keySubmissionMetadata(.submittedWithTeletan(false)))

					self?.getTestResult(for: .pcr, duringRegistration: true) { result in
						completion(result)
					}
				case .failure(let error):
					Log.error("[CoronaTestService] PCR test registration failed: \(error.localizedDescription)", log: .api)

					completion(.failure(error))

					self?.fakeRequestService.fakeVerificationAndSubmissionServerRequest()
				}
			}
		)
	}

	func registerPCRTest(
		teleTAN: String,
		isSubmissionConsentGiven: Bool,
		completion: @escaping VoidResultHandler
	) {
		Log.info("[CoronaTestService] Registering PCR test (teleTAN: \(teleTAN), isSubmissionConsentGiven: \(isSubmissionConsentGiven))", log: .api)

		getRegistrationToken(
			forKey: teleTAN,
			withType: "TELETAN",
			completion: { [weak self] result in
				self?.fakeRequestService.fakeVerificationAndSubmissionServerRequest()

				switch result {
				case .success(let registrationToken):
					self?.pcrTest = PCRTest(
						registrationDate: Date(),
						registrationToken: registrationToken,
						testResult: .positive,
						testResultReceivedDate: nil,
						positiveTestResultWasShown: true,
						isSubmissionConsentGiven: isSubmissionConsentGiven,
						submissionTAN: nil,
						keysSubmitted: false,
						journalEntryCreated: false
					)

<<<<<<< HEAD
					Log.info("[CoronaTestService] PCR test registered: \(String(describing: self?.pcrTest))", log: .api)

=======
>>>>>>> 4f68a416
					Analytics.collect(.keySubmissionMetadata(.submittedWithTeletan(true)))

					completion(.success(()))
				case .failure(let error):
					Log.error("[CoronaTestService] PCR test registration failed: \(error.localizedDescription)", log: .api)

					completion(.failure(error))
				}
			}
		)
	}

	func registerAntigenTestAndGetResult(
		with guid: String,
		pointOfCareConsentDate: Date,
		name: String?,
		birthday: String?,
		isSubmissionConsentGiven: Bool,
		completion: @escaping TestResultHandler
	) {
		Log.info("[CoronaTestService] Registering antigen test (guid: \(guid), pointOfCareConsentDate: \(pointOfCareConsentDate), name: \(String(describing: name)), birthday: \(String(describing: birthday)), isSubmissionConsentGiven: \(isSubmissionConsentGiven))", log: .api)

		getRegistrationToken(
			forKey: ENAHasher.sha256(guid),
			withType: "GUID",
			completion: { [weak self] result in
				switch result {
				case .success(let registrationToken):
					self?.antigenTest = AntigenTest(
						pointOfCareConsentDate: pointOfCareConsentDate,
						registrationToken: registrationToken,
						testedPerson: TestedPerson(name: name, birthday: birthday),
						testResult: .pending,
						testResultReceivedDate: nil,
						positiveTestResultWasShown: false,
						isSubmissionConsentGiven: false,
						submissionTAN: nil,
						keysSubmitted: false,
						journalEntryCreated: false
					)

					Log.info("[CoronaTestService] Antigen test registered: \(String(describing: self?.antigenTest))", log: .api)

					self?.getTestResult(for: .antigen, duringRegistration: true) { result in
						completion(result)
					}

					self?.fakeRequestService.fakeSubmissionServerRequest()
				case .failure(let error):
					Log.error("[CoronaTestService] Antigen test registration failed: \(error.localizedDescription)", log: .api)

					completion(.failure(error))

					self?.fakeRequestService.fakeVerificationAndSubmissionServerRequest()
				}
			}
		)
	}

	func updateTestResult(for coronaTestType: CoronaTestType, completion: @escaping TestResultHandler) {
		Log.info("[CoronaTestService] Updating test result (coronaTestType: \(coronaTestType))", log: .api)

		getTestResult(for: coronaTestType, duringRegistration: false) { result in
			self.fakeRequestService.fakeVerificationAndSubmissionServerRequest {
				completion(result)
			}
		}
	}

	func getSubmissionTAN(for coronaTestType: CoronaTestType, completion: @escaping SubmissionTANResultHandler) {
		Log.info("[CoronaTestService] Getting submission tan (coronaTestType: \(coronaTestType))", log: .api)

		guard let coronaTest = coronaTest(ofType: coronaTestType) else {
			completion(.failure(.noCoronaTestOfRequestedType))
			return
		}

		if let submissionTAN = coronaTest.submissionTAN {
			completion(.success(submissionTAN))
			return
		}

		guard let registrationToken = coronaTest.registrationToken else {
			completion(.failure(.noRegistrationToken))
			return
		}

		client.getTANForExposureSubmit(forDevice: registrationToken, isFake: false) { result in
			switch result {
			case let .failure(error):
				Log.error("[CoronaTestService] Getting submission tan failed: \(error.localizedDescription)", log: .api)

				completion(.failure(.responseFailure(error)))
			case let .success(submissionTAN):
				switch coronaTestType {
				case .pcr:
					self.pcrTest?.submissionTAN = submissionTAN
					self.pcrTest?.registrationToken = nil

					Log.info("[CoronaTestService] Received submission tan for PCR test: \(String(describing: self.pcrTest))", log: .api)
				case .antigen:
					self.antigenTest?.submissionTAN = submissionTAN
					self.antigenTest?.registrationToken = nil

					Log.info("[CoronaTestService] Received submission tan for antigen test: \(String(describing: self.antigenTest))", log: .api)
				}

				completion(.success(submissionTAN))
			}
		}
	}

	func removeTest(_ coronaTestType: CoronaTestType) {
		Log.info("[CoronaTestService] Removing test (coronaTestType: \(coronaTestType)", log: .api)

		switch coronaTestType {
		case .pcr:
			pcrTest = nil
		case .antigen:
			antigenTest = nil
		}

		warnOthersReminder.cancelNotifications(for: coronaTestType)
	}

	func evaluateShowingTest(ofType coronaTestType: CoronaTestType) {
		Log.info("[CoronaTestService] Evaluating showing test (coronaTestType: \(coronaTestType))", log: .api)

		switch coronaTestType {
		case .pcr where pcrTest?.testResult == .positive:
			pcrTest?.positiveTestResultWasShown = true

			Log.info("[CoronaTestService] Positive PCR test result was shown", log: .api)
		case .antigen where antigenTest?.testResult == .positive:
			antigenTest?.positiveTestResultWasShown = true

			Log.info("[CoronaTestService] Positive antigen test result was shown", log: .api)
		default:
			break
		}

		DeadmanNotificationManager(coronaTestService: self).resetDeadmanNotification()

		if coronaTest(ofType: coronaTestType)?.isSubmissionConsentGiven == true {
			warnOthersReminder.scheduleNotifications(for: coronaTestType)
		}
	}

	func updatePublishersFromStore() {
		Log.info("[CoronaTestService] Updating publishers from store", log: .api)

		if pcrTest != store.pcrTest {
			pcrTest = store.pcrTest

			Log.info("[CoronaTestService] PCR test updated from store", log: .api)
		}

		if antigenTest != store.antigenTest {
			antigenTest = store.antigenTest

			Log.info("[CoronaTestService] Antigen test updated from store", log: .api)
		}
	}

	func migrate() {
		if store.registrationToken != nil || store.lastSuccessfulSubmitDiagnosisKeyTimestamp != nil, let testRegistrationTimestamp = store.devicePairingConsentAcceptTimestamp {
			pcrTest = PCRTest(
				registrationDate: Date(timeIntervalSince1970: TimeInterval(testRegistrationTimestamp)),
				registrationToken: store.registrationToken,
				testResult: .pending,
				testResultReceivedDate: store.testResultReceivedTimeStamp.map { Date(timeIntervalSince1970: TimeInterval($0)) },
				positiveTestResultWasShown: store.positiveTestResultWasShown,
				isSubmissionConsentGiven: store.isSubmissionConsentGiven,
				submissionTAN: store.tan,
				keysSubmitted: store.lastSuccessfulSubmitDiagnosisKeyTimestamp != nil,
				journalEntryCreated: false
			)

			Log.info("[CoronaTestService] Migrated preexisting PCR test: \(String(describing: pcrTest))", log: .api)
		} else {
			Log.info("[CoronaTestService] No migration required (store.registrationToken: \(String(describing: store.registrationToken)), store.lastSuccessfulSubmitDiagnosisKeyTimestamp: \(String(describing: store.lastSuccessfulSubmitDiagnosisKeyTimestamp)), store.devicePairingConsentAcceptTimestamp: \(String(describing: store.devicePairingConsentAcceptTimestamp))", log: .api)
		}

		store.registrationToken = nil
		store.teleTan = nil
		store.tan = nil
		store.testGUID = nil
		store.devicePairingConsentAccept = false
		store.devicePairingConsentAcceptTimestamp = nil
		store.devicePairingSuccessfulTimestamp = nil
		store.testResultReceivedTimeStamp = nil
		store.testRegistrationDate = nil
		store.lastSuccessfulSubmitDiagnosisKeyTimestamp = nil
		store.positiveTestResultWasShown = false
		store.isSubmissionConsentGiven = false
	}

	// MARK: - Private

	private let client: Client
	private var store: CoronaTestStoring & CoronaTestStoringLegacy

	private let fakeRequestService: FakeRequestService
	private let warnOthersReminder: WarnOthersReminder

	private var subscriptions = Set<AnyCancellable>()

	private func getRegistrationToken(
		forKey key: String,
		withType type: String,
		completion: @escaping RegistrationResultHandler
	) {
		client.getRegistrationToken(forKey: key, withType: type, isFake: false) { result in
			switch result {
			case let .failure(error):
				completion(.failure(.responseFailure(error)))
			case let .success(registrationToken):
				completion(.success(registrationToken))
			}
		}
	}

	// swiftlint:disable:next cyclomatic_complexity
	private func getTestResult(
		for coronaTestType: CoronaTestType,
		duringRegistration: Bool,
		_ completion: @escaping TestResultHandler
	) {
		Log.info("[CoronaTestService] Getting test result (coronaTestType: \(coronaTestType), duringRegistration: \(duringRegistration))", log: .api)


		guard let coronaTest = coronaTest(ofType: coronaTestType) else {
			Log.error("[CoronaTestService] Getting test result failed: No corona test of requested type", log: .api)

			completion(.failure(.noCoronaTestOfRequestedType))
			return
		}

		guard let registrationToken = coronaTest.registrationToken else {
			Log.error("[CoronaTestService] Getting test result failed: No registration token", log: .api)

			completion(.failure(.noRegistrationToken))
			return
		}

		client.getTestResult(forDevice: registrationToken, isFake: false) { [weak self] result in
			guard let self = self else { return }

			switch result {
			case let .failure(error):
				Log.error("[CoronaTestService] Getting test result failed: \(error.localizedDescription)", log: .api)

				completion(.failure(.responseFailure(error)))
			case let .success(rawTestResult):
				guard let testResult = TestResult(serverResponse: rawTestResult) else {
					Log.error("[CoronaTestService] Getting test result failed: Unknown test result \(rawTestResult)", log: .api)

					completion(.failure(.unknownTestResult))
					return
				}

				Log.info("[CoronaTestService] Got test result (coronaTestType: \(coronaTestType), testResult: \(testResult))", log: .api)

				Analytics.collect(.testResultMetadata(.updateTestResult(testResult, registrationToken)))

				switch coronaTestType {
				case .pcr:
					self.pcrTest?.testResult = testResult
				case .antigen:
					self.antigenTest?.testResult = testResult
				}

				switch testResult {
				case .positive, .negative, .invalid:
					if coronaTest.testResultReceivedDate == nil {
						switch coronaTestType {
						case .pcr:
							self.pcrTest?.testResultReceivedDate = Date()
						case .antigen:
							self.antigenTest?.testResultReceivedDate = Date()
						}
					}

					if coronaTestType == .pcr && duringRegistration {
						Analytics.collect(.keySubmissionMetadata(.setHoursSinceHighRiskWarningAtTestRegistration))
						Analytics.collect(.keySubmissionMetadata(.setDaysSinceMostRecentDateAtRiskLevelAtTestRegistration))
					}

					completion(.success(testResult))
				case .pending:
					completion(.success(testResult))
				case .expired:
					if duringRegistration {
						// The .expired status is only known after the test has been registered on the server
						// so we generate an error here, even if the server returned the http result 201
						completion(.failure(.testExpired))
					} else {
						completion(.success(testResult))
					}
				}
			}
		}
	}

}<|MERGE_RESOLUTION|>--- conflicted
+++ resolved
@@ -80,8 +80,6 @@
 		isSubmissionConsentGiven: Bool,
 		completion: @escaping TestResultHandler
 	) {
-		Log.info("[CoronaTestService] Registering PCR test (guid: \(guid), isSubmissionConsentGiven: \(isSubmissionConsentGiven))", log: .api)
-
 		getRegistrationToken(
 			forKey: ENAHasher.sha256(guid),
 			withType: "GUID",
@@ -100,11 +98,6 @@
 						journalEntryCreated: false
 					)
 
-<<<<<<< HEAD
-					Log.info("[CoronaTestService] PCR test registered: \(String(describing: self?.pcrTest))", log: .api)
-
-=======
->>>>>>> 4f68a416
 					Analytics.collect(.testResultMetadata(.registerNewTestMetadata(Date(), registrationToken)))
 					Analytics.collect(.keySubmissionMetadata(.submittedWithTeletan(false)))
 
@@ -112,8 +105,6 @@
 						completion(result)
 					}
 				case .failure(let error):
-					Log.error("[CoronaTestService] PCR test registration failed: \(error.localizedDescription)", log: .api)
-
 					completion(.failure(error))
 
 					self?.fakeRequestService.fakeVerificationAndSubmissionServerRequest()
@@ -127,8 +118,6 @@
 		isSubmissionConsentGiven: Bool,
 		completion: @escaping VoidResultHandler
 	) {
-		Log.info("[CoronaTestService] Registering PCR test (teleTAN: \(teleTAN), isSubmissionConsentGiven: \(isSubmissionConsentGiven))", log: .api)
-
 		getRegistrationToken(
 			forKey: teleTAN,
 			withType: "TELETAN",
@@ -149,17 +138,10 @@
 						journalEntryCreated: false
 					)
 
-<<<<<<< HEAD
-					Log.info("[CoronaTestService] PCR test registered: \(String(describing: self?.pcrTest))", log: .api)
-
-=======
->>>>>>> 4f68a416
 					Analytics.collect(.keySubmissionMetadata(.submittedWithTeletan(true)))
 
 					completion(.success(()))
 				case .failure(let error):
-					Log.error("[CoronaTestService] PCR test registration failed: \(error.localizedDescription)", log: .api)
-
 					completion(.failure(error))
 				}
 			}
@@ -174,8 +156,6 @@
 		isSubmissionConsentGiven: Bool,
 		completion: @escaping TestResultHandler
 	) {
-		Log.info("[CoronaTestService] Registering antigen test (guid: \(guid), pointOfCareConsentDate: \(pointOfCareConsentDate), name: \(String(describing: name)), birthday: \(String(describing: birthday)), isSubmissionConsentGiven: \(isSubmissionConsentGiven))", log: .api)
-
 		getRegistrationToken(
 			forKey: ENAHasher.sha256(guid),
 			withType: "GUID",
@@ -195,16 +175,12 @@
 						journalEntryCreated: false
 					)
 
-					Log.info("[CoronaTestService] Antigen test registered: \(String(describing: self?.antigenTest))", log: .api)
-
 					self?.getTestResult(for: .antigen, duringRegistration: true) { result in
 						completion(result)
 					}
 
 					self?.fakeRequestService.fakeSubmissionServerRequest()
 				case .failure(let error):
-					Log.error("[CoronaTestService] Antigen test registration failed: \(error.localizedDescription)", log: .api)
-
 					completion(.failure(error))
 
 					self?.fakeRequestService.fakeVerificationAndSubmissionServerRequest()
@@ -214,8 +190,6 @@
 	}
 
 	func updateTestResult(for coronaTestType: CoronaTestType, completion: @escaping TestResultHandler) {
-		Log.info("[CoronaTestService] Updating test result (coronaTestType: \(coronaTestType))", log: .api)
-
 		getTestResult(for: coronaTestType, duringRegistration: false) { result in
 			self.fakeRequestService.fakeVerificationAndSubmissionServerRequest {
 				completion(result)
@@ -224,8 +198,6 @@
 	}
 
 	func getSubmissionTAN(for coronaTestType: CoronaTestType, completion: @escaping SubmissionTANResultHandler) {
-		Log.info("[CoronaTestService] Getting submission tan (coronaTestType: \(coronaTestType))", log: .api)
-
 		guard let coronaTest = coronaTest(ofType: coronaTestType) else {
 			completion(.failure(.noCoronaTestOfRequestedType))
 			return
@@ -244,21 +216,15 @@
 		client.getTANForExposureSubmit(forDevice: registrationToken, isFake: false) { result in
 			switch result {
 			case let .failure(error):
-				Log.error("[CoronaTestService] Getting submission tan failed: \(error.localizedDescription)", log: .api)
-
 				completion(.failure(.responseFailure(error)))
 			case let .success(submissionTAN):
 				switch coronaTestType {
 				case .pcr:
 					self.pcrTest?.submissionTAN = submissionTAN
 					self.pcrTest?.registrationToken = nil
-
-					Log.info("[CoronaTestService] Received submission tan for PCR test: \(String(describing: self.pcrTest))", log: .api)
 				case .antigen:
 					self.antigenTest?.submissionTAN = submissionTAN
 					self.antigenTest?.registrationToken = nil
-
-					Log.info("[CoronaTestService] Received submission tan for antigen test: \(String(describing: self.antigenTest))", log: .api)
 				}
 
 				completion(.success(submissionTAN))
@@ -267,8 +233,6 @@
 	}
 
 	func removeTest(_ coronaTestType: CoronaTestType) {
-		Log.info("[CoronaTestService] Removing test (coronaTestType: \(coronaTestType)", log: .api)
-
 		switch coronaTestType {
 		case .pcr:
 			pcrTest = nil
@@ -280,17 +244,11 @@
 	}
 
 	func evaluateShowingTest(ofType coronaTestType: CoronaTestType) {
-		Log.info("[CoronaTestService] Evaluating showing test (coronaTestType: \(coronaTestType))", log: .api)
-
 		switch coronaTestType {
 		case .pcr where pcrTest?.testResult == .positive:
 			pcrTest?.positiveTestResultWasShown = true
-
-			Log.info("[CoronaTestService] Positive PCR test result was shown", log: .api)
 		case .antigen where antigenTest?.testResult == .positive:
 			antigenTest?.positiveTestResultWasShown = true
-
-			Log.info("[CoronaTestService] Positive antigen test result was shown", log: .api)
 		default:
 			break
 		}
@@ -303,18 +261,12 @@
 	}
 
 	func updatePublishersFromStore() {
-		Log.info("[CoronaTestService] Updating publishers from store", log: .api)
-
 		if pcrTest != store.pcrTest {
 			pcrTest = store.pcrTest
-
-			Log.info("[CoronaTestService] PCR test updated from store", log: .api)
 		}
 
 		if antigenTest != store.antigenTest {
 			antigenTest = store.antigenTest
-
-			Log.info("[CoronaTestService] Antigen test updated from store", log: .api)
 		}
 	}
 
@@ -331,10 +283,6 @@
 				keysSubmitted: store.lastSuccessfulSubmitDiagnosisKeyTimestamp != nil,
 				journalEntryCreated: false
 			)
-
-			Log.info("[CoronaTestService] Migrated preexisting PCR test: \(String(describing: pcrTest))", log: .api)
-		} else {
-			Log.info("[CoronaTestService] No migration required (store.registrationToken: \(String(describing: store.registrationToken)), store.lastSuccessfulSubmitDiagnosisKeyTimestamp: \(String(describing: store.lastSuccessfulSubmitDiagnosisKeyTimestamp)), store.devicePairingConsentAcceptTimestamp: \(String(describing: store.devicePairingConsentAcceptTimestamp))", log: .api)
 		}
 
 		store.registrationToken = nil
@@ -382,19 +330,12 @@
 		duringRegistration: Bool,
 		_ completion: @escaping TestResultHandler
 	) {
-		Log.info("[CoronaTestService] Getting test result (coronaTestType: \(coronaTestType), duringRegistration: \(duringRegistration))", log: .api)
-
-
 		guard let coronaTest = coronaTest(ofType: coronaTestType) else {
-			Log.error("[CoronaTestService] Getting test result failed: No corona test of requested type", log: .api)
-
 			completion(.failure(.noCoronaTestOfRequestedType))
 			return
 		}
 
 		guard let registrationToken = coronaTest.registrationToken else {
-			Log.error("[CoronaTestService] Getting test result failed: No registration token", log: .api)
-
 			completion(.failure(.noRegistrationToken))
 			return
 		}
@@ -404,18 +345,12 @@
 
 			switch result {
 			case let .failure(error):
-				Log.error("[CoronaTestService] Getting test result failed: \(error.localizedDescription)", log: .api)
-
 				completion(.failure(.responseFailure(error)))
-			case let .success(rawTestResult):
-				guard let testResult = TestResult(serverResponse: rawTestResult) else {
-					Log.error("[CoronaTestService] Getting test result failed: Unknown test result \(rawTestResult)", log: .api)
-
+			case let .success(testResult):
+				guard let testResult = TestResult(serverResponse: testResult) else {
 					completion(.failure(.unknownTestResult))
 					return
 				}
-
-				Log.info("[CoronaTestService] Got test result (coronaTestType: \(coronaTestType), testResult: \(testResult))", log: .api)
 
 				Analytics.collect(.testResultMetadata(.updateTestResult(testResult, registrationToken)))
 
