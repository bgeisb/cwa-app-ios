--- conflicted
+++ resolved
@@ -64,12 +64,7 @@
 		self.presenter = presenter
 		let navigationController = UINavigationController(
 			rootViewController: qrScannerViewController(
-<<<<<<< HEAD
-				markCertificateAsNew: presenter != .certificateTab,
-=======
 				markCertificateAsNew: presenter != .certificateTab && presenter != .universalScanner(.certificates),
-				markCoronaTestAsNew: presenter != .submissionFlow && presenter != .universalScanner(.home),
->>>>>>> c3902e6d
 				didDismiss: didDismiss
 			)
 		)
@@ -113,20 +108,7 @@
 			appConfiguration: appConfiguration,
 			markCertificateAsNew: markCertificateAsNew,
 			didScan: { [weak self] qrCodeResult in
-<<<<<<< HEAD
 				self?.showQRCodeResult(qrCodeResult: qrCodeResult)
-=======
-				self?.parentViewController?.dismiss(animated: true, completion: {
-					switch qrCodeResult {
-					case let .coronaTest(testRegistrationInformation):
-						self?.showScannedTestResult(testRegistrationInformation)
-					case let .certificate(healthCertifiedPerson, healthCertificate):
-						self?.showScannedHealthCertificate(for: healthCertifiedPerson, with: healthCertificate)
-					case let .traceLocation(traceLocation):
-						self?.showScannedCheckin(traceLocation)
-					}
-				})
->>>>>>> c3902e6d
 			},
 			dismiss: { [weak self] in
 				self?.parentViewController?.dismiss(animated: true)
@@ -153,7 +135,7 @@
 	}
 
 	private func showQRCodeResult(qrCodeResult: QRCodeResult) {
-		parentViewController.dismiss(animated: true, completion: { [weak self] in
+		parentViewController?.dismiss(animated: true, completion: { [weak self] in
 			switch qrCodeResult {
 			case let .coronaTest(testRegistrationInformation):
 				self?.showScannedTestResult(testRegistrationInformation)
