--- conflicted
+++ resolved
@@ -963,8 +963,6 @@
 			path = __tests__;
 			sourceTree = "<group>";
 		};
-<<<<<<< HEAD
-=======
 		2FC951FA24DC2366008D39F4 /* Cells */ = {
 			isa = PBXGroup;
 			children = (
@@ -974,16 +972,6 @@
 			path = Cells;
 			sourceTree = "<group>";
 		};
-		3DD767442483D3E2002DD2B3 /* ReachabilityService */ = {
-			isa = PBXGroup;
-			children = (
-				3DD767452483D4DE002DD2B3 /* ReachabilityService.swift */,
-				3DD7674A2483D6C1002DD2B3 /* ConnectivityReachabilityService.swift */,
-			);
-			path = ReachabilityService;
-			sourceTree = "<group>";
-		};
->>>>>>> aa288ac1
 		5107E3D72459B2D60042FC9B /* Frameworks */ = {
 			isa = PBXGroup;
 			children = (
