// !$*UTF8*$!
{
	archiveVersion = 1;
	classes = {
	};
	objectVersion = 52;
	objects = {

/* Begin PBXBuildFile section */
		011E13AE24680A4000973467 /* HTTPClient.swift in Sources */ = {isa = PBXBuildFile; fileRef = 011E13AD24680A4000973467 /* HTTPClient.swift */; };
		011E4B032483A92A002E6412 /* MockExposureManager.swift in Sources */ = {isa = PBXBuildFile; fileRef = CD678F6A246C43E200B6A0F8 /* MockExposureManager.swift */; };
		013DC102245DAC4E00EE58B0 /* Store.swift in Sources */ = {isa = PBXBuildFile; fileRef = 013DC101245DAC4E00EE58B0 /* Store.swift */; };
		015692E424B48C3F0033F35E /* TimeInterval+Convenience.swift in Sources */ = {isa = PBXBuildFile; fileRef = 015692E324B48C3F0033F35E /* TimeInterval+Convenience.swift */; };
		0159E6C1247829BA00894A89 /* temporary_exposure_key_export.pb.swift in Sources */ = {isa = PBXBuildFile; fileRef = 0159E6BF247829BA00894A89 /* temporary_exposure_key_export.pb.swift */; };
		0159E6C2247829BA00894A89 /* temporary_exposure_key_signature_list.pb.swift in Sources */ = {isa = PBXBuildFile; fileRef = 0159E6C0247829BA00894A89 /* temporary_exposure_key_signature_list.pb.swift */; };
		016146912487A43E00660992 /* WebPageHelper.swift in Sources */ = {isa = PBXBuildFile; fileRef = 016146902487A43E00660992 /* WebPageHelper.swift */; };
		01678E9C249A5F08003B048B /* testStore.sqlite in Resources */ = {isa = PBXBuildFile; fileRef = 01678E9A249A521F003B048B /* testStore.sqlite */; };
		01DC23252462DFD0001B727C /* ExposureSubmission.storyboard in Resources */ = {isa = PBXBuildFile; fileRef = CD99A39C245B22EE00BF12AF /* ExposureSubmission.storyboard */; };
		01F5F7222487B9C000229720 /* AppInformationViewController.swift in Sources */ = {isa = PBXBuildFile; fileRef = 01F5F7212487B9C000229720 /* AppInformationViewController.swift */; };
		0D5611B4247F852C00B5B094 /* SQLiteKeyValueStore.swift in Sources */ = {isa = PBXBuildFile; fileRef = 0D5611B3247F852C00B5B094 /* SQLiteKeyValueStore.swift */; };
		0DD260FF248D549B007C3B2C /* KeychainHelper.swift in Sources */ = {isa = PBXBuildFile; fileRef = 0DD260FE248D549B007C3B2C /* KeychainHelper.swift */; };
		0DF6BB97248AD616007E8B0C /* AppUpdateCheckHelper.swift in Sources */ = {isa = PBXBuildFile; fileRef = 0DF6BB96248AD616007E8B0C /* AppUpdateCheckHelper.swift */; };
		0DF6BB9D248AE232007E8B0C /* AppUpdateCheckerHelperTests.swift in Sources */ = {isa = PBXBuildFile; fileRef = 0DF6BB9C248AE232007E8B0C /* AppUpdateCheckerHelperTests.swift */; };
		0DF6BBB5248C04CF007E8B0C /* app_config_attenuation_duration.pb.swift in Sources */ = {isa = PBXBuildFile; fileRef = 0DF6BBB2248C04CF007E8B0C /* app_config_attenuation_duration.pb.swift */; };
		0DF6BBB6248C04CF007E8B0C /* app_config_app_version_config.pb.swift in Sources */ = {isa = PBXBuildFile; fileRef = 0DF6BBB3248C04CF007E8B0C /* app_config_app_version_config.pb.swift */; };
		0DF6BBB7248C04CF007E8B0C /* app_config.pb.swift in Sources */ = {isa = PBXBuildFile; fileRef = 0DF6BBB4248C04CF007E8B0C /* app_config.pb.swift */; };
		0DFCC2722484DC8400E2811D /* sqlite3.c in Sources */ = {isa = PBXBuildFile; fileRef = 0DFCC2702484DC8400E2811D /* sqlite3.c */; settings = {COMPILER_FLAGS = "-w"; }; };
		1309194F247972C40066E329 /* PrivacyProtectionViewController.swift in Sources */ = {isa = PBXBuildFile; fileRef = 1309194E247972C40066E329 /* PrivacyProtectionViewController.swift */; };
		130CB19C246D92F800ADE602 /* ENAUITestsOnboarding.swift in Sources */ = {isa = PBXBuildFile; fileRef = 130CB19B246D92F800ADE602 /* ENAUITestsOnboarding.swift */; };
		13156CFD248C19D000AFC472 /* usage.html in Resources */ = {isa = PBXBuildFile; fileRef = 13156CFF248C19D000AFC472 /* usage.html */; };
		134F0DBC247578FF00D88934 /* ENAUITestsHome.swift in Sources */ = {isa = PBXBuildFile; fileRef = 134F0DB9247578FF00D88934 /* ENAUITestsHome.swift */; };
		134F0DBD247578FF00D88934 /* ENAUITests-Extensions.swift in Sources */ = {isa = PBXBuildFile; fileRef = 134F0DBA247578FF00D88934 /* ENAUITests-Extensions.swift */; };
		134F0F2C2475793400D88934 /* SnapshotHelper.swift in Sources */ = {isa = PBXBuildFile; fileRef = 134F0F2B2475793400D88934 /* SnapshotHelper.swift */; };
		13722044247AEEAD00152764 /* UNNotificationCenter+Extension.swift in Sources */ = {isa = PBXBuildFile; fileRef = 13722043247AEEAD00152764 /* UNNotificationCenter+Extension.swift */; };
		137846492488027600A50AB8 /* OnboardingInfoViewController+Extension.swift in Sources */ = {isa = PBXBuildFile; fileRef = 137846482488027500A50AB8 /* OnboardingInfoViewController+Extension.swift */; };
		138910C5247A909000D739F6 /* ENATaskScheduler.swift in Sources */ = {isa = PBXBuildFile; fileRef = 138910C4247A909000D739F6 /* ENATaskScheduler.swift */; };
		13BAE9B12472FB1E00CEE58A /* CellConfiguratorIndexPosition.swift in Sources */ = {isa = PBXBuildFile; fileRef = 13BAE9B02472FB1E00CEE58A /* CellConfiguratorIndexPosition.swift */; };
		13E50469248E3CD20086641C /* ENAUITestsAppInformation.swift in Sources */ = {isa = PBXBuildFile; fileRef = 13E50468248E3CD20086641C /* ENAUITestsAppInformation.swift */; };
		13E5046B248E3DF30086641C /* AppStrings.swift in Sources */ = {isa = PBXBuildFile; fileRef = CD99A3C92461A47C00BF12AF /* AppStrings.swift */; };
		13E5046C248E434B0086641C /* Localizable.strings in Resources */ = {isa = PBXBuildFile; fileRef = EE70C23A245B09E900AC9B2F /* Localizable.strings */; };
		13E5046D248E434B0086641C /* Localizable.stringsdict in Resources */ = {isa = PBXBuildFile; fileRef = EE92A340245D96DA006B97B0 /* Localizable.stringsdict */; };
		2F26CE2E248B9C4F00BE30EE /* UIViewController+BackButton.swift in Sources */ = {isa = PBXBuildFile; fileRef = 2F26CE2D248B9C4F00BE30EE /* UIViewController+BackButton.swift */; };
		2F3218D0248063E300A7AC0A /* UIView+Convenience.swift in Sources */ = {isa = PBXBuildFile; fileRef = 2F3218CF248063E300A7AC0A /* UIView+Convenience.swift */; };
		2F785752248506BD00323A9C /* HomeTestResultCollectionViewCell.xib in Resources */ = {isa = PBXBuildFile; fileRef = 2F78574F248506BD00323A9C /* HomeTestResultCollectionViewCell.xib */; };
		2F80CFD9247ED988000F06AF /* ExposureSubmissionIntroViewController.swift in Sources */ = {isa = PBXBuildFile; fileRef = 2F80CFD8247ED988000F06AF /* ExposureSubmissionIntroViewController.swift */; };
		2F80CFDB247EDDB3000F06AF /* ExposureSubmissionHotlineViewController.swift in Sources */ = {isa = PBXBuildFile; fileRef = 2F80CFDA247EDDB3000F06AF /* ExposureSubmissionHotlineViewController.swift */; };
		2F96739B24AB70FA008E3147 /* ExposureSubmissionParsable.swift in Sources */ = {isa = PBXBuildFile; fileRef = 2F96739A24AB70FA008E3147 /* ExposureSubmissionParsable.swift */; };
		2FC0356F24B342FA00E234AC /* UIViewcontroller+AlertTest.swift in Sources */ = {isa = PBXBuildFile; fileRef = 2FC0356E24B342FA00E234AC /* UIViewcontroller+AlertTest.swift */; };
		2FC0357124B5B70700E234AC /* Error+FAQUrl.swift in Sources */ = {isa = PBXBuildFile; fileRef = 2FC0357024B5B70700E234AC /* Error+FAQUrl.swift */; };
		2FD881CC2490F65C00BEC8FC /* ExposureSubmissionHotlineViewControllerTest.swift in Sources */ = {isa = PBXBuildFile; fileRef = 2FD881CB2490F65C00BEC8FC /* ExposureSubmissionHotlineViewControllerTest.swift */; };
		2FD881CE249115E700BEC8FC /* ExposureSubmissionNavigationControllerTest.swift in Sources */ = {isa = PBXBuildFile; fileRef = 2FD881CD249115E700BEC8FC /* ExposureSubmissionNavigationControllerTest.swift */; };
		2FE15A3C249B8C0B0077BD8D /* AccessibilityIdentifiers.swift in Sources */ = {isa = PBXBuildFile; fileRef = 2FE15A3B249B8C0B0077BD8D /* AccessibilityIdentifiers.swift */; };
		2FF1D62E2487850200381FFB /* NSMutableAttributedString+Generation.swift in Sources */ = {isa = PBXBuildFile; fileRef = 2FF1D62D2487850200381FFB /* NSMutableAttributedString+Generation.swift */; };
		2FF1D63024880FCF00381FFB /* DynamicTableViewRoundedCell.swift in Sources */ = {isa = PBXBuildFile; fileRef = 2FF1D62F24880FCF00381FFB /* DynamicTableViewRoundedCell.swift */; };
		3DD767462483D4DE002DD2B3 /* ReachabilityService.swift in Sources */ = {isa = PBXBuildFile; fileRef = 3DD767452483D4DE002DD2B3 /* ReachabilityService.swift */; };
		3DD7674B2483D6C1002DD2B3 /* ConnectivityReachabilityService.swift in Sources */ = {isa = PBXBuildFile; fileRef = 3DD7674A2483D6C1002DD2B3 /* ConnectivityReachabilityService.swift */; };
		3DD7674E2483DE18002DD2B3 /* MockReachabilityService.swift in Sources */ = {isa = PBXBuildFile; fileRef = 3DD7674C2483DDAC002DD2B3 /* MockReachabilityService.swift */; };
		4026C2DC24852B7600926FB4 /* AppInformationViewController+LegalModel.swift in Sources */ = {isa = PBXBuildFile; fileRef = 4026C2DB24852B7600926FB4 /* AppInformationViewController+LegalModel.swift */; };
		4026C2E424854C8D00926FB4 /* AppInformationLegalCell.swift in Sources */ = {isa = PBXBuildFile; fileRef = 4026C2E324854C8D00926FB4 /* AppInformationLegalCell.swift */; };
		51486D9F2484FC0200FCE216 /* HomeRiskLevelCellConfigurator.swift in Sources */ = {isa = PBXBuildFile; fileRef = 51486D9E2484FC0200FCE216 /* HomeRiskLevelCellConfigurator.swift */; };
		51486DA22485101500FCE216 /* RiskInactiveCollectionViewCell.swift in Sources */ = {isa = PBXBuildFile; fileRef = 51486DA02485101500FCE216 /* RiskInactiveCollectionViewCell.swift */; };
		51486DA32485101500FCE216 /* RiskInactiveCollectionViewCell.xib in Resources */ = {isa = PBXBuildFile; fileRef = 51486DA12485101500FCE216 /* RiskInactiveCollectionViewCell.xib */; };
		51486DA62485237200FCE216 /* RiskThankYouCollectionViewCell.swift in Sources */ = {isa = PBXBuildFile; fileRef = 51486DA42485237200FCE216 /* RiskThankYouCollectionViewCell.swift */; };
		51486DA72485237200FCE216 /* RiskThankYouCollectionViewCell.xib in Resources */ = {isa = PBXBuildFile; fileRef = 51486DA52485237200FCE216 /* RiskThankYouCollectionViewCell.xib */; };
		514C0A0624772F3400F235F6 /* HomeRiskViewConfigurator.swift in Sources */ = {isa = PBXBuildFile; fileRef = 514C0A0524772F3400F235F6 /* HomeRiskViewConfigurator.swift */; };
		514C0A0824772F5E00F235F6 /* RiskItemView.swift in Sources */ = {isa = PBXBuildFile; fileRef = 514C0A0724772F5E00F235F6 /* RiskItemView.swift */; };
		514C0A0B247AF9F700F235F6 /* RiskTextItemView.xib in Resources */ = {isa = PBXBuildFile; fileRef = 514C0A0A247AF9F700F235F6 /* RiskTextItemView.xib */; };
		514C0A0D247AFB0200F235F6 /* RiskTextItemView.swift in Sources */ = {isa = PBXBuildFile; fileRef = 514C0A0C247AFB0200F235F6 /* RiskTextItemView.swift */; };
		514C0A0F247AFEC500F235F6 /* HomeRiskTextItemViewConfigurator.swift in Sources */ = {isa = PBXBuildFile; fileRef = 514C0A0E247AFEC500F235F6 /* HomeRiskTextItemViewConfigurator.swift */; };
		514C0A11247C15EC00F235F6 /* HomeUnknownRiskCellConfigurator.swift in Sources */ = {isa = PBXBuildFile; fileRef = 514C0A10247C15EC00F235F6 /* HomeUnknownRiskCellConfigurator.swift */; };
		514C0A14247C163800F235F6 /* HomeLowRiskCellConfigurator.swift in Sources */ = {isa = PBXBuildFile; fileRef = 514C0A13247C163800F235F6 /* HomeLowRiskCellConfigurator.swift */; };
		514C0A16247C164700F235F6 /* HomeHighRiskCellConfigurator.swift in Sources */ = {isa = PBXBuildFile; fileRef = 514C0A15247C164700F235F6 /* HomeHighRiskCellConfigurator.swift */; };
		514C0A1A247C16D600F235F6 /* HomeInactiveRiskCellConfigurator.swift in Sources */ = {isa = PBXBuildFile; fileRef = 514C0A19247C16D600F235F6 /* HomeInactiveRiskCellConfigurator.swift */; };
		514E813024618E3D00636861 /* ExposureDetection.storyboard in Resources */ = {isa = PBXBuildFile; fileRef = 514E812F24618E3D00636861 /* ExposureDetection.storyboard */; };
		514E81342461B97800636861 /* ExposureManager.swift in Sources */ = {isa = PBXBuildFile; fileRef = 514E81332461B97700636861 /* ExposureManager.swift */; };
		514EE999246D4C2E00DE4884 /* UITableViewCell+Identifier.swift in Sources */ = {isa = PBXBuildFile; fileRef = 514EE998246D4C2E00DE4884 /* UITableViewCell+Identifier.swift */; };
		514EE99B246D4C4C00DE4884 /* UITableView+Dequeue.swift in Sources */ = {isa = PBXBuildFile; fileRef = 514EE99A246D4C4C00DE4884 /* UITableView+Dequeue.swift */; };
		514EE99D246D4CFB00DE4884 /* TableViewCellConfigurator.swift in Sources */ = {isa = PBXBuildFile; fileRef = 514EE99C246D4CFB00DE4884 /* TableViewCellConfigurator.swift */; };
		515BBDEB2484F8E500CDB674 /* HomeThankYouRiskCellConfigurator.swift in Sources */ = {isa = PBXBuildFile; fileRef = 515BBDEA2484F8E500CDB674 /* HomeThankYouRiskCellConfigurator.swift */; };
		516E430224B89AED0008CC30 /* CoordinatorTests.swift in Sources */ = {isa = PBXBuildFile; fileRef = 516E430124B89AED0008CC30 /* CoordinatorTests.swift */; };
		516E42CB24B760F50008CC30 /* HomeRiskLevelCellConfiguratorTests.swift in Sources */ = {isa = PBXBuildFile; fileRef = 516E42C924B760EC0008CC30 /* HomeRiskLevelCellConfiguratorTests.swift */; };
		516E42FB24B7739F0008CC30 /* HomeUnknownRiskCellConfiguratorTests.swift in Sources */ = {isa = PBXBuildFile; fileRef = 516E42FA24B7739F0008CC30 /* HomeUnknownRiskCellConfiguratorTests.swift */; };
		516E42FE24B7773E0008CC30 /* HomeLowRiskCellConfiguratorTests.swift in Sources */ = {isa = PBXBuildFile; fileRef = 516E42FC24B776A90008CC30 /* HomeLowRiskCellConfiguratorTests.swift */; };
		516E430024B777B20008CC30 /* HomeHighRiskCellConfiguratorTests.swift in Sources */ = {isa = PBXBuildFile; fileRef = 516E42FF24B777B20008CC30 /* HomeHighRiskCellConfiguratorTests.swift */; };
		51895EDC245E16CD0085DA38 /* ENAColor.swift in Sources */ = {isa = PBXBuildFile; fileRef = 51895EDB245E16CD0085DA38 /* ENAColor.swift */; };
		518A69FB24687D5800444E66 /* RiskLevel.swift in Sources */ = {isa = PBXBuildFile; fileRef = 518A69FA24687D5800444E66 /* RiskLevel.swift */; };
		51B5B414246DF07300DC5D3E /* RiskImageItemView.xib in Resources */ = {isa = PBXBuildFile; fileRef = 51B5B413246DF07300DC5D3E /* RiskImageItemView.xib */; };
		51B5B41C246EC8B800DC5D3E /* HomeCardCollectionViewCell.swift in Sources */ = {isa = PBXBuildFile; fileRef = 51B5B41B246EC8B800DC5D3E /* HomeCardCollectionViewCell.swift */; };
		51C737BD245B349700286105 /* OnboardingInfoViewController.swift in Sources */ = {isa = PBXBuildFile; fileRef = 51C737BC245B349700286105 /* OnboardingInfoViewController.swift */; };
		51C737BF245B3B5D00286105 /* OnboardingInfo.swift in Sources */ = {isa = PBXBuildFile; fileRef = 51C737BE245B3B5D00286105 /* OnboardingInfo.swift */; };
		51C7790C24867F16004582F8 /* RiskListItemView.xib in Resources */ = {isa = PBXBuildFile; fileRef = 51C7790B24867F16004582F8 /* RiskListItemView.xib */; };
		51C7790E24867F22004582F8 /* RiskListItemView.swift in Sources */ = {isa = PBXBuildFile; fileRef = 51C7790D24867F22004582F8 /* RiskListItemView.swift */; };
		51C77910248684F5004582F8 /* HomeRiskListItemViewConfigurator.swift in Sources */ = {isa = PBXBuildFile; fileRef = 51C7790F248684F5004582F8 /* HomeRiskListItemViewConfigurator.swift */; };
		51C779122486E549004582F8 /* HomeFindingPositiveRiskCellConfigurator.swift in Sources */ = {isa = PBXBuildFile; fileRef = 51C779112486E549004582F8 /* HomeFindingPositiveRiskCellConfigurator.swift */; };
		51C779142486E5AB004582F8 /* RiskFindingPositiveCollectionViewCell.xib in Resources */ = {isa = PBXBuildFile; fileRef = 51C779132486E5AB004582F8 /* RiskFindingPositiveCollectionViewCell.xib */; };
		51C779162486E5BA004582F8 /* RiskFindingPositiveCollectionViewCell.swift in Sources */ = {isa = PBXBuildFile; fileRef = 51C779152486E5BA004582F8 /* RiskFindingPositiveCollectionViewCell.swift */; };
		51CE1B4A246016B0002CF42A /* UICollectionViewCell+Identifier.swift in Sources */ = {isa = PBXBuildFile; fileRef = 51CE1B49246016B0002CF42A /* UICollectionViewCell+Identifier.swift */; };
		51CE1B4C246016D1002CF42A /* UICollectionReusableView+Identifier.swift in Sources */ = {isa = PBXBuildFile; fileRef = 51CE1B4B246016D1002CF42A /* UICollectionReusableView+Identifier.swift */; };
		51CE1B5524604DD2002CF42A /* HomeLayout.swift in Sources */ = {isa = PBXBuildFile; fileRef = 51CE1B5424604DD2002CF42A /* HomeLayout.swift */; };
		51CE1B85246078B6002CF42A /* ActivateCollectionViewCell.xib in Resources */ = {isa = PBXBuildFile; fileRef = 51CE1B76246078B6002CF42A /* ActivateCollectionViewCell.xib */; };
		51CE1B87246078B6002CF42A /* ActivateCollectionViewCell.swift in Sources */ = {isa = PBXBuildFile; fileRef = 51CE1B78246078B6002CF42A /* ActivateCollectionViewCell.swift */; };
		51CE1B88246078B6002CF42A /* RiskLevelCollectionViewCell.xib in Resources */ = {isa = PBXBuildFile; fileRef = 51CE1B79246078B6002CF42A /* RiskLevelCollectionViewCell.xib */; };
		51CE1B89246078B6002CF42A /* RiskLevelCollectionViewCell.swift in Sources */ = {isa = PBXBuildFile; fileRef = 51CE1B7A246078B6002CF42A /* RiskLevelCollectionViewCell.swift */; };
		51CE1B8A246078B6002CF42A /* InfoCollectionViewCell.xib in Resources */ = {isa = PBXBuildFile; fileRef = 51CE1B7B246078B6002CF42A /* InfoCollectionViewCell.xib */; };
		51CE1B8B246078B6002CF42A /* InfoCollectionViewCell.swift in Sources */ = {isa = PBXBuildFile; fileRef = 51CE1B7C246078B6002CF42A /* InfoCollectionViewCell.swift */; };
		51CE1B91246078B6002CF42A /* SectionSystemBackgroundDecorationView.swift in Sources */ = {isa = PBXBuildFile; fileRef = 51CE1B84246078B6002CF42A /* SectionSystemBackgroundDecorationView.swift */; };
		51CE1BB52460AC83002CF42A /* UICollectionView+Dequeue.swift in Sources */ = {isa = PBXBuildFile; fileRef = 51CE1BB42460AC82002CF42A /* UICollectionView+Dequeue.swift */; };
		51CE1BBA2460AFD8002CF42A /* HomeActivateCellConfigurator.swift in Sources */ = {isa = PBXBuildFile; fileRef = 51CE1BB92460AFD8002CF42A /* HomeActivateCellConfigurator.swift */; };
		51CE1BBD2460B1CB002CF42A /* CollectionViewCellConfigurator.swift in Sources */ = {isa = PBXBuildFile; fileRef = 51CE1BBC2460B1CB002CF42A /* CollectionViewCellConfigurator.swift */; };
		51CE1BBF2460B222002CF42A /* HomeRiskCellConfigurator.swift in Sources */ = {isa = PBXBuildFile; fileRef = 51CE1BBE2460B222002CF42A /* HomeRiskCellConfigurator.swift */; };
		51CE1BC32460B28D002CF42A /* HomeInfoCellConfigurator.swift in Sources */ = {isa = PBXBuildFile; fileRef = 51CE1BC22460B28D002CF42A /* HomeInfoCellConfigurator.swift */; };
		51D420B12458397300AD70CA /* Onboarding.storyboard in Resources */ = {isa = PBXBuildFile; fileRef = 51D420B02458397300AD70CA /* Onboarding.storyboard */; };
		51D420B424583ABB00AD70CA /* AppStoryboard.swift in Sources */ = {isa = PBXBuildFile; fileRef = 51D420B324583ABB00AD70CA /* AppStoryboard.swift */; };
		51D420B724583B7200AD70CA /* NSObject+Identifier.swift in Sources */ = {isa = PBXBuildFile; fileRef = 51D420B624583B7200AD70CA /* NSObject+Identifier.swift */; };
		51D420B924583B8300AD70CA /* UIViewController+AppStoryboard.swift in Sources */ = {isa = PBXBuildFile; fileRef = 51D420B824583B8300AD70CA /* UIViewController+AppStoryboard.swift */; };
		51D420C424583E3300AD70CA /* SettingsViewController.swift in Sources */ = {isa = PBXBuildFile; fileRef = 51D420C324583E3300AD70CA /* SettingsViewController.swift */; };
		51D420CE245869C800AD70CA /* Home.storyboard in Resources */ = {isa = PBXBuildFile; fileRef = 51D420CD245869C800AD70CA /* Home.storyboard */; };
		51D420D024586AB300AD70CA /* Settings.storyboard in Resources */ = {isa = PBXBuildFile; fileRef = 51D420CF24586AB300AD70CA /* Settings.storyboard */; };
		51F1255D24BDD75300126C86 /* HomeUnknown48hRiskCellConfigurator.swift in Sources */ = {isa = PBXBuildFile; fileRef = 51F1255C24BDD75300126C86 /* HomeUnknown48hRiskCellConfigurator.swift */; };
		51F1256024BEFB8F00126C86 /* HomeUnknown48hRiskCellConfiguratorTests.swift in Sources */ = {isa = PBXBuildFile; fileRef = 51F1255E24BEFB7A00126C86 /* HomeUnknown48hRiskCellConfiguratorTests.swift */; };
		51FE277B2475340300BB8144 /* HomeRiskLoadingItemViewConfigurator.swift in Sources */ = {isa = PBXBuildFile; fileRef = 51FE277A2475340300BB8144 /* HomeRiskLoadingItemViewConfigurator.swift */; };
		51FE277D247535C400BB8144 /* RiskLoadingItemView.xib in Resources */ = {isa = PBXBuildFile; fileRef = 51FE277C247535C400BB8144 /* RiskLoadingItemView.xib */; };
		51FE277F247535E300BB8144 /* RiskLoadingItemView.swift in Sources */ = {isa = PBXBuildFile; fileRef = 51FE277E247535E300BB8144 /* RiskLoadingItemView.swift */; };
		710021DC248E44A6001F0B63 /* ENAFont.swift in Sources */ = {isa = PBXBuildFile; fileRef = 710021DB248E44A6001F0B63 /* ENAFont.swift */; };
		710021DE248EAF16001F0B63 /* ExposureSubmissionImageCardCell.xib in Resources */ = {isa = PBXBuildFile; fileRef = 710021DD248EAF16001F0B63 /* ExposureSubmissionImageCardCell.xib */; };
		710021E0248EAF9A001F0B63 /* ExposureSubmissionImageCardCell.swift in Sources */ = {isa = PBXBuildFile; fileRef = 710021DF248EAF9A001F0B63 /* ExposureSubmissionImageCardCell.swift */; };
		710224EA248FA67F000C5DEF /* HomeTestResultCollectionViewCell.swift in Sources */ = {isa = PBXBuildFile; fileRef = 710224E9248FA67F000C5DEF /* HomeTestResultCollectionViewCell.swift */; };
		710224EC248FC150000C5DEF /* HomeTestResultCellConfigurator.swift in Sources */ = {isa = PBXBuildFile; fileRef = 710224EB248FC150000C5DEF /* HomeTestResultCellConfigurator.swift */; };
		710224EE2490E2FD000C5DEF /* ExposureSubmissionStepCell.xib in Resources */ = {isa = PBXBuildFile; fileRef = 710224ED2490E2FC000C5DEF /* ExposureSubmissionStepCell.xib */; };
		710224F42490E7A3000C5DEF /* ExposureSubmissionStepCell.swift in Sources */ = {isa = PBXBuildFile; fileRef = 710224F32490E7A3000C5DEF /* ExposureSubmissionStepCell.swift */; };
		710224F624910661000C5DEF /* ExposureSubmissionDynamicCell.swift in Sources */ = {isa = PBXBuildFile; fileRef = 710224F524910661000C5DEF /* ExposureSubmissionDynamicCell.swift */; };
		710ABB1F2475115500948792 /* UITableViewController+Enum.swift in Sources */ = {isa = PBXBuildFile; fileRef = 710ABB1E2475115500948792 /* UITableViewController+Enum.swift */; };
		710ABB23247513E300948792 /* DynamicTypeTableViewCell.swift in Sources */ = {isa = PBXBuildFile; fileRef = 710ABB22247513E300948792 /* DynamicTypeTableViewCell.swift */; };
		710ABB25247514BD00948792 /* UIViewController+Segue.swift in Sources */ = {isa = PBXBuildFile; fileRef = 710ABB24247514BD00948792 /* UIViewController+Segue.swift */; };
		710ABB27247533FA00948792 /* DynamicTableViewController.swift in Sources */ = {isa = PBXBuildFile; fileRef = 710ABB26247533FA00948792 /* DynamicTableViewController.swift */; };
		710ABB292475353900948792 /* DynamicTableViewModel.swift in Sources */ = {isa = PBXBuildFile; fileRef = 710ABB282475353900948792 /* DynamicTableViewModel.swift */; };
		71176E2F248922B0004B0C9F /* ENAColorTests.swift in Sources */ = {isa = PBXBuildFile; fileRef = 71176E2D24891C02004B0C9F /* ENAColorTests.swift */; };
		71176E32248957C3004B0C9F /* AppNavigationController.swift in Sources */ = {isa = PBXBuildFile; fileRef = 71176E31248957C3004B0C9F /* AppNavigationController.swift */; };
		711EFCC72492EE31005FEF21 /* ENAFooterView.swift in Sources */ = {isa = PBXBuildFile; fileRef = 711EFCC62492EE31005FEF21 /* ENAFooterView.swift */; };
		711EFCC924935C79005FEF21 /* ExposureSubmissionTestResultHeaderView.xib in Resources */ = {isa = PBXBuildFile; fileRef = 711EFCC824935C79005FEF21 /* ExposureSubmissionTestResultHeaderView.xib */; };
		71330E41248109F600EB10F6 /* DynamicTableViewSection.swift in Sources */ = {isa = PBXBuildFile; fileRef = 71330E40248109F600EB10F6 /* DynamicTableViewSection.swift */; };
		71330E43248109FD00EB10F6 /* DynamicTableViewCell.swift in Sources */ = {isa = PBXBuildFile; fileRef = 71330E42248109FD00EB10F6 /* DynamicTableViewCell.swift */; };
		71330E4524810A0500EB10F6 /* DynamicTableViewHeader.swift in Sources */ = {isa = PBXBuildFile; fileRef = 71330E4424810A0500EB10F6 /* DynamicTableViewHeader.swift */; };
		71330E4724810A0C00EB10F6 /* DynamicTableViewFooter.swift in Sources */ = {isa = PBXBuildFile; fileRef = 71330E4624810A0C00EB10F6 /* DynamicTableViewFooter.swift */; };
		713EA25B247818B000AB7EE8 /* DynamicTypeButton.swift in Sources */ = {isa = PBXBuildFile; fileRef = 713EA25A247818B000AB7EE8 /* DynamicTypeButton.swift */; };
		713EA25D24798A7000AB7EE8 /* ExposureDetectionRoundedView.swift in Sources */ = {isa = PBXBuildFile; fileRef = 713EA25C24798A7000AB7EE8 /* ExposureDetectionRoundedView.swift */; };
		713EA25F24798A9100AB7EE8 /* ExposureDetectionRiskCell.swift in Sources */ = {isa = PBXBuildFile; fileRef = 713EA25E24798A9100AB7EE8 /* ExposureDetectionRiskCell.swift */; };
		713EA26124798AD100AB7EE8 /* InsetTableViewCell.swift in Sources */ = {isa = PBXBuildFile; fileRef = 713EA26024798AD100AB7EE8 /* InsetTableViewCell.swift */; };
		713EA26324798F8500AB7EE8 /* ExposureDetectionHeaderCell.swift in Sources */ = {isa = PBXBuildFile; fileRef = 713EA26224798F8500AB7EE8 /* ExposureDetectionHeaderCell.swift */; };
		714194EA247A65C60072A090 /* DynamicTableViewHeaderSeparatorView.swift in Sources */ = {isa = PBXBuildFile; fileRef = 714194E9247A65C60072A090 /* DynamicTableViewHeaderSeparatorView.swift */; };
		7154EB4A247D21E200A467FF /* ExposureDetectionLongGuideCell.swift in Sources */ = {isa = PBXBuildFile; fileRef = 7154EB49247D21E200A467FF /* ExposureDetectionLongGuideCell.swift */; };
		7154EB4C247E862100A467FF /* ExposureDetectionLoadingCell.swift in Sources */ = {isa = PBXBuildFile; fileRef = 7154EB4B247E862100A467FF /* ExposureDetectionLoadingCell.swift */; };
		717D21E9248C022E00D9717E /* DynamicTableViewHtmlCell.swift in Sources */ = {isa = PBXBuildFile; fileRef = 717D21E8248C022E00D9717E /* DynamicTableViewHtmlCell.swift */; };
		7187A5582481231C00FCC755 /* DynamicTableViewAction.swift in Sources */ = {isa = PBXBuildFile; fileRef = 71330E4824810A5A00EB10F6 /* DynamicTableViewAction.swift */; };
		71B804472484CC0800D53506 /* ENALabel.swift in Sources */ = {isa = PBXBuildFile; fileRef = 71B804462484CC0800D53506 /* ENALabel.swift */; };
		71B804492484D37300D53506 /* RiskLegendViewController.swift in Sources */ = {isa = PBXBuildFile; fileRef = 71B804482484D37300D53506 /* RiskLegendViewController.swift */; };
		71B8044D248525CD00D53506 /* RiskLegendViewController+DynamicTableViewModel.swift in Sources */ = {isa = PBXBuildFile; fileRef = 71B8044C248525CD00D53506 /* RiskLegendViewController+DynamicTableViewModel.swift */; };
		71B8044F248526B600D53506 /* DynamicTableViewSpaceCell.swift in Sources */ = {isa = PBXBuildFile; fileRef = 71B8044E248526B600D53506 /* DynamicTableViewSpaceCell.swift */; };
		71B804542485273C00D53506 /* RiskLegendDotBodyCell.swift in Sources */ = {isa = PBXBuildFile; fileRef = 71B804532485273C00D53506 /* RiskLegendDotBodyCell.swift */; };
		71C0BEDD2498DD07009A17A0 /* ENANavigationFooterView.swift in Sources */ = {isa = PBXBuildFile; fileRef = 71C0BEDC2498DD07009A17A0 /* ENANavigationFooterView.swift */; };
		71CAB9D2248AACAD00F516A5 /* PixelPerfectLayoutConstraint.swift in Sources */ = {isa = PBXBuildFile; fileRef = 71CAB9D1248AACAD00F516A5 /* PixelPerfectLayoutConstraint.swift */; };
		71CAB9D4248AB33500F516A5 /* DynamicTypeSymbolImageView.swift in Sources */ = {isa = PBXBuildFile; fileRef = 71CAB9D3248AB33500F516A5 /* DynamicTypeSymbolImageView.swift */; };
		71D3C19A2494EFAC00DBABA8 /* ENANavigationControllerWithFooter.swift in Sources */ = {isa = PBXBuildFile; fileRef = 71D3C1992494EFAC00DBABA8 /* ENANavigationControllerWithFooter.swift */; };
		71EF33D92497F3E8007B7E1B /* ENANavigationControllerWithFooterChild.swift in Sources */ = {isa = PBXBuildFile; fileRef = 71EF33D82497F3E8007B7E1B /* ENANavigationControllerWithFooterChild.swift */; };
		71EF33DB2497F419007B7E1B /* ENANavigationFooterItem.swift in Sources */ = {isa = PBXBuildFile; fileRef = 71EF33DA2497F419007B7E1B /* ENANavigationFooterItem.swift */; };
		71F2E57B2487AEFC00694F1A /* ena-colors.xcassets in Resources */ = {isa = PBXBuildFile; fileRef = 71F2E57A2487AEFC00694F1A /* ena-colors.xcassets */; };
		71F5418E248BEE08006DB793 /* privacy-policy.html in Resources */ = {isa = PBXBuildFile; fileRef = 71F5418A248BEDBE006DB793 /* privacy-policy.html */; };
		71F54191248BF677006DB793 /* HtmlTextView.swift in Sources */ = {isa = PBXBuildFile; fileRef = 71F54190248BF677006DB793 /* HtmlTextView.swift */; };
		71FD8862246EB27F00E804D0 /* ExposureDetectionViewController.swift in Sources */ = {isa = PBXBuildFile; fileRef = 71FD8861246EB27F00E804D0 /* ExposureDetectionViewController.swift */; };
		71FE1C69247A8FE100851FEB /* DynamicTableViewHeaderFooterView.swift in Sources */ = {isa = PBXBuildFile; fileRef = 71FE1C68247A8FE100851FEB /* DynamicTableViewHeaderFooterView.swift */; };
		71FE1C71247AA7B700851FEB /* DynamicTableViewHeaderImageView.swift in Sources */ = {isa = PBXBuildFile; fileRef = 71FE1C70247AA7B700851FEB /* DynamicTableViewHeaderImageView.swift */; };
		71FE1C7A247AC2B500851FEB /* ExposureSubmissionSuccessViewController.swift in Sources */ = {isa = PBXBuildFile; fileRef = 71FE1C73247AC2B500851FEB /* ExposureSubmissionSuccessViewController.swift */; };
		71FE1C7B247AC2B500851FEB /* ExposureSubmissionQRScannerViewController.swift in Sources */ = {isa = PBXBuildFile; fileRef = 71FE1C74247AC2B500851FEB /* ExposureSubmissionQRScannerViewController.swift */; };
		71FE1C7C247AC2B500851FEB /* ExposureSubmissionOverviewViewController.swift in Sources */ = {isa = PBXBuildFile; fileRef = 71FE1C75247AC2B500851FEB /* ExposureSubmissionOverviewViewController.swift */; };
		71FE1C7D247AC2B500851FEB /* ExposureSubmissionTanInputViewController.swift in Sources */ = {isa = PBXBuildFile; fileRef = 71FE1C76247AC2B500851FEB /* ExposureSubmissionTanInputViewController.swift */; };
		71FE1C7F247AC2B500851FEB /* ExposureSubmissionTestResultViewController.swift in Sources */ = {isa = PBXBuildFile; fileRef = 71FE1C78247AC2B500851FEB /* ExposureSubmissionTestResultViewController.swift */; };
		71FE1C80247AC2B500851FEB /* ExposureSubmissionNavigationController.swift in Sources */ = {isa = PBXBuildFile; fileRef = 71FE1C79247AC2B500851FEB /* ExposureSubmissionNavigationController.swift */; };
		71FE1C82247AC30300851FEB /* ENATanInput.swift in Sources */ = {isa = PBXBuildFile; fileRef = 71FE1C81247AC30300851FEB /* ENATanInput.swift */; };
		71FE1C86247AC33D00851FEB /* ExposureSubmissionTestResultHeaderView.swift in Sources */ = {isa = PBXBuildFile; fileRef = 71FE1C84247AC33D00851FEB /* ExposureSubmissionTestResultHeaderView.swift */; };
		71FE1C8C247AC79D00851FEB /* DynamicTableViewIconCell.swift in Sources */ = {isa = PBXBuildFile; fileRef = 71FE1C8A247AC79D00851FEB /* DynamicTableViewIconCell.swift */; };
		71FE1C8D247AC79D00851FEB /* DynamicTableViewIconCell.xib in Resources */ = {isa = PBXBuildFile; fileRef = 71FE1C8B247AC79D00851FEB /* DynamicTableViewIconCell.xib */; };
		85142501245DA0B3009D2791 /* UIViewController+Alert.swift in Sources */ = {isa = PBXBuildFile; fileRef = 85142500245DA0B3009D2791 /* UIViewController+Alert.swift */; };
		8539874F2467094E00D28B62 /* AppIcon.xcassets in Resources */ = {isa = PBXBuildFile; fileRef = 8539874E2467094E00D28B62 /* AppIcon.xcassets */; };
		853D987A24694A8700490DBA /* ENAButton.swift in Sources */ = {isa = PBXBuildFile; fileRef = 853D987924694A8700490DBA /* ENAButton.swift */; };
		853D98832469DC5000490DBA /* ExposureNotificationSetting.storyboard in Resources */ = {isa = PBXBuildFile; fileRef = 853D98822469DC5000490DBA /* ExposureNotificationSetting.storyboard */; };
		858F6F6E245A103C009FFD33 /* ExposureNotification.framework in Frameworks */ = {isa = PBXBuildFile; fileRef = 858F6F6D245A103C009FFD33 /* ExposureNotification.framework */; };
		8595BF5F246032D90056EA27 /* ENASwitch.swift in Sources */ = {isa = PBXBuildFile; fileRef = 8595BF5E246032D90056EA27 /* ENASwitch.swift */; };
		859DD512248549790073D59F /* MockDiagnosisKeysRetrieval.swift in Sources */ = {isa = PBXBuildFile; fileRef = 859DD511248549790073D59F /* MockDiagnosisKeysRetrieval.swift */; };
		85D7593F2457048F008175F0 /* AppDelegate.swift in Sources */ = {isa = PBXBuildFile; fileRef = 85D7593E2457048F008175F0 /* AppDelegate.swift */; };
		85D759412457048F008175F0 /* SceneDelegate.swift in Sources */ = {isa = PBXBuildFile; fileRef = 85D759402457048F008175F0 /* SceneDelegate.swift */; };
		85D7594B24570491008175F0 /* Assets.xcassets in Resources */ = {isa = PBXBuildFile; fileRef = 85D7594A24570491008175F0 /* Assets.xcassets */; };
		85D7594E24570491008175F0 /* LaunchScreen.storyboard in Resources */ = {isa = PBXBuildFile; fileRef = 85D7594C24570491008175F0 /* LaunchScreen.storyboard */; };
		85D7596424570491008175F0 /* ENAUITests.swift in Sources */ = {isa = PBXBuildFile; fileRef = 85D7596324570491008175F0 /* ENAUITests.swift */; };
		85E33444247EB357006E74EC /* CircularProgressView.swift in Sources */ = {isa = PBXBuildFile; fileRef = 85E33443247EB357006E74EC /* CircularProgressView.swift */; };
		A124E64A249BF4EF00E95F72 /* ExposureDetectionExecutorTests.swift in Sources */ = {isa = PBXBuildFile; fileRef = A124E648249BF4EB00E95F72 /* ExposureDetectionExecutorTests.swift */; };
		A124E64C249C4C9000E95F72 /* SAPDownloadedPackagesStore+Helpers.swift in Sources */ = {isa = PBXBuildFile; fileRef = A124E64B249C4C9000E95F72 /* SAPDownloadedPackagesStore+Helpers.swift */; };
		A128F04E2489ABEE00EC7F6C /* RiskCalculationTests.swift in Sources */ = {isa = PBXBuildFile; fileRef = A128F04C2489ABE700EC7F6C /* RiskCalculationTests.swift */; };
		A128F059248B459F00EC7F6C /* PublicKeyStore.swift in Sources */ = {isa = PBXBuildFile; fileRef = A128F058248B459F00EC7F6C /* PublicKeyStore.swift */; };
		A14BDEC024A1AD660063E4EC /* MockExposureDetector.swift in Sources */ = {isa = PBXBuildFile; fileRef = A14BDEBF24A1AD660063E4EC /* MockExposureDetector.swift */; };
		A1654EFF24B41FF600C0E115 /* DynamicCellTests.swift in Sources */ = {isa = PBXBuildFile; fileRef = A1654EFD24B41FEF00C0E115 /* DynamicCellTests.swift */; };
		A1654F0224B43E8500C0E115 /* DynamicTableViewTextViewCellTests.swift in Sources */ = {isa = PBXBuildFile; fileRef = A1654F0024B43E7F00C0E115 /* DynamicTableViewTextViewCellTests.swift */; };
		A16714AF248CA1B70031B111 /* Bundle+ReadPlist.swift in Sources */ = {isa = PBXBuildFile; fileRef = A16714AE248CA1B70031B111 /* Bundle+ReadPlist.swift */; };
		A16714BB248D18D20031B111 /* SummaryMetadata.swift in Sources */ = {isa = PBXBuildFile; fileRef = A16714BA248D18D20031B111 /* SummaryMetadata.swift */; };
		A173665324844F41006BE209 /* SQLiteKeyValueStoreTests.swift in Sources */ = {isa = PBXBuildFile; fileRef = A173665124844F29006BE209 /* SQLiteKeyValueStoreTests.swift */; };
		A17366552484978A006BE209 /* OnboardingInfoViewControllerUtils.swift in Sources */ = {isa = PBXBuildFile; fileRef = A17366542484978A006BE209 /* OnboardingInfoViewControllerUtils.swift */; };
		A17DA5E32486D8EF006F310F /* RiskLevelTests.swift in Sources */ = {isa = PBXBuildFile; fileRef = A17DA5E12486D8E7006F310F /* RiskLevelTests.swift */; };
		A1877CAB248F2532006FEFC0 /* SAPDownloadedPackageTests.swift in Sources */ = {isa = PBXBuildFile; fileRef = A1877CA9248F247D006FEFC0 /* SAPDownloadedPackageTests.swift */; };
		A189E45F248C325E001D0996 /* de-config in Resources */ = {isa = PBXBuildFile; fileRef = A189E45E248C325E001D0996 /* de-config */; };
		A189E461248C35BF001D0996 /* PublicKeys.plist in Resources */ = {isa = PBXBuildFile; fileRef = A189E460248C35BF001D0996 /* PublicKeys.plist */; };
		A1BABD0924A57B88000ED515 /* TemporaryExposureKeyMock.swift in Sources */ = {isa = PBXBuildFile; fileRef = A1BABD0824A57B88000ED515 /* TemporaryExposureKeyMock.swift */; };
		A1BABD0E24A57CFC000ED515 /* ENTemporaryExposureKey+ProcessingTests.swift in Sources */ = {isa = PBXBuildFile; fileRef = A1BABD0C24A57BAC000ED515 /* ENTemporaryExposureKey+ProcessingTests.swift */; };
		A1BABD1024A57D03000ED515 /* ENTemporaryExposureKey+Processing.swift in Sources */ = {isa = PBXBuildFile; fileRef = A1BABD0A24A57BA0000ED515 /* ENTemporaryExposureKey+Processing.swift */; };
		A1C683FA24AEC57400B90D12 /* DynamicTableViewTextViewCell.swift in Sources */ = {isa = PBXBuildFile; fileRef = A1C683F924AEC57400B90D12 /* DynamicTableViewTextViewCell.swift */; };
		A1C683FC24AEC9EE00B90D12 /* DynamicTableViewTextCell.swift in Sources */ = {isa = PBXBuildFile; fileRef = A1C683FB24AEC9EE00B90D12 /* DynamicTableViewTextCell.swift */; };
		A1E41941249410AF0016E52A /* SAPDownloadedPackage+Helpers.swift in Sources */ = {isa = PBXBuildFile; fileRef = A1E41940249410AF0016E52A /* SAPDownloadedPackage+Helpers.swift */; };
		A1E419462495479D0016E52A /* HTTPClient+MockNetworkStack.swift in Sources */ = {isa = PBXBuildFile; fileRef = A1E419442495476C0016E52A /* HTTPClient+MockNetworkStack.swift */; };
		A1E41949249548770016E52A /* HTTPClient+SubmitTests.swift in Sources */ = {isa = PBXBuildFile; fileRef = A1E41947249548260016E52A /* HTTPClient+SubmitTests.swift */; };
		A1E4194C2495A3A10016E52A /* HTTPClient+AppConfigTests.swift in Sources */ = {isa = PBXBuildFile; fileRef = A1E4194A2495A3940016E52A /* HTTPClient+AppConfigTests.swift */; };
		A1E4194F2495A5AF0016E52A /* HTTPClient+ExposureConfigTests.swift in Sources */ = {isa = PBXBuildFile; fileRef = A1E4194D2495A5800016E52A /* HTTPClient+ExposureConfigTests.swift */; };
		A1E419522495A6F20016E52A /* HTTPClient+TANForExposureSubmitTests.swift in Sources */ = {isa = PBXBuildFile; fileRef = A1E419502495A6EA0016E52A /* HTTPClient+TANForExposureSubmitTests.swift */; };
		A1E419552495A8060016E52A /* HTTPClient+GetTestResultTests.swift in Sources */ = {isa = PBXBuildFile; fileRef = A1E419532495A7850016E52A /* HTTPClient+GetTestResultTests.swift */; };
		A1E419582495A8F90016E52A /* HTTPClient+RegistrationTokenTests.swift in Sources */ = {isa = PBXBuildFile; fileRef = A1E419562495A8F50016E52A /* HTTPClient+RegistrationTokenTests.swift */; };
		A1E4195D249818060016E52A /* RiskTests.swift in Sources */ = {isa = PBXBuildFile; fileRef = A1E4195B249818020016E52A /* RiskTests.swift */; };
		A1E419602498243E0016E52A /* String+TodayTests.swift in Sources */ = {isa = PBXBuildFile; fileRef = A1E4195E249824340016E52A /* String+TodayTests.swift */; };
		A328424D248B91E0006B1F09 /* HomeTestResultLoadingCell.xib in Resources */ = {isa = PBXBuildFile; fileRef = A328424B248B91E0006B1F09 /* HomeTestResultLoadingCell.xib */; };
		A328424E248B91E0006B1F09 /* HomeTestResultLoadingCell.swift in Sources */ = {isa = PBXBuildFile; fileRef = A328424C248B91E0006B1F09 /* HomeTestResultLoadingCell.swift */; };
		A3284250248B9269006B1F09 /* HomeTestResultLoadingCellConfigurator.swift in Sources */ = {isa = PBXBuildFile; fileRef = A328424F248B9269006B1F09 /* HomeTestResultLoadingCellConfigurator.swift */; };
		A3284255248E493B006B1F09 /* ExposureSubmissionOverviewViewControllerTests.swift in Sources */ = {isa = PBXBuildFile; fileRef = A3284254248E493B006B1F09 /* ExposureSubmissionOverviewViewControllerTests.swift */; };
		A3284259248E7672006B1F09 /* MockExposureSubmissionQRScannerViewController.swift in Sources */ = {isa = PBXBuildFile; fileRef = A3284258248E7672006B1F09 /* MockExposureSubmissionQRScannerViewController.swift */; };
		A328425D248E82BC006B1F09 /* ExposureSubmissionTestResultViewControllerTests.swift in Sources */ = {isa = PBXBuildFile; fileRef = A328425B248E82B5006B1F09 /* ExposureSubmissionTestResultViewControllerTests.swift */; };
		A328425F248E943D006B1F09 /* ExposureSubmissionTanInputViewControllerTests.swift in Sources */ = {isa = PBXBuildFile; fileRef = A328425E248E943D006B1F09 /* ExposureSubmissionTanInputViewControllerTests.swift */; };
		A32842612490E2AC006B1F09 /* ExposureSubmissionWarnOthersViewControllerTests.swift in Sources */ = {isa = PBXBuildFile; fileRef = A32842602490E2AC006B1F09 /* ExposureSubmissionWarnOthersViewControllerTests.swift */; };
		A328426324910552006B1F09 /* ExposureSubmissionSuccessViewControllerTests.swift in Sources */ = {isa = PBXBuildFile; fileRef = A328426224910552006B1F09 /* ExposureSubmissionSuccessViewControllerTests.swift */; };
		A32842652491136E006B1F09 /* ExposureSubmissionUITests.swift in Sources */ = {isa = PBXBuildFile; fileRef = A32842642491136E006B1F09 /* ExposureSubmissionUITests.swift */; };
		A32842672492359E006B1F09 /* MockExposureSubmissionNavigationControllerChild.swift in Sources */ = {isa = PBXBuildFile; fileRef = A32842662492359E006B1F09 /* MockExposureSubmissionNavigationControllerChild.swift */; };
		A32CA72F24B6F2E300B1A994 /* HomeRiskCellConfiguratorTests.swift in Sources */ = {isa = PBXBuildFile; fileRef = A32CA72E24B6F2E300B1A994 /* HomeRiskCellConfiguratorTests.swift */; };
		A3483B0B24C5EFA40037855F /* MockExposureDetectionViewControllerDelegate.swift in Sources */ = {isa = PBXBuildFile; fileRef = A3483B0A24C5EFA40037855F /* MockExposureDetectionViewControllerDelegate.swift */; };
		A36D07B92486D61C00E46F96 /* HomeCardCellButtonDelegate.swift in Sources */ = {isa = PBXBuildFile; fileRef = A36D07B82486D61C00E46F96 /* HomeCardCellButtonDelegate.swift */; };
		A36FACC424C5EA1500DED947 /* ExposureDetectionViewControllerTests.swift in Sources */ = {isa = PBXBuildFile; fileRef = A36FACC324C5EA1500DED947 /* ExposureDetectionViewControllerTests.swift */; };
		A372DA3B24BDA075003248BB /* ExposureSubmissionCoordinating.swift in Sources */ = {isa = PBXBuildFile; fileRef = A372DA3A24BDA075003248BB /* ExposureSubmissionCoordinating.swift */; };
		A372DA3F24BEF773003248BB /* ExposureSubmissionCoordinatorTests.swift in Sources */ = {isa = PBXBuildFile; fileRef = A372DA3E24BEF773003248BB /* ExposureSubmissionCoordinatorTests.swift */; };
		A372DA4124BF33F9003248BB /* MockExposureSubmissionCoordinatorDelegate.swift in Sources */ = {isa = PBXBuildFile; fileRef = A372DA4024BF33F9003248BB /* MockExposureSubmissionCoordinatorDelegate.swift */; };
		A372DA4224BF3E29003248BB /* MockExposureSubmissionCoordinator.swift in Sources */ = {isa = PBXBuildFile; fileRef = A372DA3C24BE01D9003248BB /* MockExposureSubmissionCoordinator.swift */; };
		A3C4F96024812CD20047F23E /* ExposureSubmissionWarnOthersViewController.swift in Sources */ = {isa = PBXBuildFile; fileRef = A3C4F95F24812CD20047F23E /* ExposureSubmissionWarnOthersViewController.swift */; };
		A3E5E71E247E6F7A00237116 /* SpinnerInjectable.swift in Sources */ = {isa = PBXBuildFile; fileRef = A3E5E71D247E6F7A00237116 /* SpinnerInjectable.swift */; };
		A3E851B224ADD09900402485 /* CountdownTimer.swift in Sources */ = {isa = PBXBuildFile; fileRef = A3E851B124ADD09900402485 /* CountdownTimer.swift */; };
		A3E851B524ADDAC000402485 /* CountdownTimerTests.swift in Sources */ = {isa = PBXBuildFile; fileRef = A3E851B424ADDAC000402485 /* CountdownTimerTests.swift */; };
		A3EE6E5A249BB7AF00C64B61 /* ExposureSubmissionServiceFactory.swift in Sources */ = {isa = PBXBuildFile; fileRef = A3EE6E59249BB7AF00C64B61 /* ExposureSubmissionServiceFactory.swift */; };
		A3EE6E5C249BB97500C64B61 /* UITestingParameters.swift in Sources */ = {isa = PBXBuildFile; fileRef = A3EE6E5B249BB97500C64B61 /* UITestingParameters.swift */; };
		A3EE6E5D249BB9B900C64B61 /* UITestingParameters.swift in Sources */ = {isa = PBXBuildFile; fileRef = A3EE6E5B249BB97500C64B61 /* UITestingParameters.swift */; };
		A3EE6E61249BC57F00C64B61 /* MockExposureSubmissionService.swift in Sources */ = {isa = PBXBuildFile; fileRef = A3284256248E7431006B1F09 /* MockExposureSubmissionService.swift */; };
		A3FF84EC247BFAF00053E947 /* Hasher.swift in Sources */ = {isa = PBXBuildFile; fileRef = A3FF84EB247BFAF00053E947 /* Hasher.swift */; };
		B10F9B8B249961BC00C418F4 /* DynamicTypeLabelTests.swift in Sources */ = {isa = PBXBuildFile; fileRef = B10F9B89249961B500C418F4 /* DynamicTypeLabelTests.swift */; };
		B10F9B8C249961CE00C418F4 /* UIFont+DynamicTypeTests.swift in Sources */ = {isa = PBXBuildFile; fileRef = B163D11424993F64001A322C /* UIFont+DynamicTypeTests.swift */; };
		B10FD5ED246EAADC00E9D7F2 /* AppInformationDetailViewController.swift in Sources */ = {isa = PBXBuildFile; fileRef = 71CC3E9E246D6B6800217F2C /* AppInformationDetailViewController.swift */; };
		B10FD5F1246EAB1000E9D7F2 /* AppInformationViewController+DynamicTableViewModel.swift in Sources */ = {isa = PBXBuildFile; fileRef = 71CC3E9C246D5D8000217F2C /* AppInformationViewController+DynamicTableViewModel.swift */; };
		B10FD5F4246EAC1700E9D7F2 /* AppleFilesWriter.swift in Sources */ = {isa = PBXBuildFile; fileRef = B10FD5F3246EAC1700E9D7F2 /* AppleFilesWriter.swift */; };
		B111EE2C2465D9F7001AEBB4 /* String+Localization.swift in Sources */ = {isa = PBXBuildFile; fileRef = B111EE2B2465D9F7001AEBB4 /* String+Localization.swift */; };
		B112545A246F2C6500AB5036 /* ENTemporaryExposureKey+Convert.swift in Sources */ = {isa = PBXBuildFile; fileRef = B1125459246F2C6500AB5036 /* ENTemporaryExposureKey+Convert.swift */; };
		B11655932491437600316087 /* RiskProvidingConfigurationTests.swift in Sources */ = {isa = PBXBuildFile; fileRef = B11655922491437600316087 /* RiskProvidingConfigurationTests.swift */; };
		B1175213248A83AB00C3325C /* Risk.swift in Sources */ = {isa = PBXBuildFile; fileRef = B1175212248A83AB00C3325C /* Risk.swift */; };
		B1175216248A9F9600C3325C /* ConvertingKeysTests.swift in Sources */ = {isa = PBXBuildFile; fileRef = B1175215248A9F9600C3325C /* ConvertingKeysTests.swift */; };
		B1175218248ACFBC00C3325C /* SAP_RiskScoreClass+LowAndHigh.swift in Sources */ = {isa = PBXBuildFile; fileRef = B1175217248ACFBC00C3325C /* SAP_RiskScoreClass+LowAndHigh.swift */; };
		B117521A248ACFFC00C3325C /* SAP_RiskScoreClass+LowAndHighTests.swift in Sources */ = {isa = PBXBuildFile; fileRef = B1175219248ACFFC00C3325C /* SAP_RiskScoreClass+LowAndHighTests.swift */; };
		B117909824914D77007FF821 /* StoreTests.swift in Sources */ = {isa = PBXBuildFile; fileRef = 01D3ECFF2490230400551E65 /* StoreTests.swift */; };
		B11E619B246EE4B0004A056A /* DynamicTypeLabel.swift in Sources */ = {isa = PBXBuildFile; fileRef = 71CC3EA0246D6BBF00217F2C /* DynamicTypeLabel.swift */; };
		B11E619C246EE4E9004A056A /* UIFont+DynamicType.swift in Sources */ = {isa = PBXBuildFile; fileRef = 71CC3EA2246D6C4000217F2C /* UIFont+DynamicType.swift */; };
		B120C7C924AFE7B800F68FF1 /* ActiveTracingTests.swift in Sources */ = {isa = PBXBuildFile; fileRef = B120C7C824AFE7B800F68FF1 /* ActiveTracingTests.swift */; };
		B120C7CA24AFF12D00F68FF1 /* ActiveTracing.swift in Sources */ = {isa = PBXBuildFile; fileRef = B120C7C524AFDAB900F68FF1 /* ActiveTracing.swift */; };
		B1218920248AD79900496210 /* ClientMock.swift in Sources */ = {isa = PBXBuildFile; fileRef = CD678F6C246C43EE00B6A0F8 /* ClientMock.swift */; };
		B1221BE02492ECE800E6C4E4 /* CFDictionary+KeychainQuery.swift in Sources */ = {isa = PBXBuildFile; fileRef = B1221BDF2492ECE800E6C4E4 /* CFDictionary+KeychainQuery.swift */; };
		B1221BE22492ED0F00E6C4E4 /* CFDictionary+KeychainQueryTests.swift in Sources */ = {isa = PBXBuildFile; fileRef = B1221BE12492ED0F00E6C4E4 /* CFDictionary+KeychainQueryTests.swift */; };
		B143DBDF2477F292000A29E8 /* ExposureNotificationSettingViewController.swift in Sources */ = {isa = PBXBuildFile; fileRef = 853D98842469DC8100490DBA /* ExposureNotificationSettingViewController.swift */; };
		B14D0CD9246E946E00D5BEBC /* ExposureDetection.swift in Sources */ = {isa = PBXBuildFile; fileRef = B1A9E70D246D73180024CC12 /* ExposureDetection.swift */; };
		B14D0CDB246E968C00D5BEBC /* String+Today.swift in Sources */ = {isa = PBXBuildFile; fileRef = B14D0CDA246E968C00D5BEBC /* String+Today.swift */; };
		B14D0CDD246E972400D5BEBC /* ExposureDetectionDelegate.swift in Sources */ = {isa = PBXBuildFile; fileRef = B14D0CDC246E972400D5BEBC /* ExposureDetectionDelegate.swift */; };
		B14D0CDF246E976400D5BEBC /* ExposureDetectionTransaction+DidEndPrematurelyReason.swift in Sources */ = {isa = PBXBuildFile; fileRef = B14D0CDE246E976400D5BEBC /* ExposureDetectionTransaction+DidEndPrematurelyReason.swift */; };
		B153096A24706F1000A4A1BD /* URLSession+Default.swift in Sources */ = {isa = PBXBuildFile; fileRef = B153096924706F1000A4A1BD /* URLSession+Default.swift */; };
		B153096C24706F2400A4A1BD /* URLSessionConfiguration+Default.swift in Sources */ = {isa = PBXBuildFile; fileRef = B153096B24706F2400A4A1BD /* URLSessionConfiguration+Default.swift */; };
		B15382E5248273F30010F007 /* MockTestStore.swift in Sources */ = {isa = PBXBuildFile; fileRef = B15382E3248273DC0010F007 /* MockTestStore.swift */; };
		B15382E7248290BB0010F007 /* AppleFilesWriterTests.swift in Sources */ = {isa = PBXBuildFile; fileRef = B15382E6248290BB0010F007 /* AppleFilesWriterTests.swift */; };
		B15382FE248424F00010F007 /* ExposureDetectionTests.swift in Sources */ = {isa = PBXBuildFile; fileRef = B15382FD248424F00010F007 /* ExposureDetectionTests.swift */; };
		B16177E824802F9B006E435A /* DownloadedPackagesSQLLiteStoreTests.swift in Sources */ = {isa = PBXBuildFile; fileRef = B16177E724802F9B006E435A /* DownloadedPackagesSQLLiteStoreTests.swift */; };
		B161782524804AC3006E435A /* DownloadedPackagesSQLLiteStore.swift in Sources */ = {isa = PBXBuildFile; fileRef = B161782424804AC3006E435A /* DownloadedPackagesSQLLiteStore.swift */; };
		B161782D248062CE006E435A /* DeltaCalculationResultTests.swift in Sources */ = {isa = PBXBuildFile; fileRef = B161782C248062CE006E435A /* DeltaCalculationResultTests.swift */; };
		B161782E2480658F006E435A /* DeltaCalculationResult.swift in Sources */ = {isa = PBXBuildFile; fileRef = B161782924805784006E435A /* DeltaCalculationResult.swift */; };
		B163D1102499068D001A322C /* SettingsViewModelTests.swift in Sources */ = {isa = PBXBuildFile; fileRef = B163D10F2499068D001A322C /* SettingsViewModelTests.swift */; };
		B1741B492462C207006275D9 /* Client.swift in Sources */ = {isa = PBXBuildFile; fileRef = B1741B482462C207006275D9 /* Client.swift */; };
		B1741B4B2462C21C006275D9 /* DMQRCodeScanViewController.swift in Sources */ = {isa = PBXBuildFile; fileRef = B1741B402461A511006275D9 /* DMQRCodeScanViewController.swift */; };
		B1741B4C2462C21F006275D9 /* DMDeveloperMenu.swift in Sources */ = {isa = PBXBuildFile; fileRef = B1741B432461C257006275D9 /* DMDeveloperMenu.swift */; };
		B1741B4D2462C21F006275D9 /* DMQRCodeViewController.swift in Sources */ = {isa = PBXBuildFile; fileRef = B1741B3D24619179006275D9 /* DMQRCodeViewController.swift */; };
		B1741B4E2462C21F006275D9 /* DMViewController.swift in Sources */ = {isa = PBXBuildFile; fileRef = B1569DDE245D70990079FCD7 /* DMViewController.swift */; };
		B1741B582462EBDB006275D9 /* HomeViewController.swift in Sources */ = {isa = PBXBuildFile; fileRef = 51CE1B2E245F5CFC002CF42A /* HomeViewController.swift */; };
		B17A44A22464906A00CB195E /* KeyTests.swift in Sources */ = {isa = PBXBuildFile; fileRef = B17A44A12464906A00CB195E /* KeyTests.swift */; };
		B17F2D48248CEB4C00CAA38F /* DetectionMode.swift in Sources */ = {isa = PBXBuildFile; fileRef = B18E852E248C29D400CF4FB8 /* DetectionMode.swift */; };
		B184A380248FFCBE007180F6 /* SecureStore.swift in Sources */ = {isa = PBXBuildFile; fileRef = B184A37F248FFCBE007180F6 /* SecureStore.swift */; };
		B184A383248FFCE2007180F6 /* CodableExposureDetectionSummary.swift in Sources */ = {isa = PBXBuildFile; fileRef = B184A382248FFCE2007180F6 /* CodableExposureDetectionSummary.swift */; };
		B18C411D246DB30000B8D8CB /* URL+Helper.swift in Sources */ = {isa = PBXBuildFile; fileRef = B18C411C246DB30000B8D8CB /* URL+Helper.swift */; };
		B19FD7112491A07000A9D56A /* String+SemanticVersion.swift in Sources */ = {isa = PBXBuildFile; fileRef = B19FD7102491A07000A9D56A /* String+SemanticVersion.swift */; };
		B19FD7132491A08500A9D56A /* SAP_SemanticVersion+Compare.swift in Sources */ = {isa = PBXBuildFile; fileRef = B19FD7122491A08500A9D56A /* SAP_SemanticVersion+Compare.swift */; };
		B19FD7152491A4A300A9D56A /* SAP_SemanticVersionTests.swift in Sources */ = {isa = PBXBuildFile; fileRef = B19FD7142491A4A300A9D56A /* SAP_SemanticVersionTests.swift */; };
		B1A76E9F24714AC700EA5208 /* HTTPClient+Configuration.swift in Sources */ = {isa = PBXBuildFile; fileRef = B1A76E9E24714AC700EA5208 /* HTTPClient+Configuration.swift */; };
		B1A89F3824819C2B00DA1CEC /* HomeInteractor.swift in Sources */ = {isa = PBXBuildFile; fileRef = 5111E7622460BB1500ED6498 /* HomeInteractor.swift */; };
		B1A89F3924819CC200DA1CEC /* ExposureStateUpdating.swift in Sources */ = {isa = PBXBuildFile; fileRef = B18CADAD24782FA4006F53F0 /* ExposureStateUpdating.swift */; };
		B1A89F3A24819CD300DA1CEC /* HomeRiskImageItemViewConfigurator.swift in Sources */ = {isa = PBXBuildFile; fileRef = 514EE99F246D4DF800DE4884 /* HomeRiskImageItemViewConfigurator.swift */; };
		B1A89F3B24819CE800DA1CEC /* LabelTableViewCell.swift in Sources */ = {isa = PBXBuildFile; fileRef = CDD87C5C247559E3007CE6CA /* LabelTableViewCell.swift */; };
		B1B381432472EF8B0056BEEE /* HTTPClient+Configuration.swift in Sources */ = {isa = PBXBuildFile; fileRef = B12995E8246C344100854AD0 /* HTTPClient+Configuration.swift */; };
		B1B5A76024924B3D0029D5D7 /* FMDB in Frameworks */ = {isa = PBXBuildFile; productRef = B1B5A75F24924B3D0029D5D7 /* FMDB */; };
		B1B9CF1F246ED2E8008F04F5 /* Sap_FilebucketTests.swift in Sources */ = {isa = PBXBuildFile; fileRef = B1B9CF1E246ED2E8008F04F5 /* Sap_FilebucketTests.swift */; };
		B1BD9E7E24898A2300BD3930 /* ExposureDetectionViewController+DynamicTableViewModel.swift in Sources */ = {isa = PBXBuildFile; fileRef = 714CD8662472885900F56450 /* ExposureDetectionViewController+DynamicTableViewModel.swift */; };
		B1BFE27224BDE1D500C1181D /* HomeViewController+HowRiskDetectionWorks.swift in Sources */ = {isa = PBXBuildFile; fileRef = B1BFE27124BDE1D500C1181D /* HomeViewController+HowRiskDetectionWorks.swift */; };
		B1C6ECFF247F089E0066138F /* RiskImageItemView.swift in Sources */ = {isa = PBXBuildFile; fileRef = 51B5B415246DF13D00DC5D3E /* RiskImageItemView.swift */; };
		B1C6ED00247F23730066138F /* NotificationName.swift in Sources */ = {isa = PBXBuildFile; fileRef = 51D420D324586DCA00AD70CA /* NotificationName.swift */; };
		B1C7EE4424938E9E00F1F284 /* ExposureDetection_DidEndPrematurelyReason+ErrorHandling.swift in Sources */ = {isa = PBXBuildFile; fileRef = B1C7EE4324938E9E00F1F284 /* ExposureDetection_DidEndPrematurelyReason+ErrorHandling.swift */; };
		B1C7EE4624938EB700F1F284 /* ExposureDetection_DidEndPrematurelyReason+ErrorHandlingTests.swift in Sources */ = {isa = PBXBuildFile; fileRef = B1C7EE4524938EB700F1F284 /* ExposureDetection_DidEndPrematurelyReason+ErrorHandlingTests.swift */; };
		B1C7EE482493D97000F1F284 /* RiskProvidingConfigurationManualTriggerTests.swift in Sources */ = {isa = PBXBuildFile; fileRef = B1C7EE472493D97000F1F284 /* RiskProvidingConfigurationManualTriggerTests.swift */; };
		B1C7EEAE24941A3B00F1F284 /* ManualExposureDetectionState.swift in Sources */ = {isa = PBXBuildFile; fileRef = B1C7EEAD24941A3B00F1F284 /* ManualExposureDetectionState.swift */; };
		B1C7EEB024941A6B00F1F284 /* RiskConsumer.swift in Sources */ = {isa = PBXBuildFile; fileRef = B1C7EEAF24941A6B00F1F284 /* RiskConsumer.swift */; };
		B1CD333C24865A7D00B06E9B /* TracingStatusHistory.swift in Sources */ = {isa = PBXBuildFile; fileRef = B1CD333B24865A7D00B06E9B /* TracingStatusHistory.swift */; };
		B1CD333E24865E0000B06E9B /* TracingStatusHistoryTests.swift in Sources */ = {isa = PBXBuildFile; fileRef = B1CD333D24865E0000B06E9B /* TracingStatusHistoryTests.swift */; };
		B1CD33412486AA7100B06E9B /* CoronaWarnURLSessionDelegate.swift in Sources */ = {isa = PBXBuildFile; fileRef = B1CD33402486AA7100B06E9B /* CoronaWarnURLSessionDelegate.swift */; };
		B1D431C8246C69F300E728AD /* HTTPClient+ConfigurationTests.swift in Sources */ = {isa = PBXBuildFile; fileRef = B1D431C7246C69F300E728AD /* HTTPClient+ConfigurationTests.swift */; };
		B1D431CB246C84A400E728AD /* DownloadedPackagesStore.swift in Sources */ = {isa = PBXBuildFile; fileRef = B1D431CA246C84A400E728AD /* DownloadedPackagesStore.swift */; };
		B1D6B002247DA0320079DDD3 /* ExposureDetectionViewControllerDelegate.swift in Sources */ = {isa = PBXBuildFile; fileRef = B1D6B001247DA0320079DDD3 /* ExposureDetectionViewControllerDelegate.swift */; };
		B1D6B004247DA4920079DDD3 /* UIApplication+CoronaWarn.swift in Sources */ = {isa = PBXBuildFile; fileRef = B1D6B003247DA4920079DDD3 /* UIApplication+CoronaWarn.swift */; };
		B1D7D68E24766D2100E4DA5D /* submission_payload.pb.swift in Sources */ = {isa = PBXBuildFile; fileRef = B1D7D68624766D2100E4DA5D /* submission_payload.pb.swift */; };
		B1D7D69224766D2100E4DA5D /* apple_export.pb.swift in Sources */ = {isa = PBXBuildFile; fileRef = B1D7D68A24766D2100E4DA5D /* apple_export.pb.swift */; };
		B1DDDABC247137B000A07175 /* HTTPClientConfigurationEndpointTests.swift in Sources */ = {isa = PBXBuildFile; fileRef = B1DDDABB247137B000A07175 /* HTTPClientConfigurationEndpointTests.swift */; };
		B1DDDABE24713BAD00A07175 /* SAPDownloadedPackage.swift in Sources */ = {isa = PBXBuildFile; fileRef = B1A9E710246D782F0024CC12 /* SAPDownloadedPackage.swift */; };
		B1E8C99D2479D4E7006DC678 /* DMSubmissionStateViewController.swift in Sources */ = {isa = PBXBuildFile; fileRef = B1E8C99C2479D4E7006DC678 /* DMSubmissionStateViewController.swift */; };
		B1EAEC8B24711884003BE9A2 /* URLSession+Convenience.swift in Sources */ = {isa = PBXBuildFile; fileRef = B1EAEC8A24711884003BE9A2 /* URLSession+Convenience.swift */; };
		B1EAEC8F247118D1003BE9A2 /* URLSession+ConvenienceTests.swift in Sources */ = {isa = PBXBuildFile; fileRef = B1EAEC8D247118CB003BE9A2 /* URLSession+ConvenienceTests.swift */; };
		B1EDFD88248E741B00E7EAFF /* SwiftProtobuf in Frameworks */ = {isa = PBXBuildFile; productRef = B10FB02F246036F3004CA11E /* SwiftProtobuf */; };
		B1EDFD89248E741B00E7EAFF /* ZIPFoundation in Frameworks */ = {isa = PBXBuildFile; productRef = B1E8C9A4247AB869006DC678 /* ZIPFoundation */; };
		B1EDFD8A248E741B00E7EAFF /* Connectivity in Frameworks */ = {isa = PBXBuildFile; productRef = 3DD767482483D6B5002DD2B3 /* Connectivity */; };
		B1EDFD8D248E74D000E7EAFF /* URL+StaticString.swift in Sources */ = {isa = PBXBuildFile; fileRef = B1EDFD8C248E74D000E7EAFF /* URL+StaticString.swift */; };
		B1F82DF224718C7300E2E56A /* DMConfigurationViewController.swift in Sources */ = {isa = PBXBuildFile; fileRef = B1F82DF124718C7300E2E56A /* DMConfigurationViewController.swift */; };
		B1F8AE482479B4C30093A588 /* api-response-day-2020-05-16 in Resources */ = {isa = PBXBuildFile; fileRef = B1F8AE472479B4C30093A588 /* api-response-day-2020-05-16 */; };
		B1FE13EB24891CFA00D012E5 /* RiskProvider.swift in Sources */ = {isa = PBXBuildFile; fileRef = B1FE13DE248821E000D012E5 /* RiskProvider.swift */; };
		B1FE13EC24891CFE00D012E5 /* RiskProviding.swift in Sources */ = {isa = PBXBuildFile; fileRef = B1FE13DC248821CB00D012E5 /* RiskProviding.swift */; };
		B1FE13ED24891D0400D012E5 /* RiskProviderTests.swift in Sources */ = {isa = PBXBuildFile; fileRef = B1FE13E1248824E900D012E5 /* RiskProviderTests.swift */; };
		B1FE13EF24891D0C00D012E5 /* RiskProvidingConfiguration.swift in Sources */ = {isa = PBXBuildFile; fileRef = B1FE13E52488255900D012E5 /* RiskProvidingConfiguration.swift */; };
		B1FE13F024891D1500D012E5 /* RiskCalculation.swift in Sources */ = {isa = PBXBuildFile; fileRef = B1FE13D72487DEED00D012E5 /* RiskCalculation.swift */; };
		B1FE13FB24896E6700D012E5 /* AppConfigurationProviding.swift in Sources */ = {isa = PBXBuildFile; fileRef = B1FE13FA24896E6700D012E5 /* AppConfigurationProviding.swift */; };
		B1FE13FE24896EF700D012E5 /* CachedAppConfigurationTests.swift in Sources */ = {isa = PBXBuildFile; fileRef = B1FE13FD24896EF700D012E5 /* CachedAppConfigurationTests.swift */; };
		B1FE13FF2489708200D012E5 /* CachedAppConfiguration.swift in Sources */ = {isa = PBXBuildFile; fileRef = B1FE13F824896DDB00D012E5 /* CachedAppConfiguration.swift */; };
		CD2EC329247D82EE00C6B3F9 /* NotificationSettingsViewController.swift in Sources */ = {isa = PBXBuildFile; fileRef = CD2EC328247D82EE00C6B3F9 /* NotificationSettingsViewController.swift */; };
		CD678F6F246C43FC00B6A0F8 /* MockURLSession.swift in Sources */ = {isa = PBXBuildFile; fileRef = CD678F6E246C43FC00B6A0F8 /* MockURLSession.swift */; };
		CD8638532477EBD400A5A07C /* SettingsViewModel.swift in Sources */ = {isa = PBXBuildFile; fileRef = CD8638522477EBD400A5A07C /* SettingsViewModel.swift */; };
		CD99A3A9245C272400BF12AF /* ExposureSubmissionService.swift in Sources */ = {isa = PBXBuildFile; fileRef = CD99A3A8245C272400BF12AF /* ExposureSubmissionService.swift */; };
		CD99A3C7246155C300BF12AF /* Logger.swift in Sources */ = {isa = PBXBuildFile; fileRef = CD99A3C6246155C300BF12AF /* Logger.swift */; };
		CD99A3CA2461A47C00BF12AF /* AppStrings.swift in Sources */ = {isa = PBXBuildFile; fileRef = CD99A3C92461A47C00BF12AF /* AppStrings.swift */; };
		CDA262F824AB808800612E15 /* Coordinator.swift in Sources */ = {isa = PBXBuildFile; fileRef = CDA262F724AB808800612E15 /* Coordinator.swift */; };
		CDCE11D6247D644100F30825 /* NotificationSettingsViewModel.swift in Sources */ = {isa = PBXBuildFile; fileRef = CDCE11D5247D644100F30825 /* NotificationSettingsViewModel.swift */; };
		CDCE11D9247D64C600F30825 /* NotificationSettingsOnTableViewCell.swift in Sources */ = {isa = PBXBuildFile; fileRef = CDCE11D8247D64C600F30825 /* NotificationSettingsOnTableViewCell.swift */; };
		CDCE11DB247D64D600F30825 /* NotificationSettingsOffTableViewCell.swift in Sources */ = {isa = PBXBuildFile; fileRef = CDCE11DA247D64D600F30825 /* NotificationSettingsOffTableViewCell.swift */; };
		CDD87C56247556DE007CE6CA /* MainSettingsTableViewCell.swift in Sources */ = {isa = PBXBuildFile; fileRef = CDD87C54247556DE007CE6CA /* MainSettingsTableViewCell.swift */; };
		CDF27BD3246ADBA70044D32B /* ExposureSubmissionServiceTests.swift in Sources */ = {isa = PBXBuildFile; fileRef = CDF27BD2246ADBA70044D32B /* ExposureSubmissionServiceTests.swift */; };
		CDF27BD5246ADBF30044D32B /* HTTPClient+DaysAndHoursTests.swift in Sources */ = {isa = PBXBuildFile; fileRef = CDF27BD4246ADBF30044D32B /* HTTPClient+DaysAndHoursTests.swift */; };
		EE20EA072469883900770683 /* RiskLegend.storyboard in Resources */ = {isa = PBXBuildFile; fileRef = EE20EA062469883900770683 /* RiskLegend.storyboard */; };
		EE22DB81247FB40A001B0A71 /* ENStateHandler.swift in Sources */ = {isa = PBXBuildFile; fileRef = EE22DB7F247FB409001B0A71 /* ENStateHandler.swift */; };
		EE22DB82247FB40A001B0A71 /* ENSettingModel.swift in Sources */ = {isa = PBXBuildFile; fileRef = EE22DB80247FB409001B0A71 /* ENSettingModel.swift */; };
		EE22DB89247FB43A001B0A71 /* TracingHistoryTableViewCell.swift in Sources */ = {isa = PBXBuildFile; fileRef = EE22DB84247FB43A001B0A71 /* TracingHistoryTableViewCell.swift */; };
		EE22DB8A247FB43A001B0A71 /* ImageTableViewCell.swift in Sources */ = {isa = PBXBuildFile; fileRef = EE22DB85247FB43A001B0A71 /* ImageTableViewCell.swift */; };
		EE22DB8B247FB43A001B0A71 /* ActionDetailTableViewCell.swift in Sources */ = {isa = PBXBuildFile; fileRef = EE22DB86247FB43A001B0A71 /* ActionDetailTableViewCell.swift */; };
		EE22DB8C247FB43A001B0A71 /* DescriptionTableViewCell.swift in Sources */ = {isa = PBXBuildFile; fileRef = EE22DB87247FB43A001B0A71 /* DescriptionTableViewCell.swift */; };
		EE22DB8D247FB43A001B0A71 /* ActionTableViewCell.swift in Sources */ = {isa = PBXBuildFile; fileRef = EE22DB88247FB43A001B0A71 /* ActionTableViewCell.swift */; };
		EE22DB8F247FB46C001B0A71 /* ENStateTests.swift in Sources */ = {isa = PBXBuildFile; fileRef = EE22DB8E247FB46C001B0A71 /* ENStateTests.swift */; };
		EE22DB91247FB479001B0A71 /* MockStateHandlerObserverDelegate.swift in Sources */ = {isa = PBXBuildFile; fileRef = EE22DB90247FB479001B0A71 /* MockStateHandlerObserverDelegate.swift */; };
		EE269508248FCB0300BAE234 /* InfoPlist.strings in Resources */ = {isa = PBXBuildFile; fileRef = EE26950A248FCB0300BAE234 /* InfoPlist.strings */; };
		EE278B2D245F2BBB008B06F9 /* InviteFriends.storyboard in Resources */ = {isa = PBXBuildFile; fileRef = EE278B2C245F2BBB008B06F9 /* InviteFriends.storyboard */; };
		EE278B30245F2C8A008B06F9 /* FriendsInviteController.swift in Sources */ = {isa = PBXBuildFile; fileRef = EE278B2F245F2C8A008B06F9 /* FriendsInviteController.swift */; };
		EE70C23D245B09EA00AC9B2F /* Localizable.strings in Resources */ = {isa = PBXBuildFile; fileRef = EE70C23A245B09E900AC9B2F /* Localizable.strings */; };
		EE92A33E245D96DA006B97B0 /* Localizable.stringsdict in Resources */ = {isa = PBXBuildFile; fileRef = EE92A340245D96DA006B97B0 /* Localizable.stringsdict */; };
		EEF1067A246EBF8B009DFB4E /* ResetViewController.swift in Sources */ = {isa = PBXBuildFile; fileRef = EEF10679246EBF8B009DFB4E /* ResetViewController.swift */; };
		F22C6E2324917E3200712A6B /* DynamicTableViewControllerRowsTests.swift in Sources */ = {isa = PBXBuildFile; fileRef = F247572A24838AC8003E1FC5 /* DynamicTableViewControllerRowsTests.swift */; };
		F22C6E252492082B00712A6B /* DynamicTableViewSpaceCellTests.swift in Sources */ = {isa = PBXBuildFile; fileRef = F22C6E242492082B00712A6B /* DynamicTableViewSpaceCellTests.swift */; };
		F252472F2483955B00C5556B /* DynamicTableViewControllerFake.storyboard in Resources */ = {isa = PBXBuildFile; fileRef = F252472E2483955B00C5556B /* DynamicTableViewControllerFake.storyboard */; };
		F25247312484456800C5556B /* DynamicTableViewModelTests.swift in Sources */ = {isa = PBXBuildFile; fileRef = F25247302484456800C5556B /* DynamicTableViewModelTests.swift */; };
		F2DC808E248989CE00EDC40A /* DynamicTableViewControllerRegisterCellsTests.swift in Sources */ = {isa = PBXBuildFile; fileRef = F2DC808D248989CE00EDC40A /* DynamicTableViewControllerRegisterCellsTests.swift */; };
		F2DC809024898A9400EDC40A /* DynamicTableViewControllerNumberOfRowsAndSectionsTests.swift in Sources */ = {isa = PBXBuildFile; fileRef = F2DC808F24898A9400EDC40A /* DynamicTableViewControllerNumberOfRowsAndSectionsTests.swift */; };
		F2DC809224898B1800EDC40A /* DynamicTableViewControllerHeaderTests.swift in Sources */ = {isa = PBXBuildFile; fileRef = F2DC809124898B1800EDC40A /* DynamicTableViewControllerHeaderTests.swift */; };
		F2DC809424898CE600EDC40A /* DynamicTableViewControllerFooterTests.swift in Sources */ = {isa = PBXBuildFile; fileRef = F2DC809324898CE600EDC40A /* DynamicTableViewControllerFooterTests.swift */; };
		FEDCE09E9F78ABEB4AA9A484 /* ExposureDetectionExecutor.swift in Sources */ = {isa = PBXBuildFile; fileRef = FEDCE0116603B6E00FAEE632 /* ExposureDetectionExecutor.swift */; };
		FEDCE29E414945F14E7CE576 /* ENStateHandler+State.swift in Sources */ = {isa = PBXBuildFile; fileRef = FEDCE1B8926528ED74CDE1B2 /* ENStateHandler+State.swift */; };
		FEDCE50B4AC5E24D4E11AA52 /* RequiresAppDependencies.swift in Sources */ = {isa = PBXBuildFile; fileRef = FEDCE1600374711EC77FF572 /* RequiresAppDependencies.swift */; };
		FEDCE6E2763B0BABFADF36BA /* ExposureDetectionViewController+State.swift in Sources */ = {isa = PBXBuildFile; fileRef = FEDCE4BE82DC5BFE90575663 /* ExposureDetectionViewController+State.swift */; };
		FEDCE77AED78E9C25999BB35 /* SceneDelegate+State.swift in Sources */ = {isa = PBXBuildFile; fileRef = FEDCE838D90CB02C55E15237 /* SceneDelegate+State.swift */; };
		FEDCECC1B2111AB537AEF7E5 /* HomeInteractor+State.swift in Sources */ = {isa = PBXBuildFile; fileRef = FEDCEC452596E54A041BBCE9 /* HomeInteractor+State.swift */; };
/* End PBXBuildFile section */

/* Begin PBXContainerItemProxy section */
		85D7595524570491008175F0 /* PBXContainerItemProxy */ = {
			isa = PBXContainerItemProxy;
			containerPortal = 85D759332457048F008175F0 /* Project object */;
			proxyType = 1;
			remoteGlobalIDString = 85D7593A2457048F008175F0;
			remoteInfo = ENA;
		};
		85D7596024570491008175F0 /* PBXContainerItemProxy */ = {
			isa = PBXContainerItemProxy;
			containerPortal = 85D759332457048F008175F0 /* Project object */;
			proxyType = 1;
			remoteGlobalIDString = 85D7593A2457048F008175F0;
			remoteInfo = ENA;
		};
/* End PBXContainerItemProxy section */

/* Begin PBXCopyFilesBuildPhase section */
		B102BDB924603FD600CD55A2 /* Embed Frameworks */ = {
			isa = PBXCopyFilesBuildPhase;
			buildActionMask = 2147483647;
			dstPath = "";
			dstSubfolderSpec = 10;
			files = (
			);
			name = "Embed Frameworks";
			runOnlyForDeploymentPostprocessing = 0;
		};
/* End PBXCopyFilesBuildPhase section */

/* Begin PBXFileReference section */
		011E13AD24680A4000973467 /* HTTPClient.swift */ = {isa = PBXFileReference; lastKnownFileType = sourcecode.swift; path = HTTPClient.swift; sourceTree = "<group>"; };
		011E4B002483A35A002E6412 /* ENACommunity.entitlements */ = {isa = PBXFileReference; fileEncoding = 4; lastKnownFileType = text.plist.entitlements; path = ENACommunity.entitlements; sourceTree = "<group>"; };
		013DC101245DAC4E00EE58B0 /* Store.swift */ = {isa = PBXFileReference; lastKnownFileType = sourcecode.swift; path = Store.swift; sourceTree = "<group>"; };
		015692E324B48C3F0033F35E /* TimeInterval+Convenience.swift */ = {isa = PBXFileReference; fileEncoding = 4; lastKnownFileType = sourcecode.swift; lineEnding = 0; path = "TimeInterval+Convenience.swift"; sourceTree = "<group>"; };
		0159E6BF247829BA00894A89 /* temporary_exposure_key_export.pb.swift */ = {isa = PBXFileReference; fileEncoding = 4; lastKnownFileType = sourcecode.swift; name = temporary_exposure_key_export.pb.swift; path = ../../../gen/output/temporary_exposure_key_export.pb.swift; sourceTree = "<group>"; };
		0159E6C0247829BA00894A89 /* temporary_exposure_key_signature_list.pb.swift */ = {isa = PBXFileReference; fileEncoding = 4; lastKnownFileType = sourcecode.swift; name = temporary_exposure_key_signature_list.pb.swift; path = ../../../gen/output/temporary_exposure_key_signature_list.pb.swift; sourceTree = "<group>"; };
		016146902487A43E00660992 /* WebPageHelper.swift */ = {isa = PBXFileReference; lastKnownFileType = sourcecode.swift; path = WebPageHelper.swift; sourceTree = "<group>"; };
		01678E9A249A521F003B048B /* testStore.sqlite */ = {isa = PBXFileReference; lastKnownFileType = file; path = testStore.sqlite; sourceTree = "<group>"; };
		01D3ECFF2490230400551E65 /* StoreTests.swift */ = {isa = PBXFileReference; fileEncoding = 4; lastKnownFileType = sourcecode.swift; lineEnding = 0; path = StoreTests.swift; sourceTree = "<group>"; };
		01E25C6F24A3B52F007E33F8 /* Info_Testflight.plist */ = {isa = PBXFileReference; fileEncoding = 4; lastKnownFileType = text.plist.xml; path = Info_Testflight.plist; sourceTree = "<group>"; };
		01F5F7212487B9C000229720 /* AppInformationViewController.swift */ = {isa = PBXFileReference; lastKnownFileType = sourcecode.swift; path = AppInformationViewController.swift; sourceTree = "<group>"; };
		0D5611B3247F852C00B5B094 /* SQLiteKeyValueStore.swift */ = {isa = PBXFileReference; lastKnownFileType = sourcecode.swift; path = SQLiteKeyValueStore.swift; sourceTree = "<group>"; };
		0DD260FE248D549B007C3B2C /* KeychainHelper.swift */ = {isa = PBXFileReference; lastKnownFileType = sourcecode.swift; path = KeychainHelper.swift; sourceTree = "<group>"; };
		0DF6BB96248AD616007E8B0C /* AppUpdateCheckHelper.swift */ = {isa = PBXFileReference; lastKnownFileType = sourcecode.swift; path = AppUpdateCheckHelper.swift; sourceTree = "<group>"; };
		0DF6BB9C248AE232007E8B0C /* AppUpdateCheckerHelperTests.swift */ = {isa = PBXFileReference; lastKnownFileType = sourcecode.swift; path = AppUpdateCheckerHelperTests.swift; sourceTree = "<group>"; };
		0DF6BBB2248C04CF007E8B0C /* app_config_attenuation_duration.pb.swift */ = {isa = PBXFileReference; fileEncoding = 4; lastKnownFileType = sourcecode.swift; name = app_config_attenuation_duration.pb.swift; path = ../../../gen/output/app_config_attenuation_duration.pb.swift; sourceTree = "<group>"; };
		0DF6BBB3248C04CF007E8B0C /* app_config_app_version_config.pb.swift */ = {isa = PBXFileReference; fileEncoding = 4; lastKnownFileType = sourcecode.swift; name = app_config_app_version_config.pb.swift; path = ../../../gen/output/app_config_app_version_config.pb.swift; sourceTree = "<group>"; };
		0DF6BBB4248C04CF007E8B0C /* app_config.pb.swift */ = {isa = PBXFileReference; fileEncoding = 4; lastKnownFileType = sourcecode.swift; name = app_config.pb.swift; path = ../../../gen/output/app_config.pb.swift; sourceTree = "<group>"; };
		0DFCC2692484D7A700E2811D /* ENA-Bridging-Header.h */ = {isa = PBXFileReference; lastKnownFileType = sourcecode.c.h; path = "ENA-Bridging-Header.h"; sourceTree = "<group>"; };
		0DFCC26F2484DC8200E2811D /* ENATests-Bridging-Header.h */ = {isa = PBXFileReference; lastKnownFileType = sourcecode.c.h; path = "ENATests-Bridging-Header.h"; sourceTree = "<group>"; };
		0DFCC2702484DC8400E2811D /* sqlite3.c */ = {isa = PBXFileReference; fileEncoding = 4; lastKnownFileType = sourcecode.c.c; path = sqlite3.c; sourceTree = "<group>"; };
		0DFCC2712484DC8400E2811D /* sqlite3.h */ = {isa = PBXFileReference; fileEncoding = 4; lastKnownFileType = sourcecode.c.h; path = sqlite3.h; sourceTree = "<group>"; };
		1309194E247972C40066E329 /* PrivacyProtectionViewController.swift */ = {isa = PBXFileReference; lastKnownFileType = sourcecode.swift; path = PrivacyProtectionViewController.swift; sourceTree = "<group>"; };
		130CB19B246D92F800ADE602 /* ENAUITestsOnboarding.swift */ = {isa = PBXFileReference; fileEncoding = 4; lastKnownFileType = sourcecode.swift; path = ENAUITestsOnboarding.swift; sourceTree = "<group>"; };
		13156CFE248C19D000AFC472 /* de */ = {isa = PBXFileReference; lastKnownFileType = text.html; name = de; path = de.lproj/usage.html; sourceTree = "<group>"; };
		13156D00248CDECC00AFC472 /* en */ = {isa = PBXFileReference; lastKnownFileType = text.html; name = en; path = en.lproj/usage.html; sourceTree = "<group>"; };
		134F0DB9247578FF00D88934 /* ENAUITestsHome.swift */ = {isa = PBXFileReference; fileEncoding = 4; lastKnownFileType = sourcecode.swift; path = ENAUITestsHome.swift; sourceTree = "<group>"; };
		134F0DBA247578FF00D88934 /* ENAUITests-Extensions.swift */ = {isa = PBXFileReference; fileEncoding = 4; lastKnownFileType = sourcecode.swift; path = "ENAUITests-Extensions.swift"; sourceTree = "<group>"; };
		134F0F2B2475793400D88934 /* SnapshotHelper.swift */ = {isa = PBXFileReference; fileEncoding = 4; lastKnownFileType = sourcecode.swift; name = SnapshotHelper.swift; path = ../../fastlane/SnapshotHelper.swift; sourceTree = "<group>"; };
		13722043247AEEAD00152764 /* UNNotificationCenter+Extension.swift */ = {isa = PBXFileReference; lastKnownFileType = sourcecode.swift; path = "UNNotificationCenter+Extension.swift"; sourceTree = "<group>"; };
		137846482488027500A50AB8 /* OnboardingInfoViewController+Extension.swift */ = {isa = PBXFileReference; lastKnownFileType = sourcecode.swift; path = "OnboardingInfoViewController+Extension.swift"; sourceTree = "<group>"; };
		138910C4247A909000D739F6 /* ENATaskScheduler.swift */ = {isa = PBXFileReference; lastKnownFileType = sourcecode.swift; path = ENATaskScheduler.swift; sourceTree = "<group>"; };
		13BAE9B02472FB1E00CEE58A /* CellConfiguratorIndexPosition.swift */ = {isa = PBXFileReference; lastKnownFileType = sourcecode.swift; path = CellConfiguratorIndexPosition.swift; sourceTree = "<group>"; };
		13E50468248E3CD20086641C /* ENAUITestsAppInformation.swift */ = {isa = PBXFileReference; lastKnownFileType = sourcecode.swift; path = ENAUITestsAppInformation.swift; sourceTree = "<group>"; };
		2F26CE2D248B9C4F00BE30EE /* UIViewController+BackButton.swift */ = {isa = PBXFileReference; lastKnownFileType = sourcecode.swift; path = "UIViewController+BackButton.swift"; sourceTree = "<group>"; };
		2F3218CF248063E300A7AC0A /* UIView+Convenience.swift */ = {isa = PBXFileReference; lastKnownFileType = sourcecode.swift; path = "UIView+Convenience.swift"; sourceTree = "<group>"; };
		2F78574F248506BD00323A9C /* HomeTestResultCollectionViewCell.xib */ = {isa = PBXFileReference; fileEncoding = 4; lastKnownFileType = file.xib; path = HomeTestResultCollectionViewCell.xib; sourceTree = "<group>"; };
		2F80CFD8247ED988000F06AF /* ExposureSubmissionIntroViewController.swift */ = {isa = PBXFileReference; lastKnownFileType = sourcecode.swift; path = ExposureSubmissionIntroViewController.swift; sourceTree = "<group>"; };
		2F80CFDA247EDDB3000F06AF /* ExposureSubmissionHotlineViewController.swift */ = {isa = PBXFileReference; lastKnownFileType = sourcecode.swift; path = ExposureSubmissionHotlineViewController.swift; sourceTree = "<group>"; };
		2F96739A24AB70FA008E3147 /* ExposureSubmissionParsable.swift */ = {isa = PBXFileReference; lastKnownFileType = sourcecode.swift; path = ExposureSubmissionParsable.swift; sourceTree = "<group>"; };
		2FC0356E24B342FA00E234AC /* UIViewcontroller+AlertTest.swift */ = {isa = PBXFileReference; lastKnownFileType = sourcecode.swift; path = "UIViewcontroller+AlertTest.swift"; sourceTree = "<group>"; };
		2FC0357024B5B70700E234AC /* Error+FAQUrl.swift */ = {isa = PBXFileReference; lastKnownFileType = sourcecode.swift; path = "Error+FAQUrl.swift"; sourceTree = "<group>"; };
		2FD881CB2490F65C00BEC8FC /* ExposureSubmissionHotlineViewControllerTest.swift */ = {isa = PBXFileReference; lastKnownFileType = sourcecode.swift; path = ExposureSubmissionHotlineViewControllerTest.swift; sourceTree = "<group>"; };
		2FD881CD249115E700BEC8FC /* ExposureSubmissionNavigationControllerTest.swift */ = {isa = PBXFileReference; lastKnownFileType = sourcecode.swift; path = ExposureSubmissionNavigationControllerTest.swift; sourceTree = "<group>"; };
		2FE15A3B249B8C0B0077BD8D /* AccessibilityIdentifiers.swift */ = {isa = PBXFileReference; lastKnownFileType = sourcecode.swift; path = AccessibilityIdentifiers.swift; sourceTree = "<group>"; };
		2FF1D62D2487850200381FFB /* NSMutableAttributedString+Generation.swift */ = {isa = PBXFileReference; lastKnownFileType = sourcecode.swift; path = "NSMutableAttributedString+Generation.swift"; sourceTree = "<group>"; };
		2FF1D62F24880FCF00381FFB /* DynamicTableViewRoundedCell.swift */ = {isa = PBXFileReference; lastKnownFileType = sourcecode.swift; path = DynamicTableViewRoundedCell.swift; sourceTree = "<group>"; };
		3DD767452483D4DE002DD2B3 /* ReachabilityService.swift */ = {isa = PBXFileReference; lastKnownFileType = sourcecode.swift; path = ReachabilityService.swift; sourceTree = "<group>"; };
		3DD7674A2483D6C1002DD2B3 /* ConnectivityReachabilityService.swift */ = {isa = PBXFileReference; lastKnownFileType = sourcecode.swift; path = ConnectivityReachabilityService.swift; sourceTree = "<group>"; };
		3DD7674C2483DDAC002DD2B3 /* MockReachabilityService.swift */ = {isa = PBXFileReference; lastKnownFileType = sourcecode.swift; path = MockReachabilityService.swift; sourceTree = "<group>"; };
		4026C2DB24852B7600926FB4 /* AppInformationViewController+LegalModel.swift */ = {isa = PBXFileReference; lastKnownFileType = sourcecode.swift; path = "AppInformationViewController+LegalModel.swift"; sourceTree = "<group>"; };
		4026C2E324854C8D00926FB4 /* AppInformationLegalCell.swift */ = {isa = PBXFileReference; lastKnownFileType = sourcecode.swift; path = AppInformationLegalCell.swift; sourceTree = "<group>"; };
		5111E7622460BB1500ED6498 /* HomeInteractor.swift */ = {isa = PBXFileReference; lastKnownFileType = sourcecode.swift; path = HomeInteractor.swift; sourceTree = "<group>"; };
		51486D9E2484FC0200FCE216 /* HomeRiskLevelCellConfigurator.swift */ = {isa = PBXFileReference; lastKnownFileType = sourcecode.swift; path = HomeRiskLevelCellConfigurator.swift; sourceTree = "<group>"; };
		51486DA02485101500FCE216 /* RiskInactiveCollectionViewCell.swift */ = {isa = PBXFileReference; lastKnownFileType = sourcecode.swift; path = RiskInactiveCollectionViewCell.swift; sourceTree = "<group>"; };
		51486DA12485101500FCE216 /* RiskInactiveCollectionViewCell.xib */ = {isa = PBXFileReference; lastKnownFileType = file.xib; path = RiskInactiveCollectionViewCell.xib; sourceTree = "<group>"; };
		51486DA42485237200FCE216 /* RiskThankYouCollectionViewCell.swift */ = {isa = PBXFileReference; lastKnownFileType = sourcecode.swift; path = RiskThankYouCollectionViewCell.swift; sourceTree = "<group>"; };
		51486DA52485237200FCE216 /* RiskThankYouCollectionViewCell.xib */ = {isa = PBXFileReference; lastKnownFileType = file.xib; path = RiskThankYouCollectionViewCell.xib; sourceTree = "<group>"; };
		514C0A0524772F3400F235F6 /* HomeRiskViewConfigurator.swift */ = {isa = PBXFileReference; lastKnownFileType = sourcecode.swift; path = HomeRiskViewConfigurator.swift; sourceTree = "<group>"; };
		514C0A0724772F5E00F235F6 /* RiskItemView.swift */ = {isa = PBXFileReference; lastKnownFileType = sourcecode.swift; path = RiskItemView.swift; sourceTree = "<group>"; };
		514C0A09247AEEE200F235F6 /* en */ = {isa = PBXFileReference; lastKnownFileType = text.plist.stringsdict; name = en; path = en.lproj/Localizable.stringsdict; sourceTree = "<group>"; };
		514C0A0A247AF9F700F235F6 /* RiskTextItemView.xib */ = {isa = PBXFileReference; lastKnownFileType = file.xib; path = RiskTextItemView.xib; sourceTree = "<group>"; };
		514C0A0C247AFB0200F235F6 /* RiskTextItemView.swift */ = {isa = PBXFileReference; lastKnownFileType = sourcecode.swift; path = RiskTextItemView.swift; sourceTree = "<group>"; };
		514C0A0E247AFEC500F235F6 /* HomeRiskTextItemViewConfigurator.swift */ = {isa = PBXFileReference; lastKnownFileType = sourcecode.swift; path = HomeRiskTextItemViewConfigurator.swift; sourceTree = "<group>"; };
		514C0A10247C15EC00F235F6 /* HomeUnknownRiskCellConfigurator.swift */ = {isa = PBXFileReference; lastKnownFileType = sourcecode.swift; path = HomeUnknownRiskCellConfigurator.swift; sourceTree = "<group>"; };
		514C0A13247C163800F235F6 /* HomeLowRiskCellConfigurator.swift */ = {isa = PBXFileReference; lastKnownFileType = sourcecode.swift; path = HomeLowRiskCellConfigurator.swift; sourceTree = "<group>"; };
		514C0A15247C164700F235F6 /* HomeHighRiskCellConfigurator.swift */ = {isa = PBXFileReference; lastKnownFileType = sourcecode.swift; path = HomeHighRiskCellConfigurator.swift; sourceTree = "<group>"; };
		514C0A19247C16D600F235F6 /* HomeInactiveRiskCellConfigurator.swift */ = {isa = PBXFileReference; lastKnownFileType = sourcecode.swift; path = HomeInactiveRiskCellConfigurator.swift; sourceTree = "<group>"; };
		514E812F24618E3D00636861 /* ExposureDetection.storyboard */ = {isa = PBXFileReference; lastKnownFileType = file.storyboard; path = ExposureDetection.storyboard; sourceTree = "<group>"; };
		514E81332461B97700636861 /* ExposureManager.swift */ = {isa = PBXFileReference; fileEncoding = 4; lastKnownFileType = sourcecode.swift; path = ExposureManager.swift; sourceTree = "<group>"; };
		514EE998246D4C2E00DE4884 /* UITableViewCell+Identifier.swift */ = {isa = PBXFileReference; lastKnownFileType = sourcecode.swift; path = "UITableViewCell+Identifier.swift"; sourceTree = "<group>"; };
		514EE99A246D4C4C00DE4884 /* UITableView+Dequeue.swift */ = {isa = PBXFileReference; lastKnownFileType = sourcecode.swift; path = "UITableView+Dequeue.swift"; sourceTree = "<group>"; };
		514EE99C246D4CFB00DE4884 /* TableViewCellConfigurator.swift */ = {isa = PBXFileReference; lastKnownFileType = sourcecode.swift; path = TableViewCellConfigurator.swift; sourceTree = "<group>"; };
		514EE99F246D4DF800DE4884 /* HomeRiskImageItemViewConfigurator.swift */ = {isa = PBXFileReference; lastKnownFileType = sourcecode.swift; path = HomeRiskImageItemViewConfigurator.swift; sourceTree = "<group>"; };
		515BBDEA2484F8E500CDB674 /* HomeThankYouRiskCellConfigurator.swift */ = {isa = PBXFileReference; lastKnownFileType = sourcecode.swift; path = HomeThankYouRiskCellConfigurator.swift; sourceTree = "<group>"; };
		516E430124B89AED0008CC30 /* CoordinatorTests.swift */ = {isa = PBXFileReference; lastKnownFileType = sourcecode.swift; path = CoordinatorTests.swift; sourceTree = "<group>"; };
		516E42C924B760EC0008CC30 /* HomeRiskLevelCellConfiguratorTests.swift */ = {isa = PBXFileReference; lastKnownFileType = sourcecode.swift; path = HomeRiskLevelCellConfiguratorTests.swift; sourceTree = "<group>"; };
		516E42FA24B7739F0008CC30 /* HomeUnknownRiskCellConfiguratorTests.swift */ = {isa = PBXFileReference; lastKnownFileType = sourcecode.swift; path = HomeUnknownRiskCellConfiguratorTests.swift; sourceTree = "<group>"; };
		516E42FC24B776A90008CC30 /* HomeLowRiskCellConfiguratorTests.swift */ = {isa = PBXFileReference; lastKnownFileType = sourcecode.swift; path = HomeLowRiskCellConfiguratorTests.swift; sourceTree = "<group>"; };
		516E42FF24B777B20008CC30 /* HomeHighRiskCellConfiguratorTests.swift */ = {isa = PBXFileReference; lastKnownFileType = sourcecode.swift; path = HomeHighRiskCellConfiguratorTests.swift; sourceTree = "<group>"; };
		51895EDB245E16CD0085DA38 /* ENAColor.swift */ = {isa = PBXFileReference; lastKnownFileType = sourcecode.swift; path = ENAColor.swift; sourceTree = "<group>"; };
		518A69FA24687D5800444E66 /* RiskLevel.swift */ = {isa = PBXFileReference; lastKnownFileType = sourcecode.swift; path = RiskLevel.swift; sourceTree = "<group>"; };
		51B5B413246DF07300DC5D3E /* RiskImageItemView.xib */ = {isa = PBXFileReference; lastKnownFileType = file.xib; path = RiskImageItemView.xib; sourceTree = "<group>"; };
		51B5B415246DF13D00DC5D3E /* RiskImageItemView.swift */ = {isa = PBXFileReference; lastKnownFileType = sourcecode.swift; path = RiskImageItemView.swift; sourceTree = "<group>"; };
		51B5B41B246EC8B800DC5D3E /* HomeCardCollectionViewCell.swift */ = {isa = PBXFileReference; lastKnownFileType = sourcecode.swift; path = HomeCardCollectionViewCell.swift; sourceTree = "<group>"; };
		51C737BC245B349700286105 /* OnboardingInfoViewController.swift */ = {isa = PBXFileReference; lastKnownFileType = sourcecode.swift; path = OnboardingInfoViewController.swift; sourceTree = "<group>"; };
		51C737BE245B3B5D00286105 /* OnboardingInfo.swift */ = {isa = PBXFileReference; lastKnownFileType = sourcecode.swift; path = OnboardingInfo.swift; sourceTree = "<group>"; };
		51C7790B24867F16004582F8 /* RiskListItemView.xib */ = {isa = PBXFileReference; lastKnownFileType = file.xib; path = RiskListItemView.xib; sourceTree = "<group>"; };
		51C7790D24867F22004582F8 /* RiskListItemView.swift */ = {isa = PBXFileReference; lastKnownFileType = sourcecode.swift; path = RiskListItemView.swift; sourceTree = "<group>"; };
		51C7790F248684F5004582F8 /* HomeRiskListItemViewConfigurator.swift */ = {isa = PBXFileReference; lastKnownFileType = sourcecode.swift; path = HomeRiskListItemViewConfigurator.swift; sourceTree = "<group>"; };
		51C779112486E549004582F8 /* HomeFindingPositiveRiskCellConfigurator.swift */ = {isa = PBXFileReference; lastKnownFileType = sourcecode.swift; path = HomeFindingPositiveRiskCellConfigurator.swift; sourceTree = "<group>"; };
		51C779132486E5AB004582F8 /* RiskFindingPositiveCollectionViewCell.xib */ = {isa = PBXFileReference; lastKnownFileType = file.xib; path = RiskFindingPositiveCollectionViewCell.xib; sourceTree = "<group>"; };
		51C779152486E5BA004582F8 /* RiskFindingPositiveCollectionViewCell.swift */ = {isa = PBXFileReference; lastKnownFileType = sourcecode.swift; path = RiskFindingPositiveCollectionViewCell.swift; sourceTree = "<group>"; };
		51CE1B2E245F5CFC002CF42A /* HomeViewController.swift */ = {isa = PBXFileReference; lastKnownFileType = sourcecode.swift; path = HomeViewController.swift; sourceTree = "<group>"; };
		51CE1B49246016B0002CF42A /* UICollectionViewCell+Identifier.swift */ = {isa = PBXFileReference; lastKnownFileType = sourcecode.swift; path = "UICollectionViewCell+Identifier.swift"; sourceTree = "<group>"; };
		51CE1B4B246016D1002CF42A /* UICollectionReusableView+Identifier.swift */ = {isa = PBXFileReference; lastKnownFileType = sourcecode.swift; path = "UICollectionReusableView+Identifier.swift"; sourceTree = "<group>"; };
		51CE1B5424604DD2002CF42A /* HomeLayout.swift */ = {isa = PBXFileReference; lastKnownFileType = sourcecode.swift; path = HomeLayout.swift; sourceTree = "<group>"; };
		51CE1B76246078B6002CF42A /* ActivateCollectionViewCell.xib */ = {isa = PBXFileReference; fileEncoding = 4; lastKnownFileType = file.xib; path = ActivateCollectionViewCell.xib; sourceTree = "<group>"; };
		51CE1B78246078B6002CF42A /* ActivateCollectionViewCell.swift */ = {isa = PBXFileReference; fileEncoding = 4; lastKnownFileType = sourcecode.swift; path = ActivateCollectionViewCell.swift; sourceTree = "<group>"; };
		51CE1B79246078B6002CF42A /* RiskLevelCollectionViewCell.xib */ = {isa = PBXFileReference; fileEncoding = 4; lastKnownFileType = file.xib; path = RiskLevelCollectionViewCell.xib; sourceTree = "<group>"; };
		51CE1B7A246078B6002CF42A /* RiskLevelCollectionViewCell.swift */ = {isa = PBXFileReference; fileEncoding = 4; lastKnownFileType = sourcecode.swift; path = RiskLevelCollectionViewCell.swift; sourceTree = "<group>"; };
		51CE1B7B246078B6002CF42A /* InfoCollectionViewCell.xib */ = {isa = PBXFileReference; fileEncoding = 4; lastKnownFileType = file.xib; path = InfoCollectionViewCell.xib; sourceTree = "<group>"; };
		51CE1B7C246078B6002CF42A /* InfoCollectionViewCell.swift */ = {isa = PBXFileReference; fileEncoding = 4; lastKnownFileType = sourcecode.swift; path = InfoCollectionViewCell.swift; sourceTree = "<group>"; };
		51CE1B84246078B6002CF42A /* SectionSystemBackgroundDecorationView.swift */ = {isa = PBXFileReference; fileEncoding = 4; lastKnownFileType = sourcecode.swift; path = SectionSystemBackgroundDecorationView.swift; sourceTree = "<group>"; };
		51CE1BB42460AC82002CF42A /* UICollectionView+Dequeue.swift */ = {isa = PBXFileReference; lastKnownFileType = sourcecode.swift; path = "UICollectionView+Dequeue.swift"; sourceTree = "<group>"; };
		51CE1BB92460AFD8002CF42A /* HomeActivateCellConfigurator.swift */ = {isa = PBXFileReference; lastKnownFileType = sourcecode.swift; path = HomeActivateCellConfigurator.swift; sourceTree = "<group>"; };
		51CE1BBC2460B1CB002CF42A /* CollectionViewCellConfigurator.swift */ = {isa = PBXFileReference; fileEncoding = 4; lastKnownFileType = sourcecode.swift; path = CollectionViewCellConfigurator.swift; sourceTree = "<group>"; };
		51CE1BBE2460B222002CF42A /* HomeRiskCellConfigurator.swift */ = {isa = PBXFileReference; lastKnownFileType = sourcecode.swift; path = HomeRiskCellConfigurator.swift; sourceTree = "<group>"; };
		51CE1BC22460B28D002CF42A /* HomeInfoCellConfigurator.swift */ = {isa = PBXFileReference; lastKnownFileType = sourcecode.swift; path = HomeInfoCellConfigurator.swift; sourceTree = "<group>"; };
		51D420B02458397300AD70CA /* Onboarding.storyboard */ = {isa = PBXFileReference; lastKnownFileType = file.storyboard; path = Onboarding.storyboard; sourceTree = "<group>"; };
		51D420B324583ABB00AD70CA /* AppStoryboard.swift */ = {isa = PBXFileReference; lastKnownFileType = sourcecode.swift; path = AppStoryboard.swift; sourceTree = "<group>"; };
		51D420B624583B7200AD70CA /* NSObject+Identifier.swift */ = {isa = PBXFileReference; lastKnownFileType = sourcecode.swift; path = "NSObject+Identifier.swift"; sourceTree = "<group>"; };
		51D420B824583B8300AD70CA /* UIViewController+AppStoryboard.swift */ = {isa = PBXFileReference; lastKnownFileType = sourcecode.swift; path = "UIViewController+AppStoryboard.swift"; sourceTree = "<group>"; };
		51D420C324583E3300AD70CA /* SettingsViewController.swift */ = {isa = PBXFileReference; fileEncoding = 4; lastKnownFileType = sourcecode.swift; lineEnding = 0; path = SettingsViewController.swift; sourceTree = "<group>"; };
		51D420CD245869C800AD70CA /* Home.storyboard */ = {isa = PBXFileReference; lastKnownFileType = file.storyboard; path = Home.storyboard; sourceTree = "<group>"; };
		51D420CF24586AB300AD70CA /* Settings.storyboard */ = {isa = PBXFileReference; lastKnownFileType = file.storyboard; path = Settings.storyboard; sourceTree = "<group>"; };
		51D420D324586DCA00AD70CA /* NotificationName.swift */ = {isa = PBXFileReference; lastKnownFileType = sourcecode.swift; path = NotificationName.swift; sourceTree = "<group>"; };
		51F1255C24BDD75300126C86 /* HomeUnknown48hRiskCellConfigurator.swift */ = {isa = PBXFileReference; lastKnownFileType = sourcecode.swift; path = HomeUnknown48hRiskCellConfigurator.swift; sourceTree = "<group>"; };
		51F1255E24BEFB7A00126C86 /* HomeUnknown48hRiskCellConfiguratorTests.swift */ = {isa = PBXFileReference; lastKnownFileType = sourcecode.swift; path = HomeUnknown48hRiskCellConfiguratorTests.swift; sourceTree = "<group>"; };
		51FE277A2475340300BB8144 /* HomeRiskLoadingItemViewConfigurator.swift */ = {isa = PBXFileReference; lastKnownFileType = sourcecode.swift; path = HomeRiskLoadingItemViewConfigurator.swift; sourceTree = "<group>"; };
		51FE277C247535C400BB8144 /* RiskLoadingItemView.xib */ = {isa = PBXFileReference; lastKnownFileType = file.xib; path = RiskLoadingItemView.xib; sourceTree = "<group>"; };
		51FE277E247535E300BB8144 /* RiskLoadingItemView.swift */ = {isa = PBXFileReference; lastKnownFileType = sourcecode.swift; path = RiskLoadingItemView.swift; sourceTree = "<group>"; };
		710021DB248E44A6001F0B63 /* ENAFont.swift */ = {isa = PBXFileReference; lastKnownFileType = sourcecode.swift; path = ENAFont.swift; sourceTree = "<group>"; };
		710021DD248EAF16001F0B63 /* ExposureSubmissionImageCardCell.xib */ = {isa = PBXFileReference; lastKnownFileType = file.xib; path = ExposureSubmissionImageCardCell.xib; sourceTree = "<group>"; };
		710021DF248EAF9A001F0B63 /* ExposureSubmissionImageCardCell.swift */ = {isa = PBXFileReference; lastKnownFileType = sourcecode.swift; path = ExposureSubmissionImageCardCell.swift; sourceTree = "<group>"; };
		710224E9248FA67F000C5DEF /* HomeTestResultCollectionViewCell.swift */ = {isa = PBXFileReference; lastKnownFileType = sourcecode.swift; path = HomeTestResultCollectionViewCell.swift; sourceTree = "<group>"; };
		710224EB248FC150000C5DEF /* HomeTestResultCellConfigurator.swift */ = {isa = PBXFileReference; lastKnownFileType = sourcecode.swift; path = HomeTestResultCellConfigurator.swift; sourceTree = "<group>"; };
		710224ED2490E2FC000C5DEF /* ExposureSubmissionStepCell.xib */ = {isa = PBXFileReference; lastKnownFileType = file.xib; path = ExposureSubmissionStepCell.xib; sourceTree = "<group>"; };
		710224F32490E7A3000C5DEF /* ExposureSubmissionStepCell.swift */ = {isa = PBXFileReference; lastKnownFileType = sourcecode.swift; path = ExposureSubmissionStepCell.swift; sourceTree = "<group>"; };
		710224F524910661000C5DEF /* ExposureSubmissionDynamicCell.swift */ = {isa = PBXFileReference; lastKnownFileType = sourcecode.swift; path = ExposureSubmissionDynamicCell.swift; sourceTree = "<group>"; };
		710ABB1E2475115500948792 /* UITableViewController+Enum.swift */ = {isa = PBXFileReference; lastKnownFileType = sourcecode.swift; path = "UITableViewController+Enum.swift"; sourceTree = "<group>"; };
		710ABB22247513E300948792 /* DynamicTypeTableViewCell.swift */ = {isa = PBXFileReference; lastKnownFileType = sourcecode.swift; path = DynamicTypeTableViewCell.swift; sourceTree = "<group>"; };
		710ABB24247514BD00948792 /* UIViewController+Segue.swift */ = {isa = PBXFileReference; lastKnownFileType = sourcecode.swift; path = "UIViewController+Segue.swift"; sourceTree = "<group>"; };
		710ABB26247533FA00948792 /* DynamicTableViewController.swift */ = {isa = PBXFileReference; lastKnownFileType = sourcecode.swift; path = DynamicTableViewController.swift; sourceTree = "<group>"; };
		710ABB282475353900948792 /* DynamicTableViewModel.swift */ = {isa = PBXFileReference; lastKnownFileType = sourcecode.swift; path = DynamicTableViewModel.swift; sourceTree = "<group>"; };
		71176E2D24891C02004B0C9F /* ENAColorTests.swift */ = {isa = PBXFileReference; lastKnownFileType = sourcecode.swift; path = ENAColorTests.swift; sourceTree = "<group>"; };
		71176E31248957C3004B0C9F /* AppNavigationController.swift */ = {isa = PBXFileReference; lastKnownFileType = sourcecode.swift; path = AppNavigationController.swift; sourceTree = "<group>"; };
		711EFCC62492EE31005FEF21 /* ENAFooterView.swift */ = {isa = PBXFileReference; lastKnownFileType = sourcecode.swift; path = ENAFooterView.swift; sourceTree = "<group>"; };
		711EFCC824935C79005FEF21 /* ExposureSubmissionTestResultHeaderView.xib */ = {isa = PBXFileReference; lastKnownFileType = file.xib; path = ExposureSubmissionTestResultHeaderView.xib; sourceTree = "<group>"; };
		71330E40248109F600EB10F6 /* DynamicTableViewSection.swift */ = {isa = PBXFileReference; lastKnownFileType = sourcecode.swift; path = DynamicTableViewSection.swift; sourceTree = "<group>"; };
		71330E42248109FD00EB10F6 /* DynamicTableViewCell.swift */ = {isa = PBXFileReference; lastKnownFileType = sourcecode.swift; path = DynamicTableViewCell.swift; sourceTree = "<group>"; };
		71330E4424810A0500EB10F6 /* DynamicTableViewHeader.swift */ = {isa = PBXFileReference; lastKnownFileType = sourcecode.swift; path = DynamicTableViewHeader.swift; sourceTree = "<group>"; };
		71330E4624810A0C00EB10F6 /* DynamicTableViewFooter.swift */ = {isa = PBXFileReference; lastKnownFileType = sourcecode.swift; path = DynamicTableViewFooter.swift; sourceTree = "<group>"; };
		71330E4824810A5A00EB10F6 /* DynamicTableViewAction.swift */ = {isa = PBXFileReference; lastKnownFileType = sourcecode.swift; path = DynamicTableViewAction.swift; sourceTree = "<group>"; };
		713EA25A247818B000AB7EE8 /* DynamicTypeButton.swift */ = {isa = PBXFileReference; lastKnownFileType = sourcecode.swift; path = DynamicTypeButton.swift; sourceTree = "<group>"; };
		713EA25C24798A7000AB7EE8 /* ExposureDetectionRoundedView.swift */ = {isa = PBXFileReference; lastKnownFileType = sourcecode.swift; path = ExposureDetectionRoundedView.swift; sourceTree = "<group>"; };
		713EA25E24798A9100AB7EE8 /* ExposureDetectionRiskCell.swift */ = {isa = PBXFileReference; lastKnownFileType = sourcecode.swift; path = ExposureDetectionRiskCell.swift; sourceTree = "<group>"; };
		713EA26024798AD100AB7EE8 /* InsetTableViewCell.swift */ = {isa = PBXFileReference; lastKnownFileType = sourcecode.swift; path = InsetTableViewCell.swift; sourceTree = "<group>"; };
		713EA26224798F8500AB7EE8 /* ExposureDetectionHeaderCell.swift */ = {isa = PBXFileReference; lastKnownFileType = sourcecode.swift; path = ExposureDetectionHeaderCell.swift; sourceTree = "<group>"; };
		714194E9247A65C60072A090 /* DynamicTableViewHeaderSeparatorView.swift */ = {isa = PBXFileReference; lastKnownFileType = sourcecode.swift; path = DynamicTableViewHeaderSeparatorView.swift; sourceTree = "<group>"; };
		714CD8662472885900F56450 /* ExposureDetectionViewController+DynamicTableViewModel.swift */ = {isa = PBXFileReference; fileEncoding = 4; lastKnownFileType = sourcecode.swift; lineEnding = 0; path = "ExposureDetectionViewController+DynamicTableViewModel.swift"; sourceTree = "<group>"; };
		7154EB49247D21E200A467FF /* ExposureDetectionLongGuideCell.swift */ = {isa = PBXFileReference; lastKnownFileType = sourcecode.swift; path = ExposureDetectionLongGuideCell.swift; sourceTree = "<group>"; };
		7154EB4B247E862100A467FF /* ExposureDetectionLoadingCell.swift */ = {isa = PBXFileReference; lastKnownFileType = sourcecode.swift; path = ExposureDetectionLoadingCell.swift; sourceTree = "<group>"; };
		717D21E8248C022E00D9717E /* DynamicTableViewHtmlCell.swift */ = {isa = PBXFileReference; lastKnownFileType = sourcecode.swift; path = DynamicTableViewHtmlCell.swift; sourceTree = "<group>"; };
		717D21EA248C072300D9717E /* en */ = {isa = PBXFileReference; lastKnownFileType = text.html; name = en; path = "en.lproj/privacy-policy.html"; sourceTree = "<group>"; };
		71AFBD922464251000F91006 /* .swiftlint.yml */ = {isa = PBXFileReference; lastKnownFileType = text.yaml; path = .swiftlint.yml; sourceTree = "<group>"; };
		71B8044424828A6C00D53506 /* .swiftformat */ = {isa = PBXFileReference; lastKnownFileType = text; path = .swiftformat; sourceTree = "<group>"; };
		71B804462484CC0800D53506 /* ENALabel.swift */ = {isa = PBXFileReference; lastKnownFileType = sourcecode.swift; path = ENALabel.swift; sourceTree = "<group>"; };
		71B804482484D37300D53506 /* RiskLegendViewController.swift */ = {isa = PBXFileReference; lastKnownFileType = sourcecode.swift; path = RiskLegendViewController.swift; sourceTree = "<group>"; };
		71B8044C248525CD00D53506 /* RiskLegendViewController+DynamicTableViewModel.swift */ = {isa = PBXFileReference; lastKnownFileType = sourcecode.swift; path = "RiskLegendViewController+DynamicTableViewModel.swift"; sourceTree = "<group>"; };
		71B8044E248526B600D53506 /* DynamicTableViewSpaceCell.swift */ = {isa = PBXFileReference; lastKnownFileType = sourcecode.swift; path = DynamicTableViewSpaceCell.swift; sourceTree = "<group>"; };
		71B804532485273C00D53506 /* RiskLegendDotBodyCell.swift */ = {isa = PBXFileReference; lastKnownFileType = sourcecode.swift; path = RiskLegendDotBodyCell.swift; sourceTree = "<group>"; };
		71C0BEDC2498DD07009A17A0 /* ENANavigationFooterView.swift */ = {isa = PBXFileReference; lastKnownFileType = sourcecode.swift; path = ENANavigationFooterView.swift; sourceTree = "<group>"; };
		71CAB9D1248AACAD00F516A5 /* PixelPerfectLayoutConstraint.swift */ = {isa = PBXFileReference; lastKnownFileType = sourcecode.swift; path = PixelPerfectLayoutConstraint.swift; sourceTree = "<group>"; };
		71CAB9D3248AB33500F516A5 /* DynamicTypeSymbolImageView.swift */ = {isa = PBXFileReference; lastKnownFileType = sourcecode.swift; path = DynamicTypeSymbolImageView.swift; sourceTree = "<group>"; };
		71CC3E9C246D5D8000217F2C /* AppInformationViewController+DynamicTableViewModel.swift */ = {isa = PBXFileReference; lastKnownFileType = sourcecode.swift; path = "AppInformationViewController+DynamicTableViewModel.swift"; sourceTree = "<group>"; };
		71CC3E9E246D6B6800217F2C /* AppInformationDetailViewController.swift */ = {isa = PBXFileReference; lastKnownFileType = sourcecode.swift; path = AppInformationDetailViewController.swift; sourceTree = "<group>"; };
		71CC3EA0246D6BBF00217F2C /* DynamicTypeLabel.swift */ = {isa = PBXFileReference; lastKnownFileType = sourcecode.swift; path = DynamicTypeLabel.swift; sourceTree = "<group>"; };
		71CC3EA2246D6C4000217F2C /* UIFont+DynamicType.swift */ = {isa = PBXFileReference; lastKnownFileType = sourcecode.swift; path = "UIFont+DynamicType.swift"; sourceTree = "<group>"; };
		71D3C1992494EFAC00DBABA8 /* ENANavigationControllerWithFooter.swift */ = {isa = PBXFileReference; lastKnownFileType = sourcecode.swift; path = ENANavigationControllerWithFooter.swift; sourceTree = "<group>"; };
		71EF33D82497F3E8007B7E1B /* ENANavigationControllerWithFooterChild.swift */ = {isa = PBXFileReference; lastKnownFileType = sourcecode.swift; path = ENANavigationControllerWithFooterChild.swift; sourceTree = "<group>"; };
		71EF33DA2497F419007B7E1B /* ENANavigationFooterItem.swift */ = {isa = PBXFileReference; lastKnownFileType = sourcecode.swift; path = ENANavigationFooterItem.swift; sourceTree = "<group>"; };
		71F2E57A2487AEFC00694F1A /* ena-colors.xcassets */ = {isa = PBXFileReference; lastKnownFileType = folder.assetcatalog; path = "ena-colors.xcassets"; sourceTree = "<group>"; };
		71F5418B248BEDBE006DB793 /* de */ = {isa = PBXFileReference; lastKnownFileType = text.html; name = de; path = "de.lproj/privacy-policy.html"; sourceTree = "<group>"; };
		71F54190248BF677006DB793 /* HtmlTextView.swift */ = {isa = PBXFileReference; lastKnownFileType = sourcecode.swift; path = HtmlTextView.swift; sourceTree = "<group>"; };
		71FD8861246EB27F00E804D0 /* ExposureDetectionViewController.swift */ = {isa = PBXFileReference; lastKnownFileType = sourcecode.swift; path = ExposureDetectionViewController.swift; sourceTree = "<group>"; };
		71FE1C68247A8FE100851FEB /* DynamicTableViewHeaderFooterView.swift */ = {isa = PBXFileReference; lastKnownFileType = sourcecode.swift; path = DynamicTableViewHeaderFooterView.swift; sourceTree = "<group>"; };
		71FE1C70247AA7B700851FEB /* DynamicTableViewHeaderImageView.swift */ = {isa = PBXFileReference; fileEncoding = 4; lastKnownFileType = sourcecode.swift; path = DynamicTableViewHeaderImageView.swift; sourceTree = "<group>"; };
		71FE1C73247AC2B500851FEB /* ExposureSubmissionSuccessViewController.swift */ = {isa = PBXFileReference; fileEncoding = 4; lastKnownFileType = sourcecode.swift; path = ExposureSubmissionSuccessViewController.swift; sourceTree = "<group>"; };
		71FE1C74247AC2B500851FEB /* ExposureSubmissionQRScannerViewController.swift */ = {isa = PBXFileReference; fileEncoding = 4; lastKnownFileType = sourcecode.swift; path = ExposureSubmissionQRScannerViewController.swift; sourceTree = "<group>"; };
		71FE1C75247AC2B500851FEB /* ExposureSubmissionOverviewViewController.swift */ = {isa = PBXFileReference; fileEncoding = 4; lastKnownFileType = sourcecode.swift; path = ExposureSubmissionOverviewViewController.swift; sourceTree = "<group>"; };
		71FE1C76247AC2B500851FEB /* ExposureSubmissionTanInputViewController.swift */ = {isa = PBXFileReference; fileEncoding = 4; lastKnownFileType = sourcecode.swift; path = ExposureSubmissionTanInputViewController.swift; sourceTree = "<group>"; };
		71FE1C78247AC2B500851FEB /* ExposureSubmissionTestResultViewController.swift */ = {isa = PBXFileReference; fileEncoding = 4; lastKnownFileType = sourcecode.swift; path = ExposureSubmissionTestResultViewController.swift; sourceTree = "<group>"; };
		71FE1C79247AC2B500851FEB /* ExposureSubmissionNavigationController.swift */ = {isa = PBXFileReference; fileEncoding = 4; lastKnownFileType = sourcecode.swift; path = ExposureSubmissionNavigationController.swift; sourceTree = "<group>"; };
		71FE1C81247AC30300851FEB /* ENATanInput.swift */ = {isa = PBXFileReference; fileEncoding = 4; lastKnownFileType = sourcecode.swift; path = ENATanInput.swift; sourceTree = "<group>"; };
		71FE1C84247AC33D00851FEB /* ExposureSubmissionTestResultHeaderView.swift */ = {isa = PBXFileReference; fileEncoding = 4; lastKnownFileType = sourcecode.swift; path = ExposureSubmissionTestResultHeaderView.swift; sourceTree = "<group>"; };
		71FE1C8A247AC79D00851FEB /* DynamicTableViewIconCell.swift */ = {isa = PBXFileReference; fileEncoding = 4; lastKnownFileType = sourcecode.swift; path = DynamicTableViewIconCell.swift; sourceTree = "<group>"; };
		71FE1C8B247AC79D00851FEB /* DynamicTableViewIconCell.xib */ = {isa = PBXFileReference; fileEncoding = 4; lastKnownFileType = file.xib; path = DynamicTableViewIconCell.xib; sourceTree = "<group>"; };
		85142500245DA0B3009D2791 /* UIViewController+Alert.swift */ = {isa = PBXFileReference; lastKnownFileType = sourcecode.swift; path = "UIViewController+Alert.swift"; sourceTree = "<group>"; };
		8539874E2467094E00D28B62 /* AppIcon.xcassets */ = {isa = PBXFileReference; lastKnownFileType = folder.assetcatalog; path = AppIcon.xcassets; sourceTree = "<group>"; };
		853D987924694A8700490DBA /* ENAButton.swift */ = {isa = PBXFileReference; lastKnownFileType = sourcecode.swift; path = ENAButton.swift; sourceTree = "<group>"; };
		853D98822469DC5000490DBA /* ExposureNotificationSetting.storyboard */ = {isa = PBXFileReference; lastKnownFileType = file.storyboard; path = ExposureNotificationSetting.storyboard; sourceTree = "<group>"; };
		853D98842469DC8100490DBA /* ExposureNotificationSettingViewController.swift */ = {isa = PBXFileReference; fileEncoding = 4; lastKnownFileType = sourcecode.swift; lineEnding = 0; path = ExposureNotificationSettingViewController.swift; sourceTree = "<group>"; };
		85790F2E245C6B72003D47E1 /* ENA.entitlements */ = {isa = PBXFileReference; fileEncoding = 4; lastKnownFileType = text.plist.entitlements; path = ENA.entitlements; sourceTree = "<group>"; };
		858F6F6D245A103C009FFD33 /* ExposureNotification.framework */ = {isa = PBXFileReference; lastKnownFileType = wrapper.framework; name = ExposureNotification.framework; path = System/Library/Frameworks/ExposureNotification.framework; sourceTree = SDKROOT; };
		8595BF5E246032D90056EA27 /* ENASwitch.swift */ = {isa = PBXFileReference; lastKnownFileType = sourcecode.swift; path = ENASwitch.swift; sourceTree = "<group>"; };
		859DD511248549790073D59F /* MockDiagnosisKeysRetrieval.swift */ = {isa = PBXFileReference; lastKnownFileType = sourcecode.swift; path = MockDiagnosisKeysRetrieval.swift; sourceTree = "<group>"; };
		85D7593B2457048F008175F0 /* ENA.app */ = {isa = PBXFileReference; explicitFileType = wrapper.application; includeInIndex = 0; path = ENA.app; sourceTree = BUILT_PRODUCTS_DIR; };
		85D7593E2457048F008175F0 /* AppDelegate.swift */ = {isa = PBXFileReference; lastKnownFileType = sourcecode.swift; path = AppDelegate.swift; sourceTree = "<group>"; };
		85D759402457048F008175F0 /* SceneDelegate.swift */ = {isa = PBXFileReference; lastKnownFileType = sourcecode.swift; path = SceneDelegate.swift; sourceTree = "<group>"; };
		85D7594A24570491008175F0 /* Assets.xcassets */ = {isa = PBXFileReference; lastKnownFileType = folder.assetcatalog; path = Assets.xcassets; sourceTree = "<group>"; };
		85D7594D24570491008175F0 /* Base */ = {isa = PBXFileReference; lastKnownFileType = file.storyboard; name = Base; path = Base.lproj/LaunchScreen.storyboard; sourceTree = "<group>"; };
		85D7594F24570491008175F0 /* Info.plist */ = {isa = PBXFileReference; lastKnownFileType = text.plist.xml; path = Info.plist; sourceTree = "<group>"; };
		85D7595424570491008175F0 /* ENATests.xctest */ = {isa = PBXFileReference; explicitFileType = wrapper.cfbundle; includeInIndex = 0; path = ENATests.xctest; sourceTree = BUILT_PRODUCTS_DIR; };
		85D7595A24570491008175F0 /* Info.plist */ = {isa = PBXFileReference; lastKnownFileType = text.plist.xml; path = Info.plist; sourceTree = "<group>"; };
		85D7595F24570491008175F0 /* ENAUITests.xctest */ = {isa = PBXFileReference; explicitFileType = wrapper.cfbundle; includeInIndex = 0; path = ENAUITests.xctest; sourceTree = BUILT_PRODUCTS_DIR; };
		85D7596324570491008175F0 /* ENAUITests.swift */ = {isa = PBXFileReference; fileEncoding = 4; lastKnownFileType = sourcecode.swift; lineEnding = 0; path = ENAUITests.swift; sourceTree = "<group>"; };
		85D7596524570491008175F0 /* Info.plist */ = {isa = PBXFileReference; lastKnownFileType = text.plist.xml; path = Info.plist; sourceTree = "<group>"; };
		85E33443247EB357006E74EC /* CircularProgressView.swift */ = {isa = PBXFileReference; lastKnownFileType = sourcecode.swift; path = CircularProgressView.swift; sourceTree = "<group>"; };
		A124E648249BF4EB00E95F72 /* ExposureDetectionExecutorTests.swift */ = {isa = PBXFileReference; lastKnownFileType = sourcecode.swift; path = ExposureDetectionExecutorTests.swift; sourceTree = "<group>"; };
		A124E64B249C4C9000E95F72 /* SAPDownloadedPackagesStore+Helpers.swift */ = {isa = PBXFileReference; lastKnownFileType = sourcecode.swift; path = "SAPDownloadedPackagesStore+Helpers.swift"; sourceTree = "<group>"; };
		A128F04C2489ABE700EC7F6C /* RiskCalculationTests.swift */ = {isa = PBXFileReference; fileEncoding = 4; lastKnownFileType = sourcecode.swift; path = RiskCalculationTests.swift; sourceTree = "<group>"; };
		A128F058248B459F00EC7F6C /* PublicKeyStore.swift */ = {isa = PBXFileReference; lastKnownFileType = sourcecode.swift; path = PublicKeyStore.swift; sourceTree = "<group>"; };
		A14BDEBF24A1AD660063E4EC /* MockExposureDetector.swift */ = {isa = PBXFileReference; lastKnownFileType = sourcecode.swift; path = MockExposureDetector.swift; sourceTree = "<group>"; };
		A1654EFD24B41FEF00C0E115 /* DynamicCellTests.swift */ = {isa = PBXFileReference; lastKnownFileType = sourcecode.swift; path = DynamicCellTests.swift; sourceTree = "<group>"; };
		A1654F0024B43E7F00C0E115 /* DynamicTableViewTextViewCellTests.swift */ = {isa = PBXFileReference; lastKnownFileType = sourcecode.swift; path = DynamicTableViewTextViewCellTests.swift; sourceTree = "<group>"; };
		A16714AE248CA1B70031B111 /* Bundle+ReadPlist.swift */ = {isa = PBXFileReference; lastKnownFileType = sourcecode.swift; path = "Bundle+ReadPlist.swift"; sourceTree = "<group>"; };
		A16714BA248D18D20031B111 /* SummaryMetadata.swift */ = {isa = PBXFileReference; lastKnownFileType = sourcecode.swift; path = SummaryMetadata.swift; sourceTree = "<group>"; };
		A173665124844F29006BE209 /* SQLiteKeyValueStoreTests.swift */ = {isa = PBXFileReference; fileEncoding = 4; lastKnownFileType = sourcecode.swift; path = SQLiteKeyValueStoreTests.swift; sourceTree = "<group>"; };
		A17366542484978A006BE209 /* OnboardingInfoViewControllerUtils.swift */ = {isa = PBXFileReference; lastKnownFileType = sourcecode.swift; path = OnboardingInfoViewControllerUtils.swift; sourceTree = "<group>"; };
		A17DA5E12486D8E7006F310F /* RiskLevelTests.swift */ = {isa = PBXFileReference; lastKnownFileType = sourcecode.swift; path = RiskLevelTests.swift; sourceTree = "<group>"; };
		A1877CA9248F247D006FEFC0 /* SAPDownloadedPackageTests.swift */ = {isa = PBXFileReference; lastKnownFileType = sourcecode.swift; path = SAPDownloadedPackageTests.swift; sourceTree = "<group>"; };
		A189E45E248C325E001D0996 /* de-config */ = {isa = PBXFileReference; lastKnownFileType = file; path = "de-config"; sourceTree = "<group>"; };
		A189E460248C35BF001D0996 /* PublicKeys.plist */ = {isa = PBXFileReference; lastKnownFileType = text.plist.xml; path = PublicKeys.plist; sourceTree = "<group>"; };
		A1BABD0824A57B88000ED515 /* TemporaryExposureKeyMock.swift */ = {isa = PBXFileReference; fileEncoding = 4; lastKnownFileType = sourcecode.swift; path = TemporaryExposureKeyMock.swift; sourceTree = "<group>"; };
		A1BABD0A24A57BA0000ED515 /* ENTemporaryExposureKey+Processing.swift */ = {isa = PBXFileReference; fileEncoding = 4; lastKnownFileType = sourcecode.swift; path = "ENTemporaryExposureKey+Processing.swift"; sourceTree = "<group>"; };
		A1BABD0C24A57BAC000ED515 /* ENTemporaryExposureKey+ProcessingTests.swift */ = {isa = PBXFileReference; fileEncoding = 4; lastKnownFileType = sourcecode.swift; path = "ENTemporaryExposureKey+ProcessingTests.swift"; sourceTree = "<group>"; };
		A1C683F924AEC57400B90D12 /* DynamicTableViewTextViewCell.swift */ = {isa = PBXFileReference; lastKnownFileType = sourcecode.swift; path = DynamicTableViewTextViewCell.swift; sourceTree = "<group>"; };
		A1C683FB24AEC9EE00B90D12 /* DynamicTableViewTextCell.swift */ = {isa = PBXFileReference; lastKnownFileType = sourcecode.swift; path = DynamicTableViewTextCell.swift; sourceTree = "<group>"; };
		A1E41940249410AF0016E52A /* SAPDownloadedPackage+Helpers.swift */ = {isa = PBXFileReference; lastKnownFileType = sourcecode.swift; path = "SAPDownloadedPackage+Helpers.swift"; sourceTree = "<group>"; };
		A1E419442495476C0016E52A /* HTTPClient+MockNetworkStack.swift */ = {isa = PBXFileReference; lastKnownFileType = sourcecode.swift; path = "HTTPClient+MockNetworkStack.swift"; sourceTree = "<group>"; };
		A1E41947249548260016E52A /* HTTPClient+SubmitTests.swift */ = {isa = PBXFileReference; lastKnownFileType = sourcecode.swift; path = "HTTPClient+SubmitTests.swift"; sourceTree = "<group>"; };
		A1E4194A2495A3940016E52A /* HTTPClient+AppConfigTests.swift */ = {isa = PBXFileReference; lastKnownFileType = sourcecode.swift; path = "HTTPClient+AppConfigTests.swift"; sourceTree = "<group>"; };
		A1E4194D2495A5800016E52A /* HTTPClient+ExposureConfigTests.swift */ = {isa = PBXFileReference; lastKnownFileType = sourcecode.swift; path = "HTTPClient+ExposureConfigTests.swift"; sourceTree = "<group>"; };
		A1E419502495A6EA0016E52A /* HTTPClient+TANForExposureSubmitTests.swift */ = {isa = PBXFileReference; lastKnownFileType = sourcecode.swift; path = "HTTPClient+TANForExposureSubmitTests.swift"; sourceTree = "<group>"; };
		A1E419532495A7850016E52A /* HTTPClient+GetTestResultTests.swift */ = {isa = PBXFileReference; lastKnownFileType = sourcecode.swift; path = "HTTPClient+GetTestResultTests.swift"; sourceTree = "<group>"; };
		A1E419562495A8F50016E52A /* HTTPClient+RegistrationTokenTests.swift */ = {isa = PBXFileReference; lastKnownFileType = sourcecode.swift; path = "HTTPClient+RegistrationTokenTests.swift"; sourceTree = "<group>"; };
		A1E4195B249818020016E52A /* RiskTests.swift */ = {isa = PBXFileReference; lastKnownFileType = sourcecode.swift; path = RiskTests.swift; sourceTree = "<group>"; };
		A1E4195E249824340016E52A /* String+TodayTests.swift */ = {isa = PBXFileReference; lastKnownFileType = sourcecode.swift; path = "String+TodayTests.swift"; sourceTree = "<group>"; };
		A328424B248B91E0006B1F09 /* HomeTestResultLoadingCell.xib */ = {isa = PBXFileReference; fileEncoding = 4; lastKnownFileType = file.xib; path = HomeTestResultLoadingCell.xib; sourceTree = "<group>"; };
		A328424C248B91E0006B1F09 /* HomeTestResultLoadingCell.swift */ = {isa = PBXFileReference; fileEncoding = 4; lastKnownFileType = sourcecode.swift; path = HomeTestResultLoadingCell.swift; sourceTree = "<group>"; };
		A328424F248B9269006B1F09 /* HomeTestResultLoadingCellConfigurator.swift */ = {isa = PBXFileReference; lastKnownFileType = sourcecode.swift; path = HomeTestResultLoadingCellConfigurator.swift; sourceTree = "<group>"; };
		A3284254248E493B006B1F09 /* ExposureSubmissionOverviewViewControllerTests.swift */ = {isa = PBXFileReference; lastKnownFileType = sourcecode.swift; path = ExposureSubmissionOverviewViewControllerTests.swift; sourceTree = "<group>"; };
		A3284256248E7431006B1F09 /* MockExposureSubmissionService.swift */ = {isa = PBXFileReference; lastKnownFileType = sourcecode.swift; path = MockExposureSubmissionService.swift; sourceTree = "<group>"; };
		A3284258248E7672006B1F09 /* MockExposureSubmissionQRScannerViewController.swift */ = {isa = PBXFileReference; lastKnownFileType = sourcecode.swift; path = MockExposureSubmissionQRScannerViewController.swift; sourceTree = "<group>"; };
		A328425B248E82B5006B1F09 /* ExposureSubmissionTestResultViewControllerTests.swift */ = {isa = PBXFileReference; lastKnownFileType = sourcecode.swift; path = ExposureSubmissionTestResultViewControllerTests.swift; sourceTree = "<group>"; };
		A328425E248E943D006B1F09 /* ExposureSubmissionTanInputViewControllerTests.swift */ = {isa = PBXFileReference; lastKnownFileType = sourcecode.swift; path = ExposureSubmissionTanInputViewControllerTests.swift; sourceTree = "<group>"; };
		A32842602490E2AC006B1F09 /* ExposureSubmissionWarnOthersViewControllerTests.swift */ = {isa = PBXFileReference; lastKnownFileType = sourcecode.swift; path = ExposureSubmissionWarnOthersViewControllerTests.swift; sourceTree = "<group>"; };
		A328426224910552006B1F09 /* ExposureSubmissionSuccessViewControllerTests.swift */ = {isa = PBXFileReference; lastKnownFileType = sourcecode.swift; path = ExposureSubmissionSuccessViewControllerTests.swift; sourceTree = "<group>"; };
		A32842642491136E006B1F09 /* ExposureSubmissionUITests.swift */ = {isa = PBXFileReference; lastKnownFileType = sourcecode.swift; path = ExposureSubmissionUITests.swift; sourceTree = "<group>"; };
		A32842662492359E006B1F09 /* MockExposureSubmissionNavigationControllerChild.swift */ = {isa = PBXFileReference; lastKnownFileType = sourcecode.swift; path = MockExposureSubmissionNavigationControllerChild.swift; sourceTree = "<group>"; };
		A32CA72E24B6F2E300B1A994 /* HomeRiskCellConfiguratorTests.swift */ = {isa = PBXFileReference; lastKnownFileType = sourcecode.swift; path = HomeRiskCellConfiguratorTests.swift; sourceTree = "<group>"; };
		A3483B0A24C5EFA40037855F /* MockExposureDetectionViewControllerDelegate.swift */ = {isa = PBXFileReference; lastKnownFileType = sourcecode.swift; path = MockExposureDetectionViewControllerDelegate.swift; sourceTree = "<group>"; };
		A36D07B82486D61C00E46F96 /* HomeCardCellButtonDelegate.swift */ = {isa = PBXFileReference; lastKnownFileType = sourcecode.swift; path = HomeCardCellButtonDelegate.swift; sourceTree = "<group>"; };
		A36FACC324C5EA1500DED947 /* ExposureDetectionViewControllerTests.swift */ = {isa = PBXFileReference; lastKnownFileType = sourcecode.swift; path = ExposureDetectionViewControllerTests.swift; sourceTree = "<group>"; };
		A372DA3A24BDA075003248BB /* ExposureSubmissionCoordinating.swift */ = {isa = PBXFileReference; lastKnownFileType = sourcecode.swift; path = ExposureSubmissionCoordinating.swift; sourceTree = "<group>"; };
		A372DA3C24BE01D9003248BB /* MockExposureSubmissionCoordinator.swift */ = {isa = PBXFileReference; lastKnownFileType = sourcecode.swift; path = MockExposureSubmissionCoordinator.swift; sourceTree = "<group>"; };
		A372DA3E24BEF773003248BB /* ExposureSubmissionCoordinatorTests.swift */ = {isa = PBXFileReference; lastKnownFileType = sourcecode.swift; path = ExposureSubmissionCoordinatorTests.swift; sourceTree = "<group>"; };
		A372DA4024BF33F9003248BB /* MockExposureSubmissionCoordinatorDelegate.swift */ = {isa = PBXFileReference; lastKnownFileType = sourcecode.swift; path = MockExposureSubmissionCoordinatorDelegate.swift; sourceTree = "<group>"; };
		A3C4F95F24812CD20047F23E /* ExposureSubmissionWarnOthersViewController.swift */ = {isa = PBXFileReference; lastKnownFileType = sourcecode.swift; path = ExposureSubmissionWarnOthersViewController.swift; sourceTree = "<group>"; };
		A3E5E71D247E6F7A00237116 /* SpinnerInjectable.swift */ = {isa = PBXFileReference; lastKnownFileType = sourcecode.swift; path = SpinnerInjectable.swift; sourceTree = "<group>"; };
		A3E851B124ADD09900402485 /* CountdownTimer.swift */ = {isa = PBXFileReference; lastKnownFileType = sourcecode.swift; path = CountdownTimer.swift; sourceTree = "<group>"; };
		A3E851B424ADDAC000402485 /* CountdownTimerTests.swift */ = {isa = PBXFileReference; lastKnownFileType = sourcecode.swift; path = CountdownTimerTests.swift; sourceTree = "<group>"; };
		A3EE6E59249BB7AF00C64B61 /* ExposureSubmissionServiceFactory.swift */ = {isa = PBXFileReference; lastKnownFileType = sourcecode.swift; path = ExposureSubmissionServiceFactory.swift; sourceTree = "<group>"; };
		A3EE6E5B249BB97500C64B61 /* UITestingParameters.swift */ = {isa = PBXFileReference; lastKnownFileType = sourcecode.swift; path = UITestingParameters.swift; sourceTree = "<group>"; };
		A3FF84EB247BFAF00053E947 /* Hasher.swift */ = {isa = PBXFileReference; lastKnownFileType = sourcecode.swift; path = Hasher.swift; sourceTree = "<group>"; };
		B102BDC22460410600CD55A2 /* README.md */ = {isa = PBXFileReference; lastKnownFileType = net.daringfireball.markdown; path = README.md; sourceTree = "<group>"; };
		B10F9B89249961B500C418F4 /* DynamicTypeLabelTests.swift */ = {isa = PBXFileReference; fileEncoding = 4; lastKnownFileType = sourcecode.swift; path = DynamicTypeLabelTests.swift; sourceTree = "<group>"; };
		B10FD5F3246EAC1700E9D7F2 /* AppleFilesWriter.swift */ = {isa = PBXFileReference; lastKnownFileType = sourcecode.swift; path = AppleFilesWriter.swift; sourceTree = "<group>"; };
		B111EE2B2465D9F7001AEBB4 /* String+Localization.swift */ = {isa = PBXFileReference; lastKnownFileType = sourcecode.swift; path = "String+Localization.swift"; sourceTree = "<group>"; };
		B1125459246F2C6500AB5036 /* ENTemporaryExposureKey+Convert.swift */ = {isa = PBXFileReference; lastKnownFileType = sourcecode.swift; path = "ENTemporaryExposureKey+Convert.swift"; sourceTree = "<group>"; };
		B11655922491437600316087 /* RiskProvidingConfigurationTests.swift */ = {isa = PBXFileReference; fileEncoding = 4; lastKnownFileType = sourcecode.swift; path = RiskProvidingConfigurationTests.swift; sourceTree = "<group>"; };
		B1175212248A83AB00C3325C /* Risk.swift */ = {isa = PBXFileReference; lastKnownFileType = sourcecode.swift; path = Risk.swift; sourceTree = "<group>"; };
		B1175215248A9F9600C3325C /* ConvertingKeysTests.swift */ = {isa = PBXFileReference; lastKnownFileType = sourcecode.swift; path = ConvertingKeysTests.swift; sourceTree = "<group>"; };
		B1175217248ACFBC00C3325C /* SAP_RiskScoreClass+LowAndHigh.swift */ = {isa = PBXFileReference; lastKnownFileType = sourcecode.swift; path = "SAP_RiskScoreClass+LowAndHigh.swift"; sourceTree = "<group>"; };
		B1175219248ACFFC00C3325C /* SAP_RiskScoreClass+LowAndHighTests.swift */ = {isa = PBXFileReference; lastKnownFileType = sourcecode.swift; path = "SAP_RiskScoreClass+LowAndHighTests.swift"; sourceTree = "<group>"; };
		B120C7C524AFDAB900F68FF1 /* ActiveTracing.swift */ = {isa = PBXFileReference; lastKnownFileType = sourcecode.swift; path = ActiveTracing.swift; sourceTree = "<group>"; };
		B120C7C824AFE7B800F68FF1 /* ActiveTracingTests.swift */ = {isa = PBXFileReference; lastKnownFileType = sourcecode.swift; path = ActiveTracingTests.swift; sourceTree = "<group>"; };
		B1221BDB2492BCEB00E6C4E4 /* Info_Debug.plist */ = {isa = PBXFileReference; fileEncoding = 4; lastKnownFileType = text.plist.xml; path = Info_Debug.plist; sourceTree = "<group>"; };
		B1221BDF2492ECE800E6C4E4 /* CFDictionary+KeychainQuery.swift */ = {isa = PBXFileReference; lastKnownFileType = sourcecode.swift; path = "CFDictionary+KeychainQuery.swift"; sourceTree = "<group>"; };
		B1221BE12492ED0F00E6C4E4 /* CFDictionary+KeychainQueryTests.swift */ = {isa = PBXFileReference; lastKnownFileType = sourcecode.swift; path = "CFDictionary+KeychainQueryTests.swift"; sourceTree = "<group>"; };
		B12995E8246C344100854AD0 /* HTTPClient+Configuration.swift */ = {isa = PBXFileReference; lastKnownFileType = sourcecode.swift; path = "HTTPClient+Configuration.swift"; sourceTree = "<group>"; };
		B14D0CDA246E968C00D5BEBC /* String+Today.swift */ = {isa = PBXFileReference; lastKnownFileType = sourcecode.swift; path = "String+Today.swift"; sourceTree = "<group>"; };
		B14D0CDC246E972400D5BEBC /* ExposureDetectionDelegate.swift */ = {isa = PBXFileReference; lastKnownFileType = sourcecode.swift; path = ExposureDetectionDelegate.swift; sourceTree = "<group>"; };
		B14D0CDE246E976400D5BEBC /* ExposureDetectionTransaction+DidEndPrematurelyReason.swift */ = {isa = PBXFileReference; lastKnownFileType = sourcecode.swift; path = "ExposureDetectionTransaction+DidEndPrematurelyReason.swift"; sourceTree = "<group>"; };
		B153096924706F1000A4A1BD /* URLSession+Default.swift */ = {isa = PBXFileReference; lastKnownFileType = sourcecode.swift; path = "URLSession+Default.swift"; sourceTree = "<group>"; };
		B153096B24706F2400A4A1BD /* URLSessionConfiguration+Default.swift */ = {isa = PBXFileReference; lastKnownFileType = sourcecode.swift; path = "URLSessionConfiguration+Default.swift"; sourceTree = "<group>"; };
		B15382E3248273DC0010F007 /* MockTestStore.swift */ = {isa = PBXFileReference; lastKnownFileType = sourcecode.swift; path = MockTestStore.swift; sourceTree = "<group>"; };
		B15382E6248290BB0010F007 /* AppleFilesWriterTests.swift */ = {isa = PBXFileReference; lastKnownFileType = sourcecode.swift; path = AppleFilesWriterTests.swift; sourceTree = "<group>"; };
		B15382FD248424F00010F007 /* ExposureDetectionTests.swift */ = {isa = PBXFileReference; lastKnownFileType = sourcecode.swift; path = ExposureDetectionTests.swift; sourceTree = "<group>"; };
		B1569DDE245D70990079FCD7 /* DMViewController.swift */ = {isa = PBXFileReference; lastKnownFileType = sourcecode.swift; path = DMViewController.swift; sourceTree = "<group>"; };
		B16177E724802F9B006E435A /* DownloadedPackagesSQLLiteStoreTests.swift */ = {isa = PBXFileReference; lastKnownFileType = sourcecode.swift; path = DownloadedPackagesSQLLiteStoreTests.swift; sourceTree = "<group>"; };
		B161782424804AC3006E435A /* DownloadedPackagesSQLLiteStore.swift */ = {isa = PBXFileReference; lastKnownFileType = sourcecode.swift; path = DownloadedPackagesSQLLiteStore.swift; sourceTree = "<group>"; };
		B161782924805784006E435A /* DeltaCalculationResult.swift */ = {isa = PBXFileReference; lastKnownFileType = sourcecode.swift; path = DeltaCalculationResult.swift; sourceTree = "<group>"; };
		B161782C248062CE006E435A /* DeltaCalculationResultTests.swift */ = {isa = PBXFileReference; lastKnownFileType = sourcecode.swift; path = DeltaCalculationResultTests.swift; sourceTree = "<group>"; };
		B163D10F2499068D001A322C /* SettingsViewModelTests.swift */ = {isa = PBXFileReference; lastKnownFileType = sourcecode.swift; path = SettingsViewModelTests.swift; sourceTree = "<group>"; };
		B163D11424993F64001A322C /* UIFont+DynamicTypeTests.swift */ = {isa = PBXFileReference; lastKnownFileType = sourcecode.swift; path = "UIFont+DynamicTypeTests.swift"; sourceTree = "<group>"; };
		B1741B3D24619179006275D9 /* DMQRCodeViewController.swift */ = {isa = PBXFileReference; lastKnownFileType = sourcecode.swift; path = DMQRCodeViewController.swift; sourceTree = "<group>"; };
		B1741B402461A511006275D9 /* DMQRCodeScanViewController.swift */ = {isa = PBXFileReference; lastKnownFileType = sourcecode.swift; path = DMQRCodeScanViewController.swift; sourceTree = "<group>"; };
		B1741B422461C105006275D9 /* README.md */ = {isa = PBXFileReference; lastKnownFileType = net.daringfireball.markdown; path = README.md; sourceTree = "<group>"; };
		B1741B432461C257006275D9 /* DMDeveloperMenu.swift */ = {isa = PBXFileReference; lastKnownFileType = sourcecode.swift; path = DMDeveloperMenu.swift; sourceTree = "<group>"; };
		B1741B482462C207006275D9 /* Client.swift */ = {isa = PBXFileReference; fileEncoding = 4; lastKnownFileType = sourcecode.swift; path = Client.swift; sourceTree = "<group>"; };
		B17A44A12464906A00CB195E /* KeyTests.swift */ = {isa = PBXFileReference; lastKnownFileType = sourcecode.swift; path = KeyTests.swift; sourceTree = "<group>"; };
		B184A37F248FFCBE007180F6 /* SecureStore.swift */ = {isa = PBXFileReference; fileEncoding = 4; lastKnownFileType = sourcecode.swift; path = SecureStore.swift; sourceTree = "<group>"; };
		B184A382248FFCE2007180F6 /* CodableExposureDetectionSummary.swift */ = {isa = PBXFileReference; lastKnownFileType = sourcecode.swift; path = CodableExposureDetectionSummary.swift; sourceTree = "<group>"; };
		B18C411C246DB30000B8D8CB /* URL+Helper.swift */ = {isa = PBXFileReference; lastKnownFileType = sourcecode.swift; path = "URL+Helper.swift"; sourceTree = "<group>"; };
		B18CADAD24782FA4006F53F0 /* ExposureStateUpdating.swift */ = {isa = PBXFileReference; lastKnownFileType = sourcecode.swift; path = ExposureStateUpdating.swift; sourceTree = "<group>"; };
		B18E852E248C29D400CF4FB8 /* DetectionMode.swift */ = {isa = PBXFileReference; lastKnownFileType = sourcecode.swift; path = DetectionMode.swift; sourceTree = "<group>"; };
		B19FD7102491A07000A9D56A /* String+SemanticVersion.swift */ = {isa = PBXFileReference; lastKnownFileType = sourcecode.swift; path = "String+SemanticVersion.swift"; sourceTree = "<group>"; };
		B19FD7122491A08500A9D56A /* SAP_SemanticVersion+Compare.swift */ = {isa = PBXFileReference; lastKnownFileType = sourcecode.swift; path = "SAP_SemanticVersion+Compare.swift"; sourceTree = "<group>"; };
		B19FD7142491A4A300A9D56A /* SAP_SemanticVersionTests.swift */ = {isa = PBXFileReference; fileEncoding = 4; lastKnownFileType = sourcecode.swift; path = SAP_SemanticVersionTests.swift; sourceTree = "<group>"; };
		B1A76E9E24714AC700EA5208 /* HTTPClient+Configuration.swift */ = {isa = PBXFileReference; lastKnownFileType = sourcecode.swift; path = "HTTPClient+Configuration.swift"; sourceTree = "<group>"; };
		B1A9E70D246D73180024CC12 /* ExposureDetection.swift */ = {isa = PBXFileReference; lastKnownFileType = sourcecode.swift; path = ExposureDetection.swift; sourceTree = "<group>"; };
		B1A9E710246D782F0024CC12 /* SAPDownloadedPackage.swift */ = {isa = PBXFileReference; lastKnownFileType = sourcecode.swift; path = SAPDownloadedPackage.swift; sourceTree = "<group>"; };
		B1B9CF1E246ED2E8008F04F5 /* Sap_FilebucketTests.swift */ = {isa = PBXFileReference; lastKnownFileType = sourcecode.swift; path = Sap_FilebucketTests.swift; sourceTree = "<group>"; };
		B1BFE27124BDE1D500C1181D /* HomeViewController+HowRiskDetectionWorks.swift */ = {isa = PBXFileReference; lastKnownFileType = sourcecode.swift; path = "HomeViewController+HowRiskDetectionWorks.swift"; sourceTree = "<group>"; };
		B1C7EE4324938E9E00F1F284 /* ExposureDetection_DidEndPrematurelyReason+ErrorHandling.swift */ = {isa = PBXFileReference; lastKnownFileType = sourcecode.swift; path = "ExposureDetection_DidEndPrematurelyReason+ErrorHandling.swift"; sourceTree = "<group>"; };
		B1C7EE4524938EB700F1F284 /* ExposureDetection_DidEndPrematurelyReason+ErrorHandlingTests.swift */ = {isa = PBXFileReference; lastKnownFileType = sourcecode.swift; path = "ExposureDetection_DidEndPrematurelyReason+ErrorHandlingTests.swift"; sourceTree = "<group>"; };
		B1C7EE472493D97000F1F284 /* RiskProvidingConfigurationManualTriggerTests.swift */ = {isa = PBXFileReference; lastKnownFileType = sourcecode.swift; path = RiskProvidingConfigurationManualTriggerTests.swift; sourceTree = "<group>"; };
		B1C7EEAD24941A3B00F1F284 /* ManualExposureDetectionState.swift */ = {isa = PBXFileReference; lastKnownFileType = sourcecode.swift; path = ManualExposureDetectionState.swift; sourceTree = "<group>"; };
		B1C7EEAF24941A6B00F1F284 /* RiskConsumer.swift */ = {isa = PBXFileReference; lastKnownFileType = sourcecode.swift; path = RiskConsumer.swift; sourceTree = "<group>"; };
		B1CD333B24865A7D00B06E9B /* TracingStatusHistory.swift */ = {isa = PBXFileReference; lastKnownFileType = sourcecode.swift; path = TracingStatusHistory.swift; sourceTree = "<group>"; };
		B1CD333D24865E0000B06E9B /* TracingStatusHistoryTests.swift */ = {isa = PBXFileReference; lastKnownFileType = sourcecode.swift; path = TracingStatusHistoryTests.swift; sourceTree = "<group>"; };
		B1CD33402486AA7100B06E9B /* CoronaWarnURLSessionDelegate.swift */ = {isa = PBXFileReference; lastKnownFileType = sourcecode.swift; path = CoronaWarnURLSessionDelegate.swift; sourceTree = "<group>"; };
		B1D431C7246C69F300E728AD /* HTTPClient+ConfigurationTests.swift */ = {isa = PBXFileReference; lastKnownFileType = sourcecode.swift; path = "HTTPClient+ConfigurationTests.swift"; sourceTree = "<group>"; };
		B1D431CA246C84A400E728AD /* DownloadedPackagesStore.swift */ = {isa = PBXFileReference; lastKnownFileType = sourcecode.swift; path = DownloadedPackagesStore.swift; sourceTree = "<group>"; };
		B1D6B001247DA0320079DDD3 /* ExposureDetectionViewControllerDelegate.swift */ = {isa = PBXFileReference; lastKnownFileType = sourcecode.swift; path = ExposureDetectionViewControllerDelegate.swift; sourceTree = "<group>"; };
		B1D6B003247DA4920079DDD3 /* UIApplication+CoronaWarn.swift */ = {isa = PBXFileReference; lastKnownFileType = sourcecode.swift; path = "UIApplication+CoronaWarn.swift"; sourceTree = "<group>"; };
		B1D7D68624766D2100E4DA5D /* submission_payload.pb.swift */ = {isa = PBXFileReference; fileEncoding = 4; lastKnownFileType = sourcecode.swift; name = submission_payload.pb.swift; path = ../../../gen/output/submission_payload.pb.swift; sourceTree = "<group>"; };
		B1D7D68A24766D2100E4DA5D /* apple_export.pb.swift */ = {isa = PBXFileReference; fileEncoding = 4; lastKnownFileType = sourcecode.swift; name = apple_export.pb.swift; path = ../../../gen/output/apple_export.pb.swift; sourceTree = "<group>"; };
		B1DDDABB247137B000A07175 /* HTTPClientConfigurationEndpointTests.swift */ = {isa = PBXFileReference; lastKnownFileType = sourcecode.swift; path = HTTPClientConfigurationEndpointTests.swift; sourceTree = "<group>"; };
		B1E8C99C2479D4E7006DC678 /* DMSubmissionStateViewController.swift */ = {isa = PBXFileReference; fileEncoding = 4; lastKnownFileType = sourcecode.swift; path = DMSubmissionStateViewController.swift; sourceTree = "<group>"; };
		B1EAEC8A24711884003BE9A2 /* URLSession+Convenience.swift */ = {isa = PBXFileReference; lastKnownFileType = sourcecode.swift; path = "URLSession+Convenience.swift"; sourceTree = "<group>"; };
		B1EAEC8D247118CB003BE9A2 /* URLSession+ConvenienceTests.swift */ = {isa = PBXFileReference; lastKnownFileType = sourcecode.swift; path = "URLSession+ConvenienceTests.swift"; sourceTree = "<group>"; };
		B1EDFD8C248E74D000E7EAFF /* URL+StaticString.swift */ = {isa = PBXFileReference; lastKnownFileType = sourcecode.swift; path = "URL+StaticString.swift"; sourceTree = "<group>"; };
		B1F82DF124718C7300E2E56A /* DMConfigurationViewController.swift */ = {isa = PBXFileReference; lastKnownFileType = sourcecode.swift; path = DMConfigurationViewController.swift; sourceTree = "<group>"; };
		B1F8AE472479B4C30093A588 /* api-response-day-2020-05-16 */ = {isa = PBXFileReference; lastKnownFileType = file; path = "api-response-day-2020-05-16"; sourceTree = "<group>"; };
		B1FE13D72487DEED00D012E5 /* RiskCalculation.swift */ = {isa = PBXFileReference; lastKnownFileType = sourcecode.swift; path = RiskCalculation.swift; sourceTree = "<group>"; };
		B1FE13DC248821CB00D012E5 /* RiskProviding.swift */ = {isa = PBXFileReference; lastKnownFileType = sourcecode.swift; path = RiskProviding.swift; sourceTree = "<group>"; };
		B1FE13DE248821E000D012E5 /* RiskProvider.swift */ = {isa = PBXFileReference; lastKnownFileType = sourcecode.swift; path = RiskProvider.swift; sourceTree = "<group>"; };
		B1FE13E1248824E900D012E5 /* RiskProviderTests.swift */ = {isa = PBXFileReference; lastKnownFileType = sourcecode.swift; path = RiskProviderTests.swift; sourceTree = "<group>"; };
		B1FE13E52488255900D012E5 /* RiskProvidingConfiguration.swift */ = {isa = PBXFileReference; lastKnownFileType = sourcecode.swift; path = RiskProvidingConfiguration.swift; sourceTree = "<group>"; };
		B1FE13F824896DDB00D012E5 /* CachedAppConfiguration.swift */ = {isa = PBXFileReference; lastKnownFileType = sourcecode.swift; path = CachedAppConfiguration.swift; sourceTree = "<group>"; };
		B1FE13FA24896E6700D012E5 /* AppConfigurationProviding.swift */ = {isa = PBXFileReference; lastKnownFileType = sourcecode.swift; path = AppConfigurationProviding.swift; sourceTree = "<group>"; };
		B1FE13FD24896EF700D012E5 /* CachedAppConfigurationTests.swift */ = {isa = PBXFileReference; lastKnownFileType = sourcecode.swift; path = CachedAppConfigurationTests.swift; sourceTree = "<group>"; };
		CD2EC328247D82EE00C6B3F9 /* NotificationSettingsViewController.swift */ = {isa = PBXFileReference; lastKnownFileType = sourcecode.swift; path = NotificationSettingsViewController.swift; sourceTree = "<group>"; };
		CD678F6A246C43E200B6A0F8 /* MockExposureManager.swift */ = {isa = PBXFileReference; lastKnownFileType = sourcecode.swift; path = MockExposureManager.swift; sourceTree = "<group>"; };
		CD678F6C246C43EE00B6A0F8 /* ClientMock.swift */ = {isa = PBXFileReference; lastKnownFileType = sourcecode.swift; path = ClientMock.swift; sourceTree = "<group>"; };
		CD678F6E246C43FC00B6A0F8 /* MockURLSession.swift */ = {isa = PBXFileReference; lastKnownFileType = sourcecode.swift; path = MockURLSession.swift; sourceTree = "<group>"; };
		CD7F5C732466F6D400D3D03C /* ENATest.entitlements */ = {isa = PBXFileReference; lastKnownFileType = text.plist.entitlements; path = ENATest.entitlements; sourceTree = "<group>"; };
		CD8638522477EBD400A5A07C /* SettingsViewModel.swift */ = {isa = PBXFileReference; lastKnownFileType = sourcecode.swift; path = SettingsViewModel.swift; sourceTree = "<group>"; };
		CD99A39C245B22EE00BF12AF /* ExposureSubmission.storyboard */ = {isa = PBXFileReference; fileEncoding = 4; lastKnownFileType = file.storyboard; path = ExposureSubmission.storyboard; sourceTree = "<group>"; };
		CD99A3A8245C272400BF12AF /* ExposureSubmissionService.swift */ = {isa = PBXFileReference; lastKnownFileType = sourcecode.swift; path = ExposureSubmissionService.swift; sourceTree = "<group>"; };
		CD99A3C6246155C300BF12AF /* Logger.swift */ = {isa = PBXFileReference; fileEncoding = 4; lastKnownFileType = sourcecode.swift; path = Logger.swift; sourceTree = "<group>"; };
		CD99A3C92461A47C00BF12AF /* AppStrings.swift */ = {isa = PBXFileReference; lastKnownFileType = sourcecode.swift; path = AppStrings.swift; sourceTree = "<group>"; };
		CDA262F724AB808800612E15 /* Coordinator.swift */ = {isa = PBXFileReference; lastKnownFileType = sourcecode.swift; path = Coordinator.swift; sourceTree = "<group>"; };
		CDCE11D5247D644100F30825 /* NotificationSettingsViewModel.swift */ = {isa = PBXFileReference; lastKnownFileType = sourcecode.swift; path = NotificationSettingsViewModel.swift; sourceTree = "<group>"; };
		CDCE11D8247D64C600F30825 /* NotificationSettingsOnTableViewCell.swift */ = {isa = PBXFileReference; lastKnownFileType = sourcecode.swift; path = NotificationSettingsOnTableViewCell.swift; sourceTree = "<group>"; };
		CDCE11DA247D64D600F30825 /* NotificationSettingsOffTableViewCell.swift */ = {isa = PBXFileReference; lastKnownFileType = sourcecode.swift; path = NotificationSettingsOffTableViewCell.swift; sourceTree = "<group>"; };
		CDD87C54247556DE007CE6CA /* MainSettingsTableViewCell.swift */ = {isa = PBXFileReference; lastKnownFileType = sourcecode.swift; path = MainSettingsTableViewCell.swift; sourceTree = "<group>"; };
		CDD87C5C247559E3007CE6CA /* LabelTableViewCell.swift */ = {isa = PBXFileReference; lastKnownFileType = sourcecode.swift; path = LabelTableViewCell.swift; sourceTree = "<group>"; };
		CDF27BD2246ADBA70044D32B /* ExposureSubmissionServiceTests.swift */ = {isa = PBXFileReference; lastKnownFileType = sourcecode.swift; path = ExposureSubmissionServiceTests.swift; sourceTree = "<group>"; };
		CDF27BD4246ADBF30044D32B /* HTTPClient+DaysAndHoursTests.swift */ = {isa = PBXFileReference; lastKnownFileType = sourcecode.swift; path = "HTTPClient+DaysAndHoursTests.swift"; sourceTree = "<group>"; };
		EE20EA062469883900770683 /* RiskLegend.storyboard */ = {isa = PBXFileReference; lastKnownFileType = file.storyboard; path = RiskLegend.storyboard; sourceTree = "<group>"; };
		EE22DB7F247FB409001B0A71 /* ENStateHandler.swift */ = {isa = PBXFileReference; fileEncoding = 4; lastKnownFileType = sourcecode.swift; path = ENStateHandler.swift; sourceTree = "<group>"; };
		EE22DB80247FB409001B0A71 /* ENSettingModel.swift */ = {isa = PBXFileReference; fileEncoding = 4; lastKnownFileType = sourcecode.swift; path = ENSettingModel.swift; sourceTree = "<group>"; };
		EE22DB84247FB43A001B0A71 /* TracingHistoryTableViewCell.swift */ = {isa = PBXFileReference; fileEncoding = 4; lastKnownFileType = sourcecode.swift; path = TracingHistoryTableViewCell.swift; sourceTree = "<group>"; };
		EE22DB85247FB43A001B0A71 /* ImageTableViewCell.swift */ = {isa = PBXFileReference; fileEncoding = 4; lastKnownFileType = sourcecode.swift; path = ImageTableViewCell.swift; sourceTree = "<group>"; };
		EE22DB86247FB43A001B0A71 /* ActionDetailTableViewCell.swift */ = {isa = PBXFileReference; fileEncoding = 4; lastKnownFileType = sourcecode.swift; path = ActionDetailTableViewCell.swift; sourceTree = "<group>"; };
		EE22DB87247FB43A001B0A71 /* DescriptionTableViewCell.swift */ = {isa = PBXFileReference; fileEncoding = 4; lastKnownFileType = sourcecode.swift; path = DescriptionTableViewCell.swift; sourceTree = "<group>"; };
		EE22DB88247FB43A001B0A71 /* ActionTableViewCell.swift */ = {isa = PBXFileReference; fileEncoding = 4; lastKnownFileType = sourcecode.swift; path = ActionTableViewCell.swift; sourceTree = "<group>"; };
		EE22DB8E247FB46C001B0A71 /* ENStateTests.swift */ = {isa = PBXFileReference; fileEncoding = 4; lastKnownFileType = sourcecode.swift; path = ENStateTests.swift; sourceTree = "<group>"; };
		EE22DB90247FB479001B0A71 /* MockStateHandlerObserverDelegate.swift */ = {isa = PBXFileReference; fileEncoding = 4; lastKnownFileType = sourcecode.swift; path = MockStateHandlerObserverDelegate.swift; sourceTree = "<group>"; };
		EE269509248FCB0300BAE234 /* de */ = {isa = PBXFileReference; lastKnownFileType = text.plist.strings; name = de; path = de.lproj/InfoPlist.strings; sourceTree = "<group>"; };
		EE26950B248FCB1600BAE234 /* en */ = {isa = PBXFileReference; lastKnownFileType = text.plist.strings; name = en; path = en.lproj/InfoPlist.strings; sourceTree = "<group>"; };
		EE278B2C245F2BBB008B06F9 /* InviteFriends.storyboard */ = {isa = PBXFileReference; lastKnownFileType = file.storyboard; path = InviteFriends.storyboard; sourceTree = "<group>"; };
		EE278B2F245F2C8A008B06F9 /* FriendsInviteController.swift */ = {isa = PBXFileReference; lastKnownFileType = sourcecode.swift; path = FriendsInviteController.swift; sourceTree = "<group>"; };
		EE70C23B245B09E900AC9B2F /* de */ = {isa = PBXFileReference; lastKnownFileType = text.plist.strings; name = de; path = de.lproj/Localizable.strings; sourceTree = "<group>"; };
		EE70C23C245B09E900AC9B2F /* en */ = {isa = PBXFileReference; lastKnownFileType = text.plist.strings; name = en; path = en.lproj/Localizable.strings; sourceTree = "<group>"; };
		EE902FED24B3015C00C8DEE9 /* ru */ = {isa = PBXFileReference; lastKnownFileType = text.plist.strings; name = ru; path = ru.lproj/LaunchScreen.strings; sourceTree = "<group>"; };
		EE902FEE24B3015C00C8DEE9 /* ru */ = {isa = PBXFileReference; lastKnownFileType = text.html; name = ru; path = ru.lproj/usage.html; sourceTree = "<group>"; };
		EE902FEF24B3015C00C8DEE9 /* ru */ = {isa = PBXFileReference; lastKnownFileType = text.html; name = ru; path = "ru.lproj/privacy-policy.html"; sourceTree = "<group>"; };
		EE902FF024B3015C00C8DEE9 /* ru */ = {isa = PBXFileReference; lastKnownFileType = text.plist.strings; name = ru; path = ru.lproj/Localizable.strings; sourceTree = "<group>"; };
		EE902FF124B3015C00C8DEE9 /* ru */ = {isa = PBXFileReference; lastKnownFileType = text.plist.stringsdict; name = ru; path = ru.lproj/Localizable.stringsdict; sourceTree = "<group>"; };
		EE902FF224B3015C00C8DEE9 /* ru */ = {isa = PBXFileReference; lastKnownFileType = text.plist.strings; name = ru; path = ru.lproj/InfoPlist.strings; sourceTree = "<group>"; };
		EE902FF324B301AE00C8DEE9 /* ar */ = {isa = PBXFileReference; lastKnownFileType = text.plist.strings; name = ar; path = ar.lproj/LaunchScreen.strings; sourceTree = "<group>"; };
		EE902FF424B301AE00C8DEE9 /* ar */ = {isa = PBXFileReference; lastKnownFileType = text.html; name = ar; path = ar.lproj/usage.html; sourceTree = "<group>"; };
		EE902FF524B301B700C8DEE9 /* ar */ = {isa = PBXFileReference; lastKnownFileType = text.plist.strings; name = ar; path = ar.lproj/Localizable.strings; sourceTree = "<group>"; };
		EE902FF624B301B700C8DEE9 /* ar */ = {isa = PBXFileReference; lastKnownFileType = text.plist.stringsdict; name = ar; path = ar.lproj/Localizable.stringsdict; sourceTree = "<group>"; };
		EE902FF724B301B700C8DEE9 /* ar */ = {isa = PBXFileReference; lastKnownFileType = text.plist.strings; name = ar; path = ar.lproj/InfoPlist.strings; sourceTree = "<group>"; };
		EE902FF824B450F900C8DEE9 /* ar */ = {isa = PBXFileReference; lastKnownFileType = text.html; name = ar; path = "ar.lproj/privacy-policy.html"; sourceTree = "<group>"; };
		EE92A33F245D96DA006B97B0 /* de */ = {isa = PBXFileReference; lastKnownFileType = text.plist.stringsdict; name = de; path = de.lproj/Localizable.stringsdict; sourceTree = "<group>"; };
		EECF5E5524BDCC3C00332B8F /* pl */ = {isa = PBXFileReference; lastKnownFileType = text.html; name = pl; path = pl.lproj/usage.html; sourceTree = "<group>"; };
		EECF5E5624BDCC3C00332B8F /* pl */ = {isa = PBXFileReference; lastKnownFileType = text.html; name = pl; path = "pl.lproj/privacy-policy.html"; sourceTree = "<group>"; };
		EECF5E5724BDCC3C00332B8F /* pl */ = {isa = PBXFileReference; lastKnownFileType = text.plist.strings; name = pl; path = pl.lproj/Localizable.strings; sourceTree = "<group>"; };
		EECF5E5824BDCC3C00332B8F /* pl */ = {isa = PBXFileReference; lastKnownFileType = text.plist.stringsdict; name = pl; path = pl.lproj/Localizable.stringsdict; sourceTree = "<group>"; };
		EECF5E5924BDCC3C00332B8F /* pl */ = {isa = PBXFileReference; lastKnownFileType = text.plist.strings; name = pl; path = pl.lproj/InfoPlist.strings; sourceTree = "<group>"; };
		EECF5E5A24BDCC4D00332B8F /* ro */ = {isa = PBXFileReference; lastKnownFileType = text.html; name = ro; path = ro.lproj/usage.html; sourceTree = "<group>"; };
		EECF5E5B24BDCC4D00332B8F /* ro */ = {isa = PBXFileReference; lastKnownFileType = text.html; name = ro; path = "ro.lproj/privacy-policy.html"; sourceTree = "<group>"; };
		EECF5E5C24BDCC4D00332B8F /* ro */ = {isa = PBXFileReference; lastKnownFileType = text.plist.strings; name = ro; path = ro.lproj/Localizable.strings; sourceTree = "<group>"; };
		EECF5E5D24BDCC4D00332B8F /* ro */ = {isa = PBXFileReference; lastKnownFileType = text.plist.stringsdict; name = ro; path = ro.lproj/Localizable.stringsdict; sourceTree = "<group>"; };
		EECF5E5E24BDCC4D00332B8F /* ro */ = {isa = PBXFileReference; lastKnownFileType = text.plist.strings; name = ro; path = ro.lproj/InfoPlist.strings; sourceTree = "<group>"; };
		EECF5E5F24BDCC5900332B8F /* bg */ = {isa = PBXFileReference; lastKnownFileType = text.html; name = bg; path = bg.lproj/usage.html; sourceTree = "<group>"; };
		EECF5E6024BDCC5A00332B8F /* bg */ = {isa = PBXFileReference; lastKnownFileType = text.html; name = bg; path = "bg.lproj/privacy-policy.html"; sourceTree = "<group>"; };
		EECF5E6124BDCC5A00332B8F /* bg */ = {isa = PBXFileReference; lastKnownFileType = text.plist.strings; name = bg; path = bg.lproj/Localizable.strings; sourceTree = "<group>"; };
		EECF5E6224BDCC5A00332B8F /* bg */ = {isa = PBXFileReference; lastKnownFileType = text.plist.stringsdict; name = bg; path = bg.lproj/Localizable.stringsdict; sourceTree = "<group>"; };
		EECF5E6324BDCC5A00332B8F /* bg */ = {isa = PBXFileReference; lastKnownFileType = text.plist.strings; name = bg; path = bg.lproj/InfoPlist.strings; sourceTree = "<group>"; };
		EEDD6DF524A4885200BC30D0 /* tr */ = {isa = PBXFileReference; lastKnownFileType = text.html; name = tr; path = tr.lproj/usage.html; sourceTree = "<group>"; };
		EEDD6DF624A4885200BC30D0 /* tr */ = {isa = PBXFileReference; lastKnownFileType = text.html; name = tr; path = "tr.lproj/privacy-policy.html"; sourceTree = "<group>"; };
		EEDD6DF724A4885D00BC30D0 /* tr */ = {isa = PBXFileReference; lastKnownFileType = text.plist.strings; name = tr; path = tr.lproj/LaunchScreen.strings; sourceTree = "<group>"; };
		EEDD6DF824A4889D00BC30D0 /* tr */ = {isa = PBXFileReference; lastKnownFileType = text.plist.strings; name = tr; path = tr.lproj/InfoPlist.strings; sourceTree = "<group>"; };
		EEDD6DF924A488A500BC30D0 /* tr */ = {isa = PBXFileReference; lastKnownFileType = text.plist.strings; name = tr; path = tr.lproj/Localizable.strings; sourceTree = "<group>"; };
		EEDD6DFA24A488AD00BC30D0 /* tr */ = {isa = PBXFileReference; lastKnownFileType = text.plist.stringsdict; name = tr; path = tr.lproj/Localizable.stringsdict; sourceTree = "<group>"; };
		EEF10679246EBF8B009DFB4E /* ResetViewController.swift */ = {isa = PBXFileReference; fileEncoding = 4; lastKnownFileType = sourcecode.swift; path = ResetViewController.swift; sourceTree = "<group>"; };
		F22C6E242492082B00712A6B /* DynamicTableViewSpaceCellTests.swift */ = {isa = PBXFileReference; lastKnownFileType = sourcecode.swift; path = DynamicTableViewSpaceCellTests.swift; sourceTree = "<group>"; };
		F247572A24838AC8003E1FC5 /* DynamicTableViewControllerRowsTests.swift */ = {isa = PBXFileReference; lastKnownFileType = sourcecode.swift; path = DynamicTableViewControllerRowsTests.swift; sourceTree = "<group>"; };
		F252472E2483955B00C5556B /* DynamicTableViewControllerFake.storyboard */ = {isa = PBXFileReference; lastKnownFileType = file.storyboard; path = DynamicTableViewControllerFake.storyboard; sourceTree = "<group>"; };
		F25247302484456800C5556B /* DynamicTableViewModelTests.swift */ = {isa = PBXFileReference; fileEncoding = 4; lastKnownFileType = sourcecode.swift; lineEnding = 0; path = DynamicTableViewModelTests.swift; sourceTree = "<group>"; };
		F2DC808D248989CE00EDC40A /* DynamicTableViewControllerRegisterCellsTests.swift */ = {isa = PBXFileReference; lastKnownFileType = sourcecode.swift; path = DynamicTableViewControllerRegisterCellsTests.swift; sourceTree = "<group>"; };
		F2DC808F24898A9400EDC40A /* DynamicTableViewControllerNumberOfRowsAndSectionsTests.swift */ = {isa = PBXFileReference; fileEncoding = 4; lastKnownFileType = sourcecode.swift; lineEnding = 0; path = DynamicTableViewControllerNumberOfRowsAndSectionsTests.swift; sourceTree = "<group>"; };
		F2DC809124898B1800EDC40A /* DynamicTableViewControllerHeaderTests.swift */ = {isa = PBXFileReference; lastKnownFileType = sourcecode.swift; path = DynamicTableViewControllerHeaderTests.swift; sourceTree = "<group>"; };
		F2DC809324898CE600EDC40A /* DynamicTableViewControllerFooterTests.swift */ = {isa = PBXFileReference; lastKnownFileType = sourcecode.swift; path = DynamicTableViewControllerFooterTests.swift; sourceTree = "<group>"; };
		FEDCE0116603B6E00FAEE632 /* ExposureDetectionExecutor.swift */ = {isa = PBXFileReference; fileEncoding = 4; lastKnownFileType = sourcecode.swift; path = ExposureDetectionExecutor.swift; sourceTree = "<group>"; };
		FEDCE1600374711EC77FF572 /* RequiresAppDependencies.swift */ = {isa = PBXFileReference; fileEncoding = 4; lastKnownFileType = sourcecode.swift; path = RequiresAppDependencies.swift; sourceTree = "<group>"; };
		FEDCE1B8926528ED74CDE1B2 /* ENStateHandler+State.swift */ = {isa = PBXFileReference; fileEncoding = 4; lastKnownFileType = sourcecode.swift; path = "ENStateHandler+State.swift"; sourceTree = "<group>"; };
		FEDCE4BE82DC5BFE90575663 /* ExposureDetectionViewController+State.swift */ = {isa = PBXFileReference; fileEncoding = 4; lastKnownFileType = sourcecode.swift; path = "ExposureDetectionViewController+State.swift"; sourceTree = "<group>"; };
		FEDCE838D90CB02C55E15237 /* SceneDelegate+State.swift */ = {isa = PBXFileReference; fileEncoding = 4; lastKnownFileType = sourcecode.swift; path = "SceneDelegate+State.swift"; sourceTree = "<group>"; };
		FEDCEC452596E54A041BBCE9 /* HomeInteractor+State.swift */ = {isa = PBXFileReference; fileEncoding = 4; lastKnownFileType = sourcecode.swift; path = "HomeInteractor+State.swift"; sourceTree = "<group>"; };
/* End PBXFileReference section */

/* Begin PBXFrameworksBuildPhase section */
		85D759382457048F008175F0 /* Frameworks */ = {
			isa = PBXFrameworksBuildPhase;
			buildActionMask = 2147483647;
			files = (
				B1B5A76024924B3D0029D5D7 /* FMDB in Frameworks */,
				858F6F6E245A103C009FFD33 /* ExposureNotification.framework in Frameworks */,
				B1EDFD88248E741B00E7EAFF /* SwiftProtobuf in Frameworks */,
				B1EDFD89248E741B00E7EAFF /* ZIPFoundation in Frameworks */,
				B1EDFD8A248E741B00E7EAFF /* Connectivity in Frameworks */,
			);
			runOnlyForDeploymentPostprocessing = 0;
		};
		85D7595124570491008175F0 /* Frameworks */ = {
			isa = PBXFrameworksBuildPhase;
			buildActionMask = 2147483647;
			files = (
			);
			runOnlyForDeploymentPostprocessing = 0;
		};
		85D7595C24570491008175F0 /* Frameworks */ = {
			isa = PBXFrameworksBuildPhase;
			buildActionMask = 2147483647;
			files = (
			);
			runOnlyForDeploymentPostprocessing = 0;
		};
/* End PBXFrameworksBuildPhase section */

/* Begin PBXGroup section */
		13091950247972CF0066E329 /* PrivacyProtectionViewController */ = {
			isa = PBXGroup;
			children = (
				1309194E247972C40066E329 /* PrivacyProtectionViewController.swift */,
			);
			path = PrivacyProtectionViewController;
			sourceTree = "<group>";
		};
		130CB19A246D92F800ADE602 /* Onboarding */ = {
			isa = PBXGroup;
			children = (
				130CB19B246D92F800ADE602 /* ENAUITestsOnboarding.swift */,
			);
			path = Onboarding;
			sourceTree = "<group>";
		};
		134F0DB8247578FF00D88934 /* Home */ = {
			isa = PBXGroup;
			children = (
				134F0DB9247578FF00D88934 /* ENAUITestsHome.swift */,
			);
			path = Home;
			sourceTree = "<group>";
		};
		138910C3247A907500D739F6 /* Task Scheduling */ = {
			isa = PBXGroup;
			children = (
				138910C4247A909000D739F6 /* ENATaskScheduler.swift */,
			);
			path = "Task Scheduling";
			sourceTree = "<group>";
		};
		13E5046A248E3CE60086641C /* AppInformation */ = {
			isa = PBXGroup;
			children = (
				13E50468248E3CD20086641C /* ENAUITestsAppInformation.swift */,
			);
			path = AppInformation;
			sourceTree = "<group>";
		};
		2FC0357524B8755500E234AC /* __tests__ */ = {
			isa = PBXGroup;
			children = (
			);
			path = __tests__;
			sourceTree = "<group>";
		};
		3DD767442483D3E2002DD2B3 /* ReachabilityService */ = {
			isa = PBXGroup;
			children = (
				3DD767452483D4DE002DD2B3 /* ReachabilityService.swift */,
				3DD7674A2483D6C1002DD2B3 /* ConnectivityReachabilityService.swift */,
			);
			path = ReachabilityService;
			sourceTree = "<group>";
		};
		5107E3D72459B2D60042FC9B /* Frameworks */ = {
			isa = PBXGroup;
			children = (
				858F6F6D245A103C009FFD33 /* ExposureNotification.framework */,
			);
			name = Frameworks;
			sourceTree = "<group>";
		};
		514C0A12247C15F000F235F6 /* HomeRiskCellConfigurators */ = {
			isa = PBXGroup;
			children = (
				A32CA72D24B6F28700B1A994 /* __tests__ */,
				51CE1BBE2460B222002CF42A /* HomeRiskCellConfigurator.swift */,
				51486D9E2484FC0200FCE216 /* HomeRiskLevelCellConfigurator.swift */,
				514C0A10247C15EC00F235F6 /* HomeUnknownRiskCellConfigurator.swift */,
				51F1255C24BDD75300126C86 /* HomeUnknown48hRiskCellConfigurator.swift */,
				514C0A13247C163800F235F6 /* HomeLowRiskCellConfigurator.swift */,
				514C0A15247C164700F235F6 /* HomeHighRiskCellConfigurator.swift */,
				514C0A19247C16D600F235F6 /* HomeInactiveRiskCellConfigurator.swift */,
				515BBDEA2484F8E500CDB674 /* HomeThankYouRiskCellConfigurator.swift */,
				51C779112486E549004582F8 /* HomeFindingPositiveRiskCellConfigurator.swift */,
			);
			path = HomeRiskCellConfigurators;
			sourceTree = "<group>";
		};
		514E81312461946E00636861 /* ExposureDetection */ = {
			isa = PBXGroup;
			children = (
				A36FACC224C5E9FC00DED947 /* __tests__ */,
				71FD8861246EB27F00E804D0 /* ExposureDetectionViewController.swift */,
				B1D6B001247DA0320079DDD3 /* ExposureDetectionViewControllerDelegate.swift */,
				714CD8662472885900F56450 /* ExposureDetectionViewController+DynamicTableViewModel.swift */,
			);
			path = ExposureDetection;
			sourceTree = "<group>";
		};
		514E81322461B97700636861 /* Exposure */ = {
			isa = PBXGroup;
			children = (
				B15382DD2482707A0010F007 /* __tests__ */,
				514E81332461B97700636861 /* ExposureManager.swift */,
				CD678F6A246C43E200B6A0F8 /* MockExposureManager.swift */,
				518A69FA24687D5800444E66 /* RiskLevel.swift */,
				A16714BA248D18D20031B111 /* SummaryMetadata.swift */,
			);
			path = Exposure;
			sourceTree = "<group>";
		};
		514EE991246D4A1600DE4884 /* Risk Items */ = {
			isa = PBXGroup;
			children = (
				514C0A0724772F5E00F235F6 /* RiskItemView.swift */,
				51B5B415246DF13D00DC5D3E /* RiskImageItemView.swift */,
				51B5B413246DF07300DC5D3E /* RiskImageItemView.xib */,
				51FE277E247535E300BB8144 /* RiskLoadingItemView.swift */,
				51FE277C247535C400BB8144 /* RiskLoadingItemView.xib */,
				514C0A0C247AFB0200F235F6 /* RiskTextItemView.swift */,
				514C0A0A247AF9F700F235F6 /* RiskTextItemView.xib */,
				51C7790D24867F22004582F8 /* RiskListItemView.swift */,
				51C7790B24867F16004582F8 /* RiskListItemView.xib */,
			);
			path = "Risk Items";
			sourceTree = "<group>";
		};
		514EE996246D4BDD00DE4884 /* UICollectionView */ = {
			isa = PBXGroup;
			children = (
				51CE1B49246016B0002CF42A /* UICollectionViewCell+Identifier.swift */,
				51CE1B4B246016D1002CF42A /* UICollectionReusableView+Identifier.swift */,
				51CE1BB42460AC82002CF42A /* UICollectionView+Dequeue.swift */,
			);
			path = UICollectionView;
			sourceTree = "<group>";
		};
		514EE997246D4BEB00DE4884 /* UITableView */ = {
			isa = PBXGroup;
			children = (
				710ABB24247514BD00948792 /* UIViewController+Segue.swift */,
				710ABB1E2475115500948792 /* UITableViewController+Enum.swift */,
				514EE998246D4C2E00DE4884 /* UITableViewCell+Identifier.swift */,
				514EE99A246D4C4C00DE4884 /* UITableView+Dequeue.swift */,
			);
			path = UITableView;
			sourceTree = "<group>";
		};
		515BBDE92484F77300CDB674 /* HomeRiskViewConfigurators */ = {
			isa = PBXGroup;
			children = (
				514C0A0524772F3400F235F6 /* HomeRiskViewConfigurator.swift */,
				514EE99F246D4DF800DE4884 /* HomeRiskImageItemViewConfigurator.swift */,
				514C0A0E247AFEC500F235F6 /* HomeRiskTextItemViewConfigurator.swift */,
				51C7790F248684F5004582F8 /* HomeRiskListItemViewConfigurator.swift */,
				51FE277A2475340300BB8144 /* HomeRiskLoadingItemViewConfigurator.swift */,
			);
			path = HomeRiskViewConfigurators;
			sourceTree = "<group>";
		};
		516E430324B89AF60008CC30 /* __tests__ */ = {
			isa = PBXGroup;
			children = (
				516E430124B89AED0008CC30 /* CoordinatorTests.swift */,
			);
			path = __tests__;
			sourceTree = "<group>";
		};
		518A6A1C246A9F6600444E66 /* HomeRiskCellConfigurator */ = {
			isa = PBXGroup;
			children = (
				515BBDE92484F77300CDB674 /* HomeRiskViewConfigurators */,
				514C0A12247C15F000F235F6 /* HomeRiskCellConfigurators */,
			);
			path = HomeRiskCellConfigurator;
			sourceTree = "<group>";
		};
		51B5B419246E058100DC5D3E /* Risk */ = {
			isa = PBXGroup;
			children = (
				51CE1B7A246078B6002CF42A /* RiskLevelCollectionViewCell.swift */,
				51CE1B79246078B6002CF42A /* RiskLevelCollectionViewCell.xib */,
				51486DA02485101500FCE216 /* RiskInactiveCollectionViewCell.swift */,
				51486DA12485101500FCE216 /* RiskInactiveCollectionViewCell.xib */,
				51486DA42485237200FCE216 /* RiskThankYouCollectionViewCell.swift */,
				51486DA52485237200FCE216 /* RiskThankYouCollectionViewCell.xib */,
				51C779152486E5BA004582F8 /* RiskFindingPositiveCollectionViewCell.swift */,
				51C779132486E5AB004582F8 /* RiskFindingPositiveCollectionViewCell.xib */,
				514EE991246D4A1600DE4884 /* Risk Items */,
			);
			path = Risk;
			sourceTree = "<group>";
		};
		51B5B41A246E059700DC5D3E /* Common */ = {
			isa = PBXGroup;
			children = (
				713EA26024798AD100AB7EE8 /* InsetTableViewCell.swift */,
				71F54190248BF677006DB793 /* HtmlTextView.swift */,
			);
			path = Common;
			sourceTree = "<group>";
		};
		51CE1B74246078B6002CF42A /* Home Screen */ = {
			isa = PBXGroup;
			children = (
				51CE1B75246078B6002CF42A /* Cells */,
				51CE1B83246078B6002CF42A /* Decorations */,
			);
			path = "Home Screen";
			sourceTree = "<group>";
		};
		51CE1B75246078B6002CF42A /* Cells */ = {
			isa = PBXGroup;
			children = (
				51B5B419246E058100DC5D3E /* Risk */,
				A328424C248B91E0006B1F09 /* HomeTestResultLoadingCell.swift */,
				A328424B248B91E0006B1F09 /* HomeTestResultLoadingCell.xib */,
				710224E9248FA67F000C5DEF /* HomeTestResultCollectionViewCell.swift */,
				2F78574F248506BD00323A9C /* HomeTestResultCollectionViewCell.xib */,
				51B5B41B246EC8B800DC5D3E /* HomeCardCollectionViewCell.swift */,
				51CE1B78246078B6002CF42A /* ActivateCollectionViewCell.swift */,
				51CE1B76246078B6002CF42A /* ActivateCollectionViewCell.xib */,
				51CE1B7C246078B6002CF42A /* InfoCollectionViewCell.swift */,
				51CE1B7B246078B6002CF42A /* InfoCollectionViewCell.xib */,
			);
			path = Cells;
			sourceTree = "<group>";
		};
		51CE1B83246078B6002CF42A /* Decorations */ = {
			isa = PBXGroup;
			children = (
				51CE1B84246078B6002CF42A /* SectionSystemBackgroundDecorationView.swift */,
			);
			path = Decorations;
			sourceTree = "<group>";
		};
		51CE1BB82460AE69002CF42A /* Home */ = {
			isa = PBXGroup;
			children = (
				51CE1BB92460AFD8002CF42A /* HomeActivateCellConfigurator.swift */,
				518A6A1C246A9F6600444E66 /* HomeRiskCellConfigurator */,
				51CE1BC22460B28D002CF42A /* HomeInfoCellConfigurator.swift */,
				13BAE9B02472FB1E00CEE58A /* CellConfiguratorIndexPosition.swift */,
				A328424F248B9269006B1F09 /* HomeTestResultLoadingCellConfigurator.swift */,
				710224EB248FC150000C5DEF /* HomeTestResultCellConfigurator.swift */,
			);
			path = Home;
			sourceTree = "<group>";
		};
		51CE1BBB2460B1BA002CF42A /* Protocols */ = {
			isa = PBXGroup;
			children = (
				B18CADAD24782FA4006F53F0 /* ExposureStateUpdating.swift */,
				51CE1BBC2460B1CB002CF42A /* CollectionViewCellConfigurator.swift */,
				514EE99C246D4CFB00DE4884 /* TableViewCellConfigurator.swift */,
				A3E5E71D247E6F7A00237116 /* SpinnerInjectable.swift */,
				A36D07B82486D61C00E46F96 /* HomeCardCellButtonDelegate.swift */,
				FEDCE1600374711EC77FF572 /* RequiresAppDependencies.swift */,
			);
			path = Protocols;
			sourceTree = "<group>";
		};
		51D420AF2458308400AD70CA /* Onboarding */ = {
			isa = PBXGroup;
			children = (
				51C737BC245B349700286105 /* OnboardingInfoViewController.swift */,
				A17366542484978A006BE209 /* OnboardingInfoViewControllerUtils.swift */,
				137846482488027500A50AB8 /* OnboardingInfoViewController+Extension.swift */,
			);
			path = Onboarding;
			sourceTree = "<group>";
		};
		51D420B224583AA400AD70CA /* Workers */ = {
			isa = PBXGroup;
			children = (
				B1221BDD2492E78100E6C4E4 /* Keychain */,
				B19FD70E2491A04800A9D56A /* Update Checker */,
				B184A381248FFCC3007180F6 /* Store */,
				A1C2B2DA24834934004A3BD5 /* __tests__ */,
				CD99A3C6246155C300BF12AF /* Logger.swift */,
				B120C7C524AFDAB900F68FF1 /* ActiveTracing.swift */,
				B1CD333B24865A7D00B06E9B /* TracingStatusHistory.swift */,
				A3FF84EB247BFAF00053E947 /* Hasher.swift */,
				0D5611B3247F852C00B5B094 /* SQLiteKeyValueStore.swift */,
				016146902487A43E00660992 /* WebPageHelper.swift */,
				A128F058248B459F00EC7F6C /* PublicKeyStore.swift */,
			);
			path = Workers;
			sourceTree = "<group>";
		};
		51D420B524583B5100AD70CA /* Extensions */ = {
			isa = PBXGroup;
			children = (
				71176E2C24891BCF004B0C9F /* __tests__ */,
				514EE996246D4BDD00DE4884 /* UICollectionView */,
				514EE997246D4BEB00DE4884 /* UITableView */,
				51895EDB245E16CD0085DA38 /* ENAColor.swift */,
				710021DB248E44A6001F0B63 /* ENAFont.swift */,
				13722043247AEEAD00152764 /* UNNotificationCenter+Extension.swift */,
				51D420B624583B7200AD70CA /* NSObject+Identifier.swift */,
				51D420B824583B8300AD70CA /* UIViewController+AppStoryboard.swift */,
				B1EDFD8C248E74D000E7EAFF /* URL+StaticString.swift */,
				51D420D324586DCA00AD70CA /* NotificationName.swift */,
				85142500245DA0B3009D2791 /* UIViewController+Alert.swift */,
				B111EE2B2465D9F7001AEBB4 /* String+Localization.swift */,
				71CC3EA2246D6C4000217F2C /* UIFont+DynamicType.swift */,
				B14D0CDA246E968C00D5BEBC /* String+Today.swift */,
				B153096924706F1000A4A1BD /* URLSession+Default.swift */,
				B153096B24706F2400A4A1BD /* URLSessionConfiguration+Default.swift */,
				B1D6B003247DA4920079DDD3 /* UIApplication+CoronaWarn.swift */,
				2F3218CF248063E300A7AC0A /* UIView+Convenience.swift */,
				2FF1D62D2487850200381FFB /* NSMutableAttributedString+Generation.swift */,
				A16714AE248CA1B70031B111 /* Bundle+ReadPlist.swift */,
				2F26CE2D248B9C4F00BE30EE /* UIViewController+BackButton.swift */,
				B1C7EE4324938E9E00F1F284 /* ExposureDetection_DidEndPrematurelyReason+ErrorHandling.swift */,
				A1BABD0A24A57BA0000ED515 /* ENTemporaryExposureKey+Processing.swift */,
				2F96739A24AB70FA008E3147 /* ExposureSubmissionParsable.swift */,
				2FC0357024B5B70700E234AC /* Error+FAQUrl.swift */,
			);
			path = Extensions;
			sourceTree = "<group>";
		};
		51D420C124583D3100AD70CA /* Home */ = {
			isa = PBXGroup;
			children = (
				2FC0357524B8755500E234AC /* __tests__ */,
				51CE1B2E245F5CFC002CF42A /* HomeViewController.swift */,
				5111E7622460BB1500ED6498 /* HomeInteractor.swift */,
				51CE1B5424604DD2002CF42A /* HomeLayout.swift */,
				B1BFE27124BDE1D500C1181D /* HomeViewController+HowRiskDetectionWorks.swift */,
			);
			path = Home;
			sourceTree = "<group>";
		};
		51D420C224583D7B00AD70CA /* Settings */ = {
			isa = PBXGroup;
			children = (
				CDD87C6024766163007CE6CA /* Cells */,
				51D420C324583E3300AD70CA /* SettingsViewController.swift */,
				EEF10679246EBF8B009DFB4E /* ResetViewController.swift */,
				CD2EC328247D82EE00C6B3F9 /* NotificationSettingsViewController.swift */,
			);
			path = Settings;
			sourceTree = "<group>";
		};
		51D420D524598AC200AD70CA /* Source */ = {
			isa = PBXGroup;
			children = (
				B111EDEC2465B1F4001AEBB4 /* Client */,
				CD99A3C82461A44B00BF12AF /* View Helpers */,
				51CE1BBB2460B1BA002CF42A /* Protocols */,
				8595BF5D246032C40056EA27 /* Views */,
				B1569DD5245D6C790079FCD7 /* Developer Menu */,
				51EE9A6A245C0F7900F2544F /* Models */,
				85D759802459A82D008175F0 /* Services */,
				85D759712457059A008175F0 /* Scenes */,
				51D420B224583AA400AD70CA /* Workers */,
				51D420B524583B5100AD70CA /* Extensions */,
				85D7593E2457048F008175F0 /* AppDelegate.swift */,
				85D759402457048F008175F0 /* SceneDelegate.swift */,
				CDA262F724AB808800612E15 /* Coordinator.swift */,
				516E430324B89AF60008CC30 /* __tests__ */,
			);
			path = Source;
			sourceTree = "<group>";
		};
		51EE9A6A245C0F7900F2544F /* Models */ = {
			isa = PBXGroup;
			children = (
				138910C3247A907500D739F6 /* Task Scheduling */,
				CD8638512477EBAA00A5A07C /* Settings */,
				B1125458246F2C2100AB5036 /* Converting Keys */,
				514E81322461B97700636861 /* Exposure */,
				51CE1BB82460AE69002CF42A /* Home */,
				51EE9A6C245C0FB500F2544F /* Onboarding */,
				B18E852E248C29D400CF4FB8 /* DetectionMode.swift */,
				FEDCE21C117BF675C80F5989 /* States */,
			);
			path = Models;
			sourceTree = "<group>";
		};
		51EE9A6C245C0FB500F2544F /* Onboarding */ = {
			isa = PBXGroup;
			children = (
				51C737BE245B3B5D00286105 /* OnboardingInfo.swift */,
			);
			path = Onboarding;
			sourceTree = "<group>";
		};
		71176E2C24891BCF004B0C9F /* __tests__ */ = {
			isa = PBXGroup;
			children = (
				A1BABD0C24A57BAC000ED515 /* ENTemporaryExposureKey+ProcessingTests.swift */,
				71176E2D24891C02004B0C9F /* ENAColorTests.swift */,
				B1C7EE4524938EB700F1F284 /* ExposureDetection_DidEndPrematurelyReason+ErrorHandlingTests.swift */,
				B163D11424993F64001A322C /* UIFont+DynamicTypeTests.swift */,
				A1E4195E249824340016E52A /* String+TodayTests.swift */,
				2FC0356E24B342FA00E234AC /* UIViewcontroller+AlertTest.swift */,
			);
			path = __tests__;
			sourceTree = "<group>";
		};
		71176E30248957B1004B0C9F /* App */ = {
			isa = PBXGroup;
			children = (
				71176E31248957C3004B0C9F /* AppNavigationController.swift */,
			);
			path = App;
			sourceTree = "<group>";
		};
		7143D07424990A3100608DDE /* NavigationControllerWithFooter */ = {
			isa = PBXGroup;
			children = (
				71D3C1992494EFAC00DBABA8 /* ENANavigationControllerWithFooter.swift */,
				71EF33D82497F3E8007B7E1B /* ENANavigationControllerWithFooterChild.swift */,
				71EF33DA2497F419007B7E1B /* ENANavigationFooterItem.swift */,
				71C0BEDC2498DD07009A17A0 /* ENANavigationFooterView.swift */,
			);
			path = NavigationControllerWithFooter;
			sourceTree = "<group>";
		};
		71B804502485272200D53506 /* RiskLegend */ = {
			isa = PBXGroup;
			children = (
				71B804532485273C00D53506 /* RiskLegendDotBodyCell.swift */,
			);
			path = RiskLegend;
			sourceTree = "<group>";
		};
		71F76D0E24767AF100515A01 /* DynamicTableViewController */ = {
			isa = PBXGroup;
			children = (
				F247572E2483934B003E1FC5 /* __tests__ */,
				71F76D0F24767B2500515A01 /* Views */,
				710ABB26247533FA00948792 /* DynamicTableViewController.swift */,
				710ABB282475353900948792 /* DynamicTableViewModel.swift */,
				71330E40248109F600EB10F6 /* DynamicTableViewSection.swift */,
				71330E4424810A0500EB10F6 /* DynamicTableViewHeader.swift */,
				71330E4624810A0C00EB10F6 /* DynamicTableViewFooter.swift */,
				71330E42248109FD00EB10F6 /* DynamicTableViewCell.swift */,
				A1C683FB24AEC9EE00B90D12 /* DynamicTableViewTextCell.swift */,
				71330E4824810A5A00EB10F6 /* DynamicTableViewAction.swift */,
			);
			path = DynamicTableViewController;
			sourceTree = "<group>";
		};
		71F76D0F24767B2500515A01 /* Views */ = {
			isa = PBXGroup;
			children = (
				71FE1C68247A8FE100851FEB /* DynamicTableViewHeaderFooterView.swift */,
				71FE1C70247AA7B700851FEB /* DynamicTableViewHeaderImageView.swift */,
				714194E9247A65C60072A090 /* DynamicTableViewHeaderSeparatorView.swift */,
				710ABB22247513E300948792 /* DynamicTypeTableViewCell.swift */,
				71FE1C8A247AC79D00851FEB /* DynamicTableViewIconCell.swift */,
				71FE1C8B247AC79D00851FEB /* DynamicTableViewIconCell.xib */,
				71B8044E248526B600D53506 /* DynamicTableViewSpaceCell.swift */,
				2FF1D62F24880FCF00381FFB /* DynamicTableViewRoundedCell.swift */,
				717D21E8248C022E00D9717E /* DynamicTableViewHtmlCell.swift */,
				A1C683F924AEC57400B90D12 /* DynamicTableViewTextViewCell.swift */,
			);
			path = Views;
			sourceTree = "<group>";
		};
		71FE1C83247AC33D00851FEB /* ExposureSubmission */ = {
			isa = PBXGroup;
			children = (
				71FE1C84247AC33D00851FEB /* ExposureSubmissionTestResultHeaderView.swift */,
				711EFCC824935C79005FEF21 /* ExposureSubmissionTestResultHeaderView.xib */,
				710021DF248EAF9A001F0B63 /* ExposureSubmissionImageCardCell.swift */,
				710021DD248EAF16001F0B63 /* ExposureSubmissionImageCardCell.xib */,
				710224F32490E7A3000C5DEF /* ExposureSubmissionStepCell.swift */,
				710224ED2490E2FC000C5DEF /* ExposureSubmissionStepCell.xib */,
			);
			path = ExposureSubmission;
			sourceTree = "<group>";
		};
		853D987824694A1E00490DBA /* BaseElements */ = {
			isa = PBXGroup;
			children = (
				853D987924694A8700490DBA /* ENAButton.swift */,
				8595BF5E246032D90056EA27 /* ENASwitch.swift */,
				71FE1C81247AC30300851FEB /* ENATanInput.swift */,
				71B804462484CC0800D53506 /* ENALabel.swift */,
				711EFCC62492EE31005FEF21 /* ENAFooterView.swift */,
			);
			path = BaseElements;
			sourceTree = "<group>";
		};
		858F6F71245AEC05009FFD33 /* ENSetting */ = {
			isa = PBXGroup;
			children = (
				EE22DB80247FB409001B0A71 /* ENSettingModel.swift */,
				EE22DB7F247FB409001B0A71 /* ENStateHandler.swift */,
				853D98842469DC8100490DBA /* ExposureNotificationSettingViewController.swift */,
			);
			path = ENSetting;
			sourceTree = "<group>";
		};
		8595BF5D246032C40056EA27 /* Views */ = {
			isa = PBXGroup;
			children = (
				B10F9B88249961B500C418F4 /* __tests__ */,
				EE22DB83247FB43A001B0A71 /* ENSetting */,
				51B5B41A246E059700DC5D3E /* Common */,
				853D987824694A1E00490DBA /* BaseElements */,
				EEF790092466ED410065EBD5 /* ExposureDetection */,
				71FE1C83247AC33D00851FEB /* ExposureSubmission */,
				51CE1B74246078B6002CF42A /* Home Screen */,
				71B804502485272200D53506 /* RiskLegend */,
				71CC3EA0246D6BBF00217F2C /* DynamicTypeLabel.swift */,
				713EA25A247818B000AB7EE8 /* DynamicTypeButton.swift */,
				85E33443247EB357006E74EC /* CircularProgressView.swift */,
				71CAB9D3248AB33500F516A5 /* DynamicTypeSymbolImageView.swift */,
			);
			path = Views;
			sourceTree = "<group>";
		};
		85D759322457048F008175F0 = {
			isa = PBXGroup;
			children = (
				0DFCC2702484DC8400E2811D /* sqlite3.c */,
				0DFCC2712484DC8400E2811D /* sqlite3.h */,
				71B8044424828A6C00D53506 /* .swiftformat */,
				71AFBD922464251000F91006 /* .swiftlint.yml */,
				85D7593D2457048F008175F0 /* ENA */,
				85D7595724570491008175F0 /* ENATests */,
				85D7596224570491008175F0 /* ENAUITests */,
				85D7593C2457048F008175F0 /* Products */,
				5107E3D72459B2D60042FC9B /* Frameworks */,
				B1741B572462EB26006275D9 /* Recovered References */,
				0DFCC2692484D7A700E2811D /* ENA-Bridging-Header.h */,
				0DFCC26F2484DC8200E2811D /* ENATests-Bridging-Header.h */,
			);
			sourceTree = "<group>";
			usesTabs = 1;
		};
		85D7593C2457048F008175F0 /* Products */ = {
			isa = PBXGroup;
			children = (
				85D7593B2457048F008175F0 /* ENA.app */,
				85D7595424570491008175F0 /* ENATests.xctest */,
				85D7595F24570491008175F0 /* ENAUITests.xctest */,
			);
			name = Products;
			sourceTree = "<group>";
		};
		85D7593D2457048F008175F0 /* ENA */ = {
			isa = PBXGroup;
			children = (
				B102BDC12460405F00CD55A2 /* Backend */,
				51D420D524598AC200AD70CA /* Source */,
				85D7597424570615008175F0 /* Resources */,
			);
			path = ENA;
			sourceTree = "<group>";
		};
		85D7595724570491008175F0 /* ENATests */ = {
			isa = PBXGroup;
			children = (
				B18C411A246DB2F000B8D8CB /* Helper */,
				85D7595A24570491008175F0 /* Info.plist */,
			);
			path = ENATests;
			sourceTree = "<group>";
		};
		85D7596224570491008175F0 /* ENAUITests */ = {
			isa = PBXGroup;
			children = (
				134F0DBA247578FF00D88934 /* ENAUITests-Extensions.swift */,
				130CB19A246D92F800ADE602 /* Onboarding */,
				134F0DB8247578FF00D88934 /* Home */,
				13E5046A248E3CE60086641C /* AppInformation */,
				85D7596324570491008175F0 /* ENAUITests.swift */,
				134F0F2B2475793400D88934 /* SnapshotHelper.swift */,
				A3EE6E5B249BB97500C64B61 /* UITestingParameters.swift */,
				85D7596524570491008175F0 /* Info.plist */,
			);
			path = ENAUITests;
			sourceTree = "<group>";
		};
		85D759712457059A008175F0 /* Scenes */ = {
			isa = PBXGroup;
			children = (
				71176E30248957B1004B0C9F /* App */,
				71F76D0E24767AF100515A01 /* DynamicTableViewController */,
				7143D07424990A3100608DDE /* NavigationControllerWithFooter */,
				EE20EA0824699A3A00770683 /* RiskLegend */,
				EE85998B2462EFD4002E7AE2 /* AppInformation */,
				51D420AF2458308400AD70CA /* Onboarding */,
				51D420C124583D3100AD70CA /* Home */,
				514E81312461946E00636861 /* ExposureDetection */,
				EE278B2E245F2C58008B06F9 /* FriendsInvite */,
				CD99A398245B229F00BF12AF /* ExposureSubmission */,
				858F6F71245AEC05009FFD33 /* ENSetting */,
				51D420C224583D7B00AD70CA /* Settings */,
				13091950247972CF0066E329 /* PrivacyProtectionViewController */,
			);
			path = Scenes;
			sourceTree = "<group>";
		};
		85D7597424570615008175F0 /* Resources */ = {
			isa = PBXGroup;
			children = (
				011E4B002483A35A002E6412 /* ENACommunity.entitlements */,
				CD7F5C732466F6D400D3D03C /* ENATest.entitlements */,
				85790F2E245C6B72003D47E1 /* ENA.entitlements */,
				EE70C239245B09E900AC9B2F /* Localization */,
				85D7594F24570491008175F0 /* Info.plist */,
				B1221BDB2492BCEB00E6C4E4 /* Info_Debug.plist */,
				01E25C6F24A3B52F007E33F8 /* Info_Testflight.plist */,
				85D75976245706BD008175F0 /* Assets */,
				85D75975245706B0008175F0 /* Storyboards */,
				A189E460248C35BF001D0996 /* PublicKeys.plist */,
			);
			path = Resources;
			sourceTree = "<group>";
		};
		85D75975245706B0008175F0 /* Storyboards */ = {
			isa = PBXGroup;
			children = (
				CD99A39C245B22EE00BF12AF /* ExposureSubmission.storyboard */,
				85D7594C24570491008175F0 /* LaunchScreen.storyboard */,
				51D420B02458397300AD70CA /* Onboarding.storyboard */,
				51D420CD245869C800AD70CA /* Home.storyboard */,
				514E812F24618E3D00636861 /* ExposureDetection.storyboard */,
				51D420CF24586AB300AD70CA /* Settings.storyboard */,
				EE278B2C245F2BBB008B06F9 /* InviteFriends.storyboard */,
				853D98822469DC5000490DBA /* ExposureNotificationSetting.storyboard */,
				EE20EA062469883900770683 /* RiskLegend.storyboard */,
			);
			path = Storyboards;
			sourceTree = "<group>";
		};
		85D75976245706BD008175F0 /* Assets */ = {
			isa = PBXGroup;
			children = (
				8539874E2467094E00D28B62 /* AppIcon.xcassets */,
				85D7594A24570491008175F0 /* Assets.xcassets */,
				71F2E57A2487AEFC00694F1A /* ena-colors.xcassets */,
			);
			path = Assets;
			sourceTree = "<group>";
		};
		85D759802459A82D008175F0 /* Services */ = {
			isa = PBXGroup;
			children = (
				B1175211248A837300C3325C /* Risk */,
				B15382DC248270220010F007 /* __tests__ */,
				3DD767442483D3E2002DD2B3 /* ReachabilityService */,
				B14D0CD8246E939600D5BEBC /* Exposure Transaction */,
				B1D431C9246C848E00E728AD /* DownloadedPackagesStore */,
				CD99A3A8245C272400BF12AF /* ExposureSubmissionService.swift */,
				A3EE6E59249BB7AF00C64B61 /* ExposureSubmissionServiceFactory.swift */,
			);
			path = Services;
			sourceTree = "<group>";
		};
		A128F04B2489ABE700EC7F6C /* __tests__ */ = {
			isa = PBXGroup;
			children = (
				A128F04C2489ABE700EC7F6C /* RiskCalculationTests.swift */,
				B1175219248ACFFC00C3325C /* SAP_RiskScoreClass+LowAndHighTests.swift */,
			);
			path = __tests__;
			sourceTree = "<group>";
		};
		A1C2B2DA24834934004A3BD5 /* __tests__ */ = {
			isa = PBXGroup;
			children = (
				A173665124844F29006BE209 /* SQLiteKeyValueStoreTests.swift */,
				B1CD333D24865E0000B06E9B /* TracingStatusHistoryTests.swift */,
				B120C7C824AFE7B800F68FF1 /* ActiveTracingTests.swift */,
			);
			path = __tests__;
			sourceTree = "<group>";
		};
		A1E41959249817C70016E52A /* __tests__ */ = {
			isa = PBXGroup;
			children = (
				A1E4195B249818020016E52A /* RiskTests.swift */,
			);
			path = __tests__;
			sourceTree = "<group>";
		};
		A3284253248E48E0006B1F09 /* __tests__ */ = {
			isa = PBXGroup;
			children = (
				A328425A248E8290006B1F09 /* Mock Objects */,
				A3284254248E493B006B1F09 /* ExposureSubmissionOverviewViewControllerTests.swift */,
				A328425B248E82B5006B1F09 /* ExposureSubmissionTestResultViewControllerTests.swift */,
				A328425E248E943D006B1F09 /* ExposureSubmissionTanInputViewControllerTests.swift */,
				2FD881CB2490F65C00BEC8FC /* ExposureSubmissionHotlineViewControllerTest.swift */,
				2FD881CD249115E700BEC8FC /* ExposureSubmissionNavigationControllerTest.swift */,
				A32842602490E2AC006B1F09 /* ExposureSubmissionWarnOthersViewControllerTests.swift */,
				A328426224910552006B1F09 /* ExposureSubmissionSuccessViewControllerTests.swift */,
				A32842642491136E006B1F09 /* ExposureSubmissionUITests.swift */,
				A372DA3E24BEF773003248BB /* ExposureSubmissionCoordinatorTests.swift */,
			);
			path = __tests__;
			sourceTree = "<group>";
		};
		A328425A248E8290006B1F09 /* Mock Objects */ = {
			isa = PBXGroup;
			children = (
				A3284256248E7431006B1F09 /* MockExposureSubmissionService.swift */,
				A3284258248E7672006B1F09 /* MockExposureSubmissionQRScannerViewController.swift */,
				A32842662492359E006B1F09 /* MockExposureSubmissionNavigationControllerChild.swift */,
				A372DA3C24BE01D9003248BB /* MockExposureSubmissionCoordinator.swift */,
				A372DA4024BF33F9003248BB /* MockExposureSubmissionCoordinatorDelegate.swift */,
			);
			path = "Mock Objects";
			sourceTree = "<group>";
		};
<<<<<<< HEAD
		A36FACC224C5E9FC00DED947 /* __tests__ */ = {
			isa = PBXGroup;
			children = (
				A36FACC324C5EA1500DED947 /* ExposureDetectionViewControllerTests.swift */,
				A3483B0A24C5EFA40037855F /* MockExposureDetectionViewControllerDelegate.swift */,
			);
			path = __tests__;
			sourceTree = "<group>";
		};
=======
>>>>>>> 54f5d86b
		A32CA72D24B6F28700B1A994 /* __tests__ */ = {
			isa = PBXGroup;
			children = (
				A32CA72E24B6F2E300B1A994 /* HomeRiskCellConfiguratorTests.swift */,
				516E42C924B760EC0008CC30 /* HomeRiskLevelCellConfiguratorTests.swift */,
				516E42FA24B7739F0008CC30 /* HomeUnknownRiskCellConfiguratorTests.swift */,
				51F1255E24BEFB7A00126C86 /* HomeUnknown48hRiskCellConfiguratorTests.swift */,
				516E42FC24B776A90008CC30 /* HomeLowRiskCellConfiguratorTests.swift */,
				516E42FF24B777B20008CC30 /* HomeHighRiskCellConfiguratorTests.swift */,
			);
			path = __tests__;
			sourceTree = "<group>";
		};
		A36FACC224C5E9FC00DED947 /* __tests__ */ = {
			isa = PBXGroup;
			children = (
				A36FACC324C5EA1500DED947 /* ExposureDetectionViewControllerTests.swift */,
				A3483B0A24C5EFA40037855F /* MockExposureDetectionViewControllerDelegate.swift */,
			);
			path = __tests__;
			sourceTree = "<group>";
		};
		A372DA3724BDA015003248BB /* View */ = {
			isa = PBXGroup;
			children = (
				A372DA3924BDA043003248BB /* Custom */,
				A372DA3824BDA035003248BB /* Controller */,
			);
			path = View;
			sourceTree = "<group>";
		};
		A372DA3824BDA035003248BB /* Controller */ = {
			isa = PBXGroup;
			children = (
				2F80CFD8247ED988000F06AF /* ExposureSubmissionIntroViewController.swift */,
				71FE1C75247AC2B500851FEB /* ExposureSubmissionOverviewViewController.swift */,
				71FE1C76247AC2B500851FEB /* ExposureSubmissionTanInputViewController.swift */,
				71FE1C78247AC2B500851FEB /* ExposureSubmissionTestResultViewController.swift */,
				71FE1C73247AC2B500851FEB /* ExposureSubmissionSuccessViewController.swift */,
				71FE1C74247AC2B500851FEB /* ExposureSubmissionQRScannerViewController.swift */,
				2F80CFDA247EDDB3000F06AF /* ExposureSubmissionHotlineViewController.swift */,
				A3C4F95F24812CD20047F23E /* ExposureSubmissionWarnOthersViewController.swift */,
			);
			path = Controller;
			sourceTree = "<group>";
		};
		A372DA3924BDA043003248BB /* Custom */ = {
			isa = PBXGroup;
			children = (
				710224F524910661000C5DEF /* ExposureSubmissionDynamicCell.swift */,
			);
			path = Custom;
			sourceTree = "<group>";
		};
		A3E851B324ADDA9E00402485 /* __tests__ */ = {
			isa = PBXGroup;
			children = (
				A3E851B424ADDAC000402485 /* CountdownTimerTests.swift */,
			);
			path = __tests__;
			sourceTree = "<group>";
		};
		B102BDC12460405F00CD55A2 /* Backend */ = {
			isa = PBXGroup;
			children = (
				B15382DA24826F7E0010F007 /* __tests__ */,
				0159E6BF247829BA00894A89 /* temporary_exposure_key_export.pb.swift */,
				0159E6C0247829BA00894A89 /* temporary_exposure_key_signature_list.pb.swift */,
				B1D7D68A24766D2100E4DA5D /* apple_export.pb.swift */,
				0DF6BBB4248C04CF007E8B0C /* app_config.pb.swift */,
				0DF6BBB3248C04CF007E8B0C /* app_config_app_version_config.pb.swift */,
				0DF6BBB2248C04CF007E8B0C /* app_config_attenuation_duration.pb.swift */,
				B1D7D68624766D2100E4DA5D /* submission_payload.pb.swift */,
				B102BDC22460410600CD55A2 /* README.md */,
			);
			path = Backend;
			sourceTree = "<group>";
		};
		B10F9B88249961B500C418F4 /* __tests__ */ = {
			isa = PBXGroup;
			children = (
				B10F9B89249961B500C418F4 /* DynamicTypeLabelTests.swift */,
			);
			path = __tests__;
			sourceTree = "<group>";
		};
		B111EDEC2465B1F4001AEBB4 /* Client */ = {
			isa = PBXGroup;
			children = (
				B1CD333F2486AA5F00B06E9B /* Security */,
				B1741B482462C207006275D9 /* Client.swift */,
				B1DDDABA2471379900A07175 /* __tests__ */,
				B1125455246F293A00AB5036 /* HTTP Client */,
			);
			path = Client;
			sourceTree = "<group>";
		};
		B1125455246F293A00AB5036 /* HTTP Client */ = {
			isa = PBXGroup;
			children = (
				B1EAEC8C24711889003BE9A2 /* __tests__ */,
				011E13AD24680A4000973467 /* HTTPClient.swift */,
				B12995E8246C344100854AD0 /* HTTPClient+Configuration.swift */,
				B1EAEC8A24711884003BE9A2 /* URLSession+Convenience.swift */,
				B1A9E710246D782F0024CC12 /* SAPDownloadedPackage.swift */,
			);
			path = "HTTP Client";
			sourceTree = "<group>";
		};
		B1125458246F2C2100AB5036 /* Converting Keys */ = {
			isa = PBXGroup;
			children = (
				B1175214248A9F8300C3325C /* __tests__ */,
				B1125459246F2C6500AB5036 /* ENTemporaryExposureKey+Convert.swift */,
			);
			path = "Converting Keys";
			sourceTree = "<group>";
		};
		B11655912491437600316087 /* __tests__ */ = {
			isa = PBXGroup;
			children = (
				B11655922491437600316087 /* RiskProvidingConfigurationTests.swift */,
				B1C7EE472493D97000F1F284 /* RiskProvidingConfigurationManualTriggerTests.swift */,
			);
			path = __tests__;
			sourceTree = "<group>";
		};
		B1175211248A837300C3325C /* Risk */ = {
			isa = PBXGroup;
			children = (
				A1E41959249817C70016E52A /* __tests__ */,
				B1FE13D62487DEDD00D012E5 /* Calculation */,
				B1FE13D92488216300D012E5 /* Provider */,
				B1175212248A83AB00C3325C /* Risk.swift */,
			);
			path = Risk;
			sourceTree = "<group>";
		};
		B1175214248A9F8300C3325C /* __tests__ */ = {
			isa = PBXGroup;
			children = (
				B1175215248A9F9600C3325C /* ConvertingKeysTests.swift */,
			);
			path = __tests__;
			sourceTree = "<group>";
		};
		B117909724914D6E007FF821 /* __tests__ */ = {
			isa = PBXGroup;
			children = (
				01678E9A249A521F003B048B /* testStore.sqlite */,
				01D3ECFF2490230400551E65 /* StoreTests.swift */,
			);
			path = __tests__;
			sourceTree = "<group>";
		};
		B1221BDD2492E78100E6C4E4 /* Keychain */ = {
			isa = PBXGroup;
			children = (
				B1221BDE2492ECD500E6C4E4 /* __tests__ */,
				0DD260FE248D549B007C3B2C /* KeychainHelper.swift */,
				B1221BDF2492ECE800E6C4E4 /* CFDictionary+KeychainQuery.swift */,
			);
			path = Keychain;
			sourceTree = "<group>";
		};
		B1221BDE2492ECD500E6C4E4 /* __tests__ */ = {
			isa = PBXGroup;
			children = (
				B1221BE12492ED0F00E6C4E4 /* CFDictionary+KeychainQueryTests.swift */,
			);
			path = __tests__;
			sourceTree = "<group>";
		};
		B14D0CD8246E939600D5BEBC /* Exposure Transaction */ = {
			isa = PBXGroup;
			children = (
				B161782B248062A0006E435A /* __tests__ */,
				B161782924805784006E435A /* DeltaCalculationResult.swift */,
				B1A9E70D246D73180024CC12 /* ExposureDetection.swift */,
				B10FD5F3246EAC1700E9D7F2 /* AppleFilesWriter.swift */,
				B14D0CDE246E976400D5BEBC /* ExposureDetectionTransaction+DidEndPrematurelyReason.swift */,
				B14D0CDC246E972400D5BEBC /* ExposureDetectionDelegate.swift */,
				FEDCE0116603B6E00FAEE632 /* ExposureDetectionExecutor.swift */,
			);
			path = "Exposure Transaction";
			sourceTree = "<group>";
		};
		B15382DA24826F7E0010F007 /* __tests__ */ = {
			isa = PBXGroup;
			children = (
				B1F8AE472479B4C30093A588 /* api-response-day-2020-05-16 */,
				A189E45E248C325E001D0996 /* de-config */,
				B17A44A12464906A00CB195E /* KeyTests.swift */,
				B1B9CF1E246ED2E8008F04F5 /* Sap_FilebucketTests.swift */,
			);
			path = __tests__;
			sourceTree = "<group>";
		};
		B15382DB24826FD70010F007 /* Mocks */ = {
			isa = PBXGroup;
			children = (
				CD678F6C246C43EE00B6A0F8 /* ClientMock.swift */,
				CD678F6E246C43FC00B6A0F8 /* MockURLSession.swift */,
			);
			path = Mocks;
			sourceTree = "<group>";
		};
		B15382DC248270220010F007 /* __tests__ */ = {
			isa = PBXGroup;
			children = (
				B15382E0248273A50010F007 /* Mocks */,
				CDF27BD2246ADBA70044D32B /* ExposureSubmissionServiceTests.swift */,
			);
			path = __tests__;
			sourceTree = "<group>";
		};
		B15382DD2482707A0010F007 /* __tests__ */ = {
			isa = PBXGroup;
			children = (
				B15382DE248270B50010F007 /* Mocks */,
				EE22DB8E247FB46C001B0A71 /* ENStateTests.swift */,
				A17DA5E12486D8E7006F310F /* RiskLevelTests.swift */,
			);
			path = __tests__;
			sourceTree = "<group>";
		};
		B15382DE248270B50010F007 /* Mocks */ = {
			isa = PBXGroup;
			children = (
				EE22DB90247FB479001B0A71 /* MockStateHandlerObserverDelegate.swift */,
				3DD7674C2483DDAC002DD2B3 /* MockReachabilityService.swift */,
			);
			path = Mocks;
			sourceTree = "<group>";
		};
		B15382DF248270E90010F007 /* Helper */ = {
			isa = PBXGroup;
			children = (
				B1A76E9E24714AC700EA5208 /* HTTPClient+Configuration.swift */,
				A1E419442495476C0016E52A /* HTTPClient+MockNetworkStack.swift */,
			);
			path = Helper;
			sourceTree = "<group>";
		};
		B15382E0248273A50010F007 /* Mocks */ = {
			isa = PBXGroup;
			children = (
				B15382E3248273DC0010F007 /* MockTestStore.swift */,
				859DD511248549790073D59F /* MockDiagnosisKeysRetrieval.swift */,
			);
			path = Mocks;
			sourceTree = "<group>";
		};
		B1569DD5245D6C790079FCD7 /* Developer Menu */ = {
			isa = PBXGroup;
			children = (
				B1741B432461C257006275D9 /* DMDeveloperMenu.swift */,
				B1E8C99C2479D4E7006DC678 /* DMSubmissionStateViewController.swift */,
				B1741B402461A511006275D9 /* DMQRCodeScanViewController.swift */,
				B1741B3D24619179006275D9 /* DMQRCodeViewController.swift */,
				B1569DDE245D70990079FCD7 /* DMViewController.swift */,
				B1F82DF124718C7300E2E56A /* DMConfigurationViewController.swift */,
				B1741B422461C105006275D9 /* README.md */,
			);
			path = "Developer Menu";
			sourceTree = "<group>";
		};
		B16177E624802F85006E435A /* __tests__ */ = {
			isa = PBXGroup;
			children = (
				B16177E724802F9B006E435A /* DownloadedPackagesSQLLiteStoreTests.swift */,
			);
			path = __tests__;
			sourceTree = "<group>";
		};
		B161782B248062A0006E435A /* __tests__ */ = {
			isa = PBXGroup;
			children = (
				B161782C248062CE006E435A /* DeltaCalculationResultTests.swift */,
				B15382E6248290BB0010F007 /* AppleFilesWriterTests.swift */,
				B15382FD248424F00010F007 /* ExposureDetectionTests.swift */,
				A124E648249BF4EB00E95F72 /* ExposureDetectionExecutorTests.swift */,
			);
			path = __tests__;
			sourceTree = "<group>";
		};
		B163D10E24990664001A322C /* __tests__ */ = {
			isa = PBXGroup;
			children = (
				B163D10F2499068D001A322C /* SettingsViewModelTests.swift */,
			);
			path = __tests__;
			sourceTree = "<group>";
		};
		B1741B572462EB26006275D9 /* Recovered References */ = {
			isa = PBXGroup;
			children = (
			);
			name = "Recovered References";
			sourceTree = "<group>";
		};
		B184A381248FFCC3007180F6 /* Store */ = {
			isa = PBXGroup;
			children = (
				B117909724914D6E007FF821 /* __tests__ */,
				013DC101245DAC4E00EE58B0 /* Store.swift */,
				B184A37F248FFCBE007180F6 /* SecureStore.swift */,
				B184A382248FFCE2007180F6 /* CodableExposureDetectionSummary.swift */,
			);
			path = Store;
			sourceTree = "<group>";
		};
		B18C411A246DB2F000B8D8CB /* Helper */ = {
			isa = PBXGroup;
			children = (
				A1BABD0824A57B88000ED515 /* TemporaryExposureKeyMock.swift */,
				B18C411C246DB30000B8D8CB /* URL+Helper.swift */,
				A1E41940249410AF0016E52A /* SAPDownloadedPackage+Helpers.swift */,
				A124E64B249C4C9000E95F72 /* SAPDownloadedPackagesStore+Helpers.swift */,
				A14BDEBF24A1AD660063E4EC /* MockExposureDetector.swift */,
				015692E324B48C3F0033F35E /* TimeInterval+Convenience.swift */,
			);
			path = Helper;
			sourceTree = "<group>";
		};
		B19FD70E2491A04800A9D56A /* Update Checker */ = {
			isa = PBXGroup;
			children = (
				B19FD70F2491A05800A9D56A /* __tests__ */,
				0DF6BB96248AD616007E8B0C /* AppUpdateCheckHelper.swift */,
				B19FD7102491A07000A9D56A /* String+SemanticVersion.swift */,
				B19FD7122491A08500A9D56A /* SAP_SemanticVersion+Compare.swift */,
			);
			path = "Update Checker";
			sourceTree = "<group>";
		};
		B19FD70F2491A05800A9D56A /* __tests__ */ = {
			isa = PBXGroup;
			children = (
				B19FD7142491A4A300A9D56A /* SAP_SemanticVersionTests.swift */,
				0DF6BB9C248AE232007E8B0C /* AppUpdateCheckerHelperTests.swift */,
			);
			path = __tests__;
			sourceTree = "<group>";
		};
		B1CD333F2486AA5F00B06E9B /* Security */ = {
			isa = PBXGroup;
			children = (
				B1CD33402486AA7100B06E9B /* CoronaWarnURLSessionDelegate.swift */,
			);
			path = Security;
			sourceTree = "<group>";
		};
		B1D431C9246C848E00E728AD /* DownloadedPackagesStore */ = {
			isa = PBXGroup;
			children = (
				B1D431CA246C84A400E728AD /* DownloadedPackagesStore.swift */,
				B161782424804AC3006E435A /* DownloadedPackagesSQLLiteStore.swift */,
				B16177E624802F85006E435A /* __tests__ */,
			);
			path = DownloadedPackagesStore;
			sourceTree = "<group>";
		};
		B1DDDABA2471379900A07175 /* __tests__ */ = {
			isa = PBXGroup;
			children = (
				B15382DB24826FD70010F007 /* Mocks */,
				B1DDDABB247137B000A07175 /* HTTPClientConfigurationEndpointTests.swift */,
			);
			path = __tests__;
			sourceTree = "<group>";
		};
		B1EAEC8C24711889003BE9A2 /* __tests__ */ = {
			isa = PBXGroup;
			children = (
				B15382DF248270E90010F007 /* Helper */,
				A1E4194A2495A3940016E52A /* HTTPClient+AppConfigTests.swift */,
				B1D431C7246C69F300E728AD /* HTTPClient+ConfigurationTests.swift */,
				CDF27BD4246ADBF30044D32B /* HTTPClient+DaysAndHoursTests.swift */,
				A1E4194D2495A5800016E52A /* HTTPClient+ExposureConfigTests.swift */,
				A1E419532495A7850016E52A /* HTTPClient+GetTestResultTests.swift */,
				A1E419562495A8F50016E52A /* HTTPClient+RegistrationTokenTests.swift */,
				A1E41947249548260016E52A /* HTTPClient+SubmitTests.swift */,
				A1E419502495A6EA0016E52A /* HTTPClient+TANForExposureSubmitTests.swift */,
				A1877CA9248F247D006FEFC0 /* SAPDownloadedPackageTests.swift */,
				B1EAEC8D247118CB003BE9A2 /* URLSession+ConvenienceTests.swift */,
			);
			path = __tests__;
			sourceTree = "<group>";
		};
		B1FE13D62487DEDD00D012E5 /* Calculation */ = {
			isa = PBXGroup;
			children = (
				A128F04B2489ABE700EC7F6C /* __tests__ */,
				B1FE13D72487DEED00D012E5 /* RiskCalculation.swift */,
				B1175217248ACFBC00C3325C /* SAP_RiskScoreClass+LowAndHigh.swift */,
			);
			path = Calculation;
			sourceTree = "<group>";
		};
		B1FE13D92488216300D012E5 /* Provider */ = {
			isa = PBXGroup;
			children = (
				B1FE13F724896DC400D012E5 /* Helper */,
				B1FE13E32488253200D012E5 /* Model */,
				B1FE13E0248824D700D012E5 /* __tests__ */,
				B1FE13DC248821CB00D012E5 /* RiskProviding.swift */,
				B1FE13DE248821E000D012E5 /* RiskProvider.swift */,
			);
			path = Provider;
			sourceTree = "<group>";
		};
		B1FE13E0248824D700D012E5 /* __tests__ */ = {
			isa = PBXGroup;
			children = (
				B1FE13E1248824E900D012E5 /* RiskProviderTests.swift */,
			);
			path = __tests__;
			sourceTree = "<group>";
		};
		B1FE13E32488253200D012E5 /* Model */ = {
			isa = PBXGroup;
			children = (
				B11655912491437600316087 /* __tests__ */,
				B1FE13E52488255900D012E5 /* RiskProvidingConfiguration.swift */,
				B1C7EEAD24941A3B00F1F284 /* ManualExposureDetectionState.swift */,
				B1C7EEAF24941A6B00F1F284 /* RiskConsumer.swift */,
			);
			path = Model;
			sourceTree = "<group>";
		};
		B1FE13F724896DC400D012E5 /* Helper */ = {
			isa = PBXGroup;
			children = (
				B1FE13FC24896EE700D012E5 /* __tests__ */,
				B1FE13F824896DDB00D012E5 /* CachedAppConfiguration.swift */,
				B1FE13FA24896E6700D012E5 /* AppConfigurationProviding.swift */,
			);
			path = Helper;
			sourceTree = "<group>";
		};
		B1FE13FC24896EE700D012E5 /* __tests__ */ = {
			isa = PBXGroup;
			children = (
				B1FE13FD24896EF700D012E5 /* CachedAppConfigurationTests.swift */,
			);
			path = __tests__;
			sourceTree = "<group>";
		};
		CD8638512477EBAA00A5A07C /* Settings */ = {
			isa = PBXGroup;
			children = (
				B163D10E24990664001A322C /* __tests__ */,
				CD8638522477EBD400A5A07C /* SettingsViewModel.swift */,
				CDCE11D5247D644100F30825 /* NotificationSettingsViewModel.swift */,
			);
			path = Settings;
			sourceTree = "<group>";
		};
		CD99A398245B229F00BF12AF /* ExposureSubmission */ = {
			isa = PBXGroup;
			children = (
				A3284253248E48E0006B1F09 /* __tests__ */,
				A372DA3724BDA015003248BB /* View */,
				71FE1C79247AC2B500851FEB /* ExposureSubmissionNavigationController.swift */,
				A372DA3A24BDA075003248BB /* ExposureSubmissionCoordinating.swift */,
			);
			path = ExposureSubmission;
			sourceTree = "<group>";
		};
		CD99A3C82461A44B00BF12AF /* View Helpers */ = {
			isa = PBXGroup;
			children = (
				A3E851B324ADDA9E00402485 /* __tests__ */,
				51D420B324583ABB00AD70CA /* AppStoryboard.swift */,
				CD99A3C92461A47C00BF12AF /* AppStrings.swift */,
				71CAB9D1248AACAD00F516A5 /* PixelPerfectLayoutConstraint.swift */,
				2FE15A3B249B8C0B0077BD8D /* AccessibilityIdentifiers.swift */,
				A3E851B124ADD09900402485 /* CountdownTimer.swift */,
			);
			path = "View Helpers";
			sourceTree = "<group>";
		};
		CDCE11D7247D645800F30825 /* Notifications */ = {
			isa = PBXGroup;
			children = (
				CDCE11D8247D64C600F30825 /* NotificationSettingsOnTableViewCell.swift */,
				CDCE11DA247D64D600F30825 /* NotificationSettingsOffTableViewCell.swift */,
			);
			path = Notifications;
			sourceTree = "<group>";
		};
		CDD87C6024766163007CE6CA /* Cells */ = {
			isa = PBXGroup;
			children = (
				CDCE11D7247D645800F30825 /* Notifications */,
				CDD87C54247556DE007CE6CA /* MainSettingsTableViewCell.swift */,
				CDD87C5C247559E3007CE6CA /* LabelTableViewCell.swift */,
			);
			path = Cells;
			sourceTree = "<group>";
		};
		EE20EA0824699A3A00770683 /* RiskLegend */ = {
			isa = PBXGroup;
			children = (
				71B804482484D37300D53506 /* RiskLegendViewController.swift */,
				71B8044C248525CD00D53506 /* RiskLegendViewController+DynamicTableViewModel.swift */,
			);
			path = RiskLegend;
			sourceTree = "<group>";
		};
		EE22DB83247FB43A001B0A71 /* ENSetting */ = {
			isa = PBXGroup;
			children = (
				EE22DB84247FB43A001B0A71 /* TracingHistoryTableViewCell.swift */,
				EE22DB85247FB43A001B0A71 /* ImageTableViewCell.swift */,
				EE22DB86247FB43A001B0A71 /* ActionDetailTableViewCell.swift */,
				EE22DB87247FB43A001B0A71 /* DescriptionTableViewCell.swift */,
				EE22DB88247FB43A001B0A71 /* ActionTableViewCell.swift */,
			);
			path = ENSetting;
			sourceTree = "<group>";
		};
		EE278B2E245F2C58008B06F9 /* FriendsInvite */ = {
			isa = PBXGroup;
			children = (
				EE278B2F245F2C8A008B06F9 /* FriendsInviteController.swift */,
			);
			path = FriendsInvite;
			sourceTree = "<group>";
		};
		EE70C239245B09E900AC9B2F /* Localization */ = {
			isa = PBXGroup;
			children = (
				13156CFF248C19D000AFC472 /* usage.html */,
				71F5418A248BEDBE006DB793 /* privacy-policy.html */,
				EE70C23A245B09E900AC9B2F /* Localizable.strings */,
				EE92A340245D96DA006B97B0 /* Localizable.stringsdict */,
				EE26950A248FCB0300BAE234 /* InfoPlist.strings */,
			);
			path = Localization;
			sourceTree = "<group>";
		};
		EE85998B2462EFD4002E7AE2 /* AppInformation */ = {
			isa = PBXGroup;
			children = (
				01F5F7212487B9C000229720 /* AppInformationViewController.swift */,
				71CC3E9C246D5D8000217F2C /* AppInformationViewController+DynamicTableViewModel.swift */,
				4026C2DB24852B7600926FB4 /* AppInformationViewController+LegalModel.swift */,
				71CC3E9E246D6B6800217F2C /* AppInformationDetailViewController.swift */,
				4026C2E324854C8D00926FB4 /* AppInformationLegalCell.swift */,
			);
			path = AppInformation;
			sourceTree = "<group>";
		};
		EEF790092466ED410065EBD5 /* ExposureDetection */ = {
			isa = PBXGroup;
			children = (
				713EA26224798F8500AB7EE8 /* ExposureDetectionHeaderCell.swift */,
				713EA25E24798A9100AB7EE8 /* ExposureDetectionRiskCell.swift */,
				713EA25C24798A7000AB7EE8 /* ExposureDetectionRoundedView.swift */,
				7154EB49247D21E200A467FF /* ExposureDetectionLongGuideCell.swift */,
				7154EB4B247E862100A467FF /* ExposureDetectionLoadingCell.swift */,
			);
			path = ExposureDetection;
			sourceTree = "<group>";
		};
		F247572E2483934B003E1FC5 /* __tests__ */ = {
			isa = PBXGroup;
			children = (
				A1654EFD24B41FEF00C0E115 /* DynamicCellTests.swift */,
				F252472E2483955B00C5556B /* DynamicTableViewControllerFake.storyboard */,
				F2DC809324898CE600EDC40A /* DynamicTableViewControllerFooterTests.swift */,
				F2DC809124898B1800EDC40A /* DynamicTableViewControllerHeaderTests.swift */,
				F2DC808F24898A9400EDC40A /* DynamicTableViewControllerNumberOfRowsAndSectionsTests.swift */,
				F2DC808D248989CE00EDC40A /* DynamicTableViewControllerRegisterCellsTests.swift */,
				F247572A24838AC8003E1FC5 /* DynamicTableViewControllerRowsTests.swift */,
				F25247302484456800C5556B /* DynamicTableViewModelTests.swift */,
				F22C6E242492082B00712A6B /* DynamicTableViewSpaceCellTests.swift */,
				A1654F0024B43E7F00C0E115 /* DynamicTableViewTextViewCellTests.swift */,
			);
			path = __tests__;
			sourceTree = "<group>";
		};
		FEDCE21C117BF675C80F5989 /* States */ = {
			isa = PBXGroup;
			children = (
				FEDCE1B8926528ED74CDE1B2 /* ENStateHandler+State.swift */,
				FEDCE4BE82DC5BFE90575663 /* ExposureDetectionViewController+State.swift */,
				FEDCEC452596E54A041BBCE9 /* HomeInteractor+State.swift */,
				FEDCE838D90CB02C55E15237 /* SceneDelegate+State.swift */,
			);
			path = States;
			sourceTree = "<group>";
		};
/* End PBXGroup section */

/* Begin PBXNativeTarget section */
		85D7593A2457048F008175F0 /* ENA */ = {
			isa = PBXNativeTarget;
			buildConfigurationList = 85D7596824570491008175F0 /* Build configuration list for PBXNativeTarget "ENA" */;
			buildPhases = (
				71AFBD9324642AF500F91006 /* SwiftLint */,
				85D759372457048F008175F0 /* Sources */,
				85D759382457048F008175F0 /* Frameworks */,
				85D759392457048F008175F0 /* Resources */,
				B102BDB924603FD600CD55A2 /* Embed Frameworks */,
			);
			buildRules = (
			);
			dependencies = (
			);
			name = ENA;
			packageProductDependencies = (
				B10FB02F246036F3004CA11E /* SwiftProtobuf */,
				B1E8C9A4247AB869006DC678 /* ZIPFoundation */,
				3DD767482483D6B5002DD2B3 /* Connectivity */,
				B1B5A75F24924B3D0029D5D7 /* FMDB */,
			);
			productName = ENA;
			productReference = 85D7593B2457048F008175F0 /* ENA.app */;
			productType = "com.apple.product-type.application";
		};
		85D7595324570491008175F0 /* ENATests */ = {
			isa = PBXNativeTarget;
			buildConfigurationList = 85D7596B24570491008175F0 /* Build configuration list for PBXNativeTarget "ENATests" */;
			buildPhases = (
				85D7595024570491008175F0 /* Sources */,
				85D7595124570491008175F0 /* Frameworks */,
				85D7595224570491008175F0 /* Resources */,
			);
			buildRules = (
			);
			dependencies = (
				85D7595624570491008175F0 /* PBXTargetDependency */,
			);
			name = ENATests;
			productName = ENATests;
			productReference = 85D7595424570491008175F0 /* ENATests.xctest */;
			productType = "com.apple.product-type.bundle.unit-test";
		};
		85D7595E24570491008175F0 /* ENAUITests */ = {
			isa = PBXNativeTarget;
			buildConfigurationList = 85D7596E24570491008175F0 /* Build configuration list for PBXNativeTarget "ENAUITests" */;
			buildPhases = (
				85D7595B24570491008175F0 /* Sources */,
				85D7595C24570491008175F0 /* Frameworks */,
				85D7595D24570491008175F0 /* Resources */,
			);
			buildRules = (
			);
			dependencies = (
				85D7596124570491008175F0 /* PBXTargetDependency */,
			);
			name = ENAUITests;
			productName = ENAUITests;
			productReference = 85D7595F24570491008175F0 /* ENAUITests.xctest */;
			productType = "com.apple.product-type.bundle.ui-testing";
		};
/* End PBXNativeTarget section */

/* Begin PBXProject section */
		85D759332457048F008175F0 /* Project object */ = {
			isa = PBXProject;
			attributes = {
				LastSwiftUpdateCheck = 1150;
				LastUpgradeCheck = 1150;
				ORGANIZATIONNAME = "SAP SE";
				TargetAttributes = {
					85D7593A2457048F008175F0 = {
						CreatedOnToolsVersion = 11.4.1;
						LastSwiftMigration = 1150;
					};
					85D7595324570491008175F0 = {
						CreatedOnToolsVersion = 11.4.1;
						LastSwiftMigration = 1150;
						TestTargetID = 85D7593A2457048F008175F0;
					};
					85D7595E24570491008175F0 = {
						CreatedOnToolsVersion = 11.4.1;
						TestTargetID = 85D7593A2457048F008175F0;
					};
				};
			};
			buildConfigurationList = 85D759362457048F008175F0 /* Build configuration list for PBXProject "ENA" */;
			compatibilityVersion = "Xcode 9.3";
			developmentRegion = en;
			hasScannedForEncodings = 0;
			knownRegions = (
				en,
				Base,
				de,
				tr,
				ru,
				ar,
				pl,
				ro,
				bg,
			);
			mainGroup = 85D759322457048F008175F0;
			packageReferences = (
				B10FB02E246036F3004CA11E /* XCRemoteSwiftPackageReference "swift-protobuf" */,
				B1E8C9A3247AB869006DC678 /* XCRemoteSwiftPackageReference "ZIPFoundation" */,
				3DD767472483D6B5002DD2B3 /* XCRemoteSwiftPackageReference "Connectivity" */,
				B1B5A75E24924B3D0029D5D7 /* XCRemoteSwiftPackageReference "fmdb" */,
			);
			productRefGroup = 85D7593C2457048F008175F0 /* Products */;
			projectDirPath = "";
			projectRoot = "";
			targets = (
				85D7593A2457048F008175F0 /* ENA */,
				85D7595324570491008175F0 /* ENATests */,
				85D7595E24570491008175F0 /* ENAUITests */,
			);
		};
/* End PBXProject section */

/* Begin PBXResourcesBuildPhase section */
		85D759392457048F008175F0 /* Resources */ = {
			isa = PBXResourcesBuildPhase;
			buildActionMask = 2147483647;
			files = (
				514E813024618E3D00636861 /* ExposureDetection.storyboard in Resources */,
				51486DA32485101500FCE216 /* RiskInactiveCollectionViewCell.xib in Resources */,
				13156CFD248C19D000AFC472 /* usage.html in Resources */,
				51486DA72485237200FCE216 /* RiskThankYouCollectionViewCell.xib in Resources */,
				2F785752248506BD00323A9C /* HomeTestResultCollectionViewCell.xib in Resources */,
				EE269508248FCB0300BAE234 /* InfoPlist.strings in Resources */,
				85D7594E24570491008175F0 /* LaunchScreen.storyboard in Resources */,
				710224EE2490E2FD000C5DEF /* ExposureSubmissionStepCell.xib in Resources */,
				EE20EA072469883900770683 /* RiskLegend.storyboard in Resources */,
				71FE1C8D247AC79D00851FEB /* DynamicTableViewIconCell.xib in Resources */,
				A189E461248C35BF001D0996 /* PublicKeys.plist in Resources */,
				71F2E57B2487AEFC00694F1A /* ena-colors.xcassets in Resources */,
				51C7790C24867F16004582F8 /* RiskListItemView.xib in Resources */,
				EE92A33E245D96DA006B97B0 /* Localizable.stringsdict in Resources */,
				A328424D248B91E0006B1F09 /* HomeTestResultLoadingCell.xib in Resources */,
				EE278B2D245F2BBB008B06F9 /* InviteFriends.storyboard in Resources */,
				EE70C23D245B09EA00AC9B2F /* Localizable.strings in Resources */,
				51CE1B85246078B6002CF42A /* ActivateCollectionViewCell.xib in Resources */,
				51C779142486E5AB004582F8 /* RiskFindingPositiveCollectionViewCell.xib in Resources */,
				51D420CE245869C800AD70CA /* Home.storyboard in Resources */,
				8539874F2467094E00D28B62 /* AppIcon.xcassets in Resources */,
				514C0A0B247AF9F700F235F6 /* RiskTextItemView.xib in Resources */,
				51B5B414246DF07300DC5D3E /* RiskImageItemView.xib in Resources */,
				85D7594B24570491008175F0 /* Assets.xcassets in Resources */,
				711EFCC924935C79005FEF21 /* ExposureSubmissionTestResultHeaderView.xib in Resources */,
				51CE1B88246078B6002CF42A /* RiskLevelCollectionViewCell.xib in Resources */,
				710021DE248EAF16001F0B63 /* ExposureSubmissionImageCardCell.xib in Resources */,
				51D420D024586AB300AD70CA /* Settings.storyboard in Resources */,
				71F5418E248BEE08006DB793 /* privacy-policy.html in Resources */,
				01DC23252462DFD0001B727C /* ExposureSubmission.storyboard in Resources */,
				51CE1B8A246078B6002CF42A /* InfoCollectionViewCell.xib in Resources */,
				51FE277D247535C400BB8144 /* RiskLoadingItemView.xib in Resources */,
				853D98832469DC5000490DBA /* ExposureNotificationSetting.storyboard in Resources */,
				51D420B12458397300AD70CA /* Onboarding.storyboard in Resources */,
			);
			runOnlyForDeploymentPostprocessing = 0;
		};
		85D7595224570491008175F0 /* Resources */ = {
			isa = PBXResourcesBuildPhase;
			buildActionMask = 2147483647;
			files = (
				B1F8AE482479B4C30093A588 /* api-response-day-2020-05-16 in Resources */,
				01678E9C249A5F08003B048B /* testStore.sqlite in Resources */,
				A189E45F248C325E001D0996 /* de-config in Resources */,
				F252472F2483955B00C5556B /* DynamicTableViewControllerFake.storyboard in Resources */,
			);
			runOnlyForDeploymentPostprocessing = 0;
		};
		85D7595D24570491008175F0 /* Resources */ = {
			isa = PBXResourcesBuildPhase;
			buildActionMask = 2147483647;
			files = (
				13E5046C248E434B0086641C /* Localizable.strings in Resources */,
				13E5046D248E434B0086641C /* Localizable.stringsdict in Resources */,
			);
			runOnlyForDeploymentPostprocessing = 0;
		};
/* End PBXResourcesBuildPhase section */

/* Begin PBXShellScriptBuildPhase section */
		71AFBD9324642AF500F91006 /* SwiftLint */ = {
			isa = PBXShellScriptBuildPhase;
			buildActionMask = 2147483647;
			files = (
			);
			inputFileListPaths = (
			);
			inputPaths = (
			);
			name = SwiftLint;
			outputFileListPaths = (
			);
			outputPaths = (
			);
			runOnlyForDeploymentPostprocessing = 0;
			shellPath = /bin/sh;
			shellScript = "if which swiftlint >/dev/null; then\n  swiftlint\nelse\n  echo \"warning: SwiftLint is not available.\"\n  echo \"Use 'brew install swiftlint' to install SwiftLint or download it manually from https://github.com/realm/SwiftLint.\"\nfi\n\n";
			showEnvVarsInLog = 0;
		};
/* End PBXShellScriptBuildPhase section */

/* Begin PBXSourcesBuildPhase section */
		85D759372457048F008175F0 /* Sources */ = {
			isa = PBXSourcesBuildPhase;
			buildActionMask = 2147483647;
			files = (
				B120C7CA24AFF12D00F68FF1 /* ActiveTracing.swift in Sources */,
				B1A89F3B24819CE800DA1CEC /* LabelTableViewCell.swift in Sources */,
				B1C7EE4424938E9E00F1F284 /* ExposureDetection_DidEndPrematurelyReason+ErrorHandling.swift in Sources */,
				B1A89F3A24819CD300DA1CEC /* HomeRiskImageItemViewConfigurator.swift in Sources */,
				B1A89F3924819CC200DA1CEC /* ExposureStateUpdating.swift in Sources */,
				B1C6ECFF247F089E0066138F /* RiskImageItemView.swift in Sources */,
				51486DA62485237200FCE216 /* RiskThankYouCollectionViewCell.swift in Sources */,
				71330E43248109FD00EB10F6 /* DynamicTableViewCell.swift in Sources */,
				B14D0CDD246E972400D5BEBC /* ExposureDetectionDelegate.swift in Sources */,
				B161782E2480658F006E435A /* DeltaCalculationResult.swift in Sources */,
				B11E619B246EE4B0004A056A /* DynamicTypeLabel.swift in Sources */,
				B1D7D69224766D2100E4DA5D /* apple_export.pb.swift in Sources */,
				7187A5582481231C00FCC755 /* DynamicTableViewAction.swift in Sources */,
				A128F059248B459F00EC7F6C /* PublicKeyStore.swift in Sources */,
				71C0BEDD2498DD07009A17A0 /* ENANavigationFooterView.swift in Sources */,
				A3FF84EC247BFAF00053E947 /* Hasher.swift in Sources */,
				51895EDC245E16CD0085DA38 /* ENAColor.swift in Sources */,
				A372DA3B24BDA075003248BB /* ExposureSubmissionCoordinating.swift in Sources */,
				51FE277B2475340300BB8144 /* HomeRiskLoadingItemViewConfigurator.swift in Sources */,
				0D5611B4247F852C00B5B094 /* SQLiteKeyValueStore.swift in Sources */,
				13BAE9B12472FB1E00CEE58A /* CellConfiguratorIndexPosition.swift in Sources */,
				515BBDEB2484F8E500CDB674 /* HomeThankYouRiskCellConfigurator.swift in Sources */,
				514C0A0D247AFB0200F235F6 /* RiskTextItemView.swift in Sources */,
				CD99A3A9245C272400BF12AF /* ExposureSubmissionService.swift in Sources */,
				71F54191248BF677006DB793 /* HtmlTextView.swift in Sources */,
				51B5B41C246EC8B800DC5D3E /* HomeCardCollectionViewCell.swift in Sources */,
				B1EDFD8D248E74D000E7EAFF /* URL+StaticString.swift in Sources */,
				A3E851B224ADD09900402485 /* CountdownTimer.swift in Sources */,
				011E13AE24680A4000973467 /* HTTPClient.swift in Sources */,
				A1C683FA24AEC57400B90D12 /* DynamicTableViewTextViewCell.swift in Sources */,
				853D987A24694A8700490DBA /* ENAButton.swift in Sources */,
				CD8638532477EBD400A5A07C /* SettingsViewModel.swift in Sources */,
				2FC0357124B5B70700E234AC /* Error+FAQUrl.swift in Sources */,
				51CE1BB52460AC83002CF42A /* UICollectionView+Dequeue.swift in Sources */,
				B17F2D48248CEB4C00CAA38F /* DetectionMode.swift in Sources */,
				137846492488027600A50AB8 /* OnboardingInfoViewController+Extension.swift in Sources */,
				85E33444247EB357006E74EC /* CircularProgressView.swift in Sources */,
				71FD8862246EB27F00E804D0 /* ExposureDetectionViewController.swift in Sources */,
				51F1255D24BDD75300126C86 /* HomeUnknown48hRiskCellConfigurator.swift in Sources */,
				514EE99D246D4CFB00DE4884 /* TableViewCellConfigurator.swift in Sources */,
				B1741B4D2462C21F006275D9 /* DMQRCodeViewController.swift in Sources */,
				B1741B4B2462C21C006275D9 /* DMQRCodeScanViewController.swift in Sources */,
				0DF6BBB7248C04CF007E8B0C /* app_config.pb.swift in Sources */,
				B1DDDABE24713BAD00A07175 /* SAPDownloadedPackage.swift in Sources */,
				71FE1C7C247AC2B500851FEB /* ExposureSubmissionOverviewViewController.swift in Sources */,
				B1FE13EC24891CFE00D012E5 /* RiskProviding.swift in Sources */,
				011E4B032483A92A002E6412 /* MockExposureManager.swift in Sources */,
				2FE15A3C249B8C0B0077BD8D /* AccessibilityIdentifiers.swift in Sources */,
				51FE277F247535E300BB8144 /* RiskLoadingItemView.swift in Sources */,
				514C0A0824772F5E00F235F6 /* RiskItemView.swift in Sources */,
				B1175213248A83AB00C3325C /* Risk.swift in Sources */,
				A36D07B92486D61C00E46F96 /* HomeCardCellButtonDelegate.swift in Sources */,
				B1A89F3824819C2B00DA1CEC /* HomeInteractor.swift in Sources */,
				514C0A16247C164700F235F6 /* HomeHighRiskCellConfigurator.swift in Sources */,
				71FE1C7B247AC2B500851FEB /* ExposureSubmissionQRScannerViewController.swift in Sources */,
				717D21E9248C022E00D9717E /* DynamicTableViewHtmlCell.swift in Sources */,
				71FE1C82247AC30300851FEB /* ENATanInput.swift in Sources */,
				7154EB4A247D21E200A467FF /* ExposureDetectionLongGuideCell.swift in Sources */,
				51CE1B4A246016B0002CF42A /* UICollectionViewCell+Identifier.swift in Sources */,
				71B8044F248526B600D53506 /* DynamicTableViewSpaceCell.swift in Sources */,
				8595BF5F246032D90056EA27 /* ENASwitch.swift in Sources */,
				71FE1C7A247AC2B500851FEB /* ExposureSubmissionSuccessViewController.swift in Sources */,
				B1C7EEAE24941A3B00F1F284 /* ManualExposureDetectionState.swift in Sources */,
				51486DA22485101500FCE216 /* RiskInactiveCollectionViewCell.swift in Sources */,
				710021DC248E44A6001F0B63 /* ENAFont.swift in Sources */,
				B1FE13FF2489708200D012E5 /* CachedAppConfiguration.swift in Sources */,
				EE22DB8B247FB43A001B0A71 /* ActionDetailTableViewCell.swift in Sources */,
				71FE1C71247AA7B700851FEB /* DynamicTableViewHeaderImageView.swift in Sources */,
				0159E6C2247829BA00894A89 /* temporary_exposure_key_signature_list.pb.swift in Sources */,
				B1CD333C24865A7D00B06E9B /* TracingStatusHistory.swift in Sources */,
				51D420B724583B7200AD70CA /* NSObject+Identifier.swift in Sources */,
				CDCE11D6247D644100F30825 /* NotificationSettingsViewModel.swift in Sources */,
				710224EC248FC150000C5DEF /* HomeTestResultCellConfigurator.swift in Sources */,
				71330E4724810A0C00EB10F6 /* DynamicTableViewFooter.swift in Sources */,
				B1D431CB246C84A400E728AD /* DownloadedPackagesStore.swift in Sources */,
				714194EA247A65C60072A090 /* DynamicTableViewHeaderSeparatorView.swift in Sources */,
				2F26CE2E248B9C4F00BE30EE /* UIViewController+BackButton.swift in Sources */,
				A16714BB248D18D20031B111 /* SummaryMetadata.swift in Sources */,
				51C779162486E5BA004582F8 /* RiskFindingPositiveCollectionViewCell.swift in Sources */,
				B10FD5F4246EAC1700E9D7F2 /* AppleFilesWriter.swift in Sources */,
				711EFCC72492EE31005FEF21 /* ENAFooterView.swift in Sources */,
				B1FE13F024891D1500D012E5 /* RiskCalculation.swift in Sources */,
				514C0A14247C163800F235F6 /* HomeLowRiskCellConfigurator.swift in Sources */,
				51C779122486E549004582F8 /* HomeFindingPositiveRiskCellConfigurator.swift in Sources */,
				B1741B4E2462C21F006275D9 /* DMViewController.swift in Sources */,
				71CAB9D4248AB33500F516A5 /* DynamicTypeSymbolImageView.swift in Sources */,
				EE22DB8C247FB43A001B0A71 /* DescriptionTableViewCell.swift in Sources */,
				2F3218D0248063E300A7AC0A /* UIView+Convenience.swift in Sources */,
				B1741B4C2462C21F006275D9 /* DMDeveloperMenu.swift in Sources */,
				514C0A11247C15EC00F235F6 /* HomeUnknownRiskCellConfigurator.swift in Sources */,
				710ABB23247513E300948792 /* DynamicTypeTableViewCell.swift in Sources */,
				71FE1C7D247AC2B500851FEB /* ExposureSubmissionTanInputViewController.swift in Sources */,
				EE22DB81247FB40A001B0A71 /* ENStateHandler.swift in Sources */,
				A16714AF248CA1B70031B111 /* Bundle+ReadPlist.swift in Sources */,
				2F80CFDB247EDDB3000F06AF /* ExposureSubmissionHotlineViewController.swift in Sources */,
				2F80CFD9247ED988000F06AF /* ExposureSubmissionIntroViewController.swift in Sources */,
				A3C4F96024812CD20047F23E /* ExposureSubmissionWarnOthersViewController.swift in Sources */,
				B1741B582462EBDB006275D9 /* HomeViewController.swift in Sources */,
				3DD767462483D4DE002DD2B3 /* ReachabilityService.swift in Sources */,
				71EF33D92497F3E8007B7E1B /* ENANavigationControllerWithFooterChild.swift in Sources */,
				A3EE6E5A249BB7AF00C64B61 /* ExposureSubmissionServiceFactory.swift in Sources */,
				4026C2E424854C8D00926FB4 /* AppInformationLegalCell.swift in Sources */,
				51C737BF245B3B5D00286105 /* OnboardingInfo.swift in Sources */,
				B1FE13EB24891CFA00D012E5 /* RiskProvider.swift in Sources */,
				B143DBDF2477F292000A29E8 /* ExposureNotificationSettingViewController.swift in Sources */,
				016146912487A43E00660992 /* WebPageHelper.swift in Sources */,
				51D420B924583B8300AD70CA /* UIViewController+AppStoryboard.swift in Sources */,
				71B804542485273C00D53506 /* RiskLegendDotBodyCell.swift in Sources */,
				EE22DB8A247FB43A001B0A71 /* ImageTableViewCell.swift in Sources */,
				B11E619C246EE4E9004A056A /* UIFont+DynamicType.swift in Sources */,
				71330E4524810A0500EB10F6 /* DynamicTableViewHeader.swift in Sources */,
				0DF6BBB5248C04CF007E8B0C /* app_config_attenuation_duration.pb.swift in Sources */,
				B1BFE27224BDE1D500C1181D /* HomeViewController+HowRiskDetectionWorks.swift in Sources */,
				B1EAEC8B24711884003BE9A2 /* URLSession+Convenience.swift in Sources */,
				7154EB4C247E862100A467FF /* ExposureDetectionLoadingCell.swift in Sources */,
				A17366552484978A006BE209 /* OnboardingInfoViewControllerUtils.swift in Sources */,
				0DF6BBB6248C04CF007E8B0C /* app_config_app_version_config.pb.swift in Sources */,
				B153096A24706F1000A4A1BD /* URLSession+Default.swift in Sources */,
				2FF1D62E2487850200381FFB /* NSMutableAttributedString+Generation.swift in Sources */,
				51CE1B4C246016D1002CF42A /* UICollectionReusableView+Identifier.swift in Sources */,
				710224EA248FA67F000C5DEF /* HomeTestResultCollectionViewCell.swift in Sources */,
				013DC102245DAC4E00EE58B0 /* Store.swift in Sources */,
				B1FE13EF24891D0C00D012E5 /* RiskProvidingConfiguration.swift in Sources */,
				51CE1B89246078B6002CF42A /* RiskLevelCollectionViewCell.swift in Sources */,
				B1F82DF224718C7300E2E56A /* DMConfigurationViewController.swift in Sources */,
				B1CD33412486AA7100B06E9B /* CoronaWarnURLSessionDelegate.swift in Sources */,
				514C0A0F247AFEC500F235F6 /* HomeRiskTextItemViewConfigurator.swift in Sources */,
				A3284250248B9269006B1F09 /* HomeTestResultLoadingCellConfigurator.swift in Sources */,
				713EA25D24798A7000AB7EE8 /* ExposureDetectionRoundedView.swift in Sources */,
				A3EE6E5D249BB9B900C64B61 /* UITestingParameters.swift in Sources */,
				710224F42490E7A3000C5DEF /* ExposureSubmissionStepCell.swift in Sources */,
				B19FD7132491A08500A9D56A /* SAP_SemanticVersion+Compare.swift in Sources */,
				3DD7674B2483D6C1002DD2B3 /* ConnectivityReachabilityService.swift in Sources */,
				B1D7D68E24766D2100E4DA5D /* submission_payload.pb.swift in Sources */,
				B1B381432472EF8B0056BEEE /* HTTPClient+Configuration.swift in Sources */,
				A328424E248B91E0006B1F09 /* HomeTestResultLoadingCell.swift in Sources */,
				51D420B424583ABB00AD70CA /* AppStoryboard.swift in Sources */,
				4026C2DC24852B7600926FB4 /* AppInformationViewController+LegalModel.swift in Sources */,
				EE278B30245F2C8A008B06F9 /* FriendsInviteController.swift in Sources */,
				710ABB27247533FA00948792 /* DynamicTableViewController.swift in Sources */,
				B184A380248FFCBE007180F6 /* SecureStore.swift in Sources */,
				713EA26124798AD100AB7EE8 /* InsetTableViewCell.swift in Sources */,
				51CE1B87246078B6002CF42A /* ActivateCollectionViewCell.swift in Sources */,
				B1C6ED00247F23730066138F /* NotificationName.swift in Sources */,
				EE22DB8D247FB43A001B0A71 /* ActionTableViewCell.swift in Sources */,
				51CE1BBD2460B1CB002CF42A /* CollectionViewCellConfigurator.swift in Sources */,
				71D3C19A2494EFAC00DBABA8 /* ENANavigationControllerWithFooter.swift in Sources */,
				CD2EC329247D82EE00C6B3F9 /* NotificationSettingsViewController.swift in Sources */,
				A1BABD1024A57D03000ED515 /* ENTemporaryExposureKey+Processing.swift in Sources */,
				51C737BD245B349700286105 /* OnboardingInfoViewController.swift in Sources */,
				B1FE13FB24896E6700D012E5 /* AppConfigurationProviding.swift in Sources */,
				514EE999246D4C2E00DE4884 /* UITableViewCell+Identifier.swift in Sources */,
				13722044247AEEAD00152764 /* UNNotificationCenter+Extension.swift in Sources */,
				B10FD5ED246EAADC00E9D7F2 /* AppInformationDetailViewController.swift in Sources */,
				CDCE11D9247D64C600F30825 /* NotificationSettingsOnTableViewCell.swift in Sources */,
				0DF6BB97248AD616007E8B0C /* AppUpdateCheckHelper.swift in Sources */,
				0DD260FF248D549B007C3B2C /* KeychainHelper.swift in Sources */,
				2FF1D63024880FCF00381FFB /* DynamicTableViewRoundedCell.swift in Sources */,
				85D7593F2457048F008175F0 /* AppDelegate.swift in Sources */,
				CDD87C56247556DE007CE6CA /* MainSettingsTableViewCell.swift in Sources */,
				B153096C24706F2400A4A1BD /* URLSessionConfiguration+Default.swift in Sources */,
				B1BD9E7E24898A2300BD3930 /* ExposureDetectionViewController+DynamicTableViewModel.swift in Sources */,
				0159E6C1247829BA00894A89 /* temporary_exposure_key_export.pb.swift in Sources */,
				71FE1C80247AC2B500851FEB /* ExposureSubmissionNavigationController.swift in Sources */,
				CD99A3C7246155C300BF12AF /* Logger.swift in Sources */,
				2F96739B24AB70FA008E3147 /* ExposureSubmissionParsable.swift in Sources */,
				85D759412457048F008175F0 /* SceneDelegate.swift in Sources */,
				71B8044D248525CD00D53506 /* RiskLegendViewController+DynamicTableViewModel.swift in Sources */,
				859DD512248549790073D59F /* MockDiagnosisKeysRetrieval.swift in Sources */,
				EE22DB89247FB43A001B0A71 /* TracingHistoryTableViewCell.swift in Sources */,
				A3EE6E61249BC57F00C64B61 /* MockExposureSubmissionService.swift in Sources */,
				71B804472484CC0800D53506 /* ENALabel.swift in Sources */,
				71FE1C7F247AC2B500851FEB /* ExposureSubmissionTestResultViewController.swift in Sources */,
				B1D6B002247DA0320079DDD3 /* ExposureDetectionViewControllerDelegate.swift in Sources */,
				713EA25B247818B000AB7EE8 /* DynamicTypeButton.swift in Sources */,
				CDA262F824AB808800612E15 /* Coordinator.swift in Sources */,
				51C77910248684F5004582F8 /* HomeRiskListItemViewConfigurator.swift in Sources */,
				B1D6B004247DA4920079DDD3 /* UIApplication+CoronaWarn.swift in Sources */,
				51CE1BC32460B28D002CF42A /* HomeInfoCellConfigurator.swift in Sources */,
				138910C5247A909000D739F6 /* ENATaskScheduler.swift in Sources */,
				71B804492484D37300D53506 /* RiskLegendViewController.swift in Sources */,
				514EE99B246D4C4C00DE4884 /* UITableView+Dequeue.swift in Sources */,
				713EA25F24798A9100AB7EE8 /* ExposureDetectionRiskCell.swift in Sources */,
				01F5F7222487B9C000229720 /* AppInformationViewController.swift in Sources */,
				B10FD5F1246EAB1000E9D7F2 /* AppInformationViewController+DynamicTableViewModel.swift in Sources */,
				51C7790E24867F22004582F8 /* RiskListItemView.swift in Sources */,
				71CAB9D2248AACAD00F516A5 /* PixelPerfectLayoutConstraint.swift in Sources */,
				710021E0248EAF9A001F0B63 /* ExposureSubmissionImageCardCell.swift in Sources */,
				B14D0CDF246E976400D5BEBC /* ExposureDetectionTransaction+DidEndPrematurelyReason.swift in Sources */,
				71FE1C69247A8FE100851FEB /* DynamicTableViewHeaderFooterView.swift in Sources */,
				B184A383248FFCE2007180F6 /* CodableExposureDetectionSummary.swift in Sources */,
				B111EE2C2465D9F7001AEBB4 /* String+Localization.swift in Sources */,
				A1C683FC24AEC9EE00B90D12 /* DynamicTableViewTextCell.swift in Sources */,
				710224F624910661000C5DEF /* ExposureSubmissionDynamicCell.swift in Sources */,
				EEF1067A246EBF8B009DFB4E /* ResetViewController.swift in Sources */,
				51CE1BBA2460AFD8002CF42A /* HomeActivateCellConfigurator.swift in Sources */,
				71FE1C86247AC33D00851FEB /* ExposureSubmissionTestResultHeaderView.swift in Sources */,
				1309194F247972C40066E329 /* PrivacyProtectionViewController.swift in Sources */,
				CDCE11DB247D64D600F30825 /* NotificationSettingsOffTableViewCell.swift in Sources */,
				51CE1B91246078B6002CF42A /* SectionSystemBackgroundDecorationView.swift in Sources */,
				B112545A246F2C6500AB5036 /* ENTemporaryExposureKey+Convert.swift in Sources */,
				51486D9F2484FC0200FCE216 /* HomeRiskLevelCellConfigurator.swift in Sources */,
				B1E8C99D2479D4E7006DC678 /* DMSubmissionStateViewController.swift in Sources */,
				71FE1C8C247AC79D00851FEB /* DynamicTableViewIconCell.swift in Sources */,
				B19FD7112491A07000A9D56A /* String+SemanticVersion.swift in Sources */,
				710ABB25247514BD00948792 /* UIViewController+Segue.swift in Sources */,
				51CE1B5524604DD2002CF42A /* HomeLayout.swift in Sources */,
				51D420C424583E3300AD70CA /* SettingsViewController.swift in Sources */,
				B1C7EEB024941A6B00F1F284 /* RiskConsumer.swift in Sources */,
				514C0A1A247C16D600F235F6 /* HomeInactiveRiskCellConfigurator.swift in Sources */,
				71330E41248109F600EB10F6 /* DynamicTableViewSection.swift in Sources */,
				710ABB292475353900948792 /* DynamicTableViewModel.swift in Sources */,
				A3E5E71E247E6F7A00237116 /* SpinnerInjectable.swift in Sources */,
				518A69FB24687D5800444E66 /* RiskLevel.swift in Sources */,
				B1175218248ACFBC00C3325C /* SAP_RiskScoreClass+LowAndHigh.swift in Sources */,
				0DFCC2722484DC8400E2811D /* sqlite3.c in Sources */,
				B1741B492462C207006275D9 /* Client.swift in Sources */,
				514C0A0624772F3400F235F6 /* HomeRiskViewConfigurator.swift in Sources */,
				71EF33DB2497F419007B7E1B /* ENANavigationFooterItem.swift in Sources */,
				710ABB1F2475115500948792 /* UITableViewController+Enum.swift in Sources */,
				51CE1B8B246078B6002CF42A /* InfoCollectionViewCell.swift in Sources */,
				B14D0CDB246E968C00D5BEBC /* String+Today.swift in Sources */,
				85142501245DA0B3009D2791 /* UIViewController+Alert.swift in Sources */,
				CD99A3CA2461A47C00BF12AF /* AppStrings.swift in Sources */,
				514E81342461B97800636861 /* ExposureManager.swift in Sources */,
				71176E32248957C3004B0C9F /* AppNavigationController.swift in Sources */,
				B14D0CD9246E946E00D5BEBC /* ExposureDetection.swift in Sources */,
				B161782524804AC3006E435A /* DownloadedPackagesSQLLiteStore.swift in Sources */,
				51CE1BBF2460B222002CF42A /* HomeRiskCellConfigurator.swift in Sources */,
				EE22DB82247FB40A001B0A71 /* ENSettingModel.swift in Sources */,
				713EA26324798F8500AB7EE8 /* ExposureDetectionHeaderCell.swift in Sources */,
				FEDCE09E9F78ABEB4AA9A484 /* ExposureDetectionExecutor.swift in Sources */,
				FEDCE50B4AC5E24D4E11AA52 /* RequiresAppDependencies.swift in Sources */,
				FEDCE29E414945F14E7CE576 /* ENStateHandler+State.swift in Sources */,
				FEDCE6E2763B0BABFADF36BA /* ExposureDetectionViewController+State.swift in Sources */,
				FEDCECC1B2111AB537AEF7E5 /* HomeInteractor+State.swift in Sources */,
				B1221BE02492ECE800E6C4E4 /* CFDictionary+KeychainQuery.swift in Sources */,
				FEDCE77AED78E9C25999BB35 /* SceneDelegate+State.swift in Sources */,
			);
			runOnlyForDeploymentPostprocessing = 0;
		};
		85D7595024570491008175F0 /* Sources */ = {
			isa = PBXSourcesBuildPhase;
			buildActionMask = 2147483647;
			files = (
				A1BABD0924A57B88000ED515 /* TemporaryExposureKeyMock.swift in Sources */,
				A1E41949249548770016E52A /* HTTPClient+SubmitTests.swift in Sources */,
				A1E41941249410AF0016E52A /* SAPDownloadedPackage+Helpers.swift in Sources */,
				015692E424B48C3F0033F35E /* TimeInterval+Convenience.swift in Sources */,
				516E42FE24B7773E0008CC30 /* HomeLowRiskCellConfiguratorTests.swift in Sources */,
				B1EAEC8F247118D1003BE9A2 /* URLSession+ConvenienceTests.swift in Sources */,
				A372DA4224BF3E29003248BB /* MockExposureSubmissionCoordinator.swift in Sources */,
				A1E419582495A8F90016E52A /* HTTPClient+RegistrationTokenTests.swift in Sources */,
				A1E419552495A8060016E52A /* HTTPClient+GetTestResultTests.swift in Sources */,
				A3284259248E7672006B1F09 /* MockExposureSubmissionQRScannerViewController.swift in Sources */,
				A328425F248E943D006B1F09 /* ExposureSubmissionTanInputViewControllerTests.swift in Sources */,
				A14BDEC024A1AD660063E4EC /* MockExposureDetector.swift in Sources */,
				A3483B0B24C5EFA40037855F /* MockExposureDetectionViewControllerDelegate.swift in Sources */,
				B1C7EE482493D97000F1F284 /* RiskProvidingConfigurationManualTriggerTests.swift in Sources */,
				B1221BE22492ED0F00E6C4E4 /* CFDictionary+KeychainQueryTests.swift in Sources */,
				A124E64A249BF4EF00E95F72 /* ExposureDetectionExecutorTests.swift in Sources */,
				A128F04E2489ABEE00EC7F6C /* RiskCalculationTests.swift in Sources */,
				B16177E824802F9B006E435A /* DownloadedPackagesSQLLiteStoreTests.swift in Sources */,
				B1175216248A9F9600C3325C /* ConvertingKeysTests.swift in Sources */,
				B10F9B8B249961BC00C418F4 /* DynamicTypeLabelTests.swift in Sources */,
				CD678F6F246C43FC00B6A0F8 /* MockURLSession.swift in Sources */,
				A3284255248E493B006B1F09 /* ExposureSubmissionOverviewViewControllerTests.swift in Sources */,
				A3E851B524ADDAC000402485 /* CountdownTimerTests.swift in Sources */,
				F2DC808E248989CE00EDC40A /* DynamicTableViewControllerRegisterCellsTests.swift in Sources */,
				51F1256024BEFB8F00126C86 /* HomeUnknown48hRiskCellConfiguratorTests.swift in Sources */,
				EE22DB91247FB479001B0A71 /* MockStateHandlerObserverDelegate.swift in Sources */,
				B1C7EE4624938EB700F1F284 /* ExposureDetection_DidEndPrematurelyReason+ErrorHandlingTests.swift in Sources */,
				B10F9B8C249961CE00C418F4 /* UIFont+DynamicTypeTests.swift in Sources */,
				A173665324844F41006BE209 /* SQLiteKeyValueStoreTests.swift in Sources */,
				A1877CAB248F2532006FEFC0 /* SAPDownloadedPackageTests.swift in Sources */,
				F2DC809424898CE600EDC40A /* DynamicTableViewControllerFooterTests.swift in Sources */,
				B15382E5248273F30010F007 /* MockTestStore.swift in Sources */,
				A32842672492359E006B1F09 /* MockExposureSubmissionNavigationControllerChild.swift in Sources */,
				516E42FB24B7739F0008CC30 /* HomeUnknownRiskCellConfiguratorTests.swift in Sources */,
				F25247312484456800C5556B /* DynamicTableViewModelTests.swift in Sources */,
				B15382E7248290BB0010F007 /* AppleFilesWriterTests.swift in Sources */,
				2FD881CC2490F65C00BEC8FC /* ExposureSubmissionHotlineViewControllerTest.swift in Sources */,
				A32CA72F24B6F2E300B1A994 /* HomeRiskCellConfiguratorTests.swift in Sources */,
				B120C7C924AFE7B800F68FF1 /* ActiveTracingTests.swift in Sources */,
				516E430224B89AED0008CC30 /* CoordinatorTests.swift in Sources */,
				B117521A248ACFFC00C3325C /* SAP_RiskScoreClass+LowAndHighTests.swift in Sources */,
				B11655932491437600316087 /* RiskProvidingConfigurationTests.swift in Sources */,
				B1A76E9F24714AC700EA5208 /* HTTPClient+Configuration.swift in Sources */,
				516E430024B777B20008CC30 /* HomeHighRiskCellConfiguratorTests.swift in Sources */,
				F2DC809224898B1800EDC40A /* DynamicTableViewControllerHeaderTests.swift in Sources */,
				B1D431C8246C69F300E728AD /* HTTPClient+ConfigurationTests.swift in Sources */,
				B15382FE248424F00010F007 /* ExposureDetectionTests.swift in Sources */,
				A372DA3F24BEF773003248BB /* ExposureSubmissionCoordinatorTests.swift in Sources */,
				CDF27BD3246ADBA70044D32B /* ExposureSubmissionServiceTests.swift in Sources */,
				A328426324910552006B1F09 /* ExposureSubmissionSuccessViewControllerTests.swift in Sources */,
				A372DA4124BF33F9003248BB /* MockExposureSubmissionCoordinatorDelegate.swift in Sources */,
				B163D1102499068D001A322C /* SettingsViewModelTests.swift in Sources */,
				A1654F0224B43E8500C0E115 /* DynamicTableViewTextViewCellTests.swift in Sources */,
				A1E419462495479D0016E52A /* HTTPClient+MockNetworkStack.swift in Sources */,
				B1CD333E24865E0000B06E9B /* TracingStatusHistoryTests.swift in Sources */,
				B1FE13ED24891D0400D012E5 /* RiskProviderTests.swift in Sources */,
				A1E4194F2495A5AF0016E52A /* HTTPClient+ExposureConfigTests.swift in Sources */,
				B1218920248AD79900496210 /* ClientMock.swift in Sources */,
				A1E4194C2495A3A10016E52A /* HTTPClient+AppConfigTests.swift in Sources */,
				A1BABD0E24A57CFC000ED515 /* ENTemporaryExposureKey+ProcessingTests.swift in Sources */,
				EE22DB8F247FB46C001B0A71 /* ENStateTests.swift in Sources */,
				B1DDDABC247137B000A07175 /* HTTPClientConfigurationEndpointTests.swift in Sources */,
				2FD881CE249115E700BEC8FC /* ExposureSubmissionNavigationControllerTest.swift in Sources */,
				A1E419522495A6F20016E52A /* HTTPClient+TANForExposureSubmitTests.swift in Sources */,
				516E42CB24B760F50008CC30 /* HomeRiskLevelCellConfiguratorTests.swift in Sources */,
				A32842612490E2AC006B1F09 /* ExposureSubmissionWarnOthersViewControllerTests.swift in Sources */,
				B1B9CF1F246ED2E8008F04F5 /* Sap_FilebucketTests.swift in Sources */,
				B17A44A22464906A00CB195E /* KeyTests.swift in Sources */,
				B19FD7152491A4A300A9D56A /* SAP_SemanticVersionTests.swift in Sources */,
				A1654EFF24B41FF600C0E115 /* DynamicCellTests.swift in Sources */,
				B161782D248062CE006E435A /* DeltaCalculationResultTests.swift in Sources */,
				3DD7674E2483DE18002DD2B3 /* MockReachabilityService.swift in Sources */,
				A124E64C249C4C9000E95F72 /* SAPDownloadedPackagesStore+Helpers.swift in Sources */,
				A36FACC424C5EA1500DED947 /* ExposureDetectionViewControllerTests.swift in Sources */,
				71176E2F248922B0004B0C9F /* ENAColorTests.swift in Sources */,
				0DF6BB9D248AE232007E8B0C /* AppUpdateCheckerHelperTests.swift in Sources */,
				A328425D248E82BC006B1F09 /* ExposureSubmissionTestResultViewControllerTests.swift in Sources */,
				F22C6E2324917E3200712A6B /* DynamicTableViewControllerRowsTests.swift in Sources */,
				A1E4195D249818060016E52A /* RiskTests.swift in Sources */,
				B18C411D246DB30000B8D8CB /* URL+Helper.swift in Sources */,
				CDF27BD5246ADBF30044D32B /* HTTPClient+DaysAndHoursTests.swift in Sources */,
				A17DA5E32486D8EF006F310F /* RiskLevelTests.swift in Sources */,
				B117909824914D77007FF821 /* StoreTests.swift in Sources */,
				F22C6E252492082B00712A6B /* DynamicTableViewSpaceCellTests.swift in Sources */,
				B1FE13FE24896EF700D012E5 /* CachedAppConfigurationTests.swift in Sources */,
				A1E419602498243E0016E52A /* String+TodayTests.swift in Sources */,
				2FC0356F24B342FA00E234AC /* UIViewcontroller+AlertTest.swift in Sources */,
				F2DC809024898A9400EDC40A /* DynamicTableViewControllerNumberOfRowsAndSectionsTests.swift in Sources */,
			);
			runOnlyForDeploymentPostprocessing = 0;
		};
		85D7595B24570491008175F0 /* Sources */ = {
			isa = PBXSourcesBuildPhase;
			buildActionMask = 2147483647;
			files = (
				134F0DBC247578FF00D88934 /* ENAUITestsHome.swift in Sources */,
				134F0DBD247578FF00D88934 /* ENAUITests-Extensions.swift in Sources */,
				A32842652491136E006B1F09 /* ExposureSubmissionUITests.swift in Sources */,
				85D7596424570491008175F0 /* ENAUITests.swift in Sources */,
				13E50469248E3CD20086641C /* ENAUITestsAppInformation.swift in Sources */,
				130CB19C246D92F800ADE602 /* ENAUITestsOnboarding.swift in Sources */,
				13E5046B248E3DF30086641C /* AppStrings.swift in Sources */,
				A3EE6E5C249BB97500C64B61 /* UITestingParameters.swift in Sources */,
				134F0F2C2475793400D88934 /* SnapshotHelper.swift in Sources */,
			);
			runOnlyForDeploymentPostprocessing = 0;
		};
/* End PBXSourcesBuildPhase section */

/* Begin PBXTargetDependency section */
		85D7595624570491008175F0 /* PBXTargetDependency */ = {
			isa = PBXTargetDependency;
			target = 85D7593A2457048F008175F0 /* ENA */;
			targetProxy = 85D7595524570491008175F0 /* PBXContainerItemProxy */;
		};
		85D7596124570491008175F0 /* PBXTargetDependency */ = {
			isa = PBXTargetDependency;
			target = 85D7593A2457048F008175F0 /* ENA */;
			targetProxy = 85D7596024570491008175F0 /* PBXContainerItemProxy */;
		};
/* End PBXTargetDependency section */

/* Begin PBXVariantGroup section */
		13156CFF248C19D000AFC472 /* usage.html */ = {
			isa = PBXVariantGroup;
			children = (
				13156CFE248C19D000AFC472 /* de */,
				13156D00248CDECC00AFC472 /* en */,
				EE902FEE24B3015C00C8DEE9 /* ru */,
				EE902FF424B301AE00C8DEE9 /* ar */,
				EEDD6DF524A4885200BC30D0 /* tr */,
				EECF5E5524BDCC3C00332B8F /* pl */,
				EECF5E5A24BDCC4D00332B8F /* ro */,
				EECF5E5F24BDCC5900332B8F /* bg */,
			);
			name = usage.html;
			sourceTree = "<group>";
		};
		71F5418A248BEDBE006DB793 /* privacy-policy.html */ = {
			isa = PBXVariantGroup;
			children = (
				71F5418B248BEDBE006DB793 /* de */,
				717D21EA248C072300D9717E /* en */,
				EE902FEF24B3015C00C8DEE9 /* ru */,
				EE902FF824B450F900C8DEE9 /* ar */,
				EEDD6DF624A4885200BC30D0 /* tr */,
				EECF5E5624BDCC3C00332B8F /* pl */,
				EECF5E5B24BDCC4D00332B8F /* ro */,
				EECF5E6024BDCC5A00332B8F /* bg */,
			);
			name = "privacy-policy.html";
			sourceTree = "<group>";
		};
		85D7594C24570491008175F0 /* LaunchScreen.storyboard */ = {
			isa = PBXVariantGroup;
			children = (
				85D7594D24570491008175F0 /* Base */,
				EE902FED24B3015C00C8DEE9 /* ru */,
				EE902FF324B301AE00C8DEE9 /* ar */,
				EEDD6DF724A4885D00BC30D0 /* tr */,
			);
			name = LaunchScreen.storyboard;
			sourceTree = "<group>";
		};
		EE26950A248FCB0300BAE234 /* InfoPlist.strings */ = {
			isa = PBXVariantGroup;
			children = (
				EE269509248FCB0300BAE234 /* de */,
				EE26950B248FCB1600BAE234 /* en */,
				EE902FF224B3015C00C8DEE9 /* ru */,
				EE902FF724B301B700C8DEE9 /* ar */,
				EEDD6DF824A4889D00BC30D0 /* tr */,
				EECF5E5924BDCC3C00332B8F /* pl */,
				EECF5E5E24BDCC4D00332B8F /* ro */,
				EECF5E6324BDCC5A00332B8F /* bg */,
			);
			name = InfoPlist.strings;
			sourceTree = "<group>";
		};
		EE70C23A245B09E900AC9B2F /* Localizable.strings */ = {
			isa = PBXVariantGroup;
			children = (
				EE70C23B245B09E900AC9B2F /* de */,
				EE70C23C245B09E900AC9B2F /* en */,
				EE902FF024B3015C00C8DEE9 /* ru */,
				EE902FF524B301B700C8DEE9 /* ar */,
				EEDD6DF924A488A500BC30D0 /* tr */,
				EECF5E5724BDCC3C00332B8F /* pl */,
				EECF5E5C24BDCC4D00332B8F /* ro */,
				EECF5E6124BDCC5A00332B8F /* bg */,
			);
			name = Localizable.strings;
			sourceTree = "<group>";
		};
		EE92A340245D96DA006B97B0 /* Localizable.stringsdict */ = {
			isa = PBXVariantGroup;
			children = (
				EE92A33F245D96DA006B97B0 /* de */,
				514C0A09247AEEE200F235F6 /* en */,
				EE902FF124B3015C00C8DEE9 /* ru */,
				EE902FF624B301B700C8DEE9 /* ar */,
				EEDD6DFA24A488AD00BC30D0 /* tr */,
				EECF5E5824BDCC3C00332B8F /* pl */,
				EECF5E5D24BDCC4D00332B8F /* ro */,
				EECF5E6224BDCC5A00332B8F /* bg */,
			);
			name = Localizable.stringsdict;
			sourceTree = "<group>";
		};
/* End PBXVariantGroup section */

/* Begin XCBuildConfiguration section */
		011E4AFC2483A269002E6412 /* Community */ = {
			isa = XCBuildConfiguration;
			buildSettings = {
				ALWAYS_SEARCH_USER_PATHS = NO;
				CLANG_ANALYZER_LOCALIZABILITY_NONLOCALIZED = YES;
				CLANG_ANALYZER_NONNULL = YES;
				CLANG_ANALYZER_NUMBER_OBJECT_CONVERSION = YES_AGGRESSIVE;
				CLANG_CXX_LANGUAGE_STANDARD = "gnu++14";
				CLANG_CXX_LIBRARY = "libc++";
				CLANG_ENABLE_MODULES = YES;
				CLANG_ENABLE_OBJC_ARC = YES;
				CLANG_ENABLE_OBJC_WEAK = YES;
				CLANG_WARN_BLOCK_CAPTURE_AUTORELEASING = YES;
				CLANG_WARN_BOOL_CONVERSION = YES;
				CLANG_WARN_COMMA = YES;
				CLANG_WARN_CONSTANT_CONVERSION = YES;
				CLANG_WARN_DEPRECATED_OBJC_IMPLEMENTATIONS = YES;
				CLANG_WARN_DIRECT_OBJC_ISA_USAGE = YES_ERROR;
				CLANG_WARN_DOCUMENTATION_COMMENTS = YES;
				CLANG_WARN_EMPTY_BODY = YES;
				CLANG_WARN_ENUM_CONVERSION = YES;
				CLANG_WARN_INFINITE_RECURSION = YES;
				CLANG_WARN_INT_CONVERSION = YES;
				CLANG_WARN_NON_LITERAL_NULL_CONVERSION = YES;
				CLANG_WARN_OBJC_IMPLICIT_RETAIN_SELF = YES;
				CLANG_WARN_OBJC_LITERAL_CONVERSION = YES;
				CLANG_WARN_OBJC_ROOT_CLASS = YES_ERROR;
				CLANG_WARN_RANGE_LOOP_ANALYSIS = YES;
				CLANG_WARN_STRICT_PROTOTYPES = YES;
				CLANG_WARN_SUSPICIOUS_MOVE = YES;
				CLANG_WARN_UNGUARDED_AVAILABILITY = YES_AGGRESSIVE;
				CLANG_WARN_UNREACHABLE_CODE = YES;
				CLANG_WARN__DUPLICATE_METHOD_MATCH = YES;
				COPY_PHASE_STRIP = NO;
				DEBUG_INFORMATION_FORMAT = dwarf;
				ENABLE_STRICT_OBJC_MSGSEND = YES;
				ENABLE_TESTABILITY = YES;
				GCC_C_LANGUAGE_STANDARD = gnu11;
				GCC_DYNAMIC_NO_PIC = NO;
				GCC_NO_COMMON_BLOCKS = YES;
				GCC_OPTIMIZATION_LEVEL = 0;
				GCC_PREPROCESSOR_DEFINITIONS = (
					"DEBUG=1",
					"$(inherited)",
				);
				GCC_WARN_64_TO_32_BIT_CONVERSION = YES;
				GCC_WARN_ABOUT_RETURN_TYPE = YES_ERROR;
				GCC_WARN_UNDECLARED_SELECTOR = YES;
				GCC_WARN_UNINITIALIZED_AUTOS = YES_AGGRESSIVE;
				GCC_WARN_UNUSED_FUNCTION = YES;
				GCC_WARN_UNUSED_VARIABLE = YES;
				IPHONEOS_DEPLOYMENT_TARGET = 13.5;
				MTL_ENABLE_DEBUG_INFO = INCLUDE_SOURCE;
				MTL_FAST_MATH = YES;
				ONLY_ACTIVE_ARCH = YES;
				SDKROOT = iphoneos;
				SWIFT_ACTIVE_COMPILATION_CONDITIONS = "DEBUG COMMUNITY";
				SWIFT_OPTIMIZATION_LEVEL = "-Onone";
			};
			name = Community;
		};
		011E4AFD2483A269002E6412 /* Community */ = {
			isa = XCBuildConfiguration;
			buildSettings = {
				ASSETCATALOG_COMPILER_APPICON_NAME = AppIcon;
				CLANG_ENABLE_MODULES = YES;
				CODE_SIGN_ENTITLEMENTS = "${PROJECT}/Resources/ENACommunity.entitlements";
				CODE_SIGN_IDENTITY = "Apple Development";
				CODE_SIGN_STYLE = Automatic;
				CURRENT_PROJECT_VERSION = 4;
				DEVELOPMENT_TEAM = $IPHONE_APP_DEV_TEAM;
				GCC_PREPROCESSOR_DEFINITIONS = (
					"DEBUG=1",
					"$(inherited)",
					"SQLITE_HAS_CODEC=1",
					"DISABLE_CERTIFICATE_PINNING=1",
				);
				INFOPLIST_FILE = ENA/Resources/Info_Debug.plist;
				IPHONE_APP_CODE_SIGN_IDENTITY = "iPhone Developer";
				IPHONE_APP_DEV_TEAM = "";
				IPHONE_APP_DIST_PROF_SPECIFIER = "";
				LD_RUNPATH_SEARCH_PATHS = (
					"$(inherited)",
					"@executable_path/Frameworks",
				);
				MARKETING_VERSION = 1.2.0;
				OTHER_CFLAGS = (
					"-DSQLITE_HAS_CODEC",
					"-DSQLITE_TEMP_STORE=3",
					"-DSQLCIPHER_CRYPTO_CC",
					"-DNDEBUG",
				);
				PRODUCT_BUNDLE_IDENTIFIER = de.rki.coronawarnapp;
				PRODUCT_NAME = "$(TARGET_NAME)";
				PROVISIONING_PROFILE_SPECIFIER = "";
				SWIFT_ACTIVE_COMPILATION_CONDITIONS = "COMMUNITY DISABLE_CERTIFICATE_PINNING";
				SWIFT_OBJC_BRIDGING_HEADER = "ENA-Bridging-Header.h";
				SWIFT_OPTIMIZATION_LEVEL = "-Onone";
				SWIFT_VERSION = 5.0;
				TARGETED_DEVICE_FAMILY = 1;
			};
			name = Community;
		};
		011E4AFE2483A269002E6412 /* Community */ = {
			isa = XCBuildConfiguration;
			buildSettings = {
				ALWAYS_EMBED_SWIFT_STANDARD_LIBRARIES = YES;
				BUNDLE_LOADER = "$(TEST_HOST)";
				CLANG_ENABLE_MODULES = YES;
				CODE_SIGN_STYLE = Automatic;
				DEVELOPMENT_TEAM = 523TP53AQF;
				GCC_PREPROCESSOR_DEFINITIONS = (
					"$(inherited)",
					"SQLITE_HAS_CODEC=1",
				);
				INFOPLIST_FILE = ENATests/Info.plist;
				IPHONEOS_DEPLOYMENT_TARGET = 13.5;
				LD_RUNPATH_SEARCH_PATHS = (
					"$(inherited)",
					"@executable_path/Frameworks",
					"@loader_path/Frameworks",
				);
				OTHER_CFLAGS = (
					"-DSQLITE_HAS_CODEC",
					"-DSQLITE_TEMP_STORE=3",
					"-DSQLCIPHER_CRYPTO_CC",
					"-DNDEBUG",
				);
				PRODUCT_BUNDLE_IDENTIFIER = com.sap.ux.ENATests;
				PRODUCT_NAME = "$(TARGET_NAME)";
				SWIFT_OBJC_BRIDGING_HEADER = "ENATests-Bridging-Header.h";
				SWIFT_OPTIMIZATION_LEVEL = "-Onone";
				SWIFT_VERSION = 5.0;
				TARGETED_DEVICE_FAMILY = "1,2";
				TEST_HOST = "$(BUILT_PRODUCTS_DIR)/ENA.app/ENA";
			};
			name = Community;
		};
		011E4AFF2483A269002E6412 /* Community */ = {
			isa = XCBuildConfiguration;
			buildSettings = {
				ALWAYS_EMBED_SWIFT_STANDARD_LIBRARIES = YES;
				CODE_SIGN_STYLE = Automatic;
				DEVELOPMENT_TEAM = 523TP53AQF;
				INFOPLIST_FILE = ENAUITests/Info.plist;
				LD_RUNPATH_SEARCH_PATHS = (
					"$(inherited)",
					"@executable_path/Frameworks",
					"@loader_path/Frameworks",
				);
				PRODUCT_BUNDLE_IDENTIFIER = com.sap.ux.ENAUITests;
				PRODUCT_NAME = "$(TARGET_NAME)";
				PROVISIONING_PROFILE_SPECIFIER = "";
				"PROVISIONING_PROFILE_SPECIFIER[sdk=macosx*]" = "";
				SWIFT_ACTIVE_COMPILATION_CONDITIONS = "DEBUG COMMUNITY";
				SWIFT_VERSION = 5.0;
				TARGETED_DEVICE_FAMILY = "1,2";
				TEST_TARGET_NAME = ENA;
			};
			name = Community;
		};
		0140535724A0E077000A5121 /* TestFlight */ = {
			isa = XCBuildConfiguration;
			buildSettings = {
				ALWAYS_SEARCH_USER_PATHS = NO;
				CLANG_ANALYZER_LOCALIZABILITY_NONLOCALIZED = YES;
				CLANG_ANALYZER_NONNULL = YES;
				CLANG_ANALYZER_NUMBER_OBJECT_CONVERSION = YES_AGGRESSIVE;
				CLANG_CXX_LANGUAGE_STANDARD = "gnu++14";
				CLANG_CXX_LIBRARY = "libc++";
				CLANG_ENABLE_MODULES = YES;
				CLANG_ENABLE_OBJC_ARC = YES;
				CLANG_ENABLE_OBJC_WEAK = YES;
				CLANG_WARN_BLOCK_CAPTURE_AUTORELEASING = YES;
				CLANG_WARN_BOOL_CONVERSION = YES;
				CLANG_WARN_COMMA = YES;
				CLANG_WARN_CONSTANT_CONVERSION = YES;
				CLANG_WARN_DEPRECATED_OBJC_IMPLEMENTATIONS = YES;
				CLANG_WARN_DIRECT_OBJC_ISA_USAGE = YES_ERROR;
				CLANG_WARN_DOCUMENTATION_COMMENTS = YES;
				CLANG_WARN_EMPTY_BODY = YES;
				CLANG_WARN_ENUM_CONVERSION = YES;
				CLANG_WARN_INFINITE_RECURSION = YES;
				CLANG_WARN_INT_CONVERSION = YES;
				CLANG_WARN_NON_LITERAL_NULL_CONVERSION = YES;
				CLANG_WARN_OBJC_IMPLICIT_RETAIN_SELF = YES;
				CLANG_WARN_OBJC_LITERAL_CONVERSION = YES;
				CLANG_WARN_OBJC_ROOT_CLASS = YES_ERROR;
				CLANG_WARN_RANGE_LOOP_ANALYSIS = YES;
				CLANG_WARN_STRICT_PROTOTYPES = YES;
				CLANG_WARN_SUSPICIOUS_MOVE = YES;
				CLANG_WARN_UNGUARDED_AVAILABILITY = YES_AGGRESSIVE;
				CLANG_WARN_UNREACHABLE_CODE = YES;
				CLANG_WARN__DUPLICATE_METHOD_MATCH = YES;
				COPY_PHASE_STRIP = NO;
				DEBUG_INFORMATION_FORMAT = "dwarf-with-dsym";
				ENABLE_NS_ASSERTIONS = NO;
				ENABLE_STRICT_OBJC_MSGSEND = YES;
				GCC_C_LANGUAGE_STANDARD = gnu11;
				GCC_NO_COMMON_BLOCKS = YES;
				GCC_WARN_64_TO_32_BIT_CONVERSION = YES;
				GCC_WARN_ABOUT_RETURN_TYPE = YES_ERROR;
				GCC_WARN_UNDECLARED_SELECTOR = YES;
				GCC_WARN_UNINITIALIZED_AUTOS = YES_AGGRESSIVE;
				GCC_WARN_UNUSED_FUNCTION = YES;
				GCC_WARN_UNUSED_VARIABLE = YES;
				IPHONEOS_DEPLOYMENT_TARGET = 13.5;
				MTL_ENABLE_DEBUG_INFO = NO;
				MTL_FAST_MATH = YES;
				SDKROOT = iphoneos;
				SWIFT_ACTIVE_COMPILATION_CONDITIONS = RELEASE;
				SWIFT_COMPILATION_MODE = wholemodule;
				SWIFT_OPTIMIZATION_LEVEL = "-O";
				VALIDATE_PRODUCT = YES;
			};
			name = TestFlight;
		};
		0140535824A0E077000A5121 /* TestFlight */ = {
			isa = XCBuildConfiguration;
			buildSettings = {
				ASSETCATALOG_COMPILER_APPICON_NAME = AppIcon;
				CLANG_ENABLE_MODULES = YES;
				CODE_SIGN_ENTITLEMENTS = "${PROJECT}/Resources/ENA.entitlements";
				CODE_SIGN_IDENTITY = $IPHONE_APP_CODE_SIGN_IDENTITY;
				CODE_SIGN_STYLE = Manual;
				CURRENT_PROJECT_VERSION = 4;
				DEVELOPMENT_TEAM = 523TP53AQF;
				GCC_PREPROCESSOR_DEFINITIONS = "SQLITE_HAS_CODEC=1";
				INFOPLIST_FILE = ENA/Resources/Info_Testflight.plist;
				IPHONE_APP_CODE_SIGN_IDENTITY = "Apple Distribution";
				IPHONE_APP_DEV_TEAM = 523TP53AQF;
				IPHONE_APP_DIST_PROF_SPECIFIER = "match AppStore de.rki.coronawarnapp-dev";
				LD_RUNPATH_SEARCH_PATHS = (
					"$(inherited)",
					"@executable_path/Frameworks",
				);
				MARKETING_VERSION = 1.2.0;
				OTHER_CFLAGS = (
					"-DSQLITE_HAS_CODEC",
					"-DSQLITE_TEMP_STORE=3",
					"-DSQLCIPHER_CRYPTO_CC",
					"-DNDEBUG",
				);
				PRODUCT_BUNDLE_IDENTIFIER = "de.rki.coronawarnapp-dev";
				PRODUCT_NAME = "$(TARGET_NAME)";
				PROVISIONING_PROFILE_SPECIFIER = $IPHONE_APP_DIST_PROF_SPECIFIER;
				SWIFT_ACTIVE_COMPILATION_CONDITIONS = "APP_STORE DISABLE_CERTIFICATE_PINNING";
				SWIFT_OBJC_BRIDGING_HEADER = "ENA-Bridging-Header.h";
				SWIFT_VERSION = 5.0;
				TARGETED_DEVICE_FAMILY = 1;
			};
			name = TestFlight;
		};
		0140535924A0E077000A5121 /* TestFlight */ = {
			isa = XCBuildConfiguration;
			buildSettings = {
				ALWAYS_EMBED_SWIFT_STANDARD_LIBRARIES = YES;
				BUNDLE_LOADER = "$(TEST_HOST)";
				CLANG_ENABLE_MODULES = YES;
				CODE_SIGN_STYLE = Automatic;
				DEVELOPMENT_TEAM = 523TP53AQF;
				GCC_PREPROCESSOR_DEFINITIONS = "SQLITE_HAS_CODEC=1";
				INFOPLIST_FILE = ENATests/Info.plist;
				IPHONEOS_DEPLOYMENT_TARGET = 13.5;
				LD_RUNPATH_SEARCH_PATHS = (
					"$(inherited)",
					"@executable_path/Frameworks",
					"@loader_path/Frameworks",
				);
				OTHER_CFLAGS = (
					"-DSQLITE_HAS_CODEC",
					"-DSQLITE_TEMP_STORE=3",
					"-DSQLCIPHER_CRYPTO_CC",
					"-DNDEBUG",
				);
				PRODUCT_BUNDLE_IDENTIFIER = com.sap.ux.ENATests;
				PRODUCT_NAME = "$(TARGET_NAME)";
				SWIFT_OBJC_BRIDGING_HEADER = "ENATests-Bridging-Header.h";
				SWIFT_VERSION = 5.0;
				TARGETED_DEVICE_FAMILY = "1,2";
				TEST_HOST = "$(BUILT_PRODUCTS_DIR)/ENA.app/ENA";
			};
			name = TestFlight;
		};
		0140535A24A0E077000A5121 /* TestFlight */ = {
			isa = XCBuildConfiguration;
			buildSettings = {
				ALWAYS_EMBED_SWIFT_STANDARD_LIBRARIES = YES;
				CODE_SIGN_STYLE = Automatic;
				DEVELOPMENT_TEAM = 523TP53AQF;
				INFOPLIST_FILE = ENAUITests/Info.plist;
				LD_RUNPATH_SEARCH_PATHS = (
					"$(inherited)",
					"@executable_path/Frameworks",
					"@loader_path/Frameworks",
				);
				PRODUCT_BUNDLE_IDENTIFIER = com.sap.ux.ENAUITests;
				PRODUCT_NAME = "$(TARGET_NAME)";
				PROVISIONING_PROFILE_SPECIFIER = "";
				"PROVISIONING_PROFILE_SPECIFIER[sdk=macosx*]" = "";
				SWIFT_VERSION = 5.0;
				TARGETED_DEVICE_FAMILY = "1,2";
				TEST_TARGET_NAME = ENA;
			};
			name = TestFlight;
		};
		01DE5A74248E3CF800F6D7F2 /* UITesting */ = {
			isa = XCBuildConfiguration;
			buildSettings = {
				ALWAYS_SEARCH_USER_PATHS = NO;
				CLANG_ANALYZER_LOCALIZABILITY_NONLOCALIZED = YES;
				CLANG_ANALYZER_NONNULL = YES;
				CLANG_ANALYZER_NUMBER_OBJECT_CONVERSION = YES_AGGRESSIVE;
				CLANG_CXX_LANGUAGE_STANDARD = "gnu++14";
				CLANG_CXX_LIBRARY = "libc++";
				CLANG_ENABLE_MODULES = YES;
				CLANG_ENABLE_OBJC_ARC = YES;
				CLANG_ENABLE_OBJC_WEAK = YES;
				CLANG_WARN_BLOCK_CAPTURE_AUTORELEASING = YES;
				CLANG_WARN_BOOL_CONVERSION = YES;
				CLANG_WARN_COMMA = YES;
				CLANG_WARN_CONSTANT_CONVERSION = YES;
				CLANG_WARN_DEPRECATED_OBJC_IMPLEMENTATIONS = YES;
				CLANG_WARN_DIRECT_OBJC_ISA_USAGE = YES_ERROR;
				CLANG_WARN_DOCUMENTATION_COMMENTS = YES;
				CLANG_WARN_EMPTY_BODY = YES;
				CLANG_WARN_ENUM_CONVERSION = YES;
				CLANG_WARN_INFINITE_RECURSION = YES;
				CLANG_WARN_INT_CONVERSION = YES;
				CLANG_WARN_NON_LITERAL_NULL_CONVERSION = YES;
				CLANG_WARN_OBJC_IMPLICIT_RETAIN_SELF = YES;
				CLANG_WARN_OBJC_LITERAL_CONVERSION = YES;
				CLANG_WARN_OBJC_ROOT_CLASS = YES_ERROR;
				CLANG_WARN_RANGE_LOOP_ANALYSIS = YES;
				CLANG_WARN_STRICT_PROTOTYPES = YES;
				CLANG_WARN_SUSPICIOUS_MOVE = YES;
				CLANG_WARN_UNGUARDED_AVAILABILITY = YES_AGGRESSIVE;
				CLANG_WARN_UNREACHABLE_CODE = YES;
				CLANG_WARN__DUPLICATE_METHOD_MATCH = YES;
				COPY_PHASE_STRIP = NO;
				DEBUG_INFORMATION_FORMAT = dwarf;
				ENABLE_STRICT_OBJC_MSGSEND = YES;
				ENABLE_TESTABILITY = YES;
				GCC_C_LANGUAGE_STANDARD = gnu11;
				GCC_DYNAMIC_NO_PIC = NO;
				GCC_NO_COMMON_BLOCKS = YES;
				GCC_OPTIMIZATION_LEVEL = 0;
				GCC_PREPROCESSOR_DEFINITIONS = (
					"DEBUG=1",
					"$(inherited)",
				);
				GCC_WARN_64_TO_32_BIT_CONVERSION = YES;
				GCC_WARN_ABOUT_RETURN_TYPE = YES_ERROR;
				GCC_WARN_UNDECLARED_SELECTOR = YES;
				GCC_WARN_UNINITIALIZED_AUTOS = YES_AGGRESSIVE;
				GCC_WARN_UNUSED_FUNCTION = YES;
				GCC_WARN_UNUSED_VARIABLE = YES;
				IPHONEOS_DEPLOYMENT_TARGET = 13.5;
				MTL_ENABLE_DEBUG_INFO = INCLUDE_SOURCE;
				MTL_FAST_MATH = YES;
				ONLY_ACTIVE_ARCH = YES;
				SDKROOT = iphoneos;
				SWIFT_ACTIVE_COMPILATION_CONDITIONS = "DEBUG UITESTING";
				SWIFT_OPTIMIZATION_LEVEL = "-Onone";
			};
			name = UITesting;
		};
		01DE5A75248E3CF800F6D7F2 /* UITesting */ = {
			isa = XCBuildConfiguration;
			buildSettings = {
				ASSETCATALOG_COMPILER_APPICON_NAME = AppIcon;
				CLANG_ENABLE_MODULES = YES;
				CODE_SIGN_ENTITLEMENTS = "${PROJECT}/Resources/ENACommunity.entitlements";
				CODE_SIGN_IDENTITY = "Apple Development";
				CODE_SIGN_STYLE = Automatic;
				CURRENT_PROJECT_VERSION = 4;
				DEVELOPMENT_TEAM = $IPHONE_APP_DEV_TEAM;
				GCC_PREPROCESSOR_DEFINITIONS = (
					"DEBUG=1",
					"$(inherited)",
					"SQLITE_HAS_CODEC=1",
				);
				INFOPLIST_FILE = ENA/Resources/Info.plist;
				IPHONE_APP_CODE_SIGN_IDENTITY = "iPhone Developer";
				IPHONE_APP_DEV_TEAM = 523TP53AQF;
				IPHONE_APP_DIST_PROF_SPECIFIER = "";
				LD_RUNPATH_SEARCH_PATHS = (
					"$(inherited)",
					"@executable_path/Frameworks",
				);
				MARKETING_VERSION = 1.2.0;
				OTHER_CFLAGS = (
					"-DSQLITE_HAS_CODEC",
					"-DSQLITE_TEMP_STORE=3",
					"-DSQLCIPHER_CRYPTO_CC",
					"-DNDEBUG",
				);
				PRODUCT_BUNDLE_IDENTIFIER = "de.rki.coronawarnapp-dev";
				PRODUCT_NAME = "$(TARGET_NAME)";
				PROVISIONING_PROFILE_SPECIFIER = "";
				SWIFT_ACTIVE_COMPILATION_CONDITIONS = "DEBUG UITESTING DISABLE_CERTIFICATE_PINNING";
				SWIFT_OBJC_BRIDGING_HEADER = "ENA-Bridging-Header.h";
				SWIFT_OPTIMIZATION_LEVEL = "-Onone";
				SWIFT_VERSION = 5.0;
				TARGETED_DEVICE_FAMILY = 1;
			};
			name = UITesting;
		};
		01DE5A76248E3CF800F6D7F2 /* UITesting */ = {
			isa = XCBuildConfiguration;
			buildSettings = {
				ALWAYS_EMBED_SWIFT_STANDARD_LIBRARIES = YES;
				BUNDLE_LOADER = "$(TEST_HOST)";
				CLANG_ENABLE_MODULES = YES;
				CODE_SIGN_STYLE = Automatic;
				DEVELOPMENT_TEAM = 523TP53AQF;
				GCC_PREPROCESSOR_DEFINITIONS = (
					"$(inherited)",
					"SQLITE_HAS_CODEC=1",
				);
				INFOPLIST_FILE = ENATests/Info.plist;
				IPHONEOS_DEPLOYMENT_TARGET = 13.5;
				LD_RUNPATH_SEARCH_PATHS = (
					"$(inherited)",
					"@executable_path/Frameworks",
					"@loader_path/Frameworks",
				);
				OTHER_CFLAGS = (
					"-DSQLITE_HAS_CODEC",
					"-DSQLITE_TEMP_STORE=3",
					"-DSQLCIPHER_CRYPTO_CC",
					"-DNDEBUG",
				);
				PRODUCT_BUNDLE_IDENTIFIER = com.sap.ux.ENATests;
				PRODUCT_NAME = "$(TARGET_NAME)";
				SWIFT_OBJC_BRIDGING_HEADER = "ENATests-Bridging-Header.h";
				SWIFT_OPTIMIZATION_LEVEL = "-Onone";
				SWIFT_VERSION = 5.0;
				TARGETED_DEVICE_FAMILY = "1,2";
				TEST_HOST = "$(BUILT_PRODUCTS_DIR)/ENA.app/ENA";
			};
			name = UITesting;
		};
		01DE5A77248E3CF800F6D7F2 /* UITesting */ = {
			isa = XCBuildConfiguration;
			buildSettings = {
				ALWAYS_EMBED_SWIFT_STANDARD_LIBRARIES = YES;
				CODE_SIGN_STYLE = Automatic;
				DEVELOPMENT_TEAM = 523TP53AQF;
				INFOPLIST_FILE = ENAUITests/Info.plist;
				LD_RUNPATH_SEARCH_PATHS = (
					"$(inherited)",
					"@executable_path/Frameworks",
					"@loader_path/Frameworks",
				);
				PRODUCT_BUNDLE_IDENTIFIER = com.sap.ux.ENAUITests;
				PRODUCT_NAME = "$(TARGET_NAME)";
				PROVISIONING_PROFILE_SPECIFIER = "";
				"PROVISIONING_PROFILE_SPECIFIER[sdk=macosx*]" = "";
				SWIFT_ACTIVE_COMPILATION_CONDITIONS = "DEBUG UITESTING";
				SWIFT_VERSION = 5.0;
				TARGETED_DEVICE_FAMILY = "1,2";
				TEST_TARGET_NAME = ENA;
			};
			name = UITesting;
		};
		85D7596624570491008175F0 /* Debug */ = {
			isa = XCBuildConfiguration;
			buildSettings = {
				ALWAYS_SEARCH_USER_PATHS = NO;
				CLANG_ANALYZER_LOCALIZABILITY_NONLOCALIZED = YES;
				CLANG_ANALYZER_NONNULL = YES;
				CLANG_ANALYZER_NUMBER_OBJECT_CONVERSION = YES_AGGRESSIVE;
				CLANG_CXX_LANGUAGE_STANDARD = "gnu++14";
				CLANG_CXX_LIBRARY = "libc++";
				CLANG_ENABLE_MODULES = YES;
				CLANG_ENABLE_OBJC_ARC = YES;
				CLANG_ENABLE_OBJC_WEAK = YES;
				CLANG_WARN_BLOCK_CAPTURE_AUTORELEASING = YES;
				CLANG_WARN_BOOL_CONVERSION = YES;
				CLANG_WARN_COMMA = YES;
				CLANG_WARN_CONSTANT_CONVERSION = YES;
				CLANG_WARN_DEPRECATED_OBJC_IMPLEMENTATIONS = YES;
				CLANG_WARN_DIRECT_OBJC_ISA_USAGE = YES_ERROR;
				CLANG_WARN_DOCUMENTATION_COMMENTS = YES;
				CLANG_WARN_EMPTY_BODY = YES;
				CLANG_WARN_ENUM_CONVERSION = YES;
				CLANG_WARN_INFINITE_RECURSION = YES;
				CLANG_WARN_INT_CONVERSION = YES;
				CLANG_WARN_NON_LITERAL_NULL_CONVERSION = YES;
				CLANG_WARN_OBJC_IMPLICIT_RETAIN_SELF = YES;
				CLANG_WARN_OBJC_LITERAL_CONVERSION = YES;
				CLANG_WARN_OBJC_ROOT_CLASS = YES_ERROR;
				CLANG_WARN_RANGE_LOOP_ANALYSIS = YES;
				CLANG_WARN_STRICT_PROTOTYPES = YES;
				CLANG_WARN_SUSPICIOUS_MOVE = YES;
				CLANG_WARN_UNGUARDED_AVAILABILITY = YES_AGGRESSIVE;
				CLANG_WARN_UNREACHABLE_CODE = YES;
				CLANG_WARN__DUPLICATE_METHOD_MATCH = YES;
				COPY_PHASE_STRIP = NO;
				DEBUG_INFORMATION_FORMAT = dwarf;
				ENABLE_STRICT_OBJC_MSGSEND = YES;
				ENABLE_TESTABILITY = YES;
				GCC_C_LANGUAGE_STANDARD = gnu11;
				GCC_DYNAMIC_NO_PIC = NO;
				GCC_NO_COMMON_BLOCKS = YES;
				GCC_OPTIMIZATION_LEVEL = 0;
				GCC_PREPROCESSOR_DEFINITIONS = (
					"DEBUG=1",
					"$(inherited)",
				);
				GCC_WARN_64_TO_32_BIT_CONVERSION = YES;
				GCC_WARN_ABOUT_RETURN_TYPE = YES_ERROR;
				GCC_WARN_UNDECLARED_SELECTOR = YES;
				GCC_WARN_UNINITIALIZED_AUTOS = YES_AGGRESSIVE;
				GCC_WARN_UNUSED_FUNCTION = YES;
				GCC_WARN_UNUSED_VARIABLE = YES;
				IPHONEOS_DEPLOYMENT_TARGET = 13.5;
				MTL_ENABLE_DEBUG_INFO = INCLUDE_SOURCE;
				MTL_FAST_MATH = YES;
				ONLY_ACTIVE_ARCH = YES;
				SDKROOT = iphoneos;
				SWIFT_ACTIVE_COMPILATION_CONDITIONS = DEBUG;
				SWIFT_OPTIMIZATION_LEVEL = "-Onone";
			};
			name = Debug;
		};
		85D7596724570491008175F0 /* Release */ = {
			isa = XCBuildConfiguration;
			buildSettings = {
				ALWAYS_SEARCH_USER_PATHS = NO;
				CLANG_ANALYZER_LOCALIZABILITY_NONLOCALIZED = YES;
				CLANG_ANALYZER_NONNULL = YES;
				CLANG_ANALYZER_NUMBER_OBJECT_CONVERSION = YES_AGGRESSIVE;
				CLANG_CXX_LANGUAGE_STANDARD = "gnu++14";
				CLANG_CXX_LIBRARY = "libc++";
				CLANG_ENABLE_MODULES = YES;
				CLANG_ENABLE_OBJC_ARC = YES;
				CLANG_ENABLE_OBJC_WEAK = YES;
				CLANG_WARN_BLOCK_CAPTURE_AUTORELEASING = YES;
				CLANG_WARN_BOOL_CONVERSION = YES;
				CLANG_WARN_COMMA = YES;
				CLANG_WARN_CONSTANT_CONVERSION = YES;
				CLANG_WARN_DEPRECATED_OBJC_IMPLEMENTATIONS = YES;
				CLANG_WARN_DIRECT_OBJC_ISA_USAGE = YES_ERROR;
				CLANG_WARN_DOCUMENTATION_COMMENTS = YES;
				CLANG_WARN_EMPTY_BODY = YES;
				CLANG_WARN_ENUM_CONVERSION = YES;
				CLANG_WARN_INFINITE_RECURSION = YES;
				CLANG_WARN_INT_CONVERSION = YES;
				CLANG_WARN_NON_LITERAL_NULL_CONVERSION = YES;
				CLANG_WARN_OBJC_IMPLICIT_RETAIN_SELF = YES;
				CLANG_WARN_OBJC_LITERAL_CONVERSION = YES;
				CLANG_WARN_OBJC_ROOT_CLASS = YES_ERROR;
				CLANG_WARN_RANGE_LOOP_ANALYSIS = YES;
				CLANG_WARN_STRICT_PROTOTYPES = YES;
				CLANG_WARN_SUSPICIOUS_MOVE = YES;
				CLANG_WARN_UNGUARDED_AVAILABILITY = YES_AGGRESSIVE;
				CLANG_WARN_UNREACHABLE_CODE = YES;
				CLANG_WARN__DUPLICATE_METHOD_MATCH = YES;
				COPY_PHASE_STRIP = NO;
				DEBUG_INFORMATION_FORMAT = "dwarf-with-dsym";
				ENABLE_NS_ASSERTIONS = NO;
				ENABLE_STRICT_OBJC_MSGSEND = YES;
				GCC_C_LANGUAGE_STANDARD = gnu11;
				GCC_NO_COMMON_BLOCKS = YES;
				GCC_WARN_64_TO_32_BIT_CONVERSION = YES;
				GCC_WARN_ABOUT_RETURN_TYPE = YES_ERROR;
				GCC_WARN_UNDECLARED_SELECTOR = YES;
				GCC_WARN_UNINITIALIZED_AUTOS = YES_AGGRESSIVE;
				GCC_WARN_UNUSED_FUNCTION = YES;
				GCC_WARN_UNUSED_VARIABLE = YES;
				IPHONEOS_DEPLOYMENT_TARGET = 13.5;
				MTL_ENABLE_DEBUG_INFO = NO;
				MTL_FAST_MATH = YES;
				SDKROOT = iphoneos;
				SWIFT_ACTIVE_COMPILATION_CONDITIONS = RELEASE;
				SWIFT_COMPILATION_MODE = wholemodule;
				SWIFT_OPTIMIZATION_LEVEL = "-O";
				VALIDATE_PRODUCT = YES;
			};
			name = Release;
		};
		85D7596924570491008175F0 /* Debug */ = {
			isa = XCBuildConfiguration;
			buildSettings = {
				ASSETCATALOG_COMPILER_APPICON_NAME = AppIcon;
				CLANG_ENABLE_MODULES = YES;
				CODE_SIGN_ENTITLEMENTS = "${PROJECT}/Resources/ENATest.entitlements";
				CODE_SIGN_IDENTITY = $IPHONE_APP_CODE_SIGN_IDENTITY;
				CODE_SIGN_STYLE = Manual;
				CURRENT_PROJECT_VERSION = 4;
				DEVELOPMENT_TEAM = 523TP53AQF;
				GCC_PREPROCESSOR_DEFINITIONS = (
					"DEBUG=1",
					"$(inherited)",
					"SQLITE_HAS_CODEC=1",
				);
				INFOPLIST_FILE = ENA/Resources/Info_Debug.plist;
				IPHONE_APP_CODE_SIGN_IDENTITY = "iPhone Developer";
				IPHONE_APP_DEV_TEAM = 523TP53AQF;
				IPHONE_APP_DIST_PROF_SPECIFIER = "523TP53AQF/Corona-Warn-App-Dev1";
				LD_RUNPATH_SEARCH_PATHS = (
					"$(inherited)",
					"@executable_path/Frameworks",
				);
				MARKETING_VERSION = 1.2.0;
				OTHER_CFLAGS = (
					"-DSQLITE_HAS_CODEC",
					"-DSQLITE_TEMP_STORE=3",
					"-DSQLCIPHER_CRYPTO_CC",
					"-DNDEBUG",
				);
				PRODUCT_BUNDLE_IDENTIFIER = "de.rki.coronawarnapp-dev";
				PRODUCT_NAME = "$(TARGET_NAME)";
				PROVISIONING_PROFILE_SPECIFIER = $IPHONE_APP_DIST_PROF_SPECIFIER;
				SWIFT_ACTIVE_COMPILATION_CONDITIONS = DEBUG;
				SWIFT_OBJC_BRIDGING_HEADER = "ENA-Bridging-Header.h";
				SWIFT_OPTIMIZATION_LEVEL = "-Onone";
				SWIFT_VERSION = 5.0;
				TARGETED_DEVICE_FAMILY = 1;
			};
			name = Debug;
		};
		85D7596A24570491008175F0 /* Release */ = {
			isa = XCBuildConfiguration;
			buildSettings = {
				ASSETCATALOG_COMPILER_APPICON_NAME = AppIcon;
				CLANG_ENABLE_MODULES = YES;
				CODE_SIGN_ENTITLEMENTS = "${PROJECT}/Resources/ENA.entitlements";
				CODE_SIGN_IDENTITY = $IPHONE_APP_CODE_SIGN_IDENTITY;
				CODE_SIGN_STYLE = Manual;
				CURRENT_PROJECT_VERSION = 4;
				GCC_PREPROCESSOR_DEFINITIONS = "SQLITE_HAS_CODEC=1";
				INFOPLIST_FILE = ENA/Resources/Info.plist;
				IPHONE_APP_CODE_SIGN_IDENTITY = "iPhone Developer";
				IPHONE_APP_DEV_TEAM = 523TP53AQF;
				IPHONE_APP_DIST_PROF_SPECIFIER = "523TP53AQF/Corona-Warn-App";
				LD_RUNPATH_SEARCH_PATHS = (
					"$(inherited)",
					"@executable_path/Frameworks",
				);
				MARKETING_VERSION = 1.2.0;
				OTHER_CFLAGS = (
					"-DSQLITE_HAS_CODEC",
					"-DSQLITE_TEMP_STORE=3",
					"-DSQLCIPHER_CRYPTO_CC",
					"-DNDEBUG",
				);
				PRODUCT_BUNDLE_IDENTIFIER = de.rki.coronawarnapp;
				PRODUCT_NAME = "$(TARGET_NAME)";
				PROVISIONING_PROFILE_SPECIFIER = $IPHONE_APP_DIST_PROF_SPECIFIER;
				SWIFT_OBJC_BRIDGING_HEADER = "ENA-Bridging-Header.h";
				SWIFT_VERSION = 5.0;
				TARGETED_DEVICE_FAMILY = 1;
			};
			name = Release;
		};
		85D7596C24570491008175F0 /* Debug */ = {
			isa = XCBuildConfiguration;
			buildSettings = {
				ALWAYS_EMBED_SWIFT_STANDARD_LIBRARIES = YES;
				BUNDLE_LOADER = "$(TEST_HOST)";
				CLANG_ENABLE_MODULES = YES;
				CODE_SIGN_STYLE = Automatic;
				DEVELOPMENT_TEAM = 523TP53AQF;
				GCC_PREPROCESSOR_DEFINITIONS = (
					"$(inherited)",
					"SQLITE_HAS_CODEC=1",
				);
				INFOPLIST_FILE = ENATests/Info.plist;
				IPHONEOS_DEPLOYMENT_TARGET = 13.5;
				LD_RUNPATH_SEARCH_PATHS = (
					"$(inherited)",
					"@executable_path/Frameworks",
					"@loader_path/Frameworks",
				);
				OTHER_CFLAGS = (
					"-DSQLITE_HAS_CODEC",
					"-DSQLITE_TEMP_STORE=3",
					"-DSQLCIPHER_CRYPTO_CC",
					"-DNDEBUG",
				);
				PRODUCT_BUNDLE_IDENTIFIER = com.sap.ux.ENATests;
				PRODUCT_NAME = "$(TARGET_NAME)";
				SWIFT_OBJC_BRIDGING_HEADER = "ENATests-Bridging-Header.h";
				SWIFT_OPTIMIZATION_LEVEL = "-Onone";
				SWIFT_VERSION = 5.0;
				TARGETED_DEVICE_FAMILY = "1,2";
				TEST_HOST = "$(BUILT_PRODUCTS_DIR)/ENA.app/ENA";
			};
			name = Debug;
		};
		85D7596D24570491008175F0 /* Release */ = {
			isa = XCBuildConfiguration;
			buildSettings = {
				ALWAYS_EMBED_SWIFT_STANDARD_LIBRARIES = YES;
				BUNDLE_LOADER = "$(TEST_HOST)";
				CLANG_ENABLE_MODULES = YES;
				CODE_SIGN_STYLE = Automatic;
				DEVELOPMENT_TEAM = 523TP53AQF;
				GCC_PREPROCESSOR_DEFINITIONS = "SQLITE_HAS_CODEC=1";
				INFOPLIST_FILE = ENATests/Info.plist;
				IPHONEOS_DEPLOYMENT_TARGET = 13.5;
				LD_RUNPATH_SEARCH_PATHS = (
					"$(inherited)",
					"@executable_path/Frameworks",
					"@loader_path/Frameworks",
				);
				OTHER_CFLAGS = (
					"-DSQLITE_HAS_CODEC",
					"-DSQLITE_TEMP_STORE=3",
					"-DSQLCIPHER_CRYPTO_CC",
					"-DNDEBUG",
				);
				PRODUCT_BUNDLE_IDENTIFIER = com.sap.ux.ENATests;
				PRODUCT_NAME = "$(TARGET_NAME)";
				SWIFT_OBJC_BRIDGING_HEADER = "ENATests-Bridging-Header.h";
				SWIFT_VERSION = 5.0;
				TARGETED_DEVICE_FAMILY = "1,2";
				TEST_HOST = "$(BUILT_PRODUCTS_DIR)/ENA.app/ENA";
			};
			name = Release;
		};
		85D7596F24570491008175F0 /* Debug */ = {
			isa = XCBuildConfiguration;
			buildSettings = {
				ALWAYS_EMBED_SWIFT_STANDARD_LIBRARIES = YES;
				CODE_SIGN_STYLE = Automatic;
				DEVELOPMENT_TEAM = 523TP53AQF;
				INFOPLIST_FILE = ENAUITests/Info.plist;
				LD_RUNPATH_SEARCH_PATHS = (
					"$(inherited)",
					"@executable_path/Frameworks",
					"@loader_path/Frameworks",
				);
				PRODUCT_BUNDLE_IDENTIFIER = com.sap.ux.ENAUITests;
				PRODUCT_NAME = "$(TARGET_NAME)";
				PROVISIONING_PROFILE_SPECIFIER = "";
				"PROVISIONING_PROFILE_SPECIFIER[sdk=macosx*]" = "";
				SWIFT_ACTIVE_COMPILATION_CONDITIONS = DEBUG;
				SWIFT_VERSION = 5.0;
				TARGETED_DEVICE_FAMILY = "1,2";
				TEST_TARGET_NAME = ENA;
			};
			name = Debug;
		};
		85D7597024570491008175F0 /* Release */ = {
			isa = XCBuildConfiguration;
			buildSettings = {
				ALWAYS_EMBED_SWIFT_STANDARD_LIBRARIES = YES;
				CODE_SIGN_STYLE = Automatic;
				DEVELOPMENT_TEAM = 523TP53AQF;
				INFOPLIST_FILE = ENAUITests/Info.plist;
				LD_RUNPATH_SEARCH_PATHS = (
					"$(inherited)",
					"@executable_path/Frameworks",
					"@loader_path/Frameworks",
				);
				PRODUCT_BUNDLE_IDENTIFIER = com.sap.ux.ENAUITests;
				PRODUCT_NAME = "$(TARGET_NAME)";
				PROVISIONING_PROFILE_SPECIFIER = "";
				"PROVISIONING_PROFILE_SPECIFIER[sdk=macosx*]" = "";
				SWIFT_VERSION = 5.0;
				TARGETED_DEVICE_FAMILY = "1,2";
				TEST_TARGET_NAME = ENA;
			};
			name = Release;
		};
/* End XCBuildConfiguration section */

/* Begin XCConfigurationList section */
		85D759362457048F008175F0 /* Build configuration list for PBXProject "ENA" */ = {
			isa = XCConfigurationList;
			buildConfigurations = (
				85D7596624570491008175F0 /* Debug */,
				011E4AFC2483A269002E6412 /* Community */,
				01DE5A74248E3CF800F6D7F2 /* UITesting */,
				85D7596724570491008175F0 /* Release */,
				0140535724A0E077000A5121 /* TestFlight */,
			);
			defaultConfigurationIsVisible = 0;
			defaultConfigurationName = Debug;
		};
		85D7596824570491008175F0 /* Build configuration list for PBXNativeTarget "ENA" */ = {
			isa = XCConfigurationList;
			buildConfigurations = (
				85D7596924570491008175F0 /* Debug */,
				011E4AFD2483A269002E6412 /* Community */,
				01DE5A75248E3CF800F6D7F2 /* UITesting */,
				85D7596A24570491008175F0 /* Release */,
				0140535824A0E077000A5121 /* TestFlight */,
			);
			defaultConfigurationIsVisible = 0;
			defaultConfigurationName = Debug;
		};
		85D7596B24570491008175F0 /* Build configuration list for PBXNativeTarget "ENATests" */ = {
			isa = XCConfigurationList;
			buildConfigurations = (
				85D7596C24570491008175F0 /* Debug */,
				011E4AFE2483A269002E6412 /* Community */,
				01DE5A76248E3CF800F6D7F2 /* UITesting */,
				85D7596D24570491008175F0 /* Release */,
				0140535924A0E077000A5121 /* TestFlight */,
			);
			defaultConfigurationIsVisible = 0;
			defaultConfigurationName = Debug;
		};
		85D7596E24570491008175F0 /* Build configuration list for PBXNativeTarget "ENAUITests" */ = {
			isa = XCConfigurationList;
			buildConfigurations = (
				85D7596F24570491008175F0 /* Debug */,
				011E4AFF2483A269002E6412 /* Community */,
				01DE5A77248E3CF800F6D7F2 /* UITesting */,
				85D7597024570491008175F0 /* Release */,
				0140535A24A0E077000A5121 /* TestFlight */,
			);
			defaultConfigurationIsVisible = 0;
			defaultConfigurationName = Debug;
		};
/* End XCConfigurationList section */

/* Begin XCRemoteSwiftPackageReference section */
		3DD767472483D6B5002DD2B3 /* XCRemoteSwiftPackageReference "Connectivity" */ = {
			isa = XCRemoteSwiftPackageReference;
			repositoryURL = "https://github.com/rwbutler/Connectivity";
			requirement = {
				kind = exactVersion;
				version = 3.3.4;
			};
		};
		B10FB02E246036F3004CA11E /* XCRemoteSwiftPackageReference "swift-protobuf" */ = {
			isa = XCRemoteSwiftPackageReference;
			repositoryURL = "https://github.com/apple/swift-protobuf.git";
			requirement = {
				kind = exactVersion;
				version = 1.9.0;
			};
		};
		B1B5A75E24924B3D0029D5D7 /* XCRemoteSwiftPackageReference "fmdb" */ = {
			isa = XCRemoteSwiftPackageReference;
			repositoryURL = "https://github.com/ccgus/fmdb.git";
			requirement = {
				kind = exactVersion;
				version = 2.7.7;
			};
		};
		B1E8C9A3247AB869006DC678 /* XCRemoteSwiftPackageReference "ZIPFoundation" */ = {
			isa = XCRemoteSwiftPackageReference;
			repositoryURL = "https://github.com/weichsel/ZIPFoundation.git";
			requirement = {
				kind = exactVersion;
				version = 0.9.11;
			};
		};
/* End XCRemoteSwiftPackageReference section */

/* Begin XCSwiftPackageProductDependency section */
		3DD767482483D6B5002DD2B3 /* Connectivity */ = {
			isa = XCSwiftPackageProductDependency;
			package = 3DD767472483D6B5002DD2B3 /* XCRemoteSwiftPackageReference "Connectivity" */;
			productName = Connectivity;
		};
		B10FB02F246036F3004CA11E /* SwiftProtobuf */ = {
			isa = XCSwiftPackageProductDependency;
			package = B10FB02E246036F3004CA11E /* XCRemoteSwiftPackageReference "swift-protobuf" */;
			productName = SwiftProtobuf;
		};
		B1B5A75F24924B3D0029D5D7 /* FMDB */ = {
			isa = XCSwiftPackageProductDependency;
			package = B1B5A75E24924B3D0029D5D7 /* XCRemoteSwiftPackageReference "fmdb" */;
			productName = FMDB;
		};
		B1E8C9A4247AB869006DC678 /* ZIPFoundation */ = {
			isa = XCSwiftPackageProductDependency;
			package = B1E8C9A3247AB869006DC678 /* XCRemoteSwiftPackageReference "ZIPFoundation" */;
			productName = ZIPFoundation;
		};
/* End XCSwiftPackageProductDependency section */
	};
	rootObject = 85D759332457048F008175F0 /* Project object */;
}<|MERGE_RESOLUTION|>--- conflicted
+++ resolved
@@ -77,11 +77,11 @@
 		514EE99B246D4C4C00DE4884 /* UITableView+Dequeue.swift in Sources */ = {isa = PBXBuildFile; fileRef = 514EE99A246D4C4C00DE4884 /* UITableView+Dequeue.swift */; };
 		514EE99D246D4CFB00DE4884 /* TableViewCellConfigurator.swift in Sources */ = {isa = PBXBuildFile; fileRef = 514EE99C246D4CFB00DE4884 /* TableViewCellConfigurator.swift */; };
 		515BBDEB2484F8E500CDB674 /* HomeThankYouRiskCellConfigurator.swift in Sources */ = {isa = PBXBuildFile; fileRef = 515BBDEA2484F8E500CDB674 /* HomeThankYouRiskCellConfigurator.swift */; };
-		516E430224B89AED0008CC30 /* CoordinatorTests.swift in Sources */ = {isa = PBXBuildFile; fileRef = 516E430124B89AED0008CC30 /* CoordinatorTests.swift */; };
 		516E42CB24B760F50008CC30 /* HomeRiskLevelCellConfiguratorTests.swift in Sources */ = {isa = PBXBuildFile; fileRef = 516E42C924B760EC0008CC30 /* HomeRiskLevelCellConfiguratorTests.swift */; };
 		516E42FB24B7739F0008CC30 /* HomeUnknownRiskCellConfiguratorTests.swift in Sources */ = {isa = PBXBuildFile; fileRef = 516E42FA24B7739F0008CC30 /* HomeUnknownRiskCellConfiguratorTests.swift */; };
 		516E42FE24B7773E0008CC30 /* HomeLowRiskCellConfiguratorTests.swift in Sources */ = {isa = PBXBuildFile; fileRef = 516E42FC24B776A90008CC30 /* HomeLowRiskCellConfiguratorTests.swift */; };
 		516E430024B777B20008CC30 /* HomeHighRiskCellConfiguratorTests.swift in Sources */ = {isa = PBXBuildFile; fileRef = 516E42FF24B777B20008CC30 /* HomeHighRiskCellConfiguratorTests.swift */; };
+		516E430224B89AED0008CC30 /* CoordinatorTests.swift in Sources */ = {isa = PBXBuildFile; fileRef = 516E430124B89AED0008CC30 /* CoordinatorTests.swift */; };
 		51895EDC245E16CD0085DA38 /* ENAColor.swift in Sources */ = {isa = PBXBuildFile; fileRef = 51895EDB245E16CD0085DA38 /* ENAColor.swift */; };
 		518A69FB24687D5800444E66 /* RiskLevel.swift in Sources */ = {isa = PBXBuildFile; fileRef = 518A69FA24687D5800444E66 /* RiskLevel.swift */; };
 		51B5B414246DF07300DC5D3E /* RiskImageItemView.xib in Resources */ = {isa = PBXBuildFile; fileRef = 51B5B413246DF07300DC5D3E /* RiskImageItemView.xib */; };
@@ -495,11 +495,11 @@
 		514EE99C246D4CFB00DE4884 /* TableViewCellConfigurator.swift */ = {isa = PBXFileReference; lastKnownFileType = sourcecode.swift; path = TableViewCellConfigurator.swift; sourceTree = "<group>"; };
 		514EE99F246D4DF800DE4884 /* HomeRiskImageItemViewConfigurator.swift */ = {isa = PBXFileReference; lastKnownFileType = sourcecode.swift; path = HomeRiskImageItemViewConfigurator.swift; sourceTree = "<group>"; };
 		515BBDEA2484F8E500CDB674 /* HomeThankYouRiskCellConfigurator.swift */ = {isa = PBXFileReference; lastKnownFileType = sourcecode.swift; path = HomeThankYouRiskCellConfigurator.swift; sourceTree = "<group>"; };
-		516E430124B89AED0008CC30 /* CoordinatorTests.swift */ = {isa = PBXFileReference; lastKnownFileType = sourcecode.swift; path = CoordinatorTests.swift; sourceTree = "<group>"; };
 		516E42C924B760EC0008CC30 /* HomeRiskLevelCellConfiguratorTests.swift */ = {isa = PBXFileReference; lastKnownFileType = sourcecode.swift; path = HomeRiskLevelCellConfiguratorTests.swift; sourceTree = "<group>"; };
 		516E42FA24B7739F0008CC30 /* HomeUnknownRiskCellConfiguratorTests.swift */ = {isa = PBXFileReference; lastKnownFileType = sourcecode.swift; path = HomeUnknownRiskCellConfiguratorTests.swift; sourceTree = "<group>"; };
 		516E42FC24B776A90008CC30 /* HomeLowRiskCellConfiguratorTests.swift */ = {isa = PBXFileReference; lastKnownFileType = sourcecode.swift; path = HomeLowRiskCellConfiguratorTests.swift; sourceTree = "<group>"; };
 		516E42FF24B777B20008CC30 /* HomeHighRiskCellConfiguratorTests.swift */ = {isa = PBXFileReference; lastKnownFileType = sourcecode.swift; path = HomeHighRiskCellConfiguratorTests.swift; sourceTree = "<group>"; };
+		516E430124B89AED0008CC30 /* CoordinatorTests.swift */ = {isa = PBXFileReference; lastKnownFileType = sourcecode.swift; path = CoordinatorTests.swift; sourceTree = "<group>"; };
 		51895EDB245E16CD0085DA38 /* ENAColor.swift */ = {isa = PBXFileReference; lastKnownFileType = sourcecode.swift; path = ENAColor.swift; sourceTree = "<group>"; };
 		518A69FA24687D5800444E66 /* RiskLevel.swift */ = {isa = PBXFileReference; lastKnownFileType = sourcecode.swift; path = RiskLevel.swift; sourceTree = "<group>"; };
 		51B5B413246DF07300DC5D3E /* RiskImageItemView.xib */ = {isa = PBXFileReference; lastKnownFileType = file.xib; path = RiskImageItemView.xib; sourceTree = "<group>"; };
@@ -1586,18 +1586,6 @@
 			path = "Mock Objects";
 			sourceTree = "<group>";
 		};
-<<<<<<< HEAD
-		A36FACC224C5E9FC00DED947 /* __tests__ */ = {
-			isa = PBXGroup;
-			children = (
-				A36FACC324C5EA1500DED947 /* ExposureDetectionViewControllerTests.swift */,
-				A3483B0A24C5EFA40037855F /* MockExposureDetectionViewControllerDelegate.swift */,
-			);
-			path = __tests__;
-			sourceTree = "<group>";
-		};
-=======
->>>>>>> 54f5d86b
 		A32CA72D24B6F28700B1A994 /* __tests__ */ = {
 			isa = PBXGroup;
 			children = (
@@ -2932,7 +2920,7 @@
 				CODE_SIGN_ENTITLEMENTS = "${PROJECT}/Resources/ENACommunity.entitlements";
 				CODE_SIGN_IDENTITY = "Apple Development";
 				CODE_SIGN_STYLE = Automatic;
-				CURRENT_PROJECT_VERSION = 4;
+				CURRENT_PROJECT_VERSION = 0;
 				DEVELOPMENT_TEAM = $IPHONE_APP_DEV_TEAM;
 				GCC_PREPROCESSOR_DEFINITIONS = (
 					"DEBUG=1",
@@ -2948,7 +2936,7 @@
 					"$(inherited)",
 					"@executable_path/Frameworks",
 				);
-				MARKETING_VERSION = 1.2.0;
+				MARKETING_VERSION = 1.3.0;
 				OTHER_CFLAGS = (
 					"-DSQLITE_HAS_CODEC",
 					"-DSQLITE_TEMP_STORE=3",
@@ -3088,7 +3076,7 @@
 				CODE_SIGN_ENTITLEMENTS = "${PROJECT}/Resources/ENA.entitlements";
 				CODE_SIGN_IDENTITY = $IPHONE_APP_CODE_SIGN_IDENTITY;
 				CODE_SIGN_STYLE = Manual;
-				CURRENT_PROJECT_VERSION = 4;
+				CURRENT_PROJECT_VERSION = 0;
 				DEVELOPMENT_TEAM = 523TP53AQF;
 				GCC_PREPROCESSOR_DEFINITIONS = "SQLITE_HAS_CODEC=1";
 				INFOPLIST_FILE = ENA/Resources/Info_Testflight.plist;
@@ -3099,7 +3087,7 @@
 					"$(inherited)",
 					"@executable_path/Frameworks",
 				);
-				MARKETING_VERSION = 1.2.0;
+				MARKETING_VERSION = 1.3.0;
 				OTHER_CFLAGS = (
 					"-DSQLITE_HAS_CODEC",
 					"-DSQLITE_TEMP_STORE=3",
@@ -3238,7 +3226,7 @@
 				CODE_SIGN_ENTITLEMENTS = "${PROJECT}/Resources/ENACommunity.entitlements";
 				CODE_SIGN_IDENTITY = "Apple Development";
 				CODE_SIGN_STYLE = Automatic;
-				CURRENT_PROJECT_VERSION = 4;
+				CURRENT_PROJECT_VERSION = 0;
 				DEVELOPMENT_TEAM = $IPHONE_APP_DEV_TEAM;
 				GCC_PREPROCESSOR_DEFINITIONS = (
 					"DEBUG=1",
@@ -3253,7 +3241,7 @@
 					"$(inherited)",
 					"@executable_path/Frameworks",
 				);
-				MARKETING_VERSION = 1.2.0;
+				MARKETING_VERSION = 1.3.0;
 				OTHER_CFLAGS = (
 					"-DSQLITE_HAS_CODEC",
 					"-DSQLITE_TEMP_STORE=3",
@@ -3454,7 +3442,7 @@
 				CODE_SIGN_ENTITLEMENTS = "${PROJECT}/Resources/ENATest.entitlements";
 				CODE_SIGN_IDENTITY = $IPHONE_APP_CODE_SIGN_IDENTITY;
 				CODE_SIGN_STYLE = Manual;
-				CURRENT_PROJECT_VERSION = 4;
+				CURRENT_PROJECT_VERSION = 0;
 				DEVELOPMENT_TEAM = 523TP53AQF;
 				GCC_PREPROCESSOR_DEFINITIONS = (
 					"DEBUG=1",
@@ -3469,7 +3457,7 @@
 					"$(inherited)",
 					"@executable_path/Frameworks",
 				);
-				MARKETING_VERSION = 1.2.0;
+				MARKETING_VERSION = 1.3.0;
 				OTHER_CFLAGS = (
 					"-DSQLITE_HAS_CODEC",
 					"-DSQLITE_TEMP_STORE=3",
@@ -3495,7 +3483,7 @@
 				CODE_SIGN_ENTITLEMENTS = "${PROJECT}/Resources/ENA.entitlements";
 				CODE_SIGN_IDENTITY = $IPHONE_APP_CODE_SIGN_IDENTITY;
 				CODE_SIGN_STYLE = Manual;
-				CURRENT_PROJECT_VERSION = 4;
+				CURRENT_PROJECT_VERSION = 0;
 				GCC_PREPROCESSOR_DEFINITIONS = "SQLITE_HAS_CODEC=1";
 				INFOPLIST_FILE = ENA/Resources/Info.plist;
 				IPHONE_APP_CODE_SIGN_IDENTITY = "iPhone Developer";
@@ -3505,7 +3493,7 @@
 					"$(inherited)",
 					"@executable_path/Frameworks",
 				);
-				MARKETING_VERSION = 1.2.0;
+				MARKETING_VERSION = 1.3.0;
 				OTHER_CFLAGS = (
 					"-DSQLITE_HAS_CODEC",
 					"-DSQLITE_TEMP_STORE=3",
