//
// 🦠 Corona-Warn-App
//

import ExposureNotification
import Combine
import UIKit

protocol HomeViewControllerDelegate: AnyObject {
	func showRiskLegend()
	func showExposureNotificationSetting(enState: ENStateHandler.State)
	func showExposureDetection(state: HomeInteractor.State, activityState: RiskProviderActivityState)
	func setExposureDetectionState(state: HomeInteractor.State, activityState: RiskProviderActivityState)
	func showExposureSubmission(with result: TestResult?)
	func showInviteFriends()
	func showWebPage(from viewController: UIViewController, urlString: String)
	func showAppInformation()
	func showSettings(enState: ENStateHandler.State)
	func addToEnStateUpdateList(_ anyObject: AnyObject?)
}

final class HomeViewController: UIViewController, RequiresAppDependencies {
	// MARK: Creating a Home View Controller
	init?(
		coder: NSCoder,
		delegate: HomeViewControllerDelegate,
		exposureManagerState: ExposureManagerState,
		initialEnState: ENStateHandler.State,
		exposureSubmissionService: ExposureSubmissionService
	) {
		self.delegate = delegate

		super.init(coder: coder)

		var riskState: RiskState
		if let riskCalculationResult = store.riskCalculationResult {
			riskState = .risk(
				Risk(
					activeTracing: store.tracingStatusHistory.activeTracing(),
					riskCalculationResult: riskCalculationResult
				)
			)
		} else {
			riskState = .risk(
				Risk(
					level: .low,
					details: .init(
						daysSinceLastExposure: 0,
						numberOfExposures: 0,
						activeTracing: store.tracingStatusHistory.activeTracing(),
						exposureDetectionDate: nil
					),
					riskLevelHasChanged: false
				)
			)
		}

		self.homeInteractor = HomeInteractor(
			homeViewController: self,
			state: .init(
				riskState: riskState,
				exposureManagerState: exposureManagerState,
				enState: initialEnState
			),
			exposureSubmissionService: exposureSubmissionService
		)

		navigationItem.largeTitleDisplayMode = .never
		delegate.addToEnStateUpdateList(homeInteractor)
	}

	@available(*, unavailable)
	required init?(coder _: NSCoder) {
		fatalError("init(coder:) has intentionally not been implemented")
	}

	// MARK: Properties

	private var sections: HomeInteractor.SectionConfiguration = []
	private var dataSource: UICollectionViewDiffableDataSource<Section, AnyHashable>?
	private var collectionView: UICollectionView! { view as? UICollectionView }
	private var homeInteractor: HomeInteractor!
	private var deltaOnboardingCoordinator: DeltaOnboardingCoordinator?

	private var subscriptions = [AnyCancellable]()

	private weak var delegate: HomeViewControllerDelegate?

	enum Section: Int {
		case actions
		case infos
		case settings
	}

	// MARK: UIViewController

	override func viewDidLoad() {
		super.viewDidLoad()

		setupBackgroundFetchAlert()
		configureCollectionView()
		configureDataSource()
		setupAccessibility()

		homeInteractor.buildSections()
		updateSections()
		applySnapshotFromSections()

		setStateOfChildViewControllers()
		
		let notificationCenter = NotificationCenter.default
		notificationCenter.addObserver(self, selector: #selector(refreshUIAfterResumingFromBackground), name: UIApplication.didBecomeActiveNotification, object: nil)
	}

	override func viewWillAppear(_ animated: Bool) {
		super.viewWillAppear(animated)
		homeInteractor.updateTestResults()
		homeInteractor.requestRisk(userInitiated: false)
		updateBackgroundColor()
	}

	override func viewDidAppear(_ animated: Bool) {
		super.viewDidAppear(animated)
		showInformationHowRiskDetectionWorks()
		showDeltaOnboarding()
	}

	override func traitCollectionDidChange(_ previousTraitCollection: UITraitCollection?) {
		super.traitCollectionDidChange(previousTraitCollection)
		updateBackgroundColor()
	}

	private func showInformationHowRiskDetectionWorks() {
		
		#if DEBUG
		if isUITesting, let showInfo = UserDefaults.standard.string(forKey: "userNeedsToBeInformedAboutHowRiskDetectionWorks") {
			store.userNeedsToBeInformedAboutHowRiskDetectionWorks = (showInfo == "YES")
		}
		#endif
		
		guard store.userNeedsToBeInformedAboutHowRiskDetectionWorks else {
			return
		}

		let alert = UIAlertController.localizedHowRiskDetectionWorksAlertController(
			maximumNumberOfDays: TracingStatusHistory.maxStoredDays
		)

		present(alert, animated: true) {
			self.store.userNeedsToBeInformedAboutHowRiskDetectionWorks = false
		}
	}

	private func showDeltaOnboarding() {
		appConfigurationProvider.appConfiguration().sink { [weak self] configuration in
			guard let self = self else { return }
<<<<<<< HEAD
			
			let supportedCountries: [Country]
			
			switch result {
			case .success(let applicationConfiguration):
				supportedCountries = applicationConfiguration.supportedCountries.compactMap({ Country(countryCode: $0) })
			case .failure:
				supportedCountries = []
			}
			
			// As per feature requirement, the delta onboarding should appear with a slight delay of 0.5
			var delay = 0.5
			
			#if DEBUG
			if isUITesting {
				// In UI Testing we need to increase the delaye slightly again.
				// Otherwise UI Tests fail
				delay = 1.5
			}
			#endif
			
			DispatchQueue.main.asyncAfter(deadline: .now() + delay) {
=======

			let supportedCountries = configuration.supportedCountries.compactMap({ Country(countryCode: $0) })
			// TBD: delay still needed?
			DispatchQueue.main.asyncAfter(deadline: .now() + 0.5) {
>>>>>>> 64a3e397
				let onboardings: [DeltaOnboarding] = [
					DeltaOnboardingV15(store: self.store, supportedCountries: supportedCountries)
				]

				self.deltaOnboardingCoordinator = DeltaOnboardingCoordinator(rootViewController: self, onboardings: onboardings)
				self.deltaOnboardingCoordinator?.finished = { [weak self] in
					self?.deltaOnboardingCoordinator = nil
				}

				self.deltaOnboardingCoordinator?.startOnboarding()
			}
		}.store(in: &subscriptions)
	}

	/// This method sets up a background fetch alert, and presents it, if needed.
	/// Check the `createBackgroundFetchAlert` method for more information.
	private func setupBackgroundFetchAlert() {
		guard let alert = createBackgroundFetchAlert(
			status: UIApplication.shared.backgroundRefreshStatus,
			inLowPowerMode: ProcessInfo.processInfo.isLowPowerModeEnabled,
			hasSeenAlertBefore: homeInteractor.store.hasSeenBackgroundFetchAlert,
			store: homeInteractor.store
			) else { return }

		self.present(
			alert,
			animated: true,
			completion: nil
		)
	}

	private func setupAccessibility() {
		navigationItem.leftBarButtonItem?.customView = UIImageView(image: navigationItem.leftBarButtonItem?.image)
		navigationItem.leftBarButtonItem?.isAccessibilityElement = true
		navigationItem.leftBarButtonItem?.accessibilityTraits = .none
		navigationItem.leftBarButtonItem?.accessibilityLabel = AppStrings.Home.leftBarButtonDescription
		navigationItem.leftBarButtonItem?.accessibilityIdentifier = AccessibilityIdentifiers.Home.leftBarButtonDescription
		navigationItem.rightBarButtonItem?.isAccessibilityElement = true
		navigationItem.rightBarButtonItem?.accessibilityLabel = AppStrings.Home.rightBarButtonDescription
		navigationItem.rightBarButtonItem?.accessibilityIdentifier = AccessibilityIdentifiers.Home.rightBarButtonDescription
	}

	// MARK: Actions

	@IBAction private func infoButtonTapped() {
		delegate?.showRiskLegend()
	}

	// MARK: Misc
	@objc
	func refreshUIAfterResumingFromBackground() {
		homeInteractor.refreshTimerAfterResumingFromBackground()
	}

	// Called by HomeInteractor
	func setStateOfChildViewControllers() {
		delegate?.setExposureDetectionState(state: homeInteractor.state, activityState: homeInteractor.riskProvider.activityState)
	}

	func updateDetectionMode(
		_ detectionMode: DetectionMode
	) {
		homeInteractor.updateDetectionMode(detectionMode)

		reloadData(animatingDifferences: false)

		showRiskStatusLoweredAlertIfNeeded()
	}

	func showRiskStatusLoweredAlertIfNeeded() {
		guard store.shouldShowRiskStatusLoweredAlert else { return }

		let alert = UIAlertController(
			title: AppStrings.Home.riskStatusLoweredAlertTitle,
			message: AppStrings.Home.riskStatusLoweredAlertMessage,
			preferredStyle: .alert
		)

		let alertAction = UIAlertAction(
			title: AppStrings.Home.riskStatusLoweredAlertPrimaryButtonTitle,
			style: .default
		)
		alert.addAction(alertAction)

		present(alert, animated: true) { [weak self] in
			self?.store.shouldShowRiskStatusLoweredAlert = false
		}
	}

	func showExposureSubmissionWithoutResult() {
		showExposureSubmission()
	}

	func showExposureSubmission(with result: TestResult? = nil) {
		delegate?.showExposureSubmission(with: result)
	}

	func showExposureNotificationSetting() {
		delegate?.showExposureNotificationSetting(enState: self.homeInteractor.state.enState)
	}

	func showExposureDetection() {
		delegate?.showExposureDetection(state: homeInteractor.state, activityState: homeInteractor.riskProvider.activityState)
	}

	private func showScreenForActionSectionForCell(at indexPath: IndexPath) {
		let cell = collectionView.cellForItem(at: indexPath)
		switch cell {
		case is ActivateCollectionViewCell:
			showExposureNotificationSetting()
		case is RiskLevelCollectionViewCell:
		 	showExposureDetection()
		case is RiskFindingPositiveCollectionViewCell:
			showExposureSubmission(with: homeInteractor.testResult)
		case is HomeTestResultCollectionViewCell:
			showExposureSubmission(with: homeInteractor.testResult)
		case is RiskInactiveCollectionViewCell:
			showExposureDetection()
		case is RiskFailedCollectionViewCell:
			showExposureDetection()
		case is RiskThankYouCollectionViewCell:
			return
		default:
			Log.info("Unknown cell type tapped.", log: .ui)
			return
		}
	}

	private func showScreen(at indexPath: IndexPath) {
		guard let section = Section(rawValue: indexPath.section) else { return }
		let row = indexPath.row
		switch section {
		case .actions:
			showScreenForActionSectionForCell(at: indexPath)
		case .infos:
			if row == 0 {
				delegate?.showInviteFriends()
			} else {
				delegate?.showWebPage(from: self, urlString: AppStrings.SafariView.targetURL)
			}
		case .settings:
			if row == 0 {
				delegate?.showAppInformation()
			} else {
				delegate?.showSettings(enState: self.homeInteractor.state.enState)
			}
		}
	}

	// MARK: Configuration

	func reloadData(animatingDifferences: Bool) {
		updateSections()
		applySnapshotFromSections(animatingDifferences: animatingDifferences)
	}

	func reloadCell(at indexPath: IndexPath) {
		guard let snapshot = dataSource?.snapshot() else { return }
		guard let cell = collectionView.cellForItem(at: indexPath) else { return }
		sections[indexPath.section].cellConfigurators[indexPath.item].configureAny(cell: cell)
		dataSource?.apply(snapshot, animatingDifferences: true)
	}

	private func configureCollectionView() {
		collectionView.collectionViewLayout = .homeLayout(delegate: self)
		collectionView.delegate = self

		collectionView.contentInset = UIEdgeInsets(top: UICollectionViewLayout.topInset, left: 0, bottom: -UICollectionViewLayout.bottomBackgroundOverflowHeight, right: 0)

		collectionView.isAccessibilityElement = false
		collectionView.shouldGroupAccessibilityChildren = true

		let cellTypes: [UICollectionViewCell.Type] = [
			ActivateCollectionViewCell.self,
			RiskLevelCollectionViewCell.self,
			InfoCollectionViewCell.self,
			HomeTestResultCollectionViewCell.self,
			RiskFailedCollectionViewCell.self,
			RiskInactiveCollectionViewCell.self,
			RiskFindingPositiveCollectionViewCell.self,
			RiskThankYouCollectionViewCell.self,
			InfoCollectionViewCell.self,
			HomeTestResultLoadingCell.self
		]

		collectionView.register(cellTypes: cellTypes)
	}

	private func configureDataSource() {
		dataSource = UICollectionViewDiffableDataSource<Section, AnyHashable>(collectionView: collectionView) { [unowned self] collectionView, indexPath, _ in
			let configurator = self.sections[indexPath.section].cellConfigurators[indexPath.row]
			let cell = collectionView.dequeueReusableCell(cellType: configurator.viewAnyType, for: indexPath)
			cell.unhighlight()
			configurator.configureAny(cell: cell)
			return cell
		}
	}

	func applySnapshotFromSections(animatingDifferences: Bool = false) {
		var snapshot = NSDiffableDataSourceSnapshot<Section, AnyHashable>()
		for section in sections {
			snapshot.appendSections([section.section])
			snapshot.appendItems( section.cellConfigurators.map { $0.hashValue })
		}
		dataSource?.apply(snapshot, animatingDifferences: animatingDifferences)
	}

	func updateSections() {
		sections = homeInteractor.sections
	}

	private func updateBackgroundColor() {
		if traitCollection.userInterfaceStyle == .light {
			collectionView.backgroundColor = .enaColor(for: .background)
		} else {
			collectionView.backgroundColor = .enaColor(for: .separator)
		}
	}

	func cellForItem(at indexPath: IndexPath) -> UICollectionViewCell? {
		return self.collectionView.cellForItem(at: indexPath)
	}
}

// MARK: - Update test state.

extension HomeViewController {
	func showTestResultScreen() {
		showExposureSubmission(with: homeInteractor.testResult)
	}

	func updateTestResultState() {
		homeInteractor.reloadActionSection()
		homeInteractor.updateTestResults()
	}
}

extension HomeViewController: HomeLayoutDelegate {
	func homeLayoutSection(for sectionIndex: Int) -> Section? {
		Section(rawValue: sectionIndex)
	}
}

extension HomeViewController: UICollectionViewDelegate {
	func collectionView(_ collectionView: UICollectionView, shouldHighlightItemAt indexPath: IndexPath) -> Bool {
		let cell = collectionView.cellForItem(at: indexPath)
		switch cell {
		case is RiskThankYouCollectionViewCell: return false
		default: return true
		}
	}

	func collectionView(_ collectionView: UICollectionView, didHighlightItemAt indexPath: IndexPath) {
		collectionView.cellForItem(at: indexPath)?.highlight()
	}

	func collectionView(_ collectionView: UICollectionView, didUnhighlightItemAt indexPath: IndexPath) {
		collectionView.cellForItem(at: indexPath)?.unhighlight()
	}

	func collectionView(_: UICollectionView, didSelectItemAt indexPath: IndexPath) {
		showScreen(at: indexPath)
	}
}

extension HomeViewController: ExposureStateUpdating {
	func updateExposureState(_ state: ExposureManagerState) {
		homeInteractor.updateExposureManagerState(state)
		reloadData(animatingDifferences: false)
	}
}

extension HomeViewController: ENStateHandlerUpdating {
	func updateEnState(_ enState: ENStateHandler.State) {
		homeInteractor.updateEnState(enState)
		reloadData(animatingDifferences: false)
	}
}

extension HomeViewController: NavigationBarOpacityDelegate {
	var preferredNavigationBarOpacity: CGFloat {
		let alpha = (collectionView.adjustedContentInset.top + collectionView.contentOffset.y) / collectionView.contentInset.top
		return max(0, min(alpha, 1))
	}
}

private extension UICollectionViewCell {
	func highlight() {
		let highlightView = UIView(frame: bounds)
		highlightView.autoresizingMask = [.flexibleWidth, .flexibleHeight]
		highlightView.backgroundColor = .enaColor(for: .listHighlight)
		highlightView.tag = 100_000
		highlightView.clipsToBounds = true

		if let homeCollectionViewCell = self as? HomeCardCollectionViewCell {
			highlightView.layer.cornerRadius = homeCollectionViewCell.contentView.layer.cornerRadius
		}
		addSubview(highlightView)
	}

	func unhighlight() {
		subviews.filter(({ $0.tag == 100_000 })).forEach({ $0.removeFromSuperview() })
	}
}<|MERGE_RESOLUTION|>--- conflicted
+++ resolved
@@ -154,16 +154,8 @@
 	private func showDeltaOnboarding() {
 		appConfigurationProvider.appConfiguration().sink { [weak self] configuration in
 			guard let self = self else { return }
-<<<<<<< HEAD
-			
-			let supportedCountries: [Country]
-			
-			switch result {
-			case .success(let applicationConfiguration):
-				supportedCountries = applicationConfiguration.supportedCountries.compactMap({ Country(countryCode: $0) })
-			case .failure:
-				supportedCountries = []
-			}
+
+			let supportedCountries = configuration.supportedCountries.compactMap({ Country(countryCode: $0) })
 			
 			// As per feature requirement, the delta onboarding should appear with a slight delay of 0.5
 			var delay = 0.5
@@ -177,12 +169,6 @@
 			#endif
 			
 			DispatchQueue.main.asyncAfter(deadline: .now() + delay) {
-=======
-
-			let supportedCountries = configuration.supportedCountries.compactMap({ Country(countryCode: $0) })
-			// TBD: delay still needed?
-			DispatchQueue.main.asyncAfter(deadline: .now() + 0.5) {
->>>>>>> 64a3e397
 				let onboardings: [DeltaOnboarding] = [
 					DeltaOnboardingV15(store: self.store, supportedCountries: supportedCountries)
 				]
