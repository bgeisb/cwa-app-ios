--- conflicted
+++ resolved
@@ -9,13 +9,8 @@
 
 	/// All validation rules have result = .passed
 	case validationPassed
-<<<<<<< HEAD
-	
-	/// All validation rules have result = .open
-=======
 
 	/// At least one validation rule has result = .open and there is none containing = .fail
->>>>>>> d9552257
 	case validationOpen([ValidationResult])
 	
 	/// At least one validation rule has result = .fail
