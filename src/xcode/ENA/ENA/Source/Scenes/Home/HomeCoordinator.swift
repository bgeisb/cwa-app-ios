//
// 🦠 Corona-Warn-App
//

import UIKit

class HomeCoordinator: RequiresAppDependencies {
	private weak var delegate: CoordinatorDelegate?
	private let otpService: OTPServiceProviding
	private let eventStore: EventStoringProviding
	private let coronaTestService: CoronaTestService

	let rootViewController: UINavigationController = AppNavigationController(rootViewController: UIViewController())

	private var homeController: HomeTableViewController?
	private var homeState: HomeState?

	private var settingsController: SettingsViewController?

	private var traceLocationsCoordinator: TraceLocationsCoordinator?
	private var settingsCoordinator: SettingsCoordinator?

	private var exposureDetectionCoordinator: ExposureDetectionCoordinator?
	
	private lazy var exposureSubmissionService: ExposureSubmissionService = {
		#if DEBUG
		if isUITesting {
			return ENAExposureSubmissionService(
				diagnosisKeysRetrieval: exposureManager,
				appConfigurationProvider: CachedAppConfigurationMock(with: CachedAppConfigurationMock.screenshotConfiguration),
				client: ClientMock(),
				store: MockTestStore(),
				coronaTestService: coronaTestService
			)
		}
		#endif

		return ENAExposureSubmissionService(
			diagnosisKeysRetrieval: exposureManager,
			appConfigurationProvider: appConfigurationProvider,
<<<<<<< HEAD
			client: client,
			store: store,
			coronaTestService: coronaTestService
=======
			client: self.client,
			store: self.store,
			eventStore: self.eventStore
>>>>>>> 35a11e33
		)
	}()

	private lazy var statisticsProvider: StatisticsProvider = {
		#if DEBUG
		let useMockDataForStatistics = UserDefaults.standard.string(forKey: "useMockDataForStatistics")
		if isUITesting, useMockDataForStatistics != "NO" {
			return StatisticsProvider(
				client: CachingHTTPClientMock(store: store),
				store: store
			)
		}
		#endif

		return StatisticsProvider(
			client: CachingHTTPClient(serverEnvironmentProvider: store),
			store: store
		)
	}()
	
	private lazy var qrCodePosterTemplateProvider: QRCodePosterTemplateProvider = {
		return QRCodePosterTemplateProvider(
			client: CachingHTTPClient(serverEnvironmentProvider: store),
			store: store
		)
	}()
	
	private var enStateUpdateList = NSHashTable<AnyObject>.weakObjects()

	init(
		_ delegate: CoordinatorDelegate,
		otpService: OTPServiceProviding,
		eventStore: EventStoringProviding,
		coronaTestService: CoronaTestService
	) {
		self.delegate = delegate
		self.otpService = otpService
		self.eventStore = eventStore
		self.coronaTestService = coronaTestService
	}

	deinit {
		enStateUpdateList.removeAllObjects()
	}

	func showHome(enStateHandler: ENStateHandler) {
		if homeController == nil {
			let homeState = HomeState(
				store: store,
				riskProvider: riskProvider,
				exposureManagerState: exposureManager.exposureManagerState,
				enState: enStateHandler.state,
				coronaTestService: coronaTestService,
				exposureSubmissionService: exposureSubmissionService,
				statisticsProvider: statisticsProvider
			)

			let homeController = HomeTableViewController(
				viewModel: HomeTableViewModel(
					state: homeState,
					store: store
				),
				appConfigurationProvider: appConfigurationProvider,
				onInfoBarButtonItemTap: { [weak self] in
					self?.showRiskLegend()
				},
				onExposureLoggingCellTap: { [weak self] enState in
					self?.showExposureNotificationSetting(enState: enState)
				},
				onRiskCellTap: { [weak self] homeState in
					self?.showExposureDetection(state: homeState)
				},
				onInactiveCellButtonTap: { [weak self] enState in
					self?.showExposureNotificationSetting(enState: enState)
				},
				onTestResultCellTap: { [weak self] testResult in
					self?.showExposureSubmission(with: testResult)
				},
				onStatisticsInfoButtonTap: { [weak self] in
					self?.showStatisticsInfo()
				},
				onTraceLocationsCellTap: { [weak self] in
					self?.showTraceLocations()
				},
				onInviteFriendsCellTap: { [weak self] in
					self?.showInviteFriends()
				},
				onFAQCellTap: { [weak self] in
					guard let self = self else { return }
					self.showWebPage(from: self.rootViewController, urlString: AppStrings.SafariView.targetURL)
				},
				onAppInformationCellTap: { [weak self] in
					self?.showAppInformation()
				},
				onSettingsCellTap: { [weak self] enState in
					self?.showSettings(enState: enState)
				}
			)

			self.homeState = homeState
			self.homeController = homeController
			addToEnStateUpdateList(homeState)

			UIView.transition(with: rootViewController.view, duration: CATransaction.animationDuration(), options: [.transitionCrossDissolve], animations: {
				self.rootViewController.setViewControllers([homeController], animated: false)
				#if !RELEASE
				self.enableDeveloperMenuIfAllowed(in: homeController)
				#endif
			})
		} else {
			rootViewController.dismiss(animated: false)
			rootViewController.popToRootViewController(animated: false)

			homeController?.scrollToTop(animated: false)
		}
	}
	
	func showTestResultFromNotification(with result: TestResult) {
		if let presentedViewController = rootViewController.presentedViewController {
			presentedViewController.dismiss(animated: true) {
				self.showExposureSubmission(with: result)
			}
		} else {
			self.showExposureSubmission(with: result)
		}
	}
	
	func updateDetectionMode(
		_ detectionMode: DetectionMode
	) {
		homeState?.updateDetectionMode(detectionMode)
	}

	#if !RELEASE
	private var developerMenu: DMDeveloperMenu?
	private func enableDeveloperMenuIfAllowed(in controller: UIViewController) {
		developerMenu = DMDeveloperMenu(
			presentingViewController: controller,
			client: client,
			wifiClient: wifiClient,
			store: store,
			exposureManager: exposureManager,
			developerStore: UserDefaults.standard,
			exposureSubmissionService: exposureSubmissionService,
			serverEnvironment: serverEnvironment,
			otpService: otpService,
			coronaTestService: coronaTestService,
			eventStore: eventStore
		)
		developerMenu?.enableIfAllowed()
	}
	#endif

	private func setExposureManagerEnabled(_ enabled: Bool, then completion: @escaping (ExposureNotificationError?) -> Void) {
		if enabled {
			exposureManager.enable(completion: completion)
		} else {
			exposureManager.disable(completion: completion)
		}
	}

	private func showRiskLegend() {
		let riskLegendViewController = RiskLegendViewController(
			onDismiss: { [weak rootViewController] in
				rootViewController?.dismiss(animated: true)
			}
		)

		rootViewController.present(
			UINavigationController(rootViewController: riskLegendViewController),
			animated: true
		)
	}

	private func showExposureNotificationSetting(enState: ENStateHandler.State) {
		let vc = ExposureNotificationSettingViewController(
			initialEnState: enState,
			store: self.store,
			appConfigurationProvider: self.appConfigurationProvider,
			setExposureManagerEnabled: { [weak self] newState, completion in
				self?.setExposureManagerEnabled(newState, then: completion)
			}
		)
		addToEnStateUpdateList(vc)
		rootViewController.pushViewController(vc, animated: true)
	}

	private func showExposureDetection(state: HomeState) {
		guard let homeState = homeState else {
			return
		}

		exposureDetectionCoordinator = ExposureDetectionCoordinator(
			rootViewController: rootViewController,
			store: store,
			homeState: homeState,
			exposureManager: exposureManager,
			appConfigurationProvider: appConfigurationProvider,
			otpService: otpService
		)
		exposureDetectionCoordinator?.start()
	}


	private func showExposureSubmission(with result: TestResult? = nil) {
		// A strong reference to the coordinator is passed to the exposure submission navigation controller
		// when .start() is called. The coordinator is then bound to the lifecycle of this navigation controller
		// which is managed by UIKit.
		let coordinator = ExposureSubmissionCoordinator(
			parentNavigationController: rootViewController,
			exposureSubmissionService: exposureSubmissionService,
			coronaTestService: coronaTestService,
			store: self.store,
			delegate: self
		)

		if coronaTestService.pcrTest != nil {
			coordinator.start(with: .pcr)
		} else {
			coordinator.start()
		}
	}

	func showStatisticsInfo() {
		let statisticsInfoController = StatisticsInfoViewController(
			onDismiss: { [weak rootViewController] in
				rootViewController?.dismiss(animated: true)
			}
		)

		rootViewController.present(
			UINavigationController(rootViewController: statisticsInfoController),
			animated: true
		)
	}

	private func showTraceLocations() {
		traceLocationsCoordinator = TraceLocationsCoordinator(
			store: store,
			appConfig: appConfigurationProvider,
			qrCodePosterTemplateProvider: qrCodePosterTemplateProvider,
			eventStore: eventStore,
			parentNavigationController: rootViewController
		)

		traceLocationsCoordinator?.start()
	}

	private func showInviteFriends() {
		rootViewController.pushViewController(
			InviteFriendsViewController(),
			animated: true
		)
	}

	private func showWebPage(from viewController: UIViewController, urlString: String) {
		LinkHelper.showWebPage(from: viewController, urlString: urlString)
	}

	private func showAppInformation() {
		rootViewController.pushViewController(
			AppInformationViewController(),
			animated: true
		)
	}

	private func showSettings(enState: ENStateHandler.State) {
		settingsCoordinator = SettingsCoordinator(
			store: store,
			initialEnState: enState,
			appConfigurationProvider: appConfigurationProvider,
			parentNavigationController: rootViewController,
			setExposureManagerEnabled: { [weak self] newState, completion in
				self?.setExposureManagerEnabled(newState, then: completion)
			},
			onResetRequest: { [weak self] in
				guard let self = self else { return }

				self.delegate?.coordinatorUserDidRequestReset(exposureSubmissionService: self.exposureSubmissionService)
			}
		)

		settingsCoordinator?.start()

		addToEnStateUpdateList(settingsCoordinator)
	}

	private func addToEnStateUpdateList(_ anyObject: AnyObject?) {
		if let anyObject = anyObject,
		   anyObject is ENStateHandlerUpdating {
			enStateUpdateList.add(anyObject)
		}
	}

}

extension HomeCoordinator: ExposureSubmissionCoordinatorDelegate {
	func exposureSubmissionCoordinatorWillDisappear(_ coordinator: ExposureSubmissionCoordinator) {
		homeController?.reload()
		homeState?.updateTestResult()
	}
}

extension HomeCoordinator: ExposureStateUpdating {
	func updateExposureState(_ state: ExposureManagerState) {
		homeState?.updateExposureManagerState(state)
		settingsController?.updateExposureState(state)
	}
}

extension HomeCoordinator: ENStateHandlerUpdating {
	func updateEnState(_ state: ENStateHandler.State) {
		homeState?.updateEnState(state)
		updateAllState(state)
	}

	private func updateAllState(_ state: ENStateHandler.State) {
		enStateUpdateList.allObjects.forEach { anyObject in
			if let updating = anyObject as? ENStateHandlerUpdating {
				updating.updateEnState(state)
			}
		}
	}
}<|MERGE_RESOLUTION|>--- conflicted
+++ resolved
@@ -30,6 +30,7 @@
 				appConfigurationProvider: CachedAppConfigurationMock(with: CachedAppConfigurationMock.screenshotConfiguration),
 				client: ClientMock(),
 				store: MockTestStore(),
+				eventStore: eventStore,
 				coronaTestService: coronaTestService
 			)
 		}
@@ -38,15 +39,10 @@
 		return ENAExposureSubmissionService(
 			diagnosisKeysRetrieval: exposureManager,
 			appConfigurationProvider: appConfigurationProvider,
-<<<<<<< HEAD
 			client: client,
 			store: store,
+			eventStore: eventStore,
 			coronaTestService: coronaTestService
-=======
-			client: self.client,
-			store: self.store,
-			eventStore: self.eventStore
->>>>>>> 35a11e33
 		)
 	}()
 
