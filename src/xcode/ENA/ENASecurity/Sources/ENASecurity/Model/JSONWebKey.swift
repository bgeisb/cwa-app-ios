--- conflicted
+++ resolved
@@ -5,11 +5,8 @@
 import Foundation
 import ASN1Decoder
 
-<<<<<<< HEAD
 public struct JSONWebKey: Codable, Equatable {
-=======
-public struct JSONWebKey: Codable {
->>>>>>> 9ed4c3aa
+    
     public let x5c: [String]
     let kid: String
     let alg: String
