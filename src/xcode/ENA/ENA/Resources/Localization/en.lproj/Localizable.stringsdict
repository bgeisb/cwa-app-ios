--- conflicted
+++ resolved
@@ -12,24 +12,6 @@
 			<key>NSStringFormatValueTypeKey</key>
 			<string>u</string>
 			<key>one</key>
-<<<<<<< HEAD
-			<!--Plural form for ONE. Plural form for ONE. Plural form for ONE.-->
-			<string>You have an increased risk of infection because you were last exposed a day ago over a longer period of time and at close proximity to at least one person diagnosed with COVID-19.</string>
-			<key>zero</key>
-			<!-- Plural form for ZERO. Plural form for ZERO. Plural form for ZERO.-->
-			<string>You have an increased risk of infection because you were last exposed %u days ago over a longer period of time and at close proximity to at least one person diagnosed with COVID-19.</string>
-			<key>few</key>
-			<!-- Plural form for FEW. Plural form for FEW. Plural form for FEW.-->
-			<string>You have an increased risk of infection because you were last exposed %u days ago over a longer period of time and at close proximity to at least one person diagnosed with COVID-19.</string>
-			<key>many</key>
-			<!-- Plural form for MANY. Plural form for MANY. Plural form for MANY.-->
-			<string>You have an increased risk of infection because you were last exposed %u days ago over a longer period of time and at close proximity to at least one person diagnosed with COVID-19.</string>
-			<key>two</key>
-			<!-- Plural form for TWO. Plural form for TWO. Plural form for TWO.-->
-			<string>You have an increased risk of infection because you were last exposed %u days ago over a longer period of time and at close proximity to at least one person diagnosed with COVID-19.</string>
-			<key>other</key>
-			<!--Plural form for OTHER. Plural form for OTHER. Plural form for OTHER.-->
-=======
 			<!--Plural form for ONE.-->
 			<string>You have an increased risk of infection because you were last exposed a day ago over a longer period of time and at close proximity to at least one person diagnosed with COVID-19.</string>
 			<key>zero</key>
@@ -46,7 +28,6 @@
 			<string>You have an increased risk of infection because you were last exposed %u days ago over a longer period of time and at close proximity to at least one person diagnosed with COVID-19.</string>
 			<key>other</key>
 			<!--Plural form for OTHER.-->
->>>>>>> e8afe86a
 			<string>You have an increased risk of infection because you were last exposed %u days ago over a longer period of time and at close proximity to at least one person diagnosed with COVID-19.</string>
 		</dict>
 	</dict>
@@ -154,22 +135,6 @@
 			<!-- XFLD: Plural form for Zero  Plural form for ZERO. Plural form for ZERO. Plural form for ZERO. Plural form for ZERO.-->
             <string>No exposure up to now</string>
             <key>one</key>
-<<<<<<< HEAD
-			<!-- XFLD: Plural form for One  Plural form for ONE. Plural form for ONE. Plural form for ONE. Plural form for ONE.-->
-            <string>%u exposure</string>
-            <key>few</key>
-            <!-- XFLD: Plural form for Other  Plural form for FEW. Plural form for FEW. Plural form for FEW. Plural form for FEW.-->
-            <string>%u exposures</string>
-            <key>many</key>
-            <!-- XFLD: Plural form for Other  Plural form for MANY. Plural form for MANY. Plural form for MANY. Plural form for MANY.-->
-            <string>%u exposures</string>
-            <key>two</key>
-            <!-- XFLD: Plural form for Other  Plural form for TWO. Plural form for TWO. Plural form for TWO. Plural form for TWO.-->
-            <string>%u exposures</string>
-            <key>other</key>
-			<!-- XFLD: Plural form for Other  Plural form for OTHER. Plural form for OTHER. Plural form for OTHER. Plural form for OTHER.-->
-            <string>%u exposures</string>
-=======
 			<!-- XFLD: Plural form for One  Plural form for ONE. Plural form for ONE. Plural form for ONE.-->
             <string>%u exposure with low risk</string>
             <key>few</key>
@@ -184,7 +149,6 @@
             <key>other</key>
 			<!-- XFLD: Plural form for Other  Plural form for OTHER. Plural form for OTHER. Plural form for OTHER.-->
             <string>%u exposures with low risk</string>
->>>>>>> e8afe86a
         </dict>
     </dict>
     <key>Home_Risk_High_Number_Contacts_Item_Title</key>
@@ -202,21 +166,6 @@
             <string>No exposure up to now</string>
             <key>one</key>
 			<!-- XFLD: Plural form for One  Plural form for ONE. Plural form for ONE. Plural form for ONE.-->
-<<<<<<< HEAD
-            <string>%u exposure with low risk</string>
-            <key>few</key>
-            <!-- XFLD: Plural form for Other  Plural form for FEW. Plural form for FEW. Plural form for FEW.-->
-            <string>%u exposures with low risk</string>
-            <key>many</key>
-            <!-- XFLD: Plural form for Other  Plural form for MANY. Plural form for MANY. Plural form for MANY.-->
-            <string>%u exposures with low risk</string>
-            <key>two</key>
-            <!-- XFLD: Plural form for Other  Plural form for TWO. Plural form for TWO. Plural form for TWO.-->
-            <string>%u exposures with low risk</string>
-            <key>other</key>
-			<!-- XFLD: Plural form for Other  Plural form for OTHER. Plural form for OTHER. Plural form for OTHER.-->
-            <string>%u exposures with low risk</string>
-=======
             <string>%u exposure</string>
             <key>few</key>
             <!-- XFLD: Plural form for Other  Plural form for FEW. Plural form for FEW. Plural form for FEW.-->
@@ -230,7 +179,6 @@
             <key>other</key>
 			<!-- XFLD: Plural form for Other  Plural form for OTHER. Plural form for OTHER. Plural form for OTHER.-->
             <string>%u exposures</string>
->>>>>>> e8afe86a
         </dict>
     </dict>
     <key>Home_Risk_Last_Contact_Item_Title</key>
