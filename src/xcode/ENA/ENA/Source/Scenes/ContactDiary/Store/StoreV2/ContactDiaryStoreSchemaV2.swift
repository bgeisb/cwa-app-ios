--- conflicted
+++ resolved
@@ -5,12 +5,7 @@
 import FMDB
 import CWASQLite
 
-<<<<<<< HEAD
-class ContactDiaryStoreSchemaV2: ContactDiarySchemaProtocol {
-=======
-
 class ContactDiaryStoreSchemaV2: ContactDiaryStoreSchemaProtocol {
->>>>>>> da7e97c3
 
 	// MARK: - Init
 
