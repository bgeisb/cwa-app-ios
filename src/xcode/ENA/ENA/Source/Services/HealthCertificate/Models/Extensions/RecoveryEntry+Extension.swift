////
// 🦠 Corona-Warn-App
//

import Foundation
import HealthCertificateToolkit

extension RecoveryEntry {

	var localDateOfFirstPositiveNAAResult: Date? {
		return ISO8601DateFormatter.justLocalDateFormatter.date(from: dateOfFirstPositiveNAAResult)
	}
<<<<<<< HEAD

	var localCertificateValidityEndDate: Date? {
		return ISO8601DateFormatter.justLocalDateFormatter.date(from: certificateValidUntil)
	}

	var localDateOfFirstPositiveNAAResult: Date? {
		return ISO8601DateFormatter.justLocalDateFormatter.date(from: dateOfFirstPositiveNAAResult)
	}

=======
	
>>>>>>> 3605269d
	func title(for keyPath: PartialKeyPath<RecoveryEntry>) -> String? {
		switch keyPath {
		case \RecoveryEntry.diseaseOrAgentTargeted:
			return "Genesen von / Recovered from"
		case \RecoveryEntry.dateOfFirstPositiveNAAResult:
			return "Datum des ersten positiven Testergebnisses / Date of first positive test result (YYYY-MM-DD)"
		case \RecoveryEntry.countryOfTest:
			return "Land der Testung / Member State of Test"
		case \RecoveryEntry.certificateIssuer:
			return "Zertifikataussteller / Certificate Issuer"
		case \RecoveryEntry.certificateValidFrom:
			return "Zertifikat gültig ab / Certificate valid from (YYYY-MM-DD)"
		case \RecoveryEntry.certificateValidUntil:
			return "Zertifikat gültig bis / Certificate valid until (YYYY-MM-DD)"
		case \RecoveryEntry.uniqueCertificateIdentifier:
			return "Zertifikatkennung / Unique Certificate Identifier"
		default:
			return nil
		}
	}

	func formattedValue(for keyPath: PartialKeyPath<RecoveryEntry>, valueSets: SAP_Internal_Dgc_ValueSets?) -> String? {
		switch keyPath {
		case \RecoveryEntry.diseaseOrAgentTargeted:
			return valueSets?
				.valueSet(for: .diseaseOrAgentTargeted)?
				.displayText(forKey: diseaseOrAgentTargeted) ?? diseaseOrAgentTargeted
		case \RecoveryEntry.dateOfFirstPositiveNAAResult:
			return DCCDateStringFormatter.formattedString(from: dateOfFirstPositiveNAAResult)
		case \RecoveryEntry.countryOfTest:
			return Country(countryCode: countryOfTest)?.localizedName ?? countryOfTest
		case \RecoveryEntry.certificateIssuer:
			return certificateIssuer
		case \RecoveryEntry.certificateValidFrom:
			return certificateValidFrom
		case \RecoveryEntry.certificateValidUntil:
			return certificateValidUntil
		case \RecoveryEntry.uniqueCertificateIdentifier:
			return uniqueCertificateIdentifier
		default:
			return nil
		}
	}

}<|MERGE_RESOLUTION|>--- conflicted
+++ resolved
@@ -10,19 +10,7 @@
 	var localDateOfFirstPositiveNAAResult: Date? {
 		return ISO8601DateFormatter.justLocalDateFormatter.date(from: dateOfFirstPositiveNAAResult)
 	}
-<<<<<<< HEAD
-
-	var localCertificateValidityEndDate: Date? {
-		return ISO8601DateFormatter.justLocalDateFormatter.date(from: certificateValidUntil)
-	}
-
-	var localDateOfFirstPositiveNAAResult: Date? {
-		return ISO8601DateFormatter.justLocalDateFormatter.date(from: dateOfFirstPositiveNAAResult)
-	}
-
-=======
-	
->>>>>>> 3605269d
+  
 	func title(for keyPath: PartialKeyPath<RecoveryEntry>) -> String? {
 		switch keyPath {
 		case \RecoveryEntry.diseaseOrAgentTargeted:
