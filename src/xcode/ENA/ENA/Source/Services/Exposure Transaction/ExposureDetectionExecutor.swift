--- conflicted
+++ resolved
@@ -68,26 +68,11 @@
 	) -> Progress {
 		let progress = Progress()
 
-<<<<<<< HEAD
 		let detectExposuresProgress = exposureDetector.detectExposures(
 			configuration: configuration,
 			diagnosisKeyURLs: writtenPackages.urls
 		) { [weak self] summary, error in
 			guard let self = self else { return }
-=======
-		// Clear the key packages and app config on ENError = 2 = .badParameter
-		// For more details, see: https://jira.itc.sap.com/browse/EXPOSUREAPP-3297
-		func clearCacheOnErrorBadParameter(error: Error) {
-			if let enError = error as? ENError, enError.code == .badParameter {
-				// Clear the key packages
-				downloadedPackagesStore.reset()
-				downloadedPackagesStore.open()
-
-				// Clear the app config
-				store.appConfigMetadata = nil
-			}
-		}
->>>>>>> 4adb3f92
 
 			if let summary = summary {
 				let exposureWindowsProgress = self.exposureDetector.getExposureWindows(summary: summary) { exposureWindows, error in
@@ -119,10 +104,8 @@
 			downloadedPackagesStore.reset()
 			downloadedPackagesStore.open()
 
-			// Clear the app config
-			store.appConfig = nil
-			store.lastAppConfigETag = nil
-			store.lastAppConfigFetch = nil
+            // Clear the app config
+            store.appConfigMetadata = nil
 		}
 	}
 
