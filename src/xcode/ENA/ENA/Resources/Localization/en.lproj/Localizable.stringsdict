<?xml version="1.0" encoding="UTF-8"?><!DOCTYPE plist PUBLIC "-//Apple//DTD PLIST 1.0//EN" "http://www.apple.com/DTDs/PropertyList-1.0.dtd">
<plist version="1.0">
<dict>
	<key>ExposureDetection_Explanation_Text_High_DaysSinceLastExposure</key>
	<dict>
		<key>NSStringLocalizedFormatKey</key>
		<string>%#@VARIABLE@</string>
		<key>VARIABLE</key>
		<dict>
			<key>NSStringFormatSpecTypeKey</key>
			<string>NSStringPluralRuleType</string>
			<key>NSStringFormatValueTypeKey</key>
			<string>u</string>
			<key>one</key>
			<!--Plural form for ONE.-->
			<string>You have an increased risk of infection because you were last exposed a day ago over a longer period of time and at close proximity to at least one person diagnosed with COVID-19.</string>
			<key>zero</key>
			<!--Plural form for ZERO.-->
			<string>You have an increased risk of infection because you were last exposed %u days ago over a longer period of time and at close proximity to at least one person diagnosed with COVID-19.</string>
			<key>few</key>
			<!--Plural form for FEW.-->
			<string>You have an increased risk of infection because you were last exposed %u days ago over a longer period of time and at close proximity to at least one person diagnosed with COVID-19.</string>
			<key>many</key>
			<!--Plural form for MANY.-->
			<string>You have an increased risk of infection because you were last exposed %u days ago over a longer period of time and at close proximity to at least one person diagnosed with COVID-19.</string>
			<key>two</key>
			<!--Plural form for TWO.-->
			<string>You have an increased risk of infection because you were last exposed %u days ago over a longer period of time and at close proximity to at least one person diagnosed with COVID-19.</string>
			<key>other</key>
			<!--Plural form for OTHER.-->
			<string>You have an increased risk of infection because you were last exposed %u days ago over a longer period of time and at close proximity to at least one person diagnosed with COVID-19.</string>
		</dict>
	</dict>
	<key>ExposureDetection_NumberOfContacts</key>
	<dict>
		<key>NSStringLocalizedFormatKey</key>
		<string>%#@VARIABLE@</string>
		<key>VARIABLE</key>
		<dict>
			<key>NSStringFormatSpecTypeKey</key>
			<string>NSStringPluralRuleType</string>
			<key>NSStringFormatValueTypeKey</key>
			<string>u</string>
			<key>zero</key>
<<<<<<< HEAD
			<!--XFLD: Plural form for Zero Plural form for ZERO.-->
			<string>No exposure up to now</string>
			<key>one</key>
			<!--XFLD: Plural form for One Plural form for ONE.-->
			<string>One exposure</string>
			<key>few</key>
			<!--XFLD: Plural form for Other Plural form for FEW.-->
			<string>%u exposures</string>
			<key>many</key>
			<!--XFLD: Plural form for Other Plural form for MANY.-->
			<string>%u exposures</string>
			<key>two</key>
			<!--XFLD: Plural form for Other Plural form for TWO.-->
			<string>%u exposures</string>
			<key>other</key>
			<!--XFLD: Plural form for Other Plural form for OTHER.-->
=======
			<!--Plural form for ZERO.-->
			<string>No exposure up to now</string>
			<key>one</key>
			<!--Plural form for ONE.-->
			<string>One exposure</string>
			<key>few</key>
			<!--Plural form for FEW.-->
			<string>%u exposures</string>
			<key>many</key>
			<!--Plural form for MANY.-->
			<string>%u exposures</string>
			<key>two</key>
			<!--Plural form for TWO.-->
			<string>%u exposures</string>
			<key>other</key>
			<!--Plural form for OTHER.-->
>>>>>>> a79597f7
			<string>%u exposures</string>
		</dict>
	</dict>
	<key>ExposureDetection_LastExposure</key>
	<dict>
		<key>NSStringLocalizedFormatKey</key>
		<string>%#@VARIABLE@</string>
		<key>VARIABLE</key>
		<dict>
			<key>NSStringFormatSpecTypeKey</key>
			<string>NSStringPluralRuleType</string>
			<key>NSStringFormatValueTypeKey</key>
			<string>u</string>
			<key>zero</key>
<<<<<<< HEAD
			<!--XFLD: Plural form for Zero Plural form for ZERO.-->
			<string>%u days since last exposure</string>
			<key>one</key>
			<!--XFLD: Plural form for One Plural form for ONE.-->
			<string>%u day since last exposure</string>
			<key>few</key>
			<!--XFLD: Plural form for Other Plural form for FEW.-->
			<string>%u days since last exposure</string>
			<key>many</key>
			<!--XFLD: Plural form for Other Plural form for MANY.-->
			<string>%u days since last exposure</string>
			<key>two</key>
			<!--XFLD: Plural form for Other Plural form for TWO.-->
			<string>%u days since last exposure</string>
			<key>other</key>
			<!--XFLD: Plural form for Other Plural form for OTHER.-->
			<string>%u days since last exposure</string>
		</dict>
	</dict>
    <key>Home_Risk_Low_Number_Contacts_Item_Title</key>
    <dict>
        <key>NSStringLocalizedFormatKey</key>
        <string>%#@VARIABLE@</string>
        <key>VARIABLE</key>
        <dict>
            <key>NSStringFormatSpecTypeKey</key>
            <string>NSStringPluralRuleType</string>
            <key>NSStringFormatValueTypeKey</key>
            <string>u</string>
            <key>zero</key>
			<!--XFLD: Plural form for Zero Plural form for ZERO.-->
            <string>No exposure up to now</string>
            <key>one</key>
			<!--XFLD: Plural form for One Plural form for ONE.-->
            <string>%u exposure with low risk</string>
            <key>few</key>
            <!--XFLD: Plural form for Other Plural form for FEW.-->
            <string>%u exposures with low risk</string>
            <key>many</key>
            <!--XFLD: Plural form for Other Plural form for MANY.-->
            <string>%u exposures with low risk</string>
            <key>two</key>
            <!--XFLD: Plural form for Other Plural form for TWO.-->
            <string>%u exposures with low risk</string>
            <key>other</key>
			<!--XFLD: Plural form for Other Plural form for OTHER.-->
            <string>%u exposures with low risk</string>
        </dict>
    </dict>
    <key>Home_Risk_High_Number_Contacts_Item_Title</key>
    <dict>
        <key>NSStringLocalizedFormatKey</key>
        <string>%#@VARIABLE@</string>
        <key>VARIABLE</key>
        <dict>
            <key>NSStringFormatSpecTypeKey</key>
            <string>NSStringPluralRuleType</string>
            <key>NSStringFormatValueTypeKey</key>
            <string>u</string>
            <key>zero</key>
			<!--XFLD: Plural form for Zero Plural form for ZERO.-->
            <string>No exposure up to now</string>
            <key>one</key>
			<!--XFLD: Plural form for One Plural form for ONE.-->
            <string>%u exposure</string>
            <key>few</key>
            <!--XFLD: Plural form for Other Plural form for FEW.-->
            <string>%u exposures</string>
            <key>many</key>
            <!--XFLD: Plural form for Other Plural form for MANY.-->
            <string>%u exposures</string>
            <key>two</key>
            <!--XFLD: Plural form for Other Plural form for TWO.-->
            <string>%u exposures</string>
            <key>other</key>
			<!--XFLD: Plural form for Other Plural form for OTHER.-->
            <string>%u exposures</string>
        </dict>
    </dict>
    <key>Home_Risk_Last_Contact_Item_Title</key>
    <dict>
        <key>NSStringLocalizedFormatKey</key>
        <string>%#@VARIABLE@</string>
        <key>VARIABLE</key>
        <dict>
            <key>NSStringFormatSpecTypeKey</key>
            <string>NSStringPluralRuleType</string>
            <key>NSStringFormatValueTypeKey</key>
            <string>u</string>
            <key>zero</key>
			<!--XFLD: Plural form for Zero Plural form for ZERO.-->
            <string>Less than one day since last exposure</string>
            <key>one</key>
			<!--XFLD: Plural form for One Plural form for ONE.-->
            <string>%u day since last exposure</string>
            <key>few</key>
            <!--XFLD: Plural form for Other Plural form for FEW.-->
            <string>%u days since last exposure</string>
            <key>many</key>
            <!--XFLD: Plural form for Other Plural form for MANY.-->
            <string>%u days since last exposure</string>
            <key>two</key>
            <!--XFLD: Plural form for Other Plural form for TWO.-->
            <string>%u days since last exposure</string>
            <key>other</key>
			<!--XFLD: Plural form for Other Plural form for OTHER.-->
            <string>%u days since last exposure</string>
        </dict>
    </dict>
    <key>Home_Risk_Status_Counter_Label</key>
    <dict>
        <key>NSStringLocalizedFormatKey</key>
        <string>%#@minutes@%#</string>
        <key>minutes</key>
        <dict>
            <key>NSStringFormatSpecTypeKey</key>
            <string>NSStringPluralRuleType</string>
            <key>NSStringFormatValueTypeKey</key>
            <string>u</string>
			<key>zero</key>
			<!--XFLD: Plural form for Zero Plural form for ZERO.-->
            <string>Update in %02u:%2$#@seconds@ seconds</string>
            <key>one</key>
			<!--XFLD: Plural form for One Plural form for ONE.-->
            <string>Update in %02u:%2$#@seconds@ minute</string>
            <key>few</key>
            <!--XFLD: Plural form for Other Plural form for FEW.-->
            <string>Update in %02u:%2$#@seconds@ minutes</string>
            <key>many</key>
            <!--XFLD: Plural form for Other Plural form for MANY.-->
            <string>Update in %02u:%2$#@seconds@ minutes</string>
            <key>two</key>
            <!--XFLD: Plural form for Other Plural form for TWO.-->
            <string>Update in %02u:%2$#@seconds@ minutes</string>
            <key>other</key>
			<!--XFLD: Plural form for Other Plural form for OTHER.-->
            <string>Update in %02u:%2$#@seconds@ minutes</string>
        </dict>
        <key>seconds</key>
        <dict>
            <key>NSStringFormatSpecTypeKey</key>
            <string>NSStringPluralRuleType</string>
            <key>NSStringFormatValueTypeKey</key>
            <string>u</string>
			<key>one</key>
			<!--XFLD: Plural form for One Plural form for ONE.-->
			<string>%02u</string>
            <key>zero</key>
            <!--XFLD: Plural form for Other Plural form for ZERO.-->
            <string>%02u</string>
            <key>few</key>
            <!--XFLD: Plural form for Other Plural form for FEW.-->
            <string>%02u</string>
            <key>many</key>
            <!--XFLD: Plural form for Other Plural form for MANY.-->
            <string>%02u</string>
            <key>two</key>
            <!--XFLD: Plural form for Other Plural form for TWO.-->
            <string>%02u</string>
            <key>other</key>
			<!--XFLD: Plural form for Other Plural form for OTHER.-->
            <string>%02u</string>
        </dict>
    </dict>
=======
			<!--Plural form for ZERO.-->
			<string>%u days since last exposure</string>
			<key>one</key>
			<!--Plural form for ONE.-->
			<string>%u day since last exposure</string>
			<key>few</key>
			<!--Plural form for FEW.-->
			<string>%u days since last exposure</string>
			<key>many</key>
			<!--Plural form for MANY.-->
			<string>%u days since last exposure</string>
			<key>two</key>
			<!--Plural form for TWO.-->
			<string>%u days since last exposure</string>
			<key>other</key>
			<!--Plural form for OTHER.-->
			<string>%u days since last exposure</string>
		</dict>
	</dict>
	<key>Home_Risk_Low_Number_Contacts_Item_Title</key>
	<dict>
		<key>NSStringLocalizedFormatKey</key>
		<string>%#@VARIABLE@</string>
		<key>VARIABLE</key>
		<dict>
			<key>NSStringFormatSpecTypeKey</key>
			<string>NSStringPluralRuleType</string>
			<key>NSStringFormatValueTypeKey</key>
			<string>u</string>
			<key>zero</key>
			<!--Plural form for ZERO.-->
			<string>No exposure up to now</string>
			<key>one</key>
			<!--Plural form for ONE.-->
			<string>%u encounter with low risk</string>
			<key>few</key>
			<!--Plural form for FEW.-->
			<string>%u encounters with low risk</string>
			<key>many</key>
			<!--Plural form for MANY.-->
			<string>%u encounters with low risk</string>
			<key>two</key>
			<!--Plural form for TWO.-->
			<string>%u encounters with low risk</string>
			<key>other</key>
			<!--Plural form for OTHER.-->
			<string>%u encounters with low risk</string>
		</dict>
	</dict>
	<key>Home_Risk_High_Number_Contacts_Item_Title</key>
	<dict>
		<key>NSStringLocalizedFormatKey</key>
		<string>%#@VARIABLE@</string>
		<key>VARIABLE</key>
		<dict>
			<key>NSStringFormatSpecTypeKey</key>
			<string>NSStringPluralRuleType</string>
			<key>NSStringFormatValueTypeKey</key>
			<string>u</string>
			<key>zero</key>
			<!--Plural form for ZERO.-->
			<string>No exposure up to now</string>
			<key>one</key>
			<!--Plural form for ONE.-->
			<string>%u exposure</string>
			<key>few</key>
			<!--Plural form for FEW.-->
			<string>%u exposures</string>
			<key>many</key>
			<!--Plural form for MANY.-->
			<string>%u exposures</string>
			<key>two</key>
			<!--Plural form for TWO.-->
			<string>%u exposures</string>
			<key>other</key>
			<!--Plural form for OTHER.-->
			<string>%u exposures</string>
		</dict>
	</dict>
	<key>Home_Risk_Last_Contact_Item_Title</key>
	<dict>
		<key>NSStringLocalizedFormatKey</key>
		<string>%#@VARIABLE@</string>
		<key>VARIABLE</key>
		<dict>
			<key>NSStringFormatSpecTypeKey</key>
			<string>NSStringPluralRuleType</string>
			<key>NSStringFormatValueTypeKey</key>
			<string>u</string>
			<key>zero</key>
			<!--Plural form for ZERO.-->
			<string>Less than one day since last exposure</string>
			<key>one</key>
			<!--Plural form for ONE.-->
			<string>%u day since last exposure</string>
			<key>few</key>
			<!--Plural form for FEW.-->
			<string>%u days since last exposure</string>
			<key>many</key>
			<!--Plural form for MANY.-->
			<string>%u days since last exposure</string>
			<key>two</key>
			<!--Plural form for TWO.-->
			<string>%u days since last exposure</string>
			<key>other</key>
			<!--Plural form for OTHER.-->
			<string>%u days since last exposure</string>
		</dict>
	</dict>
	<key>Home_Risk_Status_Counter_Label</key>
	<dict>
		<key>NSStringLocalizedFormatKey</key>
		<string>%#@minutes@%#</string>
		<key>minutes</key>
		<dict>
			<key>NSStringFormatSpecTypeKey</key>
			<string>NSStringPluralRuleType</string>
			<key>NSStringFormatValueTypeKey</key>
			<string>u</string>
			<key>zero</key>
			<!--Plural form for ZERO.-->
			<string>Update in %02u:%2$#@seconds@ seconds</string>
			<key>one</key>
			<!--Plural form for ONE.-->
			<string>Update in %02u:%2$#@seconds@ minute</string>
			<key>few</key>
			<!--Plural form for FEW.-->
			<string>Update in %02u:%2$#@seconds@ minutes</string>
			<key>many</key>
			<!--Plural form for MANY.-->
			<string>Update in %02u:%2$#@seconds@ minutes</string>
			<key>two</key>
			<!--Plural form for TWO.-->
			<string>Update in %02u:%2$#@seconds@ minutes</string>
			<key>other</key>
			<!--Plural form for OTHER.-->
			<string>Update in %02u:%2$#@seconds@ minutes</string>
		</dict>
		<key>seconds</key>
		<dict>
			<key>NSStringFormatSpecTypeKey</key>
			<string>NSStringPluralRuleType</string>
			<key>NSStringFormatValueTypeKey</key>
			<string>u</string>
			<key>one</key>
			<!--Plural form for ONE.-->
			<string>%02u</string>
			<key>zero</key>
			<!--Plural form for ZERO.-->
			<string>%02u</string>
			<key>few</key>
			<!--Plural form for FEW.-->
			<string>%02u</string>
			<key>many</key>
			<!--Plural form for MANY.-->
			<string>%02u</string>
			<key>two</key>
			<!--Plural form for TWO.-->
			<string>%02u</string>
			<key>other</key>
			<!--Plural form for OTHER.-->
			<string>%02u</string>
		</dict>
	</dict>
>>>>>>> a79597f7
	<key>ENSetting_Tracing_History</key>
	<dict>
		<key>NSStringLocalizedFormatKey</key>
		<string>%#@VARIABLE@</string>
		<key>VARIABLE</key>
		<dict>
			<key>NSStringFormatSpecTypeKey</key>
			<string>NSStringPluralRuleType</string>
			<key>NSStringFormatValueTypeKey</key>
			<string>u</string>
			<key>zero</key>
<<<<<<< HEAD
			<!--XFLD: Plural form for Zero Plural form for ZERO.-->
			<string>Exposure logging has been active for less than one day. An exposure check can only be reliable if exposure logging is permanently activated.</string>
			<key>one</key>
			<!--XFLD: Plural form for One Plural form for ONE.-->
			<string>Exposure logging has been active for %u day. An exposure check can only be reliable if exposure logging is permanently activated.</string>
			<key>few</key>
			<!--XFLD: Plural form for Other Plural form for FEW.-->
			<string>Exposure logging has been active for %u days. An exposure check can only be reliable if exposure logging is permanently activated.</string>
			<key>many</key>
			<!--XFLD: Plural form for Other Plural form for MANY.-->
			<string>Exposure logging has been active for %u days. An exposure check can only be reliable if exposure logging is permanently activated.</string>
			<key>two</key>
			<!--XFLD: Plural form for Other Plural form for TWO.-->
			<string>Exposure logging has been active for %u days. An exposure check can only be reliable if exposure logging is permanently activated.</string>
			<key>other</key>
			<!--XFLD: Plural form for Other Plural form for OTHER.-->
=======
			<!--Plural form for ZERO.-->
			<string>Exposure logging has been active for less than one day. An exposure check can only be reliable if exposure logging is permanently activated.</string>
			<key>one</key>
			<!--Plural form for ONE.-->
			<string>Exposure logging has been active for %u day. An exposure check can only be reliable if exposure logging is permanently activated.</string>
			<key>few</key>
			<!--Plural form for FEW.-->
			<string>Exposure logging has been active for %u days. An exposure check can only be reliable if exposure logging is permanently activated.</string>
			<key>many</key>
			<!--Plural form for MANY.-->
			<string>Exposure logging has been active for %u days. An exposure check can only be reliable if exposure logging is permanently activated.</string>
			<key>two</key>
			<!--Plural form for TWO.-->
			<string>Exposure logging has been active for %u days. An exposure check can only be reliable if exposure logging is permanently activated.</string>
			<key>other</key>
			<!--Plural form for OTHER.-->
>>>>>>> a79597f7
			<string>Exposure logging has been active for %u days. An exposure check can only be reliable if exposure logging is permanently activated.</string>
		</dict>
	</dict>
</dict>
</plist><|MERGE_RESOLUTION|>--- conflicted
+++ resolved
@@ -42,41 +42,22 @@
 			<key>NSStringFormatValueTypeKey</key>
 			<string>u</string>
 			<key>zero</key>
-<<<<<<< HEAD
-			<!--XFLD: Plural form for Zero Plural form for ZERO.-->
+			<!--Plural form for ZERO.-->
 			<string>No exposure up to now</string>
 			<key>one</key>
-			<!--XFLD: Plural form for One Plural form for ONE.-->
+			<!--Plural form for ONE.-->
 			<string>One exposure</string>
 			<key>few</key>
-			<!--XFLD: Plural form for Other Plural form for FEW.-->
-			<string>%u exposures</string>
-			<key>many</key>
-			<!--XFLD: Plural form for Other Plural form for MANY.-->
-			<string>%u exposures</string>
-			<key>two</key>
-			<!--XFLD: Plural form for Other Plural form for TWO.-->
-			<string>%u exposures</string>
-			<key>other</key>
-			<!--XFLD: Plural form for Other Plural form for OTHER.-->
-=======
-			<!--Plural form for ZERO.-->
-			<string>No exposure up to now</string>
-			<key>one</key>
-			<!--Plural form for ONE.-->
-			<string>One exposure</string>
-			<key>few</key>
-			<!--Plural form for FEW.-->
-			<string>%u exposures</string>
-			<key>many</key>
-			<!--Plural form for MANY.-->
-			<string>%u exposures</string>
-			<key>two</key>
-			<!--Plural form for TWO.-->
-			<string>%u exposures</string>
-			<key>other</key>
-			<!--Plural form for OTHER.-->
->>>>>>> a79597f7
+			<!--Plural form for FEW.-->
+			<string>%u exposures</string>
+			<key>many</key>
+			<!--Plural form for MANY.-->
+			<string>%u exposures</string>
+			<key>two</key>
+			<!--Plural form for TWO.-->
+			<string>%u exposures</string>
+			<key>other</key>
+			<!--Plural form for OTHER.-->
 			<string>%u exposures</string>
 		</dict>
 	</dict>
@@ -91,172 +72,6 @@
 			<key>NSStringFormatValueTypeKey</key>
 			<string>u</string>
 			<key>zero</key>
-<<<<<<< HEAD
-			<!--XFLD: Plural form for Zero Plural form for ZERO.-->
-			<string>%u days since last exposure</string>
-			<key>one</key>
-			<!--XFLD: Plural form for One Plural form for ONE.-->
-			<string>%u day since last exposure</string>
-			<key>few</key>
-			<!--XFLD: Plural form for Other Plural form for FEW.-->
-			<string>%u days since last exposure</string>
-			<key>many</key>
-			<!--XFLD: Plural form for Other Plural form for MANY.-->
-			<string>%u days since last exposure</string>
-			<key>two</key>
-			<!--XFLD: Plural form for Other Plural form for TWO.-->
-			<string>%u days since last exposure</string>
-			<key>other</key>
-			<!--XFLD: Plural form for Other Plural form for OTHER.-->
-			<string>%u days since last exposure</string>
-		</dict>
-	</dict>
-    <key>Home_Risk_Low_Number_Contacts_Item_Title</key>
-    <dict>
-        <key>NSStringLocalizedFormatKey</key>
-        <string>%#@VARIABLE@</string>
-        <key>VARIABLE</key>
-        <dict>
-            <key>NSStringFormatSpecTypeKey</key>
-            <string>NSStringPluralRuleType</string>
-            <key>NSStringFormatValueTypeKey</key>
-            <string>u</string>
-            <key>zero</key>
-			<!--XFLD: Plural form for Zero Plural form for ZERO.-->
-            <string>No exposure up to now</string>
-            <key>one</key>
-			<!--XFLD: Plural form for One Plural form for ONE.-->
-            <string>%u exposure with low risk</string>
-            <key>few</key>
-            <!--XFLD: Plural form for Other Plural form for FEW.-->
-            <string>%u exposures with low risk</string>
-            <key>many</key>
-            <!--XFLD: Plural form for Other Plural form for MANY.-->
-            <string>%u exposures with low risk</string>
-            <key>two</key>
-            <!--XFLD: Plural form for Other Plural form for TWO.-->
-            <string>%u exposures with low risk</string>
-            <key>other</key>
-			<!--XFLD: Plural form for Other Plural form for OTHER.-->
-            <string>%u exposures with low risk</string>
-        </dict>
-    </dict>
-    <key>Home_Risk_High_Number_Contacts_Item_Title</key>
-    <dict>
-        <key>NSStringLocalizedFormatKey</key>
-        <string>%#@VARIABLE@</string>
-        <key>VARIABLE</key>
-        <dict>
-            <key>NSStringFormatSpecTypeKey</key>
-            <string>NSStringPluralRuleType</string>
-            <key>NSStringFormatValueTypeKey</key>
-            <string>u</string>
-            <key>zero</key>
-			<!--XFLD: Plural form for Zero Plural form for ZERO.-->
-            <string>No exposure up to now</string>
-            <key>one</key>
-			<!--XFLD: Plural form for One Plural form for ONE.-->
-            <string>%u exposure</string>
-            <key>few</key>
-            <!--XFLD: Plural form for Other Plural form for FEW.-->
-            <string>%u exposures</string>
-            <key>many</key>
-            <!--XFLD: Plural form for Other Plural form for MANY.-->
-            <string>%u exposures</string>
-            <key>two</key>
-            <!--XFLD: Plural form for Other Plural form for TWO.-->
-            <string>%u exposures</string>
-            <key>other</key>
-			<!--XFLD: Plural form for Other Plural form for OTHER.-->
-            <string>%u exposures</string>
-        </dict>
-    </dict>
-    <key>Home_Risk_Last_Contact_Item_Title</key>
-    <dict>
-        <key>NSStringLocalizedFormatKey</key>
-        <string>%#@VARIABLE@</string>
-        <key>VARIABLE</key>
-        <dict>
-            <key>NSStringFormatSpecTypeKey</key>
-            <string>NSStringPluralRuleType</string>
-            <key>NSStringFormatValueTypeKey</key>
-            <string>u</string>
-            <key>zero</key>
-			<!--XFLD: Plural form for Zero Plural form for ZERO.-->
-            <string>Less than one day since last exposure</string>
-            <key>one</key>
-			<!--XFLD: Plural form for One Plural form for ONE.-->
-            <string>%u day since last exposure</string>
-            <key>few</key>
-            <!--XFLD: Plural form for Other Plural form for FEW.-->
-            <string>%u days since last exposure</string>
-            <key>many</key>
-            <!--XFLD: Plural form for Other Plural form for MANY.-->
-            <string>%u days since last exposure</string>
-            <key>two</key>
-            <!--XFLD: Plural form for Other Plural form for TWO.-->
-            <string>%u days since last exposure</string>
-            <key>other</key>
-			<!--XFLD: Plural form for Other Plural form for OTHER.-->
-            <string>%u days since last exposure</string>
-        </dict>
-    </dict>
-    <key>Home_Risk_Status_Counter_Label</key>
-    <dict>
-        <key>NSStringLocalizedFormatKey</key>
-        <string>%#@minutes@%#</string>
-        <key>minutes</key>
-        <dict>
-            <key>NSStringFormatSpecTypeKey</key>
-            <string>NSStringPluralRuleType</string>
-            <key>NSStringFormatValueTypeKey</key>
-            <string>u</string>
-			<key>zero</key>
-			<!--XFLD: Plural form for Zero Plural form for ZERO.-->
-            <string>Update in %02u:%2$#@seconds@ seconds</string>
-            <key>one</key>
-			<!--XFLD: Plural form for One Plural form for ONE.-->
-            <string>Update in %02u:%2$#@seconds@ minute</string>
-            <key>few</key>
-            <!--XFLD: Plural form for Other Plural form for FEW.-->
-            <string>Update in %02u:%2$#@seconds@ minutes</string>
-            <key>many</key>
-            <!--XFLD: Plural form for Other Plural form for MANY.-->
-            <string>Update in %02u:%2$#@seconds@ minutes</string>
-            <key>two</key>
-            <!--XFLD: Plural form for Other Plural form for TWO.-->
-            <string>Update in %02u:%2$#@seconds@ minutes</string>
-            <key>other</key>
-			<!--XFLD: Plural form for Other Plural form for OTHER.-->
-            <string>Update in %02u:%2$#@seconds@ minutes</string>
-        </dict>
-        <key>seconds</key>
-        <dict>
-            <key>NSStringFormatSpecTypeKey</key>
-            <string>NSStringPluralRuleType</string>
-            <key>NSStringFormatValueTypeKey</key>
-            <string>u</string>
-			<key>one</key>
-			<!--XFLD: Plural form for One Plural form for ONE.-->
-			<string>%02u</string>
-            <key>zero</key>
-            <!--XFLD: Plural form for Other Plural form for ZERO.-->
-            <string>%02u</string>
-            <key>few</key>
-            <!--XFLD: Plural form for Other Plural form for FEW.-->
-            <string>%02u</string>
-            <key>many</key>
-            <!--XFLD: Plural form for Other Plural form for MANY.-->
-            <string>%02u</string>
-            <key>two</key>
-            <!--XFLD: Plural form for Other Plural form for TWO.-->
-            <string>%02u</string>
-            <key>other</key>
-			<!--XFLD: Plural form for Other Plural form for OTHER.-->
-            <string>%02u</string>
-        </dict>
-    </dict>
-=======
 			<!--Plural form for ZERO.-->
 			<string>%u days since last exposure</string>
 			<key>one</key>
@@ -421,7 +236,6 @@
 			<string>%02u</string>
 		</dict>
 	</dict>
->>>>>>> a79597f7
 	<key>ENSetting_Tracing_History</key>
 	<dict>
 		<key>NSStringLocalizedFormatKey</key>
@@ -433,41 +247,22 @@
 			<key>NSStringFormatValueTypeKey</key>
 			<string>u</string>
 			<key>zero</key>
-<<<<<<< HEAD
-			<!--XFLD: Plural form for Zero Plural form for ZERO.-->
+			<!--Plural form for ZERO.-->
 			<string>Exposure logging has been active for less than one day. An exposure check can only be reliable if exposure logging is permanently activated.</string>
 			<key>one</key>
-			<!--XFLD: Plural form for One Plural form for ONE.-->
+			<!--Plural form for ONE.-->
 			<string>Exposure logging has been active for %u day. An exposure check can only be reliable if exposure logging is permanently activated.</string>
 			<key>few</key>
-			<!--XFLD: Plural form for Other Plural form for FEW.-->
-			<string>Exposure logging has been active for %u days. An exposure check can only be reliable if exposure logging is permanently activated.</string>
-			<key>many</key>
-			<!--XFLD: Plural form for Other Plural form for MANY.-->
-			<string>Exposure logging has been active for %u days. An exposure check can only be reliable if exposure logging is permanently activated.</string>
-			<key>two</key>
-			<!--XFLD: Plural form for Other Plural form for TWO.-->
-			<string>Exposure logging has been active for %u days. An exposure check can only be reliable if exposure logging is permanently activated.</string>
-			<key>other</key>
-			<!--XFLD: Plural form for Other Plural form for OTHER.-->
-=======
-			<!--Plural form for ZERO.-->
-			<string>Exposure logging has been active for less than one day. An exposure check can only be reliable if exposure logging is permanently activated.</string>
-			<key>one</key>
-			<!--Plural form for ONE.-->
-			<string>Exposure logging has been active for %u day. An exposure check can only be reliable if exposure logging is permanently activated.</string>
-			<key>few</key>
-			<!--Plural form for FEW.-->
-			<string>Exposure logging has been active for %u days. An exposure check can only be reliable if exposure logging is permanently activated.</string>
-			<key>many</key>
-			<!--Plural form for MANY.-->
-			<string>Exposure logging has been active for %u days. An exposure check can only be reliable if exposure logging is permanently activated.</string>
-			<key>two</key>
-			<!--Plural form for TWO.-->
-			<string>Exposure logging has been active for %u days. An exposure check can only be reliable if exposure logging is permanently activated.</string>
-			<key>other</key>
-			<!--Plural form for OTHER.-->
->>>>>>> a79597f7
+			<!--Plural form for FEW.-->
+			<string>Exposure logging has been active for %u days. An exposure check can only be reliable if exposure logging is permanently activated.</string>
+			<key>many</key>
+			<!--Plural form for MANY.-->
+			<string>Exposure logging has been active for %u days. An exposure check can only be reliable if exposure logging is permanently activated.</string>
+			<key>two</key>
+			<!--Plural form for TWO.-->
+			<string>Exposure logging has been active for %u days. An exposure check can only be reliable if exposure logging is permanently activated.</string>
+			<key>other</key>
+			<!--Plural form for OTHER.-->
 			<string>Exposure logging has been active for %u days. An exposure check can only be reliable if exposure logging is permanently activated.</string>
 		</dict>
 	</dict>
