--- conflicted
+++ resolved
@@ -83,35 +83,17 @@
 						height: 250
 					),
 					cells: [
-<<<<<<< HEAD
-						.title2(
-							text: AppStrings.ExposureSubmissionWarnOthers.sectionTitle,
-							accessibilityIdentifier: AccessibilityIdentifiers.ExposureSubmissionWarnOthers.sectionTitle
-						),
-						.body(
-							text: AppStrings.ExposureSubmissionWarnOthers.description,
-							accessibilityIdentifier: AccessibilityIdentifiers.ExposureSubmissionWarnOthers.description
-						),
-						.custom(
-							withIdentifier: CustomCellReuseIdentifiers.roundedCell,
-							configure: { _, cell, _ in
-								guard let cell = cell as? DynamicTableViewRoundedCell else { return }
-
-								cell.configure(
-									title: NSMutableAttributedString(
-										string: AppStrings.ExposureSubmissionWarnOthers.dataPrivacyTitle
-									),
-									body: NSMutableAttributedString(
-										string: AppStrings.ExposureSubmissionWarnOthers.dataPrivacyDescription
-=======
 						.title2(text: AppStrings.ExposureSubmissionWarnOthers.sectionTitle,
 								accessibilityIdentifier: AccessibilityIdentifiers.ExposureSubmissionWarnOthers.sectionTitle),
 						.body(text: AppStrings.ExposureSubmissionWarnOthers.description,
 							  accessibilityIdentifier: AccessibilityIdentifiers.ExposureSubmissionWarnOthers.description),
-						.custom(withIdentifier: CustomCellReuseIdentifiers.roundedCell,
-								configure: { _, cell, _ in
-									guard let appUsagesOver16Cell = cell as? DynamicTableViewRoundedCell else { return }
-									appUsagesOver16Cell.configure(title: NSMutableAttributedString(
+						.custom(
+							withIdentifier: CustomCellReuseIdentifiers.roundedCell,
+							configure: { _, cell, _ in
+								guard let appUsagesOver16Cell = cell as? DynamicTableViewRoundedCell else { return }
+
+								appUsagesOver16Cell.configure(
+									title: NSMutableAttributedString(
 										string: AppStrings.ExposureSubmissionWarnOthers.consentUnderagesTitle
 									),
 									body: NSMutableAttributedString(
@@ -119,23 +101,23 @@
 									),
 									textStyle: .textContrast,
 									backgroundStyle: .riskNeutral
-									)
+								)
+							}
+						),
+						.custom(
+							withIdentifier: CustomCellReuseIdentifiers.roundedCell,
+							configure: { _, cell, _ in
+								guard let privacyStatementCell = cell as? DynamicTableViewRoundedCell else { return }
 
-						}),
-						.custom(withIdentifier: CustomCellReuseIdentifiers.roundedCell,
-								configure: { _, cell, _ in
-									guard let privacyStatementCell = cell as? DynamicTableViewRoundedCell else { return }
-									privacyStatementCell.configure(
-										title: NSMutableAttributedString(
-											string: AppStrings.ExposureSubmissionWarnOthers.dataPrivacyTitle
-										),
-										body: NSMutableAttributedString(
-											string: AppStrings.ExposureSubmissionWarnOthers.dataPrivacyDescription
-										),
-										textStyle: .textPrimary1,
-										backgroundStyle: .separator
->>>>>>> 69a4ceee
-									)
+								privacyStatementCell.configure(
+									title: NSMutableAttributedString(
+										string: AppStrings.ExposureSubmissionWarnOthers.dataPrivacyTitle
+									),
+									body: NSMutableAttributedString(
+										string: AppStrings.ExposureSubmissionWarnOthers.dataPrivacyDescription
+									),
+									textStyle: .textPrimary1,
+									backgroundStyle: .separator
 								)
 							}
 						)
