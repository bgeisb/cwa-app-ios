// !$*UTF8*$!
{
	archiveVersion = 1;
	classes = {
	};
	objectVersion = 52;
	objects = {

/* Begin PBXBuildFile section */
		011E13AE24680A4000973467 /* HTTPClient.swift in Sources */ = {isa = PBXBuildFile; fileRef = 011E13AD24680A4000973467 /* HTTPClient.swift */; };
		011E4B032483A92A002E6412 /* MockExposureManager.swift in Sources */ = {isa = PBXBuildFile; fileRef = CD678F6A246C43E200B6A0F8 /* MockExposureManager.swift */; };
		0123D5992501385200A91838 /* ExposureSubmissionErrorTests.swift in Sources */ = {isa = PBXBuildFile; fileRef = 0123D5972501383100A91838 /* ExposureSubmissionErrorTests.swift */; };
		013DC102245DAC4E00EE58B0 /* Store.swift in Sources */ = {isa = PBXBuildFile; fileRef = 013DC101245DAC4E00EE58B0 /* Store.swift */; };
		0144BDE1250924CC00B0857C /* SymptomsOnset.swift in Sources */ = {isa = PBXBuildFile; fileRef = 0144BDE0250924CC00B0857C /* SymptomsOnset.swift */; };
		0144BDE32509288B00B0857C /* SymptomsOnsetTests.swift in Sources */ = {isa = PBXBuildFile; fileRef = 0144BDE22509288B00B0857C /* SymptomsOnsetTests.swift */; };
		0144BDED250A3E5300B0857C /* ExposureSubmissionCoordinatorModel.swift in Sources */ = {isa = PBXBuildFile; fileRef = 0144BDEC250A3E5300B0857C /* ExposureSubmissionCoordinatorModel.swift */; };
		014891B324F90D0B002A6F77 /* ENA.plist in Resources */ = {isa = PBXBuildFile; fileRef = 014891B224F90D0B002A6F77 /* ENA.plist */; };
		015178C22507D2E50074F095 /* ExposureSubmissionSymptomsOnsetViewControllerTests.swift in Sources */ = {isa = PBXBuildFile; fileRef = 015178C12507D2A90074F095 /* ExposureSubmissionSymptomsOnsetViewControllerTests.swift */; };
		015692E424B48C3F0033F35E /* TimeInterval+Convenience.swift in Sources */ = {isa = PBXBuildFile; fileRef = 015692E324B48C3F0033F35E /* TimeInterval+Convenience.swift */; };
		0159E6C1247829BA00894A89 /* temporary_exposure_key_export.pb.swift in Sources */ = {isa = PBXBuildFile; fileRef = 0159E6BF247829BA00894A89 /* temporary_exposure_key_export.pb.swift */; };
		0159E6C2247829BA00894A89 /* temporary_exposure_key_signature_list.pb.swift in Sources */ = {isa = PBXBuildFile; fileRef = 0159E6C0247829BA00894A89 /* temporary_exposure_key_signature_list.pb.swift */; };
		015E8C0824C997D200C0A4B3 /* CWASQLite.framework in Frameworks */ = {isa = PBXBuildFile; fileRef = B1FF6B6A2497D0B40041CF02 /* CWASQLite.framework */; };
		015E8C0924C9983600C0A4B3 /* CWASQLite.framework in Embed Frameworks */ = {isa = PBXBuildFile; fileRef = B1FF6B6A2497D0B40041CF02 /* CWASQLite.framework */; settings = {ATTRIBUTES = (CodeSignOnCopy, RemoveHeadersOnCopy, ); }; };
		016146912487A43E00660992 /* LinkHelper.swift in Sources */ = {isa = PBXBuildFile; fileRef = 016146902487A43E00660992 /* LinkHelper.swift */; };
		01678E9C249A5F08003B048B /* testStore.sqlite in Resources */ = {isa = PBXBuildFile; fileRef = 01678E9A249A521F003B048B /* testStore.sqlite */; };
		019357182525FAD00038F615 /* ExposureSubmissionQRInfoViewController.swift in Sources */ = {isa = PBXBuildFile; fileRef = 019357162525FAD00038F615 /* ExposureSubmissionQRInfoViewController.swift */; };
		019357192525FAD00038F615 /* ExposureSubmissionQRInfoViewModel.swift in Sources */ = {isa = PBXBuildFile; fileRef = 019357172525FAD00038F615 /* ExposureSubmissionQRInfoViewModel.swift */; };
		019BFC6C24C9901A0053973D /* sqlite3.c in Sources */ = {isa = PBXBuildFile; fileRef = 0DFCC2702484DC8400E2811D /* sqlite3.c */; settings = {COMPILER_FLAGS = "-w"; }; };
		01A1B442252DE57000841B63 /* ExposureSubmissionQRScannerViewModelTests.swift in Sources */ = {isa = PBXBuildFile; fileRef = 01A1B441252DE54600841B63 /* ExposureSubmissionQRScannerViewModelTests.swift */; };
		01A1B44A252DFD7800841B63 /* MetadataObject.swift in Sources */ = {isa = PBXBuildFile; fileRef = 01A1B449252DFD7700841B63 /* MetadataObject.swift */; };
		01A1B452252DFDC400841B63 /* FakeMetadataMachineReadableObject.swift in Sources */ = {isa = PBXBuildFile; fileRef = 01A1B451252DFD9400841B63 /* FakeMetadataMachineReadableObject.swift */; };
		01A1B45C252E077600841B63 /* TimeInterval+Convenience.swift in Sources */ = {isa = PBXBuildFile; fileRef = 015692E324B48C3F0033F35E /* TimeInterval+Convenience.swift */; };
		01A1B467252E19D000841B63 /* ExposureSubmissionCoordinatorModelTests.swift in Sources */ = {isa = PBXBuildFile; fileRef = 01A1B460252E17F900841B63 /* ExposureSubmissionCoordinatorModelTests.swift */; };
		01A2367A2519D1E80043D9F8 /* ExposureSubmissionWarnOthersViewModel.swift in Sources */ = {isa = PBXBuildFile; fileRef = 01A236792519D1E80043D9F8 /* ExposureSubmissionWarnOthersViewModel.swift */; };
		01A23685251A23740043D9F8 /* ExposureSubmissionQRInfoModelTests.swift in Sources */ = {isa = PBXBuildFile; fileRef = 01A23684251A22E90043D9F8 /* ExposureSubmissionQRInfoModelTests.swift */; };
		01A97DD12506768F00C07C37 /* DatePickerOptionViewModelTests.swift in Sources */ = {isa = PBXBuildFile; fileRef = 01A97DD02506767E00C07C37 /* DatePickerOptionViewModelTests.swift */; };
		01A97DD32506769F00C07C37 /* DatePickerDayViewModelTests.swift in Sources */ = {isa = PBXBuildFile; fileRef = 01A97DD22506769F00C07C37 /* DatePickerDayViewModelTests.swift */; };
		01B7232424F812500064C0EB /* DynamicTableViewOptionGroupCell.swift in Sources */ = {isa = PBXBuildFile; fileRef = 01B7232324F812500064C0EB /* DynamicTableViewOptionGroupCell.swift */; };
		01B7232724F812BC0064C0EB /* OptionGroupView.swift in Sources */ = {isa = PBXBuildFile; fileRef = 01B7232624F812BC0064C0EB /* OptionGroupView.swift */; };
		01B7232924F812DF0064C0EB /* OptionView.swift in Sources */ = {isa = PBXBuildFile; fileRef = 01B7232824F812DF0064C0EB /* OptionView.swift */; };
		01B7232B24F815B00064C0EB /* MultipleChoiceOptionView.swift in Sources */ = {isa = PBXBuildFile; fileRef = 01B7232A24F815B00064C0EB /* MultipleChoiceOptionView.swift */; };
		01B7232D24F8E0260064C0EB /* MultipleChoiceChoiceView.swift in Sources */ = {isa = PBXBuildFile; fileRef = 01B7232C24F8E0260064C0EB /* MultipleChoiceChoiceView.swift */; };
		01B7232F24FE4F080064C0EB /* OptionGroupViewModel.swift in Sources */ = {isa = PBXBuildFile; fileRef = 01B7232E24FE4F080064C0EB /* OptionGroupViewModel.swift */; };
		01C2D43E2501225100FB23BF /* MockExposureSubmissionService.swift in Sources */ = {isa = PBXBuildFile; fileRef = A3284256248E7431006B1F09 /* MockExposureSubmissionService.swift */; };
		01C2D4432501260D00FB23BF /* OptionGroupViewModelTests.swift in Sources */ = {isa = PBXBuildFile; fileRef = 01C2D440250124E600FB23BF /* OptionGroupViewModelTests.swift */; };
		01C6ABF42527273E0052814D /* String+Insertion.swift in Sources */ = {isa = PBXBuildFile; fileRef = 01C6ABF32527273D0052814D /* String+Insertion.swift */; };
		01C6AC0E252B1E990052814D /* ExposureSubmissionQRScannerViewModel.swift in Sources */ = {isa = PBXBuildFile; fileRef = 01C6AC0D252B1E980052814D /* ExposureSubmissionQRScannerViewModel.swift */; };
		01C6AC21252B21DF0052814D /* ExposureSubmissionQRScannerViewController.xib in Resources */ = {isa = PBXBuildFile; fileRef = 01C6AC20252B21DF0052814D /* ExposureSubmissionQRScannerViewController.xib */; };
		01C6AC26252B23D70052814D /* ExposureSubmissionQRScannerFocusView.swift in Sources */ = {isa = PBXBuildFile; fileRef = 01C6AC25252B23D70052814D /* ExposureSubmissionQRScannerFocusView.swift */; };
		01C6AC32252B29C00052814D /* QRScannerError.swift in Sources */ = {isa = PBXBuildFile; fileRef = 01C6AC31252B29C00052814D /* QRScannerError.swift */; };
		01C6AC3A252B2A500052814D /* UIImage+Color.swift in Sources */ = {isa = PBXBuildFile; fileRef = 01C6AC39252B2A500052814D /* UIImage+Color.swift */; };
		01C7665E25024A09002C9A5C /* DatePickerOptionView.swift in Sources */ = {isa = PBXBuildFile; fileRef = 01C7665D25024A09002C9A5C /* DatePickerOptionView.swift */; };
		01CF95D52530827F007B72F7 /* SAPApplicationConfiguration+Helpers.swift in Sources */ = {isa = PBXBuildFile; fileRef = 01CF95D425308252007B72F7 /* SAPApplicationConfiguration+Helpers.swift */; };
		01CF95DD253083B2007B72F7 /* CodableExposureDetectionSummary+Helpers.swift in Sources */ = {isa = PBXBuildFile; fileRef = 01CF95DC25308346007B72F7 /* CodableExposureDetectionSummary+Helpers.swift */; };
		01D16C5E24ED69CA007DB387 /* BackgroundAppRefreshViewModelTests.swift in Sources */ = {isa = PBXBuildFile; fileRef = 01D16C5D24ED69CA007DB387 /* BackgroundAppRefreshViewModelTests.swift */; };
		01D16C6024ED6D9A007DB387 /* MockBackgroundRefreshStatusProvider.swift in Sources */ = {isa = PBXBuildFile; fileRef = 01D16C5F24ED6D9A007DB387 /* MockBackgroundRefreshStatusProvider.swift */; };
		01D16C6224ED6DB3007DB387 /* MockLowPowerModeStatusProvider.swift in Sources */ = {isa = PBXBuildFile; fileRef = 01D16C6124ED6DB3007DB387 /* MockLowPowerModeStatusProvider.swift */; };
		01D6948B25026EC000B45BEA /* DatePickerOptionViewModel.swift in Sources */ = {isa = PBXBuildFile; fileRef = 01D6948A25026EC000B45BEA /* DatePickerOptionViewModel.swift */; };
		01D6948D2502717F00B45BEA /* DatePickerDayView.swift in Sources */ = {isa = PBXBuildFile; fileRef = 01D6948C2502717F00B45BEA /* DatePickerDayView.swift */; };
		01D6948F2502729000B45BEA /* DatePickerDay.swift in Sources */ = {isa = PBXBuildFile; fileRef = 01D6948E2502729000B45BEA /* DatePickerDay.swift */; };
		01D69491250272CE00B45BEA /* DatePickerDayViewModel.swift in Sources */ = {isa = PBXBuildFile; fileRef = 01D69490250272CE00B45BEA /* DatePickerDayViewModel.swift */; };
		01DB708525068167008F7244 /* Calendar+GregorianLocale.swift in Sources */ = {isa = PBXBuildFile; fileRef = 01DB708425068167008F7244 /* Calendar+GregorianLocale.swift */; };
		01DC23252462DFD0001B727C /* ExposureSubmission.storyboard in Resources */ = {isa = PBXBuildFile; fileRef = CD99A39C245B22EE00BF12AF /* ExposureSubmission.storyboard */; };
		01E4298E251DCDC90057FCBE /* Localizable.legal.strings in Resources */ = {isa = PBXBuildFile; fileRef = 01E42990251DCDC90057FCBE /* Localizable.legal.strings */; };
		01F5F7222487B9C000229720 /* AppInformationViewController.swift in Sources */ = {isa = PBXBuildFile; fileRef = 01F5F7212487B9C000229720 /* AppInformationViewController.swift */; };
		0D5611B4247F852C00B5B094 /* SQLiteKeyValueStore.swift in Sources */ = {isa = PBXBuildFile; fileRef = 0D5611B3247F852C00B5B094 /* SQLiteKeyValueStore.swift */; };
		0DD260FF248D549B007C3B2C /* KeychainHelper.swift in Sources */ = {isa = PBXBuildFile; fileRef = 0DD260FE248D549B007C3B2C /* KeychainHelper.swift */; };
		0DF6BB97248AD616007E8B0C /* AppUpdateCheckHelper.swift in Sources */ = {isa = PBXBuildFile; fileRef = 0DF6BB96248AD616007E8B0C /* AppUpdateCheckHelper.swift */; };
		0DF6BB9D248AE232007E8B0C /* AppUpdateCheckerHelperTests.swift in Sources */ = {isa = PBXBuildFile; fileRef = 0DF6BB9C248AE232007E8B0C /* AppUpdateCheckerHelperTests.swift */; };
		0DF6BBB5248C04CF007E8B0C /* app_config_attenuation_duration.pb.swift in Sources */ = {isa = PBXBuildFile; fileRef = 0DF6BBB2248C04CF007E8B0C /* app_config_attenuation_duration.pb.swift */; };
		0DF6BBB6248C04CF007E8B0C /* app_config_app_version_config.pb.swift in Sources */ = {isa = PBXBuildFile; fileRef = 0DF6BBB3248C04CF007E8B0C /* app_config_app_version_config.pb.swift */; };
		0DF6BBB7248C04CF007E8B0C /* app_config.pb.swift in Sources */ = {isa = PBXBuildFile; fileRef = 0DF6BBB4248C04CF007E8B0C /* app_config.pb.swift */; };
		1309194F247972C40066E329 /* PrivacyProtectionViewController.swift in Sources */ = {isa = PBXBuildFile; fileRef = 1309194E247972C40066E329 /* PrivacyProtectionViewController.swift */; };
		130CB19C246D92F800ADE602 /* ENAUITestsOnboarding.swift in Sources */ = {isa = PBXBuildFile; fileRef = 130CB19B246D92F800ADE602 /* ENAUITestsOnboarding.swift */; };
		13156CFD248C19D000AFC472 /* usage.html in Resources */ = {isa = PBXBuildFile; fileRef = 13156CFF248C19D000AFC472 /* usage.html */; };
		134F0DBC247578FF00D88934 /* ENAUITestsHome.swift in Sources */ = {isa = PBXBuildFile; fileRef = 134F0DB9247578FF00D88934 /* ENAUITestsHome.swift */; };
		134F0DBD247578FF00D88934 /* ENAUITests-Extensions.swift in Sources */ = {isa = PBXBuildFile; fileRef = 134F0DBA247578FF00D88934 /* ENAUITests-Extensions.swift */; };
		134F0F2C2475793400D88934 /* SnapshotHelper.swift in Sources */ = {isa = PBXBuildFile; fileRef = 134F0F2B2475793400D88934 /* SnapshotHelper.swift */; };
		13722044247AEEAD00152764 /* UNNotificationCenter+Extension.swift in Sources */ = {isa = PBXBuildFile; fileRef = 13722043247AEEAD00152764 /* UNNotificationCenter+Extension.swift */; };
		137846492488027600A50AB8 /* OnboardingInfoViewController+Extension.swift in Sources */ = {isa = PBXBuildFile; fileRef = 137846482488027500A50AB8 /* OnboardingInfoViewController+Extension.swift */; };
		138910C5247A909000D739F6 /* ENATaskScheduler.swift in Sources */ = {isa = PBXBuildFile; fileRef = 138910C4247A909000D739F6 /* ENATaskScheduler.swift */; };
		13BAE9B12472FB1E00CEE58A /* CellConfiguratorIndexPosition.swift in Sources */ = {isa = PBXBuildFile; fileRef = 13BAE9B02472FB1E00CEE58A /* CellConfiguratorIndexPosition.swift */; };
		13E50469248E3CD20086641C /* ENAUITestsAppInformation.swift in Sources */ = {isa = PBXBuildFile; fileRef = 13E50468248E3CD20086641C /* ENAUITestsAppInformation.swift */; };
		13E5046B248E3DF30086641C /* AppStrings.swift in Sources */ = {isa = PBXBuildFile; fileRef = CD99A3C92461A47C00BF12AF /* AppStrings.swift */; };
		13E5046C248E434B0086641C /* Localizable.strings in Resources */ = {isa = PBXBuildFile; fileRef = EE70C23A245B09E900AC9B2F /* Localizable.strings */; };
		13E5046D248E434B0086641C /* Localizable.stringsdict in Resources */ = {isa = PBXBuildFile; fileRef = EE92A340245D96DA006B97B0 /* Localizable.stringsdict */; };
		2F26CE2E248B9C4F00BE30EE /* UIViewController+BackButton.swift in Sources */ = {isa = PBXBuildFile; fileRef = 2F26CE2D248B9C4F00BE30EE /* UIViewController+BackButton.swift */; };
		2F3218D0248063E300A7AC0A /* UIView+Convenience.swift in Sources */ = {isa = PBXBuildFile; fileRef = 2F3218CF248063E300A7AC0A /* UIView+Convenience.swift */; };
		2F3D95372518BCD1002B2C81 /* EUSettingsViewController.swift in Sources */ = {isa = PBXBuildFile; fileRef = 2F3D95362518BCD1002B2C81 /* EUSettingsViewController.swift */; };
		2F3D953C2518BCE9002B2C81 /* EUSettingsViewModel.swift in Sources */ = {isa = PBXBuildFile; fileRef = 2F3D953B2518BCE9002B2C81 /* EUSettingsViewModel.swift */; };
		2F785752248506BD00323A9C /* HomeTestResultCollectionViewCell.xib in Resources */ = {isa = PBXBuildFile; fileRef = 2F78574F248506BD00323A9C /* HomeTestResultCollectionViewCell.xib */; };
		2F80CFD9247ED988000F06AF /* ExposureSubmissionIntroViewController.swift in Sources */ = {isa = PBXBuildFile; fileRef = 2F80CFD8247ED988000F06AF /* ExposureSubmissionIntroViewController.swift */; };
		2F80CFDB247EDDB3000F06AF /* ExposureSubmissionHotlineViewController.swift in Sources */ = {isa = PBXBuildFile; fileRef = 2F80CFDA247EDDB3000F06AF /* ExposureSubmissionHotlineViewController.swift */; };
		2F96739B24AB70FA008E3147 /* ExposureSubmissionParsable.swift in Sources */ = {isa = PBXBuildFile; fileRef = 2F96739A24AB70FA008E3147 /* ExposureSubmissionParsable.swift */; };
		2FA968CE24D8560B008EE367 /* String+Random.swift in Sources */ = {isa = PBXBuildFile; fileRef = 2FA968CD24D8560B008EE367 /* String+Random.swift */; };
		2FA9E39324D2F2920030561C /* ExposureSubmission+TestResult.swift in Sources */ = {isa = PBXBuildFile; fileRef = 2FA9E39224D2F2920030561C /* ExposureSubmission+TestResult.swift */; };
		2FA9E39524D2F2B00030561C /* ExposureSubmission+DeviceRegistrationKey.swift in Sources */ = {isa = PBXBuildFile; fileRef = 2FA9E39424D2F2B00030561C /* ExposureSubmission+DeviceRegistrationKey.swift */; };
		2FA9E39724D2F3C70030561C /* ExposureSubmissionError.swift in Sources */ = {isa = PBXBuildFile; fileRef = 2FA9E39624D2F3C60030561C /* ExposureSubmissionError.swift */; };
		2FA9E39924D2F4350030561C /* ExposureSubmission+ErrorParsing.swift in Sources */ = {isa = PBXBuildFile; fileRef = 2FA9E39824D2F4350030561C /* ExposureSubmission+ErrorParsing.swift */; };
		2FA9E39B24D2F4A10030561C /* ExposureSubmissionService+Protocol.swift in Sources */ = {isa = PBXBuildFile; fileRef = 2FA9E39A24D2F4A10030561C /* ExposureSubmissionService+Protocol.swift */; };
		2FC0356F24B342FA00E234AC /* UIViewcontroller+AlertTest.swift in Sources */ = {isa = PBXBuildFile; fileRef = 2FC0356E24B342FA00E234AC /* UIViewcontroller+AlertTest.swift */; };
		2FC0357124B5B70700E234AC /* Error+FAQUrl.swift in Sources */ = {isa = PBXBuildFile; fileRef = 2FC0357024B5B70700E234AC /* Error+FAQUrl.swift */; };
		2FC951FE24DC23B9008D39F4 /* DMConfigurationCell.swift in Sources */ = {isa = PBXBuildFile; fileRef = 2FC951FD24DC23B9008D39F4 /* DMConfigurationCell.swift */; };
		2FD473BF251E0ECE000DCA40 /* EUSettingsViewControllerTests.swift in Sources */ = {isa = PBXBuildFile; fileRef = 2FD473BE251E0ECE000DCA40 /* EUSettingsViewControllerTests.swift */; };
		2FD881CC2490F65C00BEC8FC /* ExposureSubmissionHotlineViewControllerTest.swift in Sources */ = {isa = PBXBuildFile; fileRef = 2FD881CB2490F65C00BEC8FC /* ExposureSubmissionHotlineViewControllerTest.swift */; };
		2FD881CE249115E700BEC8FC /* ExposureSubmissionNavigationControllerTest.swift in Sources */ = {isa = PBXBuildFile; fileRef = 2FD881CD249115E700BEC8FC /* ExposureSubmissionNavigationControllerTest.swift */; };
		2FE15A3C249B8C0B0077BD8D /* AccessibilityIdentifiers.swift in Sources */ = {isa = PBXBuildFile; fileRef = 2FE15A3B249B8C0B0077BD8D /* AccessibilityIdentifiers.swift */; };
		2FF1D62E2487850200381FFB /* NSMutableAttributedString+Generation.swift in Sources */ = {isa = PBXBuildFile; fileRef = 2FF1D62D2487850200381FFB /* NSMutableAttributedString+Generation.swift */; };
		2FF1D63024880FCF00381FFB /* DynamicTableViewRoundedCell.swift in Sources */ = {isa = PBXBuildFile; fileRef = 2FF1D62F24880FCF00381FFB /* DynamicTableViewRoundedCell.swift */; };
		352F25A824EFCBDE00ACDFF3 /* ServerEnvironment.swift in Sources */ = {isa = PBXBuildFile; fileRef = 352F25A724EFCBDE00ACDFF3 /* ServerEnvironment.swift */; };
		353412CC2525EE4A0086D15C /* Globals.swift in Sources */ = {isa = PBXBuildFile; fileRef = 353412CB2525EE4A0086D15C /* Globals.swift */; };
		3539DAD1252B353C00489B1A /* CachedAppConfigurationMock.swift in Sources */ = {isa = PBXBuildFile; fileRef = 3539DAD0252B353C00489B1A /* CachedAppConfigurationMock.swift */; };
		3539DAE3252B42EE00489B1A /* de-config-int-2020-09-25 in Resources */ = {isa = PBXBuildFile; fileRef = 35853E11251DDD33008FE983 /* de-config-int-2020-09-25 */; };
		354E305924EFF26E00526C9F /* Country.swift in Sources */ = {isa = PBXBuildFile; fileRef = 354E305824EFF26E00526C9F /* Country.swift */; };
		35853E12251DDD33008FE983 /* de-config-int-2020-09-25 in Resources */ = {isa = PBXBuildFile; fileRef = 35853E11251DDD33008FE983 /* de-config-int-2020-09-25 */; };
		35853E22251DED0F008FE983 /* CachingHTTPClientMock.swift in Sources */ = {isa = PBXBuildFile; fileRef = 35163D23251CFCCB00D220CA /* CachingHTTPClientMock.swift */; };
		359767F124FD13D9001FD591 /* diagnosis_key_batch.pb.swift in Sources */ = {isa = PBXBuildFile; fileRef = 359767F024FD13D9001FD591 /* diagnosis_key_batch.pb.swift */; };
		3598D99A24FE280700483F1F /* CountryTests.swift in Sources */ = {isa = PBXBuildFile; fileRef = 3598D99924FE280700483F1F /* CountryTests.swift */; };
		35A7F081250A7CF8005E6C33 /* KeychainHelperTests.swift in Sources */ = {isa = PBXBuildFile; fileRef = 35A7F080250A7CF8005E6C33 /* KeychainHelperTests.swift */; };
		35BE8598251CE495005C2FD0 /* CachingHTTPClient.swift in Sources */ = {isa = PBXBuildFile; fileRef = 35BE8597251CE495005C2FD0 /* CachingHTTPClient.swift */; };
		4026C2DC24852B7600926FB4 /* AppInformationViewController+LegalModel.swift in Sources */ = {isa = PBXBuildFile; fileRef = 4026C2DB24852B7600926FB4 /* AppInformationViewController+LegalModel.swift */; };
		4026C2E424854C8D00926FB4 /* AppInformationLegalCell.swift in Sources */ = {isa = PBXBuildFile; fileRef = 4026C2E324854C8D00926FB4 /* AppInformationLegalCell.swift */; };
		50BD2E6224FE1E8700932566 /* AppInformationModel.swift in Sources */ = {isa = PBXBuildFile; fileRef = 50BD2E6124FE1E8700932566 /* AppInformationModel.swift */; };
		50BD2E6424FE232E00932566 /* AppInformationImprintViewModel.swift in Sources */ = {isa = PBXBuildFile; fileRef = 50BD2E6324FE232E00932566 /* AppInformationImprintViewModel.swift */; };
		50BD2E7724FE26F400932566 /* AppInformationImprintTest.swift in Sources */ = {isa = PBXBuildFile; fileRef = 50BD2E6F24FE26F300932566 /* AppInformationImprintTest.swift */; };
		50DC527924FEB2AE00F6D8EB /* AppInformationDynamicCell.swift in Sources */ = {isa = PBXBuildFile; fileRef = 50DC527824FEB2AE00F6D8EB /* AppInformationDynamicCell.swift */; };
		50DC527B24FEB5CA00F6D8EB /* AppInformationModelTest.swift in Sources */ = {isa = PBXBuildFile; fileRef = 50DC527A24FEB5CA00F6D8EB /* AppInformationModelTest.swift */; };
		50E3BE5A250127DF0033E2C7 /* AppInformationDynamicAction.swift in Sources */ = {isa = PBXBuildFile; fileRef = 50E3BE59250127DF0033E2C7 /* AppInformationDynamicAction.swift */; };
		51486D9F2484FC0200FCE216 /* HomeRiskLevelCellConfigurator.swift in Sources */ = {isa = PBXBuildFile; fileRef = 51486D9E2484FC0200FCE216 /* HomeRiskLevelCellConfigurator.swift */; };
		51486DA22485101500FCE216 /* RiskInactiveCollectionViewCell.swift in Sources */ = {isa = PBXBuildFile; fileRef = 51486DA02485101500FCE216 /* RiskInactiveCollectionViewCell.swift */; };
		51486DA32485101500FCE216 /* RiskInactiveCollectionViewCell.xib in Resources */ = {isa = PBXBuildFile; fileRef = 51486DA12485101500FCE216 /* RiskInactiveCollectionViewCell.xib */; };
		51486DA62485237200FCE216 /* RiskThankYouCollectionViewCell.swift in Sources */ = {isa = PBXBuildFile; fileRef = 51486DA42485237200FCE216 /* RiskThankYouCollectionViewCell.swift */; };
		51486DA72485237200FCE216 /* RiskThankYouCollectionViewCell.xib in Resources */ = {isa = PBXBuildFile; fileRef = 51486DA52485237200FCE216 /* RiskThankYouCollectionViewCell.xib */; };
		514C0A0624772F3400F235F6 /* HomeRiskViewConfigurator.swift in Sources */ = {isa = PBXBuildFile; fileRef = 514C0A0524772F3400F235F6 /* HomeRiskViewConfigurator.swift */; };
		514C0A0824772F5E00F235F6 /* RiskItemView.swift in Sources */ = {isa = PBXBuildFile; fileRef = 514C0A0724772F5E00F235F6 /* RiskItemView.swift */; };
		514C0A0B247AF9F700F235F6 /* RiskTextItemView.xib in Resources */ = {isa = PBXBuildFile; fileRef = 514C0A0A247AF9F700F235F6 /* RiskTextItemView.xib */; };
		514C0A0D247AFB0200F235F6 /* RiskTextItemView.swift in Sources */ = {isa = PBXBuildFile; fileRef = 514C0A0C247AFB0200F235F6 /* RiskTextItemView.swift */; };
		514C0A0F247AFEC500F235F6 /* HomeRiskTextItemViewConfigurator.swift in Sources */ = {isa = PBXBuildFile; fileRef = 514C0A0E247AFEC500F235F6 /* HomeRiskTextItemViewConfigurator.swift */; };
		514C0A11247C15EC00F235F6 /* HomeUnknownRiskCellConfigurator.swift in Sources */ = {isa = PBXBuildFile; fileRef = 514C0A10247C15EC00F235F6 /* HomeUnknownRiskCellConfigurator.swift */; };
		514C0A14247C163800F235F6 /* HomeLowRiskCellConfigurator.swift in Sources */ = {isa = PBXBuildFile; fileRef = 514C0A13247C163800F235F6 /* HomeLowRiskCellConfigurator.swift */; };
		514C0A16247C164700F235F6 /* HomeHighRiskCellConfigurator.swift in Sources */ = {isa = PBXBuildFile; fileRef = 514C0A15247C164700F235F6 /* HomeHighRiskCellConfigurator.swift */; };
		514C0A1A247C16D600F235F6 /* HomeInactiveRiskCellConfigurator.swift in Sources */ = {isa = PBXBuildFile; fileRef = 514C0A19247C16D600F235F6 /* HomeInactiveRiskCellConfigurator.swift */; };
		514E813024618E3D00636861 /* ExposureDetection.storyboard in Resources */ = {isa = PBXBuildFile; fileRef = 514E812F24618E3D00636861 /* ExposureDetection.storyboard */; };
		514E81342461B97800636861 /* ExposureManager.swift in Sources */ = {isa = PBXBuildFile; fileRef = 514E81332461B97700636861 /* ExposureManager.swift */; };
		514EE999246D4C2E00DE4884 /* UITableViewCell+Identifier.swift in Sources */ = {isa = PBXBuildFile; fileRef = 514EE998246D4C2E00DE4884 /* UITableViewCell+Identifier.swift */; };
		514EE99B246D4C4C00DE4884 /* UITableView+Dequeue.swift in Sources */ = {isa = PBXBuildFile; fileRef = 514EE99A246D4C4C00DE4884 /* UITableView+Dequeue.swift */; };
		514EE99D246D4CFB00DE4884 /* TableViewCellConfigurator.swift in Sources */ = {isa = PBXBuildFile; fileRef = 514EE99C246D4CFB00DE4884 /* TableViewCellConfigurator.swift */; };
		515BBDEB2484F8E500CDB674 /* HomeThankYouRiskCellConfigurator.swift in Sources */ = {isa = PBXBuildFile; fileRef = 515BBDEA2484F8E500CDB674 /* HomeThankYouRiskCellConfigurator.swift */; };
		516E42CB24B760F50008CC30 /* HomeRiskLevelCellConfiguratorTests.swift in Sources */ = {isa = PBXBuildFile; fileRef = 516E42C924B760EC0008CC30 /* HomeRiskLevelCellConfiguratorTests.swift */; };
		516E42FB24B7739F0008CC30 /* HomeUnknownRiskCellConfiguratorTests.swift in Sources */ = {isa = PBXBuildFile; fileRef = 516E42FA24B7739F0008CC30 /* HomeUnknownRiskCellConfiguratorTests.swift */; };
		516E42FE24B7773E0008CC30 /* HomeLowRiskCellConfiguratorTests.swift in Sources */ = {isa = PBXBuildFile; fileRef = 516E42FC24B776A90008CC30 /* HomeLowRiskCellConfiguratorTests.swift */; };
		516E430024B777B20008CC30 /* HomeHighRiskCellConfiguratorTests.swift in Sources */ = {isa = PBXBuildFile; fileRef = 516E42FF24B777B20008CC30 /* HomeHighRiskCellConfiguratorTests.swift */; };
		516E430224B89AED0008CC30 /* CoordinatorTests.swift in Sources */ = {isa = PBXBuildFile; fileRef = 516E430124B89AED0008CC30 /* CoordinatorTests.swift */; };
		51895EDC245E16CD0085DA38 /* ENAColor.swift in Sources */ = {isa = PBXBuildFile; fileRef = 51895EDB245E16CD0085DA38 /* ENAColor.swift */; };
		518A69FB24687D5800444E66 /* RiskLevel.swift in Sources */ = {isa = PBXBuildFile; fileRef = 518A69FA24687D5800444E66 /* RiskLevel.swift */; };
		51B5B414246DF07300DC5D3E /* RiskImageItemView.xib in Resources */ = {isa = PBXBuildFile; fileRef = 51B5B413246DF07300DC5D3E /* RiskImageItemView.xib */; };
		51B5B41C246EC8B800DC5D3E /* HomeCardCollectionViewCell.swift in Sources */ = {isa = PBXBuildFile; fileRef = 51B5B41B246EC8B800DC5D3E /* HomeCardCollectionViewCell.swift */; };
		51C737BD245B349700286105 /* OnboardingInfoViewController.swift in Sources */ = {isa = PBXBuildFile; fileRef = 51C737BC245B349700286105 /* OnboardingInfoViewController.swift */; };
		51C737BF245B3B5D00286105 /* OnboardingInfo.swift in Sources */ = {isa = PBXBuildFile; fileRef = 51C737BE245B3B5D00286105 /* OnboardingInfo.swift */; };
		51C7790C24867F16004582F8 /* RiskListItemView.xib in Resources */ = {isa = PBXBuildFile; fileRef = 51C7790B24867F16004582F8 /* RiskListItemView.xib */; };
		51C7790E24867F22004582F8 /* RiskListItemView.swift in Sources */ = {isa = PBXBuildFile; fileRef = 51C7790D24867F22004582F8 /* RiskListItemView.swift */; };
		51C77910248684F5004582F8 /* HomeRiskListItemViewConfigurator.swift in Sources */ = {isa = PBXBuildFile; fileRef = 51C7790F248684F5004582F8 /* HomeRiskListItemViewConfigurator.swift */; };
		51C779122486E549004582F8 /* HomeFindingPositiveRiskCellConfigurator.swift in Sources */ = {isa = PBXBuildFile; fileRef = 51C779112486E549004582F8 /* HomeFindingPositiveRiskCellConfigurator.swift */; };
		51C779142486E5AB004582F8 /* RiskFindingPositiveCollectionViewCell.xib in Resources */ = {isa = PBXBuildFile; fileRef = 51C779132486E5AB004582F8 /* RiskFindingPositiveCollectionViewCell.xib */; };
		51C779162486E5BA004582F8 /* RiskFindingPositiveCollectionViewCell.swift in Sources */ = {isa = PBXBuildFile; fileRef = 51C779152486E5BA004582F8 /* RiskFindingPositiveCollectionViewCell.swift */; };
		51CE1B4A246016B0002CF42A /* UICollectionViewCell+Identifier.swift in Sources */ = {isa = PBXBuildFile; fileRef = 51CE1B49246016B0002CF42A /* UICollectionViewCell+Identifier.swift */; };
		51CE1B4C246016D1002CF42A /* UICollectionReusableView+Identifier.swift in Sources */ = {isa = PBXBuildFile; fileRef = 51CE1B4B246016D1002CF42A /* UICollectionReusableView+Identifier.swift */; };
		51CE1B5524604DD2002CF42A /* HomeLayout.swift in Sources */ = {isa = PBXBuildFile; fileRef = 51CE1B5424604DD2002CF42A /* HomeLayout.swift */; };
		51CE1B85246078B6002CF42A /* ActivateCollectionViewCell.xib in Resources */ = {isa = PBXBuildFile; fileRef = 51CE1B76246078B6002CF42A /* ActivateCollectionViewCell.xib */; };
		51CE1B87246078B6002CF42A /* ActivateCollectionViewCell.swift in Sources */ = {isa = PBXBuildFile; fileRef = 51CE1B78246078B6002CF42A /* ActivateCollectionViewCell.swift */; };
		51CE1B88246078B6002CF42A /* RiskLevelCollectionViewCell.xib in Resources */ = {isa = PBXBuildFile; fileRef = 51CE1B79246078B6002CF42A /* RiskLevelCollectionViewCell.xib */; };
		51CE1B89246078B6002CF42A /* RiskLevelCollectionViewCell.swift in Sources */ = {isa = PBXBuildFile; fileRef = 51CE1B7A246078B6002CF42A /* RiskLevelCollectionViewCell.swift */; };
		51CE1B8A246078B6002CF42A /* InfoCollectionViewCell.xib in Resources */ = {isa = PBXBuildFile; fileRef = 51CE1B7B246078B6002CF42A /* InfoCollectionViewCell.xib */; };
		51CE1B8B246078B6002CF42A /* InfoCollectionViewCell.swift in Sources */ = {isa = PBXBuildFile; fileRef = 51CE1B7C246078B6002CF42A /* InfoCollectionViewCell.swift */; };
		51CE1B91246078B6002CF42A /* SectionSystemBackgroundDecorationView.swift in Sources */ = {isa = PBXBuildFile; fileRef = 51CE1B84246078B6002CF42A /* SectionSystemBackgroundDecorationView.swift */; };
		51CE1BB52460AC83002CF42A /* UICollectionView+Dequeue.swift in Sources */ = {isa = PBXBuildFile; fileRef = 51CE1BB42460AC82002CF42A /* UICollectionView+Dequeue.swift */; };
		51CE1BBA2460AFD8002CF42A /* HomeActivateCellConfigurator.swift in Sources */ = {isa = PBXBuildFile; fileRef = 51CE1BB92460AFD8002CF42A /* HomeActivateCellConfigurator.swift */; };
		51CE1BBD2460B1CB002CF42A /* CollectionViewCellConfigurator.swift in Sources */ = {isa = PBXBuildFile; fileRef = 51CE1BBC2460B1CB002CF42A /* CollectionViewCellConfigurator.swift */; };
		51CE1BBF2460B222002CF42A /* HomeRiskCellConfigurator.swift in Sources */ = {isa = PBXBuildFile; fileRef = 51CE1BBE2460B222002CF42A /* HomeRiskCellConfigurator.swift */; };
		51CE1BC32460B28D002CF42A /* HomeInfoCellConfigurator.swift in Sources */ = {isa = PBXBuildFile; fileRef = 51CE1BC22460B28D002CF42A /* HomeInfoCellConfigurator.swift */; };
		51D420B12458397300AD70CA /* Onboarding.storyboard in Resources */ = {isa = PBXBuildFile; fileRef = 51D420B02458397300AD70CA /* Onboarding.storyboard */; };
		51D420B424583ABB00AD70CA /* AppStoryboard.swift in Sources */ = {isa = PBXBuildFile; fileRef = 51D420B324583ABB00AD70CA /* AppStoryboard.swift */; };
		51D420B724583B7200AD70CA /* NSObject+Identifier.swift in Sources */ = {isa = PBXBuildFile; fileRef = 51D420B624583B7200AD70CA /* NSObject+Identifier.swift */; };
		51D420B924583B8300AD70CA /* UIViewController+AppStoryboard.swift in Sources */ = {isa = PBXBuildFile; fileRef = 51D420B824583B8300AD70CA /* UIViewController+AppStoryboard.swift */; };
		51D420C424583E3300AD70CA /* SettingsViewController.swift in Sources */ = {isa = PBXBuildFile; fileRef = 51D420C324583E3300AD70CA /* SettingsViewController.swift */; };
		51D420CE245869C800AD70CA /* Home.storyboard in Resources */ = {isa = PBXBuildFile; fileRef = 51D420CD245869C800AD70CA /* Home.storyboard */; };
		51D420D024586AB300AD70CA /* Settings.storyboard in Resources */ = {isa = PBXBuildFile; fileRef = 51D420CF24586AB300AD70CA /* Settings.storyboard */; };
		51F1255D24BDD75300126C86 /* HomeUnknown48hRiskCellConfigurator.swift in Sources */ = {isa = PBXBuildFile; fileRef = 51F1255C24BDD75300126C86 /* HomeUnknown48hRiskCellConfigurator.swift */; };
		51F1256024BEFB8F00126C86 /* HomeUnknown48hRiskCellConfiguratorTests.swift in Sources */ = {isa = PBXBuildFile; fileRef = 51F1255E24BEFB7A00126C86 /* HomeUnknown48hRiskCellConfiguratorTests.swift */; };
		51FE277B2475340300BB8144 /* HomeRiskLoadingItemViewConfigurator.swift in Sources */ = {isa = PBXBuildFile; fileRef = 51FE277A2475340300BB8144 /* HomeRiskLoadingItemViewConfigurator.swift */; };
		51FE277D247535C400BB8144 /* RiskLoadingItemView.xib in Resources */ = {isa = PBXBuildFile; fileRef = 51FE277C247535C400BB8144 /* RiskLoadingItemView.xib */; };
		51FE277F247535E300BB8144 /* RiskLoadingItemView.swift in Sources */ = {isa = PBXBuildFile; fileRef = 51FE277E247535E300BB8144 /* RiskLoadingItemView.swift */; };
		710021DC248E44A6001F0B63 /* ENAFont.swift in Sources */ = {isa = PBXBuildFile; fileRef = 710021DB248E44A6001F0B63 /* ENAFont.swift */; };
		710021DE248EAF16001F0B63 /* ExposureSubmissionImageCardCell.xib in Resources */ = {isa = PBXBuildFile; fileRef = 710021DD248EAF16001F0B63 /* ExposureSubmissionImageCardCell.xib */; };
		710021E0248EAF9A001F0B63 /* ExposureSubmissionImageCardCell.swift in Sources */ = {isa = PBXBuildFile; fileRef = 710021DF248EAF9A001F0B63 /* ExposureSubmissionImageCardCell.swift */; };
		710224EA248FA67F000C5DEF /* HomeTestResultCollectionViewCell.swift in Sources */ = {isa = PBXBuildFile; fileRef = 710224E9248FA67F000C5DEF /* HomeTestResultCollectionViewCell.swift */; };
		710224EC248FC150000C5DEF /* HomeTestResultCellConfigurator.swift in Sources */ = {isa = PBXBuildFile; fileRef = 710224EB248FC150000C5DEF /* HomeTestResultCellConfigurator.swift */; };
		710224EE2490E2FD000C5DEF /* ExposureSubmissionStepCell.xib in Resources */ = {isa = PBXBuildFile; fileRef = 710224ED2490E2FC000C5DEF /* ExposureSubmissionStepCell.xib */; };
		710224F42490E7A3000C5DEF /* ExposureSubmissionStepCell.swift in Sources */ = {isa = PBXBuildFile; fileRef = 710224F32490E7A3000C5DEF /* ExposureSubmissionStepCell.swift */; };
		710224F624910661000C5DEF /* ExposureSubmissionDynamicCell.swift in Sources */ = {isa = PBXBuildFile; fileRef = 710224F524910661000C5DEF /* ExposureSubmissionDynamicCell.swift */; };
		710ABB1F2475115500948792 /* UITableViewController+Enum.swift in Sources */ = {isa = PBXBuildFile; fileRef = 710ABB1E2475115500948792 /* UITableViewController+Enum.swift */; };
		710ABB23247513E300948792 /* DynamicTypeTableViewCell.swift in Sources */ = {isa = PBXBuildFile; fileRef = 710ABB22247513E300948792 /* DynamicTypeTableViewCell.swift */; };
		710ABB25247514BD00948792 /* UIViewController+Segue.swift in Sources */ = {isa = PBXBuildFile; fileRef = 710ABB24247514BD00948792 /* UIViewController+Segue.swift */; };
		710ABB27247533FA00948792 /* DynamicTableViewController.swift in Sources */ = {isa = PBXBuildFile; fileRef = 710ABB26247533FA00948792 /* DynamicTableViewController.swift */; };
		710ABB292475353900948792 /* DynamicTableViewModel.swift in Sources */ = {isa = PBXBuildFile; fileRef = 710ABB282475353900948792 /* DynamicTableViewModel.swift */; };
		71176E2F248922B0004B0C9F /* ENAColorTests.swift in Sources */ = {isa = PBXBuildFile; fileRef = 71176E2D24891C02004B0C9F /* ENAColorTests.swift */; };
		71176E32248957C3004B0C9F /* AppNavigationController.swift in Sources */ = {isa = PBXBuildFile; fileRef = 71176E31248957C3004B0C9F /* AppNavigationController.swift */; };
		711EFCC72492EE31005FEF21 /* ENAFooterView.swift in Sources */ = {isa = PBXBuildFile; fileRef = 711EFCC62492EE31005FEF21 /* ENAFooterView.swift */; };
		711EFCC924935C79005FEF21 /* ExposureSubmissionTestResultHeaderView.xib in Resources */ = {isa = PBXBuildFile; fileRef = 711EFCC824935C79005FEF21 /* ExposureSubmissionTestResultHeaderView.xib */; };
		71330E41248109F600EB10F6 /* DynamicTableViewSection.swift in Sources */ = {isa = PBXBuildFile; fileRef = 71330E40248109F600EB10F6 /* DynamicTableViewSection.swift */; };
		71330E43248109FD00EB10F6 /* DynamicTableViewCell.swift in Sources */ = {isa = PBXBuildFile; fileRef = 71330E42248109FD00EB10F6 /* DynamicTableViewCell.swift */; };
		71330E4524810A0500EB10F6 /* DynamicTableViewHeader.swift in Sources */ = {isa = PBXBuildFile; fileRef = 71330E4424810A0500EB10F6 /* DynamicTableViewHeader.swift */; };
		71330E4724810A0C00EB10F6 /* DynamicTableViewFooter.swift in Sources */ = {isa = PBXBuildFile; fileRef = 71330E4624810A0C00EB10F6 /* DynamicTableViewFooter.swift */; };
		713EA25B247818B000AB7EE8 /* DynamicTypeButton.swift in Sources */ = {isa = PBXBuildFile; fileRef = 713EA25A247818B000AB7EE8 /* DynamicTypeButton.swift */; };
		713EA25D24798A7000AB7EE8 /* ExposureDetectionRoundedView.swift in Sources */ = {isa = PBXBuildFile; fileRef = 713EA25C24798A7000AB7EE8 /* ExposureDetectionRoundedView.swift */; };
		713EA25F24798A9100AB7EE8 /* ExposureDetectionRiskCell.swift in Sources */ = {isa = PBXBuildFile; fileRef = 713EA25E24798A9100AB7EE8 /* ExposureDetectionRiskCell.swift */; };
		713EA26124798AD100AB7EE8 /* InsetTableViewCell.swift in Sources */ = {isa = PBXBuildFile; fileRef = 713EA26024798AD100AB7EE8 /* InsetTableViewCell.swift */; };
		713EA26324798F8500AB7EE8 /* ExposureDetectionHeaderCell.swift in Sources */ = {isa = PBXBuildFile; fileRef = 713EA26224798F8500AB7EE8 /* ExposureDetectionHeaderCell.swift */; };
		714194EA247A65C60072A090 /* DynamicTableViewHeaderSeparatorView.swift in Sources */ = {isa = PBXBuildFile; fileRef = 714194E9247A65C60072A090 /* DynamicTableViewHeaderSeparatorView.swift */; };
		7154EB4A247D21E200A467FF /* ExposureDetectionLongGuideCell.swift in Sources */ = {isa = PBXBuildFile; fileRef = 7154EB49247D21E200A467FF /* ExposureDetectionLongGuideCell.swift */; };
		7154EB4C247E862100A467FF /* ExposureDetectionLoadingCell.swift in Sources */ = {isa = PBXBuildFile; fileRef = 7154EB4B247E862100A467FF /* ExposureDetectionLoadingCell.swift */; };
		717D21E9248C022E00D9717E /* DynamicTableViewHtmlCell.swift in Sources */ = {isa = PBXBuildFile; fileRef = 717D21E8248C022E00D9717E /* DynamicTableViewHtmlCell.swift */; };
		7187A5582481231C00FCC755 /* DynamicTableViewAction.swift in Sources */ = {isa = PBXBuildFile; fileRef = 71330E4824810A5A00EB10F6 /* DynamicTableViewAction.swift */; };
		71B804472484CC0800D53506 /* ENALabel.swift in Sources */ = {isa = PBXBuildFile; fileRef = 71B804462484CC0800D53506 /* ENALabel.swift */; };
		71B804492484D37300D53506 /* RiskLegendViewController.swift in Sources */ = {isa = PBXBuildFile; fileRef = 71B804482484D37300D53506 /* RiskLegendViewController.swift */; };
		71B8044D248525CD00D53506 /* RiskLegendViewController+DynamicTableViewModel.swift in Sources */ = {isa = PBXBuildFile; fileRef = 71B8044C248525CD00D53506 /* RiskLegendViewController+DynamicTableViewModel.swift */; };
		71B8044F248526B600D53506 /* DynamicTableViewSpaceCell.swift in Sources */ = {isa = PBXBuildFile; fileRef = 71B8044E248526B600D53506 /* DynamicTableViewSpaceCell.swift */; };
		71B804542485273C00D53506 /* RiskLegendDotBodyCell.swift in Sources */ = {isa = PBXBuildFile; fileRef = 71B804532485273C00D53506 /* RiskLegendDotBodyCell.swift */; };
		71C0BEDD2498DD07009A17A0 /* ENANavigationFooterView.swift in Sources */ = {isa = PBXBuildFile; fileRef = 71C0BEDC2498DD07009A17A0 /* ENANavigationFooterView.swift */; };
		71CAB9D2248AACAD00F516A5 /* PixelPerfectLayoutConstraint.swift in Sources */ = {isa = PBXBuildFile; fileRef = 71CAB9D1248AACAD00F516A5 /* PixelPerfectLayoutConstraint.swift */; };
		71CAB9D4248AB33500F516A5 /* DynamicTypeSymbolImageView.swift in Sources */ = {isa = PBXBuildFile; fileRef = 71CAB9D3248AB33500F516A5 /* DynamicTypeSymbolImageView.swift */; };
		71D3C19A2494EFAC00DBABA8 /* ENANavigationControllerWithFooter.swift in Sources */ = {isa = PBXBuildFile; fileRef = 71D3C1992494EFAC00DBABA8 /* ENANavigationControllerWithFooter.swift */; };
		71EF33D92497F3E8007B7E1B /* ENANavigationControllerWithFooterChild.swift in Sources */ = {isa = PBXBuildFile; fileRef = 71EF33D82497F3E8007B7E1B /* ENANavigationControllerWithFooterChild.swift */; };
		71EF33DB2497F419007B7E1B /* ENANavigationFooterItem.swift in Sources */ = {isa = PBXBuildFile; fileRef = 71EF33DA2497F419007B7E1B /* ENANavigationFooterItem.swift */; };
		71F2E57B2487AEFC00694F1A /* ena-colors.xcassets in Resources */ = {isa = PBXBuildFile; fileRef = 71F2E57A2487AEFC00694F1A /* ena-colors.xcassets */; };
		71F5418E248BEE08006DB793 /* privacy-policy.html in Resources */ = {isa = PBXBuildFile; fileRef = 71F5418A248BEDBE006DB793 /* privacy-policy.html */; };
		71F54191248BF677006DB793 /* HtmlTextView.swift in Sources */ = {isa = PBXBuildFile; fileRef = 71F54190248BF677006DB793 /* HtmlTextView.swift */; };
		71FD8862246EB27F00E804D0 /* ExposureDetectionViewController.swift in Sources */ = {isa = PBXBuildFile; fileRef = 71FD8861246EB27F00E804D0 /* ExposureDetectionViewController.swift */; };
		71FE1C69247A8FE100851FEB /* DynamicTableViewHeaderFooterView.swift in Sources */ = {isa = PBXBuildFile; fileRef = 71FE1C68247A8FE100851FEB /* DynamicTableViewHeaderFooterView.swift */; };
		71FE1C71247AA7B700851FEB /* DynamicTableViewHeaderImageView.swift in Sources */ = {isa = PBXBuildFile; fileRef = 71FE1C70247AA7B700851FEB /* DynamicTableViewHeaderImageView.swift */; };
		71FE1C7A247AC2B500851FEB /* ExposureSubmissionSuccessViewController.swift in Sources */ = {isa = PBXBuildFile; fileRef = 71FE1C73247AC2B500851FEB /* ExposureSubmissionSuccessViewController.swift */; };
		71FE1C7B247AC2B500851FEB /* ExposureSubmissionQRScannerViewController.swift in Sources */ = {isa = PBXBuildFile; fileRef = 71FE1C74247AC2B500851FEB /* ExposureSubmissionQRScannerViewController.swift */; };
		71FE1C7C247AC2B500851FEB /* ExposureSubmissionOverviewViewController.swift in Sources */ = {isa = PBXBuildFile; fileRef = 71FE1C75247AC2B500851FEB /* ExposureSubmissionOverviewViewController.swift */; };
		71FE1C7D247AC2B500851FEB /* ExposureSubmissionTanInputViewController.swift in Sources */ = {isa = PBXBuildFile; fileRef = 71FE1C76247AC2B500851FEB /* ExposureSubmissionTanInputViewController.swift */; };
		71FE1C7F247AC2B500851FEB /* ExposureSubmissionTestResultViewController.swift in Sources */ = {isa = PBXBuildFile; fileRef = 71FE1C78247AC2B500851FEB /* ExposureSubmissionTestResultViewController.swift */; };
		71FE1C80247AC2B500851FEB /* ExposureSubmissionNavigationController.swift in Sources */ = {isa = PBXBuildFile; fileRef = 71FE1C79247AC2B500851FEB /* ExposureSubmissionNavigationController.swift */; };
		71FE1C82247AC30300851FEB /* ENATanInput.swift in Sources */ = {isa = PBXBuildFile; fileRef = 71FE1C81247AC30300851FEB /* ENATanInput.swift */; };
		71FE1C86247AC33D00851FEB /* ExposureSubmissionTestResultHeaderView.swift in Sources */ = {isa = PBXBuildFile; fileRef = 71FE1C84247AC33D00851FEB /* ExposureSubmissionTestResultHeaderView.swift */; };
		71FE1C8C247AC79D00851FEB /* DynamicTableViewIconCell.swift in Sources */ = {isa = PBXBuildFile; fileRef = 71FE1C8A247AC79D00851FEB /* DynamicTableViewIconCell.swift */; };
		71FE1C8D247AC79D00851FEB /* DynamicTableViewIconCell.xib in Resources */ = {isa = PBXBuildFile; fileRef = 71FE1C8B247AC79D00851FEB /* DynamicTableViewIconCell.xib */; };
		85142501245DA0B3009D2791 /* UIViewController+Alert.swift in Sources */ = {isa = PBXBuildFile; fileRef = 85142500245DA0B3009D2791 /* UIViewController+Alert.swift */; };
		8539874F2467094E00D28B62 /* AppIcon.xcassets in Resources */ = {isa = PBXBuildFile; fileRef = 8539874E2467094E00D28B62 /* AppIcon.xcassets */; };
		853D987A24694A8700490DBA /* ENAButton.swift in Sources */ = {isa = PBXBuildFile; fileRef = 853D987924694A8700490DBA /* ENAButton.swift */; };
		853D98832469DC5000490DBA /* ExposureNotificationSetting.storyboard in Resources */ = {isa = PBXBuildFile; fileRef = 853D98822469DC5000490DBA /* ExposureNotificationSetting.storyboard */; };
		858F6F6E245A103C009FFD33 /* ExposureNotification.framework in Frameworks */ = {isa = PBXBuildFile; fileRef = 858F6F6D245A103C009FFD33 /* ExposureNotification.framework */; };
		8595BF5F246032D90056EA27 /* ENASwitch.swift in Sources */ = {isa = PBXBuildFile; fileRef = 8595BF5E246032D90056EA27 /* ENASwitch.swift */; };
		859DD512248549790073D59F /* MockDiagnosisKeysRetrieval.swift in Sources */ = {isa = PBXBuildFile; fileRef = 859DD511248549790073D59F /* MockDiagnosisKeysRetrieval.swift */; };
		85D7593F2457048F008175F0 /* AppDelegate.swift in Sources */ = {isa = PBXBuildFile; fileRef = 85D7593E2457048F008175F0 /* AppDelegate.swift */; };
		85D759412457048F008175F0 /* SceneDelegate.swift in Sources */ = {isa = PBXBuildFile; fileRef = 85D759402457048F008175F0 /* SceneDelegate.swift */; };
		85D7594B24570491008175F0 /* Assets.xcassets in Resources */ = {isa = PBXBuildFile; fileRef = 85D7594A24570491008175F0 /* Assets.xcassets */; };
		85D7594E24570491008175F0 /* LaunchScreen.storyboard in Resources */ = {isa = PBXBuildFile; fileRef = 85D7594C24570491008175F0 /* LaunchScreen.storyboard */; };
		85D7596424570491008175F0 /* ENAUITests.swift in Sources */ = {isa = PBXBuildFile; fileRef = 85D7596324570491008175F0 /* ENAUITests.swift */; };
		85E33444247EB357006E74EC /* CircularProgressView.swift in Sources */ = {isa = PBXBuildFile; fileRef = 85E33443247EB357006E74EC /* CircularProgressView.swift */; };
		9412FAFE252349EA0086E139 /* DeltaOnboardingViewControllerTests.swift in Sources */ = {isa = PBXBuildFile; fileRef = 9412FAF92523499D0086E139 /* DeltaOnboardingViewControllerTests.swift */; };
		9417BA95252B6B5100AD4053 /* DMSQLiteErrorViewController.swift in Sources */ = {isa = PBXBuildFile; fileRef = 9417BA94252B6B5100AD4053 /* DMSQLiteErrorViewController.swift */; };
		941ADDB02518C2B200E421D9 /* EuTracingTableViewCell.swift in Sources */ = {isa = PBXBuildFile; fileRef = 941ADDAF2518C2B200E421D9 /* EuTracingTableViewCell.swift */; };
		941ADDB22518C3FB00E421D9 /* ENSettingEuTracingViewModel.swift in Sources */ = {isa = PBXBuildFile; fileRef = 941ADDB12518C3FB00E421D9 /* ENSettingEuTracingViewModel.swift */; };
		941F5ED02518E82800785F06 /* ENSettingEuTracingViewModelTests.swift in Sources */ = {isa = PBXBuildFile; fileRef = 941F5ECB2518E82100785F06 /* ENSettingEuTracingViewModelTests.swift */; };
		9488C3012521EE8E00504648 /* DeltaOnboardingNavigationController.swift in Sources */ = {isa = PBXBuildFile; fileRef = 9488C3002521EE8E00504648 /* DeltaOnboardingNavigationController.swift */; };
		94F594622521CBF50077681B /* DeltaOnboardingV15ViewModel.swift in Sources */ = {isa = PBXBuildFile; fileRef = 94F594612521CBF50077681B /* DeltaOnboardingV15ViewModel.swift */; };
		A124E64A249BF4EF00E95F72 /* ExposureDetectionExecutorTests.swift in Sources */ = {isa = PBXBuildFile; fileRef = A124E648249BF4EB00E95F72 /* ExposureDetectionExecutorTests.swift */; };
		A124E64C249C4C9000E95F72 /* SAPDownloadedPackagesStore+Helpers.swift in Sources */ = {isa = PBXBuildFile; fileRef = A124E64B249C4C9000E95F72 /* SAPDownloadedPackagesStore+Helpers.swift */; };
		A128F04E2489ABEE00EC7F6C /* RiskCalculationTests.swift in Sources */ = {isa = PBXBuildFile; fileRef = A128F04C2489ABE700EC7F6C /* RiskCalculationTests.swift */; };
		A128F059248B459F00EC7F6C /* PublicKeyStore.swift in Sources */ = {isa = PBXBuildFile; fileRef = A128F058248B459F00EC7F6C /* PublicKeyStore.swift */; };
		A14BDEC024A1AD660063E4EC /* MockExposureDetector.swift in Sources */ = {isa = PBXBuildFile; fileRef = A14BDEBF24A1AD660063E4EC /* MockExposureDetector.swift */; };
		A1654EFF24B41FF600C0E115 /* DynamicCellTests.swift in Sources */ = {isa = PBXBuildFile; fileRef = A1654EFD24B41FEF00C0E115 /* DynamicCellTests.swift */; };
		A1654F0224B43E8500C0E115 /* DynamicTableViewTextViewCellTests.swift in Sources */ = {isa = PBXBuildFile; fileRef = A1654F0024B43E7F00C0E115 /* DynamicTableViewTextViewCellTests.swift */; };
		A16714AF248CA1B70031B111 /* Bundle+ReadPlist.swift in Sources */ = {isa = PBXBuildFile; fileRef = A16714AE248CA1B70031B111 /* Bundle+ReadPlist.swift */; };
		A16714BB248D18D20031B111 /* SummaryMetadata.swift in Sources */ = {isa = PBXBuildFile; fileRef = A16714BA248D18D20031B111 /* SummaryMetadata.swift */; };
		A173665324844F41006BE209 /* SQLiteKeyValueStoreTests.swift in Sources */ = {isa = PBXBuildFile; fileRef = A173665124844F29006BE209 /* SQLiteKeyValueStoreTests.swift */; };
		A17366552484978A006BE209 /* OnboardingInfoViewControllerUtils.swift in Sources */ = {isa = PBXBuildFile; fileRef = A17366542484978A006BE209 /* OnboardingInfoViewControllerUtils.swift */; };
		A17DA5E32486D8EF006F310F /* RiskLevelTests.swift in Sources */ = {isa = PBXBuildFile; fileRef = A17DA5E12486D8E7006F310F /* RiskLevelTests.swift */; };
		A1877CAB248F2532006FEFC0 /* SAPDownloadedPackageTests.swift in Sources */ = {isa = PBXBuildFile; fileRef = A1877CA9248F247D006FEFC0 /* SAPDownloadedPackageTests.swift */; };
		A189E45F248C325E001D0996 /* de-config in Resources */ = {isa = PBXBuildFile; fileRef = A189E45E248C325E001D0996 /* de-config */; };
		A1BABD0924A57B88000ED515 /* TemporaryExposureKeyMock.swift in Sources */ = {isa = PBXBuildFile; fileRef = A1BABD0824A57B88000ED515 /* TemporaryExposureKeyMock.swift */; };
		A1BABD0E24A57CFC000ED515 /* ENTemporaryExposureKey+ProcessingTests.swift in Sources */ = {isa = PBXBuildFile; fileRef = A1BABD0C24A57BAC000ED515 /* ENTemporaryExposureKey+ProcessingTests.swift */; };
		A1BABD1024A57D03000ED515 /* ENTemporaryExposureKey+Processing.swift in Sources */ = {isa = PBXBuildFile; fileRef = A1BABD0A24A57BA0000ED515 /* ENTemporaryExposureKey+Processing.swift */; };
		A1C683FA24AEC57400B90D12 /* DynamicTableViewTextViewCell.swift in Sources */ = {isa = PBXBuildFile; fileRef = A1C683F924AEC57400B90D12 /* DynamicTableViewTextViewCell.swift */; };
		A1C683FC24AEC9EE00B90D12 /* DynamicTableViewTextCell.swift in Sources */ = {isa = PBXBuildFile; fileRef = A1C683FB24AEC9EE00B90D12 /* DynamicTableViewTextCell.swift */; };
		A1E41941249410AF0016E52A /* SAPDownloadedPackage+Helpers.swift in Sources */ = {isa = PBXBuildFile; fileRef = A1E41940249410AF0016E52A /* SAPDownloadedPackage+Helpers.swift */; };
		A1E419462495479D0016E52A /* HTTPClient+MockNetworkStack.swift in Sources */ = {isa = PBXBuildFile; fileRef = A1E419442495476C0016E52A /* HTTPClient+MockNetworkStack.swift */; };
		A1E41949249548770016E52A /* HTTPClient+SubmitTests.swift in Sources */ = {isa = PBXBuildFile; fileRef = A1E41947249548260016E52A /* HTTPClient+SubmitTests.swift */; };
		A1E419522495A6F20016E52A /* HTTPClient+TANForExposureSubmitTests.swift in Sources */ = {isa = PBXBuildFile; fileRef = A1E419502495A6EA0016E52A /* HTTPClient+TANForExposureSubmitTests.swift */; };
		A1E419552495A8060016E52A /* HTTPClient+GetTestResultTests.swift in Sources */ = {isa = PBXBuildFile; fileRef = A1E419532495A7850016E52A /* HTTPClient+GetTestResultTests.swift */; };
		A1E419582495A8F90016E52A /* HTTPClient+RegistrationTokenTests.swift in Sources */ = {isa = PBXBuildFile; fileRef = A1E419562495A8F50016E52A /* HTTPClient+RegistrationTokenTests.swift */; };
		A1E4195D249818060016E52A /* RiskTests.swift in Sources */ = {isa = PBXBuildFile; fileRef = A1E4195B249818020016E52A /* RiskTests.swift */; };
		A1E419602498243E0016E52A /* String+TodayTests.swift in Sources */ = {isa = PBXBuildFile; fileRef = A1E4195E249824340016E52A /* String+TodayTests.swift */; };
		A328424D248B91E0006B1F09 /* HomeTestResultLoadingCell.xib in Resources */ = {isa = PBXBuildFile; fileRef = A328424B248B91E0006B1F09 /* HomeTestResultLoadingCell.xib */; };
		A328424E248B91E0006B1F09 /* HomeTestResultLoadingCell.swift in Sources */ = {isa = PBXBuildFile; fileRef = A328424C248B91E0006B1F09 /* HomeTestResultLoadingCell.swift */; };
		A3284250248B9269006B1F09 /* HomeTestResultLoadingCellConfigurator.swift in Sources */ = {isa = PBXBuildFile; fileRef = A328424F248B9269006B1F09 /* HomeTestResultLoadingCellConfigurator.swift */; };
		A328425D248E82BC006B1F09 /* ExposureSubmissionTestResultViewControllerTests.swift in Sources */ = {isa = PBXBuildFile; fileRef = A328425B248E82B5006B1F09 /* ExposureSubmissionTestResultViewControllerTests.swift */; };
		A328425F248E943D006B1F09 /* ExposureSubmissionTanInputViewControllerTests.swift in Sources */ = {isa = PBXBuildFile; fileRef = A328425E248E943D006B1F09 /* ExposureSubmissionTanInputViewControllerTests.swift */; };
		A32842612490E2AC006B1F09 /* ExposureSubmissionWarnOthersViewControllerTests.swift in Sources */ = {isa = PBXBuildFile; fileRef = A32842602490E2AC006B1F09 /* ExposureSubmissionWarnOthersViewControllerTests.swift */; };
		A328426324910552006B1F09 /* ExposureSubmissionSuccessViewControllerTests.swift in Sources */ = {isa = PBXBuildFile; fileRef = A328426224910552006B1F09 /* ExposureSubmissionSuccessViewControllerTests.swift */; };
		A32842652491136E006B1F09 /* ExposureSubmissionUITests.swift in Sources */ = {isa = PBXBuildFile; fileRef = A32842642491136E006B1F09 /* ExposureSubmissionUITests.swift */; };
		A32842672492359E006B1F09 /* MockExposureSubmissionNavigationControllerChild.swift in Sources */ = {isa = PBXBuildFile; fileRef = A32842662492359E006B1F09 /* MockExposureSubmissionNavigationControllerChild.swift */; };
		A32C046524D96348005BEA61 /* HTTPClient+PlausibeDeniabilityTests.swift in Sources */ = {isa = PBXBuildFile; fileRef = A32C046424D96348005BEA61 /* HTTPClient+PlausibeDeniabilityTests.swift */; };
		A32CA72F24B6F2E300B1A994 /* HomeRiskCellConfiguratorTests.swift in Sources */ = {isa = PBXBuildFile; fileRef = A32CA72E24B6F2E300B1A994 /* HomeRiskCellConfiguratorTests.swift */; };
		A3483B0B24C5EFA40037855F /* MockExposureDetectionViewControllerDelegate.swift in Sources */ = {isa = PBXBuildFile; fileRef = A3483B0A24C5EFA40037855F /* MockExposureDetectionViewControllerDelegate.swift */; };
		A3552CC424DD6E16008C91BE /* AppDelegate+PlausibleDeniability.swift in Sources */ = {isa = PBXBuildFile; fileRef = A3552CC324DD6E16008C91BE /* AppDelegate+PlausibleDeniability.swift */; };
		A3552CC624DD6E78008C91BE /* AppDelegate+ENATaskExecutionDelegate.swift in Sources */ = {isa = PBXBuildFile; fileRef = A3552CC524DD6E78008C91BE /* AppDelegate+ENATaskExecutionDelegate.swift */; };
		A36D07B92486D61C00E46F96 /* HomeCardCellButtonDelegate.swift in Sources */ = {isa = PBXBuildFile; fileRef = A36D07B82486D61C00E46F96 /* HomeCardCellButtonDelegate.swift */; };
		A36FACC424C5EA1500DED947 /* ExposureDetectionViewControllerTests.swift in Sources */ = {isa = PBXBuildFile; fileRef = A36FACC324C5EA1500DED947 /* ExposureDetectionViewControllerTests.swift */; };
		A372DA3B24BDA075003248BB /* ExposureSubmissionCoordinator.swift in Sources */ = {isa = PBXBuildFile; fileRef = A372DA3A24BDA075003248BB /* ExposureSubmissionCoordinator.swift */; };
		A372DA3F24BEF773003248BB /* ExposureSubmissionCoordinatorTests.swift in Sources */ = {isa = PBXBuildFile; fileRef = A372DA3E24BEF773003248BB /* ExposureSubmissionCoordinatorTests.swift */; };
		A372DA4124BF33F9003248BB /* MockExposureSubmissionCoordinatorDelegate.swift in Sources */ = {isa = PBXBuildFile; fileRef = A372DA4024BF33F9003248BB /* MockExposureSubmissionCoordinatorDelegate.swift */; };
		A372DA4224BF3E29003248BB /* MockExposureSubmissionCoordinator.swift in Sources */ = {isa = PBXBuildFile; fileRef = A372DA3C24BE01D9003248BB /* MockExposureSubmissionCoordinator.swift */; };
		A3816086250633D7002286E9 /* RequiresDismissConfirmation.swift in Sources */ = {isa = PBXBuildFile; fileRef = A3816085250633D7002286E9 /* RequiresDismissConfirmation.swift */; };
		A3C4F96024812CD20047F23E /* ExposureSubmissionWarnOthersViewController.swift in Sources */ = {isa = PBXBuildFile; fileRef = A3C4F95F24812CD20047F23E /* ExposureSubmissionWarnOthersViewController.swift */; };
		A3E851B224ADD09900402485 /* CountdownTimer.swift in Sources */ = {isa = PBXBuildFile; fileRef = A3E851B124ADD09900402485 /* CountdownTimer.swift */; };
		A3E851B524ADDAC000402485 /* CountdownTimerTests.swift in Sources */ = {isa = PBXBuildFile; fileRef = A3E851B424ADDAC000402485 /* CountdownTimerTests.swift */; };
		A3EE6E5A249BB7AF00C64B61 /* ExposureSubmissionServiceFactory.swift in Sources */ = {isa = PBXBuildFile; fileRef = A3EE6E59249BB7AF00C64B61 /* ExposureSubmissionServiceFactory.swift */; };
		A3EE6E5C249BB97500C64B61 /* UITestingParameters.swift in Sources */ = {isa = PBXBuildFile; fileRef = A3EE6E5B249BB97500C64B61 /* UITestingParameters.swift */; };
		A3EE6E5D249BB9B900C64B61 /* UITestingParameters.swift in Sources */ = {isa = PBXBuildFile; fileRef = A3EE6E5B249BB97500C64B61 /* UITestingParameters.swift */; };
		A3FF84EC247BFAF00053E947 /* Hasher.swift in Sources */ = {isa = PBXBuildFile; fileRef = A3FF84EB247BFAF00053E947 /* Hasher.swift */; };
		AB1011592507C15000D392A2 /* TracingStatusHistory.swift in Sources */ = {isa = PBXBuildFile; fileRef = AB1011572507C15000D392A2 /* TracingStatusHistory.swift */; };
		AB10115B250926BB00D392A2 /* CountryKeypackageDownloader.swift in Sources */ = {isa = PBXBuildFile; fileRef = AB10115A250926BB00D392A2 /* CountryKeypackageDownloader.swift */; };
		AB1885D825238DD100D39BBE /* OnboardingInfoViewControllerTests.swift in Sources */ = {isa = PBXBuildFile; fileRef = AB1885D025238DAA00D39BBE /* OnboardingInfoViewControllerTests.swift */; };
		AB1886C4252DE1AF00D39BBE /* Logging.swift in Sources */ = {isa = PBXBuildFile; fileRef = AB1886C3252DE1AE00D39BBE /* Logging.swift */; };
		AB1886D1252DE51E00D39BBE /* Bundle+Identifier.swift in Sources */ = {isa = PBXBuildFile; fileRef = AB1886D0252DE51E00D39BBE /* Bundle+Identifier.swift */; };
		AB1FCBD42521FC47005930BA /* ServerEnvironmentTests.swift in Sources */ = {isa = PBXBuildFile; fileRef = AB1FCBCC2521FC44005930BA /* ServerEnvironmentTests.swift */; };
		AB1FCBDC2521FCD5005930BA /* TestServerEnvironments.json in Resources */ = {isa = PBXBuildFile; fileRef = AB1FCBDB2521FCD5005930BA /* TestServerEnvironments.json */; };
		AB453F602534B04400D8339E /* ExposureManagerTests.swift in Sources */ = {isa = PBXBuildFile; fileRef = AB453F5F2534B04400D8339E /* ExposureManagerTests.swift */; };
		AB5F84AD24F8F7A1000400D4 /* SerialMigrator.swift in Sources */ = {isa = PBXBuildFile; fileRef = AB5F84AC24F8F7A1000400D4 /* SerialMigrator.swift */; };
		AB5F84B024F8F7C3000400D4 /* Migration.swift in Sources */ = {isa = PBXBuildFile; fileRef = AB5F84AF24F8F7C3000400D4 /* Migration.swift */; };
		AB5F84B224F8F7E3000400D4 /* Migration0To1.swift in Sources */ = {isa = PBXBuildFile; fileRef = AB5F84B124F8F7E3000400D4 /* Migration0To1.swift */; };
		AB5F84B424F8FA26000400D4 /* SerialMigratorTests.swift in Sources */ = {isa = PBXBuildFile; fileRef = AB5F84B324F8FA26000400D4 /* SerialMigratorTests.swift */; };
		AB5F84BB24F92876000400D4 /* Migration0To1Tests.swift in Sources */ = {isa = PBXBuildFile; fileRef = AB5F84BA24F92876000400D4 /* Migration0To1Tests.swift */; };
		AB5F84BD24F92E92000400D4 /* SerialMigratorFake.swift in Sources */ = {isa = PBXBuildFile; fileRef = AB5F84BC24F92E92000400D4 /* SerialMigratorFake.swift */; };
		AB5F84BE24FE2DC9000400D4 /* DownloadedPackagesSQLLiteStoreV0.swift in Sources */ = {isa = PBXBuildFile; fileRef = AB5F84B824F92855000400D4 /* DownloadedPackagesSQLLiteStoreV0.swift */; };
		AB5F84C024FE2EB3000400D4 /* DownloadedPackagesStoreV0.swift in Sources */ = {isa = PBXBuildFile; fileRef = AB5F84BF24FE2EB3000400D4 /* DownloadedPackagesStoreV0.swift */; };
		AB6289CF251BA01400CF61D2 /* Bundle+Version.swift in Sources */ = {isa = PBXBuildFile; fileRef = AB6289CE251BA01400CF61D2 /* Bundle+Version.swift */; };
		AB6289D4251BA4EC00CF61D2 /* String+Compare.swift in Sources */ = {isa = PBXBuildFile; fileRef = AB6289D3251BA4EC00CF61D2 /* String+Compare.swift */; };
		AB6289D9251C833100CF61D2 /* DMDeltaOnboardingViewController.swift in Sources */ = {isa = PBXBuildFile; fileRef = AB6289D8251C833100CF61D2 /* DMDeltaOnboardingViewController.swift */; };
		AB628A1F251CDADE00CF61D2 /* ServerEnvironments.json in Resources */ = {isa = PBXBuildFile; fileRef = AB628A1E251CDADE00CF61D2 /* ServerEnvironments.json */; };
		AB7420AC251B67A8006666AC /* DeltaOnboardingV15.swift in Sources */ = {isa = PBXBuildFile; fileRef = AB7420AB251B67A8006666AC /* DeltaOnboardingV15.swift */; };
		AB7420B7251B69E2006666AC /* DeltaOnboardingCoordinator.swift in Sources */ = {isa = PBXBuildFile; fileRef = AB7420B6251B69E2006666AC /* DeltaOnboardingCoordinator.swift */; };
		AB7420C2251B7D59006666AC /* DeltaOnboardingProtocols.swift in Sources */ = {isa = PBXBuildFile; fileRef = AB7420C1251B7D59006666AC /* DeltaOnboardingProtocols.swift */; };
		AB7420CB251B7D93006666AC /* DeltaOnboardingV15ViewController.swift in Sources */ = {isa = PBXBuildFile; fileRef = AB7420CA251B7D93006666AC /* DeltaOnboardingV15ViewController.swift */; };
		AB7420DD251B8101006666AC /* DeltaOnboardingCoordinatorTests.swift in Sources */ = {isa = PBXBuildFile; fileRef = AB7420DC251B8101006666AC /* DeltaOnboardingCoordinatorTests.swift */; };
		AB8B0D3225305384009C067B /* Localizable.links.strings in Resources */ = {isa = PBXBuildFile; fileRef = AB8B0D3425305384009C067B /* Localizable.links.strings */; };
		AB8B0D4525306089009C067B /* Localizable.links.strings in Resources */ = {isa = PBXBuildFile; fileRef = AB8B0D3425305384009C067B /* Localizable.links.strings */; };
		ABDA2792251CE308006BAE84 /* DMServerEnvironmentViewController.swift in Sources */ = {isa = PBXBuildFile; fileRef = ABDA2791251CE308006BAE84 /* DMServerEnvironmentViewController.swift */; };
		B103193224E18A0A00DD02EF /* DMMenuItem.swift in Sources */ = {isa = PBXBuildFile; fileRef = B103193124E18A0A00DD02EF /* DMMenuItem.swift */; };
		B10EC1F824ED1F8700ED0E48 /* CancellationToken.swift in Sources */ = {isa = PBXBuildFile; fileRef = B10EC1F724ED1F8700ED0E48 /* CancellationToken.swift */; };
		B10F9B8B249961BC00C418F4 /* DynamicTypeLabelTests.swift in Sources */ = {isa = PBXBuildFile; fileRef = B10F9B89249961B500C418F4 /* DynamicTypeLabelTests.swift */; };
		B10F9B8C249961CE00C418F4 /* UIFont+DynamicTypeTests.swift in Sources */ = {isa = PBXBuildFile; fileRef = B163D11424993F64001A322C /* UIFont+DynamicTypeTests.swift */; };
		B10FD5ED246EAADC00E9D7F2 /* AppInformationDetailViewController.swift in Sources */ = {isa = PBXBuildFile; fileRef = 71CC3E9E246D6B6800217F2C /* AppInformationDetailViewController.swift */; };
		B10FD5F1246EAB1000E9D7F2 /* AppInformationViewController+DynamicTableViewModel.swift in Sources */ = {isa = PBXBuildFile; fileRef = 71CC3E9C246D5D8000217F2C /* AppInformationViewController+DynamicTableViewModel.swift */; };
		B10FD5F4246EAC1700E9D7F2 /* AppleFilesWriter.swift in Sources */ = {isa = PBXBuildFile; fileRef = B10FD5F3246EAC1700E9D7F2 /* AppleFilesWriter.swift */; };
		B111EE2C2465D9F7001AEBB4 /* String+Localization.swift in Sources */ = {isa = PBXBuildFile; fileRef = B111EE2B2465D9F7001AEBB4 /* String+Localization.swift */; };
		B112545A246F2C6500AB5036 /* ENTemporaryExposureKey+Convert.swift in Sources */ = {isa = PBXBuildFile; fileRef = B1125459246F2C6500AB5036 /* ENTemporaryExposureKey+Convert.swift */; };
		B11655932491437600316087 /* RiskProvidingConfigurationTests.swift in Sources */ = {isa = PBXBuildFile; fileRef = B11655922491437600316087 /* RiskProvidingConfigurationTests.swift */; };
		B1175213248A83AB00C3325C /* Risk.swift in Sources */ = {isa = PBXBuildFile; fileRef = B1175212248A83AB00C3325C /* Risk.swift */; };
		B1175216248A9F9600C3325C /* ConvertingKeysTests.swift in Sources */ = {isa = PBXBuildFile; fileRef = B1175215248A9F9600C3325C /* ConvertingKeysTests.swift */; };
		B1175218248ACFBC00C3325C /* SAP_RiskScoreClass+LowAndHigh.swift in Sources */ = {isa = PBXBuildFile; fileRef = B1175217248ACFBC00C3325C /* SAP_RiskScoreClass+LowAndHigh.swift */; };
		B117521A248ACFFC00C3325C /* SAP_RiskScoreClass+LowAndHighTests.swift in Sources */ = {isa = PBXBuildFile; fileRef = B1175219248ACFFC00C3325C /* SAP_RiskScoreClass+LowAndHighTests.swift */; };
		B117909824914D77007FF821 /* StoreTests.swift in Sources */ = {isa = PBXBuildFile; fileRef = 01D3ECFF2490230400551E65 /* StoreTests.swift */; };
		B11E619B246EE4B0004A056A /* DynamicTypeLabel.swift in Sources */ = {isa = PBXBuildFile; fileRef = 71CC3EA0246D6BBF00217F2C /* DynamicTypeLabel.swift */; };
		B11E619C246EE4E9004A056A /* UIFont+DynamicType.swift in Sources */ = {isa = PBXBuildFile; fileRef = 71CC3EA2246D6C4000217F2C /* UIFont+DynamicType.swift */; };
		B120C7C924AFE7B800F68FF1 /* ActiveTracingTests.swift in Sources */ = {isa = PBXBuildFile; fileRef = B120C7C824AFE7B800F68FF1 /* ActiveTracingTests.swift */; };
		B120C7CA24AFF12D00F68FF1 /* ActiveTracing.swift in Sources */ = {isa = PBXBuildFile; fileRef = B120C7C524AFDAB900F68FF1 /* ActiveTracing.swift */; };
		B1218920248AD79900496210 /* ClientMock.swift in Sources */ = {isa = PBXBuildFile; fileRef = CD678F6C246C43EE00B6A0F8 /* ClientMock.swift */; };
		B1221BE02492ECE800E6C4E4 /* CFDictionary+KeychainQuery.swift in Sources */ = {isa = PBXBuildFile; fileRef = B1221BDF2492ECE800E6C4E4 /* CFDictionary+KeychainQuery.swift */; };
		B1221BE22492ED0F00E6C4E4 /* CFDictionary+KeychainQueryTests.swift in Sources */ = {isa = PBXBuildFile; fileRef = B1221BE12492ED0F00E6C4E4 /* CFDictionary+KeychainQueryTests.swift */; };
		B143DBDF2477F292000A29E8 /* ExposureNotificationSettingViewController.swift in Sources */ = {isa = PBXBuildFile; fileRef = 853D98842469DC8100490DBA /* ExposureNotificationSettingViewController.swift */; };
		B14D0CD9246E946E00D5BEBC /* ExposureDetection.swift in Sources */ = {isa = PBXBuildFile; fileRef = B1A9E70D246D73180024CC12 /* ExposureDetection.swift */; };
		B14D0CDB246E968C00D5BEBC /* String+Today.swift in Sources */ = {isa = PBXBuildFile; fileRef = B14D0CDA246E968C00D5BEBC /* String+Today.swift */; };
		B14D0CDD246E972400D5BEBC /* ExposureDetectionDelegate.swift in Sources */ = {isa = PBXBuildFile; fileRef = B14D0CDC246E972400D5BEBC /* ExposureDetectionDelegate.swift */; };
		B14D0CDF246E976400D5BEBC /* ExposureDetectionTransaction+DidEndPrematurelyReason.swift in Sources */ = {isa = PBXBuildFile; fileRef = B14D0CDE246E976400D5BEBC /* ExposureDetectionTransaction+DidEndPrematurelyReason.swift */; };
		B153096A24706F1000A4A1BD /* URLSession+Default.swift in Sources */ = {isa = PBXBuildFile; fileRef = B153096924706F1000A4A1BD /* URLSession+Default.swift */; };
		B153096C24706F2400A4A1BD /* URLSessionConfiguration+Default.swift in Sources */ = {isa = PBXBuildFile; fileRef = B153096B24706F2400A4A1BD /* URLSessionConfiguration+Default.swift */; };
		B15382E5248273F30010F007 /* MockTestStore.swift in Sources */ = {isa = PBXBuildFile; fileRef = B15382E3248273DC0010F007 /* MockTestStore.swift */; };
		B15382E7248290BB0010F007 /* AppleFilesWriterTests.swift in Sources */ = {isa = PBXBuildFile; fileRef = B15382E6248290BB0010F007 /* AppleFilesWriterTests.swift */; };
		B15382FE248424F00010F007 /* ExposureDetectionTests.swift in Sources */ = {isa = PBXBuildFile; fileRef = B15382FD248424F00010F007 /* ExposureDetectionTests.swift */; };
		B16177E824802F9B006E435A /* DownloadedPackagesSQLLiteStoreTests.swift in Sources */ = {isa = PBXBuildFile; fileRef = B16177E724802F9B006E435A /* DownloadedPackagesSQLLiteStoreTests.swift */; };
		B161782524804AC3006E435A /* DownloadedPackagesSQLLiteStoreV1.swift in Sources */ = {isa = PBXBuildFile; fileRef = B161782424804AC3006E435A /* DownloadedPackagesSQLLiteStoreV1.swift */; };
		B161782D248062CE006E435A /* DeltaCalculationResultTests.swift in Sources */ = {isa = PBXBuildFile; fileRef = B161782C248062CE006E435A /* DeltaCalculationResultTests.swift */; };
		B161782E2480658F006E435A /* DeltaCalculationResult.swift in Sources */ = {isa = PBXBuildFile; fileRef = B161782924805784006E435A /* DeltaCalculationResult.swift */; };
		B163D1102499068D001A322C /* SettingsViewModelTests.swift in Sources */ = {isa = PBXBuildFile; fileRef = B163D10F2499068D001A322C /* SettingsViewModelTests.swift */; };
		B16457B524DC11EF002879EB /* DMLastSubmissionRequetViewController.swift in Sources */ = {isa = PBXBuildFile; fileRef = B16457B424DC11EF002879EB /* DMLastSubmissionRequetViewController.swift */; };
		B16457B724DC160B002879EB /* DMLastRiskCalculationViewController.swift in Sources */ = {isa = PBXBuildFile; fileRef = B16457B624DC160B002879EB /* DMLastRiskCalculationViewController.swift */; };
		B16457B924DC19F9002879EB /* DMSettingsViewController.swift in Sources */ = {isa = PBXBuildFile; fileRef = B16457B824DC19F9002879EB /* DMSettingsViewController.swift */; };
		B16457BB24DC3309002879EB /* DMLogsViewController.swift in Sources */ = {isa = PBXBuildFile; fileRef = B16457BA24DC3309002879EB /* DMLogsViewController.swift */; };
		B16457BD24DC3F4E002879EB /* DMKeysViewController.swift in Sources */ = {isa = PBXBuildFile; fileRef = B1FC2D1C24D9C87F00083C81 /* DMKeysViewController.swift */; };
		B1741B492462C207006275D9 /* Client.swift in Sources */ = {isa = PBXBuildFile; fileRef = B1741B482462C207006275D9 /* Client.swift */; };
		B1741B4C2462C21F006275D9 /* DMDeveloperMenu.swift in Sources */ = {isa = PBXBuildFile; fileRef = B1741B432461C257006275D9 /* DMDeveloperMenu.swift */; };
		B1741B4E2462C21F006275D9 /* DMViewController.swift in Sources */ = {isa = PBXBuildFile; fileRef = B1569DDE245D70990079FCD7 /* DMViewController.swift */; };
		B1741B582462EBDB006275D9 /* HomeViewController.swift in Sources */ = {isa = PBXBuildFile; fileRef = 51CE1B2E245F5CFC002CF42A /* HomeViewController.swift */; };
		B17A44A22464906A00CB195E /* KeyTests.swift in Sources */ = {isa = PBXBuildFile; fileRef = B17A44A12464906A00CB195E /* KeyTests.swift */; };
		B17F2D48248CEB4C00CAA38F /* DetectionMode.swift in Sources */ = {isa = PBXBuildFile; fileRef = B18E852E248C29D400CF4FB8 /* DetectionMode.swift */; };
		B184A380248FFCBE007180F6 /* SecureStore.swift in Sources */ = {isa = PBXBuildFile; fileRef = B184A37F248FFCBE007180F6 /* SecureStore.swift */; };
		B184A383248FFCE2007180F6 /* CodableExposureDetectionSummary.swift in Sources */ = {isa = PBXBuildFile; fileRef = B184A382248FFCE2007180F6 /* CodableExposureDetectionSummary.swift */; };
		B18755D124DC45CA00A9202E /* DMStoreViewController.swift in Sources */ = {isa = PBXBuildFile; fileRef = B18755D024DC45CA00A9202E /* DMStoreViewController.swift */; };
		B18C411D246DB30000B8D8CB /* URL+Helper.swift in Sources */ = {isa = PBXBuildFile; fileRef = B18C411C246DB30000B8D8CB /* URL+Helper.swift */; };
		B19FD7112491A07000A9D56A /* String+SemanticVersion.swift in Sources */ = {isa = PBXBuildFile; fileRef = B19FD7102491A07000A9D56A /* String+SemanticVersion.swift */; };
		B19FD7132491A08500A9D56A /* SAP_SemanticVersion+Compare.swift in Sources */ = {isa = PBXBuildFile; fileRef = B19FD7122491A08500A9D56A /* SAP_SemanticVersion+Compare.swift */; };
		B19FD7152491A4A300A9D56A /* SAP_SemanticVersionTests.swift in Sources */ = {isa = PBXBuildFile; fileRef = B19FD7142491A4A300A9D56A /* SAP_SemanticVersionTests.swift */; };
		B1A31F6924DAE6C000E263DF /* DMKeyCell.swift in Sources */ = {isa = PBXBuildFile; fileRef = B1A31F6824DAE6C000E263DF /* DMKeyCell.swift */; };
		B1A89F3824819C2B00DA1CEC /* HomeInteractor.swift in Sources */ = {isa = PBXBuildFile; fileRef = 5111E7622460BB1500ED6498 /* HomeInteractor.swift */; };
		B1A89F3924819CC200DA1CEC /* ExposureStateUpdating.swift in Sources */ = {isa = PBXBuildFile; fileRef = B18CADAD24782FA4006F53F0 /* ExposureStateUpdating.swift */; };
		B1A89F3A24819CD300DA1CEC /* HomeRiskImageItemViewConfigurator.swift in Sources */ = {isa = PBXBuildFile; fileRef = 514EE99F246D4DF800DE4884 /* HomeRiskImageItemViewConfigurator.swift */; };
		B1A89F3B24819CE800DA1CEC /* LabelTableViewCell.swift in Sources */ = {isa = PBXBuildFile; fileRef = CDD87C5C247559E3007CE6CA /* LabelTableViewCell.swift */; };
		B1AC51D624CED8820087C35B /* DetectionModeTests.swift in Sources */ = {isa = PBXBuildFile; fileRef = B1AC51D524CED8820087C35B /* DetectionModeTests.swift */; };
		B1B381432472EF8B0056BEEE /* HTTPClient+Configuration.swift in Sources */ = {isa = PBXBuildFile; fileRef = B12995E8246C344100854AD0 /* HTTPClient+Configuration.swift */; };
		B1B5A76024924B3D0029D5D7 /* FMDB in Frameworks */ = {isa = PBXBuildFile; productRef = B1B5A75F24924B3D0029D5D7 /* FMDB */; };
		B1B9CF1F246ED2E8008F04F5 /* Sap_FilebucketTests.swift in Sources */ = {isa = PBXBuildFile; fileRef = B1B9CF1E246ED2E8008F04F5 /* Sap_FilebucketTests.swift */; };
		B1BD9E7E24898A2300BD3930 /* ExposureDetectionViewController+DynamicTableViewModel.swift in Sources */ = {isa = PBXBuildFile; fileRef = 714CD8662472885900F56450 /* ExposureDetectionViewController+DynamicTableViewModel.swift */; };
		B1BFE27224BDE1D500C1181D /* HomeViewController+HowRiskDetectionWorks.swift in Sources */ = {isa = PBXBuildFile; fileRef = B1BFE27124BDE1D500C1181D /* HomeViewController+HowRiskDetectionWorks.swift */; };
		B1C6ECFF247F089E0066138F /* RiskImageItemView.swift in Sources */ = {isa = PBXBuildFile; fileRef = 51B5B415246DF13D00DC5D3E /* RiskImageItemView.swift */; };
		B1C6ED00247F23730066138F /* NotificationName.swift in Sources */ = {isa = PBXBuildFile; fileRef = 51D420D324586DCA00AD70CA /* NotificationName.swift */; };
		B1C7EE4424938E9E00F1F284 /* ExposureDetection_DidEndPrematurelyReason+ErrorHandling.swift in Sources */ = {isa = PBXBuildFile; fileRef = B1C7EE4324938E9E00F1F284 /* ExposureDetection_DidEndPrematurelyReason+ErrorHandling.swift */; };
		B1C7EE4624938EB700F1F284 /* ExposureDetection_DidEndPrematurelyReason+ErrorHandlingTests.swift in Sources */ = {isa = PBXBuildFile; fileRef = B1C7EE4524938EB700F1F284 /* ExposureDetection_DidEndPrematurelyReason+ErrorHandlingTests.swift */; };
		B1C7EE482493D97000F1F284 /* RiskProvidingConfigurationManualTriggerTests.swift in Sources */ = {isa = PBXBuildFile; fileRef = B1C7EE472493D97000F1F284 /* RiskProvidingConfigurationManualTriggerTests.swift */; };
		B1C7EEAE24941A3B00F1F284 /* ManualExposureDetectionState.swift in Sources */ = {isa = PBXBuildFile; fileRef = B1C7EEAD24941A3B00F1F284 /* ManualExposureDetectionState.swift */; };
		B1C7EEB024941A6B00F1F284 /* RiskConsumer.swift in Sources */ = {isa = PBXBuildFile; fileRef = B1C7EEAF24941A6B00F1F284 /* RiskConsumer.swift */; };
		B1CD333E24865E0000B06E9B /* TracingStatusHistoryTests.swift in Sources */ = {isa = PBXBuildFile; fileRef = B1CD333D24865E0000B06E9B /* TracingStatusHistoryTests.swift */; };
		B1CD33412486AA7100B06E9B /* CoronaWarnURLSessionDelegate.swift in Sources */ = {isa = PBXBuildFile; fileRef = B1CD33402486AA7100B06E9B /* CoronaWarnURLSessionDelegate.swift */; };
		B1D431C8246C69F300E728AD /* HTTPClient+ConfigurationTests.swift in Sources */ = {isa = PBXBuildFile; fileRef = B1D431C7246C69F300E728AD /* HTTPClient+ConfigurationTests.swift */; };
		B1D431CB246C84A400E728AD /* DownloadedPackagesStoreV1.swift in Sources */ = {isa = PBXBuildFile; fileRef = B1D431CA246C84A400E728AD /* DownloadedPackagesStoreV1.swift */; };
		B1D6B002247DA0320079DDD3 /* ExposureDetectionViewControllerDelegate.swift in Sources */ = {isa = PBXBuildFile; fileRef = B1D6B001247DA0320079DDD3 /* ExposureDetectionViewControllerDelegate.swift */; };
		B1D6B004247DA4920079DDD3 /* UIApplication+CoronaWarn.swift in Sources */ = {isa = PBXBuildFile; fileRef = B1D6B003247DA4920079DDD3 /* UIApplication+CoronaWarn.swift */; };
		B1D7D68E24766D2100E4DA5D /* submission_payload.pb.swift in Sources */ = {isa = PBXBuildFile; fileRef = B1D7D68624766D2100E4DA5D /* submission_payload.pb.swift */; };
		B1D7D69224766D2100E4DA5D /* apple_export.pb.swift in Sources */ = {isa = PBXBuildFile; fileRef = B1D7D68A24766D2100E4DA5D /* apple_export.pb.swift */; };
		B1D8CB2724DD44C6008C6010 /* DMTracingHistoryViewController.swift in Sources */ = {isa = PBXBuildFile; fileRef = B1D8CB2524DD4371008C6010 /* DMTracingHistoryViewController.swift */; };
		B1DDDABC247137B000A07175 /* HTTPClientConfigurationEndpointTests.swift in Sources */ = {isa = PBXBuildFile; fileRef = B1DDDABB247137B000A07175 /* HTTPClientConfigurationEndpointTests.swift */; };
		B1DDDABE24713BAD00A07175 /* SAPDownloadedPackage.swift in Sources */ = {isa = PBXBuildFile; fileRef = B1A9E710246D782F0024CC12 /* SAPDownloadedPackage.swift */; };
		B1E23B8624FE4DD3006BCDA6 /* PublicKeyProviderTests.swift in Sources */ = {isa = PBXBuildFile; fileRef = B1E23B8524FE4DD3006BCDA6 /* PublicKeyProviderTests.swift */; };
		B1E23B8824FE80EF006BCDA6 /* CancellationTokenTests.swift in Sources */ = {isa = PBXBuildFile; fileRef = B1E23B8724FE80EF006BCDA6 /* CancellationTokenTests.swift */; };
		B1E8C99D2479D4E7006DC678 /* DMSubmissionStateViewController.swift in Sources */ = {isa = PBXBuildFile; fileRef = B1E8C99C2479D4E7006DC678 /* DMSubmissionStateViewController.swift */; };
		B1EAEC8B24711884003BE9A2 /* URLSession+Convenience.swift in Sources */ = {isa = PBXBuildFile; fileRef = B1EAEC8A24711884003BE9A2 /* URLSession+Convenience.swift */; };
		B1EAEC8F247118D1003BE9A2 /* URLSession+ConvenienceTests.swift in Sources */ = {isa = PBXBuildFile; fileRef = B1EAEC8D247118CB003BE9A2 /* URLSession+ConvenienceTests.swift */; };
		B1EDFD88248E741B00E7EAFF /* SwiftProtobuf in Frameworks */ = {isa = PBXBuildFile; productRef = B10FB02F246036F3004CA11E /* SwiftProtobuf */; };
		B1EDFD89248E741B00E7EAFF /* ZIPFoundation in Frameworks */ = {isa = PBXBuildFile; productRef = B1E8C9A4247AB869006DC678 /* ZIPFoundation */; };
		B1EDFD8D248E74D000E7EAFF /* URL+StaticString.swift in Sources */ = {isa = PBXBuildFile; fileRef = B1EDFD8C248E74D000E7EAFF /* URL+StaticString.swift */; };
		B1F82DF224718C7300E2E56A /* DMBackendConfigurationViewController.swift in Sources */ = {isa = PBXBuildFile; fileRef = B1F82DF124718C7300E2E56A /* DMBackendConfigurationViewController.swift */; };
		B1F8AE482479B4C30093A588 /* api-response-day-2020-05-16 in Resources */ = {isa = PBXBuildFile; fileRef = B1F8AE472479B4C30093A588 /* api-response-day-2020-05-16 */; };
		B1FC2D2024D9C8DF00083C81 /* SAP_TemporaryExposureKey+DeveloperMenu.swift in Sources */ = {isa = PBXBuildFile; fileRef = B1FC2D1F24D9C8DF00083C81 /* SAP_TemporaryExposureKey+DeveloperMenu.swift */; };
		B1FE13EB24891CFA00D012E5 /* RiskProvider.swift in Sources */ = {isa = PBXBuildFile; fileRef = B1FE13DE248821E000D012E5 /* RiskProvider.swift */; };
		B1FE13EC24891CFE00D012E5 /* RiskProviding.swift in Sources */ = {isa = PBXBuildFile; fileRef = B1FE13DC248821CB00D012E5 /* RiskProviding.swift */; };
		B1FE13ED24891D0400D012E5 /* RiskProviderTests.swift in Sources */ = {isa = PBXBuildFile; fileRef = B1FE13E1248824E900D012E5 /* RiskProviderTests.swift */; };
		B1FE13EF24891D0C00D012E5 /* RiskProvidingConfiguration.swift in Sources */ = {isa = PBXBuildFile; fileRef = B1FE13E52488255900D012E5 /* RiskProvidingConfiguration.swift */; };
		B1FE13F024891D1500D012E5 /* RiskCalculation.swift in Sources */ = {isa = PBXBuildFile; fileRef = B1FE13D72487DEED00D012E5 /* RiskCalculation.swift */; };
		B1FE13FB24896E6700D012E5 /* AppConfigurationProviding.swift in Sources */ = {isa = PBXBuildFile; fileRef = B1FE13FA24896E6700D012E5 /* AppConfigurationProviding.swift */; };
		B1FE13FE24896EF700D012E5 /* CachedAppConfigurationTests.swift in Sources */ = {isa = PBXBuildFile; fileRef = B1FE13FD24896EF700D012E5 /* CachedAppConfigurationTests.swift */; };
		B1FE13FF2489708200D012E5 /* CachedAppConfiguration.swift in Sources */ = {isa = PBXBuildFile; fileRef = B1FE13F824896DDB00D012E5 /* CachedAppConfiguration.swift */; };
		B1FF6B6E2497D0B50041CF02 /* CWASQLite.h in Headers */ = {isa = PBXBuildFile; fileRef = B1FF6B6C2497D0B50041CF02 /* CWASQLite.h */; settings = {ATTRIBUTES = (Public, ); }; };
		B1FF6B772497D2330041CF02 /* sqlite3.h in Headers */ = {isa = PBXBuildFile; fileRef = 0DFCC2712484DC8400E2811D /* sqlite3.h */; settings = {ATTRIBUTES = (Public, ); }; };
		CD2EC329247D82EE00C6B3F9 /* NotificationSettingsViewController.swift in Sources */ = {isa = PBXBuildFile; fileRef = CD2EC328247D82EE00C6B3F9 /* NotificationSettingsViewController.swift */; };
		CD678F6F246C43FC00B6A0F8 /* MockURLSession.swift in Sources */ = {isa = PBXBuildFile; fileRef = CD678F6E246C43FC00B6A0F8 /* MockURLSession.swift */; };
		CD8638532477EBD400A5A07C /* SettingsViewModel.swift in Sources */ = {isa = PBXBuildFile; fileRef = CD8638522477EBD400A5A07C /* SettingsViewModel.swift */; };
		CD99A3A9245C272400BF12AF /* ExposureSubmissionService.swift in Sources */ = {isa = PBXBuildFile; fileRef = CD99A3A8245C272400BF12AF /* ExposureSubmissionService.swift */; };
		CD99A3CA2461A47C00BF12AF /* AppStrings.swift in Sources */ = {isa = PBXBuildFile; fileRef = CD99A3C92461A47C00BF12AF /* AppStrings.swift */; };
		CDA262F824AB808800612E15 /* Coordinator.swift in Sources */ = {isa = PBXBuildFile; fileRef = CDA262F724AB808800612E15 /* Coordinator.swift */; };
		CDCE11D6247D644100F30825 /* NotificationSettingsViewModel.swift in Sources */ = {isa = PBXBuildFile; fileRef = CDCE11D5247D644100F30825 /* NotificationSettingsViewModel.swift */; };
		CDCE11D9247D64C600F30825 /* NotificationSettingsOnTableViewCell.swift in Sources */ = {isa = PBXBuildFile; fileRef = CDCE11D8247D64C600F30825 /* NotificationSettingsOnTableViewCell.swift */; };
		CDCE11DB247D64D600F30825 /* NotificationSettingsOffTableViewCell.swift in Sources */ = {isa = PBXBuildFile; fileRef = CDCE11DA247D64D600F30825 /* NotificationSettingsOffTableViewCell.swift */; };
		CDD87C56247556DE007CE6CA /* MainSettingsTableViewCell.swift in Sources */ = {isa = PBXBuildFile; fileRef = CDD87C54247556DE007CE6CA /* MainSettingsTableViewCell.swift */; };
		CDF27BD3246ADBA70044D32B /* ExposureSubmissionServiceTests.swift in Sources */ = {isa = PBXBuildFile; fileRef = CDF27BD2246ADBA70044D32B /* ExposureSubmissionServiceTests.swift */; };
		CDF27BD5246ADBF30044D32B /* HTTPClient+DaysAndHoursTests.swift in Sources */ = {isa = PBXBuildFile; fileRef = CDF27BD4246ADBF30044D32B /* HTTPClient+DaysAndHoursTests.swift */; };
		EB11B02A24EE7CA500143A95 /* ENAUITestsSettings.swift in Sources */ = {isa = PBXBuildFile; fileRef = EB11B02924EE7CA500143A95 /* ENAUITestsSettings.swift */; };
		EB2394A024E5492900E71225 /* BackgroundAppRefreshViewModel.swift in Sources */ = {isa = PBXBuildFile; fileRef = EB23949F24E5492900E71225 /* BackgroundAppRefreshViewModel.swift */; };
		EB3BCA882507B6C1003F27C7 /* ExposureSubmissionSymptomsOnsetViewController.swift in Sources */ = {isa = PBXBuildFile; fileRef = EB3BCA872507B6C1003F27C7 /* ExposureSubmissionSymptomsOnsetViewController.swift */; };
		EB3BCA8C2507C3B0003F27C7 /* DynamicTableViewBulletPointCell.swift in Sources */ = {isa = PBXBuildFile; fileRef = EB3BCA85250799E7003F27C7 /* DynamicTableViewBulletPointCell.swift */; };
		EB7057D724E6BACA002235B4 /* InfoBoxView.xib in Resources */ = {isa = PBXBuildFile; fileRef = EB7057D624E6BACA002235B4 /* InfoBoxView.xib */; };
		EB7D205424E6A3320089264C /* InfoBoxView.swift in Sources */ = {isa = PBXBuildFile; fileRef = EB7D205324E6A3320089264C /* InfoBoxView.swift */; };
		EB7D205624E6A5930089264C /* InfoBoxViewModel.swift in Sources */ = {isa = PBXBuildFile; fileRef = EB7D205524E6A5930089264C /* InfoBoxViewModel.swift */; };
		EB7F8E9524E434E000A3CCC4 /* BackgroundAppRefreshViewController.swift in Sources */ = {isa = PBXBuildFile; fileRef = EB7F8E9424E434E000A3CCC4 /* BackgroundAppRefreshViewController.swift */; };
		EB858D2024E700D10048A0AA /* UIView+Screenshot.swift in Sources */ = {isa = PBXBuildFile; fileRef = EB858D1F24E700D10048A0AA /* UIView+Screenshot.swift */; };
		EB873540253704D100325C6C /* UNUserNotificationCenter+DeadManSwitch.swift in Sources */ = {isa = PBXBuildFile; fileRef = EB87353F253704D100325C6C /* UNUserNotificationCenter+DeadManSwitch.swift */; };
		EBCD2412250790F400E5574C /* ExposureSubmissionSymptomsViewController.swift in Sources */ = {isa = PBXBuildFile; fileRef = EBCD2411250790F400E5574C /* ExposureSubmissionSymptomsViewController.swift */; };
		EE20EA072469883900770683 /* RiskLegend.storyboard in Resources */ = {isa = PBXBuildFile; fileRef = EE20EA062469883900770683 /* RiskLegend.storyboard */; };
		EE22DB81247FB40A001B0A71 /* ENStateHandler.swift in Sources */ = {isa = PBXBuildFile; fileRef = EE22DB7F247FB409001B0A71 /* ENStateHandler.swift */; };
		EE22DB82247FB40A001B0A71 /* ENSettingModel.swift in Sources */ = {isa = PBXBuildFile; fileRef = EE22DB80247FB409001B0A71 /* ENSettingModel.swift */; };
		EE22DB89247FB43A001B0A71 /* TracingHistoryTableViewCell.swift in Sources */ = {isa = PBXBuildFile; fileRef = EE22DB84247FB43A001B0A71 /* TracingHistoryTableViewCell.swift */; };
		EE22DB8A247FB43A001B0A71 /* ImageTableViewCell.swift in Sources */ = {isa = PBXBuildFile; fileRef = EE22DB85247FB43A001B0A71 /* ImageTableViewCell.swift */; };
		EE22DB8B247FB43A001B0A71 /* ActionDetailTableViewCell.swift in Sources */ = {isa = PBXBuildFile; fileRef = EE22DB86247FB43A001B0A71 /* ActionDetailTableViewCell.swift */; };
		EE22DB8C247FB43A001B0A71 /* DescriptionTableViewCell.swift in Sources */ = {isa = PBXBuildFile; fileRef = EE22DB87247FB43A001B0A71 /* DescriptionTableViewCell.swift */; };
		EE22DB8D247FB43A001B0A71 /* ActionTableViewCell.swift in Sources */ = {isa = PBXBuildFile; fileRef = EE22DB88247FB43A001B0A71 /* ActionTableViewCell.swift */; };
		EE22DB8F247FB46C001B0A71 /* ENStateTests.swift in Sources */ = {isa = PBXBuildFile; fileRef = EE22DB8E247FB46C001B0A71 /* ENStateTests.swift */; };
		EE22DB91247FB479001B0A71 /* MockStateHandlerObserverDelegate.swift in Sources */ = {isa = PBXBuildFile; fileRef = EE22DB90247FB479001B0A71 /* MockStateHandlerObserverDelegate.swift */; };
		EE269508248FCB0300BAE234 /* InfoPlist.strings in Resources */ = {isa = PBXBuildFile; fileRef = EE26950A248FCB0300BAE234 /* InfoPlist.strings */; };
		EE278B2D245F2BBB008B06F9 /* InviteFriends.storyboard in Resources */ = {isa = PBXBuildFile; fileRef = EE278B2C245F2BBB008B06F9 /* InviteFriends.storyboard */; };
		EE278B30245F2C8A008B06F9 /* FriendsInviteController.swift in Sources */ = {isa = PBXBuildFile; fileRef = EE278B2F245F2C8A008B06F9 /* FriendsInviteController.swift */; };
		EE70C23D245B09EA00AC9B2F /* Localizable.strings in Resources */ = {isa = PBXBuildFile; fileRef = EE70C23A245B09E900AC9B2F /* Localizable.strings */; };
		EE92A33E245D96DA006B97B0 /* Localizable.stringsdict in Resources */ = {isa = PBXBuildFile; fileRef = EE92A340245D96DA006B97B0 /* Localizable.stringsdict */; };
		EEF1067A246EBF8B009DFB4E /* ResetViewController.swift in Sources */ = {isa = PBXBuildFile; fileRef = EEF10679246EBF8B009DFB4E /* ResetViewController.swift */; };
		F22C6E2324917E3200712A6B /* DynamicTableViewControllerRowsTests.swift in Sources */ = {isa = PBXBuildFile; fileRef = F247572A24838AC8003E1FC5 /* DynamicTableViewControllerRowsTests.swift */; };
		F22C6E252492082B00712A6B /* DynamicTableViewSpaceCellTests.swift in Sources */ = {isa = PBXBuildFile; fileRef = F22C6E242492082B00712A6B /* DynamicTableViewSpaceCellTests.swift */; };
		F252472F2483955B00C5556B /* DynamicTableViewControllerFake.storyboard in Resources */ = {isa = PBXBuildFile; fileRef = F252472E2483955B00C5556B /* DynamicTableViewControllerFake.storyboard */; };
		F25247312484456800C5556B /* DynamicTableViewModelTests.swift in Sources */ = {isa = PBXBuildFile; fileRef = F25247302484456800C5556B /* DynamicTableViewModelTests.swift */; };
		F2DC808E248989CE00EDC40A /* DynamicTableViewControllerRegisterCellsTests.swift in Sources */ = {isa = PBXBuildFile; fileRef = F2DC808D248989CE00EDC40A /* DynamicTableViewControllerRegisterCellsTests.swift */; };
		F2DC809024898A9400EDC40A /* DynamicTableViewControllerNumberOfRowsAndSectionsTests.swift in Sources */ = {isa = PBXBuildFile; fileRef = F2DC808F24898A9400EDC40A /* DynamicTableViewControllerNumberOfRowsAndSectionsTests.swift */; };
		F2DC809224898B1800EDC40A /* DynamicTableViewControllerHeaderTests.swift in Sources */ = {isa = PBXBuildFile; fileRef = F2DC809124898B1800EDC40A /* DynamicTableViewControllerHeaderTests.swift */; };
		F2DC809424898CE600EDC40A /* DynamicTableViewControllerFooterTests.swift in Sources */ = {isa = PBXBuildFile; fileRef = F2DC809324898CE600EDC40A /* DynamicTableViewControllerFooterTests.swift */; };
		FEDCE09E9F78ABEB4AA9A484 /* ExposureDetectionExecutor.swift in Sources */ = {isa = PBXBuildFile; fileRef = FEDCE0116603B6E00FAEE632 /* ExposureDetectionExecutor.swift */; };
		FEDCE29E414945F14E7CE576 /* ENStateHandler+State.swift in Sources */ = {isa = PBXBuildFile; fileRef = FEDCE1B8926528ED74CDE1B2 /* ENStateHandler+State.swift */; };
		FEDCE50B4AC5E24D4E11AA52 /* RequiresAppDependencies.swift in Sources */ = {isa = PBXBuildFile; fileRef = FEDCE1600374711EC77FF572 /* RequiresAppDependencies.swift */; };
		FEDCE6E2763B0BABFADF36BA /* ExposureDetectionViewController+State.swift in Sources */ = {isa = PBXBuildFile; fileRef = FEDCE4BE82DC5BFE90575663 /* ExposureDetectionViewController+State.swift */; };
		FEDCE77AED78E9C25999BB35 /* SceneDelegate+State.swift in Sources */ = {isa = PBXBuildFile; fileRef = FEDCE838D90CB02C55E15237 /* SceneDelegate+State.swift */; };
		FEDCECC1B2111AB537AEF7E5 /* HomeInteractor+State.swift in Sources */ = {isa = PBXBuildFile; fileRef = FEDCEC452596E54A041BBCE9 /* HomeInteractor+State.swift */; };
/* End PBXBuildFile section */

/* Begin PBXContainerItemProxy section */
		85D7595524570491008175F0 /* PBXContainerItemProxy */ = {
			isa = PBXContainerItemProxy;
			containerPortal = 85D759332457048F008175F0 /* Project object */;
			proxyType = 1;
			remoteGlobalIDString = 85D7593A2457048F008175F0;
			remoteInfo = ENA;
		};
		85D7596024570491008175F0 /* PBXContainerItemProxy */ = {
			isa = PBXContainerItemProxy;
			containerPortal = 85D759332457048F008175F0 /* Project object */;
			proxyType = 1;
			remoteGlobalIDString = 85D7593A2457048F008175F0;
			remoteInfo = ENA;
		};
/* End PBXContainerItemProxy section */

/* Begin PBXCopyFilesBuildPhase section */
		B102BDB924603FD600CD55A2 /* Embed Frameworks */ = {
			isa = PBXCopyFilesBuildPhase;
			buildActionMask = 12;
			dstPath = "";
			dstSubfolderSpec = 10;
			files = (
				015E8C0924C9983600C0A4B3 /* CWASQLite.framework in Embed Frameworks */,
			);
			name = "Embed Frameworks";
			runOnlyForDeploymentPostprocessing = 0;
		};
/* End PBXCopyFilesBuildPhase section */

/* Begin PBXFileReference section */
		011E13AD24680A4000973467 /* HTTPClient.swift */ = {isa = PBXFileReference; lastKnownFileType = sourcecode.swift; path = HTTPClient.swift; sourceTree = "<group>"; };
		011E4B002483A35A002E6412 /* ENACommunity.entitlements */ = {isa = PBXFileReference; fileEncoding = 4; lastKnownFileType = text.plist.entitlements; path = ENACommunity.entitlements; sourceTree = "<group>"; };
		0123D5972501383100A91838 /* ExposureSubmissionErrorTests.swift */ = {isa = PBXFileReference; lastKnownFileType = sourcecode.swift; path = ExposureSubmissionErrorTests.swift; sourceTree = "<group>"; };
		013DC101245DAC4E00EE58B0 /* Store.swift */ = {isa = PBXFileReference; lastKnownFileType = sourcecode.swift; path = Store.swift; sourceTree = "<group>"; };
		0144BDE0250924CC00B0857C /* SymptomsOnset.swift */ = {isa = PBXFileReference; lastKnownFileType = sourcecode.swift; path = SymptomsOnset.swift; sourceTree = "<group>"; };
		0144BDE22509288B00B0857C /* SymptomsOnsetTests.swift */ = {isa = PBXFileReference; lastKnownFileType = sourcecode.swift; path = SymptomsOnsetTests.swift; sourceTree = "<group>"; };
		0144BDEC250A3E5300B0857C /* ExposureSubmissionCoordinatorModel.swift */ = {isa = PBXFileReference; lastKnownFileType = sourcecode.swift; path = ExposureSubmissionCoordinatorModel.swift; sourceTree = "<group>"; };
		014891B224F90D0B002A6F77 /* ENA.plist */ = {isa = PBXFileReference; fileEncoding = 4; lastKnownFileType = text.plist.xml; name = ENA.plist; path = ../../../ENA.plist; sourceTree = "<group>"; };
		015178C12507D2A90074F095 /* ExposureSubmissionSymptomsOnsetViewControllerTests.swift */ = {isa = PBXFileReference; lastKnownFileType = sourcecode.swift; path = ExposureSubmissionSymptomsOnsetViewControllerTests.swift; sourceTree = "<group>"; };
		015692E324B48C3F0033F35E /* TimeInterval+Convenience.swift */ = {isa = PBXFileReference; fileEncoding = 4; lastKnownFileType = sourcecode.swift; lineEnding = 0; path = "TimeInterval+Convenience.swift"; sourceTree = "<group>"; };
		0159E6BF247829BA00894A89 /* temporary_exposure_key_export.pb.swift */ = {isa = PBXFileReference; fileEncoding = 4; lastKnownFileType = sourcecode.swift; name = temporary_exposure_key_export.pb.swift; path = ../../../gen/output/temporary_exposure_key_export.pb.swift; sourceTree = "<group>"; };
		0159E6C0247829BA00894A89 /* temporary_exposure_key_signature_list.pb.swift */ = {isa = PBXFileReference; fileEncoding = 4; lastKnownFileType = sourcecode.swift; name = temporary_exposure_key_signature_list.pb.swift; path = ../../../gen/output/temporary_exposure_key_signature_list.pb.swift; sourceTree = "<group>"; };
		016146902487A43E00660992 /* LinkHelper.swift */ = {isa = PBXFileReference; lastKnownFileType = sourcecode.swift; path = LinkHelper.swift; sourceTree = "<group>"; };
		01678E9A249A521F003B048B /* testStore.sqlite */ = {isa = PBXFileReference; lastKnownFileType = file; path = testStore.sqlite; sourceTree = "<group>"; };
		019357162525FAD00038F615 /* ExposureSubmissionQRInfoViewController.swift */ = {isa = PBXFileReference; lastKnownFileType = sourcecode.swift; path = ExposureSubmissionQRInfoViewController.swift; sourceTree = "<group>"; };
		019357172525FAD00038F615 /* ExposureSubmissionQRInfoViewModel.swift */ = {isa = PBXFileReference; lastKnownFileType = sourcecode.swift; path = ExposureSubmissionQRInfoViewModel.swift; sourceTree = "<group>"; };
		01A1B441252DE54600841B63 /* ExposureSubmissionQRScannerViewModelTests.swift */ = {isa = PBXFileReference; lastKnownFileType = sourcecode.swift; path = ExposureSubmissionQRScannerViewModelTests.swift; sourceTree = "<group>"; };
		01A1B449252DFD7700841B63 /* MetadataObject.swift */ = {isa = PBXFileReference; lastKnownFileType = sourcecode.swift; path = MetadataObject.swift; sourceTree = "<group>"; };
		01A1B451252DFD9400841B63 /* FakeMetadataMachineReadableObject.swift */ = {isa = PBXFileReference; lastKnownFileType = sourcecode.swift; path = FakeMetadataMachineReadableObject.swift; sourceTree = "<group>"; };
		01A1B460252E17F900841B63 /* ExposureSubmissionCoordinatorModelTests.swift */ = {isa = PBXFileReference; lastKnownFileType = sourcecode.swift; path = ExposureSubmissionCoordinatorModelTests.swift; sourceTree = "<group>"; };
		01A236792519D1E80043D9F8 /* ExposureSubmissionWarnOthersViewModel.swift */ = {isa = PBXFileReference; lastKnownFileType = sourcecode.swift; path = ExposureSubmissionWarnOthersViewModel.swift; sourceTree = "<group>"; };
		01A23684251A22E90043D9F8 /* ExposureSubmissionQRInfoModelTests.swift */ = {isa = PBXFileReference; lastKnownFileType = sourcecode.swift; path = ExposureSubmissionQRInfoModelTests.swift; sourceTree = "<group>"; };
		01A97DD02506767E00C07C37 /* DatePickerOptionViewModelTests.swift */ = {isa = PBXFileReference; lastKnownFileType = sourcecode.swift; path = DatePickerOptionViewModelTests.swift; sourceTree = "<group>"; };
		01A97DD22506769F00C07C37 /* DatePickerDayViewModelTests.swift */ = {isa = PBXFileReference; lastKnownFileType = sourcecode.swift; path = DatePickerDayViewModelTests.swift; sourceTree = "<group>"; };
		01B7232324F812500064C0EB /* DynamicTableViewOptionGroupCell.swift */ = {isa = PBXFileReference; lastKnownFileType = sourcecode.swift; path = DynamicTableViewOptionGroupCell.swift; sourceTree = "<group>"; };
		01B7232624F812BC0064C0EB /* OptionGroupView.swift */ = {isa = PBXFileReference; lastKnownFileType = sourcecode.swift; path = OptionGroupView.swift; sourceTree = "<group>"; };
		01B7232824F812DF0064C0EB /* OptionView.swift */ = {isa = PBXFileReference; lastKnownFileType = sourcecode.swift; path = OptionView.swift; sourceTree = "<group>"; };
		01B7232A24F815B00064C0EB /* MultipleChoiceOptionView.swift */ = {isa = PBXFileReference; lastKnownFileType = sourcecode.swift; path = MultipleChoiceOptionView.swift; sourceTree = "<group>"; };
		01B7232C24F8E0260064C0EB /* MultipleChoiceChoiceView.swift */ = {isa = PBXFileReference; lastKnownFileType = sourcecode.swift; path = MultipleChoiceChoiceView.swift; sourceTree = "<group>"; };
		01B7232E24FE4F080064C0EB /* OptionGroupViewModel.swift */ = {isa = PBXFileReference; lastKnownFileType = sourcecode.swift; path = OptionGroupViewModel.swift; sourceTree = "<group>"; };
		01C2D440250124E600FB23BF /* OptionGroupViewModelTests.swift */ = {isa = PBXFileReference; lastKnownFileType = sourcecode.swift; path = OptionGroupViewModelTests.swift; sourceTree = "<group>"; };
		01C6ABF32527273D0052814D /* String+Insertion.swift */ = {isa = PBXFileReference; lastKnownFileType = sourcecode.swift; path = "String+Insertion.swift"; sourceTree = "<group>"; };
		01C6AC0D252B1E980052814D /* ExposureSubmissionQRScannerViewModel.swift */ = {isa = PBXFileReference; lastKnownFileType = sourcecode.swift; path = ExposureSubmissionQRScannerViewModel.swift; sourceTree = "<group>"; };
		01C6AC20252B21DF0052814D /* ExposureSubmissionQRScannerViewController.xib */ = {isa = PBXFileReference; lastKnownFileType = file.xib; path = ExposureSubmissionQRScannerViewController.xib; sourceTree = "<group>"; };
		01C6AC25252B23D70052814D /* ExposureSubmissionQRScannerFocusView.swift */ = {isa = PBXFileReference; lastKnownFileType = sourcecode.swift; path = ExposureSubmissionQRScannerFocusView.swift; sourceTree = "<group>"; };
		01C6AC31252B29C00052814D /* QRScannerError.swift */ = {isa = PBXFileReference; lastKnownFileType = sourcecode.swift; path = QRScannerError.swift; sourceTree = "<group>"; };
		01C6AC39252B2A500052814D /* UIImage+Color.swift */ = {isa = PBXFileReference; lastKnownFileType = sourcecode.swift; path = "UIImage+Color.swift"; sourceTree = "<group>"; };
		01C7665D25024A09002C9A5C /* DatePickerOptionView.swift */ = {isa = PBXFileReference; lastKnownFileType = sourcecode.swift; path = DatePickerOptionView.swift; sourceTree = "<group>"; };
		01CF95D425308252007B72F7 /* SAPApplicationConfiguration+Helpers.swift */ = {isa = PBXFileReference; lastKnownFileType = sourcecode.swift; path = "SAPApplicationConfiguration+Helpers.swift"; sourceTree = "<group>"; };
		01CF95DC25308346007B72F7 /* CodableExposureDetectionSummary+Helpers.swift */ = {isa = PBXFileReference; lastKnownFileType = sourcecode.swift; path = "CodableExposureDetectionSummary+Helpers.swift"; sourceTree = "<group>"; };
		01D16C5D24ED69CA007DB387 /* BackgroundAppRefreshViewModelTests.swift */ = {isa = PBXFileReference; lastKnownFileType = sourcecode.swift; path = BackgroundAppRefreshViewModelTests.swift; sourceTree = "<group>"; };
		01D16C5F24ED6D9A007DB387 /* MockBackgroundRefreshStatusProvider.swift */ = {isa = PBXFileReference; lastKnownFileType = sourcecode.swift; path = MockBackgroundRefreshStatusProvider.swift; sourceTree = "<group>"; };
		01D16C6124ED6DB3007DB387 /* MockLowPowerModeStatusProvider.swift */ = {isa = PBXFileReference; lastKnownFileType = sourcecode.swift; path = MockLowPowerModeStatusProvider.swift; sourceTree = "<group>"; };
		01D3ECFF2490230400551E65 /* StoreTests.swift */ = {isa = PBXFileReference; fileEncoding = 4; lastKnownFileType = sourcecode.swift; lineEnding = 0; path = StoreTests.swift; sourceTree = "<group>"; };
		01D6948A25026EC000B45BEA /* DatePickerOptionViewModel.swift */ = {isa = PBXFileReference; lastKnownFileType = sourcecode.swift; path = DatePickerOptionViewModel.swift; sourceTree = "<group>"; };
		01D6948C2502717F00B45BEA /* DatePickerDayView.swift */ = {isa = PBXFileReference; lastKnownFileType = sourcecode.swift; path = DatePickerDayView.swift; sourceTree = "<group>"; };
		01D6948E2502729000B45BEA /* DatePickerDay.swift */ = {isa = PBXFileReference; lastKnownFileType = sourcecode.swift; path = DatePickerDay.swift; sourceTree = "<group>"; };
		01D69490250272CE00B45BEA /* DatePickerDayViewModel.swift */ = {isa = PBXFileReference; lastKnownFileType = sourcecode.swift; path = DatePickerDayViewModel.swift; sourceTree = "<group>"; };
		01DB708425068167008F7244 /* Calendar+GregorianLocale.swift */ = {isa = PBXFileReference; lastKnownFileType = sourcecode.swift; path = "Calendar+GregorianLocale.swift"; sourceTree = "<group>"; };
		01E25C6F24A3B52F007E33F8 /* Info_Testflight.plist */ = {isa = PBXFileReference; fileEncoding = 4; lastKnownFileType = text.plist.xml; path = Info_Testflight.plist; sourceTree = "<group>"; };
		01E4298F251DCDC90057FCBE /* en */ = {isa = PBXFileReference; lastKnownFileType = text.plist.strings; name = en; path = en.lproj/Localizable.legal.strings; sourceTree = "<group>"; };
		01E42994251DCDCE0057FCBE /* de */ = {isa = PBXFileReference; lastKnownFileType = text.plist.strings; name = de; path = de.lproj/Localizable.legal.strings; sourceTree = "<group>"; };
		01E42995251DCDD10057FCBE /* tr */ = {isa = PBXFileReference; lastKnownFileType = text.plist.strings; name = tr; path = tr.lproj/Localizable.legal.strings; sourceTree = "<group>"; };
		01F5F7212487B9C000229720 /* AppInformationViewController.swift */ = {isa = PBXFileReference; lastKnownFileType = sourcecode.swift; path = AppInformationViewController.swift; sourceTree = "<group>"; };
		0D5611B3247F852C00B5B094 /* SQLiteKeyValueStore.swift */ = {isa = PBXFileReference; lastKnownFileType = sourcecode.swift; path = SQLiteKeyValueStore.swift; sourceTree = "<group>"; };
		0DD260FE248D549B007C3B2C /* KeychainHelper.swift */ = {isa = PBXFileReference; lastKnownFileType = sourcecode.swift; path = KeychainHelper.swift; sourceTree = "<group>"; };
		0DF6BB96248AD616007E8B0C /* AppUpdateCheckHelper.swift */ = {isa = PBXFileReference; lastKnownFileType = sourcecode.swift; path = AppUpdateCheckHelper.swift; sourceTree = "<group>"; };
		0DF6BB9C248AE232007E8B0C /* AppUpdateCheckerHelperTests.swift */ = {isa = PBXFileReference; lastKnownFileType = sourcecode.swift; path = AppUpdateCheckerHelperTests.swift; sourceTree = "<group>"; };
		0DF6BBB2248C04CF007E8B0C /* app_config_attenuation_duration.pb.swift */ = {isa = PBXFileReference; fileEncoding = 4; lastKnownFileType = sourcecode.swift; name = app_config_attenuation_duration.pb.swift; path = ../../../gen/output/app_config_attenuation_duration.pb.swift; sourceTree = "<group>"; };
		0DF6BBB3248C04CF007E8B0C /* app_config_app_version_config.pb.swift */ = {isa = PBXFileReference; fileEncoding = 4; lastKnownFileType = sourcecode.swift; name = app_config_app_version_config.pb.swift; path = ../../../gen/output/app_config_app_version_config.pb.swift; sourceTree = "<group>"; };
		0DF6BBB4248C04CF007E8B0C /* app_config.pb.swift */ = {isa = PBXFileReference; fileEncoding = 4; lastKnownFileType = sourcecode.swift; name = app_config.pb.swift; path = ../../../gen/output/app_config.pb.swift; sourceTree = "<group>"; };
		0DFCC2692484D7A700E2811D /* ENA-Bridging-Header.h */ = {isa = PBXFileReference; lastKnownFileType = sourcecode.c.h; path = "ENA-Bridging-Header.h"; sourceTree = "<group>"; };
		0DFCC26F2484DC8200E2811D /* ENATests-Bridging-Header.h */ = {isa = PBXFileReference; lastKnownFileType = sourcecode.c.h; path = "ENATests-Bridging-Header.h"; sourceTree = "<group>"; };
		0DFCC2702484DC8400E2811D /* sqlite3.c */ = {isa = PBXFileReference; fileEncoding = 4; lastKnownFileType = sourcecode.c.c; path = sqlite3.c; sourceTree = "<group>"; };
		0DFCC2712484DC8400E2811D /* sqlite3.h */ = {isa = PBXFileReference; fileEncoding = 4; lastKnownFileType = sourcecode.c.h; path = sqlite3.h; sourceTree = "<group>"; };
		1309194E247972C40066E329 /* PrivacyProtectionViewController.swift */ = {isa = PBXFileReference; lastKnownFileType = sourcecode.swift; path = PrivacyProtectionViewController.swift; sourceTree = "<group>"; };
		130CB19B246D92F800ADE602 /* ENAUITestsOnboarding.swift */ = {isa = PBXFileReference; fileEncoding = 4; lastKnownFileType = sourcecode.swift; path = ENAUITestsOnboarding.swift; sourceTree = "<group>"; };
		13156CFE248C19D000AFC472 /* de */ = {isa = PBXFileReference; lastKnownFileType = text.html; name = de; path = de.lproj/usage.html; sourceTree = "<group>"; };
		13156D00248CDECC00AFC472 /* en */ = {isa = PBXFileReference; lastKnownFileType = text.html; name = en; path = en.lproj/usage.html; sourceTree = "<group>"; };
		134F0DB9247578FF00D88934 /* ENAUITestsHome.swift */ = {isa = PBXFileReference; fileEncoding = 4; lastKnownFileType = sourcecode.swift; path = ENAUITestsHome.swift; sourceTree = "<group>"; };
		134F0DBA247578FF00D88934 /* ENAUITests-Extensions.swift */ = {isa = PBXFileReference; fileEncoding = 4; lastKnownFileType = sourcecode.swift; path = "ENAUITests-Extensions.swift"; sourceTree = "<group>"; };
		134F0F2B2475793400D88934 /* SnapshotHelper.swift */ = {isa = PBXFileReference; fileEncoding = 4; lastKnownFileType = sourcecode.swift; name = SnapshotHelper.swift; path = ../../fastlane/SnapshotHelper.swift; sourceTree = "<group>"; };
		13722043247AEEAD00152764 /* UNNotificationCenter+Extension.swift */ = {isa = PBXFileReference; lastKnownFileType = sourcecode.swift; path = "UNNotificationCenter+Extension.swift"; sourceTree = "<group>"; };
		137846482488027500A50AB8 /* OnboardingInfoViewController+Extension.swift */ = {isa = PBXFileReference; lastKnownFileType = sourcecode.swift; path = "OnboardingInfoViewController+Extension.swift"; sourceTree = "<group>"; };
		138910C4247A909000D739F6 /* ENATaskScheduler.swift */ = {isa = PBXFileReference; lastKnownFileType = sourcecode.swift; path = ENATaskScheduler.swift; sourceTree = "<group>"; };
		13BAE9B02472FB1E00CEE58A /* CellConfiguratorIndexPosition.swift */ = {isa = PBXFileReference; lastKnownFileType = sourcecode.swift; path = CellConfiguratorIndexPosition.swift; sourceTree = "<group>"; };
		13E50468248E3CD20086641C /* ENAUITestsAppInformation.swift */ = {isa = PBXFileReference; lastKnownFileType = sourcecode.swift; path = ENAUITestsAppInformation.swift; sourceTree = "<group>"; };
		2F26CE2D248B9C4F00BE30EE /* UIViewController+BackButton.swift */ = {isa = PBXFileReference; lastKnownFileType = sourcecode.swift; path = "UIViewController+BackButton.swift"; sourceTree = "<group>"; };
		2F3218CF248063E300A7AC0A /* UIView+Convenience.swift */ = {isa = PBXFileReference; lastKnownFileType = sourcecode.swift; path = "UIView+Convenience.swift"; sourceTree = "<group>"; };
		2F3D95362518BCD1002B2C81 /* EUSettingsViewController.swift */ = {isa = PBXFileReference; lastKnownFileType = sourcecode.swift; path = EUSettingsViewController.swift; sourceTree = "<group>"; };
		2F3D953B2518BCE9002B2C81 /* EUSettingsViewModel.swift */ = {isa = PBXFileReference; lastKnownFileType = sourcecode.swift; path = EUSettingsViewModel.swift; sourceTree = "<group>"; };
		2F78574F248506BD00323A9C /* HomeTestResultCollectionViewCell.xib */ = {isa = PBXFileReference; fileEncoding = 4; lastKnownFileType = file.xib; path = HomeTestResultCollectionViewCell.xib; sourceTree = "<group>"; };
		2F80CFD8247ED988000F06AF /* ExposureSubmissionIntroViewController.swift */ = {isa = PBXFileReference; lastKnownFileType = sourcecode.swift; path = ExposureSubmissionIntroViewController.swift; sourceTree = "<group>"; };
		2F80CFDA247EDDB3000F06AF /* ExposureSubmissionHotlineViewController.swift */ = {isa = PBXFileReference; lastKnownFileType = sourcecode.swift; path = ExposureSubmissionHotlineViewController.swift; sourceTree = "<group>"; };
		2F96739A24AB70FA008E3147 /* ExposureSubmissionParsable.swift */ = {isa = PBXFileReference; lastKnownFileType = sourcecode.swift; path = ExposureSubmissionParsable.swift; sourceTree = "<group>"; };
		2FA968CD24D8560B008EE367 /* String+Random.swift */ = {isa = PBXFileReference; lastKnownFileType = sourcecode.swift; path = "String+Random.swift"; sourceTree = "<group>"; };
		2FA9E39224D2F2920030561C /* ExposureSubmission+TestResult.swift */ = {isa = PBXFileReference; lastKnownFileType = sourcecode.swift; path = "ExposureSubmission+TestResult.swift"; sourceTree = "<group>"; };
		2FA9E39424D2F2B00030561C /* ExposureSubmission+DeviceRegistrationKey.swift */ = {isa = PBXFileReference; lastKnownFileType = sourcecode.swift; path = "ExposureSubmission+DeviceRegistrationKey.swift"; sourceTree = "<group>"; };
		2FA9E39624D2F3C60030561C /* ExposureSubmissionError.swift */ = {isa = PBXFileReference; lastKnownFileType = sourcecode.swift; path = ExposureSubmissionError.swift; sourceTree = "<group>"; };
		2FA9E39824D2F4350030561C /* ExposureSubmission+ErrorParsing.swift */ = {isa = PBXFileReference; lastKnownFileType = sourcecode.swift; path = "ExposureSubmission+ErrorParsing.swift"; sourceTree = "<group>"; };
		2FA9E39A24D2F4A10030561C /* ExposureSubmissionService+Protocol.swift */ = {isa = PBXFileReference; lastKnownFileType = sourcecode.swift; path = "ExposureSubmissionService+Protocol.swift"; sourceTree = "<group>"; };
		2FC0356E24B342FA00E234AC /* UIViewcontroller+AlertTest.swift */ = {isa = PBXFileReference; lastKnownFileType = sourcecode.swift; path = "UIViewcontroller+AlertTest.swift"; sourceTree = "<group>"; };
		2FC0357024B5B70700E234AC /* Error+FAQUrl.swift */ = {isa = PBXFileReference; lastKnownFileType = sourcecode.swift; path = "Error+FAQUrl.swift"; sourceTree = "<group>"; };
		2FC951FD24DC23B9008D39F4 /* DMConfigurationCell.swift */ = {isa = PBXFileReference; lastKnownFileType = sourcecode.swift; path = DMConfigurationCell.swift; sourceTree = "<group>"; };
		2FD473BE251E0ECE000DCA40 /* EUSettingsViewControllerTests.swift */ = {isa = PBXFileReference; lastKnownFileType = sourcecode.swift; path = EUSettingsViewControllerTests.swift; sourceTree = "<group>"; };
		2FD881CB2490F65C00BEC8FC /* ExposureSubmissionHotlineViewControllerTest.swift */ = {isa = PBXFileReference; lastKnownFileType = sourcecode.swift; path = ExposureSubmissionHotlineViewControllerTest.swift; sourceTree = "<group>"; };
		2FD881CD249115E700BEC8FC /* ExposureSubmissionNavigationControllerTest.swift */ = {isa = PBXFileReference; lastKnownFileType = sourcecode.swift; path = ExposureSubmissionNavigationControllerTest.swift; sourceTree = "<group>"; };
		2FE15A3B249B8C0B0077BD8D /* AccessibilityIdentifiers.swift */ = {isa = PBXFileReference; lastKnownFileType = sourcecode.swift; path = AccessibilityIdentifiers.swift; sourceTree = "<group>"; };
		2FF1D62D2487850200381FFB /* NSMutableAttributedString+Generation.swift */ = {isa = PBXFileReference; lastKnownFileType = sourcecode.swift; path = "NSMutableAttributedString+Generation.swift"; sourceTree = "<group>"; };
		2FF1D62F24880FCF00381FFB /* DynamicTableViewRoundedCell.swift */ = {isa = PBXFileReference; lastKnownFileType = sourcecode.swift; path = DynamicTableViewRoundedCell.swift; sourceTree = "<group>"; };
		35075C092526378D00DE92F7 /* AllTests.xctestplan */ = {isa = PBXFileReference; fileEncoding = 4; lastKnownFileType = text; name = AllTests.xctestplan; path = TestPlans/AllTests.xctestplan; sourceTree = "<group>"; };
		35075C0E252637C300DE92F7 /* SmokeTests.xctestplan */ = {isa = PBXFileReference; fileEncoding = 4; lastKnownFileType = text; name = SmokeTests.xctestplan; path = TestPlans/SmokeTests.xctestplan; sourceTree = "<group>"; };
		35163D23251CFCCB00D220CA /* CachingHTTPClientMock.swift */ = {isa = PBXFileReference; lastKnownFileType = sourcecode.swift; path = CachingHTTPClientMock.swift; sourceTree = "<group>"; };
		3523CA31252DC617002E6DEC /* Screenshots.xctestplan */ = {isa = PBXFileReference; lastKnownFileType = text; name = Screenshots.xctestplan; path = TestPlans/Screenshots.xctestplan; sourceTree = "<group>"; };
		352F25A724EFCBDE00ACDFF3 /* ServerEnvironment.swift */ = {isa = PBXFileReference; fileEncoding = 4; lastKnownFileType = sourcecode.swift; path = ServerEnvironment.swift; sourceTree = "<group>"; };
		353412CB2525EE4A0086D15C /* Globals.swift */ = {isa = PBXFileReference; lastKnownFileType = sourcecode.swift; path = Globals.swift; sourceTree = "<group>"; };
		3539DAD0252B353C00489B1A /* CachedAppConfigurationMock.swift */ = {isa = PBXFileReference; lastKnownFileType = sourcecode.swift; path = CachedAppConfigurationMock.swift; sourceTree = "<group>"; };
		354E305824EFF26E00526C9F /* Country.swift */ = {isa = PBXFileReference; lastKnownFileType = sourcecode.swift; path = Country.swift; sourceTree = "<group>"; };
		35853E11251DDD33008FE983 /* de-config-int-2020-09-25 */ = {isa = PBXFileReference; lastKnownFileType = file; path = "de-config-int-2020-09-25"; sourceTree = "<group>"; };
		359767F024FD13D9001FD591 /* diagnosis_key_batch.pb.swift */ = {isa = PBXFileReference; fileEncoding = 4; lastKnownFileType = sourcecode.swift; name = diagnosis_key_batch.pb.swift; path = ../../../gen/output/diagnosis_key_batch.pb.swift; sourceTree = "<group>"; };
		3598D99924FE280700483F1F /* CountryTests.swift */ = {isa = PBXFileReference; lastKnownFileType = sourcecode.swift; path = CountryTests.swift; sourceTree = "<group>"; };
		35A7F080250A7CF8005E6C33 /* KeychainHelperTests.swift */ = {isa = PBXFileReference; lastKnownFileType = sourcecode.swift; path = KeychainHelperTests.swift; sourceTree = "<group>"; };
		35BE8597251CE495005C2FD0 /* CachingHTTPClient.swift */ = {isa = PBXFileReference; lastKnownFileType = sourcecode.swift; path = CachingHTTPClient.swift; sourceTree = "<group>"; };
		4026C2DB24852B7600926FB4 /* AppInformationViewController+LegalModel.swift */ = {isa = PBXFileReference; lastKnownFileType = sourcecode.swift; path = "AppInformationViewController+LegalModel.swift"; sourceTree = "<group>"; };
		4026C2E324854C8D00926FB4 /* AppInformationLegalCell.swift */ = {isa = PBXFileReference; lastKnownFileType = sourcecode.swift; path = AppInformationLegalCell.swift; sourceTree = "<group>"; };
		50BD2E6124FE1E8700932566 /* AppInformationModel.swift */ = {isa = PBXFileReference; lastKnownFileType = sourcecode.swift; path = AppInformationModel.swift; sourceTree = "<group>"; };
		50BD2E6324FE232E00932566 /* AppInformationImprintViewModel.swift */ = {isa = PBXFileReference; lastKnownFileType = sourcecode.swift; path = AppInformationImprintViewModel.swift; sourceTree = "<group>"; };
		50BD2E6F24FE26F300932566 /* AppInformationImprintTest.swift */ = {isa = PBXFileReference; fileEncoding = 4; lastKnownFileType = sourcecode.swift; path = AppInformationImprintTest.swift; sourceTree = "<group>"; };
		50DC527824FEB2AE00F6D8EB /* AppInformationDynamicCell.swift */ = {isa = PBXFileReference; lastKnownFileType = sourcecode.swift; path = AppInformationDynamicCell.swift; sourceTree = "<group>"; };
		50DC527A24FEB5CA00F6D8EB /* AppInformationModelTest.swift */ = {isa = PBXFileReference; lastKnownFileType = sourcecode.swift; path = AppInformationModelTest.swift; sourceTree = "<group>"; };
		50E3BE59250127DF0033E2C7 /* AppInformationDynamicAction.swift */ = {isa = PBXFileReference; lastKnownFileType = sourcecode.swift; path = AppInformationDynamicAction.swift; sourceTree = "<group>"; };
		5111E7622460BB1500ED6498 /* HomeInteractor.swift */ = {isa = PBXFileReference; lastKnownFileType = sourcecode.swift; path = HomeInteractor.swift; sourceTree = "<group>"; };
		51486D9E2484FC0200FCE216 /* HomeRiskLevelCellConfigurator.swift */ = {isa = PBXFileReference; lastKnownFileType = sourcecode.swift; path = HomeRiskLevelCellConfigurator.swift; sourceTree = "<group>"; };
		51486DA02485101500FCE216 /* RiskInactiveCollectionViewCell.swift */ = {isa = PBXFileReference; lastKnownFileType = sourcecode.swift; path = RiskInactiveCollectionViewCell.swift; sourceTree = "<group>"; };
		51486DA12485101500FCE216 /* RiskInactiveCollectionViewCell.xib */ = {isa = PBXFileReference; lastKnownFileType = file.xib; path = RiskInactiveCollectionViewCell.xib; sourceTree = "<group>"; };
		51486DA42485237200FCE216 /* RiskThankYouCollectionViewCell.swift */ = {isa = PBXFileReference; lastKnownFileType = sourcecode.swift; path = RiskThankYouCollectionViewCell.swift; sourceTree = "<group>"; };
		51486DA52485237200FCE216 /* RiskThankYouCollectionViewCell.xib */ = {isa = PBXFileReference; lastKnownFileType = file.xib; path = RiskThankYouCollectionViewCell.xib; sourceTree = "<group>"; };
		514C0A0524772F3400F235F6 /* HomeRiskViewConfigurator.swift */ = {isa = PBXFileReference; lastKnownFileType = sourcecode.swift; path = HomeRiskViewConfigurator.swift; sourceTree = "<group>"; };
		514C0A0724772F5E00F235F6 /* RiskItemView.swift */ = {isa = PBXFileReference; lastKnownFileType = sourcecode.swift; path = RiskItemView.swift; sourceTree = "<group>"; };
		514C0A09247AEEE200F235F6 /* en */ = {isa = PBXFileReference; lastKnownFileType = text.plist.stringsdict; name = en; path = en.lproj/Localizable.stringsdict; sourceTree = "<group>"; };
		514C0A0A247AF9F700F235F6 /* RiskTextItemView.xib */ = {isa = PBXFileReference; lastKnownFileType = file.xib; path = RiskTextItemView.xib; sourceTree = "<group>"; };
		514C0A0C247AFB0200F235F6 /* RiskTextItemView.swift */ = {isa = PBXFileReference; lastKnownFileType = sourcecode.swift; path = RiskTextItemView.swift; sourceTree = "<group>"; };
		514C0A0E247AFEC500F235F6 /* HomeRiskTextItemViewConfigurator.swift */ = {isa = PBXFileReference; lastKnownFileType = sourcecode.swift; path = HomeRiskTextItemViewConfigurator.swift; sourceTree = "<group>"; };
		514C0A10247C15EC00F235F6 /* HomeUnknownRiskCellConfigurator.swift */ = {isa = PBXFileReference; lastKnownFileType = sourcecode.swift; path = HomeUnknownRiskCellConfigurator.swift; sourceTree = "<group>"; };
		514C0A13247C163800F235F6 /* HomeLowRiskCellConfigurator.swift */ = {isa = PBXFileReference; lastKnownFileType = sourcecode.swift; path = HomeLowRiskCellConfigurator.swift; sourceTree = "<group>"; };
		514C0A15247C164700F235F6 /* HomeHighRiskCellConfigurator.swift */ = {isa = PBXFileReference; lastKnownFileType = sourcecode.swift; path = HomeHighRiskCellConfigurator.swift; sourceTree = "<group>"; };
		514C0A19247C16D600F235F6 /* HomeInactiveRiskCellConfigurator.swift */ = {isa = PBXFileReference; lastKnownFileType = sourcecode.swift; path = HomeInactiveRiskCellConfigurator.swift; sourceTree = "<group>"; };
		514E812F24618E3D00636861 /* ExposureDetection.storyboard */ = {isa = PBXFileReference; lastKnownFileType = file.storyboard; path = ExposureDetection.storyboard; sourceTree = "<group>"; };
		514E81332461B97700636861 /* ExposureManager.swift */ = {isa = PBXFileReference; fileEncoding = 4; lastKnownFileType = sourcecode.swift; path = ExposureManager.swift; sourceTree = "<group>"; };
		514EE998246D4C2E00DE4884 /* UITableViewCell+Identifier.swift */ = {isa = PBXFileReference; lastKnownFileType = sourcecode.swift; path = "UITableViewCell+Identifier.swift"; sourceTree = "<group>"; };
		514EE99A246D4C4C00DE4884 /* UITableView+Dequeue.swift */ = {isa = PBXFileReference; lastKnownFileType = sourcecode.swift; path = "UITableView+Dequeue.swift"; sourceTree = "<group>"; };
		514EE99C246D4CFB00DE4884 /* TableViewCellConfigurator.swift */ = {isa = PBXFileReference; lastKnownFileType = sourcecode.swift; path = TableViewCellConfigurator.swift; sourceTree = "<group>"; };
		514EE99F246D4DF800DE4884 /* HomeRiskImageItemViewConfigurator.swift */ = {isa = PBXFileReference; lastKnownFileType = sourcecode.swift; path = HomeRiskImageItemViewConfigurator.swift; sourceTree = "<group>"; };
		515BBDEA2484F8E500CDB674 /* HomeThankYouRiskCellConfigurator.swift */ = {isa = PBXFileReference; lastKnownFileType = sourcecode.swift; path = HomeThankYouRiskCellConfigurator.swift; sourceTree = "<group>"; };
		516E42C924B760EC0008CC30 /* HomeRiskLevelCellConfiguratorTests.swift */ = {isa = PBXFileReference; lastKnownFileType = sourcecode.swift; path = HomeRiskLevelCellConfiguratorTests.swift; sourceTree = "<group>"; };
		516E42FA24B7739F0008CC30 /* HomeUnknownRiskCellConfiguratorTests.swift */ = {isa = PBXFileReference; lastKnownFileType = sourcecode.swift; path = HomeUnknownRiskCellConfiguratorTests.swift; sourceTree = "<group>"; };
		516E42FC24B776A90008CC30 /* HomeLowRiskCellConfiguratorTests.swift */ = {isa = PBXFileReference; lastKnownFileType = sourcecode.swift; path = HomeLowRiskCellConfiguratorTests.swift; sourceTree = "<group>"; };
		516E42FF24B777B20008CC30 /* HomeHighRiskCellConfiguratorTests.swift */ = {isa = PBXFileReference; lastKnownFileType = sourcecode.swift; path = HomeHighRiskCellConfiguratorTests.swift; sourceTree = "<group>"; };
		516E430124B89AED0008CC30 /* CoordinatorTests.swift */ = {isa = PBXFileReference; lastKnownFileType = sourcecode.swift; path = CoordinatorTests.swift; sourceTree = "<group>"; };
		51895EDB245E16CD0085DA38 /* ENAColor.swift */ = {isa = PBXFileReference; lastKnownFileType = sourcecode.swift; path = ENAColor.swift; sourceTree = "<group>"; };
		518A69FA24687D5800444E66 /* RiskLevel.swift */ = {isa = PBXFileReference; lastKnownFileType = sourcecode.swift; path = RiskLevel.swift; sourceTree = "<group>"; };
		51B5B413246DF07300DC5D3E /* RiskImageItemView.xib */ = {isa = PBXFileReference; lastKnownFileType = file.xib; path = RiskImageItemView.xib; sourceTree = "<group>"; };
		51B5B415246DF13D00DC5D3E /* RiskImageItemView.swift */ = {isa = PBXFileReference; lastKnownFileType = sourcecode.swift; path = RiskImageItemView.swift; sourceTree = "<group>"; };
		51B5B41B246EC8B800DC5D3E /* HomeCardCollectionViewCell.swift */ = {isa = PBXFileReference; lastKnownFileType = sourcecode.swift; path = HomeCardCollectionViewCell.swift; sourceTree = "<group>"; };
		51C737BC245B349700286105 /* OnboardingInfoViewController.swift */ = {isa = PBXFileReference; lastKnownFileType = sourcecode.swift; path = OnboardingInfoViewController.swift; sourceTree = "<group>"; };
		51C737BE245B3B5D00286105 /* OnboardingInfo.swift */ = {isa = PBXFileReference; lastKnownFileType = sourcecode.swift; path = OnboardingInfo.swift; sourceTree = "<group>"; };
		51C7790B24867F16004582F8 /* RiskListItemView.xib */ = {isa = PBXFileReference; lastKnownFileType = file.xib; path = RiskListItemView.xib; sourceTree = "<group>"; };
		51C7790D24867F22004582F8 /* RiskListItemView.swift */ = {isa = PBXFileReference; lastKnownFileType = sourcecode.swift; path = RiskListItemView.swift; sourceTree = "<group>"; };
		51C7790F248684F5004582F8 /* HomeRiskListItemViewConfigurator.swift */ = {isa = PBXFileReference; lastKnownFileType = sourcecode.swift; path = HomeRiskListItemViewConfigurator.swift; sourceTree = "<group>"; };
		51C779112486E549004582F8 /* HomeFindingPositiveRiskCellConfigurator.swift */ = {isa = PBXFileReference; lastKnownFileType = sourcecode.swift; path = HomeFindingPositiveRiskCellConfigurator.swift; sourceTree = "<group>"; };
		51C779132486E5AB004582F8 /* RiskFindingPositiveCollectionViewCell.xib */ = {isa = PBXFileReference; lastKnownFileType = file.xib; path = RiskFindingPositiveCollectionViewCell.xib; sourceTree = "<group>"; };
		51C779152486E5BA004582F8 /* RiskFindingPositiveCollectionViewCell.swift */ = {isa = PBXFileReference; lastKnownFileType = sourcecode.swift; path = RiskFindingPositiveCollectionViewCell.swift; sourceTree = "<group>"; };
		51CE1B2E245F5CFC002CF42A /* HomeViewController.swift */ = {isa = PBXFileReference; lastKnownFileType = sourcecode.swift; path = HomeViewController.swift; sourceTree = "<group>"; };
		51CE1B49246016B0002CF42A /* UICollectionViewCell+Identifier.swift */ = {isa = PBXFileReference; lastKnownFileType = sourcecode.swift; path = "UICollectionViewCell+Identifier.swift"; sourceTree = "<group>"; };
		51CE1B4B246016D1002CF42A /* UICollectionReusableView+Identifier.swift */ = {isa = PBXFileReference; lastKnownFileType = sourcecode.swift; path = "UICollectionReusableView+Identifier.swift"; sourceTree = "<group>"; };
		51CE1B5424604DD2002CF42A /* HomeLayout.swift */ = {isa = PBXFileReference; lastKnownFileType = sourcecode.swift; path = HomeLayout.swift; sourceTree = "<group>"; };
		51CE1B76246078B6002CF42A /* ActivateCollectionViewCell.xib */ = {isa = PBXFileReference; fileEncoding = 4; lastKnownFileType = file.xib; path = ActivateCollectionViewCell.xib; sourceTree = "<group>"; };
		51CE1B78246078B6002CF42A /* ActivateCollectionViewCell.swift */ = {isa = PBXFileReference; fileEncoding = 4; lastKnownFileType = sourcecode.swift; path = ActivateCollectionViewCell.swift; sourceTree = "<group>"; };
		51CE1B79246078B6002CF42A /* RiskLevelCollectionViewCell.xib */ = {isa = PBXFileReference; fileEncoding = 4; lastKnownFileType = file.xib; path = RiskLevelCollectionViewCell.xib; sourceTree = "<group>"; };
		51CE1B7A246078B6002CF42A /* RiskLevelCollectionViewCell.swift */ = {isa = PBXFileReference; fileEncoding = 4; lastKnownFileType = sourcecode.swift; path = RiskLevelCollectionViewCell.swift; sourceTree = "<group>"; };
		51CE1B7B246078B6002CF42A /* InfoCollectionViewCell.xib */ = {isa = PBXFileReference; fileEncoding = 4; lastKnownFileType = file.xib; path = InfoCollectionViewCell.xib; sourceTree = "<group>"; };
		51CE1B7C246078B6002CF42A /* InfoCollectionViewCell.swift */ = {isa = PBXFileReference; fileEncoding = 4; lastKnownFileType = sourcecode.swift; path = InfoCollectionViewCell.swift; sourceTree = "<group>"; };
		51CE1B84246078B6002CF42A /* SectionSystemBackgroundDecorationView.swift */ = {isa = PBXFileReference; fileEncoding = 4; lastKnownFileType = sourcecode.swift; path = SectionSystemBackgroundDecorationView.swift; sourceTree = "<group>"; };
		51CE1BB42460AC82002CF42A /* UICollectionView+Dequeue.swift */ = {isa = PBXFileReference; lastKnownFileType = sourcecode.swift; path = "UICollectionView+Dequeue.swift"; sourceTree = "<group>"; };
		51CE1BB92460AFD8002CF42A /* HomeActivateCellConfigurator.swift */ = {isa = PBXFileReference; lastKnownFileType = sourcecode.swift; path = HomeActivateCellConfigurator.swift; sourceTree = "<group>"; };
		51CE1BBC2460B1CB002CF42A /* CollectionViewCellConfigurator.swift */ = {isa = PBXFileReference; fileEncoding = 4; lastKnownFileType = sourcecode.swift; path = CollectionViewCellConfigurator.swift; sourceTree = "<group>"; };
		51CE1BBE2460B222002CF42A /* HomeRiskCellConfigurator.swift */ = {isa = PBXFileReference; lastKnownFileType = sourcecode.swift; path = HomeRiskCellConfigurator.swift; sourceTree = "<group>"; };
		51CE1BC22460B28D002CF42A /* HomeInfoCellConfigurator.swift */ = {isa = PBXFileReference; lastKnownFileType = sourcecode.swift; path = HomeInfoCellConfigurator.swift; sourceTree = "<group>"; };
		51D420B02458397300AD70CA /* Onboarding.storyboard */ = {isa = PBXFileReference; lastKnownFileType = file.storyboard; path = Onboarding.storyboard; sourceTree = "<group>"; };
		51D420B324583ABB00AD70CA /* AppStoryboard.swift */ = {isa = PBXFileReference; lastKnownFileType = sourcecode.swift; path = AppStoryboard.swift; sourceTree = "<group>"; };
		51D420B624583B7200AD70CA /* NSObject+Identifier.swift */ = {isa = PBXFileReference; lastKnownFileType = sourcecode.swift; path = "NSObject+Identifier.swift"; sourceTree = "<group>"; };
		51D420B824583B8300AD70CA /* UIViewController+AppStoryboard.swift */ = {isa = PBXFileReference; lastKnownFileType = sourcecode.swift; path = "UIViewController+AppStoryboard.swift"; sourceTree = "<group>"; };
		51D420C324583E3300AD70CA /* SettingsViewController.swift */ = {isa = PBXFileReference; fileEncoding = 4; lastKnownFileType = sourcecode.swift; lineEnding = 0; path = SettingsViewController.swift; sourceTree = "<group>"; };
		51D420CD245869C800AD70CA /* Home.storyboard */ = {isa = PBXFileReference; lastKnownFileType = file.storyboard; path = Home.storyboard; sourceTree = "<group>"; };
		51D420CF24586AB300AD70CA /* Settings.storyboard */ = {isa = PBXFileReference; lastKnownFileType = file.storyboard; path = Settings.storyboard; sourceTree = "<group>"; };
		51D420D324586DCA00AD70CA /* NotificationName.swift */ = {isa = PBXFileReference; lastKnownFileType = sourcecode.swift; path = NotificationName.swift; sourceTree = "<group>"; };
		51F1255C24BDD75300126C86 /* HomeUnknown48hRiskCellConfigurator.swift */ = {isa = PBXFileReference; lastKnownFileType = sourcecode.swift; path = HomeUnknown48hRiskCellConfigurator.swift; sourceTree = "<group>"; };
		51F1255E24BEFB7A00126C86 /* HomeUnknown48hRiskCellConfiguratorTests.swift */ = {isa = PBXFileReference; lastKnownFileType = sourcecode.swift; path = HomeUnknown48hRiskCellConfiguratorTests.swift; sourceTree = "<group>"; };
		51FE277A2475340300BB8144 /* HomeRiskLoadingItemViewConfigurator.swift */ = {isa = PBXFileReference; lastKnownFileType = sourcecode.swift; path = HomeRiskLoadingItemViewConfigurator.swift; sourceTree = "<group>"; };
		51FE277C247535C400BB8144 /* RiskLoadingItemView.xib */ = {isa = PBXFileReference; lastKnownFileType = file.xib; path = RiskLoadingItemView.xib; sourceTree = "<group>"; };
		51FE277E247535E300BB8144 /* RiskLoadingItemView.swift */ = {isa = PBXFileReference; lastKnownFileType = sourcecode.swift; path = RiskLoadingItemView.swift; sourceTree = "<group>"; };
		710021DB248E44A6001F0B63 /* ENAFont.swift */ = {isa = PBXFileReference; lastKnownFileType = sourcecode.swift; path = ENAFont.swift; sourceTree = "<group>"; };
		710021DD248EAF16001F0B63 /* ExposureSubmissionImageCardCell.xib */ = {isa = PBXFileReference; lastKnownFileType = file.xib; path = ExposureSubmissionImageCardCell.xib; sourceTree = "<group>"; };
		710021DF248EAF9A001F0B63 /* ExposureSubmissionImageCardCell.swift */ = {isa = PBXFileReference; lastKnownFileType = sourcecode.swift; path = ExposureSubmissionImageCardCell.swift; sourceTree = "<group>"; };
		710224E9248FA67F000C5DEF /* HomeTestResultCollectionViewCell.swift */ = {isa = PBXFileReference; lastKnownFileType = sourcecode.swift; path = HomeTestResultCollectionViewCell.swift; sourceTree = "<group>"; };
		710224EB248FC150000C5DEF /* HomeTestResultCellConfigurator.swift */ = {isa = PBXFileReference; lastKnownFileType = sourcecode.swift; path = HomeTestResultCellConfigurator.swift; sourceTree = "<group>"; };
		710224ED2490E2FC000C5DEF /* ExposureSubmissionStepCell.xib */ = {isa = PBXFileReference; lastKnownFileType = file.xib; path = ExposureSubmissionStepCell.xib; sourceTree = "<group>"; };
		710224F32490E7A3000C5DEF /* ExposureSubmissionStepCell.swift */ = {isa = PBXFileReference; lastKnownFileType = sourcecode.swift; path = ExposureSubmissionStepCell.swift; sourceTree = "<group>"; };
		710224F524910661000C5DEF /* ExposureSubmissionDynamicCell.swift */ = {isa = PBXFileReference; lastKnownFileType = sourcecode.swift; path = ExposureSubmissionDynamicCell.swift; sourceTree = "<group>"; };
		710ABB1E2475115500948792 /* UITableViewController+Enum.swift */ = {isa = PBXFileReference; lastKnownFileType = sourcecode.swift; path = "UITableViewController+Enum.swift"; sourceTree = "<group>"; };
		710ABB22247513E300948792 /* DynamicTypeTableViewCell.swift */ = {isa = PBXFileReference; lastKnownFileType = sourcecode.swift; path = DynamicTypeTableViewCell.swift; sourceTree = "<group>"; };
		710ABB24247514BD00948792 /* UIViewController+Segue.swift */ = {isa = PBXFileReference; lastKnownFileType = sourcecode.swift; path = "UIViewController+Segue.swift"; sourceTree = "<group>"; };
		710ABB26247533FA00948792 /* DynamicTableViewController.swift */ = {isa = PBXFileReference; lastKnownFileType = sourcecode.swift; path = DynamicTableViewController.swift; sourceTree = "<group>"; };
		710ABB282475353900948792 /* DynamicTableViewModel.swift */ = {isa = PBXFileReference; lastKnownFileType = sourcecode.swift; path = DynamicTableViewModel.swift; sourceTree = "<group>"; };
		71176E2D24891C02004B0C9F /* ENAColorTests.swift */ = {isa = PBXFileReference; lastKnownFileType = sourcecode.swift; path = ENAColorTests.swift; sourceTree = "<group>"; };
		71176E31248957C3004B0C9F /* AppNavigationController.swift */ = {isa = PBXFileReference; lastKnownFileType = sourcecode.swift; path = AppNavigationController.swift; sourceTree = "<group>"; };
		711EFCC62492EE31005FEF21 /* ENAFooterView.swift */ = {isa = PBXFileReference; lastKnownFileType = sourcecode.swift; path = ENAFooterView.swift; sourceTree = "<group>"; };
		711EFCC824935C79005FEF21 /* ExposureSubmissionTestResultHeaderView.xib */ = {isa = PBXFileReference; lastKnownFileType = file.xib; path = ExposureSubmissionTestResultHeaderView.xib; sourceTree = "<group>"; };
		71330E40248109F600EB10F6 /* DynamicTableViewSection.swift */ = {isa = PBXFileReference; lastKnownFileType = sourcecode.swift; path = DynamicTableViewSection.swift; sourceTree = "<group>"; };
		71330E42248109FD00EB10F6 /* DynamicTableViewCell.swift */ = {isa = PBXFileReference; lastKnownFileType = sourcecode.swift; path = DynamicTableViewCell.swift; sourceTree = "<group>"; };
		71330E4424810A0500EB10F6 /* DynamicTableViewHeader.swift */ = {isa = PBXFileReference; lastKnownFileType = sourcecode.swift; path = DynamicTableViewHeader.swift; sourceTree = "<group>"; };
		71330E4624810A0C00EB10F6 /* DynamicTableViewFooter.swift */ = {isa = PBXFileReference; lastKnownFileType = sourcecode.swift; path = DynamicTableViewFooter.swift; sourceTree = "<group>"; };
		71330E4824810A5A00EB10F6 /* DynamicTableViewAction.swift */ = {isa = PBXFileReference; lastKnownFileType = sourcecode.swift; path = DynamicTableViewAction.swift; sourceTree = "<group>"; };
		713EA25A247818B000AB7EE8 /* DynamicTypeButton.swift */ = {isa = PBXFileReference; lastKnownFileType = sourcecode.swift; path = DynamicTypeButton.swift; sourceTree = "<group>"; };
		713EA25C24798A7000AB7EE8 /* ExposureDetectionRoundedView.swift */ = {isa = PBXFileReference; lastKnownFileType = sourcecode.swift; path = ExposureDetectionRoundedView.swift; sourceTree = "<group>"; };
		713EA25E24798A9100AB7EE8 /* ExposureDetectionRiskCell.swift */ = {isa = PBXFileReference; lastKnownFileType = sourcecode.swift; path = ExposureDetectionRiskCell.swift; sourceTree = "<group>"; };
		713EA26024798AD100AB7EE8 /* InsetTableViewCell.swift */ = {isa = PBXFileReference; lastKnownFileType = sourcecode.swift; path = InsetTableViewCell.swift; sourceTree = "<group>"; };
		713EA26224798F8500AB7EE8 /* ExposureDetectionHeaderCell.swift */ = {isa = PBXFileReference; lastKnownFileType = sourcecode.swift; path = ExposureDetectionHeaderCell.swift; sourceTree = "<group>"; };
		714194E9247A65C60072A090 /* DynamicTableViewHeaderSeparatorView.swift */ = {isa = PBXFileReference; lastKnownFileType = sourcecode.swift; path = DynamicTableViewHeaderSeparatorView.swift; sourceTree = "<group>"; };
		714CD8662472885900F56450 /* ExposureDetectionViewController+DynamicTableViewModel.swift */ = {isa = PBXFileReference; fileEncoding = 4; lastKnownFileType = sourcecode.swift; lineEnding = 0; path = "ExposureDetectionViewController+DynamicTableViewModel.swift"; sourceTree = "<group>"; };
		7154EB49247D21E200A467FF /* ExposureDetectionLongGuideCell.swift */ = {isa = PBXFileReference; lastKnownFileType = sourcecode.swift; path = ExposureDetectionLongGuideCell.swift; sourceTree = "<group>"; };
		7154EB4B247E862100A467FF /* ExposureDetectionLoadingCell.swift */ = {isa = PBXFileReference; lastKnownFileType = sourcecode.swift; path = ExposureDetectionLoadingCell.swift; sourceTree = "<group>"; };
		717D21E8248C022E00D9717E /* DynamicTableViewHtmlCell.swift */ = {isa = PBXFileReference; lastKnownFileType = sourcecode.swift; path = DynamicTableViewHtmlCell.swift; sourceTree = "<group>"; };
		717D21EA248C072300D9717E /* en */ = {isa = PBXFileReference; lastKnownFileType = text.html; name = en; path = "en.lproj/privacy-policy.html"; sourceTree = "<group>"; };
		71AFBD922464251000F91006 /* .swiftlint.yml */ = {isa = PBXFileReference; lastKnownFileType = text.yaml; path = .swiftlint.yml; sourceTree = "<group>"; };
		71B8044424828A6C00D53506 /* .swiftformat */ = {isa = PBXFileReference; lastKnownFileType = text; path = .swiftformat; sourceTree = "<group>"; };
		71B804462484CC0800D53506 /* ENALabel.swift */ = {isa = PBXFileReference; lastKnownFileType = sourcecode.swift; path = ENALabel.swift; sourceTree = "<group>"; };
		71B804482484D37300D53506 /* RiskLegendViewController.swift */ = {isa = PBXFileReference; lastKnownFileType = sourcecode.swift; path = RiskLegendViewController.swift; sourceTree = "<group>"; };
		71B8044C248525CD00D53506 /* RiskLegendViewController+DynamicTableViewModel.swift */ = {isa = PBXFileReference; lastKnownFileType = sourcecode.swift; path = "RiskLegendViewController+DynamicTableViewModel.swift"; sourceTree = "<group>"; };
		71B8044E248526B600D53506 /* DynamicTableViewSpaceCell.swift */ = {isa = PBXFileReference; lastKnownFileType = sourcecode.swift; path = DynamicTableViewSpaceCell.swift; sourceTree = "<group>"; };
		71B804532485273C00D53506 /* RiskLegendDotBodyCell.swift */ = {isa = PBXFileReference; lastKnownFileType = sourcecode.swift; path = RiskLegendDotBodyCell.swift; sourceTree = "<group>"; };
		71C0BEDC2498DD07009A17A0 /* ENANavigationFooterView.swift */ = {isa = PBXFileReference; lastKnownFileType = sourcecode.swift; path = ENANavigationFooterView.swift; sourceTree = "<group>"; };
		71CAB9D1248AACAD00F516A5 /* PixelPerfectLayoutConstraint.swift */ = {isa = PBXFileReference; lastKnownFileType = sourcecode.swift; path = PixelPerfectLayoutConstraint.swift; sourceTree = "<group>"; };
		71CAB9D3248AB33500F516A5 /* DynamicTypeSymbolImageView.swift */ = {isa = PBXFileReference; lastKnownFileType = sourcecode.swift; path = DynamicTypeSymbolImageView.swift; sourceTree = "<group>"; };
		71CC3E9C246D5D8000217F2C /* AppInformationViewController+DynamicTableViewModel.swift */ = {isa = PBXFileReference; lastKnownFileType = sourcecode.swift; path = "AppInformationViewController+DynamicTableViewModel.swift"; sourceTree = "<group>"; };
		71CC3E9E246D6B6800217F2C /* AppInformationDetailViewController.swift */ = {isa = PBXFileReference; lastKnownFileType = sourcecode.swift; path = AppInformationDetailViewController.swift; sourceTree = "<group>"; };
		71CC3EA0246D6BBF00217F2C /* DynamicTypeLabel.swift */ = {isa = PBXFileReference; lastKnownFileType = sourcecode.swift; path = DynamicTypeLabel.swift; sourceTree = "<group>"; };
		71CC3EA2246D6C4000217F2C /* UIFont+DynamicType.swift */ = {isa = PBXFileReference; lastKnownFileType = sourcecode.swift; path = "UIFont+DynamicType.swift"; sourceTree = "<group>"; };
		71D3C1992494EFAC00DBABA8 /* ENANavigationControllerWithFooter.swift */ = {isa = PBXFileReference; lastKnownFileType = sourcecode.swift; path = ENANavigationControllerWithFooter.swift; sourceTree = "<group>"; };
		71EF33D82497F3E8007B7E1B /* ENANavigationControllerWithFooterChild.swift */ = {isa = PBXFileReference; lastKnownFileType = sourcecode.swift; path = ENANavigationControllerWithFooterChild.swift; sourceTree = "<group>"; };
		71EF33DA2497F419007B7E1B /* ENANavigationFooterItem.swift */ = {isa = PBXFileReference; lastKnownFileType = sourcecode.swift; path = ENANavigationFooterItem.swift; sourceTree = "<group>"; };
		71F2E57A2487AEFC00694F1A /* ena-colors.xcassets */ = {isa = PBXFileReference; lastKnownFileType = folder.assetcatalog; path = "ena-colors.xcassets"; sourceTree = "<group>"; };
		71F5418B248BEDBE006DB793 /* de */ = {isa = PBXFileReference; lastKnownFileType = text.html; name = de; path = "de.lproj/privacy-policy.html"; sourceTree = "<group>"; };
		71F54190248BF677006DB793 /* HtmlTextView.swift */ = {isa = PBXFileReference; lastKnownFileType = sourcecode.swift; path = HtmlTextView.swift; sourceTree = "<group>"; };
		71FD8861246EB27F00E804D0 /* ExposureDetectionViewController.swift */ = {isa = PBXFileReference; lastKnownFileType = sourcecode.swift; path = ExposureDetectionViewController.swift; sourceTree = "<group>"; };
		71FE1C68247A8FE100851FEB /* DynamicTableViewHeaderFooterView.swift */ = {isa = PBXFileReference; lastKnownFileType = sourcecode.swift; path = DynamicTableViewHeaderFooterView.swift; sourceTree = "<group>"; };
		71FE1C70247AA7B700851FEB /* DynamicTableViewHeaderImageView.swift */ = {isa = PBXFileReference; fileEncoding = 4; lastKnownFileType = sourcecode.swift; path = DynamicTableViewHeaderImageView.swift; sourceTree = "<group>"; };
		71FE1C73247AC2B500851FEB /* ExposureSubmissionSuccessViewController.swift */ = {isa = PBXFileReference; fileEncoding = 4; lastKnownFileType = sourcecode.swift; path = ExposureSubmissionSuccessViewController.swift; sourceTree = "<group>"; };
		71FE1C74247AC2B500851FEB /* ExposureSubmissionQRScannerViewController.swift */ = {isa = PBXFileReference; fileEncoding = 4; lastKnownFileType = sourcecode.swift; path = ExposureSubmissionQRScannerViewController.swift; sourceTree = "<group>"; };
		71FE1C75247AC2B500851FEB /* ExposureSubmissionOverviewViewController.swift */ = {isa = PBXFileReference; fileEncoding = 4; lastKnownFileType = sourcecode.swift; path = ExposureSubmissionOverviewViewController.swift; sourceTree = "<group>"; };
		71FE1C76247AC2B500851FEB /* ExposureSubmissionTanInputViewController.swift */ = {isa = PBXFileReference; fileEncoding = 4; lastKnownFileType = sourcecode.swift; path = ExposureSubmissionTanInputViewController.swift; sourceTree = "<group>"; };
		71FE1C78247AC2B500851FEB /* ExposureSubmissionTestResultViewController.swift */ = {isa = PBXFileReference; fileEncoding = 4; lastKnownFileType = sourcecode.swift; path = ExposureSubmissionTestResultViewController.swift; sourceTree = "<group>"; };
		71FE1C79247AC2B500851FEB /* ExposureSubmissionNavigationController.swift */ = {isa = PBXFileReference; fileEncoding = 4; lastKnownFileType = sourcecode.swift; path = ExposureSubmissionNavigationController.swift; sourceTree = "<group>"; };
		71FE1C81247AC30300851FEB /* ENATanInput.swift */ = {isa = PBXFileReference; fileEncoding = 4; lastKnownFileType = sourcecode.swift; path = ENATanInput.swift; sourceTree = "<group>"; };
		71FE1C84247AC33D00851FEB /* ExposureSubmissionTestResultHeaderView.swift */ = {isa = PBXFileReference; fileEncoding = 4; lastKnownFileType = sourcecode.swift; path = ExposureSubmissionTestResultHeaderView.swift; sourceTree = "<group>"; };
		71FE1C8A247AC79D00851FEB /* DynamicTableViewIconCell.swift */ = {isa = PBXFileReference; fileEncoding = 4; lastKnownFileType = sourcecode.swift; path = DynamicTableViewIconCell.swift; sourceTree = "<group>"; };
		71FE1C8B247AC79D00851FEB /* DynamicTableViewIconCell.xib */ = {isa = PBXFileReference; fileEncoding = 4; lastKnownFileType = file.xib; path = DynamicTableViewIconCell.xib; sourceTree = "<group>"; };
		85142500245DA0B3009D2791 /* UIViewController+Alert.swift */ = {isa = PBXFileReference; lastKnownFileType = sourcecode.swift; path = "UIViewController+Alert.swift"; sourceTree = "<group>"; };
		8539874E2467094E00D28B62 /* AppIcon.xcassets */ = {isa = PBXFileReference; lastKnownFileType = folder.assetcatalog; path = AppIcon.xcassets; sourceTree = "<group>"; };
		853D987924694A8700490DBA /* ENAButton.swift */ = {isa = PBXFileReference; lastKnownFileType = sourcecode.swift; path = ENAButton.swift; sourceTree = "<group>"; };
		853D98822469DC5000490DBA /* ExposureNotificationSetting.storyboard */ = {isa = PBXFileReference; lastKnownFileType = file.storyboard; path = ExposureNotificationSetting.storyboard; sourceTree = "<group>"; };
		853D98842469DC8100490DBA /* ExposureNotificationSettingViewController.swift */ = {isa = PBXFileReference; fileEncoding = 4; lastKnownFileType = sourcecode.swift; lineEnding = 0; path = ExposureNotificationSettingViewController.swift; sourceTree = "<group>"; };
		85790F2E245C6B72003D47E1 /* ENA.entitlements */ = {isa = PBXFileReference; fileEncoding = 4; lastKnownFileType = text.plist.entitlements; path = ENA.entitlements; sourceTree = "<group>"; };
		858F6F6D245A103C009FFD33 /* ExposureNotification.framework */ = {isa = PBXFileReference; lastKnownFileType = wrapper.framework; name = ExposureNotification.framework; path = System/Library/Frameworks/ExposureNotification.framework; sourceTree = SDKROOT; };
		8595BF5E246032D90056EA27 /* ENASwitch.swift */ = {isa = PBXFileReference; lastKnownFileType = sourcecode.swift; path = ENASwitch.swift; sourceTree = "<group>"; };
		859DD511248549790073D59F /* MockDiagnosisKeysRetrieval.swift */ = {isa = PBXFileReference; lastKnownFileType = sourcecode.swift; path = MockDiagnosisKeysRetrieval.swift; sourceTree = "<group>"; };
		85D7593B2457048F008175F0 /* ENA.app */ = {isa = PBXFileReference; explicitFileType = wrapper.application; includeInIndex = 0; path = ENA.app; sourceTree = BUILT_PRODUCTS_DIR; };
		85D7593E2457048F008175F0 /* AppDelegate.swift */ = {isa = PBXFileReference; lastKnownFileType = sourcecode.swift; path = AppDelegate.swift; sourceTree = "<group>"; };
		85D759402457048F008175F0 /* SceneDelegate.swift */ = {isa = PBXFileReference; lastKnownFileType = sourcecode.swift; path = SceneDelegate.swift; sourceTree = "<group>"; };
		85D7594A24570491008175F0 /* Assets.xcassets */ = {isa = PBXFileReference; lastKnownFileType = folder.assetcatalog; path = Assets.xcassets; sourceTree = "<group>"; };
		85D7594D24570491008175F0 /* Base */ = {isa = PBXFileReference; lastKnownFileType = file.storyboard; name = Base; path = Base.lproj/LaunchScreen.storyboard; sourceTree = "<group>"; };
		85D7594F24570491008175F0 /* Info.plist */ = {isa = PBXFileReference; lastKnownFileType = text.plist.xml; path = Info.plist; sourceTree = "<group>"; };
		85D7595424570491008175F0 /* ENATests.xctest */ = {isa = PBXFileReference; explicitFileType = wrapper.cfbundle; includeInIndex = 0; path = ENATests.xctest; sourceTree = BUILT_PRODUCTS_DIR; };
		85D7595A24570491008175F0 /* Info.plist */ = {isa = PBXFileReference; lastKnownFileType = text.plist.xml; path = Info.plist; sourceTree = "<group>"; };
		85D7595F24570491008175F0 /* ENAUITests.xctest */ = {isa = PBXFileReference; explicitFileType = wrapper.cfbundle; includeInIndex = 0; path = ENAUITests.xctest; sourceTree = BUILT_PRODUCTS_DIR; };
		85D7596324570491008175F0 /* ENAUITests.swift */ = {isa = PBXFileReference; fileEncoding = 4; lastKnownFileType = sourcecode.swift; lineEnding = 0; path = ENAUITests.swift; sourceTree = "<group>"; };
		85D7596524570491008175F0 /* Info.plist */ = {isa = PBXFileReference; lastKnownFileType = text.plist.xml; path = Info.plist; sourceTree = "<group>"; };
		85E33443247EB357006E74EC /* CircularProgressView.swift */ = {isa = PBXFileReference; lastKnownFileType = sourcecode.swift; path = CircularProgressView.swift; sourceTree = "<group>"; };
		9412FAF92523499D0086E139 /* DeltaOnboardingViewControllerTests.swift */ = {isa = PBXFileReference; lastKnownFileType = sourcecode.swift; path = DeltaOnboardingViewControllerTests.swift; sourceTree = "<group>"; };
		9417BA94252B6B5100AD4053 /* DMSQLiteErrorViewController.swift */ = {isa = PBXFileReference; lastKnownFileType = sourcecode.swift; path = DMSQLiteErrorViewController.swift; sourceTree = "<group>"; };
		941ADDAF2518C2B200E421D9 /* EuTracingTableViewCell.swift */ = {isa = PBXFileReference; lastKnownFileType = sourcecode.swift; path = EuTracingTableViewCell.swift; sourceTree = "<group>"; };
		941ADDB12518C3FB00E421D9 /* ENSettingEuTracingViewModel.swift */ = {isa = PBXFileReference; lastKnownFileType = sourcecode.swift; path = ENSettingEuTracingViewModel.swift; sourceTree = "<group>"; };
		941F5ECB2518E82100785F06 /* ENSettingEuTracingViewModelTests.swift */ = {isa = PBXFileReference; lastKnownFileType = sourcecode.swift; path = ENSettingEuTracingViewModelTests.swift; sourceTree = "<group>"; };
		9488C3002521EE8E00504648 /* DeltaOnboardingNavigationController.swift */ = {isa = PBXFileReference; lastKnownFileType = sourcecode.swift; path = DeltaOnboardingNavigationController.swift; sourceTree = "<group>"; };
		94F594612521CBF50077681B /* DeltaOnboardingV15ViewModel.swift */ = {isa = PBXFileReference; lastKnownFileType = sourcecode.swift; path = DeltaOnboardingV15ViewModel.swift; sourceTree = "<group>"; };
		A124E648249BF4EB00E95F72 /* ExposureDetectionExecutorTests.swift */ = {isa = PBXFileReference; lastKnownFileType = sourcecode.swift; path = ExposureDetectionExecutorTests.swift; sourceTree = "<group>"; };
		A124E64B249C4C9000E95F72 /* SAPDownloadedPackagesStore+Helpers.swift */ = {isa = PBXFileReference; lastKnownFileType = sourcecode.swift; path = "SAPDownloadedPackagesStore+Helpers.swift"; sourceTree = "<group>"; };
		A128F04C2489ABE700EC7F6C /* RiskCalculationTests.swift */ = {isa = PBXFileReference; fileEncoding = 4; lastKnownFileType = sourcecode.swift; path = RiskCalculationTests.swift; sourceTree = "<group>"; };
		A128F058248B459F00EC7F6C /* PublicKeyStore.swift */ = {isa = PBXFileReference; lastKnownFileType = sourcecode.swift; path = PublicKeyStore.swift; sourceTree = "<group>"; };
		A14BDEBF24A1AD660063E4EC /* MockExposureDetector.swift */ = {isa = PBXFileReference; lastKnownFileType = sourcecode.swift; path = MockExposureDetector.swift; sourceTree = "<group>"; };
		A1654EFD24B41FEF00C0E115 /* DynamicCellTests.swift */ = {isa = PBXFileReference; lastKnownFileType = sourcecode.swift; path = DynamicCellTests.swift; sourceTree = "<group>"; };
		A1654F0024B43E7F00C0E115 /* DynamicTableViewTextViewCellTests.swift */ = {isa = PBXFileReference; lastKnownFileType = sourcecode.swift; path = DynamicTableViewTextViewCellTests.swift; sourceTree = "<group>"; };
		A16714AE248CA1B70031B111 /* Bundle+ReadPlist.swift */ = {isa = PBXFileReference; lastKnownFileType = sourcecode.swift; path = "Bundle+ReadPlist.swift"; sourceTree = "<group>"; };
		A16714BA248D18D20031B111 /* SummaryMetadata.swift */ = {isa = PBXFileReference; lastKnownFileType = sourcecode.swift; path = SummaryMetadata.swift; sourceTree = "<group>"; };
		A173665124844F29006BE209 /* SQLiteKeyValueStoreTests.swift */ = {isa = PBXFileReference; fileEncoding = 4; lastKnownFileType = sourcecode.swift; path = SQLiteKeyValueStoreTests.swift; sourceTree = "<group>"; };
		A17366542484978A006BE209 /* OnboardingInfoViewControllerUtils.swift */ = {isa = PBXFileReference; lastKnownFileType = sourcecode.swift; path = OnboardingInfoViewControllerUtils.swift; sourceTree = "<group>"; };
		A17DA5E12486D8E7006F310F /* RiskLevelTests.swift */ = {isa = PBXFileReference; lastKnownFileType = sourcecode.swift; path = RiskLevelTests.swift; sourceTree = "<group>"; };
		A1877CA9248F247D006FEFC0 /* SAPDownloadedPackageTests.swift */ = {isa = PBXFileReference; lastKnownFileType = sourcecode.swift; path = SAPDownloadedPackageTests.swift; sourceTree = "<group>"; };
		A189E45E248C325E001D0996 /* de-config */ = {isa = PBXFileReference; lastKnownFileType = file; path = "de-config"; sourceTree = "<group>"; };
		A1BABD0824A57B88000ED515 /* TemporaryExposureKeyMock.swift */ = {isa = PBXFileReference; fileEncoding = 4; lastKnownFileType = sourcecode.swift; path = TemporaryExposureKeyMock.swift; sourceTree = "<group>"; };
		A1BABD0A24A57BA0000ED515 /* ENTemporaryExposureKey+Processing.swift */ = {isa = PBXFileReference; fileEncoding = 4; lastKnownFileType = sourcecode.swift; path = "ENTemporaryExposureKey+Processing.swift"; sourceTree = "<group>"; };
		A1BABD0C24A57BAC000ED515 /* ENTemporaryExposureKey+ProcessingTests.swift */ = {isa = PBXFileReference; fileEncoding = 4; lastKnownFileType = sourcecode.swift; path = "ENTemporaryExposureKey+ProcessingTests.swift"; sourceTree = "<group>"; };
		A1C683F924AEC57400B90D12 /* DynamicTableViewTextViewCell.swift */ = {isa = PBXFileReference; lastKnownFileType = sourcecode.swift; path = DynamicTableViewTextViewCell.swift; sourceTree = "<group>"; };
		A1C683FB24AEC9EE00B90D12 /* DynamicTableViewTextCell.swift */ = {isa = PBXFileReference; lastKnownFileType = sourcecode.swift; path = DynamicTableViewTextCell.swift; sourceTree = "<group>"; };
		A1E41940249410AF0016E52A /* SAPDownloadedPackage+Helpers.swift */ = {isa = PBXFileReference; lastKnownFileType = sourcecode.swift; path = "SAPDownloadedPackage+Helpers.swift"; sourceTree = "<group>"; };
		A1E419442495476C0016E52A /* HTTPClient+MockNetworkStack.swift */ = {isa = PBXFileReference; lastKnownFileType = sourcecode.swift; path = "HTTPClient+MockNetworkStack.swift"; sourceTree = "<group>"; };
		A1E41947249548260016E52A /* HTTPClient+SubmitTests.swift */ = {isa = PBXFileReference; lastKnownFileType = sourcecode.swift; path = "HTTPClient+SubmitTests.swift"; sourceTree = "<group>"; };
		A1E419502495A6EA0016E52A /* HTTPClient+TANForExposureSubmitTests.swift */ = {isa = PBXFileReference; lastKnownFileType = sourcecode.swift; path = "HTTPClient+TANForExposureSubmitTests.swift"; sourceTree = "<group>"; };
		A1E419532495A7850016E52A /* HTTPClient+GetTestResultTests.swift */ = {isa = PBXFileReference; lastKnownFileType = sourcecode.swift; path = "HTTPClient+GetTestResultTests.swift"; sourceTree = "<group>"; };
		A1E419562495A8F50016E52A /* HTTPClient+RegistrationTokenTests.swift */ = {isa = PBXFileReference; lastKnownFileType = sourcecode.swift; path = "HTTPClient+RegistrationTokenTests.swift"; sourceTree = "<group>"; };
		A1E4195B249818020016E52A /* RiskTests.swift */ = {isa = PBXFileReference; lastKnownFileType = sourcecode.swift; path = RiskTests.swift; sourceTree = "<group>"; };
		A1E4195E249824340016E52A /* String+TodayTests.swift */ = {isa = PBXFileReference; lastKnownFileType = sourcecode.swift; path = "String+TodayTests.swift"; sourceTree = "<group>"; };
		A328424B248B91E0006B1F09 /* HomeTestResultLoadingCell.xib */ = {isa = PBXFileReference; fileEncoding = 4; lastKnownFileType = file.xib; path = HomeTestResultLoadingCell.xib; sourceTree = "<group>"; };
		A328424C248B91E0006B1F09 /* HomeTestResultLoadingCell.swift */ = {isa = PBXFileReference; fileEncoding = 4; lastKnownFileType = sourcecode.swift; path = HomeTestResultLoadingCell.swift; sourceTree = "<group>"; };
		A328424F248B9269006B1F09 /* HomeTestResultLoadingCellConfigurator.swift */ = {isa = PBXFileReference; lastKnownFileType = sourcecode.swift; path = HomeTestResultLoadingCellConfigurator.swift; sourceTree = "<group>"; };
		A3284256248E7431006B1F09 /* MockExposureSubmissionService.swift */ = {isa = PBXFileReference; lastKnownFileType = sourcecode.swift; path = MockExposureSubmissionService.swift; sourceTree = "<group>"; };
		A328425B248E82B5006B1F09 /* ExposureSubmissionTestResultViewControllerTests.swift */ = {isa = PBXFileReference; lastKnownFileType = sourcecode.swift; path = ExposureSubmissionTestResultViewControllerTests.swift; sourceTree = "<group>"; };
		A328425E248E943D006B1F09 /* ExposureSubmissionTanInputViewControllerTests.swift */ = {isa = PBXFileReference; lastKnownFileType = sourcecode.swift; path = ExposureSubmissionTanInputViewControllerTests.swift; sourceTree = "<group>"; };
		A32842602490E2AC006B1F09 /* ExposureSubmissionWarnOthersViewControllerTests.swift */ = {isa = PBXFileReference; lastKnownFileType = sourcecode.swift; path = ExposureSubmissionWarnOthersViewControllerTests.swift; sourceTree = "<group>"; };
		A328426224910552006B1F09 /* ExposureSubmissionSuccessViewControllerTests.swift */ = {isa = PBXFileReference; lastKnownFileType = sourcecode.swift; path = ExposureSubmissionSuccessViewControllerTests.swift; sourceTree = "<group>"; };
		A32842642491136E006B1F09 /* ExposureSubmissionUITests.swift */ = {isa = PBXFileReference; lastKnownFileType = sourcecode.swift; path = ExposureSubmissionUITests.swift; sourceTree = "<group>"; };
		A32842662492359E006B1F09 /* MockExposureSubmissionNavigationControllerChild.swift */ = {isa = PBXFileReference; lastKnownFileType = sourcecode.swift; path = MockExposureSubmissionNavigationControllerChild.swift; sourceTree = "<group>"; };
		A32C046424D96348005BEA61 /* HTTPClient+PlausibeDeniabilityTests.swift */ = {isa = PBXFileReference; lastKnownFileType = sourcecode.swift; path = "HTTPClient+PlausibeDeniabilityTests.swift"; sourceTree = "<group>"; };
		A32CA72E24B6F2E300B1A994 /* HomeRiskCellConfiguratorTests.swift */ = {isa = PBXFileReference; lastKnownFileType = sourcecode.swift; path = HomeRiskCellConfiguratorTests.swift; sourceTree = "<group>"; };
		A3483B0A24C5EFA40037855F /* MockExposureDetectionViewControllerDelegate.swift */ = {isa = PBXFileReference; lastKnownFileType = sourcecode.swift; path = MockExposureDetectionViewControllerDelegate.swift; sourceTree = "<group>"; };
		A3552CC324DD6E16008C91BE /* AppDelegate+PlausibleDeniability.swift */ = {isa = PBXFileReference; lastKnownFileType = sourcecode.swift; path = "AppDelegate+PlausibleDeniability.swift"; sourceTree = "<group>"; };
		A3552CC524DD6E78008C91BE /* AppDelegate+ENATaskExecutionDelegate.swift */ = {isa = PBXFileReference; lastKnownFileType = sourcecode.swift; path = "AppDelegate+ENATaskExecutionDelegate.swift"; sourceTree = "<group>"; };
		A36D07B82486D61C00E46F96 /* HomeCardCellButtonDelegate.swift */ = {isa = PBXFileReference; lastKnownFileType = sourcecode.swift; path = HomeCardCellButtonDelegate.swift; sourceTree = "<group>"; };
		A36FACC324C5EA1500DED947 /* ExposureDetectionViewControllerTests.swift */ = {isa = PBXFileReference; lastKnownFileType = sourcecode.swift; path = ExposureDetectionViewControllerTests.swift; sourceTree = "<group>"; };
		A372DA3A24BDA075003248BB /* ExposureSubmissionCoordinator.swift */ = {isa = PBXFileReference; lastKnownFileType = sourcecode.swift; path = ExposureSubmissionCoordinator.swift; sourceTree = "<group>"; };
		A372DA3C24BE01D9003248BB /* MockExposureSubmissionCoordinator.swift */ = {isa = PBXFileReference; lastKnownFileType = sourcecode.swift; path = MockExposureSubmissionCoordinator.swift; sourceTree = "<group>"; };
		A372DA3E24BEF773003248BB /* ExposureSubmissionCoordinatorTests.swift */ = {isa = PBXFileReference; lastKnownFileType = sourcecode.swift; path = ExposureSubmissionCoordinatorTests.swift; sourceTree = "<group>"; };
		A372DA4024BF33F9003248BB /* MockExposureSubmissionCoordinatorDelegate.swift */ = {isa = PBXFileReference; lastKnownFileType = sourcecode.swift; path = MockExposureSubmissionCoordinatorDelegate.swift; sourceTree = "<group>"; };
		A3816085250633D7002286E9 /* RequiresDismissConfirmation.swift */ = {isa = PBXFileReference; lastKnownFileType = sourcecode.swift; path = RequiresDismissConfirmation.swift; sourceTree = "<group>"; };
		A3C4F95F24812CD20047F23E /* ExposureSubmissionWarnOthersViewController.swift */ = {isa = PBXFileReference; lastKnownFileType = sourcecode.swift; path = ExposureSubmissionWarnOthersViewController.swift; sourceTree = "<group>"; };
		A3E851B124ADD09900402485 /* CountdownTimer.swift */ = {isa = PBXFileReference; lastKnownFileType = sourcecode.swift; path = CountdownTimer.swift; sourceTree = "<group>"; };
		A3E851B424ADDAC000402485 /* CountdownTimerTests.swift */ = {isa = PBXFileReference; lastKnownFileType = sourcecode.swift; path = CountdownTimerTests.swift; sourceTree = "<group>"; };
		A3EE6E59249BB7AF00C64B61 /* ExposureSubmissionServiceFactory.swift */ = {isa = PBXFileReference; lastKnownFileType = sourcecode.swift; path = ExposureSubmissionServiceFactory.swift; sourceTree = "<group>"; };
		A3EE6E5B249BB97500C64B61 /* UITestingParameters.swift */ = {isa = PBXFileReference; lastKnownFileType = sourcecode.swift; path = UITestingParameters.swift; sourceTree = "<group>"; };
		A3FF84EB247BFAF00053E947 /* Hasher.swift */ = {isa = PBXFileReference; lastKnownFileType = sourcecode.swift; path = Hasher.swift; sourceTree = "<group>"; };
		AB1011572507C15000D392A2 /* TracingStatusHistory.swift */ = {isa = PBXFileReference; fileEncoding = 4; lastKnownFileType = sourcecode.swift; path = TracingStatusHistory.swift; sourceTree = "<group>"; };
		AB10115A250926BB00D392A2 /* CountryKeypackageDownloader.swift */ = {isa = PBXFileReference; lastKnownFileType = sourcecode.swift; path = CountryKeypackageDownloader.swift; sourceTree = "<group>"; };
		AB1885D025238DAA00D39BBE /* OnboardingInfoViewControllerTests.swift */ = {isa = PBXFileReference; lastKnownFileType = sourcecode.swift; path = OnboardingInfoViewControllerTests.swift; sourceTree = "<group>"; };
		AB1886C3252DE1AE00D39BBE /* Logging.swift */ = {isa = PBXFileReference; fileEncoding = 4; lastKnownFileType = sourcecode.swift; path = Logging.swift; sourceTree = "<group>"; };
		AB1886D0252DE51E00D39BBE /* Bundle+Identifier.swift */ = {isa = PBXFileReference; lastKnownFileType = sourcecode.swift; path = "Bundle+Identifier.swift"; sourceTree = "<group>"; };
		AB1FCBCC2521FC44005930BA /* ServerEnvironmentTests.swift */ = {isa = PBXFileReference; lastKnownFileType = sourcecode.swift; path = ServerEnvironmentTests.swift; sourceTree = "<group>"; };
		AB1FCBDB2521FCD5005930BA /* TestServerEnvironments.json */ = {isa = PBXFileReference; fileEncoding = 4; lastKnownFileType = text.json; path = TestServerEnvironments.json; sourceTree = "<group>"; };
		AB453F5F2534B04400D8339E /* ExposureManagerTests.swift */ = {isa = PBXFileReference; fileEncoding = 4; lastKnownFileType = sourcecode.swift; path = ExposureManagerTests.swift; sourceTree = "<group>"; };
		AB5F84AC24F8F7A1000400D4 /* SerialMigrator.swift */ = {isa = PBXFileReference; lastKnownFileType = sourcecode.swift; path = SerialMigrator.swift; sourceTree = "<group>"; };
		AB5F84AF24F8F7C3000400D4 /* Migration.swift */ = {isa = PBXFileReference; lastKnownFileType = sourcecode.swift; path = Migration.swift; sourceTree = "<group>"; };
		AB5F84B124F8F7E3000400D4 /* Migration0To1.swift */ = {isa = PBXFileReference; lastKnownFileType = sourcecode.swift; path = Migration0To1.swift; sourceTree = "<group>"; };
		AB5F84B324F8FA26000400D4 /* SerialMigratorTests.swift */ = {isa = PBXFileReference; lastKnownFileType = sourcecode.swift; path = SerialMigratorTests.swift; sourceTree = "<group>"; };
		AB5F84B824F92855000400D4 /* DownloadedPackagesSQLLiteStoreV0.swift */ = {isa = PBXFileReference; fileEncoding = 4; lastKnownFileType = sourcecode.swift; path = DownloadedPackagesSQLLiteStoreV0.swift; sourceTree = "<group>"; };
		AB5F84BA24F92876000400D4 /* Migration0To1Tests.swift */ = {isa = PBXFileReference; lastKnownFileType = sourcecode.swift; path = Migration0To1Tests.swift; sourceTree = "<group>"; };
		AB5F84BC24F92E92000400D4 /* SerialMigratorFake.swift */ = {isa = PBXFileReference; lastKnownFileType = sourcecode.swift; path = SerialMigratorFake.swift; sourceTree = "<group>"; };
		AB5F84BF24FE2EB3000400D4 /* DownloadedPackagesStoreV0.swift */ = {isa = PBXFileReference; fileEncoding = 4; lastKnownFileType = sourcecode.swift; path = DownloadedPackagesStoreV0.swift; sourceTree = "<group>"; };
		AB6289CE251BA01400CF61D2 /* Bundle+Version.swift */ = {isa = PBXFileReference; lastKnownFileType = sourcecode.swift; path = "Bundle+Version.swift"; sourceTree = "<group>"; };
		AB6289D3251BA4EC00CF61D2 /* String+Compare.swift */ = {isa = PBXFileReference; fileEncoding = 4; lastKnownFileType = sourcecode.swift; path = "String+Compare.swift"; sourceTree = "<group>"; };
		AB6289D8251C833100CF61D2 /* DMDeltaOnboardingViewController.swift */ = {isa = PBXFileReference; lastKnownFileType = sourcecode.swift; path = DMDeltaOnboardingViewController.swift; sourceTree = "<group>"; };
		AB628A1E251CDADE00CF61D2 /* ServerEnvironments.json */ = {isa = PBXFileReference; lastKnownFileType = text.json; path = ServerEnvironments.json; sourceTree = "<group>"; };
		AB7420AB251B67A8006666AC /* DeltaOnboardingV15.swift */ = {isa = PBXFileReference; lastKnownFileType = sourcecode.swift; path = DeltaOnboardingV15.swift; sourceTree = "<group>"; };
		AB7420B6251B69E2006666AC /* DeltaOnboardingCoordinator.swift */ = {isa = PBXFileReference; lastKnownFileType = sourcecode.swift; path = DeltaOnboardingCoordinator.swift; sourceTree = "<group>"; };
		AB7420C1251B7D59006666AC /* DeltaOnboardingProtocols.swift */ = {isa = PBXFileReference; lastKnownFileType = sourcecode.swift; path = DeltaOnboardingProtocols.swift; sourceTree = "<group>"; };
		AB7420CA251B7D93006666AC /* DeltaOnboardingV15ViewController.swift */ = {isa = PBXFileReference; lastKnownFileType = sourcecode.swift; path = DeltaOnboardingV15ViewController.swift; sourceTree = "<group>"; };
		AB7420DC251B8101006666AC /* DeltaOnboardingCoordinatorTests.swift */ = {isa = PBXFileReference; lastKnownFileType = sourcecode.swift; path = DeltaOnboardingCoordinatorTests.swift; sourceTree = "<group>"; };
		AB8B0D3C253053A1009C067B /* de */ = {isa = PBXFileReference; lastKnownFileType = text.plist.strings; name = de; path = de.lproj/Localizable.links.strings; sourceTree = "<group>"; };
		AB8B0D3D253053D5009C067B /* en */ = {isa = PBXFileReference; lastKnownFileType = text.plist.strings; name = en; path = en.lproj/Localizable.links.strings; sourceTree = "<group>"; };
		AB8B0D3E253053DB009C067B /* tr */ = {isa = PBXFileReference; lastKnownFileType = text.plist.strings; name = tr; path = tr.lproj/Localizable.links.strings; sourceTree = "<group>"; };
		AB8B0D3F253053DF009C067B /* pl */ = {isa = PBXFileReference; lastKnownFileType = text.plist.strings; name = pl; path = pl.lproj/Localizable.links.strings; sourceTree = "<group>"; };
		AB8B0D40253053E2009C067B /* ro */ = {isa = PBXFileReference; lastKnownFileType = text.plist.strings; name = ro; path = ro.lproj/Localizable.links.strings; sourceTree = "<group>"; };
		AB8B0D41253053E5009C067B /* bg */ = {isa = PBXFileReference; lastKnownFileType = text.plist.strings; name = bg; path = bg.lproj/Localizable.links.strings; sourceTree = "<group>"; };
		ABDA2791251CE308006BAE84 /* DMServerEnvironmentViewController.swift */ = {isa = PBXFileReference; lastKnownFileType = sourcecode.swift; path = DMServerEnvironmentViewController.swift; sourceTree = "<group>"; };
		B102BDC22460410600CD55A2 /* README.md */ = {isa = PBXFileReference; lastKnownFileType = net.daringfireball.markdown; path = README.md; sourceTree = "<group>"; };
		B103193124E18A0A00DD02EF /* DMMenuItem.swift */ = {isa = PBXFileReference; lastKnownFileType = sourcecode.swift; path = DMMenuItem.swift; sourceTree = "<group>"; };
		B10EC1F724ED1F8700ED0E48 /* CancellationToken.swift */ = {isa = PBXFileReference; lastKnownFileType = sourcecode.swift; path = CancellationToken.swift; sourceTree = "<group>"; };
		B10F9B89249961B500C418F4 /* DynamicTypeLabelTests.swift */ = {isa = PBXFileReference; fileEncoding = 4; lastKnownFileType = sourcecode.swift; path = DynamicTypeLabelTests.swift; sourceTree = "<group>"; };
		B10FD5F3246EAC1700E9D7F2 /* AppleFilesWriter.swift */ = {isa = PBXFileReference; lastKnownFileType = sourcecode.swift; path = AppleFilesWriter.swift; sourceTree = "<group>"; };
		B111EE2B2465D9F7001AEBB4 /* String+Localization.swift */ = {isa = PBXFileReference; lastKnownFileType = sourcecode.swift; path = "String+Localization.swift"; sourceTree = "<group>"; };
		B1125459246F2C6500AB5036 /* ENTemporaryExposureKey+Convert.swift */ = {isa = PBXFileReference; lastKnownFileType = sourcecode.swift; path = "ENTemporaryExposureKey+Convert.swift"; sourceTree = "<group>"; };
		B11655922491437600316087 /* RiskProvidingConfigurationTests.swift */ = {isa = PBXFileReference; fileEncoding = 4; lastKnownFileType = sourcecode.swift; path = RiskProvidingConfigurationTests.swift; sourceTree = "<group>"; };
		B1175212248A83AB00C3325C /* Risk.swift */ = {isa = PBXFileReference; lastKnownFileType = sourcecode.swift; path = Risk.swift; sourceTree = "<group>"; };
		B1175215248A9F9600C3325C /* ConvertingKeysTests.swift */ = {isa = PBXFileReference; lastKnownFileType = sourcecode.swift; path = ConvertingKeysTests.swift; sourceTree = "<group>"; };
		B1175217248ACFBC00C3325C /* SAP_RiskScoreClass+LowAndHigh.swift */ = {isa = PBXFileReference; lastKnownFileType = sourcecode.swift; path = "SAP_RiskScoreClass+LowAndHigh.swift"; sourceTree = "<group>"; };
		B1175219248ACFFC00C3325C /* SAP_RiskScoreClass+LowAndHighTests.swift */ = {isa = PBXFileReference; lastKnownFileType = sourcecode.swift; path = "SAP_RiskScoreClass+LowAndHighTests.swift"; sourceTree = "<group>"; };
		B120C7C524AFDAB900F68FF1 /* ActiveTracing.swift */ = {isa = PBXFileReference; lastKnownFileType = sourcecode.swift; path = ActiveTracing.swift; sourceTree = "<group>"; };
		B120C7C824AFE7B800F68FF1 /* ActiveTracingTests.swift */ = {isa = PBXFileReference; lastKnownFileType = sourcecode.swift; path = ActiveTracingTests.swift; sourceTree = "<group>"; };
		B1221BDB2492BCEB00E6C4E4 /* Info_Debug.plist */ = {isa = PBXFileReference; fileEncoding = 4; lastKnownFileType = text.plist.xml; path = Info_Debug.plist; sourceTree = "<group>"; };
		B1221BDF2492ECE800E6C4E4 /* CFDictionary+KeychainQuery.swift */ = {isa = PBXFileReference; lastKnownFileType = sourcecode.swift; path = "CFDictionary+KeychainQuery.swift"; sourceTree = "<group>"; };
		B1221BE12492ED0F00E6C4E4 /* CFDictionary+KeychainQueryTests.swift */ = {isa = PBXFileReference; lastKnownFileType = sourcecode.swift; path = "CFDictionary+KeychainQueryTests.swift"; sourceTree = "<group>"; };
		B12995E8246C344100854AD0 /* HTTPClient+Configuration.swift */ = {isa = PBXFileReference; lastKnownFileType = sourcecode.swift; path = "HTTPClient+Configuration.swift"; sourceTree = "<group>"; };
		B14D0CDA246E968C00D5BEBC /* String+Today.swift */ = {isa = PBXFileReference; lastKnownFileType = sourcecode.swift; path = "String+Today.swift"; sourceTree = "<group>"; };
		B14D0CDC246E972400D5BEBC /* ExposureDetectionDelegate.swift */ = {isa = PBXFileReference; lastKnownFileType = sourcecode.swift; path = ExposureDetectionDelegate.swift; sourceTree = "<group>"; };
		B14D0CDE246E976400D5BEBC /* ExposureDetectionTransaction+DidEndPrematurelyReason.swift */ = {isa = PBXFileReference; lastKnownFileType = sourcecode.swift; path = "ExposureDetectionTransaction+DidEndPrematurelyReason.swift"; sourceTree = "<group>"; };
		B153096924706F1000A4A1BD /* URLSession+Default.swift */ = {isa = PBXFileReference; lastKnownFileType = sourcecode.swift; path = "URLSession+Default.swift"; sourceTree = "<group>"; };
		B153096B24706F2400A4A1BD /* URLSessionConfiguration+Default.swift */ = {isa = PBXFileReference; lastKnownFileType = sourcecode.swift; path = "URLSessionConfiguration+Default.swift"; sourceTree = "<group>"; };
		B15382E3248273DC0010F007 /* MockTestStore.swift */ = {isa = PBXFileReference; lastKnownFileType = sourcecode.swift; path = MockTestStore.swift; sourceTree = "<group>"; };
		B15382E6248290BB0010F007 /* AppleFilesWriterTests.swift */ = {isa = PBXFileReference; lastKnownFileType = sourcecode.swift; path = AppleFilesWriterTests.swift; sourceTree = "<group>"; };
		B15382FD248424F00010F007 /* ExposureDetectionTests.swift */ = {isa = PBXFileReference; lastKnownFileType = sourcecode.swift; path = ExposureDetectionTests.swift; sourceTree = "<group>"; };
		B1569DDE245D70990079FCD7 /* DMViewController.swift */ = {isa = PBXFileReference; lastKnownFileType = sourcecode.swift; path = DMViewController.swift; sourceTree = "<group>"; };
		B16177E724802F9B006E435A /* DownloadedPackagesSQLLiteStoreTests.swift */ = {isa = PBXFileReference; lastKnownFileType = sourcecode.swift; path = DownloadedPackagesSQLLiteStoreTests.swift; sourceTree = "<group>"; };
		B161782424804AC3006E435A /* DownloadedPackagesSQLLiteStoreV1.swift */ = {isa = PBXFileReference; lastKnownFileType = sourcecode.swift; path = DownloadedPackagesSQLLiteStoreV1.swift; sourceTree = "<group>"; };
		B161782924805784006E435A /* DeltaCalculationResult.swift */ = {isa = PBXFileReference; lastKnownFileType = sourcecode.swift; path = DeltaCalculationResult.swift; sourceTree = "<group>"; };
		B161782C248062CE006E435A /* DeltaCalculationResultTests.swift */ = {isa = PBXFileReference; lastKnownFileType = sourcecode.swift; path = DeltaCalculationResultTests.swift; sourceTree = "<group>"; };
		B163D10F2499068D001A322C /* SettingsViewModelTests.swift */ = {isa = PBXFileReference; lastKnownFileType = sourcecode.swift; path = SettingsViewModelTests.swift; sourceTree = "<group>"; };
		B163D11424993F64001A322C /* UIFont+DynamicTypeTests.swift */ = {isa = PBXFileReference; lastKnownFileType = sourcecode.swift; path = "UIFont+DynamicTypeTests.swift"; sourceTree = "<group>"; };
		B16457B424DC11EF002879EB /* DMLastSubmissionRequetViewController.swift */ = {isa = PBXFileReference; lastKnownFileType = sourcecode.swift; path = DMLastSubmissionRequetViewController.swift; sourceTree = "<group>"; };
		B16457B624DC160B002879EB /* DMLastRiskCalculationViewController.swift */ = {isa = PBXFileReference; lastKnownFileType = sourcecode.swift; path = DMLastRiskCalculationViewController.swift; sourceTree = "<group>"; };
		B16457B824DC19F9002879EB /* DMSettingsViewController.swift */ = {isa = PBXFileReference; lastKnownFileType = sourcecode.swift; path = DMSettingsViewController.swift; sourceTree = "<group>"; };
		B16457BA24DC3309002879EB /* DMLogsViewController.swift */ = {isa = PBXFileReference; lastKnownFileType = sourcecode.swift; path = DMLogsViewController.swift; sourceTree = "<group>"; };
		B1741B422461C105006275D9 /* README.md */ = {isa = PBXFileReference; lastKnownFileType = net.daringfireball.markdown; path = README.md; sourceTree = "<group>"; };
		B1741B432461C257006275D9 /* DMDeveloperMenu.swift */ = {isa = PBXFileReference; lastKnownFileType = sourcecode.swift; path = DMDeveloperMenu.swift; sourceTree = "<group>"; };
		B1741B482462C207006275D9 /* Client.swift */ = {isa = PBXFileReference; fileEncoding = 4; lastKnownFileType = sourcecode.swift; path = Client.swift; sourceTree = "<group>"; };
		B17A44A12464906A00CB195E /* KeyTests.swift */ = {isa = PBXFileReference; lastKnownFileType = sourcecode.swift; path = KeyTests.swift; sourceTree = "<group>"; };
		B184A37F248FFCBE007180F6 /* SecureStore.swift */ = {isa = PBXFileReference; fileEncoding = 4; lastKnownFileType = sourcecode.swift; path = SecureStore.swift; sourceTree = "<group>"; };
		B184A382248FFCE2007180F6 /* CodableExposureDetectionSummary.swift */ = {isa = PBXFileReference; lastKnownFileType = sourcecode.swift; path = CodableExposureDetectionSummary.swift; sourceTree = "<group>"; };
		B18755D024DC45CA00A9202E /* DMStoreViewController.swift */ = {isa = PBXFileReference; lastKnownFileType = sourcecode.swift; path = DMStoreViewController.swift; sourceTree = "<group>"; };
		B18C411C246DB30000B8D8CB /* URL+Helper.swift */ = {isa = PBXFileReference; lastKnownFileType = sourcecode.swift; path = "URL+Helper.swift"; sourceTree = "<group>"; };
		B18CADAD24782FA4006F53F0 /* ExposureStateUpdating.swift */ = {isa = PBXFileReference; lastKnownFileType = sourcecode.swift; path = ExposureStateUpdating.swift; sourceTree = "<group>"; };
		B18E852E248C29D400CF4FB8 /* DetectionMode.swift */ = {isa = PBXFileReference; lastKnownFileType = sourcecode.swift; path = DetectionMode.swift; sourceTree = "<group>"; };
		B19FD7102491A07000A9D56A /* String+SemanticVersion.swift */ = {isa = PBXFileReference; lastKnownFileType = sourcecode.swift; path = "String+SemanticVersion.swift"; sourceTree = "<group>"; };
		B19FD7122491A08500A9D56A /* SAP_SemanticVersion+Compare.swift */ = {isa = PBXFileReference; lastKnownFileType = sourcecode.swift; path = "SAP_SemanticVersion+Compare.swift"; sourceTree = "<group>"; };
		B19FD7142491A4A300A9D56A /* SAP_SemanticVersionTests.swift */ = {isa = PBXFileReference; fileEncoding = 4; lastKnownFileType = sourcecode.swift; path = SAP_SemanticVersionTests.swift; sourceTree = "<group>"; };
		B1A31F6824DAE6C000E263DF /* DMKeyCell.swift */ = {isa = PBXFileReference; lastKnownFileType = sourcecode.swift; path = DMKeyCell.swift; sourceTree = "<group>"; };
		B1A9E70D246D73180024CC12 /* ExposureDetection.swift */ = {isa = PBXFileReference; lastKnownFileType = sourcecode.swift; path = ExposureDetection.swift; sourceTree = "<group>"; };
		B1A9E710246D782F0024CC12 /* SAPDownloadedPackage.swift */ = {isa = PBXFileReference; lastKnownFileType = sourcecode.swift; path = SAPDownloadedPackage.swift; sourceTree = "<group>"; };
		B1AC51D524CED8820087C35B /* DetectionModeTests.swift */ = {isa = PBXFileReference; lastKnownFileType = sourcecode.swift; path = DetectionModeTests.swift; sourceTree = "<group>"; };
		B1B9CF1E246ED2E8008F04F5 /* Sap_FilebucketTests.swift */ = {isa = PBXFileReference; lastKnownFileType = sourcecode.swift; path = Sap_FilebucketTests.swift; sourceTree = "<group>"; };
		B1BFE27124BDE1D500C1181D /* HomeViewController+HowRiskDetectionWorks.swift */ = {isa = PBXFileReference; lastKnownFileType = sourcecode.swift; path = "HomeViewController+HowRiskDetectionWorks.swift"; sourceTree = "<group>"; };
		B1C7EE4324938E9E00F1F284 /* ExposureDetection_DidEndPrematurelyReason+ErrorHandling.swift */ = {isa = PBXFileReference; lastKnownFileType = sourcecode.swift; path = "ExposureDetection_DidEndPrematurelyReason+ErrorHandling.swift"; sourceTree = "<group>"; };
		B1C7EE4524938EB700F1F284 /* ExposureDetection_DidEndPrematurelyReason+ErrorHandlingTests.swift */ = {isa = PBXFileReference; lastKnownFileType = sourcecode.swift; path = "ExposureDetection_DidEndPrematurelyReason+ErrorHandlingTests.swift"; sourceTree = "<group>"; };
		B1C7EE472493D97000F1F284 /* RiskProvidingConfigurationManualTriggerTests.swift */ = {isa = PBXFileReference; lastKnownFileType = sourcecode.swift; path = RiskProvidingConfigurationManualTriggerTests.swift; sourceTree = "<group>"; };
		B1C7EEAD24941A3B00F1F284 /* ManualExposureDetectionState.swift */ = {isa = PBXFileReference; lastKnownFileType = sourcecode.swift; path = ManualExposureDetectionState.swift; sourceTree = "<group>"; };
		B1C7EEAF24941A6B00F1F284 /* RiskConsumer.swift */ = {isa = PBXFileReference; lastKnownFileType = sourcecode.swift; path = RiskConsumer.swift; sourceTree = "<group>"; };
		B1CD333D24865E0000B06E9B /* TracingStatusHistoryTests.swift */ = {isa = PBXFileReference; lastKnownFileType = sourcecode.swift; path = TracingStatusHistoryTests.swift; sourceTree = "<group>"; };
		B1CD33402486AA7100B06E9B /* CoronaWarnURLSessionDelegate.swift */ = {isa = PBXFileReference; lastKnownFileType = sourcecode.swift; path = CoronaWarnURLSessionDelegate.swift; sourceTree = "<group>"; };
		B1D431C7246C69F300E728AD /* HTTPClient+ConfigurationTests.swift */ = {isa = PBXFileReference; lastKnownFileType = sourcecode.swift; path = "HTTPClient+ConfigurationTests.swift"; sourceTree = "<group>"; };
		B1D431CA246C84A400E728AD /* DownloadedPackagesStoreV1.swift */ = {isa = PBXFileReference; lastKnownFileType = sourcecode.swift; path = DownloadedPackagesStoreV1.swift; sourceTree = "<group>"; };
		B1D6B001247DA0320079DDD3 /* ExposureDetectionViewControllerDelegate.swift */ = {isa = PBXFileReference; lastKnownFileType = sourcecode.swift; path = ExposureDetectionViewControllerDelegate.swift; sourceTree = "<group>"; };
		B1D6B003247DA4920079DDD3 /* UIApplication+CoronaWarn.swift */ = {isa = PBXFileReference; lastKnownFileType = sourcecode.swift; path = "UIApplication+CoronaWarn.swift"; sourceTree = "<group>"; };
		B1D7D68624766D2100E4DA5D /* submission_payload.pb.swift */ = {isa = PBXFileReference; fileEncoding = 4; lastKnownFileType = sourcecode.swift; name = submission_payload.pb.swift; path = ../../../gen/output/submission_payload.pb.swift; sourceTree = "<group>"; };
		B1D7D68A24766D2100E4DA5D /* apple_export.pb.swift */ = {isa = PBXFileReference; fileEncoding = 4; lastKnownFileType = sourcecode.swift; name = apple_export.pb.swift; path = ../../../gen/output/apple_export.pb.swift; sourceTree = "<group>"; };
		B1D8CB2524DD4371008C6010 /* DMTracingHistoryViewController.swift */ = {isa = PBXFileReference; lastKnownFileType = sourcecode.swift; path = DMTracingHistoryViewController.swift; sourceTree = "<group>"; };
		B1DDDABB247137B000A07175 /* HTTPClientConfigurationEndpointTests.swift */ = {isa = PBXFileReference; lastKnownFileType = sourcecode.swift; path = HTTPClientConfigurationEndpointTests.swift; sourceTree = "<group>"; };
		B1E23B8524FE4DD3006BCDA6 /* PublicKeyProviderTests.swift */ = {isa = PBXFileReference; lastKnownFileType = sourcecode.swift; path = PublicKeyProviderTests.swift; sourceTree = "<group>"; };
		B1E23B8724FE80EF006BCDA6 /* CancellationTokenTests.swift */ = {isa = PBXFileReference; lastKnownFileType = sourcecode.swift; path = CancellationTokenTests.swift; sourceTree = "<group>"; };
		B1E8C99C2479D4E7006DC678 /* DMSubmissionStateViewController.swift */ = {isa = PBXFileReference; fileEncoding = 4; lastKnownFileType = sourcecode.swift; path = DMSubmissionStateViewController.swift; sourceTree = "<group>"; };
		B1EAEC8A24711884003BE9A2 /* URLSession+Convenience.swift */ = {isa = PBXFileReference; lastKnownFileType = sourcecode.swift; path = "URLSession+Convenience.swift"; sourceTree = "<group>"; };
		B1EAEC8D247118CB003BE9A2 /* URLSession+ConvenienceTests.swift */ = {isa = PBXFileReference; lastKnownFileType = sourcecode.swift; path = "URLSession+ConvenienceTests.swift"; sourceTree = "<group>"; };
		B1EDFD8C248E74D000E7EAFF /* URL+StaticString.swift */ = {isa = PBXFileReference; lastKnownFileType = sourcecode.swift; path = "URL+StaticString.swift"; sourceTree = "<group>"; };
		B1F82DF124718C7300E2E56A /* DMBackendConfigurationViewController.swift */ = {isa = PBXFileReference; lastKnownFileType = sourcecode.swift; path = DMBackendConfigurationViewController.swift; sourceTree = "<group>"; };
		B1F8AE472479B4C30093A588 /* api-response-day-2020-05-16 */ = {isa = PBXFileReference; lastKnownFileType = file; path = "api-response-day-2020-05-16"; sourceTree = "<group>"; };
		B1FC2D1C24D9C87F00083C81 /* DMKeysViewController.swift */ = {isa = PBXFileReference; lastKnownFileType = sourcecode.swift; path = DMKeysViewController.swift; sourceTree = "<group>"; };
		B1FC2D1F24D9C8DF00083C81 /* SAP_TemporaryExposureKey+DeveloperMenu.swift */ = {isa = PBXFileReference; lastKnownFileType = sourcecode.swift; path = "SAP_TemporaryExposureKey+DeveloperMenu.swift"; sourceTree = "<group>"; };
		B1FE13D72487DEED00D012E5 /* RiskCalculation.swift */ = {isa = PBXFileReference; lastKnownFileType = sourcecode.swift; path = RiskCalculation.swift; sourceTree = "<group>"; };
		B1FE13DC248821CB00D012E5 /* RiskProviding.swift */ = {isa = PBXFileReference; lastKnownFileType = sourcecode.swift; path = RiskProviding.swift; sourceTree = "<group>"; };
		B1FE13DE248821E000D012E5 /* RiskProvider.swift */ = {isa = PBXFileReference; lastKnownFileType = sourcecode.swift; path = RiskProvider.swift; sourceTree = "<group>"; };
		B1FE13E1248824E900D012E5 /* RiskProviderTests.swift */ = {isa = PBXFileReference; lastKnownFileType = sourcecode.swift; path = RiskProviderTests.swift; sourceTree = "<group>"; };
		B1FE13E52488255900D012E5 /* RiskProvidingConfiguration.swift */ = {isa = PBXFileReference; lastKnownFileType = sourcecode.swift; path = RiskProvidingConfiguration.swift; sourceTree = "<group>"; };
		B1FE13F824896DDB00D012E5 /* CachedAppConfiguration.swift */ = {isa = PBXFileReference; lastKnownFileType = sourcecode.swift; path = CachedAppConfiguration.swift; sourceTree = "<group>"; };
		B1FE13FA24896E6700D012E5 /* AppConfigurationProviding.swift */ = {isa = PBXFileReference; lastKnownFileType = sourcecode.swift; path = AppConfigurationProviding.swift; sourceTree = "<group>"; };
		B1FE13FD24896EF700D012E5 /* CachedAppConfigurationTests.swift */ = {isa = PBXFileReference; lastKnownFileType = sourcecode.swift; path = CachedAppConfigurationTests.swift; sourceTree = "<group>"; };
		B1FF6B6A2497D0B40041CF02 /* CWASQLite.framework */ = {isa = PBXFileReference; explicitFileType = wrapper.framework; includeInIndex = 0; path = CWASQLite.framework; sourceTree = BUILT_PRODUCTS_DIR; };
		B1FF6B6C2497D0B50041CF02 /* CWASQLite.h */ = {isa = PBXFileReference; lastKnownFileType = sourcecode.c.h; path = CWASQLite.h; sourceTree = "<group>"; };
		B1FF6B6D2497D0B50041CF02 /* Info.plist */ = {isa = PBXFileReference; lastKnownFileType = text.plist.xml; path = Info.plist; sourceTree = "<group>"; };
		CD2EC328247D82EE00C6B3F9 /* NotificationSettingsViewController.swift */ = {isa = PBXFileReference; lastKnownFileType = sourcecode.swift; path = NotificationSettingsViewController.swift; sourceTree = "<group>"; };
		CD678F6A246C43E200B6A0F8 /* MockExposureManager.swift */ = {isa = PBXFileReference; lastKnownFileType = sourcecode.swift; path = MockExposureManager.swift; sourceTree = "<group>"; };
		CD678F6C246C43EE00B6A0F8 /* ClientMock.swift */ = {isa = PBXFileReference; lastKnownFileType = sourcecode.swift; path = ClientMock.swift; sourceTree = "<group>"; };
		CD678F6E246C43FC00B6A0F8 /* MockURLSession.swift */ = {isa = PBXFileReference; lastKnownFileType = sourcecode.swift; path = MockURLSession.swift; sourceTree = "<group>"; };
		CD7F5C732466F6D400D3D03C /* ENATest.entitlements */ = {isa = PBXFileReference; lastKnownFileType = text.plist.entitlements; path = ENATest.entitlements; sourceTree = "<group>"; };
		CD8638522477EBD400A5A07C /* SettingsViewModel.swift */ = {isa = PBXFileReference; lastKnownFileType = sourcecode.swift; path = SettingsViewModel.swift; sourceTree = "<group>"; };
		CD99A39C245B22EE00BF12AF /* ExposureSubmission.storyboard */ = {isa = PBXFileReference; fileEncoding = 4; lastKnownFileType = file.storyboard; path = ExposureSubmission.storyboard; sourceTree = "<group>"; };
		CD99A3A8245C272400BF12AF /* ExposureSubmissionService.swift */ = {isa = PBXFileReference; lastKnownFileType = sourcecode.swift; path = ExposureSubmissionService.swift; sourceTree = "<group>"; };
		CD99A3C92461A47C00BF12AF /* AppStrings.swift */ = {isa = PBXFileReference; lastKnownFileType = sourcecode.swift; path = AppStrings.swift; sourceTree = "<group>"; };
		CDA262F724AB808800612E15 /* Coordinator.swift */ = {isa = PBXFileReference; lastKnownFileType = sourcecode.swift; path = Coordinator.swift; sourceTree = "<group>"; };
		CDCE11D5247D644100F30825 /* NotificationSettingsViewModel.swift */ = {isa = PBXFileReference; lastKnownFileType = sourcecode.swift; path = NotificationSettingsViewModel.swift; sourceTree = "<group>"; };
		CDCE11D8247D64C600F30825 /* NotificationSettingsOnTableViewCell.swift */ = {isa = PBXFileReference; lastKnownFileType = sourcecode.swift; path = NotificationSettingsOnTableViewCell.swift; sourceTree = "<group>"; };
		CDCE11DA247D64D600F30825 /* NotificationSettingsOffTableViewCell.swift */ = {isa = PBXFileReference; lastKnownFileType = sourcecode.swift; path = NotificationSettingsOffTableViewCell.swift; sourceTree = "<group>"; };
		CDD87C54247556DE007CE6CA /* MainSettingsTableViewCell.swift */ = {isa = PBXFileReference; lastKnownFileType = sourcecode.swift; path = MainSettingsTableViewCell.swift; sourceTree = "<group>"; };
		CDD87C5C247559E3007CE6CA /* LabelTableViewCell.swift */ = {isa = PBXFileReference; lastKnownFileType = sourcecode.swift; path = LabelTableViewCell.swift; sourceTree = "<group>"; };
		CDF27BD2246ADBA70044D32B /* ExposureSubmissionServiceTests.swift */ = {isa = PBXFileReference; lastKnownFileType = sourcecode.swift; path = ExposureSubmissionServiceTests.swift; sourceTree = "<group>"; };
		CDF27BD4246ADBF30044D32B /* HTTPClient+DaysAndHoursTests.swift */ = {isa = PBXFileReference; lastKnownFileType = sourcecode.swift; path = "HTTPClient+DaysAndHoursTests.swift"; sourceTree = "<group>"; };
		EB11B02924EE7CA500143A95 /* ENAUITestsSettings.swift */ = {isa = PBXFileReference; lastKnownFileType = sourcecode.swift; path = ENAUITestsSettings.swift; sourceTree = "<group>"; };
		EB23949F24E5492900E71225 /* BackgroundAppRefreshViewModel.swift */ = {isa = PBXFileReference; lastKnownFileType = sourcecode.swift; path = BackgroundAppRefreshViewModel.swift; sourceTree = "<group>"; };
		EB3BCA85250799E7003F27C7 /* DynamicTableViewBulletPointCell.swift */ = {isa = PBXFileReference; lastKnownFileType = sourcecode.swift; path = DynamicTableViewBulletPointCell.swift; sourceTree = "<group>"; };
		EB3BCA872507B6C1003F27C7 /* ExposureSubmissionSymptomsOnsetViewController.swift */ = {isa = PBXFileReference; lastKnownFileType = sourcecode.swift; path = ExposureSubmissionSymptomsOnsetViewController.swift; sourceTree = "<group>"; };
		EB3BCA8A2507B8F3003F27C7 /* ExposureSubmissionSymptomsViewControllerTests.swift */ = {isa = PBXFileReference; lastKnownFileType = sourcecode.swift; path = ExposureSubmissionSymptomsViewControllerTests.swift; sourceTree = "<group>"; };
		EB7057D624E6BACA002235B4 /* InfoBoxView.xib */ = {isa = PBXFileReference; lastKnownFileType = file.xib; path = InfoBoxView.xib; sourceTree = "<group>"; };
		EB7D205324E6A3320089264C /* InfoBoxView.swift */ = {isa = PBXFileReference; lastKnownFileType = sourcecode.swift; path = InfoBoxView.swift; sourceTree = "<group>"; };
		EB7D205524E6A5930089264C /* InfoBoxViewModel.swift */ = {isa = PBXFileReference; lastKnownFileType = sourcecode.swift; path = InfoBoxViewModel.swift; sourceTree = "<group>"; };
		EB7F8E9424E434E000A3CCC4 /* BackgroundAppRefreshViewController.swift */ = {isa = PBXFileReference; lastKnownFileType = sourcecode.swift; path = BackgroundAppRefreshViewController.swift; sourceTree = "<group>"; };
		EB858D1F24E700D10048A0AA /* UIView+Screenshot.swift */ = {isa = PBXFileReference; lastKnownFileType = sourcecode.swift; path = "UIView+Screenshot.swift"; sourceTree = "<group>"; };
		EB87353F253704D100325C6C /* UNUserNotificationCenter+DeadManSwitch.swift */ = {isa = PBXFileReference; fileEncoding = 4; lastKnownFileType = sourcecode.swift; path = "UNUserNotificationCenter+DeadManSwitch.swift"; sourceTree = "<group>"; };
		EBCD2411250790F400E5574C /* ExposureSubmissionSymptomsViewController.swift */ = {isa = PBXFileReference; lastKnownFileType = sourcecode.swift; path = ExposureSubmissionSymptomsViewController.swift; sourceTree = "<group>"; };
		EE20EA062469883900770683 /* RiskLegend.storyboard */ = {isa = PBXFileReference; lastKnownFileType = file.storyboard; path = RiskLegend.storyboard; sourceTree = "<group>"; };
		EE22DB7F247FB409001B0A71 /* ENStateHandler.swift */ = {isa = PBXFileReference; fileEncoding = 4; lastKnownFileType = sourcecode.swift; path = ENStateHandler.swift; sourceTree = "<group>"; };
		EE22DB80247FB409001B0A71 /* ENSettingModel.swift */ = {isa = PBXFileReference; fileEncoding = 4; lastKnownFileType = sourcecode.swift; path = ENSettingModel.swift; sourceTree = "<group>"; };
		EE22DB84247FB43A001B0A71 /* TracingHistoryTableViewCell.swift */ = {isa = PBXFileReference; fileEncoding = 4; lastKnownFileType = sourcecode.swift; path = TracingHistoryTableViewCell.swift; sourceTree = "<group>"; };
		EE22DB85247FB43A001B0A71 /* ImageTableViewCell.swift */ = {isa = PBXFileReference; fileEncoding = 4; lastKnownFileType = sourcecode.swift; path = ImageTableViewCell.swift; sourceTree = "<group>"; };
		EE22DB86247FB43A001B0A71 /* ActionDetailTableViewCell.swift */ = {isa = PBXFileReference; fileEncoding = 4; lastKnownFileType = sourcecode.swift; path = ActionDetailTableViewCell.swift; sourceTree = "<group>"; };
		EE22DB87247FB43A001B0A71 /* DescriptionTableViewCell.swift */ = {isa = PBXFileReference; fileEncoding = 4; lastKnownFileType = sourcecode.swift; path = DescriptionTableViewCell.swift; sourceTree = "<group>"; };
		EE22DB88247FB43A001B0A71 /* ActionTableViewCell.swift */ = {isa = PBXFileReference; fileEncoding = 4; lastKnownFileType = sourcecode.swift; path = ActionTableViewCell.swift; sourceTree = "<group>"; };
		EE22DB8E247FB46C001B0A71 /* ENStateTests.swift */ = {isa = PBXFileReference; fileEncoding = 4; lastKnownFileType = sourcecode.swift; path = ENStateTests.swift; sourceTree = "<group>"; };
		EE22DB90247FB479001B0A71 /* MockStateHandlerObserverDelegate.swift */ = {isa = PBXFileReference; fileEncoding = 4; lastKnownFileType = sourcecode.swift; path = MockStateHandlerObserverDelegate.swift; sourceTree = "<group>"; };
		EE269509248FCB0300BAE234 /* de */ = {isa = PBXFileReference; lastKnownFileType = text.plist.strings; name = de; path = de.lproj/InfoPlist.strings; sourceTree = "<group>"; };
		EE26950B248FCB1600BAE234 /* en */ = {isa = PBXFileReference; lastKnownFileType = text.plist.strings; name = en; path = en.lproj/InfoPlist.strings; sourceTree = "<group>"; };
		EE278B2C245F2BBB008B06F9 /* InviteFriends.storyboard */ = {isa = PBXFileReference; lastKnownFileType = file.storyboard; path = InviteFriends.storyboard; sourceTree = "<group>"; };
		EE278B2F245F2C8A008B06F9 /* FriendsInviteController.swift */ = {isa = PBXFileReference; lastKnownFileType = sourcecode.swift; path = FriendsInviteController.swift; sourceTree = "<group>"; };
		EE70C23B245B09E900AC9B2F /* de */ = {isa = PBXFileReference; lastKnownFileType = text.plist.strings; name = de; path = de.lproj/Localizable.strings; sourceTree = "<group>"; };
		EE70C23C245B09E900AC9B2F /* en */ = {isa = PBXFileReference; lastKnownFileType = text.plist.strings; name = en; path = en.lproj/Localizable.strings; sourceTree = "<group>"; };
		EE92A33F245D96DA006B97B0 /* de */ = {isa = PBXFileReference; lastKnownFileType = text.plist.stringsdict; name = de; path = de.lproj/Localizable.stringsdict; sourceTree = "<group>"; };
		EECF5E5524BDCC3C00332B8F /* pl */ = {isa = PBXFileReference; lastKnownFileType = text.html; name = pl; path = pl.lproj/usage.html; sourceTree = "<group>"; };
		EECF5E5624BDCC3C00332B8F /* pl */ = {isa = PBXFileReference; lastKnownFileType = text.html; name = pl; path = "pl.lproj/privacy-policy.html"; sourceTree = "<group>"; };
		EECF5E5724BDCC3C00332B8F /* pl */ = {isa = PBXFileReference; lastKnownFileType = text.plist.strings; name = pl; path = pl.lproj/Localizable.strings; sourceTree = "<group>"; };
		EECF5E5824BDCC3C00332B8F /* pl */ = {isa = PBXFileReference; lastKnownFileType = text.plist.stringsdict; name = pl; path = pl.lproj/Localizable.stringsdict; sourceTree = "<group>"; };
		EECF5E5924BDCC3C00332B8F /* pl */ = {isa = PBXFileReference; lastKnownFileType = text.plist.strings; name = pl; path = pl.lproj/InfoPlist.strings; sourceTree = "<group>"; };
		EECF5E5A24BDCC4D00332B8F /* ro */ = {isa = PBXFileReference; lastKnownFileType = text.html; name = ro; path = ro.lproj/usage.html; sourceTree = "<group>"; };
		EECF5E5B24BDCC4D00332B8F /* ro */ = {isa = PBXFileReference; lastKnownFileType = text.html; name = ro; path = "ro.lproj/privacy-policy.html"; sourceTree = "<group>"; };
		EECF5E5C24BDCC4D00332B8F /* ro */ = {isa = PBXFileReference; lastKnownFileType = text.plist.strings; name = ro; path = ro.lproj/Localizable.strings; sourceTree = "<group>"; };
		EECF5E5D24BDCC4D00332B8F /* ro */ = {isa = PBXFileReference; lastKnownFileType = text.plist.stringsdict; name = ro; path = ro.lproj/Localizable.stringsdict; sourceTree = "<group>"; };
		EECF5E5E24BDCC4D00332B8F /* ro */ = {isa = PBXFileReference; lastKnownFileType = text.plist.strings; name = ro; path = ro.lproj/InfoPlist.strings; sourceTree = "<group>"; };
		EECF5E5F24BDCC5900332B8F /* bg */ = {isa = PBXFileReference; lastKnownFileType = text.html; name = bg; path = bg.lproj/usage.html; sourceTree = "<group>"; };
		EECF5E6024BDCC5A00332B8F /* bg */ = {isa = PBXFileReference; lastKnownFileType = text.html; name = bg; path = "bg.lproj/privacy-policy.html"; sourceTree = "<group>"; };
		EECF5E6124BDCC5A00332B8F /* bg */ = {isa = PBXFileReference; lastKnownFileType = text.plist.strings; name = bg; path = bg.lproj/Localizable.strings; sourceTree = "<group>"; };
		EECF5E6224BDCC5A00332B8F /* bg */ = {isa = PBXFileReference; lastKnownFileType = text.plist.stringsdict; name = bg; path = bg.lproj/Localizable.stringsdict; sourceTree = "<group>"; };
		EECF5E6324BDCC5A00332B8F /* bg */ = {isa = PBXFileReference; lastKnownFileType = text.plist.strings; name = bg; path = bg.lproj/InfoPlist.strings; sourceTree = "<group>"; };
		EEDD6DF524A4885200BC30D0 /* tr */ = {isa = PBXFileReference; lastKnownFileType = text.html; name = tr; path = tr.lproj/usage.html; sourceTree = "<group>"; };
		EEDD6DF624A4885200BC30D0 /* tr */ = {isa = PBXFileReference; lastKnownFileType = text.html; name = tr; path = "tr.lproj/privacy-policy.html"; sourceTree = "<group>"; };
		EEDD6DF724A4885D00BC30D0 /* tr */ = {isa = PBXFileReference; lastKnownFileType = text.plist.strings; name = tr; path = tr.lproj/LaunchScreen.strings; sourceTree = "<group>"; };
		EEDD6DF824A4889D00BC30D0 /* tr */ = {isa = PBXFileReference; lastKnownFileType = text.plist.strings; name = tr; path = tr.lproj/InfoPlist.strings; sourceTree = "<group>"; };
		EEDD6DF924A488A500BC30D0 /* tr */ = {isa = PBXFileReference; lastKnownFileType = text.plist.strings; name = tr; path = tr.lproj/Localizable.strings; sourceTree = "<group>"; };
		EEDD6DFA24A488AD00BC30D0 /* tr */ = {isa = PBXFileReference; lastKnownFileType = text.plist.stringsdict; name = tr; path = tr.lproj/Localizable.stringsdict; sourceTree = "<group>"; };
		EEF10679246EBF8B009DFB4E /* ResetViewController.swift */ = {isa = PBXFileReference; fileEncoding = 4; lastKnownFileType = sourcecode.swift; path = ResetViewController.swift; sourceTree = "<group>"; };
		F22C6E242492082B00712A6B /* DynamicTableViewSpaceCellTests.swift */ = {isa = PBXFileReference; lastKnownFileType = sourcecode.swift; path = DynamicTableViewSpaceCellTests.swift; sourceTree = "<group>"; };
		F247572A24838AC8003E1FC5 /* DynamicTableViewControllerRowsTests.swift */ = {isa = PBXFileReference; lastKnownFileType = sourcecode.swift; path = DynamicTableViewControllerRowsTests.swift; sourceTree = "<group>"; };
		F252472E2483955B00C5556B /* DynamicTableViewControllerFake.storyboard */ = {isa = PBXFileReference; lastKnownFileType = file.storyboard; path = DynamicTableViewControllerFake.storyboard; sourceTree = "<group>"; };
		F25247302484456800C5556B /* DynamicTableViewModelTests.swift */ = {isa = PBXFileReference; fileEncoding = 4; lastKnownFileType = sourcecode.swift; lineEnding = 0; path = DynamicTableViewModelTests.swift; sourceTree = "<group>"; };
		F2DC808D248989CE00EDC40A /* DynamicTableViewControllerRegisterCellsTests.swift */ = {isa = PBXFileReference; lastKnownFileType = sourcecode.swift; path = DynamicTableViewControllerRegisterCellsTests.swift; sourceTree = "<group>"; };
		F2DC808F24898A9400EDC40A /* DynamicTableViewControllerNumberOfRowsAndSectionsTests.swift */ = {isa = PBXFileReference; fileEncoding = 4; lastKnownFileType = sourcecode.swift; lineEnding = 0; path = DynamicTableViewControllerNumberOfRowsAndSectionsTests.swift; sourceTree = "<group>"; };
		F2DC809124898B1800EDC40A /* DynamicTableViewControllerHeaderTests.swift */ = {isa = PBXFileReference; lastKnownFileType = sourcecode.swift; path = DynamicTableViewControllerHeaderTests.swift; sourceTree = "<group>"; };
		F2DC809324898CE600EDC40A /* DynamicTableViewControllerFooterTests.swift */ = {isa = PBXFileReference; lastKnownFileType = sourcecode.swift; path = DynamicTableViewControllerFooterTests.swift; sourceTree = "<group>"; };
		FEDCE0116603B6E00FAEE632 /* ExposureDetectionExecutor.swift */ = {isa = PBXFileReference; fileEncoding = 4; lastKnownFileType = sourcecode.swift; path = ExposureDetectionExecutor.swift; sourceTree = "<group>"; };
		FEDCE1600374711EC77FF572 /* RequiresAppDependencies.swift */ = {isa = PBXFileReference; fileEncoding = 4; lastKnownFileType = sourcecode.swift; path = RequiresAppDependencies.swift; sourceTree = "<group>"; };
		FEDCE1B8926528ED74CDE1B2 /* ENStateHandler+State.swift */ = {isa = PBXFileReference; fileEncoding = 4; lastKnownFileType = sourcecode.swift; path = "ENStateHandler+State.swift"; sourceTree = "<group>"; };
		FEDCE4BE82DC5BFE90575663 /* ExposureDetectionViewController+State.swift */ = {isa = PBXFileReference; fileEncoding = 4; lastKnownFileType = sourcecode.swift; path = "ExposureDetectionViewController+State.swift"; sourceTree = "<group>"; };
		FEDCE838D90CB02C55E15237 /* SceneDelegate+State.swift */ = {isa = PBXFileReference; fileEncoding = 4; lastKnownFileType = sourcecode.swift; path = "SceneDelegate+State.swift"; sourceTree = "<group>"; };
		FEDCEC452596E54A041BBCE9 /* HomeInteractor+State.swift */ = {isa = PBXFileReference; fileEncoding = 4; lastKnownFileType = sourcecode.swift; path = "HomeInteractor+State.swift"; sourceTree = "<group>"; };
/* End PBXFileReference section */

/* Begin PBXFrameworksBuildPhase section */
		85D759382457048F008175F0 /* Frameworks */ = {
			isa = PBXFrameworksBuildPhase;
			buildActionMask = 2147483647;
			files = (
				015E8C0824C997D200C0A4B3 /* CWASQLite.framework in Frameworks */,
				B1B5A76024924B3D0029D5D7 /* FMDB in Frameworks */,
				858F6F6E245A103C009FFD33 /* ExposureNotification.framework in Frameworks */,
				B1EDFD88248E741B00E7EAFF /* SwiftProtobuf in Frameworks */,
				B1EDFD89248E741B00E7EAFF /* ZIPFoundation in Frameworks */,
			);
			runOnlyForDeploymentPostprocessing = 0;
		};
		85D7595124570491008175F0 /* Frameworks */ = {
			isa = PBXFrameworksBuildPhase;
			buildActionMask = 2147483647;
			files = (
			);
			runOnlyForDeploymentPostprocessing = 0;
		};
		85D7595C24570491008175F0 /* Frameworks */ = {
			isa = PBXFrameworksBuildPhase;
			buildActionMask = 2147483647;
			files = (
			);
			runOnlyForDeploymentPostprocessing = 0;
		};
		B1FF6B672497D0B40041CF02 /* Frameworks */ = {
			isa = PBXFrameworksBuildPhase;
			buildActionMask = 2147483647;
			files = (
			);
			runOnlyForDeploymentPostprocessing = 0;
		};
/* End PBXFrameworksBuildPhase section */

/* Begin PBXGroup section */
		0123D5962501381900A91838 /* __test__ */ = {
			isa = PBXGroup;
			children = (
				0123D5972501383100A91838 /* ExposureSubmissionErrorTests.swift */,
			);
			path = __test__;
			sourceTree = "<group>";
		};
		01A1B440252DE53800841B63 /* QRScanner */ = {
			isa = PBXGroup;
			children = (
				01A1B441252DE54600841B63 /* ExposureSubmissionQRScannerViewModelTests.swift */,
			);
			path = QRScanner;
			sourceTree = "<group>";
		};
		01B7232524F8128B0064C0EB /* OptionGroup */ = {
			isa = PBXGroup;
			children = (
				01C2D43F2501243400FB23BF /* __tests__ */,
				01B7232624F812BC0064C0EB /* OptionGroupView.swift */,
				01B7232E24FE4F080064C0EB /* OptionGroupViewModel.swift */,
				01B7232824F812DF0064C0EB /* OptionView.swift */,
				01B7232A24F815B00064C0EB /* MultipleChoiceOptionView.swift */,
				01B7232C24F8E0260064C0EB /* MultipleChoiceChoiceView.swift */,
				01D69492250272E500B45BEA /* DatePickerOption */,
			);
			path = OptionGroup;
			sourceTree = "<group>";
		};
		01C2D43F2501243400FB23BF /* __tests__ */ = {
			isa = PBXGroup;
			children = (
				01C2D440250124E600FB23BF /* OptionGroupViewModelTests.swift */,
			);
			path = __tests__;
			sourceTree = "<group>";
		};
		01C6AC2D252B23FC0052814D /* QRScanner */ = {
			isa = PBXGroup;
			children = (
				71FE1C74247AC2B500851FEB /* ExposureSubmissionQRScannerViewController.swift */,
				01C6AC20252B21DF0052814D /* ExposureSubmissionQRScannerViewController.xib */,
				01C6AC0D252B1E980052814D /* ExposureSubmissionQRScannerViewModel.swift */,
				01C6AC25252B23D70052814D /* ExposureSubmissionQRScannerFocusView.swift */,
				01C6AC31252B29C00052814D /* QRScannerError.swift */,
				01A1B449252DFD7700841B63 /* MetadataObject.swift */,
			);
			path = QRScanner;
			sourceTree = "<group>";
		};
		01D16C5C24ED6981007DB387 /* __tests__ */ = {
			isa = PBXGroup;
			children = (
				01D16C5D24ED69CA007DB387 /* BackgroundAppRefreshViewModelTests.swift */,
				01D16C5F24ED6D9A007DB387 /* MockBackgroundRefreshStatusProvider.swift */,
				01D16C6124ED6DB3007DB387 /* MockLowPowerModeStatusProvider.swift */,
			);
			path = __tests__;
			sourceTree = "<group>";
		};
		01D69492250272E500B45BEA /* DatePickerOption */ = {
			isa = PBXGroup;
			children = (
				01D694932502730700B45BEA /* __tests__ */,
				01C7665D25024A09002C9A5C /* DatePickerOptionView.swift */,
				01D6948A25026EC000B45BEA /* DatePickerOptionViewModel.swift */,
				01D6948C2502717F00B45BEA /* DatePickerDayView.swift */,
				01D69490250272CE00B45BEA /* DatePickerDayViewModel.swift */,
				01D6948E2502729000B45BEA /* DatePickerDay.swift */,
			);
			path = DatePickerOption;
			sourceTree = "<group>";
		};
		01D694932502730700B45BEA /* __tests__ */ = {
			isa = PBXGroup;
			children = (
				01A97DD02506767E00C07C37 /* DatePickerOptionViewModelTests.swift */,
				01A97DD22506769F00C07C37 /* DatePickerDayViewModelTests.swift */,
			);
			path = __tests__;
			sourceTree = "<group>";
		};
		13091950247972CF0066E329 /* PrivacyProtectionViewController */ = {
			isa = PBXGroup;
			children = (
				1309194E247972C40066E329 /* PrivacyProtectionViewController.swift */,
			);
			path = PrivacyProtectionViewController;
			sourceTree = "<group>";
		};
		130CB19A246D92F800ADE602 /* Onboarding */ = {
			isa = PBXGroup;
			children = (
				130CB19B246D92F800ADE602 /* ENAUITestsOnboarding.swift */,
			);
			path = Onboarding;
			sourceTree = "<group>";
		};
		134F0DB8247578FF00D88934 /* Home */ = {
			isa = PBXGroup;
			children = (
				134F0DB9247578FF00D88934 /* ENAUITestsHome.swift */,
			);
			path = Home;
			sourceTree = "<group>";
		};
		138910C3247A907500D739F6 /* Task Scheduling */ = {
			isa = PBXGroup;
			children = (
				138910C4247A909000D739F6 /* ENATaskScheduler.swift */,
			);
			path = "Task Scheduling";
			sourceTree = "<group>";
		};
		13E5046A248E3CE60086641C /* AppInformation */ = {
			isa = PBXGroup;
			children = (
				13E50468248E3CD20086641C /* ENAUITestsAppInformation.swift */,
			);
			path = AppInformation;
			sourceTree = "<group>";
		};
		2F3D95352518BCBA002B2C81 /* EUSettings */ = {
			isa = PBXGroup;
			children = (
				2FD473BD251E0E7F000DCA40 /* __tests__ */,
				2F3D95362518BCD1002B2C81 /* EUSettingsViewController.swift */,
				2F3D953B2518BCE9002B2C81 /* EUSettingsViewModel.swift */,
			);
			path = EUSettings;
			sourceTree = "<group>";
		};
		2FA9E39124D2F2620030561C /* Exposure Submission */ = {
			isa = PBXGroup;
			children = (
				0123D5962501381900A91838 /* __test__ */,
				CD99A3A8245C272400BF12AF /* ExposureSubmissionService.swift */,
				A3EE6E59249BB7AF00C64B61 /* ExposureSubmissionServiceFactory.swift */,
				2FA9E39224D2F2920030561C /* ExposureSubmission+TestResult.swift */,
				2FA9E39424D2F2B00030561C /* ExposureSubmission+DeviceRegistrationKey.swift */,
				2FA9E39624D2F3C60030561C /* ExposureSubmissionError.swift */,
				2FA9E39824D2F4350030561C /* ExposureSubmission+ErrorParsing.swift */,
				2FA9E39A24D2F4A10030561C /* ExposureSubmissionService+Protocol.swift */,
			);
			path = "Exposure Submission";
			sourceTree = "<group>";
		};
		2FC0357524B8755500E234AC /* __tests__ */ = {
			isa = PBXGroup;
			children = (
			);
			path = __tests__;
			sourceTree = "<group>";
		};
		2FC951FA24DC2366008D39F4 /* Cells */ = {
			isa = PBXGroup;
			children = (
				2FC951FD24DC23B9008D39F4 /* DMConfigurationCell.swift */,
			);
			path = Cells;
			sourceTree = "<group>";
		};
		2FD473BD251E0E7F000DCA40 /* __tests__ */ = {
			isa = PBXGroup;
			children = (
				2FD473BE251E0ECE000DCA40 /* EUSettingsViewControllerTests.swift */,
			);
			path = __tests__;
			sourceTree = "<group>";
		};
		35075C002526367700DE92F7 /* TestPlans */ = {
			isa = PBXGroup;
			children = (
				35075C092526378D00DE92F7 /* AllTests.xctestplan */,
				35075C0E252637C300DE92F7 /* SmokeTests.xctestplan */,
				3523CA31252DC617002E6DEC /* Screenshots.xctestplan */,
			);
			name = TestPlans;
			sourceTree = "<group>";
		};
		50BD2E6724FE26F300932566 /* __test__ */ = {
			isa = PBXGroup;
			children = (
				50BD2E6F24FE26F300932566 /* AppInformationImprintTest.swift */,
				50DC527A24FEB5CA00F6D8EB /* AppInformationModelTest.swift */,
			);
			name = __test__;
			sourceTree = "<group>";
		};
		5107E3D72459B2D60042FC9B /* Frameworks */ = {
			isa = PBXGroup;
			children = (
				858F6F6D245A103C009FFD33 /* ExposureNotification.framework */,
			);
			name = Frameworks;
			sourceTree = "<group>";
		};
		514C0A12247C15F000F235F6 /* HomeRiskCellConfigurators */ = {
			isa = PBXGroup;
			children = (
				A32CA72D24B6F28700B1A994 /* __tests__ */,
				51CE1BBE2460B222002CF42A /* HomeRiskCellConfigurator.swift */,
				51486D9E2484FC0200FCE216 /* HomeRiskLevelCellConfigurator.swift */,
				514C0A10247C15EC00F235F6 /* HomeUnknownRiskCellConfigurator.swift */,
				51F1255C24BDD75300126C86 /* HomeUnknown48hRiskCellConfigurator.swift */,
				514C0A13247C163800F235F6 /* HomeLowRiskCellConfigurator.swift */,
				514C0A15247C164700F235F6 /* HomeHighRiskCellConfigurator.swift */,
				514C0A19247C16D600F235F6 /* HomeInactiveRiskCellConfigurator.swift */,
				515BBDEA2484F8E500CDB674 /* HomeThankYouRiskCellConfigurator.swift */,
				51C779112486E549004582F8 /* HomeFindingPositiveRiskCellConfigurator.swift */,
			);
			path = HomeRiskCellConfigurators;
			sourceTree = "<group>";
		};
		514E81312461946E00636861 /* ExposureDetection */ = {
			isa = PBXGroup;
			children = (
				A36FACC224C5E9FC00DED947 /* __tests__ */,
				71FD8861246EB27F00E804D0 /* ExposureDetectionViewController.swift */,
				B1D6B001247DA0320079DDD3 /* ExposureDetectionViewControllerDelegate.swift */,
				714CD8662472885900F56450 /* ExposureDetectionViewController+DynamicTableViewModel.swift */,
			);
			path = ExposureDetection;
			sourceTree = "<group>";
		};
		514E81322461B97700636861 /* Exposure */ = {
			isa = PBXGroup;
			children = (
				B15382DD2482707A0010F007 /* __tests__ */,
				514E81332461B97700636861 /* ExposureManager.swift */,
				CD678F6A246C43E200B6A0F8 /* MockExposureManager.swift */,
				518A69FA24687D5800444E66 /* RiskLevel.swift */,
				A16714BA248D18D20031B111 /* SummaryMetadata.swift */,
				354E305824EFF26E00526C9F /* Country.swift */,
				941ADDB12518C3FB00E421D9 /* ENSettingEuTracingViewModel.swift */,
			);
			path = Exposure;
			sourceTree = "<group>";
		};
		514EE991246D4A1600DE4884 /* Risk Items */ = {
			isa = PBXGroup;
			children = (
				514C0A0724772F5E00F235F6 /* RiskItemView.swift */,
				51B5B415246DF13D00DC5D3E /* RiskImageItemView.swift */,
				51B5B413246DF07300DC5D3E /* RiskImageItemView.xib */,
				51FE277E247535E300BB8144 /* RiskLoadingItemView.swift */,
				51FE277C247535C400BB8144 /* RiskLoadingItemView.xib */,
				514C0A0C247AFB0200F235F6 /* RiskTextItemView.swift */,
				514C0A0A247AF9F700F235F6 /* RiskTextItemView.xib */,
				51C7790D24867F22004582F8 /* RiskListItemView.swift */,
				51C7790B24867F16004582F8 /* RiskListItemView.xib */,
			);
			path = "Risk Items";
			sourceTree = "<group>";
		};
		514EE996246D4BDD00DE4884 /* UICollectionView */ = {
			isa = PBXGroup;
			children = (
				51CE1B49246016B0002CF42A /* UICollectionViewCell+Identifier.swift */,
				51CE1B4B246016D1002CF42A /* UICollectionReusableView+Identifier.swift */,
				51CE1BB42460AC82002CF42A /* UICollectionView+Dequeue.swift */,
			);
			path = UICollectionView;
			sourceTree = "<group>";
		};
		514EE997246D4BEB00DE4884 /* UITableView */ = {
			isa = PBXGroup;
			children = (
				710ABB24247514BD00948792 /* UIViewController+Segue.swift */,
				710ABB1E2475115500948792 /* UITableViewController+Enum.swift */,
				514EE998246D4C2E00DE4884 /* UITableViewCell+Identifier.swift */,
				514EE99A246D4C4C00DE4884 /* UITableView+Dequeue.swift */,
			);
			path = UITableView;
			sourceTree = "<group>";
		};
		515BBDE92484F77300CDB674 /* HomeRiskViewConfigurators */ = {
			isa = PBXGroup;
			children = (
				514C0A0524772F3400F235F6 /* HomeRiskViewConfigurator.swift */,
				514EE99F246D4DF800DE4884 /* HomeRiskImageItemViewConfigurator.swift */,
				514C0A0E247AFEC500F235F6 /* HomeRiskTextItemViewConfigurator.swift */,
				51C7790F248684F5004582F8 /* HomeRiskListItemViewConfigurator.swift */,
				51FE277A2475340300BB8144 /* HomeRiskLoadingItemViewConfigurator.swift */,
			);
			path = HomeRiskViewConfigurators;
			sourceTree = "<group>";
		};
		516E430324B89AF60008CC30 /* __tests__ */ = {
			isa = PBXGroup;
			children = (
				516E430124B89AED0008CC30 /* CoordinatorTests.swift */,
			);
			path = __tests__;
			sourceTree = "<group>";
		};
		518A6A1C246A9F6600444E66 /* HomeRiskCellConfigurator */ = {
			isa = PBXGroup;
			children = (
				515BBDE92484F77300CDB674 /* HomeRiskViewConfigurators */,
				514C0A12247C15F000F235F6 /* HomeRiskCellConfigurators */,
			);
			path = HomeRiskCellConfigurator;
			sourceTree = "<group>";
		};
		51B5B419246E058100DC5D3E /* Risk */ = {
			isa = PBXGroup;
			children = (
				51CE1B7A246078B6002CF42A /* RiskLevelCollectionViewCell.swift */,
				51CE1B79246078B6002CF42A /* RiskLevelCollectionViewCell.xib */,
				51486DA02485101500FCE216 /* RiskInactiveCollectionViewCell.swift */,
				51486DA12485101500FCE216 /* RiskInactiveCollectionViewCell.xib */,
				51486DA42485237200FCE216 /* RiskThankYouCollectionViewCell.swift */,
				51486DA52485237200FCE216 /* RiskThankYouCollectionViewCell.xib */,
				51C779152486E5BA004582F8 /* RiskFindingPositiveCollectionViewCell.swift */,
				51C779132486E5AB004582F8 /* RiskFindingPositiveCollectionViewCell.xib */,
				514EE991246D4A1600DE4884 /* Risk Items */,
			);
			path = Risk;
			sourceTree = "<group>";
		};
		51B5B41A246E059700DC5D3E /* Common */ = {
			isa = PBXGroup;
			children = (
				713EA26024798AD100AB7EE8 /* InsetTableViewCell.swift */,
				71F54190248BF677006DB793 /* HtmlTextView.swift */,
			);
			path = Common;
			sourceTree = "<group>";
		};
		51CE1B74246078B6002CF42A /* Home Screen */ = {
			isa = PBXGroup;
			children = (
				51CE1B75246078B6002CF42A /* Cells */,
				51CE1B83246078B6002CF42A /* Decorations */,
			);
			path = "Home Screen";
			sourceTree = "<group>";
		};
		51CE1B75246078B6002CF42A /* Cells */ = {
			isa = PBXGroup;
			children = (
				51B5B419246E058100DC5D3E /* Risk */,
				A328424C248B91E0006B1F09 /* HomeTestResultLoadingCell.swift */,
				A328424B248B91E0006B1F09 /* HomeTestResultLoadingCell.xib */,
				710224E9248FA67F000C5DEF /* HomeTestResultCollectionViewCell.swift */,
				2F78574F248506BD00323A9C /* HomeTestResultCollectionViewCell.xib */,
				51B5B41B246EC8B800DC5D3E /* HomeCardCollectionViewCell.swift */,
				51CE1B78246078B6002CF42A /* ActivateCollectionViewCell.swift */,
				51CE1B76246078B6002CF42A /* ActivateCollectionViewCell.xib */,
				51CE1B7C246078B6002CF42A /* InfoCollectionViewCell.swift */,
				51CE1B7B246078B6002CF42A /* InfoCollectionViewCell.xib */,
			);
			path = Cells;
			sourceTree = "<group>";
		};
		51CE1B83246078B6002CF42A /* Decorations */ = {
			isa = PBXGroup;
			children = (
				51CE1B84246078B6002CF42A /* SectionSystemBackgroundDecorationView.swift */,
			);
			path = Decorations;
			sourceTree = "<group>";
		};
		51CE1BB82460AE69002CF42A /* Home */ = {
			isa = PBXGroup;
			children = (
				51CE1BB92460AFD8002CF42A /* HomeActivateCellConfigurator.swift */,
				518A6A1C246A9F6600444E66 /* HomeRiskCellConfigurator */,
				51CE1BC22460B28D002CF42A /* HomeInfoCellConfigurator.swift */,
				13BAE9B02472FB1E00CEE58A /* CellConfiguratorIndexPosition.swift */,
				A328424F248B9269006B1F09 /* HomeTestResultLoadingCellConfigurator.swift */,
				710224EB248FC150000C5DEF /* HomeTestResultCellConfigurator.swift */,
			);
			path = Home;
			sourceTree = "<group>";
		};
		51CE1BBB2460B1BA002CF42A /* Protocols */ = {
			isa = PBXGroup;
			children = (
				B18CADAD24782FA4006F53F0 /* ExposureStateUpdating.swift */,
				51CE1BBC2460B1CB002CF42A /* CollectionViewCellConfigurator.swift */,
				514EE99C246D4CFB00DE4884 /* TableViewCellConfigurator.swift */,
				A36D07B82486D61C00E46F96 /* HomeCardCellButtonDelegate.swift */,
				FEDCE1600374711EC77FF572 /* RequiresAppDependencies.swift */,
			);
			path = Protocols;
			sourceTree = "<group>";
		};
		51D420AF2458308400AD70CA /* Onboarding */ = {
			isa = PBXGroup;
			children = (
				AB7420AA251B678E006666AC /* DeltaOnboarding */,
				AB1885CF25238D9B00D39BBE /* __tests__ */,
				51C737BC245B349700286105 /* OnboardingInfoViewController.swift */,
				A17366542484978A006BE209 /* OnboardingInfoViewControllerUtils.swift */,
				137846482488027500A50AB8 /* OnboardingInfoViewController+Extension.swift */,
			);
			path = Onboarding;
			sourceTree = "<group>";
		};
		51D420B224583AA400AD70CA /* Workers */ = {
			isa = PBXGroup;
			children = (
				B1221BDD2492E78100E6C4E4 /* Keychain */,
				B19FD70E2491A04800A9D56A /* Update Checker */,
				B184A381248FFCC3007180F6 /* Store */,
				A1C2B2DA24834934004A3BD5 /* __tests__ */,
				AB1886C3252DE1AE00D39BBE /* Logging.swift */,
				B120C7C524AFDAB900F68FF1 /* ActiveTracing.swift */,
				A3FF84EB247BFAF00053E947 /* Hasher.swift */,
				0D5611B3247F852C00B5B094 /* SQLiteKeyValueStore.swift */,
				016146902487A43E00660992 /* LinkHelper.swift */,
				A128F058248B459F00EC7F6C /* PublicKeyStore.swift */,
			);
			path = Workers;
			sourceTree = "<group>";
		};
		51D420B524583B5100AD70CA /* Extensions */ = {
			isa = PBXGroup;
			children = (
				71176E2C24891BCF004B0C9F /* __tests__ */,
				514EE996246D4BDD00DE4884 /* UICollectionView */,
				514EE997246D4BEB00DE4884 /* UITableView */,
				AB1886D0252DE51E00D39BBE /* Bundle+Identifier.swift */,
				A16714AE248CA1B70031B111 /* Bundle+ReadPlist.swift */,
				AB6289CE251BA01400CF61D2 /* Bundle+Version.swift */,
				01DB708425068167008F7244 /* Calendar+GregorianLocale.swift */,
				51895EDB245E16CD0085DA38 /* ENAColor.swift */,
				710021DB248E44A6001F0B63 /* ENAFont.swift */,
				A1BABD0A24A57BA0000ED515 /* ENTemporaryExposureKey+Processing.swift */,
				2FC0357024B5B70700E234AC /* Error+FAQUrl.swift */,
				B1C7EE4324938E9E00F1F284 /* ExposureDetection_DidEndPrematurelyReason+ErrorHandling.swift */,
				2F96739A24AB70FA008E3147 /* ExposureSubmissionParsable.swift */,
				51D420D324586DCA00AD70CA /* NotificationName.swift */,
				2FF1D62D2487850200381FFB /* NSMutableAttributedString+Generation.swift */,
				51D420B624583B7200AD70CA /* NSObject+Identifier.swift */,
				AB6289D3251BA4EC00CF61D2 /* String+Compare.swift */,
				01C6ABF32527273D0052814D /* String+Insertion.swift */,
				B111EE2B2465D9F7001AEBB4 /* String+Localization.swift */,
				2FA968CD24D8560B008EE367 /* String+Random.swift */,
				B14D0CDA246E968C00D5BEBC /* String+Today.swift */,
				B1D6B003247DA4920079DDD3 /* UIApplication+CoronaWarn.swift */,
				71CC3EA2246D6C4000217F2C /* UIFont+DynamicType.swift */,
				01C6AC39252B2A500052814D /* UIImage+Color.swift */,
				2F3218CF248063E300A7AC0A /* UIView+Convenience.swift */,
				EB858D1F24E700D10048A0AA /* UIView+Screenshot.swift */,
				85142500245DA0B3009D2791 /* UIViewController+Alert.swift */,
				51D420B824583B8300AD70CA /* UIViewController+AppStoryboard.swift */,
				2F26CE2D248B9C4F00BE30EE /* UIViewController+BackButton.swift */,
				13722043247AEEAD00152764 /* UNNotificationCenter+Extension.swift */,
				EB87353F253704D100325C6C /* UNUserNotificationCenter+DeadManSwitch.swift */,
				B1EDFD8C248E74D000E7EAFF /* URL+StaticString.swift */,
				B153096924706F1000A4A1BD /* URLSession+Default.swift */,
				B153096B24706F2400A4A1BD /* URLSessionConfiguration+Default.swift */,
			);
			path = Extensions;
			sourceTree = "<group>";
		};
		51D420C124583D3100AD70CA /* Home */ = {
			isa = PBXGroup;
			children = (
				2FC0357524B8755500E234AC /* __tests__ */,
				51CE1B2E245F5CFC002CF42A /* HomeViewController.swift */,
				5111E7622460BB1500ED6498 /* HomeInteractor.swift */,
				51CE1B5424604DD2002CF42A /* HomeLayout.swift */,
				B1BFE27124BDE1D500C1181D /* HomeViewController+HowRiskDetectionWorks.swift */,
			);
			path = Home;
			sourceTree = "<group>";
		};
		51D420C224583D7B00AD70CA /* Settings */ = {
			isa = PBXGroup;
			children = (
				EB41DC0624E53D3F0029C6F7 /* BackgroundAppRefresh */,
				CDD87C6024766163007CE6CA /* Cells */,
				51D420C324583E3300AD70CA /* SettingsViewController.swift */,
				EEF10679246EBF8B009DFB4E /* ResetViewController.swift */,
				CD2EC328247D82EE00C6B3F9 /* NotificationSettingsViewController.swift */,
			);
			path = Settings;
			sourceTree = "<group>";
		};
		51D420D524598AC200AD70CA /* Source */ = {
			isa = PBXGroup;
			children = (
				353412CB2525EE4A0086D15C /* Globals.swift */,
				AB1FCBCA2521FC21005930BA /* ServerEnvironment */,
				B111EDEC2465B1F4001AEBB4 /* Client */,
				CD99A3C82461A44B00BF12AF /* View Helpers */,
				51CE1BBB2460B1BA002CF42A /* Protocols */,
				8595BF5D246032C40056EA27 /* Views */,
				B1569DD5245D6C790079FCD7 /* Developer Menu */,
				51EE9A6A245C0F7900F2544F /* Models */,
				85D759802459A82D008175F0 /* Services */,
				85D759712457059A008175F0 /* Scenes */,
				51D420B224583AA400AD70CA /* Workers */,
				51D420B524583B5100AD70CA /* Extensions */,
				85D7593E2457048F008175F0 /* AppDelegate.swift */,
				A3552CC524DD6E78008C91BE /* AppDelegate+ENATaskExecutionDelegate.swift */,
				A3552CC324DD6E16008C91BE /* AppDelegate+PlausibleDeniability.swift */,
				85D759402457048F008175F0 /* SceneDelegate.swift */,
				CDA262F724AB808800612E15 /* Coordinator.swift */,
				516E430324B89AF60008CC30 /* __tests__ */,
			);
			path = Source;
			sourceTree = "<group>";
		};
		51EE9A6A245C0F7900F2544F /* Models */ = {
			isa = PBXGroup;
			children = (
				B1AC51D424CED8740087C35B /* __tests__ */,
				138910C3247A907500D739F6 /* Task Scheduling */,
				CD8638512477EBAA00A5A07C /* Settings */,
				B1125458246F2C2100AB5036 /* Converting Keys */,
				514E81322461B97700636861 /* Exposure */,
				51CE1BB82460AE69002CF42A /* Home */,
				51EE9A6C245C0FB500F2544F /* Onboarding */,
				B18E852E248C29D400CF4FB8 /* DetectionMode.swift */,
				FEDCE21C117BF675C80F5989 /* States */,
				B10EC1F724ED1F8700ED0E48 /* CancellationToken.swift */,
				0144BDE0250924CC00B0857C /* SymptomsOnset.swift */,
			);
			path = Models;
			sourceTree = "<group>";
		};
		51EE9A6C245C0FB500F2544F /* Onboarding */ = {
			isa = PBXGroup;
			children = (
				51C737BE245B3B5D00286105 /* OnboardingInfo.swift */,
			);
			path = Onboarding;
			sourceTree = "<group>";
		};
		71176E2C24891BCF004B0C9F /* __tests__ */ = {
			isa = PBXGroup;
			children = (
				71176E2D24891C02004B0C9F /* ENAColorTests.swift */,
				A1BABD0C24A57BAC000ED515 /* ENTemporaryExposureKey+ProcessingTests.swift */,
				B1C7EE4524938EB700F1F284 /* ExposureDetection_DidEndPrematurelyReason+ErrorHandlingTests.swift */,
				B163D11424993F64001A322C /* UIFont+DynamicTypeTests.swift */,
				A1E4195E249824340016E52A /* String+TodayTests.swift */,
				2FC0356E24B342FA00E234AC /* UIViewcontroller+AlertTest.swift */,
			);
			path = __tests__;
			sourceTree = "<group>";
		};
		71176E30248957B1004B0C9F /* App */ = {
			isa = PBXGroup;
			children = (
				71176E31248957C3004B0C9F /* AppNavigationController.swift */,
			);
			path = App;
			sourceTree = "<group>";
		};
		7143D07424990A3100608DDE /* NavigationControllerWithFooter */ = {
			isa = PBXGroup;
			children = (
				71D3C1992494EFAC00DBABA8 /* ENANavigationControllerWithFooter.swift */,
				71EF33D82497F3E8007B7E1B /* ENANavigationControllerWithFooterChild.swift */,
				71EF33DA2497F419007B7E1B /* ENANavigationFooterItem.swift */,
				71C0BEDC2498DD07009A17A0 /* ENANavigationFooterView.swift */,
			);
			path = NavigationControllerWithFooter;
			sourceTree = "<group>";
		};
		71B804502485272200D53506 /* RiskLegend */ = {
			isa = PBXGroup;
			children = (
				71B804532485273C00D53506 /* RiskLegendDotBodyCell.swift */,
			);
			path = RiskLegend;
			sourceTree = "<group>";
		};
		71F76D0E24767AF100515A01 /* DynamicTableViewController */ = {
			isa = PBXGroup;
			children = (
				F247572E2483934B003E1FC5 /* __tests__ */,
				71F76D0F24767B2500515A01 /* Views */,
				710ABB26247533FA00948792 /* DynamicTableViewController.swift */,
				710ABB282475353900948792 /* DynamicTableViewModel.swift */,
				71330E40248109F600EB10F6 /* DynamicTableViewSection.swift */,
				71330E4424810A0500EB10F6 /* DynamicTableViewHeader.swift */,
				71330E4624810A0C00EB10F6 /* DynamicTableViewFooter.swift */,
				71330E42248109FD00EB10F6 /* DynamicTableViewCell.swift */,
				A1C683FB24AEC9EE00B90D12 /* DynamicTableViewTextCell.swift */,
				71330E4824810A5A00EB10F6 /* DynamicTableViewAction.swift */,
			);
			path = DynamicTableViewController;
			sourceTree = "<group>";
		};
		71F76D0F24767B2500515A01 /* Views */ = {
			isa = PBXGroup;
			children = (
				71FE1C68247A8FE100851FEB /* DynamicTableViewHeaderFooterView.swift */,
				71FE1C70247AA7B700851FEB /* DynamicTableViewHeaderImageView.swift */,
				714194E9247A65C60072A090 /* DynamicTableViewHeaderSeparatorView.swift */,
				710ABB22247513E300948792 /* DynamicTypeTableViewCell.swift */,
				71FE1C8A247AC79D00851FEB /* DynamicTableViewIconCell.swift */,
				71FE1C8B247AC79D00851FEB /* DynamicTableViewIconCell.xib */,
				EB3BCA85250799E7003F27C7 /* DynamicTableViewBulletPointCell.swift */,
				71B8044E248526B600D53506 /* DynamicTableViewSpaceCell.swift */,
				2FF1D62F24880FCF00381FFB /* DynamicTableViewRoundedCell.swift */,
				717D21E8248C022E00D9717E /* DynamicTableViewHtmlCell.swift */,
				A1C683F924AEC57400B90D12 /* DynamicTableViewTextViewCell.swift */,
				01B7232324F812500064C0EB /* DynamicTableViewOptionGroupCell.swift */,
			);
			path = Views;
			sourceTree = "<group>";
		};
		71FE1C83247AC33D00851FEB /* ExposureSubmission */ = {
			isa = PBXGroup;
			children = (
				71FE1C84247AC33D00851FEB /* ExposureSubmissionTestResultHeaderView.swift */,
				711EFCC824935C79005FEF21 /* ExposureSubmissionTestResultHeaderView.xib */,
				710021DF248EAF9A001F0B63 /* ExposureSubmissionImageCardCell.swift */,
				710021DD248EAF16001F0B63 /* ExposureSubmissionImageCardCell.xib */,
				710224F32490E7A3000C5DEF /* ExposureSubmissionStepCell.swift */,
				710224ED2490E2FC000C5DEF /* ExposureSubmissionStepCell.xib */,
			);
			path = ExposureSubmission;
			sourceTree = "<group>";
		};
		853D987824694A1E00490DBA /* BaseElements */ = {
			isa = PBXGroup;
			children = (
				853D987924694A8700490DBA /* ENAButton.swift */,
				8595BF5E246032D90056EA27 /* ENASwitch.swift */,
				71FE1C81247AC30300851FEB /* ENATanInput.swift */,
				71B804462484CC0800D53506 /* ENALabel.swift */,
				711EFCC62492EE31005FEF21 /* ENAFooterView.swift */,
			);
			path = BaseElements;
			sourceTree = "<group>";
		};
		858F6F71245AEC05009FFD33 /* ENSetting */ = {
			isa = PBXGroup;
			children = (
				2F3D95352518BCBA002B2C81 /* EUSettings */,
				EE22DB80247FB409001B0A71 /* ENSettingModel.swift */,
				EE22DB7F247FB409001B0A71 /* ENStateHandler.swift */,
				853D98842469DC8100490DBA /* ExposureNotificationSettingViewController.swift */,
			);
			path = ENSetting;
			sourceTree = "<group>";
		};
		8595BF5D246032C40056EA27 /* Views */ = {
			isa = PBXGroup;
			children = (
				B10F9B88249961B500C418F4 /* __tests__ */,
				EE22DB83247FB43A001B0A71 /* ENSetting */,
				51B5B41A246E059700DC5D3E /* Common */,
				853D987824694A1E00490DBA /* BaseElements */,
				EEF790092466ED410065EBD5 /* ExposureDetection */,
				71FE1C83247AC33D00851FEB /* ExposureSubmission */,
				51CE1B74246078B6002CF42A /* Home Screen */,
				71B804502485272200D53506 /* RiskLegend */,
				71CC3EA0246D6BBF00217F2C /* DynamicTypeLabel.swift */,
				713EA25A247818B000AB7EE8 /* DynamicTypeButton.swift */,
				85E33443247EB357006E74EC /* CircularProgressView.swift */,
				71CAB9D3248AB33500F516A5 /* DynamicTypeSymbolImageView.swift */,
			);
			path = Views;
			sourceTree = "<group>";
		};
		85D759322457048F008175F0 = {
			isa = PBXGroup;
			children = (
				71B8044424828A6C00D53506 /* .swiftformat */,
				71AFBD922464251000F91006 /* .swiftlint.yml */,
				85D7593D2457048F008175F0 /* ENA */,
				85D7595724570491008175F0 /* ENATests */,
				85D7596224570491008175F0 /* ENAUITests */,
				35075C002526367700DE92F7 /* TestPlans */,
				B1FF6B6B2497D0B40041CF02 /* CWASQLite */,
				85D7593C2457048F008175F0 /* Products */,
				5107E3D72459B2D60042FC9B /* Frameworks */,
				0DFCC2692484D7A700E2811D /* ENA-Bridging-Header.h */,
				0DFCC26F2484DC8200E2811D /* ENATests-Bridging-Header.h */,
			);
			sourceTree = "<group>";
			usesTabs = 1;
		};
		85D7593C2457048F008175F0 /* Products */ = {
			isa = PBXGroup;
			children = (
				85D7593B2457048F008175F0 /* ENA.app */,
				85D7595424570491008175F0 /* ENATests.xctest */,
				85D7595F24570491008175F0 /* ENAUITests.xctest */,
				B1FF6B6A2497D0B40041CF02 /* CWASQLite.framework */,
			);
			name = Products;
			sourceTree = "<group>";
		};
		85D7593D2457048F008175F0 /* ENA */ = {
			isa = PBXGroup;
			children = (
				B102BDC12460405F00CD55A2 /* Backend */,
				51D420D524598AC200AD70CA /* Source */,
				85D7597424570615008175F0 /* Resources */,
			);
			path = ENA;
			sourceTree = "<group>";
		};
		85D7595724570491008175F0 /* ENATests */ = {
			isa = PBXGroup;
			children = (
				B18C411A246DB2F000B8D8CB /* Helper */,
				85D7595A24570491008175F0 /* Info.plist */,
			);
			path = ENATests;
			sourceTree = "<group>";
		};
		85D7596224570491008175F0 /* ENAUITests */ = {
			isa = PBXGroup;
			children = (
				134F0DBA247578FF00D88934 /* ENAUITests-Extensions.swift */,
				130CB19A246D92F800ADE602 /* Onboarding */,
				134F0DB8247578FF00D88934 /* Home */,
				13E5046A248E3CE60086641C /* AppInformation */,
				EB11B02824EE7C7D00143A95 /* Settings */,
				85D7596324570491008175F0 /* ENAUITests.swift */,
				134F0F2B2475793400D88934 /* SnapshotHelper.swift */,
				A3EE6E5B249BB97500C64B61 /* UITestingParameters.swift */,
				85D7596524570491008175F0 /* Info.plist */,
			);
			path = ENAUITests;
			sourceTree = "<group>";
		};
		85D759712457059A008175F0 /* Scenes */ = {
			isa = PBXGroup;
			children = (
				71176E30248957B1004B0C9F /* App */,
				71F76D0E24767AF100515A01 /* DynamicTableViewController */,
				7143D07424990A3100608DDE /* NavigationControllerWithFooter */,
				EE20EA0824699A3A00770683 /* RiskLegend */,
				EE85998B2462EFD4002E7AE2 /* AppInformation */,
				51D420AF2458308400AD70CA /* Onboarding */,
				51D420C124583D3100AD70CA /* Home */,
				514E81312461946E00636861 /* ExposureDetection */,
				EE278B2E245F2C58008B06F9 /* FriendsInvite */,
				CD99A398245B229F00BF12AF /* ExposureSubmission */,
				858F6F71245AEC05009FFD33 /* ENSetting */,
				51D420C224583D7B00AD70CA /* Settings */,
				13091950247972CF0066E329 /* PrivacyProtectionViewController */,
				01B7232524F8128B0064C0EB /* OptionGroup */,
			);
			path = Scenes;
			sourceTree = "<group>";
		};
		85D7597424570615008175F0 /* Resources */ = {
			isa = PBXGroup;
			children = (
				AB628A1D251CDAA700CF61D2 /* ServerEnvironment */,
				014891B224F90D0B002A6F77 /* ENA.plist */,
				011E4B002483A35A002E6412 /* ENACommunity.entitlements */,
				CD7F5C732466F6D400D3D03C /* ENATest.entitlements */,
				85790F2E245C6B72003D47E1 /* ENA.entitlements */,
				EE70C239245B09E900AC9B2F /* Localization */,
				85D7594F24570491008175F0 /* Info.plist */,
				B1221BDB2492BCEB00E6C4E4 /* Info_Debug.plist */,
				01E25C6F24A3B52F007E33F8 /* Info_Testflight.plist */,
				85D75976245706BD008175F0 /* Assets */,
				85D75975245706B0008175F0 /* Storyboards */,
			);
			path = Resources;
			sourceTree = "<group>";
		};
		85D75975245706B0008175F0 /* Storyboards */ = {
			isa = PBXGroup;
			children = (
				CD99A39C245B22EE00BF12AF /* ExposureSubmission.storyboard */,
				85D7594C24570491008175F0 /* LaunchScreen.storyboard */,
				51D420B02458397300AD70CA /* Onboarding.storyboard */,
				51D420CD245869C800AD70CA /* Home.storyboard */,
				514E812F24618E3D00636861 /* ExposureDetection.storyboard */,
				51D420CF24586AB300AD70CA /* Settings.storyboard */,
				EE278B2C245F2BBB008B06F9 /* InviteFriends.storyboard */,
				853D98822469DC5000490DBA /* ExposureNotificationSetting.storyboard */,
				EE20EA062469883900770683 /* RiskLegend.storyboard */,
			);
			path = Storyboards;
			sourceTree = "<group>";
		};
		85D75976245706BD008175F0 /* Assets */ = {
			isa = PBXGroup;
			children = (
				8539874E2467094E00D28B62 /* AppIcon.xcassets */,
				85D7594A24570491008175F0 /* Assets.xcassets */,
				71F2E57A2487AEFC00694F1A /* ena-colors.xcassets */,
			);
			path = Assets;
			sourceTree = "<group>";
		};
		85D759802459A82D008175F0 /* Services */ = {
			isa = PBXGroup;
			children = (
				B15382DC248270220010F007 /* __tests__ */,
				2FA9E39124D2F2620030561C /* Exposure Submission */,
				B1175211248A837300C3325C /* Risk */,
				B14D0CD8246E939600D5BEBC /* Exposure Transaction */,
				B1D431C9246C848E00E728AD /* DownloadedPackagesStore */,
			);
			path = Services;
			sourceTree = "<group>";
		};
		A128F04B2489ABE700EC7F6C /* __tests__ */ = {
			isa = PBXGroup;
			children = (
				A128F04C2489ABE700EC7F6C /* RiskCalculationTests.swift */,
				B1175219248ACFFC00C3325C /* SAP_RiskScoreClass+LowAndHighTests.swift */,
			);
			path = __tests__;
			sourceTree = "<group>";
		};
		A1C2B2DA24834934004A3BD5 /* __tests__ */ = {
			isa = PBXGroup;
			children = (
				A173665124844F29006BE209 /* SQLiteKeyValueStoreTests.swift */,
				B1E23B8524FE4DD3006BCDA6 /* PublicKeyProviderTests.swift */,
				B1CD333D24865E0000B06E9B /* TracingStatusHistoryTests.swift */,
				B120C7C824AFE7B800F68FF1 /* ActiveTracingTests.swift */,
			);
			path = __tests__;
			sourceTree = "<group>";
		};
		A1E41959249817C70016E52A /* __tests__ */ = {
			isa = PBXGroup;
			children = (
				A1E4195B249818020016E52A /* RiskTests.swift */,
			);
			path = __tests__;
			sourceTree = "<group>";
		};
		A3284253248E48E0006B1F09 /* __tests__ */ = {
			isa = PBXGroup;
			children = (
				A328425A248E8290006B1F09 /* Mock Objects */,
				01A1B440252DE53800841B63 /* QRScanner */,
				A328425B248E82B5006B1F09 /* ExposureSubmissionTestResultViewControllerTests.swift */,
				A328425E248E943D006B1F09 /* ExposureSubmissionTanInputViewControllerTests.swift */,
				2FD881CB2490F65C00BEC8FC /* ExposureSubmissionHotlineViewControllerTest.swift */,
				2FD881CD249115E700BEC8FC /* ExposureSubmissionNavigationControllerTest.swift */,
				015178C12507D2A90074F095 /* ExposureSubmissionSymptomsOnsetViewControllerTests.swift */,
				EB3BCA8A2507B8F3003F27C7 /* ExposureSubmissionSymptomsViewControllerTests.swift */,
				A32842602490E2AC006B1F09 /* ExposureSubmissionWarnOthersViewControllerTests.swift */,
				A328426224910552006B1F09 /* ExposureSubmissionSuccessViewControllerTests.swift */,
				A32842642491136E006B1F09 /* ExposureSubmissionUITests.swift */,
				A372DA3E24BEF773003248BB /* ExposureSubmissionCoordinatorTests.swift */,
				01A1B460252E17F900841B63 /* ExposureSubmissionCoordinatorModelTests.swift */,
				01A23684251A22E90043D9F8 /* ExposureSubmissionQRInfoModelTests.swift */,
			);
			path = __tests__;
			sourceTree = "<group>";
		};
		A328425A248E8290006B1F09 /* Mock Objects */ = {
			isa = PBXGroup;
			children = (
				A3284256248E7431006B1F09 /* MockExposureSubmissionService.swift */,
				A32842662492359E006B1F09 /* MockExposureSubmissionNavigationControllerChild.swift */,
				A372DA3C24BE01D9003248BB /* MockExposureSubmissionCoordinator.swift */,
				A372DA4024BF33F9003248BB /* MockExposureSubmissionCoordinatorDelegate.swift */,
				01A1B451252DFD9400841B63 /* FakeMetadataMachineReadableObject.swift */,
			);
			path = "Mock Objects";
			sourceTree = "<group>";
		};
		A32CA72D24B6F28700B1A994 /* __tests__ */ = {
			isa = PBXGroup;
			children = (
				A32CA72E24B6F2E300B1A994 /* HomeRiskCellConfiguratorTests.swift */,
				516E42C924B760EC0008CC30 /* HomeRiskLevelCellConfiguratorTests.swift */,
				516E42FA24B7739F0008CC30 /* HomeUnknownRiskCellConfiguratorTests.swift */,
				51F1255E24BEFB7A00126C86 /* HomeUnknown48hRiskCellConfiguratorTests.swift */,
				516E42FC24B776A90008CC30 /* HomeLowRiskCellConfiguratorTests.swift */,
				516E42FF24B777B20008CC30 /* HomeHighRiskCellConfiguratorTests.swift */,
			);
			path = __tests__;
			sourceTree = "<group>";
		};
		A36FACC224C5E9FC00DED947 /* __tests__ */ = {
			isa = PBXGroup;
			children = (
				A36FACC324C5EA1500DED947 /* ExposureDetectionViewControllerTests.swift */,
				A3483B0A24C5EFA40037855F /* MockExposureDetectionViewControllerDelegate.swift */,
			);
			path = __tests__;
			sourceTree = "<group>";
		};
		A372DA3724BDA015003248BB /* View */ = {
			isa = PBXGroup;
			children = (
				A372DA3924BDA043003248BB /* Custom */,
				A372DA3824BDA035003248BB /* Controller */,
			);
			path = View;
			sourceTree = "<group>";
		};
		A372DA3824BDA035003248BB /* Controller */ = {
			isa = PBXGroup;
			children = (
				2F80CFD8247ED988000F06AF /* ExposureSubmissionIntroViewController.swift */,
				71FE1C75247AC2B500851FEB /* ExposureSubmissionOverviewViewController.swift */,
				71FE1C76247AC2B500851FEB /* ExposureSubmissionTanInputViewController.swift */,
				71FE1C78247AC2B500851FEB /* ExposureSubmissionTestResultViewController.swift */,
				019357162525FAD00038F615 /* ExposureSubmissionQRInfoViewController.swift */,
				019357172525FAD00038F615 /* ExposureSubmissionQRInfoViewModel.swift */,
				01C6AC2D252B23FC0052814D /* QRScanner */,
				2F80CFDA247EDDB3000F06AF /* ExposureSubmissionHotlineViewController.swift */,
				EBCD2411250790F400E5574C /* ExposureSubmissionSymptomsViewController.swift */,
				EB3BCA872507B6C1003F27C7 /* ExposureSubmissionSymptomsOnsetViewController.swift */,
				A3C4F95F24812CD20047F23E /* ExposureSubmissionWarnOthersViewController.swift */,
				01A236792519D1E80043D9F8 /* ExposureSubmissionWarnOthersViewModel.swift */,
				71FE1C73247AC2B500851FEB /* ExposureSubmissionSuccessViewController.swift */,
			);
			path = Controller;
			sourceTree = "<group>";
		};
		A372DA3924BDA043003248BB /* Custom */ = {
			isa = PBXGroup;
			children = (
				710224F524910661000C5DEF /* ExposureSubmissionDynamicCell.swift */,
			);
			path = Custom;
			sourceTree = "<group>";
		};
		A3E851B324ADDA9E00402485 /* __tests__ */ = {
			isa = PBXGroup;
			children = (
				A3E851B424ADDAC000402485 /* CountdownTimerTests.swift */,
			);
			path = __tests__;
			sourceTree = "<group>";
		};
		AB1011552507C14F00D392A2 /* Models */ = {
			isa = PBXGroup;
			children = (
				AB1011572507C15000D392A2 /* TracingStatusHistory.swift */,
			);
			path = Models;
			sourceTree = "<group>";
		};
		AB1885CF25238D9B00D39BBE /* __tests__ */ = {
			isa = PBXGroup;
			children = (
				AB1885D025238DAA00D39BBE /* OnboardingInfoViewControllerTests.swift */,
			);
			path = __tests__;
			sourceTree = "<group>";
		};
		AB1FCBCA2521FC21005930BA /* ServerEnvironment */ = {
			isa = PBXGroup;
			children = (
				AB1FCBCB2521FC34005930BA /* __tests__ */,
				352F25A724EFCBDE00ACDFF3 /* ServerEnvironment.swift */,
			);
			path = ServerEnvironment;
			sourceTree = "<group>";
		};
		AB1FCBCB2521FC34005930BA /* __tests__ */ = {
			isa = PBXGroup;
			children = (
				AB1FCBDB2521FCD5005930BA /* TestServerEnvironments.json */,
				AB1FCBCC2521FC44005930BA /* ServerEnvironmentTests.swift */,
			);
			path = __tests__;
			sourceTree = "<group>";
		};
		AB5F84A924F8F6C7000400D4 /* Migration */ = {
			isa = PBXGroup;
			children = (
				AB5F84AA24F8F6C7000400D4 /* 0To1 */,
			);
			path = Migration;
			sourceTree = "<group>";
		};
		AB5F84AA24F8F6C7000400D4 /* 0To1 */ = {
			isa = PBXGroup;
			children = (
				AB5F84BA24F92876000400D4 /* Migration0To1Tests.swift */,
			);
			path = 0To1;
			sourceTree = "<group>";
		};
		AB5F84AB24F8F6EB000400D4 /* Migration */ = {
			isa = PBXGroup;
			children = (
				AB5F84AC24F8F7A1000400D4 /* SerialMigrator.swift */,
				AB5F84AF24F8F7C3000400D4 /* Migration.swift */,
				AB5F84AE24F8F7B8000400D4 /* Migrations */,
			);
			path = Migration;
			sourceTree = "<group>";
		};
		AB5F84AE24F8F7B8000400D4 /* Migrations */ = {
			isa = PBXGroup;
			children = (
				AB5F84B124F8F7E3000400D4 /* Migration0To1.swift */,
			);
			path = Migrations;
			sourceTree = "<group>";
		};
		AB5F84C124FE2EEA000400D4 /* V0 */ = {
			isa = PBXGroup;
			children = (
				AB5F84BF24FE2EB3000400D4 /* DownloadedPackagesStoreV0.swift */,
				AB5F84B824F92855000400D4 /* DownloadedPackagesSQLLiteStoreV0.swift */,
			);
			path = V0;
			sourceTree = "<group>";
		};
		AB5F84C224FE2EF2000400D4 /* V1 */ = {
			isa = PBXGroup;
			children = (
				B1D431CA246C84A400E728AD /* DownloadedPackagesStoreV1.swift */,
				B161782424804AC3006E435A /* DownloadedPackagesSQLLiteStoreV1.swift */,
			);
			path = V1;
			sourceTree = "<group>";
		};
		AB628A1D251CDAA700CF61D2 /* ServerEnvironment */ = {
			isa = PBXGroup;
			children = (
				AB628A1E251CDADE00CF61D2 /* ServerEnvironments.json */,
			);
			path = ServerEnvironment;
			sourceTree = "<group>";
		};
		AB7420AA251B678E006666AC /* DeltaOnboarding */ = {
			isa = PBXGroup;
			children = (
				9488C3002521EE8E00504648 /* DeltaOnboardingNavigationController.swift */,
				AB7420DB251B80EF006666AC /* __tests__ */,
				AB7420C1251B7D59006666AC /* DeltaOnboardingProtocols.swift */,
				AB7420B6251B69E2006666AC /* DeltaOnboardingCoordinator.swift */,
				AB7420C9251B7D79006666AC /* V15 */,
			);
			path = DeltaOnboarding;
			sourceTree = "<group>";
		};
		AB7420C9251B7D79006666AC /* V15 */ = {
			isa = PBXGroup;
			children = (
				AB7420AB251B67A8006666AC /* DeltaOnboardingV15.swift */,
				AB7420CA251B7D93006666AC /* DeltaOnboardingV15ViewController.swift */,
				94F594612521CBF50077681B /* DeltaOnboardingV15ViewModel.swift */,
			);
			path = V15;
			sourceTree = "<group>";
		};
		AB7420DB251B80EF006666AC /* __tests__ */ = {
			isa = PBXGroup;
			children = (
				AB7420DC251B8101006666AC /* DeltaOnboardingCoordinatorTests.swift */,
				9412FAF92523499D0086E139 /* DeltaOnboardingViewControllerTests.swift */,
			);
			path = __tests__;
			sourceTree = "<group>";
		};
		B102BDC12460405F00CD55A2 /* Backend */ = {
			isa = PBXGroup;
			children = (
				B15382DA24826F7E0010F007 /* __tests__ */,
				0159E6BF247829BA00894A89 /* temporary_exposure_key_export.pb.swift */,
				0159E6C0247829BA00894A89 /* temporary_exposure_key_signature_list.pb.swift */,
				B1D7D68A24766D2100E4DA5D /* apple_export.pb.swift */,
				0DF6BBB4248C04CF007E8B0C /* app_config.pb.swift */,
				0DF6BBB3248C04CF007E8B0C /* app_config_app_version_config.pb.swift */,
				0DF6BBB2248C04CF007E8B0C /* app_config_attenuation_duration.pb.swift */,
				B1D7D68624766D2100E4DA5D /* submission_payload.pb.swift */,
				359767F024FD13D9001FD591 /* diagnosis_key_batch.pb.swift */,
				B102BDC22460410600CD55A2 /* README.md */,
			);
			path = Backend;
			sourceTree = "<group>";
		};
		B10F9B88249961B500C418F4 /* __tests__ */ = {
			isa = PBXGroup;
			children = (
				B10F9B89249961B500C418F4 /* DynamicTypeLabelTests.swift */,
			);
			path = __tests__;
			sourceTree = "<group>";
		};
		B111EDEC2465B1F4001AEBB4 /* Client */ = {
			isa = PBXGroup;
			children = (
				B1CD333F2486AA5F00B06E9B /* Security */,
				B1741B482462C207006275D9 /* Client.swift */,
				B1DDDABA2471379900A07175 /* __tests__ */,
				B1125455246F293A00AB5036 /* HTTP Client */,
			);
			path = Client;
			sourceTree = "<group>";
		};
		B1125455246F293A00AB5036 /* HTTP Client */ = {
			isa = PBXGroup;
			children = (
				B1EAEC8C24711889003BE9A2 /* __tests__ */,
				011E13AD24680A4000973467 /* HTTPClient.swift */,
				B12995E8246C344100854AD0 /* HTTPClient+Configuration.swift */,
				B1EAEC8A24711884003BE9A2 /* URLSession+Convenience.swift */,
				B1A9E710246D782F0024CC12 /* SAPDownloadedPackage.swift */,
				35BE8597251CE495005C2FD0 /* CachingHTTPClient.swift */,
			);
			path = "HTTP Client";
			sourceTree = "<group>";
		};
		B1125458246F2C2100AB5036 /* Converting Keys */ = {
			isa = PBXGroup;
			children = (
				B1175214248A9F8300C3325C /* __tests__ */,
				B1125459246F2C6500AB5036 /* ENTemporaryExposureKey+Convert.swift */,
			);
			path = "Converting Keys";
			sourceTree = "<group>";
		};
		B11655912491437600316087 /* __tests__ */ = {
			isa = PBXGroup;
			children = (
				B11655922491437600316087 /* RiskProvidingConfigurationTests.swift */,
				B1C7EE472493D97000F1F284 /* RiskProvidingConfigurationManualTriggerTests.swift */,
			);
			path = __tests__;
			sourceTree = "<group>";
		};
		B1175211248A837300C3325C /* Risk */ = {
			isa = PBXGroup;
			children = (
				A1E41959249817C70016E52A /* __tests__ */,
				B1FE13D62487DEDD00D012E5 /* Calculation */,
				B1FE13D92488216300D012E5 /* Provider */,
				B1175212248A83AB00C3325C /* Risk.swift */,
			);
			path = Risk;
			sourceTree = "<group>";
		};
		B1175214248A9F8300C3325C /* __tests__ */ = {
			isa = PBXGroup;
			children = (
				B1175215248A9F9600C3325C /* ConvertingKeysTests.swift */,
			);
			path = __tests__;
			sourceTree = "<group>";
		};
		B117909724914D6E007FF821 /* __tests__ */ = {
			isa = PBXGroup;
			children = (
				01678E9A249A521F003B048B /* testStore.sqlite */,
				01D3ECFF2490230400551E65 /* StoreTests.swift */,
			);
			path = __tests__;
			sourceTree = "<group>";
		};
		B1221BDD2492E78100E6C4E4 /* Keychain */ = {
			isa = PBXGroup;
			children = (
				B1221BDE2492ECD500E6C4E4 /* __tests__ */,
				0DD260FE248D549B007C3B2C /* KeychainHelper.swift */,
				B1221BDF2492ECE800E6C4E4 /* CFDictionary+KeychainQuery.swift */,
			);
			path = Keychain;
			sourceTree = "<group>";
		};
		B1221BDE2492ECD500E6C4E4 /* __tests__ */ = {
			isa = PBXGroup;
			children = (
				B1221BE12492ED0F00E6C4E4 /* CFDictionary+KeychainQueryTests.swift */,
				35A7F080250A7CF8005E6C33 /* KeychainHelperTests.swift */,
			);
			path = __tests__;
			sourceTree = "<group>";
		};
		B14D0CD8246E939600D5BEBC /* Exposure Transaction */ = {
			isa = PBXGroup;
			children = (
				B161782B248062A0006E435A /* __tests__ */,
				B161782924805784006E435A /* DeltaCalculationResult.swift */,
				B1A9E70D246D73180024CC12 /* ExposureDetection.swift */,
				B10FD5F3246EAC1700E9D7F2 /* AppleFilesWriter.swift */,
				B14D0CDE246E976400D5BEBC /* ExposureDetectionTransaction+DidEndPrematurelyReason.swift */,
				B14D0CDC246E972400D5BEBC /* ExposureDetectionDelegate.swift */,
				FEDCE0116603B6E00FAEE632 /* ExposureDetectionExecutor.swift */,
				AB10115A250926BB00D392A2 /* CountryKeypackageDownloader.swift */,
			);
			path = "Exposure Transaction";
			sourceTree = "<group>";
		};
		B15382DA24826F7E0010F007 /* __tests__ */ = {
			isa = PBXGroup;
			children = (
				B1F8AE472479B4C30093A588 /* api-response-day-2020-05-16 */,
				A189E45E248C325E001D0996 /* de-config */,
				35853E11251DDD33008FE983 /* de-config-int-2020-09-25 */,
				B17A44A12464906A00CB195E /* KeyTests.swift */,
				B1B9CF1E246ED2E8008F04F5 /* Sap_FilebucketTests.swift */,
			);
			path = __tests__;
			sourceTree = "<group>";
		};
		B15382DB24826FD70010F007 /* Mocks */ = {
			isa = PBXGroup;
			children = (
				CD678F6C246C43EE00B6A0F8 /* ClientMock.swift */,
				CD678F6E246C43FC00B6A0F8 /* MockURLSession.swift */,
				35163D23251CFCCB00D220CA /* CachingHTTPClientMock.swift */,
			);
			path = Mocks;
			sourceTree = "<group>";
		};
		B15382DC248270220010F007 /* __tests__ */ = {
			isa = PBXGroup;
			children = (
				B15382E0248273A50010F007 /* Mocks */,
				CDF27BD2246ADBA70044D32B /* ExposureSubmissionServiceTests.swift */,
			);
			path = __tests__;
			sourceTree = "<group>";
		};
		B15382DD2482707A0010F007 /* __tests__ */ = {
			isa = PBXGroup;
			children = (
				B15382DE248270B50010F007 /* Mocks */,
				EE22DB8E247FB46C001B0A71 /* ENStateTests.swift */,
				AB453F5F2534B04400D8339E /* ExposureManagerTests.swift */,
				A17DA5E12486D8E7006F310F /* RiskLevelTests.swift */,
				3598D99924FE280700483F1F /* CountryTests.swift */,
				941F5ECB2518E82100785F06 /* ENSettingEuTracingViewModelTests.swift */,
			);
			path = __tests__;
			sourceTree = "<group>";
		};
		B15382DE248270B50010F007 /* Mocks */ = {
			isa = PBXGroup;
			children = (
				EE22DB90247FB479001B0A71 /* MockStateHandlerObserverDelegate.swift */,
			);
			path = Mocks;
			sourceTree = "<group>";
		};
		B15382DF248270E90010F007 /* Helper */ = {
			isa = PBXGroup;
			children = (
				A1E419442495476C0016E52A /* HTTPClient+MockNetworkStack.swift */,
			);
			path = Helper;
			sourceTree = "<group>";
		};
		B15382E0248273A50010F007 /* Mocks */ = {
			isa = PBXGroup;
			children = (
				B15382E3248273DC0010F007 /* MockTestStore.swift */,
				859DD511248549790073D59F /* MockDiagnosisKeysRetrieval.swift */,
			);
			path = Mocks;
			sourceTree = "<group>";
		};
		B1569DD5245D6C790079FCD7 /* Developer Menu */ = {
			isa = PBXGroup;
			children = (
				B16457BC24DC3E0E002879EB /* Features */,
				B1FC2D1E24D9C8CB00083C81 /* Helper */,
				2FC951FA24DC2366008D39F4 /* Cells */,
				B1741B432461C257006275D9 /* DMDeveloperMenu.swift */,
				B1569DDE245D70990079FCD7 /* DMViewController.swift */,
				B1741B422461C105006275D9 /* README.md */,
			);
			path = "Developer Menu";
			sourceTree = "<group>";
		};
		B16177E624802F85006E435A /* __tests__ */ = {
			isa = PBXGroup;
			children = (
				AB5F84A924F8F6C7000400D4 /* Migration */,
				B16177E724802F9B006E435A /* DownloadedPackagesSQLLiteStoreTests.swift */,
				AB5F84B324F8FA26000400D4 /* SerialMigratorTests.swift */,
			);
			path = __tests__;
			sourceTree = "<group>";
		};
		B161782B248062A0006E435A /* __tests__ */ = {
			isa = PBXGroup;
			children = (
				B161782C248062CE006E435A /* DeltaCalculationResultTests.swift */,
				B15382E6248290BB0010F007 /* AppleFilesWriterTests.swift */,
				B15382FD248424F00010F007 /* ExposureDetectionTests.swift */,
				A124E648249BF4EB00E95F72 /* ExposureDetectionExecutorTests.swift */,
			);
			path = __tests__;
			sourceTree = "<group>";
		};
		B163D10E24990664001A322C /* __tests__ */ = {
			isa = PBXGroup;
			children = (
				B163D10F2499068D001A322C /* SettingsViewModelTests.swift */,
			);
			path = __tests__;
			sourceTree = "<group>";
		};
		B16457BC24DC3E0E002879EB /* Features */ = {
			isa = PBXGroup;
			children = (
				B1E8C99C2479D4E7006DC678 /* DMSubmissionStateViewController.swift */,
				B16457B424DC11EF002879EB /* DMLastSubmissionRequetViewController.swift */,
				B16457B824DC19F9002879EB /* DMSettingsViewController.swift */,
				B18755D024DC45CA00A9202E /* DMStoreViewController.swift */,
				B1D8CB2524DD4371008C6010 /* DMTracingHistoryViewController.swift */,
				B16457BA24DC3309002879EB /* DMLogsViewController.swift */,
				B1FC2D1C24D9C87F00083C81 /* DMKeysViewController.swift */,
				B1F82DF124718C7300E2E56A /* DMBackendConfigurationViewController.swift */,
				B16457B624DC160B002879EB /* DMLastRiskCalculationViewController.swift */,
				AB6289D8251C833100CF61D2 /* DMDeltaOnboardingViewController.swift */,
				ABDA2791251CE308006BAE84 /* DMServerEnvironmentViewController.swift */,
				9417BA94252B6B5100AD4053 /* DMSQLiteErrorViewController.swift */,
			);
			path = Features;
			sourceTree = "<group>";
		};
		B184A381248FFCC3007180F6 /* Store */ = {
			isa = PBXGroup;
			children = (
				B117909724914D6E007FF821 /* __tests__ */,
				AB1011552507C14F00D392A2 /* Models */,
				013DC101245DAC4E00EE58B0 /* Store.swift */,
				B184A37F248FFCBE007180F6 /* SecureStore.swift */,
				B184A382248FFCE2007180F6 /* CodableExposureDetectionSummary.swift */,
			);
			path = Store;
			sourceTree = "<group>";
		};
		B18C411A246DB2F000B8D8CB /* Helper */ = {
			isa = PBXGroup;
			children = (
				A1BABD0824A57B88000ED515 /* TemporaryExposureKeyMock.swift */,
				B18C411C246DB30000B8D8CB /* URL+Helper.swift */,
				A1E41940249410AF0016E52A /* SAPDownloadedPackage+Helpers.swift */,
				A124E64B249C4C9000E95F72 /* SAPDownloadedPackagesStore+Helpers.swift */,
				A14BDEBF24A1AD660063E4EC /* MockExposureDetector.swift */,
				015692E324B48C3F0033F35E /* TimeInterval+Convenience.swift */,
				AB5F84BC24F92E92000400D4 /* SerialMigratorFake.swift */,
				01CF95DC25308346007B72F7 /* CodableExposureDetectionSummary+Helpers.swift */,
				01CF95D425308252007B72F7 /* SAPApplicationConfiguration+Helpers.swift */,
			);
			path = Helper;
			sourceTree = "<group>";
		};
		B19FD70E2491A04800A9D56A /* Update Checker */ = {
			isa = PBXGroup;
			children = (
				B19FD70F2491A05800A9D56A /* __tests__ */,
				0DF6BB96248AD616007E8B0C /* AppUpdateCheckHelper.swift */,
				B19FD7102491A07000A9D56A /* String+SemanticVersion.swift */,
				B19FD7122491A08500A9D56A /* SAP_SemanticVersion+Compare.swift */,
			);
			path = "Update Checker";
			sourceTree = "<group>";
		};
		B19FD70F2491A05800A9D56A /* __tests__ */ = {
			isa = PBXGroup;
			children = (
				B19FD7142491A4A300A9D56A /* SAP_SemanticVersionTests.swift */,
				0DF6BB9C248AE232007E8B0C /* AppUpdateCheckerHelperTests.swift */,
			);
			path = __tests__;
			sourceTree = "<group>";
		};
		B1AC51D424CED8740087C35B /* __tests__ */ = {
			isa = PBXGroup;
			children = (
				B1AC51D524CED8820087C35B /* DetectionModeTests.swift */,
				B1E23B8724FE80EF006BCDA6 /* CancellationTokenTests.swift */,
				0144BDE22509288B00B0857C /* SymptomsOnsetTests.swift */,
			);
			path = __tests__;
			sourceTree = "<group>";
		};
		B1CD333F2486AA5F00B06E9B /* Security */ = {
			isa = PBXGroup;
			children = (
				B1CD33402486AA7100B06E9B /* CoronaWarnURLSessionDelegate.swift */,
			);
			path = Security;
			sourceTree = "<group>";
		};
		B1D431C9246C848E00E728AD /* DownloadedPackagesStore */ = {
			isa = PBXGroup;
			children = (
				AB5F84C224FE2EF2000400D4 /* V1 */,
				AB5F84C124FE2EEA000400D4 /* V0 */,
				AB5F84AB24F8F6EB000400D4 /* Migration */,
				B16177E624802F85006E435A /* __tests__ */,
			);
			path = DownloadedPackagesStore;
			sourceTree = "<group>";
		};
		B1DDDABA2471379900A07175 /* __tests__ */ = {
			isa = PBXGroup;
			children = (
				B15382DB24826FD70010F007 /* Mocks */,
				B1DDDABB247137B000A07175 /* HTTPClientConfigurationEndpointTests.swift */,
			);
			path = __tests__;
			sourceTree = "<group>";
		};
		B1EAEC8C24711889003BE9A2 /* __tests__ */ = {
			isa = PBXGroup;
			children = (
				B15382DF248270E90010F007 /* Helper */,
				B1D431C7246C69F300E728AD /* HTTPClient+ConfigurationTests.swift */,
				CDF27BD4246ADBF30044D32B /* HTTPClient+DaysAndHoursTests.swift */,
				A1E419532495A7850016E52A /* HTTPClient+GetTestResultTests.swift */,
				A1E419562495A8F50016E52A /* HTTPClient+RegistrationTokenTests.swift */,
				A1E41947249548260016E52A /* HTTPClient+SubmitTests.swift */,
				A1E419502495A6EA0016E52A /* HTTPClient+TANForExposureSubmitTests.swift */,
				A1877CA9248F247D006FEFC0 /* SAPDownloadedPackageTests.swift */,
				B1EAEC8D247118CB003BE9A2 /* URLSession+ConvenienceTests.swift */,
				A32C046424D96348005BEA61 /* HTTPClient+PlausibeDeniabilityTests.swift */,
			);
			path = __tests__;
			sourceTree = "<group>";
		};
		B1FC2D1E24D9C8CB00083C81 /* Helper */ = {
			isa = PBXGroup;
			children = (
				B1FC2D1F24D9C8DF00083C81 /* SAP_TemporaryExposureKey+DeveloperMenu.swift */,
				B1A31F6824DAE6C000E263DF /* DMKeyCell.swift */,
				B103193124E18A0A00DD02EF /* DMMenuItem.swift */,
			);
			path = Helper;
			sourceTree = "<group>";
		};
		B1FE13D62487DEDD00D012E5 /* Calculation */ = {
			isa = PBXGroup;
			children = (
				A128F04B2489ABE700EC7F6C /* __tests__ */,
				B1FE13D72487DEED00D012E5 /* RiskCalculation.swift */,
				B1175217248ACFBC00C3325C /* SAP_RiskScoreClass+LowAndHigh.swift */,
			);
			path = Calculation;
			sourceTree = "<group>";
		};
		B1FE13D92488216300D012E5 /* Provider */ = {
			isa = PBXGroup;
			children = (
				B1FE13F724896DC400D012E5 /* Helper */,
				B1FE13E32488253200D012E5 /* Model */,
				B1FE13E0248824D700D012E5 /* __tests__ */,
				B1FE13DC248821CB00D012E5 /* RiskProviding.swift */,
				B1FE13DE248821E000D012E5 /* RiskProvider.swift */,
			);
			path = Provider;
			sourceTree = "<group>";
		};
		B1FE13E0248824D700D012E5 /* __tests__ */ = {
			isa = PBXGroup;
			children = (
				B1FE13E1248824E900D012E5 /* RiskProviderTests.swift */,
			);
			path = __tests__;
			sourceTree = "<group>";
		};
		B1FE13E32488253200D012E5 /* Model */ = {
			isa = PBXGroup;
			children = (
				B11655912491437600316087 /* __tests__ */,
				B1FE13E52488255900D012E5 /* RiskProvidingConfiguration.swift */,
				B1C7EEAD24941A3B00F1F284 /* ManualExposureDetectionState.swift */,
				B1C7EEAF24941A6B00F1F284 /* RiskConsumer.swift */,
			);
			path = Model;
			sourceTree = "<group>";
		};
		B1FE13F724896DC400D012E5 /* Helper */ = {
			isa = PBXGroup;
			children = (
				B1FE13FC24896EE700D012E5 /* __tests__ */,
				B1FE13F824896DDB00D012E5 /* CachedAppConfiguration.swift */,
				B1FE13FA24896E6700D012E5 /* AppConfigurationProviding.swift */,
				3539DAD0252B353C00489B1A /* CachedAppConfigurationMock.swift */,
			);
			path = Helper;
			sourceTree = "<group>";
		};
		B1FE13FC24896EE700D012E5 /* __tests__ */ = {
			isa = PBXGroup;
			children = (
				B1FE13FD24896EF700D012E5 /* CachedAppConfigurationTests.swift */,
			);
			path = __tests__;
			sourceTree = "<group>";
		};
		B1FF6B6B2497D0B40041CF02 /* CWASQLite */ = {
			isa = PBXGroup;
			children = (
				0DFCC2712484DC8400E2811D /* sqlite3.h */,
				0DFCC2702484DC8400E2811D /* sqlite3.c */,
				B1FF6B6C2497D0B50041CF02 /* CWASQLite.h */,
				B1FF6B6D2497D0B50041CF02 /* Info.plist */,
			);
			path = CWASQLite;
			sourceTree = "<group>";
		};
		CD8638512477EBAA00A5A07C /* Settings */ = {
			isa = PBXGroup;
			children = (
				B163D10E24990664001A322C /* __tests__ */,
				CD8638522477EBD400A5A07C /* SettingsViewModel.swift */,
				CDCE11D5247D644100F30825 /* NotificationSettingsViewModel.swift */,
			);
			path = Settings;
			sourceTree = "<group>";
		};
		CD99A398245B229F00BF12AF /* ExposureSubmission */ = {
			isa = PBXGroup;
			children = (
				A3284253248E48E0006B1F09 /* __tests__ */,
				A372DA3724BDA015003248BB /* View */,
				71FE1C79247AC2B500851FEB /* ExposureSubmissionNavigationController.swift */,
				A372DA3A24BDA075003248BB /* ExposureSubmissionCoordinator.swift */,
				0144BDEC250A3E5300B0857C /* ExposureSubmissionCoordinatorModel.swift */,
				A3816085250633D7002286E9 /* RequiresDismissConfirmation.swift */,
			);
			path = ExposureSubmission;
			sourceTree = "<group>";
		};
		CD99A3C82461A44B00BF12AF /* View Helpers */ = {
			isa = PBXGroup;
			children = (
				A3E851B324ADDA9E00402485 /* __tests__ */,
				51D420B324583ABB00AD70CA /* AppStoryboard.swift */,
				CD99A3C92461A47C00BF12AF /* AppStrings.swift */,
				71CAB9D1248AACAD00F516A5 /* PixelPerfectLayoutConstraint.swift */,
				2FE15A3B249B8C0B0077BD8D /* AccessibilityIdentifiers.swift */,
				A3E851B124ADD09900402485 /* CountdownTimer.swift */,
			);
			path = "View Helpers";
			sourceTree = "<group>";
		};
		CDCE11D7247D645800F30825 /* Notifications */ = {
			isa = PBXGroup;
			children = (
				CDCE11D8247D64C600F30825 /* NotificationSettingsOnTableViewCell.swift */,
				CDCE11DA247D64D600F30825 /* NotificationSettingsOffTableViewCell.swift */,
			);
			path = Notifications;
			sourceTree = "<group>";
		};
		CDD87C6024766163007CE6CA /* Cells */ = {
			isa = PBXGroup;
			children = (
				CDCE11D7247D645800F30825 /* Notifications */,
				CDD87C54247556DE007CE6CA /* MainSettingsTableViewCell.swift */,
				CDD87C5C247559E3007CE6CA /* LabelTableViewCell.swift */,
			);
			path = Cells;
			sourceTree = "<group>";
		};
		EB11B02824EE7C7D00143A95 /* Settings */ = {
			isa = PBXGroup;
			children = (
				EB11B02924EE7CA500143A95 /* ENAUITestsSettings.swift */,
			);
			path = Settings;
			sourceTree = "<group>";
		};
		EB41DC0624E53D3F0029C6F7 /* BackgroundAppRefresh */ = {
			isa = PBXGroup;
			children = (
				01D16C5C24ED6981007DB387 /* __tests__ */,
				EB7F8E9424E434E000A3CCC4 /* BackgroundAppRefreshViewController.swift */,
				EB23949F24E5492900E71225 /* BackgroundAppRefreshViewModel.swift */,
				EB7D205324E6A3320089264C /* InfoBoxView.swift */,
				EB7D205524E6A5930089264C /* InfoBoxViewModel.swift */,
				EB7057D624E6BACA002235B4 /* InfoBoxView.xib */,
			);
			path = BackgroundAppRefresh;
			sourceTree = "<group>";
		};
		EE20EA0824699A3A00770683 /* RiskLegend */ = {
			isa = PBXGroup;
			children = (
				71B804482484D37300D53506 /* RiskLegendViewController.swift */,
				71B8044C248525CD00D53506 /* RiskLegendViewController+DynamicTableViewModel.swift */,
			);
			path = RiskLegend;
			sourceTree = "<group>";
		};
		EE22DB83247FB43A001B0A71 /* ENSetting */ = {
			isa = PBXGroup;
			children = (
				EE22DB84247FB43A001B0A71 /* TracingHistoryTableViewCell.swift */,
				EE22DB85247FB43A001B0A71 /* ImageTableViewCell.swift */,
				EE22DB86247FB43A001B0A71 /* ActionDetailTableViewCell.swift */,
				EE22DB87247FB43A001B0A71 /* DescriptionTableViewCell.swift */,
				EE22DB88247FB43A001B0A71 /* ActionTableViewCell.swift */,
				941ADDAF2518C2B200E421D9 /* EuTracingTableViewCell.swift */,
			);
			path = ENSetting;
			sourceTree = "<group>";
		};
		EE278B2E245F2C58008B06F9 /* FriendsInvite */ = {
			isa = PBXGroup;
			children = (
				EE278B2F245F2C8A008B06F9 /* FriendsInviteController.swift */,
			);
			path = FriendsInvite;
			sourceTree = "<group>";
		};
		EE70C239245B09E900AC9B2F /* Localization */ = {
			isa = PBXGroup;
			children = (
				13156CFF248C19D000AFC472 /* usage.html */,
				71F5418A248BEDBE006DB793 /* privacy-policy.html */,
				EE70C23A245B09E900AC9B2F /* Localizable.strings */,
				01E42990251DCDC90057FCBE /* Localizable.legal.strings */,
				EE92A340245D96DA006B97B0 /* Localizable.stringsdict */,
				EE26950A248FCB0300BAE234 /* InfoPlist.strings */,
				AB8B0D3425305384009C067B /* Localizable.links.strings */,
			);
			path = Localization;
			sourceTree = "<group>";
		};
		EE85998B2462EFD4002E7AE2 /* AppInformation */ = {
			isa = PBXGroup;
			children = (
				50BD2E6724FE26F300932566 /* __test__ */,
				01F5F7212487B9C000229720 /* AppInformationViewController.swift */,
				71CC3E9C246D5D8000217F2C /* AppInformationViewController+DynamicTableViewModel.swift */,
				50BD2E6124FE1E8700932566 /* AppInformationModel.swift */,
				50DC527824FEB2AE00F6D8EB /* AppInformationDynamicCell.swift */,
				50E3BE59250127DF0033E2C7 /* AppInformationDynamicAction.swift */,
				50BD2E6324FE232E00932566 /* AppInformationImprintViewModel.swift */,
				4026C2DB24852B7600926FB4 /* AppInformationViewController+LegalModel.swift */,
				71CC3E9E246D6B6800217F2C /* AppInformationDetailViewController.swift */,
				4026C2E324854C8D00926FB4 /* AppInformationLegalCell.swift */,
			);
			path = AppInformation;
			sourceTree = "<group>";
		};
		EEF790092466ED410065EBD5 /* ExposureDetection */ = {
			isa = PBXGroup;
			children = (
				713EA26224798F8500AB7EE8 /* ExposureDetectionHeaderCell.swift */,
				713EA25E24798A9100AB7EE8 /* ExposureDetectionRiskCell.swift */,
				713EA25C24798A7000AB7EE8 /* ExposureDetectionRoundedView.swift */,
				7154EB49247D21E200A467FF /* ExposureDetectionLongGuideCell.swift */,
				7154EB4B247E862100A467FF /* ExposureDetectionLoadingCell.swift */,
			);
			path = ExposureDetection;
			sourceTree = "<group>";
		};
		F247572E2483934B003E1FC5 /* __tests__ */ = {
			isa = PBXGroup;
			children = (
				A1654EFD24B41FEF00C0E115 /* DynamicCellTests.swift */,
				F252472E2483955B00C5556B /* DynamicTableViewControllerFake.storyboard */,
				F2DC809324898CE600EDC40A /* DynamicTableViewControllerFooterTests.swift */,
				F2DC809124898B1800EDC40A /* DynamicTableViewControllerHeaderTests.swift */,
				F2DC808F24898A9400EDC40A /* DynamicTableViewControllerNumberOfRowsAndSectionsTests.swift */,
				F2DC808D248989CE00EDC40A /* DynamicTableViewControllerRegisterCellsTests.swift */,
				F247572A24838AC8003E1FC5 /* DynamicTableViewControllerRowsTests.swift */,
				F25247302484456800C5556B /* DynamicTableViewModelTests.swift */,
				F22C6E242492082B00712A6B /* DynamicTableViewSpaceCellTests.swift */,
				A1654F0024B43E7F00C0E115 /* DynamicTableViewTextViewCellTests.swift */,
			);
			path = __tests__;
			sourceTree = "<group>";
		};
		FEDCE21C117BF675C80F5989 /* States */ = {
			isa = PBXGroup;
			children = (
				FEDCE1B8926528ED74CDE1B2 /* ENStateHandler+State.swift */,
				FEDCE4BE82DC5BFE90575663 /* ExposureDetectionViewController+State.swift */,
				FEDCEC452596E54A041BBCE9 /* HomeInteractor+State.swift */,
				FEDCE838D90CB02C55E15237 /* SceneDelegate+State.swift */,
			);
			path = States;
			sourceTree = "<group>";
		};
/* End PBXGroup section */

/* Begin PBXHeadersBuildPhase section */
		B1FF6B652497D0B40041CF02 /* Headers */ = {
			isa = PBXHeadersBuildPhase;
			buildActionMask = 2147483647;
			files = (
				B1FF6B6E2497D0B50041CF02 /* CWASQLite.h in Headers */,
				B1FF6B772497D2330041CF02 /* sqlite3.h in Headers */,
			);
			runOnlyForDeploymentPostprocessing = 0;
		};
/* End PBXHeadersBuildPhase section */

/* Begin PBXNativeTarget section */
		85D7593A2457048F008175F0 /* ENA */ = {
			isa = PBXNativeTarget;
			buildConfigurationList = 85D7596824570491008175F0 /* Build configuration list for PBXNativeTarget "ENA" */;
			buildPhases = (
				71AFBD9324642AF500F91006 /* SwiftLint */,
				85D759372457048F008175F0 /* Sources */,
				85D759382457048F008175F0 /* Frameworks */,
				85D759392457048F008175F0 /* Resources */,
				B102BDB924603FD600CD55A2 /* Embed Frameworks */,
			);
			buildRules = (
			);
			dependencies = (
			);
			name = ENA;
			packageProductDependencies = (
				B10FB02F246036F3004CA11E /* SwiftProtobuf */,
				B1E8C9A4247AB869006DC678 /* ZIPFoundation */,
				B1B5A75F24924B3D0029D5D7 /* FMDB */,
			);
			productName = ENA;
			productReference = 85D7593B2457048F008175F0 /* ENA.app */;
			productType = "com.apple.product-type.application";
		};
		85D7595324570491008175F0 /* ENATests */ = {
			isa = PBXNativeTarget;
			buildConfigurationList = 85D7596B24570491008175F0 /* Build configuration list for PBXNativeTarget "ENATests" */;
			buildPhases = (
				85D7595024570491008175F0 /* Sources */,
				85D7595124570491008175F0 /* Frameworks */,
				85D7595224570491008175F0 /* Resources */,
			);
			buildRules = (
			);
			dependencies = (
				85D7595624570491008175F0 /* PBXTargetDependency */,
			);
			name = ENATests;
			productName = ENATests;
			productReference = 85D7595424570491008175F0 /* ENATests.xctest */;
			productType = "com.apple.product-type.bundle.unit-test";
		};
		85D7595E24570491008175F0 /* ENAUITests */ = {
			isa = PBXNativeTarget;
			buildConfigurationList = 85D7596E24570491008175F0 /* Build configuration list for PBXNativeTarget "ENAUITests" */;
			buildPhases = (
				85D7595B24570491008175F0 /* Sources */,
				85D7595C24570491008175F0 /* Frameworks */,
				85D7595D24570491008175F0 /* Resources */,
			);
			buildRules = (
			);
			dependencies = (
				85D7596124570491008175F0 /* PBXTargetDependency */,
			);
			name = ENAUITests;
			productName = ENAUITests;
			productReference = 85D7595F24570491008175F0 /* ENAUITests.xctest */;
			productType = "com.apple.product-type.bundle.ui-testing";
		};
		B1FF6B692497D0B40041CF02 /* CWASQLite */ = {
			isa = PBXNativeTarget;
			buildConfigurationList = B1FF6B742497D0B50041CF02 /* Build configuration list for PBXNativeTarget "CWASQLite" */;
			buildPhases = (
				B1FF6B652497D0B40041CF02 /* Headers */,
				B1FF6B662497D0B40041CF02 /* Sources */,
				B1FF6B672497D0B40041CF02 /* Frameworks */,
				B1FF6B682497D0B40041CF02 /* Resources */,
			);
			buildRules = (
			);
			dependencies = (
			);
			name = CWASQLite;
			productName = CWASQLite;
			productReference = B1FF6B6A2497D0B40041CF02 /* CWASQLite.framework */;
			productType = "com.apple.product-type.framework";
		};
/* End PBXNativeTarget section */

/* Begin PBXProject section */
		85D759332457048F008175F0 /* Project object */ = {
			isa = PBXProject;
			attributes = {
				LastSwiftUpdateCheck = 1150;
				LastUpgradeCheck = 1150;
				ORGANIZATIONNAME = "SAP SE";
				TargetAttributes = {
					85D7593A2457048F008175F0 = {
						CreatedOnToolsVersion = 11.4.1;
						LastSwiftMigration = 1150;
					};
					85D7595324570491008175F0 = {
						CreatedOnToolsVersion = 11.4.1;
						LastSwiftMigration = 1150;
						TestTargetID = 85D7593A2457048F008175F0;
					};
					85D7595E24570491008175F0 = {
						CreatedOnToolsVersion = 11.4.1;
						TestTargetID = 85D7593A2457048F008175F0;
					};
					B1FF6B692497D0B40041CF02 = {
						CreatedOnToolsVersion = 11.6;
					};
				};
			};
			buildConfigurationList = 85D759362457048F008175F0 /* Build configuration list for PBXProject "ENA" */;
			compatibilityVersion = "Xcode 9.3";
			developmentRegion = en;
			hasScannedForEncodings = 0;
			knownRegions = (
				en,
				Base,
				de,
				tr,
				pl,
				ro,
				bg,
			);
			mainGroup = 85D759322457048F008175F0;
			packageReferences = (
				B10FB02E246036F3004CA11E /* XCRemoteSwiftPackageReference "swift-protobuf" */,
				B1E8C9A3247AB869006DC678 /* XCRemoteSwiftPackageReference "ZIPFoundation" */,
				B1B5A75E24924B3D0029D5D7 /* XCRemoteSwiftPackageReference "fmdb" */,
			);
			productRefGroup = 85D7593C2457048F008175F0 /* Products */;
			projectDirPath = "";
			projectRoot = "";
			targets = (
				85D7593A2457048F008175F0 /* ENA */,
				85D7595324570491008175F0 /* ENATests */,
				85D7595E24570491008175F0 /* ENAUITests */,
				B1FF6B692497D0B40041CF02 /* CWASQLite */,
			);
		};
/* End PBXProject section */

/* Begin PBXResourcesBuildPhase section */
		85D759392457048F008175F0 /* Resources */ = {
			isa = PBXResourcesBuildPhase;
			buildActionMask = 2147483647;
			files = (
				514E813024618E3D00636861 /* ExposureDetection.storyboard in Resources */,
				51486DA32485101500FCE216 /* RiskInactiveCollectionViewCell.xib in Resources */,
				13156CFD248C19D000AFC472 /* usage.html in Resources */,
				51486DA72485237200FCE216 /* RiskThankYouCollectionViewCell.xib in Resources */,
				2F785752248506BD00323A9C /* HomeTestResultCollectionViewCell.xib in Resources */,
				EE269508248FCB0300BAE234 /* InfoPlist.strings in Resources */,
				85D7594E24570491008175F0 /* LaunchScreen.storyboard in Resources */,
				EB7057D724E6BACA002235B4 /* InfoBoxView.xib in Resources */,
				710224EE2490E2FD000C5DEF /* ExposureSubmissionStepCell.xib in Resources */,
				EE20EA072469883900770683 /* RiskLegend.storyboard in Resources */,
				71FE1C8D247AC79D00851FEB /* DynamicTableViewIconCell.xib in Resources */,
				71F2E57B2487AEFC00694F1A /* ena-colors.xcassets in Resources */,
				51C7790C24867F16004582F8 /* RiskListItemView.xib in Resources */,
				EE92A33E245D96DA006B97B0 /* Localizable.stringsdict in Resources */,
				01E4298E251DCDC90057FCBE /* Localizable.legal.strings in Resources */,
				A328424D248B91E0006B1F09 /* HomeTestResultLoadingCell.xib in Resources */,
				EE278B2D245F2BBB008B06F9 /* InviteFriends.storyboard in Resources */,
				EE70C23D245B09EA00AC9B2F /* Localizable.strings in Resources */,
				51CE1B85246078B6002CF42A /* ActivateCollectionViewCell.xib in Resources */,
				AB628A1F251CDADE00CF61D2 /* ServerEnvironments.json in Resources */,
				014891B324F90D0B002A6F77 /* ENA.plist in Resources */,
				01C6AC21252B21DF0052814D /* ExposureSubmissionQRScannerViewController.xib in Resources */,
				51C779142486E5AB004582F8 /* RiskFindingPositiveCollectionViewCell.xib in Resources */,
				3539DAE3252B42EE00489B1A /* de-config-int-2020-09-25 in Resources */,
				51D420CE245869C800AD70CA /* Home.storyboard in Resources */,
				8539874F2467094E00D28B62 /* AppIcon.xcassets in Resources */,
				514C0A0B247AF9F700F235F6 /* RiskTextItemView.xib in Resources */,
				51B5B414246DF07300DC5D3E /* RiskImageItemView.xib in Resources */,
				85D7594B24570491008175F0 /* Assets.xcassets in Resources */,
				711EFCC924935C79005FEF21 /* ExposureSubmissionTestResultHeaderView.xib in Resources */,
				51CE1B88246078B6002CF42A /* RiskLevelCollectionViewCell.xib in Resources */,
				710021DE248EAF16001F0B63 /* ExposureSubmissionImageCardCell.xib in Resources */,
				51D420D024586AB300AD70CA /* Settings.storyboard in Resources */,
				71F5418E248BEE08006DB793 /* privacy-policy.html in Resources */,
				01DC23252462DFD0001B727C /* ExposureSubmission.storyboard in Resources */,
				51CE1B8A246078B6002CF42A /* InfoCollectionViewCell.xib in Resources */,
				51FE277D247535C400BB8144 /* RiskLoadingItemView.xib in Resources */,
				853D98832469DC5000490DBA /* ExposureNotificationSetting.storyboard in Resources */,
				AB8B0D3225305384009C067B /* Localizable.links.strings in Resources */,
				51D420B12458397300AD70CA /* Onboarding.storyboard in Resources */,
			);
			runOnlyForDeploymentPostprocessing = 0;
		};
		85D7595224570491008175F0 /* Resources */ = {
			isa = PBXResourcesBuildPhase;
			buildActionMask = 2147483647;
			files = (
				B1F8AE482479B4C30093A588 /* api-response-day-2020-05-16 in Resources */,
				35853E12251DDD33008FE983 /* de-config-int-2020-09-25 in Resources */,
				01678E9C249A5F08003B048B /* testStore.sqlite in Resources */,
				A189E45F248C325E001D0996 /* de-config in Resources */,
				AB1FCBDC2521FCD5005930BA /* TestServerEnvironments.json in Resources */,
				F252472F2483955B00C5556B /* DynamicTableViewControllerFake.storyboard in Resources */,
			);
			runOnlyForDeploymentPostprocessing = 0;
		};
		85D7595D24570491008175F0 /* Resources */ = {
			isa = PBXResourcesBuildPhase;
			buildActionMask = 2147483647;
			files = (
				13E5046C248E434B0086641C /* Localizable.strings in Resources */,
				13E5046D248E434B0086641C /* Localizable.stringsdict in Resources */,
				AB8B0D4525306089009C067B /* Localizable.links.strings in Resources */,
			);
			runOnlyForDeploymentPostprocessing = 0;
		};
		B1FF6B682497D0B40041CF02 /* Resources */ = {
			isa = PBXResourcesBuildPhase;
			buildActionMask = 2147483647;
			files = (
			);
			runOnlyForDeploymentPostprocessing = 0;
		};
/* End PBXResourcesBuildPhase section */

/* Begin PBXShellScriptBuildPhase section */
		71AFBD9324642AF500F91006 /* SwiftLint */ = {
			isa = PBXShellScriptBuildPhase;
			buildActionMask = 2147483647;
			files = (
			);
			inputFileListPaths = (
			);
			inputPaths = (
			);
			name = SwiftLint;
			outputFileListPaths = (
			);
			outputPaths = (
			);
			runOnlyForDeploymentPostprocessing = 0;
			shellPath = /bin/sh;
			shellScript = "if which swiftlint >/dev/null; then\n  swiftlint\nelse\n  echo \"warning: SwiftLint is not available.\"\n  echo \"Use 'brew install swiftlint' to install SwiftLint or download it manually from https://github.com/realm/SwiftLint.\"\nfi\n\n";
			showEnvVarsInLog = 0;
		};
/* End PBXShellScriptBuildPhase section */

/* Begin PBXSourcesBuildPhase section */
		85D759372457048F008175F0 /* Sources */ = {
			isa = PBXSourcesBuildPhase;
			buildActionMask = 2147483647;
			files = (
				50BD2E6224FE1E8700932566 /* AppInformationModel.swift in Sources */,
				B120C7CA24AFF12D00F68FF1 /* ActiveTracing.swift in Sources */,
				B1A89F3B24819CE800DA1CEC /* LabelTableViewCell.swift in Sources */,
				B1C7EE4424938E9E00F1F284 /* ExposureDetection_DidEndPrematurelyReason+ErrorHandling.swift in Sources */,
				B1A89F3A24819CD300DA1CEC /* HomeRiskImageItemViewConfigurator.swift in Sources */,
				B1A89F3924819CC200DA1CEC /* ExposureStateUpdating.swift in Sources */,
				AB5F84B024F8F7C3000400D4 /* Migration.swift in Sources */,
				B1C6ECFF247F089E0066138F /* RiskImageItemView.swift in Sources */,
				51486DA62485237200FCE216 /* RiskThankYouCollectionViewCell.swift in Sources */,
				71330E43248109FD00EB10F6 /* DynamicTableViewCell.swift in Sources */,
				B14D0CDD246E972400D5BEBC /* ExposureDetectionDelegate.swift in Sources */,
				0144BDED250A3E5300B0857C /* ExposureSubmissionCoordinatorModel.swift in Sources */,
				B161782E2480658F006E435A /* DeltaCalculationResult.swift in Sources */,
				B11E619B246EE4B0004A056A /* DynamicTypeLabel.swift in Sources */,
				AB6289CF251BA01400CF61D2 /* Bundle+Version.swift in Sources */,
				B1D7D69224766D2100E4DA5D /* apple_export.pb.swift in Sources */,
				AB7420C2251B7D59006666AC /* DeltaOnboardingProtocols.swift in Sources */,
				7187A5582481231C00FCC755 /* DynamicTableViewAction.swift in Sources */,
				B16457B524DC11EF002879EB /* DMLastSubmissionRequetViewController.swift in Sources */,
				A128F059248B459F00EC7F6C /* PublicKeyStore.swift in Sources */,
				01D6948D2502717F00B45BEA /* DatePickerDayView.swift in Sources */,
				71C0BEDD2498DD07009A17A0 /* ENANavigationFooterView.swift in Sources */,
				2FA9E39524D2F2B00030561C /* ExposureSubmission+DeviceRegistrationKey.swift in Sources */,
				A3FF84EC247BFAF00053E947 /* Hasher.swift in Sources */,
				51895EDC245E16CD0085DA38 /* ENAColor.swift in Sources */,
				A372DA3B24BDA075003248BB /* ExposureSubmissionCoordinator.swift in Sources */,
				51FE277B2475340300BB8144 /* HomeRiskLoadingItemViewConfigurator.swift in Sources */,
				0D5611B4247F852C00B5B094 /* SQLiteKeyValueStore.swift in Sources */,
				13BAE9B12472FB1E00CEE58A /* CellConfiguratorIndexPosition.swift in Sources */,
				515BBDEB2484F8E500CDB674 /* HomeThankYouRiskCellConfigurator.swift in Sources */,
				514C0A0D247AFB0200F235F6 /* RiskTextItemView.swift in Sources */,
				CD99A3A9245C272400BF12AF /* ExposureSubmissionService.swift in Sources */,
				AB7420AC251B67A8006666AC /* DeltaOnboardingV15.swift in Sources */,
				71F54191248BF677006DB793 /* HtmlTextView.swift in Sources */,
				51B5B41C246EC8B800DC5D3E /* HomeCardCollectionViewCell.swift in Sources */,
				B1EDFD8D248E74D000E7EAFF /* URL+StaticString.swift in Sources */,
				A3E851B224ADD09900402485 /* CountdownTimer.swift in Sources */,
				011E13AE24680A4000973467 /* HTTPClient.swift in Sources */,
				A1C683FA24AEC57400B90D12 /* DynamicTableViewTextViewCell.swift in Sources */,
				01C6AC3A252B2A500052814D /* UIImage+Color.swift in Sources */,
				853D987A24694A8700490DBA /* ENAButton.swift in Sources */,
				CD8638532477EBD400A5A07C /* SettingsViewModel.swift in Sources */,
				2FC0357124B5B70700E234AC /* Error+FAQUrl.swift in Sources */,
				51CE1BB52460AC83002CF42A /* UICollectionView+Dequeue.swift in Sources */,
				B17F2D48248CEB4C00CAA38F /* DetectionMode.swift in Sources */,
				0144BDE1250924CC00B0857C /* SymptomsOnset.swift in Sources */,
				01C6AC26252B23D70052814D /* ExposureSubmissionQRScannerFocusView.swift in Sources */,
				01B7232424F812500064C0EB /* DynamicTableViewOptionGroupCell.swift in Sources */,
				137846492488027600A50AB8 /* OnboardingInfoViewController+Extension.swift in Sources */,
				ABDA2792251CE308006BAE84 /* DMServerEnvironmentViewController.swift in Sources */,
				85E33444247EB357006E74EC /* CircularProgressView.swift in Sources */,
				AB1886D1252DE51E00D39BBE /* Bundle+Identifier.swift in Sources */,
				71FD8862246EB27F00E804D0 /* ExposureDetectionViewController.swift in Sources */,
				51F1255D24BDD75300126C86 /* HomeUnknown48hRiskCellConfigurator.swift in Sources */,
				2FC951FE24DC23B9008D39F4 /* DMConfigurationCell.swift in Sources */,
				A3552CC424DD6E16008C91BE /* AppDelegate+PlausibleDeniability.swift in Sources */,
				2FA9E39924D2F4350030561C /* ExposureSubmission+ErrorParsing.swift in Sources */,
				514EE99D246D4CFB00DE4884 /* TableViewCellConfigurator.swift in Sources */,
				0DF6BBB7248C04CF007E8B0C /* app_config.pb.swift in Sources */,
				AB5F84AD24F8F7A1000400D4 /* SerialMigrator.swift in Sources */,
				B1DDDABE24713BAD00A07175 /* SAPDownloadedPackage.swift in Sources */,
				71FE1C7C247AC2B500851FEB /* ExposureSubmissionOverviewViewController.swift in Sources */,
				B1FE13EC24891CFE00D012E5 /* RiskProviding.swift in Sources */,
				011E4B032483A92A002E6412 /* MockExposureManager.swift in Sources */,
				2FE15A3C249B8C0B0077BD8D /* AccessibilityIdentifiers.swift in Sources */,
				51FE277F247535E300BB8144 /* RiskLoadingItemView.swift in Sources */,
				514C0A0824772F5E00F235F6 /* RiskItemView.swift in Sources */,
				B1175213248A83AB00C3325C /* Risk.swift in Sources */,
				A36D07B92486D61C00E46F96 /* HomeCardCellButtonDelegate.swift in Sources */,
				B1A89F3824819C2B00DA1CEC /* HomeInteractor.swift in Sources */,
				2F3D953C2518BCE9002B2C81 /* EUSettingsViewModel.swift in Sources */,
				01B7232924F812DF0064C0EB /* OptionView.swift in Sources */,
				514C0A16247C164700F235F6 /* HomeHighRiskCellConfigurator.swift in Sources */,
				71FE1C7B247AC2B500851FEB /* ExposureSubmissionQRScannerViewController.swift in Sources */,
				B1FC2D2024D9C8DF00083C81 /* SAP_TemporaryExposureKey+DeveloperMenu.swift in Sources */,
				717D21E9248C022E00D9717E /* DynamicTableViewHtmlCell.swift in Sources */,
				71FE1C82247AC30300851FEB /* ENATanInput.swift in Sources */,
				7154EB4A247D21E200A467FF /* ExposureDetectionLongGuideCell.swift in Sources */,
				51CE1B4A246016B0002CF42A /* UICollectionViewCell+Identifier.swift in Sources */,
				50DC527924FEB2AE00F6D8EB /* AppInformationDynamicCell.swift in Sources */,
				EB3BCA8C2507C3B0003F27C7 /* DynamicTableViewBulletPointCell.swift in Sources */,
				2F3D95372518BCD1002B2C81 /* EUSettingsViewController.swift in Sources */,
				71B8044F248526B600D53506 /* DynamicTableViewSpaceCell.swift in Sources */,
				8595BF5F246032D90056EA27 /* ENASwitch.swift in Sources */,
				71FE1C7A247AC2B500851FEB /* ExposureSubmissionSuccessViewController.swift in Sources */,
				B1C7EEAE24941A3B00F1F284 /* ManualExposureDetectionState.swift in Sources */,
				51486DA22485101500FCE216 /* RiskInactiveCollectionViewCell.swift in Sources */,
				710021DC248E44A6001F0B63 /* ENAFont.swift in Sources */,
				B1FE13FF2489708200D012E5 /* CachedAppConfiguration.swift in Sources */,
				AB10115B250926BB00D392A2 /* CountryKeypackageDownloader.swift in Sources */,
				EE22DB8B247FB43A001B0A71 /* ActionDetailTableViewCell.swift in Sources */,
				AB1011592507C15000D392A2 /* TracingStatusHistory.swift in Sources */,
				71FE1C71247AA7B700851FEB /* DynamicTableViewHeaderImageView.swift in Sources */,
				01D69491250272CE00B45BEA /* DatePickerDayViewModel.swift in Sources */,
				0159E6C2247829BA00894A89 /* temporary_exposure_key_signature_list.pb.swift in Sources */,
				B16457BB24DC3309002879EB /* DMLogsViewController.swift in Sources */,
				01B7232F24FE4F080064C0EB /* OptionGroupViewModel.swift in Sources */,
				51D420B724583B7200AD70CA /* NSObject+Identifier.swift in Sources */,
				CDCE11D6247D644100F30825 /* NotificationSettingsViewModel.swift in Sources */,
				50BD2E6424FE232E00932566 /* AppInformationImprintViewModel.swift in Sources */,
				710224EC248FC150000C5DEF /* HomeTestResultCellConfigurator.swift in Sources */,
				71330E4724810A0C00EB10F6 /* DynamicTableViewFooter.swift in Sources */,
				B1D431CB246C84A400E728AD /* DownloadedPackagesStoreV1.swift in Sources */,
				714194EA247A65C60072A090 /* DynamicTableViewHeaderSeparatorView.swift in Sources */,
				2F26CE2E248B9C4F00BE30EE /* UIViewController+BackButton.swift in Sources */,
				A16714BB248D18D20031B111 /* SummaryMetadata.swift in Sources */,
				51C779162486E5BA004582F8 /* RiskFindingPositiveCollectionViewCell.swift in Sources */,
				B10FD5F4246EAC1700E9D7F2 /* AppleFilesWriter.swift in Sources */,
				711EFCC72492EE31005FEF21 /* ENAFooterView.swift in Sources */,
				B1FE13F024891D1500D012E5 /* RiskCalculation.swift in Sources */,
				514C0A14247C163800F235F6 /* HomeLowRiskCellConfigurator.swift in Sources */,
				51C779122486E549004582F8 /* HomeFindingPositiveRiskCellConfigurator.swift in Sources */,
				B1741B4E2462C21F006275D9 /* DMViewController.swift in Sources */,
				EB2394A024E5492900E71225 /* BackgroundAppRefreshViewModel.swift in Sources */,
				71CAB9D4248AB33500F516A5 /* DynamicTypeSymbolImageView.swift in Sources */,
				019357182525FAD00038F615 /* ExposureSubmissionQRInfoViewController.swift in Sources */,
				EE22DB8C247FB43A001B0A71 /* DescriptionTableViewCell.swift in Sources */,
				2F3218D0248063E300A7AC0A /* UIView+Convenience.swift in Sources */,
				B1741B4C2462C21F006275D9 /* DMDeveloperMenu.swift in Sources */,
				514C0A11247C15EC00F235F6 /* HomeUnknownRiskCellConfigurator.swift in Sources */,
				710ABB23247513E300948792 /* DynamicTypeTableViewCell.swift in Sources */,
				71FE1C7D247AC2B500851FEB /* ExposureSubmissionTanInputViewController.swift in Sources */,
				EE22DB81247FB40A001B0A71 /* ENStateHandler.swift in Sources */,
				A16714AF248CA1B70031B111 /* Bundle+ReadPlist.swift in Sources */,
				2F80CFDB247EDDB3000F06AF /* ExposureSubmissionHotlineViewController.swift in Sources */,
				B16457B924DC19F9002879EB /* DMSettingsViewController.swift in Sources */,
				2F80CFD9247ED988000F06AF /* ExposureSubmissionIntroViewController.swift in Sources */,
				941ADDB02518C2B200E421D9 /* EuTracingTableViewCell.swift in Sources */,
				A3C4F96024812CD20047F23E /* ExposureSubmissionWarnOthersViewController.swift in Sources */,
				01D6948F2502729000B45BEA /* DatePickerDay.swift in Sources */,
				B1741B582462EBDB006275D9 /* HomeViewController.swift in Sources */,
				71EF33D92497F3E8007B7E1B /* ENANavigationControllerWithFooterChild.swift in Sources */,
				A3EE6E5A249BB7AF00C64B61 /* ExposureSubmissionServiceFactory.swift in Sources */,
				4026C2E424854C8D00926FB4 /* AppInformationLegalCell.swift in Sources */,
				51C737BF245B3B5D00286105 /* OnboardingInfo.swift in Sources */,
				B1FE13EB24891CFA00D012E5 /* RiskProvider.swift in Sources */,
				B143DBDF2477F292000A29E8 /* ExposureNotificationSettingViewController.swift in Sources */,
				016146912487A43E00660992 /* LinkHelper.swift in Sources */,
				51D420B924583B8300AD70CA /* UIViewController+AppStoryboard.swift in Sources */,
				71B804542485273C00D53506 /* RiskLegendDotBodyCell.swift in Sources */,
				EE22DB8A247FB43A001B0A71 /* ImageTableViewCell.swift in Sources */,
				B11E619C246EE4E9004A056A /* UIFont+DynamicType.swift in Sources */,
				71330E4524810A0500EB10F6 /* DynamicTableViewHeader.swift in Sources */,
				0DF6BBB5248C04CF007E8B0C /* app_config_attenuation_duration.pb.swift in Sources */,
				B1BFE27224BDE1D500C1181D /* HomeViewController+HowRiskDetectionWorks.swift in Sources */,
				B1EAEC8B24711884003BE9A2 /* URLSession+Convenience.swift in Sources */,
				7154EB4C247E862100A467FF /* ExposureDetectionLoadingCell.swift in Sources */,
				2FA9E39B24D2F4A10030561C /* ExposureSubmissionService+Protocol.swift in Sources */,
				A17366552484978A006BE209 /* OnboardingInfoViewControllerUtils.swift in Sources */,
				0DF6BBB6248C04CF007E8B0C /* app_config_app_version_config.pb.swift in Sources */,
				B153096A24706F1000A4A1BD /* URLSession+Default.swift in Sources */,
				2FF1D62E2487850200381FFB /* NSMutableAttributedString+Generation.swift in Sources */,
				35BE8598251CE495005C2FD0 /* CachingHTTPClient.swift in Sources */,
				51CE1B4C246016D1002CF42A /* UICollectionReusableView+Identifier.swift in Sources */,
				01B7232D24F8E0260064C0EB /* MultipleChoiceChoiceView.swift in Sources */,
				710224EA248FA67F000C5DEF /* HomeTestResultCollectionViewCell.swift in Sources */,
				9417BA95252B6B5100AD4053 /* DMSQLiteErrorViewController.swift in Sources */,
				013DC102245DAC4E00EE58B0 /* Store.swift in Sources */,
				B1FE13EF24891D0C00D012E5 /* RiskProvidingConfiguration.swift in Sources */,
				51CE1B89246078B6002CF42A /* RiskLevelCollectionViewCell.swift in Sources */,
				B1F82DF224718C7300E2E56A /* DMBackendConfigurationViewController.swift in Sources */,
				B1CD33412486AA7100B06E9B /* CoronaWarnURLSessionDelegate.swift in Sources */,
				B10EC1F824ED1F8700ED0E48 /* CancellationToken.swift in Sources */,
				514C0A0F247AFEC500F235F6 /* HomeRiskTextItemViewConfigurator.swift in Sources */,
				A3284250248B9269006B1F09 /* HomeTestResultLoadingCellConfigurator.swift in Sources */,
				713EA25D24798A7000AB7EE8 /* ExposureDetectionRoundedView.swift in Sources */,
				AB5F84B224F8F7E3000400D4 /* Migration0To1.swift in Sources */,
				A3EE6E5D249BB9B900C64B61 /* UITestingParameters.swift in Sources */,
				B1A31F6924DAE6C000E263DF /* DMKeyCell.swift in Sources */,
				710224F42490E7A3000C5DEF /* ExposureSubmissionStepCell.swift in Sources */,
				AB7420CB251B7D93006666AC /* DeltaOnboardingV15ViewController.swift in Sources */,
				B19FD7132491A08500A9D56A /* SAP_SemanticVersion+Compare.swift in Sources */,
				B1D7D68E24766D2100E4DA5D /* submission_payload.pb.swift in Sources */,
				B1B381432472EF8B0056BEEE /* HTTPClient+Configuration.swift in Sources */,
				354E305924EFF26E00526C9F /* Country.swift in Sources */,
				A328424E248B91E0006B1F09 /* HomeTestResultLoadingCell.swift in Sources */,
				A3816086250633D7002286E9 /* RequiresDismissConfirmation.swift in Sources */,
				51D420B424583ABB00AD70CA /* AppStoryboard.swift in Sources */,
				4026C2DC24852B7600926FB4 /* AppInformationViewController+LegalModel.swift in Sources */,
				01C6ABF42527273E0052814D /* String+Insertion.swift in Sources */,
				EE278B30245F2C8A008B06F9 /* FriendsInviteController.swift in Sources */,
				710ABB27247533FA00948792 /* DynamicTableViewController.swift in Sources */,
				B184A380248FFCBE007180F6 /* SecureStore.swift in Sources */,
				713EA26124798AD100AB7EE8 /* InsetTableViewCell.swift in Sources */,
				51CE1B87246078B6002CF42A /* ActivateCollectionViewCell.swift in Sources */,
				B1C6ED00247F23730066138F /* NotificationName.swift in Sources */,
				EE22DB8D247FB43A001B0A71 /* ActionTableViewCell.swift in Sources */,
				51CE1BBD2460B1CB002CF42A /* CollectionViewCellConfigurator.swift in Sources */,
				71D3C19A2494EFAC00DBABA8 /* ENANavigationControllerWithFooter.swift in Sources */,
				CD2EC329247D82EE00C6B3F9 /* NotificationSettingsViewController.swift in Sources */,
				A1BABD1024A57D03000ED515 /* ENTemporaryExposureKey+Processing.swift in Sources */,
				01A1B44A252DFD7800841B63 /* MetadataObject.swift in Sources */,
				51C737BD245B349700286105 /* OnboardingInfoViewController.swift in Sources */,
				B1FE13FB24896E6700D012E5 /* AppConfigurationProviding.swift in Sources */,
				514EE999246D4C2E00DE4884 /* UITableViewCell+Identifier.swift in Sources */,
				13722044247AEEAD00152764 /* UNNotificationCenter+Extension.swift in Sources */,
				B10FD5ED246EAADC00E9D7F2 /* AppInformationDetailViewController.swift in Sources */,
				CDCE11D9247D64C600F30825 /* NotificationSettingsOnTableViewCell.swift in Sources */,
				0DF6BB97248AD616007E8B0C /* AppUpdateCheckHelper.swift in Sources */,
				0DD260FF248D549B007C3B2C /* KeychainHelper.swift in Sources */,
				352F25A824EFCBDE00ACDFF3 /* ServerEnvironment.swift in Sources */,
				AB5F84BE24FE2DC9000400D4 /* DownloadedPackagesSQLLiteStoreV0.swift in Sources */,
				2FA9E39724D2F3C70030561C /* ExposureSubmissionError.swift in Sources */,
				941ADDB22518C3FB00E421D9 /* ENSettingEuTracingViewModel.swift in Sources */,
				01D6948B25026EC000B45BEA /* DatePickerOptionViewModel.swift in Sources */,
				2FF1D63024880FCF00381FFB /* DynamicTableViewRoundedCell.swift in Sources */,
				85D7593F2457048F008175F0 /* AppDelegate.swift in Sources */,
				CDD87C56247556DE007CE6CA /* MainSettingsTableViewCell.swift in Sources */,
				AB6289D4251BA4EC00CF61D2 /* String+Compare.swift in Sources */,
				B153096C24706F2400A4A1BD /* URLSessionConfiguration+Default.swift in Sources */,
				B1BD9E7E24898A2300BD3930 /* ExposureDetectionViewController+DynamicTableViewModel.swift in Sources */,
				0159E6C1247829BA00894A89 /* temporary_exposure_key_export.pb.swift in Sources */,
				71FE1C80247AC2B500851FEB /* ExposureSubmissionNavigationController.swift in Sources */,
				2FA968CE24D8560B008EE367 /* String+Random.swift in Sources */,
				EB858D2024E700D10048A0AA /* UIView+Screenshot.swift in Sources */,
				2F96739B24AB70FA008E3147 /* ExposureSubmissionParsable.swift in Sources */,
				EB7F8E9524E434E000A3CCC4 /* BackgroundAppRefreshViewController.swift in Sources */,
				85D759412457048F008175F0 /* SceneDelegate.swift in Sources */,
				71B8044D248525CD00D53506 /* RiskLegendViewController+DynamicTableViewModel.swift in Sources */,
				EB7D205624E6A5930089264C /* InfoBoxViewModel.swift in Sources */,
				859DD512248549790073D59F /* MockDiagnosisKeysRetrieval.swift in Sources */,
				2FA9E39324D2F2920030561C /* ExposureSubmission+TestResult.swift in Sources */,
				EE22DB89247FB43A001B0A71 /* TracingHistoryTableViewCell.swift in Sources */,
				71B804472484CC0800D53506 /* ENALabel.swift in Sources */,
				71FE1C7F247AC2B500851FEB /* ExposureSubmissionTestResultViewController.swift in Sources */,
				B1D6B002247DA0320079DDD3 /* ExposureDetectionViewControllerDelegate.swift in Sources */,
				713EA25B247818B000AB7EE8 /* DynamicTypeButton.swift in Sources */,
				CDA262F824AB808800612E15 /* Coordinator.swift in Sources */,
				A3552CC624DD6E78008C91BE /* AppDelegate+ENATaskExecutionDelegate.swift in Sources */,
				51C77910248684F5004582F8 /* HomeRiskListItemViewConfigurator.swift in Sources */,
				B1D6B004247DA4920079DDD3 /* UIApplication+CoronaWarn.swift in Sources */,
				51CE1BC32460B28D002CF42A /* HomeInfoCellConfigurator.swift in Sources */,
				138910C5247A909000D739F6 /* ENATaskScheduler.swift in Sources */,
				71B804492484D37300D53506 /* RiskLegendViewController.swift in Sources */,
				01C2D43E2501225100FB23BF /* MockExposureSubmissionService.swift in Sources */,
				514EE99B246D4C4C00DE4884 /* UITableView+Dequeue.swift in Sources */,
				713EA25F24798A9100AB7EE8 /* ExposureDetectionRiskCell.swift in Sources */,
				B16457B724DC160B002879EB /* DMLastRiskCalculationViewController.swift in Sources */,
				01F5F7222487B9C000229720 /* AppInformationViewController.swift in Sources */,
				01C6AC32252B29C00052814D /* QRScannerError.swift in Sources */,
				EB7D205424E6A3320089264C /* InfoBoxView.swift in Sources */,
				B10FD5F1246EAB1000E9D7F2 /* AppInformationViewController+DynamicTableViewModel.swift in Sources */,
				51C7790E24867F22004582F8 /* RiskListItemView.swift in Sources */,
				71CAB9D2248AACAD00F516A5 /* PixelPerfectLayoutConstraint.swift in Sources */,
				710021E0248EAF9A001F0B63 /* ExposureSubmissionImageCardCell.swift in Sources */,
				B14D0CDF246E976400D5BEBC /* ExposureDetectionTransaction+DidEndPrematurelyReason.swift in Sources */,
				B1D8CB2724DD44C6008C6010 /* DMTracingHistoryViewController.swift in Sources */,
				71FE1C69247A8FE100851FEB /* DynamicTableViewHeaderFooterView.swift in Sources */,
				B18755D124DC45CA00A9202E /* DMStoreViewController.swift in Sources */,
				353412CC2525EE4A0086D15C /* Globals.swift in Sources */,
				B184A383248FFCE2007180F6 /* CodableExposureDetectionSummary.swift in Sources */,
				B111EE2C2465D9F7001AEBB4 /* String+Localization.swift in Sources */,
				01B7232B24F815B00064C0EB /* MultipleChoiceOptionView.swift in Sources */,
				A1C683FC24AEC9EE00B90D12 /* DynamicTableViewTextCell.swift in Sources */,
				710224F624910661000C5DEF /* ExposureSubmissionDynamicCell.swift in Sources */,
				EEF1067A246EBF8B009DFB4E /* ResetViewController.swift in Sources */,
				01B7232724F812BC0064C0EB /* OptionGroupView.swift in Sources */,
				51CE1BBA2460AFD8002CF42A /* HomeActivateCellConfigurator.swift in Sources */,
				50E3BE5A250127DF0033E2C7 /* AppInformationDynamicAction.swift in Sources */,
				9488C3012521EE8E00504648 /* DeltaOnboardingNavigationController.swift in Sources */,
				71FE1C86247AC33D00851FEB /* ExposureSubmissionTestResultHeaderView.swift in Sources */,
				1309194F247972C40066E329 /* PrivacyProtectionViewController.swift in Sources */,
				CDCE11DB247D64D600F30825 /* NotificationSettingsOffTableViewCell.swift in Sources */,
				51CE1B91246078B6002CF42A /* SectionSystemBackgroundDecorationView.swift in Sources */,
				AB6289D9251C833100CF61D2 /* DMDeltaOnboardingViewController.swift in Sources */,
				B112545A246F2C6500AB5036 /* ENTemporaryExposureKey+Convert.swift in Sources */,
				359767F124FD13D9001FD591 /* diagnosis_key_batch.pb.swift in Sources */,
				AB1886C4252DE1AF00D39BBE /* Logging.swift in Sources */,
				51486D9F2484FC0200FCE216 /* HomeRiskLevelCellConfigurator.swift in Sources */,
				B1E8C99D2479D4E7006DC678 /* DMSubmissionStateViewController.swift in Sources */,
				71FE1C8C247AC79D00851FEB /* DynamicTableViewIconCell.swift in Sources */,
				B19FD7112491A07000A9D56A /* String+SemanticVersion.swift in Sources */,
				710ABB25247514BD00948792 /* UIViewController+Segue.swift in Sources */,
				51CE1B5524604DD2002CF42A /* HomeLayout.swift in Sources */,
				B16457BD24DC3F4E002879EB /* DMKeysViewController.swift in Sources */,
				51D420C424583E3300AD70CA /* SettingsViewController.swift in Sources */,
				01C6AC0E252B1E990052814D /* ExposureSubmissionQRScannerViewModel.swift in Sources */,
				B1C7EEB024941A6B00F1F284 /* RiskConsumer.swift in Sources */,
				514C0A1A247C16D600F235F6 /* HomeInactiveRiskCellConfigurator.swift in Sources */,
				01DB708525068167008F7244 /* Calendar+GregorianLocale.swift in Sources */,
				71330E41248109F600EB10F6 /* DynamicTableViewSection.swift in Sources */,
				710ABB292475353900948792 /* DynamicTableViewModel.swift in Sources */,
				AB5F84C024FE2EB3000400D4 /* DownloadedPackagesStoreV0.swift in Sources */,
				518A69FB24687D5800444E66 /* RiskLevel.swift in Sources */,
				B1175218248ACFBC00C3325C /* SAP_RiskScoreClass+LowAndHigh.swift in Sources */,
				EBCD2412250790F400E5574C /* ExposureSubmissionSymptomsViewController.swift in Sources */,
				AB7420B7251B69E2006666AC /* DeltaOnboardingCoordinator.swift in Sources */,
				EB873540253704D100325C6C /* UNUserNotificationCenter+DeadManSwitch.swift in Sources */,
				B1741B492462C207006275D9 /* Client.swift in Sources */,
				514C0A0624772F3400F235F6 /* HomeRiskViewConfigurator.swift in Sources */,
				71EF33DB2497F419007B7E1B /* ENANavigationFooterItem.swift in Sources */,
				710ABB1F2475115500948792 /* UITableViewController+Enum.swift in Sources */,
				51CE1B8B246078B6002CF42A /* InfoCollectionViewCell.swift in Sources */,
				B14D0CDB246E968C00D5BEBC /* String+Today.swift in Sources */,
				85142501245DA0B3009D2791 /* UIViewController+Alert.swift in Sources */,
				B103193224E18A0A00DD02EF /* DMMenuItem.swift in Sources */,
				01C7665E25024A09002C9A5C /* DatePickerOptionView.swift in Sources */,
				CD99A3CA2461A47C00BF12AF /* AppStrings.swift in Sources */,
				514E81342461B97800636861 /* ExposureManager.swift in Sources */,
				71176E32248957C3004B0C9F /* AppNavigationController.swift in Sources */,
				3539DAD1252B353C00489B1A /* CachedAppConfigurationMock.swift in Sources */,
				B14D0CD9246E946E00D5BEBC /* ExposureDetection.swift in Sources */,
				B161782524804AC3006E435A /* DownloadedPackagesSQLLiteStoreV1.swift in Sources */,
				51CE1BBF2460B222002CF42A /* HomeRiskCellConfigurator.swift in Sources */,
				EE22DB82247FB40A001B0A71 /* ENSettingModel.swift in Sources */,
				713EA26324798F8500AB7EE8 /* ExposureDetectionHeaderCell.swift in Sources */,
				FEDCE09E9F78ABEB4AA9A484 /* ExposureDetectionExecutor.swift in Sources */,
				FEDCE50B4AC5E24D4E11AA52 /* RequiresAppDependencies.swift in Sources */,
				01A2367A2519D1E80043D9F8 /* ExposureSubmissionWarnOthersViewModel.swift in Sources */,
				EB3BCA882507B6C1003F27C7 /* ExposureSubmissionSymptomsOnsetViewController.swift in Sources */,
				FEDCE29E414945F14E7CE576 /* ENStateHandler+State.swift in Sources */,
				FEDCE6E2763B0BABFADF36BA /* ExposureDetectionViewController+State.swift in Sources */,
				FEDCECC1B2111AB537AEF7E5 /* HomeInteractor+State.swift in Sources */,
				B1221BE02492ECE800E6C4E4 /* CFDictionary+KeychainQuery.swift in Sources */,
				94F594622521CBF50077681B /* DeltaOnboardingV15ViewModel.swift in Sources */,
				FEDCE77AED78E9C25999BB35 /* SceneDelegate+State.swift in Sources */,
				019357192525FAD00038F615 /* ExposureSubmissionQRInfoViewModel.swift in Sources */,
			);
			runOnlyForDeploymentPostprocessing = 0;
		};
		85D7595024570491008175F0 /* Sources */ = {
			isa = PBXSourcesBuildPhase;
			buildActionMask = 2147483647;
			files = (
				A1BABD0924A57B88000ED515 /* TemporaryExposureKeyMock.swift in Sources */,
				B1E23B8824FE80EF006BCDA6 /* CancellationTokenTests.swift in Sources */,
				A1E41949249548770016E52A /* HTTPClient+SubmitTests.swift in Sources */,
				A1E41941249410AF0016E52A /* SAPDownloadedPackage+Helpers.swift in Sources */,
				015692E424B48C3F0033F35E /* TimeInterval+Convenience.swift in Sources */,
				516E42FE24B7773E0008CC30 /* HomeLowRiskCellConfiguratorTests.swift in Sources */,
				01A1B467252E19D000841B63 /* ExposureSubmissionCoordinatorModelTests.swift in Sources */,
				B1EAEC8F247118D1003BE9A2 /* URLSession+ConvenienceTests.swift in Sources */,
				A32C046524D96348005BEA61 /* HTTPClient+PlausibeDeniabilityTests.swift in Sources */,
				A372DA4224BF3E29003248BB /* MockExposureSubmissionCoordinator.swift in Sources */,
				A1E419582495A8F90016E52A /* HTTPClient+RegistrationTokenTests.swift in Sources */,
				A1E419552495A8060016E52A /* HTTPClient+GetTestResultTests.swift in Sources */,
				01D16C5E24ED69CA007DB387 /* BackgroundAppRefreshViewModelTests.swift in Sources */,
				A328425F248E943D006B1F09 /* ExposureSubmissionTanInputViewControllerTests.swift in Sources */,
				A14BDEC024A1AD660063E4EC /* MockExposureDetector.swift in Sources */,
				35A7F081250A7CF8005E6C33 /* KeychainHelperTests.swift in Sources */,
				A3483B0B24C5EFA40037855F /* MockExposureDetectionViewControllerDelegate.swift in Sources */,
				B1C7EE482493D97000F1F284 /* RiskProvidingConfigurationManualTriggerTests.swift in Sources */,
				B1221BE22492ED0F00E6C4E4 /* CFDictionary+KeychainQueryTests.swift in Sources */,
				A124E64A249BF4EF00E95F72 /* ExposureDetectionExecutorTests.swift in Sources */,
				A128F04E2489ABEE00EC7F6C /* RiskCalculationTests.swift in Sources */,
				01A1B442252DE57000841B63 /* ExposureSubmissionQRScannerViewModelTests.swift in Sources */,
				AB1885D825238DD100D39BBE /* OnboardingInfoViewControllerTests.swift in Sources */,
				B16177E824802F9B006E435A /* DownloadedPackagesSQLLiteStoreTests.swift in Sources */,
				B1175216248A9F9600C3325C /* ConvertingKeysTests.swift in Sources */,
				B10F9B8B249961BC00C418F4 /* DynamicTypeLabelTests.swift in Sources */,
				CD678F6F246C43FC00B6A0F8 /* MockURLSession.swift in Sources */,
				A3E851B524ADDAC000402485 /* CountdownTimerTests.swift in Sources */,
				F2DC808E248989CE00EDC40A /* DynamicTableViewControllerRegisterCellsTests.swift in Sources */,
				51F1256024BEFB8F00126C86 /* HomeUnknown48hRiskCellConfiguratorTests.swift in Sources */,
				EE22DB91247FB479001B0A71 /* MockStateHandlerObserverDelegate.swift in Sources */,
				B1C7EE4624938EB700F1F284 /* ExposureDetection_DidEndPrematurelyReason+ErrorHandlingTests.swift in Sources */,
				AB453F602534B04400D8339E /* ExposureManagerTests.swift in Sources */,
				B10F9B8C249961CE00C418F4 /* UIFont+DynamicTypeTests.swift in Sources */,
				01C2D4432501260D00FB23BF /* OptionGroupViewModelTests.swift in Sources */,
				A173665324844F41006BE209 /* SQLiteKeyValueStoreTests.swift in Sources */,
				A1877CAB248F2532006FEFC0 /* SAPDownloadedPackageTests.swift in Sources */,
				B1E23B8624FE4DD3006BCDA6 /* PublicKeyProviderTests.swift in Sources */,
				F2DC809424898CE600EDC40A /* DynamicTableViewControllerFooterTests.swift in Sources */,
				B15382E5248273F30010F007 /* MockTestStore.swift in Sources */,
				A32842672492359E006B1F09 /* MockExposureSubmissionNavigationControllerChild.swift in Sources */,
				516E42FB24B7739F0008CC30 /* HomeUnknownRiskCellConfiguratorTests.swift in Sources */,
				F25247312484456800C5556B /* DynamicTableViewModelTests.swift in Sources */,
				B15382E7248290BB0010F007 /* AppleFilesWriterTests.swift in Sources */,
				AB1FCBD42521FC47005930BA /* ServerEnvironmentTests.swift in Sources */,
				0123D5992501385200A91838 /* ExposureSubmissionErrorTests.swift in Sources */,
				01A23685251A23740043D9F8 /* ExposureSubmissionQRInfoModelTests.swift in Sources */,
				2FD881CC2490F65C00BEC8FC /* ExposureSubmissionHotlineViewControllerTest.swift in Sources */,
				01A97DD12506768F00C07C37 /* DatePickerOptionViewModelTests.swift in Sources */,
				A32CA72F24B6F2E300B1A994 /* HomeRiskCellConfiguratorTests.swift in Sources */,
				B120C7C924AFE7B800F68FF1 /* ActiveTracingTests.swift in Sources */,
				516E430224B89AED0008CC30 /* CoordinatorTests.swift in Sources */,
				B117521A248ACFFC00C3325C /* SAP_RiskScoreClass+LowAndHighTests.swift in Sources */,
				9412FAFE252349EA0086E139 /* DeltaOnboardingViewControllerTests.swift in Sources */,
				B11655932491437600316087 /* RiskProvidingConfigurationTests.swift in Sources */,
				01A97DD32506769F00C07C37 /* DatePickerDayViewModelTests.swift in Sources */,
				516E430024B777B20008CC30 /* HomeHighRiskCellConfiguratorTests.swift in Sources */,
				F2DC809224898B1800EDC40A /* DynamicTableViewControllerHeaderTests.swift in Sources */,
				B1D431C8246C69F300E728AD /* HTTPClient+ConfigurationTests.swift in Sources */,
				B15382FE248424F00010F007 /* ExposureDetectionTests.swift in Sources */,
				A372DA3F24BEF773003248BB /* ExposureSubmissionCoordinatorTests.swift in Sources */,
				CDF27BD3246ADBA70044D32B /* ExposureSubmissionServiceTests.swift in Sources */,
				01D16C6024ED6D9A007DB387 /* MockBackgroundRefreshStatusProvider.swift in Sources */,
				A328426324910552006B1F09 /* ExposureSubmissionSuccessViewControllerTests.swift in Sources */,
				2FD473BF251E0ECE000DCA40 /* EUSettingsViewControllerTests.swift in Sources */,
				A372DA4124BF33F9003248BB /* MockExposureSubmissionCoordinatorDelegate.swift in Sources */,
				01CF95DD253083B2007B72F7 /* CodableExposureDetectionSummary+Helpers.swift in Sources */,
				01CF95D52530827F007B72F7 /* SAPApplicationConfiguration+Helpers.swift in Sources */,
				01A1B452252DFDC400841B63 /* FakeMetadataMachineReadableObject.swift in Sources */,
				3598D99A24FE280700483F1F /* CountryTests.swift in Sources */,
				B163D1102499068D001A322C /* SettingsViewModelTests.swift in Sources */,
				A1654F0224B43E8500C0E115 /* DynamicTableViewTextViewCellTests.swift in Sources */,
				A1E419462495479D0016E52A /* HTTPClient+MockNetworkStack.swift in Sources */,
				B1CD333E24865E0000B06E9B /* TracingStatusHistoryTests.swift in Sources */,
				B1FE13ED24891D0400D012E5 /* RiskProviderTests.swift in Sources */,
				AB7420DD251B8101006666AC /* DeltaOnboardingCoordinatorTests.swift in Sources */,
				B1218920248AD79900496210 /* ClientMock.swift in Sources */,
				AB5F84BB24F92876000400D4 /* Migration0To1Tests.swift in Sources */,
				50DC527B24FEB5CA00F6D8EB /* AppInformationModelTest.swift in Sources */,
				A1BABD0E24A57CFC000ED515 /* ENTemporaryExposureKey+ProcessingTests.swift in Sources */,
				EE22DB8F247FB46C001B0A71 /* ENStateTests.swift in Sources */,
				B1DDDABC247137B000A07175 /* HTTPClientConfigurationEndpointTests.swift in Sources */,
				2FD881CE249115E700BEC8FC /* ExposureSubmissionNavigationControllerTest.swift in Sources */,
				A1E419522495A6F20016E52A /* HTTPClient+TANForExposureSubmitTests.swift in Sources */,
				015178C22507D2E50074F095 /* ExposureSubmissionSymptomsOnsetViewControllerTests.swift in Sources */,
				516E42CB24B760F50008CC30 /* HomeRiskLevelCellConfiguratorTests.swift in Sources */,
				A32842612490E2AC006B1F09 /* ExposureSubmissionWarnOthersViewControllerTests.swift in Sources */,
				B1B9CF1F246ED2E8008F04F5 /* Sap_FilebucketTests.swift in Sources */,
				AB5F84B424F8FA26000400D4 /* SerialMigratorTests.swift in Sources */,
				B17A44A22464906A00CB195E /* KeyTests.swift in Sources */,
				B19FD7152491A4A300A9D56A /* SAP_SemanticVersionTests.swift in Sources */,
				941F5ED02518E82800785F06 /* ENSettingEuTracingViewModelTests.swift in Sources */,
				01D16C6224ED6DB3007DB387 /* MockLowPowerModeStatusProvider.swift in Sources */,
				A1654EFF24B41FF600C0E115 /* DynamicCellTests.swift in Sources */,
				B161782D248062CE006E435A /* DeltaCalculationResultTests.swift in Sources */,
				0144BDE32509288B00B0857C /* SymptomsOnsetTests.swift in Sources */,
				A124E64C249C4C9000E95F72 /* SAPDownloadedPackagesStore+Helpers.swift in Sources */,
				A36FACC424C5EA1500DED947 /* ExposureDetectionViewControllerTests.swift in Sources */,
				71176E2F248922B0004B0C9F /* ENAColorTests.swift in Sources */,
				0DF6BB9D248AE232007E8B0C /* AppUpdateCheckerHelperTests.swift in Sources */,
				A328425D248E82BC006B1F09 /* ExposureSubmissionTestResultViewControllerTests.swift in Sources */,
				F22C6E2324917E3200712A6B /* DynamicTableViewControllerRowsTests.swift in Sources */,
				A1E4195D249818060016E52A /* RiskTests.swift in Sources */,
				B18C411D246DB30000B8D8CB /* URL+Helper.swift in Sources */,
				CDF27BD5246ADBF30044D32B /* HTTPClient+DaysAndHoursTests.swift in Sources */,
				A17DA5E32486D8EF006F310F /* RiskLevelTests.swift in Sources */,
				B117909824914D77007FF821 /* StoreTests.swift in Sources */,
				F22C6E252492082B00712A6B /* DynamicTableViewSpaceCellTests.swift in Sources */,
				B1AC51D624CED8820087C35B /* DetectionModeTests.swift in Sources */,
				B1FE13FE24896EF700D012E5 /* CachedAppConfigurationTests.swift in Sources */,
				50BD2E7724FE26F400932566 /* AppInformationImprintTest.swift in Sources */,
				A1E419602498243E0016E52A /* String+TodayTests.swift in Sources */,
				35853E22251DED0F008FE983 /* CachingHTTPClientMock.swift in Sources */,
				2FC0356F24B342FA00E234AC /* UIViewcontroller+AlertTest.swift in Sources */,
				F2DC809024898A9400EDC40A /* DynamicTableViewControllerNumberOfRowsAndSectionsTests.swift in Sources */,
				AB5F84BD24F92E92000400D4 /* SerialMigratorFake.swift in Sources */,
			);
			runOnlyForDeploymentPostprocessing = 0;
		};
		85D7595B24570491008175F0 /* Sources */ = {
			isa = PBXSourcesBuildPhase;
			buildActionMask = 2147483647;
			files = (
				134F0DBC247578FF00D88934 /* ENAUITestsHome.swift in Sources */,
				EB11B02A24EE7CA500143A95 /* ENAUITestsSettings.swift in Sources */,
				134F0DBD247578FF00D88934 /* ENAUITests-Extensions.swift in Sources */,
				A32842652491136E006B1F09 /* ExposureSubmissionUITests.swift in Sources */,
				85D7596424570491008175F0 /* ENAUITests.swift in Sources */,
				13E50469248E3CD20086641C /* ENAUITestsAppInformation.swift in Sources */,
				01A1B45C252E077600841B63 /* TimeInterval+Convenience.swift in Sources */,
				130CB19C246D92F800ADE602 /* ENAUITestsOnboarding.swift in Sources */,
				13E5046B248E3DF30086641C /* AppStrings.swift in Sources */,
				A3EE6E5C249BB97500C64B61 /* UITestingParameters.swift in Sources */,
				134F0F2C2475793400D88934 /* SnapshotHelper.swift in Sources */,
			);
			runOnlyForDeploymentPostprocessing = 0;
		};
		B1FF6B662497D0B40041CF02 /* Sources */ = {
			isa = PBXSourcesBuildPhase;
			buildActionMask = 2147483647;
			files = (
				019BFC6C24C9901A0053973D /* sqlite3.c in Sources */,
			);
			runOnlyForDeploymentPostprocessing = 0;
		};
/* End PBXSourcesBuildPhase section */

/* Begin PBXTargetDependency section */
		85D7595624570491008175F0 /* PBXTargetDependency */ = {
			isa = PBXTargetDependency;
			target = 85D7593A2457048F008175F0 /* ENA */;
			targetProxy = 85D7595524570491008175F0 /* PBXContainerItemProxy */;
		};
		85D7596124570491008175F0 /* PBXTargetDependency */ = {
			isa = PBXTargetDependency;
			target = 85D7593A2457048F008175F0 /* ENA */;
			targetProxy = 85D7596024570491008175F0 /* PBXContainerItemProxy */;
		};
/* End PBXTargetDependency section */

/* Begin PBXVariantGroup section */
		01E42990251DCDC90057FCBE /* Localizable.legal.strings */ = {
			isa = PBXVariantGroup;
			children = (
				01E4298F251DCDC90057FCBE /* en */,
				01E42994251DCDCE0057FCBE /* de */,
				01E42995251DCDD10057FCBE /* tr */,
			);
			name = Localizable.legal.strings;
			sourceTree = "<group>";
		};
		13156CFF248C19D000AFC472 /* usage.html */ = {
			isa = PBXVariantGroup;
			children = (
				13156CFE248C19D000AFC472 /* de */,
				13156D00248CDECC00AFC472 /* en */,
				EEDD6DF524A4885200BC30D0 /* tr */,
				EECF5E5524BDCC3C00332B8F /* pl */,
				EECF5E5A24BDCC4D00332B8F /* ro */,
				EECF5E5F24BDCC5900332B8F /* bg */,
			);
			name = usage.html;
			sourceTree = "<group>";
		};
		71F5418A248BEDBE006DB793 /* privacy-policy.html */ = {
			isa = PBXVariantGroup;
			children = (
				71F5418B248BEDBE006DB793 /* de */,
				717D21EA248C072300D9717E /* en */,
				EEDD6DF624A4885200BC30D0 /* tr */,
				EECF5E5624BDCC3C00332B8F /* pl */,
				EECF5E5B24BDCC4D00332B8F /* ro */,
				EECF5E6024BDCC5A00332B8F /* bg */,
			);
			name = "privacy-policy.html";
			sourceTree = "<group>";
		};
		85D7594C24570491008175F0 /* LaunchScreen.storyboard */ = {
			isa = PBXVariantGroup;
			children = (
				85D7594D24570491008175F0 /* Base */,
				EEDD6DF724A4885D00BC30D0 /* tr */,
			);
			name = LaunchScreen.storyboard;
			sourceTree = "<group>";
		};
		AB8B0D3425305384009C067B /* Localizable.links.strings */ = {
			isa = PBXVariantGroup;
			children = (
				AB8B0D3C253053A1009C067B /* de */,
				AB8B0D3D253053D5009C067B /* en */,
				AB8B0D3E253053DB009C067B /* tr */,
				AB8B0D3F253053DF009C067B /* pl */,
				AB8B0D40253053E2009C067B /* ro */,
				AB8B0D41253053E5009C067B /* bg */,
			);
			name = Localizable.links.strings;
			sourceTree = "<group>";
		};
		EE26950A248FCB0300BAE234 /* InfoPlist.strings */ = {
			isa = PBXVariantGroup;
			children = (
				EE269509248FCB0300BAE234 /* de */,
				EE26950B248FCB1600BAE234 /* en */,
				EEDD6DF824A4889D00BC30D0 /* tr */,
				EECF5E5924BDCC3C00332B8F /* pl */,
				EECF5E5E24BDCC4D00332B8F /* ro */,
				EECF5E6324BDCC5A00332B8F /* bg */,
			);
			name = InfoPlist.strings;
			sourceTree = "<group>";
		};
		EE70C23A245B09E900AC9B2F /* Localizable.strings */ = {
			isa = PBXVariantGroup;
			children = (
				EE70C23B245B09E900AC9B2F /* de */,
				EE70C23C245B09E900AC9B2F /* en */,
				EEDD6DF924A488A500BC30D0 /* tr */,
				EECF5E5724BDCC3C00332B8F /* pl */,
				EECF5E5C24BDCC4D00332B8F /* ro */,
				EECF5E6124BDCC5A00332B8F /* bg */,
			);
			name = Localizable.strings;
			sourceTree = "<group>";
		};
		EE92A340245D96DA006B97B0 /* Localizable.stringsdict */ = {
			isa = PBXVariantGroup;
			children = (
				EE92A33F245D96DA006B97B0 /* de */,
				514C0A09247AEEE200F235F6 /* en */,
				EEDD6DFA24A488AD00BC30D0 /* tr */,
				EECF5E5824BDCC3C00332B8F /* pl */,
				EECF5E5D24BDCC4D00332B8F /* ro */,
				EECF5E6224BDCC5A00332B8F /* bg */,
			);
			name = Localizable.stringsdict;
			sourceTree = "<group>";
		};
/* End PBXVariantGroup section */

/* Begin XCBuildConfiguration section */
		011E4AFC2483A269002E6412 /* Community */ = {
			isa = XCBuildConfiguration;
			buildSettings = {
				ALWAYS_SEARCH_USER_PATHS = NO;
				CLANG_ANALYZER_LOCALIZABILITY_NONLOCALIZED = YES;
				CLANG_ANALYZER_NONNULL = YES;
				CLANG_ANALYZER_NUMBER_OBJECT_CONVERSION = YES_AGGRESSIVE;
				CLANG_CXX_LANGUAGE_STANDARD = "gnu++14";
				CLANG_CXX_LIBRARY = "libc++";
				CLANG_ENABLE_MODULES = YES;
				CLANG_ENABLE_OBJC_ARC = YES;
				CLANG_ENABLE_OBJC_WEAK = YES;
				CLANG_WARN_BLOCK_CAPTURE_AUTORELEASING = YES;
				CLANG_WARN_BOOL_CONVERSION = YES;
				CLANG_WARN_COMMA = YES;
				CLANG_WARN_CONSTANT_CONVERSION = YES;
				CLANG_WARN_DEPRECATED_OBJC_IMPLEMENTATIONS = YES;
				CLANG_WARN_DIRECT_OBJC_ISA_USAGE = YES_ERROR;
				CLANG_WARN_DOCUMENTATION_COMMENTS = YES;
				CLANG_WARN_EMPTY_BODY = YES;
				CLANG_WARN_ENUM_CONVERSION = YES;
				CLANG_WARN_INFINITE_RECURSION = YES;
				CLANG_WARN_INT_CONVERSION = YES;
				CLANG_WARN_NON_LITERAL_NULL_CONVERSION = YES;
				CLANG_WARN_OBJC_IMPLICIT_RETAIN_SELF = YES;
				CLANG_WARN_OBJC_LITERAL_CONVERSION = YES;
				CLANG_WARN_OBJC_ROOT_CLASS = YES_ERROR;
				CLANG_WARN_RANGE_LOOP_ANALYSIS = YES;
				CLANG_WARN_STRICT_PROTOTYPES = YES;
				CLANG_WARN_SUSPICIOUS_MOVE = YES;
				CLANG_WARN_UNGUARDED_AVAILABILITY = YES_AGGRESSIVE;
				CLANG_WARN_UNREACHABLE_CODE = YES;
				CLANG_WARN__DUPLICATE_METHOD_MATCH = YES;
				COPY_PHASE_STRIP = NO;
				DEBUG_INFORMATION_FORMAT = dwarf;
				ENABLE_STRICT_OBJC_MSGSEND = YES;
				ENABLE_TESTABILITY = YES;
				GCC_C_LANGUAGE_STANDARD = gnu11;
				GCC_DYNAMIC_NO_PIC = NO;
				GCC_NO_COMMON_BLOCKS = YES;
				GCC_OPTIMIZATION_LEVEL = 0;
				GCC_PREPROCESSOR_DEFINITIONS = (
					"DEBUG=1",
					"$(inherited)",
				);
				GCC_WARN_64_TO_32_BIT_CONVERSION = YES;
				GCC_WARN_ABOUT_RETURN_TYPE = YES_ERROR;
				GCC_WARN_UNDECLARED_SELECTOR = YES;
				GCC_WARN_UNINITIALIZED_AUTOS = YES_AGGRESSIVE;
				GCC_WARN_UNUSED_FUNCTION = YES;
				GCC_WARN_UNUSED_VARIABLE = YES;
				IPHONEOS_DEPLOYMENT_TARGET = 13.6;
				MTL_ENABLE_DEBUG_INFO = INCLUDE_SOURCE;
				MTL_FAST_MATH = YES;
				ONLY_ACTIVE_ARCH = YES;
				SDKROOT = iphoneos;
				SWIFT_ACTIVE_COMPILATION_CONDITIONS = "DEBUG COMMUNITY";
				SWIFT_OPTIMIZATION_LEVEL = "-Onone";
			};
			name = Community;
		};
		011E4AFD2483A269002E6412 /* Community */ = {
			isa = XCBuildConfiguration;
			buildSettings = {
				ASSETCATALOG_COMPILER_APPICON_NAME = AppIcon;
				CLANG_ENABLE_MODULES = YES;
				CODE_SIGN_ENTITLEMENTS = "${PROJECT}/Resources/ENACommunity.entitlements";
				CODE_SIGN_IDENTITY = "Apple Development";
				CODE_SIGN_STYLE = Automatic;
				CURRENT_PROJECT_VERSION = 1;
				DEVELOPMENT_TEAM = $IPHONE_APP_DEV_TEAM;
				GCC_PREPROCESSOR_DEFINITIONS = (
					"DEBUG=1",
					"$(inherited)",
					"SQLITE_HAS_CODEC=1",
					"DISABLE_CERTIFICATE_PINNING=1",
				);
				INFOPLIST_FILE = ENA/Resources/Info_Debug.plist;
				IPHONE_APP_CODE_SIGN_IDENTITY = "iPhone Developer";
				IPHONE_APP_DEV_TEAM = "";
				IPHONE_APP_DIST_PROF_SPECIFIER = "";
				LD_RUNPATH_SEARCH_PATHS = (
					"$(inherited)",
					"@executable_path/Frameworks",
				);
				MARKETING_VERSION = 1.6.0;
				OTHER_CFLAGS = (
					"-DSQLITE_HAS_CODEC",
					"-DSQLITE_TEMP_STORE=3",
					"-DSQLCIPHER_CRYPTO_CC",
					"-DNDEBUG",
				);
				PRODUCT_BUNDLE_IDENTIFIER = de.rki.coronawarnapp;
				PRODUCT_NAME = "$(TARGET_NAME)";
				PROVISIONING_PROFILE_SPECIFIER = "";
				SWIFT_ACTIVE_COMPILATION_CONDITIONS = COMMUNITY;
				SWIFT_OBJC_BRIDGING_HEADER = "ENA-Bridging-Header.h";
				SWIFT_OPTIMIZATION_LEVEL = "-Onone";
				SWIFT_VERSION = 5.0;
				TARGETED_DEVICE_FAMILY = 1;
			};
			name = Community;
		};
		011E4AFE2483A269002E6412 /* Community */ = {
			isa = XCBuildConfiguration;
			buildSettings = {
				ALWAYS_EMBED_SWIFT_STANDARD_LIBRARIES = YES;
				BUNDLE_LOADER = "$(TEST_HOST)";
				CLANG_ENABLE_MODULES = YES;
				CODE_SIGN_STYLE = Automatic;
				DEVELOPMENT_TEAM = 523TP53AQF;
				GCC_PREPROCESSOR_DEFINITIONS = (
					"$(inherited)",
					"SQLITE_HAS_CODEC=1",
				);
				INFOPLIST_FILE = ENATests/Info.plist;
				LD_RUNPATH_SEARCH_PATHS = (
					"$(inherited)",
					"@executable_path/Frameworks",
					"@loader_path/Frameworks",
				);
				OTHER_CFLAGS = (
					"-DSQLITE_HAS_CODEC",
					"-DSQLITE_TEMP_STORE=3",
					"-DSQLCIPHER_CRYPTO_CC",
					"-DNDEBUG",
				);
				PRODUCT_BUNDLE_IDENTIFIER = com.sap.ux.ENATests;
				PRODUCT_NAME = "$(TARGET_NAME)";
				SWIFT_OBJC_BRIDGING_HEADER = "ENATests-Bridging-Header.h";
				SWIFT_OPTIMIZATION_LEVEL = "-Onone";
				SWIFT_VERSION = 5.0;
				TARGETED_DEVICE_FAMILY = "1,2";
				TEST_HOST = "$(BUILT_PRODUCTS_DIR)/ENA.app/ENA";
			};
			name = Community;
		};
		011E4AFF2483A269002E6412 /* Community */ = {
			isa = XCBuildConfiguration;
			buildSettings = {
				ALWAYS_EMBED_SWIFT_STANDARD_LIBRARIES = YES;
				CODE_SIGN_STYLE = Automatic;
				DEVELOPMENT_TEAM = 523TP53AQF;
				INFOPLIST_FILE = ENAUITests/Info.plist;
				LD_RUNPATH_SEARCH_PATHS = (
					"$(inherited)",
					"@executable_path/Frameworks",
					"@loader_path/Frameworks",
				);
				PRODUCT_BUNDLE_IDENTIFIER = com.sap.ux.ENAUITests;
				PRODUCT_NAME = "$(TARGET_NAME)";
				PROVISIONING_PROFILE_SPECIFIER = "";
				"PROVISIONING_PROFILE_SPECIFIER[sdk=macosx*]" = "";
				SWIFT_ACTIVE_COMPILATION_CONDITIONS = "DEBUG COMMUNITY";
				SWIFT_VERSION = 5.0;
				TARGETED_DEVICE_FAMILY = "1,2";
				TEST_TARGET_NAME = ENA;
			};
			name = Community;
		};
		0140535724A0E077000A5121 /* TestFlight */ = {
			isa = XCBuildConfiguration;
			buildSettings = {
				ALWAYS_SEARCH_USER_PATHS = NO;
				CLANG_ANALYZER_LOCALIZABILITY_NONLOCALIZED = YES;
				CLANG_ANALYZER_NONNULL = YES;
				CLANG_ANALYZER_NUMBER_OBJECT_CONVERSION = YES_AGGRESSIVE;
				CLANG_CXX_LANGUAGE_STANDARD = "gnu++14";
				CLANG_CXX_LIBRARY = "libc++";
				CLANG_ENABLE_MODULES = YES;
				CLANG_ENABLE_OBJC_ARC = YES;
				CLANG_ENABLE_OBJC_WEAK = YES;
				CLANG_WARN_BLOCK_CAPTURE_AUTORELEASING = YES;
				CLANG_WARN_BOOL_CONVERSION = YES;
				CLANG_WARN_COMMA = YES;
				CLANG_WARN_CONSTANT_CONVERSION = YES;
				CLANG_WARN_DEPRECATED_OBJC_IMPLEMENTATIONS = YES;
				CLANG_WARN_DIRECT_OBJC_ISA_USAGE = YES_ERROR;
				CLANG_WARN_DOCUMENTATION_COMMENTS = YES;
				CLANG_WARN_EMPTY_BODY = YES;
				CLANG_WARN_ENUM_CONVERSION = YES;
				CLANG_WARN_INFINITE_RECURSION = YES;
				CLANG_WARN_INT_CONVERSION = YES;
				CLANG_WARN_NON_LITERAL_NULL_CONVERSION = YES;
				CLANG_WARN_OBJC_IMPLICIT_RETAIN_SELF = YES;
				CLANG_WARN_OBJC_LITERAL_CONVERSION = YES;
				CLANG_WARN_OBJC_ROOT_CLASS = YES_ERROR;
				CLANG_WARN_RANGE_LOOP_ANALYSIS = YES;
				CLANG_WARN_STRICT_PROTOTYPES = YES;
				CLANG_WARN_SUSPICIOUS_MOVE = YES;
				CLANG_WARN_UNGUARDED_AVAILABILITY = YES_AGGRESSIVE;
				CLANG_WARN_UNREACHABLE_CODE = YES;
				CLANG_WARN__DUPLICATE_METHOD_MATCH = YES;
				COPY_PHASE_STRIP = NO;
				DEBUG_INFORMATION_FORMAT = "dwarf-with-dsym";
				ENABLE_NS_ASSERTIONS = NO;
				ENABLE_STRICT_OBJC_MSGSEND = YES;
				GCC_C_LANGUAGE_STANDARD = gnu11;
				GCC_NO_COMMON_BLOCKS = YES;
				GCC_WARN_64_TO_32_BIT_CONVERSION = YES;
				GCC_WARN_ABOUT_RETURN_TYPE = YES_ERROR;
				GCC_WARN_UNDECLARED_SELECTOR = YES;
				GCC_WARN_UNINITIALIZED_AUTOS = YES_AGGRESSIVE;
				GCC_WARN_UNUSED_FUNCTION = YES;
				GCC_WARN_UNUSED_VARIABLE = YES;
				IPHONEOS_DEPLOYMENT_TARGET = 13.6;
				MTL_ENABLE_DEBUG_INFO = NO;
				MTL_FAST_MATH = YES;
				SDKROOT = iphoneos;
				SWIFT_ACTIVE_COMPILATION_CONDITIONS = "";
				SWIFT_COMPILATION_MODE = wholemodule;
				SWIFT_OPTIMIZATION_LEVEL = "-O";
				VALIDATE_PRODUCT = YES;
			};
			name = TestFlight;
		};
		0140535824A0E077000A5121 /* TestFlight */ = {
			isa = XCBuildConfiguration;
			buildSettings = {
				ASSETCATALOG_COMPILER_APPICON_NAME = AppIcon;
				CLANG_ENABLE_MODULES = YES;
				CODE_SIGN_ENTITLEMENTS = "${PROJECT}/Resources/ENA.entitlements";
				CODE_SIGN_IDENTITY = $IPHONE_APP_CODE_SIGN_IDENTITY;
				CODE_SIGN_STYLE = Manual;
				CURRENT_PROJECT_VERSION = 1;
				DEVELOPMENT_TEAM = 523TP53AQF;
				GCC_PREPROCESSOR_DEFINITIONS = "SQLITE_HAS_CODEC=1";
				INFOPLIST_FILE = ENA/Resources/Info_Testflight.plist;
				IPHONE_APP_CODE_SIGN_IDENTITY = "Apple Distribution";
				IPHONE_APP_DEV_TEAM = 523TP53AQF;
				IPHONE_APP_DIST_PROF_SPECIFIER = "match AppStore de.rki.coronawarnapp-dev";
				LD_RUNPATH_SEARCH_PATHS = (
					"$(inherited)",
					"@executable_path/Frameworks",
				);
				MARKETING_VERSION = 1.6.0;
				OTHER_CFLAGS = (
					"-DSQLITE_HAS_CODEC",
					"-DSQLITE_TEMP_STORE=3",
					"-DSQLCIPHER_CRYPTO_CC",
					"-DNDEBUG",
				);
				PRODUCT_BUNDLE_IDENTIFIER = "de.rki.coronawarnapp-dev";
				PRODUCT_NAME = "$(TARGET_NAME)";
				PROVISIONING_PROFILE_SPECIFIER = $IPHONE_APP_DIST_PROF_SPECIFIER;
				SWIFT_ACTIVE_COMPILATION_CONDITIONS = USE_DEV_PK_FOR_SIG_VERIFICATION;
				SWIFT_OBJC_BRIDGING_HEADER = "ENA-Bridging-Header.h";
				SWIFT_VERSION = 5.0;
				TARGETED_DEVICE_FAMILY = 1;
			};
			name = TestFlight;
		};
		0140535924A0E077000A5121 /* TestFlight */ = {
			isa = XCBuildConfiguration;
			buildSettings = {
				ALWAYS_EMBED_SWIFT_STANDARD_LIBRARIES = YES;
				BUNDLE_LOADER = "$(TEST_HOST)";
				CLANG_ENABLE_MODULES = YES;
				CODE_SIGN_STYLE = Manual;
				DEVELOPMENT_TEAM = 523TP53AQF;
				GCC_PREPROCESSOR_DEFINITIONS = "SQLITE_HAS_CODEC=1";
				INFOPLIST_FILE = ENATests/Info.plist;
				LD_RUNPATH_SEARCH_PATHS = (
					"$(inherited)",
					"@executable_path/Frameworks",
					"@loader_path/Frameworks",
				);
				OTHER_CFLAGS = (
					"-DSQLITE_HAS_CODEC",
					"-DSQLITE_TEMP_STORE=3",
					"-DSQLCIPHER_CRYPTO_CC",
					"-DNDEBUG",
				);
				PRODUCT_BUNDLE_IDENTIFIER = com.sap.ux.ENATests;
				PRODUCT_NAME = "$(TARGET_NAME)";
				SWIFT_OBJC_BRIDGING_HEADER = "ENATests-Bridging-Header.h";
				SWIFT_VERSION = 5.0;
				TARGETED_DEVICE_FAMILY = "1,2";
				TEST_HOST = "$(BUILT_PRODUCTS_DIR)/ENA.app/ENA";
			};
			name = TestFlight;
		};
		0140535A24A0E077000A5121 /* TestFlight */ = {
			isa = XCBuildConfiguration;
			buildSettings = {
				ALWAYS_EMBED_SWIFT_STANDARD_LIBRARIES = YES;
				CODE_SIGN_STYLE = Manual;
				DEVELOPMENT_TEAM = 523TP53AQF;
				INFOPLIST_FILE = ENAUITests/Info.plist;
				LD_RUNPATH_SEARCH_PATHS = (
					"$(inherited)",
					"@executable_path/Frameworks",
					"@loader_path/Frameworks",
				);
				PRODUCT_BUNDLE_IDENTIFIER = com.sap.ux.ENAUITests;
				PRODUCT_NAME = "$(TARGET_NAME)";
				PROVISIONING_PROFILE_SPECIFIER = "";
				"PROVISIONING_PROFILE_SPECIFIER[sdk=macosx*]" = "";
				SWIFT_VERSION = 5.0;
				TARGETED_DEVICE_FAMILY = "1,2";
				TEST_TARGET_NAME = ENA;
			};
			name = TestFlight;
		};
		019BFC6324C988F90053973D /* TestFlight */ = {
			isa = XCBuildConfiguration;
			buildSettings = {
				CODE_SIGNING_ALLOWED = NO;
				CODE_SIGNING_REQUIRED = NO;
				CODE_SIGN_STYLE = Manual;
				DEFINES_MODULE = YES;
				DYLIB_INSTALL_NAME_BASE = "@rpath";
				GCC_PREPROCESSOR_DEFINITIONS = "SQLITE_HAS_CODEC=1";
				INFOPLIST_FILE = CWASQLite/Info.plist;
				LD_RUNPATH_SEARCH_PATHS = (
					"$(inherited)",
					"@executable_path/Frameworks",
					"@loader_path/Frameworks",
				);
				OTHER_CFLAGS = (
					"-DSQLITE_TEMP_STORE=3",
					"-DSQLCIPHER_CRYPTO_CC",
					"-DNDEBUG",
					"-DSQLITE_HAS_CODEC",
				);
				PRODUCT_BUNDLE_IDENTIFIER = de.rki.coronawarnapp.sqlite;
				PRODUCT_NAME = CWASQLite;
				PROVISIONING_PROFILE_SPECIFIER = "";
				SKIP_INSTALL = YES;
				SWIFT_VERSION = 5.0;
				VERSIONING_SYSTEM = "apple-generic";
			};
			name = TestFlight;
		};
		01D1BEB124F7F41200D11B9A /* AdHoc */ = {
			isa = XCBuildConfiguration;
			buildSettings = {
				ALWAYS_SEARCH_USER_PATHS = NO;
				CLANG_ANALYZER_LOCALIZABILITY_NONLOCALIZED = YES;
				CLANG_ANALYZER_NONNULL = YES;
				CLANG_ANALYZER_NUMBER_OBJECT_CONVERSION = YES_AGGRESSIVE;
				CLANG_CXX_LANGUAGE_STANDARD = "gnu++14";
				CLANG_CXX_LIBRARY = "libc++";
				CLANG_ENABLE_MODULES = YES;
				CLANG_ENABLE_OBJC_ARC = YES;
				CLANG_ENABLE_OBJC_WEAK = YES;
				CLANG_WARN_BLOCK_CAPTURE_AUTORELEASING = YES;
				CLANG_WARN_BOOL_CONVERSION = YES;
				CLANG_WARN_COMMA = YES;
				CLANG_WARN_CONSTANT_CONVERSION = YES;
				CLANG_WARN_DEPRECATED_OBJC_IMPLEMENTATIONS = YES;
				CLANG_WARN_DIRECT_OBJC_ISA_USAGE = YES_ERROR;
				CLANG_WARN_DOCUMENTATION_COMMENTS = YES;
				CLANG_WARN_EMPTY_BODY = YES;
				CLANG_WARN_ENUM_CONVERSION = YES;
				CLANG_WARN_INFINITE_RECURSION = YES;
				CLANG_WARN_INT_CONVERSION = YES;
				CLANG_WARN_NON_LITERAL_NULL_CONVERSION = YES;
				CLANG_WARN_OBJC_IMPLICIT_RETAIN_SELF = YES;
				CLANG_WARN_OBJC_LITERAL_CONVERSION = YES;
				CLANG_WARN_OBJC_ROOT_CLASS = YES_ERROR;
				CLANG_WARN_RANGE_LOOP_ANALYSIS = YES;
				CLANG_WARN_STRICT_PROTOTYPES = YES;
				CLANG_WARN_SUSPICIOUS_MOVE = YES;
				CLANG_WARN_UNGUARDED_AVAILABILITY = YES_AGGRESSIVE;
				CLANG_WARN_UNREACHABLE_CODE = YES;
				CLANG_WARN__DUPLICATE_METHOD_MATCH = YES;
				COPY_PHASE_STRIP = NO;
				DEBUG_INFORMATION_FORMAT = "dwarf-with-dsym";
				ENABLE_NS_ASSERTIONS = NO;
				ENABLE_STRICT_OBJC_MSGSEND = YES;
				GCC_C_LANGUAGE_STANDARD = gnu11;
				GCC_NO_COMMON_BLOCKS = YES;
				GCC_WARN_64_TO_32_BIT_CONVERSION = YES;
				GCC_WARN_ABOUT_RETURN_TYPE = YES_ERROR;
				GCC_WARN_UNDECLARED_SELECTOR = YES;
				GCC_WARN_UNINITIALIZED_AUTOS = YES_AGGRESSIVE;
				GCC_WARN_UNUSED_FUNCTION = YES;
				GCC_WARN_UNUSED_VARIABLE = YES;
				IPHONEOS_DEPLOYMENT_TARGET = 13.6;
				MTL_ENABLE_DEBUG_INFO = NO;
				MTL_FAST_MATH = YES;
				SDKROOT = iphoneos;
				SWIFT_ACTIVE_COMPILATION_CONDITIONS = ADHOC;
				SWIFT_COMPILATION_MODE = wholemodule;
				SWIFT_OPTIMIZATION_LEVEL = "-O";
				VALIDATE_PRODUCT = YES;
			};
			name = AdHoc;
		};
		01D1BEB224F7F41200D11B9A /* AdHoc */ = {
			isa = XCBuildConfiguration;
			buildSettings = {
				ASSETCATALOG_COMPILER_APPICON_NAME = AppIcon;
				CLANG_ENABLE_MODULES = YES;
				CODE_SIGN_ENTITLEMENTS = "${PROJECT}/Resources/ENA.entitlements";
				CODE_SIGN_IDENTITY = $IPHONE_APP_CODE_SIGN_IDENTITY;
				CODE_SIGN_STYLE = Manual;
				CURRENT_PROJECT_VERSION = 1;
				DEVELOPMENT_TEAM = 523TP53AQF;
				GCC_PREPROCESSOR_DEFINITIONS = "SQLITE_HAS_CODEC=1";
				INFOPLIST_FILE = ENA/Resources/Info.plist;
				IPHONE_APP_CODE_SIGN_IDENTITY = "Apple Distribution";
				IPHONE_APP_DEV_TEAM = 523TP53AQF;
				IPHONE_APP_DIST_PROF_SPECIFIER = "match AdHoc de.rki.coronawarnapp";
				LD_RUNPATH_SEARCH_PATHS = (
					"$(inherited)",
					"@executable_path/Frameworks",
				);
				MARKETING_VERSION = 1.6.0;
				OTHER_CFLAGS = (
					"-DSQLITE_HAS_CODEC",
					"-DSQLITE_TEMP_STORE=3",
					"-DSQLCIPHER_CRYPTO_CC",
					"-DNDEBUG",
				);
				PRODUCT_BUNDLE_IDENTIFIER = de.rki.coronawarnapp;
				PRODUCT_NAME = "$(TARGET_NAME)";
				PROVISIONING_PROFILE_SPECIFIER = $IPHONE_APP_DIST_PROF_SPECIFIER;
				SWIFT_ACTIVE_COMPILATION_CONDITIONS = "APP_STORE USE_DEV_PK_FOR_SIG_VERIFICATION";
				SWIFT_OBJC_BRIDGING_HEADER = "ENA-Bridging-Header.h";
				SWIFT_VERSION = 5.0;
				TARGETED_DEVICE_FAMILY = 1;
			};
			name = AdHoc;
		};
		01D1BEB324F7F41200D11B9A /* AdHoc */ = {
			isa = XCBuildConfiguration;
			buildSettings = {
				ALWAYS_EMBED_SWIFT_STANDARD_LIBRARIES = YES;
				BUNDLE_LOADER = "$(TEST_HOST)";
				CLANG_ENABLE_MODULES = YES;
				CODE_SIGN_STYLE = Manual;
				DEVELOPMENT_TEAM = 523TP53AQF;
				GCC_PREPROCESSOR_DEFINITIONS = "SQLITE_HAS_CODEC=1";
				INFOPLIST_FILE = ENATests/Info.plist;
				LD_RUNPATH_SEARCH_PATHS = (
					"$(inherited)",
					"@executable_path/Frameworks",
					"@loader_path/Frameworks",
				);
				OTHER_CFLAGS = (
					"-DSQLITE_HAS_CODEC",
					"-DSQLITE_TEMP_STORE=3",
					"-DSQLCIPHER_CRYPTO_CC",
					"-DNDEBUG",
				);
				PRODUCT_BUNDLE_IDENTIFIER = com.sap.ux.ENATests;
				PRODUCT_NAME = "$(TARGET_NAME)";
				SWIFT_OBJC_BRIDGING_HEADER = "ENATests-Bridging-Header.h";
				SWIFT_VERSION = 5.0;
				TARGETED_DEVICE_FAMILY = "1,2";
				TEST_HOST = "$(BUILT_PRODUCTS_DIR)/ENA.app/ENA";
			};
			name = AdHoc;
		};
		01D1BEB424F7F41200D11B9A /* AdHoc */ = {
			isa = XCBuildConfiguration;
			buildSettings = {
				ALWAYS_EMBED_SWIFT_STANDARD_LIBRARIES = YES;
				CODE_SIGN_STYLE = Manual;
				DEVELOPMENT_TEAM = 523TP53AQF;
				INFOPLIST_FILE = ENAUITests/Info.plist;
				LD_RUNPATH_SEARCH_PATHS = (
					"$(inherited)",
					"@executable_path/Frameworks",
					"@loader_path/Frameworks",
				);
				PRODUCT_BUNDLE_IDENTIFIER = com.sap.ux.ENAUITests;
				PRODUCT_NAME = "$(TARGET_NAME)";
				PROVISIONING_PROFILE_SPECIFIER = "";
				"PROVISIONING_PROFILE_SPECIFIER[sdk=macosx*]" = "";
				SWIFT_VERSION = 5.0;
				TARGETED_DEVICE_FAMILY = "1,2";
				TEST_TARGET_NAME = ENA;
			};
			name = AdHoc;
		};
		01D1BEB524F7F41200D11B9A /* AdHoc */ = {
			isa = XCBuildConfiguration;
			buildSettings = {
				CODE_SIGNING_ALLOWED = NO;
				CODE_SIGNING_REQUIRED = NO;
				CODE_SIGN_STYLE = Manual;
				DEFINES_MODULE = YES;
				DYLIB_INSTALL_NAME_BASE = "@rpath";
				GCC_PREPROCESSOR_DEFINITIONS = "SQLITE_HAS_CODEC=1";
				INFOPLIST_FILE = CWASQLite/Info.plist;
				LD_RUNPATH_SEARCH_PATHS = (
					"$(inherited)",
					"@executable_path/Frameworks",
					"@loader_path/Frameworks",
				);
				OTHER_CFLAGS = (
					"-DSQLITE_TEMP_STORE=3",
					"-DSQLCIPHER_CRYPTO_CC",
					"-DNDEBUG",
					"-DSQLITE_HAS_CODEC",
				);
				PRODUCT_BUNDLE_IDENTIFIER = de.rki.coronawarnapp.sqlite;
				PRODUCT_NAME = CWASQLite;
				PROVISIONING_PROFILE_SPECIFIER = "";
				SKIP_INSTALL = YES;
				SWIFT_VERSION = 5.0;
				VERSIONING_SYSTEM = "apple-generic";
			};
			name = AdHoc;
		};
		01DE5A74248E3CF800F6D7F2 /* UITesting */ = {
			isa = XCBuildConfiguration;
			buildSettings = {
				ALWAYS_SEARCH_USER_PATHS = NO;
				CLANG_ANALYZER_LOCALIZABILITY_NONLOCALIZED = YES;
				CLANG_ANALYZER_NONNULL = YES;
				CLANG_ANALYZER_NUMBER_OBJECT_CONVERSION = YES_AGGRESSIVE;
				CLANG_CXX_LANGUAGE_STANDARD = "gnu++14";
				CLANG_CXX_LIBRARY = "libc++";
				CLANG_ENABLE_MODULES = YES;
				CLANG_ENABLE_OBJC_ARC = YES;
				CLANG_ENABLE_OBJC_WEAK = YES;
				CLANG_WARN_BLOCK_CAPTURE_AUTORELEASING = YES;
				CLANG_WARN_BOOL_CONVERSION = YES;
				CLANG_WARN_COMMA = YES;
				CLANG_WARN_CONSTANT_CONVERSION = YES;
				CLANG_WARN_DEPRECATED_OBJC_IMPLEMENTATIONS = YES;
				CLANG_WARN_DIRECT_OBJC_ISA_USAGE = YES_ERROR;
				CLANG_WARN_DOCUMENTATION_COMMENTS = YES;
				CLANG_WARN_EMPTY_BODY = YES;
				CLANG_WARN_ENUM_CONVERSION = YES;
				CLANG_WARN_INFINITE_RECURSION = YES;
				CLANG_WARN_INT_CONVERSION = YES;
				CLANG_WARN_NON_LITERAL_NULL_CONVERSION = YES;
				CLANG_WARN_OBJC_IMPLICIT_RETAIN_SELF = YES;
				CLANG_WARN_OBJC_LITERAL_CONVERSION = YES;
				CLANG_WARN_OBJC_ROOT_CLASS = YES_ERROR;
				CLANG_WARN_RANGE_LOOP_ANALYSIS = YES;
				CLANG_WARN_STRICT_PROTOTYPES = YES;
				CLANG_WARN_SUSPICIOUS_MOVE = YES;
				CLANG_WARN_UNGUARDED_AVAILABILITY = YES_AGGRESSIVE;
				CLANG_WARN_UNREACHABLE_CODE = YES;
				CLANG_WARN__DUPLICATE_METHOD_MATCH = YES;
				COPY_PHASE_STRIP = NO;
				DEBUG_INFORMATION_FORMAT = dwarf;
				ENABLE_STRICT_OBJC_MSGSEND = YES;
				ENABLE_TESTABILITY = YES;
				GCC_C_LANGUAGE_STANDARD = gnu11;
				GCC_DYNAMIC_NO_PIC = NO;
				GCC_NO_COMMON_BLOCKS = YES;
				GCC_OPTIMIZATION_LEVEL = 0;
				GCC_PREPROCESSOR_DEFINITIONS = (
					"DEBUG=1",
					"$(inherited)",
				);
				GCC_WARN_64_TO_32_BIT_CONVERSION = YES;
				GCC_WARN_ABOUT_RETURN_TYPE = YES_ERROR;
				GCC_WARN_UNDECLARED_SELECTOR = YES;
				GCC_WARN_UNINITIALIZED_AUTOS = YES_AGGRESSIVE;
				GCC_WARN_UNUSED_FUNCTION = YES;
				GCC_WARN_UNUSED_VARIABLE = YES;
				IPHONEOS_DEPLOYMENT_TARGET = 13.6;
				MTL_ENABLE_DEBUG_INFO = INCLUDE_SOURCE;
				MTL_FAST_MATH = YES;
				ONLY_ACTIVE_ARCH = YES;
				SDKROOT = iphoneos;
				SWIFT_ACTIVE_COMPILATION_CONDITIONS = "DEBUG UITESTING";
				SWIFT_OPTIMIZATION_LEVEL = "-Onone";
			};
			name = UITesting;
		};
		01DE5A75248E3CF800F6D7F2 /* UITesting */ = {
			isa = XCBuildConfiguration;
			buildSettings = {
				ASSETCATALOG_COMPILER_APPICON_NAME = AppIcon;
				CLANG_ENABLE_MODULES = YES;
				CODE_SIGN_ENTITLEMENTS = "${PROJECT}/Resources/ENACommunity.entitlements";
				CODE_SIGN_IDENTITY = "Apple Development";
				CODE_SIGN_STYLE = Automatic;
<<<<<<< HEAD
				CURRENT_PROJECT_VERSION = 8;
=======
				CURRENT_PROJECT_VERSION = 1;
>>>>>>> c55239fd
				DEVELOPMENT_TEAM = $IPHONE_APP_DEV_TEAM;
				GCC_PREPROCESSOR_DEFINITIONS = (
					"DEBUG=1",
					"$(inherited)",
					"SQLITE_HAS_CODEC=1",
				);
				INFOPLIST_FILE = ENA/Resources/Info.plist;
				IPHONE_APP_CODE_SIGN_IDENTITY = "iPhone Developer";
				IPHONE_APP_DEV_TEAM = 523TP53AQF;
				IPHONE_APP_DIST_PROF_SPECIFIER = "";
				LD_RUNPATH_SEARCH_PATHS = (
					"$(inherited)",
					"@executable_path/Frameworks",
				);
				MARKETING_VERSION = 1.6.0;
				OTHER_CFLAGS = (
					"-DSQLITE_HAS_CODEC",
					"-DSQLITE_TEMP_STORE=3",
					"-DSQLCIPHER_CRYPTO_CC",
					"-DNDEBUG",
				);
				PRODUCT_BUNDLE_IDENTIFIER = "de.rki.coronawarnapp-dev";
				PRODUCT_NAME = "$(TARGET_NAME)";
				PROVISIONING_PROFILE_SPECIFIER = "";
				SWIFT_ACTIVE_COMPILATION_CONDITIONS = "$(inherited) DISABLE_CERTIFICATE_PINNING";
				SWIFT_OBJC_BRIDGING_HEADER = "ENA-Bridging-Header.h";
				SWIFT_OPTIMIZATION_LEVEL = "-Onone";
				SWIFT_VERSION = 5.0;
				TARGETED_DEVICE_FAMILY = 1;
			};
			name = UITesting;
		};
		01DE5A76248E3CF800F6D7F2 /* UITesting */ = {
			isa = XCBuildConfiguration;
			buildSettings = {
				ALWAYS_EMBED_SWIFT_STANDARD_LIBRARIES = YES;
				BUNDLE_LOADER = "$(TEST_HOST)";
				CLANG_ENABLE_MODULES = YES;
				CODE_SIGN_STYLE = Automatic;
				DEVELOPMENT_TEAM = 523TP53AQF;
				GCC_PREPROCESSOR_DEFINITIONS = (
					"$(inherited)",
					"SQLITE_HAS_CODEC=1",
				);
				INFOPLIST_FILE = ENATests/Info.plist;
				LD_RUNPATH_SEARCH_PATHS = (
					"$(inherited)",
					"@executable_path/Frameworks",
					"@loader_path/Frameworks",
				);
				OTHER_CFLAGS = (
					"-DSQLITE_TEMP_STORE=3",
					"-DSQLCIPHER_CRYPTO_CC",
					"-DNDEBUG",
					"-DSQLITE_HAS_CODEC",
				);
				PRODUCT_BUNDLE_IDENTIFIER = de.rki.coronawarnapp.sqlite;
				PRODUCT_NAME = CWASQLite;
				PROVISIONING_PROFILE_SPECIFIER = "";
				SKIP_INSTALL = YES;
				SWIFT_VERSION = 5.0;
				VERSIONING_SYSTEM = "apple-generic";
			};
			name = AdHoc;
		};
		85D7596624570491008175F0 /* Debug */ = {
			isa = XCBuildConfiguration;
			buildSettings = {
				ALWAYS_SEARCH_USER_PATHS = NO;
				CLANG_ANALYZER_LOCALIZABILITY_NONLOCALIZED = YES;
				CLANG_ANALYZER_NONNULL = YES;
				CLANG_ANALYZER_NUMBER_OBJECT_CONVERSION = YES_AGGRESSIVE;
				CLANG_CXX_LANGUAGE_STANDARD = "gnu++14";
				CLANG_CXX_LIBRARY = "libc++";
				CLANG_ENABLE_MODULES = YES;
				CLANG_ENABLE_OBJC_ARC = YES;
				CLANG_ENABLE_OBJC_WEAK = YES;
				CLANG_WARN_BLOCK_CAPTURE_AUTORELEASING = YES;
				CLANG_WARN_BOOL_CONVERSION = YES;
				CLANG_WARN_COMMA = YES;
				CLANG_WARN_CONSTANT_CONVERSION = YES;
				CLANG_WARN_DEPRECATED_OBJC_IMPLEMENTATIONS = YES;
				CLANG_WARN_DIRECT_OBJC_ISA_USAGE = YES_ERROR;
				CLANG_WARN_DOCUMENTATION_COMMENTS = YES;
				CLANG_WARN_EMPTY_BODY = YES;
				CLANG_WARN_ENUM_CONVERSION = YES;
				CLANG_WARN_INFINITE_RECURSION = YES;
				CLANG_WARN_INT_CONVERSION = YES;
				CLANG_WARN_NON_LITERAL_NULL_CONVERSION = YES;
				CLANG_WARN_OBJC_IMPLICIT_RETAIN_SELF = YES;
				CLANG_WARN_OBJC_LITERAL_CONVERSION = YES;
				CLANG_WARN_OBJC_ROOT_CLASS = YES_ERROR;
				CLANG_WARN_RANGE_LOOP_ANALYSIS = YES;
				CLANG_WARN_STRICT_PROTOTYPES = YES;
				CLANG_WARN_SUSPICIOUS_MOVE = YES;
				CLANG_WARN_UNGUARDED_AVAILABILITY = YES_AGGRESSIVE;
				CLANG_WARN_UNREACHABLE_CODE = YES;
				CLANG_WARN__DUPLICATE_METHOD_MATCH = YES;
				COPY_PHASE_STRIP = NO;
				DEBUG_INFORMATION_FORMAT = dwarf;
				ENABLE_STRICT_OBJC_MSGSEND = YES;
				ENABLE_TESTABILITY = YES;
				GCC_C_LANGUAGE_STANDARD = gnu11;
				GCC_DYNAMIC_NO_PIC = NO;
				GCC_NO_COMMON_BLOCKS = YES;
				GCC_OPTIMIZATION_LEVEL = 0;
				GCC_PREPROCESSOR_DEFINITIONS = (
					"DEBUG=1",
					"$(inherited)",
				);
				GCC_WARN_64_TO_32_BIT_CONVERSION = YES;
				GCC_WARN_ABOUT_RETURN_TYPE = YES_ERROR;
				GCC_WARN_UNDECLARED_SELECTOR = YES;
				GCC_WARN_UNINITIALIZED_AUTOS = YES_AGGRESSIVE;
				GCC_WARN_UNUSED_FUNCTION = YES;
				GCC_WARN_UNUSED_VARIABLE = YES;
				IPHONEOS_DEPLOYMENT_TARGET = 13.6;
				MTL_ENABLE_DEBUG_INFO = INCLUDE_SOURCE;
				MTL_FAST_MATH = YES;
				ONLY_ACTIVE_ARCH = YES;
				SDKROOT = iphoneos;
				SWIFT_ACTIVE_COMPILATION_CONDITIONS = DEBUG;
				SWIFT_OPTIMIZATION_LEVEL = "-Onone";
			};
			name = Debug;
		};
		85D7596724570491008175F0 /* Release */ = {
			isa = XCBuildConfiguration;
			buildSettings = {
				ALWAYS_SEARCH_USER_PATHS = NO;
				CLANG_ANALYZER_LOCALIZABILITY_NONLOCALIZED = YES;
				CLANG_ANALYZER_NONNULL = YES;
				CLANG_ANALYZER_NUMBER_OBJECT_CONVERSION = YES_AGGRESSIVE;
				CLANG_CXX_LANGUAGE_STANDARD = "gnu++14";
				CLANG_CXX_LIBRARY = "libc++";
				CLANG_ENABLE_MODULES = YES;
				CLANG_ENABLE_OBJC_ARC = YES;
				CLANG_ENABLE_OBJC_WEAK = YES;
				CLANG_WARN_BLOCK_CAPTURE_AUTORELEASING = YES;
				CLANG_WARN_BOOL_CONVERSION = YES;
				CLANG_WARN_COMMA = YES;
				CLANG_WARN_CONSTANT_CONVERSION = YES;
				CLANG_WARN_DEPRECATED_OBJC_IMPLEMENTATIONS = YES;
				CLANG_WARN_DIRECT_OBJC_ISA_USAGE = YES_ERROR;
				CLANG_WARN_DOCUMENTATION_COMMENTS = YES;
				CLANG_WARN_EMPTY_BODY = YES;
				CLANG_WARN_ENUM_CONVERSION = YES;
				CLANG_WARN_INFINITE_RECURSION = YES;
				CLANG_WARN_INT_CONVERSION = YES;
				CLANG_WARN_NON_LITERAL_NULL_CONVERSION = YES;
				CLANG_WARN_OBJC_IMPLICIT_RETAIN_SELF = YES;
				CLANG_WARN_OBJC_LITERAL_CONVERSION = YES;
				CLANG_WARN_OBJC_ROOT_CLASS = YES_ERROR;
				CLANG_WARN_RANGE_LOOP_ANALYSIS = YES;
				CLANG_WARN_STRICT_PROTOTYPES = YES;
				CLANG_WARN_SUSPICIOUS_MOVE = YES;
				CLANG_WARN_UNGUARDED_AVAILABILITY = YES_AGGRESSIVE;
				CLANG_WARN_UNREACHABLE_CODE = YES;
				CLANG_WARN__DUPLICATE_METHOD_MATCH = YES;
				COPY_PHASE_STRIP = NO;
				DEBUG_INFORMATION_FORMAT = "dwarf-with-dsym";
				ENABLE_NS_ASSERTIONS = NO;
				ENABLE_STRICT_OBJC_MSGSEND = YES;
				GCC_C_LANGUAGE_STANDARD = gnu11;
				GCC_NO_COMMON_BLOCKS = YES;
				GCC_WARN_64_TO_32_BIT_CONVERSION = YES;
				GCC_WARN_ABOUT_RETURN_TYPE = YES_ERROR;
				GCC_WARN_UNDECLARED_SELECTOR = YES;
				GCC_WARN_UNINITIALIZED_AUTOS = YES_AGGRESSIVE;
				GCC_WARN_UNUSED_FUNCTION = YES;
				GCC_WARN_UNUSED_VARIABLE = YES;
				IPHONEOS_DEPLOYMENT_TARGET = 13.6;
				MTL_ENABLE_DEBUG_INFO = NO;
				MTL_FAST_MATH = YES;
				SDKROOT = iphoneos;
				SWIFT_ACTIVE_COMPILATION_CONDITIONS = RELEASE;
				SWIFT_COMPILATION_MODE = wholemodule;
				SWIFT_OPTIMIZATION_LEVEL = "-O";
				VALIDATE_PRODUCT = YES;
			};
			name = Release;
		};
		85D7596924570491008175F0 /* Debug */ = {
			isa = XCBuildConfiguration;
			buildSettings = {
				ASSETCATALOG_COMPILER_APPICON_NAME = AppIcon;
				CLANG_ENABLE_MODULES = YES;
				CODE_SIGN_ENTITLEMENTS = "${PROJECT}/Resources/ENATest.entitlements";
				CODE_SIGN_IDENTITY = $IPHONE_APP_CODE_SIGN_IDENTITY;
				CODE_SIGN_STYLE = Manual;
				CURRENT_PROJECT_VERSION = 1;
				DEVELOPMENT_TEAM = 523TP53AQF;
				GCC_PREPROCESSOR_DEFINITIONS = (
					"DEBUG=1",
					"$(inherited)",
					"SQLITE_HAS_CODEC=1",
				);
				INFOPLIST_FILE = ENA/Resources/Info_Debug.plist;
				IPHONE_APP_CODE_SIGN_IDENTITY = "iPhone Developer";
				IPHONE_APP_DEV_TEAM = 523TP53AQF;
				IPHONE_APP_DIST_PROF_SPECIFIER = "523TP53AQF/Corona-Warn-App-Dev1";
				LD_RUNPATH_SEARCH_PATHS = (
					"$(inherited)",
					"@executable_path/Frameworks",
				);
				MARKETING_VERSION = 1.6.0;
				OTHER_CFLAGS = (
					"-DSQLITE_HAS_CODEC",
					"-DSQLITE_TEMP_STORE=3",
					"-DSQLCIPHER_CRYPTO_CC",
					"-DNDEBUG",
				);
				PRODUCT_BUNDLE_IDENTIFIER = "de.rki.coronawarnapp-dev";
				PRODUCT_NAME = "$(TARGET_NAME)";
				PROVISIONING_PROFILE_SPECIFIER = $IPHONE_APP_DIST_PROF_SPECIFIER;
				SWIFT_ACTIVE_COMPILATION_CONDITIONS = "$(inherited) USE_DEV_PK_FOR_SIG_VERIFICATION DISABLE_CERTIFICATE_PINNING";
				SWIFT_OBJC_BRIDGING_HEADER = "ENA-Bridging-Header.h";
				SWIFT_OPTIMIZATION_LEVEL = "-Onone";
				SWIFT_VERSION = 5.0;
				TARGETED_DEVICE_FAMILY = 1;
			};
			name = Debug;
		};
		85D7596A24570491008175F0 /* Release */ = {
			isa = XCBuildConfiguration;
			buildSettings = {
				ASSETCATALOG_COMPILER_APPICON_NAME = AppIcon;
				CLANG_ENABLE_MODULES = YES;
				CODE_SIGN_ENTITLEMENTS = "${PROJECT}/Resources/ENA.entitlements";
				CODE_SIGN_IDENTITY = $IPHONE_APP_CODE_SIGN_IDENTITY;
				CODE_SIGN_STYLE = Manual;
				CURRENT_PROJECT_VERSION = 1;
				GCC_PREPROCESSOR_DEFINITIONS = "SQLITE_HAS_CODEC=1";
				INFOPLIST_FILE = ENA/Resources/Info.plist;
				IPHONE_APP_CODE_SIGN_IDENTITY = "iPhone Developer";
				IPHONE_APP_DEV_TEAM = 523TP53AQF;
				IPHONE_APP_DIST_PROF_SPECIFIER = "523TP53AQF/Corona-Warn-App";
				LD_RUNPATH_SEARCH_PATHS = (
					"$(inherited)",
					"@executable_path/Frameworks",
				);
				MARKETING_VERSION = 1.6.0;
				OTHER_CFLAGS = (
					"-DSQLITE_HAS_CODEC",
					"-DSQLITE_TEMP_STORE=3",
					"-DSQLCIPHER_CRYPTO_CC",
					"-DNDEBUG",
				);
				PRODUCT_BUNDLE_IDENTIFIER = de.rki.coronawarnapp;
				PRODUCT_NAME = "$(TARGET_NAME)";
				PROVISIONING_PROFILE_SPECIFIER = $IPHONE_APP_DIST_PROF_SPECIFIER;
				SWIFT_OBJC_BRIDGING_HEADER = "ENA-Bridging-Header.h";
				SWIFT_VERSION = 5.0;
				TARGETED_DEVICE_FAMILY = 1;
			};
			name = Release;
		};
		85D7596C24570491008175F0 /* Debug */ = {
			isa = XCBuildConfiguration;
			buildSettings = {
				ALWAYS_EMBED_SWIFT_STANDARD_LIBRARIES = YES;
				BUNDLE_LOADER = "$(TEST_HOST)";
				CLANG_ENABLE_MODULES = YES;
				CODE_SIGN_STYLE = Automatic;
				DEVELOPMENT_TEAM = 523TP53AQF;
				GCC_PREPROCESSOR_DEFINITIONS = (
					"$(inherited)",
					"SQLITE_HAS_CODEC=1",
				);
				INFOPLIST_FILE = ENATests/Info.plist;
				LD_RUNPATH_SEARCH_PATHS = (
					"$(inherited)",
					"@executable_path/Frameworks",
					"@loader_path/Frameworks",
				);
				OTHER_CFLAGS = (
					"-DSQLITE_HAS_CODEC",
					"-DSQLITE_TEMP_STORE=3",
					"-DSQLCIPHER_CRYPTO_CC",
					"-DNDEBUG",
				);
				PRODUCT_BUNDLE_IDENTIFIER = com.sap.ux.ENATests;
				PRODUCT_NAME = "$(TARGET_NAME)";
				SWIFT_OBJC_BRIDGING_HEADER = "ENATests-Bridging-Header.h";
				SWIFT_OPTIMIZATION_LEVEL = "-Onone";
				SWIFT_VERSION = 5.0;
				TARGETED_DEVICE_FAMILY = "1,2";
				TEST_HOST = "$(BUILT_PRODUCTS_DIR)/ENA.app/ENA";
			};
			name = Debug;
		};
		85D7596D24570491008175F0 /* Release */ = {
			isa = XCBuildConfiguration;
			buildSettings = {
				ALWAYS_EMBED_SWIFT_STANDARD_LIBRARIES = YES;
				BUNDLE_LOADER = "$(TEST_HOST)";
				CLANG_ENABLE_MODULES = YES;
				CODE_SIGN_STYLE = Automatic;
				DEVELOPMENT_TEAM = 523TP53AQF;
				GCC_PREPROCESSOR_DEFINITIONS = "SQLITE_HAS_CODEC=1";
				INFOPLIST_FILE = ENATests/Info.plist;
				LD_RUNPATH_SEARCH_PATHS = (
					"$(inherited)",
					"@executable_path/Frameworks",
					"@loader_path/Frameworks",
				);
				OTHER_CFLAGS = (
					"-DSQLITE_HAS_CODEC",
					"-DSQLITE_TEMP_STORE=3",
					"-DSQLCIPHER_CRYPTO_CC",
					"-DNDEBUG",
				);
				PRODUCT_BUNDLE_IDENTIFIER = com.sap.ux.ENATests;
				PRODUCT_NAME = "$(TARGET_NAME)";
				SWIFT_OBJC_BRIDGING_HEADER = "ENATests-Bridging-Header.h";
				SWIFT_VERSION = 5.0;
				TARGETED_DEVICE_FAMILY = "1,2";
				TEST_HOST = "$(BUILT_PRODUCTS_DIR)/ENA.app/ENA";
			};
			name = Release;
		};
		85D7596F24570491008175F0 /* Debug */ = {
			isa = XCBuildConfiguration;
			buildSettings = {
				ALWAYS_EMBED_SWIFT_STANDARD_LIBRARIES = YES;
				CODE_SIGN_STYLE = Automatic;
				DEVELOPMENT_TEAM = 523TP53AQF;
				INFOPLIST_FILE = ENAUITests/Info.plist;
				LD_RUNPATH_SEARCH_PATHS = (
					"$(inherited)",
					"@executable_path/Frameworks",
					"@loader_path/Frameworks",
				);
				PRODUCT_BUNDLE_IDENTIFIER = com.sap.ux.ENAUITests;
				PRODUCT_NAME = "$(TARGET_NAME)";
				PROVISIONING_PROFILE_SPECIFIER = "";
				"PROVISIONING_PROFILE_SPECIFIER[sdk=macosx*]" = "";
				SWIFT_ACTIVE_COMPILATION_CONDITIONS = DEBUG;
				SWIFT_VERSION = 5.0;
				TARGETED_DEVICE_FAMILY = "1,2";
				TEST_TARGET_NAME = ENA;
			};
			name = Debug;
		};
		85D7597024570491008175F0 /* Release */ = {
			isa = XCBuildConfiguration;
			buildSettings = {
				ALWAYS_EMBED_SWIFT_STANDARD_LIBRARIES = YES;
				CODE_SIGN_STYLE = Automatic;
				DEVELOPMENT_TEAM = 523TP53AQF;
				INFOPLIST_FILE = ENAUITests/Info.plist;
				LD_RUNPATH_SEARCH_PATHS = (
					"$(inherited)",
					"@executable_path/Frameworks",
					"@loader_path/Frameworks",
				);
				PRODUCT_BUNDLE_IDENTIFIER = com.sap.ux.ENAUITests;
				PRODUCT_NAME = "$(TARGET_NAME)";
				PROVISIONING_PROFILE_SPECIFIER = "";
				"PROVISIONING_PROFILE_SPECIFIER[sdk=macosx*]" = "";
				SWIFT_VERSION = 5.0;
				TARGETED_DEVICE_FAMILY = "1,2";
				TEST_TARGET_NAME = ENA;
			};
			name = Release;
		};
		B1FF6B6F2497D0B50041CF02 /* Debug */ = {
			isa = XCBuildConfiguration;
			buildSettings = {
				CODE_SIGNING_ALLOWED = NO;
				CODE_SIGNING_REQUIRED = NO;
				CODE_SIGN_IDENTITY = "Apple Development";
				"CODE_SIGN_IDENTITY[sdk=macosx*]" = "Apple Development";
				CODE_SIGN_STYLE = Manual;
				CURRENT_PROJECT_VERSION = 1;
				DEFINES_MODULE = YES;
				DEVELOPMENT_TEAM = "";
				DYLIB_COMPATIBILITY_VERSION = 1;
				DYLIB_CURRENT_VERSION = 1;
				DYLIB_INSTALL_NAME_BASE = "@rpath";
				GCC_PREPROCESSOR_DEFINITIONS = (
					"DISABLE_CERTIFICATE_PINNING=1",
					"SQLITE_HAS_CODEC=1",
					"DEBUG=1",
				);
				"GCC_PREPROCESSOR_DEFINITIONS_NOT_USED_IN_PRECOMPS[arch=*]" = "";
				INFOPLIST_FILE = CWASQLite/Info.plist;
				INSTALL_PATH = "$(LOCAL_LIBRARY_DIR)/Frameworks";
				LD_RUNPATH_SEARCH_PATHS = (
					"$(inherited)",
					"@executable_path/Frameworks",
					"@loader_path/Frameworks",
				);
				OTHER_CFLAGS = (
					"-DSQLITE_TEMP_STORE=3",
					"-DSQLCIPHER_CRYPTO_CC",
					"-DNDEBUG",
					"-DSQLITE_HAS_CODEC",
				);
				PRODUCT_BUNDLE_IDENTIFIER = de.rki.coronawarnapp.sqlite;
				PRODUCT_NAME = "$(TARGET_NAME:c99extidentifier)";
				PROVISIONING_PROFILE_SPECIFIER = "";
				"PROVISIONING_PROFILE_SPECIFIER[sdk=macosx*]" = "";
				SKIP_INSTALL = YES;
				SUPPORTS_MACCATALYST = NO;
				SWIFT_VERSION = 5.0;
				TARGETED_DEVICE_FAMILY = 1;
				VERSIONING_SYSTEM = "apple-generic";
				VERSION_INFO_PREFIX = "";
			};
			name = Debug;
		};
		B1FF6B702497D0B50041CF02 /* Community */ = {
			isa = XCBuildConfiguration;
			buildSettings = {
				CODE_SIGNING_ALLOWED = NO;
				CODE_SIGNING_REQUIRED = NO;
				CODE_SIGN_STYLE = Manual;
				CURRENT_PROJECT_VERSION = 1;
				DEFINES_MODULE = YES;
				DEVELOPMENT_TEAM = "";
				DYLIB_COMPATIBILITY_VERSION = 1;
				DYLIB_CURRENT_VERSION = 1;
				DYLIB_INSTALL_NAME_BASE = "@rpath";
				GCC_PREPROCESSOR_DEFINITIONS = (
					"DISABLE_CERTIFICATE_PINNING=1",
					"SQLITE_HAS_CODEC=1",
					"DEBUG=1",
				);
				INFOPLIST_FILE = CWASQLite/Info.plist;
				INSTALL_PATH = "$(LOCAL_LIBRARY_DIR)/Frameworks";
				LD_RUNPATH_SEARCH_PATHS = (
					"$(inherited)",
					"@executable_path/Frameworks",
					"@loader_path/Frameworks",
				);
				OTHER_CFLAGS = (
					"-DSQLITE_TEMP_STORE=3",
					"-DSQLCIPHER_CRYPTO_CC",
					"-DNDEBUG",
					"-DSQLITE_HAS_CODEC",
				);
				PRODUCT_BUNDLE_IDENTIFIER = de.rki.coronawarnapp.sqlite;
				PRODUCT_NAME = "$(TARGET_NAME:c99extidentifier)";
				PROVISIONING_PROFILE_SPECIFIER = "";
				"PROVISIONING_PROFILE_SPECIFIER[sdk=macosx*]" = "";
				SKIP_INSTALL = YES;
				SUPPORTS_MACCATALYST = NO;
				SWIFT_VERSION = 5.0;
				TARGETED_DEVICE_FAMILY = 1;
				VERSIONING_SYSTEM = "apple-generic";
				VERSION_INFO_PREFIX = "";
			};
			name = Community;
		};
		B1FF6B712497D0B50041CF02 /* UITesting */ = {
			isa = XCBuildConfiguration;
			buildSettings = {
				CODE_SIGNING_ALLOWED = NO;
				CODE_SIGNING_REQUIRED = NO;
				CODE_SIGN_STYLE = Manual;
				CURRENT_PROJECT_VERSION = 8;
				DEFINES_MODULE = YES;
				DEVELOPMENT_TEAM = "";
				DYLIB_COMPATIBILITY_VERSION = 1;
				DYLIB_CURRENT_VERSION = 1;
				DYLIB_INSTALL_NAME_BASE = "@rpath";
				GCC_PREPROCESSOR_DEFINITIONS = (
					"DISABLE_CERTIFICATE_PINNING=1",
					"SQLITE_HAS_CODEC=1",
				);
				INFOPLIST_FILE = CWASQLite/Info.plist;
				INSTALL_PATH = "$(LOCAL_LIBRARY_DIR)/Frameworks";
				LD_RUNPATH_SEARCH_PATHS = (
					"$(inherited)",
					"@executable_path/Frameworks",
					"@loader_path/Frameworks",
				);
				OTHER_CFLAGS = (
					"-DSQLITE_TEMP_STORE=3",
					"-DSQLCIPHER_CRYPTO_CC",
					"-DNDEBUG",
					"-DSQLITE_HAS_CODEC",
				);
				PRODUCT_BUNDLE_IDENTIFIER = de.rki.coronawarnapp.sqlite;
				PRODUCT_NAME = "$(TARGET_NAME:c99extidentifier)";
				PROVISIONING_PROFILE_SPECIFIER = "";
				"PROVISIONING_PROFILE_SPECIFIER[sdk=macosx*]" = "";
				SKIP_INSTALL = YES;
				SUPPORTS_MACCATALYST = NO;
				SWIFT_VERSION = 5.0;
				TARGETED_DEVICE_FAMILY = 1;
				VERSIONING_SYSTEM = "apple-generic";
				VERSION_INFO_PREFIX = "";
			};
			name = UITesting;
		};
		B1FF6B722497D0B50041CF02 /* Release */ = {
			isa = XCBuildConfiguration;
			buildSettings = {
				CODE_SIGNING_ALLOWED = NO;
				CODE_SIGNING_REQUIRED = NO;
				CODE_SIGN_STYLE = Manual;
				CURRENT_PROJECT_VERSION = 1;
				DEFINES_MODULE = YES;
				DEVELOPMENT_TEAM = "";
				DYLIB_COMPATIBILITY_VERSION = 1;
				DYLIB_CURRENT_VERSION = 1;
				DYLIB_INSTALL_NAME_BASE = "@rpath";
				GCC_PREPROCESSOR_DEFINITIONS = "SQLITE_HAS_CODEC=1";
				INFOPLIST_FILE = CWASQLite/Info.plist;
				INSTALL_PATH = "$(LOCAL_LIBRARY_DIR)/Frameworks";
				LD_RUNPATH_SEARCH_PATHS = (
					"$(inherited)",
					"@executable_path/Frameworks",
					"@loader_path/Frameworks",
				);
				OTHER_CFLAGS = (
					"-DSQLITE_TEMP_STORE=3",
					"-DSQLCIPHER_CRYPTO_CC",
					"-DNDEBUG",
					"-DSQLITE_HAS_CODEC",
				);
				PRODUCT_BUNDLE_IDENTIFIER = "de.rki.coronawarnapp-dev.sqlite";
				PRODUCT_NAME = "$(TARGET_NAME:c99extidentifier)";
				PROVISIONING_PROFILE_SPECIFIER = "";
				"PROVISIONING_PROFILE_SPECIFIER[sdk=macosx*]" = "";
				SKIP_INSTALL = YES;
				SUPPORTS_MACCATALYST = NO;
				SWIFT_VERSION = 5.0;
				TARGETED_DEVICE_FAMILY = 1;
				VERSIONING_SYSTEM = "apple-generic";
				VERSION_INFO_PREFIX = "";
			};
			name = Release;
		};
/* End XCBuildConfiguration section */

/* Begin XCConfigurationList section */
		85D759362457048F008175F0 /* Build configuration list for PBXProject "ENA" */ = {
			isa = XCConfigurationList;
			buildConfigurations = (
				85D7596624570491008175F0 /* Debug */,
				011E4AFC2483A269002E6412 /* Community */,
				85D7596724570491008175F0 /* Release */,
				0140535724A0E077000A5121 /* TestFlight */,
				01D1BEB124F7F41200D11B9A /* AdHoc */,
			);
			defaultConfigurationIsVisible = 0;
			defaultConfigurationName = Debug;
		};
		85D7596824570491008175F0 /* Build configuration list for PBXNativeTarget "ENA" */ = {
			isa = XCConfigurationList;
			buildConfigurations = (
				85D7596924570491008175F0 /* Debug */,
				011E4AFD2483A269002E6412 /* Community */,
				85D7596A24570491008175F0 /* Release */,
				0140535824A0E077000A5121 /* TestFlight */,
				01D1BEB224F7F41200D11B9A /* AdHoc */,
			);
			defaultConfigurationIsVisible = 0;
			defaultConfigurationName = Debug;
		};
		85D7596B24570491008175F0 /* Build configuration list for PBXNativeTarget "ENATests" */ = {
			isa = XCConfigurationList;
			buildConfigurations = (
				85D7596C24570491008175F0 /* Debug */,
				011E4AFE2483A269002E6412 /* Community */,
				85D7596D24570491008175F0 /* Release */,
				0140535924A0E077000A5121 /* TestFlight */,
				01D1BEB324F7F41200D11B9A /* AdHoc */,
			);
			defaultConfigurationIsVisible = 0;
			defaultConfigurationName = Debug;
		};
		85D7596E24570491008175F0 /* Build configuration list for PBXNativeTarget "ENAUITests" */ = {
			isa = XCConfigurationList;
			buildConfigurations = (
				85D7596F24570491008175F0 /* Debug */,
				011E4AFF2483A269002E6412 /* Community */,
				85D7597024570491008175F0 /* Release */,
				0140535A24A0E077000A5121 /* TestFlight */,
				01D1BEB424F7F41200D11B9A /* AdHoc */,
			);
			defaultConfigurationIsVisible = 0;
			defaultConfigurationName = Debug;
		};
		B1FF6B742497D0B50041CF02 /* Build configuration list for PBXNativeTarget "CWASQLite" */ = {
			isa = XCConfigurationList;
			buildConfigurations = (
				B1FF6B6F2497D0B50041CF02 /* Debug */,
				B1FF6B702497D0B50041CF02 /* Community */,
				B1FF6B722497D0B50041CF02 /* Release */,
				019BFC6324C988F90053973D /* TestFlight */,
				01D1BEB524F7F41200D11B9A /* AdHoc */,
			);
			defaultConfigurationIsVisible = 0;
			defaultConfigurationName = Debug;
		};
/* End XCConfigurationList section */

/* Begin XCRemoteSwiftPackageReference section */
		B10FB02E246036F3004CA11E /* XCRemoteSwiftPackageReference "swift-protobuf" */ = {
			isa = XCRemoteSwiftPackageReference;
			repositoryURL = "https://github.com/apple/swift-protobuf.git";
			requirement = {
				kind = exactVersion;
				version = 1.9.0;
			};
		};
		B1B5A75E24924B3D0029D5D7 /* XCRemoteSwiftPackageReference "fmdb" */ = {
			isa = XCRemoteSwiftPackageReference;
			repositoryURL = "https://github.com/ccgus/fmdb.git";
			requirement = {
				kind = exactVersion;
				version = 2.7.7;
			};
		};
		B1E8C9A3247AB869006DC678 /* XCRemoteSwiftPackageReference "ZIPFoundation" */ = {
			isa = XCRemoteSwiftPackageReference;
			repositoryURL = "https://github.com/weichsel/ZIPFoundation.git";
			requirement = {
				kind = exactVersion;
				version = 0.9.11;
			};
		};
/* End XCRemoteSwiftPackageReference section */

/* Begin XCSwiftPackageProductDependency section */
		B10FB02F246036F3004CA11E /* SwiftProtobuf */ = {
			isa = XCSwiftPackageProductDependency;
			package = B10FB02E246036F3004CA11E /* XCRemoteSwiftPackageReference "swift-protobuf" */;
			productName = SwiftProtobuf;
		};
		B1B5A75F24924B3D0029D5D7 /* FMDB */ = {
			isa = XCSwiftPackageProductDependency;
			package = B1B5A75E24924B3D0029D5D7 /* XCRemoteSwiftPackageReference "fmdb" */;
			productName = FMDB;
		};
		B1E8C9A4247AB869006DC678 /* ZIPFoundation */ = {
			isa = XCSwiftPackageProductDependency;
			package = B1E8C9A3247AB869006DC678 /* XCRemoteSwiftPackageReference "ZIPFoundation" */;
			productName = ZIPFoundation;
		};
/* End XCSwiftPackageProductDependency section */
	};
	rootObject = 85D759332457048F008175F0 /* Project object */;
}<|MERGE_RESOLUTION|>--- conflicted
+++ resolved
@@ -4229,11 +4229,7 @@
 				CODE_SIGN_ENTITLEMENTS = "${PROJECT}/Resources/ENACommunity.entitlements";
 				CODE_SIGN_IDENTITY = "Apple Development";
 				CODE_SIGN_STYLE = Automatic;
-<<<<<<< HEAD
-				CURRENT_PROJECT_VERSION = 8;
-=======
 				CURRENT_PROJECT_VERSION = 1;
->>>>>>> c55239fd
 				DEVELOPMENT_TEAM = $IPHONE_APP_DEV_TEAM;
 				GCC_PREPROCESSOR_DEFINITIONS = (
 					"DEBUG=1",
