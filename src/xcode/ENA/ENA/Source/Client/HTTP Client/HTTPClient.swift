--- conflicted
+++ resolved
@@ -41,12 +41,8 @@
 		let url = configuration.diagnosisKeysURL(day: day, forCountry: country)
 		fetchDay(from: url, completion: completeWith)
 	}
-<<<<<<< HEAD
-
-=======
 	
 	// swiftlint:disable:next cyclomatic_complexity
->>>>>>> 11d0fd48
 	func getRegistrationToken(
 		forKey key: String,
 		withType type: String,
@@ -54,10 +50,6 @@
 		isFake: Bool = false,
 		completion completeWith: @escaping RegistrationHandler
 	) {
-<<<<<<< HEAD
-		guard
-			let registrationTokenRequest = try? URLRequest.getRegistrationTokenRequest(
-=======
 		// Check if first char of dateOfBirthKey is a lower cased "x". If not, we fail because it is malformed. If dateOfBirthKey is nil, we pass this check.
 		if let dateOfBirthKey = dateOfBirthKey {
 			guard dateOfBirthKey.first == "x" else {
@@ -67,7 +59,6 @@
 		}
 		
 		guard let registrationTokenRequest = try? URLRequest.getRegistrationTokenRequest(
->>>>>>> 11d0fd48
 				configuration: configuration,
 				key: key,
 				type: type,
