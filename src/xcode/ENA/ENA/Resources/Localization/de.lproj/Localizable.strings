/* Hints */
/* Use a non-breaking space (OPTION + SPACE) to avoid line breaks. */
/* Write "z. B." always with a non-breaking space (OPTION + SPACE). */

/* General */
"Alert_TitleGeneral" = "Ein Fehler ist aufgetreten.";

"Alert_ActionOk" = "OK";

"Alert_ActionYes" = "Ja";

"Alert_ActionNo" = "Nein";

"Alert_ActionRetry" = "Wiederholen";

"Alert_ActionCancel" = "Abbrechen";

"Alert_ActionRemove" = "Entfernen";

"Alert_BluetoothOff_Title" = "Bluetooth aktivieren";

"Alert_BluetoothOff_Description" = "Bluetooth muss in den Systemeinstellungen aktiviert werden, damit diese App funktioniert.";

"Alert_CancelAction_Later" = "Später";

"Alert_DefaultAction_OpenSettings" = "Einstellungen öffnen";

"General_BackButtonTitle" = "Zurück";

"Common_ENError5_Description" = "Fehler 5: Es ist etwas schiefgelaufen. Ihr Risiko konnte leider nicht ermittelt werden. Wir arbeiten an einer Lösung für dieses Problem.";

"Common_ENError11_Description" = "Fehler 11: Es ist etwas schiefgelaufen. Ihr Risiko konnte leider nicht ermittelt werden. Bitte starten Sie Ihr Smartphone neu und versuchen Sie es morgen erneut.";

"Common_ENError13_Description" = "Fehler 13: Ihre Risiko-Ermittlung für den heutigen Tag wurde bereits durchgeführt. Bitte versuchen Sie es in 24 Stunden erneut.";

"Common_Alert_Action_moreInfo" = "Mehr Erfahren";

"Common_BackgroundFetch_AlertMessage" = "Sie haben die Hintergrundaktualisierung für die Corona-Warn-App ausgeschaltet. Um die automatische Risiko-Ermittlung zu nutzen, müssen Sie die Hintergrundaktualisierung einschalten. Wenn Sie die Hintergrundaktualisierung nicht einschalten, können Sie Ihre Risiko-Ermittlung nur manuell in der App starten.\n\nSie können die Hintergrundaktualisierung für die App jederzeit in den Geräteeinstellungen einschalten.";

"Common_BackgroundFetch_SettingsTitle" = "Geräteeinstellungen öffnen";

"Common_BackgroundFetch_OKTitle" = "Risiko-Ermittlung manuell starten";

"Common_BackgroundFetch_AlertTitle" = "Hintergrundaktualisierung ausgeschaltet";

"Common_Deadman_AlertTitle" = "Risiko-Überprüfung";

"Common_Deadman_AlertBody" = "Bitte öffnen Sie die Corona-Warn-App, um die Risiko-Überprüfung anzustoßen.";

"Common_Tess_Relay_Description" = "Gehörlose, schwerhörige und spätertaubte Menschen können zur telefonischen Kontaktaufnahme die Tess-Relay-Dienste (Dolmetschen in Gebärdensprache und deutscher Schriftsprache) nutzen. Die Software können Sie im App Store herunterladen.";

/* Accessibility */
"AccessibilityLabel_Close" = "Schließen";

"AccessibilityLabel_PhoneNumber" = "Telefonnummer";

/* Exposure Detection */
"ExposureDetection_Off" = "Risiko-Ermittlung gestoppt";

"ExposureDetection_Unknown" = "Unbekanntes Risiko";

"ExposureDetection_Low" = "Niedriges Risiko";

"ExposureDetection_Low_Green_Color" = "Grün";

"ExposureDetection_High" = "Erhöhtes Risiko";

"ExposureDetection_High_Red_Color" = "Rot";

"ExposureDetection_LastExposure" = "Zuletzt am %@";

"ExposureDetection_LastExposure_One_Risk_Day" = "Am %@";

"ExposureDetection_Refreshed" = "Aktualisiert: %@";

"ExposureDetection_Refreshed_Never" = "Unbekannt";

"ExposureDetection_RefreshingIn" = "Aktualisierung in %02d:%02d\U00A0Minuten";

"ExposureDetection_RefreshIn" = "Aktualisierung in %@";

"ExposureDetection_LastRiskLevel" = "Letzte Risiko-Überprüfung: %@";

"ExposureDetection_OffText" = "Aktivieren Sie die Risiko-Ermittlung, damit Ihr aktueller Risikostatus berechnet werden kann.";

"ExposureDetection_OutdatedText" = "Ihre Risiko-Berechnung wurde seit mehr als 48 Stunden nicht aktualisiert. Bitte aktualisieren Sie die Berechnung.";

"ExposureDetection_UnknownText" = "Da Sie die Risiko-Ermittlung noch nicht lange genug aktiviert haben, konnten wir für Sie kein Infektionsrisiko berechnen.";

"ExposureDetection_LoadingText" = "Aktuelle Daten werden heruntergeladen und geprüft. Dies kann mehrere Minuten dauern.";

"ExposureDetection_Behavior_Title" = "Verhalten";

"ExposureDetection_Behavior_Subtitle" = "So verhalten Sie sich richtig:";

"ExposureDetection_Guide_Hands" = "Waschen Sie Ihre Hände regelmäßig mit Seife für 20 Sekunden.";

"ExposureDetection_Guide_Mask" = "Tragen Sie einen Mund-Nasen-Schutz bei Begegnungen mit anderen Personen.";

"ExposureDetection_Guide_Distance" = "Halten Sie mindestens 1,5 Meter Abstand zu anderen Personen.";

"ExposureDetection_Guide_Sneeze" = "Niesen oder husten Sie in die Armbeuge oder in ein Taschentuch.";

"ExposureDetection_Guide_Home" = "Begeben Sie sich, wenn möglich, nach Hause bzw. bleiben Sie zu Hause.";

"ExposureDetection_Guide_Hotline1" = "Bei Fragen zu Symptomen, Testmöglichkeiten und Isolationsmaßnahmen wenden Sie sich bitte an eine der folgenden Stellen:";

"ExposureDetection_Guide_Hotline2" = "Ihre Hausarztpraxis";

"ExposureDetection_Guide_Hotline3" = "den kassenärztlichen Bereitschaftsdienst unter der Telefonnummer: 116117";

"ExposureDetection_Guide_Hotline4" = "Ihr Gesundheitsamt";

/* Placeholder points to `ExposureDetection_LinkText` */
"ExposureDetection_Guide_FAQ" = "Falls Sie sich testen lassen, finden Sie weitere Informationen in der %@.";

/* The 'tapable' text containing the link to the faq */
"ExposureDetection_Guide_FAQ_LinkText" = "FAQ zum Testablauf";

"ExposureDetection_Explanation_Title" = "Infektionsrisiko";

"ExposureDetection_Explanation_Subtitle" = "So wird Ihr Risiko ermittelt.";

"ExposureDetection_Explanation_Text_Off" = "Das Infektionsrisiko wird anhand der Daten der Risiko-Ermittlung unter Berücksichtigung von Abstand und Dauer lokal auf Ihrem Smartphone berechnet. Ihr Infektionsrisiko ist für niemanden einsehbar und wird nicht weitergegeben.";

"ExposureDetection_Explanation_Text_Outdated" = "Ihre Risiko-Überprüfung wurde seit mehr als 48 Stunden nicht durchgeführt. Bitte aktualisieren Sie Ihre Risiko-Überprüfung.";

"ExposureDetection_Explanation_Text_Unknown" = "Da Sie die Risiko-Ermittlung noch nicht lange genug aktiviert haben, konnten wir für Sie kein Infektionsrisiko berechnen.\n\nDas Infektionsrisiko wird anhand der Daten der Risiko-Ermittlung mit Bezug zum Abstand und der Dauer lokal auf Ihrem Smartphone berechnet. Ihr Infektionsrisiko ist für niemanden einsehbar und wird nicht weitergegeben.";

"ExposureDetection_Explanation_Text_Low_No_Encounter" = "Sie haben ein niedriges Infektionsrisiko, da keine Begegnung mit nachweislich Corona-positiv getesteten Personen aufgezeichnet wurde oder sich Ihre Begegnung auf kurze Zeit und einen größeren Abstand beschränkt hat.";

"ExposureDetection_Explanation_Text_Low_With_Encounter" = "Sie haben ein niedriges Infektionsrisiko, da keine Begegnung mit nachweislich Corona-positiv getesteten Personen aufgezeichnet wurde oder sich Ihre Begegnung auf kurze Zeit und einen größeren Abstand beschränkt hat.";

"ExposureDetection_Explanation_Text_High_DateOfLastExposure" = "Sie haben ein erhöhtes Infektionsrisiko, da Sie zuletzt am %@ mindestens einer nachweislich Corona-positiv getesteten Person über einen längeren Zeitraum und mit einem geringen Abstand begegnet sind.";

"ExposureDetection_Explanation_Text_High" = "Ihr Infektionsrisiko wird daher als erhöht eingestuft.\nDas Infektionsrisiko wird anhand der Daten der Risiko-Ermittlung unter Berücksichtigung von Abstand und Dauer lokal auf Ihrem Smartphone berechnet. Ihr Infektionsrisiko ist für niemanden einsehbar und wird nicht weitergegeben.\nWenn Sie nach Hause kommen, vermeiden Sie auch Begegnungen mit Familienmitgliedern und Mitbewohnern.";

"ExposureDetection_LowRiskExposure_Title" = "Begegnung mit niedrigem Risiko";

"ExposureDetection_LowRiskExposure_Subtitle" = "Deshalb ist Ihr Infektionsrisiko niedrig";

"ExposureDetection_LowRiskExposure_Body" = "Sie hatten eine Begegnung mit einer später Corona-positiv getesteten Person. Ihr Infektionsrisiko wird auf Grundlage der Daten der Risiko-Ermittlung dennoch als niedrig eingestuft. Ein niedriges Risiko besteht insbesondere dann, wenn sich Ihre Begegnung auf einen kurzen Zeitraum oder einen größeren Abstand beschränkt hat. Sie müssen sich keine Sorgen machen und es besteht kein besonderer Handlungsbedarf. Es wird empfohlen, sich an die allgemein geltenden Abstands- und Hygieneregeln zu halten.";

"ExposureDetection_Button_Enable" = "Risiko-Ermittlung aktivieren";

"ExposureDetection_Button_Refresh" = "Aktualisieren";

"ExposureDetection_Button_Title_Restart" = "Erneut starten";

"ExposureDetection_Risk_Status_Downloading_Title" = "Daten werden heruntergeladen …";

"ExposureDetection_Risk_Status_Detecting_Title" = "Prüfung läuft …";

"ExposureDetection_Risk_Status_Downloading_Body" = "Das kann mehrere Minuten dauern. Vielen Dank für Ihre Geduld.";

"ExposureDetection_Risk_Status_Detecting_Body" = "Ihre Begegnungsdaten werden nun geprüft. Das kann mehrere Minuten dauern. Vielen Dank für Ihre Geduld.";

"ExposureDetection_Risk_Failed_Title" = "Risiko-Überprüfung fehlgeschlagen";

"ExposureDetection_Risk_Failed_Body" = "Der Abgleich der Zufall-IDs mit dem Server ist fehlgeschlagen. Sie können den Abgleich manuell neu starten.";

"ExposureDetection_Risk_Restart_Button_Title" = "Erneut starten";

"ExposureDetection_Survey_Card_Title" = "Befragung zur Corona-Warn-App";

"ExposureDetection_Survey_Card_Body" = "Helfen Sie uns, die App zu verbessern, indem Sie einige einfache Fragen beantworten.";

"ExposureDetection_Survey_Card_Button" = "Zur Befragung";

/* Survey Errors */

"SurveyConsent_Error_Title" = "Fehler";

"SurveyConsent_Error_TryAgainLater" = "Die Befragung kann aktuell nicht aufgerufen werden. Bitte versuchen Sie es später noch mal (Fehlercode %@).";

"SurveyConsent_Error_DeviceNotSupported" = "Die Befragung kann nicht aufgerufen werden (Fehlercode %@).";

"SurveyConsent_Error_ChangeDeviceTime" = "Die Uhrzeit Ihres Smartphones stimmt nicht mit der aktuellen Zeit überein. Bitte korrigieren Sie die Uhrzeit in den Einstellungen Ihres Smartphones (Fehlercode %@).";

"SurveyConsent_Error_TryAgainNextMonth" = "Die Befragung konnte aus Sicherheitsgründen nicht aufgerufen werden. Sie können im nächsten Kalendermonat wieder teilnehmen (Fehlercode %@).";

"SurveyConsent_Error_AlreadyParticipated" = "Sie haben bereits an der Befragung teilgenommen. Sie können nur einmal im Monat an der Befragung teilnehmen (Fehlercode %@).";

/* Survey Consent Screen */

"SurveyConsent_Title" = "Befragung zur Bewertung und Verbesserung der Corona-Warn-App";

"SurveyConsent_Body1" = "Helfen Sie dabei, die Corona-Warn-App zu verbessern. Nehmen Sie dazu an einer Befragung zu Ihrer Erfahrung mit der Corona-Warn-App teil. Sie helfen damit dem RKI, die Wirksamkeit der App zu bewerten, die App zu verbessern und zu verstehen, wie sich Warnungen über die App auf das Verhalten von Personen mit erhöhtem Risiko auswirken.";

"SurveyConsent_Body2" = "Die Befragung richtet sich nur an Personen, denen die App eine Begegnung mit erhöhtem Risiko angezeigt hat. Die Befragung findet auf einer Webseite des RKI statt. Zur Weiterleitung auf diese Webseite wird Ihnen im nächsten Schritt ein Teilnahmelink angezeigt. Vorher muss jedoch die Echtheit Ihrer App bestätigt werden. Dafür ist Ihr Einverständnis erforderlich.";

"SurveyConsent_Body3" = "Nach Antippen des Teilnahmelinks erhalten Sie weitere Informationen zur Befragung. Vor der Teilnahme werden Sie dann noch einmal gesondert um Ihr Einverständnis zur Teilnahme an der Befragung gebeten.";

"SurveyConsent_Accept_Button_Title" = "Einverstanden";

/* Survey Consent Legal Details Screen */

"SurveyConsent_Legal_Details_Title" = "Ausführliche Informationen zur Datenverarbeitung bei der Teilnahme an der Befragung";

"SurveyConsent_Details_Headline" = "Zur Befragung durch das RKI";

"SurveyConsent_Details_Body" = "Nachdem die Echtheit Ihrer App geprüft wurde, werden Sie auf eine Internetseite des RKI mit einem für Sie generierten Teilnahmelink zur Befragung weitergeleitet. Die Internetseite wird im Browser Ihres Smartphones geöffnet. Der Teilnahmelink enthält ein vorab durch die Corona-Warn-App generiertes Einmal-Passwort. Wenn Sie den Teilnahmelink antippen und die Internetseite mit der Befragung aufrufen, wird das Einmal-Passwort in Ihrem Browser zwischengespeichert. Auf dieser Seite werden weiterführenden Informationen zur Befragung und Handlungshinweise, z. B. wie die Befragung gestartet werden kann, dargestellt. Zum Start der Befragung wird das Einmal-Passwort an Server der Corona-Warn-App übermittelt und dort als verbraucht markiert. Durch den Server wird geprüft, ob Sie an der Befragung teilnehmen können oder nicht. So wird sichergestellt, dass jede Person nur einmal an der Befragung teilnehmen kann.";

/* Exposure detection wrong device time */
"ExposureDetection_WrongTime_Notification_Title" = "Risiko-Überprüfung nicht möglich";

"ExposureDetection_WrongTime_Notification_Body" = "Die auf Ihrem Smartphone eingestellte Uhrzeit entspricht nicht der aktuellen Uhrzeit. Deshalb kann Ihr Risiko im Moment nicht überprüft werden. Bitte passen Sie die Uhrzeit in den Einstellungen Ihres Smartphones an.";

"ExposureDetection_WrongTime_Notification_Popover_Title" = "Risiko-Überprüfung nicht möglich";

"ExposureDetection_WrongTime_Notification_Popover_Body" = "Die auf Ihrem Smartphone eingestellte Uhrzeit entspricht nicht der aktuellen Uhrzeit. Deshalb kann Ihr Risiko im Moment nicht überprüft werden. Bitte passen Sie die Uhrzeit in den Einstellungen Ihres Smartphones an.";

/* Active Tracing Section */
"ExposureDetection_ActiveTracingSection_Title" = "Ermittlungszeitraum";

"ExposureDetection_ActiveTracingSection_Subtitle" = "Dieser Zeitraum wird berücksichtigt.";

/* There are two paragraphs in this section. The first one just contains text… */
"ExposureDetection_ActiveTracingSection_Text_Paragraph0" = "Die Berechnung des Infektionsrisikos kann nur für die Zeiträume erfolgen, an denen die Risiko-Ermittlung aktiv war. Die Risiko-Ermittlung sollte daher dauerhaft aktiv sein.";

/* … the second paragraph contains two columns. On the left there is our active\n tracing indicator. On the right column there is just text that explains what\n the indicator shows.\n\n Parameters:\n - first: total number of relevant days (usually 14).\n - second: the actual number of days with active tracing. */
"ExposureDetection_ActiveTracingSection_Text_Paragraph1" = "Für Ihre Risiko-Ermittlung wird nur der Zeitraum der letzten %1$u Tage betrachtet. In diesem Zeitraum war Ihre Risiko-Ermittlung für eine Gesamtdauer von %2$u Tagen aktiv. Ältere Tage werden automatisch gelöscht, da sie aus Sicht des Infektionsschutzes nicht mehr relevant sind.";

/* Exposure Detection Errors */

"ExposureDetectionError_Alert_Message" = "Während der Risiko-Ermittlung ist ein Fehler aufgetreten.";

"ExposureDetectionError_Alert_FullDiskSpace_Message" = "Es steht nicht genug Speicherplatz für die aktuellen Daten zur Verfügung.\nBitte geben Sie Speicherplatz auf Ihrem Smartphone frei, damit Ihr Risikostatus aktualisiert werden kann.";

/* How Risk Detection Works Alert.\n First introduced due to EXPOSUREAPP-1738.\n The alert only displays a single OK-button. We re-use the localized string\n `Alert_ActionOk` for that. */
"How_Risk_Detection_Works_Alert_Title" = "Information zur Funktionsweise der Risiko-Ermittlung";

"How_Risk_Detection_Works_Alert_Message" = "Die Berechnung des Infektionsrisikos kann nur für die Zeiträume erfolgen, an denen die Risiko-Ermittlung aktiv war. Die Risiko-Ermittlung sollte daher dauerhaft aktiv sein.\nFür Ihre Risiko-Ermittlung wird nur der Zeitraum der letzten %1$u Tage betrachtet.\nÄltere Tage werden automatisch gelöscht, da sie aus Sicht des Infektionsschutzes nicht mehr relevant sind.\n\nWeitere Informationen finden Sie in den FAQ.";

/* Settings */

"Settings_Notification_StatusActive" = "An";

"Settings_Notification_StatusInactive" = "Aus";

"Settings_BackgroundAppRefresh_StatusActive" = "An";

"Settings_BackgroundAppRefresh_StatusInactive" = "Aus";

"Settings_StatusEnable" = "Aktivieren";

"Settings_StatusDisable" = "Deaktivieren";

"Settings_KontaktProtokollStatusActive" = "Aktiv";

"Settings_KontaktProtokollStatusInactive" = "Gestoppt";

"Settings_Tracing_Label" = "Risiko-Ermittlung";

"Settings_Notification_Label" = "Mitteilungen";

"Settings_BackgroundAppRefresh_Label" = "Hintergrundaktualisierung";

"Settings_Reset_Label" = "Anwendung zurücksetzen";

"Settings_Tracing_Description" = "Erlauben Sie die Aufzeichnung und Weitergabe von COVID-19-Zufalls-IDs.";

"Settings_Notification_Description" = "Erlauben Sie automatische Mitteilungen zu Ihrem COVID-19-Risikostatus.";

"Settings_BackgroundAppRefresh_Description" = "Erlauben Sie die automatische Aktualisierung Ihres Risikostatus.";

"Settings_Reset_Description" = "Löschen Sie alle Ihre Daten in der App.";

"Settings_NavTitle" = "Einstellungen";

"Settings_DataDonation_Label" = "Datenspende";

"Settings_DataDonation_Description" = "Erlauben Sie die Übermittlung Ihres Nutzerverhaltens.";

"Settings_DataDonation_StatusActive" = "An";

"Settings_DataDonation_StatusInactive" = "Aus";

/* Noticiation Settings */
"NotificationSettings_On_Title" = "Möchten Sie Mitteilungen zu Ihrem COVID-19-Risikostatus aktivieren?";

"NotificationSettings_On_SectionTitle" = "Einstellung";

"NotificationSettings_On_RiskChanges" = "Änderung Ihres Infektionsrisikos";

"NotificationSettings_On_TestsStatus" = "Status Ihres COVID-19-Tests";

"NotificationSettings_Off_SectionTitle" = "Einstellung";

"NotificationSettings_Off_EnableNotifications" = "Mitteilungen";

"NotificationSettings_Off_StatusInactive" = "Aus";

"NotificationSettings_Off_InfoTitle" = "Mitteilungen aktivieren";

"NotificationSettings_Off_InfoDescription" = "Um Mitteilungen zu aktivieren, müssen Sie Mitteilungen für die Corona-Warn-App in Ihren Geräte-Einstellungen zulassen.";

"NotificationSettings_Off_OpenSettings" = "App-Einstellungen öffnen";

"NotificationSettings_NavTitle" = "Mitteilungen";

"NotificationSettings_onImageDescription" = "Eine Frau erhält eine Mitteilung von ihrer Corona-Warn-App.";

"NotificationSettings_offImageDescription" = "Eine Frau kann keine Mitteilungen von ihrer Corona-Warn-App erhalten.";

/* Background App Referesh Settings */

"BackgroundAppRefreshSettings_Title" = "Hintergrundaktualisierung";

"BackgroundAppRefreshSettings_Image_Description_On" = "Ein Mensch hält ein Smartphone mit eingeschalteter Hintergrundaktualisierung in der Hand.";

"BackgroundAppRefreshSettings_Image_Description_Off" = "Ein Mensch hält ein Smartphone mit ausgeschalteter Hintergrundaktualisierung in der Hand.";

"BackgroundAppRefreshSettings_Subtitle" = "Risikostatus im Hintergrund aktualisieren";

"BackgroundAppRefreshSettings_Description" = "Bei eingeschalteter Hintergrundaktualisierung ermittelt die Corona-Warn-App Ihren Risikostatus automatisch.
Es fallen hierbei keine zusätzliche Kosten für die Datenübertragung im Mobilfunknetz an.
Bei ausgeschalteter Hintergrundaktualisierung müssen Sie die App täglich aufrufen, um Ihren Risikostatus zu aktualisieren.";

"BackgroundAppRefreshSettings_Status_Header" = "Einstellung";

"BackgroundAppRefreshSettings_Status_Title" = "Hintergrundaktualisierung";

"BackgroundAppRefreshSettings_Status_On" = "An";

"BackgroundAppRefreshSettings_Status_Off" = "Aus";

"BackgroundAppRefreshSettings_InfoBox_Title" = "Hintergrundaktualisierung einschalten";

"BackgroundAppRefreshSettings_InfoBox_Description" = "Die Hintergrundaktualisierung müssen Sie sowohl in den allgemeinen Einstellungen Ihres iPhones als auch in den Einstellungen der Corona-Warn-App einschalten.";

"BackgroundAppRefreshSettings_InfoBox_LowPowerMode_Description" = "Beachten Sie bitte, dass für das Einschalten der Hintergrundaktualisierung der Stromsparmodus ausgeschaltet sein muss.";

"BackgroundAppRefreshSettings_InfoBox_LowPowerModeInstruction_Title" = "Stromsparmodus ausschalten";

"BackgroundAppRefreshSettings_InfoBox_LowPowerModeInstruction_Step1" = "Öffnen Sie Einstellungen.";

"BackgroundAppRefreshSettings_InfoBox_LowPowerModeInstruction_Step2" = "Öffnen Sie Batterie.";

"BackgroundAppRefreshSettings_InfoBox_LowPowerModeInstruction_Step3" = "Schalten Sie den Stromsparmodus aus.";

"BackgroundAppRefreshSettings_InfoBox_SystemBackgroundRefreshInstruction_Title" = "Hintergrundaktualisierung allgemein einschalten";

"BackgroundAppRefreshSettings_InfoBox_SystemBackgroundRefreshInstruction_Step1" = "Öffnen Sie Einstellungen.";

"BackgroundAppRefreshSettings_InfoBox_SystemBackgroundRefreshInstruction_Step2" = "Öffnen Sie Allgemein.";

"BackgroundAppRefreshSettings_InfoBox_SystemBackgroundRefreshInstruction_Step3" = "Öffnen Sie Hintergrundaktualisierung.";

"BackgroundAppRefreshSettings_InfoBox_SystemBackgroundRefreshInstruction_Step4" = "Wählen Sie entweder WLAN oder WLAN & Mobile Daten.";

"BackgroundAppRefreshSettings_InfoBox_AppBackgroundRefreshInstruction_Title" = "Hintergrundaktualisierung für die Corona-Warn-App einschalten";

"BackgroundAppRefreshSettings_InfoBox_AppBackgroundRefreshInstruction_Step1" = "Öffnen Sie Einstellungen.";

"BackgroundAppRefreshSettings_InfoBox_AppBackgroundRefreshInstruction_Step2" = "Öffnen Sie die Corona-Warn-App Einstellungen.";

"BackgroundAppRefreshSettings_InfoBox_AppBackgroundRefreshInstruction_Step3" = "Schalten Sie die Hintergrundaktualisierung ein.";

"BackgroundAppRefreshSettings_OpenSettingsButton_Title" = "Einstellungen öffnen";

"BackgroundAppRefreshSettings_ShareButton_Title" = "Anleitung teilen";


/* Onboarding */
"Onboarding_LetsGo_actionText" = "Los geht’s";

"Onboarding_Continue_actionText" = "Weiter";

"Onboarding_EnableLogging_actionText" = "Risiko-Ermittlung aktivieren";

"Onboarding_Continue_actionTextHint" = "Sie können diesen Bildschirm überspringen";

"Onboarding_doNotAllow_actionText" = "Nicht erlauben";

"Onboarding_DoNotActivate_actionText" = "Nicht aktivieren";

"Onboarding_DeactivateExposureConfirmation_title" = "Wenn Sie die Risiko-Ermittlung nicht aktivieren, kann die App Ihren Risikostatus nicht ermitteln und Sie erhalten keine Informationen zu Ihrem Risiko in der App.";

"Onboarding_DeactivateExposureConfirmation_message" = "Sie können die Risiko-Ermittlung jederzeit wieder aktivieren.";

"OnboardingInfo_togetherAgainstCoronaPage_imageDescription" = "Eine vielfältige Gruppe in einer Stadt benutzt Smartphones.";

"OnboardingInfo_togetherAgainstCoronaPage_title" = "Gemeinsam Corona bekämpfen";

"OnboardingInfo_togetherAgainstCoronaPage_boldText" = "Mehr Schutz für Sie und uns alle. Mit der Corona-Warn-App durchbrechen wir Infektionsketten schneller.";

"OnboardingInfo_togetherAgainstCoronaPage_normalText" = "Machen Sie Ihr Smartphone zum Corona-Warn-System. Überblicken Sie Ihren Risikostatus und erfahren Sie, ob in den letzten 14 Tagen Corona-positiv getestete Personen in Ihrer Nähe waren.\n\nDie App merkt sich Begegnungen zwischen Menschen, indem ihre Smartphones verschlüsselte Zufalls-IDs austauschen. Persönliche Daten werden dabei nicht ausgetauscht.";

"OnboardingInfo_togetherAgainstCoronaPage_linkText" = "Informationen zur App in leichter Sprache und Gebärdensprache";

"OnboardingInfo_privacyPage_imageDescription" = "Eine Frau mit einem Smartphone benutzt die Corona-Warn-App, ein Vorhängeschloss auf einem Schild steht als Symbol für verschlüsselte Daten.";

"OnboardingInfo_privacyPage_title" = "Datenschutz";

"OnboardingInfo_privacyPage_boldText" = "";

"OnboardingInfo_privacyPage_normalText" = "Sie bleiben unerkannt.\nIhre Daten werden komplett verschlüsselt und pseudonymisiert übertragen.\n\nVerantwortliche Stelle im Sinne des Art. 4 Abs. 7 DSGVO:\n\nRobert Koch-Institut\nNordufer 20\n13353 Berlin\nBitte lesen Sie unsere Datenschutzbestimmungen.\n\nDatenschutzhinweise:";

"OnboardingInfo_enableLoggingOfContactsPage_imageDescription" = "Drei Personen haben die Risiko-Ermittlung auf ihren Smartphones aktiviert, ihre Begegnung wird daher aufgezeichnet.";

"OnboardingInfo_enableLoggingOfContactsPage_title" = "Wie Sie die Risiko-Ermittlung ermöglichen";

"OnboardingInfo_enableLoggingOfContactsPage_boldText" = "Um zu erkennen, ob für Sie ein Infektionsrisiko vorliegt, müssen Sie die Risiko-Ermittlung aktivieren.";

"OnboardingInfo_enableLoggingOfContactsPage_normalText" = "Die Risiko-Ermittlung funktioniert, indem Ihr iPhone per Bluetooth verschlüsselte Zufalls-IDs anderer App nutzenden Personen empfängt und Ihre eigenen Zufalls-IDs an deren Smartphones weitergibt. Die Risiko-Ermittlung lässt sich jederzeit deaktivieren.\n\nDie verschlüsselten Zufalls-IDs geben nur Auskunft über das Datum, die Dauer und die anhand der Signalstärke berechnete Entfernung zu Ihren Mitmenschen. Persönliche Daten wie Name, Adresse oder Aufenthaltsort werden zu keiner Zeit erfasst. Rückschlüsse auf einzelne Personen sind anhand der Zufalls-IDs nicht möglich.";

"OnboardingInfo_enableLoggingOfContactsPage_consentUnderagesTitle" = "App-Nutzung ab 16 Jahren";

"OnboardingInfo_enableLoggingOfContactsPage_consentUnderagesText" = "Die App-Nutzung ist ab 16 Jahren gestattet und richtet sich an Personen, die sich in Deutschland aufhalten.";

"OnboardingInfo_enableLoggingOfContactsPage_stateHeader" = "Status";

"OnboardingInfo_enableLoggingOfContactsPage_stateTitle" = "Risiko-Ermittlung";

"OnboardingInfo_enableLoggingOfContactsPage_stateActive" = "Aktiv";

"OnboardingInfo_enableLoggingOfContactsPage_stateStopped" = "Gestoppt";

"OnboardingInfo_howDoesDataExchangeWorkPage_imageDescription" = "Ein positiver Testbefund wird verschlüsselt ins System übermittelt, das nun andere Nutzerinnen und Nutzer warnt.";

"OnboardingInfo_howDoesDataExchangeWorkPage_title" = "Falls Sie Corona-positiv getestet werden";

"OnboardingInfo_howDoesDataExchangeWorkPage_boldText" = "Falls Sie ein positives Testergebnis erhalten, teilen Sie es bitte über die App mit. Freiwillig und sicher. Für die Gesundheit aller.";

"OnboardingInfo_howDoesDataExchangeWorkPage_normalText" = "Ihre Mitteilung wird zuverlässig verschlüsselt über einen sicheren Server weiterverarbeitet. Die Personen, deren verschlüsselte Zufalls-IDs Sie gesammelt haben, erhalten nun eine Warnung und Informationen darüber, wie sie weiter vorgehen sollen.";

"OnboardingInfo_alwaysStayInformedPage_imageDescription" = "Eine Frau erhält eine Mitteilung von ihrer Corona-Warn-App.";

"OnboardingInfo_alwaysStayInformedPage_title" = "Warnungen erhalten, Risiken erkennen";

"OnboardingInfo_alwaysStayInformedPage_boldText" = "Die App kann Sie automatisch über Ihren Risikostatus informieren und bei Neuinfektionen von Menschen, denen Sie begegnet sind, warnen. Erlauben Sie der App jetzt, Sie zu benachrichtigen.";

"OnboardingInfo_alwaysStayInformedPage_normalText" = "Auf diese Weise können Sie sich zum Schutz Ihrer Mitmenschen in Quarantäne begeben und sich nach entsprechender Abklärung testen lassen.";

/* Onboarding EU Keys */

"onboardingInfo_enableLoggingOfContactsPage_euTitle" = "Länderübergreifende Risiko-Ermittlung";

"onboardingInfo_enableLoggingOfContactsPage_euDescription" = "Mehrere Länder arbeiten zusammen, um länderübergreifende Warnungen zu ermöglichen. Das heißt es können die Kontakte mit Nutzern der offiziellen Corona-Apps aller teilnehmenden Länder berücksichtigt werden.\n\nHat ein Nutzer sein positives Testergebnis (genauer gesagt: seine Zufalls-IDs) zur Warnung anderer über den von den teilnehmenden Ländern gemeinsam betriebenen Austausch-Server zur Verfügung gestellt, können alle Nutzer der offiziellen Corona-Apps der teilnehmenden Länder gewarnt werden.\n\nDie täglichen Downloads der Listen mit den Zufalls-IDs der Nutzer, die ein positives Testergebnis geteilt haben, sind für Sie in der Regel kostenlos. Das heißt: Das von der App verursachte Datenvolumen wird von den Mobilfunk-Betreibern nicht angerechnet und im EU-Ausland werden Ihnen keine Roaming-Gebühren berechnet. Näheres erfahren Sie von Ihrem Mobilfunk-Betreiber.";

"onboardingInfo_enableLoggingOfContactsPage_participatingCountriesTitle" = "Derzeit nehmen die folgenden Länder teil:";

"onboardingInfo_enableLoggingOfContactsPage_emptyEuTitle" = "Teilnehmende Länder";

"onboardingInfo_enableLoggingOfContactsPage_emptyEuDescription" = "Die teilnehmenden Länder können Sie jederzeit in den Details zur Risiko-Ermittlung einsehen.";

/* Exposure Submission */
/* phone number; no spacing allowed */
"ExposureSubmission_Hotline_Number" = "08007540002";

"ExposureSubmission_DataPrivacyTitle" = "Einwilligungserklärung";

"ExposureSubmission_Continue_actionText" = "Weiter";

"ExposureSubmission_ConfirmDismissPopUpTitle" = "Wollen Sie wirklich abbrechen?";

"ExposureSubmission_ConfirmDismissPopUpText" = "Ihre bisherigen Angaben werden nicht gespeichert.";

"ExposureSubmission_DataPrivacyDescription" = "Durch Antippen von „Erlauben“ willigen Sie ein, dass die App den Status Ihres Corona-Virus-Tests abfragen und in der App anzeigen darf. Diese Funktion steht Ihnen zur Verfügung, wenn Sie einen QR-Code erhalten und eingewilligt haben, dass Ihr Testergebnis an das Serversystem der App übermittelt werden darf. Sobald das Testlabor Ihr Testergebnis auf dem Server hinterlegt hat, können Sie das Ergebnis in der App sehen. Falls Sie Mitteilungen aktiviert haben, werden Sie auch außerhalb der App über den Eingang des Testergebnis informiert. Das Testergebnis selbst wird aus Datenschutzgründen jedoch nur in der App angezeigt. Sie können diese Einwilligung jederzeit widerrufen, indem Sie die Testregistrierung in der App löschen. Durch den Widerruf der Einwilligung wird die Rechtmäßigkeit der bis zum Widerruf erfolgten Verarbeitung nicht berührt. Weitere Informationen finden Sie unter dem Menüpunkt „Datenschutz“.";

"ExposureSubmissionDataPrivacy_AcceptTitle" = "Erlauben";

"ExposureSubmissionDataPrivacy_DontAcceptTitle" = "Nicht erlauben";

"ExposureSubmission_Submit" = "TAN eingeben";

"ExposureSubmissionTanEntry_Title" = "TAN-Eingabe";

"ExposureSubmissionTanEntry_EntryField" = "TAN-Eingabefeld";

"ExposureSubmissionTanEntry_Description" = "Geben Sie die 10-stellige TAN ein, die Ihnen mitgeteilt wurde.";

"ExposureSubmissionTanEntry_Submit" = "Weiter";

"ExposureSubmissionTanEntry_InvalidCharacterError" = "Ihre Eingabe enthält ein ungültiges Zeichen. Bitte überprüfen Sie Ihre Eingabe.";

"ExposureSubmissionTanEntry_InvalidError" = "Ungültige TAN. Bitte überprüfen Sie Ihre Eingabe.";

"ExposureSubmission_NavTitle" = "Positivkennung senden";

"ExposureSubmissionConfirmation_Title" = "Positive Diagnose";

"ExposureSubmission_GeneralErrorTitle" = "Fehler";

/* Exposure Submission Dispatch */

"ExposureSubmission_DispatchTitle" = "Testergebnis abrufen";

"ExposureSubmissionIntroduction_AccImageDescription" = "Ein Smartphone übermittelt einen positiven Testbefund verschlüsselt ins System.";

"ExposureSubmission_DispatchDescription" = "Rufen Sie über die App Ihr Testergebnis ab und warnen Sie anschließend Ihre Mitmenschen. So schützen Sie sich und andere und helfen mit, die Ausbreitung von Corona zu verhindern.";

"ExposureSubmission_DispatchSectionHeadline" = "Sie haben sich bereits testen lassen?";

"ExposureSubmission_DispatchSectionHeadline2" = "Ihr Test ist positiv?";

"ExposureSubmissionDispatch_QRCodeButtonTitle" = "Test mit QR-Code";

"ExposureSubmissionDispatch_QRCodeButtonDescription" = "Registrieren Sie Ihren Test, indem Sie den QR-Code Ihres Testdokuments scannen.";

"ExposureSubmissionDispatch_TANButtonTitle" = "TAN-Eingabe";

"ExposureSubmissionDispatch_TANButtonDescription" = "Ihnen liegt eine TAN vor? Weiter zur TAN-Eingabe, um andere zu warnen.";

"ExposureSubmissionDispatch_HotlineButtonTitle" = "Noch keine TAN?";

"ExposureSubmissionDispatch_HotlineButtonDescription" = "Rufen Sie uns an und erhalten Sie eine TAN.";

/* Exposure Submission Hotline */

"ExposureSubmissionHotline_Title" = "TAN anfragen";

"ExposureSubmissionHotline_Description" = "Bitte halten Sie zur TAN-Abfrage Ihren Befundbrief (sofern vorhanden) und Ihre Telefonnummer bereit.";

"ExposureSubmissionHotline_SectionTitle" = "Info zum Ablauf:";

"ExposureSubmissionHotline_SectionDescription1" = "Rufen Sie die bundesweite Hotline an und fragen Sie nach einer TAN.";

"ExposureSubmissionHotline_iconAccessibilityLabel1" = "Schritt 1 von 2";

"ExposureSubmissionHotline_iconAccessibilityLabel2" = "Schritt 2 von 2";

/* UI text; spacing allowed */
"ExposureSubmission_PhoneNumber" = "0800 7540002";

"ExposureSubmission_PhoneDetailDescription" = "Sprachen:\nDeutsch, Englisch, Türkisch\n\nErreichbarkeit:\ntäglich 24 Stunden\n\nDer Anruf ist kostenfrei.\n\nFür gesundheitliche Fragen wenden Sie sich bitte an Ihre Hausarztpraxis oder die Hotline des ärztlichen Bereitschaftsdienstes 116 117.";

"ExposureSubmission_SectionDescription2" = "Geben Sie die TAN in der App ein, um Ihren Test zu registrieren.";

"ExposureSubmission_CallButtonTitle" = "Anrufen";

"ExposureSubmission_TANInputButtonTitle" = "TAN eingeben";

"ExposureSubmissionHotline_imageDescription" = "Hotline teilt eine TAN mit.";

/* Exposure Submission QR Code Info */
"ExposureSubmissionQRInfo_title" = "Ihr Einverständnis";

"ExposureSubmissionQRInfo_imageDescription" = "Eine Person hält ein Smartphone. Ein QR-Code auf einem Test symbolisiert den zu scannenden Code.";

"ExposureSubmissionQRInfo_title_description" = "Bevor Sie Ihr Testergebnis abrufen und andere warnen können, ist Ihr Einverständnis erforderlich.";

"ExposureSubmissionQRInfo_header_section_1" = "Testergebnis abrufen";

"ExposureSubmissionQRInfo_body_section_1" = "Scannen Sie im nächsten Schritt den QR-Code auf Ihrem Test und rufen Sie Ihr Testergebnis ab.";

"ExposureSubmissionQRInfo_instruction1" = "Bitte scannen Sie nur Ihren eigenen Test.";

"ExposureSubmissionQRInfo_instruction2" = "Ihr Test kann nur einmal gescannt werden. Die App kann nicht gleichzeitig mehrere Tests verwalten.";

"ExposureSubmissionQRInfo_instruction3" = "Die App kann %@ gleichzeitig mehrere Tests verwalten.";

"ExposureSubmissionQRInfo_instruction3_highlightedPhrase" = "nicht";

"ExposureSubmissionQRInfo_header_section_2" = "Helfen Sie mit, indem Sie andere warnen, denen Sie begegnet sind!";

"ExposureSubmissionQRInfo_body_section_2" = "Wenn Sie positiv auf Corona getestet wurden, können Sie Ihre Mitmenschen über die App warnen. Die Warnung funktioniert in mehreren Ländern. Derzeit nehmen folgende Länder teil:";

"ExposureSubmissionQRInfo_acknowledgement_3" = "Ihr Einverständnis ist freiwillig.";

"ExposureSubmissionQRInfo_acknowledgement_4" = "Sie können Ihr Testergebnis auch abrufen, wenn Sie dies nicht teilen. Wenn Sie ihr Testergebnis teilen, helfen Sie jedoch mit, Ihre Mitmenschen vor Ansteckungen zu schützen.";

"ExposureSubmissionQRInfo_acknowledgement_5" = "Ihre Identität bleibt geheim. Andere Nutzer erfahren nicht, wer sein Testergebnis geteilt hat.";

"ExposureSubmissionQRInfo_acknowledgement_6" = "Sie können Ihr Einverständnis abgeben, wenn Sie mindestens 16 Jahre alt sind.";

"ExposureSubmissionQRInfo_primaryButtonTitle" = "Einverstanden";

"ExposureSubmissionQRInfo_QRCodeExpired_Alert_Title" = "QR-Code nicht mehr gültig";

"ExposureSubmissionQRInfo_QRCodeExpired_Alert_Text" = "Ihr Test liegt länger als 21 Tage zurück und kann nicht mehr in der App registriert werden. Bitte stellen Sie bei zukünftigen Tests sicher, dass Sie den QR-Code scannen, sobald er Ihnen vorliegt.";

/* Exposure Submission QR Code Scanner */
"ExposureSubmissionQRScanner_title" = "QR-Code Scan";

"ExposureSubmissionQRScanner_instruction" = "Positionieren Sie den Rahmen über dem QR-Code Ihres Dokuments.";

"ExposureSubmissionQRScanner_otherError" = "Ein unbekannter Fehler ist aufgetreten.";

"ExposureSubmissionQRScanner_cameraPermissionDenied" = "Bitte erlauben Sie der App die Benutzung der Kamera, um den QR-Code zu scannen.";

"ExposureSubmissionQRScanner_CameraFlash" = "Kamerablitz";

"ExposureSubmissionQRScanner_CameraFlash_On" = "Eingeschaltet";

"ExposureSubmissionQRScanner_CameraFlash_Off" = "Ausgeschaltet";

"ExposureSubmissionQRScanner_CameraFlash_Enable" = "Kamerablitz einschalten";

"ExposureSubmissionQRScanner_CameraFlash_Disable" = "Kamerablitz ausschalten";

/* Exposure Submission Success */
"ExposureSubmissionSuccess_Title" = "Vielen Dank!";

"ExposureSubmissionSuccess_AccImageDescription" = "Eine vielfältige Gruppe begrüßt durch Jubel, dass jemand sein Testergebnis mit anderen geteilt hat.";

"ExposureSubmissionSuccess_Button" = "Fertig";

"ExposureSubmissionSuccess_Description" = "Dank Ihrer Mithilfe können andere gewarnt werden und entsprechend reagieren.";

"ExposureSubmissionSuccess_subTitle" = "Weitere Infos:";

"ExposureSubmissionSuccess_listTitle" = "Bitte beachten Sie:";

"ExposureSubmissionSuccess_listItem1" = "Das Gesundheitsamt wird sich in den nächsten Tagen bei Ihnen melden.";

"ExposureSubmissionSuccess_listItem2" = "Sie sind ansteckend. Isolieren Sie sich von anderen Personen.";

"ExposureSubmissionSuccess_listItem2_1" = "Die Quarantänezeit beträgt in der Regel 14 Tage. Bitte beobachten Sie genau, wie sich Ihre Symptome entwickeln.";

"ExposureSubmissionSuccess_listItem2_2" = "Sie werden von Ihrem Gesundheitsamt gebeten, eine Liste Ihrer Kontaktpersonen zu erstellen. Erfassen Sie dabei alle Personen, zu denen Sie in den zwei Tagen vor Erkrankungsbeginn engen Kontakt (unter 2 Meter, direktes Gespräch) über insgesamt 15 Minuten hatten. Nutzen Sie hierfür Ihr Kontakt-Tagebuch. Sie können die Einträge einfach exportieren und ausdrucken oder als E-Mail verschicken.";

"ExposureSubmissionSuccess_listItem2_3" = "Bitte denken Sie hier auch besonders an Personen, die nicht automatisch durch die App informiert werden, da sie kein Smartphone besitzen oder die App nicht installiert haben.";

"ExposureSubmissionSuccess_listItem2_4" = "Auch wenn Sie keine Symptome (mehr) haben, können Sie ansteckend sein. Bitte halten Sie die angeordnete Quarantänezeit in jedem Fall ein.";

/* Exposure Submission Testresult available*/
"ExposureSubmissionTestresultAvailable_Title" = "Ihr Testergebnis liegt vor";

"ExposureSubmissionTestresultAvailable_AccImageDescription" = "Eine Frau hält ihr Smartphone in der Hand. Es überträgt ein Signal an ein weiteres Smartphone.";

"ExposureSubmissionTestresultAvailable_Consent_granted" = "Einverständnis\n„Andere warnen” erteilt";

"ExposureSubmissionTestresultAvailable_Consent_not_given" = "Einverständnis\n„Andere warnen” nicht erteilt";

"ExposureSubmissionTestresultAvailable_ListItem1WithConsent" = "Vielen Dank, dass Sie mithelfen, andere zu warnen und damit einverstanden sind, Ihr Testergebnis zu teilen.";

"ExposureSubmissionTestresultAvailable_ListItem2WithConsent" = "Bitte geben Sie Ihr Testergebnis im nächsten Schritt frei, indem Sie „Teilen“ antippen.";

"ExposureSubmissionTestresultAvailable_ListItem1WithoutConsent" = "Sie haben sich entschieden, Ihr Testergebnis nicht zu teilen. Ihre Mitmenschen werden nicht gewarnt.";

"ExposureSubmissionTestresultAvailable_ListItem2WithoutConsent" = "Sie können im Anschluss Ihr Testergebnis doch noch teilen und mithelfen, die Verbreitung von Corona zu bekämpfen und Ihre Mitmenschen zu schützen.";

"ExposureSubmissionTestresultAvailable_primaryButtonTitle" = "Weiter";

"ExposureSubmissionTestresultAvailable_CloseAlertTitle" = "Achtung:\n Sie sind dabei den Vorgang abzubrechen. Sie haben Ihre Mitmenschen noch nicht gewarnt. Bitte schützen Sie Ihre Mitmenschen und schließen Sie den Vorgang ab.";

"ExposureSubmissionTestresultAvailable_CloseAlertMessage" = "Möchten Sie den Vorgang wirklich abbrechen?";

"ExposureSubmissionTestresultAvailable_NoConsentCloseAlertTitle" = "Wollen Sie wirklich abbrechen?";

"ExposureSubmissionTestresultAvailable_NoConsentCloseAlertMessage" = "Ihre bisherigen Angaben werden nicht gespeichert.";

"ExposureSubmissionTestresultAvailable_CloseAlertButtonCancel" = "Abbrechen";

"ExposureSubmissionTestresultAvailable_CloseAlertButtonContinue" = "Fortsetzen";

/* Exposure Submission Result */
"ExposureSubmissionResult_Title" = "Ihr Testergebnis";

"ExposureSubmissionResult_CardSubTitle" = "IHR BEFUND";

"ExposureSubmissionResult_CardTitle" = "SARS-CoV-2";

"ExposureSubmissionResult_CardPositive" = "positiv";

"ExposureSubmissionResult_CardNegative" = "negativ";

"ExposureSubmissionResult_CardInvalid" = "Auswertung nicht möglich";

"ExposureSubmissionResult_CardPending" = "Ergebnis liegt noch nicht vor";

"ExposureSubmissionResult_Procedure" = "Info zum Ablauf:";

"ExposureSubmissionResult_testAdded" = "Ihr Test wurde hinzugefügt.";

"ExposureSubmissionResult_warnOthers" = "Andere warnen";

"ExposureSubmissionResult_warnOthersDesc" = "Bitte teilen Sie Ihre Zufalls-IDs und warnen Sie andere.\nHelfen Sie, das Infektionsrisiko für andere genauer zu bestimmen, indem Sie auch angeben, wann eventuelle Corona-Symptome zum ersten Mal aufgetreten sind.";

"ExposureSubmissionResult_testNegative" = "Befund negativ";

"ExposureSubmissionResult_testNegativeDesc" = "Der Labortest hat keinen Nachweis für das Coronavirus SARS-CoV-2 bei Ihnen ergeben.";

"ExposureSubmissionResult_testNegative_furtherInfos_title" = "Weitere Infos:";

"ExposureSubmissionResult_testNegative_furtherInfos_listItem1" = "Sie haben trotzdem gesundheitliche Beschwerden? Wenn Sie sich sehr krank fühlen und/oder Ihre Beschwerden sich verschlechtert haben, wenden Sie sich bitte an Ihre Hausarztpraxis.";

"ExposureSubmissionResult_testNegative_furtherInfos_listItem2" = "Bleiben Sie bis zu Ihrer Genesung trotzdem zu Hause. Falls Sie sich durch eine andere Infektion geschwächt mit dem Coronavirus (SARS-CoV-2) infizieren, kann dies zu schwereren Krankheitsverläufen führen.";

"ExposureSubmissionResult_testNegative_furtherInfos_listItem3" = "Gehen Sie nicht krank zur Arbeit, um andere Personen nicht zu gefährden.";

"ExposureSubmissionResult_furtherInfos_hint_testAgain" = "Falls sich Ihre Symptome verschlechtern, kann die Notwendigkeit eines weiteren SARS-CoV-2-Tests bestehen.";

"ExposureSubmissionResult_testInvalid" = "Test kann nicht ausgewertet werden";

"ExposureSubmissionResult_testInvalidDesc" = "Es gab ein Problem bei der Auswertung Ihres Tests. Bitte kontaktieren Sie das Testcenter oder das zuständige Labor, um Information zum weiteren Vorgehen zu erhalten.";

"ExposureSubmissionResult_testExpired" = "Test kann nicht ausgewertet werden";

"ExposureSubmissionResult_testExpiredDesc" = "Es gab ein Problem bei der Auswertung Ihres Tests. Ihr QR Code ist bereits abgelaufen.";

"ExposureSubmissionResult_testPending" = "Ihr Testergebnis liegt noch nicht vor.";

"ExposureSubmissionResult_testPendingDesc" = "Sobald Ihr Testergebnis vorliegt, wird es Ihnen in der App angezeigt.\n\nSie bekommen Ihr Testergebnis auch außerhalb der App mitgeteilt. Falls Ihr Test positiv ist, bekommen Sie vom Gesundheitsamt eine Mitteilung.\n\nWenn Ihnen außerhalb der App ein positives Testergebnis mitgeteilt wurde, entfernen Sie den aktuell in der App registrierten Test. Rufen Sie die unter „TAN anfragen” angegebene Nummer an, um eine TAN zu erhalten. Registrieren Sie dann Ihr Testergebnis mithilfe der TAN in der App.";

"ExposureSubmissionResult_WarnOthersConsentGiven" = "Einverständnis „Andere warnen“ erteilt";

"ExposureSubmissionResult_WarnOthersConsentNotGiven" = "Einverständnis „Andere warnen“ nicht erteilt";

"ExposureSubmissionResult_testRemove" = "Test entfernen";

"ExposureSubmissionResult_testRemoveDesc" = "Bitte entfernen Sie den Test wieder aus der Corona-Warn-App, damit Sie bei Bedarf einen neuen Test hinterlegen können.";

"ExposureSubmissionResult_primaryButtonTitle" = "Weiter mit Symptom-Erfassung";

"ExposureSubmissionResult_secondaryButtonTitle" = "Weiter ohne Symptom-Erfassung";

"ExposureSubmissionResult_deleteButton" = "Test entfernen";

"ExposureSubmissionResult_refreshButton" = "Aktualisieren";

/* ExposureSubmissionSymptoms */

"ExposureSubmissionSymptoms_Title" = "Symptome";

"ExposureSubmissionSymptoms_Introduction" = "Wenn Sie angeben, ob und wann eventuelle Corona-Symptome bei Ihnen aufgetreten sind, kann das Infektionsrisiko von anderen Personen genauer berechnet werden. Die Angabe von Symptomen ist freiwillig. Wenn Sie keine Symptome mitteilen wollen, wählen Sie „Keine Angabe“.";

"ExposureSubmissionSymptoms_Description" = "Sind bei Ihnen in den letzten Tagen eines oder mehrere der folgenden Symptome aufgetreten?";

"ExposureSubmissionSymptoms_Symptom0" = "Erhöhte Temperatur oder Fieber";

"ExposureSubmissionSymptoms_Symptom1" = "Kurzatmigkeit";

"ExposureSubmissionSymptoms_Symptom2" = "Verlust des Geruchs-/Geschmackssinns";

"ExposureSubmissionSymptoms_Symptom3" = "Husten";

"ExposureSubmissionSymptoms_Symptom4" = "Schnupfen";

"ExposureSubmissionSymptoms_Symptom5" = "Halsschmerzen";

"ExposureSubmissionSymptoms_Symptom6" = "Kopf- und Gliederschmerzen";

"ExposureSubmissionSymptoms_Symptom7" = "Allgemeine Schwäche und Abgeschlagenheit";

"ExposureSubmissionSymptoms_AnswerOptionYes" = "Ja";

"ExposureSubmissionSymptoms_AnswerOptionNo" = "Nein";

"ExposureSubmissionSymptoms_AnswerOptionPreferNotToSay" = "Keine Angabe";

"ExposureSubmissionSymptoms_ContinueButton" = "Weiter";

"ExposureSubmissionSymptoms_DoneButton" = "Fertig";

/* ExposureSubmissionSymptomsOnset */

"ExposureSubmissionSymptomsOnset_Title" = "Symptom-Beginn";

"ExposureSubmissionSymptomsOnset_Subtitle" = "Wann sind die Symptome bei Ihnen zum ersten Mal aufgetreten?";

"ExposureSubmissionSymptomsOnset_Description" = "Bitte geben Sie das Datum so genau wie möglich an.";

"ExposureSubmissionSymptomsOnset_DatePickerTitle" = "Datum";

"ExposureSubmissionSymptomsOnset_AnswerOptionLastSevenDays" = "In den letzten 7 Tagen";

"ExposureSubmissionSymptomsOnset_AnswerOptionOneToTwoWeeksAgo" = "Vor 1-2 Wochen";

"ExposureSubmissionSymptomsOnset_AnswerOptionMoreThanTwoWeeksAgo" = "Vor mehr als 2 Wochen";

"ExposureSubmissionSymptomsOnset_AnswerOptionPreferNotToSay" = "Keine Angabe";

"ExposureSubmissionSymptomsOnset_ContinueButton" = "Fertig";

/* ExposureSubmissionSymptoms - Cancel alert */
"ExposureSubmissionSymptoms_CancelAlertTitle" = "Wollen Sie die Symptom-Erfassung abbrechen?";

"ExposureSubmissionSymptoms_CancelAlertMessage" = "Wenn Sie Angaben zu Ihren Symptomen machen, können Sie andere noch genauer warnen.";

"ExposureSubmissionSymptoms_CancelAlertButtonCancel" = "Ja";

"ExposureSubmissionSymptoms_CancelAlertButtonContinue" = "Nein";

/* ExposureSubmissionWarnOthers */

"ExposureSubmissionWarnOthers_title" = "Andere warnen";

"ExposureSubmissionWarnOthers_AccImageDescription" = "Ein Smartphone übermittelt einen positiven Testbefund verschlüsselt ins System.";

"ExposureSubmissionWarnOthers_sectionTitle" = "Helfen Sie mit!";

"ExposureSubmissionWarnOthers_description" = "Da Sie positiv auf Corona getestet wurden, können Sie Ihre Mitmenschen über die App warnen.";

"ExposureSubmissionWarnOthers_supportedCountriesTitle" = "Die Warnung funktioniert in mehreren Ländern. Derzeit nehmen folgende Länder teil:";

"ExposureSubmissionWarnOthers_continueButton" = "Einverstanden";

/* Exposure Submission Result */

"ExposureSubmissionResult_RemoveAlert_Title" = "Test kann nur einmal gescannt werden";

"ExposureSubmissionResult_RemoveAlert_Text" = "Wenn Sie den Test entfernen, können Sie Ihr Testergebnis nicht mehr abrufen. Ihr Testergebnis bekommen Sie vom Testcenter oder Labor, unabhängig von der Gültigkeit des QR-Codes. Bei einem positiven Testergebnis wird auch das zuständige Gesundheitsamt auf dem gesetzlich vorgeschriebenen Weg informiert und sich an Sie wenden.";

"ExposureSubmissionResult_RegistrationDateUnknown" = "Registrierungsdatum unbekannt";

"ExposureSubmissionResult_RegistrationDate" = "Test hinzugefügt am";

/* Exposure Submission */

"ExposureSubmissionError_ErrorPrefix" = "Es ist einen technischer Fehler bei der Übertragung Ihrer Daten aufgetreten. Wenden Sie sich bitte an die technische Hotline. Die Nummer finden Sie unter App-Informationen.";

"ExposureSubmissionError_NoKeys" = "Keine Positivkennung verfügbar. Bitte versuchen Sie es morgen erneut.";

"ExposureSubmissionError_InvalidTan" = "Die erzeugte Übermittlungs-TAN ist ungültig. Bitte kontaktieren Sie die technische Hotline über App-Informationen -> Technische Hotline.";

"ExposureSubmissionError_EnNotEnabled" = "Die Risiko-Ermittlung ist nicht aktiv.";

"ExposureSubmissionError_NoRegistrationToken" = "Kein Registrations-Token auf dem Smartphone gefunden.";

"ExposureSubmissionError_InvalidResponse" = "Die Antwort kann nicht verarbeitet werden.";

"ExposureSubmissionError_NoResponse" = "Die Antwort enthält keinen Inhalt.";

"ExposureSubmissionError_QRAlreadyUsed" = "Der QR-Code ist ungültig oder wurde bereits auf einem Smartphone registriert. Ihr Testergebnis bekommen Sie vom Testcenter oder Labor, unabhängig von der Gültigkeit des QR-Codes. Bei einem positiven Testergebnis wird auch das zuständige Gesundheitsamt auf dem gesetzlich vorgeschriebenen Weg informiert und sich an Sie wenden.";

"ExposureSubmissionError_QRAlreadyUsed_Title" = "QR-Code ist ungültig";

"ExposureSubmissionError_TeleTanAlreadyUsed" = "Die TAN ist ungültig oder wurde bereits verwendet. Bitte rufen Sie die unter „TAN anfragen“ angegebene Nummer an, um weitere Informationen zu erhalten.";

"ExposureSubmissionError_QRNotExist_Title" = "QR-Code ist abgelaufen";

"ExposureSubmissionError_QRNotExist" = "Bitte entfernen Sie den Test aus der App.\nDanach können Sie einen neuen Test in der App hinzufügen.";

"ExposureSubmissionError_RegTokenNotExist" = "Es konnte keine Übermittlungs-TAN erstellt werden. Bitte kontaktieren Sie die technische Hotline über App-Informationen -> Technische Hotline.";

"ExposureSubmissionError_other" = "Es ist ein Verbindungsfehler aufgetreten. Fehlercode für den technischen Support: ";

"ExposureSubmissionError_otherend" = "Bitte versuchen Sie es erneut.";

"ExposureSubmissionError_httpError" = "Es konnte keine Verbindung hergestellt werden.";

"ExposureSubmissionError_declined" = "Bitte geben Sie Ihre Zufalls-IDs frei, um andere zu warnen.";

"ExposureSubmissionError_unknown" = "Unbekannter Fehler";

"ExposureSubmissionError_defaultError" = "Fehler bei der Schlüssel-Übermittlung";

"ExposureSubmissionError_noAppConfiguration" = "Ihre Internetverbindung wurde unterbrochen. Bitte prüfen Sie die Verbindung und öffnen Sie die App dann erneut.";

/* Tracing Enable/Disable Settings */
"ExposureNotificationSetting_TracingSettingTitle" = "Risiko-Ermittlung";

"ExposureNotificationSetting_EnableTracing" = "Risiko-Ermittlung";

"ExposureNotificationSetting_Tracing_Limited" = "Eingeschränkt";

"ExposureNotificationSetting_Tracing_Deactivated" = "Deaktiviert";

"ExposureNotificationSetting_ActionCell_Header" = "Einstellung";

"ExposureNotificationSetting_DescriptionTitle_Inactive" = "Aktivieren Sie die Begegnungs-Aufzeichnung";

"ExposureNotificationSetting_DescriptionTitle" = "So funktioniert die Risiko-Ermittlung";

"ExposureNotificationSetting_DescriptionText1" = "Um zu erkennen, ob für Sie ein Ansteckungsrisiko vorliegt, müssen Sie die Risiko-Ermittlung aktivieren. Die Risiko-Ermittlung funktioniert länderübergreifend, so dass auch Risiko-Begegnungen mit Nutzern von anderen offiziellen Corona-Apps erkannt werden.";

"ExposureNotificationSetting_DescriptionText2" = "Die Risiko-Ermittlung funktioniert, indem Ihr iPhone per Bluetooth verschlüsselte Zufalls-IDs anderer App nutzenden Personen empfängt und Ihre eigenen Zufalls-IDs an deren Smartphone weitergibt. Die App lädt täglich Listen mit den Zufalls-IDs und eventuellen Angaben zum Symptombeginn aller Corona-positiv getesteten Nutzer herunter, die ihr Testergebnis (genauer gesagt: ihre Zufalls-IDs) freiwillig über ihre App geteilt haben. Diese Listen werden dann mit den von Ihrem iPhone aufgezeichneten Zufalls-IDs anderer Nutzer, denen Sie begegnet sind, verglichen, um Ihr Ansteckungsrisiko zu berechnen und Sie zu warnen.";

"ExposureNotificationSetting_DescriptionText3" = "Die Risiko-Ermittlung lässt sich jederzeit über den Schieberegler deaktivieren.";

"ExposureNotificationSetting_DescriptionText4" = "Persönliche Daten wie Ihr Name, Ihre Adresse oder Ihr Aufenthaltsort werden über die App zu keiner Zeit erfasst oder an andere Nutzer übermittelt. Rückschlüsse auf einzelne Personen sind anhand der Zufalls-IDs nicht möglich.";

"ExposureNotificationSetting_Activate_Bluetooth" = "Bluetooth aktivieren";

"ExposureNotificationSetting_Bluetooth_Description" = "Die Risiko-Ermittlung benötigt aktiviertes Bluetooth, um Begegnungen aufzuzeichnen. Bitte aktivieren Sie Bluetooth in Ihren Geräte-Einstellungen.";

"ExposureNotificationSetting_Activate_Internet" = "Internetverbindung herstellen";

"ExposureNotificationSetting_Internet_Description" = "Die Risiko-Ermittlung benötigt eine Internetverbindung, um Ihr Infektionsrisiko berechnen zu können. Bitte aktivieren Sie WLAN oder mobile Daten in Ihren Geräte-Einstellungen.";

"ExposureNotificationSetting_Detail_Action_Button" = "Geräte-Einstellungen öffnen";

"ExposureNotificationSetting_Activate_OSENSetting" = "Begegnungsmitteilungen aktivieren";

"ExposureNotificationSetting_Activate_OSENSetting_Description" = "Die Risiko-Ermittlung benötigt, dass die Begegnungsmitteilungen in den Systemeinstellungen aktiviert sind, um Begegnungen zu protokollieren. Bitte klicken Sie auf „Geräte-Einstellungen öffnen“ -> „Begegnungsmitteilungen“ -> „Begegnungsinformationen teilen“. Legen Sie danach die App als aktive App für die Begegnungsmitteilungen fest, indem Sie auf „Als aktive Region festlegen“ klicken.";

"ExposureNotificationSetting_Activate_OSENSetting_Pre13.7" = "COVID-19-Begegnungsmitteilungen aktivieren ";

"ExposureNotificationSetting_Activate_OSENSetting_Description_Pre13.7" = "Die Risiko-Ermittlung benötigt aktivierte COVID-19-Begegnungsmitteilungen in den Systemeinstellungen, um Begegnungen zu protokollieren. Bitte klicken Sie auf „Geräte-Einstellungen öffnen“ und aktivieren dann die „COVID-19-Begegnungsmitteilungen“ in den Einstellungen.";

"ExposureNotificationSetting_SetActiveApp_OSENSetting" = "Aktive Region festlegen";

"ExposureNotificationSetting_SetActiveApp_OSENSetting_Description_Pre13.7" = "Die Risiko-Ermittlung benötigt, dass die Corona-Warn-App in den Systemeinstellungen als aktive App festgelegt wurde, um Begegnungen zu protokollieren. Bitte klicken Sie auf „Geräte-Einstellungen öffnen“ -> „Einstellungen für COVID-19-Begegnungsaufzeichnungen“ und wählen Sie dann die Corona-Warn-App als aktive App aus.";

"ExposureNotificationSetting_SetActiveApp_OSENSetting_Description" = "Die Risiko-Ermittlung benötigt, dass die Corona-Warn-App in den Systemeinstellungen als aktive App festgelegt wurde, um Begegnungen zu protokollieren. Bitte klicken Sie auf „Geräte-Einstellungen öffnen“ -> „Begegnungsmitteilungen“ -> „Als aktive Region festlegen“.";

"ExposureNotificationSetting_ParentalControls_OSENSetting" = "COVID-19-Kontaktprotokoll und -Mitteilungen aktivieren";

"ExposureNotificationSetting_ParentalControls_OSENSetting_Description" = "Die Risiko-Ermittlung benötigt das aktivierte COVID-19-Kontaktprotokoll und die -Mitteilungen in den Systemeinstellungen, um Begegnungen zu protokollieren. Bitte aktivieren Sie „COVID-19-Kontaktprotokoll und -Mitteilungen“ in Ihren Systemeinstellungen.";

"ExposureNotificationSetting_AuthorizationRequired_OSENSetting" = "Autorisierung erforderlich";

"ExposureNotificationSetting_AuthorizationRequired_OSENSetting_Description" = "Bitte bestätigen Sie die Nutzung des COVID-19-Kontaktprotokolls.";

"ExposureNotificationSetting_AuthorizationRequired_ActionTitle" = "Autorisieren";

"ExposureNotificationSetting_AccLabel_Enabled" = "Drei Personen haben die Risiko-Ermittlung auf ihren Smartphones aktiviert, ihre Begegnung wird daher aufgezeichnet.";

"ExposureNotificationSetting_AccLabel_Disabled" = "Eine Person hat die Risiko-Ermittlung auf ihrem Smartphone ausgeschaltet, eine Begegnung mit zwei weiteren Personen wird daher nicht aufgezeichnet.";

"ExposureNotificationSetting_AccLabel_BluetoothOff" = "Eine Person hat Bluetooth auf ihrem Smartphone ausgeschaltet, eine Begegnung mit zwei weiteren Personen wird daher nicht aufgezeichnet.";

"ExposureNotificationSetting_AccLabel_InternetOff" = "Eine Person hat die Internetverbindung ihres Smartphones ausgeschaltet, eine Ermittlung der letzten Begegnungen kann dadurch nicht ausgeführt werden.";

"ExposureNotificationSetting_Activate_Action" = "Akzeptieren";

"ExposureNotificationSetting_Dismiss_Action" = "Abbrechen";

"ExposureNotificationSetting_GeneralError_Title" = "Fehler";

"ExposureNotificationSetting_GeneralError_LearnMore_Action" = "Mehr erfahren";

"ExposureNotificationSetting_AuthenticationError" = "Bei der Aktivierung der Risiko-Ermittlung ist ein Fehler aufgetreten. Bitte prüfen Sie in den Einstellungen, ob Sie das COVID-19-Kontaktprotokoll aktiviert haben.";

"ExposureNotificationSetting_exposureNotification_Required" = "Bei der Aktivierung der Risiko-Ermittlung ist ein Fehler aufgetreten. Bitte prüfen Sie in den Einstellungen, ob für diese App die COVID-19-Kontaktmitteilung aktiviert wurde.";

"ExposureNotificationSetting_exposureNotification_unavailable" = "Bei der Aktivierung der Risiko-Ermittlung ist ein Fehler aufgetreten. Bitte prüfen Sie in den Einstellungen, ob diese App für die COVID-19-Kontaktermittlung als aktive App ausgewählt wurde. Besuchen Sie die FAQ-Website für weitere Informationen.";

"ExposureNotificationSetting_unknownError" = "Ein unbekannter Fehler ist aufgetreten. Für mehr Informationen besuchen Sie bitte die FAQ-Website.";

"ExposureNotificationSetting_apiMisuse" = "Bei der Aktivierung der Risiko-Ermittlung ist ein interner Fehler aufgetreten. Für mehr Informationen besuchen Sie bitte die FAQ-Website und probieren Sie es später noch einmal.";

/* EU Settings */

"ExposureNotificationSetting_EU_Title" = "Länderübergreifende Risiko-Ermittlung";

"ExposureNotificationSetting_EU_Desc_1" = "Mehrere Länder arbeiten zusammen, um über den gemeinsam betriebenen Austausch-Server länderübergreifende Warnungen zu ermöglichen. So können bei der Risiko-Ermittlung auch die Kontakte mit Nutzern einer offiziellen Corona-App anderer teilnehmender Länder berücksichtigt werden.";

"ExposureNotificationSetting_EU_Desc_2" = "Hierfür lädt die App täglich aktuelle Listen mit den Zufalls-IDs aller Nutzer herunter, die ihr Testergebnis zur Warnung anderer über ihre App geteilt haben. Diese Listen werden dann mit den von Ihrem iPhone aufgezeichneten Zufalls-IDs verglichen.\n\nDie Downloads der Listen sind für Sie in der Regel kostenlos. Das heißt: Das von der App verursachte Datenvolumen wird von den Mobilfunk-Betreibern nicht angerechnet und im EU-Ausland werden Ihnen keine Roaming-Gebühren berechnet. Näheres erfahren Sie von Ihrem Mobilfunk-Betreiber.";

"ExposureNotificationSetting_EU_Desc_3" = "Derzeit nehmen die folgenden Länder an der länderübergreifenden Risiko-Ermittlung teil:";

"ExposureNotificationSetting_EU_Desc_4" = "Die Datenschutzerklärung der App (einschließlich Informationen zur Datenverarbeitung für die länderübergreifende Risiko-Ermittlung) finden Sie unter dem Menüpunkt „App-Informationen“ > „Datenschutz“.";

/* EU Tracing Risk decription */
"ExposureNotificationSetting_euTracingRiskDeterminationTitle" = "Länderübergreifende Risiko-Ermittlung";

"ExposureNotificationSetting_euTracingAllCountriesTitle" = "Teilnehmende Länder";

"ExposureNotificationSetting_EU_Empty_Error_Title" = "Länder können aktuell nicht angezeigt werden.";

"ExposureNotificationSetting_EU_Empty_Error_Desc" = "Möglicherweise wurde Ihre Internet-Verbindung unterbrochen. Bitte stellen Sie sicher, dass Sie mit dem Internet verbunden sind.";

"ExposureNotificationSetting_EU_Empty_Error_Button_Title" = "Geräte-Einstellungen öffnen";

/* Home Navigation Bar */
"Home_LeftBarButton_description" = "Corona-Warn-App Logo";

"Home_RightBarButton_description" = "Info";

/* Home Active card */
"Home_Activate_Card_On_Title" = "Risiko-Ermittlung aktiv";

"Home_Activate_Card_Off_Title" = "Risiko-Ermittlung gestoppt";

"Home_Activate_Card_Bluetooth_Off_Title" = "Bluetooth deaktiviert";

/* Home common card */
"Home_Risk_Date_Item_Title" = "Aktualisiert: %@";

"Home_Risk_No_Date_Title" = "Unbekannt";

"Home_Risk_Period_Disabled_Button_Title" = "Aktualisierung nur alle %@\U00A0Stunden";

"Home_Risk_Last_Contact_Item_Title" = "Zuletzt am %@";

"Home_Risk_Last_Contact_Item_Title_One_Risk_Day" = "Am %@";

"Home_Risk_Last_Activate_Item_Title" = "Letzte Risiko-Überprüfung: %@";

"Home_Risk_Last_Activate_Item_Unknown_Title" = "Unbekanntes Risiko";

"Home_Risk_Last_Activate_Item_Low_Title" = "Niedriges Risiko";

"Home_Risk_Last_Activate_Item_High_Title" = "Erhöhtes Risiko";

"Home_RiskCard_Update_Button" = "Aktualisieren";

/* Home Inactive card */
"Home_Risk_Inactive_NoCalculation_Possible_Title" = "Risiko-Ermittlung gestoppt";

"Home_Risk_Inactive_Outdated_Results_Title" = "Risiko-Ermittlung nicht möglich";

"Home_Risk_Inactive_NoCalculation_Possible_Body" = "Aktivieren Sie die Risiko-Ermittlung, um Ihren heutigen Risikostatus zu berechnen.";

"Home_Risk_Inactive_Outdated_Results_Body" = "Ihre Risiko-Ermittlung konnte seit mehr als 24 Stunden nicht aktualisiert werden.";

"Home_Risk_Inactive_NoCalculation_Possible_Button" = "Risiko-Ermittlung aktivieren";

"Home_Risk_Inactive_Outdated_Results_Button" = "Risiko-Ermittlung aktivieren";

/* Home Low card */
"Home_Risk_Low_Title" = "Niedriges Risiko";

/* Home High card */
"Home_Risk_High_Title" = "Erhöhtes Risiko";

/* Home Status Check */

"Home_Risk_Status_Downloading_Title" = "Daten werden heruntergeladen …";

"Home_Risk_Status_Detecting_Title" = "Prüfung läuft …";

"Home_Risk_Status_Downloading_Body" = "Das kann mehrere Minuten dauern. Vielen Dank für Ihre Geduld.";

"Home_Risk_Status_Detecting_Body" = "Ihre Begegnungsdaten werden nun geprüft. Das kann mehrere Minuten dauern. Vielen Dank für Ihre Geduld.";

/* Home exposure detection failed card */

"Home_Risk_Failed_Title" = "Risiko-Überprüfung fehlgeschlagen";

"Home_Risk_Failed_Body" = "Der Abgleich der Zufall-IDs mit dem Server ist fehlgeschlagen. Sie können den Abgleich manuell neu starten.";

"Home_Risk_Restart_Button_Title" = "Erneut starten";

/* Home Thank you card */
"Home_Thank_You_Card_Title" = "Vielen Dank!";

"Home_Thank_You_Card_Body" = "Dank Ihrer Mithilfe können andere gewarnt werden und entsprechend reagieren.";

"Home_Thank_You_Card_Note_Title" = "Bitte beachten Sie:";

"Home_Thank_You_Card_Phone_Item_Title" = "Das Gesundheitsamt wird sich in den nächsten Tagen bei Ihnen melden.";

"Home_Thank_You_Card_Home_Item_Title" = "Sie sind ansteckend. Isolieren Sie sich von anderen Personen.";

"Home_Thank_You_Card_Further_Info_Item_Title" = "Weitere Infos:";

"Home_Thank_You_Card_14Days_Item_Title" = "Die Quarantänezeit beträgt in der Regel 14 Tage. Bitte beobachten Sie genau, wie sich Ihre Symptome entwickeln.";

"Home_Thank_You_Card_Contacts_Item_Title" = "Sie werden von Ihrem Gesundheitsamt gebeten, eine Liste Ihrer Kontaktpersonen zu erstellen. Erfassen Sie dabei alle Personen, zu denen Sie in den zwei Tagen vor Erkrankungsbeginn engen Kontakt (unter 2 Meter, direktes Gespräch) über insgesamt 15 Minuten hatten. Nutzen Sie hierfür Ihr Kontakt-Tagebuch. Sie können die Einträge einfach exportieren und ausdrucken oder als E-Mail verschicken.";

"Home_Thank_You_Card_App_Item_Title" = "Bitte denken Sie hier auch besonders an Personen, die nicht automatisch durch die App informiert werden, da sie kein Smartphone besitzen oder die App nicht installiert haben.";

"Home_Thank_You_Card_NoSymptoms_Item_Title" = "Auch wenn Sie keine Krankheitszeichen mehr haben und sich wieder gesund fühlen, könnten Sie noch ansteckend 
sein.";

/* Home Reenable card */
"Home_Reenable_Card_Title" = "Risiko-Überprüfung beendet";

"Home_Reenable_Card_Body" = "Die automatische Risiko-Überprüfung wurde beendet, weil Sie sich aufgrund Ihres positiven Tests aktuell in Isolation befinden. Sie können die Risiko-Überprüfung jederzeit wieder einschalten. Ihr registrierter Test wird dann automatisch gelöscht.";

"Home_Reenable_Card_Button_Title" = "Risiko-Überprüfung einschalten";

"Home_Reenable_Card_TestResult_Title" = "SARS-CoV-2-positiv";

"Home_Reenable_Card_TestResult_Subtitle" = "Das Virus SARS-CoV-2 wurde bei Ihnen nachgewiesen.";

"Home_Reenable_Card_TestResult_Registration" = "Test registriert am %@";

"Home_Reenable_Alert_Title" = "Risiko-Überprüfung aktivieren";

"Home_Reenable_Alert_Message" = "Ihr aktueller Test wird aus der App gelöscht, damit Sie bei Bedarf einen neuen Test registrieren können.";

"Home_Reenable_Alert_ConfirmButtonTitle" = "Aktivieren";

"Home_Reenable_Alert_CancelButtonTitle" = "Abbrechen";

/* Home Finding positive */
"Home_Finding_Positive_Card_Title" = "Befund positiv";

"Home_Finding_Positive_Card_Status_Title" = "SARS-CoV-2-positiv";

"Home_Finding_Positive_Card_Status_Subtitle" = "Das Virus SARS-CoV-2 wurde bei Ihnen nachgewiesen.";

"Home_Finding_Positive_Card_Note_Title" = "Bitte beachten Sie:";

"Home_Finding_Positive_Card_Phone_Item_Title" = "Das Gesundheitsamt wird sich in den nächsten Tagen telefonisch oder schriftlich bei Ihnen melden.";

"Home_Finding_Positive_Card_Home_Item_Title" = "Sie sind ansteckend. Isolieren Sie sich von anderen Personen.";

"Home_Finding_Positive_Card_Share_Item_Title" = "Teilen Sie Ihre Zufalls-IDs, damit andere gewarnt werden können.";

"Home_Finding_Positive_Card_Button" = "Andere warnen";

/* Home Submit card */
"Home_SubmitCard_Title" = "Wurden Sie getestet?";

"Home_SubmitCard_Body" = "Schützen Sie sich und Ihre Mitmenschen!";

"Home_SubmitCard_Button" = "Nächste Schritte";

"Home_InfoCard_ShareTitle" = "Corona-Warn-App empfehlen";

"Home_InfoCard_ShareBody" = "Je mehr Menschen mitmachen, desto besser durchbrechen wir Infektionsketten. Verschicken Sie einen Link auf die Corona-Warn-App an Familie, Freunde und Bekannte!";

"Home_InfoCard_AboutTitle" = "Häufige Fragen";

"Home_InfoCard_AboutBody" = "Hier finden Sie Antworten auf häufig gestellte Fragen rund um die Corona-Warn-App. Sie werden auf eine externe Website der Bundesregierung weitergeleitet.";

"Home_SettingsCard_Title" = "Einstellungen";

"Home_AppInformationCard_Title" = "App-Informationen";

"Home_AppInformationCard_Version" = "Version";

/* Home Result Card */
"Home_resultCard_ResultAvailableTitle" = "Ihr Testergebnis liegt vor";

"Home_resultCard_ResultUnvailableTitle" = "Ergebnis liegt noch nicht vor";

"Home_resultCard_ShowResultButton" = "Test anzeigen";

"Home_resultCard_RetrieveResultButton" = "Testergebnis abrufen";

"Home_resultCard_LoadingBody" = "Aktuelle Daten werden heruntergeladen. Dies kann mehrere Minuten dauern.";

"Home_resultCard_LoadingTitle" = "Aktualisierung läuft …";

"Home_resultCard_NegativeTitle" = "Befund negativ";

"Home_resultCard_NegativeDesc" = "Das Virus SARS-CoV-2 konnte bei Ihnen nicht nachgewiesen werden.";

"Home_resultCard_PendingDesc" = "Die Auswertung Ihres Tests ist noch nicht abgeschlossen.";

"Home_resultCard_InvalidTitle" = "Fehlerhafter Test";

"Home_resultCard_InvalidDesc" = "Ihr Test konnte nicht ausgewertet werden.";

"Home_resultCard_AvailableSubtitle" = "Sie können Ihr Testergebnis nun abrufen.";

"Home_resultCard_AvailableDesc" = "Warnen Sie Ihre Mitmenschen, wenn Sie positiv auf Corona getestet wurden.";

"Home_resultCard_LoadingErrorTitle" = "Ihr Testergebnis konnte nicht geladen werden.";

/* Home Alert Risk Lowered */

"Home_Alert_RiskStatusLowered_Title" = "Änderung Ihres Risikostatus";

"Home_Alert_RiskStatusLowered_Message" = "Die Risiko-Begegnung, die zu einem erhöhten Risiko für Sie geführt hat, liegt mehr als 14 Tage zurück. Daher wird das Infektionsrisiko wieder als niedrig für Sie eingestuft.\n\nSo verhalten Sie sich richtig:\n Wenn Sie keine Symptome von COVID-19 aufweisen, halten Sie sich an die allgemein geltenden Verhaltensregeln zu Abstand und Hygiene.\n Wenn Sie Symptome von COVID-19 aufweisen, empfehlen wir, dass Sie Ihren Arzt aufsuchen und sich testen lassen.";

"Home_Alert_RiskStatusLowered_PrimaryButtonTitle" = "OK";

/* App Information - About */
"App_Information_About_Navigation" = "Über die App";

"App_Information_About_ImageDescription" = "";

"App_Information_About_Title" = "Gemeinsam Corona bekämpfen";

"App_Information_About_Description" = "Das Robert Koch-Institut (RKI) als zentrale Einrichtung des Bundes im Bereich der Öffentlichen Gesundheit und als nationales Public-Health-Institut veröffentlicht die Corona-Warn-App im Auftrag der Bundesregierung. Die App ist die digitale Ergänzung zu Abstandhalten, Hygiene und Alltagsmaske.";

"App_Information_About_Text" = "Wer sie nutzt, hilft, Infektionsketten schnell nachzuverfolgen und zu durchbrechen. Die App speichert dezentral – auf Ihrem Smartphone – Begegnungen mit anderen. Sie werden informiert, wenn Sie Begegnungen mit nachweislich infizierten Personen hatten. Ihre Privatsphäre bleibt dabei bestens geschützt.";

"App_Information_About_LinkText" = "Informationen zur App in leichter Sprache und Gebärdensprache";

/* App Information - FAQ */
"App_Information_FAQ_Navigation" = "Häufige Fragen";

/* App Information - Contact */
"App_Information_Contact_Navigation" = "Technische Hotline";

"App_Information_Contact_ImageDescription" = "Ein Mann nutzt ein Headset zum Telefonieren.";

"App_Information_Contact_Title" = "Wie können wir Ihnen helfen?";

"App_Information_Contact_Description" = "Für technische Fragen rund um die Corona-Warn-App können Sie sich direkt an unsere bundesweite technische Hotline wenden.";

"App_Information_Contact_Hotline_Title" = "Technische Hotline";

"App_Information_Contact_Hotline_Text" = "0800 7540001";

"App_Information_Contact_Hotline_Number" = "08007540001";

"App_Information_Contact_Hotline_Description" = "Unser Kundenservice ist für Sie da.";

"App_Information_Contact_Hotline_Terms" = "Sprachen: Deutsch, Englisch, Türkisch\n\nErreichbarkeit:\nMo - Sa: 07:00 - 22:00 Uhr\n(außer an bundesweiten Feiertagen)\n\nDer Anruf ist kostenfrei.\n\nFür gesundheitliche Fragen wenden Sie sich bitte an Ihre Hausarztpraxis oder die Hotline des ärztlichen Bereitschaftsdienstes 116 117.";

/* App Information - Imprint */
"App_Information_New_Features_Navigation" = "Neue Funktionen";

"App_Information_Imprint_Navigation" = "Impressum";

"App_Information_Imprint_ImageDescription" = "Eine Hand hält ein Smartphone mit viel Text, daneben ist ein Paragraphenzeichen als Symbol für das Impressum.";

"App_Information_Imprint_Section1_Title" = "Herausgeber";

"App_Information_Imprint_Section1_Text" = "(verantwortlich nach § 5 Abs. 1 TMG, § 18 Abs. 1 MStV)";

"App_Information_Imprint_Section2_Title" = "Robert Koch-Institut";

"App_Information_Imprint_Section2_Text" = "Nordufer 20\n13353 Berlin\nvertreten durch den Präsidenten";

"App_Information_Imprint_Section3_Title" = "Kontakt";

"App_Information_Imprint_Section3_Text" = "E-Mail: CoronaWarnApp@rki.de";

"App_Information_Imprint_Section4_Title" = "Umsatzsteuer-Identifikationsnummer";

"App_Information_Imprint_Section4_Text" = "DE 165 893 430";

"App_Information_Contact_Form_Title" = "Kontaktformular";

/* App Information - Legal */
"App_Information_Legal_Navigation" = "Rechtliche Hinweise";

/* App Information - Privacy */
"App_Information_Privacy_Navigation" = "Datenschutz";

"App_Information_Legal_ImageDescription" = "Eine Hand hält ein Smartphone mit viel Text, daneben ist eine Balkenwaage als Symbol für rechtliche Hinweise.";

"App_Information_Privacy_Title" = "Datenschutz";

"App_Information_Privacy_Description" = "Sie bleiben unerkannt.\nIhre Daten werden komplett verschlüsselt und pseudonymisiert übertragen.";

/* App Information - Terms */
"App_Information_Terms_Navigation" = "Nutzung";

"App_Information_Terms_ImageDescription" = "Eine Hand hält ein Smartphone mit viel Text, daneben ist ein Haken als Symbol für akzeptierte Nutzungsbedingungen.";

"App_Information_Terms_Title" = "Nutzungsbedingungen";

/* App Information - Error Report */
"ErrorReport_Title" = "Fehlerberichte";

"ErrorReport_Description1" = "Wenn Sie den technischen Support kontaktieren, werden Sie unter Umständen gebeten, eine Fehleranalyse zu erstellen. Wenn Sie die Fehleranalyse starten, werden die Schritte aufgezeichnet, die Sie in der App ausführen. Weitere Informationen finden Sie in den FAQs:";

"ErrorReport_FAQ" = "FAQ zur Fehleranalyse";

"ErrorReport_Description2" = "Das Fehleranalyse-Protokoll kann Gesundheitsdaten (z.B. Testergebnis oder Risikostatus) enthalten. Bitte versenden Sie das Protokoll daher ausschließlich über die App und nicht per E-Mail.";

"ErrorReport_PrivacyInformation" = "Weitere Hinweise finden Sie in der Datenschutzerklärung";

"ErrorReport_ActiveStatus_Title" = "Fehleranalyse läuft";

"ErrorReport_InactiveStatus_Title" = "Inaktiv";

"ErrorReport_Progress_Description" = "Derzeitige Größe %@ B (unkomprimiert)";

"ErrorReport_StartButtonTitle" = "Starten";

"ErrorReport_StopAndDeleteButtonTitle" = "Stoppen und Löschen";

"ErrorReport_SaveButtonTitle" = "Lokal speichern und fortsetzen";

"ErrorReport_SendButtonTitle" = "Fehlerbericht senden";

/* Invite Friends */
"InviteFriends_NavTitle" = "Empfehlen";

"InviteFriends_Subtitle" = "Empfehlen Sie die Corona-Warn-App";

"InviteFriends_Title" = "Gemeinsam Corona bekämpfen";

"InviteFriends_Description" = "Je mehr Menschen mitmachen, desto besser durchbrechen wir Infektionsketten. Verschicken Sie einen Link auf die Corona-Warn-App an Familie, Freunde und Bekannte!";

"InviteFriends_Button" = "Link versenden";

"InviteFriends_ShareTitle" = "Gemeinsam Corona bekämpfen. Ich bin dabei. Du auch?";

"InviteFriends_Illustration_Label" = "Ein Mann teilt die Corona-Warn-App mit vier anderen Personen.";

/* Reset View */
"Reset_NavTitle" = "Zurücksetzen";

"Reset_Header1" = "Sind Sie sicher, dass Sie die Anwendung zurücksetzen wollen?";

"Reset_Descrition1" = "Sie werden nicht mehr über Ihre Risiko-Begegnungen informiert und können andere Nutzerinnen und Nutzer nicht mehr warnen.";

"Reset_Button" = "Anwendung zurücksetzen";

"Reset_Discard" = "Abbrechen";

"Reset_InfoTitle" = "Begegnungs-Aufzeichnung löschen";

"Reset_InfoDescription" = "Die Begegnungs-Aufzeichnung muss separat in den Geräte-Einstellungen gelöscht werden.";

"Reset_Subtitle" = "Anwendung zurücksetzen";

"Reset_ImageDescription" = "Eine Hand hält ein Smartphone, auf dem das Zurücksetzen der Anwendung symbolisiert wird.";

"Reset_ConfirmDialog_Title" = "Anwendung zurücksetzen";

"Reset_ConfirmDialog_Description" = "Sie werden nicht mehr über Ihre Risiko-Begegnungen informiert und können andere Nutzerinnen und Nutzer nicht mehr warnen. Dieser Vorgang kann nicht rückgängig gemacht werden.";

"Reset_ConfirmDialog_Cancel" = "Abbrechen";

"Reset_ConfirmDialog_Confirm" = "Zurücksetzen";

/* Local Notifications */
"local_notifications_ignore" = "Ignorieren";

"local_notifications_detectexposure_title" = "Corona-Warn-App";

"local_notifications_detectexposure_body" = "Es gibt Neuigkeiten von Ihrer Corona-Warn-App.";

"local_notifications_testresults_title" = "Corona-Warn-App";

"local_notifications_testresults_body" = "Es gibt Neuigkeiten von Ihrer Corona-Warn-App.";

/* Risk Legend */
"RiskLegend_Title" = "Überblick";

"RiskLegend_Subtitle" = "Die wichtigsten Funktionen und Begriffe";

"RiskLegend_Legend1_Title" = "Risiko-Ermittlung";

"RiskLegend_Legend1_Text" = "Die Risiko-Ermittlung ist eine der drei zentralen Funktionen der App. Ist sie aktiv, werden Begegnungen automatisch aufgezeichnet.";

"RiskLegend_Legend2_Title" = "Infektionsrisiko";

"RiskLegend_Legend2_Text" = "Wenn Sie die Risiko-Ermittlung aktiviert haben, berechnet die App Ihr persönliches Infektionsrisiko. Als Grundlage dafür misst sie, über welche Dauer und mit welchem Abstand in den letzten 14 Tagen Begegnungen mit Corona-positiv getesteten Personen stattfanden.";

"RiskLegend_Legend2_RiskLevels" = "Folgende Risikostatus können angezeigt werden:";

"RiskLegend_Legend2_High" = "Erhöhtes Risiko";

"RiskLegend_Legend2_Low" = "Niedriges Risiko";

"RiskLegend_Legend3_Title" = "Benachrichtigung anderer";

"RiskLegend_Legend3_Text" = "Sie können Ihren Test registrieren und das Testergebnis in der App abfragen. Ist das Testergebnis positiv, können Sie andere warnen und somit helfen, Infektionsketten zu unterbrechen.";

"RiskLegend_Definitions_Title" = "Wichtige Begriffe";

"RiskLegend_Store_Title" = "Begegnungs-Aufzeichnung";

"RiskLegend_Store_Text" = "Liste der empfangenen und vorübergehend im Betriebssystemspeicher abgelegten kurzlebigen Zufalls-IDs. Diese Liste wird bei der Risiko-Überprüfung gelesen. Alle Zufalls-IDs werden nach 14 Tagen automatisch gelöscht.";

"RiskLegend_Check_Title" = "Risiko-Überprüfung";

"RiskLegend_Check_Text" = "Abfrage der Begegnungs-Aufzeichnung und Abgleich mit den Risiko-Mitteilungen anderer Personen. Ihr Risiko wird mehrmals täglich automatisch überprüft.";

"RiskLegend_Contact_Title" = "Risiko-Begegnung";

"RiskLegend_Contact_Text" = "Begegnung mit einer infizierten Person, die ihr positives Testergebnis über die App mit anderen geteilt hat. Eine Begegnung muss bestimmte Kriterien hinsichtlich Dauer, Abstand und vermuteter Infektiosität der anderen Person erfüllen, um als Risiko-Begegnung eingestuft zu werden.";

"RiskLegend_Notification_Title" = "Risiko-Benachrichtigung";

"RiskLegend_Notification_Text" = "Die Anzeige von Risiko-Begegnungen in der Corona-Warn-App.";

"RiskLegend_Random_Title" = "Zufalls-ID";

"RiskLegend_Random_Text" = "Die Zufalls-IDs sind zufällig erzeugte Zahlen- und Buchstabenkombinationen. Sie werden zwischen benachbarten Smartphones ausgetauscht. Zufalls-IDs lassen sich nicht einer bestimmten Person zuordnen und werden nach 14 Tagen automatisch gelöscht. Eine Corona-positiv getestete Person kann ihre Zufalls-IDs der letzten bis zu 14 Tage freiwillig mit anderen App-Nutzern teilen.";

"RiskLegend_Image1_AccLabel" = "Ein Smartphone zeigt unterschiedliche Inhalte, die nummeriert sind.";

/* Update Message */
"Update_Message_Title" = "Update verfügbar";

"Update_Message_Text" = "Es gibt ein neues Update für die Corona-Warn-App.";

"Update_Message_Text_Force" = "Bitte beachten Sie: Sie können die Corona-Warn-App erst wieder benutzen, wenn Sie das neueste Update installiert haben.";

"Update_Message_Action_Update" = "Update";

"Update_Message_Action_Later" = "Später";

/* ENATanInput */
"ENATanInput_Empty" = "Leer";

"ENATanInput_InvalidCharacter" = "Ungültiges Zeichen\n\n%@";

"ENATanInput_CharacterIndex" = "Zeichen %1$u von %2$u";

/* Active Tracing Interval Formatting:\n The following two entries are used together. If tracing was not active (almost) 14 days\n during the last 14 days then `Active_Tracing_Interval_Partially_Active` is used – otherwise\n `Active_Tracing_Interval_Partially_Active` will be used. */
"Active_Tracing_Interval_Partially_Active" = "Risiko-Ermittlung war für %1$u der letzten 14 Tage aktiv";

"Active_Tracing_Interval_Permanently_Active" = "Risiko-Ermittlung dauerhaft aktiv";

/* Delta Onboarding - New Version Features */

"DeltaOnboarding_NewVersionFeatures_AccessibilityImageLabel" = "Neue Funktionen der Version";

"DeltaOnboarding_NewVersionFeatures_Title" = "Neue Funktionen";

"DeltaOnboarding_NewVersionFeatures_Release" = "Release";

"DeltaOnboarding_NewVersionFeatures_Button_Continue" = "Weiter";

"DeltaOnboarding_NewVersionFeatures_Description" = "Mit diesem Update stellen wir Ihnen neben Fehlerbehebungen auch neue und erweiterte Funktionen zur Verfügung.";

/* New Version Features */

"NewVersionFeatures_Info_about_abb_information" = "Änderungen zum Release finden Sie in den App-Informationen unter dem Menüpunkt „Neue Funktionen”.";

/* Version 1.14 */

"NewVersionFeature_114_additional_diary_functions_title" = "Zusatzfunktionen im Kontakt-Tagebuch";

"NewVersionFeature_114_additional_diary_functions_description" = "Sie können zu jedem Eintrag angeben, unter welchen Umständen die Begegnung stattfand. Sie können aus vorgegebenen Optionen auswählen (z. B. Dauer der Begegnung, mit oder ohne Maske) sowie zusätzlich in einer kurzen Notiz weitere Umstände erfassen, die zu einem erhöhten Risiko führen könnten. Sollten Sie sich tatsächlich anstecken, können diese Angaben dem Gesundheitsamt bei der Nachverfolgung möglicher Infektionsketten helfen.";

"NewVersionFeature_114_direct_access_diary_title" = "Direkter Zugriff auf Kontakt-Tagebuch";

"NewVersionFeature_114_direct_access_diary_description" = "Sie können nun direkt einen Eintrag im Kontakt-Tagebuch hinzufügen, ohne erst die App öffnen zu müssen. Tippen Sie dazu etwa 2 Sekunden lang auf das Icon der Corona-Warn-App bis ein Menü erscheint und tippen Sie dann auf „Tagebuch-Eintrag für heute hinzufügen“.";

"NewVersionFeature_114_more_details_risk_status_title" = "Mehr Details zum Risikostatus ";

"NewVersionFeature_114_more_details_risk_status_description" = "Wenn Ihnen in der App ein erhöhtes Risiko angezeigt wird, können Sie nun sehen, ob der Risikostatus aufgrund einer bzw. mehrerer Begegnungen mit erhöhtem Risiko angezeigt wird, oder aufgrund von mehreren Begegnungen mit niedrigem Risiko.";

"NewVersionFeature_114_screenshots_title" = "Screenshots zur Corona-Warn-App";

"NewVersionFeature_114_screenshots_description" = "Auf https://www.coronawarn.app stehen nun alle Screenshots der App zu Verfügung. So können Sie sich nun auch über geplante Funktionen der App informieren.";

/* Delta Onboarding */
"DeltaOnboarding_AccessibilityImageLabel" = "Länderübergreifende Risiko-Ermittlung";

"DeltaOnboarding_Headline" = "Länderübergreifende Risiko-Ermittlung";

"DeltaOnboarding_Description" = "Die Funktion der Corona-Warn-App wurde erweitert. Es arbeiten nun mehrere Länder zusammen, um über einen gemeinsam betriebenen Austausch-Server länderübergreifende Warnungen zu ermöglichen. So können bei der Risiko-Ermittlung jetzt auch die Kontakte mit Nutzern einer offiziellen Corona-App anderer teilnehmender Länder berücksichtigt werden.\n\nHierfür lädt die App täglich aktuelle Listen mit den Zufalls-IDs aller Nutzer herunter, die ihr Testergebnis zur Warnung anderer über ihre App geteilt haben. Diese Liste wird dann mit den von Ihrem iPhone aufgezeichneten Zufalls-IDs verglichen.\n\nDie Downloads der Listen sind für Sie in der Regel kostenlos. Das heißt: Das von der App verursachte Datenvolumen wird von den Mobilfunk-Betreibern nicht angerechnet und im EU-Ausland werden Ihnen keine Roaming-Gebühren berechnet. Näheres erfahren Sie von Ihrem Mobilfunk-Betreiber.";

"DeltaOnboarding_ParticipatingCountries" = "Derzeit nehmen die folgenden Länder teil:";

"DeltaOnboarding_ParticipatingCountriesList_Unavailable" = "Die teilnehmenden Länder können Sie jederzeit in den Details zur Risiko-Ermittlung einsehen.";

"DeltaOnboarding_ParticipatingCountriesList_Unavailable_Title" = "Teilnehmende Länder";

"DeltaOnboarding_PrimaryButton_Continue" = "Weiter";

"DeltaOnboarding_Terms_Description1" = "Im Zuge der Erweiterung der Funktion der App wurden auch die Nutzungsbedingungen aktualisiert:";

"DeltaOnboarding_Terms_Button" = "Nutzungsbedingungen anzeigen";

"DeltaOnboarding_Terms_Description2" = "Die Nutzungsbedingungen und die Datenschutzerklärung finden Sie auch unter dem Menüpunkt „App-Informationen“ sowie in der App-Beschreibung Ihres App Stores. Die Änderungen haben keine Auswirkungen auf Ihre Nutzung der App. Wenn Sie die App weiter nutzen oder erneut öffnen, gehen wir davon aus, dass Sie mit den aktualisierten Nutzungsbedingungen einverstanden sind.";

/* Warn other notifications */
"WarnOthersNotification_Title" = "Helfen Sie mit!";
"WarnOthersNotification_Description" = "Bitte warnen Sie andere und teilen Sie Ihr Testergebnis.";

/* Automatic sharing Consent */
"AutomaticSharingConsent_Title" = "Ihr Einverständnis";

"AutomaticSharingConsent_SwitchTitle" = "Andere warnen";

"AutomaticSharingConsent_SwitchTitleDesc" = "Sie haben sich wie folgt einverstanden erklärt:";

"AutomaticSharingConsent_DataProcessingDetailInfo" = "Ausführliche Informationen zur Datenverarbeitung und Ihrem Einverständnis.";

/* Thank you screen */
"Thank_You_Title" = "Vielen Dank!";

"Thank_You_SubTitle" = "Vielen Dank, dass Sie mithelfen, die Verbreitung von Corona zu bekämpfen!";

"Thank_You_Description1" = "Ihre Mitmenschen werden jetzt gewarnt.";

"Thank_You_Description2" = "Bitte helfen Sie nun, die Genauigkeit der Warnungen zu verbessern. Geben Sie hierfür im nächsten Schritt an, wann Sie erstmals Symptome hatten. Sie können diesen Schritt jederzeit abbrechen.";

"Thank_You_Continue_Button" = "Weiter mit Symptom-Erfassung";

"Thank_You_Cancel_Button" = "Beenden";

"Thank_You_AccImageDescription" = "Mehrere Personen, die auf ihr Smartphone schauen";

/* Test result screen (positive test result) */
"TestResultPositive_NoConsent_Title" = "Bitte helfen Sie mit!";

"TestResultPositive_NoConsent_Info1" = "Helfen Sie mit, Ihre Mitmenschen vor Ansteckungen zu schützen und teilen Sie Ihr Testergebnis.";

"TestResultPositive_NoConsent_Info2" = "Ihre Identität bleibt dabei geheim. Andere Nutzer erfahren nicht, wer das Testergebnis geteilt hat.";

"TestResultPositive_NoConsent_Info3" = "Bitte beachten Sie unbedingt die Hinweise des zuständigen Gesundheitsamtes und bleiben Sie zu Hause, um andere Personen nicht anzustecken.";

"TestResultPositive_NoConsent_PrimaryButton" = "Andere warnen";

"TestResultPositive_NoConsent_SecondaryButton" = "Abbrechen";

"TestResultPositive_NoConsent_AlertNotWarnOthers_Title" = "Sie wollen keine Warnung verschicken?";

"TestResultPositive_NoConsent_AlertNotWarnOthers_Description" = "Nur wenn Sie Ihr Testergebnis teilen, helfen Sie mit, Ihre Mitmenschen zu warnen.";

"TestResultPositive_NoConsent_AlertNotWarnOthers_ButtonOne" = "Nicht warnen";

"TestResultPositive_NoConsent_AlertNotWarnOthers_ButtonTwo" = "Warnen";

"TestResultPositive_WithConsent_Title" = "Vielen Dank, dass Sie mithelfen, die Verbreitung von Corona zu bekämpfen.";

"TestResultPositive_WithConsent_Info1" = "Ihre Mitmenschen werden jetzt gewarnt.";

"TestResultPositive_WithConsent_Info2" = "Bitte helfen Sie nun, die Genauigkeit der Warnungen zu verbessern. Geben Sie hierfür im nächsten Schritt an, wann Sie erstmals Symptome hatten. Sie können diesen Schritt jederzeit abbrechen.";

"TestResultPositive_WithConsent_PrimaryButton" = "Weiter mit Symptom-Erfassung";

"TestResultPositive_WithConsent_SecondaryButton" = "Beenden";

/* Contact Diary*/

/* Overview */
"ContactDiary_Overview_Button_Title_Menu" = "Menü";

"ContactDiary_Overview_Title" = "Kontakt-Tagebuch";

"ContactDiary_Overview_Description" = "Tragen Sie ein, mit wem Sie sich getroffen haben und wo Sie gewesen sind. Sollte ein Risiko an einem Tag angezeigt werden, können Sie damit Personen warnen, die Sie an diesen Tagen begleitet haben, wenn diese die Corona-Warn-App nicht nutzen.";

"ContactDiary_Overview_Increased_Risk_Title" = "Erhöhtes Risiko";

"ContactDiary_Overview_Low_Risk_Title" = "Niedriges Risiko";

"ContactDiary_Overview_Risk_Text_StandardCause" = "aufgrund der von der App ausgewerteten Begegnungen.";

"ContactDiary_Overview_Risk_Text_Disclaimer" = "Diese müssen nicht in Zusammenhang mit den von Ihnen erfassten Personen und Orten stehen.";

"ContactDiary_Overview_Risk_Text_LowRiskEncountersCause" = "aufgrund von mehreren Begegnungen mit niedrigem Risiko.";

"ContactDiary_Overview_PersonEncounter_Duration_LessThan15Minutes" = "unter 15 Min.";

"ContactDiary_Overview_PersonEncounter_Duration_MoreThan15Minutes" = "über 15 Min.";

"ContactDiary_Overview_PersonEncounter_MaskSituation_WithMask" = "mit Maske";

"ContactDiary_Overview_PersonEncounter_MaskSituation_WithoutMask" = "ohne Maske";

"ContactDiary_Overview_PersonEncounter_Setting_Outside" = "im Freien";

"ContactDiary_Overview_PersonEncounter_Setting_Inside" = "drinnen";

"ContactDiary_Overview_LocationVisit_Abbreviation_Hours" = "Std.";

/* ActionSheet */
"ContactDiary_Overview_ActionSheet_InfoActionTitle" = "Informationen";

"ContactDiary_Overview_ActionSheet_ExportActionTitle" = "Einträge exportieren";

"ContactDiary_Overview_ActionSheet_EditPersonTitle" = "Personen bearbeiten";

"ContactDiary_Overview_ActionSheet_EditLocationTitle" = "Orte bearbeiten";

"ContactDiary_Overview_ActionSheet_ExportActionSubject" = "Mein Kontakt-Tagebuch";

/* Day */
"ContactDiary_Day_ContactPersonsSegment" = "Personen";

"ContactDiary_Day_AddContactPerson" = "Person hinzufügen";

"ContactDiary_Day_ContactPersonsEmptyTitle" = "Noch keine Personen vorhanden";

"ContactDiary_Day_ContactPersonsEmptyDescription" = "Legen Sie eine Person an und fügen Sie sie in Ihrem Kontakt-Tagebuch hinzu.";

"ContactDiary_Day_ContactPersonsEmptyImageDescription" = "Die Silhouette einer Frau, die über eine Wiese läuft.";

"ContactDiary_Day_LocationsSegment" = "Orte";

"ContactDiary_Day_AddLocation" = "Ort hinzufügen";

"ContactDiary_Day_LocationsEmptyTitle" = "Noch keine Orte vorhanden";

"ContactDiary_Day_LocationsEmptyDescription" = "Legen Sie einen Ort an und fügen Sie ihn in Ihrem Kontakt-Tagebuch hinzu.";

"ContactDiary_Day_LocationsEmptyImageDescription" = "Eine Standortmarkierung markiert ein Gebäude.";

"ContactDiary_Day_Encounter_LessThan15Minutes" = "unter 15 Min.";

"ContactDiary_Day_Encounter_MoreThan15Minutes" = "über 15 Min.";

"ContactDiary_Day_Encounter_WithMask" = "mit Maske";

"ContactDiary_Day_Encounter_WithoutMask" = "ohne Maske";

"ContactDiary_Day_Encounter_Outside" = "im Freien";

"ContactDiary_Day_Encounter_Inside" = "drinnen";

"ContactDiary_Day_Encounter_Notes_Placeholder" = "Notiz (z. B. geringer Abstand)";

"ContactDiary_Day_Visit_Duration" = "Dauer";

"ContactDiary_Day_Visit_Notes_Placeholder" = "Notiz (z. B. sehr voll, schlecht gelüftet)";

/* Edit Entries */

"ContactDiary_EditEntries_ContactPersons_Title" = "Personen bearbeiten";

"ContactDiary_EditEntries_ContactPersons_DeleteAllButtonTitle" = "Alle entfernen";

"ContactDiary_EditEntries_ContactPersons_AlertTitle" = "Wollen Sie wirklich alle Personen entfernen?";

"ContactDiary_EditEntries_ContactPersons_AlertMessage" = "Wenn Sie alle Personen entfernen, werden alle Einträge für alle Personen aus dem Tagebuch gelöscht.";

"ContactDiary_EditEntries_ContactPersons_AlertConfirmButtonTitle" = "Ja";

"ContactDiary_EditEntries_ContactPersons_AlertCancelButtonTitle" = "Nein";

"ContactDiary_EditEntries_ContactPerson_AlertTitle" = "Wollen Sie diese Person wirklich entfernen?";

"ContactDiary_EditEntries_ContactPerson_AlertMessage" = "Wenn Sie eine Person entfernen, werden alle Einträge für diese Person aus dem Tagebuch gelöscht.";

"ContactDiary_EditEntries_ContactPerson_AlertConfirmButtonTitle" = "Ja";

"ContactDiary_EditEntries_ContactPerson_AlertCancelButtonTitle" = "Nein";

"ContactDiary_EditEntries_Locations_Title" = "Orte bearbeiten";

"ContactDiary_EditEntries_Locations_DeleteAllButtonTitle" = "Alle entfernen";

"ContactDiary_EditEntries_Locations_AlertTitle" = "Wollen Sie wirklich alle Orte entfernen?";

"ContactDiary_EditEntries_Locations_AlertMessage" = "Wenn Sie alle Orte entfernen, werden alle Einträge für alle Orte aus dem Tagebuch gelöscht.";

"ContactDiary_EditEntries_Locations_AlertConfirmButtonTitle" = "Ja";

"ContactDiary_EditEntries_Locations_AlertCancelButtonTitle" = "Nein";

"ContactDiary_EditEntries_Location_AlertTitle" = "Wollen Sie diesen Ort wirklich entfernen?";

"ContactDiary_EditEntries_Location_AlertMessage" = "Wenn Sie einen Ort entfernen, werden alle Einträge für diesen Ort aus dem Tagebuch gelöscht.";

"ContactDiary_EditEntries_Location_AlertConfirmButtonTitle" = "Ja";

"ContactDiary_EditEntries_Location_AlertCancelButtonTitle" = "Nein";

/* Information */
"ContactDiary_Information_Title" = "Kontakt-Tagebuch";

"ContactDiary_Information_ImageDescription" = "Mehrere Menschen schauen im Freien auf ihre Smartphones.";

"ContactDiary_Information_DescriptionTitle" = "Behalten Sie den Überblick.";

"ContactDiary_Information_DescriptionSubHeadline" = "Erstellen Sie eine Übersicht über Ihre Kontakte der letzten 14 Tage. So haben Sie bei Bedarf schnell eine vollständige Liste zur Hand. Zusätzlich werden Ihnen hier Ihre Risiko-Begegnungen angezeigt.";

"ContactDiary_Information_Item_Person_Title" = "Tragen Sie ein, mit wem Sie sich getroffen haben.";

"ContactDiary_Information_Item_Location_Title" = "Tragen Sie ein, an welchen Orten Sie anderen begegnet sind.";

"ContactDiary_Information_Item_Lock_Title" = "Ihr Tagebuch ist nur für Sie bestimmt. Ihre Einträge werden nur auf Ihrem Smartphone gespeichert.";

"ContactDiary_Information_Item_DeletedAutomatically_Title" = "Sie können hinzugefügte Personen und Orte jederzeit wieder aus dem Tagebuch entfernen. Tagebuch-Einträge werden nach 16 Tagen automatisch gelöscht.";

"ContactDiary_Information_Item_ExportTextFormat_Title" = "Sie können Ihr Kontakt-Tagebuch im Textformat exportieren. So können Sie bei Bedarf Ihre Einträge ausdrucken, bearbeiten oder dem Gesundheitsamt zur Verfügung stellen.";

"ContactDiary_Information_Item_ExposureHistory_Title" = "Die angezeigten Risiko-Begegnungen müssen nicht in Zusammenhang mit den von Ihnen erfassten Personen und Orten stehen. Bitte ziehen Sie keine falschen Rückschlüsse.";

"ContactDiary_Information_Dataprivacy_Title" = "Weitere Hinweise finden Sie in der Datenschutzerklärung.";

"ContactDiary_Information_PrimaryButton_Title" = "Tagebuch öffnen";

/* AddEditEntry */
"ContactDiary_AddEditEntry_PrimaryButton_Title" = "Speichern";

/* - Location */
"ContactDiary_AddEditEntry_LocationTitle" = "Ort";

"ContactDiary_AddEditEntry_LocationPlaceholder_Name" = "Beschreibung";

"ContactDiary_AddEditEntry_LocationPlaceholder_PhoneNumber" = "Telefon";

"ContactDiary_AddEditEntry_LocationPlaceholder_EmailAddress" = "E-Mail";

/* - Person */
"ContactDiary_AddEditEntry_PersonTitle" = "Person";

"ContactDiary_AddEditEntry_PersonPlaceholder_Name" = "Name";

"ContactDiary_AddEditEntry_PersonPlaceholder_PhoneNumber" = "Telefon";

"ContactDiary_AddEditEntry_PersonPlaceholder_EmailAddress" = "E-Mail";

/* Statistics */

/* - Trend on Cards */

"Statistics_Card_Trend_Increasing" = "Trend steigend";

"Statistics_Card_Trend_Decreasing" = "Trend fallend";

"Statistics_Card_Trend_Stable" = "Trend stabil";

"Statistics_Card_TrendSemantic_Negative" = "negativ";

"Statistics_Card_TrendSemantic_Positive" = "positiv";

"Statistics_Card_TrendSemantic_Neutral" = "neutral";

/* - Number Formatting */

"Statistics_Card_Million" = "%@ Mio.";

/* - Infections Card */

"Statistics_Card_Infections_Title" = "Bestätigte Neuinfektionen";

"Statistics_Card_Infections_Today" = "Heute";

"Statistics_Card_Infections_Yesterday" = "Gestern";

"Statistics_Card_Infections_Date" = "%@";

"Statistics_Card_Infections_SecondaryLabelTitle" = "7-Tage-Mittelwert";

"Statistics_Card_Infections_TertiaryLabelTitle" = "Gesamt";

/* - Incidence Card */

"Statistics_Card_Incidence_Title" = "7-Tage-Inzidenz";

"Statistics_Card_Incidence_Today" = "Bis heute";

"Statistics_Card_Incidence_Yesterday" = "Bis gestern";

"Statistics_Card_Incidence_Date" = "Bis %@";

"Statistics_Card_Incidence_SecondaryLabelTitle" = "bestätigte Neuinfektionen je 100.000 Einwohner";

/* - Key Submissions Card */

"Statistics_Card_KeySubmissions_Title" = "Warnende Personen";

"Statistics_Card_KeySubmissions_Today" = "Heute";

"Statistics_Card_KeySubmissions_Yesterday" = "Gestern";

"Statistics_Card_KeySubmissions_Date" = "%@";

"Statistics_Card_KeySubmissions_SecondaryLabelTitle" = "7-Tage-Mittelwert";

"Statistics_Card_KeySubmissions_TertiaryLabelTitle" = "Gesamt";

"Statistics_Card_KeySubmissions_Footnote" = "über die Corona-Warn-App";

/* - Reproduction Number Card */

"Statistics_Card_ReproductionNumber_Title" = "7-Tage-R-Wert";

"Statistics_Card_ReproductionNumber_Today" = "Aktuell";

"Statistics_Card_ReproductionNumber_Yesterday" = "Gestern";

"Statistics_Card_ReproductionNumber_Date" = "Bis %@";

"Statistics_Card_ReproductionNumber_SecondaryLabelTitle" = "durchschnittliche Ansteckungen pro infizierter Person";

/* Error */

"Statistics_LoadingError" = "Die Statistiken konnten nicht geladen werden. Bitte schließen Sie die App und versuchen Sie es erneut.";

/* - Info Screen */

"Statistics_Info_Title" = "Kennzahlen";

"Statistics_Info_Subtitle" = "Erklärung der bundesweiten Statistiken";

"Statistics_Info_Infections_Title" = "Bestätigte Neuinfektionen";

"Statistics_Info_Infections_Text" = "Anzahl der an das RKI übermittelten Corona-positiv getesteten Personen";

"Statistics_Info_KeySubmissions_Title" = "Warnende Personen";

"Statistics_Info_KeySubmissions_Text" = "Anzahl der Corona-positiv getesteten Personen, die mithilfe der App ihre Mitmenschen gewarnt haben";

"Statistics_Info_Incidence_Title" = "7-Tage-Inzidenz";

"Statistics_Info_Incidence_Text" = "Gesamtzahl der bestätigten Neuinfektionen der letzten 7 Tage (nach Meldedatum) pro 100.000 Einwohner";

"Statistics_Info_ReproductionNumber_Title" = "7-Tage-R-Wert";

"Statistics_Info_ReproductionNumber_Text" = "Die Reproduktionszahl R gibt an, wie viele Personen im Durchschnitt von einer infizierten Person angesteckt wurden. Der aktuelle Wert berücksichtigt Daten bis vor 5 Tagen.";

"Statistics_Info_FAQLink_Text" = "Weitere Informationen finden Sie in den FAQ:";

"Statistics_Info_FAQLink_Title" = "FAQ zu Statistiken";

"Statistics_Info_Definitions_Title" = "Legende";

"Statistics_Info_Period_Title" = "Zeitraum";

"Statistics_Info_Yesterday_Title" = "Gestern / Bis gestern";

"Statistics_Info_Yesterday_Text" = "Zahl für den Vortag / bis zum Vortag. Wenn für den Vortag noch keine Zahl vorliegt, wird das Datum des letzten Tages angezeigt, für den eine Zahl vorliegt.";

"Statistics_Info_Mean_Title" = "7-Tage-Mittelwert";

"Statistics_Info_Mean_Text" = "Mittelwert der vergangenen 7 Tage";

"Statistics_Info_Total_Title" = "Gesamt";

"Statistics_Info_Total_Text" = "Gesamtzahl seit Jahresbeginn 2020 bzw. Einführung der App (15. Juni 2020)";

"Statistics_Info_Trend_Title" = "Trend";

"Statistics_Info_Trend_Text" = "Die Pfeilrichtung zeigt an, ob der Trend nach oben oder nach unten geht oder relativ stabil ist, d.h. eine Abweichung von weniger als 1% im Vortagesvergleich bzw. 5% im Vorwochenvergleich aufweist. Die Farbe bewertet diesen Trend als positiv (grün), negativ (rot) oder neutral (grau). Der Trend vergleicht den Wert vom Vortag mit dem Wert von vor zwei Tagen bzw. für die 7-Tage-Trends den Mittelwert der letzten 7 Tage mit dem der vorausgegangenen 7 Tage.";

"Statistics_Info_Trends_Title" = "Folgende Trends können angezeigt werden:";

"Statistics_Info_Trends_Increasing" = "Trend steigend";

"Statistics_Info_Trends_Decreasing" = "Trend fallend";

"Statistics_Info_Trends_Stable" = "Trend stabil";

"Statistics_Info_Trends_Footnote" = "Die Bewertung des Trends bei den warnenden Personen ändert sich je nach Infektionslage. Deshalb wird dieser Trend immer neutral dargestellt.";

"Statistics_Info_Image_AccLabel" = "Abstrakte Darstellung eines Smartphones mit vier Platzhaltern für Informationen";

/* Update OS */

"UpdateOS_title" = "Führen Sie ein iOS-Update durch.";

"UpdateOS_text" = "Für die Corona-Warn-App benötigen Sie die aktuelle iOS-Version.\nGehen Sie dafür in die Einstellungen Ihres iPhones und wählen Sie Allgemein -> Softwareupdate.";

/* Tabbar */

"Tabbar_Home_Title" = "Startseite";

"Tabbar_Diary_Title" = "Tagebuch";

/* Data Donation */

"DataDonation_IntroductionText" = "Teilen Sie Daten über Ihre App-Nutzung mit uns und helfen Sie uns so, die Wirksamkeit der App zu bewerten.";

"DataDonation_AccImageDescription" = "Weibliche Person mit Mobiltelefon, welche ihre Daten teilt";

"DataDonation_Headline" = "Datenspende";

"DataDonation_Description" = "Sie können uns helfen, die Corona-Warn-App zu verbessern. Teilen Sie Daten über Ihre App-Nutzung mit dem RKI. Sie helfen damit dem RKI bei der Bewertung der Wirksamkeit der App. Ihre Daten ermöglichen außerdem, die Funktionen und Nutzerfreundlichkeit der App zu verbessern.";

"DataDonation_SubHead_Settings" = "EINSTELLUNG";

"DataDonation_SubHead_YourState" = "Ihr Bundesland (optional)";

"DataDonation_SubHead_AgeGroup" = "Ihre Altersgruppe (optional)";

"DataDonation_State_NoSelection_Text" = "Bundesland";

"DataDonation_Region_NoSelection_Text" = "Kreis / Bezirk (optional)";

"DataDonation_AgeGroup_NoSelection_Text" = "Angabe zu Ihrem Alter";

"DataDonation_DetailedInformation_DataProcessing" = "Ausführliche Informationen zu dieser Datenverarbeitung und den Datenschutzrisiken in den USA und anderen Drittländern";

"DataDonation_Button_OK" = "Einverstanden";

"DataDonation_Button_NotOK" = "Nicht einverstanden";

/* Value selection */

"DataDonation_ValueSelection_None" = "keine Angabe";

"DataDonation_ValueSelection_Title_State" = "Ihr Bundesland";

"DataDonation_ValueSelection_Title_Region" = "Ihr Kreis / Bezirk";

"DataDonation_ValueSelection_Title_Age" = "Ihre Altersgruppe";

"DataDonation_ValueSelection_Age_Below29" = "bis 29 Jahre";

"DataDonation_ValueSelection_Age_Between30And59" = "30-59 Jahre";

"DataDonation_ValueSelection_Age_Min60OrAbove" = "60+ Jahre";

/* Detailed Infos Data Donation */

"DetailedInfosDataDonation_Headline" = "Ausführliche Informationen zur Datenspende";

"DetailedInfosDataDonation_SubHead_DataProcessing" = "Datenverarbeitung im Rahmen der Datenspende";

"DetailedInfosDataDonation_DataProcessing_Description" = "Im Rahmen der Datenspende übermittelt die App verschiedene Daten täglich an das RKI. Die übermittelten Daten dienen der Bewertung der Wirksamkeit der App und sie werden ausgewertet, um folgende Verbesserungen zu ermöglichen:";

"DetailedInfosDataDonation_BulletPoint_ImproveddRiskDetermination_BulletTitle" = "Verbesserung der Risiko-Ermittlung";

"DetailedInfosDataDonation_BulletPoint_ImproveddRiskDetermination" = "Die Genauigkeit und Zuverlässigkeit der technischen Berechnung der Ansteckungsrisiken sollen verbessert werden. Hierfür werden Angaben über Risiko-Begegnungen und Ihnen angezeigte Warnungen ausgewertet. In der Folge kann die Berechnungsmethode verfeinert werden.";

"DetailedInfosDataDonation_BulletPoint_ImproveddUserNavigation_BulletTitle" = "Verbesserung der Nutzerführung in der App";

"DetailedInfosDataDonation_BulletPoint_ImproveddUserNavigation" = "Die Bedienung der App soll erleichtert werden. Hierfür werden Angaben über die einzelnen Schritte ausgewertet, die Nutzer in der App vornehmen. So können Beschriftungen und Hinweistexte klarer gestaltet und Bedienelemente so platziert werden, dass sie besser gefunden werden können. Außerdem können Darstellungen für verschiedene Smartphone-Modelle angepasst werden.";

"DetailedInfosDataDonation_BulletPoint_AppSupport_BulletTitle" = "Informationen und Hilfestellungen zur App ermöglichen";

"DetailedInfosDataDonation_BulletPoint_AppSupport" = "Es soll möglich werden, zu erkennen, ob es z. B. bei der Nutzung der App im Zusammenhang mit bestimmten Testeinrichtungen und Laboren oder in bestimmten Regionen zu Problemen kommt. Dies kann festgestellt werden, wenn aufgrund der Datenspende auffällt, dass in bestimmten Regionen Testergebnisse verspätet zur Verfügung stehen. So können die zuständigen Gesundheitsbehörden auch gezielt auf mögliche technische Störungen hingewiesen werden.";

"DetailedInfosDataDonation_BulletPoint_ImprovedStatistics_BulletTitle" = "Verbesserung der Statistiken über den Pandemieverlauf";

"DetailedInfosDataDonation_BulletPoint_ImprovedStatistics" = "Die Daten können Aufschluss über die zeitliche und räumliche Verteilung bestimmter Ereignisse des Pandemieverlaufs geben und es ermöglichen, auf bestimmte Entwicklungen schneller zu reagieren.";

"DetailedInfosDataDonation_SubHead_RKI_DataCollection" = "Dazu erhebt das RKI folgende Daten:";

"DetailedInfosDataDonation_RKI_DataCollection_BulletPoint_Date" = "Das Datum der Übermittlung.";

"DetailedInfosDataDonation_RKI_DataCollection_BulletPoint_ChangeOfWarnHistory" = "Änderungen der Warnungshistorie im Vergleich zum Vortag.";

"DetailedInfosDataDonation_RKI_DataCollection_BulletPoint_InfoAboutRisk" = "Angaben dazu, welches Risiko Ihnen zum Zeitpunkt der Übermittlung angezeigt wurde.";

"DetailedInfosDataDonation_RKI_DataCollection_BulletPoint_RiskStatus_Base" = "Angaben dazu, auf welcher Grundlage der Risikostatus in Zusammenhang mit einer Begegnung berechnet wurde.";

"DetailedInfosDataDonation_SubHead_RetrievedTestResult" = "Wenn Sie ein Testergebnis über die App abgerufen haben:";

"DetailedInfosDataDonation_RetrievedTestResult_BulletPoint_KindOfTestResult" = "Angaben dazu, ob Sie ein positives oder negatives Testergebnis über die App erhalten haben.";

"DetailedInfosDataDonation_RetrievedTestResult_BulletPoint_CalculatedRisk" = "Angaben zum berechneten Risiko zum Zeitpunkt der Testregistrierung.";

"DetailedInfosDataDonation_RetrievedTestResult_BulletPoint_PeriodHighRisk" = "Angaben zum Zeitraum zwischen der letzten Begegnung mit erhöhtem Risiko und der Testregistrierung.";

"DetailedInfosDataDonation_RetrievedTestResult_BulletPoint_PeriodLastInfoHighRisk" = "Angaben zum Zeitraum zwischen der letzten Mitteilung eines erhöhten Risikos und der Testregistrierung.";

"DetailedInfosDataDonation_RetrievedTestResult_BulletPoint_SharedTestResult" = "Angaben dazu, ob Sie Ihr Testergebnis geteilt und andere gewarnt haben.";

"DetailedInfosDataDonation_SubHead_WarnOthers" = "Wenn Sie andere über eine mögliche Risiko-Begegnung gewarnt haben:";

"DetailedInfosDataDonation_WarnOthers_BulletPoint_Canceled" = "Angaben dazu, ob Sie die Schritte zur Warnung anderer abgebrochen haben.";

"DetailedInfosDataDonation_WarnOthers_BulletPoint_SymptompsStart" = "Angaben dazu, ob Sie Angaben zum Symptombeginn gemacht haben.";

"DetailedInfosDataDonation_WarnOthers_BulletPoint_Consent" = "Angaben dazu, wann Sie Ihr Einverständnis in die Warnung anderer erteilt haben.";

"DetailedInfosDataDonation_WarnOthers_BulletPoint_HowFar" = "Angaben dazu, bis zu welcher Meldung im Rahmen der Warnung anderer Sie gekommen sind.";

"DetailedInfosDataDonation_WarnOthers_BulletPoint_HoursUntilReceived" = "Angaben dazu, wie viele Stunden es gedauert hat, bis Sie Ihr Testergebnisses erhalten haben.";

"DetailedInfosDataDonation_WarnOthers_BulletPoint_DaysElapsed" = "Angaben dazu, wie viele Tage seit der letzten Mitteilung eines hohen Risikos vergangen sind.";

"DetailedInfosDataDonation_WarnOthers_BulletPoint_HoursSinceRegistration" = "Angaben dazu, wie viele Stunden seit der Testregistrierung vergangen sind.";

"DetailedInfosDataDonation_Misc_SubHead_MiscInformation" = "Sonstige Informationen:";

"DetailedInfosDataDonation_Misc_SubHead_BulletPoint_AgeGroup" = "Angaben dazu, welche Altersgruppe Sie angegeben haben.";

"DetailedInfosDataDonation_Misc_SubHead_BulletPoint_Region" = "Angaben dazu, welche Region Sie angegeben haben.";

"DetailedInfosDataDonation_Misc_SubHead_BulletPoint_TechSpecs" = "Angaben zum Modell und der Version Ihres Smartphones und zur Version Ihrer App sowie dem verwendeten Betriebssystem.";

"DetailedInfosDataDonation_General_Privacy_Infos" = "Die Angaben können nicht mit Ihrer Person verknüpft werden. Ihre Identität bleibt weiterhin geheim.
Die Angaben werden statistisch ausgewertet, sie werden nicht zu einem Profil gespeichert.";

"Contact_Journal_Notes_Description_Title" = "Notiz";

"Contact_Journal_Notes_Description" = "Hier können Sie Notizen machen, die Ihnen helfen, das Infektionsrisiko besser einzuschätzen.\n\nNotieren Sie hier weitere Umstände Ihrer Begegnung bzw. Ihres Aufenthalts, die sich auf das Infektionsrisiko auswirken können, z. B. räumliche Nähe zu anderen Personen oder was Sie gemacht haben (Beispiele: „saßen nah beieinander“, „Sport gemacht“, „wenig Platz“, „wir haben gesungen“).\n\nDiese Notizen können Ihnen später helfen, sich besser zu erinnern. So können Sie, wenn nötig, die Menschen, mit denen Sie zusammen waren, frühzeitig warnen und auch das Gesundheitsamt bei der Nachverfolgung möglicher Infektionsketten unterstützen.";

/* Quick Actions a.k.a. shortcuts */
"QuickAction_newContactDiaryEntry" = "Tagebuch-Eintrag für heute hinzufügen";

/* Error Reporting */

"ErrorReport_Title" = "Fehlerberichte";

"ErrorReport_Description1" = "Um den technischen Support der App bei der Fehleranalyse zu unterstützen, können Sie einen Fehlerbericht der CWA aufzeichnen. Hierbei werden die einzelnen technischen Schritte und Ereignisse beim Ablauf der App detailliert aufgezeichnet. Den Fehlerbericht können Sie dann an den technischen Support senden und so helfen, Fehler zu erkennen und zu beheben.\n\nWeitere Informationen finden Sie in den FAQ:";

"ErrorReport_FAQ" = "FAQ zu den Fehlerberichten";

"ErrorReport_Description2" = "Bevor Sie den aufgezeichneten Fehlerbericht an den technischen Support des RKI übersenden können, ist Ihr Einverständnis erforderlich.\n\nNach der Übersendung erhalten Sie eine Fehlerbericht-ID. Diese können Sie angeben, um dem technischen Support z. B. weitere Informationen zukommen zu lassen und dabei eine Zuordnung zu Ihrem Fehlerbericht zu ermöglichen. Wenn Sie die Fehlerbericht-ID nicht mitteilen, ist dem RKI eine Zuordnung zu Ihrer Person nicht möglich.";

"ErrorReport_DetailedInformation_Title" = "Ausführliche Informationen zur Übersendung der Fehlerberichte";

"errorReport_DetailedInformation_Headline" = "Prüfung der Echtheit und Drittlandsübermittlung";

<<<<<<< HEAD
"ErrorReport_Legal_DetailedInformation_Content2" = "Nachdem die Echtheit Ihrer App geprüft wurde, wird der Fehlerbericht über eine gesicherte Verbindung an das RKI übermittelt. Die Fehlerberichte werden nur zur Fehleranalyse und Fehlerbehebung im Rahmen zukünftiger Updates der App genutzt. Nur Mitarbeiter des technischen Support können auf die Fehlerberichte zugreifen. Die Fehlerberichte enthalten eine Vielzahl von Statusmeldungen und Ereignissen, die in der App ausgelöst wurden, sie enthalten aber keine Hinweise anhand derer das RKI auf Ihre Identität schließen kann. Erst wenn Sie die Fehlerbericht-ID im Zusammenhang mit weiteren Mitteilungen nennen, kann ein Zusammenhang zwischen der Mitteilung (und z. B. Ihrem dort enthaltenen Namen) und den im Fehlerbericht enthaltenen Angaben (z. B. technische Meldungen zur Berechnung im Rahmen der Risiko-Ermittlung, in der App angezeigte Informationen und durchlaufene Schritte, aber ggf. auch einem abgerufenen Testergebnis und ggf. im Rahmen der Warnung geteilter Zufalls-IDs) hergestellt werden.";

"ErrorReport_History_Title" = "ID Historie";

"ErrorReport_History_Description" = "Hier sehen Sie die IDs Ihrer Fehleranalyse-Protokolle";

"ErrorReport_History_Cell_ID" = "ID %@";
=======
"errorReport_DetailedInformation_Content1" = "Um die Echtheit Ihrer App zu bestätigen, erzeugt Ihr Smartphone eine eindeutige Kennung, die Informationen über die Version Ihres Smartphones und der App enthält. Das ist erforderlich, um sicherzustellen, dass nur Nutzer Daten auf diesem Weg an den technischen Support übersenden, die tatsächlich die Corona-Warn-App nutzen und nicht manipulierte Fehlerberichte bereitstellen. Die Kennung wird dafür einmalig an Apple übermittelt. Dabei kann es auch zu einer Datenübermittlung in die USA oder andere Drittländer kommen. Dort besteht möglicherweise kein dem europäischen Recht entsprechendes Datenschutzniveau und Ihre europäischen Datenschutzrechte können eventuell nicht durchgesetzt werden. Insbesondere besteht die Möglichkeit, dass Sicherheitsbehörden im Drittland, auch ohne einen konkreten Verdacht, auf die übermittelten Daten bei Apple zugreifen und diese auswerten, beispielsweise indem sie Daten mit anderen Informationen verknüpfen. Dies betrifft nur die an Apple übermittelte Kennung. Die Angaben aus Ihrem Fehlerbericht erhält Apple nicht. Möglicherweise kann Apple jedoch anhand der Kennung auf Ihre Identität schließen und nachvollziehen, dass die Echtheitsprüfung Ihres Smartphones stattgefunden hat.\n\nWenn Sie mit der Drittlandsübermittlung nicht einverstanden sind, tippen Sie bitte nicht „Einverstanden und Fehlerbericht senden“ an. Sie können die App weiterhin nutzen, eine Übersendung des Fehlerberichtes über die App ist dann jedoch nicht möglich.";

"ErrorReport_DetailedInformation_Subheadline" = "Zur Auswertung der Fehlerberichte durch das RKI";

"ErrorReport_DetailedInformation_Content2" = "Nachdem die Echtheit Ihrer App geprüft wurde, wird der Fehlerbericht über eine gesicherte Verbindung an das RKI übermittelt. Die Fehlerberichte werden nur zur Fehleranalyse und Fehlerbehebung im Rahmen zukünftiger Updates der App genutzt. Nur Mitarbeiter des technischen Support können auf die Fehlerberichte zugreifen. Die Fehlerberichte enthalten eine Vielzahl von Statusmeldungen und Ereignissen, die in der App ausgelöst wurden, sie enthalten aber keine Hinweise anhand derer das RKI auf Ihre Identität schließen kann. Erst wenn Sie die Fehlerbericht-ID im Zusammenhang mit weiteren Mitteilungen nennen, kann ein Zusammenhang zwischen der Mitteilung (und z. B. Ihrem dort enthaltenen Namen) und den im Fehlerbericht enthaltenen Angaben (z. B. technische Meldungen zur Berechnung im Rahmen der Risiko-Ermittlung, in der App angezeigte Informationen und durchlaufene Schritte, aber ggf. auch einem abgerufenen Testergebnis und ggf. im Rahmen der Warnung geteilter Zufalls-IDs) hergestellt werden.";
>>>>>>> d31e67ae
<|MERGE_RESOLUTION|>--- conflicted
+++ resolved
@@ -401,9 +401,9 @@
 
 "OnboardingInfo_enableLoggingOfContactsPage_title" = "Wie Sie die Risiko-Ermittlung ermöglichen";
 
-"OnboardingInfo_enableLoggingOfContactsPage_boldText" = "Um zu erkennen, ob für Sie ein Infektionsrisiko vorliegt, müssen Sie die Risiko-Ermittlung aktivieren.";
-
-"OnboardingInfo_enableLoggingOfContactsPage_normalText" = "Die Risiko-Ermittlung funktioniert, indem Ihr iPhone per Bluetooth verschlüsselte Zufalls-IDs anderer App nutzenden Personen empfängt und Ihre eigenen Zufalls-IDs an deren Smartphones weitergibt. Die Risiko-Ermittlung lässt sich jederzeit deaktivieren.\n\nDie verschlüsselten Zufalls-IDs geben nur Auskunft über das Datum, die Dauer und die anhand der Signalstärke berechnete Entfernung zu Ihren Mitmenschen. Persönliche Daten wie Name, Adresse oder Aufenthaltsort werden zu keiner Zeit erfasst. Rückschlüsse auf einzelne Personen sind anhand der Zufalls-IDs nicht möglich.";
+"OnboardingInfo_enableLoggingOfContactsPage_boldText" = "Um zu erkennen, ob für Sie ein Infektionsrisiko vorliegt, müssen Sie die Risiko-Ermittlung aktivieren.";
+
+"OnboardingInfo_enableLoggingOfContactsPage_normalText" = "Die Risiko-Ermittlung funktioniert, indem Ihr iPhone per Bluetooth verschlüsselte Zufalls-IDs anderer App nutzenden Personen empfängt und Ihre eigenen Zufalls-IDs an deren Smartphones weitergibt. Die Risiko-Ermittlung lässt sich jederzeit deaktivieren.\n\nDie verschlüsselten Zufalls-IDs geben nur Auskunft über das Datum, die Dauer und die anhand der Signalstärke berechnete Entfernung zu Ihren Mitmenschen. Persönliche Daten wie Name, Adresse oder Aufenthaltsort werden zu keiner Zeit erfasst. Rückschlüsse auf einzelne Personen sind anhand der Zufalls-IDs nicht möglich.";
 
 "OnboardingInfo_enableLoggingOfContactsPage_consentUnderagesTitle" = "App-Nutzung ab 16 Jahren";
 
@@ -429,9 +429,9 @@
 
 "OnboardingInfo_alwaysStayInformedPage_title" = "Warnungen erhalten, Risiken erkennen";
 
-"OnboardingInfo_alwaysStayInformedPage_boldText" = "Die App kann Sie automatisch über Ihren Risikostatus informieren und bei Neuinfektionen von Menschen, denen Sie begegnet sind, warnen. Erlauben Sie der App jetzt, Sie zu benachrichtigen.";
-
-"OnboardingInfo_alwaysStayInformedPage_normalText" = "Auf diese Weise können Sie sich zum Schutz Ihrer Mitmenschen in Quarantäne begeben und sich nach entsprechender Abklärung testen lassen.";
+"OnboardingInfo_alwaysStayInformedPage_boldText" = "Die App kann Sie automatisch über Ihren Risikostatus informieren und bei Neuinfektionen von Menschen, denen Sie begegnet sind, warnen. Erlauben Sie der App jetzt, Sie zu benachrichtigen.";
+
+"OnboardingInfo_alwaysStayInformedPage_normalText" = "Auf diese Weise können Sie sich zum Schutz Ihrer Mitmenschen in Quarantäne begeben und sich nach entsprechender Abklärung testen lassen.";
 
 /* Onboarding EU Keys */
 
@@ -1932,18 +1932,16 @@
 
 "errorReport_DetailedInformation_Headline" = "Prüfung der Echtheit und Drittlandsübermittlung";
 
-<<<<<<< HEAD
+"errorReport_DetailedInformation_Content1" = "Um die Echtheit Ihrer App zu bestätigen, erzeugt Ihr Smartphone eine eindeutige Kennung, die Informationen über die Version Ihres Smartphones und der App enthält. Das ist erforderlich, um sicherzustellen, dass nur Nutzer Daten auf diesem Weg an den technischen Support übersenden, die tatsächlich die Corona-Warn-App nutzen und nicht manipulierte Fehlerberichte bereitstellen. Die Kennung wird dafür einmalig an Apple übermittelt. Dabei kann es auch zu einer Datenübermittlung in die USA oder andere Drittländer kommen. Dort besteht möglicherweise kein dem europäischen Recht entsprechendes Datenschutzniveau und Ihre europäischen Datenschutzrechte können eventuell nicht durchgesetzt werden. Insbesondere besteht die Möglichkeit, dass Sicherheitsbehörden im Drittland, auch ohne einen konkreten Verdacht, auf die übermittelten Daten bei Apple zugreifen und diese auswerten, beispielsweise indem sie Daten mit anderen Informationen verknüpfen. Dies betrifft nur die an Apple übermittelte Kennung. Die Angaben aus Ihrem Fehlerbericht erhält Apple nicht. Möglicherweise kann Apple jedoch anhand der Kennung auf Ihre Identität schließen und nachvollziehen, dass die Echtheitsprüfung Ihres Smartphones stattgefunden hat.\n\nWenn Sie mit der Drittlandsübermittlung nicht einverstanden sind, tippen Sie bitte nicht „Einverstanden und Fehlerbericht senden“ an. Sie können die App weiterhin nutzen, eine Übersendung des Fehlerberichtes über die App ist dann jedoch nicht möglich.";
+
+"ErrorReport_DetailedInformation_Subheadline" = "Zur Auswertung der Fehlerberichte durch das RKI";
+
+"ErrorReport_DetailedInformation_Content2" = "Nachdem die Echtheit Ihrer App geprüft wurde, wird der Fehlerbericht über eine gesicherte Verbindung an das RKI übermittelt. Die Fehlerberichte werden nur zur Fehleranalyse und Fehlerbehebung im Rahmen zukünftiger Updates der App genutzt. Nur Mitarbeiter des technischen Support können auf die Fehlerberichte zugreifen. Die Fehlerberichte enthalten eine Vielzahl von Statusmeldungen und Ereignissen, die in der App ausgelöst wurden, sie enthalten aber keine Hinweise anhand derer das RKI auf Ihre Identität schließen kann. Erst wenn Sie die Fehlerbericht-ID im Zusammenhang mit weiteren Mitteilungen nennen, kann ein Zusammenhang zwischen der Mitteilung (und z. B. Ihrem dort enthaltenen Namen) und den im Fehlerbericht enthaltenen Angaben (z. B. technische Meldungen zur Berechnung im Rahmen der Risiko-Ermittlung, in der App angezeigte Informationen und durchlaufene Schritte, aber ggf. auch einem abgerufenen Testergebnis und ggf. im Rahmen der Warnung geteilter Zufalls-IDs) hergestellt werden.";
+
 "ErrorReport_Legal_DetailedInformation_Content2" = "Nachdem die Echtheit Ihrer App geprüft wurde, wird der Fehlerbericht über eine gesicherte Verbindung an das RKI übermittelt. Die Fehlerberichte werden nur zur Fehleranalyse und Fehlerbehebung im Rahmen zukünftiger Updates der App genutzt. Nur Mitarbeiter des technischen Support können auf die Fehlerberichte zugreifen. Die Fehlerberichte enthalten eine Vielzahl von Statusmeldungen und Ereignissen, die in der App ausgelöst wurden, sie enthalten aber keine Hinweise anhand derer das RKI auf Ihre Identität schließen kann. Erst wenn Sie die Fehlerbericht-ID im Zusammenhang mit weiteren Mitteilungen nennen, kann ein Zusammenhang zwischen der Mitteilung (und z. B. Ihrem dort enthaltenen Namen) und den im Fehlerbericht enthaltenen Angaben (z. B. technische Meldungen zur Berechnung im Rahmen der Risiko-Ermittlung, in der App angezeigte Informationen und durchlaufene Schritte, aber ggf. auch einem abgerufenen Testergebnis und ggf. im Rahmen der Warnung geteilter Zufalls-IDs) hergestellt werden.";
 
 "ErrorReport_History_Title" = "ID Historie";
 
 "ErrorReport_History_Description" = "Hier sehen Sie die IDs Ihrer Fehleranalyse-Protokolle";
 
-"ErrorReport_History_Cell_ID" = "ID %@";
-=======
-"errorReport_DetailedInformation_Content1" = "Um die Echtheit Ihrer App zu bestätigen, erzeugt Ihr Smartphone eine eindeutige Kennung, die Informationen über die Version Ihres Smartphones und der App enthält. Das ist erforderlich, um sicherzustellen, dass nur Nutzer Daten auf diesem Weg an den technischen Support übersenden, die tatsächlich die Corona-Warn-App nutzen und nicht manipulierte Fehlerberichte bereitstellen. Die Kennung wird dafür einmalig an Apple übermittelt. Dabei kann es auch zu einer Datenübermittlung in die USA oder andere Drittländer kommen. Dort besteht möglicherweise kein dem europäischen Recht entsprechendes Datenschutzniveau und Ihre europäischen Datenschutzrechte können eventuell nicht durchgesetzt werden. Insbesondere besteht die Möglichkeit, dass Sicherheitsbehörden im Drittland, auch ohne einen konkreten Verdacht, auf die übermittelten Daten bei Apple zugreifen und diese auswerten, beispielsweise indem sie Daten mit anderen Informationen verknüpfen. Dies betrifft nur die an Apple übermittelte Kennung. Die Angaben aus Ihrem Fehlerbericht erhält Apple nicht. Möglicherweise kann Apple jedoch anhand der Kennung auf Ihre Identität schließen und nachvollziehen, dass die Echtheitsprüfung Ihres Smartphones stattgefunden hat.\n\nWenn Sie mit der Drittlandsübermittlung nicht einverstanden sind, tippen Sie bitte nicht „Einverstanden und Fehlerbericht senden“ an. Sie können die App weiterhin nutzen, eine Übersendung des Fehlerberichtes über die App ist dann jedoch nicht möglich.";
-
-"ErrorReport_DetailedInformation_Subheadline" = "Zur Auswertung der Fehlerberichte durch das RKI";
-
-"ErrorReport_DetailedInformation_Content2" = "Nachdem die Echtheit Ihrer App geprüft wurde, wird der Fehlerbericht über eine gesicherte Verbindung an das RKI übermittelt. Die Fehlerberichte werden nur zur Fehleranalyse und Fehlerbehebung im Rahmen zukünftiger Updates der App genutzt. Nur Mitarbeiter des technischen Support können auf die Fehlerberichte zugreifen. Die Fehlerberichte enthalten eine Vielzahl von Statusmeldungen und Ereignissen, die in der App ausgelöst wurden, sie enthalten aber keine Hinweise anhand derer das RKI auf Ihre Identität schließen kann. Erst wenn Sie die Fehlerbericht-ID im Zusammenhang mit weiteren Mitteilungen nennen, kann ein Zusammenhang zwischen der Mitteilung (und z. B. Ihrem dort enthaltenen Namen) und den im Fehlerbericht enthaltenen Angaben (z. B. technische Meldungen zur Berechnung im Rahmen der Risiko-Ermittlung, in der App angezeigte Informationen und durchlaufene Schritte, aber ggf. auch einem abgerufenen Testergebnis und ggf. im Rahmen der Warnung geteilter Zufalls-IDs) hergestellt werden.";
->>>>>>> d31e67ae
+"ErrorReport_History_Cell_ID" = "ID %@";