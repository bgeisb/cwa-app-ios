--- conflicted
+++ resolved
@@ -18,11 +18,7 @@
 		if isUITesting {
 			self.client = ClientMock()
 			self.appConfigurationProvider = CachedAppConfigurationMock()
-<<<<<<< HEAD
-			self.restServiceProvider = restServiceProvider
-=======
 			self.restServiceProvider = .onBehalfCheckinSubmissionServiceProviderStub
->>>>>>> 5784fbc0
 
 			return
 		}
