--- conflicted
+++ resolved
@@ -47,14 +47,11 @@
         "ENAUITests_06_DeltaOnboarding\/test_screenshotDeltaOnboardingV15()",
         "ENAUITests_06_DeltaOnboarding\/test_screenshotDeltaOnboardingV15View()",
         "ENAUITests_07_ContactJournalUITests\/testAddTwoPersonsAndOneLocationToDate()",
-<<<<<<< HEAD
         "ENAUITests_07_ContactJournalUITests\/testScreenshotAddTwoPersonsAndOneLocationToDate()",
-=======
         "ENAUITests_07_ContactJournalUITests\/testScreenshotAddTwoPersonsTwoLocations()",
         "ENAUITests_07_ContactJournalUITests\/testScreenshotContactJournalInformation()",
         "ENAUITests_07_ContactJournalUITests\/testScreenshotEditLocationScreen()",
         "ENAUITests_07_ContactJournalUITests\/testScreenshotEditPersonScreen()",
->>>>>>> 11360048
         "ENAUITests_07_ContactJournalUITests\/testScreenshotTwoPersonsOneLocationAndMessages()",
         "ENAUITests_08_UpdateOSUITests\/test_screenshot_UpdateOS()",
         "ENAUITests_Statistics\/testScreenshot_statisticsCardTitles()",
