--- conflicted
+++ resolved
@@ -42,41 +42,22 @@
 			<key>NSStringFormatValueTypeKey</key>
 			<string>u</string>
 			<key>zero</key>
-<<<<<<< HEAD
-			<!--XFLD: Plural form for Zero Plural form for ZERO.-->
+			<!--Plural form for ZERO.-->
 			<string>لا توجد مخالطة حتى الآن</string>
 			<key>one</key>
-			<!--XFLD: Plural form for One Plural form for ONE.-->
+			<!--Plural form for ONE.-->
 			<string>مخالطة واحدة</string>
 			<key>few</key>
-			<!--XFLD: Plural form for Other Plural form for FEW.-->
-			<string>%u من المخالطات</string>
-			<key>many</key>
-			<!--XFLD: Plural form for Other Plural form for MANY.-->
-			<string>%u من المخالطات</string>
-			<key>two</key>
-			<!--XFLD: Plural form for Other Plural form for TWO.-->
-			<string>%u من المخالطات</string>
-			<key>other</key>
-			<!--XFLD: Plural form for Other Plural form for OTHER.-->
-=======
-			<!--Plural form for ZERO.-->
-			<string>لا توجد مخالطة حتى الآن</string>
-			<key>one</key>
-			<!--Plural form for ONE.-->
-			<string>مخالطة واحدة</string>
-			<key>few</key>
-			<!--Plural form for FEW.-->
-			<string>%u من المخالطات</string>
-			<key>many</key>
-			<!--Plural form for MANY.-->
-			<string>%u من المخالطات</string>
-			<key>two</key>
-			<!--Plural form for TWO.-->
-			<string>%u من المخالطات</string>
-			<key>other</key>
-			<!--Plural form for OTHER.-->
->>>>>>> a79597f7
+			<!--Plural form for FEW.-->
+			<string>%u من المخالطات</string>
+			<key>many</key>
+			<!--Plural form for MANY.-->
+			<string>%u من المخالطات</string>
+			<key>two</key>
+			<!--Plural form for TWO.-->
+			<string>%u من المخالطات</string>
+			<key>other</key>
+			<!--Plural form for OTHER.-->
 			<string>%u من المخالطات</string>
 		</dict>
 	</dict>
@@ -91,172 +72,6 @@
 			<key>NSStringFormatValueTypeKey</key>
 			<string>u</string>
 			<key>zero</key>
-<<<<<<< HEAD
-			<!--XFLD: Plural form for Zero Plural form for ZERO.-->
-			<string>%u من الأيام منذ آخر مخالطة</string>
-			<key>one</key>
-			<!--XFLD: Plural form for One Plural form for ONE.-->
-			<string>%u يوم منذ آخر مخالطة</string>
-			<key>few</key>
-			<!--XFLD: Plural form for Other Plural form for FEW.-->
-			<string>%u من الأيام منذ آخر مخالطة</string>
-			<key>many</key>
-			<!--XFLD: Plural form for Other Plural form for MANY.-->
-			<string>%u من الأيام منذ آخر مخالطة</string>
-			<key>two</key>
-			<!--XFLD: Plural form for Other Plural form for TWO.-->
-			<string>%u من الأيام منذ آخر مخالطة</string>
-			<key>other</key>
-			<!--XFLD: Plural form for Other Plural form for OTHER.-->
-			<string>%u من الأيام منذ آخر مخالطة</string>
-		</dict>
-	</dict>
-    <key>Home_Risk_Low_Number_Contacts_Item_Title</key>
-    <dict>
-        <key>NSStringLocalizedFormatKey</key>
-        <string>%#@VARIABLE@</string>
-        <key>VARIABLE</key>
-        <dict>
-            <key>NSStringFormatSpecTypeKey</key>
-            <string>NSStringPluralRuleType</string>
-            <key>NSStringFormatValueTypeKey</key>
-            <string>u</string>
-            <key>zero</key>
-			<!--XFLD: Plural form for Zero Plural form for ZERO.-->
-            <string>لا توجد مخالطة حتى الآن</string>
-            <key>one</key>
-			<!--XFLD: Plural form for One Plural form for ONE.-->
-            <string>%u مخالطة بخطر منخفض</string>
-            <key>few</key>
-            <!--XFLD: Plural form for Other Plural form for FEW.-->
-            <string>%u من المخالطات بخطر منخفض</string>
-            <key>many</key>
-            <!--XFLD: Plural form for Other Plural form for MANY.-->
-            <string>%u من المخالطات بخطر منخفض</string>
-            <key>two</key>
-            <!--XFLD: Plural form for Other Plural form for TWO.-->
-            <string>%u من المخالطات بخطر منخفض</string>
-            <key>other</key>
-			<!--XFLD: Plural form for Other Plural form for OTHER.-->
-            <string>%u من المخالطات بخطر منخفض</string>
-        </dict>
-    </dict>
-    <key>Home_Risk_High_Number_Contacts_Item_Title</key>
-    <dict>
-        <key>NSStringLocalizedFormatKey</key>
-        <string>%#@VARIABLE@</string>
-        <key>VARIABLE</key>
-        <dict>
-            <key>NSStringFormatSpecTypeKey</key>
-            <string>NSStringPluralRuleType</string>
-            <key>NSStringFormatValueTypeKey</key>
-            <string>u</string>
-            <key>zero</key>
-			<!--XFLD: Plural form for Zero Plural form for ZERO.-->
-            <string>لا توجد مخالطة حتى الآن</string>
-            <key>one</key>
-			<!--XFLD: Plural form for One Plural form for ONE.-->
-            <string>%u مخالطة</string>
-            <key>few</key>
-            <!--XFLD: Plural form for Other Plural form for FEW.-->
-            <string>%u من المخالطات</string>
-            <key>many</key>
-            <!--XFLD: Plural form for Other Plural form for MANY.-->
-            <string>%u من المخالطات</string>
-            <key>two</key>
-            <!--XFLD: Plural form for Other Plural form for TWO.-->
-            <string>%u من المخالطات</string>
-            <key>other</key>
-			<!--XFLD: Plural form for Other Plural form for OTHER.-->
-            <string>%u من المخالطات</string>
-        </dict>
-    </dict>
-    <key>Home_Risk_Last_Contact_Item_Title</key>
-    <dict>
-        <key>NSStringLocalizedFormatKey</key>
-        <string>%#@VARIABLE@</string>
-        <key>VARIABLE</key>
-        <dict>
-            <key>NSStringFormatSpecTypeKey</key>
-            <string>NSStringPluralRuleType</string>
-            <key>NSStringFormatValueTypeKey</key>
-            <string>u</string>
-            <key>zero</key>
-			<!--XFLD: Plural form for Zero Plural form for ZERO.-->
-            <string>أقل من يوم واحد منذ آخر مخالطة</string>
-            <key>one</key>
-			<!--XFLD: Plural form for One Plural form for ONE.-->
-            <string>%u يوم منذ آخر مخالطة</string>
-            <key>few</key>
-            <!--XFLD: Plural form for Other Plural form for FEW.-->
-            <string>%u من الأيام منذ آخر مخالطة</string>
-            <key>many</key>
-            <!--XFLD: Plural form for Other Plural form for MANY.-->
-            <string>%u من الأيام منذ آخر مخالطة</string>
-            <key>two</key>
-            <!--XFLD: Plural form for Other Plural form for TWO.-->
-            <string>%u من الأيام منذ آخر مخالطة</string>
-            <key>other</key>
-			<!--XFLD: Plural form for Other Plural form for OTHER.-->
-            <string>%u من الأيام منذ آخر مخالطة</string>
-        </dict>
-    </dict>
-    <key>Home_Risk_Status_Counter_Label</key>
-    <dict>
-        <key>NSStringLocalizedFormatKey</key>
-        <string>%#@minutes@%#</string>
-        <key>minutes</key>
-        <dict>
-            <key>NSStringFormatSpecTypeKey</key>
-            <string>NSStringPluralRuleType</string>
-            <key>NSStringFormatValueTypeKey</key>
-            <string>u</string>
-			<key>zero</key>
-			<!--XFLD: Plural form for Zero Plural form for ZERO.-->
-            <string>تحديث خلال %02u:%2$#@seconds@ من الثواني</string>
-            <key>one</key>
-			<!--XFLD: Plural form for One Plural form for ONE.-->
-            <string>تحديث خلال %02u:%2$#@seconds@ دقيقة</string>
-            <key>few</key>
-            <!--XFLD: Plural form for Other Plural form for FEW.-->
-            <string>تحديث خلال %02u:%2$#@seconds@ من الدقائق</string>
-            <key>many</key>
-            <!--XFLD: Plural form for Other Plural form for MANY.-->
-            <string>تحديث خلال %02u:%2$#@seconds@ من الدقائق</string>
-            <key>two</key>
-            <!--XFLD: Plural form for Other Plural form for TWO.-->
-            <string>تحديث خلال %02u:%2$#@seconds@ من الدقائق</string>
-            <key>other</key>
-			<!--XFLD: Plural form for Other Plural form for OTHER.-->
-            <string>تحديث خلال %02u:%2$#@seconds@ من الدقائق</string>
-        </dict>
-        <key>seconds</key>
-        <dict>
-            <key>NSStringFormatSpecTypeKey</key>
-            <string>NSStringPluralRuleType</string>
-            <key>NSStringFormatValueTypeKey</key>
-            <string>u</string>
-			<key>one</key>
-			<!--XFLD: Plural form for One Plural form for ONE.-->
-			<string>%02u</string>
-            <key>zero</key>
-            <!--XFLD: Plural form for Other Plural form for ZERO.-->
-            <string>%02u</string>
-            <key>few</key>
-            <!--XFLD: Plural form for Other Plural form for FEW.-->
-            <string>%02u</string>
-            <key>many</key>
-            <!--XFLD: Plural form for Other Plural form for MANY.-->
-            <string>%02u</string>
-            <key>two</key>
-            <!--XFLD: Plural form for Other Plural form for TWO.-->
-            <string>%02u</string>
-            <key>other</key>
-			<!--XFLD: Plural form for Other Plural form for OTHER.-->
-            <string>%02u</string>
-        </dict>
-    </dict>
-=======
 			<!--Plural form for ZERO.-->
 			<string>%u من الأيام منذ آخر مخالطة</string>
 			<key>one</key>
@@ -421,7 +236,6 @@
 			<string>%02u</string>
 		</dict>
 	</dict>
->>>>>>> a79597f7
 	<key>ENSetting_Tracing_History</key>
 	<dict>
 		<key>NSStringLocalizedFormatKey</key>
@@ -433,41 +247,22 @@
 			<key>NSStringFormatValueTypeKey</key>
 			<string>u</string>
 			<key>zero</key>
-<<<<<<< HEAD
-			<!--XFLD: Plural form for Zero Plural form for ZERO.-->
+			<!--Plural form for ZERO.-->
 			<string>تسجيل المخالطة نشط لأقل من يوم واحد. لا يمكن أن يكون التحقق من المخالطة موثوقًا به إلا إذا كان تسجيل المخالطة نشطًا دائمًا.</string>
 			<key>one</key>
-			<!--XFLD: Plural form for One Plural form for ONE.-->
-			<string>تسجيل المخالطة نشط لمدة %u من الأيام. لا يمكن أن يكون التحقق من المخالطة موثوقًا به إلا إذا كان تسجيل المخالطة نشطًا دائمًا.</string>
-			<key>few</key>
-			<!--XFLD: Plural form for Other Plural form for FEW.-->
-			<string>تسجيل المخالطة نشط لمدة %u من الأيام. لا يمكن أن يكون التحقق من المخالطة موثوقًا به إلا إذا كان تسجيل المخالطة نشطًا دائمًا.</string>
-			<key>many</key>
-			<!--XFLD: Plural form for Other Plural form for MANY.-->
-			<string>تسجيل المخالطة نشط لمدة %u من الأيام. لا يمكن أن يكون التحقق من المخالطة موثوقًا به إلا إذا كان تسجيل المخالطة نشطًا دائمًا.</string>
-			<key>two</key>
-			<!--XFLD: Plural form for Other Plural form for TWO.-->
-			<string>تسجيل المخالطة نشط لمدة %u من الأيام. لا يمكن أن يكون التحقق من المخالطة موثوقًا به إلا إذا كان تسجيل المخالطة نشطًا دائمًا.</string>
-			<key>other</key>
-			<!--XFLD: Plural form for Other Plural form for OTHER.-->
-=======
-			<!--Plural form for ZERO.-->
-			<string>تسجيل المخالطة نشط لأقل من يوم واحد. لا يمكن أن يكون التحقق من المخالطة موثوقًا به إلا إذا كان تسجيل المخالطة نشطًا دائمًا.</string>
-			<key>one</key>
-			<!--Plural form for ONE.-->
-			<string>تسجيل المخالطة نشط لمدة %u من الأيام. لا يمكن أن يكون التحقق من المخالطة موثوقًا به إلا إذا كان تسجيل المخالطة نشطًا دائمًا.</string>
-			<key>few</key>
-			<!--Plural form for FEW.-->
-			<string>تسجيل المخالطة نشط لمدة %u من الأيام. لا يمكن أن يكون التحقق من المخالطة موثوقًا به إلا إذا كان تسجيل المخالطة نشطًا دائمًا.</string>
-			<key>many</key>
-			<!--Plural form for MANY.-->
-			<string>تسجيل المخالطة نشط لمدة %u من الأيام. لا يمكن أن يكون التحقق من المخالطة موثوقًا به إلا إذا كان تسجيل المخالطة نشطًا دائمًا.</string>
-			<key>two</key>
-			<!--Plural form for TWO.-->
-			<string>تسجيل المخالطة نشط لمدة %u من الأيام. لا يمكن أن يكون التحقق من المخالطة موثوقًا به إلا إذا كان تسجيل المخالطة نشطًا دائمًا.</string>
-			<key>other</key>
-			<!--Plural form for OTHER.-->
->>>>>>> a79597f7
+			<!--Plural form for ONE.-->
+			<string>تسجيل المخالطة نشط لمدة %u من الأيام. لا يمكن أن يكون التحقق من المخالطة موثوقًا به إلا إذا كان تسجيل المخالطة نشطًا دائمًا.</string>
+			<key>few</key>
+			<!--Plural form for FEW.-->
+			<string>تسجيل المخالطة نشط لمدة %u من الأيام. لا يمكن أن يكون التحقق من المخالطة موثوقًا به إلا إذا كان تسجيل المخالطة نشطًا دائمًا.</string>
+			<key>many</key>
+			<!--Plural form for MANY.-->
+			<string>تسجيل المخالطة نشط لمدة %u من الأيام. لا يمكن أن يكون التحقق من المخالطة موثوقًا به إلا إذا كان تسجيل المخالطة نشطًا دائمًا.</string>
+			<key>two</key>
+			<!--Plural form for TWO.-->
+			<string>تسجيل المخالطة نشط لمدة %u من الأيام. لا يمكن أن يكون التحقق من المخالطة موثوقًا به إلا إذا كان تسجيل المخالطة نشطًا دائمًا.</string>
+			<key>other</key>
+			<!--Plural form for OTHER.-->
 			<string>تسجيل المخالطة نشط لمدة %u من الأيام. لا يمكن أن يكون التحقق من المخالطة موثوقًا به إلا إذا كان تسجيل المخالطة نشطًا دائمًا.</string>
 		</dict>
 	</dict>
