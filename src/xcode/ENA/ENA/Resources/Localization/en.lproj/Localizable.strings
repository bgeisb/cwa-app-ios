/* General */
"Alert_TitleGeneral" = "An error occurred.";

"Alert_ActionOk" = "OK";

"Alert_ActionRetry" = "Repeat";

"Alert_ActionCancel" = "Cancel";

"Alert_ActionRemove" = "Remove";

"Alert_BluetoothOff_Title" = "Turn on Bluetooth";

"Alert_BluetoothOff_Description" = "Activate Bluetooth in your system settings to use this app.";

"Alert_CancelAction_Later" = "Later";

"Alert_DefaultAction_OpenSettings" = "Open Settings";

"General_BackButtonTitle" = "Back";

"Common_ENError5_Description" = "Error 5: Something went wrong. Your level of risk cannot be determined. We are working on a solution of the problem.";

"Common_ENError11_Description" = "Error 11: Something went wrong. Your level of risk cannot be determined. Please restart your device and try again tomorrow.";

"Common_ENError13_Description" = "Error 13: Your exposure logging for today has already been carried out. Please try again in 24 hours.";

"Common_Alert_Action_moreInfo" = "Find out more";

"Common_BackgroundFetch_AlertMessage" = "You have deactivated background updates for the Corona-Warn-App. Please activate background updates to use automatic exposure logging. If you do not activate background updates, you can only start exposure logging manually in the app.\n\nYou can activate background updates for the app in your device settings.";

"Common_BackgroundFetch_SettingsTitle" = "Open Device Settings";

"Common_BackgroundFetch_OKTitle" = "Start Exposure Logging Manually";

"Common_BackgroundFetch_AlertTitle" = "Background updates deactivated";

/* General - Links */
"General_moreInfo_URL" = "https://www.coronawarn.app/en/faq/";

"General_moreInfo_URL_EN5" = "https://www.coronawarn.app/en/faq/#ENError5";

"General_moreInfo_URL_EN11" = "https://www.coronawarn.app/en/faq/#ENError11";

"General_moreInfo_URL_EN13" = "https://www.coronawarn.app/en/faq/#ENError13";

/* Accessibility */
"AccessibilityLabel_Close" = "Close";

"AccessibilityLabel_PhoneNumber" = "Phone number";

/* Exposure Detection */
"ExposureDetection_Off" = "Exposure logging stopped";

"ExposureDetection_Outdated" = "Exposure logging is not possible";

"ExposureDetection_Unknown" = "Unknown Risk";

"ExposureDetection_Low" = "Low Risk";

"ExposureDetection_High" = "Higher Risk";

"ExposureDetection_NumberOfDaysStored" = "%d of 14 days active";

"ExposureDetection_Refreshed" = "Updated: %@";

"ExposureDetection_Refreshed_Never" = "Unknown";

"ExposureDetection_RefreshingIn" = "Update in %02d:%02d\U00A0minutes";

"ExposureDetection_RefreshIn" = "Update in %@";

"ExposureDetection_Refresh_24h" = "Updated every 24 hours";

"ExposureDetection_LastRiskLevel" = "Last exposure logging: %@";

"ExposureDetection_OffText" = "Activate exposure logging to evaluate your risk status today.";

"ExposureDetection_OutdatedText" = "Your exposure logging could not be updated for more than 48 hours.";

"ExposureDetection_UnknownText" = "Since you have not activated exposure logging for long enough, we cannot calculate your risk of infection.";

"ExposureDetection_LoadingText" = "Current data is being downloaded and checked. This can take several minutes.";

"ExposureDetection_Behavior_Title" = "Guidelines";

"ExposureDetection_Behavior_Subtitle" = "This is what you should do";

"ExposureDetection_Guide_Hands" = "Wash your hands regularly.";

"ExposureDetection_Guide_Mask" = "Wear a face mask when you encounter other people.";

"ExposureDetection_Guide_Distance" = "Keep at least 1.5 meters distance from other people.";

"ExposureDetection_Guide_Sneeze" = "Sneeze or cough into your elbow or a tissue. ";

"ExposureDetection_Guide_Home" = "If possible, please go home and stay at home.";

"ExposureDetection_Guide_Hotline1" = "If you have questions about symptoms, testing availability, or self-isolation, please contact one of the following:";

"ExposureDetection_Guide_Hotline2" = "Your general practitioner";

"ExposureDetection_Guide_Hotline3" = "General medical emergency service on telephone number 116117";

"ExposureDetection_Guide_Hotline4" = "Your public health authority";

"ExposureDetection_Explanation_Title" = "Risk of Infection";

"ExposureDetection_Explanation_Subtitle_Active" = "This is how your risk was calculated";

"ExposureDetection_Explanation_Subtitle_Inactive" = "This is how your risk is calculated";

"ExposureDetection_Explanation_Text_Off" = "Your risk of infection is calculated from the exposure logging data (duration and proximity) locally on your device. Your risk of infection cannot be seen by, or passed on to, anyone else.";

"ExposureDetection_Explanation_Text_Outdated" = "Since you have not activated exposure logging for long enough, we cannot calculate your risk of infection.\n\nYour risk of infection is calculated from the exposure logging data (duration and proximity) locally on your device. Your risk of infection cannot be seen by, or passed on to anyone else.";

"ExposureDetection_Explanation_Text_Unknown" = "Since you have not activated exposure logging for long enough, we cannot calculate your risk of infection.\n\nYour risk of infection is calculated from the exposure logging data (duration and proximity) locally on your device. Your risk of infection cannot be seen by, or passed on to anyone else.";

"ExposureDetection_Explanation_Text_Low" = "You have a low risk of infection since no encounter with a person diagnosed with COVID-19 has been logged, or your encounter was restricted to a short time and at a greater distance.\n\nTherefore, your risk of infection has been ranked as low.\n\nThe risk of infection is calculated from the exposure logging data (duration and proximity) locally on your device. Your risk of infection cannot be seen by, or passed on to, anyone else.";

"ExposureDetection_Explanation_Text_High" = "\n\nTherefore, your risk of infection has been ranked as increased.\nYour risk of infection is calculated from the exposure logging data (duration and proximity) locally on your device. Your risk of infection cannot be seen by, or passed on to, anyone else.\nWhen you get home, please also avoid close contact with members of your family or household.";

"ExposureDetection_Button_Enable" = "Activate Exposure Logging";

"ExposureDetection_Button_Refresh" = "Update";

/* Active Tracing Section */
"ExposureDetection_ActiveTracingSection_Title" = "Period logged";
<<<<<<< HEAD

"ExposureDetection_ActiveTracingSection_Subtitle" = "This period is included in the calculation.";

/* There are two paragraphs in this section. The first one just contains text… */
"ExposureDetection_ActiveTracingSection_Text_Paragraph0" = "Your risk of infection can be calculated only for periods during which exposure logging was active. The logging feature should therefore remain active permanently.";

/* … the second paragraph contains two columns. On the left there is our active\n tracing indicator. On the right column there is just text that explains what\n the indicator shows.\n\n Parameters:\n - first: total number of relevant days (usually 14).\n - second: the actual number of days with active tracing. */
"ExposureDetection_ActiveTracingSection_Text_Paragraph1" = "Exposure logging covers the past %1$u days. During this time, the logging feature on your device was active for %2$u days. The app automatically deletes older logs, as these are no longer relevant for infection prevention.";
=======
"ExposureDetection_ActiveTracingSection_Subtitle" = "This period is included in the calculation";

/*
 There are two paragraphs in this section. The first one just contains text…
 */
"ExposureDetection_ActiveTracingSection_Text_Paragraph0" = "Your risk of infection can be calculated only for periods during which exposure logging was active. The logging feature should therefore remain active permanently.";

/*
 … the second paragraph contains two columns. On the left there is our active
 tracing indicator. On the right column there is just text that explains what
 the indicator shows.

 Parameters:
 - first: total number of relevant days (usually 14).
 - second: the actual number of days with active tracing.
 */

"ExposureDetection_ActiveTracingSection_Text_Paragraph1" = "Exposure logging covers the last %1$u days. During this time, the logging feature on your device was active for %2$u days. The app automatically deletes older logs, as these are no longer relevant for infection prevention.";
>>>>>>> 54409f09

/* Exposure Detection Errors */
"ExposureDetectionError_Alert_Title" = "Error";

"ExposureDetectionError_Alert_Action_Details" = "Details";

"ExposureDetectionError_Alert_Message" = "An error occurred during exposure logging.";

<<<<<<< HEAD
/* How Risk Detection Works Alert.\n First introduced due to EXPOSUREAPP-1738.\n The alert only displays a single OK-button. We re-use the localized string\n `Alert_ActionOk` for that. */
"How_Risk_Detection_Works_Alert_Title" = "Information about exposure logging functionality";

"How_Risk_Detection_Works_Alert_Message" = "Your risk of infection can be calculated only for periods during which exposure logging was active. The logging feature should therefore remain active permanently.\nExposure logging covers the past %1$u days.\nThe app automatically deletes older logs, as these are no longer relevant for infection prevention.\n\nFor further information, please see our FAQ page.";
=======
/*
 How Risk Detection Works Alert.
 First introduced due to EXPOSUREAPP-1738.
 The alert only displays a single OK-button. We re-use the localized string
 `Alert_ActionOk` for that.
 */

"How_Risk_Detection_Works_Alert_Title" = "Information about exposure logging functionality";

"How_Risk_Detection_Works_Alert_Message" = "Your risk of infection can be calculated only for periods during which exposure logging was active. The logging feature should therefore remain active permanently.
Exposure logging covers the last %1$u days.
The app automatically deletes older logs, as these are no longer relevant for infection prevention.

For further information, please see our FAQ page.";
>>>>>>> 54409f09

/* Settings */
"Settings_StatusActive" = "On";

"Settings_StatusInactive" = "Off";

"Settings_StatusEnable" = "Activate";

"Settings_StatusDisable" = "Deactivate";

"Settings_KontaktProtokollStatusActive" = "Active";

"Settings_KontaktProtokollStatusInactive" = "Stopped";

"Settings_Tracing_Label" = "Exposure Logging";

"Settings_Notification_Label" = "Notifications";

"Settings_Reset_Label" = "Reset App";

"Settings_Tracing_Description" = "Allow COVID-19 random IDs to be generated and shared.";

"Settings_Notification_Description" = "Allow automatic notifications of your COVID-19 risk status.";

"Settings_Reset_Description" = "Delete all your data in the app.";

"Settings_NavTitle" = "Settings";

/* Noticiation Settings */
"NotificationSettings_On_Title" = "Do you want to activate notifications of your COVID-19 risk status?";

"NotificationSettings_On_SectionTitle" = "Setting";

"NotificationSettings_On_RiskChanges" = "Your risk of infection changed";

"NotificationSettings_On_TestsStatus" = "Status of your COVID-19 test";

"NotificationSettings_Off_SectionTitle" = "Setting";

"NotificationSettings_Off_EnableNotifications" = "Notifications";

"NotificationSettings_Off_StatusInactive" = "Off";

"NotificationSettings_Off_InfoTitle" = "Activate Notifications";

"NotificationSettings_Off_InfoDescription" = "To activate notifications, you must allow notifications for the Corona-Warn-App in your device settings.";

"NotificationSettings_Off_OpenSettings" = "Open Settings";

"NotificationSettings_NavTitle" = "Notifications";

"NotificationSettings_onImageDescription" = "A woman receives a notification from her Corona-Warn-App.";

"NotificationSettings_offImageDescription" = "A woman cannot receive notifications from her Corona-Warn-App.";

/* Onboarding */
"Onboarding_LetsGo_actionText" = "Let’s get started";

"Onboarding_Continue_actionText" = "Next";

"Onboarding_EnableLogging_actionText" = "Next";

"Onboarding_Continue_actionTextHint" = "You can skip this screen";

"Onboarding_doNotAllow_actionText" = "Do Not Allow";

"Onboarding_DoNotActivate_actionText" = "Do Not Activate";

"Onboarding_DeactivateExposureConfirmation_title" = "This means the Corona-Warn-App cannot send or receive notifications about your COVID-19 risk status.";

"Onboarding_DeactivateExposureConfirmation_message" = "You can deactivate this feature at any time.";

"OnboardingInfo_togetherAgainstCoronaPage_imageDescription" = "A group of people are all using their devices in town.";

"OnboardingInfo_togetherAgainstCoronaPage_title" = "Let's fight coronavirus together";

"OnboardingInfo_togetherAgainstCoronaPage_boldText" = "More protection for you and for us all. By using the Corona-Warn-App we can break infection chains much quicker.";

"OnboardingInfo_togetherAgainstCoronaPage_normalText" = "Turn your device into a corona warning system. Get an overview of your risk status and find out whether you've had close contact with people diagnosed with COVID-19 in the last 14 days. \n\nThe app logs encounters between individuals by their devices exchanging encrypted random IDs, and without accessing any personal data.";

"OnboardingInfo_privacyPage_imageDescription" = "A woman uses the Corona-Warn-App on her smartphone. An icon showing a padlock on the background of a shield symbolizes encrypted data.";

"OnboardingInfo_privacyPage_title" = "Data Privacy";

"OnboardingInfo_privacyPage_boldText" = "";

"OnboardingInfo_privacyPage_normalText" = "You will remain anonymous.\nYour data is fully encrypted and transmitted under a pseudonym.\n\nResponsible body: GDPR, article 4, para. 7:\n\nRobert Koch-Institute\nNordufer 20\n13353 Berlin\nPlease read our data privacy regulations.\n\nData privacy information:";

"OnboardingInfo_enableLoggingOfContactsPage_imageDescription" = "Three people have activated exposure logging on their devices, which will log their encounters with each other.";

"OnboardingInfo_enableLoggingOfContactsPage_title" = "How to Enable Exposure Logging";

"OnboardingInfo_enableLoggingOfContactsPage_boldText" = "To identify whether you are at risk of infection, you must activate the exposure logging feature.";

"OnboardingInfo_enableLoggingOfContactsPage_normalText" = "Exposure logging works by your device receiving, via Bluetooth, encrypted random IDs of other users and passing your own random ID to their devices. This feature can be deactivated at any time. \n\nEncrypted random IDs only pass information about date, duration, and proximity (calculated using signal strength) to other people. Personal data such as name, address, and location is never recorded. Individuals cannot be identified.";

"OnboardingInfo_enableLoggingOfContactsPage_panelTitle" = "Declaration of Consent";

"OnboardingInfo_enableLoggingOfContactsPage_panelBody" = "To find out whether you have been in contact with an infected person and whether there is a risk that you yourself have been infected, you need to enable the App’s exposure logging feature. By tapping on the “Turn On” button, you agree to the enabling of the App’s exposure logging feature and the associated data processing.\n\n\nIn order to use the App’s exposure logging feature, you will have to enable the COVID-19 Exposure Logging functionality provided by Apple on your iPhone and grant the Corona-Warn-App permission to use this.\n\nWhen exposure logging is enabled, your iPhone continuously generates and transmits random IDs via Bluetooth, which other Apple and Android smartphones in your vicinity can receive if exposure logging is also enabled on them. Your iPhone, in turn, receives the random IDs of the other smartphones. Your own random IDs and those received from other smartphones are recorded in the exposure log and stored there for 14 days.\n\n\nTo identify your risk of infection, the App loads a list – several times a day or on request – of the random IDs of all users who have told the App that they have been infected with the coronavirus. This list is then compared with the random IDs stored in the exposure log. If the App detects that you may have been in contact with an infected user, it will inform you of this and tell you that there is a risk that you are also infected. In this case, the App is also given access to other data stored in your iPhone’s exposure log (date, duration and Bluetooth signal strength of the contact).\n\nThe Bluetooth signal strength is used to derive the physical distance (the stronger the signal, the smaller the distance). The App then analyses this information in order to assess your likelihood of having been infected with the coronavirus and to give you recommendations for what to do next. This analysis is only performed locally on your iPhone. Apart from you, nobody (not even the RKI) will know whether you have been in contact with an infected person and what risk has been identified for you.\n\nTo withdraw your consent to the exposure logging feature, you can disable the feature using the toggle switch in the App or delete the App. If you decide to use the exposure logging feature again, you can toggle the feature back on or reinstall the App. If you disable the exposure logging feature, the App will no longer check whether you have been in contact with an infected user. If you also wish to stop your device sending and receiving random IDs, you will need to disable COVID-19 Exposure Logging in your iPhone settings. Please note that your own random IDs and those received from other smartphones which are stored in the exposure log will not be deleted in the App. You can only permanently delete the data stored in the exposure log in your iPhone settings.\n\n\nThe App’s privacy notice (including an explanation of the data processing carried out for the exposure logging feature) can be found in the menu under “Data Privacy Information”.";

"OnboardingInfo_enableLoggingOfContactsPage_stateHeader" = "Status";

"OnboardingInfo_enableLoggingOfContactsPage_stateTitle" = "Exposure Logging";

"OnboardingInfo_enableLoggingOfContactsPage_stateActive" = "Active";

"OnboardingInfo_enableLoggingOfContactsPage_stateStopped" = "Stopped";

"OnboardingInfo_howDoesDataExchangeWorkPage_imageDescription" = "An encrypted positive test diagnosis is transmitted to the system, which will now warn other users.";

"OnboardingInfo_howDoesDataExchangeWorkPage_title" = "If you are diagnosed with COVID-19 …";

"OnboardingInfo_howDoesDataExchangeWorkPage_boldText" = "… please report this in the Corona-Warn-App. Sharing your test results is voluntary and secure. Please do this for the sake of everyone's health.";

"OnboardingInfo_howDoesDataExchangeWorkPage_normalText" = "Your notification is encrypted securely and processed on a secure server. People whose encrypted random IDs your device has collected, will now receive a warning along with information about what they should now do.";

"OnboardingInfo_alwaysStayInformedPage_imageDescription" = "A woman receives a notification from her Corona-Warn-App.";

"OnboardingInfo_alwaysStayInformedPage_title" = "Receive Warnings and Identify Risks ";

"OnboardingInfo_alwaysStayInformedPage_boldText" = "The app can notify you automatically about your risk status and warn you about new infections of people you have been exposed to. Allow the app now to notify you. ";

"OnboardingInfo_alwaysStayInformedPage_normalText" = "You can then self-isolate to protect others and find out where you can get tested.";

/* Exposure Submission */
"ExposureSubmission_Hotline_Number" = "+498007540002";

"ExposureSubmission_DataPrivacyTitle" = "Data Privacy";

"ExposureSubmission_Continue_actionText" = "Next";

"ExposureSubmission_DataPrivacyDescription" = "By tapping on “Accept”, you consent to the App querying the status of your coronavirus test and displaying it in the App. This feature is available to you if you have received a QR code and have consented to your test result being transmitted to the App’s server system. As soon as the testing lab has stored your test result on the server, you will be able to see the result in the App. If you have enabled notifications, you will also receive a notification outside the App telling you that your test result has been received. However, for privacy reasons, the test result itself will only be displayed in the App. You can withdraw this consent at any time by deleting your test registration in the App. Withdrawing your consent will not affect the lawfulness of processing before its withdrawal. Further information can be found in the menu under “Data Privacy Information”.";

"ExposureSubmissionDataPrivacy_AcceptTitle" = "Accept";

"ExposureSubmissionDataPrivacy_DontAcceptTitle" = "Do Not Accept";

"ExposureSubmission_Submit" = "Enter TAN";

"ExposureSubmissionTanEntry_Title" = "TAN Entry";

"ExposureSubmissionTanEntry_EntryField" = "TAN Entry Field";

"ExposureSubmissionTanEntry_Info" = "Please enter the TAN you were given:";

"ExposureSubmissionTanEntry_Description" = "Please enter the 10-digit TAN that you were given.";

"ExposureSubmissionTanEntry_Submit" = "Next";

"ExposureSubmissionTanEntry_InvalidCharacterError" = "Invalid entry, please check your entry.";

"ExposureSubmissionTanEntry_InvalidError" = "Invalid TAN, please check your entry.";

"ExposureSubmission_NavTitle" = "Send Diagnosis Key";

"ExposureSubmissionConfirmation_Title" = "Positive Diagnosis";

"ExposureSubmission_GeneralErrorTitle" = "Error";

"ExposureSubmission_DispatchTitle" = "Selection";

"ExposureSubmission_DispatchDescription" = "What's here for you?";

"ExposureSubmissionDispatch_QRCodeButtonTitle" = "Document with QR code";

"ExposureSubmissionDispatch_QRCodeButtonDescription" = "Register your test by scanning the QR code of your test document.";

"ExposureSubmissionDispatch_TANButtonTitle" = "TAN";

"ExposureSubmissionDispatch_TANButtonDescription" = "Register your test by entering your TAN manually.";

"ExposureSubmissionDispatch_HotlineButtonTitle" = "Request TAN";

"ExposureSubmissionDispatch_HotlineButtonDescription" = "Please call us if you were tested %@.";

"ExposureSubmissionDispatch_HotlineButtonPositiveWord" = "Positive";

"ExposureSubmissionHotline_Title" = "Request TAN";

"ExposureSubmissionHotline_Description" = "Please keep your test result (if available) and your phone number ready to request a TAN.";

"ExposureSubmissionHotline_SectionTitle" = "How this works";

"ExposureSubmissionHotline_SectionDescription1" = "Call the hotline and request a TAN:";

"ExposureSubmissionHotline_iconAccessibilityLabel1" = "Step 1 of 2";

"ExposureSubmissionHotline_iconAccessibilityLabel2" = "Step 2 of 2";

"ExposureSubmission_PhoneNumber" = "+49 800 7540002";

"ExposureSubmission_PhoneDetailDescription" = "Languages: \nGerman, English, Turkish\n\nBusiness hours:\nMonday to Sunday: 24 hours\n\nThe call is free of charge.";

"ExposureSubmission_SectionDescription2" = "Register the test by entering the TAN in the app.";

"ExposureSubmission_CallButtonTitle" = "Call";

"ExposureSubmission_TANInputButtonTitle" = "Enter TAN";

"ExposureSubmissionHotline_imageDescription" = "Hotline communicates a TAN.";

/* Exposure Submission QR Code Scanner */
"ExposureSubmissionQRScanner_title" = "QR Code Scan";

"ExposureSubmissionQRScanner_instruction" = "Position the frame over the QR code of your document.";

"ExposureSubmissionQRScanner_notFoundAlertTitle" = "Diagnosis cannot be found";

"ExposureSubmissionQRScanner_notFoundAlertText" = "To make it easier to read the QR code, try to align the QR code vertically to the scanner, or turn on the flash.";

"ExposureSubmissionQRScanner_otherError" = "An unknown error occurred.";

"ExposureSubmissionQRScanner_cameraPermissionDenied" = "Allow the app to use the camera to scan the QR code.";

"ExposureSubmissionQRScanner_CameraFlash" = "Camera flash";

"ExposureSubmissionQRScanner_CameraFlash_On" = "Turned On";

"ExposureSubmissionQRScanner_CameraFlash_Off" = "Turned Off";

"ExposureSubmissionQRScanner_CameraFlash_Enable" = "Turn on camera flash";

"ExposureSubmissionQRScanner_CameraFlash_Disable" = "Turn off camera flash";

/* Exposure Submission Success */
"ExposureSubmissionSuccess_Title" = "Thank you!";

"ExposureSubmissionSuccess_AccImageDescription" = "Everyone in the group is cheering because someone has shared their test result.";

"ExposureSubmissionSuccess_Button" = "That’s it!";

"ExposureSubmissionSuccess_Description" = "Thanks to your support, other people can now be warned and respond appropriately.";

"ExposureSubmissionSuccess_subTitle" = "Other information:";

"ExposureSubmissionSuccess_listTitle" = "Please note:";

"ExposureSubmissionSuccess_listItem1" = "The public health authority will contact you within the next few days by telephone or by letter.";

"ExposureSubmissionSuccess_listItem2" = "You are infectious. Isolate yourself from other people.";

"ExposureSubmissionSuccess_listItem2_1" = "Your quarantine period is usually 14 days. Please observe your symptoms and monitor how they develop.";

"ExposureSubmissionSuccess_listItem2_2" = "You will be asked by your public health authority to create a list of people you have had contact with. This should include all people with whom you have had close contact with (less than 2 meters, face-to-face conversation) for over 15 minutes in the two days before you developed symptoms.";

"ExposureSubmissionSuccess_listItem2_3" = "Please particularly consider people who will not be notified directly by the app since they don't own a smartphone, or haven't installed the app.";

"ExposureSubmissionSuccess_listItem2_4" = "Even when you no longer have any symptoms and you feel well again, you could still be infectious. ";

/* Exposure Submission Introduction */
"ExposureSubmissionIntroduction_Title" = "Information";

"ExposureSubmissionIntroduction_SubTitle" = "This is how the Corona-Warn-App works";

"ExposureSubmissionIntroduction_AccImageDescription" = "A device transmits an encrypted positive test diagnosis to the system.";

"ExposureSubmissionIntroduction_Usage01" = "For the app to work well, we rely on the support of persons who were diagnosed with COVID-19.";

"ExposureSubmissionIntroduction_Usage02" = "Since only encrypted random IDs are exchanged, you remain anonymous. You can now proceed as follows:";

"ExposureSubmissionIntroduction_ListItem1" = "If there is a QR code in your test document, you can scan this and register the test. As soon as the result is available, you can view it in the app. ";

"ExposureSubmissionIntroduction_ListItem2" = "If you have been diagnosed with COVID-19, you can notify others.";

"ExposureSubmissionIntroduction_ListItem3" = "If you were given a TAN for a positive diagnosis, you can use this to register the test.";

"ExposureSubmissionIntroduction_ListItem4" = "If you do not have a TAN, you can request one by telephone.";

/* Exposure Submission Result */
"ExposureSubmissionResult_Title" = "Test Result";

"ExposureSubmissionResult_CardSubTitle" = "Your Diagnosis";

"ExposureSubmissionResult_CardTitle" = "SARS-CoV-2";

"ExposureSubmissionResult_CardPositive" = "Positive";

"ExposureSubmissionResult_CardNegative" = "Negative";

"ExposureSubmissionResult_CardInvalid" = "Evaluation not possible";

"ExposureSubmissionResult_CardPending" = "Your result is not yet available";

"ExposureSubmissionResult_Procedure" = "How this works:";

"ExposureSubmissionResult_testAdded" = "Test added successfully";

"ExposureSubmissionResult_testAddedDesc" = "Your test has been stored in the Corona-Warn-App.";

"ExposureSubmissionResult_warnOthers" = "Warning Others";

"ExposureSubmissionResult_warnOthersDesc" = "Share your random IDs of the last 14 days in order to protect others and break the chain of infection.";

"ExposureSubmissionResult_testPositive" = "Positive Diagnosis";

"ExposureSubmissionResult_testPositiveDesc" = "Your test result was verified as positive.";

"ExposureSubmissionResult_testNegative" = "Negative Diagnosis";

"ExposureSubmissionResult_testNegativeDesc" = "The laboratory result indicates no verification that you have coronavirus SARS-CoV-2.";

"ExposureSubmissionResult_testNegative_furtherInfos_title" = "Other information:";

"ExposureSubmissionResult_testNegative_furtherInfos_listItem1" = "Still feeling unwell? If you feel very poorly and/or your symptoms have worsened, please contact your general practitioner.";

"ExposureSubmissionResult_testNegative_furtherInfos_listItem2" = "Remain at home until you feel well again. If you were to get infected with coronavirus (SARS-CoV-2) whilst weakened from another infection, this could lead to a serious illness.";

"ExposureSubmissionResult_testNegative_furtherInfos_listItem3" = "Do not go to work if you feel unwell to ensure you do not put other people at risk.";

"ExposureSubmissionResult_furtherInfos_hint_testAgain" = "If your symptoms worsen, you might need a further SARS-CoV-2 test.";

"ExposureSubmissionResult_testInvalid" = "Test has errors";

"ExposureSubmissionResult_testInvalidDesc" = "There was a problem evaluating your test. Please contact the public health authority to find out how to proceed. ";

"ExposureSubmissionResult_testPending" = "Test result is not yet available";

"ExposureSubmissionResult_testPendingDesc" = "Your test result is not yet available.";

"ExposureSubmissionResult_testRemove" = "Delete test";

"ExposureSubmissionResult_testRemoveDesc" = "Please delete the test from the Corona-Warn-App, so that you can save a new test code here if necessary.";

"ExposureSubmissionResult_continueButton" = "Next";

"ExposureSubmissionResult_deleteButton" = "Delete test";

"ExposureSubmissionResult_refreshButton" = "Update";

"ExposureSubmissionWarnOthers_title" = "Warning Others";

"ExposureSubmissionWarnOthers_AccImageDescription" = "A device transmits an encrypted positive test diagnosis to the system.";

"ExposureSubmissionWarnOthers_continueButton" = "Next";

"ExposureSubmissionWarnOthers_sectionTitle" = "Please help all of us!";

"ExposureSubmissionWarnOthers_description" = "Next, you can make sure that the Corona-Warn-App shares your random IDs of the last 14 days with others. By doing this, you can warn other people and help to break the infection chain.\n\nSince only impersonal random IDs are transmitted, your identity will remain anonymous.";

"ExposureSubmissionWarnOthers_dataPrivacyDescription" = "By tapping on “Accept”, you consent to the App sending your positive test result to the App’s server system along with your random IDs from the last 14 days, so that other App users who have enabled the exposure logging feature can be automatically notified that they may have been exposed to a risk of infection. The random IDs transmitted for this purpose do not contain any information that would allow conclusions to be drawn about your identity or your person.\n\nTransmitting your test result via the App is voluntary. You will not be penalised if you do not transmit your test result. Since it is not possible to trace or check whether and how you use the App, nobody but you will know whether you have transmitted the information that you are infected.\n\nYou can withdraw your consent at any time by deleting the App. This withdrawal of your consent will not affect the lawfulness of the processing carried out on the basis of the consent prior to the withdrawal. Further information can be found in the menu under “Data Privacy Information”.";

"ExposureSubmissionWarnOthers_dataPrivacyTitle" = "Data Privacy";

"ExposureSubmissionResult_RemoveAlert_Title" = "Delete the test?";

"ExposureSubmissionResult_RemoveAlert_Text" = "The test will be permanently deleted from the Corona-Warn-App and cannot be added again. This procedure cannot be undone. ";

"ExposureSubmissionResult_RegistrationDateUnknown" = "Registration date unknown";

"ExposureSubmissionResult_RegistrationDate" = "Registered on ";

/* Exposure Submission */
"ExposureSubmissionError_NoKeys" = "No diagnosis key is available. Please try again tomorrow.";

"ExposureSubmissionError_InvalidTan" = "The generated TAN is invalid for submission. Please contact the technical hotline via App Information -> Technical Hotline.";

"ExposureSubmissionError_EnNotEnabled" = "Exposure logging is not active.";

"ExposureSubmissionError_NoRegistrationToken" = "No registration token could be found on the device.";

"ExposureSubmissionError_InvalidResponse" = "The response cannot be processed.";

"ExposureSubmissionError_NoResponse" = "The response has no content.";

"ExposureSubmissionError_QRAlreadyUsed" = "The QR code has been used already. Please contact the technical hotline via App Information -> Technical Hotline.";

"ExposureSubmissionError_TeleTanAlreadyUsed" = "The TAN is invalid or has been used already. Please try again or contact the technical hotline via App Information -> Technical Hotline.";

"ExposureSubmissionError_RegTokenNotExist" = "A TAN for submission cannot be generated. Please contact the technical hotline via App Information -> Technical Hotline.";

"ExposureSubmissionError_other" = "A connection error occurred. Error code for technical support: ";

"ExposureSubmissionError_otherend" = "Please try again.";

"ExposureSubmissionError_httpError" = "The connection cannot be established.";

"ExposureSubmissionError_declined" = "Please release your random IDs to warn other people.";

"ExposureSubmissionError_unknown" = "Unknown error";

"ExposureSubmissionError_defaultError" = "Error during key transmission";

/* Tracing Enable/Disable Settings */
"ExposureNotificationSetting_TracingSettingTitle" = "Exposure Logging";

"ExposureNotificationSetting_EnableTracing" = "Exposure Logging";

"ExposureNotificationSetting_Tracing_Limited" = "Restricted";

"ExposureNotificationSetting_Tracing_Deactivated" = "Deactivated";

"ExposureNotificationSetting_ActionCell_Header" = "Setting";

"ExposureNotificationSetting_DescriptionTitle_Inactive" = "Activate Exposure Logging";

"ExposureNotificationSetting_DescriptionTitle" = "This is how your exposure logging works";

"ExposureNotificationSetting_DescriptionText1" = "To identify whether you are at risk of infection, you must activate the exposure logging feature.";

"ExposureNotificationSetting_DescriptionText2" = "Exposure logging works by your device receiving, via Bluetooth, encrypted random IDs of other users and passing your own random ID to their devices. This feature can be deactivated at any time.";

"ExposureNotificationSetting_DescriptionText3" = "The encrypted random IDs only pass information about date, duration and proximity (using signal strength) to other people. Personal data such as name, address, or location is never recorded. Individuals cannot be identified.";

"ExposureNotificationSetting_Activate_Bluetooth" = "Turn on Bluetooth";

"ExposureNotificationSetting_Bluetooth_Description" = "Bluetooth must be turned on for exposure logging in order to log encounters. Please turn on Bluetooth in your device settings.";

"ExposureNotificationSetting_Activate_Internet" = "Open Internet connection";

"ExposureNotificationSetting_Internet_Description" = "Exposure logging requires an Internet connection to calculate exposures. Please turn on WIFI or mobile data in your device settings.";

"ExposureNotificationSetting_Detail_Action_Button" = "Open Device Settings";

"ExposureNotificationSetting_Activate_OSENSetting" = "Enable COVID-19 Exposure Logging and Notifications";

"ExposureNotificationSetting_Activate_OSENSetting_Description" = "For exposure logging, COVID-19 exposure logging and notifications must be activated in the system settings so that encounters can be logged. Please enable “COVID-19 Exposure Logging and Notifications” in your system settings.";

"ExposureNotificationSetting_ParentalControls_OSENSetting" = "Enable COVID-19 Exposure Logging and Notifications";

"ExposureNotificationSetting_ParentalControls_OSENSetting_Description" = "For exposure logging, COVID-19 exposure logging and notifications must be activated in the system settings so that encounters can be logged. Please enable “COVID-19 Exposure Logging and Notifications” in your system settings.";

"ExposureNotificationSetting_AuthorizationRequired_OSENSetting" = "Authorization required";

"ExposureNotificationSetting_AuthorizationRequired_OSENSetting_Description" = "Please confirm use of COVID-19 exposure logging.";

"ExposureNotificationSetting_AuthorizationRequired_ActionTitle" = "Authorization";

"ExposureNotificationSetting_AccLabel_Enabled" = "Three people have activated exposure logging on their devices, which will log their encounters with each other.";

"ExposureNotificationSetting_AccLabel_Disabled" = "A person has deactivated exposure logging on their smartphone, so an encounter with two other persons is not logged.";

"ExposureNotificationSetting_AccLabel_BluetoothOff" = "A person has turned off Bluetooth on their smartphone, so an encounter with two other persons is not logged.";

"ExposureNotificationSetting_AccLabel_InternetOff" = "A person has turned off the Internet connection on their smartphone, so it is not possible to identify their last encounters.";

"ExposureNotificationSetting_Activate_Action" = "Accept";

"ExposureNotificationSetting_Dismiss_Action" = "Cancel";

"ExposureNotificationSetting_GeneralError_Title" = "Error";

"ExposureNotificationSetting_GeneralError_LearnMore_Action" = "Find out more";

"ExposureNotificationSetting_GeneralError_LearnMore_URL" = "https://www.coronawarn.app/en/faq/";

"ExposureNotificationSetting_AuthenticationError" = "An error occurred while activating the exposure logging feature. Please check whether you have activated the COVID-19 exposure log in your settings.";

"ExposureNotificationSetting_exposureNotification_Required" = "An error occurred while activating the exposure logging feature. Please check whether the COVID-19 exposure notification feature in your settings is activated for the app.";

"ExposureNotificationSetting_exposureNotification_unavailable" = "An error occurred while activating the exposure logging feature. Please check whether this app is selected as the active app for COVID-19 exposure logging in your settings. For more information, visit our FAQ page.";

"ExposureNotificationSetting_unknownError" = "An unknown error occurred. For more information, visit our FAQ page.";

"ExposureNotificationSetting_apiMisuse" = "An internal error occurred while activating the exposure logging feature. For more information, visit our FAQ page and try again later.";

/* Home Navigation Bar */
"Home_LeftBarButton_description" = "Corona-Warn-App logo";

"Home_RightBarButton_description" = "Information";

/* Home Active card */
"Home_Activate_Card_On_Title" = "Exposure Logging Active";

"Home_Activate_Card_Off_Title" = "Exposure logging stopped";

"Home_Activate_Card_Bluetooth_Off_Title" = "Bluetooth turned off";

"Home_Activate_Card_Internet_Off_Title" = "No Internet connection";

/* Home common card */
"Home_Risk_Date_Item_Title" = "Updated: %@";

"Home_Risk_No_Date_Title" = "Unknown";

"Home_Risk_Period_Update_Title" = "Updated every %@\U00A0hours";

"Home_Risk_Period_Disabled_Button_Title" = "Updated only every %@\U00A0hours";

/* Home Unknown card */
"Home_Risk_Unknown_Title" = "Unknown Risk";

"Home_RiskCard_Unknown_Item_Title" = "Since you have not had exposure logging turned on for long enough, we cannot calculate your risk of infection.";

"Home_RiskCard_Unknown_Button" = "Update";

/* Home Inactive card */
"Home_Risk_Inactive_NoCalculation_Possible_Title" = "Exposure logging stopped";

"Home_Risk_Inactive_Outdated_Results_Title" = "Exposure logging is not possible";

"Home_Risk_Inactive_NoCalculation_Possible_Body" = "Activate exposure logging to evaluate your risk status today.";

"Home_Risk_Inactive_Outdated_Results_Body" = "Your exposure logging could not be updated for more than 24 hours.";

"Home_Risk_Inactive_Activate_Item_Title" = "Last exposure logging: %@";

"Home_Risk_Inactive_Activate_Item_Unknown_Title" = "Unknown Risk";

"Home_Risk_Inactive_Activate_Item_Low_Title" = "Low Risk";

"Home_Risk_Inactive_Activate_Item_High_Title" = "Higher Risk";

"Home_Risk_Inactive_NoCalculation_Possible_Button" = "Activate Exposure Logging";

"Home_Risk_Inactive_Outdated_Results_Button" = "Activate Exposure Logging";

/* Home Low card */
"Home_Risk_Low_Title" = "Low Risk";

<<<<<<< HEAD
"Home_Risk_Low_SaveDays_Item_Title" = "Exposure logging was active for %1$u of the past 14 days.";

"Home_Risk_Low_SaveDays_Item_Title__Permanently_Active" = "Exposure logging permanently active";
=======
"Home_Risk_Low_SaveDays_Item_Title" = "Risk detection was active for %u of %u days";
"Home_Risk_Low_SaveDays_Item_Title__Permanently_Active" = "Risk detection permanently active";
>>>>>>> 54409f09

"Home_Risk_Low_Button" = "Update";

/* Home High card */
"Home_Risk_High_Title" = "Higher Risk";

"Home_Risk_High_Button" = "Update";

/* Home Status Check */
"Home_Risk_Status_Check_Title" = "Check is running …";

"Home_Risk_Status_Check_Body" = "Current data is being downloaded and checked. This can take several minutes.";

"Home_Risk_Status_Check_Button" = "Update";

/* Home Thank you card */
"Home_Thank_You_Card_Title" = "Thank you!";

"Home_Thank_You_Card_Body" = "Thanks to your support, other people can now be warned and respond appropriately.";

"Home_Thank_You_Card_Note_Title" = "Please note:";

"Home_Thank_You_Card_Phone_Item_Title" = "The public health authority will contact you within the next few days by telephone or by letter.";

"Home_Thank_You_Card_Home_Item_Title" = "You are infectious. Isolate yourself from other people.";

"Home_Thank_You_Card_Further_Info_Item_Title" = "Other information:";

"Home_Thank_You_Card_14Days_Item_Title" = "Your quarantine period is usually 14 days. Please observe your symptoms and monitor how they develop.";

"Home_Thank_You_Card_Contacts_Item_Title" = "You will be asked by your public health authority to create a list of people you have had contact with. This should include all people with whom you have had close contact with (less than 2 meters, face-to-face conversation) for over 15 minutes in the two days before you developed symptoms.";

"Home_Thank_You_Card_App_Item_Title" = "Please particularly consider people who will not be notified directly by the app since they don't own a smartphone, or haven't installed the app.";

"Home_Thank_You_Card_NoSymptoms_Item_Title" = "Even when you no longer have any symptoms and you feel well again, you could still be infectious. ";

/* Home Finding positive */
"Home_Finding_Positive_Card_Title" = "Positive Diagnosis";

"Home_Finding_Positive_Card_Status_Title" = "SARS-CoV-2 positive";

"Home_Finding_Positive_Card_Status_Subtitle" = "You have been diagnosed with the SARS-CoV-2 virus.";

"Home_Finding_Positive_Card_Note_Title" = "Please note:";

"Home_Finding_Positive_Card_Phone_Item_Title" = "The public health authority will contact you within the next few days by telephone or by letter.";

"Home_Finding_Positive_Card_Home_Item_Title" = "You are infectious. Isolate yourself from other people.";

"Home_Finding_Positive_Card_Share_Item_Title" = "Share your random IDs so that others can be warned.";

"Home_Finding_Positive_Card_Button" = "Next";

/* Home Submit card */
"Home_SubmitCard_Title" = "Have you been tested?";

"Home_SubmitCard_Body" = "Help to break the infection chain by notifying others.";

"Home_SubmitCard_Button" = "Learn More and Help";

"Home_InfoCard_ShareTitle" = "Share the Corona-Warn-App";

"Home_InfoCard_ShareBody" = "The more people who use the app, the faster we can break the infection chain. Please invite your family and friends to download the app.";

"Home_InfoCard_AboutTitle" = "FAQ";

"Home_InfoCard_AboutBody" = "Here you can find answers to frequently asked questions about the Corona-Warn-App. You will be forwarded to an external website.";

"Home_SettingsCard_Title" = "Settings";

"Home_AppInformationCard_Title" = "App Information";

"Home_AppInformationCard_Version" = "Version";

/* Home Result Card */
"Home_resultCard_ResultAvailableTitle" = "Your result is available";

"Home_resultCard_ResultUnvailableTitle" = "Your result is not yet available";

"Home_resultCard_ShowResultButton" = "Display Test";

"Home_resultCard_LoadingBody" = "Current data is being downloaded.\nThis can take several minutes.";

"Home_resultCard_LoadingTitle" = "Update in progress …";

"Home_resultCard_NegativeTitle" = "Negative Diagnosis";

"Home_resultCard_NegativeDesc" = "You have been diagnosed negative for SARS-CoV-2.";

"Home_resultCard_PendingDesc" = "The evaluation of your test is not yet done.";

"Home_resultCard_InvalidTitle" = "Invalid test";

"Home_resultCard_InvalidDesc" = "Your test cannot be evaluated.";

"Home_resultCard_LoadingErrorTitle" = "Your test result cannot be loaded.";

/* App Information - About */
"App_Information_About_Navigation" = "About the App";

"App_Information_About_ImageDescription" = "";

"App_Information_About_Title" = "Let's fight coronavirus together";

"App_Information_About_Description" = "Robert Koch Institute (RKI) is Germany’s federal public health body. The RKI publishes the Corona-Warn-App on behalf of the Federal Government. The app is intended as a digital complement to public health measures already introduced: social distancing, hygiene, and face masks.";

"App_Information_About_Text" = "Whoever uses the app helps to trace and break chains of infection. The app saves encounters with other people locally on your device. You are notified if you have encountered people who were later diagnosed with COVID-19. Your identity and privacy are always protected.";

/* App Information - FAQ */
"App_Information_FAQ_Navigation" = "FAQ";

/* App Information - Contact */
"App_Information_Contact_Navigation" = "Technical Hotline";

"App_Information_Contact_ImageDescription" = "A man wears a headset while making a phone call.";

"App_Information_Contact_Title" = "How can we help you?";

"App_Information_Contact_Description" = "For technical questions about the Corona-Warn-App, please contact our hotline.";

"App_Information_Contact_Hotline_Title" = "Technical Hotline";

"App_Information_Contact_Hotline_Text" = "+49 800 7540001";

"App_Information_Contact_Hotline_Number" = "+498007540001";

"App_Information_Contact_Hotline_Description" = "Our customer service is here to help.";

"App_Information_Contact_Hotline_Terms" = "Languages: German, English, Turkish\n\nBusiness hours:\nMonday to Saturday: 7am - 10pm\n(except national holidays)\n\nThe call is free of charge.";

/* App Information - Imprint */
"App_Information_Imprint_Navigation" = "Imprint";

"App_Information_Imprint_ImageDescription" = "A hand holds a smartphone displaying a large body of text on the screen. Next to the text is a section symbol representing the imprint.";

"App_Information_Imprint_Section1_Title" = "Published by";

"App_Information_Imprint_Section1_Text" = "(responsible in accordance with § 5, para. 1 TMG, § 55 para. 1 RStV, DS-GVO, BDSG)";

"App_Information_Imprint_Section2_Title" = "Robert Koch Institute";

"App_Information_Imprint_Section2_Text" = "Nordufer 20\n13353 Berlin\nrepresented by its president";

"App_Information_Imprint_Section3_Title" = "Contact";

"App_Information_Imprint_Section3_Text" = "E-Mail: CoronaWarnApp@rki.de\nTelephone: +49 30 18754 5100";

"App_Information_Imprint_Section4_Title" = "VAT identification number";

"App_Information_Imprint_Section4_Text" = "DE 165 893 430";

/* App Information - Legal */
"App_Information_Legal_Navigation" = "Legal Notices";

/* App Information - Privacy */
"App_Information_Privacy_Navigation" = "Data Privacy";

"App_Information_Legal_ImageDescription" = "A hand holds a smartphone displaying a large body of text on the screen. Next to the text is a balance scale that symbolizes legal notices.";

"App_Information_Privacy_Title" = "Data Privacy";

"App_Information_Privacy_Description" = "You will remain anonymous.\nYour data is fully encrypted and transmitted under a pseudonym.";

/* App Information - Terms */
"App_Information_Terms_Navigation" = "Terms of Use";

"App_Information_Terms_ImageDescription" = "A hand holds a smartphone displaying a large body of text on the screen. Next to the text is a tick mark symbolizing that the terms of use have been accepted.";

"App_Information_Terms_Title" = "Terms of Use";

/* Invite Friends */
"InviteFriends_NavTitle" = "Share";

"InviteFriends_Subtitle" = "Share the Corona-Warn-App";

"InviteFriends_Title" = "Let's fight coronavirus together";

"InviteFriends_Description" = "The more people who use the app, the faster we can break the infection chain. Please invite your family and friends to download the app.";

"InviteFriends_Button" = "Send Download Link";

"InviteFriends_ShareTitle" = "Fighting coronavirus together. I'm in on this, you too?";

"InviteFriends_ShareUrl" = "https://www.coronawarn.app/en/";

"InviteFriends_Illustration_Label" = "A man shares the Corona-Warn-App with four other persons.";

/* Reset View */
"Reset_NavTitle" = "Reset";

"Reset_Header1" = "Are you sure you want to reset the app?";

"Reset_Descrition1" = "You will no longer be notified of your exposures and you will no longer be able to warn other users.";

"Reset_Button" = "Reset App";

"Reset_Discard" = "Cancel";

"Reset_InfoTitle" = "Delete Exposure Log";

"Reset_InfoDescription" = "The exposure log must be deleted separately in your device settings.";

"Reset_Subtitle" = "Reset App";

"Reset_ImageDescription" = "A hand holds a smartphone displaying a symbol indicating that the app is being reset.";

"Reset_ConfirmDialog_Title" = "Reset App";

"Reset_ConfirmDialog_Description" = "You will no longer be notified of your exposures and you will no longer be able to warn other users. This procedure cannot be undone.";

"Reset_ConfirmDialog_Cancel" = "Cancel";

"Reset_ConfirmDialog_Confirm" = "Reset";

/* Safari */
"safari_corona_website" = "https://www.bundesregierung.de/corona-warn-app-faq-englisch";

/* Local Notifications */
"local_notifications_ignore" = "Ignore";

"local_notifications_detectexposure_title" = "Corona-Warn-App";

"local_notifications_detectexposure_body" = "You have new messages from your Corona-Warn-App.";

"local_notifications_testresults_title" = "Corona-Warn-App";

"local_notifications_testresults_body" = "You have new messages from your Corona-Warn-App.";

/* Risk Legend */
"RiskLegend_Title" = "Overview";

"RiskLegend_Subtitle" = "Important Functions and Concepts";

"RiskLegend_Legend1_Title" = "Exposure Logging";

"RiskLegend_Legend1_Text" = "Exposure logging is one of the three central features of the app. When you activate it, encounters with people's devices are logged. You don't have to do anything else.";

"RiskLegend_Legend2_Title" = "Risk of Infection";

"RiskLegend_Legend2_Text" = "If you have had contact within the last 14 days with a person who was diagnosed with COVID-19, the app calculates your personal risk of infection. It does this by measuring duration and proximity of the exposure.";

"RiskLegend_Legend2_RiskLevels" = "The following risk status can be shown:";

"RiskLegend_Legend2_High" = "Higher Risk";

"RiskLegend_Legend2_High_Color" = "Red";

"RiskLegend_Legend2_Low" = "Low Risk";

"RiskLegend_Legend2_Low_Color" = "Green";

"RiskLegend_Legend2_Unknown" = "Unknown Risk";

"RiskLegend_Legend2_Unknown_Color" = "Grey";

"RiskLegend_Legend3_Title" = "Notifying Other Users";

"RiskLegend_Legend3_Text" = "Another central feature is registering your test and retrieving the result. If you are diagnosed with COVID-19, you can notify others and break the chain of infection.";

"RiskLegend_Definitions_Title" = "Definition of Terms";

"RiskLegend_Store_Title" = "Exposure Log";

"RiskLegend_Store_Text" = "List of received and temporary random IDs saved temporarily in the operating system storage. This list is read when the exposures are checked. All random IDs are automatically deleted after 14 days.";

"RiskLegend_Check_Title" = "Exposure Check";

"RiskLegend_Check_Text" = "Exposure log data is retrieved and synchronized with reported infections of other users. The exposure check is performed automatically approx. every two hours.";

"RiskLegend_Contact_Title" = "Exposures";

"RiskLegend_Contact_Text" = "Encounters over a longer duration and close proximity to people diagnosed with COVID-19.";

"RiskLegend_Notification_Title" = "Exposure Notification";

"RiskLegend_Notification_Text" = "The display of exposures in the Corona-Warn-App.";

"RiskLegend_Random_Title" = "Random IDs";

"RiskLegend_Random_Text" = "Random IDs are combinations of digits and letters generated randomly. They are exchanged between devices in close proximity. Random IDs cannot be traced to a specific person and are automatically deleted after 14 days. Persons diagnosed with COVID-19 can opt to share their random IDs of up to the last 14 days with other app users.";

"RiskLegend_Image1_AccLabel" = "A device is showing different numbered contents.";

/* Update Message */
"Update_Message_Title" = "Update available";

"Update_Message_Text" = "There is an update available for the Corona-Warn-App.";

"Update_Message_Text_Force" = "Please note, you can only use the Corona-Warn-App again once you have installed the latest update.";

"Update_Message_Action_Update" = "Update";

"Update_Message_Action_Later" = "Later";

/* ENATanInput */
"ENATanInput_Empty" = "Empty";

"ENATanInput_InvalidCharacter" = "Invalid Character\n\n%@";

"ENATanInput_CharacterIndex" = "Character %1$u of %2$u";

<<<<<<< HEAD
/* Active Tracing Interval Formatting:\n The following two entries are used together. If tracing was not active (almost) 14 days\n during the last 14 days then `Active_Tracing_Interval_Partially_Active` is used – otherwise\n `Active_Tracing_Interval_Partially_Active` will be used. */
"Active_Tracing_Interval_Partially_Active" = "Exposure logging was active for %1$u of the past 14 days.";

"Active_Tracing_Interval_Permanently_Active" = "Exposure logging permanently active";
=======
/*
 Active Tracing Interval Formatting:
 The following two entries are used together. If tracing was not active (almost) 14 days
 during the last 14 days then `Active_Tracing_Interval_Partially_Active` is used – otherwise
 `Active_Tracing_Interval_Partially_Active` will be used.
 */
"Active_Tracing_Interval_Partially_Active" = "Exposure logging was active for %1$u of the last %2$u days.";
"Active_Tracing_Interval_Permanently_Active" = "Exposure logging permanently active";
>>>>>>> 54409f09
<|MERGE_RESOLUTION|>--- conflicted
+++ resolved
@@ -126,7 +126,6 @@
 
 /* Active Tracing Section */
 "ExposureDetection_ActiveTracingSection_Title" = "Period logged";
-<<<<<<< HEAD
 
 "ExposureDetection_ActiveTracingSection_Subtitle" = "This period is included in the calculation.";
 
@@ -135,26 +134,6 @@
 
 /* … the second paragraph contains two columns. On the left there is our active\n tracing indicator. On the right column there is just text that explains what\n the indicator shows.\n\n Parameters:\n - first: total number of relevant days (usually 14).\n - second: the actual number of days with active tracing. */
 "ExposureDetection_ActiveTracingSection_Text_Paragraph1" = "Exposure logging covers the past %1$u days. During this time, the logging feature on your device was active for %2$u days. The app automatically deletes older logs, as these are no longer relevant for infection prevention.";
-=======
-"ExposureDetection_ActiveTracingSection_Subtitle" = "This period is included in the calculation";
-
-/*
- There are two paragraphs in this section. The first one just contains text…
- */
-"ExposureDetection_ActiveTracingSection_Text_Paragraph0" = "Your risk of infection can be calculated only for periods during which exposure logging was active. The logging feature should therefore remain active permanently.";
-
-/*
- … the second paragraph contains two columns. On the left there is our active
- tracing indicator. On the right column there is just text that explains what
- the indicator shows.
-
- Parameters:
- - first: total number of relevant days (usually 14).
- - second: the actual number of days with active tracing.
- */
-
-"ExposureDetection_ActiveTracingSection_Text_Paragraph1" = "Exposure logging covers the last %1$u days. During this time, the logging feature on your device was active for %2$u days. The app automatically deletes older logs, as these are no longer relevant for infection prevention.";
->>>>>>> 54409f09
 
 /* Exposure Detection Errors */
 "ExposureDetectionError_Alert_Title" = "Error";
@@ -163,27 +142,10 @@
 
 "ExposureDetectionError_Alert_Message" = "An error occurred during exposure logging.";
 
-<<<<<<< HEAD
 /* How Risk Detection Works Alert.\n First introduced due to EXPOSUREAPP-1738.\n The alert only displays a single OK-button. We re-use the localized string\n `Alert_ActionOk` for that. */
 "How_Risk_Detection_Works_Alert_Title" = "Information about exposure logging functionality";
 
 "How_Risk_Detection_Works_Alert_Message" = "Your risk of infection can be calculated only for periods during which exposure logging was active. The logging feature should therefore remain active permanently.\nExposure logging covers the past %1$u days.\nThe app automatically deletes older logs, as these are no longer relevant for infection prevention.\n\nFor further information, please see our FAQ page.";
-=======
-/*
- How Risk Detection Works Alert.
- First introduced due to EXPOSUREAPP-1738.
- The alert only displays a single OK-button. We re-use the localized string
- `Alert_ActionOk` for that.
- */
-
-"How_Risk_Detection_Works_Alert_Title" = "Information about exposure logging functionality";
-
-"How_Risk_Detection_Works_Alert_Message" = "Your risk of infection can be calculated only for periods during which exposure logging was active. The logging feature should therefore remain active permanently.
-Exposure logging covers the last %1$u days.
-The app automatically deletes older logs, as these are no longer relevant for infection prevention.
-
-For further information, please see our FAQ page.";
->>>>>>> 54409f09
 
 /* Settings */
 "Settings_StatusActive" = "On";
@@ -693,14 +655,9 @@
 /* Home Low card */
 "Home_Risk_Low_Title" = "Low Risk";
 
-<<<<<<< HEAD
 "Home_Risk_Low_SaveDays_Item_Title" = "Exposure logging was active for %1$u of the past 14 days.";
 
 "Home_Risk_Low_SaveDays_Item_Title__Permanently_Active" = "Exposure logging permanently active";
-=======
-"Home_Risk_Low_SaveDays_Item_Title" = "Risk detection was active for %u of %u days";
-"Home_Risk_Low_SaveDays_Item_Title__Permanently_Active" = "Risk detection permanently active";
->>>>>>> 54409f09
 
 "Home_Risk_Low_Button" = "Update";
 
@@ -1002,18 +959,7 @@
 
 "ENATanInput_CharacterIndex" = "Character %1$u of %2$u";
 
-<<<<<<< HEAD
 /* Active Tracing Interval Formatting:\n The following two entries are used together. If tracing was not active (almost) 14 days\n during the last 14 days then `Active_Tracing_Interval_Partially_Active` is used – otherwise\n `Active_Tracing_Interval_Partially_Active` will be used. */
-"Active_Tracing_Interval_Partially_Active" = "Exposure logging was active for %1$u of the past 14 days.";
+"Active_Tracing_Interval_Partially_Active" = "Exposure logging was active for %1$u of the past %2$u days.";
 
 "Active_Tracing_Interval_Permanently_Active" = "Exposure logging permanently active";
-=======
-/*
- Active Tracing Interval Formatting:
- The following two entries are used together. If tracing was not active (almost) 14 days
- during the last 14 days then `Active_Tracing_Interval_Partially_Active` is used – otherwise
- `Active_Tracing_Interval_Partially_Active` will be used.
- */
-"Active_Tracing_Interval_Partially_Active" = "Exposure logging was active for %1$u of the last %2$u days.";
-"Active_Tracing_Interval_Permanently_Active" = "Exposure logging permanently active";
->>>>>>> 54409f09
