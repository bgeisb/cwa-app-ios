////
// 🦠 Corona-Warn-App
//

// CJE: Include in ENATests target

import XCTest
import FMDB
import OpenCombine
@testable import ENA

// swiftlint:disable:next type_body_length
class ContactDiaryStoreTests: XCTestCase {

	private var subscriptions = [AnyCancellable]()

	func test_When_addContactPerson_Then_ContactPersonIsPersisted() {
		let databaseQueue = makeDatabaseQueue()
		let store = makeContactDiaryStore(with: databaseQueue)

		let result = store.addContactPerson(
			name: "Helge Schneider",
			phoneNumber: "123456",
			emailAddress: "some@mail.de"
		)

		if case let .failure(error) = result {
			XCTFail("Error not expected: \(error)")
		}

		guard case let .success(id) = result,
			  let contactPersonResult = fetchEntries(for: "ContactPerson", with: id, from: databaseQueue),
			  let name = contactPersonResult.string(forColumn: "name"),
			  let phoneNumber = contactPersonResult.string(forColumn: "phoneNumber"),
			  let emailAddress = contactPersonResult.string(forColumn: "emailAddress") else {
			XCTFail("Failed to fetch ContactPerson")
			return
		}

		XCTAssertEqual(name, "Helge Schneider")
		XCTAssertEqual(phoneNumber, "123456")
		XCTAssertEqual(emailAddress, "some@mail.de")
	}

	func test_When_addLocation_Then_LocationIsPersisted() {
		let databaseQueue = makeDatabaseQueue()
		let store = makeContactDiaryStore(with: databaseQueue)

		let result = store.addLocation(
			name: "Hinterm Mond",
			phoneNumber: "123456",
			emailAddress: "some@mail.de",
			traceLocationGUID: "Some Id"
		)

		if case let .failure(error) = result {
			XCTFail("Error not expected: \(error)")
		}

		guard case let .success(id) = result,
			  let location = fetchEntries(for: "Location", with: id, from: databaseQueue),
			  let name = location.string(forColumn: "name"),
			  let phoneNumber = location.string(forColumn: "phoneNumber"),
			  let emailAddress = location.string(forColumn: "emailAddress"),
			  let traceLocationGUID = location.string(forColumn: "traceLocationGUID") else {
			XCTFail("Failed to fetch ContactPerson")
			return
		}

		XCTAssertEqual(name, "Hinterm Mond")
		XCTAssertEqual(phoneNumber, "123456")
		XCTAssertEqual(emailAddress, "some@mail.de")
		XCTAssertEqual(traceLocationGUID, "Some Id")
	}

	func test_When_addLocationWithNilValues_Then_LocationIsPersisted() {
		let databaseQueue = makeDatabaseQueue()
		let store = makeContactDiaryStore(with: databaseQueue)

		let result = store.addLocation(
			name: "Hinterm Mond",
			phoneNumber: "123456",
			emailAddress: "some@mail.de",
			traceLocationGUID: nil
		)

		if case let .failure(error) = result {
			XCTFail("Error not expected: \(error)")
		}

		guard case let .success(id) = result,
			  let location = fetchEntries(for: "Location", with: id, from: databaseQueue),
			  let name = location.string(forColumn: "name"),
			  let phoneNumber = location.string(forColumn: "phoneNumber"),
			  let emailAddress = location.string(forColumn: "emailAddress") else {
			XCTFail("Failed to fetch ContactPerson")
			return
		}

		XCTAssertEqual(name, "Hinterm Mond")
		XCTAssertEqual(phoneNumber, "123456")
		XCTAssertEqual(emailAddress, "some@mail.de")
		XCTAssertNil(location.string(forColumn: "traceLocationGUID"))
	}
	
	func test_When_addZeroPrefixedLocation_Then_LocationIsPersistedCorrectly() {
		let databaseQueue = makeDatabaseQueue()
		let store = makeContactDiaryStore(with: databaseQueue)
		let testString = "0043"
		
		let result = store.addLocation(name: testString)

		if case let .failure(error) = result {
			XCTFail("Error not expected: \(error)")
		}

		guard case let .success(id) = result,
			  let location = fetchEntries(for: "Location", with: id, from: databaseQueue),
			  let name = location.string(forColumn: "name") else {
			XCTFail("Failed to fetch ContactPerson")
			return
		}

		XCTAssertEqual(name, testString)
	}
	
	func test_When_addZeroPrefixedContactPerson_Then_LocationIsPersistedCorrectly() {
		let databaseQueue = makeDatabaseQueue()
		let store = makeContactDiaryStore(with: databaseQueue)
		let testString = "HBF"

		let result = store.addContactPerson(name: testString)

		if case let .failure(error) = result {
			XCTFail("Error not expected: \(error)")
		}

		guard case let .success(id) = result,
			  let contactPersonResult = fetchEntries(for: "ContactPerson", with: id, from: databaseQueue),
			  let name = contactPersonResult.string(forColumn: "name") else {
			XCTFail("Failed to fetch ContactPerson")
			return
		}

		XCTAssertEqual(name, testString)
	}
	
	func test_When_addContactPersonEncounter_Then_ContactPersonEncounterIsPersisted() {
		let databaseQueue = makeDatabaseQueue()
		let store = makeContactDiaryStore(with: databaseQueue)

		let addPersonResult = store.addContactPerson(name: "Helge Schneider")

		guard case let .success(contactPersonId) = addPersonResult else {
			XCTFail("Failed to add ContactPerson")
			return
		}

		let result = store.addContactPersonEncounter(
			contactPersonId: contactPersonId,
			date: "2020-12-10",
			duration: .lessThan15Minutes,
			maskSituation: .withMask,
			setting: .outside,
			circumstances: "Some circumstances."
		)

		if case let .failure(error) = result {
			XCTFail("Error not expected: \(error)")
		}

		guard case let .success(id) = result,
			  let contactPersonEncounter = fetchEntries(for: "ContactPersonEncounter", with: id, from: databaseQueue),
			  let date = contactPersonEncounter.string(forColumn: "date"),
			  let circumstances = contactPersonEncounter.string(forColumn: "circumstances")
			  else {
			XCTFail("Failed to fetch ContactPerson")
			return
		}

		let duration = Int(contactPersonEncounter.int(forColumn: "duration"))
		let maskSituation = Int(contactPersonEncounter.int(forColumn: "maskSituation"))
		let setting = Int(contactPersonEncounter.int(forColumn: "setting"))

		let fetchedContactPersonId = Int(contactPersonEncounter.int(forColumn: "contactPersonId"))

		XCTAssertEqual(date, "2020-12-10")
		XCTAssertEqual(fetchedContactPersonId, contactPersonId)
		XCTAssertEqual(circumstances, "Some circumstances.")
		XCTAssertEqual(duration, ContactPersonEncounter.Duration.lessThan15Minutes.rawValue)
		XCTAssertEqual(maskSituation, ContactPersonEncounter.MaskSituation.withMask.rawValue)
		XCTAssertEqual(setting, ContactPersonEncounter.Setting.outside.rawValue)
	}

	func test_When_updateContactPersonEncounter_Then_ContactPersonEncounterIsUpdated() {
		let databaseQueue = makeDatabaseQueue()
		let store = makeContactDiaryStore(with: databaseQueue)

		let addPersonResult = store.addContactPerson(name: "Helge Schneider")

		guard case let .success(contactPersonId) = addPersonResult else {
			XCTFail("Failed to add ContactPerson")
			return
		}

		let result = store.addContactPersonEncounter(
			contactPersonId: contactPersonId,
			date: "2020-12-10",
			duration: .lessThan15Minutes,
			maskSituation: .withMask,
			setting: .outside,
			circumstances: "Some circumstances."
		)

		guard case let .success(personEncounterId) = result else {
			XCTFail("Failed to fetch ContactPerson")
			return
		}

		store.updateContactPersonEncounter(
			id: personEncounterId,
			date: "2020-12-11",
			duration: .moreThan15Minutes,
			maskSituation: .withoutMask,
			setting: .inside,
			circumstances: "Some other circumstances."
		)

		guard let contactPersonEncounter = fetchEntries(for: "ContactPersonEncounter", with: personEncounterId, from: databaseQueue),
			  let date = contactPersonEncounter.string(forColumn: "date"),
			  let circumstances = contactPersonEncounter.string(forColumn: "circumstances")
			  else {
			XCTFail("Failed to fetch ContactPerson")
			return
		}

		let duration = Int(contactPersonEncounter.int(forColumn: "duration"))
		let maskSituation = Int(contactPersonEncounter.int(forColumn: "maskSituation"))
		let setting = Int(contactPersonEncounter.int(forColumn: "setting"))

		let fetchedContactPersonId = Int(contactPersonEncounter.int(forColumn: "contactPersonId"))

		XCTAssertEqual(date, "2020-12-11")
		XCTAssertEqual(fetchedContactPersonId, contactPersonId)
		XCTAssertEqual(circumstances, "Some other circumstances.")
		XCTAssertEqual(duration, ContactPersonEncounter.Duration.moreThan15Minutes.rawValue)
		XCTAssertEqual(maskSituation, ContactPersonEncounter.MaskSituation.withoutMask.rawValue)
		XCTAssertEqual(setting, ContactPersonEncounter.Setting.inside.rawValue)
	}

	func test_When_addLocationVisit_Then_LocationVisitIsPersisted() {
		let databaseQueue = makeDatabaseQueue()
		let store = makeContactDiaryStore(with: databaseQueue)

		let addLocationResult = store.addLocation(name: "Nirgendwo")

		guard case let .success(locationId) = addLocationResult else {
			XCTFail("Failed to add Location")
			return
		}

		let result = store.addLocationVisit(
			locationId: locationId,
			date: "2020-12-10",
			durationInMinutes: 42,
			circumstances: "Some circumstances.",
			checkinId: 42
		)

		if case let .failure(error) = result {
			XCTFail("Error not expected: \(error)")
		}

		guard case let .success(id) = result,
			  let locationVisit = fetchEntries(for: "LocationVisit", with: id, from: databaseQueue),
			  let date = locationVisit.string(forColumn: "date"),
			  let circumstances = locationVisit.string(forColumn: "circumstances")
		else {
			XCTFail("Failed to fetch ContactPerson")
			return
		}

		let durationInMinutes = Int(locationVisit.int(forColumn: "durationInMinutes"))
		let fetchedLocationId = Int(locationVisit.int(forColumn: "locationId"))
		let checkinId = Int(locationVisit.int(forColumn: "checkinId"))

		XCTAssertEqual(date, "2020-12-10")
		XCTAssertEqual(fetchedLocationId, locationId)
		XCTAssertEqual(circumstances, "Some circumstances.")
		XCTAssertEqual(durationInMinutes, 42)
		XCTAssertEqual(checkinId, 42)
	}

	func test_When_addLocationVisitWithNilValues_Then_LocationVisitIsPersisted() {
		let databaseQueue = makeDatabaseQueue()
		let store = makeContactDiaryStore(with: databaseQueue)

		let addLocationResult = store.addLocation(name: "Nirgendwo")

		guard case let .success(locationId) = addLocationResult else {
			XCTFail("Failed to add Location")
			return
		}

		let result = store.addLocationVisit(
			locationId: locationId,
			date: "2020-12-10",
			durationInMinutes: 42,
			circumstances: "Some circumstances.",
			checkinId: nil
		)

		if case let .failure(error) = result {
			XCTFail("Error not expected: \(error)")
		}

		guard case let .success(id) = result,
			  let locationVisit = fetchEntries(for: "LocationVisit", with: id, from: databaseQueue),
			  let date = locationVisit.string(forColumn: "date"),
			  let circumstances = locationVisit.string(forColumn: "circumstances")
		else {
			XCTFail("Failed to fetch ContactPerson")
			return
		}

		let durationInMinutes = Int(locationVisit.int(forColumn: "durationInMinutes"))

		let fetchedLocationId = Int(locationVisit.int(forColumn: "locationId"))

		XCTAssertEqual(date, "2020-12-10")
		XCTAssertEqual(fetchedLocationId, locationId)
		XCTAssertEqual(circumstances, "Some circumstances.")
		XCTAssertEqual(durationInMinutes, 42)
		XCTAssertNil(locationVisit.string(forColumn: "checkinId"))
	}

	func test_When_updateLocationVisit_Then_LocationVisitIsUpdated() {
		let databaseQueue = makeDatabaseQueue()
		let store = makeContactDiaryStore(with: databaseQueue)

		let addLocationResult = store.addLocation(name: "Nirgendwo")

		guard case let .success(locationId) = addLocationResult else {
			XCTFail("Failed to add Location")
			return
		}

		let result = store.addLocationVisit(
			locationId: locationId,
			date: "2020-12-10",
			durationInMinutes: 42,
			circumstances: "Some circumstances.",
			checkinId: nil
		)

		guard case let .success(locationVisitId) = result else {
			XCTFail("Failed to fetch ContactPerson")
			return
		}

		store.updateLocationVisit(
			id: locationVisitId,
			date: "2020-12-11",
			durationInMinutes: 24,
			circumstances: "Some other circumstances."
		)

		guard let locationVisit = fetchEntries(for: "LocationVisit", with: locationVisitId, from: databaseQueue),
			  let date = locationVisit.string(forColumn: "date"),
			  let circumstances = locationVisit.string(forColumn: "circumstances")
		else {
			XCTFail("Failed to fetch ContactPerson")
			return
		}

		let durationInMinutes = Int(locationVisit.int(forColumn: "durationInMinutes"))

		let fetchedLocationId = Int(locationVisit.int(forColumn: "locationId"))

		XCTAssertEqual(date, "2020-12-11")
		XCTAssertEqual(fetchedLocationId, locationId)
		XCTAssertEqual(circumstances, "Some other circumstances.")
		XCTAssertEqual(durationInMinutes, 24)
	}

	func test_When_updateContactPerson_Then_ContactPersonIsUpdated() {
		let databaseQueue = makeDatabaseQueue()
		let store = makeContactDiaryStore(with: databaseQueue)

		let result = store.addContactPerson(
			name: "Helge Schneider",
			phoneNumber: "123456",
			emailAddress: "some@mail.de"
		)

		guard case let .success(id) = result else {
			XCTFail("Failed to add ContactPerson")
			return
		}

		let updateResult = store.updateContactPerson(
			id: id,
			name: "Updated Name",
			phoneNumber: "45678",
			emailAddress: "other@mail.de"
		)

		guard case .success = updateResult else {
			XCTFail("Failed to update ContactPerson")
			return
		}

		guard let contactPerson = fetchEntries(for: "ContactPerson", with: id, from: databaseQueue),
			  let name = contactPerson.string(forColumn: "name"),
			  let phoneNumber = contactPerson.string(forColumn: "phoneNumber"),
			  let emailAddress = contactPerson.string(forColumn: "emailAddress") else {
			XCTFail("Failed to fetch ContactPerson")
			return
		}

		XCTAssertEqual(name, "Updated Name")
		XCTAssertEqual(phoneNumber, "45678")
		XCTAssertEqual(emailAddress, "other@mail.de")
	}

	func test_When_updateLocation_Then_LocationIsUpdated() {
		let databaseQueue = makeDatabaseQueue()
		let store = makeContactDiaryStore(with: databaseQueue)

		let result = store.addLocation(
			name: "Woanders",
			phoneNumber: "123456",
			emailAddress: "some@mail.de",
			traceLocationGUID: nil
		)

		guard case let .success(id) = result else {
			XCTFail("Failed to add Location")
			return
		}

		let updateResult = store.updateLocation(
			id: id,
			name: "Updated Name",
			phoneNumber: "45678",
			emailAddress: "other@mail.de"
		)

		guard case .success = updateResult else {
			XCTFail("Failed to update Location")
			return
		}

		guard let location = fetchEntries(for: "Location", with: id, from: databaseQueue),
			  let name = location.string(forColumn: "name"),
			  let phoneNumber = location.string(forColumn: "phoneNumber"),
			  let emailAddress = location.string(forColumn: "emailAddress") else {
			XCTFail("Failed to fetch ContactPerson")
			return
		}

		XCTAssertEqual(name, "Updated Name")
		XCTAssertEqual(phoneNumber, "45678")
		XCTAssertEqual(emailAddress, "other@mail.de")
	}

	func test_When_removeContactPerson_Then_ContactPersonAndEncountersAreDeleted() {
		let databaseQueue = makeDatabaseQueue()
		let store = makeContactDiaryStore(with: databaseQueue)

		let addContactPersonResult = store.addContactPerson(name: "Helge Schneider")
		guard case let .success(contactPersonId) = addContactPersonResult else {
			XCTFail("Failed to add ContactPerson")
			return
		}

		let addEncounterResult = store.addContactPersonEncounter(contactPersonId: contactPersonId, date: "2020-12-10")
		guard case let .success(encounterId) = addEncounterResult else {
			XCTFail("Failed to add ContactPersonEncounter")
			return
		}

		let removeResult = store.removeContactPerson(id: contactPersonId)
		if case let .failure(error) = removeResult {
			XCTFail("Error not expected: \(error)")
		}

		let fetchPersonResult = fetchEntries(for: "ContactPerson", with: contactPersonId, from: databaseQueue)
		XCTAssertNil(fetchPersonResult)

		let fetchEncounterResult = fetchEntries(for: "ContactPersonEncounter", with: encounterId, from: databaseQueue)
		XCTAssertNil(fetchEncounterResult)
	}

	func test_When_removeLocation_Then_LocationAndLocationVisitsAreDeleted() {
		let databaseQueue = makeDatabaseQueue()
		let store = makeContactDiaryStore(with: databaseQueue)

		let addLocationResult = store.addLocation(name: "Nicht hier")
		guard case let .success(locationId) = addLocationResult else {
			XCTFail("Failed to add Location")
			return
		}

		let addLocationVisitResult = store.addLocationVisit(locationId: locationId, date: "2020-12-10")
		guard case let .success(locationVisitId) = addLocationVisitResult else {
			XCTFail("Failed to add LocationVisit")
			return
		}

		let removeResult = store.removeLocation(id: locationId)
		if case let .failure(error) = removeResult {
			XCTFail("Error not expected: \(error)")
		}

		let fetchLocationResult = fetchEntries(for: "Location", with: locationId, from: databaseQueue)
		XCTAssertNil(fetchLocationResult)

		let fetchLocationVisitResult = fetchEntries(for: "LocationVisit", with: locationVisitId, from: databaseQueue)
		XCTAssertNil(fetchLocationVisitResult)
	}

	func test_When_removeContactPersonEncounter_Then_ContactPersonEncounterIsDeleted() {
		let databaseQueue = makeDatabaseQueue()
		let store = makeContactDiaryStore(with: databaseQueue)

		let addContactPersonResult = store.addContactPerson(name: "Helge Schneider")
		guard case let .success(contactPersonId) = addContactPersonResult else {
			XCTFail("Failed to add ContactPerson")
			return
		}

		let addEncounterResult = store.addContactPersonEncounter(contactPersonId: contactPersonId, date: "2020-12-10")
		guard case let .success(encounterId) = addEncounterResult else {
			XCTFail("Failed to add ContactPersonEncounter")
			return
		}

		let encounterResultBeforeDelete = fetchEntries(for: "ContactPersonEncounter", with: encounterId, from: databaseQueue)
		XCTAssertNotNil(encounterResultBeforeDelete)

		let removeEncounterResult = store.removeContactPersonEncounter(id: encounterId)
		if case let .failure(error) = removeEncounterResult {
			XCTFail("Error not expected: \(error)")
		}

		let encounterResultAfterDelete = fetchEntries(for: "ContactPersonEncounter", with: encounterId, from: databaseQueue)
		XCTAssertNil(encounterResultAfterDelete)
	}

	func test_When_removeLocationVisit_Then_LocationVisitIsDeleted() {
		let databaseQueue = makeDatabaseQueue()
		let store = makeContactDiaryStore(with: databaseQueue)

		let addLocationResult = store.addLocation(name: "Nicht hier")
		guard case let .success(locationId) = addLocationResult else {
			XCTFail("Failed to add Location")
			return
		}

		let addLocationVisitResult = store.addLocationVisit(locationId: locationId, date: "2020-12-10")
		guard case let .success(locationVisitId) = addLocationVisitResult else {
			XCTFail("Failed to add LocationVisit")
			return
		}

		let fetchLocationVisitResult1 = fetchEntries(for: "LocationVisit", with: locationVisitId, from: databaseQueue)
		XCTAssertNotNil(fetchLocationVisitResult1)

		let removeEncounterResult = store.removeLocationVisit(id: locationVisitId)
		if case let .failure(error) = removeEncounterResult {
			XCTFail("Error not expected: \(error)")
		}

		let fetchLocationVisitResult2 = fetchEntries(for: "LocationVisit", with: locationVisitId, from: databaseQueue)
		XCTAssertNil(fetchLocationVisitResult2)
	}

	func test_When_removeAllContactPersons_Then_AllContactPersonsAreDeleted() {
		let databaseQueue = makeDatabaseQueue()
		let store = makeContactDiaryStore(with: databaseQueue)

		let addContactPerson1Result = store.addContactPerson(name: "Some Person")
		guard case let .success(contactPerson1Id) = addContactPerson1Result else {
			XCTFail("Failed to add ContactPerson")
			return
		}

		let addContactPerson2Result = store.addContactPerson(name: "Other Person")
		guard case let .success(contactPerson2Id) = addContactPerson2Result else {
			XCTFail("Failed to add ContactPerson")
			return
		}

		let fetchPerson1ResultBeforeDelete = fetchEntries(for: "ContactPerson", with: contactPerson1Id, from: databaseQueue)
		XCTAssertNotNil(fetchPerson1ResultBeforeDelete)
		let fetchPerson2ResultBeforeDelete = fetchEntries(for: "ContactPerson", with: contactPerson2Id, from: databaseQueue)
		XCTAssertNotNil(fetchPerson2ResultBeforeDelete)

		let removeResult = store.removeAllContactPersons()
		if case let .failure(error) = removeResult {
			XCTFail("Error not expected: \(error)")
		}

		let fetchPerson1ResultAfterDelete = fetchEntries(for: "ContactPerson", with: contactPerson1Id, from: databaseQueue)
		XCTAssertNil(fetchPerson1ResultAfterDelete)
		let fetchPerson2ResultAfterDelete = fetchEntries(for: "ContactPerson", with: contactPerson2Id, from: databaseQueue)
		XCTAssertNil(fetchPerson2ResultAfterDelete)
	}

	func test_When_sinkOnDiaryDays_Then_diaryDaysAreReturnedWithCorrectStartingDay() throws {
		let dateFormatter = DateFormatter()
		dateFormatter.dateFormat = "yyyy-MM-dd HH:mm"

		// Set time between midnight and 1 am local time to check that the correct starting day considering the current time zone is returned.
		let dateString = "2020-12-31 00:10"
		let today = try XCTUnwrap(dateFormatter.date(from: dateString))

		let databaseQueue = makeDatabaseQueue()
		let dateProviderStub = DateProviderStub(today: today)
		let store = makeContactDiaryStore(with: databaseQueue, dateProvider: dateProviderStub)

		store.diaryDaysPublisher.sink { diaryDays in
			// Only the userVisiblePeriodInDays should be returned.
			XCTAssertEqual(diaryDays.count, store.userVisiblePeriodInDays)

			XCTAssertEqual(diaryDays[0].formattedDate, "Donnerstag, 31.12.20")
		}.store(in: &subscriptions)
	}

	func test_When_sinkOnDiaryDays_Then_diaryDaysWithCorrectEntriesAreReturned() {
		let databaseQueue = makeDatabaseQueue()
		let store = makeContactDiaryStore(with: databaseQueue)
		let tenDays = 10
		let daysVisible = store.userVisiblePeriodInDays
		let daysRetention = store.dataRetentionPeriodInDays

		let today = Date()

		guard daysVisible > tenDays,
			  let tenDaysAgo = Calendar.current.date(byAdding: .day, value: -tenDays, to: today),
			  let daysVisibleMinusOne = Calendar.current.date(byAdding: .day, value: -(daysVisible - 1), to: today),
			  let retensionDate = Calendar.current.date(byAdding: .day, value: -daysRetention, to: today) else {
			fatalError("Could not create test dates.")
		}

		let emmaHicksPersonId = addContactPerson(name: "Emma Hicks", to: store)
		let maryBarryPersonId = addContactPerson(name: "Mary Barry", to: store)

		let conistonLocationId = addLocation(name: "Coniston", to: store)
		let kincardineLocationId = addLocation(name: "Kincardine", to: store)

		// Today
		addLocationVisit(locationId: conistonLocationId, date: today, store: store)
		addLocationVisit(locationId: kincardineLocationId, date: today, store: store)
		addPersonEncounter(personId: emmaHicksPersonId, date: today, store: store)

		// tenDaysAgoDate
		addLocationVisit(locationId: kincardineLocationId, date: tenDaysAgo, store: store)
		addPersonEncounter(personId: maryBarryPersonId, date: tenDaysAgo, store: store)

		// daysVisibleMinusOne ago (should not be persisted)
		addPersonEncounter(personId: maryBarryPersonId, date: daysVisibleMinusOne, store: store)
		addPersonEncounter(personId: emmaHicksPersonId, date: daysVisibleMinusOne, store: store)

		// retensionDate ago (should not be persisted)
		addLocationVisit(locationId: kincardineLocationId, date: retensionDate, store: store)
		addLocationVisit(locationId: conistonLocationId, date: retensionDate, store: store)

		store.diaryDaysPublisher.sink { diaryDays in
			// Only the last daysVisible (including today) should be returned.
			XCTAssertEqual(diaryDays.count, daysVisible)

			for diaryDay in diaryDays {
				XCTAssertEqual(diaryDay.entries.count, 4)
			}

			// Test the data for today
			let todayDiaryDay = diaryDays[0]

			self.checkPersonEntry(entry: todayDiaryDay.entries[0], name: "Emma Hicks", id: emmaHicksPersonId, isSelected: true)
			self.checkPersonEntry(entry: todayDiaryDay.entries[1], name: "Mary Barry", id: maryBarryPersonId, isSelected: false)

			self.checkLocationEntry(entry: todayDiaryDay.entries[2], name: "Coniston", id: conistonLocationId, isSelected: true)
			self.checkLocationEntry(entry: todayDiaryDay.entries[3], name: "Kincardine", id: kincardineLocationId, isSelected: true)

			// Test the data for ten days ago
			let tenDaysAgoDiaryDay = diaryDays[tenDays]

			self.checkPersonEntry(entry: tenDaysAgoDiaryDay.entries[0], name: "Emma Hicks", id: emmaHicksPersonId, isSelected: false)
			self.checkPersonEntry(entry: tenDaysAgoDiaryDay.entries[1], name: "Mary Barry", id: maryBarryPersonId, isSelected: true)

			self.checkLocationEntry(entry: tenDaysAgoDiaryDay.entries[2], name: "Coniston", id: conistonLocationId, isSelected: false)
			self.checkLocationEntry(entry: tenDaysAgoDiaryDay.entries[3], name: "Kincardine", id: kincardineLocationId, isSelected: true)

			// Test the data for daysVisible - 1 days ago
			let fourteenDaysAgoDiaryDay = diaryDays[daysVisible - 1]
			self.checkPersonEntry(entry: fourteenDaysAgoDiaryDay.entries[0], name: "Emma Hicks", id: emmaHicksPersonId, isSelected: true)
			self.checkPersonEntry(entry: fourteenDaysAgoDiaryDay.entries[1], name: "Mary Barry", id: maryBarryPersonId, isSelected: true)

			self.checkLocationEntry(entry: fourteenDaysAgoDiaryDay.entries[2], name: "Coniston", id: conistonLocationId, isSelected: false)
			self.checkLocationEntry(entry: fourteenDaysAgoDiaryDay.entries[3], name: "Kincardine", id: kincardineLocationId, isSelected: false)

		}.store(in: &subscriptions)
	}

	func test_When_cleanupIsCalled_Then_EntriesOlderThenRetentionDaysAreDeleted() {
		let databaseQueue = makeDatabaseQueue()
		let store = makeContactDiaryStore(with: databaseQueue)
		let daysRetention = store.dataRetentionPeriodInDays

		let today = Date()

		guard let daysRetentionAgoDate = Calendar.current.date(byAdding: .day, value: -(daysRetention + 1), to: today) else {
			fatalError("Could not create test dates.")
		}

		let emmaHicksPersonId = addContactPerson(name: "Emma Hicks", to: store)
		let kincardineLocationId = addLocation(name: "Kincardine", to: store)

		let personEncounterId = addPersonEncounter(personId: emmaHicksPersonId, date: daysRetentionAgoDate, store: store)
		let locationVisitId = addLocationVisit(locationId: kincardineLocationId, date: daysRetentionAgoDate, store: store)

		let personEncouterBeforeCleanupResult = fetchEntries(for: "ContactPersonEncounter", with: personEncounterId, from: databaseQueue)
		XCTAssertNotNil(personEncouterBeforeCleanupResult)

		let locationVisitBeforeCleanupResult = fetchEntries(for: "LocationVisit", with: locationVisitId, from: databaseQueue)
		XCTAssertNotNil(locationVisitBeforeCleanupResult)

		let cleanupResult = store.cleanup()
		guard case .success = cleanupResult else {
			fatalError("Failed to cleanup store.")
		}

		let personEncouterResult = fetchEntries(for: "ContactPersonEncounter", with: personEncounterId, from: databaseQueue)
		XCTAssertNil(personEncouterResult)

		let locationVisitResult = fetchEntries(for: "LocationVisit", with: locationVisitId, from: databaseQueue)
		XCTAssertNil(locationVisitResult)
	}

	func test_OrderIsCorrect() {
		let databaseQueue = makeDatabaseQueue()
		let store = makeContactDiaryStore(with: databaseQueue)

		addContactPerson(name: "Adam Sandale", to: store)
		addContactPerson(name: "Adam Sandale", to: store)
		addContactPerson(name: "emma Hicks", to: store)

		addLocation(name: "Amsterdam", to: store)
		addLocation(name: "Berlin", to: store)
		addLocation(name: "berlin", to: store)

		store.diaryDaysPublisher.sink { diaryDays in
			let storedNames: [String] =
				diaryDays[0].entries.map { entry in
					switch entry {
					case .contactPerson(let person):
						return person.name
					case .location(let location):
						return location.name
					}
				}

			let expectedNames = [
				"Adam Sandale",
				"Adam Sandale",
				"emma Hicks",
				"Amsterdam",
				"Berlin",
				"berlin"
			]

			XCTAssertEqual(storedNames, expectedNames)

			let storedIds: [Int] =
				diaryDays[0].entries.map { entry in
					switch entry {
					case .contactPerson(let person):
						return person.id
					case .location(let location):
						return location.id
					}
				}

			let expectedIds = [
				Int(1),
				Int(2),
				Int(3),
				Int(1),
				Int(2),
				Int(3)
			]

			XCTAssertEqual(storedIds, expectedIds)
		}.store(in: &subscriptions)
	}

	func test_When_ContactPersonNameIsToLong_Then_ContactPersonNameIsTruncated() {
		let databaseQueue = makeDatabaseQueue()
		let store = makeContactDiaryStore(with: databaseQueue)

		let stringWith251Chars = String(repeating: "Y", count: 251)

		let addPersonResult = store.addContactPerson(name: stringWith251Chars)
		guard case .success(let personId) = addPersonResult,
			  let contactPerson = fetchEntries(for: "ContactPerson", with: personId, from: databaseQueue),
			  let name = contactPerson.string(forColumn: "name")else {
			fatalError("An error is not expected.")
		}

		let expectedName = String(repeating: "Y", count: 250)

		XCTAssertEqual(name, expectedName)

		let updateResult = store.updateContactPerson(id: personId, name: stringWith251Chars, phoneNumber: "", emailAddress: "")

		guard case .success = updateResult,
			  let contactPersonUpdated = fetchEntries(for: "ContactPerson", with: personId, from: databaseQueue),
			  let nameUpdated = contactPersonUpdated.string(forColumn: "name")  else {
			fatalError("An error is not expected.")
		}

		XCTAssertEqual(nameUpdated, expectedName)
	}

	func test_When_LocationNameIsToLong_Then_LocationNameIsTruncated() {
		let databaseQueue = makeDatabaseQueue()
		let store = makeContactDiaryStore(with: databaseQueue)

		let stringWith251Chars = String(repeating: "Y", count: 251)

		let addLocationResult = store.addLocation(name: stringWith251Chars)
		guard case .success(let locationId) = addLocationResult,
			  let location = fetchEntries(for: "Location", with: locationId, from: databaseQueue),
			  let name = location.string(forColumn: "name")else {
			fatalError("An error is not expected.")
		}

		let expectedName = String(repeating: "Y", count: 250)

		XCTAssertEqual(name, expectedName)

		let updateResult = store.updateLocation(id: locationId, name: stringWith251Chars, phoneNumber: "", emailAddress: "")

		guard case .success = updateResult,
			  let locationUpdated = fetchEntries(for: "Location", with: locationId, from: databaseQueue),
			  let nameUpdated = locationUpdated.string(forColumn: "name")  else {
			fatalError("An error is not expected.")
		}

		XCTAssertEqual(nameUpdated, expectedName)
	}

	func test_When_export_Then_CorrectStringIsReturned() {
		guard let today = dateFormatter.date(from: "2020-12-15") else {
			fatalError("Failed to create date.")
		}

		let dateProviderStub = DateProviderStub(today: today)
		let databaseQueue = makeDatabaseQueue()
		let store = makeContactDiaryStore(with: databaseQueue, dateProvider: dateProviderStub)

		let tenDays = 10
		let daysVisible = store.userVisiblePeriodInDays

		guard daysVisible > tenDays,
			  let tenDaysAgo = Calendar.current.date(byAdding: .day, value: -tenDays, to: today),
			  let daysVisibleAgo = Calendar.current.date(byAdding: .day, value: -(daysVisible - 1), to: today) else {
			fatalError("Could not create test dates.")
		}

		let adamSandaleId = addContactPerson(name: "Adam Sandale", phoneNumber: "123456", eMail: "some@mail.de", to: store)
		let emmaHicksId = addContactPerson(name: "Emma Hicks", to: store)

		let amsterdamLocationId = addLocation(name: "Amsterdam", phoneNumber: "12345678", eMail: "mail@amster.dam", to: store)
		let berlinId = addLocation(name: "Berlin", to: store)

		addLocationVisit(locationId: amsterdamLocationId, date: today, store: store)
		addLocationVisit(locationId: berlinId, date: today, store: store)
		addPersonEncounter(personId: emmaHicksId, date: today, store: store)
		addPersonEncounter(
			personId: adamSandaleId,
			date: today,
			duration: .lessThan15Minutes,
			maskSituation: .withMask,
			setting: .inside,
			circumstances: "Some circumstances.",
			store: store
		)

		addLocationVisit(
			locationId: amsterdamLocationId,
			date: tenDaysAgo,
			durationInMinutes: 62,
			circumstances: "Some circumstances",
			store: store
		)
		addPersonEncounter(personId: emmaHicksId, date: tenDaysAgo, store: store)

		addLocationVisit(locationId: amsterdamLocationId, date: daysVisibleAgo, store: store)
		addLocationVisit(locationId: berlinId, date: daysVisibleAgo, store: store)
		addPersonEncounter(personId: emmaHicksId, date: daysVisibleAgo, store: store)
		addPersonEncounter(personId: adamSandaleId, date: daysVisibleAgo, store: store)

		let exportResult = store.export()
		guard case let .success(exportString) = exportResult else {
			XCTFail("Error not expected")
			return
		}

		let expectedString = """
			Kontakte der letzten \(daysVisible) Tage (01.12.2020 - 15.12.2020)
			Die nachfolgende Liste dient dem zuständigen Gesundheitsamt zur Kontaktnachverfolgung gem. § 25 IfSG.

			15.12.2020 Adam Sandale; Tel. 123456; eMail some@mail.de; Kontaktdauer < 15 Minuten; mit Maske; im Gebäude; Some circumstances.
			15.12.2020 Emma Hicks
			15.12.2020 Amsterdam; Tel. 12345678; eMail mail@amster.dam
			15.12.2020 Berlin
			05.12.2020 Emma Hicks
			05.12.2020 Amsterdam; Tel. 12345678; eMail mail@amster.dam; Dauer 01:02 h; Some circumstances
			01.12.2020 Adam Sandale; Tel. 123456; eMail some@mail.de
			01.12.2020 Emma Hicks
			01.12.2020 Amsterdam; Tel. 12345678; eMail mail@amster.dam
			01.12.2020 Berlin
			"""

		XCTAssertEqual(exportString, expectedString)
	}

	func test_When_Reset_Then_DatabaseIsEmpty() {
		let databaseQueue = makeDatabaseQueue()
		let store = makeContactDiaryStore(with: databaseQueue)

		databaseQueue.inDatabase { database in
			XCTAssertEqual(database.numberOfTables, 4, "Looks like there is a new table. Please extend this test and add the new table to the dropTables() function.")
		}

		// Add data and check if its persisted.

		let personId = addContactPerson(name: "Some Person", to: store)
		addPersonEncounter(personId: personId, date: Date(), store: store)
		let locationId = addLocation(name: "Some Location", to: store)
		addLocationVisit(locationId: locationId, date: Date(), store: store)

		XCTAssertNotNil(fetchEntries(for: "Location", with: locationId, from: databaseQueue))
		XCTAssertNotNil(fetchEntries(for: "LocationVisit", with: locationId, from: databaseQueue))
		XCTAssertNotNil(fetchEntries(for: "ContactPerson", with: locationId, from: databaseQueue))
		XCTAssertNotNil(fetchEntries(for: "ContactPersonEncounter", with: locationId, from: databaseQueue))

		// Reset store and check if date was removed.

		guard case .success = store.reset() else {
			XCTFail("Failure not expected.")
			return
		}

		let numberOfDiaryEntries = store.diaryDaysPublisher.value.reduce(0) { $0 + $1.entries.count }
		XCTAssertEqual(numberOfDiaryEntries, 0)

		XCTAssertNil(fetchEntries(for: "Location", with: locationId, from: databaseQueue))
		XCTAssertNil(fetchEntries(for: "LocationVisit", with: locationId, from: databaseQueue))
		XCTAssertNil(fetchEntries(for: "ContactPerson", with: locationId, from: databaseQueue))
		XCTAssertNil(fetchEntries(for: "ContactPersonEncounter", with: locationId, from: databaseQueue))

		// Add again some data an check if persistence is working again.

		let person1Id = addContactPerson(name: "Some Person", to: store)
		addPersonEncounter(personId: person1Id, date: Date(), store: store)
		let location1Id = addLocation(name: "Some Location", to: store)
		addLocationVisit(locationId: location1Id, date: Date(), store: store)

		XCTAssertNotNil(fetchEntries(for: "Location", with: locationId, from: databaseQueue))
		XCTAssertNotNil(fetchEntries(for: "LocationVisit", with: locationId, from: databaseQueue))
		XCTAssertNotNil(fetchEntries(for: "ContactPerson", with: locationId, from: databaseQueue))
		XCTAssertNotNil(fetchEntries(for: "ContactPersonEncounter", with: locationId, from: databaseQueue))
	}

	func test_when_storeIsCorrupted_then_makeDeletesAndRecreatesStore() throws {
		let tempDatabaseURL = try makeTempDatabaseURL()
		let store = ContactDiaryStore.make(url: tempDatabaseURL)
		_ = store.addContactPerson(name: "Some Name")
		let daysVisible = store.userVisiblePeriodInDays

		let numberOfEntries = store.diaryDaysPublisher.value.reduce(0) { $0 + $1.entries.count }
		XCTAssertEqual(numberOfEntries, daysVisible)
		store.close()

		do {
			let corruptingString = "I will corrupt the database"
			try corruptingString.write(to: tempDatabaseURL, atomically: true, encoding: String.Encoding.utf8)
		} catch {
			XCTFail("Error is not expected: \(error)")
		}

		let storeAfterRescue = ContactDiaryStore.make(url: tempDatabaseURL)
		_ = storeAfterRescue.addContactPerson(name: "Some Name")
		let numberOfEntriesAfterRescue = storeAfterRescue.diaryDaysPublisher.value.reduce(0) { $0 + $1.entries.count }
		XCTAssertEqual(numberOfEntriesAfterRescue, daysVisible)
	}

	func test_when_DatabaseUserVersionIs0_then_SchemaCreateIsCalled_and_MigrateIsNOTCalled() {
		let databaseQueue = makeDatabaseQueue()
		let schemaSpy = ContactDiarySchemaSpy(databaseQueue: databaseQueue)
		let migratorSpy = MigratorSpy(queue: databaseQueue, latestVersion: 0, migrations: [])

		_ = makeContactDiaryStore(with: databaseQueue, schema: schemaSpy, migrator: migratorSpy)

		XCTAssertTrue(schemaSpy.createWasCalled)
		XCTAssertFalse(migratorSpy.migrateWasCalled)
	}

	func test_when_DatabaseUserVersionIsNot0_then_MigrationIsCalled_and_SchemaCreateIsNOTCalled() throws {

		let tempDatabaseURL = try makeTempDatabaseURL()

		guard let databaseQueue = FMDatabaseQueue(path: tempDatabaseURL.path) else {
			XCTFail("Could not create FMDatabaseQueue.")
			return
		}

		// Create database with schemaV4. This will set userVersion to 4.
		let schemaV4 = ContactDiaryStoreSchemaV4(databaseQueue: databaseQueue)
		_ = makeContactDiaryStore(with: databaseQueue, schema: schemaV4)

		let schemaSpy = ContactDiarySchemaSpy(databaseQueue: databaseQueue)
		let migratorSpy = MigratorSpy(
			queue: databaseQueue,
			latestVersion: 4,
			migrations: [FakeMigration()]
		)

		// Close and create database again.
		// This time, migrator should be called, because a schema was allready created before and userVersion is >0.

		databaseQueue.close()

		_ = makeContactDiaryStore(with: databaseQueue, schema: schemaSpy, migrator: migratorSpy)

		XCTAssertFalse(schemaSpy.createWasCalled)
		XCTAssertTrue(migratorSpy.migrateWasCalled)
	}

	private func checkLocationEntry(entry: DiaryEntry, name: String, id: Int, isSelected: Bool) {
		guard case .location(let location) = entry else {
			fatalError("Not expected")
		}
		XCTAssertEqual(location.name, name)
		XCTAssertEqual(location.id, id)
		XCTAssertEqual(entry.isSelected, isSelected)
	}

	private func checkPersonEntry(entry: DiaryEntry, name: String, id: Int, isSelected: Bool) {
		guard case .contactPerson(let person) = entry else {
			fatalError("Not expected")
		}
		XCTAssertEqual(person.name, name)
		XCTAssertEqual(person.id, id)
		XCTAssertEqual(entry.isSelected, isSelected)
	}

	private func fetchEntries(for table: String, with id: Int, from databaseQueue: FMDatabaseQueue) -> FMResultSet? {
		var result: FMResultSet?

		databaseQueue.inDatabase { database in
			let sql =
			"""
				SELECT
					*
				FROM
					\(table)
				WHERE
					id = '\(id)'
			;
			"""

			guard let queryResult = database.executeQuery(sql, withParameterDictionary: nil) else {
				return
			}

			guard queryResult.next() else {
				return
			}

			result = queryResult
		}

		return result
	}

	@discardableResult
	private func addContactPerson(
		name: String,
		phoneNumber: String = "",
		eMail: String = "",
		to store: ContactDiaryStore
	) -> Int {
		let addContactPersonResult = store.addContactPerson(name: name, phoneNumber: phoneNumber, emailAddress: eMail)
		guard case let .success(contactPersonId) = addContactPersonResult else {
			fatalError("Failed to add ContactPerson")
		}
		return contactPersonId
	}

	@discardableResult
	private func addLocation(
		name: String,
		phoneNumber: String = "",
		eMail: String = "",
		to store: ContactDiaryStore
	) -> Int {
		let addLocationResult = store.addLocation(name: name, phoneNumber: phoneNumber, emailAddress: eMail, traceLocationGUID: nil)
		guard case let .success(locationId) = addLocationResult else {
			fatalError("Failed to add Location")
		}
		return locationId
	}

	@discardableResult
	private func addLocationVisit(
		locationId: Int,
		date: Date,
		durationInMinutes: Int = 0,
		circumstances: String = "",
		store: ContactDiaryStore
	) -> Int {
		let dateString = dateFormatter.string(from: date)
		let addLocationVisitResult = store.addLocationVisit(
			locationId: locationId,
			date: dateString,
			durationInMinutes: durationInMinutes,
			circumstances: circumstances,
			checkinId: nil
		)
		guard case let .success(locationVisitId) = addLocationVisitResult else {
			fatalError("Failed to add LocationVisit")
		}
		return locationVisitId
	}

	@discardableResult
	private func addPersonEncounter(
		personId: Int,
		date: Date,
		duration: ContactPersonEncounter.Duration = .none,
		maskSituation: ContactPersonEncounter.MaskSituation = .none,
		setting: ContactPersonEncounter.Setting = .none,
		circumstances: String = "",
		store: ContactDiaryStore
	) -> Int {

		let dateString = dateFormatter.string(from: date)
		let addEncounterResult = store.addContactPersonEncounter(
			contactPersonId: personId,
			date: dateString,
			duration: duration,
			maskSituation: maskSituation,
			setting: setting,
			circumstances: circumstances
		)
		guard case let .success(encounterId) = addEncounterResult else {
			fatalError("Failed to add ContactPersonEncounter")
		}
		return encounterId
	}

	private func makeDatabaseQueue() -> FMDatabaseQueue {
		guard let databaseQueue = FMDatabaseQueue(path: "file::memory:") else {
			fatalError("Could not create FMDatabaseQueue.")
		}
		return databaseQueue
	}

	private func makeContactDiaryStore(
		with databaseQueue: FMDatabaseQueue,
		dateProvider: DateProviding = DateProvider(),
<<<<<<< HEAD
		schema: ContactDiaryStoreSchemaProtocol? = nil,
		migrator: SerialMigratorProtocol? = nil
	) -> ContactDiaryStore {

		let _schema: ContactDiaryStoreSchemaProtocol
=======
		schema: StoreSchemaProtocol? = nil,
		migrator: SerialMigratorProtocol? = nil
	) -> ContactDiaryStore {

		let _schema: StoreSchemaProtocol
>>>>>>> d4c1172f
		if let schema = schema {
			_schema = schema
		} else {
			_schema = ContactDiaryStoreSchemaV4(databaseQueue: databaseQueue)
		}

		let _migrator: SerialMigratorProtocol
		if let migrator = migrator {
			_migrator = migrator
		} else {
			_migrator = SerialDatabaseQueueMigrator(queue: databaseQueue, latestVersion: 4, migrations: [])
		}

		guard let store = ContactDiaryStore(
			databaseQueue: databaseQueue,
			schema: _schema,
			key: "Dummy",
			dateProvider: dateProvider,
			migrator: _migrator
		) else {
			fatalError("Could not create content diary store.")
		}

		return store
	}

	private func makeTempDatabaseURL() throws -> URL {
		let databaseBaseURL = FileManager.default.temporaryDirectory
			.appendingPathComponent("ContactDiaryStoreTests")

		try FileManager.default.createDirectory(
			at: databaseBaseURL,
			withIntermediateDirectories: true,
			attributes: nil
		)

		let databaseURL = databaseBaseURL
			.appendingPathComponent(UUID().uuidString)
			.appendingPathExtension("sqlite")

		return databaseURL
	}

	private var dateFormatter: ISO8601DateFormatter = {
		let dateFormatter = ISO8601DateFormatter()
		dateFormatter.formatOptions = [.withFullDate]
		return dateFormatter
	}()

}

struct DateProviderStub: DateProviding {
	var today: Date

}

private class FakeMigration: Migration {
	var version = 4
	func execute() throws { }
}

private class MigratorSpy: SerialDatabaseQueueMigrator {
	var migrateWasCalled = false

	override func migrate() throws {
		try super.migrate()
		migrateWasCalled = true
	}
}

private class ContactDiarySchemaSpy: ContactDiaryStoreSchemaV4 {
	var createWasCalled = false

	override func create() -> SecureSQLStore.VoidResult {
		super.create()
		createWasCalled = true
		return .success(())
	}

	// swiftlint:disable:next file_length
}<|MERGE_RESOLUTION|>--- conflicted
+++ resolved
@@ -1174,19 +1174,11 @@
 	private func makeContactDiaryStore(
 		with databaseQueue: FMDatabaseQueue,
 		dateProvider: DateProviding = DateProvider(),
-<<<<<<< HEAD
-		schema: ContactDiaryStoreSchemaProtocol? = nil,
-		migrator: SerialMigratorProtocol? = nil
-	) -> ContactDiaryStore {
-
-		let _schema: ContactDiaryStoreSchemaProtocol
-=======
 		schema: StoreSchemaProtocol? = nil,
 		migrator: SerialMigratorProtocol? = nil
 	) -> ContactDiaryStore {
 
 		let _schema: StoreSchemaProtocol
->>>>>>> d4c1172f
 		if let schema = schema {
 			_schema = schema
 		} else {
