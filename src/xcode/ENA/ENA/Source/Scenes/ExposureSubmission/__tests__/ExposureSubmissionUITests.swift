//
// 🦠 Corona-Warn-App
//

import XCTest
import ExposureNotification

<<<<<<< HEAD

=======
// swiftlint:disable file_length
// swiftlint:disable:next type_body_length
>>>>>>> 8fc916f2
class ENAUITests_04_ExposureSubmissionUITests: XCTestCase {

	// MARK: - Attributes.
	
	var app: XCUIApplication!

	// MARK: - Setup.

	override func setUpWithError() throws {
		continueAfterFailure = false
		app = XCUIApplication()
		setupSnapshot(app)
		app.setDefaults()
		app.launchArguments.append(contentsOf: ["-isOnboarded", "YES"])
		app.launchArguments.append(contentsOf: ["-setCurrentOnboardingVersion", "YES"])
	}

	// MARK: - Test cases.

	func test_NavigateToIntroVC() throws {
		launch()

		// Click submit card.
		XCTAssertTrue(app.collectionViews.buttons["AppStrings.Home.submitCardButton"].waitForExistence(timeout: .long))
		app.collectionViews.buttons["AppStrings.Home.submitCardButton"].tap()

		// Check whether we have entered the info screen.
		XCTAssertTrue(app.images["ExposureSubmissionIntroViewController.image"].waitForExistence(timeout: .medium))
	}

	func test_NavigateToHotlineVC() throws {
		launch()

		// Open Intro screen.
		XCTAssertTrue(app.collectionViews.buttons["AppStrings.Home.submitCardButton"].waitForExistence(timeout: .long))
		app.collectionViews.buttons["AppStrings.Home.submitCardButton"].tap()
		XCTAssertTrue(app.staticTexts["AppStrings.ExposureSubmissionDispatch.description"].waitForExistence(timeout: .medium))

		// Select hotline button.
		XCTAssertTrue(app
			.buttons["AppStrings.ExposureSubmissionDispatch.hotlineButtonDescription"]
			.waitForExistence(timeout: .medium)
		)
		app.buttons["AppStrings.ExposureSubmissionDispatch.hotlineButtonDescription"].tap()
		XCTAssertNotNil(app.navigationBars.firstMatch.title)

		XCTAssertTrue(app.buttons["AppStrings.ExposureSubmissionHotline.callButtonTitle"].waitForExistence(timeout: 2.0))
		XCTAssertTrue(app.buttons["AppStrings.ExposureSubmissionHotline.tanInputButtonTitle"].waitForExistence(timeout: 2.0))
	}

	func test_QRCodeScanOpened() throws {
		launch()

		// -> Open Intro screen
		XCTAssertTrue(app.collectionViews.buttons["AppStrings.Home.submitCardButton"].waitForExistence(timeout: .long))
		app.collectionViews.buttons["AppStrings.Home.submitCardButton"].tap()
		XCTAssertTrue(app.navigationBars["ExposureSubmissionNavigationController"].waitForExistence(timeout: .medium))

		// Intro screen
		XCTAssertTrue(app.navigationBars["ENA.ExposureSubmissionIntroView"].waitForExistence(timeout: .medium))

		// -> Select QRCode screen.
		XCTAssertTrue(app.buttons["AppStrings.ExposureSubmissionDispatch.qrCodeButtonDescription"].waitForExistence(timeout: .medium))
		app.buttons["AppStrings.ExposureSubmissionDispatch.qrCodeButtonDescription"].tap()

		// QR Code Info Screen
		XCTAssertTrue(app.navigationBars["ENA.ExposureSubmissionQRInfoView"].waitForExistence(timeout: .medium))
		app.buttons["AppStrings.ExposureSubmission.primaryButton"].tap()

		// QR Code Scanner Screen
		XCTAssertTrue(app.navigationBars["ENA.ExposureSubmissionQRScannerView"].waitForExistence(timeout: .medium))
	}
	
	func test_Switch_consentSubmission() {
		app.launchArguments.append(contentsOf: ["-ENStatus", ENStatus.active.stringValue])
		app.launchArguments.append(contentsOf: ["-testResult", TestResult.pending.stringValue])
		launch()
		
		// Open pending test result screen.
		XCTAssertTrue(app.collectionViews.buttons["AppStrings.Home.submitCardButton"].waitForExistence(timeout: .long))
		app.collectionViews.buttons["AppStrings.Home.submitCardButton"].tap()
		XCTAssertTrue(app.staticTexts["AppStrings.ExposureSubmissionResult.procedure"].waitForExistence(timeout: .medium))

		let consentNotGivenCell = app.tables.firstMatch.cells[AccessibilityIdentifiers.ExposureSubmissionResult.warnOthersConsentNotGivenCell]
		XCTAssertTrue(consentNotGivenCell.waitForExistence(timeout: .medium))
		consentNotGivenCell.tap()
		let consentSwitch = app.switches.firstMatch
		XCTAssertTrue(consentSwitch.waitForExistence(timeout: .medium))
		XCTAssertEqual(consentSwitch.value as? String, "0")
		consentSwitch.tap()
		XCTAssertEqual(consentSwitch.value as? String, "1")
		app.navigationBars["ExposureSubmissionNavigationController"].buttons.element(boundBy: 0).tap()
		
		let consentGivenCell = app.tables.firstMatch.cells[AccessibilityIdentifiers.ExposureSubmissionResult.warnOthersConsentGivenCell]
		XCTAssertTrue(consentGivenCell.waitForExistence(timeout: .long))
	}
	
	func test_SubmitTAN_SymptomsOptionNo() {
		app.launchArguments.append(contentsOf: ["-ENStatus", ENStatus.active.stringValue])
		app.launchArguments += [UITestingParameters.ExposureSubmission.useMock.rawValue]
		app.launchArguments += [UITestingParameters.ExposureSubmission.loadSupportedCountriesSuccess.rawValue]
		app.launchArguments += [UITestingParameters.ExposureSubmission.getTemporaryExposureKeysSuccess.rawValue]
		app.launchArguments += [UITestingParameters.ExposureSubmission.getRegistrationTokenSuccess.rawValue]
		app.launchArguments += [UITestingParameters.ExposureSubmission.submitExposureSuccess.rawValue]
		launch()
		navigateToSymptomsScreen()

		let optionYes = app.buttons["AppStrings.ExposureSubmissionSymptoms.answerOptionYes"]
		let optionNo = app.buttons["AppStrings.ExposureSubmissionSymptoms.answerOptionNo"]
		let optionPreferNotToSay = app.buttons["AppStrings.ExposureSubmissionSymptoms.answerOptionPreferNotToSay"]

		XCTAssertTrue(optionYes.waitForExistence(timeout: .medium))
		XCTAssertTrue(optionNo.exists)
		XCTAssertTrue(optionPreferNotToSay.exists)

		XCTAssertFalse(optionYes.isSelected)
		XCTAssertFalse(optionNo.isSelected)
		XCTAssertFalse(optionPreferNotToSay.isSelected)

		// continue is disabled?
		let btnContinue = app.buttons["AppStrings.ExposureSubmission.primaryButton"]
		XCTAssertTrue(btnContinue.exists)
		XCTAssertTrue(btnContinue.isHittable)
		XCTAssertFalse(btnContinue.isEnabled)

		// test radio buttons
		optionNo.tap()
		XCTAssertFalse(optionYes.isSelected)
		XCTAssertTrue(optionNo.isSelected)
		XCTAssertFalse(optionPreferNotToSay.isSelected)

		XCTAssertTrue(btnContinue.isEnabled)
		btnContinue.tap()
		
		// This may fail in future because of the Thank You card. So, just check the home screen
		XCTAssertTrue(app.collectionViews.buttons["AppStrings.Home.submitCardButton"].waitForExistence(timeout: .long))
		waitForNonExistence(of: app.buttons["AppStrings.ExposureSubmission.primaryButton"], timeout: .long)
	}

	func test_SubmitTAN_SymptomsOptionPreferNotToSay() {
		app.launchArguments.append(contentsOf: ["-ENStatus", ENStatus.active.stringValue])
		app.launchArguments += [UITestingParameters.ExposureSubmission.useMock.rawValue]
		app.launchArguments += [UITestingParameters.ExposureSubmission.loadSupportedCountriesSuccess.rawValue]
		app.launchArguments += [UITestingParameters.ExposureSubmission.getTemporaryExposureKeysSuccess.rawValue]
		app.launchArguments += [UITestingParameters.ExposureSubmission.getRegistrationTokenSuccess.rawValue]
		app.launchArguments += [UITestingParameters.ExposureSubmission.submitExposureSuccess.rawValue]
		launch()
		navigateToSymptomsScreen()

		let optionYes = app.buttons["AppStrings.ExposureSubmissionSymptoms.answerOptionYes"]
		let optionNo = app.buttons["AppStrings.ExposureSubmissionSymptoms.answerOptionNo"]
		let optionPreferNotToSay = app.buttons["AppStrings.ExposureSubmissionSymptoms.answerOptionPreferNotToSay"]

		XCTAssertTrue(optionYes.waitForExistence(timeout: .medium))
		XCTAssertTrue(optionNo.exists)
		XCTAssertTrue(optionPreferNotToSay.exists)

		XCTAssertFalse(optionYes.isSelected)
		XCTAssertFalse(optionNo.isSelected)
		XCTAssertFalse(optionPreferNotToSay.isSelected)

		// continue is disabled?
		let btnContinue = app.buttons["AppStrings.ExposureSubmission.primaryButton"]
		XCTAssertTrue(btnContinue.exists)
		XCTAssertTrue(btnContinue.isHittable)
		XCTAssertFalse(btnContinue.isEnabled)

		// test radio buttons
		optionPreferNotToSay.tap()
		XCTAssertFalse(optionYes.isSelected)
		XCTAssertFalse(optionNo.isSelected)
		XCTAssertTrue(optionPreferNotToSay.isSelected)

		XCTAssertTrue(btnContinue.isEnabled)
		btnContinue.tap()
		
		// This may fail in future because of the Thank You card. So, just check the home screen
		XCTAssertTrue(app.collectionViews.buttons["AppStrings.Home.submitCardButton"].waitForExistence(timeout: .long))
		waitForNonExistence(of: app.buttons["AppStrings.ExposureSubmission.primaryButton"], timeout: .long)
		
	}

	func test_SubmitTAN_SymptomsOnsetDateOption() {
		app.launchArguments.append(contentsOf: ["-ENStatus", ENStatus.active.stringValue])
		app.launchArguments += [UITestingParameters.ExposureSubmission.useMock.rawValue]
		app.launchArguments += [UITestingParameters.ExposureSubmission.loadSupportedCountriesSuccess.rawValue]
		app.launchArguments += [UITestingParameters.ExposureSubmission.getTemporaryExposureKeysSuccess.rawValue]
		app.launchArguments += [UITestingParameters.ExposureSubmission.getRegistrationTokenSuccess.rawValue]
		app.launchArguments += [UITestingParameters.ExposureSubmission.submitExposureSuccess.rawValue]
		launch()
		navigateToSymptomsOnsetScreen()

		let optionExactDate = app.buttons["AppStrings.DatePickerOption.day"].firstMatch
		let optionLastSevenDays = app.buttons["AppStrings.ExposureSubmissionSymptomsOnset.answerOptionLastSevenDays"]
		let optionOneToTwoWeeksAgo = app.buttons["AppStrings.ExposureSubmissionSymptomsOnset.answerOptionOneToTwoWeeksAgo"]
		let optionMoreThanTwoWeeksAgo = app.buttons["AppStrings.ExposureSubmissionSymptomsOnset.answerOptionMoreThanTwoWeeksAgo"]
		let optionPreferNotToSay = app.buttons["AppStrings.ExposureSubmissionSymptomsOnset.answerOptionPreferNotToSay"]

		XCTAssertTrue(optionExactDate.waitForExistence(timeout: .medium))
		XCTAssertTrue(optionLastSevenDays.exists)
		XCTAssertTrue(optionOneToTwoWeeksAgo.exists)
		XCTAssertTrue(optionMoreThanTwoWeeksAgo.exists)
		XCTAssertTrue(optionPreferNotToSay.exists)

		XCTAssertFalse(optionExactDate.isSelected)
		XCTAssertFalse(optionLastSevenDays.isSelected)
		XCTAssertFalse(optionOneToTwoWeeksAgo.isSelected)
		XCTAssertFalse(optionMoreThanTwoWeeksAgo.isSelected)
		XCTAssertFalse(optionPreferNotToSay.isSelected)

		// continue is disabled?
		let btnContinue = app.buttons["AppStrings.ExposureSubmission.primaryButton"]
		XCTAssertTrue(btnContinue.exists)
		XCTAssertTrue(btnContinue.isHittable)
		XCTAssertFalse(btnContinue.isEnabled)

		// test radio buttons
		optionExactDate.tap()
		XCTAssertTrue(optionExactDate.isSelected)
		XCTAssertFalse(optionLastSevenDays.isSelected)
		XCTAssertFalse(optionOneToTwoWeeksAgo.isSelected)
		XCTAssertFalse(optionMoreThanTwoWeeksAgo.isSelected)
		XCTAssertFalse(optionPreferNotToSay.isSelected)

		XCTAssertTrue(btnContinue.isEnabled)

		optionLastSevenDays.tap()
		XCTAssertFalse(optionExactDate.isSelected)
		XCTAssertTrue(optionLastSevenDays.isSelected)
		XCTAssertFalse(optionOneToTwoWeeksAgo.isSelected)
		XCTAssertFalse(optionMoreThanTwoWeeksAgo.isSelected)
		XCTAssertFalse(optionPreferNotToSay.isSelected)

		XCTAssertTrue(btnContinue.isEnabled)

		app.swipeUp()

		optionOneToTwoWeeksAgo.tap()
		XCTAssertFalse(optionExactDate.isSelected)
		XCTAssertFalse(optionLastSevenDays.isSelected)
		XCTAssertTrue(optionOneToTwoWeeksAgo.isSelected)
		XCTAssertFalse(optionMoreThanTwoWeeksAgo.isSelected)
		XCTAssertFalse(optionPreferNotToSay.isSelected)

		XCTAssertTrue(btnContinue.isEnabled)

		optionMoreThanTwoWeeksAgo.tap()
		XCTAssertFalse(optionExactDate.isSelected)
		XCTAssertFalse(optionLastSevenDays.isSelected)
		XCTAssertFalse(optionOneToTwoWeeksAgo.isSelected)
		XCTAssertTrue(optionMoreThanTwoWeeksAgo.isSelected)
		XCTAssertFalse(optionPreferNotToSay.isSelected)

		XCTAssertTrue(btnContinue.isEnabled)

		optionPreferNotToSay.tap()
		XCTAssertFalse(optionExactDate.isSelected)
		XCTAssertFalse(optionLastSevenDays.isSelected)
		XCTAssertFalse(optionOneToTwoWeeksAgo.isSelected)
		XCTAssertFalse(optionMoreThanTwoWeeksAgo.isSelected)
		XCTAssertTrue(optionPreferNotToSay.isSelected)

		XCTAssertTrue(btnContinue.isEnabled)
		btnContinue.tap()
		
		// This may fail in future because of the Thank You card. So, just check the home screen
		XCTAssertTrue(app.collectionViews.buttons["AppStrings.Home.submitCardButton"].waitForExistence(timeout: .long))
		waitForNonExistence(of: app.buttons["AppStrings.ExposureSubmission.primaryButton"], timeout: .long)
		
	}

	func test_SubmitTAN_CancelOnTestResultScreen() {
		app.launchArguments.append(contentsOf: ["-ENStatus", ENStatus.active.stringValue])
		app.launchArguments += [UITestingParameters.ExposureSubmission.useMock.rawValue]
		app.launchArguments += [UITestingParameters.ExposureSubmission.loadSupportedCountriesSuccess.rawValue]
		app.launchArguments += [UITestingParameters.ExposureSubmission.getTemporaryExposureKeysSuccess.rawValue]
		app.launchArguments += [UITestingParameters.ExposureSubmission.getRegistrationTokenSuccess.rawValue]
		app.launchArguments += [UITestingParameters.ExposureSubmission.submitExposureSuccess.rawValue]
		launch()

		// Start Submission Flow
		XCTAssertTrue(app.collectionViews.buttons["AppStrings.Home.submitCardButton"].waitForExistence(timeout: .long))
		app.collectionViews.buttons["AppStrings.Home.submitCardButton"].tap()

		// Overview Screen: click TAN button.
		XCTAssertTrue(app
			.buttons["AppStrings.ExposureSubmissionDispatch.tanButtonDescription"]
			.waitForExistence(timeout: .medium)
		)
		app.buttons["AppStrings.ExposureSubmissionDispatch.tanButtonDescription"].tap()

		// Fill in dummy TAN.
		XCTAssertTrue(app.buttons["AppStrings.ExposureSubmission.primaryButton"].waitForExistence(timeout: .medium))
		type(app, text: "qwdzxcsrhe")

		// Click continue button.
		XCTAssertTrue(app.buttons["AppStrings.ExposureSubmission.primaryButton"].isEnabled)
		app.buttons["AppStrings.ExposureSubmission.primaryButton"].tap()

		// TAN tests are ALWAYS positive!

		// Click secondary button to skip symptoms screens and immediately go to warn others screen.
		XCTAssertTrue(app.buttons["AppStrings.ExposureSubmission.secondaryButton"].waitForExistence(timeout: .medium))
		app.buttons["AppStrings.ExposureSubmission.secondaryButton"].tap()

		app.alerts["Sie wollen keine Warnung verschicken?"].buttons["Nicht warnen"].tap()
		
		waitForNonExistence(of: app.buttons["AppStrings.ExposureSubmission.primaryButton"], timeout: .long)
		
	}
	
	func test_SubmitTAN_SecondaryFlowWithoutSymptomsScreens() {
		app.launchArguments.append(contentsOf: ["-ENStatus", ENStatus.active.stringValue])
		app.launchArguments += [UITestingParameters.ExposureSubmission.useMock.rawValue]
		app.launchArguments += [UITestingParameters.ExposureSubmission.loadSupportedCountriesSuccess.rawValue]
		app.launchArguments += [UITestingParameters.ExposureSubmission.getTemporaryExposureKeysSuccess.rawValue]
		app.launchArguments += [UITestingParameters.ExposureSubmission.getRegistrationTokenSuccess.rawValue]
		app.launchArguments += [UITestingParameters.ExposureSubmission.submitExposureSuccess.rawValue]
		launch()
		
		// Start Submission Flow
		XCTAssertTrue(app.collectionViews.buttons["AppStrings.Home.submitCardButton"].waitForExistence(timeout: .long))
		app.collectionViews.buttons["AppStrings.Home.submitCardButton"].tap()

		// Overview Screen: click TAN button.
		XCTAssertTrue(app
			.buttons["AppStrings.ExposureSubmissionDispatch.tanButtonDescription"]
			.waitForExistence(timeout: .medium)
		)
		app.buttons["AppStrings.ExposureSubmissionDispatch.tanButtonDescription"].tap()

		// Fill in dummy TAN.
		XCTAssertTrue(app.buttons["AppStrings.ExposureSubmission.primaryButton"].waitForExistence(timeout: .medium))
		type(app, text: "qwdzxcsrhe")

		// Click continue button.
		XCTAssertTrue(app.buttons["AppStrings.ExposureSubmission.primaryButton"].isEnabled)
		app.buttons["AppStrings.ExposureSubmission.primaryButton"].tap()

		// TAN tests are ALWAYS positive!

		// Click secondary button to skip symptoms screens and immediately go to warn others screen.
		XCTAssertTrue(app.buttons["AppStrings.ExposureSubmission.secondaryButton"].waitForExistence(timeout: .medium))
		app.buttons["AppStrings.ExposureSubmission.secondaryButton"].tap()

		app.alerts["Sie wollen keine Warnung verschicken?"].buttons["Warnen"].tap()
		app.buttons["AppStrings.ExposureSubmission.primaryButton"].tap()
		
		XCTAssertTrue(app.navigationBars["ENA.ExposureSubmissionWarnOthersView"].waitForExistence(timeout: .medium))
		app.buttons["AppStrings.ExposureSubmission.primaryButton"].tap()

		XCTAssertTrue(app.navigationBars["ENA.ExposureSubmissionThankYouView"].waitForExistence(timeout: .medium))
		app.buttons["AppStrings.ExposureSubmission.primaryButton"].tap()
	}
	
	func test_screenshot_SubmitTAN() {
		var screenshotCounter = 0

		app.launchArguments.append(contentsOf: ["-ENStatus", ENStatus.active.stringValue])
		app.launchArguments += [UITestingParameters.ExposureSubmission.useMock.rawValue]
		app.launchArguments += [UITestingParameters.ExposureSubmission.getRegistrationTokenSuccess.rawValue]
		app.launchArguments += [UITestingParameters.ExposureSubmission.loadSupportedCountriesSuccess.rawValue]
		app.launchArguments += [UITestingParameters.ExposureSubmission.getTemporaryExposureKeysSuccess.rawValue]
		app.launchArguments += [UITestingParameters.ExposureSubmission.submitExposureSuccess.rawValue]
		launch()
		snapshot("tan_submissionflow_\(String(format: "%04d", (screenshotCounter.inc() )))")
		
		// Open Intro screen.
		XCTAssertTrue(app.collectionViews.buttons["AppStrings.Home.submitCardButton"].waitForExistence(timeout: .long))
		app.collectionViews.buttons["AppStrings.Home.submitCardButton"].tap()
		snapshot("tan_submissionflow_\(String(format: "%04d", (screenshotCounter.inc() )))")
				
		// Overview Screen: click TAN button.
		XCTAssertTrue(app
						.buttons["AppStrings.ExposureSubmissionDispatch.tanButtonDescription"]
						.waitForExistence(timeout: .medium)
		)
		app.buttons["AppStrings.ExposureSubmissionDispatch.tanButtonDescription"].tap()
		snapshot("tan_submissionflow_\(String(format: "%04d", (screenshotCounter.inc() )))")
		
		// Fill in dummy TAN.
		XCTAssertTrue(app.buttons["AppStrings.ExposureSubmission.primaryButton"].waitForExistence(timeout: .medium))
		type(app, text: "qwdzxcsrhe")
		snapshot("tan_submissionflow_\(String(format: "%04d", (screenshotCounter.inc() )))")
		
		// Click continue button.
		XCTAssertTrue(app.buttons["AppStrings.ExposureSubmission.primaryButton"].isEnabled)
		app.buttons["AppStrings.ExposureSubmission.primaryButton"].tap()
		
		// TAN tests are ALWAYS positive!
		
		// Click secondary button to skip symptoms screens and immediately go to warn others screen.
		XCTAssertTrue(app.buttons["AppStrings.ExposureSubmission.secondaryButton"].waitForExistence(timeout: .medium))
		app.buttons["AppStrings.ExposureSubmission.secondaryButton"].tap()
		snapshot("tan_submissionflow_\(String(format: "%04d", (screenshotCounter.inc() )))")
		
		app.alerts["Sie wollen keine Warnung verschicken?"].buttons["Warnen"].tap()
		app.buttons["AppStrings.ExposureSubmission.primaryButton"].tap()
		
		XCTAssertTrue(app.navigationBars["ENA.ExposureSubmissionWarnOthersView"].waitForExistence(timeout: .medium))
		app.buttons["AppStrings.ExposureSubmission.primaryButton"].tap()
		snapshot("tan_submissionflow_\(String(format: "%04d", (screenshotCounter.inc() )))")
		
		XCTAssertTrue(app.navigationBars["ENA.ExposureSubmissionThankYouView"].waitForExistence(timeout: .medium))
		
		app.buttons["AppStrings.ExposureSubmission.primaryButton"].tap()
	}

	func test_screenshot_SubmissionNotPossible() {
		var screenshotCounter = 0

		app.launchArguments.append(contentsOf: ["-ENStatus", ENStatus.disabled.stringValue])
		app.launchArguments += [UITestingParameters.ExposureSubmission.useMock.rawValue]
		app.launchArguments += [UITestingParameters.ExposureSubmission.getRegistrationTokenSuccess.rawValue]
		app.launchArguments += [UITestingParameters.ExposureSubmission.loadSupportedCountriesSuccess.rawValue]
		app.launchArguments += [UITestingParameters.ExposureSubmission.getTemporaryExposureKeysSuccess.rawValue]
		app.launchArguments += [UITestingParameters.ExposureSubmission.submitExposureSuccess.rawValue]
		launch()
		snapshot("tan_submissionflow_\(String(format: "%04d", (screenshotCounter.inc() )))")

		// Open Intro screen.
		XCTAssertTrue(app.collectionViews.buttons["AppStrings.Home.submitCardButton"].waitForExistence(timeout: .long))
		app.collectionViews.buttons["AppStrings.Home.submitCardButton"].tap()

		// Overview Screen: click TAN button.
		XCTAssertTrue(app
						.buttons["AppStrings.ExposureSubmissionDispatch.tanButtonDescription"]
						.waitForExistence(timeout: .medium)
		)
		app.buttons["AppStrings.ExposureSubmissionDispatch.tanButtonDescription"].tap()

		// Fill in dummy TAN.
		XCTAssertTrue(app.buttons["AppStrings.ExposureSubmission.primaryButton"].waitForExistence(timeout: .medium))
		type(app, text: "qwdzxcsrhe")

		// Click continue button.
		XCTAssertTrue(app.buttons["AppStrings.ExposureSubmission.primaryButton"].isEnabled)
		app.buttons["AppStrings.ExposureSubmission.primaryButton"].tap()

		// TAN tests are ALWAYS positive!

		// Click secondary button to skip symptoms screens and immediately go to warn others screen.
		XCTAssertTrue(app.buttons["AppStrings.ExposureSubmission.secondaryButton"].waitForExistence(timeout: .medium))
		app.buttons["AppStrings.ExposureSubmission.secondaryButton"].tap()

		// expect an error dialogue due to disabled exposure notification
		XCTAssertTrue(app.alerts.firstMatch.waitForExistence(timeout: .short))

		snapshot("error_submissionflow_\(String(format: "%04d", (screenshotCounter.inc() )))")
	}
	
	// Navigate to the Thank You screen after getting the positive test result.
	func test_ThankYouScreen_withWarnOthers() {
		app.launchArguments.append(contentsOf: ["-ENStatus", ENStatus.active.stringValue])
		app.launchArguments += [UITestingParameters.ExposureSubmission.useMock.rawValue]
		app.launchArguments += [UITestingParameters.ExposureSubmission.loadSupportedCountriesSuccess.rawValue]
		app.launchArguments += [UITestingParameters.ExposureSubmission.getTemporaryExposureKeysSuccess.rawValue]
		app.launchArguments += [UITestingParameters.ExposureSubmission.getRegistrationTokenSuccess.rawValue]
		app.launchArguments += [UITestingParameters.ExposureSubmission.submitExposureSuccess.rawValue]
		app.launchArguments.append(contentsOf: ["-testResult", TestResult.positive.stringValue])
		launch()
		
		// Open Intro screen.
		XCTAssertTrue(app.collectionViews.buttons["AppStrings.Home.submitCardButton"].waitForExistence(timeout: .long))
		app.collectionViews.buttons["AppStrings.Home.submitCardButton"].tap()
		
		// Open Test Result screen.
		XCTAssertTrue(app.navigationBars["ENA.ExposureSubmissionTestResultView"].waitForExistence(timeout: .medium))
		app.buttons["AppStrings.ExposureSubmission.primaryButton"].tap()
		
		// Open Warn Others screen.
		XCTAssertTrue(app.navigationBars["ENA.ExposureSubmissionWarnOthersView"].waitForExistence(timeout: .medium))
		app.buttons["AppStrings.ExposureSubmission.primaryButton"].tap()

		// Open Thank You screen.
		XCTAssertTrue(app.navigationBars["ENA.ExposureSubmissionThankYouView"].waitForExistence(timeout: .medium))
		app.buttons["AppStrings.ExposureSubmission.primaryButton"].tap()
		app.navigationBars["ExposureSubmissionNavigationController"].buttons.element(boundBy: 0).tap()
		app.buttons["AppStrings.ExposureSubmission.secondaryButton"].tap()
		app.alerts["Wollen Sie die Symptom-Erfassung abbrechen?"].buttons["Nein"].tap()
		app.buttons["AppStrings.ExposureSubmission.secondaryButton"].tap()
		app.alerts["Wollen Sie die Symptom-Erfassung abbrechen?"].buttons["Ja"].tap()
		
		waitForNonExistence(of: app.buttons["AppStrings.ExposureSubmission.primaryButton"], timeout: .long)
		
	}

	// Navigate to the Thank You screen with alert on Test Result Screen.
	func test_ThankYouScreen_WarnOthersFromAlert() {
		app.launchArguments.append(contentsOf: ["-ENStatus", ENStatus.active.stringValue])
		app.launchArguments += [UITestingParameters.ExposureSubmission.useMock.rawValue]
		app.launchArguments += [UITestingParameters.ExposureSubmission.loadSupportedCountriesSuccess.rawValue]
		app.launchArguments += [UITestingParameters.ExposureSubmission.getTemporaryExposureKeysSuccess.rawValue]
		app.launchArguments += [UITestingParameters.ExposureSubmission.getRegistrationTokenSuccess.rawValue]
		app.launchArguments += [UITestingParameters.ExposureSubmission.submitExposureSuccess.rawValue]
		app.launchArguments.append(contentsOf: ["-testResult", TestResult.positive.stringValue])
		launch()
		
		// Open Intro screen.
		XCTAssertTrue(app.collectionViews.buttons["AppStrings.Home.submitCardButton"].waitForExistence(timeout: .long))
		app.collectionViews.buttons["AppStrings.Home.submitCardButton"].tap()
		
		// Open Test Result screen.
		XCTAssertTrue(app.navigationBars["ENA.ExposureSubmissionTestResultView"].waitForExistence(timeout: .medium))
		app.buttons["AppStrings.ExposureSubmission.secondaryButton"].tap()
		
		app.alerts["Sie wollen keine Warnung verschicken?"].buttons["Nicht warnen"].tap()
		waitForNonExistence(of: app.buttons["AppStrings.ExposureSubmission.primaryButton"], timeout: .long)
		app.collectionViews.buttons["AppStrings.Home.submitCardButton"].tap()
		
		XCTAssertTrue(app.navigationBars["ENA.ExposureSubmissionTestResultView"].waitForExistence(timeout: .medium))
		app.buttons["AppStrings.ExposureSubmission.secondaryButton"].tap()
				
		app.alerts["Sie wollen keine Warnung verschicken?"].buttons["Warnen"].tap()
		app.buttons["AppStrings.ExposureSubmission.primaryButton"].tap()
		
		XCTAssertTrue(app.navigationBars["ENA.ExposureSubmissionWarnOthersView"].waitForExistence(timeout: .medium))
		app.buttons["AppStrings.ExposureSubmission.primaryButton"].tap()
		
		XCTAssertTrue(app.navigationBars["ENA.ExposureSubmissionThankYouView"].waitForExistence(timeout: .medium))
		app.buttons["AppStrings.ExposureSubmission.primaryButton"].tap()
		
		app.navigationBars["ExposureSubmissionNavigationController"].buttons.element(boundBy: 0).tap()
		
		app.buttons["AppStrings.ExposureSubmission.secondaryButton"].tap()
		
		app.alerts["Wollen Sie die Symptom-Erfassung abbrechen?"].buttons["Nein"].tap()
		app.buttons["AppStrings.ExposureSubmission.secondaryButton"].tap()
		
		app.alerts["Wollen Sie die Symptom-Erfassung abbrechen?"].buttons["Ja"].tap()
		
		waitForNonExistence(of: app.buttons["AppStrings.ExposureSubmission.primaryButton"], timeout: .long)
		
	}
}

// MARK: - Helpers.

extension ENAUITests_04_ExposureSubmissionUITests {

	private func type(_ app: XCUIApplication, text: String) {
		text.forEach {
			app.keyboards.keys[String($0)].tap()
		}
	}

	/// Launch and wait until the app is ready.
	private func launch() {
		app.launch()
		XCTAssertTrue(app.buttons["AppStrings.Home.rightBarButtonDescription"].waitForExistence(timeout: .long))
	}

	/// Use this method to grab localized strings correctly.
	private func localized(_ string: String) -> String {
		if let path =
			Bundle(for: ENAUITests_04_ExposureSubmissionUITests.self)
				.path(
					forResource: deviceLanguage,
					ofType: "lproj"
			),
			let bundle = Bundle(path: path) {
			return NSLocalizedString(
				string,
				bundle: bundle,
				comment: ""
			)
		}
		fatalError("Localization could not be loaded.")
	}

	func navigateToSymptomsScreen() {
		// Open Intro screen.
		XCTAssertTrue(app.collectionViews.buttons["AppStrings.Home.submitCardButton"].waitForExistence(timeout: .long))
		app.collectionViews.buttons["AppStrings.Home.submitCardButton"].tap()

		// Click TAN button.
		XCTAssertTrue(app
			.buttons["AppStrings.ExposureSubmissionDispatch.tanButtonDescription"]
			.waitForExistence(timeout: .medium)
		)
		app.buttons["AppStrings.ExposureSubmissionDispatch.tanButtonDescription"].tap()

		// Fill in dummy TAN.
		XCTAssertTrue(app.buttons["AppStrings.ExposureSubmission.primaryButton"].waitForExistence(timeout: .medium))
		type(app, text: "qwdzxcsrhe")

		// Click continue button.
		XCTAssertTrue(app.buttons["AppStrings.ExposureSubmission.primaryButton"].isEnabled)
		app.buttons["AppStrings.ExposureSubmission.primaryButton"].tap()
		// TAN tests are ALWAYS positive!

		// Click next.
		XCTAssertTrue(app.buttons["AppStrings.ExposureSubmission.primaryButton"].waitForExistence(timeout: .medium))
		app.buttons["AppStrings.ExposureSubmission.primaryButton"].tap()

		// Click next to warn others.
		XCTAssertTrue(app.buttons["AppStrings.ExposureSubmission.primaryButton"].waitForExistence(timeout: .medium))
		app.buttons["AppStrings.ExposureSubmission.primaryButton"].tap()
		
		// Click next to Symptoms Screen.
		XCTAssertTrue(app.buttons["AppStrings.ExposureSubmission.primaryButton"].waitForExistence(timeout: .medium))
		app.buttons["AppStrings.ExposureSubmission.primaryButton"].tap()
	}

	func navigateToSymptomsOnsetScreen() {
		app.launchArguments.append(contentsOf: ["-ENStatus", ENStatus.active.stringValue])
		navigateToSymptomsScreen()

		let optionYes = app.buttons["AppStrings.ExposureSubmissionSymptoms.answerOptionYes"]

		XCTAssertTrue(optionYes.waitForExistence(timeout: .medium))
		optionYes.tap()

		app.buttons["AppStrings.ExposureSubmission.primaryButton"].tap()
	}

}

extension XCTestCase {
	func waitForNonExistence(of element: XCUIElement, timeout: TimeInterval) {
		let doesNotExistPredicate = NSPredicate(format: "exists == FALSE")
		expectation(for: doesNotExistPredicate, evaluatedWith: element, handler: nil)
		waitForExpectations(timeout: timeout, handler: nil)
	}
}<|MERGE_RESOLUTION|>--- conflicted
+++ resolved
@@ -5,12 +5,8 @@
 import XCTest
 import ExposureNotification
 
-<<<<<<< HEAD
-
-=======
 // swiftlint:disable file_length
 // swiftlint:disable:next type_body_length
->>>>>>> 8fc916f2
 class ENAUITests_04_ExposureSubmissionUITests: XCTestCase {
 
 	// MARK: - Attributes.
