--- conflicted
+++ resolved
@@ -11,13 +11,7 @@
 	// MARK: - Setup.
 
 	func createVC(with state: ExposureDetectionViewController.State) -> ExposureDetectionViewController? {
-<<<<<<< HEAD
-		let vc = ExposureDetectionViewController(state: state, delegate: MockExposureDetectionViewControllerDelegate())
-=======
-		let vc = AppStoryboard.exposureDetection.initiateInitial { coder -> UIViewController? in
-			ExposureDetectionViewController(coder: coder, state: state, store: MockTestStore(), delegate: MockExposureDetectionViewControllerDelegate())
-		}
->>>>>>> 0366b56b
+		let vc = ExposureDetectionViewController(state: state, store: MockTestStore(), delegate: MockExposureDetectionViewControllerDelegate())
 
 		guard let exposureDetectionVC = vc as? ExposureDetectionViewController else {
 			XCTFail("Could not load ExposureDetectionViewController.")
