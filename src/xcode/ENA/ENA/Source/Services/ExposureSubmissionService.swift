//
//  ExposureSubmissionService.swift
//  ENA
//
//  Created by Zildzic, Adnan on 01.05.20.
//  Copyright © 2020 SAP SE. All rights reserved.
//

import Foundation
import ExposureNotification

protocol ExposureSubmissionService {
    typealias ExposureSubmissionHandler = (_ error: ExposureSubmissionError?) -> Void

    func submitSelfExposure(tan: String, completionHandler: @escaping ExposureSubmissionHandler)
}

class ExposureSubmissionServiceImpl: ExposureSubmissionService {
    let client: Client

    init(client: Client) {
        self.client = client
    }

    func submitSelfExposure(tan: String, completionHandler: @escaping  ExposureSubmissionHandler) {
        log(message: "Started self exposure submission...")

        let manager = ExposureManager()
        manager.activate { error in
            if let _ = error {
                log(message: "Exposure notification service not activated.", level: .warning)
                completionHandler(.notActivated)
                return
            }

            manager.accessDiagnosisKeys { keys, error in
                if let error = error {
                    logError(message: "Error while retrieving diagnosis keys: \(error.localizedDescription)")
                    completionHandler(self.parseError(error))
                    return
                }

                guard let keys = keys else {
                    completionHandler(.noKeys)
                    return
                }

<<<<<<< HEAD
                self.client.submit(keys: keys, tan: tan) { error in
=======
                self.packageManager.sendDiagnosisKeys(keys, tan: tan) { error in
                    if let error = error {
                        logError(message: "Error while submiting diagnosis keys: \(error.localizedDescription)")
                    }
>>>>>>> f21f0279
                    completionHandler(error == nil ? nil : self.parseError(error!))
                }
            }
        }
    }

    private func parseError(_ error: Error) -> ExposureSubmissionError {
        // TODO: Transform to a meaningful error
        return .other
    }
}

// TODO: Refactor to a separate file
enum ExposureSubmissionError : Error {
    case notActivated
    case noKeys
    case other
}<|MERGE_RESOLUTION|>--- conflicted
+++ resolved
@@ -45,14 +45,10 @@
                     return
                 }
 
-<<<<<<< HEAD
                 self.client.submit(keys: keys, tan: tan) { error in
-=======
-                self.packageManager.sendDiagnosisKeys(keys, tan: tan) { error in
                     if let error = error {
                         logError(message: "Error while submiting diagnosis keys: \(error.localizedDescription)")
                     }
->>>>>>> f21f0279
                     completionHandler(error == nil ? nil : self.parseError(error!))
                 }
             }
