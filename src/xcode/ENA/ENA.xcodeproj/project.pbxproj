// !$*UTF8*$!
{
	archiveVersion = 1;
	classes = {
	};
	objectVersion = 52;
	objects = {

/* Begin PBXBuildFile section */
		0103CED12536D1A100BDAAD1 /* AppInformationCellModel.swift in Sources */ = {isa = PBXBuildFile; fileRef = 0103CED02536D1A100BDAAD1 /* AppInformationCellModel.swift */; };
		0105D89325B8768A007E288B /* CachingHTTPClientMock.swift in Sources */ = {isa = PBXBuildFile; fileRef = 35163D23251CFCCB00D220CA /* CachingHTTPClientMock.swift */; };
		0105D8AA25B87920007E288B /* SAP_Internal_Stats_KeyFigure+Formatting.swift in Sources */ = {isa = PBXBuildFile; fileRef = 0105D8A925B87920007E288B /* SAP_Internal_Stats_KeyFigure+Formatting.swift */; };
		010B3D3B25A8667C00EB44AB /* ExposureDetectionViewModelTests.swift in Sources */ = {isa = PBXBuildFile; fileRef = 010B3D3A25A8667C00EB44AB /* ExposureDetectionViewModelTests.swift */; };
		010B3DA225ADEBFF00EB44AB /* HomeRiskCellModelTests.swift in Sources */ = {isa = PBXBuildFile; fileRef = 010B3D8525ADE5FD00EB44AB /* HomeRiskCellModelTests.swift */; };
		011E13AE24680A4000973467 /* HTTPClient.swift in Sources */ = {isa = PBXBuildFile; fileRef = 011E13AD24680A4000973467 /* HTTPClient.swift */; };
		011E4B032483A92A002E6412 /* MockExposureManager.swift in Sources */ = {isa = PBXBuildFile; fileRef = CD678F6A246C43E200B6A0F8 /* MockExposureManager.swift */; };
		0120ECDD25875D8B00F78944 /* DiaryDayEntryCellModel.swift in Sources */ = {isa = PBXBuildFile; fileRef = 0120ECDC25875D8B00F78944 /* DiaryDayEntryCellModel.swift */; };
		0120ECF32587607600F78944 /* DiaryDayEntryCellModelTest.swift in Sources */ = {isa = PBXBuildFile; fileRef = 0120ECF22587607600F78944 /* DiaryDayEntryCellModelTest.swift */; };
		0120ECFE2587631200F78944 /* DiaryDayAddCellModelTest.swift in Sources */ = {isa = PBXBuildFile; fileRef = 0120ECFD2587631100F78944 /* DiaryDayAddCellModelTest.swift */; };
		0123D5992501385200A91838 /* ExposureSubmissionErrorTests.swift in Sources */ = {isa = PBXBuildFile; fileRef = 0123D5972501383100A91838 /* ExposureSubmissionErrorTests.swift */; };
		0130F67225B1851000B6BDA3 /* HomeStatisticsCellModel.swift in Sources */ = {isa = PBXBuildFile; fileRef = 0130F67125B1851000B6BDA3 /* HomeStatisticsCellModel.swift */; };
		0130F67C25B1859700B6BDA3 /* HomeStatisticsCard.swift in Sources */ = {isa = PBXBuildFile; fileRef = 0130F66625B1813000B6BDA3 /* HomeStatisticsCard.swift */; };
		0130F68125B186DB00B6BDA3 /* SAP_Internal_Stats_Statistics+SupportedIDs.swift in Sources */ = {isa = PBXBuildFile; fileRef = 0130F68025B186DB00B6BDA3 /* SAP_Internal_Stats_Statistics+SupportedIDs.swift */; };
		013C412825545C2D00826C9F /* DebugRiskCalculation.swift in Sources */ = {isa = PBXBuildFile; fileRef = 013C412725545C2D00826C9F /* DebugRiskCalculation.swift */; };
		013C413D255463A400826C9F /* DMDebugRiskCalculationViewController.swift in Sources */ = {isa = PBXBuildFile; fileRef = 013C413C255463A400826C9F /* DMDebugRiskCalculationViewController.swift */; };
		013DC102245DAC4E00EE58B0 /* Store.swift in Sources */ = {isa = PBXBuildFile; fileRef = 013DC101245DAC4E00EE58B0 /* Store.swift */; };
		014086B82588F9FD00E9E5B2 /* DiaryEditEntriesViewModelTest.swift in Sources */ = {isa = PBXBuildFile; fileRef = 014086B72588F95000E9E5B2 /* DiaryEditEntriesViewModelTest.swift */; };
		014086BD2589033A00E9E5B2 /* DiaryEditEntriesCellModel.swift in Sources */ = {isa = PBXBuildFile; fileRef = 014086BC2589033A00E9E5B2 /* DiaryEditEntriesCellModel.swift */; };
		014086C52589040200E9E5B2 /* DiaryEditEntriesCellModelTest.swift in Sources */ = {isa = PBXBuildFile; fileRef = 014086C42589040200E9E5B2 /* DiaryEditEntriesCellModelTest.swift */; };
		0144BDE1250924CC00B0857C /* SymptomsOnset.swift in Sources */ = {isa = PBXBuildFile; fileRef = 0144BDE0250924CC00B0857C /* SymptomsOnset.swift */; };
		0144BDE32509288B00B0857C /* SymptomsOnsetTests.swift in Sources */ = {isa = PBXBuildFile; fileRef = 0144BDE22509288B00B0857C /* SymptomsOnsetTests.swift */; };
		0144BDED250A3E5300B0857C /* ExposureSubmissionCoordinatorModel.swift in Sources */ = {isa = PBXBuildFile; fileRef = 0144BDEC250A3E5300B0857C /* ExposureSubmissionCoordinatorModel.swift */; };
		014891B324F90D0B002A6F77 /* ENA.plist in Resources */ = {isa = PBXBuildFile; fileRef = 014891B224F90D0B002A6F77 /* ENA.plist */; };
		015178C22507D2E50074F095 /* ExposureSubmissionSymptomsOnsetViewControllerTests.swift in Sources */ = {isa = PBXBuildFile; fileRef = 015178C12507D2A90074F095 /* ExposureSubmissionSymptomsOnsetViewControllerTests.swift */; };
		015692E424B48C3F0033F35E /* TimeInterval+Convenience.swift in Sources */ = {isa = PBXBuildFile; fileRef = 015692E324B48C3F0033F35E /* TimeInterval+Convenience.swift */; };
		01571B7A255E9A6F00E4E891 /* config-wru-2020-11-13 in Resources */ = {isa = PBXBuildFile; fileRef = 01571B79255E9A6F00E4E891 /* config-wru-2020-11-13 */; };
		015E8C0824C997D200C0A4B3 /* CWASQLite.framework in Frameworks */ = {isa = PBXBuildFile; fileRef = B1FF6B6A2497D0B40041CF02 /* CWASQLite.framework */; };
		015E8C0924C9983600C0A4B3 /* CWASQLite.framework in Embed Frameworks */ = {isa = PBXBuildFile; fileRef = B1FF6B6A2497D0B40041CF02 /* CWASQLite.framework */; settings = {ATTRIBUTES = (CodeSignOnCopy, RemoveHeadersOnCopy, ); }; };
		016146912487A43E00660992 /* LinkHelper.swift in Sources */ = {isa = PBXBuildFile; fileRef = 016146902487A43E00660992 /* LinkHelper.swift */; };
		01678E9C249A5F08003B048B /* testStore.sqlite in Resources */ = {isa = PBXBuildFile; fileRef = 01678E9A249A521F003B048B /* testStore.sqlite */; };
		016961992540574700FF92E3 /* ExposureSubmissionTestResultViewModel.swift in Sources */ = {isa = PBXBuildFile; fileRef = 016961982540574700FF92E3 /* ExposureSubmissionTestResultViewModel.swift */; };
		016961B32549649900FF92E3 /* ExposureSubmissionTestResultViewModelTests.swift in Sources */ = {isa = PBXBuildFile; fileRef = 016961AF2549630100FF92E3 /* ExposureSubmissionTestResultViewModelTests.swift */; };
		016E25F325AF13EA0077C64C /* HomeStatisticsTableViewCell.swift in Sources */ = {isa = PBXBuildFile; fileRef = 016E25F125AF13EA0077C64C /* HomeStatisticsTableViewCell.swift */; };
		016E25F425AF13EA0077C64C /* HomeStatisticsTableViewCell.xib in Resources */ = {isa = PBXBuildFile; fileRef = 016E25F225AF13EA0077C64C /* HomeStatisticsTableViewCell.xib */; };
		016E260325AF20300077C64C /* HomeStatisticsCardView.swift in Sources */ = {isa = PBXBuildFile; fileRef = 016E260225AF20300077C64C /* HomeStatisticsCardView.swift */; };
		016E260825AF20540077C64C /* HomeStatisticsCardView.xib in Resources */ = {isa = PBXBuildFile; fileRef = 016E260725AF20540077C64C /* HomeStatisticsCardView.xib */; };
		016E262F25AF45770077C64C /* StatisticsInfoViewController.swift in Sources */ = {isa = PBXBuildFile; fileRef = 016E261325AF43450077C64C /* StatisticsInfoViewController.swift */; };
		016E264C25B0327B0077C64C /* HomeStatisticsCardViewModel.swift in Sources */ = {isa = PBXBuildFile; fileRef = 016E264B25B0327B0077C64C /* HomeStatisticsCardViewModel.swift */; };
		01734B5C255D6C4500E60A8B /* key_download_parameters.pb.swift in Sources */ = {isa = PBXBuildFile; fileRef = 01734B56255D6C4500E60A8B /* key_download_parameters.pb.swift */; };
		01734B5D255D6C4500E60A8B /* semantic_version.pb.swift in Sources */ = {isa = PBXBuildFile; fileRef = 01734B57255D6C4500E60A8B /* semantic_version.pb.swift */; };
		01734B5E255D6C4500E60A8B /* risk_calculation_parameters.pb.swift in Sources */ = {isa = PBXBuildFile; fileRef = 01734B58255D6C4500E60A8B /* risk_calculation_parameters.pb.swift */; };
		01734B5F255D6C4500E60A8B /* app_config_ios.pb.swift in Sources */ = {isa = PBXBuildFile; fileRef = 01734B59255D6C4500E60A8B /* app_config_ios.pb.swift */; };
		01734B60255D6C4500E60A8B /* exposure_detection_parameters.pb.swift in Sources */ = {isa = PBXBuildFile; fileRef = 01734B5A255D6C4500E60A8B /* exposure_detection_parameters.pb.swift */; };
		01734B6E255D73E400E60A8B /* ENExposureConfiguration+Convenience.swift in Sources */ = {isa = PBXBuildFile; fileRef = 01734B6D255D73E400E60A8B /* ENExposureConfiguration+Convenience.swift */; };
		0177F48825501111009DD568 /* RiskCalculationResult.swift in Sources */ = {isa = PBXBuildFile; fileRef = 0177F48125501111009DD568 /* RiskCalculationResult.swift */; };
		0177F4B125503805009DD568 /* ScanInstanceTest.swift in Sources */ = {isa = PBXBuildFile; fileRef = 0177F4B025503805009DD568 /* ScanInstanceTest.swift */; };
		017AD0C1259BBD1700FA2B3F /* HomeTestResultTableViewCell.swift in Sources */ = {isa = PBXBuildFile; fileRef = 01A4DC7925922EBD007D5794 /* HomeTestResultTableViewCell.swift */; };
		017AD0C5259BBD1C00FA2B3F /* HomeTestResultTableViewCell.xib in Resources */ = {isa = PBXBuildFile; fileRef = 01A4DC7825922EBD007D5794 /* HomeTestResultTableViewCell.xib */; };
		017AD0C9259BBD2E00FA2B3F /* HomeTestResultCellModel.swift in Sources */ = {isa = PBXBuildFile; fileRef = 01A4DC8C25922F05007D5794 /* HomeTestResultCellModel.swift */; };
		017AD105259DC20E00FA2B3F /* HomeShownPositiveTestResultTableViewCell.xib in Resources */ = {isa = PBXBuildFile; fileRef = 01A4DC5625922EB0007D5794 /* HomeShownPositiveTestResultTableViewCell.xib */; };
		017AD10F259DC46E00FA2B3F /* HomeShownPositiveTestResultTableViewCell.swift in Sources */ = {isa = PBXBuildFile; fileRef = 01A4DC5725922EB1007D5794 /* HomeShownPositiveTestResultTableViewCell.swift */; };
		017AD114259DCD3400FA2B3F /* HomeShownPositiveTestResultCellModel.swift in Sources */ = {isa = PBXBuildFile; fileRef = 017AD113259DCD3400FA2B3F /* HomeShownPositiveTestResultCellModel.swift */; };
		017AD122259DDED100FA2B3F /* ISO8601DateFormatter+ContactDiary.swift in Sources */ = {isa = PBXBuildFile; fileRef = 017AD121259DDE6B00FA2B3F /* ISO8601DateFormatter+ContactDiary.swift */; };
		017AD13625A3238300FA2B3F /* iOS13TestCase.swift in Sources */ = {isa = PBXBuildFile; fileRef = 017AD13525A3235B00FA2B3F /* iOS13TestCase.swift */; };
		017AD14625A4546400FA2B3F /* UITableViewController+Enum.swift in Sources */ = {isa = PBXBuildFile; fileRef = 710ABB1E2475115500948792 /* UITableViewController+Enum.swift */; };
		017AD16525A4559300FA2B3F /* UITableView+Dequeue.swift in Sources */ = {isa = PBXBuildFile; fileRef = 514EE99A246D4C4C00DE4884 /* UITableView+Dequeue.swift */; };
		017AD17F25A5A30500FA2B3F /* DynamicHeader+ExposureDetection.swift in Sources */ = {isa = PBXBuildFile; fileRef = 017AD17E25A5A30500FA2B3F /* DynamicHeader+ExposureDetection.swift */; };
		017AD18725A5C70700FA2B3F /* DynamicCell+ExposureDetection.swift in Sources */ = {isa = PBXBuildFile; fileRef = 017AD18625A5C70700FA2B3F /* DynamicCell+ExposureDetection.swift */; };
		017AD18C25A5C70900FA2B3F /* ActiveTracing+ExposureDetection.swift in Sources */ = {isa = PBXBuildFile; fileRef = 017AD18B25A5C70900FA2B3F /* ActiveTracing+ExposureDetection.swift */; };
		0185DDDE25B77786001FBEA7 /* HomeStatisticsCellModelTests.swift in Sources */ = {isa = PBXBuildFile; fileRef = 0185DDDD25B77786001FBEA7 /* HomeStatisticsCellModelTests.swift */; };
		0190986A257E64A70065D050 /* DiaryOverviewTableViewController.swift in Sources */ = {isa = PBXBuildFile; fileRef = 01909845257E61350065D050 /* DiaryOverviewTableViewController.swift */; };
		01909874257E64BD0065D050 /* DiaryDayViewController.swift in Sources */ = {isa = PBXBuildFile; fileRef = 01909862257E63810065D050 /* DiaryDayViewController.swift */; };
		01909875257E64BD0065D050 /* DiaryAddAndEditEntryViewController.swift in Sources */ = {isa = PBXBuildFile; fileRef = 0190984C257E62C70065D050 /* DiaryAddAndEditEntryViewController.swift */; };
		01909876257E64BD0065D050 /* DiaryAddAndEditEntryViewModel.swift in Sources */ = {isa = PBXBuildFile; fileRef = 01909851257E62CB0065D050 /* DiaryAddAndEditEntryViewModel.swift */; };
		01909877257E64BD0065D050 /* DiaryEditEntriesViewController.swift in Sources */ = {isa = PBXBuildFile; fileRef = 01909834257E606C0065D050 /* DiaryEditEntriesViewController.swift */; };
		01909878257E64BD0065D050 /* DiaryEditEntriesViewModel.swift in Sources */ = {isa = PBXBuildFile; fileRef = 0190983C257E60760065D050 /* DiaryEditEntriesViewModel.swift */; };
		0190987D257E64C70065D050 /* DiaryCoordinator.swift in Sources */ = {isa = PBXBuildFile; fileRef = 0190982B257E5AF70065D050 /* DiaryCoordinator.swift */; };
		01909882257E675D0065D050 /* DiaryContactPerson.swift in Sources */ = {isa = PBXBuildFile; fileRef = 01909881257E675D0065D050 /* DiaryContactPerson.swift */; };
		01909888257E7B900065D050 /* ExposureSubmissionQRInfoViewController.swift in Sources */ = {isa = PBXBuildFile; fileRef = 01909886257E7B900065D050 /* ExposureSubmissionQRInfoViewController.swift */; };
		01909889257E7B900065D050 /* ExposureSubmissionQRInfoViewModel.swift in Sources */ = {isa = PBXBuildFile; fileRef = 01909887257E7B900065D050 /* ExposureSubmissionQRInfoViewModel.swift */; };
		0190B225255C423600CF4244 /* Date+Age.swift in Sources */ = {isa = PBXBuildFile; fileRef = 0190B224255C423600CF4244 /* Date+Age.swift */; };
		019BFC6C24C9901A0053973D /* sqlite3.c in Sources */ = {isa = PBXBuildFile; fileRef = 0DFCC2702484DC8400E2811D /* sqlite3.c */; settings = {COMPILER_FLAGS = "-w"; }; };
		019C9F0025894BAA00B26392 /* DiaryStoringProviding.swift in Sources */ = {isa = PBXBuildFile; fileRef = 019C9EFF25894BAA00B26392 /* DiaryStoringProviding.swift */; };
		019C9F1E25894CDD00B26392 /* DiaryOverviewViewModel.swift in Sources */ = {isa = PBXBuildFile; fileRef = 019C9F1D25894CDD00B26392 /* DiaryOverviewViewModel.swift */; };
		019C9F2D258951B700B26392 /* ContactPersonEncounter.swift in Sources */ = {isa = PBXBuildFile; fileRef = 019C9F2C258951B700B26392 /* ContactPersonEncounter.swift */; };
		019C9F32258951B900B26392 /* LocationVisit.swift in Sources */ = {isa = PBXBuildFile; fileRef = 019C9F31258951B900B26392 /* LocationVisit.swift */; };
		019C9F34258951BB00B26392 /* DiaryDay.swift in Sources */ = {isa = PBXBuildFile; fileRef = 019C9F33258951BB00B26392 /* DiaryDay.swift */; };
		019C9F39258951BD00B26392 /* DiaryEntryType.swift in Sources */ = {isa = PBXBuildFile; fileRef = 019C9F38258951BC00B26392 /* DiaryEntryType.swift */; };
		019C9F3B258951BE00B26392 /* DiaryEntry.swift in Sources */ = {isa = PBXBuildFile; fileRef = 019C9F3A258951BE00B26392 /* DiaryEntry.swift */; };
		019C9F40258951C000B26392 /* DiaryLocation.swift in Sources */ = {isa = PBXBuildFile; fileRef = 019C9F3F258951C000B26392 /* DiaryLocation.swift */; };
		01A1B442252DE57000841B63 /* ExposureSubmissionQRScannerViewModelTests.swift in Sources */ = {isa = PBXBuildFile; fileRef = 01A1B441252DE54600841B63 /* ExposureSubmissionQRScannerViewModelTests.swift */; };
		01A1B44A252DFD7800841B63 /* MetadataObject.swift in Sources */ = {isa = PBXBuildFile; fileRef = 01A1B449252DFD7700841B63 /* MetadataObject.swift */; };
		01A1B452252DFDC400841B63 /* FakeMetadataMachineReadableObject.swift in Sources */ = {isa = PBXBuildFile; fileRef = 01A1B451252DFD9400841B63 /* FakeMetadataMachineReadableObject.swift */; };
		01A1B45C252E077600841B63 /* TimeInterval+Convenience.swift in Sources */ = {isa = PBXBuildFile; fileRef = 015692E324B48C3F0033F35E /* TimeInterval+Convenience.swift */; };
		01A1B467252E19D000841B63 /* ExposureSubmissionCoordinatorModelTests.swift in Sources */ = {isa = PBXBuildFile; fileRef = 01A1B460252E17F900841B63 /* ExposureSubmissionCoordinatorModelTests.swift */; };
		01A2367A2519D1E80043D9F8 /* ExposureSubmissionWarnOthersViewModel.swift in Sources */ = {isa = PBXBuildFile; fileRef = 01A236792519D1E80043D9F8 /* ExposureSubmissionWarnOthersViewModel.swift */; };
		01A23685251A23740043D9F8 /* ExposureSubmissionQRInfoModelTests.swift in Sources */ = {isa = PBXBuildFile; fileRef = 01A23684251A22E90043D9F8 /* ExposureSubmissionQRInfoModelTests.swift */; };
		01A4DC6A25922EB4007D5794 /* HomeTextItemView.swift in Sources */ = {isa = PBXBuildFile; fileRef = 01A4DC6125922EB2007D5794 /* HomeTextItemView.swift */; };
		01A4DC6C25922EB4007D5794 /* HomeRiskTableViewCell.swift in Sources */ = {isa = PBXBuildFile; fileRef = 01A4DC5D25922EB2007D5794 /* HomeRiskTableViewCell.swift */; };
		01A4DC6D25922EB4007D5794 /* HomeLoadingItemView.swift in Sources */ = {isa = PBXBuildFile; fileRef = 01A4DC6725922EB3007D5794 /* HomeLoadingItemView.swift */; };
		01A4DC6E25922EB4007D5794 /* HomeImageItemView.swift in Sources */ = {isa = PBXBuildFile; fileRef = 01A4DC6625922EB3007D5794 /* HomeImageItemView.swift */; };
		01A4DC6F25922EB4007D5794 /* HomeListItemView.swift in Sources */ = {isa = PBXBuildFile; fileRef = 01A4DC6925922EB4007D5794 /* HomeListItemView.swift */; };
		01A4DC7025922EB4007D5794 /* HomeItemView.swift in Sources */ = {isa = PBXBuildFile; fileRef = 01A4DC6525922EB3007D5794 /* HomeItemView.swift */; };
		01A4DC7125922EB4007D5794 /* HomeThankYouTableViewCell.swift in Sources */ = {isa = PBXBuildFile; fileRef = 01A4DC5B25922EB1007D5794 /* HomeThankYouTableViewCell.swift */; };
		01A4DC9D259247AF007D5794 /* HomeRiskTableViewCell.xib in Resources */ = {isa = PBXBuildFile; fileRef = 01A4DC5925922EB1007D5794 /* HomeRiskTableViewCell.xib */; };
		01A4DCB125925121007D5794 /* HomeThankYouTableViewCell.xib in Resources */ = {isa = PBXBuildFile; fileRef = 01A4DC5A25922EB1007D5794 /* HomeThankYouTableViewCell.xib */; };
		01A4DCB6259264F9007D5794 /* HomeThankYouCellModel.swift in Sources */ = {isa = PBXBuildFile; fileRef = 01A4DCB5259264F9007D5794 /* HomeThankYouCellModel.swift */; };
		01A4DCDE2592692D007D5794 /* HomeImageItemView.xib in Resources */ = {isa = PBXBuildFile; fileRef = 01A4DC6325922EB3007D5794 /* HomeImageItemView.xib */; };
		01A4DCE225926931007D5794 /* HomeLoadingItemView.xib in Resources */ = {isa = PBXBuildFile; fileRef = 01A4DC6825922EB4007D5794 /* HomeLoadingItemView.xib */; };
		01A4DCE625926934007D5794 /* HomeTextItemView.xib in Resources */ = {isa = PBXBuildFile; fileRef = 01A4DC6225922EB3007D5794 /* HomeTextItemView.xib */; };
		01A4DCEA25926938007D5794 /* HomeListItemView.xib in Resources */ = {isa = PBXBuildFile; fileRef = 01A4DC6425922EB3007D5794 /* HomeListItemView.xib */; };
		01A4DCFE25926A66007D5794 /* HomeImageItemViewModel.swift in Sources */ = {isa = PBXBuildFile; fileRef = 01A4DCFD25926A66007D5794 /* HomeImageItemViewModel.swift */; };
		01A4DD0325926A6A007D5794 /* HomeTextItemViewModel.swift in Sources */ = {isa = PBXBuildFile; fileRef = 01A4DD0225926A6A007D5794 /* HomeTextItemViewModel.swift */; };
		01A4DD0825926A6E007D5794 /* HomeListItemViewModel.swift in Sources */ = {isa = PBXBuildFile; fileRef = 01A4DD0725926A6E007D5794 /* HomeListItemViewModel.swift */; };
		01A4DD0D25926A73007D5794 /* HomeLoadingItemViewModel.swift in Sources */ = {isa = PBXBuildFile; fileRef = 01A4DD0C25926A72007D5794 /* HomeLoadingItemViewModel.swift */; };
		01A4DD3825935AC1007D5794 /* CellPositionInSection.swift in Sources */ = {isa = PBXBuildFile; fileRef = 01A4DD3725935AC1007D5794 /* CellPositionInSection.swift */; };
		01A4DD4325935D1F007D5794 /* HomeRiskCellModel.swift in Sources */ = {isa = PBXBuildFile; fileRef = 01A4DD4225935D1F007D5794 /* HomeRiskCellModel.swift */; };
		01A6EFC7258BE9C20001D8C2 /* NotificationSettingsOnTableViewCell.xib in Resources */ = {isa = PBXBuildFile; fileRef = 01D02765258BD61600B6389A /* NotificationSettingsOnTableViewCell.xib */; };
		01A6EFCB258BE9C60001D8C2 /* NotificationSettingsOffTableViewCell.xib in Resources */ = {isa = PBXBuildFile; fileRef = 01A6EFB4258BD6270001D8C2 /* NotificationSettingsOffTableViewCell.xib */; };
		01A97DD12506768F00C07C37 /* DatePickerOptionViewModelTests.swift in Sources */ = {isa = PBXBuildFile; fileRef = 01A97DD02506767E00C07C37 /* DatePickerOptionViewModelTests.swift */; };
		01A97DD32506769F00C07C37 /* DatePickerDayViewModelTests.swift in Sources */ = {isa = PBXBuildFile; fileRef = 01A97DD22506769F00C07C37 /* DatePickerDayViewModelTests.swift */; };
		01B605C4258A30C70093DB8E /* DiaryOverviewViewModelTest.swift in Sources */ = {isa = PBXBuildFile; fileRef = 01B605C3258A181C0093DB8E /* DiaryOverviewViewModelTest.swift */; };
		01B605C9258A32F00093DB8E /* DiaryDayTest.swift in Sources */ = {isa = PBXBuildFile; fileRef = 01B605C8258A32930093DB8E /* DiaryDayTest.swift */; };
		01B605CE258A38330093DB8E /* DiaryEntryTest.swift in Sources */ = {isa = PBXBuildFile; fileRef = 01B605CD258A38330093DB8E /* DiaryEntryTest.swift */; };
		01B605D9258A49E70093DB8E /* DiaryLocationTest.swift in Sources */ = {isa = PBXBuildFile; fileRef = 01B605D8258A49E70093DB8E /* DiaryLocationTest.swift */; };
		01B605E7258A4A980093DB8E /* DiaryContactPersonTest.swift in Sources */ = {isa = PBXBuildFile; fileRef = 01B605E6258A4A980093DB8E /* DiaryContactPersonTest.swift */; };
		01B7232424F812500064C0EB /* DynamicTableViewOptionGroupCell.swift in Sources */ = {isa = PBXBuildFile; fileRef = 01B7232324F812500064C0EB /* DynamicTableViewOptionGroupCell.swift */; };
		01B7232724F812BC0064C0EB /* OptionGroupView.swift in Sources */ = {isa = PBXBuildFile; fileRef = 01B7232624F812BC0064C0EB /* OptionGroupView.swift */; };
		01B7232924F812DF0064C0EB /* OptionView.swift in Sources */ = {isa = PBXBuildFile; fileRef = 01B7232824F812DF0064C0EB /* OptionView.swift */; };
		01B7232B24F815B00064C0EB /* MultipleChoiceOptionView.swift in Sources */ = {isa = PBXBuildFile; fileRef = 01B7232A24F815B00064C0EB /* MultipleChoiceOptionView.swift */; };
		01B7232D24F8E0260064C0EB /* MultipleChoiceChoiceView.swift in Sources */ = {isa = PBXBuildFile; fileRef = 01B7232C24F8E0260064C0EB /* MultipleChoiceChoiceView.swift */; };
		01B7232F24FE4F080064C0EB /* OptionGroupViewModel.swift in Sources */ = {isa = PBXBuildFile; fileRef = 01B7232E24FE4F080064C0EB /* OptionGroupViewModel.swift */; };
		01B72B6525821CD200A3E3BC /* DiaryDayEmptyView.swift in Sources */ = {isa = PBXBuildFile; fileRef = 01B72B6425821CD200A3E3BC /* DiaryDayEmptyView.swift */; };
		01B72B6D25821D2800A3E3BC /* DiaryDayEmptyViewModel.swift in Sources */ = {isa = PBXBuildFile; fileRef = 01B72B6C25821D2800A3E3BC /* DiaryDayEmptyViewModel.swift */; };
		01B72BA6258360FF00A3E3BC /* DiaryDayEmptyViewModelTest.swift in Sources */ = {isa = PBXBuildFile; fileRef = 01B72BA5258360CD00A3E3BC /* DiaryDayEmptyViewModelTest.swift */; };
		01B72BC02583875600A3E3BC /* DiaryDayViewModelTest.swift in Sources */ = {isa = PBXBuildFile; fileRef = 01B72BBF2583875600A3E3BC /* DiaryDayViewModelTest.swift */; };
		01B72BF22583B51C00A3E3BC /* DiaryEditEntriesTableViewCell.swift in Sources */ = {isa = PBXBuildFile; fileRef = 01B72BEE2583B51C00A3E3BC /* DiaryEditEntriesTableViewCell.swift */; };
		01B72BFF2583B57300A3E3BC /* DiaryEditEntriesTableViewCell.xib in Resources */ = {isa = PBXBuildFile; fileRef = 01B72BF02583B51C00A3E3BC /* DiaryEditEntriesTableViewCell.xib */; };
		01B72C032583B71100A3E3BC /* DiaryEditEntriesViewController.xib in Resources */ = {isa = PBXBuildFile; fileRef = 01B72BDC2583AB1400A3E3BC /* DiaryEditEntriesViewController.xib */; };
		01B72C0B25875BC300A3E3BC /* DiaryDayAddCellModel.swift in Sources */ = {isa = PBXBuildFile; fileRef = 01B72C0A25875BC300A3E3BC /* DiaryDayAddCellModel.swift */; };
		01C2D43E2501225100FB23BF /* MockExposureSubmissionService.swift in Sources */ = {isa = PBXBuildFile; fileRef = A3284256248E7431006B1F09 /* MockExposureSubmissionService.swift */; };
		01C2D4432501260D00FB23BF /* OptionGroupViewModelTests.swift in Sources */ = {isa = PBXBuildFile; fileRef = 01C2D440250124E600FB23BF /* OptionGroupViewModelTests.swift */; };
		01C6ABF42527273E0052814D /* String+Insertion.swift in Sources */ = {isa = PBXBuildFile; fileRef = 01C6ABF32527273D0052814D /* String+Insertion.swift */; };
		01C6AC0E252B1E990052814D /* ExposureSubmissionQRScannerViewModel.swift in Sources */ = {isa = PBXBuildFile; fileRef = 01C6AC0D252B1E980052814D /* ExposureSubmissionQRScannerViewModel.swift */; };
		01C6AC21252B21DF0052814D /* ExposureSubmissionQRScannerViewController.xib in Resources */ = {isa = PBXBuildFile; fileRef = 01C6AC20252B21DF0052814D /* ExposureSubmissionQRScannerViewController.xib */; };
		01C6AC26252B23D70052814D /* ExposureSubmissionQRScannerFocusView.swift in Sources */ = {isa = PBXBuildFile; fileRef = 01C6AC25252B23D70052814D /* ExposureSubmissionQRScannerFocusView.swift */; };
		01C6AC32252B29C00052814D /* QRScannerError.swift in Sources */ = {isa = PBXBuildFile; fileRef = 01C6AC31252B29C00052814D /* QRScannerError.swift */; };
		01C6AC3A252B2A500052814D /* UIImage+Color.swift in Sources */ = {isa = PBXBuildFile; fileRef = 01C6AC39252B2A500052814D /* UIImage+Color.swift */; };
		01C7665E25024A09002C9A5C /* DatePickerOptionView.swift in Sources */ = {isa = PBXBuildFile; fileRef = 01C7665D25024A09002C9A5C /* DatePickerOptionView.swift */; };
		01CF95DD253083B2007B72F7 /* CodableExposureDetectionSummary+Helpers.swift in Sources */ = {isa = PBXBuildFile; fileRef = 01CF95DC25308346007B72F7 /* CodableExposureDetectionSummary+Helpers.swift */; };
		01D02626258A769200B6389A /* HTTPURLResponse+Header.swift in Sources */ = {isa = PBXBuildFile; fileRef = 01D02625258A769200B6389A /* HTTPURLResponse+Header.swift */; };
		01D0262E258A791C00B6389A /* OnboardingInfoViewController.xib in Resources */ = {isa = PBXBuildFile; fileRef = 01D0262D258A791C00B6389A /* OnboardingInfoViewController.xib */; };
		01D02667258B750800B6389A /* ExposureDetectionViewController.xib in Resources */ = {isa = PBXBuildFile; fileRef = 01D02666258B750800B6389A /* ExposureDetectionViewController.xib */; };
		01D02688258B9CB200B6389A /* ExposureDetectionHeaderCell.xib in Resources */ = {isa = PBXBuildFile; fileRef = 01D02687258B9CB200B6389A /* ExposureDetectionHeaderCell.xib */; };
		01D0268D258B9CF800B6389A /* ExposureDetectionRiskCell.xib in Resources */ = {isa = PBXBuildFile; fileRef = 01D0268C258B9CF800B6389A /* ExposureDetectionRiskCell.xib */; };
		01D02692258BA0AD00B6389A /* ExposureDetectionLongGuideCell.xib in Resources */ = {isa = PBXBuildFile; fileRef = 01D02691258BA0AD00B6389A /* ExposureDetectionLongGuideCell.xib */; };
		01D02697258BA0E000B6389A /* ExposureDetectionLoadingCell.xib in Resources */ = {isa = PBXBuildFile; fileRef = 01D02696258BA0E000B6389A /* ExposureDetectionLoadingCell.xib */; };
		01D026A5258BA20E00B6389A /* ExposureDetectionHotlineCell.xib in Resources */ = {isa = PBXBuildFile; fileRef = 01D026A4258BA20E00B6389A /* ExposureDetectionHotlineCell.xib */; };
		01D026BF258BACCE00B6389A /* ExposureDetectionGuideCell.xib in Resources */ = {isa = PBXBuildFile; fileRef = 01D026AB258BA2FA00B6389A /* ExposureDetectionGuideCell.xib */; };
		01D026C0258BACCE00B6389A /* ExposureDetectionRiskTextCell.xib in Resources */ = {isa = PBXBuildFile; fileRef = 01D026AA258BA2F900B6389A /* ExposureDetectionRiskTextCell.xib */; };
		01D026C1258BACCE00B6389A /* ExposureDetectionRiskRefreshCell.xib in Resources */ = {isa = PBXBuildFile; fileRef = 01D026A9258BA2F600B6389A /* ExposureDetectionRiskRefreshCell.xib */; };
		01D026C2258BACCE00B6389A /* ExposureDetectionLinkCell.xib in Resources */ = {isa = PBXBuildFile; fileRef = 01D026AC258BA2FD00B6389A /* ExposureDetectionLinkCell.xib */; };
		01D02703258BBCC700B6389A /* ActionTableViewCell.xib in Resources */ = {isa = PBXBuildFile; fileRef = 01D026E9258BB6DF00B6389A /* ActionTableViewCell.xib */; };
		01D02704258BBCC700B6389A /* DescriptionTableViewCell.xib in Resources */ = {isa = PBXBuildFile; fileRef = 01D026E8258BB6DD00B6389A /* DescriptionTableViewCell.xib */; };
		01D02705258BBCC700B6389A /* EuTracingTableViewCell.xib in Resources */ = {isa = PBXBuildFile; fileRef = 01D026ED258BB70100B6389A /* EuTracingTableViewCell.xib */; };
		01D02706258BBCC700B6389A /* TracingHistoryTableViewCell.xib in Resources */ = {isa = PBXBuildFile; fileRef = 01D026DC258BB6CC00B6389A /* TracingHistoryTableViewCell.xib */; };
		01D02707258BBCC700B6389A /* ImageTableViewCell.xib in Resources */ = {isa = PBXBuildFile; fileRef = 01D026E3258BB6D800B6389A /* ImageTableViewCell.xib */; };
		01D02708258BBCC700B6389A /* ActionDetailTableViewCell.xib in Resources */ = {isa = PBXBuildFile; fileRef = 01D026E7258BB6DB00B6389A /* ActionDetailTableViewCell.xib */; };
		01D02710258BC17500B6389A /* InviteFriendsViewController.xib in Resources */ = {isa = PBXBuildFile; fileRef = 01D0270F258BC17500B6389A /* InviteFriendsViewController.xib */; };
		01D0271B258BC78100B6389A /* SettingsCoordinator.swift in Sources */ = {isa = PBXBuildFile; fileRef = 01D0271A258BC78100B6389A /* SettingsCoordinator.swift */; };
		01D0272E258BD2B100B6389A /* BackgroundAppRefreshViewController.xib in Resources */ = {isa = PBXBuildFile; fileRef = 01D0272D258BD2B100B6389A /* BackgroundAppRefreshViewController.xib */; };
		01D02733258BD36800B6389A /* MainSettingsCell.xib in Resources */ = {isa = PBXBuildFile; fileRef = 01D02732258BD36800B6389A /* MainSettingsCell.xib */; };
		01D02759258BD55A00B6389A /* NotificationSettingsViewController.xib in Resources */ = {isa = PBXBuildFile; fileRef = 01D0274B258BD42800B6389A /* NotificationSettingsViewController.xib */; };
		01D0275D258BD56F00B6389A /* SettingsLabelCell.xib in Resources */ = {isa = PBXBuildFile; fileRef = 01D0273A258BD38500B6389A /* SettingsLabelCell.xib */; };
		01D02761258BD58600B6389A /* ResetViewController.xib in Resources */ = {isa = PBXBuildFile; fileRef = 01D0274C258BD42B00B6389A /* ResetViewController.xib */; };
		01D16C5E24ED69CA007DB387 /* BackgroundAppRefreshViewModelTests.swift in Sources */ = {isa = PBXBuildFile; fileRef = 01D16C5D24ED69CA007DB387 /* BackgroundAppRefreshViewModelTests.swift */; };
		01D16C6024ED6D9A007DB387 /* MockBackgroundRefreshStatusProvider.swift in Sources */ = {isa = PBXBuildFile; fileRef = 01D16C5F24ED6D9A007DB387 /* MockBackgroundRefreshStatusProvider.swift */; };
		01D16C6224ED6DB3007DB387 /* MockLowPowerModeStatusProvider.swift in Sources */ = {isa = PBXBuildFile; fileRef = 01D16C6124ED6DB3007DB387 /* MockLowPowerModeStatusProvider.swift */; };
		01D3078A2562B03C00ADB67B /* RiskState.swift in Sources */ = {isa = PBXBuildFile; fileRef = 01D307892562B03B00ADB67B /* RiskState.swift */; };
		01D6948B25026EC000B45BEA /* DatePickerOptionViewModel.swift in Sources */ = {isa = PBXBuildFile; fileRef = 01D6948A25026EC000B45BEA /* DatePickerOptionViewModel.swift */; };
		01D6948D2502717F00B45BEA /* DatePickerDayView.swift in Sources */ = {isa = PBXBuildFile; fileRef = 01D6948C2502717F00B45BEA /* DatePickerDayView.swift */; };
		01D6948F2502729000B45BEA /* DatePickerDay.swift in Sources */ = {isa = PBXBuildFile; fileRef = 01D6948E2502729000B45BEA /* DatePickerDay.swift */; };
		01D69491250272CE00B45BEA /* DatePickerDayViewModel.swift in Sources */ = {isa = PBXBuildFile; fileRef = 01D69490250272CE00B45BEA /* DatePickerDayViewModel.swift */; };
		01DB708525068167008F7244 /* Calendar+GregorianLocale.swift in Sources */ = {isa = PBXBuildFile; fileRef = 01DB708425068167008F7244 /* Calendar+GregorianLocale.swift */; };
		01E4298E251DCDC90057FCBE /* Localizable.legal.strings in Resources */ = {isa = PBXBuildFile; fileRef = 01E42990251DCDC90057FCBE /* Localizable.legal.strings */; };
		01EA172D2590C2EC00E98E02 /* MockDiaryStore.swift in Sources */ = {isa = PBXBuildFile; fileRef = 019C9F0725894BE900B26392 /* MockDiaryStore.swift */; };
		01EA17472590D3DA00E98E02 /* MockTestStore.swift in Sources */ = {isa = PBXBuildFile; fileRef = B15382E3248273DC0010F007 /* MockTestStore.swift */; };
		01EA17622590EAAF00E98E02 /* HomeTableViewController.swift in Sources */ = {isa = PBXBuildFile; fileRef = 01EA17612590EAAF00E98E02 /* HomeTableViewController.swift */; };
		01EA176A2590EF4F00E98E02 /* HomeTableViewModel.swift in Sources */ = {isa = PBXBuildFile; fileRef = 01EA17692590EF4E00E98E02 /* HomeTableViewModel.swift */; };
		01EA17902590F03600E98E02 /* HomeInfoTableViewCell.swift in Sources */ = {isa = PBXBuildFile; fileRef = 01EA17762590F03100E98E02 /* HomeInfoTableViewCell.swift */; };
		01EA17932590F03600E98E02 /* HomeExposureLoggingTableViewCell.swift in Sources */ = {isa = PBXBuildFile; fileRef = 01EA17722590F03000E98E02 /* HomeExposureLoggingTableViewCell.swift */; };
		01EA17972590F03600E98E02 /* HomeCardView.swift in Sources */ = {isa = PBXBuildFile; fileRef = 01EA17712590F03000E98E02 /* HomeCardView.swift */; };
		01EA17992590F03600E98E02 /* HomeDiaryTableViewCell.swift in Sources */ = {isa = PBXBuildFile; fileRef = 01EA17792590F03200E98E02 /* HomeDiaryTableViewCell.swift */; };
		01EA17BB2591344F00E98E02 /* HomeExposureLoggingTableViewCell.xib in Resources */ = {isa = PBXBuildFile; fileRef = 01EA17752590F03100E98E02 /* HomeExposureLoggingTableViewCell.xib */; };
		01EA17C92591353200E98E02 /* HomeExposureLoggingCellModel.swift in Sources */ = {isa = PBXBuildFile; fileRef = 01EA17C82591353200E98E02 /* HomeExposureLoggingCellModel.swift */; };
		01EA17D12591366200E98E02 /* HomeDiaryCellModel.swift in Sources */ = {isa = PBXBuildFile; fileRef = 01EA17D02591366200E98E02 /* HomeDiaryCellModel.swift */; };
		01EA17E52591399200E98E02 /* HomeInfoCellModel.swift in Sources */ = {isa = PBXBuildFile; fileRef = 01EA17E42591399200E98E02 /* HomeInfoCellModel.swift */; };
		01EA17EF259139B900E98E02 /* HomeInfoTableViewCell.xib in Resources */ = {isa = PBXBuildFile; fileRef = 01EA17732590F03000E98E02 /* HomeInfoTableViewCell.xib */; };
		01EA17F325913A5900E98E02 /* HomeDiaryTableViewCell.xib in Resources */ = {isa = PBXBuildFile; fileRef = 01EA17782590F03100E98E02 /* HomeDiaryTableViewCell.xib */; };
		01EA17FE259217B100E98E02 /* HomeState.swift in Sources */ = {isa = PBXBuildFile; fileRef = 01EA17FD259217B100E98E02 /* HomeState.swift */; };
		01EBC9BE25B706AF0003496F /* HomeStatisticsCardViewModelTests.swift in Sources */ = {isa = PBXBuildFile; fileRef = 01EBC9A525B6002C0003496F /* HomeStatisticsCardViewModelTests.swift */; };
		01EBC9C325B70C310003496F /* SAP_Internal_Stats_Statistics+SupportedIDsTests.swift in Sources */ = {isa = PBXBuildFile; fileRef = 01EBC9C225B70C310003496F /* SAP_Internal_Stats_Statistics+SupportedIDsTests.swift */; };
		01F2A543257FB90200DA96A6 /* CloseBarButtonItem.swift in Sources */ = {isa = PBXBuildFile; fileRef = 01F2A542257FB90200DA96A6 /* CloseBarButtonItem.swift */; };
		01F2A563257FC7D200DA96A6 /* DiaryOverviewDayTableViewCell.swift in Sources */ = {isa = PBXBuildFile; fileRef = 01F2A561257FC7D200DA96A6 /* DiaryOverviewDayTableViewCell.swift */; };
		01F2A564257FC7D200DA96A6 /* DiaryOverviewDayTableViewCell.xib in Resources */ = {isa = PBXBuildFile; fileRef = 01F2A562257FC7D200DA96A6 /* DiaryOverviewDayTableViewCell.xib */; };
		01F2A58125803AA500DA96A6 /* DiaryOverviewDescriptionTableViewCell.swift in Sources */ = {isa = PBXBuildFile; fileRef = 01F2A57F25803AA500DA96A6 /* DiaryOverviewDescriptionTableViewCell.swift */; };
		01F2A59725803D2600DA96A6 /* DiaryOverviewDescriptionTableViewCell.xib in Resources */ = {isa = PBXBuildFile; fileRef = 01F2A58025803AA500DA96A6 /* DiaryOverviewDescriptionTableViewCell.xib */; };
		01F2A5B92581181A00DA96A6 /* DiaryDayAddTableViewCell.swift in Sources */ = {isa = PBXBuildFile; fileRef = 01F2A5B72581181A00DA96A6 /* DiaryDayAddTableViewCell.swift */; };
		01F2A5BA2581181A00DA96A6 /* DiaryDayAddTableViewCell.xib in Resources */ = {isa = PBXBuildFile; fileRef = 01F2A5B82581181A00DA96A6 /* DiaryDayAddTableViewCell.xib */; };
		01F2A5C32581183800DA96A6 /* DiaryDayEntryTableViewCell.swift in Sources */ = {isa = PBXBuildFile; fileRef = 01F2A5C12581183800DA96A6 /* DiaryDayEntryTableViewCell.swift */; };
		01F2A5C42581183800DA96A6 /* DiaryDayEntryTableViewCell.xib in Resources */ = {isa = PBXBuildFile; fileRef = 01F2A5C22581183800DA96A6 /* DiaryDayEntryTableViewCell.xib */; };
		01F2A5D5258208C500DA96A6 /* DiaryDayViewController.xib in Resources */ = {isa = PBXBuildFile; fileRef = 01F2A5D4258208C500DA96A6 /* DiaryDayViewController.xib */; };
		01F2A5DD25820EE700DA96A6 /* DiaryDayViewModel.swift in Sources */ = {isa = PBXBuildFile; fileRef = 01F2A5DC25820EE700DA96A6 /* DiaryDayViewModel.swift */; };
		01F52F8A2550679600997A26 /* RiskCalculationExposureWindow.swift in Sources */ = {isa = PBXBuildFile; fileRef = 01F52F892550679600997A26 /* RiskCalculationExposureWindow.swift */; };
		01F52F92255067A000997A26 /* RiskCalculationError.swift in Sources */ = {isa = PBXBuildFile; fileRef = 01F52F91255067A000997A26 /* RiskCalculationError.swift */; };
		01F52FF42552DB9600997A26 /* DMAppConfigurationViewController.swift in Sources */ = {isa = PBXBuildFile; fileRef = 01F52FF32552DB9600997A26 /* DMAppConfigurationViewController.swift */; };
		01F52FFC2552E6F600997A26 /* ENARangeTest.swift in Sources */ = {isa = PBXBuildFile; fileRef = 01F52FFB2552E6F600997A26 /* ENARangeTest.swift */; };
		01F5F7222487B9C000229720 /* AppInformationViewController.swift in Sources */ = {isa = PBXBuildFile; fileRef = 01F5F7212487B9C000229720 /* AppInformationViewController.swift */; };
		0D5611B4247F852C00B5B094 /* SQLiteKeyValueStore.swift in Sources */ = {isa = PBXBuildFile; fileRef = 0D5611B3247F852C00B5B094 /* SQLiteKeyValueStore.swift */; };
		0DD260FF248D549B007C3B2C /* KeychainHelper.swift in Sources */ = {isa = PBXBuildFile; fileRef = 0DD260FE248D549B007C3B2C /* KeychainHelper.swift */; };
		0DF6BB97248AD616007E8B0C /* AppUpdateCheckHelper.swift in Sources */ = {isa = PBXBuildFile; fileRef = 0DF6BB96248AD616007E8B0C /* AppUpdateCheckHelper.swift */; };
		0DF6BB9D248AE232007E8B0C /* AppUpdateCheckerHelperTests.swift in Sources */ = {isa = PBXBuildFile; fileRef = 0DF6BB9C248AE232007E8B0C /* AppUpdateCheckerHelperTests.swift */; };
		1309194F247972C40066E329 /* PrivacyProtectionViewController.swift in Sources */ = {isa = PBXBuildFile; fileRef = 1309194E247972C40066E329 /* PrivacyProtectionViewController.swift */; };
		130CB19C246D92F800ADE602 /* ENAUITestsOnboarding.swift in Sources */ = {isa = PBXBuildFile; fileRef = 130CB19B246D92F800ADE602 /* ENAUITestsOnboarding.swift */; };
		13156CFD248C19D000AFC472 /* usage.html in Resources */ = {isa = PBXBuildFile; fileRef = 13156CFF248C19D000AFC472 /* usage.html */; };
		134F0DBC247578FF00D88934 /* ENAUITestsHome.swift in Sources */ = {isa = PBXBuildFile; fileRef = 134F0DB9247578FF00D88934 /* ENAUITestsHome.swift */; };
		134F0DBD247578FF00D88934 /* ENAUITests-Extensions.swift in Sources */ = {isa = PBXBuildFile; fileRef = 134F0DBA247578FF00D88934 /* ENAUITests-Extensions.swift */; };
		134F0F2C2475793400D88934 /* SnapshotHelper.swift in Sources */ = {isa = PBXBuildFile; fileRef = 134F0F2B2475793400D88934 /* SnapshotHelper.swift */; };
		13722044247AEEAD00152764 /* UNNotificationCenter+Extension.swift in Sources */ = {isa = PBXBuildFile; fileRef = 13722043247AEEAD00152764 /* UNNotificationCenter+Extension.swift */; };
		137846492488027600A50AB8 /* OnboardingInfoViewController+Extension.swift in Sources */ = {isa = PBXBuildFile; fileRef = 137846482488027500A50AB8 /* OnboardingInfoViewController+Extension.swift */; };
		138910C5247A909000D739F6 /* ENATaskScheduler.swift in Sources */ = {isa = PBXBuildFile; fileRef = 138910C4247A909000D739F6 /* ENATaskScheduler.swift */; };
		13E50469248E3CD20086641C /* ENAUITestsAppInformation.swift in Sources */ = {isa = PBXBuildFile; fileRef = 13E50468248E3CD20086641C /* ENAUITestsAppInformation.swift */; };
		13E5046B248E3DF30086641C /* AppStrings.swift in Sources */ = {isa = PBXBuildFile; fileRef = CD99A3C92461A47C00BF12AF /* AppStrings.swift */; };
		13E5046C248E434B0086641C /* Localizable.strings in Resources */ = {isa = PBXBuildFile; fileRef = EE70C23A245B09E900AC9B2F /* Localizable.strings */; };
		13E5046D248E434B0086641C /* Localizable.stringsdict in Resources */ = {isa = PBXBuildFile; fileRef = EE92A340245D96DA006B97B0 /* Localizable.stringsdict */; };
		2F26CE2E248B9C4F00BE30EE /* UIViewController+BackButton.swift in Sources */ = {isa = PBXBuildFile; fileRef = 2F26CE2D248B9C4F00BE30EE /* UIViewController+BackButton.swift */; };
		2F3218D0248063E300A7AC0A /* UIView+Convenience.swift in Sources */ = {isa = PBXBuildFile; fileRef = 2F3218CF248063E300A7AC0A /* UIView+Convenience.swift */; };
		2F3D95372518BCD1002B2C81 /* EUSettingsViewController.swift in Sources */ = {isa = PBXBuildFile; fileRef = 2F3D95362518BCD1002B2C81 /* EUSettingsViewController.swift */; };
		2F3D953C2518BCE9002B2C81 /* EUSettingsViewModel.swift in Sources */ = {isa = PBXBuildFile; fileRef = 2F3D953B2518BCE9002B2C81 /* EUSettingsViewModel.swift */; };
		2F80CFDB247EDDB3000F06AF /* ExposureSubmissionHotlineViewController.swift in Sources */ = {isa = PBXBuildFile; fileRef = 2F80CFDA247EDDB3000F06AF /* ExposureSubmissionHotlineViewController.swift */; };
		2F96739B24AB70FA008E3147 /* ExposureSubmissionParsable.swift in Sources */ = {isa = PBXBuildFile; fileRef = 2F96739A24AB70FA008E3147 /* ExposureSubmissionParsable.swift */; };
		2FA968CE24D8560B008EE367 /* String+Random.swift in Sources */ = {isa = PBXBuildFile; fileRef = 2FA968CD24D8560B008EE367 /* String+Random.swift */; };
		2FA9E39324D2F2920030561C /* ExposureSubmission+TestResult.swift in Sources */ = {isa = PBXBuildFile; fileRef = 2FA9E39224D2F2920030561C /* ExposureSubmission+TestResult.swift */; };
		2FA9E39524D2F2B00030561C /* ExposureSubmission+DeviceRegistrationKey.swift in Sources */ = {isa = PBXBuildFile; fileRef = 2FA9E39424D2F2B00030561C /* ExposureSubmission+DeviceRegistrationKey.swift */; };
		2FA9E39724D2F3C70030561C /* ExposureSubmissionError.swift in Sources */ = {isa = PBXBuildFile; fileRef = 2FA9E39624D2F3C60030561C /* ExposureSubmissionError.swift */; };
		2FA9E39924D2F4350030561C /* ExposureSubmission+ErrorParsing.swift in Sources */ = {isa = PBXBuildFile; fileRef = 2FA9E39824D2F4350030561C /* ExposureSubmission+ErrorParsing.swift */; };
		2FA9E39B24D2F4A10030561C /* ExposureSubmissionService+Protocol.swift in Sources */ = {isa = PBXBuildFile; fileRef = 2FA9E39A24D2F4A10030561C /* ExposureSubmissionService+Protocol.swift */; };
		2FC0356F24B342FA00E234AC /* UIViewcontroller+AlertTest.swift in Sources */ = {isa = PBXBuildFile; fileRef = 2FC0356E24B342FA00E234AC /* UIViewcontroller+AlertTest.swift */; };
		2FC0357124B5B70700E234AC /* Error+FAQUrl.swift in Sources */ = {isa = PBXBuildFile; fileRef = 2FC0357024B5B70700E234AC /* Error+FAQUrl.swift */; };
		2FC951FE24DC23B9008D39F4 /* DMConfigurationCell.swift in Sources */ = {isa = PBXBuildFile; fileRef = 2FC951FD24DC23B9008D39F4 /* DMConfigurationCell.swift */; };
		2FD473BF251E0ECE000DCA40 /* EUSettingsViewControllerTests.swift in Sources */ = {isa = PBXBuildFile; fileRef = 2FD473BE251E0ECE000DCA40 /* EUSettingsViewControllerTests.swift */; };
		2FD881CC2490F65C00BEC8FC /* ExposureSubmissionHotlineViewControllerTest.swift in Sources */ = {isa = PBXBuildFile; fileRef = 2FD881CB2490F65C00BEC8FC /* ExposureSubmissionHotlineViewControllerTest.swift */; };
		2FD881CE249115E700BEC8FC /* ExposureSubmissionNavigationControllerTest.swift in Sources */ = {isa = PBXBuildFile; fileRef = 2FD881CD249115E700BEC8FC /* ExposureSubmissionNavigationControllerTest.swift */; };
		2FE15A3C249B8C0B0077BD8D /* AccessibilityIdentifiers.swift in Sources */ = {isa = PBXBuildFile; fileRef = 2FE15A3B249B8C0B0077BD8D /* AccessibilityIdentifiers.swift */; };
		2FF1D62E2487850200381FFB /* NSMutableAttributedString+Generation.swift in Sources */ = {isa = PBXBuildFile; fileRef = 2FF1D62D2487850200381FFB /* NSMutableAttributedString+Generation.swift */; };
		2FF1D63024880FCF00381FFB /* DynamicTableViewRoundedCell.swift in Sources */ = {isa = PBXBuildFile; fileRef = 2FF1D62F24880FCF00381FFB /* DynamicTableViewRoundedCell.swift */; };
		351E6306256BEC8D00D89B29 /* LabeledCountriesView.swift in Sources */ = {isa = PBXBuildFile; fileRef = 351E6305256BEC8D00D89B29 /* LabeledCountriesView.swift */; };
		351E630C256C5B9C00D89B29 /* LabeledCountriesCell.swift in Sources */ = {isa = PBXBuildFile; fileRef = 351E630A256C5B9C00D89B29 /* LabeledCountriesCell.swift */; };
		351E630D256C5B9C00D89B29 /* LabeledCountriesCell.xib in Resources */ = {isa = PBXBuildFile; fileRef = 351E630B256C5B9C00D89B29 /* LabeledCountriesCell.xib */; };
		3523F8A82570F819004B0424 /* NSAttributedString+BulletPoint.swift in Sources */ = {isa = PBXBuildFile; fileRef = 3523F8A72570F819004B0424 /* NSAttributedString+BulletPoint.swift */; };
		352DEA6F25B08966006751D1 /* StatisticsProviderTests.swift in Sources */ = {isa = PBXBuildFile; fileRef = 352DEA6E25B08966006751D1 /* StatisticsProviderTests.swift */; };
		352E0F19255D537C00DC3E20 /* AppConfiguration+Validation.swift in Sources */ = {isa = PBXBuildFile; fileRef = 352E0F18255D537C00DC3E20 /* AppConfiguration+Validation.swift */; };
		352F25A824EFCBDE00ACDFF3 /* ServerEnvironment.swift in Sources */ = {isa = PBXBuildFile; fileRef = 352F25A724EFCBDE00ACDFF3 /* ServerEnvironment.swift */; };
		35327FF6256D4CE600C36A44 /* UIStackView+prune.swift in Sources */ = {isa = PBXBuildFile; fileRef = 35327FF5256D4CE600C36A44 /* UIStackView+prune.swift */; };
		353412CC2525EE4A0086D15C /* Globals.swift in Sources */ = {isa = PBXBuildFile; fileRef = 353412CB2525EE4A0086D15C /* Globals.swift */; };
		35358DD425A23169004FD0CB /* HTTPClientCertificatePinningTests.swift in Sources */ = {isa = PBXBuildFile; fileRef = 35358DD325A23169004FD0CB /* HTTPClientCertificatePinningTests.swift */; };
		3539DAD1252B353C00489B1A /* CachedAppConfigurationMock.swift in Sources */ = {isa = PBXBuildFile; fileRef = 3539DAD0252B353C00489B1A /* CachedAppConfigurationMock.swift */; };
		3544182925AF7B5200B11056 /* app_features.pb.swift in Sources */ = {isa = PBXBuildFile; fileRef = 3544182825AF7B5200B11056 /* app_features.pb.swift */; };
		354BB49A25B07DB000FBCFEE /* StatisticsProviding.swift in Sources */ = {isa = PBXBuildFile; fileRef = 354BB49925B07DB000FBCFEE /* StatisticsProviding.swift */; };
		354E305924EFF26E00526C9F /* Country.swift in Sources */ = {isa = PBXBuildFile; fileRef = 354E305824EFF26E00526C9F /* Country.swift */; };
		356153AD257FA8A300F6CD4D /* AccessibilityIdentifiers.swift in Sources */ = {isa = PBXBuildFile; fileRef = 2FE15A3B249B8C0B0077BD8D /* AccessibilityIdentifiers.swift */; };
		356FBF49255EC27A00959346 /* CacheAppConfigMockTests.swift in Sources */ = {isa = PBXBuildFile; fileRef = 356FBF48255EC27A00959346 /* CacheAppConfigMockTests.swift */; };
		357B1858255A7F5C00584548 /* AppConfig+CacheInvalidation.swift in Sources */ = {isa = PBXBuildFile; fileRef = 357B1857255A7F5C00584548 /* AppConfig+CacheInvalidation.swift */; };
		3598D99A24FE280700483F1F /* CountryTests.swift in Sources */ = {isa = PBXBuildFile; fileRef = 3598D99924FE280700483F1F /* CountryTests.swift */; };
		35A7F081250A7CF8005E6C33 /* KeychainHelperTests.swift in Sources */ = {isa = PBXBuildFile; fileRef = 35A7F080250A7CF8005E6C33 /* KeychainHelperTests.swift */; };
		35AA4AF4259B40FC00D32306 /* CryptoFallbackTests.swift in Sources */ = {isa = PBXBuildFile; fileRef = 35AA4AF3259B40FC00D32306 /* CryptoFallbackTests.swift */; };
		35BE8598251CE495005C2FD0 /* CachingHTTPClient.swift in Sources */ = {isa = PBXBuildFile; fileRef = 35BE8597251CE495005C2FD0 /* CachingHTTPClient.swift */; };
		35C701EC2556BCB9008AEA91 /* Migration1To2.swift in Sources */ = {isa = PBXBuildFile; fileRef = 35C701EB2556BCB9008AEA91 /* Migration1To2.swift */; };
		35C701F82556C01F008AEA91 /* Migration1To2Tests.swift in Sources */ = {isa = PBXBuildFile; fileRef = 35C701F32556C016008AEA91 /* Migration1To2Tests.swift */; };
		35D16DDE2567FB980069AD1B /* DynamicLegalCell.swift in Sources */ = {isa = PBXBuildFile; fileRef = 35D16DDC2567FB980069AD1B /* DynamicLegalCell.swift */; };
		35D16DDF2567FB980069AD1B /* DynamicLegalCell.xib in Resources */ = {isa = PBXBuildFile; fileRef = 35D16DDD2567FB980069AD1B /* DynamicLegalCell.xib */; };
		35E121A925B1CFB00098D754 /* StatisticsProvider.swift in Sources */ = {isa = PBXBuildFile; fileRef = 35E121A825B1CFB00098D754 /* StatisticsProvider.swift */; };
		35E121B925B23D060098D754 /* StatisticsMetadata.swift in Sources */ = {isa = PBXBuildFile; fileRef = 35E121B825B23D060098D754 /* StatisticsMetadata.swift */; };
		35E121DA25B273280098D754 /* card_header.pb.swift in Sources */ = {isa = PBXBuildFile; fileRef = 35E121D725B273280098D754 /* card_header.pb.swift */; };
		35E121DB25B273280098D754 /* statistics.pb.swift in Sources */ = {isa = PBXBuildFile; fileRef = 35E121D825B273280098D754 /* statistics.pb.swift */; };
		35E121DC25B273280098D754 /* key_figure_card.pb.swift in Sources */ = {isa = PBXBuildFile; fileRef = 35E121D925B273280098D754 /* key_figure_card.pb.swift */; };
		35EA615A258BC8E30062B50A /* CryptoKitFallbacks.swift in Sources */ = {isa = PBXBuildFile; fileRef = 35EA6159258BC8E30062B50A /* CryptoKitFallbacks.swift */; };
		35EA684225553AE300335F73 /* DownloadedPackagesSQLLiteStoreV2.swift in Sources */ = {isa = PBXBuildFile; fileRef = 35EA684125553AE300335F73 /* DownloadedPackagesSQLLiteStoreV2.swift */; };
		35EA684A25553B5C00335F73 /* DownloadedPackagesStoreV2.swift in Sources */ = {isa = PBXBuildFile; fileRef = 35EA684925553B5C00335F73 /* DownloadedPackagesStoreV2.swift */; };
		35EA68522555488600335F73 /* SQLiteError.swift in Sources */ = {isa = PBXBuildFile; fileRef = 35EA68512555488600335F73 /* SQLiteError.swift */; };
		4026C2DC24852B7600926FB4 /* AppInformationViewController+LegalModel.swift in Sources */ = {isa = PBXBuildFile; fileRef = 4026C2DB24852B7600926FB4 /* AppInformationViewController+LegalModel.swift */; };
		4026C2E424854C8D00926FB4 /* AppInformationLegalCell.swift in Sources */ = {isa = PBXBuildFile; fileRef = 4026C2E324854C8D00926FB4 /* AppInformationLegalCell.swift */; };
		503DB1A7255D822E00576E57 /* ExposureSubmissionIntroViewController.swift in Sources */ = {isa = PBXBuildFile; fileRef = 503DB1A6255D822E00576E57 /* ExposureSubmissionIntroViewController.swift */; };
		503DB1AC255D826900576E57 /* ExposureSubmissionIntroViewModel.swift in Sources */ = {isa = PBXBuildFile; fileRef = 503DB1AB255D826900576E57 /* ExposureSubmissionIntroViewModel.swift */; };
		505F2E522587738900697CC2 /* AccessibilityLabels.swift in Sources */ = {isa = PBXBuildFile; fileRef = 505F2E512587738900697CC2 /* AccessibilityLabels.swift */; };
		509C69FE25B5D920000F2A4C /* ENAUITests-Statistics.swift in Sources */ = {isa = PBXBuildFile; fileRef = 509C69FD25B5D920000F2A4C /* ENAUITests-Statistics.swift */; };
		50B1D6E72551621C00684C3C /* DayKeyPackageDownloadTests.swift in Sources */ = {isa = PBXBuildFile; fileRef = 50B1D6E62551621C00684C3C /* DayKeyPackageDownloadTests.swift */; };
		50BD2E6224FE1E8700932566 /* AppInformationModel.swift in Sources */ = {isa = PBXBuildFile; fileRef = 50BD2E6124FE1E8700932566 /* AppInformationModel.swift */; };
		50BD2E6424FE232E00932566 /* AppInformationImprintViewModel.swift in Sources */ = {isa = PBXBuildFile; fileRef = 50BD2E6324FE232E00932566 /* AppInformationImprintViewModel.swift */; };
		50BD2E7724FE26F400932566 /* AppInformationImprintTest.swift in Sources */ = {isa = PBXBuildFile; fileRef = 50BD2E6F24FE26F300932566 /* AppInformationImprintTest.swift */; };
		50C5204025ADACBB008DF2F4 /* HomeShownPositiveTestResultCellModelTest.swift in Sources */ = {isa = PBXBuildFile; fileRef = 50C5203F25ADACBB008DF2F4 /* HomeShownPositiveTestResultCellModelTest.swift */; };
		50C5C1B525891CC800C4817A /* DynamicLegalExtendedCell.xib in Resources */ = {isa = PBXBuildFile; fileRef = 50C5C1B425891CC800C4817A /* DynamicLegalExtendedCell.xib */; };
		50C5C1BA258920AD00C4817A /* DynamicLegalExtendedCell.swift in Sources */ = {isa = PBXBuildFile; fileRef = 50C5C1B9258920AD00C4817A /* DynamicLegalExtendedCell.swift */; };
		50DC527924FEB2AE00F6D8EB /* AppInformationDynamicCell.swift in Sources */ = {isa = PBXBuildFile; fileRef = 50DC527824FEB2AE00F6D8EB /* AppInformationDynamicCell.swift */; };
		50DC527B24FEB5CA00F6D8EB /* AppInformationModelTest.swift in Sources */ = {isa = PBXBuildFile; fileRef = 50DC527A24FEB5CA00F6D8EB /* AppInformationModelTest.swift */; };
		50E3BE5A250127DF0033E2C7 /* AppInformationDynamicAction.swift in Sources */ = {isa = PBXBuildFile; fileRef = 50E3BE59250127DF0033E2C7 /* AppInformationDynamicAction.swift */; };
		50F9130D253F1D7800DFE683 /* OnboardingPageType.swift in Sources */ = {isa = PBXBuildFile; fileRef = 50F9130C253F1D7800DFE683 /* OnboardingPageType.swift */; };
		514E81342461B97800636861 /* ExposureManager.swift in Sources */ = {isa = PBXBuildFile; fileRef = 514E81332461B97700636861 /* ExposureManager.swift */; };
		514EE999246D4C2E00DE4884 /* UITableViewCell+Identifier.swift in Sources */ = {isa = PBXBuildFile; fileRef = 514EE998246D4C2E00DE4884 /* UITableViewCell+Identifier.swift */; };
		516E430224B89AED0008CC30 /* CoordinatorTests.swift in Sources */ = {isa = PBXBuildFile; fileRef = 516E430124B89AED0008CC30 /* CoordinatorTests.swift */; };
		51895EDC245E16CD0085DA38 /* ENAColor.swift in Sources */ = {isa = PBXBuildFile; fileRef = 51895EDB245E16CD0085DA38 /* ENAColor.swift */; };
		518A69FB24687D5800444E66 /* RiskLevel.swift in Sources */ = {isa = PBXBuildFile; fileRef = 518A69FA24687D5800444E66 /* RiskLevel.swift */; };
		51C737BD245B349700286105 /* OnboardingInfoViewController.swift in Sources */ = {isa = PBXBuildFile; fileRef = 51C737BC245B349700286105 /* OnboardingInfoViewController.swift */; };
		51C737BF245B3B5D00286105 /* OnboardingInfo.swift in Sources */ = {isa = PBXBuildFile; fileRef = 51C737BE245B3B5D00286105 /* OnboardingInfo.swift */; };
		51D420B724583B7200AD70CA /* NSObject+Identifier.swift in Sources */ = {isa = PBXBuildFile; fileRef = 51D420B624583B7200AD70CA /* NSObject+Identifier.swift */; };
		51D420C424583E3300AD70CA /* SettingsViewController.swift in Sources */ = {isa = PBXBuildFile; fileRef = 51D420C324583E3300AD70CA /* SettingsViewController.swift */; };
		5222AA68255ECFE100F338C7 /* ExposureSubmissionTestResultConsentViewController.swift in Sources */ = {isa = PBXBuildFile; fileRef = 5222AA67255ECFE100F338C7 /* ExposureSubmissionTestResultConsentViewController.swift */; };
		5222AA70255ED8E000F338C7 /* ExposureSubmissionTestResultConsentViewModel.swift in Sources */ = {isa = PBXBuildFile; fileRef = 5222AA6F255ED8E000F338C7 /* ExposureSubmissionTestResultConsentViewModel.swift */; };
		523D5E75256FDFE900EF67EA /* ExposureSubmissionThankYouViewController.swift in Sources */ = {isa = PBXBuildFile; fileRef = 523D5E74256FDFE900EF67EA /* ExposureSubmissionThankYouViewController.swift */; };
		523D5E7A256FE04000EF67EA /* ExposureSubmissionThankYouViewModel.swift in Sources */ = {isa = PBXBuildFile; fileRef = 523D5E79256FE04000EF67EA /* ExposureSubmissionThankYouViewModel.swift */; };
		524C4292256587B900EBC3B0 /* ExposureSubmissionTestResultConsentViewModelTests.swift in Sources */ = {isa = PBXBuildFile; fileRef = 524C4291256587B900EBC3B0 /* ExposureSubmissionTestResultConsentViewModelTests.swift */; };
		5270E9B8256D20A900B08606 /* NSTextAttachment+ImageHeight.swift in Sources */ = {isa = PBXBuildFile; fileRef = 5270E9B7256D20A900B08606 /* NSTextAttachment+ImageHeight.swift */; };
		52CAAC012562B82E00239DCB /* DynamicTableViewConsentCell.swift in Sources */ = {isa = PBXBuildFile; fileRef = 52CAAC002562B82E00239DCB /* DynamicTableViewConsentCell.swift */; };
		52EAAB512566BB0500204373 /* ExposureSubmission+TestResult.swift in Sources */ = {isa = PBXBuildFile; fileRef = 2FA9E39224D2F2920030561C /* ExposureSubmission+TestResult.swift */; };
		710021DC248E44A6001F0B63 /* ENAFont.swift in Sources */ = {isa = PBXBuildFile; fileRef = 710021DB248E44A6001F0B63 /* ENAFont.swift */; };
		710021DE248EAF16001F0B63 /* ExposureSubmissionImageCardCell.xib in Resources */ = {isa = PBXBuildFile; fileRef = 710021DD248EAF16001F0B63 /* ExposureSubmissionImageCardCell.xib */; };
		710021E0248EAF9A001F0B63 /* ExposureSubmissionImageCardCell.swift in Sources */ = {isa = PBXBuildFile; fileRef = 710021DF248EAF9A001F0B63 /* ExposureSubmissionImageCardCell.swift */; };
		710224EE2490E2FD000C5DEF /* ExposureSubmissionStepCell.xib in Resources */ = {isa = PBXBuildFile; fileRef = 710224ED2490E2FC000C5DEF /* ExposureSubmissionStepCell.xib */; };
		710224F42490E7A3000C5DEF /* ExposureSubmissionStepCell.swift in Sources */ = {isa = PBXBuildFile; fileRef = 710224F32490E7A3000C5DEF /* ExposureSubmissionStepCell.swift */; };
		710224F624910661000C5DEF /* ExposureSubmissionDynamicCell.swift in Sources */ = {isa = PBXBuildFile; fileRef = 710224F524910661000C5DEF /* ExposureSubmissionDynamicCell.swift */; };
		710ABB23247513E300948792 /* DynamicTypeTableViewCell.swift in Sources */ = {isa = PBXBuildFile; fileRef = 710ABB22247513E300948792 /* DynamicTypeTableViewCell.swift */; };
		710ABB27247533FA00948792 /* DynamicTableViewController.swift in Sources */ = {isa = PBXBuildFile; fileRef = 710ABB26247533FA00948792 /* DynamicTableViewController.swift */; };
		710ABB292475353900948792 /* DynamicTableViewModel.swift in Sources */ = {isa = PBXBuildFile; fileRef = 710ABB282475353900948792 /* DynamicTableViewModel.swift */; };
		71176E2F248922B0004B0C9F /* ENAColorTests.swift in Sources */ = {isa = PBXBuildFile; fileRef = 71176E2D24891C02004B0C9F /* ENAColorTests.swift */; };
		71176E32248957C3004B0C9F /* AppNavigationController.swift in Sources */ = {isa = PBXBuildFile; fileRef = 71176E31248957C3004B0C9F /* AppNavigationController.swift */; };
		711EFCC72492EE31005FEF21 /* ENAFooterView.swift in Sources */ = {isa = PBXBuildFile; fileRef = 711EFCC62492EE31005FEF21 /* ENAFooterView.swift */; };
		711EFCC924935C79005FEF21 /* ExposureSubmissionTestResultHeaderView.xib in Resources */ = {isa = PBXBuildFile; fileRef = 711EFCC824935C79005FEF21 /* ExposureSubmissionTestResultHeaderView.xib */; };
		71330E41248109F600EB10F6 /* DynamicTableViewSection.swift in Sources */ = {isa = PBXBuildFile; fileRef = 71330E40248109F600EB10F6 /* DynamicTableViewSection.swift */; };
		71330E43248109FD00EB10F6 /* DynamicTableViewCell.swift in Sources */ = {isa = PBXBuildFile; fileRef = 71330E42248109FD00EB10F6 /* DynamicTableViewCell.swift */; };
		71330E4524810A0500EB10F6 /* DynamicTableViewHeader.swift in Sources */ = {isa = PBXBuildFile; fileRef = 71330E4424810A0500EB10F6 /* DynamicTableViewHeader.swift */; };
		71330E4724810A0C00EB10F6 /* DynamicTableViewFooter.swift in Sources */ = {isa = PBXBuildFile; fileRef = 71330E4624810A0C00EB10F6 /* DynamicTableViewFooter.swift */; };
		713EA25B247818B000AB7EE8 /* DynamicTypeButton.swift in Sources */ = {isa = PBXBuildFile; fileRef = 713EA25A247818B000AB7EE8 /* DynamicTypeButton.swift */; };
		713EA25D24798A7000AB7EE8 /* ExposureDetectionRoundedView.swift in Sources */ = {isa = PBXBuildFile; fileRef = 713EA25C24798A7000AB7EE8 /* ExposureDetectionRoundedView.swift */; };
		713EA25F24798A9100AB7EE8 /* ExposureDetectionRiskCell.swift in Sources */ = {isa = PBXBuildFile; fileRef = 713EA25E24798A9100AB7EE8 /* ExposureDetectionRiskCell.swift */; };
		713EA26124798AD100AB7EE8 /* ExposureDetectionHotlineCell.swift in Sources */ = {isa = PBXBuildFile; fileRef = 713EA26024798AD100AB7EE8 /* ExposureDetectionHotlineCell.swift */; };
		713EA26324798F8500AB7EE8 /* ExposureDetectionHeaderCell.swift in Sources */ = {isa = PBXBuildFile; fileRef = 713EA26224798F8500AB7EE8 /* ExposureDetectionHeaderCell.swift */; };
		714194EA247A65C60072A090 /* DynamicTableViewHeaderSeparatorView.swift in Sources */ = {isa = PBXBuildFile; fileRef = 714194E9247A65C60072A090 /* DynamicTableViewHeaderSeparatorView.swift */; };
		7154EB4A247D21E200A467FF /* ExposureDetectionLongGuideCell.swift in Sources */ = {isa = PBXBuildFile; fileRef = 7154EB49247D21E200A467FF /* ExposureDetectionLongGuideCell.swift */; };
		7154EB4C247E862100A467FF /* ExposureDetectionLoadingCell.swift in Sources */ = {isa = PBXBuildFile; fileRef = 7154EB4B247E862100A467FF /* ExposureDetectionLoadingCell.swift */; };
		717D21E9248C022E00D9717E /* DynamicTableViewHtmlCell.swift in Sources */ = {isa = PBXBuildFile; fileRef = 717D21E8248C022E00D9717E /* DynamicTableViewHtmlCell.swift */; };
		7187A5582481231C00FCC755 /* DynamicTableViewAction.swift in Sources */ = {isa = PBXBuildFile; fileRef = 71330E4824810A5A00EB10F6 /* DynamicTableViewAction.swift */; };
		71B804472484CC0800D53506 /* ENALabel.swift in Sources */ = {isa = PBXBuildFile; fileRef = 71B804462484CC0800D53506 /* ENALabel.swift */; };
		71B804492484D37300D53506 /* RiskLegendViewController.swift in Sources */ = {isa = PBXBuildFile; fileRef = 71B804482484D37300D53506 /* RiskLegendViewController.swift */; };
		71B8044F248526B600D53506 /* DynamicTableViewSpaceCell.swift in Sources */ = {isa = PBXBuildFile; fileRef = 71B8044E248526B600D53506 /* DynamicTableViewSpaceCell.swift */; };
		71C0BEDD2498DD07009A17A0 /* ENANavigationFooterView.swift in Sources */ = {isa = PBXBuildFile; fileRef = 71C0BEDC2498DD07009A17A0 /* ENANavigationFooterView.swift */; };
		71CAB9D2248AACAD00F516A5 /* PixelPerfectLayoutConstraint.swift in Sources */ = {isa = PBXBuildFile; fileRef = 71CAB9D1248AACAD00F516A5 /* PixelPerfectLayoutConstraint.swift */; };
		71D3C19A2494EFAC00DBABA8 /* ENANavigationControllerWithFooter.swift in Sources */ = {isa = PBXBuildFile; fileRef = 71D3C1992494EFAC00DBABA8 /* ENANavigationControllerWithFooter.swift */; };
		71EF33D92497F3E8007B7E1B /* ENANavigationControllerWithFooterChild.swift in Sources */ = {isa = PBXBuildFile; fileRef = 71EF33D82497F3E8007B7E1B /* ENANavigationControllerWithFooterChild.swift */; };
		71EF33DB2497F419007B7E1B /* ENANavigationFooterItem.swift in Sources */ = {isa = PBXBuildFile; fileRef = 71EF33DA2497F419007B7E1B /* ENANavigationFooterItem.swift */; };
		71F2E57B2487AEFC00694F1A /* ena-colors.xcassets in Resources */ = {isa = PBXBuildFile; fileRef = 71F2E57A2487AEFC00694F1A /* ena-colors.xcassets */; };
		71F5418E248BEE08006DB793 /* privacy-policy.html in Resources */ = {isa = PBXBuildFile; fileRef = 71F5418A248BEDBE006DB793 /* privacy-policy.html */; };
		71F54191248BF677006DB793 /* HtmlTextView.swift in Sources */ = {isa = PBXBuildFile; fileRef = 71F54190248BF677006DB793 /* HtmlTextView.swift */; };
		71FD8862246EB27F00E804D0 /* ExposureDetectionViewController.swift in Sources */ = {isa = PBXBuildFile; fileRef = 71FD8861246EB27F00E804D0 /* ExposureDetectionViewController.swift */; };
		71FE1C69247A8FE100851FEB /* DynamicTableViewHeaderFooterView.swift in Sources */ = {isa = PBXBuildFile; fileRef = 71FE1C68247A8FE100851FEB /* DynamicTableViewHeaderFooterView.swift */; };
		71FE1C71247AA7B700851FEB /* DynamicTableViewHeaderImageView.swift in Sources */ = {isa = PBXBuildFile; fileRef = 71FE1C70247AA7B700851FEB /* DynamicTableViewHeaderImageView.swift */; };
		71FE1C7B247AC2B500851FEB /* ExposureSubmissionQRScannerViewController.swift in Sources */ = {isa = PBXBuildFile; fileRef = 71FE1C74247AC2B500851FEB /* ExposureSubmissionQRScannerViewController.swift */; };
		71FE1C7F247AC2B500851FEB /* ExposureSubmissionTestResultViewController.swift in Sources */ = {isa = PBXBuildFile; fileRef = 71FE1C78247AC2B500851FEB /* ExposureSubmissionTestResultViewController.swift */; };
		71FE1C80247AC2B500851FEB /* ExposureSubmissionNavigationController.swift in Sources */ = {isa = PBXBuildFile; fileRef = 71FE1C79247AC2B500851FEB /* ExposureSubmissionNavigationController.swift */; };
		71FE1C86247AC33D00851FEB /* ExposureSubmissionTestResultHeaderView.swift in Sources */ = {isa = PBXBuildFile; fileRef = 71FE1C84247AC33D00851FEB /* ExposureSubmissionTestResultHeaderView.swift */; };
		71FE1C8C247AC79D00851FEB /* DynamicTableViewIconCell.swift in Sources */ = {isa = PBXBuildFile; fileRef = 71FE1C8A247AC79D00851FEB /* DynamicTableViewIconCell.swift */; };
		71FE1C8D247AC79D00851FEB /* DynamicTableViewIconCell.xib in Resources */ = {isa = PBXBuildFile; fileRef = 71FE1C8B247AC79D00851FEB /* DynamicTableViewIconCell.xib */; };
		85142501245DA0B3009D2791 /* UIViewController+Alert.swift in Sources */ = {isa = PBXBuildFile; fileRef = 85142500245DA0B3009D2791 /* UIViewController+Alert.swift */; };
		8539874F2467094E00D28B62 /* AppIcon.xcassets in Resources */ = {isa = PBXBuildFile; fileRef = 8539874E2467094E00D28B62 /* AppIcon.xcassets */; };
		853D987A24694A8700490DBA /* ENAButton.swift in Sources */ = {isa = PBXBuildFile; fileRef = 853D987924694A8700490DBA /* ENAButton.swift */; };
		858F6F6E245A103C009FFD33 /* ExposureNotification.framework in Frameworks */ = {isa = PBXBuildFile; fileRef = 858F6F6D245A103C009FFD33 /* ExposureNotification.framework */; settings = {ATTRIBUTES = (Weak, ); }; };
		8595BF5F246032D90056EA27 /* ENASwitch.swift in Sources */ = {isa = PBXBuildFile; fileRef = 8595BF5E246032D90056EA27 /* ENASwitch.swift */; };
		859DD512248549790073D59F /* MockDiagnosisKeysRetrieval.swift in Sources */ = {isa = PBXBuildFile; fileRef = 859DD511248549790073D59F /* MockDiagnosisKeysRetrieval.swift */; };
		85D7593F2457048F008175F0 /* AppDelegate.swift in Sources */ = {isa = PBXBuildFile; fileRef = 85D7593E2457048F008175F0 /* AppDelegate.swift */; };
		85D7594B24570491008175F0 /* Assets.xcassets in Resources */ = {isa = PBXBuildFile; fileRef = 85D7594A24570491008175F0 /* Assets.xcassets */; };
		85D7594E24570491008175F0 /* LaunchScreen.storyboard in Resources */ = {isa = PBXBuildFile; fileRef = 85D7594C24570491008175F0 /* LaunchScreen.storyboard */; };
		85D7596424570491008175F0 /* ENAUITests.swift in Sources */ = {isa = PBXBuildFile; fileRef = 85D7596324570491008175F0 /* ENAUITests.swift */; };
		85E33444247EB357006E74EC /* CircularProgressView.swift in Sources */ = {isa = PBXBuildFile; fileRef = 85E33443247EB357006E74EC /* CircularProgressView.swift */; };
		8F27018F259B593700E48CFE /* ContactDiaryStore.swift in Sources */ = {isa = PBXBuildFile; fileRef = 8F27018E259B593700E48CFE /* ContactDiaryStore.swift */; };
		8F270194259B5BA700E48CFE /* ContactDiaryMigration1To2.swift in Sources */ = {isa = PBXBuildFile; fileRef = 8F270193259B5BA700E48CFE /* ContactDiaryMigration1To2.swift */; };
		8F3D71AA25A86AD300D52CCD /* HomeExposureLoggingCellModelTests.swift in Sources */ = {isa = PBXBuildFile; fileRef = 8F3D71A925A86AD300D52CCD /* HomeExposureLoggingCellModelTests.swift */; };
		8FF3525E25ADAD06008A07BD /* HomeTestResultCellModelTests.swift in Sources */ = {isa = PBXBuildFile; fileRef = 8FF3525D25ADAD06008A07BD /* HomeTestResultCellModelTests.swift */; };
		8FF9B2B2259B6B030080770D /* ContactDiaryStoreSchemaV2.swift in Sources */ = {isa = PBXBuildFile; fileRef = 8FF9B2B1259B6B030080770D /* ContactDiaryStoreSchemaV2.swift */; };
		94092541254BFE6800FE61A2 /* DMWarnOthersNotificationViewController.swift in Sources */ = {isa = PBXBuildFile; fileRef = 94092540254BFE6800FE61A2 /* DMWarnOthersNotificationViewController.swift */; };
		9412FAFE252349EA0086E139 /* DeltaOnboardingViewControllerTests.swift in Sources */ = {isa = PBXBuildFile; fileRef = 9412FAF92523499D0086E139 /* DeltaOnboardingViewControllerTests.swift */; };
		9417BA95252B6B5100AD4053 /* DMSQLiteErrorViewController.swift in Sources */ = {isa = PBXBuildFile; fileRef = 9417BA94252B6B5100AD4053 /* DMSQLiteErrorViewController.swift */; };
		941ADDB02518C2B200E421D9 /* EuTracingTableViewCell.swift in Sources */ = {isa = PBXBuildFile; fileRef = 941ADDAF2518C2B200E421D9 /* EuTracingTableViewCell.swift */; };
		941ADDB22518C3FB00E421D9 /* ENSettingEuTracingViewModel.swift in Sources */ = {isa = PBXBuildFile; fileRef = 941ADDB12518C3FB00E421D9 /* ENSettingEuTracingViewModel.swift */; };
		941B68AE253F007100DC1962 /* Int+Increment.swift in Sources */ = {isa = PBXBuildFile; fileRef = 941B689E253EFF2300DC1962 /* Int+Increment.swift */; };
		941F5ED02518E82800785F06 /* ENSettingEuTracingViewModelTests.swift in Sources */ = {isa = PBXBuildFile; fileRef = 941F5ECB2518E82100785F06 /* ENSettingEuTracingViewModelTests.swift */; };
		94427A5025502B8900C36BE6 /* WarnOthersNotificationsTimeInterval.swift in Sources */ = {isa = PBXBuildFile; fileRef = 94427A4F25502B8900C36BE6 /* WarnOthersNotificationsTimeInterval.swift */; };
		9488C3012521EE8E00504648 /* DeltaOnboardingNavigationController.swift in Sources */ = {isa = PBXBuildFile; fileRef = 9488C3002521EE8E00504648 /* DeltaOnboardingNavigationController.swift */; };
		948AFE5F2552F6F60019579A /* WarnOthersReminderTests.swift in Sources */ = {isa = PBXBuildFile; fileRef = 948AFE5E2552F6F60019579A /* WarnOthersReminderTests.swift */; };
		948AFE672553DC5B0019579A /* WarnOthersRemindable.swift in Sources */ = {isa = PBXBuildFile; fileRef = 948AFE662553DC5B0019579A /* WarnOthersRemindable.swift */; };
		948AFE7A2554377F0019579A /* UNUserNotificationCenter+WarnOthers.swift in Sources */ = {isa = PBXBuildFile; fileRef = 948AFE792554377F0019579A /* UNUserNotificationCenter+WarnOthers.swift */; };
		948DCDC3252EFC9A00CDE020 /* ENAUITests_05_ExposureLogging.swift in Sources */ = {isa = PBXBuildFile; fileRef = 948DCDC2252EFC9A00CDE020 /* ENAUITests_05_ExposureLogging.swift */; };
		94B255A62551B7C800649B4C /* WarnOthersReminder.swift in Sources */ = {isa = PBXBuildFile; fileRef = 94B255A52551B7C800649B4C /* WarnOthersReminder.swift */; };
		94C24B3F25304B4400F8C004 /* ENAUITestsDeltaOnboarding.swift in Sources */ = {isa = PBXBuildFile; fileRef = 94C24B3E25304B4400F8C004 /* ENAUITestsDeltaOnboarding.swift */; };
		94F594622521CBF50077681B /* DeltaOnboardingV15ViewModel.swift in Sources */ = {isa = PBXBuildFile; fileRef = 94F594612521CBF50077681B /* DeltaOnboardingV15ViewModel.swift */; };
		A124E64A249BF4EF00E95F72 /* ExposureDetectionExecutorTests.swift in Sources */ = {isa = PBXBuildFile; fileRef = A124E648249BF4EB00E95F72 /* ExposureDetectionExecutorTests.swift */; };
		A124E64C249C4C9000E95F72 /* SAPDownloadedPackagesStore+Helpers.swift in Sources */ = {isa = PBXBuildFile; fileRef = A124E64B249C4C9000E95F72 /* SAPDownloadedPackagesStore+Helpers.swift */; };
		A128F059248B459F00EC7F6C /* PublicKeyStore.swift in Sources */ = {isa = PBXBuildFile; fileRef = A128F058248B459F00EC7F6C /* PublicKeyStore.swift */; };
		A14BDEC024A1AD660063E4EC /* MockExposureDetector.swift in Sources */ = {isa = PBXBuildFile; fileRef = A14BDEBF24A1AD660063E4EC /* MockExposureDetector.swift */; };
		A1654EFF24B41FF600C0E115 /* DynamicCellTests.swift in Sources */ = {isa = PBXBuildFile; fileRef = A1654EFD24B41FEF00C0E115 /* DynamicCellTests.swift */; };
		A1654F0224B43E8500C0E115 /* DynamicTableViewTextViewCellTests.swift in Sources */ = {isa = PBXBuildFile; fileRef = A1654F0024B43E7F00C0E115 /* DynamicTableViewTextViewCellTests.swift */; };
		A16714AF248CA1B70031B111 /* Bundle+ReadPlist.swift in Sources */ = {isa = PBXBuildFile; fileRef = A16714AE248CA1B70031B111 /* Bundle+ReadPlist.swift */; };
		A173665324844F41006BE209 /* SQLiteKeyValueStoreTests.swift in Sources */ = {isa = PBXBuildFile; fileRef = A173665124844F29006BE209 /* SQLiteKeyValueStoreTests.swift */; };
		A17366552484978A006BE209 /* OnboardingInfoViewControllerUtils.swift in Sources */ = {isa = PBXBuildFile; fileRef = A17366542484978A006BE209 /* OnboardingInfoViewControllerUtils.swift */; };
		A1877CAB248F2532006FEFC0 /* SAPDownloadedPackageTests.swift in Sources */ = {isa = PBXBuildFile; fileRef = A1877CA9248F247D006FEFC0 /* SAPDownloadedPackageTests.swift */; };
		A1BABD0924A57B88000ED515 /* TemporaryExposureKeyMock.swift in Sources */ = {isa = PBXBuildFile; fileRef = A1BABD0824A57B88000ED515 /* TemporaryExposureKeyMock.swift */; };
		A1BABD0E24A57CFC000ED515 /* ENTemporaryExposureKey+ProcessingTests.swift in Sources */ = {isa = PBXBuildFile; fileRef = A1BABD0C24A57BAC000ED515 /* ENTemporaryExposureKey+ProcessingTests.swift */; };
		A1BABD1024A57D03000ED515 /* ENTemporaryExposureKey+Processing.swift in Sources */ = {isa = PBXBuildFile; fileRef = A1BABD0A24A57BA0000ED515 /* ENTemporaryExposureKey+Processing.swift */; };
		A1C683FA24AEC57400B90D12 /* DynamicTableViewTextViewCell.swift in Sources */ = {isa = PBXBuildFile; fileRef = A1C683F924AEC57400B90D12 /* DynamicTableViewTextViewCell.swift */; };
		A1C683FC24AEC9EE00B90D12 /* DynamicTableViewTextCell.swift in Sources */ = {isa = PBXBuildFile; fileRef = A1C683FB24AEC9EE00B90D12 /* DynamicTableViewTextCell.swift */; };
		A1E41941249410AF0016E52A /* SAPDownloadedPackage+Helpers.swift in Sources */ = {isa = PBXBuildFile; fileRef = A1E41940249410AF0016E52A /* SAPDownloadedPackage+Helpers.swift */; };
		A1E419462495479D0016E52A /* HTTPClient+MockNetworkStack.swift in Sources */ = {isa = PBXBuildFile; fileRef = A1E419442495476C0016E52A /* HTTPClient+MockNetworkStack.swift */; };
		A1E41949249548770016E52A /* HTTPClient+SubmitTests.swift in Sources */ = {isa = PBXBuildFile; fileRef = A1E41947249548260016E52A /* HTTPClient+SubmitTests.swift */; };
		A1E419522495A6F20016E52A /* HTTPClient+TANForExposureSubmitTests.swift in Sources */ = {isa = PBXBuildFile; fileRef = A1E419502495A6EA0016E52A /* HTTPClient+TANForExposureSubmitTests.swift */; };
		A1E419552495A8060016E52A /* HTTPClient+GetTestResultTests.swift in Sources */ = {isa = PBXBuildFile; fileRef = A1E419532495A7850016E52A /* HTTPClient+GetTestResultTests.swift */; };
		A1E419582495A8F90016E52A /* HTTPClient+RegistrationTokenTests.swift in Sources */ = {isa = PBXBuildFile; fileRef = A1E419562495A8F50016E52A /* HTTPClient+RegistrationTokenTests.swift */; };
		A1E4195D249818060016E52A /* RiskTests.swift in Sources */ = {isa = PBXBuildFile; fileRef = A1E4195B249818020016E52A /* RiskTests.swift */; };
		A1E419602498243E0016E52A /* String+TodayTests.swift in Sources */ = {isa = PBXBuildFile; fileRef = A1E4195E249824340016E52A /* String+TodayTests.swift */; };
		A328425D248E82BC006B1F09 /* ExposureSubmissionTestResultViewControllerTests.swift in Sources */ = {isa = PBXBuildFile; fileRef = A328425B248E82B5006B1F09 /* ExposureSubmissionTestResultViewControllerTests.swift */; };
		A32842612490E2AC006B1F09 /* ExposureSubmissionWarnOthersViewControllerTests.swift in Sources */ = {isa = PBXBuildFile; fileRef = A32842602490E2AC006B1F09 /* ExposureSubmissionWarnOthersViewControllerTests.swift */; };
		A32842652491136E006B1F09 /* ExposureSubmissionUITests.swift in Sources */ = {isa = PBXBuildFile; fileRef = A32842642491136E006B1F09 /* ExposureSubmissionUITests.swift */; };
		A32842672492359E006B1F09 /* MockExposureSubmissionNavigationControllerChild.swift in Sources */ = {isa = PBXBuildFile; fileRef = A32842662492359E006B1F09 /* MockExposureSubmissionNavigationControllerChild.swift */; };
		A32C046524D96348005BEA61 /* HTTPClient+PlausibeDeniabilityTests.swift in Sources */ = {isa = PBXBuildFile; fileRef = A32C046424D96348005BEA61 /* HTTPClient+PlausibeDeniabilityTests.swift */; };
		A3552CC424DD6E16008C91BE /* AppDelegate+PlausibleDeniability.swift in Sources */ = {isa = PBXBuildFile; fileRef = A3552CC324DD6E16008C91BE /* AppDelegate+PlausibleDeniability.swift */; };
		A3552CC624DD6E78008C91BE /* AppDelegate+ENATaskExecutionDelegate.swift in Sources */ = {isa = PBXBuildFile; fileRef = A3552CC524DD6E78008C91BE /* AppDelegate+ENATaskExecutionDelegate.swift */; };
		A36FACC424C5EA1500DED947 /* ExposureDetectionViewControllerTests.swift in Sources */ = {isa = PBXBuildFile; fileRef = A36FACC324C5EA1500DED947 /* ExposureDetectionViewControllerTests.swift */; };
		A372DA3B24BDA075003248BB /* ExposureSubmissionCoordinator.swift in Sources */ = {isa = PBXBuildFile; fileRef = A372DA3A24BDA075003248BB /* ExposureSubmissionCoordinator.swift */; };
		A372DA3F24BEF773003248BB /* ExposureSubmissionCoordinatorTests.swift in Sources */ = {isa = PBXBuildFile; fileRef = A372DA3E24BEF773003248BB /* ExposureSubmissionCoordinatorTests.swift */; };
		A372DA4124BF33F9003248BB /* MockExposureSubmissionCoordinatorDelegate.swift in Sources */ = {isa = PBXBuildFile; fileRef = A372DA4024BF33F9003248BB /* MockExposureSubmissionCoordinatorDelegate.swift */; };
		A372DA4224BF3E29003248BB /* MockExposureSubmissionCoordinator.swift in Sources */ = {isa = PBXBuildFile; fileRef = A372DA3C24BE01D9003248BB /* MockExposureSubmissionCoordinator.swift */; };
		A3C4F96024812CD20047F23E /* ExposureSubmissionWarnOthersViewController.swift in Sources */ = {isa = PBXBuildFile; fileRef = A3C4F95F24812CD20047F23E /* ExposureSubmissionWarnOthersViewController.swift */; };
		A3E851B224ADD09900402485 /* CountdownTimer.swift in Sources */ = {isa = PBXBuildFile; fileRef = A3E851B124ADD09900402485 /* CountdownTimer.swift */; };
		A3E851B524ADDAC000402485 /* CountdownTimerTests.swift in Sources */ = {isa = PBXBuildFile; fileRef = A3E851B424ADDAC000402485 /* CountdownTimerTests.swift */; };
		A3EE6E5A249BB7AF00C64B61 /* ExposureSubmissionServiceFactory.swift in Sources */ = {isa = PBXBuildFile; fileRef = A3EE6E59249BB7AF00C64B61 /* ExposureSubmissionServiceFactory.swift */; };
		A3EE6E5C249BB97500C64B61 /* UITestingParameters.swift in Sources */ = {isa = PBXBuildFile; fileRef = A3EE6E5B249BB97500C64B61 /* UITestingParameters.swift */; };
		A3EE6E5D249BB9B900C64B61 /* UITestingParameters.swift in Sources */ = {isa = PBXBuildFile; fileRef = A3EE6E5B249BB97500C64B61 /* UITestingParameters.swift */; };
		A3FF84EC247BFAF00053E947 /* Hasher.swift in Sources */ = {isa = PBXBuildFile; fileRef = A3FF84EB247BFAF00053E947 /* Hasher.swift */; };
		AB1011592507C15000D392A2 /* TracingStatusHistory.swift in Sources */ = {isa = PBXBuildFile; fileRef = AB1011572507C15000D392A2 /* TracingStatusHistory.swift */; };
		AB126873254C05A7006E9194 /* ENAFormatter.swift in Sources */ = {isa = PBXBuildFile; fileRef = AB126872254C05A7006E9194 /* ENAFormatter.swift */; };
		AB1885D825238DD100D39BBE /* OnboardingInfoViewControllerTests.swift in Sources */ = {isa = PBXBuildFile; fileRef = AB1885D025238DAA00D39BBE /* OnboardingInfoViewControllerTests.swift */; };
		AB1886C4252DE1AF00D39BBE /* Logging.swift in Sources */ = {isa = PBXBuildFile; fileRef = AB1886C3252DE1AE00D39BBE /* Logging.swift */; };
		AB1886D1252DE51E00D39BBE /* Bundle+Identifier.swift in Sources */ = {isa = PBXBuildFile; fileRef = AB1886D0252DE51E00D39BBE /* Bundle+Identifier.swift */; };
		AB1FCBD42521FC47005930BA /* ServerEnvironmentTests.swift in Sources */ = {isa = PBXBuildFile; fileRef = AB1FCBCC2521FC44005930BA /* ServerEnvironmentTests.swift */; };
		AB1FCBDC2521FCD5005930BA /* TestServerEnvironments.json in Resources */ = {isa = PBXBuildFile; fileRef = AB1FCBDB2521FCD5005930BA /* TestServerEnvironments.json */; };
		AB35609A2547167800C3F8E0 /* DeviceTimeCheck.swift in Sources */ = {isa = PBXBuildFile; fileRef = AB3560992547167800C3F8E0 /* DeviceTimeCheck.swift */; };
		AB3560A02547194C00C3F8E0 /* DeviceTimeCheckTests.swift in Sources */ = {isa = PBXBuildFile; fileRef = AB35609F2547194C00C3F8E0 /* DeviceTimeCheckTests.swift */; };
		AB453F602534B04400D8339E /* ExposureManagerTests.swift in Sources */ = {isa = PBXBuildFile; fileRef = AB453F5F2534B04400D8339E /* ExposureManagerTests.swift */; };
		AB5F84AD24F8F7A1000400D4 /* SerialMigrator.swift in Sources */ = {isa = PBXBuildFile; fileRef = AB5F84AC24F8F7A1000400D4 /* SerialMigrator.swift */; };
		AB5F84B024F8F7C3000400D4 /* Migration.swift in Sources */ = {isa = PBXBuildFile; fileRef = AB5F84AF24F8F7C3000400D4 /* Migration.swift */; };
		AB5F84B224F8F7E3000400D4 /* Migration0To1.swift in Sources */ = {isa = PBXBuildFile; fileRef = AB5F84B124F8F7E3000400D4 /* Migration0To1.swift */; };
		AB5F84B424F8FA26000400D4 /* SerialMigratorTests.swift in Sources */ = {isa = PBXBuildFile; fileRef = AB5F84B324F8FA26000400D4 /* SerialMigratorTests.swift */; };
		AB5F84BB24F92876000400D4 /* Migration0To1Tests.swift in Sources */ = {isa = PBXBuildFile; fileRef = AB5F84BA24F92876000400D4 /* Migration0To1Tests.swift */; };
		AB5F84BD24F92E92000400D4 /* SerialMigratorFake.swift in Sources */ = {isa = PBXBuildFile; fileRef = AB5F84BC24F92E92000400D4 /* SerialMigratorFake.swift */; };
		AB5F84BE24FE2DC9000400D4 /* DownloadedPackagesSQLLiteStoreV0.swift in Sources */ = {isa = PBXBuildFile; fileRef = AB5F84B824F92855000400D4 /* DownloadedPackagesSQLLiteStoreV0.swift */; };
		AB5F84C024FE2EB3000400D4 /* DownloadedPackagesStoreV0.swift in Sources */ = {isa = PBXBuildFile; fileRef = AB5F84BF24FE2EB3000400D4 /* DownloadedPackagesStoreV0.swift */; };
		AB6289CF251BA01400CF61D2 /* Bundle+Version.swift in Sources */ = {isa = PBXBuildFile; fileRef = AB6289CE251BA01400CF61D2 /* Bundle+Version.swift */; };
		AB6289D4251BA4EC00CF61D2 /* String+Compare.swift in Sources */ = {isa = PBXBuildFile; fileRef = AB6289D3251BA4EC00CF61D2 /* String+Compare.swift */; };
		AB6289D9251C833100CF61D2 /* DMDeltaOnboardingViewController.swift in Sources */ = {isa = PBXBuildFile; fileRef = AB6289D8251C833100CF61D2 /* DMDeltaOnboardingViewController.swift */; };
		AB628A1F251CDADE00CF61D2 /* ServerEnvironments.json in Resources */ = {isa = PBXBuildFile; fileRef = AB628A1E251CDADE00CF61D2 /* ServerEnvironments.json */; };
		AB7420AC251B67A8006666AC /* DeltaOnboardingV15.swift in Sources */ = {isa = PBXBuildFile; fileRef = AB7420AB251B67A8006666AC /* DeltaOnboardingV15.swift */; };
		AB7420B7251B69E2006666AC /* DeltaOnboardingCoordinator.swift in Sources */ = {isa = PBXBuildFile; fileRef = AB7420B6251B69E2006666AC /* DeltaOnboardingCoordinator.swift */; };
		AB7420C2251B7D59006666AC /* DeltaOnboardingProtocols.swift in Sources */ = {isa = PBXBuildFile; fileRef = AB7420C1251B7D59006666AC /* DeltaOnboardingProtocols.swift */; };
		AB7420CB251B7D93006666AC /* DeltaOnboardingV15ViewController.swift in Sources */ = {isa = PBXBuildFile; fileRef = AB7420CA251B7D93006666AC /* DeltaOnboardingV15ViewController.swift */; };
		AB7420DD251B8101006666AC /* DeltaOnboardingCoordinatorTests.swift in Sources */ = {isa = PBXBuildFile; fileRef = AB7420DC251B8101006666AC /* DeltaOnboardingCoordinatorTests.swift */; };
		AB7E2A80255ACC06005C90F6 /* Date+Utils.swift in Sources */ = {isa = PBXBuildFile; fileRef = AB7E2A7F255ACC06005C90F6 /* Date+Utils.swift */; };
		AB8B0D3225305384009C067B /* Localizable.links.strings in Resources */ = {isa = PBXBuildFile; fileRef = AB8B0D3425305384009C067B /* Localizable.links.strings */; };
		AB8B0D4525306089009C067B /* Localizable.links.strings in Resources */ = {isa = PBXBuildFile; fileRef = AB8B0D3425305384009C067B /* Localizable.links.strings */; };
		AB8BC3472551B97700F3B5A7 /* DownloadedPackagesStoreErrorStub.swift in Sources */ = {isa = PBXBuildFile; fileRef = AB8BC3462551B97700F3B5A7 /* DownloadedPackagesStoreErrorStub.swift */; };
		AB8BC34F2551BBE100F3B5A7 /* HourKeyPackagesDownloadTests.swift in Sources */ = {isa = PBXBuildFile; fileRef = AB8BC34E2551BBE100F3B5A7 /* HourKeyPackagesDownloadTests.swift */; };
		ABAE0A1C257F77D90030ED47 /* ContactDiaryStoreSchemaV1.swift in Sources */ = {isa = PBXBuildFile; fileRef = ABAE0A1B257F77D90030ED47 /* ContactDiaryStoreSchemaV1.swift */; };
		ABAE0A37257FA88D0030ED47 /* ContactDiaryStoreSchemaV1Tests.swift in Sources */ = {isa = PBXBuildFile; fileRef = ABAE0A36257FA88D0030ED47 /* ContactDiaryStoreSchemaV1Tests.swift */; };
		ABAE0A3F257FAC970030ED47 /* ContactDiaryStoreTests.swift in Sources */ = {isa = PBXBuildFile; fileRef = ABAE0A3E257FAC970030ED47 /* ContactDiaryStoreTests.swift */; };
		ABD2F634254C533200DC1958 /* KeyPackageDownload.swift in Sources */ = {isa = PBXBuildFile; fileRef = ABD2F633254C533200DC1958 /* KeyPackageDownload.swift */; };
		ABDA2792251CE308006BAE84 /* DMServerEnvironmentViewController.swift in Sources */ = {isa = PBXBuildFile; fileRef = ABDA2791251CE308006BAE84 /* DMServerEnvironmentViewController.swift */; };
		ABFCE98A255C32EF0075FF13 /* AppConfigMetadata.swift in Sources */ = {isa = PBXBuildFile; fileRef = ABFCE989255C32EE0075FF13 /* AppConfigMetadata.swift */; };
		B103193224E18A0A00DD02EF /* DMMenuItem.swift in Sources */ = {isa = PBXBuildFile; fileRef = B103193124E18A0A00DD02EF /* DMMenuItem.swift */; };
		B10F9B8B249961BC00C418F4 /* DynamicTypeLabelTests.swift in Sources */ = {isa = PBXBuildFile; fileRef = B10F9B89249961B500C418F4 /* DynamicTypeLabelTests.swift */; };
		B10F9B8C249961CE00C418F4 /* UIFont+DynamicTypeTests.swift in Sources */ = {isa = PBXBuildFile; fileRef = B163D11424993F64001A322C /* UIFont+DynamicTypeTests.swift */; };
		B10FD5ED246EAADC00E9D7F2 /* AppInformationDetailViewController.swift in Sources */ = {isa = PBXBuildFile; fileRef = 71CC3E9E246D6B6800217F2C /* AppInformationDetailViewController.swift */; };
		B10FD5F1246EAB1000E9D7F2 /* AppInformationViewController+DynamicTableViewModel.swift in Sources */ = {isa = PBXBuildFile; fileRef = 71CC3E9C246D5D8000217F2C /* AppInformationViewController+DynamicTableViewModel.swift */; };
		B10FD5F4246EAC1700E9D7F2 /* AppleFilesWriter.swift in Sources */ = {isa = PBXBuildFile; fileRef = B10FD5F3246EAC1700E9D7F2 /* AppleFilesWriter.swift */; };
		B111EE2C2465D9F7001AEBB4 /* String+Localization.swift in Sources */ = {isa = PBXBuildFile; fileRef = B111EE2B2465D9F7001AEBB4 /* String+Localization.swift */; };
		B112545A246F2C6500AB5036 /* ENTemporaryExposureKey+Convert.swift in Sources */ = {isa = PBXBuildFile; fileRef = B1125459246F2C6500AB5036 /* ENTemporaryExposureKey+Convert.swift */; };
		B11655932491437600316087 /* RiskProvidingConfigurationTests.swift in Sources */ = {isa = PBXBuildFile; fileRef = B11655922491437600316087 /* RiskProvidingConfigurationTests.swift */; };
		B1175213248A83AB00C3325C /* Risk.swift in Sources */ = {isa = PBXBuildFile; fileRef = B1175212248A83AB00C3325C /* Risk.swift */; };
		B1175216248A9F9600C3325C /* ConvertingKeysTests.swift in Sources */ = {isa = PBXBuildFile; fileRef = B1175215248A9F9600C3325C /* ConvertingKeysTests.swift */; };
		B117909824914D77007FF821 /* StoreTests.swift in Sources */ = {isa = PBXBuildFile; fileRef = 01D3ECFF2490230400551E65 /* StoreTests.swift */; };
		B11E619B246EE4B0004A056A /* DynamicTypeLabel.swift in Sources */ = {isa = PBXBuildFile; fileRef = 71CC3EA0246D6BBF00217F2C /* DynamicTypeLabel.swift */; };
		B11E619C246EE4E9004A056A /* UIFont+DynamicType.swift in Sources */ = {isa = PBXBuildFile; fileRef = 71CC3EA2246D6C4000217F2C /* UIFont+DynamicType.swift */; };
		B120C7C924AFE7B800F68FF1 /* ActiveTracingTests.swift in Sources */ = {isa = PBXBuildFile; fileRef = B120C7C824AFE7B800F68FF1 /* ActiveTracingTests.swift */; };
		B120C7CA24AFF12D00F68FF1 /* ActiveTracing.swift in Sources */ = {isa = PBXBuildFile; fileRef = B120C7C524AFDAB900F68FF1 /* ActiveTracing.swift */; };
		B1218920248AD79900496210 /* ClientMock.swift in Sources */ = {isa = PBXBuildFile; fileRef = CD678F6C246C43EE00B6A0F8 /* ClientMock.swift */; };
		B1221BE02492ECE800E6C4E4 /* CFDictionary+KeychainQuery.swift in Sources */ = {isa = PBXBuildFile; fileRef = B1221BDF2492ECE800E6C4E4 /* CFDictionary+KeychainQuery.swift */; };
		B1221BE22492ED0F00E6C4E4 /* CFDictionary+KeychainQueryTests.swift in Sources */ = {isa = PBXBuildFile; fileRef = B1221BE12492ED0F00E6C4E4 /* CFDictionary+KeychainQueryTests.swift */; };
		B143DBDF2477F292000A29E8 /* ExposureNotificationSettingViewController.swift in Sources */ = {isa = PBXBuildFile; fileRef = 853D98842469DC8100490DBA /* ExposureNotificationSettingViewController.swift */; };
		B14D0CD9246E946E00D5BEBC /* ExposureDetection.swift in Sources */ = {isa = PBXBuildFile; fileRef = B1A9E70D246D73180024CC12 /* ExposureDetection.swift */; };
		B14D0CDB246E968C00D5BEBC /* String+Today.swift in Sources */ = {isa = PBXBuildFile; fileRef = B14D0CDA246E968C00D5BEBC /* String+Today.swift */; };
		B14D0CDD246E972400D5BEBC /* ExposureDetectionDelegate.swift in Sources */ = {isa = PBXBuildFile; fileRef = B14D0CDC246E972400D5BEBC /* ExposureDetectionDelegate.swift */; };
		B14D0CDF246E976400D5BEBC /* ExposureDetectionTransaction+DidEndPrematurelyReason.swift in Sources */ = {isa = PBXBuildFile; fileRef = B14D0CDE246E976400D5BEBC /* ExposureDetectionTransaction+DidEndPrematurelyReason.swift */; };
		B153096A24706F1000A4A1BD /* URLSession+Default.swift in Sources */ = {isa = PBXBuildFile; fileRef = B153096924706F1000A4A1BD /* URLSession+Default.swift */; };
		B153096C24706F2400A4A1BD /* URLSessionConfiguration+Default.swift in Sources */ = {isa = PBXBuildFile; fileRef = B153096B24706F2400A4A1BD /* URLSessionConfiguration+Default.swift */; };
		B15382E7248290BB0010F007 /* AppleFilesWriterTests.swift in Sources */ = {isa = PBXBuildFile; fileRef = B15382E6248290BB0010F007 /* AppleFilesWriterTests.swift */; };
		B15382FE248424F00010F007 /* ExposureDetectionTests.swift in Sources */ = {isa = PBXBuildFile; fileRef = B15382FD248424F00010F007 /* ExposureDetectionTests.swift */; };
		B16177E824802F9B006E435A /* DownloadedPackagesSQLLiteStoreTests.swift in Sources */ = {isa = PBXBuildFile; fileRef = B16177E724802F9B006E435A /* DownloadedPackagesSQLLiteStoreTests.swift */; };
		B161782524804AC3006E435A /* DownloadedPackagesSQLLiteStoreV1.swift in Sources */ = {isa = PBXBuildFile; fileRef = B161782424804AC3006E435A /* DownloadedPackagesSQLLiteStoreV1.swift */; };
		B163D1102499068D001A322C /* SettingsViewModelTests.swift in Sources */ = {isa = PBXBuildFile; fileRef = B163D10F2499068D001A322C /* SettingsViewModelTests.swift */; };
		B16457B524DC11EF002879EB /* DMLastSubmissionRequetViewController.swift in Sources */ = {isa = PBXBuildFile; fileRef = B16457B424DC11EF002879EB /* DMLastSubmissionRequetViewController.swift */; };
		B16457BB24DC3309002879EB /* DMLogsViewController.swift in Sources */ = {isa = PBXBuildFile; fileRef = B16457BA24DC3309002879EB /* DMLogsViewController.swift */; };
		B16457BD24DC3F4E002879EB /* DMKeysViewController.swift in Sources */ = {isa = PBXBuildFile; fileRef = B1FC2D1C24D9C87F00083C81 /* DMKeysViewController.swift */; };
		B1741B492462C207006275D9 /* Client.swift in Sources */ = {isa = PBXBuildFile; fileRef = B1741B482462C207006275D9 /* Client.swift */; };
		B1741B4C2462C21F006275D9 /* DMDeveloperMenu.swift in Sources */ = {isa = PBXBuildFile; fileRef = B1741B432461C257006275D9 /* DMDeveloperMenu.swift */; };
		B1741B4E2462C21F006275D9 /* DMViewController.swift in Sources */ = {isa = PBXBuildFile; fileRef = B1569DDE245D70990079FCD7 /* DMViewController.swift */; };
		B17A44A22464906A00CB195E /* KeyTests.swift in Sources */ = {isa = PBXBuildFile; fileRef = B17A44A12464906A00CB195E /* KeyTests.swift */; };
		B17F2D48248CEB4C00CAA38F /* DetectionMode.swift in Sources */ = {isa = PBXBuildFile; fileRef = B18E852E248C29D400CF4FB8 /* DetectionMode.swift */; };
		B184A380248FFCBE007180F6 /* SecureStore.swift in Sources */ = {isa = PBXBuildFile; fileRef = B184A37F248FFCBE007180F6 /* SecureStore.swift */; };
		B184A383248FFCE2007180F6 /* CodableExposureDetectionSummary.swift in Sources */ = {isa = PBXBuildFile; fileRef = B184A382248FFCE2007180F6 /* CodableExposureDetectionSummary.swift */; };
		B18755D124DC45CA00A9202E /* DMStoreViewController.swift in Sources */ = {isa = PBXBuildFile; fileRef = B18755D024DC45CA00A9202E /* DMStoreViewController.swift */; };
		B18C411D246DB30000B8D8CB /* URL+Helper.swift in Sources */ = {isa = PBXBuildFile; fileRef = B18C411C246DB30000B8D8CB /* URL+Helper.swift */; };
		B19FD7112491A07000A9D56A /* String+SemanticVersion.swift in Sources */ = {isa = PBXBuildFile; fileRef = B19FD7102491A07000A9D56A /* String+SemanticVersion.swift */; };
		B19FD7132491A08500A9D56A /* SAP_SemanticVersion+Compare.swift in Sources */ = {isa = PBXBuildFile; fileRef = B19FD7122491A08500A9D56A /* SAP_SemanticVersion+Compare.swift */; };
		B19FD7152491A4A300A9D56A /* SAP_SemanticVersionTests.swift in Sources */ = {isa = PBXBuildFile; fileRef = B19FD7142491A4A300A9D56A /* SAP_SemanticVersionTests.swift */; };
		B1A31F6924DAE6C000E263DF /* DMKeyCell.swift in Sources */ = {isa = PBXBuildFile; fileRef = B1A31F6824DAE6C000E263DF /* DMKeyCell.swift */; };
		B1A89F3924819CC200DA1CEC /* ExposureStateUpdating.swift in Sources */ = {isa = PBXBuildFile; fileRef = B18CADAD24782FA4006F53F0 /* ExposureStateUpdating.swift */; };
		B1A89F3B24819CE800DA1CEC /* SettingsLabelCell.swift in Sources */ = {isa = PBXBuildFile; fileRef = CDD87C5C247559E3007CE6CA /* SettingsLabelCell.swift */; };
		B1AC51D624CED8820087C35B /* DetectionModeTests.swift in Sources */ = {isa = PBXBuildFile; fileRef = B1AC51D524CED8820087C35B /* DetectionModeTests.swift */; };
		B1B381432472EF8B0056BEEE /* HTTPClient+Configuration.swift in Sources */ = {isa = PBXBuildFile; fileRef = B12995E8246C344100854AD0 /* HTTPClient+Configuration.swift */; };
		B1B5A76024924B3D0029D5D7 /* FMDB in Frameworks */ = {isa = PBXBuildFile; productRef = B1B5A75F24924B3D0029D5D7 /* FMDB */; };
		B1C6ED00247F23730066138F /* NotificationName.swift in Sources */ = {isa = PBXBuildFile; fileRef = 51D420D324586DCA00AD70CA /* NotificationName.swift */; };
		B1C7EE4624938EB700F1F284 /* ExposureDetection_FAQ_URL_Tests.swift in Sources */ = {isa = PBXBuildFile; fileRef = B1C7EE4524938EB700F1F284 /* ExposureDetection_FAQ_URL_Tests.swift */; };
		B1C7EE482493D97000F1F284 /* RiskProvidingConfigurationManualTriggerTests.swift in Sources */ = {isa = PBXBuildFile; fileRef = B1C7EE472493D97000F1F284 /* RiskProvidingConfigurationManualTriggerTests.swift */; };
		B1C7EEAE24941A3B00F1F284 /* ManualExposureDetectionState.swift in Sources */ = {isa = PBXBuildFile; fileRef = B1C7EEAD24941A3B00F1F284 /* ManualExposureDetectionState.swift */; };
		B1C7EEB024941A6B00F1F284 /* RiskConsumer.swift in Sources */ = {isa = PBXBuildFile; fileRef = B1C7EEAF24941A6B00F1F284 /* RiskConsumer.swift */; };
		B1CD333E24865E0000B06E9B /* TracingStatusHistoryTests.swift in Sources */ = {isa = PBXBuildFile; fileRef = B1CD333D24865E0000B06E9B /* TracingStatusHistoryTests.swift */; };
		B1CD33412486AA7100B06E9B /* CoronaWarnURLSessionDelegate.swift in Sources */ = {isa = PBXBuildFile; fileRef = B1CD33402486AA7100B06E9B /* CoronaWarnURLSessionDelegate.swift */; };
		B1D431C8246C69F300E728AD /* HTTPClient+ConfigurationTests.swift in Sources */ = {isa = PBXBuildFile; fileRef = B1D431C7246C69F300E728AD /* HTTPClient+ConfigurationTests.swift */; };
		B1D431CB246C84A400E728AD /* DownloadedPackagesStoreV1.swift in Sources */ = {isa = PBXBuildFile; fileRef = B1D431CA246C84A400E728AD /* DownloadedPackagesStoreV1.swift */; };
		B1D6B004247DA4920079DDD3 /* UIApplication+CoronaWarn.swift in Sources */ = {isa = PBXBuildFile; fileRef = B1D6B003247DA4920079DDD3 /* UIApplication+CoronaWarn.swift */; };
		B1D8CB2724DD44C6008C6010 /* DMTracingHistoryViewController.swift in Sources */ = {isa = PBXBuildFile; fileRef = B1D8CB2524DD4371008C6010 /* DMTracingHistoryViewController.swift */; };
		B1DDDABC247137B000A07175 /* HTTPClientConfigurationEndpointTests.swift in Sources */ = {isa = PBXBuildFile; fileRef = B1DDDABB247137B000A07175 /* HTTPClientConfigurationEndpointTests.swift */; };
		B1DDDABE24713BAD00A07175 /* SAPDownloadedPackage.swift in Sources */ = {isa = PBXBuildFile; fileRef = B1A9E710246D782F0024CC12 /* SAPDownloadedPackage.swift */; };
		B1E23B8624FE4DD3006BCDA6 /* PublicKeyProviderTests.swift in Sources */ = {isa = PBXBuildFile; fileRef = B1E23B8524FE4DD3006BCDA6 /* PublicKeyProviderTests.swift */; };
		B1E8C99D2479D4E7006DC678 /* DMSubmissionStateViewController.swift in Sources */ = {isa = PBXBuildFile; fileRef = B1E8C99C2479D4E7006DC678 /* DMSubmissionStateViewController.swift */; };
		B1EAEC8B24711884003BE9A2 /* URLSession+Convenience.swift in Sources */ = {isa = PBXBuildFile; fileRef = B1EAEC8A24711884003BE9A2 /* URLSession+Convenience.swift */; };
		B1EAEC8F247118D1003BE9A2 /* URLSession+ConvenienceTests.swift in Sources */ = {isa = PBXBuildFile; fileRef = B1EAEC8D247118CB003BE9A2 /* URLSession+ConvenienceTests.swift */; };
		B1EDFD88248E741B00E7EAFF /* SwiftProtobuf in Frameworks */ = {isa = PBXBuildFile; productRef = B10FB02F246036F3004CA11E /* SwiftProtobuf */; };
		B1EDFD89248E741B00E7EAFF /* ZIPFoundation in Frameworks */ = {isa = PBXBuildFile; productRef = B1E8C9A4247AB869006DC678 /* ZIPFoundation */; };
		B1EDFD8D248E74D000E7EAFF /* URL+StaticString.swift in Sources */ = {isa = PBXBuildFile; fileRef = B1EDFD8C248E74D000E7EAFF /* URL+StaticString.swift */; };
		B1F82DF224718C7300E2E56A /* DMBackendConfigurationViewController.swift in Sources */ = {isa = PBXBuildFile; fileRef = B1F82DF124718C7300E2E56A /* DMBackendConfigurationViewController.swift */; };
		B1F8AE482479B4C30093A588 /* api-response-day-2020-05-16 in Resources */ = {isa = PBXBuildFile; fileRef = B1F8AE472479B4C30093A588 /* api-response-day-2020-05-16 */; };
		B1FC2D2024D9C8DF00083C81 /* SAP_TemporaryExposureKey+DeveloperMenu.swift in Sources */ = {isa = PBXBuildFile; fileRef = B1FC2D1F24D9C8DF00083C81 /* SAP_TemporaryExposureKey+DeveloperMenu.swift */; };
		B1FE13EB24891CFA00D012E5 /* RiskProvider.swift in Sources */ = {isa = PBXBuildFile; fileRef = B1FE13DE248821E000D012E5 /* RiskProvider.swift */; };
		B1FE13ED24891D0400D012E5 /* RiskProviderTests.swift in Sources */ = {isa = PBXBuildFile; fileRef = B1FE13E1248824E900D012E5 /* RiskProviderTests.swift */; };
		B1FE13EF24891D0C00D012E5 /* RiskProvidingConfiguration.swift in Sources */ = {isa = PBXBuildFile; fileRef = B1FE13E52488255900D012E5 /* RiskProvidingConfiguration.swift */; };
		B1FE13FB24896E6700D012E5 /* AppConfigurationProviding.swift in Sources */ = {isa = PBXBuildFile; fileRef = B1FE13FA24896E6700D012E5 /* AppConfigurationProviding.swift */; };
		B1FE13FE24896EF700D012E5 /* CachedAppConfigurationTests.swift in Sources */ = {isa = PBXBuildFile; fileRef = B1FE13FD24896EF700D012E5 /* CachedAppConfigurationTests.swift */; };
		B1FE13FF2489708200D012E5 /* CachedAppConfiguration.swift in Sources */ = {isa = PBXBuildFile; fileRef = B1FE13F824896DDB00D012E5 /* CachedAppConfiguration.swift */; };
		B1FF6B6E2497D0B50041CF02 /* CWASQLite.h in Headers */ = {isa = PBXBuildFile; fileRef = B1FF6B6C2497D0B50041CF02 /* CWASQLite.h */; settings = {ATTRIBUTES = (Public, ); }; };
		B1FF6B772497D2330041CF02 /* sqlite3.h in Headers */ = {isa = PBXBuildFile; fileRef = 0DFCC2712484DC8400E2811D /* sqlite3.h */; settings = {ATTRIBUTES = (Public, ); }; };
		BA056F1B259B89B50022B0A4 /* RiskLegendDotBodyCell.swift in Sources */ = {isa = PBXBuildFile; fileRef = BA056F19259B89B50022B0A4 /* RiskLegendDotBodyCell.swift */; };
		BA056F1C259B89B50022B0A4 /* RiskLegendDotBodyCell.xib in Resources */ = {isa = PBXBuildFile; fileRef = BA056F1A259B89B50022B0A4 /* RiskLegendDotBodyCell.xib */; };
		BA112DF7255586E9007F5712 /* WifiOnlyHTTPClient.swift in Sources */ = {isa = PBXBuildFile; fileRef = BA112DF6255586E9007F5712 /* WifiOnlyHTTPClient.swift */; };
		BA112E0A25559CDD007F5712 /* ClientWifiOnly.swift in Sources */ = {isa = PBXBuildFile; fileRef = BA112E0925559CDD007F5712 /* ClientWifiOnly.swift */; };
		BA11D5BA2588D590005DCD6B /* DiaryAddAndEditEntryViewModelTest.swift in Sources */ = {isa = PBXBuildFile; fileRef = BA11D5B92588D590005DCD6B /* DiaryAddAndEditEntryViewModelTest.swift */; };
		BA27993B255995E100C3B64D /* DMWifiClientViewController.swift in Sources */ = {isa = PBXBuildFile; fileRef = BA27993A255995E100C3B64D /* DMWifiClientViewController.swift */; };
		BA288AF42582616E0071009A /* DiaryInfoViewModelTest.swift in Sources */ = {isa = PBXBuildFile; fileRef = BA288AF32582616E0071009A /* DiaryInfoViewModelTest.swift */; };
		BA6C8A9E254D634E008344F5 /* RiskCalculationConfiguration.swift in Sources */ = {isa = PBXBuildFile; fileRef = BA6C8A9D254D634E008344F5 /* RiskCalculationConfiguration.swift */; };
		BA6C8AA6254D63A0008344F5 /* MinutesAtAttenuationFilter.swift in Sources */ = {isa = PBXBuildFile; fileRef = BA6C8AA5254D63A0008344F5 /* MinutesAtAttenuationFilter.swift */; };
		BA6C8AAE254D6476008344F5 /* ENARange.swift in Sources */ = {isa = PBXBuildFile; fileRef = BA6C8AAD254D6476008344F5 /* ENARange.swift */; };
		BA6C8AB9254D64D3008344F5 /* MinutesAtAttenuationWeight.swift in Sources */ = {isa = PBXBuildFile; fileRef = BA6C8AB8254D64D3008344F5 /* MinutesAtAttenuationWeight.swift */; };
		BA6C8AC4254D650C008344F5 /* NormalizedTimePerEWToRiskLevelMapping.swift in Sources */ = {isa = PBXBuildFile; fileRef = BA6C8AC3254D650C008344F5 /* NormalizedTimePerEWToRiskLevelMapping.swift */; };
		BA6C8ACC254D6537008344F5 /* TrlEncoding.swift in Sources */ = {isa = PBXBuildFile; fileRef = BA6C8ACB254D6537008344F5 /* TrlEncoding.swift */; };
		BA6C8AD4254D6552008344F5 /* TrlFilter.swift in Sources */ = {isa = PBXBuildFile; fileRef = BA6C8AD3254D6552008344F5 /* TrlFilter.swift */; };
		BA6C8AEC254D65C4008344F5 /* ExposureWindow.swift in Sources */ = {isa = PBXBuildFile; fileRef = BA6C8AEB254D65C4008344F5 /* ExposureWindow.swift */; };
		BA6C8AF4254D65E1008344F5 /* ScanInstance.swift in Sources */ = {isa = PBXBuildFile; fileRef = BA6C8AF3254D65E1008344F5 /* ScanInstance.swift */; };
		BA6C8B05254D6B1F008344F5 /* RiskCalculation.swift in Sources */ = {isa = PBXBuildFile; fileRef = BA6C8B04254D6B1F008344F5 /* RiskCalculation.swift */; };
		BA6C8B0E254D6BF9008344F5 /* RiskCalculationTest.swift in Sources */ = {isa = PBXBuildFile; fileRef = BA6C8B0D254D6BF9008344F5 /* RiskCalculationTest.swift */; };
		BA6C8B17254D729A008344F5 /* exposure-windows-risk-calculation.json in Resources */ = {isa = PBXBuildFile; fileRef = BA6C8A8F254D61F4008344F5 /* exposure-windows-risk-calculation.json */; };
		BA6C8B24254D76ED008344F5 /* ExposureWindowTestCase.swift in Sources */ = {isa = PBXBuildFile; fileRef = BA6C8AE3254D6598008344F5 /* ExposureWindowTestCase.swift */; };
		BA6C8B2B254D76F7008344F5 /* TestCasesWithConfiguration.swift in Sources */ = {isa = PBXBuildFile; fileRef = BA6C8A95254D62C3008344F5 /* TestCasesWithConfiguration.swift */; };
		BA6C8B51254D80DF008344F5 /* ExposureWindowTest.swift in Sources */ = {isa = PBXBuildFile; fileRef = BA6C8B50254D80DF008344F5 /* ExposureWindowTest.swift */; };
		BA6D1634255AD2AA00ED3492 /* DMWifiClientViewModel.swift in Sources */ = {isa = PBXBuildFile; fileRef = BA6D1633255AD2AA00ED3492 /* DMWifiClientViewModel.swift */; };
		BA6D163A255AD35900ED3492 /* DMSwitchTableViewCell.swift in Sources */ = {isa = PBXBuildFile; fileRef = BA6D1638255AD35900ED3492 /* DMSwitchTableViewCell.swift */; };
		BA6D163B255AD35900ED3492 /* DMSwitchTableViewCell.xib in Resources */ = {isa = PBXBuildFile; fileRef = BA6D1639255AD35900ED3492 /* DMSwitchTableViewCell.xib */; };
		BA6D1640255ADD0500ED3492 /* DMSwitchCellViewModel.swift in Sources */ = {isa = PBXBuildFile; fileRef = BA6D163F255ADD0400ED3492 /* DMSwitchCellViewModel.swift */; };
		BA8BBA08255A90690034D4BC /* WifiHTTPClientTests.swift in Sources */ = {isa = PBXBuildFile; fileRef = BA8BBA07255A90690034D4BC /* WifiHTTPClientTests.swift */; };
		BA904C9E25769D1800692110 /* TanInputView.swift in Sources */ = {isa = PBXBuildFile; fileRef = BA904C9D25769D1800692110 /* TanInputView.swift */; };
		BA904CA62576A0B900692110 /* ENAInputLabel.swift in Sources */ = {isa = PBXBuildFile; fileRef = BA904CA52576A0B900692110 /* ENAInputLabel.swift */; };
		BA92A45E255163460063B46F /* ExposureSubmissionQRScannerViewModelGuidTests.swift in Sources */ = {isa = PBXBuildFile; fileRef = BA92A45D255163460063B46F /* ExposureSubmissionQRScannerViewModelGuidTests.swift */; };
		BA9DD53F2567BDAC00C326FF /* TestResultAvailableViewModelTest.swift in Sources */ = {isa = PBXBuildFile; fileRef = BA9DD53E2567BDAC00C326FF /* TestResultAvailableViewModelTest.swift */; };
		BAB1239C2572A06D00A179FB /* TanInputViewModel.swift in Sources */ = {isa = PBXBuildFile; fileRef = BAB1239B2572A06D00A179FB /* TanInputViewModel.swift */; };
		BAB123A22572A0B700A179FB /* TanInputViewController.swift in Sources */ = {isa = PBXBuildFile; fileRef = BAB123A02572A0B700A179FB /* TanInputViewController.swift */; };
		BAC0A4DE25768039002B5361 /* TanInputViewModelTests.swift in Sources */ = {isa = PBXBuildFile; fileRef = BAC0A4DD25768039002B5361 /* TanInputViewModelTests.swift */; };
		BAC42DC42583AF9D001A94C0 /* DiaryEntryTextField.swift in Sources */ = {isa = PBXBuildFile; fileRef = BAC42DC32583AF9D001A94C0 /* DiaryEntryTextField.swift */; };
		BACCCC7525ADB9FD00195AC3 /* RiskLegendeTest.swift in Sources */ = {isa = PBXBuildFile; fileRef = BACCCC7425ADB9FD00195AC3 /* RiskLegendeTest.swift */; };
		BAD962FB25668F4000FAB615 /* TestResultAvailableViewController.swift in Sources */ = {isa = PBXBuildFile; fileRef = BAD962FA25668F4000FAB615 /* TestResultAvailableViewController.swift */; };
		BAD9630025668F8E00FAB615 /* TestResultAvailableViewModel.swift in Sources */ = {isa = PBXBuildFile; fileRef = BAD962FF25668F8E00FAB615 /* TestResultAvailableViewModel.swift */; };
		BAEC99C7258B714300B98ECA /* ENAUITests_07_ContactJournalUITests.swift in Sources */ = {isa = PBXBuildFile; fileRef = BAEC99BF258B705500B98ECA /* ENAUITests_07_ContactJournalUITests.swift */; };
		BAFBF35725ADD734003F5DC2 /* HomeThankYouCellModelTests.swift in Sources */ = {isa = PBXBuildFile; fileRef = BAFBF35625ADD734003F5DC2 /* HomeThankYouCellModelTests.swift */; };
		BAFBF36025ADDE7C003F5DC2 /* HomeDiaryCellModelTests.swift in Sources */ = {isa = PBXBuildFile; fileRef = BAFBF35F25ADDE7C003F5DC2 /* HomeDiaryCellModelTests.swift */; };
		BAFBF36925ADE0F1003F5DC2 /* HomeInfoCellModelTests.swift in Sources */ = {isa = PBXBuildFile; fileRef = BAFBF36825ADE0F1003F5DC2 /* HomeInfoCellModelTests.swift */; };
		CD2EC329247D82EE00C6B3F9 /* NotificationSettingsViewController.swift in Sources */ = {isa = PBXBuildFile; fileRef = CD2EC328247D82EE00C6B3F9 /* NotificationSettingsViewController.swift */; };
		CD678F6F246C43FC00B6A0F8 /* MockURLSession.swift in Sources */ = {isa = PBXBuildFile; fileRef = CD678F6E246C43FC00B6A0F8 /* MockURLSession.swift */; };
		CD8638532477EBD400A5A07C /* SettingsViewModel.swift in Sources */ = {isa = PBXBuildFile; fileRef = CD8638522477EBD400A5A07C /* SettingsViewModel.swift */; };
		CD99A3A9245C272400BF12AF /* ExposureSubmissionService.swift in Sources */ = {isa = PBXBuildFile; fileRef = CD99A3A8245C272400BF12AF /* ExposureSubmissionService.swift */; };
		CD99A3CA2461A47C00BF12AF /* AppStrings.swift in Sources */ = {isa = PBXBuildFile; fileRef = CD99A3C92461A47C00BF12AF /* AppStrings.swift */; };
		CDA262F824AB808800612E15 /* Coordinator.swift in Sources */ = {isa = PBXBuildFile; fileRef = CDA262F724AB808800612E15 /* Coordinator.swift */; };
		CDCE11D6247D644100F30825 /* NotificationSettingsViewModel.swift in Sources */ = {isa = PBXBuildFile; fileRef = CDCE11D5247D644100F30825 /* NotificationSettingsViewModel.swift */; };
		CDCE11D9247D64C600F30825 /* NotificationSettingsOnTableViewCell.swift in Sources */ = {isa = PBXBuildFile; fileRef = CDCE11D8247D64C600F30825 /* NotificationSettingsOnTableViewCell.swift */; };
		CDCE11DB247D64D600F30825 /* NotificationSettingsOffTableViewCell.swift in Sources */ = {isa = PBXBuildFile; fileRef = CDCE11DA247D64D600F30825 /* NotificationSettingsOffTableViewCell.swift */; };
		CDD87C56247556DE007CE6CA /* MainSettingsCell.swift in Sources */ = {isa = PBXBuildFile; fileRef = CDD87C54247556DE007CE6CA /* MainSettingsCell.swift */; };
		CDF27BD3246ADBA70044D32B /* ExposureSubmissionServiceTests.swift in Sources */ = {isa = PBXBuildFile; fileRef = CDF27BD2246ADBA70044D32B /* ExposureSubmissionServiceTests.swift */; };
		CDF27BD5246ADBF30044D32B /* HTTPClient+DaysAndHoursTests.swift in Sources */ = {isa = PBXBuildFile; fileRef = CDF27BD4246ADBF30044D32B /* HTTPClient+DaysAndHoursTests.swift */; };
		EB08F1782541CE3300D11FA9 /* risk_score_classification.pb.swift in Sources */ = {isa = PBXBuildFile; fileRef = EB08F1702541CE3200D11FA9 /* risk_score_classification.pb.swift */; };
		EB08F1792541CE3300D11FA9 /* attenuation_duration.pb.swift in Sources */ = {isa = PBXBuildFile; fileRef = EB08F1712541CE3200D11FA9 /* attenuation_duration.pb.swift */; };
		EB08F17A2541CE3300D11FA9 /* risk_level.pb.swift in Sources */ = {isa = PBXBuildFile; fileRef = EB08F1722541CE3200D11FA9 /* risk_level.pb.swift */; };
		EB08F17C2541CE3300D11FA9 /* submission_payload.pb.swift in Sources */ = {isa = PBXBuildFile; fileRef = EB08F1742541CE3200D11FA9 /* submission_payload.pb.swift */; };
		EB08F17E2541CE3300D11FA9 /* app_version_config.pb.swift in Sources */ = {isa = PBXBuildFile; fileRef = EB08F1762541CE3200D11FA9 /* app_version_config.pb.swift */; };
		EB08F17F2541CE3300D11FA9 /* risk_score_parameters.pb.swift in Sources */ = {isa = PBXBuildFile; fileRef = EB08F1772541CE3200D11FA9 /* risk_score_parameters.pb.swift */; };
		EB08F1862541CE5700D11FA9 /* temporary_exposure_key_export.pb.swift in Sources */ = {isa = PBXBuildFile; fileRef = EB08F1832541CE5700D11FA9 /* temporary_exposure_key_export.pb.swift */; };
		EB08F1872541CE5700D11FA9 /* temporary_exposure_key_signature_list.pb.swift in Sources */ = {isa = PBXBuildFile; fileRef = EB08F1842541CE5700D11FA9 /* temporary_exposure_key_signature_list.pb.swift */; };
		EB08F1882541CE5700D11FA9 /* diagnosis_key_batch.pb.swift in Sources */ = {isa = PBXBuildFile; fileRef = EB08F1852541CE5700D11FA9 /* diagnosis_key_batch.pb.swift */; };
		EB11B02A24EE7CA500143A95 /* ENAUITestsSettings.swift in Sources */ = {isa = PBXBuildFile; fileRef = EB11B02924EE7CA500143A95 /* ENAUITestsSettings.swift */; };
		EB17144625716EA80088D7A9 /* FileManager+KeyPackageStorage.swift in Sources */ = {isa = PBXBuildFile; fileRef = EB17144525716EA80088D7A9 /* FileManager+KeyPackageStorage.swift */; };
		EB2394A024E5492900E71225 /* BackgroundAppRefreshViewModel.swift in Sources */ = {isa = PBXBuildFile; fileRef = EB23949F24E5492900E71225 /* BackgroundAppRefreshViewModel.swift */; };
		EB3BCA882507B6C1003F27C7 /* ExposureSubmissionSymptomsOnsetViewController.swift in Sources */ = {isa = PBXBuildFile; fileRef = EB3BCA872507B6C1003F27C7 /* ExposureSubmissionSymptomsOnsetViewController.swift */; };
		EB3BCA8C2507C3B0003F27C7 /* DynamicTableViewBulletPointCell.swift in Sources */ = {isa = PBXBuildFile; fileRef = EB3BCA85250799E7003F27C7 /* DynamicTableViewBulletPointCell.swift */; };
		EB5FE15C2599F5E400797E4E /* ENActivityHandling.swift in Sources */ = {isa = PBXBuildFile; fileRef = EB5FE1532599F5DB00797E4E /* ENActivityHandling.swift */; };
		EB6B5D882539AE9400B0ED57 /* DMNotificationsViewController.swift in Sources */ = {isa = PBXBuildFile; fileRef = EB6B5D872539AE9400B0ED57 /* DMNotificationsViewController.swift */; };
		EB6B5D8D2539B36100B0ED57 /* DMNotificationCell.swift in Sources */ = {isa = PBXBuildFile; fileRef = EB6B5D8C2539B36100B0ED57 /* DMNotificationCell.swift */; };
		EB7057D724E6BACA002235B4 /* InfoBoxView.xib in Resources */ = {isa = PBXBuildFile; fileRef = EB7057D624E6BACA002235B4 /* InfoBoxView.xib */; };
		EB7AF62A2587E98C00D94CA8 /* OpenCombineFoundation in Frameworks */ = {isa = PBXBuildFile; productRef = EB7AF6292587E98C00D94CA8 /* OpenCombineFoundation */; };
		EB7AF62C2587E98C00D94CA8 /* OpenCombine in Frameworks */ = {isa = PBXBuildFile; productRef = EB7AF62B2587E98C00D94CA8 /* OpenCombine */; };
		EB7AF62E2587E98C00D94CA8 /* OpenCombineDispatch in Frameworks */ = {isa = PBXBuildFile; productRef = EB7AF62D2587E98C00D94CA8 /* OpenCombineDispatch */; };
		EB7D205424E6A3320089264C /* InfoBoxView.swift in Sources */ = {isa = PBXBuildFile; fileRef = EB7D205324E6A3320089264C /* InfoBoxView.swift */; };
		EB7D205624E6A5930089264C /* InfoBoxViewModel.swift in Sources */ = {isa = PBXBuildFile; fileRef = EB7D205524E6A5930089264C /* InfoBoxViewModel.swift */; };
		EB7F8E9524E434E000A3CCC4 /* BackgroundAppRefreshViewController.swift in Sources */ = {isa = PBXBuildFile; fileRef = EB7F8E9424E434E000A3CCC4 /* BackgroundAppRefreshViewController.swift */; };
		EB858D2024E700D10048A0AA /* UIView+Screenshot.swift in Sources */ = {isa = PBXBuildFile; fileRef = EB858D1F24E700D10048A0AA /* UIView+Screenshot.swift */; };
		EB873540253704D100325C6C /* UNUserNotificationCenter+DeadManSwitch.swift in Sources */ = {isa = PBXBuildFile; fileRef = EB87353F253704D100325C6C /* UNUserNotificationCenter+DeadManSwitch.swift */; };
		EB91288A257FBD1E00241D3E /* DiaryInfoViewModel.swift in Sources */ = {isa = PBXBuildFile; fileRef = EB912888257FBD1E00241D3E /* DiaryInfoViewModel.swift */; };
		EB91288B257FBD1E00241D3E /* DiaryInfoViewController.swift in Sources */ = {isa = PBXBuildFile; fileRef = EB912889257FBD1E00241D3E /* DiaryInfoViewController.swift */; };
		EBA403D12589260D00D1F039 /* ColorCompatibility.swift in Sources */ = {isa = PBXBuildFile; fileRef = EBA403CF2589260D00D1F039 /* ColorCompatibility.swift */; };
		EBB92C72259E10ED00013B41 /* AppDisabledViewController.swift in Sources */ = {isa = PBXBuildFile; fileRef = EBB92C71259E10ED00013B41 /* AppDisabledViewController.swift */; };
		EBB92C77259E110900013B41 /* AppDisabledViewModel.swift in Sources */ = {isa = PBXBuildFile; fileRef = EBB92C76259E110900013B41 /* AppDisabledViewModel.swift */; };
		EBB92C7C259E111A00013B41 /* AppDisabledView.swift in Sources */ = {isa = PBXBuildFile; fileRef = EBB92C7B259E111A00013B41 /* AppDisabledView.swift */; };
		EBBABC47256402A9005B7C07 /* default_app_config_18 in Resources */ = {isa = PBXBuildFile; fileRef = EBBABC46256402A9005B7C07 /* default_app_config_18 */; };
		EBCD2412250790F400E5574C /* ExposureSubmissionSymptomsViewController.swift in Sources */ = {isa = PBXBuildFile; fileRef = EBCD2411250790F400E5574C /* ExposureSubmissionSymptomsViewController.swift */; };
		EBD2D07F25A869B9006E4220 /* HomeTableViewModelTests.swift in Sources */ = {isa = PBXBuildFile; fileRef = EBD2D07E25A869B9006E4220 /* HomeTableViewModelTests.swift */; };
		EBD2D09825A86C1A006E4220 /* RiskProviding.swift in Sources */ = {isa = PBXBuildFile; fileRef = B1FE13DC248821CB00D012E5 /* RiskProviding.swift */; };
		EBD2D0A725A86C68006E4220 /* MockRiskProvider.swift in Sources */ = {isa = PBXBuildFile; fileRef = EBD2D09F25A86C2A006E4220 /* MockRiskProvider.swift */; };
		EBDE11B2255EC2C4008C0F51 /* DMDeviceTimeCheckViewController.swift in Sources */ = {isa = PBXBuildFile; fileRef = EBDE11B1255EC2C4008C0F51 /* DMDeviceTimeCheckViewController.swift */; };
		EBDE11BB255EC34C008C0F51 /* DMDeviceTimeCheckViewModel.swift in Sources */ = {isa = PBXBuildFile; fileRef = EBDE11BA255EC34C008C0F51 /* DMDeviceTimeCheckViewModel.swift */; };
		EE22DB81247FB40A001B0A71 /* ENStateHandler.swift in Sources */ = {isa = PBXBuildFile; fileRef = EE22DB7F247FB409001B0A71 /* ENStateHandler.swift */; };
		EE22DB82247FB40A001B0A71 /* ENSettingModel.swift in Sources */ = {isa = PBXBuildFile; fileRef = EE22DB80247FB409001B0A71 /* ENSettingModel.swift */; };
		EE22DB89247FB43A001B0A71 /* TracingHistoryTableViewCell.swift in Sources */ = {isa = PBXBuildFile; fileRef = EE22DB84247FB43A001B0A71 /* TracingHistoryTableViewCell.swift */; };
		EE22DB8A247FB43A001B0A71 /* ImageTableViewCell.swift in Sources */ = {isa = PBXBuildFile; fileRef = EE22DB85247FB43A001B0A71 /* ImageTableViewCell.swift */; };
		EE22DB8B247FB43A001B0A71 /* ActionDetailTableViewCell.swift in Sources */ = {isa = PBXBuildFile; fileRef = EE22DB86247FB43A001B0A71 /* ActionDetailTableViewCell.swift */; };
		EE22DB8C247FB43A001B0A71 /* DescriptionTableViewCell.swift in Sources */ = {isa = PBXBuildFile; fileRef = EE22DB87247FB43A001B0A71 /* DescriptionTableViewCell.swift */; };
		EE22DB8D247FB43A001B0A71 /* ActionTableViewCell.swift in Sources */ = {isa = PBXBuildFile; fileRef = EE22DB88247FB43A001B0A71 /* ActionTableViewCell.swift */; };
		EE22DB8F247FB46C001B0A71 /* ENStateTests.swift in Sources */ = {isa = PBXBuildFile; fileRef = EE22DB8E247FB46C001B0A71 /* ENStateTests.swift */; };
		EE22DB91247FB479001B0A71 /* MockStateHandlerObserverDelegate.swift in Sources */ = {isa = PBXBuildFile; fileRef = EE22DB90247FB479001B0A71 /* MockStateHandlerObserverDelegate.swift */; };
		EE269508248FCB0300BAE234 /* InfoPlist.strings in Resources */ = {isa = PBXBuildFile; fileRef = EE26950A248FCB0300BAE234 /* InfoPlist.strings */; };
		EE278B30245F2C8A008B06F9 /* InviteFriendsViewController.swift in Sources */ = {isa = PBXBuildFile; fileRef = EE278B2F245F2C8A008B06F9 /* InviteFriendsViewController.swift */; };
		EE70C23D245B09EA00AC9B2F /* Localizable.strings in Resources */ = {isa = PBXBuildFile; fileRef = EE70C23A245B09E900AC9B2F /* Localizable.strings */; };
		EE92A33E245D96DA006B97B0 /* Localizable.stringsdict in Resources */ = {isa = PBXBuildFile; fileRef = EE92A340245D96DA006B97B0 /* Localizable.stringsdict */; };
		EEF1067A246EBF8B009DFB4E /* ResetViewController.swift in Sources */ = {isa = PBXBuildFile; fileRef = EEF10679246EBF8B009DFB4E /* ResetViewController.swift */; };
		F22C6E2324917E3200712A6B /* DynamicTableViewControllerRowsTests.swift in Sources */ = {isa = PBXBuildFile; fileRef = F247572A24838AC8003E1FC5 /* DynamicTableViewControllerRowsTests.swift */; };
		F22C6E252492082B00712A6B /* DynamicTableViewSpaceCellTests.swift in Sources */ = {isa = PBXBuildFile; fileRef = F22C6E242492082B00712A6B /* DynamicTableViewSpaceCellTests.swift */; };
		F252472F2483955B00C5556B /* DynamicTableViewControllerFake.storyboard in Resources */ = {isa = PBXBuildFile; fileRef = F252472E2483955B00C5556B /* DynamicTableViewControllerFake.storyboard */; };
		F25247312484456800C5556B /* DynamicTableViewModelTests.swift in Sources */ = {isa = PBXBuildFile; fileRef = F25247302484456800C5556B /* DynamicTableViewModelTests.swift */; };
		F2DC808E248989CE00EDC40A /* DynamicTableViewControllerRegisterCellsTests.swift in Sources */ = {isa = PBXBuildFile; fileRef = F2DC808D248989CE00EDC40A /* DynamicTableViewControllerRegisterCellsTests.swift */; };
		F2DC809024898A9400EDC40A /* DynamicTableViewControllerNumberOfRowsAndSectionsTests.swift in Sources */ = {isa = PBXBuildFile; fileRef = F2DC808F24898A9400EDC40A /* DynamicTableViewControllerNumberOfRowsAndSectionsTests.swift */; };
		F2DC809224898B1800EDC40A /* DynamicTableViewControllerHeaderTests.swift in Sources */ = {isa = PBXBuildFile; fileRef = F2DC809124898B1800EDC40A /* DynamicTableViewControllerHeaderTests.swift */; };
		F2DC809424898CE600EDC40A /* DynamicTableViewControllerFooterTests.swift in Sources */ = {isa = PBXBuildFile; fileRef = F2DC809324898CE600EDC40A /* DynamicTableViewControllerFooterTests.swift */; };
		FEDCE09E9F78ABEB4AA9A484 /* ExposureDetectionExecutor.swift in Sources */ = {isa = PBXBuildFile; fileRef = FEDCE0116603B6E00FAEE632 /* ExposureDetectionExecutor.swift */; };
		FEDCE29E414945F14E7CE576 /* ENStateHandler+State.swift in Sources */ = {isa = PBXBuildFile; fileRef = FEDCE1B8926528ED74CDE1B2 /* ENStateHandler+State.swift */; };
		FEDCE50B4AC5E24D4E11AA52 /* RequiresAppDependencies.swift in Sources */ = {isa = PBXBuildFile; fileRef = FEDCE1600374711EC77FF572 /* RequiresAppDependencies.swift */; };
		FEDCE6E2763B0BABFADF36BA /* ExposureDetectionViewModel.swift in Sources */ = {isa = PBXBuildFile; fileRef = FEDCE4BE82DC5BFE90575663 /* ExposureDetectionViewModel.swift */; };
/* End PBXBuildFile section */

/* Begin PBXContainerItemProxy section */
		85D7595524570491008175F0 /* PBXContainerItemProxy */ = {
			isa = PBXContainerItemProxy;
			containerPortal = 85D759332457048F008175F0 /* Project object */;
			proxyType = 1;
			remoteGlobalIDString = 85D7593A2457048F008175F0;
			remoteInfo = ENA;
		};
		85D7596024570491008175F0 /* PBXContainerItemProxy */ = {
			isa = PBXContainerItemProxy;
			containerPortal = 85D759332457048F008175F0 /* Project object */;
			proxyType = 1;
			remoteGlobalIDString = 85D7593A2457048F008175F0;
			remoteInfo = ENA;
		};
/* End PBXContainerItemProxy section */

/* Begin PBXCopyFilesBuildPhase section */
		B102BDB924603FD600CD55A2 /* Embed Frameworks */ = {
			isa = PBXCopyFilesBuildPhase;
			buildActionMask = 12;
			dstPath = "";
			dstSubfolderSpec = 10;
			files = (
				015E8C0924C9983600C0A4B3 /* CWASQLite.framework in Embed Frameworks */,
			);
			name = "Embed Frameworks";
			runOnlyForDeploymentPostprocessing = 0;
		};
/* End PBXCopyFilesBuildPhase section */

/* Begin PBXFileReference section */
		0103CED02536D1A100BDAAD1 /* AppInformationCellModel.swift */ = {isa = PBXFileReference; lastKnownFileType = sourcecode.swift; path = AppInformationCellModel.swift; sourceTree = "<group>"; };
		0105D8A925B87920007E288B /* SAP_Internal_Stats_KeyFigure+Formatting.swift */ = {isa = PBXFileReference; lastKnownFileType = sourcecode.swift; path = "SAP_Internal_Stats_KeyFigure+Formatting.swift"; sourceTree = "<group>"; };
		010B3D3A25A8667C00EB44AB /* ExposureDetectionViewModelTests.swift */ = {isa = PBXFileReference; lastKnownFileType = sourcecode.swift; path = ExposureDetectionViewModelTests.swift; sourceTree = "<group>"; };
		010B3D8525ADE5FD00EB44AB /* HomeRiskCellModelTests.swift */ = {isa = PBXFileReference; lastKnownFileType = sourcecode.swift; path = HomeRiskCellModelTests.swift; sourceTree = "<group>"; };
		011E13AD24680A4000973467 /* HTTPClient.swift */ = {isa = PBXFileReference; lastKnownFileType = sourcecode.swift; path = HTTPClient.swift; sourceTree = "<group>"; };
		011E4B002483A35A002E6412 /* ENACommunity.entitlements */ = {isa = PBXFileReference; fileEncoding = 4; lastKnownFileType = text.plist.entitlements; path = ENACommunity.entitlements; sourceTree = "<group>"; };
		0120ECDC25875D8B00F78944 /* DiaryDayEntryCellModel.swift */ = {isa = PBXFileReference; lastKnownFileType = sourcecode.swift; path = DiaryDayEntryCellModel.swift; sourceTree = "<group>"; };
		0120ECF22587607600F78944 /* DiaryDayEntryCellModelTest.swift */ = {isa = PBXFileReference; lastKnownFileType = sourcecode.swift; path = DiaryDayEntryCellModelTest.swift; sourceTree = "<group>"; };
		0120ECFD2587631100F78944 /* DiaryDayAddCellModelTest.swift */ = {isa = PBXFileReference; lastKnownFileType = sourcecode.swift; path = DiaryDayAddCellModelTest.swift; sourceTree = "<group>"; };
		0123D5972501383100A91838 /* ExposureSubmissionErrorTests.swift */ = {isa = PBXFileReference; lastKnownFileType = sourcecode.swift; path = ExposureSubmissionErrorTests.swift; sourceTree = "<group>"; };
		0130F66625B1813000B6BDA3 /* HomeStatisticsCard.swift */ = {isa = PBXFileReference; lastKnownFileType = sourcecode.swift; path = HomeStatisticsCard.swift; sourceTree = "<group>"; };
		0130F67125B1851000B6BDA3 /* HomeStatisticsCellModel.swift */ = {isa = PBXFileReference; lastKnownFileType = sourcecode.swift; path = HomeStatisticsCellModel.swift; sourceTree = "<group>"; };
		0130F68025B186DB00B6BDA3 /* SAP_Internal_Stats_Statistics+SupportedIDs.swift */ = {isa = PBXFileReference; lastKnownFileType = sourcecode.swift; path = "SAP_Internal_Stats_Statistics+SupportedIDs.swift"; sourceTree = "<group>"; };
		013C412725545C2D00826C9F /* DebugRiskCalculation.swift */ = {isa = PBXFileReference; lastKnownFileType = sourcecode.swift; path = DebugRiskCalculation.swift; sourceTree = "<group>"; };
		013C413C255463A400826C9F /* DMDebugRiskCalculationViewController.swift */ = {isa = PBXFileReference; lastKnownFileType = sourcecode.swift; path = DMDebugRiskCalculationViewController.swift; sourceTree = "<group>"; };
		013DC101245DAC4E00EE58B0 /* Store.swift */ = {isa = PBXFileReference; lastKnownFileType = sourcecode.swift; path = Store.swift; sourceTree = "<group>"; };
		014086B72588F95000E9E5B2 /* DiaryEditEntriesViewModelTest.swift */ = {isa = PBXFileReference; lastKnownFileType = sourcecode.swift; path = DiaryEditEntriesViewModelTest.swift; sourceTree = "<group>"; };
		014086BC2589033A00E9E5B2 /* DiaryEditEntriesCellModel.swift */ = {isa = PBXFileReference; lastKnownFileType = sourcecode.swift; path = DiaryEditEntriesCellModel.swift; sourceTree = "<group>"; };
		014086C42589040200E9E5B2 /* DiaryEditEntriesCellModelTest.swift */ = {isa = PBXFileReference; lastKnownFileType = sourcecode.swift; path = DiaryEditEntriesCellModelTest.swift; sourceTree = "<group>"; };
		0144BDE0250924CC00B0857C /* SymptomsOnset.swift */ = {isa = PBXFileReference; lastKnownFileType = sourcecode.swift; path = SymptomsOnset.swift; sourceTree = "<group>"; };
		0144BDE22509288B00B0857C /* SymptomsOnsetTests.swift */ = {isa = PBXFileReference; lastKnownFileType = sourcecode.swift; path = SymptomsOnsetTests.swift; sourceTree = "<group>"; };
		0144BDEC250A3E5300B0857C /* ExposureSubmissionCoordinatorModel.swift */ = {isa = PBXFileReference; lastKnownFileType = sourcecode.swift; path = ExposureSubmissionCoordinatorModel.swift; sourceTree = "<group>"; };
		014891B224F90D0B002A6F77 /* ENA.plist */ = {isa = PBXFileReference; fileEncoding = 4; lastKnownFileType = text.plist.xml; name = ENA.plist; path = ../../../ENA.plist; sourceTree = "<group>"; };
		015178C12507D2A90074F095 /* ExposureSubmissionSymptomsOnsetViewControllerTests.swift */ = {isa = PBXFileReference; lastKnownFileType = sourcecode.swift; path = ExposureSubmissionSymptomsOnsetViewControllerTests.swift; sourceTree = "<group>"; };
		015692E324B48C3F0033F35E /* TimeInterval+Convenience.swift */ = {isa = PBXFileReference; fileEncoding = 4; lastKnownFileType = sourcecode.swift; lineEnding = 0; path = "TimeInterval+Convenience.swift"; sourceTree = "<group>"; };
		01571B79255E9A6F00E4E891 /* config-wru-2020-11-13 */ = {isa = PBXFileReference; lastKnownFileType = file; path = "config-wru-2020-11-13"; sourceTree = "<group>"; };
		016146902487A43E00660992 /* LinkHelper.swift */ = {isa = PBXFileReference; lastKnownFileType = sourcecode.swift; path = LinkHelper.swift; sourceTree = "<group>"; };
		01678E9A249A521F003B048B /* testStore.sqlite */ = {isa = PBXFileReference; lastKnownFileType = file; path = testStore.sqlite; sourceTree = "<group>"; };
		016961982540574700FF92E3 /* ExposureSubmissionTestResultViewModel.swift */ = {isa = PBXFileReference; lastKnownFileType = sourcecode.swift; path = ExposureSubmissionTestResultViewModel.swift; sourceTree = "<group>"; };
		016961AF2549630100FF92E3 /* ExposureSubmissionTestResultViewModelTests.swift */ = {isa = PBXFileReference; lastKnownFileType = sourcecode.swift; path = ExposureSubmissionTestResultViewModelTests.swift; sourceTree = "<group>"; };
		016E25F125AF13EA0077C64C /* HomeStatisticsTableViewCell.swift */ = {isa = PBXFileReference; lastKnownFileType = sourcecode.swift; path = HomeStatisticsTableViewCell.swift; sourceTree = "<group>"; };
		016E25F225AF13EA0077C64C /* HomeStatisticsTableViewCell.xib */ = {isa = PBXFileReference; lastKnownFileType = file.xib; path = HomeStatisticsTableViewCell.xib; sourceTree = "<group>"; };
		016E260225AF20300077C64C /* HomeStatisticsCardView.swift */ = {isa = PBXFileReference; lastKnownFileType = sourcecode.swift; path = HomeStatisticsCardView.swift; sourceTree = "<group>"; };
		016E260725AF20540077C64C /* HomeStatisticsCardView.xib */ = {isa = PBXFileReference; lastKnownFileType = file.xib; path = HomeStatisticsCardView.xib; sourceTree = "<group>"; };
		016E261325AF43450077C64C /* StatisticsInfoViewController.swift */ = {isa = PBXFileReference; lastKnownFileType = sourcecode.swift; path = StatisticsInfoViewController.swift; sourceTree = "<group>"; };
		016E264B25B0327B0077C64C /* HomeStatisticsCardViewModel.swift */ = {isa = PBXFileReference; lastKnownFileType = sourcecode.swift; path = HomeStatisticsCardViewModel.swift; sourceTree = "<group>"; };
		01734B56255D6C4500E60A8B /* key_download_parameters.pb.swift */ = {isa = PBXFileReference; fileEncoding = 4; lastKnownFileType = sourcecode.swift; name = key_download_parameters.pb.swift; path = ../../../gen/output/internal/v2/key_download_parameters.pb.swift; sourceTree = "<group>"; };
		01734B57255D6C4500E60A8B /* semantic_version.pb.swift */ = {isa = PBXFileReference; fileEncoding = 4; lastKnownFileType = sourcecode.swift; name = semantic_version.pb.swift; path = ../../../gen/output/internal/v2/semantic_version.pb.swift; sourceTree = "<group>"; };
		01734B58255D6C4500E60A8B /* risk_calculation_parameters.pb.swift */ = {isa = PBXFileReference; fileEncoding = 4; lastKnownFileType = sourcecode.swift; name = risk_calculation_parameters.pb.swift; path = ../../../gen/output/internal/v2/risk_calculation_parameters.pb.swift; sourceTree = "<group>"; };
		01734B59255D6C4500E60A8B /* app_config_ios.pb.swift */ = {isa = PBXFileReference; fileEncoding = 4; lastKnownFileType = sourcecode.swift; name = app_config_ios.pb.swift; path = ../../../gen/output/internal/v2/app_config_ios.pb.swift; sourceTree = "<group>"; };
		01734B5A255D6C4500E60A8B /* exposure_detection_parameters.pb.swift */ = {isa = PBXFileReference; fileEncoding = 4; lastKnownFileType = sourcecode.swift; name = exposure_detection_parameters.pb.swift; path = ../../../gen/output/internal/v2/exposure_detection_parameters.pb.swift; sourceTree = "<group>"; };
		01734B6D255D73E400E60A8B /* ENExposureConfiguration+Convenience.swift */ = {isa = PBXFileReference; lastKnownFileType = sourcecode.swift; path = "ENExposureConfiguration+Convenience.swift"; sourceTree = "<group>"; };
		0177F48125501111009DD568 /* RiskCalculationResult.swift */ = {isa = PBXFileReference; fileEncoding = 4; lastKnownFileType = sourcecode.swift; path = RiskCalculationResult.swift; sourceTree = "<group>"; };
		0177F4B025503805009DD568 /* ScanInstanceTest.swift */ = {isa = PBXFileReference; lastKnownFileType = sourcecode.swift; path = ScanInstanceTest.swift; sourceTree = "<group>"; };
		017AD113259DCD3400FA2B3F /* HomeShownPositiveTestResultCellModel.swift */ = {isa = PBXFileReference; lastKnownFileType = sourcecode.swift; path = HomeShownPositiveTestResultCellModel.swift; sourceTree = "<group>"; };
		017AD121259DDE6B00FA2B3F /* ISO8601DateFormatter+ContactDiary.swift */ = {isa = PBXFileReference; lastKnownFileType = sourcecode.swift; path = "ISO8601DateFormatter+ContactDiary.swift"; sourceTree = "<group>"; };
		017AD13525A3235B00FA2B3F /* iOS13TestCase.swift */ = {isa = PBXFileReference; lastKnownFileType = sourcecode.swift; path = iOS13TestCase.swift; sourceTree = "<group>"; };
		017AD17E25A5A30500FA2B3F /* DynamicHeader+ExposureDetection.swift */ = {isa = PBXFileReference; lastKnownFileType = sourcecode.swift; path = "DynamicHeader+ExposureDetection.swift"; sourceTree = "<group>"; };
		017AD18625A5C70700FA2B3F /* DynamicCell+ExposureDetection.swift */ = {isa = PBXFileReference; lastKnownFileType = sourcecode.swift; path = "DynamicCell+ExposureDetection.swift"; sourceTree = "<group>"; };
		017AD18B25A5C70900FA2B3F /* ActiveTracing+ExposureDetection.swift */ = {isa = PBXFileReference; lastKnownFileType = sourcecode.swift; path = "ActiveTracing+ExposureDetection.swift"; sourceTree = "<group>"; };
		0185DDDD25B77786001FBEA7 /* HomeStatisticsCellModelTests.swift */ = {isa = PBXFileReference; lastKnownFileType = sourcecode.swift; path = HomeStatisticsCellModelTests.swift; sourceTree = "<group>"; };
		0190982B257E5AF70065D050 /* DiaryCoordinator.swift */ = {isa = PBXFileReference; lastKnownFileType = sourcecode.swift; path = DiaryCoordinator.swift; sourceTree = "<group>"; };
		01909834257E606C0065D050 /* DiaryEditEntriesViewController.swift */ = {isa = PBXFileReference; lastKnownFileType = sourcecode.swift; path = DiaryEditEntriesViewController.swift; sourceTree = "<group>"; };
		0190983C257E60760065D050 /* DiaryEditEntriesViewModel.swift */ = {isa = PBXFileReference; lastKnownFileType = sourcecode.swift; path = DiaryEditEntriesViewModel.swift; sourceTree = "<group>"; };
		01909845257E61350065D050 /* DiaryOverviewTableViewController.swift */ = {isa = PBXFileReference; lastKnownFileType = sourcecode.swift; path = DiaryOverviewTableViewController.swift; sourceTree = "<group>"; };
		0190984C257E62C70065D050 /* DiaryAddAndEditEntryViewController.swift */ = {isa = PBXFileReference; lastKnownFileType = sourcecode.swift; path = DiaryAddAndEditEntryViewController.swift; sourceTree = "<group>"; };
		01909851257E62CB0065D050 /* DiaryAddAndEditEntryViewModel.swift */ = {isa = PBXFileReference; lastKnownFileType = sourcecode.swift; path = DiaryAddAndEditEntryViewModel.swift; sourceTree = "<group>"; };
		01909862257E63810065D050 /* DiaryDayViewController.swift */ = {isa = PBXFileReference; lastKnownFileType = sourcecode.swift; path = DiaryDayViewController.swift; sourceTree = "<group>"; };
		01909881257E675D0065D050 /* DiaryContactPerson.swift */ = {isa = PBXFileReference; lastKnownFileType = sourcecode.swift; path = DiaryContactPerson.swift; sourceTree = "<group>"; };
		01909886257E7B900065D050 /* ExposureSubmissionQRInfoViewController.swift */ = {isa = PBXFileReference; fileEncoding = 4; lastKnownFileType = sourcecode.swift; path = ExposureSubmissionQRInfoViewController.swift; sourceTree = "<group>"; };
		01909887257E7B900065D050 /* ExposureSubmissionQRInfoViewModel.swift */ = {isa = PBXFileReference; fileEncoding = 4; lastKnownFileType = sourcecode.swift; path = ExposureSubmissionQRInfoViewModel.swift; sourceTree = "<group>"; };
		0190B224255C423600CF4244 /* Date+Age.swift */ = {isa = PBXFileReference; lastKnownFileType = sourcecode.swift; path = "Date+Age.swift"; sourceTree = "<group>"; };
		019C9EFF25894BAA00B26392 /* DiaryStoringProviding.swift */ = {isa = PBXFileReference; lastKnownFileType = sourcecode.swift; path = DiaryStoringProviding.swift; sourceTree = "<group>"; };
		019C9F0725894BE900B26392 /* MockDiaryStore.swift */ = {isa = PBXFileReference; lastKnownFileType = sourcecode.swift; path = MockDiaryStore.swift; sourceTree = "<group>"; };
		019C9F1D25894CDD00B26392 /* DiaryOverviewViewModel.swift */ = {isa = PBXFileReference; lastKnownFileType = sourcecode.swift; path = DiaryOverviewViewModel.swift; sourceTree = "<group>"; };
		019C9F2C258951B700B26392 /* ContactPersonEncounter.swift */ = {isa = PBXFileReference; lastKnownFileType = sourcecode.swift; path = ContactPersonEncounter.swift; sourceTree = "<group>"; };
		019C9F31258951B900B26392 /* LocationVisit.swift */ = {isa = PBXFileReference; lastKnownFileType = sourcecode.swift; path = LocationVisit.swift; sourceTree = "<group>"; };
		019C9F33258951BB00B26392 /* DiaryDay.swift */ = {isa = PBXFileReference; lastKnownFileType = sourcecode.swift; path = DiaryDay.swift; sourceTree = "<group>"; };
		019C9F38258951BC00B26392 /* DiaryEntryType.swift */ = {isa = PBXFileReference; lastKnownFileType = sourcecode.swift; path = DiaryEntryType.swift; sourceTree = "<group>"; };
		019C9F3A258951BE00B26392 /* DiaryEntry.swift */ = {isa = PBXFileReference; lastKnownFileType = sourcecode.swift; path = DiaryEntry.swift; sourceTree = "<group>"; };
		019C9F3F258951C000B26392 /* DiaryLocation.swift */ = {isa = PBXFileReference; lastKnownFileType = sourcecode.swift; path = DiaryLocation.swift; sourceTree = "<group>"; };
		01A1B441252DE54600841B63 /* ExposureSubmissionQRScannerViewModelTests.swift */ = {isa = PBXFileReference; lastKnownFileType = sourcecode.swift; path = ExposureSubmissionQRScannerViewModelTests.swift; sourceTree = "<group>"; };
		01A1B449252DFD7700841B63 /* MetadataObject.swift */ = {isa = PBXFileReference; lastKnownFileType = sourcecode.swift; path = MetadataObject.swift; sourceTree = "<group>"; };
		01A1B451252DFD9400841B63 /* FakeMetadataMachineReadableObject.swift */ = {isa = PBXFileReference; lastKnownFileType = sourcecode.swift; path = FakeMetadataMachineReadableObject.swift; sourceTree = "<group>"; };
		01A1B460252E17F900841B63 /* ExposureSubmissionCoordinatorModelTests.swift */ = {isa = PBXFileReference; lastKnownFileType = sourcecode.swift; path = ExposureSubmissionCoordinatorModelTests.swift; sourceTree = "<group>"; };
		01A236792519D1E80043D9F8 /* ExposureSubmissionWarnOthersViewModel.swift */ = {isa = PBXFileReference; lastKnownFileType = sourcecode.swift; path = ExposureSubmissionWarnOthersViewModel.swift; sourceTree = "<group>"; };
		01A23684251A22E90043D9F8 /* ExposureSubmissionQRInfoModelTests.swift */ = {isa = PBXFileReference; lastKnownFileType = sourcecode.swift; path = ExposureSubmissionQRInfoModelTests.swift; sourceTree = "<group>"; };
		01A4DC5625922EB0007D5794 /* HomeShownPositiveTestResultTableViewCell.xib */ = {isa = PBXFileReference; lastKnownFileType = file.xib; path = HomeShownPositiveTestResultTableViewCell.xib; sourceTree = "<group>"; };
		01A4DC5725922EB1007D5794 /* HomeShownPositiveTestResultTableViewCell.swift */ = {isa = PBXFileReference; lastKnownFileType = sourcecode.swift; path = HomeShownPositiveTestResultTableViewCell.swift; sourceTree = "<group>"; };
		01A4DC5925922EB1007D5794 /* HomeRiskTableViewCell.xib */ = {isa = PBXFileReference; lastKnownFileType = file.xib; path = HomeRiskTableViewCell.xib; sourceTree = "<group>"; };
		01A4DC5A25922EB1007D5794 /* HomeThankYouTableViewCell.xib */ = {isa = PBXFileReference; lastKnownFileType = file.xib; path = HomeThankYouTableViewCell.xib; sourceTree = "<group>"; };
		01A4DC5B25922EB1007D5794 /* HomeThankYouTableViewCell.swift */ = {isa = PBXFileReference; lastKnownFileType = sourcecode.swift; path = HomeThankYouTableViewCell.swift; sourceTree = "<group>"; };
		01A4DC5D25922EB2007D5794 /* HomeRiskTableViewCell.swift */ = {isa = PBXFileReference; lastKnownFileType = sourcecode.swift; path = HomeRiskTableViewCell.swift; sourceTree = "<group>"; };
		01A4DC6125922EB2007D5794 /* HomeTextItemView.swift */ = {isa = PBXFileReference; lastKnownFileType = sourcecode.swift; path = HomeTextItemView.swift; sourceTree = "<group>"; };
		01A4DC6225922EB3007D5794 /* HomeTextItemView.xib */ = {isa = PBXFileReference; lastKnownFileType = file.xib; path = HomeTextItemView.xib; sourceTree = "<group>"; };
		01A4DC6325922EB3007D5794 /* HomeImageItemView.xib */ = {isa = PBXFileReference; lastKnownFileType = file.xib; path = HomeImageItemView.xib; sourceTree = "<group>"; };
		01A4DC6425922EB3007D5794 /* HomeListItemView.xib */ = {isa = PBXFileReference; lastKnownFileType = file.xib; path = HomeListItemView.xib; sourceTree = "<group>"; };
		01A4DC6525922EB3007D5794 /* HomeItemView.swift */ = {isa = PBXFileReference; lastKnownFileType = sourcecode.swift; path = HomeItemView.swift; sourceTree = "<group>"; };
		01A4DC6625922EB3007D5794 /* HomeImageItemView.swift */ = {isa = PBXFileReference; lastKnownFileType = sourcecode.swift; path = HomeImageItemView.swift; sourceTree = "<group>"; };
		01A4DC6725922EB3007D5794 /* HomeLoadingItemView.swift */ = {isa = PBXFileReference; lastKnownFileType = sourcecode.swift; path = HomeLoadingItemView.swift; sourceTree = "<group>"; };
		01A4DC6825922EB4007D5794 /* HomeLoadingItemView.xib */ = {isa = PBXFileReference; lastKnownFileType = file.xib; path = HomeLoadingItemView.xib; sourceTree = "<group>"; };
		01A4DC6925922EB4007D5794 /* HomeListItemView.swift */ = {isa = PBXFileReference; lastKnownFileType = sourcecode.swift; path = HomeListItemView.swift; sourceTree = "<group>"; };
		01A4DC7825922EBD007D5794 /* HomeTestResultTableViewCell.xib */ = {isa = PBXFileReference; lastKnownFileType = file.xib; path = HomeTestResultTableViewCell.xib; sourceTree = "<group>"; };
		01A4DC7925922EBD007D5794 /* HomeTestResultTableViewCell.swift */ = {isa = PBXFileReference; lastKnownFileType = sourcecode.swift; path = HomeTestResultTableViewCell.swift; sourceTree = "<group>"; };
		01A4DC8C25922F05007D5794 /* HomeTestResultCellModel.swift */ = {isa = PBXFileReference; lastKnownFileType = sourcecode.swift; path = HomeTestResultCellModel.swift; sourceTree = "<group>"; };
		01A4DCB5259264F9007D5794 /* HomeThankYouCellModel.swift */ = {isa = PBXFileReference; lastKnownFileType = sourcecode.swift; path = HomeThankYouCellModel.swift; sourceTree = "<group>"; };
		01A4DCFD25926A66007D5794 /* HomeImageItemViewModel.swift */ = {isa = PBXFileReference; lastKnownFileType = sourcecode.swift; path = HomeImageItemViewModel.swift; sourceTree = "<group>"; };
		01A4DD0225926A6A007D5794 /* HomeTextItemViewModel.swift */ = {isa = PBXFileReference; lastKnownFileType = sourcecode.swift; path = HomeTextItemViewModel.swift; sourceTree = "<group>"; };
		01A4DD0725926A6E007D5794 /* HomeListItemViewModel.swift */ = {isa = PBXFileReference; lastKnownFileType = sourcecode.swift; path = HomeListItemViewModel.swift; sourceTree = "<group>"; };
		01A4DD0C25926A72007D5794 /* HomeLoadingItemViewModel.swift */ = {isa = PBXFileReference; lastKnownFileType = sourcecode.swift; path = HomeLoadingItemViewModel.swift; sourceTree = "<group>"; };
		01A4DD3725935AC1007D5794 /* CellPositionInSection.swift */ = {isa = PBXFileReference; lastKnownFileType = sourcecode.swift; path = CellPositionInSection.swift; sourceTree = "<group>"; };
		01A4DD4225935D1F007D5794 /* HomeRiskCellModel.swift */ = {isa = PBXFileReference; lastKnownFileType = sourcecode.swift; path = HomeRiskCellModel.swift; sourceTree = "<group>"; };
		01A6EFB4258BD6270001D8C2 /* NotificationSettingsOffTableViewCell.xib */ = {isa = PBXFileReference; lastKnownFileType = file.xib; path = NotificationSettingsOffTableViewCell.xib; sourceTree = "<group>"; };
		01A97DD02506767E00C07C37 /* DatePickerOptionViewModelTests.swift */ = {isa = PBXFileReference; lastKnownFileType = sourcecode.swift; path = DatePickerOptionViewModelTests.swift; sourceTree = "<group>"; };
		01A97DD22506769F00C07C37 /* DatePickerDayViewModelTests.swift */ = {isa = PBXFileReference; lastKnownFileType = sourcecode.swift; path = DatePickerDayViewModelTests.swift; sourceTree = "<group>"; };
		01B605C3258A181C0093DB8E /* DiaryOverviewViewModelTest.swift */ = {isa = PBXFileReference; lastKnownFileType = sourcecode.swift; path = DiaryOverviewViewModelTest.swift; sourceTree = "<group>"; };
		01B605C8258A32930093DB8E /* DiaryDayTest.swift */ = {isa = PBXFileReference; lastKnownFileType = sourcecode.swift; path = DiaryDayTest.swift; sourceTree = "<group>"; };
		01B605CD258A38330093DB8E /* DiaryEntryTest.swift */ = {isa = PBXFileReference; lastKnownFileType = sourcecode.swift; path = DiaryEntryTest.swift; sourceTree = "<group>"; };
		01B605D8258A49E70093DB8E /* DiaryLocationTest.swift */ = {isa = PBXFileReference; lastKnownFileType = sourcecode.swift; path = DiaryLocationTest.swift; sourceTree = "<group>"; };
		01B605E6258A4A980093DB8E /* DiaryContactPersonTest.swift */ = {isa = PBXFileReference; lastKnownFileType = sourcecode.swift; path = DiaryContactPersonTest.swift; sourceTree = "<group>"; };
		01B7232324F812500064C0EB /* DynamicTableViewOptionGroupCell.swift */ = {isa = PBXFileReference; lastKnownFileType = sourcecode.swift; path = DynamicTableViewOptionGroupCell.swift; sourceTree = "<group>"; };
		01B7232624F812BC0064C0EB /* OptionGroupView.swift */ = {isa = PBXFileReference; lastKnownFileType = sourcecode.swift; path = OptionGroupView.swift; sourceTree = "<group>"; };
		01B7232824F812DF0064C0EB /* OptionView.swift */ = {isa = PBXFileReference; lastKnownFileType = sourcecode.swift; path = OptionView.swift; sourceTree = "<group>"; };
		01B7232A24F815B00064C0EB /* MultipleChoiceOptionView.swift */ = {isa = PBXFileReference; lastKnownFileType = sourcecode.swift; path = MultipleChoiceOptionView.swift; sourceTree = "<group>"; };
		01B7232C24F8E0260064C0EB /* MultipleChoiceChoiceView.swift */ = {isa = PBXFileReference; lastKnownFileType = sourcecode.swift; path = MultipleChoiceChoiceView.swift; sourceTree = "<group>"; };
		01B7232E24FE4F080064C0EB /* OptionGroupViewModel.swift */ = {isa = PBXFileReference; lastKnownFileType = sourcecode.swift; path = OptionGroupViewModel.swift; sourceTree = "<group>"; };
		01B72B6425821CD200A3E3BC /* DiaryDayEmptyView.swift */ = {isa = PBXFileReference; lastKnownFileType = sourcecode.swift; path = DiaryDayEmptyView.swift; sourceTree = "<group>"; };
		01B72B6C25821D2800A3E3BC /* DiaryDayEmptyViewModel.swift */ = {isa = PBXFileReference; lastKnownFileType = sourcecode.swift; path = DiaryDayEmptyViewModel.swift; sourceTree = "<group>"; };
		01B72BA5258360CD00A3E3BC /* DiaryDayEmptyViewModelTest.swift */ = {isa = PBXFileReference; lastKnownFileType = sourcecode.swift; path = DiaryDayEmptyViewModelTest.swift; sourceTree = "<group>"; };
		01B72BBF2583875600A3E3BC /* DiaryDayViewModelTest.swift */ = {isa = PBXFileReference; lastKnownFileType = sourcecode.swift; path = DiaryDayViewModelTest.swift; sourceTree = "<group>"; };
		01B72BDC2583AB1400A3E3BC /* DiaryEditEntriesViewController.xib */ = {isa = PBXFileReference; lastKnownFileType = file.xib; path = DiaryEditEntriesViewController.xib; sourceTree = "<group>"; };
		01B72BEE2583B51C00A3E3BC /* DiaryEditEntriesTableViewCell.swift */ = {isa = PBXFileReference; lastKnownFileType = sourcecode.swift; path = DiaryEditEntriesTableViewCell.swift; sourceTree = "<group>"; };
		01B72BF02583B51C00A3E3BC /* DiaryEditEntriesTableViewCell.xib */ = {isa = PBXFileReference; lastKnownFileType = file.xib; path = DiaryEditEntriesTableViewCell.xib; sourceTree = "<group>"; };
		01B72C0A25875BC300A3E3BC /* DiaryDayAddCellModel.swift */ = {isa = PBXFileReference; lastKnownFileType = sourcecode.swift; path = DiaryDayAddCellModel.swift; sourceTree = "<group>"; };
		01C2D440250124E600FB23BF /* OptionGroupViewModelTests.swift */ = {isa = PBXFileReference; lastKnownFileType = sourcecode.swift; path = OptionGroupViewModelTests.swift; sourceTree = "<group>"; };
		01C6ABF32527273D0052814D /* String+Insertion.swift */ = {isa = PBXFileReference; lastKnownFileType = sourcecode.swift; path = "String+Insertion.swift"; sourceTree = "<group>"; };
		01C6AC0D252B1E980052814D /* ExposureSubmissionQRScannerViewModel.swift */ = {isa = PBXFileReference; lastKnownFileType = sourcecode.swift; path = ExposureSubmissionQRScannerViewModel.swift; sourceTree = "<group>"; };
		01C6AC20252B21DF0052814D /* ExposureSubmissionQRScannerViewController.xib */ = {isa = PBXFileReference; lastKnownFileType = file.xib; path = ExposureSubmissionQRScannerViewController.xib; sourceTree = "<group>"; };
		01C6AC25252B23D70052814D /* ExposureSubmissionQRScannerFocusView.swift */ = {isa = PBXFileReference; lastKnownFileType = sourcecode.swift; path = ExposureSubmissionQRScannerFocusView.swift; sourceTree = "<group>"; };
		01C6AC31252B29C00052814D /* QRScannerError.swift */ = {isa = PBXFileReference; lastKnownFileType = sourcecode.swift; path = QRScannerError.swift; sourceTree = "<group>"; };
		01C6AC39252B2A500052814D /* UIImage+Color.swift */ = {isa = PBXFileReference; lastKnownFileType = sourcecode.swift; path = "UIImage+Color.swift"; sourceTree = "<group>"; };
		01C7665D25024A09002C9A5C /* DatePickerOptionView.swift */ = {isa = PBXFileReference; lastKnownFileType = sourcecode.swift; path = DatePickerOptionView.swift; sourceTree = "<group>"; };
		01CF95DC25308346007B72F7 /* CodableExposureDetectionSummary+Helpers.swift */ = {isa = PBXFileReference; lastKnownFileType = sourcecode.swift; path = "CodableExposureDetectionSummary+Helpers.swift"; sourceTree = "<group>"; };
		01D02625258A769200B6389A /* HTTPURLResponse+Header.swift */ = {isa = PBXFileReference; lastKnownFileType = sourcecode.swift; path = "HTTPURLResponse+Header.swift"; sourceTree = "<group>"; };
		01D0262D258A791C00B6389A /* OnboardingInfoViewController.xib */ = {isa = PBXFileReference; lastKnownFileType = file.xib; path = OnboardingInfoViewController.xib; sourceTree = "<group>"; };
		01D02666258B750800B6389A /* ExposureDetectionViewController.xib */ = {isa = PBXFileReference; lastKnownFileType = file.xib; path = ExposureDetectionViewController.xib; sourceTree = "<group>"; };
		01D02687258B9CB200B6389A /* ExposureDetectionHeaderCell.xib */ = {isa = PBXFileReference; lastKnownFileType = file.xib; path = ExposureDetectionHeaderCell.xib; sourceTree = "<group>"; };
		01D0268C258B9CF800B6389A /* ExposureDetectionRiskCell.xib */ = {isa = PBXFileReference; lastKnownFileType = file.xib; path = ExposureDetectionRiskCell.xib; sourceTree = "<group>"; };
		01D02691258BA0AD00B6389A /* ExposureDetectionLongGuideCell.xib */ = {isa = PBXFileReference; lastKnownFileType = file.xib; path = ExposureDetectionLongGuideCell.xib; sourceTree = "<group>"; };
		01D02696258BA0E000B6389A /* ExposureDetectionLoadingCell.xib */ = {isa = PBXFileReference; lastKnownFileType = file.xib; path = ExposureDetectionLoadingCell.xib; sourceTree = "<group>"; };
		01D026A4258BA20E00B6389A /* ExposureDetectionHotlineCell.xib */ = {isa = PBXFileReference; lastKnownFileType = file.xib; path = ExposureDetectionHotlineCell.xib; sourceTree = "<group>"; };
		01D026A9258BA2F600B6389A /* ExposureDetectionRiskRefreshCell.xib */ = {isa = PBXFileReference; lastKnownFileType = file.xib; path = ExposureDetectionRiskRefreshCell.xib; sourceTree = "<group>"; };
		01D026AA258BA2F900B6389A /* ExposureDetectionRiskTextCell.xib */ = {isa = PBXFileReference; lastKnownFileType = file.xib; path = ExposureDetectionRiskTextCell.xib; sourceTree = "<group>"; };
		01D026AB258BA2FA00B6389A /* ExposureDetectionGuideCell.xib */ = {isa = PBXFileReference; lastKnownFileType = file.xib; path = ExposureDetectionGuideCell.xib; sourceTree = "<group>"; };
		01D026AC258BA2FD00B6389A /* ExposureDetectionLinkCell.xib */ = {isa = PBXFileReference; lastKnownFileType = file.xib; path = ExposureDetectionLinkCell.xib; sourceTree = "<group>"; };
		01D026DC258BB6CC00B6389A /* TracingHistoryTableViewCell.xib */ = {isa = PBXFileReference; lastKnownFileType = file.xib; path = TracingHistoryTableViewCell.xib; sourceTree = "<group>"; };
		01D026E3258BB6D800B6389A /* ImageTableViewCell.xib */ = {isa = PBXFileReference; lastKnownFileType = file.xib; path = ImageTableViewCell.xib; sourceTree = "<group>"; };
		01D026E7258BB6DB00B6389A /* ActionDetailTableViewCell.xib */ = {isa = PBXFileReference; lastKnownFileType = file.xib; path = ActionDetailTableViewCell.xib; sourceTree = "<group>"; };
		01D026E8258BB6DD00B6389A /* DescriptionTableViewCell.xib */ = {isa = PBXFileReference; lastKnownFileType = file.xib; path = DescriptionTableViewCell.xib; sourceTree = "<group>"; };
		01D026E9258BB6DF00B6389A /* ActionTableViewCell.xib */ = {isa = PBXFileReference; lastKnownFileType = file.xib; path = ActionTableViewCell.xib; sourceTree = "<group>"; };
		01D026ED258BB70100B6389A /* EuTracingTableViewCell.xib */ = {isa = PBXFileReference; lastKnownFileType = file.xib; path = EuTracingTableViewCell.xib; sourceTree = "<group>"; };
		01D0270F258BC17500B6389A /* InviteFriendsViewController.xib */ = {isa = PBXFileReference; lastKnownFileType = file.xib; path = InviteFriendsViewController.xib; sourceTree = "<group>"; };
		01D0271A258BC78100B6389A /* SettingsCoordinator.swift */ = {isa = PBXFileReference; lastKnownFileType = sourcecode.swift; path = SettingsCoordinator.swift; sourceTree = "<group>"; };
		01D0272D258BD2B100B6389A /* BackgroundAppRefreshViewController.xib */ = {isa = PBXFileReference; lastKnownFileType = file.xib; path = BackgroundAppRefreshViewController.xib; sourceTree = "<group>"; };
		01D02732258BD36800B6389A /* MainSettingsCell.xib */ = {isa = PBXFileReference; lastKnownFileType = file.xib; path = MainSettingsCell.xib; sourceTree = "<group>"; };
		01D0273A258BD38500B6389A /* SettingsLabelCell.xib */ = {isa = PBXFileReference; lastKnownFileType = file.xib; path = SettingsLabelCell.xib; sourceTree = "<group>"; };
		01D0274B258BD42800B6389A /* NotificationSettingsViewController.xib */ = {isa = PBXFileReference; lastKnownFileType = file.xib; path = NotificationSettingsViewController.xib; sourceTree = "<group>"; };
		01D0274C258BD42B00B6389A /* ResetViewController.xib */ = {isa = PBXFileReference; lastKnownFileType = file.xib; path = ResetViewController.xib; sourceTree = "<group>"; };
		01D02765258BD61600B6389A /* NotificationSettingsOnTableViewCell.xib */ = {isa = PBXFileReference; lastKnownFileType = file.xib; path = NotificationSettingsOnTableViewCell.xib; sourceTree = "<group>"; };
		01D16C5D24ED69CA007DB387 /* BackgroundAppRefreshViewModelTests.swift */ = {isa = PBXFileReference; lastKnownFileType = sourcecode.swift; path = BackgroundAppRefreshViewModelTests.swift; sourceTree = "<group>"; };
		01D16C5F24ED6D9A007DB387 /* MockBackgroundRefreshStatusProvider.swift */ = {isa = PBXFileReference; lastKnownFileType = sourcecode.swift; path = MockBackgroundRefreshStatusProvider.swift; sourceTree = "<group>"; };
		01D16C6124ED6DB3007DB387 /* MockLowPowerModeStatusProvider.swift */ = {isa = PBXFileReference; lastKnownFileType = sourcecode.swift; path = MockLowPowerModeStatusProvider.swift; sourceTree = "<group>"; };
		01D307892562B03B00ADB67B /* RiskState.swift */ = {isa = PBXFileReference; lastKnownFileType = sourcecode.swift; path = RiskState.swift; sourceTree = "<group>"; };
		01D3ECFF2490230400551E65 /* StoreTests.swift */ = {isa = PBXFileReference; fileEncoding = 4; lastKnownFileType = sourcecode.swift; lineEnding = 0; path = StoreTests.swift; sourceTree = "<group>"; };
		01D6948A25026EC000B45BEA /* DatePickerOptionViewModel.swift */ = {isa = PBXFileReference; lastKnownFileType = sourcecode.swift; path = DatePickerOptionViewModel.swift; sourceTree = "<group>"; };
		01D6948C2502717F00B45BEA /* DatePickerDayView.swift */ = {isa = PBXFileReference; lastKnownFileType = sourcecode.swift; path = DatePickerDayView.swift; sourceTree = "<group>"; };
		01D6948E2502729000B45BEA /* DatePickerDay.swift */ = {isa = PBXFileReference; lastKnownFileType = sourcecode.swift; path = DatePickerDay.swift; sourceTree = "<group>"; };
		01D69490250272CE00B45BEA /* DatePickerDayViewModel.swift */ = {isa = PBXFileReference; lastKnownFileType = sourcecode.swift; path = DatePickerDayViewModel.swift; sourceTree = "<group>"; };
		01DB708425068167008F7244 /* Calendar+GregorianLocale.swift */ = {isa = PBXFileReference; lastKnownFileType = sourcecode.swift; path = "Calendar+GregorianLocale.swift"; sourceTree = "<group>"; };
		01E25C6F24A3B52F007E33F8 /* Info_Testflight.plist */ = {isa = PBXFileReference; fileEncoding = 4; lastKnownFileType = text.plist.xml; path = Info_Testflight.plist; sourceTree = "<group>"; };
		01E4298F251DCDC90057FCBE /* en */ = {isa = PBXFileReference; lastKnownFileType = text.plist.strings; name = en; path = en.lproj/Localizable.legal.strings; sourceTree = "<group>"; };
		01E42994251DCDCE0057FCBE /* de */ = {isa = PBXFileReference; lastKnownFileType = text.plist.strings; name = de; path = de.lproj/Localizable.legal.strings; sourceTree = "<group>"; };
		01E42995251DCDD10057FCBE /* tr */ = {isa = PBXFileReference; lastKnownFileType = text.plist.strings; name = tr; path = tr.lproj/Localizable.legal.strings; sourceTree = "<group>"; };
		01EA17612590EAAF00E98E02 /* HomeTableViewController.swift */ = {isa = PBXFileReference; lastKnownFileType = sourcecode.swift; path = HomeTableViewController.swift; sourceTree = "<group>"; };
		01EA17692590EF4E00E98E02 /* HomeTableViewModel.swift */ = {isa = PBXFileReference; lastKnownFileType = sourcecode.swift; path = HomeTableViewModel.swift; sourceTree = "<group>"; };
		01EA17712590F03000E98E02 /* HomeCardView.swift */ = {isa = PBXFileReference; lastKnownFileType = sourcecode.swift; path = HomeCardView.swift; sourceTree = "<group>"; };
		01EA17722590F03000E98E02 /* HomeExposureLoggingTableViewCell.swift */ = {isa = PBXFileReference; lastKnownFileType = sourcecode.swift; path = HomeExposureLoggingTableViewCell.swift; sourceTree = "<group>"; };
		01EA17732590F03000E98E02 /* HomeInfoTableViewCell.xib */ = {isa = PBXFileReference; lastKnownFileType = file.xib; path = HomeInfoTableViewCell.xib; sourceTree = "<group>"; };
		01EA17752590F03100E98E02 /* HomeExposureLoggingTableViewCell.xib */ = {isa = PBXFileReference; lastKnownFileType = file.xib; path = HomeExposureLoggingTableViewCell.xib; sourceTree = "<group>"; };
		01EA17762590F03100E98E02 /* HomeInfoTableViewCell.swift */ = {isa = PBXFileReference; lastKnownFileType = sourcecode.swift; path = HomeInfoTableViewCell.swift; sourceTree = "<group>"; };
		01EA17782590F03100E98E02 /* HomeDiaryTableViewCell.xib */ = {isa = PBXFileReference; lastKnownFileType = file.xib; path = HomeDiaryTableViewCell.xib; sourceTree = "<group>"; };
		01EA17792590F03200E98E02 /* HomeDiaryTableViewCell.swift */ = {isa = PBXFileReference; lastKnownFileType = sourcecode.swift; path = HomeDiaryTableViewCell.swift; sourceTree = "<group>"; };
		01EA17C82591353200E98E02 /* HomeExposureLoggingCellModel.swift */ = {isa = PBXFileReference; lastKnownFileType = sourcecode.swift; path = HomeExposureLoggingCellModel.swift; sourceTree = "<group>"; };
		01EA17D02591366200E98E02 /* HomeDiaryCellModel.swift */ = {isa = PBXFileReference; lastKnownFileType = sourcecode.swift; path = HomeDiaryCellModel.swift; sourceTree = "<group>"; };
		01EA17E42591399200E98E02 /* HomeInfoCellModel.swift */ = {isa = PBXFileReference; lastKnownFileType = sourcecode.swift; path = HomeInfoCellModel.swift; sourceTree = "<group>"; };
		01EA17FD259217B100E98E02 /* HomeState.swift */ = {isa = PBXFileReference; lastKnownFileType = sourcecode.swift; path = HomeState.swift; sourceTree = "<group>"; };
		01EBC9A525B6002C0003496F /* HomeStatisticsCardViewModelTests.swift */ = {isa = PBXFileReference; lastKnownFileType = sourcecode.swift; path = HomeStatisticsCardViewModelTests.swift; sourceTree = "<group>"; };
		01EBC9C225B70C310003496F /* SAP_Internal_Stats_Statistics+SupportedIDsTests.swift */ = {isa = PBXFileReference; lastKnownFileType = sourcecode.swift; path = "SAP_Internal_Stats_Statistics+SupportedIDsTests.swift"; sourceTree = "<group>"; };
		01F2A542257FB90200DA96A6 /* CloseBarButtonItem.swift */ = {isa = PBXFileReference; lastKnownFileType = sourcecode.swift; path = CloseBarButtonItem.swift; sourceTree = "<group>"; };
		01F2A561257FC7D200DA96A6 /* DiaryOverviewDayTableViewCell.swift */ = {isa = PBXFileReference; lastKnownFileType = sourcecode.swift; path = DiaryOverviewDayTableViewCell.swift; sourceTree = "<group>"; };
		01F2A562257FC7D200DA96A6 /* DiaryOverviewDayTableViewCell.xib */ = {isa = PBXFileReference; lastKnownFileType = file.xib; path = DiaryOverviewDayTableViewCell.xib; sourceTree = "<group>"; };
		01F2A57F25803AA500DA96A6 /* DiaryOverviewDescriptionTableViewCell.swift */ = {isa = PBXFileReference; lastKnownFileType = sourcecode.swift; path = DiaryOverviewDescriptionTableViewCell.swift; sourceTree = "<group>"; };
		01F2A58025803AA500DA96A6 /* DiaryOverviewDescriptionTableViewCell.xib */ = {isa = PBXFileReference; lastKnownFileType = file.xib; path = DiaryOverviewDescriptionTableViewCell.xib; sourceTree = "<group>"; };
		01F2A5B72581181A00DA96A6 /* DiaryDayAddTableViewCell.swift */ = {isa = PBXFileReference; lastKnownFileType = sourcecode.swift; path = DiaryDayAddTableViewCell.swift; sourceTree = "<group>"; };
		01F2A5B82581181A00DA96A6 /* DiaryDayAddTableViewCell.xib */ = {isa = PBXFileReference; lastKnownFileType = file.xib; path = DiaryDayAddTableViewCell.xib; sourceTree = "<group>"; };
		01F2A5C12581183800DA96A6 /* DiaryDayEntryTableViewCell.swift */ = {isa = PBXFileReference; lastKnownFileType = sourcecode.swift; path = DiaryDayEntryTableViewCell.swift; sourceTree = "<group>"; };
		01F2A5C22581183800DA96A6 /* DiaryDayEntryTableViewCell.xib */ = {isa = PBXFileReference; lastKnownFileType = file.xib; path = DiaryDayEntryTableViewCell.xib; sourceTree = "<group>"; };
		01F2A5D4258208C500DA96A6 /* DiaryDayViewController.xib */ = {isa = PBXFileReference; lastKnownFileType = file.xib; path = DiaryDayViewController.xib; sourceTree = "<group>"; };
		01F2A5DC25820EE700DA96A6 /* DiaryDayViewModel.swift */ = {isa = PBXFileReference; lastKnownFileType = sourcecode.swift; path = DiaryDayViewModel.swift; sourceTree = "<group>"; };
		01F52F892550679600997A26 /* RiskCalculationExposureWindow.swift */ = {isa = PBXFileReference; lastKnownFileType = sourcecode.swift; path = RiskCalculationExposureWindow.swift; sourceTree = "<group>"; };
		01F52F91255067A000997A26 /* RiskCalculationError.swift */ = {isa = PBXFileReference; lastKnownFileType = sourcecode.swift; path = RiskCalculationError.swift; sourceTree = "<group>"; };
		01F52FF32552DB9600997A26 /* DMAppConfigurationViewController.swift */ = {isa = PBXFileReference; lastKnownFileType = sourcecode.swift; path = DMAppConfigurationViewController.swift; sourceTree = "<group>"; };
		01F52FFB2552E6F600997A26 /* ENARangeTest.swift */ = {isa = PBXFileReference; lastKnownFileType = sourcecode.swift; path = ENARangeTest.swift; sourceTree = "<group>"; };
		01F5F7212487B9C000229720 /* AppInformationViewController.swift */ = {isa = PBXFileReference; lastKnownFileType = sourcecode.swift; path = AppInformationViewController.swift; sourceTree = "<group>"; };
		0D5611B3247F852C00B5B094 /* SQLiteKeyValueStore.swift */ = {isa = PBXFileReference; lastKnownFileType = sourcecode.swift; path = SQLiteKeyValueStore.swift; sourceTree = "<group>"; };
		0DD260FE248D549B007C3B2C /* KeychainHelper.swift */ = {isa = PBXFileReference; lastKnownFileType = sourcecode.swift; path = KeychainHelper.swift; sourceTree = "<group>"; };
		0DF6BB96248AD616007E8B0C /* AppUpdateCheckHelper.swift */ = {isa = PBXFileReference; lastKnownFileType = sourcecode.swift; path = AppUpdateCheckHelper.swift; sourceTree = "<group>"; };
		0DF6BB9C248AE232007E8B0C /* AppUpdateCheckerHelperTests.swift */ = {isa = PBXFileReference; lastKnownFileType = sourcecode.swift; path = AppUpdateCheckerHelperTests.swift; sourceTree = "<group>"; };
		0DFCC2692484D7A700E2811D /* ENA-Bridging-Header.h */ = {isa = PBXFileReference; lastKnownFileType = sourcecode.c.h; path = "ENA-Bridging-Header.h"; sourceTree = "<group>"; };
		0DFCC26F2484DC8200E2811D /* ENATests-Bridging-Header.h */ = {isa = PBXFileReference; lastKnownFileType = sourcecode.c.h; path = "ENATests-Bridging-Header.h"; sourceTree = "<group>"; };
		0DFCC2702484DC8400E2811D /* sqlite3.c */ = {isa = PBXFileReference; fileEncoding = 4; lastKnownFileType = sourcecode.c.c; path = sqlite3.c; sourceTree = "<group>"; };
		0DFCC2712484DC8400E2811D /* sqlite3.h */ = {isa = PBXFileReference; fileEncoding = 4; lastKnownFileType = sourcecode.c.h; path = sqlite3.h; sourceTree = "<group>"; };
		1309194E247972C40066E329 /* PrivacyProtectionViewController.swift */ = {isa = PBXFileReference; lastKnownFileType = sourcecode.swift; path = PrivacyProtectionViewController.swift; sourceTree = "<group>"; };
		130CB19B246D92F800ADE602 /* ENAUITestsOnboarding.swift */ = {isa = PBXFileReference; fileEncoding = 4; lastKnownFileType = sourcecode.swift; path = ENAUITestsOnboarding.swift; sourceTree = "<group>"; };
		13156CFE248C19D000AFC472 /* de */ = {isa = PBXFileReference; lastKnownFileType = text.html; name = de; path = de.lproj/usage.html; sourceTree = "<group>"; };
		13156D00248CDECC00AFC472 /* en */ = {isa = PBXFileReference; lastKnownFileType = text.html; name = en; path = en.lproj/usage.html; sourceTree = "<group>"; };
		134F0DB9247578FF00D88934 /* ENAUITestsHome.swift */ = {isa = PBXFileReference; fileEncoding = 4; lastKnownFileType = sourcecode.swift; path = ENAUITestsHome.swift; sourceTree = "<group>"; };
		134F0DBA247578FF00D88934 /* ENAUITests-Extensions.swift */ = {isa = PBXFileReference; fileEncoding = 4; lastKnownFileType = sourcecode.swift; path = "ENAUITests-Extensions.swift"; sourceTree = "<group>"; };
		134F0F2B2475793400D88934 /* SnapshotHelper.swift */ = {isa = PBXFileReference; fileEncoding = 4; lastKnownFileType = sourcecode.swift; name = SnapshotHelper.swift; path = ../../fastlane/SnapshotHelper.swift; sourceTree = "<group>"; };
		13722043247AEEAD00152764 /* UNNotificationCenter+Extension.swift */ = {isa = PBXFileReference; lastKnownFileType = sourcecode.swift; path = "UNNotificationCenter+Extension.swift"; sourceTree = "<group>"; };
		137846482488027500A50AB8 /* OnboardingInfoViewController+Extension.swift */ = {isa = PBXFileReference; lastKnownFileType = sourcecode.swift; path = "OnboardingInfoViewController+Extension.swift"; sourceTree = "<group>"; };
		138910C4247A909000D739F6 /* ENATaskScheduler.swift */ = {isa = PBXFileReference; lastKnownFileType = sourcecode.swift; path = ENATaskScheduler.swift; sourceTree = "<group>"; };
		13E50468248E3CD20086641C /* ENAUITestsAppInformation.swift */ = {isa = PBXFileReference; lastKnownFileType = sourcecode.swift; path = ENAUITestsAppInformation.swift; sourceTree = "<group>"; };
		2F26CE2D248B9C4F00BE30EE /* UIViewController+BackButton.swift */ = {isa = PBXFileReference; lastKnownFileType = sourcecode.swift; path = "UIViewController+BackButton.swift"; sourceTree = "<group>"; };
		2F3218CF248063E300A7AC0A /* UIView+Convenience.swift */ = {isa = PBXFileReference; lastKnownFileType = sourcecode.swift; path = "UIView+Convenience.swift"; sourceTree = "<group>"; };
		2F3D95362518BCD1002B2C81 /* EUSettingsViewController.swift */ = {isa = PBXFileReference; lastKnownFileType = sourcecode.swift; path = EUSettingsViewController.swift; sourceTree = "<group>"; };
		2F3D953B2518BCE9002B2C81 /* EUSettingsViewModel.swift */ = {isa = PBXFileReference; lastKnownFileType = sourcecode.swift; path = EUSettingsViewModel.swift; sourceTree = "<group>"; };
		2F80CFDA247EDDB3000F06AF /* ExposureSubmissionHotlineViewController.swift */ = {isa = PBXFileReference; lastKnownFileType = sourcecode.swift; path = ExposureSubmissionHotlineViewController.swift; sourceTree = "<group>"; };
		2F96739A24AB70FA008E3147 /* ExposureSubmissionParsable.swift */ = {isa = PBXFileReference; lastKnownFileType = sourcecode.swift; path = ExposureSubmissionParsable.swift; sourceTree = "<group>"; };
		2FA968CD24D8560B008EE367 /* String+Random.swift */ = {isa = PBXFileReference; lastKnownFileType = sourcecode.swift; path = "String+Random.swift"; sourceTree = "<group>"; };
		2FA9E39224D2F2920030561C /* ExposureSubmission+TestResult.swift */ = {isa = PBXFileReference; lastKnownFileType = sourcecode.swift; path = "ExposureSubmission+TestResult.swift"; sourceTree = "<group>"; };
		2FA9E39424D2F2B00030561C /* ExposureSubmission+DeviceRegistrationKey.swift */ = {isa = PBXFileReference; lastKnownFileType = sourcecode.swift; path = "ExposureSubmission+DeviceRegistrationKey.swift"; sourceTree = "<group>"; };
		2FA9E39624D2F3C60030561C /* ExposureSubmissionError.swift */ = {isa = PBXFileReference; lastKnownFileType = sourcecode.swift; path = ExposureSubmissionError.swift; sourceTree = "<group>"; };
		2FA9E39824D2F4350030561C /* ExposureSubmission+ErrorParsing.swift */ = {isa = PBXFileReference; lastKnownFileType = sourcecode.swift; path = "ExposureSubmission+ErrorParsing.swift"; sourceTree = "<group>"; };
		2FA9E39A24D2F4A10030561C /* ExposureSubmissionService+Protocol.swift */ = {isa = PBXFileReference; lastKnownFileType = sourcecode.swift; path = "ExposureSubmissionService+Protocol.swift"; sourceTree = "<group>"; };
		2FC0356E24B342FA00E234AC /* UIViewcontroller+AlertTest.swift */ = {isa = PBXFileReference; lastKnownFileType = sourcecode.swift; path = "UIViewcontroller+AlertTest.swift"; sourceTree = "<group>"; };
		2FC0357024B5B70700E234AC /* Error+FAQUrl.swift */ = {isa = PBXFileReference; lastKnownFileType = sourcecode.swift; path = "Error+FAQUrl.swift"; sourceTree = "<group>"; };
		2FC951FD24DC23B9008D39F4 /* DMConfigurationCell.swift */ = {isa = PBXFileReference; lastKnownFileType = sourcecode.swift; path = DMConfigurationCell.swift; sourceTree = "<group>"; };
		2FD473BE251E0ECE000DCA40 /* EUSettingsViewControllerTests.swift */ = {isa = PBXFileReference; lastKnownFileType = sourcecode.swift; path = EUSettingsViewControllerTests.swift; sourceTree = "<group>"; };
		2FD881CB2490F65C00BEC8FC /* ExposureSubmissionHotlineViewControllerTest.swift */ = {isa = PBXFileReference; lastKnownFileType = sourcecode.swift; path = ExposureSubmissionHotlineViewControllerTest.swift; sourceTree = "<group>"; };
		2FD881CD249115E700BEC8FC /* ExposureSubmissionNavigationControllerTest.swift */ = {isa = PBXFileReference; lastKnownFileType = sourcecode.swift; path = ExposureSubmissionNavigationControllerTest.swift; sourceTree = "<group>"; };
		2FE15A3B249B8C0B0077BD8D /* AccessibilityIdentifiers.swift */ = {isa = PBXFileReference; lastKnownFileType = sourcecode.swift; path = AccessibilityIdentifiers.swift; sourceTree = "<group>"; };
		2FF1D62D2487850200381FFB /* NSMutableAttributedString+Generation.swift */ = {isa = PBXFileReference; lastKnownFileType = sourcecode.swift; path = "NSMutableAttributedString+Generation.swift"; sourceTree = "<group>"; };
		2FF1D62F24880FCF00381FFB /* DynamicTableViewRoundedCell.swift */ = {isa = PBXFileReference; lastKnownFileType = sourcecode.swift; path = DynamicTableViewRoundedCell.swift; sourceTree = "<group>"; };
		35075C092526378D00DE92F7 /* AllTests.xctestplan */ = {isa = PBXFileReference; fileEncoding = 4; lastKnownFileType = text; name = AllTests.xctestplan; path = TestPlans/AllTests.xctestplan; sourceTree = "<group>"; };
		35075C0E252637C300DE92F7 /* SmokeTests.xctestplan */ = {isa = PBXFileReference; fileEncoding = 4; lastKnownFileType = text; name = SmokeTests.xctestplan; path = TestPlans/SmokeTests.xctestplan; sourceTree = "<group>"; };
		35163D23251CFCCB00D220CA /* CachingHTTPClientMock.swift */ = {isa = PBXFileReference; lastKnownFileType = sourcecode.swift; path = CachingHTTPClientMock.swift; sourceTree = "<group>"; };
		351E6305256BEC8D00D89B29 /* LabeledCountriesView.swift */ = {isa = PBXFileReference; lastKnownFileType = sourcecode.swift; path = LabeledCountriesView.swift; sourceTree = "<group>"; };
		351E630A256C5B9C00D89B29 /* LabeledCountriesCell.swift */ = {isa = PBXFileReference; lastKnownFileType = sourcecode.swift; path = LabeledCountriesCell.swift; sourceTree = "<group>"; };
		351E630B256C5B9C00D89B29 /* LabeledCountriesCell.xib */ = {isa = PBXFileReference; lastKnownFileType = file.xib; path = LabeledCountriesCell.xib; sourceTree = "<group>"; };
		3523CA31252DC617002E6DEC /* Screenshots.xctestplan */ = {isa = PBXFileReference; lastKnownFileType = text; name = Screenshots.xctestplan; path = TestPlans/Screenshots.xctestplan; sourceTree = "<group>"; };
		3523F8A72570F819004B0424 /* NSAttributedString+BulletPoint.swift */ = {isa = PBXFileReference; lastKnownFileType = sourcecode.swift; path = "NSAttributedString+BulletPoint.swift"; sourceTree = "<group>"; };
		352DEA6E25B08966006751D1 /* StatisticsProviderTests.swift */ = {isa = PBXFileReference; lastKnownFileType = sourcecode.swift; path = StatisticsProviderTests.swift; sourceTree = "<group>"; };
		352E0F18255D537C00DC3E20 /* AppConfiguration+Validation.swift */ = {isa = PBXFileReference; lastKnownFileType = sourcecode.swift; path = "AppConfiguration+Validation.swift"; sourceTree = "<group>"; };
		352F25A724EFCBDE00ACDFF3 /* ServerEnvironment.swift */ = {isa = PBXFileReference; fileEncoding = 4; lastKnownFileType = sourcecode.swift; path = ServerEnvironment.swift; sourceTree = "<group>"; };
		35327FF5256D4CE600C36A44 /* UIStackView+prune.swift */ = {isa = PBXFileReference; lastKnownFileType = sourcecode.swift; path = "UIStackView+prune.swift"; sourceTree = "<group>"; };
		353412CB2525EE4A0086D15C /* Globals.swift */ = {isa = PBXFileReference; lastKnownFileType = sourcecode.swift; path = Globals.swift; sourceTree = "<group>"; };
		35358DD325A23169004FD0CB /* HTTPClientCertificatePinningTests.swift */ = {isa = PBXFileReference; lastKnownFileType = sourcecode.swift; path = HTTPClientCertificatePinningTests.swift; sourceTree = "<group>"; };
		3539DAD0252B353C00489B1A /* CachedAppConfigurationMock.swift */ = {isa = PBXFileReference; lastKnownFileType = sourcecode.swift; path = CachedAppConfigurationMock.swift; sourceTree = "<group>"; };
		3544182825AF7B5200B11056 /* app_features.pb.swift */ = {isa = PBXFileReference; fileEncoding = 4; lastKnownFileType = sourcecode.swift; name = app_features.pb.swift; path = ../../../gen/output/internal/v2/app_features.pb.swift; sourceTree = "<group>"; };
		354BB49925B07DB000FBCFEE /* StatisticsProviding.swift */ = {isa = PBXFileReference; lastKnownFileType = sourcecode.swift; path = StatisticsProviding.swift; sourceTree = "<group>"; };
		354E305824EFF26E00526C9F /* Country.swift */ = {isa = PBXFileReference; lastKnownFileType = sourcecode.swift; path = Country.swift; sourceTree = "<group>"; };
		356FBF48255EC27A00959346 /* CacheAppConfigMockTests.swift */ = {isa = PBXFileReference; lastKnownFileType = sourcecode.swift; path = CacheAppConfigMockTests.swift; sourceTree = "<group>"; };
		357B1857255A7F5C00584548 /* AppConfig+CacheInvalidation.swift */ = {isa = PBXFileReference; lastKnownFileType = sourcecode.swift; path = "AppConfig+CacheInvalidation.swift"; sourceTree = "<group>"; };
		3598D99924FE280700483F1F /* CountryTests.swift */ = {isa = PBXFileReference; lastKnownFileType = sourcecode.swift; path = CountryTests.swift; sourceTree = "<group>"; };
		35A7F080250A7CF8005E6C33 /* KeychainHelperTests.swift */ = {isa = PBXFileReference; lastKnownFileType = sourcecode.swift; path = KeychainHelperTests.swift; sourceTree = "<group>"; };
		35AA4AF3259B40FC00D32306 /* CryptoFallbackTests.swift */ = {isa = PBXFileReference; lastKnownFileType = sourcecode.swift; path = CryptoFallbackTests.swift; sourceTree = "<group>"; };
		35BE8597251CE495005C2FD0 /* CachingHTTPClient.swift */ = {isa = PBXFileReference; lastKnownFileType = sourcecode.swift; path = CachingHTTPClient.swift; sourceTree = "<group>"; };
		35C701EB2556BCB9008AEA91 /* Migration1To2.swift */ = {isa = PBXFileReference; lastKnownFileType = sourcecode.swift; path = Migration1To2.swift; sourceTree = "<group>"; };
		35C701F32556C016008AEA91 /* Migration1To2Tests.swift */ = {isa = PBXFileReference; lastKnownFileType = sourcecode.swift; path = Migration1To2Tests.swift; sourceTree = "<group>"; };
		35D16DDC2567FB980069AD1B /* DynamicLegalCell.swift */ = {isa = PBXFileReference; lastKnownFileType = sourcecode.swift; path = DynamicLegalCell.swift; sourceTree = "<group>"; };
		35D16DDD2567FB980069AD1B /* DynamicLegalCell.xib */ = {isa = PBXFileReference; lastKnownFileType = file.xib; path = DynamicLegalCell.xib; sourceTree = "<group>"; };
		35E1219E25B19D8C0098D754 /* sample_stats.bin */ = {isa = PBXFileReference; lastKnownFileType = archive.macbinary; path = sample_stats.bin; sourceTree = "<group>"; };
		35E1219F25B19D8C0098D754 /* sample_stats.sha256 */ = {isa = PBXFileReference; fileEncoding = 4; lastKnownFileType = text; path = sample_stats.sha256; sourceTree = "<group>"; };
		35E121A825B1CFB00098D754 /* StatisticsProvider.swift */ = {isa = PBXFileReference; lastKnownFileType = sourcecode.swift; path = StatisticsProvider.swift; sourceTree = "<group>"; };
		35E121B825B23D060098D754 /* StatisticsMetadata.swift */ = {isa = PBXFileReference; lastKnownFileType = sourcecode.swift; path = StatisticsMetadata.swift; sourceTree = "<group>"; };
		35E121D725B273280098D754 /* card_header.pb.swift */ = {isa = PBXFileReference; fileEncoding = 4; lastKnownFileType = sourcecode.swift; path = card_header.pb.swift; sourceTree = "<group>"; };
		35E121D825B273280098D754 /* statistics.pb.swift */ = {isa = PBXFileReference; fileEncoding = 4; lastKnownFileType = sourcecode.swift; path = statistics.pb.swift; sourceTree = "<group>"; };
		35E121D925B273280098D754 /* key_figure_card.pb.swift */ = {isa = PBXFileReference; fileEncoding = 4; lastKnownFileType = sourcecode.swift; path = key_figure_card.pb.swift; sourceTree = "<group>"; };
		35EA6159258BC8E30062B50A /* CryptoKitFallbacks.swift */ = {isa = PBXFileReference; lastKnownFileType = sourcecode.swift; path = CryptoKitFallbacks.swift; sourceTree = "<group>"; };
		35EA684125553AE300335F73 /* DownloadedPackagesSQLLiteStoreV2.swift */ = {isa = PBXFileReference; lastKnownFileType = sourcecode.swift; path = DownloadedPackagesSQLLiteStoreV2.swift; sourceTree = "<group>"; };
		35EA684925553B5C00335F73 /* DownloadedPackagesStoreV2.swift */ = {isa = PBXFileReference; lastKnownFileType = sourcecode.swift; path = DownloadedPackagesStoreV2.swift; sourceTree = "<group>"; };
		35EA68512555488600335F73 /* SQLiteError.swift */ = {isa = PBXFileReference; lastKnownFileType = sourcecode.swift; path = SQLiteError.swift; sourceTree = "<group>"; };
		4026C2DB24852B7600926FB4 /* AppInformationViewController+LegalModel.swift */ = {isa = PBXFileReference; lastKnownFileType = sourcecode.swift; path = "AppInformationViewController+LegalModel.swift"; sourceTree = "<group>"; };
		4026C2E324854C8D00926FB4 /* AppInformationLegalCell.swift */ = {isa = PBXFileReference; lastKnownFileType = sourcecode.swift; path = AppInformationLegalCell.swift; sourceTree = "<group>"; };
		503DB1A6255D822E00576E57 /* ExposureSubmissionIntroViewController.swift */ = {isa = PBXFileReference; lastKnownFileType = sourcecode.swift; path = ExposureSubmissionIntroViewController.swift; sourceTree = "<group>"; };
		503DB1AB255D826900576E57 /* ExposureSubmissionIntroViewModel.swift */ = {isa = PBXFileReference; lastKnownFileType = sourcecode.swift; path = ExposureSubmissionIntroViewModel.swift; sourceTree = "<group>"; };
		505F2E512587738900697CC2 /* AccessibilityLabels.swift */ = {isa = PBXFileReference; lastKnownFileType = sourcecode.swift; path = AccessibilityLabels.swift; sourceTree = "<group>"; };
		509C69FD25B5D920000F2A4C /* ENAUITests-Statistics.swift */ = {isa = PBXFileReference; lastKnownFileType = sourcecode.swift; path = "ENAUITests-Statistics.swift"; sourceTree = "<group>"; };
		50B1D6E62551621C00684C3C /* DayKeyPackageDownloadTests.swift */ = {isa = PBXFileReference; lastKnownFileType = sourcecode.swift; path = DayKeyPackageDownloadTests.swift; sourceTree = "<group>"; };
		50BD2E6124FE1E8700932566 /* AppInformationModel.swift */ = {isa = PBXFileReference; lastKnownFileType = sourcecode.swift; path = AppInformationModel.swift; sourceTree = "<group>"; };
		50BD2E6324FE232E00932566 /* AppInformationImprintViewModel.swift */ = {isa = PBXFileReference; lastKnownFileType = sourcecode.swift; path = AppInformationImprintViewModel.swift; sourceTree = "<group>"; };
		50BD2E6F24FE26F300932566 /* AppInformationImprintTest.swift */ = {isa = PBXFileReference; fileEncoding = 4; lastKnownFileType = sourcecode.swift; path = AppInformationImprintTest.swift; sourceTree = "<group>"; };
		50C5203F25ADACBB008DF2F4 /* HomeShownPositiveTestResultCellModelTest.swift */ = {isa = PBXFileReference; lastKnownFileType = sourcecode.swift; path = HomeShownPositiveTestResultCellModelTest.swift; sourceTree = "<group>"; };
		50C5C1B425891CC800C4817A /* DynamicLegalExtendedCell.xib */ = {isa = PBXFileReference; lastKnownFileType = file.xib; path = DynamicLegalExtendedCell.xib; sourceTree = "<group>"; };
		50C5C1B9258920AD00C4817A /* DynamicLegalExtendedCell.swift */ = {isa = PBXFileReference; lastKnownFileType = sourcecode.swift; path = DynamicLegalExtendedCell.swift; sourceTree = "<group>"; };
		50DC527824FEB2AE00F6D8EB /* AppInformationDynamicCell.swift */ = {isa = PBXFileReference; lastKnownFileType = sourcecode.swift; path = AppInformationDynamicCell.swift; sourceTree = "<group>"; };
		50DC527A24FEB5CA00F6D8EB /* AppInformationModelTest.swift */ = {isa = PBXFileReference; lastKnownFileType = sourcecode.swift; path = AppInformationModelTest.swift; sourceTree = "<group>"; };
		50E3BE59250127DF0033E2C7 /* AppInformationDynamicAction.swift */ = {isa = PBXFileReference; lastKnownFileType = sourcecode.swift; path = AppInformationDynamicAction.swift; sourceTree = "<group>"; };
		50F9130C253F1D7800DFE683 /* OnboardingPageType.swift */ = {isa = PBXFileReference; lastKnownFileType = sourcecode.swift; path = OnboardingPageType.swift; sourceTree = "<group>"; };
		514C0A09247AEEE200F235F6 /* en */ = {isa = PBXFileReference; lastKnownFileType = text.plist.stringsdict; name = en; path = en.lproj/Localizable.stringsdict; sourceTree = "<group>"; };
		514E81332461B97700636861 /* ExposureManager.swift */ = {isa = PBXFileReference; fileEncoding = 4; lastKnownFileType = sourcecode.swift; path = ExposureManager.swift; sourceTree = "<group>"; };
		514EE998246D4C2E00DE4884 /* UITableViewCell+Identifier.swift */ = {isa = PBXFileReference; lastKnownFileType = sourcecode.swift; path = "UITableViewCell+Identifier.swift"; sourceTree = "<group>"; };
		514EE99A246D4C4C00DE4884 /* UITableView+Dequeue.swift */ = {isa = PBXFileReference; lastKnownFileType = sourcecode.swift; path = "UITableView+Dequeue.swift"; sourceTree = "<group>"; };
		516E430124B89AED0008CC30 /* CoordinatorTests.swift */ = {isa = PBXFileReference; lastKnownFileType = sourcecode.swift; path = CoordinatorTests.swift; sourceTree = "<group>"; };
		51895EDB245E16CD0085DA38 /* ENAColor.swift */ = {isa = PBXFileReference; lastKnownFileType = sourcecode.swift; path = ENAColor.swift; sourceTree = "<group>"; };
		518A69FA24687D5800444E66 /* RiskLevel.swift */ = {isa = PBXFileReference; lastKnownFileType = sourcecode.swift; path = RiskLevel.swift; sourceTree = "<group>"; };
		51C737BC245B349700286105 /* OnboardingInfoViewController.swift */ = {isa = PBXFileReference; lastKnownFileType = sourcecode.swift; path = OnboardingInfoViewController.swift; sourceTree = "<group>"; };
		51C737BE245B3B5D00286105 /* OnboardingInfo.swift */ = {isa = PBXFileReference; lastKnownFileType = sourcecode.swift; path = OnboardingInfo.swift; sourceTree = "<group>"; };
		51D420B624583B7200AD70CA /* NSObject+Identifier.swift */ = {isa = PBXFileReference; lastKnownFileType = sourcecode.swift; path = "NSObject+Identifier.swift"; sourceTree = "<group>"; };
		51D420C324583E3300AD70CA /* SettingsViewController.swift */ = {isa = PBXFileReference; fileEncoding = 4; lastKnownFileType = sourcecode.swift; lineEnding = 0; path = SettingsViewController.swift; sourceTree = "<group>"; };
		51D420D324586DCA00AD70CA /* NotificationName.swift */ = {isa = PBXFileReference; lastKnownFileType = sourcecode.swift; path = NotificationName.swift; sourceTree = "<group>"; };
		5222AA67255ECFE100F338C7 /* ExposureSubmissionTestResultConsentViewController.swift */ = {isa = PBXFileReference; lastKnownFileType = sourcecode.swift; path = ExposureSubmissionTestResultConsentViewController.swift; sourceTree = "<group>"; };
		5222AA6F255ED8E000F338C7 /* ExposureSubmissionTestResultConsentViewModel.swift */ = {isa = PBXFileReference; lastKnownFileType = sourcecode.swift; path = ExposureSubmissionTestResultConsentViewModel.swift; sourceTree = "<group>"; };
		523D5E74256FDFE900EF67EA /* ExposureSubmissionThankYouViewController.swift */ = {isa = PBXFileReference; lastKnownFileType = sourcecode.swift; path = ExposureSubmissionThankYouViewController.swift; sourceTree = "<group>"; };
		523D5E79256FE04000EF67EA /* ExposureSubmissionThankYouViewModel.swift */ = {isa = PBXFileReference; lastKnownFileType = sourcecode.swift; path = ExposureSubmissionThankYouViewModel.swift; sourceTree = "<group>"; };
		524C4291256587B900EBC3B0 /* ExposureSubmissionTestResultConsentViewModelTests.swift */ = {isa = PBXFileReference; lastKnownFileType = sourcecode.swift; path = ExposureSubmissionTestResultConsentViewModelTests.swift; sourceTree = "<group>"; };
		5270E9B7256D20A900B08606 /* NSTextAttachment+ImageHeight.swift */ = {isa = PBXFileReference; lastKnownFileType = sourcecode.swift; path = "NSTextAttachment+ImageHeight.swift"; sourceTree = "<group>"; };
		52CAAC002562B82E00239DCB /* DynamicTableViewConsentCell.swift */ = {isa = PBXFileReference; lastKnownFileType = sourcecode.swift; path = DynamicTableViewConsentCell.swift; sourceTree = "<group>"; };
		710021DB248E44A6001F0B63 /* ENAFont.swift */ = {isa = PBXFileReference; lastKnownFileType = sourcecode.swift; path = ENAFont.swift; sourceTree = "<group>"; };
		710021DD248EAF16001F0B63 /* ExposureSubmissionImageCardCell.xib */ = {isa = PBXFileReference; lastKnownFileType = file.xib; path = ExposureSubmissionImageCardCell.xib; sourceTree = "<group>"; };
		710021DF248EAF9A001F0B63 /* ExposureSubmissionImageCardCell.swift */ = {isa = PBXFileReference; lastKnownFileType = sourcecode.swift; path = ExposureSubmissionImageCardCell.swift; sourceTree = "<group>"; };
		710224ED2490E2FC000C5DEF /* ExposureSubmissionStepCell.xib */ = {isa = PBXFileReference; lastKnownFileType = file.xib; path = ExposureSubmissionStepCell.xib; sourceTree = "<group>"; };
		710224F32490E7A3000C5DEF /* ExposureSubmissionStepCell.swift */ = {isa = PBXFileReference; lastKnownFileType = sourcecode.swift; path = ExposureSubmissionStepCell.swift; sourceTree = "<group>"; };
		710224F524910661000C5DEF /* ExposureSubmissionDynamicCell.swift */ = {isa = PBXFileReference; lastKnownFileType = sourcecode.swift; path = ExposureSubmissionDynamicCell.swift; sourceTree = "<group>"; };
		710ABB1E2475115500948792 /* UITableViewController+Enum.swift */ = {isa = PBXFileReference; lastKnownFileType = sourcecode.swift; path = "UITableViewController+Enum.swift"; sourceTree = "<group>"; };
		710ABB22247513E300948792 /* DynamicTypeTableViewCell.swift */ = {isa = PBXFileReference; lastKnownFileType = sourcecode.swift; path = DynamicTypeTableViewCell.swift; sourceTree = "<group>"; };
		710ABB26247533FA00948792 /* DynamicTableViewController.swift */ = {isa = PBXFileReference; lastKnownFileType = sourcecode.swift; path = DynamicTableViewController.swift; sourceTree = "<group>"; };
		710ABB282475353900948792 /* DynamicTableViewModel.swift */ = {isa = PBXFileReference; lastKnownFileType = sourcecode.swift; path = DynamicTableViewModel.swift; sourceTree = "<group>"; };
		71176E2D24891C02004B0C9F /* ENAColorTests.swift */ = {isa = PBXFileReference; lastKnownFileType = sourcecode.swift; path = ENAColorTests.swift; sourceTree = "<group>"; };
		71176E31248957C3004B0C9F /* AppNavigationController.swift */ = {isa = PBXFileReference; lastKnownFileType = sourcecode.swift; path = AppNavigationController.swift; sourceTree = "<group>"; };
		711EFCC62492EE31005FEF21 /* ENAFooterView.swift */ = {isa = PBXFileReference; lastKnownFileType = sourcecode.swift; path = ENAFooterView.swift; sourceTree = "<group>"; };
		711EFCC824935C79005FEF21 /* ExposureSubmissionTestResultHeaderView.xib */ = {isa = PBXFileReference; lastKnownFileType = file.xib; path = ExposureSubmissionTestResultHeaderView.xib; sourceTree = "<group>"; };
		71330E40248109F600EB10F6 /* DynamicTableViewSection.swift */ = {isa = PBXFileReference; lastKnownFileType = sourcecode.swift; path = DynamicTableViewSection.swift; sourceTree = "<group>"; };
		71330E42248109FD00EB10F6 /* DynamicTableViewCell.swift */ = {isa = PBXFileReference; lastKnownFileType = sourcecode.swift; path = DynamicTableViewCell.swift; sourceTree = "<group>"; };
		71330E4424810A0500EB10F6 /* DynamicTableViewHeader.swift */ = {isa = PBXFileReference; lastKnownFileType = sourcecode.swift; path = DynamicTableViewHeader.swift; sourceTree = "<group>"; };
		71330E4624810A0C00EB10F6 /* DynamicTableViewFooter.swift */ = {isa = PBXFileReference; lastKnownFileType = sourcecode.swift; path = DynamicTableViewFooter.swift; sourceTree = "<group>"; };
		71330E4824810A5A00EB10F6 /* DynamicTableViewAction.swift */ = {isa = PBXFileReference; lastKnownFileType = sourcecode.swift; path = DynamicTableViewAction.swift; sourceTree = "<group>"; };
		713EA25A247818B000AB7EE8 /* DynamicTypeButton.swift */ = {isa = PBXFileReference; lastKnownFileType = sourcecode.swift; path = DynamicTypeButton.swift; sourceTree = "<group>"; };
		713EA25C24798A7000AB7EE8 /* ExposureDetectionRoundedView.swift */ = {isa = PBXFileReference; lastKnownFileType = sourcecode.swift; path = ExposureDetectionRoundedView.swift; sourceTree = "<group>"; };
		713EA25E24798A9100AB7EE8 /* ExposureDetectionRiskCell.swift */ = {isa = PBXFileReference; lastKnownFileType = sourcecode.swift; path = ExposureDetectionRiskCell.swift; sourceTree = "<group>"; };
		713EA26024798AD100AB7EE8 /* ExposureDetectionHotlineCell.swift */ = {isa = PBXFileReference; lastKnownFileType = sourcecode.swift; path = ExposureDetectionHotlineCell.swift; sourceTree = "<group>"; };
		713EA26224798F8500AB7EE8 /* ExposureDetectionHeaderCell.swift */ = {isa = PBXFileReference; lastKnownFileType = sourcecode.swift; path = ExposureDetectionHeaderCell.swift; sourceTree = "<group>"; };
		714194E9247A65C60072A090 /* DynamicTableViewHeaderSeparatorView.swift */ = {isa = PBXFileReference; lastKnownFileType = sourcecode.swift; path = DynamicTableViewHeaderSeparatorView.swift; sourceTree = "<group>"; };
		7154EB49247D21E200A467FF /* ExposureDetectionLongGuideCell.swift */ = {isa = PBXFileReference; lastKnownFileType = sourcecode.swift; path = ExposureDetectionLongGuideCell.swift; sourceTree = "<group>"; };
		7154EB4B247E862100A467FF /* ExposureDetectionLoadingCell.swift */ = {isa = PBXFileReference; lastKnownFileType = sourcecode.swift; path = ExposureDetectionLoadingCell.swift; sourceTree = "<group>"; };
		717D21E8248C022E00D9717E /* DynamicTableViewHtmlCell.swift */ = {isa = PBXFileReference; lastKnownFileType = sourcecode.swift; path = DynamicTableViewHtmlCell.swift; sourceTree = "<group>"; };
		717D21EA248C072300D9717E /* en */ = {isa = PBXFileReference; lastKnownFileType = text.html; name = en; path = "en.lproj/privacy-policy.html"; sourceTree = "<group>"; };
		71AFBD922464251000F91006 /* .swiftlint.yml */ = {isa = PBXFileReference; lastKnownFileType = text.yaml; path = .swiftlint.yml; sourceTree = "<group>"; };
		71B8044424828A6C00D53506 /* .swiftformat */ = {isa = PBXFileReference; lastKnownFileType = text; path = .swiftformat; sourceTree = "<group>"; };
		71B804462484CC0800D53506 /* ENALabel.swift */ = {isa = PBXFileReference; lastKnownFileType = sourcecode.swift; path = ENALabel.swift; sourceTree = "<group>"; };
		71B804482484D37300D53506 /* RiskLegendViewController.swift */ = {isa = PBXFileReference; lastKnownFileType = sourcecode.swift; path = RiskLegendViewController.swift; sourceTree = "<group>"; };
		71B8044E248526B600D53506 /* DynamicTableViewSpaceCell.swift */ = {isa = PBXFileReference; lastKnownFileType = sourcecode.swift; path = DynamicTableViewSpaceCell.swift; sourceTree = "<group>"; };
		71C0BEDC2498DD07009A17A0 /* ENANavigationFooterView.swift */ = {isa = PBXFileReference; lastKnownFileType = sourcecode.swift; path = ENANavigationFooterView.swift; sourceTree = "<group>"; };
		71CAB9D1248AACAD00F516A5 /* PixelPerfectLayoutConstraint.swift */ = {isa = PBXFileReference; lastKnownFileType = sourcecode.swift; path = PixelPerfectLayoutConstraint.swift; sourceTree = "<group>"; };
		71CC3E9C246D5D8000217F2C /* AppInformationViewController+DynamicTableViewModel.swift */ = {isa = PBXFileReference; lastKnownFileType = sourcecode.swift; path = "AppInformationViewController+DynamicTableViewModel.swift"; sourceTree = "<group>"; };
		71CC3E9E246D6B6800217F2C /* AppInformationDetailViewController.swift */ = {isa = PBXFileReference; lastKnownFileType = sourcecode.swift; path = AppInformationDetailViewController.swift; sourceTree = "<group>"; };
		71CC3EA0246D6BBF00217F2C /* DynamicTypeLabel.swift */ = {isa = PBXFileReference; lastKnownFileType = sourcecode.swift; path = DynamicTypeLabel.swift; sourceTree = "<group>"; };
		71CC3EA2246D6C4000217F2C /* UIFont+DynamicType.swift */ = {isa = PBXFileReference; lastKnownFileType = sourcecode.swift; path = "UIFont+DynamicType.swift"; sourceTree = "<group>"; };
		71D3C1992494EFAC00DBABA8 /* ENANavigationControllerWithFooter.swift */ = {isa = PBXFileReference; lastKnownFileType = sourcecode.swift; path = ENANavigationControllerWithFooter.swift; sourceTree = "<group>"; };
		71EF33D82497F3E8007B7E1B /* ENANavigationControllerWithFooterChild.swift */ = {isa = PBXFileReference; lastKnownFileType = sourcecode.swift; path = ENANavigationControllerWithFooterChild.swift; sourceTree = "<group>"; };
		71EF33DA2497F419007B7E1B /* ENANavigationFooterItem.swift */ = {isa = PBXFileReference; lastKnownFileType = sourcecode.swift; path = ENANavigationFooterItem.swift; sourceTree = "<group>"; };
		71F2E57A2487AEFC00694F1A /* ena-colors.xcassets */ = {isa = PBXFileReference; lastKnownFileType = folder.assetcatalog; path = "ena-colors.xcassets"; sourceTree = "<group>"; };
		71F5418B248BEDBE006DB793 /* de */ = {isa = PBXFileReference; lastKnownFileType = text.html; name = de; path = "de.lproj/privacy-policy.html"; sourceTree = "<group>"; };
		71F54190248BF677006DB793 /* HtmlTextView.swift */ = {isa = PBXFileReference; lastKnownFileType = sourcecode.swift; path = HtmlTextView.swift; sourceTree = "<group>"; };
		71FD8861246EB27F00E804D0 /* ExposureDetectionViewController.swift */ = {isa = PBXFileReference; lastKnownFileType = sourcecode.swift; path = ExposureDetectionViewController.swift; sourceTree = "<group>"; };
		71FE1C68247A8FE100851FEB /* DynamicTableViewHeaderFooterView.swift */ = {isa = PBXFileReference; lastKnownFileType = sourcecode.swift; path = DynamicTableViewHeaderFooterView.swift; sourceTree = "<group>"; };
		71FE1C70247AA7B700851FEB /* DynamicTableViewHeaderImageView.swift */ = {isa = PBXFileReference; fileEncoding = 4; lastKnownFileType = sourcecode.swift; path = DynamicTableViewHeaderImageView.swift; sourceTree = "<group>"; };
		71FE1C74247AC2B500851FEB /* ExposureSubmissionQRScannerViewController.swift */ = {isa = PBXFileReference; fileEncoding = 4; lastKnownFileType = sourcecode.swift; path = ExposureSubmissionQRScannerViewController.swift; sourceTree = "<group>"; };
		71FE1C78247AC2B500851FEB /* ExposureSubmissionTestResultViewController.swift */ = {isa = PBXFileReference; fileEncoding = 4; lastKnownFileType = sourcecode.swift; path = ExposureSubmissionTestResultViewController.swift; sourceTree = "<group>"; };
		71FE1C79247AC2B500851FEB /* ExposureSubmissionNavigationController.swift */ = {isa = PBXFileReference; fileEncoding = 4; lastKnownFileType = sourcecode.swift; path = ExposureSubmissionNavigationController.swift; sourceTree = "<group>"; };
		71FE1C84247AC33D00851FEB /* ExposureSubmissionTestResultHeaderView.swift */ = {isa = PBXFileReference; fileEncoding = 4; lastKnownFileType = sourcecode.swift; path = ExposureSubmissionTestResultHeaderView.swift; sourceTree = "<group>"; };
		71FE1C8A247AC79D00851FEB /* DynamicTableViewIconCell.swift */ = {isa = PBXFileReference; fileEncoding = 4; lastKnownFileType = sourcecode.swift; path = DynamicTableViewIconCell.swift; sourceTree = "<group>"; };
		71FE1C8B247AC79D00851FEB /* DynamicTableViewIconCell.xib */ = {isa = PBXFileReference; fileEncoding = 4; lastKnownFileType = file.xib; path = DynamicTableViewIconCell.xib; sourceTree = "<group>"; };
		85142500245DA0B3009D2791 /* UIViewController+Alert.swift */ = {isa = PBXFileReference; lastKnownFileType = sourcecode.swift; path = "UIViewController+Alert.swift"; sourceTree = "<group>"; };
		8539874E2467094E00D28B62 /* AppIcon.xcassets */ = {isa = PBXFileReference; lastKnownFileType = folder.assetcatalog; path = AppIcon.xcassets; sourceTree = "<group>"; };
		853D987924694A8700490DBA /* ENAButton.swift */ = {isa = PBXFileReference; lastKnownFileType = sourcecode.swift; path = ENAButton.swift; sourceTree = "<group>"; };
		853D98842469DC8100490DBA /* ExposureNotificationSettingViewController.swift */ = {isa = PBXFileReference; fileEncoding = 4; lastKnownFileType = sourcecode.swift; lineEnding = 0; path = ExposureNotificationSettingViewController.swift; sourceTree = "<group>"; };
		85790F2E245C6B72003D47E1 /* ENA.entitlements */ = {isa = PBXFileReference; fileEncoding = 4; lastKnownFileType = text.plist.entitlements; path = ENA.entitlements; sourceTree = "<group>"; };
		858F6F6D245A103C009FFD33 /* ExposureNotification.framework */ = {isa = PBXFileReference; lastKnownFileType = wrapper.framework; name = ExposureNotification.framework; path = System/Library/Frameworks/ExposureNotification.framework; sourceTree = SDKROOT; };
		8595BF5E246032D90056EA27 /* ENASwitch.swift */ = {isa = PBXFileReference; lastKnownFileType = sourcecode.swift; path = ENASwitch.swift; sourceTree = "<group>"; };
		859DD511248549790073D59F /* MockDiagnosisKeysRetrieval.swift */ = {isa = PBXFileReference; lastKnownFileType = sourcecode.swift; path = MockDiagnosisKeysRetrieval.swift; sourceTree = "<group>"; };
		85D7593B2457048F008175F0 /* ENA.app */ = {isa = PBXFileReference; explicitFileType = wrapper.application; includeInIndex = 0; path = ENA.app; sourceTree = BUILT_PRODUCTS_DIR; };
		85D7593E2457048F008175F0 /* AppDelegate.swift */ = {isa = PBXFileReference; lastKnownFileType = sourcecode.swift; path = AppDelegate.swift; sourceTree = "<group>"; };
		85D7594A24570491008175F0 /* Assets.xcassets */ = {isa = PBXFileReference; lastKnownFileType = folder.assetcatalog; path = Assets.xcassets; sourceTree = "<group>"; };
		85D7594D24570491008175F0 /* Base */ = {isa = PBXFileReference; lastKnownFileType = file.storyboard; name = Base; path = Base.lproj/LaunchScreen.storyboard; sourceTree = "<group>"; };
		85D7594F24570491008175F0 /* Info.plist */ = {isa = PBXFileReference; lastKnownFileType = text.plist.xml; path = Info.plist; sourceTree = "<group>"; };
		85D7595424570491008175F0 /* ENATests.xctest */ = {isa = PBXFileReference; explicitFileType = wrapper.cfbundle; includeInIndex = 0; path = ENATests.xctest; sourceTree = BUILT_PRODUCTS_DIR; };
		85D7595A24570491008175F0 /* Info.plist */ = {isa = PBXFileReference; lastKnownFileType = text.plist.xml; path = Info.plist; sourceTree = "<group>"; };
		85D7595F24570491008175F0 /* ENAUITests.xctest */ = {isa = PBXFileReference; explicitFileType = wrapper.cfbundle; includeInIndex = 0; path = ENAUITests.xctest; sourceTree = BUILT_PRODUCTS_DIR; };
		85D7596324570491008175F0 /* ENAUITests.swift */ = {isa = PBXFileReference; fileEncoding = 4; lastKnownFileType = sourcecode.swift; lineEnding = 0; path = ENAUITests.swift; sourceTree = "<group>"; };
		85D7596524570491008175F0 /* Info.plist */ = {isa = PBXFileReference; lastKnownFileType = text.plist.xml; path = Info.plist; sourceTree = "<group>"; };
		85E33443247EB357006E74EC /* CircularProgressView.swift */ = {isa = PBXFileReference; lastKnownFileType = sourcecode.swift; path = CircularProgressView.swift; sourceTree = "<group>"; };
		8F27018E259B593700E48CFE /* ContactDiaryStore.swift */ = {isa = PBXFileReference; lastKnownFileType = sourcecode.swift; path = ContactDiaryStore.swift; sourceTree = "<group>"; };
		8F270193259B5BA700E48CFE /* ContactDiaryMigration1To2.swift */ = {isa = PBXFileReference; lastKnownFileType = sourcecode.swift; path = ContactDiaryMigration1To2.swift; sourceTree = "<group>"; };
		8F3D71A925A86AD300D52CCD /* HomeExposureLoggingCellModelTests.swift */ = {isa = PBXFileReference; lastKnownFileType = sourcecode.swift; path = HomeExposureLoggingCellModelTests.swift; sourceTree = "<group>"; };
		8FF3525D25ADAD06008A07BD /* HomeTestResultCellModelTests.swift */ = {isa = PBXFileReference; lastKnownFileType = sourcecode.swift; path = HomeTestResultCellModelTests.swift; sourceTree = "<group>"; };
		8FF9B2B1259B6B030080770D /* ContactDiaryStoreSchemaV2.swift */ = {isa = PBXFileReference; lastKnownFileType = sourcecode.swift; path = ContactDiaryStoreSchemaV2.swift; sourceTree = "<group>"; };
		94092540254BFE6800FE61A2 /* DMWarnOthersNotificationViewController.swift */ = {isa = PBXFileReference; lastKnownFileType = sourcecode.swift; path = DMWarnOthersNotificationViewController.swift; sourceTree = "<group>"; };
		9412FAF92523499D0086E139 /* DeltaOnboardingViewControllerTests.swift */ = {isa = PBXFileReference; lastKnownFileType = sourcecode.swift; path = DeltaOnboardingViewControllerTests.swift; sourceTree = "<group>"; };
		9417BA94252B6B5100AD4053 /* DMSQLiteErrorViewController.swift */ = {isa = PBXFileReference; lastKnownFileType = sourcecode.swift; path = DMSQLiteErrorViewController.swift; sourceTree = "<group>"; };
		941ADDAF2518C2B200E421D9 /* EuTracingTableViewCell.swift */ = {isa = PBXFileReference; lastKnownFileType = sourcecode.swift; path = EuTracingTableViewCell.swift; sourceTree = "<group>"; };
		941ADDB12518C3FB00E421D9 /* ENSettingEuTracingViewModel.swift */ = {isa = PBXFileReference; lastKnownFileType = sourcecode.swift; path = ENSettingEuTracingViewModel.swift; sourceTree = "<group>"; };
		941B689E253EFF2300DC1962 /* Int+Increment.swift */ = {isa = PBXFileReference; lastKnownFileType = sourcecode.swift; path = "Int+Increment.swift"; sourceTree = "<group>"; };
		941F5ECB2518E82100785F06 /* ENSettingEuTracingViewModelTests.swift */ = {isa = PBXFileReference; lastKnownFileType = sourcecode.swift; path = ENSettingEuTracingViewModelTests.swift; sourceTree = "<group>"; };
		94427A4F25502B8900C36BE6 /* WarnOthersNotificationsTimeInterval.swift */ = {isa = PBXFileReference; lastKnownFileType = sourcecode.swift; path = WarnOthersNotificationsTimeInterval.swift; sourceTree = "<group>"; };
		9488C3002521EE8E00504648 /* DeltaOnboardingNavigationController.swift */ = {isa = PBXFileReference; lastKnownFileType = sourcecode.swift; path = DeltaOnboardingNavigationController.swift; sourceTree = "<group>"; };
		948AFE5E2552F6F60019579A /* WarnOthersReminderTests.swift */ = {isa = PBXFileReference; lastKnownFileType = sourcecode.swift; path = WarnOthersReminderTests.swift; sourceTree = "<group>"; };
		948AFE662553DC5B0019579A /* WarnOthersRemindable.swift */ = {isa = PBXFileReference; lastKnownFileType = sourcecode.swift; path = WarnOthersRemindable.swift; sourceTree = "<group>"; };
		948AFE792554377F0019579A /* UNUserNotificationCenter+WarnOthers.swift */ = {isa = PBXFileReference; lastKnownFileType = sourcecode.swift; path = "UNUserNotificationCenter+WarnOthers.swift"; sourceTree = "<group>"; };
		948DCDC2252EFC9A00CDE020 /* ENAUITests_05_ExposureLogging.swift */ = {isa = PBXFileReference; lastKnownFileType = sourcecode.swift; path = ENAUITests_05_ExposureLogging.swift; sourceTree = "<group>"; };
		94B255A52551B7C800649B4C /* WarnOthersReminder.swift */ = {isa = PBXFileReference; lastKnownFileType = sourcecode.swift; path = WarnOthersReminder.swift; sourceTree = "<group>"; };
		94C24B3E25304B4400F8C004 /* ENAUITestsDeltaOnboarding.swift */ = {isa = PBXFileReference; lastKnownFileType = sourcecode.swift; path = ENAUITestsDeltaOnboarding.swift; sourceTree = "<group>"; };
		94F594612521CBF50077681B /* DeltaOnboardingV15ViewModel.swift */ = {isa = PBXFileReference; lastKnownFileType = sourcecode.swift; path = DeltaOnboardingV15ViewModel.swift; sourceTree = "<group>"; };
		A124E648249BF4EB00E95F72 /* ExposureDetectionExecutorTests.swift */ = {isa = PBXFileReference; lastKnownFileType = sourcecode.swift; path = ExposureDetectionExecutorTests.swift; sourceTree = "<group>"; };
		A124E64B249C4C9000E95F72 /* SAPDownloadedPackagesStore+Helpers.swift */ = {isa = PBXFileReference; lastKnownFileType = sourcecode.swift; path = "SAPDownloadedPackagesStore+Helpers.swift"; sourceTree = "<group>"; };
		A128F058248B459F00EC7F6C /* PublicKeyStore.swift */ = {isa = PBXFileReference; lastKnownFileType = sourcecode.swift; path = PublicKeyStore.swift; sourceTree = "<group>"; };
		A14BDEBF24A1AD660063E4EC /* MockExposureDetector.swift */ = {isa = PBXFileReference; lastKnownFileType = sourcecode.swift; path = MockExposureDetector.swift; sourceTree = "<group>"; };
		A1654EFD24B41FEF00C0E115 /* DynamicCellTests.swift */ = {isa = PBXFileReference; lastKnownFileType = sourcecode.swift; path = DynamicCellTests.swift; sourceTree = "<group>"; };
		A1654F0024B43E7F00C0E115 /* DynamicTableViewTextViewCellTests.swift */ = {isa = PBXFileReference; lastKnownFileType = sourcecode.swift; path = DynamicTableViewTextViewCellTests.swift; sourceTree = "<group>"; };
		A16714AE248CA1B70031B111 /* Bundle+ReadPlist.swift */ = {isa = PBXFileReference; lastKnownFileType = sourcecode.swift; path = "Bundle+ReadPlist.swift"; sourceTree = "<group>"; };
		A173665124844F29006BE209 /* SQLiteKeyValueStoreTests.swift */ = {isa = PBXFileReference; fileEncoding = 4; lastKnownFileType = sourcecode.swift; path = SQLiteKeyValueStoreTests.swift; sourceTree = "<group>"; };
		A17366542484978A006BE209 /* OnboardingInfoViewControllerUtils.swift */ = {isa = PBXFileReference; lastKnownFileType = sourcecode.swift; path = OnboardingInfoViewControllerUtils.swift; sourceTree = "<group>"; };
		A1877CA9248F247D006FEFC0 /* SAPDownloadedPackageTests.swift */ = {isa = PBXFileReference; lastKnownFileType = sourcecode.swift; path = SAPDownloadedPackageTests.swift; sourceTree = "<group>"; };
		A1BABD0824A57B88000ED515 /* TemporaryExposureKeyMock.swift */ = {isa = PBXFileReference; fileEncoding = 4; lastKnownFileType = sourcecode.swift; path = TemporaryExposureKeyMock.swift; sourceTree = "<group>"; };
		A1BABD0A24A57BA0000ED515 /* ENTemporaryExposureKey+Processing.swift */ = {isa = PBXFileReference; fileEncoding = 4; lastKnownFileType = sourcecode.swift; path = "ENTemporaryExposureKey+Processing.swift"; sourceTree = "<group>"; };
		A1BABD0C24A57BAC000ED515 /* ENTemporaryExposureKey+ProcessingTests.swift */ = {isa = PBXFileReference; fileEncoding = 4; lastKnownFileType = sourcecode.swift; path = "ENTemporaryExposureKey+ProcessingTests.swift"; sourceTree = "<group>"; };
		A1C683F924AEC57400B90D12 /* DynamicTableViewTextViewCell.swift */ = {isa = PBXFileReference; lastKnownFileType = sourcecode.swift; path = DynamicTableViewTextViewCell.swift; sourceTree = "<group>"; };
		A1C683FB24AEC9EE00B90D12 /* DynamicTableViewTextCell.swift */ = {isa = PBXFileReference; lastKnownFileType = sourcecode.swift; path = DynamicTableViewTextCell.swift; sourceTree = "<group>"; };
		A1E41940249410AF0016E52A /* SAPDownloadedPackage+Helpers.swift */ = {isa = PBXFileReference; lastKnownFileType = sourcecode.swift; path = "SAPDownloadedPackage+Helpers.swift"; sourceTree = "<group>"; };
		A1E419442495476C0016E52A /* HTTPClient+MockNetworkStack.swift */ = {isa = PBXFileReference; lastKnownFileType = sourcecode.swift; path = "HTTPClient+MockNetworkStack.swift"; sourceTree = "<group>"; };
		A1E41947249548260016E52A /* HTTPClient+SubmitTests.swift */ = {isa = PBXFileReference; lastKnownFileType = sourcecode.swift; path = "HTTPClient+SubmitTests.swift"; sourceTree = "<group>"; };
		A1E419502495A6EA0016E52A /* HTTPClient+TANForExposureSubmitTests.swift */ = {isa = PBXFileReference; lastKnownFileType = sourcecode.swift; path = "HTTPClient+TANForExposureSubmitTests.swift"; sourceTree = "<group>"; };
		A1E419532495A7850016E52A /* HTTPClient+GetTestResultTests.swift */ = {isa = PBXFileReference; lastKnownFileType = sourcecode.swift; path = "HTTPClient+GetTestResultTests.swift"; sourceTree = "<group>"; };
		A1E419562495A8F50016E52A /* HTTPClient+RegistrationTokenTests.swift */ = {isa = PBXFileReference; lastKnownFileType = sourcecode.swift; path = "HTTPClient+RegistrationTokenTests.swift"; sourceTree = "<group>"; };
		A1E4195B249818020016E52A /* RiskTests.swift */ = {isa = PBXFileReference; lastKnownFileType = sourcecode.swift; path = RiskTests.swift; sourceTree = "<group>"; };
		A1E4195E249824340016E52A /* String+TodayTests.swift */ = {isa = PBXFileReference; lastKnownFileType = sourcecode.swift; path = "String+TodayTests.swift"; sourceTree = "<group>"; };
		A3284256248E7431006B1F09 /* MockExposureSubmissionService.swift */ = {isa = PBXFileReference; lastKnownFileType = sourcecode.swift; path = MockExposureSubmissionService.swift; sourceTree = "<group>"; };
		A328425B248E82B5006B1F09 /* ExposureSubmissionTestResultViewControllerTests.swift */ = {isa = PBXFileReference; lastKnownFileType = sourcecode.swift; path = ExposureSubmissionTestResultViewControllerTests.swift; sourceTree = "<group>"; };
		A32842602490E2AC006B1F09 /* ExposureSubmissionWarnOthersViewControllerTests.swift */ = {isa = PBXFileReference; lastKnownFileType = sourcecode.swift; path = ExposureSubmissionWarnOthersViewControllerTests.swift; sourceTree = "<group>"; };
		A32842642491136E006B1F09 /* ExposureSubmissionUITests.swift */ = {isa = PBXFileReference; lastKnownFileType = sourcecode.swift; path = ExposureSubmissionUITests.swift; sourceTree = "<group>"; };
		A32842662492359E006B1F09 /* MockExposureSubmissionNavigationControllerChild.swift */ = {isa = PBXFileReference; lastKnownFileType = sourcecode.swift; path = MockExposureSubmissionNavigationControllerChild.swift; sourceTree = "<group>"; };
		A32C046424D96348005BEA61 /* HTTPClient+PlausibeDeniabilityTests.swift */ = {isa = PBXFileReference; lastKnownFileType = sourcecode.swift; path = "HTTPClient+PlausibeDeniabilityTests.swift"; sourceTree = "<group>"; };
		A3552CC324DD6E16008C91BE /* AppDelegate+PlausibleDeniability.swift */ = {isa = PBXFileReference; lastKnownFileType = sourcecode.swift; path = "AppDelegate+PlausibleDeniability.swift"; sourceTree = "<group>"; };
		A3552CC524DD6E78008C91BE /* AppDelegate+ENATaskExecutionDelegate.swift */ = {isa = PBXFileReference; lastKnownFileType = sourcecode.swift; path = "AppDelegate+ENATaskExecutionDelegate.swift"; sourceTree = "<group>"; };
		A36FACC324C5EA1500DED947 /* ExposureDetectionViewControllerTests.swift */ = {isa = PBXFileReference; lastKnownFileType = sourcecode.swift; path = ExposureDetectionViewControllerTests.swift; sourceTree = "<group>"; };
		A372DA3A24BDA075003248BB /* ExposureSubmissionCoordinator.swift */ = {isa = PBXFileReference; lastKnownFileType = sourcecode.swift; path = ExposureSubmissionCoordinator.swift; sourceTree = "<group>"; };
		A372DA3C24BE01D9003248BB /* MockExposureSubmissionCoordinator.swift */ = {isa = PBXFileReference; lastKnownFileType = sourcecode.swift; path = MockExposureSubmissionCoordinator.swift; sourceTree = "<group>"; };
		A372DA3E24BEF773003248BB /* ExposureSubmissionCoordinatorTests.swift */ = {isa = PBXFileReference; lastKnownFileType = sourcecode.swift; path = ExposureSubmissionCoordinatorTests.swift; sourceTree = "<group>"; };
		A372DA4024BF33F9003248BB /* MockExposureSubmissionCoordinatorDelegate.swift */ = {isa = PBXFileReference; lastKnownFileType = sourcecode.swift; path = MockExposureSubmissionCoordinatorDelegate.swift; sourceTree = "<group>"; };
		A3C4F95F24812CD20047F23E /* ExposureSubmissionWarnOthersViewController.swift */ = {isa = PBXFileReference; lastKnownFileType = sourcecode.swift; path = ExposureSubmissionWarnOthersViewController.swift; sourceTree = "<group>"; };
		A3E851B124ADD09900402485 /* CountdownTimer.swift */ = {isa = PBXFileReference; lastKnownFileType = sourcecode.swift; path = CountdownTimer.swift; sourceTree = "<group>"; };
		A3E851B424ADDAC000402485 /* CountdownTimerTests.swift */ = {isa = PBXFileReference; lastKnownFileType = sourcecode.swift; path = CountdownTimerTests.swift; sourceTree = "<group>"; };
		A3EE6E59249BB7AF00C64B61 /* ExposureSubmissionServiceFactory.swift */ = {isa = PBXFileReference; lastKnownFileType = sourcecode.swift; path = ExposureSubmissionServiceFactory.swift; sourceTree = "<group>"; };
		A3EE6E5B249BB97500C64B61 /* UITestingParameters.swift */ = {isa = PBXFileReference; lastKnownFileType = sourcecode.swift; path = UITestingParameters.swift; sourceTree = "<group>"; };
		A3FF84EB247BFAF00053E947 /* Hasher.swift */ = {isa = PBXFileReference; lastKnownFileType = sourcecode.swift; path = Hasher.swift; sourceTree = "<group>"; };
		AB1011572507C15000D392A2 /* TracingStatusHistory.swift */ = {isa = PBXFileReference; fileEncoding = 4; lastKnownFileType = sourcecode.swift; path = TracingStatusHistory.swift; sourceTree = "<group>"; };
		AB126872254C05A7006E9194 /* ENAFormatter.swift */ = {isa = PBXFileReference; lastKnownFileType = sourcecode.swift; path = ENAFormatter.swift; sourceTree = "<group>"; };
		AB1885D025238DAA00D39BBE /* OnboardingInfoViewControllerTests.swift */ = {isa = PBXFileReference; lastKnownFileType = sourcecode.swift; path = OnboardingInfoViewControllerTests.swift; sourceTree = "<group>"; };
		AB1886C3252DE1AE00D39BBE /* Logging.swift */ = {isa = PBXFileReference; fileEncoding = 4; lastKnownFileType = sourcecode.swift; path = Logging.swift; sourceTree = "<group>"; };
		AB1886D0252DE51E00D39BBE /* Bundle+Identifier.swift */ = {isa = PBXFileReference; lastKnownFileType = sourcecode.swift; path = "Bundle+Identifier.swift"; sourceTree = "<group>"; };
		AB1FCBCC2521FC44005930BA /* ServerEnvironmentTests.swift */ = {isa = PBXFileReference; lastKnownFileType = sourcecode.swift; path = ServerEnvironmentTests.swift; sourceTree = "<group>"; };
		AB1FCBDB2521FCD5005930BA /* TestServerEnvironments.json */ = {isa = PBXFileReference; fileEncoding = 4; lastKnownFileType = text.json; path = TestServerEnvironments.json; sourceTree = "<group>"; };
		AB3560992547167800C3F8E0 /* DeviceTimeCheck.swift */ = {isa = PBXFileReference; lastKnownFileType = sourcecode.swift; path = DeviceTimeCheck.swift; sourceTree = "<group>"; };
		AB35609F2547194C00C3F8E0 /* DeviceTimeCheckTests.swift */ = {isa = PBXFileReference; lastKnownFileType = sourcecode.swift; path = DeviceTimeCheckTests.swift; sourceTree = "<group>"; };
		AB453F5F2534B04400D8339E /* ExposureManagerTests.swift */ = {isa = PBXFileReference; fileEncoding = 4; lastKnownFileType = sourcecode.swift; path = ExposureManagerTests.swift; sourceTree = "<group>"; };
		AB5F84AC24F8F7A1000400D4 /* SerialMigrator.swift */ = {isa = PBXFileReference; lastKnownFileType = sourcecode.swift; path = SerialMigrator.swift; sourceTree = "<group>"; };
		AB5F84AF24F8F7C3000400D4 /* Migration.swift */ = {isa = PBXFileReference; lastKnownFileType = sourcecode.swift; path = Migration.swift; sourceTree = "<group>"; };
		AB5F84B124F8F7E3000400D4 /* Migration0To1.swift */ = {isa = PBXFileReference; lastKnownFileType = sourcecode.swift; path = Migration0To1.swift; sourceTree = "<group>"; };
		AB5F84B324F8FA26000400D4 /* SerialMigratorTests.swift */ = {isa = PBXFileReference; lastKnownFileType = sourcecode.swift; path = SerialMigratorTests.swift; sourceTree = "<group>"; };
		AB5F84B824F92855000400D4 /* DownloadedPackagesSQLLiteStoreV0.swift */ = {isa = PBXFileReference; fileEncoding = 4; lastKnownFileType = sourcecode.swift; path = DownloadedPackagesSQLLiteStoreV0.swift; sourceTree = "<group>"; };
		AB5F84BA24F92876000400D4 /* Migration0To1Tests.swift */ = {isa = PBXFileReference; lastKnownFileType = sourcecode.swift; path = Migration0To1Tests.swift; sourceTree = "<group>"; };
		AB5F84BC24F92E92000400D4 /* SerialMigratorFake.swift */ = {isa = PBXFileReference; lastKnownFileType = sourcecode.swift; path = SerialMigratorFake.swift; sourceTree = "<group>"; };
		AB5F84BF24FE2EB3000400D4 /* DownloadedPackagesStoreV0.swift */ = {isa = PBXFileReference; fileEncoding = 4; lastKnownFileType = sourcecode.swift; path = DownloadedPackagesStoreV0.swift; sourceTree = "<group>"; };
		AB6289CE251BA01400CF61D2 /* Bundle+Version.swift */ = {isa = PBXFileReference; lastKnownFileType = sourcecode.swift; path = "Bundle+Version.swift"; sourceTree = "<group>"; };
		AB6289D3251BA4EC00CF61D2 /* String+Compare.swift */ = {isa = PBXFileReference; fileEncoding = 4; lastKnownFileType = sourcecode.swift; path = "String+Compare.swift"; sourceTree = "<group>"; };
		AB6289D8251C833100CF61D2 /* DMDeltaOnboardingViewController.swift */ = {isa = PBXFileReference; lastKnownFileType = sourcecode.swift; path = DMDeltaOnboardingViewController.swift; sourceTree = "<group>"; };
		AB628A1E251CDADE00CF61D2 /* ServerEnvironments.json */ = {isa = PBXFileReference; lastKnownFileType = text.json; path = ServerEnvironments.json; sourceTree = "<group>"; };
		AB7420AB251B67A8006666AC /* DeltaOnboardingV15.swift */ = {isa = PBXFileReference; lastKnownFileType = sourcecode.swift; path = DeltaOnboardingV15.swift; sourceTree = "<group>"; };
		AB7420B6251B69E2006666AC /* DeltaOnboardingCoordinator.swift */ = {isa = PBXFileReference; lastKnownFileType = sourcecode.swift; path = DeltaOnboardingCoordinator.swift; sourceTree = "<group>"; };
		AB7420C1251B7D59006666AC /* DeltaOnboardingProtocols.swift */ = {isa = PBXFileReference; lastKnownFileType = sourcecode.swift; path = DeltaOnboardingProtocols.swift; sourceTree = "<group>"; };
		AB7420CA251B7D93006666AC /* DeltaOnboardingV15ViewController.swift */ = {isa = PBXFileReference; lastKnownFileType = sourcecode.swift; path = DeltaOnboardingV15ViewController.swift; sourceTree = "<group>"; };
		AB7420DC251B8101006666AC /* DeltaOnboardingCoordinatorTests.swift */ = {isa = PBXFileReference; lastKnownFileType = sourcecode.swift; path = DeltaOnboardingCoordinatorTests.swift; sourceTree = "<group>"; };
		AB7E2A7F255ACC06005C90F6 /* Date+Utils.swift */ = {isa = PBXFileReference; lastKnownFileType = sourcecode.swift; path = "Date+Utils.swift"; sourceTree = "<group>"; };
		AB8B0D3C253053A1009C067B /* de */ = {isa = PBXFileReference; lastKnownFileType = text.plist.strings; name = de; path = de.lproj/Localizable.links.strings; sourceTree = "<group>"; };
		AB8B0D3D253053D5009C067B /* en */ = {isa = PBXFileReference; lastKnownFileType = text.plist.strings; name = en; path = en.lproj/Localizable.links.strings; sourceTree = "<group>"; };
		AB8B0D3E253053DB009C067B /* tr */ = {isa = PBXFileReference; lastKnownFileType = text.plist.strings; name = tr; path = tr.lproj/Localizable.links.strings; sourceTree = "<group>"; };
		AB8B0D3F253053DF009C067B /* pl */ = {isa = PBXFileReference; lastKnownFileType = text.plist.strings; name = pl; path = pl.lproj/Localizable.links.strings; sourceTree = "<group>"; };
		AB8B0D40253053E2009C067B /* ro */ = {isa = PBXFileReference; lastKnownFileType = text.plist.strings; name = ro; path = ro.lproj/Localizable.links.strings; sourceTree = "<group>"; };
		AB8B0D41253053E5009C067B /* bg */ = {isa = PBXFileReference; lastKnownFileType = text.plist.strings; name = bg; path = bg.lproj/Localizable.links.strings; sourceTree = "<group>"; };
		AB8BC3462551B97700F3B5A7 /* DownloadedPackagesStoreErrorStub.swift */ = {isa = PBXFileReference; lastKnownFileType = sourcecode.swift; path = DownloadedPackagesStoreErrorStub.swift; sourceTree = "<group>"; };
		AB8BC34E2551BBE100F3B5A7 /* HourKeyPackagesDownloadTests.swift */ = {isa = PBXFileReference; lastKnownFileType = sourcecode.swift; path = HourKeyPackagesDownloadTests.swift; sourceTree = "<group>"; };
		ABAE0A1B257F77D90030ED47 /* ContactDiaryStoreSchemaV1.swift */ = {isa = PBXFileReference; lastKnownFileType = sourcecode.swift; path = ContactDiaryStoreSchemaV1.swift; sourceTree = "<group>"; };
		ABAE0A36257FA88D0030ED47 /* ContactDiaryStoreSchemaV1Tests.swift */ = {isa = PBXFileReference; lastKnownFileType = sourcecode.swift; path = ContactDiaryStoreSchemaV1Tests.swift; sourceTree = "<group>"; };
		ABAE0A3E257FAC970030ED47 /* ContactDiaryStoreTests.swift */ = {isa = PBXFileReference; lastKnownFileType = sourcecode.swift; path = ContactDiaryStoreTests.swift; sourceTree = "<group>"; };
		ABD2F633254C533200DC1958 /* KeyPackageDownload.swift */ = {isa = PBXFileReference; lastKnownFileType = sourcecode.swift; path = KeyPackageDownload.swift; sourceTree = "<group>"; };
		ABDA2791251CE308006BAE84 /* DMServerEnvironmentViewController.swift */ = {isa = PBXFileReference; lastKnownFileType = sourcecode.swift; path = DMServerEnvironmentViewController.swift; sourceTree = "<group>"; };
		ABFCE989255C32EE0075FF13 /* AppConfigMetadata.swift */ = {isa = PBXFileReference; lastKnownFileType = sourcecode.swift; path = AppConfigMetadata.swift; sourceTree = "<group>"; };
		B102BDC22460410600CD55A2 /* README.md */ = {isa = PBXFileReference; lastKnownFileType = net.daringfireball.markdown; path = README.md; sourceTree = "<group>"; };
		B103193124E18A0A00DD02EF /* DMMenuItem.swift */ = {isa = PBXFileReference; lastKnownFileType = sourcecode.swift; path = DMMenuItem.swift; sourceTree = "<group>"; };
		B10F9B89249961B500C418F4 /* DynamicTypeLabelTests.swift */ = {isa = PBXFileReference; fileEncoding = 4; lastKnownFileType = sourcecode.swift; path = DynamicTypeLabelTests.swift; sourceTree = "<group>"; };
		B10FD5F3246EAC1700E9D7F2 /* AppleFilesWriter.swift */ = {isa = PBXFileReference; lastKnownFileType = sourcecode.swift; path = AppleFilesWriter.swift; sourceTree = "<group>"; };
		B111EE2B2465D9F7001AEBB4 /* String+Localization.swift */ = {isa = PBXFileReference; lastKnownFileType = sourcecode.swift; path = "String+Localization.swift"; sourceTree = "<group>"; };
		B1125459246F2C6500AB5036 /* ENTemporaryExposureKey+Convert.swift */ = {isa = PBXFileReference; lastKnownFileType = sourcecode.swift; path = "ENTemporaryExposureKey+Convert.swift"; sourceTree = "<group>"; };
		B11655922491437600316087 /* RiskProvidingConfigurationTests.swift */ = {isa = PBXFileReference; fileEncoding = 4; lastKnownFileType = sourcecode.swift; path = RiskProvidingConfigurationTests.swift; sourceTree = "<group>"; };
		B1175212248A83AB00C3325C /* Risk.swift */ = {isa = PBXFileReference; lastKnownFileType = sourcecode.swift; path = Risk.swift; sourceTree = "<group>"; };
		B1175215248A9F9600C3325C /* ConvertingKeysTests.swift */ = {isa = PBXFileReference; lastKnownFileType = sourcecode.swift; path = ConvertingKeysTests.swift; sourceTree = "<group>"; };
		B120C7C524AFDAB900F68FF1 /* ActiveTracing.swift */ = {isa = PBXFileReference; lastKnownFileType = sourcecode.swift; path = ActiveTracing.swift; sourceTree = "<group>"; };
		B120C7C824AFE7B800F68FF1 /* ActiveTracingTests.swift */ = {isa = PBXFileReference; lastKnownFileType = sourcecode.swift; path = ActiveTracingTests.swift; sourceTree = "<group>"; };
		B1221BDB2492BCEB00E6C4E4 /* Info_Debug.plist */ = {isa = PBXFileReference; fileEncoding = 4; lastKnownFileType = text.plist.xml; path = Info_Debug.plist; sourceTree = "<group>"; };
		B1221BDF2492ECE800E6C4E4 /* CFDictionary+KeychainQuery.swift */ = {isa = PBXFileReference; lastKnownFileType = sourcecode.swift; path = "CFDictionary+KeychainQuery.swift"; sourceTree = "<group>"; };
		B1221BE12492ED0F00E6C4E4 /* CFDictionary+KeychainQueryTests.swift */ = {isa = PBXFileReference; lastKnownFileType = sourcecode.swift; path = "CFDictionary+KeychainQueryTests.swift"; sourceTree = "<group>"; };
		B12995E8246C344100854AD0 /* HTTPClient+Configuration.swift */ = {isa = PBXFileReference; lastKnownFileType = sourcecode.swift; path = "HTTPClient+Configuration.swift"; sourceTree = "<group>"; };
		B14D0CDA246E968C00D5BEBC /* String+Today.swift */ = {isa = PBXFileReference; lastKnownFileType = sourcecode.swift; path = "String+Today.swift"; sourceTree = "<group>"; };
		B14D0CDC246E972400D5BEBC /* ExposureDetectionDelegate.swift */ = {isa = PBXFileReference; lastKnownFileType = sourcecode.swift; path = ExposureDetectionDelegate.swift; sourceTree = "<group>"; };
		B14D0CDE246E976400D5BEBC /* ExposureDetectionTransaction+DidEndPrematurelyReason.swift */ = {isa = PBXFileReference; lastKnownFileType = sourcecode.swift; path = "ExposureDetectionTransaction+DidEndPrematurelyReason.swift"; sourceTree = "<group>"; };
		B153096924706F1000A4A1BD /* URLSession+Default.swift */ = {isa = PBXFileReference; lastKnownFileType = sourcecode.swift; path = "URLSession+Default.swift"; sourceTree = "<group>"; };
		B153096B24706F2400A4A1BD /* URLSessionConfiguration+Default.swift */ = {isa = PBXFileReference; lastKnownFileType = sourcecode.swift; path = "URLSessionConfiguration+Default.swift"; sourceTree = "<group>"; };
		B15382E3248273DC0010F007 /* MockTestStore.swift */ = {isa = PBXFileReference; lastKnownFileType = sourcecode.swift; path = MockTestStore.swift; sourceTree = "<group>"; };
		B15382E6248290BB0010F007 /* AppleFilesWriterTests.swift */ = {isa = PBXFileReference; lastKnownFileType = sourcecode.swift; path = AppleFilesWriterTests.swift; sourceTree = "<group>"; };
		B15382FD248424F00010F007 /* ExposureDetectionTests.swift */ = {isa = PBXFileReference; lastKnownFileType = sourcecode.swift; path = ExposureDetectionTests.swift; sourceTree = "<group>"; };
		B1569DDE245D70990079FCD7 /* DMViewController.swift */ = {isa = PBXFileReference; lastKnownFileType = sourcecode.swift; path = DMViewController.swift; sourceTree = "<group>"; };
		B16177E724802F9B006E435A /* DownloadedPackagesSQLLiteStoreTests.swift */ = {isa = PBXFileReference; lastKnownFileType = sourcecode.swift; path = DownloadedPackagesSQLLiteStoreTests.swift; sourceTree = "<group>"; };
		B161782424804AC3006E435A /* DownloadedPackagesSQLLiteStoreV1.swift */ = {isa = PBXFileReference; lastKnownFileType = sourcecode.swift; path = DownloadedPackagesSQLLiteStoreV1.swift; sourceTree = "<group>"; };
		B163D10F2499068D001A322C /* SettingsViewModelTests.swift */ = {isa = PBXFileReference; lastKnownFileType = sourcecode.swift; path = SettingsViewModelTests.swift; sourceTree = "<group>"; };
		B163D11424993F64001A322C /* UIFont+DynamicTypeTests.swift */ = {isa = PBXFileReference; lastKnownFileType = sourcecode.swift; path = "UIFont+DynamicTypeTests.swift"; sourceTree = "<group>"; };
		B16457B424DC11EF002879EB /* DMLastSubmissionRequetViewController.swift */ = {isa = PBXFileReference; lastKnownFileType = sourcecode.swift; path = DMLastSubmissionRequetViewController.swift; sourceTree = "<group>"; };
		B16457BA24DC3309002879EB /* DMLogsViewController.swift */ = {isa = PBXFileReference; lastKnownFileType = sourcecode.swift; path = DMLogsViewController.swift; sourceTree = "<group>"; };
		B1741B422461C105006275D9 /* README.md */ = {isa = PBXFileReference; lastKnownFileType = net.daringfireball.markdown; path = README.md; sourceTree = "<group>"; };
		B1741B432461C257006275D9 /* DMDeveloperMenu.swift */ = {isa = PBXFileReference; lastKnownFileType = sourcecode.swift; path = DMDeveloperMenu.swift; sourceTree = "<group>"; };
		B1741B482462C207006275D9 /* Client.swift */ = {isa = PBXFileReference; fileEncoding = 4; lastKnownFileType = sourcecode.swift; path = Client.swift; sourceTree = "<group>"; };
		B17A44A12464906A00CB195E /* KeyTests.swift */ = {isa = PBXFileReference; lastKnownFileType = sourcecode.swift; path = KeyTests.swift; sourceTree = "<group>"; };
		B184A37F248FFCBE007180F6 /* SecureStore.swift */ = {isa = PBXFileReference; fileEncoding = 4; lastKnownFileType = sourcecode.swift; path = SecureStore.swift; sourceTree = "<group>"; };
		B184A382248FFCE2007180F6 /* CodableExposureDetectionSummary.swift */ = {isa = PBXFileReference; lastKnownFileType = sourcecode.swift; path = CodableExposureDetectionSummary.swift; sourceTree = "<group>"; };
		B18755D024DC45CA00A9202E /* DMStoreViewController.swift */ = {isa = PBXFileReference; lastKnownFileType = sourcecode.swift; path = DMStoreViewController.swift; sourceTree = "<group>"; };
		B18C411C246DB30000B8D8CB /* URL+Helper.swift */ = {isa = PBXFileReference; lastKnownFileType = sourcecode.swift; path = "URL+Helper.swift"; sourceTree = "<group>"; };
		B18CADAD24782FA4006F53F0 /* ExposureStateUpdating.swift */ = {isa = PBXFileReference; lastKnownFileType = sourcecode.swift; path = ExposureStateUpdating.swift; sourceTree = "<group>"; };
		B18E852E248C29D400CF4FB8 /* DetectionMode.swift */ = {isa = PBXFileReference; lastKnownFileType = sourcecode.swift; path = DetectionMode.swift; sourceTree = "<group>"; };
		B19FD7102491A07000A9D56A /* String+SemanticVersion.swift */ = {isa = PBXFileReference; lastKnownFileType = sourcecode.swift; path = "String+SemanticVersion.swift"; sourceTree = "<group>"; };
		B19FD7122491A08500A9D56A /* SAP_SemanticVersion+Compare.swift */ = {isa = PBXFileReference; lastKnownFileType = sourcecode.swift; path = "SAP_SemanticVersion+Compare.swift"; sourceTree = "<group>"; };
		B19FD7142491A4A300A9D56A /* SAP_SemanticVersionTests.swift */ = {isa = PBXFileReference; fileEncoding = 4; lastKnownFileType = sourcecode.swift; path = SAP_SemanticVersionTests.swift; sourceTree = "<group>"; };
		B1A31F6824DAE6C000E263DF /* DMKeyCell.swift */ = {isa = PBXFileReference; lastKnownFileType = sourcecode.swift; path = DMKeyCell.swift; sourceTree = "<group>"; };
		B1A9E70D246D73180024CC12 /* ExposureDetection.swift */ = {isa = PBXFileReference; lastKnownFileType = sourcecode.swift; path = ExposureDetection.swift; sourceTree = "<group>"; wrapsLines = 0; };
		B1A9E710246D782F0024CC12 /* SAPDownloadedPackage.swift */ = {isa = PBXFileReference; lastKnownFileType = sourcecode.swift; path = SAPDownloadedPackage.swift; sourceTree = "<group>"; };
		B1AC51D524CED8820087C35B /* DetectionModeTests.swift */ = {isa = PBXFileReference; lastKnownFileType = sourcecode.swift; path = DetectionModeTests.swift; sourceTree = "<group>"; };
		B1C7EE4524938EB700F1F284 /* ExposureDetection_FAQ_URL_Tests.swift */ = {isa = PBXFileReference; lastKnownFileType = sourcecode.swift; path = ExposureDetection_FAQ_URL_Tests.swift; sourceTree = "<group>"; };
		B1C7EE472493D97000F1F284 /* RiskProvidingConfigurationManualTriggerTests.swift */ = {isa = PBXFileReference; lastKnownFileType = sourcecode.swift; path = RiskProvidingConfigurationManualTriggerTests.swift; sourceTree = "<group>"; };
		B1C7EEAD24941A3B00F1F284 /* ManualExposureDetectionState.swift */ = {isa = PBXFileReference; lastKnownFileType = sourcecode.swift; path = ManualExposureDetectionState.swift; sourceTree = "<group>"; };
		B1C7EEAF24941A6B00F1F284 /* RiskConsumer.swift */ = {isa = PBXFileReference; lastKnownFileType = sourcecode.swift; path = RiskConsumer.swift; sourceTree = "<group>"; };
		B1CD333D24865E0000B06E9B /* TracingStatusHistoryTests.swift */ = {isa = PBXFileReference; lastKnownFileType = sourcecode.swift; path = TracingStatusHistoryTests.swift; sourceTree = "<group>"; };
		B1CD33402486AA7100B06E9B /* CoronaWarnURLSessionDelegate.swift */ = {isa = PBXFileReference; lastKnownFileType = sourcecode.swift; path = CoronaWarnURLSessionDelegate.swift; sourceTree = "<group>"; };
		B1D431C7246C69F300E728AD /* HTTPClient+ConfigurationTests.swift */ = {isa = PBXFileReference; lastKnownFileType = sourcecode.swift; path = "HTTPClient+ConfigurationTests.swift"; sourceTree = "<group>"; };
		B1D431CA246C84A400E728AD /* DownloadedPackagesStoreV1.swift */ = {isa = PBXFileReference; lastKnownFileType = sourcecode.swift; path = DownloadedPackagesStoreV1.swift; sourceTree = "<group>"; };
		B1D6B003247DA4920079DDD3 /* UIApplication+CoronaWarn.swift */ = {isa = PBXFileReference; lastKnownFileType = sourcecode.swift; path = "UIApplication+CoronaWarn.swift"; sourceTree = "<group>"; };
		B1D8CB2524DD4371008C6010 /* DMTracingHistoryViewController.swift */ = {isa = PBXFileReference; lastKnownFileType = sourcecode.swift; path = DMTracingHistoryViewController.swift; sourceTree = "<group>"; };
		B1DDDABB247137B000A07175 /* HTTPClientConfigurationEndpointTests.swift */ = {isa = PBXFileReference; lastKnownFileType = sourcecode.swift; path = HTTPClientConfigurationEndpointTests.swift; sourceTree = "<group>"; };
		B1E23B8524FE4DD3006BCDA6 /* PublicKeyProviderTests.swift */ = {isa = PBXFileReference; lastKnownFileType = sourcecode.swift; path = PublicKeyProviderTests.swift; sourceTree = "<group>"; };
		B1E8C99C2479D4E7006DC678 /* DMSubmissionStateViewController.swift */ = {isa = PBXFileReference; fileEncoding = 4; lastKnownFileType = sourcecode.swift; path = DMSubmissionStateViewController.swift; sourceTree = "<group>"; };
		B1EAEC8A24711884003BE9A2 /* URLSession+Convenience.swift */ = {isa = PBXFileReference; lastKnownFileType = sourcecode.swift; path = "URLSession+Convenience.swift"; sourceTree = "<group>"; };
		B1EAEC8D247118CB003BE9A2 /* URLSession+ConvenienceTests.swift */ = {isa = PBXFileReference; lastKnownFileType = sourcecode.swift; path = "URLSession+ConvenienceTests.swift"; sourceTree = "<group>"; };
		B1EDFD8C248E74D000E7EAFF /* URL+StaticString.swift */ = {isa = PBXFileReference; lastKnownFileType = sourcecode.swift; path = "URL+StaticString.swift"; sourceTree = "<group>"; };
		B1F82DF124718C7300E2E56A /* DMBackendConfigurationViewController.swift */ = {isa = PBXFileReference; lastKnownFileType = sourcecode.swift; path = DMBackendConfigurationViewController.swift; sourceTree = "<group>"; };
		B1F8AE472479B4C30093A588 /* api-response-day-2020-05-16 */ = {isa = PBXFileReference; lastKnownFileType = file; path = "api-response-day-2020-05-16"; sourceTree = "<group>"; };
		B1FC2D1C24D9C87F00083C81 /* DMKeysViewController.swift */ = {isa = PBXFileReference; lastKnownFileType = sourcecode.swift; path = DMKeysViewController.swift; sourceTree = "<group>"; };
		B1FC2D1F24D9C8DF00083C81 /* SAP_TemporaryExposureKey+DeveloperMenu.swift */ = {isa = PBXFileReference; lastKnownFileType = sourcecode.swift; path = "SAP_TemporaryExposureKey+DeveloperMenu.swift"; sourceTree = "<group>"; };
		B1FE13DC248821CB00D012E5 /* RiskProviding.swift */ = {isa = PBXFileReference; lastKnownFileType = sourcecode.swift; path = RiskProviding.swift; sourceTree = "<group>"; };
		B1FE13DE248821E000D012E5 /* RiskProvider.swift */ = {isa = PBXFileReference; lastKnownFileType = sourcecode.swift; path = RiskProvider.swift; sourceTree = "<group>"; };
		B1FE13E1248824E900D012E5 /* RiskProviderTests.swift */ = {isa = PBXFileReference; lastKnownFileType = sourcecode.swift; path = RiskProviderTests.swift; sourceTree = "<group>"; };
		B1FE13E52488255900D012E5 /* RiskProvidingConfiguration.swift */ = {isa = PBXFileReference; lastKnownFileType = sourcecode.swift; path = RiskProvidingConfiguration.swift; sourceTree = "<group>"; };
		B1FE13F824896DDB00D012E5 /* CachedAppConfiguration.swift */ = {isa = PBXFileReference; lastKnownFileType = sourcecode.swift; path = CachedAppConfiguration.swift; sourceTree = "<group>"; };
		B1FE13FA24896E6700D012E5 /* AppConfigurationProviding.swift */ = {isa = PBXFileReference; lastKnownFileType = sourcecode.swift; path = AppConfigurationProviding.swift; sourceTree = "<group>"; };
		B1FE13FD24896EF700D012E5 /* CachedAppConfigurationTests.swift */ = {isa = PBXFileReference; lastKnownFileType = sourcecode.swift; path = CachedAppConfigurationTests.swift; sourceTree = "<group>"; };
		B1FF6B6A2497D0B40041CF02 /* CWASQLite.framework */ = {isa = PBXFileReference; explicitFileType = wrapper.framework; includeInIndex = 0; path = CWASQLite.framework; sourceTree = BUILT_PRODUCTS_DIR; };
		B1FF6B6C2497D0B50041CF02 /* CWASQLite.h */ = {isa = PBXFileReference; lastKnownFileType = sourcecode.c.h; path = CWASQLite.h; sourceTree = "<group>"; };
		B1FF6B6D2497D0B50041CF02 /* Info.plist */ = {isa = PBXFileReference; lastKnownFileType = text.plist.xml; path = Info.plist; sourceTree = "<group>"; };
		BA056F19259B89B50022B0A4 /* RiskLegendDotBodyCell.swift */ = {isa = PBXFileReference; lastKnownFileType = sourcecode.swift; path = RiskLegendDotBodyCell.swift; sourceTree = "<group>"; };
		BA056F1A259B89B50022B0A4 /* RiskLegendDotBodyCell.xib */ = {isa = PBXFileReference; lastKnownFileType = file.xib; path = RiskLegendDotBodyCell.xib; sourceTree = "<group>"; };
		BA112DF6255586E9007F5712 /* WifiOnlyHTTPClient.swift */ = {isa = PBXFileReference; fileEncoding = 4; lastKnownFileType = sourcecode.swift; path = WifiOnlyHTTPClient.swift; sourceTree = "<group>"; };
		BA112E0925559CDD007F5712 /* ClientWifiOnly.swift */ = {isa = PBXFileReference; lastKnownFileType = sourcecode.swift; path = ClientWifiOnly.swift; sourceTree = "<group>"; };
		BA11D5B92588D590005DCD6B /* DiaryAddAndEditEntryViewModelTest.swift */ = {isa = PBXFileReference; lastKnownFileType = sourcecode.swift; path = DiaryAddAndEditEntryViewModelTest.swift; sourceTree = "<group>"; };
		BA27993A255995E100C3B64D /* DMWifiClientViewController.swift */ = {isa = PBXFileReference; lastKnownFileType = sourcecode.swift; path = DMWifiClientViewController.swift; sourceTree = "<group>"; };
		BA288AF32582616E0071009A /* DiaryInfoViewModelTest.swift */ = {isa = PBXFileReference; lastKnownFileType = sourcecode.swift; path = DiaryInfoViewModelTest.swift; sourceTree = "<group>"; };
		BA6C8A8F254D61F4008344F5 /* exposure-windows-risk-calculation.json */ = {isa = PBXFileReference; fileEncoding = 4; lastKnownFileType = text.json; path = "exposure-windows-risk-calculation.json"; sourceTree = "<group>"; };
		BA6C8A95254D62C3008344F5 /* TestCasesWithConfiguration.swift */ = {isa = PBXFileReference; lastKnownFileType = sourcecode.swift; path = TestCasesWithConfiguration.swift; sourceTree = "<group>"; };
		BA6C8A9D254D634E008344F5 /* RiskCalculationConfiguration.swift */ = {isa = PBXFileReference; lastKnownFileType = sourcecode.swift; path = RiskCalculationConfiguration.swift; sourceTree = "<group>"; };
		BA6C8AA5254D63A0008344F5 /* MinutesAtAttenuationFilter.swift */ = {isa = PBXFileReference; lastKnownFileType = sourcecode.swift; path = MinutesAtAttenuationFilter.swift; sourceTree = "<group>"; };
		BA6C8AAD254D6476008344F5 /* ENARange.swift */ = {isa = PBXFileReference; lastKnownFileType = sourcecode.swift; path = ENARange.swift; sourceTree = "<group>"; };
		BA6C8AB8254D64D3008344F5 /* MinutesAtAttenuationWeight.swift */ = {isa = PBXFileReference; lastKnownFileType = sourcecode.swift; path = MinutesAtAttenuationWeight.swift; sourceTree = "<group>"; };
		BA6C8AC3254D650C008344F5 /* NormalizedTimePerEWToRiskLevelMapping.swift */ = {isa = PBXFileReference; lastKnownFileType = sourcecode.swift; path = NormalizedTimePerEWToRiskLevelMapping.swift; sourceTree = "<group>"; };
		BA6C8ACB254D6537008344F5 /* TrlEncoding.swift */ = {isa = PBXFileReference; lastKnownFileType = sourcecode.swift; path = TrlEncoding.swift; sourceTree = "<group>"; };
		BA6C8AD3254D6552008344F5 /* TrlFilter.swift */ = {isa = PBXFileReference; lastKnownFileType = sourcecode.swift; path = TrlFilter.swift; sourceTree = "<group>"; };
		BA6C8AE3254D6598008344F5 /* ExposureWindowTestCase.swift */ = {isa = PBXFileReference; lastKnownFileType = sourcecode.swift; path = ExposureWindowTestCase.swift; sourceTree = "<group>"; };
		BA6C8AEB254D65C4008344F5 /* ExposureWindow.swift */ = {isa = PBXFileReference; lastKnownFileType = sourcecode.swift; path = ExposureWindow.swift; sourceTree = "<group>"; };
		BA6C8AF3254D65E1008344F5 /* ScanInstance.swift */ = {isa = PBXFileReference; lastKnownFileType = sourcecode.swift; path = ScanInstance.swift; sourceTree = "<group>"; };
		BA6C8B04254D6B1F008344F5 /* RiskCalculation.swift */ = {isa = PBXFileReference; lastKnownFileType = sourcecode.swift; path = RiskCalculation.swift; sourceTree = "<group>"; };
		BA6C8B0D254D6BF9008344F5 /* RiskCalculationTest.swift */ = {isa = PBXFileReference; lastKnownFileType = sourcecode.swift; path = RiskCalculationTest.swift; sourceTree = "<group>"; };
		BA6C8B50254D80DF008344F5 /* ExposureWindowTest.swift */ = {isa = PBXFileReference; lastKnownFileType = sourcecode.swift; path = ExposureWindowTest.swift; sourceTree = "<group>"; };
		BA6D1633255AD2AA00ED3492 /* DMWifiClientViewModel.swift */ = {isa = PBXFileReference; lastKnownFileType = sourcecode.swift; path = DMWifiClientViewModel.swift; sourceTree = "<group>"; };
		BA6D1638255AD35900ED3492 /* DMSwitchTableViewCell.swift */ = {isa = PBXFileReference; lastKnownFileType = sourcecode.swift; path = DMSwitchTableViewCell.swift; sourceTree = "<group>"; };
		BA6D1639255AD35900ED3492 /* DMSwitchTableViewCell.xib */ = {isa = PBXFileReference; lastKnownFileType = file.xib; path = DMSwitchTableViewCell.xib; sourceTree = "<group>"; };
		BA6D163F255ADD0400ED3492 /* DMSwitchCellViewModel.swift */ = {isa = PBXFileReference; lastKnownFileType = sourcecode.swift; path = DMSwitchCellViewModel.swift; sourceTree = "<group>"; };
		BA8BBA07255A90690034D4BC /* WifiHTTPClientTests.swift */ = {isa = PBXFileReference; lastKnownFileType = sourcecode.swift; path = WifiHTTPClientTests.swift; sourceTree = "<group>"; };
		BA904C9D25769D1800692110 /* TanInputView.swift */ = {isa = PBXFileReference; lastKnownFileType = sourcecode.swift; path = TanInputView.swift; sourceTree = "<group>"; };
		BA904CA52576A0B900692110 /* ENAInputLabel.swift */ = {isa = PBXFileReference; lastKnownFileType = sourcecode.swift; path = ENAInputLabel.swift; sourceTree = "<group>"; };
		BA92A45D255163460063B46F /* ExposureSubmissionQRScannerViewModelGuidTests.swift */ = {isa = PBXFileReference; lastKnownFileType = sourcecode.swift; path = ExposureSubmissionQRScannerViewModelGuidTests.swift; sourceTree = "<group>"; };
		BA9DD53E2567BDAC00C326FF /* TestResultAvailableViewModelTest.swift */ = {isa = PBXFileReference; lastKnownFileType = sourcecode.swift; path = TestResultAvailableViewModelTest.swift; sourceTree = "<group>"; };
		BAB1239B2572A06D00A179FB /* TanInputViewModel.swift */ = {isa = PBXFileReference; lastKnownFileType = sourcecode.swift; path = TanInputViewModel.swift; sourceTree = "<group>"; };
		BAB123A02572A0B700A179FB /* TanInputViewController.swift */ = {isa = PBXFileReference; lastKnownFileType = sourcecode.swift; path = TanInputViewController.swift; sourceTree = "<group>"; };
		BAC0A4DD25768039002B5361 /* TanInputViewModelTests.swift */ = {isa = PBXFileReference; lastKnownFileType = sourcecode.swift; path = TanInputViewModelTests.swift; sourceTree = "<group>"; };
		BAC42DC32583AF9D001A94C0 /* DiaryEntryTextField.swift */ = {isa = PBXFileReference; lastKnownFileType = sourcecode.swift; path = DiaryEntryTextField.swift; sourceTree = "<group>"; };
		BACCCC7425ADB9FD00195AC3 /* RiskLegendeTest.swift */ = {isa = PBXFileReference; lastKnownFileType = sourcecode.swift; path = RiskLegendeTest.swift; sourceTree = "<group>"; };
		BAD962FA25668F4000FAB615 /* TestResultAvailableViewController.swift */ = {isa = PBXFileReference; lastKnownFileType = sourcecode.swift; path = TestResultAvailableViewController.swift; sourceTree = "<group>"; };
		BAD962FF25668F8E00FAB615 /* TestResultAvailableViewModel.swift */ = {isa = PBXFileReference; lastKnownFileType = sourcecode.swift; path = TestResultAvailableViewModel.swift; sourceTree = "<group>"; };
		BAEC99BF258B705500B98ECA /* ENAUITests_07_ContactJournalUITests.swift */ = {isa = PBXFileReference; lastKnownFileType = sourcecode.swift; path = ENAUITests_07_ContactJournalUITests.swift; sourceTree = "<group>"; };
		BAFBF35625ADD734003F5DC2 /* HomeThankYouCellModelTests.swift */ = {isa = PBXFileReference; lastKnownFileType = sourcecode.swift; path = HomeThankYouCellModelTests.swift; sourceTree = "<group>"; };
		BAFBF35F25ADDE7C003F5DC2 /* HomeDiaryCellModelTests.swift */ = {isa = PBXFileReference; lastKnownFileType = sourcecode.swift; path = HomeDiaryCellModelTests.swift; sourceTree = "<group>"; };
		BAFBF36825ADE0F1003F5DC2 /* HomeInfoCellModelTests.swift */ = {isa = PBXFileReference; lastKnownFileType = sourcecode.swift; path = HomeInfoCellModelTests.swift; sourceTree = "<group>"; };
		CD2EC328247D82EE00C6B3F9 /* NotificationSettingsViewController.swift */ = {isa = PBXFileReference; lastKnownFileType = sourcecode.swift; path = NotificationSettingsViewController.swift; sourceTree = "<group>"; };
		CD678F6A246C43E200B6A0F8 /* MockExposureManager.swift */ = {isa = PBXFileReference; lastKnownFileType = sourcecode.swift; path = MockExposureManager.swift; sourceTree = "<group>"; };
		CD678F6C246C43EE00B6A0F8 /* ClientMock.swift */ = {isa = PBXFileReference; lastKnownFileType = sourcecode.swift; path = ClientMock.swift; sourceTree = "<group>"; };
		CD678F6E246C43FC00B6A0F8 /* MockURLSession.swift */ = {isa = PBXFileReference; lastKnownFileType = sourcecode.swift; path = MockURLSession.swift; sourceTree = "<group>"; };
		CD7F5C732466F6D400D3D03C /* ENATest.entitlements */ = {isa = PBXFileReference; lastKnownFileType = text.plist.entitlements; path = ENATest.entitlements; sourceTree = "<group>"; };
		CD8638522477EBD400A5A07C /* SettingsViewModel.swift */ = {isa = PBXFileReference; lastKnownFileType = sourcecode.swift; path = SettingsViewModel.swift; sourceTree = "<group>"; };
		CD99A3A8245C272400BF12AF /* ExposureSubmissionService.swift */ = {isa = PBXFileReference; lastKnownFileType = sourcecode.swift; path = ExposureSubmissionService.swift; sourceTree = "<group>"; };
		CD99A3C92461A47C00BF12AF /* AppStrings.swift */ = {isa = PBXFileReference; lastKnownFileType = sourcecode.swift; path = AppStrings.swift; sourceTree = "<group>"; };
		CDA262F724AB808800612E15 /* Coordinator.swift */ = {isa = PBXFileReference; lastKnownFileType = sourcecode.swift; path = Coordinator.swift; sourceTree = "<group>"; };
		CDCE11D5247D644100F30825 /* NotificationSettingsViewModel.swift */ = {isa = PBXFileReference; lastKnownFileType = sourcecode.swift; path = NotificationSettingsViewModel.swift; sourceTree = "<group>"; };
		CDCE11D8247D64C600F30825 /* NotificationSettingsOnTableViewCell.swift */ = {isa = PBXFileReference; lastKnownFileType = sourcecode.swift; path = NotificationSettingsOnTableViewCell.swift; sourceTree = "<group>"; };
		CDCE11DA247D64D600F30825 /* NotificationSettingsOffTableViewCell.swift */ = {isa = PBXFileReference; lastKnownFileType = sourcecode.swift; path = NotificationSettingsOffTableViewCell.swift; sourceTree = "<group>"; };
		CDD87C54247556DE007CE6CA /* MainSettingsCell.swift */ = {isa = PBXFileReference; lastKnownFileType = sourcecode.swift; path = MainSettingsCell.swift; sourceTree = "<group>"; };
		CDD87C5C247559E3007CE6CA /* SettingsLabelCell.swift */ = {isa = PBXFileReference; lastKnownFileType = sourcecode.swift; path = SettingsLabelCell.swift; sourceTree = "<group>"; };
		CDF27BD2246ADBA70044D32B /* ExposureSubmissionServiceTests.swift */ = {isa = PBXFileReference; lastKnownFileType = sourcecode.swift; path = ExposureSubmissionServiceTests.swift; sourceTree = "<group>"; };
		CDF27BD4246ADBF30044D32B /* HTTPClient+DaysAndHoursTests.swift */ = {isa = PBXFileReference; lastKnownFileType = sourcecode.swift; path = "HTTPClient+DaysAndHoursTests.swift"; sourceTree = "<group>"; };
		EB08F1702541CE3200D11FA9 /* risk_score_classification.pb.swift */ = {isa = PBXFileReference; fileEncoding = 4; lastKnownFileType = sourcecode.swift; name = risk_score_classification.pb.swift; path = ../../../gen/output/internal/risk_score_classification.pb.swift; sourceTree = "<group>"; };
		EB08F1712541CE3200D11FA9 /* attenuation_duration.pb.swift */ = {isa = PBXFileReference; fileEncoding = 4; lastKnownFileType = sourcecode.swift; name = attenuation_duration.pb.swift; path = ../../../gen/output/internal/attenuation_duration.pb.swift; sourceTree = "<group>"; };
		EB08F1722541CE3200D11FA9 /* risk_level.pb.swift */ = {isa = PBXFileReference; fileEncoding = 4; lastKnownFileType = sourcecode.swift; name = risk_level.pb.swift; path = ../../../gen/output/internal/risk_level.pb.swift; sourceTree = "<group>"; };
		EB08F1742541CE3200D11FA9 /* submission_payload.pb.swift */ = {isa = PBXFileReference; fileEncoding = 4; lastKnownFileType = sourcecode.swift; name = submission_payload.pb.swift; path = ../../../gen/output/internal/submission_payload.pb.swift; sourceTree = "<group>"; };
		EB08F1762541CE3200D11FA9 /* app_version_config.pb.swift */ = {isa = PBXFileReference; fileEncoding = 4; lastKnownFileType = sourcecode.swift; name = app_version_config.pb.swift; path = ../../../gen/output/internal/app_version_config.pb.swift; sourceTree = "<group>"; };
		EB08F1772541CE3200D11FA9 /* risk_score_parameters.pb.swift */ = {isa = PBXFileReference; fileEncoding = 4; lastKnownFileType = sourcecode.swift; name = risk_score_parameters.pb.swift; path = ../../../gen/output/internal/risk_score_parameters.pb.swift; sourceTree = "<group>"; };
		EB08F1832541CE5700D11FA9 /* temporary_exposure_key_export.pb.swift */ = {isa = PBXFileReference; fileEncoding = 4; lastKnownFileType = sourcecode.swift; name = temporary_exposure_key_export.pb.swift; path = ../../../gen/output/external/exposurenotification/temporary_exposure_key_export.pb.swift; sourceTree = "<group>"; };
		EB08F1842541CE5700D11FA9 /* temporary_exposure_key_signature_list.pb.swift */ = {isa = PBXFileReference; fileEncoding = 4; lastKnownFileType = sourcecode.swift; name = temporary_exposure_key_signature_list.pb.swift; path = ../../../gen/output/external/exposurenotification/temporary_exposure_key_signature_list.pb.swift; sourceTree = "<group>"; };
		EB08F1852541CE5700D11FA9 /* diagnosis_key_batch.pb.swift */ = {isa = PBXFileReference; fileEncoding = 4; lastKnownFileType = sourcecode.swift; name = diagnosis_key_batch.pb.swift; path = ../../../gen/output/external/exposurenotification/diagnosis_key_batch.pb.swift; sourceTree = "<group>"; };
		EB11B02924EE7CA500143A95 /* ENAUITestsSettings.swift */ = {isa = PBXFileReference; lastKnownFileType = sourcecode.swift; path = ENAUITestsSettings.swift; sourceTree = "<group>"; };
		EB17144525716EA80088D7A9 /* FileManager+KeyPackageStorage.swift */ = {isa = PBXFileReference; lastKnownFileType = sourcecode.swift; path = "FileManager+KeyPackageStorage.swift"; sourceTree = "<group>"; };
		EB23949F24E5492900E71225 /* BackgroundAppRefreshViewModel.swift */ = {isa = PBXFileReference; lastKnownFileType = sourcecode.swift; path = BackgroundAppRefreshViewModel.swift; sourceTree = "<group>"; };
		EB3BCA85250799E7003F27C7 /* DynamicTableViewBulletPointCell.swift */ = {isa = PBXFileReference; lastKnownFileType = sourcecode.swift; path = DynamicTableViewBulletPointCell.swift; sourceTree = "<group>"; };
		EB3BCA872507B6C1003F27C7 /* ExposureSubmissionSymptomsOnsetViewController.swift */ = {isa = PBXFileReference; lastKnownFileType = sourcecode.swift; path = ExposureSubmissionSymptomsOnsetViewController.swift; sourceTree = "<group>"; };
		EB3BCA8A2507B8F3003F27C7 /* ExposureSubmissionSymptomsViewControllerTests.swift */ = {isa = PBXFileReference; lastKnownFileType = sourcecode.swift; path = ExposureSubmissionSymptomsViewControllerTests.swift; sourceTree = "<group>"; };
		EB5FE1532599F5DB00797E4E /* ENActivityHandling.swift */ = {isa = PBXFileReference; fileEncoding = 4; lastKnownFileType = sourcecode.swift; path = ENActivityHandling.swift; sourceTree = "<group>"; };
		EB6B5D872539AE9400B0ED57 /* DMNotificationsViewController.swift */ = {isa = PBXFileReference; lastKnownFileType = sourcecode.swift; path = DMNotificationsViewController.swift; sourceTree = "<group>"; };
		EB6B5D8C2539B36100B0ED57 /* DMNotificationCell.swift */ = {isa = PBXFileReference; lastKnownFileType = sourcecode.swift; path = DMNotificationCell.swift; sourceTree = "<group>"; };
		EB7057D624E6BACA002235B4 /* InfoBoxView.xib */ = {isa = PBXFileReference; lastKnownFileType = file.xib; path = InfoBoxView.xib; sourceTree = "<group>"; };
		EB7D205324E6A3320089264C /* InfoBoxView.swift */ = {isa = PBXFileReference; lastKnownFileType = sourcecode.swift; path = InfoBoxView.swift; sourceTree = "<group>"; };
		EB7D205524E6A5930089264C /* InfoBoxViewModel.swift */ = {isa = PBXFileReference; lastKnownFileType = sourcecode.swift; path = InfoBoxViewModel.swift; sourceTree = "<group>"; };
		EB7F8E9424E434E000A3CCC4 /* BackgroundAppRefreshViewController.swift */ = {isa = PBXFileReference; lastKnownFileType = sourcecode.swift; path = BackgroundAppRefreshViewController.swift; sourceTree = "<group>"; };
		EB858D1F24E700D10048A0AA /* UIView+Screenshot.swift */ = {isa = PBXFileReference; lastKnownFileType = sourcecode.swift; path = "UIView+Screenshot.swift"; sourceTree = "<group>"; };
		EB87353F253704D100325C6C /* UNUserNotificationCenter+DeadManSwitch.swift */ = {isa = PBXFileReference; fileEncoding = 4; lastKnownFileType = sourcecode.swift; path = "UNUserNotificationCenter+DeadManSwitch.swift"; sourceTree = "<group>"; };
		EB912888257FBD1E00241D3E /* DiaryInfoViewModel.swift */ = {isa = PBXFileReference; fileEncoding = 4; lastKnownFileType = sourcecode.swift; path = DiaryInfoViewModel.swift; sourceTree = "<group>"; };
		EB912889257FBD1E00241D3E /* DiaryInfoViewController.swift */ = {isa = PBXFileReference; fileEncoding = 4; lastKnownFileType = sourcecode.swift; path = DiaryInfoViewController.swift; sourceTree = "<group>"; };
		EBA403CF2589260D00D1F039 /* ColorCompatibility.swift */ = {isa = PBXFileReference; fileEncoding = 4; lastKnownFileType = sourcecode.swift; path = ColorCompatibility.swift; sourceTree = "<group>"; };
		EBB92C71259E10ED00013B41 /* AppDisabledViewController.swift */ = {isa = PBXFileReference; lastKnownFileType = sourcecode.swift; path = AppDisabledViewController.swift; sourceTree = "<group>"; };
		EBB92C76259E110900013B41 /* AppDisabledViewModel.swift */ = {isa = PBXFileReference; lastKnownFileType = sourcecode.swift; path = AppDisabledViewModel.swift; sourceTree = "<group>"; };
		EBB92C7B259E111A00013B41 /* AppDisabledView.swift */ = {isa = PBXFileReference; lastKnownFileType = sourcecode.swift; path = AppDisabledView.swift; sourceTree = "<group>"; };
		EBBABC46256402A9005B7C07 /* default_app_config_18 */ = {isa = PBXFileReference; lastKnownFileType = file; path = default_app_config_18; sourceTree = "<group>"; };
		EBCD2411250790F400E5574C /* ExposureSubmissionSymptomsViewController.swift */ = {isa = PBXFileReference; lastKnownFileType = sourcecode.swift; path = ExposureSubmissionSymptomsViewController.swift; sourceTree = "<group>"; };
		EBD2D07E25A869B9006E4220 /* HomeTableViewModelTests.swift */ = {isa = PBXFileReference; lastKnownFileType = sourcecode.swift; path = HomeTableViewModelTests.swift; sourceTree = "<group>"; };
		EBD2D09F25A86C2A006E4220 /* MockRiskProvider.swift */ = {isa = PBXFileReference; lastKnownFileType = sourcecode.swift; path = MockRiskProvider.swift; sourceTree = "<group>"; };
		EBDE11B1255EC2C4008C0F51 /* DMDeviceTimeCheckViewController.swift */ = {isa = PBXFileReference; lastKnownFileType = sourcecode.swift; path = DMDeviceTimeCheckViewController.swift; sourceTree = "<group>"; };
		EBDE11BA255EC34C008C0F51 /* DMDeviceTimeCheckViewModel.swift */ = {isa = PBXFileReference; lastKnownFileType = sourcecode.swift; path = DMDeviceTimeCheckViewModel.swift; sourceTree = "<group>"; };
		EE22DB7F247FB409001B0A71 /* ENStateHandler.swift */ = {isa = PBXFileReference; fileEncoding = 4; lastKnownFileType = sourcecode.swift; path = ENStateHandler.swift; sourceTree = "<group>"; };
		EE22DB80247FB409001B0A71 /* ENSettingModel.swift */ = {isa = PBXFileReference; fileEncoding = 4; lastKnownFileType = sourcecode.swift; path = ENSettingModel.swift; sourceTree = "<group>"; };
		EE22DB84247FB43A001B0A71 /* TracingHistoryTableViewCell.swift */ = {isa = PBXFileReference; fileEncoding = 4; lastKnownFileType = sourcecode.swift; path = TracingHistoryTableViewCell.swift; sourceTree = "<group>"; };
		EE22DB85247FB43A001B0A71 /* ImageTableViewCell.swift */ = {isa = PBXFileReference; fileEncoding = 4; lastKnownFileType = sourcecode.swift; path = ImageTableViewCell.swift; sourceTree = "<group>"; };
		EE22DB86247FB43A001B0A71 /* ActionDetailTableViewCell.swift */ = {isa = PBXFileReference; fileEncoding = 4; lastKnownFileType = sourcecode.swift; path = ActionDetailTableViewCell.swift; sourceTree = "<group>"; };
		EE22DB87247FB43A001B0A71 /* DescriptionTableViewCell.swift */ = {isa = PBXFileReference; fileEncoding = 4; lastKnownFileType = sourcecode.swift; path = DescriptionTableViewCell.swift; sourceTree = "<group>"; };
		EE22DB88247FB43A001B0A71 /* ActionTableViewCell.swift */ = {isa = PBXFileReference; fileEncoding = 4; lastKnownFileType = sourcecode.swift; path = ActionTableViewCell.swift; sourceTree = "<group>"; };
		EE22DB8E247FB46C001B0A71 /* ENStateTests.swift */ = {isa = PBXFileReference; fileEncoding = 4; lastKnownFileType = sourcecode.swift; path = ENStateTests.swift; sourceTree = "<group>"; };
		EE22DB90247FB479001B0A71 /* MockStateHandlerObserverDelegate.swift */ = {isa = PBXFileReference; fileEncoding = 4; lastKnownFileType = sourcecode.swift; path = MockStateHandlerObserverDelegate.swift; sourceTree = "<group>"; };
		EE269509248FCB0300BAE234 /* de */ = {isa = PBXFileReference; lastKnownFileType = text.plist.strings; name = de; path = de.lproj/InfoPlist.strings; sourceTree = "<group>"; };
		EE26950B248FCB1600BAE234 /* en */ = {isa = PBXFileReference; lastKnownFileType = text.plist.strings; name = en; path = en.lproj/InfoPlist.strings; sourceTree = "<group>"; };
		EE278B2F245F2C8A008B06F9 /* InviteFriendsViewController.swift */ = {isa = PBXFileReference; lastKnownFileType = sourcecode.swift; path = InviteFriendsViewController.swift; sourceTree = "<group>"; };
		EE70C23B245B09E900AC9B2F /* de */ = {isa = PBXFileReference; lastKnownFileType = text.plist.strings; name = de; path = de.lproj/Localizable.strings; sourceTree = "<group>"; };
		EE70C23C245B09E900AC9B2F /* en */ = {isa = PBXFileReference; lastKnownFileType = text.plist.strings; name = en; path = en.lproj/Localizable.strings; sourceTree = "<group>"; };
		EE92A33F245D96DA006B97B0 /* de */ = {isa = PBXFileReference; lastKnownFileType = text.plist.stringsdict; name = de; path = de.lproj/Localizable.stringsdict; sourceTree = "<group>"; };
		EECF5E5524BDCC3C00332B8F /* pl */ = {isa = PBXFileReference; lastKnownFileType = text.html; name = pl; path = pl.lproj/usage.html; sourceTree = "<group>"; };
		EECF5E5624BDCC3C00332B8F /* pl */ = {isa = PBXFileReference; lastKnownFileType = text.html; name = pl; path = "pl.lproj/privacy-policy.html"; sourceTree = "<group>"; };
		EECF5E5724BDCC3C00332B8F /* pl */ = {isa = PBXFileReference; lastKnownFileType = text.plist.strings; name = pl; path = pl.lproj/Localizable.strings; sourceTree = "<group>"; };
		EECF5E5824BDCC3C00332B8F /* pl */ = {isa = PBXFileReference; lastKnownFileType = text.plist.stringsdict; name = pl; path = pl.lproj/Localizable.stringsdict; sourceTree = "<group>"; };
		EECF5E5924BDCC3C00332B8F /* pl */ = {isa = PBXFileReference; lastKnownFileType = text.plist.strings; name = pl; path = pl.lproj/InfoPlist.strings; sourceTree = "<group>"; };
		EECF5E5A24BDCC4D00332B8F /* ro */ = {isa = PBXFileReference; lastKnownFileType = text.html; name = ro; path = ro.lproj/usage.html; sourceTree = "<group>"; };
		EECF5E5B24BDCC4D00332B8F /* ro */ = {isa = PBXFileReference; lastKnownFileType = text.html; name = ro; path = "ro.lproj/privacy-policy.html"; sourceTree = "<group>"; };
		EECF5E5C24BDCC4D00332B8F /* ro */ = {isa = PBXFileReference; lastKnownFileType = text.plist.strings; name = ro; path = ro.lproj/Localizable.strings; sourceTree = "<group>"; };
		EECF5E5D24BDCC4D00332B8F /* ro */ = {isa = PBXFileReference; lastKnownFileType = text.plist.stringsdict; name = ro; path = ro.lproj/Localizable.stringsdict; sourceTree = "<group>"; };
		EECF5E5E24BDCC4D00332B8F /* ro */ = {isa = PBXFileReference; lastKnownFileType = text.plist.strings; name = ro; path = ro.lproj/InfoPlist.strings; sourceTree = "<group>"; };
		EECF5E5F24BDCC5900332B8F /* bg */ = {isa = PBXFileReference; lastKnownFileType = text.html; name = bg; path = bg.lproj/usage.html; sourceTree = "<group>"; };
		EECF5E6024BDCC5A00332B8F /* bg */ = {isa = PBXFileReference; lastKnownFileType = text.html; name = bg; path = "bg.lproj/privacy-policy.html"; sourceTree = "<group>"; };
		EECF5E6124BDCC5A00332B8F /* bg */ = {isa = PBXFileReference; lastKnownFileType = text.plist.strings; name = bg; path = bg.lproj/Localizable.strings; sourceTree = "<group>"; };
		EECF5E6224BDCC5A00332B8F /* bg */ = {isa = PBXFileReference; lastKnownFileType = text.plist.stringsdict; name = bg; path = bg.lproj/Localizable.stringsdict; sourceTree = "<group>"; };
		EECF5E6324BDCC5A00332B8F /* bg */ = {isa = PBXFileReference; lastKnownFileType = text.plist.strings; name = bg; path = bg.lproj/InfoPlist.strings; sourceTree = "<group>"; };
		EEDD6DF524A4885200BC30D0 /* tr */ = {isa = PBXFileReference; lastKnownFileType = text.html; name = tr; path = tr.lproj/usage.html; sourceTree = "<group>"; };
		EEDD6DF624A4885200BC30D0 /* tr */ = {isa = PBXFileReference; lastKnownFileType = text.html; name = tr; path = "tr.lproj/privacy-policy.html"; sourceTree = "<group>"; };
		EEDD6DF824A4889D00BC30D0 /* tr */ = {isa = PBXFileReference; lastKnownFileType = text.plist.strings; name = tr; path = tr.lproj/InfoPlist.strings; sourceTree = "<group>"; };
		EEDD6DF924A488A500BC30D0 /* tr */ = {isa = PBXFileReference; lastKnownFileType = text.plist.strings; name = tr; path = tr.lproj/Localizable.strings; sourceTree = "<group>"; };
		EEDD6DFA24A488AD00BC30D0 /* tr */ = {isa = PBXFileReference; lastKnownFileType = text.plist.stringsdict; name = tr; path = tr.lproj/Localizable.stringsdict; sourceTree = "<group>"; };
		EEF10679246EBF8B009DFB4E /* ResetViewController.swift */ = {isa = PBXFileReference; fileEncoding = 4; lastKnownFileType = sourcecode.swift; path = ResetViewController.swift; sourceTree = "<group>"; };
		F22C6E242492082B00712A6B /* DynamicTableViewSpaceCellTests.swift */ = {isa = PBXFileReference; lastKnownFileType = sourcecode.swift; path = DynamicTableViewSpaceCellTests.swift; sourceTree = "<group>"; };
		F247572A24838AC8003E1FC5 /* DynamicTableViewControllerRowsTests.swift */ = {isa = PBXFileReference; lastKnownFileType = sourcecode.swift; path = DynamicTableViewControllerRowsTests.swift; sourceTree = "<group>"; };
		F252472E2483955B00C5556B /* DynamicTableViewControllerFake.storyboard */ = {isa = PBXFileReference; lastKnownFileType = file.storyboard; path = DynamicTableViewControllerFake.storyboard; sourceTree = "<group>"; };
		F25247302484456800C5556B /* DynamicTableViewModelTests.swift */ = {isa = PBXFileReference; fileEncoding = 4; lastKnownFileType = sourcecode.swift; lineEnding = 0; path = DynamicTableViewModelTests.swift; sourceTree = "<group>"; };
		F2DC808D248989CE00EDC40A /* DynamicTableViewControllerRegisterCellsTests.swift */ = {isa = PBXFileReference; lastKnownFileType = sourcecode.swift; path = DynamicTableViewControllerRegisterCellsTests.swift; sourceTree = "<group>"; };
		F2DC808F24898A9400EDC40A /* DynamicTableViewControllerNumberOfRowsAndSectionsTests.swift */ = {isa = PBXFileReference; fileEncoding = 4; lastKnownFileType = sourcecode.swift; lineEnding = 0; path = DynamicTableViewControllerNumberOfRowsAndSectionsTests.swift; sourceTree = "<group>"; };
		F2DC809124898B1800EDC40A /* DynamicTableViewControllerHeaderTests.swift */ = {isa = PBXFileReference; lastKnownFileType = sourcecode.swift; path = DynamicTableViewControllerHeaderTests.swift; sourceTree = "<group>"; };
		F2DC809324898CE600EDC40A /* DynamicTableViewControllerFooterTests.swift */ = {isa = PBXFileReference; lastKnownFileType = sourcecode.swift; path = DynamicTableViewControllerFooterTests.swift; sourceTree = "<group>"; };
		FEDCE0116603B6E00FAEE632 /* ExposureDetectionExecutor.swift */ = {isa = PBXFileReference; fileEncoding = 4; lastKnownFileType = sourcecode.swift; path = ExposureDetectionExecutor.swift; sourceTree = "<group>"; };
		FEDCE1600374711EC77FF572 /* RequiresAppDependencies.swift */ = {isa = PBXFileReference; fileEncoding = 4; lastKnownFileType = sourcecode.swift; path = RequiresAppDependencies.swift; sourceTree = "<group>"; };
		FEDCE1B8926528ED74CDE1B2 /* ENStateHandler+State.swift */ = {isa = PBXFileReference; fileEncoding = 4; lastKnownFileType = sourcecode.swift; path = "ENStateHandler+State.swift"; sourceTree = "<group>"; };
		FEDCE4BE82DC5BFE90575663 /* ExposureDetectionViewModel.swift */ = {isa = PBXFileReference; fileEncoding = 4; lastKnownFileType = sourcecode.swift; path = ExposureDetectionViewModel.swift; sourceTree = "<group>"; };
/* End PBXFileReference section */

/* Begin PBXFrameworksBuildPhase section */
		85D759382457048F008175F0 /* Frameworks */ = {
			isa = PBXFrameworksBuildPhase;
			buildActionMask = 2147483647;
			files = (
				015E8C0824C997D200C0A4B3 /* CWASQLite.framework in Frameworks */,
				EB7AF62A2587E98C00D94CA8 /* OpenCombineFoundation in Frameworks */,
				EB7AF62E2587E98C00D94CA8 /* OpenCombineDispatch in Frameworks */,
				B1B5A76024924B3D0029D5D7 /* FMDB in Frameworks */,
				858F6F6E245A103C009FFD33 /* ExposureNotification.framework in Frameworks */,
				B1EDFD88248E741B00E7EAFF /* SwiftProtobuf in Frameworks */,
				EB7AF62C2587E98C00D94CA8 /* OpenCombine in Frameworks */,
				B1EDFD89248E741B00E7EAFF /* ZIPFoundation in Frameworks */,
			);
			runOnlyForDeploymentPostprocessing = 0;
		};
		85D7595124570491008175F0 /* Frameworks */ = {
			isa = PBXFrameworksBuildPhase;
			buildActionMask = 2147483647;
			files = (
			);
			runOnlyForDeploymentPostprocessing = 0;
		};
		85D7595C24570491008175F0 /* Frameworks */ = {
			isa = PBXFrameworksBuildPhase;
			buildActionMask = 2147483647;
			files = (
			);
			runOnlyForDeploymentPostprocessing = 0;
		};
		B1FF6B672497D0B40041CF02 /* Frameworks */ = {
			isa = PBXFrameworksBuildPhase;
			buildActionMask = 2147483647;
			files = (
			);
			runOnlyForDeploymentPostprocessing = 0;
		};
/* End PBXFrameworksBuildPhase section */

/* Begin PBXGroup section */
		0105D88B25B87300007E288B /* HomeStatisticsCardView */ = {
			isa = PBXGroup;
			children = (
				016E260225AF20300077C64C /* HomeStatisticsCardView.swift */,
				016E260725AF20540077C64C /* HomeStatisticsCardView.xib */,
				016E264B25B0327B0077C64C /* HomeStatisticsCardViewModel.swift */,
			);
			path = HomeStatisticsCardView;
			sourceTree = "<group>";
		};
		0105D88F25B8731D007E288B /* Extensions */ = {
			isa = PBXGroup;
			children = (
				0105D8A925B87920007E288B /* SAP_Internal_Stats_KeyFigure+Formatting.swift */,
				0130F68025B186DB00B6BDA3 /* SAP_Internal_Stats_Statistics+SupportedIDs.swift */,
			);
			path = Extensions;
			sourceTree = "<group>";
		};
		010B3D8425ADE5EC00EB44AB /* __tests__ */ = {
			isa = PBXGroup;
			children = (
				010B3D8525ADE5FD00EB44AB /* HomeRiskCellModelTests.swift */,
				50C5203F25ADACBB008DF2F4 /* HomeShownPositiveTestResultCellModelTest.swift */,
			);
			path = __tests__;
			sourceTree = "<group>";
		};
		0123D5962501381900A91838 /* __test__ */ = {
			isa = PBXGroup;
			children = (
				0123D5972501383100A91838 /* ExposureSubmissionErrorTests.swift */,
			);
			path = __test__;
			sourceTree = "<group>";
		};
		014086B52588F8EB00E9E5B2 /* __test__ */ = {
			isa = PBXGroup;
			children = (
				014086C42589040200E9E5B2 /* DiaryEditEntriesCellModelTest.swift */,
				014086B72588F95000E9E5B2 /* DiaryEditEntriesViewModelTest.swift */,
			);
			path = __test__;
			sourceTree = "<group>";
		};
		016E25E825AF138B0077C64C /* Statistics */ = {
			isa = PBXGroup;
			children = (
				01EBC9A425B5FFF40003496F /* __tests__ */,
				016E25F125AF13EA0077C64C /* HomeStatisticsTableViewCell.swift */,
				016E25F225AF13EA0077C64C /* HomeStatisticsTableViewCell.xib */,
				0130F67125B1851000B6BDA3 /* HomeStatisticsCellModel.swift */,
<<<<<<< HEAD
				016E260225AF20300077C64C /* HomeStatisticsCardView.swift */,
				016E260725AF20540077C64C /* HomeStatisticsCardView.xib */,
				016E264B25B0327B0077C64C /* HomeStatisticsCardViewModel.swift */,
				0130F66625B1813000B6BDA3 /* HomeStatisticsCard.swift */,
				0130F68025B186DB00B6BDA3 /* SAP_Internal_Stats_Statistics+SupportedIDs.swift */,
=======
				0130F66625B1813000B6BDA3 /* HomeStatisticsCard.swift */,
				0105D88B25B87300007E288B /* HomeStatisticsCardView */,
				0105D88F25B8731D007E288B /* Extensions */,
>>>>>>> 95362789
			);
			path = Statistics;
			sourceTree = "<group>";
		};
		016E260C25AF43440077C64C /* StatisticsInfo */ = {
			isa = PBXGroup;
			children = (
				016E261325AF43450077C64C /* StatisticsInfoViewController.swift */,
			);
			path = StatisticsInfo;
			sourceTree = "<group>";
		};
		01734B51255D6BEE00E60A8B /* v2 */ = {
			isa = PBXGroup;
			children = (
				3544182825AF7B5200B11056 /* app_features.pb.swift */,
				01734B59255D6C4500E60A8B /* app_config_ios.pb.swift */,
				01734B5A255D6C4500E60A8B /* exposure_detection_parameters.pb.swift */,
				01734B56255D6C4500E60A8B /* key_download_parameters.pb.swift */,
				01734B58255D6C4500E60A8B /* risk_calculation_parameters.pb.swift */,
				01734B57255D6C4500E60A8B /* semantic_version.pb.swift */,
			);
			name = v2;
			sourceTree = "<group>";
		};
		017AD19925A5C74400FA2B3F /* Extensions */ = {
			isa = PBXGroup;
			children = (
				017AD17E25A5A30500FA2B3F /* DynamicHeader+ExposureDetection.swift */,
				017AD18625A5C70700FA2B3F /* DynamicCell+ExposureDetection.swift */,
				017AD18B25A5C70900FA2B3F /* ActiveTracing+ExposureDetection.swift */,
			);
			path = Extensions;
			sourceTree = "<group>";
		};
		0190982A257E5A9D0065D050 /* ContactDiary */ = {
			isa = PBXGroup;
			children = (
				BAEC99BE258B6FFA00B98ECA /* __tests__ */,
				0190982B257E5AF70065D050 /* DiaryCoordinator.swift */,
				0190982C257E5B340065D050 /* Info */,
				0190982D257E5B4F0065D050 /* Overview */,
				0190982E257E5B5E0065D050 /* Day */,
				0190982F257E5B7F0065D050 /* AddAndEditEntry */,
				01909830257E5CCF0065D050 /* EditEntries */,
				019C9F2225894D2A00B26392 /* Model */,
				ABAE0A12257F77A20030ED47 /* Store */,
			);
			path = ContactDiary;
			sourceTree = "<group>";
		};
		0190982C257E5B340065D050 /* Info */ = {
			isa = PBXGroup;
			children = (
				BA288AEF25825D5B0071009A /* __test__ */,
				EB912889257FBD1E00241D3E /* DiaryInfoViewController.swift */,
				EB912888257FBD1E00241D3E /* DiaryInfoViewModel.swift */,
			);
			path = Info;
			sourceTree = "<group>";
		};
		0190982D257E5B4F0065D050 /* Overview */ = {
			isa = PBXGroup;
			children = (
				019C9F5A2589537300B26392 /* __test__ */,
				01909845257E61350065D050 /* DiaryOverviewTableViewController.swift */,
				019C9F1D25894CDD00B26392 /* DiaryOverviewViewModel.swift */,
				01F2A560257FC79F00DA96A6 /* Cells */,
			);
			path = Overview;
			sourceTree = "<group>";
		};
		0190982E257E5B5E0065D050 /* Day */ = {
			isa = PBXGroup;
			children = (
				01B72BA4258360BC00A3E3BC /* __test__ */,
				01909862257E63810065D050 /* DiaryDayViewController.swift */,
				01F2A5D4258208C500DA96A6 /* DiaryDayViewController.xib */,
				01F2A5DC25820EE700DA96A6 /* DiaryDayViewModel.swift */,
				01F2A5B62581177100DA96A6 /* Cells */,
				01B72B6325821C9B00A3E3BC /* Views */,
			);
			path = Day;
			sourceTree = "<group>";
		};
		0190982F257E5B7F0065D050 /* AddAndEditEntry */ = {
			isa = PBXGroup;
			children = (
				BA11D5B82588D576005DCD6B /* __test__ */,
				0190984C257E62C70065D050 /* DiaryAddAndEditEntryViewController.swift */,
				01909851257E62CB0065D050 /* DiaryAddAndEditEntryViewModel.swift */,
				BAC42DC32583AF9D001A94C0 /* DiaryEntryTextField.swift */,
			);
			path = AddAndEditEntry;
			sourceTree = "<group>";
		};
		01909830257E5CCF0065D050 /* EditEntries */ = {
			isa = PBXGroup;
			children = (
				014086B52588F8EB00E9E5B2 /* __test__ */,
				01909834257E606C0065D050 /* DiaryEditEntriesViewController.swift */,
				01B72BDC2583AB1400A3E3BC /* DiaryEditEntriesViewController.xib */,
				0190983C257E60760065D050 /* DiaryEditEntriesViewModel.swift */,
				01B72BEC2583B51B00A3E3BC /* Cells */,
			);
			path = EditEntries;
			sourceTree = "<group>";
		};
		019C9F2225894D2A00B26392 /* Model */ = {
			isa = PBXGroup;
			children = (
				019C9F592589536000B26392 /* __test__ */,
				019C9F33258951BB00B26392 /* DiaryDay.swift */,
				019C9F3A258951BE00B26392 /* DiaryEntry.swift */,
				019C9F38258951BC00B26392 /* DiaryEntryType.swift */,
				01909881257E675D0065D050 /* DiaryContactPerson.swift */,
				019C9F2C258951B700B26392 /* ContactPersonEncounter.swift */,
				019C9F3F258951C000B26392 /* DiaryLocation.swift */,
				019C9F31258951B900B26392 /* LocationVisit.swift */,
			);
			path = Model;
			sourceTree = "<group>";
		};
		019C9F592589536000B26392 /* __test__ */ = {
			isa = PBXGroup;
			children = (
				01B605C8258A32930093DB8E /* DiaryDayTest.swift */,
				01B605CD258A38330093DB8E /* DiaryEntryTest.swift */,
				01B605E6258A4A980093DB8E /* DiaryContactPersonTest.swift */,
				01B605D8258A49E70093DB8E /* DiaryLocationTest.swift */,
			);
			path = __test__;
			sourceTree = "<group>";
		};
		019C9F5A2589537300B26392 /* __test__ */ = {
			isa = PBXGroup;
			children = (
				01B605C3258A181C0093DB8E /* DiaryOverviewViewModelTest.swift */,
			);
			path = __test__;
			sourceTree = "<group>";
		};
		01A1B440252DE53800841B63 /* QRScanner */ = {
			isa = PBXGroup;
			children = (
				BA92A45D255163460063B46F /* ExposureSubmissionQRScannerViewModelGuidTests.swift */,
				01A1B441252DE54600841B63 /* ExposureSubmissionQRScannerViewModelTests.swift */,
			);
			path = QRScanner;
			sourceTree = "<group>";
		};
		01A4DC5525922EB0007D5794 /* Risk */ = {
			isa = PBXGroup;
			children = (
				010B3D8425ADE5EC00EB44AB /* __tests__ */,
				01A4DC5D25922EB2007D5794 /* HomeRiskTableViewCell.swift */,
				01A4DC5925922EB1007D5794 /* HomeRiskTableViewCell.xib */,
				01A4DD4225935D1F007D5794 /* HomeRiskCellModel.swift */,
				01A4DC5725922EB1007D5794 /* HomeShownPositiveTestResultTableViewCell.swift */,
				01A4DC5625922EB0007D5794 /* HomeShownPositiveTestResultTableViewCell.xib */,
				017AD113259DCD3400FA2B3F /* HomeShownPositiveTestResultCellModel.swift */,
			);
			path = Risk;
			sourceTree = "<group>";
		};
		01A4DC6025922EB2007D5794 /* Views */ = {
			isa = PBXGroup;
			children = (
				01EA17712590F03000E98E02 /* HomeCardView.swift */,
				01A4DC6525922EB3007D5794 /* HomeItemView.swift */,
				01A4DC6625922EB3007D5794 /* HomeImageItemView.swift */,
				01A4DC6325922EB3007D5794 /* HomeImageItemView.xib */,
				01A4DCFD25926A66007D5794 /* HomeImageItemViewModel.swift */,
				01A4DC6725922EB3007D5794 /* HomeLoadingItemView.swift */,
				01A4DC6825922EB4007D5794 /* HomeLoadingItemView.xib */,
				01A4DD0C25926A72007D5794 /* HomeLoadingItemViewModel.swift */,
				01A4DC6125922EB2007D5794 /* HomeTextItemView.swift */,
				01A4DC6225922EB3007D5794 /* HomeTextItemView.xib */,
				01A4DD0225926A6A007D5794 /* HomeTextItemViewModel.swift */,
				01A4DC6925922EB4007D5794 /* HomeListItemView.swift */,
				01A4DC6425922EB3007D5794 /* HomeListItemView.xib */,
				01A4DD0725926A6E007D5794 /* HomeListItemViewModel.swift */,
			);
			path = Views;
			sourceTree = "<group>";
		};
		01A4DC8025922EC3007D5794 /* TestResult */ = {
			isa = PBXGroup;
			children = (
				8FF3525C25ADACEC008A07BD /* __tests__ */,
				01A4DC7925922EBD007D5794 /* HomeTestResultTableViewCell.swift */,
				01A4DC7825922EBD007D5794 /* HomeTestResultTableViewCell.xib */,
				01A4DC8C25922F05007D5794 /* HomeTestResultCellModel.swift */,
			);
			path = TestResult;
			sourceTree = "<group>";
		};
		01A4DCA125924FFE007D5794 /* ThankYou */ = {
			isa = PBXGroup;
			children = (
				BAFBF35525ADD719003F5DC2 /* __tests__ */,
				01A4DC5B25922EB1007D5794 /* HomeThankYouTableViewCell.swift */,
				01A4DC5A25922EB1007D5794 /* HomeThankYouTableViewCell.xib */,
				01A4DCB5259264F9007D5794 /* HomeThankYouCellModel.swift */,
			);
			path = ThankYou;
			sourceTree = "<group>";
		};
		01B7232524F8128B0064C0EB /* OptionGroup */ = {
			isa = PBXGroup;
			children = (
				01C2D43F2501243400FB23BF /* __tests__ */,
				01B7232624F812BC0064C0EB /* OptionGroupView.swift */,
				01B7232E24FE4F080064C0EB /* OptionGroupViewModel.swift */,
				01B7232824F812DF0064C0EB /* OptionView.swift */,
				01B7232A24F815B00064C0EB /* MultipleChoiceOptionView.swift */,
				01B7232C24F8E0260064C0EB /* MultipleChoiceChoiceView.swift */,
				01D69492250272E500B45BEA /* DatePickerOption */,
			);
			path = OptionGroup;
			sourceTree = "<group>";
		};
		01B72B6325821C9B00A3E3BC /* Views */ = {
			isa = PBXGroup;
			children = (
				01B72B6425821CD200A3E3BC /* DiaryDayEmptyView.swift */,
				01B72B6C25821D2800A3E3BC /* DiaryDayEmptyViewModel.swift */,
			);
			path = Views;
			sourceTree = "<group>";
		};
		01B72BA4258360BC00A3E3BC /* __test__ */ = {
			isa = PBXGroup;
			children = (
				01B72BBF2583875600A3E3BC /* DiaryDayViewModelTest.swift */,
				0120ECF22587607600F78944 /* DiaryDayEntryCellModelTest.swift */,
				0120ECFD2587631100F78944 /* DiaryDayAddCellModelTest.swift */,
				01B72BA5258360CD00A3E3BC /* DiaryDayEmptyViewModelTest.swift */,
			);
			path = __test__;
			sourceTree = "<group>";
		};
		01B72BEC2583B51B00A3E3BC /* Cells */ = {
			isa = PBXGroup;
			children = (
				01B72BEE2583B51C00A3E3BC /* DiaryEditEntriesTableViewCell.swift */,
				01B72BF02583B51C00A3E3BC /* DiaryEditEntriesTableViewCell.xib */,
				014086BC2589033A00E9E5B2 /* DiaryEditEntriesCellModel.swift */,
			);
			path = Cells;
			sourceTree = "<group>";
		};
		01C2D43F2501243400FB23BF /* __tests__ */ = {
			isa = PBXGroup;
			children = (
				01C2D440250124E600FB23BF /* OptionGroupViewModelTests.swift */,
			);
			path = __tests__;
			sourceTree = "<group>";
		};
		01C6AC2D252B23FC0052814D /* QRScanner */ = {
			isa = PBXGroup;
			children = (
				71FE1C74247AC2B500851FEB /* ExposureSubmissionQRScannerViewController.swift */,
				01C6AC20252B21DF0052814D /* ExposureSubmissionQRScannerViewController.xib */,
				01C6AC0D252B1E980052814D /* ExposureSubmissionQRScannerViewModel.swift */,
				01C6AC25252B23D70052814D /* ExposureSubmissionQRScannerFocusView.swift */,
				01C6AC31252B29C00052814D /* QRScannerError.swift */,
				01A1B449252DFD7700841B63 /* MetadataObject.swift */,
			);
			path = QRScanner;
			sourceTree = "<group>";
		};
		01D02683258B9C1300B6389A /* Cells */ = {
			isa = PBXGroup;
			children = (
				713EA26224798F8500AB7EE8 /* ExposureDetectionHeaderCell.swift */,
				01D02687258B9CB200B6389A /* ExposureDetectionHeaderCell.xib */,
				713EA25E24798A9100AB7EE8 /* ExposureDetectionRiskCell.swift */,
				01D0268C258B9CF800B6389A /* ExposureDetectionRiskCell.xib */,
				7154EB49247D21E200A467FF /* ExposureDetectionLongGuideCell.swift */,
				01D02691258BA0AD00B6389A /* ExposureDetectionLongGuideCell.xib */,
				7154EB4B247E862100A467FF /* ExposureDetectionLoadingCell.swift */,
				01D02696258BA0E000B6389A /* ExposureDetectionLoadingCell.xib */,
				713EA26024798AD100AB7EE8 /* ExposureDetectionHotlineCell.swift */,
				01D026A4258BA20E00B6389A /* ExposureDetectionHotlineCell.xib */,
				01D026A9258BA2F600B6389A /* ExposureDetectionRiskRefreshCell.xib */,
				01D026AA258BA2F900B6389A /* ExposureDetectionRiskTextCell.xib */,
				01D026AB258BA2FA00B6389A /* ExposureDetectionGuideCell.xib */,
				01D026AC258BA2FD00B6389A /* ExposureDetectionLinkCell.xib */,
			);
			path = Cells;
			sourceTree = "<group>";
		};
		01D026CF258BB65B00B6389A /* Cells */ = {
			isa = PBXGroup;
			children = (
				EE22DB84247FB43A001B0A71 /* TracingHistoryTableViewCell.swift */,
				01D026DC258BB6CC00B6389A /* TracingHistoryTableViewCell.xib */,
				EE22DB85247FB43A001B0A71 /* ImageTableViewCell.swift */,
				01D026E3258BB6D800B6389A /* ImageTableViewCell.xib */,
				EE22DB86247FB43A001B0A71 /* ActionDetailTableViewCell.swift */,
				01D026E7258BB6DB00B6389A /* ActionDetailTableViewCell.xib */,
				EE22DB87247FB43A001B0A71 /* DescriptionTableViewCell.swift */,
				01D026E8258BB6DD00B6389A /* DescriptionTableViewCell.xib */,
				EE22DB88247FB43A001B0A71 /* ActionTableViewCell.swift */,
				01D026E9258BB6DF00B6389A /* ActionTableViewCell.xib */,
				941ADDAF2518C2B200E421D9 /* EuTracingTableViewCell.swift */,
				01D026ED258BB70100B6389A /* EuTracingTableViewCell.xib */,
			);
			path = Cells;
			sourceTree = "<group>";
		};
		01D02722258BD22600B6389A /* Settings */ = {
			isa = PBXGroup;
			children = (
				51D420C324583E3300AD70CA /* SettingsViewController.swift */,
				CD8638522477EBD400A5A07C /* SettingsViewModel.swift */,
				CDD87C6024766163007CE6CA /* Cells */,
			);
			path = Settings;
			sourceTree = "<group>";
		};
		01D02726258BD24400B6389A /* NotificationSettings */ = {
			isa = PBXGroup;
			children = (
				CD2EC328247D82EE00C6B3F9 /* NotificationSettingsViewController.swift */,
				01D0274B258BD42800B6389A /* NotificationSettingsViewController.xib */,
				CDCE11D5247D644100F30825 /* NotificationSettingsViewModel.swift */,
				CDCE11D7247D645800F30825 /* Cells */,
			);
			path = NotificationSettings;
			sourceTree = "<group>";
		};
		01D02744258BD40C00B6389A /* Reset */ = {
			isa = PBXGroup;
			children = (
				EEF10679246EBF8B009DFB4E /* ResetViewController.swift */,
				01D0274C258BD42B00B6389A /* ResetViewController.xib */,
			);
			path = Reset;
			sourceTree = "<group>";
		};
		01D16C5C24ED6981007DB387 /* __tests__ */ = {
			isa = PBXGroup;
			children = (
				01D16C5D24ED69CA007DB387 /* BackgroundAppRefreshViewModelTests.swift */,
				01D16C5F24ED6D9A007DB387 /* MockBackgroundRefreshStatusProvider.swift */,
				01D16C6124ED6DB3007DB387 /* MockLowPowerModeStatusProvider.swift */,
			);
			path = __tests__;
			sourceTree = "<group>";
		};
		01D69492250272E500B45BEA /* DatePickerOption */ = {
			isa = PBXGroup;
			children = (
				01D694932502730700B45BEA /* __tests__ */,
				01C7665D25024A09002C9A5C /* DatePickerOptionView.swift */,
				01D6948A25026EC000B45BEA /* DatePickerOptionViewModel.swift */,
				01D6948C2502717F00B45BEA /* DatePickerDayView.swift */,
				01D69490250272CE00B45BEA /* DatePickerDayViewModel.swift */,
				01D6948E2502729000B45BEA /* DatePickerDay.swift */,
			);
			path = DatePickerOption;
			sourceTree = "<group>";
		};
		01D694932502730700B45BEA /* __tests__ */ = {
			isa = PBXGroup;
			children = (
				01A97DD02506767E00C07C37 /* DatePickerOptionViewModelTests.swift */,
				01A97DD22506769F00C07C37 /* DatePickerDayViewModelTests.swift */,
			);
			path = __tests__;
			sourceTree = "<group>";
		};
		01EA17602590E9B900E98E02 /* Home */ = {
			isa = PBXGroup;
			children = (
				EBD2D07C25A86144006E4220 /* __tests__ */,
				01EA17612590EAAF00E98E02 /* HomeTableViewController.swift */,
				01EA17692590EF4E00E98E02 /* HomeTableViewModel.swift */,
				01EA17FD259217B100E98E02 /* HomeState.swift */,
				01EA176E2590F02F00E98E02 /* Cells */,
				01A4DC6025922EB2007D5794 /* Views */,
			);
			path = Home;
			sourceTree = "<group>";
		};
		01EA176E2590F02F00E98E02 /* Cells */ = {
			isa = PBXGroup;
			children = (
				01EA17BF2591346300E98E02 /* ExposureLogging */,
				01A4DC5525922EB0007D5794 /* Risk */,
				01A4DC8025922EC3007D5794 /* TestResult */,
				01A4DCA125924FFE007D5794 /* ThankYou */,
				016E25E825AF138B0077C64C /* Statistics */,
				01EA17C02591347800E98E02 /* Diary */,
				01EA17C42591348100E98E02 /* Info */,
			);
			path = Cells;
			sourceTree = "<group>";
		};
		01EA17BF2591346300E98E02 /* ExposureLogging */ = {
			isa = PBXGroup;
			children = (
				8F3D71A825A8634700D52CCD /* __tests__ */,
				01EA17722590F03000E98E02 /* HomeExposureLoggingTableViewCell.swift */,
				01EA17752590F03100E98E02 /* HomeExposureLoggingTableViewCell.xib */,
				01EA17C82591353200E98E02 /* HomeExposureLoggingCellModel.swift */,
			);
			path = ExposureLogging;
			sourceTree = "<group>";
		};
		01EA17C02591347800E98E02 /* Diary */ = {
			isa = PBXGroup;
			children = (
				BAFBF35E25ADDE42003F5DC2 /* __tests__ */,
				01EA17792590F03200E98E02 /* HomeDiaryTableViewCell.swift */,
				01EA17782590F03100E98E02 /* HomeDiaryTableViewCell.xib */,
				01EA17D02591366200E98E02 /* HomeDiaryCellModel.swift */,
			);
			path = Diary;
			sourceTree = "<group>";
		};
		01EA17C42591348100E98E02 /* Info */ = {
			isa = PBXGroup;
			children = (
				BAFBF36725ADE0AA003F5DC2 /* __tests__ */,
				01EA17762590F03100E98E02 /* HomeInfoTableViewCell.swift */,
				01EA17732590F03000E98E02 /* HomeInfoTableViewCell.xib */,
				01EA17E42591399200E98E02 /* HomeInfoCellModel.swift */,
				01A4DD3725935AC1007D5794 /* CellPositionInSection.swift */,
			);
			path = Info;
			sourceTree = "<group>";
		};
		01EBC9A425B5FFF40003496F /* __tests__ */ = {
			isa = PBXGroup;
			children = (
				01EBC9C225B70C310003496F /* SAP_Internal_Stats_Statistics+SupportedIDsTests.swift */,
				0185DDDD25B77786001FBEA7 /* HomeStatisticsCellModelTests.swift */,
				01EBC9A525B6002C0003496F /* HomeStatisticsCardViewModelTests.swift */,
			);
			path = __tests__;
			sourceTree = "<group>";
		};
		01F2A560257FC79F00DA96A6 /* Cells */ = {
			isa = PBXGroup;
			children = (
				01F2A57F25803AA500DA96A6 /* DiaryOverviewDescriptionTableViewCell.swift */,
				01F2A58025803AA500DA96A6 /* DiaryOverviewDescriptionTableViewCell.xib */,
				01F2A561257FC7D200DA96A6 /* DiaryOverviewDayTableViewCell.swift */,
				01F2A562257FC7D200DA96A6 /* DiaryOverviewDayTableViewCell.xib */,
			);
			path = Cells;
			sourceTree = "<group>";
		};
		01F2A5B62581177100DA96A6 /* Cells */ = {
			isa = PBXGroup;
			children = (
				01F2A5B72581181A00DA96A6 /* DiaryDayAddTableViewCell.swift */,
				01F2A5B82581181A00DA96A6 /* DiaryDayAddTableViewCell.xib */,
				01B72C0A25875BC300A3E3BC /* DiaryDayAddCellModel.swift */,
				01F2A5C12581183800DA96A6 /* DiaryDayEntryTableViewCell.swift */,
				01F2A5C22581183800DA96A6 /* DiaryDayEntryTableViewCell.xib */,
				0120ECDC25875D8B00F78944 /* DiaryDayEntryCellModel.swift */,
			);
			path = Cells;
			sourceTree = "<group>";
		};
		13091950247972CF0066E329 /* PrivacyProtectionViewController */ = {
			isa = PBXGroup;
			children = (
				1309194E247972C40066E329 /* PrivacyProtectionViewController.swift */,
			);
			path = PrivacyProtectionViewController;
			sourceTree = "<group>";
		};
		130CB19A246D92F800ADE602 /* Onboarding */ = {
			isa = PBXGroup;
			children = (
				130CB19B246D92F800ADE602 /* ENAUITestsOnboarding.swift */,
			);
			path = Onboarding;
			sourceTree = "<group>";
		};
		134F0DB8247578FF00D88934 /* Home */ = {
			isa = PBXGroup;
			children = (
				134F0DB9247578FF00D88934 /* ENAUITestsHome.swift */,
				509C69FD25B5D920000F2A4C /* ENAUITests-Statistics.swift */,
			);
			path = Home;
			sourceTree = "<group>";
		};
		138910C3247A907500D739F6 /* Task Scheduling */ = {
			isa = PBXGroup;
			children = (
				138910C4247A909000D739F6 /* ENATaskScheduler.swift */,
			);
			path = "Task Scheduling";
			sourceTree = "<group>";
		};
		13E5046A248E3CE60086641C /* AppInformation */ = {
			isa = PBXGroup;
			children = (
				13E50468248E3CD20086641C /* ENAUITestsAppInformation.swift */,
			);
			path = AppInformation;
			sourceTree = "<group>";
		};
		2F3D95352518BCBA002B2C81 /* EUSettings */ = {
			isa = PBXGroup;
			children = (
				2FD473BD251E0E7F000DCA40 /* __tests__ */,
				2F3D95362518BCD1002B2C81 /* EUSettingsViewController.swift */,
				2F3D953B2518BCE9002B2C81 /* EUSettingsViewModel.swift */,
			);
			path = EUSettings;
			sourceTree = "<group>";
		};
		2FA9E39124D2F2620030561C /* Exposure Submission */ = {
			isa = PBXGroup;
			children = (
				0123D5962501381900A91838 /* __test__ */,
				CD99A3A8245C272400BF12AF /* ExposureSubmissionService.swift */,
				A3EE6E59249BB7AF00C64B61 /* ExposureSubmissionServiceFactory.swift */,
				2FA9E39224D2F2920030561C /* ExposureSubmission+TestResult.swift */,
				2FA9E39424D2F2B00030561C /* ExposureSubmission+DeviceRegistrationKey.swift */,
				2FA9E39624D2F3C60030561C /* ExposureSubmissionError.swift */,
				2FA9E39824D2F4350030561C /* ExposureSubmission+ErrorParsing.swift */,
				2FA9E39A24D2F4A10030561C /* ExposureSubmissionService+Protocol.swift */,
			);
			path = "Exposure Submission";
			sourceTree = "<group>";
		};
		2FC951FA24DC2366008D39F4 /* Cells */ = {
			isa = PBXGroup;
			children = (
				2FC951FD24DC23B9008D39F4 /* DMConfigurationCell.swift */,
			);
			path = Cells;
			sourceTree = "<group>";
		};
		2FD473BD251E0E7F000DCA40 /* __tests__ */ = {
			isa = PBXGroup;
			children = (
				2FD473BE251E0ECE000DCA40 /* EUSettingsViewControllerTests.swift */,
			);
			path = __tests__;
			sourceTree = "<group>";
		};
		35075C002526367700DE92F7 /* TestPlans */ = {
			isa = PBXGroup;
			children = (
				35075C092526378D00DE92F7 /* AllTests.xctestplan */,
				35075C0E252637C300DE92F7 /* SmokeTests.xctestplan */,
				3523CA31252DC617002E6DEC /* Screenshots.xctestplan */,
			);
			name = TestPlans;
			sourceTree = "<group>";
		};
		35AA4AF2259B40DF00D32306 /* __tests__ */ = {
			isa = PBXGroup;
			children = (
				35AA4AF3259B40FC00D32306 /* CryptoFallbackTests.swift */,
				35358DD325A23169004FD0CB /* HTTPClientCertificatePinningTests.swift */,
			);
			path = __tests__;
			sourceTree = "<group>";
		};
		35E1219D25B19D8C0098D754 /* sample_stats */ = {
			isa = PBXGroup;
			children = (
				35E1219E25B19D8C0098D754 /* sample_stats.bin */,
				35E1219F25B19D8C0098D754 /* sample_stats.sha256 */,
			);
			path = sample_stats;
			sourceTree = "<group>";
		};
		35E121D625B273280098D754 /* stats */ = {
			isa = PBXGroup;
			children = (
				35E121D725B273280098D754 /* card_header.pb.swift */,
				35E121D825B273280098D754 /* statistics.pb.swift */,
				35E121D925B273280098D754 /* key_figure_card.pb.swift */,
			);
			name = stats;
			path = ../../../gen/output/internal/stats;
			sourceTree = "<group>";
		};
		35EA6158258BC88A0062B50A /* iOS 12 Fallback */ = {
			isa = PBXGroup;
			children = (
				35EA6159258BC8E30062B50A /* CryptoKitFallbacks.swift */,
			);
			path = "iOS 12 Fallback";
			sourceTree = "<group>";
		};
		35EA68402554BEB200335F73 /* V2 */ = {
			isa = PBXGroup;
			children = (
				35EA684925553B5C00335F73 /* DownloadedPackagesStoreV2.swift */,
				35EA684125553AE300335F73 /* DownloadedPackagesSQLLiteStoreV2.swift */,
			);
			path = V2;
			sourceTree = "<group>";
		};
		50BD2E6724FE26F300932566 /* __test__ */ = {
			isa = PBXGroup;
			children = (
				50BD2E6F24FE26F300932566 /* AppInformationImprintTest.swift */,
				50DC527A24FEB5CA00F6D8EB /* AppInformationModelTest.swift */,
			);
			name = __test__;
			sourceTree = "<group>";
		};
		5107E3D72459B2D60042FC9B /* Frameworks */ = {
			isa = PBXGroup;
			children = (
				858F6F6D245A103C009FFD33 /* ExposureNotification.framework */,
			);
			name = Frameworks;
			sourceTree = "<group>";
		};
		514E81312461946E00636861 /* ExposureDetection */ = {
			isa = PBXGroup;
			children = (
				A36FACC224C5E9FC00DED947 /* __tests__ */,
				71FD8861246EB27F00E804D0 /* ExposureDetectionViewController.swift */,
				01D02666258B750800B6389A /* ExposureDetectionViewController.xib */,
				FEDCE4BE82DC5BFE90575663 /* ExposureDetectionViewModel.swift */,
				01D02683258B9C1300B6389A /* Cells */,
				017AD19925A5C74400FA2B3F /* Extensions */,
				EEF790092466ED410065EBD5 /* Views */,
			);
			path = ExposureDetection;
			sourceTree = "<group>";
		};
		514E81322461B97700636861 /* Exposure */ = {
			isa = PBXGroup;
			children = (
				B15382DD2482707A0010F007 /* __tests__ */,
				ABFCE989255C32EE0075FF13 /* AppConfigMetadata.swift */,
				354E305824EFF26E00526C9F /* Country.swift */,
				EB5FE1532599F5DB00797E4E /* ENActivityHandling.swift */,
				941ADDB12518C3FB00E421D9 /* ENSettingEuTracingViewModel.swift */,
				514E81332461B97700636861 /* ExposureManager.swift */,
				CD678F6A246C43E200B6A0F8 /* MockExposureManager.swift */,
				518A69FA24687D5800444E66 /* RiskLevel.swift */,
				01D307892562B03B00ADB67B /* RiskState.swift */,
				94427A4F25502B8900C36BE6 /* WarnOthersNotificationsTimeInterval.swift */,
				948AFE662553DC5B0019579A /* WarnOthersRemindable.swift */,
				94B255A52551B7C800649B4C /* WarnOthersReminder.swift */,
				35E121B825B23D060098D754 /* StatisticsMetadata.swift */,
			);
			path = Exposure;
			sourceTree = "<group>";
		};
		514EE997246D4BEB00DE4884 /* UITableView */ = {
			isa = PBXGroup;
			children = (
				710ABB1E2475115500948792 /* UITableViewController+Enum.swift */,
				514EE998246D4C2E00DE4884 /* UITableViewCell+Identifier.swift */,
				514EE99A246D4C4C00DE4884 /* UITableView+Dequeue.swift */,
			);
			path = UITableView;
			sourceTree = "<group>";
		};
		516E430324B89AF60008CC30 /* __tests__ */ = {
			isa = PBXGroup;
			children = (
				516E430124B89AED0008CC30 /* CoordinatorTests.swift */,
			);
			path = __tests__;
			sourceTree = "<group>";
		};
		51B5B41A246E059700DC5D3E /* Common */ = {
			isa = PBXGroup;
			children = (
				01F2A542257FB90200DA96A6 /* CloseBarButtonItem.swift */,
				71F54190248BF677006DB793 /* HtmlTextView.swift */,
				351E6305256BEC8D00D89B29 /* LabeledCountriesView.swift */,
			);
			path = Common;
			sourceTree = "<group>";
		};
		51CE1BBB2460B1BA002CF42A /* Protocols */ = {
			isa = PBXGroup;
			children = (
				B18CADAD24782FA4006F53F0 /* ExposureStateUpdating.swift */,
				FEDCE1600374711EC77FF572 /* RequiresAppDependencies.swift */,
			);
			path = Protocols;
			sourceTree = "<group>";
		};
		51D420AF2458308400AD70CA /* Onboarding */ = {
			isa = PBXGroup;
			children = (
				AB7420AA251B678E006666AC /* DeltaOnboarding */,
				AB1885CF25238D9B00D39BBE /* __tests__ */,
				51C737BC245B349700286105 /* OnboardingInfoViewController.swift */,
				01D0262D258A791C00B6389A /* OnboardingInfoViewController.xib */,
				A17366542484978A006BE209 /* OnboardingInfoViewControllerUtils.swift */,
				137846482488027500A50AB8 /* OnboardingInfoViewController+Extension.swift */,
				50F9130C253F1D7800DFE683 /* OnboardingPageType.swift */,
			);
			path = Onboarding;
			sourceTree = "<group>";
		};
		51D420B224583AA400AD70CA /* Workers */ = {
			isa = PBXGroup;
			children = (
				B1221BDD2492E78100E6C4E4 /* Keychain */,
				B19FD70E2491A04800A9D56A /* Update Checker */,
				B184A381248FFCC3007180F6 /* Store */,
				A1C2B2DA24834934004A3BD5 /* __tests__ */,
				AB1886C3252DE1AE00D39BBE /* Logging.swift */,
				B120C7C524AFDAB900F68FF1 /* ActiveTracing.swift */,
				A3FF84EB247BFAF00053E947 /* Hasher.swift */,
				0D5611B3247F852C00B5B094 /* SQLiteKeyValueStore.swift */,
				35EA68512555488600335F73 /* SQLiteError.swift */,
				016146902487A43E00660992 /* LinkHelper.swift */,
				A128F058248B459F00EC7F6C /* PublicKeyStore.swift */,
			);
			path = Workers;
			sourceTree = "<group>";
		};
		51D420B524583B5100AD70CA /* Extensions */ = {
			isa = PBXGroup;
			children = (
				71176E2C24891BCF004B0C9F /* __tests__ */,
				514EE997246D4BEB00DE4884 /* UITableView */,
				AB1886D0252DE51E00D39BBE /* Bundle+Identifier.swift */,
				A16714AE248CA1B70031B111 /* Bundle+ReadPlist.swift */,
				AB6289CE251BA01400CF61D2 /* Bundle+Version.swift */,
				01DB708425068167008F7244 /* Calendar+GregorianLocale.swift */,
				0190B224255C423600CF4244 /* Date+Age.swift */,
				51895EDB245E16CD0085DA38 /* ENAColor.swift */,
				710021DB248E44A6001F0B63 /* ENAFont.swift */,
				01734B6D255D73E400E60A8B /* ENExposureConfiguration+Convenience.swift */,
				A1BABD0A24A57BA0000ED515 /* ENTemporaryExposureKey+Processing.swift */,
				2FC0357024B5B70700E234AC /* Error+FAQUrl.swift */,
				2F96739A24AB70FA008E3147 /* ExposureSubmissionParsable.swift */,
				EB17144525716EA80088D7A9 /* FileManager+KeyPackageStorage.swift */,
				017AD121259DDE6B00FA2B3F /* ISO8601DateFormatter+ContactDiary.swift */,
				51D420D324586DCA00AD70CA /* NotificationName.swift */,
				2FF1D62D2487850200381FFB /* NSMutableAttributedString+Generation.swift */,
				51D420B624583B7200AD70CA /* NSObject+Identifier.swift */,
				AB6289D3251BA4EC00CF61D2 /* String+Compare.swift */,
				01C6ABF32527273D0052814D /* String+Insertion.swift */,
				B111EE2B2465D9F7001AEBB4 /* String+Localization.swift */,
				2FA968CD24D8560B008EE367 /* String+Random.swift */,
				B14D0CDA246E968C00D5BEBC /* String+Today.swift */,
				B1D6B003247DA4920079DDD3 /* UIApplication+CoronaWarn.swift */,
				71CC3EA2246D6C4000217F2C /* UIFont+DynamicType.swift */,
				01C6AC39252B2A500052814D /* UIImage+Color.swift */,
				35327FF5256D4CE600C36A44 /* UIStackView+prune.swift */,
				2F3218CF248063E300A7AC0A /* UIView+Convenience.swift */,
				EB858D1F24E700D10048A0AA /* UIView+Screenshot.swift */,
				85142500245DA0B3009D2791 /* UIViewController+Alert.swift */,
				2F26CE2D248B9C4F00BE30EE /* UIViewController+BackButton.swift */,
				13722043247AEEAD00152764 /* UNNotificationCenter+Extension.swift */,
				EB87353F253704D100325C6C /* UNUserNotificationCenter+DeadManSwitch.swift */,
				948AFE792554377F0019579A /* UNUserNotificationCenter+WarnOthers.swift */,
				B1EDFD8C248E74D000E7EAFF /* URL+StaticString.swift */,
				B153096924706F1000A4A1BD /* URLSession+Default.swift */,
				B153096B24706F2400A4A1BD /* URLSessionConfiguration+Default.swift */,
				AB7E2A7F255ACC06005C90F6 /* Date+Utils.swift */,
				5270E9B7256D20A900B08606 /* NSTextAttachment+ImageHeight.swift */,
				3523F8A72570F819004B0424 /* NSAttributedString+BulletPoint.swift */,
				01D02625258A769200B6389A /* HTTPURLResponse+Header.swift */,
			);
			path = Extensions;
			sourceTree = "<group>";
		};
		51D420C224583D7B00AD70CA /* Settings */ = {
			isa = PBXGroup;
			children = (
				B163D10E24990664001A322C /* __tests__ */,
				01D0271A258BC78100B6389A /* SettingsCoordinator.swift */,
				01D02722258BD22600B6389A /* Settings */,
				EB41DC0624E53D3F0029C6F7 /* BackgroundAppRefresh */,
				01D02726258BD24400B6389A /* NotificationSettings */,
				01D02744258BD40C00B6389A /* Reset */,
			);
			path = Settings;
			sourceTree = "<group>";
		};
		51D420D524598AC200AD70CA /* Source */ = {
			isa = PBXGroup;
			children = (
				AB126871254C0598006E9194 /* Utils */,
				353412CB2525EE4A0086D15C /* Globals.swift */,
				AB1FCBCA2521FC21005930BA /* ServerEnvironment */,
				B111EDEC2465B1F4001AEBB4 /* Client */,
				CD99A3C82461A44B00BF12AF /* View Helpers */,
				51CE1BBB2460B1BA002CF42A /* Protocols */,
				8595BF5D246032C40056EA27 /* Views */,
				B1569DD5245D6C790079FCD7 /* Developer Menu */,
				51EE9A6A245C0F7900F2544F /* Models */,
				85D759802459A82D008175F0 /* Services */,
				85D759712457059A008175F0 /* Scenes */,
				51D420B224583AA400AD70CA /* Workers */,
				51D420B524583B5100AD70CA /* Extensions */,
				85D7593E2457048F008175F0 /* AppDelegate.swift */,
				A3552CC524DD6E78008C91BE /* AppDelegate+ENATaskExecutionDelegate.swift */,
				A3552CC324DD6E16008C91BE /* AppDelegate+PlausibleDeniability.swift */,
				CDA262F724AB808800612E15 /* Coordinator.swift */,
				516E430324B89AF60008CC30 /* __tests__ */,
			);
			path = Source;
			sourceTree = "<group>";
		};
		51EE9A6A245C0F7900F2544F /* Models */ = {
			isa = PBXGroup;
			children = (
				B1AC51D424CED8740087C35B /* __tests__ */,
				138910C3247A907500D739F6 /* Task Scheduling */,
				B1125458246F2C2100AB5036 /* Converting Keys */,
				514E81322461B97700636861 /* Exposure */,
				51EE9A6C245C0FB500F2544F /* Onboarding */,
				B18E852E248C29D400CF4FB8 /* DetectionMode.swift */,
				FEDCE1B8926528ED74CDE1B2 /* ENStateHandler+State.swift */,
				0144BDE0250924CC00B0857C /* SymptomsOnset.swift */,
			);
			path = Models;
			sourceTree = "<group>";
		};
		51EE9A6C245C0FB500F2544F /* Onboarding */ = {
			isa = PBXGroup;
			children = (
				51C737BE245B3B5D00286105 /* OnboardingInfo.swift */,
			);
			path = Onboarding;
			sourceTree = "<group>";
		};
		71176E2C24891BCF004B0C9F /* __tests__ */ = {
			isa = PBXGroup;
			children = (
				71176E2D24891C02004B0C9F /* ENAColorTests.swift */,
				A1BABD0C24A57BAC000ED515 /* ENTemporaryExposureKey+ProcessingTests.swift */,
				B1C7EE4524938EB700F1F284 /* ExposureDetection_FAQ_URL_Tests.swift */,
				B163D11424993F64001A322C /* UIFont+DynamicTypeTests.swift */,
				A1E4195E249824340016E52A /* String+TodayTests.swift */,
				2FC0356E24B342FA00E234AC /* UIViewcontroller+AlertTest.swift */,
			);
			path = __tests__;
			sourceTree = "<group>";
		};
		71176E30248957B1004B0C9F /* App */ = {
			isa = PBXGroup;
			children = (
				71176E31248957C3004B0C9F /* AppNavigationController.swift */,
			);
			path = App;
			sourceTree = "<group>";
		};
		7143D07424990A3100608DDE /* NavigationControllerWithFooter */ = {
			isa = PBXGroup;
			children = (
				71D3C1992494EFAC00DBABA8 /* ENANavigationControllerWithFooter.swift */,
				71EF33D82497F3E8007B7E1B /* ENANavigationControllerWithFooterChild.swift */,
				71EF33DA2497F419007B7E1B /* ENANavigationFooterItem.swift */,
				71C0BEDC2498DD07009A17A0 /* ENANavigationFooterView.swift */,
			);
			path = NavigationControllerWithFooter;
			sourceTree = "<group>";
		};
		71F76D0E24767AF100515A01 /* DynamicTableViewController */ = {
			isa = PBXGroup;
			children = (
				F247572E2483934B003E1FC5 /* __tests__ */,
				71F76D0F24767B2500515A01 /* Views */,
				710ABB26247533FA00948792 /* DynamicTableViewController.swift */,
				710ABB282475353900948792 /* DynamicTableViewModel.swift */,
				71330E40248109F600EB10F6 /* DynamicTableViewSection.swift */,
				71330E4424810A0500EB10F6 /* DynamicTableViewHeader.swift */,
				71330E4624810A0C00EB10F6 /* DynamicTableViewFooter.swift */,
				71330E42248109FD00EB10F6 /* DynamicTableViewCell.swift */,
				A1C683FB24AEC9EE00B90D12 /* DynamicTableViewTextCell.swift */,
				71330E4824810A5A00EB10F6 /* DynamicTableViewAction.swift */,
			);
			path = DynamicTableViewController;
			sourceTree = "<group>";
		};
		71F76D0F24767B2500515A01 /* Views */ = {
			isa = PBXGroup;
			children = (
				71FE1C68247A8FE100851FEB /* DynamicTableViewHeaderFooterView.swift */,
				71FE1C70247AA7B700851FEB /* DynamicTableViewHeaderImageView.swift */,
				714194E9247A65C60072A090 /* DynamicTableViewHeaderSeparatorView.swift */,
				710ABB22247513E300948792 /* DynamicTypeTableViewCell.swift */,
				71FE1C8A247AC79D00851FEB /* DynamicTableViewIconCell.swift */,
				71FE1C8B247AC79D00851FEB /* DynamicTableViewIconCell.xib */,
				EB3BCA85250799E7003F27C7 /* DynamicTableViewBulletPointCell.swift */,
				71B8044E248526B600D53506 /* DynamicTableViewSpaceCell.swift */,
				2FF1D62F24880FCF00381FFB /* DynamicTableViewRoundedCell.swift */,
				52CAAC002562B82E00239DCB /* DynamicTableViewConsentCell.swift */,
				717D21E8248C022E00D9717E /* DynamicTableViewHtmlCell.swift */,
				A1C683F924AEC57400B90D12 /* DynamicTableViewTextViewCell.swift */,
				01B7232324F812500064C0EB /* DynamicTableViewOptionGroupCell.swift */,
			);
			path = Views;
			sourceTree = "<group>";
		};
		71FE1C83247AC33D00851FEB /* ExposureSubmission */ = {
			isa = PBXGroup;
			children = (
				71FE1C84247AC33D00851FEB /* ExposureSubmissionTestResultHeaderView.swift */,
				711EFCC824935C79005FEF21 /* ExposureSubmissionTestResultHeaderView.xib */,
				710021DF248EAF9A001F0B63 /* ExposureSubmissionImageCardCell.swift */,
				710021DD248EAF16001F0B63 /* ExposureSubmissionImageCardCell.xib */,
				710224F32490E7A3000C5DEF /* ExposureSubmissionStepCell.swift */,
				710224ED2490E2FC000C5DEF /* ExposureSubmissionStepCell.xib */,
				35D16DDC2567FB980069AD1B /* DynamicLegalCell.swift */,
				50C5C1B9258920AD00C4817A /* DynamicLegalExtendedCell.swift */,
				35D16DDD2567FB980069AD1B /* DynamicLegalCell.xib */,
				50C5C1B425891CC800C4817A /* DynamicLegalExtendedCell.xib */,
				351E630A256C5B9C00D89B29 /* LabeledCountriesCell.swift */,
				351E630B256C5B9C00D89B29 /* LabeledCountriesCell.xib */,
			);
			path = ExposureSubmission;
			sourceTree = "<group>";
		};
		853D987824694A1E00490DBA /* BaseElements */ = {
			isa = PBXGroup;
			children = (
				853D987924694A8700490DBA /* ENAButton.swift */,
				8595BF5E246032D90056EA27 /* ENASwitch.swift */,
				BA904CA52576A0B900692110 /* ENAInputLabel.swift */,
				71B804462484CC0800D53506 /* ENALabel.swift */,
				711EFCC62492EE31005FEF21 /* ENAFooterView.swift */,
			);
			path = BaseElements;
			sourceTree = "<group>";
		};
		858F6F71245AEC05009FFD33 /* ENSetting */ = {
			isa = PBXGroup;
			children = (
				2F3D95352518BCBA002B2C81 /* EUSettings */,
				EE22DB80247FB409001B0A71 /* ENSettingModel.swift */,
				EE22DB7F247FB409001B0A71 /* ENStateHandler.swift */,
				853D98842469DC8100490DBA /* ExposureNotificationSettingViewController.swift */,
				01D026CF258BB65B00B6389A /* Cells */,
			);
			path = ENSetting;
			sourceTree = "<group>";
		};
		8595BF5D246032C40056EA27 /* Views */ = {
			isa = PBXGroup;
			children = (
				B10F9B88249961B500C418F4 /* __tests__ */,
				51B5B41A246E059700DC5D3E /* Common */,
				853D987824694A1E00490DBA /* BaseElements */,
				71FE1C83247AC33D00851FEB /* ExposureSubmission */,
				71CC3EA0246D6BBF00217F2C /* DynamicTypeLabel.swift */,
				713EA25A247818B000AB7EE8 /* DynamicTypeButton.swift */,
				85E33443247EB357006E74EC /* CircularProgressView.swift */,
			);
			path = Views;
			sourceTree = "<group>";
		};
		85D759322457048F008175F0 = {
			isa = PBXGroup;
			children = (
				71B8044424828A6C00D53506 /* .swiftformat */,
				71AFBD922464251000F91006 /* .swiftlint.yml */,
				85D7593D2457048F008175F0 /* ENA */,
				85D7595724570491008175F0 /* ENATests */,
				85D7596224570491008175F0 /* ENAUITests */,
				35075C002526367700DE92F7 /* TestPlans */,
				B1FF6B6B2497D0B40041CF02 /* CWASQLite */,
				85D7593C2457048F008175F0 /* Products */,
				5107E3D72459B2D60042FC9B /* Frameworks */,
				0DFCC2692484D7A700E2811D /* ENA-Bridging-Header.h */,
				0DFCC26F2484DC8200E2811D /* ENATests-Bridging-Header.h */,
				BA37538B25AC671A0015C8FC /* Recovered References */,
			);
			sourceTree = "<group>";
			usesTabs = 1;
		};
		85D7593C2457048F008175F0 /* Products */ = {
			isa = PBXGroup;
			children = (
				85D7593B2457048F008175F0 /* ENA.app */,
				85D7595424570491008175F0 /* ENATests.xctest */,
				85D7595F24570491008175F0 /* ENAUITests.xctest */,
				B1FF6B6A2497D0B40041CF02 /* CWASQLite.framework */,
			);
			name = Products;
			sourceTree = "<group>";
		};
		85D7593D2457048F008175F0 /* ENA */ = {
			isa = PBXGroup;
			children = (
				B102BDC12460405F00CD55A2 /* Backend */,
				51D420D524598AC200AD70CA /* Source */,
				85D7597424570615008175F0 /* Resources */,
			);
			path = ENA;
			sourceTree = "<group>";
		};
		85D7595724570491008175F0 /* ENATests */ = {
			isa = PBXGroup;
			children = (
				B18C411A246DB2F000B8D8CB /* Helper */,
				85D7595A24570491008175F0 /* Info.plist */,
			);
			path = ENATests;
			sourceTree = "<group>";
		};
		85D7596224570491008175F0 /* ENAUITests */ = {
			isa = PBXGroup;
			children = (
				941B68AD253F005600DC1962 /* Helper */,
				94C24B3D25304AE100F8C004 /* DeltaOnboarding */,
				948DCDC1252EFC4100CDE020 /* ExposureLogging */,
				134F0DBA247578FF00D88934 /* ENAUITests-Extensions.swift */,
				130CB19A246D92F800ADE602 /* Onboarding */,
				134F0DB8247578FF00D88934 /* Home */,
				13E5046A248E3CE60086641C /* AppInformation */,
				EB11B02824EE7C7D00143A95 /* Settings */,
				85D7596324570491008175F0 /* ENAUITests.swift */,
				134F0F2B2475793400D88934 /* SnapshotHelper.swift */,
				A3EE6E5B249BB97500C64B61 /* UITestingParameters.swift */,
				85D7596524570491008175F0 /* Info.plist */,
			);
			path = ENAUITests;
			sourceTree = "<group>";
		};
		85D759712457059A008175F0 /* Scenes */ = {
			isa = PBXGroup;
			children = (
				71176E30248957B1004B0C9F /* App */,
				EBB92C70259E10BD00013B41 /* AppDisabled */,
				EE85998B2462EFD4002E7AE2 /* AppInformation */,
				0190982A257E5A9D0065D050 /* ContactDiary */,
				71F76D0E24767AF100515A01 /* DynamicTableViewController */,
				858F6F71245AEC05009FFD33 /* ENSetting */,
				514E81312461946E00636861 /* ExposureDetection */,
				CD99A398245B229F00BF12AF /* ExposureSubmission */,
				EE278B2E245F2C58008B06F9 /* FriendsInvite */,
				01EA17602590E9B900E98E02 /* Home */,
				7143D07424990A3100608DDE /* NavigationControllerWithFooter */,
				51D420AF2458308400AD70CA /* Onboarding */,
				01B7232524F8128B0064C0EB /* OptionGroup */,
				13091950247972CF0066E329 /* PrivacyProtectionViewController */,
				EE20EA0824699A3A00770683 /* RiskLegend */,
				51D420C224583D7B00AD70CA /* Settings */,
				016E260C25AF43440077C64C /* StatisticsInfo */,
			);
			path = Scenes;
			sourceTree = "<group>";
		};
		85D7597424570615008175F0 /* Resources */ = {
			isa = PBXGroup;
			children = (
				EBBABC46256402A9005B7C07 /* default_app_config_18 */,
				AB628A1D251CDAA700CF61D2 /* ServerEnvironment */,
				014891B224F90D0B002A6F77 /* ENA.plist */,
				011E4B002483A35A002E6412 /* ENACommunity.entitlements */,
				CD7F5C732466F6D400D3D03C /* ENATest.entitlements */,
				85790F2E245C6B72003D47E1 /* ENA.entitlements */,
				EE70C239245B09E900AC9B2F /* Localization */,
				85D7594F24570491008175F0 /* Info.plist */,
				B1221BDB2492BCEB00E6C4E4 /* Info_Debug.plist */,
				01E25C6F24A3B52F007E33F8 /* Info_Testflight.plist */,
				85D75976245706BD008175F0 /* Assets */,
				85D75975245706B0008175F0 /* Storyboards */,
			);
			path = Resources;
			sourceTree = "<group>";
		};
		85D75975245706B0008175F0 /* Storyboards */ = {
			isa = PBXGroup;
			children = (
				85D7594C24570491008175F0 /* LaunchScreen.storyboard */,
			);
			path = Storyboards;
			sourceTree = "<group>";
		};
		85D75976245706BD008175F0 /* Assets */ = {
			isa = PBXGroup;
			children = (
				8539874E2467094E00D28B62 /* AppIcon.xcassets */,
				85D7594A24570491008175F0 /* Assets.xcassets */,
				71F2E57A2487AEFC00694F1A /* ena-colors.xcassets */,
			);
			path = Assets;
			sourceTree = "<group>";
		};
		85D759802459A82D008175F0 /* Services */ = {
			isa = PBXGroup;
			children = (
				B15382DC248270220010F007 /* __tests__ */,
				AB5F84AB24F8F6EB000400D4 /* Migration */,
				2FA9E39124D2F2620030561C /* Exposure Submission */,
				B1175211248A837300C3325C /* Risk */,
				B14D0CD8246E939600D5BEBC /* Exposure Transaction */,
				B1D431C9246C848E00E728AD /* DownloadedPackagesStore */,
			);
			path = Services;
			sourceTree = "<group>";
		};
		8F27018D259B58D700E48CFE /* StoreV2 */ = {
			isa = PBXGroup;
			children = (
				8FF9B2B1259B6B030080770D /* ContactDiaryStoreSchemaV2.swift */,
				8F270193259B5BA700E48CFE /* ContactDiaryMigration1To2.swift */,
			);
			path = StoreV2;
			sourceTree = "<group>";
		};
		8F2EDD3025A4B9BB006F6520 /* StoreV1 */ = {
			isa = PBXGroup;
			children = (
				ABAE0A1B257F77D90030ED47 /* ContactDiaryStoreSchemaV1.swift */,
			);
			path = StoreV1;
			sourceTree = "<group>";
		};
		8F3D71A825A8634700D52CCD /* __tests__ */ = {
			isa = PBXGroup;
			children = (
				8F3D71A925A86AD300D52CCD /* HomeExposureLoggingCellModelTests.swift */,
			);
			path = __tests__;
			sourceTree = "<group>";
		};
		8FF3525C25ADACEC008A07BD /* __tests__ */ = {
			isa = PBXGroup;
			children = (
				8FF3525D25ADAD06008A07BD /* HomeTestResultCellModelTests.swift */,
			);
			path = __tests__;
			sourceTree = "<group>";
		};
		941B68AD253F005600DC1962 /* Helper */ = {
			isa = PBXGroup;
			children = (
				941B689E253EFF2300DC1962 /* Int+Increment.swift */,
				505F2E512587738900697CC2 /* AccessibilityLabels.swift */,
			);
			path = Helper;
			sourceTree = "<group>";
		};
		948DCDC1252EFC4100CDE020 /* ExposureLogging */ = {
			isa = PBXGroup;
			children = (
				948DCDC2252EFC9A00CDE020 /* ENAUITests_05_ExposureLogging.swift */,
			);
			path = ExposureLogging;
			sourceTree = "<group>";
		};
		94C24B3D25304AE100F8C004 /* DeltaOnboarding */ = {
			isa = PBXGroup;
			children = (
				94C24B3E25304B4400F8C004 /* ENAUITestsDeltaOnboarding.swift */,
			);
			path = DeltaOnboarding;
			sourceTree = "<group>";
		};
		A1C2B2DA24834934004A3BD5 /* __tests__ */ = {
			isa = PBXGroup;
			children = (
				A173665124844F29006BE209 /* SQLiteKeyValueStoreTests.swift */,
				B1E23B8524FE4DD3006BCDA6 /* PublicKeyProviderTests.swift */,
				B1CD333D24865E0000B06E9B /* TracingStatusHistoryTests.swift */,
				B120C7C824AFE7B800F68FF1 /* ActiveTracingTests.swift */,
			);
			path = __tests__;
			sourceTree = "<group>";
		};
		A1E41959249817C70016E52A /* __tests__ */ = {
			isa = PBXGroup;
			children = (
				50B1D6E62551621C00684C3C /* DayKeyPackageDownloadTests.swift */,
				AB8BC34E2551BBE100F3B5A7 /* HourKeyPackagesDownloadTests.swift */,
				A1E4195B249818020016E52A /* RiskTests.swift */,
			);
			path = __tests__;
			sourceTree = "<group>";
		};
		A3284253248E48E0006B1F09 /* __tests__ */ = {
			isa = PBXGroup;
			children = (
				A328425A248E8290006B1F09 /* Mock Objects */,
				01A1B440252DE53800841B63 /* QRScanner */,
				A328425B248E82B5006B1F09 /* ExposureSubmissionTestResultViewControllerTests.swift */,
				016961AF2549630100FF92E3 /* ExposureSubmissionTestResultViewModelTests.swift */,
				2FD881CB2490F65C00BEC8FC /* ExposureSubmissionHotlineViewControllerTest.swift */,
				2FD881CD249115E700BEC8FC /* ExposureSubmissionNavigationControllerTest.swift */,
				015178C12507D2A90074F095 /* ExposureSubmissionSymptomsOnsetViewControllerTests.swift */,
				EB3BCA8A2507B8F3003F27C7 /* ExposureSubmissionSymptomsViewControllerTests.swift */,
				A32842602490E2AC006B1F09 /* ExposureSubmissionWarnOthersViewControllerTests.swift */,
				A32842642491136E006B1F09 /* ExposureSubmissionUITests.swift */,
				A372DA3E24BEF773003248BB /* ExposureSubmissionCoordinatorTests.swift */,
				01A1B460252E17F900841B63 /* ExposureSubmissionCoordinatorModelTests.swift */,
				01A23684251A22E90043D9F8 /* ExposureSubmissionQRInfoModelTests.swift */,
				524C4291256587B900EBC3B0 /* ExposureSubmissionTestResultConsentViewModelTests.swift */,
			);
			path = __tests__;
			sourceTree = "<group>";
		};
		A328425A248E8290006B1F09 /* Mock Objects */ = {
			isa = PBXGroup;
			children = (
				A3284256248E7431006B1F09 /* MockExposureSubmissionService.swift */,
				A32842662492359E006B1F09 /* MockExposureSubmissionNavigationControllerChild.swift */,
				A372DA3C24BE01D9003248BB /* MockExposureSubmissionCoordinator.swift */,
				A372DA4024BF33F9003248BB /* MockExposureSubmissionCoordinatorDelegate.swift */,
				01A1B451252DFD9400841B63 /* FakeMetadataMachineReadableObject.swift */,
			);
			path = "Mock Objects";
			sourceTree = "<group>";
		};
		A36FACC224C5E9FC00DED947 /* __tests__ */ = {
			isa = PBXGroup;
			children = (
				A36FACC324C5EA1500DED947 /* ExposureDetectionViewControllerTests.swift */,
				010B3D3A25A8667C00EB44AB /* ExposureDetectionViewModelTests.swift */,
			);
			path = __tests__;
			sourceTree = "<group>";
		};
		A372DA3724BDA015003248BB /* View */ = {
			isa = PBXGroup;
			children = (
				A372DA3924BDA043003248BB /* Custom */,
				A372DA3824BDA035003248BB /* Controller */,
			);
			path = View;
			sourceTree = "<group>";
		};
		A372DA3824BDA035003248BB /* Controller */ = {
			isa = PBXGroup;
			children = (
				503DB1A6255D822E00576E57 /* ExposureSubmissionIntroViewController.swift */,
				503DB1AB255D826900576E57 /* ExposureSubmissionIntroViewModel.swift */,
				01909886257E7B900065D050 /* ExposureSubmissionQRInfoViewController.swift */,
				01909887257E7B900065D050 /* ExposureSubmissionQRInfoViewModel.swift */,
				5222AA67255ECFE100F338C7 /* ExposureSubmissionTestResultConsentViewController.swift */,
				5222AA6F255ED8E000F338C7 /* ExposureSubmissionTestResultConsentViewModel.swift */,
				71FE1C78247AC2B500851FEB /* ExposureSubmissionTestResultViewController.swift */,
				016961982540574700FF92E3 /* ExposureSubmissionTestResultViewModel.swift */,
				523D5E74256FDFE900EF67EA /* ExposureSubmissionThankYouViewController.swift */,
				523D5E79256FE04000EF67EA /* ExposureSubmissionThankYouViewModel.swift */,
				01C6AC2D252B23FC0052814D /* QRScanner */,
				BAD962F925668E5D00FAB615 /* TestResultAvailable */,
				2F80CFDA247EDDB3000F06AF /* ExposureSubmissionHotlineViewController.swift */,
				EBCD2411250790F400E5574C /* ExposureSubmissionSymptomsViewController.swift */,
				EB3BCA872507B6C1003F27C7 /* ExposureSubmissionSymptomsOnsetViewController.swift */,
				A3C4F95F24812CD20047F23E /* ExposureSubmissionWarnOthersViewController.swift */,
				01A236792519D1E80043D9F8 /* ExposureSubmissionWarnOthersViewModel.swift */,
				BAB1239A25729FEA00A179FB /* TANInputViewController */,
			);
			path = Controller;
			sourceTree = "<group>";
		};
		A372DA3924BDA043003248BB /* Custom */ = {
			isa = PBXGroup;
			children = (
				710224F524910661000C5DEF /* ExposureSubmissionDynamicCell.swift */,
			);
			path = Custom;
			sourceTree = "<group>";
		};
		A3E851B324ADDA9E00402485 /* __tests__ */ = {
			isa = PBXGroup;
			children = (
				A3E851B424ADDAC000402485 /* CountdownTimerTests.swift */,
			);
			path = __tests__;
			sourceTree = "<group>";
		};
		AB1011552507C14F00D392A2 /* Models */ = {
			isa = PBXGroup;
			children = (
				AB1011572507C15000D392A2 /* TracingStatusHistory.swift */,
			);
			path = Models;
			sourceTree = "<group>";
		};
		AB126871254C0598006E9194 /* Utils */ = {
			isa = PBXGroup;
			children = (
				EBA403A82588F72A00D1F039 /* iOS12Support */,
				AB126872254C05A7006E9194 /* ENAFormatter.swift */,
			);
			path = Utils;
			sourceTree = "<group>";
		};
		AB1885CF25238D9B00D39BBE /* __tests__ */ = {
			isa = PBXGroup;
			children = (
				AB1885D025238DAA00D39BBE /* OnboardingInfoViewControllerTests.swift */,
			);
			path = __tests__;
			sourceTree = "<group>";
		};
		AB1FCBCA2521FC21005930BA /* ServerEnvironment */ = {
			isa = PBXGroup;
			children = (
				AB1FCBCB2521FC34005930BA /* __tests__ */,
				352F25A724EFCBDE00ACDFF3 /* ServerEnvironment.swift */,
			);
			path = ServerEnvironment;
			sourceTree = "<group>";
		};
		AB1FCBCB2521FC34005930BA /* __tests__ */ = {
			isa = PBXGroup;
			children = (
				AB1FCBDB2521FCD5005930BA /* TestServerEnvironments.json */,
				AB1FCBCC2521FC44005930BA /* ServerEnvironmentTests.swift */,
			);
			path = __tests__;
			sourceTree = "<group>";
		};
		AB5F84A924F8F6C7000400D4 /* Migration */ = {
			isa = PBXGroup;
			children = (
				AB5F84BA24F92876000400D4 /* Migration0To1Tests.swift */,
				35C701F32556C016008AEA91 /* Migration1To2Tests.swift */,
			);
			path = Migration;
			sourceTree = "<group>";
		};
		AB5F84AB24F8F6EB000400D4 /* Migration */ = {
			isa = PBXGroup;
			children = (
				AB5F84AC24F8F7A1000400D4 /* SerialMigrator.swift */,
				AB5F84AF24F8F7C3000400D4 /* Migration.swift */,
			);
			path = Migration;
			sourceTree = "<group>";
		};
		AB5F84AE24F8F7B8000400D4 /* Migrations */ = {
			isa = PBXGroup;
			children = (
				AB5F84B124F8F7E3000400D4 /* Migration0To1.swift */,
				35C701EB2556BCB9008AEA91 /* Migration1To2.swift */,
			);
			path = Migrations;
			sourceTree = "<group>";
		};
		AB5F84C124FE2EEA000400D4 /* V0 */ = {
			isa = PBXGroup;
			children = (
				AB5F84BF24FE2EB3000400D4 /* DownloadedPackagesStoreV0.swift */,
				AB5F84B824F92855000400D4 /* DownloadedPackagesSQLLiteStoreV0.swift */,
			);
			path = V0;
			sourceTree = "<group>";
		};
		AB5F84C224FE2EF2000400D4 /* V1 */ = {
			isa = PBXGroup;
			children = (
				B1D431CA246C84A400E728AD /* DownloadedPackagesStoreV1.swift */,
				B161782424804AC3006E435A /* DownloadedPackagesSQLLiteStoreV1.swift */,
			);
			path = V1;
			sourceTree = "<group>";
		};
		AB628A1D251CDAA700CF61D2 /* ServerEnvironment */ = {
			isa = PBXGroup;
			children = (
				AB628A1E251CDADE00CF61D2 /* ServerEnvironments.json */,
			);
			path = ServerEnvironment;
			sourceTree = "<group>";
		};
		AB7420AA251B678E006666AC /* DeltaOnboarding */ = {
			isa = PBXGroup;
			children = (
				9488C3002521EE8E00504648 /* DeltaOnboardingNavigationController.swift */,
				AB7420DB251B80EF006666AC /* __tests__ */,
				AB7420C1251B7D59006666AC /* DeltaOnboardingProtocols.swift */,
				AB7420B6251B69E2006666AC /* DeltaOnboardingCoordinator.swift */,
				AB7420C9251B7D79006666AC /* V15 */,
			);
			path = DeltaOnboarding;
			sourceTree = "<group>";
		};
		AB7420C9251B7D79006666AC /* V15 */ = {
			isa = PBXGroup;
			children = (
				AB7420AB251B67A8006666AC /* DeltaOnboardingV15.swift */,
				AB7420CA251B7D93006666AC /* DeltaOnboardingV15ViewController.swift */,
				94F594612521CBF50077681B /* DeltaOnboardingV15ViewModel.swift */,
			);
			path = V15;
			sourceTree = "<group>";
		};
		AB7420DB251B80EF006666AC /* __tests__ */ = {
			isa = PBXGroup;
			children = (
				AB7420DC251B8101006666AC /* DeltaOnboardingCoordinatorTests.swift */,
				9412FAF92523499D0086E139 /* DeltaOnboardingViewControllerTests.swift */,
			);
			path = __tests__;
			sourceTree = "<group>";
		};
		AB8BC3452551B94200F3B5A7 /* Doubles */ = {
			isa = PBXGroup;
			children = (
				AB8BC3462551B97700F3B5A7 /* DownloadedPackagesStoreErrorStub.swift */,
			);
			path = Doubles;
			sourceTree = "<group>";
		};
		ABAE0A12257F77A20030ED47 /* Store */ = {
			isa = PBXGroup;
			children = (
				ABAE0A35257FA85B0030ED47 /* __tests__ */,
				8F27018E259B593700E48CFE /* ContactDiaryStore.swift */,
				019C9EFF25894BAA00B26392 /* DiaryStoringProviding.swift */,
				019C9F0725894BE900B26392 /* MockDiaryStore.swift */,
				8F2EDD3025A4B9BB006F6520 /* StoreV1 */,
				8F27018D259B58D700E48CFE /* StoreV2 */,
			);
			path = Store;
			sourceTree = "<group>";
		};
		ABAE0A35257FA85B0030ED47 /* __tests__ */ = {
			isa = PBXGroup;
			children = (
				ABAE0A36257FA88D0030ED47 /* ContactDiaryStoreSchemaV1Tests.swift */,
				ABAE0A3E257FAC970030ED47 /* ContactDiaryStoreTests.swift */,
			);
			path = __tests__;
			sourceTree = "<group>";
		};
		ABD2F632254C531100DC1958 /* KeyPackageDownload */ = {
			isa = PBXGroup;
			children = (
				ABD2F633254C533200DC1958 /* KeyPackageDownload.swift */,
			);
			path = KeyPackageDownload;
			sourceTree = "<group>";
		};
		B102BDC12460405F00CD55A2 /* Backend */ = {
			isa = PBXGroup;
			children = (
				35E121D625B273280098D754 /* stats */,
				01734B51255D6BEE00E60A8B /* v2 */,
				EB08F1852541CE5700D11FA9 /* diagnosis_key_batch.pb.swift */,
				EB08F1832541CE5700D11FA9 /* temporary_exposure_key_export.pb.swift */,
				EB08F1842541CE5700D11FA9 /* temporary_exposure_key_signature_list.pb.swift */,
				EB08F1762541CE3200D11FA9 /* app_version_config.pb.swift */,
				EB08F1712541CE3200D11FA9 /* attenuation_duration.pb.swift */,
				EB08F1722541CE3200D11FA9 /* risk_level.pb.swift */,
				EB08F1702541CE3200D11FA9 /* risk_score_classification.pb.swift */,
				EB08F1772541CE3200D11FA9 /* risk_score_parameters.pb.swift */,
				EB08F1742541CE3200D11FA9 /* submission_payload.pb.swift */,
				B15382DA24826F7E0010F007 /* __tests__ */,
				B102BDC22460410600CD55A2 /* README.md */,
			);
			path = Backend;
			sourceTree = "<group>";
		};
		B10F9B88249961B500C418F4 /* __tests__ */ = {
			isa = PBXGroup;
			children = (
				B10F9B89249961B500C418F4 /* DynamicTypeLabelTests.swift */,
			);
			path = __tests__;
			sourceTree = "<group>";
		};
		B111EDEC2465B1F4001AEBB4 /* Client */ = {
			isa = PBXGroup;
			children = (
				B1DDDABA2471379900A07175 /* __tests__ */,
				B1741B482462C207006275D9 /* Client.swift */,
				BA112E0925559CDD007F5712 /* ClientWifiOnly.swift */,
				B1125455246F293A00AB5036 /* HTTP Client */,
				B1CD333F2486AA5F00B06E9B /* Security */,
			);
			path = Client;
			sourceTree = "<group>";
		};
		B1125455246F293A00AB5036 /* HTTP Client */ = {
			isa = PBXGroup;
			children = (
				B1EAEC8C24711889003BE9A2 /* __tests__ */,
				35BE8597251CE495005C2FD0 /* CachingHTTPClient.swift */,
				011E13AD24680A4000973467 /* HTTPClient.swift */,
				B12995E8246C344100854AD0 /* HTTPClient+Configuration.swift */,
				B1A9E710246D782F0024CC12 /* SAPDownloadedPackage.swift */,
				B1EAEC8A24711884003BE9A2 /* URLSession+Convenience.swift */,
				BA112DF6255586E9007F5712 /* WifiOnlyHTTPClient.swift */,
			);
			path = "HTTP Client";
			sourceTree = "<group>";
		};
		B1125458246F2C2100AB5036 /* Converting Keys */ = {
			isa = PBXGroup;
			children = (
				B1175214248A9F8300C3325C /* __tests__ */,
				B1125459246F2C6500AB5036 /* ENTemporaryExposureKey+Convert.swift */,
			);
			path = "Converting Keys";
			sourceTree = "<group>";
		};
		B11655912491437600316087 /* __tests__ */ = {
			isa = PBXGroup;
			children = (
				B11655922491437600316087 /* RiskProvidingConfigurationTests.swift */,
				B1C7EE472493D97000F1F284 /* RiskProvidingConfigurationManualTriggerTests.swift */,
			);
			path = __tests__;
			sourceTree = "<group>";
		};
		B1175211248A837300C3325C /* Risk */ = {
			isa = PBXGroup;
			children = (
				ABD2F632254C531100DC1958 /* KeyPackageDownload */,
				A1E41959249817C70016E52A /* __tests__ */,
				BA6C8A8E254D60E0008344F5 /* Calculation */,
				B1FE13D92488216300D012E5 /* Provider */,
				B1175212248A83AB00C3325C /* Risk.swift */,
			);
			path = Risk;
			sourceTree = "<group>";
		};
		B1175214248A9F8300C3325C /* __tests__ */ = {
			isa = PBXGroup;
			children = (
				B1175215248A9F9600C3325C /* ConvertingKeysTests.swift */,
			);
			path = __tests__;
			sourceTree = "<group>";
		};
		B117909724914D6E007FF821 /* __tests__ */ = {
			isa = PBXGroup;
			children = (
				01678E9A249A521F003B048B /* testStore.sqlite */,
				01D3ECFF2490230400551E65 /* StoreTests.swift */,
			);
			path = __tests__;
			sourceTree = "<group>";
		};
		B1221BDD2492E78100E6C4E4 /* Keychain */ = {
			isa = PBXGroup;
			children = (
				B1221BDE2492ECD500E6C4E4 /* __tests__ */,
				0DD260FE248D549B007C3B2C /* KeychainHelper.swift */,
				B1221BDF2492ECE800E6C4E4 /* CFDictionary+KeychainQuery.swift */,
			);
			path = Keychain;
			sourceTree = "<group>";
		};
		B1221BDE2492ECD500E6C4E4 /* __tests__ */ = {
			isa = PBXGroup;
			children = (
				B1221BE12492ED0F00E6C4E4 /* CFDictionary+KeychainQueryTests.swift */,
				35A7F080250A7CF8005E6C33 /* KeychainHelperTests.swift */,
			);
			path = __tests__;
			sourceTree = "<group>";
		};
		B14D0CD8246E939600D5BEBC /* Exposure Transaction */ = {
			isa = PBXGroup;
			children = (
				B161782B248062A0006E435A /* __tests__ */,
				B1A9E70D246D73180024CC12 /* ExposureDetection.swift */,
				B10FD5F3246EAC1700E9D7F2 /* AppleFilesWriter.swift */,
				B14D0CDE246E976400D5BEBC /* ExposureDetectionTransaction+DidEndPrematurelyReason.swift */,
				B14D0CDC246E972400D5BEBC /* ExposureDetectionDelegate.swift */,
				FEDCE0116603B6E00FAEE632 /* ExposureDetectionExecutor.swift */,
			);
			path = "Exposure Transaction";
			sourceTree = "<group>";
		};
		B15382DA24826F7E0010F007 /* __tests__ */ = {
			isa = PBXGroup;
			children = (
				B1F8AE472479B4C30093A588 /* api-response-day-2020-05-16 */,
				01571B79255E9A6F00E4E891 /* config-wru-2020-11-13 */,
				B17A44A12464906A00CB195E /* KeyTests.swift */,
			);
			path = __tests__;
			sourceTree = "<group>";
		};
		B15382DB24826FD70010F007 /* Mocks */ = {
			isa = PBXGroup;
			children = (
				CD678F6C246C43EE00B6A0F8 /* ClientMock.swift */,
				CD678F6E246C43FC00B6A0F8 /* MockURLSession.swift */,
				35163D23251CFCCB00D220CA /* CachingHTTPClientMock.swift */,
			);
			path = Mocks;
			sourceTree = "<group>";
		};
		B15382DC248270220010F007 /* __tests__ */ = {
			isa = PBXGroup;
			children = (
				B15382E0248273A50010F007 /* Mocks */,
				CDF27BD2246ADBA70044D32B /* ExposureSubmissionServiceTests.swift */,
			);
			path = __tests__;
			sourceTree = "<group>";
		};
		B15382DD2482707A0010F007 /* __tests__ */ = {
			isa = PBXGroup;
			children = (
				B15382DE248270B50010F007 /* Mocks */,
				EE22DB8E247FB46C001B0A71 /* ENStateTests.swift */,
				AB453F5F2534B04400D8339E /* ExposureManagerTests.swift */,
				3598D99924FE280700483F1F /* CountryTests.swift */,
				941F5ECB2518E82100785F06 /* ENSettingEuTracingViewModelTests.swift */,
				948AFE5E2552F6F60019579A /* WarnOthersReminderTests.swift */,
			);
			path = __tests__;
			sourceTree = "<group>";
		};
		B15382DE248270B50010F007 /* Mocks */ = {
			isa = PBXGroup;
			children = (
				EE22DB90247FB479001B0A71 /* MockStateHandlerObserverDelegate.swift */,
			);
			path = Mocks;
			sourceTree = "<group>";
		};
		B15382DF248270E90010F007 /* Helper */ = {
			isa = PBXGroup;
			children = (
				A1E419442495476C0016E52A /* HTTPClient+MockNetworkStack.swift */,
			);
			path = Helper;
			sourceTree = "<group>";
		};
		B15382E0248273A50010F007 /* Mocks */ = {
			isa = PBXGroup;
			children = (
				B15382E3248273DC0010F007 /* MockTestStore.swift */,
				859DD511248549790073D59F /* MockDiagnosisKeysRetrieval.swift */,
			);
			path = Mocks;
			sourceTree = "<group>";
		};
		B1569DD5245D6C790079FCD7 /* Developer Menu */ = {
			isa = PBXGroup;
			children = (
				B16457BC24DC3E0E002879EB /* Features */,
				B1FC2D1E24D9C8CB00083C81 /* Helper */,
				2FC951FA24DC2366008D39F4 /* Cells */,
				B1741B432461C257006275D9 /* DMDeveloperMenu.swift */,
				B1569DDE245D70990079FCD7 /* DMViewController.swift */,
				B1741B422461C105006275D9 /* README.md */,
			);
			path = "Developer Menu";
			sourceTree = "<group>";
		};
		B16177E624802F85006E435A /* __tests__ */ = {
			isa = PBXGroup;
			children = (
				AB8BC3452551B94200F3B5A7 /* Doubles */,
				AB5F84A924F8F6C7000400D4 /* Migration */,
				B16177E724802F9B006E435A /* DownloadedPackagesSQLLiteStoreTests.swift */,
				AB5F84B324F8FA26000400D4 /* SerialMigratorTests.swift */,
			);
			path = __tests__;
			sourceTree = "<group>";
		};
		B161782B248062A0006E435A /* __tests__ */ = {
			isa = PBXGroup;
			children = (
				B15382E6248290BB0010F007 /* AppleFilesWriterTests.swift */,
				B15382FD248424F00010F007 /* ExposureDetectionTests.swift */,
				A124E648249BF4EB00E95F72 /* ExposureDetectionExecutorTests.swift */,
			);
			path = __tests__;
			sourceTree = "<group>";
		};
		B163D10E24990664001A322C /* __tests__ */ = {
			isa = PBXGroup;
			children = (
				B163D10F2499068D001A322C /* SettingsViewModelTests.swift */,
			);
			path = __tests__;
			sourceTree = "<group>";
		};
		B16457BC24DC3E0E002879EB /* Features */ = {
			isa = PBXGroup;
			children = (
				01F52FF32552DB9600997A26 /* DMAppConfigurationViewController.swift */,
				013C413C255463A400826C9F /* DMDebugRiskCalculationViewController.swift */,
				B1F82DF124718C7300E2E56A /* DMBackendConfigurationViewController.swift */,
				AB6289D8251C833100CF61D2 /* DMDeltaOnboardingViewController.swift */,
				B1FC2D1C24D9C87F00083C81 /* DMKeysViewController.swift */,
				B16457B424DC11EF002879EB /* DMLastSubmissionRequetViewController.swift */,
				B16457BA24DC3309002879EB /* DMLogsViewController.swift */,
				ABDA2791251CE308006BAE84 /* DMServerEnvironmentViewController.swift */,
				9417BA94252B6B5100AD4053 /* DMSQLiteErrorViewController.swift */,
				EB6B5D872539AE9400B0ED57 /* DMNotificationsViewController.swift */,
				94092540254BFE6800FE61A2 /* DMWarnOthersNotificationViewController.swift */,
				B18755D024DC45CA00A9202E /* DMStoreViewController.swift */,
				B1E8C99C2479D4E7006DC678 /* DMSubmissionStateViewController.swift */,
				B1D8CB2524DD4371008C6010 /* DMTracingHistoryViewController.swift */,
				BA6D164D255ADD8600ED3492 /* DMWifiClient */,
				EBDE11B6255EC2D7008C0F51 /* DMDeviceTimeCheck */,
			);
			path = Features;
			sourceTree = "<group>";
		};
		B184A381248FFCC3007180F6 /* Store */ = {
			isa = PBXGroup;
			children = (
				B117909724914D6E007FF821 /* __tests__ */,
				AB1011552507C14F00D392A2 /* Models */,
				013DC101245DAC4E00EE58B0 /* Store.swift */,
				B184A37F248FFCBE007180F6 /* SecureStore.swift */,
				B184A382248FFCE2007180F6 /* CodableExposureDetectionSummary.swift */,
			);
			path = Store;
			sourceTree = "<group>";
		};
		B18C411A246DB2F000B8D8CB /* Helper */ = {
			isa = PBXGroup;
			children = (
				A1BABD0824A57B88000ED515 /* TemporaryExposureKeyMock.swift */,
				017AD13525A3235B00FA2B3F /* iOS13TestCase.swift */,
				B18C411C246DB30000B8D8CB /* URL+Helper.swift */,
				A1E41940249410AF0016E52A /* SAPDownloadedPackage+Helpers.swift */,
				A124E64B249C4C9000E95F72 /* SAPDownloadedPackagesStore+Helpers.swift */,
				A14BDEBF24A1AD660063E4EC /* MockExposureDetector.swift */,
				015692E324B48C3F0033F35E /* TimeInterval+Convenience.swift */,
				AB5F84BC24F92E92000400D4 /* SerialMigratorFake.swift */,
				01CF95DC25308346007B72F7 /* CodableExposureDetectionSummary+Helpers.swift */,
			);
			path = Helper;
			sourceTree = "<group>";
		};
		B19FD70E2491A04800A9D56A /* Update Checker */ = {
			isa = PBXGroup;
			children = (
				B19FD70F2491A05800A9D56A /* __tests__ */,
				0DF6BB96248AD616007E8B0C /* AppUpdateCheckHelper.swift */,
				B19FD7102491A07000A9D56A /* String+SemanticVersion.swift */,
				B19FD7122491A08500A9D56A /* SAP_SemanticVersion+Compare.swift */,
			);
			path = "Update Checker";
			sourceTree = "<group>";
		};
		B19FD70F2491A05800A9D56A /* __tests__ */ = {
			isa = PBXGroup;
			children = (
				B19FD7142491A4A300A9D56A /* SAP_SemanticVersionTests.swift */,
				0DF6BB9C248AE232007E8B0C /* AppUpdateCheckerHelperTests.swift */,
			);
			path = __tests__;
			sourceTree = "<group>";
		};
		B1AC51D424CED8740087C35B /* __tests__ */ = {
			isa = PBXGroup;
			children = (
				B1AC51D524CED8820087C35B /* DetectionModeTests.swift */,
				0144BDE22509288B00B0857C /* SymptomsOnsetTests.swift */,
			);
			path = __tests__;
			sourceTree = "<group>";
		};
		B1CD333F2486AA5F00B06E9B /* Security */ = {
			isa = PBXGroup;
			children = (
				35AA4AF2259B40DF00D32306 /* __tests__ */,
				35EA6158258BC88A0062B50A /* iOS 12 Fallback */,
				B1CD33402486AA7100B06E9B /* CoronaWarnURLSessionDelegate.swift */,
			);
			path = Security;
			sourceTree = "<group>";
		};
		B1D431C9246C848E00E728AD /* DownloadedPackagesStore */ = {
			isa = PBXGroup;
			children = (
				35EA68402554BEB200335F73 /* V2 */,
				AB5F84C224FE2EF2000400D4 /* V1 */,
				AB5F84C124FE2EEA000400D4 /* V0 */,
				AB5F84AE24F8F7B8000400D4 /* Migrations */,
				357B1857255A7F5C00584548 /* AppConfig+CacheInvalidation.swift */,
				B16177E624802F85006E435A /* __tests__ */,
			);
			path = DownloadedPackagesStore;
			sourceTree = "<group>";
		};
		B1DDDABA2471379900A07175 /* __tests__ */ = {
			isa = PBXGroup;
			children = (
				B15382DB24826FD70010F007 /* Mocks */,
				B1DDDABB247137B000A07175 /* HTTPClientConfigurationEndpointTests.swift */,
			);
			path = __tests__;
			sourceTree = "<group>";
		};
		B1EAEC8C24711889003BE9A2 /* __tests__ */ = {
			isa = PBXGroup;
			children = (
				B15382DF248270E90010F007 /* Helper */,
				B1D431C7246C69F300E728AD /* HTTPClient+ConfigurationTests.swift */,
				CDF27BD4246ADBF30044D32B /* HTTPClient+DaysAndHoursTests.swift */,
				A1E419532495A7850016E52A /* HTTPClient+GetTestResultTests.swift */,
				A32C046424D96348005BEA61 /* HTTPClient+PlausibeDeniabilityTests.swift */,
				A1E419562495A8F50016E52A /* HTTPClient+RegistrationTokenTests.swift */,
				A1E41947249548260016E52A /* HTTPClient+SubmitTests.swift */,
				A1E419502495A6EA0016E52A /* HTTPClient+TANForExposureSubmitTests.swift */,
				A1877CA9248F247D006FEFC0 /* SAPDownloadedPackageTests.swift */,
				B1EAEC8D247118CB003BE9A2 /* URLSession+ConvenienceTests.swift */,
				BA8BBA07255A90690034D4BC /* WifiHTTPClientTests.swift */,
			);
			path = __tests__;
			sourceTree = "<group>";
		};
		B1FC2D1E24D9C8CB00083C81 /* Helper */ = {
			isa = PBXGroup;
			children = (
				B1FC2D1F24D9C8DF00083C81 /* SAP_TemporaryExposureKey+DeveloperMenu.swift */,
				B1A31F6824DAE6C000E263DF /* DMKeyCell.swift */,
				B103193124E18A0A00DD02EF /* DMMenuItem.swift */,
				EB6B5D8C2539B36100B0ED57 /* DMNotificationCell.swift */,
			);
			path = Helper;
			sourceTree = "<group>";
		};
		B1FE13D92488216300D012E5 /* Provider */ = {
			isa = PBXGroup;
			children = (
				B1FE13F724896DC400D012E5 /* Helper */,
				B1FE13E32488253200D012E5 /* Model */,
				B1FE13E0248824D700D012E5 /* __tests__ */,
				B1FE13DC248821CB00D012E5 /* RiskProviding.swift */,
				B1FE13DE248821E000D012E5 /* RiskProvider.swift */,
				EBD2D09F25A86C2A006E4220 /* MockRiskProvider.swift */,
				354BB49925B07DB000FBCFEE /* StatisticsProviding.swift */,
				35E121A825B1CFB00098D754 /* StatisticsProvider.swift */,
			);
			path = Provider;
			sourceTree = "<group>";
		};
		B1FE13E0248824D700D012E5 /* __tests__ */ = {
			isa = PBXGroup;
			children = (
				B1FE13E1248824E900D012E5 /* RiskProviderTests.swift */,
			);
			path = __tests__;
			sourceTree = "<group>";
		};
		B1FE13E32488253200D012E5 /* Model */ = {
			isa = PBXGroup;
			children = (
				B11655912491437600316087 /* __tests__ */,
				B1FE13E52488255900D012E5 /* RiskProvidingConfiguration.swift */,
				B1C7EEAD24941A3B00F1F284 /* ManualExposureDetectionState.swift */,
				B1C7EEAF24941A6B00F1F284 /* RiskConsumer.swift */,
			);
			path = Model;
			sourceTree = "<group>";
		};
		B1FE13F724896DC400D012E5 /* Helper */ = {
			isa = PBXGroup;
			children = (
				B1FE13FC24896EE700D012E5 /* __tests__ */,
				B1FE13F824896DDB00D012E5 /* CachedAppConfiguration.swift */,
				AB3560992547167800C3F8E0 /* DeviceTimeCheck.swift */,
				B1FE13FA24896E6700D012E5 /* AppConfigurationProviding.swift */,
				3539DAD0252B353C00489B1A /* CachedAppConfigurationMock.swift */,
				352E0F18255D537C00DC3E20 /* AppConfiguration+Validation.swift */,
			);
			path = Helper;
			sourceTree = "<group>";
		};
		B1FE13FC24896EE700D012E5 /* __tests__ */ = {
			isa = PBXGroup;
			children = (
				35E1219D25B19D8C0098D754 /* sample_stats */,
				B1FE13FD24896EF700D012E5 /* CachedAppConfigurationTests.swift */,
				AB35609F2547194C00C3F8E0 /* DeviceTimeCheckTests.swift */,
				356FBF48255EC27A00959346 /* CacheAppConfigMockTests.swift */,
				352DEA6E25B08966006751D1 /* StatisticsProviderTests.swift */,
			);
			path = __tests__;
			sourceTree = "<group>";
		};
		B1FF6B6B2497D0B40041CF02 /* CWASQLite */ = {
			isa = PBXGroup;
			children = (
				0DFCC2712484DC8400E2811D /* sqlite3.h */,
				0DFCC2702484DC8400E2811D /* sqlite3.c */,
				B1FF6B6C2497D0B50041CF02 /* CWASQLite.h */,
				B1FF6B6D2497D0B50041CF02 /* Info.plist */,
			);
			path = CWASQLite;
			sourceTree = "<group>";
		};
		BA0FC256259C9A6600EF7E6B /* Cell */ = {
			isa = PBXGroup;
			children = (
				BA056F19259B89B50022B0A4 /* RiskLegendDotBodyCell.swift */,
				BA056F1A259B89B50022B0A4 /* RiskLegendDotBodyCell.xib */,
			);
			path = Cell;
			sourceTree = "<group>";
		};
		BA11D5B82588D576005DCD6B /* __test__ */ = {
			isa = PBXGroup;
			children = (
				BA11D5B92588D590005DCD6B /* DiaryAddAndEditEntryViewModelTest.swift */,
			);
			path = __test__;
			sourceTree = "<group>";
		};
		BA288AEF25825D5B0071009A /* __test__ */ = {
			isa = PBXGroup;
			children = (
				BA288AF32582616E0071009A /* DiaryInfoViewModelTest.swift */,
			);
			path = __test__;
			sourceTree = "<group>";
		};
		BA37538B25AC671A0015C8FC /* Recovered References */ = {
			isa = PBXGroup;
			children = (
			);
			name = "Recovered References";
			sourceTree = "<group>";
		};
		BA6C8A8E254D60E0008344F5 /* Calculation */ = {
			isa = PBXGroup;
			children = (
				BA6C8B0C254D6BC9008344F5 /* __test__ */,
				BA6C8B04254D6B1F008344F5 /* RiskCalculation.swift */,
				013C412725545C2D00826C9F /* DebugRiskCalculation.swift */,
				01F52F892550679600997A26 /* RiskCalculationExposureWindow.swift */,
				01F52F91255067A000997A26 /* RiskCalculationError.swift */,
				BA6C8A94254D626C008344F5 /* Models */,
			);
			path = Calculation;
			sourceTree = "<group>";
		};
		BA6C8A94254D626C008344F5 /* Models */ = {
			isa = PBXGroup;
			children = (
				BA6C8AAD254D6476008344F5 /* ENARange.swift */,
				0177F48125501111009DD568 /* RiskCalculationResult.swift */,
				BA6C8AEB254D65C4008344F5 /* ExposureWindow.swift */,
				BA6C8AA5254D63A0008344F5 /* MinutesAtAttenuationFilter.swift */,
				BA6C8AB8254D64D3008344F5 /* MinutesAtAttenuationWeight.swift */,
				BA6C8AC3254D650C008344F5 /* NormalizedTimePerEWToRiskLevelMapping.swift */,
				BA6C8A9D254D634E008344F5 /* RiskCalculationConfiguration.swift */,
				BA6C8AF3254D65E1008344F5 /* ScanInstance.swift */,
				BA6C8ACB254D6537008344F5 /* TrlEncoding.swift */,
				BA6C8AD3254D6552008344F5 /* TrlFilter.swift */,
			);
			path = Models;
			sourceTree = "<group>";
		};
		BA6C8B0C254D6BC9008344F5 /* __test__ */ = {
			isa = PBXGroup;
			children = (
				BA6C8B32254D7738008344F5 /* Models */,
				BA6C8A8F254D61F4008344F5 /* exposure-windows-risk-calculation.json */,
				BA6C8B50254D80DF008344F5 /* ExposureWindowTest.swift */,
				BA6C8B0D254D6BF9008344F5 /* RiskCalculationTest.swift */,
				01F52FFB2552E6F600997A26 /* ENARangeTest.swift */,
				0177F4B025503805009DD568 /* ScanInstanceTest.swift */,
			);
			path = __test__;
			sourceTree = "<group>";
		};
		BA6C8B32254D7738008344F5 /* Models */ = {
			isa = PBXGroup;
			children = (
				BA6C8AE3254D6598008344F5 /* ExposureWindowTestCase.swift */,
				BA6C8A95254D62C3008344F5 /* TestCasesWithConfiguration.swift */,
			);
			path = Models;
			sourceTree = "<group>";
		};
		BA6D164D255ADD8600ED3492 /* DMWifiClient */ = {
			isa = PBXGroup;
			children = (
				BA6D164E255ADDA300ED3492 /* Cell */,
				BA27993A255995E100C3B64D /* DMWifiClientViewController.swift */,
				BA6D1633255AD2AA00ED3492 /* DMWifiClientViewModel.swift */,
			);
			path = DMWifiClient;
			sourceTree = "<group>";
		};
		BA6D164E255ADDA300ED3492 /* Cell */ = {
			isa = PBXGroup;
			children = (
				BA6D163F255ADD0400ED3492 /* DMSwitchCellViewModel.swift */,
				BA6D1638255AD35900ED3492 /* DMSwitchTableViewCell.swift */,
				BA6D1639255AD35900ED3492 /* DMSwitchTableViewCell.xib */,
			);
			path = Cell;
			sourceTree = "<group>";
		};
		BA9DD53D2567BD9100C326FF /* __tests__ */ = {
			isa = PBXGroup;
			children = (
				BA9DD53E2567BDAC00C326FF /* TestResultAvailableViewModelTest.swift */,
			);
			path = __tests__;
			sourceTree = "<group>";
		};
		BAB1239A25729FEA00A179FB /* TANInputViewController */ = {
			isa = PBXGroup;
			children = (
				BAC0A4DC25768017002B5361 /* __tests__ */,
				BA904C9D25769D1800692110 /* TanInputView.swift */,
				BAB1239B2572A06D00A179FB /* TanInputViewModel.swift */,
				BAB123A02572A0B700A179FB /* TanInputViewController.swift */,
			);
			path = TANInputViewController;
			sourceTree = "<group>";
		};
		BAC0A4DC25768017002B5361 /* __tests__ */ = {
			isa = PBXGroup;
			children = (
				BAC0A4DD25768039002B5361 /* TanInputViewModelTests.swift */,
			);
			path = __tests__;
			sourceTree = "<group>";
		};
		BACCCC6325ADB7B400195AC3 /* __test__ */ = {
			isa = PBXGroup;
			children = (
				BACCCC7425ADB9FD00195AC3 /* RiskLegendeTest.swift */,
			);
			path = __test__;
			sourceTree = "<group>";
		};
		BAD962F925668E5D00FAB615 /* TestResultAvailable */ = {
			isa = PBXGroup;
			children = (
				BA9DD53D2567BD9100C326FF /* __tests__ */,
				BAD962FA25668F4000FAB615 /* TestResultAvailableViewController.swift */,
				BAD962FF25668F8E00FAB615 /* TestResultAvailableViewModel.swift */,
			);
			path = TestResultAvailable;
			sourceTree = "<group>";
		};
		BAEC99BE258B6FFA00B98ECA /* __tests__ */ = {
			isa = PBXGroup;
			children = (
				BAEC99BF258B705500B98ECA /* ENAUITests_07_ContactJournalUITests.swift */,
			);
			path = __tests__;
			sourceTree = "<group>";
		};
		BAFBF35525ADD719003F5DC2 /* __tests__ */ = {
			isa = PBXGroup;
			children = (
				BAFBF35625ADD734003F5DC2 /* HomeThankYouCellModelTests.swift */,
			);
			path = __tests__;
			sourceTree = "<group>";
		};
		BAFBF35E25ADDE42003F5DC2 /* __tests__ */ = {
			isa = PBXGroup;
			children = (
				BAFBF35F25ADDE7C003F5DC2 /* HomeDiaryCellModelTests.swift */,
			);
			path = __tests__;
			sourceTree = "<group>";
		};
		BAFBF36725ADE0AA003F5DC2 /* __tests__ */ = {
			isa = PBXGroup;
			children = (
				BAFBF36825ADE0F1003F5DC2 /* HomeInfoCellModelTests.swift */,
			);
			path = __tests__;
			sourceTree = "<group>";
		};
		CD99A398245B229F00BF12AF /* ExposureSubmission */ = {
			isa = PBXGroup;
			children = (
				A3284253248E48E0006B1F09 /* __tests__ */,
				A372DA3724BDA015003248BB /* View */,
				71FE1C79247AC2B500851FEB /* ExposureSubmissionNavigationController.swift */,
				A372DA3A24BDA075003248BB /* ExposureSubmissionCoordinator.swift */,
				0144BDEC250A3E5300B0857C /* ExposureSubmissionCoordinatorModel.swift */,
			);
			path = ExposureSubmission;
			sourceTree = "<group>";
		};
		CD99A3C82461A44B00BF12AF /* View Helpers */ = {
			isa = PBXGroup;
			children = (
				A3E851B324ADDA9E00402485 /* __tests__ */,
				CD99A3C92461A47C00BF12AF /* AppStrings.swift */,
				71CAB9D1248AACAD00F516A5 /* PixelPerfectLayoutConstraint.swift */,
				2FE15A3B249B8C0B0077BD8D /* AccessibilityIdentifiers.swift */,
				A3E851B124ADD09900402485 /* CountdownTimer.swift */,
			);
			path = "View Helpers";
			sourceTree = "<group>";
		};
		CDCE11D7247D645800F30825 /* Cells */ = {
			isa = PBXGroup;
			children = (
				CDCE11D8247D64C600F30825 /* NotificationSettingsOnTableViewCell.swift */,
				01D02765258BD61600B6389A /* NotificationSettingsOnTableViewCell.xib */,
				CDCE11DA247D64D600F30825 /* NotificationSettingsOffTableViewCell.swift */,
				01A6EFB4258BD6270001D8C2 /* NotificationSettingsOffTableViewCell.xib */,
			);
			path = Cells;
			sourceTree = "<group>";
		};
		CDD87C6024766163007CE6CA /* Cells */ = {
			isa = PBXGroup;
			children = (
				CDD87C54247556DE007CE6CA /* MainSettingsCell.swift */,
				01D02732258BD36800B6389A /* MainSettingsCell.xib */,
				CDD87C5C247559E3007CE6CA /* SettingsLabelCell.swift */,
				01D0273A258BD38500B6389A /* SettingsLabelCell.xib */,
			);
			path = Cells;
			sourceTree = "<group>";
		};
		EB11B02824EE7C7D00143A95 /* Settings */ = {
			isa = PBXGroup;
			children = (
				EB11B02924EE7CA500143A95 /* ENAUITestsSettings.swift */,
			);
			path = Settings;
			sourceTree = "<group>";
		};
		EB41DC0624E53D3F0029C6F7 /* BackgroundAppRefresh */ = {
			isa = PBXGroup;
			children = (
				01D16C5C24ED6981007DB387 /* __tests__ */,
				EB7F8E9424E434E000A3CCC4 /* BackgroundAppRefreshViewController.swift */,
				01D0272D258BD2B100B6389A /* BackgroundAppRefreshViewController.xib */,
				EB23949F24E5492900E71225 /* BackgroundAppRefreshViewModel.swift */,
				EB7D205324E6A3320089264C /* InfoBoxView.swift */,
				EB7D205524E6A5930089264C /* InfoBoxViewModel.swift */,
				EB7057D624E6BACA002235B4 /* InfoBoxView.xib */,
			);
			path = BackgroundAppRefresh;
			sourceTree = "<group>";
		};
		EBA403A82588F72A00D1F039 /* iOS12Support */ = {
			isa = PBXGroup;
			children = (
				EBA403CD258925C000D1F039 /* ColorCompatibility */,
			);
			path = iOS12Support;
			sourceTree = "<group>";
		};
		EBA403CD258925C000D1F039 /* ColorCompatibility */ = {
			isa = PBXGroup;
			children = (
				EBA403CF2589260D00D1F039 /* ColorCompatibility.swift */,
			);
			path = ColorCompatibility;
			sourceTree = "<group>";
		};
		EBB92C70259E10BD00013B41 /* AppDisabled */ = {
			isa = PBXGroup;
			children = (
				EBB92C7B259E111A00013B41 /* AppDisabledView.swift */,
				EBB92C71259E10ED00013B41 /* AppDisabledViewController.swift */,
				EBB92C76259E110900013B41 /* AppDisabledViewModel.swift */,
			);
			path = AppDisabled;
			sourceTree = "<group>";
		};
		EBD2D07C25A86144006E4220 /* __tests__ */ = {
			isa = PBXGroup;
			children = (
				EBD2D07E25A869B9006E4220 /* HomeTableViewModelTests.swift */,
			);
			path = __tests__;
			sourceTree = "<group>";
		};
		EBDE11B6255EC2D7008C0F51 /* DMDeviceTimeCheck */ = {
			isa = PBXGroup;
			children = (
				EBDE11B1255EC2C4008C0F51 /* DMDeviceTimeCheckViewController.swift */,
				EBDE11BA255EC34C008C0F51 /* DMDeviceTimeCheckViewModel.swift */,
			);
			path = DMDeviceTimeCheck;
			sourceTree = "<group>";
		};
		EE20EA0824699A3A00770683 /* RiskLegend */ = {
			isa = PBXGroup;
			children = (
				BACCCC6325ADB7B400195AC3 /* __test__ */,
				BA0FC256259C9A6600EF7E6B /* Cell */,
				71B804482484D37300D53506 /* RiskLegendViewController.swift */,
			);
			path = RiskLegend;
			sourceTree = "<group>";
		};
		EE278B2E245F2C58008B06F9 /* FriendsInvite */ = {
			isa = PBXGroup;
			children = (
				EE278B2F245F2C8A008B06F9 /* InviteFriendsViewController.swift */,
				01D0270F258BC17500B6389A /* InviteFriendsViewController.xib */,
			);
			path = FriendsInvite;
			sourceTree = "<group>";
		};
		EE70C239245B09E900AC9B2F /* Localization */ = {
			isa = PBXGroup;
			children = (
				13156CFF248C19D000AFC472 /* usage.html */,
				71F5418A248BEDBE006DB793 /* privacy-policy.html */,
				EE70C23A245B09E900AC9B2F /* Localizable.strings */,
				01E42990251DCDC90057FCBE /* Localizable.legal.strings */,
				EE92A340245D96DA006B97B0 /* Localizable.stringsdict */,
				EE26950A248FCB0300BAE234 /* InfoPlist.strings */,
				AB8B0D3425305384009C067B /* Localizable.links.strings */,
			);
			path = Localization;
			sourceTree = "<group>";
		};
		EE85998B2462EFD4002E7AE2 /* AppInformation */ = {
			isa = PBXGroup;
			children = (
				50BD2E6724FE26F300932566 /* __test__ */,
				01F5F7212487B9C000229720 /* AppInformationViewController.swift */,
				71CC3E9C246D5D8000217F2C /* AppInformationViewController+DynamicTableViewModel.swift */,
				0103CED02536D1A100BDAAD1 /* AppInformationCellModel.swift */,
				50BD2E6124FE1E8700932566 /* AppInformationModel.swift */,
				50DC527824FEB2AE00F6D8EB /* AppInformationDynamicCell.swift */,
				50E3BE59250127DF0033E2C7 /* AppInformationDynamicAction.swift */,
				50BD2E6324FE232E00932566 /* AppInformationImprintViewModel.swift */,
				4026C2DB24852B7600926FB4 /* AppInformationViewController+LegalModel.swift */,
				71CC3E9E246D6B6800217F2C /* AppInformationDetailViewController.swift */,
				4026C2E324854C8D00926FB4 /* AppInformationLegalCell.swift */,
			);
			path = AppInformation;
			sourceTree = "<group>";
		};
		EEF790092466ED410065EBD5 /* Views */ = {
			isa = PBXGroup;
			children = (
				713EA25C24798A7000AB7EE8 /* ExposureDetectionRoundedView.swift */,
			);
			path = Views;
			sourceTree = "<group>";
		};
		F247572E2483934B003E1FC5 /* __tests__ */ = {
			isa = PBXGroup;
			children = (
				A1654EFD24B41FEF00C0E115 /* DynamicCellTests.swift */,
				F252472E2483955B00C5556B /* DynamicTableViewControllerFake.storyboard */,
				F2DC809324898CE600EDC40A /* DynamicTableViewControllerFooterTests.swift */,
				F2DC809124898B1800EDC40A /* DynamicTableViewControllerHeaderTests.swift */,
				F2DC808F24898A9400EDC40A /* DynamicTableViewControllerNumberOfRowsAndSectionsTests.swift */,
				F2DC808D248989CE00EDC40A /* DynamicTableViewControllerRegisterCellsTests.swift */,
				F247572A24838AC8003E1FC5 /* DynamicTableViewControllerRowsTests.swift */,
				F25247302484456800C5556B /* DynamicTableViewModelTests.swift */,
				F22C6E242492082B00712A6B /* DynamicTableViewSpaceCellTests.swift */,
				A1654F0024B43E7F00C0E115 /* DynamicTableViewTextViewCellTests.swift */,
			);
			path = __tests__;
			sourceTree = "<group>";
		};
/* End PBXGroup section */

/* Begin PBXHeadersBuildPhase section */
		B1FF6B652497D0B40041CF02 /* Headers */ = {
			isa = PBXHeadersBuildPhase;
			buildActionMask = 2147483647;
			files = (
				B1FF6B6E2497D0B50041CF02 /* CWASQLite.h in Headers */,
				B1FF6B772497D2330041CF02 /* sqlite3.h in Headers */,
			);
			runOnlyForDeploymentPostprocessing = 0;
		};
/* End PBXHeadersBuildPhase section */

/* Begin PBXNativeTarget section */
		85D7593A2457048F008175F0 /* ENA */ = {
			isa = PBXNativeTarget;
			buildConfigurationList = 85D7596824570491008175F0 /* Build configuration list for PBXNativeTarget "ENA" */;
			buildPhases = (
				71AFBD9324642AF500F91006 /* SwiftLint */,
				85D759372457048F008175F0 /* Sources */,
				85D759382457048F008175F0 /* Frameworks */,
				85D759392457048F008175F0 /* Resources */,
				B102BDB924603FD600CD55A2 /* Embed Frameworks */,
				0105D8B925B882E3007E288B /* Copy Sample Stats for Tests */,
			);
			buildRules = (
			);
			dependencies = (
			);
			name = ENA;
			packageProductDependencies = (
				B10FB02F246036F3004CA11E /* SwiftProtobuf */,
				B1E8C9A4247AB869006DC678 /* ZIPFoundation */,
				B1B5A75F24924B3D0029D5D7 /* FMDB */,
				EB7AF6292587E98C00D94CA8 /* OpenCombineFoundation */,
				EB7AF62B2587E98C00D94CA8 /* OpenCombine */,
				EB7AF62D2587E98C00D94CA8 /* OpenCombineDispatch */,
			);
			productName = ENA;
			productReference = 85D7593B2457048F008175F0 /* ENA.app */;
			productType = "com.apple.product-type.application";
		};
		85D7595324570491008175F0 /* ENATests */ = {
			isa = PBXNativeTarget;
			buildConfigurationList = 85D7596B24570491008175F0 /* Build configuration list for PBXNativeTarget "ENATests" */;
			buildPhases = (
				85D7595024570491008175F0 /* Sources */,
				85D7595124570491008175F0 /* Frameworks */,
				85D7595224570491008175F0 /* Resources */,
			);
			buildRules = (
			);
			dependencies = (
				85D7595624570491008175F0 /* PBXTargetDependency */,
			);
			name = ENATests;
			productName = ENATests;
			productReference = 85D7595424570491008175F0 /* ENATests.xctest */;
			productType = "com.apple.product-type.bundle.unit-test";
		};
		85D7595E24570491008175F0 /* ENAUITests */ = {
			isa = PBXNativeTarget;
			buildConfigurationList = 85D7596E24570491008175F0 /* Build configuration list for PBXNativeTarget "ENAUITests" */;
			buildPhases = (
				85D7595B24570491008175F0 /* Sources */,
				85D7595C24570491008175F0 /* Frameworks */,
				85D7595D24570491008175F0 /* Resources */,
			);
			buildRules = (
			);
			dependencies = (
				85D7596124570491008175F0 /* PBXTargetDependency */,
			);
			name = ENAUITests;
			productName = ENAUITests;
			productReference = 85D7595F24570491008175F0 /* ENAUITests.xctest */;
			productType = "com.apple.product-type.bundle.ui-testing";
		};
		B1FF6B692497D0B40041CF02 /* CWASQLite */ = {
			isa = PBXNativeTarget;
			buildConfigurationList = B1FF6B742497D0B50041CF02 /* Build configuration list for PBXNativeTarget "CWASQLite" */;
			buildPhases = (
				B1FF6B652497D0B40041CF02 /* Headers */,
				B1FF6B662497D0B40041CF02 /* Sources */,
				B1FF6B672497D0B40041CF02 /* Frameworks */,
				B1FF6B682497D0B40041CF02 /* Resources */,
			);
			buildRules = (
			);
			dependencies = (
			);
			name = CWASQLite;
			productName = CWASQLite;
			productReference = B1FF6B6A2497D0B40041CF02 /* CWASQLite.framework */;
			productType = "com.apple.product-type.framework";
		};
/* End PBXNativeTarget section */

/* Begin PBXProject section */
		85D759332457048F008175F0 /* Project object */ = {
			isa = PBXProject;
			attributes = {
				LastSwiftUpdateCheck = 1150;
				LastUpgradeCheck = 1230;
				ORGANIZATIONNAME = "SAP SE";
				TargetAttributes = {
					85D7593A2457048F008175F0 = {
						CreatedOnToolsVersion = 11.4.1;
						LastSwiftMigration = 1150;
					};
					85D7595324570491008175F0 = {
						CreatedOnToolsVersion = 11.4.1;
						LastSwiftMigration = 1150;
						TestTargetID = 85D7593A2457048F008175F0;
					};
					85D7595E24570491008175F0 = {
						CreatedOnToolsVersion = 11.4.1;
						TestTargetID = 85D7593A2457048F008175F0;
					};
					B1FF6B692497D0B40041CF02 = {
						CreatedOnToolsVersion = 11.6;
					};
				};
			};
			buildConfigurationList = 85D759362457048F008175F0 /* Build configuration list for PBXProject "ENA" */;
			compatibilityVersion = "Xcode 9.3";
			developmentRegion = en;
			hasScannedForEncodings = 0;
			knownRegions = (
				en,
				Base,
				de,
				tr,
				pl,
				ro,
				bg,
			);
			mainGroup = 85D759322457048F008175F0;
			packageReferences = (
				B10FB02E246036F3004CA11E /* XCRemoteSwiftPackageReference "swift-protobuf" */,
				B1E8C9A3247AB869006DC678 /* XCRemoteSwiftPackageReference "ZIPFoundation" */,
				B1B5A75E24924B3D0029D5D7 /* XCRemoteSwiftPackageReference "fmdb" */,
				EB7AF6282587E98C00D94CA8 /* XCRemoteSwiftPackageReference "OpenCombine" */,
			);
			productRefGroup = 85D7593C2457048F008175F0 /* Products */;
			projectDirPath = "";
			projectRoot = "";
			targets = (
				85D7593A2457048F008175F0 /* ENA */,
				85D7595324570491008175F0 /* ENATests */,
				85D7595E24570491008175F0 /* ENAUITests */,
				B1FF6B692497D0B40041CF02 /* CWASQLite */,
			);
		};
/* End PBXProject section */

/* Begin PBXResourcesBuildPhase section */
		85D759392457048F008175F0 /* Resources */ = {
			isa = PBXResourcesBuildPhase;
			buildActionMask = 2147483647;
			files = (
				01F2A5BA2581181A00DA96A6 /* DiaryDayAddTableViewCell.xib in Resources */,
				01F2A59725803D2600DA96A6 /* DiaryOverviewDescriptionTableViewCell.xib in Resources */,
				01D026C0258BACCE00B6389A /* ExposureDetectionRiskTextCell.xib in Resources */,
				016E260825AF20540077C64C /* HomeStatisticsCardView.xib in Resources */,
				01A4DC9D259247AF007D5794 /* HomeRiskTableViewCell.xib in Resources */,
				13156CFD248C19D000AFC472 /* usage.html in Resources */,
				01F2A5D5258208C500DA96A6 /* DiaryDayViewController.xib in Resources */,
				EE269508248FCB0300BAE234 /* InfoPlist.strings in Resources */,
				85D7594E24570491008175F0 /* LaunchScreen.storyboard in Resources */,
				01D02759258BD55A00B6389A /* NotificationSettingsViewController.xib in Resources */,
				01D026C1258BACCE00B6389A /* ExposureDetectionRiskRefreshCell.xib in Resources */,
				50C5C1B525891CC800C4817A /* DynamicLegalExtendedCell.xib in Resources */,
				017AD0C5259BBD1C00FA2B3F /* HomeTestResultTableViewCell.xib in Resources */,
				01A4DCB125925121007D5794 /* HomeThankYouTableViewCell.xib in Resources */,
				01EA17F325913A5900E98E02 /* HomeDiaryTableViewCell.xib in Resources */,
				EB7057D724E6BACA002235B4 /* InfoBoxView.xib in Resources */,
				01D02706258BBCC700B6389A /* TracingHistoryTableViewCell.xib in Resources */,
				710224EE2490E2FD000C5DEF /* ExposureSubmissionStepCell.xib in Resources */,
				71FE1C8D247AC79D00851FEB /* DynamicTableViewIconCell.xib in Resources */,
				BA056F1C259B89B50022B0A4 /* RiskLegendDotBodyCell.xib in Resources */,
				71F2E57B2487AEFC00694F1A /* ena-colors.xcassets in Resources */,
				01EA17BB2591344F00E98E02 /* HomeExposureLoggingTableViewCell.xib in Resources */,
				01B72C032583B71100A3E3BC /* DiaryEditEntriesViewController.xib in Resources */,
				01D026C2258BACCE00B6389A /* ExposureDetectionLinkCell.xib in Resources */,
				01D02692258BA0AD00B6389A /* ExposureDetectionLongGuideCell.xib in Resources */,
				01D026BF258BACCE00B6389A /* ExposureDetectionGuideCell.xib in Resources */,
				01A4DCE225926931007D5794 /* HomeLoadingItemView.xib in Resources */,
				01D0275D258BD56F00B6389A /* SettingsLabelCell.xib in Resources */,
				351E630D256C5B9C00D89B29 /* LabeledCountriesCell.xib in Resources */,
				EE92A33E245D96DA006B97B0 /* Localizable.stringsdict in Resources */,
				01D0268D258B9CF800B6389A /* ExposureDetectionRiskCell.xib in Resources */,
				01A4DCEA25926938007D5794 /* HomeListItemView.xib in Resources */,
				01A4DCDE2592692D007D5794 /* HomeImageItemView.xib in Resources */,
				01B72BFF2583B57300A3E3BC /* DiaryEditEntriesTableViewCell.xib in Resources */,
				01E4298E251DCDC90057FCBE /* Localizable.legal.strings in Resources */,
				01A6EFC7258BE9C20001D8C2 /* NotificationSettingsOnTableViewCell.xib in Resources */,
				01EA17EF259139B900E98E02 /* HomeInfoTableViewCell.xib in Resources */,
				EE70C23D245B09EA00AC9B2F /* Localizable.strings in Resources */,
				016E25F425AF13EA0077C64C /* HomeStatisticsTableViewCell.xib in Resources */,
				01D02704258BBCC700B6389A /* DescriptionTableViewCell.xib in Resources */,
				01D0262E258A791C00B6389A /* OnboardingInfoViewController.xib in Resources */,
				AB628A1F251CDADE00CF61D2 /* ServerEnvironments.json in Resources */,
				014891B324F90D0B002A6F77 /* ENA.plist in Resources */,
				01D0272E258BD2B100B6389A /* BackgroundAppRefreshViewController.xib in Resources */,
				01F2A564257FC7D200DA96A6 /* DiaryOverviewDayTableViewCell.xib in Resources */,
				01C6AC21252B21DF0052814D /* ExposureSubmissionQRScannerViewController.xib in Resources */,
				01D02707258BBCC700B6389A /* ImageTableViewCell.xib in Resources */,
				01D02667258B750800B6389A /* ExposureDetectionViewController.xib in Resources */,
				01D02703258BBCC700B6389A /* ActionTableViewCell.xib in Resources */,
				8539874F2467094E00D28B62 /* AppIcon.xcassets in Resources */,
				017AD105259DC20E00FA2B3F /* HomeShownPositiveTestResultTableViewCell.xib in Resources */,
				01D02733258BD36800B6389A /* MainSettingsCell.xib in Resources */,
				BA6D163B255AD35900ED3492 /* DMSwitchTableViewCell.xib in Resources */,
				85D7594B24570491008175F0 /* Assets.xcassets in Resources */,
				711EFCC924935C79005FEF21 /* ExposureSubmissionTestResultHeaderView.xib in Resources */,
				01A6EFCB258BE9C60001D8C2 /* NotificationSettingsOffTableViewCell.xib in Resources */,
				01D02710258BC17500B6389A /* InviteFriendsViewController.xib in Resources */,
				35D16DDF2567FB980069AD1B /* DynamicLegalCell.xib in Resources */,
				710021DE248EAF16001F0B63 /* ExposureSubmissionImageCardCell.xib in Resources */,
				71F5418E248BEE08006DB793 /* privacy-policy.html in Resources */,
				EBBABC47256402A9005B7C07 /* default_app_config_18 in Resources */,
				01D02697258BA0E000B6389A /* ExposureDetectionLoadingCell.xib in Resources */,
				01D02688258B9CB200B6389A /* ExposureDetectionHeaderCell.xib in Resources */,
				01D026A5258BA20E00B6389A /* ExposureDetectionHotlineCell.xib in Resources */,
				01D02761258BD58600B6389A /* ResetViewController.xib in Resources */,
				01A4DCE625926934007D5794 /* HomeTextItemView.xib in Resources */,
				AB8B0D3225305384009C067B /* Localizable.links.strings in Resources */,
				01D02705258BBCC700B6389A /* EuTracingTableViewCell.xib in Resources */,
				01D02708258BBCC700B6389A /* ActionDetailTableViewCell.xib in Resources */,
				01F2A5C42581183800DA96A6 /* DiaryDayEntryTableViewCell.xib in Resources */,
			);
			runOnlyForDeploymentPostprocessing = 0;
		};
		85D7595224570491008175F0 /* Resources */ = {
			isa = PBXResourcesBuildPhase;
			buildActionMask = 2147483647;
			files = (
				BA6C8B17254D729A008344F5 /* exposure-windows-risk-calculation.json in Resources */,
				B1F8AE482479B4C30093A588 /* api-response-day-2020-05-16 in Resources */,
				01678E9C249A5F08003B048B /* testStore.sqlite in Resources */,
				AB1FCBDC2521FCD5005930BA /* TestServerEnvironments.json in Resources */,
				F252472F2483955B00C5556B /* DynamicTableViewControllerFake.storyboard in Resources */,
				01571B7A255E9A6F00E4E891 /* config-wru-2020-11-13 in Resources */,
			);
			runOnlyForDeploymentPostprocessing = 0;
		};
		85D7595D24570491008175F0 /* Resources */ = {
			isa = PBXResourcesBuildPhase;
			buildActionMask = 2147483647;
			files = (
				13E5046C248E434B0086641C /* Localizable.strings in Resources */,
				13E5046D248E434B0086641C /* Localizable.stringsdict in Resources */,
				AB8B0D4525306089009C067B /* Localizable.links.strings in Resources */,
			);
			runOnlyForDeploymentPostprocessing = 0;
		};
		B1FF6B682497D0B40041CF02 /* Resources */ = {
			isa = PBXResourcesBuildPhase;
			buildActionMask = 2147483647;
			files = (
			);
			runOnlyForDeploymentPostprocessing = 0;
		};
/* End PBXResourcesBuildPhase section */

/* Begin PBXShellScriptBuildPhase section */
		0105D8B925B882E3007E288B /* Copy Sample Stats for Tests */ = {
			isa = PBXShellScriptBuildPhase;
			buildActionMask = 2147483647;
			files = (
			);
			inputFileListPaths = (
			);
			inputPaths = (
			);
			name = "Copy Sample Stats for Tests";
			outputFileListPaths = (
			);
			outputPaths = (
			);
			runOnlyForDeploymentPostprocessing = 0;
			shellPath = /bin/sh;
			shellScript = "# Copy mock statistics data to bundle in Debug configuration\nif [ \"${CONFIGURATION}\" == \"Debug\" ]; then\n    cp -r \"$SRCROOT/ENA/Source/Services/Risk/Provider/Helper/__tests__/sample_stats/\" \"${BUILT_PRODUCTS_DIR}/${FULL_PRODUCT_NAME}\"\nfi\n";
		};
		71AFBD9324642AF500F91006 /* SwiftLint */ = {
			isa = PBXShellScriptBuildPhase;
			buildActionMask = 2147483647;
			files = (
			);
			inputFileListPaths = (
			);
			inputPaths = (
			);
			name = SwiftLint;
			outputFileListPaths = (
			);
			outputPaths = (
			);
			runOnlyForDeploymentPostprocessing = 0;
			shellPath = /bin/sh;
			shellScript = "if which swiftlint >/dev/null; then\n  swiftlint\nelse\n  echo \"error: SwiftLint is not available.\"\n  echo \"Use 'brew install swiftlint' to install SwiftLint or download it manually from https://github.com/realm/SwiftLint.\"\nfi\n\n";
			showEnvVarsInLog = 0;
		};
/* End PBXShellScriptBuildPhase section */

/* Begin PBXSourcesBuildPhase section */
		85D759372457048F008175F0 /* Sources */ = {
			isa = PBXSourcesBuildPhase;
			buildActionMask = 2147483647;
			files = (
				50BD2E6224FE1E8700932566 /* AppInformationModel.swift in Sources */,
				B120C7CA24AFF12D00F68FF1 /* ActiveTracing.swift in Sources */,
				B1A89F3B24819CE800DA1CEC /* SettingsLabelCell.swift in Sources */,
				B1A89F3924819CC200DA1CEC /* ExposureStateUpdating.swift in Sources */,
				01909877257E64BD0065D050 /* DiaryEditEntriesViewController.swift in Sources */,
				AB5F84B024F8F7C3000400D4 /* Migration.swift in Sources */,
				523D5E75256FDFE900EF67EA /* ExposureSubmissionThankYouViewController.swift in Sources */,
				01B72B6525821CD200A3E3BC /* DiaryDayEmptyView.swift in Sources */,
				71330E43248109FD00EB10F6 /* DynamicTableViewCell.swift in Sources */,
				0130F67C25B1859700B6BDA3 /* HomeStatisticsCard.swift in Sources */,
				B14D0CDD246E972400D5BEBC /* ExposureDetectionDelegate.swift in Sources */,
				0144BDED250A3E5300B0857C /* ExposureSubmissionCoordinatorModel.swift in Sources */,
				B11E619B246EE4B0004A056A /* DynamicTypeLabel.swift in Sources */,
				523D5E7A256FE04000EF67EA /* ExposureSubmissionThankYouViewModel.swift in Sources */,
				01734B60255D6C4500E60A8B /* exposure_detection_parameters.pb.swift in Sources */,
				AB6289CF251BA01400CF61D2 /* Bundle+Version.swift in Sources */,
				AB7420C2251B7D59006666AC /* DeltaOnboardingProtocols.swift in Sources */,
				7187A5582481231C00FCC755 /* DynamicTableViewAction.swift in Sources */,
				354BB49A25B07DB000FBCFEE /* StatisticsProviding.swift in Sources */,
				01909889257E7B900065D050 /* ExposureSubmissionQRInfoViewModel.swift in Sources */,
				B16457B524DC11EF002879EB /* DMLastSubmissionRequetViewController.swift in Sources */,
				A128F059248B459F00EC7F6C /* PublicKeyStore.swift in Sources */,
				01D6948D2502717F00B45BEA /* DatePickerDayView.swift in Sources */,
				017AD0C9259BBD2E00FA2B3F /* HomeTestResultCellModel.swift in Sources */,
				BA112E0A25559CDD007F5712 /* ClientWifiOnly.swift in Sources */,
				35E121DA25B273280098D754 /* card_header.pb.swift in Sources */,
				35E121DB25B273280098D754 /* statistics.pb.swift in Sources */,
				71C0BEDD2498DD07009A17A0 /* ENANavigationFooterView.swift in Sources */,
				2FA9E39524D2F2B00030561C /* ExposureSubmission+DeviceRegistrationKey.swift in Sources */,
				EB08F17E2541CE3300D11FA9 /* app_version_config.pb.swift in Sources */,
				A3FF84EC247BFAF00053E947 /* Hasher.swift in Sources */,
				51895EDC245E16CD0085DA38 /* ENAColor.swift in Sources */,
				50F9130D253F1D7800DFE683 /* OnboardingPageType.swift in Sources */,
				A372DA3B24BDA075003248BB /* ExposureSubmissionCoordinator.swift in Sources */,
				01A4DD3825935AC1007D5794 /* CellPositionInSection.swift in Sources */,
				357B1858255A7F5C00584548 /* AppConfig+CacheInvalidation.swift in Sources */,
				0D5611B4247F852C00B5B094 /* SQLiteKeyValueStore.swift in Sources */,
				0190987D257E64C70065D050 /* DiaryCoordinator.swift in Sources */,
				CD99A3A9245C272400BF12AF /* ExposureSubmissionService.swift in Sources */,
				017AD10F259DC46E00FA2B3F /* HomeShownPositiveTestResultTableViewCell.swift in Sources */,
				AB7420AC251B67A8006666AC /* DeltaOnboardingV15.swift in Sources */,
				71F54191248BF677006DB793 /* HtmlTextView.swift in Sources */,
				BA6C8B05254D6B1F008344F5 /* RiskCalculation.swift in Sources */,
				BA6D1640255ADD0500ED3492 /* DMSwitchCellViewModel.swift in Sources */,
				ABAE0A1C257F77D90030ED47 /* ContactDiaryStoreSchemaV1.swift in Sources */,
				EBB92C77259E110900013B41 /* AppDisabledViewModel.swift in Sources */,
				B1EDFD8D248E74D000E7EAFF /* URL+StaticString.swift in Sources */,
				A3E851B224ADD09900402485 /* CountdownTimer.swift in Sources */,
				EB08F1882541CE5700D11FA9 /* diagnosis_key_batch.pb.swift in Sources */,
				50C5C1BA258920AD00C4817A /* DynamicLegalExtendedCell.swift in Sources */,
				EB91288B257FBD1E00241D3E /* DiaryInfoViewController.swift in Sources */,
				011E13AE24680A4000973467 /* HTTPClient.swift in Sources */,
				A1C683FA24AEC57400B90D12 /* DynamicTableViewTextViewCell.swift in Sources */,
				01C6AC3A252B2A500052814D /* UIImage+Color.swift in Sources */,
				BA6C8AA6254D63A0008344F5 /* MinutesAtAttenuationFilter.swift in Sources */,
				853D987A24694A8700490DBA /* ENAButton.swift in Sources */,
				01A4DC6D25922EB4007D5794 /* HomeLoadingItemView.swift in Sources */,
				CD8638532477EBD400A5A07C /* SettingsViewModel.swift in Sources */,
				0105D89325B8768A007E288B /* CachingHTTPClientMock.swift in Sources */,
				35EA684225553AE300335F73 /* DownloadedPackagesSQLLiteStoreV2.swift in Sources */,
				2FC0357124B5B70700E234AC /* Error+FAQUrl.swift in Sources */,
				EBB92C7C259E111A00013B41 /* AppDisabledView.swift in Sources */,
				B17F2D48248CEB4C00CAA38F /* DetectionMode.swift in Sources */,
				01A4DCB6259264F9007D5794 /* HomeThankYouCellModel.swift in Sources */,
				0144BDE1250924CC00B0857C /* SymptomsOnset.swift in Sources */,
				01C6AC26252B23D70052814D /* ExposureSubmissionQRScannerFocusView.swift in Sources */,
				01B7232424F812500064C0EB /* DynamicTableViewOptionGroupCell.swift in Sources */,
				137846492488027600A50AB8 /* OnboardingInfoViewController+Extension.swift in Sources */,
				BAB123A22572A0B700A179FB /* TanInputViewController.swift in Sources */,
				019C9F0025894BAA00B26392 /* DiaryStoringProviding.swift in Sources */,
				ABDA2792251CE308006BAE84 /* DMServerEnvironmentViewController.swift in Sources */,
				85E33444247EB357006E74EC /* CircularProgressView.swift in Sources */,
				AB1886D1252DE51E00D39BBE /* Bundle+Identifier.swift in Sources */,
				71FD8862246EB27F00E804D0 /* ExposureDetectionViewController.swift in Sources */,
				013C413D255463A400826C9F /* DMDebugRiskCalculationViewController.swift in Sources */,
				2FC951FE24DC23B9008D39F4 /* DMConfigurationCell.swift in Sources */,
				A3552CC424DD6E16008C91BE /* AppDelegate+PlausibleDeniability.swift in Sources */,
				2FA9E39924D2F4350030561C /* ExposureSubmission+ErrorParsing.swift in Sources */,
				3523F8A82570F819004B0424 /* NSAttributedString+BulletPoint.swift in Sources */,
				AB5F84AD24F8F7A1000400D4 /* SerialMigrator.swift in Sources */,
				01D3078A2562B03C00ADB67B /* RiskState.swift in Sources */,
				01B72BF22583B51C00A3E3BC /* DiaryEditEntriesTableViewCell.swift in Sources */,
				01F52FF42552DB9600997A26 /* DMAppConfigurationViewController.swift in Sources */,
				B1DDDABE24713BAD00A07175 /* SAPDownloadedPackage.swift in Sources */,
				011E4B032483A92A002E6412 /* MockExposureManager.swift in Sources */,
				2FE15A3C249B8C0B0077BD8D /* AccessibilityIdentifiers.swift in Sources */,
				52CAAC012562B82E00239DCB /* DynamicTableViewConsentCell.swift in Sources */,
				B1175213248A83AB00C3325C /* Risk.swift in Sources */,
				35EA615A258BC8E30062B50A /* CryptoKitFallbacks.swift in Sources */,
				01F2A5DD25820EE700DA96A6 /* DiaryDayViewModel.swift in Sources */,
				2F3D953C2518BCE9002B2C81 /* EUSettingsViewModel.swift in Sources */,
				01734B6E255D73E400E60A8B /* ENExposureConfiguration+Convenience.swift in Sources */,
				01B7232924F812DF0064C0EB /* OptionView.swift in Sources */,
				01909874257E64BD0065D050 /* DiaryDayViewController.swift in Sources */,
				71FE1C7B247AC2B500851FEB /* ExposureSubmissionQRScannerViewController.swift in Sources */,
				B1FC2D2024D9C8DF00083C81 /* SAP_TemporaryExposureKey+DeveloperMenu.swift in Sources */,
				717D21E9248C022E00D9717E /* DynamicTableViewHtmlCell.swift in Sources */,
				BA6C8A9E254D634E008344F5 /* RiskCalculationConfiguration.swift in Sources */,
				7154EB4A247D21E200A467FF /* ExposureDetectionLongGuideCell.swift in Sources */,
				50DC527924FEB2AE00F6D8EB /* AppInformationDynamicCell.swift in Sources */,
				EB3BCA8C2507C3B0003F27C7 /* DynamicTableViewBulletPointCell.swift in Sources */,
				2F3D95372518BCD1002B2C81 /* EUSettingsViewController.swift in Sources */,
				71B8044F248526B600D53506 /* DynamicTableViewSpaceCell.swift in Sources */,
				EB08F1862541CE5700D11FA9 /* temporary_exposure_key_export.pb.swift in Sources */,
				01A4DD0D25926A73007D5794 /* HomeLoadingItemViewModel.swift in Sources */,
				8595BF5F246032D90056EA27 /* ENASwitch.swift in Sources */,
				B1C7EEAE24941A3B00F1F284 /* ManualExposureDetectionState.swift in Sources */,
				948AFE672553DC5B0019579A /* WarnOthersRemindable.swift in Sources */,
				35C701EC2556BCB9008AEA91 /* Migration1To2.swift in Sources */,
				01EA17E52591399200E98E02 /* HomeInfoCellModel.swift in Sources */,
				016E25F325AF13EA0077C64C /* HomeStatisticsTableViewCell.swift in Sources */,
				0130F68125B186DB00B6BDA3 /* SAP_Internal_Stats_Statistics+SupportedIDs.swift in Sources */,
				710021DC248E44A6001F0B63 /* ENAFont.swift in Sources */,
				B1FE13FF2489708200D012E5 /* CachedAppConfiguration.swift in Sources */,
				EE22DB8B247FB43A001B0A71 /* ActionDetailTableViewCell.swift in Sources */,
				01909875257E64BD0065D050 /* DiaryAddAndEditEntryViewController.swift in Sources */,
				948AFE7A2554377F0019579A /* UNUserNotificationCenter+WarnOthers.swift in Sources */,
				3544182925AF7B5200B11056 /* app_features.pb.swift in Sources */,
				AB1011592507C15000D392A2 /* TracingStatusHistory.swift in Sources */,
				017AD16525A4559300FA2B3F /* UITableView+Dequeue.swift in Sources */,
				71FE1C71247AA7B700851FEB /* DynamicTableViewHeaderImageView.swift in Sources */,
				01D69491250272CE00B45BEA /* DatePickerDayViewModel.swift in Sources */,
				B16457BB24DC3309002879EB /* DMLogsViewController.swift in Sources */,
				01B7232F24FE4F080064C0EB /* OptionGroupViewModel.swift in Sources */,
				013C412825545C2D00826C9F /* DebugRiskCalculation.swift in Sources */,
				51D420B724583B7200AD70CA /* NSObject+Identifier.swift in Sources */,
				CDCE11D6247D644100F30825 /* NotificationSettingsViewModel.swift in Sources */,
				BA6C8AAE254D6476008344F5 /* ENARange.swift in Sources */,
				50BD2E6424FE232E00932566 /* AppInformationImprintViewModel.swift in Sources */,
				71330E4724810A0C00EB10F6 /* DynamicTableViewFooter.swift in Sources */,
				B1D431CB246C84A400E728AD /* DownloadedPackagesStoreV1.swift in Sources */,
				714194EA247A65C60072A090 /* DynamicTableViewHeaderSeparatorView.swift in Sources */,
				35EA684A25553B5C00335F73 /* DownloadedPackagesStoreV2.swift in Sources */,
				2F26CE2E248B9C4F00BE30EE /* UIViewController+BackButton.swift in Sources */,
				01D0271B258BC78100B6389A /* SettingsCoordinator.swift in Sources */,
				EB6B5D882539AE9400B0ED57 /* DMNotificationsViewController.swift in Sources */,
				B10FD5F4246EAC1700E9D7F2 /* AppleFilesWriter.swift in Sources */,
				019C9F2D258951B700B26392 /* ContactPersonEncounter.swift in Sources */,
				35E121DC25B273280098D754 /* key_figure_card.pb.swift in Sources */,
				711EFCC72492EE31005FEF21 /* ENAFooterView.swift in Sources */,
				016E264C25B0327B0077C64C /* HomeStatisticsCardViewModel.swift in Sources */,
				8FF9B2B2259B6B030080770D /* ContactDiaryStoreSchemaV2.swift in Sources */,
				B1741B4E2462C21F006275D9 /* DMViewController.swift in Sources */,
				EB2394A024E5492900E71225 /* BackgroundAppRefreshViewModel.swift in Sources */,
				EE22DB8C247FB43A001B0A71 /* DescriptionTableViewCell.swift in Sources */,
				2F3218D0248063E300A7AC0A /* UIView+Convenience.swift in Sources */,
				01734B5F255D6C4500E60A8B /* app_config_ios.pb.swift in Sources */,
				B1741B4C2462C21F006275D9 /* DMDeveloperMenu.swift in Sources */,
				BAD9630025668F8E00FAB615 /* TestResultAvailableViewModel.swift in Sources */,
				01EA17992590F03600E98E02 /* HomeDiaryTableViewCell.swift in Sources */,
				01EA17D12591366200E98E02 /* HomeDiaryCellModel.swift in Sources */,
				EB91288A257FBD1E00241D3E /* DiaryInfoViewModel.swift in Sources */,
				0130F67225B1851000B6BDA3 /* HomeStatisticsCellModel.swift in Sources */,
				710ABB23247513E300948792 /* DynamicTypeTableViewCell.swift in Sources */,
				EE22DB81247FB40A001B0A71 /* ENStateHandler.swift in Sources */,
				A16714AF248CA1B70031B111 /* Bundle+ReadPlist.swift in Sources */,
				2F80CFDB247EDDB3000F06AF /* ExposureSubmissionHotlineViewController.swift in Sources */,
				BA6D163A255AD35900ED3492 /* DMSwitchTableViewCell.swift in Sources */,
				941ADDB02518C2B200E421D9 /* EuTracingTableViewCell.swift in Sources */,
				A3C4F96024812CD20047F23E /* ExposureSubmissionWarnOthersViewController.swift in Sources */,
				01D6948F2502729000B45BEA /* DatePickerDay.swift in Sources */,
				01EA17902590F03600E98E02 /* HomeInfoTableViewCell.swift in Sources */,
				019C9F40258951C000B26392 /* DiaryLocation.swift in Sources */,
				71EF33D92497F3E8007B7E1B /* ENANavigationControllerWithFooterChild.swift in Sources */,
				A3EE6E5A249BB7AF00C64B61 /* ExposureSubmissionServiceFactory.swift in Sources */,
				4026C2E424854C8D00926FB4 /* AppInformationLegalCell.swift in Sources */,
				51C737BF245B3B5D00286105 /* OnboardingInfo.swift in Sources */,
				B1FE13EB24891CFA00D012E5 /* RiskProvider.swift in Sources */,
				B143DBDF2477F292000A29E8 /* ExposureNotificationSettingViewController.swift in Sources */,
				016146912487A43E00660992 /* LinkHelper.swift in Sources */,
				BA904C9E25769D1800692110 /* TanInputView.swift in Sources */,
				EE22DB8A247FB43A001B0A71 /* ImageTableViewCell.swift in Sources */,
				B11E619C246EE4E9004A056A /* UIFont+DynamicType.swift in Sources */,
				71330E4524810A0500EB10F6 /* DynamicTableViewHeader.swift in Sources */,
				01A4DD0325926A6A007D5794 /* HomeTextItemViewModel.swift in Sources */,
				B1EAEC8B24711884003BE9A2 /* URLSession+Convenience.swift in Sources */,
				EB5FE15C2599F5E400797E4E /* ENActivityHandling.swift in Sources */,
				BA6C8AB9254D64D3008344F5 /* MinutesAtAttenuationWeight.swift in Sources */,
				7154EB4C247E862100A467FF /* ExposureDetectionLoadingCell.swift in Sources */,
				01A4DD4325935D1F007D5794 /* HomeRiskCellModel.swift in Sources */,
				01EA17FE259217B100E98E02 /* HomeState.swift in Sources */,
				2FA9E39B24D2F4A10030561C /* ExposureSubmissionService+Protocol.swift in Sources */,
				A17366552484978A006BE209 /* OnboardingInfoViewControllerUtils.swift in Sources */,
				B153096A24706F1000A4A1BD /* URLSession+Default.swift in Sources */,
				2FF1D62E2487850200381FFB /* NSMutableAttributedString+Generation.swift in Sources */,
				35BE8598251CE495005C2FD0 /* CachingHTTPClient.swift in Sources */,
				01B7232D24F8E0260064C0EB /* MultipleChoiceChoiceView.swift in Sources */,
				35EA68522555488600335F73 /* SQLiteError.swift in Sources */,
				016E260325AF20300077C64C /* HomeStatisticsCardView.swift in Sources */,
				BAD962FB25668F4000FAB615 /* TestResultAvailableViewController.swift in Sources */,
				9417BA95252B6B5100AD4053 /* DMSQLiteErrorViewController.swift in Sources */,
				013DC102245DAC4E00EE58B0 /* Store.swift in Sources */,
				5270E9B8256D20A900B08606 /* NSTextAttachment+ImageHeight.swift in Sources */,
				B1FE13EF24891D0C00D012E5 /* RiskProvidingConfiguration.swift in Sources */,
				014086BD2589033A00E9E5B2 /* DiaryEditEntriesCellModel.swift in Sources */,
				B1F82DF224718C7300E2E56A /* DMBackendConfigurationViewController.swift in Sources */,
				35E121B925B23D060098D754 /* StatisticsMetadata.swift in Sources */,
				35E121A925B1CFB00098D754 /* StatisticsProvider.swift in Sources */,
				B1CD33412486AA7100B06E9B /* CoronaWarnURLSessionDelegate.swift in Sources */,
				94427A5025502B8900C36BE6 /* WarnOthersNotificationsTimeInterval.swift in Sources */,
				713EA25D24798A7000AB7EE8 /* ExposureDetectionRoundedView.swift in Sources */,
				AB5F84B224F8F7E3000400D4 /* Migration0To1.swift in Sources */,
				01A4DC7025922EB4007D5794 /* HomeItemView.swift in Sources */,
				01F2A58125803AA500DA96A6 /* DiaryOverviewDescriptionTableViewCell.swift in Sources */,
				A3EE6E5D249BB9B900C64B61 /* UITestingParameters.swift in Sources */,
				EB08F17A2541CE3300D11FA9 /* risk_level.pb.swift in Sources */,
				01F2A563257FC7D200DA96A6 /* DiaryOverviewDayTableViewCell.swift in Sources */,
				01A4DC6F25922EB4007D5794 /* HomeListItemView.swift in Sources */,
				EBDE11B2255EC2C4008C0F51 /* DMDeviceTimeCheckViewController.swift in Sources */,
				B1A31F6924DAE6C000E263DF /* DMKeyCell.swift in Sources */,
				710224F42490E7A3000C5DEF /* ExposureSubmissionStepCell.swift in Sources */,
				01F52F8A2550679600997A26 /* RiskCalculationExposureWindow.swift in Sources */,
				01F2A5C32581183800DA96A6 /* DiaryDayEntryTableViewCell.swift in Sources */,
				AB7420CB251B7D93006666AC /* DeltaOnboardingV15ViewController.swift in Sources */,
				B19FD7132491A08500A9D56A /* SAP_SemanticVersion+Compare.swift in Sources */,
				B1B381432472EF8B0056BEEE /* HTTPClient+Configuration.swift in Sources */,
				017AD14625A4546400FA2B3F /* UITableViewController+Enum.swift in Sources */,
				EBB92C72259E10ED00013B41 /* AppDisabledViewController.swift in Sources */,
				354E305924EFF26E00526C9F /* Country.swift in Sources */,
				01A4DC6A25922EB4007D5794 /* HomeTextItemView.swift in Sources */,
				BA904CA62576A0B900692110 /* ENAInputLabel.swift in Sources */,
				4026C2DC24852B7600926FB4 /* AppInformationViewController+LegalModel.swift in Sources */,
				ABFCE98A255C32EF0075FF13 /* AppConfigMetadata.swift in Sources */,
				01C6ABF42527273E0052814D /* String+Insertion.swift in Sources */,
				EE278B30245F2C8A008B06F9 /* InviteFriendsViewController.swift in Sources */,
				0190986A257E64A70065D050 /* DiaryOverviewTableViewController.swift in Sources */,
				710ABB27247533FA00948792 /* DynamicTableViewController.swift in Sources */,
				B184A380248FFCBE007180F6 /* SecureStore.swift in Sources */,
				713EA26124798AD100AB7EE8 /* ExposureDetectionHotlineCell.swift in Sources */,
				B1C6ED00247F23730066138F /* NotificationName.swift in Sources */,
				EE22DB8D247FB43A001B0A71 /* ActionTableViewCell.swift in Sources */,
				019C9F3B258951BE00B26392 /* DiaryEntry.swift in Sources */,
				01A4DC6C25922EB4007D5794 /* HomeRiskTableViewCell.swift in Sources */,
				BA6C8AF4254D65E1008344F5 /* ScanInstance.swift in Sources */,
				BA6D1634255AD2AA00ED3492 /* DMWifiClientViewModel.swift in Sources */,
				71D3C19A2494EFAC00DBABA8 /* ENANavigationControllerWithFooter.swift in Sources */,
				CD2EC329247D82EE00C6B3F9 /* NotificationSettingsViewController.swift in Sources */,
				A1BABD1024A57D03000ED515 /* ENTemporaryExposureKey+Processing.swift in Sources */,
				0120ECDD25875D8B00F78944 /* DiaryDayEntryCellModel.swift in Sources */,
				01A1B44A252DFD7800841B63 /* MetadataObject.swift in Sources */,
				01734B5E255D6C4500E60A8B /* risk_calculation_parameters.pb.swift in Sources */,
				51C737BD245B349700286105 /* OnboardingInfoViewController.swift in Sources */,
				EB08F17F2541CE3300D11FA9 /* risk_score_parameters.pb.swift in Sources */,
				B1FE13FB24896E6700D012E5 /* AppConfigurationProviding.swift in Sources */,
				514EE999246D4C2E00DE4884 /* UITableViewCell+Identifier.swift in Sources */,
				13722044247AEEAD00152764 /* UNNotificationCenter+Extension.swift in Sources */,
				B10FD5ED246EAADC00E9D7F2 /* AppInformationDetailViewController.swift in Sources */,
				351E630C256C5B9C00D89B29 /* LabeledCountriesCell.swift in Sources */,
				CDCE11D9247D64C600F30825 /* NotificationSettingsOnTableViewCell.swift in Sources */,
				017AD114259DCD3400FA2B3F /* HomeShownPositiveTestResultCellModel.swift in Sources */,
				0DF6BB97248AD616007E8B0C /* AppUpdateCheckHelper.swift in Sources */,
				0DD260FF248D549B007C3B2C /* KeychainHelper.swift in Sources */,
				352F25A824EFCBDE00ACDFF3 /* ServerEnvironment.swift in Sources */,
				01A4DD0825926A6E007D5794 /* HomeListItemViewModel.swift in Sources */,
				AB5F84BE24FE2DC9000400D4 /* DownloadedPackagesSQLLiteStoreV0.swift in Sources */,
				01909876257E64BD0065D050 /* DiaryAddAndEditEntryViewModel.swift in Sources */,
				BA6C8ACC254D6537008344F5 /* TrlEncoding.swift in Sources */,
				2FA9E39724D2F3C70030561C /* ExposureSubmissionError.swift in Sources */,
				941ADDB22518C3FB00E421D9 /* ENSettingEuTracingViewModel.swift in Sources */,
				01F52F92255067A000997A26 /* RiskCalculationError.swift in Sources */,
				01D6948B25026EC000B45BEA /* DatePickerOptionViewModel.swift in Sources */,
				2FF1D63024880FCF00381FFB /* DynamicTableViewRoundedCell.swift in Sources */,
				85D7593F2457048F008175F0 /* AppDelegate.swift in Sources */,
				0177F48825501111009DD568 /* RiskCalculationResult.swift in Sources */,
				01EA17972590F03600E98E02 /* HomeCardView.swift in Sources */,
				AB126873254C05A7006E9194 /* ENAFormatter.swift in Sources */,
				CDD87C56247556DE007CE6CA /* MainSettingsCell.swift in Sources */,
				AB6289D4251BA4EC00CF61D2 /* String+Compare.swift in Sources */,
				503DB1A7255D822E00576E57 /* ExposureSubmissionIntroViewController.swift in Sources */,
				B153096C24706F2400A4A1BD /* URLSessionConfiguration+Default.swift in Sources */,
				01EA17C92591353200E98E02 /* HomeExposureLoggingCellModel.swift in Sources */,
				71FE1C80247AC2B500851FEB /* ExposureSubmissionNavigationController.swift in Sources */,
				0105D8AA25B87920007E288B /* SAP_Internal_Stats_KeyFigure+Formatting.swift in Sources */,
				2FA968CE24D8560B008EE367 /* String+Random.swift in Sources */,
				019C9F32258951B900B26392 /* LocationVisit.swift in Sources */,
				AB35609A2547167800C3F8E0 /* DeviceTimeCheck.swift in Sources */,
				019C9F1E25894CDD00B26392 /* DiaryOverviewViewModel.swift in Sources */,
				EB858D2024E700D10048A0AA /* UIView+Screenshot.swift in Sources */,
				01F2A5B92581181A00DA96A6 /* DiaryDayAddTableViewCell.swift in Sources */,
				2F96739B24AB70FA008E3147 /* ExposureSubmissionParsable.swift in Sources */,
				EB7F8E9524E434E000A3CCC4 /* BackgroundAppRefreshViewController.swift in Sources */,
				EB7D205624E6A5930089264C /* InfoBoxViewModel.swift in Sources */,
				859DD512248549790073D59F /* MockDiagnosisKeysRetrieval.swift in Sources */,
				EB6B5D8D2539B36100B0ED57 /* DMNotificationCell.swift in Sources */,
				2FA9E39324D2F2920030561C /* ExposureSubmission+TestResult.swift in Sources */,
				BA056F1B259B89B50022B0A4 /* RiskLegendDotBodyCell.swift in Sources */,
				94092541254BFE6800FE61A2 /* DMWarnOthersNotificationViewController.swift in Sources */,
				EB17144625716EA80088D7A9 /* FileManager+KeyPackageStorage.swift in Sources */,
				BAC42DC42583AF9D001A94C0 /* DiaryEntryTextField.swift in Sources */,
				017AD0C1259BBD1700FA2B3F /* HomeTestResultTableViewCell.swift in Sources */,
				EE22DB89247FB43A001B0A71 /* TracingHistoryTableViewCell.swift in Sources */,
				71B804472484CC0800D53506 /* ENALabel.swift in Sources */,
				01EA176A2590EF4F00E98E02 /* HomeTableViewModel.swift in Sources */,
				71FE1C7F247AC2B500851FEB /* ExposureSubmissionTestResultViewController.swift in Sources */,
				01A4DC7125922EB4007D5794 /* HomeThankYouTableViewCell.swift in Sources */,
				EB08F1782541CE3300D11FA9 /* risk_score_classification.pb.swift in Sources */,
				713EA25B247818B000AB7EE8 /* DynamicTypeButton.swift in Sources */,
				CDA262F824AB808800612E15 /* Coordinator.swift in Sources */,
				503DB1AC255D826900576E57 /* ExposureSubmissionIntroViewModel.swift in Sources */,
				A3552CC624DD6E78008C91BE /* AppDelegate+ENATaskExecutionDelegate.swift in Sources */,
				BA27993B255995E100C3B64D /* DMWifiClientViewController.swift in Sources */,
				01734B5C255D6C4500E60A8B /* key_download_parameters.pb.swift in Sources */,
				01B72C0B25875BC300A3E3BC /* DiaryDayAddCellModel.swift in Sources */,
				017AD18C25A5C70900FA2B3F /* ActiveTracing+ExposureDetection.swift in Sources */,
				0103CED12536D1A100BDAAD1 /* AppInformationCellModel.swift in Sources */,
				B1D6B004247DA4920079DDD3 /* UIApplication+CoronaWarn.swift in Sources */,
				017AD122259DDED100FA2B3F /* ISO8601DateFormatter+ContactDiary.swift in Sources */,
				138910C5247A909000D739F6 /* ENATaskScheduler.swift in Sources */,
				71B804492484D37300D53506 /* RiskLegendViewController.swift in Sources */,
				01C2D43E2501225100FB23BF /* MockExposureSubmissionService.swift in Sources */,
				01B72B6D25821D2800A3E3BC /* DiaryDayEmptyViewModel.swift in Sources */,
				EBDE11BB255EC34C008C0F51 /* DMDeviceTimeCheckViewModel.swift in Sources */,
				5222AA68255ECFE100F338C7 /* ExposureSubmissionTestResultConsentViewController.swift in Sources */,
				713EA25F24798A9100AB7EE8 /* ExposureDetectionRiskCell.swift in Sources */,
				01F5F7222487B9C000229720 /* AppInformationViewController.swift in Sources */,
				01C6AC32252B29C00052814D /* QRScannerError.swift in Sources */,
				01909878257E64BD0065D050 /* DiaryEditEntriesViewModel.swift in Sources */,
				EB7D205424E6A3320089264C /* InfoBoxView.swift in Sources */,
				B10FD5F1246EAB1000E9D7F2 /* AppInformationViewController+DynamicTableViewModel.swift in Sources */,
				71CAB9D2248AACAD00F516A5 /* PixelPerfectLayoutConstraint.swift in Sources */,
				710021E0248EAF9A001F0B63 /* ExposureSubmissionImageCardCell.swift in Sources */,
				B14D0CDF246E976400D5BEBC /* ExposureDetectionTransaction+DidEndPrematurelyReason.swift in Sources */,
				B1D8CB2724DD44C6008C6010 /* DMTracingHistoryViewController.swift in Sources */,
				35D16DDE2567FB980069AD1B /* DynamicLegalCell.swift in Sources */,
				94B255A62551B7C800649B4C /* WarnOthersReminder.swift in Sources */,
				71FE1C69247A8FE100851FEB /* DynamicTableViewHeaderFooterView.swift in Sources */,
				B18755D124DC45CA00A9202E /* DMStoreViewController.swift in Sources */,
				353412CC2525EE4A0086D15C /* Globals.swift in Sources */,
				EB08F1872541CE5700D11FA9 /* temporary_exposure_key_signature_list.pb.swift in Sources */,
				B184A383248FFCE2007180F6 /* CodableExposureDetectionSummary.swift in Sources */,
				B111EE2C2465D9F7001AEBB4 /* String+Localization.swift in Sources */,
				01B7232B24F815B00064C0EB /* MultipleChoiceOptionView.swift in Sources */,
				351E6306256BEC8D00D89B29 /* LabeledCountriesView.swift in Sources */,
				ABD2F634254C533200DC1958 /* KeyPackageDownload.swift in Sources */,
				A1C683FC24AEC9EE00B90D12 /* DynamicTableViewTextCell.swift in Sources */,
				710224F624910661000C5DEF /* ExposureSubmissionDynamicCell.swift in Sources */,
				EEF1067A246EBF8B009DFB4E /* ResetViewController.swift in Sources */,
				01B7232724F812BC0064C0EB /* OptionGroupView.swift in Sources */,
				50E3BE5A250127DF0033E2C7 /* AppInformationDynamicAction.swift in Sources */,
				9488C3012521EE8E00504648 /* DeltaOnboardingNavigationController.swift in Sources */,
				017AD18725A5C70700FA2B3F /* DynamicCell+ExposureDetection.swift in Sources */,
				8F27018F259B593700E48CFE /* ContactDiaryStore.swift in Sources */,
				71FE1C86247AC33D00851FEB /* ExposureSubmissionTestResultHeaderView.swift in Sources */,
				1309194F247972C40066E329 /* PrivacyProtectionViewController.swift in Sources */,
				CDCE11DB247D64D600F30825 /* NotificationSettingsOffTableViewCell.swift in Sources */,
				EB08F17C2541CE3300D11FA9 /* submission_payload.pb.swift in Sources */,
				BA6C8AEC254D65C4008344F5 /* ExposureWindow.swift in Sources */,
				AB6289D9251C833100CF61D2 /* DMDeltaOnboardingViewController.swift in Sources */,
				EBD2D09825A86C1A006E4220 /* RiskProviding.swift in Sources */,
				B112545A246F2C6500AB5036 /* ENTemporaryExposureKey+Convert.swift in Sources */,
				019C9F34258951BB00B26392 /* DiaryDay.swift in Sources */,
				AB1886C4252DE1AF00D39BBE /* Logging.swift in Sources */,
				B1E8C99D2479D4E7006DC678 /* DMSubmissionStateViewController.swift in Sources */,
				016961992540574700FF92E3 /* ExposureSubmissionTestResultViewModel.swift in Sources */,
				71FE1C8C247AC79D00851FEB /* DynamicTableViewIconCell.swift in Sources */,
				B19FD7112491A07000A9D56A /* String+SemanticVersion.swift in Sources */,
				5222AA70255ED8E000F338C7 /* ExposureSubmissionTestResultConsentViewModel.swift in Sources */,
				AB7E2A80255ACC06005C90F6 /* Date+Utils.swift in Sources */,
				B16457BD24DC3F4E002879EB /* DMKeysViewController.swift in Sources */,
				51D420C424583E3300AD70CA /* SettingsViewController.swift in Sources */,
				01C6AC0E252B1E990052814D /* ExposureSubmissionQRScannerViewModel.swift in Sources */,
				01909882257E675D0065D050 /* DiaryContactPerson.swift in Sources */,
				016E262F25AF45770077C64C /* StatisticsInfoViewController.swift in Sources */,
				017AD17F25A5A30500FA2B3F /* DynamicHeader+ExposureDetection.swift in Sources */,
				B1C7EEB024941A6B00F1F284 /* RiskConsumer.swift in Sources */,
				01DB708525068167008F7244 /* Calendar+GregorianLocale.swift in Sources */,
				71330E41248109F600EB10F6 /* DynamicTableViewSection.swift in Sources */,
				710ABB292475353900948792 /* DynamicTableViewModel.swift in Sources */,
				AB5F84C024FE2EB3000400D4 /* DownloadedPackagesStoreV0.swift in Sources */,
				518A69FB24687D5800444E66 /* RiskLevel.swift in Sources */,
				01734B5D255D6C4500E60A8B /* semantic_version.pb.swift in Sources */,
				EBCD2412250790F400E5574C /* ExposureSubmissionSymptomsViewController.swift in Sources */,
				AB7420B7251B69E2006666AC /* DeltaOnboardingCoordinator.swift in Sources */,
				01A4DCFE25926A66007D5794 /* HomeImageItemViewModel.swift in Sources */,
				01EA17932590F03600E98E02 /* HomeExposureLoggingTableViewCell.swift in Sources */,
				EB873540253704D100325C6C /* UNUserNotificationCenter+DeadManSwitch.swift in Sources */,
				B1741B492462C207006275D9 /* Client.swift in Sources */,
				71EF33DB2497F419007B7E1B /* ENANavigationFooterItem.swift in Sources */,
				01A4DC6E25922EB4007D5794 /* HomeImageItemView.swift in Sources */,
				019C9F39258951BD00B26392 /* DiaryEntryType.swift in Sources */,
				01F2A543257FB90200DA96A6 /* CloseBarButtonItem.swift in Sources */,
				B14D0CDB246E968C00D5BEBC /* String+Today.swift in Sources */,
				85142501245DA0B3009D2791 /* UIViewController+Alert.swift in Sources */,
				B103193224E18A0A00DD02EF /* DMMenuItem.swift in Sources */,
				0190B225255C423600CF4244 /* Date+Age.swift in Sources */,
				352E0F19255D537C00DC3E20 /* AppConfiguration+Validation.swift in Sources */,
				01C7665E25024A09002C9A5C /* DatePickerOptionView.swift in Sources */,
				CD99A3CA2461A47C00BF12AF /* AppStrings.swift in Sources */,
				514E81342461B97800636861 /* ExposureManager.swift in Sources */,
				71176E32248957C3004B0C9F /* AppNavigationController.swift in Sources */,
				BA6C8AC4254D650C008344F5 /* NormalizedTimePerEWToRiskLevelMapping.swift in Sources */,
				3539DAD1252B353C00489B1A /* CachedAppConfigurationMock.swift in Sources */,
				B14D0CD9246E946E00D5BEBC /* ExposureDetection.swift in Sources */,
				EBA403D12589260D00D1F039 /* ColorCompatibility.swift in Sources */,
				B161782524804AC3006E435A /* DownloadedPackagesSQLLiteStoreV1.swift in Sources */,
				01909888257E7B900065D050 /* ExposureSubmissionQRInfoViewController.swift in Sources */,
				8F270194259B5BA700E48CFE /* ContactDiaryMigration1To2.swift in Sources */,
				BA112DF7255586E9007F5712 /* WifiOnlyHTTPClient.swift in Sources */,
				EE22DB82247FB40A001B0A71 /* ENSettingModel.swift in Sources */,
				713EA26324798F8500AB7EE8 /* ExposureDetectionHeaderCell.swift in Sources */,
				FEDCE09E9F78ABEB4AA9A484 /* ExposureDetectionExecutor.swift in Sources */,
				FEDCE50B4AC5E24D4E11AA52 /* RequiresAppDependencies.swift in Sources */,
				BA6C8AD4254D6552008344F5 /* TrlFilter.swift in Sources */,
				35327FF6256D4CE600C36A44 /* UIStackView+prune.swift in Sources */,
				01EA17622590EAAF00E98E02 /* HomeTableViewController.swift in Sources */,
				01A2367A2519D1E80043D9F8 /* ExposureSubmissionWarnOthersViewModel.swift in Sources */,
				BAB1239C2572A06D00A179FB /* TanInputViewModel.swift in Sources */,
				01D02626258A769200B6389A /* HTTPURLResponse+Header.swift in Sources */,
				EB3BCA882507B6C1003F27C7 /* ExposureSubmissionSymptomsOnsetViewController.swift in Sources */,
				FEDCE29E414945F14E7CE576 /* ENStateHandler+State.swift in Sources */,
				FEDCE6E2763B0BABFADF36BA /* ExposureDetectionViewModel.swift in Sources */,
				EB08F1792541CE3300D11FA9 /* attenuation_duration.pb.swift in Sources */,
				B1221BE02492ECE800E6C4E4 /* CFDictionary+KeychainQuery.swift in Sources */,
				94F594622521CBF50077681B /* DeltaOnboardingV15ViewModel.swift in Sources */,
			);
			runOnlyForDeploymentPostprocessing = 0;
		};
		85D7595024570491008175F0 /* Sources */ = {
			isa = PBXSourcesBuildPhase;
			buildActionMask = 2147483647;
			files = (
				BAFBF36925ADE0F1003F5DC2 /* HomeInfoCellModelTests.swift in Sources */,
				A1BABD0924A57B88000ED515 /* TemporaryExposureKeyMock.swift in Sources */,
				A1E41949249548770016E52A /* HTTPClient+SubmitTests.swift in Sources */,
				A1E41941249410AF0016E52A /* SAPDownloadedPackage+Helpers.swift in Sources */,
				010B3D3B25A8667C00EB44AB /* ExposureDetectionViewModelTests.swift in Sources */,
				016961B32549649900FF92E3 /* ExposureSubmissionTestResultViewModelTests.swift in Sources */,
				015692E424B48C3F0033F35E /* TimeInterval+Convenience.swift in Sources */,
				01A1B467252E19D000841B63 /* ExposureSubmissionCoordinatorModelTests.swift in Sources */,
				B1EAEC8F247118D1003BE9A2 /* URLSession+ConvenienceTests.swift in Sources */,
				A32C046524D96348005BEA61 /* HTTPClient+PlausibeDeniabilityTests.swift in Sources */,
				A372DA4224BF3E29003248BB /* MockExposureSubmissionCoordinator.swift in Sources */,
				A1E419582495A8F90016E52A /* HTTPClient+RegistrationTokenTests.swift in Sources */,
				01EBC9C325B70C310003496F /* SAP_Internal_Stats_Statistics+SupportedIDsTests.swift in Sources */,
				017AD13625A3238300FA2B3F /* iOS13TestCase.swift in Sources */,
				A1E419552495A8060016E52A /* HTTPClient+GetTestResultTests.swift in Sources */,
				01D16C5E24ED69CA007DB387 /* BackgroundAppRefreshViewModelTests.swift in Sources */,
				A14BDEC024A1AD660063E4EC /* MockExposureDetector.swift in Sources */,
				35A7F081250A7CF8005E6C33 /* KeychainHelperTests.swift in Sources */,
				014086C52589040200E9E5B2 /* DiaryEditEntriesCellModelTest.swift in Sources */,
				0120ECF32587607600F78944 /* DiaryDayEntryCellModelTest.swift in Sources */,
				B1C7EE482493D97000F1F284 /* RiskProvidingConfigurationManualTriggerTests.swift in Sources */,
				B1221BE22492ED0F00E6C4E4 /* CFDictionary+KeychainQueryTests.swift in Sources */,
				A124E64A249BF4EF00E95F72 /* ExposureDetectionExecutorTests.swift in Sources */,
				AB3560A02547194C00C3F8E0 /* DeviceTimeCheckTests.swift in Sources */,
				01A1B442252DE57000841B63 /* ExposureSubmissionQRScannerViewModelTests.swift in Sources */,
				35C701F82556C01F008AEA91 /* Migration1To2Tests.swift in Sources */,
				BA92A45E255163460063B46F /* ExposureSubmissionQRScannerViewModelGuidTests.swift in Sources */,
				AB1885D825238DD100D39BBE /* OnboardingInfoViewControllerTests.swift in Sources */,
				B16177E824802F9B006E435A /* DownloadedPackagesSQLLiteStoreTests.swift in Sources */,
				B1175216248A9F9600C3325C /* ConvertingKeysTests.swift in Sources */,
				EBD2D0A725A86C68006E4220 /* MockRiskProvider.swift in Sources */,
				B10F9B8B249961BC00C418F4 /* DynamicTypeLabelTests.swift in Sources */,
				CD678F6F246C43FC00B6A0F8 /* MockURLSession.swift in Sources */,
				50C5204025ADACBB008DF2F4 /* HomeShownPositiveTestResultCellModelTest.swift in Sources */,
				A3E851B524ADDAC000402485 /* CountdownTimerTests.swift in Sources */,
				BA9DD53F2567BDAC00C326FF /* TestResultAvailableViewModelTest.swift in Sources */,
				01B605CE258A38330093DB8E /* DiaryEntryTest.swift in Sources */,
				F2DC808E248989CE00EDC40A /* DynamicTableViewControllerRegisterCellsTests.swift in Sources */,
				EE22DB91247FB479001B0A71 /* MockStateHandlerObserverDelegate.swift in Sources */,
				B1C7EE4624938EB700F1F284 /* ExposureDetection_FAQ_URL_Tests.swift in Sources */,
				AB453F602534B04400D8339E /* ExposureManagerTests.swift in Sources */,
				B10F9B8C249961CE00C418F4 /* UIFont+DynamicTypeTests.swift in Sources */,
				010B3DA225ADEBFF00EB44AB /* HomeRiskCellModelTests.swift in Sources */,
				01C2D4432501260D00FB23BF /* OptionGroupViewModelTests.swift in Sources */,
				01EBC9BE25B706AF0003496F /* HomeStatisticsCardViewModelTests.swift in Sources */,
				BAFBF36025ADDE7C003F5DC2 /* HomeDiaryCellModelTests.swift in Sources */,
				BA288AF42582616E0071009A /* DiaryInfoViewModelTest.swift in Sources */,
				A173665324844F41006BE209 /* SQLiteKeyValueStoreTests.swift in Sources */,
				8FF3525E25ADAD06008A07BD /* HomeTestResultCellModelTests.swift in Sources */,
				A1877CAB248F2532006FEFC0 /* SAPDownloadedPackageTests.swift in Sources */,
				948AFE5F2552F6F60019579A /* WarnOthersReminderTests.swift in Sources */,
				AB8BC34F2551BBE100F3B5A7 /* HourKeyPackagesDownloadTests.swift in Sources */,
				B1E23B8624FE4DD3006BCDA6 /* PublicKeyProviderTests.swift in Sources */,
				01B605D9258A49E70093DB8E /* DiaryLocationTest.swift in Sources */,
				F2DC809424898CE600EDC40A /* DynamicTableViewControllerFooterTests.swift in Sources */,
				35358DD425A23169004FD0CB /* HTTPClientCertificatePinningTests.swift in Sources */,
				01B72BA6258360FF00A3E3BC /* DiaryDayEmptyViewModelTest.swift in Sources */,
				A32842672492359E006B1F09 /* MockExposureSubmissionNavigationControllerChild.swift in Sources */,
				F25247312484456800C5556B /* DynamicTableViewModelTests.swift in Sources */,
				B15382E7248290BB0010F007 /* AppleFilesWriterTests.swift in Sources */,
				AB1FCBD42521FC47005930BA /* ServerEnvironmentTests.swift in Sources */,
				0123D5992501385200A91838 /* ExposureSubmissionErrorTests.swift in Sources */,
				01A23685251A23740043D9F8 /* ExposureSubmissionQRInfoModelTests.swift in Sources */,
				2FD881CC2490F65C00BEC8FC /* ExposureSubmissionHotlineViewControllerTest.swift in Sources */,
				01A97DD12506768F00C07C37 /* DatePickerOptionViewModelTests.swift in Sources */,
				0177F4B125503805009DD568 /* ScanInstanceTest.swift in Sources */,
				B120C7C924AFE7B800F68FF1 /* ActiveTracingTests.swift in Sources */,
				35AA4AF4259B40FC00D32306 /* CryptoFallbackTests.swift in Sources */,
				516E430224B89AED0008CC30 /* CoordinatorTests.swift in Sources */,
				01B72BC02583875600A3E3BC /* DiaryDayViewModelTest.swift in Sources */,
				01B605C9258A32F00093DB8E /* DiaryDayTest.swift in Sources */,
				9412FAFE252349EA0086E139 /* DeltaOnboardingViewControllerTests.swift in Sources */,
				01B605C4258A30C70093DB8E /* DiaryOverviewViewModelTest.swift in Sources */,
				B11655932491437600316087 /* RiskProvidingConfigurationTests.swift in Sources */,
				BA6C8B24254D76ED008344F5 /* ExposureWindowTestCase.swift in Sources */,
				01A97DD32506769F00C07C37 /* DatePickerDayViewModelTests.swift in Sources */,
				BA11D5BA2588D590005DCD6B /* DiaryAddAndEditEntryViewModelTest.swift in Sources */,
				F2DC809224898B1800EDC40A /* DynamicTableViewControllerHeaderTests.swift in Sources */,
				01EA172D2590C2EC00E98E02 /* MockDiaryStore.swift in Sources */,
				01F52FFC2552E6F600997A26 /* ENARangeTest.swift in Sources */,
				BAC0A4DE25768039002B5361 /* TanInputViewModelTests.swift in Sources */,
				B1D431C8246C69F300E728AD /* HTTPClient+ConfigurationTests.swift in Sources */,
				B15382FE248424F00010F007 /* ExposureDetectionTests.swift in Sources */,
				A372DA3F24BEF773003248BB /* ExposureSubmissionCoordinatorTests.swift in Sources */,
				CDF27BD3246ADBA70044D32B /* ExposureSubmissionServiceTests.swift in Sources */,
				01D16C6024ED6D9A007DB387 /* MockBackgroundRefreshStatusProvider.swift in Sources */,
				0120ECFE2587631200F78944 /* DiaryDayAddCellModelTest.swift in Sources */,
				2FD473BF251E0ECE000DCA40 /* EUSettingsViewControllerTests.swift in Sources */,
				356FBF49255EC27A00959346 /* CacheAppConfigMockTests.swift in Sources */,
				A372DA4124BF33F9003248BB /* MockExposureSubmissionCoordinatorDelegate.swift in Sources */,
				01CF95DD253083B2007B72F7 /* CodableExposureDetectionSummary+Helpers.swift in Sources */,
				01A1B452252DFDC400841B63 /* FakeMetadataMachineReadableObject.swift in Sources */,
				3598D99A24FE280700483F1F /* CountryTests.swift in Sources */,
				B163D1102499068D001A322C /* SettingsViewModelTests.swift in Sources */,
				0185DDDE25B77786001FBEA7 /* HomeStatisticsCellModelTests.swift in Sources */,
				A1654F0224B43E8500C0E115 /* DynamicTableViewTextViewCellTests.swift in Sources */,
				A1E419462495479D0016E52A /* HTTPClient+MockNetworkStack.swift in Sources */,
				B1CD333E24865E0000B06E9B /* TracingStatusHistoryTests.swift in Sources */,
				01EA17472590D3DA00E98E02 /* MockTestStore.swift in Sources */,
				B1FE13ED24891D0400D012E5 /* RiskProviderTests.swift in Sources */,
				AB7420DD251B8101006666AC /* DeltaOnboardingCoordinatorTests.swift in Sources */,
				B1218920248AD79900496210 /* ClientMock.swift in Sources */,
				AB5F84BB24F92876000400D4 /* Migration0To1Tests.swift in Sources */,
				50DC527B24FEB5CA00F6D8EB /* AppInformationModelTest.swift in Sources */,
				BA8BBA08255A90690034D4BC /* WifiHTTPClientTests.swift in Sources */,
				A1BABD0E24A57CFC000ED515 /* ENTemporaryExposureKey+ProcessingTests.swift in Sources */,
				EE22DB8F247FB46C001B0A71 /* ENStateTests.swift in Sources */,
				8F3D71AA25A86AD300D52CCD /* HomeExposureLoggingCellModelTests.swift in Sources */,
				BACCCC7525ADB9FD00195AC3 /* RiskLegendeTest.swift in Sources */,
				B1DDDABC247137B000A07175 /* HTTPClientConfigurationEndpointTests.swift in Sources */,
				2FD881CE249115E700BEC8FC /* ExposureSubmissionNavigationControllerTest.swift in Sources */,
				A1E419522495A6F20016E52A /* HTTPClient+TANForExposureSubmitTests.swift in Sources */,
				015178C22507D2E50074F095 /* ExposureSubmissionSymptomsOnsetViewControllerTests.swift in Sources */,
				A32842612490E2AC006B1F09 /* ExposureSubmissionWarnOthersViewControllerTests.swift in Sources */,
				AB5F84B424F8FA26000400D4 /* SerialMigratorTests.swift in Sources */,
				ABAE0A37257FA88D0030ED47 /* ContactDiaryStoreSchemaV1Tests.swift in Sources */,
				B17A44A22464906A00CB195E /* KeyTests.swift in Sources */,
				B19FD7152491A4A300A9D56A /* SAP_SemanticVersionTests.swift in Sources */,
				941F5ED02518E82800785F06 /* ENSettingEuTracingViewModelTests.swift in Sources */,
				BAFBF35725ADD734003F5DC2 /* HomeThankYouCellModelTests.swift in Sources */,
				01D16C6224ED6DB3007DB387 /* MockLowPowerModeStatusProvider.swift in Sources */,
				A1654EFF24B41FF600C0E115 /* DynamicCellTests.swift in Sources */,
				0144BDE32509288B00B0857C /* SymptomsOnsetTests.swift in Sources */,
				A124E64C249C4C9000E95F72 /* SAPDownloadedPackagesStore+Helpers.swift in Sources */,
				ABAE0A3F257FAC970030ED47 /* ContactDiaryStoreTests.swift in Sources */,
				A36FACC424C5EA1500DED947 /* ExposureDetectionViewControllerTests.swift in Sources */,
				71176E2F248922B0004B0C9F /* ENAColorTests.swift in Sources */,
				014086B82588F9FD00E9E5B2 /* DiaryEditEntriesViewModelTest.swift in Sources */,
				0DF6BB9D248AE232007E8B0C /* AppUpdateCheckerHelperTests.swift in Sources */,
				A328425D248E82BC006B1F09 /* ExposureSubmissionTestResultViewControllerTests.swift in Sources */,
				BA6C8B0E254D6BF9008344F5 /* RiskCalculationTest.swift in Sources */,
				F22C6E2324917E3200712A6B /* DynamicTableViewControllerRowsTests.swift in Sources */,
				01B605E7258A4A980093DB8E /* DiaryContactPersonTest.swift in Sources */,
				A1E4195D249818060016E52A /* RiskTests.swift in Sources */,
				B18C411D246DB30000B8D8CB /* URL+Helper.swift in Sources */,
				CDF27BD5246ADBF30044D32B /* HTTPClient+DaysAndHoursTests.swift in Sources */,
				B117909824914D77007FF821 /* StoreTests.swift in Sources */,
				F22C6E252492082B00712A6B /* DynamicTableViewSpaceCellTests.swift in Sources */,
				B1AC51D624CED8820087C35B /* DetectionModeTests.swift in Sources */,
				B1FE13FE24896EF700D012E5 /* CachedAppConfigurationTests.swift in Sources */,
				524C4292256587B900EBC3B0 /* ExposureSubmissionTestResultConsentViewModelTests.swift in Sources */,
				BA6C8B51254D80DF008344F5 /* ExposureWindowTest.swift in Sources */,
				50BD2E7724FE26F400932566 /* AppInformationImprintTest.swift in Sources */,
				EBD2D07F25A869B9006E4220 /* HomeTableViewModelTests.swift in Sources */,
				352DEA6F25B08966006751D1 /* StatisticsProviderTests.swift in Sources */,
				AB8BC3472551B97700F3B5A7 /* DownloadedPackagesStoreErrorStub.swift in Sources */,
				50B1D6E72551621C00684C3C /* DayKeyPackageDownloadTests.swift in Sources */,
				A1E419602498243E0016E52A /* String+TodayTests.swift in Sources */,
				BA6C8B2B254D76F7008344F5 /* TestCasesWithConfiguration.swift in Sources */,
				2FC0356F24B342FA00E234AC /* UIViewcontroller+AlertTest.swift in Sources */,
				F2DC809024898A9400EDC40A /* DynamicTableViewControllerNumberOfRowsAndSectionsTests.swift in Sources */,
				AB5F84BD24F92E92000400D4 /* SerialMigratorFake.swift in Sources */,
			);
			runOnlyForDeploymentPostprocessing = 0;
		};
		85D7595B24570491008175F0 /* Sources */ = {
			isa = PBXSourcesBuildPhase;
			buildActionMask = 2147483647;
			files = (
				BAEC99C7258B714300B98ECA /* ENAUITests_07_ContactJournalUITests.swift in Sources */,
				94C24B3F25304B4400F8C004 /* ENAUITestsDeltaOnboarding.swift in Sources */,
				134F0DBC247578FF00D88934 /* ENAUITestsHome.swift in Sources */,
				EB11B02A24EE7CA500143A95 /* ENAUITestsSettings.swift in Sources */,
				134F0DBD247578FF00D88934 /* ENAUITests-Extensions.swift in Sources */,
				A32842652491136E006B1F09 /* ExposureSubmissionUITests.swift in Sources */,
				948DCDC3252EFC9A00CDE020 /* ENAUITests_05_ExposureLogging.swift in Sources */,
				85D7596424570491008175F0 /* ENAUITests.swift in Sources */,
				356153AD257FA8A300F6CD4D /* AccessibilityIdentifiers.swift in Sources */,
				941B68AE253F007100DC1962 /* Int+Increment.swift in Sources */,
				52EAAB512566BB0500204373 /* ExposureSubmission+TestResult.swift in Sources */,
				13E50469248E3CD20086641C /* ENAUITestsAppInformation.swift in Sources */,
				01A1B45C252E077600841B63 /* TimeInterval+Convenience.swift in Sources */,
				130CB19C246D92F800ADE602 /* ENAUITestsOnboarding.swift in Sources */,
				13E5046B248E3DF30086641C /* AppStrings.swift in Sources */,
				A3EE6E5C249BB97500C64B61 /* UITestingParameters.swift in Sources */,
				134F0F2C2475793400D88934 /* SnapshotHelper.swift in Sources */,
				509C69FE25B5D920000F2A4C /* ENAUITests-Statistics.swift in Sources */,
				505F2E522587738900697CC2 /* AccessibilityLabels.swift in Sources */,
			);
			runOnlyForDeploymentPostprocessing = 0;
		};
		B1FF6B662497D0B40041CF02 /* Sources */ = {
			isa = PBXSourcesBuildPhase;
			buildActionMask = 2147483647;
			files = (
				019BFC6C24C9901A0053973D /* sqlite3.c in Sources */,
			);
			runOnlyForDeploymentPostprocessing = 0;
		};
/* End PBXSourcesBuildPhase section */

/* Begin PBXTargetDependency section */
		85D7595624570491008175F0 /* PBXTargetDependency */ = {
			isa = PBXTargetDependency;
			target = 85D7593A2457048F008175F0 /* ENA */;
			targetProxy = 85D7595524570491008175F0 /* PBXContainerItemProxy */;
		};
		85D7596124570491008175F0 /* PBXTargetDependency */ = {
			isa = PBXTargetDependency;
			target = 85D7593A2457048F008175F0 /* ENA */;
			targetProxy = 85D7596024570491008175F0 /* PBXContainerItemProxy */;
		};
/* End PBXTargetDependency section */

/* Begin PBXVariantGroup section */
		01E42990251DCDC90057FCBE /* Localizable.legal.strings */ = {
			isa = PBXVariantGroup;
			children = (
				01E4298F251DCDC90057FCBE /* en */,
				01E42994251DCDCE0057FCBE /* de */,
				01E42995251DCDD10057FCBE /* tr */,
			);
			name = Localizable.legal.strings;
			sourceTree = "<group>";
		};
		13156CFF248C19D000AFC472 /* usage.html */ = {
			isa = PBXVariantGroup;
			children = (
				13156CFE248C19D000AFC472 /* de */,
				13156D00248CDECC00AFC472 /* en */,
				EEDD6DF524A4885200BC30D0 /* tr */,
				EECF5E5524BDCC3C00332B8F /* pl */,
				EECF5E5A24BDCC4D00332B8F /* ro */,
				EECF5E5F24BDCC5900332B8F /* bg */,
			);
			name = usage.html;
			sourceTree = "<group>";
		};
		71F5418A248BEDBE006DB793 /* privacy-policy.html */ = {
			isa = PBXVariantGroup;
			children = (
				71F5418B248BEDBE006DB793 /* de */,
				717D21EA248C072300D9717E /* en */,
				EEDD6DF624A4885200BC30D0 /* tr */,
				EECF5E5624BDCC3C00332B8F /* pl */,
				EECF5E5B24BDCC4D00332B8F /* ro */,
				EECF5E6024BDCC5A00332B8F /* bg */,
			);
			name = "privacy-policy.html";
			sourceTree = "<group>";
		};
		85D7594C24570491008175F0 /* LaunchScreen.storyboard */ = {
			isa = PBXVariantGroup;
			children = (
				85D7594D24570491008175F0 /* Base */,
			);
			name = LaunchScreen.storyboard;
			sourceTree = "<group>";
		};
		AB8B0D3425305384009C067B /* Localizable.links.strings */ = {
			isa = PBXVariantGroup;
			children = (
				AB8B0D3C253053A1009C067B /* de */,
				AB8B0D3D253053D5009C067B /* en */,
				AB8B0D3E253053DB009C067B /* tr */,
				AB8B0D3F253053DF009C067B /* pl */,
				AB8B0D40253053E2009C067B /* ro */,
				AB8B0D41253053E5009C067B /* bg */,
			);
			name = Localizable.links.strings;
			sourceTree = "<group>";
		};
		EE26950A248FCB0300BAE234 /* InfoPlist.strings */ = {
			isa = PBXVariantGroup;
			children = (
				EE269509248FCB0300BAE234 /* de */,
				EE26950B248FCB1600BAE234 /* en */,
				EEDD6DF824A4889D00BC30D0 /* tr */,
				EECF5E5924BDCC3C00332B8F /* pl */,
				EECF5E5E24BDCC4D00332B8F /* ro */,
				EECF5E6324BDCC5A00332B8F /* bg */,
			);
			name = InfoPlist.strings;
			sourceTree = "<group>";
		};
		EE70C23A245B09E900AC9B2F /* Localizable.strings */ = {
			isa = PBXVariantGroup;
			children = (
				EE70C23B245B09E900AC9B2F /* de */,
				EE70C23C245B09E900AC9B2F /* en */,
				EEDD6DF924A488A500BC30D0 /* tr */,
				EECF5E5724BDCC3C00332B8F /* pl */,
				EECF5E5C24BDCC4D00332B8F /* ro */,
				EECF5E6124BDCC5A00332B8F /* bg */,
			);
			name = Localizable.strings;
			sourceTree = "<group>";
		};
		EE92A340245D96DA006B97B0 /* Localizable.stringsdict */ = {
			isa = PBXVariantGroup;
			children = (
				EE92A33F245D96DA006B97B0 /* de */,
				514C0A09247AEEE200F235F6 /* en */,
				EEDD6DFA24A488AD00BC30D0 /* tr */,
				EECF5E5824BDCC3C00332B8F /* pl */,
				EECF5E5D24BDCC4D00332B8F /* ro */,
				EECF5E6224BDCC5A00332B8F /* bg */,
			);
			name = Localizable.stringsdict;
			sourceTree = "<group>";
		};
/* End PBXVariantGroup section */

/* Begin XCBuildConfiguration section */
		011E4AFC2483A269002E6412 /* Community */ = {
			isa = XCBuildConfiguration;
			buildSettings = {
				ALWAYS_SEARCH_USER_PATHS = NO;
				CLANG_ANALYZER_LOCALIZABILITY_NONLOCALIZED = YES;
				CLANG_ANALYZER_NONNULL = YES;
				CLANG_ANALYZER_NUMBER_OBJECT_CONVERSION = YES_AGGRESSIVE;
				CLANG_CXX_LANGUAGE_STANDARD = "gnu++14";
				CLANG_CXX_LIBRARY = "libc++";
				CLANG_ENABLE_MODULES = YES;
				CLANG_ENABLE_OBJC_ARC = YES;
				CLANG_ENABLE_OBJC_WEAK = YES;
				CLANG_WARN_BLOCK_CAPTURE_AUTORELEASING = YES;
				CLANG_WARN_BOOL_CONVERSION = YES;
				CLANG_WARN_COMMA = YES;
				CLANG_WARN_CONSTANT_CONVERSION = YES;
				CLANG_WARN_DEPRECATED_OBJC_IMPLEMENTATIONS = YES;
				CLANG_WARN_DIRECT_OBJC_ISA_USAGE = YES_ERROR;
				CLANG_WARN_DOCUMENTATION_COMMENTS = YES;
				CLANG_WARN_EMPTY_BODY = YES;
				CLANG_WARN_ENUM_CONVERSION = YES;
				CLANG_WARN_INFINITE_RECURSION = YES;
				CLANG_WARN_INT_CONVERSION = YES;
				CLANG_WARN_NON_LITERAL_NULL_CONVERSION = YES;
				CLANG_WARN_OBJC_IMPLICIT_RETAIN_SELF = YES;
				CLANG_WARN_OBJC_LITERAL_CONVERSION = YES;
				CLANG_WARN_OBJC_ROOT_CLASS = YES_ERROR;
				CLANG_WARN_QUOTED_INCLUDE_IN_FRAMEWORK_HEADER = YES;
				CLANG_WARN_RANGE_LOOP_ANALYSIS = YES;
				CLANG_WARN_STRICT_PROTOTYPES = YES;
				CLANG_WARN_SUSPICIOUS_MOVE = YES;
				CLANG_WARN_UNGUARDED_AVAILABILITY = YES_AGGRESSIVE;
				CLANG_WARN_UNREACHABLE_CODE = YES;
				CLANG_WARN__DUPLICATE_METHOD_MATCH = YES;
				COPY_PHASE_STRIP = NO;
				DEBUG_INFORMATION_FORMAT = dwarf;
				ENABLE_STRICT_OBJC_MSGSEND = YES;
				ENABLE_TESTABILITY = YES;
				GCC_C_LANGUAGE_STANDARD = gnu11;
				GCC_DYNAMIC_NO_PIC = NO;
				GCC_NO_COMMON_BLOCKS = YES;
				GCC_OPTIMIZATION_LEVEL = 0;
				GCC_PREPROCESSOR_DEFINITIONS = (
					"DEBUG=1",
					"$(inherited)",
				);
				GCC_WARN_64_TO_32_BIT_CONVERSION = YES;
				GCC_WARN_ABOUT_RETURN_TYPE = YES_ERROR;
				GCC_WARN_UNDECLARED_SELECTOR = YES;
				GCC_WARN_UNINITIALIZED_AUTOS = YES_AGGRESSIVE;
				GCC_WARN_UNUSED_FUNCTION = YES;
				GCC_WARN_UNUSED_VARIABLE = YES;
				IPHONEOS_DEPLOYMENT_TARGET = 13.7;
				MTL_ENABLE_DEBUG_INFO = INCLUDE_SOURCE;
				MTL_FAST_MATH = YES;
				ONLY_ACTIVE_ARCH = YES;
				SDKROOT = iphoneos;
				SWIFT_ACTIVE_COMPILATION_CONDITIONS = "DEBUG COMMUNITY";
				SWIFT_OPTIMIZATION_LEVEL = "-Onone";
			};
			name = Community;
		};
		011E4AFD2483A269002E6412 /* Community */ = {
			isa = XCBuildConfiguration;
			buildSettings = {
				ASSETCATALOG_COMPILER_APPICON_NAME = AppIcon;
				CLANG_ENABLE_MODULES = YES;
				CODE_SIGN_ENTITLEMENTS = "${PROJECT}/Resources/ENACommunity.entitlements";
				CODE_SIGN_IDENTITY = "Apple Development";
				CODE_SIGN_STYLE = Automatic;
				CURRENT_PROJECT_VERSION = 6;
				DEVELOPMENT_TEAM = $IPHONE_APP_DEV_TEAM;
				GCC_PREPROCESSOR_DEFINITIONS = (
					"DEBUG=1",
					"$(inherited)",
					"SQLITE_HAS_CODEC=1",
					"DISABLE_CERTIFICATE_PINNING=1",
				);
				INFOPLIST_FILE = ENA/Resources/Info_Debug.plist;
				IPHONE_APP_CODE_SIGN_IDENTITY = "iPhone Developer";
				IPHONE_APP_DEV_TEAM = "";
				IPHONE_APP_DIST_PROF_SPECIFIER = "";
				LD_RUNPATH_SEARCH_PATHS = (
					"$(inherited)",
					"@executable_path/Frameworks",
				);
				MARKETING_VERSION = 1.11.0;
				OTHER_CFLAGS = (
					"-DSQLITE_HAS_CODEC",
					"-DSQLITE_TEMP_STORE=3",
					"-DSQLCIPHER_CRYPTO_CC",
					"-DNDEBUG",
				);
				PRODUCT_BUNDLE_IDENTIFIER = de.rki.coronawarnapp;
				PRODUCT_NAME = "$(TARGET_NAME)";
				PROVISIONING_PROFILE_SPECIFIER = "";
				SWIFT_ACTIVE_COMPILATION_CONDITIONS = "${inherited} USE_DEV_PK_FOR_SIG_VERIFICATION DISABLE_CERTIFICATE_PINNING";
				SWIFT_OBJC_BRIDGING_HEADER = "ENA-Bridging-Header.h";
				SWIFT_OPTIMIZATION_LEVEL = "-Onone";
				SWIFT_VERSION = 5.0;
				TARGETED_DEVICE_FAMILY = 1;
			};
			name = Community;
		};
		011E4AFE2483A269002E6412 /* Community */ = {
			isa = XCBuildConfiguration;
			buildSettings = {
				ALWAYS_EMBED_SWIFT_STANDARD_LIBRARIES = YES;
				BUNDLE_LOADER = "$(TEST_HOST)";
				CLANG_ENABLE_MODULES = YES;
				CODE_SIGN_STYLE = Automatic;
				DEVELOPMENT_TEAM = 523TP53AQF;
				GCC_PREPROCESSOR_DEFINITIONS = (
					"$(inherited)",
					"SQLITE_HAS_CODEC=1",
				);
				INFOPLIST_FILE = ENATests/Info.plist;
				LD_RUNPATH_SEARCH_PATHS = (
					"$(inherited)",
					"@executable_path/Frameworks",
					"@loader_path/Frameworks",
				);
				OTHER_CFLAGS = (
					"-DSQLITE_HAS_CODEC",
					"-DSQLITE_TEMP_STORE=3",
					"-DSQLCIPHER_CRYPTO_CC",
					"-DNDEBUG",
				);
				PRODUCT_BUNDLE_IDENTIFIER = com.sap.ux.ENATests;
				PRODUCT_NAME = "$(TARGET_NAME)";
				SWIFT_OBJC_BRIDGING_HEADER = "ENATests-Bridging-Header.h";
				SWIFT_OPTIMIZATION_LEVEL = "-Onone";
				SWIFT_VERSION = 5.0;
				TARGETED_DEVICE_FAMILY = "1,2";
				TEST_HOST = "$(BUILT_PRODUCTS_DIR)/ENA.app/ENA";
			};
			name = Community;
		};
		011E4AFF2483A269002E6412 /* Community */ = {
			isa = XCBuildConfiguration;
			buildSettings = {
				ALWAYS_EMBED_SWIFT_STANDARD_LIBRARIES = YES;
				CODE_SIGN_STYLE = Automatic;
				DEVELOPMENT_TEAM = 523TP53AQF;
				INFOPLIST_FILE = ENAUITests/Info.plist;
				LD_RUNPATH_SEARCH_PATHS = (
					"$(inherited)",
					"@executable_path/Frameworks",
					"@loader_path/Frameworks",
				);
				PRODUCT_BUNDLE_IDENTIFIER = com.sap.ux.ENAUITests;
				PRODUCT_NAME = "$(TARGET_NAME)";
				PROVISIONING_PROFILE_SPECIFIER = "";
				"PROVISIONING_PROFILE_SPECIFIER[sdk=macosx*]" = "";
				SWIFT_ACTIVE_COMPILATION_CONDITIONS = "DEBUG COMMUNITY";
				SWIFT_VERSION = 5.0;
				TARGETED_DEVICE_FAMILY = "1,2";
				TEST_TARGET_NAME = ENA;
			};
			name = Community;
		};
		0140535724A0E077000A5121 /* TestFlight */ = {
			isa = XCBuildConfiguration;
			buildSettings = {
				ALWAYS_SEARCH_USER_PATHS = NO;
				CLANG_ANALYZER_LOCALIZABILITY_NONLOCALIZED = YES;
				CLANG_ANALYZER_NONNULL = YES;
				CLANG_ANALYZER_NUMBER_OBJECT_CONVERSION = YES_AGGRESSIVE;
				CLANG_CXX_LANGUAGE_STANDARD = "gnu++14";
				CLANG_CXX_LIBRARY = "libc++";
				CLANG_ENABLE_MODULES = YES;
				CLANG_ENABLE_OBJC_ARC = YES;
				CLANG_ENABLE_OBJC_WEAK = YES;
				CLANG_WARN_BLOCK_CAPTURE_AUTORELEASING = YES;
				CLANG_WARN_BOOL_CONVERSION = YES;
				CLANG_WARN_COMMA = YES;
				CLANG_WARN_CONSTANT_CONVERSION = YES;
				CLANG_WARN_DEPRECATED_OBJC_IMPLEMENTATIONS = YES;
				CLANG_WARN_DIRECT_OBJC_ISA_USAGE = YES_ERROR;
				CLANG_WARN_DOCUMENTATION_COMMENTS = YES;
				CLANG_WARN_EMPTY_BODY = YES;
				CLANG_WARN_ENUM_CONVERSION = YES;
				CLANG_WARN_INFINITE_RECURSION = YES;
				CLANG_WARN_INT_CONVERSION = YES;
				CLANG_WARN_NON_LITERAL_NULL_CONVERSION = YES;
				CLANG_WARN_OBJC_IMPLICIT_RETAIN_SELF = YES;
				CLANG_WARN_OBJC_LITERAL_CONVERSION = YES;
				CLANG_WARN_OBJC_ROOT_CLASS = YES_ERROR;
				CLANG_WARN_QUOTED_INCLUDE_IN_FRAMEWORK_HEADER = YES;
				CLANG_WARN_RANGE_LOOP_ANALYSIS = YES;
				CLANG_WARN_STRICT_PROTOTYPES = YES;
				CLANG_WARN_SUSPICIOUS_MOVE = YES;
				CLANG_WARN_UNGUARDED_AVAILABILITY = YES_AGGRESSIVE;
				CLANG_WARN_UNREACHABLE_CODE = YES;
				CLANG_WARN__DUPLICATE_METHOD_MATCH = YES;
				COPY_PHASE_STRIP = NO;
				DEBUG_INFORMATION_FORMAT = "dwarf-with-dsym";
				ENABLE_NS_ASSERTIONS = NO;
				ENABLE_STRICT_OBJC_MSGSEND = YES;
				GCC_C_LANGUAGE_STANDARD = gnu11;
				GCC_NO_COMMON_BLOCKS = YES;
				GCC_WARN_64_TO_32_BIT_CONVERSION = YES;
				GCC_WARN_ABOUT_RETURN_TYPE = YES_ERROR;
				GCC_WARN_UNDECLARED_SELECTOR = YES;
				GCC_WARN_UNINITIALIZED_AUTOS = YES_AGGRESSIVE;
				GCC_WARN_UNUSED_FUNCTION = YES;
				GCC_WARN_UNUSED_VARIABLE = YES;
				IPHONEOS_DEPLOYMENT_TARGET = 13.7;
				MTL_ENABLE_DEBUG_INFO = NO;
				MTL_FAST_MATH = YES;
				SDKROOT = iphoneos;
				SWIFT_ACTIVE_COMPILATION_CONDITIONS = "";
				SWIFT_COMPILATION_MODE = wholemodule;
				SWIFT_OPTIMIZATION_LEVEL = "-O";
				VALIDATE_PRODUCT = YES;
			};
			name = TestFlight;
		};
		0140535824A0E077000A5121 /* TestFlight */ = {
			isa = XCBuildConfiguration;
			buildSettings = {
				ASSETCATALOG_COMPILER_APPICON_NAME = AppIcon;
				CLANG_ENABLE_MODULES = YES;
				CODE_SIGN_ENTITLEMENTS = "${PROJECT}/Resources/ENA.entitlements";
				CODE_SIGN_IDENTITY = $IPHONE_APP_CODE_SIGN_IDENTITY;
				CODE_SIGN_STYLE = Manual;
				CURRENT_PROJECT_VERSION = 6;
				DEVELOPMENT_TEAM = 523TP53AQF;
				GCC_PREPROCESSOR_DEFINITIONS = "SQLITE_HAS_CODEC=1";
				INFOPLIST_FILE = ENA/Resources/Info_Testflight.plist;
				IPHONE_APP_CODE_SIGN_IDENTITY = "Apple Distribution";
				IPHONE_APP_DEV_TEAM = 523TP53AQF;
				IPHONE_APP_DIST_PROF_SPECIFIER = "match AppStore de.rki.coronawarnapp-dev";
				LD_RUNPATH_SEARCH_PATHS = (
					"$(inherited)",
					"@executable_path/Frameworks",
				);
				MARKETING_VERSION = 1.11.0;
				OTHER_CFLAGS = (
					"-DSQLITE_HAS_CODEC",
					"-DSQLITE_TEMP_STORE=3",
					"-DSQLCIPHER_CRYPTO_CC",
					"-DNDEBUG",
				);
				PRODUCT_BUNDLE_IDENTIFIER = "de.rki.coronawarnapp-dev";
				PRODUCT_NAME = "$(TARGET_NAME)";
				PROVISIONING_PROFILE_SPECIFIER = $IPHONE_APP_DIST_PROF_SPECIFIER;
				SWIFT_ACTIVE_COMPILATION_CONDITIONS = USE_DEV_PK_FOR_SIG_VERIFICATION;
				SWIFT_OBJC_BRIDGING_HEADER = "ENA-Bridging-Header.h";
				SWIFT_VERSION = 5.0;
				TARGETED_DEVICE_FAMILY = 1;
			};
			name = TestFlight;
		};
		0140535924A0E077000A5121 /* TestFlight */ = {
			isa = XCBuildConfiguration;
			buildSettings = {
				ALWAYS_EMBED_SWIFT_STANDARD_LIBRARIES = YES;
				BUNDLE_LOADER = "$(TEST_HOST)";
				CLANG_ENABLE_MODULES = YES;
				CODE_SIGN_STYLE = Manual;
				DEVELOPMENT_TEAM = 523TP53AQF;
				GCC_PREPROCESSOR_DEFINITIONS = "SQLITE_HAS_CODEC=1";
				INFOPLIST_FILE = ENATests/Info.plist;
				LD_RUNPATH_SEARCH_PATHS = (
					"$(inherited)",
					"@executable_path/Frameworks",
					"@loader_path/Frameworks",
				);
				OTHER_CFLAGS = (
					"-DSQLITE_HAS_CODEC",
					"-DSQLITE_TEMP_STORE=3",
					"-DSQLCIPHER_CRYPTO_CC",
					"-DNDEBUG",
				);
				PRODUCT_BUNDLE_IDENTIFIER = com.sap.ux.ENATests;
				PRODUCT_NAME = "$(TARGET_NAME)";
				SWIFT_OBJC_BRIDGING_HEADER = "ENATests-Bridging-Header.h";
				SWIFT_VERSION = 5.0;
				TARGETED_DEVICE_FAMILY = "1,2";
				TEST_HOST = "$(BUILT_PRODUCTS_DIR)/ENA.app/ENA";
			};
			name = TestFlight;
		};
		0140535A24A0E077000A5121 /* TestFlight */ = {
			isa = XCBuildConfiguration;
			buildSettings = {
				ALWAYS_EMBED_SWIFT_STANDARD_LIBRARIES = YES;
				CODE_SIGN_STYLE = Manual;
				DEVELOPMENT_TEAM = 523TP53AQF;
				INFOPLIST_FILE = ENAUITests/Info.plist;
				LD_RUNPATH_SEARCH_PATHS = (
					"$(inherited)",
					"@executable_path/Frameworks",
					"@loader_path/Frameworks",
				);
				PRODUCT_BUNDLE_IDENTIFIER = com.sap.ux.ENAUITests;
				PRODUCT_NAME = "$(TARGET_NAME)";
				PROVISIONING_PROFILE_SPECIFIER = "";
				"PROVISIONING_PROFILE_SPECIFIER[sdk=macosx*]" = "";
				SWIFT_VERSION = 5.0;
				TARGETED_DEVICE_FAMILY = "1,2";
				TEST_TARGET_NAME = ENA;
			};
			name = TestFlight;
		};
		019BFC6324C988F90053973D /* TestFlight */ = {
			isa = XCBuildConfiguration;
			buildSettings = {
				CODE_SIGNING_ALLOWED = NO;
				CODE_SIGNING_REQUIRED = NO;
				CODE_SIGN_STYLE = Manual;
				DEFINES_MODULE = YES;
				DYLIB_INSTALL_NAME_BASE = "@rpath";
				GCC_PREPROCESSOR_DEFINITIONS = "SQLITE_HAS_CODEC=1";
				INFOPLIST_FILE = CWASQLite/Info.plist;
				LD_RUNPATH_SEARCH_PATHS = (
					"$(inherited)",
					"@executable_path/Frameworks",
					"@loader_path/Frameworks",
				);
				OTHER_CFLAGS = (
					"-DSQLITE_TEMP_STORE=3",
					"-DSQLCIPHER_CRYPTO_CC",
					"-DNDEBUG",
					"-DSQLITE_HAS_CODEC",
				);
				PRODUCT_BUNDLE_IDENTIFIER = de.rki.coronawarnapp.sqlite;
				PRODUCT_NAME = CWASQLite;
				PROVISIONING_PROFILE_SPECIFIER = "";
				SKIP_INSTALL = YES;
				SWIFT_VERSION = 5.0;
				VERSIONING_SYSTEM = "apple-generic";
			};
			name = TestFlight;
		};
		01D1BEB124F7F41200D11B9A /* AdHoc */ = {
			isa = XCBuildConfiguration;
			buildSettings = {
				ALWAYS_SEARCH_USER_PATHS = NO;
				CLANG_ANALYZER_LOCALIZABILITY_NONLOCALIZED = YES;
				CLANG_ANALYZER_NONNULL = YES;
				CLANG_ANALYZER_NUMBER_OBJECT_CONVERSION = YES_AGGRESSIVE;
				CLANG_CXX_LANGUAGE_STANDARD = "gnu++14";
				CLANG_CXX_LIBRARY = "libc++";
				CLANG_ENABLE_MODULES = YES;
				CLANG_ENABLE_OBJC_ARC = YES;
				CLANG_ENABLE_OBJC_WEAK = YES;
				CLANG_WARN_BLOCK_CAPTURE_AUTORELEASING = YES;
				CLANG_WARN_BOOL_CONVERSION = YES;
				CLANG_WARN_COMMA = YES;
				CLANG_WARN_CONSTANT_CONVERSION = YES;
				CLANG_WARN_DEPRECATED_OBJC_IMPLEMENTATIONS = YES;
				CLANG_WARN_DIRECT_OBJC_ISA_USAGE = YES_ERROR;
				CLANG_WARN_DOCUMENTATION_COMMENTS = YES;
				CLANG_WARN_EMPTY_BODY = YES;
				CLANG_WARN_ENUM_CONVERSION = YES;
				CLANG_WARN_INFINITE_RECURSION = YES;
				CLANG_WARN_INT_CONVERSION = YES;
				CLANG_WARN_NON_LITERAL_NULL_CONVERSION = YES;
				CLANG_WARN_OBJC_IMPLICIT_RETAIN_SELF = YES;
				CLANG_WARN_OBJC_LITERAL_CONVERSION = YES;
				CLANG_WARN_OBJC_ROOT_CLASS = YES_ERROR;
				CLANG_WARN_QUOTED_INCLUDE_IN_FRAMEWORK_HEADER = YES;
				CLANG_WARN_RANGE_LOOP_ANALYSIS = YES;
				CLANG_WARN_STRICT_PROTOTYPES = YES;
				CLANG_WARN_SUSPICIOUS_MOVE = YES;
				CLANG_WARN_UNGUARDED_AVAILABILITY = YES_AGGRESSIVE;
				CLANG_WARN_UNREACHABLE_CODE = YES;
				CLANG_WARN__DUPLICATE_METHOD_MATCH = YES;
				COPY_PHASE_STRIP = NO;
				DEBUG_INFORMATION_FORMAT = "dwarf-with-dsym";
				ENABLE_NS_ASSERTIONS = NO;
				ENABLE_STRICT_OBJC_MSGSEND = YES;
				GCC_C_LANGUAGE_STANDARD = gnu11;
				GCC_NO_COMMON_BLOCKS = YES;
				GCC_WARN_64_TO_32_BIT_CONVERSION = YES;
				GCC_WARN_ABOUT_RETURN_TYPE = YES_ERROR;
				GCC_WARN_UNDECLARED_SELECTOR = YES;
				GCC_WARN_UNINITIALIZED_AUTOS = YES_AGGRESSIVE;
				GCC_WARN_UNUSED_FUNCTION = YES;
				GCC_WARN_UNUSED_VARIABLE = YES;
				IPHONEOS_DEPLOYMENT_TARGET = 13.7;
				MTL_ENABLE_DEBUG_INFO = NO;
				MTL_FAST_MATH = YES;
				SDKROOT = iphoneos;
				SWIFT_ACTIVE_COMPILATION_CONDITIONS = ADHOC;
				SWIFT_COMPILATION_MODE = wholemodule;
				SWIFT_OPTIMIZATION_LEVEL = "-O";
				VALIDATE_PRODUCT = YES;
			};
			name = AdHoc;
		};
		01D1BEB224F7F41200D11B9A /* AdHoc */ = {
			isa = XCBuildConfiguration;
			buildSettings = {
				ASSETCATALOG_COMPILER_APPICON_NAME = AppIcon;
				CLANG_ENABLE_MODULES = YES;
				CODE_SIGN_ENTITLEMENTS = "${PROJECT}/Resources/ENA.entitlements";
				CODE_SIGN_IDENTITY = $IPHONE_APP_CODE_SIGN_IDENTITY;
				CODE_SIGN_STYLE = Manual;
				CURRENT_PROJECT_VERSION = 6;
				DEVELOPMENT_TEAM = 523TP53AQF;
				GCC_PREPROCESSOR_DEFINITIONS = "SQLITE_HAS_CODEC=1";
				INFOPLIST_FILE = ENA/Resources/Info_Testflight.plist;
				IPHONE_APP_CODE_SIGN_IDENTITY = "Apple Distribution";
				IPHONE_APP_DEV_TEAM = 523TP53AQF;
				IPHONE_APP_DIST_PROF_SPECIFIER = "match AdHoc de.rki.coronawarnapp-dev";
				LD_RUNPATH_SEARCH_PATHS = (
					"$(inherited)",
					"@executable_path/Frameworks",
				);
				MARKETING_VERSION = 1.11.0;
				OTHER_CFLAGS = (
					"-DSQLITE_HAS_CODEC",
					"-DSQLITE_TEMP_STORE=3",
					"-DSQLCIPHER_CRYPTO_CC",
					"-DNDEBUG",
				);
				PRODUCT_BUNDLE_IDENTIFIER = "de.rki.coronawarnapp-dev";
				PRODUCT_NAME = "$(TARGET_NAME)";
				PROVISIONING_PROFILE_SPECIFIER = $IPHONE_APP_DIST_PROF_SPECIFIER;
				SWIFT_ACTIVE_COMPILATION_CONDITIONS = "APP_STORE USE_DEV_PK_FOR_SIG_VERIFICATION";
				SWIFT_OBJC_BRIDGING_HEADER = "ENA-Bridging-Header.h";
				SWIFT_VERSION = 5.0;
				TARGETED_DEVICE_FAMILY = 1;
			};
			name = AdHoc;
		};
		01D1BEB324F7F41200D11B9A /* AdHoc */ = {
			isa = XCBuildConfiguration;
			buildSettings = {
				ALWAYS_EMBED_SWIFT_STANDARD_LIBRARIES = YES;
				BUNDLE_LOADER = "$(TEST_HOST)";
				CLANG_ENABLE_MODULES = YES;
				CODE_SIGN_STYLE = Manual;
				DEVELOPMENT_TEAM = 523TP53AQF;
				GCC_PREPROCESSOR_DEFINITIONS = "SQLITE_HAS_CODEC=1";
				INFOPLIST_FILE = ENATests/Info.plist;
				LD_RUNPATH_SEARCH_PATHS = (
					"$(inherited)",
					"@executable_path/Frameworks",
					"@loader_path/Frameworks",
				);
				OTHER_CFLAGS = (
					"-DSQLITE_HAS_CODEC",
					"-DSQLITE_TEMP_STORE=3",
					"-DSQLCIPHER_CRYPTO_CC",
					"-DNDEBUG",
				);
				PRODUCT_BUNDLE_IDENTIFIER = com.sap.ux.ENATests;
				PRODUCT_NAME = "$(TARGET_NAME)";
				SWIFT_OBJC_BRIDGING_HEADER = "ENATests-Bridging-Header.h";
				SWIFT_VERSION = 5.0;
				TARGETED_DEVICE_FAMILY = "1,2";
				TEST_HOST = "$(BUILT_PRODUCTS_DIR)/ENA.app/ENA";
			};
			name = AdHoc;
		};
		01D1BEB424F7F41200D11B9A /* AdHoc */ = {
			isa = XCBuildConfiguration;
			buildSettings = {
				ALWAYS_EMBED_SWIFT_STANDARD_LIBRARIES = YES;
				CODE_SIGN_STYLE = Manual;
				DEVELOPMENT_TEAM = 523TP53AQF;
				INFOPLIST_FILE = ENAUITests/Info.plist;
				LD_RUNPATH_SEARCH_PATHS = (
					"$(inherited)",
					"@executable_path/Frameworks",
					"@loader_path/Frameworks",
				);
				PRODUCT_BUNDLE_IDENTIFIER = com.sap.ux.ENAUITests;
				PRODUCT_NAME = "$(TARGET_NAME)";
				PROVISIONING_PROFILE_SPECIFIER = "";
				"PROVISIONING_PROFILE_SPECIFIER[sdk=macosx*]" = "";
				SWIFT_VERSION = 5.0;
				TARGETED_DEVICE_FAMILY = "1,2";
				TEST_TARGET_NAME = ENA;
			};
			name = AdHoc;
		};
		01D1BEB524F7F41200D11B9A /* AdHoc */ = {
			isa = XCBuildConfiguration;
			buildSettings = {
				CODE_SIGNING_ALLOWED = NO;
				CODE_SIGNING_REQUIRED = NO;
				CODE_SIGN_STYLE = Manual;
				DEFINES_MODULE = YES;
				DYLIB_INSTALL_NAME_BASE = "@rpath";
				GCC_PREPROCESSOR_DEFINITIONS = "SQLITE_HAS_CODEC=1";
				INFOPLIST_FILE = CWASQLite/Info.plist;
				LD_RUNPATH_SEARCH_PATHS = (
					"$(inherited)",
					"@executable_path/Frameworks",
					"@loader_path/Frameworks",
				);
				OTHER_CFLAGS = (
					"-DSQLITE_TEMP_STORE=3",
					"-DSQLCIPHER_CRYPTO_CC",
					"-DNDEBUG",
					"-DSQLITE_HAS_CODEC",
				);
				PRODUCT_BUNDLE_IDENTIFIER = de.rki.coronawarnapp.sqlite;
				PRODUCT_NAME = CWASQLite;
				PROVISIONING_PROFILE_SPECIFIER = "";
				SKIP_INSTALL = YES;
				SWIFT_VERSION = 5.0;
				VERSIONING_SYSTEM = "apple-generic";
			};
			name = AdHoc;
		};
		85D7596624570491008175F0 /* Debug */ = {
			isa = XCBuildConfiguration;
			buildSettings = {
				ALWAYS_SEARCH_USER_PATHS = NO;
				CLANG_ANALYZER_LOCALIZABILITY_NONLOCALIZED = YES;
				CLANG_ANALYZER_NONNULL = YES;
				CLANG_ANALYZER_NUMBER_OBJECT_CONVERSION = YES_AGGRESSIVE;
				CLANG_CXX_LANGUAGE_STANDARD = "gnu++14";
				CLANG_CXX_LIBRARY = "libc++";
				CLANG_ENABLE_MODULES = YES;
				CLANG_ENABLE_OBJC_ARC = YES;
				CLANG_ENABLE_OBJC_WEAK = YES;
				CLANG_WARN_BLOCK_CAPTURE_AUTORELEASING = YES;
				CLANG_WARN_BOOL_CONVERSION = YES;
				CLANG_WARN_COMMA = YES;
				CLANG_WARN_CONSTANT_CONVERSION = YES;
				CLANG_WARN_DEPRECATED_OBJC_IMPLEMENTATIONS = YES;
				CLANG_WARN_DIRECT_OBJC_ISA_USAGE = YES_ERROR;
				CLANG_WARN_DOCUMENTATION_COMMENTS = YES;
				CLANG_WARN_EMPTY_BODY = YES;
				CLANG_WARN_ENUM_CONVERSION = YES;
				CLANG_WARN_INFINITE_RECURSION = YES;
				CLANG_WARN_INT_CONVERSION = YES;
				CLANG_WARN_NON_LITERAL_NULL_CONVERSION = YES;
				CLANG_WARN_OBJC_IMPLICIT_RETAIN_SELF = YES;
				CLANG_WARN_OBJC_LITERAL_CONVERSION = YES;
				CLANG_WARN_OBJC_ROOT_CLASS = YES_ERROR;
				CLANG_WARN_QUOTED_INCLUDE_IN_FRAMEWORK_HEADER = YES;
				CLANG_WARN_RANGE_LOOP_ANALYSIS = YES;
				CLANG_WARN_STRICT_PROTOTYPES = YES;
				CLANG_WARN_SUSPICIOUS_MOVE = YES;
				CLANG_WARN_UNGUARDED_AVAILABILITY = YES_AGGRESSIVE;
				CLANG_WARN_UNREACHABLE_CODE = YES;
				CLANG_WARN__DUPLICATE_METHOD_MATCH = YES;
				COPY_PHASE_STRIP = NO;
				DEBUG_INFORMATION_FORMAT = dwarf;
				ENABLE_STRICT_OBJC_MSGSEND = YES;
				ENABLE_TESTABILITY = YES;
				GCC_C_LANGUAGE_STANDARD = gnu11;
				GCC_DYNAMIC_NO_PIC = NO;
				GCC_NO_COMMON_BLOCKS = YES;
				GCC_OPTIMIZATION_LEVEL = 0;
				GCC_PREPROCESSOR_DEFINITIONS = (
					"DEBUG=1",
					"$(inherited)",
				);
				GCC_WARN_64_TO_32_BIT_CONVERSION = YES;
				GCC_WARN_ABOUT_RETURN_TYPE = YES_ERROR;
				GCC_WARN_UNDECLARED_SELECTOR = YES;
				GCC_WARN_UNINITIALIZED_AUTOS = YES_AGGRESSIVE;
				GCC_WARN_UNUSED_FUNCTION = YES;
				GCC_WARN_UNUSED_VARIABLE = YES;
				IPHONEOS_DEPLOYMENT_TARGET = 13.7;
				MTL_ENABLE_DEBUG_INFO = INCLUDE_SOURCE;
				MTL_FAST_MATH = YES;
				ONLY_ACTIVE_ARCH = YES;
				SDKROOT = iphoneos;
				SWIFT_ACTIVE_COMPILATION_CONDITIONS = DEBUG;
				SWIFT_OPTIMIZATION_LEVEL = "-Onone";
			};
			name = Debug;
		};
		85D7596724570491008175F0 /* Release */ = {
			isa = XCBuildConfiguration;
			buildSettings = {
				ALWAYS_SEARCH_USER_PATHS = NO;
				CLANG_ANALYZER_LOCALIZABILITY_NONLOCALIZED = YES;
				CLANG_ANALYZER_NONNULL = YES;
				CLANG_ANALYZER_NUMBER_OBJECT_CONVERSION = YES_AGGRESSIVE;
				CLANG_CXX_LANGUAGE_STANDARD = "gnu++14";
				CLANG_CXX_LIBRARY = "libc++";
				CLANG_ENABLE_MODULES = YES;
				CLANG_ENABLE_OBJC_ARC = YES;
				CLANG_ENABLE_OBJC_WEAK = YES;
				CLANG_WARN_BLOCK_CAPTURE_AUTORELEASING = YES;
				CLANG_WARN_BOOL_CONVERSION = YES;
				CLANG_WARN_COMMA = YES;
				CLANG_WARN_CONSTANT_CONVERSION = YES;
				CLANG_WARN_DEPRECATED_OBJC_IMPLEMENTATIONS = YES;
				CLANG_WARN_DIRECT_OBJC_ISA_USAGE = YES_ERROR;
				CLANG_WARN_DOCUMENTATION_COMMENTS = YES;
				CLANG_WARN_EMPTY_BODY = YES;
				CLANG_WARN_ENUM_CONVERSION = YES;
				CLANG_WARN_INFINITE_RECURSION = YES;
				CLANG_WARN_INT_CONVERSION = YES;
				CLANG_WARN_NON_LITERAL_NULL_CONVERSION = YES;
				CLANG_WARN_OBJC_IMPLICIT_RETAIN_SELF = YES;
				CLANG_WARN_OBJC_LITERAL_CONVERSION = YES;
				CLANG_WARN_OBJC_ROOT_CLASS = YES_ERROR;
				CLANG_WARN_QUOTED_INCLUDE_IN_FRAMEWORK_HEADER = YES;
				CLANG_WARN_RANGE_LOOP_ANALYSIS = YES;
				CLANG_WARN_STRICT_PROTOTYPES = YES;
				CLANG_WARN_SUSPICIOUS_MOVE = YES;
				CLANG_WARN_UNGUARDED_AVAILABILITY = YES_AGGRESSIVE;
				CLANG_WARN_UNREACHABLE_CODE = YES;
				CLANG_WARN__DUPLICATE_METHOD_MATCH = YES;
				COPY_PHASE_STRIP = NO;
				DEBUG_INFORMATION_FORMAT = "dwarf-with-dsym";
				ENABLE_NS_ASSERTIONS = NO;
				ENABLE_STRICT_OBJC_MSGSEND = YES;
				GCC_C_LANGUAGE_STANDARD = gnu11;
				GCC_NO_COMMON_BLOCKS = YES;
				GCC_WARN_64_TO_32_BIT_CONVERSION = YES;
				GCC_WARN_ABOUT_RETURN_TYPE = YES_ERROR;
				GCC_WARN_UNDECLARED_SELECTOR = YES;
				GCC_WARN_UNINITIALIZED_AUTOS = YES_AGGRESSIVE;
				GCC_WARN_UNUSED_FUNCTION = YES;
				GCC_WARN_UNUSED_VARIABLE = YES;
				IPHONEOS_DEPLOYMENT_TARGET = 13.7;
				MTL_ENABLE_DEBUG_INFO = NO;
				MTL_FAST_MATH = YES;
				SDKROOT = iphoneos;
				SWIFT_ACTIVE_COMPILATION_CONDITIONS = RELEASE;
				SWIFT_COMPILATION_MODE = wholemodule;
				SWIFT_OPTIMIZATION_LEVEL = "-O";
				VALIDATE_PRODUCT = YES;
			};
			name = Release;
		};
		85D7596924570491008175F0 /* Debug */ = {
			isa = XCBuildConfiguration;
			buildSettings = {
				ASSETCATALOG_COMPILER_APPICON_NAME = AppIcon;
				CLANG_ENABLE_MODULES = YES;
				CODE_SIGN_ENTITLEMENTS = "${PROJECT}/Resources/ENATest.entitlements";
				CODE_SIGN_IDENTITY = $IPHONE_APP_CODE_SIGN_IDENTITY;
				CODE_SIGN_STYLE = Manual;
				CURRENT_PROJECT_VERSION = 6;
				DEVELOPMENT_TEAM = 523TP53AQF;
				GCC_PREPROCESSOR_DEFINITIONS = (
					"DEBUG=1",
					"$(inherited)",
					"SQLITE_HAS_CODEC=1",
				);
				INFOPLIST_FILE = ENA/Resources/Info_Debug.plist;
				IPHONE_APP_CODE_SIGN_IDENTITY = "iPhone Developer";
				IPHONE_APP_DEV_TEAM = 523TP53AQF;
				IPHONE_APP_DIST_PROF_SPECIFIER = "523TP53AQF/Corona-Warn-App-Dev1";
				LD_RUNPATH_SEARCH_PATHS = (
					"$(inherited)",
					"@executable_path/Frameworks",
				);
				MARKETING_VERSION = 1.11.0;
				OTHER_CFLAGS = (
					"-DSQLITE_HAS_CODEC",
					"-DSQLITE_TEMP_STORE=3",
					"-DSQLCIPHER_CRYPTO_CC",
					"-DNDEBUG",
				);
				PRODUCT_BUNDLE_IDENTIFIER = "de.rki.coronawarnapp-dev";
				PRODUCT_NAME = "$(TARGET_NAME)";
				PROVISIONING_PROFILE_SPECIFIER = $IPHONE_APP_DIST_PROF_SPECIFIER;
				SWIFT_ACTIVE_COMPILATION_CONDITIONS = "$(inherited) USE_DEV_PK_FOR_SIG_VERIFICATION DISABLE_CERTIFICATE_PINNING";
				SWIFT_OBJC_BRIDGING_HEADER = "ENA-Bridging-Header.h";
				SWIFT_OPTIMIZATION_LEVEL = "-Onone";
				SWIFT_VERSION = 5.0;
				TARGETED_DEVICE_FAMILY = 1;
			};
			name = Debug;
		};
		85D7596A24570491008175F0 /* Release */ = {
			isa = XCBuildConfiguration;
			buildSettings = {
				ASSETCATALOG_COMPILER_APPICON_NAME = AppIcon;
				CLANG_ENABLE_MODULES = YES;
				CODE_SIGN_ENTITLEMENTS = "${PROJECT}/Resources/ENA.entitlements";
				CODE_SIGN_IDENTITY = $IPHONE_APP_CODE_SIGN_IDENTITY;
				CODE_SIGN_STYLE = Manual;
				CURRENT_PROJECT_VERSION = 6;
				GCC_PREPROCESSOR_DEFINITIONS = "SQLITE_HAS_CODEC=1";
				INFOPLIST_FILE = ENA/Resources/Info.plist;
				IPHONE_APP_CODE_SIGN_IDENTITY = "iPhone Developer";
				IPHONE_APP_DEV_TEAM = 523TP53AQF;
				IPHONE_APP_DIST_PROF_SPECIFIER = "523TP53AQF/Corona-Warn-App";
				LD_RUNPATH_SEARCH_PATHS = (
					"$(inherited)",
					"@executable_path/Frameworks",
				);
				MARKETING_VERSION = 1.11.0;
				OTHER_CFLAGS = (
					"-DSQLITE_HAS_CODEC",
					"-DSQLITE_TEMP_STORE=3",
					"-DSQLCIPHER_CRYPTO_CC",
					"-DNDEBUG",
				);
				PRODUCT_BUNDLE_IDENTIFIER = de.rki.coronawarnapp;
				PRODUCT_NAME = "$(TARGET_NAME)";
				PROVISIONING_PROFILE_SPECIFIER = $IPHONE_APP_DIST_PROF_SPECIFIER;
				SWIFT_OBJC_BRIDGING_HEADER = "ENA-Bridging-Header.h";
				SWIFT_VERSION = 5.0;
				TARGETED_DEVICE_FAMILY = 1;
			};
			name = Release;
		};
		85D7596C24570491008175F0 /* Debug */ = {
			isa = XCBuildConfiguration;
			buildSettings = {
				ALWAYS_EMBED_SWIFT_STANDARD_LIBRARIES = YES;
				BUNDLE_LOADER = "$(TEST_HOST)";
				CLANG_ENABLE_MODULES = YES;
				CODE_SIGN_STYLE = Automatic;
				DEVELOPMENT_TEAM = 523TP53AQF;
				GCC_PREPROCESSOR_DEFINITIONS = (
					"$(inherited)",
					"SQLITE_HAS_CODEC=1",
				);
				INFOPLIST_FILE = ENATests/Info.plist;
				LD_RUNPATH_SEARCH_PATHS = (
					"$(inherited)",
					"@executable_path/Frameworks",
					"@loader_path/Frameworks",
				);
				OTHER_CFLAGS = (
					"-DSQLITE_HAS_CODEC",
					"-DSQLITE_TEMP_STORE=3",
					"-DSQLCIPHER_CRYPTO_CC",
					"-DNDEBUG",
				);
				PRODUCT_BUNDLE_IDENTIFIER = com.sap.ux.ENATests;
				PRODUCT_NAME = "$(TARGET_NAME)";
				SWIFT_OBJC_BRIDGING_HEADER = "ENATests-Bridging-Header.h";
				SWIFT_OPTIMIZATION_LEVEL = "-Onone";
				SWIFT_VERSION = 5.0;
				TARGETED_DEVICE_FAMILY = "1,2";
				TEST_HOST = "$(BUILT_PRODUCTS_DIR)/ENA.app/ENA";
			};
			name = Debug;
		};
		85D7596D24570491008175F0 /* Release */ = {
			isa = XCBuildConfiguration;
			buildSettings = {
				ALWAYS_EMBED_SWIFT_STANDARD_LIBRARIES = YES;
				BUNDLE_LOADER = "$(TEST_HOST)";
				CLANG_ENABLE_MODULES = YES;
				CODE_SIGN_STYLE = Automatic;
				DEVELOPMENT_TEAM = 523TP53AQF;
				GCC_PREPROCESSOR_DEFINITIONS = "SQLITE_HAS_CODEC=1";
				INFOPLIST_FILE = ENATests/Info.plist;
				LD_RUNPATH_SEARCH_PATHS = (
					"$(inherited)",
					"@executable_path/Frameworks",
					"@loader_path/Frameworks",
				);
				OTHER_CFLAGS = (
					"-DSQLITE_HAS_CODEC",
					"-DSQLITE_TEMP_STORE=3",
					"-DSQLCIPHER_CRYPTO_CC",
					"-DNDEBUG",
				);
				PRODUCT_BUNDLE_IDENTIFIER = com.sap.ux.ENATests;
				PRODUCT_NAME = "$(TARGET_NAME)";
				SWIFT_OBJC_BRIDGING_HEADER = "ENATests-Bridging-Header.h";
				SWIFT_VERSION = 5.0;
				TARGETED_DEVICE_FAMILY = "1,2";
				TEST_HOST = "$(BUILT_PRODUCTS_DIR)/ENA.app/ENA";
			};
			name = Release;
		};
		85D7596F24570491008175F0 /* Debug */ = {
			isa = XCBuildConfiguration;
			buildSettings = {
				ALWAYS_EMBED_SWIFT_STANDARD_LIBRARIES = YES;
				CODE_SIGN_STYLE = Automatic;
				DEVELOPMENT_TEAM = 523TP53AQF;
				INFOPLIST_FILE = ENAUITests/Info.plist;
				LD_RUNPATH_SEARCH_PATHS = (
					"$(inherited)",
					"@executable_path/Frameworks",
					"@loader_path/Frameworks",
				);
				PRODUCT_BUNDLE_IDENTIFIER = com.sap.ux.ENAUITests;
				PRODUCT_NAME = "$(TARGET_NAME)";
				PROVISIONING_PROFILE_SPECIFIER = "";
				"PROVISIONING_PROFILE_SPECIFIER[sdk=macosx*]" = "";
				SWIFT_ACTIVE_COMPILATION_CONDITIONS = DEBUG;
				SWIFT_VERSION = 5.0;
				TARGETED_DEVICE_FAMILY = "1,2";
				TEST_TARGET_NAME = ENA;
			};
			name = Debug;
		};
		85D7597024570491008175F0 /* Release */ = {
			isa = XCBuildConfiguration;
			buildSettings = {
				ALWAYS_EMBED_SWIFT_STANDARD_LIBRARIES = YES;
				CODE_SIGN_STYLE = Automatic;
				DEVELOPMENT_TEAM = 523TP53AQF;
				INFOPLIST_FILE = ENAUITests/Info.plist;
				LD_RUNPATH_SEARCH_PATHS = (
					"$(inherited)",
					"@executable_path/Frameworks",
					"@loader_path/Frameworks",
				);
				PRODUCT_BUNDLE_IDENTIFIER = com.sap.ux.ENAUITests;
				PRODUCT_NAME = "$(TARGET_NAME)";
				PROVISIONING_PROFILE_SPECIFIER = "";
				"PROVISIONING_PROFILE_SPECIFIER[sdk=macosx*]" = "";
				SWIFT_VERSION = 5.0;
				TARGETED_DEVICE_FAMILY = "1,2";
				TEST_TARGET_NAME = ENA;
			};
			name = Release;
		};
		B1FF6B6F2497D0B50041CF02 /* Debug */ = {
			isa = XCBuildConfiguration;
			buildSettings = {
				CODE_SIGNING_ALLOWED = NO;
				CODE_SIGNING_REQUIRED = NO;
				CODE_SIGN_IDENTITY = "";
				"CODE_SIGN_IDENTITY[sdk=macosx*]" = "Apple Development";
				CODE_SIGN_STYLE = Manual;
				CURRENT_PROJECT_VERSION = 6;
				DEFINES_MODULE = YES;
				DEVELOPMENT_TEAM = "";
				DYLIB_COMPATIBILITY_VERSION = 1;
				DYLIB_CURRENT_VERSION = 1;
				DYLIB_INSTALL_NAME_BASE = "@rpath";
				GCC_PREPROCESSOR_DEFINITIONS = (
					"DISABLE_CERTIFICATE_PINNING=1",
					"SQLITE_HAS_CODEC=1",
					"DEBUG=1",
				);
				"GCC_PREPROCESSOR_DEFINITIONS_NOT_USED_IN_PRECOMPS[arch=*]" = "";
				INFOPLIST_FILE = CWASQLite/Info.plist;
				INSTALL_PATH = "$(LOCAL_LIBRARY_DIR)/Frameworks";
				LD_RUNPATH_SEARCH_PATHS = (
					"$(inherited)",
					"@executable_path/Frameworks",
					"@loader_path/Frameworks",
				);
				OTHER_CFLAGS = (
					"-DSQLITE_TEMP_STORE=3",
					"-DSQLCIPHER_CRYPTO_CC",
					"-DNDEBUG",
					"-DSQLITE_HAS_CODEC",
				);
				PRODUCT_BUNDLE_IDENTIFIER = de.rki.coronawarnapp.sqlite;
				PRODUCT_NAME = "$(TARGET_NAME:c99extidentifier)";
				PROVISIONING_PROFILE_SPECIFIER = "";
				"PROVISIONING_PROFILE_SPECIFIER[sdk=macosx*]" = "";
				SKIP_INSTALL = YES;
				SUPPORTS_MACCATALYST = NO;
				SWIFT_VERSION = 5.0;
				TARGETED_DEVICE_FAMILY = 1;
				VERSIONING_SYSTEM = "apple-generic";
				VERSION_INFO_PREFIX = "";
			};
			name = Debug;
		};
		B1FF6B702497D0B50041CF02 /* Community */ = {
			isa = XCBuildConfiguration;
			buildSettings = {
				CODE_SIGNING_ALLOWED = NO;
				CODE_SIGNING_REQUIRED = NO;
				CODE_SIGN_STYLE = Manual;
				CURRENT_PROJECT_VERSION = 6;
				DEFINES_MODULE = YES;
				DEVELOPMENT_TEAM = "";
				DYLIB_COMPATIBILITY_VERSION = 1;
				DYLIB_CURRENT_VERSION = 1;
				DYLIB_INSTALL_NAME_BASE = "@rpath";
				GCC_PREPROCESSOR_DEFINITIONS = (
					"DISABLE_CERTIFICATE_PINNING=1",
					"SQLITE_HAS_CODEC=1",
					"DEBUG=1",
				);
				INFOPLIST_FILE = CWASQLite/Info.plist;
				INSTALL_PATH = "$(LOCAL_LIBRARY_DIR)/Frameworks";
				LD_RUNPATH_SEARCH_PATHS = (
					"$(inherited)",
					"@executable_path/Frameworks",
					"@loader_path/Frameworks",
				);
				OTHER_CFLAGS = (
					"-DSQLITE_TEMP_STORE=3",
					"-DSQLCIPHER_CRYPTO_CC",
					"-DNDEBUG",
					"-DSQLITE_HAS_CODEC",
				);
				PRODUCT_BUNDLE_IDENTIFIER = de.rki.coronawarnapp.sqlite;
				PRODUCT_NAME = "$(TARGET_NAME:c99extidentifier)";
				PROVISIONING_PROFILE_SPECIFIER = "";
				"PROVISIONING_PROFILE_SPECIFIER[sdk=macosx*]" = "";
				SKIP_INSTALL = YES;
				SUPPORTS_MACCATALYST = NO;
				SWIFT_VERSION = 5.0;
				TARGETED_DEVICE_FAMILY = 1;
				VERSIONING_SYSTEM = "apple-generic";
				VERSION_INFO_PREFIX = "";
			};
			name = Community;
		};
		B1FF6B722497D0B50041CF02 /* Release */ = {
			isa = XCBuildConfiguration;
			buildSettings = {
				CODE_SIGNING_ALLOWED = NO;
				CODE_SIGNING_REQUIRED = NO;
				CODE_SIGN_STYLE = Manual;
				CURRENT_PROJECT_VERSION = 6;
				DEFINES_MODULE = YES;
				DEVELOPMENT_TEAM = "";
				DYLIB_COMPATIBILITY_VERSION = 1;
				DYLIB_CURRENT_VERSION = 1;
				DYLIB_INSTALL_NAME_BASE = "@rpath";
				GCC_PREPROCESSOR_DEFINITIONS = "SQLITE_HAS_CODEC=1";
				INFOPLIST_FILE = CWASQLite/Info.plist;
				INSTALL_PATH = "$(LOCAL_LIBRARY_DIR)/Frameworks";
				LD_RUNPATH_SEARCH_PATHS = (
					"$(inherited)",
					"@executable_path/Frameworks",
					"@loader_path/Frameworks",
				);
				OTHER_CFLAGS = (
					"-DSQLITE_TEMP_STORE=3",
					"-DSQLCIPHER_CRYPTO_CC",
					"-DNDEBUG",
					"-DSQLITE_HAS_CODEC",
				);
				PRODUCT_BUNDLE_IDENTIFIER = "de.rki.coronawarnapp-dev.sqlite";
				PRODUCT_NAME = "$(TARGET_NAME:c99extidentifier)";
				PROVISIONING_PROFILE_SPECIFIER = "";
				"PROVISIONING_PROFILE_SPECIFIER[sdk=macosx*]" = "";
				SKIP_INSTALL = YES;
				SUPPORTS_MACCATALYST = NO;
				SWIFT_VERSION = 5.0;
				TARGETED_DEVICE_FAMILY = 1;
				VERSIONING_SYSTEM = "apple-generic";
				VERSION_INFO_PREFIX = "";
			};
			name = Release;
		};
/* End XCBuildConfiguration section */

/* Begin XCConfigurationList section */
		85D759362457048F008175F0 /* Build configuration list for PBXProject "ENA" */ = {
			isa = XCConfigurationList;
			buildConfigurations = (
				85D7596624570491008175F0 /* Debug */,
				011E4AFC2483A269002E6412 /* Community */,
				85D7596724570491008175F0 /* Release */,
				0140535724A0E077000A5121 /* TestFlight */,
				01D1BEB124F7F41200D11B9A /* AdHoc */,
			);
			defaultConfigurationIsVisible = 0;
			defaultConfigurationName = Debug;
		};
		85D7596824570491008175F0 /* Build configuration list for PBXNativeTarget "ENA" */ = {
			isa = XCConfigurationList;
			buildConfigurations = (
				85D7596924570491008175F0 /* Debug */,
				011E4AFD2483A269002E6412 /* Community */,
				85D7596A24570491008175F0 /* Release */,
				0140535824A0E077000A5121 /* TestFlight */,
				01D1BEB224F7F41200D11B9A /* AdHoc */,
			);
			defaultConfigurationIsVisible = 0;
			defaultConfigurationName = Debug;
		};
		85D7596B24570491008175F0 /* Build configuration list for PBXNativeTarget "ENATests" */ = {
			isa = XCConfigurationList;
			buildConfigurations = (
				85D7596C24570491008175F0 /* Debug */,
				011E4AFE2483A269002E6412 /* Community */,
				85D7596D24570491008175F0 /* Release */,
				0140535924A0E077000A5121 /* TestFlight */,
				01D1BEB324F7F41200D11B9A /* AdHoc */,
			);
			defaultConfigurationIsVisible = 0;
			defaultConfigurationName = Debug;
		};
		85D7596E24570491008175F0 /* Build configuration list for PBXNativeTarget "ENAUITests" */ = {
			isa = XCConfigurationList;
			buildConfigurations = (
				85D7596F24570491008175F0 /* Debug */,
				011E4AFF2483A269002E6412 /* Community */,
				85D7597024570491008175F0 /* Release */,
				0140535A24A0E077000A5121 /* TestFlight */,
				01D1BEB424F7F41200D11B9A /* AdHoc */,
			);
			defaultConfigurationIsVisible = 0;
			defaultConfigurationName = Debug;
		};
		B1FF6B742497D0B50041CF02 /* Build configuration list for PBXNativeTarget "CWASQLite" */ = {
			isa = XCConfigurationList;
			buildConfigurations = (
				B1FF6B6F2497D0B50041CF02 /* Debug */,
				B1FF6B702497D0B50041CF02 /* Community */,
				B1FF6B722497D0B50041CF02 /* Release */,
				019BFC6324C988F90053973D /* TestFlight */,
				01D1BEB524F7F41200D11B9A /* AdHoc */,
			);
			defaultConfigurationIsVisible = 0;
			defaultConfigurationName = Debug;
		};
/* End XCConfigurationList section */

/* Begin XCRemoteSwiftPackageReference section */
		B10FB02E246036F3004CA11E /* XCRemoteSwiftPackageReference "swift-protobuf" */ = {
			isa = XCRemoteSwiftPackageReference;
			repositoryURL = "https://github.com/apple/swift-protobuf.git";
			requirement = {
				kind = exactVersion;
				version = 1.12.0;
			};
		};
		B1B5A75E24924B3D0029D5D7 /* XCRemoteSwiftPackageReference "fmdb" */ = {
			isa = XCRemoteSwiftPackageReference;
			repositoryURL = "https://github.com/ccgus/fmdb.git";
			requirement = {
				kind = exactVersion;
				version = 2.7.7;
			};
		};
		B1E8C9A3247AB869006DC678 /* XCRemoteSwiftPackageReference "ZIPFoundation" */ = {
			isa = XCRemoteSwiftPackageReference;
			repositoryURL = "https://github.com/weichsel/ZIPFoundation.git";
			requirement = {
				kind = exactVersion;
				version = 0.9.11;
			};
		};
		EB7AF6282587E98C00D94CA8 /* XCRemoteSwiftPackageReference "OpenCombine" */ = {
			isa = XCRemoteSwiftPackageReference;
			repositoryURL = "https://github.com/OpenCombine/OpenCombine.git";
			requirement = {
				kind = exactVersion;
				version = 0.11.0;
			};
		};
/* End XCRemoteSwiftPackageReference section */

/* Begin XCSwiftPackageProductDependency section */
		B10FB02F246036F3004CA11E /* SwiftProtobuf */ = {
			isa = XCSwiftPackageProductDependency;
			package = B10FB02E246036F3004CA11E /* XCRemoteSwiftPackageReference "swift-protobuf" */;
			productName = SwiftProtobuf;
		};
		B1B5A75F24924B3D0029D5D7 /* FMDB */ = {
			isa = XCSwiftPackageProductDependency;
			package = B1B5A75E24924B3D0029D5D7 /* XCRemoteSwiftPackageReference "fmdb" */;
			productName = FMDB;
		};
		B1E8C9A4247AB869006DC678 /* ZIPFoundation */ = {
			isa = XCSwiftPackageProductDependency;
			package = B1E8C9A3247AB869006DC678 /* XCRemoteSwiftPackageReference "ZIPFoundation" */;
			productName = ZIPFoundation;
		};
		EB7AF6292587E98C00D94CA8 /* OpenCombineFoundation */ = {
			isa = XCSwiftPackageProductDependency;
			package = EB7AF6282587E98C00D94CA8 /* XCRemoteSwiftPackageReference "OpenCombine" */;
			productName = OpenCombineFoundation;
		};
		EB7AF62B2587E98C00D94CA8 /* OpenCombine */ = {
			isa = XCSwiftPackageProductDependency;
			package = EB7AF6282587E98C00D94CA8 /* XCRemoteSwiftPackageReference "OpenCombine" */;
			productName = OpenCombine;
		};
		EB7AF62D2587E98C00D94CA8 /* OpenCombineDispatch */ = {
			isa = XCSwiftPackageProductDependency;
			package = EB7AF6282587E98C00D94CA8 /* XCRemoteSwiftPackageReference "OpenCombine" */;
			productName = OpenCombineDispatch;
		};
/* End XCSwiftPackageProductDependency section */
	};
	rootObject = 85D759332457048F008175F0 /* Project object */;
}<|MERGE_RESOLUTION|>--- conflicted
+++ resolved
@@ -1528,17 +1528,9 @@
 				016E25F125AF13EA0077C64C /* HomeStatisticsTableViewCell.swift */,
 				016E25F225AF13EA0077C64C /* HomeStatisticsTableViewCell.xib */,
 				0130F67125B1851000B6BDA3 /* HomeStatisticsCellModel.swift */,
-<<<<<<< HEAD
-				016E260225AF20300077C64C /* HomeStatisticsCardView.swift */,
-				016E260725AF20540077C64C /* HomeStatisticsCardView.xib */,
-				016E264B25B0327B0077C64C /* HomeStatisticsCardViewModel.swift */,
-				0130F66625B1813000B6BDA3 /* HomeStatisticsCard.swift */,
-				0130F68025B186DB00B6BDA3 /* SAP_Internal_Stats_Statistics+SupportedIDs.swift */,
-=======
 				0130F66625B1813000B6BDA3 /* HomeStatisticsCard.swift */,
 				0105D88B25B87300007E288B /* HomeStatisticsCardView */,
 				0105D88F25B8731D007E288B /* Extensions */,
->>>>>>> 95362789
 			);
 			path = Statistics;
 			sourceTree = "<group>";
