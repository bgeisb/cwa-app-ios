// Corona-Warn-App
//
// SAP SE and all other contributors
// copyright owners license this file to you under the Apache
// License, Version 2.0 (the "License"); you may not use this
// file except in compliance with the License.
// You may obtain a copy of the License at
//
// http://www.apache.org/licenses/LICENSE-2.0
//
// Unless required by applicable law or agreed to in writing,
// software distributed under the License is distributed on an
// "AS IS" BASIS, WITHOUT WARRANTIES OR CONDITIONS OF ANY
// KIND, either express or implied.  See the License for the
// specific language governing permissions and limitations
// under the License.

import ExposureNotification
import Foundation

/// Describes how to interfact with the backend.
protocol Client {
	// MARK: Types

	typealias Failure = URLSession.Response.Failure
	typealias KeySubmissionResponse = (Result<Void, Error>) -> Void
	typealias AvailableDaysCompletionHandler = (Result<[String], Failure>) -> Void
	typealias AvailableHoursCompletionHandler = (Result<[Int], Failure>) -> Void
	typealias RegistrationHandler = (Result<String, Failure>) -> Void
	typealias TestResultHandler = (Result<Int, Failure>) -> Void
	typealias TANHandler = (Result<String, Failure>) -> Void
	typealias DayCompletionHandler = (Result<SAPDownloadedPackage, Failure>) -> Void
	typealias HourCompletionHandler = (Result<SAPDownloadedPackage, Failure>) -> Void
	typealias CountryFetchCompletion = (Result<[Country], Failure>) -> Void

	@available(*, deprecated, message: "will be removed once the app config cache is in place")
	typealias AppConfigurationCompletion = (SAP_ApplicationConfiguration?) -> Void

	// MARK: Interacting with a Client

	/// Gets the app configuration
	@available(*, deprecated, message: "Use CachedAppConfiguration instead")
	func appConfiguration(completion: @escaping AppConfigurationCompletion)

	/// Determines days that can be downloaded.
	///
	/// - Parameters:
	///   - country: Country code
	///   - completion: completion callback which includes the list of available days
	func availableDays(
		forCountry country: String,
		completion: @escaping AvailableDaysCompletionHandler
	)

	/// Determines hours that can be downloaded for a given day.
	func availableHours(
		day: String,
		country: String,
		completion: @escaping AvailableHoursCompletionHandler
	)

	/// Fetches the keys for a given day and country code
	/// - Parameters:
	///   - day: The day that the keys belong to
	///   - country: It should be country code, like DE stands for Germany
	///   - completion: Once the request is done, the completion is called.
	func fetchDay(
		_ day: String,
		forCountry country: String,
		completion: @escaping DayCompletionHandler
	)

	/// Fetches the keys for a given `hour` of a specific `day`.
	func fetchHour(
		_ hour: Int,
		day: String,
		country: String,
		completion: @escaping HourCompletionHandler
	)

	// MARK: Getting the Configuration

	typealias ExposureConfigurationCompletionHandler = (ENExposureConfiguration?) -> Void

	/// Gets the exposure configuration. See `ENExposureConfiguration` for more details
	/// Parameters:
	/// - completion: Will be called with the configuration or an error if something went wrong.
	func exposureConfiguration(
		completion: @escaping ExposureConfigurationCompletionHandler
	)

	/// Gets the list of available countries for key submission.
	func supportedCountries(completion: @escaping CountryFetchCompletion)

	/// Gets the registration token
	func getRegistrationToken(
		forKey key: String,
		withType type: String,
		isFake: Bool,
		completion completeWith: @escaping RegistrationHandler
	)

	// getTestResultForDevice
	func getTestResult(
		forDevice registrationToken: String,
		isFake: Bool,
		completion completeWith: @escaping TestResultHandler
	)

	// getTANForDevice
	func getTANForExposureSubmit(
		forDevice registrationToken: String,
		isFake: Bool,
		completion completeWith: @escaping TANHandler
	)

<<<<<<< HEAD
	// MARK: Getting the Configuration

	typealias ExposureConfigurationCompletionHandler = (ENExposureConfiguration?) -> Void

	/// Gets the remove exposure configuration. See `ENExposureConfiguration` for more details
	/// Parameters:
	/// - completion: Will be called with the remove configuration or an error if something went wrong. The completion handler will always be called on the main thread.
	@available(*, deprecated, message: "Use CachedAppConfiguration instead")
	func exposureConfiguration(
		completion: @escaping ExposureConfigurationCompletionHandler
	)

=======
>>>>>>> 5083110e
	// MARK: Submit keys

	/// Submits exposure keys to the backend. This makes the local information available to the world so that the risk of others can be calculated on their local devices.
	/// - Parameters:
	///   - payload: A set of properties to provide during the submission process
	///   - isFake: flag to indicate a fake request
	///   - completion: the completion handler of the submission call
	func submit(
		payload: CountrySubmissionPayload,
		isFake: Bool,
		completion: @escaping KeySubmissionResponse
	)
}

enum SubmissionError: Error {
	case other(Error)
	case invalidPayloadOrHeaders
	case invalidTan
	case serverError(Int)
	case requestCouldNotBeBuilt
	case simpleError(String)
}

extension SubmissionError: LocalizedError {
	var localizedDescription: String {
		switch self {
		case let .serverError(code):
			return "\(AppStrings.ExposureSubmissionError.other)\(code)\(AppStrings.ExposureSubmissionError.otherend)"
		case .invalidPayloadOrHeaders:
			return "Received an invalid payload or headers."
		case .invalidTan:
			return AppStrings.ExposureSubmissionError.invalidTan
		case .requestCouldNotBeBuilt:
			return "The submission request could not be built correctly."
		case let .simpleError(errorString):
			return errorString
		case let .other(error):
			return error.localizedDescription
		}
	}
}

/// Combined model for a submit keys request
struct CountrySubmissionPayload {

	/// The exposure keys to submit
	let exposureKeys: [SAP_TemporaryExposureKey]

	/// whether or not the consent was given to share the keys with the european federal gateway server
	let consentToFederation: Bool

	/// the list of countries to check for any exposures
	let visitedCountries: [Country]

	/// a transaction number
	let tan: String
}

struct DaysResult {
	let errors: [Client.Failure]
	let bucketsByDay: [String: SAPDownloadedPackage]
}

struct HoursResult {
	let errors: [Client.Failure]
	let bucketsByHour: [Int: SAPDownloadedPackage]
	let day: String
}

struct FetchedDaysAndHours {
	let hours: HoursResult
	let days: DaysResult
	var allKeyPackages: [SAPDownloadedPackage] {
		Array(hours.bucketsByHour.values) + Array(days.bucketsByDay.values)
	}
}

extension Client {
	typealias FetchHoursCompletionHandler = (HoursResult) -> Void

	/// Fetch the keys with the given days and country code
	func fetchDays(
			_ days: [String],
			forCountry country: String,
			completion completeWith: @escaping (DaysResult) -> Void
	) {
		var errors = [Client.Failure]()
		var buckets = [String: SAPDownloadedPackage]()

		let group = DispatchGroup()
		for day in days {
			group.enter()

			fetchDay(day, forCountry: country) { result in
				switch result {
				case let .success(bucket):
					buckets[day] = bucket
				case let .failure(error):
					errors.append(error)
				}
				group.leave()
			}
		}

		group.notify(queue: .main) {
			completeWith(
				DaysResult(
					errors: errors,
					bucketsByDay: buckets
				)
			)
		}
	}

	func fetchDays(
		_ days: [String],
		hours: [Int],
		of day: String,
		country: String,
		completion completeWith: @escaping DaysAndHoursCompletionHandler
	) {
		let group = DispatchGroup()
		var hoursResult = HoursResult(errors: [], bucketsByHour: [:], day: day)
		var daysResult = DaysResult(errors: [], bucketsByDay: [:])

		group.enter()
		fetchDays(days, forCountry: country) { result in
			daysResult = result
			group.leave()
		}

		group.enter()
		fetchHours(hours, day: day, country: country) { result in
			hoursResult = result
			group.leave()
		}
		group.notify(queue: .main) {
			completeWith(FetchedDaysAndHours(hours: hoursResult, days: daysResult))
		}
	}

	func fetchHours(
		_ hours: [Int],
		day: String,
		country: String,
		completion completeWith: @escaping FetchHoursCompletionHandler
	) {
		var errors = [Client.Failure]()
		var buckets = [Int: SAPDownloadedPackage]()
		let group = DispatchGroup()

		hours.forEach { hour in
			group.enter()
			self.fetchHour(hour, day: day, country: country) { result in
				switch result {
				case let .success(hourBucket):
					buckets[hour] = hourBucket
				case let .failure(error):
					errors.append(error)
				}
				group.leave()
			}
		}

		group.notify(queue: .main) {
			completeWith(
				HoursResult(errors: errors, bucketsByHour: buckets, day: day)
			)
		}
	}

	typealias DaysAndHoursCompletionHandler = (FetchedDaysAndHours) -> Void
}<|MERGE_RESOLUTION|>--- conflicted
+++ resolved
@@ -114,21 +114,6 @@
 		completion completeWith: @escaping TANHandler
 	)
 
-<<<<<<< HEAD
-	// MARK: Getting the Configuration
-
-	typealias ExposureConfigurationCompletionHandler = (ENExposureConfiguration?) -> Void
-
-	/// Gets the remove exposure configuration. See `ENExposureConfiguration` for more details
-	/// Parameters:
-	/// - completion: Will be called with the remove configuration or an error if something went wrong. The completion handler will always be called on the main thread.
-	@available(*, deprecated, message: "Use CachedAppConfiguration instead")
-	func exposureConfiguration(
-		completion: @escaping ExposureConfigurationCompletionHandler
-	)
-
-=======
->>>>>>> 5083110e
 	// MARK: Submit keys
 
 	/// Submits exposure keys to the backend. This makes the local information available to the world so that the risk of others can be calculated on their local devices.
