--- conflicted
+++ resolved
@@ -155,11 +155,7 @@
       UI.user_error!("Tests did fail, please check logs above or ENA.xcresult.zip")
     ensure
       trainer(
-<<<<<<< HEAD
-        output_directory: output_dir,
-=======
         output_directory: "fastlane/test_output/#{options[:languages]}",
->>>>>>> ee1de0a9
         path: "#{output_dir}/test_output/#{options[:languages]}",
         extension: ".junit",
         fail_build: false
