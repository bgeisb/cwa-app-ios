//
// 🦠 Corona-Warn-App
//

import Foundation
import ExposureNotification
import UIKit
import Combine

final class RiskProvider: RiskProviding {

	// MARK: - Init

	init(
		configuration: RiskProvidingConfiguration,
		store: Store,
		appConfigurationProvider: AppConfigurationProviding,
		exposureManagerState: ExposureManagerState,
		targetQueue: DispatchQueue = .main,
		riskCalculation: RiskCalculationProtocol = RiskCalculation(),
		keyPackageDownload: KeyPackageDownloadProtocol,
		exposureDetectionExecutor: ExposureDetectionDelegate
	) {
		self.riskProvidingConfiguration = configuration
		self.store = store
		self.appConfigurationProvider = appConfigurationProvider
		self.exposureManagerState = exposureManagerState
		self.targetQueue = targetQueue
		self.riskCalculation = riskCalculation
		self.keyPackageDownload = keyPackageDownload
		self.exposureDetectionExecutor = exposureDetectionExecutor

		self.registerForPackageDownloadStatusUpdate()
	}

	// MARK: - Protocol RiskProviding

	var riskProvidingConfiguration: RiskProvidingConfiguration
	var exposureManagerState: ExposureManagerState
	private(set) var activityState: RiskProviderActivityState = .idle

	var manualExposureDetectionState: ManualExposureDetectionState? {
		riskProvidingConfiguration.manualExposureDetectionState(
			lastExposureDetectionDate: store.riskCalculationResult?.calculationDate
		)
	}

	/// Returns the next possible date of a exposureDetection
	var nextExposureDetectionDate: Date {
		riskProvidingConfiguration.nextExposureDetectionDate(
			lastExposureDetectionDate: store.riskCalculationResult?.calculationDate
		)
	}

	func observeRisk(_ consumer: RiskConsumer) {
		consumers.append(consumer)
	}

	func removeRisk(_ consumer: RiskConsumer) {
		consumers.removeAll(where: { $0 === consumer })
	}

	/// Called by consumers to request the risk level. This method triggers the risk level process.
	/// The completion is only used for the background fetch. Please use a consumer to get state updates.
	func requestRisk(userInitiated: Bool) {
		requestRisk(userInitiated: userInitiated, completion: nil)
	}

	/// Called by consumers to request the risk level. This method triggers the risk level process.
<<<<<<< HEAD
	func requestRisk(userInitiated: Bool, completion: Completion?) {
		Log.info("RiskProvider: Request risk was called. UserInitiated: \(userInitiated)", log: .riskDetection)

		guard activityState == .idle else {
			Log.info("RiskProvider: Risk detection is allready running. Don't start new risk detection", log: .riskDetection)

			// Not using failOnTargetQueue to leave the activityState and consumers alone
			targetQueue.async {
				// This completion callback only affects the background fetch.
				// (Since at the moment the background fetch is the only one using the completion)
				completion?(.failure(.riskProviderIsRunning))
			}
=======
	func requestRisk(userInitiated: Bool, ignoreCachedSummary: Bool = false) {
		Log.info("RiskProvider: Request risk was called. UserInitiated: \(userInitiated), ignoreCachedSummary: \(ignoreCachedSummary)", log: .riskDetection)

		guard activityState == .idle else {
			Log.info("RiskProvider: Risk detection is allready running. Don't start new risk detection", log: .riskDetection)
			failOnTargetQueue(error: .riskProviderIsRunning, updateState: false)
>>>>>>> 0ff598fc
			return
		}

		queue.async {
			self.updateActivityState(.riskRequested)

			#if DEBUG
			if isUITesting {
				self._requestRiskLevel_Mock(userInitiated: userInitiated)
				return
			}
			#endif

<<<<<<< HEAD
			self._requestRiskLevel(userInitiated: userInitiated, completion: completion)
=======
			self._requestRiskLevel(userInitiated: userInitiated, ignoreCachedSummary: ignoreCachedSummary)
		}
	}

	/// Returns the next possible date of a exposureDetection
	/// Case1: Date is a valid date in the future
	/// Case2: Date is in the past (could be .distantPast) (usually happens when no detection has been run before (e.g. fresh install).
	/// For Case2, we need to calculate the remaining time until we reach a full 24h of tracing.
	func nextExposureDetectionDate() -> Date {
		let nextDate = riskProvidingConfiguration.nextExposureDetectionDate(
			lastExposureDetectionDate: store.summary?.date
		)
		switch nextDate {
		case .now:  // Occurs when no detection has been performed ever
			let tracingHistory = store.tracingStatusHistory
			let numberOfEnabledSeconds = tracingHistory.activeTracing().interval
			let remainingTime = TracingStatusHistory.minimumActiveSeconds - numberOfEnabledSeconds
			// To get a more robust Date when calculating the Date we need to drop precision, otherwise we will get dates differing in miliseconds
			let timeInterval = Date().addingTimeInterval(remainingTime).timeIntervalSinceReferenceDate
			let timeIntervalInSeconds = Int(timeInterval)
			return Date(timeIntervalSinceReferenceDate: TimeInterval(timeIntervalInSeconds))
		case .date(let date):
			return date
>>>>>>> 0ff598fc
		}
	}

	// MARK: - Private

<<<<<<< HEAD
	private let store: Store
	private let appConfigurationProvider: AppConfigurationProviding
	private let targetQueue: DispatchQueue
	private let riskCalculation: RiskCalculationProtocol
	private let exposureDetectionExecutor: ExposureDetectionDelegate
=======
	private func successOnTargetQueue(risk: Risk) {
		Log.info("RiskProvider: Risk detection and calculation was successful.", log: .riskDetection)
>>>>>>> 0ff598fc

	private let queue = DispatchQueue(label: "com.sap.RiskProvider")
	private let consumersQueue = DispatchQueue(label: "com.sap.RiskProvider.consumer")

<<<<<<< HEAD
	private var keyPackageDownload: KeyPackageDownloadProtocol
	private var exposureDetection: ExposureDetection?

	private var subscriptions = [AnyCancellable]()
	
	private var _consumers: [RiskConsumer] = []
	private var consumers: [RiskConsumer] {
		get { consumersQueue.sync { _consumers } }
		set { consumersQueue.sync { _consumers = newValue } }
	}

	private var shouldDetectExposureBecauseOfNewPackages: Bool {
		let lastKeyPackageDownloadDate = store.lastKeyPackageDownloadDate
		let lastExposureDetectionDate = store.riskCalculationResult?.calculationDate ?? .distantPast
		let didDownloadNewPackagesSinceLastDetection = lastKeyPackageDownloadDate > lastExposureDetectionDate
		let hoursSinceLastDetection = -lastExposureDetectionDate.hoursSinceNow
		let lastDetectionMoreThan24HoursAgo = hoursSinceLastDetection > 24
=======
		for consumer in consumers {
			_provideRiskResult(.success(risk), to: consumer)
		}
	}

	private func failOnTargetQueue(error: RiskProviderError, updateState: Bool = true) {
		Log.info("RiskProvider: Failed with error: \(error)", log: .riskDetection)

		if updateState {
			updateActivityState(.idle)
		}
>>>>>>> 0ff598fc

		return didDownloadNewPackagesSinceLastDetection || lastDetectionMoreThan24HoursAgo
	}

<<<<<<< HEAD
	private func _requestRiskLevel(userInitiated: Bool, completion: Completion?) {
=======
	private func _requestRiskLevel(userInitiated: Bool, ignoreCachedSummary: Bool) {
>>>>>>> 0ff598fc
		let group = DispatchGroup()
		group.enter()
		appConfigurationProvider.appConfiguration().sink { [weak self] appConfiguration in
			guard let self = self else { return }
			
			self.updateRiskProvidingConfiguration(with: appConfiguration)
			
			self.downloadKeyPackages { [weak self] result in
				guard let self = self else { return }
				
				switch result {
				case .success:
					self.determineRisk(
						userInitiated: userInitiated,
						appConfiguration: appConfiguration
					) { result in
						
						switch result {
						case .success(let risk):
							self.successOnTargetQueue(risk: risk)
						case .failure(let error):
							self.failOnTargetQueue(error: error)
						}
						
						group.leave()
					}
				case .failure(let error):
<<<<<<< HEAD
					self.failOnTargetQueue(error: error, completion: completion)
					
=======
					self.failOnTargetQueue(error: error)
>>>>>>> 0ff598fc
					group.leave()
				}
			}
		}.store(in: &subscriptions)

		guard group.wait(timeout: .now() + .seconds(60 * 8)) == .success else {
			updateActivityState(.idle)
			exposureDetection?.cancel()
			Log.info("RiskProvider: Canceled risk calculation due to timeout", log: .riskDetection)
			failOnTargetQueue(error: .timeout)
			return
		}
	}

	private func downloadKeyPackages(completion: @escaping (Result<Void, RiskProviderError>) -> Void) {
		// The result of a hour package download is not handled, because for the risk detection it is irrelevant if it fails or not.
		self.downloadHourPackages { [weak self] in
			guard let self = self else { return }

			self.downloadDayPackages(completion: { result in
				completion(result)
			})
		}
	}

	private func downloadDayPackages(completion: @escaping (Result<Void, RiskProviderError>) -> Void) {
		keyPackageDownload.startDayPackagesDownload(completion: { result in
			switch result {
			case .success:
				completion(.success(()))
			case .failure(let error):
				completion(.failure(.failedKeyPackageDownload(error)))
			}
		})
	}

	private func downloadHourPackages(completion: @escaping () -> Void) {
		keyPackageDownload.startHourPackagesDownload(completion: { _ in
			completion()
		})
	}

	private func determineRisk(
		userInitiated: Bool,
		appConfiguration: SAP_Internal_V2_ApplicationConfigurationIOS,
		completion: @escaping Completion
	) {
		// Risk Calculation involves some potentially long running tasks, like exposure detection and
		// fetching the configuration from the backend.
		// However in some precondition cases we can return early:
		// 1. The exposureManagerState is bad (turned off, not authorized, etc.)
		if !exposureManagerState.isGood {
			Log.info("RiskProvider: Precondition not met for ExposureManagerState", log: .riskDetection)
			failOnTargetQueue(error: .inactive, completion: completion)
			return
		}

		// 2. There is a previous risk that is still valid and should not be recalculated
		if let risk = previousRiskIfExistingAndNotExpired(userInitiated: userInitiated) {
			Log.info("RiskProvider: Using risk from previous detection", log: .riskDetection)
			completion(.success(risk))
			return
		}

		executeExposureDetection(
			appConfiguration: appConfiguration,
			completion: { [weak self] result in
				guard let self = self else { return }

				switch result {
				case .success(let exposureWindows):
					self.calculateRiskLevel(
						exposureWindows: exposureWindows,
						appConfiguration: appConfiguration,
						completion: completion
					)
				case .failure(let error):
					completion(.failure(error))
				}
			}
		)
	}

	private func previousRiskIfExistingAndNotExpired(userInitiated: Bool) -> Risk? {
		let enoughTimeHasPassed = riskProvidingConfiguration.shouldPerformExposureDetection(
			lastExposureDetectionDate: store.riskCalculationResult?.calculationDate
		)
		let shouldDetectExposures = (riskProvidingConfiguration.detectionMode == .manual && userInitiated) || riskProvidingConfiguration.detectionMode == .automatic

		// If the User is in manual mode and wants to refresh we should let him. Case: Manual Mode and Wifi disabled will lead to no new packages in the last 23 hours and 59 Minutes, but a refresh interval of 4 Hours should allow this.
		let shouldDetectExposureBecauseOfNewPackagesConsideringDetectionMode = shouldDetectExposureBecauseOfNewPackages || (riskProvidingConfiguration.detectionMode == .manual && userInitiated)

		Log.info("RiskProvider: Precondition fulfilled for fresh risk detection: enoughTimeHasPassed = \(enoughTimeHasPassed)", log: .riskDetection)

		Log.info("RiskProvider: Precondition fulfilled for fresh risk detection: shouldDetectExposures = \(shouldDetectExposures)", log: .riskDetection)

		Log.info("RiskProvider: Precondition fulfilled for fresh risk detection: shouldDetectExposureBecauseOfNewPackagesConsideringDetectionMode = \(shouldDetectExposureBecauseOfNewPackagesConsideringDetectionMode)", log: .riskDetection)
		
		if !enoughTimeHasPassed || !shouldDetectExposures || !shouldDetectExposureBecauseOfNewPackagesConsideringDetectionMode,
		   let riskCalculationResult = store.riskCalculationResult {
			Log.info("RiskProvider: Not calculating new risk, using result of most recent risk calculation", log: .riskDetection)
			return Risk(activeTracing: store.tracingStatusHistory.activeTracing(), riskCalculationResult: riskCalculationResult)
		}

		return nil
	}

	private func executeExposureDetection(
		appConfiguration: SAP_Internal_V2_ApplicationConfigurationIOS,
		completion: @escaping (Result<[ExposureWindow], RiskProviderError>) -> Void
	) {
		self.updateActivityState(.detecting)

		let _exposureDetection = ExposureDetection(
			delegate: exposureDetectionExecutor,
			appConfiguration: appConfiguration,
			deviceTimeCheck: DeviceTimeCheck(store: store)
		)

		_exposureDetection.start { result in
			switch result {
			case .success(let detectedExposureWindows):
				Log.info("RiskProvider: Detect exposure completed", log: .riskDetection)

				let exposureWindows = detectedExposureWindows.map { ExposureWindow(from: $0) }

				Log.info("RiskProvider: Persisted new summary to store at date: \(String(describing: self.store.summary?.date ?? nil)).", log: .riskDetection)

				/// We were able to calculate a risk so we have to reset the deadman notification
				UNUserNotificationCenter.current().resetDeadmanNotification()
				completion(.success(exposureWindows))
			case .failure(let error):
				Log.error("RiskProvider: Detect exposure failed", log: .riskDetection, error: error)

				completion(.failure(.failedRiskDetection(error)))
			}
		}

		self.exposureDetection = _exposureDetection
	}

	private func calculateRiskLevel(exposureWindows: [ExposureWindow], appConfiguration: SAP_Internal_V2_ApplicationConfigurationIOS, completion: Completion) {
		Log.info("RiskProvider: Calculate risk level", log: .riskDetection)

		let configuration = RiskCalculationConfiguration(from: appConfiguration.riskCalculationParameters)

		do {
			let riskCalculationResult = try riskCalculation.calculateRisk(exposureWindows: exposureWindows, configuration: configuration)

			let risk = Risk(
				activeTracing: store.tracingStatusHistory.activeTracing(),
				riskCalculationResult: riskCalculationResult,
				previousRiskCalculationResult: store.riskCalculationResult
			)

			store.riskCalculationResult = riskCalculationResult
			checkIfRiskStatusLoweredAlertShouldBeShown(risk)

			completion(.success(risk))

			/// We were able to calculate a risk so we have to reset the DeadMan Notification
			UNUserNotificationCenter.current().resetDeadmanNotification()
		} catch {
			completion(.failure(.failedRiskCalculation))
		}
	}

	private func _provideRiskResult(_ result: RiskProviderResult, to consumer: RiskConsumer?) {
		#if DEBUG
		if isUITesting {
			consumer?.provideRiskCalculationResult(.success(.mocked))
			return
		}
		#endif

		consumer?.provideRiskCalculationResult(result)
	}

	private func checkIfRiskStatusLoweredAlertShouldBeShown(_ risk: Risk) {
		/// Only set shouldShowRiskStatusLoweredAlert if risk level has changed from increase to low or vice versa. Otherwise leave shouldShowRiskStatusLoweredAlert unchanged.
		/// Scenario: Risk level changed from high to low in the first risk calculation. In a second risk calculation it stays low. If the user does not open the app between these two calculations, the alert should still be shown.
		if risk.riskLevelHasChanged {
			switch risk.level {
			case .low:
				store.shouldShowRiskStatusLoweredAlert = true
			case .high:
				store.shouldShowRiskStatusLoweredAlert = false
			}
		}
	}

    private func updateRiskProvidingConfiguration(with appConfig: SAP_Internal_V2_ApplicationConfigurationIOS) {
        let maxExposureDetectionsPerInterval = Int(appConfig.exposureDetectionParameters.maxExposureDetectionsPerInterval)

        var exposureDetectionInterval: DateComponents
        if maxExposureDetectionsPerInterval <= 0 {
            // Deactivate exposure detection by setting a high, not reachable value.
			// Int.max does not work. It leads to DateComponents.hour == nil.
            exposureDetectionInterval = DateComponents(hour: Int.max.advanced(by: -1)) // a.k.a. 1 BER build
        } else {
            exposureDetectionInterval = DateComponents(hour: 24 / maxExposureDetectionsPerInterval)
        }

        self.riskProvidingConfiguration = RiskProvidingConfiguration(
			exposureDetectionValidityDuration: DateComponents(day: 2),
			exposureDetectionInterval: exposureDetectionInterval,
			detectionMode: riskProvidingConfiguration.detectionMode
		)
    }

	private func successOnTargetQueue(risk: Risk, completion: Completion?) {
		Log.info("RiskProvider: Risk detection and calculation was successful.", log: .riskDetection)

		updateActivityState(.idle)

		targetQueue.async {
			completion?(.success(risk))
		}

		for consumer in consumers {
			_provideRiskResult(.success(risk), to: consumer)
		}
	}

	private func failOnTargetQueue(error: RiskProviderError, completion: Completion?) {
		Log.info("RiskProvider: Failed with error: \(error)", log: .riskDetection)

		updateActivityState(.idle)

		targetQueue.async {
			completion?(.failure(error))
		}

		for consumer in consumers {
			_provideRiskResult(.failure(error), to: consumer)
		}
	}

	private func updateActivityState(_ state: RiskProviderActivityState) {
		Log.info("RiskProvider: Update activity state to: \(state)", log: .riskDetection)

		self.activityState = state

		targetQueue.async { [weak self] in
			self?.consumers.forEach {
				$0.didChangeActivityState?(state)
			}
		}
	}

	private func registerForPackageDownloadStatusUpdate() {
		self.keyPackageDownload.statusDidChange = { [weak self] downloadStatus in
			guard let self = self else { return }

			switch downloadStatus {
			case .downloading:
				self.updateActivityState(.downloading)
			default:
				break
			}
		}
	}
}

private extension RiskConsumer {
	func provideRiskCalculationResult(_ result: RiskProviderResult) {
		switch result {
		case .success(let risk):
			targetQueue.async { [weak self] in
				self?.didCalculateRisk(risk)
			}
		case .failure(let error):
			targetQueue.async { [weak self] in
				self?.didFailCalculateRisk(error)
			}
		}
	}
}

#if DEBUG
extension RiskProvider {
	private func _requestRiskLevel_Mock(userInitiated: Bool) {
		let risk = Risk.mocked
		successOnTargetQueue(risk: risk)

		for consumer in consumers {
			_provideRiskResult(.success(risk), to: consumer)
		}

		store.riskCalculationResult = RiskCalculationResult(
			riskLevel: risk.level == .high ? .high : .low,
			minimumDistinctEncountersWithLowRisk: 0,
			minimumDistinctEncountersWithHighRisk: 0,
			mostRecentDateWithLowRisk: nil,
			mostRecentDateWithHighRisk: nil,
			calculationDate: Date()
		)
	}
}
#endif<|MERGE_RESOLUTION|>--- conflicted
+++ resolved
@@ -61,33 +61,12 @@
 	}
 
 	/// Called by consumers to request the risk level. This method triggers the risk level process.
-	/// The completion is only used for the background fetch. Please use a consumer to get state updates.
 	func requestRisk(userInitiated: Bool) {
-		requestRisk(userInitiated: userInitiated, completion: nil)
-	}
-
-	/// Called by consumers to request the risk level. This method triggers the risk level process.
-<<<<<<< HEAD
-	func requestRisk(userInitiated: Bool, completion: Completion?) {
 		Log.info("RiskProvider: Request risk was called. UserInitiated: \(userInitiated)", log: .riskDetection)
-
-		guard activityState == .idle else {
-			Log.info("RiskProvider: Risk detection is allready running. Don't start new risk detection", log: .riskDetection)
-
-			// Not using failOnTargetQueue to leave the activityState and consumers alone
-			targetQueue.async {
-				// This completion callback only affects the background fetch.
-				// (Since at the moment the background fetch is the only one using the completion)
-				completion?(.failure(.riskProviderIsRunning))
-			}
-=======
-	func requestRisk(userInitiated: Bool, ignoreCachedSummary: Bool = false) {
-		Log.info("RiskProvider: Request risk was called. UserInitiated: \(userInitiated), ignoreCachedSummary: \(ignoreCachedSummary)", log: .riskDetection)
 
 		guard activityState == .idle else {
 			Log.info("RiskProvider: Risk detection is allready running. Don't start new risk detection", log: .riskDetection)
 			failOnTargetQueue(error: .riskProviderIsRunning, updateState: false)
->>>>>>> 0ff598fc
 			return
 		}
 
@@ -101,53 +80,22 @@
 			}
 			#endif
 
-<<<<<<< HEAD
-			self._requestRiskLevel(userInitiated: userInitiated, completion: completion)
-=======
-			self._requestRiskLevel(userInitiated: userInitiated, ignoreCachedSummary: ignoreCachedSummary)
-		}
-	}
-
-	/// Returns the next possible date of a exposureDetection
-	/// Case1: Date is a valid date in the future
-	/// Case2: Date is in the past (could be .distantPast) (usually happens when no detection has been run before (e.g. fresh install).
-	/// For Case2, we need to calculate the remaining time until we reach a full 24h of tracing.
-	func nextExposureDetectionDate() -> Date {
-		let nextDate = riskProvidingConfiguration.nextExposureDetectionDate(
-			lastExposureDetectionDate: store.summary?.date
-		)
-		switch nextDate {
-		case .now:  // Occurs when no detection has been performed ever
-			let tracingHistory = store.tracingStatusHistory
-			let numberOfEnabledSeconds = tracingHistory.activeTracing().interval
-			let remainingTime = TracingStatusHistory.minimumActiveSeconds - numberOfEnabledSeconds
-			// To get a more robust Date when calculating the Date we need to drop precision, otherwise we will get dates differing in miliseconds
-			let timeInterval = Date().addingTimeInterval(remainingTime).timeIntervalSinceReferenceDate
-			let timeIntervalInSeconds = Int(timeInterval)
-			return Date(timeIntervalSinceReferenceDate: TimeInterval(timeIntervalInSeconds))
-		case .date(let date):
-			return date
->>>>>>> 0ff598fc
+			self._requestRiskLevel(userInitiated: userInitiated)
 		}
 	}
 
 	// MARK: - Private
-
-<<<<<<< HEAD
+    private typealias Completion = (RiskProviderResult) -> Void
+
 	private let store: Store
 	private let appConfigurationProvider: AppConfigurationProviding
 	private let targetQueue: DispatchQueue
 	private let riskCalculation: RiskCalculationProtocol
 	private let exposureDetectionExecutor: ExposureDetectionDelegate
-=======
-	private func successOnTargetQueue(risk: Risk) {
-		Log.info("RiskProvider: Risk detection and calculation was successful.", log: .riskDetection)
->>>>>>> 0ff598fc
 
 	private let queue = DispatchQueue(label: "com.sap.RiskProvider")
 	private let consumersQueue = DispatchQueue(label: "com.sap.RiskProvider.consumer")
 
-<<<<<<< HEAD
 	private var keyPackageDownload: KeyPackageDownloadProtocol
 	private var exposureDetection: ExposureDetection?
 
@@ -165,28 +113,11 @@
 		let didDownloadNewPackagesSinceLastDetection = lastKeyPackageDownloadDate > lastExposureDetectionDate
 		let hoursSinceLastDetection = -lastExposureDetectionDate.hoursSinceNow
 		let lastDetectionMoreThan24HoursAgo = hoursSinceLastDetection > 24
-=======
-		for consumer in consumers {
-			_provideRiskResult(.success(risk), to: consumer)
-		}
-	}
-
-	private func failOnTargetQueue(error: RiskProviderError, updateState: Bool = true) {
-		Log.info("RiskProvider: Failed with error: \(error)", log: .riskDetection)
-
-		if updateState {
-			updateActivityState(.idle)
-		}
->>>>>>> 0ff598fc
 
 		return didDownloadNewPackagesSinceLastDetection || lastDetectionMoreThan24HoursAgo
 	}
 
-<<<<<<< HEAD
-	private func _requestRiskLevel(userInitiated: Bool, completion: Completion?) {
-=======
-	private func _requestRiskLevel(userInitiated: Bool, ignoreCachedSummary: Bool) {
->>>>>>> 0ff598fc
+	private func _requestRiskLevel(userInitiated: Bool) {
 		let group = DispatchGroup()
 		group.enter()
 		appConfigurationProvider.appConfiguration().sink { [weak self] appConfiguration in
@@ -214,12 +145,7 @@
 						group.leave()
 					}
 				case .failure(let error):
-<<<<<<< HEAD
-					self.failOnTargetQueue(error: error, completion: completion)
-					
-=======
 					self.failOnTargetQueue(error: error)
->>>>>>> 0ff598fc
 					group.leave()
 				}
 			}
@@ -273,7 +199,7 @@
 		// 1. The exposureManagerState is bad (turned off, not authorized, etc.)
 		if !exposureManagerState.isGood {
 			Log.info("RiskProvider: Precondition not met for ExposureManagerState", log: .riskDetection)
-			failOnTargetQueue(error: .inactive, completion: completion)
+			failOnTargetQueue(error: .inactive)
 			return
 		}
 
@@ -346,8 +272,6 @@
 
 				let exposureWindows = detectedExposureWindows.map { ExposureWindow(from: $0) }
 
-				Log.info("RiskProvider: Persisted new summary to store at date: \(String(describing: self.store.summary?.date ?? nil)).", log: .riskDetection)
-
 				/// We were able to calculate a risk so we have to reset the deadman notification
 				UNUserNotificationCenter.current().resetDeadmanNotification()
 				completion(.success(exposureWindows))
@@ -430,27 +354,21 @@
 		)
     }
 
-	private func successOnTargetQueue(risk: Risk, completion: Completion?) {
+	private func successOnTargetQueue(risk: Risk) {
 		Log.info("RiskProvider: Risk detection and calculation was successful.", log: .riskDetection)
 
 		updateActivityState(.idle)
-
-		targetQueue.async {
-			completion?(.success(risk))
-		}
 
 		for consumer in consumers {
 			_provideRiskResult(.success(risk), to: consumer)
 		}
 	}
 
-	private func failOnTargetQueue(error: RiskProviderError, completion: Completion?) {
+	private func failOnTargetQueue(error: RiskProviderError, updateState: Bool = true) {
 		Log.info("RiskProvider: Failed with error: \(error)", log: .riskDetection)
-
-		updateActivityState(.idle)
-
-		targetQueue.async {
-			completion?(.failure(error))
+		
+		if updateState {
+			updateActivityState(.idle)
 		}
 
 		for consumer in consumers {
