--- conflicted
+++ resolved
@@ -213,6 +213,8 @@
 		A3E5E71A247D4FFB00237116 /* ExposureSubmissionViewUtils.swift in Sources */ = {isa = PBXBuildFile; fileRef = A3E5E719247D4FFB00237116 /* ExposureSubmissionViewUtils.swift */; };
 		A3E5E71E247E6F7A00237116 /* SpinnerInjectable.swift in Sources */ = {isa = PBXBuildFile; fileRef = A3E5E71D247E6F7A00237116 /* SpinnerInjectable.swift */; };
 		A3FF84EC247BFAF00053E947 /* Hasher.swift in Sources */ = {isa = PBXBuildFile; fileRef = A3FF84EB247BFAF00053E947 /* Hasher.swift */; };
+		B10F9B8B249961BC00C418F4 /* DynamicTypeLabelTests.swift in Sources */ = {isa = PBXBuildFile; fileRef = B10F9B89249961B500C418F4 /* DynamicTypeLabelTests.swift */; };
+		B10F9B8C249961CE00C418F4 /* UIFont+DynamicTypeTests.swift in Sources */ = {isa = PBXBuildFile; fileRef = B163D11424993F64001A322C /* UIFont+DynamicTypeTests.swift */; };
 		B10FD5ED246EAADC00E9D7F2 /* AppInformationDetailViewController.swift in Sources */ = {isa = PBXBuildFile; fileRef = 71CC3E9E246D6B6800217F2C /* AppInformationDetailViewController.swift */; };
 		B10FD5F1246EAB1000E9D7F2 /* AppInformationViewController+DynamicTableViewModel.swift in Sources */ = {isa = PBXBuildFile; fileRef = 71CC3E9C246D5D8000217F2C /* AppInformationViewController+DynamicTableViewModel.swift */; };
 		B10FD5F4246EAC1700E9D7F2 /* AppleFilesWriter.swift in Sources */ = {isa = PBXBuildFile; fileRef = B10FD5F3246EAC1700E9D7F2 /* AppleFilesWriter.swift */; };
@@ -244,12 +246,7 @@
 		B161782524804AC3006E435A /* DownloadedPackagesSQLLiteStore.swift in Sources */ = {isa = PBXBuildFile; fileRef = B161782424804AC3006E435A /* DownloadedPackagesSQLLiteStore.swift */; };
 		B161782D248062CE006E435A /* DeltaCalculationResultTests.swift in Sources */ = {isa = PBXBuildFile; fileRef = B161782C248062CE006E435A /* DeltaCalculationResultTests.swift */; };
 		B161782E2480658F006E435A /* DeltaCalculationResult.swift in Sources */ = {isa = PBXBuildFile; fileRef = B161782924805784006E435A /* DeltaCalculationResult.swift */; };
-<<<<<<< HEAD
-		B163D113249938DB001A322C /* DynamicTypeLabelTests.swift in Sources */ = {isa = PBXBuildFile; fileRef = B163D112249938DB001A322C /* DynamicTypeLabelTests.swift */; };
-		B163D11524993F64001A322C /* UIFont+DynamicTypeTests.swift in Sources */ = {isa = PBXBuildFile; fileRef = B163D11424993F64001A322C /* UIFont+DynamicTypeTests.swift */; };
-=======
 		B163D1102499068D001A322C /* SettingsViewModelTests.swift in Sources */ = {isa = PBXBuildFile; fileRef = B163D10F2499068D001A322C /* SettingsViewModelTests.swift */; };
->>>>>>> e1da4caf
 		B1741B492462C207006275D9 /* Client.swift in Sources */ = {isa = PBXBuildFile; fileRef = B1741B482462C207006275D9 /* Client.swift */; };
 		B1741B4B2462C21C006275D9 /* DMQRCodeScanViewController.swift in Sources */ = {isa = PBXBuildFile; fileRef = B1741B402461A511006275D9 /* DMQRCodeScanViewController.swift */; };
 		B1741B4C2462C21F006275D9 /* DMDeveloperMenu.swift in Sources */ = {isa = PBXBuildFile; fileRef = B1741B432461C257006275D9 /* DMDeveloperMenu.swift */; };
@@ -610,6 +607,7 @@
 		A3E5E71D247E6F7A00237116 /* SpinnerInjectable.swift */ = {isa = PBXFileReference; lastKnownFileType = sourcecode.swift; path = SpinnerInjectable.swift; sourceTree = "<group>"; };
 		A3FF84EB247BFAF00053E947 /* Hasher.swift */ = {isa = PBXFileReference; lastKnownFileType = sourcecode.swift; path = Hasher.swift; sourceTree = "<group>"; };
 		B102BDC22460410600CD55A2 /* README.md */ = {isa = PBXFileReference; lastKnownFileType = net.daringfireball.markdown; path = README.md; sourceTree = "<group>"; };
+		B10F9B89249961B500C418F4 /* DynamicTypeLabelTests.swift */ = {isa = PBXFileReference; fileEncoding = 4; lastKnownFileType = sourcecode.swift; path = DynamicTypeLabelTests.swift; sourceTree = "<group>"; };
 		B10FD5F3246EAC1700E9D7F2 /* AppleFilesWriter.swift */ = {isa = PBXFileReference; lastKnownFileType = sourcecode.swift; path = AppleFilesWriter.swift; sourceTree = "<group>"; };
 		B111EE2B2465D9F7001AEBB4 /* String+Localization.swift */ = {isa = PBXFileReference; lastKnownFileType = sourcecode.swift; path = "String+Localization.swift"; sourceTree = "<group>"; };
 		B1125459246F2C6500AB5036 /* ENTemporaryExposureKey+Convert.swift */ = {isa = PBXFileReference; lastKnownFileType = sourcecode.swift; path = "ENTemporaryExposureKey+Convert.swift"; sourceTree = "<group>"; };
@@ -636,12 +634,8 @@
 		B161782424804AC3006E435A /* DownloadedPackagesSQLLiteStore.swift */ = {isa = PBXFileReference; lastKnownFileType = sourcecode.swift; path = DownloadedPackagesSQLLiteStore.swift; sourceTree = "<group>"; };
 		B161782924805784006E435A /* DeltaCalculationResult.swift */ = {isa = PBXFileReference; lastKnownFileType = sourcecode.swift; path = DeltaCalculationResult.swift; sourceTree = "<group>"; };
 		B161782C248062CE006E435A /* DeltaCalculationResultTests.swift */ = {isa = PBXFileReference; lastKnownFileType = sourcecode.swift; path = DeltaCalculationResultTests.swift; sourceTree = "<group>"; };
-<<<<<<< HEAD
-		B163D112249938DB001A322C /* DynamicTypeLabelTests.swift */ = {isa = PBXFileReference; lastKnownFileType = sourcecode.swift; path = DynamicTypeLabelTests.swift; sourceTree = "<group>"; };
+		B163D10F2499068D001A322C /* SettingsViewModelTests.swift */ = {isa = PBXFileReference; lastKnownFileType = sourcecode.swift; path = SettingsViewModelTests.swift; sourceTree = "<group>"; };
 		B163D11424993F64001A322C /* UIFont+DynamicTypeTests.swift */ = {isa = PBXFileReference; lastKnownFileType = sourcecode.swift; path = "UIFont+DynamicTypeTests.swift"; sourceTree = "<group>"; };
-=======
-		B163D10F2499068D001A322C /* SettingsViewModelTests.swift */ = {isa = PBXFileReference; lastKnownFileType = sourcecode.swift; path = SettingsViewModelTests.swift; sourceTree = "<group>"; };
->>>>>>> e1da4caf
 		B1741B3D24619179006275D9 /* DMQRCodeViewController.swift */ = {isa = PBXFileReference; lastKnownFileType = sourcecode.swift; path = DMQRCodeViewController.swift; sourceTree = "<group>"; };
 		B1741B402461A511006275D9 /* DMQRCodeScanViewController.swift */ = {isa = PBXFileReference; lastKnownFileType = sourcecode.swift; path = DMQRCodeScanViewController.swift; sourceTree = "<group>"; };
 		B1741B422461C105006275D9 /* README.md */ = {isa = PBXFileReference; lastKnownFileType = net.daringfireball.markdown; path = README.md; sourceTree = "<group>"; };
@@ -1220,7 +1214,7 @@
 		8595BF5D246032C40056EA27 /* Views */ = {
 			isa = PBXGroup;
 			children = (
-				B163D111249938BA001A322C /* __tests__ */,
+				B10F9B88249961B500C418F4 /* __tests__ */,
 				EE22DB83247FB43A001B0A71 /* ENSetting */,
 				51B5B41A246E059700DC5D3E /* Common */,
 				853D987824694A1E00490DBA /* BaseElements */,
@@ -1441,6 +1435,14 @@
 			path = Backend;
 			sourceTree = "<group>";
 		};
+		B10F9B88249961B500C418F4 /* __tests__ */ = {
+			isa = PBXGroup;
+			children = (
+				B10F9B89249961B500C418F4 /* DynamicTypeLabelTests.swift */,
+			);
+			path = __tests__;
+			sourceTree = "<group>";
+		};
 		B111EDEC2465B1F4001AEBB4 /* Client */ = {
 			isa = PBXGroup;
 			children = (
@@ -1638,17 +1640,10 @@
 			path = __tests__;
 			sourceTree = "<group>";
 		};
-<<<<<<< HEAD
-		B163D111249938BA001A322C /* __tests__ */ = {
-			isa = PBXGroup;
-			children = (
-				B163D112249938DB001A322C /* DynamicTypeLabelTests.swift */,
-=======
 		B163D10E24990664001A322C /* __tests__ */ = {
 			isa = PBXGroup;
 			children = (
 				B163D10F2499068D001A322C /* SettingsViewModelTests.swift */,
->>>>>>> e1da4caf
 			);
 			path = __tests__;
 			sourceTree = "<group>";
@@ -2398,11 +2393,13 @@
 				B16177E824802F9B006E435A /* DownloadedPackagesSQLLiteStoreTests.swift in Sources */,
 				B1175216248A9F9600C3325C /* ConvertingKeysTests.swift in Sources */,
 				A16714C0248D53F60031B111 /* CoronaWarnURLSessionDelegateTests.swift in Sources */,
+				B10F9B8B249961BC00C418F4 /* DynamicTypeLabelTests.swift in Sources */,
 				CD678F6F246C43FC00B6A0F8 /* MockURLSession.swift in Sources */,
 				A3284255248E493B006B1F09 /* ExposureSubmissionOverviewViewControllerTests.swift in Sources */,
 				F2DC808E248989CE00EDC40A /* DynamicTableViewControllerRegisterCellsTests.swift in Sources */,
 				EE22DB91247FB479001B0A71 /* MockStateHandlerObserverDelegate.swift in Sources */,
 				B1C7EE4624938EB700F1F284 /* ExposureDetection_DidEndPrematurelyReason+ErrorHandlingTests.swift in Sources */,
+				B10F9B8C249961CE00C418F4 /* UIFont+DynamicTypeTests.swift in Sources */,
 				A173665324844F41006BE209 /* SQLiteKeyValueStoreTests.swift in Sources */,
 				A1877CAB248F2532006FEFC0 /* SAPDownloadedPackageTests.swift in Sources */,
 				F2DC809424898CE600EDC40A /* DynamicTableViewControllerFooterTests.swift in Sources */,
@@ -2410,9 +2407,7 @@
 				A32842672492359E006B1F09 /* MockExposureSubmissionNavigationControllerChild.swift in Sources */,
 				F25247312484456800C5556B /* DynamicTableViewModelTests.swift in Sources */,
 				B15382E7248290BB0010F007 /* AppleFilesWriterTests.swift in Sources */,
-				B163D113249938DB001A322C /* DynamicTypeLabelTests.swift in Sources */,
 				2FD881CC2490F65C00BEC8FC /* ExposureSubmissionHotlineViewControllerTest.swift in Sources */,
-				B163D11524993F64001A322C /* UIFont+DynamicTypeTests.swift in Sources */,
 				B117521A248ACFFC00C3325C /* SAP_RiskScoreClass+LowAndHighTests.swift in Sources */,
 				B11655932491437600316087 /* RiskProvidingConfigurationTests.swift in Sources */,
 				B1A76E9F24714AC700EA5208 /* HTTPClient+Configuration.swift in Sources */,
