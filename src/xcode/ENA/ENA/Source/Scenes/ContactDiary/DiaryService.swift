--- conflicted
+++ resolved
@@ -151,23 +151,6 @@
 	// MARK: - Private
 
 	private var contactPersons: [DiaryContactPerson] = [
-<<<<<<< HEAD
-//		DiaryContactPerson(id: 0, name: "Andreas"),
-//		DiaryContactPerson(id: 1, name: "Marcus"),
-//		DiaryContactPerson(id: 2, name: "Carsten"),
-//		DiaryContactPerson(id: 3, name: "Artur"),
-//		DiaryContactPerson(id: 4, name: "Karsten"),
-//		DiaryContactPerson(id: 5, name: "Kai"),
-//		DiaryContactPerson(id: 6, name: "Nick"),
-//		DiaryContactPerson(id: 7, name: "Omar"),
-//		DiaryContactPerson(id: 8, name: "Pascal"),
-//		DiaryContactPerson(id: 9, name: "Puneet")
-	]
-
-	private var locations: [DiaryLocation] = [
-//		DiaryLocation(id: 0, name: "Supermarkt"),
-//		DiaryLocation(id: 1, name: "Bäckerei")
-=======
 		DiaryContactPerson(id: 0, name: "Andreas"),
 		DiaryContactPerson(id: 1, name: "Marcus"),
 		DiaryContactPerson(id: 2, name: "Carsten"),
@@ -183,7 +166,6 @@
 	private var locations: [DiaryLocation] = [
 		DiaryLocation(id: 0, name: "Supermarkt"),
 		DiaryLocation(id: 1, name: "Bäckerei")
->>>>>>> bfb88ec5
 	]
 
 	private var contactPersonEncounters = [
@@ -274,11 +256,7 @@
 
 }
 
-<<<<<<< HEAD
-class DiaryDay {
-=======
 class DiaryDay: Equatable {
->>>>>>> bfb88ec5
 
 	// MARK: - Init
 
@@ -374,11 +352,7 @@
 			return .location
 		case .contactPerson:
 			return .contactPerson
-<<<<<<< HEAD
-		 }
-=======
-		}
->>>>>>> bfb88ec5
+		}
 	}
 
 }
