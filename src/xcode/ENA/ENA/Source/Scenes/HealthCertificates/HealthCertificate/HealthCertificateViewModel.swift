//
// 🦠 Corona-Warn-App
//

import UIKit
import OpenCombine
import HealthCertificateToolkit

final class HealthCertificateViewModel {

	// MARK: - Init

	init(
		healthCertifiedPerson: HealthCertifiedPerson,
		healthCertificate: HealthCertificate,
		vaccinationValueSetsProvider: VaccinationValueSetsProviding
	) {
		self.healthCertifiedPerson = healthCertifiedPerson
		self.healthCertificate = healthCertificate
		self.vaccinationValueSetsProvider = vaccinationValueSetsProvider

		updateHealthCertificateKeyValueCellViewModels()
		updateGradient()

		// load certificate value sets
		vaccinationValueSetsProvider.latestVaccinationCertificateValueSets()
			.sink(
				receiveCompletion: { result in
					switch result {
					case .finished:
						break
					case .failure(let error):
						if case CachingHTTPClient.CacheError.dataVerificationError = error {
							Log.error("Signature verification error.", log: .vaccination, error: error)
						}
						Log.error("Could not fetch Vaccination value sets protobuf.", log: .vaccination, error: error)
					}
				}, receiveValue: { [weak self] valueSets in
					self?.valueSets = valueSets
					self?.updateHealthCertificateKeyValueCellViewModels()
				}
			)
			.store(in: &subscriptions)

		healthCertifiedPerson.$gradientType
<<<<<<< HEAD
			.sink { [weak self] in
				self?.gradientType = $0
=======
			.dropFirst()
			.sink { [weak self] _ in
				self?.updateGradient()
			}
			.store(in: &subscriptions)

		healthCertifiedPerson.$mostRelevantHealthCertificate
			.dropFirst()
			.sink { [weak self] _ in
				self?.updateGradient()
			}
			.store(in: &subscriptions)

		healthCertificate.$validityState
			.dropFirst()
			.sink { [weak self] _ in
				self?.updateGradient()
			}
			.store(in: &subscriptions)

		healthCertificate.objectDidChange
			.sink { [weak self] _ in
				self?.triggerReload = true
>>>>>>> 469ac831
			}
			.store(in: &subscriptions)
	}

	// MARK: - Internal

	enum TableViewSection: Int, CaseIterable {
		case headline
		case qrCode
		case topCorner
		case details
		case bottomCorner
		case vaccinationOneOfOneHint
		case expirationDate
		case additionalInfo

		static var numberOfSections: Int {
			allCases.count
		}

		static func map(_ section: Int) -> TableViewSection? {
			guard let section = TableViewSection(rawValue: section) else {
				Log.error("unknown TableViewSection", log: .vaccination)
				return nil
			}
			return section
		}
	}

	var qrCodeCellViewModel: HealthCertificateQRCodeCellViewModel {
		HealthCertificateQRCodeCellViewModel(
			mode: .details,
			healthCertificate: healthCertificate,
			accessibilityText: AppStrings.HealthCertificate.Details.QRCodeImageDescription
		)
	}

	var expirationDateCellViewModel: HealthCertificateExpirationDateCellViewModel {
		let formattedDate = DateFormatter.localizedString(from: healthCertificate.expirationDate, dateStyle: .medium, timeStyle: .short)
		return HealthCertificateExpirationDateCellViewModel(
			headline: AppStrings.HealthCertificate.Details.expirationDateTitle,
			expirationDate: String(format: AppStrings.HealthCertificate.Details.expirationDatePlaceholder, formattedDate) ,
			content: AppStrings.HealthCertificate.Details.expirationDateDetails
		)
	}

	@OpenCombine.Published private(set) var gradientType: GradientView.GradientType = .lightBlue(withStars: true)
	@OpenCombine.Published private(set) var triggerReload: Bool = false
	@OpenCombine.Published private(set) var healthCertificateKeyValueCellViewModel: [HealthCertificateKeyValueCellViewModel] = []

	var headlineCellViewModel: HealthCertificateSimpleTextCellViewModel {
		let centerParagraphStyle = NSMutableParagraphStyle()
		centerParagraphStyle.alignment = .center
		centerParagraphStyle.lineSpacing = 10.0

		let title: String
		let subtitle: String
		switch healthCertificate.type {
		case .vaccination:
			title = AppStrings.HealthCertificate.Details.vaccinationCertificate
			subtitle = AppStrings.HealthCertificate.Details.euCovidCertificate
		case .test:
			title = AppStrings.HealthCertificate.Details.TestCertificate.title
			subtitle = AppStrings.HealthCertificate.Details.euCovidCertificate
		case .recovery:
			title = AppStrings.HealthCertificate.Details.RecoveryCertificate.title
			subtitle = AppStrings.HealthCertificate.Details.RecoveryCertificate.subtitle
		}

		let attributedTitle = NSAttributedString(
			string: title,
			attributes: [
				.font: UIFont.enaFont(for: .headline),
				.foregroundColor: UIColor.enaColor(for: .textContrast),
				.paragraphStyle: centerParagraphStyle
			]
		)

		let attributedSubtitle = NSAttributedString(
			string: subtitle,
			attributes: [
				.font: UIFont.enaFont(for: .body),
				.foregroundColor: UIColor.enaColor(for: .textContrast),
				.paragraphStyle: centerParagraphStyle
			]
		)

		return HealthCertificateSimpleTextCellViewModel(
			backgroundColor: .clear,
			textAlignment: .center,
			attributedText: [attributedTitle, attributedSubtitle]
				.joined(with: "\n"),
			topSpace: 16.0,
			font: .enaFont(for: .headline),
			accessibilityTraits: .staticText,
			accessibilityIdentifier: AccessibilityIdentifiers.HealthCertificate.Certificate.headline
		)
	}

	var vaccinationOneOfOneHintCellViewModel: HealthCertificateSimpleTextCellViewModel {
		HealthCertificateSimpleTextCellViewModel(
			backgroundColor: .enaColor(for: .cellBackground2),
			textAlignment: .left,
			text: AppStrings.HealthCertificate.Details.VaccinationCertificate.oneOfOneHint,
			topSpace: 16.0,
			font: .enaFont(for: .body),
			borderColor: .enaColor(for: .hairline),
			accessibilityTraits: .staticText
		)
	}

	/// these strings here are on purpose not localized
	///
	var additionalInfoCellViewModels: [HealthCertificateSimpleTextCellViewModel] {
		return [
			HealthCertificateSimpleTextCellViewModel(
				backgroundColor: .enaColor(for: .cellBackground2),
				textAlignment: .left,
				// swiftlint:disable:next line_length
				text: "Diese Bescheinigung ist kein Reisedokument. Die wissenschaftlichen Erkenntnisse zu COVID-19 in den Bereichen Impfung, Testung und Genesung entwickeln sich fortlaufend weiter, auch im Hinblick auf neue besorgniserregende Virusvarianten. Bitte informieren Sie sich vor Reiseantritt über die am Zielort geltenden Gesundheitsmaßnahmen und entsprechenden Beschränkungen.\nInformationen über die in den jeweiligen EU-Ländern geltenden Einreisebestimmungen finden Sie unter\n https://reopen.europa.eu/de.",
				topSpace: 16.0,
				font: .enaFont(for: .body),
				borderColor: .enaColor(for: .hairline),
				accessibilityTraits: .staticText
			),
			HealthCertificateSimpleTextCellViewModel(
				backgroundColor: .enaColor(for: .cellBackground2),
				textAlignment: .left,
				text: "This certificate is not a travel document. The scientific evidence on COVID-19 vaccination, testing, and recovery continues to evolve, also in view of new variants of concern of the virus. Before traveling, please check the applicable public health measures and related restrictions applied at the point of destination.\nInformation on the current travel restrictions that apply to EU countries is available at\n https://reopen.europa.eu/en.",
				topSpace: 16.0,
				font: .enaFont(for: .body),
				borderColor: .enaColor(for: .hairline),
				accessibilityTraits: .staticText
			)
		]
	}

	func numberOfItems(in section: TableViewSection) -> Int {
		switch section {
		case .headline:
			return 1
		case .qrCode:
			return 1
		case .details:
			return healthCertificateKeyValueCellViewModel.count
		case .topCorner, .bottomCorner:
			return healthCertificateKeyValueCellViewModel.isEmpty ? 0 : 1
		case .vaccinationOneOfOneHint:
			return shouldShowVaccinationOneOfOneHint ? 1 : 0
		case .expirationDate:
			return 1
		case .additionalInfo:
			return additionalInfoCellViewModels.count
		}
	}

	// MARK: - Private

	private let healthCertifiedPerson: HealthCertifiedPerson
	private let healthCertificate: HealthCertificate
	private let vaccinationValueSetsProvider: VaccinationValueSetsProviding

	private var valueSets: SAP_Internal_Dgc_ValueSets?
	private var subscriptions = Set<AnyCancellable>()

	private var shouldShowVaccinationOneOfOneHint: Bool {
		guard case .vaccination(let vaccinationEntry) = healthCertificate.entry else {
			return false
		}

		return vaccinationEntry.doseNumber == 1 && vaccinationEntry.totalSeriesOfDoses == 1
	}

	private var nameAndDateOfBirthCellViewModel: [HealthCertificateKeyValueCellViewModel] {
		return [
			HealthCertificateKeyValueCellViewModel(
				key: "Name, Vorname / Name, First Name",
				value: healthCertificate.name.reversedFullName,
				topSpace: 0.0
			),
			HealthCertificateKeyValueCellViewModel(
				key: "Geburtsdatum / Date of Birth (YYYY-MM-DD)",
				value: DCCDateStringFormatter.formattedString(from: healthCertificate.dateOfBirth)
			)
		].compactMap { $0 }
	}

	private func updateHealthCertificateKeyValueCellViewModels() {
		switch healthCertificate.entry {
		case .vaccination(let vaccinationEntry):
			updateVaccinationCertificateKeyValueCellViewModels(vaccinationEntry: vaccinationEntry)
		case .test(let testEntry):
			updateTestCertificateKeyValueCellViewModels(testEntry: testEntry)
		case .recovery(let recoveryEntry):
			updateRecoveryCertificateKeyValueCellViewModels(recoveryEntry: recoveryEntry)
		}
	}

	private func updateVaccinationCertificateKeyValueCellViewModels(vaccinationEntry: VaccinationEntry) {
		let keyPaths: [PartialKeyPath<VaccinationEntry>] = [
			\VaccinationEntry.diseaseOrAgentTargeted,
			\VaccinationEntry.vaccineMedicinalProduct,
			\VaccinationEntry.vaccineOrProphylaxis,
			\VaccinationEntry.marketingAuthorizationHolder,
			\VaccinationEntry.doseNumberAndTotalSeriesOfDoses,
			\VaccinationEntry.dateOfVaccination,
			\VaccinationEntry.countryOfVaccination,
			\VaccinationEntry.certificateIssuer,
			\VaccinationEntry.uniqueCertificateIdentifier
		]

		let cellViewModels = keyPaths.dropLast().map {
			HealthCertificateKeyValueCellViewModel(
				key: vaccinationEntry.title(for: $0),
				value: vaccinationEntry.formattedValue(
					for: $0,
					valueSets: valueSets
				)
			)
		}

		let lastCellViewModel = keyPaths.last.flatMap {
			HealthCertificateKeyValueCellViewModel(
				key: vaccinationEntry.title(for: $0),
				value: vaccinationEntry.formattedValue(
					for: $0,
					valueSets: valueSets
				),
				isBottomSeparatorHidden: true,
				bottomSpace: 2.0
			)
		}

		healthCertificateKeyValueCellViewModel = (nameAndDateOfBirthCellViewModel + cellViewModels + [lastCellViewModel]).compactMap { $0 }
	}

	private func updateTestCertificateKeyValueCellViewModels(testEntry: TestEntry) {
		let keyPaths: [PartialKeyPath<TestEntry>] = [
			\TestEntry.diseaseOrAgentTargeted,
			\TestEntry.typeOfTest,
			\TestEntry.naaTestName,
			\TestEntry.ratTestName,
			\TestEntry.sampleCollectionDate,
			\TestEntry.testResult,
			\TestEntry.testCenter,
			\TestEntry.countryOfTest,
			\TestEntry.certificateIssuer,
			\TestEntry.uniqueCertificateIdentifier
		]

		let cellViewModels = keyPaths.dropLast().map {
			HealthCertificateKeyValueCellViewModel(
				key: testEntry.title(for: $0),
				value: testEntry.formattedValue(
					for: $0,
					valueSets: valueSets
				)
			)
		}

		let lastCellViewModel = keyPaths.last.flatMap {
			HealthCertificateKeyValueCellViewModel(
				key: testEntry.title(for: $0),
				value: testEntry.formattedValue(
					for: $0,
					valueSets: valueSets
				),
				isBottomSeparatorHidden: true,
				bottomSpace: 2.0
			)
		}

		healthCertificateKeyValueCellViewModel = (nameAndDateOfBirthCellViewModel + cellViewModels + [lastCellViewModel]).compactMap { $0 }
	}

	private func updateRecoveryCertificateKeyValueCellViewModels(recoveryEntry: RecoveryEntry) {
		let keyPaths: [PartialKeyPath<RecoveryEntry>] = [
			\RecoveryEntry.diseaseOrAgentTargeted,
			\RecoveryEntry.dateOfFirstPositiveNAAResult,
			\RecoveryEntry.countryOfTest,
			\RecoveryEntry.certificateIssuer,
			\RecoveryEntry.certificateValidFrom,
			\RecoveryEntry.certificateValidUntil,
			\RecoveryEntry.uniqueCertificateIdentifier
		]

		let cellViewModels = keyPaths.dropLast().map {
			HealthCertificateKeyValueCellViewModel(
				key: recoveryEntry.title(for: $0),
				value: recoveryEntry.formattedValue(
					for: $0,
					valueSets: valueSets
				)
			)
		}

		let lastCellViewModel = keyPaths.last.flatMap {
			HealthCertificateKeyValueCellViewModel(
				key: recoveryEntry.title(for: $0),
				value: recoveryEntry.formattedValue(
					for: $0,
					valueSets: valueSets
				),
				isBottomSeparatorHidden: true,
				bottomSpace: 2.0
			)
		}

		healthCertificateKeyValueCellViewModel = (nameAndDateOfBirthCellViewModel + cellViewModels + [lastCellViewModel]).compactMap { $0 }
	}

	private func updateGradient() {
		if healthCertificate == healthCertifiedPerson.mostRelevantHealthCertificate &&
			(healthCertificate.validityState == .valid || healthCertificate.validityState == .expiringSoon ||
				(healthCertificate.validityState == .expired && healthCertificate.type == .test)) {
			gradientType = healthCertifiedPerson.gradientType
		} else {
			gradientType = .solidGrey(withStars: true)
		}
	}

}<|MERGE_RESOLUTION|>--- conflicted
+++ resolved
@@ -43,10 +43,6 @@
 			.store(in: &subscriptions)
 
 		healthCertifiedPerson.$gradientType
-<<<<<<< HEAD
-			.sink { [weak self] in
-				self?.gradientType = $0
-=======
 			.dropFirst()
 			.sink { [weak self] _ in
 				self?.updateGradient()
@@ -70,7 +66,6 @@
 		healthCertificate.objectDidChange
 			.sink { [weak self] _ in
 				self?.triggerReload = true
->>>>>>> 469ac831
 			}
 			.store(in: &subscriptions)
 	}
