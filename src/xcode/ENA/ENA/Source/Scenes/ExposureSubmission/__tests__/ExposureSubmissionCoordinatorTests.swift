//
// 🦠 Corona-Warn-App
//

@testable import ENA
import Foundation
import XCTest

class ExposureSubmissionCoordinatorTests: XCTestCase {

	// MARK: - Attributes.

	private var parentNavigationController: UINavigationController!
	private var exposureSubmissionService: MockExposureSubmissionService!
	private var store: Store!
	private var coronaTestService: CoronaTestService!

	// MARK: - Setup and teardown methods.

	override func setUpWithError() throws {
		store = MockTestStore()
		parentNavigationController = UINavigationController()
		exposureSubmissionService = MockExposureSubmissionService()
		coronaTestService = CoronaTestService(client: ClientMock(), store: store)
	}

	// MARK: - Helper methods.

	private func createCoordinator(
		parentNavigationController: UINavigationController,
		exposureSubmissionService: ExposureSubmissionService
	) -> ExposureSubmissionCoordinator {
		ExposureSubmissionCoordinator(
			parentNavigationController: parentNavigationController,
			exposureSubmissionService: exposureSubmissionService,
<<<<<<< HEAD
			coronaTestService: coronaTestService
=======
			coronaTestService: coronaTestService,
			store: self.store,
			eventProvider: MockEventStore(),
			delegate: delegate
>>>>>>> 70836a3f
		)
	}

	private func getNavigationController(from coordinator: ExposureSubmissionCoordinator) -> UINavigationController? {
		guard let navigationController = coordinator.navigationController else {
			XCTFail("Could not load navigation controller from coordinator.")
			return nil
		}

		return navigationController
	}

	// MARK: - Navigation tests.

	func testStart_default() {
		let coordinator = createCoordinator(
			parentNavigationController: parentNavigationController,
			exposureSubmissionService: exposureSubmissionService
		)

		coordinator.start(with: nil)

		// Get navigation controller and make sure to load view.
		let navigationController = getNavigationController(from: coordinator)
		navigationController?.loadViewIfNeeded()

		XCTAssertNotNil(navigationController)
		XCTAssertNotNil(navigationController?.topViewController)
		guard let vc = navigationController?.topViewController as? ExposureSubmissionIntroViewController else {
			XCTFail("Could not load presented view controller.")
			return
		}

		vc.viewDidLoad()
		XCTAssertNotNil(vc.dynamicTableViewModel)
		XCTAssertEqual(vc.dynamicTableViewModel.numberOfSection, 2)
		
		
		let section2 = vc.dynamicTableViewModel.section(1)
		XCTAssertNotNil(section2)
		XCTAssertEqual(section2.cells.count, 4)

	}

	func testStart_withNegativeResult() {
		let coordinator = createCoordinator(
			parentNavigationController: parentNavigationController,
			exposureSubmissionService: exposureSubmissionService
		)

		coronaTestService.pcrTest = PCRTest.mock(registrationToken: "asdf", testResult: .negative)

		coordinator.start(with: .pcr)

		// Get navigation controller and make sure to load view.
		let navigationController = getNavigationController(from: coordinator)
		navigationController?.loadViewIfNeeded()

		XCTAssertNotNil(navigationController)
		XCTAssertNotNil(navigationController?.topViewController)
		XCTAssertNotNil(navigationController?.topViewController as? TopBottomContainerViewController<ExposureSubmissionTestResultViewController, FooterViewController>)
	}

	func testStart_withPositiveResult() {
		let coordinator = createCoordinator(
			parentNavigationController: parentNavigationController,
			exposureSubmissionService: exposureSubmissionService
		)

		coronaTestService.pcrTest = PCRTest.mock(registrationToken: "asdf", testResult: .positive)

		coordinator.start(with: .pcr)

		// Get navigation controller and make sure to load view.
		let navigationController = getNavigationController(from: coordinator)
		navigationController?.loadViewIfNeeded()

		XCTAssertNotNil(navigationController)
		XCTAssertNotNil(navigationController?.topViewController)
		XCTAssertNotNil(navigationController?.topViewController as? TopBottomContainerViewController<TestResultAvailableViewController, FooterViewController>)
	}

	func testDismiss() {
		let window = UIWindow(frame: UIScreen.main.bounds)
		window.rootViewController = parentNavigationController
		window.makeKeyAndVisible()

		let coordinator = createCoordinator(
			parentNavigationController: parentNavigationController,
			exposureSubmissionService: exposureSubmissionService
		)

		XCTAssertNil(parentNavigationController.presentedViewController)
		coordinator.start(with: nil)
		XCTAssertNotNil(parentNavigationController.presentedViewController)

		coordinator.dismiss {
			XCTAssertNil(self.parentNavigationController.presentedViewController)
		}
	}

	func testInitialViewController() throws {
		let coordinator = createCoordinator(
			parentNavigationController: parentNavigationController,
			exposureSubmissionService: exposureSubmissionService
		)

		coronaTestService.pcrTest = PCRTest.mock(testResult: .positive, positiveTestResultWasShown: false)

		coordinator.start(with: .pcr)

		let unknown = coordinator.getInitialViewController()
		XCTAssertTrue(unknown is TopBottomContainerViewController<TestResultAvailableViewController, FooterViewController>)

		coronaTestService.pcrTest?.positiveTestResultWasShown = true

		let positive = coordinator.getInitialViewController()
		XCTAssertTrue(positive is TopBottomContainerViewController<ExposureSubmissionWarnOthersViewController, FooterViewController>)
	}
}<|MERGE_RESOLUTION|>--- conflicted
+++ resolved
@@ -33,14 +33,8 @@
 		ExposureSubmissionCoordinator(
 			parentNavigationController: parentNavigationController,
 			exposureSubmissionService: exposureSubmissionService,
-<<<<<<< HEAD
-			coronaTestService: coronaTestService
-=======
 			coronaTestService: coronaTestService,
-			store: self.store,
-			eventProvider: MockEventStore(),
-			delegate: delegate
->>>>>>> 70836a3f
+			eventProvider: MockEventStore()
 		)
 	}
 
