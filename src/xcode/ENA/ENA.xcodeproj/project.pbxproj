--- conflicted
+++ resolved
@@ -780,21 +780,6 @@
 		EE902FF724B301B700C8DEE9 /* ar */ = {isa = PBXFileReference; lastKnownFileType = text.plist.strings; name = ar; path = ar.lproj/InfoPlist.strings; sourceTree = "<group>"; };
 		EE902FF824B450F900C8DEE9 /* ar */ = {isa = PBXFileReference; lastKnownFileType = text.html; name = ar; path = "ar.lproj/privacy-policy.html"; sourceTree = "<group>"; };
 		EE92A33F245D96DA006B97B0 /* de */ = {isa = PBXFileReference; lastKnownFileType = text.plist.stringsdict; name = de; path = de.lproj/Localizable.stringsdict; sourceTree = "<group>"; };
-		EECF5E4624BDC77C00332B8F /* pl */ = {isa = PBXFileReference; lastKnownFileType = text.html; name = pl; path = pl.lproj/usage.html; sourceTree = "<group>"; };
-		EECF5E4724BDC77C00332B8F /* pl */ = {isa = PBXFileReference; lastKnownFileType = text.html; name = pl; path = "pl.lproj/privacy-policy.html"; sourceTree = "<group>"; };
-		EECF5E4824BDC77C00332B8F /* pl */ = {isa = PBXFileReference; lastKnownFileType = text.plist.strings; name = pl; path = pl.lproj/Localizable.strings; sourceTree = "<group>"; };
-		EECF5E4924BDC77C00332B8F /* pl */ = {isa = PBXFileReference; lastKnownFileType = text.plist.stringsdict; name = pl; path = pl.lproj/Localizable.stringsdict; sourceTree = "<group>"; };
-		EECF5E4A24BDC77D00332B8F /* pl */ = {isa = PBXFileReference; lastKnownFileType = text.plist.strings; name = pl; path = pl.lproj/InfoPlist.strings; sourceTree = "<group>"; };
-		EECF5E4B24BDC79D00332B8F /* ro */ = {isa = PBXFileReference; lastKnownFileType = text.html; name = ro; path = ro.lproj/usage.html; sourceTree = "<group>"; };
-		EECF5E4C24BDC79D00332B8F /* ro */ = {isa = PBXFileReference; lastKnownFileType = text.html; name = ro; path = "ro.lproj/privacy-policy.html"; sourceTree = "<group>"; };
-		EECF5E4D24BDC79D00332B8F /* ro */ = {isa = PBXFileReference; lastKnownFileType = text.plist.strings; name = ro; path = ro.lproj/Localizable.strings; sourceTree = "<group>"; };
-		EECF5E4E24BDC79D00332B8F /* ro */ = {isa = PBXFileReference; lastKnownFileType = text.plist.stringsdict; name = ro; path = ro.lproj/Localizable.stringsdict; sourceTree = "<group>"; };
-		EECF5E4F24BDC79D00332B8F /* ro */ = {isa = PBXFileReference; lastKnownFileType = text.plist.strings; name = ro; path = ro.lproj/InfoPlist.strings; sourceTree = "<group>"; };
-		EECF5E5024BDC7C700332B8F /* bg */ = {isa = PBXFileReference; lastKnownFileType = text.html; name = bg; path = bg.lproj/usage.html; sourceTree = "<group>"; };
-		EECF5E5124BDC7C700332B8F /* bg */ = {isa = PBXFileReference; lastKnownFileType = text.html; name = bg; path = "bg.lproj/privacy-policy.html"; sourceTree = "<group>"; };
-		EECF5E5224BDC7C700332B8F /* bg */ = {isa = PBXFileReference; lastKnownFileType = text.plist.strings; name = bg; path = bg.lproj/Localizable.strings; sourceTree = "<group>"; };
-		EECF5E5324BDC7C700332B8F /* bg */ = {isa = PBXFileReference; lastKnownFileType = text.plist.stringsdict; name = bg; path = bg.lproj/Localizable.stringsdict; sourceTree = "<group>"; };
-		EECF5E5424BDC7C700332B8F /* bg */ = {isa = PBXFileReference; lastKnownFileType = text.plist.strings; name = bg; path = bg.lproj/InfoPlist.strings; sourceTree = "<group>"; };
 		EEDD6DF524A4885200BC30D0 /* tr */ = {isa = PBXFileReference; lastKnownFileType = text.html; name = tr; path = tr.lproj/usage.html; sourceTree = "<group>"; };
 		EEDD6DF624A4885200BC30D0 /* tr */ = {isa = PBXFileReference; lastKnownFileType = text.html; name = tr; path = "tr.lproj/privacy-policy.html"; sourceTree = "<group>"; };
 		EEDD6DF724A4885D00BC30D0 /* tr */ = {isa = PBXFileReference; lastKnownFileType = text.plist.strings; name = tr; path = tr.lproj/LaunchScreen.strings; sourceTree = "<group>"; };
@@ -2190,9 +2175,6 @@
 				tr,
 				ru,
 				ar,
-				pl,
-				ro,
-				bg,
 			);
 			mainGroup = 85D759322457048F008175F0;
 			packageReferences = (
@@ -2660,13 +2642,7 @@
 				13156D00248CDECC00AFC472 /* en */,
 				EE902FEE24B3015C00C8DEE9 /* ru */,
 				EE902FF424B301AE00C8DEE9 /* ar */,
-<<<<<<< HEAD
-				EECF5E4624BDC77C00332B8F /* pl */,
-				EECF5E4B24BDC79D00332B8F /* ro */,
-				EECF5E5024BDC7C700332B8F /* bg */,
-=======
 				EEDD6DF524A4885200BC30D0 /* tr */,
->>>>>>> 6586b1d8
 			);
 			name = usage.html;
 			sourceTree = "<group>";
@@ -2678,13 +2654,7 @@
 				717D21EA248C072300D9717E /* en */,
 				EE902FEF24B3015C00C8DEE9 /* ru */,
 				EE902FF824B450F900C8DEE9 /* ar */,
-<<<<<<< HEAD
-				EECF5E4724BDC77C00332B8F /* pl */,
-				EECF5E4C24BDC79D00332B8F /* ro */,
-				EECF5E5124BDC7C700332B8F /* bg */,
-=======
 				EEDD6DF624A4885200BC30D0 /* tr */,
->>>>>>> 6586b1d8
 			);
 			name = "privacy-policy.html";
 			sourceTree = "<group>";
@@ -2707,13 +2677,7 @@
 				EE26950B248FCB1600BAE234 /* en */,
 				EE902FF224B3015C00C8DEE9 /* ru */,
 				EE902FF724B301B700C8DEE9 /* ar */,
-<<<<<<< HEAD
-				EECF5E4A24BDC77D00332B8F /* pl */,
-				EECF5E4F24BDC79D00332B8F /* ro */,
-				EECF5E5424BDC7C700332B8F /* bg */,
-=======
 				EEDD6DF824A4889D00BC30D0 /* tr */,
->>>>>>> 6586b1d8
 			);
 			name = InfoPlist.strings;
 			sourceTree = "<group>";
@@ -2725,13 +2689,7 @@
 				EE70C23C245B09E900AC9B2F /* en */,
 				EE902FF024B3015C00C8DEE9 /* ru */,
 				EE902FF524B301B700C8DEE9 /* ar */,
-<<<<<<< HEAD
-				EECF5E4824BDC77C00332B8F /* pl */,
-				EECF5E4D24BDC79D00332B8F /* ro */,
-				EECF5E5224BDC7C700332B8F /* bg */,
-=======
 				EEDD6DF924A488A500BC30D0 /* tr */,
->>>>>>> 6586b1d8
 			);
 			name = Localizable.strings;
 			sourceTree = "<group>";
@@ -2743,13 +2701,7 @@
 				514C0A09247AEEE200F235F6 /* en */,
 				EE902FF124B3015C00C8DEE9 /* ru */,
 				EE902FF624B301B700C8DEE9 /* ar */,
-<<<<<<< HEAD
-				EECF5E4924BDC77C00332B8F /* pl */,
-				EECF5E4E24BDC79D00332B8F /* ro */,
-				EECF5E5324BDC7C700332B8F /* bg */,
-=======
 				EEDD6DFA24A488AD00BC30D0 /* tr */,
->>>>>>> 6586b1d8
 			);
 			name = Localizable.stringsdict;
 			sourceTree = "<group>";
