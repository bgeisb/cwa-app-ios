////
// 🦠 Corona-Warn-App
//

import UIKit
import OpenCombine

// swiftlint:disable:next type_body_length
class HomeTableViewController: UITableViewController, NavigationBarOpacityDelegate {

	// MARK: - Init

	init(
		viewModel: HomeTableViewModel,
		appConfigurationProvider: AppConfigurationProviding,
		onInfoBarButtonItemTap: @escaping () -> Void,
		onExposureLoggingCellTap: @escaping (ENStateHandler.State) -> Void,
		onRiskCellTap: @escaping (HomeState) -> Void,
		onInactiveCellButtonTap: @escaping (ENStateHandler.State) -> Void,
		onTestResultCellTap: @escaping (TestResult?) -> Void,
		onStatisticsInfoButtonTap: @escaping () -> Void,
		onInviteFriendsCellTap: @escaping () -> Void,
		onFAQCellTap: @escaping () -> Void,
		onAppInformationCellTap: @escaping () -> Void,
		onSettingsCellTap: @escaping (ENStateHandler.State) -> Void
	) {
		self.viewModel = viewModel
		self.appConfigurationProvider = appConfigurationProvider

		self.onInfoBarButtonItemTap = onInfoBarButtonItemTap
		self.onExposureLoggingCellTap = onExposureLoggingCellTap
		self.onRiskCellTap = onRiskCellTap
		self.onInactiveCellButtonTap = onInactiveCellButtonTap
		self.onTestResultCellTap = onTestResultCellTap
		self.onStatisticsInfoButtonTap = onStatisticsInfoButtonTap
		self.onInviteFriendsCellTap = onInviteFriendsCellTap
		self.onFAQCellTap = onFAQCellTap
		self.onAppInformationCellTap = onAppInformationCellTap
		self.onSettingsCellTap = onSettingsCellTap

		super.init(style: .plain)

		viewModel.state.$testResult
			.sink { [weak self] _ in
				DispatchQueue.main.async {
					self?.reload()
				}
			}
			.store(in: &subscriptions)

		viewModel.state.$testResultLoadingError
			.receive(on: DispatchQueue.OCombine(.main))
			.sink { [weak self] testResultLoadingError in
				guard let self = self, let testResultLoadingError = testResultLoadingError else { return }

				self.viewModel.state.testResultLoadingError = nil

				switch testResultLoadingError {
				case .error(let error):
					self.alertError(
						message: error.localizedDescription,
						title: AppStrings.Home.resultCardLoadingErrorTitle
					)
				case .expired:
					self.alertError(
						message: AppStrings.ExposureSubmissionResult.testExpiredDesc,
						title: AppStrings.Home.resultCardLoadingErrorTitle
					)
				}
			}
			.store(in: &subscriptions)

		viewModel.state.$statisticsLoadingError
			.receive(on: DispatchQueue.OCombine(.main))
			.sink { [weak self] statisticsLoadingError in
				guard let self = self, statisticsLoadingError != nil else { return }

				self.viewModel.state.statisticsLoadingError = nil

				self.alertError(
					message: AppStrings.Statistics.error,
					title: nil
				)
			}
			.store(in: &subscriptions)
	}

	@available(*, unavailable)
	required init?(coder _: NSCoder) {
		fatalError("init(coder:) has intentionally not been implemented")
	}

	// MARK: - Overrides

	override func viewDidLoad() {
		super.viewDidLoad()

		setupBarButtonItems()
		setupTableView()

		navigationItem.largeTitleDisplayMode = .automatic
		tableView.backgroundColor = .enaColor(for: .separator)

		NotificationCenter.default.addObserver(self, selector: #selector(refreshUIAfterResumingFromBackground), name: UIApplication.willEnterForegroundNotification, object: nil)

		viewModel.state.updateTestResult()
		viewModel.state.updateStatistics()

		/// preload expensive and updating cells to increase initial scrolling performance (especially of the statistics cell) and prevent animation on initial appearance
		riskCell = riskCell(forRowAt: IndexPath(row: 0, section: HomeTableViewModel.Section.riskAndTest.rawValue))
		testResultCell = testResultCell(forRowAt: IndexPath(row: 1, section: HomeTableViewModel.Section.riskAndTest.rawValue))
		statisticsCell = statisticsCell(forRowAt: IndexPath(row: 0, section: HomeTableViewModel.Section.statistics.rawValue))
	}

	override func viewWillAppear(_ animated: Bool) {
		super.viewWillAppear(animated)

		/** navigationbar is a shared property - so we need to trigger a resizing because others could have set it to true*/
		navigationController?.navigationBar.prefersLargeTitles = false
		navigationController?.navigationBar.sizeToFit()

		viewModel.state.requestRisk(userInitiated: false)
	}

	override func viewDidAppear(_ animated: Bool) {
		super.viewDidAppear(animated)

		showDeltaOnboardingAndAlertsIfNeeded()
	}

	// MARK: - Protocol UITableViewDataSource

	override func numberOfSections(in tableView: UITableView) -> Int {
		return viewModel.numberOfSections
	}

	override func tableView(_ tableView: UITableView, numberOfRowsInSection section: Int) -> Int {
		return viewModel.numberOfRows(in: section)
	}

	override func tableView(_ tableView: UITableView, cellForRowAt indexPath: IndexPath) -> UITableViewCell {
		switch HomeTableViewModel.Section(rawValue: indexPath.section) {
		case .exposureLogging:
			return exposureLoggingCell(forRowAt: indexPath)
		case .riskAndTest:
			switch viewModel.riskAndTestRows[indexPath.row] {
			case .risk:
				return riskCell(forRowAt: indexPath)
			case .testResult:
				return testResultCell(forRowAt: indexPath)
			case .shownPositiveTestResult:
				return shownPositiveTestResultCell(forRowAt: indexPath)
			case .thankYou:
				return thankYouCell(forRowAt: indexPath)
			}
		case .statistics:
			return statisticsCell(forRowAt: indexPath)
		case .infos:
			return infoCell(forRowAt: indexPath)
		case .settings:
			return infoCell(forRowAt: indexPath)
		default:
			fatalError("Invalid section")
		}
	}

	override func tableView(_ tableView: UITableView, viewForHeaderInSection section: Int) -> UIView? {
		UIView()
	}

	override func tableView(_ tableView: UITableView, heightForHeaderInSection section: Int) -> CGFloat {
		return viewModel.heightForHeader(in: section)
	}

	override func tableView(_ tableView: UITableView, viewForFooterInSection section: Int) -> UIView? {
		UIView()
	}

	override func tableView(_ tableView: UITableView, heightForFooterInSection section: Int) -> CGFloat {
		return viewModel.heightForFooter(in: section)
	}

	override func tableView(_ tableView: UITableView, heightForRowAt indexPath: IndexPath) -> CGFloat {
		return viewModel.heightForRow(at: indexPath)
	}

	// MARK: - Protocol UITableViewDelegate
	
	// swiftlint:disable:next cyclomatic_complexity
	override func tableView(_ tableView: UITableView, didSelectRowAt indexPath: IndexPath) {
		switch HomeTableViewModel.Section(rawValue: indexPath.section) {
		case .exposureLogging:
			onExposureLoggingCellTap(viewModel.state.enState)
		case .riskAndTest:
			switch viewModel.riskAndTestRows[indexPath.row] {
			case .risk:
				onRiskCellTap(viewModel.state)
			case .testResult, .shownPositiveTestResult:
				onTestResultCellTap(viewModel.state.testResult)
			case .thankYou:
				break
			}
		case .statistics:
			break
		case .infos:
			if indexPath.row == 0 {
				onInviteFriendsCellTap()
			} else {
				onFAQCellTap()
			}
		case .settings:
			if indexPath.row == 0 {
				onAppInformationCellTap()
			} else {
				onSettingsCellTap(viewModel.state.enState)
			}
		default:
			fatalError("Invalid section")
		}
	}

	// MARK: - Protocol NavigationBarOpacityDelegate

	var preferredNavigationBarOpacity: CGFloat {
		let alpha = (tableView.adjustedContentInset.top + tableView.contentOffset.y) / 32
		return max(0, min(alpha, 1))
	}

	// MARK: - Internal

	func reload() {
		tableView.reloadData()
	}

	func scrollToTop(animated: Bool) {
		tableView.setContentOffset(.zero, animated: animated)
	}
	
	// MARK: - Private

	private let viewModel: HomeTableViewModel
	private let appConfigurationProvider: AppConfigurationProviding

	private let onInfoBarButtonItemTap: () -> Void
	private let onExposureLoggingCellTap: (ENStateHandler.State) -> Void
	private let onRiskCellTap: (HomeState) -> Void
	private let onInactiveCellButtonTap: (ENStateHandler.State) -> Void
	private let onTestResultCellTap: (TestResult?) -> Void
	private let onStatisticsInfoButtonTap: () -> Void
	private let onInviteFriendsCellTap: () -> Void
	private let onFAQCellTap: () -> Void
	private let onAppInformationCellTap: () -> Void
	private let onSettingsCellTap: (ENStateHandler.State) -> Void

	private var deltaOnboardingCoordinator: DeltaOnboardingCoordinator?

	private var riskCell: UITableViewCell?
	private var testResultCell: UITableViewCell?
	private var statisticsCell: UITableViewCell?

	private var subscriptions = Set<AnyCancellable>()

	private func setupBarButtonItems() {
		navigationItem.leftBarButtonItem = UIBarButtonItem(image: UIImage(named: "Corona-Warn-App"), style: .plain, target: nil, action: nil)
		navigationItem.leftBarButtonItem?.customView = UIImageView(image: navigationItem.leftBarButtonItem?.image)
		navigationItem.leftBarButtonItem?.isAccessibilityElement = true
		navigationItem.leftBarButtonItem?.accessibilityTraits = .none
		navigationItem.leftBarButtonItem?.accessibilityLabel = AppStrings.Home.leftBarButtonDescription
		navigationItem.leftBarButtonItem?.accessibilityIdentifier = AccessibilityIdentifiers.Home.leftBarButtonDescription

		let infoButton = UIButton(type: .infoLight)
		infoButton.addTarget(self, action: #selector(infoButtonTapped), for: .touchUpInside)
		navigationItem.rightBarButtonItem = UIBarButtonItem(customView: infoButton)
		navigationItem.rightBarButtonItem?.isAccessibilityElement = true
		navigationItem.rightBarButtonItem?.accessibilityLabel = AppStrings.Home.rightBarButtonDescription
		navigationItem.rightBarButtonItem?.accessibilityIdentifier = AccessibilityIdentifiers.Home.rightBarButtonDescription
	}

	private func setupTableView() {
		tableView.register(
			UINib(nibName: String(describing: HomeExposureLoggingTableViewCell.self), bundle: nil),
			forCellReuseIdentifier: String(describing: HomeExposureLoggingTableViewCell.self)
		)
		tableView.register(
			UINib(nibName: String(describing: HomeRiskTableViewCell.self), bundle: nil),
			forCellReuseIdentifier: String(describing: HomeRiskTableViewCell.self)
		)
		tableView.register(
			UINib(nibName: String(describing: HomeTestResultTableViewCell.self), bundle: nil),
			forCellReuseIdentifier: String(describing: HomeTestResultTableViewCell.self)
		)
		tableView.register(
			UINib(nibName: String(describing: HomeShownPositiveTestResultTableViewCell.self), bundle: nil),
			forCellReuseIdentifier: String(describing: HomeShownPositiveTestResultTableViewCell.self)
		)
		tableView.register(
			UINib(nibName: String(describing: HomeThankYouTableViewCell.self), bundle: nil),
			forCellReuseIdentifier: String(describing: HomeThankYouTableViewCell.self)
		)
		tableView.register(
			UINib(nibName: String(describing: HomeStatisticsTableViewCell.self), bundle: nil),
			forCellReuseIdentifier: String(describing: HomeStatisticsTableViewCell.self)
		)
		tableView.register(
			UINib(nibName: String(describing: HomeInfoTableViewCell.self), bundle: nil),
			forCellReuseIdentifier: String(describing: HomeInfoTableViewCell.self)
		)

		tableView.separatorStyle = .none
		tableView.rowHeight = UITableView.automaticDimension

<<<<<<< HEAD
		// Overestimate to fix auto layout warnings and fix a problem that showed the test cell behind other cells when opening app from the background in manual mode
=======
		/// Overestimate to fix auto layout warnings and fix a problem that showed the diary cell behind other cells when opening app from the background in manual mode
>>>>>>> c0699a19
		tableView.estimatedRowHeight = 500
	}

	private func animateChanges(of cell: UITableViewCell) {
		/// DispatchQueue prevents undefined behaviour in `visibleCells` while cells are being updated
		/// https://developer.apple.com/forums/thread/117537
		DispatchQueue.main.async { [self] in
			guard tableView.visibleCells.contains(cell) else {
				return
			}

			/// Only animate changes as long as the risk and the test result cell are both still supposed to be there, otherwise reload the table view
			guard viewModel.riskAndTestRows.count == 2 else {
				tableView.reloadData()
				return
			}

			/// Animate the changed cell height
			tableView.performBatchUpdates(nil, completion: nil)

			/// Keep the other visible cells maskToBounds off during the animation to avoid flickering shadows due to them being cut off (https://stackoverflow.com/a/59581645)
			for cell in tableView.visibleCells {
				cell.layer.masksToBounds = false
				cell.contentView.layer.masksToBounds = false
			}
		}
	}

	private func exposureLoggingCell(forRowAt indexPath: IndexPath) -> UITableViewCell {
		guard let cell = tableView.dequeueReusableCell(withIdentifier: String(describing: HomeExposureLoggingTableViewCell.self), for: indexPath) as? HomeExposureLoggingTableViewCell else {
			fatalError("Could not dequeue HomeExposureLoggingTableViewCell")
		}

		cell.configure(with: HomeExposureLoggingCellModel(state: viewModel.state))

		return cell
	}

	private func riskCell(forRowAt indexPath: IndexPath) -> UITableViewCell {
		if let riskCell = riskCell {
			return riskCell
		}

		guard let cell = tableView.dequeueReusableCell(withIdentifier: String(describing: HomeRiskTableViewCell.self), for: indexPath) as? HomeRiskTableViewCell else {
			fatalError("Could not dequeue HomeRiskTableViewCell")
		}

		let cellModel = HomeRiskCellModel(
			homeState: viewModel.state,
			onInactiveButtonTap: { [weak self] in
				guard let self = self else { return }

				self.onInactiveCellButtonTap(self.viewModel.state.enState)
			},
			onUpdate: { [weak self] in
				self?.animateChanges(of: cell)
			}
		)
		cell.configure(with: cellModel)

		riskCell = cell

		return cell
	}

	private func testResultCell(forRowAt indexPath: IndexPath) -> UITableViewCell {
		if let testResultCell = testResultCell {
			return testResultCell
		}

		guard let cell = tableView.dequeueReusableCell(withIdentifier: String(describing: HomeTestResultTableViewCell.self), for: indexPath) as? HomeTestResultTableViewCell else {
			fatalError("Could not dequeue HomeTestResultTableViewCell")
		}

		let cellModel = HomeTestResultCellModel(
			homeState: viewModel.state,
			onUpdate: { [weak self] in
				self?.animateChanges(of: cell)
			}
		)
		cell.configure(
			with: cellModel,
			onPrimaryAction: { [weak self] in
				guard let self = self else { return }
				self.onTestResultCellTap(self.viewModel.state.testResult)
			}
		)

		testResultCell = cell

		return cell
	}

	private func shownPositiveTestResultCell(forRowAt indexPath: IndexPath) -> UITableViewCell {
		guard let cell = tableView.dequeueReusableCell(withIdentifier: String(describing: HomeShownPositiveTestResultTableViewCell.self), for: indexPath) as? HomeShownPositiveTestResultTableViewCell else {
			fatalError("Could not dequeue HomeShownPositiveTestResultTableViewCell")
		}

		cell.configure(
			with: HomeShownPositiveTestResultCellModel(),
			onPrimaryAction: { [weak self] in
				guard let self = self else { return }
				self.onTestResultCellTap(self.viewModel.state.testResult)
			}
		)

		return cell
	}

	private func thankYouCell(forRowAt indexPath: IndexPath) -> UITableViewCell {
		guard let cell = tableView.dequeueReusableCell(withIdentifier: String(describing: HomeThankYouTableViewCell.self), for: indexPath) as? HomeThankYouTableViewCell else {
			fatalError("Could not dequeue HomeThankYouTableViewCell")
		}

		let cellModel = HomeThankYouCellModel()
		cell.configure(with: cellModel)

		return cell
	}

	private func statisticsCell(forRowAt indexPath: IndexPath) -> UITableViewCell {
		if let statisticsCell = statisticsCell {
			return statisticsCell
		}

		guard let cell = tableView.dequeueReusableCell(withIdentifier: String(describing: HomeStatisticsTableViewCell.self), for: indexPath) as? HomeStatisticsTableViewCell else {
			fatalError("Could not dequeue HomeStatisticsTableViewCell")
		}

		cell.configure(
			with: HomeStatisticsCellModel(homeState: viewModel.state),
			onInfoButtonTap: { [weak self] in
				self?.onStatisticsInfoButtonTap()
			},
			onAccessibilityFocus: { [weak self] in
				self?.tableView.contentOffset.x = 0
				self?.tableView.scrollToRow(at: indexPath, at: .top, animated: false)
			},
			onUpdate: { [weak self] in
				self?.tableView.reloadSections([HomeTableViewModel.Section.statistics.rawValue], with: .none)
			}
		)

		statisticsCell = cell

		return cell
	}

	private func infoCell(forRowAt indexPath: IndexPath) -> UITableViewCell {
		guard let cell = tableView.dequeueReusableCell(withIdentifier: String(describing: HomeInfoTableViewCell.self), for: indexPath) as? HomeInfoTableViewCell else {
			fatalError("Could not dequeue HomeInfoTableViewCell")
		}

		switch HomeTableViewModel.Section(rawValue: indexPath.section) {
		case .infos:
			if indexPath.row == 0 {
				cell.configure(with: HomeInfoCellModel(infoCellType: .inviteFriends))
			} else {
				cell.configure(with: HomeInfoCellModel(infoCellType: .faq))
			}
		case .settings:
			if indexPath.row == 0 {
				cell.configure(with: HomeInfoCellModel(infoCellType: .appInformation))
			} else {
				cell.configure(with: HomeInfoCellModel(infoCellType: .settings))
			}
		default:
			fatalError("Invalid section")
		}

		return cell
	}

	@IBAction private func infoButtonTapped() {
		onInfoBarButtonItemTap()
	}

	private func showDeltaOnboardingAndAlertsIfNeeded() {
		showDeltaOnboardingIfNeeded(completion: { [weak self] in
			self?.showInformationHowRiskDetectionWorksIfNeeded(completion: {
				self?.showBackgroundFetchAlertIfNeeded(completion: {
					self?.showRiskStatusLoweredAlertIfNeeded()
				})
			})
		})
	}
	
	private func showDeltaOnboardingIfNeeded(completion: @escaping () -> Void = {}) {
		appConfigurationProvider.appConfiguration().sink { [weak self] configuration in
			guard let self = self else { return }

			let supportedCountries = configuration.supportedCountries.compactMap({ Country(countryCode: $0) })

			/// As per feature requirement, the delta onboarding should appear with a slight delay of 0.5
			var delay = 0.5

			#if DEBUG
			if isUITesting {
				/// In UI Testing we need to increase the delay slightly again. Otherwise UI Tests fail.
				delay = 1.5
			}
			#endif

			DispatchQueue.main.asyncAfter(deadline: .now() + delay) {
				let onboardings: [DeltaOnboarding] = [
					DeltaOnboardingV15(store: self.viewModel.state.store, supportedCountries: supportedCountries),
					DeltaOnboardingNewVersionFeatures(store: self.viewModel.state.store)
				]

				self.deltaOnboardingCoordinator = DeltaOnboardingCoordinator(rootViewController: self, onboardings: onboardings)
				self.deltaOnboardingCoordinator?.finished = { [weak self] in
					self?.deltaOnboardingCoordinator = nil
					completion()
				}

				self.deltaOnboardingCoordinator?.startOnboarding()
			}
		}.store(in: &subscriptions)
	}

	private func showInformationHowRiskDetectionWorksIfNeeded(completion: @escaping () -> Void = {}) {
		#if DEBUG
		if isUITesting, let showInfo = UserDefaults.standard.string(forKey: "userNeedsToBeInformedAboutHowRiskDetectionWorks") {
			viewModel.state.store.userNeedsToBeInformedAboutHowRiskDetectionWorks = (showInfo == "YES")
		}
		#endif

		guard viewModel.state.store.userNeedsToBeInformedAboutHowRiskDetectionWorks else {
			completion()
			return
		}

		let title = NSLocalizedString("How_Risk_Detection_Works_Alert_Title", comment: "")
		let message = String(
			format: NSLocalizedString(
				"How_Risk_Detection_Works_Alert_Message",
				comment: ""
			),
			TracingStatusHistory.maxStoredDays
		)

		let alert = UIAlertController(
			title: title,
			message: message,
			preferredStyle: .alert
		)

		alert.addAction(
			UIAlertAction(
				title: NSLocalizedString("Alert_ActionOk", comment: ""),
				style: .default,
				handler: { _ in
					completion()
				}
			)
		)

		present(alert, animated: true) { [weak self] in
			self?.viewModel.state.store.userNeedsToBeInformedAboutHowRiskDetectionWorks = false
		}
	}

	/// This method checks whether the below conditions in regards to background fetching have been met
	/// and shows the corresponding alert.
	private func showBackgroundFetchAlertIfNeeded(completion: @escaping () -> Void = {}) {
		let status = UIApplication.shared.backgroundRefreshStatus
		let inLowPowerMode = ProcessInfo.processInfo.isLowPowerModeEnabled
		let hasSeenAlertBefore = viewModel.state.store.hasSeenBackgroundFetchAlert

		/// The error alert should only be shown:
		/// - once
		/// - if the background refresh is disabled
		/// - if the user is __not__ in power saving mode, because in this case the background
		///   refresh is disabled automatically. Therefore we have to explicitly check this.
		if status == .available || inLowPowerMode || hasSeenAlertBefore {
			completion()
			return
		}

		let alert = setupErrorAlert(
			title: AppStrings.Common.backgroundFetch_AlertTitle,
			message: AppStrings.Common.backgroundFetch_AlertMessage,
			okTitle: AppStrings.Common.backgroundFetch_OKTitle,
			secondaryActionTitle: AppStrings.Common.backgroundFetch_SettingsTitle,
			completion: { [weak self] in
				self?.viewModel.state.store.hasSeenBackgroundFetchAlert = true
				completion()
			},
			secondaryActionCompletion: {
				if let url = URL(string: UIApplication.openSettingsURLString) {
					UIApplication.shared.open(url, options: [:], completionHandler: nil)
				}
			}
		)

		self.present(
			alert,
			animated: true,
			completion: nil
		)
	}

	private func showRiskStatusLoweredAlertIfNeeded(completion: @escaping () -> Void = {}) {
		guard viewModel.state.store.shouldShowRiskStatusLoweredAlert else {
			completion()
			return
		}

		let alert = UIAlertController(
			title: AppStrings.Home.riskStatusLoweredAlertTitle,
			message: AppStrings.Home.riskStatusLoweredAlertMessage,
			preferredStyle: .alert
		)

		let alertAction = UIAlertAction(
			title: AppStrings.Home.riskStatusLoweredAlertPrimaryButtonTitle,
			style: .default,
			handler: { _ in
				completion()
			}
		)
		alert.addAction(alertAction)

		present(alert, animated: true) { [weak self] in
			self?.viewModel.state.store.shouldShowRiskStatusLoweredAlert = false
		}
	}

	@objc
	private func refreshUIAfterResumingFromBackground() {
		viewModel.state.updateTestResult()
		viewModel.state.updateStatistics()
		showDeltaOnboardingAndAlertsIfNeeded()
	}

	// swiftlint:disable:next file_length
}<|MERGE_RESOLUTION|>--- conflicted
+++ resolved
@@ -309,11 +309,7 @@
 		tableView.separatorStyle = .none
 		tableView.rowHeight = UITableView.automaticDimension
 
-<<<<<<< HEAD
-		// Overestimate to fix auto layout warnings and fix a problem that showed the test cell behind other cells when opening app from the background in manual mode
-=======
-		/// Overestimate to fix auto layout warnings and fix a problem that showed the diary cell behind other cells when opening app from the background in manual mode
->>>>>>> c0699a19
+		/// Overestimate to fix auto layout warnings and fix a problem that showed the test cell behind other cells when opening app from the background in manual mode
 		tableView.estimatedRowHeight = 500
 	}
 
