--- conflicted
+++ resolved
@@ -1453,7 +1453,6 @@
 
 "ContactDiary_AddEditEntry_PersonPlaceholder" = "Person";
 
-<<<<<<< HEAD
 /* Statistics */
 
 /* - Trend on Cards */
@@ -1585,10 +1584,9 @@
 "Statistics_Info_Trends_Footnote" = "Die Bewertung des Trends bei den warnenden Personen ändert sich je nach Infektionslage. Deshalb wird dieser Trend immer neutral dargestellt.";
 
 "Statistics_Info_Image_AccLabel" = "Abstrakte Darstellung eines Smartphones mit vier Platzhaltern für Informationen";
-=======
+
 /* Update OS*/
 
 "UpdateOS_title" = "Führen Sie ein iOS-Update durch.";
 
-"UpdateOS_text" = "Für die Corona-Warn-App benötigen Sie die aktuelle iOS-Version.\nGehen Sie dafür in die Einstellungen Ihres iPhones und wählen Sie Allgemein -> Softwareupdate.";
->>>>>>> 8a407b4d
+"UpdateOS_text" = "Für die Corona-Warn-App benötigen Sie die aktuelle iOS-Version.\nGehen Sie dafür in die Einstellungen Ihres iPhones und wählen Sie Allgemein -> Softwareupdate.";