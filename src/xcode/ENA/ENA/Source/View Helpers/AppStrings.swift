//
// 🦠 Corona-Warn-App
//

import UIKit

// swiftlint:disable:next type_body_length
enum AppStrings {
	enum Common {
		static let alertTitleGeneral = NSLocalizedString("Alert_TitleGeneral", comment: "")
		static let alertActionOk = NSLocalizedString("Alert_ActionOk", comment: "")
		static let alertActionYes = NSLocalizedString("Alert_ActionYes", comment: "")
		static let alertActionNo = NSLocalizedString("Alert_ActionNo", comment: "")
		static let alertActionRetry = NSLocalizedString("Alert_ActionRetry", comment: "")
		static let alertActionCancel = NSLocalizedString("Alert_ActionCancel", comment: "")
		static let alertActionRemove = NSLocalizedString("Alert_ActionRemove", comment: "")

		static let alertTitleBluetoothOff = NSLocalizedString("Alert_BluetoothOff_Title", comment: "")
		static let alertDescriptionBluetoothOff = NSLocalizedString("Alert_BluetoothOff_Description", comment: "")
		static let alertActionLater = NSLocalizedString("Alert_CancelAction_Later", comment: "")
		static let alertActionOpenSettings = NSLocalizedString("Alert_DefaultAction_OpenSettings", comment: "")
		static let general_BackButtonTitle = NSLocalizedString("General_BackButtonTitle", comment: "")

		static let errorAlertActionMoreInfo = NSLocalizedString("Common_Alert_Action_moreInfo", comment: "")
		static let enError5Description = NSLocalizedString("Common_ENError5_Description", comment: "")
		static let enError11Description = NSLocalizedString("Common_ENError11_Description", comment: "")
		static let enError13Description = NSLocalizedString("Common_ENError13_Description", comment: "")
		static let backgroundFetch_AlertMessage = NSLocalizedString("Common_BackgroundFetch_AlertMessage", comment: "")
		static let backgroundFetch_OKTitle = NSLocalizedString("Common_BackgroundFetch_OKTitle", comment: "")
		static let backgroundFetch_SettingsTitle = NSLocalizedString("Common_BackgroundFetch_SettingsTitle", comment: "")
		static let backgroundFetch_AlertTitle = NSLocalizedString("Common_BackgroundFetch_AlertTitle", comment: "")
		static let deadmanAlertTitle = NSLocalizedString("Common_Deadman_AlertTitle", comment: "")
		static let deadmanAlertBody = NSLocalizedString("Common_Deadman_AlertBody", comment: "")
		static let tessRelayDescription = NSLocalizedString("Common_Tess_Relay_Description", comment: "")
	}

	enum Links {
		static let appFaq = NSLocalizedString("General_moreInfo_URL", tableName: "Localizable.links", comment: "")
		static let appFaqENError5 = NSLocalizedString("General_moreInfo_URL_EN5", tableName: "Localizable.links", comment: "")
		static let appFaqENError11 = NSLocalizedString("General_moreInfo_URL_EN11", tableName: "Localizable.links", comment: "")
		static let appFaqENError13 = NSLocalizedString("General_moreInfo_URL_EN13", tableName: "Localizable.links", comment: "")
		static let exposureDetectionFAQ = NSLocalizedString("ExposureDetection_high_faq_URL", tableName: "Localizable.links", comment: "")
	}

	enum QuickActions {
		static let contactDiaryNewEntry = NSLocalizedString("QuickAction_newContactDiaryEntry", comment: "")
	}

	enum AccessibilityLabel {
		static let close = NSLocalizedString("AccessibilityLabel_Close", comment: "")
		static let phoneNumber = NSLocalizedString("AccessibilityLabel_PhoneNumber", comment: "")
	}

	enum ExposureSubmission {
		static let generalErrorTitle = NSLocalizedString("ExposureSubmission_GeneralErrorTitle", comment: "")
		static let dataPrivacyTitle = NSLocalizedString("ExposureSubmission_DataPrivacyTitle", comment: "")
		static let dataPrivacyDisclaimer = NSLocalizedString("ExposureSubmission_DataPrivacyDescription", comment: "")
		static let dataPrivacyAcceptTitle = NSLocalizedString("ExposureSubmissionDataPrivacy_AcceptTitle", comment: "")
		static let dataPrivacyDontAcceptTitle = NSLocalizedString("ExposureSubmissionDataPrivacy_DontAcceptTitle", comment: "")
		static let continueText = NSLocalizedString("ExposureSubmission_Continue_actionText", comment: "")
		static let primaryButton = NSLocalizedString("ExposureSubmission_Continue_actionText", comment: "")
		static let confirmDismissPopUpTitle = NSLocalizedString("ExposureSubmission_ConfirmDismissPopUpTitle", comment: "")
		static let confirmDismissPopUpText = NSLocalizedString("ExposureSubmission_ConfirmDismissPopUpText", comment: "")
		static let hotlineNumber = NSLocalizedString("ExposureSubmission_Hotline_Number", comment: "")
		static let qrCodeExpiredTitle = NSLocalizedString("ExposureSubmissionQRInfo_QRCodeExpired_Alert_Title", comment: "")
		static let qrCodeExpiredAlertText = NSLocalizedString("ExposureSubmissionQRInfo_QRCodeExpired_Alert_Text", comment: "")
	}

	enum ExposureSubmissionTanEntry {
		static let title = NSLocalizedString("ExposureSubmissionTanEntry_Title", comment: "")
		static let textField = NSLocalizedString("ExposureSubmissionTanEntry_EntryField", comment: "")
		static let description = NSLocalizedString("ExposureSubmissionTanEntry_Description", comment: "")
		static let submit = NSLocalizedString("ExposureSubmissionTanEntry_Submit", comment: "")
		static let invalidCharacterError = NSLocalizedString("ExposureSubmissionTanEntry_InvalidCharacterError", comment: "")
		static let invalidError = NSLocalizedString("ExposureSubmissionTanEntry_InvalidError", comment: "")
	}

	enum ExposureSubmissionTestResultAvailable {
		static let title = NSLocalizedString("ExposureSubmissionTestresultAvailable_Title", comment: "")
		static let accImageDescription = NSLocalizedString("ExposureSubmissionTestresultAvailable_AccImageDescription", comment: "")
		static let consentGranted = NSLocalizedString("ExposureSubmissionTestresultAvailable_Consent_granted", comment: "")
		static let consentNotGranted = NSLocalizedString("ExposureSubmissionTestresultAvailable_Consent_not_given", comment: "")
		static let listItem1WithConsent = NSLocalizedString("ExposureSubmissionTestresultAvailable_ListItem1WithConsent", comment: "")
		static let listItem2WithConsent = NSLocalizedString("ExposureSubmissionTestresultAvailable_ListItem2WithConsent", comment: "")
		static let listItem1WithoutConsent = NSLocalizedString("ExposureSubmissionTestresultAvailable_ListItem1WithoutConsent", comment: "")
		static let listItem2WithoutConsent = NSLocalizedString("ExposureSubmissionTestresultAvailable_ListItem2WithoutConsent", comment: "")
		static let primaryButtonTitle = NSLocalizedString("ExposureSubmissionTestresultAvailable_primaryButtonTitle", comment: "")
		static let closeAlertTitle = NSLocalizedString("ExposureSubmissionTestresultAvailable_CloseAlertTitle", comment: "")
		static let closeAlertButtonClose = NSLocalizedString("ExposureSubmissionTestresultAvailable_CloseAlertButtonCancel", comment: "")
		static let closeAlertButtonContinue = NSLocalizedString("ExposureSubmissionTestresultAvailable_CloseAlertButtonContinue", comment: "")
	}

	enum ExposureSubmissionResult {
		static let title = NSLocalizedString("ExposureSubmissionResult_Title", comment: "")
		static let card_title = NSLocalizedString("ExposureSubmissionResult_CardTitle", comment: "")
		static let card_subtitle = NSLocalizedString("ExposureSubmissionResult_CardSubTitle", comment: "")
		static let card_positive = NSLocalizedString("ExposureSubmissionResult_CardPositive", comment: "")
		static let card_negative = NSLocalizedString("ExposureSubmissionResult_CardNegative", comment: "")
		static let card_invalid = NSLocalizedString("ExposureSubmissionResult_CardInvalid", comment: "")
		static let card_pending = NSLocalizedString("ExposureSubmissionResult_CardPending", comment: "")
		static let procedure = NSLocalizedString("ExposureSubmissionResult_Procedure", comment: "")
		static let testAdded = NSLocalizedString("ExposureSubmissionResult_testAdded", comment: "")
		static let warnOthers = NSLocalizedString("ExposureSubmissionResult_warnOthers", comment: "")
		static let testNegative = NSLocalizedString("ExposureSubmissionResult_testNegative", comment: "")
		static let testNegativeDesc = NSLocalizedString("ExposureSubmissionResult_testNegativeDesc", comment: "")
		static let testInvalid = NSLocalizedString("ExposureSubmissionResult_testInvalid", comment: "")
		static let testInvalidDesc = NSLocalizedString("ExposureSubmissionResult_testInvalidDesc", comment: "")
		static let testExpired = NSLocalizedString("ExposureSubmissionResult_testExpired", comment: "")
		static let testExpiredDesc = NSLocalizedString("ExposureSubmissionResult_testExpiredDesc", comment: "")
		static let testPending = NSLocalizedString("ExposureSubmissionResult_testPending", comment: "")
		static let testPendingDesc = NSLocalizedString("ExposureSubmissionResult_testPendingDesc", comment: "")
		static let warnOthersConsentGiven = NSLocalizedString("ExposureSubmissionResult_WarnOthersConsentGiven", comment: "")
		static let warnOthersConsentNotGiven = NSLocalizedString("ExposureSubmissionResult_WarnOthersConsentNotGiven", comment: "")
		static let testRemove = NSLocalizedString("ExposureSubmissionResult_testRemove", comment: "")
		static let testRemoveDesc = NSLocalizedString("ExposureSubmissionResult_testRemoveDesc", comment: "")
		static let warnOthersDesc = NSLocalizedString("ExposureSubmissionResult_warnOthersDesc", comment: "")
		static let primaryButtonTitle = NSLocalizedString("ExposureSubmissionResult_primaryButtonTitle", comment: "")
		static let secondaryButtonTitle = NSLocalizedString("ExposureSubmissionResult_secondaryButtonTitle", comment: "")
		static let deleteButton = NSLocalizedString("ExposureSubmissionResult_deleteButton", comment: "")
		static let refreshButton = NSLocalizedString("ExposureSubmissionResult_refreshButton", comment: "")
		static let furtherInfos_Title = NSLocalizedString("ExposureSubmissionResult_testNegative_furtherInfos_title", comment: "")
		static let furtherInfos_ListItem1 = NSLocalizedString("ExposureSubmissionResult_testNegative_furtherInfos_listItem1", comment: "")
		static let furtherInfos_ListItem2 = NSLocalizedString("ExposureSubmissionResult_testNegative_furtherInfos_listItem2", comment: "")
		static let furtherInfos_ListItem3 = NSLocalizedString("ExposureSubmissionResult_testNegative_furtherInfos_listItem3", comment: "")
		static let furtherInfos_TestAgain = NSLocalizedString("ExposureSubmissionResult_furtherInfos_hint_testAgain", comment: "")
		static let removeAlert_Title = NSLocalizedString("ExposureSubmissionResult_RemoveAlert_Title", comment: "")
		static let removeAlert_Text = NSLocalizedString("ExposureSubmissionResult_RemoveAlert_Text", comment: "")
		static let registrationDateUnknown = NSLocalizedString("ExposureSubmissionResult_RegistrationDateUnknown", comment: "")
		static let registrationDate = NSLocalizedString("ExposureSubmissionResult_RegistrationDate", comment: "")
	}

	enum ExposureSubmissionDispatch {
		static let title = NSLocalizedString("ExposureSubmission_DispatchTitle", comment: "")
		static let accImageDescription = NSLocalizedString("ExposureSubmissionIntroduction_AccImageDescription", comment: "")
		static let description = NSLocalizedString("ExposureSubmission_DispatchDescription", comment: "")
		static let sectionHeadline = NSLocalizedString("ExposureSubmission_DispatchSectionHeadline", comment: "")
		static let sectionHeadline2 = NSLocalizedString("ExposureSubmission_DispatchSectionHeadline2", comment: "")
		static let qrCodeButtonTitle = NSLocalizedString("ExposureSubmissionDispatch_QRCodeButtonTitle", comment: "")
		static let qrCodeButtonDescription = NSLocalizedString("ExposureSubmissionDispatch_QRCodeButtonDescription", comment: "")
		static let tanButtonTitle = NSLocalizedString("ExposureSubmissionDispatch_TANButtonTitle", comment: "")
		static let tanButtonDescription = NSLocalizedString("ExposureSubmissionDispatch_TANButtonDescription", comment: "")
		static let hotlineButtonTitle = NSLocalizedString("ExposureSubmissionDispatch_HotlineButtonTitle", comment: "")
		static let hotlineButtonDescription = NSLocalizedString("ExposureSubmissionDispatch_HotlineButtonDescription", comment: "")
	}

	enum ExposureSubmissionQRInfo {
		static let title = NSLocalizedString("ExposureSubmissionQRInfo_title", comment: "")
		static let imageDescription = NSLocalizedString("ExposureSubmissionQRInfo_imageDescription", comment: "")
		static let titleDescription = NSLocalizedString("ExposureSubmissionQRInfo_title_description", comment: "")
		static let headerSection1 = NSLocalizedString("ExposureSubmissionQRInfo_header_section_1", comment: "")
		static let bodySection1 = NSLocalizedString("ExposureSubmissionQRInfo_body_section_1", comment: "")
		static let instruction1 = NSLocalizedString("ExposureSubmissionQRInfo_instruction1", comment: "")
		static let instruction2 = NSLocalizedString("ExposureSubmissionQRInfo_instruction2", comment: "")
		static let instruction3 = NSLocalizedString("ExposureSubmissionQRInfo_instruction3", comment: "")
		static let instruction3HighlightedPhrase = NSLocalizedString("ExposureSubmissionQRInfo_instruction3_highlightedPhrase", comment: "")
		static let headerSection2 = NSLocalizedString("ExposureSubmissionQRInfo_header_section_2", comment: "")
		static let bodySection2 = NSLocalizedString("ExposureSubmissionQRInfo_body_section_2", comment: "")
		static let acknowledgementTitle = NSLocalizedString("ExposureSubmissionQRInfo_acknowledgement_title", tableName: "Localizable.legal", comment: "")
		static let acknowledgementBody = NSLocalizedString("ExposureSubmissionQRInfo_acknowledgement_body", tableName: "Localizable.legal", comment: "")
		static let acknowledgement1_1 = NSLocalizedString("ExposureSubmissionQRInfo_acknowledgement_1_1", tableName: "Localizable.legal", comment: "")
		static let acknowledgement1_2 = NSLocalizedString("ExposureSubmissionQRInfo_acknowledgement_1_2", tableName: "Localizable.legal", comment: "")
		static let acknowledgement2_1 = NSLocalizedString("ExposureSubmissionQRInfo_acknowledgement_2_1", tableName: "Localizable.legal", comment: "")
		static let acknowledgement2_2 = NSLocalizedString("ExposureSubmissionQRInfo_acknowledgement_2_2", tableName: "Localizable.legal", comment: "")
		static let acknowledgement3 = NSLocalizedString("ExposureSubmissionQRInfo_acknowledgement_3", comment: "")
		static let acknowledgement4 = NSLocalizedString("ExposureSubmissionQRInfo_acknowledgement_4", comment: "")
		static let acknowledgement5 = NSLocalizedString("ExposureSubmissionQRInfo_acknowledgement_5", comment: "")
		static let acknowledgement6 = NSLocalizedString("ExposureSubmissionQRInfo_acknowledgement_6", comment: "")
		static let primaryButtonTitle = NSLocalizedString("ExposureSubmissionQRInfo_primaryButtonTitle", comment: "")
	}

	enum ExposureSubmissionQRScanner {
		static let title = NSLocalizedString("ExposureSubmissionQRScanner_title", comment: "")
		static let instruction = NSLocalizedString("ExposureSubmissionQRScanner_instruction", comment: "")
		static let otherError = NSLocalizedString("ExposureSubmissionQRScanner_otherError", comment: "")
		static let cameraPermissionDenied = NSLocalizedString("ExposureSubmissionQRScanner_cameraPermissionDenied", comment: "")
		static let flashButtonAccessibilityLabel = NSLocalizedString("ExposureSubmissionQRScanner_CameraFlash", comment: "")
		static let flashButtonAccessibilityOnValue = NSLocalizedString("ExposureSubmissionQRScanner_CameraFlash_On", comment: "")
		static let flashButtonAccessibilityOffValue = NSLocalizedString("ExposureSubmissionQRScanner_CameraFlash_Off", comment: "")
		static let flashButtonAccessibilityEnableAction = NSLocalizedString("ExposureSubmissionQRScanner_CameraFlash_Enable", comment: "")
		static let flashButtonAccessibilityDisableAction = NSLocalizedString("ExposureSubmissionQRScanner_CameraFlash_Disable", comment: "")
	}

	enum ExposureSubmissionHotline {
		static let title = NSLocalizedString("ExposureSubmissionHotline_Title", comment: "")
		static let description = NSLocalizedString("ExposureSubmissionHotline_Description", comment: "")
		static let sectionTitle = NSLocalizedString("ExposureSubmissionHotline_SectionTitle", comment: "")
		static let sectionDescription1 = NSLocalizedString("ExposureSubmissionHotline_SectionDescription1", comment: "")
		static let iconAccessibilityLabel1 = NSLocalizedString("ExposureSubmissionHotline_iconAccessibilityLabel1", comment: "")
		static let iconAccessibilityLabel2 = NSLocalizedString("ExposureSubmissionHotline_iconAccessibilityLabel2", comment: "")
		static let sectionDescription2 = NSLocalizedString("ExposureSubmission_SectionDescription2", comment: "")
		static let callButtonTitle = NSLocalizedString("ExposureSubmission_CallButtonTitle", comment: "")
		static let tanInputButtonTitle = NSLocalizedString("ExposureSubmission_TANInputButtonTitle", comment: "")
		static let phoneNumber = NSLocalizedString("ExposureSubmission_PhoneNumber", comment: "")
		static let hotlineDetailDescription = NSLocalizedString("ExposureSubmission_PhoneDetailDescription", comment: "")
		static let imageDescription = NSLocalizedString("ExposureSubmissionHotline_imageDescription", comment: "")
	}
	
	enum ExposureSubmissionPositiveTestResult {
		static let noConsentTitle = NSLocalizedString("TestResultPositive_NoConsent_Title", comment: "")
		static let noConsentInfo1 = NSLocalizedString("TestResultPositive_NoConsent_Info1", comment: "")
		static let noConsentInfo2 = NSLocalizedString("TestResultPositive_NoConsent_Info2", comment: "")
		static let noConsentInfo3 = NSLocalizedString("TestResultPositive_NoConsent_Info3", comment: "")
		static let noConsentPrimaryButtonTitle = NSLocalizedString("TestResultPositive_NoConsent_PrimaryButton", comment: "")
		static let noConsentSecondaryButtonTitle = NSLocalizedString("TestResultPositive_NoConsent_SecondaryButton", comment: "")
		static let noConsentAlertTitle = NSLocalizedString("TestResultPositive_NoConsent_AlertNotWarnOthers_Title", comment: "")
		static let noConsentAlertDescription = NSLocalizedString("TestResultPositive_NoConsent_AlertNotWarnOthers_Description", comment: "")
		static let noConsentAlertButtonDontWarn = NSLocalizedString("TestResultPositive_NoConsent_AlertNotWarnOthers_ButtonOne", comment: "")
		static let noConsentAlertButtonWarn = NSLocalizedString("TestResultPositive_NoConsent_AlertNotWarnOthers_ButtonTwo", comment: "")
		static let withConsentTitle = NSLocalizedString("TestResultPositive_WithConsent_Title", comment: "")
		static let withConsentInfo1 = NSLocalizedString("TestResultPositive_WithConsent_Info1", comment: "")
		static let withConsentInfo2 = NSLocalizedString("TestResultPositive_WithConsent_Info2", comment: "")
		static let withConsentPrimaryButtonTitle = NSLocalizedString("TestResultPositive_WithConsent_PrimaryButton", comment: "")
		static let withConsentSecondaryButtonTitle = NSLocalizedString("TestResultPositive_WithConsent_SecondaryButton", comment: "")
	}

	enum ExposureSubmissionSymptoms {
		static let title = NSLocalizedString("ExposureSubmissionSymptoms_Title", comment: "")
		static let introduction = NSLocalizedString("ExposureSubmissionSymptoms_Introduction", comment: "")
		static let description = NSLocalizedString("ExposureSubmissionSymptoms_Description", comment: "")
		static let symptoms = [
			NSLocalizedString("ExposureSubmissionSymptoms_Symptom0", comment: ""),
			NSLocalizedString("ExposureSubmissionSymptoms_Symptom1", comment: ""),
			NSLocalizedString("ExposureSubmissionSymptoms_Symptom2", comment: ""),
			NSLocalizedString("ExposureSubmissionSymptoms_Symptom3", comment: ""),
			NSLocalizedString("ExposureSubmissionSymptoms_Symptom4", comment: ""),
			NSLocalizedString("ExposureSubmissionSymptoms_Symptom5", comment: ""),
			NSLocalizedString("ExposureSubmissionSymptoms_Symptom6", comment: ""),
			NSLocalizedString("ExposureSubmissionSymptoms_Symptom7", comment: "")
		]
		static let answerOptionYes = NSLocalizedString("ExposureSubmissionSymptoms_AnswerOptionYes", comment: "")
		static let answerOptionNo = NSLocalizedString("ExposureSubmissionSymptoms_AnswerOptionNo", comment: "")
		static let answerOptionPreferNotToSay = NSLocalizedString("ExposureSubmissionSymptoms_AnswerOptionPreferNotToSay", comment: "")
		static let continueButton = NSLocalizedString("ExposureSubmissionSymptoms_ContinueButton", comment: "")
		static let doneButton = NSLocalizedString("ExposureSubmissionSymptoms_DoneButton", comment: "")

	}
	
	enum ExposureSubmissionSymptomsOnset {
		static let title = NSLocalizedString("ExposureSubmissionSymptomsOnset_Title", comment: "")
		static let subtitle = NSLocalizedString("ExposureSubmissionSymptomsOnset_Subtitle", comment: "")
		static let description = NSLocalizedString("ExposureSubmissionSymptomsOnset_Description", comment: "")
		static let datePickerTitle = NSLocalizedString("ExposureSubmissionSymptomsOnset_DatePickerTitle", comment: "")
		static let answerOptionLastSevenDays = NSLocalizedString("ExposureSubmissionSymptomsOnset_AnswerOptionLastSevenDays", comment: "")
		static let answerOptionOneToTwoWeeksAgo = NSLocalizedString("ExposureSubmissionSymptomsOnset_AnswerOptionOneToTwoWeeksAgo", comment: "")
		static let answerOptionMoreThanTwoWeeksAgo = NSLocalizedString("ExposureSubmissionSymptomsOnset_AnswerOptionMoreThanTwoWeeksAgo", comment: "")
		static let answerOptionPreferNotToSay = NSLocalizedString("ExposureSubmissionSymptomsOnset_AnswerOptionPreferNotToSay", comment: "")
		static let continueButton = NSLocalizedString("ExposureSubmissionSymptomsOnset_ContinueButton", comment: "")
	}
	
	enum ExposureSubmissionSymptomsCancelAlert {
		static let title = NSLocalizedString("ExposureSubmissionSymptoms_CancelAlertTitle", comment: "")
		static let message = NSLocalizedString("ExposureSubmissionSymptoms_CancelAlertMessage", comment: "")
		static let cancelButton = NSLocalizedString("ExposureSubmissionSymptoms_CancelAlertButtonCancel", comment: "")
		static let continueButton = NSLocalizedString("ExposureSubmissionSymptoms_CancelAlertButtonContinue", comment: "")
	}
	
	enum ExposureSubmissionWarnOthers {
		static let title = NSLocalizedString("ExposureSubmissionWarnOthers_title", comment: "")
		static let accImageDescription = NSLocalizedString("ExposureSubmissionWarnOthers_AccImageDescription", comment: "")
		static let continueButton = NSLocalizedString("ExposureSubmissionWarnOthers_continueButton", comment: "")
		static let sectionTitle = NSLocalizedString("ExposureSubmissionWarnOthers_sectionTitle", comment: "")
		static let description = NSLocalizedString("ExposureSubmissionWarnOthers_description", comment: "")
		static let supportedCountriesTitle = NSLocalizedString("ExposureSubmissionWarnOthers_supportedCountriesTitle", comment: "")
		static let acknowledgement_1_1 = NSLocalizedString("ExposureSubmissionWarnOthers_acknowledgement_1_1", tableName: "Localizable.legal", comment: "")
		static let acknowledgement_1_2 = NSLocalizedString("ExposureSubmissionWarnOthers_acknowledgement_1_2", tableName: "Localizable.legal", comment: "")
		static let acknowledgement_footer = NSLocalizedString("ExposureSubmissionWarnOthers_acknowledgement_footer", tableName: "Localizable.legal", comment: "")
	}

	enum ExposureSubmissionSuccess {
		static let title = NSLocalizedString("ExposureSubmissionSuccess_Title", comment: "")
		static let accImageDescription = NSLocalizedString("ExposureSubmissionSuccess_AccImageDescription", comment: "")
		static let button = NSLocalizedString("ExposureSubmissionSuccess_Button", comment: "")
		static let description = NSLocalizedString("ExposureSubmissionSuccess_Description", comment: "")
		static let listTitle = NSLocalizedString("ExposureSubmissionSuccess_listTitle", comment: "")
		static let listItem1 = NSLocalizedString("ExposureSubmissionSuccess_listItem1", comment: "")
		static let listItem2 = NSLocalizedString("ExposureSubmissionSuccess_listItem2", comment: "")
		static let subTitle = NSLocalizedString("ExposureSubmissionSuccess_subTitle", comment: "")
		static let listItem2_1 = NSLocalizedString("ExposureSubmissionSuccess_listItem2_1", comment: "")
		static let listItem2_2 = NSLocalizedString("ExposureSubmissionSuccess_listItem2_2", comment: "")
		static let listItem2_3 = NSLocalizedString("ExposureSubmissionSuccess_listItem2_3", comment: "")
		static let listItem2_4 = NSLocalizedString("ExposureSubmissionSuccess_listItem2_4", comment: "")
	}

	enum ExposureSubmissionError {
		static let noKeysCollected = NSLocalizedString("ExposureSubmissionError_NoKeys", comment: "")
		static let invalidTan = NSLocalizedString("ExposureSubmissionError_InvalidTan", comment: "")
		static let enNotEnabled = NSLocalizedString("ExposureSubmissionError_EnNotEnabled", comment: "")
		static let noRegistrationToken = NSLocalizedString("ExposureSubmissionError_NoRegistrationToken", comment: "")
		static let invalidResponse = NSLocalizedString("ExposureSubmissionError_InvalidResponse", comment: "")
		static let noResponse = NSLocalizedString("ExposureSubmissionError_NoResponse", comment: "")
		static let noNetworkConnection = NSLocalizedString("ExposureNotificationSetting_EU_Empty_Error_Desc", comment: "")
		static let teleTanAlreadyUsed = NSLocalizedString("ExposureSubmissionError_TeleTanAlreadyUsed", comment: "")
		static let qrAlreadyUsed = NSLocalizedString("ExposureSubmissionError_QRAlreadyUsed", comment: "")
		static let qrAlreadyUsedTitle = NSLocalizedString("ExposureSubmissionError_QRAlreadyUsed_Title", comment: "")
		static let qrNotExist = NSLocalizedString("ExposureSubmissionError_QRNotExist", comment: "")
		static let qrNotExistTitle = NSLocalizedString("ExposureSubmissionError_QRNotExist_Title", comment: "")
		static let regTokenNotExist = NSLocalizedString("ExposureSubmissionError_RegTokenNotExist", comment: "")
		static let other = NSLocalizedString("ExposureSubmissionError_other", comment: "")
		static let otherend = NSLocalizedString("ExposureSubmissionError_otherend", comment: "")
		static let httpError = NSLocalizedString("ExposureSubmissionError_httpError", comment: "")
		static let notAuthorized = NSLocalizedString("ExposureSubmissionError_declined", comment: "")
		static let unknown = NSLocalizedString("ExposureSubmissionError_unknown", comment: "")
		static let defaultError = NSLocalizedString("ExposureSubmissionError_defaultError", comment: "")
		static let noAppConfiguration = NSLocalizedString("ExposureSubmissionError_noAppConfiguration", comment: "")
		static let errorPrefix = NSLocalizedString("ExposureSubmissionError_ErrorPrefix", comment: "")
	}

	enum ExposureDetection {
		static let off = NSLocalizedString("ExposureDetection_Off", comment: "")
		static let unknown = NSLocalizedString("ExposureDetection_Unknown", comment: "")
		static let low = NSLocalizedString("ExposureDetection_Low", comment: "")
		static let lowColorName = NSLocalizedString("ExposureDetection_Low_Green_Color", comment: "")
		static let high = NSLocalizedString("ExposureDetection_High", comment: "")
		static let highColorName = NSLocalizedString("ExposureDetection_High_Red_Color", comment: "")

		static let daysSinceInstallation = NSLocalizedString("ExposureDetection_DaysSinceInstallation", comment: "")
		static let lastExposure = NSLocalizedString("ExposureDetection_LastExposure", comment: "")
		static let lastExposureOneRiskDay = NSLocalizedString("ExposureDetection_LastExposure_One_Risk_Day", comment: "")
		static let refreshed = NSLocalizedString("ExposureDetection_Refreshed", comment: "")
		static let refreshedNever = NSLocalizedString("ExposureDetection_Refreshed_Never", comment: "")
		static let refreshingIn = NSLocalizedString("ExposureDetection_RefreshingIn", comment: "")
		static let refreshIn = NSLocalizedString("ExposureDetection_RefreshIn", comment: "")
		static let lastRiskLevel = NSLocalizedString("ExposureDetection_LastRiskLevel", comment: "")
		static let offText = NSLocalizedString("ExposureDetection_OffText", comment: "")
		static let outdatedText = NSLocalizedString("ExposureDetection_OutdatedText", comment: "")
		static let unknownText = NSLocalizedString("ExposureDetection_UnknownText", comment: "")
		static let loadingText = NSLocalizedString("ExposureDetection_LoadingText", comment: "")

		static let behaviorTitle = NSLocalizedString("ExposureDetection_Behavior_Title", comment: "")
		static let behaviorSubtitle = NSLocalizedString("ExposureDetection_Behavior_Subtitle", comment: "")

		static let guideHands = NSLocalizedString("ExposureDetection_Guide_Hands", comment: "")
		static let guideMask = NSLocalizedString("ExposureDetection_Guide_Mask", comment: "")
		static let guideDistance = NSLocalizedString("ExposureDetection_Guide_Distance", comment: "")
		static let guideSneeze = NSLocalizedString("ExposureDetection_Guide_Sneeze", comment: "")
		static let guideVentilation = NSLocalizedString("ExposureDetection_Guide_Ventilation", comment: "")
		static let guideHome = NSLocalizedString("ExposureDetection_Guide_Home", comment: "")
		static let guideHotline1 = NSLocalizedString("ExposureDetection_Guide_Hotline1", comment: "")
		static let guideHotline2 = NSLocalizedString("ExposureDetection_Guide_Hotline2", comment: "")
		static let guideHotline3 = NSLocalizedString("ExposureDetection_Guide_Hotline3", comment: "")
		static let guideHotline4 = NSLocalizedString("ExposureDetection_Guide_Hotline4", comment: "")
		static let guideFAQ = NSLocalizedString("ExposureDetection_Guide_FAQ", comment: "Placeholder points to `ExposureDetection_LinkText`")
		static let guideFAQLinkText = NSLocalizedString("ExposureDetection_Guide_FAQ_LinkText", comment: "The 'tapable' text containing the link to the faq")

		static let tracingTitle = NSLocalizedString("ExposureDetection_ActiveTracingSection_Title", comment: "")
		static let tracingSubTitle = NSLocalizedString("ExposureDetection_ActiveTracingSection_Subtitle", comment: "")
		static let tracingParagraph0 = NSLocalizedString("ExposureDetection_ActiveTracingSection_Text_Paragraph0", comment: "")
		static let tracingParagraph1a = NSLocalizedString("ExposureDetection_ActiveTracingSection_Text_Paragraph1a", comment: "")
		static let tracingParagraph1b = NSLocalizedString("ExposureDetection_ActiveTracingSection_Text_Paragraph1b", comment: "")
		static let explanationTitle = NSLocalizedString("ExposureDetection_Explanation_Title", comment: "")
		static let explanationSubtitle = NSLocalizedString("ExposureDetection_Explanation_Subtitle", comment: "")
		static let explanationTextOff = NSLocalizedString("ExposureDetection_Explanation_Text_Off", comment: "")
		static let explanationTextOutdated = NSLocalizedString("ExposureDetection_Explanation_Text_Outdated", comment: "")
		static let explanationTextUnknown = NSLocalizedString("ExposureDetection_Explanation_Text_Unknown", comment: "")
		static let explanationTextLowNoEncounter = NSLocalizedString("ExposureDetection_Explanation_Text_Low_No_Encounter", comment: "")
		static let explanationTextLowWithEncounter = NSLocalizedString("ExposureDetection_Explanation_Text_Low_With_Encounter", comment: "")
		static let explanationTextLowWithEncounterFAQ = NSLocalizedString("ExposureDetection_Explanation_Text_Low_With_Encounter_FAQ", comment: "")
		static let explanationTextHigh = NSLocalizedString("ExposureDetection_Explanation_Text_High", comment: "")
		static let explanationTextHighDateOfLastExposure = NSLocalizedString("ExposureDetection_Explanation_Text_High_DateOfLastExposure", comment: "")
		static let lowRiskExposureTitle = NSLocalizedString("ExposureDetection_LowRiskExposure_Title", comment: "")
		static let lowRiskExposureSubtitle = NSLocalizedString("ExposureDetection_LowRiskExposure_Subtitle", comment: "")
		static let lowRiskExposureBody = NSLocalizedString("ExposureDetection_LowRiskExposure_Body", comment: "")

		static let buttonEnable = NSLocalizedString("ExposureDetection_Button_Enable", comment: "")
		static let buttonRefresh = NSLocalizedString("ExposureDetection_Button_Refresh", comment: "")
		static let buttonTitleRestart = NSLocalizedString("ExposureDetection_Button_Title_Restart", comment: "")

		static let riskCardStatusDownloadingTitle = NSLocalizedString("ExposureDetection_Risk_Status_Downloading_Title", comment: "")
		static let riskCardStatusDownloadingBody = NSLocalizedString("ExposureDetection_Risk_Status_Downloading_Body", comment: "")
		static let riskCardStatusDetectingTitle = NSLocalizedString("ExposureDetection_Risk_Status_Detecting_Title", comment: "")
		static let riskCardStatusDetectingBody = NSLocalizedString("ExposureDetection_Risk_Status_Detecting_Body", comment: "")

		static let riskCardFailedCalculationTitle = NSLocalizedString("ExposureDetection_Risk_Failed_Title", comment: "")
		static let riskCardFailedCalculationBody = NSLocalizedString("ExposureDetection_Risk_Failed_Body", comment: "")
		static let riskCardFailedCalculationRestartButtonTitle = NSLocalizedString("ExposureDetection_Risk_Restart_Button_Title", comment: "")

		static let surveyCardTitle = NSLocalizedString("ExposureDetection_Survey_Card_Title", comment: "")
		static let surveyCardBody = NSLocalizedString("ExposureDetection_Survey_Card_Body", comment: "")
		static let surveyCardButton = NSLocalizedString("ExposureDetection_Survey_Card_Button", comment: "")
	}

	enum SurveyConsent {
		static let imageDescription = NSLocalizedString("SurveyConsent_Image_Description", comment: "")
		static let title = NSLocalizedString("SurveyConsent_Title", comment: "")
		static let body1 = NSLocalizedString("SurveyConsent_Body1", comment: "")
		static let body2 = NSLocalizedString("SurveyConsent_Body2", comment: "")
		static let body3 = NSLocalizedString("SurveyConsent_Body3", comment: "")
		static let legalTitle = NSLocalizedString("SurveyConsent_LegalTitle_BoldText", tableName: "Localizable.legal", comment: "")
		static let legalBody1 = NSLocalizedString("SurveyConsent_LegalBody1", tableName: "Localizable.legal", comment: "")
		static let legalBody2 = NSLocalizedString("SurveyConsent_LegalBody2", tableName: "Localizable.legal", comment: "")
		static let legalBullet1 = NSLocalizedString("SurveyConsent_Legal_Bullet1", tableName: "Localizable.legal", comment: "")
		static let legalBullet2 = NSLocalizedString("SurveyConsent_Legal_Bullet2", tableName: "Localizable.legal", comment: "")
		static let legalBullet3 = NSLocalizedString("SurveyConsent_Legal_Bullet3", tableName: "Localizable.legal", comment: "")

		static let acceptButtonTitle = NSLocalizedString("SurveyConsent_Accept_Button_Title", comment: "")
		static let legalDetailsButtonTitle = NSLocalizedString("SurveyConsent_Legal_Details_Button_Title", tableName: "Localizable.legal", comment: "")
		
		// Errors
		static let errorTitle = NSLocalizedString("SurveyConsent_Error_Title", comment: "")
		static let errorTryAgainLater = NSLocalizedString("SurveyConsent_Error_TryAgainLater", comment: "")
		static let errorDeviceNotSupported = NSLocalizedString("SurveyConsent_Error_DeviceNotSupported", comment: "")
		static let errorChangeDeviceTime = NSLocalizedString("SurveyConsent_Error_ChangeDeviceTime", comment: "")
		static let errorTryAgainNextMonth = NSLocalizedString("SurveyConsent_Error_TryAgainNextMonth", comment: "")
		static let errorAlreadyParticipated = NSLocalizedString("SurveyConsent_Error_AlreadyParticipated", comment: "")

		static let surveyDetailsTitle = NSLocalizedString("SurveyConsent_Legal_Details_Title", comment: "")

		static let surveyDetailsLegalHeader = NSLocalizedString("SurveyConsent_Legal_Details_Headline", tableName: "Localizable.legal", comment: "")
		static let surveyDetailsLegalBody1 = NSLocalizedString("SurveyConsent_Details_Legal_Body1", tableName: "Localizable.legal", comment: "")
		static let surveyDetailsLegalBody2 = NSLocalizedString("SurveyConsent_Details_Legal_Body2", tableName: "Localizable.legal", comment: "")
 
		static let surveyDetailsHeader = NSLocalizedString("SurveyConsent_Details_Headline", comment: "")
		static let surveyDetailsBody = NSLocalizedString("SurveyConsent_Details_Body", comment: "")

	}

	enum ExposureDetectionError {
		static let errorAlertMessage = NSLocalizedString("ExposureDetectionError_Alert_Message", comment: "")
		static let errorAlertFullDistSpaceMessage = NSLocalizedString("ExposureDetectionError_Alert_FullDiskSpace_Message", comment: "")
		static let errorAlertWrongDeviceTime = NSLocalizedString("ExposureDetection_WrongTime_Notification_Popover_Body", comment: "")
	}

	enum Settings {
		static let trackingStatusActive = NSLocalizedString("Settings_KontaktProtokollStatusActive", comment: "")
		static let trackingStatusInactive = NSLocalizedString("Settings_KontaktProtokollStatusInactive", comment: "")

		static let statusEnable = NSLocalizedString("Settings_StatusEnable", comment: "")
		static let statusDisable = NSLocalizedString("Settings_StatusDisable", comment: "")

		static let notificationStatusActive = NSLocalizedString("Settings_Notification_StatusActive", comment: "")
		static let notificationStatusInactive = NSLocalizedString("Settings_Notification_StatusInactive", comment: "")
		
		static let backgroundAppRefreshStatusActive = NSLocalizedString("Settings_BackgroundAppRefresh_StatusActive", comment: "")
		static let backgroundAppRefreshStatusInactive = NSLocalizedString("Settings_BackgroundAppRefresh_StatusInactive", comment: "")

		static let tracingLabel = NSLocalizedString("Settings_Tracing_Label", comment: "")
		static let notificationLabel = NSLocalizedString("Settings_Notification_Label", comment: "")
		static let backgroundAppRefreshLabel = NSLocalizedString("Settings_BackgroundAppRefresh_Label", comment: "")
		static let resetLabel = NSLocalizedString("Settings_Reset_Label", comment: "")

		static let tracingDescription = NSLocalizedString("Settings_Tracing_Description", comment: "")
		static let notificationDescription = NSLocalizedString("Settings_Notification_Description", comment: "")
		static let backgroundAppRefreshDescription = NSLocalizedString("Settings_BackgroundAppRefresh_Description", comment: "")
		static let resetDescription = NSLocalizedString("Settings_Reset_Description", comment: "")

		static let navigationBarTitle = NSLocalizedString("Settings_NavTitle", comment: "")

		static let daysSinceInstallTitle = NSLocalizedString("Settings_DaysSinceInstall_Title", comment: "")
		static let daysSinceInstallSubTitle = NSLocalizedString("Settings_DaysSinceInstall_SubTitle", comment: "")
		static let daysSinceInstallP1 = NSLocalizedString("Settings_DaysSinceInstall_P1", comment: "")
		static let daysSinceInstallP2a = NSLocalizedString("Settings_DaysSinceInstall_P2a", comment: "")
		static let daysSinceInstallP2b = NSLocalizedString("Settings_DaysSinceInstall_P2b", comment: "")

		enum Datadonation {
			static let label = NSLocalizedString("Settings_DataDonation_Label", comment: "")
			static let description = NSLocalizedString("Settings_DataDonation_Description", comment: "")
			static let statusActive = NSLocalizedString("Settings_DataDonation_StatusActive", comment: "")
			static let statusInactive = NSLocalizedString("Settings_DataDonation_StatusInactive", comment: "")
		}

	}

	enum NotificationSettings {
		static let onTitle = NSLocalizedString("NotificationSettings_On_Title", comment: "")
		static let onSectionTitle = NSLocalizedString("NotificationSettings_On_SectionTitle", comment: "")
		static let riskChanges = NSLocalizedString("NotificationSettings_On_RiskChanges", comment: "")
		static let testsStatus = NSLocalizedString("NotificationSettings_On_TestsStatus", comment: "")

		static let offSectionTitle = NSLocalizedString("NotificationSettings_Off_SectionTitle", comment: "")
		static let enableNotifications = NSLocalizedString("NotificationSettings_Off_EnableNotifications", comment: "")
		static let statusInactive = NSLocalizedString("NotificationSettings_Off_StatusInactive", comment: "")
		static let infoTitle = NSLocalizedString("NotificationSettings_Off_InfoTitle", comment: "")
		static let infoDescription = NSLocalizedString("NotificationSettings_Off_InfoDescription", comment: "")
		static let openSettings = NSLocalizedString("NotificationSettings_Off_OpenSettings", comment: "")

		static let navigationBarTitle = NSLocalizedString("NotificationSettings_NavTitle", comment: "")

		static let onImageDescription = NSLocalizedString("NotificationSettings_onImageDescription", comment: "")
		static let offImageDescription = NSLocalizedString("NotificationSettings_offImageDescription", comment: "")
	}

	enum BackgroundAppRefreshSettings {
		static let title = NSLocalizedString("BackgroundAppRefreshSettings_Title", comment: "")
		static let subtitle = NSLocalizedString("BackgroundAppRefreshSettings_Subtitle", comment: "")
		static let description = NSLocalizedString("BackgroundAppRefreshSettings_Description", comment: "")
		static let onImageDescription = NSLocalizedString("BackgroundAppRefreshSettings_Image_Description_On", comment: "")
		static let offImageDescription = NSLocalizedString("BackgroundAppRefreshSettings_Image_Description_Off", comment: "")
		
		enum Status {
			static let header = NSLocalizedString("BackgroundAppRefreshSettings_Status_Header", comment: "")
			static let title = NSLocalizedString("BackgroundAppRefreshSettings_Status_Title", comment: "")
			static let on = NSLocalizedString("BackgroundAppRefreshSettings_Status_On", comment: "")
			static let off = NSLocalizedString("BackgroundAppRefreshSettings_Status_Off", comment: "")
		}

		enum InfoBox {
			static let title = NSLocalizedString("BackgroundAppRefreshSettings_InfoBox_Title", comment: "")
			static let description = NSLocalizedString("BackgroundAppRefreshSettings_InfoBox_Description", comment: "")
			static let lowPowerModeDescription = NSLocalizedString("BackgroundAppRefreshSettings_InfoBox_LowPowerMode_Description", comment: "")

			enum LowPowerModeInstruction {
				static let title = NSLocalizedString("BackgroundAppRefreshSettings_InfoBox_LowPowerModeInstruction_Title", comment: "")
				static let step1 = NSLocalizedString("BackgroundAppRefreshSettings_InfoBox_LowPowerModeInstruction_Step1", comment: "")
				static let step2 = NSLocalizedString("BackgroundAppRefreshSettings_InfoBox_LowPowerModeInstruction_Step2", comment: "")
				static let step3 = NSLocalizedString("BackgroundAppRefreshSettings_InfoBox_LowPowerModeInstruction_Step3", comment: "")
			}

			enum SystemBackgroundRefreshInstruction {
				static let title = NSLocalizedString("BackgroundAppRefreshSettings_InfoBox_SystemBackgroundRefreshInstruction_Title", comment: "")
				static let step1 = NSLocalizedString("BackgroundAppRefreshSettings_InfoBox_SystemBackgroundRefreshInstruction_Step1", comment: "")
				static let step2 = NSLocalizedString("BackgroundAppRefreshSettings_InfoBox_SystemBackgroundRefreshInstruction_Step2", comment: "")
				static let step3 = NSLocalizedString("BackgroundAppRefreshSettings_InfoBox_SystemBackgroundRefreshInstruction_Step3", comment: "")
				static let step4 = NSLocalizedString("BackgroundAppRefreshSettings_InfoBox_SystemBackgroundRefreshInstruction_Step4", comment: "")
			}

			enum AppBackgroundRefreshInstruction {
				static let title = NSLocalizedString("BackgroundAppRefreshSettings_InfoBox_AppBackgroundRefreshInstruction_Title", comment: "")
				static let step1 = NSLocalizedString("BackgroundAppRefreshSettings_InfoBox_AppBackgroundRefreshInstruction_Step1", comment: "")
				static let step2 = NSLocalizedString("BackgroundAppRefreshSettings_InfoBox_AppBackgroundRefreshInstruction_Step2", comment: "")
				static let step3 = NSLocalizedString("BackgroundAppRefreshSettings_InfoBox_AppBackgroundRefreshInstruction_Step3", comment: "")
			}
		}

		static let openSettingsButtonTitle = NSLocalizedString("BackgroundAppRefreshSettings_OpenSettingsButton_Title", comment: "")
		static let shareButtonTitle = NSLocalizedString("BackgroundAppRefreshSettings_ShareButton_Title", comment: "")
	}

	enum Onboarding {
		static let onboardingLetsGo = NSLocalizedString("Onboarding_LetsGo_actionText", comment: "")
		static let onboardingContinue = NSLocalizedString("Onboarding_Continue_actionText", comment: "")
		static let onboardingContinueDescription = NSLocalizedString("Onboarding_Continue_actionTextHint", comment: "")
		static let onboardingDoNotActivate = NSLocalizedString("Onboarding_DoNotActivate_actionText", comment: "")
		static let onboardingDoNotAllow = NSLocalizedString("Onboarding_doNotAllow_actionText", comment: "")
		static let onboarding_deactivate_exposure_notif_confirmation_title = NSLocalizedString("Onboarding_DeactivateExposureConfirmation_title", comment: "")
		static let onboarding_deactivate_exposure_notif_confirmation_message = NSLocalizedString("Onboarding_DeactivateExposureConfirmation_message", comment: "")

		static let onboardingInfo_togetherAgainstCoronaPage_imageDescription = NSLocalizedString("OnboardingInfo_togetherAgainstCoronaPage_imageDescription", comment: "")
		static let onboardingInfo_togetherAgainstCoronaPage_title = NSLocalizedString("OnboardingInfo_togetherAgainstCoronaPage_title", comment: "")
		static let onboardingInfo_togetherAgainstCoronaPage_boldText = NSLocalizedString("OnboardingInfo_togetherAgainstCoronaPage_boldText", comment: "")
		static let onboardingInfo_togetherAgainstCoronaPage_normalText = NSLocalizedString("OnboardingInfo_togetherAgainstCoronaPage_normalText", comment: "")
		static let onboardingInfo_togetherAgainstCoronaPage_link = NSLocalizedString("OnboardingInfo_togetherAgainstCoronaPage_link", tableName: "Localizable.links", comment: "URL")
		static let onboardingInfo_togetherAgainstCoronaPage_linkText = NSLocalizedString("OnboardingInfo_togetherAgainstCoronaPage_linkText", comment: "")
		static let onboardingInfo_privacyPage_imageDescription = NSLocalizedString("OnboardingInfo_privacyPage_imageDescription", comment: "")
		static let onboardingInfo_privacyPage_title = NSLocalizedString("OnboardingInfo_privacyPage_title", comment: "")
		static let onboardingInfo_privacyPage_boldText = NSLocalizedString("OnboardingInfo_privacyPage_boldText", comment: "")
		static let onboardingInfo_privacyPage_normalText = NSLocalizedString("OnboardingInfo_privacyPage_normalText", comment: "")
		static let onboardingInfo_enableLoggingOfContactsPage_imageDescription = NSLocalizedString("OnboardingInfo_enableLoggingOfContactsPage_imageDescription", comment: "")
		static let onboardingInfo_enableLoggingOfContactsPage_title = NSLocalizedString("OnboardingInfo_enableLoggingOfContactsPage_title", comment: "")
		static let onboardingInfo_enableLoggingOfContactsPage_boldText = NSLocalizedString("OnboardingInfo_enableLoggingOfContactsPage_boldText", comment: "")
		static let onboardingInfo_enableLoggingOfContactsPage_normalText = NSLocalizedString("OnboardingInfo_enableLoggingOfContactsPage_normalText", comment: "")
		static let onboardingInfo_enableLoggingOfContactsPage_panelTitle = NSLocalizedString("OnboardingInfo_enableLoggingOfContactsPage_panelTitle", tableName: "Localizable.legal", comment: "")
		static let onboardingInfo_enableLoggingOfContactsPage_consentUnderagesTitle = NSLocalizedString("OnboardingInfo_enableLoggingOfContactsPage_consentUnderagesTitle", comment: "")
		static let onboardingInfo_enableLoggingOfContactsPage_consentUnderagesText = NSLocalizedString("OnboardingInfo_enableLoggingOfContactsPage_consentUnderagesText", comment: "")
		static let onboardingInfo_enableLoggingOfContactsPage_panelBody = NSLocalizedString("OnboardingInfo_enableLoggingOfContactsPage_panelBody", tableName: "Localizable.legal", comment: "")
		static let onboardingInfo_howDoesDataExchangeWorkPage_imageDescription = NSLocalizedString("OnboardingInfo_howDoesDataExchangeWorkPage_imageDescription", comment: "")
		static let onboardingInfo_enableLoggingOfContactsPage_button = NSLocalizedString("Onboarding_EnableLogging_actionText", comment: "")
		static let onboardingInfo_howDoesDataExchangeWorkPage_title = NSLocalizedString("OnboardingInfo_howDoesDataExchangeWorkPage_title", comment: "")
		static let onboardingInfo_howDoesDataExchangeWorkPage_boldText = NSLocalizedString("OnboardingInfo_howDoesDataExchangeWorkPage_boldText", comment: "")
		static let onboardingInfo_howDoesDataExchangeWorkPage_normalText = NSLocalizedString("OnboardingInfo_howDoesDataExchangeWorkPage_normalText", comment: "")
		static let onboardingInfo_alwaysStayInformedPage_imageDescription = NSLocalizedString("OnboardingInfo_alwaysStayInformedPage_imageDescription", comment: "")
		static let onboardingInfo_alwaysStayInformedPage_title = NSLocalizedString("OnboardingInfo_alwaysStayInformedPage_title", comment: "")
		static let onboardingInfo_alwaysStayInformedPage_boldText = NSLocalizedString("OnboardingInfo_alwaysStayInformedPage_boldText", comment: "")
		static let onboardingInfo_alwaysStayInformedPage_normalText = NSLocalizedString("OnboardingInfo_alwaysStayInformedPage_normalText", comment: "")
		static let onboardingInfo_alwaysStayInformedPage_stateHeader = NSLocalizedString("OnboardingInfo_enableLoggingOfContactsPage_stateHeader", comment: "")
		static let onboardingInfo_alwaysStayInformedPage_stateTitle = NSLocalizedString("OnboardingInfo_enableLoggingOfContactsPage_stateTitle", comment: "")
		static let onboardingInfo_alwaysStayInformedPage_stateActivated = NSLocalizedString("OnboardingInfo_enableLoggingOfContactsPage_stateActive", comment: "")
		static let onboardingInfo_alwaysStayInformedPage_stateDeactivated = NSLocalizedString("OnboardingInfo_enableLoggingOfContactsPage_stateStopped", comment: "")

		// Onbarding Intro EU Texts
		
		static let onboardingInfo_ParticipatingCountries_Title = NSLocalizedString("onboardingInfo_enableLoggingOfContactsPage_participatingCountriesTitle", comment: "")
		static let onboardingInfo_enableLoggingOfContactsPage_euTitle = NSLocalizedString("onboardingInfo_enableLoggingOfContactsPage_euTitle", comment: "")
		static let onboardingInfo_enableLoggingOfContactsPage_euDescription = NSLocalizedString("onboardingInfo_enableLoggingOfContactsPage_euDescription", comment: "")
		static let onboardingInfo_enableLoggingOfContactsPage_emptyEuTitle = NSLocalizedString("onboardingInfo_enableLoggingOfContactsPage_emptyEuTitle", comment: "")
		static let onboardingInfo_enableLoggingOfContactsPage_emptyEuDescription = NSLocalizedString("onboardingInfo_enableLoggingOfContactsPage_emptyEuDescription", comment: "")
	}

	enum ExposureNotificationSetting {
		static let title = NSLocalizedString("ExposureNotificationSetting_TracingSettingTitle", comment: "The title of the view")
		static let enableTracing = NSLocalizedString("ExposureNotificationSetting_EnableTracing", comment: "The enable tracing")
		static let limitedTracing = NSLocalizedString("ExposureNotificationSetting_Tracing_Limited", comment: "")
		static let deactivatedTracing = NSLocalizedString("ExposureNotificationSetting_Tracing_Deactivated", comment: "")
		static let descriptionTitle = NSLocalizedString("ExposureNotificationSetting_DescriptionTitle", comment: "The introduction label")
		static let descriptionTitleInactive = NSLocalizedString("ExposureNotificationSetting_DescriptionTitle_Inactive", comment: "The introduction label when tracing is not active")
		static let descriptionText1 = NSLocalizedString("ExposureNotificationSetting_DescriptionText1", comment: "")
		static let descriptionText2 = NSLocalizedString("ExposureNotificationSetting_DescriptionText2", comment: "")
		static let descriptionText3 = NSLocalizedString("ExposureNotificationSetting_DescriptionText3", comment: "")
		static let descriptionText4 = NSLocalizedString("ExposureNotificationSetting_DescriptionText4", comment: "")
		static let actionCellHeader = NSLocalizedString("ExposureNotificationSetting_ActionCell_Header", comment: "")
		static let activateBluetooth = NSLocalizedString("ExposureNotificationSetting_Activate_Bluetooth", comment: "")
		static let activateInternet = NSLocalizedString("ExposureNotificationSetting_Activate_Internet", comment: "")
		static let bluetoothDescription = NSLocalizedString("ExposureNotificationSetting_Bluetooth_Description", comment: "")
		static let internetDescription = NSLocalizedString("ExposureNotificationSetting_Internet_Description", comment: "")
		static let detailActionButtonTitle = NSLocalizedString("ExposureNotificationSetting_Detail_Action_Button", comment: "")
		static let tracingHistoryDescription = NSLocalizedString("ENSetting_Tracing_History", comment: "")
		static let activateOldOSENSetting = NSLocalizedString("ExposureNotificationSetting_Activate_OSENSetting_Pre13.7", comment: "")
		static let activateOldOSENSettingDescription = NSLocalizedString("ExposureNotificationSetting_Activate_OSENSetting_Description_Pre13.7", comment: "")
		static let activateOSENSetting = NSLocalizedString("ExposureNotificationSetting_Activate_OSENSetting", comment: "")
		static let activateOSENSettingDescription = NSLocalizedString("ExposureNotificationSetting_Activate_OSENSetting_Description", comment: "")
		static let activateAppOSENSetting = NSLocalizedString("ExposureNotificationSetting_SetActiveApp_OSENSetting", comment: "")
		static let activateAppOSENSettingDescription = NSLocalizedString("ExposureNotificationSetting_SetActiveApp_OSENSetting_Description", comment: "")
		static let activateOldAppOSENSettingDescription = NSLocalizedString("ExposureNotificationSetting_SetActiveApp_OSENSetting_Description_Pre13.7", comment: "")
		static let activateParentalControlENSetting = NSLocalizedString("ExposureNotificationSetting_ParentalControls_OSENSetting", comment: "")
		static let activateParentalControlENSettingDescription = NSLocalizedString("ExposureNotificationSetting_ParentalControls_OSENSetting_Description", comment: "")
		static let authorizationRequiredENSetting = NSLocalizedString("ExposureNotificationSetting_AuthorizationRequired_OSENSetting", comment: "")
		static let authorizationRequiredENSettingDescription = NSLocalizedString("ExposureNotificationSetting_AuthorizationRequired_OSENSetting_Description", comment: "")
		static let authorizationButtonTitle = NSLocalizedString("ExposureNotificationSetting_AuthorizationRequired_ActionTitle", comment: "")
		static let privacyConsentActivateAction = NSLocalizedString("ExposureNotificationSetting_Activate_Action", comment: "")
		static let privacyConsentDismissAction = NSLocalizedString("ExposureNotificationSetting_Dismiss_Action", comment: "")
		static let accLabelEnabled = NSLocalizedString("ExposureNotificationSetting_AccLabel_Enabled", comment: "")
		static let accLabelDisabled = NSLocalizedString("ExposureNotificationSetting_AccLabel_Disabled", comment: "")
		static let accLabelBluetoothOff = NSLocalizedString("ExposureNotificationSetting_AccLabel_BluetoothOff", comment: "")
		static let accLabelInternetOff = NSLocalizedString("ExposureNotificationSetting_AccLabel_InternetOff", comment: "")

		// EU Settings
		
		static let euTracingRiskDeterminationTitle = NSLocalizedString("ExposureNotificationSetting_euTracingRiskDeterminationTitle", comment: "")
		static let euTracingAllCountriesTitle = NSLocalizedString("ExposureNotificationSetting_euTracingAllCountriesTitle", comment: "")
		static let euTitle = NSLocalizedString("ExposureNotificationSetting_EU_Title", comment: "")
		static let euDescription1 = NSLocalizedString("ExposureNotificationSetting_EU_Desc_1", comment: "")
		static let euDescription2 = NSLocalizedString("ExposureNotificationSetting_EU_Desc_2", comment: "")
		static let euDescription3 = NSLocalizedString("ExposureNotificationSetting_EU_Desc_3", comment: "")
		static let euDescription4 = NSLocalizedString("ExposureNotificationSetting_EU_Desc_4", comment: "")
		static let euEmptyErrorTitle = NSLocalizedString("ExposureNotificationSetting_EU_Empty_Error_Title", comment: "")
		static let euEmptyErrorDescription = NSLocalizedString("ExposureNotificationSetting_EU_Empty_Error_Desc", comment: "")
		static let euEmptyErrorButtonTitle = NSLocalizedString("ExposureNotificationSetting_EU_Empty_Error_Button_Title", comment: "")

	}

	enum ExposureNotificationError {

		static let generalErrorTitle = NSLocalizedString("ExposureNotificationSetting_GeneralError_Title", comment: "")

		static let learnMoreActionTitle = NSLocalizedString("ExposureNotificationSetting_GeneralError_LearnMore_Action", comment: "")

		static let learnMoreURL = NSLocalizedString("ExposureNotificationSetting_GeneralError_LearnMore_URL", tableName: "Localizable.links", comment: "")

		static let enAuthorizationError = NSLocalizedString("ExposureNotificationSetting_AuthenticationError", comment: "")

		static let enActivationRequiredError = NSLocalizedString("ExposureNotificationSetting_exposureNotification_Required", comment: "")

		static let enUnavailableError = NSLocalizedString("ExposureNotificationSetting_exposureNotification_unavailable", comment: "")

		static let enUnknownError = NSLocalizedString("ExposureNotificationSetting_unknownError", comment: "")

		static let apiMisuse = NSLocalizedString("ExposureNotificationSetting_apiMisuse", comment: "")
	}

	enum Home {
		// Home Navigation
		static let leftBarButtonDescription = NSLocalizedString("Home_LeftBarButton_description", comment: "")
		static let rightBarButtonDescription = NSLocalizedString("Home_RightBarButton_description", comment: "")

		// Activate Card
		static let activateCardOnTitle = NSLocalizedString("Home_Activate_Card_On_Title", comment: "")
		static let activateCardOffTitle = NSLocalizedString("Home_Activate_Card_Off_Title", comment: "")
		static let activateCardBluetoothOffTitle = NSLocalizedString("Home_Activate_Card_Bluetooth_Off_Title", comment: "")
		
		// Inactive Card
		static let riskCardInactiveNoCalculationPossibleTitle = NSLocalizedString("Home_Risk_Inactive_NoCalculation_Possible_Title", comment: "")
		static let riskCardInactiveOutdatedResultsTitle = NSLocalizedString("Home_Risk_Inactive_Outdated_Results_Title", comment: "")
		static let riskCardInactiveNoCalculationPossibleBody = NSLocalizedString("Home_Risk_Inactive_NoCalculation_Possible_Body", comment: "")
		static let riskCardInactiveOutdatedResultsBody = NSLocalizedString("Home_Risk_Inactive_Outdated_Results_Body", comment: "")
		static let riskCardInactiveNoCalculationPossibleButton = NSLocalizedString("Home_Risk_Inactive_NoCalculation_Possible_Button", comment: "")
		static let riskCardInactiveOutdatedResultsButton = NSLocalizedString("Home_Risk_Inactive_Outdated_Results_Button", comment: "")

		// Failed Card
		static let riskCardFailedCalculationTitle = NSLocalizedString("Home_Risk_Failed_Title", comment: "")
		static let riskCardFailedCalculationBody = NSLocalizedString("Home_Risk_Failed_Body", comment: "")
		static let riskCardFailedCalculationRestartButtonTitle = NSLocalizedString("Home_Risk_Restart_Button_Title", comment: "")

		// Common
		static let riskCardDateItemTitle = NSLocalizedString("Home_Risk_Date_Item_Title", comment: "")
		static let riskCardNoDateTitle = NSLocalizedString("Home_Risk_No_Date_Title", comment: "")
		static let riskCardIntervalDisabledButtonTitle = NSLocalizedString("Home_Risk_Period_Disabled_Button_Title", comment: "")
		static let riskCardLastContactItemTitle = NSLocalizedString("Home_Risk_Last_Contact_Item_Title", comment: "")
		static let riskCardLastContactItemTitleOneRiskDay = NSLocalizedString("Home_Risk_Last_Contact_Item_Title_One_Risk_Day", comment: "")
		static let riskCardLastActiveItemTitle = NSLocalizedString("Home_Risk_Last_Activate_Item_Title", comment: "")
		static let riskCardLastActiveItemUnknownTitle = NSLocalizedString("Home_Risk_Last_Activate_Item_Unknown_Title", comment: "")
		static let riskCardLastActiveItemLowTitle = NSLocalizedString("Home_Risk_Last_Activate_Item_Low_Title", comment: "")
		static let riskCardLastActiveItemHighTitle = NSLocalizedString("Home_Risk_Last_Activate_Item_High_Title", comment: "")
		static let riskCardUpdateButton = NSLocalizedString("Home_RiskCard_Update_Button", comment: "")

		// Low Card
		static let riskCardLowTitle = NSLocalizedString("Home_Risk_Low_Title", comment: "")
		static let riskCardLowTitleColorName = NSLocalizedString("Home_Risk_Low_Color", comment: "")
		static let riskCardLowNumberContactsItemTitle = NSLocalizedString("Home_Risk_Low_Number_Contacts_Item_Title", comment: "")
		static let daysSinceInstallation = NSLocalizedString("Home_Risk_DaysSinceInstallation", comment: "")
		static let riskEncounterLowFAQLink = NSLocalizedString("Risk_Encounter_Low_FAQ_URL", tableName: "Localizable.links", comment: "")

		// High Card
		static let riskCardHighTitle = NSLocalizedString("Home_Risk_High_Title", comment: "")
		static let riskCardHighNumberContactsItemTitle = NSLocalizedString("Home_Risk_High_Number_Contacts_Item_Title", comment: "")
		static let riskCardStatusDownloadingTitle = NSLocalizedString("Home_Risk_Status_Downloading_Title", comment: "")
		static let riskCardStatusDownloadingBody = NSLocalizedString("Home_Risk_Status_Downloading_Body", comment: "")
		static let riskCardStatusDetectingTitle = NSLocalizedString("Home_Risk_Status_Detecting_Title", comment: "")
		static let riskCardStatusDetectingBody = NSLocalizedString("Home_Risk_Status_Detecting_Body", comment: "")

		// Thank you card
		static let thankYouCardTitle = NSLocalizedString("Home_Thank_You_Card_Title", comment: "")
		static let thankYouCardBody = NSLocalizedString("Home_Thank_You_Card_Body", comment: "")
		static let thankYouCardNoteTitle = NSLocalizedString("Home_Thank_You_Card_Note_Title", comment: "")
		static let thankYouCardPhoneItemTitle = NSLocalizedString("Home_Thank_You_Card_Phone_Item_Title", comment: "")
		static let thankYouCardHomeItemTitle = NSLocalizedString("Home_Thank_You_Card_Home_Item_Title", comment: "")
		static let thankYouCardFurtherInfoItemTitle = NSLocalizedString("Home_Thank_You_Card_Further_Info_Item_Title", comment: "")
		static let thankYouCard14DaysItemTitle = NSLocalizedString("Home_Thank_You_Card_14Days_Item_Title", comment: "")
		static let thankYouCardContactsItemTitle = NSLocalizedString("Home_Thank_You_Card_Contacts_Item_Title", comment: "")
		static let thankYouCardAppItemTitle = NSLocalizedString("Home_Thank_You_Card_App_Item_Title", comment: "")
		static let thankYouCardNoSymptomsItemTitle = NSLocalizedString("Home_Thank_You_Card_NoSymptoms_Item_Title", comment: "")

		// Reenable card
		static let reenableCardTitle = NSLocalizedString("Home_Reenable_Card_Title", comment: "")
		static let reenableCardBody = NSLocalizedString("Home_Reenable_Card_Body", comment: "")
		static let reenableCardButtonTitle = NSLocalizedString("Home_Reenable_Card_Button_Title", comment: "")
		static let reenableCardTestResultTitle = NSLocalizedString("Home_Reenable_Card_TestResult_Title", comment: "")
		static let reenableCardTestResultSubtitle = NSLocalizedString("Home_Reenable_Card_TestResult_Subtitle", comment: "")
		static let reenableCardTestResultRegistration = NSLocalizedString("Home_Reenable_Card_TestResult_Registration", comment: "")
		static let reenableAlertTitle = NSLocalizedString("Home_Reenable_Alert_Title", comment: "")
		static let reenableAlertMessage = NSLocalizedString("Home_Reenable_Alert_Message", comment: "")
		static let reenableAlertConfirmButtonTitle = NSLocalizedString("Home_Reenable_Alert_ConfirmButtonTitle", comment: "")
		static let reenableAlertCancelButtonTitle = NSLocalizedString("Home_Reenable_Alert_CancelButtonTitle", comment: "")

		// Finding positive card
		static let findingPositiveCardTitle = NSLocalizedString("Home_Finding_Positive_Card_Title", comment: "")
		static let findingPositiveCardStatusTitle = NSLocalizedString("Home_Finding_Positive_Card_Status_Title", comment: "")
		static let findingPositiveCardStatusSubtitle = NSLocalizedString("Home_Finding_Positive_Card_Status_Subtitle", comment: "")
		static let findingPositiveCardNoteTitle = NSLocalizedString("Home_Finding_Positive_Card_Note_Title", comment: "")
		static let findingPositivePhoneItemTitle = NSLocalizedString("Home_Finding_Positive_Card_Phone_Item_Title", comment: "")
		static let findingPositiveHomeItemTitle = NSLocalizedString("Home_Finding_Positive_Card_Home_Item_Title", comment: "")
		static let findingPositiveShareItemTitle = NSLocalizedString("Home_Finding_Positive_Card_Share_Item_Title", comment: "")
		static let findingPositiveCardButton = NSLocalizedString("Home_Finding_Positive_Card_Button", comment: "")

		// Submit Card
		static let submitCardTitle = NSLocalizedString("Home_SubmitCard_Title", comment: "")
		static let submitCardBody = NSLocalizedString("Home_SubmitCard_Body", comment: "")
		static let submitCardButton = NSLocalizedString("Home_SubmitCard_Button", comment: "")

		// Trace Locations Card
		static let traceLocationsCardTitle = NSLocalizedString("Home_TraceLocationsCard_Title", comment: "")
		static let traceLocationsCardBody = NSLocalizedString("Home_TraceLocationsCard_Body", comment: "")
		static let traceLocationsCardButton = NSLocalizedString("Home_TraceLocationsCard_Button", comment: "")

		// Settings
		static let settingsCardTitle = NSLocalizedString("Home_SettingsCard_Title", comment: "")
		static let appInformationCardTitle = NSLocalizedString("Home_AppInformationCard_Title", comment: "")
		static let appInformationVersion = NSLocalizedString("Home_AppInformationCard_Version", comment: "")

		// Info
		static let infoCardShareTitle = NSLocalizedString("Home_InfoCard_ShareTitle", comment: "")
		static let infoCardShareBody = NSLocalizedString("Home_InfoCard_ShareBody", comment: "")
		static let infoCardAboutTitle = NSLocalizedString("Home_InfoCard_AboutTitle", comment: "")
		static let infoCardAboutBody = NSLocalizedString("Home_InfoCard_AboutBody", comment: "")

		// Test Result States
		static let resultCardResultAvailableTitle = NSLocalizedString("Home_resultCard_ResultAvailableTitle", comment: "")
		static let resultCardResultUnvailableTitle = NSLocalizedString("Home_resultCard_ResultUnvailableTitle", comment: "")
		static let resultCardLoadingBody = NSLocalizedString("Home_resultCard_LoadingBody", comment: "")
		static let resultCardLoadingTitle = NSLocalizedString("Home_resultCard_LoadingTitle", comment: "")
		static let resultCardShowResultButton = NSLocalizedString("Home_resultCard_ShowResultButton", comment: "")
		static let resultCardRetrieveResultButton = NSLocalizedString("Home_resultCard_RetrieveResultButton", comment: "")
		static let resultCardNegativeTitle = NSLocalizedString("Home_resultCard_NegativeTitle", comment: "")
		static let resultCardNegativeDesc = NSLocalizedString("Home_resultCard_NegativeDesc", comment: "")
		static let resultCardPendingDesc = NSLocalizedString("Home_resultCard_PendingDesc", comment: "")
		static let resultCardInvalidTitle = NSLocalizedString("Home_resultCard_InvalidTitle", comment: "")
		static let resultCardInvalidDesc = NSLocalizedString("Home_resultCard_InvalidDesc", comment: "")
		static let resultCardAvailableSubtitle = NSLocalizedString("Home_resultCard_AvailableSubtitle", comment: "")
		static let resultCardAvailableDesc = NSLocalizedString("Home_resultCard_AvailableDesc", comment: "")
		static let resultCardLoadingErrorTitle = NSLocalizedString("Home_resultCard_LoadingErrorTitle", comment: "")

		static let riskStatusLoweredAlertTitle = NSLocalizedString("Home_Alert_RiskStatusLowered_Title", comment: "")
		static let riskStatusLoweredAlertMessage = NSLocalizedString("Home_Alert_RiskStatusLowered_Message", comment: "")
		static let riskStatusLoweredAlertPrimaryButtonTitle = NSLocalizedString("Home_Alert_RiskStatusLowered_PrimaryButtonTitle", comment: "")

		// Risk Detection HowTo Alert

		static let riskDetectionHowToAlertTitle = NSLocalizedString("How_Risk_Detection_Works_Alert_Title", comment: "")

		static let riskDetectionHowToAlertMessage = NSLocalizedString("How_Risk_Detection_Works_Alert_Message", comment: "")
	}

	enum InviteFriends {
		static let title = NSLocalizedString("InviteFriends_Title", comment: "")
		static let description = NSLocalizedString("InviteFriends_Description", comment: "")
		static let submit = NSLocalizedString("InviteFriends_Button", comment: "")
		static let navigationBarTitle = NSLocalizedString("InviteFriends_NavTitle", comment: "")
		static let shareTitle = NSLocalizedString("InviteFriends_ShareTitle", comment: "")
		static let shareUrl = NSLocalizedString("InviteFriends_ShareUrl", tableName: "Localizable.links", comment: "")
		static let subtitle = NSLocalizedString("InviteFriends_Subtitle", comment: "")
		static let imageAccessLabel = NSLocalizedString("InviteFriends_Illustration_Label", comment: "")
	}

	enum Reset {
		static let navigationBarTitle = NSLocalizedString("Reset_NavTitle", comment: "")
		static let header1 = NSLocalizedString("Reset_Header1", comment: "")
		static let description1 = NSLocalizedString("Reset_Descrition1", comment: "")
		static let resetButton = NSLocalizedString("Reset_Button", comment: "")
		static let discardButton = NSLocalizedString("Reset_Discard", comment: "")
		static let infoTitle = NSLocalizedString("Reset_InfoTitle", comment: "")
		static let infoDescription = NSLocalizedString("Reset_InfoDescription", comment: "")
		static let subtitle = NSLocalizedString("Reset_Subtitle", comment: "")
		static let imageDescription = NSLocalizedString("Reset_ImageDescription", comment: "")

		static let confirmDialogTitle = NSLocalizedString("Reset_ConfirmDialog_Title", comment: "")
		static let confirmDialogDescription = NSLocalizedString("Reset_ConfirmDialog_Description", comment: "")
		static let confirmDialogCancel = NSLocalizedString("Reset_ConfirmDialog_Cancel", comment: "")
		static let confirmDialogConfirm = NSLocalizedString("Reset_ConfirmDialog_Confirm", comment: "")
	}

	enum SafariView {
		static let targetURL = NSLocalizedString("safari_corona_website", tableName: "Localizable.links", comment: "")
	}

	enum LocalNotifications {
		static let ignore = NSLocalizedString("local_notifications_ignore", comment: "")
		static let detectExposureTitle = NSLocalizedString("local_notifications_detectexposure_title", comment: "")
		static let detectExposureBody = NSLocalizedString("local_notifications_detectexposure_body", comment: "")
		static let testResultsTitle = NSLocalizedString("local_notifications_testresults_title", comment: "")
		static let testResultsBody = NSLocalizedString("local_notifications_testresults_body", comment: "")
	}

	enum RiskLegend {
		static let title = NSLocalizedString("RiskLegend_Title", comment: "")
		static let subtitle = NSLocalizedString("RiskLegend_Subtitle", comment: "")
		static let legend1Title = NSLocalizedString("RiskLegend_Legend1_Title", comment: "")
		static let legend1Text = NSLocalizedString("RiskLegend_Legend1_Text", comment: "")
		static let legend2Title = NSLocalizedString("RiskLegend_Legend2_Title", comment: "")
		static let legend2Text = NSLocalizedString("RiskLegend_Legend2_Text", comment: "")
		static let legend2RiskLevels = NSLocalizedString("RiskLegend_Legend2_RiskLevels", comment: "")
		static let legend2High = NSLocalizedString("RiskLegend_Legend2_High", comment: "")
		static let legend2Low = NSLocalizedString("RiskLegend_Legend2_Low", comment: "")
		static let legend3Title = NSLocalizedString("RiskLegend_Legend3_Title", comment: "")
		static let legend3Text = NSLocalizedString("RiskLegend_Legend3_Text", comment: "")
		static let definitionsTitle = NSLocalizedString("RiskLegend_Definitions_Title", comment: "")
		static let storeTitle = NSLocalizedString("RiskLegend_Store_Title", comment: "")
		static let storeText = NSLocalizedString("RiskLegend_Store_Text", comment: "")
		static let checkTitle = NSLocalizedString("RiskLegend_Check_Title", comment: "")
		static let checkText = NSLocalizedString("RiskLegend_Check_Text", comment: "")
		static let contactTitle = NSLocalizedString("RiskLegend_Contact_Title", comment: "")
		static let contactText = NSLocalizedString("RiskLegend_Contact_Text", comment: "")
		static let notificationTitle = NSLocalizedString("RiskLegend_Notification_Title", comment: "")
		static let notificationText = NSLocalizedString("RiskLegend_Notification_Text", comment: "")
		static let randomTitle = NSLocalizedString("RiskLegend_Random_Title", comment: "")
		static let randomText = NSLocalizedString("RiskLegend_Random_Text", comment: "")
		static let titleImageAccLabel = NSLocalizedString("RiskLegend_Image1_AccLabel", comment: "")
	}

	enum UpdateMessage {
		static let title = NSLocalizedString("Update_Message_Title", comment: "")
		static let text = NSLocalizedString("Update_Message_Text", comment: "")
		static let textForce = NSLocalizedString("Update_Message_Text_Force", comment: "")
		static let actionUpdate = NSLocalizedString("Update_Message_Action_Update", comment: "")
		static let actionLater = NSLocalizedString("Update_Message_Action_Later", comment: "")
	}

	enum AppInformation {
		static let newFeaturesNavigation = NSLocalizedString("App_Information_New_Features_Navigation", comment: "")
		static let aboutNavigation = NSLocalizedString("App_Information_About_Navigation", comment: "")
		static let aboutImageDescription = NSLocalizedString("App_Information_About_ImageDescription", comment: "")
		static let aboutTitle = NSLocalizedString("App_Information_About_Title", comment: "")
		static let aboutDescription = NSLocalizedString("App_Information_About_Description", comment: "")
		static let aboutText = NSLocalizedString("App_Information_About_Text", comment: "")
		static let aboutLink = NSLocalizedString("App_Information_About_Link", tableName: "Localizable.links", comment: "")
		static let aboutLinkText = NSLocalizedString("App_Information_About_LinkText", comment: "")

		static let faqNavigation = NSLocalizedString("App_Information_FAQ_Navigation", comment: "")

		static let contactNavigation = NSLocalizedString("App_Information_Contact_Navigation", comment: "")
		static let contactImageDescription = NSLocalizedString("App_Information_Contact_ImageDescription", comment: "")
		static let contactTitle = NSLocalizedString("App_Information_Contact_Title", comment: "")
		static let contactDescription = NSLocalizedString("App_Information_Contact_Description", comment: "")
		static let contactHotlineTitle = NSLocalizedString("App_Information_Contact_Hotline_Title", comment: "")
		static let contactHotlineText = NSLocalizedString("App_Information_Contact_Hotline_Text", comment: "")
		static let contactHotlineNumber = NSLocalizedString("App_Information_Contact_Hotline_Number", comment: "")
		static let contactHotlineDescription = NSLocalizedString("App_Information_Contact_Hotline_Description", comment: "")
		static let contactHotlineTerms = NSLocalizedString("App_Information_Contact_Hotline_Terms", comment: "")

		static let imprintNavigation = NSLocalizedString("App_Information_Imprint_Navigation", comment: "")
		static let imprintImageDescription = NSLocalizedString("App_Information_Imprint_ImageDescription", comment: "")
		static let imprintSection1Title = NSLocalizedString("App_Information_Imprint_Section1_Title", comment: "")
		static let imprintSection1Text = NSLocalizedString("App_Information_Imprint_Section1_Text", comment: "")
		static let imprintSection2Title = NSLocalizedString("App_Information_Imprint_Section2_Title", comment: "")
		static let imprintSection2Text = NSLocalizedString("App_Information_Imprint_Section2_Text", comment: "")
		static let imprintSection3Title = NSLocalizedString("App_Information_Imprint_Section3_Title", comment: "")
		static let imprintSection3Text = NSLocalizedString("App_Information_Imprint_Section3_Text", comment: "")
		static let imprintSection4Title = NSLocalizedString("App_Information_Imprint_Section4_Title", comment: "")
		static let imprintSection4Text = NSLocalizedString("App_Information_Imprint_Section4_Text", comment: "")
		static let imprintSectionContactFormTitle = NSLocalizedString("App_Information_Contact_Form_Title", comment: "")
		static let imprintSectionContactFormLink = NSLocalizedString("App_Information_Contact_Form_Link", tableName: "Localizable.links", comment: "")

		static let legalNavigation = NSLocalizedString("App_Information_Legal_Navigation", comment: "")
		static let legalImageDescription = NSLocalizedString("App_Information_Legal_ImageDescription", comment: "")

		static let privacyNavigation = NSLocalizedString("App_Information_Privacy_Navigation", comment: "")
		static let privacyImageDescription = NSLocalizedString("App_Information_Privacy_ImageDescription", comment: "")
		static let privacyTitle = NSLocalizedString("App_Information_Privacy_Title", comment: "")

		static let termsNavigation = NSLocalizedString("App_Information_Terms_Navigation", comment: "")
		static let termsImageDescription = NSLocalizedString("App_Information_Terms_ImageDescription", comment: "")
		static let termsTitle = NSLocalizedString("App_Information_Terms_Title", comment: "")
	}

	enum ENATanInput {
		static let empty = NSLocalizedString("ENATanInput_Empty", comment: "")
		static let invalidCharacter = NSLocalizedString("ENATanInput_InvalidCharacter", comment: "")
		static let characterIndex = NSLocalizedString("ENATanInput_CharacterIndex", comment: "")
	}
	
	enum NewVersionFeatures {
		static let accImageLabel = NSLocalizedString("DeltaOnboarding_NewVersionFeatures_AccessibilityImageLabel", comment: "")
		
		static let title = NSLocalizedString("DeltaOnboarding_NewVersionFeatures_Title", comment: "")
		
		static let release = NSLocalizedString("DeltaOnboarding_NewVersionFeatures_Release", comment: "")
		
		static let buttonContinue = NSLocalizedString("DeltaOnboarding_NewVersionFeatures_Button_Continue", comment: "")
		
		static let generalDescription = NSLocalizedString("DeltaOnboarding_NewVersionFeatures_Description", comment: "")
		
		/* Version 1.15 */
		
		static let aboutAppInformation = NSLocalizedString("NewVersionFeatures_Info_about_abb_information", comment: "")
		
		static let feature115SwitzerlandTitle = NSLocalizedString("NewVersionFeature_115_cross_border_switzerland_title", comment: "")
		
		static let feature115SwitzerlandDescription = NSLocalizedString("NewVersionFeature_115_cross_border_switzerland_description", comment: "")
		
		static let feature115ErrorAnalyticsLogTitle = NSLocalizedString("NewVersionFeature_115_error_analytic_logs_title", comment: "")
		
		static let feature115ErrorAnalyticsLogDescription = NSLocalizedString("NewVersionFeature_115_error_analytic_logs_description", comment: "")
	}
	
	enum DeltaOnboarding {
		static let accImageLabel = NSLocalizedString("DeltaOnboarding_AccessibilityImageLabel", comment: "")
		
		static let title = NSLocalizedString("DeltaOnboarding_Headline", comment: "")
		
		static let description = NSLocalizedString("DeltaOnboarding_Description", comment: "")
		static let participatingCountries = NSLocalizedString("DeltaOnboarding_ParticipatingCountries", comment: "")
		
		static let participatingCountriesListUnavailableTitle = NSLocalizedString("DeltaOnboarding_ParticipatingCountriesList_Unavailable_Title", comment: "")
		static let participatingCountriesListUnavailable = NSLocalizedString("DeltaOnboarding_ParticipatingCountriesList_Unavailable", comment: "")
		
		static let primaryButton = NSLocalizedString("DeltaOnboarding_PrimaryButton_Continue", comment: "")
		
		static let legalDataProcessingInfoTitle = NSLocalizedString("DeltaOnboarding_DataProcessing_Info_title", tableName: "Localizable.legal", comment: "")
		
		static let legalDataProcessingInfoContent = NSLocalizedString("DeltaOnboarding_DataProcessing_Info_content", tableName: "Localizable.legal", comment: "")

		static let termsDescription1 = NSLocalizedString("DeltaOnboarding_Terms_Description1", comment: "")
		static let termsButtonTitle = NSLocalizedString("DeltaOnboarding_Terms_Button", comment: "")
		static let termsDescription2 = NSLocalizedString("DeltaOnboarding_Terms_Description2", comment: "")
	}

	enum WarnOthersNotification {
		static let title = NSLocalizedString("WarnOthersNotification_Title", comment: "")
		static let description = NSLocalizedString("WarnOthersNotification_Description", comment: "")
	}

	enum WrongDeviceTime {
		static let errorPushNotificationTitle = NSLocalizedString("ExposureDetection_WrongTime_Notification_Title", comment: "")
		static let errorPushNotificationText = NSLocalizedString("ExposureDetection_WrongTime_Notification_Body", comment: "")
	}
	
	enum AutomaticSharingConsent {
		static let consentTitle = NSLocalizedString("AutomaticSharingConsent_Title", comment: "")
		static let switchTitle = NSLocalizedString("AutomaticSharingConsent_SwitchTitle", comment: "")
		static let switchTitleDescription = NSLocalizedString("AutomaticSharingConsent_SwitchTitleDesc", comment: "")
		static let consentSubTitle = NSLocalizedString("AutomaticSharingConsent_Subtitle", tableName: "Localizable.legal", comment: "")
		static let consentDescriptionPart1 = NSLocalizedString("AutomaticSharingConsent_DescriptionPart1", tableName: "Localizable.legal", comment: "")
		static let consentDescriptionPart2 = NSLocalizedString("AutomaticSharingConsent_DescriptionPart2", tableName: "Localizable.legal", comment: "")
		static let consentDescriptionPart3 = NSLocalizedString("AutomaticSharingConsent_DescriptionPart3", tableName: "Localizable.legal", comment: "")
		static let consentDescriptionPart4 = NSLocalizedString("AutomaticSharingConsent_DescriptionPart4", tableName: "Localizable.legal", comment: "")
		static let consentDescriptionPart5 = NSLocalizedString("AutomaticSharingConsent_DescriptionPart5", tableName: "Localizable.legal", comment: "")
		static let dataProcessingDetailInfo = NSLocalizedString("AutomaticSharingConsent_DataProcessingDetailInfo", comment: "")
	}
	
	enum ThankYouScreen {
		static let title = NSLocalizedString("Thank_You_Title", comment: "")
		static let subTitle = NSLocalizedString("Thank_You_SubTitle", comment: "")
		static let description1 = NSLocalizedString("Thank_You_Description1", comment: "")
		static let description2 = NSLocalizedString("Thank_You_Description2", comment: "")
		static let continueButton = NSLocalizedString("Thank_You_Continue_Button", comment: "")
		static let cancelButton = NSLocalizedString("Thank_You_Cancel_Button", comment: "")
		static let accImageDescription = NSLocalizedString("Thank_You_AccImageDescription", comment: "")
	}
	
	enum ContactDiary {

		enum Overview {
			static let menuButtonTitle = NSLocalizedString("ContactDiary_Overview_Button_Title_Menu", comment: "")
			static let title = NSLocalizedString("ContactDiary_Overview_Title", comment: "")
			static let description = NSLocalizedString("ContactDiary_Overview_Description", comment: "")
			static let increasedRiskTitle = NSLocalizedString("ContactDiary_Overview_Increased_Risk_Title", comment: "")
			static let lowRiskTitle = NSLocalizedString("ContactDiary_Overview_Low_Risk_Title", comment: "")
			static let riskTextStandardCause = NSLocalizedString("ContactDiary_Overview_Risk_Text_StandardCause", comment: "")
			static let riskTextLowRiskEncountersCause = NSLocalizedString("ContactDiary_Overview_Risk_Text_LowRiskEncountersCause", comment: "")
			static let riskTextDisclaimer = NSLocalizedString("ContactDiary_Overview_Risk_Text_Disclaimer", comment: "")

			enum ActionSheet {
				static let infoActionTitle = NSLocalizedString("ContactDiary_Overview_ActionSheet_InfoActionTitle", comment: "")
				static let exportActionTitle = NSLocalizedString("ContactDiary_Overview_ActionSheet_ExportActionTitle", comment: "")
				static let exportActionSubject = NSLocalizedString("ContactDiary_Overview_ActionSheet_ExportActionSubject", comment: "")
				static let editPersonTitle = NSLocalizedString("ContactDiary_Overview_ActionSheet_EditPersonTitle", comment: "")
				static let editLocationTitle = NSLocalizedString("ContactDiary_Overview_ActionSheet_EditLocationTitle", comment: "")
			}

			enum PersonEncounter {
				static let durationLessThan15Minutes = NSLocalizedString("ContactDiary_Overview_PersonEncounter_Duration_LessThan15Minutes", comment: "")
				static let durationMoreThan15Minutes = NSLocalizedString("ContactDiary_Overview_PersonEncounter_Duration_MoreThan15Minutes", comment: "")

				static let maskSituationWithMask = NSLocalizedString("ContactDiary_Overview_PersonEncounter_MaskSituation_WithMask", comment: "")
				static let maskSituationWithoutMask = NSLocalizedString("ContactDiary_Overview_PersonEncounter_MaskSituation_WithoutMask", comment: "")

				static let settingOutside = NSLocalizedString("ContactDiary_Overview_PersonEncounter_Setting_Outside", comment: "")
				static let settingInside = NSLocalizedString("ContactDiary_Overview_PersonEncounter_Setting_Inside", comment: "")
			}

			enum LocationVisit {
				static let abbreviationHours = NSLocalizedString("ContactDiary_Overview_LocationVisit_Abbreviation_Hours", comment: "")
			}
		}

		enum Day {
			static let contactPersonsSegment = NSLocalizedString("ContactDiary_Day_ContactPersonsSegment", comment: "")
			static let addContactPerson = NSLocalizedString("ContactDiary_Day_AddContactPerson", comment: "")
			static let contactPersonsEmptyTitle = NSLocalizedString("ContactDiary_Day_ContactPersonsEmptyTitle", comment: "")
			static let contactPersonsEmptyDescription = NSLocalizedString("ContactDiary_Day_ContactPersonsEmptyDescription", comment: "")
			static let contactPersonsEmptyImageDescription = NSLocalizedString("ContactDiary_Day_ContactPersonsEmptyImageDescription", comment: "")
			static let locationsSegment = NSLocalizedString("ContactDiary_Day_LocationsSegment", comment: "")
			static let addLocation = NSLocalizedString("ContactDiary_Day_AddLocation", comment: "")
			static let locationsEmptyTitle = NSLocalizedString("ContactDiary_Day_LocationsEmptyTitle", comment: "")
			static let locationsEmptyDescription = NSLocalizedString("ContactDiary_Day_LocationsEmptyDescription", comment: "")
			static let locationsEmptyImageDescription = NSLocalizedString("ContactDiary_Day_LocationsEmptyImageDescription", comment: "")

			enum Encounter {
				static let lessThan15Minutes = NSLocalizedString("ContactDiary_Day_Encounter_LessThan15Minutes", comment: "")
				static let moreThan15Minutes = NSLocalizedString("ContactDiary_Day_Encounter_MoreThan15Minutes", comment: "")
				static let withMask = NSLocalizedString("ContactDiary_Day_Encounter_WithMask", comment: "")
				static let withoutMask = NSLocalizedString("ContactDiary_Day_Encounter_WithoutMask", comment: "")
				static let outside = NSLocalizedString("ContactDiary_Day_Encounter_Outside", comment: "")
				static let inside = NSLocalizedString("ContactDiary_Day_Encounter_Inside", comment: "")
				static let notesPlaceholder = NSLocalizedString("ContactDiary_Day_Encounter_Notes_Placeholder", comment: "")
			}

			enum Visit {
				static let duration = NSLocalizedString("ContactDiary_Day_Visit_Duration", comment: "")
				static let notesPlaceholder = NSLocalizedString("ContactDiary_Day_Visit_Notes_Placeholder", comment: "")
			}
		}

		enum EditEntries {
			enum ContactPersons {
				static let title = NSLocalizedString("ContactDiary_EditEntries_ContactPersons_Title", comment: "")
				static let deleteAllButtonTitle = NSLocalizedString("ContactDiary_EditEntries_ContactPersons_DeleteAllButtonTitle", comment: "")

				enum DeleteOneAlert {
					static let title = NSLocalizedString("ContactDiary_EditEntries_ContactPerson_AlertTitle", comment: "")
					static let message = NSLocalizedString("ContactDiary_EditEntries_ContactPerson_AlertMessage", comment: "")
					static let confirmButtonTitle = NSLocalizedString("ContactDiary_EditEntries_ContactPerson_AlertConfirmButtonTitle", comment: "")
					static let cancelButtonTitle = NSLocalizedString("ContactDiary_EditEntries_ContactPerson_AlertCancelButtonTitle", comment: "")
				}

				enum DeleteAllAlert {
					static let title = NSLocalizedString("ContactDiary_EditEntries_ContactPersons_AlertTitle", comment: "")
					static let message = NSLocalizedString("ContactDiary_EditEntries_ContactPersons_AlertMessage", comment: "")
					static let confirmButtonTitle = NSLocalizedString("ContactDiary_EditEntries_ContactPersons_AlertConfirmButtonTitle", comment: "")
					static let cancelButtonTitle = NSLocalizedString("ContactDiary_EditEntries_ContactPersons_AlertCancelButtonTitle", comment: "")
				}
			}

			enum Locations {
				static let title = NSLocalizedString("ContactDiary_EditEntries_Locations_Title", comment: "")
				static let deleteAllButtonTitle = NSLocalizedString("ContactDiary_EditEntries_Locations_DeleteAllButtonTitle", comment: "")

				enum DeleteOneAlert {
					static let title = NSLocalizedString("ContactDiary_EditEntries_Location_AlertTitle", comment: "")
					static let message = NSLocalizedString("ContactDiary_EditEntries_Location_AlertMessage", comment: "")
					static let confirmButtonTitle = NSLocalizedString("ContactDiary_EditEntries_Location_AlertConfirmButtonTitle", comment: "")
					static let cancelButtonTitle = NSLocalizedString("ContactDiary_EditEntries_Location_AlertCancelButtonTitle", comment: "")
				}

				enum DeleteAllAlert {
					static let title = NSLocalizedString("ContactDiary_EditEntries_Locations_AlertTitle", comment: "")
					static let message = NSLocalizedString("ContactDiary_EditEntries_Locations_AlertMessage", comment: "")
					static let confirmButtonTitle = NSLocalizedString("ContactDiary_EditEntries_Locations_AlertConfirmButtonTitle", comment: "")
					static let cancelButtonTitle = NSLocalizedString("ContactDiary_EditEntries_Locations_AlertCancelButtonTitle", comment: "")
				}
			}
		}

		enum Information {
			static let title = NSLocalizedString("ContactDiary_Information_Title", comment: "")
			static let imageDescription = NSLocalizedString("ContactDiary_Information_ImageDescription", comment: "")
			static let descriptionTitle = NSLocalizedString("ContactDiary_Information_DescriptionTitle", comment: "")
			static let descriptionSubHeadline = NSLocalizedString("ContactDiary_Information_DescriptionSubHeadline", comment: "")
			static let itemPersonTitle = NSLocalizedString("ContactDiary_Information_Item_Person_Title", comment: "")
			static let itemContactTitle = NSLocalizedString("ContactDiary_Information_Item_Location_Title", comment: "")
			static let itemLockTitle = NSLocalizedString("ContactDiary_Information_Item_Lock_Title", comment: "")
			static let deletedAutomatically = NSLocalizedString("ContactDiary_Information_Item_DeletedAutomatically_Title", comment: "")
			static let exportTextformat = NSLocalizedString("ContactDiary_Information_Item_ExportTextFormat_Title", comment: "")
			static let exposureHistory = NSLocalizedString("ContactDiary_Information_Item_ExposureHistory_Title", comment: "")
			static let legalHeadline_1 = NSLocalizedString("ContactDiary_Information_Legal_Headline_1", tableName: "Localizable.legal", comment: "")
			static let legalSubHeadline_1 = NSLocalizedString("ContactDiary_Information_Legal_SubHeadline_1", tableName: "Localizable.legal", comment: "")
			static let legalSubHeadline_2 = NSLocalizedString("ContactDiary_Information_Legal_SubHeadline_2", tableName: "Localizable.legal", comment: "")
			static let legalText_1 = NSLocalizedString("ContactDiary_Information_Legal_Text_1", tableName: "Localizable.legal", comment: "")
			static let legalText_2 = NSLocalizedString("ContactDiary_Information_Legal_Text_2", tableName: "Localizable.legal", comment: "")
			static let legalText_3 = NSLocalizedString("ContactDiary_Information_Legal_Text_3", tableName: "Localizable.legal", comment: "")
			static let legalText_4 = NSLocalizedString("ContactDiary_Information_Legal_Text_4", tableName: "Localizable.legal", comment: "")
			static let dataPrivacyTitle = NSLocalizedString("ContactDiary_Information_Dataprivacy_Title", comment: "")
			static let primaryButtonTitle = NSLocalizedString("ContactDiary_Information_PrimaryButton_Title", comment: "")
		}

		enum AddEditEntry {
			static let primaryButtonTitle = NSLocalizedString("ContactDiary_AddEditEntry_PrimaryButton_Title", comment: "")

			enum location {
				static let title = NSLocalizedString("ContactDiary_AddEditEntry_LocationTitle", comment: "")
				enum placeholders {
					static let name = NSLocalizedString("ContactDiary_AddEditEntry_LocationPlaceholder_Name", comment: "")
					static let phoneNumber = NSLocalizedString("ContactDiary_AddEditEntry_LocationPlaceholder_PhoneNumber", comment: "")
					static let email = NSLocalizedString("ContactDiary_AddEditEntry_LocationPlaceholder_EmailAddress", comment: "")
				}
			}

			enum person {
				static let title = NSLocalizedString("ContactDiary_AddEditEntry_PersonTitle", comment: "")
				enum placeholders {
					static let name = NSLocalizedString("ContactDiary_AddEditEntry_PersonPlaceholder_Name", comment: "")
					static let phoneNumber = NSLocalizedString("ContactDiary_AddEditEntry_PersonPlaceholder_PhoneNumber", comment: "")
					static let email = NSLocalizedString("ContactDiary_AddEditEntry_PersonPlaceholder_EmailAddress", comment: "")
				}
			}
		}
		
		enum NotesInformation {
			static let title = NSLocalizedString("Contact_Journal_Notes_Description_Title", comment: "")
			static let description = NSLocalizedString("Contact_Journal_Notes_Description", comment: "")
		}
	}

	enum Statistics {

		static let error = NSLocalizedString("Statistics_LoadingError", comment: "")

		enum Card {

			enum Infections {
				static let title = NSLocalizedString("Statistics_Card_Infections_Title", comment: "")
				static let today = NSLocalizedString("Statistics_Card_Infections_Today", comment: "")
				static let yesterday = NSLocalizedString("Statistics_Card_Infections_Yesterday", comment: "")
				static let date = NSLocalizedString("Statistics_Card_Infections_Date", comment: "")
				static let secondaryLabelTitle = NSLocalizedString("Statistics_Card_Infections_SecondaryLabelTitle", comment: "")
				static let tertiaryLabelTitle = NSLocalizedString("Statistics_Card_Infections_TertiaryLabelTitle", comment: "")
			}

			enum Incidence {
				static let title = NSLocalizedString("Statistics_Card_Incidence_Title", comment: "")
				static let today = NSLocalizedString("Statistics_Card_Incidence_Today", comment: "")
				static let yesterday = NSLocalizedString("Statistics_Card_Incidence_Yesterday", comment: "")
				static let date = NSLocalizedString("Statistics_Card_Incidence_Date", comment: "")
				static let secondaryLabelTitle = NSLocalizedString("Statistics_Card_Incidence_SecondaryLabelTitle", comment: "")
			}

			enum KeySubmissions {
				static let title = NSLocalizedString("Statistics_Card_KeySubmissions_Title", comment: "")
				static let today = NSLocalizedString("Statistics_Card_KeySubmissions_Today", comment: "")
				static let yesterday = NSLocalizedString("Statistics_Card_KeySubmissions_Yesterday", comment: "")
				static let date = NSLocalizedString("Statistics_Card_KeySubmissions_Date", comment: "")
				static let secondaryLabelTitle = NSLocalizedString("Statistics_Card_KeySubmissions_SecondaryLabelTitle", comment: "")
				static let tertiaryLabelTitle = NSLocalizedString("Statistics_Card_KeySubmissions_TertiaryLabelTitle", comment: "")
				static let footnote = NSLocalizedString("Statistics_Card_KeySubmissions_Footnote", comment: "")
			}

			enum ReproductionNumber {
				static let title = NSLocalizedString("Statistics_Card_ReproductionNumber_Title", comment: "")
				static let today = NSLocalizedString("Statistics_Card_ReproductionNumber_Today", comment: "")
				static let yesterday = NSLocalizedString("Statistics_Card_ReproductionNumber_Yesterday", comment: "")
				static let date = NSLocalizedString("Statistics_Card_ReproductionNumber_Date", comment: "")
				static let secondaryLabelTitle = NSLocalizedString("Statistics_Card_ReproductionNumber_SecondaryLabelTitle", comment: "")
			}

			static let trendIncreasing = NSLocalizedString("Statistics_Card_Trend_Increasing", comment: "")
			static let trendDecreasing = NSLocalizedString("Statistics_Card_Trend_Decreasing", comment: "")
			static let trendStable = NSLocalizedString("Statistics_Card_Trend_Stable", comment: "")

			static let trendSemanticNegative = NSLocalizedString("Statistics_Card_TrendSemantic_Negative", comment: "")
			static let trendSemanticPositive = NSLocalizedString("Statistics_Card_TrendSemantic_Positive", comment: "")
			static let trendSemanticNeutral = NSLocalizedString("Statistics_Card_TrendSemantic_Neutral", comment: "")

			static let million = NSLocalizedString("Statistics_Card_Million", comment: "")

		}

		enum Info {
			static let title = NSLocalizedString("Statistics_Info_Title", comment: "")
			static let subtitle = NSLocalizedString("Statistics_Info_Subtitle", comment: "")
			static let infectionsTitle = NSLocalizedString("Statistics_Info_Infections_Title", comment: "")
			static let infectionsText = NSLocalizedString("Statistics_Info_Infections_Text", comment: "")
			static let keySubmissionsTitle = NSLocalizedString("Statistics_Info_KeySubmissions_Title", comment: "")
			static let keySubmissionsText = NSLocalizedString("Statistics_Info_KeySubmissions_Text", comment: "")
			static let incidenceTitle = NSLocalizedString("Statistics_Info_Incidence_Title", comment: "")
			static let incidenceText = NSLocalizedString("Statistics_Info_Incidence_Text", comment: "")
			static let reproductionNumberTitle = NSLocalizedString("Statistics_Info_ReproductionNumber_Title", comment: "")
			static let reproductionNumberText = NSLocalizedString("Statistics_Info_ReproductionNumber_Text", comment: "")
			static let faqLinkText = NSLocalizedString("Statistics_Info_FAQLink_Text", comment: "")
			static let faqLinkTitle = NSLocalizedString("Statistics_Info_FAQLink_Title", comment: "")
			static let faqLink = NSLocalizedString("Statistics_Info_FAQ_URL", tableName: "Localizable.links", comment: "")
			static let definitionsTitle = NSLocalizedString("Statistics_Info_Definitions_Title", comment: "")
			static let periodTitle = NSLocalizedString("Statistics_Info_Period_Title", comment: "")
			static let yesterdayTitle = NSLocalizedString("Statistics_Info_Yesterday_Title", comment: "")
			static let yesterdayText = NSLocalizedString("Statistics_Info_Yesterday_Text", comment: "")
			static let meanTitle = NSLocalizedString("Statistics_Info_Mean_Title", comment: "")
			static let meanText = NSLocalizedString("Statistics_Info_Mean_Text", comment: "")
			static let totalTitle = NSLocalizedString("Statistics_Info_Total_Title", comment: "")
			static let totalText = NSLocalizedString("Statistics_Info_Total_Text", comment: "")
			static let trendTitle = NSLocalizedString("Statistics_Info_Trend_Title", comment: "")
			static let trendText = NSLocalizedString("Statistics_Info_Trend_Text", comment: "")
			static let trendsTitle = NSLocalizedString("Statistics_Info_Trends_Title", comment: "")
			static let trendsIncreasing = NSLocalizedString("Statistics_Info_Trends_Increasing", comment: "")
			static let trendsDecreasing = NSLocalizedString("Statistics_Info_Trends_Decreasing", comment: "")
			static let trendsStable = NSLocalizedString("Statistics_Info_Trends_Stable", comment: "")
			static let trendsFootnote = NSLocalizedString("Statistics_Info_Trends_Footnote", comment: "")
			static let titleImageAccLabel = NSLocalizedString("Statistics_Info_Image_AccLabel", comment: "")
		}

	}
	
	enum UpdateOS {
		static let title = NSLocalizedString("UpdateOS_title", comment: "")
		static let text = NSLocalizedString("UpdateOS_text", comment: "")
	}
	
	enum Tabbar {
		static let homeTitle = NSLocalizedString("Tabbar_Home_Title", comment: "")
		static let diaryTitle = NSLocalizedString("Tabbar_Diary_Title", comment: "")
		static let checkInTitle = NSLocalizedString("Tabbar_CheckIn_Title", comment: "")
	}
	
	enum DataDonation {
		enum ValueSelection {
			static let noValue = NSLocalizedString("DataDonation_ValueSelection_None", comment: "")
			enum Title {
				static let FederalState = NSLocalizedString("DataDonation_ValueSelection_Title_State", comment: "")
				static let Region = NSLocalizedString("DataDonation_ValueSelection_Title_Region", comment: "")
				static let Age = NSLocalizedString("DataDonation_ValueSelection_Title_Age", comment: "")
			}
			enum Ages {
				static let Below29 = NSLocalizedString("DataDonation_ValueSelection_Age_Below29", comment: "")
				static let Between30And59 = NSLocalizedString("DataDonation_ValueSelection_Age_Between30And59", comment: "")
				static let Min60OrAbove = NSLocalizedString("DataDonation_ValueSelection_Age_Min60OrAbove", comment: "")
			}
		}

		enum Info {
			static let introductionText = NSLocalizedString("DataDonation_IntroductionText", comment: "")
			static let settingsSubHeadline = NSLocalizedString("DataDonation_SubHead_Settings", comment: "")
			static let accImageDescription = NSLocalizedString("DataDonation_AccImageDescription", comment: "")
			static let title = NSLocalizedString("DataDonation_Headline", comment: "")
			static let description = NSLocalizedString("DataDonation_Description", comment: "")
			static let subHeadState = NSLocalizedString("DataDonation_SubHead_YourState", comment: "")
			static let subHeadAgeGroup = NSLocalizedString("DataDonation_SubHead_AgeGroup", comment: "")
			static let noSelectionState = NSLocalizedString("DataDonation_State_NoSelection_Text", comment: "")
			static let noSelectionRegion = NSLocalizedString("DataDonation_Region_NoSelection_Text", comment: "")
			static let noSelectionAgeGroup = NSLocalizedString("DataDonation_AgeGroup_NoSelection_Text", comment: "")
			static let dataProcessingDetails = NSLocalizedString("DataDonation_DetailedInformation_DataProcessing", comment: "")
			static let buttonOK = NSLocalizedString("DataDonation_Button_OK", comment: "")
			static let buttonNOK = NSLocalizedString("DataDonation_Button_NotOK", comment: "")
			
			static let legalTitle = NSLocalizedString("DataDonation_Acknowledgement_Title", tableName: "Localizable.legal", comment: "")
			static let legalAcknowledgementContent = NSLocalizedString("DataDonation_Acknowledgement_Content", tableName: "Localizable.legal", comment: "")
			static let legalAcknowledgementBulletPoint1 = NSLocalizedString("DataDonation_Acknowledgement_BulletPoint_1", tableName: "Localizable.legal", comment: "")
			static let legalAcknowledgementBulletPoint2 = NSLocalizedString("DataDonation_Acknowledgement_BulletPoint_2", tableName: "Localizable.legal", comment: "")
			static let legalAcknowledgementBulletPoint3 = NSLocalizedString("DataDonation_Acknowledgement_BulletPoint_3", tableName: "Localizable.legal", comment: "")
			
		}

        enum DetailedInfo {
			static let title = NSLocalizedString("DetailedInfosDataDonation_Headline", comment: "")
			
			static let legalHeadline = NSLocalizedString("DataDonation_DetailedInformation_Headline", tableName: "Localizable.legal", comment: "")
			static let legalParagraph = NSLocalizedString("DataDonation_DetailedInformation_Text", tableName: "Localizable.legal", comment: "")
			
			static let headline = NSLocalizedString("DetailedInfosDataDonation_SubHead_DataProcessing", comment: "")
			static let paragraph1 = NSLocalizedString("DetailedInfosDataDonation_DataProcessing_Description", comment: "")
			static let paragraph2 = NSLocalizedString("DetailedInfosDataDonation_SubHead_RKI_DataCollection", comment: "")
			static let paragraph3 = NSLocalizedString("DetailedInfosDataDonation_SubHead_RetrievedTestResult", comment: "")
			static let paragraph4 = NSLocalizedString("DetailedInfosDataDonation_SubHead_WarnOthers", comment: "")
			static let paragraph5 = NSLocalizedString("DetailedInfosDataDonation_Misc_SubHead_MiscInformation", comment: "")
			static let paragraph6 = NSLocalizedString("DetailedInfosDataDonation_General_Privacy_Infos", comment: "")
			
			static let bullet01_title = NSLocalizedString("DetailedInfosDataDonation_BulletPoint_ImproveddRiskDetermination_BulletTitle", comment: "")
			static let bullet01_text = NSLocalizedString("DetailedInfosDataDonation_BulletPoint_ImproveddRiskDetermination", comment: "")

			static let bullet02_title = NSLocalizedString("DetailedInfosDataDonation_BulletPoint_ImproveddUserNavigation_BulletTitle", comment: "")
			static let bullet02_text = NSLocalizedString("DetailedInfosDataDonation_BulletPoint_ImproveddUserNavigation", comment: "")

			static let bullet03_title = NSLocalizedString("DetailedInfosDataDonation_BulletPoint_AppSupport_BulletTitle", comment: "")
			static let bullet03_text = NSLocalizedString("DetailedInfosDataDonation_BulletPoint_AppSupport", comment: "")

			static let bullet04_title = NSLocalizedString("DetailedInfosDataDonation_BulletPoint_ImprovedStatistics_BulletTitle", comment: "")
			static let bullet04_text = NSLocalizedString("DetailedInfosDataDonation_BulletPoint_ImprovedStatistics", comment: "")
			
			static let bullet05_text = NSLocalizedString("DetailedInfosDataDonation_RKI_DataCollection_BulletPoint_Date", comment: "")
			static let bullet06_text = NSLocalizedString("DetailedInfosDataDonation_RKI_DataCollection_BulletPoint_ChangeOfWarnHistory", comment: "")
			static let bullet07_text = NSLocalizedString("DetailedInfosDataDonation_RKI_DataCollection_BulletPoint_InfoAboutRisk", comment: "")
			static let bullet08_text = NSLocalizedString("DetailedInfosDataDonation_RKI_DataCollection_BulletPoint_RiskStatus_Base", comment: "")
			static let bullet09_text = NSLocalizedString("DetailedInfosDataDonation_RetrievedTestResult_BulletPoint_KindOfTestResult", comment: "")
			static let bullet10_text = NSLocalizedString("DetailedInfosDataDonation_RetrievedTestResult_BulletPoint_CalculatedRisk", comment: "")
			static let bullet11_text = NSLocalizedString("DetailedInfosDataDonation_RetrievedTestResult_BulletPoint_PeriodHighRisk", comment: "")
			static let bullet12_text = NSLocalizedString("DetailedInfosDataDonation_RetrievedTestResult_BulletPoint_PeriodLastInfoHighRisk", comment: "")
			static let bullet13_text = NSLocalizedString("DetailedInfosDataDonation_RetrievedTestResult_BulletPoint_SharedTestResult", comment: "")
			static let bullet14_text = NSLocalizedString("DetailedInfosDataDonation_WarnOthers_BulletPoint_Canceled", comment: "")
			static let bullet15_text = NSLocalizedString("DetailedInfosDataDonation_WarnOthers_BulletPoint_SymptompsStart", comment: "")
			static let bullet16_text = NSLocalizedString("DetailedInfosDataDonation_WarnOthers_BulletPoint_Consent", comment: "")
			static let bullet17_text = NSLocalizedString("DetailedInfosDataDonation_WarnOthers_BulletPoint_HowFar", comment: "")
			static let bullet18_text = NSLocalizedString("DetailedInfosDataDonation_WarnOthers_BulletPoint_HoursUntilReceived", comment: "")
			static let bullet19_text = NSLocalizedString("DetailedInfosDataDonation_WarnOthers_BulletPoint_DaysElapsed", comment: "")
			static let bullet20_text = NSLocalizedString("DetailedInfosDataDonation_WarnOthers_BulletPoint_HoursSinceRegistration", comment: "")
			static let bullet21_text = NSLocalizedString("DetailedInfosDataDonation_Misc_SubHead_BulletPoint_AgeGroup", comment: "")
			static let bullet22_text = NSLocalizedString("DetailedInfosDataDonation_Misc_SubHead_BulletPoint_Region", comment: "")
			static let bullet23_text = NSLocalizedString("DetailedInfosDataDonation_Misc_SubHead_BulletPoint_TechSpecs", comment: "")
		}
		
		enum AppSettings {
			static let ppaSettingsPrivacyInformationBody = NSLocalizedString("ppa_settings_privacy_information_body", tableName: "Localizable.legal", comment: "")
		}
	}

	enum Checkins {

		enum QRScanner {
<<<<<<< HEAD
			static let title = NSLocalizedString("Checkins_QR_Scanner_Title", comment: "")
		}

		enum Overview {
			static let title = NSLocalizedString("Checkins_Overview_Title", comment: "")
			static let menuButtonTitle = NSLocalizedString("Checkins_Overview_MenuButtonTitle", comment: "")
			static let scanButtonTitle = NSLocalizedString("Checkins_Overview_ScanButtonTitle", comment: "")
			static let emptyTitle = NSLocalizedString("Checkins_Overview_EmptyTitle", comment: "")
			static let emptyDescription = NSLocalizedString("Checkins_Overview_EmptyDescription", comment: "")
			static let emptyImageDescription = NSLocalizedString("Checkins_Overview_EmptyImageDescription", comment: "")
			static let deleteAllButtonTitle = NSLocalizedString("Checkins_Overview_DeleteAllButtonTitle", comment: "")

			static let durationTitle = NSLocalizedString("Checkins_Overview_DurationTitle", comment: "")
			static let checkinTimeTemplate = NSLocalizedString("Checkins_Overview_CheckinTimeTemplate", comment: "")
			static let checkoutButtonTitle = NSLocalizedString("Checkins_Overview_CheckoutButtonTitle", comment: "")

			enum MissingPermissions {
				static let title = NSLocalizedString("Checkins_Overview_MissingPermissions_Title", comment: "")
				static let description = NSLocalizedString("Checkins_Overview_MissingPermissions_Description", comment: "")
				static let buttonTitle = NSLocalizedString("Checkins_Overview_MissingPermissions_ButtonTitle", comment: "")
			}

			enum DeleteOneAlert {
				static let title = NSLocalizedString("Checkins_Overview_DeleteOne_AlertTitle", comment: "")
				static let message = NSLocalizedString("Checkins_Overview_DeleteOne_AlertMessage", comment: "")
				static let confirmButtonTitle = NSLocalizedString("Checkins_Overview_DeleteOne_AlertConfirmButtonTitle", comment: "")
				static let cancelButtonTitle = NSLocalizedString("Checkins_Overview_DeleteOne_AlertCancelButtonTitle", comment: "")
			}

			enum DeleteAllAlert {
				static let title = NSLocalizedString("Checkins_Overview_DeleteAll_AlertTitle", comment: "")
				static let message = NSLocalizedString("Checkins_Overview_DeleteAll_AlertMessage", comment: "")
				static let confirmButtonTitle = NSLocalizedString("Checkins_Overview_DeleteAll_AlertConfirmButtonTitle", comment: "")
				static let cancelButtonTitle = NSLocalizedString("Checkins_Overview_DeleteAll_AlertCancelButtonTitle", comment: "")
			}

			enum ActionSheet {
				static let infoTitle = NSLocalizedString("Checkins_Overview_ActionSheet_InfoTitle", comment: "")
				static let editTitle = NSLocalizedString("Checkins_Overview_ActionSheet_EditTitle", comment: "")
			}
=======
			static let title = NSLocalizedString("Checkin_QR_Scanner_Title", comment: "")
			static let checkinsButton = NSLocalizedString("Checkin_Qr_Scanner_Button_CheckIns", comment: "")
			static let instruction = NSLocalizedString("Events_QR_Scanner_Instruction", comment: "")
			enum Error {
				static let title = NSLocalizedString("Checkin_QR_Scanner_Error_Title", comment: "")
				static let description = NSLocalizedString("Checkin_QR_Scanner_Error_Description", comment: "")
			}

>>>>>>> 117810d8
		}
		
		enum Information {
			static let title = NSLocalizedString("Checkin_Information_Title", comment: "")
			static let imageDescription = NSLocalizedString("Checkin_Information_ImageDescription", comment: "")
			static let descriptionTitle = NSLocalizedString("Checkin_Information_DescriptionTitle", comment: "")
			static let descriptionSubHeadline = NSLocalizedString("Checkin_Information_DescriptionSubHeadline", comment: "")
			static let itemCheckinTitle = NSLocalizedString("Checkin_Information_Item_Checkin_Title", comment: "")
			static let itemLocationTitle = NSLocalizedString("Checkin_Information_Item_Location_Title", comment: "")

			static let legalHeadline_1 = NSLocalizedString("Checkin_Information_Legal_Headline_1", tableName: "Localizable.legal", comment: "")
			static let legalSubHeadline_1 = NSLocalizedString("Checkin_Information_Legal_SubHeadline_1", tableName: "Localizable.legal", comment: "")
			static let legalSubHeadline_2 = NSLocalizedString("Checkin_Information_Legal_SubHeadline_2", tableName: "Localizable.legal", comment: "")
			static let legalText_1 = NSLocalizedString("Checkin_Information_Legal_Text_1", tableName: "Localizable.legal", comment: "")
			static let legalText_2 = NSLocalizedString("Checkin_Information_Legal_Text_2", tableName: "Localizable.legal", comment: "")
			static let legalText_3 = NSLocalizedString("Checkin_Information_Legal_Text_3", tableName: "Localizable.legal", comment: "")
			static let dataPrivacyTitle = NSLocalizedString("Checkin_Information_Dataprivacy_Title", comment: "")
			static let primaryButtonTitle = NSLocalizedString("Checkin_Information_PrimaryButton_Title", comment: "")

			
		}

	}

	enum TraceLocations {
		enum Information {
			static let title = NSLocalizedString("TraceLocations_Information_Title", comment: "")
			static let imageDescription = NSLocalizedString("TraceLocations_Information_ImageDescription", comment: "")
			static let descriptionTitle = NSLocalizedString("TraceLocations_Information_DescriptionTitle", comment: "")
			static let descriptionSubHeadline = NSLocalizedString("TraceLocations_Information_DescriptionSubHeadline", comment: "")
			static let itemPersonTitle = NSLocalizedString("TraceLocations_Information_Item_Person_Title", comment: "")
			static let itemContactTitle = NSLocalizedString("TraceLocations_Information_Item_Location_Title", comment: "")
			static let itemLockTitle = NSLocalizedString("TraceLocations_Information_Item_Lock_Title", comment: "")
			static let deletedAutomatically = NSLocalizedString("TraceLocations_Information_Item_DeletedAutomatically_Title", comment: "")
			static let exportTextformat = NSLocalizedString("TraceLocations_Information_Item_ExportTextFormat_Title", comment: "")
			static let exposureHistory = NSLocalizedString("TraceLocations_Information_Item_ExposureHistory_Title", comment: "")
			static let legalHeadline_1 = NSLocalizedString("TraceLocations_Information_Legal_Headline_1", tableName: "Localizable.legal", comment: "")
			static let legalSubHeadline_1 = NSLocalizedString("TraceLocations_Information_Legal_SubHeadline_1", tableName: "Localizable.legal", comment: "")
			static let legalSubHeadline_2 = NSLocalizedString("TraceLocations_Information_Legal_SubHeadline_2", tableName: "Localizable.legal", comment: "")
			static let legalText_1 = NSLocalizedString("TraceLocations_Information_Legal_Text_1", tableName: "Localizable.legal", comment: "")
			static let legalText_2 = NSLocalizedString("TraceLocations_Information_Legal_Text_2", tableName: "Localizable.legal", comment: "")
			static let legalText_3 = NSLocalizedString("TraceLocations_Information_Legal_Text_3", tableName: "Localizable.legal", comment: "")
			static let legalText_4 = NSLocalizedString("TraceLocations_Information_Legal_Text_4", tableName: "Localizable.legal", comment: "")
			static let dataPrivacyTitle = NSLocalizedString("TraceLocations_Information_Dataprivacy_Title", comment: "")
			static let primaryButtonTitle = NSLocalizedString("TraceLocations_Information_PrimaryButton_Title", comment: "")
		}

		enum Overview {
			static let title = NSLocalizedString("TraceLocations_Overview_Title", comment: "")
			static let menuButtonTitle = NSLocalizedString("TraceLocations_Overview_MenuButtonTitle", comment: "")
			static let addButtonTitle = NSLocalizedString("TraceLocations_Overview_AddButtonTitle", comment: "")
			static let emptyTitle = NSLocalizedString("TraceLocations_Overview_EmptyTitle", comment: "")
			static let emptyDescription = NSLocalizedString("TraceLocations_Overview_EmptyDescription", comment: "")
			static let emptyImageDescription = NSLocalizedString("TraceLocations_Overview_EmptyImageDescription", comment: "")
			static let deleteAllButtonTitle = NSLocalizedString("TraceLocations_Overview_DeleteAllButtonTitle", comment: "")

			static let selfCheckinButtonTitle = NSLocalizedString("TraceLocations_Overview_SelfCheckinButtonTitle", comment: "")

			enum DeleteOneAlert {
				static let title = NSLocalizedString("TraceLocations_Overview_DeleteOne_AlertTitle", comment: "")
				static let message = NSLocalizedString("TraceLocations_Overview_DeleteOne_AlertMessage", comment: "")
				static let confirmButtonTitle = NSLocalizedString("TraceLocations_Overview_DeleteOne_AlertConfirmButtonTitle", comment: "")
				static let cancelButtonTitle = NSLocalizedString("TraceLocations_Overview_DeleteOne_AlertCancelButtonTitle", comment: "")
			}

			enum DeleteAllAlert {
				static let title = NSLocalizedString("TraceLocations_Overview_DeleteAll_AlertTitle", comment: "")
				static let message = NSLocalizedString("TraceLocations_Overview_DeleteAll_AlertMessage", comment: "")
				static let confirmButtonTitle = NSLocalizedString("TraceLocations_Overview_DeleteAll_AlertConfirmButtonTitle", comment: "")
				static let cancelButtonTitle = NSLocalizedString("TraceLocations_Overview_DeleteAll_AlertCancelButtonTitle", comment: "")
			}

			enum ActionSheet {
				static let infoTitle = NSLocalizedString("TraceLocations_Overview_ActionSheet_InfoTitle", comment: "")
				static let editTitle = NSLocalizedString("TraceLocations_Overview_ActionSheet_EditTitle", comment: "")
			}
		}

		enum Details {
			static let printVersionButtonTitle = NSLocalizedString("TraceLocations_Details_PrintVersionButtonTitle", comment: "")
			static let duplicateButtonTitle = NSLocalizedString("TraceLocations_Details_DuplicateButtonTitle", comment: "")
		}

		enum TypeSelection {
			static let title = NSLocalizedString("TraceLocations_TypeSelection_Title", comment: "")
			static let locationSectionTitle = NSLocalizedString("TraceLocations_TypeSelection_LocationSectionTitle", comment: "")
			static let eventSectionTitle = NSLocalizedString("TraceLocations_TypeSelection_EventSectionTitle", comment: "")
			static let otherLocationTitle = NSLocalizedString("TraceLocations_TypeSelection_OtherLocation_Title", comment: "")
			static let otherEventTitle = NSLocalizedString("TraceLocations_TypeSelection_OtherEvent_Title", comment: "")
		}

		enum Configuration {
			static let title = NSLocalizedString("TraceLocations_Configuration_Title", comment: "")
			static let primaryButtonTitle = NSLocalizedString("TraceLocations_Configuration_PrimaryButtonTitle", comment: "")
		}
	}

	// swiftlint:disable:next file_length
}<|MERGE_RESOLUTION|>--- conflicted
+++ resolved
@@ -1328,12 +1328,19 @@
 
 	enum Checkins {
 
-		enum QRScanner {
-<<<<<<< HEAD
+        enum QRScanner {
 			static let title = NSLocalizedString("Checkins_QR_Scanner_Title", comment: "")
-		}
-
-		enum Overview {
+            static let title = NSLocalizedString("Checkin_QR_Scanner_Title", comment: "")
+            static let checkinsButton = NSLocalizedString("Checkin_Qr_Scanner_Button_CheckIns", comment: "")
+            static let instruction = NSLocalizedString("Checkins_Overview_QRScanner_Instruction", comment: "")
+
+            enum Error {
+                static let title = NSLocalizedString("Checkin_QR_Scanner_Error_Title", comment: "")
+                static let description = NSLocalizedString("Checkin_QR_Scanner_Error_Description", comment: "")
+            }
+		}
+
+        enum Overview {
 			static let title = NSLocalizedString("Checkins_Overview_Title", comment: "")
 			static let menuButtonTitle = NSLocalizedString("Checkins_Overview_MenuButtonTitle", comment: "")
 			static let scanButtonTitle = NSLocalizedString("Checkins_Overview_ScanButtonTitle", comment: "")
@@ -1370,16 +1377,6 @@
 				static let infoTitle = NSLocalizedString("Checkins_Overview_ActionSheet_InfoTitle", comment: "")
 				static let editTitle = NSLocalizedString("Checkins_Overview_ActionSheet_EditTitle", comment: "")
 			}
-=======
-			static let title = NSLocalizedString("Checkin_QR_Scanner_Title", comment: "")
-			static let checkinsButton = NSLocalizedString("Checkin_Qr_Scanner_Button_CheckIns", comment: "")
-			static let instruction = NSLocalizedString("Events_QR_Scanner_Instruction", comment: "")
-			enum Error {
-				static let title = NSLocalizedString("Checkin_QR_Scanner_Error_Title", comment: "")
-				static let description = NSLocalizedString("Checkin_QR_Scanner_Error_Description", comment: "")
-			}
-
->>>>>>> 117810d8
 		}
 		
 		enum Information {
