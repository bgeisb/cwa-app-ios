--- conflicted
+++ resolved
@@ -45,16 +45,7 @@
 
 	func showThankYouScreen() { }
 
-<<<<<<< HEAD
-=======
-	func showWarnEuropeScreen() { }
-
-	func showWarnEuropeTravelConfirmationScreen() { }
-
-	func showWarnEuropeCountrySelectionScreen() { }
-
 	// Temporarily added for quickfix: https://jira.itc.sap.com/browse/EXPOSUREAPP-3231
 	func loadSupportedCountries(isLoading: @escaping (Bool) -> Void, onSuccess: @escaping () -> Void, onError: @escaping (ExposureSubmissionError) -> Void) { }
 	
->>>>>>> e5662f82
 }