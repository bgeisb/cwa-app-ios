// !$*UTF8*$!
{
	archiveVersion = 1;
	classes = {
	};
	objectVersion = 52;
	objects = {

/* Begin PBXBuildFile section */
		011E13AE24680A4000973467 /* HTTPClient.swift in Sources */ = {isa = PBXBuildFile; fileRef = 011E13AD24680A4000973467 /* HTTPClient.swift */; };
		011E4B032483A92A002E6412 /* MockExposureManager.swift in Sources */ = {isa = PBXBuildFile; fileRef = CD678F6A246C43E200B6A0F8 /* MockExposureManager.swift */; };
		0123D5992501385200A91838 /* ExposureSubmissionErrorTests.swift in Sources */ = {isa = PBXBuildFile; fileRef = 0123D5972501383100A91838 /* ExposureSubmissionErrorTests.swift */; };
		013DC102245DAC4E00EE58B0 /* Store.swift in Sources */ = {isa = PBXBuildFile; fileRef = 013DC101245DAC4E00EE58B0 /* Store.swift */; };
		014891B324F90D0B002A6F77 /* ENA.plist in Resources */ = {isa = PBXBuildFile; fileRef = 014891B224F90D0B002A6F77 /* ENA.plist */; };
		015692E424B48C3F0033F35E /* TimeInterval+Convenience.swift in Sources */ = {isa = PBXBuildFile; fileRef = 015692E324B48C3F0033F35E /* TimeInterval+Convenience.swift */; };
		0159E6C1247829BA00894A89 /* temporary_exposure_key_export.pb.swift in Sources */ = {isa = PBXBuildFile; fileRef = 0159E6BF247829BA00894A89 /* temporary_exposure_key_export.pb.swift */; };
		0159E6C2247829BA00894A89 /* temporary_exposure_key_signature_list.pb.swift in Sources */ = {isa = PBXBuildFile; fileRef = 0159E6C0247829BA00894A89 /* temporary_exposure_key_signature_list.pb.swift */; };
		015E8C0824C997D200C0A4B3 /* CWASQLite.framework in Frameworks */ = {isa = PBXBuildFile; fileRef = B1FF6B6A2497D0B40041CF02 /* CWASQLite.framework */; };
		015E8C0924C9983600C0A4B3 /* CWASQLite.framework in Embed Frameworks */ = {isa = PBXBuildFile; fileRef = B1FF6B6A2497D0B40041CF02 /* CWASQLite.framework */; settings = {ATTRIBUTES = (CodeSignOnCopy, RemoveHeadersOnCopy, ); }; };
		016146912487A43E00660992 /* LinkHelper.swift in Sources */ = {isa = PBXBuildFile; fileRef = 016146902487A43E00660992 /* LinkHelper.swift */; };
		01678E9C249A5F08003B048B /* testStore.sqlite in Resources */ = {isa = PBXBuildFile; fileRef = 01678E9A249A521F003B048B /* testStore.sqlite */; };
		019BFC6C24C9901A0053973D /* sqlite3.c in Sources */ = {isa = PBXBuildFile; fileRef = 0DFCC2702484DC8400E2811D /* sqlite3.c */; settings = {COMPILER_FLAGS = "-w"; }; };
		01B7232424F812500064C0EB /* DynamicTableViewOptionGroupCell.swift in Sources */ = {isa = PBXBuildFile; fileRef = 01B7232324F812500064C0EB /* DynamicTableViewOptionGroupCell.swift */; };
		01B7232724F812BC0064C0EB /* OptionGroupView.swift in Sources */ = {isa = PBXBuildFile; fileRef = 01B7232624F812BC0064C0EB /* OptionGroupView.swift */; };
		01B7232924F812DF0064C0EB /* OptionView.swift in Sources */ = {isa = PBXBuildFile; fileRef = 01B7232824F812DF0064C0EB /* OptionView.swift */; };
		01B7232B24F815B00064C0EB /* MultipleChoiceOptionView.swift in Sources */ = {isa = PBXBuildFile; fileRef = 01B7232A24F815B00064C0EB /* MultipleChoiceOptionView.swift */; };
		01B7232D24F8E0260064C0EB /* MultipleChoiceChoiceView.swift in Sources */ = {isa = PBXBuildFile; fileRef = 01B7232C24F8E0260064C0EB /* MultipleChoiceChoiceView.swift */; };
		01B7232F24FE4F080064C0EB /* OptionGroupViewModel.swift in Sources */ = {isa = PBXBuildFile; fileRef = 01B7232E24FE4F080064C0EB /* OptionGroupViewModel.swift */; };
		01C2D43E2501225100FB23BF /* MockExposureSubmissionService.swift in Sources */ = {isa = PBXBuildFile; fileRef = A3284256248E7431006B1F09 /* MockExposureSubmissionService.swift */; };
		01C2D4432501260D00FB23BF /* OptionGroupViewModelTests.swift in Sources */ = {isa = PBXBuildFile; fileRef = 01C2D440250124E600FB23BF /* OptionGroupViewModelTests.swift */; };
		01D16C5E24ED69CA007DB387 /* BackgroundAppRefreshViewModelTests.swift in Sources */ = {isa = PBXBuildFile; fileRef = 01D16C5D24ED69CA007DB387 /* BackgroundAppRefreshViewModelTests.swift */; };
		01D16C6024ED6D9A007DB387 /* MockBackgroundRefreshStatusProvider.swift in Sources */ = {isa = PBXBuildFile; fileRef = 01D16C5F24ED6D9A007DB387 /* MockBackgroundRefreshStatusProvider.swift */; };
		01D16C6224ED6DB3007DB387 /* MockLowPowerModeStatusProvider.swift in Sources */ = {isa = PBXBuildFile; fileRef = 01D16C6124ED6DB3007DB387 /* MockLowPowerModeStatusProvider.swift */; };
		01D16C6424EFA903007DB387 /* ExposureSubmissionWarnEuropeConsentViewController.swift in Sources */ = {isa = PBXBuildFile; fileRef = 01D16C6324EFA903007DB387 /* ExposureSubmissionWarnEuropeConsentViewController.swift */; };
		01D16C6624EFA91F007DB387 /* ExposureSubmissionWarnEuropeTravelConfirmationViewController.swift in Sources */ = {isa = PBXBuildFile; fileRef = 01D16C6524EFA91F007DB387 /* ExposureSubmissionWarnEuropeTravelConfirmationViewController.swift */; };
		01D16C6824EFA93D007DB387 /* ExposureSubmissionWarnEuropeCountrySelectionViewController.swift in Sources */ = {isa = PBXBuildFile; fileRef = 01D16C6724EFA93D007DB387 /* ExposureSubmissionWarnEuropeCountrySelectionViewController.swift */; };
		01DC23252462DFD0001B727C /* ExposureSubmission.storyboard in Resources */ = {isa = PBXBuildFile; fileRef = CD99A39C245B22EE00BF12AF /* ExposureSubmission.storyboard */; };
		01F5F7222487B9C000229720 /* AppInformationViewController.swift in Sources */ = {isa = PBXBuildFile; fileRef = 01F5F7212487B9C000229720 /* AppInformationViewController.swift */; };
		0D5611B4247F852C00B5B094 /* SQLiteKeyValueStore.swift in Sources */ = {isa = PBXBuildFile; fileRef = 0D5611B3247F852C00B5B094 /* SQLiteKeyValueStore.swift */; };
		0DD260FF248D549B007C3B2C /* KeychainHelper.swift in Sources */ = {isa = PBXBuildFile; fileRef = 0DD260FE248D549B007C3B2C /* KeychainHelper.swift */; };
		0DF6BB97248AD616007E8B0C /* AppUpdateCheckHelper.swift in Sources */ = {isa = PBXBuildFile; fileRef = 0DF6BB96248AD616007E8B0C /* AppUpdateCheckHelper.swift */; };
		0DF6BB9D248AE232007E8B0C /* AppUpdateCheckerHelperTests.swift in Sources */ = {isa = PBXBuildFile; fileRef = 0DF6BB9C248AE232007E8B0C /* AppUpdateCheckerHelperTests.swift */; };
		0DF6BBB5248C04CF007E8B0C /* app_config_attenuation_duration.pb.swift in Sources */ = {isa = PBXBuildFile; fileRef = 0DF6BBB2248C04CF007E8B0C /* app_config_attenuation_duration.pb.swift */; };
		0DF6BBB6248C04CF007E8B0C /* app_config_app_version_config.pb.swift in Sources */ = {isa = PBXBuildFile; fileRef = 0DF6BBB3248C04CF007E8B0C /* app_config_app_version_config.pb.swift */; };
		0DF6BBB7248C04CF007E8B0C /* app_config.pb.swift in Sources */ = {isa = PBXBuildFile; fileRef = 0DF6BBB4248C04CF007E8B0C /* app_config.pb.swift */; };
		1309194F247972C40066E329 /* PrivacyProtectionViewController.swift in Sources */ = {isa = PBXBuildFile; fileRef = 1309194E247972C40066E329 /* PrivacyProtectionViewController.swift */; };
		130CB19C246D92F800ADE602 /* ENAUITestsOnboarding.swift in Sources */ = {isa = PBXBuildFile; fileRef = 130CB19B246D92F800ADE602 /* ENAUITestsOnboarding.swift */; };
		13156CFD248C19D000AFC472 /* usage.html in Resources */ = {isa = PBXBuildFile; fileRef = 13156CFF248C19D000AFC472 /* usage.html */; };
		134F0DBC247578FF00D88934 /* ENAUITestsHome.swift in Sources */ = {isa = PBXBuildFile; fileRef = 134F0DB9247578FF00D88934 /* ENAUITestsHome.swift */; };
		134F0DBD247578FF00D88934 /* ENAUITests-Extensions.swift in Sources */ = {isa = PBXBuildFile; fileRef = 134F0DBA247578FF00D88934 /* ENAUITests-Extensions.swift */; };
		134F0F2C2475793400D88934 /* SnapshotHelper.swift in Sources */ = {isa = PBXBuildFile; fileRef = 134F0F2B2475793400D88934 /* SnapshotHelper.swift */; };
		13722044247AEEAD00152764 /* UNNotificationCenter+Extension.swift in Sources */ = {isa = PBXBuildFile; fileRef = 13722043247AEEAD00152764 /* UNNotificationCenter+Extension.swift */; };
		137846492488027600A50AB8 /* OnboardingInfoViewController+Extension.swift in Sources */ = {isa = PBXBuildFile; fileRef = 137846482488027500A50AB8 /* OnboardingInfoViewController+Extension.swift */; };
		138910C5247A909000D739F6 /* ENATaskScheduler.swift in Sources */ = {isa = PBXBuildFile; fileRef = 138910C4247A909000D739F6 /* ENATaskScheduler.swift */; };
		13BAE9B12472FB1E00CEE58A /* CellConfiguratorIndexPosition.swift in Sources */ = {isa = PBXBuildFile; fileRef = 13BAE9B02472FB1E00CEE58A /* CellConfiguratorIndexPosition.swift */; };
		13E50469248E3CD20086641C /* ENAUITestsAppInformation.swift in Sources */ = {isa = PBXBuildFile; fileRef = 13E50468248E3CD20086641C /* ENAUITestsAppInformation.swift */; };
		13E5046B248E3DF30086641C /* AppStrings.swift in Sources */ = {isa = PBXBuildFile; fileRef = CD99A3C92461A47C00BF12AF /* AppStrings.swift */; };
		13E5046C248E434B0086641C /* Localizable.strings in Resources */ = {isa = PBXBuildFile; fileRef = EE70C23A245B09E900AC9B2F /* Localizable.strings */; };
		13E5046D248E434B0086641C /* Localizable.stringsdict in Resources */ = {isa = PBXBuildFile; fileRef = EE92A340245D96DA006B97B0 /* Localizable.stringsdict */; };
		2F26CE2E248B9C4F00BE30EE /* UIViewController+BackButton.swift in Sources */ = {isa = PBXBuildFile; fileRef = 2F26CE2D248B9C4F00BE30EE /* UIViewController+BackButton.swift */; };
		2F3218D0248063E300A7AC0A /* UIView+Convenience.swift in Sources */ = {isa = PBXBuildFile; fileRef = 2F3218CF248063E300A7AC0A /* UIView+Convenience.swift */; };
		2F785752248506BD00323A9C /* HomeTestResultCollectionViewCell.xib in Resources */ = {isa = PBXBuildFile; fileRef = 2F78574F248506BD00323A9C /* HomeTestResultCollectionViewCell.xib */; };
		2F80CFD9247ED988000F06AF /* ExposureSubmissionIntroViewController.swift in Sources */ = {isa = PBXBuildFile; fileRef = 2F80CFD8247ED988000F06AF /* ExposureSubmissionIntroViewController.swift */; };
		2F80CFDB247EDDB3000F06AF /* ExposureSubmissionHotlineViewController.swift in Sources */ = {isa = PBXBuildFile; fileRef = 2F80CFDA247EDDB3000F06AF /* ExposureSubmissionHotlineViewController.swift */; };
		2F96739B24AB70FA008E3147 /* ExposureSubmissionParsable.swift in Sources */ = {isa = PBXBuildFile; fileRef = 2F96739A24AB70FA008E3147 /* ExposureSubmissionParsable.swift */; };
		2FA968CE24D8560B008EE367 /* String+Random.swift in Sources */ = {isa = PBXBuildFile; fileRef = 2FA968CD24D8560B008EE367 /* String+Random.swift */; };
		2FA9E39324D2F2920030561C /* ExposureSubmission+TestResult.swift in Sources */ = {isa = PBXBuildFile; fileRef = 2FA9E39224D2F2920030561C /* ExposureSubmission+TestResult.swift */; };
		2FA9E39524D2F2B00030561C /* ExposureSubmission+DeviceRegistrationKey.swift in Sources */ = {isa = PBXBuildFile; fileRef = 2FA9E39424D2F2B00030561C /* ExposureSubmission+DeviceRegistrationKey.swift */; };
		2FA9E39724D2F3C70030561C /* ExposureSubmissionError.swift in Sources */ = {isa = PBXBuildFile; fileRef = 2FA9E39624D2F3C60030561C /* ExposureSubmissionError.swift */; };
		2FA9E39924D2F4350030561C /* ExposureSubmission+ErrorParsing.swift in Sources */ = {isa = PBXBuildFile; fileRef = 2FA9E39824D2F4350030561C /* ExposureSubmission+ErrorParsing.swift */; };
		2FA9E39B24D2F4A10030561C /* ExposureSubmissionService+Protocol.swift in Sources */ = {isa = PBXBuildFile; fileRef = 2FA9E39A24D2F4A10030561C /* ExposureSubmissionService+Protocol.swift */; };
		2FC0356F24B342FA00E234AC /* UIViewcontroller+AlertTest.swift in Sources */ = {isa = PBXBuildFile; fileRef = 2FC0356E24B342FA00E234AC /* UIViewcontroller+AlertTest.swift */; };
		2FC0357124B5B70700E234AC /* Error+FAQUrl.swift in Sources */ = {isa = PBXBuildFile; fileRef = 2FC0357024B5B70700E234AC /* Error+FAQUrl.swift */; };
		2FC951FE24DC23B9008D39F4 /* DMConfigurationCell.swift in Sources */ = {isa = PBXBuildFile; fileRef = 2FC951FD24DC23B9008D39F4 /* DMConfigurationCell.swift */; };
		2FD881CC2490F65C00BEC8FC /* ExposureSubmissionHotlineViewControllerTest.swift in Sources */ = {isa = PBXBuildFile; fileRef = 2FD881CB2490F65C00BEC8FC /* ExposureSubmissionHotlineViewControllerTest.swift */; };
		2FD881CE249115E700BEC8FC /* ExposureSubmissionNavigationControllerTest.swift in Sources */ = {isa = PBXBuildFile; fileRef = 2FD881CD249115E700BEC8FC /* ExposureSubmissionNavigationControllerTest.swift */; };
		2FE15A3C249B8C0B0077BD8D /* AccessibilityIdentifiers.swift in Sources */ = {isa = PBXBuildFile; fileRef = 2FE15A3B249B8C0B0077BD8D /* AccessibilityIdentifiers.swift */; };
		2FF1D62E2487850200381FFB /* NSMutableAttributedString+Generation.swift in Sources */ = {isa = PBXBuildFile; fileRef = 2FF1D62D2487850200381FFB /* NSMutableAttributedString+Generation.swift */; };
		2FF1D63024880FCF00381FFB /* DynamicTableViewRoundedCell.swift in Sources */ = {isa = PBXBuildFile; fileRef = 2FF1D62F24880FCF00381FFB /* DynamicTableViewRoundedCell.swift */; };
		350BB08825055B4700345A77 /* app_config_V0.pb.swift in Sources */ = {isa = PBXBuildFile; fileRef = 350BB08725055B4700345A77 /* app_config_V0.pb.swift */; };
		352F25A824EFCBDE00ACDFF3 /* LocalSettings.swift in Sources */ = {isa = PBXBuildFile; fileRef = 352F25A724EFCBDE00ACDFF3 /* LocalSettings.swift */; };
		354DA0CC25063BDB0018354E /* ExposureSubmissionWarnEuropeConsentViewControllerTest.swift in Sources */ = {isa = PBXBuildFile; fileRef = 354DA0CB25063BDB0018354E /* ExposureSubmissionWarnEuropeConsentViewControllerTest.swift */; };
		354DA0CE250658C30018354E /* ExposureSubmissionWarnEuropeCountrySelectionViewControllerTests.swift in Sources */ = {isa = PBXBuildFile; fileRef = 354DA0CD250658C30018354E /* ExposureSubmissionWarnEuropeCountrySelectionViewControllerTests.swift */; };
		354DA0D0250665A10018354E /* ExposureSubmissionWarnEuropeTravelConfirmationViewControllerTests.swift in Sources */ = {isa = PBXBuildFile; fileRef = 354DA0CF250665A10018354E /* ExposureSubmissionWarnEuropeTravelConfirmationViewControllerTests.swift */; };
		354E305924EFF26E00526C9F /* Country.swift in Sources */ = {isa = PBXBuildFile; fileRef = 354E305824EFF26E00526C9F /* Country.swift */; };
		359767F124FD13D9001FD591 /* diagnosis_key_batch.pb.swift in Sources */ = {isa = PBXBuildFile; fileRef = 359767F024FD13D9001FD591 /* diagnosis_key_batch.pb.swift */; };
		3598D99A24FE280700483F1F /* CountryTests.swift in Sources */ = {isa = PBXBuildFile; fileRef = 3598D99924FE280700483F1F /* CountryTests.swift */; };
		4026C2DC24852B7600926FB4 /* AppInformationViewController+LegalModel.swift in Sources */ = {isa = PBXBuildFile; fileRef = 4026C2DB24852B7600926FB4 /* AppInformationViewController+LegalModel.swift */; };
		4026C2E424854C8D00926FB4 /* AppInformationLegalCell.swift in Sources */ = {isa = PBXBuildFile; fileRef = 4026C2E324854C8D00926FB4 /* AppInformationLegalCell.swift */; };
		50BD2E6224FE1E8700932566 /* AppInformationModel.swift in Sources */ = {isa = PBXBuildFile; fileRef = 50BD2E6124FE1E8700932566 /* AppInformationModel.swift */; };
		50BD2E6424FE232E00932566 /* AppInformationImprintViewModel.swift in Sources */ = {isa = PBXBuildFile; fileRef = 50BD2E6324FE232E00932566 /* AppInformationImprintViewModel.swift */; };
		50BD2E7724FE26F400932566 /* AppInformationImprintTest.swift in Sources */ = {isa = PBXBuildFile; fileRef = 50BD2E6F24FE26F300932566 /* AppInformationImprintTest.swift */; };
		50DC527924FEB2AE00F6D8EB /* AppInformationDynamicCell.swift in Sources */ = {isa = PBXBuildFile; fileRef = 50DC527824FEB2AE00F6D8EB /* AppInformationDynamicCell.swift */; };
		50DC527B24FEB5CA00F6D8EB /* AppInformationModelTest.swift in Sources */ = {isa = PBXBuildFile; fileRef = 50DC527A24FEB5CA00F6D8EB /* AppInformationModelTest.swift */; };
		50E3BE5A250127DF0033E2C7 /* AppInformationDynamicAction.swift in Sources */ = {isa = PBXBuildFile; fileRef = 50E3BE59250127DF0033E2C7 /* AppInformationDynamicAction.swift */; };
		51486D9F2484FC0200FCE216 /* HomeRiskLevelCellConfigurator.swift in Sources */ = {isa = PBXBuildFile; fileRef = 51486D9E2484FC0200FCE216 /* HomeRiskLevelCellConfigurator.swift */; };
		51486DA22485101500FCE216 /* RiskInactiveCollectionViewCell.swift in Sources */ = {isa = PBXBuildFile; fileRef = 51486DA02485101500FCE216 /* RiskInactiveCollectionViewCell.swift */; };
		51486DA32485101500FCE216 /* RiskInactiveCollectionViewCell.xib in Resources */ = {isa = PBXBuildFile; fileRef = 51486DA12485101500FCE216 /* RiskInactiveCollectionViewCell.xib */; };
		51486DA62485237200FCE216 /* RiskThankYouCollectionViewCell.swift in Sources */ = {isa = PBXBuildFile; fileRef = 51486DA42485237200FCE216 /* RiskThankYouCollectionViewCell.swift */; };
		51486DA72485237200FCE216 /* RiskThankYouCollectionViewCell.xib in Resources */ = {isa = PBXBuildFile; fileRef = 51486DA52485237200FCE216 /* RiskThankYouCollectionViewCell.xib */; };
		514C0A0624772F3400F235F6 /* HomeRiskViewConfigurator.swift in Sources */ = {isa = PBXBuildFile; fileRef = 514C0A0524772F3400F235F6 /* HomeRiskViewConfigurator.swift */; };
		514C0A0824772F5E00F235F6 /* RiskItemView.swift in Sources */ = {isa = PBXBuildFile; fileRef = 514C0A0724772F5E00F235F6 /* RiskItemView.swift */; };
		514C0A0B247AF9F700F235F6 /* RiskTextItemView.xib in Resources */ = {isa = PBXBuildFile; fileRef = 514C0A0A247AF9F700F235F6 /* RiskTextItemView.xib */; };
		514C0A0D247AFB0200F235F6 /* RiskTextItemView.swift in Sources */ = {isa = PBXBuildFile; fileRef = 514C0A0C247AFB0200F235F6 /* RiskTextItemView.swift */; };
		514C0A0F247AFEC500F235F6 /* HomeRiskTextItemViewConfigurator.swift in Sources */ = {isa = PBXBuildFile; fileRef = 514C0A0E247AFEC500F235F6 /* HomeRiskTextItemViewConfigurator.swift */; };
		514C0A11247C15EC00F235F6 /* HomeUnknownRiskCellConfigurator.swift in Sources */ = {isa = PBXBuildFile; fileRef = 514C0A10247C15EC00F235F6 /* HomeUnknownRiskCellConfigurator.swift */; };
		514C0A14247C163800F235F6 /* HomeLowRiskCellConfigurator.swift in Sources */ = {isa = PBXBuildFile; fileRef = 514C0A13247C163800F235F6 /* HomeLowRiskCellConfigurator.swift */; };
		514C0A16247C164700F235F6 /* HomeHighRiskCellConfigurator.swift in Sources */ = {isa = PBXBuildFile; fileRef = 514C0A15247C164700F235F6 /* HomeHighRiskCellConfigurator.swift */; };
		514C0A1A247C16D600F235F6 /* HomeInactiveRiskCellConfigurator.swift in Sources */ = {isa = PBXBuildFile; fileRef = 514C0A19247C16D600F235F6 /* HomeInactiveRiskCellConfigurator.swift */; };
		514E813024618E3D00636861 /* ExposureDetection.storyboard in Resources */ = {isa = PBXBuildFile; fileRef = 514E812F24618E3D00636861 /* ExposureDetection.storyboard */; };
		514E81342461B97800636861 /* ExposureManager.swift in Sources */ = {isa = PBXBuildFile; fileRef = 514E81332461B97700636861 /* ExposureManager.swift */; };
		514EE999246D4C2E00DE4884 /* UITableViewCell+Identifier.swift in Sources */ = {isa = PBXBuildFile; fileRef = 514EE998246D4C2E00DE4884 /* UITableViewCell+Identifier.swift */; };
		514EE99B246D4C4C00DE4884 /* UITableView+Dequeue.swift in Sources */ = {isa = PBXBuildFile; fileRef = 514EE99A246D4C4C00DE4884 /* UITableView+Dequeue.swift */; };
		514EE99D246D4CFB00DE4884 /* TableViewCellConfigurator.swift in Sources */ = {isa = PBXBuildFile; fileRef = 514EE99C246D4CFB00DE4884 /* TableViewCellConfigurator.swift */; };
		515BBDEB2484F8E500CDB674 /* HomeThankYouRiskCellConfigurator.swift in Sources */ = {isa = PBXBuildFile; fileRef = 515BBDEA2484F8E500CDB674 /* HomeThankYouRiskCellConfigurator.swift */; };
		516E42CB24B760F50008CC30 /* HomeRiskLevelCellConfiguratorTests.swift in Sources */ = {isa = PBXBuildFile; fileRef = 516E42C924B760EC0008CC30 /* HomeRiskLevelCellConfiguratorTests.swift */; };
		516E42FB24B7739F0008CC30 /* HomeUnknownRiskCellConfiguratorTests.swift in Sources */ = {isa = PBXBuildFile; fileRef = 516E42FA24B7739F0008CC30 /* HomeUnknownRiskCellConfiguratorTests.swift */; };
		516E42FE24B7773E0008CC30 /* HomeLowRiskCellConfiguratorTests.swift in Sources */ = {isa = PBXBuildFile; fileRef = 516E42FC24B776A90008CC30 /* HomeLowRiskCellConfiguratorTests.swift */; };
		516E430024B777B20008CC30 /* HomeHighRiskCellConfiguratorTests.swift in Sources */ = {isa = PBXBuildFile; fileRef = 516E42FF24B777B20008CC30 /* HomeHighRiskCellConfiguratorTests.swift */; };
		516E430224B89AED0008CC30 /* CoordinatorTests.swift in Sources */ = {isa = PBXBuildFile; fileRef = 516E430124B89AED0008CC30 /* CoordinatorTests.swift */; };
		51895EDC245E16CD0085DA38 /* ENAColor.swift in Sources */ = {isa = PBXBuildFile; fileRef = 51895EDB245E16CD0085DA38 /* ENAColor.swift */; };
		518A69FB24687D5800444E66 /* RiskLevel.swift in Sources */ = {isa = PBXBuildFile; fileRef = 518A69FA24687D5800444E66 /* RiskLevel.swift */; };
		51B5B414246DF07300DC5D3E /* RiskImageItemView.xib in Resources */ = {isa = PBXBuildFile; fileRef = 51B5B413246DF07300DC5D3E /* RiskImageItemView.xib */; };
		51B5B41C246EC8B800DC5D3E /* HomeCardCollectionViewCell.swift in Sources */ = {isa = PBXBuildFile; fileRef = 51B5B41B246EC8B800DC5D3E /* HomeCardCollectionViewCell.swift */; };
		51C737BD245B349700286105 /* OnboardingInfoViewController.swift in Sources */ = {isa = PBXBuildFile; fileRef = 51C737BC245B349700286105 /* OnboardingInfoViewController.swift */; };
		51C737BF245B3B5D00286105 /* OnboardingInfo.swift in Sources */ = {isa = PBXBuildFile; fileRef = 51C737BE245B3B5D00286105 /* OnboardingInfo.swift */; };
		51C7790C24867F16004582F8 /* RiskListItemView.xib in Resources */ = {isa = PBXBuildFile; fileRef = 51C7790B24867F16004582F8 /* RiskListItemView.xib */; };
		51C7790E24867F22004582F8 /* RiskListItemView.swift in Sources */ = {isa = PBXBuildFile; fileRef = 51C7790D24867F22004582F8 /* RiskListItemView.swift */; };
		51C77910248684F5004582F8 /* HomeRiskListItemViewConfigurator.swift in Sources */ = {isa = PBXBuildFile; fileRef = 51C7790F248684F5004582F8 /* HomeRiskListItemViewConfigurator.swift */; };
		51C779122486E549004582F8 /* HomeFindingPositiveRiskCellConfigurator.swift in Sources */ = {isa = PBXBuildFile; fileRef = 51C779112486E549004582F8 /* HomeFindingPositiveRiskCellConfigurator.swift */; };
		51C779142486E5AB004582F8 /* RiskFindingPositiveCollectionViewCell.xib in Resources */ = {isa = PBXBuildFile; fileRef = 51C779132486E5AB004582F8 /* RiskFindingPositiveCollectionViewCell.xib */; };
		51C779162486E5BA004582F8 /* RiskFindingPositiveCollectionViewCell.swift in Sources */ = {isa = PBXBuildFile; fileRef = 51C779152486E5BA004582F8 /* RiskFindingPositiveCollectionViewCell.swift */; };
		51CE1B4A246016B0002CF42A /* UICollectionViewCell+Identifier.swift in Sources */ = {isa = PBXBuildFile; fileRef = 51CE1B49246016B0002CF42A /* UICollectionViewCell+Identifier.swift */; };
		51CE1B4C246016D1002CF42A /* UICollectionReusableView+Identifier.swift in Sources */ = {isa = PBXBuildFile; fileRef = 51CE1B4B246016D1002CF42A /* UICollectionReusableView+Identifier.swift */; };
		51CE1B5524604DD2002CF42A /* HomeLayout.swift in Sources */ = {isa = PBXBuildFile; fileRef = 51CE1B5424604DD2002CF42A /* HomeLayout.swift */; };
		51CE1B85246078B6002CF42A /* ActivateCollectionViewCell.xib in Resources */ = {isa = PBXBuildFile; fileRef = 51CE1B76246078B6002CF42A /* ActivateCollectionViewCell.xib */; };
		51CE1B87246078B6002CF42A /* ActivateCollectionViewCell.swift in Sources */ = {isa = PBXBuildFile; fileRef = 51CE1B78246078B6002CF42A /* ActivateCollectionViewCell.swift */; };
		51CE1B88246078B6002CF42A /* RiskLevelCollectionViewCell.xib in Resources */ = {isa = PBXBuildFile; fileRef = 51CE1B79246078B6002CF42A /* RiskLevelCollectionViewCell.xib */; };
		51CE1B89246078B6002CF42A /* RiskLevelCollectionViewCell.swift in Sources */ = {isa = PBXBuildFile; fileRef = 51CE1B7A246078B6002CF42A /* RiskLevelCollectionViewCell.swift */; };
		51CE1B8A246078B6002CF42A /* InfoCollectionViewCell.xib in Resources */ = {isa = PBXBuildFile; fileRef = 51CE1B7B246078B6002CF42A /* InfoCollectionViewCell.xib */; };
		51CE1B8B246078B6002CF42A /* InfoCollectionViewCell.swift in Sources */ = {isa = PBXBuildFile; fileRef = 51CE1B7C246078B6002CF42A /* InfoCollectionViewCell.swift */; };
		51CE1B91246078B6002CF42A /* SectionSystemBackgroundDecorationView.swift in Sources */ = {isa = PBXBuildFile; fileRef = 51CE1B84246078B6002CF42A /* SectionSystemBackgroundDecorationView.swift */; };
		51CE1BB52460AC83002CF42A /* UICollectionView+Dequeue.swift in Sources */ = {isa = PBXBuildFile; fileRef = 51CE1BB42460AC82002CF42A /* UICollectionView+Dequeue.swift */; };
		51CE1BBA2460AFD8002CF42A /* HomeActivateCellConfigurator.swift in Sources */ = {isa = PBXBuildFile; fileRef = 51CE1BB92460AFD8002CF42A /* HomeActivateCellConfigurator.swift */; };
		51CE1BBD2460B1CB002CF42A /* CollectionViewCellConfigurator.swift in Sources */ = {isa = PBXBuildFile; fileRef = 51CE1BBC2460B1CB002CF42A /* CollectionViewCellConfigurator.swift */; };
		51CE1BBF2460B222002CF42A /* HomeRiskCellConfigurator.swift in Sources */ = {isa = PBXBuildFile; fileRef = 51CE1BBE2460B222002CF42A /* HomeRiskCellConfigurator.swift */; };
		51CE1BC32460B28D002CF42A /* HomeInfoCellConfigurator.swift in Sources */ = {isa = PBXBuildFile; fileRef = 51CE1BC22460B28D002CF42A /* HomeInfoCellConfigurator.swift */; };
		51D420B12458397300AD70CA /* Onboarding.storyboard in Resources */ = {isa = PBXBuildFile; fileRef = 51D420B02458397300AD70CA /* Onboarding.storyboard */; };
		51D420B424583ABB00AD70CA /* AppStoryboard.swift in Sources */ = {isa = PBXBuildFile; fileRef = 51D420B324583ABB00AD70CA /* AppStoryboard.swift */; };
		51D420B724583B7200AD70CA /* NSObject+Identifier.swift in Sources */ = {isa = PBXBuildFile; fileRef = 51D420B624583B7200AD70CA /* NSObject+Identifier.swift */; };
		51D420B924583B8300AD70CA /* UIViewController+AppStoryboard.swift in Sources */ = {isa = PBXBuildFile; fileRef = 51D420B824583B8300AD70CA /* UIViewController+AppStoryboard.swift */; };
		51D420C424583E3300AD70CA /* SettingsViewController.swift in Sources */ = {isa = PBXBuildFile; fileRef = 51D420C324583E3300AD70CA /* SettingsViewController.swift */; };
		51D420CE245869C800AD70CA /* Home.storyboard in Resources */ = {isa = PBXBuildFile; fileRef = 51D420CD245869C800AD70CA /* Home.storyboard */; };
		51D420D024586AB300AD70CA /* Settings.storyboard in Resources */ = {isa = PBXBuildFile; fileRef = 51D420CF24586AB300AD70CA /* Settings.storyboard */; };
		51F1255D24BDD75300126C86 /* HomeUnknown48hRiskCellConfigurator.swift in Sources */ = {isa = PBXBuildFile; fileRef = 51F1255C24BDD75300126C86 /* HomeUnknown48hRiskCellConfigurator.swift */; };
		51F1256024BEFB8F00126C86 /* HomeUnknown48hRiskCellConfiguratorTests.swift in Sources */ = {isa = PBXBuildFile; fileRef = 51F1255E24BEFB7A00126C86 /* HomeUnknown48hRiskCellConfiguratorTests.swift */; };
		51FE277B2475340300BB8144 /* HomeRiskLoadingItemViewConfigurator.swift in Sources */ = {isa = PBXBuildFile; fileRef = 51FE277A2475340300BB8144 /* HomeRiskLoadingItemViewConfigurator.swift */; };
		51FE277D247535C400BB8144 /* RiskLoadingItemView.xib in Resources */ = {isa = PBXBuildFile; fileRef = 51FE277C247535C400BB8144 /* RiskLoadingItemView.xib */; };
		51FE277F247535E300BB8144 /* RiskLoadingItemView.swift in Sources */ = {isa = PBXBuildFile; fileRef = 51FE277E247535E300BB8144 /* RiskLoadingItemView.swift */; };
		710021DC248E44A6001F0B63 /* ENAFont.swift in Sources */ = {isa = PBXBuildFile; fileRef = 710021DB248E44A6001F0B63 /* ENAFont.swift */; };
		710021DE248EAF16001F0B63 /* ExposureSubmissionImageCardCell.xib in Resources */ = {isa = PBXBuildFile; fileRef = 710021DD248EAF16001F0B63 /* ExposureSubmissionImageCardCell.xib */; };
		710021E0248EAF9A001F0B63 /* ExposureSubmissionImageCardCell.swift in Sources */ = {isa = PBXBuildFile; fileRef = 710021DF248EAF9A001F0B63 /* ExposureSubmissionImageCardCell.swift */; };
		710224EA248FA67F000C5DEF /* HomeTestResultCollectionViewCell.swift in Sources */ = {isa = PBXBuildFile; fileRef = 710224E9248FA67F000C5DEF /* HomeTestResultCollectionViewCell.swift */; };
		710224EC248FC150000C5DEF /* HomeTestResultCellConfigurator.swift in Sources */ = {isa = PBXBuildFile; fileRef = 710224EB248FC150000C5DEF /* HomeTestResultCellConfigurator.swift */; };
		710224EE2490E2FD000C5DEF /* ExposureSubmissionStepCell.xib in Resources */ = {isa = PBXBuildFile; fileRef = 710224ED2490E2FC000C5DEF /* ExposureSubmissionStepCell.xib */; };
		710224F42490E7A3000C5DEF /* ExposureSubmissionStepCell.swift in Sources */ = {isa = PBXBuildFile; fileRef = 710224F32490E7A3000C5DEF /* ExposureSubmissionStepCell.swift */; };
		710224F624910661000C5DEF /* ExposureSubmissionDynamicCell.swift in Sources */ = {isa = PBXBuildFile; fileRef = 710224F524910661000C5DEF /* ExposureSubmissionDynamicCell.swift */; };
		710ABB1F2475115500948792 /* UITableViewController+Enum.swift in Sources */ = {isa = PBXBuildFile; fileRef = 710ABB1E2475115500948792 /* UITableViewController+Enum.swift */; };
		710ABB23247513E300948792 /* DynamicTypeTableViewCell.swift in Sources */ = {isa = PBXBuildFile; fileRef = 710ABB22247513E300948792 /* DynamicTypeTableViewCell.swift */; };
		710ABB25247514BD00948792 /* UIViewController+Segue.swift in Sources */ = {isa = PBXBuildFile; fileRef = 710ABB24247514BD00948792 /* UIViewController+Segue.swift */; };
		710ABB27247533FA00948792 /* DynamicTableViewController.swift in Sources */ = {isa = PBXBuildFile; fileRef = 710ABB26247533FA00948792 /* DynamicTableViewController.swift */; };
		710ABB292475353900948792 /* DynamicTableViewModel.swift in Sources */ = {isa = PBXBuildFile; fileRef = 710ABB282475353900948792 /* DynamicTableViewModel.swift */; };
		71176E2F248922B0004B0C9F /* ENAColorTests.swift in Sources */ = {isa = PBXBuildFile; fileRef = 71176E2D24891C02004B0C9F /* ENAColorTests.swift */; };
		71176E32248957C3004B0C9F /* AppNavigationController.swift in Sources */ = {isa = PBXBuildFile; fileRef = 71176E31248957C3004B0C9F /* AppNavigationController.swift */; };
		711EFCC72492EE31005FEF21 /* ENAFooterView.swift in Sources */ = {isa = PBXBuildFile; fileRef = 711EFCC62492EE31005FEF21 /* ENAFooterView.swift */; };
		711EFCC924935C79005FEF21 /* ExposureSubmissionTestResultHeaderView.xib in Resources */ = {isa = PBXBuildFile; fileRef = 711EFCC824935C79005FEF21 /* ExposureSubmissionTestResultHeaderView.xib */; };
		71330E41248109F600EB10F6 /* DynamicTableViewSection.swift in Sources */ = {isa = PBXBuildFile; fileRef = 71330E40248109F600EB10F6 /* DynamicTableViewSection.swift */; };
		71330E43248109FD00EB10F6 /* DynamicTableViewCell.swift in Sources */ = {isa = PBXBuildFile; fileRef = 71330E42248109FD00EB10F6 /* DynamicTableViewCell.swift */; };
		71330E4524810A0500EB10F6 /* DynamicTableViewHeader.swift in Sources */ = {isa = PBXBuildFile; fileRef = 71330E4424810A0500EB10F6 /* DynamicTableViewHeader.swift */; };
		71330E4724810A0C00EB10F6 /* DynamicTableViewFooter.swift in Sources */ = {isa = PBXBuildFile; fileRef = 71330E4624810A0C00EB10F6 /* DynamicTableViewFooter.swift */; };
		713EA25B247818B000AB7EE8 /* DynamicTypeButton.swift in Sources */ = {isa = PBXBuildFile; fileRef = 713EA25A247818B000AB7EE8 /* DynamicTypeButton.swift */; };
		713EA25D24798A7000AB7EE8 /* ExposureDetectionRoundedView.swift in Sources */ = {isa = PBXBuildFile; fileRef = 713EA25C24798A7000AB7EE8 /* ExposureDetectionRoundedView.swift */; };
		713EA25F24798A9100AB7EE8 /* ExposureDetectionRiskCell.swift in Sources */ = {isa = PBXBuildFile; fileRef = 713EA25E24798A9100AB7EE8 /* ExposureDetectionRiskCell.swift */; };
		713EA26124798AD100AB7EE8 /* InsetTableViewCell.swift in Sources */ = {isa = PBXBuildFile; fileRef = 713EA26024798AD100AB7EE8 /* InsetTableViewCell.swift */; };
		713EA26324798F8500AB7EE8 /* ExposureDetectionHeaderCell.swift in Sources */ = {isa = PBXBuildFile; fileRef = 713EA26224798F8500AB7EE8 /* ExposureDetectionHeaderCell.swift */; };
		714194EA247A65C60072A090 /* DynamicTableViewHeaderSeparatorView.swift in Sources */ = {isa = PBXBuildFile; fileRef = 714194E9247A65C60072A090 /* DynamicTableViewHeaderSeparatorView.swift */; };
		7154EB4A247D21E200A467FF /* ExposureDetectionLongGuideCell.swift in Sources */ = {isa = PBXBuildFile; fileRef = 7154EB49247D21E200A467FF /* ExposureDetectionLongGuideCell.swift */; };
		7154EB4C247E862100A467FF /* ExposureDetectionLoadingCell.swift in Sources */ = {isa = PBXBuildFile; fileRef = 7154EB4B247E862100A467FF /* ExposureDetectionLoadingCell.swift */; };
		717D21E9248C022E00D9717E /* DynamicTableViewHtmlCell.swift in Sources */ = {isa = PBXBuildFile; fileRef = 717D21E8248C022E00D9717E /* DynamicTableViewHtmlCell.swift */; };
		7187A5582481231C00FCC755 /* DynamicTableViewAction.swift in Sources */ = {isa = PBXBuildFile; fileRef = 71330E4824810A5A00EB10F6 /* DynamicTableViewAction.swift */; };
		71B804472484CC0800D53506 /* ENALabel.swift in Sources */ = {isa = PBXBuildFile; fileRef = 71B804462484CC0800D53506 /* ENALabel.swift */; };
		71B804492484D37300D53506 /* RiskLegendViewController.swift in Sources */ = {isa = PBXBuildFile; fileRef = 71B804482484D37300D53506 /* RiskLegendViewController.swift */; };
		71B8044D248525CD00D53506 /* RiskLegendViewController+DynamicTableViewModel.swift in Sources */ = {isa = PBXBuildFile; fileRef = 71B8044C248525CD00D53506 /* RiskLegendViewController+DynamicTableViewModel.swift */; };
		71B8044F248526B600D53506 /* DynamicTableViewSpaceCell.swift in Sources */ = {isa = PBXBuildFile; fileRef = 71B8044E248526B600D53506 /* DynamicTableViewSpaceCell.swift */; };
		71B804542485273C00D53506 /* RiskLegendDotBodyCell.swift in Sources */ = {isa = PBXBuildFile; fileRef = 71B804532485273C00D53506 /* RiskLegendDotBodyCell.swift */; };
		71C0BEDD2498DD07009A17A0 /* ENANavigationFooterView.swift in Sources */ = {isa = PBXBuildFile; fileRef = 71C0BEDC2498DD07009A17A0 /* ENANavigationFooterView.swift */; };
		71CAB9D2248AACAD00F516A5 /* PixelPerfectLayoutConstraint.swift in Sources */ = {isa = PBXBuildFile; fileRef = 71CAB9D1248AACAD00F516A5 /* PixelPerfectLayoutConstraint.swift */; };
		71CAB9D4248AB33500F516A5 /* DynamicTypeSymbolImageView.swift in Sources */ = {isa = PBXBuildFile; fileRef = 71CAB9D3248AB33500F516A5 /* DynamicTypeSymbolImageView.swift */; };
		71D3C19A2494EFAC00DBABA8 /* ENANavigationControllerWithFooter.swift in Sources */ = {isa = PBXBuildFile; fileRef = 71D3C1992494EFAC00DBABA8 /* ENANavigationControllerWithFooter.swift */; };
		71EF33D92497F3E8007B7E1B /* ENANavigationControllerWithFooterChild.swift in Sources */ = {isa = PBXBuildFile; fileRef = 71EF33D82497F3E8007B7E1B /* ENANavigationControllerWithFooterChild.swift */; };
		71EF33DB2497F419007B7E1B /* ENANavigationFooterItem.swift in Sources */ = {isa = PBXBuildFile; fileRef = 71EF33DA2497F419007B7E1B /* ENANavigationFooterItem.swift */; };
		71F2E57B2487AEFC00694F1A /* ena-colors.xcassets in Resources */ = {isa = PBXBuildFile; fileRef = 71F2E57A2487AEFC00694F1A /* ena-colors.xcassets */; };
		71F5418E248BEE08006DB793 /* privacy-policy.html in Resources */ = {isa = PBXBuildFile; fileRef = 71F5418A248BEDBE006DB793 /* privacy-policy.html */; };
		71F54191248BF677006DB793 /* HtmlTextView.swift in Sources */ = {isa = PBXBuildFile; fileRef = 71F54190248BF677006DB793 /* HtmlTextView.swift */; };
		71FD8862246EB27F00E804D0 /* ExposureDetectionViewController.swift in Sources */ = {isa = PBXBuildFile; fileRef = 71FD8861246EB27F00E804D0 /* ExposureDetectionViewController.swift */; };
		71FE1C69247A8FE100851FEB /* DynamicTableViewHeaderFooterView.swift in Sources */ = {isa = PBXBuildFile; fileRef = 71FE1C68247A8FE100851FEB /* DynamicTableViewHeaderFooterView.swift */; };
		71FE1C71247AA7B700851FEB /* DynamicTableViewHeaderImageView.swift in Sources */ = {isa = PBXBuildFile; fileRef = 71FE1C70247AA7B700851FEB /* DynamicTableViewHeaderImageView.swift */; };
		71FE1C7A247AC2B500851FEB /* ExposureSubmissionSuccessViewController.swift in Sources */ = {isa = PBXBuildFile; fileRef = 71FE1C73247AC2B500851FEB /* ExposureSubmissionSuccessViewController.swift */; };
		71FE1C7B247AC2B500851FEB /* ExposureSubmissionQRScannerViewController.swift in Sources */ = {isa = PBXBuildFile; fileRef = 71FE1C74247AC2B500851FEB /* ExposureSubmissionQRScannerViewController.swift */; };
		71FE1C7C247AC2B500851FEB /* ExposureSubmissionOverviewViewController.swift in Sources */ = {isa = PBXBuildFile; fileRef = 71FE1C75247AC2B500851FEB /* ExposureSubmissionOverviewViewController.swift */; };
		71FE1C7D247AC2B500851FEB /* ExposureSubmissionTanInputViewController.swift in Sources */ = {isa = PBXBuildFile; fileRef = 71FE1C76247AC2B500851FEB /* ExposureSubmissionTanInputViewController.swift */; };
		71FE1C7F247AC2B500851FEB /* ExposureSubmissionTestResultViewController.swift in Sources */ = {isa = PBXBuildFile; fileRef = 71FE1C78247AC2B500851FEB /* ExposureSubmissionTestResultViewController.swift */; };
		71FE1C80247AC2B500851FEB /* ExposureSubmissionNavigationController.swift in Sources */ = {isa = PBXBuildFile; fileRef = 71FE1C79247AC2B500851FEB /* ExposureSubmissionNavigationController.swift */; };
		71FE1C82247AC30300851FEB /* ENATanInput.swift in Sources */ = {isa = PBXBuildFile; fileRef = 71FE1C81247AC30300851FEB /* ENATanInput.swift */; };
		71FE1C86247AC33D00851FEB /* ExposureSubmissionTestResultHeaderView.swift in Sources */ = {isa = PBXBuildFile; fileRef = 71FE1C84247AC33D00851FEB /* ExposureSubmissionTestResultHeaderView.swift */; };
		71FE1C8C247AC79D00851FEB /* DynamicTableViewIconCell.swift in Sources */ = {isa = PBXBuildFile; fileRef = 71FE1C8A247AC79D00851FEB /* DynamicTableViewIconCell.swift */; };
		71FE1C8D247AC79D00851FEB /* DynamicTableViewIconCell.xib in Resources */ = {isa = PBXBuildFile; fileRef = 71FE1C8B247AC79D00851FEB /* DynamicTableViewIconCell.xib */; };
		85142501245DA0B3009D2791 /* UIViewController+Alert.swift in Sources */ = {isa = PBXBuildFile; fileRef = 85142500245DA0B3009D2791 /* UIViewController+Alert.swift */; };
		8539874F2467094E00D28B62 /* AppIcon.xcassets in Resources */ = {isa = PBXBuildFile; fileRef = 8539874E2467094E00D28B62 /* AppIcon.xcassets */; };
		853D987A24694A8700490DBA /* ENAButton.swift in Sources */ = {isa = PBXBuildFile; fileRef = 853D987924694A8700490DBA /* ENAButton.swift */; };
		853D98832469DC5000490DBA /* ExposureNotificationSetting.storyboard in Resources */ = {isa = PBXBuildFile; fileRef = 853D98822469DC5000490DBA /* ExposureNotificationSetting.storyboard */; };
		858F6F6E245A103C009FFD33 /* ExposureNotification.framework in Frameworks */ = {isa = PBXBuildFile; fileRef = 858F6F6D245A103C009FFD33 /* ExposureNotification.framework */; };
		8595BF5F246032D90056EA27 /* ENASwitch.swift in Sources */ = {isa = PBXBuildFile; fileRef = 8595BF5E246032D90056EA27 /* ENASwitch.swift */; };
		859DD512248549790073D59F /* MockDiagnosisKeysRetrieval.swift in Sources */ = {isa = PBXBuildFile; fileRef = 859DD511248549790073D59F /* MockDiagnosisKeysRetrieval.swift */; };
		85D7593F2457048F008175F0 /* AppDelegate.swift in Sources */ = {isa = PBXBuildFile; fileRef = 85D7593E2457048F008175F0 /* AppDelegate.swift */; };
		85D759412457048F008175F0 /* SceneDelegate.swift in Sources */ = {isa = PBXBuildFile; fileRef = 85D759402457048F008175F0 /* SceneDelegate.swift */; };
		85D7594B24570491008175F0 /* Assets.xcassets in Resources */ = {isa = PBXBuildFile; fileRef = 85D7594A24570491008175F0 /* Assets.xcassets */; };
		85D7594E24570491008175F0 /* LaunchScreen.storyboard in Resources */ = {isa = PBXBuildFile; fileRef = 85D7594C24570491008175F0 /* LaunchScreen.storyboard */; };
		85D7596424570491008175F0 /* ENAUITests.swift in Sources */ = {isa = PBXBuildFile; fileRef = 85D7596324570491008175F0 /* ENAUITests.swift */; };
		85E33444247EB357006E74EC /* CircularProgressView.swift in Sources */ = {isa = PBXBuildFile; fileRef = 85E33443247EB357006E74EC /* CircularProgressView.swift */; };
		A124E64A249BF4EF00E95F72 /* ExposureDetectionExecutorTests.swift in Sources */ = {isa = PBXBuildFile; fileRef = A124E648249BF4EB00E95F72 /* ExposureDetectionExecutorTests.swift */; };
		A124E64C249C4C9000E95F72 /* SAPDownloadedPackagesStore+Helpers.swift in Sources */ = {isa = PBXBuildFile; fileRef = A124E64B249C4C9000E95F72 /* SAPDownloadedPackagesStore+Helpers.swift */; };
		A128F04E2489ABEE00EC7F6C /* RiskCalculationTests.swift in Sources */ = {isa = PBXBuildFile; fileRef = A128F04C2489ABE700EC7F6C /* RiskCalculationTests.swift */; };
		A128F059248B459F00EC7F6C /* PublicKeyStore.swift in Sources */ = {isa = PBXBuildFile; fileRef = A128F058248B459F00EC7F6C /* PublicKeyStore.swift */; };
		A14BDEC024A1AD660063E4EC /* MockExposureDetector.swift in Sources */ = {isa = PBXBuildFile; fileRef = A14BDEBF24A1AD660063E4EC /* MockExposureDetector.swift */; };
		A1654EFF24B41FF600C0E115 /* DynamicCellTests.swift in Sources */ = {isa = PBXBuildFile; fileRef = A1654EFD24B41FEF00C0E115 /* DynamicCellTests.swift */; };
		A1654F0224B43E8500C0E115 /* DynamicTableViewTextViewCellTests.swift in Sources */ = {isa = PBXBuildFile; fileRef = A1654F0024B43E7F00C0E115 /* DynamicTableViewTextViewCellTests.swift */; };
		A16714AF248CA1B70031B111 /* Bundle+ReadPlist.swift in Sources */ = {isa = PBXBuildFile; fileRef = A16714AE248CA1B70031B111 /* Bundle+ReadPlist.swift */; };
		A16714BB248D18D20031B111 /* SummaryMetadata.swift in Sources */ = {isa = PBXBuildFile; fileRef = A16714BA248D18D20031B111 /* SummaryMetadata.swift */; };
		A173665324844F41006BE209 /* SQLiteKeyValueStoreTests.swift in Sources */ = {isa = PBXBuildFile; fileRef = A173665124844F29006BE209 /* SQLiteKeyValueStoreTests.swift */; };
		A17366552484978A006BE209 /* OnboardingInfoViewControllerUtils.swift in Sources */ = {isa = PBXBuildFile; fileRef = A17366542484978A006BE209 /* OnboardingInfoViewControllerUtils.swift */; };
		A17DA5E32486D8EF006F310F /* RiskLevelTests.swift in Sources */ = {isa = PBXBuildFile; fileRef = A17DA5E12486D8E7006F310F /* RiskLevelTests.swift */; };
		A1877CAB248F2532006FEFC0 /* SAPDownloadedPackageTests.swift in Sources */ = {isa = PBXBuildFile; fileRef = A1877CA9248F247D006FEFC0 /* SAPDownloadedPackageTests.swift */; };
		A189E45F248C325E001D0996 /* de-config in Resources */ = {isa = PBXBuildFile; fileRef = A189E45E248C325E001D0996 /* de-config */; };
		A1BABD0924A57B88000ED515 /* TemporaryExposureKeyMock.swift in Sources */ = {isa = PBXBuildFile; fileRef = A1BABD0824A57B88000ED515 /* TemporaryExposureKeyMock.swift */; };
		A1BABD0E24A57CFC000ED515 /* ENTemporaryExposureKey+ProcessingTests.swift in Sources */ = {isa = PBXBuildFile; fileRef = A1BABD0C24A57BAC000ED515 /* ENTemporaryExposureKey+ProcessingTests.swift */; };
		A1BABD1024A57D03000ED515 /* ENTemporaryExposureKey+Processing.swift in Sources */ = {isa = PBXBuildFile; fileRef = A1BABD0A24A57BA0000ED515 /* ENTemporaryExposureKey+Processing.swift */; };
		A1C683FA24AEC57400B90D12 /* DynamicTableViewTextViewCell.swift in Sources */ = {isa = PBXBuildFile; fileRef = A1C683F924AEC57400B90D12 /* DynamicTableViewTextViewCell.swift */; };
		A1C683FC24AEC9EE00B90D12 /* DynamicTableViewTextCell.swift in Sources */ = {isa = PBXBuildFile; fileRef = A1C683FB24AEC9EE00B90D12 /* DynamicTableViewTextCell.swift */; };
		A1E41941249410AF0016E52A /* SAPDownloadedPackage+Helpers.swift in Sources */ = {isa = PBXBuildFile; fileRef = A1E41940249410AF0016E52A /* SAPDownloadedPackage+Helpers.swift */; };
		A1E419462495479D0016E52A /* HTTPClient+MockNetworkStack.swift in Sources */ = {isa = PBXBuildFile; fileRef = A1E419442495476C0016E52A /* HTTPClient+MockNetworkStack.swift */; };
		A1E41949249548770016E52A /* HTTPClient+SubmitTests.swift in Sources */ = {isa = PBXBuildFile; fileRef = A1E41947249548260016E52A /* HTTPClient+SubmitTests.swift */; };
		A1E4194C2495A3A10016E52A /* HTTPClient+AppConfigTests.swift in Sources */ = {isa = PBXBuildFile; fileRef = A1E4194A2495A3940016E52A /* HTTPClient+AppConfigTests.swift */; };
		A1E4194F2495A5AF0016E52A /* HTTPClient+ExposureConfigTests.swift in Sources */ = {isa = PBXBuildFile; fileRef = A1E4194D2495A5800016E52A /* HTTPClient+ExposureConfigTests.swift */; };
		A1E419522495A6F20016E52A /* HTTPClient+TANForExposureSubmitTests.swift in Sources */ = {isa = PBXBuildFile; fileRef = A1E419502495A6EA0016E52A /* HTTPClient+TANForExposureSubmitTests.swift */; };
		A1E419552495A8060016E52A /* HTTPClient+GetTestResultTests.swift in Sources */ = {isa = PBXBuildFile; fileRef = A1E419532495A7850016E52A /* HTTPClient+GetTestResultTests.swift */; };
		A1E419582495A8F90016E52A /* HTTPClient+RegistrationTokenTests.swift in Sources */ = {isa = PBXBuildFile; fileRef = A1E419562495A8F50016E52A /* HTTPClient+RegistrationTokenTests.swift */; };
		A1E4195D249818060016E52A /* RiskTests.swift in Sources */ = {isa = PBXBuildFile; fileRef = A1E4195B249818020016E52A /* RiskTests.swift */; };
		A1E419602498243E0016E52A /* String+TodayTests.swift in Sources */ = {isa = PBXBuildFile; fileRef = A1E4195E249824340016E52A /* String+TodayTests.swift */; };
		A328424D248B91E0006B1F09 /* HomeTestResultLoadingCell.xib in Resources */ = {isa = PBXBuildFile; fileRef = A328424B248B91E0006B1F09 /* HomeTestResultLoadingCell.xib */; };
		A328424E248B91E0006B1F09 /* HomeTestResultLoadingCell.swift in Sources */ = {isa = PBXBuildFile; fileRef = A328424C248B91E0006B1F09 /* HomeTestResultLoadingCell.swift */; };
		A3284250248B9269006B1F09 /* HomeTestResultLoadingCellConfigurator.swift in Sources */ = {isa = PBXBuildFile; fileRef = A328424F248B9269006B1F09 /* HomeTestResultLoadingCellConfigurator.swift */; };
		A3284255248E493B006B1F09 /* ExposureSubmissionOverviewViewControllerTests.swift in Sources */ = {isa = PBXBuildFile; fileRef = A3284254248E493B006B1F09 /* ExposureSubmissionOverviewViewControllerTests.swift */; };
		A3284259248E7672006B1F09 /* MockExposureSubmissionQRScannerViewController.swift in Sources */ = {isa = PBXBuildFile; fileRef = A3284258248E7672006B1F09 /* MockExposureSubmissionQRScannerViewController.swift */; };
		A328425D248E82BC006B1F09 /* ExposureSubmissionTestResultViewControllerTests.swift in Sources */ = {isa = PBXBuildFile; fileRef = A328425B248E82B5006B1F09 /* ExposureSubmissionTestResultViewControllerTests.swift */; };
		A328425F248E943D006B1F09 /* ExposureSubmissionTanInputViewControllerTests.swift in Sources */ = {isa = PBXBuildFile; fileRef = A328425E248E943D006B1F09 /* ExposureSubmissionTanInputViewControllerTests.swift */; };
		A32842612490E2AC006B1F09 /* ExposureSubmissionWarnOthersViewControllerTests.swift in Sources */ = {isa = PBXBuildFile; fileRef = A32842602490E2AC006B1F09 /* ExposureSubmissionWarnOthersViewControllerTests.swift */; };
		A328426324910552006B1F09 /* ExposureSubmissionSuccessViewControllerTests.swift in Sources */ = {isa = PBXBuildFile; fileRef = A328426224910552006B1F09 /* ExposureSubmissionSuccessViewControllerTests.swift */; };
		A32842652491136E006B1F09 /* ExposureSubmissionUITests.swift in Sources */ = {isa = PBXBuildFile; fileRef = A32842642491136E006B1F09 /* ExposureSubmissionUITests.swift */; };
		A32842672492359E006B1F09 /* MockExposureSubmissionNavigationControllerChild.swift in Sources */ = {isa = PBXBuildFile; fileRef = A32842662492359E006B1F09 /* MockExposureSubmissionNavigationControllerChild.swift */; };
		A32C046524D96348005BEA61 /* HTTPClient+PlausibeDeniabilityTests.swift in Sources */ = {isa = PBXBuildFile; fileRef = A32C046424D96348005BEA61 /* HTTPClient+PlausibeDeniabilityTests.swift */; };
		A32CA72F24B6F2E300B1A994 /* HomeRiskCellConfiguratorTests.swift in Sources */ = {isa = PBXBuildFile; fileRef = A32CA72E24B6F2E300B1A994 /* HomeRiskCellConfiguratorTests.swift */; };
		A3483B0B24C5EFA40037855F /* MockExposureDetectionViewControllerDelegate.swift in Sources */ = {isa = PBXBuildFile; fileRef = A3483B0A24C5EFA40037855F /* MockExposureDetectionViewControllerDelegate.swift */; };
		A3552CC424DD6E16008C91BE /* AppDelegate+PlausibleDeniability.swift in Sources */ = {isa = PBXBuildFile; fileRef = A3552CC324DD6E16008C91BE /* AppDelegate+PlausibleDeniability.swift */; };
		A3552CC624DD6E78008C91BE /* AppDelegate+ENATaskExecutionDelegate.swift in Sources */ = {isa = PBXBuildFile; fileRef = A3552CC524DD6E78008C91BE /* AppDelegate+ENATaskExecutionDelegate.swift */; };
		A36D07B92486D61C00E46F96 /* HomeCardCellButtonDelegate.swift in Sources */ = {isa = PBXBuildFile; fileRef = A36D07B82486D61C00E46F96 /* HomeCardCellButtonDelegate.swift */; };
		A36FACC424C5EA1500DED947 /* ExposureDetectionViewControllerTests.swift in Sources */ = {isa = PBXBuildFile; fileRef = A36FACC324C5EA1500DED947 /* ExposureDetectionViewControllerTests.swift */; };
		A372DA3B24BDA075003248BB /* ExposureSubmissionCoordinator.swift in Sources */ = {isa = PBXBuildFile; fileRef = A372DA3A24BDA075003248BB /* ExposureSubmissionCoordinator.swift */; };
		A372DA3F24BEF773003248BB /* ExposureSubmissionCoordinatorTests.swift in Sources */ = {isa = PBXBuildFile; fileRef = A372DA3E24BEF773003248BB /* ExposureSubmissionCoordinatorTests.swift */; };
		A372DA4124BF33F9003248BB /* MockExposureSubmissionCoordinatorDelegate.swift in Sources */ = {isa = PBXBuildFile; fileRef = A372DA4024BF33F9003248BB /* MockExposureSubmissionCoordinatorDelegate.swift */; };
		A372DA4224BF3E29003248BB /* MockExposureSubmissionCoordinator.swift in Sources */ = {isa = PBXBuildFile; fileRef = A372DA3C24BE01D9003248BB /* MockExposureSubmissionCoordinator.swift */; };
		A3816086250633D7002286E9 /* RequiresDismissConfirmation.swift in Sources */ = {isa = PBXBuildFile; fileRef = A3816085250633D7002286E9 /* RequiresDismissConfirmation.swift */; };
		A3C4F96024812CD20047F23E /* ExposureSubmissionWarnOthersViewController.swift in Sources */ = {isa = PBXBuildFile; fileRef = A3C4F95F24812CD20047F23E /* ExposureSubmissionWarnOthersViewController.swift */; };
		A3E5E71E247E6F7A00237116 /* SpinnerInjectable.swift in Sources */ = {isa = PBXBuildFile; fileRef = A3E5E71D247E6F7A00237116 /* SpinnerInjectable.swift */; };
		A3E851B224ADD09900402485 /* CountdownTimer.swift in Sources */ = {isa = PBXBuildFile; fileRef = A3E851B124ADD09900402485 /* CountdownTimer.swift */; };
		A3E851B524ADDAC000402485 /* CountdownTimerTests.swift in Sources */ = {isa = PBXBuildFile; fileRef = A3E851B424ADDAC000402485 /* CountdownTimerTests.swift */; };
		A3EE6E5A249BB7AF00C64B61 /* ExposureSubmissionServiceFactory.swift in Sources */ = {isa = PBXBuildFile; fileRef = A3EE6E59249BB7AF00C64B61 /* ExposureSubmissionServiceFactory.swift */; };
		A3EE6E5C249BB97500C64B61 /* UITestingParameters.swift in Sources */ = {isa = PBXBuildFile; fileRef = A3EE6E5B249BB97500C64B61 /* UITestingParameters.swift */; };
		A3EE6E5D249BB9B900C64B61 /* UITestingParameters.swift in Sources */ = {isa = PBXBuildFile; fileRef = A3EE6E5B249BB97500C64B61 /* UITestingParameters.swift */; };
		A3FF84EC247BFAF00053E947 /* Hasher.swift in Sources */ = {isa = PBXBuildFile; fileRef = A3FF84EB247BFAF00053E947 /* Hasher.swift */; };
		AB1011582507C15000D392A2 /* EUTracingSettings.swift in Sources */ = {isa = PBXBuildFile; fileRef = AB1011562507C15000D392A2 /* EUTracingSettings.swift */; };
		AB1011592507C15000D392A2 /* TracingStatusHistory.swift in Sources */ = {isa = PBXBuildFile; fileRef = AB1011572507C15000D392A2 /* TracingStatusHistory.swift */; };
		AB5F84AD24F8F7A1000400D4 /* SerialMigrator.swift in Sources */ = {isa = PBXBuildFile; fileRef = AB5F84AC24F8F7A1000400D4 /* SerialMigrator.swift */; };
		AB5F84B024F8F7C3000400D4 /* Migration.swift in Sources */ = {isa = PBXBuildFile; fileRef = AB5F84AF24F8F7C3000400D4 /* Migration.swift */; };
		AB5F84B224F8F7E3000400D4 /* Migration0To1.swift in Sources */ = {isa = PBXBuildFile; fileRef = AB5F84B124F8F7E3000400D4 /* Migration0To1.swift */; };
		AB5F84B424F8FA26000400D4 /* SerialMigratorTests.swift in Sources */ = {isa = PBXBuildFile; fileRef = AB5F84B324F8FA26000400D4 /* SerialMigratorTests.swift */; };
		AB5F84BB24F92876000400D4 /* Migration0To1Tests.swift in Sources */ = {isa = PBXBuildFile; fileRef = AB5F84BA24F92876000400D4 /* Migration0To1Tests.swift */; };
		AB5F84BD24F92E92000400D4 /* SerialMigratorFake.swift in Sources */ = {isa = PBXBuildFile; fileRef = AB5F84BC24F92E92000400D4 /* SerialMigratorFake.swift */; };
		AB5F84BE24FE2DC9000400D4 /* DownloadedPackagesSQLLiteStoreV0.swift in Sources */ = {isa = PBXBuildFile; fileRef = AB5F84B824F92855000400D4 /* DownloadedPackagesSQLLiteStoreV0.swift */; };
		AB5F84C024FE2EB3000400D4 /* DownloadedPackagesStoreV0.swift in Sources */ = {isa = PBXBuildFile; fileRef = AB5F84BF24FE2EB3000400D4 /* DownloadedPackagesStoreV0.swift */; };
		B103193224E18A0A00DD02EF /* DMMenuItem.swift in Sources */ = {isa = PBXBuildFile; fileRef = B103193124E18A0A00DD02EF /* DMMenuItem.swift */; };
		B10EC1F824ED1F8700ED0E48 /* CancellationToken.swift in Sources */ = {isa = PBXBuildFile; fileRef = B10EC1F724ED1F8700ED0E48 /* CancellationToken.swift */; };
		B10F9B8B249961BC00C418F4 /* DynamicTypeLabelTests.swift in Sources */ = {isa = PBXBuildFile; fileRef = B10F9B89249961B500C418F4 /* DynamicTypeLabelTests.swift */; };
		B10F9B8C249961CE00C418F4 /* UIFont+DynamicTypeTests.swift in Sources */ = {isa = PBXBuildFile; fileRef = B163D11424993F64001A322C /* UIFont+DynamicTypeTests.swift */; };
		B10FD5ED246EAADC00E9D7F2 /* AppInformationDetailViewController.swift in Sources */ = {isa = PBXBuildFile; fileRef = 71CC3E9E246D6B6800217F2C /* AppInformationDetailViewController.swift */; };
		B10FD5F1246EAB1000E9D7F2 /* AppInformationViewController+DynamicTableViewModel.swift in Sources */ = {isa = PBXBuildFile; fileRef = 71CC3E9C246D5D8000217F2C /* AppInformationViewController+DynamicTableViewModel.swift */; };
		B10FD5F4246EAC1700E9D7F2 /* AppleFilesWriter.swift in Sources */ = {isa = PBXBuildFile; fileRef = B10FD5F3246EAC1700E9D7F2 /* AppleFilesWriter.swift */; };
		B111EE2C2465D9F7001AEBB4 /* String+Localization.swift in Sources */ = {isa = PBXBuildFile; fileRef = B111EE2B2465D9F7001AEBB4 /* String+Localization.swift */; };
		B112545A246F2C6500AB5036 /* ENTemporaryExposureKey+Convert.swift in Sources */ = {isa = PBXBuildFile; fileRef = B1125459246F2C6500AB5036 /* ENTemporaryExposureKey+Convert.swift */; };
		B11655932491437600316087 /* RiskProvidingConfigurationTests.swift in Sources */ = {isa = PBXBuildFile; fileRef = B11655922491437600316087 /* RiskProvidingConfigurationTests.swift */; };
		B1175213248A83AB00C3325C /* Risk.swift in Sources */ = {isa = PBXBuildFile; fileRef = B1175212248A83AB00C3325C /* Risk.swift */; };
		B1175216248A9F9600C3325C /* ConvertingKeysTests.swift in Sources */ = {isa = PBXBuildFile; fileRef = B1175215248A9F9600C3325C /* ConvertingKeysTests.swift */; };
		B1175218248ACFBC00C3325C /* SAP_RiskScoreClass+LowAndHigh.swift in Sources */ = {isa = PBXBuildFile; fileRef = B1175217248ACFBC00C3325C /* SAP_RiskScoreClass+LowAndHigh.swift */; };
		B117521A248ACFFC00C3325C /* SAP_RiskScoreClass+LowAndHighTests.swift in Sources */ = {isa = PBXBuildFile; fileRef = B1175219248ACFFC00C3325C /* SAP_RiskScoreClass+LowAndHighTests.swift */; };
		B117909824914D77007FF821 /* StoreTests.swift in Sources */ = {isa = PBXBuildFile; fileRef = 01D3ECFF2490230400551E65 /* StoreTests.swift */; };
		B11E619B246EE4B0004A056A /* DynamicTypeLabel.swift in Sources */ = {isa = PBXBuildFile; fileRef = 71CC3EA0246D6BBF00217F2C /* DynamicTypeLabel.swift */; };
		B11E619C246EE4E9004A056A /* UIFont+DynamicType.swift in Sources */ = {isa = PBXBuildFile; fileRef = 71CC3EA2246D6C4000217F2C /* UIFont+DynamicType.swift */; };
		B120C7C924AFE7B800F68FF1 /* ActiveTracingTests.swift in Sources */ = {isa = PBXBuildFile; fileRef = B120C7C824AFE7B800F68FF1 /* ActiveTracingTests.swift */; };
		B120C7CA24AFF12D00F68FF1 /* ActiveTracing.swift in Sources */ = {isa = PBXBuildFile; fileRef = B120C7C524AFDAB900F68FF1 /* ActiveTracing.swift */; };
		B1218920248AD79900496210 /* ClientMock.swift in Sources */ = {isa = PBXBuildFile; fileRef = CD678F6C246C43EE00B6A0F8 /* ClientMock.swift */; };
		B1221BE02492ECE800E6C4E4 /* CFDictionary+KeychainQuery.swift in Sources */ = {isa = PBXBuildFile; fileRef = B1221BDF2492ECE800E6C4E4 /* CFDictionary+KeychainQuery.swift */; };
		B1221BE22492ED0F00E6C4E4 /* CFDictionary+KeychainQueryTests.swift in Sources */ = {isa = PBXBuildFile; fileRef = B1221BE12492ED0F00E6C4E4 /* CFDictionary+KeychainQueryTests.swift */; };
		B143DBDF2477F292000A29E8 /* ExposureNotificationSettingViewController.swift in Sources */ = {isa = PBXBuildFile; fileRef = 853D98842469DC8100490DBA /* ExposureNotificationSettingViewController.swift */; };
		B14D0CD9246E946E00D5BEBC /* ExposureDetection.swift in Sources */ = {isa = PBXBuildFile; fileRef = B1A9E70D246D73180024CC12 /* ExposureDetection.swift */; };
		B14D0CDB246E968C00D5BEBC /* String+Today.swift in Sources */ = {isa = PBXBuildFile; fileRef = B14D0CDA246E968C00D5BEBC /* String+Today.swift */; };
		B14D0CDD246E972400D5BEBC /* ExposureDetectionDelegate.swift in Sources */ = {isa = PBXBuildFile; fileRef = B14D0CDC246E972400D5BEBC /* ExposureDetectionDelegate.swift */; };
		B14D0CDF246E976400D5BEBC /* ExposureDetectionTransaction+DidEndPrematurelyReason.swift in Sources */ = {isa = PBXBuildFile; fileRef = B14D0CDE246E976400D5BEBC /* ExposureDetectionTransaction+DidEndPrematurelyReason.swift */; };
		B153096A24706F1000A4A1BD /* URLSession+Default.swift in Sources */ = {isa = PBXBuildFile; fileRef = B153096924706F1000A4A1BD /* URLSession+Default.swift */; };
		B153096C24706F2400A4A1BD /* URLSessionConfiguration+Default.swift in Sources */ = {isa = PBXBuildFile; fileRef = B153096B24706F2400A4A1BD /* URLSessionConfiguration+Default.swift */; };
		B15382E5248273F30010F007 /* MockTestStore.swift in Sources */ = {isa = PBXBuildFile; fileRef = B15382E3248273DC0010F007 /* MockTestStore.swift */; };
		B15382E7248290BB0010F007 /* AppleFilesWriterTests.swift in Sources */ = {isa = PBXBuildFile; fileRef = B15382E6248290BB0010F007 /* AppleFilesWriterTests.swift */; };
		B15382FE248424F00010F007 /* ExposureDetectionTests.swift in Sources */ = {isa = PBXBuildFile; fileRef = B15382FD248424F00010F007 /* ExposureDetectionTests.swift */; };
		B16177E824802F9B006E435A /* DownloadedPackagesSQLLiteStoreTests.swift in Sources */ = {isa = PBXBuildFile; fileRef = B16177E724802F9B006E435A /* DownloadedPackagesSQLLiteStoreTests.swift */; };
		B161782524804AC3006E435A /* DownloadedPackagesSQLLiteStoreV1.swift in Sources */ = {isa = PBXBuildFile; fileRef = B161782424804AC3006E435A /* DownloadedPackagesSQLLiteStoreV1.swift */; };
		B161782D248062CE006E435A /* DeltaCalculationResultTests.swift in Sources */ = {isa = PBXBuildFile; fileRef = B161782C248062CE006E435A /* DeltaCalculationResultTests.swift */; };
		B161782E2480658F006E435A /* DeltaCalculationResult.swift in Sources */ = {isa = PBXBuildFile; fileRef = B161782924805784006E435A /* DeltaCalculationResult.swift */; };
		B163D1102499068D001A322C /* SettingsViewModelTests.swift in Sources */ = {isa = PBXBuildFile; fileRef = B163D10F2499068D001A322C /* SettingsViewModelTests.swift */; };
		B16457B524DC11EF002879EB /* DMLastSubmissionRequetViewController.swift in Sources */ = {isa = PBXBuildFile; fileRef = B16457B424DC11EF002879EB /* DMLastSubmissionRequetViewController.swift */; };
		B16457B724DC160B002879EB /* DMLastRiskCalculationViewController.swift in Sources */ = {isa = PBXBuildFile; fileRef = B16457B624DC160B002879EB /* DMLastRiskCalculationViewController.swift */; };
		B16457B924DC19F9002879EB /* DMSettingsViewController.swift in Sources */ = {isa = PBXBuildFile; fileRef = B16457B824DC19F9002879EB /* DMSettingsViewController.swift */; };
		B16457BB24DC3309002879EB /* DMErrorsViewController.swift in Sources */ = {isa = PBXBuildFile; fileRef = B16457BA24DC3309002879EB /* DMErrorsViewController.swift */; };
		B16457BD24DC3F4E002879EB /* DMKeysViewController.swift in Sources */ = {isa = PBXBuildFile; fileRef = B1FC2D1C24D9C87F00083C81 /* DMKeysViewController.swift */; };
		B1741B492462C207006275D9 /* Client.swift in Sources */ = {isa = PBXBuildFile; fileRef = B1741B482462C207006275D9 /* Client.swift */; };
		B1741B4C2462C21F006275D9 /* DMDeveloperMenu.swift in Sources */ = {isa = PBXBuildFile; fileRef = B1741B432461C257006275D9 /* DMDeveloperMenu.swift */; };
		B1741B4E2462C21F006275D9 /* DMViewController.swift in Sources */ = {isa = PBXBuildFile; fileRef = B1569DDE245D70990079FCD7 /* DMViewController.swift */; };
		B1741B582462EBDB006275D9 /* HomeViewController.swift in Sources */ = {isa = PBXBuildFile; fileRef = 51CE1B2E245F5CFC002CF42A /* HomeViewController.swift */; };
		B17A44A22464906A00CB195E /* KeyTests.swift in Sources */ = {isa = PBXBuildFile; fileRef = B17A44A12464906A00CB195E /* KeyTests.swift */; };
		B17F2D48248CEB4C00CAA38F /* DetectionMode.swift in Sources */ = {isa = PBXBuildFile; fileRef = B18E852E248C29D400CF4FB8 /* DetectionMode.swift */; };
		B184A380248FFCBE007180F6 /* SecureStore.swift in Sources */ = {isa = PBXBuildFile; fileRef = B184A37F248FFCBE007180F6 /* SecureStore.swift */; };
		B184A383248FFCE2007180F6 /* CodableExposureDetectionSummary.swift in Sources */ = {isa = PBXBuildFile; fileRef = B184A382248FFCE2007180F6 /* CodableExposureDetectionSummary.swift */; };
		B18755D124DC45CA00A9202E /* DMStoreViewController.swift in Sources */ = {isa = PBXBuildFile; fileRef = B18755D024DC45CA00A9202E /* DMStoreViewController.swift */; };
		B18C411D246DB30000B8D8CB /* URL+Helper.swift in Sources */ = {isa = PBXBuildFile; fileRef = B18C411C246DB30000B8D8CB /* URL+Helper.swift */; };
		B19FD7112491A07000A9D56A /* String+SemanticVersion.swift in Sources */ = {isa = PBXBuildFile; fileRef = B19FD7102491A07000A9D56A /* String+SemanticVersion.swift */; };
		B19FD7132491A08500A9D56A /* SAP_SemanticVersion+Compare.swift in Sources */ = {isa = PBXBuildFile; fileRef = B19FD7122491A08500A9D56A /* SAP_SemanticVersion+Compare.swift */; };
		B19FD7152491A4A300A9D56A /* SAP_SemanticVersionTests.swift in Sources */ = {isa = PBXBuildFile; fileRef = B19FD7142491A4A300A9D56A /* SAP_SemanticVersionTests.swift */; };
		B1A31F6924DAE6C000E263DF /* DMKeyCell.swift in Sources */ = {isa = PBXBuildFile; fileRef = B1A31F6824DAE6C000E263DF /* DMKeyCell.swift */; };
		B1A76E9F24714AC700EA5208 /* HTTPClient+Configuration.swift in Sources */ = {isa = PBXBuildFile; fileRef = B1A76E9E24714AC700EA5208 /* HTTPClient+Configuration.swift */; };
		B1A89F3824819C2B00DA1CEC /* HomeInteractor.swift in Sources */ = {isa = PBXBuildFile; fileRef = 5111E7622460BB1500ED6498 /* HomeInteractor.swift */; };
		B1A89F3924819CC200DA1CEC /* ExposureStateUpdating.swift in Sources */ = {isa = PBXBuildFile; fileRef = B18CADAD24782FA4006F53F0 /* ExposureStateUpdating.swift */; };
		B1A89F3A24819CD300DA1CEC /* HomeRiskImageItemViewConfigurator.swift in Sources */ = {isa = PBXBuildFile; fileRef = 514EE99F246D4DF800DE4884 /* HomeRiskImageItemViewConfigurator.swift */; };
		B1A89F3B24819CE800DA1CEC /* LabelTableViewCell.swift in Sources */ = {isa = PBXBuildFile; fileRef = CDD87C5C247559E3007CE6CA /* LabelTableViewCell.swift */; };
		B1AC51D624CED8820087C35B /* DetectionModeTests.swift in Sources */ = {isa = PBXBuildFile; fileRef = B1AC51D524CED8820087C35B /* DetectionModeTests.swift */; };
		B1B381432472EF8B0056BEEE /* HTTPClient+Configuration.swift in Sources */ = {isa = PBXBuildFile; fileRef = B12995E8246C344100854AD0 /* HTTPClient+Configuration.swift */; };
		B1B5A76024924B3D0029D5D7 /* FMDB in Frameworks */ = {isa = PBXBuildFile; productRef = B1B5A75F24924B3D0029D5D7 /* FMDB */; };
		B1B9CF1F246ED2E8008F04F5 /* Sap_FilebucketTests.swift in Sources */ = {isa = PBXBuildFile; fileRef = B1B9CF1E246ED2E8008F04F5 /* Sap_FilebucketTests.swift */; };
		B1BD9E7E24898A2300BD3930 /* ExposureDetectionViewController+DynamicTableViewModel.swift in Sources */ = {isa = PBXBuildFile; fileRef = 714CD8662472885900F56450 /* ExposureDetectionViewController+DynamicTableViewModel.swift */; };
		B1BFE27224BDE1D500C1181D /* HomeViewController+HowRiskDetectionWorks.swift in Sources */ = {isa = PBXBuildFile; fileRef = B1BFE27124BDE1D500C1181D /* HomeViewController+HowRiskDetectionWorks.swift */; };
		B1C6ECFF247F089E0066138F /* RiskImageItemView.swift in Sources */ = {isa = PBXBuildFile; fileRef = 51B5B415246DF13D00DC5D3E /* RiskImageItemView.swift */; };
		B1C6ED00247F23730066138F /* NotificationName.swift in Sources */ = {isa = PBXBuildFile; fileRef = 51D420D324586DCA00AD70CA /* NotificationName.swift */; };
		B1C7EE4424938E9E00F1F284 /* ExposureDetection_DidEndPrematurelyReason+ErrorHandling.swift in Sources */ = {isa = PBXBuildFile; fileRef = B1C7EE4324938E9E00F1F284 /* ExposureDetection_DidEndPrematurelyReason+ErrorHandling.swift */; };
		B1C7EE4624938EB700F1F284 /* ExposureDetection_DidEndPrematurelyReason+ErrorHandlingTests.swift in Sources */ = {isa = PBXBuildFile; fileRef = B1C7EE4524938EB700F1F284 /* ExposureDetection_DidEndPrematurelyReason+ErrorHandlingTests.swift */; };
		B1C7EE482493D97000F1F284 /* RiskProvidingConfigurationManualTriggerTests.swift in Sources */ = {isa = PBXBuildFile; fileRef = B1C7EE472493D97000F1F284 /* RiskProvidingConfigurationManualTriggerTests.swift */; };
		B1C7EEAE24941A3B00F1F284 /* ManualExposureDetectionState.swift in Sources */ = {isa = PBXBuildFile; fileRef = B1C7EEAD24941A3B00F1F284 /* ManualExposureDetectionState.swift */; };
		B1C7EEB024941A6B00F1F284 /* RiskConsumer.swift in Sources */ = {isa = PBXBuildFile; fileRef = B1C7EEAF24941A6B00F1F284 /* RiskConsumer.swift */; };
		B1CD333E24865E0000B06E9B /* TracingStatusHistoryTests.swift in Sources */ = {isa = PBXBuildFile; fileRef = B1CD333D24865E0000B06E9B /* TracingStatusHistoryTests.swift */; };
		B1CD33412486AA7100B06E9B /* CoronaWarnURLSessionDelegate.swift in Sources */ = {isa = PBXBuildFile; fileRef = B1CD33402486AA7100B06E9B /* CoronaWarnURLSessionDelegate.swift */; };
		B1D431C8246C69F300E728AD /* HTTPClient+ConfigurationTests.swift in Sources */ = {isa = PBXBuildFile; fileRef = B1D431C7246C69F300E728AD /* HTTPClient+ConfigurationTests.swift */; };
		B1D431CB246C84A400E728AD /* DownloadedPackagesStoreV1.swift in Sources */ = {isa = PBXBuildFile; fileRef = B1D431CA246C84A400E728AD /* DownloadedPackagesStoreV1.swift */; };
		B1D6B002247DA0320079DDD3 /* ExposureDetectionViewControllerDelegate.swift in Sources */ = {isa = PBXBuildFile; fileRef = B1D6B001247DA0320079DDD3 /* ExposureDetectionViewControllerDelegate.swift */; };
		B1D6B004247DA4920079DDD3 /* UIApplication+CoronaWarn.swift in Sources */ = {isa = PBXBuildFile; fileRef = B1D6B003247DA4920079DDD3 /* UIApplication+CoronaWarn.swift */; };
		B1D7D68E24766D2100E4DA5D /* submission_payload.pb.swift in Sources */ = {isa = PBXBuildFile; fileRef = B1D7D68624766D2100E4DA5D /* submission_payload.pb.swift */; };
		B1D7D69224766D2100E4DA5D /* apple_export.pb.swift in Sources */ = {isa = PBXBuildFile; fileRef = B1D7D68A24766D2100E4DA5D /* apple_export.pb.swift */; };
		B1D8CB2724DD44C6008C6010 /* DMTracingHistoryViewController.swift in Sources */ = {isa = PBXBuildFile; fileRef = B1D8CB2524DD4371008C6010 /* DMTracingHistoryViewController.swift */; };
		B1DDDABC247137B000A07175 /* HTTPClientConfigurationEndpointTests.swift in Sources */ = {isa = PBXBuildFile; fileRef = B1DDDABB247137B000A07175 /* HTTPClientConfigurationEndpointTests.swift */; };
		B1DDDABE24713BAD00A07175 /* SAPDownloadedPackage.swift in Sources */ = {isa = PBXBuildFile; fileRef = B1A9E710246D782F0024CC12 /* SAPDownloadedPackage.swift */; };
		B1E23B8624FE4DD3006BCDA6 /* PublicKeyProviderTests.swift in Sources */ = {isa = PBXBuildFile; fileRef = B1E23B8524FE4DD3006BCDA6 /* PublicKeyProviderTests.swift */; };
		B1E23B8824FE80EF006BCDA6 /* CancellationTokenTests.swift in Sources */ = {isa = PBXBuildFile; fileRef = B1E23B8724FE80EF006BCDA6 /* CancellationTokenTests.swift */; };
		B1E8C99D2479D4E7006DC678 /* DMSubmissionStateViewController.swift in Sources */ = {isa = PBXBuildFile; fileRef = B1E8C99C2479D4E7006DC678 /* DMSubmissionStateViewController.swift */; };
		B1EAEC8B24711884003BE9A2 /* URLSession+Convenience.swift in Sources */ = {isa = PBXBuildFile; fileRef = B1EAEC8A24711884003BE9A2 /* URLSession+Convenience.swift */; };
		B1EAEC8F247118D1003BE9A2 /* URLSession+ConvenienceTests.swift in Sources */ = {isa = PBXBuildFile; fileRef = B1EAEC8D247118CB003BE9A2 /* URLSession+ConvenienceTests.swift */; };
		B1EDFD88248E741B00E7EAFF /* SwiftProtobuf in Frameworks */ = {isa = PBXBuildFile; productRef = B10FB02F246036F3004CA11E /* SwiftProtobuf */; };
		B1EDFD89248E741B00E7EAFF /* ZIPFoundation in Frameworks */ = {isa = PBXBuildFile; productRef = B1E8C9A4247AB869006DC678 /* ZIPFoundation */; };
		B1EDFD8D248E74D000E7EAFF /* URL+StaticString.swift in Sources */ = {isa = PBXBuildFile; fileRef = B1EDFD8C248E74D000E7EAFF /* URL+StaticString.swift */; };
		B1F82DF224718C7300E2E56A /* DMBackendConfigurationViewController.swift in Sources */ = {isa = PBXBuildFile; fileRef = B1F82DF124718C7300E2E56A /* DMBackendConfigurationViewController.swift */; };
		B1F8AE482479B4C30093A588 /* api-response-day-2020-05-16 in Resources */ = {isa = PBXBuildFile; fileRef = B1F8AE472479B4C30093A588 /* api-response-day-2020-05-16 */; };
		B1FC2D2024D9C8DF00083C81 /* SAP_TemporaryExposureKey+DeveloperMenu.swift in Sources */ = {isa = PBXBuildFile; fileRef = B1FC2D1F24D9C8DF00083C81 /* SAP_TemporaryExposureKey+DeveloperMenu.swift */; };
		B1FE13EB24891CFA00D012E5 /* RiskProvider.swift in Sources */ = {isa = PBXBuildFile; fileRef = B1FE13DE248821E000D012E5 /* RiskProvider.swift */; };
		B1FE13EC24891CFE00D012E5 /* RiskProviding.swift in Sources */ = {isa = PBXBuildFile; fileRef = B1FE13DC248821CB00D012E5 /* RiskProviding.swift */; };
		B1FE13ED24891D0400D012E5 /* RiskProviderTests.swift in Sources */ = {isa = PBXBuildFile; fileRef = B1FE13E1248824E900D012E5 /* RiskProviderTests.swift */; };
		B1FE13EF24891D0C00D012E5 /* RiskProvidingConfiguration.swift in Sources */ = {isa = PBXBuildFile; fileRef = B1FE13E52488255900D012E5 /* RiskProvidingConfiguration.swift */; };
		B1FE13F024891D1500D012E5 /* RiskCalculation.swift in Sources */ = {isa = PBXBuildFile; fileRef = B1FE13D72487DEED00D012E5 /* RiskCalculation.swift */; };
		B1FE13FB24896E6700D012E5 /* AppConfigurationProviding.swift in Sources */ = {isa = PBXBuildFile; fileRef = B1FE13FA24896E6700D012E5 /* AppConfigurationProviding.swift */; };
		B1FE13FE24896EF700D012E5 /* CachedAppConfigurationTests.swift in Sources */ = {isa = PBXBuildFile; fileRef = B1FE13FD24896EF700D012E5 /* CachedAppConfigurationTests.swift */; };
		B1FE13FF2489708200D012E5 /* CachedAppConfiguration.swift in Sources */ = {isa = PBXBuildFile; fileRef = B1FE13F824896DDB00D012E5 /* CachedAppConfiguration.swift */; };
		B1FF6B6E2497D0B50041CF02 /* CWASQLite.h in Headers */ = {isa = PBXBuildFile; fileRef = B1FF6B6C2497D0B50041CF02 /* CWASQLite.h */; settings = {ATTRIBUTES = (Public, ); }; };
		B1FF6B772497D2330041CF02 /* sqlite3.h in Headers */ = {isa = PBXBuildFile; fileRef = 0DFCC2712484DC8400E2811D /* sqlite3.h */; settings = {ATTRIBUTES = (Public, ); }; };
		CD2EC329247D82EE00C6B3F9 /* NotificationSettingsViewController.swift in Sources */ = {isa = PBXBuildFile; fileRef = CD2EC328247D82EE00C6B3F9 /* NotificationSettingsViewController.swift */; };
		CD678F6F246C43FC00B6A0F8 /* MockURLSession.swift in Sources */ = {isa = PBXBuildFile; fileRef = CD678F6E246C43FC00B6A0F8 /* MockURLSession.swift */; };
		CD8638532477EBD400A5A07C /* SettingsViewModel.swift in Sources */ = {isa = PBXBuildFile; fileRef = CD8638522477EBD400A5A07C /* SettingsViewModel.swift */; };
		CD99A3A9245C272400BF12AF /* ExposureSubmissionService.swift in Sources */ = {isa = PBXBuildFile; fileRef = CD99A3A8245C272400BF12AF /* ExposureSubmissionService.swift */; };
		CD99A3C7246155C300BF12AF /* Logger.swift in Sources */ = {isa = PBXBuildFile; fileRef = CD99A3C6246155C300BF12AF /* Logger.swift */; };
		CD99A3CA2461A47C00BF12AF /* AppStrings.swift in Sources */ = {isa = PBXBuildFile; fileRef = CD99A3C92461A47C00BF12AF /* AppStrings.swift */; };
		CDA262F824AB808800612E15 /* Coordinator.swift in Sources */ = {isa = PBXBuildFile; fileRef = CDA262F724AB808800612E15 /* Coordinator.swift */; };
		CDCE11D6247D644100F30825 /* NotificationSettingsViewModel.swift in Sources */ = {isa = PBXBuildFile; fileRef = CDCE11D5247D644100F30825 /* NotificationSettingsViewModel.swift */; };
		CDCE11D9247D64C600F30825 /* NotificationSettingsOnTableViewCell.swift in Sources */ = {isa = PBXBuildFile; fileRef = CDCE11D8247D64C600F30825 /* NotificationSettingsOnTableViewCell.swift */; };
		CDCE11DB247D64D600F30825 /* NotificationSettingsOffTableViewCell.swift in Sources */ = {isa = PBXBuildFile; fileRef = CDCE11DA247D64D600F30825 /* NotificationSettingsOffTableViewCell.swift */; };
		CDD87C56247556DE007CE6CA /* MainSettingsTableViewCell.swift in Sources */ = {isa = PBXBuildFile; fileRef = CDD87C54247556DE007CE6CA /* MainSettingsTableViewCell.swift */; };
		CDF27BD3246ADBA70044D32B /* ExposureSubmissionServiceTests.swift in Sources */ = {isa = PBXBuildFile; fileRef = CDF27BD2246ADBA70044D32B /* ExposureSubmissionServiceTests.swift */; };
		CDF27BD5246ADBF30044D32B /* HTTPClient+DaysAndHoursTests.swift in Sources */ = {isa = PBXBuildFile; fileRef = CDF27BD4246ADBF30044D32B /* HTTPClient+DaysAndHoursTests.swift */; };
		EB11B02A24EE7CA500143A95 /* ENAUITestsSettings.swift in Sources */ = {isa = PBXBuildFile; fileRef = EB11B02924EE7CA500143A95 /* ENAUITestsSettings.swift */; };
		EB2394A024E5492900E71225 /* BackgroundAppRefreshViewModel.swift in Sources */ = {isa = PBXBuildFile; fileRef = EB23949F24E5492900E71225 /* BackgroundAppRefreshViewModel.swift */; };
		EB7057D724E6BACA002235B4 /* InfoBoxView.xib in Resources */ = {isa = PBXBuildFile; fileRef = EB7057D624E6BACA002235B4 /* InfoBoxView.xib */; };
		EB7D205424E6A3320089264C /* InfoBoxView.swift in Sources */ = {isa = PBXBuildFile; fileRef = EB7D205324E6A3320089264C /* InfoBoxView.swift */; };
		EB7D205624E6A5930089264C /* InfoBoxViewModel.swift in Sources */ = {isa = PBXBuildFile; fileRef = EB7D205524E6A5930089264C /* InfoBoxViewModel.swift */; };
		EB7F8E9524E434E000A3CCC4 /* BackgroundAppRefreshViewController.swift in Sources */ = {isa = PBXBuildFile; fileRef = EB7F8E9424E434E000A3CCC4 /* BackgroundAppRefreshViewController.swift */; };
		EB858D2024E700D10048A0AA /* UIView+Screenshot.swift in Sources */ = {isa = PBXBuildFile; fileRef = EB858D1F24E700D10048A0AA /* UIView+Screenshot.swift */; };
		EE20EA072469883900770683 /* RiskLegend.storyboard in Resources */ = {isa = PBXBuildFile; fileRef = EE20EA062469883900770683 /* RiskLegend.storyboard */; };
		EE22DB81247FB40A001B0A71 /* ENStateHandler.swift in Sources */ = {isa = PBXBuildFile; fileRef = EE22DB7F247FB409001B0A71 /* ENStateHandler.swift */; };
		EE22DB82247FB40A001B0A71 /* ENSettingModel.swift in Sources */ = {isa = PBXBuildFile; fileRef = EE22DB80247FB409001B0A71 /* ENSettingModel.swift */; };
		EE22DB89247FB43A001B0A71 /* TracingHistoryTableViewCell.swift in Sources */ = {isa = PBXBuildFile; fileRef = EE22DB84247FB43A001B0A71 /* TracingHistoryTableViewCell.swift */; };
		EE22DB8A247FB43A001B0A71 /* ImageTableViewCell.swift in Sources */ = {isa = PBXBuildFile; fileRef = EE22DB85247FB43A001B0A71 /* ImageTableViewCell.swift */; };
		EE22DB8B247FB43A001B0A71 /* ActionDetailTableViewCell.swift in Sources */ = {isa = PBXBuildFile; fileRef = EE22DB86247FB43A001B0A71 /* ActionDetailTableViewCell.swift */; };
		EE22DB8C247FB43A001B0A71 /* DescriptionTableViewCell.swift in Sources */ = {isa = PBXBuildFile; fileRef = EE22DB87247FB43A001B0A71 /* DescriptionTableViewCell.swift */; };
		EE22DB8D247FB43A001B0A71 /* ActionTableViewCell.swift in Sources */ = {isa = PBXBuildFile; fileRef = EE22DB88247FB43A001B0A71 /* ActionTableViewCell.swift */; };
		EE22DB8F247FB46C001B0A71 /* ENStateTests.swift in Sources */ = {isa = PBXBuildFile; fileRef = EE22DB8E247FB46C001B0A71 /* ENStateTests.swift */; };
		EE22DB91247FB479001B0A71 /* MockStateHandlerObserverDelegate.swift in Sources */ = {isa = PBXBuildFile; fileRef = EE22DB90247FB479001B0A71 /* MockStateHandlerObserverDelegate.swift */; };
		EE269508248FCB0300BAE234 /* InfoPlist.strings in Resources */ = {isa = PBXBuildFile; fileRef = EE26950A248FCB0300BAE234 /* InfoPlist.strings */; };
		EE278B2D245F2BBB008B06F9 /* InviteFriends.storyboard in Resources */ = {isa = PBXBuildFile; fileRef = EE278B2C245F2BBB008B06F9 /* InviteFriends.storyboard */; };
		EE278B30245F2C8A008B06F9 /* FriendsInviteController.swift in Sources */ = {isa = PBXBuildFile; fileRef = EE278B2F245F2C8A008B06F9 /* FriendsInviteController.swift */; };
		EE70C23D245B09EA00AC9B2F /* Localizable.strings in Resources */ = {isa = PBXBuildFile; fileRef = EE70C23A245B09E900AC9B2F /* Localizable.strings */; };
		EE92A33E245D96DA006B97B0 /* Localizable.stringsdict in Resources */ = {isa = PBXBuildFile; fileRef = EE92A340245D96DA006B97B0 /* Localizable.stringsdict */; };
		EEF1067A246EBF8B009DFB4E /* ResetViewController.swift in Sources */ = {isa = PBXBuildFile; fileRef = EEF10679246EBF8B009DFB4E /* ResetViewController.swift */; };
		F22C6E2324917E3200712A6B /* DynamicTableViewControllerRowsTests.swift in Sources */ = {isa = PBXBuildFile; fileRef = F247572A24838AC8003E1FC5 /* DynamicTableViewControllerRowsTests.swift */; };
		F22C6E252492082B00712A6B /* DynamicTableViewSpaceCellTests.swift in Sources */ = {isa = PBXBuildFile; fileRef = F22C6E242492082B00712A6B /* DynamicTableViewSpaceCellTests.swift */; };
		F252472F2483955B00C5556B /* DynamicTableViewControllerFake.storyboard in Resources */ = {isa = PBXBuildFile; fileRef = F252472E2483955B00C5556B /* DynamicTableViewControllerFake.storyboard */; };
		F25247312484456800C5556B /* DynamicTableViewModelTests.swift in Sources */ = {isa = PBXBuildFile; fileRef = F25247302484456800C5556B /* DynamicTableViewModelTests.swift */; };
		F2DC808E248989CE00EDC40A /* DynamicTableViewControllerRegisterCellsTests.swift in Sources */ = {isa = PBXBuildFile; fileRef = F2DC808D248989CE00EDC40A /* DynamicTableViewControllerRegisterCellsTests.swift */; };
		F2DC809024898A9400EDC40A /* DynamicTableViewControllerNumberOfRowsAndSectionsTests.swift in Sources */ = {isa = PBXBuildFile; fileRef = F2DC808F24898A9400EDC40A /* DynamicTableViewControllerNumberOfRowsAndSectionsTests.swift */; };
		F2DC809224898B1800EDC40A /* DynamicTableViewControllerHeaderTests.swift in Sources */ = {isa = PBXBuildFile; fileRef = F2DC809124898B1800EDC40A /* DynamicTableViewControllerHeaderTests.swift */; };
		F2DC809424898CE600EDC40A /* DynamicTableViewControllerFooterTests.swift in Sources */ = {isa = PBXBuildFile; fileRef = F2DC809324898CE600EDC40A /* DynamicTableViewControllerFooterTests.swift */; };
		FEDCE09E9F78ABEB4AA9A484 /* ExposureDetectionExecutor.swift in Sources */ = {isa = PBXBuildFile; fileRef = FEDCE0116603B6E00FAEE632 /* ExposureDetectionExecutor.swift */; };
		FEDCE29E414945F14E7CE576 /* ENStateHandler+State.swift in Sources */ = {isa = PBXBuildFile; fileRef = FEDCE1B8926528ED74CDE1B2 /* ENStateHandler+State.swift */; };
		FEDCE50B4AC5E24D4E11AA52 /* RequiresAppDependencies.swift in Sources */ = {isa = PBXBuildFile; fileRef = FEDCE1600374711EC77FF572 /* RequiresAppDependencies.swift */; };
		FEDCE6E2763B0BABFADF36BA /* ExposureDetectionViewController+State.swift in Sources */ = {isa = PBXBuildFile; fileRef = FEDCE4BE82DC5BFE90575663 /* ExposureDetectionViewController+State.swift */; };
		FEDCE77AED78E9C25999BB35 /* SceneDelegate+State.swift in Sources */ = {isa = PBXBuildFile; fileRef = FEDCE838D90CB02C55E15237 /* SceneDelegate+State.swift */; };
		FEDCECC1B2111AB537AEF7E5 /* HomeInteractor+State.swift in Sources */ = {isa = PBXBuildFile; fileRef = FEDCEC452596E54A041BBCE9 /* HomeInteractor+State.swift */; };
/* End PBXBuildFile section */

/* Begin PBXContainerItemProxy section */
		85D7595524570491008175F0 /* PBXContainerItemProxy */ = {
			isa = PBXContainerItemProxy;
			containerPortal = 85D759332457048F008175F0 /* Project object */;
			proxyType = 1;
			remoteGlobalIDString = 85D7593A2457048F008175F0;
			remoteInfo = ENA;
		};
		85D7596024570491008175F0 /* PBXContainerItemProxy */ = {
			isa = PBXContainerItemProxy;
			containerPortal = 85D759332457048F008175F0 /* Project object */;
			proxyType = 1;
			remoteGlobalIDString = 85D7593A2457048F008175F0;
			remoteInfo = ENA;
		};
/* End PBXContainerItemProxy section */

/* Begin PBXCopyFilesBuildPhase section */
		B102BDB924603FD600CD55A2 /* Embed Frameworks */ = {
			isa = PBXCopyFilesBuildPhase;
			buildActionMask = 12;
			dstPath = "";
			dstSubfolderSpec = 10;
			files = (
				015E8C0924C9983600C0A4B3 /* CWASQLite.framework in Embed Frameworks */,
			);
			name = "Embed Frameworks";
			runOnlyForDeploymentPostprocessing = 0;
		};
/* End PBXCopyFilesBuildPhase section */

/* Begin PBXFileReference section */
		011E13AD24680A4000973467 /* HTTPClient.swift */ = {isa = PBXFileReference; lastKnownFileType = sourcecode.swift; path = HTTPClient.swift; sourceTree = "<group>"; };
		011E4B002483A35A002E6412 /* ENACommunity.entitlements */ = {isa = PBXFileReference; fileEncoding = 4; lastKnownFileType = text.plist.entitlements; path = ENACommunity.entitlements; sourceTree = "<group>"; };
		0123D5972501383100A91838 /* ExposureSubmissionErrorTests.swift */ = {isa = PBXFileReference; lastKnownFileType = sourcecode.swift; path = ExposureSubmissionErrorTests.swift; sourceTree = "<group>"; };
		013DC101245DAC4E00EE58B0 /* Store.swift */ = {isa = PBXFileReference; lastKnownFileType = sourcecode.swift; path = Store.swift; sourceTree = "<group>"; };
		014891B224F90D0B002A6F77 /* ENA.plist */ = {isa = PBXFileReference; fileEncoding = 4; lastKnownFileType = text.plist.xml; name = ENA.plist; path = ../../../ENA.plist; sourceTree = "<group>"; };
		015692E324B48C3F0033F35E /* TimeInterval+Convenience.swift */ = {isa = PBXFileReference; fileEncoding = 4; lastKnownFileType = sourcecode.swift; lineEnding = 0; path = "TimeInterval+Convenience.swift"; sourceTree = "<group>"; };
		0159E6BF247829BA00894A89 /* temporary_exposure_key_export.pb.swift */ = {isa = PBXFileReference; fileEncoding = 4; lastKnownFileType = sourcecode.swift; name = temporary_exposure_key_export.pb.swift; path = ../../../gen/output/temporary_exposure_key_export.pb.swift; sourceTree = "<group>"; };
		0159E6C0247829BA00894A89 /* temporary_exposure_key_signature_list.pb.swift */ = {isa = PBXFileReference; fileEncoding = 4; lastKnownFileType = sourcecode.swift; name = temporary_exposure_key_signature_list.pb.swift; path = ../../../gen/output/temporary_exposure_key_signature_list.pb.swift; sourceTree = "<group>"; };
		016146902487A43E00660992 /* LinkHelper.swift */ = {isa = PBXFileReference; lastKnownFileType = sourcecode.swift; path = LinkHelper.swift; sourceTree = "<group>"; };
		01678E9A249A521F003B048B /* testStore.sqlite */ = {isa = PBXFileReference; lastKnownFileType = file; path = testStore.sqlite; sourceTree = "<group>"; };
		01B7232324F812500064C0EB /* DynamicTableViewOptionGroupCell.swift */ = {isa = PBXFileReference; lastKnownFileType = sourcecode.swift; path = DynamicTableViewOptionGroupCell.swift; sourceTree = "<group>"; };
		01B7232624F812BC0064C0EB /* OptionGroupView.swift */ = {isa = PBXFileReference; lastKnownFileType = sourcecode.swift; path = OptionGroupView.swift; sourceTree = "<group>"; };
		01B7232824F812DF0064C0EB /* OptionView.swift */ = {isa = PBXFileReference; lastKnownFileType = sourcecode.swift; path = OptionView.swift; sourceTree = "<group>"; };
		01B7232A24F815B00064C0EB /* MultipleChoiceOptionView.swift */ = {isa = PBXFileReference; lastKnownFileType = sourcecode.swift; path = MultipleChoiceOptionView.swift; sourceTree = "<group>"; };
		01B7232C24F8E0260064C0EB /* MultipleChoiceChoiceView.swift */ = {isa = PBXFileReference; lastKnownFileType = sourcecode.swift; path = MultipleChoiceChoiceView.swift; sourceTree = "<group>"; };
		01B7232E24FE4F080064C0EB /* OptionGroupViewModel.swift */ = {isa = PBXFileReference; lastKnownFileType = sourcecode.swift; path = OptionGroupViewModel.swift; sourceTree = "<group>"; };
		01C2D440250124E600FB23BF /* OptionGroupViewModelTests.swift */ = {isa = PBXFileReference; lastKnownFileType = sourcecode.swift; path = OptionGroupViewModelTests.swift; sourceTree = "<group>"; };
		01D16C5D24ED69CA007DB387 /* BackgroundAppRefreshViewModelTests.swift */ = {isa = PBXFileReference; lastKnownFileType = sourcecode.swift; path = BackgroundAppRefreshViewModelTests.swift; sourceTree = "<group>"; };
		01D16C5F24ED6D9A007DB387 /* MockBackgroundRefreshStatusProvider.swift */ = {isa = PBXFileReference; lastKnownFileType = sourcecode.swift; path = MockBackgroundRefreshStatusProvider.swift; sourceTree = "<group>"; };
		01D16C6124ED6DB3007DB387 /* MockLowPowerModeStatusProvider.swift */ = {isa = PBXFileReference; lastKnownFileType = sourcecode.swift; path = MockLowPowerModeStatusProvider.swift; sourceTree = "<group>"; };
		01D16C6324EFA903007DB387 /* ExposureSubmissionWarnEuropeConsentViewController.swift */ = {isa = PBXFileReference; lastKnownFileType = sourcecode.swift; path = ExposureSubmissionWarnEuropeConsentViewController.swift; sourceTree = "<group>"; };
		01D16C6524EFA91F007DB387 /* ExposureSubmissionWarnEuropeTravelConfirmationViewController.swift */ = {isa = PBXFileReference; lastKnownFileType = sourcecode.swift; path = ExposureSubmissionWarnEuropeTravelConfirmationViewController.swift; sourceTree = "<group>"; };
		01D16C6724EFA93D007DB387 /* ExposureSubmissionWarnEuropeCountrySelectionViewController.swift */ = {isa = PBXFileReference; lastKnownFileType = sourcecode.swift; path = ExposureSubmissionWarnEuropeCountrySelectionViewController.swift; sourceTree = "<group>"; };
		01D3ECFF2490230400551E65 /* StoreTests.swift */ = {isa = PBXFileReference; fileEncoding = 4; lastKnownFileType = sourcecode.swift; lineEnding = 0; path = StoreTests.swift; sourceTree = "<group>"; };
		01E25C6F24A3B52F007E33F8 /* Info_Testflight.plist */ = {isa = PBXFileReference; fileEncoding = 4; lastKnownFileType = text.plist.xml; path = Info_Testflight.plist; sourceTree = "<group>"; };
		01F5F7212487B9C000229720 /* AppInformationViewController.swift */ = {isa = PBXFileReference; lastKnownFileType = sourcecode.swift; path = AppInformationViewController.swift; sourceTree = "<group>"; };
		0D5611B3247F852C00B5B094 /* SQLiteKeyValueStore.swift */ = {isa = PBXFileReference; lastKnownFileType = sourcecode.swift; path = SQLiteKeyValueStore.swift; sourceTree = "<group>"; };
		0DD260FE248D549B007C3B2C /* KeychainHelper.swift */ = {isa = PBXFileReference; lastKnownFileType = sourcecode.swift; path = KeychainHelper.swift; sourceTree = "<group>"; };
		0DF6BB96248AD616007E8B0C /* AppUpdateCheckHelper.swift */ = {isa = PBXFileReference; lastKnownFileType = sourcecode.swift; path = AppUpdateCheckHelper.swift; sourceTree = "<group>"; };
		0DF6BB9C248AE232007E8B0C /* AppUpdateCheckerHelperTests.swift */ = {isa = PBXFileReference; lastKnownFileType = sourcecode.swift; path = AppUpdateCheckerHelperTests.swift; sourceTree = "<group>"; };
		0DF6BBB2248C04CF007E8B0C /* app_config_attenuation_duration.pb.swift */ = {isa = PBXFileReference; fileEncoding = 4; lastKnownFileType = sourcecode.swift; name = app_config_attenuation_duration.pb.swift; path = ../../../gen/output/app_config_attenuation_duration.pb.swift; sourceTree = "<group>"; };
		0DF6BBB3248C04CF007E8B0C /* app_config_app_version_config.pb.swift */ = {isa = PBXFileReference; fileEncoding = 4; lastKnownFileType = sourcecode.swift; name = app_config_app_version_config.pb.swift; path = ../../../gen/output/app_config_app_version_config.pb.swift; sourceTree = "<group>"; };
		0DF6BBB4248C04CF007E8B0C /* app_config.pb.swift */ = {isa = PBXFileReference; fileEncoding = 4; lastKnownFileType = sourcecode.swift; name = app_config.pb.swift; path = ../../../gen/output/app_config.pb.swift; sourceTree = "<group>"; };
		0DFCC2692484D7A700E2811D /* ENA-Bridging-Header.h */ = {isa = PBXFileReference; lastKnownFileType = sourcecode.c.h; path = "ENA-Bridging-Header.h"; sourceTree = "<group>"; };
		0DFCC26F2484DC8200E2811D /* ENATests-Bridging-Header.h */ = {isa = PBXFileReference; lastKnownFileType = sourcecode.c.h; path = "ENATests-Bridging-Header.h"; sourceTree = "<group>"; };
		0DFCC2702484DC8400E2811D /* sqlite3.c */ = {isa = PBXFileReference; fileEncoding = 4; lastKnownFileType = sourcecode.c.c; path = sqlite3.c; sourceTree = "<group>"; };
		0DFCC2712484DC8400E2811D /* sqlite3.h */ = {isa = PBXFileReference; fileEncoding = 4; lastKnownFileType = sourcecode.c.h; path = sqlite3.h; sourceTree = "<group>"; };
		1309194E247972C40066E329 /* PrivacyProtectionViewController.swift */ = {isa = PBXFileReference; lastKnownFileType = sourcecode.swift; path = PrivacyProtectionViewController.swift; sourceTree = "<group>"; };
		130CB19B246D92F800ADE602 /* ENAUITestsOnboarding.swift */ = {isa = PBXFileReference; fileEncoding = 4; lastKnownFileType = sourcecode.swift; path = ENAUITestsOnboarding.swift; sourceTree = "<group>"; };
		13156CFE248C19D000AFC472 /* de */ = {isa = PBXFileReference; lastKnownFileType = text.html; name = de; path = de.lproj/usage.html; sourceTree = "<group>"; };
		13156D00248CDECC00AFC472 /* en */ = {isa = PBXFileReference; lastKnownFileType = text.html; name = en; path = en.lproj/usage.html; sourceTree = "<group>"; };
		134F0DB9247578FF00D88934 /* ENAUITestsHome.swift */ = {isa = PBXFileReference; fileEncoding = 4; lastKnownFileType = sourcecode.swift; path = ENAUITestsHome.swift; sourceTree = "<group>"; };
		134F0DBA247578FF00D88934 /* ENAUITests-Extensions.swift */ = {isa = PBXFileReference; fileEncoding = 4; lastKnownFileType = sourcecode.swift; path = "ENAUITests-Extensions.swift"; sourceTree = "<group>"; };
		134F0F2B2475793400D88934 /* SnapshotHelper.swift */ = {isa = PBXFileReference; fileEncoding = 4; lastKnownFileType = sourcecode.swift; name = SnapshotHelper.swift; path = ../../fastlane/SnapshotHelper.swift; sourceTree = "<group>"; };
		13722043247AEEAD00152764 /* UNNotificationCenter+Extension.swift */ = {isa = PBXFileReference; lastKnownFileType = sourcecode.swift; path = "UNNotificationCenter+Extension.swift"; sourceTree = "<group>"; };
		137846482488027500A50AB8 /* OnboardingInfoViewController+Extension.swift */ = {isa = PBXFileReference; lastKnownFileType = sourcecode.swift; path = "OnboardingInfoViewController+Extension.swift"; sourceTree = "<group>"; };
		138910C4247A909000D739F6 /* ENATaskScheduler.swift */ = {isa = PBXFileReference; lastKnownFileType = sourcecode.swift; path = ENATaskScheduler.swift; sourceTree = "<group>"; };
		13BAE9B02472FB1E00CEE58A /* CellConfiguratorIndexPosition.swift */ = {isa = PBXFileReference; lastKnownFileType = sourcecode.swift; path = CellConfiguratorIndexPosition.swift; sourceTree = "<group>"; };
		13E50468248E3CD20086641C /* ENAUITestsAppInformation.swift */ = {isa = PBXFileReference; lastKnownFileType = sourcecode.swift; path = ENAUITestsAppInformation.swift; sourceTree = "<group>"; };
		2F26CE2D248B9C4F00BE30EE /* UIViewController+BackButton.swift */ = {isa = PBXFileReference; lastKnownFileType = sourcecode.swift; path = "UIViewController+BackButton.swift"; sourceTree = "<group>"; };
		2F3218CF248063E300A7AC0A /* UIView+Convenience.swift */ = {isa = PBXFileReference; lastKnownFileType = sourcecode.swift; path = "UIView+Convenience.swift"; sourceTree = "<group>"; };
		2F78574F248506BD00323A9C /* HomeTestResultCollectionViewCell.xib */ = {isa = PBXFileReference; fileEncoding = 4; lastKnownFileType = file.xib; path = HomeTestResultCollectionViewCell.xib; sourceTree = "<group>"; };
		2F80CFD8247ED988000F06AF /* ExposureSubmissionIntroViewController.swift */ = {isa = PBXFileReference; lastKnownFileType = sourcecode.swift; path = ExposureSubmissionIntroViewController.swift; sourceTree = "<group>"; };
		2F80CFDA247EDDB3000F06AF /* ExposureSubmissionHotlineViewController.swift */ = {isa = PBXFileReference; lastKnownFileType = sourcecode.swift; path = ExposureSubmissionHotlineViewController.swift; sourceTree = "<group>"; };
		2F96739A24AB70FA008E3147 /* ExposureSubmissionParsable.swift */ = {isa = PBXFileReference; lastKnownFileType = sourcecode.swift; path = ExposureSubmissionParsable.swift; sourceTree = "<group>"; };
		2FA968CD24D8560B008EE367 /* String+Random.swift */ = {isa = PBXFileReference; lastKnownFileType = sourcecode.swift; path = "String+Random.swift"; sourceTree = "<group>"; };
		2FA9E39224D2F2920030561C /* ExposureSubmission+TestResult.swift */ = {isa = PBXFileReference; lastKnownFileType = sourcecode.swift; path = "ExposureSubmission+TestResult.swift"; sourceTree = "<group>"; };
		2FA9E39424D2F2B00030561C /* ExposureSubmission+DeviceRegistrationKey.swift */ = {isa = PBXFileReference; lastKnownFileType = sourcecode.swift; path = "ExposureSubmission+DeviceRegistrationKey.swift"; sourceTree = "<group>"; };
		2FA9E39624D2F3C60030561C /* ExposureSubmissionError.swift */ = {isa = PBXFileReference; lastKnownFileType = sourcecode.swift; path = ExposureSubmissionError.swift; sourceTree = "<group>"; };
		2FA9E39824D2F4350030561C /* ExposureSubmission+ErrorParsing.swift */ = {isa = PBXFileReference; lastKnownFileType = sourcecode.swift; path = "ExposureSubmission+ErrorParsing.swift"; sourceTree = "<group>"; };
		2FA9E39A24D2F4A10030561C /* ExposureSubmissionService+Protocol.swift */ = {isa = PBXFileReference; lastKnownFileType = sourcecode.swift; path = "ExposureSubmissionService+Protocol.swift"; sourceTree = "<group>"; };
		2FC0356E24B342FA00E234AC /* UIViewcontroller+AlertTest.swift */ = {isa = PBXFileReference; lastKnownFileType = sourcecode.swift; path = "UIViewcontroller+AlertTest.swift"; sourceTree = "<group>"; };
		2FC0357024B5B70700E234AC /* Error+FAQUrl.swift */ = {isa = PBXFileReference; lastKnownFileType = sourcecode.swift; path = "Error+FAQUrl.swift"; sourceTree = "<group>"; };
		2FC951FD24DC23B9008D39F4 /* DMConfigurationCell.swift */ = {isa = PBXFileReference; lastKnownFileType = sourcecode.swift; path = DMConfigurationCell.swift; sourceTree = "<group>"; };
		2FD881CB2490F65C00BEC8FC /* ExposureSubmissionHotlineViewControllerTest.swift */ = {isa = PBXFileReference; lastKnownFileType = sourcecode.swift; path = ExposureSubmissionHotlineViewControllerTest.swift; sourceTree = "<group>"; };
		2FD881CD249115E700BEC8FC /* ExposureSubmissionNavigationControllerTest.swift */ = {isa = PBXFileReference; lastKnownFileType = sourcecode.swift; path = ExposureSubmissionNavigationControllerTest.swift; sourceTree = "<group>"; };
		2FE15A3B249B8C0B0077BD8D /* AccessibilityIdentifiers.swift */ = {isa = PBXFileReference; lastKnownFileType = sourcecode.swift; path = AccessibilityIdentifiers.swift; sourceTree = "<group>"; };
		2FF1D62D2487850200381FFB /* NSMutableAttributedString+Generation.swift */ = {isa = PBXFileReference; lastKnownFileType = sourcecode.swift; path = "NSMutableAttributedString+Generation.swift"; sourceTree = "<group>"; };
		2FF1D62F24880FCF00381FFB /* DynamicTableViewRoundedCell.swift */ = {isa = PBXFileReference; lastKnownFileType = sourcecode.swift; path = DynamicTableViewRoundedCell.swift; sourceTree = "<group>"; };
		350BB08725055B4700345A77 /* app_config_V0.pb.swift */ = {isa = PBXFileReference; fileEncoding = 4; lastKnownFileType = sourcecode.swift; name = app_config_V0.pb.swift; path = ../../../gen/output/app_config_V0.pb.swift; sourceTree = "<group>"; };
		352F25A724EFCBDE00ACDFF3 /* LocalSettings.swift */ = {isa = PBXFileReference; fileEncoding = 4; lastKnownFileType = sourcecode.swift; path = LocalSettings.swift; sourceTree = "<group>"; };
		354DA0CB25063BDB0018354E /* ExposureSubmissionWarnEuropeConsentViewControllerTest.swift */ = {isa = PBXFileReference; lastKnownFileType = sourcecode.swift; path = ExposureSubmissionWarnEuropeConsentViewControllerTest.swift; sourceTree = "<group>"; };
		354DA0CD250658C30018354E /* ExposureSubmissionWarnEuropeCountrySelectionViewControllerTests.swift */ = {isa = PBXFileReference; lastKnownFileType = sourcecode.swift; path = ExposureSubmissionWarnEuropeCountrySelectionViewControllerTests.swift; sourceTree = "<group>"; };
		354DA0CF250665A10018354E /* ExposureSubmissionWarnEuropeTravelConfirmationViewControllerTests.swift */ = {isa = PBXFileReference; lastKnownFileType = sourcecode.swift; path = ExposureSubmissionWarnEuropeTravelConfirmationViewControllerTests.swift; sourceTree = "<group>"; };
		354E305824EFF26E00526C9F /* Country.swift */ = {isa = PBXFileReference; lastKnownFileType = sourcecode.swift; path = Country.swift; sourceTree = "<group>"; };
		359767F024FD13D9001FD591 /* diagnosis_key_batch.pb.swift */ = {isa = PBXFileReference; fileEncoding = 4; lastKnownFileType = sourcecode.swift; name = diagnosis_key_batch.pb.swift; path = ../../../gen/output/diagnosis_key_batch.pb.swift; sourceTree = "<group>"; };
		3598D99924FE280700483F1F /* CountryTests.swift */ = {isa = PBXFileReference; lastKnownFileType = sourcecode.swift; path = CountryTests.swift; sourceTree = "<group>"; };
		4026C2DB24852B7600926FB4 /* AppInformationViewController+LegalModel.swift */ = {isa = PBXFileReference; lastKnownFileType = sourcecode.swift; path = "AppInformationViewController+LegalModel.swift"; sourceTree = "<group>"; };
		4026C2E324854C8D00926FB4 /* AppInformationLegalCell.swift */ = {isa = PBXFileReference; lastKnownFileType = sourcecode.swift; path = AppInformationLegalCell.swift; sourceTree = "<group>"; };
		50BD2E6124FE1E8700932566 /* AppInformationModel.swift */ = {isa = PBXFileReference; lastKnownFileType = sourcecode.swift; path = AppInformationModel.swift; sourceTree = "<group>"; };
		50BD2E6324FE232E00932566 /* AppInformationImprintViewModel.swift */ = {isa = PBXFileReference; lastKnownFileType = sourcecode.swift; path = AppInformationImprintViewModel.swift; sourceTree = "<group>"; };
		50BD2E6F24FE26F300932566 /* AppInformationImprintTest.swift */ = {isa = PBXFileReference; fileEncoding = 4; lastKnownFileType = sourcecode.swift; path = AppInformationImprintTest.swift; sourceTree = "<group>"; };
		50DC527824FEB2AE00F6D8EB /* AppInformationDynamicCell.swift */ = {isa = PBXFileReference; lastKnownFileType = sourcecode.swift; path = AppInformationDynamicCell.swift; sourceTree = "<group>"; };
		50DC527A24FEB5CA00F6D8EB /* AppInformationModelTest.swift */ = {isa = PBXFileReference; lastKnownFileType = sourcecode.swift; path = AppInformationModelTest.swift; sourceTree = "<group>"; };
		50E3BE59250127DF0033E2C7 /* AppInformationDynamicAction.swift */ = {isa = PBXFileReference; lastKnownFileType = sourcecode.swift; path = AppInformationDynamicAction.swift; sourceTree = "<group>"; };
		5111E7622460BB1500ED6498 /* HomeInteractor.swift */ = {isa = PBXFileReference; lastKnownFileType = sourcecode.swift; path = HomeInteractor.swift; sourceTree = "<group>"; };
		51486D9E2484FC0200FCE216 /* HomeRiskLevelCellConfigurator.swift */ = {isa = PBXFileReference; lastKnownFileType = sourcecode.swift; path = HomeRiskLevelCellConfigurator.swift; sourceTree = "<group>"; };
		51486DA02485101500FCE216 /* RiskInactiveCollectionViewCell.swift */ = {isa = PBXFileReference; lastKnownFileType = sourcecode.swift; path = RiskInactiveCollectionViewCell.swift; sourceTree = "<group>"; };
		51486DA12485101500FCE216 /* RiskInactiveCollectionViewCell.xib */ = {isa = PBXFileReference; lastKnownFileType = file.xib; path = RiskInactiveCollectionViewCell.xib; sourceTree = "<group>"; };
		51486DA42485237200FCE216 /* RiskThankYouCollectionViewCell.swift */ = {isa = PBXFileReference; lastKnownFileType = sourcecode.swift; path = RiskThankYouCollectionViewCell.swift; sourceTree = "<group>"; };
		51486DA52485237200FCE216 /* RiskThankYouCollectionViewCell.xib */ = {isa = PBXFileReference; lastKnownFileType = file.xib; path = RiskThankYouCollectionViewCell.xib; sourceTree = "<group>"; };
		514C0A0524772F3400F235F6 /* HomeRiskViewConfigurator.swift */ = {isa = PBXFileReference; lastKnownFileType = sourcecode.swift; path = HomeRiskViewConfigurator.swift; sourceTree = "<group>"; };
		514C0A0724772F5E00F235F6 /* RiskItemView.swift */ = {isa = PBXFileReference; lastKnownFileType = sourcecode.swift; path = RiskItemView.swift; sourceTree = "<group>"; };
		514C0A09247AEEE200F235F6 /* en */ = {isa = PBXFileReference; lastKnownFileType = text.plist.stringsdict; name = en; path = en.lproj/Localizable.stringsdict; sourceTree = "<group>"; };
		514C0A0A247AF9F700F235F6 /* RiskTextItemView.xib */ = {isa = PBXFileReference; lastKnownFileType = file.xib; path = RiskTextItemView.xib; sourceTree = "<group>"; };
		514C0A0C247AFB0200F235F6 /* RiskTextItemView.swift */ = {isa = PBXFileReference; lastKnownFileType = sourcecode.swift; path = RiskTextItemView.swift; sourceTree = "<group>"; };
		514C0A0E247AFEC500F235F6 /* HomeRiskTextItemViewConfigurator.swift */ = {isa = PBXFileReference; lastKnownFileType = sourcecode.swift; path = HomeRiskTextItemViewConfigurator.swift; sourceTree = "<group>"; };
		514C0A10247C15EC00F235F6 /* HomeUnknownRiskCellConfigurator.swift */ = {isa = PBXFileReference; lastKnownFileType = sourcecode.swift; path = HomeUnknownRiskCellConfigurator.swift; sourceTree = "<group>"; };
		514C0A13247C163800F235F6 /* HomeLowRiskCellConfigurator.swift */ = {isa = PBXFileReference; lastKnownFileType = sourcecode.swift; path = HomeLowRiskCellConfigurator.swift; sourceTree = "<group>"; };
		514C0A15247C164700F235F6 /* HomeHighRiskCellConfigurator.swift */ = {isa = PBXFileReference; lastKnownFileType = sourcecode.swift; path = HomeHighRiskCellConfigurator.swift; sourceTree = "<group>"; };
		514C0A19247C16D600F235F6 /* HomeInactiveRiskCellConfigurator.swift */ = {isa = PBXFileReference; lastKnownFileType = sourcecode.swift; path = HomeInactiveRiskCellConfigurator.swift; sourceTree = "<group>"; };
		514E812F24618E3D00636861 /* ExposureDetection.storyboard */ = {isa = PBXFileReference; lastKnownFileType = file.storyboard; path = ExposureDetection.storyboard; sourceTree = "<group>"; };
		514E81332461B97700636861 /* ExposureManager.swift */ = {isa = PBXFileReference; fileEncoding = 4; lastKnownFileType = sourcecode.swift; path = ExposureManager.swift; sourceTree = "<group>"; };
		514EE998246D4C2E00DE4884 /* UITableViewCell+Identifier.swift */ = {isa = PBXFileReference; lastKnownFileType = sourcecode.swift; path = "UITableViewCell+Identifier.swift"; sourceTree = "<group>"; };
		514EE99A246D4C4C00DE4884 /* UITableView+Dequeue.swift */ = {isa = PBXFileReference; lastKnownFileType = sourcecode.swift; path = "UITableView+Dequeue.swift"; sourceTree = "<group>"; };
		514EE99C246D4CFB00DE4884 /* TableViewCellConfigurator.swift */ = {isa = PBXFileReference; lastKnownFileType = sourcecode.swift; path = TableViewCellConfigurator.swift; sourceTree = "<group>"; };
		514EE99F246D4DF800DE4884 /* HomeRiskImageItemViewConfigurator.swift */ = {isa = PBXFileReference; lastKnownFileType = sourcecode.swift; path = HomeRiskImageItemViewConfigurator.swift; sourceTree = "<group>"; };
		515BBDEA2484F8E500CDB674 /* HomeThankYouRiskCellConfigurator.swift */ = {isa = PBXFileReference; lastKnownFileType = sourcecode.swift; path = HomeThankYouRiskCellConfigurator.swift; sourceTree = "<group>"; };
		516E42C924B760EC0008CC30 /* HomeRiskLevelCellConfiguratorTests.swift */ = {isa = PBXFileReference; lastKnownFileType = sourcecode.swift; path = HomeRiskLevelCellConfiguratorTests.swift; sourceTree = "<group>"; };
		516E42FA24B7739F0008CC30 /* HomeUnknownRiskCellConfiguratorTests.swift */ = {isa = PBXFileReference; lastKnownFileType = sourcecode.swift; path = HomeUnknownRiskCellConfiguratorTests.swift; sourceTree = "<group>"; };
		516E42FC24B776A90008CC30 /* HomeLowRiskCellConfiguratorTests.swift */ = {isa = PBXFileReference; lastKnownFileType = sourcecode.swift; path = HomeLowRiskCellConfiguratorTests.swift; sourceTree = "<group>"; };
		516E42FF24B777B20008CC30 /* HomeHighRiskCellConfiguratorTests.swift */ = {isa = PBXFileReference; lastKnownFileType = sourcecode.swift; path = HomeHighRiskCellConfiguratorTests.swift; sourceTree = "<group>"; };
		516E430124B89AED0008CC30 /* CoordinatorTests.swift */ = {isa = PBXFileReference; lastKnownFileType = sourcecode.swift; path = CoordinatorTests.swift; sourceTree = "<group>"; };
		51895EDB245E16CD0085DA38 /* ENAColor.swift */ = {isa = PBXFileReference; lastKnownFileType = sourcecode.swift; path = ENAColor.swift; sourceTree = "<group>"; };
		518A69FA24687D5800444E66 /* RiskLevel.swift */ = {isa = PBXFileReference; lastKnownFileType = sourcecode.swift; path = RiskLevel.swift; sourceTree = "<group>"; };
		51B5B413246DF07300DC5D3E /* RiskImageItemView.xib */ = {isa = PBXFileReference; lastKnownFileType = file.xib; path = RiskImageItemView.xib; sourceTree = "<group>"; };
		51B5B415246DF13D00DC5D3E /* RiskImageItemView.swift */ = {isa = PBXFileReference; lastKnownFileType = sourcecode.swift; path = RiskImageItemView.swift; sourceTree = "<group>"; };
		51B5B41B246EC8B800DC5D3E /* HomeCardCollectionViewCell.swift */ = {isa = PBXFileReference; lastKnownFileType = sourcecode.swift; path = HomeCardCollectionViewCell.swift; sourceTree = "<group>"; };
		51C737BC245B349700286105 /* OnboardingInfoViewController.swift */ = {isa = PBXFileReference; lastKnownFileType = sourcecode.swift; path = OnboardingInfoViewController.swift; sourceTree = "<group>"; };
		51C737BE245B3B5D00286105 /* OnboardingInfo.swift */ = {isa = PBXFileReference; lastKnownFileType = sourcecode.swift; path = OnboardingInfo.swift; sourceTree = "<group>"; };
		51C7790B24867F16004582F8 /* RiskListItemView.xib */ = {isa = PBXFileReference; lastKnownFileType = file.xib; path = RiskListItemView.xib; sourceTree = "<group>"; };
		51C7790D24867F22004582F8 /* RiskListItemView.swift */ = {isa = PBXFileReference; lastKnownFileType = sourcecode.swift; path = RiskListItemView.swift; sourceTree = "<group>"; };
		51C7790F248684F5004582F8 /* HomeRiskListItemViewConfigurator.swift */ = {isa = PBXFileReference; lastKnownFileType = sourcecode.swift; path = HomeRiskListItemViewConfigurator.swift; sourceTree = "<group>"; };
		51C779112486E549004582F8 /* HomeFindingPositiveRiskCellConfigurator.swift */ = {isa = PBXFileReference; lastKnownFileType = sourcecode.swift; path = HomeFindingPositiveRiskCellConfigurator.swift; sourceTree = "<group>"; };
		51C779132486E5AB004582F8 /* RiskFindingPositiveCollectionViewCell.xib */ = {isa = PBXFileReference; lastKnownFileType = file.xib; path = RiskFindingPositiveCollectionViewCell.xib; sourceTree = "<group>"; };
		51C779152486E5BA004582F8 /* RiskFindingPositiveCollectionViewCell.swift */ = {isa = PBXFileReference; lastKnownFileType = sourcecode.swift; path = RiskFindingPositiveCollectionViewCell.swift; sourceTree = "<group>"; };
		51CE1B2E245F5CFC002CF42A /* HomeViewController.swift */ = {isa = PBXFileReference; lastKnownFileType = sourcecode.swift; path = HomeViewController.swift; sourceTree = "<group>"; };
		51CE1B49246016B0002CF42A /* UICollectionViewCell+Identifier.swift */ = {isa = PBXFileReference; lastKnownFileType = sourcecode.swift; path = "UICollectionViewCell+Identifier.swift"; sourceTree = "<group>"; };
		51CE1B4B246016D1002CF42A /* UICollectionReusableView+Identifier.swift */ = {isa = PBXFileReference; lastKnownFileType = sourcecode.swift; path = "UICollectionReusableView+Identifier.swift"; sourceTree = "<group>"; };
		51CE1B5424604DD2002CF42A /* HomeLayout.swift */ = {isa = PBXFileReference; lastKnownFileType = sourcecode.swift; path = HomeLayout.swift; sourceTree = "<group>"; };
		51CE1B76246078B6002CF42A /* ActivateCollectionViewCell.xib */ = {isa = PBXFileReference; fileEncoding = 4; lastKnownFileType = file.xib; path = ActivateCollectionViewCell.xib; sourceTree = "<group>"; };
		51CE1B78246078B6002CF42A /* ActivateCollectionViewCell.swift */ = {isa = PBXFileReference; fileEncoding = 4; lastKnownFileType = sourcecode.swift; path = ActivateCollectionViewCell.swift; sourceTree = "<group>"; };
		51CE1B79246078B6002CF42A /* RiskLevelCollectionViewCell.xib */ = {isa = PBXFileReference; fileEncoding = 4; lastKnownFileType = file.xib; path = RiskLevelCollectionViewCell.xib; sourceTree = "<group>"; };
		51CE1B7A246078B6002CF42A /* RiskLevelCollectionViewCell.swift */ = {isa = PBXFileReference; fileEncoding = 4; lastKnownFileType = sourcecode.swift; path = RiskLevelCollectionViewCell.swift; sourceTree = "<group>"; };
		51CE1B7B246078B6002CF42A /* InfoCollectionViewCell.xib */ = {isa = PBXFileReference; fileEncoding = 4; lastKnownFileType = file.xib; path = InfoCollectionViewCell.xib; sourceTree = "<group>"; };
		51CE1B7C246078B6002CF42A /* InfoCollectionViewCell.swift */ = {isa = PBXFileReference; fileEncoding = 4; lastKnownFileType = sourcecode.swift; path = InfoCollectionViewCell.swift; sourceTree = "<group>"; };
		51CE1B84246078B6002CF42A /* SectionSystemBackgroundDecorationView.swift */ = {isa = PBXFileReference; fileEncoding = 4; lastKnownFileType = sourcecode.swift; path = SectionSystemBackgroundDecorationView.swift; sourceTree = "<group>"; };
		51CE1BB42460AC82002CF42A /* UICollectionView+Dequeue.swift */ = {isa = PBXFileReference; lastKnownFileType = sourcecode.swift; path = "UICollectionView+Dequeue.swift"; sourceTree = "<group>"; };
		51CE1BB92460AFD8002CF42A /* HomeActivateCellConfigurator.swift */ = {isa = PBXFileReference; lastKnownFileType = sourcecode.swift; path = HomeActivateCellConfigurator.swift; sourceTree = "<group>"; };
		51CE1BBC2460B1CB002CF42A /* CollectionViewCellConfigurator.swift */ = {isa = PBXFileReference; fileEncoding = 4; lastKnownFileType = sourcecode.swift; path = CollectionViewCellConfigurator.swift; sourceTree = "<group>"; };
		51CE1BBE2460B222002CF42A /* HomeRiskCellConfigurator.swift */ = {isa = PBXFileReference; lastKnownFileType = sourcecode.swift; path = HomeRiskCellConfigurator.swift; sourceTree = "<group>"; };
		51CE1BC22460B28D002CF42A /* HomeInfoCellConfigurator.swift */ = {isa = PBXFileReference; lastKnownFileType = sourcecode.swift; path = HomeInfoCellConfigurator.swift; sourceTree = "<group>"; };
		51D420B02458397300AD70CA /* Onboarding.storyboard */ = {isa = PBXFileReference; lastKnownFileType = file.storyboard; path = Onboarding.storyboard; sourceTree = "<group>"; };
		51D420B324583ABB00AD70CA /* AppStoryboard.swift */ = {isa = PBXFileReference; lastKnownFileType = sourcecode.swift; path = AppStoryboard.swift; sourceTree = "<group>"; };
		51D420B624583B7200AD70CA /* NSObject+Identifier.swift */ = {isa = PBXFileReference; lastKnownFileType = sourcecode.swift; path = "NSObject+Identifier.swift"; sourceTree = "<group>"; };
		51D420B824583B8300AD70CA /* UIViewController+AppStoryboard.swift */ = {isa = PBXFileReference; lastKnownFileType = sourcecode.swift; path = "UIViewController+AppStoryboard.swift"; sourceTree = "<group>"; };
		51D420C324583E3300AD70CA /* SettingsViewController.swift */ = {isa = PBXFileReference; fileEncoding = 4; lastKnownFileType = sourcecode.swift; lineEnding = 0; path = SettingsViewController.swift; sourceTree = "<group>"; };
		51D420CD245869C800AD70CA /* Home.storyboard */ = {isa = PBXFileReference; lastKnownFileType = file.storyboard; path = Home.storyboard; sourceTree = "<group>"; };
		51D420CF24586AB300AD70CA /* Settings.storyboard */ = {isa = PBXFileReference; lastKnownFileType = file.storyboard; path = Settings.storyboard; sourceTree = "<group>"; };
		51D420D324586DCA00AD70CA /* NotificationName.swift */ = {isa = PBXFileReference; lastKnownFileType = sourcecode.swift; path = NotificationName.swift; sourceTree = "<group>"; };
		51F1255C24BDD75300126C86 /* HomeUnknown48hRiskCellConfigurator.swift */ = {isa = PBXFileReference; lastKnownFileType = sourcecode.swift; path = HomeUnknown48hRiskCellConfigurator.swift; sourceTree = "<group>"; };
		51F1255E24BEFB7A00126C86 /* HomeUnknown48hRiskCellConfiguratorTests.swift */ = {isa = PBXFileReference; lastKnownFileType = sourcecode.swift; path = HomeUnknown48hRiskCellConfiguratorTests.swift; sourceTree = "<group>"; };
		51FE277A2475340300BB8144 /* HomeRiskLoadingItemViewConfigurator.swift */ = {isa = PBXFileReference; lastKnownFileType = sourcecode.swift; path = HomeRiskLoadingItemViewConfigurator.swift; sourceTree = "<group>"; };
		51FE277C247535C400BB8144 /* RiskLoadingItemView.xib */ = {isa = PBXFileReference; lastKnownFileType = file.xib; path = RiskLoadingItemView.xib; sourceTree = "<group>"; };
		51FE277E247535E300BB8144 /* RiskLoadingItemView.swift */ = {isa = PBXFileReference; lastKnownFileType = sourcecode.swift; path = RiskLoadingItemView.swift; sourceTree = "<group>"; };
		710021DB248E44A6001F0B63 /* ENAFont.swift */ = {isa = PBXFileReference; lastKnownFileType = sourcecode.swift; path = ENAFont.swift; sourceTree = "<group>"; };
		710021DD248EAF16001F0B63 /* ExposureSubmissionImageCardCell.xib */ = {isa = PBXFileReference; lastKnownFileType = file.xib; path = ExposureSubmissionImageCardCell.xib; sourceTree = "<group>"; };
		710021DF248EAF9A001F0B63 /* ExposureSubmissionImageCardCell.swift */ = {isa = PBXFileReference; lastKnownFileType = sourcecode.swift; path = ExposureSubmissionImageCardCell.swift; sourceTree = "<group>"; };
		710224E9248FA67F000C5DEF /* HomeTestResultCollectionViewCell.swift */ = {isa = PBXFileReference; lastKnownFileType = sourcecode.swift; path = HomeTestResultCollectionViewCell.swift; sourceTree = "<group>"; };
		710224EB248FC150000C5DEF /* HomeTestResultCellConfigurator.swift */ = {isa = PBXFileReference; lastKnownFileType = sourcecode.swift; path = HomeTestResultCellConfigurator.swift; sourceTree = "<group>"; };
		710224ED2490E2FC000C5DEF /* ExposureSubmissionStepCell.xib */ = {isa = PBXFileReference; lastKnownFileType = file.xib; path = ExposureSubmissionStepCell.xib; sourceTree = "<group>"; };
		710224F32490E7A3000C5DEF /* ExposureSubmissionStepCell.swift */ = {isa = PBXFileReference; lastKnownFileType = sourcecode.swift; path = ExposureSubmissionStepCell.swift; sourceTree = "<group>"; };
		710224F524910661000C5DEF /* ExposureSubmissionDynamicCell.swift */ = {isa = PBXFileReference; lastKnownFileType = sourcecode.swift; path = ExposureSubmissionDynamicCell.swift; sourceTree = "<group>"; };
		710ABB1E2475115500948792 /* UITableViewController+Enum.swift */ = {isa = PBXFileReference; lastKnownFileType = sourcecode.swift; path = "UITableViewController+Enum.swift"; sourceTree = "<group>"; };
		710ABB22247513E300948792 /* DynamicTypeTableViewCell.swift */ = {isa = PBXFileReference; lastKnownFileType = sourcecode.swift; path = DynamicTypeTableViewCell.swift; sourceTree = "<group>"; };
		710ABB24247514BD00948792 /* UIViewController+Segue.swift */ = {isa = PBXFileReference; lastKnownFileType = sourcecode.swift; path = "UIViewController+Segue.swift"; sourceTree = "<group>"; };
		710ABB26247533FA00948792 /* DynamicTableViewController.swift */ = {isa = PBXFileReference; lastKnownFileType = sourcecode.swift; path = DynamicTableViewController.swift; sourceTree = "<group>"; };
		710ABB282475353900948792 /* DynamicTableViewModel.swift */ = {isa = PBXFileReference; lastKnownFileType = sourcecode.swift; path = DynamicTableViewModel.swift; sourceTree = "<group>"; };
		71176E2D24891C02004B0C9F /* ENAColorTests.swift */ = {isa = PBXFileReference; lastKnownFileType = sourcecode.swift; path = ENAColorTests.swift; sourceTree = "<group>"; };
		71176E31248957C3004B0C9F /* AppNavigationController.swift */ = {isa = PBXFileReference; lastKnownFileType = sourcecode.swift; path = AppNavigationController.swift; sourceTree = "<group>"; };
		711EFCC62492EE31005FEF21 /* ENAFooterView.swift */ = {isa = PBXFileReference; lastKnownFileType = sourcecode.swift; path = ENAFooterView.swift; sourceTree = "<group>"; };
		711EFCC824935C79005FEF21 /* ExposureSubmissionTestResultHeaderView.xib */ = {isa = PBXFileReference; lastKnownFileType = file.xib; path = ExposureSubmissionTestResultHeaderView.xib; sourceTree = "<group>"; };
		71330E40248109F600EB10F6 /* DynamicTableViewSection.swift */ = {isa = PBXFileReference; lastKnownFileType = sourcecode.swift; path = DynamicTableViewSection.swift; sourceTree = "<group>"; };
		71330E42248109FD00EB10F6 /* DynamicTableViewCell.swift */ = {isa = PBXFileReference; lastKnownFileType = sourcecode.swift; path = DynamicTableViewCell.swift; sourceTree = "<group>"; };
		71330E4424810A0500EB10F6 /* DynamicTableViewHeader.swift */ = {isa = PBXFileReference; lastKnownFileType = sourcecode.swift; path = DynamicTableViewHeader.swift; sourceTree = "<group>"; };
		71330E4624810A0C00EB10F6 /* DynamicTableViewFooter.swift */ = {isa = PBXFileReference; lastKnownFileType = sourcecode.swift; path = DynamicTableViewFooter.swift; sourceTree = "<group>"; };
		71330E4824810A5A00EB10F6 /* DynamicTableViewAction.swift */ = {isa = PBXFileReference; lastKnownFileType = sourcecode.swift; path = DynamicTableViewAction.swift; sourceTree = "<group>"; };
		713EA25A247818B000AB7EE8 /* DynamicTypeButton.swift */ = {isa = PBXFileReference; lastKnownFileType = sourcecode.swift; path = DynamicTypeButton.swift; sourceTree = "<group>"; };
		713EA25C24798A7000AB7EE8 /* ExposureDetectionRoundedView.swift */ = {isa = PBXFileReference; lastKnownFileType = sourcecode.swift; path = ExposureDetectionRoundedView.swift; sourceTree = "<group>"; };
		713EA25E24798A9100AB7EE8 /* ExposureDetectionRiskCell.swift */ = {isa = PBXFileReference; lastKnownFileType = sourcecode.swift; path = ExposureDetectionRiskCell.swift; sourceTree = "<group>"; };
		713EA26024798AD100AB7EE8 /* InsetTableViewCell.swift */ = {isa = PBXFileReference; lastKnownFileType = sourcecode.swift; path = InsetTableViewCell.swift; sourceTree = "<group>"; };
		713EA26224798F8500AB7EE8 /* ExposureDetectionHeaderCell.swift */ = {isa = PBXFileReference; lastKnownFileType = sourcecode.swift; path = ExposureDetectionHeaderCell.swift; sourceTree = "<group>"; };
		714194E9247A65C60072A090 /* DynamicTableViewHeaderSeparatorView.swift */ = {isa = PBXFileReference; lastKnownFileType = sourcecode.swift; path = DynamicTableViewHeaderSeparatorView.swift; sourceTree = "<group>"; };
		714CD8662472885900F56450 /* ExposureDetectionViewController+DynamicTableViewModel.swift */ = {isa = PBXFileReference; fileEncoding = 4; lastKnownFileType = sourcecode.swift; lineEnding = 0; path = "ExposureDetectionViewController+DynamicTableViewModel.swift"; sourceTree = "<group>"; };
		7154EB49247D21E200A467FF /* ExposureDetectionLongGuideCell.swift */ = {isa = PBXFileReference; lastKnownFileType = sourcecode.swift; path = ExposureDetectionLongGuideCell.swift; sourceTree = "<group>"; };
		7154EB4B247E862100A467FF /* ExposureDetectionLoadingCell.swift */ = {isa = PBXFileReference; lastKnownFileType = sourcecode.swift; path = ExposureDetectionLoadingCell.swift; sourceTree = "<group>"; };
		717D21E8248C022E00D9717E /* DynamicTableViewHtmlCell.swift */ = {isa = PBXFileReference; lastKnownFileType = sourcecode.swift; path = DynamicTableViewHtmlCell.swift; sourceTree = "<group>"; };
		717D21EA248C072300D9717E /* en */ = {isa = PBXFileReference; lastKnownFileType = text.html; name = en; path = "en.lproj/privacy-policy.html"; sourceTree = "<group>"; };
		71AFBD922464251000F91006 /* .swiftlint.yml */ = {isa = PBXFileReference; lastKnownFileType = text.yaml; path = .swiftlint.yml; sourceTree = "<group>"; };
		71B8044424828A6C00D53506 /* .swiftformat */ = {isa = PBXFileReference; lastKnownFileType = text; path = .swiftformat; sourceTree = "<group>"; };
		71B804462484CC0800D53506 /* ENALabel.swift */ = {isa = PBXFileReference; lastKnownFileType = sourcecode.swift; path = ENALabel.swift; sourceTree = "<group>"; };
		71B804482484D37300D53506 /* RiskLegendViewController.swift */ = {isa = PBXFileReference; lastKnownFileType = sourcecode.swift; path = RiskLegendViewController.swift; sourceTree = "<group>"; };
		71B8044C248525CD00D53506 /* RiskLegendViewController+DynamicTableViewModel.swift */ = {isa = PBXFileReference; lastKnownFileType = sourcecode.swift; path = "RiskLegendViewController+DynamicTableViewModel.swift"; sourceTree = "<group>"; };
		71B8044E248526B600D53506 /* DynamicTableViewSpaceCell.swift */ = {isa = PBXFileReference; lastKnownFileType = sourcecode.swift; path = DynamicTableViewSpaceCell.swift; sourceTree = "<group>"; };
		71B804532485273C00D53506 /* RiskLegendDotBodyCell.swift */ = {isa = PBXFileReference; lastKnownFileType = sourcecode.swift; path = RiskLegendDotBodyCell.swift; sourceTree = "<group>"; };
		71C0BEDC2498DD07009A17A0 /* ENANavigationFooterView.swift */ = {isa = PBXFileReference; lastKnownFileType = sourcecode.swift; path = ENANavigationFooterView.swift; sourceTree = "<group>"; };
		71CAB9D1248AACAD00F516A5 /* PixelPerfectLayoutConstraint.swift */ = {isa = PBXFileReference; lastKnownFileType = sourcecode.swift; path = PixelPerfectLayoutConstraint.swift; sourceTree = "<group>"; };
		71CAB9D3248AB33500F516A5 /* DynamicTypeSymbolImageView.swift */ = {isa = PBXFileReference; lastKnownFileType = sourcecode.swift; path = DynamicTypeSymbolImageView.swift; sourceTree = "<group>"; };
		71CC3E9C246D5D8000217F2C /* AppInformationViewController+DynamicTableViewModel.swift */ = {isa = PBXFileReference; lastKnownFileType = sourcecode.swift; path = "AppInformationViewController+DynamicTableViewModel.swift"; sourceTree = "<group>"; };
		71CC3E9E246D6B6800217F2C /* AppInformationDetailViewController.swift */ = {isa = PBXFileReference; lastKnownFileType = sourcecode.swift; path = AppInformationDetailViewController.swift; sourceTree = "<group>"; };
		71CC3EA0246D6BBF00217F2C /* DynamicTypeLabel.swift */ = {isa = PBXFileReference; lastKnownFileType = sourcecode.swift; path = DynamicTypeLabel.swift; sourceTree = "<group>"; };
		71CC3EA2246D6C4000217F2C /* UIFont+DynamicType.swift */ = {isa = PBXFileReference; lastKnownFileType = sourcecode.swift; path = "UIFont+DynamicType.swift"; sourceTree = "<group>"; };
		71D3C1992494EFAC00DBABA8 /* ENANavigationControllerWithFooter.swift */ = {isa = PBXFileReference; lastKnownFileType = sourcecode.swift; path = ENANavigationControllerWithFooter.swift; sourceTree = "<group>"; };
		71EF33D82497F3E8007B7E1B /* ENANavigationControllerWithFooterChild.swift */ = {isa = PBXFileReference; lastKnownFileType = sourcecode.swift; path = ENANavigationControllerWithFooterChild.swift; sourceTree = "<group>"; };
		71EF33DA2497F419007B7E1B /* ENANavigationFooterItem.swift */ = {isa = PBXFileReference; lastKnownFileType = sourcecode.swift; path = ENANavigationFooterItem.swift; sourceTree = "<group>"; };
		71F2E57A2487AEFC00694F1A /* ena-colors.xcassets */ = {isa = PBXFileReference; lastKnownFileType = folder.assetcatalog; path = "ena-colors.xcassets"; sourceTree = "<group>"; };
		71F5418B248BEDBE006DB793 /* de */ = {isa = PBXFileReference; lastKnownFileType = text.html; name = de; path = "de.lproj/privacy-policy.html"; sourceTree = "<group>"; };
		71F54190248BF677006DB793 /* HtmlTextView.swift */ = {isa = PBXFileReference; lastKnownFileType = sourcecode.swift; path = HtmlTextView.swift; sourceTree = "<group>"; };
		71FD8861246EB27F00E804D0 /* ExposureDetectionViewController.swift */ = {isa = PBXFileReference; lastKnownFileType = sourcecode.swift; path = ExposureDetectionViewController.swift; sourceTree = "<group>"; };
		71FE1C68247A8FE100851FEB /* DynamicTableViewHeaderFooterView.swift */ = {isa = PBXFileReference; lastKnownFileType = sourcecode.swift; path = DynamicTableViewHeaderFooterView.swift; sourceTree = "<group>"; };
		71FE1C70247AA7B700851FEB /* DynamicTableViewHeaderImageView.swift */ = {isa = PBXFileReference; fileEncoding = 4; lastKnownFileType = sourcecode.swift; path = DynamicTableViewHeaderImageView.swift; sourceTree = "<group>"; };
		71FE1C73247AC2B500851FEB /* ExposureSubmissionSuccessViewController.swift */ = {isa = PBXFileReference; fileEncoding = 4; lastKnownFileType = sourcecode.swift; path = ExposureSubmissionSuccessViewController.swift; sourceTree = "<group>"; };
		71FE1C74247AC2B500851FEB /* ExposureSubmissionQRScannerViewController.swift */ = {isa = PBXFileReference; fileEncoding = 4; lastKnownFileType = sourcecode.swift; path = ExposureSubmissionQRScannerViewController.swift; sourceTree = "<group>"; };
		71FE1C75247AC2B500851FEB /* ExposureSubmissionOverviewViewController.swift */ = {isa = PBXFileReference; fileEncoding = 4; lastKnownFileType = sourcecode.swift; path = ExposureSubmissionOverviewViewController.swift; sourceTree = "<group>"; };
		71FE1C76247AC2B500851FEB /* ExposureSubmissionTanInputViewController.swift */ = {isa = PBXFileReference; fileEncoding = 4; lastKnownFileType = sourcecode.swift; path = ExposureSubmissionTanInputViewController.swift; sourceTree = "<group>"; };
		71FE1C78247AC2B500851FEB /* ExposureSubmissionTestResultViewController.swift */ = {isa = PBXFileReference; fileEncoding = 4; lastKnownFileType = sourcecode.swift; path = ExposureSubmissionTestResultViewController.swift; sourceTree = "<group>"; };
		71FE1C79247AC2B500851FEB /* ExposureSubmissionNavigationController.swift */ = {isa = PBXFileReference; fileEncoding = 4; lastKnownFileType = sourcecode.swift; path = ExposureSubmissionNavigationController.swift; sourceTree = "<group>"; };
		71FE1C81247AC30300851FEB /* ENATanInput.swift */ = {isa = PBXFileReference; fileEncoding = 4; lastKnownFileType = sourcecode.swift; path = ENATanInput.swift; sourceTree = "<group>"; };
		71FE1C84247AC33D00851FEB /* ExposureSubmissionTestResultHeaderView.swift */ = {isa = PBXFileReference; fileEncoding = 4; lastKnownFileType = sourcecode.swift; path = ExposureSubmissionTestResultHeaderView.swift; sourceTree = "<group>"; };
		71FE1C8A247AC79D00851FEB /* DynamicTableViewIconCell.swift */ = {isa = PBXFileReference; fileEncoding = 4; lastKnownFileType = sourcecode.swift; path = DynamicTableViewIconCell.swift; sourceTree = "<group>"; };
		71FE1C8B247AC79D00851FEB /* DynamicTableViewIconCell.xib */ = {isa = PBXFileReference; fileEncoding = 4; lastKnownFileType = file.xib; path = DynamicTableViewIconCell.xib; sourceTree = "<group>"; };
		85142500245DA0B3009D2791 /* UIViewController+Alert.swift */ = {isa = PBXFileReference; lastKnownFileType = sourcecode.swift; path = "UIViewController+Alert.swift"; sourceTree = "<group>"; };
		8539874E2467094E00D28B62 /* AppIcon.xcassets */ = {isa = PBXFileReference; lastKnownFileType = folder.assetcatalog; path = AppIcon.xcassets; sourceTree = "<group>"; };
		853D987924694A8700490DBA /* ENAButton.swift */ = {isa = PBXFileReference; lastKnownFileType = sourcecode.swift; path = ENAButton.swift; sourceTree = "<group>"; };
		853D98822469DC5000490DBA /* ExposureNotificationSetting.storyboard */ = {isa = PBXFileReference; lastKnownFileType = file.storyboard; path = ExposureNotificationSetting.storyboard; sourceTree = "<group>"; };
		853D98842469DC8100490DBA /* ExposureNotificationSettingViewController.swift */ = {isa = PBXFileReference; fileEncoding = 4; lastKnownFileType = sourcecode.swift; lineEnding = 0; path = ExposureNotificationSettingViewController.swift; sourceTree = "<group>"; };
		85790F2E245C6B72003D47E1 /* ENA.entitlements */ = {isa = PBXFileReference; fileEncoding = 4; lastKnownFileType = text.plist.entitlements; path = ENA.entitlements; sourceTree = "<group>"; };
		858F6F6D245A103C009FFD33 /* ExposureNotification.framework */ = {isa = PBXFileReference; lastKnownFileType = wrapper.framework; name = ExposureNotification.framework; path = System/Library/Frameworks/ExposureNotification.framework; sourceTree = SDKROOT; };
		8595BF5E246032D90056EA27 /* ENASwitch.swift */ = {isa = PBXFileReference; lastKnownFileType = sourcecode.swift; path = ENASwitch.swift; sourceTree = "<group>"; };
		859DD511248549790073D59F /* MockDiagnosisKeysRetrieval.swift */ = {isa = PBXFileReference; lastKnownFileType = sourcecode.swift; path = MockDiagnosisKeysRetrieval.swift; sourceTree = "<group>"; };
		85D7593B2457048F008175F0 /* ENA.app */ = {isa = PBXFileReference; explicitFileType = wrapper.application; includeInIndex = 0; path = ENA.app; sourceTree = BUILT_PRODUCTS_DIR; };
		85D7593E2457048F008175F0 /* AppDelegate.swift */ = {isa = PBXFileReference; lastKnownFileType = sourcecode.swift; path = AppDelegate.swift; sourceTree = "<group>"; };
		85D759402457048F008175F0 /* SceneDelegate.swift */ = {isa = PBXFileReference; lastKnownFileType = sourcecode.swift; path = SceneDelegate.swift; sourceTree = "<group>"; };
		85D7594A24570491008175F0 /* Assets.xcassets */ = {isa = PBXFileReference; lastKnownFileType = folder.assetcatalog; path = Assets.xcassets; sourceTree = "<group>"; };
		85D7594D24570491008175F0 /* Base */ = {isa = PBXFileReference; lastKnownFileType = file.storyboard; name = Base; path = Base.lproj/LaunchScreen.storyboard; sourceTree = "<group>"; };
		85D7594F24570491008175F0 /* Info.plist */ = {isa = PBXFileReference; lastKnownFileType = text.plist.xml; path = Info.plist; sourceTree = "<group>"; };
		85D7595424570491008175F0 /* ENATests.xctest */ = {isa = PBXFileReference; explicitFileType = wrapper.cfbundle; includeInIndex = 0; path = ENATests.xctest; sourceTree = BUILT_PRODUCTS_DIR; };
		85D7595A24570491008175F0 /* Info.plist */ = {isa = PBXFileReference; lastKnownFileType = text.plist.xml; path = Info.plist; sourceTree = "<group>"; };
		85D7595F24570491008175F0 /* ENAUITests.xctest */ = {isa = PBXFileReference; explicitFileType = wrapper.cfbundle; includeInIndex = 0; path = ENAUITests.xctest; sourceTree = BUILT_PRODUCTS_DIR; };
		85D7596324570491008175F0 /* ENAUITests.swift */ = {isa = PBXFileReference; fileEncoding = 4; lastKnownFileType = sourcecode.swift; lineEnding = 0; path = ENAUITests.swift; sourceTree = "<group>"; };
		85D7596524570491008175F0 /* Info.plist */ = {isa = PBXFileReference; lastKnownFileType = text.plist.xml; path = Info.plist; sourceTree = "<group>"; };
		85E33443247EB357006E74EC /* CircularProgressView.swift */ = {isa = PBXFileReference; lastKnownFileType = sourcecode.swift; path = CircularProgressView.swift; sourceTree = "<group>"; };
		A124E648249BF4EB00E95F72 /* ExposureDetectionExecutorTests.swift */ = {isa = PBXFileReference; lastKnownFileType = sourcecode.swift; path = ExposureDetectionExecutorTests.swift; sourceTree = "<group>"; };
		A124E64B249C4C9000E95F72 /* SAPDownloadedPackagesStore+Helpers.swift */ = {isa = PBXFileReference; lastKnownFileType = sourcecode.swift; path = "SAPDownloadedPackagesStore+Helpers.swift"; sourceTree = "<group>"; };
		A128F04C2489ABE700EC7F6C /* RiskCalculationTests.swift */ = {isa = PBXFileReference; fileEncoding = 4; lastKnownFileType = sourcecode.swift; path = RiskCalculationTests.swift; sourceTree = "<group>"; };
		A128F058248B459F00EC7F6C /* PublicKeyStore.swift */ = {isa = PBXFileReference; lastKnownFileType = sourcecode.swift; path = PublicKeyStore.swift; sourceTree = "<group>"; };
		A14BDEBF24A1AD660063E4EC /* MockExposureDetector.swift */ = {isa = PBXFileReference; lastKnownFileType = sourcecode.swift; path = MockExposureDetector.swift; sourceTree = "<group>"; };
		A1654EFD24B41FEF00C0E115 /* DynamicCellTests.swift */ = {isa = PBXFileReference; lastKnownFileType = sourcecode.swift; path = DynamicCellTests.swift; sourceTree = "<group>"; };
		A1654F0024B43E7F00C0E115 /* DynamicTableViewTextViewCellTests.swift */ = {isa = PBXFileReference; lastKnownFileType = sourcecode.swift; path = DynamicTableViewTextViewCellTests.swift; sourceTree = "<group>"; };
		A16714AE248CA1B70031B111 /* Bundle+ReadPlist.swift */ = {isa = PBXFileReference; lastKnownFileType = sourcecode.swift; path = "Bundle+ReadPlist.swift"; sourceTree = "<group>"; };
		A16714BA248D18D20031B111 /* SummaryMetadata.swift */ = {isa = PBXFileReference; lastKnownFileType = sourcecode.swift; path = SummaryMetadata.swift; sourceTree = "<group>"; };
		A173665124844F29006BE209 /* SQLiteKeyValueStoreTests.swift */ = {isa = PBXFileReference; fileEncoding = 4; lastKnownFileType = sourcecode.swift; path = SQLiteKeyValueStoreTests.swift; sourceTree = "<group>"; };
		A17366542484978A006BE209 /* OnboardingInfoViewControllerUtils.swift */ = {isa = PBXFileReference; lastKnownFileType = sourcecode.swift; path = OnboardingInfoViewControllerUtils.swift; sourceTree = "<group>"; };
		A17DA5E12486D8E7006F310F /* RiskLevelTests.swift */ = {isa = PBXFileReference; lastKnownFileType = sourcecode.swift; path = RiskLevelTests.swift; sourceTree = "<group>"; };
		A1877CA9248F247D006FEFC0 /* SAPDownloadedPackageTests.swift */ = {isa = PBXFileReference; lastKnownFileType = sourcecode.swift; path = SAPDownloadedPackageTests.swift; sourceTree = "<group>"; };
		A189E45E248C325E001D0996 /* de-config */ = {isa = PBXFileReference; lastKnownFileType = file; path = "de-config"; sourceTree = "<group>"; };
		A1BABD0824A57B88000ED515 /* TemporaryExposureKeyMock.swift */ = {isa = PBXFileReference; fileEncoding = 4; lastKnownFileType = sourcecode.swift; path = TemporaryExposureKeyMock.swift; sourceTree = "<group>"; };
		A1BABD0A24A57BA0000ED515 /* ENTemporaryExposureKey+Processing.swift */ = {isa = PBXFileReference; fileEncoding = 4; lastKnownFileType = sourcecode.swift; path = "ENTemporaryExposureKey+Processing.swift"; sourceTree = "<group>"; };
		A1BABD0C24A57BAC000ED515 /* ENTemporaryExposureKey+ProcessingTests.swift */ = {isa = PBXFileReference; fileEncoding = 4; lastKnownFileType = sourcecode.swift; path = "ENTemporaryExposureKey+ProcessingTests.swift"; sourceTree = "<group>"; };
		A1C683F924AEC57400B90D12 /* DynamicTableViewTextViewCell.swift */ = {isa = PBXFileReference; lastKnownFileType = sourcecode.swift; path = DynamicTableViewTextViewCell.swift; sourceTree = "<group>"; };
		A1C683FB24AEC9EE00B90D12 /* DynamicTableViewTextCell.swift */ = {isa = PBXFileReference; lastKnownFileType = sourcecode.swift; path = DynamicTableViewTextCell.swift; sourceTree = "<group>"; };
		A1E41940249410AF0016E52A /* SAPDownloadedPackage+Helpers.swift */ = {isa = PBXFileReference; lastKnownFileType = sourcecode.swift; path = "SAPDownloadedPackage+Helpers.swift"; sourceTree = "<group>"; };
		A1E419442495476C0016E52A /* HTTPClient+MockNetworkStack.swift */ = {isa = PBXFileReference; lastKnownFileType = sourcecode.swift; path = "HTTPClient+MockNetworkStack.swift"; sourceTree = "<group>"; };
		A1E41947249548260016E52A /* HTTPClient+SubmitTests.swift */ = {isa = PBXFileReference; lastKnownFileType = sourcecode.swift; path = "HTTPClient+SubmitTests.swift"; sourceTree = "<group>"; };
		A1E4194A2495A3940016E52A /* HTTPClient+AppConfigTests.swift */ = {isa = PBXFileReference; lastKnownFileType = sourcecode.swift; path = "HTTPClient+AppConfigTests.swift"; sourceTree = "<group>"; };
		A1E4194D2495A5800016E52A /* HTTPClient+ExposureConfigTests.swift */ = {isa = PBXFileReference; lastKnownFileType = sourcecode.swift; path = "HTTPClient+ExposureConfigTests.swift"; sourceTree = "<group>"; };
		A1E419502495A6EA0016E52A /* HTTPClient+TANForExposureSubmitTests.swift */ = {isa = PBXFileReference; lastKnownFileType = sourcecode.swift; path = "HTTPClient+TANForExposureSubmitTests.swift"; sourceTree = "<group>"; };
		A1E419532495A7850016E52A /* HTTPClient+GetTestResultTests.swift */ = {isa = PBXFileReference; lastKnownFileType = sourcecode.swift; path = "HTTPClient+GetTestResultTests.swift"; sourceTree = "<group>"; };
		A1E419562495A8F50016E52A /* HTTPClient+RegistrationTokenTests.swift */ = {isa = PBXFileReference; lastKnownFileType = sourcecode.swift; path = "HTTPClient+RegistrationTokenTests.swift"; sourceTree = "<group>"; };
		A1E4195B249818020016E52A /* RiskTests.swift */ = {isa = PBXFileReference; lastKnownFileType = sourcecode.swift; path = RiskTests.swift; sourceTree = "<group>"; };
		A1E4195E249824340016E52A /* String+TodayTests.swift */ = {isa = PBXFileReference; lastKnownFileType = sourcecode.swift; path = "String+TodayTests.swift"; sourceTree = "<group>"; };
		A328424B248B91E0006B1F09 /* HomeTestResultLoadingCell.xib */ = {isa = PBXFileReference; fileEncoding = 4; lastKnownFileType = file.xib; path = HomeTestResultLoadingCell.xib; sourceTree = "<group>"; };
		A328424C248B91E0006B1F09 /* HomeTestResultLoadingCell.swift */ = {isa = PBXFileReference; fileEncoding = 4; lastKnownFileType = sourcecode.swift; path = HomeTestResultLoadingCell.swift; sourceTree = "<group>"; };
		A328424F248B9269006B1F09 /* HomeTestResultLoadingCellConfigurator.swift */ = {isa = PBXFileReference; lastKnownFileType = sourcecode.swift; path = HomeTestResultLoadingCellConfigurator.swift; sourceTree = "<group>"; };
		A3284254248E493B006B1F09 /* ExposureSubmissionOverviewViewControllerTests.swift */ = {isa = PBXFileReference; lastKnownFileType = sourcecode.swift; path = ExposureSubmissionOverviewViewControllerTests.swift; sourceTree = "<group>"; };
		A3284256248E7431006B1F09 /* MockExposureSubmissionService.swift */ = {isa = PBXFileReference; lastKnownFileType = sourcecode.swift; path = MockExposureSubmissionService.swift; sourceTree = "<group>"; };
		A3284258248E7672006B1F09 /* MockExposureSubmissionQRScannerViewController.swift */ = {isa = PBXFileReference; lastKnownFileType = sourcecode.swift; path = MockExposureSubmissionQRScannerViewController.swift; sourceTree = "<group>"; };
		A328425B248E82B5006B1F09 /* ExposureSubmissionTestResultViewControllerTests.swift */ = {isa = PBXFileReference; lastKnownFileType = sourcecode.swift; path = ExposureSubmissionTestResultViewControllerTests.swift; sourceTree = "<group>"; };
		A328425E248E943D006B1F09 /* ExposureSubmissionTanInputViewControllerTests.swift */ = {isa = PBXFileReference; lastKnownFileType = sourcecode.swift; path = ExposureSubmissionTanInputViewControllerTests.swift; sourceTree = "<group>"; };
		A32842602490E2AC006B1F09 /* ExposureSubmissionWarnOthersViewControllerTests.swift */ = {isa = PBXFileReference; lastKnownFileType = sourcecode.swift; path = ExposureSubmissionWarnOthersViewControllerTests.swift; sourceTree = "<group>"; };
		A328426224910552006B1F09 /* ExposureSubmissionSuccessViewControllerTests.swift */ = {isa = PBXFileReference; lastKnownFileType = sourcecode.swift; path = ExposureSubmissionSuccessViewControllerTests.swift; sourceTree = "<group>"; };
		A32842642491136E006B1F09 /* ExposureSubmissionUITests.swift */ = {isa = PBXFileReference; lastKnownFileType = sourcecode.swift; path = ExposureSubmissionUITests.swift; sourceTree = "<group>"; };
		A32842662492359E006B1F09 /* MockExposureSubmissionNavigationControllerChild.swift */ = {isa = PBXFileReference; lastKnownFileType = sourcecode.swift; path = MockExposureSubmissionNavigationControllerChild.swift; sourceTree = "<group>"; };
		A32C046424D96348005BEA61 /* HTTPClient+PlausibeDeniabilityTests.swift */ = {isa = PBXFileReference; lastKnownFileType = sourcecode.swift; path = "HTTPClient+PlausibeDeniabilityTests.swift"; sourceTree = "<group>"; };
		A32CA72E24B6F2E300B1A994 /* HomeRiskCellConfiguratorTests.swift */ = {isa = PBXFileReference; lastKnownFileType = sourcecode.swift; path = HomeRiskCellConfiguratorTests.swift; sourceTree = "<group>"; };
		A3483B0A24C5EFA40037855F /* MockExposureDetectionViewControllerDelegate.swift */ = {isa = PBXFileReference; lastKnownFileType = sourcecode.swift; path = MockExposureDetectionViewControllerDelegate.swift; sourceTree = "<group>"; };
		A3552CC324DD6E16008C91BE /* AppDelegate+PlausibleDeniability.swift */ = {isa = PBXFileReference; lastKnownFileType = sourcecode.swift; path = "AppDelegate+PlausibleDeniability.swift"; sourceTree = "<group>"; };
		A3552CC524DD6E78008C91BE /* AppDelegate+ENATaskExecutionDelegate.swift */ = {isa = PBXFileReference; lastKnownFileType = sourcecode.swift; path = "AppDelegate+ENATaskExecutionDelegate.swift"; sourceTree = "<group>"; };
		A36D07B82486D61C00E46F96 /* HomeCardCellButtonDelegate.swift */ = {isa = PBXFileReference; lastKnownFileType = sourcecode.swift; path = HomeCardCellButtonDelegate.swift; sourceTree = "<group>"; };
		A36FACC324C5EA1500DED947 /* ExposureDetectionViewControllerTests.swift */ = {isa = PBXFileReference; lastKnownFileType = sourcecode.swift; path = ExposureDetectionViewControllerTests.swift; sourceTree = "<group>"; };
		A372DA3A24BDA075003248BB /* ExposureSubmissionCoordinator.swift */ = {isa = PBXFileReference; lastKnownFileType = sourcecode.swift; path = ExposureSubmissionCoordinator.swift; sourceTree = "<group>"; };
		A372DA3C24BE01D9003248BB /* MockExposureSubmissionCoordinator.swift */ = {isa = PBXFileReference; lastKnownFileType = sourcecode.swift; path = MockExposureSubmissionCoordinator.swift; sourceTree = "<group>"; };
		A372DA3E24BEF773003248BB /* ExposureSubmissionCoordinatorTests.swift */ = {isa = PBXFileReference; lastKnownFileType = sourcecode.swift; path = ExposureSubmissionCoordinatorTests.swift; sourceTree = "<group>"; };
		A372DA4024BF33F9003248BB /* MockExposureSubmissionCoordinatorDelegate.swift */ = {isa = PBXFileReference; lastKnownFileType = sourcecode.swift; path = MockExposureSubmissionCoordinatorDelegate.swift; sourceTree = "<group>"; };
		A3816085250633D7002286E9 /* RequiresDismissConfirmation.swift */ = {isa = PBXFileReference; lastKnownFileType = sourcecode.swift; path = RequiresDismissConfirmation.swift; sourceTree = "<group>"; };
		A3C4F95F24812CD20047F23E /* ExposureSubmissionWarnOthersViewController.swift */ = {isa = PBXFileReference; lastKnownFileType = sourcecode.swift; path = ExposureSubmissionWarnOthersViewController.swift; sourceTree = "<group>"; };
		A3E5E71D247E6F7A00237116 /* SpinnerInjectable.swift */ = {isa = PBXFileReference; lastKnownFileType = sourcecode.swift; path = SpinnerInjectable.swift; sourceTree = "<group>"; };
		A3E851B124ADD09900402485 /* CountdownTimer.swift */ = {isa = PBXFileReference; lastKnownFileType = sourcecode.swift; path = CountdownTimer.swift; sourceTree = "<group>"; };
		A3E851B424ADDAC000402485 /* CountdownTimerTests.swift */ = {isa = PBXFileReference; lastKnownFileType = sourcecode.swift; path = CountdownTimerTests.swift; sourceTree = "<group>"; };
		A3EE6E59249BB7AF00C64B61 /* ExposureSubmissionServiceFactory.swift */ = {isa = PBXFileReference; lastKnownFileType = sourcecode.swift; path = ExposureSubmissionServiceFactory.swift; sourceTree = "<group>"; };
		A3EE6E5B249BB97500C64B61 /* UITestingParameters.swift */ = {isa = PBXFileReference; lastKnownFileType = sourcecode.swift; path = UITestingParameters.swift; sourceTree = "<group>"; };
		A3FF84EB247BFAF00053E947 /* Hasher.swift */ = {isa = PBXFileReference; lastKnownFileType = sourcecode.swift; path = Hasher.swift; sourceTree = "<group>"; };
		AB1011562507C15000D392A2 /* EUTracingSettings.swift */ = {isa = PBXFileReference; fileEncoding = 4; lastKnownFileType = sourcecode.swift; path = EUTracingSettings.swift; sourceTree = "<group>"; };
		AB1011572507C15000D392A2 /* TracingStatusHistory.swift */ = {isa = PBXFileReference; fileEncoding = 4; lastKnownFileType = sourcecode.swift; path = TracingStatusHistory.swift; sourceTree = "<group>"; };
		AB5F84AC24F8F7A1000400D4 /* SerialMigrator.swift */ = {isa = PBXFileReference; lastKnownFileType = sourcecode.swift; path = SerialMigrator.swift; sourceTree = "<group>"; };
		AB5F84AF24F8F7C3000400D4 /* Migration.swift */ = {isa = PBXFileReference; lastKnownFileType = sourcecode.swift; path = Migration.swift; sourceTree = "<group>"; };
		AB5F84B124F8F7E3000400D4 /* Migration0To1.swift */ = {isa = PBXFileReference; lastKnownFileType = sourcecode.swift; path = Migration0To1.swift; sourceTree = "<group>"; };
		AB5F84B324F8FA26000400D4 /* SerialMigratorTests.swift */ = {isa = PBXFileReference; lastKnownFileType = sourcecode.swift; path = SerialMigratorTests.swift; sourceTree = "<group>"; };
		AB5F84B824F92855000400D4 /* DownloadedPackagesSQLLiteStoreV0.swift */ = {isa = PBXFileReference; fileEncoding = 4; lastKnownFileType = sourcecode.swift; path = DownloadedPackagesSQLLiteStoreV0.swift; sourceTree = "<group>"; };
		AB5F84BA24F92876000400D4 /* Migration0To1Tests.swift */ = {isa = PBXFileReference; lastKnownFileType = sourcecode.swift; path = Migration0To1Tests.swift; sourceTree = "<group>"; };
		AB5F84BC24F92E92000400D4 /* SerialMigratorFake.swift */ = {isa = PBXFileReference; lastKnownFileType = sourcecode.swift; path = SerialMigratorFake.swift; sourceTree = "<group>"; };
		AB5F84BF24FE2EB3000400D4 /* DownloadedPackagesStoreV0.swift */ = {isa = PBXFileReference; fileEncoding = 4; lastKnownFileType = sourcecode.swift; path = DownloadedPackagesStoreV0.swift; sourceTree = "<group>"; };
		B102BDC22460410600CD55A2 /* README.md */ = {isa = PBXFileReference; lastKnownFileType = net.daringfireball.markdown; path = README.md; sourceTree = "<group>"; };
		B103193124E18A0A00DD02EF /* DMMenuItem.swift */ = {isa = PBXFileReference; lastKnownFileType = sourcecode.swift; path = DMMenuItem.swift; sourceTree = "<group>"; };
		B10EC1F724ED1F8700ED0E48 /* CancellationToken.swift */ = {isa = PBXFileReference; lastKnownFileType = sourcecode.swift; path = CancellationToken.swift; sourceTree = "<group>"; };
		B10F9B89249961B500C418F4 /* DynamicTypeLabelTests.swift */ = {isa = PBXFileReference; fileEncoding = 4; lastKnownFileType = sourcecode.swift; path = DynamicTypeLabelTests.swift; sourceTree = "<group>"; };
		B10FD5F3246EAC1700E9D7F2 /* AppleFilesWriter.swift */ = {isa = PBXFileReference; lastKnownFileType = sourcecode.swift; path = AppleFilesWriter.swift; sourceTree = "<group>"; };
		B111EE2B2465D9F7001AEBB4 /* String+Localization.swift */ = {isa = PBXFileReference; lastKnownFileType = sourcecode.swift; path = "String+Localization.swift"; sourceTree = "<group>"; };
		B1125459246F2C6500AB5036 /* ENTemporaryExposureKey+Convert.swift */ = {isa = PBXFileReference; lastKnownFileType = sourcecode.swift; path = "ENTemporaryExposureKey+Convert.swift"; sourceTree = "<group>"; };
		B11655922491437600316087 /* RiskProvidingConfigurationTests.swift */ = {isa = PBXFileReference; fileEncoding = 4; lastKnownFileType = sourcecode.swift; path = RiskProvidingConfigurationTests.swift; sourceTree = "<group>"; };
		B1175212248A83AB00C3325C /* Risk.swift */ = {isa = PBXFileReference; lastKnownFileType = sourcecode.swift; path = Risk.swift; sourceTree = "<group>"; };
		B1175215248A9F9600C3325C /* ConvertingKeysTests.swift */ = {isa = PBXFileReference; lastKnownFileType = sourcecode.swift; path = ConvertingKeysTests.swift; sourceTree = "<group>"; };
		B1175217248ACFBC00C3325C /* SAP_RiskScoreClass+LowAndHigh.swift */ = {isa = PBXFileReference; lastKnownFileType = sourcecode.swift; path = "SAP_RiskScoreClass+LowAndHigh.swift"; sourceTree = "<group>"; };
		B1175219248ACFFC00C3325C /* SAP_RiskScoreClass+LowAndHighTests.swift */ = {isa = PBXFileReference; lastKnownFileType = sourcecode.swift; path = "SAP_RiskScoreClass+LowAndHighTests.swift"; sourceTree = "<group>"; };
		B120C7C524AFDAB900F68FF1 /* ActiveTracing.swift */ = {isa = PBXFileReference; lastKnownFileType = sourcecode.swift; path = ActiveTracing.swift; sourceTree = "<group>"; };
		B120C7C824AFE7B800F68FF1 /* ActiveTracingTests.swift */ = {isa = PBXFileReference; lastKnownFileType = sourcecode.swift; path = ActiveTracingTests.swift; sourceTree = "<group>"; };
		B1221BDB2492BCEB00E6C4E4 /* Info_Debug.plist */ = {isa = PBXFileReference; fileEncoding = 4; lastKnownFileType = text.plist.xml; path = Info_Debug.plist; sourceTree = "<group>"; };
		B1221BDF2492ECE800E6C4E4 /* CFDictionary+KeychainQuery.swift */ = {isa = PBXFileReference; lastKnownFileType = sourcecode.swift; path = "CFDictionary+KeychainQuery.swift"; sourceTree = "<group>"; };
		B1221BE12492ED0F00E6C4E4 /* CFDictionary+KeychainQueryTests.swift */ = {isa = PBXFileReference; lastKnownFileType = sourcecode.swift; path = "CFDictionary+KeychainQueryTests.swift"; sourceTree = "<group>"; };
		B12995E8246C344100854AD0 /* HTTPClient+Configuration.swift */ = {isa = PBXFileReference; lastKnownFileType = sourcecode.swift; path = "HTTPClient+Configuration.swift"; sourceTree = "<group>"; };
		B14D0CDA246E968C00D5BEBC /* String+Today.swift */ = {isa = PBXFileReference; lastKnownFileType = sourcecode.swift; path = "String+Today.swift"; sourceTree = "<group>"; };
		B14D0CDC246E972400D5BEBC /* ExposureDetectionDelegate.swift */ = {isa = PBXFileReference; lastKnownFileType = sourcecode.swift; path = ExposureDetectionDelegate.swift; sourceTree = "<group>"; };
		B14D0CDE246E976400D5BEBC /* ExposureDetectionTransaction+DidEndPrematurelyReason.swift */ = {isa = PBXFileReference; lastKnownFileType = sourcecode.swift; path = "ExposureDetectionTransaction+DidEndPrematurelyReason.swift"; sourceTree = "<group>"; };
		B153096924706F1000A4A1BD /* URLSession+Default.swift */ = {isa = PBXFileReference; lastKnownFileType = sourcecode.swift; path = "URLSession+Default.swift"; sourceTree = "<group>"; };
		B153096B24706F2400A4A1BD /* URLSessionConfiguration+Default.swift */ = {isa = PBXFileReference; lastKnownFileType = sourcecode.swift; path = "URLSessionConfiguration+Default.swift"; sourceTree = "<group>"; };
		B15382E3248273DC0010F007 /* MockTestStore.swift */ = {isa = PBXFileReference; lastKnownFileType = sourcecode.swift; path = MockTestStore.swift; sourceTree = "<group>"; };
		B15382E6248290BB0010F007 /* AppleFilesWriterTests.swift */ = {isa = PBXFileReference; lastKnownFileType = sourcecode.swift; path = AppleFilesWriterTests.swift; sourceTree = "<group>"; };
		B15382FD248424F00010F007 /* ExposureDetectionTests.swift */ = {isa = PBXFileReference; lastKnownFileType = sourcecode.swift; path = ExposureDetectionTests.swift; sourceTree = "<group>"; };
		B1569DDE245D70990079FCD7 /* DMViewController.swift */ = {isa = PBXFileReference; lastKnownFileType = sourcecode.swift; path = DMViewController.swift; sourceTree = "<group>"; };
		B16177E724802F9B006E435A /* DownloadedPackagesSQLLiteStoreTests.swift */ = {isa = PBXFileReference; lastKnownFileType = sourcecode.swift; path = DownloadedPackagesSQLLiteStoreTests.swift; sourceTree = "<group>"; };
		B161782424804AC3006E435A /* DownloadedPackagesSQLLiteStoreV1.swift */ = {isa = PBXFileReference; lastKnownFileType = sourcecode.swift; path = DownloadedPackagesSQLLiteStoreV1.swift; sourceTree = "<group>"; };
		B161782924805784006E435A /* DeltaCalculationResult.swift */ = {isa = PBXFileReference; lastKnownFileType = sourcecode.swift; path = DeltaCalculationResult.swift; sourceTree = "<group>"; };
		B161782C248062CE006E435A /* DeltaCalculationResultTests.swift */ = {isa = PBXFileReference; lastKnownFileType = sourcecode.swift; path = DeltaCalculationResultTests.swift; sourceTree = "<group>"; };
		B163D10F2499068D001A322C /* SettingsViewModelTests.swift */ = {isa = PBXFileReference; lastKnownFileType = sourcecode.swift; path = SettingsViewModelTests.swift; sourceTree = "<group>"; };
		B163D11424993F64001A322C /* UIFont+DynamicTypeTests.swift */ = {isa = PBXFileReference; lastKnownFileType = sourcecode.swift; path = "UIFont+DynamicTypeTests.swift"; sourceTree = "<group>"; };
		B16457B424DC11EF002879EB /* DMLastSubmissionRequetViewController.swift */ = {isa = PBXFileReference; lastKnownFileType = sourcecode.swift; path = DMLastSubmissionRequetViewController.swift; sourceTree = "<group>"; };
		B16457B624DC160B002879EB /* DMLastRiskCalculationViewController.swift */ = {isa = PBXFileReference; lastKnownFileType = sourcecode.swift; path = DMLastRiskCalculationViewController.swift; sourceTree = "<group>"; };
		B16457B824DC19F9002879EB /* DMSettingsViewController.swift */ = {isa = PBXFileReference; lastKnownFileType = sourcecode.swift; path = DMSettingsViewController.swift; sourceTree = "<group>"; };
		B16457BA24DC3309002879EB /* DMErrorsViewController.swift */ = {isa = PBXFileReference; lastKnownFileType = sourcecode.swift; path = DMErrorsViewController.swift; sourceTree = "<group>"; };
		B1741B422461C105006275D9 /* README.md */ = {isa = PBXFileReference; lastKnownFileType = net.daringfireball.markdown; path = README.md; sourceTree = "<group>"; };
		B1741B432461C257006275D9 /* DMDeveloperMenu.swift */ = {isa = PBXFileReference; lastKnownFileType = sourcecode.swift; path = DMDeveloperMenu.swift; sourceTree = "<group>"; };
		B1741B482462C207006275D9 /* Client.swift */ = {isa = PBXFileReference; fileEncoding = 4; lastKnownFileType = sourcecode.swift; path = Client.swift; sourceTree = "<group>"; };
		B17A44A12464906A00CB195E /* KeyTests.swift */ = {isa = PBXFileReference; lastKnownFileType = sourcecode.swift; path = KeyTests.swift; sourceTree = "<group>"; };
		B184A37F248FFCBE007180F6 /* SecureStore.swift */ = {isa = PBXFileReference; fileEncoding = 4; lastKnownFileType = sourcecode.swift; path = SecureStore.swift; sourceTree = "<group>"; };
		B184A382248FFCE2007180F6 /* CodableExposureDetectionSummary.swift */ = {isa = PBXFileReference; lastKnownFileType = sourcecode.swift; path = CodableExposureDetectionSummary.swift; sourceTree = "<group>"; };
		B18755D024DC45CA00A9202E /* DMStoreViewController.swift */ = {isa = PBXFileReference; lastKnownFileType = sourcecode.swift; path = DMStoreViewController.swift; sourceTree = "<group>"; };
		B18C411C246DB30000B8D8CB /* URL+Helper.swift */ = {isa = PBXFileReference; lastKnownFileType = sourcecode.swift; path = "URL+Helper.swift"; sourceTree = "<group>"; };
		B18CADAD24782FA4006F53F0 /* ExposureStateUpdating.swift */ = {isa = PBXFileReference; lastKnownFileType = sourcecode.swift; path = ExposureStateUpdating.swift; sourceTree = "<group>"; };
		B18E852E248C29D400CF4FB8 /* DetectionMode.swift */ = {isa = PBXFileReference; lastKnownFileType = sourcecode.swift; path = DetectionMode.swift; sourceTree = "<group>"; };
		B19FD7102491A07000A9D56A /* String+SemanticVersion.swift */ = {isa = PBXFileReference; lastKnownFileType = sourcecode.swift; path = "String+SemanticVersion.swift"; sourceTree = "<group>"; };
		B19FD7122491A08500A9D56A /* SAP_SemanticVersion+Compare.swift */ = {isa = PBXFileReference; lastKnownFileType = sourcecode.swift; path = "SAP_SemanticVersion+Compare.swift"; sourceTree = "<group>"; };
		B19FD7142491A4A300A9D56A /* SAP_SemanticVersionTests.swift */ = {isa = PBXFileReference; fileEncoding = 4; lastKnownFileType = sourcecode.swift; path = SAP_SemanticVersionTests.swift; sourceTree = "<group>"; };
		B1A31F6824DAE6C000E263DF /* DMKeyCell.swift */ = {isa = PBXFileReference; lastKnownFileType = sourcecode.swift; path = DMKeyCell.swift; sourceTree = "<group>"; };
		B1A76E9E24714AC700EA5208 /* HTTPClient+Configuration.swift */ = {isa = PBXFileReference; lastKnownFileType = sourcecode.swift; path = "HTTPClient+Configuration.swift"; sourceTree = "<group>"; };
		B1A9E70D246D73180024CC12 /* ExposureDetection.swift */ = {isa = PBXFileReference; lastKnownFileType = sourcecode.swift; path = ExposureDetection.swift; sourceTree = "<group>"; };
		B1A9E710246D782F0024CC12 /* SAPDownloadedPackage.swift */ = {isa = PBXFileReference; lastKnownFileType = sourcecode.swift; path = SAPDownloadedPackage.swift; sourceTree = "<group>"; };
		B1AC51D524CED8820087C35B /* DetectionModeTests.swift */ = {isa = PBXFileReference; lastKnownFileType = sourcecode.swift; path = DetectionModeTests.swift; sourceTree = "<group>"; };
		B1B9CF1E246ED2E8008F04F5 /* Sap_FilebucketTests.swift */ = {isa = PBXFileReference; lastKnownFileType = sourcecode.swift; path = Sap_FilebucketTests.swift; sourceTree = "<group>"; };
		B1BFE27124BDE1D500C1181D /* HomeViewController+HowRiskDetectionWorks.swift */ = {isa = PBXFileReference; lastKnownFileType = sourcecode.swift; path = "HomeViewController+HowRiskDetectionWorks.swift"; sourceTree = "<group>"; };
		B1C7EE4324938E9E00F1F284 /* ExposureDetection_DidEndPrematurelyReason+ErrorHandling.swift */ = {isa = PBXFileReference; lastKnownFileType = sourcecode.swift; path = "ExposureDetection_DidEndPrematurelyReason+ErrorHandling.swift"; sourceTree = "<group>"; };
		B1C7EE4524938EB700F1F284 /* ExposureDetection_DidEndPrematurelyReason+ErrorHandlingTests.swift */ = {isa = PBXFileReference; lastKnownFileType = sourcecode.swift; path = "ExposureDetection_DidEndPrematurelyReason+ErrorHandlingTests.swift"; sourceTree = "<group>"; };
		B1C7EE472493D97000F1F284 /* RiskProvidingConfigurationManualTriggerTests.swift */ = {isa = PBXFileReference; lastKnownFileType = sourcecode.swift; path = RiskProvidingConfigurationManualTriggerTests.swift; sourceTree = "<group>"; };
		B1C7EEAD24941A3B00F1F284 /* ManualExposureDetectionState.swift */ = {isa = PBXFileReference; lastKnownFileType = sourcecode.swift; path = ManualExposureDetectionState.swift; sourceTree = "<group>"; };
		B1C7EEAF24941A6B00F1F284 /* RiskConsumer.swift */ = {isa = PBXFileReference; lastKnownFileType = sourcecode.swift; path = RiskConsumer.swift; sourceTree = "<group>"; };
		B1CD333D24865E0000B06E9B /* TracingStatusHistoryTests.swift */ = {isa = PBXFileReference; lastKnownFileType = sourcecode.swift; path = TracingStatusHistoryTests.swift; sourceTree = "<group>"; };
		B1CD33402486AA7100B06E9B /* CoronaWarnURLSessionDelegate.swift */ = {isa = PBXFileReference; lastKnownFileType = sourcecode.swift; path = CoronaWarnURLSessionDelegate.swift; sourceTree = "<group>"; };
		B1D431C7246C69F300E728AD /* HTTPClient+ConfigurationTests.swift */ = {isa = PBXFileReference; lastKnownFileType = sourcecode.swift; path = "HTTPClient+ConfigurationTests.swift"; sourceTree = "<group>"; };
		B1D431CA246C84A400E728AD /* DownloadedPackagesStoreV1.swift */ = {isa = PBXFileReference; lastKnownFileType = sourcecode.swift; path = DownloadedPackagesStoreV1.swift; sourceTree = "<group>"; };
		B1D6B001247DA0320079DDD3 /* ExposureDetectionViewControllerDelegate.swift */ = {isa = PBXFileReference; lastKnownFileType = sourcecode.swift; path = ExposureDetectionViewControllerDelegate.swift; sourceTree = "<group>"; };
		B1D6B003247DA4920079DDD3 /* UIApplication+CoronaWarn.swift */ = {isa = PBXFileReference; lastKnownFileType = sourcecode.swift; path = "UIApplication+CoronaWarn.swift"; sourceTree = "<group>"; };
		B1D7D68624766D2100E4DA5D /* submission_payload.pb.swift */ = {isa = PBXFileReference; fileEncoding = 4; lastKnownFileType = sourcecode.swift; name = submission_payload.pb.swift; path = ../../../gen/output/submission_payload.pb.swift; sourceTree = "<group>"; };
		B1D7D68A24766D2100E4DA5D /* apple_export.pb.swift */ = {isa = PBXFileReference; fileEncoding = 4; lastKnownFileType = sourcecode.swift; name = apple_export.pb.swift; path = ../../../gen/output/apple_export.pb.swift; sourceTree = "<group>"; };
		B1D8CB2524DD4371008C6010 /* DMTracingHistoryViewController.swift */ = {isa = PBXFileReference; lastKnownFileType = sourcecode.swift; path = DMTracingHistoryViewController.swift; sourceTree = "<group>"; };
		B1DDDABB247137B000A07175 /* HTTPClientConfigurationEndpointTests.swift */ = {isa = PBXFileReference; lastKnownFileType = sourcecode.swift; path = HTTPClientConfigurationEndpointTests.swift; sourceTree = "<group>"; };
		B1E23B8524FE4DD3006BCDA6 /* PublicKeyProviderTests.swift */ = {isa = PBXFileReference; lastKnownFileType = sourcecode.swift; path = PublicKeyProviderTests.swift; sourceTree = "<group>"; };
		B1E23B8724FE80EF006BCDA6 /* CancellationTokenTests.swift */ = {isa = PBXFileReference; lastKnownFileType = sourcecode.swift; path = CancellationTokenTests.swift; sourceTree = "<group>"; };
		B1E8C99C2479D4E7006DC678 /* DMSubmissionStateViewController.swift */ = {isa = PBXFileReference; fileEncoding = 4; lastKnownFileType = sourcecode.swift; path = DMSubmissionStateViewController.swift; sourceTree = "<group>"; };
		B1EAEC8A24711884003BE9A2 /* URLSession+Convenience.swift */ = {isa = PBXFileReference; lastKnownFileType = sourcecode.swift; path = "URLSession+Convenience.swift"; sourceTree = "<group>"; };
		B1EAEC8D247118CB003BE9A2 /* URLSession+ConvenienceTests.swift */ = {isa = PBXFileReference; lastKnownFileType = sourcecode.swift; path = "URLSession+ConvenienceTests.swift"; sourceTree = "<group>"; };
		B1EDFD8C248E74D000E7EAFF /* URL+StaticString.swift */ = {isa = PBXFileReference; lastKnownFileType = sourcecode.swift; path = "URL+StaticString.swift"; sourceTree = "<group>"; };
		B1F82DF124718C7300E2E56A /* DMBackendConfigurationViewController.swift */ = {isa = PBXFileReference; lastKnownFileType = sourcecode.swift; path = DMBackendConfigurationViewController.swift; sourceTree = "<group>"; };
		B1F8AE472479B4C30093A588 /* api-response-day-2020-05-16 */ = {isa = PBXFileReference; lastKnownFileType = file; path = "api-response-day-2020-05-16"; sourceTree = "<group>"; };
		B1FC2D1C24D9C87F00083C81 /* DMKeysViewController.swift */ = {isa = PBXFileReference; lastKnownFileType = sourcecode.swift; path = DMKeysViewController.swift; sourceTree = "<group>"; };
		B1FC2D1F24D9C8DF00083C81 /* SAP_TemporaryExposureKey+DeveloperMenu.swift */ = {isa = PBXFileReference; lastKnownFileType = sourcecode.swift; path = "SAP_TemporaryExposureKey+DeveloperMenu.swift"; sourceTree = "<group>"; };
		B1FE13D72487DEED00D012E5 /* RiskCalculation.swift */ = {isa = PBXFileReference; lastKnownFileType = sourcecode.swift; path = RiskCalculation.swift; sourceTree = "<group>"; };
		B1FE13DC248821CB00D012E5 /* RiskProviding.swift */ = {isa = PBXFileReference; lastKnownFileType = sourcecode.swift; path = RiskProviding.swift; sourceTree = "<group>"; };
		B1FE13DE248821E000D012E5 /* RiskProvider.swift */ = {isa = PBXFileReference; lastKnownFileType = sourcecode.swift; path = RiskProvider.swift; sourceTree = "<group>"; };
		B1FE13E1248824E900D012E5 /* RiskProviderTests.swift */ = {isa = PBXFileReference; lastKnownFileType = sourcecode.swift; path = RiskProviderTests.swift; sourceTree = "<group>"; };
		B1FE13E52488255900D012E5 /* RiskProvidingConfiguration.swift */ = {isa = PBXFileReference; lastKnownFileType = sourcecode.swift; path = RiskProvidingConfiguration.swift; sourceTree = "<group>"; };
		B1FE13F824896DDB00D012E5 /* CachedAppConfiguration.swift */ = {isa = PBXFileReference; lastKnownFileType = sourcecode.swift; path = CachedAppConfiguration.swift; sourceTree = "<group>"; };
		B1FE13FA24896E6700D012E5 /* AppConfigurationProviding.swift */ = {isa = PBXFileReference; lastKnownFileType = sourcecode.swift; path = AppConfigurationProviding.swift; sourceTree = "<group>"; };
		B1FE13FD24896EF700D012E5 /* CachedAppConfigurationTests.swift */ = {isa = PBXFileReference; lastKnownFileType = sourcecode.swift; path = CachedAppConfigurationTests.swift; sourceTree = "<group>"; };
		B1FF6B6A2497D0B40041CF02 /* CWASQLite.framework */ = {isa = PBXFileReference; explicitFileType = wrapper.framework; includeInIndex = 0; path = CWASQLite.framework; sourceTree = BUILT_PRODUCTS_DIR; };
		B1FF6B6C2497D0B50041CF02 /* CWASQLite.h */ = {isa = PBXFileReference; lastKnownFileType = sourcecode.c.h; path = CWASQLite.h; sourceTree = "<group>"; };
		B1FF6B6D2497D0B50041CF02 /* Info.plist */ = {isa = PBXFileReference; lastKnownFileType = text.plist.xml; path = Info.plist; sourceTree = "<group>"; };
		CD2EC328247D82EE00C6B3F9 /* NotificationSettingsViewController.swift */ = {isa = PBXFileReference; lastKnownFileType = sourcecode.swift; path = NotificationSettingsViewController.swift; sourceTree = "<group>"; };
		CD678F6A246C43E200B6A0F8 /* MockExposureManager.swift */ = {isa = PBXFileReference; lastKnownFileType = sourcecode.swift; path = MockExposureManager.swift; sourceTree = "<group>"; };
		CD678F6C246C43EE00B6A0F8 /* ClientMock.swift */ = {isa = PBXFileReference; lastKnownFileType = sourcecode.swift; path = ClientMock.swift; sourceTree = "<group>"; };
		CD678F6E246C43FC00B6A0F8 /* MockURLSession.swift */ = {isa = PBXFileReference; lastKnownFileType = sourcecode.swift; path = MockURLSession.swift; sourceTree = "<group>"; };
		CD7F5C732466F6D400D3D03C /* ENATest.entitlements */ = {isa = PBXFileReference; lastKnownFileType = text.plist.entitlements; path = ENATest.entitlements; sourceTree = "<group>"; };
		CD8638522477EBD400A5A07C /* SettingsViewModel.swift */ = {isa = PBXFileReference; lastKnownFileType = sourcecode.swift; path = SettingsViewModel.swift; sourceTree = "<group>"; };
		CD99A39C245B22EE00BF12AF /* ExposureSubmission.storyboard */ = {isa = PBXFileReference; fileEncoding = 4; lastKnownFileType = file.storyboard; path = ExposureSubmission.storyboard; sourceTree = "<group>"; };
		CD99A3A8245C272400BF12AF /* ExposureSubmissionService.swift */ = {isa = PBXFileReference; lastKnownFileType = sourcecode.swift; path = ExposureSubmissionService.swift; sourceTree = "<group>"; };
		CD99A3C6246155C300BF12AF /* Logger.swift */ = {isa = PBXFileReference; fileEncoding = 4; lastKnownFileType = sourcecode.swift; path = Logger.swift; sourceTree = "<group>"; };
		CD99A3C92461A47C00BF12AF /* AppStrings.swift */ = {isa = PBXFileReference; lastKnownFileType = sourcecode.swift; path = AppStrings.swift; sourceTree = "<group>"; };
		CDA262F724AB808800612E15 /* Coordinator.swift */ = {isa = PBXFileReference; lastKnownFileType = sourcecode.swift; path = Coordinator.swift; sourceTree = "<group>"; };
		CDCE11D5247D644100F30825 /* NotificationSettingsViewModel.swift */ = {isa = PBXFileReference; lastKnownFileType = sourcecode.swift; path = NotificationSettingsViewModel.swift; sourceTree = "<group>"; };
		CDCE11D8247D64C600F30825 /* NotificationSettingsOnTableViewCell.swift */ = {isa = PBXFileReference; lastKnownFileType = sourcecode.swift; path = NotificationSettingsOnTableViewCell.swift; sourceTree = "<group>"; };
		CDCE11DA247D64D600F30825 /* NotificationSettingsOffTableViewCell.swift */ = {isa = PBXFileReference; lastKnownFileType = sourcecode.swift; path = NotificationSettingsOffTableViewCell.swift; sourceTree = "<group>"; };
		CDD87C54247556DE007CE6CA /* MainSettingsTableViewCell.swift */ = {isa = PBXFileReference; lastKnownFileType = sourcecode.swift; path = MainSettingsTableViewCell.swift; sourceTree = "<group>"; };
		CDD87C5C247559E3007CE6CA /* LabelTableViewCell.swift */ = {isa = PBXFileReference; lastKnownFileType = sourcecode.swift; path = LabelTableViewCell.swift; sourceTree = "<group>"; };
		CDF27BD2246ADBA70044D32B /* ExposureSubmissionServiceTests.swift */ = {isa = PBXFileReference; lastKnownFileType = sourcecode.swift; path = ExposureSubmissionServiceTests.swift; sourceTree = "<group>"; };
		CDF27BD4246ADBF30044D32B /* HTTPClient+DaysAndHoursTests.swift */ = {isa = PBXFileReference; lastKnownFileType = sourcecode.swift; path = "HTTPClient+DaysAndHoursTests.swift"; sourceTree = "<group>"; };
		EB11B02924EE7CA500143A95 /* ENAUITestsSettings.swift */ = {isa = PBXFileReference; lastKnownFileType = sourcecode.swift; path = ENAUITestsSettings.swift; sourceTree = "<group>"; };
		EB23949F24E5492900E71225 /* BackgroundAppRefreshViewModel.swift */ = {isa = PBXFileReference; lastKnownFileType = sourcecode.swift; path = BackgroundAppRefreshViewModel.swift; sourceTree = "<group>"; };
		EB7057D624E6BACA002235B4 /* InfoBoxView.xib */ = {isa = PBXFileReference; lastKnownFileType = file.xib; path = InfoBoxView.xib; sourceTree = "<group>"; };
		EB7D205324E6A3320089264C /* InfoBoxView.swift */ = {isa = PBXFileReference; lastKnownFileType = sourcecode.swift; path = InfoBoxView.swift; sourceTree = "<group>"; };
		EB7D205524E6A5930089264C /* InfoBoxViewModel.swift */ = {isa = PBXFileReference; lastKnownFileType = sourcecode.swift; path = InfoBoxViewModel.swift; sourceTree = "<group>"; };
		EB7F8E9424E434E000A3CCC4 /* BackgroundAppRefreshViewController.swift */ = {isa = PBXFileReference; lastKnownFileType = sourcecode.swift; path = BackgroundAppRefreshViewController.swift; sourceTree = "<group>"; };
		EB858D1F24E700D10048A0AA /* UIView+Screenshot.swift */ = {isa = PBXFileReference; lastKnownFileType = sourcecode.swift; path = "UIView+Screenshot.swift"; sourceTree = "<group>"; };
		EE20EA062469883900770683 /* RiskLegend.storyboard */ = {isa = PBXFileReference; lastKnownFileType = file.storyboard; path = RiskLegend.storyboard; sourceTree = "<group>"; };
		EE22DB7F247FB409001B0A71 /* ENStateHandler.swift */ = {isa = PBXFileReference; fileEncoding = 4; lastKnownFileType = sourcecode.swift; path = ENStateHandler.swift; sourceTree = "<group>"; };
		EE22DB80247FB409001B0A71 /* ENSettingModel.swift */ = {isa = PBXFileReference; fileEncoding = 4; lastKnownFileType = sourcecode.swift; path = ENSettingModel.swift; sourceTree = "<group>"; };
		EE22DB84247FB43A001B0A71 /* TracingHistoryTableViewCell.swift */ = {isa = PBXFileReference; fileEncoding = 4; lastKnownFileType = sourcecode.swift; path = TracingHistoryTableViewCell.swift; sourceTree = "<group>"; };
		EE22DB85247FB43A001B0A71 /* ImageTableViewCell.swift */ = {isa = PBXFileReference; fileEncoding = 4; lastKnownFileType = sourcecode.swift; path = ImageTableViewCell.swift; sourceTree = "<group>"; };
		EE22DB86247FB43A001B0A71 /* ActionDetailTableViewCell.swift */ = {isa = PBXFileReference; fileEncoding = 4; lastKnownFileType = sourcecode.swift; path = ActionDetailTableViewCell.swift; sourceTree = "<group>"; };
		EE22DB87247FB43A001B0A71 /* DescriptionTableViewCell.swift */ = {isa = PBXFileReference; fileEncoding = 4; lastKnownFileType = sourcecode.swift; path = DescriptionTableViewCell.swift; sourceTree = "<group>"; };
		EE22DB88247FB43A001B0A71 /* ActionTableViewCell.swift */ = {isa = PBXFileReference; fileEncoding = 4; lastKnownFileType = sourcecode.swift; path = ActionTableViewCell.swift; sourceTree = "<group>"; };
		EE22DB8E247FB46C001B0A71 /* ENStateTests.swift */ = {isa = PBXFileReference; fileEncoding = 4; lastKnownFileType = sourcecode.swift; path = ENStateTests.swift; sourceTree = "<group>"; };
		EE22DB90247FB479001B0A71 /* MockStateHandlerObserverDelegate.swift */ = {isa = PBXFileReference; fileEncoding = 4; lastKnownFileType = sourcecode.swift; path = MockStateHandlerObserverDelegate.swift; sourceTree = "<group>"; };
		EE269509248FCB0300BAE234 /* de */ = {isa = PBXFileReference; lastKnownFileType = text.plist.strings; name = de; path = de.lproj/InfoPlist.strings; sourceTree = "<group>"; };
		EE26950B248FCB1600BAE234 /* en */ = {isa = PBXFileReference; lastKnownFileType = text.plist.strings; name = en; path = en.lproj/InfoPlist.strings; sourceTree = "<group>"; };
		EE278B2C245F2BBB008B06F9 /* InviteFriends.storyboard */ = {isa = PBXFileReference; lastKnownFileType = file.storyboard; path = InviteFriends.storyboard; sourceTree = "<group>"; };
		EE278B2F245F2C8A008B06F9 /* FriendsInviteController.swift */ = {isa = PBXFileReference; lastKnownFileType = sourcecode.swift; path = FriendsInviteController.swift; sourceTree = "<group>"; };
		EE70C23B245B09E900AC9B2F /* de */ = {isa = PBXFileReference; lastKnownFileType = text.plist.strings; name = de; path = de.lproj/Localizable.strings; sourceTree = "<group>"; };
		EE70C23C245B09E900AC9B2F /* en */ = {isa = PBXFileReference; lastKnownFileType = text.plist.strings; name = en; path = en.lproj/Localizable.strings; sourceTree = "<group>"; };
		EE92A33F245D96DA006B97B0 /* de */ = {isa = PBXFileReference; lastKnownFileType = text.plist.stringsdict; name = de; path = de.lproj/Localizable.stringsdict; sourceTree = "<group>"; };
		EECF5E5524BDCC3C00332B8F /* pl */ = {isa = PBXFileReference; lastKnownFileType = text.html; name = pl; path = pl.lproj/usage.html; sourceTree = "<group>"; };
		EECF5E5624BDCC3C00332B8F /* pl */ = {isa = PBXFileReference; lastKnownFileType = text.html; name = pl; path = "pl.lproj/privacy-policy.html"; sourceTree = "<group>"; };
		EECF5E5724BDCC3C00332B8F /* pl */ = {isa = PBXFileReference; lastKnownFileType = text.plist.strings; name = pl; path = pl.lproj/Localizable.strings; sourceTree = "<group>"; };
		EECF5E5824BDCC3C00332B8F /* pl */ = {isa = PBXFileReference; lastKnownFileType = text.plist.stringsdict; name = pl; path = pl.lproj/Localizable.stringsdict; sourceTree = "<group>"; };
		EECF5E5924BDCC3C00332B8F /* pl */ = {isa = PBXFileReference; lastKnownFileType = text.plist.strings; name = pl; path = pl.lproj/InfoPlist.strings; sourceTree = "<group>"; };
		EECF5E5A24BDCC4D00332B8F /* ro */ = {isa = PBXFileReference; lastKnownFileType = text.html; name = ro; path = ro.lproj/usage.html; sourceTree = "<group>"; };
		EECF5E5B24BDCC4D00332B8F /* ro */ = {isa = PBXFileReference; lastKnownFileType = text.html; name = ro; path = "ro.lproj/privacy-policy.html"; sourceTree = "<group>"; };
		EECF5E5C24BDCC4D00332B8F /* ro */ = {isa = PBXFileReference; lastKnownFileType = text.plist.strings; name = ro; path = ro.lproj/Localizable.strings; sourceTree = "<group>"; };
		EECF5E5D24BDCC4D00332B8F /* ro */ = {isa = PBXFileReference; lastKnownFileType = text.plist.stringsdict; name = ro; path = ro.lproj/Localizable.stringsdict; sourceTree = "<group>"; };
		EECF5E5E24BDCC4D00332B8F /* ro */ = {isa = PBXFileReference; lastKnownFileType = text.plist.strings; name = ro; path = ro.lproj/InfoPlist.strings; sourceTree = "<group>"; };
		EECF5E5F24BDCC5900332B8F /* bg */ = {isa = PBXFileReference; lastKnownFileType = text.html; name = bg; path = bg.lproj/usage.html; sourceTree = "<group>"; };
		EECF5E6024BDCC5A00332B8F /* bg */ = {isa = PBXFileReference; lastKnownFileType = text.html; name = bg; path = "bg.lproj/privacy-policy.html"; sourceTree = "<group>"; };
		EECF5E6124BDCC5A00332B8F /* bg */ = {isa = PBXFileReference; lastKnownFileType = text.plist.strings; name = bg; path = bg.lproj/Localizable.strings; sourceTree = "<group>"; };
		EECF5E6224BDCC5A00332B8F /* bg */ = {isa = PBXFileReference; lastKnownFileType = text.plist.stringsdict; name = bg; path = bg.lproj/Localizable.stringsdict; sourceTree = "<group>"; };
		EECF5E6324BDCC5A00332B8F /* bg */ = {isa = PBXFileReference; lastKnownFileType = text.plist.strings; name = bg; path = bg.lproj/InfoPlist.strings; sourceTree = "<group>"; };
		EEDD6DF524A4885200BC30D0 /* tr */ = {isa = PBXFileReference; lastKnownFileType = text.html; name = tr; path = tr.lproj/usage.html; sourceTree = "<group>"; };
		EEDD6DF624A4885200BC30D0 /* tr */ = {isa = PBXFileReference; lastKnownFileType = text.html; name = tr; path = "tr.lproj/privacy-policy.html"; sourceTree = "<group>"; };
		EEDD6DF724A4885D00BC30D0 /* tr */ = {isa = PBXFileReference; lastKnownFileType = text.plist.strings; name = tr; path = tr.lproj/LaunchScreen.strings; sourceTree = "<group>"; };
		EEDD6DF824A4889D00BC30D0 /* tr */ = {isa = PBXFileReference; lastKnownFileType = text.plist.strings; name = tr; path = tr.lproj/InfoPlist.strings; sourceTree = "<group>"; };
		EEDD6DF924A488A500BC30D0 /* tr */ = {isa = PBXFileReference; lastKnownFileType = text.plist.strings; name = tr; path = tr.lproj/Localizable.strings; sourceTree = "<group>"; };
		EEDD6DFA24A488AD00BC30D0 /* tr */ = {isa = PBXFileReference; lastKnownFileType = text.plist.stringsdict; name = tr; path = tr.lproj/Localizable.stringsdict; sourceTree = "<group>"; };
		EEF10679246EBF8B009DFB4E /* ResetViewController.swift */ = {isa = PBXFileReference; fileEncoding = 4; lastKnownFileType = sourcecode.swift; path = ResetViewController.swift; sourceTree = "<group>"; };
		F22C6E242492082B00712A6B /* DynamicTableViewSpaceCellTests.swift */ = {isa = PBXFileReference; lastKnownFileType = sourcecode.swift; path = DynamicTableViewSpaceCellTests.swift; sourceTree = "<group>"; };
		F247572A24838AC8003E1FC5 /* DynamicTableViewControllerRowsTests.swift */ = {isa = PBXFileReference; lastKnownFileType = sourcecode.swift; path = DynamicTableViewControllerRowsTests.swift; sourceTree = "<group>"; };
		F252472E2483955B00C5556B /* DynamicTableViewControllerFake.storyboard */ = {isa = PBXFileReference; lastKnownFileType = file.storyboard; path = DynamicTableViewControllerFake.storyboard; sourceTree = "<group>"; };
		F25247302484456800C5556B /* DynamicTableViewModelTests.swift */ = {isa = PBXFileReference; fileEncoding = 4; lastKnownFileType = sourcecode.swift; lineEnding = 0; path = DynamicTableViewModelTests.swift; sourceTree = "<group>"; };
		F2DC808D248989CE00EDC40A /* DynamicTableViewControllerRegisterCellsTests.swift */ = {isa = PBXFileReference; lastKnownFileType = sourcecode.swift; path = DynamicTableViewControllerRegisterCellsTests.swift; sourceTree = "<group>"; };
		F2DC808F24898A9400EDC40A /* DynamicTableViewControllerNumberOfRowsAndSectionsTests.swift */ = {isa = PBXFileReference; fileEncoding = 4; lastKnownFileType = sourcecode.swift; lineEnding = 0; path = DynamicTableViewControllerNumberOfRowsAndSectionsTests.swift; sourceTree = "<group>"; };
		F2DC809124898B1800EDC40A /* DynamicTableViewControllerHeaderTests.swift */ = {isa = PBXFileReference; lastKnownFileType = sourcecode.swift; path = DynamicTableViewControllerHeaderTests.swift; sourceTree = "<group>"; };
		F2DC809324898CE600EDC40A /* DynamicTableViewControllerFooterTests.swift */ = {isa = PBXFileReference; lastKnownFileType = sourcecode.swift; path = DynamicTableViewControllerFooterTests.swift; sourceTree = "<group>"; };
		FEDCE0116603B6E00FAEE632 /* ExposureDetectionExecutor.swift */ = {isa = PBXFileReference; fileEncoding = 4; lastKnownFileType = sourcecode.swift; path = ExposureDetectionExecutor.swift; sourceTree = "<group>"; };
		FEDCE1600374711EC77FF572 /* RequiresAppDependencies.swift */ = {isa = PBXFileReference; fileEncoding = 4; lastKnownFileType = sourcecode.swift; path = RequiresAppDependencies.swift; sourceTree = "<group>"; };
		FEDCE1B8926528ED74CDE1B2 /* ENStateHandler+State.swift */ = {isa = PBXFileReference; fileEncoding = 4; lastKnownFileType = sourcecode.swift; path = "ENStateHandler+State.swift"; sourceTree = "<group>"; };
		FEDCE4BE82DC5BFE90575663 /* ExposureDetectionViewController+State.swift */ = {isa = PBXFileReference; fileEncoding = 4; lastKnownFileType = sourcecode.swift; path = "ExposureDetectionViewController+State.swift"; sourceTree = "<group>"; };
		FEDCE838D90CB02C55E15237 /* SceneDelegate+State.swift */ = {isa = PBXFileReference; fileEncoding = 4; lastKnownFileType = sourcecode.swift; path = "SceneDelegate+State.swift"; sourceTree = "<group>"; };
		FEDCEC452596E54A041BBCE9 /* HomeInteractor+State.swift */ = {isa = PBXFileReference; fileEncoding = 4; lastKnownFileType = sourcecode.swift; path = "HomeInteractor+State.swift"; sourceTree = "<group>"; };
/* End PBXFileReference section */

/* Begin PBXFrameworksBuildPhase section */
		85D759382457048F008175F0 /* Frameworks */ = {
			isa = PBXFrameworksBuildPhase;
			buildActionMask = 2147483647;
			files = (
				015E8C0824C997D200C0A4B3 /* CWASQLite.framework in Frameworks */,
				B1B5A76024924B3D0029D5D7 /* FMDB in Frameworks */,
				858F6F6E245A103C009FFD33 /* ExposureNotification.framework in Frameworks */,
				B1EDFD88248E741B00E7EAFF /* SwiftProtobuf in Frameworks */,
				B1EDFD89248E741B00E7EAFF /* ZIPFoundation in Frameworks */,
			);
			runOnlyForDeploymentPostprocessing = 0;
		};
		85D7595124570491008175F0 /* Frameworks */ = {
			isa = PBXFrameworksBuildPhase;
			buildActionMask = 2147483647;
			files = (
			);
			runOnlyForDeploymentPostprocessing = 0;
		};
		85D7595C24570491008175F0 /* Frameworks */ = {
			isa = PBXFrameworksBuildPhase;
			buildActionMask = 2147483647;
			files = (
			);
			runOnlyForDeploymentPostprocessing = 0;
		};
		B1FF6B672497D0B40041CF02 /* Frameworks */ = {
			isa = PBXFrameworksBuildPhase;
			buildActionMask = 2147483647;
			files = (
			);
			runOnlyForDeploymentPostprocessing = 0;
		};
/* End PBXFrameworksBuildPhase section */

/* Begin PBXGroup section */
		0123D5962501381900A91838 /* __test__ */ = {
			isa = PBXGroup;
			children = (
				0123D5972501383100A91838 /* ExposureSubmissionErrorTests.swift */,
			);
			path = __test__;
			sourceTree = "<group>";
		};
		01B7232524F8128B0064C0EB /* OptionGroup */ = {
			isa = PBXGroup;
			children = (
				01C2D43F2501243400FB23BF /* __tests__ */,
				01B7232624F812BC0064C0EB /* OptionGroupView.swift */,
				01B7232E24FE4F080064C0EB /* OptionGroupViewModel.swift */,
				01B7232824F812DF0064C0EB /* OptionView.swift */,
				01B7232A24F815B00064C0EB /* MultipleChoiceOptionView.swift */,
				01B7232C24F8E0260064C0EB /* MultipleChoiceChoiceView.swift */,
			);
			path = OptionGroup;
			sourceTree = "<group>";
		};
		01C2D43F2501243400FB23BF /* __tests__ */ = {
			isa = PBXGroup;
			children = (
				01C2D440250124E600FB23BF /* OptionGroupViewModelTests.swift */,
			);
			path = __tests__;
			sourceTree = "<group>";
		};
		01D16C5C24ED6981007DB387 /* __tests__ */ = {
			isa = PBXGroup;
			children = (
				01D16C5D24ED69CA007DB387 /* BackgroundAppRefreshViewModelTests.swift */,
				01D16C5F24ED6D9A007DB387 /* MockBackgroundRefreshStatusProvider.swift */,
				01D16C6124ED6DB3007DB387 /* MockLowPowerModeStatusProvider.swift */,
			);
			path = __tests__;
			sourceTree = "<group>";
		};
		13091950247972CF0066E329 /* PrivacyProtectionViewController */ = {
			isa = PBXGroup;
			children = (
				1309194E247972C40066E329 /* PrivacyProtectionViewController.swift */,
			);
			path = PrivacyProtectionViewController;
			sourceTree = "<group>";
		};
		130CB19A246D92F800ADE602 /* Onboarding */ = {
			isa = PBXGroup;
			children = (
				130CB19B246D92F800ADE602 /* ENAUITestsOnboarding.swift */,
			);
			path = Onboarding;
			sourceTree = "<group>";
		};
		134F0DB8247578FF00D88934 /* Home */ = {
			isa = PBXGroup;
			children = (
				134F0DB9247578FF00D88934 /* ENAUITestsHome.swift */,
			);
			path = Home;
			sourceTree = "<group>";
		};
		138910C3247A907500D739F6 /* Task Scheduling */ = {
			isa = PBXGroup;
			children = (
				138910C4247A909000D739F6 /* ENATaskScheduler.swift */,
			);
			path = "Task Scheduling";
			sourceTree = "<group>";
		};
		13E5046A248E3CE60086641C /* AppInformation */ = {
			isa = PBXGroup;
			children = (
				13E50468248E3CD20086641C /* ENAUITestsAppInformation.swift */,
			);
			path = AppInformation;
			sourceTree = "<group>";
		};
		2FA9E39124D2F2620030561C /* Exposure Submission */ = {
			isa = PBXGroup;
			children = (
				0123D5962501381900A91838 /* __test__ */,
				CD99A3A8245C272400BF12AF /* ExposureSubmissionService.swift */,
				A3EE6E59249BB7AF00C64B61 /* ExposureSubmissionServiceFactory.swift */,
				2FA9E39224D2F2920030561C /* ExposureSubmission+TestResult.swift */,
				2FA9E39424D2F2B00030561C /* ExposureSubmission+DeviceRegistrationKey.swift */,
				2FA9E39624D2F3C60030561C /* ExposureSubmissionError.swift */,
				2FA9E39824D2F4350030561C /* ExposureSubmission+ErrorParsing.swift */,
				2FA9E39A24D2F4A10030561C /* ExposureSubmissionService+Protocol.swift */,
			);
			path = "Exposure Submission";
			sourceTree = "<group>";
		};
		2FC0357524B8755500E234AC /* __tests__ */ = {
			isa = PBXGroup;
			children = (
			);
			path = __tests__;
			sourceTree = "<group>";
		};
		2FC951FA24DC2366008D39F4 /* Cells */ = {
			isa = PBXGroup;
			children = (
				2FC951FD24DC23B9008D39F4 /* DMConfigurationCell.swift */,
			);
			path = Cells;
			sourceTree = "<group>";
		};
		50BD2E6724FE26F300932566 /* __test__ */ = {
			isa = PBXGroup;
			children = (
				50BD2E6F24FE26F300932566 /* AppInformationImprintTest.swift */,
				50DC527A24FEB5CA00F6D8EB /* AppInformationModelTest.swift */,
			);
			name = __test__;
			sourceTree = "<group>";
		};
		5107E3D72459B2D60042FC9B /* Frameworks */ = {
			isa = PBXGroup;
			children = (
				858F6F6D245A103C009FFD33 /* ExposureNotification.framework */,
			);
			name = Frameworks;
			sourceTree = "<group>";
		};
		514C0A12247C15F000F235F6 /* HomeRiskCellConfigurators */ = {
			isa = PBXGroup;
			children = (
				A32CA72D24B6F28700B1A994 /* __tests__ */,
				51CE1BBE2460B222002CF42A /* HomeRiskCellConfigurator.swift */,
				51486D9E2484FC0200FCE216 /* HomeRiskLevelCellConfigurator.swift */,
				514C0A10247C15EC00F235F6 /* HomeUnknownRiskCellConfigurator.swift */,
				51F1255C24BDD75300126C86 /* HomeUnknown48hRiskCellConfigurator.swift */,
				514C0A13247C163800F235F6 /* HomeLowRiskCellConfigurator.swift */,
				514C0A15247C164700F235F6 /* HomeHighRiskCellConfigurator.swift */,
				514C0A19247C16D600F235F6 /* HomeInactiveRiskCellConfigurator.swift */,
				515BBDEA2484F8E500CDB674 /* HomeThankYouRiskCellConfigurator.swift */,
				51C779112486E549004582F8 /* HomeFindingPositiveRiskCellConfigurator.swift */,
			);
			path = HomeRiskCellConfigurators;
			sourceTree = "<group>";
		};
		514E81312461946E00636861 /* ExposureDetection */ = {
			isa = PBXGroup;
			children = (
				A36FACC224C5E9FC00DED947 /* __tests__ */,
				71FD8861246EB27F00E804D0 /* ExposureDetectionViewController.swift */,
				B1D6B001247DA0320079DDD3 /* ExposureDetectionViewControllerDelegate.swift */,
				714CD8662472885900F56450 /* ExposureDetectionViewController+DynamicTableViewModel.swift */,
			);
			path = ExposureDetection;
			sourceTree = "<group>";
		};
		514E81322461B97700636861 /* Exposure */ = {
			isa = PBXGroup;
			children = (
				B15382DD2482707A0010F007 /* __tests__ */,
				514E81332461B97700636861 /* ExposureManager.swift */,
				CD678F6A246C43E200B6A0F8 /* MockExposureManager.swift */,
				518A69FA24687D5800444E66 /* RiskLevel.swift */,
				A16714BA248D18D20031B111 /* SummaryMetadata.swift */,
				354E305824EFF26E00526C9F /* Country.swift */,
			);
			path = Exposure;
			sourceTree = "<group>";
		};
		514EE991246D4A1600DE4884 /* Risk Items */ = {
			isa = PBXGroup;
			children = (
				514C0A0724772F5E00F235F6 /* RiskItemView.swift */,
				51B5B415246DF13D00DC5D3E /* RiskImageItemView.swift */,
				51B5B413246DF07300DC5D3E /* RiskImageItemView.xib */,
				51FE277E247535E300BB8144 /* RiskLoadingItemView.swift */,
				51FE277C247535C400BB8144 /* RiskLoadingItemView.xib */,
				514C0A0C247AFB0200F235F6 /* RiskTextItemView.swift */,
				514C0A0A247AF9F700F235F6 /* RiskTextItemView.xib */,
				51C7790D24867F22004582F8 /* RiskListItemView.swift */,
				51C7790B24867F16004582F8 /* RiskListItemView.xib */,
			);
			path = "Risk Items";
			sourceTree = "<group>";
		};
		514EE996246D4BDD00DE4884 /* UICollectionView */ = {
			isa = PBXGroup;
			children = (
				51CE1B49246016B0002CF42A /* UICollectionViewCell+Identifier.swift */,
				51CE1B4B246016D1002CF42A /* UICollectionReusableView+Identifier.swift */,
				51CE1BB42460AC82002CF42A /* UICollectionView+Dequeue.swift */,
			);
			path = UICollectionView;
			sourceTree = "<group>";
		};
		514EE997246D4BEB00DE4884 /* UITableView */ = {
			isa = PBXGroup;
			children = (
				710ABB24247514BD00948792 /* UIViewController+Segue.swift */,
				710ABB1E2475115500948792 /* UITableViewController+Enum.swift */,
				514EE998246D4C2E00DE4884 /* UITableViewCell+Identifier.swift */,
				514EE99A246D4C4C00DE4884 /* UITableView+Dequeue.swift */,
			);
			path = UITableView;
			sourceTree = "<group>";
		};
		515BBDE92484F77300CDB674 /* HomeRiskViewConfigurators */ = {
			isa = PBXGroup;
			children = (
				514C0A0524772F3400F235F6 /* HomeRiskViewConfigurator.swift */,
				514EE99F246D4DF800DE4884 /* HomeRiskImageItemViewConfigurator.swift */,
				514C0A0E247AFEC500F235F6 /* HomeRiskTextItemViewConfigurator.swift */,
				51C7790F248684F5004582F8 /* HomeRiskListItemViewConfigurator.swift */,
				51FE277A2475340300BB8144 /* HomeRiskLoadingItemViewConfigurator.swift */,
			);
			path = HomeRiskViewConfigurators;
			sourceTree = "<group>";
		};
		516E430324B89AF60008CC30 /* __tests__ */ = {
			isa = PBXGroup;
			children = (
				516E430124B89AED0008CC30 /* CoordinatorTests.swift */,
			);
			path = __tests__;
			sourceTree = "<group>";
		};
		518A6A1C246A9F6600444E66 /* HomeRiskCellConfigurator */ = {
			isa = PBXGroup;
			children = (
				515BBDE92484F77300CDB674 /* HomeRiskViewConfigurators */,
				514C0A12247C15F000F235F6 /* HomeRiskCellConfigurators */,
			);
			path = HomeRiskCellConfigurator;
			sourceTree = "<group>";
		};
		51B5B419246E058100DC5D3E /* Risk */ = {
			isa = PBXGroup;
			children = (
				51CE1B7A246078B6002CF42A /* RiskLevelCollectionViewCell.swift */,
				51CE1B79246078B6002CF42A /* RiskLevelCollectionViewCell.xib */,
				51486DA02485101500FCE216 /* RiskInactiveCollectionViewCell.swift */,
				51486DA12485101500FCE216 /* RiskInactiveCollectionViewCell.xib */,
				51486DA42485237200FCE216 /* RiskThankYouCollectionViewCell.swift */,
				51486DA52485237200FCE216 /* RiskThankYouCollectionViewCell.xib */,
				51C779152486E5BA004582F8 /* RiskFindingPositiveCollectionViewCell.swift */,
				51C779132486E5AB004582F8 /* RiskFindingPositiveCollectionViewCell.xib */,
				514EE991246D4A1600DE4884 /* Risk Items */,
			);
			path = Risk;
			sourceTree = "<group>";
		};
		51B5B41A246E059700DC5D3E /* Common */ = {
			isa = PBXGroup;
			children = (
				713EA26024798AD100AB7EE8 /* InsetTableViewCell.swift */,
				71F54190248BF677006DB793 /* HtmlTextView.swift */,
			);
			path = Common;
			sourceTree = "<group>";
		};
		51CE1B74246078B6002CF42A /* Home Screen */ = {
			isa = PBXGroup;
			children = (
				51CE1B75246078B6002CF42A /* Cells */,
				51CE1B83246078B6002CF42A /* Decorations */,
			);
			path = "Home Screen";
			sourceTree = "<group>";
		};
		51CE1B75246078B6002CF42A /* Cells */ = {
			isa = PBXGroup;
			children = (
				51B5B419246E058100DC5D3E /* Risk */,
				A328424C248B91E0006B1F09 /* HomeTestResultLoadingCell.swift */,
				A328424B248B91E0006B1F09 /* HomeTestResultLoadingCell.xib */,
				710224E9248FA67F000C5DEF /* HomeTestResultCollectionViewCell.swift */,
				2F78574F248506BD00323A9C /* HomeTestResultCollectionViewCell.xib */,
				51B5B41B246EC8B800DC5D3E /* HomeCardCollectionViewCell.swift */,
				51CE1B78246078B6002CF42A /* ActivateCollectionViewCell.swift */,
				51CE1B76246078B6002CF42A /* ActivateCollectionViewCell.xib */,
				51CE1B7C246078B6002CF42A /* InfoCollectionViewCell.swift */,
				51CE1B7B246078B6002CF42A /* InfoCollectionViewCell.xib */,
			);
			path = Cells;
			sourceTree = "<group>";
		};
		51CE1B83246078B6002CF42A /* Decorations */ = {
			isa = PBXGroup;
			children = (
				51CE1B84246078B6002CF42A /* SectionSystemBackgroundDecorationView.swift */,
			);
			path = Decorations;
			sourceTree = "<group>";
		};
		51CE1BB82460AE69002CF42A /* Home */ = {
			isa = PBXGroup;
			children = (
				51CE1BB92460AFD8002CF42A /* HomeActivateCellConfigurator.swift */,
				518A6A1C246A9F6600444E66 /* HomeRiskCellConfigurator */,
				51CE1BC22460B28D002CF42A /* HomeInfoCellConfigurator.swift */,
				13BAE9B02472FB1E00CEE58A /* CellConfiguratorIndexPosition.swift */,
				A328424F248B9269006B1F09 /* HomeTestResultLoadingCellConfigurator.swift */,
				710224EB248FC150000C5DEF /* HomeTestResultCellConfigurator.swift */,
			);
			path = Home;
			sourceTree = "<group>";
		};
		51CE1BBB2460B1BA002CF42A /* Protocols */ = {
			isa = PBXGroup;
			children = (
				B18CADAD24782FA4006F53F0 /* ExposureStateUpdating.swift */,
				51CE1BBC2460B1CB002CF42A /* CollectionViewCellConfigurator.swift */,
				514EE99C246D4CFB00DE4884 /* TableViewCellConfigurator.swift */,
				A3E5E71D247E6F7A00237116 /* SpinnerInjectable.swift */,
				A36D07B82486D61C00E46F96 /* HomeCardCellButtonDelegate.swift */,
				FEDCE1600374711EC77FF572 /* RequiresAppDependencies.swift */,
			);
			path = Protocols;
			sourceTree = "<group>";
		};
		51D420AF2458308400AD70CA /* Onboarding */ = {
			isa = PBXGroup;
			children = (
				51C737BC245B349700286105 /* OnboardingInfoViewController.swift */,
				A17366542484978A006BE209 /* OnboardingInfoViewControllerUtils.swift */,
				137846482488027500A50AB8 /* OnboardingInfoViewController+Extension.swift */,
			);
			path = Onboarding;
			sourceTree = "<group>";
		};
		51D420B224583AA400AD70CA /* Workers */ = {
			isa = PBXGroup;
			children = (
				B1221BDD2492E78100E6C4E4 /* Keychain */,
				B19FD70E2491A04800A9D56A /* Update Checker */,
				B184A381248FFCC3007180F6 /* Store */,
				A1C2B2DA24834934004A3BD5 /* __tests__ */,
				CD99A3C6246155C300BF12AF /* Logger.swift */,
				B120C7C524AFDAB900F68FF1 /* ActiveTracing.swift */,
				A3FF84EB247BFAF00053E947 /* Hasher.swift */,
				0D5611B3247F852C00B5B094 /* SQLiteKeyValueStore.swift */,
				016146902487A43E00660992 /* LinkHelper.swift */,
				A128F058248B459F00EC7F6C /* PublicKeyStore.swift */,
			);
			path = Workers;
			sourceTree = "<group>";
		};
		51D420B524583B5100AD70CA /* Extensions */ = {
			isa = PBXGroup;
			children = (
				71176E2C24891BCF004B0C9F /* __tests__ */,
				514EE996246D4BDD00DE4884 /* UICollectionView */,
				514EE997246D4BEB00DE4884 /* UITableView */,
				51895EDB245E16CD0085DA38 /* ENAColor.swift */,
				710021DB248E44A6001F0B63 /* ENAFont.swift */,
				13722043247AEEAD00152764 /* UNNotificationCenter+Extension.swift */,
				51D420B624583B7200AD70CA /* NSObject+Identifier.swift */,
				51D420B824583B8300AD70CA /* UIViewController+AppStoryboard.swift */,
				B1EDFD8C248E74D000E7EAFF /* URL+StaticString.swift */,
				51D420D324586DCA00AD70CA /* NotificationName.swift */,
				85142500245DA0B3009D2791 /* UIViewController+Alert.swift */,
				B111EE2B2465D9F7001AEBB4 /* String+Localization.swift */,
				71CC3EA2246D6C4000217F2C /* UIFont+DynamicType.swift */,
				B14D0CDA246E968C00D5BEBC /* String+Today.swift */,
				B153096924706F1000A4A1BD /* URLSession+Default.swift */,
				B153096B24706F2400A4A1BD /* URLSessionConfiguration+Default.swift */,
				B1D6B003247DA4920079DDD3 /* UIApplication+CoronaWarn.swift */,
				2F3218CF248063E300A7AC0A /* UIView+Convenience.swift */,
				2FF1D62D2487850200381FFB /* NSMutableAttributedString+Generation.swift */,
				A16714AE248CA1B70031B111 /* Bundle+ReadPlist.swift */,
				2F26CE2D248B9C4F00BE30EE /* UIViewController+BackButton.swift */,
				B1C7EE4324938E9E00F1F284 /* ExposureDetection_DidEndPrematurelyReason+ErrorHandling.swift */,
				A1BABD0A24A57BA0000ED515 /* ENTemporaryExposureKey+Processing.swift */,
				2F96739A24AB70FA008E3147 /* ExposureSubmissionParsable.swift */,
				2FC0357024B5B70700E234AC /* Error+FAQUrl.swift */,
				2FA968CD24D8560B008EE367 /* String+Random.swift */,
				EB858D1F24E700D10048A0AA /* UIView+Screenshot.swift */,
			);
			path = Extensions;
			sourceTree = "<group>";
		};
		51D420C124583D3100AD70CA /* Home */ = {
			isa = PBXGroup;
			children = (
				2FC0357524B8755500E234AC /* __tests__ */,
				51CE1B2E245F5CFC002CF42A /* HomeViewController.swift */,
				5111E7622460BB1500ED6498 /* HomeInteractor.swift */,
				51CE1B5424604DD2002CF42A /* HomeLayout.swift */,
				B1BFE27124BDE1D500C1181D /* HomeViewController+HowRiskDetectionWorks.swift */,
			);
			path = Home;
			sourceTree = "<group>";
		};
		51D420C224583D7B00AD70CA /* Settings */ = {
			isa = PBXGroup;
			children = (
				EB41DC0624E53D3F0029C6F7 /* BackgroundAppRefresh */,
				CDD87C6024766163007CE6CA /* Cells */,
				51D420C324583E3300AD70CA /* SettingsViewController.swift */,
				EEF10679246EBF8B009DFB4E /* ResetViewController.swift */,
				CD2EC328247D82EE00C6B3F9 /* NotificationSettingsViewController.swift */,
			);
			path = Settings;
			sourceTree = "<group>";
		};
		51D420D524598AC200AD70CA /* Source */ = {
			isa = PBXGroup;
			children = (
				B111EDEC2465B1F4001AEBB4 /* Client */,
				CD99A3C82461A44B00BF12AF /* View Helpers */,
				51CE1BBB2460B1BA002CF42A /* Protocols */,
				8595BF5D246032C40056EA27 /* Views */,
				B1569DD5245D6C790079FCD7 /* Developer Menu */,
				51EE9A6A245C0F7900F2544F /* Models */,
				85D759802459A82D008175F0 /* Services */,
				85D759712457059A008175F0 /* Scenes */,
				51D420B224583AA400AD70CA /* Workers */,
				51D420B524583B5100AD70CA /* Extensions */,
				85D7593E2457048F008175F0 /* AppDelegate.swift */,
				A3552CC524DD6E78008C91BE /* AppDelegate+ENATaskExecutionDelegate.swift */,
				A3552CC324DD6E16008C91BE /* AppDelegate+PlausibleDeniability.swift */,
				85D759402457048F008175F0 /* SceneDelegate.swift */,
				CDA262F724AB808800612E15 /* Coordinator.swift */,
				516E430324B89AF60008CC30 /* __tests__ */,
			);
			path = Source;
			sourceTree = "<group>";
		};
		51EE9A6A245C0F7900F2544F /* Models */ = {
			isa = PBXGroup;
			children = (
				B1AC51D424CED8740087C35B /* __tests__ */,
				138910C3247A907500D739F6 /* Task Scheduling */,
				CD8638512477EBAA00A5A07C /* Settings */,
				B1125458246F2C2100AB5036 /* Converting Keys */,
				514E81322461B97700636861 /* Exposure */,
				51CE1BB82460AE69002CF42A /* Home */,
				51EE9A6C245C0FB500F2544F /* Onboarding */,
				B18E852E248C29D400CF4FB8 /* DetectionMode.swift */,
				FEDCE21C117BF675C80F5989 /* States */,
				B10EC1F724ED1F8700ED0E48 /* CancellationToken.swift */,
			);
			path = Models;
			sourceTree = "<group>";
		};
		51EE9A6C245C0FB500F2544F /* Onboarding */ = {
			isa = PBXGroup;
			children = (
				51C737BE245B3B5D00286105 /* OnboardingInfo.swift */,
			);
			path = Onboarding;
			sourceTree = "<group>";
		};
		71176E2C24891BCF004B0C9F /* __tests__ */ = {
			isa = PBXGroup;
			children = (
				71176E2D24891C02004B0C9F /* ENAColorTests.swift */,
				A1BABD0C24A57BAC000ED515 /* ENTemporaryExposureKey+ProcessingTests.swift */,
				B1C7EE4524938EB700F1F284 /* ExposureDetection_DidEndPrematurelyReason+ErrorHandlingTests.swift */,
				B163D11424993F64001A322C /* UIFont+DynamicTypeTests.swift */,
				A1E4195E249824340016E52A /* String+TodayTests.swift */,
				2FC0356E24B342FA00E234AC /* UIViewcontroller+AlertTest.swift */,
			);
			path = __tests__;
			sourceTree = "<group>";
		};
		71176E30248957B1004B0C9F /* App */ = {
			isa = PBXGroup;
			children = (
				71176E31248957C3004B0C9F /* AppNavigationController.swift */,
			);
			path = App;
			sourceTree = "<group>";
		};
		7143D07424990A3100608DDE /* NavigationControllerWithFooter */ = {
			isa = PBXGroup;
			children = (
				71D3C1992494EFAC00DBABA8 /* ENANavigationControllerWithFooter.swift */,
				71EF33D82497F3E8007B7E1B /* ENANavigationControllerWithFooterChild.swift */,
				71EF33DA2497F419007B7E1B /* ENANavigationFooterItem.swift */,
				71C0BEDC2498DD07009A17A0 /* ENANavigationFooterView.swift */,
			);
			path = NavigationControllerWithFooter;
			sourceTree = "<group>";
		};
		71B804502485272200D53506 /* RiskLegend */ = {
			isa = PBXGroup;
			children = (
				71B804532485273C00D53506 /* RiskLegendDotBodyCell.swift */,
			);
			path = RiskLegend;
			sourceTree = "<group>";
		};
		71F76D0E24767AF100515A01 /* DynamicTableViewController */ = {
			isa = PBXGroup;
			children = (
				F247572E2483934B003E1FC5 /* __tests__ */,
				71F76D0F24767B2500515A01 /* Views */,
				710ABB26247533FA00948792 /* DynamicTableViewController.swift */,
				710ABB282475353900948792 /* DynamicTableViewModel.swift */,
				71330E40248109F600EB10F6 /* DynamicTableViewSection.swift */,
				71330E4424810A0500EB10F6 /* DynamicTableViewHeader.swift */,
				71330E4624810A0C00EB10F6 /* DynamicTableViewFooter.swift */,
				71330E42248109FD00EB10F6 /* DynamicTableViewCell.swift */,
				A1C683FB24AEC9EE00B90D12 /* DynamicTableViewTextCell.swift */,
				71330E4824810A5A00EB10F6 /* DynamicTableViewAction.swift */,
			);
			path = DynamicTableViewController;
			sourceTree = "<group>";
		};
		71F76D0F24767B2500515A01 /* Views */ = {
			isa = PBXGroup;
			children = (
				71FE1C68247A8FE100851FEB /* DynamicTableViewHeaderFooterView.swift */,
				71FE1C70247AA7B700851FEB /* DynamicTableViewHeaderImageView.swift */,
				714194E9247A65C60072A090 /* DynamicTableViewHeaderSeparatorView.swift */,
				710ABB22247513E300948792 /* DynamicTypeTableViewCell.swift */,
				71FE1C8A247AC79D00851FEB /* DynamicTableViewIconCell.swift */,
				71FE1C8B247AC79D00851FEB /* DynamicTableViewIconCell.xib */,
				71B8044E248526B600D53506 /* DynamicTableViewSpaceCell.swift */,
				2FF1D62F24880FCF00381FFB /* DynamicTableViewRoundedCell.swift */,
				717D21E8248C022E00D9717E /* DynamicTableViewHtmlCell.swift */,
				A1C683F924AEC57400B90D12 /* DynamicTableViewTextViewCell.swift */,
				01B7232324F812500064C0EB /* DynamicTableViewOptionGroupCell.swift */,
			);
			path = Views;
			sourceTree = "<group>";
		};
		71FE1C83247AC33D00851FEB /* ExposureSubmission */ = {
			isa = PBXGroup;
			children = (
				71FE1C84247AC33D00851FEB /* ExposureSubmissionTestResultHeaderView.swift */,
				711EFCC824935C79005FEF21 /* ExposureSubmissionTestResultHeaderView.xib */,
				710021DF248EAF9A001F0B63 /* ExposureSubmissionImageCardCell.swift */,
				710021DD248EAF16001F0B63 /* ExposureSubmissionImageCardCell.xib */,
				710224F32490E7A3000C5DEF /* ExposureSubmissionStepCell.swift */,
				710224ED2490E2FC000C5DEF /* ExposureSubmissionStepCell.xib */,
			);
			path = ExposureSubmission;
			sourceTree = "<group>";
		};
		853D987824694A1E00490DBA /* BaseElements */ = {
			isa = PBXGroup;
			children = (
				853D987924694A8700490DBA /* ENAButton.swift */,
				8595BF5E246032D90056EA27 /* ENASwitch.swift */,
				71FE1C81247AC30300851FEB /* ENATanInput.swift */,
				71B804462484CC0800D53506 /* ENALabel.swift */,
				711EFCC62492EE31005FEF21 /* ENAFooterView.swift */,
			);
			path = BaseElements;
			sourceTree = "<group>";
		};
		858F6F71245AEC05009FFD33 /* ENSetting */ = {
			isa = PBXGroup;
			children = (
				EE22DB80247FB409001B0A71 /* ENSettingModel.swift */,
				EE22DB7F247FB409001B0A71 /* ENStateHandler.swift */,
				853D98842469DC8100490DBA /* ExposureNotificationSettingViewController.swift */,
			);
			path = ENSetting;
			sourceTree = "<group>";
		};
		8595BF5D246032C40056EA27 /* Views */ = {
			isa = PBXGroup;
			children = (
				B10F9B88249961B500C418F4 /* __tests__ */,
				EE22DB83247FB43A001B0A71 /* ENSetting */,
				51B5B41A246E059700DC5D3E /* Common */,
				853D987824694A1E00490DBA /* BaseElements */,
				EEF790092466ED410065EBD5 /* ExposureDetection */,
				71FE1C83247AC33D00851FEB /* ExposureSubmission */,
				51CE1B74246078B6002CF42A /* Home Screen */,
				71B804502485272200D53506 /* RiskLegend */,
				71CC3EA0246D6BBF00217F2C /* DynamicTypeLabel.swift */,
				713EA25A247818B000AB7EE8 /* DynamicTypeButton.swift */,
				85E33443247EB357006E74EC /* CircularProgressView.swift */,
				71CAB9D3248AB33500F516A5 /* DynamicTypeSymbolImageView.swift */,
			);
			path = Views;
			sourceTree = "<group>";
		};
		85D759322457048F008175F0 = {
			isa = PBXGroup;
			children = (
				71B8044424828A6C00D53506 /* .swiftformat */,
				71AFBD922464251000F91006 /* .swiftlint.yml */,
				85D7593D2457048F008175F0 /* ENA */,
				85D7595724570491008175F0 /* ENATests */,
				85D7596224570491008175F0 /* ENAUITests */,
				B1FF6B6B2497D0B40041CF02 /* CWASQLite */,
				85D7593C2457048F008175F0 /* Products */,
				5107E3D72459B2D60042FC9B /* Frameworks */,
				B1741B572462EB26006275D9 /* Recovered References */,
				0DFCC2692484D7A700E2811D /* ENA-Bridging-Header.h */,
				0DFCC26F2484DC8200E2811D /* ENATests-Bridging-Header.h */,
			);
			sourceTree = "<group>";
			usesTabs = 1;
		};
		85D7593C2457048F008175F0 /* Products */ = {
			isa = PBXGroup;
			children = (
				85D7593B2457048F008175F0 /* ENA.app */,
				85D7595424570491008175F0 /* ENATests.xctest */,
				85D7595F24570491008175F0 /* ENAUITests.xctest */,
				B1FF6B6A2497D0B40041CF02 /* CWASQLite.framework */,
			);
			name = Products;
			sourceTree = "<group>";
		};
		85D7593D2457048F008175F0 /* ENA */ = {
			isa = PBXGroup;
			children = (
				352F25A724EFCBDE00ACDFF3 /* LocalSettings.swift */,
				B102BDC12460405F00CD55A2 /* Backend */,
				51D420D524598AC200AD70CA /* Source */,
				85D7597424570615008175F0 /* Resources */,
			);
			path = ENA;
			sourceTree = "<group>";
		};
		85D7595724570491008175F0 /* ENATests */ = {
			isa = PBXGroup;
			children = (
				B18C411A246DB2F000B8D8CB /* Helper */,
				85D7595A24570491008175F0 /* Info.plist */,
			);
			path = ENATests;
			sourceTree = "<group>";
		};
		85D7596224570491008175F0 /* ENAUITests */ = {
			isa = PBXGroup;
			children = (
				134F0DBA247578FF00D88934 /* ENAUITests-Extensions.swift */,
				130CB19A246D92F800ADE602 /* Onboarding */,
				134F0DB8247578FF00D88934 /* Home */,
				13E5046A248E3CE60086641C /* AppInformation */,
				EB11B02824EE7C7D00143A95 /* Settings */,
				85D7596324570491008175F0 /* ENAUITests.swift */,
				134F0F2B2475793400D88934 /* SnapshotHelper.swift */,
				A3EE6E5B249BB97500C64B61 /* UITestingParameters.swift */,
				85D7596524570491008175F0 /* Info.plist */,
			);
			path = ENAUITests;
			sourceTree = "<group>";
		};
		85D759712457059A008175F0 /* Scenes */ = {
			isa = PBXGroup;
			children = (
				71176E30248957B1004B0C9F /* App */,
				71F76D0E24767AF100515A01 /* DynamicTableViewController */,
				7143D07424990A3100608DDE /* NavigationControllerWithFooter */,
				EE20EA0824699A3A00770683 /* RiskLegend */,
				EE85998B2462EFD4002E7AE2 /* AppInformation */,
				51D420AF2458308400AD70CA /* Onboarding */,
				51D420C124583D3100AD70CA /* Home */,
				514E81312461946E00636861 /* ExposureDetection */,
				EE278B2E245F2C58008B06F9 /* FriendsInvite */,
				CD99A398245B229F00BF12AF /* ExposureSubmission */,
				858F6F71245AEC05009FFD33 /* ENSetting */,
				51D420C224583D7B00AD70CA /* Settings */,
				13091950247972CF0066E329 /* PrivacyProtectionViewController */,
				01B7232524F8128B0064C0EB /* OptionGroup */,
			);
			path = Scenes;
			sourceTree = "<group>";
		};
		85D7597424570615008175F0 /* Resources */ = {
			isa = PBXGroup;
			children = (
				014891B224F90D0B002A6F77 /* ENA.plist */,
				011E4B002483A35A002E6412 /* ENACommunity.entitlements */,
				CD7F5C732466F6D400D3D03C /* ENATest.entitlements */,
				85790F2E245C6B72003D47E1 /* ENA.entitlements */,
				EE70C239245B09E900AC9B2F /* Localization */,
				85D7594F24570491008175F0 /* Info.plist */,
				B1221BDB2492BCEB00E6C4E4 /* Info_Debug.plist */,
				01E25C6F24A3B52F007E33F8 /* Info_Testflight.plist */,
				85D75976245706BD008175F0 /* Assets */,
				85D75975245706B0008175F0 /* Storyboards */,
			);
			path = Resources;
			sourceTree = "<group>";
		};
		85D75975245706B0008175F0 /* Storyboards */ = {
			isa = PBXGroup;
			children = (
				CD99A39C245B22EE00BF12AF /* ExposureSubmission.storyboard */,
				85D7594C24570491008175F0 /* LaunchScreen.storyboard */,
				51D420B02458397300AD70CA /* Onboarding.storyboard */,
				51D420CD245869C800AD70CA /* Home.storyboard */,
				514E812F24618E3D00636861 /* ExposureDetection.storyboard */,
				51D420CF24586AB300AD70CA /* Settings.storyboard */,
				EE278B2C245F2BBB008B06F9 /* InviteFriends.storyboard */,
				853D98822469DC5000490DBA /* ExposureNotificationSetting.storyboard */,
				EE20EA062469883900770683 /* RiskLegend.storyboard */,
			);
			path = Storyboards;
			sourceTree = "<group>";
		};
		85D75976245706BD008175F0 /* Assets */ = {
			isa = PBXGroup;
			children = (
				8539874E2467094E00D28B62 /* AppIcon.xcassets */,
				85D7594A24570491008175F0 /* Assets.xcassets */,
				71F2E57A2487AEFC00694F1A /* ena-colors.xcassets */,
			);
			path = Assets;
			sourceTree = "<group>";
		};
		85D759802459A82D008175F0 /* Services */ = {
			isa = PBXGroup;
			children = (
				2FA9E39124D2F2620030561C /* Exposure Submission */,
				B1175211248A837300C3325C /* Risk */,
				B15382DC248270220010F007 /* __tests__ */,
				B14D0CD8246E939600D5BEBC /* Exposure Transaction */,
				B1D431C9246C848E00E728AD /* DownloadedPackagesStore */,
			);
			path = Services;
			sourceTree = "<group>";
		};
		A128F04B2489ABE700EC7F6C /* __tests__ */ = {
			isa = PBXGroup;
			children = (
				A128F04C2489ABE700EC7F6C /* RiskCalculationTests.swift */,
				B1175219248ACFFC00C3325C /* SAP_RiskScoreClass+LowAndHighTests.swift */,
			);
			path = __tests__;
			sourceTree = "<group>";
		};
		A1C2B2DA24834934004A3BD5 /* __tests__ */ = {
			isa = PBXGroup;
			children = (
				A173665124844F29006BE209 /* SQLiteKeyValueStoreTests.swift */,
				B1E23B8524FE4DD3006BCDA6 /* PublicKeyProviderTests.swift */,
				B1CD333D24865E0000B06E9B /* TracingStatusHistoryTests.swift */,
				B120C7C824AFE7B800F68FF1 /* ActiveTracingTests.swift */,
			);
			path = __tests__;
			sourceTree = "<group>";
		};
		A1E41959249817C70016E52A /* __tests__ */ = {
			isa = PBXGroup;
			children = (
				A1E4195B249818020016E52A /* RiskTests.swift */,
			);
			path = __tests__;
			sourceTree = "<group>";
		};
		A3284253248E48E0006B1F09 /* __tests__ */ = {
			isa = PBXGroup;
			children = (
				A328425A248E8290006B1F09 /* Mock Objects */,
				A3284254248E493B006B1F09 /* ExposureSubmissionOverviewViewControllerTests.swift */,
				A328425B248E82B5006B1F09 /* ExposureSubmissionTestResultViewControllerTests.swift */,
				A328425E248E943D006B1F09 /* ExposureSubmissionTanInputViewControllerTests.swift */,
				2FD881CB2490F65C00BEC8FC /* ExposureSubmissionHotlineViewControllerTest.swift */,
				2FD881CD249115E700BEC8FC /* ExposureSubmissionNavigationControllerTest.swift */,
				A32842602490E2AC006B1F09 /* ExposureSubmissionWarnOthersViewControllerTests.swift */,
				A328426224910552006B1F09 /* ExposureSubmissionSuccessViewControllerTests.swift */,
				A32842642491136E006B1F09 /* ExposureSubmissionUITests.swift */,
				A372DA3E24BEF773003248BB /* ExposureSubmissionCoordinatorTests.swift */,
				354DA0CB25063BDB0018354E /* ExposureSubmissionWarnEuropeConsentViewControllerTest.swift */,
				354DA0CD250658C30018354E /* ExposureSubmissionWarnEuropeCountrySelectionViewControllerTests.swift */,
				354DA0CF250665A10018354E /* ExposureSubmissionWarnEuropeTravelConfirmationViewControllerTests.swift */,
			);
			path = __tests__;
			sourceTree = "<group>";
		};
		A328425A248E8290006B1F09 /* Mock Objects */ = {
			isa = PBXGroup;
			children = (
				A3284256248E7431006B1F09 /* MockExposureSubmissionService.swift */,
				A3284258248E7672006B1F09 /* MockExposureSubmissionQRScannerViewController.swift */,
				A32842662492359E006B1F09 /* MockExposureSubmissionNavigationControllerChild.swift */,
				A372DA3C24BE01D9003248BB /* MockExposureSubmissionCoordinator.swift */,
				A372DA4024BF33F9003248BB /* MockExposureSubmissionCoordinatorDelegate.swift */,
			);
			path = "Mock Objects";
			sourceTree = "<group>";
		};
		A32CA72D24B6F28700B1A994 /* __tests__ */ = {
			isa = PBXGroup;
			children = (
				A32CA72E24B6F2E300B1A994 /* HomeRiskCellConfiguratorTests.swift */,
				516E42C924B760EC0008CC30 /* HomeRiskLevelCellConfiguratorTests.swift */,
				516E42FA24B7739F0008CC30 /* HomeUnknownRiskCellConfiguratorTests.swift */,
				51F1255E24BEFB7A00126C86 /* HomeUnknown48hRiskCellConfiguratorTests.swift */,
				516E42FC24B776A90008CC30 /* HomeLowRiskCellConfiguratorTests.swift */,
				516E42FF24B777B20008CC30 /* HomeHighRiskCellConfiguratorTests.swift */,
			);
			path = __tests__;
			sourceTree = "<group>";
		};
		A36FACC224C5E9FC00DED947 /* __tests__ */ = {
			isa = PBXGroup;
			children = (
				A36FACC324C5EA1500DED947 /* ExposureDetectionViewControllerTests.swift */,
				A3483B0A24C5EFA40037855F /* MockExposureDetectionViewControllerDelegate.swift */,
			);
			path = __tests__;
			sourceTree = "<group>";
		};
		A372DA3724BDA015003248BB /* View */ = {
			isa = PBXGroup;
			children = (
				A372DA3924BDA043003248BB /* Custom */,
				A372DA3824BDA035003248BB /* Controller */,
			);
			path = View;
			sourceTree = "<group>";
		};
		A372DA3824BDA035003248BB /* Controller */ = {
			isa = PBXGroup;
			children = (
				2F80CFD8247ED988000F06AF /* ExposureSubmissionIntroViewController.swift */,
				71FE1C75247AC2B500851FEB /* ExposureSubmissionOverviewViewController.swift */,
				71FE1C76247AC2B500851FEB /* ExposureSubmissionTanInputViewController.swift */,
				71FE1C78247AC2B500851FEB /* ExposureSubmissionTestResultViewController.swift */,
				71FE1C74247AC2B500851FEB /* ExposureSubmissionQRScannerViewController.swift */,
				2F80CFDA247EDDB3000F06AF /* ExposureSubmissionHotlineViewController.swift */,
				A3C4F95F24812CD20047F23E /* ExposureSubmissionWarnOthersViewController.swift */,
				01D16C6324EFA903007DB387 /* ExposureSubmissionWarnEuropeConsentViewController.swift */,
				01D16C6524EFA91F007DB387 /* ExposureSubmissionWarnEuropeTravelConfirmationViewController.swift */,
				01D16C6724EFA93D007DB387 /* ExposureSubmissionWarnEuropeCountrySelectionViewController.swift */,
				71FE1C73247AC2B500851FEB /* ExposureSubmissionSuccessViewController.swift */,
			);
			path = Controller;
			sourceTree = "<group>";
		};
		A372DA3924BDA043003248BB /* Custom */ = {
			isa = PBXGroup;
			children = (
				710224F524910661000C5DEF /* ExposureSubmissionDynamicCell.swift */,
			);
			path = Custom;
			sourceTree = "<group>";
		};
		A3E851B324ADDA9E00402485 /* __tests__ */ = {
			isa = PBXGroup;
			children = (
				A3E851B424ADDAC000402485 /* CountdownTimerTests.swift */,
			);
			path = __tests__;
			sourceTree = "<group>";
		};
		AB1011552507C14F00D392A2 /* Models */ = {
			isa = PBXGroup;
			children = (
				AB1011562507C15000D392A2 /* EUTracingSettings.swift */,
				AB1011572507C15000D392A2 /* TracingStatusHistory.swift */,
			);
			path = Models;
			sourceTree = "<group>";
		};
		AB5F84A924F8F6C7000400D4 /* Migration */ = {
			isa = PBXGroup;
			children = (
				AB5F84AA24F8F6C7000400D4 /* 0To1 */,
			);
			path = Migration;
			sourceTree = "<group>";
		};
		AB5F84AA24F8F6C7000400D4 /* 0To1 */ = {
			isa = PBXGroup;
			children = (
				AB5F84BA24F92876000400D4 /* Migration0To1Tests.swift */,
			);
			path = 0To1;
			sourceTree = "<group>";
		};
		AB5F84AB24F8F6EB000400D4 /* Migration */ = {
			isa = PBXGroup;
			children = (
				AB5F84AC24F8F7A1000400D4 /* SerialMigrator.swift */,
				AB5F84AF24F8F7C3000400D4 /* Migration.swift */,
				AB5F84AE24F8F7B8000400D4 /* Migrations */,
			);
			path = Migration;
			sourceTree = "<group>";
		};
		AB5F84AE24F8F7B8000400D4 /* Migrations */ = {
			isa = PBXGroup;
			children = (
				AB5F84B124F8F7E3000400D4 /* Migration0To1.swift */,
			);
			path = Migrations;
			sourceTree = "<group>";
		};
		AB5F84C124FE2EEA000400D4 /* V0 */ = {
			isa = PBXGroup;
			children = (
				AB5F84BF24FE2EB3000400D4 /* DownloadedPackagesStoreV0.swift */,
				AB5F84B824F92855000400D4 /* DownloadedPackagesSQLLiteStoreV0.swift */,
			);
			path = V0;
			sourceTree = "<group>";
		};
		AB5F84C224FE2EF2000400D4 /* V1 */ = {
			isa = PBXGroup;
			children = (
				B1D431CA246C84A400E728AD /* DownloadedPackagesStoreV1.swift */,
				B161782424804AC3006E435A /* DownloadedPackagesSQLLiteStoreV1.swift */,
			);
			path = V1;
			sourceTree = "<group>";
		};
		B102BDC12460405F00CD55A2 /* Backend */ = {
			isa = PBXGroup;
			children = (
				B15382DA24826F7E0010F007 /* __tests__ */,
				0159E6BF247829BA00894A89 /* temporary_exposure_key_export.pb.swift */,
				0159E6C0247829BA00894A89 /* temporary_exposure_key_signature_list.pb.swift */,
				B1D7D68A24766D2100E4DA5D /* apple_export.pb.swift */,
				0DF6BBB4248C04CF007E8B0C /* app_config.pb.swift */,
				350BB08725055B4700345A77 /* app_config_V0.pb.swift */,
				0DF6BBB3248C04CF007E8B0C /* app_config_app_version_config.pb.swift */,
				0DF6BBB2248C04CF007E8B0C /* app_config_attenuation_duration.pb.swift */,
				B1D7D68624766D2100E4DA5D /* submission_payload.pb.swift */,
				359767F024FD13D9001FD591 /* diagnosis_key_batch.pb.swift */,
				B102BDC22460410600CD55A2 /* README.md */,
			);
			path = Backend;
			sourceTree = "<group>";
		};
		B10F9B88249961B500C418F4 /* __tests__ */ = {
			isa = PBXGroup;
			children = (
				B10F9B89249961B500C418F4 /* DynamicTypeLabelTests.swift */,
			);
			path = __tests__;
			sourceTree = "<group>";
		};
		B111EDEC2465B1F4001AEBB4 /* Client */ = {
			isa = PBXGroup;
			children = (
				B1CD333F2486AA5F00B06E9B /* Security */,
				B1741B482462C207006275D9 /* Client.swift */,
				B1DDDABA2471379900A07175 /* __tests__ */,
				B1125455246F293A00AB5036 /* HTTP Client */,
			);
			path = Client;
			sourceTree = "<group>";
		};
		B1125455246F293A00AB5036 /* HTTP Client */ = {
			isa = PBXGroup;
			children = (
				B1EAEC8C24711889003BE9A2 /* __tests__ */,
				011E13AD24680A4000973467 /* HTTPClient.swift */,
				B12995E8246C344100854AD0 /* HTTPClient+Configuration.swift */,
				B1EAEC8A24711884003BE9A2 /* URLSession+Convenience.swift */,
				B1A9E710246D782F0024CC12 /* SAPDownloadedPackage.swift */,
			);
			path = "HTTP Client";
			sourceTree = "<group>";
		};
		B1125458246F2C2100AB5036 /* Converting Keys */ = {
			isa = PBXGroup;
			children = (
				B1175214248A9F8300C3325C /* __tests__ */,
				B1125459246F2C6500AB5036 /* ENTemporaryExposureKey+Convert.swift */,
			);
			path = "Converting Keys";
			sourceTree = "<group>";
		};
		B11655912491437600316087 /* __tests__ */ = {
			isa = PBXGroup;
			children = (
				B11655922491437600316087 /* RiskProvidingConfigurationTests.swift */,
				B1C7EE472493D97000F1F284 /* RiskProvidingConfigurationManualTriggerTests.swift */,
			);
			path = __tests__;
			sourceTree = "<group>";
		};
		B1175211248A837300C3325C /* Risk */ = {
			isa = PBXGroup;
			children = (
				A1E41959249817C70016E52A /* __tests__ */,
				B1FE13D62487DEDD00D012E5 /* Calculation */,
				B1FE13D92488216300D012E5 /* Provider */,
				B1175212248A83AB00C3325C /* Risk.swift */,
			);
			path = Risk;
			sourceTree = "<group>";
		};
		B1175214248A9F8300C3325C /* __tests__ */ = {
			isa = PBXGroup;
			children = (
				B1175215248A9F9600C3325C /* ConvertingKeysTests.swift */,
			);
			path = __tests__;
			sourceTree = "<group>";
		};
		B117909724914D6E007FF821 /* __tests__ */ = {
			isa = PBXGroup;
			children = (
				01678E9A249A521F003B048B /* testStore.sqlite */,
				01D3ECFF2490230400551E65 /* StoreTests.swift */,
			);
			path = __tests__;
			sourceTree = "<group>";
		};
		B1221BDD2492E78100E6C4E4 /* Keychain */ = {
			isa = PBXGroup;
			children = (
				B1221BDE2492ECD500E6C4E4 /* __tests__ */,
				0DD260FE248D549B007C3B2C /* KeychainHelper.swift */,
				B1221BDF2492ECE800E6C4E4 /* CFDictionary+KeychainQuery.swift */,
			);
			path = Keychain;
			sourceTree = "<group>";
		};
		B1221BDE2492ECD500E6C4E4 /* __tests__ */ = {
			isa = PBXGroup;
			children = (
				B1221BE12492ED0F00E6C4E4 /* CFDictionary+KeychainQueryTests.swift */,
			);
			path = __tests__;
			sourceTree = "<group>";
		};
		B14D0CD8246E939600D5BEBC /* Exposure Transaction */ = {
			isa = PBXGroup;
			children = (
				B161782B248062A0006E435A /* __tests__ */,
				B161782924805784006E435A /* DeltaCalculationResult.swift */,
				B1A9E70D246D73180024CC12 /* ExposureDetection.swift */,
				B10FD5F3246EAC1700E9D7F2 /* AppleFilesWriter.swift */,
				B14D0CDE246E976400D5BEBC /* ExposureDetectionTransaction+DidEndPrematurelyReason.swift */,
				B14D0CDC246E972400D5BEBC /* ExposureDetectionDelegate.swift */,
				FEDCE0116603B6E00FAEE632 /* ExposureDetectionExecutor.swift */,
			);
			path = "Exposure Transaction";
			sourceTree = "<group>";
		};
		B15382DA24826F7E0010F007 /* __tests__ */ = {
			isa = PBXGroup;
			children = (
				B1F8AE472479B4C30093A588 /* api-response-day-2020-05-16 */,
				A189E45E248C325E001D0996 /* de-config */,
				B17A44A12464906A00CB195E /* KeyTests.swift */,
				B1B9CF1E246ED2E8008F04F5 /* Sap_FilebucketTests.swift */,
			);
			path = __tests__;
			sourceTree = "<group>";
		};
		B15382DB24826FD70010F007 /* Mocks */ = {
			isa = PBXGroup;
			children = (
				CD678F6C246C43EE00B6A0F8 /* ClientMock.swift */,
				CD678F6E246C43FC00B6A0F8 /* MockURLSession.swift */,
			);
			path = Mocks;
			sourceTree = "<group>";
		};
		B15382DC248270220010F007 /* __tests__ */ = {
			isa = PBXGroup;
			children = (
				B15382E0248273A50010F007 /* Mocks */,
				CDF27BD2246ADBA70044D32B /* ExposureSubmissionServiceTests.swift */,
			);
			path = __tests__;
			sourceTree = "<group>";
		};
		B15382DD2482707A0010F007 /* __tests__ */ = {
			isa = PBXGroup;
			children = (
				B15382DE248270B50010F007 /* Mocks */,
				EE22DB8E247FB46C001B0A71 /* ENStateTests.swift */,
				A17DA5E12486D8E7006F310F /* RiskLevelTests.swift */,
				3598D99924FE280700483F1F /* CountryTests.swift */,
			);
			path = __tests__;
			sourceTree = "<group>";
		};
		B15382DE248270B50010F007 /* Mocks */ = {
			isa = PBXGroup;
			children = (
				EE22DB90247FB479001B0A71 /* MockStateHandlerObserverDelegate.swift */,
			);
			path = Mocks;
			sourceTree = "<group>";
		};
		B15382DF248270E90010F007 /* Helper */ = {
			isa = PBXGroup;
			children = (
				B1A76E9E24714AC700EA5208 /* HTTPClient+Configuration.swift */,
				A1E419442495476C0016E52A /* HTTPClient+MockNetworkStack.swift */,
			);
			path = Helper;
			sourceTree = "<group>";
		};
		B15382E0248273A50010F007 /* Mocks */ = {
			isa = PBXGroup;
			children = (
				B15382E3248273DC0010F007 /* MockTestStore.swift */,
				859DD511248549790073D59F /* MockDiagnosisKeysRetrieval.swift */,
			);
			path = Mocks;
			sourceTree = "<group>";
		};
		B1569DD5245D6C790079FCD7 /* Developer Menu */ = {
			isa = PBXGroup;
			children = (
				B16457BC24DC3E0E002879EB /* Features */,
				B1FC2D1E24D9C8CB00083C81 /* Helper */,
				2FC951FA24DC2366008D39F4 /* Cells */,
				B1741B432461C257006275D9 /* DMDeveloperMenu.swift */,
				B1569DDE245D70990079FCD7 /* DMViewController.swift */,
				B1741B422461C105006275D9 /* README.md */,
			);
			path = "Developer Menu";
			sourceTree = "<group>";
		};
		B16177E624802F85006E435A /* __tests__ */ = {
			isa = PBXGroup;
			children = (
				AB5F84A924F8F6C7000400D4 /* Migration */,
				B16177E724802F9B006E435A /* DownloadedPackagesSQLLiteStoreTests.swift */,
				AB5F84B324F8FA26000400D4 /* SerialMigratorTests.swift */,
			);
			path = __tests__;
			sourceTree = "<group>";
		};
		B161782B248062A0006E435A /* __tests__ */ = {
			isa = PBXGroup;
			children = (
				B161782C248062CE006E435A /* DeltaCalculationResultTests.swift */,
				B15382E6248290BB0010F007 /* AppleFilesWriterTests.swift */,
				B15382FD248424F00010F007 /* ExposureDetectionTests.swift */,
				A124E648249BF4EB00E95F72 /* ExposureDetectionExecutorTests.swift */,
			);
			path = __tests__;
			sourceTree = "<group>";
		};
		B163D10E24990664001A322C /* __tests__ */ = {
			isa = PBXGroup;
			children = (
				B163D10F2499068D001A322C /* SettingsViewModelTests.swift */,
			);
			path = __tests__;
			sourceTree = "<group>";
		};
		B16457BC24DC3E0E002879EB /* Features */ = {
			isa = PBXGroup;
			children = (
				B1E8C99C2479D4E7006DC678 /* DMSubmissionStateViewController.swift */,
				B16457B424DC11EF002879EB /* DMLastSubmissionRequetViewController.swift */,
				B16457B824DC19F9002879EB /* DMSettingsViewController.swift */,
				B18755D024DC45CA00A9202E /* DMStoreViewController.swift */,
				B1D8CB2524DD4371008C6010 /* DMTracingHistoryViewController.swift */,
				B16457BA24DC3309002879EB /* DMErrorsViewController.swift */,
				B1FC2D1C24D9C87F00083C81 /* DMKeysViewController.swift */,
				B1F82DF124718C7300E2E56A /* DMBackendConfigurationViewController.swift */,
				B16457B624DC160B002879EB /* DMLastRiskCalculationViewController.swift */,
			);
			path = Features;
			sourceTree = "<group>";
		};
		B1741B572462EB26006275D9 /* Recovered References */ = {
			isa = PBXGroup;
			children = (
			);
			name = "Recovered References";
			sourceTree = "<group>";
		};
		B184A381248FFCC3007180F6 /* Store */ = {
			isa = PBXGroup;
			children = (
				B117909724914D6E007FF821 /* __tests__ */,
				AB1011552507C14F00D392A2 /* Models */,
				013DC101245DAC4E00EE58B0 /* Store.swift */,
				B184A37F248FFCBE007180F6 /* SecureStore.swift */,
				B184A382248FFCE2007180F6 /* CodableExposureDetectionSummary.swift */,
			);
			path = Store;
			sourceTree = "<group>";
		};
		B18C411A246DB2F000B8D8CB /* Helper */ = {
			isa = PBXGroup;
			children = (
				A1BABD0824A57B88000ED515 /* TemporaryExposureKeyMock.swift */,
				B18C411C246DB30000B8D8CB /* URL+Helper.swift */,
				A1E41940249410AF0016E52A /* SAPDownloadedPackage+Helpers.swift */,
				A124E64B249C4C9000E95F72 /* SAPDownloadedPackagesStore+Helpers.swift */,
				A14BDEBF24A1AD660063E4EC /* MockExposureDetector.swift */,
				015692E324B48C3F0033F35E /* TimeInterval+Convenience.swift */,
				AB5F84BC24F92E92000400D4 /* SerialMigratorFake.swift */,
			);
			path = Helper;
			sourceTree = "<group>";
		};
		B19FD70E2491A04800A9D56A /* Update Checker */ = {
			isa = PBXGroup;
			children = (
				B19FD70F2491A05800A9D56A /* __tests__ */,
				0DF6BB96248AD616007E8B0C /* AppUpdateCheckHelper.swift */,
				B19FD7102491A07000A9D56A /* String+SemanticVersion.swift */,
				B19FD7122491A08500A9D56A /* SAP_SemanticVersion+Compare.swift */,
			);
			path = "Update Checker";
			sourceTree = "<group>";
		};
		B19FD70F2491A05800A9D56A /* __tests__ */ = {
			isa = PBXGroup;
			children = (
				B19FD7142491A4A300A9D56A /* SAP_SemanticVersionTests.swift */,
				0DF6BB9C248AE232007E8B0C /* AppUpdateCheckerHelperTests.swift */,
			);
			path = __tests__;
			sourceTree = "<group>";
		};
		B1AC51D424CED8740087C35B /* __tests__ */ = {
			isa = PBXGroup;
			children = (
				B1AC51D524CED8820087C35B /* DetectionModeTests.swift */,
				B1E23B8724FE80EF006BCDA6 /* CancellationTokenTests.swift */,
			);
			path = __tests__;
			sourceTree = "<group>";
		};
		B1CD333F2486AA5F00B06E9B /* Security */ = {
			isa = PBXGroup;
			children = (
				B1CD33402486AA7100B06E9B /* CoronaWarnURLSessionDelegate.swift */,
			);
			path = Security;
			sourceTree = "<group>";
		};
		B1D431C9246C848E00E728AD /* DownloadedPackagesStore */ = {
			isa = PBXGroup;
			children = (
				AB5F84C224FE2EF2000400D4 /* V1 */,
				AB5F84C124FE2EEA000400D4 /* V0 */,
				AB5F84AB24F8F6EB000400D4 /* Migration */,
				B16177E624802F85006E435A /* __tests__ */,
			);
			path = DownloadedPackagesStore;
			sourceTree = "<group>";
		};
		B1DDDABA2471379900A07175 /* __tests__ */ = {
			isa = PBXGroup;
			children = (
				B15382DB24826FD70010F007 /* Mocks */,
				B1DDDABB247137B000A07175 /* HTTPClientConfigurationEndpointTests.swift */,
			);
			path = __tests__;
			sourceTree = "<group>";
		};
		B1EAEC8C24711889003BE9A2 /* __tests__ */ = {
			isa = PBXGroup;
			children = (
				B15382DF248270E90010F007 /* Helper */,
				A1E4194A2495A3940016E52A /* HTTPClient+AppConfigTests.swift */,
				B1D431C7246C69F300E728AD /* HTTPClient+ConfigurationTests.swift */,
				CDF27BD4246ADBF30044D32B /* HTTPClient+DaysAndHoursTests.swift */,
				A1E4194D2495A5800016E52A /* HTTPClient+ExposureConfigTests.swift */,
				A1E419532495A7850016E52A /* HTTPClient+GetTestResultTests.swift */,
				A1E419562495A8F50016E52A /* HTTPClient+RegistrationTokenTests.swift */,
				A1E41947249548260016E52A /* HTTPClient+SubmitTests.swift */,
				A1E419502495A6EA0016E52A /* HTTPClient+TANForExposureSubmitTests.swift */,
				A1877CA9248F247D006FEFC0 /* SAPDownloadedPackageTests.swift */,
				B1EAEC8D247118CB003BE9A2 /* URLSession+ConvenienceTests.swift */,
				A32C046424D96348005BEA61 /* HTTPClient+PlausibeDeniabilityTests.swift */,
			);
			path = __tests__;
			sourceTree = "<group>";
		};
		B1FC2D1E24D9C8CB00083C81 /* Helper */ = {
			isa = PBXGroup;
			children = (
				B1FC2D1F24D9C8DF00083C81 /* SAP_TemporaryExposureKey+DeveloperMenu.swift */,
				B1A31F6824DAE6C000E263DF /* DMKeyCell.swift */,
				B103193124E18A0A00DD02EF /* DMMenuItem.swift */,
			);
			path = Helper;
			sourceTree = "<group>";
		};
		B1FE13D62487DEDD00D012E5 /* Calculation */ = {
			isa = PBXGroup;
			children = (
				A128F04B2489ABE700EC7F6C /* __tests__ */,
				B1FE13D72487DEED00D012E5 /* RiskCalculation.swift */,
				B1175217248ACFBC00C3325C /* SAP_RiskScoreClass+LowAndHigh.swift */,
			);
			path = Calculation;
			sourceTree = "<group>";
		};
		B1FE13D92488216300D012E5 /* Provider */ = {
			isa = PBXGroup;
			children = (
				B1FE13F724896DC400D012E5 /* Helper */,
				B1FE13E32488253200D012E5 /* Model */,
				B1FE13E0248824D700D012E5 /* __tests__ */,
				B1FE13DC248821CB00D012E5 /* RiskProviding.swift */,
				B1FE13DE248821E000D012E5 /* RiskProvider.swift */,
			);
			path = Provider;
			sourceTree = "<group>";
		};
		B1FE13E0248824D700D012E5 /* __tests__ */ = {
			isa = PBXGroup;
			children = (
				B1FE13E1248824E900D012E5 /* RiskProviderTests.swift */,
			);
			path = __tests__;
			sourceTree = "<group>";
		};
		B1FE13E32488253200D012E5 /* Model */ = {
			isa = PBXGroup;
			children = (
				B11655912491437600316087 /* __tests__ */,
				B1FE13E52488255900D012E5 /* RiskProvidingConfiguration.swift */,
				B1C7EEAD24941A3B00F1F284 /* ManualExposureDetectionState.swift */,
				B1C7EEAF24941A6B00F1F284 /* RiskConsumer.swift */,
			);
			path = Model;
			sourceTree = "<group>";
		};
		B1FE13F724896DC400D012E5 /* Helper */ = {
			isa = PBXGroup;
			children = (
				B1FE13FC24896EE700D012E5 /* __tests__ */,
				B1FE13F824896DDB00D012E5 /* CachedAppConfiguration.swift */,
				B1FE13FA24896E6700D012E5 /* AppConfigurationProviding.swift */,
			);
			path = Helper;
			sourceTree = "<group>";
		};
		B1FE13FC24896EE700D012E5 /* __tests__ */ = {
			isa = PBXGroup;
			children = (
				B1FE13FD24896EF700D012E5 /* CachedAppConfigurationTests.swift */,
			);
			path = __tests__;
			sourceTree = "<group>";
		};
		B1FF6B6B2497D0B40041CF02 /* CWASQLite */ = {
			isa = PBXGroup;
			children = (
				0DFCC2712484DC8400E2811D /* sqlite3.h */,
				0DFCC2702484DC8400E2811D /* sqlite3.c */,
				B1FF6B6C2497D0B50041CF02 /* CWASQLite.h */,
				B1FF6B6D2497D0B50041CF02 /* Info.plist */,
			);
			path = CWASQLite;
			sourceTree = "<group>";
		};
		CD8638512477EBAA00A5A07C /* Settings */ = {
			isa = PBXGroup;
			children = (
				B163D10E24990664001A322C /* __tests__ */,
				CD8638522477EBD400A5A07C /* SettingsViewModel.swift */,
				CDCE11D5247D644100F30825 /* NotificationSettingsViewModel.swift */,
			);
			path = Settings;
			sourceTree = "<group>";
		};
		CD99A398245B229F00BF12AF /* ExposureSubmission */ = {
			isa = PBXGroup;
			children = (
				A3284253248E48E0006B1F09 /* __tests__ */,
				A372DA3724BDA015003248BB /* View */,
				71FE1C79247AC2B500851FEB /* ExposureSubmissionNavigationController.swift */,
				A372DA3A24BDA075003248BB /* ExposureSubmissionCoordinator.swift */,
				A3816085250633D7002286E9 /* RequiresDismissConfirmation.swift */,
			);
			path = ExposureSubmission;
			sourceTree = "<group>";
		};
		CD99A3C82461A44B00BF12AF /* View Helpers */ = {
			isa = PBXGroup;
			children = (
				A3E851B324ADDA9E00402485 /* __tests__ */,
				51D420B324583ABB00AD70CA /* AppStoryboard.swift */,
				CD99A3C92461A47C00BF12AF /* AppStrings.swift */,
				71CAB9D1248AACAD00F516A5 /* PixelPerfectLayoutConstraint.swift */,
				2FE15A3B249B8C0B0077BD8D /* AccessibilityIdentifiers.swift */,
				A3E851B124ADD09900402485 /* CountdownTimer.swift */,
			);
			path = "View Helpers";
			sourceTree = "<group>";
		};
		CDCE11D7247D645800F30825 /* Notifications */ = {
			isa = PBXGroup;
			children = (
				CDCE11D8247D64C600F30825 /* NotificationSettingsOnTableViewCell.swift */,
				CDCE11DA247D64D600F30825 /* NotificationSettingsOffTableViewCell.swift */,
			);
			path = Notifications;
			sourceTree = "<group>";
		};
		CDD87C6024766163007CE6CA /* Cells */ = {
			isa = PBXGroup;
			children = (
				CDCE11D7247D645800F30825 /* Notifications */,
				CDD87C54247556DE007CE6CA /* MainSettingsTableViewCell.swift */,
				CDD87C5C247559E3007CE6CA /* LabelTableViewCell.swift */,
			);
			path = Cells;
			sourceTree = "<group>";
		};
		EB11B02824EE7C7D00143A95 /* Settings */ = {
			isa = PBXGroup;
			children = (
				EB11B02924EE7CA500143A95 /* ENAUITestsSettings.swift */,
			);
			path = Settings;
			sourceTree = "<group>";
		};
		EB41DC0624E53D3F0029C6F7 /* BackgroundAppRefresh */ = {
			isa = PBXGroup;
			children = (
				01D16C5C24ED6981007DB387 /* __tests__ */,
				EB7F8E9424E434E000A3CCC4 /* BackgroundAppRefreshViewController.swift */,
				EB23949F24E5492900E71225 /* BackgroundAppRefreshViewModel.swift */,
				EB7D205324E6A3320089264C /* InfoBoxView.swift */,
				EB7D205524E6A5930089264C /* InfoBoxViewModel.swift */,
				EB7057D624E6BACA002235B4 /* InfoBoxView.xib */,
			);
			path = BackgroundAppRefresh;
			sourceTree = "<group>";
		};
		EE20EA0824699A3A00770683 /* RiskLegend */ = {
			isa = PBXGroup;
			children = (
				71B804482484D37300D53506 /* RiskLegendViewController.swift */,
				71B8044C248525CD00D53506 /* RiskLegendViewController+DynamicTableViewModel.swift */,
			);
			path = RiskLegend;
			sourceTree = "<group>";
		};
		EE22DB83247FB43A001B0A71 /* ENSetting */ = {
			isa = PBXGroup;
			children = (
				EE22DB84247FB43A001B0A71 /* TracingHistoryTableViewCell.swift */,
				EE22DB85247FB43A001B0A71 /* ImageTableViewCell.swift */,
				EE22DB86247FB43A001B0A71 /* ActionDetailTableViewCell.swift */,
				EE22DB87247FB43A001B0A71 /* DescriptionTableViewCell.swift */,
				EE22DB88247FB43A001B0A71 /* ActionTableViewCell.swift */,
			);
			path = ENSetting;
			sourceTree = "<group>";
		};
		EE278B2E245F2C58008B06F9 /* FriendsInvite */ = {
			isa = PBXGroup;
			children = (
				EE278B2F245F2C8A008B06F9 /* FriendsInviteController.swift */,
			);
			path = FriendsInvite;
			sourceTree = "<group>";
		};
		EE70C239245B09E900AC9B2F /* Localization */ = {
			isa = PBXGroup;
			children = (
				13156CFF248C19D000AFC472 /* usage.html */,
				71F5418A248BEDBE006DB793 /* privacy-policy.html */,
				EE70C23A245B09E900AC9B2F /* Localizable.strings */,
				EE92A340245D96DA006B97B0 /* Localizable.stringsdict */,
				EE26950A248FCB0300BAE234 /* InfoPlist.strings */,
			);
			path = Localization;
			sourceTree = "<group>";
		};
		EE85998B2462EFD4002E7AE2 /* AppInformation */ = {
			isa = PBXGroup;
			children = (
				50BD2E6724FE26F300932566 /* __test__ */,
				01F5F7212487B9C000229720 /* AppInformationViewController.swift */,
				71CC3E9C246D5D8000217F2C /* AppInformationViewController+DynamicTableViewModel.swift */,
				50BD2E6124FE1E8700932566 /* AppInformationModel.swift */,
				50DC527824FEB2AE00F6D8EB /* AppInformationDynamicCell.swift */,
				50E3BE59250127DF0033E2C7 /* AppInformationDynamicAction.swift */,
				50BD2E6324FE232E00932566 /* AppInformationImprintViewModel.swift */,
				4026C2DB24852B7600926FB4 /* AppInformationViewController+LegalModel.swift */,
				71CC3E9E246D6B6800217F2C /* AppInformationDetailViewController.swift */,
				4026C2E324854C8D00926FB4 /* AppInformationLegalCell.swift */,
			);
			path = AppInformation;
			sourceTree = "<group>";
		};
		EEF790092466ED410065EBD5 /* ExposureDetection */ = {
			isa = PBXGroup;
			children = (
				713EA26224798F8500AB7EE8 /* ExposureDetectionHeaderCell.swift */,
				713EA25E24798A9100AB7EE8 /* ExposureDetectionRiskCell.swift */,
				713EA25C24798A7000AB7EE8 /* ExposureDetectionRoundedView.swift */,
				7154EB49247D21E200A467FF /* ExposureDetectionLongGuideCell.swift */,
				7154EB4B247E862100A467FF /* ExposureDetectionLoadingCell.swift */,
			);
			path = ExposureDetection;
			sourceTree = "<group>";
		};
		F247572E2483934B003E1FC5 /* __tests__ */ = {
			isa = PBXGroup;
			children = (
				A1654EFD24B41FEF00C0E115 /* DynamicCellTests.swift */,
				F252472E2483955B00C5556B /* DynamicTableViewControllerFake.storyboard */,
				F2DC809324898CE600EDC40A /* DynamicTableViewControllerFooterTests.swift */,
				F2DC809124898B1800EDC40A /* DynamicTableViewControllerHeaderTests.swift */,
				F2DC808F24898A9400EDC40A /* DynamicTableViewControllerNumberOfRowsAndSectionsTests.swift */,
				F2DC808D248989CE00EDC40A /* DynamicTableViewControllerRegisterCellsTests.swift */,
				F247572A24838AC8003E1FC5 /* DynamicTableViewControllerRowsTests.swift */,
				F25247302484456800C5556B /* DynamicTableViewModelTests.swift */,
				F22C6E242492082B00712A6B /* DynamicTableViewSpaceCellTests.swift */,
				A1654F0024B43E7F00C0E115 /* DynamicTableViewTextViewCellTests.swift */,
			);
			path = __tests__;
			sourceTree = "<group>";
		};
		FEDCE21C117BF675C80F5989 /* States */ = {
			isa = PBXGroup;
			children = (
				FEDCE1B8926528ED74CDE1B2 /* ENStateHandler+State.swift */,
				FEDCE4BE82DC5BFE90575663 /* ExposureDetectionViewController+State.swift */,
				FEDCEC452596E54A041BBCE9 /* HomeInteractor+State.swift */,
				FEDCE838D90CB02C55E15237 /* SceneDelegate+State.swift */,
			);
			path = States;
			sourceTree = "<group>";
		};
/* End PBXGroup section */

/* Begin PBXHeadersBuildPhase section */
		B1FF6B652497D0B40041CF02 /* Headers */ = {
			isa = PBXHeadersBuildPhase;
			buildActionMask = 2147483647;
			files = (
				B1FF6B6E2497D0B50041CF02 /* CWASQLite.h in Headers */,
				B1FF6B772497D2330041CF02 /* sqlite3.h in Headers */,
			);
			runOnlyForDeploymentPostprocessing = 0;
		};
/* End PBXHeadersBuildPhase section */

/* Begin PBXNativeTarget section */
		85D7593A2457048F008175F0 /* ENA */ = {
			isa = PBXNativeTarget;
			buildConfigurationList = 85D7596824570491008175F0 /* Build configuration list for PBXNativeTarget "ENA" */;
			buildPhases = (
				71AFBD9324642AF500F91006 /* SwiftLint */,
				85D759372457048F008175F0 /* Sources */,
				85D759382457048F008175F0 /* Frameworks */,
				85D759392457048F008175F0 /* Resources */,
				B102BDB924603FD600CD55A2 /* Embed Frameworks */,
			);
			buildRules = (
			);
			dependencies = (
			);
			name = ENA;
			packageProductDependencies = (
				B10FB02F246036F3004CA11E /* SwiftProtobuf */,
				B1E8C9A4247AB869006DC678 /* ZIPFoundation */,
				B1B5A75F24924B3D0029D5D7 /* FMDB */,
			);
			productName = ENA;
			productReference = 85D7593B2457048F008175F0 /* ENA.app */;
			productType = "com.apple.product-type.application";
		};
		85D7595324570491008175F0 /* ENATests */ = {
			isa = PBXNativeTarget;
			buildConfigurationList = 85D7596B24570491008175F0 /* Build configuration list for PBXNativeTarget "ENATests" */;
			buildPhases = (
				85D7595024570491008175F0 /* Sources */,
				85D7595124570491008175F0 /* Frameworks */,
				85D7595224570491008175F0 /* Resources */,
			);
			buildRules = (
			);
			dependencies = (
				85D7595624570491008175F0 /* PBXTargetDependency */,
			);
			name = ENATests;
			productName = ENATests;
			productReference = 85D7595424570491008175F0 /* ENATests.xctest */;
			productType = "com.apple.product-type.bundle.unit-test";
		};
		85D7595E24570491008175F0 /* ENAUITests */ = {
			isa = PBXNativeTarget;
			buildConfigurationList = 85D7596E24570491008175F0 /* Build configuration list for PBXNativeTarget "ENAUITests" */;
			buildPhases = (
				85D7595B24570491008175F0 /* Sources */,
				85D7595C24570491008175F0 /* Frameworks */,
				85D7595D24570491008175F0 /* Resources */,
			);
			buildRules = (
			);
			dependencies = (
				85D7596124570491008175F0 /* PBXTargetDependency */,
			);
			name = ENAUITests;
			productName = ENAUITests;
			productReference = 85D7595F24570491008175F0 /* ENAUITests.xctest */;
			productType = "com.apple.product-type.bundle.ui-testing";
		};
		B1FF6B692497D0B40041CF02 /* CWASQLite */ = {
			isa = PBXNativeTarget;
			buildConfigurationList = B1FF6B742497D0B50041CF02 /* Build configuration list for PBXNativeTarget "CWASQLite" */;
			buildPhases = (
				B1FF6B652497D0B40041CF02 /* Headers */,
				B1FF6B662497D0B40041CF02 /* Sources */,
				B1FF6B672497D0B40041CF02 /* Frameworks */,
				B1FF6B682497D0B40041CF02 /* Resources */,
			);
			buildRules = (
			);
			dependencies = (
			);
			name = CWASQLite;
			productName = CWASQLite;
			productReference = B1FF6B6A2497D0B40041CF02 /* CWASQLite.framework */;
			productType = "com.apple.product-type.framework";
		};
/* End PBXNativeTarget section */

/* Begin PBXProject section */
		85D759332457048F008175F0 /* Project object */ = {
			isa = PBXProject;
			attributes = {
				LastSwiftUpdateCheck = 1150;
				LastUpgradeCheck = 1150;
				ORGANIZATIONNAME = "SAP SE";
				TargetAttributes = {
					85D7593A2457048F008175F0 = {
						CreatedOnToolsVersion = 11.4.1;
						LastSwiftMigration = 1150;
					};
					85D7595324570491008175F0 = {
						CreatedOnToolsVersion = 11.4.1;
						LastSwiftMigration = 1150;
						TestTargetID = 85D7593A2457048F008175F0;
					};
					85D7595E24570491008175F0 = {
						CreatedOnToolsVersion = 11.4.1;
						TestTargetID = 85D7593A2457048F008175F0;
					};
					B1FF6B692497D0B40041CF02 = {
						CreatedOnToolsVersion = 11.6;
					};
				};
			};
			buildConfigurationList = 85D759362457048F008175F0 /* Build configuration list for PBXProject "ENA" */;
			compatibilityVersion = "Xcode 9.3";
			developmentRegion = en;
			hasScannedForEncodings = 0;
			knownRegions = (
				en,
				Base,
				de,
				tr,
				pl,
				ro,
				bg,
			);
			mainGroup = 85D759322457048F008175F0;
			packageReferences = (
				B10FB02E246036F3004CA11E /* XCRemoteSwiftPackageReference "swift-protobuf" */,
				B1E8C9A3247AB869006DC678 /* XCRemoteSwiftPackageReference "ZIPFoundation" */,
				B1B5A75E24924B3D0029D5D7 /* XCRemoteSwiftPackageReference "fmdb" */,
			);
			productRefGroup = 85D7593C2457048F008175F0 /* Products */;
			projectDirPath = "";
			projectRoot = "";
			targets = (
				85D7593A2457048F008175F0 /* ENA */,
				85D7595324570491008175F0 /* ENATests */,
				85D7595E24570491008175F0 /* ENAUITests */,
				B1FF6B692497D0B40041CF02 /* CWASQLite */,
			);
		};
/* End PBXProject section */

/* Begin PBXResourcesBuildPhase section */
		85D759392457048F008175F0 /* Resources */ = {
			isa = PBXResourcesBuildPhase;
			buildActionMask = 2147483647;
			files = (
				514E813024618E3D00636861 /* ExposureDetection.storyboard in Resources */,
				51486DA32485101500FCE216 /* RiskInactiveCollectionViewCell.xib in Resources */,
				13156CFD248C19D000AFC472 /* usage.html in Resources */,
				51486DA72485237200FCE216 /* RiskThankYouCollectionViewCell.xib in Resources */,
				2F785752248506BD00323A9C /* HomeTestResultCollectionViewCell.xib in Resources */,
				EE269508248FCB0300BAE234 /* InfoPlist.strings in Resources */,
				85D7594E24570491008175F0 /* LaunchScreen.storyboard in Resources */,
				EB7057D724E6BACA002235B4 /* InfoBoxView.xib in Resources */,
				710224EE2490E2FD000C5DEF /* ExposureSubmissionStepCell.xib in Resources */,
				EE20EA072469883900770683 /* RiskLegend.storyboard in Resources */,
				71FE1C8D247AC79D00851FEB /* DynamicTableViewIconCell.xib in Resources */,
				71F2E57B2487AEFC00694F1A /* ena-colors.xcassets in Resources */,
				51C7790C24867F16004582F8 /* RiskListItemView.xib in Resources */,
				EE92A33E245D96DA006B97B0 /* Localizable.stringsdict in Resources */,
				A328424D248B91E0006B1F09 /* HomeTestResultLoadingCell.xib in Resources */,
				EE278B2D245F2BBB008B06F9 /* InviteFriends.storyboard in Resources */,
				EE70C23D245B09EA00AC9B2F /* Localizable.strings in Resources */,
				51CE1B85246078B6002CF42A /* ActivateCollectionViewCell.xib in Resources */,
				014891B324F90D0B002A6F77 /* ENA.plist in Resources */,
				51C779142486E5AB004582F8 /* RiskFindingPositiveCollectionViewCell.xib in Resources */,
				51D420CE245869C800AD70CA /* Home.storyboard in Resources */,
				8539874F2467094E00D28B62 /* AppIcon.xcassets in Resources */,
				514C0A0B247AF9F700F235F6 /* RiskTextItemView.xib in Resources */,
				51B5B414246DF07300DC5D3E /* RiskImageItemView.xib in Resources */,
				85D7594B24570491008175F0 /* Assets.xcassets in Resources */,
				711EFCC924935C79005FEF21 /* ExposureSubmissionTestResultHeaderView.xib in Resources */,
				51CE1B88246078B6002CF42A /* RiskLevelCollectionViewCell.xib in Resources */,
				710021DE248EAF16001F0B63 /* ExposureSubmissionImageCardCell.xib in Resources */,
				51D420D024586AB300AD70CA /* Settings.storyboard in Resources */,
				71F5418E248BEE08006DB793 /* privacy-policy.html in Resources */,
				01DC23252462DFD0001B727C /* ExposureSubmission.storyboard in Resources */,
				51CE1B8A246078B6002CF42A /* InfoCollectionViewCell.xib in Resources */,
				51FE277D247535C400BB8144 /* RiskLoadingItemView.xib in Resources */,
				853D98832469DC5000490DBA /* ExposureNotificationSetting.storyboard in Resources */,
				51D420B12458397300AD70CA /* Onboarding.storyboard in Resources */,
			);
			runOnlyForDeploymentPostprocessing = 0;
		};
		85D7595224570491008175F0 /* Resources */ = {
			isa = PBXResourcesBuildPhase;
			buildActionMask = 2147483647;
			files = (
				B1F8AE482479B4C30093A588 /* api-response-day-2020-05-16 in Resources */,
				01678E9C249A5F08003B048B /* testStore.sqlite in Resources */,
				A189E45F248C325E001D0996 /* de-config in Resources */,
				F252472F2483955B00C5556B /* DynamicTableViewControllerFake.storyboard in Resources */,
			);
			runOnlyForDeploymentPostprocessing = 0;
		};
		85D7595D24570491008175F0 /* Resources */ = {
			isa = PBXResourcesBuildPhase;
			buildActionMask = 2147483647;
			files = (
				13E5046C248E434B0086641C /* Localizable.strings in Resources */,
				13E5046D248E434B0086641C /* Localizable.stringsdict in Resources */,
			);
			runOnlyForDeploymentPostprocessing = 0;
		};
		B1FF6B682497D0B40041CF02 /* Resources */ = {
			isa = PBXResourcesBuildPhase;
			buildActionMask = 2147483647;
			files = (
			);
			runOnlyForDeploymentPostprocessing = 0;
		};
/* End PBXResourcesBuildPhase section */

/* Begin PBXShellScriptBuildPhase section */
		71AFBD9324642AF500F91006 /* SwiftLint */ = {
			isa = PBXShellScriptBuildPhase;
			buildActionMask = 2147483647;
			files = (
			);
			inputFileListPaths = (
			);
			inputPaths = (
			);
			name = SwiftLint;
			outputFileListPaths = (
			);
			outputPaths = (
			);
			runOnlyForDeploymentPostprocessing = 0;
			shellPath = /bin/sh;
			shellScript = "if which swiftlint >/dev/null; then\n  swiftlint\nelse\n  echo \"warning: SwiftLint is not available.\"\n  echo \"Use 'brew install swiftlint' to install SwiftLint or download it manually from https://github.com/realm/SwiftLint.\"\nfi\n\n";
			showEnvVarsInLog = 0;
		};
/* End PBXShellScriptBuildPhase section */

/* Begin PBXSourcesBuildPhase section */
		85D759372457048F008175F0 /* Sources */ = {
			isa = PBXSourcesBuildPhase;
			buildActionMask = 2147483647;
			files = (
				50BD2E6224FE1E8700932566 /* AppInformationModel.swift in Sources */,
				B120C7CA24AFF12D00F68FF1 /* ActiveTracing.swift in Sources */,
				B1A89F3B24819CE800DA1CEC /* LabelTableViewCell.swift in Sources */,
				B1C7EE4424938E9E00F1F284 /* ExposureDetection_DidEndPrematurelyReason+ErrorHandling.swift in Sources */,
				B1A89F3A24819CD300DA1CEC /* HomeRiskImageItemViewConfigurator.swift in Sources */,
				B1A89F3924819CC200DA1CEC /* ExposureStateUpdating.swift in Sources */,
				AB5F84B024F8F7C3000400D4 /* Migration.swift in Sources */,
				B1C6ECFF247F089E0066138F /* RiskImageItemView.swift in Sources */,
				51486DA62485237200FCE216 /* RiskThankYouCollectionViewCell.swift in Sources */,
				71330E43248109FD00EB10F6 /* DynamicTableViewCell.swift in Sources */,
				B14D0CDD246E972400D5BEBC /* ExposureDetectionDelegate.swift in Sources */,
				B161782E2480658F006E435A /* DeltaCalculationResult.swift in Sources */,
				B11E619B246EE4B0004A056A /* DynamicTypeLabel.swift in Sources */,
				B1D7D69224766D2100E4DA5D /* apple_export.pb.swift in Sources */,
				7187A5582481231C00FCC755 /* DynamicTableViewAction.swift in Sources */,
				B16457B524DC11EF002879EB /* DMLastSubmissionRequetViewController.swift in Sources */,
				A128F059248B459F00EC7F6C /* PublicKeyStore.swift in Sources */,
				71C0BEDD2498DD07009A17A0 /* ENANavigationFooterView.swift in Sources */,
				2FA9E39524D2F2B00030561C /* ExposureSubmission+DeviceRegistrationKey.swift in Sources */,
				A3FF84EC247BFAF00053E947 /* Hasher.swift in Sources */,
				51895EDC245E16CD0085DA38 /* ENAColor.swift in Sources */,
				A372DA3B24BDA075003248BB /* ExposureSubmissionCoordinator.swift in Sources */,
				51FE277B2475340300BB8144 /* HomeRiskLoadingItemViewConfigurator.swift in Sources */,
				0D5611B4247F852C00B5B094 /* SQLiteKeyValueStore.swift in Sources */,
				13BAE9B12472FB1E00CEE58A /* CellConfiguratorIndexPosition.swift in Sources */,
				515BBDEB2484F8E500CDB674 /* HomeThankYouRiskCellConfigurator.swift in Sources */,
				514C0A0D247AFB0200F235F6 /* RiskTextItemView.swift in Sources */,
				CD99A3A9245C272400BF12AF /* ExposureSubmissionService.swift in Sources */,
				71F54191248BF677006DB793 /* HtmlTextView.swift in Sources */,
				51B5B41C246EC8B800DC5D3E /* HomeCardCollectionViewCell.swift in Sources */,
				B1EDFD8D248E74D000E7EAFF /* URL+StaticString.swift in Sources */,
				A3E851B224ADD09900402485 /* CountdownTimer.swift in Sources */,
				011E13AE24680A4000973467 /* HTTPClient.swift in Sources */,
				A1C683FA24AEC57400B90D12 /* DynamicTableViewTextViewCell.swift in Sources */,
				853D987A24694A8700490DBA /* ENAButton.swift in Sources */,
				CD8638532477EBD400A5A07C /* SettingsViewModel.swift in Sources */,
				2FC0357124B5B70700E234AC /* Error+FAQUrl.swift in Sources */,
				51CE1BB52460AC83002CF42A /* UICollectionView+Dequeue.swift in Sources */,
				B17F2D48248CEB4C00CAA38F /* DetectionMode.swift in Sources */,
				01B7232424F812500064C0EB /* DynamicTableViewOptionGroupCell.swift in Sources */,
				137846492488027600A50AB8 /* OnboardingInfoViewController+Extension.swift in Sources */,
				85E33444247EB357006E74EC /* CircularProgressView.swift in Sources */,
				71FD8862246EB27F00E804D0 /* ExposureDetectionViewController.swift in Sources */,
				51F1255D24BDD75300126C86 /* HomeUnknown48hRiskCellConfigurator.swift in Sources */,
				2FC951FE24DC23B9008D39F4 /* DMConfigurationCell.swift in Sources */,
				A3552CC424DD6E16008C91BE /* AppDelegate+PlausibleDeniability.swift in Sources */,
				2FA9E39924D2F4350030561C /* ExposureSubmission+ErrorParsing.swift in Sources */,
				514EE99D246D4CFB00DE4884 /* TableViewCellConfigurator.swift in Sources */,
				0DF6BBB7248C04CF007E8B0C /* app_config.pb.swift in Sources */,
				AB5F84AD24F8F7A1000400D4 /* SerialMigrator.swift in Sources */,
				B1DDDABE24713BAD00A07175 /* SAPDownloadedPackage.swift in Sources */,
				01D16C6624EFA91F007DB387 /* ExposureSubmissionWarnEuropeTravelConfirmationViewController.swift in Sources */,
				71FE1C7C247AC2B500851FEB /* ExposureSubmissionOverviewViewController.swift in Sources */,
				B1FE13EC24891CFE00D012E5 /* RiskProviding.swift in Sources */,
				011E4B032483A92A002E6412 /* MockExposureManager.swift in Sources */,
				2FE15A3C249B8C0B0077BD8D /* AccessibilityIdentifiers.swift in Sources */,
				51FE277F247535E300BB8144 /* RiskLoadingItemView.swift in Sources */,
				514C0A0824772F5E00F235F6 /* RiskItemView.swift in Sources */,
				B1175213248A83AB00C3325C /* Risk.swift in Sources */,
				A36D07B92486D61C00E46F96 /* HomeCardCellButtonDelegate.swift in Sources */,
				B1A89F3824819C2B00DA1CEC /* HomeInteractor.swift in Sources */,
				01B7232924F812DF0064C0EB /* OptionView.swift in Sources */,
				514C0A16247C164700F235F6 /* HomeHighRiskCellConfigurator.swift in Sources */,
				71FE1C7B247AC2B500851FEB /* ExposureSubmissionQRScannerViewController.swift in Sources */,
				B1FC2D2024D9C8DF00083C81 /* SAP_TemporaryExposureKey+DeveloperMenu.swift in Sources */,
				717D21E9248C022E00D9717E /* DynamicTableViewHtmlCell.swift in Sources */,
				71FE1C82247AC30300851FEB /* ENATanInput.swift in Sources */,
				7154EB4A247D21E200A467FF /* ExposureDetectionLongGuideCell.swift in Sources */,
				51CE1B4A246016B0002CF42A /* UICollectionViewCell+Identifier.swift in Sources */,
				50DC527924FEB2AE00F6D8EB /* AppInformationDynamicCell.swift in Sources */,
				71B8044F248526B600D53506 /* DynamicTableViewSpaceCell.swift in Sources */,
				8595BF5F246032D90056EA27 /* ENASwitch.swift in Sources */,
				71FE1C7A247AC2B500851FEB /* ExposureSubmissionSuccessViewController.swift in Sources */,
				B1C7EEAE24941A3B00F1F284 /* ManualExposureDetectionState.swift in Sources */,
				51486DA22485101500FCE216 /* RiskInactiveCollectionViewCell.swift in Sources */,
				710021DC248E44A6001F0B63 /* ENAFont.swift in Sources */,
				B1FE13FF2489708200D012E5 /* CachedAppConfiguration.swift in Sources */,
				EE22DB8B247FB43A001B0A71 /* ActionDetailTableViewCell.swift in Sources */,
				AB1011592507C15000D392A2 /* TracingStatusHistory.swift in Sources */,
				71FE1C71247AA7B700851FEB /* DynamicTableViewHeaderImageView.swift in Sources */,
				0159E6C2247829BA00894A89 /* temporary_exposure_key_signature_list.pb.swift in Sources */,
				B16457BB24DC3309002879EB /* DMErrorsViewController.swift in Sources */,
<<<<<<< HEAD
=======
				B1CD333C24865A7D00B06E9B /* TracingStatusHistory.swift in Sources */,
				01B7232F24FE4F080064C0EB /* OptionGroupViewModel.swift in Sources */,
>>>>>>> 4760a744
				51D420B724583B7200AD70CA /* NSObject+Identifier.swift in Sources */,
				CDCE11D6247D644100F30825 /* NotificationSettingsViewModel.swift in Sources */,
				50BD2E6424FE232E00932566 /* AppInformationImprintViewModel.swift in Sources */,
				710224EC248FC150000C5DEF /* HomeTestResultCellConfigurator.swift in Sources */,
				71330E4724810A0C00EB10F6 /* DynamicTableViewFooter.swift in Sources */,
				B1D431CB246C84A400E728AD /* DownloadedPackagesStoreV1.swift in Sources */,
				714194EA247A65C60072A090 /* DynamicTableViewHeaderSeparatorView.swift in Sources */,
				2F26CE2E248B9C4F00BE30EE /* UIViewController+BackButton.swift in Sources */,
				A16714BB248D18D20031B111 /* SummaryMetadata.swift in Sources */,
				51C779162486E5BA004582F8 /* RiskFindingPositiveCollectionViewCell.swift in Sources */,
				B10FD5F4246EAC1700E9D7F2 /* AppleFilesWriter.swift in Sources */,
				711EFCC72492EE31005FEF21 /* ENAFooterView.swift in Sources */,
				B1FE13F024891D1500D012E5 /* RiskCalculation.swift in Sources */,
				514C0A14247C163800F235F6 /* HomeLowRiskCellConfigurator.swift in Sources */,
				51C779122486E549004582F8 /* HomeFindingPositiveRiskCellConfigurator.swift in Sources */,
				B1741B4E2462C21F006275D9 /* DMViewController.swift in Sources */,
				EB2394A024E5492900E71225 /* BackgroundAppRefreshViewModel.swift in Sources */,
				71CAB9D4248AB33500F516A5 /* DynamicTypeSymbolImageView.swift in Sources */,
				EE22DB8C247FB43A001B0A71 /* DescriptionTableViewCell.swift in Sources */,
				2F3218D0248063E300A7AC0A /* UIView+Convenience.swift in Sources */,
				B1741B4C2462C21F006275D9 /* DMDeveloperMenu.swift in Sources */,
				514C0A11247C15EC00F235F6 /* HomeUnknownRiskCellConfigurator.swift in Sources */,
				710ABB23247513E300948792 /* DynamicTypeTableViewCell.swift in Sources */,
				71FE1C7D247AC2B500851FEB /* ExposureSubmissionTanInputViewController.swift in Sources */,
				EE22DB81247FB40A001B0A71 /* ENStateHandler.swift in Sources */,
				A16714AF248CA1B70031B111 /* Bundle+ReadPlist.swift in Sources */,
				2F80CFDB247EDDB3000F06AF /* ExposureSubmissionHotlineViewController.swift in Sources */,
				B16457B924DC19F9002879EB /* DMSettingsViewController.swift in Sources */,
				2F80CFD9247ED988000F06AF /* ExposureSubmissionIntroViewController.swift in Sources */,
				A3C4F96024812CD20047F23E /* ExposureSubmissionWarnOthersViewController.swift in Sources */,
				B1741B582462EBDB006275D9 /* HomeViewController.swift in Sources */,
				01D16C6824EFA93D007DB387 /* ExposureSubmissionWarnEuropeCountrySelectionViewController.swift in Sources */,
				71EF33D92497F3E8007B7E1B /* ENANavigationControllerWithFooterChild.swift in Sources */,
				A3EE6E5A249BB7AF00C64B61 /* ExposureSubmissionServiceFactory.swift in Sources */,
				AB1011582507C15000D392A2 /* EUTracingSettings.swift in Sources */,
				4026C2E424854C8D00926FB4 /* AppInformationLegalCell.swift in Sources */,
				350BB08825055B4700345A77 /* app_config_V0.pb.swift in Sources */,
				01D16C6424EFA903007DB387 /* ExposureSubmissionWarnEuropeConsentViewController.swift in Sources */,
				51C737BF245B3B5D00286105 /* OnboardingInfo.swift in Sources */,
				B1FE13EB24891CFA00D012E5 /* RiskProvider.swift in Sources */,
				B143DBDF2477F292000A29E8 /* ExposureNotificationSettingViewController.swift in Sources */,
				016146912487A43E00660992 /* LinkHelper.swift in Sources */,
				51D420B924583B8300AD70CA /* UIViewController+AppStoryboard.swift in Sources */,
				71B804542485273C00D53506 /* RiskLegendDotBodyCell.swift in Sources */,
				EE22DB8A247FB43A001B0A71 /* ImageTableViewCell.swift in Sources */,
				B11E619C246EE4E9004A056A /* UIFont+DynamicType.swift in Sources */,
				71330E4524810A0500EB10F6 /* DynamicTableViewHeader.swift in Sources */,
				0DF6BBB5248C04CF007E8B0C /* app_config_attenuation_duration.pb.swift in Sources */,
				B1BFE27224BDE1D500C1181D /* HomeViewController+HowRiskDetectionWorks.swift in Sources */,
				B1EAEC8B24711884003BE9A2 /* URLSession+Convenience.swift in Sources */,
				7154EB4C247E862100A467FF /* ExposureDetectionLoadingCell.swift in Sources */,
				2FA9E39B24D2F4A10030561C /* ExposureSubmissionService+Protocol.swift in Sources */,
				A17366552484978A006BE209 /* OnboardingInfoViewControllerUtils.swift in Sources */,
				0DF6BBB6248C04CF007E8B0C /* app_config_app_version_config.pb.swift in Sources */,
				B153096A24706F1000A4A1BD /* URLSession+Default.swift in Sources */,
				2FF1D62E2487850200381FFB /* NSMutableAttributedString+Generation.swift in Sources */,
				51CE1B4C246016D1002CF42A /* UICollectionReusableView+Identifier.swift in Sources */,
				01B7232D24F8E0260064C0EB /* MultipleChoiceChoiceView.swift in Sources */,
				710224EA248FA67F000C5DEF /* HomeTestResultCollectionViewCell.swift in Sources */,
				013DC102245DAC4E00EE58B0 /* Store.swift in Sources */,
				B1FE13EF24891D0C00D012E5 /* RiskProvidingConfiguration.swift in Sources */,
				51CE1B89246078B6002CF42A /* RiskLevelCollectionViewCell.swift in Sources */,
				B1F82DF224718C7300E2E56A /* DMBackendConfigurationViewController.swift in Sources */,
				B1CD33412486AA7100B06E9B /* CoronaWarnURLSessionDelegate.swift in Sources */,
				B10EC1F824ED1F8700ED0E48 /* CancellationToken.swift in Sources */,
				514C0A0F247AFEC500F235F6 /* HomeRiskTextItemViewConfigurator.swift in Sources */,
				A3284250248B9269006B1F09 /* HomeTestResultLoadingCellConfigurator.swift in Sources */,
				713EA25D24798A7000AB7EE8 /* ExposureDetectionRoundedView.swift in Sources */,
				AB5F84B224F8F7E3000400D4 /* Migration0To1.swift in Sources */,
				A3EE6E5D249BB9B900C64B61 /* UITestingParameters.swift in Sources */,
				B1A31F6924DAE6C000E263DF /* DMKeyCell.swift in Sources */,
				710224F42490E7A3000C5DEF /* ExposureSubmissionStepCell.swift in Sources */,
				B19FD7132491A08500A9D56A /* SAP_SemanticVersion+Compare.swift in Sources */,
				B1D7D68E24766D2100E4DA5D /* submission_payload.pb.swift in Sources */,
				B1B381432472EF8B0056BEEE /* HTTPClient+Configuration.swift in Sources */,
				354E305924EFF26E00526C9F /* Country.swift in Sources */,
				A328424E248B91E0006B1F09 /* HomeTestResultLoadingCell.swift in Sources */,
				A3816086250633D7002286E9 /* RequiresDismissConfirmation.swift in Sources */,
				51D420B424583ABB00AD70CA /* AppStoryboard.swift in Sources */,
				4026C2DC24852B7600926FB4 /* AppInformationViewController+LegalModel.swift in Sources */,
				EE278B30245F2C8A008B06F9 /* FriendsInviteController.swift in Sources */,
				710ABB27247533FA00948792 /* DynamicTableViewController.swift in Sources */,
				B184A380248FFCBE007180F6 /* SecureStore.swift in Sources */,
				713EA26124798AD100AB7EE8 /* InsetTableViewCell.swift in Sources */,
				51CE1B87246078B6002CF42A /* ActivateCollectionViewCell.swift in Sources */,
				B1C6ED00247F23730066138F /* NotificationName.swift in Sources */,
				EE22DB8D247FB43A001B0A71 /* ActionTableViewCell.swift in Sources */,
				51CE1BBD2460B1CB002CF42A /* CollectionViewCellConfigurator.swift in Sources */,
				71D3C19A2494EFAC00DBABA8 /* ENANavigationControllerWithFooter.swift in Sources */,
				CD2EC329247D82EE00C6B3F9 /* NotificationSettingsViewController.swift in Sources */,
				A1BABD1024A57D03000ED515 /* ENTemporaryExposureKey+Processing.swift in Sources */,
				51C737BD245B349700286105 /* OnboardingInfoViewController.swift in Sources */,
				B1FE13FB24896E6700D012E5 /* AppConfigurationProviding.swift in Sources */,
				514EE999246D4C2E00DE4884 /* UITableViewCell+Identifier.swift in Sources */,
				13722044247AEEAD00152764 /* UNNotificationCenter+Extension.swift in Sources */,
				B10FD5ED246EAADC00E9D7F2 /* AppInformationDetailViewController.swift in Sources */,
				CDCE11D9247D64C600F30825 /* NotificationSettingsOnTableViewCell.swift in Sources */,
				0DF6BB97248AD616007E8B0C /* AppUpdateCheckHelper.swift in Sources */,
				0DD260FF248D549B007C3B2C /* KeychainHelper.swift in Sources */,
				352F25A824EFCBDE00ACDFF3 /* LocalSettings.swift in Sources */,
				AB5F84BE24FE2DC9000400D4 /* DownloadedPackagesSQLLiteStoreV0.swift in Sources */,
				2FA9E39724D2F3C70030561C /* ExposureSubmissionError.swift in Sources */,
				2FF1D63024880FCF00381FFB /* DynamicTableViewRoundedCell.swift in Sources */,
				85D7593F2457048F008175F0 /* AppDelegate.swift in Sources */,
				CDD87C56247556DE007CE6CA /* MainSettingsTableViewCell.swift in Sources */,
				B153096C24706F2400A4A1BD /* URLSessionConfiguration+Default.swift in Sources */,
				B1BD9E7E24898A2300BD3930 /* ExposureDetectionViewController+DynamicTableViewModel.swift in Sources */,
				0159E6C1247829BA00894A89 /* temporary_exposure_key_export.pb.swift in Sources */,
				71FE1C80247AC2B500851FEB /* ExposureSubmissionNavigationController.swift in Sources */,
				2FA968CE24D8560B008EE367 /* String+Random.swift in Sources */,
				EB858D2024E700D10048A0AA /* UIView+Screenshot.swift in Sources */,
				CD99A3C7246155C300BF12AF /* Logger.swift in Sources */,
				2F96739B24AB70FA008E3147 /* ExposureSubmissionParsable.swift in Sources */,
				EB7F8E9524E434E000A3CCC4 /* BackgroundAppRefreshViewController.swift in Sources */,
				85D759412457048F008175F0 /* SceneDelegate.swift in Sources */,
				71B8044D248525CD00D53506 /* RiskLegendViewController+DynamicTableViewModel.swift in Sources */,
				EB7D205624E6A5930089264C /* InfoBoxViewModel.swift in Sources */,
				859DD512248549790073D59F /* MockDiagnosisKeysRetrieval.swift in Sources */,
				2FA9E39324D2F2920030561C /* ExposureSubmission+TestResult.swift in Sources */,
				EE22DB89247FB43A001B0A71 /* TracingHistoryTableViewCell.swift in Sources */,
				71B804472484CC0800D53506 /* ENALabel.swift in Sources */,
				71FE1C7F247AC2B500851FEB /* ExposureSubmissionTestResultViewController.swift in Sources */,
				B1D6B002247DA0320079DDD3 /* ExposureDetectionViewControllerDelegate.swift in Sources */,
				713EA25B247818B000AB7EE8 /* DynamicTypeButton.swift in Sources */,
				CDA262F824AB808800612E15 /* Coordinator.swift in Sources */,
				A3552CC624DD6E78008C91BE /* AppDelegate+ENATaskExecutionDelegate.swift in Sources */,
				51C77910248684F5004582F8 /* HomeRiskListItemViewConfigurator.swift in Sources */,
				B1D6B004247DA4920079DDD3 /* UIApplication+CoronaWarn.swift in Sources */,
				51CE1BC32460B28D002CF42A /* HomeInfoCellConfigurator.swift in Sources */,
				138910C5247A909000D739F6 /* ENATaskScheduler.swift in Sources */,
				71B804492484D37300D53506 /* RiskLegendViewController.swift in Sources */,
				01C2D43E2501225100FB23BF /* MockExposureSubmissionService.swift in Sources */,
				514EE99B246D4C4C00DE4884 /* UITableView+Dequeue.swift in Sources */,
				713EA25F24798A9100AB7EE8 /* ExposureDetectionRiskCell.swift in Sources */,
				B16457B724DC160B002879EB /* DMLastRiskCalculationViewController.swift in Sources */,
				01F5F7222487B9C000229720 /* AppInformationViewController.swift in Sources */,
				EB7D205424E6A3320089264C /* InfoBoxView.swift in Sources */,
				B10FD5F1246EAB1000E9D7F2 /* AppInformationViewController+DynamicTableViewModel.swift in Sources */,
				51C7790E24867F22004582F8 /* RiskListItemView.swift in Sources */,
				71CAB9D2248AACAD00F516A5 /* PixelPerfectLayoutConstraint.swift in Sources */,
				710021E0248EAF9A001F0B63 /* ExposureSubmissionImageCardCell.swift in Sources */,
				B14D0CDF246E976400D5BEBC /* ExposureDetectionTransaction+DidEndPrematurelyReason.swift in Sources */,
				B1D8CB2724DD44C6008C6010 /* DMTracingHistoryViewController.swift in Sources */,
				71FE1C69247A8FE100851FEB /* DynamicTableViewHeaderFooterView.swift in Sources */,
				B18755D124DC45CA00A9202E /* DMStoreViewController.swift in Sources */,
				B184A383248FFCE2007180F6 /* CodableExposureDetectionSummary.swift in Sources */,
				B111EE2C2465D9F7001AEBB4 /* String+Localization.swift in Sources */,
				01B7232B24F815B00064C0EB /* MultipleChoiceOptionView.swift in Sources */,
				A1C683FC24AEC9EE00B90D12 /* DynamicTableViewTextCell.swift in Sources */,
				710224F624910661000C5DEF /* ExposureSubmissionDynamicCell.swift in Sources */,
				EEF1067A246EBF8B009DFB4E /* ResetViewController.swift in Sources */,
				01B7232724F812BC0064C0EB /* OptionGroupView.swift in Sources */,
				51CE1BBA2460AFD8002CF42A /* HomeActivateCellConfigurator.swift in Sources */,
				50E3BE5A250127DF0033E2C7 /* AppInformationDynamicAction.swift in Sources */,
				71FE1C86247AC33D00851FEB /* ExposureSubmissionTestResultHeaderView.swift in Sources */,
				1309194F247972C40066E329 /* PrivacyProtectionViewController.swift in Sources */,
				CDCE11DB247D64D600F30825 /* NotificationSettingsOffTableViewCell.swift in Sources */,
				51CE1B91246078B6002CF42A /* SectionSystemBackgroundDecorationView.swift in Sources */,
				B112545A246F2C6500AB5036 /* ENTemporaryExposureKey+Convert.swift in Sources */,
				359767F124FD13D9001FD591 /* diagnosis_key_batch.pb.swift in Sources */,
				51486D9F2484FC0200FCE216 /* HomeRiskLevelCellConfigurator.swift in Sources */,
				B1E8C99D2479D4E7006DC678 /* DMSubmissionStateViewController.swift in Sources */,
				71FE1C8C247AC79D00851FEB /* DynamicTableViewIconCell.swift in Sources */,
				B19FD7112491A07000A9D56A /* String+SemanticVersion.swift in Sources */,
				710ABB25247514BD00948792 /* UIViewController+Segue.swift in Sources */,
				51CE1B5524604DD2002CF42A /* HomeLayout.swift in Sources */,
				B16457BD24DC3F4E002879EB /* DMKeysViewController.swift in Sources */,
				51D420C424583E3300AD70CA /* SettingsViewController.swift in Sources */,
				B1C7EEB024941A6B00F1F284 /* RiskConsumer.swift in Sources */,
				514C0A1A247C16D600F235F6 /* HomeInactiveRiskCellConfigurator.swift in Sources */,
				71330E41248109F600EB10F6 /* DynamicTableViewSection.swift in Sources */,
				710ABB292475353900948792 /* DynamicTableViewModel.swift in Sources */,
				AB5F84C024FE2EB3000400D4 /* DownloadedPackagesStoreV0.swift in Sources */,
				A3E5E71E247E6F7A00237116 /* SpinnerInjectable.swift in Sources */,
				518A69FB24687D5800444E66 /* RiskLevel.swift in Sources */,
				B1175218248ACFBC00C3325C /* SAP_RiskScoreClass+LowAndHigh.swift in Sources */,
				B1741B492462C207006275D9 /* Client.swift in Sources */,
				514C0A0624772F3400F235F6 /* HomeRiskViewConfigurator.swift in Sources */,
				71EF33DB2497F419007B7E1B /* ENANavigationFooterItem.swift in Sources */,
				710ABB1F2475115500948792 /* UITableViewController+Enum.swift in Sources */,
				51CE1B8B246078B6002CF42A /* InfoCollectionViewCell.swift in Sources */,
				B14D0CDB246E968C00D5BEBC /* String+Today.swift in Sources */,
				85142501245DA0B3009D2791 /* UIViewController+Alert.swift in Sources */,
				B103193224E18A0A00DD02EF /* DMMenuItem.swift in Sources */,
				CD99A3CA2461A47C00BF12AF /* AppStrings.swift in Sources */,
				514E81342461B97800636861 /* ExposureManager.swift in Sources */,
				71176E32248957C3004B0C9F /* AppNavigationController.swift in Sources */,
				B14D0CD9246E946E00D5BEBC /* ExposureDetection.swift in Sources */,
				B161782524804AC3006E435A /* DownloadedPackagesSQLLiteStoreV1.swift in Sources */,
				51CE1BBF2460B222002CF42A /* HomeRiskCellConfigurator.swift in Sources */,
				EE22DB82247FB40A001B0A71 /* ENSettingModel.swift in Sources */,
				713EA26324798F8500AB7EE8 /* ExposureDetectionHeaderCell.swift in Sources */,
				FEDCE09E9F78ABEB4AA9A484 /* ExposureDetectionExecutor.swift in Sources */,
				FEDCE50B4AC5E24D4E11AA52 /* RequiresAppDependencies.swift in Sources */,
				FEDCE29E414945F14E7CE576 /* ENStateHandler+State.swift in Sources */,
				FEDCE6E2763B0BABFADF36BA /* ExposureDetectionViewController+State.swift in Sources */,
				FEDCECC1B2111AB537AEF7E5 /* HomeInteractor+State.swift in Sources */,
				B1221BE02492ECE800E6C4E4 /* CFDictionary+KeychainQuery.swift in Sources */,
				FEDCE77AED78E9C25999BB35 /* SceneDelegate+State.swift in Sources */,
			);
			runOnlyForDeploymentPostprocessing = 0;
		};
		85D7595024570491008175F0 /* Sources */ = {
			isa = PBXSourcesBuildPhase;
			buildActionMask = 2147483647;
			files = (
				A1BABD0924A57B88000ED515 /* TemporaryExposureKeyMock.swift in Sources */,
				B1E23B8824FE80EF006BCDA6 /* CancellationTokenTests.swift in Sources */,
				A1E41949249548770016E52A /* HTTPClient+SubmitTests.swift in Sources */,
				A1E41941249410AF0016E52A /* SAPDownloadedPackage+Helpers.swift in Sources */,
				015692E424B48C3F0033F35E /* TimeInterval+Convenience.swift in Sources */,
				516E42FE24B7773E0008CC30 /* HomeLowRiskCellConfiguratorTests.swift in Sources */,
				B1EAEC8F247118D1003BE9A2 /* URLSession+ConvenienceTests.swift in Sources */,
				A32C046524D96348005BEA61 /* HTTPClient+PlausibeDeniabilityTests.swift in Sources */,
				A372DA4224BF3E29003248BB /* MockExposureSubmissionCoordinator.swift in Sources */,
				A1E419582495A8F90016E52A /* HTTPClient+RegistrationTokenTests.swift in Sources */,
				A1E419552495A8060016E52A /* HTTPClient+GetTestResultTests.swift in Sources */,
				354DA0CE250658C30018354E /* ExposureSubmissionWarnEuropeCountrySelectionViewControllerTests.swift in Sources */,
				01D16C5E24ED69CA007DB387 /* BackgroundAppRefreshViewModelTests.swift in Sources */,
				A3284259248E7672006B1F09 /* MockExposureSubmissionQRScannerViewController.swift in Sources */,
				A328425F248E943D006B1F09 /* ExposureSubmissionTanInputViewControllerTests.swift in Sources */,
				A14BDEC024A1AD660063E4EC /* MockExposureDetector.swift in Sources */,
				A3483B0B24C5EFA40037855F /* MockExposureDetectionViewControllerDelegate.swift in Sources */,
				B1C7EE482493D97000F1F284 /* RiskProvidingConfigurationManualTriggerTests.swift in Sources */,
				B1221BE22492ED0F00E6C4E4 /* CFDictionary+KeychainQueryTests.swift in Sources */,
				A124E64A249BF4EF00E95F72 /* ExposureDetectionExecutorTests.swift in Sources */,
				A128F04E2489ABEE00EC7F6C /* RiskCalculationTests.swift in Sources */,
				B16177E824802F9B006E435A /* DownloadedPackagesSQLLiteStoreTests.swift in Sources */,
				B1175216248A9F9600C3325C /* ConvertingKeysTests.swift in Sources */,
				B10F9B8B249961BC00C418F4 /* DynamicTypeLabelTests.swift in Sources */,
				CD678F6F246C43FC00B6A0F8 /* MockURLSession.swift in Sources */,
				A3284255248E493B006B1F09 /* ExposureSubmissionOverviewViewControllerTests.swift in Sources */,
				A3E851B524ADDAC000402485 /* CountdownTimerTests.swift in Sources */,
				F2DC808E248989CE00EDC40A /* DynamicTableViewControllerRegisterCellsTests.swift in Sources */,
				51F1256024BEFB8F00126C86 /* HomeUnknown48hRiskCellConfiguratorTests.swift in Sources */,
				EE22DB91247FB479001B0A71 /* MockStateHandlerObserverDelegate.swift in Sources */,
				B1C7EE4624938EB700F1F284 /* ExposureDetection_DidEndPrematurelyReason+ErrorHandlingTests.swift in Sources */,
				B10F9B8C249961CE00C418F4 /* UIFont+DynamicTypeTests.swift in Sources */,
				01C2D4432501260D00FB23BF /* OptionGroupViewModelTests.swift in Sources */,
				A173665324844F41006BE209 /* SQLiteKeyValueStoreTests.swift in Sources */,
				A1877CAB248F2532006FEFC0 /* SAPDownloadedPackageTests.swift in Sources */,
				B1E23B8624FE4DD3006BCDA6 /* PublicKeyProviderTests.swift in Sources */,
				F2DC809424898CE600EDC40A /* DynamicTableViewControllerFooterTests.swift in Sources */,
				B15382E5248273F30010F007 /* MockTestStore.swift in Sources */,
				A32842672492359E006B1F09 /* MockExposureSubmissionNavigationControllerChild.swift in Sources */,
				516E42FB24B7739F0008CC30 /* HomeUnknownRiskCellConfiguratorTests.swift in Sources */,
				F25247312484456800C5556B /* DynamicTableViewModelTests.swift in Sources */,
				B15382E7248290BB0010F007 /* AppleFilesWriterTests.swift in Sources */,
				0123D5992501385200A91838 /* ExposureSubmissionErrorTests.swift in Sources */,
				2FD881CC2490F65C00BEC8FC /* ExposureSubmissionHotlineViewControllerTest.swift in Sources */,
				A32CA72F24B6F2E300B1A994 /* HomeRiskCellConfiguratorTests.swift in Sources */,
				B120C7C924AFE7B800F68FF1 /* ActiveTracingTests.swift in Sources */,
				516E430224B89AED0008CC30 /* CoordinatorTests.swift in Sources */,
				B117521A248ACFFC00C3325C /* SAP_RiskScoreClass+LowAndHighTests.swift in Sources */,
				B11655932491437600316087 /* RiskProvidingConfigurationTests.swift in Sources */,
				B1A76E9F24714AC700EA5208 /* HTTPClient+Configuration.swift in Sources */,
				516E430024B777B20008CC30 /* HomeHighRiskCellConfiguratorTests.swift in Sources */,
				F2DC809224898B1800EDC40A /* DynamicTableViewControllerHeaderTests.swift in Sources */,
				B1D431C8246C69F300E728AD /* HTTPClient+ConfigurationTests.swift in Sources */,
				B15382FE248424F00010F007 /* ExposureDetectionTests.swift in Sources */,
				A372DA3F24BEF773003248BB /* ExposureSubmissionCoordinatorTests.swift in Sources */,
				CDF27BD3246ADBA70044D32B /* ExposureSubmissionServiceTests.swift in Sources */,
				01D16C6024ED6D9A007DB387 /* MockBackgroundRefreshStatusProvider.swift in Sources */,
				A328426324910552006B1F09 /* ExposureSubmissionSuccessViewControllerTests.swift in Sources */,
				A372DA4124BF33F9003248BB /* MockExposureSubmissionCoordinatorDelegate.swift in Sources */,
				3598D99A24FE280700483F1F /* CountryTests.swift in Sources */,
				B163D1102499068D001A322C /* SettingsViewModelTests.swift in Sources */,
				A1654F0224B43E8500C0E115 /* DynamicTableViewTextViewCellTests.swift in Sources */,
				A1E419462495479D0016E52A /* HTTPClient+MockNetworkStack.swift in Sources */,
				B1CD333E24865E0000B06E9B /* TracingStatusHistoryTests.swift in Sources */,
				B1FE13ED24891D0400D012E5 /* RiskProviderTests.swift in Sources */,
				A1E4194F2495A5AF0016E52A /* HTTPClient+ExposureConfigTests.swift in Sources */,
				B1218920248AD79900496210 /* ClientMock.swift in Sources */,
				AB5F84BB24F92876000400D4 /* Migration0To1Tests.swift in Sources */,
				50DC527B24FEB5CA00F6D8EB /* AppInformationModelTest.swift in Sources */,
				A1E4194C2495A3A10016E52A /* HTTPClient+AppConfigTests.swift in Sources */,
				A1BABD0E24A57CFC000ED515 /* ENTemporaryExposureKey+ProcessingTests.swift in Sources */,
				EE22DB8F247FB46C001B0A71 /* ENStateTests.swift in Sources */,
				B1DDDABC247137B000A07175 /* HTTPClientConfigurationEndpointTests.swift in Sources */,
				2FD881CE249115E700BEC8FC /* ExposureSubmissionNavigationControllerTest.swift in Sources */,
				A1E419522495A6F20016E52A /* HTTPClient+TANForExposureSubmitTests.swift in Sources */,
				516E42CB24B760F50008CC30 /* HomeRiskLevelCellConfiguratorTests.swift in Sources */,
				A32842612490E2AC006B1F09 /* ExposureSubmissionWarnOthersViewControllerTests.swift in Sources */,
				B1B9CF1F246ED2E8008F04F5 /* Sap_FilebucketTests.swift in Sources */,
				AB5F84B424F8FA26000400D4 /* SerialMigratorTests.swift in Sources */,
				B17A44A22464906A00CB195E /* KeyTests.swift in Sources */,
				B19FD7152491A4A300A9D56A /* SAP_SemanticVersionTests.swift in Sources */,
				01D16C6224ED6DB3007DB387 /* MockLowPowerModeStatusProvider.swift in Sources */,
				A1654EFF24B41FF600C0E115 /* DynamicCellTests.swift in Sources */,
				B161782D248062CE006E435A /* DeltaCalculationResultTests.swift in Sources */,
				354DA0CC25063BDB0018354E /* ExposureSubmissionWarnEuropeConsentViewControllerTest.swift in Sources */,
				A124E64C249C4C9000E95F72 /* SAPDownloadedPackagesStore+Helpers.swift in Sources */,
				A36FACC424C5EA1500DED947 /* ExposureDetectionViewControllerTests.swift in Sources */,
				71176E2F248922B0004B0C9F /* ENAColorTests.swift in Sources */,
				0DF6BB9D248AE232007E8B0C /* AppUpdateCheckerHelperTests.swift in Sources */,
				A328425D248E82BC006B1F09 /* ExposureSubmissionTestResultViewControllerTests.swift in Sources */,
				F22C6E2324917E3200712A6B /* DynamicTableViewControllerRowsTests.swift in Sources */,
				A1E4195D249818060016E52A /* RiskTests.swift in Sources */,
				B18C411D246DB30000B8D8CB /* URL+Helper.swift in Sources */,
				CDF27BD5246ADBF30044D32B /* HTTPClient+DaysAndHoursTests.swift in Sources */,
				A17DA5E32486D8EF006F310F /* RiskLevelTests.swift in Sources */,
				354DA0D0250665A10018354E /* ExposureSubmissionWarnEuropeTravelConfirmationViewControllerTests.swift in Sources */,
				B117909824914D77007FF821 /* StoreTests.swift in Sources */,
				F22C6E252492082B00712A6B /* DynamicTableViewSpaceCellTests.swift in Sources */,
				B1AC51D624CED8820087C35B /* DetectionModeTests.swift in Sources */,
				B1FE13FE24896EF700D012E5 /* CachedAppConfigurationTests.swift in Sources */,
				50BD2E7724FE26F400932566 /* AppInformationImprintTest.swift in Sources */,
				A1E419602498243E0016E52A /* String+TodayTests.swift in Sources */,
				2FC0356F24B342FA00E234AC /* UIViewcontroller+AlertTest.swift in Sources */,
				F2DC809024898A9400EDC40A /* DynamicTableViewControllerNumberOfRowsAndSectionsTests.swift in Sources */,
				AB5F84BD24F92E92000400D4 /* SerialMigratorFake.swift in Sources */,
			);
			runOnlyForDeploymentPostprocessing = 0;
		};
		85D7595B24570491008175F0 /* Sources */ = {
			isa = PBXSourcesBuildPhase;
			buildActionMask = 2147483647;
			files = (
				134F0DBC247578FF00D88934 /* ENAUITestsHome.swift in Sources */,
				EB11B02A24EE7CA500143A95 /* ENAUITestsSettings.swift in Sources */,
				134F0DBD247578FF00D88934 /* ENAUITests-Extensions.swift in Sources */,
				A32842652491136E006B1F09 /* ExposureSubmissionUITests.swift in Sources */,
				85D7596424570491008175F0 /* ENAUITests.swift in Sources */,
				13E50469248E3CD20086641C /* ENAUITestsAppInformation.swift in Sources */,
				130CB19C246D92F800ADE602 /* ENAUITestsOnboarding.swift in Sources */,
				13E5046B248E3DF30086641C /* AppStrings.swift in Sources */,
				A3EE6E5C249BB97500C64B61 /* UITestingParameters.swift in Sources */,
				134F0F2C2475793400D88934 /* SnapshotHelper.swift in Sources */,
			);
			runOnlyForDeploymentPostprocessing = 0;
		};
		B1FF6B662497D0B40041CF02 /* Sources */ = {
			isa = PBXSourcesBuildPhase;
			buildActionMask = 2147483647;
			files = (
				019BFC6C24C9901A0053973D /* sqlite3.c in Sources */,
			);
			runOnlyForDeploymentPostprocessing = 0;
		};
/* End PBXSourcesBuildPhase section */

/* Begin PBXTargetDependency section */
		85D7595624570491008175F0 /* PBXTargetDependency */ = {
			isa = PBXTargetDependency;
			target = 85D7593A2457048F008175F0 /* ENA */;
			targetProxy = 85D7595524570491008175F0 /* PBXContainerItemProxy */;
		};
		85D7596124570491008175F0 /* PBXTargetDependency */ = {
			isa = PBXTargetDependency;
			target = 85D7593A2457048F008175F0 /* ENA */;
			targetProxy = 85D7596024570491008175F0 /* PBXContainerItemProxy */;
		};
/* End PBXTargetDependency section */

/* Begin PBXVariantGroup section */
		13156CFF248C19D000AFC472 /* usage.html */ = {
			isa = PBXVariantGroup;
			children = (
				13156CFE248C19D000AFC472 /* de */,
				13156D00248CDECC00AFC472 /* en */,
				EEDD6DF524A4885200BC30D0 /* tr */,
				EECF5E5524BDCC3C00332B8F /* pl */,
				EECF5E5A24BDCC4D00332B8F /* ro */,
				EECF5E5F24BDCC5900332B8F /* bg */,
			);
			name = usage.html;
			sourceTree = "<group>";
		};
		71F5418A248BEDBE006DB793 /* privacy-policy.html */ = {
			isa = PBXVariantGroup;
			children = (
				71F5418B248BEDBE006DB793 /* de */,
				717D21EA248C072300D9717E /* en */,
				EEDD6DF624A4885200BC30D0 /* tr */,
				EECF5E5624BDCC3C00332B8F /* pl */,
				EECF5E5B24BDCC4D00332B8F /* ro */,
				EECF5E6024BDCC5A00332B8F /* bg */,
			);
			name = "privacy-policy.html";
			sourceTree = "<group>";
		};
		85D7594C24570491008175F0 /* LaunchScreen.storyboard */ = {
			isa = PBXVariantGroup;
			children = (
				85D7594D24570491008175F0 /* Base */,
				EEDD6DF724A4885D00BC30D0 /* tr */,
			);
			name = LaunchScreen.storyboard;
			sourceTree = "<group>";
		};
		EE26950A248FCB0300BAE234 /* InfoPlist.strings */ = {
			isa = PBXVariantGroup;
			children = (
				EE269509248FCB0300BAE234 /* de */,
				EE26950B248FCB1600BAE234 /* en */,
				EEDD6DF824A4889D00BC30D0 /* tr */,
				EECF5E5924BDCC3C00332B8F /* pl */,
				EECF5E5E24BDCC4D00332B8F /* ro */,
				EECF5E6324BDCC5A00332B8F /* bg */,
			);
			name = InfoPlist.strings;
			sourceTree = "<group>";
		};
		EE70C23A245B09E900AC9B2F /* Localizable.strings */ = {
			isa = PBXVariantGroup;
			children = (
				EE70C23B245B09E900AC9B2F /* de */,
				EE70C23C245B09E900AC9B2F /* en */,
				EEDD6DF924A488A500BC30D0 /* tr */,
				EECF5E5724BDCC3C00332B8F /* pl */,
				EECF5E5C24BDCC4D00332B8F /* ro */,
				EECF5E6124BDCC5A00332B8F /* bg */,
			);
			name = Localizable.strings;
			sourceTree = "<group>";
		};
		EE92A340245D96DA006B97B0 /* Localizable.stringsdict */ = {
			isa = PBXVariantGroup;
			children = (
				EE92A33F245D96DA006B97B0 /* de */,
				514C0A09247AEEE200F235F6 /* en */,
				EEDD6DFA24A488AD00BC30D0 /* tr */,
				EECF5E5824BDCC3C00332B8F /* pl */,
				EECF5E5D24BDCC4D00332B8F /* ro */,
				EECF5E6224BDCC5A00332B8F /* bg */,
			);
			name = Localizable.stringsdict;
			sourceTree = "<group>";
		};
/* End PBXVariantGroup section */

/* Begin XCBuildConfiguration section */
		011E4AFC2483A269002E6412 /* Community */ = {
			isa = XCBuildConfiguration;
			buildSettings = {
				ALWAYS_SEARCH_USER_PATHS = NO;
				CLANG_ANALYZER_LOCALIZABILITY_NONLOCALIZED = YES;
				CLANG_ANALYZER_NONNULL = YES;
				CLANG_ANALYZER_NUMBER_OBJECT_CONVERSION = YES_AGGRESSIVE;
				CLANG_CXX_LANGUAGE_STANDARD = "gnu++14";
				CLANG_CXX_LIBRARY = "libc++";
				CLANG_ENABLE_MODULES = YES;
				CLANG_ENABLE_OBJC_ARC = YES;
				CLANG_ENABLE_OBJC_WEAK = YES;
				CLANG_WARN_BLOCK_CAPTURE_AUTORELEASING = YES;
				CLANG_WARN_BOOL_CONVERSION = YES;
				CLANG_WARN_COMMA = YES;
				CLANG_WARN_CONSTANT_CONVERSION = YES;
				CLANG_WARN_DEPRECATED_OBJC_IMPLEMENTATIONS = YES;
				CLANG_WARN_DIRECT_OBJC_ISA_USAGE = YES_ERROR;
				CLANG_WARN_DOCUMENTATION_COMMENTS = YES;
				CLANG_WARN_EMPTY_BODY = YES;
				CLANG_WARN_ENUM_CONVERSION = YES;
				CLANG_WARN_INFINITE_RECURSION = YES;
				CLANG_WARN_INT_CONVERSION = YES;
				CLANG_WARN_NON_LITERAL_NULL_CONVERSION = YES;
				CLANG_WARN_OBJC_IMPLICIT_RETAIN_SELF = YES;
				CLANG_WARN_OBJC_LITERAL_CONVERSION = YES;
				CLANG_WARN_OBJC_ROOT_CLASS = YES_ERROR;
				CLANG_WARN_RANGE_LOOP_ANALYSIS = YES;
				CLANG_WARN_STRICT_PROTOTYPES = YES;
				CLANG_WARN_SUSPICIOUS_MOVE = YES;
				CLANG_WARN_UNGUARDED_AVAILABILITY = YES_AGGRESSIVE;
				CLANG_WARN_UNREACHABLE_CODE = YES;
				CLANG_WARN__DUPLICATE_METHOD_MATCH = YES;
				COPY_PHASE_STRIP = NO;
				DEBUG_INFORMATION_FORMAT = dwarf;
				ENABLE_STRICT_OBJC_MSGSEND = YES;
				ENABLE_TESTABILITY = YES;
				GCC_C_LANGUAGE_STANDARD = gnu11;
				GCC_DYNAMIC_NO_PIC = NO;
				GCC_NO_COMMON_BLOCKS = YES;
				GCC_OPTIMIZATION_LEVEL = 0;
				GCC_PREPROCESSOR_DEFINITIONS = (
					"DEBUG=1",
					"$(inherited)",
				);
				GCC_WARN_64_TO_32_BIT_CONVERSION = YES;
				GCC_WARN_ABOUT_RETURN_TYPE = YES_ERROR;
				GCC_WARN_UNDECLARED_SELECTOR = YES;
				GCC_WARN_UNINITIALIZED_AUTOS = YES_AGGRESSIVE;
				GCC_WARN_UNUSED_FUNCTION = YES;
				GCC_WARN_UNUSED_VARIABLE = YES;
				IPHONEOS_DEPLOYMENT_TARGET = 13.5;
				MTL_ENABLE_DEBUG_INFO = INCLUDE_SOURCE;
				MTL_FAST_MATH = YES;
				ONLY_ACTIVE_ARCH = YES;
				SDKROOT = iphoneos;
				SWIFT_ACTIVE_COMPILATION_CONDITIONS = "DEBUG COMMUNITY";
				SWIFT_OPTIMIZATION_LEVEL = "-Onone";
			};
			name = Community;
		};
		011E4AFD2483A269002E6412 /* Community */ = {
			isa = XCBuildConfiguration;
			buildSettings = {
				ASSETCATALOG_COMPILER_APPICON_NAME = AppIcon;
				CLANG_ENABLE_MODULES = YES;
				CODE_SIGN_ENTITLEMENTS = "${PROJECT}/Resources/ENACommunity.entitlements";
				CODE_SIGN_IDENTITY = "Apple Development";
				CODE_SIGN_STYLE = Automatic;
				CURRENT_PROJECT_VERSION = 2;
				DEVELOPMENT_TEAM = $IPHONE_APP_DEV_TEAM;
				GCC_PREPROCESSOR_DEFINITIONS = (
					"DEBUG=1",
					"$(inherited)",
					"SQLITE_HAS_CODEC=1",
					"DISABLE_CERTIFICATE_PINNING=1",
				);
				INFOPLIST_FILE = ENA/Resources/Info_Debug.plist;
				IPHONE_APP_CODE_SIGN_IDENTITY = "iPhone Developer";
				IPHONE_APP_DEV_TEAM = "";
				IPHONE_APP_DIST_PROF_SPECIFIER = "";
				LD_RUNPATH_SEARCH_PATHS = (
					"$(inherited)",
					"@executable_path/Frameworks",
				);
				MARKETING_VERSION = 1.4.0;
				OTHER_CFLAGS = (
					"-DSQLITE_HAS_CODEC",
					"-DSQLITE_TEMP_STORE=3",
					"-DSQLCIPHER_CRYPTO_CC",
					"-DNDEBUG",
				);
				PRODUCT_BUNDLE_IDENTIFIER = de.rki.coronawarnapp;
				PRODUCT_NAME = "$(TARGET_NAME)";
				PROVISIONING_PROFILE_SPECIFIER = "";
				SWIFT_ACTIVE_COMPILATION_CONDITIONS = COMMUNITY;
				SWIFT_OBJC_BRIDGING_HEADER = "ENA-Bridging-Header.h";
				SWIFT_OPTIMIZATION_LEVEL = "-Onone";
				SWIFT_VERSION = 5.0;
				TARGETED_DEVICE_FAMILY = 1;
			};
			name = Community;
		};
		011E4AFE2483A269002E6412 /* Community */ = {
			isa = XCBuildConfiguration;
			buildSettings = {
				ALWAYS_EMBED_SWIFT_STANDARD_LIBRARIES = YES;
				BUNDLE_LOADER = "$(TEST_HOST)";
				CLANG_ENABLE_MODULES = YES;
				CODE_SIGN_STYLE = Automatic;
				DEVELOPMENT_TEAM = 523TP53AQF;
				GCC_PREPROCESSOR_DEFINITIONS = (
					"$(inherited)",
					"SQLITE_HAS_CODEC=1",
				);
				INFOPLIST_FILE = ENATests/Info.plist;
				IPHONEOS_DEPLOYMENT_TARGET = 13.5;
				LD_RUNPATH_SEARCH_PATHS = (
					"$(inherited)",
					"@executable_path/Frameworks",
					"@loader_path/Frameworks",
				);
				OTHER_CFLAGS = (
					"-DSQLITE_HAS_CODEC",
					"-DSQLITE_TEMP_STORE=3",
					"-DSQLCIPHER_CRYPTO_CC",
					"-DNDEBUG",
				);
				PRODUCT_BUNDLE_IDENTIFIER = com.sap.ux.ENATests;
				PRODUCT_NAME = "$(TARGET_NAME)";
				SWIFT_OBJC_BRIDGING_HEADER = "ENATests-Bridging-Header.h";
				SWIFT_OPTIMIZATION_LEVEL = "-Onone";
				SWIFT_VERSION = 5.0;
				TARGETED_DEVICE_FAMILY = "1,2";
				TEST_HOST = "$(BUILT_PRODUCTS_DIR)/ENA.app/ENA";
			};
			name = Community;
		};
		011E4AFF2483A269002E6412 /* Community */ = {
			isa = XCBuildConfiguration;
			buildSettings = {
				ALWAYS_EMBED_SWIFT_STANDARD_LIBRARIES = YES;
				CODE_SIGN_STYLE = Automatic;
				DEVELOPMENT_TEAM = 523TP53AQF;
				INFOPLIST_FILE = ENAUITests/Info.plist;
				LD_RUNPATH_SEARCH_PATHS = (
					"$(inherited)",
					"@executable_path/Frameworks",
					"@loader_path/Frameworks",
				);
				PRODUCT_BUNDLE_IDENTIFIER = com.sap.ux.ENAUITests;
				PRODUCT_NAME = "$(TARGET_NAME)";
				PROVISIONING_PROFILE_SPECIFIER = "";
				"PROVISIONING_PROFILE_SPECIFIER[sdk=macosx*]" = "";
				SWIFT_ACTIVE_COMPILATION_CONDITIONS = "DEBUG COMMUNITY";
				SWIFT_VERSION = 5.0;
				TARGETED_DEVICE_FAMILY = "1,2";
				TEST_TARGET_NAME = ENA;
			};
			name = Community;
		};
		0140535724A0E077000A5121 /* TestFlight */ = {
			isa = XCBuildConfiguration;
			buildSettings = {
				ALWAYS_SEARCH_USER_PATHS = NO;
				CLANG_ANALYZER_LOCALIZABILITY_NONLOCALIZED = YES;
				CLANG_ANALYZER_NONNULL = YES;
				CLANG_ANALYZER_NUMBER_OBJECT_CONVERSION = YES_AGGRESSIVE;
				CLANG_CXX_LANGUAGE_STANDARD = "gnu++14";
				CLANG_CXX_LIBRARY = "libc++";
				CLANG_ENABLE_MODULES = YES;
				CLANG_ENABLE_OBJC_ARC = YES;
				CLANG_ENABLE_OBJC_WEAK = YES;
				CLANG_WARN_BLOCK_CAPTURE_AUTORELEASING = YES;
				CLANG_WARN_BOOL_CONVERSION = YES;
				CLANG_WARN_COMMA = YES;
				CLANG_WARN_CONSTANT_CONVERSION = YES;
				CLANG_WARN_DEPRECATED_OBJC_IMPLEMENTATIONS = YES;
				CLANG_WARN_DIRECT_OBJC_ISA_USAGE = YES_ERROR;
				CLANG_WARN_DOCUMENTATION_COMMENTS = YES;
				CLANG_WARN_EMPTY_BODY = YES;
				CLANG_WARN_ENUM_CONVERSION = YES;
				CLANG_WARN_INFINITE_RECURSION = YES;
				CLANG_WARN_INT_CONVERSION = YES;
				CLANG_WARN_NON_LITERAL_NULL_CONVERSION = YES;
				CLANG_WARN_OBJC_IMPLICIT_RETAIN_SELF = YES;
				CLANG_WARN_OBJC_LITERAL_CONVERSION = YES;
				CLANG_WARN_OBJC_ROOT_CLASS = YES_ERROR;
				CLANG_WARN_RANGE_LOOP_ANALYSIS = YES;
				CLANG_WARN_STRICT_PROTOTYPES = YES;
				CLANG_WARN_SUSPICIOUS_MOVE = YES;
				CLANG_WARN_UNGUARDED_AVAILABILITY = YES_AGGRESSIVE;
				CLANG_WARN_UNREACHABLE_CODE = YES;
				CLANG_WARN__DUPLICATE_METHOD_MATCH = YES;
				COPY_PHASE_STRIP = NO;
				DEBUG_INFORMATION_FORMAT = "dwarf-with-dsym";
				ENABLE_NS_ASSERTIONS = NO;
				ENABLE_STRICT_OBJC_MSGSEND = YES;
				GCC_C_LANGUAGE_STANDARD = gnu11;
				GCC_NO_COMMON_BLOCKS = YES;
				GCC_WARN_64_TO_32_BIT_CONVERSION = YES;
				GCC_WARN_ABOUT_RETURN_TYPE = YES_ERROR;
				GCC_WARN_UNDECLARED_SELECTOR = YES;
				GCC_WARN_UNINITIALIZED_AUTOS = YES_AGGRESSIVE;
				GCC_WARN_UNUSED_FUNCTION = YES;
				GCC_WARN_UNUSED_VARIABLE = YES;
				IPHONEOS_DEPLOYMENT_TARGET = 13.5;
				MTL_ENABLE_DEBUG_INFO = NO;
				MTL_FAST_MATH = YES;
				SDKROOT = iphoneos;
				SWIFT_ACTIVE_COMPILATION_CONDITIONS = "";
				SWIFT_COMPILATION_MODE = wholemodule;
				SWIFT_OPTIMIZATION_LEVEL = "-O";
				VALIDATE_PRODUCT = YES;
			};
			name = TestFlight;
		};
		0140535824A0E077000A5121 /* TestFlight */ = {
			isa = XCBuildConfiguration;
			buildSettings = {
				ASSETCATALOG_COMPILER_APPICON_NAME = AppIcon;
				CLANG_ENABLE_MODULES = YES;
				CODE_SIGN_ENTITLEMENTS = "${PROJECT}/Resources/ENA.entitlements";
				CODE_SIGN_IDENTITY = $IPHONE_APP_CODE_SIGN_IDENTITY;
				CODE_SIGN_STYLE = Manual;
				CURRENT_PROJECT_VERSION = 2;
				DEVELOPMENT_TEAM = 523TP53AQF;
				GCC_PREPROCESSOR_DEFINITIONS = "SQLITE_HAS_CODEC=1";
				INFOPLIST_FILE = ENA/Resources/Info_Testflight.plist;
				IPHONE_APP_CODE_SIGN_IDENTITY = "Apple Distribution";
				IPHONE_APP_DEV_TEAM = 523TP53AQF;
				IPHONE_APP_DIST_PROF_SPECIFIER = "match AppStore de.rki.coronawarnapp-dev";
				LD_RUNPATH_SEARCH_PATHS = (
					"$(inherited)",
					"@executable_path/Frameworks",
				);
				MARKETING_VERSION = 1.4.0;
				OTHER_CFLAGS = (
					"-DSQLITE_HAS_CODEC",
					"-DSQLITE_TEMP_STORE=3",
					"-DSQLCIPHER_CRYPTO_CC",
					"-DNDEBUG",
				);
				PRODUCT_BUNDLE_IDENTIFIER = "de.rki.coronawarnapp-dev";
				PRODUCT_NAME = "$(TARGET_NAME)";
				PROVISIONING_PROFILE_SPECIFIER = $IPHONE_APP_DIST_PROF_SPECIFIER;
				SWIFT_ACTIVE_COMPILATION_CONDITIONS = USE_DEV_PK_FOR_SIG_VERIFICATION;
				SWIFT_OBJC_BRIDGING_HEADER = "ENA-Bridging-Header.h";
				SWIFT_VERSION = 5.0;
				TARGETED_DEVICE_FAMILY = 1;
			};
			name = TestFlight;
		};
		0140535924A0E077000A5121 /* TestFlight */ = {
			isa = XCBuildConfiguration;
			buildSettings = {
				ALWAYS_EMBED_SWIFT_STANDARD_LIBRARIES = YES;
				BUNDLE_LOADER = "$(TEST_HOST)";
				CLANG_ENABLE_MODULES = YES;
				CODE_SIGN_STYLE = Manual;
				DEVELOPMENT_TEAM = 523TP53AQF;
				GCC_PREPROCESSOR_DEFINITIONS = "SQLITE_HAS_CODEC=1";
				INFOPLIST_FILE = ENATests/Info.plist;
				IPHONEOS_DEPLOYMENT_TARGET = 13.5;
				LD_RUNPATH_SEARCH_PATHS = (
					"$(inherited)",
					"@executable_path/Frameworks",
					"@loader_path/Frameworks",
				);
				OTHER_CFLAGS = (
					"-DSQLITE_HAS_CODEC",
					"-DSQLITE_TEMP_STORE=3",
					"-DSQLCIPHER_CRYPTO_CC",
					"-DNDEBUG",
				);
				PRODUCT_BUNDLE_IDENTIFIER = com.sap.ux.ENATests;
				PRODUCT_NAME = "$(TARGET_NAME)";
				SWIFT_OBJC_BRIDGING_HEADER = "ENATests-Bridging-Header.h";
				SWIFT_VERSION = 5.0;
				TARGETED_DEVICE_FAMILY = "1,2";
				TEST_HOST = "$(BUILT_PRODUCTS_DIR)/ENA.app/ENA";
			};
			name = TestFlight;
		};
		0140535A24A0E077000A5121 /* TestFlight */ = {
			isa = XCBuildConfiguration;
			buildSettings = {
				ALWAYS_EMBED_SWIFT_STANDARD_LIBRARIES = YES;
				CODE_SIGN_STYLE = Manual;
				DEVELOPMENT_TEAM = 523TP53AQF;
				INFOPLIST_FILE = ENAUITests/Info.plist;
				LD_RUNPATH_SEARCH_PATHS = (
					"$(inherited)",
					"@executable_path/Frameworks",
					"@loader_path/Frameworks",
				);
				PRODUCT_BUNDLE_IDENTIFIER = com.sap.ux.ENAUITests;
				PRODUCT_NAME = "$(TARGET_NAME)";
				PROVISIONING_PROFILE_SPECIFIER = "";
				"PROVISIONING_PROFILE_SPECIFIER[sdk=macosx*]" = "";
				SWIFT_VERSION = 5.0;
				TARGETED_DEVICE_FAMILY = "1,2";
				TEST_TARGET_NAME = ENA;
			};
			name = TestFlight;
		};
		019BFC6324C988F90053973D /* TestFlight */ = {
			isa = XCBuildConfiguration;
			buildSettings = {
				CODE_SIGNING_ALLOWED = NO;
				CODE_SIGNING_REQUIRED = NO;
				CODE_SIGN_STYLE = Manual;
				DEFINES_MODULE = YES;
				DYLIB_INSTALL_NAME_BASE = "@rpath";
				GCC_PREPROCESSOR_DEFINITIONS = "SQLITE_HAS_CODEC=1";
				INFOPLIST_FILE = CWASQLite/Info.plist;
				IPHONEOS_DEPLOYMENT_TARGET = 13.6;
				LD_RUNPATH_SEARCH_PATHS = (
					"$(inherited)",
					"@executable_path/Frameworks",
					"@loader_path/Frameworks",
				);
				OTHER_CFLAGS = (
					"-DSQLITE_TEMP_STORE=3",
					"-DSQLCIPHER_CRYPTO_CC",
					"-DNDEBUG",
					"-DSQLITE_HAS_CODEC",
				);
				PRODUCT_BUNDLE_IDENTIFIER = de.rki.coronawarnapp.sqlite;
				PRODUCT_NAME = CWASQLite;
				PROVISIONING_PROFILE_SPECIFIER = "";
				SKIP_INSTALL = YES;
				SWIFT_VERSION = 5.0;
				VERSIONING_SYSTEM = "apple-generic";
			};
			name = TestFlight;
		};
		01D1BEB124F7F41200D11B9A /* AdHoc */ = {
			isa = XCBuildConfiguration;
			buildSettings = {
				ALWAYS_SEARCH_USER_PATHS = NO;
				CLANG_ANALYZER_LOCALIZABILITY_NONLOCALIZED = YES;
				CLANG_ANALYZER_NONNULL = YES;
				CLANG_ANALYZER_NUMBER_OBJECT_CONVERSION = YES_AGGRESSIVE;
				CLANG_CXX_LANGUAGE_STANDARD = "gnu++14";
				CLANG_CXX_LIBRARY = "libc++";
				CLANG_ENABLE_MODULES = YES;
				CLANG_ENABLE_OBJC_ARC = YES;
				CLANG_ENABLE_OBJC_WEAK = YES;
				CLANG_WARN_BLOCK_CAPTURE_AUTORELEASING = YES;
				CLANG_WARN_BOOL_CONVERSION = YES;
				CLANG_WARN_COMMA = YES;
				CLANG_WARN_CONSTANT_CONVERSION = YES;
				CLANG_WARN_DEPRECATED_OBJC_IMPLEMENTATIONS = YES;
				CLANG_WARN_DIRECT_OBJC_ISA_USAGE = YES_ERROR;
				CLANG_WARN_DOCUMENTATION_COMMENTS = YES;
				CLANG_WARN_EMPTY_BODY = YES;
				CLANG_WARN_ENUM_CONVERSION = YES;
				CLANG_WARN_INFINITE_RECURSION = YES;
				CLANG_WARN_INT_CONVERSION = YES;
				CLANG_WARN_NON_LITERAL_NULL_CONVERSION = YES;
				CLANG_WARN_OBJC_IMPLICIT_RETAIN_SELF = YES;
				CLANG_WARN_OBJC_LITERAL_CONVERSION = YES;
				CLANG_WARN_OBJC_ROOT_CLASS = YES_ERROR;
				CLANG_WARN_RANGE_LOOP_ANALYSIS = YES;
				CLANG_WARN_STRICT_PROTOTYPES = YES;
				CLANG_WARN_SUSPICIOUS_MOVE = YES;
				CLANG_WARN_UNGUARDED_AVAILABILITY = YES_AGGRESSIVE;
				CLANG_WARN_UNREACHABLE_CODE = YES;
				CLANG_WARN__DUPLICATE_METHOD_MATCH = YES;
				COPY_PHASE_STRIP = NO;
				DEBUG_INFORMATION_FORMAT = "dwarf-with-dsym";
				ENABLE_NS_ASSERTIONS = NO;
				ENABLE_STRICT_OBJC_MSGSEND = YES;
				GCC_C_LANGUAGE_STANDARD = gnu11;
				GCC_NO_COMMON_BLOCKS = YES;
				GCC_WARN_64_TO_32_BIT_CONVERSION = YES;
				GCC_WARN_ABOUT_RETURN_TYPE = YES_ERROR;
				GCC_WARN_UNDECLARED_SELECTOR = YES;
				GCC_WARN_UNINITIALIZED_AUTOS = YES_AGGRESSIVE;
				GCC_WARN_UNUSED_FUNCTION = YES;
				GCC_WARN_UNUSED_VARIABLE = YES;
				IPHONEOS_DEPLOYMENT_TARGET = 13.5;
				MTL_ENABLE_DEBUG_INFO = NO;
				MTL_FAST_MATH = YES;
				SDKROOT = iphoneos;
				SWIFT_ACTIVE_COMPILATION_CONDITIONS = ADHOC;
				SWIFT_COMPILATION_MODE = wholemodule;
				SWIFT_OPTIMIZATION_LEVEL = "-O";
				VALIDATE_PRODUCT = YES;
			};
			name = AdHoc;
		};
		01D1BEB224F7F41200D11B9A /* AdHoc */ = {
			isa = XCBuildConfiguration;
			buildSettings = {
				ASSETCATALOG_COMPILER_APPICON_NAME = AppIcon;
				CLANG_ENABLE_MODULES = YES;
				CODE_SIGN_ENTITLEMENTS = "${PROJECT}/Resources/ENA.entitlements";
				CODE_SIGN_IDENTITY = $IPHONE_APP_CODE_SIGN_IDENTITY;
				CODE_SIGN_STYLE = Manual;
				CURRENT_PROJECT_VERSION = 2;
				DEVELOPMENT_TEAM = 523TP53AQF;
				GCC_PREPROCESSOR_DEFINITIONS = "SQLITE_HAS_CODEC=1";
				INFOPLIST_FILE = ENA/Resources/Info.plist;
				IPHONE_APP_CODE_SIGN_IDENTITY = "Apple Distribution";
				IPHONE_APP_DEV_TEAM = 523TP53AQF;
				IPHONE_APP_DIST_PROF_SPECIFIER = "match AdHoc de.rki.coronawarnapp";
				LD_RUNPATH_SEARCH_PATHS = (
					"$(inherited)",
					"@executable_path/Frameworks",
				);
				MARKETING_VERSION = 1.4.0;
				OTHER_CFLAGS = (
					"-DSQLITE_HAS_CODEC",
					"-DSQLITE_TEMP_STORE=3",
					"-DSQLCIPHER_CRYPTO_CC",
					"-DNDEBUG",
				);
				PRODUCT_BUNDLE_IDENTIFIER = de.rki.coronawarnapp;
				PRODUCT_NAME = "$(TARGET_NAME)";
				PROVISIONING_PROFILE_SPECIFIER = $IPHONE_APP_DIST_PROF_SPECIFIER;
				SWIFT_ACTIVE_COMPILATION_CONDITIONS = "APP_STORE USE_DEV_PK_FOR_SIG_VERIFICATION";
				SWIFT_OBJC_BRIDGING_HEADER = "ENA-Bridging-Header.h";
				SWIFT_VERSION = 5.0;
				TARGETED_DEVICE_FAMILY = 1;
			};
			name = AdHoc;
		};
		01D1BEB324F7F41200D11B9A /* AdHoc */ = {
			isa = XCBuildConfiguration;
			buildSettings = {
				ALWAYS_EMBED_SWIFT_STANDARD_LIBRARIES = YES;
				BUNDLE_LOADER = "$(TEST_HOST)";
				CLANG_ENABLE_MODULES = YES;
				CODE_SIGN_STYLE = Manual;
				DEVELOPMENT_TEAM = 523TP53AQF;
				GCC_PREPROCESSOR_DEFINITIONS = "SQLITE_HAS_CODEC=1";
				INFOPLIST_FILE = ENATests/Info.plist;
				IPHONEOS_DEPLOYMENT_TARGET = 13.5;
				LD_RUNPATH_SEARCH_PATHS = (
					"$(inherited)",
					"@executable_path/Frameworks",
					"@loader_path/Frameworks",
				);
				OTHER_CFLAGS = (
					"-DSQLITE_HAS_CODEC",
					"-DSQLITE_TEMP_STORE=3",
					"-DSQLCIPHER_CRYPTO_CC",
					"-DNDEBUG",
				);
				PRODUCT_BUNDLE_IDENTIFIER = com.sap.ux.ENATests;
				PRODUCT_NAME = "$(TARGET_NAME)";
				SWIFT_OBJC_BRIDGING_HEADER = "ENATests-Bridging-Header.h";
				SWIFT_VERSION = 5.0;
				TARGETED_DEVICE_FAMILY = "1,2";
				TEST_HOST = "$(BUILT_PRODUCTS_DIR)/ENA.app/ENA";
			};
			name = AdHoc;
		};
		01D1BEB424F7F41200D11B9A /* AdHoc */ = {
			isa = XCBuildConfiguration;
			buildSettings = {
				ALWAYS_EMBED_SWIFT_STANDARD_LIBRARIES = YES;
				CODE_SIGN_STYLE = Manual;
				DEVELOPMENT_TEAM = 523TP53AQF;
				INFOPLIST_FILE = ENAUITests/Info.plist;
				LD_RUNPATH_SEARCH_PATHS = (
					"$(inherited)",
					"@executable_path/Frameworks",
					"@loader_path/Frameworks",
				);
				PRODUCT_BUNDLE_IDENTIFIER = com.sap.ux.ENAUITests;
				PRODUCT_NAME = "$(TARGET_NAME)";
				PROVISIONING_PROFILE_SPECIFIER = "";
				"PROVISIONING_PROFILE_SPECIFIER[sdk=macosx*]" = "";
				SWIFT_VERSION = 5.0;
				TARGETED_DEVICE_FAMILY = "1,2";
				TEST_TARGET_NAME = ENA;
			};
			name = AdHoc;
		};
		01D1BEB524F7F41200D11B9A /* AdHoc */ = {
			isa = XCBuildConfiguration;
			buildSettings = {
				CODE_SIGNING_ALLOWED = NO;
				CODE_SIGNING_REQUIRED = NO;
				CODE_SIGN_STYLE = Manual;
				DEFINES_MODULE = YES;
				DYLIB_INSTALL_NAME_BASE = "@rpath";
				GCC_PREPROCESSOR_DEFINITIONS = "SQLITE_HAS_CODEC=1";
				INFOPLIST_FILE = CWASQLite/Info.plist;
				IPHONEOS_DEPLOYMENT_TARGET = 13.6;
				LD_RUNPATH_SEARCH_PATHS = (
					"$(inherited)",
					"@executable_path/Frameworks",
					"@loader_path/Frameworks",
				);
				OTHER_CFLAGS = (
					"-DSQLITE_TEMP_STORE=3",
					"-DSQLCIPHER_CRYPTO_CC",
					"-DNDEBUG",
					"-DSQLITE_HAS_CODEC",
				);
				PRODUCT_BUNDLE_IDENTIFIER = de.rki.coronawarnapp.sqlite;
				PRODUCT_NAME = CWASQLite;
				PROVISIONING_PROFILE_SPECIFIER = "";
				SKIP_INSTALL = YES;
				SWIFT_VERSION = 5.0;
				VERSIONING_SYSTEM = "apple-generic";
			};
			name = AdHoc;
		};
		01DE5A74248E3CF800F6D7F2 /* UITesting */ = {
			isa = XCBuildConfiguration;
			buildSettings = {
				ALWAYS_SEARCH_USER_PATHS = NO;
				CLANG_ANALYZER_LOCALIZABILITY_NONLOCALIZED = YES;
				CLANG_ANALYZER_NONNULL = YES;
				CLANG_ANALYZER_NUMBER_OBJECT_CONVERSION = YES_AGGRESSIVE;
				CLANG_CXX_LANGUAGE_STANDARD = "gnu++14";
				CLANG_CXX_LIBRARY = "libc++";
				CLANG_ENABLE_MODULES = YES;
				CLANG_ENABLE_OBJC_ARC = YES;
				CLANG_ENABLE_OBJC_WEAK = YES;
				CLANG_WARN_BLOCK_CAPTURE_AUTORELEASING = YES;
				CLANG_WARN_BOOL_CONVERSION = YES;
				CLANG_WARN_COMMA = YES;
				CLANG_WARN_CONSTANT_CONVERSION = YES;
				CLANG_WARN_DEPRECATED_OBJC_IMPLEMENTATIONS = YES;
				CLANG_WARN_DIRECT_OBJC_ISA_USAGE = YES_ERROR;
				CLANG_WARN_DOCUMENTATION_COMMENTS = YES;
				CLANG_WARN_EMPTY_BODY = YES;
				CLANG_WARN_ENUM_CONVERSION = YES;
				CLANG_WARN_INFINITE_RECURSION = YES;
				CLANG_WARN_INT_CONVERSION = YES;
				CLANG_WARN_NON_LITERAL_NULL_CONVERSION = YES;
				CLANG_WARN_OBJC_IMPLICIT_RETAIN_SELF = YES;
				CLANG_WARN_OBJC_LITERAL_CONVERSION = YES;
				CLANG_WARN_OBJC_ROOT_CLASS = YES_ERROR;
				CLANG_WARN_RANGE_LOOP_ANALYSIS = YES;
				CLANG_WARN_STRICT_PROTOTYPES = YES;
				CLANG_WARN_SUSPICIOUS_MOVE = YES;
				CLANG_WARN_UNGUARDED_AVAILABILITY = YES_AGGRESSIVE;
				CLANG_WARN_UNREACHABLE_CODE = YES;
				CLANG_WARN__DUPLICATE_METHOD_MATCH = YES;
				COPY_PHASE_STRIP = NO;
				DEBUG_INFORMATION_FORMAT = dwarf;
				ENABLE_STRICT_OBJC_MSGSEND = YES;
				ENABLE_TESTABILITY = YES;
				GCC_C_LANGUAGE_STANDARD = gnu11;
				GCC_DYNAMIC_NO_PIC = NO;
				GCC_NO_COMMON_BLOCKS = YES;
				GCC_OPTIMIZATION_LEVEL = 0;
				GCC_PREPROCESSOR_DEFINITIONS = (
					"DEBUG=1",
					"$(inherited)",
				);
				GCC_WARN_64_TO_32_BIT_CONVERSION = YES;
				GCC_WARN_ABOUT_RETURN_TYPE = YES_ERROR;
				GCC_WARN_UNDECLARED_SELECTOR = YES;
				GCC_WARN_UNINITIALIZED_AUTOS = YES_AGGRESSIVE;
				GCC_WARN_UNUSED_FUNCTION = YES;
				GCC_WARN_UNUSED_VARIABLE = YES;
				IPHONEOS_DEPLOYMENT_TARGET = 13.5;
				MTL_ENABLE_DEBUG_INFO = INCLUDE_SOURCE;
				MTL_FAST_MATH = YES;
				ONLY_ACTIVE_ARCH = YES;
				SDKROOT = iphoneos;
				SWIFT_ACTIVE_COMPILATION_CONDITIONS = "DEBUG UITESTING INTEROP";
				SWIFT_OPTIMIZATION_LEVEL = "-Onone";
			};
			name = UITesting;
		};
		01DE5A75248E3CF800F6D7F2 /* UITesting */ = {
			isa = XCBuildConfiguration;
			buildSettings = {
				ASSETCATALOG_COMPILER_APPICON_NAME = AppIcon;
				CLANG_ENABLE_MODULES = YES;
				CODE_SIGN_ENTITLEMENTS = "${PROJECT}/Resources/ENACommunity.entitlements";
				CODE_SIGN_IDENTITY = "Apple Development";
				CODE_SIGN_STYLE = Automatic;
				CURRENT_PROJECT_VERSION = 2;
				DEVELOPMENT_TEAM = $IPHONE_APP_DEV_TEAM;
				GCC_PREPROCESSOR_DEFINITIONS = (
					"DEBUG=1",
					"$(inherited)",
					"SQLITE_HAS_CODEC=1",
				);
				INFOPLIST_FILE = ENA/Resources/Info.plist;
				IPHONE_APP_CODE_SIGN_IDENTITY = "iPhone Developer";
				IPHONE_APP_DEV_TEAM = 523TP53AQF;
				IPHONE_APP_DIST_PROF_SPECIFIER = "";
				LD_RUNPATH_SEARCH_PATHS = (
					"$(inherited)",
					"@executable_path/Frameworks",
				);
				MARKETING_VERSION = 1.4.0;
				OTHER_CFLAGS = (
					"-DSQLITE_HAS_CODEC",
					"-DSQLITE_TEMP_STORE=3",
					"-DSQLCIPHER_CRYPTO_CC",
					"-DNDEBUG",
				);
				PRODUCT_BUNDLE_IDENTIFIER = "de.rki.coronawarnapp-dev";
				PRODUCT_NAME = "$(TARGET_NAME)";
				PROVISIONING_PROFILE_SPECIFIER = "";
				SWIFT_ACTIVE_COMPILATION_CONDITIONS = "$(inherited) DISABLE_CERTIFICATE_PINNING";
				SWIFT_OBJC_BRIDGING_HEADER = "ENA-Bridging-Header.h";
				SWIFT_OPTIMIZATION_LEVEL = "-Onone";
				SWIFT_VERSION = 5.0;
				TARGETED_DEVICE_FAMILY = 1;
			};
			name = UITesting;
		};
		01DE5A76248E3CF800F6D7F2 /* UITesting */ = {
			isa = XCBuildConfiguration;
			buildSettings = {
				ALWAYS_EMBED_SWIFT_STANDARD_LIBRARIES = YES;
				BUNDLE_LOADER = "$(TEST_HOST)";
				CLANG_ENABLE_MODULES = YES;
				CODE_SIGN_STYLE = Automatic;
				DEVELOPMENT_TEAM = 523TP53AQF;
				GCC_PREPROCESSOR_DEFINITIONS = (
					"$(inherited)",
					"SQLITE_HAS_CODEC=1",
				);
				INFOPLIST_FILE = ENATests/Info.plist;
				IPHONEOS_DEPLOYMENT_TARGET = 13.5;
				LD_RUNPATH_SEARCH_PATHS = (
					"$(inherited)",
					"@executable_path/Frameworks",
					"@loader_path/Frameworks",
				);
				OTHER_CFLAGS = (
					"-DSQLITE_HAS_CODEC",
					"-DSQLITE_TEMP_STORE=3",
					"-DSQLCIPHER_CRYPTO_CC",
					"-DNDEBUG",
				);
				PRODUCT_BUNDLE_IDENTIFIER = com.sap.ux.ENATests;
				PRODUCT_NAME = "$(TARGET_NAME)";
				SWIFT_OBJC_BRIDGING_HEADER = "ENATests-Bridging-Header.h";
				SWIFT_OPTIMIZATION_LEVEL = "-Onone";
				SWIFT_VERSION = 5.0;
				TARGETED_DEVICE_FAMILY = "1,2";
				TEST_HOST = "$(BUILT_PRODUCTS_DIR)/ENA.app/ENA";
			};
			name = UITesting;
		};
		01DE5A77248E3CF800F6D7F2 /* UITesting */ = {
			isa = XCBuildConfiguration;
			buildSettings = {
				ALWAYS_EMBED_SWIFT_STANDARD_LIBRARIES = YES;
				CODE_SIGN_STYLE = Automatic;
				DEVELOPMENT_TEAM = 523TP53AQF;
				INFOPLIST_FILE = ENAUITests/Info.plist;
				LD_RUNPATH_SEARCH_PATHS = (
					"$(inherited)",
					"@executable_path/Frameworks",
					"@loader_path/Frameworks",
				);
				PRODUCT_BUNDLE_IDENTIFIER = com.sap.ux.ENAUITests;
				PRODUCT_NAME = "$(TARGET_NAME)";
				PROVISIONING_PROFILE_SPECIFIER = "";
				"PROVISIONING_PROFILE_SPECIFIER[sdk=macosx*]" = "";
				SWIFT_VERSION = 5.0;
				TARGETED_DEVICE_FAMILY = "1,2";
				TEST_TARGET_NAME = ENA;
			};
			name = UITesting;
		};
		85D7596624570491008175F0 /* Debug */ = {
			isa = XCBuildConfiguration;
			buildSettings = {
				ALWAYS_SEARCH_USER_PATHS = NO;
				CLANG_ANALYZER_LOCALIZABILITY_NONLOCALIZED = YES;
				CLANG_ANALYZER_NONNULL = YES;
				CLANG_ANALYZER_NUMBER_OBJECT_CONVERSION = YES_AGGRESSIVE;
				CLANG_CXX_LANGUAGE_STANDARD = "gnu++14";
				CLANG_CXX_LIBRARY = "libc++";
				CLANG_ENABLE_MODULES = YES;
				CLANG_ENABLE_OBJC_ARC = YES;
				CLANG_ENABLE_OBJC_WEAK = YES;
				CLANG_WARN_BLOCK_CAPTURE_AUTORELEASING = YES;
				CLANG_WARN_BOOL_CONVERSION = YES;
				CLANG_WARN_COMMA = YES;
				CLANG_WARN_CONSTANT_CONVERSION = YES;
				CLANG_WARN_DEPRECATED_OBJC_IMPLEMENTATIONS = YES;
				CLANG_WARN_DIRECT_OBJC_ISA_USAGE = YES_ERROR;
				CLANG_WARN_DOCUMENTATION_COMMENTS = YES;
				CLANG_WARN_EMPTY_BODY = YES;
				CLANG_WARN_ENUM_CONVERSION = YES;
				CLANG_WARN_INFINITE_RECURSION = YES;
				CLANG_WARN_INT_CONVERSION = YES;
				CLANG_WARN_NON_LITERAL_NULL_CONVERSION = YES;
				CLANG_WARN_OBJC_IMPLICIT_RETAIN_SELF = YES;
				CLANG_WARN_OBJC_LITERAL_CONVERSION = YES;
				CLANG_WARN_OBJC_ROOT_CLASS = YES_ERROR;
				CLANG_WARN_RANGE_LOOP_ANALYSIS = YES;
				CLANG_WARN_STRICT_PROTOTYPES = YES;
				CLANG_WARN_SUSPICIOUS_MOVE = YES;
				CLANG_WARN_UNGUARDED_AVAILABILITY = YES_AGGRESSIVE;
				CLANG_WARN_UNREACHABLE_CODE = YES;
				CLANG_WARN__DUPLICATE_METHOD_MATCH = YES;
				COPY_PHASE_STRIP = NO;
				DEBUG_INFORMATION_FORMAT = dwarf;
				ENABLE_STRICT_OBJC_MSGSEND = YES;
				ENABLE_TESTABILITY = YES;
				GCC_C_LANGUAGE_STANDARD = gnu11;
				GCC_DYNAMIC_NO_PIC = NO;
				GCC_NO_COMMON_BLOCKS = YES;
				GCC_OPTIMIZATION_LEVEL = 0;
				GCC_PREPROCESSOR_DEFINITIONS = (
					"DEBUG=1",
					"$(inherited)",
				);
				GCC_WARN_64_TO_32_BIT_CONVERSION = YES;
				GCC_WARN_ABOUT_RETURN_TYPE = YES_ERROR;
				GCC_WARN_UNDECLARED_SELECTOR = YES;
				GCC_WARN_UNINITIALIZED_AUTOS = YES_AGGRESSIVE;
				GCC_WARN_UNUSED_FUNCTION = YES;
				GCC_WARN_UNUSED_VARIABLE = YES;
				IPHONEOS_DEPLOYMENT_TARGET = 13.5;
				MTL_ENABLE_DEBUG_INFO = INCLUDE_SOURCE;
				MTL_FAST_MATH = YES;
				ONLY_ACTIVE_ARCH = YES;
				SDKROOT = iphoneos;
				SWIFT_ACTIVE_COMPILATION_CONDITIONS = DEBUG;
				SWIFT_OPTIMIZATION_LEVEL = "-Onone";
			};
			name = Debug;
		};
		85D7596724570491008175F0 /* Release */ = {
			isa = XCBuildConfiguration;
			buildSettings = {
				ALWAYS_SEARCH_USER_PATHS = NO;
				CLANG_ANALYZER_LOCALIZABILITY_NONLOCALIZED = YES;
				CLANG_ANALYZER_NONNULL = YES;
				CLANG_ANALYZER_NUMBER_OBJECT_CONVERSION = YES_AGGRESSIVE;
				CLANG_CXX_LANGUAGE_STANDARD = "gnu++14";
				CLANG_CXX_LIBRARY = "libc++";
				CLANG_ENABLE_MODULES = YES;
				CLANG_ENABLE_OBJC_ARC = YES;
				CLANG_ENABLE_OBJC_WEAK = YES;
				CLANG_WARN_BLOCK_CAPTURE_AUTORELEASING = YES;
				CLANG_WARN_BOOL_CONVERSION = YES;
				CLANG_WARN_COMMA = YES;
				CLANG_WARN_CONSTANT_CONVERSION = YES;
				CLANG_WARN_DEPRECATED_OBJC_IMPLEMENTATIONS = YES;
				CLANG_WARN_DIRECT_OBJC_ISA_USAGE = YES_ERROR;
				CLANG_WARN_DOCUMENTATION_COMMENTS = YES;
				CLANG_WARN_EMPTY_BODY = YES;
				CLANG_WARN_ENUM_CONVERSION = YES;
				CLANG_WARN_INFINITE_RECURSION = YES;
				CLANG_WARN_INT_CONVERSION = YES;
				CLANG_WARN_NON_LITERAL_NULL_CONVERSION = YES;
				CLANG_WARN_OBJC_IMPLICIT_RETAIN_SELF = YES;
				CLANG_WARN_OBJC_LITERAL_CONVERSION = YES;
				CLANG_WARN_OBJC_ROOT_CLASS = YES_ERROR;
				CLANG_WARN_RANGE_LOOP_ANALYSIS = YES;
				CLANG_WARN_STRICT_PROTOTYPES = YES;
				CLANG_WARN_SUSPICIOUS_MOVE = YES;
				CLANG_WARN_UNGUARDED_AVAILABILITY = YES_AGGRESSIVE;
				CLANG_WARN_UNREACHABLE_CODE = YES;
				CLANG_WARN__DUPLICATE_METHOD_MATCH = YES;
				COPY_PHASE_STRIP = NO;
				DEBUG_INFORMATION_FORMAT = "dwarf-with-dsym";
				ENABLE_NS_ASSERTIONS = NO;
				ENABLE_STRICT_OBJC_MSGSEND = YES;
				GCC_C_LANGUAGE_STANDARD = gnu11;
				GCC_NO_COMMON_BLOCKS = YES;
				GCC_WARN_64_TO_32_BIT_CONVERSION = YES;
				GCC_WARN_ABOUT_RETURN_TYPE = YES_ERROR;
				GCC_WARN_UNDECLARED_SELECTOR = YES;
				GCC_WARN_UNINITIALIZED_AUTOS = YES_AGGRESSIVE;
				GCC_WARN_UNUSED_FUNCTION = YES;
				GCC_WARN_UNUSED_VARIABLE = YES;
				IPHONEOS_DEPLOYMENT_TARGET = 13.5;
				MTL_ENABLE_DEBUG_INFO = NO;
				MTL_FAST_MATH = YES;
				SDKROOT = iphoneos;
				SWIFT_ACTIVE_COMPILATION_CONDITIONS = RELEASE;
				SWIFT_COMPILATION_MODE = wholemodule;
				SWIFT_OPTIMIZATION_LEVEL = "-O";
				VALIDATE_PRODUCT = YES;
			};
			name = Release;
		};
		85D7596924570491008175F0 /* Debug */ = {
			isa = XCBuildConfiguration;
			buildSettings = {
				ASSETCATALOG_COMPILER_APPICON_NAME = AppIcon;
				CLANG_ENABLE_MODULES = YES;
				CODE_SIGN_ENTITLEMENTS = "${PROJECT}/Resources/ENATest.entitlements";
				CODE_SIGN_IDENTITY = $IPHONE_APP_CODE_SIGN_IDENTITY;
				CODE_SIGN_STYLE = Manual;
				CURRENT_PROJECT_VERSION = 2;
				DEVELOPMENT_TEAM = 523TP53AQF;
				GCC_PREPROCESSOR_DEFINITIONS = (
					"DEBUG=1",
					"$(inherited)",
					"SQLITE_HAS_CODEC=1",
				);
				INFOPLIST_FILE = ENA/Resources/Info_Debug.plist;
				IPHONE_APP_CODE_SIGN_IDENTITY = "iPhone Developer";
				IPHONE_APP_DEV_TEAM = 523TP53AQF;
				IPHONE_APP_DIST_PROF_SPECIFIER = "523TP53AQF/Corona-Warn-App-Dev1";
				LD_RUNPATH_SEARCH_PATHS = (
					"$(inherited)",
					"@executable_path/Frameworks",
				);
				MARKETING_VERSION = 1.4.0;
				OTHER_CFLAGS = (
					"-DSQLITE_HAS_CODEC",
					"-DSQLITE_TEMP_STORE=3",
					"-DSQLCIPHER_CRYPTO_CC",
					"-DNDEBUG",
				);
				PRODUCT_BUNDLE_IDENTIFIER = "de.rki.coronawarnapp-dev";
				PRODUCT_NAME = "$(TARGET_NAME)";
				PROVISIONING_PROFILE_SPECIFIER = $IPHONE_APP_DIST_PROF_SPECIFIER;
				SWIFT_ACTIVE_COMPILATION_CONDITIONS = "DEBUG USE_DEV_PK_FOR_SIG_VERIFICATION";
				SWIFT_OBJC_BRIDGING_HEADER = "ENA-Bridging-Header.h";
				SWIFT_OPTIMIZATION_LEVEL = "-Onone";
				SWIFT_VERSION = 5.0;
				TARGETED_DEVICE_FAMILY = 1;
			};
			name = Debug;
		};
		85D7596A24570491008175F0 /* Release */ = {
			isa = XCBuildConfiguration;
			buildSettings = {
				ASSETCATALOG_COMPILER_APPICON_NAME = AppIcon;
				CLANG_ENABLE_MODULES = YES;
				CODE_SIGN_ENTITLEMENTS = "${PROJECT}/Resources/ENA.entitlements";
				CODE_SIGN_IDENTITY = $IPHONE_APP_CODE_SIGN_IDENTITY;
				CODE_SIGN_STYLE = Manual;
				CURRENT_PROJECT_VERSION = 2;
				GCC_PREPROCESSOR_DEFINITIONS = "SQLITE_HAS_CODEC=1";
				INFOPLIST_FILE = ENA/Resources/Info.plist;
				IPHONE_APP_CODE_SIGN_IDENTITY = "iPhone Developer";
				IPHONE_APP_DEV_TEAM = 523TP53AQF;
				IPHONE_APP_DIST_PROF_SPECIFIER = "523TP53AQF/Corona-Warn-App";
				LD_RUNPATH_SEARCH_PATHS = (
					"$(inherited)",
					"@executable_path/Frameworks",
				);
				MARKETING_VERSION = 1.4.0;
				OTHER_CFLAGS = (
					"-DSQLITE_HAS_CODEC",
					"-DSQLITE_TEMP_STORE=3",
					"-DSQLCIPHER_CRYPTO_CC",
					"-DNDEBUG",
				);
				PRODUCT_BUNDLE_IDENTIFIER = de.rki.coronawarnapp;
				PRODUCT_NAME = "$(TARGET_NAME)";
				PROVISIONING_PROFILE_SPECIFIER = $IPHONE_APP_DIST_PROF_SPECIFIER;
				SWIFT_OBJC_BRIDGING_HEADER = "ENA-Bridging-Header.h";
				SWIFT_VERSION = 5.0;
				TARGETED_DEVICE_FAMILY = 1;
			};
			name = Release;
		};
		85D7596C24570491008175F0 /* Debug */ = {
			isa = XCBuildConfiguration;
			buildSettings = {
				ALWAYS_EMBED_SWIFT_STANDARD_LIBRARIES = YES;
				BUNDLE_LOADER = "$(TEST_HOST)";
				CLANG_ENABLE_MODULES = YES;
				CODE_SIGN_STYLE = Automatic;
				DEVELOPMENT_TEAM = 523TP53AQF;
				GCC_PREPROCESSOR_DEFINITIONS = (
					"$(inherited)",
					"SQLITE_HAS_CODEC=1",
				);
				INFOPLIST_FILE = ENATests/Info.plist;
				IPHONEOS_DEPLOYMENT_TARGET = 13.5;
				LD_RUNPATH_SEARCH_PATHS = (
					"$(inherited)",
					"@executable_path/Frameworks",
					"@loader_path/Frameworks",
				);
				OTHER_CFLAGS = (
					"-DSQLITE_HAS_CODEC",
					"-DSQLITE_TEMP_STORE=3",
					"-DSQLCIPHER_CRYPTO_CC",
					"-DNDEBUG",
				);
				PRODUCT_BUNDLE_IDENTIFIER = com.sap.ux.ENATests;
				PRODUCT_NAME = "$(TARGET_NAME)";
				SWIFT_ACTIVE_COMPILATION_CONDITIONS = DEBUG;
				SWIFT_OBJC_BRIDGING_HEADER = "ENATests-Bridging-Header.h";
				SWIFT_OPTIMIZATION_LEVEL = "-Onone";
				SWIFT_VERSION = 5.0;
				TARGETED_DEVICE_FAMILY = "1,2";
				TEST_HOST = "$(BUILT_PRODUCTS_DIR)/ENA.app/ENA";
			};
			name = Debug;
		};
		85D7596D24570491008175F0 /* Release */ = {
			isa = XCBuildConfiguration;
			buildSettings = {
				ALWAYS_EMBED_SWIFT_STANDARD_LIBRARIES = YES;
				BUNDLE_LOADER = "$(TEST_HOST)";
				CLANG_ENABLE_MODULES = YES;
				CODE_SIGN_STYLE = Automatic;
				DEVELOPMENT_TEAM = 523TP53AQF;
				GCC_PREPROCESSOR_DEFINITIONS = "SQLITE_HAS_CODEC=1";
				INFOPLIST_FILE = ENATests/Info.plist;
				IPHONEOS_DEPLOYMENT_TARGET = 13.5;
				LD_RUNPATH_SEARCH_PATHS = (
					"$(inherited)",
					"@executable_path/Frameworks",
					"@loader_path/Frameworks",
				);
				OTHER_CFLAGS = (
					"-DSQLITE_HAS_CODEC",
					"-DSQLITE_TEMP_STORE=3",
					"-DSQLCIPHER_CRYPTO_CC",
					"-DNDEBUG",
				);
				PRODUCT_BUNDLE_IDENTIFIER = com.sap.ux.ENATests;
				PRODUCT_NAME = "$(TARGET_NAME)";
				SWIFT_OBJC_BRIDGING_HEADER = "ENATests-Bridging-Header.h";
				SWIFT_VERSION = 5.0;
				TARGETED_DEVICE_FAMILY = "1,2";
				TEST_HOST = "$(BUILT_PRODUCTS_DIR)/ENA.app/ENA";
			};
			name = Release;
		};
		85D7596F24570491008175F0 /* Debug */ = {
			isa = XCBuildConfiguration;
			buildSettings = {
				ALWAYS_EMBED_SWIFT_STANDARD_LIBRARIES = YES;
				CODE_SIGN_STYLE = Automatic;
				DEVELOPMENT_TEAM = 523TP53AQF;
				INFOPLIST_FILE = ENAUITests/Info.plist;
				LD_RUNPATH_SEARCH_PATHS = (
					"$(inherited)",
					"@executable_path/Frameworks",
					"@loader_path/Frameworks",
				);
				PRODUCT_BUNDLE_IDENTIFIER = com.sap.ux.ENAUITests;
				PRODUCT_NAME = "$(TARGET_NAME)";
				PROVISIONING_PROFILE_SPECIFIER = "";
				"PROVISIONING_PROFILE_SPECIFIER[sdk=macosx*]" = "";
				SWIFT_ACTIVE_COMPILATION_CONDITIONS = DEBUG;
				SWIFT_VERSION = 5.0;
				TARGETED_DEVICE_FAMILY = "1,2";
				TEST_TARGET_NAME = ENA;
			};
			name = Debug;
		};
		85D7597024570491008175F0 /* Release */ = {
			isa = XCBuildConfiguration;
			buildSettings = {
				ALWAYS_EMBED_SWIFT_STANDARD_LIBRARIES = YES;
				CODE_SIGN_STYLE = Automatic;
				DEVELOPMENT_TEAM = 523TP53AQF;
				INFOPLIST_FILE = ENAUITests/Info.plist;
				LD_RUNPATH_SEARCH_PATHS = (
					"$(inherited)",
					"@executable_path/Frameworks",
					"@loader_path/Frameworks",
				);
				PRODUCT_BUNDLE_IDENTIFIER = com.sap.ux.ENAUITests;
				PRODUCT_NAME = "$(TARGET_NAME)";
				PROVISIONING_PROFILE_SPECIFIER = "";
				"PROVISIONING_PROFILE_SPECIFIER[sdk=macosx*]" = "";
				SWIFT_VERSION = 5.0;
				TARGETED_DEVICE_FAMILY = "1,2";
				TEST_TARGET_NAME = ENA;
			};
			name = Release;
		};
		B1FF6B6F2497D0B50041CF02 /* Debug */ = {
			isa = XCBuildConfiguration;
			buildSettings = {
				CODE_SIGNING_ALLOWED = NO;
				CODE_SIGNING_REQUIRED = NO;
				CODE_SIGN_IDENTITY = "Apple Development";
				"CODE_SIGN_IDENTITY[sdk=macosx*]" = "Apple Development";
				CODE_SIGN_STYLE = Manual;
				CURRENT_PROJECT_VERSION = 7;
				DEFINES_MODULE = YES;
				DEVELOPMENT_TEAM = "";
				DYLIB_COMPATIBILITY_VERSION = 1;
				DYLIB_CURRENT_VERSION = 1;
				DYLIB_INSTALL_NAME_BASE = "@rpath";
				GCC_PREPROCESSOR_DEFINITIONS = (
					"DISABLE_CERTIFICATE_PINNING=1",
					"SQLITE_HAS_CODEC=1",
					"DEBUG=1",
				);
				"GCC_PREPROCESSOR_DEFINITIONS_NOT_USED_IN_PRECOMPS[arch=*]" = "";
				INFOPLIST_FILE = CWASQLite/Info.plist;
				INSTALL_PATH = "$(LOCAL_LIBRARY_DIR)/Frameworks";
				IPHONEOS_DEPLOYMENT_TARGET = 13.6;
				LD_RUNPATH_SEARCH_PATHS = (
					"$(inherited)",
					"@executable_path/Frameworks",
					"@loader_path/Frameworks",
				);
				OTHER_CFLAGS = (
					"-DSQLITE_TEMP_STORE=3",
					"-DSQLCIPHER_CRYPTO_CC",
					"-DNDEBUG",
					"-DSQLITE_HAS_CODEC",
				);
				PRODUCT_BUNDLE_IDENTIFIER = de.rki.coronawarnapp.sqlite;
				PRODUCT_NAME = "$(TARGET_NAME:c99extidentifier)";
				PROVISIONING_PROFILE_SPECIFIER = "";
				"PROVISIONING_PROFILE_SPECIFIER[sdk=macosx*]" = "";
				SKIP_INSTALL = YES;
				SUPPORTS_MACCATALYST = NO;
				SWIFT_VERSION = 5.0;
				TARGETED_DEVICE_FAMILY = 1;
				VERSIONING_SYSTEM = "apple-generic";
				VERSION_INFO_PREFIX = "";
			};
			name = Debug;
		};
		B1FF6B702497D0B50041CF02 /* Community */ = {
			isa = XCBuildConfiguration;
			buildSettings = {
				CODE_SIGNING_ALLOWED = NO;
				CODE_SIGNING_REQUIRED = NO;
				CODE_SIGN_STYLE = Manual;
				CURRENT_PROJECT_VERSION = 7;
				DEFINES_MODULE = YES;
				DEVELOPMENT_TEAM = "";
				DYLIB_COMPATIBILITY_VERSION = 1;
				DYLIB_CURRENT_VERSION = 1;
				DYLIB_INSTALL_NAME_BASE = "@rpath";
				GCC_PREPROCESSOR_DEFINITIONS = (
					"DISABLE_CERTIFICATE_PINNING=1",
					"SQLITE_HAS_CODEC=1",
					"DEBUG=1",
				);
				INFOPLIST_FILE = CWASQLite/Info.plist;
				INSTALL_PATH = "$(LOCAL_LIBRARY_DIR)/Frameworks";
				IPHONEOS_DEPLOYMENT_TARGET = 13.6;
				LD_RUNPATH_SEARCH_PATHS = (
					"$(inherited)",
					"@executable_path/Frameworks",
					"@loader_path/Frameworks",
				);
				OTHER_CFLAGS = (
					"-DSQLITE_TEMP_STORE=3",
					"-DSQLCIPHER_CRYPTO_CC",
					"-DNDEBUG",
					"-DSQLITE_HAS_CODEC",
				);
				PRODUCT_BUNDLE_IDENTIFIER = de.rki.coronawarnapp.sqlite;
				PRODUCT_NAME = "$(TARGET_NAME:c99extidentifier)";
				PROVISIONING_PROFILE_SPECIFIER = "";
				"PROVISIONING_PROFILE_SPECIFIER[sdk=macosx*]" = "";
				SKIP_INSTALL = YES;
				SUPPORTS_MACCATALYST = NO;
				SWIFT_VERSION = 5.0;
				TARGETED_DEVICE_FAMILY = 1;
				VERSIONING_SYSTEM = "apple-generic";
				VERSION_INFO_PREFIX = "";
			};
			name = Community;
		};
		B1FF6B712497D0B50041CF02 /* UITesting */ = {
			isa = XCBuildConfiguration;
			buildSettings = {
				CODE_SIGNING_ALLOWED = NO;
				CODE_SIGNING_REQUIRED = NO;
				CODE_SIGN_STYLE = Manual;
				CURRENT_PROJECT_VERSION = 7;
				DEFINES_MODULE = YES;
				DEVELOPMENT_TEAM = "";
				DYLIB_COMPATIBILITY_VERSION = 1;
				DYLIB_CURRENT_VERSION = 1;
				DYLIB_INSTALL_NAME_BASE = "@rpath";
				GCC_PREPROCESSOR_DEFINITIONS = (
					"DISABLE_CERTIFICATE_PINNING=1",
					"SQLITE_HAS_CODEC=1",
				);
				INFOPLIST_FILE = CWASQLite/Info.plist;
				INSTALL_PATH = "$(LOCAL_LIBRARY_DIR)/Frameworks";
				IPHONEOS_DEPLOYMENT_TARGET = 13.6;
				LD_RUNPATH_SEARCH_PATHS = (
					"$(inherited)",
					"@executable_path/Frameworks",
					"@loader_path/Frameworks",
				);
				OTHER_CFLAGS = (
					"-DSQLITE_TEMP_STORE=3",
					"-DSQLCIPHER_CRYPTO_CC",
					"-DNDEBUG",
					"-DSQLITE_HAS_CODEC",
				);
				PRODUCT_BUNDLE_IDENTIFIER = de.rki.coronawarnapp.sqlite;
				PRODUCT_NAME = "$(TARGET_NAME:c99extidentifier)";
				PROVISIONING_PROFILE_SPECIFIER = "";
				"PROVISIONING_PROFILE_SPECIFIER[sdk=macosx*]" = "";
				SKIP_INSTALL = YES;
				SUPPORTS_MACCATALYST = NO;
				SWIFT_VERSION = 5.0;
				TARGETED_DEVICE_FAMILY = 1;
				VERSIONING_SYSTEM = "apple-generic";
				VERSION_INFO_PREFIX = "";
			};
			name = UITesting;
		};
		B1FF6B722497D0B50041CF02 /* Release */ = {
			isa = XCBuildConfiguration;
			buildSettings = {
				CODE_SIGNING_ALLOWED = NO;
				CODE_SIGNING_REQUIRED = NO;
				CODE_SIGN_STYLE = Manual;
				CURRENT_PROJECT_VERSION = 7;
				DEFINES_MODULE = YES;
				DEVELOPMENT_TEAM = "";
				DYLIB_COMPATIBILITY_VERSION = 1;
				DYLIB_CURRENT_VERSION = 1;
				DYLIB_INSTALL_NAME_BASE = "@rpath";
				GCC_PREPROCESSOR_DEFINITIONS = "SQLITE_HAS_CODEC=1";
				INFOPLIST_FILE = CWASQLite/Info.plist;
				INSTALL_PATH = "$(LOCAL_LIBRARY_DIR)/Frameworks";
				IPHONEOS_DEPLOYMENT_TARGET = 13.6;
				LD_RUNPATH_SEARCH_PATHS = (
					"$(inherited)",
					"@executable_path/Frameworks",
					"@loader_path/Frameworks",
				);
				OTHER_CFLAGS = (
					"-DSQLITE_TEMP_STORE=3",
					"-DSQLCIPHER_CRYPTO_CC",
					"-DNDEBUG",
					"-DSQLITE_HAS_CODEC",
				);
				PRODUCT_BUNDLE_IDENTIFIER = "de.rki.coronawarnapp-dev.sqlite";
				PRODUCT_NAME = "$(TARGET_NAME:c99extidentifier)";
				PROVISIONING_PROFILE_SPECIFIER = "";
				"PROVISIONING_PROFILE_SPECIFIER[sdk=macosx*]" = "";
				SKIP_INSTALL = YES;
				SUPPORTS_MACCATALYST = NO;
				SWIFT_VERSION = 5.0;
				TARGETED_DEVICE_FAMILY = 1;
				VERSIONING_SYSTEM = "apple-generic";
				VERSION_INFO_PREFIX = "";
			};
			name = Release;
		};
/* End XCBuildConfiguration section */

/* Begin XCConfigurationList section */
		85D759362457048F008175F0 /* Build configuration list for PBXProject "ENA" */ = {
			isa = XCConfigurationList;
			buildConfigurations = (
				85D7596624570491008175F0 /* Debug */,
				011E4AFC2483A269002E6412 /* Community */,
				01DE5A74248E3CF800F6D7F2 /* UITesting */,
				85D7596724570491008175F0 /* Release */,
				0140535724A0E077000A5121 /* TestFlight */,
				01D1BEB124F7F41200D11B9A /* AdHoc */,
			);
			defaultConfigurationIsVisible = 0;
			defaultConfigurationName = Debug;
		};
		85D7596824570491008175F0 /* Build configuration list for PBXNativeTarget "ENA" */ = {
			isa = XCConfigurationList;
			buildConfigurations = (
				85D7596924570491008175F0 /* Debug */,
				011E4AFD2483A269002E6412 /* Community */,
				01DE5A75248E3CF800F6D7F2 /* UITesting */,
				85D7596A24570491008175F0 /* Release */,
				0140535824A0E077000A5121 /* TestFlight */,
				01D1BEB224F7F41200D11B9A /* AdHoc */,
			);
			defaultConfigurationIsVisible = 0;
			defaultConfigurationName = Debug;
		};
		85D7596B24570491008175F0 /* Build configuration list for PBXNativeTarget "ENATests" */ = {
			isa = XCConfigurationList;
			buildConfigurations = (
				85D7596C24570491008175F0 /* Debug */,
				011E4AFE2483A269002E6412 /* Community */,
				01DE5A76248E3CF800F6D7F2 /* UITesting */,
				85D7596D24570491008175F0 /* Release */,
				0140535924A0E077000A5121 /* TestFlight */,
				01D1BEB324F7F41200D11B9A /* AdHoc */,
			);
			defaultConfigurationIsVisible = 0;
			defaultConfigurationName = Debug;
		};
		85D7596E24570491008175F0 /* Build configuration list for PBXNativeTarget "ENAUITests" */ = {
			isa = XCConfigurationList;
			buildConfigurations = (
				85D7596F24570491008175F0 /* Debug */,
				011E4AFF2483A269002E6412 /* Community */,
				01DE5A77248E3CF800F6D7F2 /* UITesting */,
				85D7597024570491008175F0 /* Release */,
				0140535A24A0E077000A5121 /* TestFlight */,
				01D1BEB424F7F41200D11B9A /* AdHoc */,
			);
			defaultConfigurationIsVisible = 0;
			defaultConfigurationName = Debug;
		};
		B1FF6B742497D0B50041CF02 /* Build configuration list for PBXNativeTarget "CWASQLite" */ = {
			isa = XCConfigurationList;
			buildConfigurations = (
				B1FF6B6F2497D0B50041CF02 /* Debug */,
				B1FF6B702497D0B50041CF02 /* Community */,
				B1FF6B712497D0B50041CF02 /* UITesting */,
				B1FF6B722497D0B50041CF02 /* Release */,
				019BFC6324C988F90053973D /* TestFlight */,
				01D1BEB524F7F41200D11B9A /* AdHoc */,
			);
			defaultConfigurationIsVisible = 0;
			defaultConfigurationName = Debug;
		};
/* End XCConfigurationList section */

/* Begin XCRemoteSwiftPackageReference section */
		B10FB02E246036F3004CA11E /* XCRemoteSwiftPackageReference "swift-protobuf" */ = {
			isa = XCRemoteSwiftPackageReference;
			repositoryURL = "https://github.com/apple/swift-protobuf.git";
			requirement = {
				kind = exactVersion;
				version = 1.9.0;
			};
		};
		B1B5A75E24924B3D0029D5D7 /* XCRemoteSwiftPackageReference "fmdb" */ = {
			isa = XCRemoteSwiftPackageReference;
			repositoryURL = "https://github.com/ccgus/fmdb.git";
			requirement = {
				kind = exactVersion;
				version = 2.7.7;
			};
		};
		B1E8C9A3247AB869006DC678 /* XCRemoteSwiftPackageReference "ZIPFoundation" */ = {
			isa = XCRemoteSwiftPackageReference;
			repositoryURL = "https://github.com/weichsel/ZIPFoundation.git";
			requirement = {
				kind = exactVersion;
				version = 0.9.11;
			};
		};
/* End XCRemoteSwiftPackageReference section */

/* Begin XCSwiftPackageProductDependency section */
		B10FB02F246036F3004CA11E /* SwiftProtobuf */ = {
			isa = XCSwiftPackageProductDependency;
			package = B10FB02E246036F3004CA11E /* XCRemoteSwiftPackageReference "swift-protobuf" */;
			productName = SwiftProtobuf;
		};
		B1B5A75F24924B3D0029D5D7 /* FMDB */ = {
			isa = XCSwiftPackageProductDependency;
			package = B1B5A75E24924B3D0029D5D7 /* XCRemoteSwiftPackageReference "fmdb" */;
			productName = FMDB;
		};
		B1E8C9A4247AB869006DC678 /* ZIPFoundation */ = {
			isa = XCSwiftPackageProductDependency;
			package = B1E8C9A3247AB869006DC678 /* XCRemoteSwiftPackageReference "ZIPFoundation" */;
			productName = ZIPFoundation;
		};
/* End XCSwiftPackageProductDependency section */
	};
	rootObject = 85D759332457048F008175F0 /* Project object */;
}<|MERGE_RESOLUTION|>--- conflicted
+++ resolved
@@ -2863,11 +2863,7 @@
 				71FE1C71247AA7B700851FEB /* DynamicTableViewHeaderImageView.swift in Sources */,
 				0159E6C2247829BA00894A89 /* temporary_exposure_key_signature_list.pb.swift in Sources */,
 				B16457BB24DC3309002879EB /* DMErrorsViewController.swift in Sources */,
-<<<<<<< HEAD
-=======
-				B1CD333C24865A7D00B06E9B /* TracingStatusHistory.swift in Sources */,
 				01B7232F24FE4F080064C0EB /* OptionGroupViewModel.swift in Sources */,
->>>>>>> 4760a744
 				51D420B724583B7200AD70CA /* NSObject+Identifier.swift in Sources */,
 				CDCE11D6247D644100F30825 /* NotificationSettingsViewModel.swift in Sources */,
 				50BD2E6424FE232E00932566 /* AppInformationImprintViewModel.swift in Sources */,
