--- conflicted
+++ resolved
@@ -33,14 +33,10 @@
 			exposureManagerState: ExposureManagerState(authorized: true, enabled: true, status: .active),
 			enState: .enabled,
 			exposureSubmissionService: MockExposureSubmissionService(),
-<<<<<<< HEAD
-			statisticsProvider: StatisticsProvider(client: CachingHTTPClientMock(store: store), store: store)
-=======
-			statisticsProvider: StatisticsProvider(
-				client: CachingHTTPClientMock(store: store),
-				store: store
-			)
->>>>>>> dd7fe0a5
+			statisticsProvider: StatisticsProvider(
+				client: CachingHTTPClientMock(store: store),
+				store: store
+			)
 		)
 		homeState.updateDetectionMode(.automatic)
 
@@ -156,14 +152,10 @@
 			exposureManagerState: ExposureManagerState(authorized: true, enabled: true, status: .active),
 			enState: .enabled,
 			exposureSubmissionService: MockExposureSubmissionService(),
-<<<<<<< HEAD
-			statisticsProvider: StatisticsProvider(client: CachingHTTPClientMock(store: store), store: store)
-=======
-			statisticsProvider: StatisticsProvider(
-				client: CachingHTTPClientMock(store: store),
-				store: store
-			)
->>>>>>> dd7fe0a5
+			statisticsProvider: StatisticsProvider(
+				client: CachingHTTPClientMock(store: store),
+				store: store
+			)
 		)
 		homeState.updateDetectionMode(.automatic)
 
@@ -266,14 +258,10 @@
 			exposureManagerState: ExposureManagerState(authorized: true, enabled: true, status: .active),
 			enState: .enabled,
 			exposureSubmissionService: MockExposureSubmissionService(),
-<<<<<<< HEAD
-			statisticsProvider: StatisticsProvider(client: CachingHTTPClientMock(store: store), store: store)
-=======
-			statisticsProvider: StatisticsProvider(
-				client: CachingHTTPClientMock(store: store),
-				store: store
-			)
->>>>>>> dd7fe0a5
+			statisticsProvider: StatisticsProvider(
+				client: CachingHTTPClientMock(store: store),
+				store: store
+			)
 		)
 		homeState.updateDetectionMode(.automatic)
 		homeState.riskState = .inactive
@@ -381,14 +369,10 @@
 			exposureManagerState: ExposureManagerState(authorized: true, enabled: true, status: .active),
 			enState: .enabled,
 			exposureSubmissionService: MockExposureSubmissionService(),
-<<<<<<< HEAD
-			statisticsProvider: StatisticsProvider(client: CachingHTTPClientMock(store: store), store: store)
-=======
-			statisticsProvider: StatisticsProvider(
-				client: CachingHTTPClientMock(store: store),
-				store: store
-			)
->>>>>>> dd7fe0a5
+			statisticsProvider: StatisticsProvider(
+				client: CachingHTTPClientMock(store: store),
+				store: store
+			)
 		)
 		homeState.updateDetectionMode(.automatic)
 		homeState.riskState = .detectionFailed
@@ -506,14 +490,10 @@
 			exposureManagerState: ExposureManagerState(authorized: true, enabled: true, status: .active),
 			enState: .enabled,
 			exposureSubmissionService: MockExposureSubmissionService(),
-<<<<<<< HEAD
-			statisticsProvider: StatisticsProvider(client: CachingHTTPClientMock(store: store), store: store)
-=======
-			statisticsProvider: StatisticsProvider(
-				client: CachingHTTPClientMock(store: store),
-				store: store
-			)
->>>>>>> dd7fe0a5
+			statisticsProvider: StatisticsProvider(
+				client: CachingHTTPClientMock(store: store),
+				store: store
+			)
 		)
 		homeState.updateDetectionMode(.manual)
 
@@ -568,14 +548,10 @@
 			exposureManagerState: ExposureManagerState(authorized: true, enabled: true, status: .active),
 			enState: .enabled,
 			exposureSubmissionService: MockExposureSubmissionService(),
-<<<<<<< HEAD
-			statisticsProvider: StatisticsProvider(client: CachingHTTPClientMock(store: store), store: store)
-=======
-			statisticsProvider: StatisticsProvider(
-				client: CachingHTTPClientMock(store: store),
-				store: store
-			)
->>>>>>> dd7fe0a5
+			statisticsProvider: StatisticsProvider(
+				client: CachingHTTPClientMock(store: store),
+				store: store
+			)
 		)
 		homeState.updateDetectionMode(.manual)
 
@@ -620,14 +596,10 @@
 			exposureManagerState: ExposureManagerState(authorized: true, enabled: true, status: .active),
 			enState: .enabled,
 			exposureSubmissionService: MockExposureSubmissionService(),
-<<<<<<< HEAD
-			statisticsProvider: StatisticsProvider(client: CachingHTTPClientMock(store: store), store: store)
-=======
-			statisticsProvider: StatisticsProvider(
-				client: CachingHTTPClientMock(store: store),
-				store: store
-			)
->>>>>>> dd7fe0a5
+			statisticsProvider: StatisticsProvider(
+				client: CachingHTTPClientMock(store: store),
+				store: store
+			)
 		)
 		homeState.riskState = .inactive
 
@@ -671,14 +643,10 @@
 			exposureManagerState: ExposureManagerState(authorized: true, enabled: true, status: .active),
 			enState: .enabled,
 			exposureSubmissionService: MockExposureSubmissionService(),
-<<<<<<< HEAD
-			statisticsProvider: StatisticsProvider(client: CachingHTTPClientMock(store: MockTestStore()), store: MockTestStore())
-=======
-			statisticsProvider: StatisticsProvider(
-				client: CachingHTTPClientMock(store: store),
-				store: store
-			)
->>>>>>> dd7fe0a5
+			statisticsProvider: StatisticsProvider(
+				client: CachingHTTPClientMock(store: store),
+				store: store
+			)
 		)
 		homeState.riskState = .inactive
 
@@ -722,14 +690,10 @@
 			exposureManagerState: ExposureManagerState(authorized: true, enabled: true, status: .active),
 			enState: .enabled,
 			exposureSubmissionService: MockExposureSubmissionService(),
-<<<<<<< HEAD
-			statisticsProvider: StatisticsProvider(client: CachingHTTPClientMock(store: store), store: store)
-=======
-			statisticsProvider: StatisticsProvider(
-				client: CachingHTTPClientMock(store: store),
-				store: store
-			)
->>>>>>> dd7fe0a5
+			statisticsProvider: StatisticsProvider(
+				client: CachingHTTPClientMock(store: store),
+				store: store
+			)
 		)
 
 		let onUpdateExpectation = expectation(description: "onUpdate is called")
@@ -759,14 +723,10 @@
 			exposureManagerState: ExposureManagerState(authorized: true, enabled: true, status: .active),
 			enState: .enabled,
 			exposureSubmissionService: MockExposureSubmissionService(),
-<<<<<<< HEAD
-			statisticsProvider: StatisticsProvider(client: CachingHTTPClientMock(store: store), store: store)
-=======
-			statisticsProvider: StatisticsProvider(
-				client: CachingHTTPClientMock(store: store),
-				store: store
-			)
->>>>>>> dd7fe0a5
+			statisticsProvider: StatisticsProvider(
+				client: CachingHTTPClientMock(store: store),
+				store: store
+			)
 		)
 
 		let onUpdateExpectation = expectation(description: "onUpdate is called")
@@ -796,14 +756,10 @@
 			exposureManagerState: ExposureManagerState(authorized: true, enabled: true, status: .active),
 			enState: .enabled,
 			exposureSubmissionService: MockExposureSubmissionService(),
-<<<<<<< HEAD
-			statisticsProvider: StatisticsProvider(client: CachingHTTPClientMock(store: store), store: store)
-=======
-			statisticsProvider: StatisticsProvider(
-				client: CachingHTTPClientMock(store: store),
-				store: store
-			)
->>>>>>> dd7fe0a5
+			statisticsProvider: StatisticsProvider(
+				client: CachingHTTPClientMock(store: store),
+				store: store
+			)
 		)
 
 		let onUpdateExpectation = expectation(description: "onUpdate is called")
