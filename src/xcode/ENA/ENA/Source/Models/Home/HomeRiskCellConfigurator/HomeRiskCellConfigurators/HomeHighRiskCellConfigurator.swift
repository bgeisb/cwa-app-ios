--- conflicted
+++ resolved
@@ -72,7 +72,6 @@
 
 		let buttonTitle: String = isLoading ? AppStrings.Home.riskCardStatusCheckButton : AppStrings.Home.riskCardHighButton
 
-<<<<<<< HEAD
 		let interval = "\(48)"
 		let intervalTitle = String(format: AppStrings.Home.riskCardIntervalUpdateTitle, interval)
 		cell.configureDetectionIntervalLabel(
@@ -85,10 +84,7 @@
 			isEnabled: isButtonEnabled,
 			isHidden: isButtonHidden
 		)
-=======
-		configureCounter(buttonTitle: buttonTitle, cell: cell)
 
 		setupAccessibility(cell)
->>>>>>> c3c8713b
 	}
 }