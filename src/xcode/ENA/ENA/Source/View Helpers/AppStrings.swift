--- conflicted
+++ resolved
@@ -89,18 +89,16 @@
 
 		enum AntigenTest {
 			enum Profile {
-<<<<<<< HEAD
 				static let headerText = NSLocalizedString("AntigenTest_Profile_Header_Text", comment: "")
 				static let noticeText = NSLocalizedString("AntigenTest_Profile_Noice_Text", comment: "")
 				static let dateOfBirthFormatText = NSLocalizedString("AntigenTest_Profile_DateOfBirth_Format", comment: "")
 				static let primaryButton = NSLocalizedString("AntigenTest_Profile_Primary_Button", comment: "")
 				static let secondaryButton = NSLocalizedString("AntigenTest_Profile_Secondary_Button", comment: "")
-=======
+
 				static let createProfileTile_Title = NSLocalizedString("ExposureSubmission_Profile_CreateProfileTile_Title", comment: "")
 				static let createProfileTile_Description = NSLocalizedString("ExposureSubmission_Profile_CreateProfileTile_Description", comment: "")
 				static let profileTile_Title = NSLocalizedString("ExposureSubmission_Profile_ProfileTile_Title", comment: "")
 				static let profileTile_Description = NSLocalizedString("ExposureSubmission_Profile_ProfileTile_Description", comment: "")
->>>>>>> 2a8536d3
 			}
 		}
 	}
