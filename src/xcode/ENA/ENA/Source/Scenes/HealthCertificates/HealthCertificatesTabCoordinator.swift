//
// 🦠 Corona-Warn-App
//

import UIKit
import OpenCombine
import PDFKit

final class HealthCertificatesTabCoordinator {
	
	// MARK: - Init
	
	init(
		store: HealthCertificateStoring,
		cclService: CCLServable,
		healthCertificateService: HealthCertificateService,
		healthCertificateValidationService: HealthCertificateValidationProviding,
		healthCertificateValidationOnboardedCountriesProvider: HealthCertificateValidationOnboardedCountriesProviding,
		vaccinationValueSetsProvider: VaccinationValueSetsProviding,
		qrScannerCoordinator: QRScannerCoordinator
	) {
		self.store = store
		self.cclService = cclService
		self.healthCertificateService = healthCertificateService
		self.healthCertificateValidationService = healthCertificateValidationService
		self.healthCertificateValidationOnboardedCountriesProvider = healthCertificateValidationOnboardedCountriesProvider
		self.vaccinationValueSetsProvider = vaccinationValueSetsProvider
		self.qrScannerCoordinator = qrScannerCoordinator

		#if DEBUG
		if isUITesting {
			store.healthCertificateInfoScreenShown = LaunchArguments.infoScreen.healthCertificateInfoScreenShown.boolValue
		}
		#endif

		setupCertificateBadgeCount()
	}
	
	// MARK: - Internal
	
	lazy var viewController: UINavigationController = {
		if !infoScreenShown {
			return UINavigationController(
				rootViewController: infoScreen(
					hidesCloseButton: true,
					dismissAction: { [weak self] animated in
						guard let self = self else { return }
						
						if animated {
							self.viewController.pushViewController(self.overviewScreen, animated: true)
						}

						// Set Overview as the only Controller on the navigation stack to avoid back gesture etc.
						self.viewController.setViewControllers([self.overviewScreen], animated: false)
						
						self.infoScreenShown = true
					},
					showDetail: { detailViewController in
						self.viewController.pushViewController(detailViewController, animated: true)
					}
				)
			)
		} else {
			return UINavigationController(rootViewController: overviewScreen)
		}
	}()
	
	func showCertifiedPersonWithCertificateFromNotification(
		for healthCertifiedPerson: HealthCertifiedPerson,
		with healthCertificate: HealthCertificate
	) {
		showHealthCertificateFlow(
			healthCertifiedPerson: healthCertifiedPerson,
			healthCertificate: healthCertificate
		)
	}
	
	func showCertifiedPersonFromNotification(for healthCertifiedPerson: HealthCertifiedPerson) {
		showHealthCertifiedPerson(healthCertifiedPerson)
	}

	// MARK: - Private
	
	private let store: HealthCertificateStoring
	private let cclService: CCLServable
	private let healthCertificateService: HealthCertificateService
	private let healthCertificateValidationService: HealthCertificateValidationProviding
	private let healthCertificateValidationOnboardedCountriesProvider: HealthCertificateValidationOnboardedCountriesProviding
	private let vaccinationValueSetsProvider: VaccinationValueSetsProviding
	private let qrScannerCoordinator: QRScannerCoordinator

	private var modalNavigationController: DismissHandlingNavigationController!
	private var validationCoordinator: HealthCertificateValidationCoordinator?
	private var certificateCoordinator: HealthCertificateCoordinator?
	private var subscriptions = Set<AnyCancellable>()

	private var infoScreenShown: Bool {
		get { store.healthCertificateInfoScreenShown }
		set { store.healthCertificateInfoScreenShown = newValue }
	}

	// MARK: Show Screens

	private lazy var overviewScreen: HealthCertificateOverviewViewController = {
		return HealthCertificateOverviewViewController(
			viewModel: HealthCertificateOverviewViewModel(
				healthCertificateService: healthCertificateService,
				cclService: cclService
			),
			cclService: cclService,
			onInfoBarButtonItemTap: { [weak self] in
				self?.presentInfoScreen()
			},
			onChangeAdmissionScenarioTap: { [weak self] in
				guard let self = self else { return }

				self.showAdmissionScenarios()
			},
			onCertifiedPersonTap: { [weak self] healthCertifiedPerson in
				self?.showHealthCertifiedPerson(healthCertifiedPerson)
			},
			onCovPassCheckInfoButtonTap: { [weak self] in
				self?.presentCovPassInfoScreen()
			}
		)
	}()

	private func presentCovPassInfoScreen(rootViewController: UIViewController? = nil) {
		let presentViewController = rootViewController ?? viewController
		let covPassInformationViewController = CovPassCheckInformationViewController(
			onDismiss: {
				presentViewController.dismiss(animated: true)
			}
		)
		let navigationController = DismissHandlingNavigationController(rootViewController: covPassInformationViewController, transparent: true)
		presentViewController.present(navigationController, animated: true)
	}

	private func infoScreen(
		hidesCloseButton: Bool = false,
		dismissAction: @escaping (_ animated: Bool) -> Void,
		onDemand: Bool = false,
		showDetail: @escaping ((UIViewController) -> Void)
	) -> TopBottomContainerViewController<HealthCertificateInfoViewController, FooterViewController> {
		let consentScreen = HealthCertificateInfoViewController(
			viewModel: HealthCertificateInfoViewModel(
				hidesCloseButton: hidesCloseButton,
				didTapDataPrivacy: {
					let detailViewController = HTMLViewController(model: AppInformationModel.privacyModel)
					detailViewController.title = AppStrings.AppInformation.privacyTitle
					detailViewController.isDismissable = false

					if #available(iOS 13.0, *) {
						detailViewController.isModalInPresentation = true
					}

					showDetail(detailViewController)
				}
			),
			store: store,
			onDemand: onDemand,
			dismiss: dismissAction
		)

		let footerViewController = FooterViewController(
			FooterViewModel(
				primaryButtonName: AppStrings.HealthCertificate.Info.primaryButton,
				isPrimaryButtonEnabled: true,
				isSecondaryButtonEnabled: false,
				isSecondaryButtonHidden: true,
				backgroundColor: .enaColor(for: .background)
			)
		)

		let topBottomContainerViewController = TopBottomContainerViewController(
			topController: consentScreen,
			bottomController: footerViewController
		)
		return topBottomContainerViewController
	}

	private func presentInfoScreen() {
		// Promise the navigation view controller will be available,
		// this is needed to resolve an inset issue with large titles
		var navigationController: UINavigationController!
		let infoVC = infoScreen(
			dismissAction: { animated in
				navigationController.dismiss(animated: animated)
			},
			onDemand: true,
			showDetail: { detailViewController in
				navigationController.pushViewController(detailViewController, animated: true)
			}
		)
		// We need to use UINavigationController(rootViewController: UIViewController) here,
		// otherwise the inset of the navigation title is wrong
		navigationController = UINavigationController(rootViewController: infoVC)
		viewController.present(navigationController, animated: true)
	}
	
	private func showAdmissionScenarios() {
<<<<<<< HEAD
		// to.do show admission scenarios list
=======
		// to.do show admission scenarios list - EXPOSUREAPP-11876
>>>>>>> cfaf685b
	}
	
	private func showHealthCertifiedPerson(
		_ healthCertifiedPerson: HealthCertifiedPerson
	) {
		let healthCertificatePersonViewController = HealthCertifiedPersonViewController(
			cclService: cclService,
			healthCertificateService: healthCertificateService,
			healthCertifiedPerson: healthCertifiedPerson,
			vaccinationValueSetsProvider: vaccinationValueSetsProvider,
			dismiss: { [weak self] in
				self?.viewController.dismiss(animated: true)
			},
			didTapValidationButton: { [weak self] healthCertificate, setLoadingState in
				setLoadingState(true)

				self?.healthCertificateValidationOnboardedCountriesProvider.onboardedCountries { result in
					DispatchQueue.main.async {
						setLoadingState(false)
						switch result {
						case .success(let countries):
							self?.showValidationFlow(
								healthCertificate: healthCertificate,
								countries: countries
							)
						case .failure(let error):
							self?.showErrorAlert(
								title: AppStrings.HealthCertificate.Validation.Error.title,
								error: error
							)
						}
					}
				}
			},
			didTapBoosterNotification: { [weak self] healthCertifiedPerson in
				guard let boosterNotification = healthCertifiedPerson.dccWalletInfo?.boosterNotification, let cclService = self?.cclService else {
					return
				}
				let boosterDetailsViewController = BoosterDetailsViewController(
					viewModel: BoosterDetailsViewModel(cclService: cclService, healthCertifiedPerson: healthCertifiedPerson, boosterNotification: boosterNotification),
					dismiss: { [weak self] in
						self?.viewController.dismiss(animated: true)
					}
				)
				self?.modalNavigationController.pushViewController(boosterDetailsViewController, animated: true)
			},
			didTapHealthCertificate: { [weak self] healthCertificate in
				self?.showHealthCertificateFlow(
					healthCertifiedPerson: healthCertifiedPerson,
					healthCertificate: healthCertificate,
					isPushed: true
				)
			},
			didSwipeToDelete: { [weak self] healthCertificate, confirmDeletion in
				self?.showDeleteAlert(
					certificateType: healthCertificate.type,
					submitAction: UIAlertAction(
						title: AppStrings.HealthCertificate.Alert.deleteButton,
						style: .destructive,
						handler: { _ in
							guard let self = self else {
								Log.error("Could not create strong self")
								return
							}
							self.healthCertificateService.moveHealthCertificateToBin(healthCertificate)
							// Do not confirm deletion if we removed the last certificate of the person (this removes the person, too) because it would trigger a new reload of the table where no person can be shown. Instead, we dismiss the view controller.
							if self.healthCertificateService.healthCertifiedPersons.contains(where: { $0 === healthCertifiedPerson }) {
								confirmDeletion()
							} else {
								self.viewController.dismiss(animated: true)
							}
						}
					)
				)
			},
			showInfoHit: { [weak self] in
				guard let self = self else {
					Log.error("Failed to stronger self")
					return
				}
				self.presentCovPassInfoScreen(rootViewController: self.modalNavigationController)
			}
		)
		modalNavigationController = DismissHandlingNavigationController(rootViewController: healthCertificatePersonViewController)
		viewController.present(modalNavigationController, animated: true)
	}
	
		
	private func showErrorAlert(
		title: String,
		error: Error
	) {
		let alert = UIAlertController(
			title: title,
			message: error.localizedDescription,
			preferredStyle: .alert
		)


		let okayAction = UIAlertAction(
			title: AppStrings.Common.alertActionOk,
			style: .cancel,
			handler: { _ in
				alert.dismiss(animated: true)
			}
		)
		alert.addAction(okayAction)
		DispatchQueue.main.async { [weak self] in
			guard let self = self else {
				fatalError("Could not create strong self")
			}
			
			self.modalNavigationController.present(alert, animated: true, completion: nil)
		}
	}
	
	private func setupCertificateBadgeCount() {
		healthCertificateService.unseenNewsCount
			.receive(on: DispatchQueue.main.ocombine)
			.sink { [weak self] in
				self?.viewController.tabBarItem.badgeValue = $0 > 0 ? String($0) : nil
			}
			.store(in: &subscriptions)
	}
	
	private func showDeleteAlert(
		certificateType: HealthCertificate.CertificateType,
		submitAction: UIAlertAction
	) {
		let title: String
		let message: String

		switch certificateType {
		case .vaccination:
			title = AppStrings.HealthCertificate.Alert.VaccinationCertificate.title
			message = AppStrings.HealthCertificate.Alert.VaccinationCertificate.message
		case .test:
			title = AppStrings.HealthCertificate.Alert.TestCertificate.title
			message = AppStrings.HealthCertificate.Alert.TestCertificate.message
		case .recovery:
			title = AppStrings.HealthCertificate.Alert.RecoveryCertificate.title
			message = AppStrings.HealthCertificate.Alert.RecoveryCertificate.message
		}

		let alert = UIAlertController(
			title: title,
			message: message,
			preferredStyle: .alert
		)
		alert.addAction(
			UIAlertAction(
				title: AppStrings.HealthCertificate.Alert.cancelButton,
				style: .cancel,
				handler: nil
			)
		)
		alert.addAction(submitAction)
		modalNavigationController.present(alert, animated: true)
	}
	
	private func showHealthCertificateFlow(
		healthCertifiedPerson: HealthCertifiedPerson,
		healthCertificate: HealthCertificate,
		isPushed: Bool = false
	) {
		let parentingViewController = isPushed ? ParentingViewController.push(modalNavigationController) : ParentingViewController.present(viewController)
		certificateCoordinator = HealthCertificateCoordinator(
			parentingViewController: parentingViewController,
			healthCertifiedPerson: healthCertifiedPerson,
			healthCertificate: healthCertificate,
			store: store,
			healthCertificateService: healthCertificateService,
			healthCertificateValidationService: healthCertificateValidationService,
			healthCertificateValidationOnboardedCountriesProvider: healthCertificateValidationOnboardedCountriesProvider,
			vaccinationValueSetsProvider: vaccinationValueSetsProvider,
			markAsSeenOnDisappearance: true
		)
		
		certificateCoordinator?.start()
	}
	
	private func showValidationFlow(
		healthCertificate: HealthCertificate,
		countries: [Country]
	) {
		validationCoordinator = HealthCertificateValidationCoordinator(
			parentViewController: modalNavigationController,
			healthCertificate: healthCertificate,
			countries: countries,
			store: store,
			healthCertificateValidationService: healthCertificateValidationService,
			vaccinationValueSetsProvider: vaccinationValueSetsProvider
		)

		validationCoordinator?.start()
	}
}<|MERGE_RESOLUTION|>--- conflicted
+++ resolved
@@ -199,11 +199,7 @@
 	}
 	
 	private func showAdmissionScenarios() {
-<<<<<<< HEAD
-		// to.do show admission scenarios list
-=======
 		// to.do show admission scenarios list - EXPOSUREAPP-11876
->>>>>>> cfaf685b
 	}
 	
 	private func showHealthCertifiedPerson(
