//
// 🦠 Corona-Warn-App
//

import UIKit
import OpenCombine
import PDFKit

final class HealthCertificatesTabCoordinator {
	
	// MARK: - Init
	
	init(
		store: HealthCertificateStoring,
		cclService: CCLServable,
		healthCertificateService: HealthCertificateService,
		healthCertificateValidationService: HealthCertificateValidationProviding,
		healthCertificateValidationOnboardedCountriesProvider: HealthCertificateValidationOnboardedCountriesProviding,
		vaccinationValueSetsProvider: VaccinationValueSetsProviding,
		qrScannerCoordinator: QRScannerCoordinator
	) {
		self.store = store
		self.cclService = cclService
		self.healthCertificateService = healthCertificateService
		self.healthCertificateValidationService = healthCertificateValidationService
		self.healthCertificateValidationOnboardedCountriesProvider = healthCertificateValidationOnboardedCountriesProvider
		self.vaccinationValueSetsProvider = vaccinationValueSetsProvider
		self.qrScannerCoordinator = qrScannerCoordinator

		#if DEBUG
		if isUITesting {
			store.healthCertificateInfoScreenShown = LaunchArguments.infoScreen.healthCertificateInfoScreenShown.boolValue
		}
		#endif

		setupCertificateBadgeCount()
	}
	
	// MARK: - Internal
	
	lazy var viewController: UINavigationController = {
		if !infoScreenShown {
			return UINavigationController(
				rootViewController: infoScreen(
					hidesCloseButton: true,
					dismissAction: { [weak self] animated in
						guard let self = self else { return }
						
						if animated {
							self.viewController.pushViewController(self.overviewScreen, animated: true)
						}

						// Set Overview as the only Controller on the navigation stack to avoid back gesture etc.
						self.viewController.setViewControllers([self.overviewScreen], animated: false)
						
						self.infoScreenShown = true
					},
					showDetail: { detailViewController in
						self.viewController.pushViewController(detailViewController, animated: true)
					}
				)
			)
		} else {
			return UINavigationController(rootViewController: overviewScreen)
		}
	}()

	func showCertifiedPersonWithCertificateFromNotification(
		for healthCertifiedPerson: HealthCertifiedPerson,
		with healthCertificate: HealthCertificate
	) {
		showHealthCertificateFlow(
			healthCertifiedPerson: healthCertifiedPerson,
			healthCertificate: healthCertificate
		)
	}
	
	func showCertifiedPersonFromNotification(for healthCertifiedPerson: HealthCertifiedPerson) {
		showHealthCertifiedPersonFlow(healthCertifiedPerson)
	}

	// MARK: - Private
	
	private let store: HealthCertificateStoring
	private let cclService: CCLServable
	private let healthCertificateService: HealthCertificateService
	private let healthCertificateValidationService: HealthCertificateValidationProviding
	private let healthCertificateValidationOnboardedCountriesProvider: HealthCertificateValidationOnboardedCountriesProviding
	private let vaccinationValueSetsProvider: VaccinationValueSetsProviding
	private let qrScannerCoordinator: QRScannerCoordinator

	private var certificateCoordinator: HealthCertificateCoordinator?
	private var healthCertifiedPersonCoordinator: HealthCertifiedPersonCoordinator?

	private var subscriptions = Set<AnyCancellable>()

	private var infoScreenShown: Bool {
		get { store.healthCertificateInfoScreenShown }
		set { store.healthCertificateInfoScreenShown = newValue }
	}

	// MARK: Show Screens

	private lazy var overviewScreen: HealthCertificateOverviewViewController = {
		return HealthCertificateOverviewViewController(
			viewModel: HealthCertificateOverviewViewModel(
				healthCertificateService: healthCertificateService
			),
			cclService: cclService,
			onInfoBarButtonItemTap: { [weak self] in
				self?.presentInfoScreen()
			},
			onCreateHealthCertificateTap: { [weak self] in
				guard let self = self else { return }

				self.showQRCodeScanner()
			},
			onCertifiedPersonTap: { [weak self] healthCertifiedPerson in
				self?.showHealthCertifiedPersonFlow(healthCertifiedPerson)
			},
			onCovPassCheckInfoButtonTap: { [weak self] in
				self?.presentCovPassInfoScreen()
			},
			onTapToDelete: { [weak self] decodingFailedHealthCertificate in
				self?.showDecodingFailedDeleteAlert(
					submitAction: UIAlertAction(
						title: AppStrings.HealthCertificate.Alert.DecodingFailedCertificate.deleteButton,
						style: .destructive,
						handler: { _ in
							self?.healthCertificateService.remove(decodingFailedHealthCertificate: decodingFailedHealthCertificate)
						}
					)
				)
			}
		)
	}()

	private func presentCovPassInfoScreen(rootViewController: UIViewController? = nil) {
		let presentViewController = rootViewController ?? viewController
		let covPassInformationViewController = CovPassCheckInformationViewController(
			onDismiss: {
				presentViewController.dismiss(animated: true)
			}
		)
		let navigationController = DismissHandlingNavigationController(rootViewController: covPassInformationViewController, transparent: true)
		presentViewController.present(navigationController, animated: true)
	}

	private func infoScreen(
		hidesCloseButton: Bool = false,
		dismissAction: @escaping (_ animated: Bool) -> Void,
		onDemand: Bool = false,
		showDetail: @escaping ((UIViewController) -> Void)
	) -> TopBottomContainerViewController<HealthCertificateInfoViewController, FooterViewController> {
		let consentScreen = HealthCertificateInfoViewController(
			viewModel: HealthCertificateInfoViewModel(
				hidesCloseButton: hidesCloseButton,
				didTapDataPrivacy: {
					let detailViewController = HTMLViewController(model: AppInformationModel.privacyModel)
					detailViewController.title = AppStrings.AppInformation.privacyTitle
					detailViewController.isDismissable = false

					if #available(iOS 13.0, *) {
						detailViewController.isModalInPresentation = true
					}

					showDetail(detailViewController)
				}
			),
			store: store,
			onDemand: onDemand,
			dismiss: dismissAction
		)

		let footerViewController = FooterViewController(
			FooterViewModel(
				primaryButtonName: AppStrings.HealthCertificate.Info.primaryButton,
				isPrimaryButtonEnabled: true,
				isSecondaryButtonEnabled: false,
				isSecondaryButtonHidden: true,
				backgroundColor: .enaColor(for: .background)
			)
		)

		let topBottomContainerViewController = TopBottomContainerViewController(
			topController: consentScreen,
			bottomController: footerViewController
		)
		return topBottomContainerViewController
	}

	private func presentInfoScreen() {
		// Promise the navigation view controller will be available,
		// this is needed to resolve an inset issue with large titles
		var navigationController: UINavigationController!
		let infoVC = infoScreen(
			dismissAction: { animated in
				navigationController.dismiss(animated: animated)
			},
			onDemand: true,
			showDetail: { detailViewController in
				navigationController.pushViewController(detailViewController, animated: true)
			}
		)
		// We need to use UINavigationController(rootViewController: UIViewController) here,
		// otherwise the inset of the navigation title is wrong
		navigationController = UINavigationController(rootViewController: infoVC)
		viewController.present(navigationController, animated: true)
	}
	
	private func showQRCodeScanner() {
		qrScannerCoordinator.start(
			parentViewController: viewController,
			presenter: .certificateTab
		)
	}

	private func setupCertificateBadgeCount() {
		healthCertificateService.unseenNewsCount
			.receive(on: DispatchQueue.main.ocombine)
			.sink { [weak self] in
				self?.viewController.tabBarItem.badgeValue = $0 > 0 ? String($0) : nil
			}
			.store(in: &subscriptions)
	}

	private func showHealthCertifiedPersonFlow(_ healthCertifiedPerson: HealthCertifiedPerson) {
		healthCertifiedPersonCoordinator = HealthCertifiedPersonCoordinator(
			store: store,
			parentViewController: viewController,
			cclService: cclService,
			healthCertificateService: healthCertificateService,
			healthCertificateValidationService: healthCertificateValidationService,
			healthCertificateValidationOnboardedCountriesProvider: healthCertificateValidationOnboardedCountriesProvider,
			vaccinationValueSetsProvider: vaccinationValueSetsProvider,
			showHealthCertificateFlow: { [weak self] healthCertifiedPerson, healthCertificate, isPushed in
				self?.showHealthCertificateFlow(
					healthCertifiedPerson: healthCertifiedPerson,
					healthCertificate: healthCertificate,
					isPushed: isPushed
				)
			}, presentCovPassInfoScreen: { [weak self] viewController in
				self?.presentCovPassInfoScreen(rootViewController: viewController)
			}
		)
		healthCertifiedPersonCoordinator?.showHealthCertifiedPerson(healthCertifiedPerson)
	}

<<<<<<< HEAD
=======
	private func showDecodingFailedDeleteAlert(
		submitAction: UIAlertAction
	) {
		let alert = UIAlertController(
			title: AppStrings.HealthCertificate.Alert.DecodingFailedCertificate.title,
			message: AppStrings.HealthCertificate.Alert.DecodingFailedCertificate.message,
			preferredStyle: .alert
		)

		alert.addAction(
			UIAlertAction(
				title: AppStrings.HealthCertificate.Alert.DecodingFailedCertificate.cancelButton,
				style: .cancel,
				handler: nil
			)
		)
		alert.addAction(submitAction)

		viewController.present(alert, animated: true)
	}
	
>>>>>>> 50dd30af
	private func showHealthCertificateFlow(
		healthCertifiedPerson: HealthCertifiedPerson,
		healthCertificate: HealthCertificate,
		isPushed: Bool = false
	) {
		var parentingViewController: ParentingViewController
		if isPushed {
			guard let navigationController = healthCertifiedPersonCoordinator?.navigationController else {
				Log.error("Tried to push without a matching modal controller")
				return
			}
			parentingViewController = ParentingViewController.push(navigationController)
		} else {
			parentingViewController = ParentingViewController.present(viewController)
		}

		certificateCoordinator = HealthCertificateCoordinator(
			parentingViewController: parentingViewController,
			healthCertifiedPerson: healthCertifiedPerson,
			healthCertificate: healthCertificate,
			store: store,
			healthCertificateService: healthCertificateService,
			healthCertificateValidationService: healthCertificateValidationService,
			healthCertificateValidationOnboardedCountriesProvider: healthCertificateValidationOnboardedCountriesProvider,
			vaccinationValueSetsProvider: vaccinationValueSetsProvider,
			markAsSeenOnDisappearance: true
		)
		certificateCoordinator?.start()
	}

}<|MERGE_RESOLUTION|>--- conflicted
+++ resolved
@@ -246,8 +246,6 @@
 		healthCertifiedPersonCoordinator?.showHealthCertifiedPerson(healthCertifiedPerson)
 	}
 
-<<<<<<< HEAD
-=======
 	private func showDecodingFailedDeleteAlert(
 		submitAction: UIAlertAction
 	) {
@@ -269,7 +267,6 @@
 		viewController.present(alert, animated: true)
 	}
 	
->>>>>>> 50dd30af
 	private func showHealthCertificateFlow(
 		healthCertifiedPerson: HealthCertifiedPerson,
 		healthCertificate: HealthCertificate,
