//
// 🦠 Corona-Warn-App
//

import UIKit

/**
	A delegate protocol for reseting the state of the app, when Reset functionality is used.
*/
protocol CoordinatorDelegate: AnyObject {
	func coordinatorUserDidRequestReset(exposureSubmissionService: ExposureSubmissionService)
}

/**
	The object for coordination of communication between first and second level view controllers, including navigation.

	This class is the first point of contact for handling navigation inside the app.
	It's supposed to be instantiated from `AppDelegate` or `SceneDelegate` and handed over the root view controller.
	It instantiates view controllers with dependencies and presents them.
	Should be used as a delegate in view controllers that need to communicate with other view controllers, either for navigation, or something else (e.g. transfering state).
	Helps to decouple different view controllers from each other and to remove navigation responsibility from view controllers.
*/
class Coordinator: RequiresAppDependencies {
	private weak var delegate: CoordinatorDelegate?

	private let rootViewController: UINavigationController
	private let contactDiaryStore: DiaryStoringProviding

	private var homeController: HomeTableViewController?
	private var homeState: HomeState?

	private var settingsController: SettingsViewController?
	private var exposureDetectionController: ExposureDetectionViewController?

	private var diaryCoordinator: DiaryCoordinator?
	private var settingsCoordinator: SettingsCoordinator?

	private lazy var exposureSubmissionService: ExposureSubmissionService = {
		ExposureSubmissionServiceFactory.create(
			diagnosisKeysRetrieval: self.exposureManager,
			appConfigurationProvider: appConfigurationProvider,
			client: self.client,
			store: self.store
		)
	}()
	
	private var enStateUpdateList = NSHashTable<AnyObject>.weakObjects()

	init(
		_ delegate: CoordinatorDelegate,
		_ rootViewController: UINavigationController,
		contactDiaryStore: DiaryStoringProviding
	) {
		self.delegate = delegate
		self.rootViewController = rootViewController
		self.contactDiaryStore = contactDiaryStore
	}

	deinit {
		enStateUpdateList.removeAllObjects()
	}

	func showHome(enStateHandler: ENStateHandler) {
<<<<<<< HEAD
		let homeState = HomeState(
			store: store,
			riskProvider: riskProvider,
			exposureManagerState: exposureManager.exposureManagerState,
			enState: enStateHandler.state
		)

		let homeController = HomeTableViewController(
			viewModel: HomeTableViewModel(state: homeState),
			onInfoBarButtonItemTap: { [weak self] in
				self?.showRiskLegend()
			},
			onExposureDetectionCellTap: { [weak self] enState in
				self?.showExposureNotificationSetting(enState: enState)
			},
			onDiaryCellTap: { [weak self] in
				self?.showDiary()
			},
			onInviteFriendsCellTap: { [weak self] in
				self?.showInviteFriends()
			},
			onFAQCellTap: { [weak self] in
				guard let self = self else { return }
				self.showWebPage(from: self.rootViewController, urlString: AppStrings.SafariView.targetURL)
			},
			onAppInformationCellTap: { [weak self] in
				self?.showAppInformation()
			},
			onSettingsCellTap: { [weak self] enState in
				self?.showSettings(enState: enState)
			}
		)

		self.homeController = homeController
		addToEnStateUpdateList(homeState)
=======
		if homeController == nil {
			let homeController = AppStoryboard.home.initiate(viewControllerType: HomeViewController.self) { [unowned self] coder in
				HomeViewController(
					coder: coder,
					delegate: self,
					exposureManagerState: exposureManager.exposureManagerState,
					initialEnState: enStateHandler.state,
					exposureSubmissionService: self.exposureSubmissionService
				)
			}

			self.homeController = homeController
>>>>>>> b4e8317e

			UIView.transition(with: rootViewController.view, duration: CATransaction.animationDuration(), options: [.transitionCrossDissolve], animations: {
				self.rootViewController.setViewControllers([homeController], animated: false)
				#if !RELEASE
				self.enableDeveloperMenuIfAllowed(in: homeController)
				#endif
			})
		} else {
			rootViewController.dismiss(animated: false)
			rootViewController.popToRootViewController(animated: false)
			homeController?.scrollToTop(animated: false)
		}
	}
	
	func showTestResultFromNotification(with result: TestResult) {
		if let presentedViewController = rootViewController.presentedViewController {
			presentedViewController.dismiss(animated: true) {
				self.showExposureSubmission(with: result)
			}
		} else {
			self.showExposureSubmission(with: result)
		}
	}
	
	
	func showOnboarding() {
		rootViewController.navigationBar.prefersLargeTitles = false
		rootViewController.setViewControllers(
			[
				OnboardingInfoViewController(
					pageType: .togetherAgainstCoronaPage,
					exposureManager: self.exposureManager,
					store: self.store,
					client: self.client
				)
			],
			animated: false
		)
	}

	func updateDetectionMode(
		_ detectionMode: DetectionMode
	) {
		homeState?.updateDetectionMode(detectionMode)
	}

	#if !RELEASE
	private var developerMenu: DMDeveloperMenu?
	private func enableDeveloperMenuIfAllowed(in controller: UIViewController) {

		developerMenu = DMDeveloperMenu(
			presentingViewController: controller,
			client: client,
			wifiClient: wifiClient,
			store: store,
			exposureManager: exposureManager,
			developerStore: UserDefaults.standard,
			exposureSubmissionService: exposureSubmissionService,
			serverEnvironment: serverEnvironment
		)
		developerMenu?.enableIfAllowed()
	}
	#endif

	private func setExposureManagerEnabled(_ enabled: Bool, then completion: @escaping (ExposureNotificationError?) -> Void) {
		if enabled {
			exposureManager.enable(completion: completion)
		} else {
			exposureManager.disable(completion: completion)
		}
	}
}

extension Coordinator: HomeViewControllerDelegate {
	func showRiskLegend() {
		rootViewController.present(
			UINavigationController(rootViewController: RiskLegendViewController()),
			animated: true,
			completion: nil
		)
	}

	func showExposureNotificationSetting(enState: ENStateHandler.State) {
		let vc = ExposureNotificationSettingViewController(
			initialEnState: enState,
			store: self.store,
			appConfigurationProvider: self.appConfigurationProvider,
			setExposureManagerEnabled: { [weak self] newState, completion in
				self?.setExposureManagerEnabled(newState, then: completion)
			}
		)
		addToEnStateUpdateList(vc)
		rootViewController.pushViewController(vc, animated: true)
	}

	func showExposureDetection(state: HomeInteractor.State, activityState: RiskProviderActivityState) {
		let state = ExposureDetectionViewController.State(
			riskState: state.riskState,
			detectionMode: state.detectionMode,
			activityState: activityState,
			previousRiskLevel: store.riskCalculationResult?.riskLevel
		)
		let vc = ExposureDetectionViewController(
			state: state,
			store: store,
			delegate: self
		)
		exposureDetectionController = vc
		rootViewController.present(vc, animated: true)
	}

	func setExposureDetectionState(state: HomeInteractor.State, activityState: RiskProviderActivityState) {
		let state = ExposureDetectionViewController.State(
			riskState: state.riskState,
			detectionMode: state.detectionMode,
			activityState: activityState,
			previousRiskLevel: store.riskCalculationResult?.riskLevel
		)
		exposureDetectionController?.state = state
	}

	func showExposureSubmission(with result: TestResult? = nil) {
		// A strong reference to the coordinator is passed to the exposure submission navigation controller
		// when .start() is called. The coordinator is then bound to the lifecycle of this navigation controller
		// which is managed by UIKit.
		let coordinator = ExposureSubmissionCoordinator(
			warnOthersReminder: WarnOthersReminder(store: store),
			parentNavigationController: rootViewController,
			exposureSubmissionService: exposureSubmissionService,
			delegate: self
		)

		coordinator.start(with: result)
	}

	func showDiary() {
		diaryCoordinator = DiaryCoordinator(
			store: store,
			diaryStore: contactDiaryStore,
			parentNavigationController: rootViewController
		)

		diaryCoordinator?.start()
	}

	func showInviteFriends() {
		rootViewController.pushViewController(
			InviteFriendsViewController(),
			animated: true
		)
	}

	func showWebPage(from viewController: UIViewController, urlString: String) {
		LinkHelper.showWebPage(from: viewController, urlString: urlString)
	}

	func showAppInformation() {
		rootViewController.pushViewController(
			AppInformationViewController(),
			animated: true
		)
	}

	func showSettings(enState: ENStateHandler.State) {
		settingsCoordinator = SettingsCoordinator(
			store: store,
			initialEnState: enState,
			appConfigurationProvider: appConfigurationProvider,
			parentNavigationController: rootViewController,
			setExposureManagerEnabled: { [weak self] newState, completion in
				self?.setExposureManagerEnabled(newState, then: completion)
			},
			onResetRequest: { [weak self] in
				guard let self = self else { return }

				self.delegate?.coordinatorUserDidRequestReset(exposureSubmissionService: self.exposureSubmissionService)
			}
		)

		settingsCoordinator?.start()

		addToEnStateUpdateList(settingsCoordinator)
	}

	func addToEnStateUpdateList(_ anyObject: AnyObject?) {
		if let anyObject = anyObject,
		   anyObject is ENStateHandlerUpdating {
			enStateUpdateList.add(anyObject)
		}
	}
}

extension Coordinator: ExposureDetectionViewControllerDelegate {
	func exposureDetectionViewController(
		_: ExposureDetectionViewController,
		setExposureManagerEnabled enabled: Bool,
		completionHandler completion: @escaping (ExposureNotificationError?) -> Void
	) {
		setExposureManagerEnabled(enabled, then: completion)
	}
}

extension Coordinator: ExposureSubmissionCoordinatorDelegate {
	func exposureSubmissionCoordinatorWillDisappear(_ coordinator: ExposureSubmissionCoordinating) {
//		homeState?.updateTestResultState()
	}
}

extension Coordinator: ExposureStateUpdating {
	func updateExposureState(_ state: ExposureManagerState) {
		homeState?.updateExposureManagerState(state)
		settingsController?.updateExposureState(state)
		exposureDetectionController?.updateUI()
	}
}

extension Coordinator: ENStateHandlerUpdating {
	func updateEnState(_ state: ENStateHandler.State) {
		homeState?.updateEnState(state)
		updateAllState(state)
	}

	private func updateAllState(_ state: ENStateHandler.State) {
		enStateUpdateList.allObjects.forEach { anyObject in
			if let updating = anyObject as? ENStateHandlerUpdating {
				updating.updateEnState(state)
			}
		}
	}
}<|MERGE_RESOLUTION|>--- conflicted
+++ resolved
@@ -61,56 +61,44 @@
 	}
 
 	func showHome(enStateHandler: ENStateHandler) {
-<<<<<<< HEAD
-		let homeState = HomeState(
-			store: store,
-			riskProvider: riskProvider,
-			exposureManagerState: exposureManager.exposureManagerState,
-			enState: enStateHandler.state
-		)
-
-		let homeController = HomeTableViewController(
-			viewModel: HomeTableViewModel(state: homeState),
-			onInfoBarButtonItemTap: { [weak self] in
-				self?.showRiskLegend()
-			},
-			onExposureDetectionCellTap: { [weak self] enState in
-				self?.showExposureNotificationSetting(enState: enState)
-			},
-			onDiaryCellTap: { [weak self] in
-				self?.showDiary()
-			},
-			onInviteFriendsCellTap: { [weak self] in
-				self?.showInviteFriends()
-			},
-			onFAQCellTap: { [weak self] in
-				guard let self = self else { return }
-				self.showWebPage(from: self.rootViewController, urlString: AppStrings.SafariView.targetURL)
-			},
-			onAppInformationCellTap: { [weak self] in
-				self?.showAppInformation()
-			},
-			onSettingsCellTap: { [weak self] enState in
-				self?.showSettings(enState: enState)
-			}
-		)
-
-		self.homeController = homeController
-		addToEnStateUpdateList(homeState)
-=======
 		if homeController == nil {
-			let homeController = AppStoryboard.home.initiate(viewControllerType: HomeViewController.self) { [unowned self] coder in
-				HomeViewController(
-					coder: coder,
-					delegate: self,
-					exposureManagerState: exposureManager.exposureManagerState,
-					initialEnState: enStateHandler.state,
-					exposureSubmissionService: self.exposureSubmissionService
-				)
-			}
+let homeState = HomeState(
+store: store,
+riskProvider: riskProvider,
+exposureManagerState: exposureManager.exposureManagerState,
+enState: enStateHandler.state
+)
+
+let homeController = HomeTableViewController(
+viewModel: HomeTableViewModel(state: homeState),
+onInfoBarButtonItemTap: { [weak self] in
+self?.showRiskLegend()
+},
+onExposureDetectionCellTap: { [weak self] enState in
+self?.showExposureNotificationSetting(enState: enState)
+},
+onDiaryCellTap: { [weak self] in
+self?.showDiary()
+},
+onInviteFriendsCellTap: { [weak self] in
+self?.showInviteFriends()
+},
+onFAQCellTap: { [weak self] in
+guard let self = self else { return }
+self.showWebPage(from: self.rootViewController, urlString: AppStrings.SafariView.targetURL)
+},
+onAppInformationCellTap: { [weak self] in
+self?.showAppInformation()
+},
+onSettingsCellTap: { [weak self] enState in
+self?.showSettings(enState: enState)
+}
+)
+
 
 			self.homeController = homeController
->>>>>>> b4e8317e
+addToEnStateUpdateList(homeState)
+
 
 			UIView.transition(with: rootViewController.view, duration: CATransaction.animationDuration(), options: [.transitionCrossDissolve], animations: {
 				self.rootViewController.setViewControllers([homeController], animated: false)
