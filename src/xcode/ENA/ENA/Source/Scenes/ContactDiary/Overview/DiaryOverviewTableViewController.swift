////
// 🦠 Corona-Warn-App
//

import UIKit

class DiaryOverviewTableViewController: UITableViewController {

	// MARK: - Init

	init(
		diaryService: DiaryService,
		onCellSelection: @escaping (DiaryDay) -> Void,
		onInfoButtonTap: @escaping () -> Void,
		onExportButtonTap: @escaping () -> Void,
		onEditContactPersonsButtonTap: @escaping () -> Void,
		onEditLocationsButtonTap: @escaping () -> Void
	) {
		self.viewModel = DiaryOverviewViewModel(diaryService: diaryService)
		self.onCellSelection = onCellSelection
		self.onInfoButtonTap = onInfoButtonTap
		self.onExportButtonTap = onExportButtonTap
		self.onEditContactPersonsButtonTap = onEditContactPersonsButtonTap
		self.onEditLocationsButtonTap = onEditLocationsButtonTap

		super.init(style: .grouped)
	}

	@available(*, unavailable)
	required init?(coder: NSCoder) {
		fatalError("init(coder:) has not been implemented")
	}
	
	// MARK: - Overrides

	override func viewDidLoad() {
		super.viewDidLoad()
<<<<<<< HEAD
		
		let moreImage = UIImage(named: "Icons_More_Circle")
		let rightBarButton = UIBarButtonItem(image: moreImage, style: .plain, target: self, action: #selector(onMore))
		rightBarButton.tintColor = .enaColor(for: .tint)
		self.navigationItem.setRightBarButton(rightBarButton, animated: false)

=======

		setupTableView()
		navigationController?.navigationBar.prefersLargeTitles = true
		navigationItem.largeTitleDisplayMode = .always

		navigationItem.title = "Kontakt-Tagebuch"
>>>>>>> 1720e407
	}

	// MARK: - Protocol UITableViewDataSource

	override func numberOfSections(in tableView: UITableView) -> Int {
		return 1
	}

	override func tableView(_ tableView: UITableView, numberOfRowsInSection section: Int) -> Int {
		return viewModel.numberOfDays
	}

	override func tableView(_ tableView: UITableView, cellForRowAt indexPath: IndexPath) -> UITableViewCell {
		guard let cell = tableView.dequeueReusableCell(withIdentifier: String(describing: DiaryOverviewTableViewCell.self), for: indexPath) as? DiaryOverviewTableViewCell else {
			fatalError("Could not dequeue cell")
		}

		cell.configure(day: viewModel.diaryService.days[indexPath.row])

		return cell
	}

	// MARK: - Protocol UITableViewDelegate

	override func tableView(_ tableView: UITableView, didSelectRowAt indexPath: IndexPath) {
		onCellSelection(viewModel.diaryService.days[indexPath.row])
	}

	override func tableView(_ tableView: UITableView, titleForHeaderInSection section: Int) -> String? {
		"Tragen Sie ein, mit wem Sie sich getroffen haben und wo Sie gewesen sind. "
	}

	// MARK: - Private

	private let viewModel: DiaryOverviewViewModel
	private let onCellSelection: (DiaryDay) -> Void
	private let onInfoButtonTap: () -> Void
	private let onExportButtonTap: () -> Void
	private let onEditContactPersonsButtonTap: () -> Void
	private let onEditLocationsButtonTap: () -> Void

<<<<<<< HEAD
	
	@objc
	private func onMore() {
		let actionSheet = UIAlertController(title: nil, message: nil, preferredStyle: .actionSheet)
		
		let infoAction = UIAlertAction(title: AppStrings.ContactDiary.Overview.ActionSheet.infoActionTitle, style: .default, handler: { [weak self] _ in
			self?.onInfoButtonTap()
		})
		actionSheet.addAction(infoAction)
		
		let exportAction = UIAlertAction(title: AppStrings.ContactDiary.Overview.ActionSheet.exportActionTitle, style: .default, handler: { [weak self] _ in
			self?.onExportButtonTap()
		})
		actionSheet.addAction(exportAction)

		let editPerson = UIAlertAction(title: AppStrings.ContactDiary.Overview.ActionSheet.editPersonTitle, style: .default, handler: { [weak self] _ in
			self?.onEditContactPersonsButtonTap()
		})
		actionSheet.addAction(editPerson)
		
		let editLocation = UIAlertAction(title: AppStrings.ContactDiary.Overview.ActionSheet.editLocationTitle, style: .default, handler: { [weak self] _ in
			self?.onEditLocationsButtonTap()
		})
		actionSheet.addAction(editLocation)
		
		let cancelAction = UIAlertAction(title: AppStrings.Common.alertActionCancel, style: .cancel, handler: nil)
		actionSheet.addAction(cancelAction)
		
		present(actionSheet, animated: true, completion: nil)
	}
=======
	private func setupTableView() {
		tableView.register(
			UINib(nibName: String(describing: DiaryOverviewTableViewCell.self), bundle: nil),
			forCellReuseIdentifier: String(describing: DiaryOverviewTableViewCell.self)
		)

		tableView.separatorStyle = .none
	}

>>>>>>> 1720e407
}<|MERGE_RESOLUTION|>--- conflicted
+++ resolved
@@ -35,21 +35,18 @@
 
 	override func viewDidLoad() {
 		super.viewDidLoad()
-<<<<<<< HEAD
+
+		setupTableView()
+		navigationController?.navigationBar.prefersLargeTitles = true
+		navigationItem.largeTitleDisplayMode = .always
+
+		navigationItem.title = "Kontakt-Tagebuch"
 		
 		let moreImage = UIImage(named: "Icons_More_Circle")
 		let rightBarButton = UIBarButtonItem(image: moreImage, style: .plain, target: self, action: #selector(onMore))
 		rightBarButton.tintColor = .enaColor(for: .tint)
 		self.navigationItem.setRightBarButton(rightBarButton, animated: false)
 
-=======
-
-		setupTableView()
-		navigationController?.navigationBar.prefersLargeTitles = true
-		navigationItem.largeTitleDisplayMode = .always
-
-		navigationItem.title = "Kontakt-Tagebuch"
->>>>>>> 1720e407
 	}
 
 	// MARK: - Protocol UITableViewDataSource
@@ -91,7 +88,15 @@
 	private let onEditContactPersonsButtonTap: () -> Void
 	private let onEditLocationsButtonTap: () -> Void
 
-<<<<<<< HEAD
+	private func setupTableView() {
+		tableView.register(
+			UINib(nibName: String(describing: DiaryOverviewTableViewCell.self), bundle: nil),
+			forCellReuseIdentifier: String(describing: DiaryOverviewTableViewCell.self)
+		)
+
+		tableView.separatorStyle = .none
+	}
+
 	
 	@objc
 	private func onMore() {
@@ -122,15 +127,4 @@
 		
 		present(actionSheet, animated: true, completion: nil)
 	}
-=======
-	private func setupTableView() {
-		tableView.register(
-			UINib(nibName: String(describing: DiaryOverviewTableViewCell.self), bundle: nil),
-			forCellReuseIdentifier: String(describing: DiaryOverviewTableViewCell.self)
-		)
-
-		tableView.separatorStyle = .none
-	}
-
->>>>>>> 1720e407
 }