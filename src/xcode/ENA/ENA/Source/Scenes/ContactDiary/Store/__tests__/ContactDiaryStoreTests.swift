////
// 🦠 Corona-Warn-App
//

import XCTest
import FMDB
import OpenCombine
@testable import ENA

// swiftlint:disable:next type_body_length
class ContactDiaryStoreTests: XCTestCase {

	private var subscriptions = [AnyCancellable]()

	func test_When_addContactPerson_Then_ContactPersonIsPersisted() {
		let databaseQueue = makeDatabaseQueue()
		let store = makeContactDiaryStore(with: databaseQueue)

		let result = store.addContactPerson(name: "Helge Schneider")

		if case let .failure(error) = result {
			XCTFail("Error not expected: \(error)")
		}

		guard case let .success(id) = result,
			  let contactPersonResult = fetchEntries(for: "ContactPerson", with: id, from: databaseQueue),
			  let name = contactPersonResult.string(forColumn: "name") else {
			XCTFail("Failed to fetch ContactPerson")
			return
		}

		XCTAssertEqual(name, "Helge Schneider")
	}

	func test_When_addLocation_Then_LocationIsPersisted() {
		let databaseQueue = makeDatabaseQueue()
		let store = makeContactDiaryStore(with: databaseQueue)

		let result = store.addLocation(name: "Hinterm Mond")

		if case let .failure(error) = result {
			XCTFail("Error not expected: \(error)")
		}

		guard case let .success(id) = result,
			  let location = fetchEntries(for: "Location", with: id, from: databaseQueue),
			  let name = location.string(forColumn: "name") else {
			XCTFail("Failed to fetch ContactPerson")
			return
		}

		XCTAssertEqual(name, "Hinterm Mond")
	}
	
	func test_When_addZeroPrefixedLocation_Then_LocationIsPersistedCorrectly() {
		let databaseQueue = makeDatabaseQueue()
		let store = makeContactDiaryStore(with: databaseQueue)
		let testString = "0043"
		
		let result = store.addLocation(name: testString)

		if case let .failure(error) = result {
			XCTFail("Error not expected: \(error)")
		}

		guard case let .success(id) = result,
			  let location = fetchEntries(for: "Location", with: id, from: databaseQueue),
			  let name = location.string(forColumn: "name") else {
			XCTFail("Failed to fetch ContactPerson")
			return
		}

		XCTAssertEqual(name, testString)
	}
	
	func test_When_addZeroPrefixedContactPerson_Then_LocationIsPersistedCorrectly() {
		let databaseQueue = makeDatabaseQueue()
		let store = makeContactDiaryStore(with: databaseQueue)
		let testString = "HBF"

		let result = store.addContactPerson(name: testString)

		if case let .failure(error) = result {
			XCTFail("Error not expected: \(error)")
		}

		guard case let .success(id) = result,
			  let contactPersonResult = fetchEntries(for: "ContactPerson", with: id, from: databaseQueue),
			  let name = contactPersonResult.string(forColumn: "name") else {
			XCTFail("Failed to fetch ContactPerson")
			return
		}

		XCTAssertEqual(name, testString)
	}
	
	func test_When_addContactPersonEncounter_Then_ContactPersonEncounterIsPersisted() {
		let databaseQueue = makeDatabaseQueue()
		let store = makeContactDiaryStore(with: databaseQueue)

		let addPersonResult = store.addContactPerson(name: "Helge Schneider")

		guard case let .success(contactPersonId) = addPersonResult else {
			XCTFail("Failed to add ContactPerson")
			return
		}

		let result = store.addContactPersonEncounter(contactPersonId: contactPersonId, date: "2020-12-10")

		if case let .failure(error) = result {
			XCTFail("Error not expected: \(error)")
		}

		guard case let .success(id) = result,
			  let contactPersonEncounter = fetchEntries(for: "ContactPersonEncounter", with: id, from: databaseQueue),
			  let date = contactPersonEncounter.string(forColumn: "date") else {
			XCTFail("Failed to fetch ContactPerson")
			return
		}

		let fetchedContactPersonId = Int(contactPersonEncounter.int(forColumn: "contactPersonId"))

		XCTAssertEqual(date, "2020-12-10")
		XCTAssertEqual(fetchedContactPersonId, contactPersonId)
	}

	func test_When_addLocationVisit_Then_LocationVisitIsPersisted() {
		let databaseQueue = makeDatabaseQueue()
		let store = makeContactDiaryStore(with: databaseQueue)

		let addLocationResult = store.addLocation(name: "Nirgendwo")

		guard case let .success(locationId) = addLocationResult else {
			XCTFail("Failed to add Location")
			return
		}

		let result = store.addLocationVisit(locationId: locationId, date: "2020-12-10")

		if case let .failure(error) = result {
			XCTFail("Error not expected: \(error)")
		}

		guard case let .success(id) = result,
			  let locationVisit = fetchEntries(for: "LocationVisit", with: id, from: databaseQueue),
			  let date = locationVisit.string(forColumn: "date") else {
			XCTFail("Failed to fetch ContactPerson")
			return
		}

		let fetchedLocationId = Int(locationVisit.int(forColumn: "locationId"))

		XCTAssertEqual(date, "2020-12-10")
		XCTAssertEqual(fetchedLocationId, locationId)
	}

	func test_When_updateContactPerson_Then_ContactPersonIsUpdated() {
		let databaseQueue = makeDatabaseQueue()
		let store = makeContactDiaryStore(with: databaseQueue)

		let result = store.addContactPerson(name: "Helge Schneider")

		guard case let .success(id) = result else {
			XCTFail("Failed to add ContactPerson")
			return
		}

		let updateResult = store.updateContactPerson(id: id, name: "Updated Name")

		guard case .success = updateResult else {
			XCTFail("Failed to update ContactPerson")
			return
		}

		guard let contactPerson = fetchEntries(for: "ContactPerson", with: id, from: databaseQueue),
			  let name = contactPerson.string(forColumn: "name") else {
			XCTFail("Failed to fetch ContactPerson")
			return
		}

		XCTAssertEqual(name, "Updated Name")
	}

	func test_When_updateLocation_Then_LocationIsUpdated() {
		let databaseQueue = makeDatabaseQueue()
		let store = makeContactDiaryStore(with: databaseQueue)

		let result = store.addLocation(name: "Woanders")

		guard case let .success(id) = result else {
			XCTFail("Failed to add Location")
			return
		}

		let updateResult = store.updateLocation(id: id, name: "Updated Name")

		guard case .success = updateResult else {
			XCTFail("Failed to update Location")
			return
		}

		guard let location = fetchEntries(for: "Location", with: id, from: databaseQueue),
			  let name = location.string(forColumn: "name") else {
			XCTFail("Failed to fetch ContactPerson")
			return
		}

		XCTAssertEqual(name, "Updated Name")
	}

	func test_When_removeContactPerson_Then_ContactPersonAndEncountersAreDeleted() {
		let databaseQueue = makeDatabaseQueue()
		let store = makeContactDiaryStore(with: databaseQueue)

		let addContactPersonResult = store.addContactPerson(name: "Helge Schneider")
		guard case let .success(contactPersonId) = addContactPersonResult else {
			XCTFail("Failed to add ContactPerson")
			return
		}

		let addEncounterResult = store.addContactPersonEncounter(contactPersonId: contactPersonId, date: "2020-12-10")
		guard case let .success(encounterId) = addEncounterResult else {
			XCTFail("Failed to add ContactPersonEncounter")
			return
		}

		let removeResult = store.removeContactPerson(id: contactPersonId)
		if case let .failure(error) = removeResult {
			XCTFail("Error not expected: \(error)")
		}

		let fetchPersonResult = fetchEntries(for: "ContactPerson", with: contactPersonId, from: databaseQueue)
		XCTAssertNil(fetchPersonResult)

		let fetchEncounterResult = fetchEntries(for: "ContactPersonEncounter", with: encounterId, from: databaseQueue)
		XCTAssertNil(fetchEncounterResult)
	}

	func test_When_removeLocation_Then_LocationAndLocationVisitsAreDeleted() {
		let databaseQueue = makeDatabaseQueue()
		let store = makeContactDiaryStore(with: databaseQueue)

		let addLocationResult = store.addLocation(name: "Nicht hier")
		guard case let .success(locationId) = addLocationResult else {
			XCTFail("Failed to add Location")
			return
		}

		let addLocationVisitResult = store.addLocationVisit(locationId: locationId, date: "2020-12-10")
		guard case let .success(locationVisitId) = addLocationVisitResult else {
			XCTFail("Failed to add LocationVisit")
			return
		}

		let removeResult = store.removeLocation(id: locationId)
		if case let .failure(error) = removeResult {
			XCTFail("Error not expected: \(error)")
		}

		let fetchLocationResult = fetchEntries(for: "Location", with: locationId, from: databaseQueue)
		XCTAssertNil(fetchLocationResult)

		let fetchLocationVisitResult = fetchEntries(for: "LocationVisit", with: locationVisitId, from: databaseQueue)
		XCTAssertNil(fetchLocationVisitResult)
	}

	func test_When_removeContactPersonEncounter_Then_ContactPersonEncounterIsDeleted() {
		let databaseQueue = makeDatabaseQueue()
		let store = makeContactDiaryStore(with: databaseQueue)

		let addContactPersonResult = store.addContactPerson(name: "Helge Schneider")
		guard case let .success(contactPersonId) = addContactPersonResult else {
			XCTFail("Failed to add ContactPerson")
			return
		}

		let addEncounterResult = store.addContactPersonEncounter(contactPersonId: contactPersonId, date: "2020-12-10")
		guard case let .success(encounterId) = addEncounterResult else {
			XCTFail("Failed to add ContactPersonEncounter")
			return
		}

		let encounterResultBeforeDelete = fetchEntries(for: "ContactPersonEncounter", with: encounterId, from: databaseQueue)
		XCTAssertNotNil(encounterResultBeforeDelete)

		let removeEncounterResult = store.removeContactPersonEncounter(id: encounterId)
		if case let .failure(error) = removeEncounterResult {
			XCTFail("Error not expected: \(error)")
		}

		let encounterResultAfterDelete = fetchEntries(for: "ContactPersonEncounter", with: encounterId, from: databaseQueue)
		XCTAssertNil(encounterResultAfterDelete)
	}

	func test_When_removeLocationVisit_Then_LocationVisitIsDeleted() {
		let databaseQueue = makeDatabaseQueue()
		let store = makeContactDiaryStore(with: databaseQueue)

		let addLocationResult = store.addLocation(name: "Nicht hier")
		guard case let .success(locationId) = addLocationResult else {
			XCTFail("Failed to add Location")
			return
		}

		let addLocationVisitResult = store.addLocationVisit(locationId: locationId, date: "2020-12-10")
		guard case let .success(locationVisitId) = addLocationVisitResult else {
			XCTFail("Failed to add LocationVisit")
			return
		}

		let fetchLocationVisitResult1 = fetchEntries(for: "LocationVisit", with: locationVisitId, from: databaseQueue)
		XCTAssertNotNil(fetchLocationVisitResult1)

		let removeEncounterResult = store.removeLocationVisit(id: locationVisitId)
		if case let .failure(error) = removeEncounterResult {
			XCTFail("Error not expected: \(error)")
		}

		let fetchLocationVisitResult2 = fetchEntries(for: "LocationVisit", with: locationVisitId, from: databaseQueue)
		XCTAssertNil(fetchLocationVisitResult2)
	}

	func test_When_removeAllContactPersons_Then_AllContactPersonsAreDeleted() {
		let databaseQueue = makeDatabaseQueue()
		let store = makeContactDiaryStore(with: databaseQueue)

		let addContactPerson1Result = store.addContactPerson(name: "Some Person")
		guard case let .success(contactPerson1Id) = addContactPerson1Result else {
			XCTFail("Failed to add ContactPerson")
			return
		}

		let addContactPerson2Result = store.addContactPerson(name: "Other Person")
		guard case let .success(contactPerson2Id) = addContactPerson2Result else {
			XCTFail("Failed to add ContactPerson")
			return
		}

		let fetchPerson1ResultBeforeDelete = fetchEntries(for: "ContactPerson", with: contactPerson1Id, from: databaseQueue)
		XCTAssertNotNil(fetchPerson1ResultBeforeDelete)
		let fetchPerson2ResultBeforeDelete = fetchEntries(for: "ContactPerson", with: contactPerson2Id, from: databaseQueue)
		XCTAssertNotNil(fetchPerson2ResultBeforeDelete)

		let removeResult = store.removeAllContactPersons()
		if case let .failure(error) = removeResult {
			XCTFail("Error not expected: \(error)")
		}

		let fetchPerson1ResultAfterDelete = fetchEntries(for: "ContactPerson", with: contactPerson1Id, from: databaseQueue)
		XCTAssertNil(fetchPerson1ResultAfterDelete)
		let fetchPerson2ResultAfterDelete = fetchEntries(for: "ContactPerson", with: contactPerson2Id, from: databaseQueue)
		XCTAssertNil(fetchPerson2ResultAfterDelete)
	}

	func test_When_sinkOnDiaryDays_Then_diaryDaysAreReturnedWithCorrectStartingDay() throws {
		let dateFormatter = DateFormatter()
		dateFormatter.dateFormat = "yyyy-MM-dd HH:mm"

		// Set time between midnight and 1 am local time to check that the correct starting day considering the current time zone is returned.
		let dateString = "2020-12-31 00:10"
		let today = try XCTUnwrap(dateFormatter.date(from: dateString))

		let databaseQueue = makeDatabaseQueue()
		let dateProviderStub = DateProviderStub(today: today)
		let store = makeContactDiaryStore(with: databaseQueue, dateProvider: dateProviderStub)

		store.diaryDaysPublisher.sink { diaryDays in
<<<<<<< HEAD
			// Only the last 14 days (including today) should be returned.
			XCTAssertEqual(diaryDays.count, 15)
=======
			// Only the userVisiblePeriodInDays should be returned.
			XCTAssertEqual(diaryDays.count, store.userVisiblePeriodInDays)
>>>>>>> 10d78a3c

			XCTAssertEqual(diaryDays[0].formattedDate, "Donnerstag, 31.12.20")
		}.store(in: &subscriptions)
	}

	func test_When_sinkOnDiaryDays_Then_diaryDaysWithCorrectEntriesAreReturned() {
		let databaseQueue = makeDatabaseQueue()
		let store = makeContactDiaryStore(with: databaseQueue)
		let tenDays = 10
		let daysVisible = store.userVisiblePeriodInDays
		let daysRetention = store.dataRetentionPeriodInDays

		let today = Date()

<<<<<<< HEAD
		guard let tenDaysAgo = Calendar.current.date(byAdding: .day, value: -10, to: today),
			  let fourteenDaysAgo = Calendar.current.date(byAdding: .day, value: -14, to: today),
			  let seventeenDaysAgo = Calendar.current.date(byAdding: .day, value: -17, to: today) else {
=======
		guard daysVisible > tenDays,
			  let tenDaysAgo = Calendar.current.date(byAdding: .day, value: -tenDays, to: today),
			  let daysVisibleMinusOne = Calendar.current.date(byAdding: .day, value: -(daysVisible - 1), to: today),
			  let retensionDate = Calendar.current.date(byAdding: .day, value: -daysRetention, to: today) else {
>>>>>>> 10d78a3c
			fatalError("Could not create test dates.")
		}

		let emmaHicksPersonId = addContactPerson(name: "Emma Hicks", to: store)
		let maryBarryPersonId = addContactPerson(name: "Mary Barry", to: store)

		let conistonLocationId = addLocation(name: "Coniston", to: store)
		let kincardineLocationId = addLocation(name: "Kincardine", to: store)

		// Today
		addLocationVisit(locationId: conistonLocationId, date: today, store: store)
		addLocationVisit(locationId: kincardineLocationId, date: today, store: store)
		addPersonEncounter(personId: emmaHicksPersonId, date: today, store: store)

		// tenDaysAgoDate
		addLocationVisit(locationId: kincardineLocationId, date: tenDaysAgo, store: store)
		addPersonEncounter(personId: maryBarryPersonId, date: tenDaysAgo, store: store)

<<<<<<< HEAD
		// 14 days ago (should not be persisted)
		addPersonEncounter(personId: maryBarryPersonId, date: fourteenDaysAgo, store: store)
		addPersonEncounter(personId: emmaHicksPersonId, date: fourteenDaysAgo, store: store)
=======
		// daysVisibleMinusOne ago (should not be persisted)
		addPersonEncounter(personId: maryBarryPersonId, date: daysVisibleMinusOne, store: store)
		addPersonEncounter(personId: emmaHicksPersonId, date: daysVisibleMinusOne, store: store)
>>>>>>> 10d78a3c

		// retensionDate ago (should not be persisted)
		addLocationVisit(locationId: kincardineLocationId, date: retensionDate, store: store)
		addLocationVisit(locationId: conistonLocationId, date: retensionDate, store: store)

		store.diaryDaysPublisher.sink { diaryDays in
<<<<<<< HEAD
			// Only the last 14 days (including today) should be returned.
			XCTAssertEqual(diaryDays.count, 15)
=======
			// Only the last daysVisible (including today) should be returned.
			XCTAssertEqual(diaryDays.count, daysVisible)
>>>>>>> 10d78a3c

			for diaryDay in diaryDays {
				XCTAssertEqual(diaryDay.entries.count, 4)
			}

			// Test the data for today
			let todayDiaryDay = diaryDays[0]

			self.checkPersonEntry(entry: todayDiaryDay.entries[0], name: "Emma Hicks", id: emmaHicksPersonId, isSelected: true)
			self.checkPersonEntry(entry: todayDiaryDay.entries[1], name: "Mary Barry", id: maryBarryPersonId, isSelected: false)

			self.checkLocationEntry(entry: todayDiaryDay.entries[2], name: "Coniston", id: conistonLocationId, isSelected: true)
			self.checkLocationEntry(entry: todayDiaryDay.entries[3], name: "Kincardine", id: kincardineLocationId, isSelected: true)

			// Test the data for ten days ago
			let tenDaysAgoDiaryDay = diaryDays[tenDays]

			self.checkPersonEntry(entry: tenDaysAgoDiaryDay.entries[0], name: "Emma Hicks", id: emmaHicksPersonId, isSelected: false)
			self.checkPersonEntry(entry: tenDaysAgoDiaryDay.entries[1], name: "Mary Barry", id: maryBarryPersonId, isSelected: true)

			self.checkLocationEntry(entry: tenDaysAgoDiaryDay.entries[2], name: "Coniston", id: conistonLocationId, isSelected: false)
			self.checkLocationEntry(entry: tenDaysAgoDiaryDay.entries[3], name: "Kincardine", id: kincardineLocationId, isSelected: true)

<<<<<<< HEAD
			// Test the data for thirteen days ago
			let fourteenDaysAgoDiaryDay = diaryDays[14]
=======
			// Test the data for daysVisible - 1 days ago
			let fourteenDaysAgoDiaryDay = diaryDays[daysVisible - 1]
>>>>>>> 10d78a3c
			self.checkPersonEntry(entry: fourteenDaysAgoDiaryDay.entries[0], name: "Emma Hicks", id: emmaHicksPersonId, isSelected: true)
			self.checkPersonEntry(entry: fourteenDaysAgoDiaryDay.entries[1], name: "Mary Barry", id: maryBarryPersonId, isSelected: true)

			self.checkLocationEntry(entry: fourteenDaysAgoDiaryDay.entries[2], name: "Coniston", id: conistonLocationId, isSelected: false)
			self.checkLocationEntry(entry: fourteenDaysAgoDiaryDay.entries[3], name: "Kincardine", id: kincardineLocationId, isSelected: false)

		}.store(in: &subscriptions)
	}

<<<<<<< HEAD
	func test_When_cleanupIsCalled_Then_EntriesOlderThen17DaysAreDeleted() {
=======
	func test_When_cleanupIsCalled_Then_EntriesOlderThenRetentionDaysAreDeleted() {
>>>>>>> 10d78a3c
		let databaseQueue = makeDatabaseQueue()
		let store = makeContactDiaryStore(with: databaseQueue)
		let daysRetention = store.dataRetentionPeriodInDays

		let today = Date()

<<<<<<< HEAD
		guard let eightteenDaysAgo = Calendar.current.date(byAdding: .day, value: -18, to: today) else {
=======
		guard let daysRetentionAgoDate = Calendar.current.date(byAdding: .day, value: -(daysRetention + 1), to: today) else {
>>>>>>> 10d78a3c
			fatalError("Could not create test dates.")
		}

		let emmaHicksPersonId = addContactPerson(name: "Emma Hicks", to: store)
		let kincardineLocationId = addLocation(name: "Kincardine", to: store)

<<<<<<< HEAD
		let personEncounterId = addPersonEncounter(personId: emmaHicksPersonId, date: eightteenDaysAgo, store: store)
		let locationVisitId = addLocationVisit(locationId: kincardineLocationId, date: eightteenDaysAgo, store: store)
=======
		let personEncounterId = addPersonEncounter(personId: emmaHicksPersonId, date: daysRetentionAgoDate, store: store)
		let locationVisitId = addLocationVisit(locationId: kincardineLocationId, date: daysRetentionAgoDate, store: store)
>>>>>>> 10d78a3c

		let personEncouterBeforeCleanupResult = fetchEntries(for: "ContactPersonEncounter", with: personEncounterId, from: databaseQueue)
		XCTAssertNotNil(personEncouterBeforeCleanupResult)

		let locationVisitBeforeCleanupResult = fetchEntries(for: "LocationVisit", with: locationVisitId, from: databaseQueue)
		XCTAssertNotNil(locationVisitBeforeCleanupResult)

		let cleanupResult = store.cleanup()
		guard case .success = cleanupResult else {
			fatalError("Failed to cleanup store.")
		}

		let personEncouterResult = fetchEntries(for: "ContactPersonEncounter", with: personEncounterId, from: databaseQueue)
		XCTAssertNil(personEncouterResult)

		let locationVisitResult = fetchEntries(for: "LocationVisit", with: locationVisitId, from: databaseQueue)
		XCTAssertNil(locationVisitResult)
	}

	func test_OrderIsCorrect() {
		let databaseQueue = makeDatabaseQueue()
		let store = makeContactDiaryStore(with: databaseQueue)

		addContactPerson(name: "Adam Sandale", to: store)
		addContactPerson(name: "Adam Sandale", to: store)
		addContactPerson(name: "emma Hicks", to: store)

		addLocation(name: "Amsterdam", to: store)
		addLocation(name: "Berlin", to: store)
		addLocation(name: "berlin", to: store)

		store.diaryDaysPublisher.sink { diaryDays in
			let storedNames: [String] =
				diaryDays[0].entries.map { entry in
					switch entry {
					case .contactPerson(let person):
						return person.name
					case .location(let location):
						return location.name
					}
				}

			let expectedNames = [
				"Adam Sandale",
				"Adam Sandale",
				"emma Hicks",
				"Amsterdam",
				"Berlin",
				"berlin"
			]

			XCTAssertEqual(storedNames, expectedNames)

			let storedIds: [Int] =
				diaryDays[0].entries.map { entry in
					switch entry {
					case .contactPerson(let person):
						return person.id
					case .location(let location):
						return location.id
					}
				}

			let expectedIds = [
				Int(1),
				Int(2),
				Int(3),
				Int(1),
				Int(2),
				Int(3)
			]

			XCTAssertEqual(storedIds, expectedIds)
		}.store(in: &subscriptions)
	}

	func test_When_ContactPersonNameIsToLong_Then_ContactPersonNameIsTruncated() {
		let databaseQueue = makeDatabaseQueue()
		let store = makeContactDiaryStore(with: databaseQueue)

		let stringWith251Chars = String(repeating: "Y", count: 251)

		let addPersonResult = store.addContactPerson(name: stringWith251Chars)
		guard case .success(let personId) = addPersonResult,
			  let contactPerson = fetchEntries(for: "ContactPerson", with: personId, from: databaseQueue),
			  let name = contactPerson.string(forColumn: "name")else {
			fatalError("An error is not expected.")
		}

		let expectedName = String(repeating: "Y", count: 250)

		XCTAssertEqual(name, expectedName)

		let updateResult = store.updateContactPerson(id: personId, name: stringWith251Chars)

		guard case .success = updateResult,
			  let contactPersonUpdated = fetchEntries(for: "ContactPerson", with: personId, from: databaseQueue),
			  let nameUpdated = contactPersonUpdated.string(forColumn: "name")  else {
			fatalError("An error is not expected.")
		}

		XCTAssertEqual(nameUpdated, expectedName)
	}

	func test_When_LocationNameIsToLong_Then_LocationNameIsTruncated() {
		let databaseQueue = makeDatabaseQueue()
		let store = makeContactDiaryStore(with: databaseQueue)

		let stringWith251Chars = String(repeating: "Y", count: 251)

		let addLocationResult = store.addLocation(name: stringWith251Chars)
		guard case .success(let locationId) = addLocationResult,
			  let location = fetchEntries(for: "Location", with: locationId, from: databaseQueue),
			  let name = location.string(forColumn: "name")else {
			fatalError("An error is not expected.")
		}

		let expectedName = String(repeating: "Y", count: 250)

		XCTAssertEqual(name, expectedName)

		let updateResult = store.updateLocation(id: locationId, name: stringWith251Chars)

		guard case .success = updateResult,
			  let locationUpdated = fetchEntries(for: "Location", with: locationId, from: databaseQueue),
			  let nameUpdated = locationUpdated.string(forColumn: "name")  else {
			fatalError("An error is not expected.")
		}

		XCTAssertEqual(nameUpdated, expectedName)
	}

	func test_When_export_Then_CorrectStringIsReturned() {
		guard let today = dateFormatter.date(from: "2020-12-15") else {
			fatalError("Failed to create date.")
		}

<<<<<<< HEAD
		guard let tenDaysAgo = Calendar.current.date(byAdding: .day, value: -10, to: today),
			  let fourteenDaysAgo = Calendar.current.date(byAdding: .day, value: -14, to: today) else {
			fatalError("Could not create test dates.")
		}

=======
>>>>>>> 10d78a3c
		let dateProviderStub = DateProviderStub(today: today)
		let databaseQueue = makeDatabaseQueue()
		let store = makeContactDiaryStore(with: databaseQueue, dateProvider: dateProviderStub)

		let tenDays = 10
		let daysVisible = store.userVisiblePeriodInDays

		guard daysVisible > tenDays,
			  let tenDaysAgo = Calendar.current.date(byAdding: .day, value: -tenDays, to: today),
			  let daysVisibleAgo = Calendar.current.date(byAdding: .day, value: -(daysVisible - 1), to: today) else {
			fatalError("Could not create test dates.")
		}

		let adamSandaleId = addContactPerson(name: "Adam Sandale", to: store)
		let emmaHicksId = addContactPerson(name: "Emma Hicks", to: store)

		let amsterdamLocationId = addLocation(name: "Amsterdam", to: store)
		let berlinId = addLocation(name: "Berlin", to: store)

		addLocationVisit(locationId: amsterdamLocationId, date: today, store: store)
		addLocationVisit(locationId: berlinId, date: today, store: store)
		addPersonEncounter(personId: emmaHicksId, date: today, store: store)
		addPersonEncounter(personId: adamSandaleId, date: today, store: store)

		addLocationVisit(locationId: amsterdamLocationId, date: tenDaysAgo, store: store)
		addPersonEncounter(personId: emmaHicksId, date: tenDaysAgo, store: store)

<<<<<<< HEAD
		addLocationVisit(locationId: amsterdamLocationId, date: fourteenDaysAgo, store: store)
		addLocationVisit(locationId: berlinId, date: fourteenDaysAgo, store: store)
		addPersonEncounter(personId: emmaHicksId, date: fourteenDaysAgo, store: store)
		addPersonEncounter(personId: adamSandaleId, date: fourteenDaysAgo, store: store)
=======
		addLocationVisit(locationId: amsterdamLocationId, date: daysVisibleAgo, store: store)
		addLocationVisit(locationId: berlinId, date: daysVisibleAgo, store: store)
		addPersonEncounter(personId: emmaHicksId, date: daysVisibleAgo, store: store)
		addPersonEncounter(personId: adamSandaleId, date: daysVisibleAgo, store: store)
>>>>>>> 10d78a3c

		let exportResult = store.export()
		guard case let .success(exportString) = exportResult else {
			XCTFail("Error not expected")
			return
		}

		let expectedString = """
<<<<<<< HEAD
			Kontakte der letzten 15 Tage (01.12.2020 - 15.12.2020)
=======
			Kontakte der letzten \(daysVisible) Tage (01.12.2020 - 15.12.2020)
>>>>>>> 10d78a3c
			Die nachfolgende Liste dient dem zuständigen Gesundheitsamt zur Kontaktnachverfolgung gem. § 25 IfSG.

			15.12.2020 Adam Sandale
			15.12.2020 Emma Hicks
			15.12.2020 Amsterdam
			15.12.2020 Berlin
			05.12.2020 Emma Hicks
			05.12.2020 Amsterdam
			01.12.2020 Adam Sandale
			01.12.2020 Emma Hicks
			01.12.2020 Amsterdam
			01.12.2020 Berlin

			"""

		XCTAssertEqual(exportString, expectedString)
	}

	func test_When_Reset_Then_DatabaseIsEmpty() {
		let databaseQueue = makeDatabaseQueue()
		let store = makeContactDiaryStore(with: databaseQueue)

		// Add data and check if its persisted.

		let personId = addContactPerson(name: "Some Person", to: store)
		addPersonEncounter(personId: personId, date: Date(), store: store)
		let locationId = addLocation(name: "Some Location", to: store)
		addLocationVisit(locationId: locationId, date: Date(), store: store)

		XCTAssertNotNil(fetchEntries(for: "Location", with: locationId, from: databaseQueue))
		XCTAssertNotNil(fetchEntries(for: "LocationVisit", with: locationId, from: databaseQueue))
		XCTAssertNotNil(fetchEntries(for: "ContactPerson", with: locationId, from: databaseQueue))
		XCTAssertNotNil(fetchEntries(for: "ContactPersonEncounter", with: locationId, from: databaseQueue))

		// Reset store and check if date was removed.

		guard case .success = store.reset() else {
			XCTFail("Failure not expected.")
			return
		}

		let numberOfDiaryEntries = store.diaryDaysPublisher.value.reduce(0) { $0 + $1.entries.count }
		XCTAssertEqual(numberOfDiaryEntries, 0)

		XCTAssertNil(fetchEntries(for: "Location", with: locationId, from: databaseQueue))
		XCTAssertNil(fetchEntries(for: "LocationVisit", with: locationId, from: databaseQueue))
		XCTAssertNil(fetchEntries(for: "ContactPerson", with: locationId, from: databaseQueue))
		XCTAssertNil(fetchEntries(for: "ContactPersonEncounter", with: locationId, from: databaseQueue))

		// Add again some data an check if persistence is working again.

		let person1Id = addContactPerson(name: "Some Person", to: store)
		addPersonEncounter(personId: person1Id, date: Date(), store: store)
		let location1Id = addLocation(name: "Some Location", to: store)
		addLocationVisit(locationId: location1Id, date: Date(), store: store)

		XCTAssertNotNil(fetchEntries(for: "Location", with: locationId, from: databaseQueue))
		XCTAssertNotNil(fetchEntries(for: "LocationVisit", with: locationId, from: databaseQueue))
		XCTAssertNotNil(fetchEntries(for: "ContactPerson", with: locationId, from: databaseQueue))
		XCTAssertNotNil(fetchEntries(for: "ContactPersonEncounter", with: locationId, from: databaseQueue))
	}

	func test_when_storeIsCorrupted_then_makeDeletesAndRecreatesStore() {
		let store = ContactDiaryStore.make()
		_ = store.addContactPerson(name: "Some Name")
		let daysVisible = store.userVisiblePeriodInDays

		let numberOfEntries = store.diaryDaysPublisher.value.reduce(0) { $0 + $1.entries.count }
<<<<<<< HEAD
		XCTAssertEqual(numberOfEntries, 15)
=======
		XCTAssertEqual(numberOfEntries, daysVisible)
>>>>>>> 10d78a3c
		store.close()

		let fileManager = FileManager.default
		guard let storeURL = try? fileManager
			.url(for: .applicationSupportDirectory, in: .userDomainMask, appropriateFor: nil, create: true)
				.appendingPathComponent("ContactDiary")
				.appendingPathComponent("ContactDiary")
				.appendingPathExtension("sqlite") else {
			fatalError("Could not create folder.")
		}

		do {
			let corruptingString = "I will corrupt the database"
			try corruptingString.write(to: storeURL, atomically: true, encoding: String.Encoding.utf8)
		} catch {
			XCTFail("Error is not expected: \(error)")
		}

		let storeAfterRescue = ContactDiaryStore.make()
		_ = storeAfterRescue.addContactPerson(name: "Some Name")
		let numberOfEntriesAfterRescue = storeAfterRescue.diaryDaysPublisher.value.reduce(0) { $0 + $1.entries.count }
<<<<<<< HEAD
		XCTAssertEqual(numberOfEntriesAfterRescue, 15)
=======
		XCTAssertEqual(numberOfEntriesAfterRescue, daysVisible)
>>>>>>> 10d78a3c
	}

	func test_when_newDatabaseVersionExist_then_migrationIsExcuted() {
		let databaseQueue = makeDatabaseQueue()
		let store = makeContactDiaryV1Store(with: databaseQueue)
		
		let oldName = "007"
		let oldLocation = "00005"
		let expectedFetchedOldName = "7"
		let expectedFetchedOldLocation = "5"

		let nameResult = store.addContactPerson(name: oldName)
		let locationResult = store.addLocation(name: oldLocation)
		
		if case let .failure(error) = nameResult {
			XCTFail("Error not expected: \(error)")
		}
		
		// initializing newest version store will trigger the migration then we check the database if the name is migrated
		 let newStore = makeContactDiaryStore(with: databaseQueue)

		guard case let .success(id) = nameResult,
			  let contactPersonResult = fetchEntries(for: "ContactPerson", with: id, from: databaseQueue),
			  let name = contactPersonResult.string(forColumn: "name") else {
			XCTFail("Failed to fetch ContactPerson")
			return
		}
		guard case let .success(locationID) = locationResult,
			  let location = fetchEntries(for: "Location", with: locationID, from: databaseQueue),
			  let locationName = location.string(forColumn: "name") else {
			XCTFail("Failed to fetch ContactPerson")
			return
		}
		
		// result saved in V1 without prefix zeros
		XCTAssertEqual(name, expectedFetchedOldName)
		XCTAssertEqual(locationName, expectedFetchedOldLocation)

		
		// now that the new store has the old data, lets test if prefix zeros are saved correctly

		let expectedFetchedNewName = "00008"
		let expectedFetchedNewLocation = "00000"
		
		let newNameResult = newStore.addContactPerson(name: expectedFetchedNewName)
		let newLocationResult = newStore.addLocation(name: expectedFetchedNewLocation)
		
		guard case let .success(newNameId) = newNameResult,
			  let newContactPersonResult = fetchEntries(for: "ContactPerson", with: newNameId, from: databaseQueue),
			  let newName = newContactPersonResult.string(forColumn: "name") else {
			XCTFail("Failed to fetch ContactPerson")
			return
		}
		guard case let .success(newLocationID) = newLocationResult,
			  let newLocation = fetchEntries(for: "Location", with: newLocationID, from: databaseQueue),
			  let newLocationName = newLocation.string(forColumn: "name") else {
			XCTFail("Failed to fetch ContactPerson")
			return
		}

		// result saved in V2 with prefix zeros
		XCTAssertEqual(expectedFetchedNewName, newName)
		XCTAssertEqual(expectedFetchedNewLocation, newLocationName)

	}
	
	private func checkLocationEntry(entry: DiaryEntry, name: String, id: Int, isSelected: Bool) {
		guard case .location(let location) = entry else {
			fatalError("Not expected")
		}
		XCTAssertEqual(location.name, name)
		XCTAssertEqual(location.id, id)
		XCTAssertEqual(entry.isSelected, isSelected)
	}

	private func checkPersonEntry(entry: DiaryEntry, name: String, id: Int, isSelected: Bool) {
		guard case .contactPerson(let person) = entry else {
			fatalError("Not expected")
		}
		XCTAssertEqual(person.name, name)
		XCTAssertEqual(person.id, id)
		XCTAssertEqual(entry.isSelected, isSelected)
	}

	private func fetchEntries(for table: String, with id: Int, from databaseQueue: FMDatabaseQueue) -> FMResultSet? {
		var result: FMResultSet?

		databaseQueue.inDatabase { database in
			let sql =
			"""
				SELECT
					*
				FROM
					\(table)
				WHERE
					id = '\(id)'
			;
			"""

			guard let queryResult = database.executeQuery(sql, withParameterDictionary: nil) else {
				return
			}

			guard queryResult.next() else {
				return
			}

			result = queryResult
		}

		return result
	}

	@discardableResult
	private func addContactPerson(name: String, to store: ContactDiaryStore) -> Int {
		let addContactPersonResult = store.addContactPerson(name: name)
		guard case let .success(contactPersonId) = addContactPersonResult else {
			fatalError("Failed to add ContactPerson")
		}
		return contactPersonId
	}

	@discardableResult
	private func addLocation(name: String, to store: ContactDiaryStore) -> Int {
		let addLocationResult = store.addLocation(name: name)
		guard case let .success(locationId) = addLocationResult else {
			fatalError("Failed to add Location")
		}
		return locationId
	}

	@discardableResult
	private func addLocationVisit(locationId: Int, date: Date, store: ContactDiaryStore) -> Int {
		let dateString = dateFormatter.string(from: date)
		let addLocationVisitResult = store.addLocationVisit(locationId: locationId, date: dateString)
		guard case let .success(locationVisitId) = addLocationVisitResult else {
			fatalError("Failed to add LocationVisit")
		}
		return locationVisitId
	}

	@discardableResult
	private func addPersonEncounter(personId: Int, date: Date, store: ContactDiaryStore) -> Int {
		let dateString = dateFormatter.string(from: date)
		let addEncounterResult = store.addContactPersonEncounter(contactPersonId: personId, date: dateString)
		guard case let .success(encounterId) = addEncounterResult else {
			fatalError("Failed to add ContactPersonEncounter")
		}
		return encounterId
	}

	private func makeDatabaseQueue() -> FMDatabaseQueue {
		guard let databaseQueue = FMDatabaseQueue(path: "file::memory:") else {
			fatalError("Could not create FMDatabaseQueue.")
		}
		return databaseQueue
	}

	private func makeContactDiaryStore(with databaseQueue: FMDatabaseQueue, dateProvider: DateProviding = DateProvider()) -> ContactDiaryStore {
		let schema = ContactDiaryStoreSchemaV2(databaseQueue: databaseQueue)
		let migrations: [Migration] = [ContactDiaryMigration1To2(databaseQueue: databaseQueue)]
		let migrator = SerialDatabaseQueueMigrator(queue: databaseQueue, latestVersion: 2, migrations: migrations)

		guard let store = ContactDiaryStore(
			databaseQueue: databaseQueue,
			schema: schema,
			key: "Dummy",
			dateProvider: dateProvider,
			migrator: migrator
		) else {
			fatalError("Could not create content diary store.")
		}

		return store
	}
	
	private func makeContactDiaryV1Store(with databaseQueue: FMDatabaseQueue, dateProvider: DateProviding = DateProvider()) -> ContactDiaryStore {
		let schema = ContactDiaryStoreSchemaV1(databaseQueue: databaseQueue)
		let migrations: [Migration] = [ContactDiaryMigration1To2(databaseQueue: databaseQueue)]
		let migrator = SerialDatabaseQueueMigrator(queue: databaseQueue, latestVersion: 1, migrations: migrations)

		guard let store = ContactDiaryStore(
			databaseQueue: databaseQueue,
			schema: schema,
			key: "Dummy",
			dateProvider: dateProvider,
			migrator: migrator
		) else {
			fatalError("Could not create content diary store.")
		}

		return store
	}
	private var dateFormatter: ISO8601DateFormatter = {
		let dateFormatter = ISO8601DateFormatter()
		dateFormatter.formatOptions = [.withFullDate]
		return dateFormatter
	}()

}

struct DateProviderStub: DateProviding {
	var today: Date

	// swiftlint:disable:next file_length
}<|MERGE_RESOLUTION|>--- conflicted
+++ resolved
@@ -365,13 +365,8 @@
 		let store = makeContactDiaryStore(with: databaseQueue, dateProvider: dateProviderStub)
 
 		store.diaryDaysPublisher.sink { diaryDays in
-<<<<<<< HEAD
-			// Only the last 14 days (including today) should be returned.
-			XCTAssertEqual(diaryDays.count, 15)
-=======
 			// Only the userVisiblePeriodInDays should be returned.
 			XCTAssertEqual(diaryDays.count, store.userVisiblePeriodInDays)
->>>>>>> 10d78a3c
 
 			XCTAssertEqual(diaryDays[0].formattedDate, "Donnerstag, 31.12.20")
 		}.store(in: &subscriptions)
@@ -386,16 +381,10 @@
 
 		let today = Date()
 
-<<<<<<< HEAD
-		guard let tenDaysAgo = Calendar.current.date(byAdding: .day, value: -10, to: today),
-			  let fourteenDaysAgo = Calendar.current.date(byAdding: .day, value: -14, to: today),
-			  let seventeenDaysAgo = Calendar.current.date(byAdding: .day, value: -17, to: today) else {
-=======
 		guard daysVisible > tenDays,
 			  let tenDaysAgo = Calendar.current.date(byAdding: .day, value: -tenDays, to: today),
 			  let daysVisibleMinusOne = Calendar.current.date(byAdding: .day, value: -(daysVisible - 1), to: today),
 			  let retensionDate = Calendar.current.date(byAdding: .day, value: -daysRetention, to: today) else {
->>>>>>> 10d78a3c
 			fatalError("Could not create test dates.")
 		}
 
@@ -414,28 +403,17 @@
 		addLocationVisit(locationId: kincardineLocationId, date: tenDaysAgo, store: store)
 		addPersonEncounter(personId: maryBarryPersonId, date: tenDaysAgo, store: store)
 
-<<<<<<< HEAD
-		// 14 days ago (should not be persisted)
-		addPersonEncounter(personId: maryBarryPersonId, date: fourteenDaysAgo, store: store)
-		addPersonEncounter(personId: emmaHicksPersonId, date: fourteenDaysAgo, store: store)
-=======
 		// daysVisibleMinusOne ago (should not be persisted)
 		addPersonEncounter(personId: maryBarryPersonId, date: daysVisibleMinusOne, store: store)
 		addPersonEncounter(personId: emmaHicksPersonId, date: daysVisibleMinusOne, store: store)
->>>>>>> 10d78a3c
 
 		// retensionDate ago (should not be persisted)
 		addLocationVisit(locationId: kincardineLocationId, date: retensionDate, store: store)
 		addLocationVisit(locationId: conistonLocationId, date: retensionDate, store: store)
 
 		store.diaryDaysPublisher.sink { diaryDays in
-<<<<<<< HEAD
-			// Only the last 14 days (including today) should be returned.
-			XCTAssertEqual(diaryDays.count, 15)
-=======
 			// Only the last daysVisible (including today) should be returned.
 			XCTAssertEqual(diaryDays.count, daysVisible)
->>>>>>> 10d78a3c
 
 			for diaryDay in diaryDays {
 				XCTAssertEqual(diaryDay.entries.count, 4)
@@ -459,13 +437,8 @@
 			self.checkLocationEntry(entry: tenDaysAgoDiaryDay.entries[2], name: "Coniston", id: conistonLocationId, isSelected: false)
 			self.checkLocationEntry(entry: tenDaysAgoDiaryDay.entries[3], name: "Kincardine", id: kincardineLocationId, isSelected: true)
 
-<<<<<<< HEAD
-			// Test the data for thirteen days ago
-			let fourteenDaysAgoDiaryDay = diaryDays[14]
-=======
 			// Test the data for daysVisible - 1 days ago
 			let fourteenDaysAgoDiaryDay = diaryDays[daysVisible - 1]
->>>>>>> 10d78a3c
 			self.checkPersonEntry(entry: fourteenDaysAgoDiaryDay.entries[0], name: "Emma Hicks", id: emmaHicksPersonId, isSelected: true)
 			self.checkPersonEntry(entry: fourteenDaysAgoDiaryDay.entries[1], name: "Mary Barry", id: maryBarryPersonId, isSelected: true)
 
@@ -475,35 +448,22 @@
 		}.store(in: &subscriptions)
 	}
 
-<<<<<<< HEAD
-	func test_When_cleanupIsCalled_Then_EntriesOlderThen17DaysAreDeleted() {
-=======
 	func test_When_cleanupIsCalled_Then_EntriesOlderThenRetentionDaysAreDeleted() {
->>>>>>> 10d78a3c
 		let databaseQueue = makeDatabaseQueue()
 		let store = makeContactDiaryStore(with: databaseQueue)
 		let daysRetention = store.dataRetentionPeriodInDays
 
 		let today = Date()
 
-<<<<<<< HEAD
-		guard let eightteenDaysAgo = Calendar.current.date(byAdding: .day, value: -18, to: today) else {
-=======
 		guard let daysRetentionAgoDate = Calendar.current.date(byAdding: .day, value: -(daysRetention + 1), to: today) else {
->>>>>>> 10d78a3c
 			fatalError("Could not create test dates.")
 		}
 
 		let emmaHicksPersonId = addContactPerson(name: "Emma Hicks", to: store)
 		let kincardineLocationId = addLocation(name: "Kincardine", to: store)
 
-<<<<<<< HEAD
-		let personEncounterId = addPersonEncounter(personId: emmaHicksPersonId, date: eightteenDaysAgo, store: store)
-		let locationVisitId = addLocationVisit(locationId: kincardineLocationId, date: eightteenDaysAgo, store: store)
-=======
 		let personEncounterId = addPersonEncounter(personId: emmaHicksPersonId, date: daysRetentionAgoDate, store: store)
 		let locationVisitId = addLocationVisit(locationId: kincardineLocationId, date: daysRetentionAgoDate, store: store)
->>>>>>> 10d78a3c
 
 		let personEncouterBeforeCleanupResult = fetchEntries(for: "ContactPersonEncounter", with: personEncounterId, from: databaseQueue)
 		XCTAssertNotNil(personEncouterBeforeCleanupResult)
@@ -641,14 +601,6 @@
 			fatalError("Failed to create date.")
 		}
 
-<<<<<<< HEAD
-		guard let tenDaysAgo = Calendar.current.date(byAdding: .day, value: -10, to: today),
-			  let fourteenDaysAgo = Calendar.current.date(byAdding: .day, value: -14, to: today) else {
-			fatalError("Could not create test dates.")
-		}
-
-=======
->>>>>>> 10d78a3c
 		let dateProviderStub = DateProviderStub(today: today)
 		let databaseQueue = makeDatabaseQueue()
 		let store = makeContactDiaryStore(with: databaseQueue, dateProvider: dateProviderStub)
@@ -676,17 +628,10 @@
 		addLocationVisit(locationId: amsterdamLocationId, date: tenDaysAgo, store: store)
 		addPersonEncounter(personId: emmaHicksId, date: tenDaysAgo, store: store)
 
-<<<<<<< HEAD
-		addLocationVisit(locationId: amsterdamLocationId, date: fourteenDaysAgo, store: store)
-		addLocationVisit(locationId: berlinId, date: fourteenDaysAgo, store: store)
-		addPersonEncounter(personId: emmaHicksId, date: fourteenDaysAgo, store: store)
-		addPersonEncounter(personId: adamSandaleId, date: fourteenDaysAgo, store: store)
-=======
 		addLocationVisit(locationId: amsterdamLocationId, date: daysVisibleAgo, store: store)
 		addLocationVisit(locationId: berlinId, date: daysVisibleAgo, store: store)
 		addPersonEncounter(personId: emmaHicksId, date: daysVisibleAgo, store: store)
 		addPersonEncounter(personId: adamSandaleId, date: daysVisibleAgo, store: store)
->>>>>>> 10d78a3c
 
 		let exportResult = store.export()
 		guard case let .success(exportString) = exportResult else {
@@ -695,11 +640,7 @@
 		}
 
 		let expectedString = """
-<<<<<<< HEAD
-			Kontakte der letzten 15 Tage (01.12.2020 - 15.12.2020)
-=======
 			Kontakte der letzten \(daysVisible) Tage (01.12.2020 - 15.12.2020)
->>>>>>> 10d78a3c
 			Die nachfolgende Liste dient dem zuständigen Gesundheitsamt zur Kontaktnachverfolgung gem. § 25 IfSG.
 
 			15.12.2020 Adam Sandale
@@ -768,11 +709,7 @@
 		let daysVisible = store.userVisiblePeriodInDays
 
 		let numberOfEntries = store.diaryDaysPublisher.value.reduce(0) { $0 + $1.entries.count }
-<<<<<<< HEAD
-		XCTAssertEqual(numberOfEntries, 15)
-=======
 		XCTAssertEqual(numberOfEntries, daysVisible)
->>>>>>> 10d78a3c
 		store.close()
 
 		let fileManager = FileManager.default
@@ -794,11 +731,7 @@
 		let storeAfterRescue = ContactDiaryStore.make()
 		_ = storeAfterRescue.addContactPerson(name: "Some Name")
 		let numberOfEntriesAfterRescue = storeAfterRescue.diaryDaysPublisher.value.reduce(0) { $0 + $1.entries.count }
-<<<<<<< HEAD
-		XCTAssertEqual(numberOfEntriesAfterRescue, 15)
-=======
 		XCTAssertEqual(numberOfEntriesAfterRescue, daysVisible)
->>>>>>> 10d78a3c
 	}
 
 	func test_when_newDatabaseVersionExist_then_migrationIsExcuted() {
