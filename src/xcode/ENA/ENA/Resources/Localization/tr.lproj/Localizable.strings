/* General */
"Alert_TitleGeneral" = "Bir hata oluştu.";

"Alert_ActionOk" = "Tamam";

"Alert_ActionYes" = "Evet";

"Alert_ActionNo" = "Hayır";

"Alert_ActionRetry" = "Tekrarla";

"Alert_ActionCancel" = "İptal";

"Alert_ActionRemove" = "Kaldır";

"Alert_BluetoothOff_Title" = "Bluetooth'u aç";

"Alert_BluetoothOff_Description" = "Bu uygulamayı kullanmak için sistem ayarlarınızda Bluetooth'u etkinleştirin.";

"Alert_CancelAction_Later" = "Daha sonra";

"Alert_DefaultAction_OpenSettings" = "Ayarları Aç";

"General_BackButtonTitle" = "Geri";

"Common_ENError5_Description" = "Hata 5: Bir sorun oluştu. Risk düzeyiniz belirlenemiyor. Problemi çözmeye çalışıyoruz.";

"Common_ENError11_Description" = "Hata 11: Bir sorun oluştu. Risk düzeyiniz belirlenemiyor. Lütfen akıllı telefonunuzu yeniden başlatın ve yarın tekrar deneyin.";

"Common_ENError13_Description" = "Hata 13: Bugünkü maruz kalma günlüğünüz zaten çıkarıldı. Lütfen 24 saat içinde tekrar deneyin.";

"Common_Alert_Action_moreInfo" = "Daha fazla bilgi edinin";

"Common_BackgroundFetch_AlertMessage" = "Corona-Warn-App için arka planda uygulamayı yenilemeyi devre dışı bıraktınız. Otomatik maruz kalma günlüğü özelliğini kullanmak için lütfen arka planda uygulamayı yenilemeyi etkinleştirin. Arka planda uygulamayı yenilemeyi etkinleştirmezseniz maruz kalma günlüğü özelliğini yalnızca uygulamadan manüel olarak başlatabilirsiniz.\n\nUygulama için arka planda uygulamayı yenilemeyi cihazınızın ayarlarından etkinleştirebilirsiniz.";

"Common_BackgroundFetch_SettingsTitle" = "Cihaz Ayarlarını Aç";

"Common_BackgroundFetch_OKTitle" = "Maruz Kalma Günlüğünü Manüel Olarak Başlat";

"Common_BackgroundFetch_AlertTitle" = "Arka planda uygulamayı yenileme devre dışı bırakıldı";

"Common_Deadman_AlertTitle" = "Risk Durumunuz";

"Common_Deadman_AlertBody" = "Risk durumunuzu kontrol etmek için lütfen Corona-Warn-App'i düzenli olarak açmayı unutmayın.";

"Common_Tess_Relay_Description" = "İşitme engeli bulunan kişiler yardım hattı ile iletişime geçmek için Tess Relay hizmetlerini (Almanca yazı dili ile işaret dili arasında tercüme) kullanabilir. Yazılımı App Store/Google Play'den indirebilirsiniz.";

/* General - Links */
"General_moreInfo_URL" = "https://www.coronawarn.app/en/faq/";

"General_moreInfo_URL_EN5" = "https://www.coronawarn.app/en/faq/#ENError5";

"General_moreInfo_URL_EN11" = "https://www.coronawarn.app/en/faq/#ENError11";

"General_moreInfo_URL_EN13" = "https://www.coronawarn.app/en/faq/#ENError13";

/* Accessibility */
"AccessibilityLabel_Close" = "Kapat";

"AccessibilityLabel_PhoneNumber" = "Telefon numarası";

/* Exposure Detection */
"ExposureDetection_Off" = "Maruz kalma günlüğü durduruldu";

"ExposureDetection_Unknown" = "Bilinmeyen Risk";

"ExposureDetection_Low" = "Düşük Risk";

"ExposureDetection_High" = "Daha Yüksek Risk";

"ExposureDetection_Refreshed" = "Güncelleme: %@";

"ExposureDetection_Refreshed_Never" = "Bilinmiyor";

"ExposureDetection_RefreshingIn" = "%02d:%02d\U00A0minutes içinde güncelle";

"ExposureDetection_RefreshIn" = "%@ içinde güncelle";

"ExposureDetection_Refresh_24h" = "24 saatlik aralıklarla güncellenir";

"ExposureDetection_LastRiskLevel" = "Son maruz kalma günlüğü: %@";

"ExposureDetection_OffText" = "Bugünkü risk durumunuzu değerlendirmek için maruz kalma günlüğünü etkinleştirin.";

"ExposureDetection_OutdatedText" = "Maruz kalma günlüğü 48 saatten uzun süredir güncellenmedi. Lütfen hesaplamayı güncelleyin.";

"ExposureDetection_UnknownText" = "Maruz kalma günlüğünü uzun süredir etkinleştirmediğiniz için enfeksiyon riskinizi hesaplayamıyoruz.";

"ExposureDetection_LoadingText" = "Güncel veriler indiriliyor ve kaydediliyor. Bu işlem birkaç dakika sürebilir.";

"ExposureDetection_Behavior_Title" = "Talimatlar";

"ExposureDetection_Behavior_Subtitle" = "Yapmanız gerekenler";

"ExposureDetection_Guide_Hands" = "Ellerinizi düzenli olarak 20 saniye sabunla yıkayın.";

"ExposureDetection_Guide_Mask" = "Diğer insanlarla karşılaştığınızda yüz maskesi takın.";

"ExposureDetection_Guide_Distance" = "Diğer insanlarla aranızda en az 1,5 metre mesafeyi koruyun.";

"ExposureDetection_Guide_Sneeze" = "Öksürürken ya da hapşırırken dirseğinizin iç kısmına dönün veya bir mendil kullanın.";

"ExposureDetection_Guide_Home" = "Mümkünse lütfen eve gidin ve evde kalın.";

"ExposureDetection_Guide_Hotline1" = "Belirtiler, test kullanılabilirliği veya bireysel izolasyon hakkında sorularınız varsa lütfen aşağıdakilerden biri ile iletişime geçin:";

"ExposureDetection_Guide_Hotline2" = "Aile hekiminiz";

"ExposureDetection_Guide_Hotline3" = "116117 numaralı telefondan genel acil servis";

"ExposureDetection_Guide_Hotline4" = "Kamu sağlığı yetkiliniz";

"ExposureDetection_Explanation_Title" = "Enfeksiyon Riski";

"ExposureDetection_Explanation_Subtitle" = "Riskiniz bu şekilde hesaplanır";

"ExposureDetection_Explanation_Text_Off" = "Enfeksiyon riskiniz, cihazınızda yerel olarak bulunan maruz kalma günlüğü verileri (süre ve mesafe) kullanılarak hesaplanır. Enfeksiyon riskiniz başkaları tarafından görüntülenemez veya başkalarına aktarılmaz.";

"ExposureDetection_Explanation_Text_Outdated" = "Maruz kalma günlüğünü uzun süredir etkinleştirmediğiniz için enfeksiyon riskinizi hesaplayamıyoruz.\n\nEnfeksiyon riskiniz, akıllı telefonunuzda yerel olarak bulunan maruz kalma günlüğü verileri (süre ve mesafe) kullanılarak hesaplanır. Enfeksiyon riskiniz başkaları tarafından görüntülenemez veya başkalarına aktarılmaz.";

"ExposureDetection_Explanation_Text_Unknown" = "Maruz kalma günlüğünü uzun süredir etkinleştirmediğiniz için enfeksiyon riskinizi hesaplayamıyoruz.\n\nEnfeksiyon riskiniz, akıllı telefonunuzda yerel olarak bulunan maruz kalma günlüğü verileri (süre ve mesafe) kullanılarak hesaplanır. Enfeksiyon riskiniz başkaları tarafından görüntülenemez veya başkalarına aktarılmaz.";

"ExposureDetection_Explanation_Text_Low" = "Enfeksiyon riskiniz, maruz kalma günlüğünün verileri kullanılarak yerel olarak akıllı telefonunuzda hesaplanır. Hesaplamada COVID-19 tanısı konan kişilere maruz kalma mesafesi ve süresinin yanında potansiyel enfeksiyon bulaştırma durumu da göz önünde bulundurulur. Enfeksiyon riskiniz bir başkası tarafından görüntülenemez ya da bir başkasına aktarılamaz.";

"ExposureDetection_Explanation_Text_High" = "Bu nedenle enfeksiyon riskiniz artmış olarak derecelendirilmiştir.\nEnfeksiyon riskiniz, cihazınızda yerel olarak bulunan maruz kalma günlüğü verileri (süre ve mesafe) kullanılarak hesaplanır. Enfeksiyon riskiniz başkaları tarafından görüntülenemez veya başkalarına aktarılmaz.\nEve gittiğinizde lütfen aile fertleriniz veya ev arkadaşlarınızla yakın temastan kaçının.";

"ExposureDetection_Explanation_FAQ_Link" = "https://www.coronawarn.app/en/faq/#encounter_but_green";

"ExposureDetection_Explanation_FAQ_Link_Text" = "Daha fazla bilgi";

"ExposureDetection_LowRiskExposure_Title" = "Düşük riskli karşılaşmalar";

"ExposureDetection_LowRiskExposure_Subtitle" = "Enfeksiyon riskiniz neden düşük?";

"ExposureDetection_LowRiskExposure_Body" = "Daha sonra COVID-19 tanısı konmuş bir kişiyle karşılaştınız. Ancak maruz kalma günlüğü verilerine göre enfeksiyon riskiniz düşük. Kısa süreyle ya da uzak mesafeyle karşılaşmanız durumunda risk düşük olur. Endişelenmeniz gerekmez ve eylem gerçekleştirmeniz özel bir ihtiyaç bulunmuyor. Mesafe ve hijyen konusunda belirlenen kurallara riayet etmenizi öneririz.";

"ExposureDetection_Button_Enable" = "Maruz Kalma Günlüğünü Etkinleştir";

"ExposureDetection_Button_Refresh" = "Güncelle";

/* Active Tracing Section */
"ExposureDetection_ActiveTracingSection_Title" = "Dönem günlüğe kaydedildi";

"ExposureDetection_ActiveTracingSection_Subtitle" = "Bu dönem hesaplamaya dahil edildi.";

/* There are two paragraphs in this section. The first one just contains text… */
"ExposureDetection_ActiveTracingSection_Text_Paragraph0" = "Enfeksiyon riskiniz yalnızca maruz kalma günlüğünün etkin olduğu dönemler için hesaplanabilir. Bu nedenle günlüğe kaydetme özelliğinin sürekli etkin kalması gerekir.";

/* … the second paragraph contains two columns. On the left there is our active\n tracing indicator. On the right column there is just text that explains what\n the indicator shows.\n\n Parameters:\n - first: total number of relevant days (usually 14).\n - second: the actual number of days with active tracing. */
"ExposureDetection_ActiveTracingSection_Text_Paragraph1" = "Maruz kalma günlüğü son %1$u günü kapsar. Bu süre boyunca cihazınızdaki günlüğe kaydetme özelliği %2$u gün etkindi. Uygulama, enfeksiyondan korunma için artık ilgili olmadığından daha eski kayıtları otomatik olarak siler.";

/* Exposure Detection Errors */
"ExposureDetectionError_Alert_Title" = "Hata";

"ExposureDetectionError_Alert_Action_Details" = "Ayrıntılar";

"ExposureDetectionError_Alert_Message" = "Maruz kalma günlüğü sırasında bir hata oluştu.";

"ExposureDetectionError_Alert_AppConfig_Missing_Message" = "İnternet bağlantınız kesildi. Lütfen bağlantıyı kontrol edin ve ardından uygulamayı yeniden açın.";

/* How Risk Detection Works Alert.\n First introduced due to EXPOSUREAPP-1738.\n The alert only displays a single OK-button. We re-use the localized string\n `Alert_ActionOk` for that. */
"How_Risk_Detection_Works_Alert_Title" = "Maruz kalma günlüğü işlevi hakkında bilgi";

"How_Risk_Detection_Works_Alert_Message" = "Enfeksiyon riskiniz yalnızca maruz kalma günlüğünün etkin olduğu dönemler için hesaplanabilir. Bu nedenle günlüğe kaydetme özelliğinin sürekli etkin kalması gerekir.\nMaruz kalma günlüğü son %1$u günü kapsar.\nUygulama, enfeksiyondan korunma için artık ilgili olmadığından daha eski kayıtları otomatik olarak siler.\n\nDaha fazla bilgi için lütfen SSS sayfamıza bakın.";

/* Settings */
"Settings_Notification_StatusActive" = "Açık";

"Settings_Notification_StatusInactive" = "Kapalı";

"Settings_BackgroundAppRefresh_StatusActive" = "Açık";

"Settings_BackgroundAppRefresh_StatusInactive" = "Kapalı";

"Settings_StatusEnable" = "Etkinleştir";

"Settings_StatusDisable" = "Devre dışı bırak";

"Settings_KontaktProtokollStatusActive" = "Etkin";

"Settings_KontaktProtokollStatusInactive" = "Durduruldu";

"Settings_Tracing_Label" = "Maruz Kalma Günlüğü";

"Settings_Notification_Label" = "Bildirimler";

"Settings_BackgroundAppRefresh_Label" = "Arka Planda Uygulamayı Yenileme";

"Settings_Reset_Label" = "Uygulamayı Sıfırla";

"Settings_Tracing_Description" = "COVID-19 rastgele kimliklerinin oluşturulmasına ve paylaşılmasına izin verin.";

"Settings_Notification_Description" = "COVID-19 risk durumunuz ile ilgili otomatik bildirimlere izin verin.";

"Settings_BackgroundAppRefresh_Description" = "Risk durumunuz ile ilgili otomatik güncellemelere izin verin.";

"Settings_Reset_Description" = "Uygulamadaki tüm verilerinizi silin.";

"Settings_NavTitle" = "Ayarlar";

/* Noticiation Settings */
"NotificationSettings_On_Title" = "COVID-19 risk durumunuz ile ilgili bildirimleri etkinleştirmek istiyor musunuz?";

"NotificationSettings_On_SectionTitle" = "Ayar";

"NotificationSettings_On_RiskChanges" = "Enfeksiyon riskiniz değişti";

"NotificationSettings_On_TestsStatus" = "COVID-19 testinizin durumu";

"NotificationSettings_Off_SectionTitle" = "Ayar";

"NotificationSettings_Off_EnableNotifications" = "Bildirimler";

"NotificationSettings_Off_StatusInactive" = "Kapalı";

"NotificationSettings_Off_InfoTitle" = "Bildirimleri Etkinleştir";

"NotificationSettings_Off_InfoDescription" = "Bildirimleri etkinleştirmek üzere cihazınızın ayarlarında Corona-Warn-App için bildirimlere izin vermeniz gerekir.";

"NotificationSettings_Off_OpenSettings" = "Ayarları Aç";

"NotificationSettings_NavTitle" = "Bildirimler";

"NotificationSettings_onImageDescription" = "Bir kadın Corona-Warn-App uygulamasından bildirim alıyor.";

"NotificationSettings_offImageDescription" = "Bir kadın Corona-Warn-App uygulamasından bildirim alamıyor.";

/* Background App Referesh Settings */
"BackgroundAppRefreshSettings_Title" = "Arka Planda Uygulamayı Yenileme";

"BackgroundAppRefreshSettings_Image_Description_On" = "Bir kişi elinde, arka planda uygulamayı yenileme etkinleştirilmiş bir akıllı telefon tutuyor.";

"BackgroundAppRefreshSettings_Image_Description_Off" = "Bir kişi elinde, arka planda uygulamayı yenileme devre dışı bırakılmış bir akıllı telefon tutuyor.";

"BackgroundAppRefreshSettings_Subtitle" = "Risk Durumunu Arka Planda Güncelle";

"BackgroundAppRefreshSettings_Description" = "Arka planda uygulamayı yenileme etkinleştirildiğinde Corona-Warn-App risk durumunuzu otomatik olarak belirler.\nMobil ağda veri aktarımı için ek ücret alınmaz.\nArka planda uygulamayıı yenileme devre dışı bırakılırsa risk durumunuzu güncellemek için uygulamayı her gün manüel olarak açmanız gerekir.";

"BackgroundAppRefreshSettings_Status_Header" = "Ayar";

"BackgroundAppRefreshSettings_Status_Title" = "Arka Planda Uygulamayı Yenileme";

"BackgroundAppRefreshSettings_Status_On" = "Açık";

"BackgroundAppRefreshSettings_Status_Off" = "Kapalı";

"BackgroundAppRefreshSettings_InfoBox_Title" = "Arka Planda Uygulamayı Yenilemeyi Etkinleştir";

"BackgroundAppRefreshSettings_InfoBox_Description" = "Arka planda uygulamayı yenileme özelliğini hem iPhone'unuzun genel ayarlar bölümünde hem de Corona-Warn-App'in ayarlar bölümünde etkinleştirmeniz gerekir.";

"BackgroundAppRefreshSettings_InfoBox_LowPowerMode_Description" = "Arka planda uygulamayı yenileme özelliğini etkinleştirmek için lütfen düşük güç modunun devre dışı bırakılması gerektiğini unutmayın.";

"BackgroundAppRefreshSettings_InfoBox_LowPowerModeInstruction_Title" = "Düşük Güç Modunu Devre Dışı Bırakın";

"BackgroundAppRefreshSettings_InfoBox_LowPowerModeInstruction_Step1" = "Ayarları açın";

"BackgroundAppRefreshSettings_InfoBox_LowPowerModeInstruction_Step2" = "Pili açın";

"BackgroundAppRefreshSettings_InfoBox_LowPowerModeInstruction_Step3" = "Düşük Güç Modunu Devre Dışı Bırakın";

"BackgroundAppRefreshSettings_InfoBox_SystemBackgroundRefreshInstruction_Title" = "Genel Ayarlarda Arka Planda Uygulamayı Yenilemeyi Etkinleştir";

"BackgroundAppRefreshSettings_InfoBox_SystemBackgroundRefreshInstruction_Step1" = "Ayarları açın";

"BackgroundAppRefreshSettings_InfoBox_SystemBackgroundRefreshInstruction_Step2" = "Geneli açın";

"BackgroundAppRefreshSettings_InfoBox_SystemBackgroundRefreshInstruction_Step3" = "Arka Planda Uygulamayı Yenilemeyi açın";

"BackgroundAppRefreshSettings_InfoBox_SystemBackgroundRefreshInstruction_Step4" = "Wi-Fi veya Wi-Fi ve Hücresel Veri seçeneğini belirleyin";

"BackgroundAppRefreshSettings_InfoBox_AppBackgroundRefreshInstruction_Title" = "Corona-Warn-App için Arka Planda Uygulamayı Yenilemeyi Etkinleştir";

"BackgroundAppRefreshSettings_InfoBox_AppBackgroundRefreshInstruction_Step1" = "Ayarları açın";

"BackgroundAppRefreshSettings_InfoBox_AppBackgroundRefreshInstruction_Step2" = "Corona-Warn-App ayaralarını açın";

"BackgroundAppRefreshSettings_InfoBox_AppBackgroundRefreshInstruction_Step3" = "Arka Planda Uygulamayı Yenilemeyi Etkinleştir";

"BackgroundAppRefreshSettings_OpenSettingsButton_Title" = "Ayarları açın";

"BackgroundAppRefreshSettings_ShareButton_Title" = "Talimatları Paylaş";

/* Onboarding */
"Onboarding_LetsGo_actionText" = "Haydi başlayalım";

"Onboarding_Continue_actionText" = "Sonraki";

"Onboarding_EnableLogging_actionText" = "Sonraki";

"Onboarding_Continue_actionTextHint" = "Bu ekranı atlayabilirsiniz";

"Onboarding_doNotAllow_actionText" = "İzin Verme";

"Onboarding_DoNotActivate_actionText" = "Etkinleştirme";

"Onboarding_DeactivateExposureConfirmation_title" = "Bu, Corona-Warn-App'in COVID-19 risk durumunuz ile ilgili bildirim gönderemeyeceği veya alamayacağı anlamına gelir.";

"Onboarding_DeactivateExposureConfirmation_message" = "Bu özelliği dilediğiniz zaman devre dışı bırakabilirsiniz.";

"OnboardingInfo_togetherAgainstCoronaPage_imageDescription" = "Bölgedeki bir grup insan cihazlarını kullanıyor.";

"OnboardingInfo_togetherAgainstCoronaPage_title" = "Koronavirüs ile birlikte mücadele edelim";

"OnboardingInfo_togetherAgainstCoronaPage_boldText" = "Sizin için ve hepimiz için daha fazla koruma. Corona-Warn-App uygulamasını kullanarak enfeksiyon zincirlerini çok daha kısa süre içinde kırabiliriz.";

"OnboardingInfo_togetherAgainstCoronaPage_normalText" = "Cihazınızı koronavirüs uyarı sistemine dönüştürün. Risk durumunuza ilişkin genel bir bakış elde edin ve son 14 gün içinde COVID-19 tanısı konan herhangi biri ile yakın temasa geçip geçmediğinizi öğrenin. \n\nUygulama, şifrelenmiş rastgele kimlikleri kullanıcıların cihazları arasında paylaşarak maruz kalma günlüğü oluşturur ve bu sırada hiçbir kişisel veriye erişim sağlanmaz.";

"OnboardingInfo_togetherAgainstCoronaPage_link" = "https://www.bundesregierung.de/breg-de/themen/corona-warn-app/corona-warn-app-leichte-sprache-gebaerdensprache";

"OnboardingInfo_togetherAgainstCoronaPage_linkText" = "Basitleştirilmiş Dilde ve İşaret Dilinde Uygulama Bilgileri";

"OnboardingInfo_privacyPage_imageDescription" = "Bir kadın akıllı telefonunda Corona-Warn-App'i kullanıyor. Kılıfın arka planındaki kilit, şifrelenmiş verilerin simgesidir.";

"OnboardingInfo_privacyPage_title" = "Veri Gizliliği";

"OnboardingInfo_privacyPage_boldText" = "";

"OnboardingInfo_privacyPage_normalText" = "Kimliğiniz gizli tutulacaktır.\nVerileriniz tamamen şifrelenir ve bir takma ad altında aktarılır.\n\nSorumlu kuruluş: GDPR, 4. madde, 7. paragraf:\n\nRobert Koch-Institute\nNordufer 20\n13353 Berlin\nLütfen veri gizliliği düzenlemelerimizi okuyun.\n\nVeri gizliliği bilgileri:";

"OnboardingInfo_enableLoggingOfContactsPage_imageDescription" = "Üç kişi akıllı telefonlarında maruz kalma günlüğünü etkinleştirdi ve birbirleri ile karşılaşmaları günlüğe kaydedilecektir.";

"OnboardingInfo_enableLoggingOfContactsPage_title" = "Maruz Kalma Günlüğünü Etkinleştirme";

"OnboardingInfo_enableLoggingOfContactsPage_boldText" = "Enfeksiyon riski taşıyıp taşımadığınızı belirlemek için maruz kalma günlüğü özelliğini etkinleştirmeniz gerekir.";

"OnboardingInfo_enableLoggingOfContactsPage_normalText" = "Maruz kalma günlüğü, akıllı telefonunuzun Bluetooth üzerinden diğer kullanıcıların şifrelenmiş rastgele kimliklerini alması ve size ait rastgele kimliği diğer kullanıcıların cihazlarına aktarmasıyla çalışır. Bu özellik dilediğiniz zaman devre dışı bırakılabilir. \n\nŞifrelenmiş rastgele kimliklerde diğer kişilere yalnızca tarih, süre ve yakınlık bilgileri (sinyal gücüne göre hesaplanır) gönderilir. Ad, adres ve konum gibi kişisel veriler hiçbir durumda kaydedilmez. Kişilerin kimlikleri belirlenemez.";

"OnboardingInfo_enableLoggingOfContactsPage_consentUnderagesTitle" = "Yaş Sınırı: 16 ve Üzeri";

"OnboardingInfo_enableLoggingOfContactsPage_consentUnderagesText" = "Bu uygulama, 16 yaş ve üzerinde olan ve Almanya'da yaşayan kişilerin kullanması için hazırlanmıştır.";

"OnboardingInfo_enableLoggingOfContactsPage_panelTitle" = "Kabul Beyanı";

"OnboardingInfo_enableLoggingOfContactsPage_panelBody" = "Enfekte olan biriyle temas halinde olup olmadığınızı ve sizin de enfeksiyon riski altında olup olmadığınızı öğrenmek için Uygulamanın maruz kalma günlüğü özelliğini etkinleştirmeniz gerekir. \"Aç\" düğmesine dokunarak Uygulamanın maruz kalma günlüğü özelliğini etkinleştirmeyi ve ilişkili verilerin işlenmesini kabul edersiniz.\n\n\nUygulamanın maruz kalma günlüğü özelliğini kullanmak için iPhone'unuzda Apple tarafından sunulan COVID-19'a Maruz Kalma Günlüğü işlevini etkinleştirmeniz ve Corona-Warn-App'e bu işlevi kullanma izni vermeniz gerekecektir.\n\nMaruz kalma günlüğü etkinleştirildiğinde iPhone'ununuz sürekli olarak rastgele kimlikler oluşturur ve bu rastgele kimlikleri maruz kalma günlüğü etkinleştirilmiş olan yakınınızdaki diğer Apple ve Android akıllı telefonlara Bluetooth üzerinden aktarır. Bunun karşılığında iPhone'unuz diğer akıllı telefonların rastgele kimliklerini alır. Size ait olan ve diğer akıllı telefonlardan alınan rastgele kimlikler, maruz kalma günlüğüne kaydedilir ve 14 gün süreyle burada saklanır.\n\n\nUygulama, enfeksiyon riskinizi belirlemek için koronavirüs enfeksiyonu olduğunu Uygulamada belirten tüm kullanıcıların rastgele kimliklerinin listesini (günde birkaç kez veya talep üzerine) yükler. Ardından bu liste maruz kalma günlüğünde tutulan rastgele kimliklerle karşılaştırılır. Uygulama, enfekte olan bir kullanıcı ile temas halinde olabileceğinizi saptadığında bu konuda bilgilendirilirsiniz ve sizin de enfeksiyon riski taşıdığınız belirtilir. Bu durumda Uygulama, iPhone'unuzun maruz kalma günlüğünde tutulan diğer verilere (tarih, süre ve temas sırasındaki Bluetooth sinyalinin gücü) erişir.\n\nBluetooth sinyal gücü, fiziksel mesafenin belirlenmesi için kullanılır (sinyal ne kadar güçlü olursa mesafe o kadar kısa olur). Ardından Uygulama, koronavirüs enfeksiyonu olasılığınızı değerlendirmek ve sonraki adımlara yönelik öneriler sunmak üzere bu bilgileri analiz eder. Bu analiz iPhone'unuzda yalnızca yerel olarak gerçekleştirilir. Sizin dışınızda hiç kimse (RKI bile) enfekte olan biriyle temas ettiğinizi ve sizin için belirlenen riski bilmez.\n\nMaruz kalma günlüğü özelliğine verdiğiniz onayı geri çekmek için Uygulamadaki düğmeyi kullanarak veya Uygulamayı silerek özelliği devre dışı bırakabilirsiniz. Maruz kalma günlüğü özelliğini yeniden kullanmaya karar verirseniz özelliği geri açabilir veya Uygulamayı yeniden yükleyebilirsiniz. Maruz kalma günlüğü özelliğini devre dışı bırakırsanız Uygulama artık enfekte olan bir kullanıcı ile temas halinde olup olmadığınızı kontrol etmez. Cihazınızın rastgele kimlik göndermesini ve almasını durdurmak isterseniz de iPhone'unuzun ayarlarında COVID-19'a Maruz Kalma Günlüğü özelliğini devre dışı bırakmanız gerekir. Size ait olan ve diğer akıllı telefonlardan alınan maruz kalma günlüğündeki rastgele kimliklerin Uygulamada silinmeyeceğini unutmayın. iPhone'unuzun ayarlarında yalnızca maruz kalma günlüğünde tutulan verileri kalıcı olarak silebilirsiniz.\n\n\nUygulamanın gizlilik bildirimini (maruz kalma günlüğü özelliği için gerçekleştirilen veri işlemeye ilişkin açıklama dahil) menüde \"Veri Gizliliği Bilgileri\" başlığında bulabilirsiniz.";

"OnboardingInfo_enableLoggingOfContactsPage_stateHeader" = "Durum";

"OnboardingInfo_enableLoggingOfContactsPage_stateTitle" = "Maruz Kalma Günlüğü";

"OnboardingInfo_enableLoggingOfContactsPage_stateActive" = "Etkin";

"OnboardingInfo_enableLoggingOfContactsPage_stateStopped" = "Durduruldu";

"OnboardingInfo_howDoesDataExchangeWorkPage_imageDescription" = "Şifrelenmiş bir pozitif test tanısı sisteme aktarılır ve diğer kullanıcılar uyarılır.";

"OnboardingInfo_howDoesDataExchangeWorkPage_title" = "Size COVID-19 tanısı konduysa...";

"OnboardingInfo_howDoesDataExchangeWorkPage_boldText" = "… lütfen bunu Corona-Warn-App'te belirtin. Test sonuçlarınızı paylaşmanız gönüllülük esasına dayalıdır ve güvenlidir. Lütfen herkesin sağlığı için bunu yapın.";

"OnboardingInfo_howDoesDataExchangeWorkPage_normalText" = "Bildiriminiz güvenli olarak şifrelenir ve güvenli bir sunucuda işlenir. Akıllı telefonunuza şifrelenmiş rastgele kimlikleri toplanan kişilere bundan sonra atmaları gereken adımlarla birlikte bir uyarı gönderilir.";

"OnboardingInfo_alwaysStayInformedPage_imageDescription" = "Bir kadın Corona-Warn-App uygulamasından bildirim alıyor.";

"OnboardingInfo_alwaysStayInformedPage_title" = "Uyarıları Alma ve Riskleri Belirleme";

"OnboardingInfo_alwaysStayInformedPage_boldText" = "Uygulama, risk durumunuz hakkında otomatik olarak bildirimler verebilir ve maruz kalma yaşadığınız kişilerin yeni enfeksiyonları hakkında sizi uyarabilir. Uygulamanın size bildirim göndermesine izin verin.";

"OnboardingInfo_alwaysStayInformedPage_normalText" = "Ardından diğer insanları korumak için bireysel izolasyon sağlayabilir ve nerede test yaptırabileceğinizi öğrenebilirsiniz.";

/* Exposure Submission */
"ExposureSubmission_Hotline_Number" = "+498007540002";

"ExposureSubmission_DataPrivacyTitle" = "Veri Gizliliği";

"ExposureSubmission_Continue_actionText" = "Sonraki";

"ExposureSubmission_ConfirmDismissPopUpTitle" = "İptal etmek istiyor musunuz?";

"ExposureSubmission_ConfirmDismissPopUpText" = "Girişleriniz kaydedilmeyecektir.";

"ExposureSubmission_DataPrivacyDescription" = "\"Kabul Et\" seçeneğine dokunarak Uygulamanın koronavirüs testinizin durumunu sorgulamasına ve Uygulamada görüntülemesine izin verirsiniz. Bu özelliği, QR kod aldıysanız ve test sonucunuzun Uygulamanın sunucu sistemine aktarılmasına onay verdiyseniz kullanabilirsiniz. Testi yapan laboratuvar test sonucunuzu sunucuya kaydettiği anda sonucu Uygulamada görüntüleyebilirsiniz. Ayrıca bildirimleri etkinleştirirseniz Uygulama, kullanmadığınız sırada test sonucunuzun alındığını belirten bir bildirim gönderir. Ancak gizlilik nedenleriyle testin sonucu yalnızca Uygulamada görüntülenecektir. Uygulamada test kaydınızı silerek dilediğiniz zaman bu onayı geri çekebilirsiniz. Onayınızı geri çekmeniz, onayınızı geri çekmeden önce testi işlemenin hukuki niteliğini etkilemeyecektir. Menüde \"Veri Gizliliği Bilgileri\" başlığında daha fazla bilgiye erişebilirsiniz.";

"ExposureSubmissionDataPrivacy_AcceptTitle" = "Kabul Et";

"ExposureSubmissionDataPrivacy_DontAcceptTitle" = "Kabul Etme";

"ExposureSubmission_Submit" = "TAN gir";

"ExposureSubmissionTanEntry_Title" = "TAN Girişi";

"ExposureSubmissionTanEntry_EntryField" = "TAN Giriş Alanı";

"ExposureSubmissionTanEntry_Info" = "Lütfen size verilen TAN'yi girin:";

"ExposureSubmissionTanEntry_Description" = "Lütfen size verilen 10 haneli TAN'yi girin.";

"ExposureSubmissionTanEntry_Submit" = "Sonraki";

"ExposureSubmissionTanEntry_InvalidCharacterError" = "Girişiniz geçersiz karakterler içeriyor. Lütfen girişinizi kontrol edin.";

"ExposureSubmissionTanEntry_InvalidError" = "TAN geçersiz. Lütfen girişinizi kontrol edin.";

"ExposureSubmission_NavTitle" = "Tanı Anahtarı Gönder";

"ExposureSubmissionConfirmation_Title" = "Pozitif Tanı";

"ExposureSubmission_GeneralErrorTitle" = "Hata";

"ExposureSubmission_DispatchTitle" = "Seçim";

"ExposureSubmission_DispatchDescription" = "Burada size sunulan özellikler neler?";

"ExposureSubmissionDispatch_QRCodeButtonTitle" = "QR kod ile belgeleyin";

"ExposureSubmissionDispatch_QRCodeButtonDescription" = "Test belgenizin QR kodunu tarayarak testinizi kaydedin.";

"ExposureSubmissionDispatch_TANButtonTitle" = "TAN";

"ExposureSubmissionDispatch_TANButtonDescription" = "TAN'yi manuel olarak girerek kaydedin.";

"ExposureSubmissionDispatch_HotlineButtonTitle" = "TAN Talebi";

"ExposureSubmissionDispatch_HotlineButtonDescription" = "Test sonucunuz %@ çıktıysa lütfen bizi arayın.";

"ExposureSubmissionDispatch_HotlineButtonPositiveWord" = "Pozitif";

"ExposureSubmissionHotline_Title" = "TAN Talebi";

"ExposureSubmissionHotline_Description" = "TAN talebinde bulunmak için lütfen test sonucunuzu (varsa) ve telefon numaranızı hazır tutun.";

"ExposureSubmissionHotline_SectionTitle" = "Nasıl çalışır?";

"ExposureSubmissionHotline_SectionDescription1" = "Yardım hattını arayın ve TAN talep edin:";

"ExposureSubmissionHotline_iconAccessibilityLabel1" = "Adım 1/2";

"ExposureSubmissionHotline_iconAccessibilityLabel2" = "Adım 2/2";

"ExposureSubmission_PhoneNumber" = "+49 800 7540002";

"ExposureSubmission_PhoneDetailDescription" = "Diller: \nAlmanca, İngilizce, Türkçe\n\nMesai saatleri:\nPazartesi - Pazar: 24 saat\n\nArama ücretsizdir.\n\nSağlıkla ilgili tüm sorularınız için lütfen aile hekiminizle veya tıbbi acil servis yardım hattı ile iletişime geçin. Telefon: 116 117.";

"ExposureSubmission_SectionDescription2" = "Uygulamaya TAN girerek testi kaydedin.";

"ExposureSubmission_CallButtonTitle" = "Ara";

"ExposureSubmission_TANInputButtonTitle" = "TAN gir";

"ExposureSubmissionHotline_imageDescription" = "Yardım hattı size bir TAN iletecektir.";

/* Exposure Submission QR Code Scanner */
"ExposureSubmissionQRScanner_title" = "QR Kod Tarama";

"ExposureSubmissionQRScanner_instruction" = "Çerçeveyi belgenizin QR kodunun üzerine tutun.";

"ExposureSubmissionQRScanner_notFoundAlertTitle" = "Tanı bulunamadı";

"ExposureSubmissionQRScanner_notFoundAlertText" = "QR kodu okumayı kolaylaştırmak için QR kodu tarayıcıya dikey olarak hizalamaya çalışın veya flaşı açın.";

"ExposureSubmissionQRScanner_otherError" = "Bilinmeyen bir hata oluştu.";

"ExposureSubmissionQRScanner_cameraPermissionDenied" = "Uygulamanın QR kodu taramak için kamerayı kullanmasına izin verin.";

"ExposureSubmissionQRScanner_CameraFlash" = "Kamera flaşı";

"ExposureSubmissionQRScanner_CameraFlash_On" = "Açık";

"ExposureSubmissionQRScanner_CameraFlash_Off" = "Kapalı";

"ExposureSubmissionQRScanner_CameraFlash_Enable" = "Kamera flaşını aç";

"ExposureSubmissionQRScanner_CameraFlash_Disable" = "Kamera flaşını kapat";

/* Exposure Submission Success */
"ExposureSubmissionSuccess_Title" = "Teşekkür ederiz!";

"ExposureSubmissionSuccess_AccImageDescription" = "Bir kişi test sonucunu paylaştığı için gruptaki herkes gülüyor.";

"ExposureSubmissionSuccess_Button" = "İşte bu kadar!";

"ExposureSubmissionSuccess_Description" = "Desteğiniz sayesinde artık diğer kullanıcılar uyarılabilir ve buna uygun şekilde hareket edebilir.";

"ExposureSubmissionSuccess_subTitle" = "Diğer bilgiler:";

"ExposureSubmissionSuccess_listTitle" = "Lütfen unutmayın:";

"ExposureSubmissionSuccess_listItem1" = "Kamu sağlığı yetkiliniz önümüzdeki birkaç gün içinde telefonla veya mektupla size ulaşacaktır.";

"ExposureSubmissionSuccess_listItem2" = "Bulaşıcı bir hastalık taşıyorsunuz. Kendinizi diğer insanlardan izole edin.";

"ExposureSubmissionSuccess_listItem2_1" = "Karantina süreniz genellikle 14 gündür. Lütfen belirtilerinizi gözlemleyin ve belirtilerinizin nasıl ortaya çıktığını izleyin.";

"ExposureSubmissionSuccess_listItem2_2" = "Kamu sağlığı yetkilisi, temasa geçtiğiniz kişilerin bir listesini oluşturmanızı isteyecektir. Bu listeye, belirtileriniz ortaya çıkmadan önceki iki gün içinde 15 dakikadan uzun süreyle yakın temas halinde (2 metreden kısa mesafede, yüz yüze görüşme) olduğunuz herkesi dahil etmeniz gerekir.";

"ExposureSubmissionSuccess_listItem2_3" = "Lütfen özellikle akıllı telefonu olmadığı veya uygulamayı yüklemediği için doğrudan uygulamanın uyarmayacağı kişileri göz önünde bulundurun.";

"ExposureSubmissionSuccess_listItem2_4" = "Hiçbir belirtiniz kalmasa ve kendinizi iyi hissetseniz dahi yine de hastalığı bulaştırabilirsiniz.";

/* Exposure Submission Introduction */
"ExposureSubmissionIntroduction_Title" = "Bilgi";

"ExposureSubmissionIntroduction_SubTitle" = "Corona-Warn-App bu şekilde çalışır";

"ExposureSubmissionIntroduction_AccImageDescription" = "Bir cihaz şifrelenmiş pozitif test tanısını sisteme aktarır.";

"ExposureSubmissionIntroduction_Usage01" = "Uygulamanın düzgün çalışması için COVID-19 tanısı konan kişilerin desteğine güveniyoruz.";

"ExposureSubmissionIntroduction_Usage02" = "Yalnızca şifrelenmiş rastgele kimlikler gönderilip alındığından kimliğiniz gizli tutulur. Şu şekilde devam edebilirsiniz:";

"ExposureSubmissionIntroduction_ListItem1" = "Test belgenizde bir QR kod varsa bu kodu tarayıp testi kaydedebilirsiniz. Sonuç çıkar çıkmaz sonucu uygulamada görüntüleyebilirsiniz.";

"ExposureSubmissionIntroduction_ListItem2" = "Size COVID-19 tanısı konduysa diğer insanları uyarabilirsiniz.";

"ExposureSubmissionIntroduction_ListItem3" = "Pozitif tanı için TAN verildiyse bunu kullanarak testi kaydedebilirsiniz.";

"ExposureSubmissionIntroduction_ListItem4" = "TAN verilmediyse telefonla talep edebilirsiniz.";

/* Exposure Submission Result */
"ExposureSubmissionResult_Title" = "Test Sonucu";

"ExposureSubmissionResult_CardSubTitle" = "Tanı Sonucunuz";

"ExposureSubmissionResult_CardTitle" = "SARS-CoV-2";

"ExposureSubmissionResult_CardPositive" = "Pozitif";

"ExposureSubmissionResult_CardNegative" = "Negatif";

"ExposureSubmissionResult_CardInvalid" = "Değerlendirme yapılamaz";

"ExposureSubmissionResult_CardPending" = "Sonucunuz henüz çıkmadı";

"ExposureSubmissionResult_Procedure" = "Nasıl çalışır?";

"ExposureSubmissionResult_testAdded" = "Test başarıyla eklendi";

"ExposureSubmissionResult_testAddedDesc" = "Testiniz Corona-Warn-App'e kaydedildi.";

"ExposureSubmissionResult_warnOthers" = "Diğer Kullanıcıları Uyarma";

"ExposureSubmissionResult_warnOthersDesc" = "Diğer insanları korumak ve enfeksiyon zincirini kırmak için son 14 güne ait rastgele kimliklerinizi paylaşın.";

"ExposureSubmissionResult_testPositive" = "Pozitif Tanı";

"ExposureSubmissionResult_testPositiveDesc" = "Test sonucunuz pozitif olarak doğrulandı.";

"ExposureSubmissionResult_testNegative" = "Negatif Tanı";

"ExposureSubmissionResult_testNegativeDesc" = "Laboratuvar sonucuna göre koronavirüs SARS-CoV-2 olduğunuza dair bir doğrulama yok.";

"ExposureSubmissionResult_testNegative_furtherInfos_title" = "Diğer bilgiler:";

"ExposureSubmissionResult_testNegative_furtherInfos_listItem1" = "Hâlâ kendinizi iyi hissetmiyor musunuz? Kendinizi kötü hissediyorsanız ve/veya belirtileriniz kötüleştiyse lütfen aile hekiminizle iletişime geçin.";

"ExposureSubmissionResult_testNegative_furtherInfos_listItem2" = "Kendinizi yeniden iyi hissedene dek evde kalın. Başka bir enfeksiyon nedeniyle bağışıklığınız zayıflamışken koronavirüse (SARS-CoV-2) yakalanırsanız ciddi bir hastalıkla karşılaşabilirsiniz.";

"ExposureSubmissionResult_testNegative_furtherInfos_listItem3" = "Kendinizi iyi hissetmiyorsanız diğer insanları riske atmamak için işe gitmeyin.";

"ExposureSubmissionResult_furtherInfos_hint_testAgain" = "Belirtileriniz kötüleşirse ilave SARS-CoV-2 testi yapılması gerekebilir.";

"ExposureSubmissionResult_testInvalid" = "Testte hata var";

"ExposureSubmissionResult_testInvalidDesc" = "Testinizi değerlendirirken bir problem oluştu. Lütfen sonraki adımlarınız için test merkezi veya laboratuvar ile görüşün.";

"ExposureSubmissionResult_testRedeemed" = "Testte hata var";

"ExposureSubmissionResult_testRedeemedDesc" = "Testinizi değerlendirirken bir problem oluştu. QR kodunuzun süresi dolmuş.";

"ExposureSubmissionResult_testPending" = "Test sonucu henüz çıkmadı";

"ExposureSubmissionResult_testPendingDesc" = "Test sonucunuz henüz çıkmadı.";

"ExposureSubmissionResult_testRemove" = "Testi sil";

"ExposureSubmissionResult_testRemoveDesc" = "Gerekirse yeni bir test kodu kaydedebilmeniz için lütfen testi Corona-Warn-App'ten silin.";

"ExposureSubmissionResult_continueButton" = "Sonraki";

"ExposureSubmissionResult_deleteButton" = "Testi sil";

"ExposureSubmissionResult_refreshButton" = "Güncelle";

/* ExposureSubmissionSymptoms */
"ExposureSubmissionSymptoms_Title" = "Belirtiler";

"ExposureSubmissionSymptoms_Description" = "Son birkaç günde aşağıdaki belirtilerden birini veya daha fazlasını yaşadınız mı?";

"ExposureSubmissionSymptoms_Symptom0" = "Artan vücut sıcaklığı veya ateş";

"ExposureSubmissionSymptoms_Symptom1" = "Nefes darlığı";

"ExposureSubmissionSymptoms_Symptom2" = "Koku/tat kaybı";

"ExposureSubmissionSymptoms_Symptom3" = "Öksürük";

"ExposureSubmissionSymptoms_Symptom4" = "Burun akıntısı";

"ExposureSubmissionSymptoms_Symptom5" = "Boğaz ağrısı";

"ExposureSubmissionSymptoms_Symptom6" = "Baş ağrısı ve kol/bacak ağrısı";

"ExposureSubmissionSymptoms_Symptom7" = "Genel zayıflık ve bitkinlik";

"ExposureSubmissionSymptoms_AnswerOptionYes" = "Evet";

"ExposureSubmissionSymptoms_AnswerOptionNo" = "Hayır";

"ExposureSubmissionSymptoms_AnswerOptionPreferNotToSay" = "Beyan yok";

"ExposureSubmissionSymptoms_ContinueButton" = "Sonraki";

/* ExposureSubmissionSymptomsOnset */
"ExposureSubmissionSymptomsOnset_Title" = "Belirtilerin başlangıcı";

"ExposureSubmissionSymptomsOnset_Subtitle" = "Bu belirtileri ilk kez ne zaman yaşamaya başladınız?";

"ExposureSubmissionSymptomsOnset_Description" = "Soruya mümkün olduğunca doğru yanıt verin.";

"ExposureSubmissionSymptomsOnset_DatePickerTitle" = "Tam tarih";

"ExposureSubmissionSymptomsOnset_AnswerOptionLastSevenDays" = "Son 7 gün içinde";

"ExposureSubmissionSymptomsOnset_AnswerOptionOneToTwoWeeksAgo" = "1-2 hafta önce";

"ExposureSubmissionSymptomsOnset_AnswerOptionMoreThanTwoWeeksAgo" = "2 haftadan uzun süre önce";

"ExposureSubmissionSymptomsOnset_AnswerOptionPreferNotToSay" = "Beyan yok";

"ExposureSubmissionSymptomsOnset_ContinueButton" = "Sonraki";

/* ExposureSubmissionWarnOthers */
"ExposureSubmissionWarnOthers_title" = "Diğer Kullanıcıları Uyarma";

"ExposureSubmissionWarnOthers_AccImageDescription" = "Bir cihaz şifrelenmiş pozitif test tanısını sisteme aktarır.";

"ExposureSubmissionWarnOthers_continueButton" = "Kabul Et";

"ExposureSubmissionWarnOthers_sectionTitle" = "Lütfen hepimize yardımcı olun!";

"ExposureSubmissionWarnOthers_description" = "Corona-Warn-App'in son 14 güne ait rastgele kimliklerinizi diğer kullanıcılarla paylaşmasını sağlayabilirsiniz. Bu sayede başkalarını uyarabilir ve enfeksiyon zincirini kırmaları için onlara yardımcı olabilirsiniz.\n\nEnfeksiyon riski, hastalığın başlangıcından önce meydana geldiğinden ve zaman içerisinde değişebileceğinden, olası korona bulgularının (ör. ateş ya da öksürük) ilk ne zaman ortaya çıktığını da bildirmenizi rica ederiz. Bu sayede, sizinle temas eden diğer uygulama kullanıcılarının enfeksiyon riski de daha doğru hesaplanabilir. Bulgu başlangıcına ilişkin bildirim, isteğe bağlıdır. Bulgu yoksa ya da bilgi vermek istemiyorsanız, \"Bilgi yok\" seçeneğini seçebilirsiniz.\n\nYalnızca kişisel olmayan rastgele kimlikler aktarıldığından kimliğiniz gizli kalır.";

"ExposureSubmissionWarnOthers_dataPrivacyDescription" = "\"Kabul Et\" seçeneğine dokunduğunuzda, Uygulamanın pozitif test sonucunuzu son 14 güne ait rastgele kimliklerinizle birlikte uygulamanın sunucu sistemine göndermesine izin vermiş olursunuz, bu sayede maruz kalma günlüğünü etkinleştirmiş olan diğer Uygulama kullanıcıları otomatik şekilde bilgilendirilebilir. İsteğe bağlı bu bilgileri bulgu başlangıcında verirseniz, iletilen rastgele kimlikler, ilgili rastgele kimliğin geçerli olduğu gün itibariyle enfeksiyon riskini içeren, bilgileriniz aracılığıyla hesaplanan toplam risk puanını da içerir. İletilen rastgele kimlikler, kimliğiniz ya da kişiliğinize ilişkin sonuç çıkartacak hiçbir bilgi içermez.\n\nTest sonucunuzun Uygulama aracılığıyla iletilmesi, isteğe bağlıdır. Test sonucunuzu iletmezseniz size hiçbir dezavantajı olmaz. Uygulamayı kullanıp kullanmadığınızı ve nasıl kullandığınızı anlayamadığımız ve kontrol edemediğimiz için enfeksiyonu bulaştırıp bulaştırmadığınızı sizden başka kimse öğrenemez.\n\nUygulamayı silerek, onayınızı dilediğinizde geri alabilirsiniz. Onayın geri alınmasıyla, geri almaya kadar yapılmış veri işlemelerin hukuka uygunlukları bu durumdan etkilenmez. Bu konuya ilişkin diğer bilgileri \"Uygulama Bilgileri\" > \"Veri Gizliliği\" menüsünde bulabilirsiniz.";

"ExposureSubmissionWarnOthers_dataPrivacyTitle" = "Veri Gizliliği";

"ExposureSubmissionWarnOthers_consentUnderagesTitle" = "Yaş Sınırı: 16 ve Üzeri";

"ExposureSubmissionWarnOthers_consentUnderagesText" = "Bu uygulama, 16 yaş ve üzerinde olan ve Almanya'da yaşayan kişilerin kullanması için hazırlanmıştır.";

"ExposureSubmissionWarnEuropeConsent_title" = "Avrupa geneli uyarılar";

"ExposureSubmissionWarnEuropeConsent_imageDescription" = "Avrupa haritasının üzerinde, akıllı telefonlarını tutan kişiler ayakta duruyor. Bu kişilerin ortasında, uyarı sesi veren bir zil resmi var.";

"ExposureSubmissionWarnEuropeConsent_continueButton" = "Sonraki";

"ExposureSubmissionWarnEuropeConsent_sectionTitle" = "Virüs sınır tanımıyor. Sınırların ötesindeki uyarılara destek verin!";

"ExposureSubmissionWarnEuropeConsent_toggleTitle" = "Avrupa geneli uyarılar";

"ExposureSubmissionWarnEuropeConsent_description" = "Bazı Avrupa ülkeleri sınırlar arası uyarıları etkinleştirmek için iş birliği yapıyor. Diğer ülkelerin resmi Korona uygulamalarını kullanan kişilerin uyarı alabilmesi için rastgele kimliklerinizi katılımcı ülkelerle paylaşın.";

"ExposureSubmissionWarnEuropeConsent_consentTitle" = "Kabul Beyanı";

"ExposureSubmissionWarnEuropeConsent_consentDescription" = "\"Avrupa geneli uyarılar\" seçeneğini belirleyip \"Sonraki\" seçeneğine dokunduğunuzda test sonucunuzun ve son 14 gün boyunca oluşturulan rastgele kimliklerinizin katılımcı ülkeler tarafından ortak olarak işletilen Avrupa sunucu sistemine aktarılmasına onay verirsiniz. Test sonucunuz ve rastgele kimlikleriniz, diğer ülkelerdeki resmi Korona uygulamalarının kullanıcılarını enfeksiyon riskine maruz kalmış olabilecekleri konusunda uyarmak için kullanılabilir. Rastgele kimlikler, kimliğinize ilişkin çıkarımlar yapılabilmesini sağlayan veriler içermez.\n\nAvrupa geneli uyarıları desteklemek için veri aktarımı yapılması isteğe bağlıdır. Verilerinizi paylaşmamayı seçerseniz herhangi bir dezavantajla karşılaşmazsınız. Uygulamayı kullanıp kullanmadığınızı ve nasıl kullandığınızı takip etmek ya da kontrol etmek mümkün olmadığından Avrupa geneli uyarıları desteklemek için test sonucunuzu paylaşıp paylaşmadığınızı yalnızca siz bilirsiniz. Uygulamayı silerek dilediğiniz zaman onayınızı iptal edebilirsiniz. Onayınızı iptal ettiğinizde iptal işlemine kadar yapılmış veri işlemelerin hukuka uygunlukları bu durumdan etkilenmez. Daha fazla bilgi için \"Veri Gizliliği Bilgileri\" menüsüne bakın.";

"ExposureSubmissionWarnEuropeTravelConfirmation_title" = "Avrupa geneli uyarılar";

"ExposureSubmissionWarnEuropeTravelConfirmation_continueButton" = "Sonraki";

"ExposureSubmissionWarnEuropeTravelConfirmation_description1" = "Son 14 gün içinde Almanya dışındaki ülkelere gittiniz mi?";

"ExposureSubmissionWarnEuropeTravelConfirmation_description2" = "Girişiniz yalnızca veri hacmini optimize etmek için kullanılır.";

"ExposureSubmissionWarnEuropeTravelConfirmation_answerOptionYes" = "Evet";

"ExposureSubmissionWarnEuropeTravelConfirmation_answerOptionNo" = "Hayır";

"ExposureSubmissionWarnEuropeTravelConfirmation_answerOptionNone" = "Beyan yok";

"ExposureSubmissionWarnEuropeCountrySelection_title" = "Avrupa geneli uyarılar";

"ExposureSubmissionWarnEuropeCountrySelection_continueButton" = "Sonraki";

"ExposureSubmissionWarnEuropeCountrySelection_description1" = "Son 14 günde hangi ülkelere gittiniz?";

"ExposureSubmissionWarnEuropeCountrySelection_description2" = "Girişiniz yalnızca veri hacmini optimize etmek için kullanılır.\n\nListe tüm güncel katılımcı ülkeleri içerir ve sürekli olarak güncellenir.";

"ExposureSubmissionWarnEuropeCountrySelection_answerOptionCountrySelection" = "Şu ülkelere gittim:";

"ExposureSubmissionWarnEuropeCountrySelection_answerOptionOtherCountries" = "Diğer ülkeler";

"ExposureSubmissionWarnEuropeCountrySelection_answerOptionNone" = "Beyan yok";

"ExposureSubmissionWarnEuropeCountrySelection_consentTitle" = "Kabul Beyanı";

"ExposureSubmissionWarnEuropeCountrySelection_consentDescription" = "\"Sonraki\" seçeneğine tıkladığınızda, seçtiğiniz ülkelerin ve rastgele kimliklerinizin katılımcı ülkeler tarafından ortak olarak işletilen Avrupa sunucu sistemine aktarılmasına onay verirsiniz. Katılımcı ülkeler, bu verileri kendi Korona uygulamalarında maruz kalma günlüğü için kullanarak rastgele kimliklerinizin bu Korona uygulamalarının kullanıcıları ile ilişkili olup olmadığını değerlendirebilir.\n\n\nAktarılan veriler kimliğinize ilişkin çıkarımlar yapılabilmesini sağlayan veriler içermez.\n\nSeçtiğiniz ülkelerle ilgili verilerin aktarımı isteğe bağlıdır. Seçtiğiniz ülkelere ilişkin girişlerinizi aktarmak istemezseniz bir dezavantajla karşılaşmazsınız. Seçtiğiniz ülkelere ilişkin verileri paylaşmamayı seçerseniz herhangi bir dezavantajla karşılaşmazsınız. Uygulamayı kullanıp kullanmadığınızı ve nasıl kullandığınızı takip etmek ya da kontrol etmek mümkün olmadığından bu bilgileri paylaşıp paylaşmadığınızı yalnızca siz bilirsiniz.\n\nUygulamayı silerek dilediğiniz zaman onayınızı iptal edebilirsiniz. Onayınızı iptal ettiğinizde iptal işlemine kadar yapılmış veri işlemelerin hukuka uygunlukları bu durumdan etkilenmez. Daha fazla bilgi için \"Veri Gizliliği Bilgileri\" menüsüne bakın.";

"ExposureSubmissionResult_RemoveAlert_Title" = "Test yalnızca bir kez taranabilir.";

"ExposureSubmissionResult_RemoveAlert_Text" = "Testi kaldırırsanız test sonucunuzu alamazsınız. QR kod geçerli olsun veya olmasın test sonucunuzu test merkezinden veya laboratuvardan alacaksınız. COVID-19 tanısı alırsanız kamu sağlığı yetkilisi yasal olarak belirlenen kanal üzerinden bilgilendirilecektir ve kamu sağlığı yetkilisi sizinle iletişime geçecektir.";

"ExposureSubmissionResult_RegistrationDateUnknown" = "Kayıt tarihi bilinmiyor";

"ExposureSubmissionResult_RegistrationDate" = "Kayıt tarihi:";

/* Exposure Submission */
"ExposureSubmissionError_ErrorPrefix" = "Verilerinizi gönderirken teknik hata oluştu. Lütfen teknik yardım hattı ile iletişime geçin. Telefon numarasını Uygulama Bilgileri bölümünde bulabilirsiniz.";

"ExposureSubmissionError_NoKeys" = "Tanı anahtarı yok. Lütfen yarın tekrar deneyin.";

"ExposureSubmissionError_InvalidTan" = "Oluşturulan TAN, gönderme işlemi için geçersiz. Lütfen Uygulama Bilgileri -> Teknik Yardım Hattı üzerinden teknik yardım hattı ile iletişime geçin.";

"ExposureSubmissionError_EnNotEnabled" = "Maruz kalma günlüğü etkin değil.";

"ExposureSubmissionError_NoRegistrationToken" = "Akıllı telefonda kayıt belirteci bulunamadı.";

"ExposureSubmissionError_InvalidResponse" = "Yanıt işlenemedi.";

"ExposureSubmissionError_NoResponse" = "Yanıtın içeriği yok.";

"ExposureSubmissionError_QRAlreadyUsed" = "QR kod yanlış veya başka bir akıllı telefona zaten kaydedilmiş. QR kod geçerli olsun veya olmasın test sonucunuzu test merkezinden veya laboratuvardan alacaksınız. COVID-19 tanısı alırsanız kamu sağlığı yetkilisi yasal olarak belirlenen kanal üzerinden bilgilendirilecektir ve kamu sağlığı yetkilisi sizinle iletişime geçecektir.";

"ExposureSubmissionError_QRAlreadyUsed_Title" = "QR kod geçersiz";

"ExposureSubmissionError_TeleTanAlreadyUsed" = "TAN geçersiz veya zaten kullanılmış. Daha fazla bilgi için \"TAN Talebi\" bölümünün altında listelenen numarayı arayın.";

"ExposureSubmissionError_QRNotExist_Title" = "R kodun süresi doldu";

"ExposureSubmissionError_QRNotExist" = "Lütfen testi uygulamadan kaldırın.\nArdından Uygulamaya yeni bir test ekleyebilirsiniz.";

"ExposureSubmissionError_RegTokenNotExist" = "Gönderme işlemi için TAN oluşturulamıyor. Lütfen Uygulama Bilgileri -> Teknik Yardım Hattı üzerinden teknik yardım hattı ile iletişime geçin.";

"ExposureSubmissionError_other" = "Bir bağlantı hatası oluştu. Teknik destek için hata kodu: ";

"ExposureSubmissionError_otherend" = "Lütfen tekrar deneyin.";

"ExposureSubmissionError_httpError" = "Bağlantı kurulamıyor.";

"ExposureSubmissionError_declined" = "Lütfen diğer kullanıcıları uyarmak için rastgele kimliklerinizi yayınlayın.";

"ExposureSubmissionError_unknown" = "Bilinmeyen hata";

"ExposureSubmissionError_defaultError" = "Önemli aktarım sırasında hata oluştu";

"ExposureSubmissionError_noAppConfiguration" = "İnternet bağlantınız kesildi. Lütfen bağlantıyı kontrol edin ve ardından uygulamayı yeniden açın.";

/* Tracing Enable/Disable Settings */
"ExposureNotificationSetting_TracingSettingTitle" = "Maruz Kalma Günlüğü";

"ExposureNotificationSetting_EnableTracing" = "Maruz Kalma Günlüğü";

"ExposureNotificationSetting_Tracing_Limited" = "Sınırlı";

"ExposureNotificationSetting_Tracing_Deactivated" = "Devre dışı bırakıldı";

"ExposureNotificationSetting_ActionCell_Header" = "Ayar";

"ExposureNotificationSetting_DescriptionTitle_Inactive" = "Maruz Kalma Günlüğünü Etkinleştir";

"ExposureNotificationSetting_DescriptionTitle" = "Maruz kalma günlüğünüz bu şekilde çalışır";

"ExposureNotificationSetting_DescriptionText1" = "Enfeksiyon riski taşıyıp taşımadığınızı belirlemek için maruz kalma günlüğü özelliğini etkinleştirmeniz gerekir.";

<<<<<<< HEAD
"ExposureNotificationSetting_DescriptionText2" = "Maruz kalma günlüğü, akıllı telefonunuzun Bluetooth üzerinden diğer kullanıcıların şifrelenmiş rastgele kimliklerini alması ve size ait rastgele kimliği diğer kullanıcıların cihazlarına aktarmasıyla çalışır. Bu özellik dilediğiniz zaman devre dışı bırakılabilir.";
=======
"ExposureNotificationSetting_DescriptionText2" = "Maruz kalma günlüğü, akıllı telefonunuzun Bluetooth üzerinden diğer kullanıcıların şifrelenmiş rastgele kimliklerini alması ve size ait rastgele kimliği diğer kullanıcıların akıllı telefonlarına aktarmasıyla çalışır. Bu özellik dilediğiniz zaman devre dışı bırakılabilir.";
>>>>>>> d843a22e

"ExposureNotificationSetting_DescriptionText3" = "Şifrelenmiş rastgele kimliklerde diğer kişilere yalnızca tarih, süre ve yakınlık bilgileri (sinyal gücüne göre hesaplanır) gönderilir. Ad, adres ve konum gibi kişisel veriler hiçbir durumda kaydedilmez. Kişilerin kimlikleri belirlenemez.";

"ExposureNotificationSetting_Activate_Bluetooth" = "Bluetooth'u aç";

"ExposureNotificationSetting_Bluetooth_Description" = "Karşılaşmaların günlüğe kaydedilmesi amacıyla Bluetooth'un maruz kalma günlüğü için açılması gerekir. Lütfen cihaz ayarlarınızda Bluetooth'u açın.";

"ExposureNotificationSetting_Activate_Internet" = "İnternet bağlantısını aç";

"ExposureNotificationSetting_Internet_Description" = "Maruz kalma günlüğü, maruz kalmaları hesaplamak için İnternet bağlantısı gerektirir. Lütfen cihazınızın ayarlarında WiFi'ı veya mobil veriyi açın.";

"ExposureNotificationSetting_Detail_Action_Button" = "Cihaz Ayarlarını Aç";

"ExposureNotificationSetting_Activate_OSENSetting" = "COVID-19'a Maruz Kalma Günlüğünü ve Bildirimleri Etkinleştir ";

"ExposureNotificationSetting_Activate_OSENSetting_Description" = "Maruz kalma günlüğünde, karşılaşmaların günlüğe kaydedilebilmesi için sistem ayarlarında COVID-19'a maruz kalma günlüğü ve bildirimlerin etkinleştirilmesi gerekir. Lütfen sistem ayarlarında \"COVID-19'a Maruz Kalma Günlüğü ve Bildirimler\" özelliğini etkinleştirin.";

"ExposureNotificationSetting_ParentalControls_OSENSetting" = "COVID-19'a Maruz Kalma Günlüğünü ve Bildirimleri Etkinleştir";

"ExposureNotificationSetting_ParentalControls_OSENSetting_Description" = "Maruz kalma günlüğünde, karşılaşmaların günlüğe kaydedilebilmesi için sistem ayarlarında COVID-19'a maruz kalma günlüğü ve bildirimlerin etkinleştirilmesi gerekir. Lütfen sistem ayarlarında \"COVID-19'a Maruz Kalma Günlüğü ve Bildirimler\" özelliğini etkinleştirin.";

"ExposureNotificationSetting_AuthorizationRequired_OSENSetting" = "Yetki gereklidir";

"ExposureNotificationSetting_AuthorizationRequired_OSENSetting_Description" = "Lütfen COVID-19'a maruz kalma günlüğünün kullanılmasını onaylayın.";

"ExposureNotificationSetting_AuthorizationRequired_ActionTitle" = "Yetki";

"ExposureNotificationSetting_AccLabel_Enabled" = "Üç kişi akıllı telefonlarında maruz kalma günlüğünü etkinleştirdi ve birbirleri ile karşılaşmaları günlüğe kaydedilecektir.";

"ExposureNotificationSetting_AccLabel_Disabled" = "Bir kişi akıllı telefonunda maruz kalma günlüğünü devre dışı bıraktı. Bu nedenle iki diğer kişi ile karşılaşma günlüğe kaydedilmez.";

"ExposureNotificationSetting_AccLabel_BluetoothOff" = "Bir kişi akıllı telefonunda Bluetooth'u kapattı. Bu nedenle iki diğer kişi ile karşılaşma günlüğe kaydedilmez.";

"ExposureNotificationSetting_AccLabel_InternetOff" = "Bir kişi akıllı telefonunda İnternet bağlantısını kapattı. Bu nedenle son karşılaşmaları belirlenemez.";

"ExposureNotificationSetting_Activate_Action" = "Kabul Et";

"ExposureNotificationSetting_Dismiss_Action" = "İptal";

"ExposureNotificationSetting_GeneralError_Title" = "Hata";

"ExposureNotificationSetting_GeneralError_LearnMore_Action" = "Daha fazla bilgi edinin";

"ExposureNotificationSetting_GeneralError_LearnMore_URL" = "https://www.coronawarn.app/en/faq/";

"ExposureNotificationSetting_AuthenticationError" = "Maruz kalma günlüğü özelliğini etkinleştirirken bir hata oluştu. Lütfen ayarlarınızda COVID-19 maruz kalma günlüğünü etkinleştirip etkinleştirmediğinizi kontrol edin.";

"ExposureNotificationSetting_exposureNotification_Required" = "Maruz kalma günlüğü özelliğini etkinleştirirken bir hata oluştu. Lütfen ayarlarınızda COVID-19 maruz kalma bildirimi özelliğini uygulama için etkinleştirip etkinleştirmediğinizi kontrol edin.";

"ExposureNotificationSetting_exposureNotification_unavailable" = "Maruz kalma günlüğü özelliğini etkinleştirirken bir hata oluştu. Lütfen ayarlarınızda COVID-19 maruz kalma günlüğü için etkin uygulama olarak bu uygulamanın seçili olup olmadığını kontrol edin. Daha fazla bilgi için SSS sayfamızı ziyaret edin.";

"ExposureNotificationSetting_unknownError" = "Bilinmeyen bir hata oluştu. Daha fazla bilgi için SSS sayfamızı ziyaret edin.";

"ExposureNotificationSetting_apiMisuse" = "Maruz kalma günlüğü özelliğini etkinleştirirken dahili hata oluştu. Daha fazla bilgi için SSS sayfamızı ziyaret edin ve daha sonra tekrar deneyin.";

/* EU Tracing Risk decription */
"ExposureNotificationSetting_euTracingRiskDeterminationTitle" = "Ülkeler Arası Maruz Kalma Günlüğü";

"ExposureNotificationSetting_euTracingAllCountriesTitle" = "Katılımcı Ülkeler";

/* Home Navigation Bar */
"Home_LeftBarButton_description" = "Corona-Warn-App logosu";

"Home_RightBarButton_description" = "Bilgi";

/* Home Active card */
"Home_Activate_Card_On_Title" = "Maruz Kalma Günlüğü Etkin";

"Home_Activate_Card_Off_Title" = "Maruz kalma günlüğü durduruldu";

"Home_Activate_Card_Bluetooth_Off_Title" = "Bluetooth kapalı";

"Home_Activate_Card_Internet_Off_Title" = "İnternet bağlantısı yok";

/* Home common card */
"Home_Risk_Date_Item_Title" = "Güncelleme: %@";

"Home_Risk_No_Date_Title" = "Bilinmiyor";

"Home_Risk_Period_Update_Title" = "%@\U00A0hours aralıkla güncellenir";

"Home_Risk_Period_Disabled_Button_Title" = "Yalnızca %@\U00A0hours aralıkla güncellenir";

"Home_Risk_Unknown_Title" = "Bilinmeyen Risk";

"Home_Risk_Last_Activate_Item_Title" = "Son maruz kalma günlüğü: %@";

"Home_Risk_Last_Activate_Item_Unknown_Title" = "Bilinmeyen Risk";

"Home_Risk_Last_Activate_Item_Low_Title" = "Düşük Risk";

"Home_Risk_Last_Activate_Item_High_Title" = "Daha Yüksek Risk";

"Home_RiskCard_Update_Button" = "Güncelle";

/* Home Unknown card */
"Home_RiskCard_Unknown_Item_Title" = "Maruz kalma günlüğü uzun süredir açık olmadığı için enfeksiyon riskinizi hesaplayamıyoruz.";

/* Home Unknown 48 card */
"Home_RiskCard_Unknown48h_Body" = "Maruz kalma günlüğü 48 saatten uzun süredir güncellenmedi. Lütfen hesaplamayı güncelleyin.";

/* Home Inactive card */
"Home_Risk_Inactive_NoCalculation_Possible_Title" = "Maruz kalma günlüğü durduruldu";

"Home_Risk_Inactive_Outdated_Results_Title" = "Maruz kalma günlüğü oluşturulamıyor";

"Home_Risk_Inactive_NoCalculation_Possible_Body" = "Bugünkü risk durumunuzu değerlendirmek için maruz kalma günlüğünü etkinleştirin.";

"Home_Risk_Inactive_Outdated_Results_Body" = "Maruz kalma günlüğünüz 24 saatten uzun süre için güncellenemedi.";

"Home_Risk_Inactive_NoCalculation_Possible_Button" = "Maruz Kalma Günlüğünü Etkinleştir";

"Home_Risk_Inactive_Outdated_Results_Button" = "Maruz Kalma Günlüğünü Etkinleştir";

/* Home Low card */
"Home_Risk_Low_Title" = "Düşük Risk";

/* Home High card */
"Home_Risk_High_Title" = "Daha Yüksek Risk";

/* Home Status Check */
"Home_Risk_Status_Check_Title" = "Kontrol devam ediyor …";

"Home_Risk_Status_Check_Body" = "Güncel veriler indiriliyor ve kaydediliyor. Bu işlem birkaç dakika sürebilir.";

/* Home Thank you card */
"Home_Thank_You_Card_Title" = "Teşekkür ederiz!";

"Home_Thank_You_Card_Body" = "Desteğiniz sayesinde artık diğer kullanıcılar uyarılabilir ve buna uygun şekilde hareket edebilir.";

"Home_Thank_You_Card_Note_Title" = "Lütfen unutmayın:";

"Home_Thank_You_Card_Phone_Item_Title" = "Kamu sağlığı yetkiliniz önümüzdeki birkaç gün içinde telefonla veya mektupla size ulaşacaktır.";

"Home_Thank_You_Card_Home_Item_Title" = "Bulaşıcı bir hastalık taşıyorsunuz. Kendinizi diğer insanlardan izole edin.";

"Home_Thank_You_Card_Further_Info_Item_Title" = "Diğer bilgiler:";

"Home_Thank_You_Card_14Days_Item_Title" = "Karantina süreniz genellikle 14 gündür. Lütfen belirtilerinizi gözlemleyin ve belirtilerinizin nasıl ortaya çıktığını izleyin.";

"Home_Thank_You_Card_Contacts_Item_Title" = "Kamu sağlığı yetkilisi, temasa geçtiğiniz kişilerin bir listesini oluşturmanızı isteyecektir. Bu listeye, belirtileriniz ortaya çıkmadan önceki iki gün içinde 15 dakikadan uzun süreyle yakın temas halinde (2 metreden kısa mesafede, yüz yüze görüşme) olduğunuz herkesi dahil etmeniz gerekir.";

"Home_Thank_You_Card_App_Item_Title" = "Lütfen özellikle akıllı telefonu olmadığı veya uygulamayı yüklemediği için doğrudan uygulamanın uyarmayacağı kişileri göz önünde bulundurun.";

"Home_Thank_You_Card_NoSymptoms_Item_Title" = "Hiçbir belirtiniz kalmasa ve kendinizi iyi hissetseniz dahi yine de hastalığı bulaştırabilirsiniz.";

/* Home Finding positive */
"Home_Finding_Positive_Card_Title" = "Pozitif Tanı";

"Home_Finding_Positive_Card_Status_Title" = "SARS-CoV-2 pozitif";

"Home_Finding_Positive_Card_Status_Subtitle" = "SARS-CoV-2 virüsü tanısı aldınız.";

"Home_Finding_Positive_Card_Note_Title" = "Lütfen unutmayın:";

"Home_Finding_Positive_Card_Phone_Item_Title" = "Kamu sağlığı yetkiliniz önümüzdeki birkaç gün içinde telefonla veya mektupla size ulaşacaktır.";

"Home_Finding_Positive_Card_Home_Item_Title" = "Bulaşıcı bir hastalık taşıyorsunuz. Kendinizi diğer insanlardan izole edin.";

"Home_Finding_Positive_Card_Share_Item_Title" = "Diğer kullanıcıların uyarılabilmesi için rastgele kimliklerinizi paylaşın.";

"Home_Finding_Positive_Card_Button" = "Sonraki";

/* Home Submit card */
"Home_SubmitCard_Title" = "Test yaptırdınız mı?";

"Home_SubmitCard_Body" = "Diğer kullanıcıları uyararak enfeksiyon zincirini kırmaya yardımcı olun.";

"Home_SubmitCard_Button" = "Daha Fazla Bilgi ve Yardım";

"Home_InfoCard_ShareTitle" = "Corona-Warn-App'i Paylaş";

"Home_InfoCard_ShareBody" = "Uygulamayı ne kadar çok kişi kullanırsa enfeksiyon zincirini o kadar kısa süre içinde kırabiliriz. Lütfen ailenizi ve arkadaşlarınızı uygulamayı indirmeye davet edin.";

"Home_InfoCard_AboutTitle" = "SSS";

"Home_InfoCard_AboutBody" = "Bu bölümde, Corona-Warn-App hakkında sık sorulan soruların yanıtlarını bulabilirsiniz. Harici bir web sitesine yönlendirileceksiniz.";

"Home_SettingsCard_Title" = "Ayarlar";

"Home_AppInformationCard_Title" = "Uygulama Bilgileri";

"Home_AppInformationCard_Version" = "Versiyon";

/* Home Result Card */
"Home_resultCard_ResultAvailableTitle" = "Sonucunuz çıktı";

"Home_resultCard_ResultUnvailableTitle" = "Sonucunuz henüz çıkmadı";

"Home_resultCard_ShowResultButton" = "Testi Görüntüle";

"Home_resultCard_LoadingBody" = "Güncel veriler indiriliyor.\nBu işlem birkaç dakika sürebilir.";

"Home_resultCard_LoadingTitle" = "Güncelleme devam ediyor …";

"Home_resultCard_NegativeTitle" = "Negatif Tanı";

"Home_resultCard_NegativeDesc" = "SARS-CoV-2 için negatif tanı aldınız.";

"Home_resultCard_PendingDesc" = "Testinize ilişkin değerlendirme henüz tamamlanmadı.";

"Home_resultCard_InvalidTitle" = "Geçersiz test";

"Home_resultCard_InvalidDesc" = "Testiniz değerlendirilemiyor.";

"Home_resultCard_LoadingErrorTitle" = "Test sonucunuz yüklenemiyor.";

/* App Information - About */
"App_Information_About_Navigation" = "Uygulama Hakkında";

"App_Information_About_ImageDescription" = "";

"App_Information_About_Title" = "Koronavirüs ile birlikte mücadele edelim";

"App_Information_About_Description" = "Robert Koch Institute (RKI), Almanya'nın federal kamu sağlığı kurumudur. RKI, Federal Hükûmet adına Corona-Warn-App uygulamasını yayınlamaktadır. Uygulama, daha önce açıklanan kamu sağlığı önlemlerine ilişkin dijital bir tamamlayıcı niteliğindedir: sosyal mesafe, hijyen uygulamaları ve yüz maskeleri.";

"App_Information_About_Text" = "Uygulamayı kullanan herkes, enfeksiyon zincirlerinin takip edilmesine ve kırılmasına yardımcı olur. Uygulama, diğer kişilerle karşılaşmaları cihazınızda yerel olarak kaydeder. Daha sonra COVID-19 tanısı konan kişilerle karşılaşmışsanız size bildirim gönderilir. Kimliğiniz ve gizliliğiniz daima koruma altındadır.";

"App_Information_About_Link" = "https://www.bundesregierung.de/breg-de/themen/corona-warn-app/corona-warn-app-leichte-sprache-gebaerdensprache";

"App_Information_About_LinkText" = "Basitleştirilmiş Dilde ve İşaret Dilinde Uygulama Bilgileri";

/* App Information - FAQ */
"App_Information_FAQ_Navigation" = "SSS";

/* App Information - Contact */
"App_Information_Contact_Navigation" = "Teknik Yardım Hattı";

"App_Information_Contact_ImageDescription" = "Bir erkek kulaklıkla telefon görüşmesi yapıyor.";

"App_Information_Contact_Title" = "Size nasıl yardımcı olabiliriz?";

"App_Information_Contact_Description" = "Corona-Warn-App hakkında teknik sorularınız için lütfen yardım hattımızla iletişime geçin.";

"App_Information_Contact_Hotline_Title" = "Teknik Yardım Hattı";

"App_Information_Contact_Hotline_Text" = "+49 800 7540001";

"App_Information_Contact_Hotline_Number" = "+498007540001";

"App_Information_Contact_Hotline_Description" = "Müşteri hizmetlerimiz size yardımcı olmaya hazır.";

"App_Information_Contact_Hotline_Terms" = "Diller: Almanca, İngilizce, Türkçe\n\nMesai saatleri:\nPazartesi - Cumartesi: 07.00 - 22.00\n(ulusal tatiller hariçtir)\n\nArama ücretsizdir.\n\nSağlıkla ilgili tüm sorularınız için lütfen aile hekiminizle veya tıbbi acil servis yardım hattı ile iletişime geçin. Telefon: 116 117.";

/* App Information - Imprint */
"App_Information_Imprint_Navigation" = "Baskı";

"App_Information_Imprint_ImageDescription" = "Bir kişi ekranında uzun bir metin olan bir akıllı telefon tutuyor. Metnin yanında baskıyı temsil eden bir bölüm bulunuyor.";

"App_Information_Imprint_Section1_Title" = "Yayınlayan";

"App_Information_Imprint_Section1_Text" = "(§ 5, paragraf 1 TMG, § 55 paragraf 1 RStV, DS-GVO, BDSG uyarınca sorumludur)";

"App_Information_Imprint_Section2_Title" = "Robert Koch Institute";

"App_Information_Imprint_Section2_Text" = "Nordufer 20\n13353 Berlin\nbaşkan tarafından temsil edilir";

"App_Information_Imprint_Section3_Title" = "İletişim";

"App_Information_Imprint_Section3_Text" = "E-posta: CoronaWarnApp@rki.de";

"App_Information_Imprint_Section4_Title" = "KDV numarası";

"App_Information_Imprint_Section4_Text" = "DE 165 893 430";

"App_Information_Contact_Form_Title" = "İletişim Formu";

"App_Information_Contact_Form_Link" = "https://www.rki.de/SharedDocs/Kontaktformulare/en/Kontaktformulare/weitere/Corona-Warn-App/Corona-Warn-App_Integrator.html";

/* App Information - Legal */
"App_Information_Legal_Navigation" = "Yasal Bildirimler";

/* App Information - Privacy */
"App_Information_Privacy_Navigation" = "Veri Gizliliği";

"App_Information_Legal_ImageDescription" = "Bir kişi ekranında uzun bir metin olan bir akıllı telefon tutuyor. Metnin yanında yasal bildirimleri belirten bir terazi bulunuyor.";

"App_Information_Privacy_Title" = "Veri Gizliliği";

"App_Information_Privacy_Description" = "Kimliğiniz gizli tutulacaktır.\nVerileriniz tamamen şifrelenir ve bir takma ad altında aktarılır.";

/* App Information - Terms */
"App_Information_Terms_Navigation" = "Kullanım Koşulları";

"App_Information_Terms_ImageDescription" = "Bir kişi ekranında uzun bir metin olan bir akıllı telefon tutuyor. Metnin yanında kullanım koşullarının kabul edildiğini belirten bir sembol olarak tik işareti bulunuyor.";

"App_Information_Terms_Title" = "Kullanım Koşulları";

/* Invite Friends */
"InviteFriends_NavTitle" = "Paylaş";

"InviteFriends_Subtitle" = "Corona-Warn-App'i Paylaş";

"InviteFriends_Title" = "Koronavirüs ile birlikte mücadele edelim";

"InviteFriends_Description" = "Uygulamayı ne kadar çok kişi kullanırsa enfeksiyon zincirini o kadar kısa süre içinde kırabiliriz. Lütfen ailenizi ve arkadaşlarınızı uygulamayı indirmeye davet edin.";

"InviteFriends_Button" = "İndirme Bağlantısı Gönder";

"InviteFriends_ShareTitle" = "Koronavirüs ile birlikte mücadele edelim. Ben katıldım, peki ya sen?";

"InviteFriends_ShareUrl" = "https://www.bundesregierung.de/breg-de/themen/corona-warn-app/corona-warn-app-tuerkisch";

"InviteFriends_Illustration_Label" = "Bir erkek, Corona-Warn-App'i dört farklı kişi ile paylaşıyor.";

/* Reset View */
"Reset_NavTitle" = "Sıfırla";

"Reset_Header1" = "Uygulamayı sıfırlamak istediğinizden emin misiniz?";

"Reset_Descrition1" = "Artık maruz kalmalarınız konusunda bildirim almayacaksınız ve diğer kullanıcıları uyaramayacaksınız.";

"Reset_Button" = "Uygulamayı Sıfırla";

"Reset_Discard" = "İptal";

"Reset_InfoTitle" = "Maruz Kalma Günlüğünü Sil";

"Reset_InfoDescription" = "Maruz kalma günlüğü, cihazınızın ayarlarında ayrıca silinmelidir.";

"Reset_Subtitle" = "Uygulamayı Sıfırla";

"Reset_ImageDescription" = "Bir kişi, uygulamanın sıfırlandığını gösteren sembolün bulunduğu bir akıllı telefon tutuyor.";

"Reset_ConfirmDialog_Title" = "Uygulamayı Sıfırla";

"Reset_ConfirmDialog_Description" = "Artık maruz kalmalarınız konusunda bildirim almayacaksınız ve diğer kullanıcıları uyaramayacaksınız. Bu işlem geri alınamaz.";

"Reset_ConfirmDialog_Cancel" = "İptal";

"Reset_ConfirmDialog_Confirm" = "Sıfırla";

/* Safari */
"safari_corona_website" = "https://www.bundesregierung.de/corona-warn-app-faq-englisch";

/* Local Notifications */
"local_notifications_ignore" = "Yok Say";

"local_notifications_detectexposure_title" = "Corona-Warn-App";

"local_notifications_detectexposure_body" = "Corona-Warn-App uygulamasından yeni mesajlarınız var.";

"local_notifications_testresults_title" = "Corona-Warn-App";

"local_notifications_testresults_body" = "Corona-Warn-App uygulamasından yeni mesajlarınız var.";

/* Risk Legend */
"RiskLegend_Title" = "Genel Bakış";

"RiskLegend_Subtitle" = "Önemli İşlevler ve Kavramlar";

"RiskLegend_Legend1_Title" = "Maruz Kalma Günlüğü";

"RiskLegend_Legend1_Text" = "Maruz kalma günlüğü, uygulamanın üç temel özelliğinden biridir. Bu özelliği etkinleştirdiğinizde, diğer kişilerin akıllı telefonlarıyla karşılaşmalarınız günlüğe kaydedilir. Başka bir işlem yapmanız gerekmez.";

"RiskLegend_Legend2_Title" = "Enfeksiyon Riski";

"RiskLegend_Legend2_Text" = "Son 14 gün içerisinde COVID-19 tanısı konan biriyle temasınız olduysa uygulama kişisel enfeksiyon riskinizi hesaplar. Bunu, maruz kalma süresini ve yakınlığını ölçerek gerçekleştirir.";

"RiskLegend_Legend2_RiskLevels" = "Şu risk durumu gösterilebilir:";

"RiskLegend_Legend2_High" = "Daha Yüksek Risk";

"RiskLegend_Legend2_High_Color" = "Kırmızı";

"RiskLegend_Legend2_Low" = "Düşük Risk";

"RiskLegend_Legend2_Low_Color" = "Yeşil";

"RiskLegend_Legend2_Unknown" = "Bilinmeyen Risk";

"RiskLegend_Legend2_Unknown_Color" = "Gri";

"RiskLegend_Legend3_Title" = "Diğer Kullanıcıları Bilgilendirme";

"RiskLegend_Legend3_Text" = "Diğer bir temel özellik, testinizi kaydetme ve sonucunu alma özelliğidir. COVID-19 tanısı konursa diğer kişileri bilgilendirerek enfeksiyon zincirini kırabilirsiniz.";

"RiskLegend_Definitions_Title" = "Terimlerin Tanımı";

"RiskLegend_Store_Title" = "Maruz Kalma Günlüğü";

"RiskLegend_Store_Text" = "Alınan ve geçici rastgele kimlikler, geçici bir süreyle işletim sisteminin depolama alanına kaydedilir. Bu liste, maruz kalmalar kontrol edilirken okunur. Tüm rastgele kimlikler 14 günün sonunda otomatik olarak silinir.";

"RiskLegend_Check_Title" = "Maruz Kalma Denetimi";

"RiskLegend_Check_Text" = "Maruz kalma günlüğü verileri alınır ve diğer kullanıcıların bildirilen enfeksiyonları ile senkronize edilir. Maruz kalma denetimi otomatik olarak yaklaşık iki saatte bir gerçekleştirilir.";

"RiskLegend_Contact_Title" = "Maruz Kalmalar";

"RiskLegend_Contact_Text" = "COVID-19 tanısı konan kişilerle daha uzun süreyle ve yakın mesafede karşılaşmalardır.";

"RiskLegend_Notification_Title" = "Maruz Kalma Bildirimi";

"RiskLegend_Notification_Text" = "Corona-Warn-App'te maruz kalmalara ilişkin görüntü.";

"RiskLegend_Random_Title" = "Rastgele Kimlikler";

"RiskLegend_Random_Text" = "Rastgele Kimlikler, rastgele oluşturulan rakam ve harf kombinasyonlarıdır. Yakın mesafedeki akıllı telefonlar arasında değiştirilir. Rastgele Kimlikler belirli bir kişiyi izlemek üzere kullanılamaz ve 14 günün sonunda otomatik olarak silinir. COVID-19 tanısı konan kişiler son 14 güne kadar rastgele kimliklerinin uygulamanın diğer kullanıcıları ile paylaşılmasını seçebilir.";

"RiskLegend_Image1_AccLabel" = "Bir akıllı telefon farklı numaralandırılmış içerikler gösteriyor.";

/* Update Message */
"Update_Message_Title" = "Güncelleme var";

"Update_Message_Text" = "Corona-Warn-App için güncelleme var.";

"Update_Message_Text_Force" = "Corona-Warn-App uygulamasını, son güncellemeyi yükledikten sonra yeniden kullanabilirsiniz.";

"Update_Message_Action_Update" = "Güncelle";

"Update_Message_Action_Later" = "Daha sonra";

/* ENATanInput */
"ENATanInput_Empty" = "Boş";

"ENATanInput_InvalidCharacter" = "Geçersiz Karakter\n\n%@";

"ENATanInput_CharacterIndex" = "%1$u/%2$u karakter";

/* Active Tracing Interval Formatting:\n The following two entries are used together. If tracing was not active (almost) 14 days\n during the last 14 days then `Active_Tracing_Interval_Partially_Active` is used – otherwise\n `Active_Tracing_Interval_Partially_Active` will be used. */
"Active_Tracing_Interval_Partially_Active" = "Maruz kalma günlüğü son 14 günde %1$u gün etkindi.";

"Active_Tracing_Interval_Permanently_Active" = "Maruz kalma günlüğü sürekli etkin";
<|MERGE_RESOLUTION|>--- conflicted
+++ resolved
@@ -751,11 +751,7 @@
 
 "ExposureNotificationSetting_DescriptionText1" = "Enfeksiyon riski taşıyıp taşımadığınızı belirlemek için maruz kalma günlüğü özelliğini etkinleştirmeniz gerekir.";
 
-<<<<<<< HEAD
 "ExposureNotificationSetting_DescriptionText2" = "Maruz kalma günlüğü, akıllı telefonunuzun Bluetooth üzerinden diğer kullanıcıların şifrelenmiş rastgele kimliklerini alması ve size ait rastgele kimliği diğer kullanıcıların cihazlarına aktarmasıyla çalışır. Bu özellik dilediğiniz zaman devre dışı bırakılabilir.";
-=======
-"ExposureNotificationSetting_DescriptionText2" = "Maruz kalma günlüğü, akıllı telefonunuzun Bluetooth üzerinden diğer kullanıcıların şifrelenmiş rastgele kimliklerini alması ve size ait rastgele kimliği diğer kullanıcıların akıllı telefonlarına aktarmasıyla çalışır. Bu özellik dilediğiniz zaman devre dışı bırakılabilir.";
->>>>>>> d843a22e
 
 "ExposureNotificationSetting_DescriptionText3" = "Şifrelenmiş rastgele kimliklerde diğer kişilere yalnızca tarih, süre ve yakınlık bilgileri (sinyal gücüne göre hesaplanır) gönderilir. Ad, adres ve konum gibi kişisel veriler hiçbir durumda kaydedilmez. Kişilerin kimlikleri belirlenemez.";
 
