--- conflicted
+++ resolved
@@ -34,10 +34,7 @@
 	case store
 	case tracingHistory
 	case onboardingVersion
-<<<<<<< HEAD
-=======
 	case serverEnvironment
->>>>>>> 08345970
 }
 
 extension DMMenuItem {
@@ -67,10 +64,7 @@
 		case .store: return "Store Contents"
 		case .tracingHistory: return "Tracing History"
 		case .onboardingVersion: return "Onboarding Version"
-<<<<<<< HEAD
-=======
 		case .serverEnvironment: return "Server Environment"
->>>>>>> 08345970
 		}
 	}
 	var subtitle: String {
@@ -88,10 +82,7 @@
 		case .store: return "See the contents of the encrypted store used by the app"
 		case .tracingHistory: return "See when tracing was active"
 		case .onboardingVersion: return "Set the onboarding version"
-<<<<<<< HEAD
-=======
 		case .serverEnvironment: return "Select server environment"
->>>>>>> 08345970
 		}
 	}
 }
