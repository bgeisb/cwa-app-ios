--- conflicted
+++ resolved
@@ -506,14 +506,10 @@
 	}
 }
 
-<<<<<<< HEAD
 // MARK: The ENStateHandler updating
-=======
-// MARK: - The ENStateHandler updating
->>>>>>> 5904663d
 extension HomeInteractor: ENStateHandlerUpdating {
 	func updateEnState(_ state: ENStateHandler.State) {
-		self.enState = state
+		enState = state
 		activeConfigurator.updateEnState(state)
 		updateActiveCell()
 	}
