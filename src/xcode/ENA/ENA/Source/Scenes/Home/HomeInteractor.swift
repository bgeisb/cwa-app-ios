//
//  HomeInteractor.swift
//  ENA
//
//  Created by Tikhonov, Aleksandr on 04.05.20.
//  Copyright © 2020 SAP SE. All rights reserved.
//

import Foundation
import ExposureNotification

final class HomeInteractor {
<<<<<<< HEAD

=======
    // MARK: Creating
    init(
        homeViewController: HomeViewController,
        exposureManager: ExposureManager,
        client: Client,
        store: Store
    ) {
        self.homeViewController = homeViewController
        self.exposureManager = exposureManager
        self.client = client
        self.store = store
    }

    // MARK: Properties
>>>>>>> 83c0b6fa
    private unowned var homeViewController: HomeViewController
    private let store: Store
    private var detectionSummary: ENExposureDetectionSummary?
    private(set) var exposureManager: ExposureManager

    private let client: Client

    private lazy var developerMenu: DMDeveloperMenu = {
        DMDeveloperMenu(presentingViewController: homeViewController, client: client)
    }()
<<<<<<< HEAD
    
    init(homeViewController: HomeViewController, exposureManager: ExposureManager, client: Client) {
        self.homeViewController = homeViewController
        self.exposureManager = exposureManager
        self.client = client
    }
=======
>>>>>>> 83c0b6fa

    func developerMenuEnableIfAllowed() {
        developerMenu.enableIfAllowed()
    }

    func cellConfigurators() -> [CollectionViewCellConfiguratorAny] {
<<<<<<< HEAD
        let activeConfigurator = HomeActivateCellConfigurator(isActivate: true)
        let date = persistenceManager.dateLastExposureDetection
=======
        let activeConfigurator = HomeActivateCellConfigurator()
        let date = store.dateLastExposureDetection
>>>>>>> 83c0b6fa
        let riskLevel: RiskLevel
        if let detectionSummary = detectionSummary {
            riskLevel = RiskLevel(riskScore: detectionSummary.maximumRiskScore)
        } else {
            riskLevel = .unknown
        }
        let riskConfigurator = HomeRiskCellConfigurator(riskLevel: riskLevel, date: date)
        // swiftlint:disable:next unowned_variable_capture
        riskConfigurator.contactAction = { [unowned self] in
            self.homeViewController.showExposureDetection()
        }
        let submitConfigurator = HomeSubmitCellConfigurator()

        // swiftlint:disable:next unowned_variable_capture
        submitConfigurator.submitAction = { [unowned self] in
            self.homeViewController.showSubmitResult()
        }
        let title1 = AppStrings.Home.infoCardShareTitle
        let body1 = AppStrings.Home.infoCardShareBody
        let info1Configurator = HomeInfoCellConfigurator(title: title1, body: body1)
        let title2 = AppStrings.Home.infoCardAboutTitle
        let body2 = AppStrings.Home.infoCardAboutBody
        let info2Configurator = HomeInfoCellConfigurator(title: title2, body: body2)
        let settingsConfigurator = HomeSettingsCellConfigurator()
        let configurators: [CollectionViewCellConfiguratorAny] = [activeConfigurator, riskConfigurator, submitConfigurator, info1Configurator, info2Configurator, settingsConfigurator]
        return configurators
    }
}

extension HomeInteractor: ExposureDetectionViewControllerDelegate {
    func exposureDetectionViewController(_ controller: ExposureDetectionViewController, didReceiveSummary summary: ENExposureDetectionSummary) {
        log(message: "got summary: \(summary.description)")
        detectionSummary = summary
        homeViewController.prepareData()
        homeViewController.reloadData()
    }
}<|MERGE_RESOLUTION|>--- conflicted
+++ resolved
@@ -10,10 +10,9 @@
 import ExposureNotification
 
 final class HomeInteractor {
-<<<<<<< HEAD
 
-=======
     // MARK: Creating
+    
     init(
         homeViewController: HomeViewController,
         exposureManager: ExposureManager,
@@ -27,7 +26,7 @@
     }
 
     // MARK: Properties
->>>>>>> 83c0b6fa
+    
     private unowned var homeViewController: HomeViewController
     private let store: Store
     private var detectionSummary: ENExposureDetectionSummary?
@@ -38,28 +37,16 @@
     private lazy var developerMenu: DMDeveloperMenu = {
         DMDeveloperMenu(presentingViewController: homeViewController, client: client)
     }()
-<<<<<<< HEAD
-    
-    init(homeViewController: HomeViewController, exposureManager: ExposureManager, client: Client) {
-        self.homeViewController = homeViewController
-        self.exposureManager = exposureManager
-        self.client = client
-    }
-=======
->>>>>>> 83c0b6fa
 
     func developerMenuEnableIfAllowed() {
         developerMenu.enableIfAllowed()
     }
 
     func cellConfigurators() -> [CollectionViewCellConfiguratorAny] {
-<<<<<<< HEAD
+
         let activeConfigurator = HomeActivateCellConfigurator(isActivate: true)
-        let date = persistenceManager.dateLastExposureDetection
-=======
-        let activeConfigurator = HomeActivateCellConfigurator()
         let date = store.dateLastExposureDetection
->>>>>>> 83c0b6fa
+
         let riskLevel: RiskLevel
         if let detectionSummary = detectionSummary {
             riskLevel = RiskLevel(riskScore: detectionSummary.maximumRiskScore)
