--- conflicted
+++ resolved
@@ -37,12 +37,9 @@
 		}
 
 		self = Array(prefix(maxKeyCount))
-<<<<<<< HEAD
-=======
 
 		/// The first element of the transmission risk vector is not used. That is because the ExposureNotification framework
 		/// does not return the current day's key - so the first key we have in the array is actually from yesterday.
->>>>>>> 816cf7b8
 		for (key, vectorElement) in zip(self, symptomsOnset.transmissionRiskVector.dropFirst()) {
 			key.transmissionRiskLevel = vectorElement
 		}
