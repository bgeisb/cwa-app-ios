////
// 🦠 Corona-Warn-App
//

import UIKit
import Contacts
import OpenCombine

final class HealthCertifiedPersonViewModel {

	// MARK: - Init

	init(
		healthCertificateService: HealthCertificateService,
		healthCertifiedPerson: HealthCertifiedPerson,
		healthCertificateValueSetsProvider: VaccinationValueSetsProviding,
		dismiss: @escaping () -> Void,
		didTapValidationButton: @escaping (HealthCertificate, @escaping (Bool) -> Void) -> Void
	) {
		self.healthCertificateService = healthCertificateService
		self.healthCertifiedPerson = healthCertifiedPerson
		self.healtCertificateValueSetsProvider = healthCertificateValueSetsProvider

		self.didTapValidationButton = didTapValidationButton

<<<<<<< HEAD
		healthCertifiedPerson.$healthCertificates
			.sink { [weak self] in
				guard !$0.isEmpty else {
					// Prevent trigger reload if we the person was removed before because we removed their last certificate.
					self?.triggerCertificatesReload = false
					dismiss()
					return
				}

				self?.triggerCertificatesReload = true
			}
			.store(in: &subscriptions)

		healthCertifiedPerson.$vaccinationState
			.sink { [weak self] _ in
				// Prevent trigger reload if we the person was removed before because we removed their last certificate.
				self?.triggerCertificatesReload = healthCertifiedPerson.$healthCertificates.value.isEmpty ? false : true
			}
			.store(in: &subscriptions)

		healthCertifiedPerson.$mostRelevantHealthCertificate
			.sink { [weak self] in
				guard $0 != nil else {
=======
		healthCertifiedPerson.objectDidChange
			.sink { [weak self] person in
				guard !person.healthCertificates.isEmpty else {
>>>>>>> 469ac831
					dismiss()
					return
				}

				self?.triggerReload = true
			}
			.store(in: &subscriptions)

		healthCertifiedPerson.$gradientType
			.sink { [weak self] in
				self?.gradientType = $0
			}
			.store(in: &subscriptions)

		// load certificate value sets
		healthCertificateValueSetsProvider.latestVaccinationCertificateValueSets()
			.sink(
				receiveCompletion: { _ in },
				receiveValue: { _ in }
			)
			.store(in: &subscriptions)
	}

	// MARK: - Internal

	enum TableViewSection: Int, CaseIterable {
		case header
		case qrCode
		case person
		case vaccinationHint
		case certificates

		static var numberOfSections: Int {
			allCases.count
		}

		static func map(_ section: Int) -> TableViewSection {
			guard let section = TableViewSection(rawValue: section) else {
				fatalError("unsupported tableView section")
			}
			return section
		}
	}

	let headerCellViewModel: HealthCertificateSimpleTextCellViewModel = {
		HealthCertificateSimpleTextCellViewModel(
			backgroundColor: .clear,
			textColor: .enaColor(for: .textContrast),
			textAlignment: .center,
			text: AppStrings.HealthCertificate.Person.title,
			topSpace: 42.0,
			font: .enaFont(for: .headline),
			accessibilityTraits: .staticText
		)
	}()

	@OpenCombine.Published private(set) var gradientType: GradientView.GradientType = .lightBlue(withStars: true)
	@OpenCombine.Published private(set) var triggerReload: Bool = false
	@OpenCombine.Published private(set) var updateError: Error?

	var qrCodeCellViewModel: HealthCertificateQRCodeCellViewModel {
		guard let mostRelevantHealthCertificate = healthCertifiedPerson.mostRelevantHealthCertificate
			else {
			fatalError("Cell cannot be shown without a health certificate")
		}

		return HealthCertificateQRCodeCellViewModel(
			mode: .overview,
			healthCertificate: mostRelevantHealthCertificate,
			accessibilityText: AppStrings.HealthCertificate.Person.QRCodeImageDescription,
			onValidationButtonTap: { [weak self] healthCertificate, loadingStateHandler in
				self?.didTapValidationButton(healthCertificate, loadingStateHandler)
			}
		)
	}

	var vaccinationHintCellViewModel: HealthCertificateSimpleTextCellViewModel {
		let text: String

		switch healthCertifiedPerson.vaccinationState {
		case .partiallyVaccinated:
			text = AppStrings.HealthCertificate.Person.partiallyVaccinated
		case .fullyVaccinated(daysUntilCompleteProtection: let daysUntilCompleteProtection):
			text = String(
				format: AppStrings.HealthCertificate.Person.daysUntilCompleteProtection,
				daysUntilCompleteProtection
			)
		case .notVaccinated, .completelyProtected:
			fatalError("Cell cannot be shown in any other vaccination state than .partiallyVaccinated or .fullyVaccinated")
		}

		return HealthCertificateSimpleTextCellViewModel(
			backgroundColor: .enaColor(for: .cellBackground2),
			textAlignment: .left,
			text: text,
			topSpace: 16.0,
			font: .enaFont(for: .body),
			borderColor: .enaColor(for: .hairline),
			accessibilityTraits: .staticText
		)
	}

	var vaccinationHintIsVisible: Bool {
		switch healthCertifiedPerson.vaccinationState {
		case .partiallyVaccinated, .fullyVaccinated:
			return true
		case .notVaccinated, .completelyProtected:
			return false
		}
	}

	var preferredPersonCellModel: PreferredPersonCellModel {
		PreferredPersonCellModel(
			healthCertifiedPerson: healthCertifiedPerson,
			healthCertificateService: healthCertificateService
		)
	}

	func numberOfItems(in section: TableViewSection) -> Int {
		switch section {
		case .header:
			return 1
		case .qrCode:
			return 1
		case .vaccinationHint:
			return vaccinationHintIsVisible ? 1 : 0
		case .person:
			return 1
		case .certificates:
			return healthCertifiedPerson.healthCertificates.count
		}
	}

	func heightForFooter(in section: TableViewSection) -> CGFloat {
		switch section {
		case .certificates:
			return 12
		default:
			return 0
		}
	}

	func healthCertificateCellViewModel(row: Int) -> HealthCertificateCellViewModel {
		HealthCertificateCellViewModel(
			healthCertificate: sortedHealthCertificates[row],
			healthCertifiedPerson: healthCertifiedPerson
		)
	}

	func healthCertificate(for indexPath: IndexPath) -> HealthCertificate? {
		guard TableViewSection.map(indexPath.section) == .certificates else {
			return nil
		}

		return sortedHealthCertificates[safe: indexPath.row]
	}

	func canEditRow(at indexPath: IndexPath) -> Bool {
		return TableViewSection.map(indexPath.section) == .certificates
	}

	func removeHealthCertificate(at indexPath: IndexPath) {
		guard TableViewSection.map(indexPath.section) == .certificates else {
			return
		}

		healthCertificateService.removeHealthCertificate(sortedHealthCertificates[indexPath.row])
	}

	// MARK: - Private

	private let healthCertifiedPerson: HealthCertifiedPerson
	private let healthCertificateService: HealthCertificateService
	private let healtCertificateValueSetsProvider: VaccinationValueSetsProviding

	private let didTapValidationButton: (HealthCertificate, @escaping (Bool) -> Void) -> Void

	private var subscriptions = Set<AnyCancellable>()

	private var sortedHealthCertificates: [HealthCertificate] {
		healthCertifiedPerson.healthCertificates.sorted(by: >)
	}

}<|MERGE_RESOLUTION|>--- conflicted
+++ resolved
@@ -23,35 +23,11 @@
 
 		self.didTapValidationButton = didTapValidationButton
 
-<<<<<<< HEAD
-		healthCertifiedPerson.$healthCertificates
-			.sink { [weak self] in
-				guard !$0.isEmpty else {
-					// Prevent trigger reload if we the person was removed before because we removed their last certificate.
-					self?.triggerCertificatesReload = false
-					dismiss()
-					return
-				}
-
-				self?.triggerCertificatesReload = true
-			}
-			.store(in: &subscriptions)
-
-		healthCertifiedPerson.$vaccinationState
-			.sink { [weak self] _ in
-				// Prevent trigger reload if we the person was removed before because we removed their last certificate.
-				self?.triggerCertificatesReload = healthCertifiedPerson.$healthCertificates.value.isEmpty ? false : true
-			}
-			.store(in: &subscriptions)
-
-		healthCertifiedPerson.$mostRelevantHealthCertificate
-			.sink { [weak self] in
-				guard $0 != nil else {
-=======
 		healthCertifiedPerson.objectDidChange
 			.sink { [weak self] person in
 				guard !person.healthCertificates.isEmpty else {
->>>>>>> 469ac831
+					// Prevent trigger reload if we the person was removed before because we removed their last certificate.
+					self?.triggerReload = false
 					dismiss()
 					return
 				}
