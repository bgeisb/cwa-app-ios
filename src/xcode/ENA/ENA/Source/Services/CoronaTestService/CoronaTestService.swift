--- conflicted
+++ resolved
@@ -504,11 +504,7 @@
 	private func getRegistrationToken(
 		forKey key: String,
 		withType type: String,
-<<<<<<< HEAD
 		dateOfBirthKey: String?,
-=======
-		dateOfBirthKey: String? = nil,
->>>>>>> 11d0fd48
 		completion: @escaping RegistrationResultHandler
 	) {
 		client.getRegistrationToken(
@@ -525,7 +521,6 @@
 			}
 		}
 	}
-<<<<<<< HEAD
 
 	private func hashedKey(dateOfBirthString: String, guid: String) -> String? {
 		guard let dateOfBirth = ISO8601DateFormatter.justUTCDateFormatter.date(from: dateOfBirthString) else {
@@ -540,9 +535,6 @@
 		return "x\(ENAHasher.sha256("\(guid)\(dateOfBirthString)").dropFirst())"
 	}
 
-=======
-	
->>>>>>> 11d0fd48
 	// swiftlint:disable:next cyclomatic_complexity function_body_length
 	private func getTestResult(
 		for coronaTestType: CoronaTestType,
