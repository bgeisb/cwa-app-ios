//
// Corona-Warn-App
//
// SAP SE and all other contributors /
// copyright owners license this file to you under the Apache
// License, Version 2.0 (the "License"); you may not use this
// file except in compliance with the License.
// You may obtain a copy of the License at
//
// http://www.apache.org/licenses/LICENSE-2.0
//
// Unless required by applicable law or agreed to in writing,
// software distributed under the License is distributed on an
// "AS IS" BASIS, WITHOUT WARRANTIES OR CONDITIONS OF ANY
// KIND, either express or implied.  See the License for the
// specific language governing permissions and limitations
// under the License.
//

import Foundation
import ExposureNotification
import UIKit
import Combine

final class RiskProvider {

	private let queue = DispatchQueue(label: "com.sap.RiskProvider")
	private let targetQueue: DispatchQueue
	private var consumersQueue = DispatchQueue(label: "com.sap.RiskProvider.consumer")
	private let riskCalculation: RiskCalculationProtocol
	private var keyPackageDownload: KeyPackageDownloadProtocol
	private let exposureDetectionExecutor: ExposureDetectionDelegate
	private var exposureDetection: ExposureDetection?

	private var _consumers: [RiskConsumer] = []
	private var consumers: [RiskConsumer] {
		get { consumersQueue.sync { _consumers } }
		set { consumersQueue.sync { _consumers = newValue } }
	}

	// MARK: Creating a Risk Level Provider
	init(
		configuration: RiskProvidingConfiguration,
		store: Store,
		appConfigurationProvider: AppConfigurationProviding,
		exposureManagerState: ExposureManagerState,
		targetQueue: DispatchQueue = .main,
		riskCalculation: RiskCalculationProtocol = RiskCalculation(),
		keyPackageDownload: KeyPackageDownloadProtocol,
		exposureDetectionExecutor: ExposureDetectionDelegate
	) {
		self.riskProvidingConfiguration = configuration
		self.store = store
		self.appConfigurationProvider = appConfigurationProvider
		self.exposureManagerState = exposureManagerState
		self.targetQueue = targetQueue
		self.riskCalculation = riskCalculation
		self.keyPackageDownload = keyPackageDownload
		self.exposureDetectionExecutor = exposureDetectionExecutor

		self.registerForPackageDownloadStatusUpdate()
	}


	// MARK: Properties
	private let store: Store
	private let appConfigurationProvider: AppConfigurationProviding
	private(set) var activityState: ActivityState = .idle
	var exposureManagerState: ExposureManagerState

	var riskProvidingConfiguration: RiskProvidingConfiguration
}

private extension RiskConsumer {
	func provideRiskCalculationResult(_ result: RiskCalculationResult) {
		switch result {
		case .success(let risk):
			targetQueue.async { [weak self] in
				self?.didCalculateRisk(risk)
			}
		case .failure(let error):
			targetQueue.async { [weak self] in
				self?.didFailCalculateRisk(error)
			}
		}
	}
}

extension RiskProvider: RiskProviding {

	func observeRisk(_ consumer: RiskConsumer) {
		consumers.append(consumer)
	}

	func removeRisk(_ consumer: RiskConsumer) {
		consumers.removeAll(where: { $0 === consumer })
	}

	var manualExposureDetectionState: ManualExposureDetectionState? {
		riskProvidingConfiguration.manualExposureDetectionState(
			activeTracingHours: store.tracingStatusHistory.activeTracing().inHours,
			lastExposureDetectionDate: store.summary?.date)
	}

	/// Called by consumers to request the risk level. This method triggers the risk level process.
	func requestRisk(userInitiated: Bool, ignoreCachedSummary: Bool = false, completion: Completion? = nil) {
		Log.info("RiskProvider: Request risk was called. UserInitiated: \(userInitiated), ignoreCachedSummary: \(ignoreCachedSummary)", log: .riskDetection)

		guard activityState == .idle else {
			Log.info("RiskProvider: Risk detection is allready running. Don't start new risk detection", log: .riskDetection)
			targetQueue.async {
				completion?(.failure(.riskProviderIsRunning))
			}
			return
		}

		queue.async {
			self.updateActivityState(.riskRequested)

			#if DEBUG
			if isUITesting {
				self._requestRiskLevel_Mock(userInitiated: userInitiated, completion: completion)
				return
			}
			#endif

			self._requestRiskLevel(userInitiated: userInitiated, ignoreCachedSummary: ignoreCachedSummary, completion: completion)
		}
	}

	/// Returns the next possible date of a exposureDetection
	/// Case1: Date is a valid date in the future
	/// Case2: Date is in the past (could be .distantPast) (usually happens when no detection has been run before (e.g. fresh install).
	/// For Case2, we need to calculate the remaining time until we reach a full 24h of tracing.
	func nextExposureDetectionDate() -> Date {
		let nextDate = riskProvidingConfiguration.nextExposureDetectionDate(
			lastExposureDetectionDate: store.summary?.date
		)
		switch nextDate {
		case .now:  // Occurs when no detection has been performed ever
			let tracingHistory = store.tracingStatusHistory
			let numberOfEnabledSeconds = tracingHistory.activeTracing().interval
			let remainingTime = TracingStatusHistory.minimumActiveSeconds - numberOfEnabledSeconds
			// To get a more robust Date when calculating the Date we need to drop precision, otherwise we will get dates differing in miliseconds
			let timeInterval = Date().addingTimeInterval(remainingTime).timeIntervalSinceReferenceDate
			let timeIntervalInSeconds = Int(timeInterval)
			return Date(timeIntervalSinceReferenceDate: TimeInterval(timeIntervalInSeconds))
		case .date(let date):
			return date
		}
	}

<<<<<<< HEAD
	private func successOnTargetQueue(risk: Risk, completion: @escaping Completion) {
		Log.info("RiskProvider: Risk detection and calculation was successful", log: .riskDetection)
=======
	private func successOnTargetQueue(risk: Risk, completion: Completion?) {
		Log.info("RiskProvider: Risk detection and calculation was successful.", log: .riskDetection)
>>>>>>> dcfdb3b1

		updateActivityState(.idle)

		targetQueue.async {
			completion?(.success(risk))
		}

		for consumer in consumers {
			_provideRiskResult(.success(risk), to: consumer)
		}
	}

	private func failOnTargetQueue(error: RiskProviderError, completion: Completion?) {
		Log.info("RiskProvider: Failed with error: \(error)", log: .riskDetection)

		updateActivityState(.idle)

		targetQueue.async {
			completion?(.failure(error))
		}

		for consumer in consumers {
			_provideRiskResult(.failure(error), to: consumer)
		}
	}

<<<<<<< HEAD
	private func _requestRiskLevel(userInitiated: Bool, ignoreCachedSummary: Bool, completion: @escaping Completion) {
=======
	// swiftlint:disable:next cyclomatic_complexity
	private func _requestRiskLevel(userInitiated: Bool, ignoreCachedSummary: Bool, completion: Completion?) {
>>>>>>> dcfdb3b1
		let group = DispatchGroup()
		group.enter()

		appConfigurationProvider.appConfiguration { [weak self] result in
			guard let self = self else { return }

			switch result {
			case .success(let appConfiguration):

				self.downloadKeyPackages { [weak self] result in
					guard let self = self else { return }

					switch result {
					case .success:
						self.determineRisk(
							userInitiated: userInitiated,
							ignoreCachedSummary: ignoreCachedSummary,
							appConfiguration: appConfiguration) { result in

							switch result {
							case .success(let risk):
								self.successOnTargetQueue(risk: risk, completion: completion)
							case .failure(let error):
								self.failOnTargetQueue(error: error, completion: completion)
							}

							group.leave()
						}
					case .failure(let error):
						self.failOnTargetQueue(error: error, completion: completion)
						group.leave()
					}
				}

			case .failure:
				self.failOnTargetQueue(error: .missingAppConfig, completion: completion)
				group.leave()
			}
		}

		guard group.wait(timeout: .now() + .seconds(60 * 8)) == .success else {
			updateActivityState(.idle)
			exposureDetection?.cancel()
			Log.info("RiskProvider: Canceled risk calculation due to timeout", log: .riskDetection)
			failOnTargetQueue(error: .timeout, completion: completion)
			return
		}
	}

	private func downloadKeyPackages(completion: @escaping (Result<Void, RiskProviderError>) -> Void) {
		// The result of a hour package download is not handled, because for the risk detection it is irrelevant if it fails or not.
		self.downloadHourPackages { [weak self] in
			guard let self = self else { return }

			self.downloadDayPackages(completion: { result in
				completion(result)
			})
		}
	}

	private func downloadDayPackages(completion: @escaping (Result<Void, RiskProviderError>) -> Void) {
		keyPackageDownload.startDayPackagesDownload(completion: { result in
			switch result {
			case .success:
				completion(.success(()))
			case .failure(let error):
				completion(.failure(.failedKeyPackageDownload(error)))
			}
		})
	}

	private func downloadHourPackages(completion: @escaping () -> Void) {
		keyPackageDownload.startHourPackagesDownload(completion: { _ in
			completion()
		})
	}

	private func determineRisk(
		userInitiated: Bool,
		ignoreCachedSummary: Bool,
		appConfiguration: SAP_Internal_ApplicationConfiguration,
		completion: @escaping Completion
	) {
		if let risk = self.riskForMissingPreconditions() {
			Log.info("RiskProvider: Determined Risk from preconditions", log: .riskDetection)
			completion(.success(risk))
			return
		}

		self.determineSummary(
			userInitiated: userInitiated,
			ignoreCachedSummary: ignoreCachedSummary,
			appConfiguration: appConfiguration,
			completion: { [weak self] result in
				guard let self = self else { return }

				switch result {
				case .success(let summary):
					self.calculateRiskLevel(
						summary: summary,
						appConfiguration: appConfiguration,
						completion: completion
					)
				case .failure(let error):
					completion(.failure(error))
				}
			}
		)
	}

	private func riskForMissingPreconditions() -> Risk? {
		let tracingHistory = self.store.tracingStatusHistory
		let numberOfEnabledHours = tracingHistory.activeTracing().inHours

		let details = Risk.Details(
			daysSinceLastExposure: self.store.summary?.summary.daysSinceLastExposure,
			numberOfExposures: Int(self.store.summary?.summary.matchedKeyCount ?? 0),
			activeTracing: tracingHistory.activeTracing(),
			exposureDetectionDate: self.store.summary?.date
		)

		// Risk Calculation involves some potentially long running tasks, like exposure detection and
		// fetching the configuration from the backend.
		// However in some precondition cases we can return early, mainly:
		// 1. The exposureManagerState is bad (turned off, not authorized, etc.)
		// 2. Tracing has not been active for at least 24 hours
		guard self.exposureManagerState.isGood else {
			Log.info("RiskProvider: Precondition not met for ExposureManagerState", log: .riskDetection)
			return Risk(
				level: .inactive,
				details: details,
				riskLevelHasChanged: false // false because we don't want to trigger a notification
			)
		}

		guard numberOfEnabledHours >= TracingStatusHistory.minimumActiveHours else {
			Log.info("RiskProvider: Precondition not met for minimumActiveHours", log: .riskDetection)
			return Risk(
				level: .unknownInitial,
				details: details,
				riskLevelHasChanged: false // false because we don't want to trigger a notification
			)
		}

		return nil
	}

	private func determineSummary(
		userInitiated: Bool,
		ignoreCachedSummary: Bool = false,
		appConfiguration: SAP_Internal_ApplicationConfiguration,
		completion: @escaping (Result<SummaryMetadata, RiskProviderError>) -> Void
	) {
		if let cachedSummary = loadSummaryFromCache(userInitiated: userInitiated, ignoreCachedSummary: ignoreCachedSummary) {
			Log.info("RiskProvider: Loaded summary from cache", log: .riskDetection)
			completion(.success(cachedSummary))
		} else {
			executeExposureDetection(appConfiguration: appConfiguration, completion: completion)
		}
	}

	private func loadSummaryFromCache(
		userInitiated: Bool,
		ignoreCachedSummary: Bool = false
	) -> SummaryMetadata? {

		guard !ignoreCachedSummary else {
			return nil
		}

		// Here we are in automatic mode and thus we have to check the validity of the current summary.
		let enoughTimeHasPassed = riskProvidingConfiguration.shouldPerformExposureDetection(
			activeTracingHours: store.tracingStatusHistory.activeTracing().inHours,
			lastExposureDetectionDate: store.summary?.date
		)
		let config = riskProvidingConfiguration
		let shouldDetectExposures = (config.detectionMode == .manual && userInitiated) || config.detectionMode == .automatic

		if !enoughTimeHasPassed || !self.exposureManagerState.isGood || !shouldDetectExposures {
			return store.summary
		} else {
			return nil
		}
	}

	private func executeExposureDetection(
		appConfiguration: SAP_Internal_ApplicationConfiguration,
		completion: @escaping (Result<SummaryMetadata, RiskProviderError>) -> Void
	) {
		self.updateActivityState(.detecting)

		
		// The summary is outdated: do a exposure detection
		let _exposureDetection = ExposureDetection(
			delegate: exposureDetectionExecutor,
			appConfiguration: appConfiguration,
			deviceTimeCheck: DeviceTimeCheck(store: store)
		)

		_exposureDetection.start { [weak self] result in
			guard let self = self else { return }

			switch result {
			case .success(let detectedSummary):
				Log.info("RiskProvider: Detect exposure completed", log: .riskDetection)

				let summary = SummaryMetadata(detectionSummary: detectedSummary, date: Date())
				self.store.summary = summary

				/// We were able to calculate a risk so we have to reset the deadman notification
				UNUserNotificationCenter.current().resetDeadmanNotification()
				completion(.success(summary))
			case .failure(let error):
				Log.error("RiskProvider: Detect exposure failed", log: .riskDetection, error: error)

				completion(.failure(.failedRiskDetection(error)))
			}
		}

		self.exposureDetection = _exposureDetection
	}

	private func calculateRiskLevel(summary: SummaryMetadata?, appConfiguration: SAP_Internal_ApplicationConfiguration?, completion: Completion?) {
		Log.info("RiskProvider: Calculate risk level", log: .riskDetection)

		guard let appConfiguration = appConfiguration else {
			completion(.failure(.missingAppConfig))
			return
		}

		let activeTracing = store.tracingStatusHistory.activeTracing()

		guard
			let risk = riskCalculation.risk(
				summary: summary?.summary,
				configuration: appConfiguration,
				dateLastExposureDetection: summary?.date,
				activeTracing: activeTracing,
				preconditions: exposureManagerState,
				previousRiskLevel: store.previousRiskLevel,
				providerConfiguration: riskProvidingConfiguration
			) else {
			Log.error("Serious error during risk calculation", log: .riskDetection)
			completion(.failure(.failedRiskCalculation))
			return
		}

		/// Only set shouldShowRiskStatusLoweredAlert if risk level has changed from increase to low or vice versa. Otherwise leave shouldShowRiskStatusLoweredAlert unchanged.
		/// Scenario: Risk level changed from increased to low in the first risk calculation. In a second risk calculation it stays low. If the user does not open the app between these two calculations, the alert should still be shown.
		if risk.riskLevelHasChanged {
			switch risk.level {
			case .low:
				store.shouldShowRiskStatusLoweredAlert = true
			case .increased:
				store.shouldShowRiskStatusLoweredAlert = false
			default:
				break
			}
		}

		completion(.success(risk))
		savePreviousRiskLevel(risk)

		/// We were able to calculate a risk so we have to reset the DeadMan Notification
		UNUserNotificationCenter.current().resetDeadmanNotification()
	}

	private func _provideRiskResult(_ result: RiskCalculationResult, to consumer: RiskConsumer?) {
		#if DEBUG
		if isUITesting {
			consumer?.provideRiskCalculationResult(.success(.mocked))
			return
		}
		#endif

		consumer?.provideRiskCalculationResult(result)
	}

	private func savePreviousRiskLevel(_ risk: Risk) {
		switch risk.level {
		case .low:
			store.previousRiskLevel = .low
		case .increased:
			store.previousRiskLevel = .increased
		default:
			break
		}
	}

    private func updateRiskProvidingConfiguration(with appConfig: SAP_Internal_ApplicationConfiguration) {
        let maxExposureDetectionsPerInterval = Int(appConfig.iosExposureDetectionParameters.maxExposureDetectionsPerInterval)

        var exposureDetectionInterval: DateComponents
        if maxExposureDetectionsPerInterval == 0 {
            // Deactivate exposure detection by setting a high, not reachable value.
			// Int.max does not work. It leads to DateComponents.hour == nil.
            exposureDetectionInterval = DateComponents(hour: Int.max.advanced(by: -1)) // a.k.a. 1 BER build
        } else {
            exposureDetectionInterval = DateComponents(hour: 24 / maxExposureDetectionsPerInterval)
        }

        self.riskProvidingConfiguration = RiskProvidingConfiguration(
			exposureDetectionValidityDuration: DateComponents(day: 2),
			exposureDetectionInterval: exposureDetectionInterval,
			detectionMode: riskProvidingConfiguration.detectionMode
		)
    }

	private func updateActivityState(_ state: ActivityState) {
		Log.info("RiskProvider: Update activity state to: \(state)", log: .riskDetection)

		self.activityState = state

		targetQueue.async { [weak self] in
			self?.consumers.forEach {
				$0.didChangeActivityState?(state)
			}
		}
	}

	private func registerForPackageDownloadStatusUpdate() {
		self.keyPackageDownload.statusDidChange = { [weak self] downloadStatus in
			guard let self = self else { return }

			switch downloadStatus {
			case .downloading:
				self.updateActivityState(.downloading)
			default:
				break
			}
		}
	}
}

extension RiskProvider {
	enum ActivityState {
		case idle
		case riskRequested
		case downloading
		case detecting

		var isActive: Bool {
			self == .downloading || self == .detecting
		}
	}
}

#if DEBUG
extension RiskProvider {
	private func _requestRiskLevel_Mock(userInitiated: Bool, completion: Completion? = nil) {
		let risk = Risk.mocked
		successOnTargetQueue(risk: risk, completion: completion)

		for consumer in consumers {
			_provideRiskResult(.success(risk), to: consumer)
		}

		savePreviousRiskLevel(risk)
	}
}
#endif<|MERGE_RESOLUTION|>--- conflicted
+++ resolved
@@ -150,13 +150,9 @@
 		}
 	}
 
-<<<<<<< HEAD
-	private func successOnTargetQueue(risk: Risk, completion: @escaping Completion) {
-		Log.info("RiskProvider: Risk detection and calculation was successful", log: .riskDetection)
-=======
+
 	private func successOnTargetQueue(risk: Risk, completion: Completion?) {
 		Log.info("RiskProvider: Risk detection and calculation was successful.", log: .riskDetection)
->>>>>>> dcfdb3b1
 
 		updateActivityState(.idle)
 
@@ -183,12 +179,8 @@
 		}
 	}
 
-<<<<<<< HEAD
-	private func _requestRiskLevel(userInitiated: Bool, ignoreCachedSummary: Bool, completion: @escaping Completion) {
-=======
 	// swiftlint:disable:next cyclomatic_complexity
 	private func _requestRiskLevel(userInitiated: Bool, ignoreCachedSummary: Bool, completion: Completion?) {
->>>>>>> dcfdb3b1
 		let group = DispatchGroup()
 		group.enter()
 
@@ -415,7 +407,7 @@
 		Log.info("RiskProvider: Calculate risk level", log: .riskDetection)
 
 		guard let appConfiguration = appConfiguration else {
-			completion(.failure(.missingAppConfig))
+			completion?(.failure(.missingAppConfig))
 			return
 		}
 
@@ -432,7 +424,7 @@
 				providerConfiguration: riskProvidingConfiguration
 			) else {
 			Log.error("Serious error during risk calculation", log: .riskDetection)
-			completion(.failure(.failedRiskCalculation))
+			completion?(.failure(.failedRiskCalculation))
 			return
 		}
 
@@ -449,7 +441,7 @@
 			}
 		}
 
-		completion(.success(risk))
+		completion?(.success(risk))
 		savePreviousRiskLevel(risk)
 
 		/// We were able to calculate a risk so we have to reset the DeadMan Notification
