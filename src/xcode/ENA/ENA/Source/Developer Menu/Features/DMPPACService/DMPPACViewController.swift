--- conflicted
+++ resolved
@@ -49,15 +49,14 @@
 			let cell = tableView.dequeueReusableCell(cellType: DMButtonTableViewCell.self, for: indexPath)
 			cell.configure(cellViewModel: cellViewModel)
 			return cell
-<<<<<<< HEAD
 		} else if cellViewModel is DMSwitchCellViewModel {
 			guard let cell = tableView.dequeueReusableCell(withIdentifier: DMSwitchTableViewCell.reuseIdentifier) as? DMSwitchTableViewCell else {
 				fatalError("unsopported cellViewModel - can't find a matching cell")
 			}
-=======
+			cell.configure(cellViewModel: cellViewModel)
+			return cell
 		} else if cellViewModel is DMStaticTextCellViewModel {
 			let cell = tableView.dequeueReusableCell(cellType: DMStaticTextTableViewCell.self, for: indexPath)
->>>>>>> ac6ce3db
 			cell.configure(cellViewModel: cellViewModel)
 			return cell
 		} else {
