--- conflicted
+++ resolved
@@ -29,179 +29,6 @@
         XCTAssertEqual("Hello World", String(data: decryptedData, encoding: .utf8))
     }
 
-<<<<<<< HEAD
-    func test_When_Encrypt_Then_Error_AES_GCM_INVALID_KEY() {
-        let testData = testDatas[0]
-
-        // Empty key is an invalid key.
-        // Encryption should return error .AES_GCM_INVALID_KEY with this key.
-        let key = Data()
-
-        guard let decrypted = Data(base64Encoded: testData.plaintextBase64),
-              let initializationVector = Data(base64Encoded: testData.ivBase64) else {
-                  XCTFail("Could not create test data.")
-                  return
-              }
-
-        let cbcEncryption = CBCEncryption(
-            encryptionKey: key,
-            initializationVector: initializationVector
-        )
-
-        let result = cbcEncryption.encrypt(data: decrypted)
-
-        guard case .failure(let error) = result,
-              case .AES_CBC_INVALID_KEY = error else {
-                  XCTFail("Failure expected.")
-                  return
-              }
-    }
-
-    func test_When_Decrypt_Then_Error_AES_GCM_INVALID_KEY() {
-        let testData = testDatas[0]
-
-        // Empty key is an invalid key.
-        // Encryption should return error .AES_GCM_INVALID_KEY with this key.
-        let key = Data()
-
-        guard let decrypted = Data(base64Encoded: testData.plaintextBase64),
-              let initializationVector = Data(base64Encoded: testData.ivBase64) else {
-                  XCTFail("Could not create test data.")
-                  return
-              }
-
-        let cbcEncryption = CBCEncryption(
-            encryptionKey: key,
-            initializationVector: initializationVector
-        )
-
-        let result = cbcEncryption.decrypt(data: decrypted)
-
-        guard case .failure(let error) = result,
-              case .AES_CBC_INVALID_KEY = error else {
-                  XCTFail("Failure expected.")
-                  return
-              }
-    }
-    
-    func test_When_Encrypt_Then_Error_AES_CBC_INVALID_IV() {
-        let testData = testDatas[0]
-
-        // Empty initializationVector is an invalid initialization vector.
-        // Encryption should return error .AES_GCM_INVALID_IV with this initialization vector.
-        let initializationVector = Data(capacity: 0)
-
-        print("initializationVector.isEmpty: \(initializationVector.isEmpty)")
-
-        guard let key = Data(base64Encoded: testData.keyBase64),
-            let decrypted = Data(base64Encoded: testData.plaintextBase64) else {
-                  XCTFail("Could not create test data.")
-                  return
-              }
-
-        let cbcEncryption = CBCEncryption(
-            encryptionKey: key,
-            initializationVector: initializationVector
-        )
-
-        let result = cbcEncryption.encrypt(data: decrypted)
-
-        guard case .failure(let error) = result,
-              case .AES_CBC_INVALID_IV = error else {
-                  XCTFail("Failure expected.")
-                  return
-              }
-    }
-
-    func test_When_Decrypt_Then_Error_AES_CBC_INVALID_IV() {
-        let testData = testDatas[0]
-
-        // Empty initializationVector is an invalid initialization vector.
-        // Encryption should return error .AES_GCM_INVALID_IV with this initialization vector.
-        let initializationVector = Data(capacity: 0)
-
-        print("initializationVector.isEmpty: \(initializationVector.isEmpty)")
-
-        guard let key = Data(base64Encoded: testData.keyBase64),
-            let decrypted = Data(base64Encoded: testData.plaintextBase64) else {
-                  XCTFail("Could not create test data.")
-                  return
-              }
-
-        let cbcEncryption = CBCEncryption(
-            encryptionKey: key,
-            initializationVector: initializationVector
-        )
-
-        let result = cbcEncryption.decrypt(data: decrypted)
-
-        guard case .failure(let error) = result,
-              case .AES_CBC_INVALID_IV = error else {
-                  XCTFail("Failure expected.")
-                  return
-              }
-    }
-
-    func test_When_Encrypt_With_ivLengthConstraint_Then_Error_AES_CBC_INVALID_IV() {
-        let testData = testDatas[0]
-
-        // initializationVector of size 13 should return an error with ivLengthConstraint of 16
-        let initializationVector = Data(capacity: 13)
-
-        print("initializationVector.isEmpty: \(initializationVector.isEmpty)")
-
-        guard let key = Data(base64Encoded: testData.keyBase64),
-            let decrypted = Data(base64Encoded: testData.plaintextBase64) else {
-                  XCTFail("Could not create test data.")
-                  return
-              }
-
-        let cbcEncryption = CBCEncryption(
-            encryptionKey: key,
-            initializationVector: initializationVector,
-            ivLengthConstraint: 16
-        )
-
-        let result = cbcEncryption.encrypt(data: decrypted)
-
-        guard case .failure(let error) = result,
-              case .AES_CBC_INVALID_IV = error else {
-                  XCTFail("Failure expected.")
-                  return
-              }
-    }
-
-    func test_When_Decrypt_With_ivLengthConstraint_Then_Error_AES_CBC_INVALID_IV() {
-        let testData = testDatas[0]
-
-        // initializationVector of size 13 should return an error with ivLengthConstraint of 16
-        let initializationVector = Data(capacity: 13)
-
-        print("initializationVector.isEmpty: \(initializationVector.isEmpty)")
-
-        guard let key = Data(base64Encoded: testData.keyBase64),
-            let decrypted = Data(base64Encoded: testData.plaintextBase64) else {
-                  XCTFail("Could not create test data.")
-                  return
-              }
-
-        let cbcEncryption = CBCEncryption(
-            encryptionKey: key,
-            initializationVector: initializationVector,
-            ivLengthConstraint: 16
-        )
-
-        let result = cbcEncryption.decrypt(data: decrypted)
-
-        guard case .failure(let error) = result,
-              case .AES_CBC_INVALID_IV = error else {
-                  XCTFail("Failure expected.")
-                  return
-              }
-    }
-
-    private struct TestData {
-=======
     func test_When_Encrypt_TestDatas_Then_CorrectStringIsReturned() {
         for testData in testDatas {
             guard let key = Data(base64Encoded: testData.keyBase64),
@@ -250,8 +77,177 @@
         }
     }
 
+    func test_When_Encrypt_Then_Error_AES_GCM_INVALID_KEY() {
+        let testData = testDatas[0]
+
+        // Empty key is an invalid key.
+        // Encryption should return error .AES_GCM_INVALID_KEY with this key.
+        let key = Data()
+
+        guard let decrypted = Data(base64Encoded: testData.plaintextBase64),
+              let initializationVector = Data(base64Encoded: testData.ivBase64) else {
+                  XCTFail("Could not create test data.")
+                  return
+              }
+
+        let cbcEncryption = CBCEncryption(
+            encryptionKey: key,
+            initializationVector: initializationVector
+        )
+
+        let result = cbcEncryption.encrypt(data: decrypted)
+
+        guard case .failure(let error) = result,
+              case .AES_CBC_INVALID_KEY = error else {
+                  XCTFail("Failure expected.")
+                  return
+              }
+    }
+
+    func test_When_Decrypt_Then_Error_AES_GCM_INVALID_KEY() {
+        let testData = testDatas[0]
+
+        // Empty key is an invalid key.
+        // Encryption should return error .AES_GCM_INVALID_KEY with this key.
+        let key = Data()
+
+        guard let decrypted = Data(base64Encoded: testData.plaintextBase64),
+              let initializationVector = Data(base64Encoded: testData.ivBase64) else {
+                  XCTFail("Could not create test data.")
+                  return
+              }
+
+        let cbcEncryption = CBCEncryption(
+            encryptionKey: key,
+            initializationVector: initializationVector
+        )
+
+        let result = cbcEncryption.decrypt(data: decrypted)
+
+        guard case .failure(let error) = result,
+              case .AES_CBC_INVALID_KEY = error else {
+                  XCTFail("Failure expected.")
+                  return
+              }
+    }
+
+    func test_When_Encrypt_Then_Error_AES_CBC_INVALID_IV() {
+        let testData = testDatas[0]
+
+        // Empty initializationVector is an invalid initialization vector.
+        // Encryption should return error .AES_GCM_INVALID_IV with this initialization vector.
+        let initializationVector = Data(capacity: 0)
+
+        print("initializationVector.isEmpty: \(initializationVector.isEmpty)")
+
+        guard let key = Data(base64Encoded: testData.keyBase64),
+            let decrypted = Data(base64Encoded: testData.plaintextBase64) else {
+                  XCTFail("Could not create test data.")
+                  return
+              }
+
+        let cbcEncryption = CBCEncryption(
+            encryptionKey: key,
+            initializationVector: initializationVector
+        )
+
+        let result = cbcEncryption.encrypt(data: decrypted)
+
+        guard case .failure(let error) = result,
+              case .AES_CBC_INVALID_IV = error else {
+                  XCTFail("Failure expected.")
+                  return
+              }
+    }
+
+    func test_When_Decrypt_Then_Error_AES_CBC_INVALID_IV() {
+        let testData = testDatas[0]
+
+        // Empty initializationVector is an invalid initialization vector.
+        // Encryption should return error .AES_GCM_INVALID_IV with this initialization vector.
+        let initializationVector = Data(capacity: 0)
+
+        print("initializationVector.isEmpty: \(initializationVector.isEmpty)")
+
+        guard let key = Data(base64Encoded: testData.keyBase64),
+            let decrypted = Data(base64Encoded: testData.plaintextBase64) else {
+                  XCTFail("Could not create test data.")
+                  return
+              }
+
+        let cbcEncryption = CBCEncryption(
+            encryptionKey: key,
+            initializationVector: initializationVector
+        )
+
+        let result = cbcEncryption.decrypt(data: decrypted)
+
+        guard case .failure(let error) = result,
+              case .AES_CBC_INVALID_IV = error else {
+                  XCTFail("Failure expected.")
+                  return
+              }
+    }
+
+    func test_When_Encrypt_With_ivLengthConstraint_Then_Error_AES_CBC_INVALID_IV() {
+        let testData = testDatas[0]
+
+        // initializationVector of size 13 should return an error with ivLengthConstraint of 16
+        let initializationVector = Data(capacity: 13)
+
+        print("initializationVector.isEmpty: \(initializationVector.isEmpty)")
+
+        guard let key = Data(base64Encoded: testData.keyBase64),
+            let decrypted = Data(base64Encoded: testData.plaintextBase64) else {
+                  XCTFail("Could not create test data.")
+                  return
+              }
+
+        let cbcEncryption = CBCEncryption(
+            encryptionKey: key,
+            initializationVector: initializationVector,
+            ivLengthConstraint: 16
+        )
+
+        let result = cbcEncryption.encrypt(data: decrypted)
+
+        guard case .failure(let error) = result,
+              case .AES_CBC_INVALID_IV = error else {
+                  XCTFail("Failure expected.")
+                  return
+              }
+    }
+
+    func test_When_Decrypt_With_ivLengthConstraint_Then_Error_AES_CBC_INVALID_IV() {
+        let testData = testDatas[0]
+
+        // initializationVector of size 13 should return an error with ivLengthConstraint of 16
+        let initializationVector = Data(capacity: 13)
+
+        print("initializationVector.isEmpty: \(initializationVector.isEmpty)")
+
+        guard let key = Data(base64Encoded: testData.keyBase64),
+            let decrypted = Data(base64Encoded: testData.plaintextBase64) else {
+                  XCTFail("Could not create test data.")
+                  return
+              }
+
+        let cbcEncryption = CBCEncryption(
+            encryptionKey: key,
+            initializationVector: initializationVector,
+            ivLengthConstraint: 16
+        )
+
+        let result = cbcEncryption.decrypt(data: decrypted)
+
+        guard case .failure(let error) = result,
+              case .AES_CBC_INVALID_IV = error else {
+                  XCTFail("Failure expected.")
+                  return
+              }
+    }
+
     private struct AESEncryptionTestData {
->>>>>>> 873a92bd
         let keyBase64: String
         let ivBase64: String
         let plaintextBase64: String
@@ -260,18 +256,12 @@
     }
 
     private let testDatas = [
-<<<<<<< HEAD
-        TestData(
-=======
         AESEncryptionTestData(
->>>>>>> 873a92bd
             keyBase64: "i8XlNW0rYXMDVBBsL1x+ACmA7V+EVtS2/MGRwZsTylw=",
             ivBase64: "FWfVIhs9RGwDkqJiGsA71g==",
             plaintextBase64: "SGVsbG8gV29ybGQh",
             plaintextUtf8: "Hello World!",
             expectedCiphertextBase64: "dNAhkJey3d1IwO2+I9U6Ng=="
-<<<<<<< HEAD
-=======
         ),
         AESEncryptionTestData(
             keyBase64: "bZNbuUL2P2nJ3Rmb8AOWKudjpvPxlPjSM13fJNQ22yg=",
@@ -279,7 +269,6 @@
             plaintextBase64: "VGVjaFNwZWNzIGFyZSBncjgh",
             plaintextUtf8: "TechSpecs are gr8!",
             expectedCiphertextBase64: "20ofpjSnTA/mkJwn8G7WvOH52cPbMtC7n8xHB7AYBzE="
->>>>>>> 873a92bd
         )
     ]
 }