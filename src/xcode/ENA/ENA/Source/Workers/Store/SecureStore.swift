//
// 🦠 Corona-Warn-App
//

import Foundation
import ExposureNotification

/// The `SecureStore` class implements the `Store` protocol that defines all required storage attributes.
/// It uses an SQLite Database that still needs to be encrypted
final class SecureStore: Store {

	// MARK: - Init

	init(
		at directoryURL: URL,
		key: String,
		serverEnvironment: ServerEnvironment
	) throws {
		self.directoryURL = directoryURL
		self.kvStore = try SQLiteKeyValueStore(with: directoryURL, key: key)
		self.serverEnvironment = serverEnvironment
	}

	// MARK: - Protocol Store

	var analyticsSubmitter: PPAnalyticsSubmitter?

	var testResultReceivedTimeStamp: Int64? {
		get { kvStore["testResultReceivedTimeStamp"] as Int64? }
		set { kvStore["testResultReceivedTimeStamp"] = newValue }
	}

	var lastSuccessfulSubmitDiagnosisKeyTimestamp: Int64? {
		get { kvStore["lastSuccessfulSubmitDiagnosisKeyTimestamp"] as Int64? }
		set { kvStore["lastSuccessfulSubmitDiagnosisKeyTimestamp"] = newValue }
	}

	var numberOfSuccesfulSubmissions: Int64? {
		get { kvStore["numberOfSuccesfulSubmissions"] as Int64? ?? 0 }
		set { kvStore["numberOfSuccesfulSubmissions"] = newValue }
	}

	var initialSubmitCompleted: Bool {
		get { kvStore["initialSubmitCompleted"] as Bool? ?? false }
		set { kvStore["initialSubmitCompleted"] = newValue }
	}

	var exposureActivationConsentAcceptTimestamp: Int64? {
		get { kvStore["exposureActivationConsentAcceptTimestamp"] as Int64? ?? 0 }
		set { kvStore["exposureActivationConsentAcceptTimestamp"] = newValue }
	}

	var exposureActivationConsentAccept: Bool {
		get { kvStore["exposureActivationConsentAccept"] as Bool? ?? false }
		set { kvStore["exposureActivationConsentAccept"] = newValue }
	}

	var registrationToken: String? {
		get { kvStore["registrationToken"] as String? }
		set { kvStore["registrationToken"] = newValue }
	}

	var teleTan: String? {
		get { kvStore["teleTan"] as String? ?? "" }
		set { kvStore["teleTan"] = newValue }
	}

	var tan: String? {
		get { kvStore["tan"] as String? }
		set { kvStore["tan"] = newValue }
	}

	var testGUID: String? {
		get { kvStore["testGUID"] as String? ?? "" }
		set { kvStore["testGUID"] = newValue }
	}

	var devicePairingConsentAccept: Bool {
		get { kvStore["devicePairingConsentAccept"] as Bool? ?? false }
		set { kvStore["devicePairingConsentAccept"] = newValue }
	}

	var devicePairingConsentAcceptTimestamp: Int64? {
		get { kvStore["devicePairingConsentAcceptTimestamp"] as Int64? ?? 0 }
		set { kvStore["devicePairingConsentAcceptTimestamp"] = newValue }
	}

	var devicePairingSuccessfulTimestamp: Int64? {
		get { kvStore["devicePairingSuccessfulTimestamp"] as Int64? ?? 0 }
		set { kvStore["devicePairingSuccessfulTimestamp"] = newValue }
	}

	var isOnboarded: Bool {
		get { kvStore["isOnboarded"] as Bool? ?? false }
		set { kvStore["isOnboarded"] = newValue }
	}
	
	var finishedDeltaOnboardings: [String: [String]] {
		get { kvStore["finishedDeltaOnboardings"] as [String: [String]]? ?? [String: [String]]() }
		set { kvStore["finishedDeltaOnboardings"] = newValue }
	}

	var onboardingVersion: String {
		get { kvStore["onboardingVersion"] as String? ?? "1.4" }
		set { kvStore["onboardingVersion"] = newValue }
	}
	
	var dateOfAcceptedPrivacyNotice: Date? {
		get { kvStore["dateOfAcceptedPrivacyNotice"] as Date? ?? nil }
		set { kvStore["dateOfAcceptedPrivacyNotice"] = newValue }
	}

	var hasSeenSubmissionExposureTutorial: Bool {
		get { kvStore["hasSeenSubmissionExposureTutorial"] as Bool? ?? false }
		set { kvStore["hasSeenSubmissionExposureTutorial"] = newValue }
	}

	var hasSeenBackgroundFetchAlert: Bool {
		get { kvStore["hasSeenBackgroundFetchAlert"] as Bool? ?? false }
		set { kvStore["hasSeenBackgroundFetchAlert"] = newValue }
	}

	var developerSubmissionBaseURLOverride: String? {
		get { kvStore["developerSubmissionBaseURLOverride"] as String? ?? nil }
		set { kvStore["developerSubmissionBaseURLOverride"] = newValue }
	}

	var developerDistributionBaseURLOverride: String? {
		get { kvStore["developerDistributionBaseURLOverride"] as String? ?? nil }
		set { kvStore["developerDistributionBaseURLOverride"] = newValue }
	}

	var developerVerificationBaseURLOverride: String? {
		get { kvStore["developerVerificationBaseURLOverride"] as String? ?? nil }
		set { kvStore["developerVerificationBaseURLOverride"] = newValue }
	}

	var allowRiskChangesNotification: Bool {
		get { kvStore["allowRiskChangesNotification"] as Bool? ?? true }
		set { kvStore["allowRiskChangesNotification"] = newValue }
	}

	var allowTestsStatusNotification: Bool {
		get { kvStore["allowTestsStatusNotification"] as Bool? ?? true }
		set { kvStore["allowTestsStatusNotification"] = newValue }
	}

	var tracingStatusHistory: TracingStatusHistory {
		get {
			guard let historyData = kvStore["tracingStatusHistory"] else {
				return []
			}
			return (try? TracingStatusHistory.from(data: historyData)) ?? []
		}
		set {
			kvStore["tracingStatusHistory"] = try? newValue.JSONData()
		}
	}

	var riskCalculationResult: RiskCalculationResult? {
		get { kvStore["riskCalculationResult"] as RiskCalculationResult? ?? nil }
		set { kvStore["riskCalculationResult"] = newValue }
	}

	var shouldShowRiskStatusLoweredAlert: Bool {
		get { kvStore["shouldShowRiskStatusLoweredAlert"] as Bool? ?? false }
		set { kvStore["shouldShowRiskStatusLoweredAlert"] = newValue }
	}

	var userNeedsToBeInformedAboutHowRiskDetectionWorks: Bool {
		get { kvStore["userNeedsToBeInformedAboutHowRiskDetectionWorks"] as Bool? ?? true }
		set { kvStore["userNeedsToBeInformedAboutHowRiskDetectionWorks"] = newValue }
	}

	var lastBackgroundFakeRequest: Date {
		get { kvStore["lastBackgroundFakeRequest"] as Date? ?? Date() }
		set { kvStore["lastBackgroundFakeRequest"] = newValue }
	}

	var firstPlaybookExecution: Date? {
		get { kvStore["firstPlaybookExecution"] as Date? }
		set { kvStore["firstPlaybookExecution"] = newValue }
	}

	var isAllowedToPerformBackgroundFakeRequests: Bool {
		get { kvStore["shouldPerformBackgroundFakeRequests"] as Bool? ?? false }
		set { kvStore["shouldPerformBackgroundFakeRequests"] = newValue }
	}

	var selectedServerEnvironment: ServerEnvironmentData {
		get { kvStore["selectedServerEnvironment"] as ServerEnvironmentData? ?? serverEnvironment.defaultEnvironment() }
		set { kvStore["selectedServerEnvironment"] = newValue }
	}

	var wasRecentDayKeyDownloadSuccessful: Bool {
		get { kvStore["wasRecentDayKeyDownloadSuccessful"] as Bool? ?? false }
		set { kvStore["wasRecentDayKeyDownloadSuccessful"] = newValue }
	}

	var wasRecentHourKeyDownloadSuccessful: Bool {
		get { kvStore["wasRecentHourKeyDownloadSuccessful"] as Bool? ?? false }
		set { kvStore["wasRecentHourKeyDownloadSuccessful"] = newValue }
    }

	var deviceTimeCheckResult: DeviceTimeCheck.TimeCheckResult {
		get { kvStore["deviceTimeCheckResult"] as DeviceTimeCheck.TimeCheckResult? ?? .correct }
		set { kvStore["deviceTimeCheckResult"] = newValue }
	}

	var deviceTimeLastStateChange: Date {
		get { kvStore["deviceTimeLastStateChange"] as Date? ?? Date() }
		set { kvStore["deviceTimeLastStateChange"] = newValue }
	}

	var wasDeviceTimeErrorShown: Bool {
		get { kvStore["wasDeviceTimeErrorShown"] as Bool? ?? false }
		set { kvStore["wasDeviceTimeErrorShown"] = newValue }
	}

	var lastKeyPackageDownloadDate: Date {
		get { kvStore["lastKeyPackageDownloadDate"] as Date? ?? .distantPast }
		set { kvStore["lastKeyPackageDownloadDate"] = newValue }
	}
	
	var isSubmissionConsentGiven: Bool {
		get { kvStore["isSubmissionConsentGiven"] as Bool? ?? false }
		set { kvStore["isSubmissionConsentGiven"] = newValue }
	}

	var submissionKeys: [SAP_External_Exposurenotification_TemporaryExposureKey]? {
		get {
			(kvStore["submissionKeys"] as [Data]?)?.compactMap {
				try? SAP_External_Exposurenotification_TemporaryExposureKey(serializedData: $0)
			}
		}
		set {
			kvStore["submissionKeys"] = newValue?.compactMap { try? $0.serializedData() }
		}
	}

	var submissionCountries: [Country] {
		get { kvStore["submissionCountries"] as [Country]? ?? [.defaultCountry()] }
		set { kvStore["submissionCountries"] = newValue }
	}

	var submissionSymptomsOnset: SymptomsOnset {
		get { kvStore["submissionSymptomsOnset"] as SymptomsOnset? ?? .noInformation }
		set { kvStore["submissionSymptomsOnset"] = newValue }
	}

	var journalWithExposureHistoryInfoScreenShown: Bool {
		get { kvStore["journalWithExposureHistoryInfoScreenShown"] as Bool? ?? false }
		set { kvStore["journalWithExposureHistoryInfoScreenShown"] = newValue }
	}

	/// Database reset & re-initialization with a given key
	/// - Parameter key: the key for the new database; if no key is given, no new database will be created
	///
	/// - Note: This is just a wrapper to the `SQLiteKeyValueStore:clearAll:` call
	func clearAll(key: String?) {
		try? kvStore.clearAll(key: key)
	}

	#if !RELEASE

	// Settings from the debug menu.

	var fakeSQLiteError: Int32? {
		get { kvStore["fakeSQLiteError"] as Int32? }
		set { kvStore["fakeSQLiteError"] = newValue }
	}
	
	var dmKillDeviceTimeCheck: Bool {
		get { kvStore["dmKillDeviceTimeCheck"] as Bool? ?? false }
		set { kvStore["dmKillDeviceTimeCheck"] = newValue }
	}

	var mostRecentRiskCalculation: RiskCalculation? {
		get { kvStore["mostRecentRiskCalculation"] as RiskCalculation? }
		set { kvStore["mostRecentRiskCalculation"] = newValue }
	}

	var mostRecentRiskCalculationConfiguration: RiskCalculationConfiguration? {
		get { kvStore["mostRecentRiskCalculationConfiguration"] as RiskCalculationConfiguration? }
		set { kvStore["mostRecentRiskCalculationConfiguration"] = newValue }
	}

	var forceAPITokenAuthorization: Bool {
		get { kvStore["forceAPITokenAuthorization"] as Bool? ?? false }
		set { kvStore["forceAPITokenAuthorization"] = newValue }
	}

	#endif

	// MARK: - Internal

	/// Removes most key/value pairs.
	///
	/// Keys whose values are not removed:
	/// * `developerSubmissionBaseURLOverride`
	/// * `developerDistributionBaseURLOverride`
	/// * `developerVerificationBaseURLOverride`
	///
	/// - Note: This is just a wrapper to the `SQLiteKeyValueStore:flush` call
	func flush() {
		try? kvStore.flush()
	}

	// MARK: - Private

	private let directoryURL: URL
	private let kvStore: SQLiteKeyValueStore
	private var serverEnvironment: ServerEnvironment

}

extension SecureStore {

	var warnOthersNotificationOneTimer: TimeInterval {
		get { kvStore["warnOthersNotificationTimerOne"] as TimeInterval? ?? WarnOthersNotificationsTimeInterval.intervalOne }
		set { kvStore["warnOthersNotificationTimerOne"] = newValue }
	}
	
	var warnOthersNotificationTwoTimer: TimeInterval {
		get { kvStore["warnOthersNotificationTimerTwo"] as TimeInterval? ?? WarnOthersNotificationsTimeInterval.intervalTwo }
		set { kvStore["warnOthersNotificationTimerTwo"] = newValue }
	}
	
	var positiveTestResultWasShown: Bool {
		get { kvStore["warnOthersHasActiveTestResult"] as Bool? ?? false }
		set { kvStore["warnOthersHasActiveTestResult"] = newValue }
	}

}

extension SecureStore: AppConfigCaching {
	var appConfigMetadata: AppConfigMetadata? {
		get { kvStore["appConfigMetadata"] as AppConfigMetadata? ?? nil }
		set { kvStore["appConfigMetadata"] = newValue }
	}
}

extension SecureStore: StatisticsCaching {
	var statistics: StatisticsMetadata? {
		get { kvStore["statistics"] as StatisticsMetadata? ?? nil }
		set { kvStore["statistics"] = newValue }
	}
}

<<<<<<< HEAD
extension SecureStore: ClientMetadataCaching {
	var clientMetadata: ClientMetaData? {
		get { kvStore["clientMetadata"] as ClientMetaData? ?? nil }
		set { kvStore["clientMetadata"] = newValue }
=======
extension SecureStore: PrivacyPreservingProviding {

	var isPrivacyPreservingAnalyticsConsentGiven: Bool {
		get { kvStore["isPrivacyPreservingAnalyticsConsentGiven"] as Bool? ?? false }
		set { kvStore["isPrivacyPreservingAnalyticsConsentGiven"] = newValue }
	}

	var otpToken: OTPToken? {
		get { kvStore["otpToken"] as OTPToken? }
		set { kvStore["otpToken"] = newValue }
	}

	var otpAuthorizationDate: Date? {
		get { kvStore["otpAuthorizationDate"] as Date? }
		set { kvStore["otpAuthorizationDate"] = newValue }
	}

	var ppacApiToken: TimestampedToken? {
		get { kvStore["ppacApiToken"] as TimestampedToken? }
		set { kvStore["ppacApiToken"] = newValue }
	}

	var lastSubmissionAnalytics: Date? {
		get { kvStore["lastSubmissionAnalytics"] as Date? }
		set { kvStore["lastSubmissionAnalytics"] = newValue }
	}

	var lastAppReset: Date? {
		get { kvStore["lastAppReset"] as Date? }
		set { kvStore["lastAppReset"] = newValue }
	}

	var lastSubmittedPPAData: String? {
		get { kvStore["lastSubmittedPPAData"] as String? }
		set { kvStore["lastSubmittedPPAData"] = newValue }
	}

	var currentRiskExposureMetadata: RiskExposureMetadata? {
		get { kvStore["currentRiskExposureMetadata"] as RiskExposureMetadata? ?? nil }
		set {
			kvStore["currentRiskExposureMetadata"] = newValue
			analyticsSubmitter?.triggerSubmitData()
		}
	}

	var previousRiskExposureMetadata: RiskExposureMetadata? {
		get { kvStore["previousRiskExposureMetadata"] as RiskExposureMetadata? ?? nil }
		set { kvStore["previousRiskExposureMetadata"] = newValue }
	}

	var userMetadata: UserMetadata? {
		get { kvStore["userMetadata"] as UserMetadata? ?? nil }
		set {
			kvStore["userMetadata"] = newValue
			analyticsSubmitter?.triggerSubmitData()
		}
>>>>>>> b8447041
	}
}

extension SecureStore {

	static let keychainDatabaseKey = "secureStoreDatabaseKey"

	convenience init(subDirectory: String, serverEnvironment: ServerEnvironment) {
		self.init(subDirectory: subDirectory, isRetry: false, serverEnvironment: serverEnvironment)
	}

	private convenience init(subDirectory: String, isRetry: Bool, serverEnvironment: ServerEnvironment) {
		// swiftlint:disable:next force_try
		let keychain = try! KeychainHelper()
		do {
			let directoryURL = try SecureStore.databaseDirectory(at: subDirectory)
			let fileManager = FileManager.default
			if fileManager.fileExists(atPath: directoryURL.path) {
				// fetch existing key from keychain or generate a new one
				let key: String
				if let keyData = keychain.loadFromKeychain(key: SecureStore.keychainDatabaseKey) {
					#if DEBUG
					if isUITesting, ProcessInfo.processInfo.arguments.contains(UITestingParameters.SecureStoreHandling.simulateMismatchingKey.rawValue) {
						// injecting a wrong key to simulate a mismatch, e.g. because of backup restoration or other reasons
						key = "wrong 🔑"
						try self.init(at: directoryURL, key: key, serverEnvironment: serverEnvironment)
						return
					}
					#endif

					key = String(decoding: keyData, as: UTF8.self)
				} else {
					key = try keychain.generateDatabaseKey()
				}
				try self.init(at: directoryURL, key: key, serverEnvironment: serverEnvironment)
			} else {
				try fileManager.createDirectory(atPath: directoryURL.path, withIntermediateDirectories: true, attributes: nil)
				let key = try keychain.generateDatabaseKey()
				try self.init(at: directoryURL, key: key, serverEnvironment: serverEnvironment)
			}
		} catch is SQLiteStoreError where isRetry == false {
			SecureStore.performHardDatabaseReset(at: subDirectory)
			self.init(subDirectory: subDirectory, isRetry: true, serverEnvironment: serverEnvironment)
		} catch {
			fatalError("Creating the Database failed (\(error)")
		}
	}

	private static func databaseDirectory(at subDirectory: String) throws -> URL {
		try FileManager.default
			.url(for: .applicationSupportDirectory, in: .userDomainMask, appropriateFor: nil, create: true)
			.appendingPathComponent(subDirectory)
	}

	/// Last Resort option.
	///
	/// This function clears the existing database key and removes any existing databases.
	private static func performHardDatabaseReset(at path: String) {
		do {
			Log.info("⚠️ performing hard database reset ⚠️", log: .localData)
			// remove database key
			try KeychainHelper().clearInKeychain(key: SecureStore.keychainDatabaseKey)

			// remove database
			let directoryURL = try databaseDirectory(at: path)
			try FileManager.default.removeItem(at: directoryURL)
		} catch {
			fatalError("Reset failure: \(error.localizedDescription)")
		}
	}
}<|MERGE_RESOLUTION|>--- conflicted
+++ resolved
@@ -347,12 +347,6 @@
 	}
 }
 
-<<<<<<< HEAD
-extension SecureStore: ClientMetadataCaching {
-	var clientMetadata: ClientMetaData? {
-		get { kvStore["clientMetadata"] as ClientMetaData? ?? nil }
-		set { kvStore["clientMetadata"] = newValue }
-=======
 extension SecureStore: PrivacyPreservingProviding {
 
 	var isPrivacyPreservingAnalyticsConsentGiven: Bool {
@@ -409,7 +403,11 @@
 			kvStore["userMetadata"] = newValue
 			analyticsSubmitter?.triggerSubmitData()
 		}
->>>>>>> b8447041
+	}
+	
+	var clientMetadata: ClientMetaData? {
+		get { kvStore["clientMetadata"] as ClientMetaData? ?? nil }
+		set { kvStore["clientMetadata"] = newValue }
 	}
 }
 
