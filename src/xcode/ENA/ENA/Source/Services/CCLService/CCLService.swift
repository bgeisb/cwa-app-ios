--- conflicted
+++ resolved
@@ -98,10 +98,6 @@
 
 	var configurationVersion: String = ""
 
-<<<<<<< HEAD
-	var cclAdmissionCheckScenariosDisabled: Bool {
-		appConfiguration.featureProvider.boolValue(for: .cclAdmissionCheckScenariosDisabled)
-=======
 	var dccAdmissionCheckScenariosEnabled: Bool {
 		#if DEBUG
 		if isUITesting && LaunchArguments.healthCertificate.isDCCAdmissionCheckScenariosEnabled.boolValue {
@@ -109,8 +105,7 @@
 		}
 		#endif
 		
-		return self.appConfiguration.featureProvider.boolValue(for: .dccAdmissionCheckScenariosEnabled)
->>>>>>> d82773a5
+		return appConfiguration.featureProvider.boolValue(for: .dccAdmissionCheckScenariosEnabled)
 	}
 	
 	func updateConfiguration(
