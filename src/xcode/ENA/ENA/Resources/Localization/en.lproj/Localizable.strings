/* General */
"Alert_TitleGeneral" = "An error occurred.";

"Alert_ActionOk" = "OK";

"Alert_ActionYes" = "Yes";

"Alert_ActionNo" = "No";

"Alert_ActionRetry" = "Repeat";

"Alert_ActionCancel" = "Cancel";

"Alert_ActionRemove" = "Remove";

"Alert_BluetoothOff_Title" = "Turn on Bluetooth";

"Alert_BluetoothOff_Description" = "Activate Bluetooth in your system settings to use this app.";

"Alert_CancelAction_Later" = "Later";

"Alert_DefaultAction_OpenSettings" = "Open Settings";

"General_BackButtonTitle" = "Back";

"Common_ENError5_Description" = "Error 5: Something went wrong. Your level of risk cannot be determined. We are working on a solution of the problem.";

"Common_ENError11_Description" = "Error 11: Something went wrong. Your level of risk cannot be determined. Please restart your smartphone and try again tomorrow.";

"Common_ENError13_Description" = "Error 13: Your exposure logging for today has already been carried out. Please try again in 24 hours.";

"Common_Alert_Action_moreInfo" = "Find out more";

"Common_BackgroundFetch_AlertMessage" = "You have deactivated background app refresh for the Corona-Warn-App. Please activate background app refresh to use automatic exposure logging. If you do not activate background app refresh, you can only start exposure logging manually in the app.\n\nYou can activate background app refresh for the app in your device settings.";

"Common_BackgroundFetch_SettingsTitle" = "Open Device Settings";

"Common_BackgroundFetch_OKTitle" = "Start Exposure Logging Manually";

"Common_BackgroundFetch_AlertTitle" = "Background app refresh deactivated";

"Common_Deadman_AlertTitle" = "Your Risk Status";

"Common_Deadman_AlertBody" = "Please remember to open the Corona-Warn-App regularly to check your risk status.";

"Common_Tess_Relay_Description" = "Persons with hearing impairments can use Tess Relay services (interpreting between German written language and sign language) to contact the phone hotline. You can download the software from the App Store.";

/* Accessibility */
"AccessibilityLabel_Close" = "Close";

"AccessibilityLabel_PhoneNumber" = "Phone number";

/* Exposure Detection */
"ExposureDetection_Off" = "Exposure logging stopped";

"ExposureDetection_Unknown" = "Unknown Risk";

"ExposureDetection_Low" = "Low Risk";

"ExposureDetection_Low_Green_Color" = "Green";

"ExposureDetection_High" = "Increased Risk";

"ExposureDetection_High_Red_Color" = "Red";

"ExposureDetection_LastExposure" = "Most recently on %@";

"ExposureDetection_LastExposure_One_Risk_Day" = "On %@";

"ExposureDetection_Refreshed" = "Updated: %@";

"ExposureDetection_Refreshed_Never" = "Unknown";

"ExposureDetection_RefreshingIn" = "Update in %02d:%02d\U00A0minutes";

"ExposureDetection_RefreshIn" = "Update in %@";

"ExposureDetection_LastRiskLevel" = "Last exposure check: %@";

"ExposureDetection_OffText" = "Activate exposure logging to enable calculation of your current risk status.";

"ExposureDetection_OutdatedText" = "Your risk calculation logging has not been updated for more than 48 hours. Please update the calculation.";

"ExposureDetection_UnknownText" = "Since you have not activated exposure logging for long enough, we could not calculate your risk of infection.";

"ExposureDetection_LoadingText" = "Current data is being downloaded and checked. This can take several minutes.";

"ExposureDetection_Behavior_Title" = "Guidelines";

"ExposureDetection_Behavior_Subtitle" = "This is what you should do:";

"ExposureDetection_Guide_Hands" = "Wash your hands regularly, with soap, for 20 seconds.";

"ExposureDetection_Guide_Mask" = "Wear a face mask when you encounter other people.";

"ExposureDetection_Guide_Distance" = "Keep at least 1.5 meters distance from other people.";

"ExposureDetection_Guide_Sneeze" = "Sneeze or cough into your elbow or a tissue.";

"ExposureDetection_Guide_Ventilation" = "Air out indoor spaces several times per day. To do so, open the windows as far as possible for several minutes (“shock ventilation”).";

"ExposureDetection_Guide_Home" = "If possible, please go home and stay at home.";

"ExposureDetection_Guide_Hotline1" = "If you have questions about symptoms, testing availability, or quarantine measures, please contact one of the following:";

"ExposureDetection_Guide_Hotline2" = "Your general practitioner";

"ExposureDetection_Guide_Hotline3" = "General medical emergency service on telephone number 116117";

"ExposureDetection_Guide_Hotline4" = "Your public health authority";

/* Placeholder points to `ExposureDetection_LinkText` */
"ExposureDetection_Guide_FAQ" = "If you get tested, you will find additional information about the testing procedure in the %@.";

/* The 'tapable' text containing the link to the faq */
"ExposureDetection_Guide_FAQ_LinkText" = "FAQ on the testing procedure";

"ExposureDetection_Explanation_Title" = "Risk of Infection";

"ExposureDetection_Explanation_Subtitle" = "This is how your risk is calculated.";

"ExposureDetection_Explanation_Text_Off" = "Your risk of infection is calculated from the exposure logging data (duration and proximity) locally on your device. Your risk of infection cannot be seen by, or passed on to, anyone else.";

"ExposureDetection_Explanation_Text_Outdated" = "Your exposure check has not been updated for more than 48 hours. Please update the calculation.";

"ExposureDetection_Explanation_Text_Unknown" = "Since you have not activated exposure logging for long enough, we cannot calculate your risk of infection.\n\nYour risk of infection is calculated from the exposure logging data (duration and proximity) locally on your smartphone. Your risk of infection cannot be seen by, or passed on to anyone else.";

"ExposureDetection_Explanation_Text_Low_No_Encounter" = "You have a low risk of infection because no exposure to people later diagnosed with coronavirus was logged, or because your exposures were only for a short time and at a greater distance.";

"ExposureDetection_Explanation_Text_Low_With_Encounter" = "The risk of infection is calculated locally on your smartphone, using exposure logging data. The calculation also takes into account distance and duration of any exposure to persons diagnosed with coronavirus, as well as their potential infectiousness. Your risk of infection cannot be seen by or passed on to anyone else.";

"ExposureDetection_Explanation_Text_Low_With_Encounter_FAQ" = "For further information, please see our FAQ page.";

"ExposureDetection_Explanation_Text_High_DateOfLastExposure" = "You have an increased risk of infection because you were exposed over a longer period of time and at close proximity to at least one person diagnosed with coronavirus.";

"ExposureDetection_Explanation_Text_High" = "Therefore, your risk of infection has been ranked as increased. \nYour risk of infection is calculated from the exposure logging data (duration and proximity) locally on your smartphone. Your risk of infection cannot be seen by, or passed on to, anyone else. \nWhen you get home, please also avoid close contact with members of your family or household.";

"ExposureDetection_LowRiskExposure_Title" = "Exposures with low risk";

"ExposureDetection_LowRiskExposure_Subtitle" = "Why your risk of infection is low";

"ExposureDetection_LowRiskExposure_Body" = "You encountered a person who was later diagnosed with coronavirus. Nevertheless, based on your exposure logging data, your risk of infection is low. The risk is low if your encounter was brief or occurred at a distance. You do not need to worry and there is no specific need for action. We recommend that you adhere to the prevailing rules regarding distancing and hygiene.";

"ExposureDetection_Button_Enable" = "Activate Exposure Logging";

"ExposureDetection_Button_Refresh" = "Update";

"ExposureDetection_Button_Title_Restart" = "Restart";

"ExposureDetection_Risk_Status_Downloading_Title" = "Data is being downloaded…";

"ExposureDetection_Risk_Status_Detecting_Title" = "Check is running …";

"ExposureDetection_Risk_Status_Downloading_Body" = "This may take several minutes. Thank you for your patience.";

"ExposureDetection_Risk_Status_Detecting_Body" = "Your exposure data is being checked. This may take several minutes. Thank you for your patience.";

"ExposureDetection_Risk_Failed_Title" = "Exposure check failed";

"ExposureDetection_Risk_Failed_Body" = "The synchronization of random IDs with the server failed. You can restart the synchronization manually.";

"ExposureDetection_Risk_Restart_Button_Title" = "Restart";

"ExposureDetection_Survey_Card_Title" = "Survey on Corona-Warn-App";

"ExposureDetection_Survey_Card_Body" = "Help us to improve the app by answering a few simple questions.";

"ExposureDetection_Survey_Card_Button" = "Go To Survey";

/* Survey Errors */
"SurveyConsent_Error_Title" = "Error";

"SurveyConsent_Error_TryAgainLater" = "The survey cannot be retrieved right now. Please try again later (error code %@).";

"SurveyConsent_Error_DeviceNotSupported" = "The survey cannot be retrieved (error code %@).";

"SurveyConsent_Error_ChangeDeviceTime" = "The time on your smartphone does not match the current time. Please correct the time in your smartphone settings (error code %@).";

"SurveyConsent_Error_TryAgainNextMonth" = "The survey cannot be retrieved due to security reasons. You can take the survey again in the next calendar month (error code %@).";

"SurveyConsent_Error_AlreadyParticipated" = "You have already taken the survey. You can only take the survey once per month (error code %@).";

/* Survey Consent Screen */
"SurveyConsent_Title" = "Survey to Assess and Improve the Corona-Warn-App.";

"SurveyConsent_Body1" = "Help us to improve the Corona-Warn-App by taking a survey on your experience with the app. This will help the RKI to assess the effectiveness of the app, improve the app, and understand how warnings delivered through the app affect the behavior of people with an increased risk.";

"SurveyConsent_Body2" = "The survey is intended only for people whose app has indicated an exposure with increased risk. The survey is taken on an RKI website. To forward you to the website, a survey link will be displayed in the next step. Before it is displayed, however, the authenticity of your app must be confirmed. This requires your consent.";

"SurveyConsent_Body3" = "When you tap on the survey link, you will receive additional information about the survey. You will also be asked explicitly to grant your consent again before you start the survey.";

"SurveyConsent_Accept_Button_Title" = "Accept";

/* Survey Consent Legal Details Screen */
"SurveyConsent_Legal_Details_Title" = "Detailed Information on Data Processing Involved in Taking the Survey";

"SurveyConsent_Details_Headline" = "About the RKI Survey";

"SurveyConsent_Details_Body" = "After the authenticity of your app has been verified, the app forwards you to an RKI website, using a custom link to the survey that has been generated for you. This survey link contains a one-time password that is generated by your Corona-Warn-App. When you tap on the survey link and call the website with the survey, the one-time password is stored temporarily in your browser. This screen contains additional information about the survey and handling notes, such as how to start the survey. At the start of the survey, the one-time password is transmitted to the Corona-Warn-App servers, where it is flagged as used. The server then checks whether or not you can take the survey. This ensures that each user can only take the survey once.";

/* Exposure detection wrong device time */
"ExposureDetection_WrongTime_Notification_Title" = "Exposure Check Not Possible";

"ExposureDetection_WrongTime_Notification_Body" = "The time set on your device does not match the current time. As a result, your risk cannot be checked right now. Please set the correct time in your device settings.";

"ExposureDetection_WrongTime_Notification_Popover_Title" = "Exposure Check Not Possible";

"ExposureDetection_WrongTime_Notification_Popover_Body" = "The time set on your device does not match the current time. As a result, your risk cannot be checked right now. Please set the correct time in your device settings.";

/* Active Tracing Section */
"ExposureDetection_ActiveTracingSection_Title" = "Period Logged";

"ExposureDetection_ActiveTracingSection_Subtitle" = "This period is included in the calculation.";

/* There are two paragraphs in this section. The first one just contains text… */
"ExposureDetection_ActiveTracingSection_Text_Paragraph0" = "Your risk of infection can be calculated only for periods during which exposure logging was active. The logging feature should therefore remain active permanently. Exposure logging covers the last 14 days.";

"ExposureDetection_ActiveTracingSection_Text_Paragraph1b" = "If exposure logging was active at times during which you encountered other people, your risk of infection can be calculated for this period.";

/* Exposure Detection Errors */
"ExposureDetectionError_Alert_Message" = "An error occurred during exposure logging.";

"ExposureDetectionError_Alert_FullDiskSpace_Message" = "There is not enough free memory available for the current data.\nPlease free up memory on your smartphone to enable your risk status to be updated.";

/* How Risk Detection Works Alert.\n First introduced due to EXPOSUREAPP-1738.\n The alert only displays a single OK-button. We re-use the localized string\n `Alert_ActionOk` for that. */
"How_Risk_Detection_Works_Alert_Title" = "Information about exposure logging functionality";

"How_Risk_Detection_Works_Alert_Message" = "Your risk of infection can be calculated only for periods during which exposure logging was active. The logging feature should therefore remain active permanently.\nExposure logging covers the past %1$u days.\nThe app automatically deletes older logs, as these are no longer relevant for infection prevention.\n\nFor further information, please see our FAQ page.";

/* Settings */
"Settings_Notification_StatusActive" = "On";

"Settings_Notification_StatusInactive" = "Off";

"Settings_BackgroundAppRefresh_StatusActive" = "On";

"Settings_BackgroundAppRefresh_StatusInactive" = "Off";

"Settings_StatusEnable" = "Activate";

"Settings_StatusDisable" = "Deactivate";

"Settings_KontaktProtokollStatusActive" = "Active";

"Settings_KontaktProtokollStatusInactive" = "Stopped";

"Settings_Tracing_Label" = "Exposure Logging";

"Settings_Notification_Label" = "Notifications";

"Settings_BackgroundAppRefresh_Label" = "Background App Refresh";

"Settings_Reset_Label" = "Reset App";

"Settings_Tracing_Description" = "Allow COVID-19 random IDs to be generated and shared.";

"Settings_Notification_Description" = "Allow automatic notifications of your COVID-19 risk status.";

"Settings_BackgroundAppRefresh_Description" = "Allow automatic updates of your risk status.";

"Settings_Reset_Description" = "Delete all your data in the app.";

"Settings_NavTitle" = "Settings";

"Settings_DaysSinceInstall_Title" = "Period Logged";

"Settings_DaysSinceInstall_SubTitle" = "This period is included in the calculation.";

"Settings_DaysSinceInstall_P1" = "Your risk of infection can be calculated only for periods during which exposure logging was active. The logging feature should therefore remain active permanently. Exposure logging covers the last 14 days.";

"Settings_DaysSinceInstall_P2b" = "If exposure logging was active at times during which you encountered other people, your risk of infection can be calculated for this period.";

"Settings_DataDonation_Label" = "Share Data";

"Settings_DataDonation_Description" = "Allow the transmission of your usage behavior.";

"Settings_DataDonation_StatusActive" = "On";

"Settings_DataDonation_StatusInactive" = "Off";

/* Noticiation Settings */
"NotificationSettings_On_Title" = "Do you want to activate notifications of your COVID-19 risk status?";

"NotificationSettings_On_SectionTitle" = "Setting";

"NotificationSettings_On_RiskChanges" = "Your risk of infection changed";

"NotificationSettings_On_TestsStatus" = "Status of your COVID-19 test";

"NotificationSettings_Off_SectionTitle" = "Setting";

"NotificationSettings_Off_EnableNotifications" = "Notifications";

"NotificationSettings_Off_StatusInactive" = "Off";

"NotificationSettings_Off_InfoTitle" = "Activate Notifications";

"NotificationSettings_Off_InfoDescription" = "To activate notifications, you must allow notifications for the Corona-Warn-App in your device settings.";

"NotificationSettings_Off_OpenSettings" = "Open Settings";

"NotificationSettings_NavTitle" = "Notifications";

"NotificationSettings_onImageDescription" = "A woman receives a notification from her Corona-Warn-App.";

"NotificationSettings_offImageDescription" = "A woman cannot receive notifications from her Corona-Warn-App.";

/* Background App Referesh Settings */
"BackgroundAppRefreshSettings_Title" = "Background App Refresh";

"BackgroundAppRefreshSettings_Image_Description_On" = "A person holds a smartphone in which background app refresh is activated.";

"BackgroundAppRefreshSettings_Image_Description_Off" = "A person holds a smartphone in which background app refresh is deactivated.";

"BackgroundAppRefreshSettings_Subtitle" = "Update Risk Status in the Background";

"BackgroundAppRefreshSettings_Description" = "Once background app refresh is activated, the Corona-Warn-App determines your risk status automatically.\nNo additional costs will be incurred for data transfer over the mobile network.\nIf background app refresh is deactivated, you will have to open the app manually each day to update your risk status.";

"BackgroundAppRefreshSettings_Status_Header" = "Setting";

"BackgroundAppRefreshSettings_Status_Title" = "Background App Refresh";

"BackgroundAppRefreshSettings_Status_On" = "On";

"BackgroundAppRefreshSettings_Status_Off" = "Off";

"BackgroundAppRefreshSettings_InfoBox_Title" = "Activate Background App Refresh";

"BackgroundAppRefreshSettings_InfoBox_Description" = "You have to activate background app refresh in both the general settings of your iPhone and in the settings of the Corona-Warn-App.";

"BackgroundAppRefreshSettings_InfoBox_LowPowerMode_Description" = "Please note that low power mode must be deactivated for you to activate background app refresh.";

"BackgroundAppRefreshSettings_InfoBox_LowPowerModeInstruction_Title" = "Deactivate Low Power Mode";

"BackgroundAppRefreshSettings_InfoBox_LowPowerModeInstruction_Step1" = "Open Settings";

"BackgroundAppRefreshSettings_InfoBox_LowPowerModeInstruction_Step2" = "Open Battery";

"BackgroundAppRefreshSettings_InfoBox_LowPowerModeInstruction_Step3" = "Deactivate Low Power Mode";

"BackgroundAppRefreshSettings_InfoBox_SystemBackgroundRefreshInstruction_Title" = "Activate Background App Refresh in General";

"BackgroundAppRefreshSettings_InfoBox_SystemBackgroundRefreshInstruction_Step1" = "Open Settings";

"BackgroundAppRefreshSettings_InfoBox_SystemBackgroundRefreshInstruction_Step2" = "Open General";

"BackgroundAppRefreshSettings_InfoBox_SystemBackgroundRefreshInstruction_Step3" = "Open Background App Refresh";

"BackgroundAppRefreshSettings_InfoBox_SystemBackgroundRefreshInstruction_Step4" = "Select either Wi-Fi or Wi-Fi & Cellular Data";

"BackgroundAppRefreshSettings_InfoBox_AppBackgroundRefreshInstruction_Title" = "Activate Background App Refresh for the Corona-Warn-App";

"BackgroundAppRefreshSettings_InfoBox_AppBackgroundRefreshInstruction_Step1" = "Open Settings";

"BackgroundAppRefreshSettings_InfoBox_AppBackgroundRefreshInstruction_Step2" = "Open the settings for the Corona-Warn-App";

"BackgroundAppRefreshSettings_InfoBox_AppBackgroundRefreshInstruction_Step3" = "Activate Background App Refresh";

"BackgroundAppRefreshSettings_OpenSettingsButton_Title" = "Open Settings";

"BackgroundAppRefreshSettings_ShareButton_Title" = "Share Instructions";

/* Onboarding */
"Onboarding_LetsGo_actionText" = "Let’s get started";

"Onboarding_Continue_actionText" = "Next";

"Onboarding_EnableLogging_actionText" = "Activate Exposure Logging";

"Onboarding_Continue_actionTextHint" = "You can skip this screen";

"Onboarding_doNotAllow_actionText" = "Do Not Allow";

"Onboarding_DoNotActivate_actionText" = "Do Not Activate";

"Onboarding_DeactivateExposureConfirmation_title" = "If you do not activate exposure logging, the app cannot determine your risk status. This means you will not receive any information about your risk in the app.";

"Onboarding_DeactivateExposureConfirmation_message" = "You can reactivate exposure logging at any time.";

"OnboardingInfo_togetherAgainstCoronaPage_imageDescription" = "A group of persons use their devices around town.";

"OnboardingInfo_togetherAgainstCoronaPage_title" = "Let’s fight coronavirus together";

"OnboardingInfo_togetherAgainstCoronaPage_boldText" = "More protection for you and for us all. By using the Corona-Warn-App we can break chains of infection much quicker.";

"OnboardingInfo_togetherAgainstCoronaPage_normalText" = "Turn your device into a coronavirus warning system. Get an overview of your risk status and find out whether you’ve had close contact with people diagnosed with coronavirus in the last 14 days. \n\nThe app logs encounters between individuals by exchanging encrypted, random IDs between their smartphones, whereby no personal data whatsoever is accessed.\n\nIf you want, you can use the app to prove your personal infection status (a negative rapid test, for example). Please note, however, that you are under no obligation to use the app to prove your infection status. You can also prove your infection status in another manner compliant with the legal regulations at your residence.\n\nThe app logs encounters between individuals by exchanging encrypted, random IDs between their smartphones, whereby no personal data whatsoever is accessed.";

"OnboardingInfo_togetherAgainstCoronaPage_linkText" = "App Information in Simplified Language and Sign Language";

"OnboardingInfo_privacyPage_imageDescription" = "A woman uses the Corona-Warn-App on her smartphone. An icon showing a padlock on the background of a shield symbolizes encrypted data.";

"OnboardingInfo_privacyPage_title" = "Data Privacy";

"OnboardingInfo_privacyPage_boldText" = "";

"OnboardingInfo_privacyPage_normalText" = "You will remain anonymous.\nYour data is fully encrypted and transmitted under a pseudonym.\n\nResponsible body: GDPR, article 4, para. 7:\n\nRobert Koch-Institute\nNordufer 20\n13353 Berlin\nPlease read our data privacy regulations.\n\nData privacy information:";

"OnboardingInfo_enableLoggingOfContactsPage_imageDescription" = "Three persons have activated exposure logging on their devices, which will log their encounters with each other.";

"OnboardingInfo_enableLoggingOfContactsPage_title" = "How You Make Exposure Logging Possible";

"OnboardingInfo_enableLoggingOfContactsPage_boldText" = "To identify whether you are at risk of infection, you must activate exposure logging.";

"OnboardingInfo_enableLoggingOfContactsPage_normalText" = "Exposure logging works by your iPhone receiving, via Bluetooth, encrypted random IDs of other app users and passing your own random IDs to their devices. This feature can be disabled at any time. \n\nEncrypted random IDs only pass information about the date, duration, and proximity to other persons (calculated by signal strength). Personal data such as name, address, and location is never recorded. Individuals cannot be identified based on the random IDs.";

"OnboardingInfo_enableLoggingOfContactsPage_consentUnderagesTitle" = "Age Limit: 16 and Up";

"OnboardingInfo_enableLoggingOfContactsPage_consentUnderagesText" = "The use of this app is intended for persons who are at least 16 years of age and who reside in Germany.";

"OnboardingInfo_enableLoggingOfContactsPage_stateHeader" = "Status";

"OnboardingInfo_enableLoggingOfContactsPage_stateTitle" = "Exposure Logging";

"OnboardingInfo_enableLoggingOfContactsPage_stateActive" = "Active";

"OnboardingInfo_enableLoggingOfContactsPage_stateStopped" = "Stopped";

"OnboardingInfo_howDoesDataExchangeWorkPage_imageDescription" = "An encrypted positive test diagnosis is transmitted to the system, which will now warn other users.";

"OnboardingInfo_howDoesDataExchangeWorkPage_title" = "If you are diagnosed with coronavirus";

"OnboardingInfo_howDoesDataExchangeWorkPage_boldText" = "If you receive a positive test result, please report this in the app. Sharing your test results is voluntary and secure. Please do this for the sake of everyone’s health.";

"OnboardingInfo_howDoesDataExchangeWorkPage_normalText" = "Your notification is encrypted securely and processed on a secure server. People whose encrypted random IDs your device has collected will now receive a warning along with information about what they should now do.";

"OnboardingInfo_alwaysStayInformedPage_imageDescription" = "A woman receives a notification from her Corona-Warn-App.";

"OnboardingInfo_alwaysStayInformedPage_title" = "Receive warnings and identify risks";

"OnboardingInfo_alwaysStayInformedPage_boldText" = "The app can notify you automatically about your risk status and warn you about new infections of people you have been exposed to. Allow the app now to notify you.";

"OnboardingInfo_alwaysStayInformedPage_normalText" = "You can then self-quarantine to protect others and find out where you can get tested.";

/* Onboarding EU Keys */
"onboardingInfo_enableLoggingOfContactsPage_euTitle" = "Transnational Exposure Logging";

"onboardingInfo_enableLoggingOfContactsPage_euDescription" = "Several countries have teamed up to enable transnational warnings. In other words, your potential exposure to users of the official coronavirus apps in all participating countries can now be taken into account.\n\nWhen a user submits their positive test result (more specifically: their random IDs) to warn others through the exchange server jointly operated by the participating countries, all users of the official coronavirus apps in all these countries can be warned of their potential exposure.\n\nThe daily downloads of lists of random IDs from users who have shared positive test results are usually free of charge for you. Specifically, this means that mobile network operators do not charge you for the data used by the app in this context, nor do they apply roaming charges for this in other EU countries. Please contact your mobile network operator for more information.";

"onboardingInfo_enableLoggingOfContactsPage_participatingCountriesTitle" = "The following countries currently participate:";

"onboardingInfo_enableLoggingOfContactsPage_emptyEuTitle" = "Participating Countries";

"onboardingInfo_enableLoggingOfContactsPage_emptyEuDescription" = "You can view the participating countries in the exposure logging details.";

/* phone number; no spacing allowed */
"ExposureSubmission_Hotline_Number" = "08007540002";

/* phone number; no spacing allowed */
"ExposureSubmission_Hotline_Number_Foreign" = "+493049875401";

"ExposureSubmission_DataPrivacyTitle" = "Consent";

"ExposureSubmission_Continue_actionText" = "Next";

"ExposureSubmission_ConfirmDismissPopUpTitle" = "Do you want to cancel?";

"ExposureSubmission_ConfirmDismissPopUpText" = "Your entries will not be saved.";

"ExposureSubmission_DataPrivacyDescription" = "By tapping “Accept”, you consent to the app querying the status of your coronavirus test and displaying it in the app. This feature is available to you if you have received a QR code and have consented to your test result being transmitted to the app’s server system. As soon as the testing lab has stored your test result on the server, you will be able to see the result in the app. If you have enabled notifications, you will also receive a notification outside the app telling you that your test result has been received. However, for privacy reasons, the test result itself will only be displayed in the app. You can withdraw this consent at any time by deleting your test registration in the app. Withdrawing your consent will not affect the lawfulness of processing before its withdrawal. Further information can be found in the menu under “Data Privacy”.";

"ExposureSubmissionDataPrivacy_AcceptTitle" = "Allow";

"ExposureSubmissionDataPrivacy_DontAcceptTitle" = "Do Not Allow";

"ExposureSubmission_Submit" = "Enter TAN";

"ExposureSubmissionTanEntry_Title" = "Enter TAN";

"ExposureSubmissionTanEntry_EntryField" = "TAN Entry Field";

"ExposureSubmissionTanEntry_Description" = "Enter the 10-digit TAN that you were given.";

"ExposureSubmissionTanEntry_Submit" = "Next";

"ExposureSubmissionTanEntry_InvalidCharacterError" = "Your entry contains invalid characters. Please check your entry.";

"ExposureSubmissionTanEntry_InvalidError" = "Invalid TAN. Please check your entry.";

"ExposureSubmission_NavTitle" = "Send Diagnosis Key";

"ExposureSubmissionConfirmation_Title" = "Positive Diagnosis";

"ExposureSubmission_GeneralErrorTitle" = "Error";

/* Exposure Submission Dispatch */
"ExposureSubmission_DispatchTitle" = "Register your Test";

"ExposureSubmissionIntroduction_AccImageDescription" = "A device transmits an encrypted positive test diagnosis to the system.";

"ExposureSubmission_DispatchDescription" = "Retrieve your test result through the app and then warn others. You’ll protect yourself and help to stop the spread of coronavirus.";

"ExposureSubmission_DispatchSectionHeadline" = "Have you been tested?";

"ExposureSubmission_DispatchSectionHeadline2" = "Was your PCR test positive?";

"ExposureSubmissionDispatch_QRCodeButtonTitle" = "Scan QR Code";

"ExposureSubmissionDispatch_QRCodeButtonDescription" = "Receive your test result in the app and warn others.";

"ExposureSubmissionDispatch_TANButtonTitle" = "Enter TAN for PCR Test";

"ExposureSubmissionDispatch_TANButtonDescription" = "Do you have a TAN for your PCR test? Tap here to enter your TAN so you can warn others.";

"ExposureSubmissionDispatch_HotlineButtonTitle" = "Request TAN for PCR Test";

"ExposureSubmissionDispatch_HotlineButtonDescription" = "Call us and get a TAN for your PCR test.";

/* Exposure Submission Hotline */
"ExposureSubmissionHotline_Title" = "Request TAN for PCR Test";

"ExposureSubmissionHotline_Description" = "Please keep your test result (if available) and your phone number ready to request a TAN.";

"ExposureSubmissionHotline_SectionTitle" = "How this works:";

"ExposureSubmissionHotline_SectionDescription1" = "Call the hotline and request a TAN:";

"ExposureSubmissionHotline_iconAccessibilityLabel1" = "Step 1 of 2";

"ExposureSubmissionHotline_iconAccessibilityLabel2" = "Step 2 of 2";

/* UI text; spacing allowed */
"ExposureSubmission_PhoneNumberDomestic" = "0800 7540002";

"ExposureSubmission_PhoneDetailsDomestic" = "For calls from within Germany.\nThe call is free of charge.";

"ExposureSubmission_PhoneNumberForeign" = "+49 30 498 75401";

"ExposureSubmission_PhoneDetailsForeign" = "For calls from outside Germany.\nThe fees from your telephone provider will apply.";

"ExposureSubmission_PhoneDetailDescription" = "Our customer service is available in the following languages: \nEnglish, German, Turkish\n\nBusiness hours:\nMo-Sa: 7:00 a.m. - 10:00 p.m. (CET)\n\nIf you have any health-related questions, please contact your general practitioner or the medical emergency service hotline; telephone: 116 117.";

"ExposureSubmission_SectionDescription2" = "Register your PCR test by entering the TAN in the app.";

"ExposureSubmission_CallButtonTitle" = "Call";

"ExposureSubmission_TANInputButtonTitle" = "Enter TAN";

"ExposureSubmissionHotline_imageDescription" = "Hotline communicates a TAN.";

/* Exposure Submission QR Code Info */
"ExposureSubmissionQRInfo_title" = "Your Consent";

"ExposureSubmissionQRInfo_imageDescription" = "A person is holding a smartphone. A QR code on a test symbolizes the code to be scanned.";

"ExposureSubmissionQRInfo_title_description" = "Your consent is needed before you can retrieve your test result and warn others.";

"ExposureSubmissionQRInfo_header_section_1" = "Retrieve Test Result";

"ExposureSubmissionQRInfo_instruction1" = "Now scan the QR code for your test and retrieve your test result.";

"ExposureSubmissionQRInfo_instruction2" = "Each test can only be scanned once. The app can manage a maximum of one rapid test and one PCR test at the same time.";

"ExposureSubmissionQRInfo_instruction3" = "The app can%@ manage multiple tests at the same time.";

"ExposureSubmissionQRInfo_instruction3_highlightedPhrase" = "not";

"ExposureSubmissionQRInfo_header_section_2" = "Please help others you have encountered by warning them!";

"ExposureSubmissionQRInfo_body_section_2" = "If you have been diagnosed with coronavirus, you can warn others through the app. If you took a rapid test, the warning feature only works in Germany. If you took a PCR test, the warning feature works in the following countries:";

"ExposureSubmissionQRInfo_body_section_3" = "People who were checked in to the same events or places at the same time as you were will also be warned.";

"ExposureSubmissionQRInfo_acknowledgement_3" = "You can retrieve your test result even if you do not choose to share it. But if you share your test result, you will help to protect others against infection.";

"ExposureSubmissionQRInfo_acknowledgement_4" = "Your identity will remain secret. Other users will not find out who has shared a test result.";

"ExposureSubmissionQRInfo_acknowledgement_5" = "Under “My Check-Ins”, you can see the events and places whose checked-in guests will be warned. You can remove individual check-ins from the list to exclude them from the warning process.";

"ExposureSubmissionQRInfo_acknowledgement_6" = "You must be at least 16 years old to grant your consent.";

"ExposureSubmissionQRInfo_acknowledgement_7" = "In the next step, grant your consent to access the random IDs.";

"ExposureSubmissionQRInfo_primaryButtonTitle" = "Accept";

"ExposureSubmissionQRInfo_QRCodeExpired_Alert_Title" = "QR code no longer valid";

"ExposureSubmissionQRInfo_QRCodeExpired_Alert_Text" = "Your test is more than 21 days old and can no longer be registered in the app. If you are tested again in future, please make sure to scan the QR code as soon as you get it.";

"ExposureSubmission_RAT_QR_Invalid_Alert_Title" = "Error";

"ExposureSubmission_RAT_QR_Invalid_Alert_Text" = "The QR code cannot be matched with a rapid test. Please scan a suitable QR code.";

"ExposureSubmission_RAT_QR_Invalid_Alert_Button" = "OK";

/* Exposure Submission QR Code Scanner */
"ExposureSubmissionQRScanner_title" = "QR Code Scan";

"ExposureSubmissionQRScanner_instruction" = "Position the frame over the QR code of your document.";

"ExposureSubmissionQRScanner_otherError" = "An unknown error occurred.";

"ExposureSubmissionQRScanner_cameraPermissionDenied" = "Allow the app to use the camera to scan the QR code.";

"ExposureSubmissionQRScanner_CameraFlash" = "Camera flash";

"ExposureSubmissionQRScanner_CameraFlash_On" = "Turned On";

"ExposureSubmissionQRScanner_CameraFlash_Off" = "Turned Off";

"ExposureSubmissionQRScanner_CameraFlash_Enable" = "Turn on camera flash";

"ExposureSubmissionQRScanner_CameraFlash_Disable" = "Turn off camera flash";

/* Exposure Submission Success */
"ExposureSubmissionSuccess_Title" = "Thank you";

"ExposureSubmissionSuccess_AccImageDescription" = "Everyone in the group is cheering because someone has shared their test result.";

"ExposureSubmissionSuccess_Button" = "That’s it!";

"ExposureSubmissionSuccess_Description" = "Thanks to your support, other people can now be warned and respond appropriately.";

"ExposureSubmissionSuccess_subTitle" = "Other information:";

"ExposureSubmissionSuccess_listTitle" = "Please note:";

"ExposureSubmissionSuccess_listItem0" = "Take a PCR test to verify this test result. ";

"ExposureSubmissionSuccess_listItem1" = "The public health authority will contact you within the next few days by telephone or by letter.";

"ExposureSubmissionSuccess_listItem2" = "You are infectious. Isolate yourself from other people.";

"ExposureSubmissionSuccess_listItem2_1" = "Your quarantine period is usually 14 days. Please monitor how your symptoms develop closely.";

"ExposureSubmissionSuccess_listItem2_2" = "You will be asked by your public health authority to create a list of people you have had contact with. This should include all people with whom you have had close contact with (less than 2 meters, face-to-face conversation) for over 15 minutes in the two days before you became ill. You can use your contact journal for this: simply export the entries and then print them out or send them via e-mail.";

"ExposureSubmissionSuccess_listItem2_3" = "Please particularly consider people who will not be notified directly by the app since they don’t own a smartphone, or haven’t installed the app.";

"ExposureSubmissionSuccess_listItem2_4" = "Even when you no longer have any symptoms and you feel well again, you could still be infectious, so please follow the designated quarantine period.";

/* Exposure Submission Testresult available */
"ExposureSubmissionTestresultAvailable_Title" = "Your test result is available";

"ExposureSubmissionTestresultAvailable_AccImageDescription" = "A woman holds her smartphone in her hand. It is sending a signal to another smartphone.";

"ExposureSubmissionTestresultAvailable_Consent_granted" = "Consent\n“Warn others” granted";

"ExposureSubmissionTestresultAvailable_Consent_not_given" = "Consent\n“Warn others” not granted";

"ExposureSubmissionTestresultAvailable_ListItem1WithConsent" = "Thank you for agreeing to share your test result and helping to warn others as a result.";

"ExposureSubmissionTestresultAvailable_ListItem2WithConsent" = "In the next step, please share your test result by tapping “Share”.";

"ExposureSubmissionTestresultAvailable_ListItem1WithoutConsent" = "You have chosen not to share your test result. Others will not be warned.";

"ExposureSubmissionTestresultAvailable_ListItem2WithoutConsent" = "In the next step, you have the opportunity to change your mind and share your test result after all, to help stop the spread of coronavirus and protect others.";

"ExposureSubmissionTestresultAvailable_primaryButtonTitle" = "Next";

"ExposureSubmissionTestresultAvailable_CloseAlertTitle" = "After you have read your test result, you can notify others if necessary and break the chain of infection.";

"ExposureSubmissionTestresultAvailable_CloseAlertButtonCancel" = "Cancel";

"ExposureSubmissionTestresultAvailable_CloseAlertButtonContinue" = "Display Result";

/* Exposure Submission Result */
"ExposureSubmissionResult_Title" = "Your Test Result";

"ExposureSubmissionResult_Title_Antigen" = "Rapid Test";

"ExposureSubmissionResult_CardSubTitle" = "Your Diagnosis";

"ExposureSubmissionResult_CardSubTitle_Antigen" = "Your rapid test result";

"ExposureSubmissionResult_CardTitle" = "SARS-CoV-2";

"ExposureSubmissionResult_CardPositive" = "Positive";

"ExposureSubmissionResult_CardNegative" = "Negative";

"ExposureSubmissionResult_CardPositive_Antigen" = "Positive";

"ExposureSubmissionResult_CardNegative_Antigen" = "Negative";

"ExposureSubmissionResult_CardInvalid" = "Evaluation not possible";

"ExposureSubmissionResult_CardPending" = "Your result is not yet available";

"ExposureSubmissionResult_Procedure" = "How this works:";

"ExposureSubmissionResult_testAdded" = "Your test has been added.";

"ExposureSubmissionResult_antigenTestAdded" = "Your rapid test was added.";

"ExposureSubmissionResult_antigenTestAddedDesc" = "The test result is displayed her for 48 hours. The app also creates an entry in your contact journal.";

"ExposureSubmissionResult_warnOthers" = "Warn Others";

"ExposureSubmissionResult_warnOthersDesc" = "Please share your random IDs and warn others.\nHelp determine the risk of infection for others more accurately by also indicating when you first noticed any coronavirus symptoms.";

"ExposureSubmissionResult_testNegative" = "Negative Diagnosis";

"ExposureSubmissionResult_testNegativeDesc" = "The laboratory result indicates no verification that you have coronavirus SARS-CoV-2.";

"ExposureSubmissionResult_testNegative_furtherInfos_title" = "Other information:";

"ExposureSubmissionResult_testNegative_furtherInfos_listItem1" = "Still feeling unwell? If you feel very poorly and/or your symptoms have worsened, please contact your general practitioner.";

"ExposureSubmissionResult_testNegative_furtherInfos_listItem2" = "Remain at home until you feel well again. If you were to get infected with coronavirus (SARS-CoV-2) whilst weakened from another infection, this could lead to a serious illness.";

"ExposureSubmissionResult_testNegative_furtherInfos_listItem3" = "Do not go to work if you feel unwell to ensure you do not put other people at risk.";

"ExposureSubmissionResult_furtherInfos_hint_testAgain" = "If your symptoms worsen, you might need another SARS-CoV-2 test.";

"ExposureSubmissionResult_testInvalid" = "Your test cannot be evaluated";

"ExposureSubmissionResult_testInvalidDesc" = "There was a problem evaluating your test. Please contact the test center or laboratory involved to find out how to proceed.";

"ExposureSubmissionResult_testExpired" = "Your test cannot be evaluated";

"ExposureSubmissionResult_testExpiredDesc" = "There was a problem evaluating your test. Your QR code has already expired.";

"ExposureSubmissionResult_testPending" = "Your test result is not available yet.";

"ExposureSubmissionResult_testPendingDesc" = "As soon as your test result becomes available, it will be displayed in the app.\n\nYou will also receive your test result outside of the app. The public health authorities will notify you, should your test be positive.\n\nIf you are notified of a positive test result outside the app, please remove the test currently registered in the app. Call the number shown under “Request TAN” to get a TAN. You can then use this TAN to register your result in the app and warn others.";

"ExposureSubmissionResult_antigenTestPending" = "Your test result is not available yet.";

"ExposureSubmissionResult_antigenTestPendingDesc" = "As soon as your test result becomes available, it will be displayed in the app.";

"ExposureSubmissionResult_antigenTestPendingContactJournal" = "Your test result will be added to your contact journal.";

"ExposureSubmissionResult_antigenTestPendingContactJournalDesc" = "As soon as your test result becomes available, it will be displayed in the app.";

"ExposureSubmissionResult_antigenTestNegativDesc" = "The rapid test provided no evidence that you have coronavirus SARS-CoV-2.";

"ExposureSubmissionResult_WarnOthersConsentGiven" = "Consent “Warn others” granted";

"ExposureSubmissionResult_WarnOthersConsentNotGiven" = "Consent “Warn others” not granted";

"ExposureSubmissionResult_testRemove" = "Delete test";

"ExposureSubmissionResult_testRemoveDesc" = "Please delete the test from the Corona-Warn-App, so that you can save a new test code here if necessary.";

"ExposureSubmissionResult_primaryButtonTitle" = "Enter Symptoms";

"ExposureSubmissionResult_secondaryButtonTitle" = "Don’t Enter Symptoms";

"ExposureSubmissionResult_deleteButton" = "Delete test";

"ExposureSubmissionResult_refreshButton" = "Update";

/* ExposureSubmissionSymptoms */
"ExposureSubmissionSymptoms_Title" = "Symptoms";

"ExposureSubmissionSymptoms_Introduction" = "You can indicate whether and when you noticed any coronavirus symptoms, to allow the app to calculate the risk of infection of other people more accurately. This step is voluntary. If you do not want to provide information about your symptoms, select “No answer”.";

"ExposureSubmissionSymptoms_Description" = "Have you experienced one or more of the following symptoms in the last few days?";

"ExposureSubmissionSymptoms_Symptom0" = "Increased temperature or fever";

"ExposureSubmissionSymptoms_Symptom1" = "Shortness of breath";

"ExposureSubmissionSymptoms_Symptom2" = "Loss of sense of smell/taste";

"ExposureSubmissionSymptoms_Symptom3" = "Cough";

"ExposureSubmissionSymptoms_Symptom4" = "Runny nose";

"ExposureSubmissionSymptoms_Symptom5" = "Sore throat";

"ExposureSubmissionSymptoms_Symptom6" = "Headache and aching limbs";

"ExposureSubmissionSymptoms_Symptom7" = "General weakness and exhaustion";

"ExposureSubmissionSymptoms_AnswerOptionYes" = "Yes";

"ExposureSubmissionSymptoms_AnswerOptionNo" = "No";

"ExposureSubmissionSymptoms_AnswerOptionPreferNotToSay" = "No answer";

"ExposureSubmissionSymptoms_ContinueButton" = "Next";

"ExposureSubmissionSymptoms_DoneButton" = "Done";

/* ExposureSubmissionSymptomsOnset */
"ExposureSubmissionSymptomsOnset_Title" = "Onset of Symptoms";

"ExposureSubmissionSymptomsOnset_Subtitle" = "When did you first notice the symptoms?";

"ExposureSubmissionSymptomsOnset_Description" = "Please specify the date as accurately as possible.";

"ExposureSubmissionSymptomsOnset_DatePickerTitle" = "Date";

"ExposureSubmissionSymptomsOnset_AnswerOptionLastSevenDays" = "In the last 7 days";

"ExposureSubmissionSymptomsOnset_AnswerOptionOneToTwoWeeksAgo" = "1-2 weeks ago";

"ExposureSubmissionSymptomsOnset_AnswerOptionMoreThanTwoWeeksAgo" = "More than 2 weeks ago";

"ExposureSubmissionSymptomsOnset_AnswerOptionPreferNotToSay" = "No answer";

"ExposureSubmissionSymptomsOnset_ContinueButton" = "That’s it!";

/* ExposureSubmissionSymptoms - Cancel alert */
"ExposureSubmissionSymptoms_CancelAlertTitle" = "Do you want to cancel entering your symptoms?";

"ExposureSubmissionSymptoms_CancelAlertMessage" = "If you provide information about your symptoms, you can warn others more exactly.";

"ExposureSubmissionSymptoms_CancelAlertButtonCancel" = "Yes";

"ExposureSubmissionSymptoms_CancelAlertButtonContinue" = "No";

/* ExposureSubmissionWarnOthers */
"ExposureSubmissionWarnOthers_title" = "Warn Others";

"ExposureSubmissionWarnOthers_AccImageDescription" = "A device transmits an encrypted positive test diagnosis to the system.";

"ExposureSubmissionWarnOthers_sectionTitle" = "You can help!";

"ExposureSubmissionWarnOthers_description" = "Because you have been diagnosed with coronavirus, you can warn others through the app. If you took a rapid test, the warning feature only works in Germany. If you took a PCR test, the warning feature works in the following countries:";

"ExposureSubmissionWarnOthers_supportedCountriesTitle" = "The warning feature works in several countries. The following countries are currently participating:";

"ExposureSubmissionWarnOthers_consent_bullet1" = "Your consent is voluntary.";

"ExposureSubmissionWarnOthers_consent_bullet2" = "You can retrieve your test result even if you do not choose to share it. But if you share your test result, you will help to protect others against infection.";

"ExposureSubmissionWarnOthers_consent_bullet3" = "Your identity will remain secret. Other users will not find out who has shared a test result.";

"ExposureSubmissionWarnOthers_consent_bullet4" = "You must be at least 16 years old to grant your consent.";

"ExposureSubmissionWarnOthers_continueButton" = "Accept";

/* Exposure Submission Result */
"ExposureSubmissionResult_RemoveAlert_Title" = "The test can only be scanned once.";

"ExposureSubmissionResult_RemoveAlert_Text" = "If you remove the test, you can no longer retrieve your test result. You will receive your test result from the test center or laboratory regardless of the validity of the QR code. If you are diagnosed with coronavirus, the public health authority will be notified through the legally prescribed channel and will contact you.";

"ExposureSubmissionResult_RegistrationDateUnknown" = "Registration date unknown";

"ExposureSubmissionResult_RegistrationDate" = "Test added on";

"ExposureSubmissionResult_RegistrationDate_Antigen" = "Date of issue:";

"ExposureSubmissionResult_RegistrationDate_Suffix_Antigen" = ".";

"ExposureSubmissionResult_Person_Birthday_Prefix" = "Born on";

"ExposureSubmissionResult_Abbreviation_Hours" = "hrs";

"ExposureSubmissionResult_Abbreviation_Minutes" = "min.";

"ExposureSubmissionResult_Abbreviation_Seconds" = "sec.";

"ExposureSubmissionResult_Timer_Title" = "Result available since";

"ExposureSubmissionResult_Negative_Antigen_Proof_Title" = "Verification Feature";

<<<<<<< HEAD
"ExposureSubmissionResult_Negative_Antigen_Proof_Desc" = "You can also use the test result displayed here as proof of a negative rapid test result. \n\nPlease note that you are only required to prove your rapid test result if this is required by law. You can prove the result using the app or in a different way. For more information, please familiarize yourself with the criteria for the acceptance of proof of testing in your federal state.";
=======
"ExposureSubmissionResult_Negative_Antigen_Proof_Desc" = "Your test result is private, although some laws may require you to share it. When required, you may show it via any of the ways provided.";
>>>>>>> c0eb3a37

/* Exposure Submission */
"ExposureSubmissionError_ErrorPrefix" = "A technical error occurred while sending your data. Please contact the technical hotline. You will find the phone number under App Information.";

"ExposureSubmissionError_NoKeys" = "No diagnosis key is available. Please try again tomorrow.";

"ExposureSubmissionError_InvalidTan" = "The generated TAN is invalid for submission. Please contact the technical hotline via App Information -> Technical Hotline.";

"ExposureSubmissionError_EnNotEnabled" = "Exposure logging is not active.";

"ExposureSubmissionError_NoRegistrationToken" = "No registration token could be found on the smartphone.";

"ExposureSubmissionError_InvalidResponse" = "The response cannot be processed.";

"ExposureSubmissionError_NoResponse" = "The response has no content.";

"ExposureSubmissionError_QRAlreadyUsed" = "The QR code is invalid or has been registered on another smartphone already. You will receive your test result from the test center or laboratory regardless of the validity of the QR code. If you are diagnosed with coronavirus the public health authority will be notified through the legally prescribed channel and will contact you.";

"ExposureSubmissionError_QRAlreadyUsed_Title" = "QR code is invalid";

"ExposureSubmissionError_TeleTanAlreadyUsed" = "The TAN is invalid or has already been used. For further information, call the number listed under \"Request TAN\".";

"ExposureSubmissionError_QRNotExist_Title" = "QR code has expired";

"ExposureSubmissionError_QRNotExist" = "Please remove the test from the app.\nYou can then add a new test to the app.";

"ExposureSubmissionError_RegTokenNotExist" = "A TAN for submission cannot be generated. Please contact the technical hotline via App Information -> Technical Hotline.";

"ExposureSubmissionError_other" = "A connection error occurred. Error code for technical support:";

"ExposureSubmissionError_otherend" = "Please try again.";

"ExposureSubmissionError_httpError" = "The connection cannot be established.";

"ExposureSubmissionError_declined" = "Please release your random IDs to warn other people.";

"ExposureSubmissionError_unknown" = "Unknown error";

"ExposureSubmissionError_defaultError" = "Error during key transmission";

"ExposureSubmissionError_noAppConfiguration" = "Your Internet connection was lost. Please check the connection and then reopen the app.";

/* ExposureSubmission OverwriteNotice */
"ExposureSubmission_OverwriteNotice_Title" = "Note";

"ExposureSubmission_OverwriteNotice_PrimaryButton" = "Next";

"ExposureSubmission_OverwriteNotice_Image_Description" = "If you enter a new test, it replaces any previous test.";

"ExposureSubmission_OverwriteNotice_Pcr_Headline" = "You have already registered a PCR test.";

"ExposureSubmission_OverwriteNotice_Pcr_Text" = "You have already registered a PCR test. The app can manage a maximum of one rapid test and one PCR test at the same time. If you register another PCR test, the first PCR test will be deleted from the app.";

"ExposureSubmission_OverwriteNotice_Antigen_Headline" = "You have already registered a rapid test.";

"ExposureSubmission_OverwriteNotice_Antigen_Text" = "You have already registered a rapid test. The app can manage a maximum of one rapid test and one PCR test at the same time. If you register another rapid test, the first rapid test will be deleted from the app.";

/* ExposureSubmission AntigenTest Profile Information */
"ExposureSubmission_Antigen_Profile_Information_Title" = "Rapid Test Profile";

"ExposureSubmission_Antigen_Profile_Information_Image_Description" = "A woman with a smartphone in her hand is standing in front of a building. A QR code symbolizes the rapid test profile to be scanned.";

"ExposureSubmission_Antigen_Profile_Information_Description_Title" = "Save your personal data as a QR code to speed up registration at testing points.";

"ExposureSubmission_Antigen_Profile_Information_DescriptionSubHeadline" = "When you create a rapid test profile, you will not have to fill out your personal data again before every rapid test.";

"ExposureSubmission_Antigen_Profile_Information_PrimaryButton" = "Continue";

"ExposureSubmission_Antigen_Profile_Information_Dataprivacy_Title" = "For more information, please refer to the privacy notice.";

/* ExposureSubmission AntigenTest Profile */
"ExposureSubmission_Antigen_Profile_Header_Text" = "Rapid Test Profile";

"ExposureSubmission_Antigen_Profile_QRCode_Image_Description" = "A QR code with your rapid test profile";

"ExposureSubmission_Antigen_Profile_Noice_Text" = "Please present this QR code at the testing point so your personal data can be recorded more quickly. Also keep your ID card at hand.";

"ExposureSubmission_Antigen_Profile_DateOfBirth_Format" = "Born %@";

"ExposureSubmission_Antigen_Profile_Primary_Button" = "Continue";

"ExposureSubmission_Antigen_Profile_Secondary_Button" = "Remove Rapid Test Profile";

/* ExposureSubmission AntigenTest */
"ExposureSubmission_Profile_CreateProfileTile_Title" = "Create Rapid Test Profile";

"ExposureSubmission_Profile_CreateProfileTile_Description" = "You can create a profile with your personal data, which you can submit via QR code during every rapid test.";

"ExposureSubmission_Profile_ProfileTile_Title" = "Rapid Test Profile";

"ExposureSubmission_Profile_ProfileTile_Description" = "Save time and present your rapid test profile at the testing point.";

/* Tracing Enable/Disable Settings */
"ExposureNotificationSetting_TracingSettingTitle" = "Exposure Logging";

"ExposureNotificationSetting_EnableTracing" = "Exposure Logging";

"ExposureNotificationSetting_Tracing_Limited" = "Restricted";

"ExposureNotificationSetting_Tracing_Deactivated" = "Deactivated";

"ExposureNotificationSetting_ActionCell_Header" = "Setting";

"ExposureNotificationSetting_DescriptionTitle_Inactive" = "Activate Exposure Logging";

"ExposureNotificationSetting_DescriptionTitle" = "How exposure logging works";

"ExposureNotificationSetting_DescriptionText1" = "You need to enable the exposure logging feature so that the app can determine whether you are at risk after encountering an infected app user. The exposure logging feature works transnationally, meaning any possible exposure involving users is also detected by other official coronavirus apps.";

"ExposureNotificationSetting_DescriptionText2" = "Exposure logging works by your iPhone receiving, via Bluetooth, encrypted random IDs of other app users and passing your own random ID to their smartphones. Every day, the app downloads lists containing the random IDs – along with any voluntary information about the onset of symptoms – of all users who have tested positive for the virus and voluntarily shared their test results (more specifically: their random IDs) via their app. These lists are then compared with the random IDs of other users that have been recorded by your iPhone, in order to calculate the likelihood that you have also been infected and to warn you if necessary.";

"ExposureNotificationSetting_DescriptionText3" = "You can use the toggle switch to disable exposure logging at any time.";

"ExposureNotificationSetting_DescriptionText4" = "The app never collects personal data such as your name, address or location, nor is this information passed on to other users. It is not possible to use random IDs to draw conclusions about individual persons.";

"ExposureNotificationSetting_Activate_Bluetooth" = "Turn on Bluetooth";

"ExposureNotificationSetting_Bluetooth_Description" = "Bluetooth must be turned on for exposure logging in order to log encounters. Please turn on Bluetooth in your device settings.";

"ExposureNotificationSetting_Activate_Internet" = "Open Internet connection";

"ExposureNotificationSetting_Internet_Description" = "Exposure logging requires an Internet connection to calculate your risk of infection. Please turn on Wi-Fi or mobile data in your device settings.";

"ExposureNotificationSetting_Detail_Action_Button" = "Open Device Settings";

"ExposureNotificationSetting_Activate_OSENSetting" = "Enable Exposure Notifications";

"ExposureNotificationSetting_Activate_OSENSetting_Description" = "Exposure logging requires exposure notifications to be activated in the system settings, so that encounters can be logged. Select \"Open Device Settings\" -> \"Exposure Notifications\" -> \"Share Exposure Information\". Then define the app as active app for exposure notifications by selecting \"Specify as Active Region\".";

"ExposureNotificationSetting_Activate_OSENSetting_Pre13.7" = "Activate COVID-19 Exposure Notifications";

"ExposureNotificationSetting_Activate_OSENSetting_Description_Pre13.7" = "Exposure logging requires COVID-19 Exposure Notifications to be activated in the system settings, so that encounters can be logged. Select \"Open Device Settings\" and activate \"COVID-19 Exposure Notifications\" in the settings.";

"ExposureNotificationSetting_SetActiveApp_OSENSetting" = "Specify Active Region";

"ExposureNotificationSetting_SetActiveApp_OSENSetting_Description_Pre13.7" = "Exposure logging requires the Corona-Warn-App to be defined as active app in the system settings, so that encounters can be logged. Select \"Open Device Settings\" -> \"Settings for COVID-19 Exposure Logging\" and then select the Corona-Warn-App as active app.";

"ExposureNotificationSetting_SetActiveApp_OSENSetting_Description" = "Exposure logging requires the Corona-Warn-App to be defined as active app in the system settings, so that encounters can be logged. Select \"Open Device Settings\" -> \"Exposure Notifications\" -> \"Specify as Active Region\".";

"ExposureNotificationSetting_ParentalControls_OSENSetting" = "Enable COVID-19 Exposure Logging and Notifications";

"ExposureNotificationSetting_ParentalControls_OSENSetting_Description" = "For exposure logging, COVID-19 exposure logging and notifications must be activated in the system settings so that encounters can be logged. Please enable “COVID-19 Exposure Logging and Notifications” in your system settings.";

"ExposureNotificationSetting_AuthorizationRequired_OSENSetting" = "Authorization required";

"ExposureNotificationSetting_AuthorizationRequired_OSENSetting_Description" = "Please confirm use of COVID-19 exposure logging.";

"ExposureNotificationSetting_AuthorizationRequired_ActionTitle" = "Authorization";

"ExposureNotificationSetting_AccLabel_Enabled" = "Three persons have activated exposure logging on their smartphones, which will log their encounters with each other.";

"ExposureNotificationSetting_AccLabel_Disabled" = "A person has deactivated exposure logging on their smartphone, so an encounter with two other persons is not logged.";

"ExposureNotificationSetting_AccLabel_BluetoothOff" = "A person has turned off Bluetooth on their smartphone, so an encounter with two other persons is not logged.";

"ExposureNotificationSetting_AccLabel_InternetOff" = "A person has turned off the Internet connection on their smartphone, so it is not possible to identify their last encounters.";

"ExposureNotificationSetting_Activate_Action" = "Accept";

"ExposureNotificationSetting_Dismiss_Action" = "Cancel";

"ExposureNotificationSetting_GeneralError_Title" = "Error";

"ExposureNotificationSetting_GeneralError_LearnMore_Action" = "Find out more";

"ExposureNotificationSetting_AuthenticationError" = "An error occurred while activating the exposure logging feature. Please check whether you have activated the COVID-19 exposure log in your settings.";

"ExposureNotificationSetting_exposureNotification_Required" = "An error occurred while activating the exposure logging feature. Please check whether the COVID-19 exposure notification feature in your settings is activated for the app.";

"ExposureNotificationSetting_exposureNotification_unavailable" = "An error occurred while activating the exposure logging feature. Please check whether this app is selected as the active app for COVID-19 exposure logging in your settings. For more information, visit our FAQ page.";

"ExposureNotificationSetting_unknownError" = "An unknown error occurred. For more information, visit our FAQ page.";

"ExposureNotificationSetting_apiMisuse" = "An internal error occurred while activating the exposure logging feature. For more information, visit our FAQ page and try again later.";

/* EU Settings */
"ExposureNotificationSetting_EU_Title" = "Transnational Exposure Logging";

"ExposureNotificationSetting_EU_Desc_1" = "Several countries are working together to enable transnational alerts via a joint exchange server. For example, contacts with users of an official coronavirus app from other participating countries can also be taken into account for exposure logging.";

"ExposureNotificationSetting_EU_Desc_2" = "To do this, the app downloads lists, which are updated daily, of the random IDs of all users who have shared their test results to warn others via their own app. This list is then compared with the random IDs recorded by your iPhone. \n\nThe downloads of the lists are usually free of charge for you. Specifically, this means that mobile network operators do not charge you for the data used by the app in this context, nor do they apply roaming charges for this in other EU countries. Please contact your mobile network operator for more information.";

"ExposureNotificationSetting_EU_Desc_3" = "The following countries currently participate in transnational exposure logging:";

"ExposureNotificationSetting_EU_Desc_4" = "The app’s privacy notice (including information about the data processing carried out for the transnational exposure logging feature) can be found in the menu under “App Information” > “Data Privacy”.";

/* EU Tracing Risk decription */
"ExposureNotificationSetting_euTracingRiskDeterminationTitle" = "Transnational Exposure Logging";

"ExposureNotificationSetting_euTracingAllCountriesTitle" = "Participating Countries";

"ExposureNotificationSetting_EU_Empty_Error_Title" = "Countries cannot be displayed now.";

"ExposureNotificationSetting_EU_Empty_Error_Desc" = "Your Internet connection may have been lost. Please ensure that you are connected to the Internet.";

"ExposureNotificationSetting_EU_Empty_Error_Button_Title" = "Open Device Settings";

/* Home Navigation Bar */
"Home_LeftBarButton_description" = "Corona-Warn-App logo";

"Home_RightBarButton_description" = "Information";

/* Home Active card */
"Home_Activate_Card_On_Title" = "Exposure Logging Active";

"Home_Activate_Card_Off_Title" = "Exposure logging stopped";

"Home_Activate_Card_Bluetooth_Off_Title" = "Bluetooth turned off";

/* Home common card */
"Home_Risk_Date_Item_Title" = "Updated: %@";

"Home_Risk_No_Date_Title" = "Unknown";

"Home_Risk_Period_Disabled_Button_Title" = "Updated only every %@\U00A0hours";

"Home_Risk_Last_Contact_Item_Title" = "Most recently on %@";

"Home_Risk_Last_Contact_Item_Title_One_Risk_Day" = "On %@";

"Home_Risk_Last_Activate_Item_Title" = "Last exposure check: %@";

"Home_Risk_Last_Activate_Item_Unknown_Title" = "Unknown Risk";

"Home_Risk_Last_Activate_Item_Low_Title" = "Low Risk";

"Home_Risk_Last_Activate_Item_High_Title" = "Increased Risk";

"Home_RiskCard_Update_Button" = "Update";

/* Home Inactive card */
"Home_Risk_Inactive_NoCalculation_Possible_Title" = "Exposure logging stopped";

"Home_Risk_Inactive_Outdated_Results_Title" = "Exposure logging is not possible";

"Home_Risk_Inactive_NoCalculation_Possible_Body" = "Activate exposure logging to evaluate your risk status today.";

"Home_Risk_Inactive_Outdated_Results_Body" = "Your exposure logging could not be updated for more than 24 hours.";

"Home_Risk_Inactive_NoCalculation_Possible_Button" = "Activate Exposure Logging";

"Home_Risk_Inactive_Outdated_Results_Button" = "Activate Exposure Logging";

/* Home Low card */
"Home_Risk_Low_Title" = "Low Risk";

/* Home High card */
"Home_Risk_High_Title" = "Increased Risk";

/* Home Status Check */
"Home_Risk_Status_Downloading_Title" = "Data is being downloaded…";

"Home_Risk_Status_Detecting_Title" = "Check is running …";

"Home_Risk_Status_Downloading_Body" = "This may take several minutes. Thank you for your patience.";

"Home_Risk_Status_Detecting_Body" = "Your exposure data is being checked. This may take several minutes. Thank you for your patience.";

/* Home exposure detection failed card */
"Home_Risk_Failed_Title" = "Exposure check failed";

"Home_Risk_Failed_Body" = "The synchronization of random IDs with the server failed. You can restart the synchronization manually.";

"Home_Risk_Restart_Button_Title" = "Restart";

/* Home Test Result Card */
"Home_resultCard_PCR_Title" = "PCR Test";

"Home_resultCard_Antigen_Title" = "Rapid Test";

"Home_resultCard_LoadingErrorTitle" = "Your test result cannot be loaded.";

/* - Pending */
"Home_resultCard_ResultUnvailableTitle" = "Your result is not yet available";

"Home_resultCard_Pending_PCR_Desc" = "The evaluation of your PCR test is not done yet.";

"Home_resultCard_Pending_Antigen_Desc" = "The evaluation of your rapid test is not done yet.";

/* - Available */
"Home_resultCard_ResultAvailableTitle" = "Retrieve Test Result";

"Home_resultCard_AvailableDesc" = "If you have tested positive for coronavirus, you can warn others.";

/* - Negative */
"Home_resultCard_NegativeCaption" = "Findings";

"Home_resultCard_NegativeTitle" = "SARS-CoV-2";

"Home_resultCard_NegativeTitleNegative" = "Negative";

"Home_resultCard_NegativeDesc" = "You have not been diagnosed with the SARS-CoV-2 virus.";

"Home_resultCard_NegativeDatePCR" = "Test registered on %@";

"Home_resultCard_NegativeDateAntigen" = "Carried out on %@";

/* - Invalid */
"Home_resultCard_InvalidTitle" = "Invalid test";

"Home_resultCard_InvalidDesc" = "Your test cannot be evaluated.";

/* - Expired */
"Home_resultCard_ExpiredTitle" = "No Longer Valid";

"Home_resultCard_ExpiredDesc" = "Your test is more than 21 days old and is therefore no longer relevant. Please delete the test. You can then add another.";

/* - Outdated */
"Home_resultCard_OutdatedTitle" = "Test No Longer Current";

"Home_resultCard_OutdatedDesc" = "Your rapid test is more than 48 hours old and will no longer be displayed here. ";

/* - Loading */
"Home_resultCard_LoadingTitle" = "Update in progress …";

"Home_resultCard_LoadingBody" = "Current data is being downloaded and checked. This can take several minutes.";

/* - Button */
"Home_resultCard_ShowResultButton" = "Display Test";

"Home_resultCard_RetrieveResultButton" = "Retrieve Test Result";

"Home_resultCard_DeleteTestButton" = "Delete Test";

"Home_resultCard_HideTestButton" = "Don’t Display Again";

/* - Show Positive */
"Home_Finding_Positive_Card_Status_Title" = "SARS-CoV-2 positive";

"Home_Finding_Positive_Card_Status_Subtitle" = "You have been diagnosed with the SARS-CoV-2 virus.";

"Home_Finding_Positive_Card_Status_DatePCR" = "Test registered on %@";

"Home_Finding_Positive_Card_Status_DateAntigen" = "Carried out on %@";

"Home_Finding_Positive_Card_Note_Title" = "Please note:";

"Home_Finding_Positive_Card_Verify_Item_Title" = "Take a PCR test to verify this test result.";

"Home_Finding_Positive_Card_Phone_Item_Title" = "The public health authority will contact you within the next few days by telephone or by letter.";

"Home_Finding_Positive_Card_Home_Item_Title" = "You are infectious. Isolate yourself from other people.";

"Home_Finding_Positive_Card_Share_Item_Title" = "Share your random IDs so that others can be warned.";

"Home_Finding_Positive_Card_Button" = "Warn Others";

/* Home Test Registration Card */
"Home_TestRegistration_Title" = "Register your Test";

"Home_TestRegistration_Body" = "Use the app to retrieve your test results, so you can warn others more quickly.";

"Home_TestRegistration_Button" = "Next Steps";

/* Home Trace Locations Card */
"Home_TraceLocationsCard_Title" = "Planning an event?";

"Home_TraceLocationsCard_Body" = "Are you planning an event or do you run a business? Create a QR code so your guests can check in when they arrive.";

"Home_TraceLocationsCard_Button" = "Create QR Code";

/* Home Info Card */
"Home_InfoCard_ShareTitle" = "Share the Corona-Warn-App";

"Home_InfoCard_ShareBody" = "The more people who use the app, the faster we can break chains of infection. Please invite your family and friends to download the app.";

"Home_InfoCard_AboutTitle" = "FAQ";

"Home_InfoCard_AboutBody" = "Here you can find answers to frequently asked questions about the Corona-Warn-App. You will be forwarded to an external German government website.";

"Home_SettingsCard_Title" = "Settings";

"Home_AppInformationCard_Title" = "App Information";

"Home_AppInformationCard_Version" = "Version";

/* Home Alert Risk Lowered */
"Home_Alert_RiskStatusLowered_Title" = "Change of Your Risk Status";

"Home_Alert_RiskStatusLowered_Message" = "The last exposure that resulted in your increased risk was more than 14 days ago. Therefore, your risk of infection has been ranked as low again.\n\nWhat you should do:\n If you do not have any COVID-19 symptoms, continue to follow the prevailing rules regarding distancing and hygiene.\n If you have COVID-19 symptoms, we recommend that you visit your doctor and get tested.";

"Home_Alert_RiskStatusLowered_PrimaryButtonTitle" = "OK";

/* App Information - About */
"App_Information_About_Navigation" = "About the App";

"App_Information_About_ImageDescription" = "";

"App_Information_About_Title" = "Let’s fight coronavirus together";

"App_Information_About_Description" = "Robert Koch Institute (RKI) is Germany’s federal public health body. The RKI publishes the Corona-Warn-App on behalf of the Federal Government. The app is intended as a digital complement to public health measures already introduced: social distancing, hygiene, and face masks.";

"App_Information_About_Text" = "People who use the app help to trace and break chains of infection. The app saves encounters with other people locally on your device. You are notified if you have encountered people who were later diagnosed with coronavirus. Your identity and privacy are always protected.";

"App_Information_About_LinkText" = "App Information in Simplified Language and Sign Language";

/* App Information - FAQ */
"App_Information_FAQ_Navigation" = "FAQ";

/* App Information - Contact */
"App_Information_Contact_Navigation" = "Technical Hotline";

"App_Information_Contact_ImageDescription" = "A man wears a headset while making a phone call.";

"App_Information_Contact_Title" = "How can we help you?";

"App_Information_Contact_Description" = "For technical questions about the Corona-Warn-App, please contact our nationwide hotline.";

"App_Information_Contact_Hotline_Title" = "Technical hotline:";

"App_Information_Contact_Hotline_Text_Domestic" = "0800 7540001";

"App_Information_Contact_Hotline_Number_Domestic" = "08007540001";

"App_Information_Contact_Hotline_Details_Domestic" = "For calls from within Germany.\nThe call is free of charge.";

"App_Information_Contact_Hotline_Text_Foreign" = "+49 30 498 75401";

"App_Information_Contact_Hotline_Number_Foreign" = "+493049875401";

"App_Information_Contact_Hotline_Details_Foreign" = "For calls from outside Germany.\nThe fees from your telephone provider will apply.";

"App_Information_Contact_Hotline_Terms" = "Our customer service is available in the following languages: \nEnglish, German, Turkish\n\nBusiness hours:\nMo-Sa: 7:00 a.m. - 10:00 p.m. (CET)\n\nIf you have any health-related questions, please contact your general practitioner or the medical emergency service hotline; telephone: 116 117.";

/* App Information - Imprint */
"App_Information_New_Features_Navigation" = "New Features";

"App_Information_Imprint_Navigation" = "Imprint";

"App_Information_Imprint_ImageDescription" = "A hand holds a smartphone displaying a large body of text on the screen. Next to the text is a section symbol representing the imprint.";

"App_Information_Imprint_Section1_Title" = "Published by";

"App_Information_Imprint_Section1_Text" = "(responsible in accordance with § 5 (1) TMG, § 18 (1) MStV)";

"App_Information_Imprint_Section2_Title" = "Robert Koch Institute";

"App_Information_Imprint_Section2_Text" = "Nordufer 20\n13353 Berlin\nrepresented by its president";

"App_Information_Imprint_Section3_Title" = "Contact";

"App_Information_Imprint_Section3_Text" = "E-mail: CoronaWarnApp@rki.de";

"App_Information_Imprint_Section4_Title" = "VAT identification number";

"App_Information_Imprint_Section4_Text" = "DE 165 893 430";

"App_Information_Contact_Form_Title" = "Contact Form";

/* App Information - Legal */
"App_Information_Legal_Navigation" = "Legal Notices";

/* App Information - Privacy */
"App_Information_Privacy_Navigation" = "Data Privacy";

"App_Information_Legal_ImageDescription" = "A hand holds a smartphone displaying a large body of text on the screen. Next to the text is a balance scale that symbolizes legal notices.";

"App_Information_Privacy_Title" = "Data Privacy";

"App_Information_Privacy_Description" = "You will remain anonymous.\nYour data is fully encrypted and transmitted under a pseudonym.";

/* App Information - Terms */
"App_Information_Terms_Navigation" = "Terms of Use";

"App_Information_Terms_ImageDescription" = "A hand holds a smartphone displaying a large body of text on the screen. Next to the text is a tick mark symbolizing that the terms of use have been accepted.";

"App_Information_Terms_Title" = "Terms of Use";

/* App Information - Error Report */
"ErrorReport_PrivacyInformation" = "For more information, please refer to the privacy notice";

"ErrorReport_ActiveStatus_Title" = "Error analysis running";

"ErrorReport_InactiveStatus_Title" = "Inactive";

"ErrorReport_Progress_Description" = "Current size: %@ (uncompressed)";

"ErrorReport_StartButtonTitle" = "Start";

"ErrorReport_StopAndDeleteButtonTitle" = "Stop and Delete";

"ErrorReport_SaveButtonTitle" = "Save Locally and Continue";

"ErrorReport_SendButtonTitle" = "Send Error Report";

"ErrorReport_SendReports_Title" = "Send Error Report";

"ErrorReport_SendReports_Paragraph" = "Your consent is needed before you can send the recorded error report to RKI technical support.\n\nAfter you send the report, you will receive an error report ID. You can specify this ID to provide technical support with further information, for example, and enable its assignment to your error report. If you do not provide the error report ID, the RKI cannot assign the report to you as an individual.";

"ErrorReport_SendReports_Details" = "Detailed Information about This Data Processing and Data Protection Risks in the U.S. and Other Third Countries";

"ErrorReport_SendReports_Button_Title" = "Agree and Send";

/* Invite Friends */
"InviteFriends_NavTitle" = "Recommend Us";

"InviteFriends_Subtitle" = "Recommend the Corona-Warn-App";

"InviteFriends_Title" = "Let’s fight coronavirus together";

"InviteFriends_Description" = "The more people who use the app, the faster we can break chains of infection. Please invite your family and friends to download the app.";

"InviteFriends_Button" = "Send Download Link";

"InviteFriends_ShareTitle" = "Fighting coronavirus together. I’m in on this, you too?";

"InviteFriends_Illustration_Label" = "A man shares the Corona-Warn-App with four other persons.";

/* Reset View */
"Reset_NavTitle" = "Reset";

"Reset_Header1" = "Are you sure you want to reset the app?";

"Reset_Descrition1" = "You will no longer be notified of your exposures and you will no longer be able to warn other users.";

"Reset_Button" = "Reset App";

"Reset_Discard" = "Cancel";

"Reset_InfoTitle" = "Delete Exposure Log";

"Reset_InfoDescription" = "The exposure log must be deleted separately in your device settings.";

"Reset_Subtitle" = "Reset App";

"Reset_ImageDescription" = "A hand holds a smartphone displaying a symbol indicating that the app is being reset.";

"Reset_ConfirmDialog_Title" = "Reset App";

"Reset_ConfirmDialog_Description" = "You will no longer be notified of your exposures and you will no longer be able to warn other users. This procedure cannot be undone.";

"Reset_ConfirmDialog_Cancel" = "Cancel";

"Reset_ConfirmDialog_Confirm" = "Reset";

/* Local Notifications */
"local_notifications_ignore" = "Ignore";

"local_notifications_detectexposure_title" = "Corona-Warn-App";

"local_notifications_detectexposure_body" = "You have new messages from your Corona-Warn-App.";

"local_notifications_testresults_title" = "Corona-Warn-App";

"local_notifications_testresults_body" = "You have new messages from your Corona-Warn-App.";

/* Risk Legend */
"RiskLegend_Title" = "Overview";

"RiskLegend_Subtitle" = "Important Functions and Concepts";

"RiskLegend_Legend1_Title" = "Exposure Logging";

"RiskLegend_Legend1_Text" = "Exposure logging is one of the three central features of the app. When you activate it, encounters with people’s smartphones are logged automatically.";

"RiskLegend_Legend2_Title" = "Risk of Infection";

"RiskLegend_Legend2_Text" = "When exposure logging is active, the app calculates your personal risk of infection. It does this by measuring duration and proximity of your exposure to people who have been diagnosed with coronavirus over the last 14 days.";

"RiskLegend_Legend2_RiskLevels" = "The following risk status can be shown:";

"RiskLegend_Legend2_High" = "Increased Risk";

"RiskLegend_Legend2_Low" = "Low Risk";

"RiskLegend_Legend3_Title" = "Notifying Other Users";

"RiskLegend_Legend3_Text" = "You can register your test and retrieve your test result in the app. If you are diagnosed with coronavirus, you can notify others and break the chain of infection.";

"RiskLegend_Definitions_Title" = "Definition of Terms";

"RiskLegend_Store_Title" = "Exposure Log";

"RiskLegend_Store_Text" = "List of received and temporary random IDs saved temporarily in the operating system storage. This list is read when the exposures are checked. All random IDs are automatically deleted after 14 days.";

"RiskLegend_Check_Title" = "Exposure Check";

"RiskLegend_Check_Text" = "Exposure log data is retrieved and synchronized with risk notifications from other users. Your risk is checked automatically several times per day.";

"RiskLegend_Contact_Title" = "Exposure Risk";

"RiskLegend_Contact_Text" = "Exposure to an infected person who has shared their positive test results with others through the app. An exposure must meet certain criteria with regard to duration, distance, and suspected infectiousness of the other person to be classified as a high-risk exposure.";

"RiskLegend_Notification_Title" = "Exposure Notification";

"RiskLegend_Notification_Text" = "The display of exposures in the Corona-Warn-App.";

"RiskLegend_Random_Title" = "Random ID";

"RiskLegend_Random_Text" = "Random IDs are combinations of digits and letters generated randomly. They are exchanged between devices in close proximity. Random IDs cannot be traced to a specific person and are automatically deleted after 14 days. Persons diagnosed with coronavirus can opt to share their random IDs of up to the last 14 days with other app users.";

"RiskLegend_Image1_AccLabel" = "A device shows various numbered content.";

/* Update Message */
"Update_Message_Title" = "Update available";

"Update_Message_Text" = "There is an update available for the Corona-Warn-App.";

"Update_Message_Text_Force" = "Please note, you can only use the Corona-Warn-App again once you have installed the latest update.";

"Update_Message_Action_Update" = "Update";

"Update_Message_Action_Later" = "Later";

/* ENATanInput */
"ENATanInput_Empty" = "Empty";

"ENATanInput_InvalidCharacter" = "Invalid Character\n\n%@";

"ENATanInput_CharacterIndex" = "Character %1$u of %2$u";

/* Active Tracing Interval Formatting:\n The following two entries are used together. If tracing was not active (almost) 14 days\n during the last 14 days then `Active_Tracing_Interval_Partially_Active` is used – otherwise\n `Active_Tracing_Interval_Partially_Active` will be used. */
"Active_Tracing_Interval_Partially_Active" = "Exposure logging was active for %1$u of the past 14 days";

"Active_Tracing_Interval_Permanently_Active" = "Exposure logging permanently active";

/* Delta Onboarding - New Version Features */
"DeltaOnboarding_NewVersionFeatures_AccessibilityImageLabel" = "New Features in This Version";

"DeltaOnboarding_NewVersionFeatures_Title" = "New Features";

"DeltaOnboarding_NewVersionFeatures_Release" = "Release";

"DeltaOnboarding_NewVersionFeatures_Button_Continue" = "Next";

"DeltaOnboarding_NewVersionFeatures_Description" = "Along with bug fixes, this update also includes new and enhanced features.";

/* New Version Features */
"NewVersionFeatures_Info_about_abb_information" = "Changes in this release can be found in the app information, under “New Features”.";

/* Version 2.2 */
"NewVersionFeature_22_record_error_logs_title" = "Record Troubleshooting Logs";

"NewVersionFeature_22_record_error_logs_description" = "You can now generate an error log in the technical support feature for the app. It records the steps that you perform in the app, to simplify the analysis of potential errors and help us correct them more quickly.";

"NewVersionFeature_22_antigen_profiles_title" = "Create Rapid Test Profiles";

"NewVersionFeature_22_antigen_profiles_description" = "You can now create a rapid test profile in your personal data. Your profile can then be scanned at testing points quickly and easily via QR code.";

/* Delta Onboarding */
"DeltaOnboarding_AccessibilityImageLabel" = "Transnational Exposure Logging";

"DeltaOnboarding_Headline" = "Transnational Exposure Logging";

"DeltaOnboarding_Description" = "The features of the Corona-Warn-App have been enhanced. Many countries have joined up to enable international warnings, based on a jointly-operated exchange server. Exposure to users of official coronavirus apps in other participating countries can now be taken into account when calculating your exposure risk.\n\nTo do this, the app downloads lists, which are updated daily, of the random IDs of all users who have shared their test results to warn others via their own app. This list is then compared with the random IDs recorded by your iPhone.\n\nThe downloads of the lists are usually free of charge for you. Specifically, this means that mobile network operators do not charge you for the data used by the app in this context, nor do they apply roaming charges for this in other EU countries. Please contact your mobile network operator for more information.";

"DeltaOnboarding_ParticipatingCountries" = "The following countries currently participate:";

"DeltaOnboarding_ParticipatingCountriesList_Unavailable" = "You can view the participating countries in the exposure logging details.";

"DeltaOnboarding_ParticipatingCountriesList_Unavailable_Title" = "Participating Countries";

"DeltaOnboarding_PrimaryButton_Continue" = "Next";

"DeltaOnboarding_Terms_Description1" = "The terms of use have also been updated, to reflect the functional enhancements in the app.";

"DeltaOnboarding_Terms_Button" = "Display terms of use";

"DeltaOnboarding_Terms_Description2" = "The terms of use and privacy notice can also be found in the menu under “App Information” and in the app description in your app store. The changes will not affect how you use the app. If you continue to use the app or reopen it, we will assume that you agree to the updated terms of use.";

/* Warn other notifications */
"WarnOthersNotification_Title" = "You can help!";

"WarnOthersNotification_Description" = "Please share your test result and warn others.";

/* Automatic sharing Consent */
"AutomaticSharingConsent_Title" = "Your Consent";

"AutomaticSharingConsent_SwitchTitle" = "Warn Others";

"AutomaticSharingConsent_SwitchTitleDesc" = "You have granted the following consent:";

"AutomaticSharingConsent_DataProcessingDetailInfo" = "Detailed Information on Data Processing and Your Consent";

/* Thank you screen */
"Thank_You_Title" = "Thank you";

"Thank_You_SubTitle" = "Thank you for helping to stop the spread of coronavirus.";

"Thank_You_Description1" = "Others will now be warned.";

"Thank_You_Description2" = "You can now help to improve the accuracy of the warnings. To do so, in the next step, tell us when you first developed symptoms. You can cancel this step at any time.";

"Thank_You_Continue_Button" = "Enter Symptoms";

"Thank_You_Cancel_Button" = "Exit";

"Thank_You_AccImageDescription" = "Several people are looking at their smartphones.";

/* Test result screen (positive test result) */
"TestResultPositive_NoConsent_Title" = "Please help all of us!";

"TestResultPositive_NoConsent_Info1" = "Share your test result and help protect others against infection.";

"TestResultPositive_NoConsent_Info2" = "Your identity will remain secret. Other users will not find out who has shared a test result.";

"TestResultPositive_NoConsent_Info3" = "Please be sure to follow the instructions from your public health authority and stay home, so you don’t infect others.";

"TestResultPositive_NoConsent_PrimaryButton" = "Warn Others";

"TestResultPositive_NoConsent_SecondaryButton" = "Cancel";

"TestResultPositive_NoConsent_AlertNotWarnOthers_Title" = "Don’t you want to send a warning?";

"TestResultPositive_NoConsent_AlertNotWarnOthers_Description" = "You have to share your test result if you want to warn others.";

"TestResultPositive_NoConsent_AlertNotWarnOthers_ButtonOne" = "Do not warn others";

"TestResultPositive_NoConsent_AlertNotWarnOthers_ButtonTwo" = "Warn others";

"TestResultPositive_WithConsent_Title" = "Thank you for helping to stop the spread of coronavirus.";

"TestResultPositive_WithConsent_Info1" = "Others will now be warned.";

"TestResultPositive_WithConsent_Info2" = "You can now help to improve the accuracy of the warnings. To do so, in the next step, tell us when you first developed symptoms. You can cancel this step at any time.";

"TestResultPositive_WithConsent_PrimaryButton" = "Enter Symptoms";

"TestResultPositive_WithConsent_SecondaryButton" = "Exit";

"TestResultPositive_KeysSubmitted_Description" = "Thanks to your support, other people can now be warned and respond appropriately.";

"TestResultPositive_KeysSubmitted_Title1" = "Please note:";

"TestResultPositive_KeysSubmitted_Info1" = "Take a PCR test to verify this test result.";

"TestResultPositive_KeysSubmitted_Info2" = "The public health authority will contact you within the next few days by telephone or by letter.";

"TestResultPositive_KeysSubmitted_Info3" = "There is a high probability that you are infectious. Isolate yourself from other people.";

"TestResultPositive_KeysSubmitted_Title2" = "Other information:";

"TestResultPositive_KeysSubmitted_FurtherInfo1" = "Your quarantine period is usually 14 days. Please monitor how your symptoms develop closely.";

"TestResultPositive_KeysSubmitted_FurtherInfo2" = "You will be asked by your public health authority to create a list of people you have had contact with. This should include all people with whom you have had close contact with (less than 2 meters, face-to-face conversation) for over 15 minutes in the two days before you became ill. You can use your contact journal for this: simply export the entries and then print them out or send them via e-mail.";

"TestResultPositive_KeysSubmitted_FurtherInfo3" = "Please particularly consider people who will not be notified directly by the app since they don’t own a smartphone, or haven’t installed the app.";

"TestResultPositive_KeysSubmitted_FurtherInfo4" = "Even when you no longer have any symptoms and you feel well again, you could still be infectious, so please follow the designated quarantine period.";

"TestResultPositive_KeysSubmitted_PrimaryButton" = "Delete Test";

/* Overview */
"ContactDiary_Overview_Button_Title_Menu" = "Menu";

"ContactDiary_Overview_Title" = "Contact Journal";

"ContactDiary_Overview_Description" = "Write down the people you have met and places you have visited. If a risk is displayed for a day, you can warn people you have been with on that day if they do not use the Corona-Warn-App themselves.";

"ContactDiary_Overview_Increased_Risk_Title" = "Increased Risk";

"ContactDiary_Overview_Low_Risk_Title" = "Low Risk";

"ContactDiary_Overview_Risk_Text_StandardCause" = "based on the encounters evaluated by the app.";

"ContactDiary_Overview_Risk_Text_Disclaimer" = "They are not necessarily related to the people and places you have recorded.";

"ContactDiary_Overview_Risk_Text_LowRiskEncountersCause" = "based on multiple exposures with low risk.";

"ContactDiary_Overview_PersonEncounter_Duration_LessThan15Minutes" = "Less than 15 min";

"ContactDiary_Overview_PersonEncounter_Duration_MoreThan15Minutes" = "More than 15 min";

"ContactDiary_Overview_PersonEncounter_MaskSituation_WithMask" = "With mask";

"ContactDiary_Overview_PersonEncounter_MaskSituation_WithoutMask" = "Without mask";

"ContactDiary_Overview_PersonEncounter_Setting_Outside" = "Outdoors";

"ContactDiary_Overview_PersonEncounter_Setting_Inside" = "Indoors";

"ContactDiary_Overview_LocationVisit_Abbreviation_Hours" = "hrs";

/* ActionSheet */
"ContactDiary_Overview_ActionSheet_InfoActionTitle" = "Information";

"ContactDiary_Overview_ActionSheet_ExportActionTitle" = "Export Entries";

"ContactDiary_Overview_ActionSheet_EditPersonTitle" = "Edit People";

"ContactDiary_Overview_ActionSheet_EditLocationTitle" = "Edit Places";

"ContactDiary_Overview_ActionSheet_ExportActionSubject" = "My Contact Journal";

/* Checkin Risk */
"ContactDiaray_Overview_Checkin_Title_HighRisk" = "Increased Risk";

"ContactDiaray_Overview_Checkin_Title_LowRisk" = "Low Risk";

"ContactDiaray_Overview_Checkin_Title_Subheadline" = "Based to your presence at:";

"ContactDiaray_Overview_Checkin_High_Risk_In_Brackets" = "(increased risk)";

"ContactDiaray_Overview_Checkin_Low_Risk_In_Brackets" = "(low risk)";

/* Day */
"ContactDiary_Day_ContactPersonsSegment" = "People";

"ContactDiary_Day_AddContactPerson" = "Add Person";

"ContactDiary_Day_ContactPersonsEmptyTitle" = "No people defined yet";

"ContactDiary_Day_ContactPersonsEmptyDescription" = "Create a person and add them to your contact journal.";

"ContactDiary_Day_ContactPersonsEmptyImageDescription" = "A silhouette of a woman who is walking across a meadow.";

"ContactDiary_Day_LocationsSegment" = "Places";

"ContactDiary_Day_AddLocation" = "Add Place";

"ContactDiary_Day_LocationsEmptyTitle" = "No places defined yet";

"ContactDiary_Day_LocationsEmptyDescription" = "Create a place and add it to your contact journal.";

"ContactDiary_Day_LocationsEmptyImageDescription" = "A building is marked with a location flag.";

"ContactDiary_Day_Encounter_LessThan15Minutes" = "Less than 15 min";

"ContactDiary_Day_Encounter_MoreThan15Minutes" = "More than 15 min";

"ContactDiary_Day_Encounter_WithMask" = "With mask";

"ContactDiary_Day_Encounter_WithoutMask" = "Without mask";

"ContactDiary_Day_Encounter_Outside" = "Outdoors";

"ContactDiary_Day_Encounter_Inside" = "Indoors";

"ContactDiary_Day_Encounter_Notes_Placeholder" = "Note (e.g. close distance)";

"ContactDiary_Day_Visit_Duration" = "Duration";

"ContactDiary_Day_Visit_Notes_Placeholder" = "Note (e.g. very full, poorly ventilated)";

/* Edit Entries */
"ContactDiary_EditEntries_ContactPersons_Title" = "Edit People";

"ContactDiary_EditEntries_ContactPersons_DeleteAllButtonTitle" = "Remove All";

"ContactDiary_EditEntries_ContactPersons_AlertTitle" = "Do you really want to remove all people?";

"ContactDiary_EditEntries_ContactPersons_AlertMessage" = "If you remove all people, all the entries for all people will be removed from your journal.";

"ContactDiary_EditEntries_ContactPersons_AlertConfirmButtonTitle" = "Yes";

"ContactDiary_EditEntries_ContactPersons_AlertCancelButtonTitle" = "No";

"ContactDiary_EditEntries_ContactPerson_AlertTitle" = "Do you really want to remove this person?";

"ContactDiary_EditEntries_ContactPerson_AlertMessage" = "If you remove a person, all the entries for that person will be removed from your journal.";

"ContactDiary_EditEntries_ContactPerson_AlertConfirmButtonTitle" = "Yes";

"ContactDiary_EditEntries_ContactPerson_AlertCancelButtonTitle" = "No";

"ContactDiary_EditEntries_Locations_Title" = "Edit Places";

"ContactDiary_EditEntries_Locations_DeleteAllButtonTitle" = "Remove All";

"ContactDiary_EditEntries_Locations_AlertTitle" = "Do you really want to remove all places?";

"ContactDiary_EditEntries_Locations_AlertMessage" = "If you remove all places, all the entries for all places will be removed from your journal.";

"ContactDiary_EditEntries_Locations_AlertConfirmButtonTitle" = "Yes";

"ContactDiary_EditEntries_Locations_AlertCancelButtonTitle" = "No";

"ContactDiary_EditEntries_Location_AlertTitle" = "Do you really want to remove this place?";

"ContactDiary_EditEntries_Location_AlertMessage" = "If you remove a place, all the entries for that place will be removed from your journal.";

"ContactDiary_EditEntries_Location_AlertConfirmButtonTitle" = "Yes";

"ContactDiary_EditEntries_Location_AlertCancelButtonTitle" = "No";

/* Information */
"ContactDiary_Information_Title" = "Contact Journal";

"ContactDiary_Information_ImageDescription" = "Several people are outside, looking at their smartphones.";

"ContactDiary_Information_DescriptionTitle" = "Keep track of your contacts.";

"ContactDiary_Information_DescriptionSubHeadline" = "Create an overview of your contacts in the last 14 days, so you’ll have a complete list at hand quickly if needed. Your exposures are also displayed here.";

"ContactDiary_Information_Item_Person_Title" = "Enter the people you have met.";

"ContactDiary_Information_Item_Location_Title" = "Enter the places where you’ve encountered others.";

"ContactDiary_Information_Item_Lock_Title" = "You are the only one who can access your journal entries. Your entries will be saved only on your smartphone.";

"ContactDiary_Information_Item_DeletedAutomatically_Title" = "You can remove entries for people and places from your journal at any time. Journal entries will be deleted automatically after 16 days.";

"ContactDiary_Information_Item_ExportTextFormat_Title" = "You can export your contact journal in plain text format and then print out the entries, edit them, or provide them to your public health office as needed.";

"ContactDiary_Information_Item_ExposureHistory_Title" = "The indicated exposures are not necessarily related to the people and places you have recorded. Please don’t draw any wrong conclusions.";

"ContactDiary_Information_Dataprivacy_Title" = "For more information, please refer to the privacy notice.";

"ContactDiary_Information_PrimaryButton_Title" = "Open Journal";

/* AddEditEntry */
"ContactDiary_AddEditEntry_PrimaryButton_Title" = "Save";

/* - Location */
"ContactDiary_AddEditEntry_LocationTitle" = "Place";

"ContactDiary_AddEditEntry_LocationPlaceholder_Name" = "Description";

"ContactDiary_AddEditEntry_LocationPlaceholder_PhoneNumber" = "Phone";

"ContactDiary_AddEditEntry_LocationPlaceholder_EmailAddress" = "E-mail";

/* - Person */
"ContactDiary_AddEditEntry_PersonTitle" = "Person";

"ContactDiary_AddEditEntry_PersonPlaceholder_Name" = "Name";

"ContactDiary_AddEditEntry_PersonPlaceholder_PhoneNumber" = "Phone";

"ContactDiary_AddEditEntry_PersonPlaceholder_EmailAddress" = "E-mail";

/* - Trend on Cards */
"Statistics_Card_Trend_Increasing" = "Trend: Upwards";

"Statistics_Card_Trend_Decreasing" = "Trend: Downwards";

"Statistics_Card_Trend_Stable" = "Trend: Steady";

"Statistics_Card_TrendSemantic_Negative" = "Negative";

"Statistics_Card_TrendSemantic_Positive" = "Positive";

"Statistics_Card_TrendSemantic_Neutral" = "Neutral";

/* - Number Formatting */
"Statistics_Card_Million" = "%@ Million";

/* - Infections Card */
"Statistics_Card_Infections_Title" = "Confirmed New Infections";

"Statistics_Card_Infections_Today" = "Today";

"Statistics_Card_Infections_Yesterday" = "Yesterday";

"Statistics_Card_Infections_Date" = "%@";

"Statistics_Card_Infections_SecondaryLabelTitle" = "7-day average";

"Statistics_Card_Infections_TertiaryLabelTitle" = "Total";

/* - Incidence Card */
"Statistics_Card_Incidence_Title" = "7-Day Incidence";

"Statistics_Card_Incidence_Today" = "Up to today";

"Statistics_Card_Incidence_Yesterday" = "Up to yesterday";

"Statistics_Card_Incidence_Date" = "Up to %@";

"Statistics_Card_Incidence_SecondaryLabelTitle" = "confirmed new infections per 100,000 residents";

/* - Key Submissions Card */
"Statistics_Card_KeySubmissions_Title" = "Warnings by App Users";

"Statistics_Card_KeySubmissions_Today" = "Today";

"Statistics_Card_KeySubmissions_Yesterday" = "Yesterday";

"Statistics_Card_KeySubmissions_Date" = "%@";

"Statistics_Card_KeySubmissions_SecondaryLabelTitle" = "7-day average";

"Statistics_Card_KeySubmissions_TertiaryLabelTitle" = "Total";

"Statistics_Card_KeySubmissions_Footnote" = "through the Corona-Warn-App";

/* - Reproduction Number Card */
"Statistics_Card_ReproductionNumber_Title" = "7-Day R Value";

"Statistics_Card_ReproductionNumber_Today" = "Currently";

"Statistics_Card_ReproductionNumber_Yesterday" = "Yesterday";

"Statistics_Card_ReproductionNumber_Date" = "Up to %@";

"Statistics_Card_ReproductionNumber_SecondaryLabelTitle" = "average infections by each infected person";

/* Error */
"Statistics_LoadingError" = "The statistics cannot be loaded. Please close the app and try again.";

/* - Info Screen */
"Statistics_Info_Title" = "Key Figures";

"Statistics_Info_Subtitle" = "Explanation of nationwide statistics";

"Statistics_Info_Infections_Title" = "Confirmed New Infections";

"Statistics_Info_Infections_Text" = "Number of persons who have been diagnosed with coronavirus and reported to the RKI";

"Statistics_Info_KeySubmissions_Title" = "Warnings by App Users";

"Statistics_Info_KeySubmissions_Text" = "Number of app users who have been diagnosed with coronavirus and have warned others through the app";

"Statistics_Info_Incidence_Title" = "7-Day Incidence";

"Statistics_Info_Incidence_Text" = "Total number of confirmed new infections in the last 7 days (by reporting date) per 100,000 residents";

"Statistics_Info_ReproductionNumber_Title" = "7-Day R Value";

"Statistics_Info_ReproductionNumber_Text" = "The reproduction figure, R, indicates how many people an average infected person has infected further. The current value takes data up to the last 5 days into account.";

"Statistics_Info_FAQLink_Text" = "For further information, please see our FAQ page:";

"Statistics_Info_FAQLink_Title" = "FAQ for the statistics";

"Statistics_Info_Definitions_Title" = "Legend";

"Statistics_Info_Period_Title" = "Time Period";

"Statistics_Info_Yesterday_Title" = "Yesterday/Up to yesterday";

"Statistics_Info_Yesterday_Text" = "Number for the previous day/up to the previous day. If no figures are available yet for the previous day, the last date for which figures are available is displayed.";

"Statistics_Info_Mean_Title" = "7-Day Average";

"Statistics_Info_Mean_Text" = "Average value from the past 7 days";

"Statistics_Info_Total_Title" = "Total";

"Statistics_Info_Total_Text" = "Total number since the start of the year or launch of the app (June 15, 2020)";

"Statistics_Info_Trend_Title" = "Trend";

"Statistics_Info_Trend_Text" = "The arrow direction indicates whether the trend is increasing, decreasing, or remaining steady – that is, demonstrates a deviation of less than 1% compared to the previous day or 5% compared to the previous week. The color indicates this trend as positive (green), negative (red), or neutral (gray). The trend compares the value from the previous day with the value from two days ago or, for the 7-day trends, the average value from the last 7 days with the average value from the 7 days prior to that.";

"Statistics_Info_Trends_Title" = "The following trends can be shown:";

"Statistics_Info_Trends_Increasing" = "Trend: Upwards";

"Statistics_Info_Trends_Decreasing" = "Trend: Downwards";

"Statistics_Info_Trends_Stable" = "Trend: Steady";

"Statistics_Info_Trends_Footnote" = "The assessment of the trend for warnings by app users changes depending on current infection levels, which is why this trend is always displayed as neutral.";

"Statistics_Info_Image_AccLabel" = "Abstract picture of a smartphone with four placeholders for information";

/* Update OS */
"UpdateOS_title" = "Please update your iOS.";

"UpdateOS_text" = "You need the current iOS version to install the Corona-Warn-App.\nTo do so, open the settings in your iPhone and select General -> Software Update.";

/* Tabbar */
"Tabbar_Home_Title" = "Start Screen";

"Tabbar_Diary_Title" = "Journal";

"Tabbar_CheckIn_Title" = "Check In";

/* Data Donation */
"DataDonation_IntroductionText" = "Let us know how you use the app and help us to assess its effectiveness.";

"DataDonation_AccImageDescription" = "A woman holds a smartphone that is sharing her data";

"DataDonation_Headline" = "Share Data";

"DataDonation_Description" = "You can help us to improve the Corona-Warn-App. Share the data about your app usage with the RKI. This will help the RKI assess the app’s effectiveness. Your data will also help to improve the features and usability of the app.";

"DataDonation_SubHead_Settings" = "SETTING";

"DataDonation_SubHead_YourState" = "Your federal state (optional)";

"DataDonation_SubHead_AgeGroup" = "Your age group (optional)";

"DataDonation_State_NoSelection_Text" = "Federal state";

"DataDonation_Region_NoSelection_Text" = "District (county) (optional)";

"DataDonation_AgeGroup_NoSelection_Text" = "Your age";

"DataDonation_DetailedInformation_DataProcessing" = "Detailed Information about This Data Processing and Data Protection Risks in the U.S. and Other Third Countries";

"DataDonation_Button_OK" = "Accept";

"DataDonation_Button_NotOK" = "Reject";

/* Value selection */
"DataDonation_ValueSelection_None" = "No answer";

"DataDonation_ValueSelection_Title_State" = "Your Federal State";

"DataDonation_ValueSelection_Title_Region" = "Your District (County)";

"DataDonation_ValueSelection_Title_Age" = "Your Age Group";

"DataDonation_ValueSelection_Age_Below29" = "Up to 29 years old";

"DataDonation_ValueSelection_Age_Between30And59" = "30-59 years old";

"DataDonation_ValueSelection_Age_Min60OrAbove" = "60+ years old";

/* Detailed Infos Data Donation */
"DetailedInfosDataDonation_Headline" = "Detailed Information about Data Sharing";

"DetailedInfosDataDonation_SubHead_DataProcessing" = "Data Processing in the Data Sharing Process";

"DetailedInfosDataDonation_DataProcessing_Description" = "If you consent to share your data, the app sends various data to the RKI each day. The transmitted data will help us assess the effectiveness of the app and will be analyzed to support the following improvements:";

"DetailedInfosDataDonation_BulletPoint_ImproveddRiskDetermination_BulletTitle" = "Improved exposure logging";

"DetailedInfosDataDonation_BulletPoint_ImproveddRiskDetermination" = "We want to improve the accuracy and reliability of the technical calculation of infection risks. To do so, we will evaluate information about risk exposures and the warnings you see. As a result, we will be able to refine the calculation method.";

"DetailedInfosDataDonation_BulletPoint_ImproveddUserNavigation_BulletTitle" = "Improved user guidance in the app";

"DetailedInfosDataDonation_BulletPoint_ImproveddUserNavigation" = "We want to make the app easier to use. To do so, we will evaluate information about the individual steps that users perform in the app. This will help us make labels and information texts clearer and arrange the control elements to make them easier to find. We will also be able to customize the layouts for different smartphone models.";

"DetailedInfosDataDonation_BulletPoint_AppSupport_BulletTitle" = "Enable information and guidance in the app";

"DetailedInfosDataDonation_BulletPoint_AppSupport" = "We want to be able to tell if problems occur when using the app in connection with certain testing facilities and laboratories or in certain regions. We can identify this, for example, if the shared data indicates that testing results are provided with delays in certain regions. The relevant public health authorities can also be notified specifically of potential technical problems.";

"DetailedInfosDataDonation_BulletPoint_ImprovedStatistics_BulletTitle" = "Improve statistics about the course of the pandemic ";

"DetailedInfosDataDonation_BulletPoint_ImprovedStatistics" = "Your data can help provide insights into how the pandemic is spreading over time and space and help us respond to certain trends more quickly.";

"DetailedInfosDataDonation_SubHead_RKI_DataCollection" = "To this end, the RKI collects the following data:";

"DetailedInfosDataDonation_RKI_DataCollection_BulletPoint_Date" = "The date of data transmission.";

"DetailedInfosDataDonation_RKI_DataCollection_BulletPoint_ChangeOfWarnHistory" = "Changes in the warning history compared to the previous day.";

"DetailedInfosDataDonation_RKI_DataCollection_BulletPoint_InfoAboutRisk" = "Information about which risk was displayed to you at the time of data transmission.";

"DetailedInfosDataDonation_RKI_DataCollection_BulletPoint_RiskStatus_Base" = "Information about the basis for calculating the risk status in the context of an exposure.";

"DetailedInfosDataDonation_SubHead_RetrievedTestResult" = "If you have retrieved a test result through the app:";

"DetailedInfosDataDonation_RetrievedTestResult_BulletPoint_KindOfTestResult" = "Information about whether you received a positive or negative test result through the app.";

"DetailedInfosDataDonation_RetrievedTestResult_BulletPoint_CalculatedRisk" = "Information about the calculated risk at the time the test was registered.";

"DetailedInfosDataDonation_RetrievedTestResult_BulletPoint_PeriodHighRisk" = "Information about the time between your last exposure with increased risk and the test registration.";

"DetailedInfosDataDonation_RetrievedTestResult_BulletPoint_PeriodLastInfoHighRisk" = "Information about the time between the last notification of an increased risk and the test registration.";

"DetailedInfosDataDonation_RetrievedTestResult_BulletPoint_SharedTestResult" = "Information about whether you shared your test result and warned others.";

"DetailedInfosDataDonation_SubHead_WarnOthers" = "If you have warned others about a potential exposure:";

"DetailedInfosDataDonation_WarnOthers_BulletPoint_Canceled" = "Information about whether you canceled the steps for warning others.";

"DetailedInfosDataDonation_WarnOthers_BulletPoint_SymptompsStart" = "Information about whether you provided details about the onset of your symptoms.";

"DetailedInfosDataDonation_WarnOthers_BulletPoint_Consent" = "Information about when you granted your consent to warn others.";

"DetailedInfosDataDonation_WarnOthers_BulletPoint_HowFar" = "Information about the notification you reached in the context of warning others.";

"DetailedInfosDataDonation_WarnOthers_BulletPoint_HoursUntilReceived" = "Information about how many hours it took for you to receive your test result.";

"DetailedInfosDataDonation_WarnOthers_BulletPoint_DaysElapsed" = "Information about how many days have passed since the last notification of an increased risk.";

"DetailedInfosDataDonation_WarnOthers_BulletPoint_HoursSinceRegistration" = "Information about how many hours have passed since the test registration.";

"DetailedInfosDataDonation_Misc_SubHead_MiscInformation" = "Other information:";

"DetailedInfosDataDonation_Misc_SubHead_BulletPoint_AgeGroup" = "Information about the age group you specified.";

"DetailedInfosDataDonation_Misc_SubHead_BulletPoint_Region" = "Information about the region you specified.";

"DetailedInfosDataDonation_Misc_SubHead_BulletPoint_TechSpecs" = "Information about the model and version of your smartphone, the version of your app, and the version of your operating system.";

"DetailedInfosDataDonation_General_Privacy_Infos" = "This information cannot be linked with you personally. Your identity will remain confidential.\nThe information will be analyzed for statistical purposes. It will not be saved for a profile.";

"Contact_Journal_Notes_Description_Title" = "Note";

"Contact_Journal_Notes_Description" = "You can enter notes here that will help you to better estimate your risk of infection.\n\nWrite down additional circumstances of your encounter or stay here that could have an effect on your risk of infection, for example, how close you were to other people and what you did (examples: “sat close together”, “played sports”, “little space”, “we sang”).\n\nThese notes can help you refresh your memory later. If necessary, they will also let you warn the people you have been with at an early stage, as well as help the public health authorities trace potential chains of infection.";

/* Quick Actions a.k.a. shortcuts */
"QuickAction_newContactDiaryEntry" = "Add Journal Entry for Today";

"QuickAction_eventCheckin" = "Check In";

/* Checkins */
"Checkins_QR_Scanner_Title" = "QR Code Scan";

"Checkins_Overview_Title" = "My Check-Ins";

"Checkins_Overview_MenuButtonTitle" = "Menu";

"Checkins_Overview_ScanButtonTitle" = "Scan QR Code";

"Checkins_Overview_EmptyTitle" = "No entries yet";

"Checkins_Overview_EmptyDescription" = "When you scan a QR code to check in to an event or place, an entry is created automatically.";

"Checkins_Overview_EmptyImageDescription" = "A building with a QR code symbol in the background";

"Checkins_Overview_DeleteAllButtonTitle" = "Remove All";

"Checkins_Overview_DurationTitle" = "Duration";

"Checkins_Overview_CheckinDateTemplate" = "On %@";

"Checkins_Overview_CheckinTimeTemplate" = "%@ - check out automatically after %@";

"Checkins_Overview_CheckoutButtonTitle" = "Check Out Now";

"Checkins_Overview_MissingPermissions_Title" = "Allow Camera Access";

"Checkins_Overview_MissingPermissions_Description" = "To use your smartphone camera to scan QR codes, you have to allow access to the camera in the device settings for the app.";

"Checkins_Overview_MissingPermissions_ButtonTitle" = "Open Device Settings";

"Checkins_Overview_DeleteOne_AlertTitle" = "Do you really want to remove this entry?";

"Checkins_Overview_DeleteOne_AlertMessage" = "You will no longer be able to warn people who were checked in to this place or event at the same time, nor will you be warned by them.";

"Checkins_Overview_DeleteOne_AlertConfirmButtonTitle" = "Remove";

"Checkins_Overview_DeleteOne_AlertCancelButtonTitle" = "Cancel";

"Checkins_Overview_DeleteAll_AlertTitle" = "Do you really want to remove all entries?";

"Checkins_Overview_DeleteAll_AlertMessage" = "You will no longer be able to warn people who were checked in to these places or events at the same time, nor will you be warned by them.";

"Checkins_Overview_DeleteAll_AlertConfirmButtonTitle" = "Remove";

"Checkins_Overview_DeleteAll_AlertCancelButtonTitle" = "Cancel";

"Checkins_Overview_ActionSheet_InfoTitle" = "Information";

"Checkins_Overview_ActionSheet_EditTitle" = "Edit";

"Checkins_Overview_QRScanner_Instruction" = "Scan QR Code and Check In";

"Checkins_Overview_Item_Prefix_CheckIn" = "Check-in for %@.";

"Checkins_Overview_Item_Prefix_CheckedOut" = "Checked out for %@.";

"Checkin_QR_Scanner_Checkin_Error_Title" = "Invalid QR Code";

"Checkin_QR_Scanner_Error_InvalidURL" = "The scanned QR code is not valid for check-ins for an event or place. Please scan a suitable QR code (error code INVALID_URL).";

"Checkin_QR_Scanner_Error_InvalidPayload" = "Check-in prevented due to invalid QR code. The responsible party has to generate a new QR code (error code INVALID_PAYLOAD).";

"Checkin_QR_Scanner_Error_InvalidURLVendorData" = "Check-in prevented due to invalid QR code. The responsible party has to generate a new QR code (error code INVALID_VENDOR_DATA).";

"Checkin_QR_Scanner_Error_InvalidDescription" = "Check-in prevented due to invalid QR code. The responsible party has to generate a new QR code (error code INVALID_DESCRIPTION).";

"Checkin_QR_Scanner_Error_InvalidAddress" = "Check-in prevented due to invalid QR code. The responsible party has to generate a new QR code (error code INVALID_ADDRESS).";

"Checkin_QR_Scanner_Error_InvalidCryptographicSeed" = "Check-in prevented due to invalid QR code. The responsible party has to generate a new QR code (error code INVALID_CRYPTO_SEED).";

"Checkin_QR_Scanner_Error_InvalidTimeStamps" = "Check-in prevented due to invalid QR code. The responsible party has to generate a new QR code (error code INVALID_TIMESTAMPS).";

/* TraceLocations */
"TraceLocations_Overview_Title" = "My QR Codes";

"TraceLocations_Overview_MenuButtonTitle" = "Menu";

"TraceLocations_Overview_AddButtonTitle" = "Create QR Code";

"TraceLocations_Overview_EmptyTitle" = "No QR codes created yet";

"TraceLocations_Overview_EmptyDescription" = "All the QR codes you have created for a place or event are displayed here. You can delete QR codes that you no longer intend to use.";

"TraceLocations_Overview_EmptyImageDescription" = "Smartphone with QR code symbol";

"TraceLocations_Overview_DeleteAllButtonTitle" = "Remove All";

"TraceLocations_Overview_SelfCheckinButtonTitle" = "Check In";

"TraceLocations_Overview_DeleteOne_AlertTitle" = "Do you want to delete the QR code?";

"TraceLocations_Overview_DeleteOne_AlertMessage" = "Please consider that if you do, the QR code can no longer be used for check-ins.";

"TraceLocations_Overview_DeleteOne_AlertConfirmButtonTitle" = "Delete";

"TraceLocations_Overview_DeleteOne_AlertCancelButtonTitle" = "Cancel";

"TraceLocations_Overview_DeleteAll_AlertTitle" = "Do you really want to delete all QR codes?";

"TraceLocations_Overview_DeleteAll_AlertMessage" = "Please consider that if you do, these QR codes can no longer be used for check-ins.";

"TraceLocations_Overview_DeleteAll_AlertConfirmButtonTitle" = "Delete";

"TraceLocations_Overview_DeleteAll_AlertCancelButtonTitle" = "Cancel";

"TraceLocations_Overview_ActionSheet_InfoTitle" = "Information";

"TraceLocations_Overview_ActionSheet_EditTitle" = "Edit";

"TraceLocations_Overview_Item_Prefix" = "QR code for %@.";

/* Trace Location Details */
"TraceLocations_Details_PrintVersionButtonTitle" = "Display Print Version";

"TraceLocations_Details_DuplicateButtonTitle" = "Use as Template";

/* Selection of a TraceLocations */
"TraceLocations_TypeSelection_Title" = "Create QR Code";

"TraceLocations_Section_Title_Permanent" = "PLACE";

"TraceLocations_Section_Title_Temporary" = "EVENT";

"TraceLocations_Type_Title_PermanentOther" = "Other place";

"TraceLocations_Type_Title_PermanentRetail" = "Retail";

"TraceLocations_Title_Type_PermanentFoodService" = "Hospitality";

"TraceLocations_Type_Title_PermanentCraft" = "Craft business";

"TraceLocations_Type_Title_PermanentWorkplace" = "Workplace";

"TraceLocations_Type_Title_PermanentEducationalInstitution" = "Education facility";

"TraceLocations_Type_Title_PermanentPublicBuilding" = "Public building";

"TraceLocations_Type_Subtitle_PermanentRetail" = "Store, sales floor";

"TraceLocations_Type_Subtitle_PermanentFoodService" = "Cafe, bar, restaurant, hotel";

"TraceLocations_Type_Subtitle_PermanentCraft" = "Hairdresser, carpenter";

"TraceLocations_Type_Subtitle_PermanentWorkplace" = "Office, conference room, cafeteria";

"TraceLocations_Type_Subtitle_PermanentEducationalInstitution" = "Classroom, lecture hall, library";

"TraceLocations_Type_Subtitle_PermanentPublicBuilding" = "Municipal office, museum";

"TraceLocations_Type_Title_TemporaryOther" = "Other event";

"TraceLocations_Type_Title_TemporaryCulturalEvent" = "Cultural event";

"TraceLocations_Type_Title_TemporaryClubActivity" = "Club activities";

"TraceLocations_Type_Title_TemporaryPrivateEvent" = "Private party";

"TraceLocations_Type_Title_TemporaryWorshipService" = "Religious service";

"TraceLocations_Type_Subtitle_TemporaryCulturalEvent" = "Concert, art exhibit";

"TraceLocations_Type_Subtitle_TemporaryClubActivity" = "Sports training, general meeting";

"TraceLocations_Type_Subtitle_TemporaryPrivateEvent" = "Birthday, family gathering";

/* Trace Location Configuration */
"TraceLocations_Configuration_Title" = "Create QR Code";

"TraceLocations_Configuration_DescriptionPlaceholder" = "Description";

"TraceLocations_Configuration_AddressPlaceholder" = "Place";

"TraceLocations_Configuration_StartDateTitle" = "Start";

"TraceLocations_Configuration_EndDateTitle" = "End";

"TraceLocations_Configuration_DefaultCheckinLengthTitle" = "Typical Stay";

"TraceLocations_Configuration_DefaultCheckinLengthFootnote" = "Specify how long guests usually stay with you.";

"TraceLocations_Configuration_PrimaryButtonTitle" = "Save";

"TraceLocations_Configuration_HoursUnit" = "%@ hrs.";

"TraceLocations_Configuration_SavingErrorMessage" = "The QR code cannot be saved right now. Please try again later (error code %@).";

/* Error Reporting */
"ErrorReport_Title" = "Error Reports";

"ErrorReport_Analysis" = "Fehleranalyse";

"ErrorReport_Description1" = "To help the app technical support team with error analysis, you can record an error report from the CWA. When you do so, the individual technical steps and results of app processes are recorded. You can then send the error report to technical support and help to identify and correct the error.\n\nFor further information, please see our FAQ page:";

"ErrorReport_FAQ" = "FAQ for error reports";

"ErrorReport_Description2" = "Your consent is needed before you can send the recorded error report to RKI technical support.\n\nAfter you send the report, you will receive an error report ID. You can specify this ID to provide technical support with further information, for example, and enable its assignment to your error report. If you do not provide the error report ID, the RKI cannot assign the report to you as an individual.";

"ErrorReport_DetailedInformation_Title" = "Detailed Information on Sending Error Reports";

"errorReport_DetailedInformation_Headline" = "Verification of Authenticity and Data Transfer to Third Countries";

"errorReport_DetailedInformation_Content1" = "To confirm the authenticity of your app, your smartphone generates a unique identifier that contains information about the version of your smartphone and the app. This is necessary to ensure that only people who actually use the Corona-Warn-App can send data to technical support and rule out manipulated error reports. To do so, the identifier is sent to Apple. In this process, data may be transferred to the U.S. or other third countries, where the level of data privacy may not correspond to European law and you may not be able to enforce your European rights to data privacy. In particular, security services in the third country could access and analyze the data with apple, even if there is no grounds for suspicion, and link this data with other information, for example. This only involves the identifier that is sent to Apple. Apple does not receive the information from your error report, however, Apple may be able to determine your identity based on the identifier and track that the authenticity check was performed on your smartphone.\n\nIf you do not consent to this transfer of your data to a third country, please do not tap on “Accept and Send”. You will still be able to use the app, but you cannot send error reports.";

"ErrorReport_DetailedInformation_Subheadline" = "How the RKI analyzes the error reports";

"ErrorReport_DetailedInformation_Content2" = "After the authenticity of your app has been verified, the error report is sent to the RKI through a secure connection. Error reports will only be used for troubleshooting and error correction within the framework of future app updates. Only technical support employees can access error reports. Error reports contain a variety of status messages and events that are triggered in the app, but do not contain any information that would enable the RKI to determine your identity. Only if you name the error report ID in connection with further messages can a connection be made between the message (and your name contained there, for example) and the information contained in the error report (such as technical messages for calculation as part of exposure logging, information displayed and steps performed in the app, and, where applicable, a retrieved test result and random IDs shared as part of notifying others).";

"ErrorReport_Legal_DetailedInformation_Content2" = "After the authenticity of your app has been verified, the error report is sent to the RKI through a secure connection. Error reports will only be used for troubleshooting and error correction within the framework of future app updates. Only technical support employees can access error reports. Error reports contain a variety of status messages and events that are triggered in the app, but do not contain any information that would enable the RKI to determine your identity. Only if you name the error report ID in connection with further messages can a connection be made between the message (and your name contained there, for example) and the information contained in the error report (such as technical messages for calculation as part of exposure logging, information displayed and steps performed in the app, and, where applicable, a retrieved test result and random IDs shared as part of notifying others).";

"ErrorReport_History_Title" = "ID History";

"ErrorReport_History_Description" = "You see the IDs of your error analysis logs here";

"ErrorReport_History_Cell_ID" = "ID %@";

"ErrorReport_History_Navigation_Subline" = "IDs of the error analyses shared so far";

"ErrorReport_DEVICE_NOT_SUPPORTED" = "The error report cannot be sent (error code %@).";

"ErrorReport_TRY_AGAIN_LATER" = "The error report cannot be sent right now. Please try again later (error code %@).";

/* Checkins */
"Checkin_Information_Title" = "Check In";

"Checkin_Information_ImageDescription" = "Three persons are standing at a high table, two of them are looking at their smartphones.";

"Checkin_Information_DescriptionTitle" = "Interrupt chains of infection quickly and reliably";

"Checkin_Information_DescriptionSubHeadline" = "Scan the QR code for an event or place to check in and record your presence at this event or place on your smartphone.";

"Checkin_Information_Item_RiskStatus_Title" = "Every check-in is also taken into account when calculating your risk status. If someone who checked in to this event or place is diagnosed with coronavirus later, you can be notified if you were in the same room at the same time or up to 30 minutes after the diagnosed person.";

"Checkin_Information_Item_Time_Title" = "Please specify your length of stay as precisely as possible to enable targeted warnings.";

"Checkin_Information_Dataprivacy_Title" = "For more information, please refer to the privacy notice.";

"Checkin_Information_PrimaryButton_Title" = "Accept";

/* CheckIn edit */
"Checkins_Edit_PrimaryButton_Title" = "Save";

"Checkins_Edit_Section_Title" = "Change length of stay for:";

"Checkins_Edit_CheckedIn" = "Checked In";

"Checkins_Edit_CheckedOut" = "Checked Out";

"Checkins_Edit_Notice" = "The length of stay will not be adjusted automatically in your contact journal.";

/* Trace Location */
"TraceLocation_Information_Title" = "Create QR Code";

"TraceLocation_Information_ImageDescription" = "One person points to a flip chart, while two people are sitting adjacent and looking at the flip chart.";

"TraceLocation_Information_DescriptionTitle" = "Increased Safety for You and Your Guests";

"TraceLocation_Information_DescriptionSubHeadline" = "Create a QR code that your guests can scan when they arrive. This will enable them to warn other guests or be warned by them if necessary.";

"TraceLocation_Information_Item_RiskStatus" = "Every check-in is also taken into account when calculating the risk status. If someone who checked in to this event or place is diagnosed with coronavirus later, the guests can be notified if they were in the same room at the same time or up to 30 minutes after the diagnosed person.";

"TraceLocation_Information_Item_Checkin" = "You can provide the QR code to your guests on your smartphone or as a printed form.";

"TraceLocation_Information_Item_RenewQRCode" = "If you want to use a QR code for the long term, you should generate it again each day, outside of your operating hours.";

"TraceLocation_Information_PrimaryButton_Title" = "Next";

/* Checkout */
"Checkout_Notification_Title" = "You were checked out automatically.";

"Checkout_Notification_Body" = "Please adjust the length of your stay if needed.";

"Checkin_Details_HoursShortVersion" = "%@ hrs.";

"Checkin_Details_CheckinFor" = "Check in for:";

"Checkin_Details_SaveToDiary" = "Record in my contact journal after check-out?";

"Checkin_Details_SaveSwitch" = "Toggle Switch";

"Checkin_Details_SaveSwitch_On" = "On";

"Checkin_Details_SaveSwitch_Off" = "Off";

"Checkin_Details_AutomaticCheckout" = "Check out automatically after";

"Checkin_Details_EventNotStartedYet" = "This event doesn’t start until %@ on %@. Do you want to check in already?";

"Checkin_Details_EventEnded" = "This event is already over. Do you want to check in retroactively?";

"Checkin_Details_CheckIn_Button" = "Check In";

/* Submission Check-in */
"Submission_Checkins_Title" = "Share Location Check-Ins?";

"Submission_Checkins_Description" = "Warn others who checked in near you. Your personal data will not be shared.";

"Submission_Checkins_SelectAll" = "Select all";

"Submission_Checkins_Continue" = "Submit";

"Submission_Checkins_Skip" = "Skip";

"Submission_Checkins_Alert_Title" = "Are you sure you don’t want to share your check-ins?";

"Submission_Checkins_Alert_Message" = "Skipping will not warn any contacts who checked in near you.";

"Submission_Checkins_Alert_Share" = "Share";

"Submission_Checkins_Alert_DontShare" = "Don’t Share";

/* Create Antigen Profile */
"AntigenProfile_Create_Title" = "Rapid Test Profile";

"AntigenProfile_Create_Description" = "Save your personal data as a QR code to speed up registration at testing points.";

"AntigenProfile_Create_FirstNamePlaceholder" = "First Name";

"AntigenProfile_Create_LastNamePlaceholder" = "Last Name";

"AntigenProfile_Create_BirthDatePlaceholder" = "Date of Birth";

"AntigenProfile_Create_StreetPlaceholder" = "Street and House Number";

"AntigenProfile_Create_PostalCodePlaceholder" = "Postal Code";

"AntigenProfile_Create_CityPlaceholder" = "City";

"AntigenProfile_Create_PhoneNumberPlaceholder" = "Phone";

"AntigenProfile_Create_EmailAddressPlaceholder" = "E-Mail Address";

"AntigenProfile_Create_Save_Button_Title" = "Save";
<|MERGE_RESOLUTION|>--- conflicted
+++ resolved
@@ -847,11 +847,7 @@
 
 "ExposureSubmissionResult_Negative_Antigen_Proof_Title" = "Verification Feature";
 
-<<<<<<< HEAD
-"ExposureSubmissionResult_Negative_Antigen_Proof_Desc" = "You can also use the test result displayed here as proof of a negative rapid test result. \n\nPlease note that you are only required to prove your rapid test result if this is required by law. You can prove the result using the app or in a different way. For more information, please familiarize yourself with the criteria for the acceptance of proof of testing in your federal state.";
-=======
 "ExposureSubmissionResult_Negative_Antigen_Proof_Desc" = "Your test result is private, although some laws may require you to share it. When required, you may show it via any of the ways provided.";
->>>>>>> c0eb3a37
 
 /* Exposure Submission */
 "ExposureSubmissionError_ErrorPrefix" = "A technical error occurred while sending your data. Please contact the technical hotline. You will find the phone number under App Information.";
