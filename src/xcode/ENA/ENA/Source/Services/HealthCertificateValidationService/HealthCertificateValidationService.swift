--- conflicted
+++ resolved
@@ -546,13 +546,9 @@
 		}
 	}
 	
-<<<<<<< HEAD
-	private func acceptanceRules(_ data: Data, completion: (Result<[Rule], HealthCertificateValidationError>) -> Void) {
-		let extractAcceptanceRulesResult = validationRulesAccess.extractValidationRules(from: data)
-=======
+
 	private func extractAcceptanceRules(_ data: Data, completion: (Result<[Rule], HealthCertificateValidationError>) -> Void) {
 		let extractAcceptanceRulesResult = ValidationRulesAccess().extractValidationRules(from: data)
->>>>>>> d9552257
 		
 		switch extractAcceptanceRulesResult {
 		case let .success(acceptanceRules):
@@ -676,13 +672,8 @@
 		}
 	}
 	
-<<<<<<< HEAD
-	private func invalidationRules(_ data: Data, completion: (Result<[Rule], HealthCertificateValidationError>) -> Void) {
-		let extractInvalidationRulesResult = validationRulesAccess.extractValidationRules(from: data)
-=======
 	private func extractInvalidationRules(_ data: Data, completion: (Result<[Rule], HealthCertificateValidationError>) -> Void) {
 		let extractInvalidationRulesResult = ValidationRulesAccess().extractValidationRules(from: data)
->>>>>>> d9552257
 		
 		switch extractInvalidationRulesResult {
 		case let .success(invalidationRules):
