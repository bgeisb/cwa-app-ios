--- conflicted
+++ resolved
@@ -2345,9 +2345,8 @@
 			static let settings = NSLocalizedString("FileScanner_AccessError_settings", comment: "")
 		}
 
-<<<<<<< HEAD
 		static let hudText = NSLocalizedString("FileScanner_HUD_text", comment: "")
-=======
+
 		enum PasswordEntry {
 			static let title = NSLocalizedString("FileScanner_PasswordEntry_title", comment: "")
 			static let message = NSLocalizedString("FileScanner_PasswordEntry_message", comment: "")
@@ -2358,7 +2357,6 @@
 			static let title = NSLocalizedString("FileScanner_PasswordError_title", comment: "")
 			static let message = NSLocalizedString("FileScanner_PasswordError_message", comment: "")
 		}
->>>>>>> a1c72a2b
 	}
 
 	enum FederalStateName {
