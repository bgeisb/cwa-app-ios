--- conflicted
+++ resolved
@@ -599,8 +599,5 @@
 		}
 	}
 
-<<<<<<< HEAD
-=======
 // swiftlint:disable:next file_length
->>>>>>> a1987c93
 }