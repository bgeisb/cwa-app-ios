// Corona-Warn-App
//
// SAP SE and all other contributors
// copyright owners license this file to you under the Apache
// License, Version 2.0 (the "License"); you may not use this
// file except in compliance with the License.
// You may obtain a copy of the License at
//
// http://www.apache.org/licenses/LICENSE-2.0
//
// Unless required by applicable law or agreed to in writing,
// software distributed under the License is distributed on an
// "AS IS" BASIS, WITHOUT WARRANTIES OR CONDITIONS OF ANY
// KIND, either express or implied.  See the License for the
// specific language governing permissions and limitations
// under the License.

import ExposureNotification
import Foundation

/// Describes how to interfact with the backend.
protocol Client {
	// MARK: Types

	typealias Failure = URLSession.Response.Failure
	typealias KeySubmissionResponse = (Result<Void, Error>) -> Void
	typealias AvailableDaysCompletionHandler = (Result<[String], Failure>) -> Void
	typealias AvailableHoursCompletionHandler = (Result<[Int], Failure>) -> Void
	typealias RegistrationHandler = (Result<String, Failure>) -> Void
	typealias TestResultHandler = (Result<Int, Failure>) -> Void
	typealias TANHandler = (Result<String, Failure>) -> Void
	typealias DayCompletionHandler = (Result<SAPDownloadedPackage, Failure>) -> Void
	typealias HourCompletionHandler = (Result<SAPDownloadedPackage, Failure>) -> Void
	typealias AppConfigurationCompletion = (SAP_ApplicationConfiguration?) -> Void
	typealias CountryFetchCompletion = (Result<[Country], Failure>) -> Void

	// MARK: Interacting with a Client

	/// Gets the app configuration
	func appConfiguration(completion: @escaping AppConfigurationCompletion)

<<<<<<< HEAD
	#if INTEROP
=======
	/// Gets the list of available countries for key submission.
	func supportedCountries(completion: @escaping CountryFetchCompletion)

>>>>>>> e525cc47
	/// Determines days that can be downloaded.
	///
	/// - Parameters:
	///   - country: Country code
	///   - completion: completion callback which includes the list of available days
	func availableDays(
		forCountry country: String,
		completion: @escaping AvailableDaysCompletionHandler
	)

	/// Determines hours that can be downloaded for a given day.
	func availableHours(
		day: String,
		country: String,
		completion: @escaping AvailableHoursCompletionHandler
	)

	/// Fetches the keys for a given day and country code
	/// - Parameters:
	///   - day: The day that the keys belong to
	///   - country: It should be country code, like DE stands for Germany
	///   - completion: Once the request is done, the completion is called.
	func fetchDay(
		_ day: String,
		forCountry country: String,
		completion: @escaping DayCompletionHandler
	)

	/// Fetches the keys for a given `hour` of a specific `day`.
	func fetchHour(
		_ hour: Int,
		day: String,
		country: String,
		completion: @escaping HourCompletionHandler
	)

	// MARK: Getting the Configuration

	typealias ExposureConfigurationCompletionHandler = (ENExposureConfiguration?, String) -> Void

	/// Gets the remove exposure configuration. See `ENExposureConfiguration` for more details
	/// Parameters:
	/// - completion: Will be called with the remove configuration or an error if something went wrong. The completion handler will always be called on the main thread.
	func exposureConfiguration(
		country: String,
		completion: @escaping ExposureConfigurationCompletionHandler
	)

	#else

	/// Determines days that can be downloaded.
	func availableDays(completion: @escaping AvailableDaysCompletionHandler)

	/// Determines hours that can be downloaded for a given day.
	func availableHours(
		day: String,
		completion: @escaping AvailableHoursCompletionHandler
	)

	/// Fetches the keys for a given `day`.
	func fetchDay(
		_ day: String,
		completion: @escaping DayCompletionHandler
	)

	/// Fetches the keys for a given `hour` of a specific `day`.
	func fetchHour(
		_ hour: Int,
		day: String,
		completion: @escaping HourCompletionHandler
	)

	// MARK: Getting the Configuration

	typealias ExposureConfigurationCompletionHandler = (ENExposureConfiguration?) -> Void

	/// Gets the remove exposure configuration. See `ENExposureConfiguration` for more details
	/// Parameters:
	/// - completion: Will be called with the remove configuration or an error if something went wrong. The completion handler will always be called on the main thread.
	func exposureConfiguration(
		completion: @escaping ExposureConfigurationCompletionHandler
	)

<<<<<<< HEAD
	#endif
	
	/// Gets the registration token
	func getRegistrationToken(
		forKey key: String,
		withType type: String,
		isFake: Bool,
		completion completeWith: @escaping RegistrationHandler
	)

	// getTestResultForDevice
	func getTestResult(
		forDevice registrationToken: String,
		isFake: Bool,
		completion completeWith: @escaping TestResultHandler
	)

	// getTANForDevice
	func getTANForExposureSubmit(
		forDevice registrationToken: String,
		isFake: Bool,
		completion completeWith: @escaping TANHandler
	)
=======
	// MARK: Submit keys
>>>>>>> e525cc47

	/// Submits exposure keys to the backend. This makes the local information available to the world so that the risk of others can be calculated on their local devices.
	/// - Parameters:
	///   - payload: A set of properties to provide during the submission process
	///   - isFake: flag to indicate a fake request
	///   - completion: the completion handler of the submission call
	func submit(
		payload: CountrySubmissionPayload,
		isFake: Bool,
		completion: @escaping KeySubmissionResponse
	)
}

enum SubmissionError: Error {
	case other(Error)
	case invalidPayloadOrHeaders
	case invalidTan
	case serverError(Int)
	case requestCouldNotBeBuilt
	case simpleError(String)
}

extension SubmissionError: LocalizedError {
	var localizedDescription: String {
		switch self {
		case let .serverError(code):
			return "\(AppStrings.ExposureSubmissionError.other)\(code)\(AppStrings.ExposureSubmissionError.otherend)"
		case .invalidPayloadOrHeaders:
			return "Received an invalid payload or headers."
		case .invalidTan:
			return AppStrings.ExposureSubmissionError.invalidTan
		case .requestCouldNotBeBuilt:
			return "The submission request could not be built correctly."
		case let .simpleError(errorString):
			return errorString
		case let .other(error):
			return error.localizedDescription
		}
	}
}

/// Combined model for a submit keys request
struct CountrySubmissionPayload {

	/// The exposure keys to submit
	let exposureKeys: [ENTemporaryExposureKey]

	/// whether or not the consent was given to share the keys with the european federal gateway server
	let consentToFederation: Bool

	/// the list of countries to check for any exposures
	let visitedCountries: [Country]

	/// a transaction number
	let tan: String
}

struct DaysResult {
	let errors: [Client.Failure]
	let bucketsByDay: [String: SAPDownloadedPackage]
}

struct HoursResult {
	let errors: [Client.Failure]
	let bucketsByHour: [Int: SAPDownloadedPackage]
	let day: String
}

struct FetchedDaysAndHours {
	let hours: HoursResult
	let days: DaysResult
	var allKeyPackages: [SAPDownloadedPackage] {
		Array(hours.bucketsByHour.values) + Array(days.bucketsByDay.values)
	}
}

extension Client {
	typealias FetchHoursCompletionHandler = (HoursResult) -> Void

	#if INTEROP
	/// Fetch the keys with the given days and country code
	func fetchDays(
			_ days: [String],
			forCountry country: String,
			completion completeWith: @escaping (DaysResult) -> Void
	) {
		var errors = [Client.Failure]()
		var buckets = [String: SAPDownloadedPackage]()

		let group = DispatchGroup()
		for day in days {
			group.enter()

			fetchDay(day, forCountry: country) { result in
				switch result {
				case let .success(bucket):
					buckets[day] = bucket
				case let .failure(error):
					errors.append(error)
				}
				group.leave()
			}
		}

		group.notify(queue: .main) {
			completeWith(
				DaysResult(
					errors: errors,
					bucketsByDay: buckets
				)
			)
		}
	}

	func fetchDays(
		_ days: [String],
		hours: [Int],
		of day: String,
		country: String,
		completion completeWith: @escaping DaysAndHoursCompletionHandler
	) {
		let group = DispatchGroup()
		var hoursResult = HoursResult(errors: [], bucketsByHour: [:], day: day)
		var daysResult = DaysResult(errors: [], bucketsByDay: [:])

		group.enter()
		fetchDays(days, forCountry: country) { result in
			daysResult = result
			group.leave()
		}

		group.enter()
		fetchHours(hours, day: day, country: country) { result in
			hoursResult = result
			group.leave()
		}
		group.notify(queue: .main) {
			completeWith(FetchedDaysAndHours(hours: hoursResult, days: daysResult))
		}
	}

	func fetchHours(
		_ hours: [Int],
		day: String,
		country: String,
		completion completeWith: @escaping FetchHoursCompletionHandler
	) {
		var errors = [Client.Failure]()
		var buckets = [Int: SAPDownloadedPackage]()
		let group = DispatchGroup()

		hours.forEach { hour in
			group.enter()
			self.fetchHour(hour, day: day, country: country) { result in
				switch result {
				case let .success(hourBucket):
					buckets[hour] = hourBucket
				case let .failure(error):
					errors.append(error)
				}
				group.leave()
			}
		}

		group.notify(queue: .main) {
			completeWith(
				HoursResult(errors: errors, bucketsByHour: buckets, day: day)
			)
		}
	}

	#else

	func fetchDays(
		_ days: [String],
		completion completeWith: @escaping (DaysResult) -> Void
	) {
		var errors = [Client.Failure]()
		var buckets = [String: SAPDownloadedPackage]()

		let group = DispatchGroup()

		for day in days {
			group.enter()
			fetchDay(day) { result in
				switch result {
				case let .success(bucket):
					buckets[day] = bucket
				case let .failure(error):
					errors.append(error)
				}
				group.leave()
			}
		}

		group.notify(queue: .main) {
			completeWith(
				DaysResult(
					errors: errors,
					bucketsByDay: buckets
				)
			)
		}
	}

	func fetchDays(
		_ days: [String],
		hours: [Int],
		of day: String,
		completion completeWith: @escaping DaysAndHoursCompletionHandler
	) {
		let group = DispatchGroup()
		var hoursResult = HoursResult(errors: [], bucketsByHour: [:], day: day)
		var daysResult = DaysResult(errors: [], bucketsByDay: [:])

		group.enter()
		fetchDays(days) { result in
			daysResult = result
			group.leave()
		}

		group.enter()
		fetchHours(hours, day: day) { result in
			hoursResult = result
			group.leave()
		}
		group.notify(queue: .main) {
			completeWith(FetchedDaysAndHours(hours: hoursResult, days: daysResult))
		}
	}

	func fetchHours(
		_ hours: [Int],
		day: String,
		completion completeWith: @escaping FetchHoursCompletionHandler
	) {
		var errors = [Client.Failure]()
		var buckets = [Int: SAPDownloadedPackage]()
		let group = DispatchGroup()

		hours.forEach { hour in
			group.enter()
			self.fetchHour(hour, day: day) { result in
				switch result {
				case let .success(hourBucket):
					buckets[hour] = hourBucket
				case let .failure(error):
					errors.append(error)
				}
				group.leave()
			}
		}

		group.notify(queue: .main) {
			completeWith(
				HoursResult(errors: errors, bucketsByHour: buckets, day: day)
			)
		}
	}

	#endif

	typealias DaysAndHoursCompletionHandler = (FetchedDaysAndHours) -> Void
}<|MERGE_RESOLUTION|>--- conflicted
+++ resolved
@@ -39,13 +39,8 @@
 	/// Gets the app configuration
 	func appConfiguration(completion: @escaping AppConfigurationCompletion)
 
-<<<<<<< HEAD
 	#if INTEROP
-=======
-	/// Gets the list of available countries for key submission.
-	func supportedCountries(completion: @escaping CountryFetchCompletion)
-
->>>>>>> e525cc47
+
 	/// Determines days that can be downloaded.
 	///
 	/// - Parameters:
@@ -129,8 +124,10 @@
 		completion: @escaping ExposureConfigurationCompletionHandler
 	)
 
-<<<<<<< HEAD
 	#endif
+
+	/// Gets the list of available countries for key submission.
+	func supportedCountries(completion: @escaping CountryFetchCompletion)
 	
 	/// Gets the registration token
 	func getRegistrationToken(
@@ -153,9 +150,8 @@
 		isFake: Bool,
 		completion completeWith: @escaping TANHandler
 	)
-=======
+
 	// MARK: Submit keys
->>>>>>> e525cc47
 
 	/// Submits exposure keys to the backend. This makes the local information available to the world so that the risk of others can be calculated on their local devices.
 	/// - Parameters:
