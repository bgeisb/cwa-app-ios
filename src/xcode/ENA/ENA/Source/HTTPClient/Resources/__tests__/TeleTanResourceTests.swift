--- conflicted
+++ resolved
@@ -199,12 +199,8 @@
 			case .failure(let error):
 				// Successful test if we can extract the resourceError to an decoding error, regardless what JSON decoding error exactly it is.
 				guard case let .resourceError(resourceError) = error,
-<<<<<<< HEAD
-					  resourceError == .decoding(nil) else {
-=======
 					  case _ = ResourceError.decoding(resourceError) else {
 						 
->>>>>>> 9899fa63
 					XCTFail("unexpected error case")
 					return
 				}
@@ -240,12 +236,8 @@
 			case .failure(let error):
 				// Successful test if we can extract the resourceError to an decoding error, regardless what JSON decoding error exactly it is.
 				guard case let .resourceError(resourceError) = error,
-<<<<<<< HEAD
-					  resourceError == .decoding(nil) else {
-=======
 					  case _ = ResourceError.decoding(resourceError) else {
 						 
->>>>>>> 9899fa63
 					XCTFail("unexpected error case")
 					return
 				}
