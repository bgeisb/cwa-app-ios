//
// 🦠 Corona-Warn-App
//

import BackgroundTasks
import Foundation
import UIKit
import HealthCertificateToolkit
import OpenCombine

class TaskExecutionHandler: ENATaskExecutionDelegate {

	// MARK: - Init

	init(
		riskProvider: RiskProvider,
		exposureManager: ExposureManager,
		plausibleDeniabilityService: PlausibleDeniabilityService,
		contactDiaryStore: DiaryStoring,
		eventStore: EventStoring,
		eventCheckoutService: EventCheckoutService,
		store: Store,
		exposureSubmissionDependencies: ExposureSubmissionServiceDependencies,
		healthCertificateService: HealthCertificateService
	) {
		self.riskProvider = riskProvider
		self.exposureManager = exposureManager
		self.plausibleDeniabilityService = plausibleDeniabilityService
		self.contactDiaryStore = contactDiaryStore
		self.eventStore = eventStore
		self.eventCheckoutService = eventCheckoutService
		self.store = store
		self.dependencies = exposureSubmissionDependencies
		self.healthCertificateService = healthCertificateService
	}


	// MARK: - Protocol ENATaskExecutionDelegate

	var plausibleDeniabilityService: PlausibleDeniability
	var dependencies: ExposureSubmissionServiceDependencies
	var contactDiaryStore: DiaryStoring

	/// This method executes the background tasks needed for fetching test results, performing exposure detection
	/// and executing plausible deniability fake requests.
	///
	/// - NOTE: The method explicitly ignores the outcomes of all subtasks (success/failure) and will _always_
	///         call completion(true) when the subtasks finished regardless of their individual results.
	///         This will set the background task state to _completed_. We only mark the task as incomplete
	///         when the OS calls the expiration handler before all tasks were able to finish.
	func executeENABackgroundTask(completion: @escaping ((Bool) -> Void)) {
		Log.info("Starting background task...", log: .background)

		guard store.isOnboarded else {
			Log.info("Cancelling background task because user is not onboarded yet.", log: .background)

			completion(true)
			return
		}

		let group = DispatchGroup()

		group.enter()
		DispatchQueue.global().async {
			Log.info("Starting ExposureDetection...", log: .background)
			self.executeExposureDetectionRequest { _ in
				Log.info("Done detecting Exposures…", log: .background)
				
				/// ExposureDetection should be our highest Priority if we run all other tasks simultaneously we might get killed by the Watchdog while the Detection is running.
				/// This could leave us in a dirty state which causes the ExposureDetection to run too often. This will then lead to Error 13. (https://jira-ibs.wbs.net.sap/browse/EXPOSUREAPP-5836)
				group.enter()
				DispatchQueue.global().async {
					Log.info("Trying to submit TEKs...", log: .background)
					self.executeSubmitTemporaryExposureKeys { _ in
						group.leave()
						Log.info("Done submitting TEKs...", log: .background)
					}
				}

				group.enter()
				DispatchQueue.global().async {
					Log.info("Trying to fetch TestResults...", log: .background)
					self.executeFetchTestResults { _ in
						group.leave()
						Log.info("Done fetching TestResults...", log: .background)
					}
				}

				group.enter()
				DispatchQueue.global().async {
					Log.info("Starting FakeRequests...", log: .background)
					self.plausibleDeniabilityService.executeFakeRequests {
						group.leave()
						Log.info("Done sending FakeRequests...", log: .background)
					}
				}

				group.enter()
				DispatchQueue.global().async {
					Log.info("Cleanup contact diary store.", log: .background)
					self.contactDiaryStore.cleanup(timeout: 10.0)
					Log.info("Done cleaning up contact diary store.", log: .background)
					group.leave()
				}

				group.enter()
				DispatchQueue.global().async {
					Log.info("Cleanup event store.", log: .background)
					self.eventStore.cleanup(timeout: 10.0)
					Log.info("Done cleaning up contact event store.", log: .background)
					group.leave()
				}

				group.enter()
				DispatchQueue.global().async {
					Log.info("Checkout overdue checkins.", log: .background)
					self.eventCheckoutService.checkoutOverdueCheckins()
					Log.info("Done checkin out overdue checkins.", log: .background)
					group.leave()
				}

				group.enter()
				DispatchQueue.global().async {
					Log.info("Trigger analytics submission.", log: .background)
					self.executeAnalyticsSubmission {
						group.leave()
						Log.info("Done triggering analytics submission…", log: .background)
					}
				}
				group.enter()
				DispatchQueue.global().async {
					Log.info("Check for invalid certificates", log: .background)
					self.checkCertificateValidityStates {
						group.leave()
						Log.info("Done checking for invalid certificates.", log: .background)
					}
				}
				
				group.enter()
				DispatchQueue.global().async {
					Log.info("Check if Booster Notifications need to be downloaded.", log: .background)
					self.executeBoosterNotificationsCreation {
						group.leave()
						Log.info("Done Checking if Booster Notifications should download …", log: .background)
					}
				}
				
				group.leave() // Leave from the Exposure detection
			}
		}
		
		group.notify(queue: .main) {
			completion(true)
		}
	}

	// MARK: - Internal

	var riskProvider: RiskProvider
	var store: Store

	// MARK: - Private

	private let exposureManager: ExposureManager
	private let backgroundTaskConsumer = RiskConsumer()
	private let eventStore: EventStoring
	private let eventCheckoutService: EventCheckoutService
	private let healthCertificateService: HealthCertificateService
<<<<<<< HEAD
	
=======
	private var subscriptions = Set<AnyCancellable>()

>>>>>>> 45050088
	/// This method attempts a submission of temporary exposure keys. The exposure submission service itself checks
	/// whether a submission should actually be executed.
	private func executeSubmitTemporaryExposureKeys(completion: @escaping ((Bool) -> Void)) {
		Log.info("[ENATaskExecutionDelegate] Attempt submission of temporary exposure keys.", log: .api)

		let service = ENAExposureSubmissionService(
			diagnosisKeysRetrieval: dependencies.exposureManager,
			appConfigurationProvider: dependencies.appConfigurationProvider,
			client: dependencies.client,
			store: dependencies.store,
			eventStore: dependencies.eventStore,
			coronaTestService: dependencies.coronaTestService
		)

		let group = DispatchGroup()

		for coronaTestType in CoronaTestType.allCases {
			group.enter()
			service.submitExposure(coronaTestType: coronaTestType) { error in
				switch error {
				case .noCoronaTestOfGivenType:
					Analytics.collect(.keySubmissionMetadata(.submittedInBackground(false, coronaTestType)))
					Log.info("[ENATaskExecutionDelegate] Submission: no corona test of type \(coronaTestType) registered", log: .api)
				case .noSubmissionConsent:
					Analytics.collect(.keySubmissionMetadata(.submittedInBackground(false, coronaTestType)))
					Log.info("[ENATaskExecutionDelegate] Submission: no consent given", log: .api)
				case .noKeysCollected:
					Analytics.collect(.keySubmissionMetadata(.submittedInBackground(false, coronaTestType)))
					Log.info("[ENATaskExecutionDelegate] Submission: no keys to submit", log: .api)
				case .some(let error):
					Analytics.collect(.keySubmissionMetadata(.submittedInBackground(false, coronaTestType)))
					Log.error("[ENATaskExecutionDelegate] Submission error: \(error.localizedDescription)", log: .api)
				case .none:
					Analytics.collect(.keySubmissionMetadata(.submittedInBackground(true, coronaTestType)))
					Log.info("[ENATaskExecutionDelegate] Submission successful", log: .api)
				}

				group.leave()
			}
		}

		group.notify(queue: .main) {
			completion(true)
		}
	}

	/// This method executes a  test result fetch, and if it is successful, and the test result is different from the one that was previously
	/// part of the app, a local notification is shown.
	private func executeFetchTestResults(completion: @escaping ((Bool) -> Void)) {
		// First check if user activated notification setting
		guard self.dependencies.store.allowTestsStatusNotification else {
			Log.info("[ENATaskExecutionDelegate] Cancel updating test results. User deactivated notification setting.", log: .riskDetection)
			completion(false)
			return
		}

		dependencies.coronaTestService.updateTestResults(force: false, presentNotification: true) { result in
			switch result {
			case .success:
				completion(true)
			case .failure:
				completion(false)
			}
		}
	}

	/// This method performs a check for the current exposure detection state. Only if the risk level has changed compared to the
	/// previous state, a local notification is shown.
	private func executeExposureDetectionRequest(completion: @escaping ((Bool) -> Void)) {
		Log.info("[ENATaskExecutionDelegate] Execute exposure detection.", log: .riskDetection)

		// At this point we are already in background so it is safe to assume background mode is available.
		riskProvider.riskProvidingConfiguration.detectionMode = .fromBackgroundStatus(.available)

		riskProvider.observeRisk(backgroundTaskConsumer)

		backgroundTaskConsumer.didCalculateRisk = { [weak self] risk in
			Log.info("[ENATaskExecutionDelegate] Execute exposure detection did calculate risk.", log: .riskDetection)

			guard let self = self else { return }
			if risk.riskLevelHasChanged {
				UNUserNotificationCenter.current().presentNotification(
					title: AppStrings.LocalNotifications.detectExposureTitle,
					body: AppStrings.LocalNotifications.detectExposureBody,
					identifier: ActionableNotificationIdentifier.riskDetection.identifier
				)
				Log.info("[ENATaskExecutionDelegate] Risk has changed.", log: .riskDetection)
				completion(true)
			} else {
				Log.info("[ENATaskExecutionDelegate] Risk has not changed.", log: .riskDetection)
				completion(false)
			}

			self.riskProvider.removeRisk(self.backgroundTaskConsumer)
		}

		backgroundTaskConsumer.didFailCalculateRisk = { [weak self] error in
			guard let self = self else { return }

			// Ignore already running errors.
			// In other words: if the RiskProvider is already running, we wait for other callbacks.
			guard !error.isAlreadyRunningError else {
				Log.info("[ENATaskExecutionDelegate] Ignore already running error.", log: .riskDetection)
				return
			}

			Log.error("[ENATaskExecutionDelegate] Exposure detection failed.", log: .riskDetection, error: error)

			switch error {
			case .failedRiskDetection(let reason):
				if case .wrongDeviceTime = reason {
					if !self.dependencies.store.wasDeviceTimeErrorShown {
						UNUserNotificationCenter.current().presentNotification(
							title: AppStrings.WrongDeviceTime.errorPushNotificationTitle,
							body: AppStrings.WrongDeviceTime.errorPushNotificationText,
							identifier: ActionableNotificationIdentifier.deviceTimeCheck.identifier
						)
						self.dependencies.store.wasDeviceTimeErrorShown = true
					}
				}
			default:
				break
			}

			completion(false)
			self.riskProvider.removeRisk(self.backgroundTaskConsumer)
		}

		if exposureManager.exposureManagerState.status == .unknown {
			exposureManager.activate { [weak self] error in
				if let error = error {
					Log.error("[ENATaskExecutionDelegate] Cannot activate the ENManager.", log: .api, error: error)
				}

				self?.riskProvider.requestRisk(userInitiated: false)
			}
		} else {
			riskProvider.requestRisk(userInitiated: false)
		}
	}

	private func executeAnalyticsSubmission(completion: @escaping () -> Void) {
		// update the enf risk exposure metadata and checkin risk exposure metadata if new risk calculations are not done in the meanwhile
		Analytics.collect(.riskExposureMetadata(.update))
		Analytics.triggerAnalyticsSubmission(completion: { result in
			switch result {
			case .success:
				Log.info("[ENATaskExecutionDelegate] Analytics submission was triggered successfully from background", log: .ppa)
			case let .failure(error):
				Log.error("[ENATaskExecutionDelegate] Analytics submission was triggered not successfully from background with error: \(error)", log: .ppa, error: error)
			}
			completion()
		})
	}
<<<<<<< HEAD
	
	
	private func executeBoosterNotificationsCreation(completion: @escaping () -> Void) {
		Log.info("Checking if Booster rules need to be downloaded...", log: .vaccination)
		if let lastExecutionDate = store.lastBoosterNotificationsExecutionDate,
		   Calendar.utcCalendar.isDateInToday(lastExecutionDate) {
			Log.info("Booster Notifications rules was already Download today, will be skipped...", log: .vaccination)
		} else {
			Log.info("Booster Notifications rules Will Download...", log: .vaccination)
			healthCertificateService.applyBoosterRulesForHealthCertificates()
		}
		completion()
=======

	private func checkCertificateValidityStates(completion: @escaping () -> Void) {
		healthCertificateService.updateValidityStatesAndNotificationsWithFreshDSCList(shouldScheduleTimer: false, completion: completion)
>>>>>>> 45050088
	}
}<|MERGE_RESOLUTION|>--- conflicted
+++ resolved
@@ -166,12 +166,8 @@
 	private let eventStore: EventStoring
 	private let eventCheckoutService: EventCheckoutService
 	private let healthCertificateService: HealthCertificateService
-<<<<<<< HEAD
-	
-=======
 	private var subscriptions = Set<AnyCancellable>()
 
->>>>>>> 45050088
 	/// This method attempts a submission of temporary exposure keys. The exposure submission service itself checks
 	/// whether a submission should actually be executed.
 	private func executeSubmitTemporaryExposureKeys(completion: @escaping ((Bool) -> Void)) {
@@ -326,8 +322,6 @@
 			completion()
 		})
 	}
-<<<<<<< HEAD
-	
 	
 	private func executeBoosterNotificationsCreation(completion: @escaping () -> Void) {
 		Log.info("Checking if Booster rules need to be downloaded...", log: .vaccination)
@@ -339,10 +333,9 @@
 			healthCertificateService.applyBoosterRulesForHealthCertificates()
 		}
 		completion()
-=======
-
+	}
+	
 	private func checkCertificateValidityStates(completion: @escaping () -> Void) {
 		healthCertificateService.updateValidityStatesAndNotificationsWithFreshDSCList(shouldScheduleTimer: false, completion: completion)
->>>>>>> 45050088
 	}
 }