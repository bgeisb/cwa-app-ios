--- conflicted
+++ resolved
@@ -1,5 +1,6 @@
 <?xml version="1.0" encoding="UTF-8"?>
 <document type="com.apple.InterfaceBuilder3.CocoaTouch.Storyboard.XIB" version="3.0" toolsVersion="16097" targetRuntime="iOS.CocoaTouch" propertyAccessControl="none" useAutolayout="YES" useTraitCollections="YES" useSafeAreas="YES" colorMatched="YES" initialViewController="Vq1-Uv-hV6">
+    <device id="retina6_5" orientation="portrait" appearance="light"/>
     <dependencies>
         <plugIn identifier="com.apple.InterfaceBuilder.IBCocoaTouchPlugin" version="16087"/>
         <capability name="Named colors" minToolsVersion="9.0"/>
@@ -12,30 +13,23 @@
             <objects>
                 <viewController storyboardIdentifier="OnboardingInfoViewController" automaticallyAdjustsScrollViewInsets="NO" id="Vq1-Uv-hV6" customClass="OnboardingInfoViewController" customModule="ENA" customModuleProvider="target" sceneMemberID="viewController">
                     <view key="view" contentMode="scaleToFill" insetsLayoutMarginsFromSafeArea="NO" id="Z4y-Yc-scw">
-                        <rect key="frame" x="0.0" y="0.0" width="600" height="600"/>
+                        <rect key="frame" x="0.0" y="0.0" width="414" height="896"/>
                         <autoresizingMask key="autoresizingMask" widthSizable="YES" heightSizable="YES"/>
                         <subviews>
                             <scrollView clipsSubviews="YES" multipleTouchEnabled="YES" contentMode="scaleToFill" alwaysBounceVertical="YES" showsHorizontalScrollIndicator="NO" translatesAutoresizingMaskIntoConstraints="NO" id="1HX-Yf-LyV">
-                                <rect key="frame" x="0.0" y="0.0" width="600" height="600"/>
+                                <rect key="frame" x="0.0" y="0.0" width="414" height="896"/>
                                 <subviews>
                                     <view contentMode="scaleToFill" insetsLayoutMarginsFromSafeArea="NO" translatesAutoresizingMaskIntoConstraints="NO" id="OQb-9Z-xLl">
-<<<<<<< HEAD
-                                        <rect key="frame" x="0.0" y="0.0" width="600" height="432.5"/>
-                                        <subviews>
-                                            <stackView opaque="NO" contentMode="scaleToFill" axis="vertical" spacing="32" translatesAutoresizingMaskIntoConstraints="NO" id="2eY-pe-EqA">
-                                                <rect key="frame" x="16" y="16" width="568" height="400.5"/>
-=======
                                         <rect key="frame" x="0.0" y="0.0" width="414" height="443"/>
                                         <subviews>
                                             <stackView opaque="NO" contentMode="scaleToFill" axis="vertical" spacing="32" translatesAutoresizingMaskIntoConstraints="NO" id="2eY-pe-EqA">
                                                 <rect key="frame" x="16" y="16" width="382" height="411"/>
->>>>>>> b189fed9
                                                 <subviews>
                                                     <view contentMode="scaleAspectFill" translatesAutoresizingMaskIntoConstraints="NO" id="0fv-1M-Keg">
-                                                        <rect key="frame" x="0.0" y="0.0" width="568" height="251"/>
+                                                        <rect key="frame" x="0.0" y="0.0" width="382" height="251"/>
                                                         <subviews>
-                                                            <imageView clipsSubviews="YES" contentMode="scaleAspectFit" horizontalHuggingPriority="251" verticalHuggingPriority="251" image="Illu_Onboarding_Datenschutz" translatesAutoresizingMaskIntoConstraints="NO" id="mfP-Vw-3SQ">
-                                                                <rect key="frame" x="220" y="0.0" width="128" height="251"/>
+                                                            <imageView clipsSubviews="YES" contentMode="scaleAspectFit" horizontalHuggingPriority="251" verticalHuggingPriority="251" image="onboarding_2" translatesAutoresizingMaskIntoConstraints="NO" id="mfP-Vw-3SQ">
+                                                                <rect key="frame" x="3.6666666666666572" y="0.0" width="375" height="251"/>
                                                             </imageView>
                                                         </subviews>
                                                         <constraints>
@@ -45,13 +39,8 @@
                                                             <constraint firstAttribute="bottom" secondItem="mfP-Vw-3SQ" secondAttribute="bottom" id="ySP-3n-hjS"/>
                                                         </constraints>
                                                     </view>
-<<<<<<< HEAD
-                                                    <label opaque="NO" userInteractionEnabled="NO" contentMode="left" horizontalHuggingPriority="251" verticalHuggingPriority="800" verticalCompressionResistancePriority="50" text="Title 1" lineBreakMode="wordWrap" numberOfLines="0" baselineAdjustment="alignBaselines" adjustsFontForContentSizeCategory="YES" adjustsFontSizeToFit="NO" translatesAutoresizingMaskIntoConstraints="NO" id="1kj-Lh-G2l" customClass="ENALabel" customModule="ENA" customModuleProvider="target">
-                                                        <rect key="frame" x="0.0" y="283" width="568" height="20.5"/>
-=======
                                                     <label opaque="NO" userInteractionEnabled="NO" contentMode="left" horizontalHuggingPriority="251" verticalHuggingPriority="800" verticalCompressionResistancePriority="50" text="Title 1" lineBreakMode="wordWrap" numberOfLines="0" baselineAdjustment="alignBaselines" adjustsFontSizeToFit="NO" translatesAutoresizingMaskIntoConstraints="NO" id="1kj-Lh-G2l" customClass="ENALabel" customModule="ENA" customModuleProvider="target">
                                                         <rect key="frame" x="0.0" y="283" width="382" height="33.666666666666686"/>
->>>>>>> b189fed9
                                                         <fontDescription key="fontDescription" type="system" pointSize="17"/>
                                                         <color key="textColor" name="ENA Text Primary 1 Color"/>
                                                         <nil key="highlightedColor"/>
@@ -60,17 +49,10 @@
                                                         </userDefinedRuntimeAttributes>
                                                     </label>
                                                     <stackView opaque="NO" contentMode="scaleToFill" axis="vertical" spacing="24" translatesAutoresizingMaskIntoConstraints="NO" id="mqn-eD-7XN">
-<<<<<<< HEAD
-                                                        <rect key="frame" x="0.0" y="335.5" width="568" height="65"/>
-                                                        <subviews>
-                                                            <label opaque="NO" userInteractionEnabled="NO" contentMode="left" horizontalHuggingPriority="251" verticalHuggingPriority="251" text="Headline" textAlignment="natural" lineBreakMode="wordWrap" numberOfLines="0" baselineAdjustment="alignBaselines" adjustsFontForContentSizeCategory="YES" adjustsFontSizeToFit="NO" translatesAutoresizingMaskIntoConstraints="NO" id="iX7-JF-1ms" customClass="ENALabel" customModule="ENA" customModuleProvider="target">
-                                                                <rect key="frame" x="0.0" y="0.0" width="568" height="20.5"/>
-=======
                                                         <rect key="frame" x="0.0" y="348.66666666666669" width="382" height="62.333333333333314"/>
                                                         <subviews>
                                                             <label opaque="NO" userInteractionEnabled="NO" contentMode="left" horizontalHuggingPriority="251" verticalHuggingPriority="251" text="Headline" textAlignment="natural" lineBreakMode="wordWrap" numberOfLines="0" baselineAdjustment="alignBaselines" adjustsFontSizeToFit="NO" translatesAutoresizingMaskIntoConstraints="NO" id="iX7-JF-1ms" customClass="ENALabel" customModule="ENA" customModuleProvider="target">
                                                                 <rect key="frame" x="0.0" y="0.0" width="382" height="20.333333333333332"/>
->>>>>>> b189fed9
                                                                 <fontDescription key="fontDescription" type="system" pointSize="17"/>
                                                                 <color key="textColor" name="ENA Text Primary 1 Color"/>
                                                                 <nil key="highlightedColor"/>
@@ -78,13 +60,8 @@
                                                                     <userDefinedRuntimeAttribute type="string" keyPath="ibEnaStyle" value="headline"/>
                                                                 </userDefinedRuntimeAttributes>
                                                             </label>
-<<<<<<< HEAD
-                                                            <label opaque="NO" userInteractionEnabled="NO" contentMode="left" horizontalHuggingPriority="251" verticalHuggingPriority="251" text="Subheadline" textAlignment="natural" lineBreakMode="wordWrap" numberOfLines="0" baselineAdjustment="alignBaselines" adjustsFontForContentSizeCategory="YES" adjustsFontSizeToFit="NO" translatesAutoresizingMaskIntoConstraints="NO" id="B7z-ur-AOj" customClass="ENALabel" customModule="ENA" customModuleProvider="target">
-                                                                <rect key="frame" x="0.0" y="44.5" width="568" height="20.5"/>
-=======
                                                             <label opaque="NO" userInteractionEnabled="NO" contentMode="left" horizontalHuggingPriority="251" verticalHuggingPriority="251" text="Subheadline" textAlignment="natural" lineBreakMode="wordWrap" numberOfLines="0" baselineAdjustment="alignBaselines" adjustsFontSizeToFit="NO" translatesAutoresizingMaskIntoConstraints="NO" id="B7z-ur-AOj" customClass="ENALabel" customModule="ENA" customModuleProvider="target">
                                                                 <rect key="frame" x="0.0" y="44.333333333333314" width="382" height="18"/>
->>>>>>> b189fed9
                                                                 <fontDescription key="fontDescription" type="system" pointSize="17"/>
                                                                 <color key="textColor" name="ENA Text Primary 1 Color"/>
                                                                 <nil key="highlightedColor"/>
@@ -118,16 +95,16 @@
                                 </constraints>
                             </scrollView>
                             <visualEffectView opaque="NO" contentMode="scaleToFill" translatesAutoresizingMaskIntoConstraints="NO" id="0oH-fF-RI6">
-                                <rect key="frame" x="0.0" y="460" width="600" height="140"/>
+                                <rect key="frame" x="0.0" y="722" width="414" height="174"/>
                                 <view key="contentView" opaque="NO" clipsSubviews="YES" multipleTouchEnabled="YES" contentMode="center" id="5H2-LC-1rB">
-                                    <rect key="frame" x="0.0" y="0.0" width="600" height="140"/>
+                                    <rect key="frame" x="0.0" y="0.0" width="414" height="174"/>
                                     <autoresizingMask key="autoresizingMask" widthSizable="YES" heightSizable="YES"/>
                                     <subviews>
                                         <stackView opaque="NO" contentMode="scaleToFill" axis="vertical" spacing="8" translatesAutoresizingMaskIntoConstraints="NO" id="Dnb-sh-MSz">
-                                            <rect key="frame" x="16" y="16" width="568" height="108"/>
+                                            <rect key="frame" x="16" y="16" width="382" height="108"/>
                                             <subviews>
                                                 <button opaque="NO" contentMode="scaleToFill" contentHorizontalAlignment="center" contentVerticalAlignment="center" lineBreakMode="middleTruncation" translatesAutoresizingMaskIntoConstraints="NO" id="XjZ-ed-ItP" customClass="ENAButton" customModule="ENA" customModuleProvider="target">
-                                                    <rect key="frame" x="0.0" y="0.0" width="568" height="50"/>
+                                                    <rect key="frame" x="0.0" y="0.0" width="382" height="50"/>
                                                     <constraints>
                                                         <constraint firstAttribute="height" relation="greaterThanOrEqual" constant="50" id="RXZ-iw-otW"/>
                                                     </constraints>
@@ -137,7 +114,7 @@
                                                     </connections>
                                                 </button>
                                                 <button opaque="NO" contentMode="scaleToFill" contentHorizontalAlignment="center" contentVerticalAlignment="center" lineBreakMode="middleTruncation" translatesAutoresizingMaskIntoConstraints="NO" id="Clc-Yy-2ht" customClass="ENAButton" customModule="ENA" customModuleProvider="target">
-                                                    <rect key="frame" x="0.0" y="58" width="568" height="50"/>
+                                                    <rect key="frame" x="0.0" y="58" width="382" height="50"/>
                                                     <constraints>
                                                         <constraint firstAttribute="height" relation="greaterThanOrEqual" constant="50" id="WAo-jw-dV0"/>
                                                     </constraints>
@@ -199,7 +176,7 @@
         </scene>
     </scenes>
     <resources>
-        <image name="Illu_Onboarding_Datenschutz" width="128" height="128"/>
+        <image name="onboarding_2" width="375" height="229"/>
         <namedColor name="ENA Background Color">
             <color red="1" green="1" blue="1" alpha="1" colorSpace="custom" customColorSpace="sRGB"/>
         </namedColor>
