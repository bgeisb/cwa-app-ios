--- conflicted
+++ resolved
@@ -11,12 +11,8 @@
 
 	init(
 		store: Store,
-<<<<<<< HEAD
 		qrCodePosterTemplateProvider: QRCodePosterTemplateProviding,
-		eventStore: EventStoring & EventProviding,
-=======
 		eventStore: EventStoringProviding,
->>>>>>> 2afb1d61
 		parentNavigationController: UINavigationController
 	) {
 		self.store = store
@@ -51,17 +47,13 @@
 	// MARK: - Private
 
 	private let store: Store
-<<<<<<< HEAD
 	private let qrCodePosterTemplateProvider: QRCodePosterTemplateProviding
-	private let eventStore: EventStoring & EventProviding
-=======
 	private let eventStore: EventStoringProviding
 
 	private var tmpTraceLocation = TraceLocation(guid: "0", version: 0, type: .type1, description: "Event in the past", address: "Street 1, 12345 City", startDate: Date(timeIntervalSince1970: 1506432400), endDate: Date(timeIntervalSince1970: 1615805862), defaultCheckInLengthInMinutes: 30, byteRepresentation: Data(), signature: "")
 	private var tmpTraceLocation1 = TraceLocation(guid: "1", version: 0, type: .type1, description: "Current single-day event", address: "Street 2, 12345 City", startDate: Date(timeIntervalSince1970: 1616803862), endDate: Date(timeIntervalSince1970: 1616805862), defaultCheckInLengthInMinutes: 30, byteRepresentation: Data(), signature: "")
 	private var tmpTraceLocation2 = TraceLocation(guid: "2", version: 0, type: .type1, description: "Current multi-day event", address: "Street 3, 12345 City", startDate: Date(timeIntervalSince1970: 1616803862), endDate: Date(timeIntervalSince1970: 1616903862), defaultCheckInLengthInMinutes: 30, byteRepresentation: Data(), signature: "")
 	private var tmpTraceLocation3 = TraceLocation(guid: "3", version: 0, type: .type1, description: "Location", address: "Street 4, 12345 City", startDate: nil, endDate: nil, defaultCheckInLengthInMinutes: 30, byteRepresentation: Data(), signature: "")
->>>>>>> 2afb1d61
 
 	private weak var parentNavigationController: UINavigationController?
 
@@ -154,19 +146,12 @@
 	}
 
 	private func showTraceLocationDetailsScreen(traceLocation: TraceLocation) {
-<<<<<<< HEAD
-		let viewController = TraceLocationDetailsViewController(
+		let traceLocationDetailsViewController = TraceLocationDetailsViewController(
 			viewModel: TraceLocationDetailsViewModel(traceLocation: traceLocation, store: store, qrCodePosterTemplateProvider: qrCodePosterTemplateProvider),
 			onPrintVersionButtonTap: { [weak self] pdfView in
 				DispatchQueue.main.async {
 					self?.showPrintVersionScreen(pdfView: pdfView)
 				}
-=======
-		let traceLocationDetailsViewController = TraceLocationDetailsViewController(
-			viewModel: TraceLocationDetailsViewModel(traceLocation: traceLocation),
-			onPrintVersionButtonTap: { [weak self] traceLocation in
-				self?.showPrintVersionScreen(traceLocation: traceLocation)
->>>>>>> 2afb1d61
 			},
 			onDuplicateButtonTap: { [weak self] traceLocation in
 				guard let self = self else { return }
