--- conflicted
+++ resolved
@@ -67,40 +67,11 @@
             self.homeViewController.showSubmitResult()
         }
         
-<<<<<<< HEAD
-=======
-		let info1Configurator = HomeInfoCellConfigurator(
-			title: AppStrings.Home.infoCardShareTitle,
-			body: AppStrings.Home.infoCardShareBody,
-			position: .first,
-			accessibilityIdentifier: Accessibility.Cell.infoCardShareTitle
-		)
-		let info2Configurator = HomeInfoCellConfigurator(
-			title: AppStrings.Home.infoCardAboutTitle,
-			body: AppStrings.Home.infoCardAboutBody,
-			position: .last,
-			accessibilityIdentifier: Accessibility.Cell.infoCardAboutTitle
-		)
-
-		let appInformationConfigurator = HomeInfoCellConfigurator(
-			title: AppStrings.Home.appInformationCardTitle,
-			body: nil,
-			position: .first,
-			accessibilityIdentifier: Accessibility.Cell.appInformationCardTitle
-		)
-		let settingsConfigurator = HomeInfoCellConfigurator(
-			title: AppStrings.Home.settingsCardTitle,
-			body: nil,
-			position: .last,
-			accessibilityIdentifier: Accessibility.Cell.settingsCardTitle
-		)
-
->>>>>>> c7ff033e
-		let configurators: [CollectionViewCellConfiguratorAny] = [
-			activeConfigurator,
-			riskConfigurator,
-			submitConfigurator,
-		]
+        let configurators: [CollectionViewCellConfiguratorAny] = [
+          activeConfigurator,
+          riskConfigurator,
+          submitConfigurator,
+        ]
         return configurators
     }
 }