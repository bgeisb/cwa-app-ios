--- conflicted
+++ resolved
@@ -30,11 +30,7 @@
 		#if DEBUG
 		if isUITesting {
 			self.client = ClientMock()
-<<<<<<< HEAD
-			self.restServiceProvider = restServiceProvider
-=======
 			self.restServiceProvider = .coronaTestServiceProvider
->>>>>>> 5784fbc0
 			self.store = MockTestStore()
 			self.eventStore = MockEventStore()
 			self.diaryStore = MockDiaryStore()
