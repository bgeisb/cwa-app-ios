////
// 🦠 Corona-Warn-App
//

import Foundation
import OpenCombine
import HealthCertificateToolkit

final class HealthCertificate: Encodable, Equatable, Comparable {

	// MARK: - Init

	init(
		base45: Base45,
		validityState: HealthCertificateValidityState = .valid,
<<<<<<< HEAD
		didShowInvalidNotification: Bool = false
	) throws {
		self.base45 = base45
		self.validityState = validityState
		self.didShowInvalidNotification = didShowInvalidNotification
=======
		isNew: Bool = false,
		isValidityStateNew: Bool = false
	) throws {
		self.base45 = base45
		self.validityState = validityState
		self.isNew = isNew
		self.isValidityStateNew = isValidityStateNew
>>>>>>> 461199c6

		cborWebTokenHeader = try Self.extractCBORWebTokenHeader(from: base45)
		digitalCovidCertificate = try Self.extractDigitalCovidCertificate(from: base45)
		keyIdentifier = Self.extractKeyIdentifier(from: base45)
	}

	// MARK: - Protocol Encodable

	// Decoding is handled by the HealthCertificateDecodingContainer!

	enum CodingKeys: String, CodingKey {
		case base45
		case validityState
		case didShowInavlidNotification
	}

	func encode(to encoder: Encoder) throws {
		var container = encoder.container(keyedBy: CodingKeys.self)

		try container.encode(base45, forKey: .base45)
		try container.encode(validityState, forKey: .validityState)
		try container.encode(didShowInvalidNotification, forKey: .didShowInavlidNotification)
	}

	// MARK: - Protocol Equatable

	static func == (lhs: HealthCertificate, rhs: HealthCertificate) -> Bool {
		lhs.base45 == rhs.base45 && lhs.validityState == rhs.validityState
	}

	// MARK: - Protocol Comparable

	static func < (lhs: HealthCertificate, rhs: HealthCertificate) -> Bool {
		if let lhsDate = lhs.sortDate, let rhsDate = rhs.sortDate {
			return lhsDate < rhsDate
		}

		return false
	}

	// MARK: - Internal
	
	enum CertificateType {
		case vaccination
		case test
		case recovery
	}

	enum CertificateEntry {
		case vaccination(VaccinationEntry)
		case test(TestEntry)
		case recovery(RecoveryEntry)
	}

	let base45: Base45
	let cborWebTokenHeader: CBORWebTokenHeader
	let digitalCovidCertificate: DigitalCovidCertificate
	let keyIdentifier: String?

	let objectDidChange = OpenCombine.PassthroughSubject<HealthCertificate, Never>()

	@DidSetPublished var validityState: HealthCertificateValidityState {
		didSet {
			if validityState != oldValue {
				objectDidChange.send(self)
			}
		}
	}

<<<<<<< HEAD
	@DidSetPublished var didShowInvalidNotification: Bool {
		didSet {
			if didShowInvalidNotification != oldValue {
=======
	@DidSetPublished var isNew: Bool {
		didSet {
			if isNew != oldValue {
				objectDidChange.send(self)
			}
		}
	}

	@DidSetPublished var isValidityStateNew: Bool {
		didSet {
			if isValidityStateNew != oldValue {
>>>>>>> 461199c6
				objectDidChange.send(self)
			}
		}
	}
	
	var version: String {
		digitalCovidCertificate.version
	}

	var name: HealthCertificateToolkit.Name {
		digitalCovidCertificate.name
	}

	var dateOfBirth: String {
		digitalCovidCertificate.dateOfBirth
	}

	var dateOfBirthDate: Date? {
		return ISO8601DateFormatter.justLocalDateFormatter.date(from: digitalCovidCertificate.dateOfBirth)
	}

	var uniqueCertificateIdentifier: String? {
		vaccinationEntry?.uniqueCertificateIdentifier ?? testEntry?.uniqueCertificateIdentifier ?? recoveryEntry?.uniqueCertificateIdentifier
	}

	var vaccinationEntry: VaccinationEntry? {
		digitalCovidCertificate.vaccinationEntries?.first
	}

	var testEntry: TestEntry? {
		digitalCovidCertificate.testEntries?.first
	}

	var recoveryEntry: RecoveryEntry? {
		digitalCovidCertificate.recoveryEntries?.first
	}

	var hasTooManyEntries: Bool {
		let entryCount = [
			digitalCovidCertificate.vaccinationEntries?.count ?? 0,
			digitalCovidCertificate.testEntries?.count ?? 0,
			digitalCovidCertificate.recoveryEntries?.count ?? 0
		].reduce(0, +)

		return entryCount != 1
	}

	var type: CertificateType {
		switch entry {
		case .vaccination:
			return .vaccination
		case .test:
			return .test
		case .recovery:
			return .recovery
		}
	}

	var entry: CertificateEntry {
		if let vaccinationEntry = vaccinationEntry {
			return .vaccination(vaccinationEntry)
		} else if let testEntry = testEntry {
			return .test(testEntry)
		} else if let recoveryEntry = recoveryEntry {
			return .recovery(recoveryEntry)
		}

		fatalError("Unsupported certificates are not added in the first place")
	}

	var expirationDate: Date {
		return cborWebTokenHeader.expirationTime
	}

	var ageInHours: Int? {
		guard let sortDate = sortDate else {
			return nil
		}

		return Calendar.current.dateComponents([.hour], from: sortDate, to: Date()).hour
	}

	var ageInDays: Int? {
		guard let sortDate = sortDate else {
			return nil
		}

		return Calendar.current.dateComponents([.day], from: sortDate, to: Date()).day
	}

	// MARK: - Private

	private var sortDate: Date? {
		switch entry {
		case .vaccination(let vaccinationEntry):
			return vaccinationEntry.localVaccinationDate
		case .test(let testEntry):
			return testEntry.sampleCollectionDate
		case .recovery(let recoveryEntry):
			return recoveryEntry.localCertificateValidityStartDate
		}
	}

	private static func extractCBORWebTokenHeader(from base45: Base45) throws -> CBORWebTokenHeader {
		let webTokenHeaderResult = DigitalCovidCertificateAccess().extractCBORWebTokenHeader(from: base45)

		switch webTokenHeaderResult {
		case .success(let cborWebTokenHeader):
			return cborWebTokenHeader
		case .failure(let error):
			Log.error("Failed to decode header of health certificate with error", log: .vaccination, error: error)
			throw error
		}
	}

	private static func extractDigitalCovidCertificate(from base45: Base45) throws -> DigitalCovidCertificate {
		let certificateResult = DigitalCovidCertificateAccess().extractDigitalCovidCertificate(from: base45)

		switch certificateResult {
		case .success(let digitalCovidCertificate):
			return digitalCovidCertificate
		case .failure(let error):
			Log.error("Failed to decode health certificate with error", log: .vaccination, error: error)
			throw error
		}
	}

	private static func extractKeyIdentifier(from base45: Base45) -> Base64? {
		let certificateResult = DigitalCovidCertificateAccess().extractKeyIdentifier(from: base45)

		switch certificateResult {
		case .success(let keyIdentifier):
			return keyIdentifier
		case .failure(let error):
			Log.error("Failed to decode key identifier (kid) with error", log: .vaccination, error: error)
			return nil
		}
	}
}<|MERGE_RESOLUTION|>--- conflicted
+++ resolved
@@ -13,22 +13,15 @@
 	init(
 		base45: Base45,
 		validityState: HealthCertificateValidityState = .valid,
-<<<<<<< HEAD
-		didShowInvalidNotification: Bool = false
-	) throws {
-		self.base45 = base45
-		self.validityState = validityState
-		self.didShowInvalidNotification = didShowInvalidNotification
-=======
+		didShowInvalidNotification: Bool = false,
 		isNew: Bool = false,
 		isValidityStateNew: Bool = false
 	) throws {
 		self.base45 = base45
 		self.validityState = validityState
+		self.didShowInvalidNotification = didShowInvalidNotification
 		self.isNew = isNew
 		self.isValidityStateNew = isValidityStateNew
->>>>>>> 461199c6
-
 		cborWebTokenHeader = try Self.extractCBORWebTokenHeader(from: base45)
 		digitalCovidCertificate = try Self.extractDigitalCovidCertificate(from: base45)
 		keyIdentifier = Self.extractKeyIdentifier(from: base45)
@@ -97,11 +90,14 @@
 		}
 	}
 
-<<<<<<< HEAD
 	@DidSetPublished var didShowInvalidNotification: Bool {
 		didSet {
 			if didShowInvalidNotification != oldValue {
-=======
+				objectDidChange.send(self)
+			}
+		}
+	}
+				
 	@DidSetPublished var isNew: Bool {
 		didSet {
 			if isNew != oldValue {
@@ -113,7 +109,6 @@
 	@DidSetPublished var isValidityStateNew: Bool {
 		didSet {
 			if isValidityStateNew != oldValue {
->>>>>>> 461199c6
 				objectDidChange.send(self)
 			}
 		}
