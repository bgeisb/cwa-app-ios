/* General */
"Alert_TitleGeneral" = "Ein Fehler ist aufgetreten.";

"Alert_MessageGeneral" = "Bitte versuchen Sie es erneut.";

"Alert_ActionOk" = "Ok";

"Alert_ActionNo" = "Nein";

"Alert_ActionRetry" = "Wiederholen";

"Alert_ActionCancel" = "Abbrechen";

"Alert_ActionRemove" = "Entfernen";

"Alert_TitleKeySubmit" = "TAN-Generierung";

"Alert_DescriptionKeySubmit" = "Sind Sie damit einverstanden, Ihre TAN generieren zu lassen?";

"Alert_BluetoothOff_Title" = "Bluetooth einschalten";

"Alert_BluetoothOff_Description" = "Bluetooth muss in den Systemeinstellungen aktiviert werden, sodass diese App funktioniert.";

"Alert_CancelAction_Later" = "Später";

"Alert_DefaultAction_OpenSettings" = "Einstellungen öffnen";

/* Exposure Detection */
"ExposureDetection_Off" = "Risiko-Ermittlung gestoppt";

"ExposureDetection_Unknown" = "Unbekanntes Risiko";

"ExposureDetection_Inactive" = "Kein erhöhtes Risiko";

"ExposureDetection_Low" = "Geringes Risiko";

"ExposureDetection_High" = "Erhöhtes Risiko";

"ExposureDetection_Loading" = "Prüfung läuft ...";

"ExposureDetection_NumberOfDaysStored" = "%d von 14 Tagen gespeichert";

"ExposureDetection_Refreshed" = "Aktualisiert: %@";

"ExposureDetection_Refreshed_Never" = "Noch nie";

"ExposureDetection_RefreshingIn" = "Aktualisierung in %02d:%02d Minuten";

"ExposureDetection_LastRiskLevel" = "Letzte Ermittlung: %@";

"ExposureDetection_UnknownText" = "Da Sie die Risiko-Ermittlung noch nicht lange genug aktiviert haben, konnten wir für Sie kein Infektionsrisiko berechnen.";

"ExposureDetection_InactiveText" = "Schalten Sie die Risiko-Ermittlung ein, um Ihr Risiko zu aktualisieren.";

"ExposureDetection_LoadingText" = "Es werden aktuelle Daten heruntergeladen und geprüft.\nDies kann mehrere Minuten dauern.";

"ExposureDetection_Behavior_Title" = "Verhalten";

"ExposureDetection_Behavior_Subtitle" = "So verhalten Sie sich richtig";

"ExposureDetection_Guide_Hands" = "Waschen Sie Ihre Hände regelmäßig.";

"ExposureDetection_Guide_Mask" = "Tragen Sie einen Mundschutz bei Begegnungen mit anderen Personen.";

"ExposureDetection_Guide_Distance" = "Halten Sie mindestens 1,5 Meter Abstand zu anderen Personen.";

"ExposureDetection_Guide_Sneeze" = "Niesen oder husten Sie in die Armbeuge oder in ein Taschentuch.";

"ExposureDetection_Guide_Home" = "Halten Sie mindestens 1,5 Meter Abstand zu anderen Personen.";

"ExposureDetection_Guide_Hotline1" = "Für Fragen zu auftretenden Symptomen, Testmöglichkeiten und weiteren Absonderungsmaßnahmen, wenden Sie sich bitte an eine der folgenden Stellen:";

"ExposureDetection_Guide_Hotline2" = "Ihren Hausarzt/Ihre Hausärztin";

"ExposureDetection_Guide_Hotline3" = "Den Kassenärztlichen Notdienst unter der Telefonnummer: 116117";

"ExposureDetection_Guide_Hotline4" = "Ihr Gesundheitsamt";

"ExposureDetection_Explanation_Title" = "Infektionsrisiko";

"ExposureDetection_Explanation_Subtitle" = "So wird Ihr Risiko ermittelt";

"ExposureDetection_Explanation_Text_Off" = "Lorem Ipsum..";

"ExposureDetection_Explanation_Text_Unknown" = "Sie haben ein unbekanntes Infektionsrisiko.";

"ExposureDetection_Explanation_Text_Inactive" = "Sie haben ein niedriges Infektionsrisiko, da keine Begegnung mit nachweislich Corona-positiv getesteten Personen aufgezeichnet wurde oder sich Ihre Begegnung auf kurze Zeit und einen größeren Abstand beschränkt hat.\n\nDie Infektionswahrscheinlichkeit wird daher als niedrig für Sie eingestuft.\n\nDas Infektionsrisiko wird anhand der Daten der Risiko-Ermittlung mit Bezug zum Abstand und der Dauer lokal auf Ihrem Endgerät berechnet. Ihr Infektionsrisiko ist für niemanden einsehbar und wird nicht weitergegeben.";

"ExposureDetection_Explanation_Text_Low" = "Sie haben ein niedriges Infektionsrisiko, da keine Begegnung mit nachweislich Corona-positiv getesteten Personen aufgezeichnet wurde oder sich Ihre Begegnung auf kurze Zeit und einen größeren Abstand beschränkt hat.\n\nDie Infektionswahrscheinlichkeit wird daher als niedrig für Sie eingestuft.\n\nDas Infektionsrisiko wird anhand der Daten der Risiko-Ermittlung mit Bezug zum Abstand und der Dauer lokal auf Ihrem Endgerät berechnet. Ihr Infektionsrisiko ist für niemanden einsehbar und wird nicht weitergegeben.";

"ExposureDetection_Explanation_Text_High" = "Sie haben ein erhöhtes Infektionsrisiko, da Sie zuletzt vor 2 Tagen mindestens einer nachweislich Corona-positiv getesteten Person über einen längeren Zeitpunkt und mit einem geringen Abstand begegnet sind.\n\nDie Infektionswahrscheinlichkeit wird daher als erhöht für Sie eingestuft.\n\nWenn Sie nach Hause kommen, vermeiden Sie auch Begegnungen mit Familienmitgliedern und Mitbewohnern.";

"ExposureDetection_MoreInformation" = "Mehr Info";

"ExposureDetection_MoreInformation_URL" = "https://www.google.de";

"ExposureDetection_Hotline_Number" = "+498007540002";

"ExposureDetection_Button_Enable" = "Risiko-Ermittlung einschalten";

"ExposureDetection_Button_Refresh" = "Aktualisieren";

"ExposureDetection_Button_RefreshingIn" = "Aktualisieren (%02d:%02d)";

/* Settings */
"Settings_StatusActive" = "An";

"Settings_StatusInactive" = "Aus";

"Settings_KontaktProtokollStatusActive" = "Aktiv";

"Settings_KontaktProtokollStatusInactive" = "Gestoppt";

"Settings_Tracing_Label" = "Risiko-Ermittlung";

"Settings_Notification_Label" = "Mitteilungen";

"Settings_Reset_Label" = "Anwendung zurücksetzen";

"Settings_Tracing_Description" = "Erlauben Sie die Aufzeichnung und Weitergabe von Covid-19-Zufallscodes.";

"Settings_Notification_Description" = "Erlauben Sie automatische Mitteilungen zu Covid-19-Risikostatus.";

"Settings_Reset_Description" = "Löschen Sie alle Ihre Daten in der App.";

"Settings_NavTitle" = "Einstellungen";

/* Noticiation Settings */
"NotificationSettings_On_Title" = "Möchten Sie Mitteilungen zu Ihrem Covid-19-Risikostatus aktivieren?";

"NotificationSettings_On_SectionTitle" = "Einstellung";

"NotificationSettings_On_RiskChanges" = "Änderung Ihres Infektionsrisikos";

"NotificationSettings_On_TestsStatus" = "Status Ihres Coronavirus-Tests";

"NotificationSettings_Off_SectionTitle" = "Einstellung";

"NotificationSettings_Off_EnableNotifications" = "Mitteilungen";

"NotificationSettings_Off_StatusInactive" = "Aus";

"NotificationSettings_Off_InfoTitle" = "Mitteilungen aktivieren";

"NotificationSettings_Off_InfoDescription" = "Um Mitteilungen zu aktivieren, müssen Sie Mitteilungen für die Corona-Warn-App in Ihren Geräte-Einstellungen zulassen.";

"NotificationSettings_Off_OpenSettings" = "App-Einstellungen öffnen";

"NotificationSettings_NavTitle" = "Mitteilungen";

/* Onboarding */
"Onboarding_Next" = "Nächste";

"Onboarding_Finish" = "Fertig";

"Onboarding_LetsGo_actionText" = "Los geht’s";

"Onboarding_Continue_actionText" = "Weiter";

"Onboarding_doNotAllow_actionText" = "Nicht erlauben";

"Onboarding_DoNotActivate_actionText" = "Nicht aktivieren";

"Onboarding_Back_actionText" = "Zurück";

"Onboarding_DeactivateExposureConfirmation_title" = "Corona-Warn-App kann dadurch keine Benachrichtigungen zum COVID-19-Risikostatus versenden und empfangen.";

"Onboarding_DeactivateExposureConfirmation_message" = "Sie können die Funktion jederzeit ausschalten.";

"OnboardingInfo_togetherAgainstCoronaPage_title" = "Gemeinsam Corona bekämpfen";

"OnboardingInfo_togetherAgainstCoronaPage_boldText" = "Mehr Schutz für Sie und uns alle. Mit der Corona-Warn-App durchbrechen wir Infektionsketten schneller.";

"OnboardingInfo_togetherAgainstCoronaPage_normalText" = "Machen Sie Ihr Smartphone zum Corona-Warn-System. Überblicken Sie Ihren Risikostatus und erfahren Sie, ob in den letzten 14 Tagen Corona-positiv getestete Personen in ihrer Nähe waren.\n\nDie App merkt sich Begegnungen zwischen Menschen, indem ihre Smartphones verschlüsselte Zufallscodes austauschen. Und zwar ohne dabei auf persönliche Daten zuzugreifen.";

"OnboardingInfo_privacyPage_title" = "Datenschutz";

"OnboardingInfo_privacyPage_boldText" = "HELLO WORLD";

"OnboardingInfo_privacyPage_normalText" = "Sie bleiben unerkannt.\nIhre Daten werden komplett verschlüsselt und pseudonym übertragen.\n\nVerantwortliche Stelle im Sinne des Art. 4 Abs. 7 DSGVO:\n\nRobert Koch-Institut\nNordufer 20\n13353 Berlin\nBitte lesen Sie unsere Datenschutzbestimmungen.\n\nDatenschutzhinweise:";

"OnboardingInfo_enableLoggingOfContactsPage_title" = "Wie Sie die Risiko-Ermittlung ermöglichen";

"OnboardingInfo_enableLoggingOfContactsPage_boldText" = "Um zu erkennen, ob für Sie ein Ansteckungsrisiko vorliegt, müssen Sie die Risiko-Ermittlung aktivieren.";

"OnboardingInfo_enableLoggingOfContactsPage_normalText" = "Die Risiko-Ermittlung funktioniert, indem Ihr Handy per Bluetooth verschlüsselte Zufallscodes anderer Nutzerinnen und Nutzer empfängt und Ihren eigenen Zufallscode an deren Smartphones weitergibt. Die Funktion lässt sich jederzeit wieder deaktivieren.\n\nDie verschlüsselten Zufallscodes geben nur Auskunft über das Datum, die Dauer und die anhand der Signalstärke berechnete Entfernung zu Ihren Mitmenschen. Persönliche Daten wie Name, Adresse oder Aufenthaltsort werden zu keiner Zeit erfasst. Konkrete Rückschlüsse auf Personen sind nicht möglich.";

"OnboardingInfo_enableLoggingOfContactsPage_panelTitle" = "Datenschutz";

"OnboardingInfo_enableLoggingOfContactsPage_panelBody" = "Ja, ich willige in die Nutzung meiner Tracing-Funktionalität für meine Corona-Warn-App ein. Ich möchte damit einen wichtigen Beitrag zur Unterbrechung von Infektionsketten und der Eindämmung des Coronavirus in Deutschland leisten. Mit dem Contact-Tracing können Kontakte nachverfolgt werden, um später auf das Coronavirus positiv getestete Kontakte zu identifizieren.\n\nIch kann meine Einwilligung jederzeit mit Wirkung für die Zukunft widerrufen. Weitere Informationen finden Sie in unseren Datenschutzhinweisen.";

"OnboardingInfo_howDoesDataExchangeWorkPage_title" = "Falls Sie positiv getestet werden ...";

"OnboardingInfo_howDoesDataExchangeWorkPage_boldText" = "... teilen Sie es bitte über die Corona-Warn-App mit. Freiwillig und sicher. Für die Gesundheit aller.";

"OnboardingInfo_howDoesDataExchangeWorkPage_normalText" = "Ihre Mitteilung wird zuverlässig verschlüsselt über einen sicheren Server weiterverarbeitet. Die Personen, deren verschlüsselte Zufallscodes Sie gesammelt haben, erhalten nun eine Warnung und Informationen darüber, wie sie weiter vorgehen sollen.";

"OnboardingInfo_alwaysStayInformedPage_title" = "Warnungen erhalten, Risiken kennen";

"OnboardingInfo_alwaysStayInformedPage_boldText" = "Die App kann Sie automatisch über Ihren Risikostatus informieren und bei Neuinfektionen von Menschen, denen Sie begegnet sind, warnen. Erlauben Sie der App jetzt, Sie zu benachrichtigen.";

"OnboardingInfo_alwaysStayInformedPage_normalText" = "Auf diese Weise können Sie sich zum Schutz Ihrer Mitmenschen in Isolation begeben und sich nach entsprechender Abklärung testen lassen.";

/* Exposure Submission */
"ExposureSubmission_DataPrivacyTitle" = "Datenschutz";
"ExposureSubmission_Continue_actionText" = "Weiter";
"ExposureSubmission_DataPrivacyDescription" = "QR-Code Datenschutztext";

"ExposureSubmissionDataPrivacy_AcceptTitle" = "Erlauben";

"ExposureSubmissionDataPrivacy_DontAcceptTitle" = "Nicht erlauben";

"ExposureSubmission_Submit" = "TAN eingeben";

"ExposureSubmissionTanEntry_Title" = "TAN Eingabe";

"ExposureSubmissionTanEntry_Info" = "Geben Sie bitte die Ihnen mitgeteilte TAN ein:";

"ExposureSubmissionTanEntry_Description" = "Die TAN ist 7-stellig und Groß- und Kleinschreibung muss beachtet werden.";

"ExposureSubmissionTanEntry_Submit" = "Weiter";

"ExposureSubmission_NavTitle" = "Positivkennung senden";

"ExposureSubmissionConfirmation_Title" = "Positive Diagnose";

"ExposureSubmission_GeneralErrorTitle" = "Fehler";

"ExposureSubmission_DispatchTitle" = "Auswahl";

"ExposureSubmission_DispatchDescription" = "Was liegt Ihnen vor?";

"ExposureSubmissionDispatch_QRCodeButtonTitle" = "Dokument mit QR-Code";

"ExposureSubmissionDispatch_QRCodeButtonDescription" = "Registrieren Sie Ihren Test, indem Sie den QR-Code Ihres Test-Dokuments scannen.";

"ExposureSubmissionDispatch_TANButtonTitle" = "TAN";

"ExposureSubmissionDispatch_TANButtonDescription" = "Registrieren Sie Ihren Test per manueller TAN-Eingabe.";

"ExposureSubmissionDispatch_HotlineButtonTitle" = "Noch keine TAN?";

"ExposureSubmissionDispatch_HotlineButtonDescription" = "Bitte rufen Sie uns an, falls Sie %@ getestet wurden.";

"ExposureSubmissionDispatch_HotlineButtonPositiveWord" = "Positiv";

"ExposureSubmissionHotline_Title" = "TAN anfragen";

"ExposureSubmissionHotline_Description" = "Bitte halten zur TAN Anfrage Ihren Befundbrief (sofern vorhanden) und Ihre Telefonnummer bereit.";

"ExposureSubmissionHotline_SectionTitle" = "Info zum Ablauf:";

"ExposureSubmissionHotline_SectionDescription1" = "Hotline anrufen & TAN erfragen:\n\n%@\n\n%@";

"ExposureSubmission_PhoneNumber" = "+49 (0)800 7540002";

"ExposureSubmission_PhoneDetailDescription" = "Sprachen:\nDeutsch, Englisch\n\nErreichbarkeit:\nMo - So: 00:00 - 24:00 Uhr\n\nEs gelten die Preise Ihres Telefonanbieters.";

"ExposureSubmission_SectionDescription2" = "Test per TAN-Eingabe in der App registrieren";

"ExposureSubmission_CallButtonTitle" = "Anrufen";

"ExposureSubmission_TANInputButtonTitle" = "TAN eingeben";

/* Exposure Submission QR Code Scanner */
"ExposureSubmissionQRScanner_title" = "QR-Code Scan";

"ExposureSubmissionQRScanner_instruction" = "Positionieren Sie den Rahmen über dem QR-Code Ihres Dokuments.";

"ExposureSubmissionQRScanner_notFoundAlertTitle" = "Befund wurde nicht gefunden";

"ExposureSubmissionQRScanner_notFoundAlertText" = "Um das Lesen des QR-Codes zu erleichtern, versuchen Sie, den QR-Code vertikal zum Scanner auszurichten oder aktivieren Sie das Blitzlicht.";

"ExposureSubmissionQRScanner_otherError" = "Ein unbekannter Fehler ist aufgetreten.";

"ExposureSubmissionQRScanner_cameraPermissionDenied" = "Bitte erlauben Sie der App die Benutzung der Kamera, um den QR-Code zu scannen.";

"ExposureSubmissionQRScanner_cameraPermissionRestricted" = "Ihre Kamera Nutzung wurde eingeschränkt. Bitte erlauben Sie der App die Benutzung der Kamera, um den QR-Code zu scannen.";

/* Exposure Submission Success */
"ExposureSubmissionSuccess_Title" = "Vielen Dank";

"ExposureSubmissionSuccess_AccImageDescription" = "Eine vielfältige Gruppe begrüßt durch Jubel, dass jemand sein Testergebnis mit anderen geteilt hat.";

"ExposureSubmissionSuccess_Button" = "Fertig";

"ExposureSubmissionSuccess_Description" = "Dank Ihrer Mithilfe können Andere gewarnt werden und entsprechend reagieren.";

"ExposureSubmissionSuccess_subTitle" = "Weitere Infos:";

"ExposureSubmissionSuccess_listTitle" = "Bitte beachten Sie:";

"ExposureSubmissionSuccess_listItem1" = "Das Gesundheitsamt wird sich in den nächsten Tagen telefonisch oder schriftlich bei Ihnen melden.";

"ExposureSubmissionSuccess_listItem2" = "Sie sind ansteckend. Isolieren Sie sich von anderen Personen.";

"ExposureSubmissionSuccess_listItem2_1" = "Ihre Quarantänezeit beträgt im Regelfall 14 Tage. Beobachten und erfassen Sie genau, wie sich Ihre Krankheitszeichen entwickeln.";

"ExposureSubmissionSuccess_listItem2_2" = "Sie werden von Ihrem Gesundheitsamt gebeten, eine Liste Ihrer Kontaktpersonen zu erstellen. Dabei sollen alle Personen erfasst werden, mit denen Sie in den zwei Tagen vor Erkrankungsbeginn engen Kontakt (unter 2 Meter, direktes Gespräch) über insgesamt 15 Minuten hatten.";

"ExposureSubmissionSuccess_listItem2_3" = "Bitte denken Sie hier auch besonders an Personen, die nicht automatisch durch die App informiert werden, da sie kein Smartphone oder die App haben.";

"ExposureSubmissionSuccess_listItem2_4" = "Auch wenn Sie keine Krankheitszeichen mehr haben und sich wieder gesund fühlen, könnten Sie noch ansteckend sein.";

/* Exposure Submission Introduction */
"ExposureSubmissionIntroduction_Title" = "Info";

"ExposureSubmissionIntroduction_SubTitle" = "So funktioniert das Corona-Warn-System";

"ExposureSubmissionIntroduction_AccImageDescription" = "Ein Smartphone übermittelt einen positiven Testbefund verschlüsselt ins System.";

"ExposureSubmissionIntroduction_Usage01" = "Damit die Corona-Warn-App funktioniert, sind wir auf die Mithilfe von Corona-positiv getesteten Personen angewiesen.";

"ExposureSubmissionIntroduction_Usage02" = "Da nur verschlüsselte Zufallscodes ausgetauscht werden, bleiben Sie unerkannt. Sie können jetzt wie folgt vorgehen:";

"ExposureSubmissionIntroduction_ListItem1" = "Wenn sich auf Ihrem Testdokument ein QR-Code befindet, können Sie diesen in der App scannen und den Test damit registrieren. Sobald das Ergebnis vorliegt, können Sie es in der App einsehen.";

"ExposureSubmissionIntroduction_ListItem2" = "Wenn Sie Corona-positiv getestet wurden, können Sie andere warnen.";

"ExposureSubmissionIntroduction_ListItem3" = "Wenn Ihnen für einen positiven Testbefund eine TAN mitgeteilt wurde, können Sie diese für die Registrierung des Tests nutzen.";

"ExposureSubmissionIntroduction_ListItem4" = "Wenn Sie keine TAN haben, können Sie diese telefonisch anfragen.";

/* Exposure Submission Result */
"ExposureSubmissionResult_Title" = "Test-Ergebnis";

"ExposureSubmissionResult_CardSubTitle" = "IHR BEFUND";

"ExposureSubmissionResult_CardTitle" = "SARS-CoV-2";

"ExposureSubmissionResult_CardPositive" = "positiv";

"ExposureSubmissionResult_CardNegative" = "negativ";

"ExposureSubmissionResult_CardInvalid" = "Auswertung nicht möglich";

"ExposureSubmissionResult_CardPending" = "Ergebnis liegt noch nicht vor";

"ExposureSubmissionResult_Procedure" = "Info zum Ablauf:";

"ExposureSubmissionResult_testAdded" = "Test erfolgreich hinzugefügt";

"ExposureSubmissionResult_testAddedDesc" = "Ihr Test wurde in der Corona-Warn-App registriert.";

"ExposureSubmissionResult_warnOthers" = "Andere warnen";

"ExposureSubmissionResult_warnOthersDesc" = "Ihre Zufallscodes der letzten 14 Tage teilen, um andere zu schützen und die Infektionskette zu unterbrechen.";

"ExposureSubmissionResult_testPositive" = "Befund positiv";

"ExposureSubmissionResult_testPositiveDesc" = "Ihr Test-Ergebnis wurde erfolgreich als “positiv” verifiziert.";

"ExposureSubmissionResult_testNegative" = "Befund negativ";

"ExposureSubmissionResult_testNegativeDesc" = "Der Labortest hat keinen Nachweis für das Coronavirus SARS-CoV-2 bei Ihnen ergeben.";

"ExposureSubmissionResult_removeNote" = "Bitte entfernen Sie den Test wieder aus der Corona-Warn-App, damit Sie bei Bedarf einen neuen Test hinterlegen können.";

"ExposureSubmissionResult_testNegative_furtherInfos_title" = "Weitere Infos:";

"ExposureSubmissionResult_testNegative_furtherInfos_listItem1" = "Sie haben trotzdem gesundheitliche Beschwerden? Wenn Sie sich sehr krank fühlen und/oder Ihre Beschwerden sich verschlechtert haben, wenden Sie sich bitte an Ihre/-n Hausärztin/Hausarzt.";

"ExposureSubmissionResult_testNegative_furtherInfos_listItem2" = "Bleiben Sie bis zu Ihrer Genesung trotzdem zu Hause. Falls Sie sich durch eine andere Infektion geschwächt mit dem Coronavirus (SARS-CoV-2) infizieren, kann dies zu schwereren Krankheitsverläufen führen.";

"ExposureSubmissionResult_testNegative_furtherInfos_listItem3" = "Gehen Sie nicht krank zur Arbeit, um andere Personen nicht zu gefährden.";

"ExposureSubmissionResult_testNegative_furtherInfos_hint" = "Bitte entfernen Sie den Test wieder aus der Corona-Warn-App, damit Sie bei Bedarf einen neuen Test hinterlegen können.";

"ExposureSubmissionResult_testInvalid" = "Test fehlerhaft";

"ExposureSubmissionResult_testInvalidDesc" = "Es gab ein Problem bei der Auswertung Ihres Tests. Bitte kontaktieren Sie das Gesundheitsamt, um Information zum weiteren Vorgehen zu erhalten. Bitte entfernen Sie den Test wieder aus der Corona-Warn-App, damit Sie bei Bedarf einen neuen Test hinterlegen können.";

"ExposureSubmissionResult_testPending" = "Test-Ergebnis noch nicht verfügbar";

"ExposureSubmissionResult_testPendingDesc" = "Ihr Test-Ergebnis steht noch nicht zur Verfügung.";

"ExposureSubmissionResult_continueButton" = "Weiter";

"ExposureSubmissionResult_deleteButton" = "Test entfernen";

"ExposureSubmissionResult_refreshButton" = "Aktualisieren";

"ExposureSubmissionWarnOthers_title" = "Andere warnen";

"ExposureSubmissionWarnOthers_AccImageDescription" = "Ein Smartphone übermittelt einen positiven Testbefund verschlüsselt ins System.";

"ExposureSubmissionWarnOthers_continueButton" = "Weiter";

"ExposureSubmissionWarnOthers_sectionTitle" = "Helfen Sie mit!";

"ExposureSubmissionWarnOthers_description" = "Als Nächstes können Sie dafür sorgen, dass das Corona-Warn-System Ihre lokal gespeicherten Zufallscodes der letzten 14 Tage an andere verteilt. So können Sie Ihre Mitmenschen warnen und helfen, die Infektionskette zu unterbrechen.\n\nDa nur unpersönliche Zufallscodes übertragen werden, bleibt Ihre Identität unbekannt.";

"ExposureSubmissionWarnOthers_dataPrivacyDescription" = "Datenschutztexte fehlt noch";

"ExposureSubmissionWarnOthers_dataPrivacyTitle" = "Datenschutz";

"ExposureSubmissionResult_RemoveAlert_Title" = "Test entfernen?";

"ExposureSubmissionResult_RemoveAlert_Text" = "Der Test wird endgültig aus der Corona-Warn-App entfernt und kann nicht wieder hinzugefügt werden. Dieser Vorgang kann nicht widerrufen werden.";

/* Exposure Submission */
"ExposureSubmissionError_NoKeys" = "Keine Positivkennung verfügbar. Bitte versuchen Sie es morgen erneut.";

"ExposureSubmissionError_InvalidTan" = "Die erzeugte Übermittlungs TAN ist ungültig. Bitte kontaktieren Sie die technische Hotline über App-Informationen -> Technische Hotline.";

"ExposureSubmissionError_EnNotEnabled" = "Die Risiko-Ermittlung ist nicht aktiv.";

"ExposureSubmissionError_NoRegistrationToken" = "Kein Registrations-Token auf dem Endgerät gefunden.";

"ExposureSubmissionError_InvalidResponse" = "Die Antwort kann nicht verarbeitet werden.";

"ExposureSubmissionError_NoResponse" = "Die Antwort enthält keinen Inhalt.";

"ExposureSubmissionError_QRAlreadyUsed" = "Der QR-Code wurde bereits verwendet. Bitte kontaktieren Sie die technische Hotline über App-Informationen -> Technische Hotline.";

"ExposureSubmissionError_TeleTanAlreadyUsed" = "Die TAN ist ungültig oder wurde bereits verwendet. Bitte versuchen Sie es erneut oder kontaktieren Sie die technische Hotline über App-Informationen -> Technische Hotline.";

"ExposureSubmissionError_RegTokenNotExist" = "Es konnte keine Übermittlungs-TAN erstellt werden. Bitte kontaktieren Sie die technische Hotline über App-Informationen -> Technische Hotline.";

"ExposureSubmissionError_other" = "Es ist ein Verbindungsfehler aufgetreten ";

"ExposureSubmissionError_otherend" = "Bitte versuchen Sie es erneut.";

"ExposureSubmissionError_declined" = "Bitte geben Sie ihre Zufallscodes frei, um andere zu warnen.";

"ExposureSubmissionError_unknown" = "Unbekannter Fehler";

"ExposureSubmissionError_defaultError" = "Allgemeiner Exposure Submission Fehler";

/* Tracing Enable/Disable Settings */
"ExposureNotificationSetting_TracingSettingTitle" = "Risiko-Ermittlung";

"ExposureNotificationSetting_EnableTracing" = "Risiko-Ermittlung";

"ExposureNotificationSetting_Tracing_Limited" = "Eingeschränkt";

"ExposureNotificationSetting_Tracing_Deactivated" = "Deaktiviert";

"ExposureNotificationSetting_ActionCell_Header" = "Einstellung";

"ExposureNotificationSetting_DescriptionTitle_Inactive" = "Aktivieren Sie die Begegnungs-Aufzeichnung";

"ExposureNotificationSetting_DescriptionTitle" = "So funktioniert die Begegnungs-Aufzeichnung";

"ExposureNotificationSetting_DescriptionText1" = "Um zu erkennen, ob für Sie ein Ansteckungsrisiko vorliegt, müssen Sie die Risiko-Ermittlung aktivieren.";

"ExposureNotificationSetting_DescriptionText2" = "Die Risiko-Ermittlung funktioniert, indem Ihr Handy per Bluetooth verschlüsselte Zufallscodes anderer Nutzerinnen und Nutzer empfängt und Ihren eigenen Zufallscode an deren Smartphones weitergibt. Die Funktion lässt sich jederzeit wieder deaktivieren.";

"ExposureNotificationSetting_DescriptionText3" = "Die verschlüsselten Zufallscodes geben nur Auskunft über das Datum, die Dauer und die anhand der Signalstärke berechnete Entfernung zu Ihren Mitmenschen. Persönliche Daten wie Name, Adresse oder Aufenthaltsort werden zu keiner Zeit erfasst. Konkrete Rückschlüsse auf Personen sind nicht möglich.";

"ExposureNotificationSetting_Activate_Bluetooth" = "Bluetooth aktivieren";

"ExposureNotificationSetting_Bluetooth_Description" = "Die Risiko-Ermittlung benötigt aktiviertes Bluetooth, um Begegnungen aufzuzeichnen. Bitte aktivieren Sie Bluetooth in Ihren Geräte-Einstellungen.";

"ExposureNotificationSetting_Activate_Internet" = "Internetverbindung herstellen";

"ExposureNotificationSetting_Internet_Description" = "Die Risiko-Ermittlung benötigt eine Internetverbindung, um Risiko-Begegnungen berechnen zu können. Bitte aktivieren Sie WLAN oder mobile Daten in Ihren Geräte-Einstellungen.";

"ExposureNotificationSetting_Detail_Action_Button" = "Geräte-Einstellungen öffnen";

"ExposureNotificationSetting_Activate_OSENSetting" = "COVID-19-Kontaktmitteilungen aktivieren";

"ExposureNotificationSetting_Activate_OSENSetting_Description" = "Die Risiko-Ermittlung benötigt aktivierte COVID-19-Kontaktmitteilungen in den Systemeinstellungen, um Begegnungen zu protokollieren. Bitte aktivieren Sie COVID-19-Kontaktmitteilungen in Ihren Systemeinstellungen.";

"ExposureNotificationSetting_AccLabel_Enabled" = "Drei Personen haben die Risiko-Erkennung auf ihren Smartphones aktiviert, ihre Begegnung wird daher aufgezeichnet.";
"ExposureNotificationSetting_AccLabel_Disabled" = "Eine Person hat die Risiko-Erkennung auf ihrem Smartphone ausgeschaltet, eine Begegnung mit zwei weiteren Personen wird daher nicht aufgezeichnet.";
"ExposureNotificationSetting_AccLabel_BluetoothOff" = "Eine Person hat Bluetooth auf ihrem Smartphone ausgeschaltet, eine Begegnung mit zwei weiteren Personen wird daher nicht aufgezeichnet.";
"ExposureNotificationSetting_AccLabel_InternetOff" = "Eine Person hat die Internetverbindung ihres Smartphones ausgeschaltet, eine Begegnung mit zwei weiteren Personen wird daher nicht aufgezeichnet.";

<<<<<<< HEAD
/* Home Navigation */
"Home_LeftBarButton_description" = "Corona Warn App Logo";

"Home_RightBarButton_description"  = "Info";
=======
/* Home Navigation Bar */
"Home_LeftBarButton_description" = "Corona Warn App Logo";

"Home_RightBarButton_description" = "Info";
>>>>>>> 1e26af28

/* Home Active card */
"Home_Activate_Card_On_Title" = "Risiko-Ermittlung aktiv";

"Home_Activate_Card_Off_Title" = "Risiko-Ermittlung gestoppt";

"Home_Activate_Card_Bluetooth_Off_Title" = "Bluetooth deaktiviert";

"Home_Activate_Card_Internet_Off_Title" = "Keine Internetverbindung";

/* Home common card */

"Home_Risk_Date_Item_Title" = "Aktualisiert: %@";
"Home_Risk_No_Date_Title" = "Unbekannt";

/* Home Unknown card */
"Home_Risk_Unknown_Title" = "Unbekanntes Risiko";

"Home_RiskCard_Unknown_Item_Title" = "Da Sie Ihre Begegnungs-Aufzeichnung noch nicht lange genug aktiviert haben, konnten wir für Sie kein Infektionsrisiko berechnen.";

"Home_RiskCard_Unknown_Button" = "Aktualisieren";

/* Home Inactive card */
"Home_Risk_Inactive_NoCalculation_Possible_Title" = "Risiko-Ermittlung gestoppt";
"Home_Risk_Inactive_Outdated_Results_Title" = "Risiko-Ermittlung nicht möglich";

"Home_Risk_Inactive_NoCalculation_Possible_Body" = "Aktivieren Sie die Risiko-Ermittlung, um Ihre heutige Risiko-Einschätzung zu berechnen.";
"Home_Risk_Inactive_Outdated_Results_Body" = "Ihre Risiko-Berechnung konnte seit mehr als 24 Stunden nicht aktualisiert werden.";

"Home_Risk_Inactive_Activate_Item_Title" = "Letzte Risiko-Ermittlung: %@";

"Home_Risk_Inactive_NoCalculation_Possible_Button" = "Risiko-Ermittlung einschalten";
"Home_Risk_Inactive_Outdated_Results_Button" = "Risiko-Ermittlung einschalten";

/* Home Low card */
"Home_Risk_Low_Title" = "Niedriges Risiko";

"Home_Risk_Low_SaveDays_Item_Title" = "%@ von %@ Tagen aktiv";

"Home_Risk_Low_Button" = "Aktualisieren";

/* Home High card */
"Home_Risk_High_Title" = "Erhöhtes Risiko";

"Home_Risk_High_Button" = "Aktualisieren";

/* Home Status Check */
"Home_Risk_Status_Check_Title" = "Prüfung läuft…";

"Home_Risk_Status_Check_Body" = "Es werden aktuelle Daten heruntergeladen und geprüft. Dies kann mehrere Minuten dauern.";

"Home_Risk_Status_Check_Button" = "Aktualisieren";

/* Home Thank you card */
"Home_Thank_You_Card_Title" = "Vielen Dank!";

"Home_Thank_You_Card_Body" = "Dank Ihrer Mithilfe können Andere gewarnt werden und entsprechend reagieren.";

"Home_Thank_You_Card_Note_Title" = "Bitte beachten Sie:";

"Home_Thank_You_Card_Phone_Item_Title" = "Das Gesundheitsamt wird sich in den nächsten Tagen telefonisch oder schriftlich bei Ihnen melden.";

"Home_Thank_You_Card_Home_Item_Title" = "Sie sind ansteckend. Isolieren Sie sich von anderen Personen.";

"Home_Thank_You_Card_Further_Info_Item_Title" = "Weitere Infos:";

"Home_Thank_You_Card_14Days_Item_Title" = "Ihre Quarantänezeit beträgt im Regelfall 14 Tage. Beobachten und erfassen Sie genau, wie sich Ihre Krankheitszeichen entwickeln.";

"Home_Thank_You_Card_Contacts_Item_Title" = "Sie werden von Ihrem Gesundheitsamt gebeten, eine Liste Ihrer Kontaktpersonen zu erstellen. Dabei sollen alle Personen erfasst werden, mit denen Sie in den zwei Tagen vor Erkrankungsbeginn engen Kontakt (unter 2 Meter, direktes Gespräch) über insgesamt 15 Minuten hatten.";

"Home_Thank_You_Card_App_Item_Title" = "Bitte denken Sie hier auch besonders an Personen, die nicht automatisch durch die App informiert werden, da sie kein Smartphone oder die App haben.";

"Home_Thank_You_Card_NoSymptoms_Item_Title" = "Auch wenn Sie keine Krankheitszeichen mehr haben und sich wieder gesund fühlen, könnten Sie noch ansteckend sein.";

/* Home Finding positive */
"Home_Finding_Positive_Card_Title" = "Befund Positiv";

"Home_Finding_Positive_Card_Status_Title" = "SARS-CoV-2-positiv";

"Home_Finding_Positive_Card_Status_Subtitle" = "Das Virus SARS-CoV-2 wurde bei Ihnen nachgewiesen.";

"Home_Finding_Positive_Card_Note_Title" = "Bitte beachten Sie:";

"Home_Finding_Positive_Card_Phone_Item_Title" = "Das Gesundheitsamt wird sich in den nächsten Tagen telefonisch oder schriftlich bei Ihnen melden.";

"Home_Finding_Positive_Card_Home_Item_Title" = "Sie sind ansteckend. Isolieren Sie sich von anderen Personen.";

"Home_Finding_Positive_Card_Share_Item_Title" = "Teilen Sie Ihre Zufallcodes, damit andere gewarnt werden können.";

"Home_Finding_Positive_Card_Button" = "Weiter";

/* Home Submit card */
"Home_SubmitCard_Title" = "COVID-19-Test";

"Home_SubmitCard_Body" = "Helfen Sie mit, die Infektionskette zu durchbrechen.";

"Home_SubmitCard_Button" = "Test registrieren";

"Home_InfoCard_ShareTitle" = "Corona-Warn-App teilen";

"Home_InfoCard_ShareBody" = "Je mehr Menschen mitmachen, desto besser durchbrechen wir Infektionsketten. Laden Sie Familie, Freunde und Bekannte ein!";

"Home_InfoCard_AboutTitle" = "Häufige Fragen";

"Home_InfoCard_AboutBody" = "Hier finden Sie Antworten auf häufig gestellte Fragen rund um die Corona-Warn-App.";

"Home_SettingsCard_Title" = "Einstellungen";

"Home_AppInformationCard_Title" = "App-Informationen";

"Home_AppInformationCard_Version" = "Version";

/* Home Result Card */
"Home_resultCard_ResultAvailableTitle" = "Ihr Ergebnis liegt vor";

"Home_resultCard_ResultUnvailableTitle" = "Ergebnis liegt noch nicht vor";

"Home_resultCard_ShowResultButton" = "Test anzeigen";

"Home_resultCard_NegativeTitle" = "Befund negativ";

"Home_resultCard_NegativeDesc" = "Sie wurden negativ auf SARS-CoV-2 getestet.";

"Home_resultCard_PositiveTitle" = "Befund positiv";

"Home_resultCard_PositiveDesc" = "Sie wurden positiv auf SARS-CoV-2 getestet.";

"Home_resultCard_PendingTitle" = "Ergebnis liegt noch nicht vor";

"Home_resultCard_PendingDesc" = "Die Auswertung dauert zwischen 1-3 Tage.";

"Home_resultCard_InvalidTitle" = "Befund ungültig";

"Home_resultCard_InvalidDesc" = "Ihr Test konnte nicht ausgewertet werden.";

/* App Information - About */
"App_Information_About_Navigation" = "Über die App";

"App_Information_About_ImageDescription" = "";

"App_Information_About_Title" = "Gemeinsam Corona bekämpfen";

"App_Information_About_Description" = "Das Robert Koch-Institut (RKI) als zentrale Einrichtung des Bundes im Bereich der Öffentlichen Gesundheit und als nationales Public-Health-Institut veröffentlicht die Corona-Warn-App für die gesamte Bundesregierung. Die App ist die digitale Ergänzung zu Abstandhalten, Hygiene und Alltagsmaske.";

"App_Information_About_Text" = "Wer sie nutzt, hilft, Infektionsketten schnell nachzuverfolgen und zu durchbrechen. Die App speichert dezentral – auf Ihrem Smartphone – Begegnungen mit anderen. Sie werden informiert, wenn Sie Kontakt mit nachweislich infizierten Personen hatten. Ihre Privatsphäre bleibt dabei bestens geschützt.";

/* App Information - FAQ */
"App_Information_FAQ_Navigation" = "Häufige Fragen";

"App_Information_FAQ_Title" = "Häufige Fragen";

/* App Information - Contact */
"App_Information_Contact_Navigation" = "Technische Hotline";

"App_Information_Contact_ImageDescription" = "Ein Mann nutzt ein Headset zum Telefonieren";

"App_Information_Contact_Title" = "Wie können wir Ihnen helfen?";

"App_Information_Contact_Description" = "Für technische Fragen rund um die Corona-Warn-App können Sie sich direkt an unsere technische Hotline wenden.";

"App_Information_Contact_Hotline_Title" = "Technische Hotline";

"App_Information_Contact_Hotline_Text" = "+49 (0)800 7540001";

"App_Information_Contact_Hotline_Number" = "+49 (0)800 7540001";

"App_Information_Contact_Hotline_Description" = "Unser technischer Kundenservice ist für Sie da. Die Wartezeit ist weniger als 5 Minuten im Moment.";

"App_Information_Contact_Hotline_Terms" = "Unsere Öffnungszeiten:\nMo - Fr: 08:00 - 22:00 Uhr\nSa - So: 10:00 - 22:00 Uhr\nEs gelten die Preise Ihres Telefonanbieters.";

/* App Information - Imprint */
"App_Information_Imprint_Navigation" = "Impressum";

"App_Information_Imprint_ImageDescription" = "Eine Hand hält ein Smartphone mit viel Text, daneben ist ein Paragraphenzeichen als Symbol für das Impressum.";

"App_Information_Imprint_Section1_Title" = "Herausgeber";

"App_Information_Imprint_Section1_Text" = "(verantwortlich nach § 5 Abs. 1 TMG, § 55 Abs. 1 RStV, DS-GVO, BDSG)";

"App_Information_Imprint_Section2_Title" = "Robert Koch-Institut";

"App_Information_Imprint_Section2_Text" = "Nordufer 20\n13353 Berlin\nvertreten durch den Präsidenten";

"App_Information_Imprint_Section3_Title" = "Kontakt";

"App_Information_Imprint_Section3_Text" = "E-Mail: CoronaWarnApp@rki.de\nTelefon: 030 18754 – 5100";

"App_Information_Imprint_Section4_Title" = "Umsatzsteueridentifikationsnummer";

"App_Information_Imprint_Section4_Text" = "DE 165 893 430";

/* App Information - Legal */
"App_Information_Legal_Navigation" = "Rechtliche Hinweise";

"App_Information_Legal_ImageDescription" = "Eine Hand hält ein Smartphone mit viel Text, daneben ist eine Balkenwaage als Symbol für rechtliche Hinweise.";

/* App Information - Privacy */
"App_Information_Privacy_Navigation" = "Datenschutz";

"App_Information_Privacy_ImageDescription" = "";

"App_Information_Privacy_Title" = "Datenschutz";

"App_Information_Privacy_Description" = "Sie bleiben unerkannt.\nIhre Daten werden komplett verschlüsselt und pseudonym übertragen.";

"App_Information_Privacy_Text" = "Verantwortliche Stelle im Sinne des Art. 4 Abs. 7 DSGVO:\n\nRobert Koch-Institut\nNordufer 20\n13353 Berlin\n\nBitte lesen Sie unsere Datenschutzbestimmungen.\n\nDatenschutzhinweise:\nDuis id ullamcorper lectus, feugiat dapibus lectus. In hac habitasse platea dictumst. Curabitur ante sapien, efficitur et elit id, aliquam vulputate est. Proin nec porttitor neque. Donec lacus augue, gravida et lacinia id, luctus at nulla.";

/* App Information - Terms */
"App_Information_Terms_Navigation" = "Nutzungsbedingungen";

"App_Information_Terms_ImageDescription" = "Eine Hand hält ein Smartphone mit viel Text, daneben ist ein Haken als Symbol für akzeptierte Nutzungsbedingungen.";

"App_Information_Terms_Title" = "Nutzungsbedingungen";

"App_Information_Terms_Description" = "Die nachfolgenden Nutzungsbedingungen gelten für die Nutzung der App und werden duch Aufruf oder Nutzung des Angebots oder einer einzelnen Funktion akzeptiert.";

"App_Information_Terms_Text" = "...";

/* Risk View */
"unknown_risk" = "Risiko unbekannt";

"inactive_risk" = "Keine Risiko-Überprüfung";

"low_risk" = "Geringes Risiko";

"high_risk" = "Erhöhtes Risiko";

"unknown_risk_detail" = "Es wurde keine Begegnung mit Corona-positiv getesteten Personen erkannt.";

"inactive_risk_detail" = "inactive";

"low_risk_detail" = "Es wurde ein geringes Risiko für Begegnungen mit Corona-positiv getesteten Personen erkannt.";

"high_risk_detail" = "Es wurde ein hohes Risiko für Begegnungen mit Corona-positiv getesteten Personen erkannt.";

"unknown_risk_detail_help" = "Das Infektionsrisiko ist unbekannt, da bisher noch keine Begegungen aufgezeichnet wurden.";

"inactive_risk_detail_help" = "inactive";

"low_risk_detail_help" = "Das Infektionsrisiko ist gering, da eine Begegnung mit infizierten Personen noch gar nicht oder nur über kurzen Zeitpunkt hinweg aufgezeichnet wurde.";

"high_risk_detail_help" = "Es besteht hohes Infektionsrisiko, da eine Begegnung mit infizierten Personen aufgezeichnet wurde.";

/* Invite Friends */
"InviteFriends_NavTitle" = "Teilen";

"InviteFriends_Subtitle" = "Teilen Sie die Corona-Warn-App";

"InviteFriends_Title" = "Gemeinsam Corona bekämpfen";

"InviteFriends_Description" = "Je mehr Menschen mitmachen, desto besser durchbrechen wir Infektionsketten. Laden Sie Familie, Freunde und Bekannte ein!";

"InviteFriends_Button" = "Download-Link versenden";

"InviteFriends_ShareTitle" = "Gemeinsam Corona bekämpfen. Ich bin dabei. Du auch?";

"InviteFriends_ShareUrl" = "https://www.coronawarn.app/de/";

"InviteFriends_Illustration_Label" = "Ein Mann teilt die Corona-Warn-App mit vier anderen Personen.";

/* Reset View */
"Reset_NavTitle" = "Zurücksetzen";

"Reset_Header1" = "Sind Sie sicher, dass Sie die Anwendung zurücksetzen wollen?";

"Reset_Descrition1" = "Sie werden nicht mehr über Ihre Risiko-Begegnungen informiert und können andere Nutzerinnen und Nutzer nicht mehr warnen.";

"Reset_Button" = "Anwendung zurücksetzen";

"Reset_Discard" = "Abbrechen";

"Reset_InfoTitle" = "Begegnungs-Aufzeichnung löschen";

"Reset_InfoDescription" = "Die Begegnungs-Aufzeichnung muss separat in den Geräte-Einstellungen gelöscht werden.";

"Reset_Subtitle" = "Anwendung zurücksetzen";

/* Safari */
"safari_corona_website" = "https://www.bundesregierung.de/corona-warn-app-faq";

/* Local Notifications */
"local_notifications_viewResults" = "Ergebnisse anzeigen";

"local_notifications_ignore" = "Ignorieren";

"local_notifications_detectexposure_title" = "Corona-Warn-App";

"local_notifications_detectexposure_body" = "Es gibt Neuigkeiten von Ihrer Corona-Warn-App.";

"local_notifications_testresults_title" = "Corona-Warn-App";

"local_notifications_testresults_body" = "Es gibt Neuigkeiten von Ihrer Corona-Warn-App.";

/* Risk Legend */
"RiskLegend_Title" = "Überblick";

"RiskLegend_Subtitle" = "Die wichtigsten Funktionen und Begriffe";

"RiskLegend_Legend1_Title" = "Risiko-Ermittlung";

"RiskLegend_Legend1_Text" = "Die Risiko-Ermittlung ist eine der drei zentralen Funktionen der App. Ist sie aktiv, werden Begegnungen aufgezeichnet. Sie brauchen sich um nichts mehr zu kümmern.";

"RiskLegend_Legend2_Title" = "Infektionsrisiko";

"RiskLegend_Legend2_Text" = "Sind Sie innerhalb der letzten 14 Tage einer Corona-positiven Person begegnet, berechnet die App Ihr persönliches Infektionsrisiko. Als Grundlage dafür misst sie, über welche Dauer und mit welchem Abstand eine Begegnung stattfand.";

"RiskLegend_Legend2_RiskLevels" = "Folgende Risikostufen können angezeigt werden:";

"RiskLegend_Legend2_High" = "Erhöhtes Risiko";

"RiskLegend_Legend2_Low" = "Niedriges Risiko";

"RiskLegend_Legend2_Unknown" = "Unbekanntes Risiko";

"RiskLegend_Legend3_Title" = "Benachrichtigung anderer";

"RiskLegend_Legend3_Text" = "Eine weitere zentrale Funktion. Hier können Sie Ihren Test registrieren und seinen Status abfragen. Bei einem positiven Test können Sie andere warnen und damit Infektionsketten unterbrechen.";

"RiskLegend_Definitions_Title" = "Wichtige Begriffe:";

"RiskLegend_Store_Title" = "Begegnungs-Aufzeichnung";

"RiskLegend_Store_Text" = "Liste der empfangenen und vorübergehend im Betriebssystemspeicher abgelegten kurzlebigen Zufallscodes. Diese Liste wird bei der Risiko-Überprüfung gelesen. Alle Zufallscodes werden nach 14 Tagen automatisch gelöscht.";

"RiskLegend_Check_Title" = "Risiko-Überprüfung";

"RiskLegend_Check_Text" = "Abfrage der Begegnungs-Aufzeichnung und Abgleich mit den gemeldeten Infektionen anderer Nutzerinnen und Nutzer. Die Risiko-Überprüfung erfolgt automatisch ungefähr alle zwei Stunden.";

"RiskLegend_Contact_Title" = "Risiko-Begegnungen";

"RiskLegend_Contact_Text" = "Jene Begegnungen mit einer Corona-positiv getesteten Person, die über einen längeren Zeitraum und in geringer Distanz stattfanden.";

"RiskLegend_Notification_Title" = "Risiko-Benachrichtigung";

"RiskLegend_Notification_Text" = "Die Anzeige von Risiko-Begegnungen in der Corona-Warn-App.";

"RiskLegend_Random_Title" = "Zufallscode";

"RiskLegend_Random_Text" = "Die Zufallscodes sind zufällig erzeugte Zahlen- und Buchstabenkombinationen. Sie werden zwischen benachbarten Smartphones ausgetauscht. Zufallskennungen lassen sich nicht einer bestimmten Person zuordnen und werden nach 14 Tagen automatisch gelöscht. Eine Corona-positiv getestete Person kann ihre Zufallscodes der letzten bis zu 14 Tage freiwillig mit anderen CWA-Nutzern teilen.";

"RiskLegend_Image1_AccLabel" = "Ein Smartphone zeigt unterschiedliche Inhalte, die nummeriert sind.";
<|MERGE_RESOLUTION|>--- conflicted
+++ resolved
@@ -467,17 +467,10 @@
 "ExposureNotificationSetting_AccLabel_BluetoothOff" = "Eine Person hat Bluetooth auf ihrem Smartphone ausgeschaltet, eine Begegnung mit zwei weiteren Personen wird daher nicht aufgezeichnet.";
 "ExposureNotificationSetting_AccLabel_InternetOff" = "Eine Person hat die Internetverbindung ihres Smartphones ausgeschaltet, eine Begegnung mit zwei weiteren Personen wird daher nicht aufgezeichnet.";
 
-<<<<<<< HEAD
 /* Home Navigation */
 "Home_LeftBarButton_description" = "Corona Warn App Logo";
 
 "Home_RightBarButton_description"  = "Info";
-=======
-/* Home Navigation Bar */
-"Home_LeftBarButton_description" = "Corona Warn App Logo";
-
-"Home_RightBarButton_description" = "Info";
->>>>>>> 1e26af28
 
 /* Home Active card */
 "Home_Activate_Card_On_Title" = "Risiko-Ermittlung aktiv";
