--- conflicted
+++ resolved
@@ -51,7 +51,7 @@
     private var cellConfigurators: [CollectionViewCellConfiguratorAny] = []
     private let store: Store
     private let client: Client
-	
+
 	private var summaryNotificationObserver: NSObjectProtocol?
 
     enum Section: Int {
@@ -73,15 +73,6 @@
         super.viewWillAppear(animated)
         navigationItem.largeTitleDisplayMode = .never
         homeInteractor.developerMenuEnableIfAllowed()
-<<<<<<< HEAD
-		resizeDataViews()
-    }
-	
-	override func traitCollectionDidChange(_ previousTraitCollection: UITraitCollection?) {
-		resizeDataViews()
-	}
-	
-=======
 		
 		summaryNotificationObserver = NotificationCenter.default.addObserver(forName: .didDetectExposureDetectionSummary, object: nil, queue: nil) { notification in
 			// Temporary handling of exposure detection summary notification until implemented in transaction flow
@@ -96,11 +87,13 @@
 	
 	override func viewWillDisappear(_ animated: Bool) {
 		super.viewWillDisappear(animated)
-		
 		NotificationCenter.default.removeObserver(summaryNotificationObserver, name: .didDetectExposureDetectionSummary, object: nil)
 	}
-
->>>>>>> d2ab78d2
+	
+    override func traitCollectionDidChange(_ previousTraitCollection: UITraitCollection?) {
+        resizeDataViews()
+    }
+	
     // MARK: Actions
     @objc
     private func infoButtonTapped(_ sender: UIButton) {
@@ -201,7 +194,7 @@
             AppStoryboard.appInformation.initiateInitial(),
             animated: true
         )
-    }
+		}
 
     private func showScreen(at indexPath: IndexPath) {
         guard let section = Section(rawValue: indexPath.section) else { return }
@@ -226,16 +219,10 @@
 
     func reloadData() {
         collectionView.reloadData()
-		resizeDataViews()
     }
 
     private func resizeDataViews() {
         tableView.invalidateIntrinsicContentSize()
-		resizeDataViews0()
-        view.setNeedsLayout()
-    }
-
-    private func resizeDataViews0() {
         view.layoutIfNeeded()
     
         let collectionHeight = collectionView.collectionViewLayout.collectionViewContentSize.height
