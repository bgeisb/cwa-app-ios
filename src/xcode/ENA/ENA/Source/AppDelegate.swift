// Corona-Warn-App
//
// SAP SE and all other contributors
// copyright owners license this file to you under the Apache
// License, Version 2.0 (the "License"); you may not use this
// file except in compliance with the License.
// You may obtain a copy of the License at
//
// http://www.apache.org/licenses/LICENSE-2.0
//
// Unless required by applicable law or agreed to in writing,
// software distributed under the License is distributed on an
// "AS IS" BASIS, WITHOUT WARRANTIES OR CONDITIONS OF ANY
// KIND, either express or implied.  See the License for the
// specific language governing permissions and limitations
// under the License.

import BackgroundTasks
import ExposureNotification
import FMDB
import UIKit

protocol CoronaWarnAppDelegate: AnyObject {
	func appStartExposureDetectionTransaction()
	var client: Client { get }
	var downloadedPackagesStore: DownloadedPackagesStore { get }
	var store: Store { get }
	var taskScheduler: ENATaskScheduler { get }
	var riskProvider: RiskProvider { get }
	var lastRiskCalculation: String { get set } // TODO: REMOVE ME
}

protocol RequiresAppDependencies {
	var client: Client { get }
	var store: Store { get }
	var taskScheduler: ENATaskScheduler { get }
	var downloadedPackagesStore: DownloadedPackagesStore { get }
	var riskProvider: RiskProvider { get }
	var lastRiskCalculation: String { get }  // TODO: REMOVE ME
}

extension RequiresAppDependencies {
	var client: Client {
		UIApplication.coronaWarnDelegate().client
	}

	var downloadedPackagesStore: DownloadedPackagesStore {
		UIApplication.coronaWarnDelegate().downloadedPackagesStore
	}

	var store: Store {
		UIApplication.coronaWarnDelegate().store
	}

	var taskScheduler: ENATaskScheduler {
		UIApplication.coronaWarnDelegate().taskScheduler
	}

	var riskProvider: RiskProvider {
		UIApplication.coronaWarnDelegate().riskProvider
	}

	var lastRiskCalculation: String {
		UIApplication.coronaWarnDelegate().lastRiskCalculation
	}
}

extension AppDelegate: ExposureSummaryProvider {
	func detectExposure(completion: @escaping (ENExposureDetectionSummary?) -> Void) {
		exposureDetection = ExposureDetection(delegate: self)
		exposureDetection?.start { result in
			switch result {
			case .success(let summary):
				completion(summary)
			case .failure:
				completion(nil)
			}
		}
	}
}

@UIApplicationMain
class AppDelegate: UIResponder, UIApplicationDelegate {
	private let consumer = RiskConsumer()
	let taskScheduler = ENATaskScheduler.shared
	lazy var riskProvider: RiskProvider = {
		var duration = DateComponents()
		duration.day = 1

		let config = RiskProvidingConfiguration(
			updateMode: .automatic,
			exposureDetectionValidityDuration: duration
		)
		return RiskProvider(
			configuration: config,
			store: self.store,
			exposureSummaryProvider: self,
			appConfigurationProvider: CachedAppConfiguration(client: self.client),
			exposureManagerState: self.exposureManager.preconditions()
		)
	}()
	private var exposureManager: ExposureManager = ENAExposureManager()
	private var exposureDetection: ExposureDetection?
	private var exposureSubmissionService: ENAExposureSubmissionService?

	let downloadedPackagesStore: DownloadedPackagesStore = {
		let fileManager = FileManager()
		guard let documentDir = fileManager.urls(for: .documentDirectory, in: .userDomainMask).first else {
			fatalError("unable to determine document dir")
		}
		let storeURL = documentDir
			.appendingPathComponent("packages")
			.appendingPathExtension("sqlite3")

		let db = FMDatabase(url: storeURL)
		let store = DownloadedPackagesSQLLiteStore(database: db)
		store.open()
		return store
	}()

	let store: Store = SecureStore()
	lazy var client: Client = {
		// We disable app store checks to make testing easier.
		//        #if APP_STORE
		//        return HTTPClient(configuration: .production)
		//        #endif

		if ClientMode.default == .mock {
			fatalError("not implemented")
		}

		let store = self.store
		guard
			let distributionURLString = store.developerDistributionBaseURLOverride,
			let submissionURLString = store.developerSubmissionBaseURLOverride,
			let verificationURLString = store.developerVerificationBaseURLOverride,
			let distributionURL = URL(string: distributionURLString),
			let verificationURL = URL(string: verificationURLString),
			let submissionURL = URL(string: submissionURLString) else {
				return HTTPClient(configuration: .production)
		}

		let config = HTTPClient.Configuration(
			apiVersion: "v1",
			country: "DE",
			endpoints: HTTPClient.Configuration.Endpoints(
				distribution: .init(baseURL: distributionURL, requiresTrailingSlash: false),
				submission: .init(baseURL: submissionURL, requiresTrailingSlash: true),
				verification: .init(baseURL: verificationURL, requiresTrailingSlash: false)
			)
		)
		return HTTPClient(configuration: config)
	}()

	// TODO: REMOVE ME
	var lastRiskCalculation: String = ""

	func application(
		_: UIApplication,
		didFinishLaunchingWithOptions _: [UIApplication.LaunchOptionsKey: Any]? = nil
	) -> Bool {
		UIDevice.current.isBatteryMonitoringEnabled = true

		taskScheduler.taskDelegate = self
		riskProvider.observeRisk(consumer)

		return true
	}

	// MARK: UISceneSession Lifecycle

	func application(
		_: UIApplication,
		configurationForConnecting connectingSceneSession: UISceneSession,
		options _: UIScene.ConnectionOptions
	) -> UISceneConfiguration {
		UISceneConfiguration(name: "Default Configuration", sessionRole: connectingSceneSession.role)
	}

	func application(_: UIApplication, didDiscardSceneSessions _: Set<UISceneSession>) {}
}

extension AppDelegate: ExposureDetectionDelegate {
	func exposureDetection(_ detection: ExposureDetection, determineAvailableData completion: @escaping (DaysAndHours?) -> Void) {
		client.availableDaysAndHoursUpUntil(.formattedToday()) { result in
			let mappedResult = result.map { DaysAndHours(days: $0.days, hours: $0.hours) }
			switch mappedResult {
			case .success(let daysAndHours):
				completion(daysAndHours)
			case .failure:
				completion(nil)
			}
		}
	}

	func exposureDetection(_ detection: ExposureDetection, downloadDeltaFor remote: DaysAndHours) -> DaysAndHours {
		let delta = DeltaCalculationResult(
			remoteDays: Set(remote.days),
			remoteHours: Set(remote.hours),
			localDays: Set(downloadedPackagesStore.allDays()),
			localHours: Set(downloadedPackagesStore.hours(for: .formattedToday()))
		)
		return (
			days: Array(delta.missingDays),
			hours: Array(delta.missingHours)
		)
	}

	func exposureDetection(_ detection: ExposureDetection, downloadAndStore delta: DaysAndHours, completion: @escaping (Error?) -> Void) {
		func storeDaysAndHours(_ fetchedDaysAndHours: FetchedDaysAndHours) {
			downloadedPackagesStore.addFetchedDaysAndHours(fetchedDaysAndHours)
			completion(nil)
		}
		client.fetchDays(
			delta.days,
			hours: delta.hours,
			of: .formattedToday(),
			completion: storeDaysAndHours
		)
	}

	func exposureDetection(_ detection: ExposureDetection, downloadConfiguration completion: @escaping (ENExposureConfiguration?) -> Void) {
		client.exposureConfiguration(completion: completion)
	}

	func exposureDetectionWriteDownloadedPackages(_ detection: ExposureDetection) -> WrittenPackages? {
		let fileManager = FileManager()
		let rootDir = fileManager.temporaryDirectory.appendingPathComponent(UUID().uuidString, isDirectory: true)
		do {
			try fileManager.createDirectory(at: rootDir, withIntermediateDirectories: true, attributes: nil)
			let packages = downloadedPackagesStore.allPackages(for: .formattedToday(), onlyHours: store.hourlyFetchingEnabled)
			let writer = AppleFilesWriter(rootDir: rootDir, keyPackages: packages)
			return writer.writeAllPackages()
		} catch {
			return nil
		}
	}

	func exposureDetection(
		_ detection: ExposureDetection,
		detectSummaryWithConfiguration
		configuration: ENExposureConfiguration,
		writtenPackages: WrittenPackages,
		completion: @escaping (Result<ENExposureDetectionSummary, Error>) -> Void
	) {
		func withResultFrom(
			summary: ENExposureDetectionSummary?,
			error: Error?
		) -> Result<ENExposureDetectionSummary, Error> {
			if let error = error {
				return .failure(error)
			}
			if let summary = summary {
				return .success(summary)
			}
			fatalError("invalid state")
		}
		_ = exposureManager.detectExposures(
			configuration: configuration,
			diagnosisKeyURLs: writtenPackages.urls
		) { summary, error in
			completion(withResultFrom(summary: summary, error: error))
		}
	}
}

extension AppDelegate: CoronaWarnAppDelegate {
	private func useSummaryDetectionResult(
		_ result: Result<ENExposureDetectionSummary, ExposureDetection.DidEndPrematurelyReason>
	) {
		exposureDetection = nil
		switch result {
		case .success(let summary):
			store.dateLastExposureDetection = Date()
			NotificationCenter.default.post(
				name: .didDetectExposureDetectionSummary,
				object: nil,
				userInfo: ["summary": summary]
			)
		case .failure(let reason):
			logError(message: "Exposure transaction failed: \(reason)")

			let message: String
			switch reason {
			case .noExposureManager:
				message = "No ExposureManager"
			case .noSummary:
				// not really accurate but very likely this is the case.
				message = "Max file per day limit set by Apple reached (15)"
			case .noDaysAndHours:
				message = "No available files. Did you configure the backend URL?"
			case .noExposureConfiguration:
				message = "Didn't get a configuration"
			case .unableToWriteDiagnosisKeys:
				message = "No keys"
			}

			// We have to remove this after the test has been concluded.
			let alert = UIAlertController(
				title: "Exposure Detection Failed",
				message: message,
				preferredStyle: .alert
			)

			alert.addAction(
				UIAlertAction(
					title: "OK",
					style: .cancel
				)
			)

			exposureDetection = nil

			guard let scene = UIApplication.shared.connectedScenes.first else { return }
			guard let delegate = scene.delegate as? SceneDelegate else { return }
			guard let rootController = delegate.window?.rootViewController else {
				return
			}
			func showError() {
				rootController.present(alert, animated: true, completion: nil)
			}

			if rootController.presentedViewController != nil {
				rootController.dismiss(animated: true, completion: showError)
			} else {
				showError()
			}
		}
	}
	func appStartExposureDetectionTransaction() {
		precondition(
			exposureDetection == nil,
			"An Exposure Transaction is currently already running. This should never happen."
		)
		exposureDetection = ExposureDetection(
			delegate: self
		)
		exposureDetection?.start(completion: useSummaryDetectionResult)
	}
}

extension DownloadedPackagesStore {
	func addFetchedDaysAndHours(_ daysAndHours: FetchedDaysAndHours) {
		let days = daysAndHours.days
		days.bucketsByDay.forEach { day, bucket in
			self.set(day: day, package: bucket)
		}

		let hours = daysAndHours.hours
		hours.bucketsByHour.forEach { hour, bucket in
			self.set(hour: hour, day: hours.day, package: bucket)
		}
	}
}

private extension DownloadedPackagesStore {
	func allPackages(for day: String, onlyHours: Bool) -> [SAPDownloadedPackage] {
		var packages = [SAPDownloadedPackage]()

		if onlyHours {  // Testing only: Feed last three hours into framework
			let allHoursForToday = hourlyPackages(for: .formattedToday())
			packages.append(contentsOf: Array(allHoursForToday.prefix(3)))
		} else {
			let fullDays = allDays()
			packages.append(
				contentsOf: fullDays.map { package(for: $0) }.compactMap { $0 }
			)
		}

		return packages
	}
}

extension AppDelegate: ENATaskExecutionDelegate {
	func executeExposureDetectionRequest(task: BGTask) {
		func complete(success: Bool) {
			task.setTaskCompleted(success: success)
			taskScheduler.scheduleBackgroundTask(for: .detectExposures)
		}

<<<<<<< HEAD
		consumer.didCalculateRisk = { risk in
			// present a notification if the risk score has increased
			if risk.riskLevelHasIncreased {
				UNUserNotificationCenter.current().presentNotification(
					title: AppStrings.LocalNotifications.detectExposureTitle,
					body: AppStrings.LocalNotifications.detectExposureBody,
					identifier: ENATaskIdentifier.detectExposures.rawValue)
=======
		guard
			exposureDetection == nil,
			exposureManager.preconditions().authorized,
			UIApplication.shared.backgroundRefreshStatus == .available
			else {
			complete(success: false)
			return
		}

		exposureDetection = ExposureDetection(delegate: self)

		self.exposureDetection?.start { result in
			defer { complete(success: true) }
			if case let .success(newSummary) = result {

				// get the previous risk score from the store
				// check if the risk score has escalated since the last summary
				if let previousRiskScore = self.store.previousSummary?.maximumRiskScore,
					RiskLevel(riskScore: newSummary.maximumRiskScore) > RiskLevel(riskScore: previousRiskScore),
					RiskLevel(riskScore: newSummary.maximumRiskScore) == .increased {
					// present a notification if the risk score has increased
					UNUserNotificationCenter.current().presentNotification(
						title: AppStrings.LocalNotifications.detectExposureTitle,
						body: AppStrings.LocalNotifications.detectExposureBody,
						identifier: ENATaskIdentifier.detectExposures.rawValue)
				}

				// persist the previous risk score to the store
				self.store.previousSummary = ENExposureDetectionSummaryContainer(with: newSummary)

>>>>>>> 95e78eeb
			}

			complete(success: true)
		}

		consumer.nextExposureDetectionDateDidChange = { date in
			self.taskScheduler.scheduleBackgroundTask(for: .detectExposures)
		}

		riskProvider.requestRisk()

		task.expirationHandler = {
			logError(message: NSLocalizedString("BACKGROUND_TIMEOUT", comment: "Error"))
			complete(success: false)
		}
	}

	func executeFetchTestResults(task: BGTask) {
		func complete(success: Bool) {
			task.setTaskCompleted(success: success)
			taskScheduler.scheduleBackgroundTask(for: .fetchTestResults)
		}

		self.exposureSubmissionService = ENAExposureSubmissionService(diagnosiskeyRetrieval: exposureManager, client: client, store: store)

		if store.registrationToken != nil && store.testResultReceivedTimeStamp == nil {
			self.exposureSubmissionService?.getTestResult { result in
				switch result {
				case .failure(let error):
					logError(message: error.localizedDescription)

				case .success(let testResult):
					if testResult != .pending {
						UNUserNotificationCenter.current().presentNotification(
							title: AppStrings.LocalNotifications.testResultsTitle,
							body: AppStrings.LocalNotifications.testResultsBody,
							identifier: ENATaskIdentifier.fetchTestResults.rawValue)
					}
				}

				complete(success: true)
			}
		} else {
			complete(success: true)
		}

		task.expirationHandler = {
			logError(message: NSLocalizedString("BACKGROUND_TIMEOUT", comment: "Error"))
			complete(success: false)
		}

	}
}<|MERGE_RESOLUTION|>--- conflicted
+++ resolved
@@ -378,15 +378,13 @@
 			taskScheduler.scheduleBackgroundTask(for: .detectExposures)
 		}
 
-<<<<<<< HEAD
-		consumer.didCalculateRisk = { risk in
+		//! consumer.didCalculateRisk = { risk in
 			// present a notification if the risk score has increased
-			if risk.riskLevelHasIncreased {
-				UNUserNotificationCenter.current().presentNotification(
-					title: AppStrings.LocalNotifications.detectExposureTitle,
-					body: AppStrings.LocalNotifications.detectExposureBody,
-					identifier: ENATaskIdentifier.detectExposures.rawValue)
-=======
+//			if risk.riskLevelHasIncreased {
+//				UNUserNotificationCenter.current().presentNotification(
+//					title: AppStrings.LocalNotifications.detectExposureTitle,
+//					body: AppStrings.LocalNotifications.detectExposureBody,
+//					identifier: ENATaskIdentifier.detectExposures.rawValue)
 		guard
 			exposureDetection == nil,
 			exposureManager.preconditions().authorized,
@@ -417,7 +415,7 @@
 				// persist the previous risk score to the store
 				self.store.previousSummary = ENExposureDetectionSummaryContainer(with: newSummary)
 
->>>>>>> 95e78eeb
+//!
 			}
 
 			complete(success: true)
