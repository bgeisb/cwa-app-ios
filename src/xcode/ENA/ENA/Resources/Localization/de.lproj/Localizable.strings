/* Hints */
/* Use a non-breaking space (OPTION + SPACE) to avoid line breaks. */
/* Write "z. B." always with a non-breaking space (OPTION + SPACE). */

/* General */
"Alert_TitleGeneral" = "Ein Fehler ist aufgetreten.";

"Alert_ActionOk" = "OK";

"Alert_ActionYes" = "Ja";

"Alert_ActionNo" = "Nein";

"Alert_ActionRetry" = "Wiederholen";

"Alert_ActionCancel" = "Abbrechen";

"Alert_ActionRemove" = "Entfernen";

"Alert_BluetoothOff_Title" = "Bluetooth aktivieren";

"Alert_BluetoothOff_Description" = "Bluetooth muss in den Systemeinstellungen aktiviert werden, damit diese App funktioniert.";

"Alert_CancelAction_Later" = "Später";

"Alert_DefaultAction_OpenSettings" = "Einstellungen öffnen";

"General_BackButtonTitle" = "Zurück";

"Common_ENError5_Description" = "Fehler 5: Es ist etwas schiefgelaufen. Ihr Risiko konnte leider nicht ermittelt werden. Wir arbeiten an einer Lösung für dieses Problem.";

"Common_ENError11_Description" = "Fehler 11: Es ist etwas schiefgelaufen. Ihr Risiko konnte leider nicht ermittelt werden. Bitte starten Sie Ihr Smartphone neu und versuchen Sie es morgen erneut.";

"Common_ENError13_Description" = "Fehler 13: Ihre Risiko-Ermittlung für den heutigen Tag wurde bereits durchgeführt. Bitte versuchen Sie es in 24 Stunden erneut.";

"Common_Alert_Action_moreInfo" = "Mehr Erfahren";

"Common_BackgroundFetch_AlertMessage" = "Sie haben die Hintergrundaktualisierung für die Corona-Warn-App ausgeschaltet. Um die automatische Risiko-Ermittlung zu nutzen, müssen Sie die Hintergrundaktualisierung einschalten. Wenn Sie die Hintergrundaktualisierung nicht einschalten, können Sie Ihre Risiko-Ermittlung nur manuell in der App starten.\n\nSie können die Hintergrundaktualisierung für die App jederzeit in den Geräteeinstellungen einschalten.";

"Common_BackgroundFetch_SettingsTitle" = "Geräteeinstellungen öffnen";

"Common_BackgroundFetch_OKTitle" = "Risiko-Ermittlung manuell starten";

"Common_BackgroundFetch_AlertTitle" = "Hintergrundaktualisierung ausgeschaltet";

"Common_Deadman_AlertTitle" = "Risiko-Überprüfung";

"Common_Deadman_AlertBody" = "Bitte öffnen Sie die Corona-Warn-App, um die Risiko-Überprüfung anzustoßen.";

"Common_Tess_Relay_Description" = "Gehörlose, schwerhörige und spätertaubte Menschen können zur telefonischen Kontaktaufnahme die Tess-Relay-Dienste (Dolmetschen in Gebärdensprache und deutscher Schriftsprache) nutzen. Die Software können Sie im App Store herunterladen.";

/* Accessibility */
"AccessibilityLabel_Close" = "Schließen";

"AccessibilityLabel_PhoneNumber" = "Telefonnummer";

/* Exposure Detection */
"ExposureDetection_Off" = "Risiko-Ermittlung gestoppt";

"ExposureDetection_Unknown" = "Unbekanntes Risiko";

"ExposureDetection_Low" = "Niedriges Risiko";

"ExposureDetection_Low_Green_Color" = "Grün";

"ExposureDetection_High" = "Erhöhtes Risiko";

"ExposureDetection_High_Red_Color" = "Rot";

"ExposureDetection_LastExposure" = "Zuletzt am %@";

"ExposureDetection_LastExposure_One_Risk_Day" = "Am %@";

"ExposureDetection_Refreshed" = "Aktualisiert: %@";

"ExposureDetection_Refreshed_Never" = "Unbekannt";

"ExposureDetection_RefreshingIn" = "Aktualisierung in %02d:%02d\U00A0Minuten";

"ExposureDetection_RefreshIn" = "Aktualisierung in %@";

"ExposureDetection_LastRiskLevel" = "Letzte Risiko-Überprüfung: %@";

"ExposureDetection_OffText" = "Aktivieren Sie die Risiko-Ermittlung, damit Ihr aktueller Risikostatus berechnet werden kann.";

"ExposureDetection_OutdatedText" = "Ihre Risiko-Berechnung wurde seit mehr als 48 Stunden nicht aktualisiert. Bitte aktualisieren Sie die Berechnung.";

"ExposureDetection_UnknownText" = "Da Sie die Risiko-Ermittlung noch nicht lange genug aktiviert haben, konnten wir für Sie kein Infektionsrisiko berechnen.";

"ExposureDetection_LoadingText" = "Aktuelle Daten werden heruntergeladen und geprüft. Dies kann mehrere Minuten dauern.";

"ExposureDetection_Behavior_Title" = "Verhalten";

"ExposureDetection_Behavior_Subtitle" = "So verhalten Sie sich richtig:";

"ExposureDetection_Guide_Hands" = "Waschen Sie Ihre Hände regelmäßig mit Seife für 20 Sekunden.";

"ExposureDetection_Guide_Mask" = "Tragen Sie einen Mund-Nasen-Schutz bei Begegnungen mit anderen Personen.";

"ExposureDetection_Guide_Distance" = "Halten Sie mindestens 1,5 Meter Abstand zu anderen Personen.";

"ExposureDetection_Guide_Sneeze" = "Niesen oder husten Sie in die Armbeuge oder in ein Taschentuch.";

"ExposureDetection_Guide_Home" = "Begeben Sie sich, wenn möglich, nach Hause bzw. bleiben Sie zu Hause.";

"ExposureDetection_Guide_Hotline1" = "Bei Fragen zu Symptomen, Testmöglichkeiten und Isolationsmaßnahmen wenden Sie sich bitte an eine der folgenden Stellen:";

"ExposureDetection_Guide_Hotline2" = "Ihre Hausarztpraxis";

"ExposureDetection_Guide_Hotline3" = "den kassenärztlichen Bereitschaftsdienst unter der Telefonnummer: 116117";

"ExposureDetection_Guide_Hotline4" = "Ihr Gesundheitsamt";

/* Placeholder points to `ExposureDetection_LinkText` */
"ExposureDetection_Guide_FAQ" = "Falls Sie sich testen lassen, finden Sie weitere Informationen in der %@.";

/* The 'tapable' text containing the link to the faq */
"ExposureDetection_Guide_FAQ_LinkText" = "FAQ zum Testablauf";

"ExposureDetection_Explanation_Title" = "Infektionsrisiko";

"ExposureDetection_Explanation_Subtitle" = "So wird Ihr Risiko ermittelt.";

"ExposureDetection_Explanation_Text_Off" = "Das Infektionsrisiko wird anhand der Daten der Risiko-Ermittlung unter Berücksichtigung von Abstand und Dauer lokal auf Ihrem Smartphone berechnet. Ihr Infektionsrisiko ist für niemanden einsehbar und wird nicht weitergegeben.";

"ExposureDetection_Explanation_Text_Outdated" = "Ihre Risiko-Überprüfung wurde seit mehr als 48 Stunden nicht durchgeführt. Bitte aktualisieren Sie Ihre Risiko-Überprüfung.";

"ExposureDetection_Explanation_Text_Unknown" = "Da Sie die Risiko-Ermittlung noch nicht lange genug aktiviert haben, konnten wir für Sie kein Infektionsrisiko berechnen.\n\nDas Infektionsrisiko wird anhand der Daten der Risiko-Ermittlung mit Bezug zum Abstand und der Dauer lokal auf Ihrem Smartphone berechnet. Ihr Infektionsrisiko ist für niemanden einsehbar und wird nicht weitergegeben.";

"ExposureDetection_Explanation_Text_Low_No_Encounter" = "Sie haben ein niedriges Infektionsrisiko, da keine Begegnung mit nachweislich Corona-positiv getesteten Personen aufgezeichnet wurde oder sich Ihre Begegnung auf kurze Zeit und einen größeren Abstand beschränkt hat.";

"ExposureDetection_Explanation_Text_Low_With_Encounter" = "Sie haben ein niedriges Infektionsrisiko, da keine Begegnung mit nachweislich Corona-positiv getesteten Personen aufgezeichnet wurde oder sich Ihre Begegnung auf kurze Zeit und einen größeren Abstand beschränkt hat.";

"ExposureDetection_Explanation_Text_High_DateOfLastExposure" = "Sie haben ein erhöhtes Infektionsrisiko, da Sie zuletzt am %@ mindestens einer nachweislich Corona-positiv getesteten Person über einen längeren Zeitraum und mit einem geringen Abstand begegnet sind.";

"ExposureDetection_Explanation_Text_High" = "Ihr Infektionsrisiko wird daher als erhöht eingestuft.\nDas Infektionsrisiko wird anhand der Daten der Risiko-Ermittlung unter Berücksichtigung von Abstand und Dauer lokal auf Ihrem Smartphone berechnet. Ihr Infektionsrisiko ist für niemanden einsehbar und wird nicht weitergegeben.\nWenn Sie nach Hause kommen, vermeiden Sie auch Begegnungen mit Familienmitgliedern und Mitbewohnern.";

"ExposureDetection_LowRiskExposure_Title" = "Begegnung mit niedrigem Risiko";

"ExposureDetection_LowRiskExposure_Subtitle" = "Deshalb ist Ihr Infektionsrisiko niedrig";

"ExposureDetection_LowRiskExposure_Body" = "Sie hatten eine Begegnung mit einer später Corona-positiv getesteten Person. Ihr Infektionsrisiko wird auf Grundlage der Daten der Risiko-Ermittlung dennoch als niedrig eingestuft. Ein niedriges Risiko besteht insbesondere dann, wenn sich Ihre Begegnung auf einen kurzen Zeitraum oder einen größeren Abstand beschränkt hat. Sie müssen sich keine Sorgen machen und es besteht kein besonderer Handlungsbedarf. Es wird empfohlen, sich an die allgemein geltenden Abstands- und Hygieneregeln zu halten.";

"ExposureDetection_Button_Enable" = "Risiko-Ermittlung aktivieren";

"ExposureDetection_Button_Refresh" = "Aktualisieren";

"ExposureDetection_Button_Title_Restart" = "Erneut starten";

"ExposureDetection_Risk_Status_Downloading_Title" = "Daten werden heruntergeladen …";

"ExposureDetection_Risk_Status_Detecting_Title" = "Prüfung läuft …";

"ExposureDetection_Risk_Status_Downloading_Body" = "Das kann mehrere Minuten dauern. Vielen Dank für Ihre Geduld.";

"ExposureDetection_Risk_Status_Detecting_Body" = "Ihre Begegnungsdaten werden nun geprüft. Das kann mehrere Minuten dauern. Vielen Dank für Ihre Geduld.";

"ExposureDetection_Risk_Failed_Title" = "Risiko-Überprüfung fehlgeschlagen";

"ExposureDetection_Risk_Failed_Body" = "Der Abgleich der Zufall-IDs mit dem Server ist fehlgeschlagen. Sie können den Abgleich manuell neu starten.";

"ExposureDetection_Risk_Restart_Button_Title" = "Erneut starten";

"ExposureDetection_Survey_Card_Title" = "Befragung zur Corona-Warn-App";

"ExposureDetection_Survey_Card_Body" = "Helfen Sie uns, die App zu verbessern, indem Sie einige einfache Fragen beantworten.";

"ExposureDetection_Survey_Card_Button" = "Zur Befragung";

/* Survey Errors */

"SurveyConsent_Error_Title" = "Fehler";

"SurveyConsent_Error_TryAgainLater" = "Die Befragung kann aktuell nicht aufgerufen werden. Bitte versuchen Sie es später noch mal (Fehlercode %@).";

"SurveyConsent_Error_DeviceNotSupported" = "Die Befragung kann nicht aufgerufen werden (Fehlercode %@).";

"SurveyConsent_Error_ChangeDeviceTime" = "Die Uhrzeit Ihres Smartphones stimmt nicht mit der aktuellen Zeit überein. Bitte korrigieren Sie die Uhrzeit in den Einstellungen Ihres Smartphones (Fehlercode %@).";

"SurveyConsent_Error_TryAgainNextMonth" = "Die Befragung konnte aus Sicherheitsgründen nicht aufgerufen werden. Sie können im nächsten Kalendermonat wieder teilnehmen (Fehlercode %@).";

"SurveyConsent_Error_AlreadyParticipated" = "Sie haben bereits an der Befragung teilgenommen. Sie können nur einmal im Monat an der Befragung teilnehmen (Fehlercode %@).";

/* Survey Consent Screen */

"SurveyConsent_Title" = "Befragung zur Bewertung und Verbesserung der Corona-Warn-App";

"SurveyConsent_Body1" = "Helfen Sie dabei, die Corona-Warn-App zu verbessern. Nehmen Sie dazu an einer Befragung zu Ihrer Erfahrung mit der Corona-Warn-App teil. Sie helfen damit dem RKI, die Wirksamkeit der App zu bewerten, die App zu verbessern und zu verstehen, wie sich Warnungen über die App auf das Verhalten von Personen mit erhöhtem Risiko auswirken.";

"SurveyConsent_Body2" = "Die Befragung richtet sich nur an Personen, denen die App eine Begegnung mit erhöhtem Risiko angezeigt hat. Die Befragung findet auf einer Webseite des RKI statt. Zur Weiterleitung auf diese Webseite wird Ihnen im nächsten Schritt ein Teilnahmelink angezeigt. Vorher muss jedoch die Echtheit Ihrer App bestätigt werden. Dafür ist Ihr Einverständnis erforderlich.";

"SurveyConsent_Body3" = "Nach Antippen des Teilnahmelinks erhalten Sie weitere Informationen zur Befragung. Vor der Teilnahme werden Sie dann noch einmal gesondert um Ihr Einverständnis zur Teilnahme an der Befragung gebeten.";

"SurveyConsent_Accept_Button_Title" = "Einverstanden";

/* Survey Consent Legal Details Screen */

"SurveyConsent_Legal_Details_Title" = "Ausführliche Informationen zur Datenverarbeitung bei der Teilnahme an der Befragung";

"SurveyConsent_Details_Headline" = "Zur Befragung durch das RKI";

"SurveyConsent_Details_Body" = "Nachdem die Echtheit Ihrer App geprüft wurde, werden Sie auf eine Internetseite des RKI mit einem für Sie generierten Teilnahmelink zur Befragung weitergeleitet. Die Internetseite wird im Browser Ihres Smartphones geöffnet. Der Teilnahmelink enthält ein vorab durch die Corona-Warn-App generiertes Einmal-Passwort. Wenn Sie den Teilnahmelink antippen und die Internetseite mit der Befragung aufrufen, wird das Einmal-Passwort in Ihrem Browser zwischengespeichert. Auf dieser Seite werden weiterführenden Informationen zur Befragung und Handlungshinweise, z. B. wie die Befragung gestartet werden kann, dargestellt. Zum Start der Befragung wird das Einmal-Passwort an Server der Corona-Warn-App übermittelt und dort als verbraucht markiert. Durch den Server wird geprüft, ob Sie an der Befragung teilnehmen können oder nicht. So wird sichergestellt, dass jede Person nur einmal an der Befragung teilnehmen kann.";

/* Exposure detection wrong device time */
"ExposureDetection_WrongTime_Notification_Title" = "Risiko-Überprüfung nicht möglich";

"ExposureDetection_WrongTime_Notification_Body" = "Die auf Ihrem Smartphone eingestellte Uhrzeit entspricht nicht der aktuellen Uhrzeit. Deshalb kann Ihr Risiko im Moment nicht überprüft werden. Bitte passen Sie die Uhrzeit in den Einstellungen Ihres Smartphones an.";

"ExposureDetection_WrongTime_Notification_Popover_Title" = "Risiko-Überprüfung nicht möglich";

"ExposureDetection_WrongTime_Notification_Popover_Body" = "Die auf Ihrem Smartphone eingestellte Uhrzeit entspricht nicht der aktuellen Uhrzeit. Deshalb kann Ihr Risiko im Moment nicht überprüft werden. Bitte passen Sie die Uhrzeit in den Einstellungen Ihres Smartphones an.";

/* Active Tracing Section */
"ExposureDetection_ActiveTracingSection_Title" = "Ermittlungszeitraum";

"ExposureDetection_ActiveTracingSection_Subtitle" = "Dieser Zeitraum wird berücksichtigt.";

/* There are two paragraphs in this section. The first one just contains text… */
"ExposureDetection_ActiveTracingSection_Text_Paragraph0" = "Die Berechnung des Infektionsrisikos kann nur für die Zeiträume erfolgen, an denen die Risiko-Ermittlung aktiv war. Die Risiko-Ermittlung sollte daher dauerhaft aktiv sein.";

/* … the second paragraph contains two columns. On the left there is our active\n tracing indicator. On the right column there is just text that explains what\n the indicator shows.\n\n Parameters:\n - first: total number of relevant days (usually 14).\n - second: the actual number of days with active tracing. */
"ExposureDetection_ActiveTracingSection_Text_Paragraph1" = "Für Ihre Risiko-Ermittlung wird nur der Zeitraum der letzten %1$u Tage betrachtet. In diesem Zeitraum war Ihre Risiko-Ermittlung für eine Gesamtdauer von %2$u Tagen aktiv. Ältere Tage werden automatisch gelöscht, da sie aus Sicht des Infektionsschutzes nicht mehr relevant sind.";

/* Exposure Detection Errors */

"ExposureDetectionError_Alert_Message" = "Während der Risiko-Ermittlung ist ein Fehler aufgetreten.";

"ExposureDetectionError_Alert_FullDiskSpace_Message" = "Es steht nicht genug Speicherplatz für die aktuellen Daten zur Verfügung.\nBitte geben Sie Speicherplatz auf Ihrem Smartphone frei, damit Ihr Risikostatus aktualisiert werden kann.";

/* How Risk Detection Works Alert.\n First introduced due to EXPOSUREAPP-1738.\n The alert only displays a single OK-button. We re-use the localized string\n `Alert_ActionOk` for that. */
"How_Risk_Detection_Works_Alert_Title" = "Information zur Funktionsweise der Risiko-Ermittlung";

"How_Risk_Detection_Works_Alert_Message" = "Die Berechnung des Infektionsrisikos kann nur für die Zeiträume erfolgen, an denen die Risiko-Ermittlung aktiv war. Die Risiko-Ermittlung sollte daher dauerhaft aktiv sein.\nFür Ihre Risiko-Ermittlung wird nur der Zeitraum der letzten %1$u Tage betrachtet.\nÄltere Tage werden automatisch gelöscht, da sie aus Sicht des Infektionsschutzes nicht mehr relevant sind.\n\nWeitere Informationen finden Sie in den FAQ.";

/* Settings */

"Settings_Notification_StatusActive" = "An";

"Settings_Notification_StatusInactive" = "Aus";

"Settings_BackgroundAppRefresh_StatusActive" = "An";

"Settings_BackgroundAppRefresh_StatusInactive" = "Aus";

"Settings_StatusEnable" = "Aktivieren";

"Settings_StatusDisable" = "Deaktivieren";

"Settings_KontaktProtokollStatusActive" = "Aktiv";

"Settings_KontaktProtokollStatusInactive" = "Gestoppt";

"Settings_Tracing_Label" = "Risiko-Ermittlung";

"Settings_Notification_Label" = "Mitteilungen";

"Settings_BackgroundAppRefresh_Label" = "Hintergrundaktualisierung";

"Settings_Reset_Label" = "Anwendung zurücksetzen";

"Settings_Tracing_Description" = "Erlauben Sie die Aufzeichnung und Weitergabe von COVID-19-Zufalls-IDs.";

"Settings_Notification_Description" = "Erlauben Sie automatische Mitteilungen zu Ihrem COVID-19-Risikostatus.";

"Settings_BackgroundAppRefresh_Description" = "Erlauben Sie die automatische Aktualisierung Ihres Risikostatus.";

"Settings_Reset_Description" = "Löschen Sie alle Ihre Daten in der App.";

"Settings_NavTitle" = "Einstellungen";

"Settings_DataDonation_Label" = "Datenspende";

"Settings_DataDonation_Description" = "Erlauben Sie die Übermittlung Ihres Nutzerverhaltens.";

"Settings_DataDonation_StatusActive" = "An";

"Settings_DataDonation_StatusInactive" = "Aus";

/* Noticiation Settings */
"NotificationSettings_On_Title" = "Möchten Sie Mitteilungen zu Ihrem COVID-19-Risikostatus aktivieren?";

"NotificationSettings_On_SectionTitle" = "Einstellung";

"NotificationSettings_On_RiskChanges" = "Änderung Ihres Infektionsrisikos";

"NotificationSettings_On_TestsStatus" = "Status Ihres COVID-19-Tests";

"NotificationSettings_Off_SectionTitle" = "Einstellung";

"NotificationSettings_Off_EnableNotifications" = "Mitteilungen";

"NotificationSettings_Off_StatusInactive" = "Aus";

"NotificationSettings_Off_InfoTitle" = "Mitteilungen aktivieren";

"NotificationSettings_Off_InfoDescription" = "Um Mitteilungen zu aktivieren, müssen Sie Mitteilungen für die Corona-Warn-App in Ihren Geräte-Einstellungen zulassen.";

"NotificationSettings_Off_OpenSettings" = "App-Einstellungen öffnen";

"NotificationSettings_NavTitle" = "Mitteilungen";

"NotificationSettings_onImageDescription" = "Eine Frau erhält eine Mitteilung von ihrer Corona-Warn-App.";

"NotificationSettings_offImageDescription" = "Eine Frau kann keine Mitteilungen von ihrer Corona-Warn-App erhalten.";

/* Background App Referesh Settings */

"BackgroundAppRefreshSettings_Title" = "Hintergrundaktualisierung";

"BackgroundAppRefreshSettings_Image_Description_On" = "Ein Mensch hält ein Smartphone mit eingeschalteter Hintergrundaktualisierung in der Hand.";

"BackgroundAppRefreshSettings_Image_Description_Off" = "Ein Mensch hält ein Smartphone mit ausgeschalteter Hintergrundaktualisierung in der Hand.";

"BackgroundAppRefreshSettings_Subtitle" = "Risikostatus im Hintergrund aktualisieren";

"BackgroundAppRefreshSettings_Description" = "Bei eingeschalteter Hintergrundaktualisierung ermittelt die Corona-Warn-App Ihren Risikostatus automatisch.
Es fallen hierbei keine zusätzliche Kosten für die Datenübertragung im Mobilfunknetz an.
Bei ausgeschalteter Hintergrundaktualisierung müssen Sie die App täglich aufrufen, um Ihren Risikostatus zu aktualisieren.";

"BackgroundAppRefreshSettings_Status_Header" = "Einstellung";

"BackgroundAppRefreshSettings_Status_Title" = "Hintergrundaktualisierung";

"BackgroundAppRefreshSettings_Status_On" = "An";

"BackgroundAppRefreshSettings_Status_Off" = "Aus";

"BackgroundAppRefreshSettings_InfoBox_Title" = "Hintergrundaktualisierung einschalten";

"BackgroundAppRefreshSettings_InfoBox_Description" = "Die Hintergrundaktualisierung müssen Sie sowohl in den allgemeinen Einstellungen Ihres iPhones als auch in den Einstellungen der Corona-Warn-App einschalten.";

"BackgroundAppRefreshSettings_InfoBox_LowPowerMode_Description" = "Beachten Sie bitte, dass für das Einschalten der Hintergrundaktualisierung der Stromsparmodus ausgeschaltet sein muss.";

"BackgroundAppRefreshSettings_InfoBox_LowPowerModeInstruction_Title" = "Stromsparmodus ausschalten";

"BackgroundAppRefreshSettings_InfoBox_LowPowerModeInstruction_Step1" = "Öffnen Sie Einstellungen.";

"BackgroundAppRefreshSettings_InfoBox_LowPowerModeInstruction_Step2" = "Öffnen Sie Batterie.";

"BackgroundAppRefreshSettings_InfoBox_LowPowerModeInstruction_Step3" = "Schalten Sie den Stromsparmodus aus.";

"BackgroundAppRefreshSettings_InfoBox_SystemBackgroundRefreshInstruction_Title" = "Hintergrundaktualisierung allgemein einschalten";

"BackgroundAppRefreshSettings_InfoBox_SystemBackgroundRefreshInstruction_Step1" = "Öffnen Sie Einstellungen.";

"BackgroundAppRefreshSettings_InfoBox_SystemBackgroundRefreshInstruction_Step2" = "Öffnen Sie Allgemein.";

"BackgroundAppRefreshSettings_InfoBox_SystemBackgroundRefreshInstruction_Step3" = "Öffnen Sie Hintergrundaktualisierung.";

"BackgroundAppRefreshSettings_InfoBox_SystemBackgroundRefreshInstruction_Step4" = "Wählen Sie entweder WLAN oder WLAN & Mobile Daten.";

"BackgroundAppRefreshSettings_InfoBox_AppBackgroundRefreshInstruction_Title" = "Hintergrundaktualisierung für die Corona-Warn-App einschalten";

"BackgroundAppRefreshSettings_InfoBox_AppBackgroundRefreshInstruction_Step1" = "Öffnen Sie Einstellungen.";

"BackgroundAppRefreshSettings_InfoBox_AppBackgroundRefreshInstruction_Step2" = "Öffnen Sie die Corona-Warn-App Einstellungen.";

"BackgroundAppRefreshSettings_InfoBox_AppBackgroundRefreshInstruction_Step3" = "Schalten Sie die Hintergrundaktualisierung ein.";

"BackgroundAppRefreshSettings_OpenSettingsButton_Title" = "Einstellungen öffnen";

"BackgroundAppRefreshSettings_ShareButton_Title" = "Anleitung teilen";


/* Onboarding */
"Onboarding_LetsGo_actionText" = "Los geht’s";

"Onboarding_Continue_actionText" = "Weiter";

"Onboarding_EnableLogging_actionText" = "Risiko-Ermittlung aktivieren";

"Onboarding_Continue_actionTextHint" = "Sie können diesen Bildschirm überspringen";

"Onboarding_doNotAllow_actionText" = "Nicht erlauben";

"Onboarding_DoNotActivate_actionText" = "Nicht aktivieren";

"Onboarding_DeactivateExposureConfirmation_title" = "Wenn Sie die Risiko-Ermittlung nicht aktivieren, kann die App Ihren Risikostatus nicht ermitteln und Sie erhalten keine Informationen zu Ihrem Risiko in der App.";

"Onboarding_DeactivateExposureConfirmation_message" = "Sie können die Risiko-Ermittlung jederzeit wieder aktivieren.";

"OnboardingInfo_togetherAgainstCoronaPage_imageDescription" = "Eine vielfältige Gruppe in einer Stadt benutzt Smartphones.";

"OnboardingInfo_togetherAgainstCoronaPage_title" = "Gemeinsam Corona bekämpfen";

"OnboardingInfo_togetherAgainstCoronaPage_boldText" = "Mehr Schutz für Sie und uns alle. Mit der Corona-Warn-App durchbrechen wir Infektionsketten schneller.";

"OnboardingInfo_togetherAgainstCoronaPage_normalText" = "Machen Sie Ihr Smartphone zum Corona-Warn-System. Überblicken Sie Ihren Risikostatus und erfahren Sie, ob in den letzten 14 Tagen Corona-positiv getestete Personen in Ihrer Nähe waren.\n\nDie App merkt sich Begegnungen zwischen Menschen, indem ihre Smartphones verschlüsselte Zufalls-IDs austauschen. Persönliche Daten werden dabei nicht ausgetauscht.";

"OnboardingInfo_togetherAgainstCoronaPage_linkText" = "Informationen zur App in leichter Sprache und Gebärdensprache";

"OnboardingInfo_privacyPage_imageDescription" = "Eine Frau mit einem Smartphone benutzt die Corona-Warn-App, ein Vorhängeschloss auf einem Schild steht als Symbol für verschlüsselte Daten.";

"OnboardingInfo_privacyPage_title" = "Datenschutz";

"OnboardingInfo_privacyPage_boldText" = "";

"OnboardingInfo_privacyPage_normalText" = "Sie bleiben unerkannt.\nIhre Daten werden komplett verschlüsselt und pseudonymisiert übertragen.\n\nVerantwortliche Stelle im Sinne des Art. 4 Abs. 7 DSGVO:\n\nRobert Koch-Institut\nNordufer 20\n13353 Berlin\nBitte lesen Sie unsere Datenschutzbestimmungen.\n\nDatenschutzhinweise:";

"OnboardingInfo_enableLoggingOfContactsPage_imageDescription" = "Drei Personen haben die Risiko-Ermittlung auf ihren Smartphones aktiviert, ihre Begegnung wird daher aufgezeichnet.";

"OnboardingInfo_enableLoggingOfContactsPage_title" = "Wie Sie die Risiko-Ermittlung ermöglichen";

"OnboardingInfo_enableLoggingOfContactsPage_boldText" = "Um zu erkennen, ob für Sie ein Infektionsrisiko vorliegt, müssen Sie die Risiko-Ermittlung aktivieren.";

"OnboardingInfo_enableLoggingOfContactsPage_normalText" = "Die Risiko-Ermittlung funktioniert, indem Ihr iPhone per Bluetooth verschlüsselte Zufalls-IDs anderer App nutzenden Personen empfängt und Ihre eigenen Zufalls-IDs an deren Smartphones weitergibt. Die Risiko-Ermittlung lässt sich jederzeit deaktivieren.\n\nDie verschlüsselten Zufalls-IDs geben nur Auskunft über das Datum, die Dauer und die anhand der Signalstärke berechnete Entfernung zu Ihren Mitmenschen. Persönliche Daten wie Name, Adresse oder Aufenthaltsort werden zu keiner Zeit erfasst. Rückschlüsse auf einzelne Personen sind anhand der Zufalls-IDs nicht möglich.";

"OnboardingInfo_enableLoggingOfContactsPage_consentUnderagesTitle" = "App-Nutzung ab 16 Jahren";

"OnboardingInfo_enableLoggingOfContactsPage_consentUnderagesText" = "Die App-Nutzung ist ab 16 Jahren gestattet und richtet sich an Personen, die sich in Deutschland aufhalten.";

"OnboardingInfo_enableLoggingOfContactsPage_stateHeader" = "Status";

"OnboardingInfo_enableLoggingOfContactsPage_stateTitle" = "Risiko-Ermittlung";

"OnboardingInfo_enableLoggingOfContactsPage_stateActive" = "Aktiv";

"OnboardingInfo_enableLoggingOfContactsPage_stateStopped" = "Gestoppt";

"OnboardingInfo_howDoesDataExchangeWorkPage_imageDescription" = "Ein positiver Testbefund wird verschlüsselt ins System übermittelt, das nun andere Nutzerinnen und Nutzer warnt.";

"OnboardingInfo_howDoesDataExchangeWorkPage_title" = "Falls Sie Corona-positiv getestet werden";

"OnboardingInfo_howDoesDataExchangeWorkPage_boldText" = "Falls Sie ein positives Testergebnis erhalten, teilen Sie es bitte über die App mit. Freiwillig und sicher. Für die Gesundheit aller.";

"OnboardingInfo_howDoesDataExchangeWorkPage_normalText" = "Ihre Mitteilung wird zuverlässig verschlüsselt über einen sicheren Server weiterverarbeitet. Die Personen, deren verschlüsselte Zufalls-IDs Sie gesammelt haben, erhalten nun eine Warnung und Informationen darüber, wie sie weiter vorgehen sollen.";

"OnboardingInfo_alwaysStayInformedPage_imageDescription" = "Eine Frau erhält eine Mitteilung von ihrer Corona-Warn-App.";

"OnboardingInfo_alwaysStayInformedPage_title" = "Warnungen erhalten, Risiken erkennen";

"OnboardingInfo_alwaysStayInformedPage_boldText" = "Die App kann Sie automatisch über Ihren Risikostatus informieren und bei Neuinfektionen von Menschen, denen Sie begegnet sind, warnen. Erlauben Sie der App jetzt, Sie zu benachrichtigen.";

"OnboardingInfo_alwaysStayInformedPage_normalText" = "Auf diese Weise können Sie sich zum Schutz Ihrer Mitmenschen in Quarantäne begeben und sich nach entsprechender Abklärung testen lassen.";

/* Onboarding EU Keys */

"onboardingInfo_enableLoggingOfContactsPage_euTitle" = "Länderübergreifende Risiko-Ermittlung";

"onboardingInfo_enableLoggingOfContactsPage_euDescription" = "Mehrere Länder arbeiten zusammen, um länderübergreifende Warnungen zu ermöglichen. Das heißt es können die Kontakte mit Nutzern der offiziellen Corona-Apps aller teilnehmenden Länder berücksichtigt werden.\n\nHat ein Nutzer sein positives Testergebnis (genauer gesagt: seine Zufalls-IDs) zur Warnung anderer über den von den teilnehmenden Ländern gemeinsam betriebenen Austausch-Server zur Verfügung gestellt, können alle Nutzer der offiziellen Corona-Apps der teilnehmenden Länder gewarnt werden.\n\nDie täglichen Downloads der Listen mit den Zufalls-IDs der Nutzer, die ein positives Testergebnis geteilt haben, sind für Sie in der Regel kostenlos. Das heißt: Das von der App verursachte Datenvolumen wird von den Mobilfunk-Betreibern nicht angerechnet und im EU-Ausland werden Ihnen keine Roaming-Gebühren berechnet. Näheres erfahren Sie von Ihrem Mobilfunk-Betreiber.";

"onboardingInfo_enableLoggingOfContactsPage_participatingCountriesTitle" = "Derzeit nehmen die folgenden Länder teil:";

"onboardingInfo_enableLoggingOfContactsPage_emptyEuTitle" = "Teilnehmende Länder";

"onboardingInfo_enableLoggingOfContactsPage_emptyEuDescription" = "Die teilnehmenden Länder können Sie jederzeit in den Details zur Risiko-Ermittlung einsehen.";

/* Exposure Submission */
/* phone number; no spacing allowed */
"ExposureSubmission_Hotline_Number" = "08007540002";

"ExposureSubmission_DataPrivacyTitle" = "Einwilligungserklärung";

"ExposureSubmission_Continue_actionText" = "Weiter";

"ExposureSubmission_ConfirmDismissPopUpTitle" = "Wollen Sie wirklich abbrechen?";

"ExposureSubmission_ConfirmDismissPopUpText" = "Ihre bisherigen Angaben werden nicht gespeichert.";

"ExposureSubmission_DataPrivacyDescription" = "Durch Antippen von „Erlauben“ willigen Sie ein, dass die App den Status Ihres Corona-Virus-Tests abfragen und in der App anzeigen darf. Diese Funktion steht Ihnen zur Verfügung, wenn Sie einen QR-Code erhalten und eingewilligt haben, dass Ihr Testergebnis an das Serversystem der App übermittelt werden darf. Sobald das Testlabor Ihr Testergebnis auf dem Server hinterlegt hat, können Sie das Ergebnis in der App sehen. Falls Sie Mitteilungen aktiviert haben, werden Sie auch außerhalb der App über den Eingang des Testergebnis informiert. Das Testergebnis selbst wird aus Datenschutzgründen jedoch nur in der App angezeigt. Sie können diese Einwilligung jederzeit widerrufen, indem Sie die Testregistrierung in der App löschen. Durch den Widerruf der Einwilligung wird die Rechtmäßigkeit der bis zum Widerruf erfolgten Verarbeitung nicht berührt. Weitere Informationen finden Sie unter dem Menüpunkt „Datenschutz“.";

"ExposureSubmissionDataPrivacy_AcceptTitle" = "Erlauben";

"ExposureSubmissionDataPrivacy_DontAcceptTitle" = "Nicht erlauben";

"ExposureSubmission_Submit" = "TAN eingeben";

"ExposureSubmissionTanEntry_Title" = "TAN-Eingabe";

"ExposureSubmissionTanEntry_EntryField" = "TAN-Eingabefeld";

"ExposureSubmissionTanEntry_Description" = "Geben Sie die 10-stellige TAN ein, die Ihnen mitgeteilt wurde.";

"ExposureSubmissionTanEntry_Submit" = "Weiter";

"ExposureSubmissionTanEntry_InvalidCharacterError" = "Ihre Eingabe enthält ein ungültiges Zeichen. Bitte überprüfen Sie Ihre Eingabe.";

"ExposureSubmissionTanEntry_InvalidError" = "Ungültige TAN. Bitte überprüfen Sie Ihre Eingabe.";

"ExposureSubmission_NavTitle" = "Positivkennung senden";

"ExposureSubmissionConfirmation_Title" = "Positive Diagnose";

"ExposureSubmission_GeneralErrorTitle" = "Fehler";

/* Exposure Submission Dispatch */

"ExposureSubmission_DispatchTitle" = "Testergebnis abrufen";

"ExposureSubmissionIntroduction_AccImageDescription" = "Ein Smartphone übermittelt einen positiven Testbefund verschlüsselt ins System.";

"ExposureSubmission_DispatchDescription" = "Rufen Sie über die App Ihr Testergebnis ab und warnen Sie anschließend Ihre Mitmenschen. So schützen Sie sich und andere und helfen mit, die Ausbreitung von Corona zu verhindern.";

"ExposureSubmission_DispatchSectionHeadline" = "Sie haben sich bereits testen lassen?";

"ExposureSubmission_DispatchSectionHeadline2" = "Ihr Test ist positiv?";

"ExposureSubmissionDispatch_QRCodeButtonTitle" = "Test mit QR-Code";

"ExposureSubmissionDispatch_QRCodeButtonDescription" = "Registrieren Sie Ihren Test, indem Sie den QR-Code Ihres Testdokuments scannen.";

"ExposureSubmissionDispatch_TANButtonTitle" = "TAN-Eingabe";

"ExposureSubmissionDispatch_TANButtonDescription" = "Ihnen liegt eine TAN vor? Weiter zur TAN-Eingabe, um andere zu warnen.";

"ExposureSubmissionDispatch_HotlineButtonTitle" = "Noch keine TAN?";

"ExposureSubmissionDispatch_HotlineButtonDescription" = "Rufen Sie uns an und erhalten Sie eine TAN.";

/* Exposure Submission Hotline */

"ExposureSubmissionHotline_Title" = "TAN anfragen";

"ExposureSubmissionHotline_Description" = "Bitte halten Sie zur TAN-Abfrage Ihren Befundbrief (sofern vorhanden) und Ihre Telefonnummer bereit.";

"ExposureSubmissionHotline_SectionTitle" = "Info zum Ablauf:";

"ExposureSubmissionHotline_SectionDescription1" = "Rufen Sie die bundesweite Hotline an und fragen Sie nach einer TAN.";

"ExposureSubmissionHotline_iconAccessibilityLabel1" = "Schritt 1 von 2";

"ExposureSubmissionHotline_iconAccessibilityLabel2" = "Schritt 2 von 2";

/* UI text; spacing allowed */
"ExposureSubmission_PhoneNumber" = "0800 7540002";

"ExposureSubmission_PhoneDetailDescription" = "Sprachen:\nDeutsch, Englisch, Türkisch\n\nErreichbarkeit:\ntäglich 24 Stunden\n\nDer Anruf ist kostenfrei.\n\nFür gesundheitliche Fragen wenden Sie sich bitte an Ihre Hausarztpraxis oder die Hotline des ärztlichen Bereitschaftsdienstes 116 117.";

"ExposureSubmission_SectionDescription2" = "Geben Sie die TAN in der App ein, um Ihren Test zu registrieren.";

"ExposureSubmission_CallButtonTitle" = "Anrufen";

"ExposureSubmission_TANInputButtonTitle" = "TAN eingeben";

"ExposureSubmissionHotline_imageDescription" = "Hotline teilt eine TAN mit.";

/* Exposure Submission QR Code Info */
"ExposureSubmissionQRInfo_title" = "Ihr Einverständnis";

"ExposureSubmissionQRInfo_imageDescription" = "Eine Person hält ein Smartphone. Ein QR-Code auf einem Test symbolisiert den zu scannenden Code.";

"ExposureSubmissionQRInfo_title_description" = "Bevor Sie Ihr Testergebnis abrufen und andere warnen können, ist Ihr Einverständnis erforderlich.";

"ExposureSubmissionQRInfo_header_section_1" = "Testergebnis abrufen";

"ExposureSubmissionQRInfo_body_section_1" = "Scannen Sie im nächsten Schritt den QR-Code auf Ihrem Test und rufen Sie Ihr Testergebnis ab.";

"ExposureSubmissionQRInfo_instruction1" = "Bitte scannen Sie nur Ihren eigenen Test.";

"ExposureSubmissionQRInfo_instruction2" = "Ihr Test kann nur einmal gescannt werden. Die App kann nicht gleichzeitig mehrere Tests verwalten.";

"ExposureSubmissionQRInfo_instruction3" = "Die App kann %@ gleichzeitig mehrere Tests verwalten.";

"ExposureSubmissionQRInfo_instruction3_highlightedPhrase" = "nicht";

"ExposureSubmissionQRInfo_header_section_2" = "Helfen Sie mit, indem Sie andere warnen, denen Sie begegnet sind!";

"ExposureSubmissionQRInfo_body_section_2" = "Wenn Sie positiv auf Corona getestet wurden, können Sie Ihre Mitmenschen über die App warnen. Die Warnung funktioniert in mehreren Ländern. Derzeit nehmen folgende Länder teil:";

"ExposureSubmissionQRInfo_acknowledgement_3" = "Ihr Einverständnis ist freiwillig.";

"ExposureSubmissionQRInfo_acknowledgement_4" = "Sie können Ihr Testergebnis auch abrufen, wenn Sie dies nicht teilen. Wenn Sie ihr Testergebnis teilen, helfen Sie jedoch mit, Ihre Mitmenschen vor Ansteckungen zu schützen.";

"ExposureSubmissionQRInfo_acknowledgement_5" = "Ihre Identität bleibt geheim. Andere Nutzer erfahren nicht, wer sein Testergebnis geteilt hat.";

"ExposureSubmissionQRInfo_acknowledgement_6" = "Sie können Ihr Einverständnis abgeben, wenn Sie mindestens 16 Jahre alt sind.";

"ExposureSubmissionQRInfo_primaryButtonTitle" = "Einverstanden";

"ExposureSubmissionQRInfo_QRCodeExpired_Alert_Title" = "QR-Code nicht mehr gültig";

"ExposureSubmissionQRInfo_QRCodeExpired_Alert_Text" = "Ihr Test liegt länger als 21 Tage zurück und kann nicht mehr in der App registriert werden. Bitte stellen Sie bei zukünftigen Tests sicher, dass Sie den QR-Code scannen, sobald er Ihnen vorliegt.";

/* Exposure Submission QR Code Scanner */
"ExposureSubmissionQRScanner_title" = "QR-Code Scan";

"ExposureSubmissionQRScanner_instruction" = "Positionieren Sie den Rahmen über dem QR-Code Ihres Dokuments.";

"ExposureSubmissionQRScanner_otherError" = "Ein unbekannter Fehler ist aufgetreten.";

"ExposureSubmissionQRScanner_cameraPermissionDenied" = "Bitte erlauben Sie der App die Benutzung der Kamera, um den QR-Code zu scannen.";

"ExposureSubmissionQRScanner_CameraFlash" = "Kamerablitz";

"ExposureSubmissionQRScanner_CameraFlash_On" = "Eingeschaltet";

"ExposureSubmissionQRScanner_CameraFlash_Off" = "Ausgeschaltet";

"ExposureSubmissionQRScanner_CameraFlash_Enable" = "Kamerablitz einschalten";

"ExposureSubmissionQRScanner_CameraFlash_Disable" = "Kamerablitz ausschalten";

/* Exposure Submission Success */
"ExposureSubmissionSuccess_Title" = "Vielen Dank!";

"ExposureSubmissionSuccess_AccImageDescription" = "Eine vielfältige Gruppe begrüßt durch Jubel, dass jemand sein Testergebnis mit anderen geteilt hat.";

"ExposureSubmissionSuccess_Button" = "Fertig";

"ExposureSubmissionSuccess_Description" = "Dank Ihrer Mithilfe können andere gewarnt werden und entsprechend reagieren.";

"ExposureSubmissionSuccess_subTitle" = "Weitere Infos:";

"ExposureSubmissionSuccess_listTitle" = "Bitte beachten Sie:";

"ExposureSubmissionSuccess_listItem1" = "Das Gesundheitsamt wird sich in den nächsten Tagen bei Ihnen melden.";

"ExposureSubmissionSuccess_listItem2" = "Sie sind ansteckend. Isolieren Sie sich von anderen Personen.";

"ExposureSubmissionSuccess_listItem2_1" = "Die Quarantänezeit beträgt in der Regel 14 Tage. Bitte beobachten Sie genau, wie sich Ihre Symptome entwickeln.";

"ExposureSubmissionSuccess_listItem2_2" = "Sie werden von Ihrem Gesundheitsamt gebeten, eine Liste Ihrer Kontaktpersonen zu erstellen. Erfassen Sie dabei alle Personen, zu denen Sie in den zwei Tagen vor Erkrankungsbeginn engen Kontakt (unter 2 Meter, direktes Gespräch) über insgesamt 15 Minuten hatten. Nutzen Sie hierfür Ihr Kontakt-Tagebuch. Sie können die Einträge einfach exportieren und ausdrucken oder als E-Mail verschicken.";

"ExposureSubmissionSuccess_listItem2_3" = "Bitte denken Sie hier auch besonders an Personen, die nicht automatisch durch die App informiert werden, da sie kein Smartphone besitzen oder die App nicht installiert haben.";

"ExposureSubmissionSuccess_listItem2_4" = "Auch wenn Sie keine Symptome (mehr) haben, können Sie ansteckend sein. Bitte halten Sie die angeordnete Quarantänezeit in jedem Fall ein.";

/* Exposure Submission Testresult available*/
"ExposureSubmissionTestresultAvailable_Title" = "Ihr Testergebnis liegt vor";

"ExposureSubmissionTestresultAvailable_AccImageDescription" = "Eine Frau hält ihr Smartphone in der Hand. Es überträgt ein Signal an ein weiteres Smartphone.";

"ExposureSubmissionTestresultAvailable_Consent_granted" = "Einverständnis\n„Andere warnen” erteilt";

"ExposureSubmissionTestresultAvailable_Consent_not_given" = "Einverständnis\n„Andere warnen” nicht erteilt";

"ExposureSubmissionTestresultAvailable_ListItem1WithConsent" = "Vielen Dank, dass Sie mithelfen, andere zu warnen und damit einverstanden sind, Ihr Testergebnis zu teilen.";

"ExposureSubmissionTestresultAvailable_ListItem2WithConsent" = "Bitte geben Sie Ihr Testergebnis im nächsten Schritt frei, indem Sie „Teilen“ antippen.";

"ExposureSubmissionTestresultAvailable_ListItem1WithoutConsent" = "Sie haben sich entschieden, Ihr Testergebnis nicht zu teilen. Ihre Mitmenschen werden nicht gewarnt.";

"ExposureSubmissionTestresultAvailable_ListItem2WithoutConsent" = "Sie können im Anschluss Ihr Testergebnis doch noch teilen und mithelfen, die Verbreitung von Corona zu bekämpfen und Ihre Mitmenschen zu schützen.";

"ExposureSubmissionTestresultAvailable_primaryButtonTitle" = "Weiter";

"ExposureSubmissionTestresultAvailable_CloseAlertTitle" = "Achtung:\n Sie sind dabei den Vorgang abzubrechen. Sie haben Ihre Mitmenschen noch nicht gewarnt. Bitte schützen Sie Ihre Mitmenschen und schließen Sie den Vorgang ab.";

"ExposureSubmissionTestresultAvailable_CloseAlertMessage" = "Möchten Sie den Vorgang wirklich abbrechen?";

"ExposureSubmissionTestresultAvailable_NoConsentCloseAlertTitle" = "Wollen Sie wirklich abbrechen?";

"ExposureSubmissionTestresultAvailable_NoConsentCloseAlertMessage" = "Ihre bisherigen Angaben werden nicht gespeichert.";

"ExposureSubmissionTestresultAvailable_CloseAlertButtonCancel" = "Abbrechen";

"ExposureSubmissionTestresultAvailable_CloseAlertButtonContinue" = "Fortsetzen";

/* Exposure Submission Result */
"ExposureSubmissionResult_Title" = "Ihr Testergebnis";

"ExposureSubmissionResult_CardSubTitle" = "IHR BEFUND";

"ExposureSubmissionResult_CardTitle" = "SARS-CoV-2";

"ExposureSubmissionResult_CardPositive" = "positiv";

"ExposureSubmissionResult_CardNegative" = "negativ";

"ExposureSubmissionResult_CardInvalid" = "Auswertung nicht möglich";

"ExposureSubmissionResult_CardPending" = "Ergebnis liegt noch nicht vor";

"ExposureSubmissionResult_Procedure" = "Info zum Ablauf:";

"ExposureSubmissionResult_testAdded" = "Ihr Test wurde hinzugefügt.";

"ExposureSubmissionResult_warnOthers" = "Andere warnen";

"ExposureSubmissionResult_warnOthersDesc" = "Bitte teilen Sie Ihre Zufalls-IDs und warnen Sie andere.\nHelfen Sie, das Infektionsrisiko für andere genauer zu bestimmen, indem Sie auch angeben, wann eventuelle Corona-Symptome zum ersten Mal aufgetreten sind.";

"ExposureSubmissionResult_testNegative" = "Befund negativ";

"ExposureSubmissionResult_testNegativeDesc" = "Der Labortest hat keinen Nachweis für das Coronavirus SARS-CoV-2 bei Ihnen ergeben.";

"ExposureSubmissionResult_testNegative_furtherInfos_title" = "Weitere Infos:";

"ExposureSubmissionResult_testNegative_furtherInfos_listItem1" = "Sie haben trotzdem gesundheitliche Beschwerden? Wenn Sie sich sehr krank fühlen und/oder Ihre Beschwerden sich verschlechtert haben, wenden Sie sich bitte an Ihre Hausarztpraxis.";

"ExposureSubmissionResult_testNegative_furtherInfos_listItem2" = "Bleiben Sie bis zu Ihrer Genesung trotzdem zu Hause. Falls Sie sich durch eine andere Infektion geschwächt mit dem Coronavirus (SARS-CoV-2) infizieren, kann dies zu schwereren Krankheitsverläufen führen.";

"ExposureSubmissionResult_testNegative_furtherInfos_listItem3" = "Gehen Sie nicht krank zur Arbeit, um andere Personen nicht zu gefährden.";

"ExposureSubmissionResult_furtherInfos_hint_testAgain" = "Falls sich Ihre Symptome verschlechtern, kann die Notwendigkeit eines weiteren SARS-CoV-2-Tests bestehen.";

"ExposureSubmissionResult_testInvalid" = "Test kann nicht ausgewertet werden";

"ExposureSubmissionResult_testInvalidDesc" = "Es gab ein Problem bei der Auswertung Ihres Tests. Bitte kontaktieren Sie das Testcenter oder das zuständige Labor, um Information zum weiteren Vorgehen zu erhalten.";

"ExposureSubmissionResult_testExpired" = "Test kann nicht ausgewertet werden";

"ExposureSubmissionResult_testExpiredDesc" = "Es gab ein Problem bei der Auswertung Ihres Tests. Ihr QR Code ist bereits abgelaufen.";

"ExposureSubmissionResult_testPending" = "Ihr Testergebnis liegt noch nicht vor.";

"ExposureSubmissionResult_testPendingDesc" = "Sobald Ihr Testergebnis vorliegt, wird es Ihnen in der App angezeigt.\n\nSie bekommen Ihr Testergebnis auch außerhalb der App mitgeteilt. Falls Ihr Test positiv ist, bekommen Sie vom Gesundheitsamt eine Mitteilung.\n\nWenn Ihnen außerhalb der App ein positives Testergebnis mitgeteilt wurde, entfernen Sie den aktuell in der App registrierten Test. Rufen Sie die unter „TAN anfragen” angegebene Nummer an, um eine TAN zu erhalten. Registrieren Sie dann Ihr Testergebnis mithilfe der TAN in der App.";

"ExposureSubmissionResult_WarnOthersConsentGiven" = "Einverständnis „Andere warnen“ erteilt";

"ExposureSubmissionResult_WarnOthersConsentNotGiven" = "Einverständnis „Andere warnen“ nicht erteilt";

"ExposureSubmissionResult_testRemove" = "Test entfernen";

"ExposureSubmissionResult_testRemoveDesc" = "Bitte entfernen Sie den Test wieder aus der Corona-Warn-App, damit Sie bei Bedarf einen neuen Test hinterlegen können.";

"ExposureSubmissionResult_primaryButtonTitle" = "Weiter mit Symptom-Erfassung";

"ExposureSubmissionResult_secondaryButtonTitle" = "Weiter ohne Symptom-Erfassung";

"ExposureSubmissionResult_deleteButton" = "Test entfernen";

"ExposureSubmissionResult_refreshButton" = "Aktualisieren";

/* ExposureSubmissionSymptoms */

"ExposureSubmissionSymptoms_Title" = "Symptome";

"ExposureSubmissionSymptoms_Introduction" = "Wenn Sie angeben, ob und wann eventuelle Corona-Symptome bei Ihnen aufgetreten sind, kann das Infektionsrisiko von anderen Personen genauer berechnet werden. Die Angabe von Symptomen ist freiwillig. Wenn Sie keine Symptome mitteilen wollen, wählen Sie „Keine Angabe“.";

"ExposureSubmissionSymptoms_Description" = "Sind bei Ihnen in den letzten Tagen eines oder mehrere der folgenden Symptome aufgetreten?";

"ExposureSubmissionSymptoms_Symptom0" = "Erhöhte Temperatur oder Fieber";

"ExposureSubmissionSymptoms_Symptom1" = "Kurzatmigkeit";

"ExposureSubmissionSymptoms_Symptom2" = "Verlust des Geruchs-/Geschmackssinns";

"ExposureSubmissionSymptoms_Symptom3" = "Husten";

"ExposureSubmissionSymptoms_Symptom4" = "Schnupfen";

"ExposureSubmissionSymptoms_Symptom5" = "Halsschmerzen";

"ExposureSubmissionSymptoms_Symptom6" = "Kopf- und Gliederschmerzen";

"ExposureSubmissionSymptoms_Symptom7" = "Allgemeine Schwäche und Abgeschlagenheit";

"ExposureSubmissionSymptoms_AnswerOptionYes" = "Ja";

"ExposureSubmissionSymptoms_AnswerOptionNo" = "Nein";

"ExposureSubmissionSymptoms_AnswerOptionPreferNotToSay" = "Keine Angabe";

"ExposureSubmissionSymptoms_ContinueButton" = "Weiter";

"ExposureSubmissionSymptoms_DoneButton" = "Fertig";

/* ExposureSubmissionSymptomsOnset */

"ExposureSubmissionSymptomsOnset_Title" = "Symptom-Beginn";

"ExposureSubmissionSymptomsOnset_Subtitle" = "Wann sind die Symptome bei Ihnen zum ersten Mal aufgetreten?";

"ExposureSubmissionSymptomsOnset_Description" = "Bitte geben Sie das Datum so genau wie möglich an.";

"ExposureSubmissionSymptomsOnset_DatePickerTitle" = "Datum";

"ExposureSubmissionSymptomsOnset_AnswerOptionLastSevenDays" = "In den letzten 7 Tagen";

"ExposureSubmissionSymptomsOnset_AnswerOptionOneToTwoWeeksAgo" = "Vor 1-2 Wochen";

"ExposureSubmissionSymptomsOnset_AnswerOptionMoreThanTwoWeeksAgo" = "Vor mehr als 2 Wochen";

"ExposureSubmissionSymptomsOnset_AnswerOptionPreferNotToSay" = "Keine Angabe";

"ExposureSubmissionSymptomsOnset_ContinueButton" = "Fertig";

/* ExposureSubmissionSymptoms - Cancel alert */
"ExposureSubmissionSymptoms_CancelAlertTitle" = "Wollen Sie die Symptom-Erfassung abbrechen?";

"ExposureSubmissionSymptoms_CancelAlertMessage" = "Wenn Sie Angaben zu Ihren Symptomen machen, können Sie andere noch genauer warnen.";

"ExposureSubmissionSymptoms_CancelAlertButtonCancel" = "Ja";

"ExposureSubmissionSymptoms_CancelAlertButtonContinue" = "Nein";

/* ExposureSubmissionWarnOthers */

"ExposureSubmissionWarnOthers_title" = "Andere warnen";

"ExposureSubmissionWarnOthers_AccImageDescription" = "Ein Smartphone übermittelt einen positiven Testbefund verschlüsselt ins System.";

"ExposureSubmissionWarnOthers_sectionTitle" = "Helfen Sie mit!";

"ExposureSubmissionWarnOthers_description" = "Da Sie positiv auf Corona getestet wurden, können Sie Ihre Mitmenschen über die App warnen.";

"ExposureSubmissionWarnOthers_supportedCountriesTitle" = "Die Warnung funktioniert in mehreren Ländern. Derzeit nehmen folgende Länder teil:";

"ExposureSubmissionWarnOthers_continueButton" = "Einverstanden";

/* Exposure Submission Result */

"ExposureSubmissionResult_RemoveAlert_Title" = "Test kann nur einmal gescannt werden";

"ExposureSubmissionResult_RemoveAlert_Text" = "Wenn Sie den Test entfernen, können Sie Ihr Testergebnis nicht mehr abrufen. Ihr Testergebnis bekommen Sie vom Testcenter oder Labor, unabhängig von der Gültigkeit des QR-Codes. Bei einem positiven Testergebnis wird auch das zuständige Gesundheitsamt auf dem gesetzlich vorgeschriebenen Weg informiert und sich an Sie wenden.";

"ExposureSubmissionResult_RegistrationDateUnknown" = "Registrierungsdatum unbekannt";

"ExposureSubmissionResult_RegistrationDate" = "Test hinzugefügt am";

/* Exposure Submission */

"ExposureSubmissionError_ErrorPrefix" = "Es ist einen technischer Fehler bei der Übertragung Ihrer Daten aufgetreten. Wenden Sie sich bitte an die technische Hotline. Die Nummer finden Sie unter App-Informationen.";

"ExposureSubmissionError_NoKeys" = "Keine Positivkennung verfügbar. Bitte versuchen Sie es morgen erneut.";

"ExposureSubmissionError_InvalidTan" = "Die erzeugte Übermittlungs-TAN ist ungültig. Bitte kontaktieren Sie die technische Hotline über App-Informationen -> Technische Hotline.";

"ExposureSubmissionError_EnNotEnabled" = "Die Risiko-Ermittlung ist nicht aktiv.";

"ExposureSubmissionError_NoRegistrationToken" = "Kein Registrations-Token auf dem Smartphone gefunden.";

"ExposureSubmissionError_InvalidResponse" = "Die Antwort kann nicht verarbeitet werden.";

"ExposureSubmissionError_NoResponse" = "Die Antwort enthält keinen Inhalt.";

"ExposureSubmissionError_QRAlreadyUsed" = "Der QR-Code ist ungültig oder wurde bereits auf einem Smartphone registriert. Ihr Testergebnis bekommen Sie vom Testcenter oder Labor, unabhängig von der Gültigkeit des QR-Codes. Bei einem positiven Testergebnis wird auch das zuständige Gesundheitsamt auf dem gesetzlich vorgeschriebenen Weg informiert und sich an Sie wenden.";

"ExposureSubmissionError_QRAlreadyUsed_Title" = "QR-Code ist ungültig";

"ExposureSubmissionError_TeleTanAlreadyUsed" = "Die TAN ist ungültig oder wurde bereits verwendet. Bitte rufen Sie die unter „TAN anfragen“ angegebene Nummer an, um weitere Informationen zu erhalten.";

"ExposureSubmissionError_QRNotExist_Title" = "QR-Code ist abgelaufen";

"ExposureSubmissionError_QRNotExist" = "Bitte entfernen Sie den Test aus der App.\nDanach können Sie einen neuen Test in der App hinzufügen.";

"ExposureSubmissionError_RegTokenNotExist" = "Es konnte keine Übermittlungs-TAN erstellt werden. Bitte kontaktieren Sie die technische Hotline über App-Informationen -> Technische Hotline.";

"ExposureSubmissionError_other" = "Es ist ein Verbindungsfehler aufgetreten. Fehlercode für den technischen Support: ";

"ExposureSubmissionError_otherend" = "Bitte versuchen Sie es erneut.";

"ExposureSubmissionError_httpError" = "Es konnte keine Verbindung hergestellt werden.";

"ExposureSubmissionError_declined" = "Bitte geben Sie Ihre Zufalls-IDs frei, um andere zu warnen.";

"ExposureSubmissionError_unknown" = "Unbekannter Fehler";

"ExposureSubmissionError_defaultError" = "Fehler bei der Schlüssel-Übermittlung";

"ExposureSubmissionError_noAppConfiguration" = "Ihre Internetverbindung wurde unterbrochen. Bitte prüfen Sie die Verbindung und öffnen Sie die App dann erneut.";

/* Tracing Enable/Disable Settings */
"ExposureNotificationSetting_TracingSettingTitle" = "Risiko-Ermittlung";

"ExposureNotificationSetting_EnableTracing" = "Risiko-Ermittlung";

"ExposureNotificationSetting_Tracing_Limited" = "Eingeschränkt";

"ExposureNotificationSetting_Tracing_Deactivated" = "Deaktiviert";

"ExposureNotificationSetting_ActionCell_Header" = "Einstellung";

"ExposureNotificationSetting_DescriptionTitle_Inactive" = "Aktivieren Sie die Begegnungs-Aufzeichnung";

"ExposureNotificationSetting_DescriptionTitle" = "So funktioniert die Risiko-Ermittlung";

"ExposureNotificationSetting_DescriptionText1" = "Um zu erkennen, ob für Sie ein Ansteckungsrisiko vorliegt, müssen Sie die Risiko-Ermittlung aktivieren. Die Risiko-Ermittlung funktioniert länderübergreifend, so dass auch Risiko-Begegnungen mit Nutzern von anderen offiziellen Corona-Apps erkannt werden.";

"ExposureNotificationSetting_DescriptionText2" = "Die Risiko-Ermittlung funktioniert, indem Ihr iPhone per Bluetooth verschlüsselte Zufalls-IDs anderer App nutzenden Personen empfängt und Ihre eigenen Zufalls-IDs an deren Smartphone weitergibt. Die App lädt täglich Listen mit den Zufalls-IDs und eventuellen Angaben zum Symptombeginn aller Corona-positiv getesteten Nutzer herunter, die ihr Testergebnis (genauer gesagt: ihre Zufalls-IDs) freiwillig über ihre App geteilt haben. Diese Listen werden dann mit den von Ihrem iPhone aufgezeichneten Zufalls-IDs anderer Nutzer, denen Sie begegnet sind, verglichen, um Ihr Ansteckungsrisiko zu berechnen und Sie zu warnen.";

"ExposureNotificationSetting_DescriptionText3" = "Die Risiko-Ermittlung lässt sich jederzeit über den Schieberegler deaktivieren.";

"ExposureNotificationSetting_DescriptionText4" = "Persönliche Daten wie Ihr Name, Ihre Adresse oder Ihr Aufenthaltsort werden über die App zu keiner Zeit erfasst oder an andere Nutzer übermittelt. Rückschlüsse auf einzelne Personen sind anhand der Zufalls-IDs nicht möglich.";

"ExposureNotificationSetting_Activate_Bluetooth" = "Bluetooth aktivieren";

"ExposureNotificationSetting_Bluetooth_Description" = "Die Risiko-Ermittlung benötigt aktiviertes Bluetooth, um Begegnungen aufzuzeichnen. Bitte aktivieren Sie Bluetooth in Ihren Geräte-Einstellungen.";

"ExposureNotificationSetting_Activate_Internet" = "Internetverbindung herstellen";

"ExposureNotificationSetting_Internet_Description" = "Die Risiko-Ermittlung benötigt eine Internetverbindung, um Ihr Infektionsrisiko berechnen zu können. Bitte aktivieren Sie WLAN oder mobile Daten in Ihren Geräte-Einstellungen.";

"ExposureNotificationSetting_Detail_Action_Button" = "Geräte-Einstellungen öffnen";

"ExposureNotificationSetting_Activate_OSENSetting" = "Begegnungsmitteilungen aktivieren";

"ExposureNotificationSetting_Activate_OSENSetting_Description" = "Die Risiko-Ermittlung benötigt, dass die Begegnungsmitteilungen in den Systemeinstellungen aktiviert sind, um Begegnungen zu protokollieren. Bitte klicken Sie auf „Geräte-Einstellungen öffnen“ -> „Begegnungsmitteilungen“ -> „Begegnungsinformationen teilen“. Legen Sie danach die App als aktive App für die Begegnungsmitteilungen fest, indem Sie auf „Als aktive Region festlegen“ klicken.";

"ExposureNotificationSetting_Activate_OSENSetting_Pre13.7" = "COVID-19-Begegnungsmitteilungen aktivieren ";

"ExposureNotificationSetting_Activate_OSENSetting_Description_Pre13.7" = "Die Risiko-Ermittlung benötigt aktivierte COVID-19-Begegnungsmitteilungen in den Systemeinstellungen, um Begegnungen zu protokollieren. Bitte klicken Sie auf „Geräte-Einstellungen öffnen“ und aktivieren dann die „COVID-19-Begegnungsmitteilungen“ in den Einstellungen.";

"ExposureNotificationSetting_SetActiveApp_OSENSetting" = "Aktive Region festlegen";

"ExposureNotificationSetting_SetActiveApp_OSENSetting_Description_Pre13.7" = "Die Risiko-Ermittlung benötigt, dass die Corona-Warn-App in den Systemeinstellungen als aktive App festgelegt wurde, um Begegnungen zu protokollieren. Bitte klicken Sie auf „Geräte-Einstellungen öffnen“ -> „Einstellungen für COVID-19-Begegnungsaufzeichnungen“ und wählen Sie dann die Corona-Warn-App als aktive App aus.";

"ExposureNotificationSetting_SetActiveApp_OSENSetting_Description" = "Die Risiko-Ermittlung benötigt, dass die Corona-Warn-App in den Systemeinstellungen als aktive App festgelegt wurde, um Begegnungen zu protokollieren. Bitte klicken Sie auf „Geräte-Einstellungen öffnen“ -> „Begegnungsmitteilungen“ -> „Als aktive Region festlegen“.";

"ExposureNotificationSetting_ParentalControls_OSENSetting" = "COVID-19-Kontaktprotokoll und -Mitteilungen aktivieren";

"ExposureNotificationSetting_ParentalControls_OSENSetting_Description" = "Die Risiko-Ermittlung benötigt das aktivierte COVID-19-Kontaktprotokoll und die -Mitteilungen in den Systemeinstellungen, um Begegnungen zu protokollieren. Bitte aktivieren Sie „COVID-19-Kontaktprotokoll und -Mitteilungen“ in Ihren Systemeinstellungen.";

"ExposureNotificationSetting_AuthorizationRequired_OSENSetting" = "Autorisierung erforderlich";

"ExposureNotificationSetting_AuthorizationRequired_OSENSetting_Description" = "Bitte bestätigen Sie die Nutzung des COVID-19-Kontaktprotokolls.";

"ExposureNotificationSetting_AuthorizationRequired_ActionTitle" = "Autorisieren";

"ExposureNotificationSetting_AccLabel_Enabled" = "Drei Personen haben die Risiko-Ermittlung auf ihren Smartphones aktiviert, ihre Begegnung wird daher aufgezeichnet.";

"ExposureNotificationSetting_AccLabel_Disabled" = "Eine Person hat die Risiko-Ermittlung auf ihrem Smartphone ausgeschaltet, eine Begegnung mit zwei weiteren Personen wird daher nicht aufgezeichnet.";

"ExposureNotificationSetting_AccLabel_BluetoothOff" = "Eine Person hat Bluetooth auf ihrem Smartphone ausgeschaltet, eine Begegnung mit zwei weiteren Personen wird daher nicht aufgezeichnet.";

"ExposureNotificationSetting_AccLabel_InternetOff" = "Eine Person hat die Internetverbindung ihres Smartphones ausgeschaltet, eine Ermittlung der letzten Begegnungen kann dadurch nicht ausgeführt werden.";

"ExposureNotificationSetting_Activate_Action" = "Akzeptieren";

"ExposureNotificationSetting_Dismiss_Action" = "Abbrechen";

"ExposureNotificationSetting_GeneralError_Title" = "Fehler";

"ExposureNotificationSetting_GeneralError_LearnMore_Action" = "Mehr erfahren";

"ExposureNotificationSetting_AuthenticationError" = "Bei der Aktivierung der Risiko-Ermittlung ist ein Fehler aufgetreten. Bitte prüfen Sie in den Einstellungen, ob Sie das COVID-19-Kontaktprotokoll aktiviert haben.";

"ExposureNotificationSetting_exposureNotification_Required" = "Bei der Aktivierung der Risiko-Ermittlung ist ein Fehler aufgetreten. Bitte prüfen Sie in den Einstellungen, ob für diese App die COVID-19-Kontaktmitteilung aktiviert wurde.";

"ExposureNotificationSetting_exposureNotification_unavailable" = "Bei der Aktivierung der Risiko-Ermittlung ist ein Fehler aufgetreten. Bitte prüfen Sie in den Einstellungen, ob diese App für die COVID-19-Kontaktermittlung als aktive App ausgewählt wurde. Besuchen Sie die FAQ-Website für weitere Informationen.";

"ExposureNotificationSetting_unknownError" = "Ein unbekannter Fehler ist aufgetreten. Für mehr Informationen besuchen Sie bitte die FAQ-Website.";

"ExposureNotificationSetting_apiMisuse" = "Bei der Aktivierung der Risiko-Ermittlung ist ein interner Fehler aufgetreten. Für mehr Informationen besuchen Sie bitte die FAQ-Website und probieren Sie es später noch einmal.";

/* EU Settings */

"ExposureNotificationSetting_EU_Title" = "Länderübergreifende Risiko-Ermittlung";

"ExposureNotificationSetting_EU_Desc_1" = "Mehrere Länder arbeiten zusammen, um über den gemeinsam betriebenen Austausch-Server länderübergreifende Warnungen zu ermöglichen. So können bei der Risiko-Ermittlung auch die Kontakte mit Nutzern einer offiziellen Corona-App anderer teilnehmender Länder berücksichtigt werden.";

"ExposureNotificationSetting_EU_Desc_2" = "Hierfür lädt die App täglich aktuelle Listen mit den Zufalls-IDs aller Nutzer herunter, die ihr Testergebnis zur Warnung anderer über ihre App geteilt haben. Diese Listen werden dann mit den von Ihrem iPhone aufgezeichneten Zufalls-IDs verglichen.\n\nDie Downloads der Listen sind für Sie in der Regel kostenlos. Das heißt: Das von der App verursachte Datenvolumen wird von den Mobilfunk-Betreibern nicht angerechnet und im EU-Ausland werden Ihnen keine Roaming-Gebühren berechnet. Näheres erfahren Sie von Ihrem Mobilfunk-Betreiber.";

"ExposureNotificationSetting_EU_Desc_3" = "Derzeit nehmen die folgenden Länder an der länderübergreifenden Risiko-Ermittlung teil:";

"ExposureNotificationSetting_EU_Desc_4" = "Die Datenschutzerklärung der App (einschließlich Informationen zur Datenverarbeitung für die länderübergreifende Risiko-Ermittlung) finden Sie unter dem Menüpunkt „App-Informationen“ > „Datenschutz“.";

/* EU Tracing Risk decription */
"ExposureNotificationSetting_euTracingRiskDeterminationTitle" = "Länderübergreifende Risiko-Ermittlung";

"ExposureNotificationSetting_euTracingAllCountriesTitle" = "Teilnehmende Länder";

"ExposureNotificationSetting_EU_Empty_Error_Title" = "Länder können aktuell nicht angezeigt werden.";

"ExposureNotificationSetting_EU_Empty_Error_Desc" = "Möglicherweise wurde Ihre Internet-Verbindung unterbrochen. Bitte stellen Sie sicher, dass Sie mit dem Internet verbunden sind.";

"ExposureNotificationSetting_EU_Empty_Error_Button_Title" = "Geräte-Einstellungen öffnen";

/* Home Navigation Bar */
"Home_LeftBarButton_description" = "Corona-Warn-App Logo";

"Home_RightBarButton_description" = "Info";

/* Home Active card */
"Home_Activate_Card_On_Title" = "Risiko-Ermittlung aktiv";

"Home_Activate_Card_Off_Title" = "Risiko-Ermittlung gestoppt";

"Home_Activate_Card_Bluetooth_Off_Title" = "Bluetooth deaktiviert";

/* Home common card */
"Home_Risk_Date_Item_Title" = "Aktualisiert: %@";

"Home_Risk_No_Date_Title" = "Unbekannt";

"Home_Risk_Period_Disabled_Button_Title" = "Aktualisierung nur alle %@\U00A0Stunden";

"Home_Risk_Last_Contact_Item_Title" = "Zuletzt am %@";

"Home_Risk_Last_Contact_Item_Title_One_Risk_Day" = "Am %@";

"Home_Risk_Last_Activate_Item_Title" = "Letzte Risiko-Überprüfung: %@";

"Home_Risk_Last_Activate_Item_Unknown_Title" = "Unbekanntes Risiko";

"Home_Risk_Last_Activate_Item_Low_Title" = "Niedriges Risiko";

"Home_Risk_Last_Activate_Item_High_Title" = "Erhöhtes Risiko";

"Home_RiskCard_Update_Button" = "Aktualisieren";

/* Home Inactive card */
"Home_Risk_Inactive_NoCalculation_Possible_Title" = "Risiko-Ermittlung gestoppt";

"Home_Risk_Inactive_Outdated_Results_Title" = "Risiko-Ermittlung nicht möglich";

"Home_Risk_Inactive_NoCalculation_Possible_Body" = "Aktivieren Sie die Risiko-Ermittlung, um Ihren heutigen Risikostatus zu berechnen.";

"Home_Risk_Inactive_Outdated_Results_Body" = "Ihre Risiko-Ermittlung konnte seit mehr als 24 Stunden nicht aktualisiert werden.";

"Home_Risk_Inactive_NoCalculation_Possible_Button" = "Risiko-Ermittlung aktivieren";

"Home_Risk_Inactive_Outdated_Results_Button" = "Risiko-Ermittlung aktivieren";

/* Home Low card */
"Home_Risk_Low_Title" = "Niedriges Risiko";

/* Home High card */
"Home_Risk_High_Title" = "Erhöhtes Risiko";

/* Home Status Check */

"Home_Risk_Status_Downloading_Title" = "Daten werden heruntergeladen …";

"Home_Risk_Status_Detecting_Title" = "Prüfung läuft …";

"Home_Risk_Status_Downloading_Body" = "Das kann mehrere Minuten dauern. Vielen Dank für Ihre Geduld.";

"Home_Risk_Status_Detecting_Body" = "Ihre Begegnungsdaten werden nun geprüft. Das kann mehrere Minuten dauern. Vielen Dank für Ihre Geduld.";

/* Home exposure detection failed card */

"Home_Risk_Failed_Title" = "Risiko-Überprüfung fehlgeschlagen";

"Home_Risk_Failed_Body" = "Der Abgleich der Zufall-IDs mit dem Server ist fehlgeschlagen. Sie können den Abgleich manuell neu starten.";

"Home_Risk_Restart_Button_Title" = "Erneut starten";

/* Home Thank you card */
"Home_Thank_You_Card_Title" = "Vielen Dank!";

"Home_Thank_You_Card_Body" = "Dank Ihrer Mithilfe können andere gewarnt werden und entsprechend reagieren.";

"Home_Thank_You_Card_Note_Title" = "Bitte beachten Sie:";

"Home_Thank_You_Card_Phone_Item_Title" = "Das Gesundheitsamt wird sich in den nächsten Tagen bei Ihnen melden.";

"Home_Thank_You_Card_Home_Item_Title" = "Sie sind ansteckend. Isolieren Sie sich von anderen Personen.";

"Home_Thank_You_Card_Further_Info_Item_Title" = "Weitere Infos:";

"Home_Thank_You_Card_14Days_Item_Title" = "Die Quarantänezeit beträgt in der Regel 14 Tage. Bitte beobachten Sie genau, wie sich Ihre Symptome entwickeln.";

"Home_Thank_You_Card_Contacts_Item_Title" = "Sie werden von Ihrem Gesundheitsamt gebeten, eine Liste Ihrer Kontaktpersonen zu erstellen. Erfassen Sie dabei alle Personen, zu denen Sie in den zwei Tagen vor Erkrankungsbeginn engen Kontakt (unter 2 Meter, direktes Gespräch) über insgesamt 15 Minuten hatten. Nutzen Sie hierfür Ihr Kontakt-Tagebuch. Sie können die Einträge einfach exportieren und ausdrucken oder als E-Mail verschicken.";

"Home_Thank_You_Card_App_Item_Title" = "Bitte denken Sie hier auch besonders an Personen, die nicht automatisch durch die App informiert werden, da sie kein Smartphone besitzen oder die App nicht installiert haben.";

"Home_Thank_You_Card_NoSymptoms_Item_Title" = "Auch wenn Sie keine Krankheitszeichen mehr haben und sich wieder gesund fühlen, könnten Sie noch ansteckend 
sein.";

/* Home Reenable card */
"Home_Reenable_Card_Title" = "Risiko-Überprüfung beendet";

"Home_Reenable_Card_Body" = "Die automatische Risiko-Überprüfung wurde beendet, weil Sie sich aufgrund Ihres positiven Tests aktuell in Isolation befinden. Sie können die Risiko-Überprüfung jederzeit wieder einschalten. Ihr registrierter Test wird dann automatisch gelöscht.";

"Home_Reenable_Card_Button_Title" = "Risiko-Überprüfung einschalten";

"Home_Reenable_Card_TestResult_Title" = "SARS-CoV-2-positiv";

"Home_Reenable_Card_TestResult_Subtitle" = "Das Virus SARS-CoV-2 wurde bei Ihnen nachgewiesen.";

"Home_Reenable_Card_TestResult_Registration" = "Test registriert am %@";

"Home_Reenable_Alert_Title" = "Risiko-Überprüfung aktivieren";

"Home_Reenable_Alert_Message" = "Ihr aktueller Test wird aus der App gelöscht, damit Sie bei Bedarf einen neuen Test registrieren können.";

"Home_Reenable_Alert_ConfirmButtonTitle" = "Aktivieren";

"Home_Reenable_Alert_CancelButtonTitle" = "Abbrechen";

/* Home Finding positive */
"Home_Finding_Positive_Card_Title" = "Befund positiv";

"Home_Finding_Positive_Card_Status_Title" = "SARS-CoV-2-positiv";

"Home_Finding_Positive_Card_Status_Subtitle" = "Das Virus SARS-CoV-2 wurde bei Ihnen nachgewiesen.";

"Home_Finding_Positive_Card_Note_Title" = "Bitte beachten Sie:";

"Home_Finding_Positive_Card_Phone_Item_Title" = "Das Gesundheitsamt wird sich in den nächsten Tagen telefonisch oder schriftlich bei Ihnen melden.";

"Home_Finding_Positive_Card_Home_Item_Title" = "Sie sind ansteckend. Isolieren Sie sich von anderen Personen.";

"Home_Finding_Positive_Card_Share_Item_Title" = "Teilen Sie Ihre Zufalls-IDs, damit andere gewarnt werden können.";

"Home_Finding_Positive_Card_Button" = "Andere warnen";

/* Home Submit card */
"Home_SubmitCard_Title" = "Wurden Sie getestet?";

"Home_SubmitCard_Body" = "Schützen Sie sich und Ihre Mitmenschen!";

"Home_SubmitCard_Button" = "Nächste Schritte";

"Home_InfoCard_ShareTitle" = "Corona-Warn-App empfehlen";

"Home_InfoCard_ShareBody" = "Je mehr Menschen mitmachen, desto besser durchbrechen wir Infektionsketten. Verschicken Sie einen Link auf die Corona-Warn-App an Familie, Freunde und Bekannte!";

"Home_InfoCard_AboutTitle" = "Häufige Fragen";

"Home_InfoCard_AboutBody" = "Hier finden Sie Antworten auf häufig gestellte Fragen rund um die Corona-Warn-App. Sie werden auf eine externe Website der Bundesregierung weitergeleitet.";

"Home_SettingsCard_Title" = "Einstellungen";

"Home_AppInformationCard_Title" = "App-Informationen";

"Home_AppInformationCard_Version" = "Version";

/* Home Result Card */
"Home_resultCard_ResultAvailableTitle" = "Ihr Testergebnis liegt vor";

"Home_resultCard_ResultUnvailableTitle" = "Ergebnis liegt noch nicht vor";

"Home_resultCard_ShowResultButton" = "Test anzeigen";

"Home_resultCard_RetrieveResultButton" = "Testergebnis abrufen";

"Home_resultCard_LoadingBody" = "Aktuelle Daten werden heruntergeladen. Dies kann mehrere Minuten dauern.";

"Home_resultCard_LoadingTitle" = "Aktualisierung läuft …";

"Home_resultCard_NegativeTitle" = "Befund negativ";

"Home_resultCard_NegativeDesc" = "Das Virus SARS-CoV-2 konnte bei Ihnen nicht nachgewiesen werden.";

"Home_resultCard_PendingDesc" = "Die Auswertung Ihres Tests ist noch nicht abgeschlossen.";

"Home_resultCard_InvalidTitle" = "Fehlerhafter Test";

"Home_resultCard_InvalidDesc" = "Ihr Test konnte nicht ausgewertet werden.";

"Home_resultCard_AvailableSubtitle" = "Sie können Ihr Testergebnis nun abrufen.";

"Home_resultCard_AvailableDesc" = "Warnen Sie Ihre Mitmenschen, wenn Sie positiv auf Corona getestet wurden.";

"Home_resultCard_LoadingErrorTitle" = "Ihr Testergebnis konnte nicht geladen werden.";

/* Home Alert Risk Lowered */

"Home_Alert_RiskStatusLowered_Title" = "Änderung Ihres Risikostatus";

"Home_Alert_RiskStatusLowered_Message" = "Die Risiko-Begegnung, die zu einem erhöhten Risiko für Sie geführt hat, liegt mehr als 14 Tage zurück. Daher wird das Infektionsrisiko wieder als niedrig für Sie eingestuft.\n\nSo verhalten Sie sich richtig:\n Wenn Sie keine Symptome von COVID-19 aufweisen, halten Sie sich an die allgemein geltenden Verhaltensregeln zu Abstand und Hygiene.\n Wenn Sie Symptome von COVID-19 aufweisen, empfehlen wir, dass Sie Ihren Arzt aufsuchen und sich testen lassen.";

"Home_Alert_RiskStatusLowered_PrimaryButtonTitle" = "OK";

/* App Information - About */
"App_Information_About_Navigation" = "Über die App";

"App_Information_About_ImageDescription" = "";

"App_Information_About_Title" = "Gemeinsam Corona bekämpfen";

"App_Information_About_Description" = "Das Robert Koch-Institut (RKI) als zentrale Einrichtung des Bundes im Bereich der Öffentlichen Gesundheit und als nationales Public-Health-Institut veröffentlicht die Corona-Warn-App im Auftrag der Bundesregierung. Die App ist die digitale Ergänzung zu Abstandhalten, Hygiene und Alltagsmaske.";

"App_Information_About_Text" = "Wer sie nutzt, hilft, Infektionsketten schnell nachzuverfolgen und zu durchbrechen. Die App speichert dezentral – auf Ihrem Smartphone – Begegnungen mit anderen. Sie werden informiert, wenn Sie Begegnungen mit nachweislich infizierten Personen hatten. Ihre Privatsphäre bleibt dabei bestens geschützt.";

"App_Information_About_LinkText" = "Informationen zur App in leichter Sprache und Gebärdensprache";

/* App Information - FAQ */
"App_Information_FAQ_Navigation" = "Häufige Fragen";

/* App Information - Contact */
"App_Information_Contact_Navigation" = "Technische Hotline";

"App_Information_Contact_ImageDescription" = "Ein Mann nutzt ein Headset zum Telefonieren.";

"App_Information_Contact_Title" = "Wie können wir Ihnen helfen?";

"App_Information_Contact_Description" = "Für technische Fragen rund um die Corona-Warn-App können Sie sich direkt an unsere bundesweite technische Hotline wenden.";

"App_Information_Contact_Hotline_Title" = "Technische Hotline";

"App_Information_Contact_Hotline_Text" = "0800 7540001";

"App_Information_Contact_Hotline_Number" = "08007540001";

"App_Information_Contact_Hotline_Description" = "Unser Kundenservice ist für Sie da.";

"App_Information_Contact_Hotline_Terms" = "Sprachen: Deutsch, Englisch, Türkisch\n\nErreichbarkeit:\nMo - Sa: 07:00 - 22:00 Uhr\n(außer an bundesweiten Feiertagen)\n\nDer Anruf ist kostenfrei.\n\nFür gesundheitliche Fragen wenden Sie sich bitte an Ihre Hausarztpraxis oder die Hotline des ärztlichen Bereitschaftsdienstes 116 117.";

/* App Information - Imprint */
"App_Information_New_Features_Navigation" = "Neue Funktionen";

"App_Information_Imprint_Navigation" = "Impressum";

"App_Information_Imprint_ImageDescription" = "Eine Hand hält ein Smartphone mit viel Text, daneben ist ein Paragraphenzeichen als Symbol für das Impressum.";

"App_Information_Imprint_Section1_Title" = "Herausgeber";

"App_Information_Imprint_Section1_Text" = "(verantwortlich nach § 5 Abs. 1 TMG, § 18 Abs. 1 MStV)";

"App_Information_Imprint_Section2_Title" = "Robert Koch-Institut";

"App_Information_Imprint_Section2_Text" = "Nordufer 20\n13353 Berlin\nvertreten durch den Präsidenten";

"App_Information_Imprint_Section3_Title" = "Kontakt";

"App_Information_Imprint_Section3_Text" = "E-Mail: CoronaWarnApp@rki.de";

"App_Information_Imprint_Section4_Title" = "Umsatzsteuer-Identifikationsnummer";

"App_Information_Imprint_Section4_Text" = "DE 165 893 430";

"App_Information_Contact_Form_Title" = "Kontaktformular";

/* App Information - Legal */
"App_Information_Legal_Navigation" = "Rechtliche Hinweise";

/* App Information - Privacy */
"App_Information_Privacy_Navigation" = "Datenschutz";

"App_Information_Legal_ImageDescription" = "Eine Hand hält ein Smartphone mit viel Text, daneben ist eine Balkenwaage als Symbol für rechtliche Hinweise.";

"App_Information_Privacy_Title" = "Datenschutz";

"App_Information_Privacy_Description" = "Sie bleiben unerkannt.\nIhre Daten werden komplett verschlüsselt und pseudonymisiert übertragen.";

/* App Information - Terms */
"App_Information_Terms_Navigation" = "Nutzung";

"App_Information_Terms_ImageDescription" = "Eine Hand hält ein Smartphone mit viel Text, daneben ist ein Haken als Symbol für akzeptierte Nutzungsbedingungen.";

"App_Information_Terms_Title" = "Nutzungsbedingungen";

/* Invite Friends */
"InviteFriends_NavTitle" = "Empfehlen";

"InviteFriends_Subtitle" = "Empfehlen Sie die Corona-Warn-App";

"InviteFriends_Title" = "Gemeinsam Corona bekämpfen";

"InviteFriends_Description" = "Je mehr Menschen mitmachen, desto besser durchbrechen wir Infektionsketten. Verschicken Sie einen Link auf die Corona-Warn-App an Familie, Freunde und Bekannte!";

"InviteFriends_Button" = "Link versenden";

"InviteFriends_ShareTitle" = "Gemeinsam Corona bekämpfen. Ich bin dabei. Du auch?";

"InviteFriends_Illustration_Label" = "Ein Mann teilt die Corona-Warn-App mit vier anderen Personen.";

/* Reset View */
"Reset_NavTitle" = "Zurücksetzen";

"Reset_Header1" = "Sind Sie sicher, dass Sie die Anwendung zurücksetzen wollen?";

"Reset_Descrition1" = "Sie werden nicht mehr über Ihre Risiko-Begegnungen informiert und können andere Nutzerinnen und Nutzer nicht mehr warnen.";

"Reset_Button" = "Anwendung zurücksetzen";

"Reset_Discard" = "Abbrechen";

"Reset_InfoTitle" = "Begegnungs-Aufzeichnung löschen";

"Reset_InfoDescription" = "Die Begegnungs-Aufzeichnung muss separat in den Geräte-Einstellungen gelöscht werden.";

"Reset_Subtitle" = "Anwendung zurücksetzen";

"Reset_ImageDescription" = "Eine Hand hält ein Smartphone, auf dem das Zurücksetzen der Anwendung symbolisiert wird.";

"Reset_ConfirmDialog_Title" = "Anwendung zurücksetzen";

"Reset_ConfirmDialog_Description" = "Sie werden nicht mehr über Ihre Risiko-Begegnungen informiert und können andere Nutzerinnen und Nutzer nicht mehr warnen. Dieser Vorgang kann nicht rückgängig gemacht werden.";

"Reset_ConfirmDialog_Cancel" = "Abbrechen";

"Reset_ConfirmDialog_Confirm" = "Zurücksetzen";

/* Local Notifications */
"local_notifications_ignore" = "Ignorieren";

"local_notifications_detectexposure_title" = "Corona-Warn-App";

"local_notifications_detectexposure_body" = "Es gibt Neuigkeiten von Ihrer Corona-Warn-App.";

"local_notifications_testresults_title" = "Corona-Warn-App";

"local_notifications_testresults_body" = "Es gibt Neuigkeiten von Ihrer Corona-Warn-App.";

/* Risk Legend */
"RiskLegend_Title" = "Überblick";

"RiskLegend_Subtitle" = "Die wichtigsten Funktionen und Begriffe";

"RiskLegend_Legend1_Title" = "Risiko-Ermittlung";

"RiskLegend_Legend1_Text" = "Die Risiko-Ermittlung ist eine der drei zentralen Funktionen der App. Ist sie aktiv, werden Begegnungen automatisch aufgezeichnet.";

"RiskLegend_Legend2_Title" = "Infektionsrisiko";

"RiskLegend_Legend2_Text" = "Wenn Sie die Risiko-Ermittlung aktiviert haben, berechnet die App Ihr persönliches Infektionsrisiko. Als Grundlage dafür misst sie, über welche Dauer und mit welchem Abstand in den letzten 14 Tagen Begegnungen mit Corona-positiv getesteten Personen stattfanden.";

"RiskLegend_Legend2_RiskLevels" = "Folgende Risikostatus können angezeigt werden:";

"RiskLegend_Legend2_High" = "Erhöhtes Risiko";

"RiskLegend_Legend2_Low" = "Niedriges Risiko";

"RiskLegend_Legend3_Title" = "Benachrichtigung anderer";

"RiskLegend_Legend3_Text" = "Sie können Ihren Test registrieren und das Testergebnis in der App abfragen. Ist das Testergebnis positiv, können Sie andere warnen und somit helfen, Infektionsketten zu unterbrechen.";

"RiskLegend_Definitions_Title" = "Wichtige Begriffe";

"RiskLegend_Store_Title" = "Begegnungs-Aufzeichnung";

"RiskLegend_Store_Text" = "Liste der empfangenen und vorübergehend im Betriebssystemspeicher abgelegten kurzlebigen Zufalls-IDs. Diese Liste wird bei der Risiko-Überprüfung gelesen. Alle Zufalls-IDs werden nach 14 Tagen automatisch gelöscht.";

"RiskLegend_Check_Title" = "Risiko-Überprüfung";

"RiskLegend_Check_Text" = "Abfrage der Begegnungs-Aufzeichnung und Abgleich mit den Risiko-Mitteilungen anderer Personen. Ihr Risiko wird mehrmals täglich automatisch überprüft.";

"RiskLegend_Contact_Title" = "Risiko-Begegnung";

"RiskLegend_Contact_Text" = "Begegnung mit einer infizierten Person, die ihr positives Testergebnis über die App mit anderen geteilt hat. Eine Begegnung muss bestimmte Kriterien hinsichtlich Dauer, Abstand und vermuteter Infektiosität der anderen Person erfüllen, um als Risiko-Begegnung eingestuft zu werden.";

"RiskLegend_Notification_Title" = "Risiko-Benachrichtigung";

"RiskLegend_Notification_Text" = "Die Anzeige von Risiko-Begegnungen in der Corona-Warn-App.";

"RiskLegend_Random_Title" = "Zufalls-ID";

"RiskLegend_Random_Text" = "Die Zufalls-IDs sind zufällig erzeugte Zahlen- und Buchstabenkombinationen. Sie werden zwischen benachbarten Smartphones ausgetauscht. Zufalls-IDs lassen sich nicht einer bestimmten Person zuordnen und werden nach 14 Tagen automatisch gelöscht. Eine Corona-positiv getestete Person kann ihre Zufalls-IDs der letzten bis zu 14 Tage freiwillig mit anderen App-Nutzern teilen.";

"RiskLegend_Image1_AccLabel" = "Ein Smartphone zeigt unterschiedliche Inhalte, die nummeriert sind.";

/* Update Message */
"Update_Message_Title" = "Update verfügbar";

"Update_Message_Text" = "Es gibt ein neues Update für die Corona-Warn-App.";

"Update_Message_Text_Force" = "Bitte beachten Sie: Sie können die Corona-Warn-App erst wieder benutzen, wenn Sie das neueste Update installiert haben.";

"Update_Message_Action_Update" = "Update";

"Update_Message_Action_Later" = "Später";

/* ENATanInput */
"ENATanInput_Empty" = "Leer";

"ENATanInput_InvalidCharacter" = "Ungültiges Zeichen\n\n%@";

"ENATanInput_CharacterIndex" = "Zeichen %1$u von %2$u";

/* Active Tracing Interval Formatting:\n The following two entries are used together. If tracing was not active (almost) 14 days\n during the last 14 days then `Active_Tracing_Interval_Partially_Active` is used – otherwise\n `Active_Tracing_Interval_Partially_Active` will be used. */
"Active_Tracing_Interval_Partially_Active" = "Risiko-Ermittlung war für %1$u der letzten 14 Tage aktiv";

"Active_Tracing_Interval_Permanently_Active" = "Risiko-Ermittlung dauerhaft aktiv";

/* Delta Onboarding - New Version Features */

"DeltaOnboarding_NewVersionFeatures_AccessibilityImageLabel" = "Neue Funktionen der Version";

"DeltaOnboarding_NewVersionFeatures_Title" = "Neue Funktionen";

"DeltaOnboarding_NewVersionFeatures_Release" = "Release";

"DeltaOnboarding_NewVersionFeatures_Button_Continue" = "Weiter";

"DeltaOnboarding_NewVersionFeatures_Description" = "Mit diesem Update stellen wir Ihnen neben Fehlerbehebungen auch neue und erweiterte Funktionen zur Verfügung.";

/* New Version Features */

"NewVersionFeatures_Info_about_abb_information" = "Änderungen zum Release finden Sie in den App-Informationen unter dem Menüpunkt „Neue Funktionen”.";

/* Version 1.15 */

"NewVersionFeature_115_cross_border_switzerland_title" = "Länderübergreifende Risiko-Ermittlung um Schweiz erweitert ";

<<<<<<< HEAD
"NewVersionFeature_115_cross_border_switzerland_description" = "Die Corona-Warn-App nutzende Personen können nun auch verschlüsselte Zufalls-IDs mit Personen austauschen, die die offizielle Warn-App der Schweiz nutzen. Somit können Warnungen an App nutzende Personen in der Schweiz geschickt sowie von ihnen empfangen werden.";
=======
"NewVersionFeature_114_additional_diary_functions_description" = "Sie können zu jedem Eintrag angeben, unter welchen Umständen die Begegnung stattfand. Sie können aus vorgegebenen Optionen auswählen (z. B. Dauer der Begegnung, mit oder ohne Maske) sowie zusätzlich in einer kurzen Notiz weitere Umstände erfassen, die zu einem erhöhten Risiko führen könnten. Sollten Sie sich tatsächlich anstecken, können diese Angaben dem Gesundheitsamt bei der Nachverfolgung möglicher Infektionsketten helfen.";
>>>>>>> eb7c4c98

"NewVersionFeature_115_error_analytic_logs_title" = "Erstellung von Fehleranalyse-Protokollen";

<<<<<<< HEAD
"NewVersionFeature_115_error_analytic_logs_description" = "Sie können nun nach Aufforderung des technischen Supports ein Fehlerprotokoll erstellen und die Schritte aufzeichnen, die Sie in der App ausführen. Mögliche technische Fehler können so besser analysiert und schneller behoben werden.";
=======
"NewVersionFeature_114_direct_access_diary_description" = "Sie können nun direkt einen Eintrag im Kontakt-Tagebuch hinzufügen, ohne erst die App öffnen zu müssen. Tippen Sie dazu etwa 2 Sekunden lang auf das Icon der Corona-Warn-App bis ein Menü erscheint und tippen Sie dann auf „Tagebuch-Eintrag für heute hinzufügen“.";

"NewVersionFeature_114_more_details_risk_status_title" = "Mehr Details zum Risikostatus ";

"NewVersionFeature_114_more_details_risk_status_description" = "Wenn Ihnen in der App ein erhöhtes Risiko angezeigt wird, können Sie nun sehen, ob der Risikostatus aufgrund einer bzw. mehrerer Begegnungen mit erhöhtem Risiko angezeigt wird, oder aufgrund von mehreren Begegnungen mit niedrigem Risiko.";

"NewVersionFeature_114_screenshots_title" = "Screenshots zur Corona-Warn-App";

"NewVersionFeature_114_screenshots_description" = "Auf https://www.coronawarn.app stehen nun alle Screenshots der App zu Verfügung. So können Sie sich nun auch über geplante Funktionen der App informieren.";
>>>>>>> eb7c4c98

/* Delta Onboarding */
"DeltaOnboarding_AccessibilityImageLabel" = "Länderübergreifende Risiko-Ermittlung";

"DeltaOnboarding_Headline" = "Länderübergreifende Risiko-Ermittlung";

"DeltaOnboarding_Description" = "Die Funktion der Corona-Warn-App wurde erweitert. Es arbeiten nun mehrere Länder zusammen, um über einen gemeinsam betriebenen Austausch-Server länderübergreifende Warnungen zu ermöglichen. So können bei der Risiko-Ermittlung jetzt auch die Kontakte mit Nutzern einer offiziellen Corona-App anderer teilnehmender Länder berücksichtigt werden.\n\nHierfür lädt die App täglich aktuelle Listen mit den Zufalls-IDs aller Nutzer herunter, die ihr Testergebnis zur Warnung anderer über ihre App geteilt haben. Diese Liste wird dann mit den von Ihrem iPhone aufgezeichneten Zufalls-IDs verglichen.\n\nDie Downloads der Listen sind für Sie in der Regel kostenlos. Das heißt: Das von der App verursachte Datenvolumen wird von den Mobilfunk-Betreibern nicht angerechnet und im EU-Ausland werden Ihnen keine Roaming-Gebühren berechnet. Näheres erfahren Sie von Ihrem Mobilfunk-Betreiber.";

"DeltaOnboarding_ParticipatingCountries" = "Derzeit nehmen die folgenden Länder teil:";

"DeltaOnboarding_ParticipatingCountriesList_Unavailable" = "Die teilnehmenden Länder können Sie jederzeit in den Details zur Risiko-Ermittlung einsehen.";

"DeltaOnboarding_ParticipatingCountriesList_Unavailable_Title" = "Teilnehmende Länder";

"DeltaOnboarding_PrimaryButton_Continue" = "Weiter";

"DeltaOnboarding_Terms_Description1" = "Im Zuge der Erweiterung der Funktion der App wurden auch die Nutzungsbedingungen aktualisiert:";

"DeltaOnboarding_Terms_Button" = "Nutzungsbedingungen anzeigen";

"DeltaOnboarding_Terms_Description2" = "Die Nutzungsbedingungen und die Datenschutzerklärung finden Sie auch unter dem Menüpunkt „App-Informationen“ sowie in der App-Beschreibung Ihres App Stores. Die Änderungen haben keine Auswirkungen auf Ihre Nutzung der App. Wenn Sie die App weiter nutzen oder erneut öffnen, gehen wir davon aus, dass Sie mit den aktualisierten Nutzungsbedingungen einverstanden sind.";

/* Warn other notifications */
"WarnOthersNotification_Title" = "Helfen Sie mit!";
"WarnOthersNotification_Description" = "Bitte warnen Sie andere und teilen Sie Ihr Testergebnis.";

/* Automatic sharing Consent */
"AutomaticSharingConsent_Title" = "Ihr Einverständnis";

"AutomaticSharingConsent_SwitchTitle" = "Andere warnen";

"AutomaticSharingConsent_SwitchTitleDesc" = "Sie haben sich wie folgt einverstanden erklärt:";

"AutomaticSharingConsent_DataProcessingDetailInfo" = "Ausführliche Informationen zur Datenverarbeitung und Ihrem Einverständnis.";

/* Thank you screen */
"Thank_You_Title" = "Vielen Dank!";

"Thank_You_SubTitle" = "Vielen Dank, dass Sie mithelfen, die Verbreitung von Corona zu bekämpfen!";

"Thank_You_Description1" = "Ihre Mitmenschen werden jetzt gewarnt.";

"Thank_You_Description2" = "Bitte helfen Sie nun, die Genauigkeit der Warnungen zu verbessern. Geben Sie hierfür im nächsten Schritt an, wann Sie erstmals Symptome hatten. Sie können diesen Schritt jederzeit abbrechen.";

"Thank_You_Continue_Button" = "Weiter mit Symptom-Erfassung";

"Thank_You_Cancel_Button" = "Beenden";

"Thank_You_AccImageDescription" = "Mehrere Personen, die auf ihr Smartphone schauen";

/* Test result screen (positive test result) */
"TestResultPositive_NoConsent_Title" = "Bitte helfen Sie mit!";

"TestResultPositive_NoConsent_Info1" = "Helfen Sie mit, Ihre Mitmenschen vor Ansteckungen zu schützen und teilen Sie Ihr Testergebnis.";

"TestResultPositive_NoConsent_Info2" = "Ihre Identität bleibt dabei geheim. Andere Nutzer erfahren nicht, wer das Testergebnis geteilt hat.";

"TestResultPositive_NoConsent_Info3" = "Bitte beachten Sie unbedingt die Hinweise des zuständigen Gesundheitsamtes und bleiben Sie zu Hause, um andere Personen nicht anzustecken.";

"TestResultPositive_NoConsent_PrimaryButton" = "Andere warnen";

"TestResultPositive_NoConsent_SecondaryButton" = "Abbrechen";

"TestResultPositive_NoConsent_AlertNotWarnOthers_Title" = "Sie wollen keine Warnung verschicken?";

"TestResultPositive_NoConsent_AlertNotWarnOthers_Description" = "Nur wenn Sie Ihr Testergebnis teilen, helfen Sie mit, Ihre Mitmenschen zu warnen.";

"TestResultPositive_NoConsent_AlertNotWarnOthers_ButtonOne" = "Nicht warnen";

"TestResultPositive_NoConsent_AlertNotWarnOthers_ButtonTwo" = "Warnen";

"TestResultPositive_WithConsent_Title" = "Vielen Dank, dass Sie mithelfen, die Verbreitung von Corona zu bekämpfen.";

"TestResultPositive_WithConsent_Info1" = "Ihre Mitmenschen werden jetzt gewarnt.";

"TestResultPositive_WithConsent_Info2" = "Bitte helfen Sie nun, die Genauigkeit der Warnungen zu verbessern. Geben Sie hierfür im nächsten Schritt an, wann Sie erstmals Symptome hatten. Sie können diesen Schritt jederzeit abbrechen.";

"TestResultPositive_WithConsent_PrimaryButton" = "Weiter mit Symptom-Erfassung";

"TestResultPositive_WithConsent_SecondaryButton" = "Beenden";

/* Contact Diary*/

/* Overview */
"ContactDiary_Overview_Button_Title_Menu" = "Menü";

"ContactDiary_Overview_Title" = "Kontakt-Tagebuch";

"ContactDiary_Overview_Description" = "Tragen Sie ein, mit wem Sie sich getroffen haben und wo Sie gewesen sind. Sollte ein Risiko an einem Tag angezeigt werden, können Sie damit Personen warnen, die Sie an diesen Tagen begleitet haben, wenn diese die Corona-Warn-App nicht nutzen.";

"ContactDiary_Overview_Increased_Risk_Title" = "Erhöhtes Risiko";

"ContactDiary_Overview_Low_Risk_Title" = "Niedriges Risiko";

"ContactDiary_Overview_Risk_Text_StandardCause" = "aufgrund der von der App ausgewerteten Begegnungen.";

"ContactDiary_Overview_Risk_Text_Disclaimer" = "Diese müssen nicht in Zusammenhang mit den von Ihnen erfassten Personen und Orten stehen.";

"ContactDiary_Overview_Risk_Text_LowRiskEncountersCause" = "aufgrund von mehreren Begegnungen mit niedrigem Risiko.";

"ContactDiary_Overview_PersonEncounter_Duration_LessThan15Minutes" = "unter 15 Min.";

"ContactDiary_Overview_PersonEncounter_Duration_MoreThan15Minutes" = "über 15 Min.";

"ContactDiary_Overview_PersonEncounter_MaskSituation_WithMask" = "mit Maske";

"ContactDiary_Overview_PersonEncounter_MaskSituation_WithoutMask" = "ohne Maske";

"ContactDiary_Overview_PersonEncounter_Setting_Outside" = "im Freien";

"ContactDiary_Overview_PersonEncounter_Setting_Inside" = "drinnen";

"ContactDiary_Overview_LocationVisit_Abbreviation_Hours" = "Std.";

/* ActionSheet */
"ContactDiary_Overview_ActionSheet_InfoActionTitle" = "Informationen";

"ContactDiary_Overview_ActionSheet_ExportActionTitle" = "Einträge exportieren";

"ContactDiary_Overview_ActionSheet_EditPersonTitle" = "Personen bearbeiten";

"ContactDiary_Overview_ActionSheet_EditLocationTitle" = "Orte bearbeiten";

"ContactDiary_Overview_ActionSheet_ExportActionSubject" = "Mein Kontakt-Tagebuch";

/* Day */
"ContactDiary_Day_ContactPersonsSegment" = "Personen";

"ContactDiary_Day_AddContactPerson" = "Person hinzufügen";

"ContactDiary_Day_ContactPersonsEmptyTitle" = "Noch keine Personen vorhanden";

"ContactDiary_Day_ContactPersonsEmptyDescription" = "Legen Sie eine Person an und fügen Sie sie in Ihrem Kontakt-Tagebuch hinzu.";

"ContactDiary_Day_ContactPersonsEmptyImageDescription" = "Die Silhouette einer Frau, die über eine Wiese läuft.";

"ContactDiary_Day_LocationsSegment" = "Orte";

"ContactDiary_Day_AddLocation" = "Ort hinzufügen";

"ContactDiary_Day_LocationsEmptyTitle" = "Noch keine Orte vorhanden";

"ContactDiary_Day_LocationsEmptyDescription" = "Legen Sie einen Ort an und fügen Sie ihn in Ihrem Kontakt-Tagebuch hinzu.";

"ContactDiary_Day_LocationsEmptyImageDescription" = "Eine Standortmarkierung markiert ein Gebäude.";

"ContactDiary_Day_Encounter_LessThan15Minutes" = "unter 15 Min.";

"ContactDiary_Day_Encounter_MoreThan15Minutes" = "über 15 Min.";

"ContactDiary_Day_Encounter_WithMask" = "mit Maske";

"ContactDiary_Day_Encounter_WithoutMask" = "ohne Maske";

"ContactDiary_Day_Encounter_Outside" = "im Freien";

"ContactDiary_Day_Encounter_Inside" = "drinnen";

"ContactDiary_Day_Encounter_Notes_Placeholder" = "Notiz (z. B. geringer Abstand)";

"ContactDiary_Day_Visit_Duration" = "Dauer";

"ContactDiary_Day_Visit_Notes_Placeholder" = "Notiz (z. B. sehr voll, schlecht gelüftet)";

/* Edit Entries */

"ContactDiary_EditEntries_ContactPersons_Title" = "Personen bearbeiten";

"ContactDiary_EditEntries_ContactPersons_DeleteAllButtonTitle" = "Alle entfernen";

"ContactDiary_EditEntries_ContactPersons_AlertTitle" = "Wollen Sie wirklich alle Personen entfernen?";

"ContactDiary_EditEntries_ContactPersons_AlertMessage" = "Wenn Sie alle Personen entfernen, werden alle Einträge für alle Personen aus dem Tagebuch gelöscht.";

"ContactDiary_EditEntries_ContactPersons_AlertConfirmButtonTitle" = "Ja";

"ContactDiary_EditEntries_ContactPersons_AlertCancelButtonTitle" = "Nein";

"ContactDiary_EditEntries_ContactPerson_AlertTitle" = "Wollen Sie diese Person wirklich entfernen?";

"ContactDiary_EditEntries_ContactPerson_AlertMessage" = "Wenn Sie eine Person entfernen, werden alle Einträge für diese Person aus dem Tagebuch gelöscht.";

"ContactDiary_EditEntries_ContactPerson_AlertConfirmButtonTitle" = "Ja";

"ContactDiary_EditEntries_ContactPerson_AlertCancelButtonTitle" = "Nein";

"ContactDiary_EditEntries_Locations_Title" = "Orte bearbeiten";

"ContactDiary_EditEntries_Locations_DeleteAllButtonTitle" = "Alle entfernen";

"ContactDiary_EditEntries_Locations_AlertTitle" = "Wollen Sie wirklich alle Orte entfernen?";

"ContactDiary_EditEntries_Locations_AlertMessage" = "Wenn Sie alle Orte entfernen, werden alle Einträge für alle Orte aus dem Tagebuch gelöscht.";

"ContactDiary_EditEntries_Locations_AlertConfirmButtonTitle" = "Ja";

"ContactDiary_EditEntries_Locations_AlertCancelButtonTitle" = "Nein";

"ContactDiary_EditEntries_Location_AlertTitle" = "Wollen Sie diesen Ort wirklich entfernen?";

"ContactDiary_EditEntries_Location_AlertMessage" = "Wenn Sie einen Ort entfernen, werden alle Einträge für diesen Ort aus dem Tagebuch gelöscht.";

"ContactDiary_EditEntries_Location_AlertConfirmButtonTitle" = "Ja";

"ContactDiary_EditEntries_Location_AlertCancelButtonTitle" = "Nein";

/* Information */
"ContactDiary_Information_Title" = "Kontakt-Tagebuch";

"ContactDiary_Information_ImageDescription" = "Mehrere Menschen schauen im Freien auf ihre Smartphones.";

"ContactDiary_Information_DescriptionTitle" = "Behalten Sie den Überblick.";

"ContactDiary_Information_DescriptionSubHeadline" = "Erstellen Sie eine Übersicht über Ihre Kontakte der letzten 14 Tage. So haben Sie bei Bedarf schnell eine vollständige Liste zur Hand. Zusätzlich werden Ihnen hier Ihre Risiko-Begegnungen angezeigt.";

"ContactDiary_Information_Item_Person_Title" = "Tragen Sie ein, mit wem Sie sich getroffen haben.";

"ContactDiary_Information_Item_Location_Title" = "Tragen Sie ein, an welchen Orten Sie anderen begegnet sind.";

"ContactDiary_Information_Item_Lock_Title" = "Ihr Tagebuch ist nur für Sie bestimmt. Ihre Einträge werden nur auf Ihrem Smartphone gespeichert.";

"ContactDiary_Information_Item_DeletedAutomatically_Title" = "Sie können hinzugefügte Personen und Orte jederzeit wieder aus dem Tagebuch entfernen. Tagebuch-Einträge werden nach 16 Tagen automatisch gelöscht.";

"ContactDiary_Information_Item_ExportTextFormat_Title" = "Sie können Ihr Kontakt-Tagebuch im Textformat exportieren. So können Sie bei Bedarf Ihre Einträge ausdrucken, bearbeiten oder dem Gesundheitsamt zur Verfügung stellen.";

"ContactDiary_Information_Item_ExposureHistory_Title" = "Die angezeigten Risiko-Begegnungen müssen nicht in Zusammenhang mit den von Ihnen erfassten Personen und Orten stehen. Bitte ziehen Sie keine falschen Rückschlüsse.";

"ContactDiary_Information_Dataprivacy_Title" = "Weitere Hinweise finden Sie in der Datenschutzerklärung.";

"ContactDiary_Information_PrimaryButton_Title" = "Tagebuch öffnen";

/* AddEditEntry */
"ContactDiary_AddEditEntry_PrimaryButton_Title" = "Speichern";

/* - Location */
"ContactDiary_AddEditEntry_LocationTitle" = "Ort";

"ContactDiary_AddEditEntry_LocationPlaceholder_Name" = "Beschreibung";

"ContactDiary_AddEditEntry_LocationPlaceholder_PhoneNumber" = "Telefon";

"ContactDiary_AddEditEntry_LocationPlaceholder_EmailAddress" = "E-Mail";

/* - Person */
"ContactDiary_AddEditEntry_PersonTitle" = "Person";

"ContactDiary_AddEditEntry_PersonPlaceholder_Name" = "Name";

"ContactDiary_AddEditEntry_PersonPlaceholder_PhoneNumber" = "Telefon";

"ContactDiary_AddEditEntry_PersonPlaceholder_EmailAddress" = "E-Mail";

/* Statistics */

/* - Trend on Cards */

"Statistics_Card_Trend_Increasing" = "Trend steigend";

"Statistics_Card_Trend_Decreasing" = "Trend fallend";

"Statistics_Card_Trend_Stable" = "Trend stabil";

"Statistics_Card_TrendSemantic_Negative" = "negativ";

"Statistics_Card_TrendSemantic_Positive" = "positiv";

"Statistics_Card_TrendSemantic_Neutral" = "neutral";

/* - Number Formatting */

"Statistics_Card_Million" = "%@ Mio.";

/* - Infections Card */

"Statistics_Card_Infections_Title" = "Bestätigte Neuinfektionen";

"Statistics_Card_Infections_Today" = "Heute";

"Statistics_Card_Infections_Yesterday" = "Gestern";

"Statistics_Card_Infections_Date" = "%@";

"Statistics_Card_Infections_SecondaryLabelTitle" = "7-Tage-Mittelwert";

"Statistics_Card_Infections_TertiaryLabelTitle" = "Gesamt";

/* - Incidence Card */

"Statistics_Card_Incidence_Title" = "7-Tage-Inzidenz";

"Statistics_Card_Incidence_Today" = "Bis heute";

"Statistics_Card_Incidence_Yesterday" = "Bis gestern";

"Statistics_Card_Incidence_Date" = "Bis %@";

"Statistics_Card_Incidence_SecondaryLabelTitle" = "bestätigte Neuinfektionen je 100.000 Einwohner";

/* - Key Submissions Card */

"Statistics_Card_KeySubmissions_Title" = "Warnende Personen";

"Statistics_Card_KeySubmissions_Today" = "Heute";

"Statistics_Card_KeySubmissions_Yesterday" = "Gestern";

"Statistics_Card_KeySubmissions_Date" = "%@";

"Statistics_Card_KeySubmissions_SecondaryLabelTitle" = "7-Tage-Mittelwert";

"Statistics_Card_KeySubmissions_TertiaryLabelTitle" = "Gesamt";

"Statistics_Card_KeySubmissions_Footnote" = "über die Corona-Warn-App";

/* - Reproduction Number Card */

"Statistics_Card_ReproductionNumber_Title" = "7-Tage-R-Wert";

"Statistics_Card_ReproductionNumber_Today" = "Aktuell";

"Statistics_Card_ReproductionNumber_Yesterday" = "Gestern";

"Statistics_Card_ReproductionNumber_Date" = "Bis %@";

"Statistics_Card_ReproductionNumber_SecondaryLabelTitle" = "durchschnittliche Ansteckungen pro infizierter Person";

/* Error */

"Statistics_LoadingError" = "Die Statistiken konnten nicht geladen werden. Bitte schließen Sie die App und versuchen Sie es erneut.";

/* - Info Screen */

"Statistics_Info_Title" = "Kennzahlen";

"Statistics_Info_Subtitle" = "Erklärung der bundesweiten Statistiken";

"Statistics_Info_Infections_Title" = "Bestätigte Neuinfektionen";

"Statistics_Info_Infections_Text" = "Anzahl der an das RKI übermittelten Corona-positiv getesteten Personen";

"Statistics_Info_KeySubmissions_Title" = "Warnende Personen";

"Statistics_Info_KeySubmissions_Text" = "Anzahl der Corona-positiv getesteten Personen, die mithilfe der App ihre Mitmenschen gewarnt haben";

"Statistics_Info_Incidence_Title" = "7-Tage-Inzidenz";

"Statistics_Info_Incidence_Text" = "Gesamtzahl der bestätigten Neuinfektionen der letzten 7 Tage (nach Meldedatum) pro 100.000 Einwohner";

"Statistics_Info_ReproductionNumber_Title" = "7-Tage-R-Wert";

"Statistics_Info_ReproductionNumber_Text" = "Die Reproduktionszahl R gibt an, wie viele Personen im Durchschnitt von einer infizierten Person angesteckt wurden. Der aktuelle Wert berücksichtigt Daten bis vor 5 Tagen.";

"Statistics_Info_FAQLink_Text" = "Weitere Informationen finden Sie in den FAQ:";

"Statistics_Info_FAQLink_Title" = "FAQ zu Statistiken";

"Statistics_Info_Definitions_Title" = "Legende";

"Statistics_Info_Period_Title" = "Zeitraum";

"Statistics_Info_Yesterday_Title" = "Gestern / Bis gestern";

"Statistics_Info_Yesterday_Text" = "Zahl für den Vortag / bis zum Vortag. Wenn für den Vortag noch keine Zahl vorliegt, wird das Datum des letzten Tages angezeigt, für den eine Zahl vorliegt.";

"Statistics_Info_Mean_Title" = "7-Tage-Mittelwert";

"Statistics_Info_Mean_Text" = "Mittelwert der vergangenen 7 Tage";

"Statistics_Info_Total_Title" = "Gesamt";

"Statistics_Info_Total_Text" = "Gesamtzahl seit Jahresbeginn 2020 bzw. Einführung der App (15. Juni 2020)";

"Statistics_Info_Trend_Title" = "Trend";

"Statistics_Info_Trend_Text" = "Die Pfeilrichtung zeigt an, ob der Trend nach oben oder nach unten geht oder relativ stabil ist, d.h. eine Abweichung von weniger als 1% im Vortagesvergleich bzw. 5% im Vorwochenvergleich aufweist. Die Farbe bewertet diesen Trend als positiv (grün), negativ (rot) oder neutral (grau). Der Trend vergleicht den Wert vom Vortag mit dem Wert von vor zwei Tagen bzw. für die 7-Tage-Trends den Mittelwert der letzten 7 Tage mit dem der vorausgegangenen 7 Tage.";

"Statistics_Info_Trends_Title" = "Folgende Trends können angezeigt werden:";

"Statistics_Info_Trends_Increasing" = "Trend steigend";

"Statistics_Info_Trends_Decreasing" = "Trend fallend";

"Statistics_Info_Trends_Stable" = "Trend stabil";

"Statistics_Info_Trends_Footnote" = "Die Bewertung des Trends bei den warnenden Personen ändert sich je nach Infektionslage. Deshalb wird dieser Trend immer neutral dargestellt.";

"Statistics_Info_Image_AccLabel" = "Abstrakte Darstellung eines Smartphones mit vier Platzhaltern für Informationen";

/* Update OS */

"UpdateOS_title" = "Führen Sie ein iOS-Update durch.";

"UpdateOS_text" = "Für die Corona-Warn-App benötigen Sie die aktuelle iOS-Version.\nGehen Sie dafür in die Einstellungen Ihres iPhones und wählen Sie Allgemein -> Softwareupdate.";

/* Tabbar */

"Tabbar_Home_Title" = "Startseite";

"Tabbar_Diary_Title" = "Tagebuch";

/* Data Donation */

"DataDonation_IntroductionText" = "Teilen Sie Daten über Ihre App-Nutzung mit uns und helfen Sie uns so, die Wirksamkeit der App zu bewerten.";

"DataDonation_AccImageDescription" = "Weibliche Person mit Mobiltelefon, welche ihre Daten teilt";

"DataDonation_Headline" = "Datenspende";

"DataDonation_Description" = "Sie können uns helfen, die Corona-Warn-App zu verbessern. Teilen Sie Daten über Ihre App-Nutzung mit dem RKI. Sie helfen damit dem RKI bei der Bewertung der Wirksamkeit der App. Ihre Daten ermöglichen außerdem, die Funktionen und Nutzerfreundlichkeit der App zu verbessern.";

"DataDonation_SubHead_Settings" = "EINSTELLUNG";

"DataDonation_SubHead_YourState" = "Ihr Bundesland (optional)";

"DataDonation_SubHead_AgeGroup" = "Ihre Altersgruppe (optional)";

"DataDonation_State_NoSelection_Text" = "Bundesland";

"DataDonation_Region_NoSelection_Text" = "Kreis / Bezirk (optional)";

"DataDonation_AgeGroup_NoSelection_Text" = "Angabe zu Ihrem Alter";

"DataDonation_DetailedInformation_DataProcessing" = "Ausführliche Informationen zu dieser Datenverarbeitung und den Datenschutzrisiken in den USA und anderen Drittländern";

"DataDonation_Button_OK" = "Einverstanden";

"DataDonation_Button_NotOK" = "Nicht einverstanden";

/* Value selection */

"DataDonation_ValueSelection_None" = "keine Angabe";

"DataDonation_ValueSelection_Title_State" = "Ihr Bundesland";

"DataDonation_ValueSelection_Title_Region" = "Ihr Kreis / Bezirk";

"DataDonation_ValueSelection_Title_Age" = "Ihre Altersgruppe";

"DataDonation_ValueSelection_Age_Below29" = "bis 29 Jahre";

"DataDonation_ValueSelection_Age_Between30And59" = "30-59 Jahre";

"DataDonation_ValueSelection_Age_Min60OrAbove" = "60+ Jahre";

/* Detailed Infos Data Donation */

"DetailedInfosDataDonation_Headline" = "Ausführliche Informationen zur Datenspende";

"DetailedInfosDataDonation_SubHead_DataProcessing" = "Datenverarbeitung im Rahmen der Datenspende";

"DetailedInfosDataDonation_DataProcessing_Description" = "Im Rahmen der Datenspende übermittelt die App verschiedene Daten täglich an das RKI. Die übermittelten Daten dienen der Bewertung der Wirksamkeit der App und sie werden ausgewertet, um folgende Verbesserungen zu ermöglichen:";

"DetailedInfosDataDonation_BulletPoint_ImproveddRiskDetermination_BulletTitle" = "Verbesserung der Risiko-Ermittlung";

"DetailedInfosDataDonation_BulletPoint_ImproveddRiskDetermination" = "Die Genauigkeit und Zuverlässigkeit der technischen Berechnung der Ansteckungsrisiken sollen verbessert werden. Hierfür werden Angaben über Risiko-Begegnungen und Ihnen angezeigte Warnungen ausgewertet. In der Folge kann die Berechnungsmethode verfeinert werden.";

"DetailedInfosDataDonation_BulletPoint_ImproveddUserNavigation_BulletTitle" = "Verbesserung der Nutzerführung in der App";

"DetailedInfosDataDonation_BulletPoint_ImproveddUserNavigation" = "Die Bedienung der App soll erleichtert werden. Hierfür werden Angaben über die einzelnen Schritte ausgewertet, die Nutzer in der App vornehmen. So können Beschriftungen und Hinweistexte klarer gestaltet und Bedienelemente so platziert werden, dass sie besser gefunden werden können. Außerdem können Darstellungen für verschiedene Smartphone-Modelle angepasst werden.";

"DetailedInfosDataDonation_BulletPoint_AppSupport_BulletTitle" = "Informationen und Hilfestellungen zur App ermöglichen";

"DetailedInfosDataDonation_BulletPoint_AppSupport" = "Es soll möglich werden, zu erkennen, ob es z. B. bei der Nutzung der App im Zusammenhang mit bestimmten Testeinrichtungen und Laboren oder in bestimmten Regionen zu Problemen kommt. Dies kann festgestellt werden, wenn aufgrund der Datenspende auffällt, dass in bestimmten Regionen Testergebnisse verspätet zur Verfügung stehen. So können die zuständigen Gesundheitsbehörden auch gezielt auf mögliche technische Störungen hingewiesen werden.";

"DetailedInfosDataDonation_BulletPoint_ImprovedStatistics_BulletTitle" = "Verbesserung der Statistiken über den Pandemieverlauf";

"DetailedInfosDataDonation_BulletPoint_ImprovedStatistics" = "Die Daten können Aufschluss über die zeitliche und räumliche Verteilung bestimmter Ereignisse des Pandemieverlaufs geben und es ermöglichen, auf bestimmte Entwicklungen schneller zu reagieren.";

"DetailedInfosDataDonation_SubHead_RKI_DataCollection" = "Dazu erhebt das RKI folgende Daten:";

"DetailedInfosDataDonation_RKI_DataCollection_BulletPoint_Date" = "Das Datum der Übermittlung.";

"DetailedInfosDataDonation_RKI_DataCollection_BulletPoint_ChangeOfWarnHistory" = "Änderungen der Warnungshistorie im Vergleich zum Vortag.";

"DetailedInfosDataDonation_RKI_DataCollection_BulletPoint_InfoAboutRisk" = "Angaben dazu, welches Risiko Ihnen zum Zeitpunkt der Übermittlung angezeigt wurde.";

"DetailedInfosDataDonation_RKI_DataCollection_BulletPoint_RiskStatus_Base" = "Angaben dazu, auf welcher Grundlage der Risikostatus in Zusammenhang mit einer Begegnung berechnet wurde.";

"DetailedInfosDataDonation_SubHead_RetrievedTestResult" = "Wenn Sie ein Testergebnis über die App abgerufen haben:";

"DetailedInfosDataDonation_RetrievedTestResult_BulletPoint_KindOfTestResult" = "Angaben dazu, ob Sie ein positives oder negatives Testergebnis über die App erhalten haben.";

"DetailedInfosDataDonation_RetrievedTestResult_BulletPoint_CalculatedRisk" = "Angaben zum berechneten Risiko zum Zeitpunkt der Testregistrierung.";

"DetailedInfosDataDonation_RetrievedTestResult_BulletPoint_PeriodHighRisk" = "Angaben zum Zeitraum zwischen der letzten Begegnung mit erhöhtem Risiko und der Testregistrierung.";

"DetailedInfosDataDonation_RetrievedTestResult_BulletPoint_PeriodLastInfoHighRisk" = "Angaben zum Zeitraum zwischen der letzten Mitteilung eines erhöhten Risikos und der Testregistrierung.";

"DetailedInfosDataDonation_RetrievedTestResult_BulletPoint_SharedTestResult" = "Angaben dazu, ob Sie Ihr Testergebnis geteilt und andere gewarnt haben.";

"DetailedInfosDataDonation_SubHead_WarnOthers" = "Wenn Sie andere über eine mögliche Risiko-Begegnung gewarnt haben:";

"DetailedInfosDataDonation_WarnOthers_BulletPoint_Canceled" = "Angaben dazu, ob Sie die Schritte zur Warnung anderer abgebrochen haben.";

"DetailedInfosDataDonation_WarnOthers_BulletPoint_SymptompsStart" = "Angaben dazu, ob Sie Angaben zum Symptombeginn gemacht haben.";

"DetailedInfosDataDonation_WarnOthers_BulletPoint_Consent" = "Angaben dazu, wann Sie Ihr Einverständnis in die Warnung anderer erteilt haben.";

"DetailedInfosDataDonation_WarnOthers_BulletPoint_HowFar" = "Angaben dazu, bis zu welcher Meldung im Rahmen der Warnung anderer Sie gekommen sind.";

"DetailedInfosDataDonation_WarnOthers_BulletPoint_HoursUntilReceived" = "Angaben dazu, wie viele Stunden es gedauert hat, bis Sie Ihr Testergebnisses erhalten haben.";

"DetailedInfosDataDonation_WarnOthers_BulletPoint_DaysElapsed" = "Angaben dazu, wie viele Tage seit der letzten Mitteilung eines hohen Risikos vergangen sind.";

"DetailedInfosDataDonation_WarnOthers_BulletPoint_HoursSinceRegistration" = "Angaben dazu, wie viele Stunden seit der Testregistrierung vergangen sind.";

"DetailedInfosDataDonation_Misc_SubHead_MiscInformation" = "Sonstige Informationen:";

"DetailedInfosDataDonation_Misc_SubHead_BulletPoint_AgeGroup" = "Angaben dazu, welche Altersgruppe Sie angegeben haben.";

"DetailedInfosDataDonation_Misc_SubHead_BulletPoint_Region" = "Angaben dazu, welche Region Sie angegeben haben.";

"DetailedInfosDataDonation_Misc_SubHead_BulletPoint_TechSpecs" = "Angaben zum Modell und der Version Ihres Smartphones und zur Version Ihrer App sowie dem verwendeten Betriebssystem.";

"DetailedInfosDataDonation_General_Privacy_Infos" = "Die Angaben können nicht mit Ihrer Person verknüpft werden. Ihre Identität bleibt weiterhin geheim.
Die Angaben werden statistisch ausgewertet, sie werden nicht zu einem Profil gespeichert.";

"Contact_Journal_Notes_Description_Title" = "Notiz";

"Contact_Journal_Notes_Description" = "Hier können Sie Notizen machen, die Ihnen helfen, das Infektionsrisiko besser einzuschätzen.\n\nNotieren Sie hier weitere Umstände Ihrer Begegnung bzw. Ihres Aufenthalts, die sich auf das Infektionsrisiko auswirken können, z. B. räumliche Nähe zu anderen Personen oder was Sie gemacht haben (Beispiele: „saßen nah beieinander“, „Sport gemacht“, „wenig Platz“, „wir haben gesungen“).\n\nDiese Notizen können Ihnen später helfen, sich besser zu erinnern. So können Sie, wenn nötig, die Menschen, mit denen Sie zusammen waren, frühzeitig warnen und auch das Gesundheitsamt bei der Nachverfolgung möglicher Infektionsketten unterstützen.";

/* Quick Actions a.k.a. shortcuts */
"QuickAction_newContactDiaryEntry" = "Tagebuch-Eintrag für heute hinzufügen";<|MERGE_RESOLUTION|>--- conflicted
+++ resolved
@@ -1356,27 +1356,11 @@
 
 "NewVersionFeature_115_cross_border_switzerland_title" = "Länderübergreifende Risiko-Ermittlung um Schweiz erweitert ";
 
-<<<<<<< HEAD
 "NewVersionFeature_115_cross_border_switzerland_description" = "Die Corona-Warn-App nutzende Personen können nun auch verschlüsselte Zufalls-IDs mit Personen austauschen, die die offizielle Warn-App der Schweiz nutzen. Somit können Warnungen an App nutzende Personen in der Schweiz geschickt sowie von ihnen empfangen werden.";
-=======
-"NewVersionFeature_114_additional_diary_functions_description" = "Sie können zu jedem Eintrag angeben, unter welchen Umständen die Begegnung stattfand. Sie können aus vorgegebenen Optionen auswählen (z. B. Dauer der Begegnung, mit oder ohne Maske) sowie zusätzlich in einer kurzen Notiz weitere Umstände erfassen, die zu einem erhöhten Risiko führen könnten. Sollten Sie sich tatsächlich anstecken, können diese Angaben dem Gesundheitsamt bei der Nachverfolgung möglicher Infektionsketten helfen.";
->>>>>>> eb7c4c98
 
 "NewVersionFeature_115_error_analytic_logs_title" = "Erstellung von Fehleranalyse-Protokollen";
 
-<<<<<<< HEAD
 "NewVersionFeature_115_error_analytic_logs_description" = "Sie können nun nach Aufforderung des technischen Supports ein Fehlerprotokoll erstellen und die Schritte aufzeichnen, die Sie in der App ausführen. Mögliche technische Fehler können so besser analysiert und schneller behoben werden.";
-=======
-"NewVersionFeature_114_direct_access_diary_description" = "Sie können nun direkt einen Eintrag im Kontakt-Tagebuch hinzufügen, ohne erst die App öffnen zu müssen. Tippen Sie dazu etwa 2 Sekunden lang auf das Icon der Corona-Warn-App bis ein Menü erscheint und tippen Sie dann auf „Tagebuch-Eintrag für heute hinzufügen“.";
-
-"NewVersionFeature_114_more_details_risk_status_title" = "Mehr Details zum Risikostatus ";
-
-"NewVersionFeature_114_more_details_risk_status_description" = "Wenn Ihnen in der App ein erhöhtes Risiko angezeigt wird, können Sie nun sehen, ob der Risikostatus aufgrund einer bzw. mehrerer Begegnungen mit erhöhtem Risiko angezeigt wird, oder aufgrund von mehreren Begegnungen mit niedrigem Risiko.";
-
-"NewVersionFeature_114_screenshots_title" = "Screenshots zur Corona-Warn-App";
-
-"NewVersionFeature_114_screenshots_description" = "Auf https://www.coronawarn.app stehen nun alle Screenshots der App zu Verfügung. So können Sie sich nun auch über geplante Funktionen der App informieren.";
->>>>>>> eb7c4c98
 
 /* Delta Onboarding */
 "DeltaOnboarding_AccessibilityImageLabel" = "Länderübergreifende Risiko-Ermittlung";
