// !$*UTF8*$!
{
	archiveVersion = 1;
	classes = {
	};
	objectVersion = 52;
	objects = {

/* Begin PBXBuildFile section */
		0103CED12536D1A100BDAAD1 /* AppInformationCellModel.swift in Sources */ = {isa = PBXBuildFile; fileRef = 0103CED02536D1A100BDAAD1 /* AppInformationCellModel.swift */; };
		011E13AE24680A4000973467 /* HTTPClient.swift in Sources */ = {isa = PBXBuildFile; fileRef = 011E13AD24680A4000973467 /* HTTPClient.swift */; };
		011E4B032483A92A002E6412 /* MockExposureManager.swift in Sources */ = {isa = PBXBuildFile; fileRef = CD678F6A246C43E200B6A0F8 /* MockExposureManager.swift */; };
		0123D5992501385200A91838 /* ExposureSubmissionErrorTests.swift in Sources */ = {isa = PBXBuildFile; fileRef = 0123D5972501383100A91838 /* ExposureSubmissionErrorTests.swift */; };
		013DC102245DAC4E00EE58B0 /* Store.swift in Sources */ = {isa = PBXBuildFile; fileRef = 013DC101245DAC4E00EE58B0 /* Store.swift */; };
		0144BDE1250924CC00B0857C /* SymptomsOnset.swift in Sources */ = {isa = PBXBuildFile; fileRef = 0144BDE0250924CC00B0857C /* SymptomsOnset.swift */; };
		0144BDE32509288B00B0857C /* SymptomsOnsetTests.swift in Sources */ = {isa = PBXBuildFile; fileRef = 0144BDE22509288B00B0857C /* SymptomsOnsetTests.swift */; };
		0144BDED250A3E5300B0857C /* ExposureSubmissionCoordinatorModel.swift in Sources */ = {isa = PBXBuildFile; fileRef = 0144BDEC250A3E5300B0857C /* ExposureSubmissionCoordinatorModel.swift */; };
		014891B324F90D0B002A6F77 /* ENA.plist in Resources */ = {isa = PBXBuildFile; fileRef = 014891B224F90D0B002A6F77 /* ENA.plist */; };
		015178C22507D2E50074F095 /* ExposureSubmissionSymptomsOnsetViewControllerTests.swift in Sources */ = {isa = PBXBuildFile; fileRef = 015178C12507D2A90074F095 /* ExposureSubmissionSymptomsOnsetViewControllerTests.swift */; };
		015692E424B48C3F0033F35E /* TimeInterval+Convenience.swift in Sources */ = {isa = PBXBuildFile; fileRef = 015692E324B48C3F0033F35E /* TimeInterval+Convenience.swift */; };
		015E8C0824C997D200C0A4B3 /* CWASQLite.framework in Frameworks */ = {isa = PBXBuildFile; fileRef = B1FF6B6A2497D0B40041CF02 /* CWASQLite.framework */; };
		015E8C0924C9983600C0A4B3 /* CWASQLite.framework in Embed Frameworks */ = {isa = PBXBuildFile; fileRef = B1FF6B6A2497D0B40041CF02 /* CWASQLite.framework */; settings = {ATTRIBUTES = (CodeSignOnCopy, RemoveHeadersOnCopy, ); }; };
		016146912487A43E00660992 /* LinkHelper.swift in Sources */ = {isa = PBXBuildFile; fileRef = 016146902487A43E00660992 /* LinkHelper.swift */; };
		01678E9C249A5F08003B048B /* testStore.sqlite in Resources */ = {isa = PBXBuildFile; fileRef = 01678E9A249A521F003B048B /* testStore.sqlite */; };
		016961992540574700FF92E3 /* ExposureSubmissionTestResultViewModel.swift in Sources */ = {isa = PBXBuildFile; fileRef = 016961982540574700FF92E3 /* ExposureSubmissionTestResultViewModel.swift */; };
		016961B32549649900FF92E3 /* ExposureSubmissionTestResultViewModelTests.swift in Sources */ = {isa = PBXBuildFile; fileRef = 016961AF2549630100FF92E3 /* ExposureSubmissionTestResultViewModelTests.swift */; };
		019357182525FAD00038F615 /* ExposureSubmissionQRInfoViewController.swift in Sources */ = {isa = PBXBuildFile; fileRef = 019357162525FAD00038F615 /* ExposureSubmissionQRInfoViewController.swift */; };
		019357192525FAD00038F615 /* ExposureSubmissionQRInfoViewModel.swift in Sources */ = {isa = PBXBuildFile; fileRef = 019357172525FAD00038F615 /* ExposureSubmissionQRInfoViewModel.swift */; };
		019BFC6C24C9901A0053973D /* sqlite3.c in Sources */ = {isa = PBXBuildFile; fileRef = 0DFCC2702484DC8400E2811D /* sqlite3.c */; settings = {COMPILER_FLAGS = "-w"; }; };
		01A1B442252DE57000841B63 /* ExposureSubmissionQRScannerViewModelTests.swift in Sources */ = {isa = PBXBuildFile; fileRef = 01A1B441252DE54600841B63 /* ExposureSubmissionQRScannerViewModelTests.swift */; };
		01A1B44A252DFD7800841B63 /* MetadataObject.swift in Sources */ = {isa = PBXBuildFile; fileRef = 01A1B449252DFD7700841B63 /* MetadataObject.swift */; };
		01A1B452252DFDC400841B63 /* FakeMetadataMachineReadableObject.swift in Sources */ = {isa = PBXBuildFile; fileRef = 01A1B451252DFD9400841B63 /* FakeMetadataMachineReadableObject.swift */; };
		01A1B45C252E077600841B63 /* TimeInterval+Convenience.swift in Sources */ = {isa = PBXBuildFile; fileRef = 015692E324B48C3F0033F35E /* TimeInterval+Convenience.swift */; };
		01A1B467252E19D000841B63 /* ExposureSubmissionCoordinatorModelTests.swift in Sources */ = {isa = PBXBuildFile; fileRef = 01A1B460252E17F900841B63 /* ExposureSubmissionCoordinatorModelTests.swift */; };
		01A2367A2519D1E80043D9F8 /* ExposureSubmissionWarnOthersViewModel.swift in Sources */ = {isa = PBXBuildFile; fileRef = 01A236792519D1E80043D9F8 /* ExposureSubmissionWarnOthersViewModel.swift */; };
		01A23685251A23740043D9F8 /* ExposureSubmissionQRInfoModelTests.swift in Sources */ = {isa = PBXBuildFile; fileRef = 01A23684251A22E90043D9F8 /* ExposureSubmissionQRInfoModelTests.swift */; };
		01A97DD12506768F00C07C37 /* DatePickerOptionViewModelTests.swift in Sources */ = {isa = PBXBuildFile; fileRef = 01A97DD02506767E00C07C37 /* DatePickerOptionViewModelTests.swift */; };
		01A97DD32506769F00C07C37 /* DatePickerDayViewModelTests.swift in Sources */ = {isa = PBXBuildFile; fileRef = 01A97DD22506769F00C07C37 /* DatePickerDayViewModelTests.swift */; };
		01B7232424F812500064C0EB /* DynamicTableViewOptionGroupCell.swift in Sources */ = {isa = PBXBuildFile; fileRef = 01B7232324F812500064C0EB /* DynamicTableViewOptionGroupCell.swift */; };
		01B7232724F812BC0064C0EB /* OptionGroupView.swift in Sources */ = {isa = PBXBuildFile; fileRef = 01B7232624F812BC0064C0EB /* OptionGroupView.swift */; };
		01B7232924F812DF0064C0EB /* OptionView.swift in Sources */ = {isa = PBXBuildFile; fileRef = 01B7232824F812DF0064C0EB /* OptionView.swift */; };
		01B7232B24F815B00064C0EB /* MultipleChoiceOptionView.swift in Sources */ = {isa = PBXBuildFile; fileRef = 01B7232A24F815B00064C0EB /* MultipleChoiceOptionView.swift */; };
		01B7232D24F8E0260064C0EB /* MultipleChoiceChoiceView.swift in Sources */ = {isa = PBXBuildFile; fileRef = 01B7232C24F8E0260064C0EB /* MultipleChoiceChoiceView.swift */; };
		01B7232F24FE4F080064C0EB /* OptionGroupViewModel.swift in Sources */ = {isa = PBXBuildFile; fileRef = 01B7232E24FE4F080064C0EB /* OptionGroupViewModel.swift */; };
		01C2D43E2501225100FB23BF /* MockExposureSubmissionService.swift in Sources */ = {isa = PBXBuildFile; fileRef = A3284256248E7431006B1F09 /* MockExposureSubmissionService.swift */; };
		01C2D4432501260D00FB23BF /* OptionGroupViewModelTests.swift in Sources */ = {isa = PBXBuildFile; fileRef = 01C2D440250124E600FB23BF /* OptionGroupViewModelTests.swift */; };
		01C6ABF42527273E0052814D /* String+Insertion.swift in Sources */ = {isa = PBXBuildFile; fileRef = 01C6ABF32527273D0052814D /* String+Insertion.swift */; };
		01C6AC0E252B1E990052814D /* ExposureSubmissionQRScannerViewModel.swift in Sources */ = {isa = PBXBuildFile; fileRef = 01C6AC0D252B1E980052814D /* ExposureSubmissionQRScannerViewModel.swift */; };
		01C6AC21252B21DF0052814D /* ExposureSubmissionQRScannerViewController.xib in Resources */ = {isa = PBXBuildFile; fileRef = 01C6AC20252B21DF0052814D /* ExposureSubmissionQRScannerViewController.xib */; };
		01C6AC26252B23D70052814D /* ExposureSubmissionQRScannerFocusView.swift in Sources */ = {isa = PBXBuildFile; fileRef = 01C6AC25252B23D70052814D /* ExposureSubmissionQRScannerFocusView.swift */; };
		01C6AC32252B29C00052814D /* QRScannerError.swift in Sources */ = {isa = PBXBuildFile; fileRef = 01C6AC31252B29C00052814D /* QRScannerError.swift */; };
		01C6AC3A252B2A500052814D /* UIImage+Color.swift in Sources */ = {isa = PBXBuildFile; fileRef = 01C6AC39252B2A500052814D /* UIImage+Color.swift */; };
		01C7665E25024A09002C9A5C /* DatePickerOptionView.swift in Sources */ = {isa = PBXBuildFile; fileRef = 01C7665D25024A09002C9A5C /* DatePickerOptionView.swift */; };
		01CF95D52530827F007B72F7 /* SAPApplicationConfiguration+Helpers.swift in Sources */ = {isa = PBXBuildFile; fileRef = 01CF95D425308252007B72F7 /* SAPApplicationConfiguration+Helpers.swift */; };
		01CF95DD253083B2007B72F7 /* CodableExposureDetectionSummary+Helpers.swift in Sources */ = {isa = PBXBuildFile; fileRef = 01CF95DC25308346007B72F7 /* CodableExposureDetectionSummary+Helpers.swift */; };
		01D16C5E24ED69CA007DB387 /* BackgroundAppRefreshViewModelTests.swift in Sources */ = {isa = PBXBuildFile; fileRef = 01D16C5D24ED69CA007DB387 /* BackgroundAppRefreshViewModelTests.swift */; };
		01D16C6024ED6D9A007DB387 /* MockBackgroundRefreshStatusProvider.swift in Sources */ = {isa = PBXBuildFile; fileRef = 01D16C5F24ED6D9A007DB387 /* MockBackgroundRefreshStatusProvider.swift */; };
		01D16C6224ED6DB3007DB387 /* MockLowPowerModeStatusProvider.swift in Sources */ = {isa = PBXBuildFile; fileRef = 01D16C6124ED6DB3007DB387 /* MockLowPowerModeStatusProvider.swift */; };
		01D6948B25026EC000B45BEA /* DatePickerOptionViewModel.swift in Sources */ = {isa = PBXBuildFile; fileRef = 01D6948A25026EC000B45BEA /* DatePickerOptionViewModel.swift */; };
		01D6948D2502717F00B45BEA /* DatePickerDayView.swift in Sources */ = {isa = PBXBuildFile; fileRef = 01D6948C2502717F00B45BEA /* DatePickerDayView.swift */; };
		01D6948F2502729000B45BEA /* DatePickerDay.swift in Sources */ = {isa = PBXBuildFile; fileRef = 01D6948E2502729000B45BEA /* DatePickerDay.swift */; };
		01D69491250272CE00B45BEA /* DatePickerDayViewModel.swift in Sources */ = {isa = PBXBuildFile; fileRef = 01D69490250272CE00B45BEA /* DatePickerDayViewModel.swift */; };
		01DB708525068167008F7244 /* Calendar+GregorianLocale.swift in Sources */ = {isa = PBXBuildFile; fileRef = 01DB708425068167008F7244 /* Calendar+GregorianLocale.swift */; };
		01DC23252462DFD0001B727C /* ExposureSubmission.storyboard in Resources */ = {isa = PBXBuildFile; fileRef = CD99A39C245B22EE00BF12AF /* ExposureSubmission.storyboard */; };
		01E4298E251DCDC90057FCBE /* Localizable.legal.strings in Resources */ = {isa = PBXBuildFile; fileRef = 01E42990251DCDC90057FCBE /* Localizable.legal.strings */; };
		01F5F7222487B9C000229720 /* AppInformationViewController.swift in Sources */ = {isa = PBXBuildFile; fileRef = 01F5F7212487B9C000229720 /* AppInformationViewController.swift */; };
		0D5611B4247F852C00B5B094 /* SQLiteKeyValueStore.swift in Sources */ = {isa = PBXBuildFile; fileRef = 0D5611B3247F852C00B5B094 /* SQLiteKeyValueStore.swift */; };
		0DD260FF248D549B007C3B2C /* KeychainHelper.swift in Sources */ = {isa = PBXBuildFile; fileRef = 0DD260FE248D549B007C3B2C /* KeychainHelper.swift */; };
		0DF6BB97248AD616007E8B0C /* AppUpdateCheckHelper.swift in Sources */ = {isa = PBXBuildFile; fileRef = 0DF6BB96248AD616007E8B0C /* AppUpdateCheckHelper.swift */; };
		0DF6BB9D248AE232007E8B0C /* AppUpdateCheckerHelperTests.swift in Sources */ = {isa = PBXBuildFile; fileRef = 0DF6BB9C248AE232007E8B0C /* AppUpdateCheckerHelperTests.swift */; };
		1309194F247972C40066E329 /* PrivacyProtectionViewController.swift in Sources */ = {isa = PBXBuildFile; fileRef = 1309194E247972C40066E329 /* PrivacyProtectionViewController.swift */; };
		130CB19C246D92F800ADE602 /* ENAUITestsOnboarding.swift in Sources */ = {isa = PBXBuildFile; fileRef = 130CB19B246D92F800ADE602 /* ENAUITestsOnboarding.swift */; };
		13156CFD248C19D000AFC472 /* usage.html in Resources */ = {isa = PBXBuildFile; fileRef = 13156CFF248C19D000AFC472 /* usage.html */; };
		134F0DBC247578FF00D88934 /* ENAUITestsHome.swift in Sources */ = {isa = PBXBuildFile; fileRef = 134F0DB9247578FF00D88934 /* ENAUITestsHome.swift */; };
		134F0DBD247578FF00D88934 /* ENAUITests-Extensions.swift in Sources */ = {isa = PBXBuildFile; fileRef = 134F0DBA247578FF00D88934 /* ENAUITests-Extensions.swift */; };
		134F0F2C2475793400D88934 /* SnapshotHelper.swift in Sources */ = {isa = PBXBuildFile; fileRef = 134F0F2B2475793400D88934 /* SnapshotHelper.swift */; };
		13722044247AEEAD00152764 /* UNNotificationCenter+Extension.swift in Sources */ = {isa = PBXBuildFile; fileRef = 13722043247AEEAD00152764 /* UNNotificationCenter+Extension.swift */; };
		137846492488027600A50AB8 /* OnboardingInfoViewController+Extension.swift in Sources */ = {isa = PBXBuildFile; fileRef = 137846482488027500A50AB8 /* OnboardingInfoViewController+Extension.swift */; };
		138910C5247A909000D739F6 /* ENATaskScheduler.swift in Sources */ = {isa = PBXBuildFile; fileRef = 138910C4247A909000D739F6 /* ENATaskScheduler.swift */; };
		13BAE9B12472FB1E00CEE58A /* CellConfiguratorIndexPosition.swift in Sources */ = {isa = PBXBuildFile; fileRef = 13BAE9B02472FB1E00CEE58A /* CellConfiguratorIndexPosition.swift */; };
		13E50469248E3CD20086641C /* ENAUITestsAppInformation.swift in Sources */ = {isa = PBXBuildFile; fileRef = 13E50468248E3CD20086641C /* ENAUITestsAppInformation.swift */; };
		13E5046B248E3DF30086641C /* AppStrings.swift in Sources */ = {isa = PBXBuildFile; fileRef = CD99A3C92461A47C00BF12AF /* AppStrings.swift */; };
		13E5046C248E434B0086641C /* Localizable.strings in Resources */ = {isa = PBXBuildFile; fileRef = EE70C23A245B09E900AC9B2F /* Localizable.strings */; };
		13E5046D248E434B0086641C /* Localizable.stringsdict in Resources */ = {isa = PBXBuildFile; fileRef = EE92A340245D96DA006B97B0 /* Localizable.stringsdict */; };
		2F26CE2E248B9C4F00BE30EE /* UIViewController+BackButton.swift in Sources */ = {isa = PBXBuildFile; fileRef = 2F26CE2D248B9C4F00BE30EE /* UIViewController+BackButton.swift */; };
		2F3218D0248063E300A7AC0A /* UIView+Convenience.swift in Sources */ = {isa = PBXBuildFile; fileRef = 2F3218CF248063E300A7AC0A /* UIView+Convenience.swift */; };
		2F3D95372518BCD1002B2C81 /* EUSettingsViewController.swift in Sources */ = {isa = PBXBuildFile; fileRef = 2F3D95362518BCD1002B2C81 /* EUSettingsViewController.swift */; };
		2F3D953C2518BCE9002B2C81 /* EUSettingsViewModel.swift in Sources */ = {isa = PBXBuildFile; fileRef = 2F3D953B2518BCE9002B2C81 /* EUSettingsViewModel.swift */; };
		2F785752248506BD00323A9C /* HomeTestResultCollectionViewCell.xib in Resources */ = {isa = PBXBuildFile; fileRef = 2F78574F248506BD00323A9C /* HomeTestResultCollectionViewCell.xib */; };
		2F80CFD9247ED988000F06AF /* ExposureSubmissionIntroViewController.swift in Sources */ = {isa = PBXBuildFile; fileRef = 2F80CFD8247ED988000F06AF /* ExposureSubmissionIntroViewController.swift */; };
		2F80CFDB247EDDB3000F06AF /* ExposureSubmissionHotlineViewController.swift in Sources */ = {isa = PBXBuildFile; fileRef = 2F80CFDA247EDDB3000F06AF /* ExposureSubmissionHotlineViewController.swift */; };
		2F96739B24AB70FA008E3147 /* ExposureSubmissionParsable.swift in Sources */ = {isa = PBXBuildFile; fileRef = 2F96739A24AB70FA008E3147 /* ExposureSubmissionParsable.swift */; };
		2FA968CE24D8560B008EE367 /* String+Random.swift in Sources */ = {isa = PBXBuildFile; fileRef = 2FA968CD24D8560B008EE367 /* String+Random.swift */; };
		2FA9E39324D2F2920030561C /* ExposureSubmission+TestResult.swift in Sources */ = {isa = PBXBuildFile; fileRef = 2FA9E39224D2F2920030561C /* ExposureSubmission+TestResult.swift */; };
		2FA9E39524D2F2B00030561C /* ExposureSubmission+DeviceRegistrationKey.swift in Sources */ = {isa = PBXBuildFile; fileRef = 2FA9E39424D2F2B00030561C /* ExposureSubmission+DeviceRegistrationKey.swift */; };
		2FA9E39724D2F3C70030561C /* ExposureSubmissionError.swift in Sources */ = {isa = PBXBuildFile; fileRef = 2FA9E39624D2F3C60030561C /* ExposureSubmissionError.swift */; };
		2FA9E39924D2F4350030561C /* ExposureSubmission+ErrorParsing.swift in Sources */ = {isa = PBXBuildFile; fileRef = 2FA9E39824D2F4350030561C /* ExposureSubmission+ErrorParsing.swift */; };
		2FA9E39B24D2F4A10030561C /* ExposureSubmissionService+Protocol.swift in Sources */ = {isa = PBXBuildFile; fileRef = 2FA9E39A24D2F4A10030561C /* ExposureSubmissionService+Protocol.swift */; };
		2FC0356F24B342FA00E234AC /* UIViewcontroller+AlertTest.swift in Sources */ = {isa = PBXBuildFile; fileRef = 2FC0356E24B342FA00E234AC /* UIViewcontroller+AlertTest.swift */; };
		2FC0357124B5B70700E234AC /* Error+FAQUrl.swift in Sources */ = {isa = PBXBuildFile; fileRef = 2FC0357024B5B70700E234AC /* Error+FAQUrl.swift */; };
		2FC951FE24DC23B9008D39F4 /* DMConfigurationCell.swift in Sources */ = {isa = PBXBuildFile; fileRef = 2FC951FD24DC23B9008D39F4 /* DMConfigurationCell.swift */; };
		2FD473BF251E0ECE000DCA40 /* EUSettingsViewControllerTests.swift in Sources */ = {isa = PBXBuildFile; fileRef = 2FD473BE251E0ECE000DCA40 /* EUSettingsViewControllerTests.swift */; };
		2FD881CC2490F65C00BEC8FC /* ExposureSubmissionHotlineViewControllerTest.swift in Sources */ = {isa = PBXBuildFile; fileRef = 2FD881CB2490F65C00BEC8FC /* ExposureSubmissionHotlineViewControllerTest.swift */; };
		2FD881CE249115E700BEC8FC /* ExposureSubmissionNavigationControllerTest.swift in Sources */ = {isa = PBXBuildFile; fileRef = 2FD881CD249115E700BEC8FC /* ExposureSubmissionNavigationControllerTest.swift */; };
		2FE15A3C249B8C0B0077BD8D /* AccessibilityIdentifiers.swift in Sources */ = {isa = PBXBuildFile; fileRef = 2FE15A3B249B8C0B0077BD8D /* AccessibilityIdentifiers.swift */; };
		2FF1D62E2487850200381FFB /* NSMutableAttributedString+Generation.swift in Sources */ = {isa = PBXBuildFile; fileRef = 2FF1D62D2487850200381FFB /* NSMutableAttributedString+Generation.swift */; };
		2FF1D63024880FCF00381FFB /* DynamicTableViewRoundedCell.swift in Sources */ = {isa = PBXBuildFile; fileRef = 2FF1D62F24880FCF00381FFB /* DynamicTableViewRoundedCell.swift */; };
		352F25A824EFCBDE00ACDFF3 /* ServerEnvironment.swift in Sources */ = {isa = PBXBuildFile; fileRef = 352F25A724EFCBDE00ACDFF3 /* ServerEnvironment.swift */; };
		353412CC2525EE4A0086D15C /* Globals.swift in Sources */ = {isa = PBXBuildFile; fileRef = 353412CB2525EE4A0086D15C /* Globals.swift */; };
		3539DAD1252B353C00489B1A /* CachedAppConfigurationMock.swift in Sources */ = {isa = PBXBuildFile; fileRef = 3539DAD0252B353C00489B1A /* CachedAppConfigurationMock.swift */; };
		3539DAE3252B42EE00489B1A /* de-config-int-2020-09-25 in Resources */ = {isa = PBXBuildFile; fileRef = 35853E11251DDD33008FE983 /* de-config-int-2020-09-25 */; };
		354E305924EFF26E00526C9F /* Country.swift in Sources */ = {isa = PBXBuildFile; fileRef = 354E305824EFF26E00526C9F /* Country.swift */; };
		35853E12251DDD33008FE983 /* de-config-int-2020-09-25 in Resources */ = {isa = PBXBuildFile; fileRef = 35853E11251DDD33008FE983 /* de-config-int-2020-09-25 */; };
		35853E22251DED0F008FE983 /* CachingHTTPClientMock.swift in Sources */ = {isa = PBXBuildFile; fileRef = 35163D23251CFCCB00D220CA /* CachingHTTPClientMock.swift */; };
		3598D99A24FE280700483F1F /* CountryTests.swift in Sources */ = {isa = PBXBuildFile; fileRef = 3598D99924FE280700483F1F /* CountryTests.swift */; };
		35A7F081250A7CF8005E6C33 /* KeychainHelperTests.swift in Sources */ = {isa = PBXBuildFile; fileRef = 35A7F080250A7CF8005E6C33 /* KeychainHelperTests.swift */; };
		35BE8598251CE495005C2FD0 /* CachingHTTPClient.swift in Sources */ = {isa = PBXBuildFile; fileRef = 35BE8597251CE495005C2FD0 /* CachingHTTPClient.swift */; };
		4026C2DC24852B7600926FB4 /* AppInformationViewController+LegalModel.swift in Sources */ = {isa = PBXBuildFile; fileRef = 4026C2DB24852B7600926FB4 /* AppInformationViewController+LegalModel.swift */; };
		4026C2E424854C8D00926FB4 /* AppInformationLegalCell.swift in Sources */ = {isa = PBXBuildFile; fileRef = 4026C2E324854C8D00926FB4 /* AppInformationLegalCell.swift */; };
		50BD2E6224FE1E8700932566 /* AppInformationModel.swift in Sources */ = {isa = PBXBuildFile; fileRef = 50BD2E6124FE1E8700932566 /* AppInformationModel.swift */; };
		50BD2E6424FE232E00932566 /* AppInformationImprintViewModel.swift in Sources */ = {isa = PBXBuildFile; fileRef = 50BD2E6324FE232E00932566 /* AppInformationImprintViewModel.swift */; };
		50BD2E7724FE26F400932566 /* AppInformationImprintTest.swift in Sources */ = {isa = PBXBuildFile; fileRef = 50BD2E6F24FE26F300932566 /* AppInformationImprintTest.swift */; };
		50DC527924FEB2AE00F6D8EB /* AppInformationDynamicCell.swift in Sources */ = {isa = PBXBuildFile; fileRef = 50DC527824FEB2AE00F6D8EB /* AppInformationDynamicCell.swift */; };
		50DC527B24FEB5CA00F6D8EB /* AppInformationModelTest.swift in Sources */ = {isa = PBXBuildFile; fileRef = 50DC527A24FEB5CA00F6D8EB /* AppInformationModelTest.swift */; };
		50E3BE5A250127DF0033E2C7 /* AppInformationDynamicAction.swift in Sources */ = {isa = PBXBuildFile; fileRef = 50E3BE59250127DF0033E2C7 /* AppInformationDynamicAction.swift */; };
		50F9130D253F1D7800DFE683 /* OnboardingPageType.swift in Sources */ = {isa = PBXBuildFile; fileRef = 50F9130C253F1D7800DFE683 /* OnboardingPageType.swift */; };
		51486D9F2484FC0200FCE216 /* HomeRiskLevelCellConfigurator.swift in Sources */ = {isa = PBXBuildFile; fileRef = 51486D9E2484FC0200FCE216 /* HomeRiskLevelCellConfigurator.swift */; };
		51486DA22485101500FCE216 /* RiskInactiveCollectionViewCell.swift in Sources */ = {isa = PBXBuildFile; fileRef = 51486DA02485101500FCE216 /* RiskInactiveCollectionViewCell.swift */; };
		51486DA32485101500FCE216 /* RiskInactiveCollectionViewCell.xib in Resources */ = {isa = PBXBuildFile; fileRef = 51486DA12485101500FCE216 /* RiskInactiveCollectionViewCell.xib */; };
		51486DA62485237200FCE216 /* RiskThankYouCollectionViewCell.swift in Sources */ = {isa = PBXBuildFile; fileRef = 51486DA42485237200FCE216 /* RiskThankYouCollectionViewCell.swift */; };
		51486DA72485237200FCE216 /* RiskThankYouCollectionViewCell.xib in Resources */ = {isa = PBXBuildFile; fileRef = 51486DA52485237200FCE216 /* RiskThankYouCollectionViewCell.xib */; };
		514C0A0624772F3400F235F6 /* HomeRiskViewConfigurator.swift in Sources */ = {isa = PBXBuildFile; fileRef = 514C0A0524772F3400F235F6 /* HomeRiskViewConfigurator.swift */; };
		514C0A0824772F5E00F235F6 /* RiskItemView.swift in Sources */ = {isa = PBXBuildFile; fileRef = 514C0A0724772F5E00F235F6 /* RiskItemView.swift */; };
		514C0A0B247AF9F700F235F6 /* RiskTextItemView.xib in Resources */ = {isa = PBXBuildFile; fileRef = 514C0A0A247AF9F700F235F6 /* RiskTextItemView.xib */; };
		514C0A0D247AFB0200F235F6 /* RiskTextItemView.swift in Sources */ = {isa = PBXBuildFile; fileRef = 514C0A0C247AFB0200F235F6 /* RiskTextItemView.swift */; };
		514C0A0F247AFEC500F235F6 /* HomeRiskTextItemViewConfigurator.swift in Sources */ = {isa = PBXBuildFile; fileRef = 514C0A0E247AFEC500F235F6 /* HomeRiskTextItemViewConfigurator.swift */; };
		514C0A11247C15EC00F235F6 /* HomeUnknownRiskCellConfigurator.swift in Sources */ = {isa = PBXBuildFile; fileRef = 514C0A10247C15EC00F235F6 /* HomeUnknownRiskCellConfigurator.swift */; };
		514C0A14247C163800F235F6 /* HomeLowRiskCellConfigurator.swift in Sources */ = {isa = PBXBuildFile; fileRef = 514C0A13247C163800F235F6 /* HomeLowRiskCellConfigurator.swift */; };
		514C0A16247C164700F235F6 /* HomeHighRiskCellConfigurator.swift in Sources */ = {isa = PBXBuildFile; fileRef = 514C0A15247C164700F235F6 /* HomeHighRiskCellConfigurator.swift */; };
		514C0A1A247C16D600F235F6 /* HomeInactiveRiskCellConfigurator.swift in Sources */ = {isa = PBXBuildFile; fileRef = 514C0A19247C16D600F235F6 /* HomeInactiveRiskCellConfigurator.swift */; };
		514E813024618E3D00636861 /* ExposureDetection.storyboard in Resources */ = {isa = PBXBuildFile; fileRef = 514E812F24618E3D00636861 /* ExposureDetection.storyboard */; };
		514E81342461B97800636861 /* ExposureManager.swift in Sources */ = {isa = PBXBuildFile; fileRef = 514E81332461B97700636861 /* ExposureManager.swift */; };
		514EE999246D4C2E00DE4884 /* UITableViewCell+Identifier.swift in Sources */ = {isa = PBXBuildFile; fileRef = 514EE998246D4C2E00DE4884 /* UITableViewCell+Identifier.swift */; };
		514EE99B246D4C4C00DE4884 /* UITableView+Dequeue.swift in Sources */ = {isa = PBXBuildFile; fileRef = 514EE99A246D4C4C00DE4884 /* UITableView+Dequeue.swift */; };
		514EE99D246D4CFB00DE4884 /* TableViewCellConfigurator.swift in Sources */ = {isa = PBXBuildFile; fileRef = 514EE99C246D4CFB00DE4884 /* TableViewCellConfigurator.swift */; };
		515BBDEB2484F8E500CDB674 /* HomeThankYouRiskCellConfigurator.swift in Sources */ = {isa = PBXBuildFile; fileRef = 515BBDEA2484F8E500CDB674 /* HomeThankYouRiskCellConfigurator.swift */; };
		516E42CB24B760F50008CC30 /* HomeRiskLevelCellConfiguratorTests.swift in Sources */ = {isa = PBXBuildFile; fileRef = 516E42C924B760EC0008CC30 /* HomeRiskLevelCellConfiguratorTests.swift */; };
		516E42FB24B7739F0008CC30 /* HomeUnknownRiskCellConfiguratorTests.swift in Sources */ = {isa = PBXBuildFile; fileRef = 516E42FA24B7739F0008CC30 /* HomeUnknownRiskCellConfiguratorTests.swift */; };
		516E42FE24B7773E0008CC30 /* HomeLowRiskCellConfiguratorTests.swift in Sources */ = {isa = PBXBuildFile; fileRef = 516E42FC24B776A90008CC30 /* HomeLowRiskCellConfiguratorTests.swift */; };
		516E430024B777B20008CC30 /* HomeHighRiskCellConfiguratorTests.swift in Sources */ = {isa = PBXBuildFile; fileRef = 516E42FF24B777B20008CC30 /* HomeHighRiskCellConfiguratorTests.swift */; };
		516E430224B89AED0008CC30 /* CoordinatorTests.swift in Sources */ = {isa = PBXBuildFile; fileRef = 516E430124B89AED0008CC30 /* CoordinatorTests.swift */; };
		51895EDC245E16CD0085DA38 /* ENAColor.swift in Sources */ = {isa = PBXBuildFile; fileRef = 51895EDB245E16CD0085DA38 /* ENAColor.swift */; };
		518A69FB24687D5800444E66 /* RiskLevel.swift in Sources */ = {isa = PBXBuildFile; fileRef = 518A69FA24687D5800444E66 /* RiskLevel.swift */; };
		51B5B414246DF07300DC5D3E /* RiskImageItemView.xib in Resources */ = {isa = PBXBuildFile; fileRef = 51B5B413246DF07300DC5D3E /* RiskImageItemView.xib */; };
		51B5B41C246EC8B800DC5D3E /* HomeCardCollectionViewCell.swift in Sources */ = {isa = PBXBuildFile; fileRef = 51B5B41B246EC8B800DC5D3E /* HomeCardCollectionViewCell.swift */; };
		51C737BD245B349700286105 /* OnboardingInfoViewController.swift in Sources */ = {isa = PBXBuildFile; fileRef = 51C737BC245B349700286105 /* OnboardingInfoViewController.swift */; };
		51C737BF245B3B5D00286105 /* OnboardingInfo.swift in Sources */ = {isa = PBXBuildFile; fileRef = 51C737BE245B3B5D00286105 /* OnboardingInfo.swift */; };
		51C7790C24867F16004582F8 /* RiskListItemView.xib in Resources */ = {isa = PBXBuildFile; fileRef = 51C7790B24867F16004582F8 /* RiskListItemView.xib */; };
		51C7790E24867F22004582F8 /* RiskListItemView.swift in Sources */ = {isa = PBXBuildFile; fileRef = 51C7790D24867F22004582F8 /* RiskListItemView.swift */; };
		51C77910248684F5004582F8 /* HomeRiskListItemViewConfigurator.swift in Sources */ = {isa = PBXBuildFile; fileRef = 51C7790F248684F5004582F8 /* HomeRiskListItemViewConfigurator.swift */; };
		51C779122486E549004582F8 /* HomeFindingPositiveRiskCellConfigurator.swift in Sources */ = {isa = PBXBuildFile; fileRef = 51C779112486E549004582F8 /* HomeFindingPositiveRiskCellConfigurator.swift */; };
		51C779142486E5AB004582F8 /* RiskFindingPositiveCollectionViewCell.xib in Resources */ = {isa = PBXBuildFile; fileRef = 51C779132486E5AB004582F8 /* RiskFindingPositiveCollectionViewCell.xib */; };
		51C779162486E5BA004582F8 /* RiskFindingPositiveCollectionViewCell.swift in Sources */ = {isa = PBXBuildFile; fileRef = 51C779152486E5BA004582F8 /* RiskFindingPositiveCollectionViewCell.swift */; };
		51CE1B4A246016B0002CF42A /* UICollectionViewCell+Identifier.swift in Sources */ = {isa = PBXBuildFile; fileRef = 51CE1B49246016B0002CF42A /* UICollectionViewCell+Identifier.swift */; };
		51CE1B4C246016D1002CF42A /* UICollectionReusableView+Identifier.swift in Sources */ = {isa = PBXBuildFile; fileRef = 51CE1B4B246016D1002CF42A /* UICollectionReusableView+Identifier.swift */; };
		51CE1B5524604DD2002CF42A /* HomeLayout.swift in Sources */ = {isa = PBXBuildFile; fileRef = 51CE1B5424604DD2002CF42A /* HomeLayout.swift */; };
		51CE1B85246078B6002CF42A /* ActivateCollectionViewCell.xib in Resources */ = {isa = PBXBuildFile; fileRef = 51CE1B76246078B6002CF42A /* ActivateCollectionViewCell.xib */; };
		51CE1B87246078B6002CF42A /* ActivateCollectionViewCell.swift in Sources */ = {isa = PBXBuildFile; fileRef = 51CE1B78246078B6002CF42A /* ActivateCollectionViewCell.swift */; };
		51CE1B88246078B6002CF42A /* RiskLevelCollectionViewCell.xib in Resources */ = {isa = PBXBuildFile; fileRef = 51CE1B79246078B6002CF42A /* RiskLevelCollectionViewCell.xib */; };
		51CE1B89246078B6002CF42A /* RiskLevelCollectionViewCell.swift in Sources */ = {isa = PBXBuildFile; fileRef = 51CE1B7A246078B6002CF42A /* RiskLevelCollectionViewCell.swift */; };
		51CE1B8A246078B6002CF42A /* InfoCollectionViewCell.xib in Resources */ = {isa = PBXBuildFile; fileRef = 51CE1B7B246078B6002CF42A /* InfoCollectionViewCell.xib */; };
		51CE1B8B246078B6002CF42A /* InfoCollectionViewCell.swift in Sources */ = {isa = PBXBuildFile; fileRef = 51CE1B7C246078B6002CF42A /* InfoCollectionViewCell.swift */; };
		51CE1B91246078B6002CF42A /* SectionSystemBackgroundDecorationView.swift in Sources */ = {isa = PBXBuildFile; fileRef = 51CE1B84246078B6002CF42A /* SectionSystemBackgroundDecorationView.swift */; };
		51CE1BB52460AC83002CF42A /* UICollectionView+Dequeue.swift in Sources */ = {isa = PBXBuildFile; fileRef = 51CE1BB42460AC82002CF42A /* UICollectionView+Dequeue.swift */; };
		51CE1BBA2460AFD8002CF42A /* HomeActivateCellConfigurator.swift in Sources */ = {isa = PBXBuildFile; fileRef = 51CE1BB92460AFD8002CF42A /* HomeActivateCellConfigurator.swift */; };
		51CE1BBD2460B1CB002CF42A /* CollectionViewCellConfigurator.swift in Sources */ = {isa = PBXBuildFile; fileRef = 51CE1BBC2460B1CB002CF42A /* CollectionViewCellConfigurator.swift */; };
		51CE1BBF2460B222002CF42A /* HomeRiskCellConfigurator.swift in Sources */ = {isa = PBXBuildFile; fileRef = 51CE1BBE2460B222002CF42A /* HomeRiskCellConfigurator.swift */; };
		51CE1BC32460B28D002CF42A /* HomeInfoCellConfigurator.swift in Sources */ = {isa = PBXBuildFile; fileRef = 51CE1BC22460B28D002CF42A /* HomeInfoCellConfigurator.swift */; };
		51D420B12458397300AD70CA /* Onboarding.storyboard in Resources */ = {isa = PBXBuildFile; fileRef = 51D420B02458397300AD70CA /* Onboarding.storyboard */; };
		51D420B424583ABB00AD70CA /* AppStoryboard.swift in Sources */ = {isa = PBXBuildFile; fileRef = 51D420B324583ABB00AD70CA /* AppStoryboard.swift */; };
		51D420B724583B7200AD70CA /* NSObject+Identifier.swift in Sources */ = {isa = PBXBuildFile; fileRef = 51D420B624583B7200AD70CA /* NSObject+Identifier.swift */; };
		51D420B924583B8300AD70CA /* UIViewController+AppStoryboard.swift in Sources */ = {isa = PBXBuildFile; fileRef = 51D420B824583B8300AD70CA /* UIViewController+AppStoryboard.swift */; };
		51D420C424583E3300AD70CA /* SettingsViewController.swift in Sources */ = {isa = PBXBuildFile; fileRef = 51D420C324583E3300AD70CA /* SettingsViewController.swift */; };
		51D420CE245869C800AD70CA /* Home.storyboard in Resources */ = {isa = PBXBuildFile; fileRef = 51D420CD245869C800AD70CA /* Home.storyboard */; };
		51D420D024586AB300AD70CA /* Settings.storyboard in Resources */ = {isa = PBXBuildFile; fileRef = 51D420CF24586AB300AD70CA /* Settings.storyboard */; };
		51F1255D24BDD75300126C86 /* HomeUnknown48hRiskCellConfigurator.swift in Sources */ = {isa = PBXBuildFile; fileRef = 51F1255C24BDD75300126C86 /* HomeUnknown48hRiskCellConfigurator.swift */; };
		51F1256024BEFB8F00126C86 /* HomeUnknown48hRiskCellConfiguratorTests.swift in Sources */ = {isa = PBXBuildFile; fileRef = 51F1255E24BEFB7A00126C86 /* HomeUnknown48hRiskCellConfiguratorTests.swift */; };
		51FE277B2475340300BB8144 /* HomeRiskLoadingItemViewConfigurator.swift in Sources */ = {isa = PBXBuildFile; fileRef = 51FE277A2475340300BB8144 /* HomeRiskLoadingItemViewConfigurator.swift */; };
		51FE277D247535C400BB8144 /* RiskLoadingItemView.xib in Resources */ = {isa = PBXBuildFile; fileRef = 51FE277C247535C400BB8144 /* RiskLoadingItemView.xib */; };
		51FE277F247535E300BB8144 /* RiskLoadingItemView.swift in Sources */ = {isa = PBXBuildFile; fileRef = 51FE277E247535E300BB8144 /* RiskLoadingItemView.swift */; };
		710021DC248E44A6001F0B63 /* ENAFont.swift in Sources */ = {isa = PBXBuildFile; fileRef = 710021DB248E44A6001F0B63 /* ENAFont.swift */; };
		710021DE248EAF16001F0B63 /* ExposureSubmissionImageCardCell.xib in Resources */ = {isa = PBXBuildFile; fileRef = 710021DD248EAF16001F0B63 /* ExposureSubmissionImageCardCell.xib */; };
		710021E0248EAF9A001F0B63 /* ExposureSubmissionImageCardCell.swift in Sources */ = {isa = PBXBuildFile; fileRef = 710021DF248EAF9A001F0B63 /* ExposureSubmissionImageCardCell.swift */; };
		710224EA248FA67F000C5DEF /* HomeTestResultCollectionViewCell.swift in Sources */ = {isa = PBXBuildFile; fileRef = 710224E9248FA67F000C5DEF /* HomeTestResultCollectionViewCell.swift */; };
		710224EC248FC150000C5DEF /* HomeTestResultCellConfigurator.swift in Sources */ = {isa = PBXBuildFile; fileRef = 710224EB248FC150000C5DEF /* HomeTestResultCellConfigurator.swift */; };
		710224EE2490E2FD000C5DEF /* ExposureSubmissionStepCell.xib in Resources */ = {isa = PBXBuildFile; fileRef = 710224ED2490E2FC000C5DEF /* ExposureSubmissionStepCell.xib */; };
		710224F42490E7A3000C5DEF /* ExposureSubmissionStepCell.swift in Sources */ = {isa = PBXBuildFile; fileRef = 710224F32490E7A3000C5DEF /* ExposureSubmissionStepCell.swift */; };
		710224F624910661000C5DEF /* ExposureSubmissionDynamicCell.swift in Sources */ = {isa = PBXBuildFile; fileRef = 710224F524910661000C5DEF /* ExposureSubmissionDynamicCell.swift */; };
		710ABB1F2475115500948792 /* UITableViewController+Enum.swift in Sources */ = {isa = PBXBuildFile; fileRef = 710ABB1E2475115500948792 /* UITableViewController+Enum.swift */; };
		710ABB23247513E300948792 /* DynamicTypeTableViewCell.swift in Sources */ = {isa = PBXBuildFile; fileRef = 710ABB22247513E300948792 /* DynamicTypeTableViewCell.swift */; };
		710ABB25247514BD00948792 /* UIViewController+Segue.swift in Sources */ = {isa = PBXBuildFile; fileRef = 710ABB24247514BD00948792 /* UIViewController+Segue.swift */; };
		710ABB27247533FA00948792 /* DynamicTableViewController.swift in Sources */ = {isa = PBXBuildFile; fileRef = 710ABB26247533FA00948792 /* DynamicTableViewController.swift */; };
		710ABB292475353900948792 /* DynamicTableViewModel.swift in Sources */ = {isa = PBXBuildFile; fileRef = 710ABB282475353900948792 /* DynamicTableViewModel.swift */; };
		71176E2F248922B0004B0C9F /* ENAColorTests.swift in Sources */ = {isa = PBXBuildFile; fileRef = 71176E2D24891C02004B0C9F /* ENAColorTests.swift */; };
		71176E32248957C3004B0C9F /* AppNavigationController.swift in Sources */ = {isa = PBXBuildFile; fileRef = 71176E31248957C3004B0C9F /* AppNavigationController.swift */; };
		711EFCC72492EE31005FEF21 /* ENAFooterView.swift in Sources */ = {isa = PBXBuildFile; fileRef = 711EFCC62492EE31005FEF21 /* ENAFooterView.swift */; };
		711EFCC924935C79005FEF21 /* ExposureSubmissionTestResultHeaderView.xib in Resources */ = {isa = PBXBuildFile; fileRef = 711EFCC824935C79005FEF21 /* ExposureSubmissionTestResultHeaderView.xib */; };
		71330E41248109F600EB10F6 /* DynamicTableViewSection.swift in Sources */ = {isa = PBXBuildFile; fileRef = 71330E40248109F600EB10F6 /* DynamicTableViewSection.swift */; };
		71330E43248109FD00EB10F6 /* DynamicTableViewCell.swift in Sources */ = {isa = PBXBuildFile; fileRef = 71330E42248109FD00EB10F6 /* DynamicTableViewCell.swift */; };
		71330E4524810A0500EB10F6 /* DynamicTableViewHeader.swift in Sources */ = {isa = PBXBuildFile; fileRef = 71330E4424810A0500EB10F6 /* DynamicTableViewHeader.swift */; };
		71330E4724810A0C00EB10F6 /* DynamicTableViewFooter.swift in Sources */ = {isa = PBXBuildFile; fileRef = 71330E4624810A0C00EB10F6 /* DynamicTableViewFooter.swift */; };
		713EA25B247818B000AB7EE8 /* DynamicTypeButton.swift in Sources */ = {isa = PBXBuildFile; fileRef = 713EA25A247818B000AB7EE8 /* DynamicTypeButton.swift */; };
		713EA25D24798A7000AB7EE8 /* ExposureDetectionRoundedView.swift in Sources */ = {isa = PBXBuildFile; fileRef = 713EA25C24798A7000AB7EE8 /* ExposureDetectionRoundedView.swift */; };
		713EA25F24798A9100AB7EE8 /* ExposureDetectionRiskCell.swift in Sources */ = {isa = PBXBuildFile; fileRef = 713EA25E24798A9100AB7EE8 /* ExposureDetectionRiskCell.swift */; };
		713EA26124798AD100AB7EE8 /* InsetTableViewCell.swift in Sources */ = {isa = PBXBuildFile; fileRef = 713EA26024798AD100AB7EE8 /* InsetTableViewCell.swift */; };
		713EA26324798F8500AB7EE8 /* ExposureDetectionHeaderCell.swift in Sources */ = {isa = PBXBuildFile; fileRef = 713EA26224798F8500AB7EE8 /* ExposureDetectionHeaderCell.swift */; };
		714194EA247A65C60072A090 /* DynamicTableViewHeaderSeparatorView.swift in Sources */ = {isa = PBXBuildFile; fileRef = 714194E9247A65C60072A090 /* DynamicTableViewHeaderSeparatorView.swift */; };
		7154EB4A247D21E200A467FF /* ExposureDetectionLongGuideCell.swift in Sources */ = {isa = PBXBuildFile; fileRef = 7154EB49247D21E200A467FF /* ExposureDetectionLongGuideCell.swift */; };
		7154EB4C247E862100A467FF /* ExposureDetectionLoadingCell.swift in Sources */ = {isa = PBXBuildFile; fileRef = 7154EB4B247E862100A467FF /* ExposureDetectionLoadingCell.swift */; };
		717D21E9248C022E00D9717E /* DynamicTableViewHtmlCell.swift in Sources */ = {isa = PBXBuildFile; fileRef = 717D21E8248C022E00D9717E /* DynamicTableViewHtmlCell.swift */; };
		7187A5582481231C00FCC755 /* DynamicTableViewAction.swift in Sources */ = {isa = PBXBuildFile; fileRef = 71330E4824810A5A00EB10F6 /* DynamicTableViewAction.swift */; };
		71B804472484CC0800D53506 /* ENALabel.swift in Sources */ = {isa = PBXBuildFile; fileRef = 71B804462484CC0800D53506 /* ENALabel.swift */; };
		71B804492484D37300D53506 /* RiskLegendViewController.swift in Sources */ = {isa = PBXBuildFile; fileRef = 71B804482484D37300D53506 /* RiskLegendViewController.swift */; };
		71B8044D248525CD00D53506 /* RiskLegendViewController+DynamicTableViewModel.swift in Sources */ = {isa = PBXBuildFile; fileRef = 71B8044C248525CD00D53506 /* RiskLegendViewController+DynamicTableViewModel.swift */; };
		71B8044F248526B600D53506 /* DynamicTableViewSpaceCell.swift in Sources */ = {isa = PBXBuildFile; fileRef = 71B8044E248526B600D53506 /* DynamicTableViewSpaceCell.swift */; };
		71B804542485273C00D53506 /* RiskLegendDotBodyCell.swift in Sources */ = {isa = PBXBuildFile; fileRef = 71B804532485273C00D53506 /* RiskLegendDotBodyCell.swift */; };
		71C0BEDD2498DD07009A17A0 /* ENANavigationFooterView.swift in Sources */ = {isa = PBXBuildFile; fileRef = 71C0BEDC2498DD07009A17A0 /* ENANavigationFooterView.swift */; };
		71CAB9D2248AACAD00F516A5 /* PixelPerfectLayoutConstraint.swift in Sources */ = {isa = PBXBuildFile; fileRef = 71CAB9D1248AACAD00F516A5 /* PixelPerfectLayoutConstraint.swift */; };
		71CAB9D4248AB33500F516A5 /* DynamicTypeSymbolImageView.swift in Sources */ = {isa = PBXBuildFile; fileRef = 71CAB9D3248AB33500F516A5 /* DynamicTypeSymbolImageView.swift */; };
		71D3C19A2494EFAC00DBABA8 /* ENANavigationControllerWithFooter.swift in Sources */ = {isa = PBXBuildFile; fileRef = 71D3C1992494EFAC00DBABA8 /* ENANavigationControllerWithFooter.swift */; };
		71EF33D92497F3E8007B7E1B /* ENANavigationControllerWithFooterChild.swift in Sources */ = {isa = PBXBuildFile; fileRef = 71EF33D82497F3E8007B7E1B /* ENANavigationControllerWithFooterChild.swift */; };
		71EF33DB2497F419007B7E1B /* ENANavigationFooterItem.swift in Sources */ = {isa = PBXBuildFile; fileRef = 71EF33DA2497F419007B7E1B /* ENANavigationFooterItem.swift */; };
		71F2E57B2487AEFC00694F1A /* ena-colors.xcassets in Resources */ = {isa = PBXBuildFile; fileRef = 71F2E57A2487AEFC00694F1A /* ena-colors.xcassets */; };
		71F5418E248BEE08006DB793 /* privacy-policy.html in Resources */ = {isa = PBXBuildFile; fileRef = 71F5418A248BEDBE006DB793 /* privacy-policy.html */; };
		71F54191248BF677006DB793 /* HtmlTextView.swift in Sources */ = {isa = PBXBuildFile; fileRef = 71F54190248BF677006DB793 /* HtmlTextView.swift */; };
		71FD8862246EB27F00E804D0 /* ExposureDetectionViewController.swift in Sources */ = {isa = PBXBuildFile; fileRef = 71FD8861246EB27F00E804D0 /* ExposureDetectionViewController.swift */; };
		71FE1C69247A8FE100851FEB /* DynamicTableViewHeaderFooterView.swift in Sources */ = {isa = PBXBuildFile; fileRef = 71FE1C68247A8FE100851FEB /* DynamicTableViewHeaderFooterView.swift */; };
		71FE1C71247AA7B700851FEB /* DynamicTableViewHeaderImageView.swift in Sources */ = {isa = PBXBuildFile; fileRef = 71FE1C70247AA7B700851FEB /* DynamicTableViewHeaderImageView.swift */; };
		71FE1C7A247AC2B500851FEB /* ExposureSubmissionSuccessViewController.swift in Sources */ = {isa = PBXBuildFile; fileRef = 71FE1C73247AC2B500851FEB /* ExposureSubmissionSuccessViewController.swift */; };
		71FE1C7B247AC2B500851FEB /* ExposureSubmissionQRScannerViewController.swift in Sources */ = {isa = PBXBuildFile; fileRef = 71FE1C74247AC2B500851FEB /* ExposureSubmissionQRScannerViewController.swift */; };
		71FE1C7C247AC2B500851FEB /* ExposureSubmissionOverviewViewController.swift in Sources */ = {isa = PBXBuildFile; fileRef = 71FE1C75247AC2B500851FEB /* ExposureSubmissionOverviewViewController.swift */; };
		71FE1C7D247AC2B500851FEB /* ExposureSubmissionTanInputViewController.swift in Sources */ = {isa = PBXBuildFile; fileRef = 71FE1C76247AC2B500851FEB /* ExposureSubmissionTanInputViewController.swift */; };
		71FE1C7F247AC2B500851FEB /* ExposureSubmissionTestResultViewController.swift in Sources */ = {isa = PBXBuildFile; fileRef = 71FE1C78247AC2B500851FEB /* ExposureSubmissionTestResultViewController.swift */; };
		71FE1C80247AC2B500851FEB /* ExposureSubmissionNavigationController.swift in Sources */ = {isa = PBXBuildFile; fileRef = 71FE1C79247AC2B500851FEB /* ExposureSubmissionNavigationController.swift */; };
		71FE1C82247AC30300851FEB /* ENATanInput.swift in Sources */ = {isa = PBXBuildFile; fileRef = 71FE1C81247AC30300851FEB /* ENATanInput.swift */; };
		71FE1C86247AC33D00851FEB /* ExposureSubmissionTestResultHeaderView.swift in Sources */ = {isa = PBXBuildFile; fileRef = 71FE1C84247AC33D00851FEB /* ExposureSubmissionTestResultHeaderView.swift */; };
		71FE1C8C247AC79D00851FEB /* DynamicTableViewIconCell.swift in Sources */ = {isa = PBXBuildFile; fileRef = 71FE1C8A247AC79D00851FEB /* DynamicTableViewIconCell.swift */; };
		71FE1C8D247AC79D00851FEB /* DynamicTableViewIconCell.xib in Resources */ = {isa = PBXBuildFile; fileRef = 71FE1C8B247AC79D00851FEB /* DynamicTableViewIconCell.xib */; };
		85142501245DA0B3009D2791 /* UIViewController+Alert.swift in Sources */ = {isa = PBXBuildFile; fileRef = 85142500245DA0B3009D2791 /* UIViewController+Alert.swift */; };
		8539874F2467094E00D28B62 /* AppIcon.xcassets in Resources */ = {isa = PBXBuildFile; fileRef = 8539874E2467094E00D28B62 /* AppIcon.xcassets */; };
		853D987A24694A8700490DBA /* ENAButton.swift in Sources */ = {isa = PBXBuildFile; fileRef = 853D987924694A8700490DBA /* ENAButton.swift */; };
		853D98832469DC5000490DBA /* ExposureNotificationSetting.storyboard in Resources */ = {isa = PBXBuildFile; fileRef = 853D98822469DC5000490DBA /* ExposureNotificationSetting.storyboard */; };
		858F6F6E245A103C009FFD33 /* ExposureNotification.framework in Frameworks */ = {isa = PBXBuildFile; fileRef = 858F6F6D245A103C009FFD33 /* ExposureNotification.framework */; };
		8595BF5F246032D90056EA27 /* ENASwitch.swift in Sources */ = {isa = PBXBuildFile; fileRef = 8595BF5E246032D90056EA27 /* ENASwitch.swift */; };
		859DD512248549790073D59F /* MockDiagnosisKeysRetrieval.swift in Sources */ = {isa = PBXBuildFile; fileRef = 859DD511248549790073D59F /* MockDiagnosisKeysRetrieval.swift */; };
		85D7593F2457048F008175F0 /* AppDelegate.swift in Sources */ = {isa = PBXBuildFile; fileRef = 85D7593E2457048F008175F0 /* AppDelegate.swift */; };
		85D759412457048F008175F0 /* SceneDelegate.swift in Sources */ = {isa = PBXBuildFile; fileRef = 85D759402457048F008175F0 /* SceneDelegate.swift */; };
		85D7594B24570491008175F0 /* Assets.xcassets in Resources */ = {isa = PBXBuildFile; fileRef = 85D7594A24570491008175F0 /* Assets.xcassets */; };
		85D7594E24570491008175F0 /* LaunchScreen.storyboard in Resources */ = {isa = PBXBuildFile; fileRef = 85D7594C24570491008175F0 /* LaunchScreen.storyboard */; };
		85D7596424570491008175F0 /* ENAUITests.swift in Sources */ = {isa = PBXBuildFile; fileRef = 85D7596324570491008175F0 /* ENAUITests.swift */; };
		85E33444247EB357006E74EC /* CircularProgressView.swift in Sources */ = {isa = PBXBuildFile; fileRef = 85E33443247EB357006E74EC /* CircularProgressView.swift */; };
		9412FAFE252349EA0086E139 /* DeltaOnboardingViewControllerTests.swift in Sources */ = {isa = PBXBuildFile; fileRef = 9412FAF92523499D0086E139 /* DeltaOnboardingViewControllerTests.swift */; };
		9417BA95252B6B5100AD4053 /* DMSQLiteErrorViewController.swift in Sources */ = {isa = PBXBuildFile; fileRef = 9417BA94252B6B5100AD4053 /* DMSQLiteErrorViewController.swift */; };
		941ADDB02518C2B200E421D9 /* EuTracingTableViewCell.swift in Sources */ = {isa = PBXBuildFile; fileRef = 941ADDAF2518C2B200E421D9 /* EuTracingTableViewCell.swift */; };
		941ADDB22518C3FB00E421D9 /* ENSettingEuTracingViewModel.swift in Sources */ = {isa = PBXBuildFile; fileRef = 941ADDB12518C3FB00E421D9 /* ENSettingEuTracingViewModel.swift */; };
		941B68AE253F007100DC1962 /* Int+Increment.swift in Sources */ = {isa = PBXBuildFile; fileRef = 941B689E253EFF2300DC1962 /* Int+Increment.swift */; };
		941F5ED02518E82800785F06 /* ENSettingEuTracingViewModelTests.swift in Sources */ = {isa = PBXBuildFile; fileRef = 941F5ECB2518E82100785F06 /* ENSettingEuTracingViewModelTests.swift */; };
		9488C3012521EE8E00504648 /* DeltaOnboardingNavigationController.swift in Sources */ = {isa = PBXBuildFile; fileRef = 9488C3002521EE8E00504648 /* DeltaOnboardingNavigationController.swift */; };
		948DCDC3252EFC9A00CDE020 /* ENAUITests_05_ExposureLogging.swift in Sources */ = {isa = PBXBuildFile; fileRef = 948DCDC2252EFC9A00CDE020 /* ENAUITests_05_ExposureLogging.swift */; };
		94C24B3F25304B4400F8C004 /* ENAUITestsDeltaOnboarding.swift in Sources */ = {isa = PBXBuildFile; fileRef = 94C24B3E25304B4400F8C004 /* ENAUITestsDeltaOnboarding.swift */; };
		94F594622521CBF50077681B /* DeltaOnboardingV15ViewModel.swift in Sources */ = {isa = PBXBuildFile; fileRef = 94F594612521CBF50077681B /* DeltaOnboardingV15ViewModel.swift */; };
		A124E64A249BF4EF00E95F72 /* ExposureDetectionExecutorTests.swift in Sources */ = {isa = PBXBuildFile; fileRef = A124E648249BF4EB00E95F72 /* ExposureDetectionExecutorTests.swift */; };
		A124E64C249C4C9000E95F72 /* SAPDownloadedPackagesStore+Helpers.swift in Sources */ = {isa = PBXBuildFile; fileRef = A124E64B249C4C9000E95F72 /* SAPDownloadedPackagesStore+Helpers.swift */; };
		A128F04E2489ABEE00EC7F6C /* RiskCalculationTests.swift in Sources */ = {isa = PBXBuildFile; fileRef = A128F04C2489ABE700EC7F6C /* RiskCalculationTests.swift */; };
		A128F059248B459F00EC7F6C /* PublicKeyStore.swift in Sources */ = {isa = PBXBuildFile; fileRef = A128F058248B459F00EC7F6C /* PublicKeyStore.swift */; };
		A14BDEC024A1AD660063E4EC /* MockExposureDetector.swift in Sources */ = {isa = PBXBuildFile; fileRef = A14BDEBF24A1AD660063E4EC /* MockExposureDetector.swift */; };
		A1654EFF24B41FF600C0E115 /* DynamicCellTests.swift in Sources */ = {isa = PBXBuildFile; fileRef = A1654EFD24B41FEF00C0E115 /* DynamicCellTests.swift */; };
		A1654F0224B43E8500C0E115 /* DynamicTableViewTextViewCellTests.swift in Sources */ = {isa = PBXBuildFile; fileRef = A1654F0024B43E7F00C0E115 /* DynamicTableViewTextViewCellTests.swift */; };
		A16714AF248CA1B70031B111 /* Bundle+ReadPlist.swift in Sources */ = {isa = PBXBuildFile; fileRef = A16714AE248CA1B70031B111 /* Bundle+ReadPlist.swift */; };
		A16714BB248D18D20031B111 /* SummaryMetadata.swift in Sources */ = {isa = PBXBuildFile; fileRef = A16714BA248D18D20031B111 /* SummaryMetadata.swift */; };
		A173665324844F41006BE209 /* SQLiteKeyValueStoreTests.swift in Sources */ = {isa = PBXBuildFile; fileRef = A173665124844F29006BE209 /* SQLiteKeyValueStoreTests.swift */; };
		A17366552484978A006BE209 /* OnboardingInfoViewControllerUtils.swift in Sources */ = {isa = PBXBuildFile; fileRef = A17366542484978A006BE209 /* OnboardingInfoViewControllerUtils.swift */; };
		A17DA5E32486D8EF006F310F /* RiskLevelTests.swift in Sources */ = {isa = PBXBuildFile; fileRef = A17DA5E12486D8E7006F310F /* RiskLevelTests.swift */; };
		A1877CAB248F2532006FEFC0 /* SAPDownloadedPackageTests.swift in Sources */ = {isa = PBXBuildFile; fileRef = A1877CA9248F247D006FEFC0 /* SAPDownloadedPackageTests.swift */; };
		A189E45F248C325E001D0996 /* de-config in Resources */ = {isa = PBXBuildFile; fileRef = A189E45E248C325E001D0996 /* de-config */; };
		A1BABD0924A57B88000ED515 /* TemporaryExposureKeyMock.swift in Sources */ = {isa = PBXBuildFile; fileRef = A1BABD0824A57B88000ED515 /* TemporaryExposureKeyMock.swift */; };
		A1BABD0E24A57CFC000ED515 /* ENTemporaryExposureKey+ProcessingTests.swift in Sources */ = {isa = PBXBuildFile; fileRef = A1BABD0C24A57BAC000ED515 /* ENTemporaryExposureKey+ProcessingTests.swift */; };
		A1BABD1024A57D03000ED515 /* ENTemporaryExposureKey+Processing.swift in Sources */ = {isa = PBXBuildFile; fileRef = A1BABD0A24A57BA0000ED515 /* ENTemporaryExposureKey+Processing.swift */; };
		A1C683FA24AEC57400B90D12 /* DynamicTableViewTextViewCell.swift in Sources */ = {isa = PBXBuildFile; fileRef = A1C683F924AEC57400B90D12 /* DynamicTableViewTextViewCell.swift */; };
		A1C683FC24AEC9EE00B90D12 /* DynamicTableViewTextCell.swift in Sources */ = {isa = PBXBuildFile; fileRef = A1C683FB24AEC9EE00B90D12 /* DynamicTableViewTextCell.swift */; };
		A1E41941249410AF0016E52A /* SAPDownloadedPackage+Helpers.swift in Sources */ = {isa = PBXBuildFile; fileRef = A1E41940249410AF0016E52A /* SAPDownloadedPackage+Helpers.swift */; };
		A1E419462495479D0016E52A /* HTTPClient+MockNetworkStack.swift in Sources */ = {isa = PBXBuildFile; fileRef = A1E419442495476C0016E52A /* HTTPClient+MockNetworkStack.swift */; };
		A1E41949249548770016E52A /* HTTPClient+SubmitTests.swift in Sources */ = {isa = PBXBuildFile; fileRef = A1E41947249548260016E52A /* HTTPClient+SubmitTests.swift */; };
		A1E419522495A6F20016E52A /* HTTPClient+TANForExposureSubmitTests.swift in Sources */ = {isa = PBXBuildFile; fileRef = A1E419502495A6EA0016E52A /* HTTPClient+TANForExposureSubmitTests.swift */; };
		A1E419552495A8060016E52A /* HTTPClient+GetTestResultTests.swift in Sources */ = {isa = PBXBuildFile; fileRef = A1E419532495A7850016E52A /* HTTPClient+GetTestResultTests.swift */; };
		A1E419582495A8F90016E52A /* HTTPClient+RegistrationTokenTests.swift in Sources */ = {isa = PBXBuildFile; fileRef = A1E419562495A8F50016E52A /* HTTPClient+RegistrationTokenTests.swift */; };
		A1E4195D249818060016E52A /* RiskTests.swift in Sources */ = {isa = PBXBuildFile; fileRef = A1E4195B249818020016E52A /* RiskTests.swift */; };
		A1E419602498243E0016E52A /* String+TodayTests.swift in Sources */ = {isa = PBXBuildFile; fileRef = A1E4195E249824340016E52A /* String+TodayTests.swift */; };
		A328424D248B91E0006B1F09 /* HomeTestResultLoadingCell.xib in Resources */ = {isa = PBXBuildFile; fileRef = A328424B248B91E0006B1F09 /* HomeTestResultLoadingCell.xib */; };
		A328424E248B91E0006B1F09 /* HomeTestResultLoadingCell.swift in Sources */ = {isa = PBXBuildFile; fileRef = A328424C248B91E0006B1F09 /* HomeTestResultLoadingCell.swift */; };
		A3284250248B9269006B1F09 /* HomeTestResultLoadingCellConfigurator.swift in Sources */ = {isa = PBXBuildFile; fileRef = A328424F248B9269006B1F09 /* HomeTestResultLoadingCellConfigurator.swift */; };
		A328425D248E82BC006B1F09 /* ExposureSubmissionTestResultViewControllerTests.swift in Sources */ = {isa = PBXBuildFile; fileRef = A328425B248E82B5006B1F09 /* ExposureSubmissionTestResultViewControllerTests.swift */; };
		A328425F248E943D006B1F09 /* ExposureSubmissionTanInputViewControllerTests.swift in Sources */ = {isa = PBXBuildFile; fileRef = A328425E248E943D006B1F09 /* ExposureSubmissionTanInputViewControllerTests.swift */; };
		A32842612490E2AC006B1F09 /* ExposureSubmissionWarnOthersViewControllerTests.swift in Sources */ = {isa = PBXBuildFile; fileRef = A32842602490E2AC006B1F09 /* ExposureSubmissionWarnOthersViewControllerTests.swift */; };
		A328426324910552006B1F09 /* ExposureSubmissionSuccessViewControllerTests.swift in Sources */ = {isa = PBXBuildFile; fileRef = A328426224910552006B1F09 /* ExposureSubmissionSuccessViewControllerTests.swift */; };
		A32842652491136E006B1F09 /* ExposureSubmissionUITests.swift in Sources */ = {isa = PBXBuildFile; fileRef = A32842642491136E006B1F09 /* ExposureSubmissionUITests.swift */; };
		A32842672492359E006B1F09 /* MockExposureSubmissionNavigationControllerChild.swift in Sources */ = {isa = PBXBuildFile; fileRef = A32842662492359E006B1F09 /* MockExposureSubmissionNavigationControllerChild.swift */; };
		A32C046524D96348005BEA61 /* HTTPClient+PlausibeDeniabilityTests.swift in Sources */ = {isa = PBXBuildFile; fileRef = A32C046424D96348005BEA61 /* HTTPClient+PlausibeDeniabilityTests.swift */; };
		A32CA72F24B6F2E300B1A994 /* HomeRiskCellConfiguratorTests.swift in Sources */ = {isa = PBXBuildFile; fileRef = A32CA72E24B6F2E300B1A994 /* HomeRiskCellConfiguratorTests.swift */; };
		A3483B0B24C5EFA40037855F /* MockExposureDetectionViewControllerDelegate.swift in Sources */ = {isa = PBXBuildFile; fileRef = A3483B0A24C5EFA40037855F /* MockExposureDetectionViewControllerDelegate.swift */; };
		A3552CC424DD6E16008C91BE /* AppDelegate+PlausibleDeniability.swift in Sources */ = {isa = PBXBuildFile; fileRef = A3552CC324DD6E16008C91BE /* AppDelegate+PlausibleDeniability.swift */; };
		A3552CC624DD6E78008C91BE /* AppDelegate+ENATaskExecutionDelegate.swift in Sources */ = {isa = PBXBuildFile; fileRef = A3552CC524DD6E78008C91BE /* AppDelegate+ENATaskExecutionDelegate.swift */; };
		A36D07B92486D61C00E46F96 /* HomeCardCellButtonDelegate.swift in Sources */ = {isa = PBXBuildFile; fileRef = A36D07B82486D61C00E46F96 /* HomeCardCellButtonDelegate.swift */; };
		A36FACC424C5EA1500DED947 /* ExposureDetectionViewControllerTests.swift in Sources */ = {isa = PBXBuildFile; fileRef = A36FACC324C5EA1500DED947 /* ExposureDetectionViewControllerTests.swift */; };
		A372DA3B24BDA075003248BB /* ExposureSubmissionCoordinator.swift in Sources */ = {isa = PBXBuildFile; fileRef = A372DA3A24BDA075003248BB /* ExposureSubmissionCoordinator.swift */; };
		A372DA3F24BEF773003248BB /* ExposureSubmissionCoordinatorTests.swift in Sources */ = {isa = PBXBuildFile; fileRef = A372DA3E24BEF773003248BB /* ExposureSubmissionCoordinatorTests.swift */; };
		A372DA4124BF33F9003248BB /* MockExposureSubmissionCoordinatorDelegate.swift in Sources */ = {isa = PBXBuildFile; fileRef = A372DA4024BF33F9003248BB /* MockExposureSubmissionCoordinatorDelegate.swift */; };
		A372DA4224BF3E29003248BB /* MockExposureSubmissionCoordinator.swift in Sources */ = {isa = PBXBuildFile; fileRef = A372DA3C24BE01D9003248BB /* MockExposureSubmissionCoordinator.swift */; };
		A3816086250633D7002286E9 /* RequiresDismissConfirmation.swift in Sources */ = {isa = PBXBuildFile; fileRef = A3816085250633D7002286E9 /* RequiresDismissConfirmation.swift */; };
		A3C4F96024812CD20047F23E /* ExposureSubmissionWarnOthersViewController.swift in Sources */ = {isa = PBXBuildFile; fileRef = A3C4F95F24812CD20047F23E /* ExposureSubmissionWarnOthersViewController.swift */; };
		A3E851B224ADD09900402485 /* CountdownTimer.swift in Sources */ = {isa = PBXBuildFile; fileRef = A3E851B124ADD09900402485 /* CountdownTimer.swift */; };
		A3E851B524ADDAC000402485 /* CountdownTimerTests.swift in Sources */ = {isa = PBXBuildFile; fileRef = A3E851B424ADDAC000402485 /* CountdownTimerTests.swift */; };
		A3EE6E5A249BB7AF00C64B61 /* ExposureSubmissionServiceFactory.swift in Sources */ = {isa = PBXBuildFile; fileRef = A3EE6E59249BB7AF00C64B61 /* ExposureSubmissionServiceFactory.swift */; };
		A3EE6E5C249BB97500C64B61 /* UITestingParameters.swift in Sources */ = {isa = PBXBuildFile; fileRef = A3EE6E5B249BB97500C64B61 /* UITestingParameters.swift */; };
		A3EE6E5D249BB9B900C64B61 /* UITestingParameters.swift in Sources */ = {isa = PBXBuildFile; fileRef = A3EE6E5B249BB97500C64B61 /* UITestingParameters.swift */; };
		A3FF84EC247BFAF00053E947 /* Hasher.swift in Sources */ = {isa = PBXBuildFile; fileRef = A3FF84EB247BFAF00053E947 /* Hasher.swift */; };
		AB010CFE253ECB6B00DF1F61 /* HomeFailedCellConfigurator.swift in Sources */ = {isa = PBXBuildFile; fileRef = AB010CFD253ECB6A00DF1F61 /* HomeFailedCellConfigurator.swift */; };
		AB010D04253ECC9200DF1F61 /* RiskFailedCollectionViewCell.swift in Sources */ = {isa = PBXBuildFile; fileRef = AB010D02253ECC9200DF1F61 /* RiskFailedCollectionViewCell.swift */; };
		AB010D05253ECC9200DF1F61 /* RiskFailedCollectionViewCell.xib in Resources */ = {isa = PBXBuildFile; fileRef = AB010D03253ECC9200DF1F61 /* RiskFailedCollectionViewCell.xib */; };
		AB1011592507C15000D392A2 /* TracingStatusHistory.swift in Sources */ = {isa = PBXBuildFile; fileRef = AB1011572507C15000D392A2 /* TracingStatusHistory.swift */; };
		AB10115B250926BB00D392A2 /* CountryKeypackageDownloader.swift in Sources */ = {isa = PBXBuildFile; fileRef = AB10115A250926BB00D392A2 /* CountryKeypackageDownloader.swift */; };
		AB1885D825238DD100D39BBE /* OnboardingInfoViewControllerTests.swift in Sources */ = {isa = PBXBuildFile; fileRef = AB1885D025238DAA00D39BBE /* OnboardingInfoViewControllerTests.swift */; };
		AB1886C4252DE1AF00D39BBE /* Logging.swift in Sources */ = {isa = PBXBuildFile; fileRef = AB1886C3252DE1AE00D39BBE /* Logging.swift */; };
		AB1886D1252DE51E00D39BBE /* Bundle+Identifier.swift in Sources */ = {isa = PBXBuildFile; fileRef = AB1886D0252DE51E00D39BBE /* Bundle+Identifier.swift */; };
		AB1FCBD42521FC47005930BA /* ServerEnvironmentTests.swift in Sources */ = {isa = PBXBuildFile; fileRef = AB1FCBCC2521FC44005930BA /* ServerEnvironmentTests.swift */; };
		AB1FCBDC2521FCD5005930BA /* TestServerEnvironments.json in Resources */ = {isa = PBXBuildFile; fileRef = AB1FCBDB2521FCD5005930BA /* TestServerEnvironments.json */; };
		AB453F602534B04400D8339E /* ExposureManagerTests.swift in Sources */ = {isa = PBXBuildFile; fileRef = AB453F5F2534B04400D8339E /* ExposureManagerTests.swift */; };
		AB5F84AD24F8F7A1000400D4 /* SerialMigrator.swift in Sources */ = {isa = PBXBuildFile; fileRef = AB5F84AC24F8F7A1000400D4 /* SerialMigrator.swift */; };
		AB5F84B024F8F7C3000400D4 /* Migration.swift in Sources */ = {isa = PBXBuildFile; fileRef = AB5F84AF24F8F7C3000400D4 /* Migration.swift */; };
		AB5F84B224F8F7E3000400D4 /* Migration0To1.swift in Sources */ = {isa = PBXBuildFile; fileRef = AB5F84B124F8F7E3000400D4 /* Migration0To1.swift */; };
		AB5F84B424F8FA26000400D4 /* SerialMigratorTests.swift in Sources */ = {isa = PBXBuildFile; fileRef = AB5F84B324F8FA26000400D4 /* SerialMigratorTests.swift */; };
		AB5F84BB24F92876000400D4 /* Migration0To1Tests.swift in Sources */ = {isa = PBXBuildFile; fileRef = AB5F84BA24F92876000400D4 /* Migration0To1Tests.swift */; };
		AB5F84BD24F92E92000400D4 /* SerialMigratorFake.swift in Sources */ = {isa = PBXBuildFile; fileRef = AB5F84BC24F92E92000400D4 /* SerialMigratorFake.swift */; };
		AB5F84BE24FE2DC9000400D4 /* DownloadedPackagesSQLLiteStoreV0.swift in Sources */ = {isa = PBXBuildFile; fileRef = AB5F84B824F92855000400D4 /* DownloadedPackagesSQLLiteStoreV0.swift */; };
		AB5F84C024FE2EB3000400D4 /* DownloadedPackagesStoreV0.swift in Sources */ = {isa = PBXBuildFile; fileRef = AB5F84BF24FE2EB3000400D4 /* DownloadedPackagesStoreV0.swift */; };
		AB6289CF251BA01400CF61D2 /* Bundle+Version.swift in Sources */ = {isa = PBXBuildFile; fileRef = AB6289CE251BA01400CF61D2 /* Bundle+Version.swift */; };
		AB6289D4251BA4EC00CF61D2 /* String+Compare.swift in Sources */ = {isa = PBXBuildFile; fileRef = AB6289D3251BA4EC00CF61D2 /* String+Compare.swift */; };
		AB6289D9251C833100CF61D2 /* DMDeltaOnboardingViewController.swift in Sources */ = {isa = PBXBuildFile; fileRef = AB6289D8251C833100CF61D2 /* DMDeltaOnboardingViewController.swift */; };
		AB628A1F251CDADE00CF61D2 /* ServerEnvironments.json in Resources */ = {isa = PBXBuildFile; fileRef = AB628A1E251CDADE00CF61D2 /* ServerEnvironments.json */; };
		AB7420AC251B67A8006666AC /* DeltaOnboardingV15.swift in Sources */ = {isa = PBXBuildFile; fileRef = AB7420AB251B67A8006666AC /* DeltaOnboardingV15.swift */; };
		AB7420B7251B69E2006666AC /* DeltaOnboardingCoordinator.swift in Sources */ = {isa = PBXBuildFile; fileRef = AB7420B6251B69E2006666AC /* DeltaOnboardingCoordinator.swift */; };
		AB7420C2251B7D59006666AC /* DeltaOnboardingProtocols.swift in Sources */ = {isa = PBXBuildFile; fileRef = AB7420C1251B7D59006666AC /* DeltaOnboardingProtocols.swift */; };
		AB7420CB251B7D93006666AC /* DeltaOnboardingV15ViewController.swift in Sources */ = {isa = PBXBuildFile; fileRef = AB7420CA251B7D93006666AC /* DeltaOnboardingV15ViewController.swift */; };
		AB7420DD251B8101006666AC /* DeltaOnboardingCoordinatorTests.swift in Sources */ = {isa = PBXBuildFile; fileRef = AB7420DC251B8101006666AC /* DeltaOnboardingCoordinatorTests.swift */; };
		AB8B0D3225305384009C067B /* Localizable.links.strings in Resources */ = {isa = PBXBuildFile; fileRef = AB8B0D3425305384009C067B /* Localizable.links.strings */; };
		AB8B0D4525306089009C067B /* Localizable.links.strings in Resources */ = {isa = PBXBuildFile; fileRef = AB8B0D3425305384009C067B /* Localizable.links.strings */; };
		ABDA2792251CE308006BAE84 /* DMServerEnvironmentViewController.swift in Sources */ = {isa = PBXBuildFile; fileRef = ABDA2791251CE308006BAE84 /* DMServerEnvironmentViewController.swift */; };
		B103193224E18A0A00DD02EF /* DMMenuItem.swift in Sources */ = {isa = PBXBuildFile; fileRef = B103193124E18A0A00DD02EF /* DMMenuItem.swift */; };
		B10EC1F824ED1F8700ED0E48 /* CancellationToken.swift in Sources */ = {isa = PBXBuildFile; fileRef = B10EC1F724ED1F8700ED0E48 /* CancellationToken.swift */; };
		B10F9B8B249961BC00C418F4 /* DynamicTypeLabelTests.swift in Sources */ = {isa = PBXBuildFile; fileRef = B10F9B89249961B500C418F4 /* DynamicTypeLabelTests.swift */; };
		B10F9B8C249961CE00C418F4 /* UIFont+DynamicTypeTests.swift in Sources */ = {isa = PBXBuildFile; fileRef = B163D11424993F64001A322C /* UIFont+DynamicTypeTests.swift */; };
		B10FD5ED246EAADC00E9D7F2 /* AppInformationDetailViewController.swift in Sources */ = {isa = PBXBuildFile; fileRef = 71CC3E9E246D6B6800217F2C /* AppInformationDetailViewController.swift */; };
		B10FD5F1246EAB1000E9D7F2 /* AppInformationViewController+DynamicTableViewModel.swift in Sources */ = {isa = PBXBuildFile; fileRef = 71CC3E9C246D5D8000217F2C /* AppInformationViewController+DynamicTableViewModel.swift */; };
		B10FD5F4246EAC1700E9D7F2 /* AppleFilesWriter.swift in Sources */ = {isa = PBXBuildFile; fileRef = B10FD5F3246EAC1700E9D7F2 /* AppleFilesWriter.swift */; };
		B111EE2C2465D9F7001AEBB4 /* String+Localization.swift in Sources */ = {isa = PBXBuildFile; fileRef = B111EE2B2465D9F7001AEBB4 /* String+Localization.swift */; };
		B112545A246F2C6500AB5036 /* ENTemporaryExposureKey+Convert.swift in Sources */ = {isa = PBXBuildFile; fileRef = B1125459246F2C6500AB5036 /* ENTemporaryExposureKey+Convert.swift */; };
		B11655932491437600316087 /* RiskProvidingConfigurationTests.swift in Sources */ = {isa = PBXBuildFile; fileRef = B11655922491437600316087 /* RiskProvidingConfigurationTests.swift */; };
		B1175213248A83AB00C3325C /* Risk.swift in Sources */ = {isa = PBXBuildFile; fileRef = B1175212248A83AB00C3325C /* Risk.swift */; };
		B1175216248A9F9600C3325C /* ConvertingKeysTests.swift in Sources */ = {isa = PBXBuildFile; fileRef = B1175215248A9F9600C3325C /* ConvertingKeysTests.swift */; };
		B1175218248ACFBC00C3325C /* SAP_RiskScoreClass+LowAndHigh.swift in Sources */ = {isa = PBXBuildFile; fileRef = B1175217248ACFBC00C3325C /* SAP_RiskScoreClass+LowAndHigh.swift */; };
		B117521A248ACFFC00C3325C /* SAP_RiskScoreClass+LowAndHighTests.swift in Sources */ = {isa = PBXBuildFile; fileRef = B1175219248ACFFC00C3325C /* SAP_RiskScoreClass+LowAndHighTests.swift */; };
		B117909824914D77007FF821 /* StoreTests.swift in Sources */ = {isa = PBXBuildFile; fileRef = 01D3ECFF2490230400551E65 /* StoreTests.swift */; };
		B11E619B246EE4B0004A056A /* DynamicTypeLabel.swift in Sources */ = {isa = PBXBuildFile; fileRef = 71CC3EA0246D6BBF00217F2C /* DynamicTypeLabel.swift */; };
		B11E619C246EE4E9004A056A /* UIFont+DynamicType.swift in Sources */ = {isa = PBXBuildFile; fileRef = 71CC3EA2246D6C4000217F2C /* UIFont+DynamicType.swift */; };
		B120C7C924AFE7B800F68FF1 /* ActiveTracingTests.swift in Sources */ = {isa = PBXBuildFile; fileRef = B120C7C824AFE7B800F68FF1 /* ActiveTracingTests.swift */; };
		B120C7CA24AFF12D00F68FF1 /* ActiveTracing.swift in Sources */ = {isa = PBXBuildFile; fileRef = B120C7C524AFDAB900F68FF1 /* ActiveTracing.swift */; };
		B1218920248AD79900496210 /* ClientMock.swift in Sources */ = {isa = PBXBuildFile; fileRef = CD678F6C246C43EE00B6A0F8 /* ClientMock.swift */; };
		B1221BE02492ECE800E6C4E4 /* CFDictionary+KeychainQuery.swift in Sources */ = {isa = PBXBuildFile; fileRef = B1221BDF2492ECE800E6C4E4 /* CFDictionary+KeychainQuery.swift */; };
		B1221BE22492ED0F00E6C4E4 /* CFDictionary+KeychainQueryTests.swift in Sources */ = {isa = PBXBuildFile; fileRef = B1221BE12492ED0F00E6C4E4 /* CFDictionary+KeychainQueryTests.swift */; };
		B143DBDF2477F292000A29E8 /* ExposureNotificationSettingViewController.swift in Sources */ = {isa = PBXBuildFile; fileRef = 853D98842469DC8100490DBA /* ExposureNotificationSettingViewController.swift */; };
		B14D0CD9246E946E00D5BEBC /* ExposureDetection.swift in Sources */ = {isa = PBXBuildFile; fileRef = B1A9E70D246D73180024CC12 /* ExposureDetection.swift */; };
		B14D0CDB246E968C00D5BEBC /* String+Today.swift in Sources */ = {isa = PBXBuildFile; fileRef = B14D0CDA246E968C00D5BEBC /* String+Today.swift */; };
		B14D0CDD246E972400D5BEBC /* ExposureDetectionDelegate.swift in Sources */ = {isa = PBXBuildFile; fileRef = B14D0CDC246E972400D5BEBC /* ExposureDetectionDelegate.swift */; };
		B14D0CDF246E976400D5BEBC /* ExposureDetectionTransaction+DidEndPrematurelyReason.swift in Sources */ = {isa = PBXBuildFile; fileRef = B14D0CDE246E976400D5BEBC /* ExposureDetectionTransaction+DidEndPrematurelyReason.swift */; };
		B153096A24706F1000A4A1BD /* URLSession+Default.swift in Sources */ = {isa = PBXBuildFile; fileRef = B153096924706F1000A4A1BD /* URLSession+Default.swift */; };
		B153096C24706F2400A4A1BD /* URLSessionConfiguration+Default.swift in Sources */ = {isa = PBXBuildFile; fileRef = B153096B24706F2400A4A1BD /* URLSessionConfiguration+Default.swift */; };
		B15382E5248273F30010F007 /* MockTestStore.swift in Sources */ = {isa = PBXBuildFile; fileRef = B15382E3248273DC0010F007 /* MockTestStore.swift */; };
		B15382E7248290BB0010F007 /* AppleFilesWriterTests.swift in Sources */ = {isa = PBXBuildFile; fileRef = B15382E6248290BB0010F007 /* AppleFilesWriterTests.swift */; };
		B15382FE248424F00010F007 /* ExposureDetectionTests.swift in Sources */ = {isa = PBXBuildFile; fileRef = B15382FD248424F00010F007 /* ExposureDetectionTests.swift */; };
		B16177E824802F9B006E435A /* DownloadedPackagesSQLLiteStoreTests.swift in Sources */ = {isa = PBXBuildFile; fileRef = B16177E724802F9B006E435A /* DownloadedPackagesSQLLiteStoreTests.swift */; };
		B161782524804AC3006E435A /* DownloadedPackagesSQLLiteStoreV1.swift in Sources */ = {isa = PBXBuildFile; fileRef = B161782424804AC3006E435A /* DownloadedPackagesSQLLiteStoreV1.swift */; };
		B161782D248062CE006E435A /* DeltaCalculationResultTests.swift in Sources */ = {isa = PBXBuildFile; fileRef = B161782C248062CE006E435A /* DeltaCalculationResultTests.swift */; };
		B161782E2480658F006E435A /* DeltaCalculationResult.swift in Sources */ = {isa = PBXBuildFile; fileRef = B161782924805784006E435A /* DeltaCalculationResult.swift */; };
		B163D1102499068D001A322C /* SettingsViewModelTests.swift in Sources */ = {isa = PBXBuildFile; fileRef = B163D10F2499068D001A322C /* SettingsViewModelTests.swift */; };
		B16457B524DC11EF002879EB /* DMLastSubmissionRequetViewController.swift in Sources */ = {isa = PBXBuildFile; fileRef = B16457B424DC11EF002879EB /* DMLastSubmissionRequetViewController.swift */; };
		B16457B924DC19F9002879EB /* DMSettingsViewController.swift in Sources */ = {isa = PBXBuildFile; fileRef = B16457B824DC19F9002879EB /* DMSettingsViewController.swift */; };
		B16457BB24DC3309002879EB /* DMLogsViewController.swift in Sources */ = {isa = PBXBuildFile; fileRef = B16457BA24DC3309002879EB /* DMLogsViewController.swift */; };
		B16457BD24DC3F4E002879EB /* DMKeysViewController.swift in Sources */ = {isa = PBXBuildFile; fileRef = B1FC2D1C24D9C87F00083C81 /* DMKeysViewController.swift */; };
		B1741B492462C207006275D9 /* Client.swift in Sources */ = {isa = PBXBuildFile; fileRef = B1741B482462C207006275D9 /* Client.swift */; };
		B1741B4C2462C21F006275D9 /* DMDeveloperMenu.swift in Sources */ = {isa = PBXBuildFile; fileRef = B1741B432461C257006275D9 /* DMDeveloperMenu.swift */; };
		B1741B4E2462C21F006275D9 /* DMViewController.swift in Sources */ = {isa = PBXBuildFile; fileRef = B1569DDE245D70990079FCD7 /* DMViewController.swift */; };
		B1741B582462EBDB006275D9 /* HomeViewController.swift in Sources */ = {isa = PBXBuildFile; fileRef = 51CE1B2E245F5CFC002CF42A /* HomeViewController.swift */; };
		B17A44A22464906A00CB195E /* KeyTests.swift in Sources */ = {isa = PBXBuildFile; fileRef = B17A44A12464906A00CB195E /* KeyTests.swift */; };
		B17F2D48248CEB4C00CAA38F /* DetectionMode.swift in Sources */ = {isa = PBXBuildFile; fileRef = B18E852E248C29D400CF4FB8 /* DetectionMode.swift */; };
		B184A380248FFCBE007180F6 /* SecureStore.swift in Sources */ = {isa = PBXBuildFile; fileRef = B184A37F248FFCBE007180F6 /* SecureStore.swift */; };
		B184A383248FFCE2007180F6 /* CodableExposureDetectionSummary.swift in Sources */ = {isa = PBXBuildFile; fileRef = B184A382248FFCE2007180F6 /* CodableExposureDetectionSummary.swift */; };
		B18755D124DC45CA00A9202E /* DMStoreViewController.swift in Sources */ = {isa = PBXBuildFile; fileRef = B18755D024DC45CA00A9202E /* DMStoreViewController.swift */; };
		B18C411D246DB30000B8D8CB /* URL+Helper.swift in Sources */ = {isa = PBXBuildFile; fileRef = B18C411C246DB30000B8D8CB /* URL+Helper.swift */; };
		B19FD7112491A07000A9D56A /* String+SemanticVersion.swift in Sources */ = {isa = PBXBuildFile; fileRef = B19FD7102491A07000A9D56A /* String+SemanticVersion.swift */; };
		B19FD7132491A08500A9D56A /* SAP_SemanticVersion+Compare.swift in Sources */ = {isa = PBXBuildFile; fileRef = B19FD7122491A08500A9D56A /* SAP_SemanticVersion+Compare.swift */; };
		B19FD7152491A4A300A9D56A /* SAP_SemanticVersionTests.swift in Sources */ = {isa = PBXBuildFile; fileRef = B19FD7142491A4A300A9D56A /* SAP_SemanticVersionTests.swift */; };
		B1A31F6924DAE6C000E263DF /* DMKeyCell.swift in Sources */ = {isa = PBXBuildFile; fileRef = B1A31F6824DAE6C000E263DF /* DMKeyCell.swift */; };
		B1A89F3824819C2B00DA1CEC /* HomeInteractor.swift in Sources */ = {isa = PBXBuildFile; fileRef = 5111E7622460BB1500ED6498 /* HomeInteractor.swift */; };
		B1A89F3924819CC200DA1CEC /* ExposureStateUpdating.swift in Sources */ = {isa = PBXBuildFile; fileRef = B18CADAD24782FA4006F53F0 /* ExposureStateUpdating.swift */; };
		B1A89F3A24819CD300DA1CEC /* HomeRiskImageItemViewConfigurator.swift in Sources */ = {isa = PBXBuildFile; fileRef = 514EE99F246D4DF800DE4884 /* HomeRiskImageItemViewConfigurator.swift */; };
		B1A89F3B24819CE800DA1CEC /* LabelTableViewCell.swift in Sources */ = {isa = PBXBuildFile; fileRef = CDD87C5C247559E3007CE6CA /* LabelTableViewCell.swift */; };
		B1AC51D624CED8820087C35B /* DetectionModeTests.swift in Sources */ = {isa = PBXBuildFile; fileRef = B1AC51D524CED8820087C35B /* DetectionModeTests.swift */; };
		B1B381432472EF8B0056BEEE /* HTTPClient+Configuration.swift in Sources */ = {isa = PBXBuildFile; fileRef = B12995E8246C344100854AD0 /* HTTPClient+Configuration.swift */; };
		B1B5A76024924B3D0029D5D7 /* FMDB in Frameworks */ = {isa = PBXBuildFile; productRef = B1B5A75F24924B3D0029D5D7 /* FMDB */; };
		B1B9CF1F246ED2E8008F04F5 /* Sap_FilebucketTests.swift in Sources */ = {isa = PBXBuildFile; fileRef = B1B9CF1E246ED2E8008F04F5 /* Sap_FilebucketTests.swift */; };
		B1BD9E7E24898A2300BD3930 /* ExposureDetectionViewController+DynamicTableViewModel.swift in Sources */ = {isa = PBXBuildFile; fileRef = 714CD8662472885900F56450 /* ExposureDetectionViewController+DynamicTableViewModel.swift */; };
		B1BFE27224BDE1D500C1181D /* HomeViewController+HowRiskDetectionWorks.swift in Sources */ = {isa = PBXBuildFile; fileRef = B1BFE27124BDE1D500C1181D /* HomeViewController+HowRiskDetectionWorks.swift */; };
		B1C6ECFF247F089E0066138F /* RiskImageItemView.swift in Sources */ = {isa = PBXBuildFile; fileRef = 51B5B415246DF13D00DC5D3E /* RiskImageItemView.swift */; };
		B1C6ED00247F23730066138F /* NotificationName.swift in Sources */ = {isa = PBXBuildFile; fileRef = 51D420D324586DCA00AD70CA /* NotificationName.swift */; };
		B1C7EE4424938E9E00F1F284 /* ExposureDetection_DidEndPrematurelyReason+ErrorHandling.swift in Sources */ = {isa = PBXBuildFile; fileRef = B1C7EE4324938E9E00F1F284 /* ExposureDetection_DidEndPrematurelyReason+ErrorHandling.swift */; };
		B1C7EE4624938EB700F1F284 /* ExposureDetection_DidEndPrematurelyReason+ErrorHandlingTests.swift in Sources */ = {isa = PBXBuildFile; fileRef = B1C7EE4524938EB700F1F284 /* ExposureDetection_DidEndPrematurelyReason+ErrorHandlingTests.swift */; };
		B1C7EE482493D97000F1F284 /* RiskProvidingConfigurationManualTriggerTests.swift in Sources */ = {isa = PBXBuildFile; fileRef = B1C7EE472493D97000F1F284 /* RiskProvidingConfigurationManualTriggerTests.swift */; };
		B1C7EEAE24941A3B00F1F284 /* ManualExposureDetectionState.swift in Sources */ = {isa = PBXBuildFile; fileRef = B1C7EEAD24941A3B00F1F284 /* ManualExposureDetectionState.swift */; };
		B1C7EEB024941A6B00F1F284 /* RiskConsumer.swift in Sources */ = {isa = PBXBuildFile; fileRef = B1C7EEAF24941A6B00F1F284 /* RiskConsumer.swift */; };
		B1CD333E24865E0000B06E9B /* TracingStatusHistoryTests.swift in Sources */ = {isa = PBXBuildFile; fileRef = B1CD333D24865E0000B06E9B /* TracingStatusHistoryTests.swift */; };
		B1CD33412486AA7100B06E9B /* CoronaWarnURLSessionDelegate.swift in Sources */ = {isa = PBXBuildFile; fileRef = B1CD33402486AA7100B06E9B /* CoronaWarnURLSessionDelegate.swift */; };
		B1D431C8246C69F300E728AD /* HTTPClient+ConfigurationTests.swift in Sources */ = {isa = PBXBuildFile; fileRef = B1D431C7246C69F300E728AD /* HTTPClient+ConfigurationTests.swift */; };
		B1D431CB246C84A400E728AD /* DownloadedPackagesStoreV1.swift in Sources */ = {isa = PBXBuildFile; fileRef = B1D431CA246C84A400E728AD /* DownloadedPackagesStoreV1.swift */; };
		B1D6B002247DA0320079DDD3 /* ExposureDetectionViewControllerDelegate.swift in Sources */ = {isa = PBXBuildFile; fileRef = B1D6B001247DA0320079DDD3 /* ExposureDetectionViewControllerDelegate.swift */; };
		B1D6B004247DA4920079DDD3 /* UIApplication+CoronaWarn.swift in Sources */ = {isa = PBXBuildFile; fileRef = B1D6B003247DA4920079DDD3 /* UIApplication+CoronaWarn.swift */; };
		B1D8CB2724DD44C6008C6010 /* DMTracingHistoryViewController.swift in Sources */ = {isa = PBXBuildFile; fileRef = B1D8CB2524DD4371008C6010 /* DMTracingHistoryViewController.swift */; };
		B1DDDABC247137B000A07175 /* HTTPClientConfigurationEndpointTests.swift in Sources */ = {isa = PBXBuildFile; fileRef = B1DDDABB247137B000A07175 /* HTTPClientConfigurationEndpointTests.swift */; };
		B1DDDABE24713BAD00A07175 /* SAPDownloadedPackage.swift in Sources */ = {isa = PBXBuildFile; fileRef = B1A9E710246D782F0024CC12 /* SAPDownloadedPackage.swift */; };
		B1E23B8624FE4DD3006BCDA6 /* PublicKeyProviderTests.swift in Sources */ = {isa = PBXBuildFile; fileRef = B1E23B8524FE4DD3006BCDA6 /* PublicKeyProviderTests.swift */; };
		B1E23B8824FE80EF006BCDA6 /* CancellationTokenTests.swift in Sources */ = {isa = PBXBuildFile; fileRef = B1E23B8724FE80EF006BCDA6 /* CancellationTokenTests.swift */; };
		B1E8C99D2479D4E7006DC678 /* DMSubmissionStateViewController.swift in Sources */ = {isa = PBXBuildFile; fileRef = B1E8C99C2479D4E7006DC678 /* DMSubmissionStateViewController.swift */; };
		B1EAEC8B24711884003BE9A2 /* URLSession+Convenience.swift in Sources */ = {isa = PBXBuildFile; fileRef = B1EAEC8A24711884003BE9A2 /* URLSession+Convenience.swift */; };
		B1EAEC8F247118D1003BE9A2 /* URLSession+ConvenienceTests.swift in Sources */ = {isa = PBXBuildFile; fileRef = B1EAEC8D247118CB003BE9A2 /* URLSession+ConvenienceTests.swift */; };
		B1EDFD88248E741B00E7EAFF /* SwiftProtobuf in Frameworks */ = {isa = PBXBuildFile; productRef = B10FB02F246036F3004CA11E /* SwiftProtobuf */; };
		B1EDFD89248E741B00E7EAFF /* ZIPFoundation in Frameworks */ = {isa = PBXBuildFile; productRef = B1E8C9A4247AB869006DC678 /* ZIPFoundation */; };
		B1EDFD8D248E74D000E7EAFF /* URL+StaticString.swift in Sources */ = {isa = PBXBuildFile; fileRef = B1EDFD8C248E74D000E7EAFF /* URL+StaticString.swift */; };
		B1F82DF224718C7300E2E56A /* DMBackendConfigurationViewController.swift in Sources */ = {isa = PBXBuildFile; fileRef = B1F82DF124718C7300E2E56A /* DMBackendConfigurationViewController.swift */; };
		B1F8AE482479B4C30093A588 /* api-response-day-2020-05-16 in Resources */ = {isa = PBXBuildFile; fileRef = B1F8AE472479B4C30093A588 /* api-response-day-2020-05-16 */; };
		B1FC2D2024D9C8DF00083C81 /* SAP_TemporaryExposureKey+DeveloperMenu.swift in Sources */ = {isa = PBXBuildFile; fileRef = B1FC2D1F24D9C8DF00083C81 /* SAP_TemporaryExposureKey+DeveloperMenu.swift */; };
		B1FE13EB24891CFA00D012E5 /* RiskProvider.swift in Sources */ = {isa = PBXBuildFile; fileRef = B1FE13DE248821E000D012E5 /* RiskProvider.swift */; };
		B1FE13EC24891CFE00D012E5 /* RiskProviding.swift in Sources */ = {isa = PBXBuildFile; fileRef = B1FE13DC248821CB00D012E5 /* RiskProviding.swift */; };
		B1FE13ED24891D0400D012E5 /* RiskProviderTests.swift in Sources */ = {isa = PBXBuildFile; fileRef = B1FE13E1248824E900D012E5 /* RiskProviderTests.swift */; };
		B1FE13EF24891D0C00D012E5 /* RiskProvidingConfiguration.swift in Sources */ = {isa = PBXBuildFile; fileRef = B1FE13E52488255900D012E5 /* RiskProvidingConfiguration.swift */; };
		B1FE13F024891D1500D012E5 /* RiskCalculation.swift in Sources */ = {isa = PBXBuildFile; fileRef = B1FE13D72487DEED00D012E5 /* RiskCalculation.swift */; };
		B1FE13FB24896E6700D012E5 /* AppConfigurationProviding.swift in Sources */ = {isa = PBXBuildFile; fileRef = B1FE13FA24896E6700D012E5 /* AppConfigurationProviding.swift */; };
		B1FE13FE24896EF700D012E5 /* CachedAppConfigurationTests.swift in Sources */ = {isa = PBXBuildFile; fileRef = B1FE13FD24896EF700D012E5 /* CachedAppConfigurationTests.swift */; };
		B1FE13FF2489708200D012E5 /* CachedAppConfiguration.swift in Sources */ = {isa = PBXBuildFile; fileRef = B1FE13F824896DDB00D012E5 /* CachedAppConfiguration.swift */; };
		B1FF6B6E2497D0B50041CF02 /* CWASQLite.h in Headers */ = {isa = PBXBuildFile; fileRef = B1FF6B6C2497D0B50041CF02 /* CWASQLite.h */; settings = {ATTRIBUTES = (Public, ); }; };
		B1FF6B772497D2330041CF02 /* sqlite3.h in Headers */ = {isa = PBXBuildFile; fileRef = 0DFCC2712484DC8400E2811D /* sqlite3.h */; settings = {ATTRIBUTES = (Public, ); }; };
		CD2EC329247D82EE00C6B3F9 /* NotificationSettingsViewController.swift in Sources */ = {isa = PBXBuildFile; fileRef = CD2EC328247D82EE00C6B3F9 /* NotificationSettingsViewController.swift */; };
		CD678F6F246C43FC00B6A0F8 /* MockURLSession.swift in Sources */ = {isa = PBXBuildFile; fileRef = CD678F6E246C43FC00B6A0F8 /* MockURLSession.swift */; };
		CD8638532477EBD400A5A07C /* SettingsViewModel.swift in Sources */ = {isa = PBXBuildFile; fileRef = CD8638522477EBD400A5A07C /* SettingsViewModel.swift */; };
		CD99A3A9245C272400BF12AF /* ExposureSubmissionService.swift in Sources */ = {isa = PBXBuildFile; fileRef = CD99A3A8245C272400BF12AF /* ExposureSubmissionService.swift */; };
		CD99A3CA2461A47C00BF12AF /* AppStrings.swift in Sources */ = {isa = PBXBuildFile; fileRef = CD99A3C92461A47C00BF12AF /* AppStrings.swift */; };
		CDA262F824AB808800612E15 /* Coordinator.swift in Sources */ = {isa = PBXBuildFile; fileRef = CDA262F724AB808800612E15 /* Coordinator.swift */; };
		CDCE11D6247D644100F30825 /* NotificationSettingsViewModel.swift in Sources */ = {isa = PBXBuildFile; fileRef = CDCE11D5247D644100F30825 /* NotificationSettingsViewModel.swift */; };
		CDCE11D9247D64C600F30825 /* NotificationSettingsOnTableViewCell.swift in Sources */ = {isa = PBXBuildFile; fileRef = CDCE11D8247D64C600F30825 /* NotificationSettingsOnTableViewCell.swift */; };
		CDCE11DB247D64D600F30825 /* NotificationSettingsOffTableViewCell.swift in Sources */ = {isa = PBXBuildFile; fileRef = CDCE11DA247D64D600F30825 /* NotificationSettingsOffTableViewCell.swift */; };
		CDD87C56247556DE007CE6CA /* MainSettingsTableViewCell.swift in Sources */ = {isa = PBXBuildFile; fileRef = CDD87C54247556DE007CE6CA /* MainSettingsTableViewCell.swift */; };
		CDF27BD3246ADBA70044D32B /* ExposureSubmissionServiceTests.swift in Sources */ = {isa = PBXBuildFile; fileRef = CDF27BD2246ADBA70044D32B /* ExposureSubmissionServiceTests.swift */; };
		CDF27BD5246ADBF30044D32B /* HTTPClient+DaysAndHoursTests.swift in Sources */ = {isa = PBXBuildFile; fileRef = CDF27BD4246ADBF30044D32B /* HTTPClient+DaysAndHoursTests.swift */; };
		EB08F1782541CE3300D11FA9 /* risk_score_classification.pb.swift in Sources */ = {isa = PBXBuildFile; fileRef = EB08F1702541CE3200D11FA9 /* risk_score_classification.pb.swift */; };
		EB08F1792541CE3300D11FA9 /* attenuation_duration.pb.swift in Sources */ = {isa = PBXBuildFile; fileRef = EB08F1712541CE3200D11FA9 /* attenuation_duration.pb.swift */; };
		EB08F17A2541CE3300D11FA9 /* risk_level.pb.swift in Sources */ = {isa = PBXBuildFile; fileRef = EB08F1722541CE3200D11FA9 /* risk_level.pb.swift */; };
		EB08F17B2541CE3300D11FA9 /* app_features.pb.swift in Sources */ = {isa = PBXBuildFile; fileRef = EB08F1732541CE3200D11FA9 /* app_features.pb.swift */; };
		EB08F17C2541CE3300D11FA9 /* submission_payload.pb.swift in Sources */ = {isa = PBXBuildFile; fileRef = EB08F1742541CE3200D11FA9 /* submission_payload.pb.swift */; };
		EB08F17D2541CE3300D11FA9 /* app_config.pb.swift in Sources */ = {isa = PBXBuildFile; fileRef = EB08F1752541CE3200D11FA9 /* app_config.pb.swift */; };
		EB08F17E2541CE3300D11FA9 /* app_version_config.pb.swift in Sources */ = {isa = PBXBuildFile; fileRef = EB08F1762541CE3200D11FA9 /* app_version_config.pb.swift */; };
		EB08F17F2541CE3300D11FA9 /* risk_score_parameters.pb.swift in Sources */ = {isa = PBXBuildFile; fileRef = EB08F1772541CE3200D11FA9 /* risk_score_parameters.pb.swift */; };
		EB08F1862541CE5700D11FA9 /* temporary_exposure_key_export.pb.swift in Sources */ = {isa = PBXBuildFile; fileRef = EB08F1832541CE5700D11FA9 /* temporary_exposure_key_export.pb.swift */; };
		EB08F1872541CE5700D11FA9 /* temporary_exposure_key_signature_list.pb.swift in Sources */ = {isa = PBXBuildFile; fileRef = EB08F1842541CE5700D11FA9 /* temporary_exposure_key_signature_list.pb.swift */; };
		EB08F1882541CE5700D11FA9 /* diagnosis_key_batch.pb.swift in Sources */ = {isa = PBXBuildFile; fileRef = EB08F1852541CE5700D11FA9 /* diagnosis_key_batch.pb.swift */; };
		EB11B02A24EE7CA500143A95 /* ENAUITestsSettings.swift in Sources */ = {isa = PBXBuildFile; fileRef = EB11B02924EE7CA500143A95 /* ENAUITestsSettings.swift */; };
		EB2394A024E5492900E71225 /* BackgroundAppRefreshViewModel.swift in Sources */ = {isa = PBXBuildFile; fileRef = EB23949F24E5492900E71225 /* BackgroundAppRefreshViewModel.swift */; };
		EB3BCA882507B6C1003F27C7 /* ExposureSubmissionSymptomsOnsetViewController.swift in Sources */ = {isa = PBXBuildFile; fileRef = EB3BCA872507B6C1003F27C7 /* ExposureSubmissionSymptomsOnsetViewController.swift */; };
		EB3BCA8C2507C3B0003F27C7 /* DynamicTableViewBulletPointCell.swift in Sources */ = {isa = PBXBuildFile; fileRef = EB3BCA85250799E7003F27C7 /* DynamicTableViewBulletPointCell.swift */; };
		EB6B5D882539AE9400B0ED57 /* DMNotificationsViewController.swift in Sources */ = {isa = PBXBuildFile; fileRef = EB6B5D872539AE9400B0ED57 /* DMNotificationsViewController.swift */; };
		EB6B5D8D2539B36100B0ED57 /* DMNotificationCell.swift in Sources */ = {isa = PBXBuildFile; fileRef = EB6B5D8C2539B36100B0ED57 /* DMNotificationCell.swift */; };
		EB7057D724E6BACA002235B4 /* InfoBoxView.xib in Resources */ = {isa = PBXBuildFile; fileRef = EB7057D624E6BACA002235B4 /* InfoBoxView.xib */; };
		EB7D205424E6A3320089264C /* InfoBoxView.swift in Sources */ = {isa = PBXBuildFile; fileRef = EB7D205324E6A3320089264C /* InfoBoxView.swift */; };
		EB7D205624E6A5930089264C /* InfoBoxViewModel.swift in Sources */ = {isa = PBXBuildFile; fileRef = EB7D205524E6A5930089264C /* InfoBoxViewModel.swift */; };
		EB7F8E9524E434E000A3CCC4 /* BackgroundAppRefreshViewController.swift in Sources */ = {isa = PBXBuildFile; fileRef = EB7F8E9424E434E000A3CCC4 /* BackgroundAppRefreshViewController.swift */; };
		EB858D2024E700D10048A0AA /* UIView+Screenshot.swift in Sources */ = {isa = PBXBuildFile; fileRef = EB858D1F24E700D10048A0AA /* UIView+Screenshot.swift */; };
		EB873540253704D100325C6C /* UNUserNotificationCenter+DeadManSwitch.swift in Sources */ = {isa = PBXBuildFile; fileRef = EB87353F253704D100325C6C /* UNUserNotificationCenter+DeadManSwitch.swift */; };
		EBCD2412250790F400E5574C /* ExposureSubmissionSymptomsViewController.swift in Sources */ = {isa = PBXBuildFile; fileRef = EBCD2411250790F400E5574C /* ExposureSubmissionSymptomsViewController.swift */; };
		EE20EA072469883900770683 /* RiskLegend.storyboard in Resources */ = {isa = PBXBuildFile; fileRef = EE20EA062469883900770683 /* RiskLegend.storyboard */; };
		EE22DB81247FB40A001B0A71 /* ENStateHandler.swift in Sources */ = {isa = PBXBuildFile; fileRef = EE22DB7F247FB409001B0A71 /* ENStateHandler.swift */; };
		EE22DB82247FB40A001B0A71 /* ENSettingModel.swift in Sources */ = {isa = PBXBuildFile; fileRef = EE22DB80247FB409001B0A71 /* ENSettingModel.swift */; };
		EE22DB89247FB43A001B0A71 /* TracingHistoryTableViewCell.swift in Sources */ = {isa = PBXBuildFile; fileRef = EE22DB84247FB43A001B0A71 /* TracingHistoryTableViewCell.swift */; };
		EE22DB8A247FB43A001B0A71 /* ImageTableViewCell.swift in Sources */ = {isa = PBXBuildFile; fileRef = EE22DB85247FB43A001B0A71 /* ImageTableViewCell.swift */; };
		EE22DB8B247FB43A001B0A71 /* ActionDetailTableViewCell.swift in Sources */ = {isa = PBXBuildFile; fileRef = EE22DB86247FB43A001B0A71 /* ActionDetailTableViewCell.swift */; };
		EE22DB8C247FB43A001B0A71 /* DescriptionTableViewCell.swift in Sources */ = {isa = PBXBuildFile; fileRef = EE22DB87247FB43A001B0A71 /* DescriptionTableViewCell.swift */; };
		EE22DB8D247FB43A001B0A71 /* ActionTableViewCell.swift in Sources */ = {isa = PBXBuildFile; fileRef = EE22DB88247FB43A001B0A71 /* ActionTableViewCell.swift */; };
		EE22DB8F247FB46C001B0A71 /* ENStateTests.swift in Sources */ = {isa = PBXBuildFile; fileRef = EE22DB8E247FB46C001B0A71 /* ENStateTests.swift */; };
		EE22DB91247FB479001B0A71 /* MockStateHandlerObserverDelegate.swift in Sources */ = {isa = PBXBuildFile; fileRef = EE22DB90247FB479001B0A71 /* MockStateHandlerObserverDelegate.swift */; };
		EE269508248FCB0300BAE234 /* InfoPlist.strings in Resources */ = {isa = PBXBuildFile; fileRef = EE26950A248FCB0300BAE234 /* InfoPlist.strings */; };
		EE278B2D245F2BBB008B06F9 /* InviteFriends.storyboard in Resources */ = {isa = PBXBuildFile; fileRef = EE278B2C245F2BBB008B06F9 /* InviteFriends.storyboard */; };
		EE278B30245F2C8A008B06F9 /* FriendsInviteController.swift in Sources */ = {isa = PBXBuildFile; fileRef = EE278B2F245F2C8A008B06F9 /* FriendsInviteController.swift */; };
		EE70C23D245B09EA00AC9B2F /* Localizable.strings in Resources */ = {isa = PBXBuildFile; fileRef = EE70C23A245B09E900AC9B2F /* Localizable.strings */; };
		EE92A33E245D96DA006B97B0 /* Localizable.stringsdict in Resources */ = {isa = PBXBuildFile; fileRef = EE92A340245D96DA006B97B0 /* Localizable.stringsdict */; };
		EEF1067A246EBF8B009DFB4E /* ResetViewController.swift in Sources */ = {isa = PBXBuildFile; fileRef = EEF10679246EBF8B009DFB4E /* ResetViewController.swift */; };
		F22C6E2324917E3200712A6B /* DynamicTableViewControllerRowsTests.swift in Sources */ = {isa = PBXBuildFile; fileRef = F247572A24838AC8003E1FC5 /* DynamicTableViewControllerRowsTests.swift */; };
		F22C6E252492082B00712A6B /* DynamicTableViewSpaceCellTests.swift in Sources */ = {isa = PBXBuildFile; fileRef = F22C6E242492082B00712A6B /* DynamicTableViewSpaceCellTests.swift */; };
		F252472F2483955B00C5556B /* DynamicTableViewControllerFake.storyboard in Resources */ = {isa = PBXBuildFile; fileRef = F252472E2483955B00C5556B /* DynamicTableViewControllerFake.storyboard */; };
		F25247312484456800C5556B /* DynamicTableViewModelTests.swift in Sources */ = {isa = PBXBuildFile; fileRef = F25247302484456800C5556B /* DynamicTableViewModelTests.swift */; };
		F2DC808E248989CE00EDC40A /* DynamicTableViewControllerRegisterCellsTests.swift in Sources */ = {isa = PBXBuildFile; fileRef = F2DC808D248989CE00EDC40A /* DynamicTableViewControllerRegisterCellsTests.swift */; };
		F2DC809024898A9400EDC40A /* DynamicTableViewControllerNumberOfRowsAndSectionsTests.swift in Sources */ = {isa = PBXBuildFile; fileRef = F2DC808F24898A9400EDC40A /* DynamicTableViewControllerNumberOfRowsAndSectionsTests.swift */; };
		F2DC809224898B1800EDC40A /* DynamicTableViewControllerHeaderTests.swift in Sources */ = {isa = PBXBuildFile; fileRef = F2DC809124898B1800EDC40A /* DynamicTableViewControllerHeaderTests.swift */; };
		F2DC809424898CE600EDC40A /* DynamicTableViewControllerFooterTests.swift in Sources */ = {isa = PBXBuildFile; fileRef = F2DC809324898CE600EDC40A /* DynamicTableViewControllerFooterTests.swift */; };
		FEDCE09E9F78ABEB4AA9A484 /* ExposureDetectionExecutor.swift in Sources */ = {isa = PBXBuildFile; fileRef = FEDCE0116603B6E00FAEE632 /* ExposureDetectionExecutor.swift */; };
		FEDCE29E414945F14E7CE576 /* ENStateHandler+State.swift in Sources */ = {isa = PBXBuildFile; fileRef = FEDCE1B8926528ED74CDE1B2 /* ENStateHandler+State.swift */; };
		FEDCE50B4AC5E24D4E11AA52 /* RequiresAppDependencies.swift in Sources */ = {isa = PBXBuildFile; fileRef = FEDCE1600374711EC77FF572 /* RequiresAppDependencies.swift */; };
		FEDCE6E2763B0BABFADF36BA /* ExposureDetectionViewController+State.swift in Sources */ = {isa = PBXBuildFile; fileRef = FEDCE4BE82DC5BFE90575663 /* ExposureDetectionViewController+State.swift */; };
		FEDCE77AED78E9C25999BB35 /* SceneDelegate+State.swift in Sources */ = {isa = PBXBuildFile; fileRef = FEDCE838D90CB02C55E15237 /* SceneDelegate+State.swift */; };
		FEDCECC1B2111AB537AEF7E5 /* HomeInteractor+State.swift in Sources */ = {isa = PBXBuildFile; fileRef = FEDCEC452596E54A041BBCE9 /* HomeInteractor+State.swift */; };
/* End PBXBuildFile section */

/* Begin PBXContainerItemProxy section */
		85D7595524570491008175F0 /* PBXContainerItemProxy */ = {
			isa = PBXContainerItemProxy;
			containerPortal = 85D759332457048F008175F0 /* Project object */;
			proxyType = 1;
			remoteGlobalIDString = 85D7593A2457048F008175F0;
			remoteInfo = ENA;
		};
		85D7596024570491008175F0 /* PBXContainerItemProxy */ = {
			isa = PBXContainerItemProxy;
			containerPortal = 85D759332457048F008175F0 /* Project object */;
			proxyType = 1;
			remoteGlobalIDString = 85D7593A2457048F008175F0;
			remoteInfo = ENA;
		};
/* End PBXContainerItemProxy section */

/* Begin PBXCopyFilesBuildPhase section */
		B102BDB924603FD600CD55A2 /* Embed Frameworks */ = {
			isa = PBXCopyFilesBuildPhase;
			buildActionMask = 12;
			dstPath = "";
			dstSubfolderSpec = 10;
			files = (
				015E8C0924C9983600C0A4B3 /* CWASQLite.framework in Embed Frameworks */,
			);
			name = "Embed Frameworks";
			runOnlyForDeploymentPostprocessing = 0;
		};
/* End PBXCopyFilesBuildPhase section */

/* Begin PBXFileReference section */
		0103CED02536D1A100BDAAD1 /* AppInformationCellModel.swift */ = {isa = PBXFileReference; lastKnownFileType = sourcecode.swift; path = AppInformationCellModel.swift; sourceTree = "<group>"; };
		011E13AD24680A4000973467 /* HTTPClient.swift */ = {isa = PBXFileReference; lastKnownFileType = sourcecode.swift; path = HTTPClient.swift; sourceTree = "<group>"; };
		011E4B002483A35A002E6412 /* ENACommunity.entitlements */ = {isa = PBXFileReference; fileEncoding = 4; lastKnownFileType = text.plist.entitlements; path = ENACommunity.entitlements; sourceTree = "<group>"; };
		0123D5972501383100A91838 /* ExposureSubmissionErrorTests.swift */ = {isa = PBXFileReference; lastKnownFileType = sourcecode.swift; path = ExposureSubmissionErrorTests.swift; sourceTree = "<group>"; };
		013DC101245DAC4E00EE58B0 /* Store.swift */ = {isa = PBXFileReference; lastKnownFileType = sourcecode.swift; path = Store.swift; sourceTree = "<group>"; };
		0144BDE0250924CC00B0857C /* SymptomsOnset.swift */ = {isa = PBXFileReference; lastKnownFileType = sourcecode.swift; path = SymptomsOnset.swift; sourceTree = "<group>"; };
		0144BDE22509288B00B0857C /* SymptomsOnsetTests.swift */ = {isa = PBXFileReference; lastKnownFileType = sourcecode.swift; path = SymptomsOnsetTests.swift; sourceTree = "<group>"; };
		0144BDEC250A3E5300B0857C /* ExposureSubmissionCoordinatorModel.swift */ = {isa = PBXFileReference; lastKnownFileType = sourcecode.swift; path = ExposureSubmissionCoordinatorModel.swift; sourceTree = "<group>"; };
		014891B224F90D0B002A6F77 /* ENA.plist */ = {isa = PBXFileReference; fileEncoding = 4; lastKnownFileType = text.plist.xml; name = ENA.plist; path = ../../../ENA.plist; sourceTree = "<group>"; };
		015178C12507D2A90074F095 /* ExposureSubmissionSymptomsOnsetViewControllerTests.swift */ = {isa = PBXFileReference; lastKnownFileType = sourcecode.swift; path = ExposureSubmissionSymptomsOnsetViewControllerTests.swift; sourceTree = "<group>"; };
		015692E324B48C3F0033F35E /* TimeInterval+Convenience.swift */ = {isa = PBXFileReference; fileEncoding = 4; lastKnownFileType = sourcecode.swift; lineEnding = 0; path = "TimeInterval+Convenience.swift"; sourceTree = "<group>"; };
		016146902487A43E00660992 /* LinkHelper.swift */ = {isa = PBXFileReference; lastKnownFileType = sourcecode.swift; path = LinkHelper.swift; sourceTree = "<group>"; };
		01678E9A249A521F003B048B /* testStore.sqlite */ = {isa = PBXFileReference; lastKnownFileType = file; path = testStore.sqlite; sourceTree = "<group>"; };
		016961982540574700FF92E3 /* ExposureSubmissionTestResultViewModel.swift */ = {isa = PBXFileReference; lastKnownFileType = sourcecode.swift; path = ExposureSubmissionTestResultViewModel.swift; sourceTree = "<group>"; };
		016961AF2549630100FF92E3 /* ExposureSubmissionTestResultViewModelTests.swift */ = {isa = PBXFileReference; lastKnownFileType = sourcecode.swift; path = ExposureSubmissionTestResultViewModelTests.swift; sourceTree = "<group>"; };
		019357162525FAD00038F615 /* ExposureSubmissionQRInfoViewController.swift */ = {isa = PBXFileReference; lastKnownFileType = sourcecode.swift; path = ExposureSubmissionQRInfoViewController.swift; sourceTree = "<group>"; };
		019357172525FAD00038F615 /* ExposureSubmissionQRInfoViewModel.swift */ = {isa = PBXFileReference; lastKnownFileType = sourcecode.swift; path = ExposureSubmissionQRInfoViewModel.swift; sourceTree = "<group>"; };
		01A1B441252DE54600841B63 /* ExposureSubmissionQRScannerViewModelTests.swift */ = {isa = PBXFileReference; lastKnownFileType = sourcecode.swift; path = ExposureSubmissionQRScannerViewModelTests.swift; sourceTree = "<group>"; };
		01A1B449252DFD7700841B63 /* MetadataObject.swift */ = {isa = PBXFileReference; lastKnownFileType = sourcecode.swift; path = MetadataObject.swift; sourceTree = "<group>"; };
		01A1B451252DFD9400841B63 /* FakeMetadataMachineReadableObject.swift */ = {isa = PBXFileReference; lastKnownFileType = sourcecode.swift; path = FakeMetadataMachineReadableObject.swift; sourceTree = "<group>"; };
		01A1B460252E17F900841B63 /* ExposureSubmissionCoordinatorModelTests.swift */ = {isa = PBXFileReference; lastKnownFileType = sourcecode.swift; path = ExposureSubmissionCoordinatorModelTests.swift; sourceTree = "<group>"; };
		01A236792519D1E80043D9F8 /* ExposureSubmissionWarnOthersViewModel.swift */ = {isa = PBXFileReference; lastKnownFileType = sourcecode.swift; path = ExposureSubmissionWarnOthersViewModel.swift; sourceTree = "<group>"; };
		01A23684251A22E90043D9F8 /* ExposureSubmissionQRInfoModelTests.swift */ = {isa = PBXFileReference; lastKnownFileType = sourcecode.swift; path = ExposureSubmissionQRInfoModelTests.swift; sourceTree = "<group>"; };
		01A97DD02506767E00C07C37 /* DatePickerOptionViewModelTests.swift */ = {isa = PBXFileReference; lastKnownFileType = sourcecode.swift; path = DatePickerOptionViewModelTests.swift; sourceTree = "<group>"; };
		01A97DD22506769F00C07C37 /* DatePickerDayViewModelTests.swift */ = {isa = PBXFileReference; lastKnownFileType = sourcecode.swift; path = DatePickerDayViewModelTests.swift; sourceTree = "<group>"; };
		01B7232324F812500064C0EB /* DynamicTableViewOptionGroupCell.swift */ = {isa = PBXFileReference; lastKnownFileType = sourcecode.swift; path = DynamicTableViewOptionGroupCell.swift; sourceTree = "<group>"; };
		01B7232624F812BC0064C0EB /* OptionGroupView.swift */ = {isa = PBXFileReference; lastKnownFileType = sourcecode.swift; path = OptionGroupView.swift; sourceTree = "<group>"; };
		01B7232824F812DF0064C0EB /* OptionView.swift */ = {isa = PBXFileReference; lastKnownFileType = sourcecode.swift; path = OptionView.swift; sourceTree = "<group>"; };
		01B7232A24F815B00064C0EB /* MultipleChoiceOptionView.swift */ = {isa = PBXFileReference; lastKnownFileType = sourcecode.swift; path = MultipleChoiceOptionView.swift; sourceTree = "<group>"; };
		01B7232C24F8E0260064C0EB /* MultipleChoiceChoiceView.swift */ = {isa = PBXFileReference; lastKnownFileType = sourcecode.swift; path = MultipleChoiceChoiceView.swift; sourceTree = "<group>"; };
		01B7232E24FE4F080064C0EB /* OptionGroupViewModel.swift */ = {isa = PBXFileReference; lastKnownFileType = sourcecode.swift; path = OptionGroupViewModel.swift; sourceTree = "<group>"; };
		01C2D440250124E600FB23BF /* OptionGroupViewModelTests.swift */ = {isa = PBXFileReference; lastKnownFileType = sourcecode.swift; path = OptionGroupViewModelTests.swift; sourceTree = "<group>"; };
		01C6ABF32527273D0052814D /* String+Insertion.swift */ = {isa = PBXFileReference; lastKnownFileType = sourcecode.swift; path = "String+Insertion.swift"; sourceTree = "<group>"; };
		01C6AC0D252B1E980052814D /* ExposureSubmissionQRScannerViewModel.swift */ = {isa = PBXFileReference; lastKnownFileType = sourcecode.swift; path = ExposureSubmissionQRScannerViewModel.swift; sourceTree = "<group>"; };
		01C6AC20252B21DF0052814D /* ExposureSubmissionQRScannerViewController.xib */ = {isa = PBXFileReference; lastKnownFileType = file.xib; path = ExposureSubmissionQRScannerViewController.xib; sourceTree = "<group>"; };
		01C6AC25252B23D70052814D /* ExposureSubmissionQRScannerFocusView.swift */ = {isa = PBXFileReference; lastKnownFileType = sourcecode.swift; path = ExposureSubmissionQRScannerFocusView.swift; sourceTree = "<group>"; };
		01C6AC31252B29C00052814D /* QRScannerError.swift */ = {isa = PBXFileReference; lastKnownFileType = sourcecode.swift; path = QRScannerError.swift; sourceTree = "<group>"; };
		01C6AC39252B2A500052814D /* UIImage+Color.swift */ = {isa = PBXFileReference; lastKnownFileType = sourcecode.swift; path = "UIImage+Color.swift"; sourceTree = "<group>"; };
		01C7665D25024A09002C9A5C /* DatePickerOptionView.swift */ = {isa = PBXFileReference; lastKnownFileType = sourcecode.swift; path = DatePickerOptionView.swift; sourceTree = "<group>"; };
		01CF95D425308252007B72F7 /* SAPApplicationConfiguration+Helpers.swift */ = {isa = PBXFileReference; lastKnownFileType = sourcecode.swift; path = "SAPApplicationConfiguration+Helpers.swift"; sourceTree = "<group>"; };
		01CF95DC25308346007B72F7 /* CodableExposureDetectionSummary+Helpers.swift */ = {isa = PBXFileReference; lastKnownFileType = sourcecode.swift; path = "CodableExposureDetectionSummary+Helpers.swift"; sourceTree = "<group>"; };
		01D16C5D24ED69CA007DB387 /* BackgroundAppRefreshViewModelTests.swift */ = {isa = PBXFileReference; lastKnownFileType = sourcecode.swift; path = BackgroundAppRefreshViewModelTests.swift; sourceTree = "<group>"; };
		01D16C5F24ED6D9A007DB387 /* MockBackgroundRefreshStatusProvider.swift */ = {isa = PBXFileReference; lastKnownFileType = sourcecode.swift; path = MockBackgroundRefreshStatusProvider.swift; sourceTree = "<group>"; };
		01D16C6124ED6DB3007DB387 /* MockLowPowerModeStatusProvider.swift */ = {isa = PBXFileReference; lastKnownFileType = sourcecode.swift; path = MockLowPowerModeStatusProvider.swift; sourceTree = "<group>"; };
		01D3ECFF2490230400551E65 /* StoreTests.swift */ = {isa = PBXFileReference; fileEncoding = 4; lastKnownFileType = sourcecode.swift; lineEnding = 0; path = StoreTests.swift; sourceTree = "<group>"; };
		01D6948A25026EC000B45BEA /* DatePickerOptionViewModel.swift */ = {isa = PBXFileReference; lastKnownFileType = sourcecode.swift; path = DatePickerOptionViewModel.swift; sourceTree = "<group>"; };
		01D6948C2502717F00B45BEA /* DatePickerDayView.swift */ = {isa = PBXFileReference; lastKnownFileType = sourcecode.swift; path = DatePickerDayView.swift; sourceTree = "<group>"; };
		01D6948E2502729000B45BEA /* DatePickerDay.swift */ = {isa = PBXFileReference; lastKnownFileType = sourcecode.swift; path = DatePickerDay.swift; sourceTree = "<group>"; };
		01D69490250272CE00B45BEA /* DatePickerDayViewModel.swift */ = {isa = PBXFileReference; lastKnownFileType = sourcecode.swift; path = DatePickerDayViewModel.swift; sourceTree = "<group>"; };
		01DB708425068167008F7244 /* Calendar+GregorianLocale.swift */ = {isa = PBXFileReference; lastKnownFileType = sourcecode.swift; path = "Calendar+GregorianLocale.swift"; sourceTree = "<group>"; };
		01E25C6F24A3B52F007E33F8 /* Info_Testflight.plist */ = {isa = PBXFileReference; fileEncoding = 4; lastKnownFileType = text.plist.xml; path = Info_Testflight.plist; sourceTree = "<group>"; };
		01E4298F251DCDC90057FCBE /* en */ = {isa = PBXFileReference; lastKnownFileType = text.plist.strings; name = en; path = en.lproj/Localizable.legal.strings; sourceTree = "<group>"; };
		01E42994251DCDCE0057FCBE /* de */ = {isa = PBXFileReference; lastKnownFileType = text.plist.strings; name = de; path = de.lproj/Localizable.legal.strings; sourceTree = "<group>"; };
		01E42995251DCDD10057FCBE /* tr */ = {isa = PBXFileReference; lastKnownFileType = text.plist.strings; name = tr; path = tr.lproj/Localizable.legal.strings; sourceTree = "<group>"; };
		01F5F7212487B9C000229720 /* AppInformationViewController.swift */ = {isa = PBXFileReference; lastKnownFileType = sourcecode.swift; path = AppInformationViewController.swift; sourceTree = "<group>"; };
		0D5611B3247F852C00B5B094 /* SQLiteKeyValueStore.swift */ = {isa = PBXFileReference; lastKnownFileType = sourcecode.swift; path = SQLiteKeyValueStore.swift; sourceTree = "<group>"; };
		0DD260FE248D549B007C3B2C /* KeychainHelper.swift */ = {isa = PBXFileReference; lastKnownFileType = sourcecode.swift; path = KeychainHelper.swift; sourceTree = "<group>"; };
		0DF6BB96248AD616007E8B0C /* AppUpdateCheckHelper.swift */ = {isa = PBXFileReference; lastKnownFileType = sourcecode.swift; path = AppUpdateCheckHelper.swift; sourceTree = "<group>"; };
		0DF6BB9C248AE232007E8B0C /* AppUpdateCheckerHelperTests.swift */ = {isa = PBXFileReference; lastKnownFileType = sourcecode.swift; path = AppUpdateCheckerHelperTests.swift; sourceTree = "<group>"; };
		0DFCC2692484D7A700E2811D /* ENA-Bridging-Header.h */ = {isa = PBXFileReference; lastKnownFileType = sourcecode.c.h; path = "ENA-Bridging-Header.h"; sourceTree = "<group>"; };
		0DFCC26F2484DC8200E2811D /* ENATests-Bridging-Header.h */ = {isa = PBXFileReference; lastKnownFileType = sourcecode.c.h; path = "ENATests-Bridging-Header.h"; sourceTree = "<group>"; };
		0DFCC2702484DC8400E2811D /* sqlite3.c */ = {isa = PBXFileReference; fileEncoding = 4; lastKnownFileType = sourcecode.c.c; path = sqlite3.c; sourceTree = "<group>"; };
		0DFCC2712484DC8400E2811D /* sqlite3.h */ = {isa = PBXFileReference; fileEncoding = 4; lastKnownFileType = sourcecode.c.h; path = sqlite3.h; sourceTree = "<group>"; };
		1309194E247972C40066E329 /* PrivacyProtectionViewController.swift */ = {isa = PBXFileReference; lastKnownFileType = sourcecode.swift; path = PrivacyProtectionViewController.swift; sourceTree = "<group>"; };
		130CB19B246D92F800ADE602 /* ENAUITestsOnboarding.swift */ = {isa = PBXFileReference; fileEncoding = 4; lastKnownFileType = sourcecode.swift; path = ENAUITestsOnboarding.swift; sourceTree = "<group>"; };
		13156CFE248C19D000AFC472 /* de */ = {isa = PBXFileReference; lastKnownFileType = text.html; name = de; path = de.lproj/usage.html; sourceTree = "<group>"; };
		13156D00248CDECC00AFC472 /* en */ = {isa = PBXFileReference; lastKnownFileType = text.html; name = en; path = en.lproj/usage.html; sourceTree = "<group>"; };
		134F0DB9247578FF00D88934 /* ENAUITestsHome.swift */ = {isa = PBXFileReference; fileEncoding = 4; lastKnownFileType = sourcecode.swift; path = ENAUITestsHome.swift; sourceTree = "<group>"; };
		134F0DBA247578FF00D88934 /* ENAUITests-Extensions.swift */ = {isa = PBXFileReference; fileEncoding = 4; lastKnownFileType = sourcecode.swift; path = "ENAUITests-Extensions.swift"; sourceTree = "<group>"; };
		134F0F2B2475793400D88934 /* SnapshotHelper.swift */ = {isa = PBXFileReference; fileEncoding = 4; lastKnownFileType = sourcecode.swift; name = SnapshotHelper.swift; path = ../../fastlane/SnapshotHelper.swift; sourceTree = "<group>"; };
		13722043247AEEAD00152764 /* UNNotificationCenter+Extension.swift */ = {isa = PBXFileReference; lastKnownFileType = sourcecode.swift; path = "UNNotificationCenter+Extension.swift"; sourceTree = "<group>"; };
		137846482488027500A50AB8 /* OnboardingInfoViewController+Extension.swift */ = {isa = PBXFileReference; lastKnownFileType = sourcecode.swift; path = "OnboardingInfoViewController+Extension.swift"; sourceTree = "<group>"; };
		138910C4247A909000D739F6 /* ENATaskScheduler.swift */ = {isa = PBXFileReference; lastKnownFileType = sourcecode.swift; path = ENATaskScheduler.swift; sourceTree = "<group>"; };
		13BAE9B02472FB1E00CEE58A /* CellConfiguratorIndexPosition.swift */ = {isa = PBXFileReference; lastKnownFileType = sourcecode.swift; path = CellConfiguratorIndexPosition.swift; sourceTree = "<group>"; };
		13E50468248E3CD20086641C /* ENAUITestsAppInformation.swift */ = {isa = PBXFileReference; lastKnownFileType = sourcecode.swift; path = ENAUITestsAppInformation.swift; sourceTree = "<group>"; };
		2F26CE2D248B9C4F00BE30EE /* UIViewController+BackButton.swift */ = {isa = PBXFileReference; lastKnownFileType = sourcecode.swift; path = "UIViewController+BackButton.swift"; sourceTree = "<group>"; };
		2F3218CF248063E300A7AC0A /* UIView+Convenience.swift */ = {isa = PBXFileReference; lastKnownFileType = sourcecode.swift; path = "UIView+Convenience.swift"; sourceTree = "<group>"; };
		2F3D95362518BCD1002B2C81 /* EUSettingsViewController.swift */ = {isa = PBXFileReference; lastKnownFileType = sourcecode.swift; path = EUSettingsViewController.swift; sourceTree = "<group>"; };
		2F3D953B2518BCE9002B2C81 /* EUSettingsViewModel.swift */ = {isa = PBXFileReference; lastKnownFileType = sourcecode.swift; path = EUSettingsViewModel.swift; sourceTree = "<group>"; };
		2F78574F248506BD00323A9C /* HomeTestResultCollectionViewCell.xib */ = {isa = PBXFileReference; fileEncoding = 4; lastKnownFileType = file.xib; path = HomeTestResultCollectionViewCell.xib; sourceTree = "<group>"; };
		2F80CFD8247ED988000F06AF /* ExposureSubmissionIntroViewController.swift */ = {isa = PBXFileReference; lastKnownFileType = sourcecode.swift; path = ExposureSubmissionIntroViewController.swift; sourceTree = "<group>"; };
		2F80CFDA247EDDB3000F06AF /* ExposureSubmissionHotlineViewController.swift */ = {isa = PBXFileReference; lastKnownFileType = sourcecode.swift; path = ExposureSubmissionHotlineViewController.swift; sourceTree = "<group>"; };
		2F96739A24AB70FA008E3147 /* ExposureSubmissionParsable.swift */ = {isa = PBXFileReference; lastKnownFileType = sourcecode.swift; path = ExposureSubmissionParsable.swift; sourceTree = "<group>"; };
		2FA968CD24D8560B008EE367 /* String+Random.swift */ = {isa = PBXFileReference; lastKnownFileType = sourcecode.swift; path = "String+Random.swift"; sourceTree = "<group>"; };
		2FA9E39224D2F2920030561C /* ExposureSubmission+TestResult.swift */ = {isa = PBXFileReference; lastKnownFileType = sourcecode.swift; path = "ExposureSubmission+TestResult.swift"; sourceTree = "<group>"; };
		2FA9E39424D2F2B00030561C /* ExposureSubmission+DeviceRegistrationKey.swift */ = {isa = PBXFileReference; lastKnownFileType = sourcecode.swift; path = "ExposureSubmission+DeviceRegistrationKey.swift"; sourceTree = "<group>"; };
		2FA9E39624D2F3C60030561C /* ExposureSubmissionError.swift */ = {isa = PBXFileReference; lastKnownFileType = sourcecode.swift; path = ExposureSubmissionError.swift; sourceTree = "<group>"; };
		2FA9E39824D2F4350030561C /* ExposureSubmission+ErrorParsing.swift */ = {isa = PBXFileReference; lastKnownFileType = sourcecode.swift; path = "ExposureSubmission+ErrorParsing.swift"; sourceTree = "<group>"; };
		2FA9E39A24D2F4A10030561C /* ExposureSubmissionService+Protocol.swift */ = {isa = PBXFileReference; lastKnownFileType = sourcecode.swift; path = "ExposureSubmissionService+Protocol.swift"; sourceTree = "<group>"; };
		2FC0356E24B342FA00E234AC /* UIViewcontroller+AlertTest.swift */ = {isa = PBXFileReference; lastKnownFileType = sourcecode.swift; path = "UIViewcontroller+AlertTest.swift"; sourceTree = "<group>"; };
		2FC0357024B5B70700E234AC /* Error+FAQUrl.swift */ = {isa = PBXFileReference; lastKnownFileType = sourcecode.swift; path = "Error+FAQUrl.swift"; sourceTree = "<group>"; };
		2FC951FD24DC23B9008D39F4 /* DMConfigurationCell.swift */ = {isa = PBXFileReference; lastKnownFileType = sourcecode.swift; path = DMConfigurationCell.swift; sourceTree = "<group>"; };
		2FD473BE251E0ECE000DCA40 /* EUSettingsViewControllerTests.swift */ = {isa = PBXFileReference; lastKnownFileType = sourcecode.swift; path = EUSettingsViewControllerTests.swift; sourceTree = "<group>"; };
		2FD881CB2490F65C00BEC8FC /* ExposureSubmissionHotlineViewControllerTest.swift */ = {isa = PBXFileReference; lastKnownFileType = sourcecode.swift; path = ExposureSubmissionHotlineViewControllerTest.swift; sourceTree = "<group>"; };
		2FD881CD249115E700BEC8FC /* ExposureSubmissionNavigationControllerTest.swift */ = {isa = PBXFileReference; lastKnownFileType = sourcecode.swift; path = ExposureSubmissionNavigationControllerTest.swift; sourceTree = "<group>"; };
		2FE15A3B249B8C0B0077BD8D /* AccessibilityIdentifiers.swift */ = {isa = PBXFileReference; lastKnownFileType = sourcecode.swift; path = AccessibilityIdentifiers.swift; sourceTree = "<group>"; };
		2FF1D62D2487850200381FFB /* NSMutableAttributedString+Generation.swift */ = {isa = PBXFileReference; lastKnownFileType = sourcecode.swift; path = "NSMutableAttributedString+Generation.swift"; sourceTree = "<group>"; };
		2FF1D62F24880FCF00381FFB /* DynamicTableViewRoundedCell.swift */ = {isa = PBXFileReference; lastKnownFileType = sourcecode.swift; path = DynamicTableViewRoundedCell.swift; sourceTree = "<group>"; };
		35075C092526378D00DE92F7 /* AllTests.xctestplan */ = {isa = PBXFileReference; fileEncoding = 4; lastKnownFileType = text; name = AllTests.xctestplan; path = TestPlans/AllTests.xctestplan; sourceTree = "<group>"; };
		35075C0E252637C300DE92F7 /* SmokeTests.xctestplan */ = {isa = PBXFileReference; fileEncoding = 4; lastKnownFileType = text; name = SmokeTests.xctestplan; path = TestPlans/SmokeTests.xctestplan; sourceTree = "<group>"; };
		35163D23251CFCCB00D220CA /* CachingHTTPClientMock.swift */ = {isa = PBXFileReference; lastKnownFileType = sourcecode.swift; path = CachingHTTPClientMock.swift; sourceTree = "<group>"; };
		3523CA31252DC617002E6DEC /* Screenshots.xctestplan */ = {isa = PBXFileReference; lastKnownFileType = text; name = Screenshots.xctestplan; path = TestPlans/Screenshots.xctestplan; sourceTree = "<group>"; };
		352F25A724EFCBDE00ACDFF3 /* ServerEnvironment.swift */ = {isa = PBXFileReference; fileEncoding = 4; lastKnownFileType = sourcecode.swift; path = ServerEnvironment.swift; sourceTree = "<group>"; };
		353412CB2525EE4A0086D15C /* Globals.swift */ = {isa = PBXFileReference; lastKnownFileType = sourcecode.swift; path = Globals.swift; sourceTree = "<group>"; };
		3539DAD0252B353C00489B1A /* CachedAppConfigurationMock.swift */ = {isa = PBXFileReference; lastKnownFileType = sourcecode.swift; path = CachedAppConfigurationMock.swift; sourceTree = "<group>"; };
		354E305824EFF26E00526C9F /* Country.swift */ = {isa = PBXFileReference; lastKnownFileType = sourcecode.swift; path = Country.swift; sourceTree = "<group>"; };
		35853E11251DDD33008FE983 /* de-config-int-2020-09-25 */ = {isa = PBXFileReference; lastKnownFileType = file; path = "de-config-int-2020-09-25"; sourceTree = "<group>"; };
		3598D99924FE280700483F1F /* CountryTests.swift */ = {isa = PBXFileReference; lastKnownFileType = sourcecode.swift; path = CountryTests.swift; sourceTree = "<group>"; };
		35A7F080250A7CF8005E6C33 /* KeychainHelperTests.swift */ = {isa = PBXFileReference; lastKnownFileType = sourcecode.swift; path = KeychainHelperTests.swift; sourceTree = "<group>"; };
		35BE8597251CE495005C2FD0 /* CachingHTTPClient.swift */ = {isa = PBXFileReference; lastKnownFileType = sourcecode.swift; path = CachingHTTPClient.swift; sourceTree = "<group>"; };
		4026C2DB24852B7600926FB4 /* AppInformationViewController+LegalModel.swift */ = {isa = PBXFileReference; lastKnownFileType = sourcecode.swift; path = "AppInformationViewController+LegalModel.swift"; sourceTree = "<group>"; };
		4026C2E324854C8D00926FB4 /* AppInformationLegalCell.swift */ = {isa = PBXFileReference; lastKnownFileType = sourcecode.swift; path = AppInformationLegalCell.swift; sourceTree = "<group>"; };
		50BD2E6124FE1E8700932566 /* AppInformationModel.swift */ = {isa = PBXFileReference; lastKnownFileType = sourcecode.swift; path = AppInformationModel.swift; sourceTree = "<group>"; };
		50BD2E6324FE232E00932566 /* AppInformationImprintViewModel.swift */ = {isa = PBXFileReference; lastKnownFileType = sourcecode.swift; path = AppInformationImprintViewModel.swift; sourceTree = "<group>"; };
		50BD2E6F24FE26F300932566 /* AppInformationImprintTest.swift */ = {isa = PBXFileReference; fileEncoding = 4; lastKnownFileType = sourcecode.swift; path = AppInformationImprintTest.swift; sourceTree = "<group>"; };
		50DC527824FEB2AE00F6D8EB /* AppInformationDynamicCell.swift */ = {isa = PBXFileReference; lastKnownFileType = sourcecode.swift; path = AppInformationDynamicCell.swift; sourceTree = "<group>"; };
		50DC527A24FEB5CA00F6D8EB /* AppInformationModelTest.swift */ = {isa = PBXFileReference; lastKnownFileType = sourcecode.swift; path = AppInformationModelTest.swift; sourceTree = "<group>"; };
		50E3BE59250127DF0033E2C7 /* AppInformationDynamicAction.swift */ = {isa = PBXFileReference; lastKnownFileType = sourcecode.swift; path = AppInformationDynamicAction.swift; sourceTree = "<group>"; };
		50F9130C253F1D7800DFE683 /* OnboardingPageType.swift */ = {isa = PBXFileReference; lastKnownFileType = sourcecode.swift; path = OnboardingPageType.swift; sourceTree = "<group>"; };
		5111E7622460BB1500ED6498 /* HomeInteractor.swift */ = {isa = PBXFileReference; lastKnownFileType = sourcecode.swift; path = HomeInteractor.swift; sourceTree = "<group>"; };
		51486D9E2484FC0200FCE216 /* HomeRiskLevelCellConfigurator.swift */ = {isa = PBXFileReference; lastKnownFileType = sourcecode.swift; path = HomeRiskLevelCellConfigurator.swift; sourceTree = "<group>"; };
		51486DA02485101500FCE216 /* RiskInactiveCollectionViewCell.swift */ = {isa = PBXFileReference; lastKnownFileType = sourcecode.swift; path = RiskInactiveCollectionViewCell.swift; sourceTree = "<group>"; };
		51486DA12485101500FCE216 /* RiskInactiveCollectionViewCell.xib */ = {isa = PBXFileReference; lastKnownFileType = file.xib; path = RiskInactiveCollectionViewCell.xib; sourceTree = "<group>"; };
		51486DA42485237200FCE216 /* RiskThankYouCollectionViewCell.swift */ = {isa = PBXFileReference; lastKnownFileType = sourcecode.swift; path = RiskThankYouCollectionViewCell.swift; sourceTree = "<group>"; };
		51486DA52485237200FCE216 /* RiskThankYouCollectionViewCell.xib */ = {isa = PBXFileReference; lastKnownFileType = file.xib; path = RiskThankYouCollectionViewCell.xib; sourceTree = "<group>"; };
		514C0A0524772F3400F235F6 /* HomeRiskViewConfigurator.swift */ = {isa = PBXFileReference; lastKnownFileType = sourcecode.swift; path = HomeRiskViewConfigurator.swift; sourceTree = "<group>"; };
		514C0A0724772F5E00F235F6 /* RiskItemView.swift */ = {isa = PBXFileReference; lastKnownFileType = sourcecode.swift; path = RiskItemView.swift; sourceTree = "<group>"; };
		514C0A09247AEEE200F235F6 /* en */ = {isa = PBXFileReference; lastKnownFileType = text.plist.stringsdict; name = en; path = en.lproj/Localizable.stringsdict; sourceTree = "<group>"; };
		514C0A0A247AF9F700F235F6 /* RiskTextItemView.xib */ = {isa = PBXFileReference; lastKnownFileType = file.xib; path = RiskTextItemView.xib; sourceTree = "<group>"; };
		514C0A0C247AFB0200F235F6 /* RiskTextItemView.swift */ = {isa = PBXFileReference; lastKnownFileType = sourcecode.swift; path = RiskTextItemView.swift; sourceTree = "<group>"; };
		514C0A0E247AFEC500F235F6 /* HomeRiskTextItemViewConfigurator.swift */ = {isa = PBXFileReference; lastKnownFileType = sourcecode.swift; path = HomeRiskTextItemViewConfigurator.swift; sourceTree = "<group>"; };
		514C0A10247C15EC00F235F6 /* HomeUnknownRiskCellConfigurator.swift */ = {isa = PBXFileReference; lastKnownFileType = sourcecode.swift; path = HomeUnknownRiskCellConfigurator.swift; sourceTree = "<group>"; };
		514C0A13247C163800F235F6 /* HomeLowRiskCellConfigurator.swift */ = {isa = PBXFileReference; lastKnownFileType = sourcecode.swift; path = HomeLowRiskCellConfigurator.swift; sourceTree = "<group>"; };
		514C0A15247C164700F235F6 /* HomeHighRiskCellConfigurator.swift */ = {isa = PBXFileReference; lastKnownFileType = sourcecode.swift; path = HomeHighRiskCellConfigurator.swift; sourceTree = "<group>"; };
		514C0A19247C16D600F235F6 /* HomeInactiveRiskCellConfigurator.swift */ = {isa = PBXFileReference; lastKnownFileType = sourcecode.swift; path = HomeInactiveRiskCellConfigurator.swift; sourceTree = "<group>"; };
		514E812F24618E3D00636861 /* ExposureDetection.storyboard */ = {isa = PBXFileReference; lastKnownFileType = file.storyboard; path = ExposureDetection.storyboard; sourceTree = "<group>"; };
		514E81332461B97700636861 /* ExposureManager.swift */ = {isa = PBXFileReference; fileEncoding = 4; lastKnownFileType = sourcecode.swift; path = ExposureManager.swift; sourceTree = "<group>"; };
		514EE998246D4C2E00DE4884 /* UITableViewCell+Identifier.swift */ = {isa = PBXFileReference; lastKnownFileType = sourcecode.swift; path = "UITableViewCell+Identifier.swift"; sourceTree = "<group>"; };
		514EE99A246D4C4C00DE4884 /* UITableView+Dequeue.swift */ = {isa = PBXFileReference; lastKnownFileType = sourcecode.swift; path = "UITableView+Dequeue.swift"; sourceTree = "<group>"; };
		514EE99C246D4CFB00DE4884 /* TableViewCellConfigurator.swift */ = {isa = PBXFileReference; lastKnownFileType = sourcecode.swift; path = TableViewCellConfigurator.swift; sourceTree = "<group>"; };
		514EE99F246D4DF800DE4884 /* HomeRiskImageItemViewConfigurator.swift */ = {isa = PBXFileReference; lastKnownFileType = sourcecode.swift; path = HomeRiskImageItemViewConfigurator.swift; sourceTree = "<group>"; };
		515BBDEA2484F8E500CDB674 /* HomeThankYouRiskCellConfigurator.swift */ = {isa = PBXFileReference; lastKnownFileType = sourcecode.swift; path = HomeThankYouRiskCellConfigurator.swift; sourceTree = "<group>"; };
		516E42C924B760EC0008CC30 /* HomeRiskLevelCellConfiguratorTests.swift */ = {isa = PBXFileReference; lastKnownFileType = sourcecode.swift; path = HomeRiskLevelCellConfiguratorTests.swift; sourceTree = "<group>"; };
		516E42FA24B7739F0008CC30 /* HomeUnknownRiskCellConfiguratorTests.swift */ = {isa = PBXFileReference; lastKnownFileType = sourcecode.swift; path = HomeUnknownRiskCellConfiguratorTests.swift; sourceTree = "<group>"; };
		516E42FC24B776A90008CC30 /* HomeLowRiskCellConfiguratorTests.swift */ = {isa = PBXFileReference; lastKnownFileType = sourcecode.swift; path = HomeLowRiskCellConfiguratorTests.swift; sourceTree = "<group>"; };
		516E42FF24B777B20008CC30 /* HomeHighRiskCellConfiguratorTests.swift */ = {isa = PBXFileReference; lastKnownFileType = sourcecode.swift; path = HomeHighRiskCellConfiguratorTests.swift; sourceTree = "<group>"; };
		516E430124B89AED0008CC30 /* CoordinatorTests.swift */ = {isa = PBXFileReference; lastKnownFileType = sourcecode.swift; path = CoordinatorTests.swift; sourceTree = "<group>"; };
		51895EDB245E16CD0085DA38 /* ENAColor.swift */ = {isa = PBXFileReference; lastKnownFileType = sourcecode.swift; path = ENAColor.swift; sourceTree = "<group>"; };
		518A69FA24687D5800444E66 /* RiskLevel.swift */ = {isa = PBXFileReference; lastKnownFileType = sourcecode.swift; path = RiskLevel.swift; sourceTree = "<group>"; };
		51B5B413246DF07300DC5D3E /* RiskImageItemView.xib */ = {isa = PBXFileReference; lastKnownFileType = file.xib; path = RiskImageItemView.xib; sourceTree = "<group>"; };
		51B5B415246DF13D00DC5D3E /* RiskImageItemView.swift */ = {isa = PBXFileReference; lastKnownFileType = sourcecode.swift; path = RiskImageItemView.swift; sourceTree = "<group>"; };
		51B5B41B246EC8B800DC5D3E /* HomeCardCollectionViewCell.swift */ = {isa = PBXFileReference; lastKnownFileType = sourcecode.swift; path = HomeCardCollectionViewCell.swift; sourceTree = "<group>"; };
		51C737BC245B349700286105 /* OnboardingInfoViewController.swift */ = {isa = PBXFileReference; lastKnownFileType = sourcecode.swift; path = OnboardingInfoViewController.swift; sourceTree = "<group>"; };
		51C737BE245B3B5D00286105 /* OnboardingInfo.swift */ = {isa = PBXFileReference; lastKnownFileType = sourcecode.swift; path = OnboardingInfo.swift; sourceTree = "<group>"; };
		51C7790B24867F16004582F8 /* RiskListItemView.xib */ = {isa = PBXFileReference; lastKnownFileType = file.xib; path = RiskListItemView.xib; sourceTree = "<group>"; };
		51C7790D24867F22004582F8 /* RiskListItemView.swift */ = {isa = PBXFileReference; lastKnownFileType = sourcecode.swift; path = RiskListItemView.swift; sourceTree = "<group>"; };
		51C7790F248684F5004582F8 /* HomeRiskListItemViewConfigurator.swift */ = {isa = PBXFileReference; lastKnownFileType = sourcecode.swift; path = HomeRiskListItemViewConfigurator.swift; sourceTree = "<group>"; };
		51C779112486E549004582F8 /* HomeFindingPositiveRiskCellConfigurator.swift */ = {isa = PBXFileReference; lastKnownFileType = sourcecode.swift; path = HomeFindingPositiveRiskCellConfigurator.swift; sourceTree = "<group>"; };
		51C779132486E5AB004582F8 /* RiskFindingPositiveCollectionViewCell.xib */ = {isa = PBXFileReference; lastKnownFileType = file.xib; path = RiskFindingPositiveCollectionViewCell.xib; sourceTree = "<group>"; };
		51C779152486E5BA004582F8 /* RiskFindingPositiveCollectionViewCell.swift */ = {isa = PBXFileReference; lastKnownFileType = sourcecode.swift; path = RiskFindingPositiveCollectionViewCell.swift; sourceTree = "<group>"; };
		51CE1B2E245F5CFC002CF42A /* HomeViewController.swift */ = {isa = PBXFileReference; lastKnownFileType = sourcecode.swift; path = HomeViewController.swift; sourceTree = "<group>"; };
		51CE1B49246016B0002CF42A /* UICollectionViewCell+Identifier.swift */ = {isa = PBXFileReference; lastKnownFileType = sourcecode.swift; path = "UICollectionViewCell+Identifier.swift"; sourceTree = "<group>"; };
		51CE1B4B246016D1002CF42A /* UICollectionReusableView+Identifier.swift */ = {isa = PBXFileReference; lastKnownFileType = sourcecode.swift; path = "UICollectionReusableView+Identifier.swift"; sourceTree = "<group>"; };
		51CE1B5424604DD2002CF42A /* HomeLayout.swift */ = {isa = PBXFileReference; lastKnownFileType = sourcecode.swift; path = HomeLayout.swift; sourceTree = "<group>"; };
		51CE1B76246078B6002CF42A /* ActivateCollectionViewCell.xib */ = {isa = PBXFileReference; fileEncoding = 4; lastKnownFileType = file.xib; path = ActivateCollectionViewCell.xib; sourceTree = "<group>"; };
		51CE1B78246078B6002CF42A /* ActivateCollectionViewCell.swift */ = {isa = PBXFileReference; fileEncoding = 4; lastKnownFileType = sourcecode.swift; path = ActivateCollectionViewCell.swift; sourceTree = "<group>"; };
		51CE1B79246078B6002CF42A /* RiskLevelCollectionViewCell.xib */ = {isa = PBXFileReference; fileEncoding = 4; lastKnownFileType = file.xib; path = RiskLevelCollectionViewCell.xib; sourceTree = "<group>"; };
		51CE1B7A246078B6002CF42A /* RiskLevelCollectionViewCell.swift */ = {isa = PBXFileReference; fileEncoding = 4; lastKnownFileType = sourcecode.swift; path = RiskLevelCollectionViewCell.swift; sourceTree = "<group>"; };
		51CE1B7B246078B6002CF42A /* InfoCollectionViewCell.xib */ = {isa = PBXFileReference; fileEncoding = 4; lastKnownFileType = file.xib; path = InfoCollectionViewCell.xib; sourceTree = "<group>"; };
		51CE1B7C246078B6002CF42A /* InfoCollectionViewCell.swift */ = {isa = PBXFileReference; fileEncoding = 4; lastKnownFileType = sourcecode.swift; path = InfoCollectionViewCell.swift; sourceTree = "<group>"; };
		51CE1B84246078B6002CF42A /* SectionSystemBackgroundDecorationView.swift */ = {isa = PBXFileReference; fileEncoding = 4; lastKnownFileType = sourcecode.swift; path = SectionSystemBackgroundDecorationView.swift; sourceTree = "<group>"; };
		51CE1BB42460AC82002CF42A /* UICollectionView+Dequeue.swift */ = {isa = PBXFileReference; lastKnownFileType = sourcecode.swift; path = "UICollectionView+Dequeue.swift"; sourceTree = "<group>"; };
		51CE1BB92460AFD8002CF42A /* HomeActivateCellConfigurator.swift */ = {isa = PBXFileReference; lastKnownFileType = sourcecode.swift; path = HomeActivateCellConfigurator.swift; sourceTree = "<group>"; };
		51CE1BBC2460B1CB002CF42A /* CollectionViewCellConfigurator.swift */ = {isa = PBXFileReference; fileEncoding = 4; lastKnownFileType = sourcecode.swift; path = CollectionViewCellConfigurator.swift; sourceTree = "<group>"; };
		51CE1BBE2460B222002CF42A /* HomeRiskCellConfigurator.swift */ = {isa = PBXFileReference; lastKnownFileType = sourcecode.swift; path = HomeRiskCellConfigurator.swift; sourceTree = "<group>"; };
		51CE1BC22460B28D002CF42A /* HomeInfoCellConfigurator.swift */ = {isa = PBXFileReference; lastKnownFileType = sourcecode.swift; path = HomeInfoCellConfigurator.swift; sourceTree = "<group>"; };
		51D420B02458397300AD70CA /* Onboarding.storyboard */ = {isa = PBXFileReference; lastKnownFileType = file.storyboard; path = Onboarding.storyboard; sourceTree = "<group>"; };
		51D420B324583ABB00AD70CA /* AppStoryboard.swift */ = {isa = PBXFileReference; lastKnownFileType = sourcecode.swift; path = AppStoryboard.swift; sourceTree = "<group>"; };
		51D420B624583B7200AD70CA /* NSObject+Identifier.swift */ = {isa = PBXFileReference; lastKnownFileType = sourcecode.swift; path = "NSObject+Identifier.swift"; sourceTree = "<group>"; };
		51D420B824583B8300AD70CA /* UIViewController+AppStoryboard.swift */ = {isa = PBXFileReference; lastKnownFileType = sourcecode.swift; path = "UIViewController+AppStoryboard.swift"; sourceTree = "<group>"; };
		51D420C324583E3300AD70CA /* SettingsViewController.swift */ = {isa = PBXFileReference; fileEncoding = 4; lastKnownFileType = sourcecode.swift; lineEnding = 0; path = SettingsViewController.swift; sourceTree = "<group>"; };
		51D420CD245869C800AD70CA /* Home.storyboard */ = {isa = PBXFileReference; lastKnownFileType = file.storyboard; path = Home.storyboard; sourceTree = "<group>"; };
		51D420CF24586AB300AD70CA /* Settings.storyboard */ = {isa = PBXFileReference; lastKnownFileType = file.storyboard; path = Settings.storyboard; sourceTree = "<group>"; };
		51D420D324586DCA00AD70CA /* NotificationName.swift */ = {isa = PBXFileReference; lastKnownFileType = sourcecode.swift; path = NotificationName.swift; sourceTree = "<group>"; };
		51F1255C24BDD75300126C86 /* HomeUnknown48hRiskCellConfigurator.swift */ = {isa = PBXFileReference; lastKnownFileType = sourcecode.swift; path = HomeUnknown48hRiskCellConfigurator.swift; sourceTree = "<group>"; };
		51F1255E24BEFB7A00126C86 /* HomeUnknown48hRiskCellConfiguratorTests.swift */ = {isa = PBXFileReference; lastKnownFileType = sourcecode.swift; path = HomeUnknown48hRiskCellConfiguratorTests.swift; sourceTree = "<group>"; };
		51FE277A2475340300BB8144 /* HomeRiskLoadingItemViewConfigurator.swift */ = {isa = PBXFileReference; lastKnownFileType = sourcecode.swift; path = HomeRiskLoadingItemViewConfigurator.swift; sourceTree = "<group>"; };
		51FE277C247535C400BB8144 /* RiskLoadingItemView.xib */ = {isa = PBXFileReference; lastKnownFileType = file.xib; path = RiskLoadingItemView.xib; sourceTree = "<group>"; };
		51FE277E247535E300BB8144 /* RiskLoadingItemView.swift */ = {isa = PBXFileReference; lastKnownFileType = sourcecode.swift; path = RiskLoadingItemView.swift; sourceTree = "<group>"; };
		710021DB248E44A6001F0B63 /* ENAFont.swift */ = {isa = PBXFileReference; lastKnownFileType = sourcecode.swift; path = ENAFont.swift; sourceTree = "<group>"; };
		710021DD248EAF16001F0B63 /* ExposureSubmissionImageCardCell.xib */ = {isa = PBXFileReference; lastKnownFileType = file.xib; path = ExposureSubmissionImageCardCell.xib; sourceTree = "<group>"; };
		710021DF248EAF9A001F0B63 /* ExposureSubmissionImageCardCell.swift */ = {isa = PBXFileReference; lastKnownFileType = sourcecode.swift; path = ExposureSubmissionImageCardCell.swift; sourceTree = "<group>"; };
		710224E9248FA67F000C5DEF /* HomeTestResultCollectionViewCell.swift */ = {isa = PBXFileReference; lastKnownFileType = sourcecode.swift; path = HomeTestResultCollectionViewCell.swift; sourceTree = "<group>"; };
		710224EB248FC150000C5DEF /* HomeTestResultCellConfigurator.swift */ = {isa = PBXFileReference; lastKnownFileType = sourcecode.swift; path = HomeTestResultCellConfigurator.swift; sourceTree = "<group>"; };
		710224ED2490E2FC000C5DEF /* ExposureSubmissionStepCell.xib */ = {isa = PBXFileReference; lastKnownFileType = file.xib; path = ExposureSubmissionStepCell.xib; sourceTree = "<group>"; };
		710224F32490E7A3000C5DEF /* ExposureSubmissionStepCell.swift */ = {isa = PBXFileReference; lastKnownFileType = sourcecode.swift; path = ExposureSubmissionStepCell.swift; sourceTree = "<group>"; };
		710224F524910661000C5DEF /* ExposureSubmissionDynamicCell.swift */ = {isa = PBXFileReference; lastKnownFileType = sourcecode.swift; path = ExposureSubmissionDynamicCell.swift; sourceTree = "<group>"; };
		710ABB1E2475115500948792 /* UITableViewController+Enum.swift */ = {isa = PBXFileReference; lastKnownFileType = sourcecode.swift; path = "UITableViewController+Enum.swift"; sourceTree = "<group>"; };
		710ABB22247513E300948792 /* DynamicTypeTableViewCell.swift */ = {isa = PBXFileReference; lastKnownFileType = sourcecode.swift; path = DynamicTypeTableViewCell.swift; sourceTree = "<group>"; };
		710ABB24247514BD00948792 /* UIViewController+Segue.swift */ = {isa = PBXFileReference; lastKnownFileType = sourcecode.swift; path = "UIViewController+Segue.swift"; sourceTree = "<group>"; };
		710ABB26247533FA00948792 /* DynamicTableViewController.swift */ = {isa = PBXFileReference; lastKnownFileType = sourcecode.swift; path = DynamicTableViewController.swift; sourceTree = "<group>"; };
		710ABB282475353900948792 /* DynamicTableViewModel.swift */ = {isa = PBXFileReference; lastKnownFileType = sourcecode.swift; path = DynamicTableViewModel.swift; sourceTree = "<group>"; };
		71176E2D24891C02004B0C9F /* ENAColorTests.swift */ = {isa = PBXFileReference; lastKnownFileType = sourcecode.swift; path = ENAColorTests.swift; sourceTree = "<group>"; };
		71176E31248957C3004B0C9F /* AppNavigationController.swift */ = {isa = PBXFileReference; lastKnownFileType = sourcecode.swift; path = AppNavigationController.swift; sourceTree = "<group>"; };
		711EFCC62492EE31005FEF21 /* ENAFooterView.swift */ = {isa = PBXFileReference; lastKnownFileType = sourcecode.swift; path = ENAFooterView.swift; sourceTree = "<group>"; };
		711EFCC824935C79005FEF21 /* ExposureSubmissionTestResultHeaderView.xib */ = {isa = PBXFileReference; lastKnownFileType = file.xib; path = ExposureSubmissionTestResultHeaderView.xib; sourceTree = "<group>"; };
		71330E40248109F600EB10F6 /* DynamicTableViewSection.swift */ = {isa = PBXFileReference; lastKnownFileType = sourcecode.swift; path = DynamicTableViewSection.swift; sourceTree = "<group>"; };
		71330E42248109FD00EB10F6 /* DynamicTableViewCell.swift */ = {isa = PBXFileReference; lastKnownFileType = sourcecode.swift; path = DynamicTableViewCell.swift; sourceTree = "<group>"; };
		71330E4424810A0500EB10F6 /* DynamicTableViewHeader.swift */ = {isa = PBXFileReference; lastKnownFileType = sourcecode.swift; path = DynamicTableViewHeader.swift; sourceTree = "<group>"; };
		71330E4624810A0C00EB10F6 /* DynamicTableViewFooter.swift */ = {isa = PBXFileReference; lastKnownFileType = sourcecode.swift; path = DynamicTableViewFooter.swift; sourceTree = "<group>"; };
		71330E4824810A5A00EB10F6 /* DynamicTableViewAction.swift */ = {isa = PBXFileReference; lastKnownFileType = sourcecode.swift; path = DynamicTableViewAction.swift; sourceTree = "<group>"; };
		713EA25A247818B000AB7EE8 /* DynamicTypeButton.swift */ = {isa = PBXFileReference; lastKnownFileType = sourcecode.swift; path = DynamicTypeButton.swift; sourceTree = "<group>"; };
		713EA25C24798A7000AB7EE8 /* ExposureDetectionRoundedView.swift */ = {isa = PBXFileReference; lastKnownFileType = sourcecode.swift; path = ExposureDetectionRoundedView.swift; sourceTree = "<group>"; };
		713EA25E24798A9100AB7EE8 /* ExposureDetectionRiskCell.swift */ = {isa = PBXFileReference; lastKnownFileType = sourcecode.swift; path = ExposureDetectionRiskCell.swift; sourceTree = "<group>"; };
		713EA26024798AD100AB7EE8 /* InsetTableViewCell.swift */ = {isa = PBXFileReference; lastKnownFileType = sourcecode.swift; path = InsetTableViewCell.swift; sourceTree = "<group>"; };
		713EA26224798F8500AB7EE8 /* ExposureDetectionHeaderCell.swift */ = {isa = PBXFileReference; lastKnownFileType = sourcecode.swift; path = ExposureDetectionHeaderCell.swift; sourceTree = "<group>"; };
		714194E9247A65C60072A090 /* DynamicTableViewHeaderSeparatorView.swift */ = {isa = PBXFileReference; lastKnownFileType = sourcecode.swift; path = DynamicTableViewHeaderSeparatorView.swift; sourceTree = "<group>"; };
		714CD8662472885900F56450 /* ExposureDetectionViewController+DynamicTableViewModel.swift */ = {isa = PBXFileReference; fileEncoding = 4; lastKnownFileType = sourcecode.swift; lineEnding = 0; path = "ExposureDetectionViewController+DynamicTableViewModel.swift"; sourceTree = "<group>"; };
		7154EB49247D21E200A467FF /* ExposureDetectionLongGuideCell.swift */ = {isa = PBXFileReference; lastKnownFileType = sourcecode.swift; path = ExposureDetectionLongGuideCell.swift; sourceTree = "<group>"; };
		7154EB4B247E862100A467FF /* ExposureDetectionLoadingCell.swift */ = {isa = PBXFileReference; lastKnownFileType = sourcecode.swift; path = ExposureDetectionLoadingCell.swift; sourceTree = "<group>"; };
		717D21E8248C022E00D9717E /* DynamicTableViewHtmlCell.swift */ = {isa = PBXFileReference; lastKnownFileType = sourcecode.swift; path = DynamicTableViewHtmlCell.swift; sourceTree = "<group>"; };
		717D21EA248C072300D9717E /* en */ = {isa = PBXFileReference; lastKnownFileType = text.html; name = en; path = "en.lproj/privacy-policy.html"; sourceTree = "<group>"; };
		71AFBD922464251000F91006 /* .swiftlint.yml */ = {isa = PBXFileReference; lastKnownFileType = text.yaml; path = .swiftlint.yml; sourceTree = "<group>"; };
		71B8044424828A6C00D53506 /* .swiftformat */ = {isa = PBXFileReference; lastKnownFileType = text; path = .swiftformat; sourceTree = "<group>"; };
		71B804462484CC0800D53506 /* ENALabel.swift */ = {isa = PBXFileReference; lastKnownFileType = sourcecode.swift; path = ENALabel.swift; sourceTree = "<group>"; };
		71B804482484D37300D53506 /* RiskLegendViewController.swift */ = {isa = PBXFileReference; lastKnownFileType = sourcecode.swift; path = RiskLegendViewController.swift; sourceTree = "<group>"; };
		71B8044C248525CD00D53506 /* RiskLegendViewController+DynamicTableViewModel.swift */ = {isa = PBXFileReference; lastKnownFileType = sourcecode.swift; path = "RiskLegendViewController+DynamicTableViewModel.swift"; sourceTree = "<group>"; };
		71B8044E248526B600D53506 /* DynamicTableViewSpaceCell.swift */ = {isa = PBXFileReference; lastKnownFileType = sourcecode.swift; path = DynamicTableViewSpaceCell.swift; sourceTree = "<group>"; };
		71B804532485273C00D53506 /* RiskLegendDotBodyCell.swift */ = {isa = PBXFileReference; lastKnownFileType = sourcecode.swift; path = RiskLegendDotBodyCell.swift; sourceTree = "<group>"; };
		71C0BEDC2498DD07009A17A0 /* ENANavigationFooterView.swift */ = {isa = PBXFileReference; lastKnownFileType = sourcecode.swift; path = ENANavigationFooterView.swift; sourceTree = "<group>"; };
		71CAB9D1248AACAD00F516A5 /* PixelPerfectLayoutConstraint.swift */ = {isa = PBXFileReference; lastKnownFileType = sourcecode.swift; path = PixelPerfectLayoutConstraint.swift; sourceTree = "<group>"; };
		71CAB9D3248AB33500F516A5 /* DynamicTypeSymbolImageView.swift */ = {isa = PBXFileReference; lastKnownFileType = sourcecode.swift; path = DynamicTypeSymbolImageView.swift; sourceTree = "<group>"; };
		71CC3E9C246D5D8000217F2C /* AppInformationViewController+DynamicTableViewModel.swift */ = {isa = PBXFileReference; lastKnownFileType = sourcecode.swift; path = "AppInformationViewController+DynamicTableViewModel.swift"; sourceTree = "<group>"; };
		71CC3E9E246D6B6800217F2C /* AppInformationDetailViewController.swift */ = {isa = PBXFileReference; lastKnownFileType = sourcecode.swift; path = AppInformationDetailViewController.swift; sourceTree = "<group>"; };
		71CC3EA0246D6BBF00217F2C /* DynamicTypeLabel.swift */ = {isa = PBXFileReference; lastKnownFileType = sourcecode.swift; path = DynamicTypeLabel.swift; sourceTree = "<group>"; };
		71CC3EA2246D6C4000217F2C /* UIFont+DynamicType.swift */ = {isa = PBXFileReference; lastKnownFileType = sourcecode.swift; path = "UIFont+DynamicType.swift"; sourceTree = "<group>"; };
		71D3C1992494EFAC00DBABA8 /* ENANavigationControllerWithFooter.swift */ = {isa = PBXFileReference; lastKnownFileType = sourcecode.swift; path = ENANavigationControllerWithFooter.swift; sourceTree = "<group>"; };
		71EF33D82497F3E8007B7E1B /* ENANavigationControllerWithFooterChild.swift */ = {isa = PBXFileReference; lastKnownFileType = sourcecode.swift; path = ENANavigationControllerWithFooterChild.swift; sourceTree = "<group>"; };
		71EF33DA2497F419007B7E1B /* ENANavigationFooterItem.swift */ = {isa = PBXFileReference; lastKnownFileType = sourcecode.swift; path = ENANavigationFooterItem.swift; sourceTree = "<group>"; };
		71F2E57A2487AEFC00694F1A /* ena-colors.xcassets */ = {isa = PBXFileReference; lastKnownFileType = folder.assetcatalog; path = "ena-colors.xcassets"; sourceTree = "<group>"; };
		71F5418B248BEDBE006DB793 /* de */ = {isa = PBXFileReference; lastKnownFileType = text.html; name = de; path = "de.lproj/privacy-policy.html"; sourceTree = "<group>"; };
		71F54190248BF677006DB793 /* HtmlTextView.swift */ = {isa = PBXFileReference; lastKnownFileType = sourcecode.swift; path = HtmlTextView.swift; sourceTree = "<group>"; };
		71FD8861246EB27F00E804D0 /* ExposureDetectionViewController.swift */ = {isa = PBXFileReference; lastKnownFileType = sourcecode.swift; path = ExposureDetectionViewController.swift; sourceTree = "<group>"; };
		71FE1C68247A8FE100851FEB /* DynamicTableViewHeaderFooterView.swift */ = {isa = PBXFileReference; lastKnownFileType = sourcecode.swift; path = DynamicTableViewHeaderFooterView.swift; sourceTree = "<group>"; };
		71FE1C70247AA7B700851FEB /* DynamicTableViewHeaderImageView.swift */ = {isa = PBXFileReference; fileEncoding = 4; lastKnownFileType = sourcecode.swift; path = DynamicTableViewHeaderImageView.swift; sourceTree = "<group>"; };
		71FE1C73247AC2B500851FEB /* ExposureSubmissionSuccessViewController.swift */ = {isa = PBXFileReference; fileEncoding = 4; lastKnownFileType = sourcecode.swift; path = ExposureSubmissionSuccessViewController.swift; sourceTree = "<group>"; };
		71FE1C74247AC2B500851FEB /* ExposureSubmissionQRScannerViewController.swift */ = {isa = PBXFileReference; fileEncoding = 4; lastKnownFileType = sourcecode.swift; path = ExposureSubmissionQRScannerViewController.swift; sourceTree = "<group>"; };
		71FE1C75247AC2B500851FEB /* ExposureSubmissionOverviewViewController.swift */ = {isa = PBXFileReference; fileEncoding = 4; lastKnownFileType = sourcecode.swift; path = ExposureSubmissionOverviewViewController.swift; sourceTree = "<group>"; };
		71FE1C76247AC2B500851FEB /* ExposureSubmissionTanInputViewController.swift */ = {isa = PBXFileReference; fileEncoding = 4; lastKnownFileType = sourcecode.swift; path = ExposureSubmissionTanInputViewController.swift; sourceTree = "<group>"; };
		71FE1C78247AC2B500851FEB /* ExposureSubmissionTestResultViewController.swift */ = {isa = PBXFileReference; fileEncoding = 4; lastKnownFileType = sourcecode.swift; path = ExposureSubmissionTestResultViewController.swift; sourceTree = "<group>"; };
		71FE1C79247AC2B500851FEB /* ExposureSubmissionNavigationController.swift */ = {isa = PBXFileReference; fileEncoding = 4; lastKnownFileType = sourcecode.swift; path = ExposureSubmissionNavigationController.swift; sourceTree = "<group>"; };
		71FE1C81247AC30300851FEB /* ENATanInput.swift */ = {isa = PBXFileReference; fileEncoding = 4; lastKnownFileType = sourcecode.swift; path = ENATanInput.swift; sourceTree = "<group>"; };
		71FE1C84247AC33D00851FEB /* ExposureSubmissionTestResultHeaderView.swift */ = {isa = PBXFileReference; fileEncoding = 4; lastKnownFileType = sourcecode.swift; path = ExposureSubmissionTestResultHeaderView.swift; sourceTree = "<group>"; };
		71FE1C8A247AC79D00851FEB /* DynamicTableViewIconCell.swift */ = {isa = PBXFileReference; fileEncoding = 4; lastKnownFileType = sourcecode.swift; path = DynamicTableViewIconCell.swift; sourceTree = "<group>"; };
		71FE1C8B247AC79D00851FEB /* DynamicTableViewIconCell.xib */ = {isa = PBXFileReference; fileEncoding = 4; lastKnownFileType = file.xib; path = DynamicTableViewIconCell.xib; sourceTree = "<group>"; };
		85142500245DA0B3009D2791 /* UIViewController+Alert.swift */ = {isa = PBXFileReference; lastKnownFileType = sourcecode.swift; path = "UIViewController+Alert.swift"; sourceTree = "<group>"; };
		8539874E2467094E00D28B62 /* AppIcon.xcassets */ = {isa = PBXFileReference; lastKnownFileType = folder.assetcatalog; path = AppIcon.xcassets; sourceTree = "<group>"; };
		853D987924694A8700490DBA /* ENAButton.swift */ = {isa = PBXFileReference; lastKnownFileType = sourcecode.swift; path = ENAButton.swift; sourceTree = "<group>"; };
		853D98822469DC5000490DBA /* ExposureNotificationSetting.storyboard */ = {isa = PBXFileReference; lastKnownFileType = file.storyboard; path = ExposureNotificationSetting.storyboard; sourceTree = "<group>"; };
		853D98842469DC8100490DBA /* ExposureNotificationSettingViewController.swift */ = {isa = PBXFileReference; fileEncoding = 4; lastKnownFileType = sourcecode.swift; lineEnding = 0; path = ExposureNotificationSettingViewController.swift; sourceTree = "<group>"; };
		85790F2E245C6B72003D47E1 /* ENA.entitlements */ = {isa = PBXFileReference; fileEncoding = 4; lastKnownFileType = text.plist.entitlements; path = ENA.entitlements; sourceTree = "<group>"; };
		858F6F6D245A103C009FFD33 /* ExposureNotification.framework */ = {isa = PBXFileReference; lastKnownFileType = wrapper.framework; name = ExposureNotification.framework; path = System/Library/Frameworks/ExposureNotification.framework; sourceTree = SDKROOT; };
		8595BF5E246032D90056EA27 /* ENASwitch.swift */ = {isa = PBXFileReference; lastKnownFileType = sourcecode.swift; path = ENASwitch.swift; sourceTree = "<group>"; };
		859DD511248549790073D59F /* MockDiagnosisKeysRetrieval.swift */ = {isa = PBXFileReference; lastKnownFileType = sourcecode.swift; path = MockDiagnosisKeysRetrieval.swift; sourceTree = "<group>"; };
		85D7593B2457048F008175F0 /* ENA.app */ = {isa = PBXFileReference; explicitFileType = wrapper.application; includeInIndex = 0; path = ENA.app; sourceTree = BUILT_PRODUCTS_DIR; };
		85D7593E2457048F008175F0 /* AppDelegate.swift */ = {isa = PBXFileReference; lastKnownFileType = sourcecode.swift; path = AppDelegate.swift; sourceTree = "<group>"; };
		85D759402457048F008175F0 /* SceneDelegate.swift */ = {isa = PBXFileReference; lastKnownFileType = sourcecode.swift; path = SceneDelegate.swift; sourceTree = "<group>"; };
		85D7594A24570491008175F0 /* Assets.xcassets */ = {isa = PBXFileReference; lastKnownFileType = folder.assetcatalog; path = Assets.xcassets; sourceTree = "<group>"; };
		85D7594D24570491008175F0 /* Base */ = {isa = PBXFileReference; lastKnownFileType = file.storyboard; name = Base; path = Base.lproj/LaunchScreen.storyboard; sourceTree = "<group>"; };
		85D7594F24570491008175F0 /* Info.plist */ = {isa = PBXFileReference; lastKnownFileType = text.plist.xml; path = Info.plist; sourceTree = "<group>"; };
		85D7595424570491008175F0 /* ENATests.xctest */ = {isa = PBXFileReference; explicitFileType = wrapper.cfbundle; includeInIndex = 0; path = ENATests.xctest; sourceTree = BUILT_PRODUCTS_DIR; };
		85D7595A24570491008175F0 /* Info.plist */ = {isa = PBXFileReference; lastKnownFileType = text.plist.xml; path = Info.plist; sourceTree = "<group>"; };
		85D7595F24570491008175F0 /* ENAUITests.xctest */ = {isa = PBXFileReference; explicitFileType = wrapper.cfbundle; includeInIndex = 0; path = ENAUITests.xctest; sourceTree = BUILT_PRODUCTS_DIR; };
		85D7596324570491008175F0 /* ENAUITests.swift */ = {isa = PBXFileReference; fileEncoding = 4; lastKnownFileType = sourcecode.swift; lineEnding = 0; path = ENAUITests.swift; sourceTree = "<group>"; };
		85D7596524570491008175F0 /* Info.plist */ = {isa = PBXFileReference; lastKnownFileType = text.plist.xml; path = Info.plist; sourceTree = "<group>"; };
		85E33443247EB357006E74EC /* CircularProgressView.swift */ = {isa = PBXFileReference; lastKnownFileType = sourcecode.swift; path = CircularProgressView.swift; sourceTree = "<group>"; };
		9412FAF92523499D0086E139 /* DeltaOnboardingViewControllerTests.swift */ = {isa = PBXFileReference; lastKnownFileType = sourcecode.swift; path = DeltaOnboardingViewControllerTests.swift; sourceTree = "<group>"; };
		9417BA94252B6B5100AD4053 /* DMSQLiteErrorViewController.swift */ = {isa = PBXFileReference; lastKnownFileType = sourcecode.swift; path = DMSQLiteErrorViewController.swift; sourceTree = "<group>"; };
		941ADDAF2518C2B200E421D9 /* EuTracingTableViewCell.swift */ = {isa = PBXFileReference; lastKnownFileType = sourcecode.swift; path = EuTracingTableViewCell.swift; sourceTree = "<group>"; };
		941ADDB12518C3FB00E421D9 /* ENSettingEuTracingViewModel.swift */ = {isa = PBXFileReference; lastKnownFileType = sourcecode.swift; path = ENSettingEuTracingViewModel.swift; sourceTree = "<group>"; };
		941B689E253EFF2300DC1962 /* Int+Increment.swift */ = {isa = PBXFileReference; lastKnownFileType = sourcecode.swift; path = "Int+Increment.swift"; sourceTree = "<group>"; };
		941F5ECB2518E82100785F06 /* ENSettingEuTracingViewModelTests.swift */ = {isa = PBXFileReference; lastKnownFileType = sourcecode.swift; path = ENSettingEuTracingViewModelTests.swift; sourceTree = "<group>"; };
		9488C3002521EE8E00504648 /* DeltaOnboardingNavigationController.swift */ = {isa = PBXFileReference; lastKnownFileType = sourcecode.swift; path = DeltaOnboardingNavigationController.swift; sourceTree = "<group>"; };
		948DCDC2252EFC9A00CDE020 /* ENAUITests_05_ExposureLogging.swift */ = {isa = PBXFileReference; lastKnownFileType = sourcecode.swift; path = ENAUITests_05_ExposureLogging.swift; sourceTree = "<group>"; };
		94C24B3E25304B4400F8C004 /* ENAUITestsDeltaOnboarding.swift */ = {isa = PBXFileReference; lastKnownFileType = sourcecode.swift; path = ENAUITestsDeltaOnboarding.swift; sourceTree = "<group>"; };
		94F594612521CBF50077681B /* DeltaOnboardingV15ViewModel.swift */ = {isa = PBXFileReference; lastKnownFileType = sourcecode.swift; path = DeltaOnboardingV15ViewModel.swift; sourceTree = "<group>"; };
		A124E648249BF4EB00E95F72 /* ExposureDetectionExecutorTests.swift */ = {isa = PBXFileReference; lastKnownFileType = sourcecode.swift; path = ExposureDetectionExecutorTests.swift; sourceTree = "<group>"; };
		A124E64B249C4C9000E95F72 /* SAPDownloadedPackagesStore+Helpers.swift */ = {isa = PBXFileReference; lastKnownFileType = sourcecode.swift; path = "SAPDownloadedPackagesStore+Helpers.swift"; sourceTree = "<group>"; };
		A128F04C2489ABE700EC7F6C /* RiskCalculationTests.swift */ = {isa = PBXFileReference; fileEncoding = 4; lastKnownFileType = sourcecode.swift; path = RiskCalculationTests.swift; sourceTree = "<group>"; };
		A128F058248B459F00EC7F6C /* PublicKeyStore.swift */ = {isa = PBXFileReference; lastKnownFileType = sourcecode.swift; path = PublicKeyStore.swift; sourceTree = "<group>"; };
		A14BDEBF24A1AD660063E4EC /* MockExposureDetector.swift */ = {isa = PBXFileReference; lastKnownFileType = sourcecode.swift; path = MockExposureDetector.swift; sourceTree = "<group>"; };
		A1654EFD24B41FEF00C0E115 /* DynamicCellTests.swift */ = {isa = PBXFileReference; lastKnownFileType = sourcecode.swift; path = DynamicCellTests.swift; sourceTree = "<group>"; };
		A1654F0024B43E7F00C0E115 /* DynamicTableViewTextViewCellTests.swift */ = {isa = PBXFileReference; lastKnownFileType = sourcecode.swift; path = DynamicTableViewTextViewCellTests.swift; sourceTree = "<group>"; };
		A16714AE248CA1B70031B111 /* Bundle+ReadPlist.swift */ = {isa = PBXFileReference; lastKnownFileType = sourcecode.swift; path = "Bundle+ReadPlist.swift"; sourceTree = "<group>"; };
		A16714BA248D18D20031B111 /* SummaryMetadata.swift */ = {isa = PBXFileReference; lastKnownFileType = sourcecode.swift; path = SummaryMetadata.swift; sourceTree = "<group>"; };
		A173665124844F29006BE209 /* SQLiteKeyValueStoreTests.swift */ = {isa = PBXFileReference; fileEncoding = 4; lastKnownFileType = sourcecode.swift; path = SQLiteKeyValueStoreTests.swift; sourceTree = "<group>"; };
		A17366542484978A006BE209 /* OnboardingInfoViewControllerUtils.swift */ = {isa = PBXFileReference; lastKnownFileType = sourcecode.swift; path = OnboardingInfoViewControllerUtils.swift; sourceTree = "<group>"; };
		A17DA5E12486D8E7006F310F /* RiskLevelTests.swift */ = {isa = PBXFileReference; lastKnownFileType = sourcecode.swift; path = RiskLevelTests.swift; sourceTree = "<group>"; };
		A1877CA9248F247D006FEFC0 /* SAPDownloadedPackageTests.swift */ = {isa = PBXFileReference; lastKnownFileType = sourcecode.swift; path = SAPDownloadedPackageTests.swift; sourceTree = "<group>"; };
		A189E45E248C325E001D0996 /* de-config */ = {isa = PBXFileReference; lastKnownFileType = file; path = "de-config"; sourceTree = "<group>"; };
		A1BABD0824A57B88000ED515 /* TemporaryExposureKeyMock.swift */ = {isa = PBXFileReference; fileEncoding = 4; lastKnownFileType = sourcecode.swift; path = TemporaryExposureKeyMock.swift; sourceTree = "<group>"; };
		A1BABD0A24A57BA0000ED515 /* ENTemporaryExposureKey+Processing.swift */ = {isa = PBXFileReference; fileEncoding = 4; lastKnownFileType = sourcecode.swift; path = "ENTemporaryExposureKey+Processing.swift"; sourceTree = "<group>"; };
		A1BABD0C24A57BAC000ED515 /* ENTemporaryExposureKey+ProcessingTests.swift */ = {isa = PBXFileReference; fileEncoding = 4; lastKnownFileType = sourcecode.swift; path = "ENTemporaryExposureKey+ProcessingTests.swift"; sourceTree = "<group>"; };
		A1C683F924AEC57400B90D12 /* DynamicTableViewTextViewCell.swift */ = {isa = PBXFileReference; lastKnownFileType = sourcecode.swift; path = DynamicTableViewTextViewCell.swift; sourceTree = "<group>"; };
		A1C683FB24AEC9EE00B90D12 /* DynamicTableViewTextCell.swift */ = {isa = PBXFileReference; lastKnownFileType = sourcecode.swift; path = DynamicTableViewTextCell.swift; sourceTree = "<group>"; };
		A1E41940249410AF0016E52A /* SAPDownloadedPackage+Helpers.swift */ = {isa = PBXFileReference; lastKnownFileType = sourcecode.swift; path = "SAPDownloadedPackage+Helpers.swift"; sourceTree = "<group>"; };
		A1E419442495476C0016E52A /* HTTPClient+MockNetworkStack.swift */ = {isa = PBXFileReference; lastKnownFileType = sourcecode.swift; path = "HTTPClient+MockNetworkStack.swift"; sourceTree = "<group>"; };
		A1E41947249548260016E52A /* HTTPClient+SubmitTests.swift */ = {isa = PBXFileReference; lastKnownFileType = sourcecode.swift; path = "HTTPClient+SubmitTests.swift"; sourceTree = "<group>"; };
		A1E419502495A6EA0016E52A /* HTTPClient+TANForExposureSubmitTests.swift */ = {isa = PBXFileReference; lastKnownFileType = sourcecode.swift; path = "HTTPClient+TANForExposureSubmitTests.swift"; sourceTree = "<group>"; };
		A1E419532495A7850016E52A /* HTTPClient+GetTestResultTests.swift */ = {isa = PBXFileReference; lastKnownFileType = sourcecode.swift; path = "HTTPClient+GetTestResultTests.swift"; sourceTree = "<group>"; };
		A1E419562495A8F50016E52A /* HTTPClient+RegistrationTokenTests.swift */ = {isa = PBXFileReference; lastKnownFileType = sourcecode.swift; path = "HTTPClient+RegistrationTokenTests.swift"; sourceTree = "<group>"; };
		A1E4195B249818020016E52A /* RiskTests.swift */ = {isa = PBXFileReference; lastKnownFileType = sourcecode.swift; path = RiskTests.swift; sourceTree = "<group>"; };
		A1E4195E249824340016E52A /* String+TodayTests.swift */ = {isa = PBXFileReference; lastKnownFileType = sourcecode.swift; path = "String+TodayTests.swift"; sourceTree = "<group>"; };
		A328424B248B91E0006B1F09 /* HomeTestResultLoadingCell.xib */ = {isa = PBXFileReference; fileEncoding = 4; lastKnownFileType = file.xib; path = HomeTestResultLoadingCell.xib; sourceTree = "<group>"; };
		A328424C248B91E0006B1F09 /* HomeTestResultLoadingCell.swift */ = {isa = PBXFileReference; fileEncoding = 4; lastKnownFileType = sourcecode.swift; path = HomeTestResultLoadingCell.swift; sourceTree = "<group>"; };
		A328424F248B9269006B1F09 /* HomeTestResultLoadingCellConfigurator.swift */ = {isa = PBXFileReference; lastKnownFileType = sourcecode.swift; path = HomeTestResultLoadingCellConfigurator.swift; sourceTree = "<group>"; };
		A3284256248E7431006B1F09 /* MockExposureSubmissionService.swift */ = {isa = PBXFileReference; lastKnownFileType = sourcecode.swift; path = MockExposureSubmissionService.swift; sourceTree = "<group>"; };
		A328425B248E82B5006B1F09 /* ExposureSubmissionTestResultViewControllerTests.swift */ = {isa = PBXFileReference; lastKnownFileType = sourcecode.swift; path = ExposureSubmissionTestResultViewControllerTests.swift; sourceTree = "<group>"; };
		A328425E248E943D006B1F09 /* ExposureSubmissionTanInputViewControllerTests.swift */ = {isa = PBXFileReference; lastKnownFileType = sourcecode.swift; path = ExposureSubmissionTanInputViewControllerTests.swift; sourceTree = "<group>"; };
		A32842602490E2AC006B1F09 /* ExposureSubmissionWarnOthersViewControllerTests.swift */ = {isa = PBXFileReference; lastKnownFileType = sourcecode.swift; path = ExposureSubmissionWarnOthersViewControllerTests.swift; sourceTree = "<group>"; };
		A328426224910552006B1F09 /* ExposureSubmissionSuccessViewControllerTests.swift */ = {isa = PBXFileReference; lastKnownFileType = sourcecode.swift; path = ExposureSubmissionSuccessViewControllerTests.swift; sourceTree = "<group>"; };
		A32842642491136E006B1F09 /* ExposureSubmissionUITests.swift */ = {isa = PBXFileReference; lastKnownFileType = sourcecode.swift; path = ExposureSubmissionUITests.swift; sourceTree = "<group>"; };
		A32842662492359E006B1F09 /* MockExposureSubmissionNavigationControllerChild.swift */ = {isa = PBXFileReference; lastKnownFileType = sourcecode.swift; path = MockExposureSubmissionNavigationControllerChild.swift; sourceTree = "<group>"; };
		A32C046424D96348005BEA61 /* HTTPClient+PlausibeDeniabilityTests.swift */ = {isa = PBXFileReference; lastKnownFileType = sourcecode.swift; path = "HTTPClient+PlausibeDeniabilityTests.swift"; sourceTree = "<group>"; };
		A32CA72E24B6F2E300B1A994 /* HomeRiskCellConfiguratorTests.swift */ = {isa = PBXFileReference; lastKnownFileType = sourcecode.swift; path = HomeRiskCellConfiguratorTests.swift; sourceTree = "<group>"; };
		A3483B0A24C5EFA40037855F /* MockExposureDetectionViewControllerDelegate.swift */ = {isa = PBXFileReference; lastKnownFileType = sourcecode.swift; path = MockExposureDetectionViewControllerDelegate.swift; sourceTree = "<group>"; };
		A3552CC324DD6E16008C91BE /* AppDelegate+PlausibleDeniability.swift */ = {isa = PBXFileReference; lastKnownFileType = sourcecode.swift; path = "AppDelegate+PlausibleDeniability.swift"; sourceTree = "<group>"; };
		A3552CC524DD6E78008C91BE /* AppDelegate+ENATaskExecutionDelegate.swift */ = {isa = PBXFileReference; lastKnownFileType = sourcecode.swift; path = "AppDelegate+ENATaskExecutionDelegate.swift"; sourceTree = "<group>"; };
		A36D07B82486D61C00E46F96 /* HomeCardCellButtonDelegate.swift */ = {isa = PBXFileReference; lastKnownFileType = sourcecode.swift; path = HomeCardCellButtonDelegate.swift; sourceTree = "<group>"; };
		A36FACC324C5EA1500DED947 /* ExposureDetectionViewControllerTests.swift */ = {isa = PBXFileReference; lastKnownFileType = sourcecode.swift; path = ExposureDetectionViewControllerTests.swift; sourceTree = "<group>"; };
		A372DA3A24BDA075003248BB /* ExposureSubmissionCoordinator.swift */ = {isa = PBXFileReference; lastKnownFileType = sourcecode.swift; path = ExposureSubmissionCoordinator.swift; sourceTree = "<group>"; };
		A372DA3C24BE01D9003248BB /* MockExposureSubmissionCoordinator.swift */ = {isa = PBXFileReference; lastKnownFileType = sourcecode.swift; path = MockExposureSubmissionCoordinator.swift; sourceTree = "<group>"; };
		A372DA3E24BEF773003248BB /* ExposureSubmissionCoordinatorTests.swift */ = {isa = PBXFileReference; lastKnownFileType = sourcecode.swift; path = ExposureSubmissionCoordinatorTests.swift; sourceTree = "<group>"; };
		A372DA4024BF33F9003248BB /* MockExposureSubmissionCoordinatorDelegate.swift */ = {isa = PBXFileReference; lastKnownFileType = sourcecode.swift; path = MockExposureSubmissionCoordinatorDelegate.swift; sourceTree = "<group>"; };
		A3816085250633D7002286E9 /* RequiresDismissConfirmation.swift */ = {isa = PBXFileReference; lastKnownFileType = sourcecode.swift; path = RequiresDismissConfirmation.swift; sourceTree = "<group>"; };
		A3C4F95F24812CD20047F23E /* ExposureSubmissionWarnOthersViewController.swift */ = {isa = PBXFileReference; lastKnownFileType = sourcecode.swift; path = ExposureSubmissionWarnOthersViewController.swift; sourceTree = "<group>"; };
		A3E851B124ADD09900402485 /* CountdownTimer.swift */ = {isa = PBXFileReference; lastKnownFileType = sourcecode.swift; path = CountdownTimer.swift; sourceTree = "<group>"; };
		A3E851B424ADDAC000402485 /* CountdownTimerTests.swift */ = {isa = PBXFileReference; lastKnownFileType = sourcecode.swift; path = CountdownTimerTests.swift; sourceTree = "<group>"; };
		A3EE6E59249BB7AF00C64B61 /* ExposureSubmissionServiceFactory.swift */ = {isa = PBXFileReference; lastKnownFileType = sourcecode.swift; path = ExposureSubmissionServiceFactory.swift; sourceTree = "<group>"; };
		A3EE6E5B249BB97500C64B61 /* UITestingParameters.swift */ = {isa = PBXFileReference; lastKnownFileType = sourcecode.swift; path = UITestingParameters.swift; sourceTree = "<group>"; };
		A3FF84EB247BFAF00053E947 /* Hasher.swift */ = {isa = PBXFileReference; lastKnownFileType = sourcecode.swift; path = Hasher.swift; sourceTree = "<group>"; };
		AB010CFD253ECB6A00DF1F61 /* HomeFailedCellConfigurator.swift */ = {isa = PBXFileReference; fileEncoding = 4; lastKnownFileType = sourcecode.swift; path = HomeFailedCellConfigurator.swift; sourceTree = "<group>"; };
		AB010D02253ECC9200DF1F61 /* RiskFailedCollectionViewCell.swift */ = {isa = PBXFileReference; fileEncoding = 4; lastKnownFileType = sourcecode.swift; path = RiskFailedCollectionViewCell.swift; sourceTree = "<group>"; };
		AB010D03253ECC9200DF1F61 /* RiskFailedCollectionViewCell.xib */ = {isa = PBXFileReference; fileEncoding = 4; lastKnownFileType = file.xib; path = RiskFailedCollectionViewCell.xib; sourceTree = "<group>"; };
		AB1011572507C15000D392A2 /* TracingStatusHistory.swift */ = {isa = PBXFileReference; fileEncoding = 4; lastKnownFileType = sourcecode.swift; path = TracingStatusHistory.swift; sourceTree = "<group>"; };
		AB10115A250926BB00D392A2 /* CountryKeypackageDownloader.swift */ = {isa = PBXFileReference; lastKnownFileType = sourcecode.swift; path = CountryKeypackageDownloader.swift; sourceTree = "<group>"; };
		AB1885D025238DAA00D39BBE /* OnboardingInfoViewControllerTests.swift */ = {isa = PBXFileReference; lastKnownFileType = sourcecode.swift; path = OnboardingInfoViewControllerTests.swift; sourceTree = "<group>"; };
		AB1886C3252DE1AE00D39BBE /* Logging.swift */ = {isa = PBXFileReference; fileEncoding = 4; lastKnownFileType = sourcecode.swift; path = Logging.swift; sourceTree = "<group>"; };
		AB1886D0252DE51E00D39BBE /* Bundle+Identifier.swift */ = {isa = PBXFileReference; lastKnownFileType = sourcecode.swift; path = "Bundle+Identifier.swift"; sourceTree = "<group>"; };
		AB1FCBCC2521FC44005930BA /* ServerEnvironmentTests.swift */ = {isa = PBXFileReference; lastKnownFileType = sourcecode.swift; path = ServerEnvironmentTests.swift; sourceTree = "<group>"; };
		AB1FCBDB2521FCD5005930BA /* TestServerEnvironments.json */ = {isa = PBXFileReference; fileEncoding = 4; lastKnownFileType = text.json; path = TestServerEnvironments.json; sourceTree = "<group>"; };
		AB453F5F2534B04400D8339E /* ExposureManagerTests.swift */ = {isa = PBXFileReference; fileEncoding = 4; lastKnownFileType = sourcecode.swift; path = ExposureManagerTests.swift; sourceTree = "<group>"; };
		AB5F84AC24F8F7A1000400D4 /* SerialMigrator.swift */ = {isa = PBXFileReference; lastKnownFileType = sourcecode.swift; path = SerialMigrator.swift; sourceTree = "<group>"; };
		AB5F84AF24F8F7C3000400D4 /* Migration.swift */ = {isa = PBXFileReference; lastKnownFileType = sourcecode.swift; path = Migration.swift; sourceTree = "<group>"; };
		AB5F84B124F8F7E3000400D4 /* Migration0To1.swift */ = {isa = PBXFileReference; lastKnownFileType = sourcecode.swift; path = Migration0To1.swift; sourceTree = "<group>"; };
		AB5F84B324F8FA26000400D4 /* SerialMigratorTests.swift */ = {isa = PBXFileReference; lastKnownFileType = sourcecode.swift; path = SerialMigratorTests.swift; sourceTree = "<group>"; };
		AB5F84B824F92855000400D4 /* DownloadedPackagesSQLLiteStoreV0.swift */ = {isa = PBXFileReference; fileEncoding = 4; lastKnownFileType = sourcecode.swift; path = DownloadedPackagesSQLLiteStoreV0.swift; sourceTree = "<group>"; };
		AB5F84BA24F92876000400D4 /* Migration0To1Tests.swift */ = {isa = PBXFileReference; lastKnownFileType = sourcecode.swift; path = Migration0To1Tests.swift; sourceTree = "<group>"; };
		AB5F84BC24F92E92000400D4 /* SerialMigratorFake.swift */ = {isa = PBXFileReference; lastKnownFileType = sourcecode.swift; path = SerialMigratorFake.swift; sourceTree = "<group>"; };
		AB5F84BF24FE2EB3000400D4 /* DownloadedPackagesStoreV0.swift */ = {isa = PBXFileReference; fileEncoding = 4; lastKnownFileType = sourcecode.swift; path = DownloadedPackagesStoreV0.swift; sourceTree = "<group>"; };
		AB6289CE251BA01400CF61D2 /* Bundle+Version.swift */ = {isa = PBXFileReference; lastKnownFileType = sourcecode.swift; path = "Bundle+Version.swift"; sourceTree = "<group>"; };
		AB6289D3251BA4EC00CF61D2 /* String+Compare.swift */ = {isa = PBXFileReference; fileEncoding = 4; lastKnownFileType = sourcecode.swift; path = "String+Compare.swift"; sourceTree = "<group>"; };
		AB6289D8251C833100CF61D2 /* DMDeltaOnboardingViewController.swift */ = {isa = PBXFileReference; lastKnownFileType = sourcecode.swift; path = DMDeltaOnboardingViewController.swift; sourceTree = "<group>"; };
		AB628A1E251CDADE00CF61D2 /* ServerEnvironments.json */ = {isa = PBXFileReference; lastKnownFileType = text.json; path = ServerEnvironments.json; sourceTree = "<group>"; };
		AB7420AB251B67A8006666AC /* DeltaOnboardingV15.swift */ = {isa = PBXFileReference; lastKnownFileType = sourcecode.swift; path = DeltaOnboardingV15.swift; sourceTree = "<group>"; };
		AB7420B6251B69E2006666AC /* DeltaOnboardingCoordinator.swift */ = {isa = PBXFileReference; lastKnownFileType = sourcecode.swift; path = DeltaOnboardingCoordinator.swift; sourceTree = "<group>"; };
		AB7420C1251B7D59006666AC /* DeltaOnboardingProtocols.swift */ = {isa = PBXFileReference; lastKnownFileType = sourcecode.swift; path = DeltaOnboardingProtocols.swift; sourceTree = "<group>"; };
		AB7420CA251B7D93006666AC /* DeltaOnboardingV15ViewController.swift */ = {isa = PBXFileReference; lastKnownFileType = sourcecode.swift; path = DeltaOnboardingV15ViewController.swift; sourceTree = "<group>"; };
		AB7420DC251B8101006666AC /* DeltaOnboardingCoordinatorTests.swift */ = {isa = PBXFileReference; lastKnownFileType = sourcecode.swift; path = DeltaOnboardingCoordinatorTests.swift; sourceTree = "<group>"; };
		AB8B0D3C253053A1009C067B /* de */ = {isa = PBXFileReference; lastKnownFileType = text.plist.strings; name = de; path = de.lproj/Localizable.links.strings; sourceTree = "<group>"; };
		AB8B0D3D253053D5009C067B /* en */ = {isa = PBXFileReference; lastKnownFileType = text.plist.strings; name = en; path = en.lproj/Localizable.links.strings; sourceTree = "<group>"; };
		AB8B0D3E253053DB009C067B /* tr */ = {isa = PBXFileReference; lastKnownFileType = text.plist.strings; name = tr; path = tr.lproj/Localizable.links.strings; sourceTree = "<group>"; };
		AB8B0D3F253053DF009C067B /* pl */ = {isa = PBXFileReference; lastKnownFileType = text.plist.strings; name = pl; path = pl.lproj/Localizable.links.strings; sourceTree = "<group>"; };
		AB8B0D40253053E2009C067B /* ro */ = {isa = PBXFileReference; lastKnownFileType = text.plist.strings; name = ro; path = ro.lproj/Localizable.links.strings; sourceTree = "<group>"; };
		AB8B0D41253053E5009C067B /* bg */ = {isa = PBXFileReference; lastKnownFileType = text.plist.strings; name = bg; path = bg.lproj/Localizable.links.strings; sourceTree = "<group>"; };
		ABDA2791251CE308006BAE84 /* DMServerEnvironmentViewController.swift */ = {isa = PBXFileReference; lastKnownFileType = sourcecode.swift; path = DMServerEnvironmentViewController.swift; sourceTree = "<group>"; };
		B102BDC22460410600CD55A2 /* README.md */ = {isa = PBXFileReference; lastKnownFileType = net.daringfireball.markdown; path = README.md; sourceTree = "<group>"; };
		B103193124E18A0A00DD02EF /* DMMenuItem.swift */ = {isa = PBXFileReference; lastKnownFileType = sourcecode.swift; path = DMMenuItem.swift; sourceTree = "<group>"; };
		B10EC1F724ED1F8700ED0E48 /* CancellationToken.swift */ = {isa = PBXFileReference; lastKnownFileType = sourcecode.swift; path = CancellationToken.swift; sourceTree = "<group>"; };
		B10F9B89249961B500C418F4 /* DynamicTypeLabelTests.swift */ = {isa = PBXFileReference; fileEncoding = 4; lastKnownFileType = sourcecode.swift; path = DynamicTypeLabelTests.swift; sourceTree = "<group>"; };
		B10FD5F3246EAC1700E9D7F2 /* AppleFilesWriter.swift */ = {isa = PBXFileReference; lastKnownFileType = sourcecode.swift; path = AppleFilesWriter.swift; sourceTree = "<group>"; };
		B111EE2B2465D9F7001AEBB4 /* String+Localization.swift */ = {isa = PBXFileReference; lastKnownFileType = sourcecode.swift; path = "String+Localization.swift"; sourceTree = "<group>"; };
		B1125459246F2C6500AB5036 /* ENTemporaryExposureKey+Convert.swift */ = {isa = PBXFileReference; lastKnownFileType = sourcecode.swift; path = "ENTemporaryExposureKey+Convert.swift"; sourceTree = "<group>"; };
		B11655922491437600316087 /* RiskProvidingConfigurationTests.swift */ = {isa = PBXFileReference; fileEncoding = 4; lastKnownFileType = sourcecode.swift; path = RiskProvidingConfigurationTests.swift; sourceTree = "<group>"; };
		B1175212248A83AB00C3325C /* Risk.swift */ = {isa = PBXFileReference; lastKnownFileType = sourcecode.swift; path = Risk.swift; sourceTree = "<group>"; };
		B1175215248A9F9600C3325C /* ConvertingKeysTests.swift */ = {isa = PBXFileReference; lastKnownFileType = sourcecode.swift; path = ConvertingKeysTests.swift; sourceTree = "<group>"; };
		B1175217248ACFBC00C3325C /* SAP_RiskScoreClass+LowAndHigh.swift */ = {isa = PBXFileReference; lastKnownFileType = sourcecode.swift; path = "SAP_RiskScoreClass+LowAndHigh.swift"; sourceTree = "<group>"; };
		B1175219248ACFFC00C3325C /* SAP_RiskScoreClass+LowAndHighTests.swift */ = {isa = PBXFileReference; lastKnownFileType = sourcecode.swift; path = "SAP_RiskScoreClass+LowAndHighTests.swift"; sourceTree = "<group>"; };
		B120C7C524AFDAB900F68FF1 /* ActiveTracing.swift */ = {isa = PBXFileReference; lastKnownFileType = sourcecode.swift; path = ActiveTracing.swift; sourceTree = "<group>"; };
		B120C7C824AFE7B800F68FF1 /* ActiveTracingTests.swift */ = {isa = PBXFileReference; lastKnownFileType = sourcecode.swift; path = ActiveTracingTests.swift; sourceTree = "<group>"; };
		B1221BDB2492BCEB00E6C4E4 /* Info_Debug.plist */ = {isa = PBXFileReference; fileEncoding = 4; lastKnownFileType = text.plist.xml; path = Info_Debug.plist; sourceTree = "<group>"; };
		B1221BDF2492ECE800E6C4E4 /* CFDictionary+KeychainQuery.swift */ = {isa = PBXFileReference; lastKnownFileType = sourcecode.swift; path = "CFDictionary+KeychainQuery.swift"; sourceTree = "<group>"; };
		B1221BE12492ED0F00E6C4E4 /* CFDictionary+KeychainQueryTests.swift */ = {isa = PBXFileReference; lastKnownFileType = sourcecode.swift; path = "CFDictionary+KeychainQueryTests.swift"; sourceTree = "<group>"; };
		B12995E8246C344100854AD0 /* HTTPClient+Configuration.swift */ = {isa = PBXFileReference; lastKnownFileType = sourcecode.swift; path = "HTTPClient+Configuration.swift"; sourceTree = "<group>"; };
		B14D0CDA246E968C00D5BEBC /* String+Today.swift */ = {isa = PBXFileReference; lastKnownFileType = sourcecode.swift; path = "String+Today.swift"; sourceTree = "<group>"; };
		B14D0CDC246E972400D5BEBC /* ExposureDetectionDelegate.swift */ = {isa = PBXFileReference; lastKnownFileType = sourcecode.swift; path = ExposureDetectionDelegate.swift; sourceTree = "<group>"; };
		B14D0CDE246E976400D5BEBC /* ExposureDetectionTransaction+DidEndPrematurelyReason.swift */ = {isa = PBXFileReference; lastKnownFileType = sourcecode.swift; path = "ExposureDetectionTransaction+DidEndPrematurelyReason.swift"; sourceTree = "<group>"; };
		B153096924706F1000A4A1BD /* URLSession+Default.swift */ = {isa = PBXFileReference; lastKnownFileType = sourcecode.swift; path = "URLSession+Default.swift"; sourceTree = "<group>"; };
		B153096B24706F2400A4A1BD /* URLSessionConfiguration+Default.swift */ = {isa = PBXFileReference; lastKnownFileType = sourcecode.swift; path = "URLSessionConfiguration+Default.swift"; sourceTree = "<group>"; };
		B15382E3248273DC0010F007 /* MockTestStore.swift */ = {isa = PBXFileReference; lastKnownFileType = sourcecode.swift; path = MockTestStore.swift; sourceTree = "<group>"; };
		B15382E6248290BB0010F007 /* AppleFilesWriterTests.swift */ = {isa = PBXFileReference; lastKnownFileType = sourcecode.swift; path = AppleFilesWriterTests.swift; sourceTree = "<group>"; };
		B15382FD248424F00010F007 /* ExposureDetectionTests.swift */ = {isa = PBXFileReference; lastKnownFileType = sourcecode.swift; path = ExposureDetectionTests.swift; sourceTree = "<group>"; };
		B1569DDE245D70990079FCD7 /* DMViewController.swift */ = {isa = PBXFileReference; lastKnownFileType = sourcecode.swift; path = DMViewController.swift; sourceTree = "<group>"; };
		B16177E724802F9B006E435A /* DownloadedPackagesSQLLiteStoreTests.swift */ = {isa = PBXFileReference; lastKnownFileType = sourcecode.swift; path = DownloadedPackagesSQLLiteStoreTests.swift; sourceTree = "<group>"; };
		B161782424804AC3006E435A /* DownloadedPackagesSQLLiteStoreV1.swift */ = {isa = PBXFileReference; lastKnownFileType = sourcecode.swift; path = DownloadedPackagesSQLLiteStoreV1.swift; sourceTree = "<group>"; };
		B161782924805784006E435A /* DeltaCalculationResult.swift */ = {isa = PBXFileReference; lastKnownFileType = sourcecode.swift; path = DeltaCalculationResult.swift; sourceTree = "<group>"; };
		B161782C248062CE006E435A /* DeltaCalculationResultTests.swift */ = {isa = PBXFileReference; lastKnownFileType = sourcecode.swift; path = DeltaCalculationResultTests.swift; sourceTree = "<group>"; };
		B163D10F2499068D001A322C /* SettingsViewModelTests.swift */ = {isa = PBXFileReference; lastKnownFileType = sourcecode.swift; path = SettingsViewModelTests.swift; sourceTree = "<group>"; };
		B163D11424993F64001A322C /* UIFont+DynamicTypeTests.swift */ = {isa = PBXFileReference; lastKnownFileType = sourcecode.swift; path = "UIFont+DynamicTypeTests.swift"; sourceTree = "<group>"; };
		B16457B424DC11EF002879EB /* DMLastSubmissionRequetViewController.swift */ = {isa = PBXFileReference; lastKnownFileType = sourcecode.swift; path = DMLastSubmissionRequetViewController.swift; sourceTree = "<group>"; };
		B16457B824DC19F9002879EB /* DMSettingsViewController.swift */ = {isa = PBXFileReference; lastKnownFileType = sourcecode.swift; path = DMSettingsViewController.swift; sourceTree = "<group>"; };
		B16457BA24DC3309002879EB /* DMLogsViewController.swift */ = {isa = PBXFileReference; lastKnownFileType = sourcecode.swift; path = DMLogsViewController.swift; sourceTree = "<group>"; };
		B1741B422461C105006275D9 /* README.md */ = {isa = PBXFileReference; lastKnownFileType = net.daringfireball.markdown; path = README.md; sourceTree = "<group>"; };
		B1741B432461C257006275D9 /* DMDeveloperMenu.swift */ = {isa = PBXFileReference; lastKnownFileType = sourcecode.swift; path = DMDeveloperMenu.swift; sourceTree = "<group>"; };
		B1741B482462C207006275D9 /* Client.swift */ = {isa = PBXFileReference; fileEncoding = 4; lastKnownFileType = sourcecode.swift; path = Client.swift; sourceTree = "<group>"; };
		B17A44A12464906A00CB195E /* KeyTests.swift */ = {isa = PBXFileReference; lastKnownFileType = sourcecode.swift; path = KeyTests.swift; sourceTree = "<group>"; };
		B184A37F248FFCBE007180F6 /* SecureStore.swift */ = {isa = PBXFileReference; fileEncoding = 4; lastKnownFileType = sourcecode.swift; path = SecureStore.swift; sourceTree = "<group>"; };
		B184A382248FFCE2007180F6 /* CodableExposureDetectionSummary.swift */ = {isa = PBXFileReference; lastKnownFileType = sourcecode.swift; path = CodableExposureDetectionSummary.swift; sourceTree = "<group>"; };
		B18755D024DC45CA00A9202E /* DMStoreViewController.swift */ = {isa = PBXFileReference; lastKnownFileType = sourcecode.swift; path = DMStoreViewController.swift; sourceTree = "<group>"; };
		B18C411C246DB30000B8D8CB /* URL+Helper.swift */ = {isa = PBXFileReference; lastKnownFileType = sourcecode.swift; path = "URL+Helper.swift"; sourceTree = "<group>"; };
		B18CADAD24782FA4006F53F0 /* ExposureStateUpdating.swift */ = {isa = PBXFileReference; lastKnownFileType = sourcecode.swift; path = ExposureStateUpdating.swift; sourceTree = "<group>"; };
		B18E852E248C29D400CF4FB8 /* DetectionMode.swift */ = {isa = PBXFileReference; lastKnownFileType = sourcecode.swift; path = DetectionMode.swift; sourceTree = "<group>"; };
		B19FD7102491A07000A9D56A /* String+SemanticVersion.swift */ = {isa = PBXFileReference; lastKnownFileType = sourcecode.swift; path = "String+SemanticVersion.swift"; sourceTree = "<group>"; };
		B19FD7122491A08500A9D56A /* SAP_SemanticVersion+Compare.swift */ = {isa = PBXFileReference; lastKnownFileType = sourcecode.swift; path = "SAP_SemanticVersion+Compare.swift"; sourceTree = "<group>"; };
		B19FD7142491A4A300A9D56A /* SAP_SemanticVersionTests.swift */ = {isa = PBXFileReference; fileEncoding = 4; lastKnownFileType = sourcecode.swift; path = SAP_SemanticVersionTests.swift; sourceTree = "<group>"; };
		B1A31F6824DAE6C000E263DF /* DMKeyCell.swift */ = {isa = PBXFileReference; lastKnownFileType = sourcecode.swift; path = DMKeyCell.swift; sourceTree = "<group>"; };
		B1A9E70D246D73180024CC12 /* ExposureDetection.swift */ = {isa = PBXFileReference; lastKnownFileType = sourcecode.swift; path = ExposureDetection.swift; sourceTree = "<group>"; };
		B1A9E710246D782F0024CC12 /* SAPDownloadedPackage.swift */ = {isa = PBXFileReference; lastKnownFileType = sourcecode.swift; path = SAPDownloadedPackage.swift; sourceTree = "<group>"; };
		B1AC51D524CED8820087C35B /* DetectionModeTests.swift */ = {isa = PBXFileReference; lastKnownFileType = sourcecode.swift; path = DetectionModeTests.swift; sourceTree = "<group>"; };
		B1B9CF1E246ED2E8008F04F5 /* Sap_FilebucketTests.swift */ = {isa = PBXFileReference; lastKnownFileType = sourcecode.swift; path = Sap_FilebucketTests.swift; sourceTree = "<group>"; };
		B1BFE27124BDE1D500C1181D /* HomeViewController+HowRiskDetectionWorks.swift */ = {isa = PBXFileReference; lastKnownFileType = sourcecode.swift; path = "HomeViewController+HowRiskDetectionWorks.swift"; sourceTree = "<group>"; };
		B1C7EE4324938E9E00F1F284 /* ExposureDetection_DidEndPrematurelyReason+ErrorHandling.swift */ = {isa = PBXFileReference; lastKnownFileType = sourcecode.swift; path = "ExposureDetection_DidEndPrematurelyReason+ErrorHandling.swift"; sourceTree = "<group>"; };
		B1C7EE4524938EB700F1F284 /* ExposureDetection_DidEndPrematurelyReason+ErrorHandlingTests.swift */ = {isa = PBXFileReference; lastKnownFileType = sourcecode.swift; path = "ExposureDetection_DidEndPrematurelyReason+ErrorHandlingTests.swift"; sourceTree = "<group>"; };
		B1C7EE472493D97000F1F284 /* RiskProvidingConfigurationManualTriggerTests.swift */ = {isa = PBXFileReference; lastKnownFileType = sourcecode.swift; path = RiskProvidingConfigurationManualTriggerTests.swift; sourceTree = "<group>"; };
		B1C7EEAD24941A3B00F1F284 /* ManualExposureDetectionState.swift */ = {isa = PBXFileReference; lastKnownFileType = sourcecode.swift; path = ManualExposureDetectionState.swift; sourceTree = "<group>"; };
		B1C7EEAF24941A6B00F1F284 /* RiskConsumer.swift */ = {isa = PBXFileReference; lastKnownFileType = sourcecode.swift; path = RiskConsumer.swift; sourceTree = "<group>"; };
		B1CD333D24865E0000B06E9B /* TracingStatusHistoryTests.swift */ = {isa = PBXFileReference; lastKnownFileType = sourcecode.swift; path = TracingStatusHistoryTests.swift; sourceTree = "<group>"; };
		B1CD33402486AA7100B06E9B /* CoronaWarnURLSessionDelegate.swift */ = {isa = PBXFileReference; lastKnownFileType = sourcecode.swift; path = CoronaWarnURLSessionDelegate.swift; sourceTree = "<group>"; };
		B1D431C7246C69F300E728AD /* HTTPClient+ConfigurationTests.swift */ = {isa = PBXFileReference; lastKnownFileType = sourcecode.swift; path = "HTTPClient+ConfigurationTests.swift"; sourceTree = "<group>"; };
		B1D431CA246C84A400E728AD /* DownloadedPackagesStoreV1.swift */ = {isa = PBXFileReference; lastKnownFileType = sourcecode.swift; path = DownloadedPackagesStoreV1.swift; sourceTree = "<group>"; };
		B1D6B001247DA0320079DDD3 /* ExposureDetectionViewControllerDelegate.swift */ = {isa = PBXFileReference; lastKnownFileType = sourcecode.swift; path = ExposureDetectionViewControllerDelegate.swift; sourceTree = "<group>"; };
		B1D6B003247DA4920079DDD3 /* UIApplication+CoronaWarn.swift */ = {isa = PBXFileReference; lastKnownFileType = sourcecode.swift; path = "UIApplication+CoronaWarn.swift"; sourceTree = "<group>"; };
		B1D8CB2524DD4371008C6010 /* DMTracingHistoryViewController.swift */ = {isa = PBXFileReference; lastKnownFileType = sourcecode.swift; path = DMTracingHistoryViewController.swift; sourceTree = "<group>"; };
		B1DDDABB247137B000A07175 /* HTTPClientConfigurationEndpointTests.swift */ = {isa = PBXFileReference; lastKnownFileType = sourcecode.swift; path = HTTPClientConfigurationEndpointTests.swift; sourceTree = "<group>"; };
		B1E23B8524FE4DD3006BCDA6 /* PublicKeyProviderTests.swift */ = {isa = PBXFileReference; lastKnownFileType = sourcecode.swift; path = PublicKeyProviderTests.swift; sourceTree = "<group>"; };
		B1E23B8724FE80EF006BCDA6 /* CancellationTokenTests.swift */ = {isa = PBXFileReference; lastKnownFileType = sourcecode.swift; path = CancellationTokenTests.swift; sourceTree = "<group>"; };
		B1E8C99C2479D4E7006DC678 /* DMSubmissionStateViewController.swift */ = {isa = PBXFileReference; fileEncoding = 4; lastKnownFileType = sourcecode.swift; path = DMSubmissionStateViewController.swift; sourceTree = "<group>"; };
		B1EAEC8A24711884003BE9A2 /* URLSession+Convenience.swift */ = {isa = PBXFileReference; lastKnownFileType = sourcecode.swift; path = "URLSession+Convenience.swift"; sourceTree = "<group>"; };
		B1EAEC8D247118CB003BE9A2 /* URLSession+ConvenienceTests.swift */ = {isa = PBXFileReference; lastKnownFileType = sourcecode.swift; path = "URLSession+ConvenienceTests.swift"; sourceTree = "<group>"; };
		B1EDFD8C248E74D000E7EAFF /* URL+StaticString.swift */ = {isa = PBXFileReference; lastKnownFileType = sourcecode.swift; path = "URL+StaticString.swift"; sourceTree = "<group>"; };
		B1F82DF124718C7300E2E56A /* DMBackendConfigurationViewController.swift */ = {isa = PBXFileReference; lastKnownFileType = sourcecode.swift; path = DMBackendConfigurationViewController.swift; sourceTree = "<group>"; };
		B1F8AE472479B4C30093A588 /* api-response-day-2020-05-16 */ = {isa = PBXFileReference; lastKnownFileType = file; path = "api-response-day-2020-05-16"; sourceTree = "<group>"; };
		B1FC2D1C24D9C87F00083C81 /* DMKeysViewController.swift */ = {isa = PBXFileReference; lastKnownFileType = sourcecode.swift; path = DMKeysViewController.swift; sourceTree = "<group>"; };
		B1FC2D1F24D9C8DF00083C81 /* SAP_TemporaryExposureKey+DeveloperMenu.swift */ = {isa = PBXFileReference; lastKnownFileType = sourcecode.swift; path = "SAP_TemporaryExposureKey+DeveloperMenu.swift"; sourceTree = "<group>"; };
		B1FE13D72487DEED00D012E5 /* RiskCalculation.swift */ = {isa = PBXFileReference; lastKnownFileType = sourcecode.swift; path = RiskCalculation.swift; sourceTree = "<group>"; };
		B1FE13DC248821CB00D012E5 /* RiskProviding.swift */ = {isa = PBXFileReference; lastKnownFileType = sourcecode.swift; path = RiskProviding.swift; sourceTree = "<group>"; };
		B1FE13DE248821E000D012E5 /* RiskProvider.swift */ = {isa = PBXFileReference; lastKnownFileType = sourcecode.swift; path = RiskProvider.swift; sourceTree = "<group>"; };
		B1FE13E1248824E900D012E5 /* RiskProviderTests.swift */ = {isa = PBXFileReference; lastKnownFileType = sourcecode.swift; path = RiskProviderTests.swift; sourceTree = "<group>"; };
		B1FE13E52488255900D012E5 /* RiskProvidingConfiguration.swift */ = {isa = PBXFileReference; lastKnownFileType = sourcecode.swift; path = RiskProvidingConfiguration.swift; sourceTree = "<group>"; };
		B1FE13F824896DDB00D012E5 /* CachedAppConfiguration.swift */ = {isa = PBXFileReference; lastKnownFileType = sourcecode.swift; path = CachedAppConfiguration.swift; sourceTree = "<group>"; };
		B1FE13FA24896E6700D012E5 /* AppConfigurationProviding.swift */ = {isa = PBXFileReference; lastKnownFileType = sourcecode.swift; path = AppConfigurationProviding.swift; sourceTree = "<group>"; };
		B1FE13FD24896EF700D012E5 /* CachedAppConfigurationTests.swift */ = {isa = PBXFileReference; lastKnownFileType = sourcecode.swift; path = CachedAppConfigurationTests.swift; sourceTree = "<group>"; };
		B1FF6B6A2497D0B40041CF02 /* CWASQLite.framework */ = {isa = PBXFileReference; explicitFileType = wrapper.framework; includeInIndex = 0; path = CWASQLite.framework; sourceTree = BUILT_PRODUCTS_DIR; };
		B1FF6B6C2497D0B50041CF02 /* CWASQLite.h */ = {isa = PBXFileReference; lastKnownFileType = sourcecode.c.h; path = CWASQLite.h; sourceTree = "<group>"; };
		B1FF6B6D2497D0B50041CF02 /* Info.plist */ = {isa = PBXFileReference; lastKnownFileType = text.plist.xml; path = Info.plist; sourceTree = "<group>"; };
		CD2EC328247D82EE00C6B3F9 /* NotificationSettingsViewController.swift */ = {isa = PBXFileReference; lastKnownFileType = sourcecode.swift; path = NotificationSettingsViewController.swift; sourceTree = "<group>"; };
		CD678F6A246C43E200B6A0F8 /* MockExposureManager.swift */ = {isa = PBXFileReference; lastKnownFileType = sourcecode.swift; path = MockExposureManager.swift; sourceTree = "<group>"; };
		CD678F6C246C43EE00B6A0F8 /* ClientMock.swift */ = {isa = PBXFileReference; lastKnownFileType = sourcecode.swift; path = ClientMock.swift; sourceTree = "<group>"; };
		CD678F6E246C43FC00B6A0F8 /* MockURLSession.swift */ = {isa = PBXFileReference; lastKnownFileType = sourcecode.swift; path = MockURLSession.swift; sourceTree = "<group>"; };
		CD7F5C732466F6D400D3D03C /* ENATest.entitlements */ = {isa = PBXFileReference; lastKnownFileType = text.plist.entitlements; path = ENATest.entitlements; sourceTree = "<group>"; };
		CD8638522477EBD400A5A07C /* SettingsViewModel.swift */ = {isa = PBXFileReference; lastKnownFileType = sourcecode.swift; path = SettingsViewModel.swift; sourceTree = "<group>"; };
		CD99A39C245B22EE00BF12AF /* ExposureSubmission.storyboard */ = {isa = PBXFileReference; fileEncoding = 4; lastKnownFileType = file.storyboard; path = ExposureSubmission.storyboard; sourceTree = "<group>"; };
		CD99A3A8245C272400BF12AF /* ExposureSubmissionService.swift */ = {isa = PBXFileReference; lastKnownFileType = sourcecode.swift; path = ExposureSubmissionService.swift; sourceTree = "<group>"; };
		CD99A3C92461A47C00BF12AF /* AppStrings.swift */ = {isa = PBXFileReference; lastKnownFileType = sourcecode.swift; path = AppStrings.swift; sourceTree = "<group>"; };
		CDA262F724AB808800612E15 /* Coordinator.swift */ = {isa = PBXFileReference; lastKnownFileType = sourcecode.swift; path = Coordinator.swift; sourceTree = "<group>"; };
		CDCE11D5247D644100F30825 /* NotificationSettingsViewModel.swift */ = {isa = PBXFileReference; lastKnownFileType = sourcecode.swift; path = NotificationSettingsViewModel.swift; sourceTree = "<group>"; };
		CDCE11D8247D64C600F30825 /* NotificationSettingsOnTableViewCell.swift */ = {isa = PBXFileReference; lastKnownFileType = sourcecode.swift; path = NotificationSettingsOnTableViewCell.swift; sourceTree = "<group>"; };
		CDCE11DA247D64D600F30825 /* NotificationSettingsOffTableViewCell.swift */ = {isa = PBXFileReference; lastKnownFileType = sourcecode.swift; path = NotificationSettingsOffTableViewCell.swift; sourceTree = "<group>"; };
		CDD87C54247556DE007CE6CA /* MainSettingsTableViewCell.swift */ = {isa = PBXFileReference; lastKnownFileType = sourcecode.swift; path = MainSettingsTableViewCell.swift; sourceTree = "<group>"; };
		CDD87C5C247559E3007CE6CA /* LabelTableViewCell.swift */ = {isa = PBXFileReference; lastKnownFileType = sourcecode.swift; path = LabelTableViewCell.swift; sourceTree = "<group>"; };
		CDF27BD2246ADBA70044D32B /* ExposureSubmissionServiceTests.swift */ = {isa = PBXFileReference; lastKnownFileType = sourcecode.swift; path = ExposureSubmissionServiceTests.swift; sourceTree = "<group>"; };
		CDF27BD4246ADBF30044D32B /* HTTPClient+DaysAndHoursTests.swift */ = {isa = PBXFileReference; lastKnownFileType = sourcecode.swift; path = "HTTPClient+DaysAndHoursTests.swift"; sourceTree = "<group>"; };
		EB08F1702541CE3200D11FA9 /* risk_score_classification.pb.swift */ = {isa = PBXFileReference; fileEncoding = 4; lastKnownFileType = sourcecode.swift; name = risk_score_classification.pb.swift; path = ../../../gen/output/internal/risk_score_classification.pb.swift; sourceTree = "<group>"; };
		EB08F1712541CE3200D11FA9 /* attenuation_duration.pb.swift */ = {isa = PBXFileReference; fileEncoding = 4; lastKnownFileType = sourcecode.swift; name = attenuation_duration.pb.swift; path = ../../../gen/output/internal/attenuation_duration.pb.swift; sourceTree = "<group>"; };
		EB08F1722541CE3200D11FA9 /* risk_level.pb.swift */ = {isa = PBXFileReference; fileEncoding = 4; lastKnownFileType = sourcecode.swift; name = risk_level.pb.swift; path = ../../../gen/output/internal/risk_level.pb.swift; sourceTree = "<group>"; };
		EB08F1732541CE3200D11FA9 /* app_features.pb.swift */ = {isa = PBXFileReference; fileEncoding = 4; lastKnownFileType = sourcecode.swift; name = app_features.pb.swift; path = ../../../gen/output/internal/app_features.pb.swift; sourceTree = "<group>"; };
		EB08F1742541CE3200D11FA9 /* submission_payload.pb.swift */ = {isa = PBXFileReference; fileEncoding = 4; lastKnownFileType = sourcecode.swift; name = submission_payload.pb.swift; path = ../../../gen/output/internal/submission_payload.pb.swift; sourceTree = "<group>"; };
		EB08F1752541CE3200D11FA9 /* app_config.pb.swift */ = {isa = PBXFileReference; fileEncoding = 4; lastKnownFileType = sourcecode.swift; name = app_config.pb.swift; path = ../../../gen/output/internal/app_config.pb.swift; sourceTree = "<group>"; };
		EB08F1762541CE3200D11FA9 /* app_version_config.pb.swift */ = {isa = PBXFileReference; fileEncoding = 4; lastKnownFileType = sourcecode.swift; name = app_version_config.pb.swift; path = ../../../gen/output/internal/app_version_config.pb.swift; sourceTree = "<group>"; };
		EB08F1772541CE3200D11FA9 /* risk_score_parameters.pb.swift */ = {isa = PBXFileReference; fileEncoding = 4; lastKnownFileType = sourcecode.swift; name = risk_score_parameters.pb.swift; path = ../../../gen/output/internal/risk_score_parameters.pb.swift; sourceTree = "<group>"; };
		EB08F1832541CE5700D11FA9 /* temporary_exposure_key_export.pb.swift */ = {isa = PBXFileReference; fileEncoding = 4; lastKnownFileType = sourcecode.swift; name = temporary_exposure_key_export.pb.swift; path = ../../../gen/output/external/exposurenotification/temporary_exposure_key_export.pb.swift; sourceTree = "<group>"; };
		EB08F1842541CE5700D11FA9 /* temporary_exposure_key_signature_list.pb.swift */ = {isa = PBXFileReference; fileEncoding = 4; lastKnownFileType = sourcecode.swift; name = temporary_exposure_key_signature_list.pb.swift; path = ../../../gen/output/external/exposurenotification/temporary_exposure_key_signature_list.pb.swift; sourceTree = "<group>"; };
		EB08F1852541CE5700D11FA9 /* diagnosis_key_batch.pb.swift */ = {isa = PBXFileReference; fileEncoding = 4; lastKnownFileType = sourcecode.swift; name = diagnosis_key_batch.pb.swift; path = ../../../gen/output/external/exposurenotification/diagnosis_key_batch.pb.swift; sourceTree = "<group>"; };
		EB11B02924EE7CA500143A95 /* ENAUITestsSettings.swift */ = {isa = PBXFileReference; lastKnownFileType = sourcecode.swift; path = ENAUITestsSettings.swift; sourceTree = "<group>"; };
		EB23949F24E5492900E71225 /* BackgroundAppRefreshViewModel.swift */ = {isa = PBXFileReference; lastKnownFileType = sourcecode.swift; path = BackgroundAppRefreshViewModel.swift; sourceTree = "<group>"; };
		EB3BCA85250799E7003F27C7 /* DynamicTableViewBulletPointCell.swift */ = {isa = PBXFileReference; lastKnownFileType = sourcecode.swift; path = DynamicTableViewBulletPointCell.swift; sourceTree = "<group>"; };
		EB3BCA872507B6C1003F27C7 /* ExposureSubmissionSymptomsOnsetViewController.swift */ = {isa = PBXFileReference; lastKnownFileType = sourcecode.swift; path = ExposureSubmissionSymptomsOnsetViewController.swift; sourceTree = "<group>"; };
		EB3BCA8A2507B8F3003F27C7 /* ExposureSubmissionSymptomsViewControllerTests.swift */ = {isa = PBXFileReference; lastKnownFileType = sourcecode.swift; path = ExposureSubmissionSymptomsViewControllerTests.swift; sourceTree = "<group>"; };
		EB6B5D872539AE9400B0ED57 /* DMNotificationsViewController.swift */ = {isa = PBXFileReference; lastKnownFileType = sourcecode.swift; path = DMNotificationsViewController.swift; sourceTree = "<group>"; };
		EB6B5D8C2539B36100B0ED57 /* DMNotificationCell.swift */ = {isa = PBXFileReference; lastKnownFileType = sourcecode.swift; path = DMNotificationCell.swift; sourceTree = "<group>"; };
		EB7057D624E6BACA002235B4 /* InfoBoxView.xib */ = {isa = PBXFileReference; lastKnownFileType = file.xib; path = InfoBoxView.xib; sourceTree = "<group>"; };
		EB7D205324E6A3320089264C /* InfoBoxView.swift */ = {isa = PBXFileReference; lastKnownFileType = sourcecode.swift; path = InfoBoxView.swift; sourceTree = "<group>"; };
		EB7D205524E6A5930089264C /* InfoBoxViewModel.swift */ = {isa = PBXFileReference; lastKnownFileType = sourcecode.swift; path = InfoBoxViewModel.swift; sourceTree = "<group>"; };
		EB7F8E9424E434E000A3CCC4 /* BackgroundAppRefreshViewController.swift */ = {isa = PBXFileReference; lastKnownFileType = sourcecode.swift; path = BackgroundAppRefreshViewController.swift; sourceTree = "<group>"; };
		EB858D1F24E700D10048A0AA /* UIView+Screenshot.swift */ = {isa = PBXFileReference; lastKnownFileType = sourcecode.swift; path = "UIView+Screenshot.swift"; sourceTree = "<group>"; };
		EB87353F253704D100325C6C /* UNUserNotificationCenter+DeadManSwitch.swift */ = {isa = PBXFileReference; fileEncoding = 4; lastKnownFileType = sourcecode.swift; path = "UNUserNotificationCenter+DeadManSwitch.swift"; sourceTree = "<group>"; };
		EBCD2411250790F400E5574C /* ExposureSubmissionSymptomsViewController.swift */ = {isa = PBXFileReference; lastKnownFileType = sourcecode.swift; path = ExposureSubmissionSymptomsViewController.swift; sourceTree = "<group>"; };
		EE20EA062469883900770683 /* RiskLegend.storyboard */ = {isa = PBXFileReference; lastKnownFileType = file.storyboard; path = RiskLegend.storyboard; sourceTree = "<group>"; };
		EE22DB7F247FB409001B0A71 /* ENStateHandler.swift */ = {isa = PBXFileReference; fileEncoding = 4; lastKnownFileType = sourcecode.swift; path = ENStateHandler.swift; sourceTree = "<group>"; };
		EE22DB80247FB409001B0A71 /* ENSettingModel.swift */ = {isa = PBXFileReference; fileEncoding = 4; lastKnownFileType = sourcecode.swift; path = ENSettingModel.swift; sourceTree = "<group>"; };
		EE22DB84247FB43A001B0A71 /* TracingHistoryTableViewCell.swift */ = {isa = PBXFileReference; fileEncoding = 4; lastKnownFileType = sourcecode.swift; path = TracingHistoryTableViewCell.swift; sourceTree = "<group>"; };
		EE22DB85247FB43A001B0A71 /* ImageTableViewCell.swift */ = {isa = PBXFileReference; fileEncoding = 4; lastKnownFileType = sourcecode.swift; path = ImageTableViewCell.swift; sourceTree = "<group>"; };
		EE22DB86247FB43A001B0A71 /* ActionDetailTableViewCell.swift */ = {isa = PBXFileReference; fileEncoding = 4; lastKnownFileType = sourcecode.swift; path = ActionDetailTableViewCell.swift; sourceTree = "<group>"; };
		EE22DB87247FB43A001B0A71 /* DescriptionTableViewCell.swift */ = {isa = PBXFileReference; fileEncoding = 4; lastKnownFileType = sourcecode.swift; path = DescriptionTableViewCell.swift; sourceTree = "<group>"; };
		EE22DB88247FB43A001B0A71 /* ActionTableViewCell.swift */ = {isa = PBXFileReference; fileEncoding = 4; lastKnownFileType = sourcecode.swift; path = ActionTableViewCell.swift; sourceTree = "<group>"; };
		EE22DB8E247FB46C001B0A71 /* ENStateTests.swift */ = {isa = PBXFileReference; fileEncoding = 4; lastKnownFileType = sourcecode.swift; path = ENStateTests.swift; sourceTree = "<group>"; };
		EE22DB90247FB479001B0A71 /* MockStateHandlerObserverDelegate.swift */ = {isa = PBXFileReference; fileEncoding = 4; lastKnownFileType = sourcecode.swift; path = MockStateHandlerObserverDelegate.swift; sourceTree = "<group>"; };
		EE269509248FCB0300BAE234 /* de */ = {isa = PBXFileReference; lastKnownFileType = text.plist.strings; name = de; path = de.lproj/InfoPlist.strings; sourceTree = "<group>"; };
		EE26950B248FCB1600BAE234 /* en */ = {isa = PBXFileReference; lastKnownFileType = text.plist.strings; name = en; path = en.lproj/InfoPlist.strings; sourceTree = "<group>"; };
		EE278B2C245F2BBB008B06F9 /* InviteFriends.storyboard */ = {isa = PBXFileReference; lastKnownFileType = file.storyboard; path = InviteFriends.storyboard; sourceTree = "<group>"; };
		EE278B2F245F2C8A008B06F9 /* FriendsInviteController.swift */ = {isa = PBXFileReference; lastKnownFileType = sourcecode.swift; path = FriendsInviteController.swift; sourceTree = "<group>"; };
		EE70C23B245B09E900AC9B2F /* de */ = {isa = PBXFileReference; lastKnownFileType = text.plist.strings; name = de; path = de.lproj/Localizable.strings; sourceTree = "<group>"; };
		EE70C23C245B09E900AC9B2F /* en */ = {isa = PBXFileReference; lastKnownFileType = text.plist.strings; name = en; path = en.lproj/Localizable.strings; sourceTree = "<group>"; };
		EE92A33F245D96DA006B97B0 /* de */ = {isa = PBXFileReference; lastKnownFileType = text.plist.stringsdict; name = de; path = de.lproj/Localizable.stringsdict; sourceTree = "<group>"; };
		EECF5E5524BDCC3C00332B8F /* pl */ = {isa = PBXFileReference; lastKnownFileType = text.html; name = pl; path = pl.lproj/usage.html; sourceTree = "<group>"; };
		EECF5E5624BDCC3C00332B8F /* pl */ = {isa = PBXFileReference; lastKnownFileType = text.html; name = pl; path = "pl.lproj/privacy-policy.html"; sourceTree = "<group>"; };
		EECF5E5724BDCC3C00332B8F /* pl */ = {isa = PBXFileReference; lastKnownFileType = text.plist.strings; name = pl; path = pl.lproj/Localizable.strings; sourceTree = "<group>"; };
		EECF5E5824BDCC3C00332B8F /* pl */ = {isa = PBXFileReference; lastKnownFileType = text.plist.stringsdict; name = pl; path = pl.lproj/Localizable.stringsdict; sourceTree = "<group>"; };
		EECF5E5924BDCC3C00332B8F /* pl */ = {isa = PBXFileReference; lastKnownFileType = text.plist.strings; name = pl; path = pl.lproj/InfoPlist.strings; sourceTree = "<group>"; };
		EECF5E5A24BDCC4D00332B8F /* ro */ = {isa = PBXFileReference; lastKnownFileType = text.html; name = ro; path = ro.lproj/usage.html; sourceTree = "<group>"; };
		EECF5E5B24BDCC4D00332B8F /* ro */ = {isa = PBXFileReference; lastKnownFileType = text.html; name = ro; path = "ro.lproj/privacy-policy.html"; sourceTree = "<group>"; };
		EECF5E5C24BDCC4D00332B8F /* ro */ = {isa = PBXFileReference; lastKnownFileType = text.plist.strings; name = ro; path = ro.lproj/Localizable.strings; sourceTree = "<group>"; };
		EECF5E5D24BDCC4D00332B8F /* ro */ = {isa = PBXFileReference; lastKnownFileType = text.plist.stringsdict; name = ro; path = ro.lproj/Localizable.stringsdict; sourceTree = "<group>"; };
		EECF5E5E24BDCC4D00332B8F /* ro */ = {isa = PBXFileReference; lastKnownFileType = text.plist.strings; name = ro; path = ro.lproj/InfoPlist.strings; sourceTree = "<group>"; };
		EECF5E5F24BDCC5900332B8F /* bg */ = {isa = PBXFileReference; lastKnownFileType = text.html; name = bg; path = bg.lproj/usage.html; sourceTree = "<group>"; };
		EECF5E6024BDCC5A00332B8F /* bg */ = {isa = PBXFileReference; lastKnownFileType = text.html; name = bg; path = "bg.lproj/privacy-policy.html"; sourceTree = "<group>"; };
		EECF5E6124BDCC5A00332B8F /* bg */ = {isa = PBXFileReference; lastKnownFileType = text.plist.strings; name = bg; path = bg.lproj/Localizable.strings; sourceTree = "<group>"; };
		EECF5E6224BDCC5A00332B8F /* bg */ = {isa = PBXFileReference; lastKnownFileType = text.plist.stringsdict; name = bg; path = bg.lproj/Localizable.stringsdict; sourceTree = "<group>"; };
		EECF5E6324BDCC5A00332B8F /* bg */ = {isa = PBXFileReference; lastKnownFileType = text.plist.strings; name = bg; path = bg.lproj/InfoPlist.strings; sourceTree = "<group>"; };
		EEDD6DF524A4885200BC30D0 /* tr */ = {isa = PBXFileReference; lastKnownFileType = text.html; name = tr; path = tr.lproj/usage.html; sourceTree = "<group>"; };
		EEDD6DF624A4885200BC30D0 /* tr */ = {isa = PBXFileReference; lastKnownFileType = text.html; name = tr; path = "tr.lproj/privacy-policy.html"; sourceTree = "<group>"; };
		EEDD6DF724A4885D00BC30D0 /* tr */ = {isa = PBXFileReference; lastKnownFileType = text.plist.strings; name = tr; path = tr.lproj/LaunchScreen.strings; sourceTree = "<group>"; };
		EEDD6DF824A4889D00BC30D0 /* tr */ = {isa = PBXFileReference; lastKnownFileType = text.plist.strings; name = tr; path = tr.lproj/InfoPlist.strings; sourceTree = "<group>"; };
		EEDD6DF924A488A500BC30D0 /* tr */ = {isa = PBXFileReference; lastKnownFileType = text.plist.strings; name = tr; path = tr.lproj/Localizable.strings; sourceTree = "<group>"; };
		EEDD6DFA24A488AD00BC30D0 /* tr */ = {isa = PBXFileReference; lastKnownFileType = text.plist.stringsdict; name = tr; path = tr.lproj/Localizable.stringsdict; sourceTree = "<group>"; };
		EEF10679246EBF8B009DFB4E /* ResetViewController.swift */ = {isa = PBXFileReference; fileEncoding = 4; lastKnownFileType = sourcecode.swift; path = ResetViewController.swift; sourceTree = "<group>"; };
		F22C6E242492082B00712A6B /* DynamicTableViewSpaceCellTests.swift */ = {isa = PBXFileReference; lastKnownFileType = sourcecode.swift; path = DynamicTableViewSpaceCellTests.swift; sourceTree = "<group>"; };
		F247572A24838AC8003E1FC5 /* DynamicTableViewControllerRowsTests.swift */ = {isa = PBXFileReference; lastKnownFileType = sourcecode.swift; path = DynamicTableViewControllerRowsTests.swift; sourceTree = "<group>"; };
		F252472E2483955B00C5556B /* DynamicTableViewControllerFake.storyboard */ = {isa = PBXFileReference; lastKnownFileType = file.storyboard; path = DynamicTableViewControllerFake.storyboard; sourceTree = "<group>"; };
		F25247302484456800C5556B /* DynamicTableViewModelTests.swift */ = {isa = PBXFileReference; fileEncoding = 4; lastKnownFileType = sourcecode.swift; lineEnding = 0; path = DynamicTableViewModelTests.swift; sourceTree = "<group>"; };
		F2DC808D248989CE00EDC40A /* DynamicTableViewControllerRegisterCellsTests.swift */ = {isa = PBXFileReference; lastKnownFileType = sourcecode.swift; path = DynamicTableViewControllerRegisterCellsTests.swift; sourceTree = "<group>"; };
		F2DC808F24898A9400EDC40A /* DynamicTableViewControllerNumberOfRowsAndSectionsTests.swift */ = {isa = PBXFileReference; fileEncoding = 4; lastKnownFileType = sourcecode.swift; lineEnding = 0; path = DynamicTableViewControllerNumberOfRowsAndSectionsTests.swift; sourceTree = "<group>"; };
		F2DC809124898B1800EDC40A /* DynamicTableViewControllerHeaderTests.swift */ = {isa = PBXFileReference; lastKnownFileType = sourcecode.swift; path = DynamicTableViewControllerHeaderTests.swift; sourceTree = "<group>"; };
		F2DC809324898CE600EDC40A /* DynamicTableViewControllerFooterTests.swift */ = {isa = PBXFileReference; lastKnownFileType = sourcecode.swift; path = DynamicTableViewControllerFooterTests.swift; sourceTree = "<group>"; };
		FEDCE0116603B6E00FAEE632 /* ExposureDetectionExecutor.swift */ = {isa = PBXFileReference; fileEncoding = 4; lastKnownFileType = sourcecode.swift; path = ExposureDetectionExecutor.swift; sourceTree = "<group>"; };
		FEDCE1600374711EC77FF572 /* RequiresAppDependencies.swift */ = {isa = PBXFileReference; fileEncoding = 4; lastKnownFileType = sourcecode.swift; path = RequiresAppDependencies.swift; sourceTree = "<group>"; };
		FEDCE1B8926528ED74CDE1B2 /* ENStateHandler+State.swift */ = {isa = PBXFileReference; fileEncoding = 4; lastKnownFileType = sourcecode.swift; path = "ENStateHandler+State.swift"; sourceTree = "<group>"; };
		FEDCE4BE82DC5BFE90575663 /* ExposureDetectionViewController+State.swift */ = {isa = PBXFileReference; fileEncoding = 4; lastKnownFileType = sourcecode.swift; path = "ExposureDetectionViewController+State.swift"; sourceTree = "<group>"; };
		FEDCE838D90CB02C55E15237 /* SceneDelegate+State.swift */ = {isa = PBXFileReference; fileEncoding = 4; lastKnownFileType = sourcecode.swift; path = "SceneDelegate+State.swift"; sourceTree = "<group>"; };
		FEDCEC452596E54A041BBCE9 /* HomeInteractor+State.swift */ = {isa = PBXFileReference; fileEncoding = 4; lastKnownFileType = sourcecode.swift; path = "HomeInteractor+State.swift"; sourceTree = "<group>"; };
/* End PBXFileReference section */

/* Begin PBXFrameworksBuildPhase section */
		85D759382457048F008175F0 /* Frameworks */ = {
			isa = PBXFrameworksBuildPhase;
			buildActionMask = 2147483647;
			files = (
				015E8C0824C997D200C0A4B3 /* CWASQLite.framework in Frameworks */,
				B1B5A76024924B3D0029D5D7 /* FMDB in Frameworks */,
				858F6F6E245A103C009FFD33 /* ExposureNotification.framework in Frameworks */,
				B1EDFD88248E741B00E7EAFF /* SwiftProtobuf in Frameworks */,
				B1EDFD89248E741B00E7EAFF /* ZIPFoundation in Frameworks */,
			);
			runOnlyForDeploymentPostprocessing = 0;
		};
		85D7595124570491008175F0 /* Frameworks */ = {
			isa = PBXFrameworksBuildPhase;
			buildActionMask = 2147483647;
			files = (
			);
			runOnlyForDeploymentPostprocessing = 0;
		};
		85D7595C24570491008175F0 /* Frameworks */ = {
			isa = PBXFrameworksBuildPhase;
			buildActionMask = 2147483647;
			files = (
			);
			runOnlyForDeploymentPostprocessing = 0;
		};
		B1FF6B672497D0B40041CF02 /* Frameworks */ = {
			isa = PBXFrameworksBuildPhase;
			buildActionMask = 2147483647;
			files = (
			);
			runOnlyForDeploymentPostprocessing = 0;
		};
/* End PBXFrameworksBuildPhase section */

/* Begin PBXGroup section */
		0123D5962501381900A91838 /* __test__ */ = {
			isa = PBXGroup;
			children = (
				0123D5972501383100A91838 /* ExposureSubmissionErrorTests.swift */,
			);
			path = __test__;
			sourceTree = "<group>";
		};
		01A1B440252DE53800841B63 /* QRScanner */ = {
			isa = PBXGroup;
			children = (
				01A1B441252DE54600841B63 /* ExposureSubmissionQRScannerViewModelTests.swift */,
			);
			path = QRScanner;
			sourceTree = "<group>";
		};
		01B7232524F8128B0064C0EB /* OptionGroup */ = {
			isa = PBXGroup;
			children = (
				01C2D43F2501243400FB23BF /* __tests__ */,
				01B7232624F812BC0064C0EB /* OptionGroupView.swift */,
				01B7232E24FE4F080064C0EB /* OptionGroupViewModel.swift */,
				01B7232824F812DF0064C0EB /* OptionView.swift */,
				01B7232A24F815B00064C0EB /* MultipleChoiceOptionView.swift */,
				01B7232C24F8E0260064C0EB /* MultipleChoiceChoiceView.swift */,
				01D69492250272E500B45BEA /* DatePickerOption */,
			);
			path = OptionGroup;
			sourceTree = "<group>";
		};
		01C2D43F2501243400FB23BF /* __tests__ */ = {
			isa = PBXGroup;
			children = (
				01C2D440250124E600FB23BF /* OptionGroupViewModelTests.swift */,
			);
			path = __tests__;
			sourceTree = "<group>";
		};
		01C6AC2D252B23FC0052814D /* QRScanner */ = {
			isa = PBXGroup;
			children = (
				71FE1C74247AC2B500851FEB /* ExposureSubmissionQRScannerViewController.swift */,
				01C6AC20252B21DF0052814D /* ExposureSubmissionQRScannerViewController.xib */,
				01C6AC0D252B1E980052814D /* ExposureSubmissionQRScannerViewModel.swift */,
				01C6AC25252B23D70052814D /* ExposureSubmissionQRScannerFocusView.swift */,
				01C6AC31252B29C00052814D /* QRScannerError.swift */,
				01A1B449252DFD7700841B63 /* MetadataObject.swift */,
			);
			path = QRScanner;
			sourceTree = "<group>";
		};
		01D16C5C24ED6981007DB387 /* __tests__ */ = {
			isa = PBXGroup;
			children = (
				01D16C5D24ED69CA007DB387 /* BackgroundAppRefreshViewModelTests.swift */,
				01D16C5F24ED6D9A007DB387 /* MockBackgroundRefreshStatusProvider.swift */,
				01D16C6124ED6DB3007DB387 /* MockLowPowerModeStatusProvider.swift */,
			);
			path = __tests__;
			sourceTree = "<group>";
		};
		01D69492250272E500B45BEA /* DatePickerOption */ = {
			isa = PBXGroup;
			children = (
				01D694932502730700B45BEA /* __tests__ */,
				01C7665D25024A09002C9A5C /* DatePickerOptionView.swift */,
				01D6948A25026EC000B45BEA /* DatePickerOptionViewModel.swift */,
				01D6948C2502717F00B45BEA /* DatePickerDayView.swift */,
				01D69490250272CE00B45BEA /* DatePickerDayViewModel.swift */,
				01D6948E2502729000B45BEA /* DatePickerDay.swift */,
			);
			path = DatePickerOption;
			sourceTree = "<group>";
		};
		01D694932502730700B45BEA /* __tests__ */ = {
			isa = PBXGroup;
			children = (
				01A97DD02506767E00C07C37 /* DatePickerOptionViewModelTests.swift */,
				01A97DD22506769F00C07C37 /* DatePickerDayViewModelTests.swift */,
			);
			path = __tests__;
			sourceTree = "<group>";
		};
		13091950247972CF0066E329 /* PrivacyProtectionViewController */ = {
			isa = PBXGroup;
			children = (
				1309194E247972C40066E329 /* PrivacyProtectionViewController.swift */,
			);
			path = PrivacyProtectionViewController;
			sourceTree = "<group>";
		};
		130CB19A246D92F800ADE602 /* Onboarding */ = {
			isa = PBXGroup;
			children = (
				130CB19B246D92F800ADE602 /* ENAUITestsOnboarding.swift */,
			);
			path = Onboarding;
			sourceTree = "<group>";
		};
		134F0DB8247578FF00D88934 /* Home */ = {
			isa = PBXGroup;
			children = (
				134F0DB9247578FF00D88934 /* ENAUITestsHome.swift */,
			);
			path = Home;
			sourceTree = "<group>";
		};
		138910C3247A907500D739F6 /* Task Scheduling */ = {
			isa = PBXGroup;
			children = (
				138910C4247A909000D739F6 /* ENATaskScheduler.swift */,
			);
			path = "Task Scheduling";
			sourceTree = "<group>";
		};
		13E5046A248E3CE60086641C /* AppInformation */ = {
			isa = PBXGroup;
			children = (
				13E50468248E3CD20086641C /* ENAUITestsAppInformation.swift */,
			);
			path = AppInformation;
			sourceTree = "<group>";
		};
		2F3D95352518BCBA002B2C81 /* EUSettings */ = {
			isa = PBXGroup;
			children = (
				2FD473BD251E0E7F000DCA40 /* __tests__ */,
				2F3D95362518BCD1002B2C81 /* EUSettingsViewController.swift */,
				2F3D953B2518BCE9002B2C81 /* EUSettingsViewModel.swift */,
			);
			path = EUSettings;
			sourceTree = "<group>";
		};
		2FA9E39124D2F2620030561C /* Exposure Submission */ = {
			isa = PBXGroup;
			children = (
				0123D5962501381900A91838 /* __test__ */,
				CD99A3A8245C272400BF12AF /* ExposureSubmissionService.swift */,
				A3EE6E59249BB7AF00C64B61 /* ExposureSubmissionServiceFactory.swift */,
				2FA9E39224D2F2920030561C /* ExposureSubmission+TestResult.swift */,
				2FA9E39424D2F2B00030561C /* ExposureSubmission+DeviceRegistrationKey.swift */,
				2FA9E39624D2F3C60030561C /* ExposureSubmissionError.swift */,
				2FA9E39824D2F4350030561C /* ExposureSubmission+ErrorParsing.swift */,
				2FA9E39A24D2F4A10030561C /* ExposureSubmissionService+Protocol.swift */,
			);
			path = "Exposure Submission";
			sourceTree = "<group>";
		};
		2FC951FA24DC2366008D39F4 /* Cells */ = {
			isa = PBXGroup;
			children = (
				2FC951FD24DC23B9008D39F4 /* DMConfigurationCell.swift */,
			);
			path = Cells;
			sourceTree = "<group>";
		};
		2FD473BD251E0E7F000DCA40 /* __tests__ */ = {
			isa = PBXGroup;
			children = (
				2FD473BE251E0ECE000DCA40 /* EUSettingsViewControllerTests.swift */,
			);
			path = __tests__;
			sourceTree = "<group>";
		};
		35075C002526367700DE92F7 /* TestPlans */ = {
			isa = PBXGroup;
			children = (
				35075C092526378D00DE92F7 /* AllTests.xctestplan */,
				35075C0E252637C300DE92F7 /* SmokeTests.xctestplan */,
				3523CA31252DC617002E6DEC /* Screenshots.xctestplan */,
			);
			name = TestPlans;
			sourceTree = "<group>";
		};
		50BD2E6724FE26F300932566 /* __test__ */ = {
			isa = PBXGroup;
			children = (
				50BD2E6F24FE26F300932566 /* AppInformationImprintTest.swift */,
				50DC527A24FEB5CA00F6D8EB /* AppInformationModelTest.swift */,
			);
			name = __test__;
			sourceTree = "<group>";
		};
		5107E3D72459B2D60042FC9B /* Frameworks */ = {
			isa = PBXGroup;
			children = (
				858F6F6D245A103C009FFD33 /* ExposureNotification.framework */,
			);
			name = Frameworks;
			sourceTree = "<group>";
		};
		514C0A12247C15F000F235F6 /* HomeRiskCellConfigurators */ = {
			isa = PBXGroup;
			children = (
				A32CA72D24B6F28700B1A994 /* __tests__ */,
				51CE1BBE2460B222002CF42A /* HomeRiskCellConfigurator.swift */,
				51486D9E2484FC0200FCE216 /* HomeRiskLevelCellConfigurator.swift */,
				514C0A10247C15EC00F235F6 /* HomeUnknownRiskCellConfigurator.swift */,
				51F1255C24BDD75300126C86 /* HomeUnknown48hRiskCellConfigurator.swift */,
				514C0A13247C163800F235F6 /* HomeLowRiskCellConfigurator.swift */,
				514C0A15247C164700F235F6 /* HomeHighRiskCellConfigurator.swift */,
				514C0A19247C16D600F235F6 /* HomeInactiveRiskCellConfigurator.swift */,
				AB010CFD253ECB6A00DF1F61 /* HomeFailedCellConfigurator.swift */,
				515BBDEA2484F8E500CDB674 /* HomeThankYouRiskCellConfigurator.swift */,
				51C779112486E549004582F8 /* HomeFindingPositiveRiskCellConfigurator.swift */,
			);
			path = HomeRiskCellConfigurators;
			sourceTree = "<group>";
		};
		514E81312461946E00636861 /* ExposureDetection */ = {
			isa = PBXGroup;
			children = (
				A36FACC224C5E9FC00DED947 /* __tests__ */,
				71FD8861246EB27F00E804D0 /* ExposureDetectionViewController.swift */,
				B1D6B001247DA0320079DDD3 /* ExposureDetectionViewControllerDelegate.swift */,
				714CD8662472885900F56450 /* ExposureDetectionViewController+DynamicTableViewModel.swift */,
			);
			path = ExposureDetection;
			sourceTree = "<group>";
		};
		514E81322461B97700636861 /* Exposure */ = {
			isa = PBXGroup;
			children = (
				B15382DD2482707A0010F007 /* __tests__ */,
				514E81332461B97700636861 /* ExposureManager.swift */,
				CD678F6A246C43E200B6A0F8 /* MockExposureManager.swift */,
				518A69FA24687D5800444E66 /* RiskLevel.swift */,
				A16714BA248D18D20031B111 /* SummaryMetadata.swift */,
				354E305824EFF26E00526C9F /* Country.swift */,
				941ADDB12518C3FB00E421D9 /* ENSettingEuTracingViewModel.swift */,
			);
			path = Exposure;
			sourceTree = "<group>";
		};
		514EE991246D4A1600DE4884 /* Risk Items */ = {
			isa = PBXGroup;
			children = (
				514C0A0724772F5E00F235F6 /* RiskItemView.swift */,
				51B5B415246DF13D00DC5D3E /* RiskImageItemView.swift */,
				51B5B413246DF07300DC5D3E /* RiskImageItemView.xib */,
				51FE277E247535E300BB8144 /* RiskLoadingItemView.swift */,
				51FE277C247535C400BB8144 /* RiskLoadingItemView.xib */,
				514C0A0C247AFB0200F235F6 /* RiskTextItemView.swift */,
				514C0A0A247AF9F700F235F6 /* RiskTextItemView.xib */,
				51C7790D24867F22004582F8 /* RiskListItemView.swift */,
				51C7790B24867F16004582F8 /* RiskListItemView.xib */,
			);
			path = "Risk Items";
			sourceTree = "<group>";
		};
		514EE996246D4BDD00DE4884 /* UICollectionView */ = {
			isa = PBXGroup;
			children = (
				51CE1B49246016B0002CF42A /* UICollectionViewCell+Identifier.swift */,
				51CE1B4B246016D1002CF42A /* UICollectionReusableView+Identifier.swift */,
				51CE1BB42460AC82002CF42A /* UICollectionView+Dequeue.swift */,
			);
			path = UICollectionView;
			sourceTree = "<group>";
		};
		514EE997246D4BEB00DE4884 /* UITableView */ = {
			isa = PBXGroup;
			children = (
				710ABB24247514BD00948792 /* UIViewController+Segue.swift */,
				710ABB1E2475115500948792 /* UITableViewController+Enum.swift */,
				514EE998246D4C2E00DE4884 /* UITableViewCell+Identifier.swift */,
				514EE99A246D4C4C00DE4884 /* UITableView+Dequeue.swift */,
			);
			path = UITableView;
			sourceTree = "<group>";
		};
		515BBDE92484F77300CDB674 /* HomeRiskViewConfigurators */ = {
			isa = PBXGroup;
			children = (
				514C0A0524772F3400F235F6 /* HomeRiskViewConfigurator.swift */,
				514EE99F246D4DF800DE4884 /* HomeRiskImageItemViewConfigurator.swift */,
				514C0A0E247AFEC500F235F6 /* HomeRiskTextItemViewConfigurator.swift */,
				51C7790F248684F5004582F8 /* HomeRiskListItemViewConfigurator.swift */,
				51FE277A2475340300BB8144 /* HomeRiskLoadingItemViewConfigurator.swift */,
			);
			path = HomeRiskViewConfigurators;
			sourceTree = "<group>";
		};
		516E430324B89AF60008CC30 /* __tests__ */ = {
			isa = PBXGroup;
			children = (
				516E430124B89AED0008CC30 /* CoordinatorTests.swift */,
			);
			path = __tests__;
			sourceTree = "<group>";
		};
		518A6A1C246A9F6600444E66 /* HomeRiskCellConfigurator */ = {
			isa = PBXGroup;
			children = (
				515BBDE92484F77300CDB674 /* HomeRiskViewConfigurators */,
				514C0A12247C15F000F235F6 /* HomeRiskCellConfigurators */,
			);
			path = HomeRiskCellConfigurator;
			sourceTree = "<group>";
		};
		51B5B419246E058100DC5D3E /* Risk */ = {
			isa = PBXGroup;
			children = (
				51CE1B7A246078B6002CF42A /* RiskLevelCollectionViewCell.swift */,
				51CE1B79246078B6002CF42A /* RiskLevelCollectionViewCell.xib */,
				AB010D02253ECC9200DF1F61 /* RiskFailedCollectionViewCell.swift */,
				AB010D03253ECC9200DF1F61 /* RiskFailedCollectionViewCell.xib */,
				51486DA02485101500FCE216 /* RiskInactiveCollectionViewCell.swift */,
				51486DA12485101500FCE216 /* RiskInactiveCollectionViewCell.xib */,
				51486DA42485237200FCE216 /* RiskThankYouCollectionViewCell.swift */,
				51486DA52485237200FCE216 /* RiskThankYouCollectionViewCell.xib */,
				51C779152486E5BA004582F8 /* RiskFindingPositiveCollectionViewCell.swift */,
				51C779132486E5AB004582F8 /* RiskFindingPositiveCollectionViewCell.xib */,
				514EE991246D4A1600DE4884 /* Risk Items */,
			);
			path = Risk;
			sourceTree = "<group>";
		};
		51B5B41A246E059700DC5D3E /* Common */ = {
			isa = PBXGroup;
			children = (
				713EA26024798AD100AB7EE8 /* InsetTableViewCell.swift */,
				71F54190248BF677006DB793 /* HtmlTextView.swift */,
			);
			path = Common;
			sourceTree = "<group>";
		};
		51CE1B74246078B6002CF42A /* Home Screen */ = {
			isa = PBXGroup;
			children = (
				51CE1B75246078B6002CF42A /* Cells */,
				51CE1B83246078B6002CF42A /* Decorations */,
			);
			path = "Home Screen";
			sourceTree = "<group>";
		};
		51CE1B75246078B6002CF42A /* Cells */ = {
			isa = PBXGroup;
			children = (
				51B5B419246E058100DC5D3E /* Risk */,
				A328424C248B91E0006B1F09 /* HomeTestResultLoadingCell.swift */,
				A328424B248B91E0006B1F09 /* HomeTestResultLoadingCell.xib */,
				710224E9248FA67F000C5DEF /* HomeTestResultCollectionViewCell.swift */,
				2F78574F248506BD00323A9C /* HomeTestResultCollectionViewCell.xib */,
				51B5B41B246EC8B800DC5D3E /* HomeCardCollectionViewCell.swift */,
				51CE1B78246078B6002CF42A /* ActivateCollectionViewCell.swift */,
				51CE1B76246078B6002CF42A /* ActivateCollectionViewCell.xib */,
				51CE1B7C246078B6002CF42A /* InfoCollectionViewCell.swift */,
				51CE1B7B246078B6002CF42A /* InfoCollectionViewCell.xib */,
			);
			path = Cells;
			sourceTree = "<group>";
		};
		51CE1B83246078B6002CF42A /* Decorations */ = {
			isa = PBXGroup;
			children = (
				51CE1B84246078B6002CF42A /* SectionSystemBackgroundDecorationView.swift */,
			);
			path = Decorations;
			sourceTree = "<group>";
		};
		51CE1BB82460AE69002CF42A /* Home */ = {
			isa = PBXGroup;
			children = (
				51CE1BB92460AFD8002CF42A /* HomeActivateCellConfigurator.swift */,
				518A6A1C246A9F6600444E66 /* HomeRiskCellConfigurator */,
				51CE1BC22460B28D002CF42A /* HomeInfoCellConfigurator.swift */,
				13BAE9B02472FB1E00CEE58A /* CellConfiguratorIndexPosition.swift */,
				A328424F248B9269006B1F09 /* HomeTestResultLoadingCellConfigurator.swift */,
				710224EB248FC150000C5DEF /* HomeTestResultCellConfigurator.swift */,
			);
			path = Home;
			sourceTree = "<group>";
		};
		51CE1BBB2460B1BA002CF42A /* Protocols */ = {
			isa = PBXGroup;
			children = (
				B18CADAD24782FA4006F53F0 /* ExposureStateUpdating.swift */,
				51CE1BBC2460B1CB002CF42A /* CollectionViewCellConfigurator.swift */,
				514EE99C246D4CFB00DE4884 /* TableViewCellConfigurator.swift */,
				A36D07B82486D61C00E46F96 /* HomeCardCellButtonDelegate.swift */,
				FEDCE1600374711EC77FF572 /* RequiresAppDependencies.swift */,
			);
			path = Protocols;
			sourceTree = "<group>";
		};
		51D420AF2458308400AD70CA /* Onboarding */ = {
			isa = PBXGroup;
			children = (
				AB7420AA251B678E006666AC /* DeltaOnboarding */,
				AB1885CF25238D9B00D39BBE /* __tests__ */,
				51C737BC245B349700286105 /* OnboardingInfoViewController.swift */,
				A17366542484978A006BE209 /* OnboardingInfoViewControllerUtils.swift */,
				137846482488027500A50AB8 /* OnboardingInfoViewController+Extension.swift */,
				50F9130C253F1D7800DFE683 /* OnboardingPageType.swift */,
			);
			path = Onboarding;
			sourceTree = "<group>";
		};
		51D420B224583AA400AD70CA /* Workers */ = {
			isa = PBXGroup;
			children = (
				B1221BDD2492E78100E6C4E4 /* Keychain */,
				B19FD70E2491A04800A9D56A /* Update Checker */,
				B184A381248FFCC3007180F6 /* Store */,
				A1C2B2DA24834934004A3BD5 /* __tests__ */,
				AB1886C3252DE1AE00D39BBE /* Logging.swift */,
				B120C7C524AFDAB900F68FF1 /* ActiveTracing.swift */,
				A3FF84EB247BFAF00053E947 /* Hasher.swift */,
				0D5611B3247F852C00B5B094 /* SQLiteKeyValueStore.swift */,
				016146902487A43E00660992 /* LinkHelper.swift */,
				A128F058248B459F00EC7F6C /* PublicKeyStore.swift */,
			);
			path = Workers;
			sourceTree = "<group>";
		};
		51D420B524583B5100AD70CA /* Extensions */ = {
			isa = PBXGroup;
			children = (
				71176E2C24891BCF004B0C9F /* __tests__ */,
				514EE996246D4BDD00DE4884 /* UICollectionView */,
				514EE997246D4BEB00DE4884 /* UITableView */,
				AB1886D0252DE51E00D39BBE /* Bundle+Identifier.swift */,
				A16714AE248CA1B70031B111 /* Bundle+ReadPlist.swift */,
				AB6289CE251BA01400CF61D2 /* Bundle+Version.swift */,
				01DB708425068167008F7244 /* Calendar+GregorianLocale.swift */,
				51895EDB245E16CD0085DA38 /* ENAColor.swift */,
				710021DB248E44A6001F0B63 /* ENAFont.swift */,
				A1BABD0A24A57BA0000ED515 /* ENTemporaryExposureKey+Processing.swift */,
				2FC0357024B5B70700E234AC /* Error+FAQUrl.swift */,
				B1C7EE4324938E9E00F1F284 /* ExposureDetection_DidEndPrematurelyReason+ErrorHandling.swift */,
				2F96739A24AB70FA008E3147 /* ExposureSubmissionParsable.swift */,
				51D420D324586DCA00AD70CA /* NotificationName.swift */,
				2FF1D62D2487850200381FFB /* NSMutableAttributedString+Generation.swift */,
				51D420B624583B7200AD70CA /* NSObject+Identifier.swift */,
				AB6289D3251BA4EC00CF61D2 /* String+Compare.swift */,
				01C6ABF32527273D0052814D /* String+Insertion.swift */,
				B111EE2B2465D9F7001AEBB4 /* String+Localization.swift */,
				2FA968CD24D8560B008EE367 /* String+Random.swift */,
				B14D0CDA246E968C00D5BEBC /* String+Today.swift */,
				B1D6B003247DA4920079DDD3 /* UIApplication+CoronaWarn.swift */,
				71CC3EA2246D6C4000217F2C /* UIFont+DynamicType.swift */,
				01C6AC39252B2A500052814D /* UIImage+Color.swift */,
				2F3218CF248063E300A7AC0A /* UIView+Convenience.swift */,
				EB858D1F24E700D10048A0AA /* UIView+Screenshot.swift */,
				85142500245DA0B3009D2791 /* UIViewController+Alert.swift */,
				51D420B824583B8300AD70CA /* UIViewController+AppStoryboard.swift */,
				2F26CE2D248B9C4F00BE30EE /* UIViewController+BackButton.swift */,
				13722043247AEEAD00152764 /* UNNotificationCenter+Extension.swift */,
				EB87353F253704D100325C6C /* UNUserNotificationCenter+DeadManSwitch.swift */,
				B1EDFD8C248E74D000E7EAFF /* URL+StaticString.swift */,
				B153096924706F1000A4A1BD /* URLSession+Default.swift */,
				B153096B24706F2400A4A1BD /* URLSessionConfiguration+Default.swift */,
			);
			path = Extensions;
			sourceTree = "<group>";
		};
		51D420C124583D3100AD70CA /* Home */ = {
			isa = PBXGroup;
			children = (
				51CE1B2E245F5CFC002CF42A /* HomeViewController.swift */,
				5111E7622460BB1500ED6498 /* HomeInteractor.swift */,
				51CE1B5424604DD2002CF42A /* HomeLayout.swift */,
				B1BFE27124BDE1D500C1181D /* HomeViewController+HowRiskDetectionWorks.swift */,
			);
			path = Home;
			sourceTree = "<group>";
		};
		51D420C224583D7B00AD70CA /* Settings */ = {
			isa = PBXGroup;
			children = (
				EB41DC0624E53D3F0029C6F7 /* BackgroundAppRefresh */,
				CDD87C6024766163007CE6CA /* Cells */,
				51D420C324583E3300AD70CA /* SettingsViewController.swift */,
				EEF10679246EBF8B009DFB4E /* ResetViewController.swift */,
				CD2EC328247D82EE00C6B3F9 /* NotificationSettingsViewController.swift */,
			);
			path = Settings;
			sourceTree = "<group>";
		};
		51D420D524598AC200AD70CA /* Source */ = {
			isa = PBXGroup;
			children = (
				353412CB2525EE4A0086D15C /* Globals.swift */,
				AB1FCBCA2521FC21005930BA /* ServerEnvironment */,
				B111EDEC2465B1F4001AEBB4 /* Client */,
				CD99A3C82461A44B00BF12AF /* View Helpers */,
				51CE1BBB2460B1BA002CF42A /* Protocols */,
				8595BF5D246032C40056EA27 /* Views */,
				B1569DD5245D6C790079FCD7 /* Developer Menu */,
				51EE9A6A245C0F7900F2544F /* Models */,
				85D759802459A82D008175F0 /* Services */,
				85D759712457059A008175F0 /* Scenes */,
				51D420B224583AA400AD70CA /* Workers */,
				51D420B524583B5100AD70CA /* Extensions */,
				85D7593E2457048F008175F0 /* AppDelegate.swift */,
				A3552CC524DD6E78008C91BE /* AppDelegate+ENATaskExecutionDelegate.swift */,
				A3552CC324DD6E16008C91BE /* AppDelegate+PlausibleDeniability.swift */,
				85D759402457048F008175F0 /* SceneDelegate.swift */,
				CDA262F724AB808800612E15 /* Coordinator.swift */,
				516E430324B89AF60008CC30 /* __tests__ */,
			);
			path = Source;
			sourceTree = "<group>";
		};
		51EE9A6A245C0F7900F2544F /* Models */ = {
			isa = PBXGroup;
			children = (
				B1AC51D424CED8740087C35B /* __tests__ */,
				138910C3247A907500D739F6 /* Task Scheduling */,
				CD8638512477EBAA00A5A07C /* Settings */,
				B1125458246F2C2100AB5036 /* Converting Keys */,
				514E81322461B97700636861 /* Exposure */,
				51CE1BB82460AE69002CF42A /* Home */,
				51EE9A6C245C0FB500F2544F /* Onboarding */,
				B18E852E248C29D400CF4FB8 /* DetectionMode.swift */,
				FEDCE21C117BF675C80F5989 /* States */,
				B10EC1F724ED1F8700ED0E48 /* CancellationToken.swift */,
				0144BDE0250924CC00B0857C /* SymptomsOnset.swift */,
			);
			path = Models;
			sourceTree = "<group>";
		};
		51EE9A6C245C0FB500F2544F /* Onboarding */ = {
			isa = PBXGroup;
			children = (
				51C737BE245B3B5D00286105 /* OnboardingInfo.swift */,
			);
			path = Onboarding;
			sourceTree = "<group>";
		};
		71176E2C24891BCF004B0C9F /* __tests__ */ = {
			isa = PBXGroup;
			children = (
				71176E2D24891C02004B0C9F /* ENAColorTests.swift */,
				A1BABD0C24A57BAC000ED515 /* ENTemporaryExposureKey+ProcessingTests.swift */,
				B1C7EE4524938EB700F1F284 /* ExposureDetection_DidEndPrematurelyReason+ErrorHandlingTests.swift */,
				B163D11424993F64001A322C /* UIFont+DynamicTypeTests.swift */,
				A1E4195E249824340016E52A /* String+TodayTests.swift */,
				2FC0356E24B342FA00E234AC /* UIViewcontroller+AlertTest.swift */,
			);
			path = __tests__;
			sourceTree = "<group>";
		};
		71176E30248957B1004B0C9F /* App */ = {
			isa = PBXGroup;
			children = (
				71176E31248957C3004B0C9F /* AppNavigationController.swift */,
			);
			path = App;
			sourceTree = "<group>";
		};
		7143D07424990A3100608DDE /* NavigationControllerWithFooter */ = {
			isa = PBXGroup;
			children = (
				71D3C1992494EFAC00DBABA8 /* ENANavigationControllerWithFooter.swift */,
				71EF33D82497F3E8007B7E1B /* ENANavigationControllerWithFooterChild.swift */,
				71EF33DA2497F419007B7E1B /* ENANavigationFooterItem.swift */,
				71C0BEDC2498DD07009A17A0 /* ENANavigationFooterView.swift */,
			);
			path = NavigationControllerWithFooter;
			sourceTree = "<group>";
		};
		71B804502485272200D53506 /* RiskLegend */ = {
			isa = PBXGroup;
			children = (
				71B804532485273C00D53506 /* RiskLegendDotBodyCell.swift */,
			);
			path = RiskLegend;
			sourceTree = "<group>";
		};
		71F76D0E24767AF100515A01 /* DynamicTableViewController */ = {
			isa = PBXGroup;
			children = (
				F247572E2483934B003E1FC5 /* __tests__ */,
				71F76D0F24767B2500515A01 /* Views */,
				710ABB26247533FA00948792 /* DynamicTableViewController.swift */,
				710ABB282475353900948792 /* DynamicTableViewModel.swift */,
				71330E40248109F600EB10F6 /* DynamicTableViewSection.swift */,
				71330E4424810A0500EB10F6 /* DynamicTableViewHeader.swift */,
				71330E4624810A0C00EB10F6 /* DynamicTableViewFooter.swift */,
				71330E42248109FD00EB10F6 /* DynamicTableViewCell.swift */,
				A1C683FB24AEC9EE00B90D12 /* DynamicTableViewTextCell.swift */,
				71330E4824810A5A00EB10F6 /* DynamicTableViewAction.swift */,
			);
			path = DynamicTableViewController;
			sourceTree = "<group>";
		};
		71F76D0F24767B2500515A01 /* Views */ = {
			isa = PBXGroup;
			children = (
				71FE1C68247A8FE100851FEB /* DynamicTableViewHeaderFooterView.swift */,
				71FE1C70247AA7B700851FEB /* DynamicTableViewHeaderImageView.swift */,
				714194E9247A65C60072A090 /* DynamicTableViewHeaderSeparatorView.swift */,
				710ABB22247513E300948792 /* DynamicTypeTableViewCell.swift */,
				71FE1C8A247AC79D00851FEB /* DynamicTableViewIconCell.swift */,
				71FE1C8B247AC79D00851FEB /* DynamicTableViewIconCell.xib */,
				EB3BCA85250799E7003F27C7 /* DynamicTableViewBulletPointCell.swift */,
				71B8044E248526B600D53506 /* DynamicTableViewSpaceCell.swift */,
				2FF1D62F24880FCF00381FFB /* DynamicTableViewRoundedCell.swift */,
				717D21E8248C022E00D9717E /* DynamicTableViewHtmlCell.swift */,
				A1C683F924AEC57400B90D12 /* DynamicTableViewTextViewCell.swift */,
				01B7232324F812500064C0EB /* DynamicTableViewOptionGroupCell.swift */,
			);
			path = Views;
			sourceTree = "<group>";
		};
		71FE1C83247AC33D00851FEB /* ExposureSubmission */ = {
			isa = PBXGroup;
			children = (
				71FE1C84247AC33D00851FEB /* ExposureSubmissionTestResultHeaderView.swift */,
				711EFCC824935C79005FEF21 /* ExposureSubmissionTestResultHeaderView.xib */,
				710021DF248EAF9A001F0B63 /* ExposureSubmissionImageCardCell.swift */,
				710021DD248EAF16001F0B63 /* ExposureSubmissionImageCardCell.xib */,
				710224F32490E7A3000C5DEF /* ExposureSubmissionStepCell.swift */,
				710224ED2490E2FC000C5DEF /* ExposureSubmissionStepCell.xib */,
			);
			path = ExposureSubmission;
			sourceTree = "<group>";
		};
		853D987824694A1E00490DBA /* BaseElements */ = {
			isa = PBXGroup;
			children = (
				853D987924694A8700490DBA /* ENAButton.swift */,
				8595BF5E246032D90056EA27 /* ENASwitch.swift */,
				71FE1C81247AC30300851FEB /* ENATanInput.swift */,
				71B804462484CC0800D53506 /* ENALabel.swift */,
				711EFCC62492EE31005FEF21 /* ENAFooterView.swift */,
			);
			path = BaseElements;
			sourceTree = "<group>";
		};
		858F6F71245AEC05009FFD33 /* ENSetting */ = {
			isa = PBXGroup;
			children = (
				2F3D95352518BCBA002B2C81 /* EUSettings */,
				EE22DB80247FB409001B0A71 /* ENSettingModel.swift */,
				EE22DB7F247FB409001B0A71 /* ENStateHandler.swift */,
				853D98842469DC8100490DBA /* ExposureNotificationSettingViewController.swift */,
			);
			path = ENSetting;
			sourceTree = "<group>";
		};
		8595BF5D246032C40056EA27 /* Views */ = {
			isa = PBXGroup;
			children = (
				B10F9B88249961B500C418F4 /* __tests__ */,
				EE22DB83247FB43A001B0A71 /* ENSetting */,
				51B5B41A246E059700DC5D3E /* Common */,
				853D987824694A1E00490DBA /* BaseElements */,
				EEF790092466ED410065EBD5 /* ExposureDetection */,
				71FE1C83247AC33D00851FEB /* ExposureSubmission */,
				51CE1B74246078B6002CF42A /* Home Screen */,
				71B804502485272200D53506 /* RiskLegend */,
				71CC3EA0246D6BBF00217F2C /* DynamicTypeLabel.swift */,
				713EA25A247818B000AB7EE8 /* DynamicTypeButton.swift */,
				85E33443247EB357006E74EC /* CircularProgressView.swift */,
				71CAB9D3248AB33500F516A5 /* DynamicTypeSymbolImageView.swift */,
			);
			path = Views;
			sourceTree = "<group>";
		};
		85D759322457048F008175F0 = {
			isa = PBXGroup;
			children = (
				71B8044424828A6C00D53506 /* .swiftformat */,
				71AFBD922464251000F91006 /* .swiftlint.yml */,
				85D7593D2457048F008175F0 /* ENA */,
				85D7595724570491008175F0 /* ENATests */,
				85D7596224570491008175F0 /* ENAUITests */,
				35075C002526367700DE92F7 /* TestPlans */,
				B1FF6B6B2497D0B40041CF02 /* CWASQLite */,
				85D7593C2457048F008175F0 /* Products */,
				5107E3D72459B2D60042FC9B /* Frameworks */,
				0DFCC2692484D7A700E2811D /* ENA-Bridging-Header.h */,
				0DFCC26F2484DC8200E2811D /* ENATests-Bridging-Header.h */,
			);
			sourceTree = "<group>";
			usesTabs = 1;
		};
		85D7593C2457048F008175F0 /* Products */ = {
			isa = PBXGroup;
			children = (
				85D7593B2457048F008175F0 /* ENA.app */,
				85D7595424570491008175F0 /* ENATests.xctest */,
				85D7595F24570491008175F0 /* ENAUITests.xctest */,
				B1FF6B6A2497D0B40041CF02 /* CWASQLite.framework */,
			);
			name = Products;
			sourceTree = "<group>";
		};
		85D7593D2457048F008175F0 /* ENA */ = {
			isa = PBXGroup;
			children = (
				B102BDC12460405F00CD55A2 /* Backend */,
				51D420D524598AC200AD70CA /* Source */,
				85D7597424570615008175F0 /* Resources */,
			);
			path = ENA;
			sourceTree = "<group>";
		};
		85D7595724570491008175F0 /* ENATests */ = {
			isa = PBXGroup;
			children = (
				B18C411A246DB2F000B8D8CB /* Helper */,
				85D7595A24570491008175F0 /* Info.plist */,
			);
			path = ENATests;
			sourceTree = "<group>";
		};
		85D7596224570491008175F0 /* ENAUITests */ = {
			isa = PBXGroup;
			children = (
				941B68AD253F005600DC1962 /* Helper */,
				94C24B3D25304AE100F8C004 /* DeltaOnboarding */,
				948DCDC1252EFC4100CDE020 /* ExposureLogging */,
				134F0DBA247578FF00D88934 /* ENAUITests-Extensions.swift */,
				130CB19A246D92F800ADE602 /* Onboarding */,
				134F0DB8247578FF00D88934 /* Home */,
				13E5046A248E3CE60086641C /* AppInformation */,
				EB11B02824EE7C7D00143A95 /* Settings */,
				85D7596324570491008175F0 /* ENAUITests.swift */,
				134F0F2B2475793400D88934 /* SnapshotHelper.swift */,
				A3EE6E5B249BB97500C64B61 /* UITestingParameters.swift */,
				85D7596524570491008175F0 /* Info.plist */,
			);
			path = ENAUITests;
			sourceTree = "<group>";
		};
		85D759712457059A008175F0 /* Scenes */ = {
			isa = PBXGroup;
			children = (
				71176E30248957B1004B0C9F /* App */,
				71F76D0E24767AF100515A01 /* DynamicTableViewController */,
				7143D07424990A3100608DDE /* NavigationControllerWithFooter */,
				EE20EA0824699A3A00770683 /* RiskLegend */,
				EE85998B2462EFD4002E7AE2 /* AppInformation */,
				51D420AF2458308400AD70CA /* Onboarding */,
				51D420C124583D3100AD70CA /* Home */,
				514E81312461946E00636861 /* ExposureDetection */,
				EE278B2E245F2C58008B06F9 /* FriendsInvite */,
				CD99A398245B229F00BF12AF /* ExposureSubmission */,
				858F6F71245AEC05009FFD33 /* ENSetting */,
				51D420C224583D7B00AD70CA /* Settings */,
				13091950247972CF0066E329 /* PrivacyProtectionViewController */,
				01B7232524F8128B0064C0EB /* OptionGroup */,
			);
			path = Scenes;
			sourceTree = "<group>";
		};
		85D7597424570615008175F0 /* Resources */ = {
			isa = PBXGroup;
			children = (
				AB628A1D251CDAA700CF61D2 /* ServerEnvironment */,
				014891B224F90D0B002A6F77 /* ENA.plist */,
				011E4B002483A35A002E6412 /* ENACommunity.entitlements */,
				CD7F5C732466F6D400D3D03C /* ENATest.entitlements */,
				85790F2E245C6B72003D47E1 /* ENA.entitlements */,
				EE70C239245B09E900AC9B2F /* Localization */,
				85D7594F24570491008175F0 /* Info.plist */,
				B1221BDB2492BCEB00E6C4E4 /* Info_Debug.plist */,
				01E25C6F24A3B52F007E33F8 /* Info_Testflight.plist */,
				85D75976245706BD008175F0 /* Assets */,
				85D75975245706B0008175F0 /* Storyboards */,
			);
			path = Resources;
			sourceTree = "<group>";
		};
		85D75975245706B0008175F0 /* Storyboards */ = {
			isa = PBXGroup;
			children = (
				CD99A39C245B22EE00BF12AF /* ExposureSubmission.storyboard */,
				85D7594C24570491008175F0 /* LaunchScreen.storyboard */,
				51D420B02458397300AD70CA /* Onboarding.storyboard */,
				51D420CD245869C800AD70CA /* Home.storyboard */,
				514E812F24618E3D00636861 /* ExposureDetection.storyboard */,
				51D420CF24586AB300AD70CA /* Settings.storyboard */,
				EE278B2C245F2BBB008B06F9 /* InviteFriends.storyboard */,
				853D98822469DC5000490DBA /* ExposureNotificationSetting.storyboard */,
				EE20EA062469883900770683 /* RiskLegend.storyboard */,
			);
			path = Storyboards;
			sourceTree = "<group>";
		};
		85D75976245706BD008175F0 /* Assets */ = {
			isa = PBXGroup;
			children = (
				8539874E2467094E00D28B62 /* AppIcon.xcassets */,
				85D7594A24570491008175F0 /* Assets.xcassets */,
				71F2E57A2487AEFC00694F1A /* ena-colors.xcassets */,
			);
			path = Assets;
			sourceTree = "<group>";
		};
		85D759802459A82D008175F0 /* Services */ = {
			isa = PBXGroup;
			children = (
				B15382DC248270220010F007 /* __tests__ */,
				2FA9E39124D2F2620030561C /* Exposure Submission */,
				B1175211248A837300C3325C /* Risk */,
				B14D0CD8246E939600D5BEBC /* Exposure Transaction */,
				B1D431C9246C848E00E728AD /* DownloadedPackagesStore */,
			);
			path = Services;
			sourceTree = "<group>";
		};
		941B68AD253F005600DC1962 /* Helper */ = {
			isa = PBXGroup;
			children = (
				941B689E253EFF2300DC1962 /* Int+Increment.swift */,
			);
			path = Helper;
			sourceTree = "<group>";
		};
		948DCDC1252EFC4100CDE020 /* ExposureLogging */ = {
			isa = PBXGroup;
			children = (
				948DCDC2252EFC9A00CDE020 /* ENAUITests_05_ExposureLogging.swift */,
			);
			path = ExposureLogging;
			sourceTree = "<group>";
		};
		94C24B3D25304AE100F8C004 /* DeltaOnboarding */ = {
			isa = PBXGroup;
			children = (
				94C24B3E25304B4400F8C004 /* ENAUITestsDeltaOnboarding.swift */,
			);
			path = DeltaOnboarding;
			sourceTree = "<group>";
		};
		A128F04B2489ABE700EC7F6C /* __tests__ */ = {
			isa = PBXGroup;
			children = (
				A128F04C2489ABE700EC7F6C /* RiskCalculationTests.swift */,
				B1175219248ACFFC00C3325C /* SAP_RiskScoreClass+LowAndHighTests.swift */,
			);
			path = __tests__;
			sourceTree = "<group>";
		};
		A1C2B2DA24834934004A3BD5 /* __tests__ */ = {
			isa = PBXGroup;
			children = (
				A173665124844F29006BE209 /* SQLiteKeyValueStoreTests.swift */,
				B1E23B8524FE4DD3006BCDA6 /* PublicKeyProviderTests.swift */,
				B1CD333D24865E0000B06E9B /* TracingStatusHistoryTests.swift */,
				B120C7C824AFE7B800F68FF1 /* ActiveTracingTests.swift */,
			);
			path = __tests__;
			sourceTree = "<group>";
		};
		A1E41959249817C70016E52A /* __tests__ */ = {
			isa = PBXGroup;
			children = (
				A1E4195B249818020016E52A /* RiskTests.swift */,
			);
			path = __tests__;
			sourceTree = "<group>";
		};
		A3284253248E48E0006B1F09 /* __tests__ */ = {
			isa = PBXGroup;
			children = (
				A328425A248E8290006B1F09 /* Mock Objects */,
				01A1B440252DE53800841B63 /* QRScanner */,
				A328425B248E82B5006B1F09 /* ExposureSubmissionTestResultViewControllerTests.swift */,
				016961AF2549630100FF92E3 /* ExposureSubmissionTestResultViewModelTests.swift */,
				A328425E248E943D006B1F09 /* ExposureSubmissionTanInputViewControllerTests.swift */,
				2FD881CB2490F65C00BEC8FC /* ExposureSubmissionHotlineViewControllerTest.swift */,
				2FD881CD249115E700BEC8FC /* ExposureSubmissionNavigationControllerTest.swift */,
				015178C12507D2A90074F095 /* ExposureSubmissionSymptomsOnsetViewControllerTests.swift */,
				EB3BCA8A2507B8F3003F27C7 /* ExposureSubmissionSymptomsViewControllerTests.swift */,
				A32842602490E2AC006B1F09 /* ExposureSubmissionWarnOthersViewControllerTests.swift */,
				A328426224910552006B1F09 /* ExposureSubmissionSuccessViewControllerTests.swift */,
				A32842642491136E006B1F09 /* ExposureSubmissionUITests.swift */,
				A372DA3E24BEF773003248BB /* ExposureSubmissionCoordinatorTests.swift */,
				01A1B460252E17F900841B63 /* ExposureSubmissionCoordinatorModelTests.swift */,
				01A23684251A22E90043D9F8 /* ExposureSubmissionQRInfoModelTests.swift */,
			);
			path = __tests__;
			sourceTree = "<group>";
		};
		A328425A248E8290006B1F09 /* Mock Objects */ = {
			isa = PBXGroup;
			children = (
				A3284256248E7431006B1F09 /* MockExposureSubmissionService.swift */,
				A32842662492359E006B1F09 /* MockExposureSubmissionNavigationControllerChild.swift */,
				A372DA3C24BE01D9003248BB /* MockExposureSubmissionCoordinator.swift */,
				A372DA4024BF33F9003248BB /* MockExposureSubmissionCoordinatorDelegate.swift */,
				01A1B451252DFD9400841B63 /* FakeMetadataMachineReadableObject.swift */,
			);
			path = "Mock Objects";
			sourceTree = "<group>";
		};
		A32CA72D24B6F28700B1A994 /* __tests__ */ = {
			isa = PBXGroup;
			children = (
				A32CA72E24B6F2E300B1A994 /* HomeRiskCellConfiguratorTests.swift */,
				516E42C924B760EC0008CC30 /* HomeRiskLevelCellConfiguratorTests.swift */,
				516E42FA24B7739F0008CC30 /* HomeUnknownRiskCellConfiguratorTests.swift */,
				51F1255E24BEFB7A00126C86 /* HomeUnknown48hRiskCellConfiguratorTests.swift */,
				516E42FC24B776A90008CC30 /* HomeLowRiskCellConfiguratorTests.swift */,
				516E42FF24B777B20008CC30 /* HomeHighRiskCellConfiguratorTests.swift */,
			);
			path = __tests__;
			sourceTree = "<group>";
		};
		A36FACC224C5E9FC00DED947 /* __tests__ */ = {
			isa = PBXGroup;
			children = (
				A36FACC324C5EA1500DED947 /* ExposureDetectionViewControllerTests.swift */,
				A3483B0A24C5EFA40037855F /* MockExposureDetectionViewControllerDelegate.swift */,
			);
			path = __tests__;
			sourceTree = "<group>";
		};
		A372DA3724BDA015003248BB /* View */ = {
			isa = PBXGroup;
			children = (
				A372DA3924BDA043003248BB /* Custom */,
				A372DA3824BDA035003248BB /* Controller */,
			);
			path = View;
			sourceTree = "<group>";
		};
		A372DA3824BDA035003248BB /* Controller */ = {
			isa = PBXGroup;
			children = (
				2F80CFD8247ED988000F06AF /* ExposureSubmissionIntroViewController.swift */,
				71FE1C75247AC2B500851FEB /* ExposureSubmissionOverviewViewController.swift */,
				71FE1C76247AC2B500851FEB /* ExposureSubmissionTanInputViewController.swift */,
				71FE1C78247AC2B500851FEB /* ExposureSubmissionTestResultViewController.swift */,
				016961982540574700FF92E3 /* ExposureSubmissionTestResultViewModel.swift */,
				019357162525FAD00038F615 /* ExposureSubmissionQRInfoViewController.swift */,
				019357172525FAD00038F615 /* ExposureSubmissionQRInfoViewModel.swift */,
				01C6AC2D252B23FC0052814D /* QRScanner */,
				2F80CFDA247EDDB3000F06AF /* ExposureSubmissionHotlineViewController.swift */,
				EBCD2411250790F400E5574C /* ExposureSubmissionSymptomsViewController.swift */,
				EB3BCA872507B6C1003F27C7 /* ExposureSubmissionSymptomsOnsetViewController.swift */,
				A3C4F95F24812CD20047F23E /* ExposureSubmissionWarnOthersViewController.swift */,
				01A236792519D1E80043D9F8 /* ExposureSubmissionWarnOthersViewModel.swift */,
				71FE1C73247AC2B500851FEB /* ExposureSubmissionSuccessViewController.swift */,
			);
			path = Controller;
			sourceTree = "<group>";
		};
		A372DA3924BDA043003248BB /* Custom */ = {
			isa = PBXGroup;
			children = (
				710224F524910661000C5DEF /* ExposureSubmissionDynamicCell.swift */,
			);
			path = Custom;
			sourceTree = "<group>";
		};
		A3E851B324ADDA9E00402485 /* __tests__ */ = {
			isa = PBXGroup;
			children = (
				A3E851B424ADDAC000402485 /* CountdownTimerTests.swift */,
			);
			path = __tests__;
			sourceTree = "<group>";
		};
		AB1011552507C14F00D392A2 /* Models */ = {
			isa = PBXGroup;
			children = (
				AB1011572507C15000D392A2 /* TracingStatusHistory.swift */,
			);
			path = Models;
			sourceTree = "<group>";
		};
		AB1885CF25238D9B00D39BBE /* __tests__ */ = {
			isa = PBXGroup;
			children = (
				AB1885D025238DAA00D39BBE /* OnboardingInfoViewControllerTests.swift */,
			);
			path = __tests__;
			sourceTree = "<group>";
		};
		AB1FCBCA2521FC21005930BA /* ServerEnvironment */ = {
			isa = PBXGroup;
			children = (
				AB1FCBCB2521FC34005930BA /* __tests__ */,
				352F25A724EFCBDE00ACDFF3 /* ServerEnvironment.swift */,
			);
			path = ServerEnvironment;
			sourceTree = "<group>";
		};
		AB1FCBCB2521FC34005930BA /* __tests__ */ = {
			isa = PBXGroup;
			children = (
				AB1FCBDB2521FCD5005930BA /* TestServerEnvironments.json */,
				AB1FCBCC2521FC44005930BA /* ServerEnvironmentTests.swift */,
			);
			path = __tests__;
			sourceTree = "<group>";
		};
		AB5F84A924F8F6C7000400D4 /* Migration */ = {
			isa = PBXGroup;
			children = (
				AB5F84AA24F8F6C7000400D4 /* 0To1 */,
			);
			path = Migration;
			sourceTree = "<group>";
		};
		AB5F84AA24F8F6C7000400D4 /* 0To1 */ = {
			isa = PBXGroup;
			children = (
				AB5F84BA24F92876000400D4 /* Migration0To1Tests.swift */,
			);
			path = 0To1;
			sourceTree = "<group>";
		};
		AB5F84AB24F8F6EB000400D4 /* Migration */ = {
			isa = PBXGroup;
			children = (
				AB5F84AC24F8F7A1000400D4 /* SerialMigrator.swift */,
				AB5F84AF24F8F7C3000400D4 /* Migration.swift */,
				AB5F84AE24F8F7B8000400D4 /* Migrations */,
			);
			path = Migration;
			sourceTree = "<group>";
		};
		AB5F84AE24F8F7B8000400D4 /* Migrations */ = {
			isa = PBXGroup;
			children = (
				AB5F84B124F8F7E3000400D4 /* Migration0To1.swift */,
			);
			path = Migrations;
			sourceTree = "<group>";
		};
		AB5F84C124FE2EEA000400D4 /* V0 */ = {
			isa = PBXGroup;
			children = (
				AB5F84BF24FE2EB3000400D4 /* DownloadedPackagesStoreV0.swift */,
				AB5F84B824F92855000400D4 /* DownloadedPackagesSQLLiteStoreV0.swift */,
			);
			path = V0;
			sourceTree = "<group>";
		};
		AB5F84C224FE2EF2000400D4 /* V1 */ = {
			isa = PBXGroup;
			children = (
				B1D431CA246C84A400E728AD /* DownloadedPackagesStoreV1.swift */,
				B161782424804AC3006E435A /* DownloadedPackagesSQLLiteStoreV1.swift */,
			);
			path = V1;
			sourceTree = "<group>";
		};
		AB628A1D251CDAA700CF61D2 /* ServerEnvironment */ = {
			isa = PBXGroup;
			children = (
				AB628A1E251CDADE00CF61D2 /* ServerEnvironments.json */,
			);
			path = ServerEnvironment;
			sourceTree = "<group>";
		};
		AB7420AA251B678E006666AC /* DeltaOnboarding */ = {
			isa = PBXGroup;
			children = (
				9488C3002521EE8E00504648 /* DeltaOnboardingNavigationController.swift */,
				AB7420DB251B80EF006666AC /* __tests__ */,
				AB7420C1251B7D59006666AC /* DeltaOnboardingProtocols.swift */,
				AB7420B6251B69E2006666AC /* DeltaOnboardingCoordinator.swift */,
				AB7420C9251B7D79006666AC /* V15 */,
			);
			path = DeltaOnboarding;
			sourceTree = "<group>";
		};
		AB7420C9251B7D79006666AC /* V15 */ = {
			isa = PBXGroup;
			children = (
				AB7420AB251B67A8006666AC /* DeltaOnboardingV15.swift */,
				AB7420CA251B7D93006666AC /* DeltaOnboardingV15ViewController.swift */,
				94F594612521CBF50077681B /* DeltaOnboardingV15ViewModel.swift */,
			);
			path = V15;
			sourceTree = "<group>";
		};
		AB7420DB251B80EF006666AC /* __tests__ */ = {
			isa = PBXGroup;
			children = (
				AB7420DC251B8101006666AC /* DeltaOnboardingCoordinatorTests.swift */,
				9412FAF92523499D0086E139 /* DeltaOnboardingViewControllerTests.swift */,
			);
			path = __tests__;
			sourceTree = "<group>";
		};
		B102BDC12460405F00CD55A2 /* Backend */ = {
			isa = PBXGroup;
			children = (
				EB08F1852541CE5700D11FA9 /* diagnosis_key_batch.pb.swift */,
				EB08F1832541CE5700D11FA9 /* temporary_exposure_key_export.pb.swift */,
				EB08F1842541CE5700D11FA9 /* temporary_exposure_key_signature_list.pb.swift */,
				EB08F1752541CE3200D11FA9 /* app_config.pb.swift */,
				EB08F1732541CE3200D11FA9 /* app_features.pb.swift */,
				EB08F1762541CE3200D11FA9 /* app_version_config.pb.swift */,
				EB08F1712541CE3200D11FA9 /* attenuation_duration.pb.swift */,
				EB08F1722541CE3200D11FA9 /* risk_level.pb.swift */,
				EB08F1702541CE3200D11FA9 /* risk_score_classification.pb.swift */,
				EB08F1772541CE3200D11FA9 /* risk_score_parameters.pb.swift */,
				EB08F1742541CE3200D11FA9 /* submission_payload.pb.swift */,
				B15382DA24826F7E0010F007 /* __tests__ */,
				B102BDC22460410600CD55A2 /* README.md */,
			);
			path = Backend;
			sourceTree = "<group>";
		};
		B10F9B88249961B500C418F4 /* __tests__ */ = {
			isa = PBXGroup;
			children = (
				B10F9B89249961B500C418F4 /* DynamicTypeLabelTests.swift */,
			);
			path = __tests__;
			sourceTree = "<group>";
		};
		B111EDEC2465B1F4001AEBB4 /* Client */ = {
			isa = PBXGroup;
			children = (
				B1CD333F2486AA5F00B06E9B /* Security */,
				B1741B482462C207006275D9 /* Client.swift */,
				B1DDDABA2471379900A07175 /* __tests__ */,
				B1125455246F293A00AB5036 /* HTTP Client */,
			);
			path = Client;
			sourceTree = "<group>";
		};
		B1125455246F293A00AB5036 /* HTTP Client */ = {
			isa = PBXGroup;
			children = (
				B1EAEC8C24711889003BE9A2 /* __tests__ */,
				011E13AD24680A4000973467 /* HTTPClient.swift */,
				B12995E8246C344100854AD0 /* HTTPClient+Configuration.swift */,
				B1EAEC8A24711884003BE9A2 /* URLSession+Convenience.swift */,
				B1A9E710246D782F0024CC12 /* SAPDownloadedPackage.swift */,
				35BE8597251CE495005C2FD0 /* CachingHTTPClient.swift */,
			);
			path = "HTTP Client";
			sourceTree = "<group>";
		};
		B1125458246F2C2100AB5036 /* Converting Keys */ = {
			isa = PBXGroup;
			children = (
				B1175214248A9F8300C3325C /* __tests__ */,
				B1125459246F2C6500AB5036 /* ENTemporaryExposureKey+Convert.swift */,
			);
			path = "Converting Keys";
			sourceTree = "<group>";
		};
		B11655912491437600316087 /* __tests__ */ = {
			isa = PBXGroup;
			children = (
				B11655922491437600316087 /* RiskProvidingConfigurationTests.swift */,
				B1C7EE472493D97000F1F284 /* RiskProvidingConfigurationManualTriggerTests.swift */,
			);
			path = __tests__;
			sourceTree = "<group>";
		};
		B1175211248A837300C3325C /* Risk */ = {
			isa = PBXGroup;
			children = (
				A1E41959249817C70016E52A /* __tests__ */,
				B1FE13D62487DEDD00D012E5 /* Calculation */,
				B1FE13D92488216300D012E5 /* Provider */,
				B1175212248A83AB00C3325C /* Risk.swift */,
			);
			path = Risk;
			sourceTree = "<group>";
		};
		B1175214248A9F8300C3325C /* __tests__ */ = {
			isa = PBXGroup;
			children = (
				B1175215248A9F9600C3325C /* ConvertingKeysTests.swift */,
			);
			path = __tests__;
			sourceTree = "<group>";
		};
		B117909724914D6E007FF821 /* __tests__ */ = {
			isa = PBXGroup;
			children = (
				01678E9A249A521F003B048B /* testStore.sqlite */,
				01D3ECFF2490230400551E65 /* StoreTests.swift */,
			);
			path = __tests__;
			sourceTree = "<group>";
		};
		B1221BDD2492E78100E6C4E4 /* Keychain */ = {
			isa = PBXGroup;
			children = (
				B1221BDE2492ECD500E6C4E4 /* __tests__ */,
				0DD260FE248D549B007C3B2C /* KeychainHelper.swift */,
				B1221BDF2492ECE800E6C4E4 /* CFDictionary+KeychainQuery.swift */,
			);
			path = Keychain;
			sourceTree = "<group>";
		};
		B1221BDE2492ECD500E6C4E4 /* __tests__ */ = {
			isa = PBXGroup;
			children = (
				B1221BE12492ED0F00E6C4E4 /* CFDictionary+KeychainQueryTests.swift */,
				35A7F080250A7CF8005E6C33 /* KeychainHelperTests.swift */,
			);
			path = __tests__;
			sourceTree = "<group>";
		};
		B14D0CD8246E939600D5BEBC /* Exposure Transaction */ = {
			isa = PBXGroup;
			children = (
				B161782B248062A0006E435A /* __tests__ */,
				B161782924805784006E435A /* DeltaCalculationResult.swift */,
				B1A9E70D246D73180024CC12 /* ExposureDetection.swift */,
				B10FD5F3246EAC1700E9D7F2 /* AppleFilesWriter.swift */,
				B14D0CDE246E976400D5BEBC /* ExposureDetectionTransaction+DidEndPrematurelyReason.swift */,
				B14D0CDC246E972400D5BEBC /* ExposureDetectionDelegate.swift */,
				FEDCE0116603B6E00FAEE632 /* ExposureDetectionExecutor.swift */,
				AB10115A250926BB00D392A2 /* CountryKeypackageDownloader.swift */,
			);
			path = "Exposure Transaction";
			sourceTree = "<group>";
		};
		B15382DA24826F7E0010F007 /* __tests__ */ = {
			isa = PBXGroup;
			children = (
				B1F8AE472479B4C30093A588 /* api-response-day-2020-05-16 */,
				A189E45E248C325E001D0996 /* de-config */,
				35853E11251DDD33008FE983 /* de-config-int-2020-09-25 */,
				B17A44A12464906A00CB195E /* KeyTests.swift */,
				B1B9CF1E246ED2E8008F04F5 /* Sap_FilebucketTests.swift */,
			);
			path = __tests__;
			sourceTree = "<group>";
		};
		B15382DB24826FD70010F007 /* Mocks */ = {
			isa = PBXGroup;
			children = (
				CD678F6C246C43EE00B6A0F8 /* ClientMock.swift */,
				CD678F6E246C43FC00B6A0F8 /* MockURLSession.swift */,
				35163D23251CFCCB00D220CA /* CachingHTTPClientMock.swift */,
			);
			path = Mocks;
			sourceTree = "<group>";
		};
		B15382DC248270220010F007 /* __tests__ */ = {
			isa = PBXGroup;
			children = (
				B15382E0248273A50010F007 /* Mocks */,
				CDF27BD2246ADBA70044D32B /* ExposureSubmissionServiceTests.swift */,
			);
			path = __tests__;
			sourceTree = "<group>";
		};
		B15382DD2482707A0010F007 /* __tests__ */ = {
			isa = PBXGroup;
			children = (
				B15382DE248270B50010F007 /* Mocks */,
				EE22DB8E247FB46C001B0A71 /* ENStateTests.swift */,
				AB453F5F2534B04400D8339E /* ExposureManagerTests.swift */,
				A17DA5E12486D8E7006F310F /* RiskLevelTests.swift */,
				3598D99924FE280700483F1F /* CountryTests.swift */,
				941F5ECB2518E82100785F06 /* ENSettingEuTracingViewModelTests.swift */,
			);
			path = __tests__;
			sourceTree = "<group>";
		};
		B15382DE248270B50010F007 /* Mocks */ = {
			isa = PBXGroup;
			children = (
				EE22DB90247FB479001B0A71 /* MockStateHandlerObserverDelegate.swift */,
			);
			path = Mocks;
			sourceTree = "<group>";
		};
		B15382DF248270E90010F007 /* Helper */ = {
			isa = PBXGroup;
			children = (
				A1E419442495476C0016E52A /* HTTPClient+MockNetworkStack.swift */,
			);
			path = Helper;
			sourceTree = "<group>";
		};
		B15382E0248273A50010F007 /* Mocks */ = {
			isa = PBXGroup;
			children = (
				B15382E3248273DC0010F007 /* MockTestStore.swift */,
				859DD511248549790073D59F /* MockDiagnosisKeysRetrieval.swift */,
			);
			path = Mocks;
			sourceTree = "<group>";
		};
		B1569DD5245D6C790079FCD7 /* Developer Menu */ = {
			isa = PBXGroup;
			children = (
				B16457BC24DC3E0E002879EB /* Features */,
				B1FC2D1E24D9C8CB00083C81 /* Helper */,
				2FC951FA24DC2366008D39F4 /* Cells */,
				B1741B432461C257006275D9 /* DMDeveloperMenu.swift */,
				B1569DDE245D70990079FCD7 /* DMViewController.swift */,
				B1741B422461C105006275D9 /* README.md */,
			);
			path = "Developer Menu";
			sourceTree = "<group>";
		};
		B16177E624802F85006E435A /* __tests__ */ = {
			isa = PBXGroup;
			children = (
				AB5F84A924F8F6C7000400D4 /* Migration */,
				B16177E724802F9B006E435A /* DownloadedPackagesSQLLiteStoreTests.swift */,
				AB5F84B324F8FA26000400D4 /* SerialMigratorTests.swift */,
			);
			path = __tests__;
			sourceTree = "<group>";
		};
		B161782B248062A0006E435A /* __tests__ */ = {
			isa = PBXGroup;
			children = (
				B161782C248062CE006E435A /* DeltaCalculationResultTests.swift */,
				B15382E6248290BB0010F007 /* AppleFilesWriterTests.swift */,
				B15382FD248424F00010F007 /* ExposureDetectionTests.swift */,
				A124E648249BF4EB00E95F72 /* ExposureDetectionExecutorTests.swift */,
			);
			path = __tests__;
			sourceTree = "<group>";
		};
		B163D10E24990664001A322C /* __tests__ */ = {
			isa = PBXGroup;
			children = (
				B163D10F2499068D001A322C /* SettingsViewModelTests.swift */,
			);
			path = __tests__;
			sourceTree = "<group>";
		};
		B16457BC24DC3E0E002879EB /* Features */ = {
			isa = PBXGroup;
			children = (
				B1E8C99C2479D4E7006DC678 /* DMSubmissionStateViewController.swift */,
				B16457B424DC11EF002879EB /* DMLastSubmissionRequetViewController.swift */,
				B16457B824DC19F9002879EB /* DMSettingsViewController.swift */,
				B18755D024DC45CA00A9202E /* DMStoreViewController.swift */,
				B1D8CB2524DD4371008C6010 /* DMTracingHistoryViewController.swift */,
				B16457BA24DC3309002879EB /* DMLogsViewController.swift */,
				B1FC2D1C24D9C87F00083C81 /* DMKeysViewController.swift */,
				B1F82DF124718C7300E2E56A /* DMBackendConfigurationViewController.swift */,
				AB6289D8251C833100CF61D2 /* DMDeltaOnboardingViewController.swift */,
				ABDA2791251CE308006BAE84 /* DMServerEnvironmentViewController.swift */,
				9417BA94252B6B5100AD4053 /* DMSQLiteErrorViewController.swift */,
				EB6B5D872539AE9400B0ED57 /* DMNotificationsViewController.swift */,
			);
			path = Features;
			sourceTree = "<group>";
		};
		B184A381248FFCC3007180F6 /* Store */ = {
			isa = PBXGroup;
			children = (
				B117909724914D6E007FF821 /* __tests__ */,
				AB1011552507C14F00D392A2 /* Models */,
				013DC101245DAC4E00EE58B0 /* Store.swift */,
				B184A37F248FFCBE007180F6 /* SecureStore.swift */,
				B184A382248FFCE2007180F6 /* CodableExposureDetectionSummary.swift */,
			);
			path = Store;
			sourceTree = "<group>";
		};
		B18C411A246DB2F000B8D8CB /* Helper */ = {
			isa = PBXGroup;
			children = (
				A1BABD0824A57B88000ED515 /* TemporaryExposureKeyMock.swift */,
				B18C411C246DB30000B8D8CB /* URL+Helper.swift */,
				A1E41940249410AF0016E52A /* SAPDownloadedPackage+Helpers.swift */,
				A124E64B249C4C9000E95F72 /* SAPDownloadedPackagesStore+Helpers.swift */,
				A14BDEBF24A1AD660063E4EC /* MockExposureDetector.swift */,
				015692E324B48C3F0033F35E /* TimeInterval+Convenience.swift */,
				AB5F84BC24F92E92000400D4 /* SerialMigratorFake.swift */,
				01CF95DC25308346007B72F7 /* CodableExposureDetectionSummary+Helpers.swift */,
				01CF95D425308252007B72F7 /* SAPApplicationConfiguration+Helpers.swift */,
			);
			path = Helper;
			sourceTree = "<group>";
		};
		B19FD70E2491A04800A9D56A /* Update Checker */ = {
			isa = PBXGroup;
			children = (
				B19FD70F2491A05800A9D56A /* __tests__ */,
				0DF6BB96248AD616007E8B0C /* AppUpdateCheckHelper.swift */,
				B19FD7102491A07000A9D56A /* String+SemanticVersion.swift */,
				B19FD7122491A08500A9D56A /* SAP_SemanticVersion+Compare.swift */,
			);
			path = "Update Checker";
			sourceTree = "<group>";
		};
		B19FD70F2491A05800A9D56A /* __tests__ */ = {
			isa = PBXGroup;
			children = (
				B19FD7142491A4A300A9D56A /* SAP_SemanticVersionTests.swift */,
				0DF6BB9C248AE232007E8B0C /* AppUpdateCheckerHelperTests.swift */,
			);
			path = __tests__;
			sourceTree = "<group>";
		};
		B1AC51D424CED8740087C35B /* __tests__ */ = {
			isa = PBXGroup;
			children = (
				B1AC51D524CED8820087C35B /* DetectionModeTests.swift */,
				B1E23B8724FE80EF006BCDA6 /* CancellationTokenTests.swift */,
				0144BDE22509288B00B0857C /* SymptomsOnsetTests.swift */,
			);
			path = __tests__;
			sourceTree = "<group>";
		};
		B1CD333F2486AA5F00B06E9B /* Security */ = {
			isa = PBXGroup;
			children = (
				B1CD33402486AA7100B06E9B /* CoronaWarnURLSessionDelegate.swift */,
			);
			path = Security;
			sourceTree = "<group>";
		};
		B1D431C9246C848E00E728AD /* DownloadedPackagesStore */ = {
			isa = PBXGroup;
			children = (
				AB5F84C224FE2EF2000400D4 /* V1 */,
				AB5F84C124FE2EEA000400D4 /* V0 */,
				AB5F84AB24F8F6EB000400D4 /* Migration */,
				B16177E624802F85006E435A /* __tests__ */,
			);
			path = DownloadedPackagesStore;
			sourceTree = "<group>";
		};
		B1DDDABA2471379900A07175 /* __tests__ */ = {
			isa = PBXGroup;
			children = (
				B15382DB24826FD70010F007 /* Mocks */,
				B1DDDABB247137B000A07175 /* HTTPClientConfigurationEndpointTests.swift */,
			);
			path = __tests__;
			sourceTree = "<group>";
		};
		B1EAEC8C24711889003BE9A2 /* __tests__ */ = {
			isa = PBXGroup;
			children = (
				B15382DF248270E90010F007 /* Helper */,
				B1D431C7246C69F300E728AD /* HTTPClient+ConfigurationTests.swift */,
				CDF27BD4246ADBF30044D32B /* HTTPClient+DaysAndHoursTests.swift */,
				A1E419532495A7850016E52A /* HTTPClient+GetTestResultTests.swift */,
				A1E419562495A8F50016E52A /* HTTPClient+RegistrationTokenTests.swift */,
				A1E41947249548260016E52A /* HTTPClient+SubmitTests.swift */,
				A1E419502495A6EA0016E52A /* HTTPClient+TANForExposureSubmitTests.swift */,
				A1877CA9248F247D006FEFC0 /* SAPDownloadedPackageTests.swift */,
				B1EAEC8D247118CB003BE9A2 /* URLSession+ConvenienceTests.swift */,
				A32C046424D96348005BEA61 /* HTTPClient+PlausibeDeniabilityTests.swift */,
			);
			path = __tests__;
			sourceTree = "<group>";
		};
		B1FC2D1E24D9C8CB00083C81 /* Helper */ = {
			isa = PBXGroup;
			children = (
				B1FC2D1F24D9C8DF00083C81 /* SAP_TemporaryExposureKey+DeveloperMenu.swift */,
				B1A31F6824DAE6C000E263DF /* DMKeyCell.swift */,
				B103193124E18A0A00DD02EF /* DMMenuItem.swift */,
				EB6B5D8C2539B36100B0ED57 /* DMNotificationCell.swift */,
			);
			path = Helper;
			sourceTree = "<group>";
		};
		B1FE13D62487DEDD00D012E5 /* Calculation */ = {
			isa = PBXGroup;
			children = (
				A128F04B2489ABE700EC7F6C /* __tests__ */,
				B1FE13D72487DEED00D012E5 /* RiskCalculation.swift */,
				B1175217248ACFBC00C3325C /* SAP_RiskScoreClass+LowAndHigh.swift */,
			);
			path = Calculation;
			sourceTree = "<group>";
		};
		B1FE13D92488216300D012E5 /* Provider */ = {
			isa = PBXGroup;
			children = (
				B1FE13F724896DC400D012E5 /* Helper */,
				B1FE13E32488253200D012E5 /* Model */,
				B1FE13E0248824D700D012E5 /* __tests__ */,
				B1FE13DC248821CB00D012E5 /* RiskProviding.swift */,
				B1FE13DE248821E000D012E5 /* RiskProvider.swift */,
			);
			path = Provider;
			sourceTree = "<group>";
		};
		B1FE13E0248824D700D012E5 /* __tests__ */ = {
			isa = PBXGroup;
			children = (
				B1FE13E1248824E900D012E5 /* RiskProviderTests.swift */,
			);
			path = __tests__;
			sourceTree = "<group>";
		};
		B1FE13E32488253200D012E5 /* Model */ = {
			isa = PBXGroup;
			children = (
				B11655912491437600316087 /* __tests__ */,
				B1FE13E52488255900D012E5 /* RiskProvidingConfiguration.swift */,
				B1C7EEAD24941A3B00F1F284 /* ManualExposureDetectionState.swift */,
				B1C7EEAF24941A6B00F1F284 /* RiskConsumer.swift */,
			);
			path = Model;
			sourceTree = "<group>";
		};
		B1FE13F724896DC400D012E5 /* Helper */ = {
			isa = PBXGroup;
			children = (
				B1FE13FC24896EE700D012E5 /* __tests__ */,
				B1FE13F824896DDB00D012E5 /* CachedAppConfiguration.swift */,
				B1FE13FA24896E6700D012E5 /* AppConfigurationProviding.swift */,
				3539DAD0252B353C00489B1A /* CachedAppConfigurationMock.swift */,
			);
			path = Helper;
			sourceTree = "<group>";
		};
		B1FE13FC24896EE700D012E5 /* __tests__ */ = {
			isa = PBXGroup;
			children = (
				B1FE13FD24896EF700D012E5 /* CachedAppConfigurationTests.swift */,
			);
			path = __tests__;
			sourceTree = "<group>";
		};
		B1FF6B6B2497D0B40041CF02 /* CWASQLite */ = {
			isa = PBXGroup;
			children = (
				0DFCC2712484DC8400E2811D /* sqlite3.h */,
				0DFCC2702484DC8400E2811D /* sqlite3.c */,
				B1FF6B6C2497D0B50041CF02 /* CWASQLite.h */,
				B1FF6B6D2497D0B50041CF02 /* Info.plist */,
			);
			path = CWASQLite;
			sourceTree = "<group>";
		};
		CD8638512477EBAA00A5A07C /* Settings */ = {
			isa = PBXGroup;
			children = (
				B163D10E24990664001A322C /* __tests__ */,
				CD8638522477EBD400A5A07C /* SettingsViewModel.swift */,
				CDCE11D5247D644100F30825 /* NotificationSettingsViewModel.swift */,
			);
			path = Settings;
			sourceTree = "<group>";
		};
		CD99A398245B229F00BF12AF /* ExposureSubmission */ = {
			isa = PBXGroup;
			children = (
				A3284253248E48E0006B1F09 /* __tests__ */,
				A372DA3724BDA015003248BB /* View */,
				71FE1C79247AC2B500851FEB /* ExposureSubmissionNavigationController.swift */,
				A372DA3A24BDA075003248BB /* ExposureSubmissionCoordinator.swift */,
				0144BDEC250A3E5300B0857C /* ExposureSubmissionCoordinatorModel.swift */,
				A3816085250633D7002286E9 /* RequiresDismissConfirmation.swift */,
			);
			path = ExposureSubmission;
			sourceTree = "<group>";
		};
		CD99A3C82461A44B00BF12AF /* View Helpers */ = {
			isa = PBXGroup;
			children = (
				A3E851B324ADDA9E00402485 /* __tests__ */,
				51D420B324583ABB00AD70CA /* AppStoryboard.swift */,
				CD99A3C92461A47C00BF12AF /* AppStrings.swift */,
				71CAB9D1248AACAD00F516A5 /* PixelPerfectLayoutConstraint.swift */,
				2FE15A3B249B8C0B0077BD8D /* AccessibilityIdentifiers.swift */,
				A3E851B124ADD09900402485 /* CountdownTimer.swift */,
			);
			path = "View Helpers";
			sourceTree = "<group>";
		};
		CDCE11D7247D645800F30825 /* Notifications */ = {
			isa = PBXGroup;
			children = (
				CDCE11D8247D64C600F30825 /* NotificationSettingsOnTableViewCell.swift */,
				CDCE11DA247D64D600F30825 /* NotificationSettingsOffTableViewCell.swift */,
			);
			path = Notifications;
			sourceTree = "<group>";
		};
		CDD87C6024766163007CE6CA /* Cells */ = {
			isa = PBXGroup;
			children = (
				CDCE11D7247D645800F30825 /* Notifications */,
				CDD87C54247556DE007CE6CA /* MainSettingsTableViewCell.swift */,
				CDD87C5C247559E3007CE6CA /* LabelTableViewCell.swift */,
			);
			path = Cells;
			sourceTree = "<group>";
		};
		EB11B02824EE7C7D00143A95 /* Settings */ = {
			isa = PBXGroup;
			children = (
				EB11B02924EE7CA500143A95 /* ENAUITestsSettings.swift */,
			);
			path = Settings;
			sourceTree = "<group>";
		};
		EB41DC0624E53D3F0029C6F7 /* BackgroundAppRefresh */ = {
			isa = PBXGroup;
			children = (
				01D16C5C24ED6981007DB387 /* __tests__ */,
				EB7F8E9424E434E000A3CCC4 /* BackgroundAppRefreshViewController.swift */,
				EB23949F24E5492900E71225 /* BackgroundAppRefreshViewModel.swift */,
				EB7D205324E6A3320089264C /* InfoBoxView.swift */,
				EB7D205524E6A5930089264C /* InfoBoxViewModel.swift */,
				EB7057D624E6BACA002235B4 /* InfoBoxView.xib */,
			);
			path = BackgroundAppRefresh;
			sourceTree = "<group>";
		};
		EE20EA0824699A3A00770683 /* RiskLegend */ = {
			isa = PBXGroup;
			children = (
				71B804482484D37300D53506 /* RiskLegendViewController.swift */,
				71B8044C248525CD00D53506 /* RiskLegendViewController+DynamicTableViewModel.swift */,
			);
			path = RiskLegend;
			sourceTree = "<group>";
		};
		EE22DB83247FB43A001B0A71 /* ENSetting */ = {
			isa = PBXGroup;
			children = (
				EE22DB84247FB43A001B0A71 /* TracingHistoryTableViewCell.swift */,
				EE22DB85247FB43A001B0A71 /* ImageTableViewCell.swift */,
				EE22DB86247FB43A001B0A71 /* ActionDetailTableViewCell.swift */,
				EE22DB87247FB43A001B0A71 /* DescriptionTableViewCell.swift */,
				EE22DB88247FB43A001B0A71 /* ActionTableViewCell.swift */,
				941ADDAF2518C2B200E421D9 /* EuTracingTableViewCell.swift */,
			);
			path = ENSetting;
			sourceTree = "<group>";
		};
		EE278B2E245F2C58008B06F9 /* FriendsInvite */ = {
			isa = PBXGroup;
			children = (
				EE278B2F245F2C8A008B06F9 /* FriendsInviteController.swift */,
			);
			path = FriendsInvite;
			sourceTree = "<group>";
		};
		EE70C239245B09E900AC9B2F /* Localization */ = {
			isa = PBXGroup;
			children = (
				13156CFF248C19D000AFC472 /* usage.html */,
				71F5418A248BEDBE006DB793 /* privacy-policy.html */,
				EE70C23A245B09E900AC9B2F /* Localizable.strings */,
				01E42990251DCDC90057FCBE /* Localizable.legal.strings */,
				EE92A340245D96DA006B97B0 /* Localizable.stringsdict */,
				EE26950A248FCB0300BAE234 /* InfoPlist.strings */,
				AB8B0D3425305384009C067B /* Localizable.links.strings */,
			);
			path = Localization;
			sourceTree = "<group>";
		};
		EE85998B2462EFD4002E7AE2 /* AppInformation */ = {
			isa = PBXGroup;
			children = (
				50BD2E6724FE26F300932566 /* __test__ */,
				01F5F7212487B9C000229720 /* AppInformationViewController.swift */,
				71CC3E9C246D5D8000217F2C /* AppInformationViewController+DynamicTableViewModel.swift */,
				0103CED02536D1A100BDAAD1 /* AppInformationCellModel.swift */,
				50BD2E6124FE1E8700932566 /* AppInformationModel.swift */,
				50DC527824FEB2AE00F6D8EB /* AppInformationDynamicCell.swift */,
				50E3BE59250127DF0033E2C7 /* AppInformationDynamicAction.swift */,
				50BD2E6324FE232E00932566 /* AppInformationImprintViewModel.swift */,
				4026C2DB24852B7600926FB4 /* AppInformationViewController+LegalModel.swift */,
				71CC3E9E246D6B6800217F2C /* AppInformationDetailViewController.swift */,
				4026C2E324854C8D00926FB4 /* AppInformationLegalCell.swift */,
			);
			path = AppInformation;
			sourceTree = "<group>";
		};
		EEF790092466ED410065EBD5 /* ExposureDetection */ = {
			isa = PBXGroup;
			children = (
				713EA26224798F8500AB7EE8 /* ExposureDetectionHeaderCell.swift */,
				713EA25E24798A9100AB7EE8 /* ExposureDetectionRiskCell.swift */,
				713EA25C24798A7000AB7EE8 /* ExposureDetectionRoundedView.swift */,
				7154EB49247D21E200A467FF /* ExposureDetectionLongGuideCell.swift */,
				7154EB4B247E862100A467FF /* ExposureDetectionLoadingCell.swift */,
			);
			path = ExposureDetection;
			sourceTree = "<group>";
		};
		F247572E2483934B003E1FC5 /* __tests__ */ = {
			isa = PBXGroup;
			children = (
				A1654EFD24B41FEF00C0E115 /* DynamicCellTests.swift */,
				F252472E2483955B00C5556B /* DynamicTableViewControllerFake.storyboard */,
				F2DC809324898CE600EDC40A /* DynamicTableViewControllerFooterTests.swift */,
				F2DC809124898B1800EDC40A /* DynamicTableViewControllerHeaderTests.swift */,
				F2DC808F24898A9400EDC40A /* DynamicTableViewControllerNumberOfRowsAndSectionsTests.swift */,
				F2DC808D248989CE00EDC40A /* DynamicTableViewControllerRegisterCellsTests.swift */,
				F247572A24838AC8003E1FC5 /* DynamicTableViewControllerRowsTests.swift */,
				F25247302484456800C5556B /* DynamicTableViewModelTests.swift */,
				F22C6E242492082B00712A6B /* DynamicTableViewSpaceCellTests.swift */,
				A1654F0024B43E7F00C0E115 /* DynamicTableViewTextViewCellTests.swift */,
			);
			path = __tests__;
			sourceTree = "<group>";
		};
		FEDCE21C117BF675C80F5989 /* States */ = {
			isa = PBXGroup;
			children = (
				FEDCE1B8926528ED74CDE1B2 /* ENStateHandler+State.swift */,
				FEDCE4BE82DC5BFE90575663 /* ExposureDetectionViewController+State.swift */,
				FEDCEC452596E54A041BBCE9 /* HomeInteractor+State.swift */,
				FEDCE838D90CB02C55E15237 /* SceneDelegate+State.swift */,
			);
			path = States;
			sourceTree = "<group>";
		};
/* End PBXGroup section */

/* Begin PBXHeadersBuildPhase section */
		B1FF6B652497D0B40041CF02 /* Headers */ = {
			isa = PBXHeadersBuildPhase;
			buildActionMask = 2147483647;
			files = (
				B1FF6B6E2497D0B50041CF02 /* CWASQLite.h in Headers */,
				B1FF6B772497D2330041CF02 /* sqlite3.h in Headers */,
			);
			runOnlyForDeploymentPostprocessing = 0;
		};
/* End PBXHeadersBuildPhase section */

/* Begin PBXNativeTarget section */
		85D7593A2457048F008175F0 /* ENA */ = {
			isa = PBXNativeTarget;
			buildConfigurationList = 85D7596824570491008175F0 /* Build configuration list for PBXNativeTarget "ENA" */;
			buildPhases = (
				71AFBD9324642AF500F91006 /* SwiftLint */,
				85D759372457048F008175F0 /* Sources */,
				85D759382457048F008175F0 /* Frameworks */,
				85D759392457048F008175F0 /* Resources */,
				B102BDB924603FD600CD55A2 /* Embed Frameworks */,
			);
			buildRules = (
			);
			dependencies = (
			);
			name = ENA;
			packageProductDependencies = (
				B10FB02F246036F3004CA11E /* SwiftProtobuf */,
				B1E8C9A4247AB869006DC678 /* ZIPFoundation */,
				B1B5A75F24924B3D0029D5D7 /* FMDB */,
			);
			productName = ENA;
			productReference = 85D7593B2457048F008175F0 /* ENA.app */;
			productType = "com.apple.product-type.application";
		};
		85D7595324570491008175F0 /* ENATests */ = {
			isa = PBXNativeTarget;
			buildConfigurationList = 85D7596B24570491008175F0 /* Build configuration list for PBXNativeTarget "ENATests" */;
			buildPhases = (
				85D7595024570491008175F0 /* Sources */,
				85D7595124570491008175F0 /* Frameworks */,
				85D7595224570491008175F0 /* Resources */,
			);
			buildRules = (
			);
			dependencies = (
				85D7595624570491008175F0 /* PBXTargetDependency */,
			);
			name = ENATests;
			productName = ENATests;
			productReference = 85D7595424570491008175F0 /* ENATests.xctest */;
			productType = "com.apple.product-type.bundle.unit-test";
		};
		85D7595E24570491008175F0 /* ENAUITests */ = {
			isa = PBXNativeTarget;
			buildConfigurationList = 85D7596E24570491008175F0 /* Build configuration list for PBXNativeTarget "ENAUITests" */;
			buildPhases = (
				85D7595B24570491008175F0 /* Sources */,
				85D7595C24570491008175F0 /* Frameworks */,
				85D7595D24570491008175F0 /* Resources */,
			);
			buildRules = (
			);
			dependencies = (
				85D7596124570491008175F0 /* PBXTargetDependency */,
			);
			name = ENAUITests;
			productName = ENAUITests;
			productReference = 85D7595F24570491008175F0 /* ENAUITests.xctest */;
			productType = "com.apple.product-type.bundle.ui-testing";
		};
		B1FF6B692497D0B40041CF02 /* CWASQLite */ = {
			isa = PBXNativeTarget;
			buildConfigurationList = B1FF6B742497D0B50041CF02 /* Build configuration list for PBXNativeTarget "CWASQLite" */;
			buildPhases = (
				B1FF6B652497D0B40041CF02 /* Headers */,
				B1FF6B662497D0B40041CF02 /* Sources */,
				B1FF6B672497D0B40041CF02 /* Frameworks */,
				B1FF6B682497D0B40041CF02 /* Resources */,
			);
			buildRules = (
			);
			dependencies = (
			);
			name = CWASQLite;
			productName = CWASQLite;
			productReference = B1FF6B6A2497D0B40041CF02 /* CWASQLite.framework */;
			productType = "com.apple.product-type.framework";
		};
/* End PBXNativeTarget section */

/* Begin PBXProject section */
		85D759332457048F008175F0 /* Project object */ = {
			isa = PBXProject;
			attributes = {
				LastSwiftUpdateCheck = 1150;
				LastUpgradeCheck = 1200;
				ORGANIZATIONNAME = "SAP SE";
				TargetAttributes = {
					85D7593A2457048F008175F0 = {
						CreatedOnToolsVersion = 11.4.1;
						LastSwiftMigration = 1150;
					};
					85D7595324570491008175F0 = {
						CreatedOnToolsVersion = 11.4.1;
						LastSwiftMigration = 1150;
						TestTargetID = 85D7593A2457048F008175F0;
					};
					85D7595E24570491008175F0 = {
						CreatedOnToolsVersion = 11.4.1;
						TestTargetID = 85D7593A2457048F008175F0;
					};
					B1FF6B692497D0B40041CF02 = {
						CreatedOnToolsVersion = 11.6;
					};
				};
			};
			buildConfigurationList = 85D759362457048F008175F0 /* Build configuration list for PBXProject "ENA" */;
			compatibilityVersion = "Xcode 9.3";
			developmentRegion = en;
			hasScannedForEncodings = 0;
			knownRegions = (
				en,
				Base,
				de,
				tr,
				pl,
				ro,
				bg,
			);
			mainGroup = 85D759322457048F008175F0;
			packageReferences = (
				B10FB02E246036F3004CA11E /* XCRemoteSwiftPackageReference "swift-protobuf" */,
				B1E8C9A3247AB869006DC678 /* XCRemoteSwiftPackageReference "ZIPFoundation" */,
				B1B5A75E24924B3D0029D5D7 /* XCRemoteSwiftPackageReference "fmdb" */,
			);
			productRefGroup = 85D7593C2457048F008175F0 /* Products */;
			projectDirPath = "";
			projectRoot = "";
			targets = (
				85D7593A2457048F008175F0 /* ENA */,
				85D7595324570491008175F0 /* ENATests */,
				85D7595E24570491008175F0 /* ENAUITests */,
				B1FF6B692497D0B40041CF02 /* CWASQLite */,
			);
		};
/* End PBXProject section */

/* Begin PBXResourcesBuildPhase section */
		85D759392457048F008175F0 /* Resources */ = {
			isa = PBXResourcesBuildPhase;
			buildActionMask = 2147483647;
			files = (
				514E813024618E3D00636861 /* ExposureDetection.storyboard in Resources */,
				51486DA32485101500FCE216 /* RiskInactiveCollectionViewCell.xib in Resources */,
				13156CFD248C19D000AFC472 /* usage.html in Resources */,
				51486DA72485237200FCE216 /* RiskThankYouCollectionViewCell.xib in Resources */,
				2F785752248506BD00323A9C /* HomeTestResultCollectionViewCell.xib in Resources */,
				EE269508248FCB0300BAE234 /* InfoPlist.strings in Resources */,
				85D7594E24570491008175F0 /* LaunchScreen.storyboard in Resources */,
				EB7057D724E6BACA002235B4 /* InfoBoxView.xib in Resources */,
				710224EE2490E2FD000C5DEF /* ExposureSubmissionStepCell.xib in Resources */,
				EE20EA072469883900770683 /* RiskLegend.storyboard in Resources */,
				71FE1C8D247AC79D00851FEB /* DynamicTableViewIconCell.xib in Resources */,
				71F2E57B2487AEFC00694F1A /* ena-colors.xcassets in Resources */,
				AB010D05253ECC9200DF1F61 /* RiskFailedCollectionViewCell.xib in Resources */,
				51C7790C24867F16004582F8 /* RiskListItemView.xib in Resources */,
				EE92A33E245D96DA006B97B0 /* Localizable.stringsdict in Resources */,
				01E4298E251DCDC90057FCBE /* Localizable.legal.strings in Resources */,
				A328424D248B91E0006B1F09 /* HomeTestResultLoadingCell.xib in Resources */,
				EE278B2D245F2BBB008B06F9 /* InviteFriends.storyboard in Resources */,
				EE70C23D245B09EA00AC9B2F /* Localizable.strings in Resources */,
				51CE1B85246078B6002CF42A /* ActivateCollectionViewCell.xib in Resources */,
				AB628A1F251CDADE00CF61D2 /* ServerEnvironments.json in Resources */,
				014891B324F90D0B002A6F77 /* ENA.plist in Resources */,
				01C6AC21252B21DF0052814D /* ExposureSubmissionQRScannerViewController.xib in Resources */,
				51C779142486E5AB004582F8 /* RiskFindingPositiveCollectionViewCell.xib in Resources */,
				3539DAE3252B42EE00489B1A /* de-config-int-2020-09-25 in Resources */,
				51D420CE245869C800AD70CA /* Home.storyboard in Resources */,
				8539874F2467094E00D28B62 /* AppIcon.xcassets in Resources */,
				514C0A0B247AF9F700F235F6 /* RiskTextItemView.xib in Resources */,
				51B5B414246DF07300DC5D3E /* RiskImageItemView.xib in Resources */,
				85D7594B24570491008175F0 /* Assets.xcassets in Resources */,
				711EFCC924935C79005FEF21 /* ExposureSubmissionTestResultHeaderView.xib in Resources */,
				51CE1B88246078B6002CF42A /* RiskLevelCollectionViewCell.xib in Resources */,
				710021DE248EAF16001F0B63 /* ExposureSubmissionImageCardCell.xib in Resources */,
				51D420D024586AB300AD70CA /* Settings.storyboard in Resources */,
				71F5418E248BEE08006DB793 /* privacy-policy.html in Resources */,
				01DC23252462DFD0001B727C /* ExposureSubmission.storyboard in Resources */,
				51CE1B8A246078B6002CF42A /* InfoCollectionViewCell.xib in Resources */,
				51FE277D247535C400BB8144 /* RiskLoadingItemView.xib in Resources */,
				853D98832469DC5000490DBA /* ExposureNotificationSetting.storyboard in Resources */,
				AB8B0D3225305384009C067B /* Localizable.links.strings in Resources */,
				51D420B12458397300AD70CA /* Onboarding.storyboard in Resources */,
			);
			runOnlyForDeploymentPostprocessing = 0;
		};
		85D7595224570491008175F0 /* Resources */ = {
			isa = PBXResourcesBuildPhase;
			buildActionMask = 2147483647;
			files = (
				B1F8AE482479B4C30093A588 /* api-response-day-2020-05-16 in Resources */,
				35853E12251DDD33008FE983 /* de-config-int-2020-09-25 in Resources */,
				01678E9C249A5F08003B048B /* testStore.sqlite in Resources */,
				A189E45F248C325E001D0996 /* de-config in Resources */,
				AB1FCBDC2521FCD5005930BA /* TestServerEnvironments.json in Resources */,
				F252472F2483955B00C5556B /* DynamicTableViewControllerFake.storyboard in Resources */,
			);
			runOnlyForDeploymentPostprocessing = 0;
		};
		85D7595D24570491008175F0 /* Resources */ = {
			isa = PBXResourcesBuildPhase;
			buildActionMask = 2147483647;
			files = (
				13E5046C248E434B0086641C /* Localizable.strings in Resources */,
				13E5046D248E434B0086641C /* Localizable.stringsdict in Resources */,
				AB8B0D4525306089009C067B /* Localizable.links.strings in Resources */,
			);
			runOnlyForDeploymentPostprocessing = 0;
		};
		B1FF6B682497D0B40041CF02 /* Resources */ = {
			isa = PBXResourcesBuildPhase;
			buildActionMask = 2147483647;
			files = (
			);
			runOnlyForDeploymentPostprocessing = 0;
		};
/* End PBXResourcesBuildPhase section */

/* Begin PBXShellScriptBuildPhase section */
		71AFBD9324642AF500F91006 /* SwiftLint */ = {
			isa = PBXShellScriptBuildPhase;
			buildActionMask = 2147483647;
			files = (
			);
			inputFileListPaths = (
			);
			inputPaths = (
			);
			name = SwiftLint;
			outputFileListPaths = (
			);
			outputPaths = (
			);
			runOnlyForDeploymentPostprocessing = 0;
			shellPath = /bin/sh;
			shellScript = "if which swiftlint >/dev/null; then\n  swiftlint\nelse\n  echo \"error: SwiftLint is not available.\"\n  echo \"Use 'brew install swiftlint' to install SwiftLint or download it manually from https://github.com/realm/SwiftLint.\"\nfi\n\n";
			showEnvVarsInLog = 0;
		};
/* End PBXShellScriptBuildPhase section */

/* Begin PBXSourcesBuildPhase section */
		85D759372457048F008175F0 /* Sources */ = {
			isa = PBXSourcesBuildPhase;
			buildActionMask = 2147483647;
			files = (
				50BD2E6224FE1E8700932566 /* AppInformationModel.swift in Sources */,
				B120C7CA24AFF12D00F68FF1 /* ActiveTracing.swift in Sources */,
				B1A89F3B24819CE800DA1CEC /* LabelTableViewCell.swift in Sources */,
				B1C7EE4424938E9E00F1F284 /* ExposureDetection_DidEndPrematurelyReason+ErrorHandling.swift in Sources */,
				B1A89F3A24819CD300DA1CEC /* HomeRiskImageItemViewConfigurator.swift in Sources */,
				B1A89F3924819CC200DA1CEC /* ExposureStateUpdating.swift in Sources */,
				AB5F84B024F8F7C3000400D4 /* Migration.swift in Sources */,
				B1C6ECFF247F089E0066138F /* RiskImageItemView.swift in Sources */,
				51486DA62485237200FCE216 /* RiskThankYouCollectionViewCell.swift in Sources */,
				71330E43248109FD00EB10F6 /* DynamicTableViewCell.swift in Sources */,
				B14D0CDD246E972400D5BEBC /* ExposureDetectionDelegate.swift in Sources */,
				0144BDED250A3E5300B0857C /* ExposureSubmissionCoordinatorModel.swift in Sources */,
				B161782E2480658F006E435A /* DeltaCalculationResult.swift in Sources */,
				B11E619B246EE4B0004A056A /* DynamicTypeLabel.swift in Sources */,
				AB6289CF251BA01400CF61D2 /* Bundle+Version.swift in Sources */,
				AB7420C2251B7D59006666AC /* DeltaOnboardingProtocols.swift in Sources */,
				7187A5582481231C00FCC755 /* DynamicTableViewAction.swift in Sources */,
				B16457B524DC11EF002879EB /* DMLastSubmissionRequetViewController.swift in Sources */,
				A128F059248B459F00EC7F6C /* PublicKeyStore.swift in Sources */,
				01D6948D2502717F00B45BEA /* DatePickerDayView.swift in Sources */,
				71C0BEDD2498DD07009A17A0 /* ENANavigationFooterView.swift in Sources */,
				2FA9E39524D2F2B00030561C /* ExposureSubmission+DeviceRegistrationKey.swift in Sources */,
				EB08F17E2541CE3300D11FA9 /* app_version_config.pb.swift in Sources */,
				A3FF84EC247BFAF00053E947 /* Hasher.swift in Sources */,
				51895EDC245E16CD0085DA38 /* ENAColor.swift in Sources */,
				50F9130D253F1D7800DFE683 /* OnboardingPageType.swift in Sources */,
				A372DA3B24BDA075003248BB /* ExposureSubmissionCoordinator.swift in Sources */,
				51FE277B2475340300BB8144 /* HomeRiskLoadingItemViewConfigurator.swift in Sources */,
				0D5611B4247F852C00B5B094 /* SQLiteKeyValueStore.swift in Sources */,
				13BAE9B12472FB1E00CEE58A /* CellConfiguratorIndexPosition.swift in Sources */,
				515BBDEB2484F8E500CDB674 /* HomeThankYouRiskCellConfigurator.swift in Sources */,
				514C0A0D247AFB0200F235F6 /* RiskTextItemView.swift in Sources */,
				CD99A3A9245C272400BF12AF /* ExposureSubmissionService.swift in Sources */,
				AB7420AC251B67A8006666AC /* DeltaOnboardingV15.swift in Sources */,
				71F54191248BF677006DB793 /* HtmlTextView.swift in Sources */,
				51B5B41C246EC8B800DC5D3E /* HomeCardCollectionViewCell.swift in Sources */,
				B1EDFD8D248E74D000E7EAFF /* URL+StaticString.swift in Sources */,
				A3E851B224ADD09900402485 /* CountdownTimer.swift in Sources */,
				EB08F1882541CE5700D11FA9 /* diagnosis_key_batch.pb.swift in Sources */,
				011E13AE24680A4000973467 /* HTTPClient.swift in Sources */,
				A1C683FA24AEC57400B90D12 /* DynamicTableViewTextViewCell.swift in Sources */,
				01C6AC3A252B2A500052814D /* UIImage+Color.swift in Sources */,
				853D987A24694A8700490DBA /* ENAButton.swift in Sources */,
				CD8638532477EBD400A5A07C /* SettingsViewModel.swift in Sources */,
				2FC0357124B5B70700E234AC /* Error+FAQUrl.swift in Sources */,
				51CE1BB52460AC83002CF42A /* UICollectionView+Dequeue.swift in Sources */,
				B17F2D48248CEB4C00CAA38F /* DetectionMode.swift in Sources */,
				0144BDE1250924CC00B0857C /* SymptomsOnset.swift in Sources */,
				01C6AC26252B23D70052814D /* ExposureSubmissionQRScannerFocusView.swift in Sources */,
				01B7232424F812500064C0EB /* DynamicTableViewOptionGroupCell.swift in Sources */,
				137846492488027600A50AB8 /* OnboardingInfoViewController+Extension.swift in Sources */,
				ABDA2792251CE308006BAE84 /* DMServerEnvironmentViewController.swift in Sources */,
				85E33444247EB357006E74EC /* CircularProgressView.swift in Sources */,
				AB1886D1252DE51E00D39BBE /* Bundle+Identifier.swift in Sources */,
				71FD8862246EB27F00E804D0 /* ExposureDetectionViewController.swift in Sources */,
				51F1255D24BDD75300126C86 /* HomeUnknown48hRiskCellConfigurator.swift in Sources */,
				2FC951FE24DC23B9008D39F4 /* DMConfigurationCell.swift in Sources */,
				A3552CC424DD6E16008C91BE /* AppDelegate+PlausibleDeniability.swift in Sources */,
				2FA9E39924D2F4350030561C /* ExposureSubmission+ErrorParsing.swift in Sources */,
				514EE99D246D4CFB00DE4884 /* TableViewCellConfigurator.swift in Sources */,
				AB5F84AD24F8F7A1000400D4 /* SerialMigrator.swift in Sources */,
				B1DDDABE24713BAD00A07175 /* SAPDownloadedPackage.swift in Sources */,
				71FE1C7C247AC2B500851FEB /* ExposureSubmissionOverviewViewController.swift in Sources */,
				B1FE13EC24891CFE00D012E5 /* RiskProviding.swift in Sources */,
				011E4B032483A92A002E6412 /* MockExposureManager.swift in Sources */,
				2FE15A3C249B8C0B0077BD8D /* AccessibilityIdentifiers.swift in Sources */,
				51FE277F247535E300BB8144 /* RiskLoadingItemView.swift in Sources */,
				514C0A0824772F5E00F235F6 /* RiskItemView.swift in Sources */,
				B1175213248A83AB00C3325C /* Risk.swift in Sources */,
				A36D07B92486D61C00E46F96 /* HomeCardCellButtonDelegate.swift in Sources */,
				B1A89F3824819C2B00DA1CEC /* HomeInteractor.swift in Sources */,
				2F3D953C2518BCE9002B2C81 /* EUSettingsViewModel.swift in Sources */,
				01B7232924F812DF0064C0EB /* OptionView.swift in Sources */,
				514C0A16247C164700F235F6 /* HomeHighRiskCellConfigurator.swift in Sources */,
				71FE1C7B247AC2B500851FEB /* ExposureSubmissionQRScannerViewController.swift in Sources */,
				B1FC2D2024D9C8DF00083C81 /* SAP_TemporaryExposureKey+DeveloperMenu.swift in Sources */,
				717D21E9248C022E00D9717E /* DynamicTableViewHtmlCell.swift in Sources */,
				71FE1C82247AC30300851FEB /* ENATanInput.swift in Sources */,
				7154EB4A247D21E200A467FF /* ExposureDetectionLongGuideCell.swift in Sources */,
				51CE1B4A246016B0002CF42A /* UICollectionViewCell+Identifier.swift in Sources */,
				50DC527924FEB2AE00F6D8EB /* AppInformationDynamicCell.swift in Sources */,
				EB3BCA8C2507C3B0003F27C7 /* DynamicTableViewBulletPointCell.swift in Sources */,
				2F3D95372518BCD1002B2C81 /* EUSettingsViewController.swift in Sources */,
				71B8044F248526B600D53506 /* DynamicTableViewSpaceCell.swift in Sources */,
				EB08F1862541CE5700D11FA9 /* temporary_exposure_key_export.pb.swift in Sources */,
				8595BF5F246032D90056EA27 /* ENASwitch.swift in Sources */,
				71FE1C7A247AC2B500851FEB /* ExposureSubmissionSuccessViewController.swift in Sources */,
				B1C7EEAE24941A3B00F1F284 /* ManualExposureDetectionState.swift in Sources */,
				51486DA22485101500FCE216 /* RiskInactiveCollectionViewCell.swift in Sources */,
				710021DC248E44A6001F0B63 /* ENAFont.swift in Sources */,
				B1FE13FF2489708200D012E5 /* CachedAppConfiguration.swift in Sources */,
				AB10115B250926BB00D392A2 /* CountryKeypackageDownloader.swift in Sources */,
				EE22DB8B247FB43A001B0A71 /* ActionDetailTableViewCell.swift in Sources */,
				AB1011592507C15000D392A2 /* TracingStatusHistory.swift in Sources */,
				71FE1C71247AA7B700851FEB /* DynamicTableViewHeaderImageView.swift in Sources */,
				01D69491250272CE00B45BEA /* DatePickerDayViewModel.swift in Sources */,
				B16457BB24DC3309002879EB /* DMLogsViewController.swift in Sources */,
				01B7232F24FE4F080064C0EB /* OptionGroupViewModel.swift in Sources */,
				51D420B724583B7200AD70CA /* NSObject+Identifier.swift in Sources */,
				CDCE11D6247D644100F30825 /* NotificationSettingsViewModel.swift in Sources */,
				50BD2E6424FE232E00932566 /* AppInformationImprintViewModel.swift in Sources */,
				710224EC248FC150000C5DEF /* HomeTestResultCellConfigurator.swift in Sources */,
				71330E4724810A0C00EB10F6 /* DynamicTableViewFooter.swift in Sources */,
				B1D431CB246C84A400E728AD /* DownloadedPackagesStoreV1.swift in Sources */,
				714194EA247A65C60072A090 /* DynamicTableViewHeaderSeparatorView.swift in Sources */,
				2F26CE2E248B9C4F00BE30EE /* UIViewController+BackButton.swift in Sources */,
				A16714BB248D18D20031B111 /* SummaryMetadata.swift in Sources */,
				51C779162486E5BA004582F8 /* RiskFindingPositiveCollectionViewCell.swift in Sources */,
				EB6B5D882539AE9400B0ED57 /* DMNotificationsViewController.swift in Sources */,
				B10FD5F4246EAC1700E9D7F2 /* AppleFilesWriter.swift in Sources */,
				711EFCC72492EE31005FEF21 /* ENAFooterView.swift in Sources */,
				B1FE13F024891D1500D012E5 /* RiskCalculation.swift in Sources */,
				514C0A14247C163800F235F6 /* HomeLowRiskCellConfigurator.swift in Sources */,
				51C779122486E549004582F8 /* HomeFindingPositiveRiskCellConfigurator.swift in Sources */,
				B1741B4E2462C21F006275D9 /* DMViewController.swift in Sources */,
				EB2394A024E5492900E71225 /* BackgroundAppRefreshViewModel.swift in Sources */,
				71CAB9D4248AB33500F516A5 /* DynamicTypeSymbolImageView.swift in Sources */,
				019357182525FAD00038F615 /* ExposureSubmissionQRInfoViewController.swift in Sources */,
				EE22DB8C247FB43A001B0A71 /* DescriptionTableViewCell.swift in Sources */,
				2F3218D0248063E300A7AC0A /* UIView+Convenience.swift in Sources */,
				B1741B4C2462C21F006275D9 /* DMDeveloperMenu.swift in Sources */,
				AB010CFE253ECB6B00DF1F61 /* HomeFailedCellConfigurator.swift in Sources */,
				514C0A11247C15EC00F235F6 /* HomeUnknownRiskCellConfigurator.swift in Sources */,
				710ABB23247513E300948792 /* DynamicTypeTableViewCell.swift in Sources */,
				71FE1C7D247AC2B500851FEB /* ExposureSubmissionTanInputViewController.swift in Sources */,
				EE22DB81247FB40A001B0A71 /* ENStateHandler.swift in Sources */,
				A16714AF248CA1B70031B111 /* Bundle+ReadPlist.swift in Sources */,
				2F80CFDB247EDDB3000F06AF /* ExposureSubmissionHotlineViewController.swift in Sources */,
				B16457B924DC19F9002879EB /* DMSettingsViewController.swift in Sources */,
				2F80CFD9247ED988000F06AF /* ExposureSubmissionIntroViewController.swift in Sources */,
				941ADDB02518C2B200E421D9 /* EuTracingTableViewCell.swift in Sources */,
				A3C4F96024812CD20047F23E /* ExposureSubmissionWarnOthersViewController.swift in Sources */,
				01D6948F2502729000B45BEA /* DatePickerDay.swift in Sources */,
				B1741B582462EBDB006275D9 /* HomeViewController.swift in Sources */,
				71EF33D92497F3E8007B7E1B /* ENANavigationControllerWithFooterChild.swift in Sources */,
				A3EE6E5A249BB7AF00C64B61 /* ExposureSubmissionServiceFactory.swift in Sources */,
				4026C2E424854C8D00926FB4 /* AppInformationLegalCell.swift in Sources */,
				51C737BF245B3B5D00286105 /* OnboardingInfo.swift in Sources */,
				EB08F17D2541CE3300D11FA9 /* app_config.pb.swift in Sources */,
				B1FE13EB24891CFA00D012E5 /* RiskProvider.swift in Sources */,
				B143DBDF2477F292000A29E8 /* ExposureNotificationSettingViewController.swift in Sources */,
				016146912487A43E00660992 /* LinkHelper.swift in Sources */,
				51D420B924583B8300AD70CA /* UIViewController+AppStoryboard.swift in Sources */,
				71B804542485273C00D53506 /* RiskLegendDotBodyCell.swift in Sources */,
				EE22DB8A247FB43A001B0A71 /* ImageTableViewCell.swift in Sources */,
				B11E619C246EE4E9004A056A /* UIFont+DynamicType.swift in Sources */,
				71330E4524810A0500EB10F6 /* DynamicTableViewHeader.swift in Sources */,
				B1BFE27224BDE1D500C1181D /* HomeViewController+HowRiskDetectionWorks.swift in Sources */,
				B1EAEC8B24711884003BE9A2 /* URLSession+Convenience.swift in Sources */,
				7154EB4C247E862100A467FF /* ExposureDetectionLoadingCell.swift in Sources */,
				2FA9E39B24D2F4A10030561C /* ExposureSubmissionService+Protocol.swift in Sources */,
				A17366552484978A006BE209 /* OnboardingInfoViewControllerUtils.swift in Sources */,
				B153096A24706F1000A4A1BD /* URLSession+Default.swift in Sources */,
				2FF1D62E2487850200381FFB /* NSMutableAttributedString+Generation.swift in Sources */,
				35BE8598251CE495005C2FD0 /* CachingHTTPClient.swift in Sources */,
				51CE1B4C246016D1002CF42A /* UICollectionReusableView+Identifier.swift in Sources */,
				01B7232D24F8E0260064C0EB /* MultipleChoiceChoiceView.swift in Sources */,
				710224EA248FA67F000C5DEF /* HomeTestResultCollectionViewCell.swift in Sources */,
				9417BA95252B6B5100AD4053 /* DMSQLiteErrorViewController.swift in Sources */,
				013DC102245DAC4E00EE58B0 /* Store.swift in Sources */,
				B1FE13EF24891D0C00D012E5 /* RiskProvidingConfiguration.swift in Sources */,
				51CE1B89246078B6002CF42A /* RiskLevelCollectionViewCell.swift in Sources */,
				B1F82DF224718C7300E2E56A /* DMBackendConfigurationViewController.swift in Sources */,
				B1CD33412486AA7100B06E9B /* CoronaWarnURLSessionDelegate.swift in Sources */,
				B10EC1F824ED1F8700ED0E48 /* CancellationToken.swift in Sources */,
				514C0A0F247AFEC500F235F6 /* HomeRiskTextItemViewConfigurator.swift in Sources */,
				A3284250248B9269006B1F09 /* HomeTestResultLoadingCellConfigurator.swift in Sources */,
				713EA25D24798A7000AB7EE8 /* ExposureDetectionRoundedView.swift in Sources */,
				AB5F84B224F8F7E3000400D4 /* Migration0To1.swift in Sources */,
				A3EE6E5D249BB9B900C64B61 /* UITestingParameters.swift in Sources */,
				EB08F17A2541CE3300D11FA9 /* risk_level.pb.swift in Sources */,
				B1A31F6924DAE6C000E263DF /* DMKeyCell.swift in Sources */,
				710224F42490E7A3000C5DEF /* ExposureSubmissionStepCell.swift in Sources */,
				AB7420CB251B7D93006666AC /* DeltaOnboardingV15ViewController.swift in Sources */,
				B19FD7132491A08500A9D56A /* SAP_SemanticVersion+Compare.swift in Sources */,
				B1B381432472EF8B0056BEEE /* HTTPClient+Configuration.swift in Sources */,
				354E305924EFF26E00526C9F /* Country.swift in Sources */,
				A328424E248B91E0006B1F09 /* HomeTestResultLoadingCell.swift in Sources */,
				A3816086250633D7002286E9 /* RequiresDismissConfirmation.swift in Sources */,
				51D420B424583ABB00AD70CA /* AppStoryboard.swift in Sources */,
				4026C2DC24852B7600926FB4 /* AppInformationViewController+LegalModel.swift in Sources */,
				01C6ABF42527273E0052814D /* String+Insertion.swift in Sources */,
				EE278B30245F2C8A008B06F9 /* FriendsInviteController.swift in Sources */,
				710ABB27247533FA00948792 /* DynamicTableViewController.swift in Sources */,
				B184A380248FFCBE007180F6 /* SecureStore.swift in Sources */,
				713EA26124798AD100AB7EE8 /* InsetTableViewCell.swift in Sources */,
				51CE1B87246078B6002CF42A /* ActivateCollectionViewCell.swift in Sources */,
				B1C6ED00247F23730066138F /* NotificationName.swift in Sources */,
				EE22DB8D247FB43A001B0A71 /* ActionTableViewCell.swift in Sources */,
				51CE1BBD2460B1CB002CF42A /* CollectionViewCellConfigurator.swift in Sources */,
				71D3C19A2494EFAC00DBABA8 /* ENANavigationControllerWithFooter.swift in Sources */,
				CD2EC329247D82EE00C6B3F9 /* NotificationSettingsViewController.swift in Sources */,
				A1BABD1024A57D03000ED515 /* ENTemporaryExposureKey+Processing.swift in Sources */,
				01A1B44A252DFD7800841B63 /* MetadataObject.swift in Sources */,
				51C737BD245B349700286105 /* OnboardingInfoViewController.swift in Sources */,
				EB08F17F2541CE3300D11FA9 /* risk_score_parameters.pb.swift in Sources */,
				B1FE13FB24896E6700D012E5 /* AppConfigurationProviding.swift in Sources */,
				514EE999246D4C2E00DE4884 /* UITableViewCell+Identifier.swift in Sources */,
				13722044247AEEAD00152764 /* UNNotificationCenter+Extension.swift in Sources */,
				B10FD5ED246EAADC00E9D7F2 /* AppInformationDetailViewController.swift in Sources */,
				CDCE11D9247D64C600F30825 /* NotificationSettingsOnTableViewCell.swift in Sources */,
				0DF6BB97248AD616007E8B0C /* AppUpdateCheckHelper.swift in Sources */,
				0DD260FF248D549B007C3B2C /* KeychainHelper.swift in Sources */,
				352F25A824EFCBDE00ACDFF3 /* ServerEnvironment.swift in Sources */,
				AB5F84BE24FE2DC9000400D4 /* DownloadedPackagesSQLLiteStoreV0.swift in Sources */,
				2FA9E39724D2F3C70030561C /* ExposureSubmissionError.swift in Sources */,
				941ADDB22518C3FB00E421D9 /* ENSettingEuTracingViewModel.swift in Sources */,
				01D6948B25026EC000B45BEA /* DatePickerOptionViewModel.swift in Sources */,
				2FF1D63024880FCF00381FFB /* DynamicTableViewRoundedCell.swift in Sources */,
				85D7593F2457048F008175F0 /* AppDelegate.swift in Sources */,
				CDD87C56247556DE007CE6CA /* MainSettingsTableViewCell.swift in Sources */,
				AB6289D4251BA4EC00CF61D2 /* String+Compare.swift in Sources */,
				B153096C24706F2400A4A1BD /* URLSessionConfiguration+Default.swift in Sources */,
				B1BD9E7E24898A2300BD3930 /* ExposureDetectionViewController+DynamicTableViewModel.swift in Sources */,
				AB010D04253ECC9200DF1F61 /* RiskFailedCollectionViewCell.swift in Sources */,
				71FE1C80247AC2B500851FEB /* ExposureSubmissionNavigationController.swift in Sources */,
				2FA968CE24D8560B008EE367 /* String+Random.swift in Sources */,
				EB858D2024E700D10048A0AA /* UIView+Screenshot.swift in Sources */,
				2F96739B24AB70FA008E3147 /* ExposureSubmissionParsable.swift in Sources */,
				EB7F8E9524E434E000A3CCC4 /* BackgroundAppRefreshViewController.swift in Sources */,
				85D759412457048F008175F0 /* SceneDelegate.swift in Sources */,
				71B8044D248525CD00D53506 /* RiskLegendViewController+DynamicTableViewModel.swift in Sources */,
				EB7D205624E6A5930089264C /* InfoBoxViewModel.swift in Sources */,
				859DD512248549790073D59F /* MockDiagnosisKeysRetrieval.swift in Sources */,
				EB6B5D8D2539B36100B0ED57 /* DMNotificationCell.swift in Sources */,
				2FA9E39324D2F2920030561C /* ExposureSubmission+TestResult.swift in Sources */,
				EE22DB89247FB43A001B0A71 /* TracingHistoryTableViewCell.swift in Sources */,
				71B804472484CC0800D53506 /* ENALabel.swift in Sources */,
				71FE1C7F247AC2B500851FEB /* ExposureSubmissionTestResultViewController.swift in Sources */,
				B1D6B002247DA0320079DDD3 /* ExposureDetectionViewControllerDelegate.swift in Sources */,
				EB08F1782541CE3300D11FA9 /* risk_score_classification.pb.swift in Sources */,
				713EA25B247818B000AB7EE8 /* DynamicTypeButton.swift in Sources */,
				CDA262F824AB808800612E15 /* Coordinator.swift in Sources */,
				A3552CC624DD6E78008C91BE /* AppDelegate+ENATaskExecutionDelegate.swift in Sources */,
				0103CED12536D1A100BDAAD1 /* AppInformationCellModel.swift in Sources */,
				51C77910248684F5004582F8 /* HomeRiskListItemViewConfigurator.swift in Sources */,
				B1D6B004247DA4920079DDD3 /* UIApplication+CoronaWarn.swift in Sources */,
				51CE1BC32460B28D002CF42A /* HomeInfoCellConfigurator.swift in Sources */,
				138910C5247A909000D739F6 /* ENATaskScheduler.swift in Sources */,
				71B804492484D37300D53506 /* RiskLegendViewController.swift in Sources */,
				01C2D43E2501225100FB23BF /* MockExposureSubmissionService.swift in Sources */,
				514EE99B246D4C4C00DE4884 /* UITableView+Dequeue.swift in Sources */,
				713EA25F24798A9100AB7EE8 /* ExposureDetectionRiskCell.swift in Sources */,
				01F5F7222487B9C000229720 /* AppInformationViewController.swift in Sources */,
				01C6AC32252B29C00052814D /* QRScannerError.swift in Sources */,
				EB7D205424E6A3320089264C /* InfoBoxView.swift in Sources */,
				B10FD5F1246EAB1000E9D7F2 /* AppInformationViewController+DynamicTableViewModel.swift in Sources */,
				51C7790E24867F22004582F8 /* RiskListItemView.swift in Sources */,
				71CAB9D2248AACAD00F516A5 /* PixelPerfectLayoutConstraint.swift in Sources */,
				710021E0248EAF9A001F0B63 /* ExposureSubmissionImageCardCell.swift in Sources */,
				B14D0CDF246E976400D5BEBC /* ExposureDetectionTransaction+DidEndPrematurelyReason.swift in Sources */,
				B1D8CB2724DD44C6008C6010 /* DMTracingHistoryViewController.swift in Sources */,
				71FE1C69247A8FE100851FEB /* DynamicTableViewHeaderFooterView.swift in Sources */,
				B18755D124DC45CA00A9202E /* DMStoreViewController.swift in Sources */,
				353412CC2525EE4A0086D15C /* Globals.swift in Sources */,
				EB08F1872541CE5700D11FA9 /* temporary_exposure_key_signature_list.pb.swift in Sources */,
				B184A383248FFCE2007180F6 /* CodableExposureDetectionSummary.swift in Sources */,
				B111EE2C2465D9F7001AEBB4 /* String+Localization.swift in Sources */,
				01B7232B24F815B00064C0EB /* MultipleChoiceOptionView.swift in Sources */,
				A1C683FC24AEC9EE00B90D12 /* DynamicTableViewTextCell.swift in Sources */,
				710224F624910661000C5DEF /* ExposureSubmissionDynamicCell.swift in Sources */,
				EEF1067A246EBF8B009DFB4E /* ResetViewController.swift in Sources */,
				01B7232724F812BC0064C0EB /* OptionGroupView.swift in Sources */,
				51CE1BBA2460AFD8002CF42A /* HomeActivateCellConfigurator.swift in Sources */,
				50E3BE5A250127DF0033E2C7 /* AppInformationDynamicAction.swift in Sources */,
				9488C3012521EE8E00504648 /* DeltaOnboardingNavigationController.swift in Sources */,
				71FE1C86247AC33D00851FEB /* ExposureSubmissionTestResultHeaderView.swift in Sources */,
				1309194F247972C40066E329 /* PrivacyProtectionViewController.swift in Sources */,
				CDCE11DB247D64D600F30825 /* NotificationSettingsOffTableViewCell.swift in Sources */,
				EB08F17C2541CE3300D11FA9 /* submission_payload.pb.swift in Sources */,
				51CE1B91246078B6002CF42A /* SectionSystemBackgroundDecorationView.swift in Sources */,
				AB6289D9251C833100CF61D2 /* DMDeltaOnboardingViewController.swift in Sources */,
				B112545A246F2C6500AB5036 /* ENTemporaryExposureKey+Convert.swift in Sources */,
				AB1886C4252DE1AF00D39BBE /* Logging.swift in Sources */,
				51486D9F2484FC0200FCE216 /* HomeRiskLevelCellConfigurator.swift in Sources */,
				B1E8C99D2479D4E7006DC678 /* DMSubmissionStateViewController.swift in Sources */,
				016961992540574700FF92E3 /* ExposureSubmissionTestResultViewModel.swift in Sources */,
				71FE1C8C247AC79D00851FEB /* DynamicTableViewIconCell.swift in Sources */,
				B19FD7112491A07000A9D56A /* String+SemanticVersion.swift in Sources */,
				710ABB25247514BD00948792 /* UIViewController+Segue.swift in Sources */,
				51CE1B5524604DD2002CF42A /* HomeLayout.swift in Sources */,
				B16457BD24DC3F4E002879EB /* DMKeysViewController.swift in Sources */,
				51D420C424583E3300AD70CA /* SettingsViewController.swift in Sources */,
				01C6AC0E252B1E990052814D /* ExposureSubmissionQRScannerViewModel.swift in Sources */,
				B1C7EEB024941A6B00F1F284 /* RiskConsumer.swift in Sources */,
				514C0A1A247C16D600F235F6 /* HomeInactiveRiskCellConfigurator.swift in Sources */,
				01DB708525068167008F7244 /* Calendar+GregorianLocale.swift in Sources */,
				71330E41248109F600EB10F6 /* DynamicTableViewSection.swift in Sources */,
				710ABB292475353900948792 /* DynamicTableViewModel.swift in Sources */,
				AB5F84C024FE2EB3000400D4 /* DownloadedPackagesStoreV0.swift in Sources */,
				518A69FB24687D5800444E66 /* RiskLevel.swift in Sources */,
				B1175218248ACFBC00C3325C /* SAP_RiskScoreClass+LowAndHigh.swift in Sources */,
				EBCD2412250790F400E5574C /* ExposureSubmissionSymptomsViewController.swift in Sources */,
				AB7420B7251B69E2006666AC /* DeltaOnboardingCoordinator.swift in Sources */,
				EB873540253704D100325C6C /* UNUserNotificationCenter+DeadManSwitch.swift in Sources */,
				B1741B492462C207006275D9 /* Client.swift in Sources */,
				514C0A0624772F3400F235F6 /* HomeRiskViewConfigurator.swift in Sources */,
				71EF33DB2497F419007B7E1B /* ENANavigationFooterItem.swift in Sources */,
				710ABB1F2475115500948792 /* UITableViewController+Enum.swift in Sources */,
				51CE1B8B246078B6002CF42A /* InfoCollectionViewCell.swift in Sources */,
				B14D0CDB246E968C00D5BEBC /* String+Today.swift in Sources */,
				EB08F17B2541CE3300D11FA9 /* app_features.pb.swift in Sources */,
				85142501245DA0B3009D2791 /* UIViewController+Alert.swift in Sources */,
				B103193224E18A0A00DD02EF /* DMMenuItem.swift in Sources */,
				01C7665E25024A09002C9A5C /* DatePickerOptionView.swift in Sources */,
				CD99A3CA2461A47C00BF12AF /* AppStrings.swift in Sources */,
				514E81342461B97800636861 /* ExposureManager.swift in Sources */,
				71176E32248957C3004B0C9F /* AppNavigationController.swift in Sources */,
				3539DAD1252B353C00489B1A /* CachedAppConfigurationMock.swift in Sources */,
				B14D0CD9246E946E00D5BEBC /* ExposureDetection.swift in Sources */,
				B161782524804AC3006E435A /* DownloadedPackagesSQLLiteStoreV1.swift in Sources */,
				51CE1BBF2460B222002CF42A /* HomeRiskCellConfigurator.swift in Sources */,
				EE22DB82247FB40A001B0A71 /* ENSettingModel.swift in Sources */,
				713EA26324798F8500AB7EE8 /* ExposureDetectionHeaderCell.swift in Sources */,
				FEDCE09E9F78ABEB4AA9A484 /* ExposureDetectionExecutor.swift in Sources */,
				FEDCE50B4AC5E24D4E11AA52 /* RequiresAppDependencies.swift in Sources */,
				01A2367A2519D1E80043D9F8 /* ExposureSubmissionWarnOthersViewModel.swift in Sources */,
				EB3BCA882507B6C1003F27C7 /* ExposureSubmissionSymptomsOnsetViewController.swift in Sources */,
				FEDCE29E414945F14E7CE576 /* ENStateHandler+State.swift in Sources */,
				FEDCE6E2763B0BABFADF36BA /* ExposureDetectionViewController+State.swift in Sources */,
				FEDCECC1B2111AB537AEF7E5 /* HomeInteractor+State.swift in Sources */,
				EB08F1792541CE3300D11FA9 /* attenuation_duration.pb.swift in Sources */,
				B1221BE02492ECE800E6C4E4 /* CFDictionary+KeychainQuery.swift in Sources */,
				94F594622521CBF50077681B /* DeltaOnboardingV15ViewModel.swift in Sources */,
				FEDCE77AED78E9C25999BB35 /* SceneDelegate+State.swift in Sources */,
				019357192525FAD00038F615 /* ExposureSubmissionQRInfoViewModel.swift in Sources */,
			);
			runOnlyForDeploymentPostprocessing = 0;
		};
		85D7595024570491008175F0 /* Sources */ = {
			isa = PBXSourcesBuildPhase;
			buildActionMask = 2147483647;
			files = (
				A1BABD0924A57B88000ED515 /* TemporaryExposureKeyMock.swift in Sources */,
				B1E23B8824FE80EF006BCDA6 /* CancellationTokenTests.swift in Sources */,
				A1E41949249548770016E52A /* HTTPClient+SubmitTests.swift in Sources */,
				A1E41941249410AF0016E52A /* SAPDownloadedPackage+Helpers.swift in Sources */,
				016961B32549649900FF92E3 /* ExposureSubmissionTestResultViewModelTests.swift in Sources */,
				015692E424B48C3F0033F35E /* TimeInterval+Convenience.swift in Sources */,
				516E42FE24B7773E0008CC30 /* HomeLowRiskCellConfiguratorTests.swift in Sources */,
				01A1B467252E19D000841B63 /* ExposureSubmissionCoordinatorModelTests.swift in Sources */,
				B1EAEC8F247118D1003BE9A2 /* URLSession+ConvenienceTests.swift in Sources */,
				A32C046524D96348005BEA61 /* HTTPClient+PlausibeDeniabilityTests.swift in Sources */,
				A372DA4224BF3E29003248BB /* MockExposureSubmissionCoordinator.swift in Sources */,
				A1E419582495A8F90016E52A /* HTTPClient+RegistrationTokenTests.swift in Sources */,
				A1E419552495A8060016E52A /* HTTPClient+GetTestResultTests.swift in Sources */,
				01D16C5E24ED69CA007DB387 /* BackgroundAppRefreshViewModelTests.swift in Sources */,
				A328425F248E943D006B1F09 /* ExposureSubmissionTanInputViewControllerTests.swift in Sources */,
				A14BDEC024A1AD660063E4EC /* MockExposureDetector.swift in Sources */,
				35A7F081250A7CF8005E6C33 /* KeychainHelperTests.swift in Sources */,
				A3483B0B24C5EFA40037855F /* MockExposureDetectionViewControllerDelegate.swift in Sources */,
				B1C7EE482493D97000F1F284 /* RiskProvidingConfigurationManualTriggerTests.swift in Sources */,
				B1221BE22492ED0F00E6C4E4 /* CFDictionary+KeychainQueryTests.swift in Sources */,
				A124E64A249BF4EF00E95F72 /* ExposureDetectionExecutorTests.swift in Sources */,
				A128F04E2489ABEE00EC7F6C /* RiskCalculationTests.swift in Sources */,
				01A1B442252DE57000841B63 /* ExposureSubmissionQRScannerViewModelTests.swift in Sources */,
				AB1885D825238DD100D39BBE /* OnboardingInfoViewControllerTests.swift in Sources */,
				B16177E824802F9B006E435A /* DownloadedPackagesSQLLiteStoreTests.swift in Sources */,
				B1175216248A9F9600C3325C /* ConvertingKeysTests.swift in Sources */,
				B10F9B8B249961BC00C418F4 /* DynamicTypeLabelTests.swift in Sources */,
				CD678F6F246C43FC00B6A0F8 /* MockURLSession.swift in Sources */,
				A3E851B524ADDAC000402485 /* CountdownTimerTests.swift in Sources */,
				F2DC808E248989CE00EDC40A /* DynamicTableViewControllerRegisterCellsTests.swift in Sources */,
				51F1256024BEFB8F00126C86 /* HomeUnknown48hRiskCellConfiguratorTests.swift in Sources */,
				EE22DB91247FB479001B0A71 /* MockStateHandlerObserverDelegate.swift in Sources */,
				B1C7EE4624938EB700F1F284 /* ExposureDetection_DidEndPrematurelyReason+ErrorHandlingTests.swift in Sources */,
				AB453F602534B04400D8339E /* ExposureManagerTests.swift in Sources */,
				B10F9B8C249961CE00C418F4 /* UIFont+DynamicTypeTests.swift in Sources */,
				01C2D4432501260D00FB23BF /* OptionGroupViewModelTests.swift in Sources */,
				A173665324844F41006BE209 /* SQLiteKeyValueStoreTests.swift in Sources */,
				A1877CAB248F2532006FEFC0 /* SAPDownloadedPackageTests.swift in Sources */,
				B1E23B8624FE4DD3006BCDA6 /* PublicKeyProviderTests.swift in Sources */,
				F2DC809424898CE600EDC40A /* DynamicTableViewControllerFooterTests.swift in Sources */,
				B15382E5248273F30010F007 /* MockTestStore.swift in Sources */,
				A32842672492359E006B1F09 /* MockExposureSubmissionNavigationControllerChild.swift in Sources */,
				516E42FB24B7739F0008CC30 /* HomeUnknownRiskCellConfiguratorTests.swift in Sources */,
				F25247312484456800C5556B /* DynamicTableViewModelTests.swift in Sources */,
				B15382E7248290BB0010F007 /* AppleFilesWriterTests.swift in Sources */,
				AB1FCBD42521FC47005930BA /* ServerEnvironmentTests.swift in Sources */,
				0123D5992501385200A91838 /* ExposureSubmissionErrorTests.swift in Sources */,
				01A23685251A23740043D9F8 /* ExposureSubmissionQRInfoModelTests.swift in Sources */,
				2FD881CC2490F65C00BEC8FC /* ExposureSubmissionHotlineViewControllerTest.swift in Sources */,
				01A97DD12506768F00C07C37 /* DatePickerOptionViewModelTests.swift in Sources */,
				A32CA72F24B6F2E300B1A994 /* HomeRiskCellConfiguratorTests.swift in Sources */,
				B120C7C924AFE7B800F68FF1 /* ActiveTracingTests.swift in Sources */,
				516E430224B89AED0008CC30 /* CoordinatorTests.swift in Sources */,
				B117521A248ACFFC00C3325C /* SAP_RiskScoreClass+LowAndHighTests.swift in Sources */,
				9412FAFE252349EA0086E139 /* DeltaOnboardingViewControllerTests.swift in Sources */,
				B11655932491437600316087 /* RiskProvidingConfigurationTests.swift in Sources */,
				01A97DD32506769F00C07C37 /* DatePickerDayViewModelTests.swift in Sources */,
				516E430024B777B20008CC30 /* HomeHighRiskCellConfiguratorTests.swift in Sources */,
				F2DC809224898B1800EDC40A /* DynamicTableViewControllerHeaderTests.swift in Sources */,
				B1D431C8246C69F300E728AD /* HTTPClient+ConfigurationTests.swift in Sources */,
				B15382FE248424F00010F007 /* ExposureDetectionTests.swift in Sources */,
				A372DA3F24BEF773003248BB /* ExposureSubmissionCoordinatorTests.swift in Sources */,
				CDF27BD3246ADBA70044D32B /* ExposureSubmissionServiceTests.swift in Sources */,
				01D16C6024ED6D9A007DB387 /* MockBackgroundRefreshStatusProvider.swift in Sources */,
				A328426324910552006B1F09 /* ExposureSubmissionSuccessViewControllerTests.swift in Sources */,
				2FD473BF251E0ECE000DCA40 /* EUSettingsViewControllerTests.swift in Sources */,
				A372DA4124BF33F9003248BB /* MockExposureSubmissionCoordinatorDelegate.swift in Sources */,
				01CF95DD253083B2007B72F7 /* CodableExposureDetectionSummary+Helpers.swift in Sources */,
				01CF95D52530827F007B72F7 /* SAPApplicationConfiguration+Helpers.swift in Sources */,
				01A1B452252DFDC400841B63 /* FakeMetadataMachineReadableObject.swift in Sources */,
				3598D99A24FE280700483F1F /* CountryTests.swift in Sources */,
				B163D1102499068D001A322C /* SettingsViewModelTests.swift in Sources */,
				A1654F0224B43E8500C0E115 /* DynamicTableViewTextViewCellTests.swift in Sources */,
				A1E419462495479D0016E52A /* HTTPClient+MockNetworkStack.swift in Sources */,
				B1CD333E24865E0000B06E9B /* TracingStatusHistoryTests.swift in Sources */,
				B1FE13ED24891D0400D012E5 /* RiskProviderTests.swift in Sources */,
				AB7420DD251B8101006666AC /* DeltaOnboardingCoordinatorTests.swift in Sources */,
				B1218920248AD79900496210 /* ClientMock.swift in Sources */,
				AB5F84BB24F92876000400D4 /* Migration0To1Tests.swift in Sources */,
				50DC527B24FEB5CA00F6D8EB /* AppInformationModelTest.swift in Sources */,
				A1BABD0E24A57CFC000ED515 /* ENTemporaryExposureKey+ProcessingTests.swift in Sources */,
				EE22DB8F247FB46C001B0A71 /* ENStateTests.swift in Sources */,
				B1DDDABC247137B000A07175 /* HTTPClientConfigurationEndpointTests.swift in Sources */,
				2FD881CE249115E700BEC8FC /* ExposureSubmissionNavigationControllerTest.swift in Sources */,
				A1E419522495A6F20016E52A /* HTTPClient+TANForExposureSubmitTests.swift in Sources */,
				015178C22507D2E50074F095 /* ExposureSubmissionSymptomsOnsetViewControllerTests.swift in Sources */,
				516E42CB24B760F50008CC30 /* HomeRiskLevelCellConfiguratorTests.swift in Sources */,
				A32842612490E2AC006B1F09 /* ExposureSubmissionWarnOthersViewControllerTests.swift in Sources */,
				B1B9CF1F246ED2E8008F04F5 /* Sap_FilebucketTests.swift in Sources */,
				AB5F84B424F8FA26000400D4 /* SerialMigratorTests.swift in Sources */,
				B17A44A22464906A00CB195E /* KeyTests.swift in Sources */,
				B19FD7152491A4A300A9D56A /* SAP_SemanticVersionTests.swift in Sources */,
				941F5ED02518E82800785F06 /* ENSettingEuTracingViewModelTests.swift in Sources */,
				01D16C6224ED6DB3007DB387 /* MockLowPowerModeStatusProvider.swift in Sources */,
				A1654EFF24B41FF600C0E115 /* DynamicCellTests.swift in Sources */,
				B161782D248062CE006E435A /* DeltaCalculationResultTests.swift in Sources */,
				0144BDE32509288B00B0857C /* SymptomsOnsetTests.swift in Sources */,
				A124E64C249C4C9000E95F72 /* SAPDownloadedPackagesStore+Helpers.swift in Sources */,
				A36FACC424C5EA1500DED947 /* ExposureDetectionViewControllerTests.swift in Sources */,
				71176E2F248922B0004B0C9F /* ENAColorTests.swift in Sources */,
				0DF6BB9D248AE232007E8B0C /* AppUpdateCheckerHelperTests.swift in Sources */,
				A328425D248E82BC006B1F09 /* ExposureSubmissionTestResultViewControllerTests.swift in Sources */,
				F22C6E2324917E3200712A6B /* DynamicTableViewControllerRowsTests.swift in Sources */,
				A1E4195D249818060016E52A /* RiskTests.swift in Sources */,
				B18C411D246DB30000B8D8CB /* URL+Helper.swift in Sources */,
				CDF27BD5246ADBF30044D32B /* HTTPClient+DaysAndHoursTests.swift in Sources */,
				A17DA5E32486D8EF006F310F /* RiskLevelTests.swift in Sources */,
				B117909824914D77007FF821 /* StoreTests.swift in Sources */,
				F22C6E252492082B00712A6B /* DynamicTableViewSpaceCellTests.swift in Sources */,
				B1AC51D624CED8820087C35B /* DetectionModeTests.swift in Sources */,
				B1FE13FE24896EF700D012E5 /* CachedAppConfigurationTests.swift in Sources */,
				50BD2E7724FE26F400932566 /* AppInformationImprintTest.swift in Sources */,
				A1E419602498243E0016E52A /* String+TodayTests.swift in Sources */,
				35853E22251DED0F008FE983 /* CachingHTTPClientMock.swift in Sources */,
				2FC0356F24B342FA00E234AC /* UIViewcontroller+AlertTest.swift in Sources */,
				F2DC809024898A9400EDC40A /* DynamicTableViewControllerNumberOfRowsAndSectionsTests.swift in Sources */,
				AB5F84BD24F92E92000400D4 /* SerialMigratorFake.swift in Sources */,
			);
			runOnlyForDeploymentPostprocessing = 0;
		};
		85D7595B24570491008175F0 /* Sources */ = {
			isa = PBXSourcesBuildPhase;
			buildActionMask = 2147483647;
			files = (
				94C24B3F25304B4400F8C004 /* ENAUITestsDeltaOnboarding.swift in Sources */,
				134F0DBC247578FF00D88934 /* ENAUITestsHome.swift in Sources */,
				EB11B02A24EE7CA500143A95 /* ENAUITestsSettings.swift in Sources */,
				134F0DBD247578FF00D88934 /* ENAUITests-Extensions.swift in Sources */,
				A32842652491136E006B1F09 /* ExposureSubmissionUITests.swift in Sources */,
				948DCDC3252EFC9A00CDE020 /* ENAUITests_05_ExposureLogging.swift in Sources */,
				85D7596424570491008175F0 /* ENAUITests.swift in Sources */,
				941B68AE253F007100DC1962 /* Int+Increment.swift in Sources */,
				13E50469248E3CD20086641C /* ENAUITestsAppInformation.swift in Sources */,
				01A1B45C252E077600841B63 /* TimeInterval+Convenience.swift in Sources */,
				130CB19C246D92F800ADE602 /* ENAUITestsOnboarding.swift in Sources */,
				13E5046B248E3DF30086641C /* AppStrings.swift in Sources */,
				A3EE6E5C249BB97500C64B61 /* UITestingParameters.swift in Sources */,
				134F0F2C2475793400D88934 /* SnapshotHelper.swift in Sources */,
			);
			runOnlyForDeploymentPostprocessing = 0;
		};
		B1FF6B662497D0B40041CF02 /* Sources */ = {
			isa = PBXSourcesBuildPhase;
			buildActionMask = 2147483647;
			files = (
				019BFC6C24C9901A0053973D /* sqlite3.c in Sources */,
			);
			runOnlyForDeploymentPostprocessing = 0;
		};
/* End PBXSourcesBuildPhase section */

/* Begin PBXTargetDependency section */
		85D7595624570491008175F0 /* PBXTargetDependency */ = {
			isa = PBXTargetDependency;
			target = 85D7593A2457048F008175F0 /* ENA */;
			targetProxy = 85D7595524570491008175F0 /* PBXContainerItemProxy */;
		};
		85D7596124570491008175F0 /* PBXTargetDependency */ = {
			isa = PBXTargetDependency;
			target = 85D7593A2457048F008175F0 /* ENA */;
			targetProxy = 85D7596024570491008175F0 /* PBXContainerItemProxy */;
		};
/* End PBXTargetDependency section */

/* Begin PBXVariantGroup section */
		01E42990251DCDC90057FCBE /* Localizable.legal.strings */ = {
			isa = PBXVariantGroup;
			children = (
				01E4298F251DCDC90057FCBE /* en */,
				01E42994251DCDCE0057FCBE /* de */,
				01E42995251DCDD10057FCBE /* tr */,
			);
			name = Localizable.legal.strings;
			sourceTree = "<group>";
		};
		13156CFF248C19D000AFC472 /* usage.html */ = {
			isa = PBXVariantGroup;
			children = (
				13156CFE248C19D000AFC472 /* de */,
				13156D00248CDECC00AFC472 /* en */,
				EEDD6DF524A4885200BC30D0 /* tr */,
				EECF5E5524BDCC3C00332B8F /* pl */,
				EECF5E5A24BDCC4D00332B8F /* ro */,
				EECF5E5F24BDCC5900332B8F /* bg */,
			);
			name = usage.html;
			sourceTree = "<group>";
		};
		71F5418A248BEDBE006DB793 /* privacy-policy.html */ = {
			isa = PBXVariantGroup;
			children = (
				71F5418B248BEDBE006DB793 /* de */,
				717D21EA248C072300D9717E /* en */,
				EEDD6DF624A4885200BC30D0 /* tr */,
				EECF5E5624BDCC3C00332B8F /* pl */,
				EECF5E5B24BDCC4D00332B8F /* ro */,
				EECF5E6024BDCC5A00332B8F /* bg */,
			);
			name = "privacy-policy.html";
			sourceTree = "<group>";
		};
		85D7594C24570491008175F0 /* LaunchScreen.storyboard */ = {
			isa = PBXVariantGroup;
			children = (
				85D7594D24570491008175F0 /* Base */,
				EEDD6DF724A4885D00BC30D0 /* tr */,
			);
			name = LaunchScreen.storyboard;
			sourceTree = "<group>";
		};
		AB8B0D3425305384009C067B /* Localizable.links.strings */ = {
			isa = PBXVariantGroup;
			children = (
				AB8B0D3C253053A1009C067B /* de */,
				AB8B0D3D253053D5009C067B /* en */,
				AB8B0D3E253053DB009C067B /* tr */,
				AB8B0D3F253053DF009C067B /* pl */,
				AB8B0D40253053E2009C067B /* ro */,
				AB8B0D41253053E5009C067B /* bg */,
			);
			name = Localizable.links.strings;
			sourceTree = "<group>";
		};
		EE26950A248FCB0300BAE234 /* InfoPlist.strings */ = {
			isa = PBXVariantGroup;
			children = (
				EE269509248FCB0300BAE234 /* de */,
				EE26950B248FCB1600BAE234 /* en */,
				EEDD6DF824A4889D00BC30D0 /* tr */,
				EECF5E5924BDCC3C00332B8F /* pl */,
				EECF5E5E24BDCC4D00332B8F /* ro */,
				EECF5E6324BDCC5A00332B8F /* bg */,
			);
			name = InfoPlist.strings;
			sourceTree = "<group>";
		};
		EE70C23A245B09E900AC9B2F /* Localizable.strings */ = {
			isa = PBXVariantGroup;
			children = (
				EE70C23B245B09E900AC9B2F /* de */,
				EE70C23C245B09E900AC9B2F /* en */,
				EEDD6DF924A488A500BC30D0 /* tr */,
				EECF5E5724BDCC3C00332B8F /* pl */,
				EECF5E5C24BDCC4D00332B8F /* ro */,
				EECF5E6124BDCC5A00332B8F /* bg */,
			);
			name = Localizable.strings;
			sourceTree = "<group>";
		};
		EE92A340245D96DA006B97B0 /* Localizable.stringsdict */ = {
			isa = PBXVariantGroup;
			children = (
				EE92A33F245D96DA006B97B0 /* de */,
				514C0A09247AEEE200F235F6 /* en */,
				EEDD6DFA24A488AD00BC30D0 /* tr */,
				EECF5E5824BDCC3C00332B8F /* pl */,
				EECF5E5D24BDCC4D00332B8F /* ro */,
				EECF5E6224BDCC5A00332B8F /* bg */,
			);
			name = Localizable.stringsdict;
			sourceTree = "<group>";
		};
/* End PBXVariantGroup section */

/* Begin XCBuildConfiguration section */
		011E4AFC2483A269002E6412 /* Community */ = {
			isa = XCBuildConfiguration;
			buildSettings = {
				ALWAYS_SEARCH_USER_PATHS = NO;
				CLANG_ANALYZER_LOCALIZABILITY_NONLOCALIZED = YES;
				CLANG_ANALYZER_NONNULL = YES;
				CLANG_ANALYZER_NUMBER_OBJECT_CONVERSION = YES_AGGRESSIVE;
				CLANG_CXX_LANGUAGE_STANDARD = "gnu++14";
				CLANG_CXX_LIBRARY = "libc++";
				CLANG_ENABLE_MODULES = YES;
				CLANG_ENABLE_OBJC_ARC = YES;
				CLANG_ENABLE_OBJC_WEAK = YES;
				CLANG_WARN_BLOCK_CAPTURE_AUTORELEASING = YES;
				CLANG_WARN_BOOL_CONVERSION = YES;
				CLANG_WARN_COMMA = YES;
				CLANG_WARN_CONSTANT_CONVERSION = YES;
				CLANG_WARN_DEPRECATED_OBJC_IMPLEMENTATIONS = YES;
				CLANG_WARN_DIRECT_OBJC_ISA_USAGE = YES_ERROR;
				CLANG_WARN_DOCUMENTATION_COMMENTS = YES;
				CLANG_WARN_EMPTY_BODY = YES;
				CLANG_WARN_ENUM_CONVERSION = YES;
				CLANG_WARN_INFINITE_RECURSION = YES;
				CLANG_WARN_INT_CONVERSION = YES;
				CLANG_WARN_NON_LITERAL_NULL_CONVERSION = YES;
				CLANG_WARN_OBJC_IMPLICIT_RETAIN_SELF = YES;
				CLANG_WARN_OBJC_LITERAL_CONVERSION = YES;
				CLANG_WARN_OBJC_ROOT_CLASS = YES_ERROR;
				CLANG_WARN_QUOTED_INCLUDE_IN_FRAMEWORK_HEADER = YES;
				CLANG_WARN_RANGE_LOOP_ANALYSIS = YES;
				CLANG_WARN_STRICT_PROTOTYPES = YES;
				CLANG_WARN_SUSPICIOUS_MOVE = YES;
				CLANG_WARN_UNGUARDED_AVAILABILITY = YES_AGGRESSIVE;
				CLANG_WARN_UNREACHABLE_CODE = YES;
				CLANG_WARN__DUPLICATE_METHOD_MATCH = YES;
				COPY_PHASE_STRIP = NO;
				DEBUG_INFORMATION_FORMAT = dwarf;
				ENABLE_STRICT_OBJC_MSGSEND = YES;
				ENABLE_TESTABILITY = YES;
				GCC_C_LANGUAGE_STANDARD = gnu11;
				GCC_DYNAMIC_NO_PIC = NO;
				GCC_NO_COMMON_BLOCKS = YES;
				GCC_OPTIMIZATION_LEVEL = 0;
				GCC_PREPROCESSOR_DEFINITIONS = (
					"DEBUG=1",
					"$(inherited)",
				);
				GCC_WARN_64_TO_32_BIT_CONVERSION = YES;
				GCC_WARN_ABOUT_RETURN_TYPE = YES_ERROR;
				GCC_WARN_UNDECLARED_SELECTOR = YES;
				GCC_WARN_UNINITIALIZED_AUTOS = YES_AGGRESSIVE;
				GCC_WARN_UNUSED_FUNCTION = YES;
				GCC_WARN_UNUSED_VARIABLE = YES;
				IPHONEOS_DEPLOYMENT_TARGET = 13.6;
				MTL_ENABLE_DEBUG_INFO = INCLUDE_SOURCE;
				MTL_FAST_MATH = YES;
				ONLY_ACTIVE_ARCH = YES;
				SDKROOT = iphoneos;
				SWIFT_ACTIVE_COMPILATION_CONDITIONS = "DEBUG COMMUNITY";
				SWIFT_OPTIMIZATION_LEVEL = "-Onone";
			};
			name = Community;
		};
		011E4AFD2483A269002E6412 /* Community */ = {
			isa = XCBuildConfiguration;
			buildSettings = {
				ASSETCATALOG_COMPILER_APPICON_NAME = AppIcon;
				CLANG_ENABLE_MODULES = YES;
				CODE_SIGN_ENTITLEMENTS = "${PROJECT}/Resources/ENACommunity.entitlements";
				CODE_SIGN_IDENTITY = "Apple Development";
				CODE_SIGN_STYLE = Automatic;
<<<<<<< HEAD
				CURRENT_PROJECT_VERSION = 1;
=======
				CURRENT_PROJECT_VERSION = 3;
>>>>>>> 7749fad5
				DEVELOPMENT_TEAM = $IPHONE_APP_DEV_TEAM;
				GCC_PREPROCESSOR_DEFINITIONS = (
					"DEBUG=1",
					"$(inherited)",
					"SQLITE_HAS_CODEC=1",
					"DISABLE_CERTIFICATE_PINNING=1",
				);
				INFOPLIST_FILE = ENA/Resources/Info_Debug.plist;
				IPHONE_APP_CODE_SIGN_IDENTITY = "iPhone Developer";
				IPHONE_APP_DEV_TEAM = "";
				IPHONE_APP_DIST_PROF_SPECIFIER = "";
				LD_RUNPATH_SEARCH_PATHS = (
					"$(inherited)",
					"@executable_path/Frameworks",
				);
<<<<<<< HEAD
				MARKETING_VERSION = 1.5.3;
=======
				MARKETING_VERSION = 1.6.0;
>>>>>>> 7749fad5
				OTHER_CFLAGS = (
					"-DSQLITE_HAS_CODEC",
					"-DSQLITE_TEMP_STORE=3",
					"-DSQLCIPHER_CRYPTO_CC",
					"-DNDEBUG",
				);
				PRODUCT_BUNDLE_IDENTIFIER = de.rki.coronawarnapp;
				PRODUCT_NAME = "$(TARGET_NAME)";
				PROVISIONING_PROFILE_SPECIFIER = "";
				SWIFT_ACTIVE_COMPILATION_CONDITIONS = COMMUNITY;
				SWIFT_OBJC_BRIDGING_HEADER = "ENA-Bridging-Header.h";
				SWIFT_OPTIMIZATION_LEVEL = "-Onone";
				SWIFT_VERSION = 5.0;
				TARGETED_DEVICE_FAMILY = 1;
			};
			name = Community;
		};
		011E4AFE2483A269002E6412 /* Community */ = {
			isa = XCBuildConfiguration;
			buildSettings = {
				ALWAYS_EMBED_SWIFT_STANDARD_LIBRARIES = YES;
				BUNDLE_LOADER = "$(TEST_HOST)";
				CLANG_ENABLE_MODULES = YES;
				CODE_SIGN_STYLE = Automatic;
				DEVELOPMENT_TEAM = 523TP53AQF;
				GCC_PREPROCESSOR_DEFINITIONS = (
					"$(inherited)",
					"SQLITE_HAS_CODEC=1",
				);
				INFOPLIST_FILE = ENATests/Info.plist;
				LD_RUNPATH_SEARCH_PATHS = (
					"$(inherited)",
					"@executable_path/Frameworks",
					"@loader_path/Frameworks",
				);
				OTHER_CFLAGS = (
					"-DSQLITE_HAS_CODEC",
					"-DSQLITE_TEMP_STORE=3",
					"-DSQLCIPHER_CRYPTO_CC",
					"-DNDEBUG",
				);
				PRODUCT_BUNDLE_IDENTIFIER = com.sap.ux.ENATests;
				PRODUCT_NAME = "$(TARGET_NAME)";
				SWIFT_OBJC_BRIDGING_HEADER = "ENATests-Bridging-Header.h";
				SWIFT_OPTIMIZATION_LEVEL = "-Onone";
				SWIFT_VERSION = 5.0;
				TARGETED_DEVICE_FAMILY = "1,2";
				TEST_HOST = "$(BUILT_PRODUCTS_DIR)/ENA.app/ENA";
			};
			name = Community;
		};
		011E4AFF2483A269002E6412 /* Community */ = {
			isa = XCBuildConfiguration;
			buildSettings = {
				ALWAYS_EMBED_SWIFT_STANDARD_LIBRARIES = YES;
				CODE_SIGN_STYLE = Automatic;
				DEVELOPMENT_TEAM = 523TP53AQF;
				INFOPLIST_FILE = ENAUITests/Info.plist;
				LD_RUNPATH_SEARCH_PATHS = (
					"$(inherited)",
					"@executable_path/Frameworks",
					"@loader_path/Frameworks",
				);
				PRODUCT_BUNDLE_IDENTIFIER = com.sap.ux.ENAUITests;
				PRODUCT_NAME = "$(TARGET_NAME)";
				PROVISIONING_PROFILE_SPECIFIER = "";
				"PROVISIONING_PROFILE_SPECIFIER[sdk=macosx*]" = "";
				SWIFT_ACTIVE_COMPILATION_CONDITIONS = "DEBUG COMMUNITY";
				SWIFT_VERSION = 5.0;
				TARGETED_DEVICE_FAMILY = "1,2";
				TEST_TARGET_NAME = ENA;
			};
			name = Community;
		};
		0140535724A0E077000A5121 /* TestFlight */ = {
			isa = XCBuildConfiguration;
			buildSettings = {
				ALWAYS_SEARCH_USER_PATHS = NO;
				CLANG_ANALYZER_LOCALIZABILITY_NONLOCALIZED = YES;
				CLANG_ANALYZER_NONNULL = YES;
				CLANG_ANALYZER_NUMBER_OBJECT_CONVERSION = YES_AGGRESSIVE;
				CLANG_CXX_LANGUAGE_STANDARD = "gnu++14";
				CLANG_CXX_LIBRARY = "libc++";
				CLANG_ENABLE_MODULES = YES;
				CLANG_ENABLE_OBJC_ARC = YES;
				CLANG_ENABLE_OBJC_WEAK = YES;
				CLANG_WARN_BLOCK_CAPTURE_AUTORELEASING = YES;
				CLANG_WARN_BOOL_CONVERSION = YES;
				CLANG_WARN_COMMA = YES;
				CLANG_WARN_CONSTANT_CONVERSION = YES;
				CLANG_WARN_DEPRECATED_OBJC_IMPLEMENTATIONS = YES;
				CLANG_WARN_DIRECT_OBJC_ISA_USAGE = YES_ERROR;
				CLANG_WARN_DOCUMENTATION_COMMENTS = YES;
				CLANG_WARN_EMPTY_BODY = YES;
				CLANG_WARN_ENUM_CONVERSION = YES;
				CLANG_WARN_INFINITE_RECURSION = YES;
				CLANG_WARN_INT_CONVERSION = YES;
				CLANG_WARN_NON_LITERAL_NULL_CONVERSION = YES;
				CLANG_WARN_OBJC_IMPLICIT_RETAIN_SELF = YES;
				CLANG_WARN_OBJC_LITERAL_CONVERSION = YES;
				CLANG_WARN_OBJC_ROOT_CLASS = YES_ERROR;
				CLANG_WARN_QUOTED_INCLUDE_IN_FRAMEWORK_HEADER = YES;
				CLANG_WARN_RANGE_LOOP_ANALYSIS = YES;
				CLANG_WARN_STRICT_PROTOTYPES = YES;
				CLANG_WARN_SUSPICIOUS_MOVE = YES;
				CLANG_WARN_UNGUARDED_AVAILABILITY = YES_AGGRESSIVE;
				CLANG_WARN_UNREACHABLE_CODE = YES;
				CLANG_WARN__DUPLICATE_METHOD_MATCH = YES;
				COPY_PHASE_STRIP = NO;
				DEBUG_INFORMATION_FORMAT = "dwarf-with-dsym";
				ENABLE_NS_ASSERTIONS = NO;
				ENABLE_STRICT_OBJC_MSGSEND = YES;
				GCC_C_LANGUAGE_STANDARD = gnu11;
				GCC_NO_COMMON_BLOCKS = YES;
				GCC_WARN_64_TO_32_BIT_CONVERSION = YES;
				GCC_WARN_ABOUT_RETURN_TYPE = YES_ERROR;
				GCC_WARN_UNDECLARED_SELECTOR = YES;
				GCC_WARN_UNINITIALIZED_AUTOS = YES_AGGRESSIVE;
				GCC_WARN_UNUSED_FUNCTION = YES;
				GCC_WARN_UNUSED_VARIABLE = YES;
				IPHONEOS_DEPLOYMENT_TARGET = 13.6;
				MTL_ENABLE_DEBUG_INFO = NO;
				MTL_FAST_MATH = YES;
				SDKROOT = iphoneos;
				SWIFT_ACTIVE_COMPILATION_CONDITIONS = "";
				SWIFT_COMPILATION_MODE = wholemodule;
				SWIFT_OPTIMIZATION_LEVEL = "-O";
				VALIDATE_PRODUCT = YES;
			};
			name = TestFlight;
		};
		0140535824A0E077000A5121 /* TestFlight */ = {
			isa = XCBuildConfiguration;
			buildSettings = {
				ASSETCATALOG_COMPILER_APPICON_NAME = AppIcon;
				CLANG_ENABLE_MODULES = YES;
				CODE_SIGN_ENTITLEMENTS = "${PROJECT}/Resources/ENA.entitlements";
				CODE_SIGN_IDENTITY = $IPHONE_APP_CODE_SIGN_IDENTITY;
				CODE_SIGN_STYLE = Manual;
<<<<<<< HEAD
				CURRENT_PROJECT_VERSION = 1;
=======
				CURRENT_PROJECT_VERSION = 3;
>>>>>>> 7749fad5
				DEVELOPMENT_TEAM = 523TP53AQF;
				GCC_PREPROCESSOR_DEFINITIONS = "SQLITE_HAS_CODEC=1";
				INFOPLIST_FILE = ENA/Resources/Info_Testflight.plist;
				IPHONE_APP_CODE_SIGN_IDENTITY = "Apple Distribution";
				IPHONE_APP_DEV_TEAM = 523TP53AQF;
				IPHONE_APP_DIST_PROF_SPECIFIER = "match AppStore de.rki.coronawarnapp-dev";
				LD_RUNPATH_SEARCH_PATHS = (
					"$(inherited)",
					"@executable_path/Frameworks",
				);
<<<<<<< HEAD
				MARKETING_VERSION = 1.5.3;
=======
				MARKETING_VERSION = 1.6.0;
>>>>>>> 7749fad5
				OTHER_CFLAGS = (
					"-DSQLITE_HAS_CODEC",
					"-DSQLITE_TEMP_STORE=3",
					"-DSQLCIPHER_CRYPTO_CC",
					"-DNDEBUG",
				);
				PRODUCT_BUNDLE_IDENTIFIER = "de.rki.coronawarnapp-dev";
				PRODUCT_NAME = "$(TARGET_NAME)";
				PROVISIONING_PROFILE_SPECIFIER = $IPHONE_APP_DIST_PROF_SPECIFIER;
				SWIFT_ACTIVE_COMPILATION_CONDITIONS = USE_DEV_PK_FOR_SIG_VERIFICATION;
				SWIFT_OBJC_BRIDGING_HEADER = "ENA-Bridging-Header.h";
				SWIFT_VERSION = 5.0;
				TARGETED_DEVICE_FAMILY = 1;
			};
			name = TestFlight;
		};
		0140535924A0E077000A5121 /* TestFlight */ = {
			isa = XCBuildConfiguration;
			buildSettings = {
				ALWAYS_EMBED_SWIFT_STANDARD_LIBRARIES = YES;
				BUNDLE_LOADER = "$(TEST_HOST)";
				CLANG_ENABLE_MODULES = YES;
				CODE_SIGN_STYLE = Manual;
				DEVELOPMENT_TEAM = 523TP53AQF;
				GCC_PREPROCESSOR_DEFINITIONS = "SQLITE_HAS_CODEC=1";
				INFOPLIST_FILE = ENATests/Info.plist;
				LD_RUNPATH_SEARCH_PATHS = (
					"$(inherited)",
					"@executable_path/Frameworks",
					"@loader_path/Frameworks",
				);
				OTHER_CFLAGS = (
					"-DSQLITE_HAS_CODEC",
					"-DSQLITE_TEMP_STORE=3",
					"-DSQLCIPHER_CRYPTO_CC",
					"-DNDEBUG",
				);
				PRODUCT_BUNDLE_IDENTIFIER = com.sap.ux.ENATests;
				PRODUCT_NAME = "$(TARGET_NAME)";
				SWIFT_OBJC_BRIDGING_HEADER = "ENATests-Bridging-Header.h";
				SWIFT_VERSION = 5.0;
				TARGETED_DEVICE_FAMILY = "1,2";
				TEST_HOST = "$(BUILT_PRODUCTS_DIR)/ENA.app/ENA";
			};
			name = TestFlight;
		};
		0140535A24A0E077000A5121 /* TestFlight */ = {
			isa = XCBuildConfiguration;
			buildSettings = {
				ALWAYS_EMBED_SWIFT_STANDARD_LIBRARIES = YES;
				CODE_SIGN_STYLE = Manual;
				DEVELOPMENT_TEAM = 523TP53AQF;
				INFOPLIST_FILE = ENAUITests/Info.plist;
				LD_RUNPATH_SEARCH_PATHS = (
					"$(inherited)",
					"@executable_path/Frameworks",
					"@loader_path/Frameworks",
				);
				PRODUCT_BUNDLE_IDENTIFIER = com.sap.ux.ENAUITests;
				PRODUCT_NAME = "$(TARGET_NAME)";
				PROVISIONING_PROFILE_SPECIFIER = "";
				"PROVISIONING_PROFILE_SPECIFIER[sdk=macosx*]" = "";
				SWIFT_VERSION = 5.0;
				TARGETED_DEVICE_FAMILY = "1,2";
				TEST_TARGET_NAME = ENA;
			};
			name = TestFlight;
		};
		019BFC6324C988F90053973D /* TestFlight */ = {
			isa = XCBuildConfiguration;
			buildSettings = {
				CODE_SIGNING_ALLOWED = NO;
				CODE_SIGNING_REQUIRED = NO;
				CODE_SIGN_STYLE = Manual;
				DEFINES_MODULE = YES;
				DYLIB_INSTALL_NAME_BASE = "@rpath";
				GCC_PREPROCESSOR_DEFINITIONS = "SQLITE_HAS_CODEC=1";
				INFOPLIST_FILE = CWASQLite/Info.plist;
				LD_RUNPATH_SEARCH_PATHS = (
					"$(inherited)",
					"@executable_path/Frameworks",
					"@loader_path/Frameworks",
				);
				OTHER_CFLAGS = (
					"-DSQLITE_TEMP_STORE=3",
					"-DSQLCIPHER_CRYPTO_CC",
					"-DNDEBUG",
					"-DSQLITE_HAS_CODEC",
				);
				PRODUCT_BUNDLE_IDENTIFIER = de.rki.coronawarnapp.sqlite;
				PRODUCT_NAME = CWASQLite;
				PROVISIONING_PROFILE_SPECIFIER = "";
				SKIP_INSTALL = YES;
				SWIFT_VERSION = 5.0;
				VERSIONING_SYSTEM = "apple-generic";
			};
			name = TestFlight;
		};
		01D1BEB124F7F41200D11B9A /* AdHoc */ = {
			isa = XCBuildConfiguration;
			buildSettings = {
				ALWAYS_SEARCH_USER_PATHS = NO;
				CLANG_ANALYZER_LOCALIZABILITY_NONLOCALIZED = YES;
				CLANG_ANALYZER_NONNULL = YES;
				CLANG_ANALYZER_NUMBER_OBJECT_CONVERSION = YES_AGGRESSIVE;
				CLANG_CXX_LANGUAGE_STANDARD = "gnu++14";
				CLANG_CXX_LIBRARY = "libc++";
				CLANG_ENABLE_MODULES = YES;
				CLANG_ENABLE_OBJC_ARC = YES;
				CLANG_ENABLE_OBJC_WEAK = YES;
				CLANG_WARN_BLOCK_CAPTURE_AUTORELEASING = YES;
				CLANG_WARN_BOOL_CONVERSION = YES;
				CLANG_WARN_COMMA = YES;
				CLANG_WARN_CONSTANT_CONVERSION = YES;
				CLANG_WARN_DEPRECATED_OBJC_IMPLEMENTATIONS = YES;
				CLANG_WARN_DIRECT_OBJC_ISA_USAGE = YES_ERROR;
				CLANG_WARN_DOCUMENTATION_COMMENTS = YES;
				CLANG_WARN_EMPTY_BODY = YES;
				CLANG_WARN_ENUM_CONVERSION = YES;
				CLANG_WARN_INFINITE_RECURSION = YES;
				CLANG_WARN_INT_CONVERSION = YES;
				CLANG_WARN_NON_LITERAL_NULL_CONVERSION = YES;
				CLANG_WARN_OBJC_IMPLICIT_RETAIN_SELF = YES;
				CLANG_WARN_OBJC_LITERAL_CONVERSION = YES;
				CLANG_WARN_OBJC_ROOT_CLASS = YES_ERROR;
				CLANG_WARN_QUOTED_INCLUDE_IN_FRAMEWORK_HEADER = YES;
				CLANG_WARN_RANGE_LOOP_ANALYSIS = YES;
				CLANG_WARN_STRICT_PROTOTYPES = YES;
				CLANG_WARN_SUSPICIOUS_MOVE = YES;
				CLANG_WARN_UNGUARDED_AVAILABILITY = YES_AGGRESSIVE;
				CLANG_WARN_UNREACHABLE_CODE = YES;
				CLANG_WARN__DUPLICATE_METHOD_MATCH = YES;
				COPY_PHASE_STRIP = NO;
				DEBUG_INFORMATION_FORMAT = "dwarf-with-dsym";
				ENABLE_NS_ASSERTIONS = NO;
				ENABLE_STRICT_OBJC_MSGSEND = YES;
				GCC_C_LANGUAGE_STANDARD = gnu11;
				GCC_NO_COMMON_BLOCKS = YES;
				GCC_WARN_64_TO_32_BIT_CONVERSION = YES;
				GCC_WARN_ABOUT_RETURN_TYPE = YES_ERROR;
				GCC_WARN_UNDECLARED_SELECTOR = YES;
				GCC_WARN_UNINITIALIZED_AUTOS = YES_AGGRESSIVE;
				GCC_WARN_UNUSED_FUNCTION = YES;
				GCC_WARN_UNUSED_VARIABLE = YES;
				IPHONEOS_DEPLOYMENT_TARGET = 13.6;
				MTL_ENABLE_DEBUG_INFO = NO;
				MTL_FAST_MATH = YES;
				SDKROOT = iphoneos;
				SWIFT_ACTIVE_COMPILATION_CONDITIONS = ADHOC;
				SWIFT_COMPILATION_MODE = wholemodule;
				SWIFT_OPTIMIZATION_LEVEL = "-O";
				VALIDATE_PRODUCT = YES;
			};
			name = AdHoc;
		};
		01D1BEB224F7F41200D11B9A /* AdHoc */ = {
			isa = XCBuildConfiguration;
			buildSettings = {
				ASSETCATALOG_COMPILER_APPICON_NAME = AppIcon;
				CLANG_ENABLE_MODULES = YES;
				CODE_SIGN_ENTITLEMENTS = "${PROJECT}/Resources/ENA.entitlements";
				CODE_SIGN_IDENTITY = $IPHONE_APP_CODE_SIGN_IDENTITY;
				CODE_SIGN_STYLE = Manual;
<<<<<<< HEAD
				CURRENT_PROJECT_VERSION = 1;
=======
				CURRENT_PROJECT_VERSION = 3;
>>>>>>> 7749fad5
				DEVELOPMENT_TEAM = 523TP53AQF;
				GCC_PREPROCESSOR_DEFINITIONS = "SQLITE_HAS_CODEC=1";
				INFOPLIST_FILE = ENA/Resources/Info.plist;
				IPHONE_APP_CODE_SIGN_IDENTITY = "Apple Distribution";
				IPHONE_APP_DEV_TEAM = 523TP53AQF;
				IPHONE_APP_DIST_PROF_SPECIFIER = "match AdHoc de.rki.coronawarnapp";
				LD_RUNPATH_SEARCH_PATHS = (
					"$(inherited)",
					"@executable_path/Frameworks",
				);
<<<<<<< HEAD
				MARKETING_VERSION = 1.5.3;
=======
				MARKETING_VERSION = 1.6.0;
>>>>>>> 7749fad5
				OTHER_CFLAGS = (
					"-DSQLITE_HAS_CODEC",
					"-DSQLITE_TEMP_STORE=3",
					"-DSQLCIPHER_CRYPTO_CC",
					"-DNDEBUG",
				);
				PRODUCT_BUNDLE_IDENTIFIER = de.rki.coronawarnapp;
				PRODUCT_NAME = "$(TARGET_NAME)";
				PROVISIONING_PROFILE_SPECIFIER = $IPHONE_APP_DIST_PROF_SPECIFIER;
				SWIFT_ACTIVE_COMPILATION_CONDITIONS = "APP_STORE USE_DEV_PK_FOR_SIG_VERIFICATION";
				SWIFT_OBJC_BRIDGING_HEADER = "ENA-Bridging-Header.h";
				SWIFT_VERSION = 5.0;
				TARGETED_DEVICE_FAMILY = 1;
			};
			name = AdHoc;
		};
		01D1BEB324F7F41200D11B9A /* AdHoc */ = {
			isa = XCBuildConfiguration;
			buildSettings = {
				ALWAYS_EMBED_SWIFT_STANDARD_LIBRARIES = YES;
				BUNDLE_LOADER = "$(TEST_HOST)";
				CLANG_ENABLE_MODULES = YES;
				CODE_SIGN_STYLE = Manual;
				DEVELOPMENT_TEAM = 523TP53AQF;
				GCC_PREPROCESSOR_DEFINITIONS = "SQLITE_HAS_CODEC=1";
				INFOPLIST_FILE = ENATests/Info.plist;
				LD_RUNPATH_SEARCH_PATHS = (
					"$(inherited)",
					"@executable_path/Frameworks",
					"@loader_path/Frameworks",
				);
				OTHER_CFLAGS = (
					"-DSQLITE_HAS_CODEC",
					"-DSQLITE_TEMP_STORE=3",
					"-DSQLCIPHER_CRYPTO_CC",
					"-DNDEBUG",
				);
				PRODUCT_BUNDLE_IDENTIFIER = com.sap.ux.ENATests;
				PRODUCT_NAME = "$(TARGET_NAME)";
				SWIFT_OBJC_BRIDGING_HEADER = "ENATests-Bridging-Header.h";
				SWIFT_VERSION = 5.0;
				TARGETED_DEVICE_FAMILY = "1,2";
				TEST_HOST = "$(BUILT_PRODUCTS_DIR)/ENA.app/ENA";
			};
			name = AdHoc;
		};
		01D1BEB424F7F41200D11B9A /* AdHoc */ = {
			isa = XCBuildConfiguration;
			buildSettings = {
				ALWAYS_EMBED_SWIFT_STANDARD_LIBRARIES = YES;
				CODE_SIGN_STYLE = Manual;
				DEVELOPMENT_TEAM = 523TP53AQF;
				INFOPLIST_FILE = ENAUITests/Info.plist;
				LD_RUNPATH_SEARCH_PATHS = (
					"$(inherited)",
					"@executable_path/Frameworks",
					"@loader_path/Frameworks",
				);
				PRODUCT_BUNDLE_IDENTIFIER = com.sap.ux.ENAUITests;
				PRODUCT_NAME = "$(TARGET_NAME)";
				PROVISIONING_PROFILE_SPECIFIER = "";
				"PROVISIONING_PROFILE_SPECIFIER[sdk=macosx*]" = "";
				SWIFT_VERSION = 5.0;
				TARGETED_DEVICE_FAMILY = "1,2";
				TEST_TARGET_NAME = ENA;
			};
			name = AdHoc;
		};
		01D1BEB524F7F41200D11B9A /* AdHoc */ = {
			isa = XCBuildConfiguration;
			buildSettings = {
				CODE_SIGNING_ALLOWED = NO;
				CODE_SIGNING_REQUIRED = NO;
				CODE_SIGN_STYLE = Manual;
				DEFINES_MODULE = YES;
				DYLIB_INSTALL_NAME_BASE = "@rpath";
				GCC_PREPROCESSOR_DEFINITIONS = "SQLITE_HAS_CODEC=1";
				INFOPLIST_FILE = CWASQLite/Info.plist;
				LD_RUNPATH_SEARCH_PATHS = (
					"$(inherited)",
					"@executable_path/Frameworks",
					"@loader_path/Frameworks",
				);
				OTHER_CFLAGS = (
					"-DSQLITE_TEMP_STORE=3",
					"-DSQLCIPHER_CRYPTO_CC",
					"-DNDEBUG",
					"-DSQLITE_HAS_CODEC",
				);
				PRODUCT_BUNDLE_IDENTIFIER = de.rki.coronawarnapp.sqlite;
				PRODUCT_NAME = CWASQLite;
				PROVISIONING_PROFILE_SPECIFIER = "";
				SKIP_INSTALL = YES;
				SWIFT_VERSION = 5.0;
				VERSIONING_SYSTEM = "apple-generic";
			};
			name = AdHoc;
		};
<<<<<<< HEAD
		01DE5A74248E3CF800F6D7F2 /* UITesting */ = {
			isa = XCBuildConfiguration;
			buildSettings = {
				ALWAYS_SEARCH_USER_PATHS = NO;
				CLANG_ANALYZER_LOCALIZABILITY_NONLOCALIZED = YES;
				CLANG_ANALYZER_NONNULL = YES;
				CLANG_ANALYZER_NUMBER_OBJECT_CONVERSION = YES_AGGRESSIVE;
				CLANG_CXX_LANGUAGE_STANDARD = "gnu++14";
				CLANG_CXX_LIBRARY = "libc++";
				CLANG_ENABLE_MODULES = YES;
				CLANG_ENABLE_OBJC_ARC = YES;
				CLANG_ENABLE_OBJC_WEAK = YES;
				CLANG_WARN_BLOCK_CAPTURE_AUTORELEASING = YES;
				CLANG_WARN_BOOL_CONVERSION = YES;
				CLANG_WARN_COMMA = YES;
				CLANG_WARN_CONSTANT_CONVERSION = YES;
				CLANG_WARN_DEPRECATED_OBJC_IMPLEMENTATIONS = YES;
				CLANG_WARN_DIRECT_OBJC_ISA_USAGE = YES_ERROR;
				CLANG_WARN_DOCUMENTATION_COMMENTS = YES;
				CLANG_WARN_EMPTY_BODY = YES;
				CLANG_WARN_ENUM_CONVERSION = YES;
				CLANG_WARN_INFINITE_RECURSION = YES;
				CLANG_WARN_INT_CONVERSION = YES;
				CLANG_WARN_NON_LITERAL_NULL_CONVERSION = YES;
				CLANG_WARN_OBJC_IMPLICIT_RETAIN_SELF = YES;
				CLANG_WARN_OBJC_LITERAL_CONVERSION = YES;
				CLANG_WARN_OBJC_ROOT_CLASS = YES_ERROR;
				CLANG_WARN_RANGE_LOOP_ANALYSIS = YES;
				CLANG_WARN_STRICT_PROTOTYPES = YES;
				CLANG_WARN_SUSPICIOUS_MOVE = YES;
				CLANG_WARN_UNGUARDED_AVAILABILITY = YES_AGGRESSIVE;
				CLANG_WARN_UNREACHABLE_CODE = YES;
				CLANG_WARN__DUPLICATE_METHOD_MATCH = YES;
				COPY_PHASE_STRIP = NO;
				DEBUG_INFORMATION_FORMAT = dwarf;
				ENABLE_STRICT_OBJC_MSGSEND = YES;
				ENABLE_TESTABILITY = YES;
				GCC_C_LANGUAGE_STANDARD = gnu11;
				GCC_DYNAMIC_NO_PIC = NO;
				GCC_NO_COMMON_BLOCKS = YES;
				GCC_OPTIMIZATION_LEVEL = 0;
				GCC_PREPROCESSOR_DEFINITIONS = (
					"DEBUG=1",
					"$(inherited)",
				);
				GCC_WARN_64_TO_32_BIT_CONVERSION = YES;
				GCC_WARN_ABOUT_RETURN_TYPE = YES_ERROR;
				GCC_WARN_UNDECLARED_SELECTOR = YES;
				GCC_WARN_UNINITIALIZED_AUTOS = YES_AGGRESSIVE;
				GCC_WARN_UNUSED_FUNCTION = YES;
				GCC_WARN_UNUSED_VARIABLE = YES;
				IPHONEOS_DEPLOYMENT_TARGET = 13.6;
				MTL_ENABLE_DEBUG_INFO = INCLUDE_SOURCE;
				MTL_FAST_MATH = YES;
				ONLY_ACTIVE_ARCH = YES;
				SDKROOT = iphoneos;
				SWIFT_ACTIVE_COMPILATION_CONDITIONS = "DEBUG UITESTING";
				SWIFT_OPTIMIZATION_LEVEL = "-Onone";
			};
			name = UITesting;
		};
		01DE5A75248E3CF800F6D7F2 /* UITesting */ = {
			isa = XCBuildConfiguration;
			buildSettings = {
				ASSETCATALOG_COMPILER_APPICON_NAME = AppIcon;
				CLANG_ENABLE_MODULES = YES;
				CODE_SIGN_ENTITLEMENTS = "${PROJECT}/Resources/ENACommunity.entitlements";
				CODE_SIGN_IDENTITY = "Apple Development";
				CODE_SIGN_STYLE = Automatic;
				CURRENT_PROJECT_VERSION = 1;
				DEVELOPMENT_TEAM = $IPHONE_APP_DEV_TEAM;
				GCC_PREPROCESSOR_DEFINITIONS = (
					"DEBUG=1",
					"$(inherited)",
					"SQLITE_HAS_CODEC=1",
				);
				INFOPLIST_FILE = ENA/Resources/Info.plist;
				IPHONE_APP_CODE_SIGN_IDENTITY = "iPhone Developer";
				IPHONE_APP_DEV_TEAM = 523TP53AQF;
				IPHONE_APP_DIST_PROF_SPECIFIER = "";
				LD_RUNPATH_SEARCH_PATHS = (
					"$(inherited)",
					"@executable_path/Frameworks",
				);
				MARKETING_VERSION = 1.5.3;
				OTHER_CFLAGS = (
					"-DSQLITE_HAS_CODEC",
					"-DSQLITE_TEMP_STORE=3",
					"-DSQLCIPHER_CRYPTO_CC",
					"-DNDEBUG",
				);
				PRODUCT_BUNDLE_IDENTIFIER = "de.rki.coronawarnapp-dev";
				PRODUCT_NAME = "$(TARGET_NAME)";
				PROVISIONING_PROFILE_SPECIFIER = "";
				SWIFT_ACTIVE_COMPILATION_CONDITIONS = "$(inherited) DISABLE_CERTIFICATE_PINNING";
				SWIFT_OBJC_BRIDGING_HEADER = "ENA-Bridging-Header.h";
				SWIFT_OPTIMIZATION_LEVEL = "-Onone";
				SWIFT_VERSION = 5.0;
				TARGETED_DEVICE_FAMILY = 1;
			};
			name = UITesting;
		};
		01DE5A76248E3CF800F6D7F2 /* UITesting */ = {
			isa = XCBuildConfiguration;
			buildSettings = {
				ALWAYS_EMBED_SWIFT_STANDARD_LIBRARIES = YES;
				BUNDLE_LOADER = "$(TEST_HOST)";
				CLANG_ENABLE_MODULES = YES;
				CODE_SIGN_STYLE = Automatic;
				DEVELOPMENT_TEAM = 523TP53AQF;
				GCC_PREPROCESSOR_DEFINITIONS = (
					"$(inherited)",
					"SQLITE_HAS_CODEC=1",
				);
				INFOPLIST_FILE = ENATests/Info.plist;
				LD_RUNPATH_SEARCH_PATHS = (
					"$(inherited)",
					"@executable_path/Frameworks",
					"@loader_path/Frameworks",
				);
				OTHER_CFLAGS = (
					"-DSQLITE_HAS_CODEC",
					"-DSQLITE_TEMP_STORE=3",
					"-DSQLCIPHER_CRYPTO_CC",
					"-DNDEBUG",
				);
				PRODUCT_BUNDLE_IDENTIFIER = com.sap.ux.ENATests;
				PRODUCT_NAME = "$(TARGET_NAME)";
				SWIFT_OBJC_BRIDGING_HEADER = "ENATests-Bridging-Header.h";
				SWIFT_OPTIMIZATION_LEVEL = "-Onone";
				SWIFT_VERSION = 5.0;
				TARGETED_DEVICE_FAMILY = "1,2";
				TEST_HOST = "$(BUILT_PRODUCTS_DIR)/ENA.app/ENA";
			};
			name = UITesting;
		};
		01DE5A77248E3CF800F6D7F2 /* UITesting */ = {
			isa = XCBuildConfiguration;
			buildSettings = {
				ALWAYS_EMBED_SWIFT_STANDARD_LIBRARIES = YES;
				CODE_SIGN_STYLE = Automatic;
				DEVELOPMENT_TEAM = 523TP53AQF;
				INFOPLIST_FILE = ENAUITests/Info.plist;
				LD_RUNPATH_SEARCH_PATHS = (
					"$(inherited)",
					"@executable_path/Frameworks",
					"@loader_path/Frameworks",
				);
				PRODUCT_BUNDLE_IDENTIFIER = com.sap.ux.ENAUITests;
				PRODUCT_NAME = "$(TARGET_NAME)";
				PROVISIONING_PROFILE_SPECIFIER = "";
				"PROVISIONING_PROFILE_SPECIFIER[sdk=macosx*]" = "";
				SWIFT_VERSION = 5.0;
				TARGETED_DEVICE_FAMILY = "1,2";
				TEST_TARGET_NAME = ENA;
			};
			name = UITesting;
		};
=======
>>>>>>> 7749fad5
		85D7596624570491008175F0 /* Debug */ = {
			isa = XCBuildConfiguration;
			buildSettings = {
				ALWAYS_SEARCH_USER_PATHS = NO;
				CLANG_ANALYZER_LOCALIZABILITY_NONLOCALIZED = YES;
				CLANG_ANALYZER_NONNULL = YES;
				CLANG_ANALYZER_NUMBER_OBJECT_CONVERSION = YES_AGGRESSIVE;
				CLANG_CXX_LANGUAGE_STANDARD = "gnu++14";
				CLANG_CXX_LIBRARY = "libc++";
				CLANG_ENABLE_MODULES = YES;
				CLANG_ENABLE_OBJC_ARC = YES;
				CLANG_ENABLE_OBJC_WEAK = YES;
				CLANG_WARN_BLOCK_CAPTURE_AUTORELEASING = YES;
				CLANG_WARN_BOOL_CONVERSION = YES;
				CLANG_WARN_COMMA = YES;
				CLANG_WARN_CONSTANT_CONVERSION = YES;
				CLANG_WARN_DEPRECATED_OBJC_IMPLEMENTATIONS = YES;
				CLANG_WARN_DIRECT_OBJC_ISA_USAGE = YES_ERROR;
				CLANG_WARN_DOCUMENTATION_COMMENTS = YES;
				CLANG_WARN_EMPTY_BODY = YES;
				CLANG_WARN_ENUM_CONVERSION = YES;
				CLANG_WARN_INFINITE_RECURSION = YES;
				CLANG_WARN_INT_CONVERSION = YES;
				CLANG_WARN_NON_LITERAL_NULL_CONVERSION = YES;
				CLANG_WARN_OBJC_IMPLICIT_RETAIN_SELF = YES;
				CLANG_WARN_OBJC_LITERAL_CONVERSION = YES;
				CLANG_WARN_OBJC_ROOT_CLASS = YES_ERROR;
				CLANG_WARN_QUOTED_INCLUDE_IN_FRAMEWORK_HEADER = YES;
				CLANG_WARN_RANGE_LOOP_ANALYSIS = YES;
				CLANG_WARN_STRICT_PROTOTYPES = YES;
				CLANG_WARN_SUSPICIOUS_MOVE = YES;
				CLANG_WARN_UNGUARDED_AVAILABILITY = YES_AGGRESSIVE;
				CLANG_WARN_UNREACHABLE_CODE = YES;
				CLANG_WARN__DUPLICATE_METHOD_MATCH = YES;
				COPY_PHASE_STRIP = NO;
				DEBUG_INFORMATION_FORMAT = dwarf;
				ENABLE_STRICT_OBJC_MSGSEND = YES;
				ENABLE_TESTABILITY = YES;
				GCC_C_LANGUAGE_STANDARD = gnu11;
				GCC_DYNAMIC_NO_PIC = NO;
				GCC_NO_COMMON_BLOCKS = YES;
				GCC_OPTIMIZATION_LEVEL = 0;
				GCC_PREPROCESSOR_DEFINITIONS = (
					"DEBUG=1",
					"$(inherited)",
				);
				GCC_WARN_64_TO_32_BIT_CONVERSION = YES;
				GCC_WARN_ABOUT_RETURN_TYPE = YES_ERROR;
				GCC_WARN_UNDECLARED_SELECTOR = YES;
				GCC_WARN_UNINITIALIZED_AUTOS = YES_AGGRESSIVE;
				GCC_WARN_UNUSED_FUNCTION = YES;
				GCC_WARN_UNUSED_VARIABLE = YES;
				IPHONEOS_DEPLOYMENT_TARGET = 13.6;
				MTL_ENABLE_DEBUG_INFO = INCLUDE_SOURCE;
				MTL_FAST_MATH = YES;
				ONLY_ACTIVE_ARCH = YES;
				SDKROOT = iphoneos;
				SWIFT_ACTIVE_COMPILATION_CONDITIONS = DEBUG;
				SWIFT_OPTIMIZATION_LEVEL = "-Onone";
			};
			name = Debug;
		};
		85D7596724570491008175F0 /* Release */ = {
			isa = XCBuildConfiguration;
			buildSettings = {
				ALWAYS_SEARCH_USER_PATHS = NO;
				CLANG_ANALYZER_LOCALIZABILITY_NONLOCALIZED = YES;
				CLANG_ANALYZER_NONNULL = YES;
				CLANG_ANALYZER_NUMBER_OBJECT_CONVERSION = YES_AGGRESSIVE;
				CLANG_CXX_LANGUAGE_STANDARD = "gnu++14";
				CLANG_CXX_LIBRARY = "libc++";
				CLANG_ENABLE_MODULES = YES;
				CLANG_ENABLE_OBJC_ARC = YES;
				CLANG_ENABLE_OBJC_WEAK = YES;
				CLANG_WARN_BLOCK_CAPTURE_AUTORELEASING = YES;
				CLANG_WARN_BOOL_CONVERSION = YES;
				CLANG_WARN_COMMA = YES;
				CLANG_WARN_CONSTANT_CONVERSION = YES;
				CLANG_WARN_DEPRECATED_OBJC_IMPLEMENTATIONS = YES;
				CLANG_WARN_DIRECT_OBJC_ISA_USAGE = YES_ERROR;
				CLANG_WARN_DOCUMENTATION_COMMENTS = YES;
				CLANG_WARN_EMPTY_BODY = YES;
				CLANG_WARN_ENUM_CONVERSION = YES;
				CLANG_WARN_INFINITE_RECURSION = YES;
				CLANG_WARN_INT_CONVERSION = YES;
				CLANG_WARN_NON_LITERAL_NULL_CONVERSION = YES;
				CLANG_WARN_OBJC_IMPLICIT_RETAIN_SELF = YES;
				CLANG_WARN_OBJC_LITERAL_CONVERSION = YES;
				CLANG_WARN_OBJC_ROOT_CLASS = YES_ERROR;
				CLANG_WARN_QUOTED_INCLUDE_IN_FRAMEWORK_HEADER = YES;
				CLANG_WARN_RANGE_LOOP_ANALYSIS = YES;
				CLANG_WARN_STRICT_PROTOTYPES = YES;
				CLANG_WARN_SUSPICIOUS_MOVE = YES;
				CLANG_WARN_UNGUARDED_AVAILABILITY = YES_AGGRESSIVE;
				CLANG_WARN_UNREACHABLE_CODE = YES;
				CLANG_WARN__DUPLICATE_METHOD_MATCH = YES;
				COPY_PHASE_STRIP = NO;
				DEBUG_INFORMATION_FORMAT = "dwarf-with-dsym";
				ENABLE_NS_ASSERTIONS = NO;
				ENABLE_STRICT_OBJC_MSGSEND = YES;
				GCC_C_LANGUAGE_STANDARD = gnu11;
				GCC_NO_COMMON_BLOCKS = YES;
				GCC_WARN_64_TO_32_BIT_CONVERSION = YES;
				GCC_WARN_ABOUT_RETURN_TYPE = YES_ERROR;
				GCC_WARN_UNDECLARED_SELECTOR = YES;
				GCC_WARN_UNINITIALIZED_AUTOS = YES_AGGRESSIVE;
				GCC_WARN_UNUSED_FUNCTION = YES;
				GCC_WARN_UNUSED_VARIABLE = YES;
				IPHONEOS_DEPLOYMENT_TARGET = 13.6;
				MTL_ENABLE_DEBUG_INFO = NO;
				MTL_FAST_MATH = YES;
				SDKROOT = iphoneos;
				SWIFT_ACTIVE_COMPILATION_CONDITIONS = RELEASE;
				SWIFT_COMPILATION_MODE = wholemodule;
				SWIFT_OPTIMIZATION_LEVEL = "-O";
				VALIDATE_PRODUCT = YES;
			};
			name = Release;
		};
		85D7596924570491008175F0 /* Debug */ = {
			isa = XCBuildConfiguration;
			buildSettings = {
				ASSETCATALOG_COMPILER_APPICON_NAME = AppIcon;
				CLANG_ENABLE_MODULES = YES;
				CODE_SIGN_ENTITLEMENTS = "${PROJECT}/Resources/ENATest.entitlements";
				CODE_SIGN_IDENTITY = $IPHONE_APP_CODE_SIGN_IDENTITY;
				CODE_SIGN_STYLE = Manual;
<<<<<<< HEAD
				CURRENT_PROJECT_VERSION = 1;
=======
				CURRENT_PROJECT_VERSION = 3;
>>>>>>> 7749fad5
				DEVELOPMENT_TEAM = 523TP53AQF;
				GCC_PREPROCESSOR_DEFINITIONS = (
					"DEBUG=1",
					"$(inherited)",
					"SQLITE_HAS_CODEC=1",
				);
				INFOPLIST_FILE = ENA/Resources/Info_Debug.plist;
				IPHONE_APP_CODE_SIGN_IDENTITY = "iPhone Developer";
				IPHONE_APP_DEV_TEAM = 523TP53AQF;
				IPHONE_APP_DIST_PROF_SPECIFIER = "523TP53AQF/Corona-Warn-App-Dev1";
				LD_RUNPATH_SEARCH_PATHS = (
					"$(inherited)",
					"@executable_path/Frameworks",
				);
<<<<<<< HEAD
				MARKETING_VERSION = 1.5.3;
=======
				MARKETING_VERSION = 1.6.0;
>>>>>>> 7749fad5
				OTHER_CFLAGS = (
					"-DSQLITE_HAS_CODEC",
					"-DSQLITE_TEMP_STORE=3",
					"-DSQLCIPHER_CRYPTO_CC",
					"-DNDEBUG",
				);
				PRODUCT_BUNDLE_IDENTIFIER = "de.rki.coronawarnapp-dev";
				PRODUCT_NAME = "$(TARGET_NAME)";
				PROVISIONING_PROFILE_SPECIFIER = $IPHONE_APP_DIST_PROF_SPECIFIER;
				SWIFT_ACTIVE_COMPILATION_CONDITIONS = "$(inherited) USE_DEV_PK_FOR_SIG_VERIFICATION DISABLE_CERTIFICATE_PINNING";
				SWIFT_OBJC_BRIDGING_HEADER = "ENA-Bridging-Header.h";
				SWIFT_OPTIMIZATION_LEVEL = "-Onone";
				SWIFT_VERSION = 5.0;
				TARGETED_DEVICE_FAMILY = 1;
			};
			name = Debug;
		};
		85D7596A24570491008175F0 /* Release */ = {
			isa = XCBuildConfiguration;
			buildSettings = {
				ASSETCATALOG_COMPILER_APPICON_NAME = AppIcon;
				CLANG_ENABLE_MODULES = YES;
				CODE_SIGN_ENTITLEMENTS = "${PROJECT}/Resources/ENA.entitlements";
				CODE_SIGN_IDENTITY = $IPHONE_APP_CODE_SIGN_IDENTITY;
				CODE_SIGN_STYLE = Manual;
<<<<<<< HEAD
				CURRENT_PROJECT_VERSION = 1;
=======
				CURRENT_PROJECT_VERSION = 3;
>>>>>>> 7749fad5
				GCC_PREPROCESSOR_DEFINITIONS = "SQLITE_HAS_CODEC=1";
				INFOPLIST_FILE = ENA/Resources/Info.plist;
				IPHONE_APP_CODE_SIGN_IDENTITY = "iPhone Developer";
				IPHONE_APP_DEV_TEAM = 523TP53AQF;
				IPHONE_APP_DIST_PROF_SPECIFIER = "523TP53AQF/Corona-Warn-App";
				LD_RUNPATH_SEARCH_PATHS = (
					"$(inherited)",
					"@executable_path/Frameworks",
				);
<<<<<<< HEAD
				MARKETING_VERSION = 1.5.3;
=======
				MARKETING_VERSION = 1.6.0;
>>>>>>> 7749fad5
				OTHER_CFLAGS = (
					"-DSQLITE_HAS_CODEC",
					"-DSQLITE_TEMP_STORE=3",
					"-DSQLCIPHER_CRYPTO_CC",
					"-DNDEBUG",
				);
				PRODUCT_BUNDLE_IDENTIFIER = de.rki.coronawarnapp;
				PRODUCT_NAME = "$(TARGET_NAME)";
				PROVISIONING_PROFILE_SPECIFIER = $IPHONE_APP_DIST_PROF_SPECIFIER;
				SWIFT_OBJC_BRIDGING_HEADER = "ENA-Bridging-Header.h";
				SWIFT_VERSION = 5.0;
				TARGETED_DEVICE_FAMILY = 1;
			};
			name = Release;
		};
		85D7596C24570491008175F0 /* Debug */ = {
			isa = XCBuildConfiguration;
			buildSettings = {
				ALWAYS_EMBED_SWIFT_STANDARD_LIBRARIES = YES;
				BUNDLE_LOADER = "$(TEST_HOST)";
				CLANG_ENABLE_MODULES = YES;
				CODE_SIGN_STYLE = Automatic;
				DEVELOPMENT_TEAM = 523TP53AQF;
				GCC_PREPROCESSOR_DEFINITIONS = (
					"$(inherited)",
					"SQLITE_HAS_CODEC=1",
				);
				INFOPLIST_FILE = ENATests/Info.plist;
				LD_RUNPATH_SEARCH_PATHS = (
					"$(inherited)",
					"@executable_path/Frameworks",
					"@loader_path/Frameworks",
				);
				OTHER_CFLAGS = (
					"-DSQLITE_HAS_CODEC",
					"-DSQLITE_TEMP_STORE=3",
					"-DSQLCIPHER_CRYPTO_CC",
					"-DNDEBUG",
				);
				PRODUCT_BUNDLE_IDENTIFIER = com.sap.ux.ENATests;
				PRODUCT_NAME = "$(TARGET_NAME)";
				SWIFT_OBJC_BRIDGING_HEADER = "ENATests-Bridging-Header.h";
				SWIFT_OPTIMIZATION_LEVEL = "-Onone";
				SWIFT_VERSION = 5.0;
				TARGETED_DEVICE_FAMILY = "1,2";
				TEST_HOST = "$(BUILT_PRODUCTS_DIR)/ENA.app/ENA";
			};
			name = Debug;
		};
		85D7596D24570491008175F0 /* Release */ = {
			isa = XCBuildConfiguration;
			buildSettings = {
				ALWAYS_EMBED_SWIFT_STANDARD_LIBRARIES = YES;
				BUNDLE_LOADER = "$(TEST_HOST)";
				CLANG_ENABLE_MODULES = YES;
				CODE_SIGN_STYLE = Automatic;
				DEVELOPMENT_TEAM = 523TP53AQF;
				GCC_PREPROCESSOR_DEFINITIONS = "SQLITE_HAS_CODEC=1";
				INFOPLIST_FILE = ENATests/Info.plist;
				LD_RUNPATH_SEARCH_PATHS = (
					"$(inherited)",
					"@executable_path/Frameworks",
					"@loader_path/Frameworks",
				);
				OTHER_CFLAGS = (
					"-DSQLITE_HAS_CODEC",
					"-DSQLITE_TEMP_STORE=3",
					"-DSQLCIPHER_CRYPTO_CC",
					"-DNDEBUG",
				);
				PRODUCT_BUNDLE_IDENTIFIER = com.sap.ux.ENATests;
				PRODUCT_NAME = "$(TARGET_NAME)";
				SWIFT_OBJC_BRIDGING_HEADER = "ENATests-Bridging-Header.h";
				SWIFT_VERSION = 5.0;
				TARGETED_DEVICE_FAMILY = "1,2";
				TEST_HOST = "$(BUILT_PRODUCTS_DIR)/ENA.app/ENA";
			};
			name = Release;
		};
		85D7596F24570491008175F0 /* Debug */ = {
			isa = XCBuildConfiguration;
			buildSettings = {
				ALWAYS_EMBED_SWIFT_STANDARD_LIBRARIES = YES;
				CODE_SIGN_STYLE = Automatic;
				DEVELOPMENT_TEAM = 523TP53AQF;
				INFOPLIST_FILE = ENAUITests/Info.plist;
				LD_RUNPATH_SEARCH_PATHS = (
					"$(inherited)",
					"@executable_path/Frameworks",
					"@loader_path/Frameworks",
				);
				PRODUCT_BUNDLE_IDENTIFIER = com.sap.ux.ENAUITests;
				PRODUCT_NAME = "$(TARGET_NAME)";
				PROVISIONING_PROFILE_SPECIFIER = "";
				"PROVISIONING_PROFILE_SPECIFIER[sdk=macosx*]" = "";
				SWIFT_ACTIVE_COMPILATION_CONDITIONS = DEBUG;
				SWIFT_VERSION = 5.0;
				TARGETED_DEVICE_FAMILY = "1,2";
				TEST_TARGET_NAME = ENA;
			};
			name = Debug;
		};
		85D7597024570491008175F0 /* Release */ = {
			isa = XCBuildConfiguration;
			buildSettings = {
				ALWAYS_EMBED_SWIFT_STANDARD_LIBRARIES = YES;
				CODE_SIGN_STYLE = Automatic;
				DEVELOPMENT_TEAM = 523TP53AQF;
				INFOPLIST_FILE = ENAUITests/Info.plist;
				LD_RUNPATH_SEARCH_PATHS = (
					"$(inherited)",
					"@executable_path/Frameworks",
					"@loader_path/Frameworks",
				);
				PRODUCT_BUNDLE_IDENTIFIER = com.sap.ux.ENAUITests;
				PRODUCT_NAME = "$(TARGET_NAME)";
				PROVISIONING_PROFILE_SPECIFIER = "";
				"PROVISIONING_PROFILE_SPECIFIER[sdk=macosx*]" = "";
				SWIFT_VERSION = 5.0;
				TARGETED_DEVICE_FAMILY = "1,2";
				TEST_TARGET_NAME = ENA;
			};
			name = Release;
		};
		B1FF6B6F2497D0B50041CF02 /* Debug */ = {
			isa = XCBuildConfiguration;
			buildSettings = {
				CODE_SIGNING_ALLOWED = NO;
				CODE_SIGNING_REQUIRED = NO;
				CODE_SIGN_IDENTITY = "";
				"CODE_SIGN_IDENTITY[sdk=macosx*]" = "Apple Development";
				CODE_SIGN_STYLE = Manual;
<<<<<<< HEAD
				CURRENT_PROJECT_VERSION = 1;
=======
				CURRENT_PROJECT_VERSION = 3;
>>>>>>> 7749fad5
				DEFINES_MODULE = YES;
				DEVELOPMENT_TEAM = "";
				DYLIB_COMPATIBILITY_VERSION = 1;
				DYLIB_CURRENT_VERSION = 1;
				DYLIB_INSTALL_NAME_BASE = "@rpath";
				GCC_PREPROCESSOR_DEFINITIONS = (
					"DISABLE_CERTIFICATE_PINNING=1",
					"SQLITE_HAS_CODEC=1",
					"DEBUG=1",
				);
				"GCC_PREPROCESSOR_DEFINITIONS_NOT_USED_IN_PRECOMPS[arch=*]" = "";
				INFOPLIST_FILE = CWASQLite/Info.plist;
				INSTALL_PATH = "$(LOCAL_LIBRARY_DIR)/Frameworks";
				LD_RUNPATH_SEARCH_PATHS = (
					"$(inherited)",
					"@executable_path/Frameworks",
					"@loader_path/Frameworks",
				);
				OTHER_CFLAGS = (
					"-DSQLITE_TEMP_STORE=3",
					"-DSQLCIPHER_CRYPTO_CC",
					"-DNDEBUG",
					"-DSQLITE_HAS_CODEC",
				);
				PRODUCT_BUNDLE_IDENTIFIER = de.rki.coronawarnapp.sqlite;
				PRODUCT_NAME = "$(TARGET_NAME:c99extidentifier)";
				PROVISIONING_PROFILE_SPECIFIER = "";
				"PROVISIONING_PROFILE_SPECIFIER[sdk=macosx*]" = "";
				SKIP_INSTALL = YES;
				SUPPORTS_MACCATALYST = NO;
				SWIFT_VERSION = 5.0;
				TARGETED_DEVICE_FAMILY = 1;
				VERSIONING_SYSTEM = "apple-generic";
				VERSION_INFO_PREFIX = "";
			};
			name = Debug;
		};
		B1FF6B702497D0B50041CF02 /* Community */ = {
			isa = XCBuildConfiguration;
			buildSettings = {
				CODE_SIGNING_ALLOWED = NO;
				CODE_SIGNING_REQUIRED = NO;
				CODE_SIGN_STYLE = Manual;
<<<<<<< HEAD
				CURRENT_PROJECT_VERSION = 1;
=======
				CURRENT_PROJECT_VERSION = 3;
>>>>>>> 7749fad5
				DEFINES_MODULE = YES;
				DEVELOPMENT_TEAM = "";
				DYLIB_COMPATIBILITY_VERSION = 1;
				DYLIB_CURRENT_VERSION = 1;
				DYLIB_INSTALL_NAME_BASE = "@rpath";
				GCC_PREPROCESSOR_DEFINITIONS = (
					"DISABLE_CERTIFICATE_PINNING=1",
					"SQLITE_HAS_CODEC=1",
					"DEBUG=1",
				);
				INFOPLIST_FILE = CWASQLite/Info.plist;
				INSTALL_PATH = "$(LOCAL_LIBRARY_DIR)/Frameworks";
				LD_RUNPATH_SEARCH_PATHS = (
					"$(inherited)",
					"@executable_path/Frameworks",
					"@loader_path/Frameworks",
				);
				OTHER_CFLAGS = (
					"-DSQLITE_TEMP_STORE=3",
					"-DSQLCIPHER_CRYPTO_CC",
					"-DNDEBUG",
					"-DSQLITE_HAS_CODEC",
				);
				PRODUCT_BUNDLE_IDENTIFIER = de.rki.coronawarnapp.sqlite;
				PRODUCT_NAME = "$(TARGET_NAME:c99extidentifier)";
				PROVISIONING_PROFILE_SPECIFIER = "";
				"PROVISIONING_PROFILE_SPECIFIER[sdk=macosx*]" = "";
				SKIP_INSTALL = YES;
				SUPPORTS_MACCATALYST = NO;
				SWIFT_VERSION = 5.0;
				TARGETED_DEVICE_FAMILY = 1;
				VERSIONING_SYSTEM = "apple-generic";
				VERSION_INFO_PREFIX = "";
			};
			name = Community;
		};
<<<<<<< HEAD
		B1FF6B712497D0B50041CF02 /* UITesting */ = {
			isa = XCBuildConfiguration;
			buildSettings = {
				CODE_SIGNING_ALLOWED = NO;
				CODE_SIGNING_REQUIRED = NO;
				CODE_SIGN_STYLE = Manual;
				CURRENT_PROJECT_VERSION = 1;
				DEFINES_MODULE = YES;
				DEVELOPMENT_TEAM = "";
				DYLIB_COMPATIBILITY_VERSION = 1;
				DYLIB_CURRENT_VERSION = 1;
				DYLIB_INSTALL_NAME_BASE = "@rpath";
				GCC_PREPROCESSOR_DEFINITIONS = (
					"DISABLE_CERTIFICATE_PINNING=1",
					"SQLITE_HAS_CODEC=1",
				);
				INFOPLIST_FILE = CWASQLite/Info.plist;
				INSTALL_PATH = "$(LOCAL_LIBRARY_DIR)/Frameworks";
				LD_RUNPATH_SEARCH_PATHS = (
					"$(inherited)",
					"@executable_path/Frameworks",
					"@loader_path/Frameworks",
				);
				OTHER_CFLAGS = (
					"-DSQLITE_TEMP_STORE=3",
					"-DSQLCIPHER_CRYPTO_CC",
					"-DNDEBUG",
					"-DSQLITE_HAS_CODEC",
				);
				PRODUCT_BUNDLE_IDENTIFIER = de.rki.coronawarnapp.sqlite;
				PRODUCT_NAME = "$(TARGET_NAME:c99extidentifier)";
				PROVISIONING_PROFILE_SPECIFIER = "";
				"PROVISIONING_PROFILE_SPECIFIER[sdk=macosx*]" = "";
				SKIP_INSTALL = YES;
				SUPPORTS_MACCATALYST = NO;
				SWIFT_VERSION = 5.0;
				TARGETED_DEVICE_FAMILY = 1;
				VERSIONING_SYSTEM = "apple-generic";
				VERSION_INFO_PREFIX = "";
			};
			name = UITesting;
		};
=======
>>>>>>> 7749fad5
		B1FF6B722497D0B50041CF02 /* Release */ = {
			isa = XCBuildConfiguration;
			buildSettings = {
				CODE_SIGNING_ALLOWED = NO;
				CODE_SIGNING_REQUIRED = NO;
				CODE_SIGN_STYLE = Manual;
<<<<<<< HEAD
				CURRENT_PROJECT_VERSION = 1;
=======
				CURRENT_PROJECT_VERSION = 3;
>>>>>>> 7749fad5
				DEFINES_MODULE = YES;
				DEVELOPMENT_TEAM = "";
				DYLIB_COMPATIBILITY_VERSION = 1;
				DYLIB_CURRENT_VERSION = 1;
				DYLIB_INSTALL_NAME_BASE = "@rpath";
				GCC_PREPROCESSOR_DEFINITIONS = "SQLITE_HAS_CODEC=1";
				INFOPLIST_FILE = CWASQLite/Info.plist;
				INSTALL_PATH = "$(LOCAL_LIBRARY_DIR)/Frameworks";
				LD_RUNPATH_SEARCH_PATHS = (
					"$(inherited)",
					"@executable_path/Frameworks",
					"@loader_path/Frameworks",
				);
				OTHER_CFLAGS = (
					"-DSQLITE_TEMP_STORE=3",
					"-DSQLCIPHER_CRYPTO_CC",
					"-DNDEBUG",
					"-DSQLITE_HAS_CODEC",
				);
				PRODUCT_BUNDLE_IDENTIFIER = "de.rki.coronawarnapp-dev.sqlite";
				PRODUCT_NAME = "$(TARGET_NAME:c99extidentifier)";
				PROVISIONING_PROFILE_SPECIFIER = "";
				"PROVISIONING_PROFILE_SPECIFIER[sdk=macosx*]" = "";
				SKIP_INSTALL = YES;
				SUPPORTS_MACCATALYST = NO;
				SWIFT_VERSION = 5.0;
				TARGETED_DEVICE_FAMILY = 1;
				VERSIONING_SYSTEM = "apple-generic";
				VERSION_INFO_PREFIX = "";
			};
			name = Release;
		};
/* End XCBuildConfiguration section */

/* Begin XCConfigurationList section */
		85D759362457048F008175F0 /* Build configuration list for PBXProject "ENA" */ = {
			isa = XCConfigurationList;
			buildConfigurations = (
				85D7596624570491008175F0 /* Debug */,
				011E4AFC2483A269002E6412 /* Community */,
				85D7596724570491008175F0 /* Release */,
				0140535724A0E077000A5121 /* TestFlight */,
				01D1BEB124F7F41200D11B9A /* AdHoc */,
			);
			defaultConfigurationIsVisible = 0;
			defaultConfigurationName = Debug;
		};
		85D7596824570491008175F0 /* Build configuration list for PBXNativeTarget "ENA" */ = {
			isa = XCConfigurationList;
			buildConfigurations = (
				85D7596924570491008175F0 /* Debug */,
				011E4AFD2483A269002E6412 /* Community */,
				85D7596A24570491008175F0 /* Release */,
				0140535824A0E077000A5121 /* TestFlight */,
				01D1BEB224F7F41200D11B9A /* AdHoc */,
			);
			defaultConfigurationIsVisible = 0;
			defaultConfigurationName = Debug;
		};
		85D7596B24570491008175F0 /* Build configuration list for PBXNativeTarget "ENATests" */ = {
			isa = XCConfigurationList;
			buildConfigurations = (
				85D7596C24570491008175F0 /* Debug */,
				011E4AFE2483A269002E6412 /* Community */,
				85D7596D24570491008175F0 /* Release */,
				0140535924A0E077000A5121 /* TestFlight */,
				01D1BEB324F7F41200D11B9A /* AdHoc */,
			);
			defaultConfigurationIsVisible = 0;
			defaultConfigurationName = Debug;
		};
		85D7596E24570491008175F0 /* Build configuration list for PBXNativeTarget "ENAUITests" */ = {
			isa = XCConfigurationList;
			buildConfigurations = (
				85D7596F24570491008175F0 /* Debug */,
				011E4AFF2483A269002E6412 /* Community */,
				85D7597024570491008175F0 /* Release */,
				0140535A24A0E077000A5121 /* TestFlight */,
				01D1BEB424F7F41200D11B9A /* AdHoc */,
			);
			defaultConfigurationIsVisible = 0;
			defaultConfigurationName = Debug;
		};
		B1FF6B742497D0B50041CF02 /* Build configuration list for PBXNativeTarget "CWASQLite" */ = {
			isa = XCConfigurationList;
			buildConfigurations = (
				B1FF6B6F2497D0B50041CF02 /* Debug */,
				B1FF6B702497D0B50041CF02 /* Community */,
				B1FF6B722497D0B50041CF02 /* Release */,
				019BFC6324C988F90053973D /* TestFlight */,
				01D1BEB524F7F41200D11B9A /* AdHoc */,
			);
			defaultConfigurationIsVisible = 0;
			defaultConfigurationName = Debug;
		};
/* End XCConfigurationList section */

/* Begin XCRemoteSwiftPackageReference section */
		B10FB02E246036F3004CA11E /* XCRemoteSwiftPackageReference "swift-protobuf" */ = {
			isa = XCRemoteSwiftPackageReference;
			repositoryURL = "https://github.com/apple/swift-protobuf.git";
			requirement = {
				kind = exactVersion;
				version = 1.12.0;
			};
		};
		B1B5A75E24924B3D0029D5D7 /* XCRemoteSwiftPackageReference "fmdb" */ = {
			isa = XCRemoteSwiftPackageReference;
			repositoryURL = "https://github.com/ccgus/fmdb.git";
			requirement = {
				kind = exactVersion;
				version = 2.7.7;
			};
		};
		B1E8C9A3247AB869006DC678 /* XCRemoteSwiftPackageReference "ZIPFoundation" */ = {
			isa = XCRemoteSwiftPackageReference;
			repositoryURL = "https://github.com/weichsel/ZIPFoundation.git";
			requirement = {
				kind = exactVersion;
				version = 0.9.11;
			};
		};
/* End XCRemoteSwiftPackageReference section */

/* Begin XCSwiftPackageProductDependency section */
		B10FB02F246036F3004CA11E /* SwiftProtobuf */ = {
			isa = XCSwiftPackageProductDependency;
			package = B10FB02E246036F3004CA11E /* XCRemoteSwiftPackageReference "swift-protobuf" */;
			productName = SwiftProtobuf;
		};
		B1B5A75F24924B3D0029D5D7 /* FMDB */ = {
			isa = XCSwiftPackageProductDependency;
			package = B1B5A75E24924B3D0029D5D7 /* XCRemoteSwiftPackageReference "fmdb" */;
			productName = FMDB;
		};
		B1E8C9A4247AB869006DC678 /* ZIPFoundation */ = {
			isa = XCSwiftPackageProductDependency;
			package = B1E8C9A3247AB869006DC678 /* XCRemoteSwiftPackageReference "ZIPFoundation" */;
			productName = ZIPFoundation;
		};
/* End XCSwiftPackageProductDependency section */
	};
	rootObject = 85D759332457048F008175F0 /* Project object */;
}<|MERGE_RESOLUTION|>--- conflicted
+++ resolved
@@ -3794,11 +3794,7 @@
 				CODE_SIGN_ENTITLEMENTS = "${PROJECT}/Resources/ENACommunity.entitlements";
 				CODE_SIGN_IDENTITY = "Apple Development";
 				CODE_SIGN_STYLE = Automatic;
-<<<<<<< HEAD
-				CURRENT_PROJECT_VERSION = 1;
-=======
 				CURRENT_PROJECT_VERSION = 3;
->>>>>>> 7749fad5
 				DEVELOPMENT_TEAM = $IPHONE_APP_DEV_TEAM;
 				GCC_PREPROCESSOR_DEFINITIONS = (
 					"DEBUG=1",
@@ -3814,11 +3810,7 @@
 					"$(inherited)",
 					"@executable_path/Frameworks",
 				);
-<<<<<<< HEAD
-				MARKETING_VERSION = 1.5.3;
-=======
 				MARKETING_VERSION = 1.6.0;
->>>>>>> 7749fad5
 				OTHER_CFLAGS = (
 					"-DSQLITE_HAS_CODEC",
 					"-DSQLITE_TEMP_STORE=3",
@@ -3958,11 +3950,7 @@
 				CODE_SIGN_ENTITLEMENTS = "${PROJECT}/Resources/ENA.entitlements";
 				CODE_SIGN_IDENTITY = $IPHONE_APP_CODE_SIGN_IDENTITY;
 				CODE_SIGN_STYLE = Manual;
-<<<<<<< HEAD
-				CURRENT_PROJECT_VERSION = 1;
-=======
 				CURRENT_PROJECT_VERSION = 3;
->>>>>>> 7749fad5
 				DEVELOPMENT_TEAM = 523TP53AQF;
 				GCC_PREPROCESSOR_DEFINITIONS = "SQLITE_HAS_CODEC=1";
 				INFOPLIST_FILE = ENA/Resources/Info_Testflight.plist;
@@ -3973,11 +3961,8 @@
 					"$(inherited)",
 					"@executable_path/Frameworks",
 				);
-<<<<<<< HEAD
 				MARKETING_VERSION = 1.5.3;
-=======
 				MARKETING_VERSION = 1.6.0;
->>>>>>> 7749fad5
 				OTHER_CFLAGS = (
 					"-DSQLITE_HAS_CODEC",
 					"-DSQLITE_TEMP_STORE=3",
@@ -4141,11 +4126,7 @@
 				CODE_SIGN_ENTITLEMENTS = "${PROJECT}/Resources/ENA.entitlements";
 				CODE_SIGN_IDENTITY = $IPHONE_APP_CODE_SIGN_IDENTITY;
 				CODE_SIGN_STYLE = Manual;
-<<<<<<< HEAD
-				CURRENT_PROJECT_VERSION = 1;
-=======
 				CURRENT_PROJECT_VERSION = 3;
->>>>>>> 7749fad5
 				DEVELOPMENT_TEAM = 523TP53AQF;
 				GCC_PREPROCESSOR_DEFINITIONS = "SQLITE_HAS_CODEC=1";
 				INFOPLIST_FILE = ENA/Resources/Info.plist;
@@ -4156,11 +4137,7 @@
 					"$(inherited)",
 					"@executable_path/Frameworks",
 				);
-<<<<<<< HEAD
-				MARKETING_VERSION = 1.5.3;
-=======
 				MARKETING_VERSION = 1.6.0;
->>>>>>> 7749fad5
 				OTHER_CFLAGS = (
 					"-DSQLITE_HAS_CODEC",
 					"-DSQLITE_TEMP_STORE=3",
@@ -4259,167 +4236,6 @@
 			};
 			name = AdHoc;
 		};
-<<<<<<< HEAD
-		01DE5A74248E3CF800F6D7F2 /* UITesting */ = {
-			isa = XCBuildConfiguration;
-			buildSettings = {
-				ALWAYS_SEARCH_USER_PATHS = NO;
-				CLANG_ANALYZER_LOCALIZABILITY_NONLOCALIZED = YES;
-				CLANG_ANALYZER_NONNULL = YES;
-				CLANG_ANALYZER_NUMBER_OBJECT_CONVERSION = YES_AGGRESSIVE;
-				CLANG_CXX_LANGUAGE_STANDARD = "gnu++14";
-				CLANG_CXX_LIBRARY = "libc++";
-				CLANG_ENABLE_MODULES = YES;
-				CLANG_ENABLE_OBJC_ARC = YES;
-				CLANG_ENABLE_OBJC_WEAK = YES;
-				CLANG_WARN_BLOCK_CAPTURE_AUTORELEASING = YES;
-				CLANG_WARN_BOOL_CONVERSION = YES;
-				CLANG_WARN_COMMA = YES;
-				CLANG_WARN_CONSTANT_CONVERSION = YES;
-				CLANG_WARN_DEPRECATED_OBJC_IMPLEMENTATIONS = YES;
-				CLANG_WARN_DIRECT_OBJC_ISA_USAGE = YES_ERROR;
-				CLANG_WARN_DOCUMENTATION_COMMENTS = YES;
-				CLANG_WARN_EMPTY_BODY = YES;
-				CLANG_WARN_ENUM_CONVERSION = YES;
-				CLANG_WARN_INFINITE_RECURSION = YES;
-				CLANG_WARN_INT_CONVERSION = YES;
-				CLANG_WARN_NON_LITERAL_NULL_CONVERSION = YES;
-				CLANG_WARN_OBJC_IMPLICIT_RETAIN_SELF = YES;
-				CLANG_WARN_OBJC_LITERAL_CONVERSION = YES;
-				CLANG_WARN_OBJC_ROOT_CLASS = YES_ERROR;
-				CLANG_WARN_RANGE_LOOP_ANALYSIS = YES;
-				CLANG_WARN_STRICT_PROTOTYPES = YES;
-				CLANG_WARN_SUSPICIOUS_MOVE = YES;
-				CLANG_WARN_UNGUARDED_AVAILABILITY = YES_AGGRESSIVE;
-				CLANG_WARN_UNREACHABLE_CODE = YES;
-				CLANG_WARN__DUPLICATE_METHOD_MATCH = YES;
-				COPY_PHASE_STRIP = NO;
-				DEBUG_INFORMATION_FORMAT = dwarf;
-				ENABLE_STRICT_OBJC_MSGSEND = YES;
-				ENABLE_TESTABILITY = YES;
-				GCC_C_LANGUAGE_STANDARD = gnu11;
-				GCC_DYNAMIC_NO_PIC = NO;
-				GCC_NO_COMMON_BLOCKS = YES;
-				GCC_OPTIMIZATION_LEVEL = 0;
-				GCC_PREPROCESSOR_DEFINITIONS = (
-					"DEBUG=1",
-					"$(inherited)",
-				);
-				GCC_WARN_64_TO_32_BIT_CONVERSION = YES;
-				GCC_WARN_ABOUT_RETURN_TYPE = YES_ERROR;
-				GCC_WARN_UNDECLARED_SELECTOR = YES;
-				GCC_WARN_UNINITIALIZED_AUTOS = YES_AGGRESSIVE;
-				GCC_WARN_UNUSED_FUNCTION = YES;
-				GCC_WARN_UNUSED_VARIABLE = YES;
-				IPHONEOS_DEPLOYMENT_TARGET = 13.6;
-				MTL_ENABLE_DEBUG_INFO = INCLUDE_SOURCE;
-				MTL_FAST_MATH = YES;
-				ONLY_ACTIVE_ARCH = YES;
-				SDKROOT = iphoneos;
-				SWIFT_ACTIVE_COMPILATION_CONDITIONS = "DEBUG UITESTING";
-				SWIFT_OPTIMIZATION_LEVEL = "-Onone";
-			};
-			name = UITesting;
-		};
-		01DE5A75248E3CF800F6D7F2 /* UITesting */ = {
-			isa = XCBuildConfiguration;
-			buildSettings = {
-				ASSETCATALOG_COMPILER_APPICON_NAME = AppIcon;
-				CLANG_ENABLE_MODULES = YES;
-				CODE_SIGN_ENTITLEMENTS = "${PROJECT}/Resources/ENACommunity.entitlements";
-				CODE_SIGN_IDENTITY = "Apple Development";
-				CODE_SIGN_STYLE = Automatic;
-				CURRENT_PROJECT_VERSION = 1;
-				DEVELOPMENT_TEAM = $IPHONE_APP_DEV_TEAM;
-				GCC_PREPROCESSOR_DEFINITIONS = (
-					"DEBUG=1",
-					"$(inherited)",
-					"SQLITE_HAS_CODEC=1",
-				);
-				INFOPLIST_FILE = ENA/Resources/Info.plist;
-				IPHONE_APP_CODE_SIGN_IDENTITY = "iPhone Developer";
-				IPHONE_APP_DEV_TEAM = 523TP53AQF;
-				IPHONE_APP_DIST_PROF_SPECIFIER = "";
-				LD_RUNPATH_SEARCH_PATHS = (
-					"$(inherited)",
-					"@executable_path/Frameworks",
-				);
-				MARKETING_VERSION = 1.5.3;
-				OTHER_CFLAGS = (
-					"-DSQLITE_HAS_CODEC",
-					"-DSQLITE_TEMP_STORE=3",
-					"-DSQLCIPHER_CRYPTO_CC",
-					"-DNDEBUG",
-				);
-				PRODUCT_BUNDLE_IDENTIFIER = "de.rki.coronawarnapp-dev";
-				PRODUCT_NAME = "$(TARGET_NAME)";
-				PROVISIONING_PROFILE_SPECIFIER = "";
-				SWIFT_ACTIVE_COMPILATION_CONDITIONS = "$(inherited) DISABLE_CERTIFICATE_PINNING";
-				SWIFT_OBJC_BRIDGING_HEADER = "ENA-Bridging-Header.h";
-				SWIFT_OPTIMIZATION_LEVEL = "-Onone";
-				SWIFT_VERSION = 5.0;
-				TARGETED_DEVICE_FAMILY = 1;
-			};
-			name = UITesting;
-		};
-		01DE5A76248E3CF800F6D7F2 /* UITesting */ = {
-			isa = XCBuildConfiguration;
-			buildSettings = {
-				ALWAYS_EMBED_SWIFT_STANDARD_LIBRARIES = YES;
-				BUNDLE_LOADER = "$(TEST_HOST)";
-				CLANG_ENABLE_MODULES = YES;
-				CODE_SIGN_STYLE = Automatic;
-				DEVELOPMENT_TEAM = 523TP53AQF;
-				GCC_PREPROCESSOR_DEFINITIONS = (
-					"$(inherited)",
-					"SQLITE_HAS_CODEC=1",
-				);
-				INFOPLIST_FILE = ENATests/Info.plist;
-				LD_RUNPATH_SEARCH_PATHS = (
-					"$(inherited)",
-					"@executable_path/Frameworks",
-					"@loader_path/Frameworks",
-				);
-				OTHER_CFLAGS = (
-					"-DSQLITE_HAS_CODEC",
-					"-DSQLITE_TEMP_STORE=3",
-					"-DSQLCIPHER_CRYPTO_CC",
-					"-DNDEBUG",
-				);
-				PRODUCT_BUNDLE_IDENTIFIER = com.sap.ux.ENATests;
-				PRODUCT_NAME = "$(TARGET_NAME)";
-				SWIFT_OBJC_BRIDGING_HEADER = "ENATests-Bridging-Header.h";
-				SWIFT_OPTIMIZATION_LEVEL = "-Onone";
-				SWIFT_VERSION = 5.0;
-				TARGETED_DEVICE_FAMILY = "1,2";
-				TEST_HOST = "$(BUILT_PRODUCTS_DIR)/ENA.app/ENA";
-			};
-			name = UITesting;
-		};
-		01DE5A77248E3CF800F6D7F2 /* UITesting */ = {
-			isa = XCBuildConfiguration;
-			buildSettings = {
-				ALWAYS_EMBED_SWIFT_STANDARD_LIBRARIES = YES;
-				CODE_SIGN_STYLE = Automatic;
-				DEVELOPMENT_TEAM = 523TP53AQF;
-				INFOPLIST_FILE = ENAUITests/Info.plist;
-				LD_RUNPATH_SEARCH_PATHS = (
-					"$(inherited)",
-					"@executable_path/Frameworks",
-					"@loader_path/Frameworks",
-				);
-				PRODUCT_BUNDLE_IDENTIFIER = com.sap.ux.ENAUITests;
-				PRODUCT_NAME = "$(TARGET_NAME)";
-				PROVISIONING_PROFILE_SPECIFIER = "";
-				"PROVISIONING_PROFILE_SPECIFIER[sdk=macosx*]" = "";
-				SWIFT_VERSION = 5.0;
-				TARGETED_DEVICE_FAMILY = "1,2";
-				TEST_TARGET_NAME = ENA;
-			};
-			name = UITesting;
-		};
-=======
->>>>>>> 7749fad5
 		85D7596624570491008175F0 /* Debug */ = {
 			isa = XCBuildConfiguration;
 			buildSettings = {
@@ -4547,11 +4363,7 @@
 				CODE_SIGN_ENTITLEMENTS = "${PROJECT}/Resources/ENATest.entitlements";
 				CODE_SIGN_IDENTITY = $IPHONE_APP_CODE_SIGN_IDENTITY;
 				CODE_SIGN_STYLE = Manual;
-<<<<<<< HEAD
-				CURRENT_PROJECT_VERSION = 1;
-=======
 				CURRENT_PROJECT_VERSION = 3;
->>>>>>> 7749fad5
 				DEVELOPMENT_TEAM = 523TP53AQF;
 				GCC_PREPROCESSOR_DEFINITIONS = (
 					"DEBUG=1",
@@ -4566,11 +4378,7 @@
 					"$(inherited)",
 					"@executable_path/Frameworks",
 				);
-<<<<<<< HEAD
-				MARKETING_VERSION = 1.5.3;
-=======
 				MARKETING_VERSION = 1.6.0;
->>>>>>> 7749fad5
 				OTHER_CFLAGS = (
 					"-DSQLITE_HAS_CODEC",
 					"-DSQLITE_TEMP_STORE=3",
@@ -4596,11 +4404,7 @@
 				CODE_SIGN_ENTITLEMENTS = "${PROJECT}/Resources/ENA.entitlements";
 				CODE_SIGN_IDENTITY = $IPHONE_APP_CODE_SIGN_IDENTITY;
 				CODE_SIGN_STYLE = Manual;
-<<<<<<< HEAD
-				CURRENT_PROJECT_VERSION = 1;
-=======
 				CURRENT_PROJECT_VERSION = 3;
->>>>>>> 7749fad5
 				GCC_PREPROCESSOR_DEFINITIONS = "SQLITE_HAS_CODEC=1";
 				INFOPLIST_FILE = ENA/Resources/Info.plist;
 				IPHONE_APP_CODE_SIGN_IDENTITY = "iPhone Developer";
@@ -4610,11 +4414,7 @@
 					"$(inherited)",
 					"@executable_path/Frameworks",
 				);
-<<<<<<< HEAD
-				MARKETING_VERSION = 1.5.3;
-=======
 				MARKETING_VERSION = 1.6.0;
->>>>>>> 7749fad5
 				OTHER_CFLAGS = (
 					"-DSQLITE_HAS_CODEC",
 					"-DSQLITE_TEMP_STORE=3",
@@ -4747,11 +4547,7 @@
 				CODE_SIGN_IDENTITY = "";
 				"CODE_SIGN_IDENTITY[sdk=macosx*]" = "Apple Development";
 				CODE_SIGN_STYLE = Manual;
-<<<<<<< HEAD
-				CURRENT_PROJECT_VERSION = 1;
-=======
 				CURRENT_PROJECT_VERSION = 3;
->>>>>>> 7749fad5
 				DEFINES_MODULE = YES;
 				DEVELOPMENT_TEAM = "";
 				DYLIB_COMPATIBILITY_VERSION = 1;
@@ -4795,11 +4591,7 @@
 				CODE_SIGNING_ALLOWED = NO;
 				CODE_SIGNING_REQUIRED = NO;
 				CODE_SIGN_STYLE = Manual;
-<<<<<<< HEAD
-				CURRENT_PROJECT_VERSION = 1;
-=======
 				CURRENT_PROJECT_VERSION = 3;
->>>>>>> 7749fad5
 				DEFINES_MODULE = YES;
 				DEVELOPMENT_TEAM = "";
 				DYLIB_COMPATIBILITY_VERSION = 1;
@@ -4836,62 +4628,13 @@
 			};
 			name = Community;
 		};
-<<<<<<< HEAD
-		B1FF6B712497D0B50041CF02 /* UITesting */ = {
-			isa = XCBuildConfiguration;
-			buildSettings = {
-				CODE_SIGNING_ALLOWED = NO;
-				CODE_SIGNING_REQUIRED = NO;
-				CODE_SIGN_STYLE = Manual;
-				CURRENT_PROJECT_VERSION = 1;
-				DEFINES_MODULE = YES;
-				DEVELOPMENT_TEAM = "";
-				DYLIB_COMPATIBILITY_VERSION = 1;
-				DYLIB_CURRENT_VERSION = 1;
-				DYLIB_INSTALL_NAME_BASE = "@rpath";
-				GCC_PREPROCESSOR_DEFINITIONS = (
-					"DISABLE_CERTIFICATE_PINNING=1",
-					"SQLITE_HAS_CODEC=1",
-				);
-				INFOPLIST_FILE = CWASQLite/Info.plist;
-				INSTALL_PATH = "$(LOCAL_LIBRARY_DIR)/Frameworks";
-				LD_RUNPATH_SEARCH_PATHS = (
-					"$(inherited)",
-					"@executable_path/Frameworks",
-					"@loader_path/Frameworks",
-				);
-				OTHER_CFLAGS = (
-					"-DSQLITE_TEMP_STORE=3",
-					"-DSQLCIPHER_CRYPTO_CC",
-					"-DNDEBUG",
-					"-DSQLITE_HAS_CODEC",
-				);
-				PRODUCT_BUNDLE_IDENTIFIER = de.rki.coronawarnapp.sqlite;
-				PRODUCT_NAME = "$(TARGET_NAME:c99extidentifier)";
-				PROVISIONING_PROFILE_SPECIFIER = "";
-				"PROVISIONING_PROFILE_SPECIFIER[sdk=macosx*]" = "";
-				SKIP_INSTALL = YES;
-				SUPPORTS_MACCATALYST = NO;
-				SWIFT_VERSION = 5.0;
-				TARGETED_DEVICE_FAMILY = 1;
-				VERSIONING_SYSTEM = "apple-generic";
-				VERSION_INFO_PREFIX = "";
-			};
-			name = UITesting;
-		};
-=======
->>>>>>> 7749fad5
 		B1FF6B722497D0B50041CF02 /* Release */ = {
 			isa = XCBuildConfiguration;
 			buildSettings = {
 				CODE_SIGNING_ALLOWED = NO;
 				CODE_SIGNING_REQUIRED = NO;
 				CODE_SIGN_STYLE = Manual;
-<<<<<<< HEAD
-				CURRENT_PROJECT_VERSION = 1;
-=======
 				CURRENT_PROJECT_VERSION = 3;
->>>>>>> 7749fad5
 				DEFINES_MODULE = YES;
 				DEVELOPMENT_TEAM = "";
 				DYLIB_COMPATIBILITY_VERSION = 1;
