--- conflicted
+++ resolved
@@ -43,13 +43,9 @@
 			to: lastExposureDetectionDate ?? .distantPast,
 			wrappingComponents: false
 		) ?? .distantPast
-<<<<<<< HEAD
+        Log.debug("[RiskProvidingConfiguration] Next potential detection date: \(potentialDate)", log: .riskDetection)
+        Log.debug("[RiskProvidingConfiguration] Exposure detection interval: \(exposureDetectionInterval)", log: .riskDetection)
 		return max(potentialDate, currentDate)
-=======
-		Log.debug("[RiskProvidingConfiguration] Exposure detection interval: \(exposureDetectionInterval)", log: .riskDetection)
-		Log.debug("[RiskProvidingConfiguration] Next potential detection date: \(potentialDate)", log: .riskDetection)
-		return potentialDate > currentDate ? .date(potentialDate) : .now
->>>>>>> 0ff598fc
 	}
 
 	func exposureDetectionIsValid(lastExposureDetectionDate: Date = .distantPast, currentDate: Date = Date()) -> Bool {
@@ -64,38 +60,15 @@
 	/// - Parameters:
 	///     - lastExposureDetectionDate: The timestamp when the last exposureDetection completed successfully.
 	///     - currentDate: Current timestamp.
-<<<<<<< HEAD
 	func shouldPerformExposureDetection(lastExposureDetectionDate: Date?, currentDate: Date = Date()) -> Bool {
-=======
-	func shouldPerformExposureDetection(activeTracingHours: Int, lastExposureDetectionDate: Date?, currentDate: Date = Date()) -> Bool {
-		Log.debug("[RiskProvidingConfiguration] Last exposure date input: \(String(describing: lastExposureDetectionDate))", log: .riskDetection)
-
-		// Don't allow exposure detection within the first frame of exposureDetectionInterval
-		guard activeTracingHours >= TracingStatusHistory.minimumActiveHours else {
-			Log.info("[RiskProvidingConfiguration] Not enough tracing hours.", log: .riskDetection)
-			return false
-		}
-
->>>>>>> 0ff598fc
+        Log.debug("[RiskProvidingConfiguration] Last exposure date input: \(String(describing: lastExposureDetectionDate))", log: .riskDetection)
 		if let lastExposureDetectionDate = lastExposureDetectionDate, lastExposureDetectionDate > currentDate {
 			// It is not valid to have a future exposure detection date.
-			Log.info("[RiskProvidingConfiguration] Last exposure date is in the future. Are you Marty McFly?", log: .riskDetection)
 			return true
 		}
 		let nextDate = nextExposureDetectionDate(lastExposureDetectionDate: lastExposureDetectionDate, currentDate: currentDate)
 
-<<<<<<< HEAD
 		return nextDate <= currentDate
-=======
-		switch next {
-		case .now:
-			return true
-		case .date(let date):
-			Log.debug("[RiskProvidingConfiguration] Last exposure date from nextExposureDetectionDate:\(date)", log: .riskDetection)
-			Log.debug("[RiskProvidingConfiguration] Current date :\(currentDate)", log: .riskDetection)
-			return date <= currentDate
-		}
->>>>>>> 0ff598fc
 	}
 
 	/// Checks, whether a new exposureDetection may be triggered manually by the user.
