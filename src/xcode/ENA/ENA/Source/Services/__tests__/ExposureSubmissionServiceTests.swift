--- conflicted
+++ resolved
@@ -6,7 +6,7 @@
 import ExposureNotification
 import XCTest
 
-
+// swiftlint:disable file_length
 // swiftlint:disable:next type_body_length
 class ExposureSubmissionServiceTests: XCTestCase {
 
@@ -14,46 +14,12 @@
 	let keys = [ENTemporaryExposureKey()]
 
 	// MARK: - Exposure Submission
-<<<<<<< HEAD
-=======
-	
-	func testIsSubmissionConsentGiven_correctValueExchangeBetweenServiceAndStore() {
-		let store = MockTestStore()
-		let eventStore = MockEventStore()
-		let keyRetrieval = MockDiagnosisKeysRetrieval(diagnosisKeysResult: (keys, nil))
-		let client = ClientMock()
-		let appConfigurationProvider = CachedAppConfigurationMock()
-		
-		let service = ENAExposureSubmissionService(diagnosisKeysRetrieval: keyRetrieval, appConfigurationProvider: appConfigurationProvider, client: client, store: store, eventStore: eventStore, warnOthersReminder: WarnOthersReminder(store: store))
-		
-		XCTAssertFalse(service.isSubmissionConsentGiven, "Expected value is 'false'")
-		
-		service.isSubmissionConsentGiven = true
-		XCTAssertTrue(store.isSubmissionConsentGiven, "Expected store value is 'true'")
-	}
-	
-	func testReset_shouldResetValues() {
-		let store = MockTestStore()
-		let eventStore = MockEventStore()
-		
-		let keyRetrieval = MockDiagnosisKeysRetrieval(diagnosisKeysResult: (keys, nil))
-		let client = ClientMock()
-		let appConfigurationProvider = CachedAppConfigurationMock()
-		
-		let service = ENAExposureSubmissionService(diagnosisKeysRetrieval: keyRetrieval, appConfigurationProvider: appConfigurationProvider, client: client, store: store, eventStore: eventStore, warnOthersReminder: WarnOthersReminder(store: store))
-		
-		service.isSubmissionConsentGiven = true
-		service.reset()
-		XCTAssertFalse(store.isSubmissionConsentGiven, "Expected store value is 'false'")
-	}
->>>>>>> 35a11e33
 
 	func testSubmitExposure_Success() {
 		// Arrange
 		let keyRetrieval = MockDiagnosisKeysRetrieval(diagnosisKeysResult: (keys, nil))
 		let client = ClientMock()
 		let store = MockTestStore()
-<<<<<<< HEAD
 
 		let coronaTestService = CoronaTestService(client: client, store: store)
 		coronaTestService.pcrTest = PCRTest.mock(
@@ -62,12 +28,6 @@
 			positiveTestResultWasShown: true,
 			isSubmissionConsentGiven: true
 		)
-=======
-		let eventStore = MockEventStore()
-		store.registrationToken = "dummyRegistrationToken"
-		store.positiveTestResultWasShown = true
-		store.testResultReceivedTimeStamp = 12345678
->>>>>>> 35a11e33
 
 		let appConfigurationProvider = CachedAppConfigurationMock()
 
@@ -83,14 +43,9 @@
 			appConfigurationProvider: appConfigurationProvider,
 			client: client,
 			store: store,
-<<<<<<< HEAD
+			eventStore: MockEventStore(),
 			deadmanNotificationManager: deadmanNotificationManager,
 			coronaTestService: coronaTestService
-=======
-			eventStore: eventStore,
-			warnOthersReminder: WarnOthersReminder(store: store),
-			deadmanNotificationManager: deadmanNotificationManager
->>>>>>> 35a11e33
 		)
 		service.symptomsOnset = .lastSevenDays
 
@@ -128,7 +83,6 @@
 		let eventStore = MockEventStore()
 		let appConfigurationProvider = CachedAppConfigurationMock()
 
-<<<<<<< HEAD
 		let coronaTestService = CoronaTestService(client: client, store: store)
 		coronaTestService.pcrTest = PCRTest.mock(
 			isSubmissionConsentGiven: false
@@ -139,12 +93,9 @@
 			appConfigurationProvider: appConfigurationProvider,
 			client: client,
 			store: store,
-			coronaTestService: coronaTestService
-		)
-=======
-		let service = ENAExposureSubmissionService(diagnosisKeysRetrieval: keyRetrieval, appConfigurationProvider: appConfigurationProvider, client: client, store: store, eventStore: eventStore, warnOthersReminder: WarnOthersReminder(store: store))
-		service.isSubmissionConsentGiven = false
->>>>>>> 35a11e33
+			eventStore: eventStore,
+			coronaTestService: coronaTestService
+		)
 
 		let expectation = self.expectation(description: "NoSubmissionConsent")
 
@@ -174,29 +125,22 @@
 		let keyRetrieval = MockDiagnosisKeysRetrieval(diagnosisKeysResult: (nil, nil))
 		let client = ClientMock()
 		let store = MockTestStore()
-<<<<<<< HEAD
-
-		let coronaTestService = CoronaTestService(client: client, store: store)
-		coronaTestService.pcrTest = PCRTest.mock(
-			isSubmissionConsentGiven: true
-		)
-
-		let appConfigurationProvider = CachedAppConfigurationMock()
-
-		let service = ENAExposureSubmissionService(
-			diagnosisKeysRetrieval: keyRetrieval,
-			appConfigurationProvider: appConfigurationProvider,
-			client: client,
-			store: store,
-			coronaTestService: coronaTestService
-		)
-=======
-		let eventStore = MockEventStore()
-		let appConfigurationProvider = CachedAppConfigurationMock()
-
-		let service = ENAExposureSubmissionService(diagnosisKeysRetrieval: keyRetrieval, appConfigurationProvider: appConfigurationProvider, client: client, store: store, eventStore: eventStore, warnOthersReminder: WarnOthersReminder(store: store))
-		service.isSubmissionConsentGiven = true
->>>>>>> 35a11e33
+
+		let coronaTestService = CoronaTestService(client: client, store: store)
+		coronaTestService.pcrTest = PCRTest.mock(
+			isSubmissionConsentGiven: true
+		)
+
+		let appConfigurationProvider = CachedAppConfigurationMock()
+
+		let service = ENAExposureSubmissionService(
+			diagnosisKeysRetrieval: keyRetrieval,
+			appConfigurationProvider: appConfigurationProvider,
+			client: client,
+			store: store,
+			eventStore: MockEventStore(),
+			coronaTestService: coronaTestService
+		)
 
 		let expectation = self.expectation(description: "KeysNotShared")
 
@@ -220,23 +164,19 @@
 		let eventStore = MockEventStore()
 		let appConfigurationProvider = CachedAppConfigurationMock()
 
-<<<<<<< HEAD
-		let coronaTestService = CoronaTestService(client: client, store: store)
-		coronaTestService.pcrTest = PCRTest.mock(
-			isSubmissionConsentGiven: true
-		)
-
-		let service = ENAExposureSubmissionService(
-			diagnosisKeysRetrieval: keyRetrieval,
-			appConfigurationProvider: appConfigurationProvider,
-			client: client,
-			store: store,
-			coronaTestService: coronaTestService
-		)
-=======
-		let service = ENAExposureSubmissionService(diagnosisKeysRetrieval: keyRetrieval, appConfigurationProvider: appConfigurationProvider, client: client, store: store, eventStore: eventStore, warnOthersReminder: WarnOthersReminder(store: store))
-		service.isSubmissionConsentGiven = true
->>>>>>> 35a11e33
+		let coronaTestService = CoronaTestService(client: client, store: store)
+		coronaTestService.pcrTest = PCRTest.mock(
+			isSubmissionConsentGiven: true
+		)
+
+		let service = ENAExposureSubmissionService(
+			diagnosisKeysRetrieval: keyRetrieval,
+			appConfigurationProvider: appConfigurationProvider,
+			client: client,
+			store: store,
+			eventStore: eventStore,
+			coronaTestService: coronaTestService
+		)
 
 		let expectation = self.expectation(description: "KeysNotShared")
 
@@ -264,23 +204,19 @@
 		let eventStore = MockEventStore()
 		let appConfigurationProvider = CachedAppConfigurationMock()
 
-<<<<<<< HEAD
-		let coronaTestService = CoronaTestService(client: client, store: store)
-		coronaTestService.pcrTest = PCRTest.mock(
-			isSubmissionConsentGiven: true
-		)
-
-		let service = ENAExposureSubmissionService(
-			diagnosisKeysRetrieval: keyRetrieval,
-			appConfigurationProvider: appConfigurationProvider,
-			client: client,
-			store: store,
-			coronaTestService: coronaTestService
-		)
-=======
-		let service = ENAExposureSubmissionService(diagnosisKeysRetrieval: keyRetrieval, appConfigurationProvider: appConfigurationProvider, client: client, store: store, eventStore: eventStore, warnOthersReminder: WarnOthersReminder(store: store))
-		service.isSubmissionConsentGiven = true
->>>>>>> 35a11e33
+		let coronaTestService = CoronaTestService(client: client, store: store)
+		coronaTestService.pcrTest = PCRTest.mock(
+			isSubmissionConsentGiven: true
+		)
+
+		let service = ENAExposureSubmissionService(
+			diagnosisKeysRetrieval: keyRetrieval,
+			appConfigurationProvider: appConfigurationProvider,
+			client: client,
+			store: store,
+			eventStore: eventStore,
+			coronaTestService: coronaTestService
+		)
 
 		let expectation = self.expectation(description: "NoKeys")
 
@@ -305,23 +241,19 @@
 		let eventStore = MockEventStore()
 		let appConfigurationProvider = CachedAppConfigurationMock()
 
-<<<<<<< HEAD
-		let coronaTestService = CoronaTestService(client: client, store: store)
-		coronaTestService.pcrTest = PCRTest.mock(
-			isSubmissionConsentGiven: true
-		)
-
-		let service = ENAExposureSubmissionService(
-			diagnosisKeysRetrieval: keyRetrieval,
-			appConfigurationProvider: appConfigurationProvider,
-			client: client,
-			store: store,
-			coronaTestService: coronaTestService
-		)
-=======
-		let service = ENAExposureSubmissionService(diagnosisKeysRetrieval: keyRetrieval, appConfigurationProvider: appConfigurationProvider, client: client, store: store, eventStore: eventStore, warnOthersReminder: WarnOthersReminder(store: store))
-		service.isSubmissionConsentGiven = true
->>>>>>> 35a11e33
+		let coronaTestService = CoronaTestService(client: client, store: store)
+		coronaTestService.pcrTest = PCRTest.mock(
+			isSubmissionConsentGiven: true
+		)
+
+		let service = ENAExposureSubmissionService(
+			diagnosisKeysRetrieval: keyRetrieval,
+			appConfigurationProvider: appConfigurationProvider,
+			client: client,
+			store: store,
+			eventStore: eventStore,
+			coronaTestService: coronaTestService
+		)
 
 		let expectation = self.expectation(description: "EmptyKeys")
 
@@ -347,7 +279,6 @@
 		store.registrationToken = "dummyRegistrationToken"
 		let appConfigurationProvider = CachedAppConfigurationMock()
 
-<<<<<<< HEAD
 		let coronaTestService = CoronaTestService(client: client, store: store)
 		coronaTestService.pcrTest = PCRTest.mock(
 			registrationToken: "asdf",
@@ -359,12 +290,9 @@
 			appConfigurationProvider: appConfigurationProvider,
 			client: client,
 			store: store,
-			coronaTestService: coronaTestService
-		)
-=======
-		let service = ENAExposureSubmissionService(diagnosisKeysRetrieval: keyRetrieval, appConfigurationProvider: appConfigurationProvider, client: client, store: store, eventStore: eventStore, warnOthersReminder: WarnOthersReminder(store: store))
-		service.isSubmissionConsentGiven = true
->>>>>>> 35a11e33
+			eventStore: eventStore,
+			coronaTestService: coronaTestService
+		)
 
 		let expectation = self.expectation(description: "invalidPayloadOrHeaders Error")
 
@@ -388,61 +316,19 @@
 		let eventStore = MockEventStore()
 		let appConfigurationProvider = CachedAppConfigurationMock()
 
-<<<<<<< HEAD
 		let coronaTestService = CoronaTestService(client: client, store: store)
 		coronaTestService.pcrTest = PCRTest.mock(
 			registrationToken: nil,
 			isSubmissionConsentGiven: true
 		)
-=======
-		let service = ENAExposureSubmissionService(diagnosisKeysRetrieval: keyRetrieval, appConfigurationProvider: appConfigurationProvider, client: client, store: store, eventStore: eventStore, warnOthersReminder: WarnOthersReminder(store: store))
-		service.isSubmissionConsentGiven = true
-
-		let expectation = self.expectation(description: "InvalidRegToken")
-
-		service.getTemporaryExposureKeys { _ in
-			service.submitExposure { error in
-				XCTAssertEqual(error, .noRegistrationToken)
-				expectation.fulfill()
-			}
-		}
-
-		waitForExpectations(timeout: expectationsTimeout)
-	}
-
-	func testSubmitExposure_hoursSinceRegistration_hoursSinceResult() {
-		// Arrange
-		let keyRetrieval = MockDiagnosisKeysRetrieval(diagnosisKeysResult: (keys, nil))
-		let client = ClientMock()
-		let store = MockTestStore()
-		let eventStore = MockEventStore()
-		Analytics.setupMock(store: store)
-		store.isPrivacyPreservingAnalyticsConsentGiven = true
-		store.registrationToken = "dummyRegistrationToken"
-		store.positiveTestResultWasShown = true
-		store.testResultReceivedTimeStamp = 12345678
-
-		let appConfigurationProvider = CachedAppConfigurationMock()
-		var deadmanNotificationManager = MockDeadmanNotificationManager()
-
-		let deadmanResetExpectation = expectation(description: "Deadman notification reset")
-		deadmanNotificationManager.resetDeadmanNotificationCalled = {
-			deadmanResetExpectation.fulfill()
-		}
->>>>>>> 35a11e33
-
-		let service = ENAExposureSubmissionService(
-			diagnosisKeysRetrieval: keyRetrieval,
-			appConfigurationProvider: appConfigurationProvider,
-			client: client,
-			store: store,
-<<<<<<< HEAD
-			coronaTestService: coronaTestService
-=======
-			eventStore: eventStore,
-			warnOthersReminder: WarnOthersReminder(store: store),
-			deadmanNotificationManager: deadmanNotificationManager
->>>>>>> 35a11e33
+
+		let service = ENAExposureSubmissionService(
+			diagnosisKeysRetrieval: keyRetrieval,
+			appConfigurationProvider: appConfigurationProvider,
+			client: client,
+			store: store,
+			eventStore: eventStore,
+			coronaTestService: coronaTestService
 		)
 
 		let expectation = self.expectation(description: "InvalidRegToken")
@@ -462,7 +348,6 @@
 		let appConfigurationProvider = CachedAppConfigurationMock()
 		let client = ClientMock(submissionError: .requestCouldNotBeBuilt)
 		let store = MockTestStore()
-<<<<<<< HEAD
 
 		let coronaTestService = CoronaTestService(client: client, store: store)
 		coronaTestService.pcrTest = PCRTest.mock(
@@ -471,15 +356,14 @@
 		)
 
 		let expectation = self.expectation(description: "Correct error description received.")
-		let service = ENAExposureSubmissionService(diagnosisKeysRetrieval: keyRetrieval, appConfigurationProvider: appConfigurationProvider, client: client, store: store, coronaTestService: coronaTestService)
-=======
-		let eventStore = MockEventStore()
-		store.registrationToken = "dummyRegistrationToken"
-
-		let expectation = self.expectation(description: "Correct error description received.")
-		let service = ENAExposureSubmissionService(diagnosisKeysRetrieval: keyRetrieval, appConfigurationProvider: appConfigurationProvider, client: client, store: store, eventStore: eventStore, warnOthersReminder: WarnOthersReminder(store: store))
-		service.isSubmissionConsentGiven = true
->>>>>>> 35a11e33
+		let service = ENAExposureSubmissionService(
+			diagnosisKeysRetrieval: keyRetrieval,
+			appConfigurationProvider: appConfigurationProvider,
+			client: client,
+			store: store,
+			eventStore: MockEventStore(),
+			coronaTestService: coronaTestService
+		)
 
 		let controlTest = "\(AppStrings.ExposureSubmissionError.errorPrefix) - The submission request could not be built correctly."
 
@@ -499,7 +383,6 @@
 		let appConfigurationProvider = CachedAppConfigurationMock()
 		let client = ClientMock(submissionError: .invalidPayloadOrHeaders)
 		let store = MockTestStore()
-<<<<<<< HEAD
 
 		let coronaTestService = CoronaTestService(client: client, store: store)
 		coronaTestService.pcrTest = PCRTest.mock(
@@ -508,15 +391,14 @@
 		)
 
 		let expectation = self.expectation(description: "Correct error description received.")
-		let service = ENAExposureSubmissionService(diagnosisKeysRetrieval: keyRetrieval, appConfigurationProvider: appConfigurationProvider, client: client, store: store, coronaTestService: coronaTestService)
-=======
-		let eventStore = MockEventStore()
-		store.registrationToken = "dummyRegistrationToken"
-		let expectation = self.expectation(description: "Correct error description received.")
-		let service = ENAExposureSubmissionService(diagnosisKeysRetrieval: keyRetrieval, appConfigurationProvider: appConfigurationProvider, client: client, store: store, eventStore: eventStore, warnOthersReminder: WarnOthersReminder(store: store))
-		service.isSubmissionConsentGiven = true
->>>>>>> 35a11e33
-
+		let service = ENAExposureSubmissionService(
+			diagnosisKeysRetrieval: keyRetrieval,
+			appConfigurationProvider: appConfigurationProvider,
+			client: client,
+			store: store,
+			eventStore: MockEventStore(),
+			coronaTestService: coronaTestService
+		)
 		// Execute test.
 		let controlTest = "\(AppStrings.ExposureSubmissionError.errorPrefix) - Received an invalid payload or headers."
 
@@ -538,11 +420,6 @@
 		let keyRetrieval = MockDiagnosisKeysRetrieval(diagnosisKeysResult: (keys, nil))
 		let appConfigurationProvider = CachedAppConfigurationMock()
 		let store = MockTestStore()
-<<<<<<< HEAD
-=======
-		let eventStore = MockEventStore()
-		store.registrationToken = registrationToken
->>>>>>> 35a11e33
 
 		// Force submission error. (Which should result in a 4xx, not a 5xx!)
 		let client = ClientMock(submissionError: .serverError(500))
@@ -554,12 +431,14 @@
 			isSubmissionConsentGiven: true
 		)
 
-<<<<<<< HEAD
-		let service = ENAExposureSubmissionService(diagnosisKeysRetrieval: keyRetrieval, appConfigurationProvider: appConfigurationProvider, client: client, store: store, coronaTestService: coronaTestService)
-=======
-		let service = ENAExposureSubmissionService(diagnosisKeysRetrieval: keyRetrieval, appConfigurationProvider: appConfigurationProvider, client: client, store: store, eventStore: eventStore, warnOthersReminder: WarnOthersReminder(store: store))
-		service.isSubmissionConsentGiven = true
->>>>>>> 35a11e33
+		let service = ENAExposureSubmissionService(
+			diagnosisKeysRetrieval: keyRetrieval,
+			appConfigurationProvider: appConfigurationProvider,
+			client: client,
+			store: store,
+			eventStore: MockEventStore(),
+			coronaTestService: coronaTestService
+		)
 
 		let expectation = self.expectation(description: "all callbacks called")
 		expectation.expectedFulfillmentCount = 2
@@ -567,13 +446,9 @@
 		// Execute test.
 
 		service.getTemporaryExposureKeys { _ in
-<<<<<<< HEAD
 			service.submitExposure(coronaTestType: .pcr) { result in
-=======
-			service.submitExposure { error in
->>>>>>> 35a11e33
-				expectation.fulfill()
-				XCTAssertNotNil(error)
+				expectation.fulfill()
+				XCTAssertNotNil(result)
 
 				// Retry.
 				client.onSubmitCountries = { $2(.success(())) }
@@ -581,13 +456,10 @@
 					XCTAssertTrue(isFake, "When executing the real request, instead of using the stored TAN, we have made a request to the server.")
 					completion(.failure(.fakeResponse))
 				}
-<<<<<<< HEAD
 				service.submitExposure(coronaTestType: .pcr) { result in
-=======
-				service.submitExposure { error in
->>>>>>> 35a11e33
+
 					expectation.fulfill()
-					XCTAssertNil(error)
+					XCTAssertNil(result)
 				}
 			}
 		}
@@ -595,389 +467,6 @@
 		waitForExpectations(timeout: .short)
 	}
 
-<<<<<<< HEAD
-=======
-	// MARK: - Test Result
-
-	func testGetTestResult_success() {
-
-		// Initialize.
-
-		let keyRetrieval = MockDiagnosisKeysRetrieval(diagnosisKeysResult: (keys, nil))
-		let client = ClientMock()
-		let store = MockTestStore()
-		let eventStore = MockEventStore()
-		store.registrationToken = "dummyRegistrationToken"
-		let appConfigurationProvider = CachedAppConfigurationMock()
-
-		let service = ENAExposureSubmissionService(diagnosisKeysRetrieval: keyRetrieval, appConfigurationProvider: appConfigurationProvider, client: client, store: store, eventStore: eventStore, warnOthersReminder: WarnOthersReminder(store: store))
-		let expectation = self.expectation(description: "Expect to receive a result.")
-
-		// Execute test.
-
-		service.getTestResult { result in
-			expectation.fulfill()
-			switch result {
-			case .failure:
-				XCTFail("This test should always return a successful result.")
-			case .success(let testResult):
-				XCTAssertEqual(testResult, TestResult.positive)
-			}
-		}
-
-		waitForExpectations(timeout: .short)
-	}
-
-	func testGetTestResult_noRegistrationToken() {
-
-		// Initialize.
-		let expectation = self.expectation(description: "Expect to receive a result.")
-
-		let store = MockTestStore()
-		let eventStore = MockEventStore()
-		let service = ENAExposureSubmissionService(
-			diagnosisKeysRetrieval: MockDiagnosisKeysRetrieval(diagnosisKeysResult: (keys, nil)),
-			appConfigurationProvider: CachedAppConfigurationMock(),
-			client: ClientMock(),
-			store: store,
-			eventStore: eventStore,
-			warnOthersReminder: WarnOthersReminder(store: store)
-		)
-
-		// Execute test.
-
-		service.getTestResult { result in
-			expectation.fulfill()
-			switch result {
-			case .failure(let error):
-				XCTAssertEqual(error, .noRegistrationToken)
-			case .success:
-				XCTFail("This test should always fail since the registration token is missing.")
-			}
-		}
-
-		waitForExpectations(timeout: .short)
-	}
-
-	func testGetTestResult_fetchRegistrationToken() throws {
-		// Initialize.
-		let expectation = self.expectation(description: "Expect to receive a result.")
-
-		let store = MockTestStore()
-		let eventStore = MockEventStore()
-		let service = ENAExposureSubmissionService(
-			diagnosisKeysRetrieval: MockDiagnosisKeysRetrieval(diagnosisKeysResult: (keys, nil)),
-			appConfigurationProvider: CachedAppConfigurationMock(),
-			client: ClientMock(),
-			store: store,
-			eventStore: eventStore,
-			warnOthersReminder: WarnOthersReminder(store: store)
-		)
-
-		// Execute test.
-		service.getTestResult(forKey: DeviceRegistrationKey.guid("wrong"), useStoredRegistration: false) { result in
-			expectation.fulfill()
-			switch result {
-			case .failure(let error):
-				XCTFail(error.localizedDescription)
-			case .success(let testResult):
-				XCTAssertEqual(testResult, .positive)
-			}
-		}
-
-		waitForExpectations(timeout: .short)
-	}
-
-	func testGetTestResult_TestRetrievalsucceed_TestMetadataCreated() throws {
-		// Initialize.
-		let expectation = self.expectation(description: "Expect to receive a result.")
-		let store = MockTestStore()
-		let eventStore = MockEventStore()
-		Analytics.setupMock(store: store)
-		store.isPrivacyPreservingAnalyticsConsentGiven = true
-		let service = ENAExposureSubmissionService(
-			diagnosisKeysRetrieval: MockDiagnosisKeysRetrieval(diagnosisKeysResult: (keys, nil)),
-			appConfigurationProvider: CachedAppConfigurationMock(),
-			client: ClientMock(),
-			store: store,
-			eventStore: eventStore,
-			warnOthersReminder: WarnOthersReminder(store: store)
-		)
-		store.enfRiskCalculationResult = mockRiskCalculationResult()
-		// Execute test.
-		service.getTestResult(forKey: DeviceRegistrationKey.guid("wrong"), useStoredRegistration: false) { result in
-			expectation.fulfill()
-			switch result {
-			case .failure(let error):
-				XCTFail(error.localizedDescription)
-			case .success:
-				XCTAssertNotNil(store.testResultMetadata?.testResult)
-				XCTAssertNotNil(store.testResultMetadata?.testRegistrationDate)
-			}
-		}
-
-		waitForExpectations(timeout: .short)
-	}
-	
-	func testGetTestResult_TestRetrievalFail_TestMetadataCleared() throws {
-		// Initialize.
-		let expectation = self.expectation(description: "Expect to receive a result.")
-		let store = MockTestStore()
-		let eventStore = MockEventStore()
-		Analytics.setupMock(store: store)
-		store.isPrivacyPreservingAnalyticsConsentGiven = true
-		let client = ClientMock()
-		client.onGetTestResult = { _, _, completion in
-			completion(.failure(.noNetworkConnection))
-		}
-
-		let service = ENAExposureSubmissionService(
-			diagnosisKeysRetrieval: MockDiagnosisKeysRetrieval(diagnosisKeysResult: (keys, nil)),
-			appConfigurationProvider: CachedAppConfigurationMock(),
-			client: client,
-			store: store,
-			eventStore: eventStore,
-			warnOthersReminder: WarnOthersReminder(store: store)
-		)
-		store.enfRiskCalculationResult = mockRiskCalculationResult()
-		// Execute test.
-		service.getTestResult(forKey: DeviceRegistrationKey.guid("wrong"), useStoredRegistration: false) { result in
-			expectation.fulfill()
-			switch result {
-			case .failure:
-				XCTAssertNil(store.testResultMetadata?.testResult)
-				XCTAssertNotNil(store.testResultMetadata?.testRegistrationDate)
-			case .success:
-				XCTFail("Test is expected to fail because of no network")
-			}
-		}
-
-		waitForExpectations(timeout: .short)
-	}
-	
-	func testGetTestResult_registrationFail_TestMetadataIsNill() throws {
-		// Initialize.
-		let expectation = self.expectation(description: "Expect to receive a result.")
-		let store = MockTestStore()
-		let eventStore = MockEventStore()
-		let client = ClientMock()
-		client.onGetRegistrationToken = { _, _, _, completion in
-			completion(.failure(ClientMock.Failure.qrAlreadyUsed))
-		}
-
-		let service = ENAExposureSubmissionService(
-			diagnosisKeysRetrieval: MockDiagnosisKeysRetrieval(diagnosisKeysResult: (keys, nil)),
-			appConfigurationProvider: CachedAppConfigurationMock(),
-			client: client,
-			store: store,
-			eventStore: eventStore,
-			warnOthersReminder: WarnOthersReminder(store: store)
-		)
-		store.enfRiskCalculationResult = mockRiskCalculationResult()
-		// Execute test.
-		service.getTestResult(forKey: DeviceRegistrationKey.guid("wrong"), useStoredRegistration: false) { result in
-			expectation.fulfill()
-			switch result {
-			case .failure:
-				XCTAssertNil(store.testResultMetadata)
-			case .success:
-				XCTFail("Test is expected to fail because of qrAlreadyUsed")
-			}
-		}
-
-		waitForExpectations(timeout: .short)
-	}
-
-	func mockRiskCalculationResult() -> ENFRiskCalculationResult {
-		ENFRiskCalculationResult(
-			riskLevel: .high,
-			minimumDistinctEncountersWithLowRisk: 0,
-			minimumDistinctEncountersWithHighRisk: 0,
-			mostRecentDateWithLowRisk: Date(),
-			mostRecentDateWithHighRisk: Date(),
-			numberOfDaysWithLowRisk: 0,
-			numberOfDaysWithHighRisk: 2,
-			calculationDate: Date(),
-			riskLevelPerDate: [:],
-			minimumDistinctEncountersWithHighRiskPerDate: [:]
-		)
-	}
-	
-	func testGetTestResult_testRegistrationDate_testResultTimeStamp() throws {
-		// Initialize.
-		let expectation = self.expectation(description: "Expect to receive the test registration date and test result time stamp.")
-		let store = MockTestStore()
-		let eventStore = MockEventStore()
-		let service = ENAExposureSubmissionService(
-			diagnosisKeysRetrieval: MockDiagnosisKeysRetrieval(diagnosisKeysResult: (keys, nil)),
-			appConfigurationProvider: CachedAppConfigurationMock(),
-			client: ClientMock(),
-			store: store,
-			eventStore: eventStore,
-			warnOthersReminder: WarnOthersReminder(store: store)
-		)
-		store.enfRiskCalculationResult = mockRiskCalculationResult()
-		// Execute test.
-		service.getTestResult(forKey: DeviceRegistrationKey.guid("wrong"), useStoredRegistration: false) { result in
-			expectation.fulfill()
-			switch result {
-			case .failure(let error):
-				XCTFail(error.localizedDescription)
-			case .success:
-				XCTAssertNotNil(store.testRegistrationDate)
-				XCTAssertNotNil(store.testResultReceivedTimeStamp)
-			}
-		}
-
-		waitForExpectations(timeout: .short)
-	}
-	
-	func testGetTestResult_checkHoursAndDays() throws {
-		// Initialize.
-		let expectation = self.expectation(description: "Expect to have daysSinceMostRecentDateAtRiskLevelAtTestRegistration and hoursSinceHighRiskWarningAtTestRegistration in the store.")
-		let store = MockTestStore()
-		let eventStore = MockEventStore()
-		Analytics.setupMock(store: store)
-		store.isPrivacyPreservingAnalyticsConsentGiven = true
-		let service = ENAExposureSubmissionService(
-			diagnosisKeysRetrieval: MockDiagnosisKeysRetrieval(diagnosisKeysResult: (keys, nil)),
-			appConfigurationProvider: CachedAppConfigurationMock(),
-			client: ClientMock(),
-			store: store,
-			eventStore: eventStore,
-			warnOthersReminder: WarnOthersReminder(store: store)
-		)
-		store.enfRiskCalculationResult = mockRiskCalculationResult()
-		store.dateOfConversionToHighRisk = Calendar.current.date(byAdding: .day, value: -1, to: Date())
-		service.updateStoreWithKeySubmissionMetadataDefaultValues()
-		// Execute test.
-		service.getTestResult(forKey: DeviceRegistrationKey.guid("wrong"), useStoredRegistration: false) { result in
-			expectation.fulfill()
-			switch result {
-			case .failure(let error):
-				XCTFail(error.localizedDescription)
-			case .success:
-				XCTAssertNotNil(store.keySubmissionMetadata?.daysSinceMostRecentDateAtRiskLevelAtTestRegistration)
-				XCTAssertNotNil(store.keySubmissionMetadata?.hoursSinceHighRiskWarningAtTestRegistration)
-			}
-		}
-
-		waitForExpectations(timeout: .short)
-	}
-
-	func testGetTestResult_expiredTestResultValue() {
-		let keyRetrieval = MockDiagnosisKeysRetrieval(diagnosisKeysResult: (keys, nil))
-		let appConfigurationProvider = CachedAppConfigurationMock()
-		let store = MockTestStore()
-		let eventStore = MockEventStore()
-		store.registrationToken = "dummyRegistrationToken"
-
-		let client = ClientMock()
-		client.onGetTestResult = { _, _, completeWith in
-			let expiredTestResultValue = 4
-			completeWith(.success(expiredTestResultValue))
-		}
-
-		let service = ENAExposureSubmissionService(diagnosisKeysRetrieval: keyRetrieval, appConfigurationProvider: appConfigurationProvider, client: client, store: store, eventStore: eventStore, warnOthersReminder: WarnOthersReminder(store: store))
-		let expectation = self.expectation(description: "Expect to receive a result.")
-		let expectationToFailWithExpired = self.expectation(description: "Expect to fail with error of type .qrExpired")
-
-		// Execute test.
-
-		service.getTestResult { result in
-			expectation.fulfill()
-			switch result {
-			case .failure(let error):
-				if case ExposureSubmissionError.qrExpired = error {
-					expectationToFailWithExpired.fulfill()
-				}
-			case .success:
-				XCTFail("This test should intentionally produce an expired test result that cannot be parsed.")
-			}
-		}
-
-		waitForExpectations(timeout: .short)
-	}
-
-	func testGetTestResult_unknownTestResultValue() {
-
-		// Initialize.
-
-		let keyRetrieval = MockDiagnosisKeysRetrieval(diagnosisKeysResult: (keys, nil))
-		let appConfigurationProvider = CachedAppConfigurationMock()
-		let store = MockTestStore()
-		let eventStore = MockEventStore()
-		store.registrationToken = "dummyRegistrationToken"
-
-		let client = ClientMock()
-		client.onGetTestResult = { _, _, completeWith in
-			let unknownTestResultValue = 5
-			completeWith(.success(unknownTestResultValue))
-		}
-
-		let service = ENAExposureSubmissionService(diagnosisKeysRetrieval: keyRetrieval, appConfigurationProvider: appConfigurationProvider, client: client, store: store, eventStore: eventStore, warnOthersReminder: WarnOthersReminder(store: store))
-		let expectation = self.expectation(description: "Expect to receive a result.")
-		let expectationToFailWithOther = self.expectation(description: "Expect to fail with error of type .other(_)")
-
-		// Execute test.
-
-		service.getTestResult { result in
-			expectation.fulfill()
-			switch result {
-			case .failure(let error):
-				if case ExposureSubmissionError.other(_) = error {
-					expectationToFailWithOther.fulfill()
-				}
-			case .success:
-				XCTFail("This test should intentionally produce an unknown test result that cannot be parsed.")
-			}
-		}
-
-		waitForExpectations(timeout: .short)
-	}
-
-	func testDeleteTest() throws {
-		let client = ClientMock()
-		let registrationToken = "dummyRegistrationToken"
-
-		let keyRetrieval = MockDiagnosisKeysRetrieval(diagnosisKeysResult: (keys, nil))
-		let appConfigurationProvider = CachedAppConfigurationMock()
-		let store = MockTestStore()
-		let eventStore = MockEventStore()
-		store.registrationToken = registrationToken
-		store.isSubmissionConsentGiven = true
-
-		let service = ENAExposureSubmissionService(diagnosisKeysRetrieval: keyRetrieval, appConfigurationProvider: appConfigurationProvider, client: client, store: store, eventStore: eventStore, warnOthersReminder: WarnOthersReminder(store: store))
-
-		XCTAssertTrue(service.hasRegistrationToken)
-		XCTAssertTrue(service.isSubmissionConsentGiven)
-
-		/// Check that isSubmissionConsentGiven publisher is updated
-		let expectedValues = [true, false]
-		var receivedValues = [Bool]()
-
-		let publisherExpectation = expectation(description: "isSubmissionConsentGivenPublisher published")
-		publisherExpectation.expectedFulfillmentCount = 2
-
-		let subscription = service.isSubmissionConsentGivenPublisher
-			.sink {
-				receivedValues.append($0)
-				publisherExpectation.fulfill()
-			}
-
-		service.deleteTest()
-
-		XCTAssertFalse(service.hasRegistrationToken)
-		XCTAssertFalse(service.isSubmissionConsentGiven)
-
-		waitForExpectations(timeout: .medium)
-
-		XCTAssertEqual(receivedValues, expectedValues)
-
-		subscription.cancel()
-	}
-
->>>>>>> 35a11e33
 	// MARK: - Country Loading
 
 	func testLoadSupportedCountriesLoadSucceeds() {
@@ -993,12 +482,8 @@
 			appConfigurationProvider: CachedAppConfigurationMock(with: config),
 			client: client,
 			store: store,
-<<<<<<< HEAD
+			eventStore: eventStore,
 			coronaTestService: CoronaTestService(client: client, store: store)
-=======
-			eventStore: eventStore,
-			warnOthersReminder: WarnOthersReminder(store: store)
->>>>>>> 35a11e33
 		)
 
 		let expectedIsLoadingValues = [true, false]
@@ -1037,12 +522,8 @@
 			appConfigurationProvider: CachedAppConfigurationMock(with: config),
 			client: client,
 			store: store,
-<<<<<<< HEAD
+			eventStore: eventStore,
 			coronaTestService: CoronaTestService(client: client, store: store)
-=======
-			eventStore: eventStore,
-			warnOthersReminder: WarnOthersReminder(store: store)
->>>>>>> 35a11e33
 		)
 
 		let expectedIsLoadingValues = [true, false]
@@ -1073,9 +554,8 @@
 	func testExposureManagerState() {
 		let exposureManagerState = ExposureManagerState(authorized: false, enabled: true, status: .unknown)
 
-<<<<<<< HEAD
-		let client = ClientMock()
-=======
+		let client = ClientMock()
+
 		let store = MockTestStore()
 		let eventStore = MockEventStore()
 		let service = ENAExposureSubmissionService(
@@ -1084,123 +564,18 @@
 				exposureManagerState: exposureManagerState
 			),
 			appConfigurationProvider: CachedAppConfigurationMock(),
-			client: ClientMock(),
-			store: store,
-			eventStore: eventStore,
-			warnOthersReminder: WarnOthersReminder(store: store)
+			client: client,
+			store: store,
+			eventStore: eventStore,
+			coronaTestService: CoronaTestService(client: client, store: store)
 		)
 
 		XCTAssertEqual(service.exposureManagerState, exposureManagerState)
 	}
 
-	func testAcceptPairing() {
-		let exposureManagerState = ExposureManagerState(authorized: false, enabled: true, status: .unknown)
->>>>>>> 35a11e33
-
-		let store = MockTestStore()
-		let eventStore = MockEventStore()
-		let service = ENAExposureSubmissionService(
-			diagnosisKeysRetrieval: MockDiagnosisKeysRetrieval(
-				diagnosisKeysResult: ([], nil),
-				exposureManagerState: exposureManagerState
-			),
-			appConfigurationProvider: CachedAppConfigurationMock(),
-			client: client,
-			store: store,
-<<<<<<< HEAD
-			coronaTestService: CoronaTestService(client: client, store: store)
-=======
-			eventStore: eventStore,
-			warnOthersReminder: WarnOthersReminder(store: store)
->>>>>>> 35a11e33
-		)
-
-		XCTAssertEqual(service.exposureManagerState, exposureManagerState)
-	}
-
 	// MARK: - Plausible Deniability
 
-<<<<<<< HEAD
-=======
-	func test_getTestResultPlaybookPositive() {
-		getTestResultPlaybookTest(with: .positive)
-	}
-
-	func test_getTestResultPlaybookNegative() {
-		getTestResultPlaybookTest(with: .negative)
-	}
-
-	func test_getTestResultPlaybookPending() {
-		getTestResultPlaybookTest(with: .pending)
-	}
-
-	func test_getTestResultPlaybookInvalid() {
-		getTestResultPlaybookTest(with: .invalid)
-	}
-
-	func test_getTestResultPlaybookExpired() {
-		getTestResultPlaybookTest(with: .expired)
-	}
-
-	func test_getRegistrationTokenPlaybook() {
-
-		// Counter to track the execution order.
-		var count = 0
-
-		let expectation = self.expectation(description: "execute all callbacks")
-		expectation.expectedFulfillmentCount = 4
-
-		// Initialize.
-
-		let keyRetrieval = MockDiagnosisKeysRetrieval(diagnosisKeysResult: (keys, nil))
-		let appConfigurationProvider = CachedAppConfigurationMock()
-		let store = MockTestStore()
-		let eventStore = MockEventStore()
-		let client = ClientMock()
-
-		let registrationToken = "dummyRegToken"
-
-		client.onGetRegistrationToken = { _, _, isFake, completion in
-			expectation.fulfill()
-			XCTAssertFalse(isFake)
-			XCTAssertEqual(count, 0)
-			count += 1
-			completion(.success(registrationToken))
-		}
-
-		client.onGetTANForExposureSubmit = { _, isFake, completion in
-			expectation.fulfill()
-			XCTAssertTrue(isFake)
-			XCTAssertEqual(count, 1)
-			count += 1
-			completion(.failure(.fakeResponse))
-		}
-
-		client.onSubmitCountries = { _, isFake, completion in
-			expectation.fulfill()
-			XCTAssertTrue(isFake)
-			XCTAssertEqual(count, 2)
-			count += 1
-			completion(.success(()))
-		}
-
-		// Run test.
-
-		let service = ENAExposureSubmissionService(diagnosisKeysRetrieval: keyRetrieval, appConfigurationProvider: appConfigurationProvider, client: client, store: store, eventStore: eventStore, warnOthersReminder: WarnOthersReminder(store: store))
-		service.getRegistrationToken(forKey: .guid("test-key")) { response in
-			switch response {
-			case .failure(let error):
-				XCTFail(error.localizedDescription)
-			case .success(let token):
-				XCTAssertEqual(token, registrationToken)
-			}
-			expectation.fulfill()
-		}
-
-		waitForExpectations(timeout: .short)
-	}
-
->>>>>>> 35a11e33
+
 	func test_submitExposurePlaybook() {
 		// Counter to track the execution order.
 		var count = 0
@@ -1213,11 +588,6 @@
 		let keyRetrieval = MockDiagnosisKeysRetrieval(diagnosisKeysResult: (keys, nil))
 		let appConfigurationProvider = CachedAppConfigurationMock()
 		let store = MockTestStore()
-<<<<<<< HEAD
-=======
-		store.registrationToken = "dummyRegToken"
-		let eventStore = MockEventStore()
->>>>>>> 35a11e33
 		let client = ClientMock()
 
 		client.onGetTANForExposureSubmit = { _, isFake, completion in
@@ -1249,12 +619,13 @@
 
 		// Run test.
 
-<<<<<<< HEAD
-		let service = ENAExposureSubmissionService(diagnosisKeysRetrieval: keyRetrieval, appConfigurationProvider: appConfigurationProvider, client: client, store: store, coronaTestService: coronaTestService)
-=======
-		let service = ENAExposureSubmissionService(diagnosisKeysRetrieval: keyRetrieval, appConfigurationProvider: appConfigurationProvider, client: client, store: store, eventStore: eventStore, warnOthersReminder: WarnOthersReminder(store: store))
-		service.isSubmissionConsentGiven = true
->>>>>>> 35a11e33
+		let service = ENAExposureSubmissionService(
+			diagnosisKeysRetrieval: keyRetrieval,
+			appConfigurationProvider: appConfigurationProvider,
+			client: client, store: store,
+			eventStore: MockEventStore(),
+			coronaTestService: coronaTestService
+		)
 
 		service.getTemporaryExposureKeys { _ in
 			service.submitExposure(coronaTestType: .pcr) { error in
@@ -1266,122 +637,4 @@
 		waitForExpectations(timeout: .short)
 	}
 
-<<<<<<< HEAD
-=======
-	func test_fakeRequest() {
-		// Counter to track the execution order.
-		var count = 0
-
-		let expectation = self.expectation(description: "execute all callbacks")
-		expectation.expectedFulfillmentCount = 3
-
-		// Initialize.
-
-		let keyRetrieval = MockDiagnosisKeysRetrieval(diagnosisKeysResult: (keys, nil))
-		let appConfigurationProvider = CachedAppConfigurationMock()
-		let store = MockTestStore()
-		let eventStore = MockEventStore()
-		let client = ClientMock()
-
-		client.onGetTANForExposureSubmit = { _, isFake, completion in
-			expectation.fulfill()
-			XCTAssertTrue(isFake)
-			count += 1
-			completion(.failure(.fakeResponse))
-		}
-
-		client.onSubmitCountries = { _, isFake, completion in
-			expectation.fulfill()
-			XCTAssertTrue(isFake)
-			XCTAssertEqual(count, 2)
-			count += 1
-			completion(.success(()))
-		}
-
-		// Run test.
-
-		let service = ENAExposureSubmissionService(diagnosisKeysRetrieval: keyRetrieval, appConfigurationProvider: appConfigurationProvider, client: client, store: store, eventStore: eventStore, warnOthersReminder: WarnOthersReminder(store: store))
-		service.fakeRequest()
-
-		waitForExpectations(timeout: .short)
-	}
-
-	/// The fake registration token needs to comply to a format that is checked by the server.
-	func test_fakeRegistrationTokenFormat() throws {
-		let str = ENAExposureSubmissionService.fakeRegistrationToken
-		let pattern = #"^[a-f0-9]{8}-[a-f0-9]{4}-4[a-f0-9]{3}-[89aAbB][a-f0-9]{3}-[a-f0-9]{12}$"#
-		let regex = try NSRegularExpression(pattern: pattern, options: [])
-		XCTAssertNotNil(regex.firstMatch(in: str, options: [], range: .init(location: 0, length: str.count)))
-	}
-
-	// MARK: - Private
-
-	private func getTestResultPlaybookTest(with testResult: TestResult) {
-
-		// Counter to track the execution order.
-		var count = 0
-
-		let expectation = self.expectation(description: "execute all callbacks")
-		expectation.expectedFulfillmentCount = 4
-
-		// Initialize.
-
-		let keyRetrieval = MockDiagnosisKeysRetrieval(diagnosisKeysResult: (keys, nil))
-		let appConfigurationProvider = CachedAppConfigurationMock()
-		let store = MockTestStore()
-		let eventStore = MockEventStore()
-		let client = ClientMock()
-		store.registrationToken = "dummyRegistrationToken"
-
-		client.onGetTestResult = { _, isFake, completion in
-			expectation.fulfill()
-			XCTAssertFalse(isFake)
-			XCTAssertEqual(count, 0)
-			count += 1
-			completion(.success(testResult.rawValue))
-		}
-
-		client.onGetTANForExposureSubmit = { _, isFake, completion in
-			expectation.fulfill()
-			XCTAssertTrue(isFake)
-			XCTAssertEqual(count, 1)
-			count += 1
-			completion(.failure(.fakeResponse))
-		}
-
-		client.onSubmitCountries = { _, isFake, completion in
-			expectation.fulfill()
-			XCTAssertTrue(isFake)
-			XCTAssertEqual(count, 2)
-			count += 1
-			completion(.success(()))
-		}
-
-		// Run test.
-
-		let service = ENAExposureSubmissionService(diagnosisKeysRetrieval: keyRetrieval, appConfigurationProvider: appConfigurationProvider, client: client, store: store, eventStore: eventStore, warnOthersReminder: WarnOthersReminder(store: store))
-		service.getTestResult { response in
-			switch response {
-			case .failure(let error):
-				if testResult == .expired {
-					XCTAssertEqual(error, .qrExpired)
-				} else {
-					XCTFail(error.localizedDescription)
-				}
-
-			case .success(let result):
-				if testResult == .expired {
-					XCTFail("Expired test result should lead to failure case")
-				} else {
-					XCTAssertEqual(result.rawValue, testResult.rawValue)
-				}
-			}
-
-			expectation.fulfill()
-		}
-
-		waitForExpectations(timeout: .short)
-	}
-
->>>>>>> 35a11e33
 }