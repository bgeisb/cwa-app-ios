// Corona-Warn-App
//
// SAP SE and all other contributors
// copyright owners license this file to you under the Apache
// License, Version 2.0 (the "License"); you may not use this
// file except in compliance with the License.
// You may obtain a copy of the License at
//
// http://www.apache.org/licenses/LICENSE-2.0
//
// Unless required by applicable law or agreed to in writing,
// software distributed under the License is distributed on an
// "AS IS" BASIS, WITHOUT WARRANTIES OR CONDITIONS OF ANY
// KIND, either express or implied.  See the License for the
// specific language governing permissions and limitations
// under the License.

import BackgroundTasks
import ExposureNotification
import UIKit

final class SceneDelegate: UIResponder, UIWindowSceneDelegate, RequiresAppDependencies {
	// MARK: Properties

	var window: UIWindow?

	private lazy var navigationController: UINavigationController = AppNavigationController()
	private var homeController: HomeViewController?

	var state: State = State(exposureManager: .init(), detectionMode: currentDetectionMode, risk: nil) {
		didSet {
			homeController?.updateState(
				detectionMode: state.detectionMode,
				exposureManagerState: state.exposureManager,
				risk: state.risk)
		}
	}

<<<<<<< HEAD
	private var appUpdateChecker: AppUpdateCheckHelper?
=======
	private var developerMenu: DMDeveloperMenu?
	private lazy var appUpdateChecker = AppUpdateCheckHelper(client: self.client, store: self.store)
>>>>>>> 3ea57a9e

	#if !RELEASE
	private var developerMenu: DMDeveloperMenu?
	private func enableDeveloperMenuIfAllowed(in controller: UIViewController) {
		developerMenu = DMDeveloperMenu(
			presentingViewController: controller,
			client: client,
			store: store,
			exposureManager: exposureManager
		)
		developerMenu?.enableIfAllowed()
	}
	#endif

	private lazy var clientConfiguration: HTTPClient.Configuration = {
		guard
			let distributionURLString = store.developerDistributionBaseURLOverride,
			let submissionURLString = store.developerSubmissionBaseURLOverride,
			let verificationURLString = store.developerVerificationBaseURLOverride,
			let distributionURL = URL(string: distributionURLString),
			let verificationURL = URL(string: verificationURLString),
			let submissionURL = URL(string: submissionURLString) else {
			return .production
		}

		return HTTPClient.Configuration(
			apiVersion: "v1",
			country: "DE",
			endpoints: HTTPClient.Configuration.Endpoints(
				distribution: .init(baseURL: distributionURL, requiresTrailingSlash: false),
				submission: .init(baseURL: submissionURL, requiresTrailingSlash: true),
				verification: .init(baseURL: verificationURL, requiresTrailingSlash: false)
			)
		)
	}()

	private(set) lazy var client: Client = {
		HTTPClient(configuration: clientConfiguration)
	}()

	private var enStateHandler: ENStateHandler?

	// MARK: UISceneDelegate

	private let riskConsumer = RiskConsumer()

	func scene(_ scene: UIScene, willConnectTo _: UISceneSession, options _: UIScene.ConnectionOptions) {
		guard let windowScene = (scene as? UIWindowScene) else { return }
		let window = UIWindow(windowScene: windowScene)
		self.window = window

//		appUpdateChecker = AppUpdateCheckHelper(client: client, store: store)

		exposureManager.resume(observer: self)

		riskConsumer.didCalculateRisk = { [weak self] risk in
			self?.state.risk = risk
		}
		riskProvider.observeRisk(riskConsumer)

		UNUserNotificationCenter.current().delegate = self

		setupUI()

		NotificationCenter.default.addObserver(self, selector: #selector(isOnboardedDidChange(_:)), name: .isOnboardedDidChange, object: nil)
		NotificationCenter.default.addObserver(self, selector: #selector(backgroundRefreshStatusDidChange), name: UIApplication.backgroundRefreshStatusDidChangeNotification, object: nil)
	}

	func sceneWillEnterForeground(_ scene: UIScene) {
		let state = exposureManager.preconditions()
		updateExposureState(state)
	}

	func sceneDidEnterBackground(_ scene: UIScene) {
		showPrivacyProtectionWindow()
		taskScheduler.scheduleTasks()
	}

	func sceneDidBecomeActive(_: UIScene) {
		hidePrivacyProtectionWindow()
		UIApplication.shared.applicationIconBadgeNumber = 0
	}

	// MARK: Helper

	func requestUpdatedExposureState() {
		let state = exposureManager.preconditions()
		updateExposureState(state)
	}

	private func setupUI() {
		setupNavigationBarAppearance()

		#if UITESTING
		if UserDefaults.standard.value(forKey: "isOnboarded") as? String == "NO" {
			showOnboarding()
		} else {
			showHome()
		}
		#else
		if !store.isOnboarded {
			showOnboarding()
		} else {
			showHome()
		}
		#endif
		UIImageView.appearance().accessibilityIgnoresInvertColors = true
		window?.rootViewController = navigationController
		window?.makeKeyAndVisible()
		appUpdateChecker.checkAppVersionDialog(for: window?.rootViewController)
	}

	private func setupNavigationBarAppearance() {
		let appearance = UINavigationBar.appearance()

		appearance.tintColor = .enaColor(for: .tint)

		appearance.titleTextAttributes = [
			NSAttributedString.Key.foregroundColor: UIColor.enaColor(for: .textPrimary1)
		]

		appearance.largeTitleTextAttributes = [
			NSAttributedString.Key.font: UIFont.preferredFont(forTextStyle: .largeTitle).scaledFont(size: 28, weight: .bold),
			NSAttributedString.Key.foregroundColor: UIColor.enaColor(for: .textPrimary1)
		]
	}

	private func showHome(animated _: Bool = false) {
		if exposureManager.preconditions().status == .unknown {
			exposureManager.activate { [weak self] error in
				if let error = error {
					// TODO: Error handling, if error occurs, what can we do?
					logError(message: "Cannot activate the  ENManager. The reason is \(error)")
					return
				}
				self?.presentHomeVC()
			}
		} else {
			presentHomeVC()
		}
	}

	private func presentHomeVC() {
		enStateHandler = ENStateHandler(
			initialExposureManagerState: exposureManager.preconditions(),
			reachabilityService: ConnectivityReachabilityService(
				connectivityURLs: [clientConfiguration.configurationURL]
			),
			delegate: self
		)
		
		guard let enStateHandler = self.enStateHandler else {
			fatalError("It should not happen.")
		}

		let vc = AppStoryboard.home.initiate(viewControllerType: HomeViewController.self) { [unowned self] coder in
			HomeViewController(
				coder: coder,
				delegate: self,
				detectionMode: self.state.detectionMode,
				exposureManagerState: self.state.exposureManager,
				initialEnState: enStateHandler.state,
				risk: self.state.risk
			)
		}

		homeController = vc // strong ref needed
		UIView.transition(with: navigationController.view, duration: CATransaction.animationDuration(), options: [.transitionCrossDissolve], animations: {
			self.navigationController.setViewControllers([vc], animated: false)
		})
		#if !RELEASE
		enableDeveloperMenuIfAllowed(in: vc)
		#endif
	}

	private func showOnboarding() {
		navigationController.navigationBar.prefersLargeTitles = false
		navigationController.setViewControllers(
			[
				AppStoryboard.onboarding.initiateInitial { [unowned self] coder in
					OnboardingInfoViewController(
						coder: coder,
						pageType: .togetherAgainstCoronaPage,
						exposureManager: self.exposureManager,
						store: self.store
					)
				}
			],
			animated: false
		)
	}

	@objc
	func isOnboardedDidChange(_: NSNotification) {
		store.isOnboarded ? showHome() : showOnboarding()
	}

	func scene(_: UIScene, openURLContexts URLContexts: Set<UIOpenURLContext>) {
		// We have to allow backend configuration via the url schema for now.
		//        #if APP_STORE
		//        return
		//        #endif

		guard let url = URLContexts.first?.url else {
			return
		}

		guard let components = NSURLComponents(
			url: url,
			resolvingAgainstBaseURL: true
		),
			let query = components.queryItems else {
			return
		}

		if let submissionBaseURL = query.valueFor(queryItem: "submissionBaseURL") {
			store.developerSubmissionBaseURLOverride = submissionBaseURL
		}
		if let distributionBaseURL = query.valueFor(queryItem: "distributionBaseURL") {
			store.developerDistributionBaseURLOverride = distributionBaseURL
		}
		if let verificationBaseURL = query.valueFor(queryItem: "verificationBaseURL") {
			store.developerVerificationBaseURLOverride = verificationBaseURL
		}
		
	}

	private var privacyProtectionWindow: UIWindow?
}

// MARK: Privacy Protection
extension SceneDelegate {
	private func showPrivacyProtectionWindow() {
		guard
			let windowScene = window?.windowScene,
			store.isOnboarded == true
			else {
				return
		}

		let privacyProtectionViewController = PrivacyProtectionViewController()
		privacyProtectionWindow = UIWindow(windowScene: windowScene)
		privacyProtectionWindow?.rootViewController = privacyProtectionViewController
		privacyProtectionWindow?.windowLevel = .alert + 1
		privacyProtectionWindow?.makeKeyAndVisible()
		privacyProtectionViewController.show()
	}

	private func hidePrivacyProtectionWindow() {
		guard let privacyProtectionViewController = privacyProtectionWindow?.rootViewController as? PrivacyProtectionViewController else {
			return
		}
		privacyProtectionViewController.hide {
			self.privacyProtectionWindow?.isHidden = true
			self.privacyProtectionWindow = nil
		}
	}
}

extension SceneDelegate: ENAExposureManagerObserver {
	func exposureManager(
		_: ENAExposureManager,
		didChangeState newState: ExposureManagerState
	) {
		// Add the new state to the history
		store.tracingStatusHistory = store.tracingStatusHistory.consumingState(newState)
		riskProvider.exposureManagerState = newState

		let message = """
		New status of EN framework:
		Authorized: \(newState.authorized)
		enabled: \(newState.enabled)
		status: \(newState.status)
		authorizationStatus: \(ENManager.authorizationStatus)
		"""
		log(message: message)
		
		state.exposureManager = newState
		updateExposureState(newState)
	}
}

extension SceneDelegate: HomeViewControllerDelegate {
	/// Resets all stores and notifies the Onboarding.
	func homeViewControllerUserDidRequestReset(_: HomeViewController) {
		let newKey = KeychainHelper.generateDatabaseKey()
		store.clearAll(key: newKey)
		UIApplication.coronaWarnDelegate().downloadedPackagesStore.reset()
		exposureManager.reset {
			self.exposureManager.resume(observer: self)
			NotificationCenter.default.post(name: .isOnboardedDidChange, object: nil)
		}
	}
}

extension SceneDelegate: UNUserNotificationCenterDelegate {
	func userNotificationCenter(_: UNUserNotificationCenter, willPresent _: UNNotification, withCompletionHandler completionHandler: @escaping (UNNotificationPresentationOptions) -> Void) {
		completionHandler([.alert, .badge, .sound])
	}

	func userNotificationCenter(_: UNUserNotificationCenter, didReceive response: UNNotificationResponse, withCompletionHandler completionHandler: @escaping () -> Void) {
		switch response.actionIdentifier {
		case UserNotificationAction.openExposureDetectionResults.rawValue,
			 UserNotificationAction.openTestResults.rawValue:
			showHome(animated: true)
		case UserNotificationAction.ignore.rawValue,
			 UNNotificationDefaultActionIdentifier,
			 UNNotificationDismissActionIdentifier:
			break
		default: break
		}

		completionHandler()
	}
}

private extension Array where Element == URLQueryItem {
	func valueFor(queryItem named: String) -> String? {
		first(where: { $0.name == named })?.value
	}
}


extension SceneDelegate: ExposureStateUpdating {
	func updateExposureState(_ state: ExposureManagerState) {
		riskProvider.exposureManagerState = state
		riskProvider.requestRisk(userInitiated: false)
		homeController?.updateExposureState(state)
		enStateHandler?.updateExposureState(state)
		taskScheduler.updateExposureState(state)
	}
}

extension SceneDelegate: ENStateHandlerUpdating {
	func updateEnState(_ state: ENStateHandler.State) {
		log(message: "SceneDelegate got EnState update: \(state)")
		homeController?.updateEnState(state)
	}
}

// MARK: Background Task
extension SceneDelegate {
	@objc
	func backgroundRefreshStatusDidChange() {
		let detectionMode: DetectionMode = currentDetectionMode
		state.detectionMode = detectionMode
	}
}

private var currentDetectionMode: DetectionMode {
	let backgroundRefreshStatus = UIApplication.shared.backgroundRefreshStatus
	let detectionMode = DetectionMode.from(backgroundStatus: backgroundRefreshStatus)
	return detectionMode
}<|MERGE_RESOLUTION|>--- conflicted
+++ resolved
@@ -36,12 +36,7 @@
 		}
 	}
 
-<<<<<<< HEAD
-	private var appUpdateChecker: AppUpdateCheckHelper?
-=======
-	private var developerMenu: DMDeveloperMenu?
 	private lazy var appUpdateChecker = AppUpdateCheckHelper(client: self.client, store: self.store)
->>>>>>> 3ea57a9e
 
 	#if !RELEASE
 	private var developerMenu: DMDeveloperMenu?
