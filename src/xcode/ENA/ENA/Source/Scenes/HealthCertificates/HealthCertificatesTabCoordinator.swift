//
// 🦠 Corona-Warn-App
//

import UIKit
import OpenCombine
import PDFKit

final class HealthCertificatesTabCoordinator {
	
	// MARK: - Init
	
	init(
		store: HealthCertificateStoring,
		cclService: CCLServable,
		healthCertificateService: HealthCertificateService,
		healthCertificateValidationService: HealthCertificateValidationProviding,
		healthCertificateValidationOnboardedCountriesProvider: HealthCertificateValidationOnboardedCountriesProviding,
		vaccinationValueSetsProvider: VaccinationValueSetsProviding,
		qrScannerCoordinator: QRScannerCoordinator
	) {
		self.store = store
		self.cclService = cclService
		self.healthCertificateService = healthCertificateService
		self.healthCertificateValidationService = healthCertificateValidationService
		self.healthCertificateValidationOnboardedCountriesProvider = healthCertificateValidationOnboardedCountriesProvider
		self.vaccinationValueSetsProvider = vaccinationValueSetsProvider
		self.qrScannerCoordinator = qrScannerCoordinator

		#if DEBUG
		if isUITesting {
			store.healthCertificateInfoScreenShown = LaunchArguments.infoScreen.healthCertificateInfoScreenShown.boolValue
		}
		#endif

		setupCertificateBadgeCount()
	}
	
	// MARK: - Internal
	
	lazy var viewController: UINavigationController = {
		if !infoScreenShown {
			return UINavigationController(
				rootViewController: infoScreen(
					hidesCloseButton: true,
					dismissAction: { [weak self] animated in
						guard let self = self else { return }
						
						if animated {
							self.viewController.pushViewController(self.overviewScreen, animated: true)
						}

						// Set Overview as the only Controller on the navigation stack to avoid back gesture etc.
						self.viewController.setViewControllers([self.overviewScreen], animated: false)
						
						self.infoScreenShown = true
					},
					showDetail: { detailViewController in
						self.viewController.pushViewController(detailViewController, animated: true)
					}
				)
			)
		} else {
			return UINavigationController(rootViewController: overviewScreen)
		}
	}()

	func showCertifiedPersonWithCertificateFromNotification(
		for healthCertifiedPerson: HealthCertifiedPerson,
		with healthCertificate: HealthCertificate
	) {
		showHealthCertificateFlow(
			healthCertifiedPerson: healthCertifiedPerson,
			healthCertificate: healthCertificate
		)
	}
	
	func showCertifiedPersonFromNotification(for healthCertifiedPerson: HealthCertifiedPerson) {
		showHealthCertifiedPersonFlow(healthCertifiedPerson)
	}

	// MARK: - Private
	
	private let store: HealthCertificateStoring
	private let cclService: CCLServable
	private let healthCertificateService: HealthCertificateService
	private let healthCertificateValidationService: HealthCertificateValidationProviding
	private let healthCertificateValidationOnboardedCountriesProvider: HealthCertificateValidationOnboardedCountriesProviding
	private let vaccinationValueSetsProvider: VaccinationValueSetsProviding
	private let qrScannerCoordinator: QRScannerCoordinator

	private var certificateCoordinator: HealthCertificateCoordinator?
	private var healthCertifiedPersonCoordinator: HealthCertifiedPersonCoordinator?

	private var subscriptions = Set<AnyCancellable>()

	private var infoScreenShown: Bool {
		get { store.healthCertificateInfoScreenShown }
		set { store.healthCertificateInfoScreenShown = newValue }
	}

	// MARK: Show Screens

	private lazy var overviewScreen: HealthCertificateOverviewViewController = {
		return HealthCertificateOverviewViewController(
			viewModel: HealthCertificateOverviewViewModel(
				healthCertificateService: healthCertificateService
			),
			cclService: cclService,
			onInfoBarButtonItemTap: { [weak self] in
				self?.presentInfoScreen()
			},
			onCreateHealthCertificateTap: { [weak self] in
				guard let self = self else { return }

				self.showQRCodeScanner()
			},
			onCertifiedPersonTap: { [weak self] healthCertifiedPerson in
				self?.showHealthCertifiedPersonFlow(healthCertifiedPerson)
			},
			onCovPassCheckInfoButtonTap: { [weak self] in
				self?.presentCovPassInfoScreen()
			},
			onTapToDelete: { [weak self] decodingFailedHealthCertificate in
				self?.showDecodingFailedDeleteAlert(
					submitAction: UIAlertAction(
						title: AppStrings.HealthCertificate.Alert.DecodingFailedCertificate.deleteButton,
						style: .destructive,
						handler: { _ in
							self?.healthCertificateService.remove(decodingFailedHealthCertificate: decodingFailedHealthCertificate)
						}
					)
				)
			}
		)
	}()

	private func presentCovPassInfoScreen(rootViewController: UIViewController? = nil) {
		let presentViewController = rootViewController ?? viewController
		let covPassInformationViewController = CovPassCheckInformationViewController(
			onDismiss: {
				presentViewController.dismiss(animated: true)
			}
		)
		let navigationController = DismissHandlingNavigationController(rootViewController: covPassInformationViewController, transparent: true)
		presentViewController.present(navigationController, animated: true)
	}

	private func infoScreen(
		hidesCloseButton: Bool = false,
		dismissAction: @escaping (_ animated: Bool) -> Void,
		onDemand: Bool = false,
		showDetail: @escaping ((UIViewController) -> Void)
	) -> TopBottomContainerViewController<HealthCertificateInfoViewController, FooterViewController> {
		let consentScreen = HealthCertificateInfoViewController(
			viewModel: HealthCertificateInfoViewModel(
				hidesCloseButton: hidesCloseButton,
				didTapDataPrivacy: {
					let detailViewController = HTMLViewController(model: AppInformationModel.privacyModel)
					detailViewController.title = AppStrings.AppInformation.privacyTitle
					detailViewController.isDismissable = false

					if #available(iOS 13.0, *) {
						detailViewController.isModalInPresentation = true
					}

					showDetail(detailViewController)
				}
			),
			store: store,
			onDemand: onDemand,
			dismiss: dismissAction
		)

		let footerViewController = FooterViewController(
			FooterViewModel(
				primaryButtonName: AppStrings.HealthCertificate.Info.primaryButton,
				isPrimaryButtonEnabled: true,
				isSecondaryButtonEnabled: false,
				isSecondaryButtonHidden: true,
				backgroundColor: .enaColor(for: .background)
			)
		)

		let topBottomContainerViewController = TopBottomContainerViewController(
			topController: consentScreen,
			bottomController: footerViewController
		)
		return topBottomContainerViewController
	}

	private func presentInfoScreen() {
		// Promise the navigation view controller will be available,
		// this is needed to resolve an inset issue with large titles
		var navigationController: UINavigationController!
		let infoVC = infoScreen(
			dismissAction: { animated in
				navigationController.dismiss(animated: animated)
			},
			onDemand: true,
			showDetail: { detailViewController in
				navigationController.pushViewController(detailViewController, animated: true)
			}
		)
		// We need to use UINavigationController(rootViewController: UIViewController) here,
		// otherwise the inset of the navigation title is wrong
		navigationController = UINavigationController(rootViewController: infoVC)
		viewController.present(navigationController, animated: true)
	}
	
	private func showQRCodeScanner() {
		qrScannerCoordinator.start(
			parentViewController: viewController,
			presenter: .certificateTab
		)
	}

<<<<<<< HEAD
				self?.healthCertificateValidationOnboardedCountriesProvider.onboardedCountries { result in
					DispatchQueue.main.async {
						setLoadingState(false)
						switch result {
						case .success(let countries):
							self?.showValidationFlow(
								healthCertificate: healthCertificate,
								countries: countries
							)
						case .failure(let error):
							self?.showErrorAlert(
								title: AppStrings.HealthCertificate.Validation.Error.title,
								error: error
							)
						}
					}
				}
			},
			didTapBoosterNotification: { [weak self] healthCertifiedPerson in
				guard let boosterNotification = healthCertifiedPerson.dccWalletInfo?.boosterNotification, let cclService = self?.cclService else {
					return
				}
				let boosterDetailsViewController = BoosterDetailsViewController(
					viewModel: BoosterDetailsViewModel(cclService: cclService, healthCertifiedPerson: healthCertifiedPerson, boosterNotification: boosterNotification),
					dismiss: { [weak self] in
						self?.viewController.dismiss(animated: true)
					}
				)
				self?.modalNavigationController.pushViewController(boosterDetailsViewController, animated: true)
			},
			didTapHealthCertificate: { [weak self] healthCertificate in
				self?.showHealthCertificateFlow(
					healthCertifiedPerson: healthCertifiedPerson,
					healthCertificate: healthCertificate,
					isPushed: true
				)
			},
			didSwipeToDelete: { [weak self] healthCertificate, confirmDeletion in
				self?.showDeleteAlert(
					certificateType: healthCertificate.type,
					submitAction: UIAlertAction(
						title: AppStrings.HealthCertificate.Alert.deleteButton,
						style: .destructive,
						handler: { _ in
							guard let self = self else {
								Log.error("Could not create strong self")
								return
							}
							self.healthCertificateService.moveHealthCertificateToBin(healthCertificate)
							// Do not confirm deletion if we removed the last certificate of the person (this removes the person, too) because it would trigger a new reload of the table where no person can be shown. Instead, we dismiss the view controller.
							if self.healthCertificateService.healthCertifiedPersons.contains(healthCertifiedPerson) {
								confirmDeletion()
							} else {
								self.viewController.dismiss(animated: true)
							}
						}
					)
				)
			},
			showInfoHit: { [weak self] in
				guard let self = self else {
					Log.error("Failed to stronger self")
					return
				}
				self.presentCovPassInfoScreen(rootViewController: self.modalNavigationController)
			}
		)
		modalNavigationController = DismissHandlingNavigationController(rootViewController: healthCertificatePersonViewController)
		viewController.present(modalNavigationController, animated: true)
	}
	
		
	private func showErrorAlert(
		title: String,
		error: Error
	) {
		let alert = UIAlertController(
			title: title,
			message: error.localizedDescription,
			preferredStyle: .alert
		)


		let okayAction = UIAlertAction(
			title: AppStrings.Common.alertActionOk,
			style: .cancel,
			handler: { _ in
				alert.dismiss(animated: true)
			}
		)
		alert.addAction(okayAction)
		DispatchQueue.main.async { [weak self] in
			guard let self = self else {
				fatalError("Could not create strong self")
			}
			
			self.modalNavigationController.present(alert, animated: true, completion: nil)
		}
	}
	
=======
>>>>>>> 8abf89a6
	private func setupCertificateBadgeCount() {
		healthCertificateService.unseenNewsCount
			.receive(on: DispatchQueue.main.ocombine)
			.sink { [weak self] in
				self?.viewController.tabBarItem.badgeValue = $0 > 0 ? String($0) : nil
			}
			.store(in: &subscriptions)
	}

	private func showHealthCertifiedPersonFlow(_ healthCertifiedPerson: HealthCertifiedPerson) {
		healthCertifiedPersonCoordinator = HealthCertifiedPersonCoordinator(
			store: store,
			parentViewController: viewController,
			cclService: cclService,
			healthCertificateService: healthCertificateService,
			healthCertificateValidationService: healthCertificateValidationService,
			healthCertificateValidationOnboardedCountriesProvider: healthCertificateValidationOnboardedCountriesProvider,
			vaccinationValueSetsProvider: vaccinationValueSetsProvider,
			showHealthCertificateFlow: { [weak self] healthCertifiedPerson, healthCertificate, isPushed in
				self?.showHealthCertificateFlow(
					healthCertifiedPerson: healthCertifiedPerson,
					healthCertificate: healthCertificate,
					isPushed: isPushed
				)
			}, presentCovPassInfoScreen: { [weak self] viewController in
				self?.presentCovPassInfoScreen(rootViewController: viewController)
			}
		)
		healthCertifiedPersonCoordinator?.showHealthCertifiedPerson(healthCertifiedPerson)
	}

	private func showDecodingFailedDeleteAlert(
		submitAction: UIAlertAction
	) {
		let alert = UIAlertController(
			title: AppStrings.HealthCertificate.Alert.DecodingFailedCertificate.title,
			message: AppStrings.HealthCertificate.Alert.DecodingFailedCertificate.message,
			preferredStyle: .alert
		)

		alert.addAction(
			UIAlertAction(
				title: AppStrings.HealthCertificate.Alert.DecodingFailedCertificate.cancelButton,
				style: .cancel,
				handler: nil
			)
		)
		alert.addAction(submitAction)

		viewController.present(alert, animated: true)
	}
	
	private func showHealthCertificateFlow(
		healthCertifiedPerson: HealthCertifiedPerson,
		healthCertificate: HealthCertificate,
		isPushed: Bool = false
	) {
		var parentingViewController: ParentingViewController
		if isPushed {
			guard let navigationController = healthCertifiedPersonCoordinator?.navigationController else {
				Log.error("Tried to push without a matching modal controller")
				return
			}
			parentingViewController = ParentingViewController.push(navigationController)
		} else {
			parentingViewController = ParentingViewController.present(viewController)
		}

		certificateCoordinator = HealthCertificateCoordinator(
			parentingViewController: parentingViewController,
			healthCertifiedPerson: healthCertifiedPerson,
			healthCertificate: healthCertificate,
			store: store,
			healthCertificateService: healthCertificateService,
			healthCertificateValidationService: healthCertificateValidationService,
			healthCertificateValidationOnboardedCountriesProvider: healthCertificateValidationOnboardedCountriesProvider,
			vaccinationValueSetsProvider: vaccinationValueSetsProvider,
			markAsSeenOnDisappearance: true
		)
		certificateCoordinator?.start()
	}

}<|MERGE_RESOLUTION|>--- conflicted
+++ resolved
@@ -215,109 +215,6 @@
 		)
 	}
 
-<<<<<<< HEAD
-				self?.healthCertificateValidationOnboardedCountriesProvider.onboardedCountries { result in
-					DispatchQueue.main.async {
-						setLoadingState(false)
-						switch result {
-						case .success(let countries):
-							self?.showValidationFlow(
-								healthCertificate: healthCertificate,
-								countries: countries
-							)
-						case .failure(let error):
-							self?.showErrorAlert(
-								title: AppStrings.HealthCertificate.Validation.Error.title,
-								error: error
-							)
-						}
-					}
-				}
-			},
-			didTapBoosterNotification: { [weak self] healthCertifiedPerson in
-				guard let boosterNotification = healthCertifiedPerson.dccWalletInfo?.boosterNotification, let cclService = self?.cclService else {
-					return
-				}
-				let boosterDetailsViewController = BoosterDetailsViewController(
-					viewModel: BoosterDetailsViewModel(cclService: cclService, healthCertifiedPerson: healthCertifiedPerson, boosterNotification: boosterNotification),
-					dismiss: { [weak self] in
-						self?.viewController.dismiss(animated: true)
-					}
-				)
-				self?.modalNavigationController.pushViewController(boosterDetailsViewController, animated: true)
-			},
-			didTapHealthCertificate: { [weak self] healthCertificate in
-				self?.showHealthCertificateFlow(
-					healthCertifiedPerson: healthCertifiedPerson,
-					healthCertificate: healthCertificate,
-					isPushed: true
-				)
-			},
-			didSwipeToDelete: { [weak self] healthCertificate, confirmDeletion in
-				self?.showDeleteAlert(
-					certificateType: healthCertificate.type,
-					submitAction: UIAlertAction(
-						title: AppStrings.HealthCertificate.Alert.deleteButton,
-						style: .destructive,
-						handler: { _ in
-							guard let self = self else {
-								Log.error("Could not create strong self")
-								return
-							}
-							self.healthCertificateService.moveHealthCertificateToBin(healthCertificate)
-							// Do not confirm deletion if we removed the last certificate of the person (this removes the person, too) because it would trigger a new reload of the table where no person can be shown. Instead, we dismiss the view controller.
-							if self.healthCertificateService.healthCertifiedPersons.contains(healthCertifiedPerson) {
-								confirmDeletion()
-							} else {
-								self.viewController.dismiss(animated: true)
-							}
-						}
-					)
-				)
-			},
-			showInfoHit: { [weak self] in
-				guard let self = self else {
-					Log.error("Failed to stronger self")
-					return
-				}
-				self.presentCovPassInfoScreen(rootViewController: self.modalNavigationController)
-			}
-		)
-		modalNavigationController = DismissHandlingNavigationController(rootViewController: healthCertificatePersonViewController)
-		viewController.present(modalNavigationController, animated: true)
-	}
-	
-		
-	private func showErrorAlert(
-		title: String,
-		error: Error
-	) {
-		let alert = UIAlertController(
-			title: title,
-			message: error.localizedDescription,
-			preferredStyle: .alert
-		)
-
-
-		let okayAction = UIAlertAction(
-			title: AppStrings.Common.alertActionOk,
-			style: .cancel,
-			handler: { _ in
-				alert.dismiss(animated: true)
-			}
-		)
-		alert.addAction(okayAction)
-		DispatchQueue.main.async { [weak self] in
-			guard let self = self else {
-				fatalError("Could not create strong self")
-			}
-			
-			self.modalNavigationController.present(alert, animated: true, completion: nil)
-		}
-	}
-	
-=======
->>>>>>> 8abf89a6
 	private func setupCertificateBadgeCount() {
 		healthCertificateService.unseenNewsCount
 			.receive(on: DispatchQueue.main.ocombine)
