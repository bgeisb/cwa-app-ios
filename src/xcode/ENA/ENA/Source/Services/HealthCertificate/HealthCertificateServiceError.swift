////
// 🦠 Corona-Warn-App
//

import Foundation
import HealthCertificateToolkit

enum HealthCertificateServiceError {

	enum RegistrationError: LocalizedError {
		case decodingError(CertificateDecodingError)
		case certificateAlreadyRegistered
		case other(Error)

		var errorDescription: String? {
			switch self {
			case .decodingError(let decodingError):
				switch decodingError {
				case .HC_BASE45_DECODING_FAILED:
					return "\(AppStrings.HealthCertificate.Error.vcInvalid) (VC_HC_BASE45_DECODING_FAILED)"
				case .HC_ZLIB_DECOMPRESSION_FAILED:
					return "\(AppStrings.HealthCertificate.Error.vcInvalid) (VC_HC_ZLIB_DECOMPRESSION_FAILED)"
				case .HC_COSE_TAG_INVALID:
					return "\(AppStrings.HealthCertificate.Error.vcInvalid) (VC_HC_COSE_TAG_INVALID)"
				case .HC_COSE_MESSAGE_INVALID:
					return "\(AppStrings.HealthCertificate.Error.vcInvalid) (VC_HC_COSE_MESSAGE_INVALID)"
				case .HC_CBOR_DECODING_FAILED:
					return "\(AppStrings.HealthCertificate.Error.vcInvalid) (VC_HC_CBOR_DECODING_FAILED)"
				case .HC_CBORWEBTOKEN_NO_ISSUER:
					return "\(AppStrings.HealthCertificate.Error.vcInvalid) (VC_HC_CWT_NO_ISS)"
				case .HC_CBORWEBTOKEN_NO_EXPIRATIONTIME:
					return "\(AppStrings.HealthCertificate.Error.vcInvalid) (VC_HC_CWT_NO_EXP)"
				case .HC_CBORWEBTOKEN_NO_HEALTHCERTIFICATE:
					return "\(AppStrings.HealthCertificate.Error.vcInvalid) (VC_HC_CWT_NO_HCERT)"
				case .HC_CBORWEBTOKEN_NO_DIGITALGREENCERTIFICATE:
					return "\(AppStrings.HealthCertificate.Error.vcInvalid) (VC_HC_CWT_NO_DGC)"
				case .HC_JSON_SCHEMA_INVALID:
					return "\(AppStrings.HealthCertificate.Error.vcInvalid) (VC_JSON_SCHEMA_INVALID)"
				case .HC_PREFIX_INVALID:
					return "\(AppStrings.HealthCertificate.Error.vcInvalid) (VC_PREFIX_INVALID)"
				case .AES_DECRYPTION_FAILED:
					return "\(AppStrings.HealthCertificate.Error.vcInvalid) (AES_DECRYPTION_FAILED)"
				}
			case .certificateAlreadyRegistered:
				return "\(AppStrings.HealthCertificate.Error.vcAlreadyRegistered) (VC_ALREADY_REGISTERED)"
			case .other(let error):
				return error.localizedDescription
			}
		}
	}

	enum VaccinationRegistrationError: LocalizedError {
		case decodingError(CertificateDecodingError)
		case noVaccinationEntry
		case vaccinationCertificateAlreadyRegistered
		case dateOfBirthMismatch
		case nameMismatch
		case other(Error)

		var errorDescription: String? {
			switch self {
			case .decodingError(let decodingError):
				switch decodingError {
				case .HC_BASE45_DECODING_FAILED:
					return "\(AppStrings.HealthCertificate.Error.vcInvalid) (VC_HC_BASE45_DECODING_FAILED)"
				case .HC_ZLIB_DECOMPRESSION_FAILED:
					return "\(AppStrings.HealthCertificate.Error.vcInvalid) (VC_HC_ZLIB_DECOMPRESSION_FAILED)"
				case .HC_COSE_TAG_INVALID:
					return "\(AppStrings.HealthCertificate.Error.vcInvalid) (VC_HC_COSE_TAG_INVALID)"
				case .HC_COSE_MESSAGE_INVALID:
					return "\(AppStrings.HealthCertificate.Error.vcInvalid) (VC_HC_COSE_MESSAGE_INVALID)"
				case .HC_CBOR_DECODING_FAILED:
					return "\(AppStrings.HealthCertificate.Error.vcInvalid) (VC_HC_CBOR_DECODING_FAILED)"
				case .HC_CBORWEBTOKEN_NO_ISSUER:
					return "\(AppStrings.HealthCertificate.Error.vcInvalid) (VC_HC_CWT_NO_ISS)"
				case .HC_CBORWEBTOKEN_NO_EXPIRATIONTIME:
					return "\(AppStrings.HealthCertificate.Error.vcInvalid) (VC_HC_CWT_NO_EXP)"
				case .HC_CBORWEBTOKEN_NO_HEALTHCERTIFICATE:
					return "\(AppStrings.HealthCertificate.Error.vcInvalid) (VC_HC_CWT_NO_HCERT)"
				case .HC_CBORWEBTOKEN_NO_DIGITALGREENCERTIFICATE:
					return "\(AppStrings.HealthCertificate.Error.vcInvalid) (VC_HC_CWT_NO_DGC)"
				case .HC_JSON_SCHEMA_INVALID:
					return "\(AppStrings.HealthCertificate.Error.vcInvalid) (VC_JSON_SCHEMA_INVALID)"
				case .HC_PREFIX_INVALID:
					return "\(AppStrings.HealthCertificate.Error.vcInvalid) (VC_PREFIX_INVALID)"
				case .AES_DECRYPTION_FAILED:
<<<<<<< HEAD
					return "\(AppStrings.HealthCertificate.Error.vcInvalid) (AES_DECRYPTION_FAILED)."
				case .HC_BASE45_ENCODING_FAILED:
					return "\(AppStrings.HealthCertificate.Error.vcInvalid) (HC_BASE45_ENCODING_FAILED)."
				case .HC_ZLIB_COMPRESSION_FAILED:
					return "\(AppStrings.HealthCertificate.Error.vcInvalid) (HC_ZLIB_COMPRESSION_FAILED)."
=======
					return "\(AppStrings.HealthCertificate.Error.vcInvalid) (AES_DECRYPTION_FAILED)"
>>>>>>> 4c14eb46
				}
			case .noVaccinationEntry:
				return "\(AppStrings.HealthCertificate.Error.vcNotYetSupported) (VC_NO_VACCINATION_ENTRY)"
			case .vaccinationCertificateAlreadyRegistered:
				return "\(AppStrings.HealthCertificate.Error.vcAlreadyRegistered) (VC_ALREADY_REGISTERED)."
			case .dateOfBirthMismatch:
				return "\(AppStrings.HealthCertificate.Error.vcDifferentPerson) (VC_DOB_MISMATCH)"
			case .nameMismatch:
				return "\(AppStrings.HealthCertificate.Error.vcDifferentPerson) (VC_NAME_MISMATCH)"
			case .other(let error):
				return error.localizedDescription
			}
		}
	}

	enum TestCertificateRequestError: LocalizedError {
		case publicKeyRegistrationFailed(DCCErrors.RegistrationError)
		case certificateRequestFailed(DCCErrors.DigitalCovid19CertificateError)
		case base64DecodingFailed
		case rsaKeyPairGenerationFailed(DCCRSAKeyPairError)
		case decryptionFailed(Error)
		case assemblyFailed(CertificateDecodingError)
		case other(Error)

		var errorDescription: String? {
			switch self {
			case .publicKeyRegistrationFailed(let registrationError):
				switch registrationError {
				case .badRequest:
					return String(format: AppStrings.HealthCertificate.Overview.TestCertificateRequest.Error.clientErrorCallHotline, "PKR_400")
				case .tokenNotAllowed:
					return String(format: AppStrings.HealthCertificate.Overview.TestCertificateRequest.Error.e2eErrorCallHotline, "PKR_403")
				case .tokenDoesNotExist:
					return String(format: AppStrings.HealthCertificate.Overview.TestCertificateRequest.Error.e2eErrorCallHotline, "PKR_404")
				case .tokenAlreadyAssigned:
					// Not returned to the user, next request is started automatically
					return nil
				case .internalServerError:
					return String(format: AppStrings.HealthCertificate.Overview.TestCertificateRequest.Error.tryAgain, "PKR_500")
				case .unhandledResponse(let code):
					return String(format: AppStrings.HealthCertificate.Overview.TestCertificateRequest.Error.tryAgain, "PKR_FAILED (\(code)")
				case .defaultServerError(let error):
					return String(format: AppStrings.HealthCertificate.Overview.TestCertificateRequest.Error.tryAgain, "PKR_FAILED (\(error.localizedDescription)")
				case .urlCreationFailed:
					return String(format: AppStrings.HealthCertificate.Overview.TestCertificateRequest.Error.tryAgain, "PKR_URL_CREATION_FAILED")
				case .noNetworkConnection:
					return String(format: AppStrings.HealthCertificate.Overview.TestCertificateRequest.Error.noNetwork, "PKR_NO_NETWORK")
				}
			case .certificateRequestFailed(let certificateError):
				switch certificateError {
				case .urlCreationFailed:
					return String(format: AppStrings.HealthCertificate.Overview.TestCertificateRequest.Error.tryAgain, "DCC_COMP_URL_CREATION_FAILED")
				case .unhandledResponse(let code):
					return String(format: AppStrings.HealthCertificate.Overview.TestCertificateRequest.Error.tryAgain, "DCC_COMP_FAILED (\(code))")
				case .jsonError:
					return String(format: AppStrings.HealthCertificate.Overview.TestCertificateRequest.Error.tryAgain, "DCC_COMP_JSON_ERROR")
				case .dccPending:
					return String(format: AppStrings.HealthCertificate.Overview.TestCertificateRequest.Error.tryAgainDCCNotAvailableYet, "DCC_COMP_202")
				case .badRequest:
					return String(format: AppStrings.HealthCertificate.Overview.TestCertificateRequest.Error.clientErrorCallHotline, "DCC_COMP_400")
				case .tokenDoesNotExist:
					return String(format: AppStrings.HealthCertificate.Overview.TestCertificateRequest.Error.e2eErrorCallHotline, "DCC_COMP_404")
				case .dccAlreadyCleanedUp:
					return String(format: AppStrings.HealthCertificate.Overview.TestCertificateRequest.Error.dccExpired, "DCC_COMP_410")
				case .testResultNotYetReceived:
					return String(format: AppStrings.HealthCertificate.Overview.TestCertificateRequest.Error.e2eErrorCallHotline, "DCC_COMP_412")
				case .internalServerError(reason: let reason):
					return String(format: AppStrings.HealthCertificate.Overview.TestCertificateRequest.Error.tryAgain, "DCC_COMP_500_\(String(describing: reason))")
				case .defaultServerError(let error):
					return String(format: AppStrings.HealthCertificate.Overview.TestCertificateRequest.Error.tryAgain, "DCC_COMP_FAILED (\(error.localizedDescription)")
				case .noNetworkConnection:
					return String(format: AppStrings.HealthCertificate.Overview.TestCertificateRequest.Error.noNetwork, "DGC_COMP_NO_NETWORK")
				}
			case .base64DecodingFailed:
				return String(format: AppStrings.HealthCertificate.Overview.TestCertificateRequest.Error.tryAgain, "DEK_DECODING_FAILED")
			case .rsaKeyPairGenerationFailed(let keyPairError):
				switch keyPairError {
				case .keyPairGenerationFailed(let error):
					return String(format: AppStrings.HealthCertificate.Overview.TestCertificateRequest.Error.e2eErrorCallHotline, "RSA_KP_GENERATION_FAILED: \(error)")
				case .keychainRetrievalFailed(let error):
					return String(format: AppStrings.HealthCertificate.Overview.TestCertificateRequest.Error.tryAgain, "RSA_KP_RETRIEVAL_FAILED: \(error)")
				case .gettingDataRepresentationFailed(let error):
					return String(format: AppStrings.HealthCertificate.Overview.TestCertificateRequest.Error.tryAgain, "RSA_KP_GETTING_DATA_FAILED: \(String(describing: error?.localizedDescription))")
				case .decryptionFailed(let error):
					return String(format: AppStrings.HealthCertificate.Overview.TestCertificateRequest.Error.e2eErrorCallHotline, "RSA_DECRYPTION_FAILED: \(String(describing: error?.localizedDescription)))")
				}
			case .decryptionFailed(let error):
				return String(format: AppStrings.HealthCertificate.Overview.TestCertificateRequest.Error.e2eErrorCallHotline, "RSA_DECRYPTION_FAILED: \(error.localizedDescription)")
			case .assemblyFailed(let decodingError):
				switch decodingError {
				case .HC_BASE45_DECODING_FAILED:
					return String(format: AppStrings.HealthCertificate.Overview.TestCertificateRequest.Error.tryAgain, "DCC_BASE45_DECODING_FAILED")
				case .HC_ZLIB_DECOMPRESSION_FAILED:
					return String(format: AppStrings.HealthCertificate.Overview.TestCertificateRequest.Error.tryAgain, "DCC_ZLIB_DECOMPRESSION_FAILED")
				case .HC_COSE_TAG_INVALID:
					return String(format: AppStrings.HealthCertificate.Overview.TestCertificateRequest.Error.e2eErrorCallHotline, "DCC_COSE_TAG_INVALID")
				case .HC_COSE_MESSAGE_INVALID:
					return String(format: AppStrings.HealthCertificate.Overview.TestCertificateRequest.Error.e2eErrorCallHotline, "DCC_COSE_MESSAGE_INVALID")
				case .HC_CBOR_DECODING_FAILED:
					return String(format: AppStrings.HealthCertificate.Overview.TestCertificateRequest.Error.tryAgain, "DCC_CBOR_DECODING_FAILED")
				case .HC_CBORWEBTOKEN_NO_ISSUER:
					return String(format: AppStrings.HealthCertificate.Overview.TestCertificateRequest.Error.tryAgain, "DCC_CWT_NO_ISS")
				case .HC_CBORWEBTOKEN_NO_EXPIRATIONTIME:
					return String(format: AppStrings.HealthCertificate.Overview.TestCertificateRequest.Error.tryAgain, "DCC_CWT_NO_EXP")
				case .HC_CBORWEBTOKEN_NO_HEALTHCERTIFICATE:
					return String(format: AppStrings.HealthCertificate.Overview.TestCertificateRequest.Error.tryAgain, "DCC_CWT_NO_HCERT")
				case .HC_CBORWEBTOKEN_NO_DIGITALGREENCERTIFICATE:
					return String(format: AppStrings.HealthCertificate.Overview.TestCertificateRequest.Error.tryAgain, "DCC_CWT_NO_DGC")
				case .HC_JSON_SCHEMA_INVALID:
					return String(format: AppStrings.HealthCertificate.Overview.TestCertificateRequest.Error.tryAgain, "DCC_JSON_SCHEMA_INVALID")
				case .HC_PREFIX_INVALID:
					return String(format: AppStrings.HealthCertificate.Overview.TestCertificateRequest.Error.tryAgain, "DCC_PREFIX_INVALID")
				case .AES_DECRYPTION_FAILED:
					return String(format: AppStrings.HealthCertificate.Overview.TestCertificateRequest.Error.e2eErrorCallHotline, "AES_DECRYPTION_FAILED")
				}
			case .other(let error):
				return String(format: AppStrings.HealthCertificate.Overview.TestCertificateRequest.Error.tryAgain, error.localizedDescription)
			}
		}
	}

}<|MERGE_RESOLUTION|>--- conflicted
+++ resolved
@@ -40,6 +40,10 @@
 					return "\(AppStrings.HealthCertificate.Error.vcInvalid) (VC_PREFIX_INVALID)"
 				case .AES_DECRYPTION_FAILED:
 					return "\(AppStrings.HealthCertificate.Error.vcInvalid) (AES_DECRYPTION_FAILED)"
+				case .HC_BASE45_ENCODING_FAILED:
+					return "\(AppStrings.HealthCertificate.Error.vcInvalid) (HC_BASE45_ENCODING_FAILED)."
+				case .HC_ZLIB_COMPRESSION_FAILED:
+					return "\(AppStrings.HealthCertificate.Error.vcInvalid) (HC_ZLIB_COMPRESSION_FAILED)."
 				}
 			case .certificateAlreadyRegistered:
 				return "\(AppStrings.HealthCertificate.Error.vcAlreadyRegistered) (VC_ALREADY_REGISTERED)"
@@ -84,15 +88,11 @@
 				case .HC_PREFIX_INVALID:
 					return "\(AppStrings.HealthCertificate.Error.vcInvalid) (VC_PREFIX_INVALID)"
 				case .AES_DECRYPTION_FAILED:
-<<<<<<< HEAD
 					return "\(AppStrings.HealthCertificate.Error.vcInvalid) (AES_DECRYPTION_FAILED)."
 				case .HC_BASE45_ENCODING_FAILED:
 					return "\(AppStrings.HealthCertificate.Error.vcInvalid) (HC_BASE45_ENCODING_FAILED)."
 				case .HC_ZLIB_COMPRESSION_FAILED:
 					return "\(AppStrings.HealthCertificate.Error.vcInvalid) (HC_ZLIB_COMPRESSION_FAILED)."
-=======
-					return "\(AppStrings.HealthCertificate.Error.vcInvalid) (AES_DECRYPTION_FAILED)"
->>>>>>> 4c14eb46
 				}
 			case .noVaccinationEntry:
 				return "\(AppStrings.HealthCertificate.Error.vcNotYetSupported) (VC_NO_VACCINATION_ENTRY)"
@@ -207,6 +207,10 @@
 					return String(format: AppStrings.HealthCertificate.Overview.TestCertificateRequest.Error.tryAgain, "DCC_PREFIX_INVALID")
 				case .AES_DECRYPTION_FAILED:
 					return String(format: AppStrings.HealthCertificate.Overview.TestCertificateRequest.Error.e2eErrorCallHotline, "AES_DECRYPTION_FAILED")
+				case .HC_BASE45_ENCODING_FAILED:
+					return String(format: AppStrings.HealthCertificate.Overview.TestCertificateRequest.Error.tryAgain, "HC_BASE45_ENCODING_FAILED")
+				case .HC_ZLIB_COMPRESSION_FAILED:
+					return String(format: AppStrings.HealthCertificate.Overview.TestCertificateRequest.Error.tryAgain, "HC_ZLIB_COMPRESSION_FAILED")
 				}
 			case .other(let error):
 				return String(format: AppStrings.HealthCertificate.Overview.TestCertificateRequest.Error.tryAgain, error.localizedDescription)
