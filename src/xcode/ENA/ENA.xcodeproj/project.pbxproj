// !$*UTF8*$!
{
	archiveVersion = 1;
	classes = {
	};
	objectVersion = 52;
	objects = {

/* Begin PBXBuildFile section */
		0103CED12536D1A100BDAAD1 /* AppInformationCellModel.swift in Sources */ = {isa = PBXBuildFile; fileRef = 0103CED02536D1A100BDAAD1 /* AppInformationCellModel.swift */; };
		011E13AE24680A4000973467 /* HTTPClient.swift in Sources */ = {isa = PBXBuildFile; fileRef = 011E13AD24680A4000973467 /* HTTPClient.swift */; };
		011E4B032483A92A002E6412 /* MockExposureManager.swift in Sources */ = {isa = PBXBuildFile; fileRef = CD678F6A246C43E200B6A0F8 /* MockExposureManager.swift */; };
		0120ECDD25875D8B00F78944 /* DiaryDayEntryCellModel.swift in Sources */ = {isa = PBXBuildFile; fileRef = 0120ECDC25875D8B00F78944 /* DiaryDayEntryCellModel.swift */; };
		0120ECF32587607600F78944 /* DiaryDayEntryCellModelTest.swift in Sources */ = {isa = PBXBuildFile; fileRef = 0120ECF22587607600F78944 /* DiaryDayEntryCellModelTest.swift */; };
		0120ECFE2587631200F78944 /* DiaryDayAddCellModelTest.swift in Sources */ = {isa = PBXBuildFile; fileRef = 0120ECFD2587631100F78944 /* DiaryDayAddCellModelTest.swift */; };
		0123D5992501385200A91838 /* ExposureSubmissionErrorTests.swift in Sources */ = {isa = PBXBuildFile; fileRef = 0123D5972501383100A91838 /* ExposureSubmissionErrorTests.swift */; };
		013C412825545C2D00826C9F /* DebugRiskCalculation.swift in Sources */ = {isa = PBXBuildFile; fileRef = 013C412725545C2D00826C9F /* DebugRiskCalculation.swift */; };
		013C413D255463A400826C9F /* DMDebugRiskCalculationViewController.swift in Sources */ = {isa = PBXBuildFile; fileRef = 013C413C255463A400826C9F /* DMDebugRiskCalculationViewController.swift */; };
		013DC102245DAC4E00EE58B0 /* Store.swift in Sources */ = {isa = PBXBuildFile; fileRef = 013DC101245DAC4E00EE58B0 /* Store.swift */; };
		014086B82588F9FD00E9E5B2 /* DiaryEditEntriesViewModelTest.swift in Sources */ = {isa = PBXBuildFile; fileRef = 014086B72588F95000E9E5B2 /* DiaryEditEntriesViewModelTest.swift */; };
		014086BD2589033A00E9E5B2 /* DiaryEditEntriesCellModel.swift in Sources */ = {isa = PBXBuildFile; fileRef = 014086BC2589033A00E9E5B2 /* DiaryEditEntriesCellModel.swift */; };
		014086C52589040200E9E5B2 /* DiaryEditEntriesCellModelTest.swift in Sources */ = {isa = PBXBuildFile; fileRef = 014086C42589040200E9E5B2 /* DiaryEditEntriesCellModelTest.swift */; };
		0144BDE1250924CC00B0857C /* SymptomsOnset.swift in Sources */ = {isa = PBXBuildFile; fileRef = 0144BDE0250924CC00B0857C /* SymptomsOnset.swift */; };
		0144BDE32509288B00B0857C /* SymptomsOnsetTests.swift in Sources */ = {isa = PBXBuildFile; fileRef = 0144BDE22509288B00B0857C /* SymptomsOnsetTests.swift */; };
		0144BDED250A3E5300B0857C /* ExposureSubmissionCoordinatorModel.swift in Sources */ = {isa = PBXBuildFile; fileRef = 0144BDEC250A3E5300B0857C /* ExposureSubmissionCoordinatorModel.swift */; };
		014891B324F90D0B002A6F77 /* ENA.plist in Resources */ = {isa = PBXBuildFile; fileRef = 014891B224F90D0B002A6F77 /* ENA.plist */; };
		015178C22507D2E50074F095 /* ExposureSubmissionSymptomsOnsetViewControllerTests.swift in Sources */ = {isa = PBXBuildFile; fileRef = 015178C12507D2A90074F095 /* ExposureSubmissionSymptomsOnsetViewControllerTests.swift */; };
		015692E424B48C3F0033F35E /* TimeInterval+Convenience.swift in Sources */ = {isa = PBXBuildFile; fileRef = 015692E324B48C3F0033F35E /* TimeInterval+Convenience.swift */; };
		01571B7A255E9A6F00E4E891 /* config-wru-2020-11-13 in Resources */ = {isa = PBXBuildFile; fileRef = 01571B79255E9A6F00E4E891 /* config-wru-2020-11-13 */; };
		015E8C0824C997D200C0A4B3 /* CWASQLite.framework in Frameworks */ = {isa = PBXBuildFile; fileRef = B1FF6B6A2497D0B40041CF02 /* CWASQLite.framework */; };
		015E8C0924C9983600C0A4B3 /* CWASQLite.framework in Embed Frameworks */ = {isa = PBXBuildFile; fileRef = B1FF6B6A2497D0B40041CF02 /* CWASQLite.framework */; settings = {ATTRIBUTES = (CodeSignOnCopy, RemoveHeadersOnCopy, ); }; };
		016146912487A43E00660992 /* LinkHelper.swift in Sources */ = {isa = PBXBuildFile; fileRef = 016146902487A43E00660992 /* LinkHelper.swift */; };
		01678E9C249A5F08003B048B /* testStore.sqlite in Resources */ = {isa = PBXBuildFile; fileRef = 01678E9A249A521F003B048B /* testStore.sqlite */; };
		016961992540574700FF92E3 /* ExposureSubmissionTestResultViewModel.swift in Sources */ = {isa = PBXBuildFile; fileRef = 016961982540574700FF92E3 /* ExposureSubmissionTestResultViewModel.swift */; };
		016961B32549649900FF92E3 /* ExposureSubmissionTestResultViewModelTests.swift in Sources */ = {isa = PBXBuildFile; fileRef = 016961AF2549630100FF92E3 /* ExposureSubmissionTestResultViewModelTests.swift */; };
		01734B5B255D6C4500E60A8B /* app_features_v2.pb.swift in Sources */ = {isa = PBXBuildFile; fileRef = 01734B55255D6C4500E60A8B /* app_features_v2.pb.swift */; };
		01734B5C255D6C4500E60A8B /* key_download_parameters.pb.swift in Sources */ = {isa = PBXBuildFile; fileRef = 01734B56255D6C4500E60A8B /* key_download_parameters.pb.swift */; };
		01734B5D255D6C4500E60A8B /* semantic_version.pb.swift in Sources */ = {isa = PBXBuildFile; fileRef = 01734B57255D6C4500E60A8B /* semantic_version.pb.swift */; };
		01734B5E255D6C4500E60A8B /* risk_calculation_parameters.pb.swift in Sources */ = {isa = PBXBuildFile; fileRef = 01734B58255D6C4500E60A8B /* risk_calculation_parameters.pb.swift */; };
		01734B5F255D6C4500E60A8B /* app_config_ios.pb.swift in Sources */ = {isa = PBXBuildFile; fileRef = 01734B59255D6C4500E60A8B /* app_config_ios.pb.swift */; };
		01734B60255D6C4500E60A8B /* exposure_detection_parameters.pb.swift in Sources */ = {isa = PBXBuildFile; fileRef = 01734B5A255D6C4500E60A8B /* exposure_detection_parameters.pb.swift */; };
		01734B6E255D73E400E60A8B /* ENExposureConfiguration+Convenience.swift in Sources */ = {isa = PBXBuildFile; fileRef = 01734B6D255D73E400E60A8B /* ENExposureConfiguration+Convenience.swift */; };
		0177F48825501111009DD568 /* RiskCalculationResult.swift in Sources */ = {isa = PBXBuildFile; fileRef = 0177F48125501111009DD568 /* RiskCalculationResult.swift */; };
		0177F4B125503805009DD568 /* ScanInstanceTest.swift in Sources */ = {isa = PBXBuildFile; fileRef = 0177F4B025503805009DD568 /* ScanInstanceTest.swift */; };
		0190986A257E64A70065D050 /* DiaryOverviewTableViewController.swift in Sources */ = {isa = PBXBuildFile; fileRef = 01909845257E61350065D050 /* DiaryOverviewTableViewController.swift */; };
		01909874257E64BD0065D050 /* DiaryDayViewController.swift in Sources */ = {isa = PBXBuildFile; fileRef = 01909862257E63810065D050 /* DiaryDayViewController.swift */; };
		01909875257E64BD0065D050 /* DiaryAddAndEditEntryViewController.swift in Sources */ = {isa = PBXBuildFile; fileRef = 0190984C257E62C70065D050 /* DiaryAddAndEditEntryViewController.swift */; };
		01909876257E64BD0065D050 /* DiaryAddAndEditEntryViewModel.swift in Sources */ = {isa = PBXBuildFile; fileRef = 01909851257E62CB0065D050 /* DiaryAddAndEditEntryViewModel.swift */; };
		01909877257E64BD0065D050 /* DiaryEditEntriesViewController.swift in Sources */ = {isa = PBXBuildFile; fileRef = 01909834257E606C0065D050 /* DiaryEditEntriesViewController.swift */; };
		01909878257E64BD0065D050 /* DiaryEditEntriesViewModel.swift in Sources */ = {isa = PBXBuildFile; fileRef = 0190983C257E60760065D050 /* DiaryEditEntriesViewModel.swift */; };
		0190987D257E64C70065D050 /* DiaryCoordinator.swift in Sources */ = {isa = PBXBuildFile; fileRef = 0190982B257E5AF70065D050 /* DiaryCoordinator.swift */; };
		01909882257E675D0065D050 /* DiaryService.swift in Sources */ = {isa = PBXBuildFile; fileRef = 01909881257E675D0065D050 /* DiaryService.swift */; };
		01909888257E7B900065D050 /* ExposureSubmissionQRInfoViewController.swift in Sources */ = {isa = PBXBuildFile; fileRef = 01909886257E7B900065D050 /* ExposureSubmissionQRInfoViewController.swift */; };
		01909889257E7B900065D050 /* ExposureSubmissionQRInfoViewModel.swift in Sources */ = {isa = PBXBuildFile; fileRef = 01909887257E7B900065D050 /* ExposureSubmissionQRInfoViewModel.swift */; };
		0190B225255C423600CF4244 /* Date+Age.swift in Sources */ = {isa = PBXBuildFile; fileRef = 0190B224255C423600CF4244 /* Date+Age.swift */; };
		019BFC6C24C9901A0053973D /* sqlite3.c in Sources */ = {isa = PBXBuildFile; fileRef = 0DFCC2702484DC8400E2811D /* sqlite3.c */; settings = {COMPILER_FLAGS = "-w"; }; };
		01A1B442252DE57000841B63 /* ExposureSubmissionQRScannerViewModelTests.swift in Sources */ = {isa = PBXBuildFile; fileRef = 01A1B441252DE54600841B63 /* ExposureSubmissionQRScannerViewModelTests.swift */; };
		01A1B44A252DFD7800841B63 /* MetadataObject.swift in Sources */ = {isa = PBXBuildFile; fileRef = 01A1B449252DFD7700841B63 /* MetadataObject.swift */; };
		01A1B452252DFDC400841B63 /* FakeMetadataMachineReadableObject.swift in Sources */ = {isa = PBXBuildFile; fileRef = 01A1B451252DFD9400841B63 /* FakeMetadataMachineReadableObject.swift */; };
		01A1B45C252E077600841B63 /* TimeInterval+Convenience.swift in Sources */ = {isa = PBXBuildFile; fileRef = 015692E324B48C3F0033F35E /* TimeInterval+Convenience.swift */; };
		01A1B467252E19D000841B63 /* ExposureSubmissionCoordinatorModelTests.swift in Sources */ = {isa = PBXBuildFile; fileRef = 01A1B460252E17F900841B63 /* ExposureSubmissionCoordinatorModelTests.swift */; };
		01A2367A2519D1E80043D9F8 /* ExposureSubmissionWarnOthersViewModel.swift in Sources */ = {isa = PBXBuildFile; fileRef = 01A236792519D1E80043D9F8 /* ExposureSubmissionWarnOthersViewModel.swift */; };
		01A23685251A23740043D9F8 /* ExposureSubmissionQRInfoModelTests.swift in Sources */ = {isa = PBXBuildFile; fileRef = 01A23684251A22E90043D9F8 /* ExposureSubmissionQRInfoModelTests.swift */; };
		01A97DD12506768F00C07C37 /* DatePickerOptionViewModelTests.swift in Sources */ = {isa = PBXBuildFile; fileRef = 01A97DD02506767E00C07C37 /* DatePickerOptionViewModelTests.swift */; };
		01A97DD32506769F00C07C37 /* DatePickerDayViewModelTests.swift in Sources */ = {isa = PBXBuildFile; fileRef = 01A97DD22506769F00C07C37 /* DatePickerDayViewModelTests.swift */; };
		01B7232424F812500064C0EB /* DynamicTableViewOptionGroupCell.swift in Sources */ = {isa = PBXBuildFile; fileRef = 01B7232324F812500064C0EB /* DynamicTableViewOptionGroupCell.swift */; };
		01B7232724F812BC0064C0EB /* OptionGroupView.swift in Sources */ = {isa = PBXBuildFile; fileRef = 01B7232624F812BC0064C0EB /* OptionGroupView.swift */; };
		01B7232924F812DF0064C0EB /* OptionView.swift in Sources */ = {isa = PBXBuildFile; fileRef = 01B7232824F812DF0064C0EB /* OptionView.swift */; };
		01B7232B24F815B00064C0EB /* MultipleChoiceOptionView.swift in Sources */ = {isa = PBXBuildFile; fileRef = 01B7232A24F815B00064C0EB /* MultipleChoiceOptionView.swift */; };
		01B7232D24F8E0260064C0EB /* MultipleChoiceChoiceView.swift in Sources */ = {isa = PBXBuildFile; fileRef = 01B7232C24F8E0260064C0EB /* MultipleChoiceChoiceView.swift */; };
		01B7232F24FE4F080064C0EB /* OptionGroupViewModel.swift in Sources */ = {isa = PBXBuildFile; fileRef = 01B7232E24FE4F080064C0EB /* OptionGroupViewModel.swift */; };
		01B72B6525821CD200A3E3BC /* DiaryDayEmptyView.swift in Sources */ = {isa = PBXBuildFile; fileRef = 01B72B6425821CD200A3E3BC /* DiaryDayEmptyView.swift */; };
		01B72B6D25821D2800A3E3BC /* DiaryDayEmptyViewModel.swift in Sources */ = {isa = PBXBuildFile; fileRef = 01B72B6C25821D2800A3E3BC /* DiaryDayEmptyViewModel.swift */; };
		01B72BA6258360FF00A3E3BC /* DiaryDayEmptyViewModelTest.swift in Sources */ = {isa = PBXBuildFile; fileRef = 01B72BA5258360CD00A3E3BC /* DiaryDayEmptyViewModelTest.swift */; };
		01B72BC02583875600A3E3BC /* DiaryDayViewModelTest.swift in Sources */ = {isa = PBXBuildFile; fileRef = 01B72BBF2583875600A3E3BC /* DiaryDayViewModelTest.swift */; };
		01B72BF22583B51C00A3E3BC /* DiaryEditEntriesTableViewCell.swift in Sources */ = {isa = PBXBuildFile; fileRef = 01B72BEE2583B51C00A3E3BC /* DiaryEditEntriesTableViewCell.swift */; };
		01B72BFF2583B57300A3E3BC /* DiaryEditEntriesTableViewCell.xib in Resources */ = {isa = PBXBuildFile; fileRef = 01B72BF02583B51C00A3E3BC /* DiaryEditEntriesTableViewCell.xib */; };
		01B72C032583B71100A3E3BC /* DiaryEditEntriesViewController.xib in Resources */ = {isa = PBXBuildFile; fileRef = 01B72BDC2583AB1400A3E3BC /* DiaryEditEntriesViewController.xib */; };
		01B72C0B25875BC300A3E3BC /* DiaryDayAddCellModel.swift in Sources */ = {isa = PBXBuildFile; fileRef = 01B72C0A25875BC300A3E3BC /* DiaryDayAddCellModel.swift */; };
		01C2D43E2501225100FB23BF /* MockExposureSubmissionService.swift in Sources */ = {isa = PBXBuildFile; fileRef = A3284256248E7431006B1F09 /* MockExposureSubmissionService.swift */; };
		01C2D4432501260D00FB23BF /* OptionGroupViewModelTests.swift in Sources */ = {isa = PBXBuildFile; fileRef = 01C2D440250124E600FB23BF /* OptionGroupViewModelTests.swift */; };
		01C6ABF42527273E0052814D /* String+Insertion.swift in Sources */ = {isa = PBXBuildFile; fileRef = 01C6ABF32527273D0052814D /* String+Insertion.swift */; };
		01C6AC0E252B1E990052814D /* ExposureSubmissionQRScannerViewModel.swift in Sources */ = {isa = PBXBuildFile; fileRef = 01C6AC0D252B1E980052814D /* ExposureSubmissionQRScannerViewModel.swift */; };
		01C6AC21252B21DF0052814D /* ExposureSubmissionQRScannerViewController.xib in Resources */ = {isa = PBXBuildFile; fileRef = 01C6AC20252B21DF0052814D /* ExposureSubmissionQRScannerViewController.xib */; };
		01C6AC26252B23D70052814D /* ExposureSubmissionQRScannerFocusView.swift in Sources */ = {isa = PBXBuildFile; fileRef = 01C6AC25252B23D70052814D /* ExposureSubmissionQRScannerFocusView.swift */; };
		01C6AC32252B29C00052814D /* QRScannerError.swift in Sources */ = {isa = PBXBuildFile; fileRef = 01C6AC31252B29C00052814D /* QRScannerError.swift */; };
		01C6AC3A252B2A500052814D /* UIImage+Color.swift in Sources */ = {isa = PBXBuildFile; fileRef = 01C6AC39252B2A500052814D /* UIImage+Color.swift */; };
		01C7665E25024A09002C9A5C /* DatePickerOptionView.swift in Sources */ = {isa = PBXBuildFile; fileRef = 01C7665D25024A09002C9A5C /* DatePickerOptionView.swift */; };
		01CF95DD253083B2007B72F7 /* CodableExposureDetectionSummary+Helpers.swift in Sources */ = {isa = PBXBuildFile; fileRef = 01CF95DC25308346007B72F7 /* CodableExposureDetectionSummary+Helpers.swift */; };
		01D16C5E24ED69CA007DB387 /* BackgroundAppRefreshViewModelTests.swift in Sources */ = {isa = PBXBuildFile; fileRef = 01D16C5D24ED69CA007DB387 /* BackgroundAppRefreshViewModelTests.swift */; };
		01D16C6024ED6D9A007DB387 /* MockBackgroundRefreshStatusProvider.swift in Sources */ = {isa = PBXBuildFile; fileRef = 01D16C5F24ED6D9A007DB387 /* MockBackgroundRefreshStatusProvider.swift */; };
		01D16C6224ED6DB3007DB387 /* MockLowPowerModeStatusProvider.swift in Sources */ = {isa = PBXBuildFile; fileRef = 01D16C6124ED6DB3007DB387 /* MockLowPowerModeStatusProvider.swift */; };
		01D3078A2562B03C00ADB67B /* RiskState.swift in Sources */ = {isa = PBXBuildFile; fileRef = 01D307892562B03B00ADB67B /* RiskState.swift */; };
		01D6948B25026EC000B45BEA /* DatePickerOptionViewModel.swift in Sources */ = {isa = PBXBuildFile; fileRef = 01D6948A25026EC000B45BEA /* DatePickerOptionViewModel.swift */; };
		01D6948D2502717F00B45BEA /* DatePickerDayView.swift in Sources */ = {isa = PBXBuildFile; fileRef = 01D6948C2502717F00B45BEA /* DatePickerDayView.swift */; };
		01D6948F2502729000B45BEA /* DatePickerDay.swift in Sources */ = {isa = PBXBuildFile; fileRef = 01D6948E2502729000B45BEA /* DatePickerDay.swift */; };
		01D69491250272CE00B45BEA /* DatePickerDayViewModel.swift in Sources */ = {isa = PBXBuildFile; fileRef = 01D69490250272CE00B45BEA /* DatePickerDayViewModel.swift */; };
		01DB708525068167008F7244 /* Calendar+GregorianLocale.swift in Sources */ = {isa = PBXBuildFile; fileRef = 01DB708425068167008F7244 /* Calendar+GregorianLocale.swift */; };
		01DC23252462DFD0001B727C /* ExposureSubmission.storyboard in Resources */ = {isa = PBXBuildFile; fileRef = CD99A39C245B22EE00BF12AF /* ExposureSubmission.storyboard */; };
		01E4298E251DCDC90057FCBE /* Localizable.legal.strings in Resources */ = {isa = PBXBuildFile; fileRef = 01E42990251DCDC90057FCBE /* Localizable.legal.strings */; };
		01F2A535257FACDF00DA96A6 /* HomeTestResultCellConfigurator.swift in Sources */ = {isa = PBXBuildFile; fileRef = 01F2A534257FACDF00DA96A6 /* HomeTestResultCellConfigurator.swift */; };
		01F2A543257FB90200DA96A6 /* CloseBarButtonItem.swift in Sources */ = {isa = PBXBuildFile; fileRef = 01F2A542257FB90200DA96A6 /* CloseBarButtonItem.swift */; };
		01F2A54F257FC0A000DA96A6 /* HomeDiaryCollectionViewCell.swift in Sources */ = {isa = PBXBuildFile; fileRef = 01F2A54D257FC0A000DA96A6 /* HomeDiaryCollectionViewCell.swift */; };
		01F2A559257FC33800DA96A6 /* HomeDiaryCollectionViewCell.xib in Resources */ = {isa = PBXBuildFile; fileRef = 01F2A54E257FC0A000DA96A6 /* HomeDiaryCollectionViewCell.xib */; };
		01F2A563257FC7D200DA96A6 /* DiaryOverviewDayTableViewCell.swift in Sources */ = {isa = PBXBuildFile; fileRef = 01F2A561257FC7D200DA96A6 /* DiaryOverviewDayTableViewCell.swift */; };
		01F2A564257FC7D200DA96A6 /* DiaryOverviewDayTableViewCell.xib in Resources */ = {isa = PBXBuildFile; fileRef = 01F2A562257FC7D200DA96A6 /* DiaryOverviewDayTableViewCell.xib */; };
		01F2A58125803AA500DA96A6 /* DiaryOverviewDescriptionTableViewCell.swift in Sources */ = {isa = PBXBuildFile; fileRef = 01F2A57F25803AA500DA96A6 /* DiaryOverviewDescriptionTableViewCell.swift */; };
		01F2A59725803D2600DA96A6 /* DiaryOverviewDescriptionTableViewCell.xib in Resources */ = {isa = PBXBuildFile; fileRef = 01F2A58025803AA500DA96A6 /* DiaryOverviewDescriptionTableViewCell.xib */; };
		01F2A5B92581181A00DA96A6 /* DiaryDayAddTableViewCell.swift in Sources */ = {isa = PBXBuildFile; fileRef = 01F2A5B72581181A00DA96A6 /* DiaryDayAddTableViewCell.swift */; };
		01F2A5BA2581181A00DA96A6 /* DiaryDayAddTableViewCell.xib in Resources */ = {isa = PBXBuildFile; fileRef = 01F2A5B82581181A00DA96A6 /* DiaryDayAddTableViewCell.xib */; };
		01F2A5C32581183800DA96A6 /* DiaryDayEntryTableViewCell.swift in Sources */ = {isa = PBXBuildFile; fileRef = 01F2A5C12581183800DA96A6 /* DiaryDayEntryTableViewCell.swift */; };
		01F2A5C42581183800DA96A6 /* DiaryDayEntryTableViewCell.xib in Resources */ = {isa = PBXBuildFile; fileRef = 01F2A5C22581183800DA96A6 /* DiaryDayEntryTableViewCell.xib */; };
		01F2A5D5258208C500DA96A6 /* DiaryDayViewController.xib in Resources */ = {isa = PBXBuildFile; fileRef = 01F2A5D4258208C500DA96A6 /* DiaryDayViewController.xib */; };
		01F2A5DD25820EE700DA96A6 /* DiaryDayViewModel.swift in Sources */ = {isa = PBXBuildFile; fileRef = 01F2A5DC25820EE700DA96A6 /* DiaryDayViewModel.swift */; };
		01F52F8A2550679600997A26 /* RiskCalculationExposureWindow.swift in Sources */ = {isa = PBXBuildFile; fileRef = 01F52F892550679600997A26 /* RiskCalculationExposureWindow.swift */; };
		01F52F92255067A000997A26 /* RiskCalculationError.swift in Sources */ = {isa = PBXBuildFile; fileRef = 01F52F91255067A000997A26 /* RiskCalculationError.swift */; };
		01F52FF42552DB9600997A26 /* DMAppConfigurationViewController.swift in Sources */ = {isa = PBXBuildFile; fileRef = 01F52FF32552DB9600997A26 /* DMAppConfigurationViewController.swift */; };
		01F52FFC2552E6F600997A26 /* ENARangeTest.swift in Sources */ = {isa = PBXBuildFile; fileRef = 01F52FFB2552E6F600997A26 /* ENARangeTest.swift */; };
		01F5F7222487B9C000229720 /* AppInformationViewController.swift in Sources */ = {isa = PBXBuildFile; fileRef = 01F5F7212487B9C000229720 /* AppInformationViewController.swift */; };
		0D5611B4247F852C00B5B094 /* SQLiteKeyValueStore.swift in Sources */ = {isa = PBXBuildFile; fileRef = 0D5611B3247F852C00B5B094 /* SQLiteKeyValueStore.swift */; };
		0DD260FF248D549B007C3B2C /* KeychainHelper.swift in Sources */ = {isa = PBXBuildFile; fileRef = 0DD260FE248D549B007C3B2C /* KeychainHelper.swift */; };
		0DF6BB97248AD616007E8B0C /* AppUpdateCheckHelper.swift in Sources */ = {isa = PBXBuildFile; fileRef = 0DF6BB96248AD616007E8B0C /* AppUpdateCheckHelper.swift */; };
		0DF6BB9D248AE232007E8B0C /* AppUpdateCheckerHelperTests.swift in Sources */ = {isa = PBXBuildFile; fileRef = 0DF6BB9C248AE232007E8B0C /* AppUpdateCheckerHelperTests.swift */; };
		1309194F247972C40066E329 /* PrivacyProtectionViewController.swift in Sources */ = {isa = PBXBuildFile; fileRef = 1309194E247972C40066E329 /* PrivacyProtectionViewController.swift */; };
		130CB19C246D92F800ADE602 /* ENAUITestsOnboarding.swift in Sources */ = {isa = PBXBuildFile; fileRef = 130CB19B246D92F800ADE602 /* ENAUITestsOnboarding.swift */; };
		13156CFD248C19D000AFC472 /* usage.html in Resources */ = {isa = PBXBuildFile; fileRef = 13156CFF248C19D000AFC472 /* usage.html */; };
		134F0DBC247578FF00D88934 /* ENAUITestsHome.swift in Sources */ = {isa = PBXBuildFile; fileRef = 134F0DB9247578FF00D88934 /* ENAUITestsHome.swift */; };
		134F0DBD247578FF00D88934 /* ENAUITests-Extensions.swift in Sources */ = {isa = PBXBuildFile; fileRef = 134F0DBA247578FF00D88934 /* ENAUITests-Extensions.swift */; };
		134F0F2C2475793400D88934 /* SnapshotHelper.swift in Sources */ = {isa = PBXBuildFile; fileRef = 134F0F2B2475793400D88934 /* SnapshotHelper.swift */; };
		13722044247AEEAD00152764 /* UNNotificationCenter+Extension.swift in Sources */ = {isa = PBXBuildFile; fileRef = 13722043247AEEAD00152764 /* UNNotificationCenter+Extension.swift */; };
		137846492488027600A50AB8 /* OnboardingInfoViewController+Extension.swift in Sources */ = {isa = PBXBuildFile; fileRef = 137846482488027500A50AB8 /* OnboardingInfoViewController+Extension.swift */; };
		138910C5247A909000D739F6 /* ENATaskScheduler.swift in Sources */ = {isa = PBXBuildFile; fileRef = 138910C4247A909000D739F6 /* ENATaskScheduler.swift */; };
		13BAE9B12472FB1E00CEE58A /* CellConfiguratorIndexPosition.swift in Sources */ = {isa = PBXBuildFile; fileRef = 13BAE9B02472FB1E00CEE58A /* CellConfiguratorIndexPosition.swift */; };
		13E50469248E3CD20086641C /* ENAUITestsAppInformation.swift in Sources */ = {isa = PBXBuildFile; fileRef = 13E50468248E3CD20086641C /* ENAUITestsAppInformation.swift */; };
		13E5046B248E3DF30086641C /* AppStrings.swift in Sources */ = {isa = PBXBuildFile; fileRef = CD99A3C92461A47C00BF12AF /* AppStrings.swift */; };
		13E5046C248E434B0086641C /* Localizable.strings in Resources */ = {isa = PBXBuildFile; fileRef = EE70C23A245B09E900AC9B2F /* Localizable.strings */; };
		13E5046D248E434B0086641C /* Localizable.stringsdict in Resources */ = {isa = PBXBuildFile; fileRef = EE92A340245D96DA006B97B0 /* Localizable.stringsdict */; };
		2F26CE2E248B9C4F00BE30EE /* UIViewController+BackButton.swift in Sources */ = {isa = PBXBuildFile; fileRef = 2F26CE2D248B9C4F00BE30EE /* UIViewController+BackButton.swift */; };
		2F3218D0248063E300A7AC0A /* UIView+Convenience.swift in Sources */ = {isa = PBXBuildFile; fileRef = 2F3218CF248063E300A7AC0A /* UIView+Convenience.swift */; };
		2F3D95372518BCD1002B2C81 /* EUSettingsViewController.swift in Sources */ = {isa = PBXBuildFile; fileRef = 2F3D95362518BCD1002B2C81 /* EUSettingsViewController.swift */; };
		2F3D953C2518BCE9002B2C81 /* EUSettingsViewModel.swift in Sources */ = {isa = PBXBuildFile; fileRef = 2F3D953B2518BCE9002B2C81 /* EUSettingsViewModel.swift */; };
		2F785752248506BD00323A9C /* HomeTestResultCollectionViewCell.xib in Resources */ = {isa = PBXBuildFile; fileRef = 2F78574F248506BD00323A9C /* HomeTestResultCollectionViewCell.xib */; };
		2F80CFDB247EDDB3000F06AF /* ExposureSubmissionHotlineViewController.swift in Sources */ = {isa = PBXBuildFile; fileRef = 2F80CFDA247EDDB3000F06AF /* ExposureSubmissionHotlineViewController.swift */; };
		2F96739B24AB70FA008E3147 /* ExposureSubmissionParsable.swift in Sources */ = {isa = PBXBuildFile; fileRef = 2F96739A24AB70FA008E3147 /* ExposureSubmissionParsable.swift */; };
		2FA968CE24D8560B008EE367 /* String+Random.swift in Sources */ = {isa = PBXBuildFile; fileRef = 2FA968CD24D8560B008EE367 /* String+Random.swift */; };
		2FA9E39324D2F2920030561C /* ExposureSubmission+TestResult.swift in Sources */ = {isa = PBXBuildFile; fileRef = 2FA9E39224D2F2920030561C /* ExposureSubmission+TestResult.swift */; };
		2FA9E39524D2F2B00030561C /* ExposureSubmission+DeviceRegistrationKey.swift in Sources */ = {isa = PBXBuildFile; fileRef = 2FA9E39424D2F2B00030561C /* ExposureSubmission+DeviceRegistrationKey.swift */; };
		2FA9E39724D2F3C70030561C /* ExposureSubmissionError.swift in Sources */ = {isa = PBXBuildFile; fileRef = 2FA9E39624D2F3C60030561C /* ExposureSubmissionError.swift */; };
		2FA9E39924D2F4350030561C /* ExposureSubmission+ErrorParsing.swift in Sources */ = {isa = PBXBuildFile; fileRef = 2FA9E39824D2F4350030561C /* ExposureSubmission+ErrorParsing.swift */; };
		2FA9E39B24D2F4A10030561C /* ExposureSubmissionService+Protocol.swift in Sources */ = {isa = PBXBuildFile; fileRef = 2FA9E39A24D2F4A10030561C /* ExposureSubmissionService+Protocol.swift */; };
		2FC0356F24B342FA00E234AC /* UIViewcontroller+AlertTest.swift in Sources */ = {isa = PBXBuildFile; fileRef = 2FC0356E24B342FA00E234AC /* UIViewcontroller+AlertTest.swift */; };
		2FC0357124B5B70700E234AC /* Error+FAQUrl.swift in Sources */ = {isa = PBXBuildFile; fileRef = 2FC0357024B5B70700E234AC /* Error+FAQUrl.swift */; };
		2FC951FE24DC23B9008D39F4 /* DMConfigurationCell.swift in Sources */ = {isa = PBXBuildFile; fileRef = 2FC951FD24DC23B9008D39F4 /* DMConfigurationCell.swift */; };
		2FD473BF251E0ECE000DCA40 /* EUSettingsViewControllerTests.swift in Sources */ = {isa = PBXBuildFile; fileRef = 2FD473BE251E0ECE000DCA40 /* EUSettingsViewControllerTests.swift */; };
		2FD881CC2490F65C00BEC8FC /* ExposureSubmissionHotlineViewControllerTest.swift in Sources */ = {isa = PBXBuildFile; fileRef = 2FD881CB2490F65C00BEC8FC /* ExposureSubmissionHotlineViewControllerTest.swift */; };
		2FD881CE249115E700BEC8FC /* ExposureSubmissionNavigationControllerTest.swift in Sources */ = {isa = PBXBuildFile; fileRef = 2FD881CD249115E700BEC8FC /* ExposureSubmissionNavigationControllerTest.swift */; };
		2FE15A3C249B8C0B0077BD8D /* AccessibilityIdentifiers.swift in Sources */ = {isa = PBXBuildFile; fileRef = 2FE15A3B249B8C0B0077BD8D /* AccessibilityIdentifiers.swift */; };
		2FF1D62E2487850200381FFB /* NSMutableAttributedString+Generation.swift in Sources */ = {isa = PBXBuildFile; fileRef = 2FF1D62D2487850200381FFB /* NSMutableAttributedString+Generation.swift */; };
		2FF1D63024880FCF00381FFB /* DynamicTableViewRoundedCell.swift in Sources */ = {isa = PBXBuildFile; fileRef = 2FF1D62F24880FCF00381FFB /* DynamicTableViewRoundedCell.swift */; };
		351E6306256BEC8D00D89B29 /* LabeledCountriesView.swift in Sources */ = {isa = PBXBuildFile; fileRef = 351E6305256BEC8D00D89B29 /* LabeledCountriesView.swift */; };
		351E630C256C5B9C00D89B29 /* LabeledCountriesCell.swift in Sources */ = {isa = PBXBuildFile; fileRef = 351E630A256C5B9C00D89B29 /* LabeledCountriesCell.swift */; };
		351E630D256C5B9C00D89B29 /* LabeledCountriesCell.xib in Resources */ = {isa = PBXBuildFile; fileRef = 351E630B256C5B9C00D89B29 /* LabeledCountriesCell.xib */; };
		3523F8A82570F819004B0424 /* NSAttributedString+BulletPoint.swift in Sources */ = {isa = PBXBuildFile; fileRef = 3523F8A72570F819004B0424 /* NSAttributedString+BulletPoint.swift */; };
		352E0F19255D537C00DC3E20 /* AppConfiguration+Validation.swift in Sources */ = {isa = PBXBuildFile; fileRef = 352E0F18255D537C00DC3E20 /* AppConfiguration+Validation.swift */; };
		352F25A824EFCBDE00ACDFF3 /* ServerEnvironment.swift in Sources */ = {isa = PBXBuildFile; fileRef = 352F25A724EFCBDE00ACDFF3 /* ServerEnvironment.swift */; };
		35327FF6256D4CE600C36A44 /* UIStackView+prune.swift in Sources */ = {isa = PBXBuildFile; fileRef = 35327FF5256D4CE600C36A44 /* UIStackView+prune.swift */; };
		353412CC2525EE4A0086D15C /* Globals.swift in Sources */ = {isa = PBXBuildFile; fileRef = 353412CB2525EE4A0086D15C /* Globals.swift */; };
		3539DAD1252B353C00489B1A /* CachedAppConfigurationMock.swift in Sources */ = {isa = PBXBuildFile; fileRef = 3539DAD0252B353C00489B1A /* CachedAppConfigurationMock.swift */; };
		354E305924EFF26E00526C9F /* Country.swift in Sources */ = {isa = PBXBuildFile; fileRef = 354E305824EFF26E00526C9F /* Country.swift */; };
		356153AD257FA8A300F6CD4D /* AccessibilityIdentifiers.swift in Sources */ = {isa = PBXBuildFile; fileRef = 2FE15A3B249B8C0B0077BD8D /* AccessibilityIdentifiers.swift */; };
		356FBF49255EC27A00959346 /* CacheAppConfigMockTests.swift in Sources */ = {isa = PBXBuildFile; fileRef = 356FBF48255EC27A00959346 /* CacheAppConfigMockTests.swift */; };
		357B1858255A7F5C00584548 /* AppConfig+CacheInvalidation.swift in Sources */ = {isa = PBXBuildFile; fileRef = 357B1857255A7F5C00584548 /* AppConfig+CacheInvalidation.swift */; };
		35853E22251DED0F008FE983 /* CachingHTTPClientMock.swift in Sources */ = {isa = PBXBuildFile; fileRef = 35163D23251CFCCB00D220CA /* CachingHTTPClientMock.swift */; };
		3598D99A24FE280700483F1F /* CountryTests.swift in Sources */ = {isa = PBXBuildFile; fileRef = 3598D99924FE280700483F1F /* CountryTests.swift */; };
		35A7F081250A7CF8005E6C33 /* KeychainHelperTests.swift in Sources */ = {isa = PBXBuildFile; fileRef = 35A7F080250A7CF8005E6C33 /* KeychainHelperTests.swift */; };
		35BE8598251CE495005C2FD0 /* CachingHTTPClient.swift in Sources */ = {isa = PBXBuildFile; fileRef = 35BE8597251CE495005C2FD0 /* CachingHTTPClient.swift */; };
		35C701EC2556BCB9008AEA91 /* Migration1To2.swift in Sources */ = {isa = PBXBuildFile; fileRef = 35C701EB2556BCB9008AEA91 /* Migration1To2.swift */; };
		35C701F82556C01F008AEA91 /* Migration1To2Tests.swift in Sources */ = {isa = PBXBuildFile; fileRef = 35C701F32556C016008AEA91 /* Migration1To2Tests.swift */; };
		35D16DDE2567FB980069AD1B /* DynamicLegalCell.swift in Sources */ = {isa = PBXBuildFile; fileRef = 35D16DDC2567FB980069AD1B /* DynamicLegalCell.swift */; };
		35D16DDF2567FB980069AD1B /* DynamicLegalCell.xib in Resources */ = {isa = PBXBuildFile; fileRef = 35D16DDD2567FB980069AD1B /* DynamicLegalCell.xib */; };
		35EA684225553AE300335F73 /* DownloadedPackagesSQLLiteStoreV2.swift in Sources */ = {isa = PBXBuildFile; fileRef = 35EA684125553AE300335F73 /* DownloadedPackagesSQLLiteStoreV2.swift */; };
		35EA684A25553B5C00335F73 /* DownloadedPackagesStoreV2.swift in Sources */ = {isa = PBXBuildFile; fileRef = 35EA684925553B5C00335F73 /* DownloadedPackagesStoreV2.swift */; };
		35EA68522555488600335F73 /* SQLiteError.swift in Sources */ = {isa = PBXBuildFile; fileRef = 35EA68512555488600335F73 /* SQLiteError.swift */; };
		4026C2DC24852B7600926FB4 /* AppInformationViewController+LegalModel.swift in Sources */ = {isa = PBXBuildFile; fileRef = 4026C2DB24852B7600926FB4 /* AppInformationViewController+LegalModel.swift */; };
		4026C2E424854C8D00926FB4 /* AppInformationLegalCell.swift in Sources */ = {isa = PBXBuildFile; fileRef = 4026C2E324854C8D00926FB4 /* AppInformationLegalCell.swift */; };
		503DB1A7255D822E00576E57 /* ExposureSubmissionIntroViewController.swift in Sources */ = {isa = PBXBuildFile; fileRef = 503DB1A6255D822E00576E57 /* ExposureSubmissionIntroViewController.swift */; };
		503DB1AC255D826900576E57 /* ExposureSubmissionIntroViewModel.swift in Sources */ = {isa = PBXBuildFile; fileRef = 503DB1AB255D826900576E57 /* ExposureSubmissionIntroViewModel.swift */; };
		50B1D6E72551621C00684C3C /* DayKeyPackageDownloadTests.swift in Sources */ = {isa = PBXBuildFile; fileRef = 50B1D6E62551621C00684C3C /* DayKeyPackageDownloadTests.swift */; };
		50BD2E6224FE1E8700932566 /* AppInformationModel.swift in Sources */ = {isa = PBXBuildFile; fileRef = 50BD2E6124FE1E8700932566 /* AppInformationModel.swift */; };
		50BD2E6424FE232E00932566 /* AppInformationImprintViewModel.swift in Sources */ = {isa = PBXBuildFile; fileRef = 50BD2E6324FE232E00932566 /* AppInformationImprintViewModel.swift */; };
		50BD2E7724FE26F400932566 /* AppInformationImprintTest.swift in Sources */ = {isa = PBXBuildFile; fileRef = 50BD2E6F24FE26F300932566 /* AppInformationImprintTest.swift */; };
		50DC527924FEB2AE00F6D8EB /* AppInformationDynamicCell.swift in Sources */ = {isa = PBXBuildFile; fileRef = 50DC527824FEB2AE00F6D8EB /* AppInformationDynamicCell.swift */; };
		50DC527B24FEB5CA00F6D8EB /* AppInformationModelTest.swift in Sources */ = {isa = PBXBuildFile; fileRef = 50DC527A24FEB5CA00F6D8EB /* AppInformationModelTest.swift */; };
		50E3BE5A250127DF0033E2C7 /* AppInformationDynamicAction.swift in Sources */ = {isa = PBXBuildFile; fileRef = 50E3BE59250127DF0033E2C7 /* AppInformationDynamicAction.swift */; };
		50F9130D253F1D7800DFE683 /* OnboardingPageType.swift in Sources */ = {isa = PBXBuildFile; fileRef = 50F9130C253F1D7800DFE683 /* OnboardingPageType.swift */; };
		51486D9F2484FC0200FCE216 /* HomeRiskLevelCellConfigurator.swift in Sources */ = {isa = PBXBuildFile; fileRef = 51486D9E2484FC0200FCE216 /* HomeRiskLevelCellConfigurator.swift */; };
		51486DA22485101500FCE216 /* RiskInactiveCollectionViewCell.swift in Sources */ = {isa = PBXBuildFile; fileRef = 51486DA02485101500FCE216 /* RiskInactiveCollectionViewCell.swift */; };
		51486DA32485101500FCE216 /* RiskInactiveCollectionViewCell.xib in Resources */ = {isa = PBXBuildFile; fileRef = 51486DA12485101500FCE216 /* RiskInactiveCollectionViewCell.xib */; };
		51486DA62485237200FCE216 /* RiskThankYouCollectionViewCell.swift in Sources */ = {isa = PBXBuildFile; fileRef = 51486DA42485237200FCE216 /* RiskThankYouCollectionViewCell.swift */; };
		51486DA72485237200FCE216 /* RiskThankYouCollectionViewCell.xib in Resources */ = {isa = PBXBuildFile; fileRef = 51486DA52485237200FCE216 /* RiskThankYouCollectionViewCell.xib */; };
		514C0A0624772F3400F235F6 /* HomeRiskViewConfigurator.swift in Sources */ = {isa = PBXBuildFile; fileRef = 514C0A0524772F3400F235F6 /* HomeRiskViewConfigurator.swift */; };
		514C0A0824772F5E00F235F6 /* RiskItemView.swift in Sources */ = {isa = PBXBuildFile; fileRef = 514C0A0724772F5E00F235F6 /* RiskItemView.swift */; };
		514C0A0B247AF9F700F235F6 /* RiskTextItemView.xib in Resources */ = {isa = PBXBuildFile; fileRef = 514C0A0A247AF9F700F235F6 /* RiskTextItemView.xib */; };
		514C0A0D247AFB0200F235F6 /* RiskTextItemView.swift in Sources */ = {isa = PBXBuildFile; fileRef = 514C0A0C247AFB0200F235F6 /* RiskTextItemView.swift */; };
		514C0A0F247AFEC500F235F6 /* HomeRiskTextItemViewConfigurator.swift in Sources */ = {isa = PBXBuildFile; fileRef = 514C0A0E247AFEC500F235F6 /* HomeRiskTextItemViewConfigurator.swift */; };
		514C0A14247C163800F235F6 /* HomeLowRiskCellConfigurator.swift in Sources */ = {isa = PBXBuildFile; fileRef = 514C0A13247C163800F235F6 /* HomeLowRiskCellConfigurator.swift */; };
		514C0A16247C164700F235F6 /* HomeHighRiskCellConfigurator.swift in Sources */ = {isa = PBXBuildFile; fileRef = 514C0A15247C164700F235F6 /* HomeHighRiskCellConfigurator.swift */; };
		514C0A1A247C16D600F235F6 /* HomeInactiveRiskCellConfigurator.swift in Sources */ = {isa = PBXBuildFile; fileRef = 514C0A19247C16D600F235F6 /* HomeInactiveRiskCellConfigurator.swift */; };
		514E813024618E3D00636861 /* ExposureDetection.storyboard in Resources */ = {isa = PBXBuildFile; fileRef = 514E812F24618E3D00636861 /* ExposureDetection.storyboard */; };
		514E81342461B97800636861 /* ExposureManager.swift in Sources */ = {isa = PBXBuildFile; fileRef = 514E81332461B97700636861 /* ExposureManager.swift */; };
		514EE999246D4C2E00DE4884 /* UITableViewCell+Identifier.swift in Sources */ = {isa = PBXBuildFile; fileRef = 514EE998246D4C2E00DE4884 /* UITableViewCell+Identifier.swift */; };
		514EE99B246D4C4C00DE4884 /* UITableView+Dequeue.swift in Sources */ = {isa = PBXBuildFile; fileRef = 514EE99A246D4C4C00DE4884 /* UITableView+Dequeue.swift */; };
		514EE99D246D4CFB00DE4884 /* TableViewCellConfigurator.swift in Sources */ = {isa = PBXBuildFile; fileRef = 514EE99C246D4CFB00DE4884 /* TableViewCellConfigurator.swift */; };
		515BBDEB2484F8E500CDB674 /* HomeThankYouRiskCellConfigurator.swift in Sources */ = {isa = PBXBuildFile; fileRef = 515BBDEA2484F8E500CDB674 /* HomeThankYouRiskCellConfigurator.swift */; };
		516E42CB24B760F50008CC30 /* HomeRiskLevelCellConfiguratorTests.swift in Sources */ = {isa = PBXBuildFile; fileRef = 516E42C924B760EC0008CC30 /* HomeRiskLevelCellConfiguratorTests.swift */; };
		516E42FE24B7773E0008CC30 /* HomeLowRiskCellConfiguratorTests.swift in Sources */ = {isa = PBXBuildFile; fileRef = 516E42FC24B776A90008CC30 /* HomeLowRiskCellConfiguratorTests.swift */; };
		516E430024B777B20008CC30 /* HomeHighRiskCellConfiguratorTests.swift in Sources */ = {isa = PBXBuildFile; fileRef = 516E42FF24B777B20008CC30 /* HomeHighRiskCellConfiguratorTests.swift */; };
		516E430224B89AED0008CC30 /* CoordinatorTests.swift in Sources */ = {isa = PBXBuildFile; fileRef = 516E430124B89AED0008CC30 /* CoordinatorTests.swift */; };
		51895EDC245E16CD0085DA38 /* ENAColor.swift in Sources */ = {isa = PBXBuildFile; fileRef = 51895EDB245E16CD0085DA38 /* ENAColor.swift */; };
		518A69FB24687D5800444E66 /* RiskLevel.swift in Sources */ = {isa = PBXBuildFile; fileRef = 518A69FA24687D5800444E66 /* RiskLevel.swift */; };
		51B5B414246DF07300DC5D3E /* RiskImageItemView.xib in Resources */ = {isa = PBXBuildFile; fileRef = 51B5B413246DF07300DC5D3E /* RiskImageItemView.xib */; };
		51B5B41C246EC8B800DC5D3E /* HomeCardCollectionViewCell.swift in Sources */ = {isa = PBXBuildFile; fileRef = 51B5B41B246EC8B800DC5D3E /* HomeCardCollectionViewCell.swift */; };
		51C737BD245B349700286105 /* OnboardingInfoViewController.swift in Sources */ = {isa = PBXBuildFile; fileRef = 51C737BC245B349700286105 /* OnboardingInfoViewController.swift */; };
		51C737BF245B3B5D00286105 /* OnboardingInfo.swift in Sources */ = {isa = PBXBuildFile; fileRef = 51C737BE245B3B5D00286105 /* OnboardingInfo.swift */; };
		51C7790C24867F16004582F8 /* RiskListItemView.xib in Resources */ = {isa = PBXBuildFile; fileRef = 51C7790B24867F16004582F8 /* RiskListItemView.xib */; };
		51C7790E24867F22004582F8 /* RiskListItemView.swift in Sources */ = {isa = PBXBuildFile; fileRef = 51C7790D24867F22004582F8 /* RiskListItemView.swift */; };
		51C77910248684F5004582F8 /* HomeRiskListItemViewConfigurator.swift in Sources */ = {isa = PBXBuildFile; fileRef = 51C7790F248684F5004582F8 /* HomeRiskListItemViewConfigurator.swift */; };
		51C779122486E549004582F8 /* HomeFindingPositiveRiskCellConfigurator.swift in Sources */ = {isa = PBXBuildFile; fileRef = 51C779112486E549004582F8 /* HomeFindingPositiveRiskCellConfigurator.swift */; };
		51C779142486E5AB004582F8 /* RiskFindingPositiveCollectionViewCell.xib in Resources */ = {isa = PBXBuildFile; fileRef = 51C779132486E5AB004582F8 /* RiskFindingPositiveCollectionViewCell.xib */; };
		51C779162486E5BA004582F8 /* RiskFindingPositiveCollectionViewCell.swift in Sources */ = {isa = PBXBuildFile; fileRef = 51C779152486E5BA004582F8 /* RiskFindingPositiveCollectionViewCell.swift */; };
		51CE1B4A246016B0002CF42A /* UICollectionViewCell+Identifier.swift in Sources */ = {isa = PBXBuildFile; fileRef = 51CE1B49246016B0002CF42A /* UICollectionViewCell+Identifier.swift */; };
		51CE1B4C246016D1002CF42A /* UICollectionReusableView+Identifier.swift in Sources */ = {isa = PBXBuildFile; fileRef = 51CE1B4B246016D1002CF42A /* UICollectionReusableView+Identifier.swift */; };
		51CE1B5524604DD2002CF42A /* HomeLayout.swift in Sources */ = {isa = PBXBuildFile; fileRef = 51CE1B5424604DD2002CF42A /* HomeLayout.swift */; };
		51CE1B85246078B6002CF42A /* ActivateCollectionViewCell.xib in Resources */ = {isa = PBXBuildFile; fileRef = 51CE1B76246078B6002CF42A /* ActivateCollectionViewCell.xib */; };
		51CE1B87246078B6002CF42A /* ActivateCollectionViewCell.swift in Sources */ = {isa = PBXBuildFile; fileRef = 51CE1B78246078B6002CF42A /* ActivateCollectionViewCell.swift */; };
		51CE1B88246078B6002CF42A /* RiskLevelCollectionViewCell.xib in Resources */ = {isa = PBXBuildFile; fileRef = 51CE1B79246078B6002CF42A /* RiskLevelCollectionViewCell.xib */; };
		51CE1B89246078B6002CF42A /* RiskLevelCollectionViewCell.swift in Sources */ = {isa = PBXBuildFile; fileRef = 51CE1B7A246078B6002CF42A /* RiskLevelCollectionViewCell.swift */; };
		51CE1B8A246078B6002CF42A /* InfoCollectionViewCell.xib in Resources */ = {isa = PBXBuildFile; fileRef = 51CE1B7B246078B6002CF42A /* InfoCollectionViewCell.xib */; };
		51CE1B8B246078B6002CF42A /* InfoCollectionViewCell.swift in Sources */ = {isa = PBXBuildFile; fileRef = 51CE1B7C246078B6002CF42A /* InfoCollectionViewCell.swift */; };
		51CE1B91246078B6002CF42A /* SectionSystemBackgroundDecorationView.swift in Sources */ = {isa = PBXBuildFile; fileRef = 51CE1B84246078B6002CF42A /* SectionSystemBackgroundDecorationView.swift */; };
		51CE1BB52460AC83002CF42A /* UICollectionView+Dequeue.swift in Sources */ = {isa = PBXBuildFile; fileRef = 51CE1BB42460AC82002CF42A /* UICollectionView+Dequeue.swift */; };
		51CE1BBA2460AFD8002CF42A /* HomeActivateCellConfigurator.swift in Sources */ = {isa = PBXBuildFile; fileRef = 51CE1BB92460AFD8002CF42A /* HomeActivateCellConfigurator.swift */; };
		51CE1BBD2460B1CB002CF42A /* CollectionViewCellConfigurator.swift in Sources */ = {isa = PBXBuildFile; fileRef = 51CE1BBC2460B1CB002CF42A /* CollectionViewCellConfigurator.swift */; };
		51CE1BBF2460B222002CF42A /* HomeRiskCellConfigurator.swift in Sources */ = {isa = PBXBuildFile; fileRef = 51CE1BBE2460B222002CF42A /* HomeRiskCellConfigurator.swift */; };
		51CE1BC32460B28D002CF42A /* HomeInfoCellConfigurator.swift in Sources */ = {isa = PBXBuildFile; fileRef = 51CE1BC22460B28D002CF42A /* HomeInfoCellConfigurator.swift */; };
		51D420B12458397300AD70CA /* Onboarding.storyboard in Resources */ = {isa = PBXBuildFile; fileRef = 51D420B02458397300AD70CA /* Onboarding.storyboard */; };
		51D420B424583ABB00AD70CA /* AppStoryboard.swift in Sources */ = {isa = PBXBuildFile; fileRef = 51D420B324583ABB00AD70CA /* AppStoryboard.swift */; };
		51D420B724583B7200AD70CA /* NSObject+Identifier.swift in Sources */ = {isa = PBXBuildFile; fileRef = 51D420B624583B7200AD70CA /* NSObject+Identifier.swift */; };
		51D420B924583B8300AD70CA /* UIViewController+AppStoryboard.swift in Sources */ = {isa = PBXBuildFile; fileRef = 51D420B824583B8300AD70CA /* UIViewController+AppStoryboard.swift */; };
		51D420C424583E3300AD70CA /* SettingsViewController.swift in Sources */ = {isa = PBXBuildFile; fileRef = 51D420C324583E3300AD70CA /* SettingsViewController.swift */; };
		51D420CE245869C800AD70CA /* Home.storyboard in Resources */ = {isa = PBXBuildFile; fileRef = 51D420CD245869C800AD70CA /* Home.storyboard */; };
		51D420D024586AB300AD70CA /* Settings.storyboard in Resources */ = {isa = PBXBuildFile; fileRef = 51D420CF24586AB300AD70CA /* Settings.storyboard */; };
		51FE277B2475340300BB8144 /* HomeRiskLoadingItemViewConfigurator.swift in Sources */ = {isa = PBXBuildFile; fileRef = 51FE277A2475340300BB8144 /* HomeRiskLoadingItemViewConfigurator.swift */; };
		51FE277D247535C400BB8144 /* RiskLoadingItemView.xib in Resources */ = {isa = PBXBuildFile; fileRef = 51FE277C247535C400BB8144 /* RiskLoadingItemView.xib */; };
		51FE277F247535E300BB8144 /* RiskLoadingItemView.swift in Sources */ = {isa = PBXBuildFile; fileRef = 51FE277E247535E300BB8144 /* RiskLoadingItemView.swift */; };
		5222AA68255ECFE100F338C7 /* ExposureSubmissionTestResultConsentViewController.swift in Sources */ = {isa = PBXBuildFile; fileRef = 5222AA67255ECFE100F338C7 /* ExposureSubmissionTestResultConsentViewController.swift */; };
		5222AA70255ED8E000F338C7 /* ExposureSubmissionTestResultConsentViewModel.swift in Sources */ = {isa = PBXBuildFile; fileRef = 5222AA6F255ED8E000F338C7 /* ExposureSubmissionTestResultConsentViewModel.swift */; };
		523D5E75256FDFE900EF67EA /* ExposureSubmissionThankYouViewController.swift in Sources */ = {isa = PBXBuildFile; fileRef = 523D5E74256FDFE900EF67EA /* ExposureSubmissionThankYouViewController.swift */; };
		523D5E7A256FE04000EF67EA /* ExposureSubmissionThankYouViewModel.swift in Sources */ = {isa = PBXBuildFile; fileRef = 523D5E79256FE04000EF67EA /* ExposureSubmissionThankYouViewModel.swift */; };
		524C4292256587B900EBC3B0 /* ExposureSubmissionTestResultConsentViewModelTests.swift in Sources */ = {isa = PBXBuildFile; fileRef = 524C4291256587B900EBC3B0 /* ExposureSubmissionTestResultConsentViewModelTests.swift */; };
		5270E9B8256D20A900B08606 /* NSTextAttachment+ImageHeight.swift in Sources */ = {isa = PBXBuildFile; fileRef = 5270E9B7256D20A900B08606 /* NSTextAttachment+ImageHeight.swift */; };
		52CAAC012562B82E00239DCB /* DynamicTableViewConsentCell.swift in Sources */ = {isa = PBXBuildFile; fileRef = 52CAAC002562B82E00239DCB /* DynamicTableViewConsentCell.swift */; };
		52EAAB512566BB0500204373 /* ExposureSubmission+TestResult.swift in Sources */ = {isa = PBXBuildFile; fileRef = 2FA9E39224D2F2920030561C /* ExposureSubmission+TestResult.swift */; };
		710021DC248E44A6001F0B63 /* ENAFont.swift in Sources */ = {isa = PBXBuildFile; fileRef = 710021DB248E44A6001F0B63 /* ENAFont.swift */; };
		710021DE248EAF16001F0B63 /* ExposureSubmissionImageCardCell.xib in Resources */ = {isa = PBXBuildFile; fileRef = 710021DD248EAF16001F0B63 /* ExposureSubmissionImageCardCell.xib */; };
		710021E0248EAF9A001F0B63 /* ExposureSubmissionImageCardCell.swift in Sources */ = {isa = PBXBuildFile; fileRef = 710021DF248EAF9A001F0B63 /* ExposureSubmissionImageCardCell.swift */; };
		710224EA248FA67F000C5DEF /* HomeTestResultCollectionViewCell.swift in Sources */ = {isa = PBXBuildFile; fileRef = 710224E9248FA67F000C5DEF /* HomeTestResultCollectionViewCell.swift */; };
		710224EC248FC150000C5DEF /* HomeDiaryCellConfigurator.swift in Sources */ = {isa = PBXBuildFile; fileRef = 710224EB248FC150000C5DEF /* HomeDiaryCellConfigurator.swift */; };
		710224EE2490E2FD000C5DEF /* ExposureSubmissionStepCell.xib in Resources */ = {isa = PBXBuildFile; fileRef = 710224ED2490E2FC000C5DEF /* ExposureSubmissionStepCell.xib */; };
		710224F42490E7A3000C5DEF /* ExposureSubmissionStepCell.swift in Sources */ = {isa = PBXBuildFile; fileRef = 710224F32490E7A3000C5DEF /* ExposureSubmissionStepCell.swift */; };
		710224F624910661000C5DEF /* ExposureSubmissionDynamicCell.swift in Sources */ = {isa = PBXBuildFile; fileRef = 710224F524910661000C5DEF /* ExposureSubmissionDynamicCell.swift */; };
		710ABB1F2475115500948792 /* UITableViewController+Enum.swift in Sources */ = {isa = PBXBuildFile; fileRef = 710ABB1E2475115500948792 /* UITableViewController+Enum.swift */; };
		710ABB23247513E300948792 /* DynamicTypeTableViewCell.swift in Sources */ = {isa = PBXBuildFile; fileRef = 710ABB22247513E300948792 /* DynamicTypeTableViewCell.swift */; };
		710ABB25247514BD00948792 /* UIViewController+Segue.swift in Sources */ = {isa = PBXBuildFile; fileRef = 710ABB24247514BD00948792 /* UIViewController+Segue.swift */; };
		710ABB27247533FA00948792 /* DynamicTableViewController.swift in Sources */ = {isa = PBXBuildFile; fileRef = 710ABB26247533FA00948792 /* DynamicTableViewController.swift */; };
		710ABB292475353900948792 /* DynamicTableViewModel.swift in Sources */ = {isa = PBXBuildFile; fileRef = 710ABB282475353900948792 /* DynamicTableViewModel.swift */; };
		71176E2F248922B0004B0C9F /* ENAColorTests.swift in Sources */ = {isa = PBXBuildFile; fileRef = 71176E2D24891C02004B0C9F /* ENAColorTests.swift */; };
		71176E32248957C3004B0C9F /* AppNavigationController.swift in Sources */ = {isa = PBXBuildFile; fileRef = 71176E31248957C3004B0C9F /* AppNavigationController.swift */; };
		711EFCC72492EE31005FEF21 /* ENAFooterView.swift in Sources */ = {isa = PBXBuildFile; fileRef = 711EFCC62492EE31005FEF21 /* ENAFooterView.swift */; };
		711EFCC924935C79005FEF21 /* ExposureSubmissionTestResultHeaderView.xib in Resources */ = {isa = PBXBuildFile; fileRef = 711EFCC824935C79005FEF21 /* ExposureSubmissionTestResultHeaderView.xib */; };
		71330E41248109F600EB10F6 /* DynamicTableViewSection.swift in Sources */ = {isa = PBXBuildFile; fileRef = 71330E40248109F600EB10F6 /* DynamicTableViewSection.swift */; };
		71330E43248109FD00EB10F6 /* DynamicTableViewCell.swift in Sources */ = {isa = PBXBuildFile; fileRef = 71330E42248109FD00EB10F6 /* DynamicTableViewCell.swift */; };
		71330E4524810A0500EB10F6 /* DynamicTableViewHeader.swift in Sources */ = {isa = PBXBuildFile; fileRef = 71330E4424810A0500EB10F6 /* DynamicTableViewHeader.swift */; };
		71330E4724810A0C00EB10F6 /* DynamicTableViewFooter.swift in Sources */ = {isa = PBXBuildFile; fileRef = 71330E4624810A0C00EB10F6 /* DynamicTableViewFooter.swift */; };
		713EA25B247818B000AB7EE8 /* DynamicTypeButton.swift in Sources */ = {isa = PBXBuildFile; fileRef = 713EA25A247818B000AB7EE8 /* DynamicTypeButton.swift */; };
		713EA25D24798A7000AB7EE8 /* ExposureDetectionRoundedView.swift in Sources */ = {isa = PBXBuildFile; fileRef = 713EA25C24798A7000AB7EE8 /* ExposureDetectionRoundedView.swift */; };
		713EA25F24798A9100AB7EE8 /* ExposureDetectionRiskCell.swift in Sources */ = {isa = PBXBuildFile; fileRef = 713EA25E24798A9100AB7EE8 /* ExposureDetectionRiskCell.swift */; };
		713EA26124798AD100AB7EE8 /* InsetTableViewCell.swift in Sources */ = {isa = PBXBuildFile; fileRef = 713EA26024798AD100AB7EE8 /* InsetTableViewCell.swift */; };
		713EA26324798F8500AB7EE8 /* ExposureDetectionHeaderCell.swift in Sources */ = {isa = PBXBuildFile; fileRef = 713EA26224798F8500AB7EE8 /* ExposureDetectionHeaderCell.swift */; };
		714194EA247A65C60072A090 /* DynamicTableViewHeaderSeparatorView.swift in Sources */ = {isa = PBXBuildFile; fileRef = 714194E9247A65C60072A090 /* DynamicTableViewHeaderSeparatorView.swift */; };
		7154EB4A247D21E200A467FF /* ExposureDetectionLongGuideCell.swift in Sources */ = {isa = PBXBuildFile; fileRef = 7154EB49247D21E200A467FF /* ExposureDetectionLongGuideCell.swift */; };
		7154EB4C247E862100A467FF /* ExposureDetectionLoadingCell.swift in Sources */ = {isa = PBXBuildFile; fileRef = 7154EB4B247E862100A467FF /* ExposureDetectionLoadingCell.swift */; };
		717D21E9248C022E00D9717E /* DynamicTableViewHtmlCell.swift in Sources */ = {isa = PBXBuildFile; fileRef = 717D21E8248C022E00D9717E /* DynamicTableViewHtmlCell.swift */; };
		7187A5582481231C00FCC755 /* DynamicTableViewAction.swift in Sources */ = {isa = PBXBuildFile; fileRef = 71330E4824810A5A00EB10F6 /* DynamicTableViewAction.swift */; };
		71B804472484CC0800D53506 /* ENALabel.swift in Sources */ = {isa = PBXBuildFile; fileRef = 71B804462484CC0800D53506 /* ENALabel.swift */; };
		71B804492484D37300D53506 /* RiskLegendViewController.swift in Sources */ = {isa = PBXBuildFile; fileRef = 71B804482484D37300D53506 /* RiskLegendViewController.swift */; };
		71B8044D248525CD00D53506 /* RiskLegendViewController+DynamicTableViewModel.swift in Sources */ = {isa = PBXBuildFile; fileRef = 71B8044C248525CD00D53506 /* RiskLegendViewController+DynamicTableViewModel.swift */; };
		71B8044F248526B600D53506 /* DynamicTableViewSpaceCell.swift in Sources */ = {isa = PBXBuildFile; fileRef = 71B8044E248526B600D53506 /* DynamicTableViewSpaceCell.swift */; };
		71B804542485273C00D53506 /* RiskLegendDotBodyCell.swift in Sources */ = {isa = PBXBuildFile; fileRef = 71B804532485273C00D53506 /* RiskLegendDotBodyCell.swift */; };
		71C0BEDD2498DD07009A17A0 /* ENANavigationFooterView.swift in Sources */ = {isa = PBXBuildFile; fileRef = 71C0BEDC2498DD07009A17A0 /* ENANavigationFooterView.swift */; };
		71CAB9D2248AACAD00F516A5 /* PixelPerfectLayoutConstraint.swift in Sources */ = {isa = PBXBuildFile; fileRef = 71CAB9D1248AACAD00F516A5 /* PixelPerfectLayoutConstraint.swift */; };
		71CAB9D4248AB33500F516A5 /* DynamicTypeSymbolImageView.swift in Sources */ = {isa = PBXBuildFile; fileRef = 71CAB9D3248AB33500F516A5 /* DynamicTypeSymbolImageView.swift */; };
		71D3C19A2494EFAC00DBABA8 /* ENANavigationControllerWithFooter.swift in Sources */ = {isa = PBXBuildFile; fileRef = 71D3C1992494EFAC00DBABA8 /* ENANavigationControllerWithFooter.swift */; };
		71EF33D92497F3E8007B7E1B /* ENANavigationControllerWithFooterChild.swift in Sources */ = {isa = PBXBuildFile; fileRef = 71EF33D82497F3E8007B7E1B /* ENANavigationControllerWithFooterChild.swift */; };
		71EF33DB2497F419007B7E1B /* ENANavigationFooterItem.swift in Sources */ = {isa = PBXBuildFile; fileRef = 71EF33DA2497F419007B7E1B /* ENANavigationFooterItem.swift */; };
		71F2E57B2487AEFC00694F1A /* ena-colors.xcassets in Resources */ = {isa = PBXBuildFile; fileRef = 71F2E57A2487AEFC00694F1A /* ena-colors.xcassets */; };
		71F5418E248BEE08006DB793 /* privacy-policy.html in Resources */ = {isa = PBXBuildFile; fileRef = 71F5418A248BEDBE006DB793 /* privacy-policy.html */; };
		71F54191248BF677006DB793 /* HtmlTextView.swift in Sources */ = {isa = PBXBuildFile; fileRef = 71F54190248BF677006DB793 /* HtmlTextView.swift */; };
		71FD8862246EB27F00E804D0 /* ExposureDetectionViewController.swift in Sources */ = {isa = PBXBuildFile; fileRef = 71FD8861246EB27F00E804D0 /* ExposureDetectionViewController.swift */; };
		71FE1C69247A8FE100851FEB /* DynamicTableViewHeaderFooterView.swift in Sources */ = {isa = PBXBuildFile; fileRef = 71FE1C68247A8FE100851FEB /* DynamicTableViewHeaderFooterView.swift */; };
		71FE1C71247AA7B700851FEB /* DynamicTableViewHeaderImageView.swift in Sources */ = {isa = PBXBuildFile; fileRef = 71FE1C70247AA7B700851FEB /* DynamicTableViewHeaderImageView.swift */; };
		71FE1C7B247AC2B500851FEB /* ExposureSubmissionQRScannerViewController.swift in Sources */ = {isa = PBXBuildFile; fileRef = 71FE1C74247AC2B500851FEB /* ExposureSubmissionQRScannerViewController.swift */; };
		71FE1C7F247AC2B500851FEB /* ExposureSubmissionTestResultViewController.swift in Sources */ = {isa = PBXBuildFile; fileRef = 71FE1C78247AC2B500851FEB /* ExposureSubmissionTestResultViewController.swift */; };
		71FE1C80247AC2B500851FEB /* ExposureSubmissionNavigationController.swift in Sources */ = {isa = PBXBuildFile; fileRef = 71FE1C79247AC2B500851FEB /* ExposureSubmissionNavigationController.swift */; };
		71FE1C86247AC33D00851FEB /* ExposureSubmissionTestResultHeaderView.swift in Sources */ = {isa = PBXBuildFile; fileRef = 71FE1C84247AC33D00851FEB /* ExposureSubmissionTestResultHeaderView.swift */; };
		71FE1C8C247AC79D00851FEB /* DynamicTableViewIconCell.swift in Sources */ = {isa = PBXBuildFile; fileRef = 71FE1C8A247AC79D00851FEB /* DynamicTableViewIconCell.swift */; };
		71FE1C8D247AC79D00851FEB /* DynamicTableViewIconCell.xib in Resources */ = {isa = PBXBuildFile; fileRef = 71FE1C8B247AC79D00851FEB /* DynamicTableViewIconCell.xib */; };
		85142501245DA0B3009D2791 /* UIViewController+Alert.swift in Sources */ = {isa = PBXBuildFile; fileRef = 85142500245DA0B3009D2791 /* UIViewController+Alert.swift */; };
		8539874F2467094E00D28B62 /* AppIcon.xcassets in Resources */ = {isa = PBXBuildFile; fileRef = 8539874E2467094E00D28B62 /* AppIcon.xcassets */; };
		853D987A24694A8700490DBA /* ENAButton.swift in Sources */ = {isa = PBXBuildFile; fileRef = 853D987924694A8700490DBA /* ENAButton.swift */; };
		853D98832469DC5000490DBA /* ExposureNotificationSetting.storyboard in Resources */ = {isa = PBXBuildFile; fileRef = 853D98822469DC5000490DBA /* ExposureNotificationSetting.storyboard */; };
		858F6F6E245A103C009FFD33 /* ExposureNotification.framework in Frameworks */ = {isa = PBXBuildFile; fileRef = 858F6F6D245A103C009FFD33 /* ExposureNotification.framework */; settings = {ATTRIBUTES = (Weak, ); }; };
		8595BF5F246032D90056EA27 /* ENASwitch.swift in Sources */ = {isa = PBXBuildFile; fileRef = 8595BF5E246032D90056EA27 /* ENASwitch.swift */; };
		859DD512248549790073D59F /* MockDiagnosisKeysRetrieval.swift in Sources */ = {isa = PBXBuildFile; fileRef = 859DD511248549790073D59F /* MockDiagnosisKeysRetrieval.swift */; };
		85D7593F2457048F008175F0 /* AppDelegate.swift in Sources */ = {isa = PBXBuildFile; fileRef = 85D7593E2457048F008175F0 /* AppDelegate.swift */; };
		85D759412457048F008175F0 /* SceneDelegate.swift in Sources */ = {isa = PBXBuildFile; fileRef = 85D759402457048F008175F0 /* SceneDelegate.swift */; };
		85D7594B24570491008175F0 /* Assets.xcassets in Resources */ = {isa = PBXBuildFile; fileRef = 85D7594A24570491008175F0 /* Assets.xcassets */; };
		85D7594E24570491008175F0 /* LaunchScreen.storyboard in Resources */ = {isa = PBXBuildFile; fileRef = 85D7594C24570491008175F0 /* LaunchScreen.storyboard */; };
		85D7596424570491008175F0 /* ENAUITests.swift in Sources */ = {isa = PBXBuildFile; fileRef = 85D7596324570491008175F0 /* ENAUITests.swift */; };
		85E33444247EB357006E74EC /* CircularProgressView.swift in Sources */ = {isa = PBXBuildFile; fileRef = 85E33443247EB357006E74EC /* CircularProgressView.swift */; };
		94092541254BFE6800FE61A2 /* DMWarnOthersNotificationViewController.swift in Sources */ = {isa = PBXBuildFile; fileRef = 94092540254BFE6800FE61A2 /* DMWarnOthersNotificationViewController.swift */; };
		9412FAFE252349EA0086E139 /* DeltaOnboardingViewControllerTests.swift in Sources */ = {isa = PBXBuildFile; fileRef = 9412FAF92523499D0086E139 /* DeltaOnboardingViewControllerTests.swift */; };
		9417BA95252B6B5100AD4053 /* DMSQLiteErrorViewController.swift in Sources */ = {isa = PBXBuildFile; fileRef = 9417BA94252B6B5100AD4053 /* DMSQLiteErrorViewController.swift */; };
		941ADDB02518C2B200E421D9 /* EuTracingTableViewCell.swift in Sources */ = {isa = PBXBuildFile; fileRef = 941ADDAF2518C2B200E421D9 /* EuTracingTableViewCell.swift */; };
		941ADDB22518C3FB00E421D9 /* ENSettingEuTracingViewModel.swift in Sources */ = {isa = PBXBuildFile; fileRef = 941ADDB12518C3FB00E421D9 /* ENSettingEuTracingViewModel.swift */; };
		941B68AE253F007100DC1962 /* Int+Increment.swift in Sources */ = {isa = PBXBuildFile; fileRef = 941B689E253EFF2300DC1962 /* Int+Increment.swift */; };
		941F5ED02518E82800785F06 /* ENSettingEuTracingViewModelTests.swift in Sources */ = {isa = PBXBuildFile; fileRef = 941F5ECB2518E82100785F06 /* ENSettingEuTracingViewModelTests.swift */; };
		94427A5025502B8900C36BE6 /* WarnOthersNotificationsTimeInterval.swift in Sources */ = {isa = PBXBuildFile; fileRef = 94427A4F25502B8900C36BE6 /* WarnOthersNotificationsTimeInterval.swift */; };
		9488C3012521EE8E00504648 /* DeltaOnboardingNavigationController.swift in Sources */ = {isa = PBXBuildFile; fileRef = 9488C3002521EE8E00504648 /* DeltaOnboardingNavigationController.swift */; };
		948AFE5F2552F6F60019579A /* WarnOthersReminderTests.swift in Sources */ = {isa = PBXBuildFile; fileRef = 948AFE5E2552F6F60019579A /* WarnOthersReminderTests.swift */; };
		948AFE672553DC5B0019579A /* WarnOthersRemindable.swift in Sources */ = {isa = PBXBuildFile; fileRef = 948AFE662553DC5B0019579A /* WarnOthersRemindable.swift */; };
		948AFE7A2554377F0019579A /* UNUserNotificationCenter+WarnOthers.swift in Sources */ = {isa = PBXBuildFile; fileRef = 948AFE792554377F0019579A /* UNUserNotificationCenter+WarnOthers.swift */; };
		948DCDC3252EFC9A00CDE020 /* ENAUITests_05_ExposureLogging.swift in Sources */ = {isa = PBXBuildFile; fileRef = 948DCDC2252EFC9A00CDE020 /* ENAUITests_05_ExposureLogging.swift */; };
		94B255A62551B7C800649B4C /* WarnOthersReminder.swift in Sources */ = {isa = PBXBuildFile; fileRef = 94B255A52551B7C800649B4C /* WarnOthersReminder.swift */; };
		94C24B3F25304B4400F8C004 /* ENAUITestsDeltaOnboarding.swift in Sources */ = {isa = PBXBuildFile; fileRef = 94C24B3E25304B4400F8C004 /* ENAUITestsDeltaOnboarding.swift */; };
		94F594622521CBF50077681B /* DeltaOnboardingV15ViewModel.swift in Sources */ = {isa = PBXBuildFile; fileRef = 94F594612521CBF50077681B /* DeltaOnboardingV15ViewModel.swift */; };
		A124E64A249BF4EF00E95F72 /* ExposureDetectionExecutorTests.swift in Sources */ = {isa = PBXBuildFile; fileRef = A124E648249BF4EB00E95F72 /* ExposureDetectionExecutorTests.swift */; };
		A124E64C249C4C9000E95F72 /* SAPDownloadedPackagesStore+Helpers.swift in Sources */ = {isa = PBXBuildFile; fileRef = A124E64B249C4C9000E95F72 /* SAPDownloadedPackagesStore+Helpers.swift */; };
		A128F059248B459F00EC7F6C /* PublicKeyStore.swift in Sources */ = {isa = PBXBuildFile; fileRef = A128F058248B459F00EC7F6C /* PublicKeyStore.swift */; };
		A14BDEC024A1AD660063E4EC /* MockExposureDetector.swift in Sources */ = {isa = PBXBuildFile; fileRef = A14BDEBF24A1AD660063E4EC /* MockExposureDetector.swift */; };
		A1654EFF24B41FF600C0E115 /* DynamicCellTests.swift in Sources */ = {isa = PBXBuildFile; fileRef = A1654EFD24B41FEF00C0E115 /* DynamicCellTests.swift */; };
		A1654F0224B43E8500C0E115 /* DynamicTableViewTextViewCellTests.swift in Sources */ = {isa = PBXBuildFile; fileRef = A1654F0024B43E7F00C0E115 /* DynamicTableViewTextViewCellTests.swift */; };
		A16714AF248CA1B70031B111 /* Bundle+ReadPlist.swift in Sources */ = {isa = PBXBuildFile; fileRef = A16714AE248CA1B70031B111 /* Bundle+ReadPlist.swift */; };
		A173665324844F41006BE209 /* SQLiteKeyValueStoreTests.swift in Sources */ = {isa = PBXBuildFile; fileRef = A173665124844F29006BE209 /* SQLiteKeyValueStoreTests.swift */; };
		A17366552484978A006BE209 /* OnboardingInfoViewControllerUtils.swift in Sources */ = {isa = PBXBuildFile; fileRef = A17366542484978A006BE209 /* OnboardingInfoViewControllerUtils.swift */; };
		A1877CAB248F2532006FEFC0 /* SAPDownloadedPackageTests.swift in Sources */ = {isa = PBXBuildFile; fileRef = A1877CA9248F247D006FEFC0 /* SAPDownloadedPackageTests.swift */; };
		A1BABD0924A57B88000ED515 /* TemporaryExposureKeyMock.swift in Sources */ = {isa = PBXBuildFile; fileRef = A1BABD0824A57B88000ED515 /* TemporaryExposureKeyMock.swift */; };
		A1BABD0E24A57CFC000ED515 /* ENTemporaryExposureKey+ProcessingTests.swift in Sources */ = {isa = PBXBuildFile; fileRef = A1BABD0C24A57BAC000ED515 /* ENTemporaryExposureKey+ProcessingTests.swift */; };
		A1BABD1024A57D03000ED515 /* ENTemporaryExposureKey+Processing.swift in Sources */ = {isa = PBXBuildFile; fileRef = A1BABD0A24A57BA0000ED515 /* ENTemporaryExposureKey+Processing.swift */; };
		A1C683FA24AEC57400B90D12 /* DynamicTableViewTextViewCell.swift in Sources */ = {isa = PBXBuildFile; fileRef = A1C683F924AEC57400B90D12 /* DynamicTableViewTextViewCell.swift */; };
		A1C683FC24AEC9EE00B90D12 /* DynamicTableViewTextCell.swift in Sources */ = {isa = PBXBuildFile; fileRef = A1C683FB24AEC9EE00B90D12 /* DynamicTableViewTextCell.swift */; };
		A1E41941249410AF0016E52A /* SAPDownloadedPackage+Helpers.swift in Sources */ = {isa = PBXBuildFile; fileRef = A1E41940249410AF0016E52A /* SAPDownloadedPackage+Helpers.swift */; };
		A1E419462495479D0016E52A /* HTTPClient+MockNetworkStack.swift in Sources */ = {isa = PBXBuildFile; fileRef = A1E419442495476C0016E52A /* HTTPClient+MockNetworkStack.swift */; };
		A1E41949249548770016E52A /* HTTPClient+SubmitTests.swift in Sources */ = {isa = PBXBuildFile; fileRef = A1E41947249548260016E52A /* HTTPClient+SubmitTests.swift */; };
		A1E419522495A6F20016E52A /* HTTPClient+TANForExposureSubmitTests.swift in Sources */ = {isa = PBXBuildFile; fileRef = A1E419502495A6EA0016E52A /* HTTPClient+TANForExposureSubmitTests.swift */; };
		A1E419552495A8060016E52A /* HTTPClient+GetTestResultTests.swift in Sources */ = {isa = PBXBuildFile; fileRef = A1E419532495A7850016E52A /* HTTPClient+GetTestResultTests.swift */; };
		A1E419582495A8F90016E52A /* HTTPClient+RegistrationTokenTests.swift in Sources */ = {isa = PBXBuildFile; fileRef = A1E419562495A8F50016E52A /* HTTPClient+RegistrationTokenTests.swift */; };
		A1E4195D249818060016E52A /* RiskTests.swift in Sources */ = {isa = PBXBuildFile; fileRef = A1E4195B249818020016E52A /* RiskTests.swift */; };
		A1E419602498243E0016E52A /* String+TodayTests.swift in Sources */ = {isa = PBXBuildFile; fileRef = A1E4195E249824340016E52A /* String+TodayTests.swift */; };
		A328424D248B91E0006B1F09 /* HomeTestResultLoadingCell.xib in Resources */ = {isa = PBXBuildFile; fileRef = A328424B248B91E0006B1F09 /* HomeTestResultLoadingCell.xib */; };
		A328424E248B91E0006B1F09 /* HomeTestResultLoadingCell.swift in Sources */ = {isa = PBXBuildFile; fileRef = A328424C248B91E0006B1F09 /* HomeTestResultLoadingCell.swift */; };
		A3284250248B9269006B1F09 /* HomeTestResultLoadingCellConfigurator.swift in Sources */ = {isa = PBXBuildFile; fileRef = A328424F248B9269006B1F09 /* HomeTestResultLoadingCellConfigurator.swift */; };
		A328425D248E82BC006B1F09 /* ExposureSubmissionTestResultViewControllerTests.swift in Sources */ = {isa = PBXBuildFile; fileRef = A328425B248E82B5006B1F09 /* ExposureSubmissionTestResultViewControllerTests.swift */; };
		A32842612490E2AC006B1F09 /* ExposureSubmissionWarnOthersViewControllerTests.swift in Sources */ = {isa = PBXBuildFile; fileRef = A32842602490E2AC006B1F09 /* ExposureSubmissionWarnOthersViewControllerTests.swift */; };
		A32842652491136E006B1F09 /* ExposureSubmissionUITests.swift in Sources */ = {isa = PBXBuildFile; fileRef = A32842642491136E006B1F09 /* ExposureSubmissionUITests.swift */; };
		A32842672492359E006B1F09 /* MockExposureSubmissionNavigationControllerChild.swift in Sources */ = {isa = PBXBuildFile; fileRef = A32842662492359E006B1F09 /* MockExposureSubmissionNavigationControllerChild.swift */; };
		A32C046524D96348005BEA61 /* HTTPClient+PlausibeDeniabilityTests.swift in Sources */ = {isa = PBXBuildFile; fileRef = A32C046424D96348005BEA61 /* HTTPClient+PlausibeDeniabilityTests.swift */; };
		A32CA72F24B6F2E300B1A994 /* HomeRiskCellConfiguratorTests.swift in Sources */ = {isa = PBXBuildFile; fileRef = A32CA72E24B6F2E300B1A994 /* HomeRiskCellConfiguratorTests.swift */; };
		A3483B0B24C5EFA40037855F /* MockExposureDetectionViewControllerDelegate.swift in Sources */ = {isa = PBXBuildFile; fileRef = A3483B0A24C5EFA40037855F /* MockExposureDetectionViewControllerDelegate.swift */; };
		A3552CC424DD6E16008C91BE /* AppDelegate+PlausibleDeniability.swift in Sources */ = {isa = PBXBuildFile; fileRef = A3552CC324DD6E16008C91BE /* AppDelegate+PlausibleDeniability.swift */; };
		A3552CC624DD6E78008C91BE /* AppDelegate+ENATaskExecutionDelegate.swift in Sources */ = {isa = PBXBuildFile; fileRef = A3552CC524DD6E78008C91BE /* AppDelegate+ENATaskExecutionDelegate.swift */; };
		A36D07B92486D61C00E46F96 /* HomeCardCellButtonDelegate.swift in Sources */ = {isa = PBXBuildFile; fileRef = A36D07B82486D61C00E46F96 /* HomeCardCellButtonDelegate.swift */; };
		A36FACC424C5EA1500DED947 /* ExposureDetectionViewControllerTests.swift in Sources */ = {isa = PBXBuildFile; fileRef = A36FACC324C5EA1500DED947 /* ExposureDetectionViewControllerTests.swift */; };
		A372DA3B24BDA075003248BB /* ExposureSubmissionCoordinator.swift in Sources */ = {isa = PBXBuildFile; fileRef = A372DA3A24BDA075003248BB /* ExposureSubmissionCoordinator.swift */; };
		A372DA3F24BEF773003248BB /* ExposureSubmissionCoordinatorTests.swift in Sources */ = {isa = PBXBuildFile; fileRef = A372DA3E24BEF773003248BB /* ExposureSubmissionCoordinatorTests.swift */; };
		A372DA4124BF33F9003248BB /* MockExposureSubmissionCoordinatorDelegate.swift in Sources */ = {isa = PBXBuildFile; fileRef = A372DA4024BF33F9003248BB /* MockExposureSubmissionCoordinatorDelegate.swift */; };
		A372DA4224BF3E29003248BB /* MockExposureSubmissionCoordinator.swift in Sources */ = {isa = PBXBuildFile; fileRef = A372DA3C24BE01D9003248BB /* MockExposureSubmissionCoordinator.swift */; };
		A3C4F96024812CD20047F23E /* ExposureSubmissionWarnOthersViewController.swift in Sources */ = {isa = PBXBuildFile; fileRef = A3C4F95F24812CD20047F23E /* ExposureSubmissionWarnOthersViewController.swift */; };
		A3E851B224ADD09900402485 /* CountdownTimer.swift in Sources */ = {isa = PBXBuildFile; fileRef = A3E851B124ADD09900402485 /* CountdownTimer.swift */; };
		A3E851B524ADDAC000402485 /* CountdownTimerTests.swift in Sources */ = {isa = PBXBuildFile; fileRef = A3E851B424ADDAC000402485 /* CountdownTimerTests.swift */; };
		A3EE6E5A249BB7AF00C64B61 /* ExposureSubmissionServiceFactory.swift in Sources */ = {isa = PBXBuildFile; fileRef = A3EE6E59249BB7AF00C64B61 /* ExposureSubmissionServiceFactory.swift */; };
		A3EE6E5C249BB97500C64B61 /* UITestingParameters.swift in Sources */ = {isa = PBXBuildFile; fileRef = A3EE6E5B249BB97500C64B61 /* UITestingParameters.swift */; };
		A3EE6E5D249BB9B900C64B61 /* UITestingParameters.swift in Sources */ = {isa = PBXBuildFile; fileRef = A3EE6E5B249BB97500C64B61 /* UITestingParameters.swift */; };
		A3FF84EC247BFAF00053E947 /* Hasher.swift in Sources */ = {isa = PBXBuildFile; fileRef = A3FF84EB247BFAF00053E947 /* Hasher.swift */; };
		AB010CFE253ECB6B00DF1F61 /* HomeFailedCellConfigurator.swift in Sources */ = {isa = PBXBuildFile; fileRef = AB010CFD253ECB6A00DF1F61 /* HomeFailedCellConfigurator.swift */; };
		AB010D04253ECC9200DF1F61 /* RiskFailedCollectionViewCell.swift in Sources */ = {isa = PBXBuildFile; fileRef = AB010D02253ECC9200DF1F61 /* RiskFailedCollectionViewCell.swift */; };
		AB010D05253ECC9200DF1F61 /* RiskFailedCollectionViewCell.xib in Resources */ = {isa = PBXBuildFile; fileRef = AB010D03253ECC9200DF1F61 /* RiskFailedCollectionViewCell.xib */; };
		AB039E9B2574E2080035039A /* HomeInteractorTests.swift in Sources */ = {isa = PBXBuildFile; fileRef = AB039E9A2574E2080035039A /* HomeInteractorTests.swift */; };
		AB1011592507C15000D392A2 /* TracingStatusHistory.swift in Sources */ = {isa = PBXBuildFile; fileRef = AB1011572507C15000D392A2 /* TracingStatusHistory.swift */; };
		AB126873254C05A7006E9194 /* ENAFormatter.swift in Sources */ = {isa = PBXBuildFile; fileRef = AB126872254C05A7006E9194 /* ENAFormatter.swift */; };
		AB1885D825238DD100D39BBE /* OnboardingInfoViewControllerTests.swift in Sources */ = {isa = PBXBuildFile; fileRef = AB1885D025238DAA00D39BBE /* OnboardingInfoViewControllerTests.swift */; };
		AB1886C4252DE1AF00D39BBE /* Logging.swift in Sources */ = {isa = PBXBuildFile; fileRef = AB1886C3252DE1AE00D39BBE /* Logging.swift */; };
		AB1886D1252DE51E00D39BBE /* Bundle+Identifier.swift in Sources */ = {isa = PBXBuildFile; fileRef = AB1886D0252DE51E00D39BBE /* Bundle+Identifier.swift */; };
		AB1FCBD42521FC47005930BA /* ServerEnvironmentTests.swift in Sources */ = {isa = PBXBuildFile; fileRef = AB1FCBCC2521FC44005930BA /* ServerEnvironmentTests.swift */; };
		AB1FCBDC2521FCD5005930BA /* TestServerEnvironments.json in Resources */ = {isa = PBXBuildFile; fileRef = AB1FCBDB2521FCD5005930BA /* TestServerEnvironments.json */; };
		AB35609A2547167800C3F8E0 /* DeviceTimeCheck.swift in Sources */ = {isa = PBXBuildFile; fileRef = AB3560992547167800C3F8E0 /* DeviceTimeCheck.swift */; };
		AB3560A02547194C00C3F8E0 /* DeviceTimeCheckTests.swift in Sources */ = {isa = PBXBuildFile; fileRef = AB35609F2547194C00C3F8E0 /* DeviceTimeCheckTests.swift */; };
		AB453F602534B04400D8339E /* ExposureManagerTests.swift in Sources */ = {isa = PBXBuildFile; fileRef = AB453F5F2534B04400D8339E /* ExposureManagerTests.swift */; };
		AB5F84AD24F8F7A1000400D4 /* SerialMigrator.swift in Sources */ = {isa = PBXBuildFile; fileRef = AB5F84AC24F8F7A1000400D4 /* SerialMigrator.swift */; };
		AB5F84B024F8F7C3000400D4 /* Migration.swift in Sources */ = {isa = PBXBuildFile; fileRef = AB5F84AF24F8F7C3000400D4 /* Migration.swift */; };
		AB5F84B224F8F7E3000400D4 /* Migration0To1.swift in Sources */ = {isa = PBXBuildFile; fileRef = AB5F84B124F8F7E3000400D4 /* Migration0To1.swift */; };
		AB5F84B424F8FA26000400D4 /* SerialMigratorTests.swift in Sources */ = {isa = PBXBuildFile; fileRef = AB5F84B324F8FA26000400D4 /* SerialMigratorTests.swift */; };
		AB5F84BB24F92876000400D4 /* Migration0To1Tests.swift in Sources */ = {isa = PBXBuildFile; fileRef = AB5F84BA24F92876000400D4 /* Migration0To1Tests.swift */; };
		AB5F84BD24F92E92000400D4 /* SerialMigratorFake.swift in Sources */ = {isa = PBXBuildFile; fileRef = AB5F84BC24F92E92000400D4 /* SerialMigratorFake.swift */; };
		AB5F84BE24FE2DC9000400D4 /* DownloadedPackagesSQLLiteStoreV0.swift in Sources */ = {isa = PBXBuildFile; fileRef = AB5F84B824F92855000400D4 /* DownloadedPackagesSQLLiteStoreV0.swift */; };
		AB5F84C024FE2EB3000400D4 /* DownloadedPackagesStoreV0.swift in Sources */ = {isa = PBXBuildFile; fileRef = AB5F84BF24FE2EB3000400D4 /* DownloadedPackagesStoreV0.swift */; };
		AB6289CF251BA01400CF61D2 /* Bundle+Version.swift in Sources */ = {isa = PBXBuildFile; fileRef = AB6289CE251BA01400CF61D2 /* Bundle+Version.swift */; };
		AB6289D4251BA4EC00CF61D2 /* String+Compare.swift in Sources */ = {isa = PBXBuildFile; fileRef = AB6289D3251BA4EC00CF61D2 /* String+Compare.swift */; };
		AB6289D9251C833100CF61D2 /* DMDeltaOnboardingViewController.swift in Sources */ = {isa = PBXBuildFile; fileRef = AB6289D8251C833100CF61D2 /* DMDeltaOnboardingViewController.swift */; };
		AB628A1F251CDADE00CF61D2 /* ServerEnvironments.json in Resources */ = {isa = PBXBuildFile; fileRef = AB628A1E251CDADE00CF61D2 /* ServerEnvironments.json */; };
		AB7420AC251B67A8006666AC /* DeltaOnboardingV15.swift in Sources */ = {isa = PBXBuildFile; fileRef = AB7420AB251B67A8006666AC /* DeltaOnboardingV15.swift */; };
		AB7420B7251B69E2006666AC /* DeltaOnboardingCoordinator.swift in Sources */ = {isa = PBXBuildFile; fileRef = AB7420B6251B69E2006666AC /* DeltaOnboardingCoordinator.swift */; };
		AB7420C2251B7D59006666AC /* DeltaOnboardingProtocols.swift in Sources */ = {isa = PBXBuildFile; fileRef = AB7420C1251B7D59006666AC /* DeltaOnboardingProtocols.swift */; };
		AB7420CB251B7D93006666AC /* DeltaOnboardingV15ViewController.swift in Sources */ = {isa = PBXBuildFile; fileRef = AB7420CA251B7D93006666AC /* DeltaOnboardingV15ViewController.swift */; };
		AB7420DD251B8101006666AC /* DeltaOnboardingCoordinatorTests.swift in Sources */ = {isa = PBXBuildFile; fileRef = AB7420DC251B8101006666AC /* DeltaOnboardingCoordinatorTests.swift */; };
		AB7E2A80255ACC06005C90F6 /* Date+Utils.swift in Sources */ = {isa = PBXBuildFile; fileRef = AB7E2A7F255ACC06005C90F6 /* Date+Utils.swift */; };
		AB8B0D3225305384009C067B /* Localizable.links.strings in Resources */ = {isa = PBXBuildFile; fileRef = AB8B0D3425305384009C067B /* Localizable.links.strings */; };
		AB8B0D4525306089009C067B /* Localizable.links.strings in Resources */ = {isa = PBXBuildFile; fileRef = AB8B0D3425305384009C067B /* Localizable.links.strings */; };
		AB8BC3472551B97700F3B5A7 /* DownloadedPackagesStoreErrorStub.swift in Sources */ = {isa = PBXBuildFile; fileRef = AB8BC3462551B97700F3B5A7 /* DownloadedPackagesStoreErrorStub.swift */; };
		AB8BC34F2551BBE100F3B5A7 /* HourKeyPackagesDownloadTests.swift in Sources */ = {isa = PBXBuildFile; fileRef = AB8BC34E2551BBE100F3B5A7 /* HourKeyPackagesDownloadTests.swift */; };
		ABAE0A14257F77C40030ED47 /* ContactDiaryStoreV1.swift in Sources */ = {isa = PBXBuildFile; fileRef = ABAE0A13257F77C40030ED47 /* ContactDiaryStoreV1.swift */; };
		ABAE0A1C257F77D90030ED47 /* ContactDiaryStoreSchemaV1.swift in Sources */ = {isa = PBXBuildFile; fileRef = ABAE0A1B257F77D90030ED47 /* ContactDiaryStoreSchemaV1.swift */; };
		ABAE0A37257FA88D0030ED47 /* ContactDiaryStoreSchemaV1Tests.swift in Sources */ = {isa = PBXBuildFile; fileRef = ABAE0A36257FA88D0030ED47 /* ContactDiaryStoreSchemaV1Tests.swift */; };
		ABAE0A3F257FAC970030ED47 /* ContactDiaryStoreV1Tests.swift in Sources */ = {isa = PBXBuildFile; fileRef = ABAE0A3E257FAC970030ED47 /* ContactDiaryStoreV1Tests.swift */; };
		ABD2F634254C533200DC1958 /* KeyPackageDownload.swift in Sources */ = {isa = PBXBuildFile; fileRef = ABD2F633254C533200DC1958 /* KeyPackageDownload.swift */; };
		ABDA2792251CE308006BAE84 /* DMServerEnvironmentViewController.swift in Sources */ = {isa = PBXBuildFile; fileRef = ABDA2791251CE308006BAE84 /* DMServerEnvironmentViewController.swift */; };
		ABFCE98A255C32EF0075FF13 /* AppConfigMetadata.swift in Sources */ = {isa = PBXBuildFile; fileRef = ABFCE989255C32EE0075FF13 /* AppConfigMetadata.swift */; };
		B103193224E18A0A00DD02EF /* DMMenuItem.swift in Sources */ = {isa = PBXBuildFile; fileRef = B103193124E18A0A00DD02EF /* DMMenuItem.swift */; };
		B10F9B8B249961BC00C418F4 /* DynamicTypeLabelTests.swift in Sources */ = {isa = PBXBuildFile; fileRef = B10F9B89249961B500C418F4 /* DynamicTypeLabelTests.swift */; };
		B10F9B8C249961CE00C418F4 /* UIFont+DynamicTypeTests.swift in Sources */ = {isa = PBXBuildFile; fileRef = B163D11424993F64001A322C /* UIFont+DynamicTypeTests.swift */; };
		B10FD5ED246EAADC00E9D7F2 /* AppInformationDetailViewController.swift in Sources */ = {isa = PBXBuildFile; fileRef = 71CC3E9E246D6B6800217F2C /* AppInformationDetailViewController.swift */; };
		B10FD5F1246EAB1000E9D7F2 /* AppInformationViewController+DynamicTableViewModel.swift in Sources */ = {isa = PBXBuildFile; fileRef = 71CC3E9C246D5D8000217F2C /* AppInformationViewController+DynamicTableViewModel.swift */; };
		B10FD5F4246EAC1700E9D7F2 /* AppleFilesWriter.swift in Sources */ = {isa = PBXBuildFile; fileRef = B10FD5F3246EAC1700E9D7F2 /* AppleFilesWriter.swift */; };
		B111EE2C2465D9F7001AEBB4 /* String+Localization.swift in Sources */ = {isa = PBXBuildFile; fileRef = B111EE2B2465D9F7001AEBB4 /* String+Localization.swift */; };
		B112545A246F2C6500AB5036 /* ENTemporaryExposureKey+Convert.swift in Sources */ = {isa = PBXBuildFile; fileRef = B1125459246F2C6500AB5036 /* ENTemporaryExposureKey+Convert.swift */; };
		B11655932491437600316087 /* RiskProvidingConfigurationTests.swift in Sources */ = {isa = PBXBuildFile; fileRef = B11655922491437600316087 /* RiskProvidingConfigurationTests.swift */; };
		B1175213248A83AB00C3325C /* Risk.swift in Sources */ = {isa = PBXBuildFile; fileRef = B1175212248A83AB00C3325C /* Risk.swift */; };
		B1175216248A9F9600C3325C /* ConvertingKeysTests.swift in Sources */ = {isa = PBXBuildFile; fileRef = B1175215248A9F9600C3325C /* ConvertingKeysTests.swift */; };
		B117909824914D77007FF821 /* StoreTests.swift in Sources */ = {isa = PBXBuildFile; fileRef = 01D3ECFF2490230400551E65 /* StoreTests.swift */; };
		B11E619B246EE4B0004A056A /* DynamicTypeLabel.swift in Sources */ = {isa = PBXBuildFile; fileRef = 71CC3EA0246D6BBF00217F2C /* DynamicTypeLabel.swift */; };
		B11E619C246EE4E9004A056A /* UIFont+DynamicType.swift in Sources */ = {isa = PBXBuildFile; fileRef = 71CC3EA2246D6C4000217F2C /* UIFont+DynamicType.swift */; };
		B120C7C924AFE7B800F68FF1 /* ActiveTracingTests.swift in Sources */ = {isa = PBXBuildFile; fileRef = B120C7C824AFE7B800F68FF1 /* ActiveTracingTests.swift */; };
		B120C7CA24AFF12D00F68FF1 /* ActiveTracing.swift in Sources */ = {isa = PBXBuildFile; fileRef = B120C7C524AFDAB900F68FF1 /* ActiveTracing.swift */; };
		B1218920248AD79900496210 /* ClientMock.swift in Sources */ = {isa = PBXBuildFile; fileRef = CD678F6C246C43EE00B6A0F8 /* ClientMock.swift */; };
		B1221BE02492ECE800E6C4E4 /* CFDictionary+KeychainQuery.swift in Sources */ = {isa = PBXBuildFile; fileRef = B1221BDF2492ECE800E6C4E4 /* CFDictionary+KeychainQuery.swift */; };
		B1221BE22492ED0F00E6C4E4 /* CFDictionary+KeychainQueryTests.swift in Sources */ = {isa = PBXBuildFile; fileRef = B1221BE12492ED0F00E6C4E4 /* CFDictionary+KeychainQueryTests.swift */; };
		B143DBDF2477F292000A29E8 /* ExposureNotificationSettingViewController.swift in Sources */ = {isa = PBXBuildFile; fileRef = 853D98842469DC8100490DBA /* ExposureNotificationSettingViewController.swift */; };
		B14D0CD9246E946E00D5BEBC /* ExposureDetection.swift in Sources */ = {isa = PBXBuildFile; fileRef = B1A9E70D246D73180024CC12 /* ExposureDetection.swift */; };
		B14D0CDB246E968C00D5BEBC /* String+Today.swift in Sources */ = {isa = PBXBuildFile; fileRef = B14D0CDA246E968C00D5BEBC /* String+Today.swift */; };
		B14D0CDD246E972400D5BEBC /* ExposureDetectionDelegate.swift in Sources */ = {isa = PBXBuildFile; fileRef = B14D0CDC246E972400D5BEBC /* ExposureDetectionDelegate.swift */; };
		B14D0CDF246E976400D5BEBC /* ExposureDetectionTransaction+DidEndPrematurelyReason.swift in Sources */ = {isa = PBXBuildFile; fileRef = B14D0CDE246E976400D5BEBC /* ExposureDetectionTransaction+DidEndPrematurelyReason.swift */; };
		B153096A24706F1000A4A1BD /* URLSession+Default.swift in Sources */ = {isa = PBXBuildFile; fileRef = B153096924706F1000A4A1BD /* URLSession+Default.swift */; };
		B153096C24706F2400A4A1BD /* URLSessionConfiguration+Default.swift in Sources */ = {isa = PBXBuildFile; fileRef = B153096B24706F2400A4A1BD /* URLSessionConfiguration+Default.swift */; };
		B15382E5248273F30010F007 /* MockTestStore.swift in Sources */ = {isa = PBXBuildFile; fileRef = B15382E3248273DC0010F007 /* MockTestStore.swift */; };
		B15382E7248290BB0010F007 /* AppleFilesWriterTests.swift in Sources */ = {isa = PBXBuildFile; fileRef = B15382E6248290BB0010F007 /* AppleFilesWriterTests.swift */; };
		B15382FE248424F00010F007 /* ExposureDetectionTests.swift in Sources */ = {isa = PBXBuildFile; fileRef = B15382FD248424F00010F007 /* ExposureDetectionTests.swift */; };
		B16177E824802F9B006E435A /* DownloadedPackagesSQLLiteStoreTests.swift in Sources */ = {isa = PBXBuildFile; fileRef = B16177E724802F9B006E435A /* DownloadedPackagesSQLLiteStoreTests.swift */; };
		B161782524804AC3006E435A /* DownloadedPackagesSQLLiteStoreV1.swift in Sources */ = {isa = PBXBuildFile; fileRef = B161782424804AC3006E435A /* DownloadedPackagesSQLLiteStoreV1.swift */; };
		B163D1102499068D001A322C /* SettingsViewModelTests.swift in Sources */ = {isa = PBXBuildFile; fileRef = B163D10F2499068D001A322C /* SettingsViewModelTests.swift */; };
		B16457B524DC11EF002879EB /* DMLastSubmissionRequetViewController.swift in Sources */ = {isa = PBXBuildFile; fileRef = B16457B424DC11EF002879EB /* DMLastSubmissionRequetViewController.swift */; };
		B16457BB24DC3309002879EB /* DMLogsViewController.swift in Sources */ = {isa = PBXBuildFile; fileRef = B16457BA24DC3309002879EB /* DMLogsViewController.swift */; };
		B16457BD24DC3F4E002879EB /* DMKeysViewController.swift in Sources */ = {isa = PBXBuildFile; fileRef = B1FC2D1C24D9C87F00083C81 /* DMKeysViewController.swift */; };
		B1741B492462C207006275D9 /* Client.swift in Sources */ = {isa = PBXBuildFile; fileRef = B1741B482462C207006275D9 /* Client.swift */; };
		B1741B4C2462C21F006275D9 /* DMDeveloperMenu.swift in Sources */ = {isa = PBXBuildFile; fileRef = B1741B432461C257006275D9 /* DMDeveloperMenu.swift */; };
		B1741B4E2462C21F006275D9 /* DMViewController.swift in Sources */ = {isa = PBXBuildFile; fileRef = B1569DDE245D70990079FCD7 /* DMViewController.swift */; };
		B1741B582462EBDB006275D9 /* HomeViewController.swift in Sources */ = {isa = PBXBuildFile; fileRef = 51CE1B2E245F5CFC002CF42A /* HomeViewController.swift */; };
		B17A44A22464906A00CB195E /* KeyTests.swift in Sources */ = {isa = PBXBuildFile; fileRef = B17A44A12464906A00CB195E /* KeyTests.swift */; };
		B17F2D48248CEB4C00CAA38F /* DetectionMode.swift in Sources */ = {isa = PBXBuildFile; fileRef = B18E852E248C29D400CF4FB8 /* DetectionMode.swift */; };
		B184A380248FFCBE007180F6 /* SecureStore.swift in Sources */ = {isa = PBXBuildFile; fileRef = B184A37F248FFCBE007180F6 /* SecureStore.swift */; };
		B184A383248FFCE2007180F6 /* CodableExposureDetectionSummary.swift in Sources */ = {isa = PBXBuildFile; fileRef = B184A382248FFCE2007180F6 /* CodableExposureDetectionSummary.swift */; };
		B18755D124DC45CA00A9202E /* DMStoreViewController.swift in Sources */ = {isa = PBXBuildFile; fileRef = B18755D024DC45CA00A9202E /* DMStoreViewController.swift */; };
		B18C411D246DB30000B8D8CB /* URL+Helper.swift in Sources */ = {isa = PBXBuildFile; fileRef = B18C411C246DB30000B8D8CB /* URL+Helper.swift */; };
		B19FD7112491A07000A9D56A /* String+SemanticVersion.swift in Sources */ = {isa = PBXBuildFile; fileRef = B19FD7102491A07000A9D56A /* String+SemanticVersion.swift */; };
		B19FD7132491A08500A9D56A /* SAP_SemanticVersion+Compare.swift in Sources */ = {isa = PBXBuildFile; fileRef = B19FD7122491A08500A9D56A /* SAP_SemanticVersion+Compare.swift */; };
		B19FD7152491A4A300A9D56A /* SAP_SemanticVersionTests.swift in Sources */ = {isa = PBXBuildFile; fileRef = B19FD7142491A4A300A9D56A /* SAP_SemanticVersionTests.swift */; };
		B1A31F6924DAE6C000E263DF /* DMKeyCell.swift in Sources */ = {isa = PBXBuildFile; fileRef = B1A31F6824DAE6C000E263DF /* DMKeyCell.swift */; };
		B1A89F3824819C2B00DA1CEC /* HomeInteractor.swift in Sources */ = {isa = PBXBuildFile; fileRef = 5111E7622460BB1500ED6498 /* HomeInteractor.swift */; };
		B1A89F3924819CC200DA1CEC /* ExposureStateUpdating.swift in Sources */ = {isa = PBXBuildFile; fileRef = B18CADAD24782FA4006F53F0 /* ExposureStateUpdating.swift */; };
		B1A89F3A24819CD300DA1CEC /* HomeRiskImageItemViewConfigurator.swift in Sources */ = {isa = PBXBuildFile; fileRef = 514EE99F246D4DF800DE4884 /* HomeRiskImageItemViewConfigurator.swift */; };
		B1A89F3B24819CE800DA1CEC /* LabelTableViewCell.swift in Sources */ = {isa = PBXBuildFile; fileRef = CDD87C5C247559E3007CE6CA /* LabelTableViewCell.swift */; };
		B1AC51D624CED8820087C35B /* DetectionModeTests.swift in Sources */ = {isa = PBXBuildFile; fileRef = B1AC51D524CED8820087C35B /* DetectionModeTests.swift */; };
		B1B381432472EF8B0056BEEE /* HTTPClient+Configuration.swift in Sources */ = {isa = PBXBuildFile; fileRef = B12995E8246C344100854AD0 /* HTTPClient+Configuration.swift */; };
		B1B5A76024924B3D0029D5D7 /* FMDB in Frameworks */ = {isa = PBXBuildFile; productRef = B1B5A75F24924B3D0029D5D7 /* FMDB */; };
		B1BD9E7E24898A2300BD3930 /* ExposureDetectionViewController+DynamicTableViewModel.swift in Sources */ = {isa = PBXBuildFile; fileRef = 714CD8662472885900F56450 /* ExposureDetectionViewController+DynamicTableViewModel.swift */; };
		B1BFE27224BDE1D500C1181D /* HomeViewController+HowRiskDetectionWorks.swift in Sources */ = {isa = PBXBuildFile; fileRef = B1BFE27124BDE1D500C1181D /* HomeViewController+HowRiskDetectionWorks.swift */; };
		B1C6ECFF247F089E0066138F /* RiskImageItemView.swift in Sources */ = {isa = PBXBuildFile; fileRef = 51B5B415246DF13D00DC5D3E /* RiskImageItemView.swift */; };
		B1C6ED00247F23730066138F /* NotificationName.swift in Sources */ = {isa = PBXBuildFile; fileRef = 51D420D324586DCA00AD70CA /* NotificationName.swift */; };
		B1C7EE4424938E9E00F1F284 /* ExposureDetection_DidEndPrematurelyReason+ErrorHandling.swift in Sources */ = {isa = PBXBuildFile; fileRef = B1C7EE4324938E9E00F1F284 /* ExposureDetection_DidEndPrematurelyReason+ErrorHandling.swift */; };
		B1C7EE4624938EB700F1F284 /* ExposureDetection_DidEndPrematurelyReason+ErrorHandlingTests.swift in Sources */ = {isa = PBXBuildFile; fileRef = B1C7EE4524938EB700F1F284 /* ExposureDetection_DidEndPrematurelyReason+ErrorHandlingTests.swift */; };
		B1C7EE482493D97000F1F284 /* RiskProvidingConfigurationManualTriggerTests.swift in Sources */ = {isa = PBXBuildFile; fileRef = B1C7EE472493D97000F1F284 /* RiskProvidingConfigurationManualTriggerTests.swift */; };
		B1C7EEAE24941A3B00F1F284 /* ManualExposureDetectionState.swift in Sources */ = {isa = PBXBuildFile; fileRef = B1C7EEAD24941A3B00F1F284 /* ManualExposureDetectionState.swift */; };
		B1C7EEB024941A6B00F1F284 /* RiskConsumer.swift in Sources */ = {isa = PBXBuildFile; fileRef = B1C7EEAF24941A6B00F1F284 /* RiskConsumer.swift */; };
		B1CD333E24865E0000B06E9B /* TracingStatusHistoryTests.swift in Sources */ = {isa = PBXBuildFile; fileRef = B1CD333D24865E0000B06E9B /* TracingStatusHistoryTests.swift */; };
		B1CD33412486AA7100B06E9B /* CoronaWarnURLSessionDelegate.swift in Sources */ = {isa = PBXBuildFile; fileRef = B1CD33402486AA7100B06E9B /* CoronaWarnURLSessionDelegate.swift */; };
		B1D431C8246C69F300E728AD /* HTTPClient+ConfigurationTests.swift in Sources */ = {isa = PBXBuildFile; fileRef = B1D431C7246C69F300E728AD /* HTTPClient+ConfigurationTests.swift */; };
		B1D431CB246C84A400E728AD /* DownloadedPackagesStoreV1.swift in Sources */ = {isa = PBXBuildFile; fileRef = B1D431CA246C84A400E728AD /* DownloadedPackagesStoreV1.swift */; };
		B1D6B002247DA0320079DDD3 /* ExposureDetectionViewControllerDelegate.swift in Sources */ = {isa = PBXBuildFile; fileRef = B1D6B001247DA0320079DDD3 /* ExposureDetectionViewControllerDelegate.swift */; };
		B1D6B004247DA4920079DDD3 /* UIApplication+CoronaWarn.swift in Sources */ = {isa = PBXBuildFile; fileRef = B1D6B003247DA4920079DDD3 /* UIApplication+CoronaWarn.swift */; };
		B1D8CB2724DD44C6008C6010 /* DMTracingHistoryViewController.swift in Sources */ = {isa = PBXBuildFile; fileRef = B1D8CB2524DD4371008C6010 /* DMTracingHistoryViewController.swift */; };
		B1DDDABC247137B000A07175 /* HTTPClientConfigurationEndpointTests.swift in Sources */ = {isa = PBXBuildFile; fileRef = B1DDDABB247137B000A07175 /* HTTPClientConfigurationEndpointTests.swift */; };
		B1DDDABE24713BAD00A07175 /* SAPDownloadedPackage.swift in Sources */ = {isa = PBXBuildFile; fileRef = B1A9E710246D782F0024CC12 /* SAPDownloadedPackage.swift */; };
		B1E23B8624FE4DD3006BCDA6 /* PublicKeyProviderTests.swift in Sources */ = {isa = PBXBuildFile; fileRef = B1E23B8524FE4DD3006BCDA6 /* PublicKeyProviderTests.swift */; };
		B1E8C99D2479D4E7006DC678 /* DMSubmissionStateViewController.swift in Sources */ = {isa = PBXBuildFile; fileRef = B1E8C99C2479D4E7006DC678 /* DMSubmissionStateViewController.swift */; };
		B1EAEC8B24711884003BE9A2 /* URLSession+Convenience.swift in Sources */ = {isa = PBXBuildFile; fileRef = B1EAEC8A24711884003BE9A2 /* URLSession+Convenience.swift */; };
		B1EAEC8F247118D1003BE9A2 /* URLSession+ConvenienceTests.swift in Sources */ = {isa = PBXBuildFile; fileRef = B1EAEC8D247118CB003BE9A2 /* URLSession+ConvenienceTests.swift */; };
		B1EDFD88248E741B00E7EAFF /* SwiftProtobuf in Frameworks */ = {isa = PBXBuildFile; productRef = B10FB02F246036F3004CA11E /* SwiftProtobuf */; };
		B1EDFD89248E741B00E7EAFF /* ZIPFoundation in Frameworks */ = {isa = PBXBuildFile; productRef = B1E8C9A4247AB869006DC678 /* ZIPFoundation */; };
		B1EDFD8D248E74D000E7EAFF /* URL+StaticString.swift in Sources */ = {isa = PBXBuildFile; fileRef = B1EDFD8C248E74D000E7EAFF /* URL+StaticString.swift */; };
		B1F82DF224718C7300E2E56A /* DMBackendConfigurationViewController.swift in Sources */ = {isa = PBXBuildFile; fileRef = B1F82DF124718C7300E2E56A /* DMBackendConfigurationViewController.swift */; };
		B1F8AE482479B4C30093A588 /* api-response-day-2020-05-16 in Resources */ = {isa = PBXBuildFile; fileRef = B1F8AE472479B4C30093A588 /* api-response-day-2020-05-16 */; };
		B1FC2D2024D9C8DF00083C81 /* SAP_TemporaryExposureKey+DeveloperMenu.swift in Sources */ = {isa = PBXBuildFile; fileRef = B1FC2D1F24D9C8DF00083C81 /* SAP_TemporaryExposureKey+DeveloperMenu.swift */; };
		B1FE13EB24891CFA00D012E5 /* RiskProvider.swift in Sources */ = {isa = PBXBuildFile; fileRef = B1FE13DE248821E000D012E5 /* RiskProvider.swift */; };
		B1FE13EC24891CFE00D012E5 /* RiskProviding.swift in Sources */ = {isa = PBXBuildFile; fileRef = B1FE13DC248821CB00D012E5 /* RiskProviding.swift */; };
		B1FE13ED24891D0400D012E5 /* RiskProviderTests.swift in Sources */ = {isa = PBXBuildFile; fileRef = B1FE13E1248824E900D012E5 /* RiskProviderTests.swift */; };
		B1FE13EF24891D0C00D012E5 /* RiskProvidingConfiguration.swift in Sources */ = {isa = PBXBuildFile; fileRef = B1FE13E52488255900D012E5 /* RiskProvidingConfiguration.swift */; };
		B1FE13FB24896E6700D012E5 /* AppConfigurationProviding.swift in Sources */ = {isa = PBXBuildFile; fileRef = B1FE13FA24896E6700D012E5 /* AppConfigurationProviding.swift */; };
		B1FE13FE24896EF700D012E5 /* CachedAppConfigurationTests.swift in Sources */ = {isa = PBXBuildFile; fileRef = B1FE13FD24896EF700D012E5 /* CachedAppConfigurationTests.swift */; };
		B1FE13FF2489708200D012E5 /* CachedAppConfiguration.swift in Sources */ = {isa = PBXBuildFile; fileRef = B1FE13F824896DDB00D012E5 /* CachedAppConfiguration.swift */; };
		B1FF6B6E2497D0B50041CF02 /* CWASQLite.h in Headers */ = {isa = PBXBuildFile; fileRef = B1FF6B6C2497D0B50041CF02 /* CWASQLite.h */; settings = {ATTRIBUTES = (Public, ); }; };
		B1FF6B772497D2330041CF02 /* sqlite3.h in Headers */ = {isa = PBXBuildFile; fileRef = 0DFCC2712484DC8400E2811D /* sqlite3.h */; settings = {ATTRIBUTES = (Public, ); }; };
		BA112DF7255586E9007F5712 /* WifiOnlyHTTPClient.swift in Sources */ = {isa = PBXBuildFile; fileRef = BA112DF6255586E9007F5712 /* WifiOnlyHTTPClient.swift */; };
		BA112E0A25559CDD007F5712 /* ClientWifiOnly.swift in Sources */ = {isa = PBXBuildFile; fileRef = BA112E0925559CDD007F5712 /* ClientWifiOnly.swift */; };
		BA11D5BA2588D590005DCD6B /* DiaryAddAndEditEntryViewModelTest.swift in Sources */ = {isa = PBXBuildFile; fileRef = BA11D5B92588D590005DCD6B /* DiaryAddAndEditEntryViewModelTest.swift */; };
		BA27993B255995E100C3B64D /* DMWifiClientViewController.swift in Sources */ = {isa = PBXBuildFile; fileRef = BA27993A255995E100C3B64D /* DMWifiClientViewController.swift */; };
		BA288AF42582616E0071009A /* DiaryInfoViewModelTest.swift in Sources */ = {isa = PBXBuildFile; fileRef = BA288AF32582616E0071009A /* DiaryInfoViewModelTest.swift */; };
		BA6C8A9E254D634E008344F5 /* RiskCalculationConfiguration.swift in Sources */ = {isa = PBXBuildFile; fileRef = BA6C8A9D254D634E008344F5 /* RiskCalculationConfiguration.swift */; };
		BA6C8AA6254D63A0008344F5 /* MinutesAtAttenuationFilter.swift in Sources */ = {isa = PBXBuildFile; fileRef = BA6C8AA5254D63A0008344F5 /* MinutesAtAttenuationFilter.swift */; };
		BA6C8AAE254D6476008344F5 /* ENARange.swift in Sources */ = {isa = PBXBuildFile; fileRef = BA6C8AAD254D6476008344F5 /* ENARange.swift */; };
		BA6C8AB9254D64D3008344F5 /* MinutesAtAttenuationWeight.swift in Sources */ = {isa = PBXBuildFile; fileRef = BA6C8AB8254D64D3008344F5 /* MinutesAtAttenuationWeight.swift */; };
		BA6C8AC4254D650C008344F5 /* NormalizedTimePerEWToRiskLevelMapping.swift in Sources */ = {isa = PBXBuildFile; fileRef = BA6C8AC3254D650C008344F5 /* NormalizedTimePerEWToRiskLevelMapping.swift */; };
		BA6C8ACC254D6537008344F5 /* TrlEncoding.swift in Sources */ = {isa = PBXBuildFile; fileRef = BA6C8ACB254D6537008344F5 /* TrlEncoding.swift */; };
		BA6C8AD4254D6552008344F5 /* TrlFilter.swift in Sources */ = {isa = PBXBuildFile; fileRef = BA6C8AD3254D6552008344F5 /* TrlFilter.swift */; };
		BA6C8AEC254D65C4008344F5 /* ExposureWindow.swift in Sources */ = {isa = PBXBuildFile; fileRef = BA6C8AEB254D65C4008344F5 /* ExposureWindow.swift */; };
		BA6C8AF4254D65E1008344F5 /* ScanInstance.swift in Sources */ = {isa = PBXBuildFile; fileRef = BA6C8AF3254D65E1008344F5 /* ScanInstance.swift */; };
		BA6C8B05254D6B1F008344F5 /* RiskCalculation.swift in Sources */ = {isa = PBXBuildFile; fileRef = BA6C8B04254D6B1F008344F5 /* RiskCalculation.swift */; };
		BA6C8B0E254D6BF9008344F5 /* RiskCalculationTest.swift in Sources */ = {isa = PBXBuildFile; fileRef = BA6C8B0D254D6BF9008344F5 /* RiskCalculationTest.swift */; };
		BA6C8B17254D729A008344F5 /* exposure-windows-risk-calculation.json in Resources */ = {isa = PBXBuildFile; fileRef = BA6C8A8F254D61F4008344F5 /* exposure-windows-risk-calculation.json */; };
		BA6C8B24254D76ED008344F5 /* ExposureWindowTestCase.swift in Sources */ = {isa = PBXBuildFile; fileRef = BA6C8AE3254D6598008344F5 /* ExposureWindowTestCase.swift */; };
		BA6C8B2B254D76F7008344F5 /* TestCasesWithConfiguration.swift in Sources */ = {isa = PBXBuildFile; fileRef = BA6C8A95254D62C3008344F5 /* TestCasesWithConfiguration.swift */; };
		BA6C8B51254D80DF008344F5 /* ExposureWindowTest.swift in Sources */ = {isa = PBXBuildFile; fileRef = BA6C8B50254D80DF008344F5 /* ExposureWindowTest.swift */; };
		BA6D1634255AD2AA00ED3492 /* DMWifiClientViewModel.swift in Sources */ = {isa = PBXBuildFile; fileRef = BA6D1633255AD2AA00ED3492 /* DMWifiClientViewModel.swift */; };
		BA6D163A255AD35900ED3492 /* DMSwitchTableViewCell.swift in Sources */ = {isa = PBXBuildFile; fileRef = BA6D1638255AD35900ED3492 /* DMSwitchTableViewCell.swift */; };
		BA6D163B255AD35900ED3492 /* DMSwitchTableViewCell.xib in Resources */ = {isa = PBXBuildFile; fileRef = BA6D1639255AD35900ED3492 /* DMSwitchTableViewCell.xib */; };
		BA6D1640255ADD0500ED3492 /* DMSwitchCellViewModel.swift in Sources */ = {isa = PBXBuildFile; fileRef = BA6D163F255ADD0400ED3492 /* DMSwitchCellViewModel.swift */; };
		BA8BBA08255A90690034D4BC /* WifiHTTPClientTests.swift in Sources */ = {isa = PBXBuildFile; fileRef = BA8BBA07255A90690034D4BC /* WifiHTTPClientTests.swift */; };
		BA904C9E25769D1800692110 /* TanInputView.swift in Sources */ = {isa = PBXBuildFile; fileRef = BA904C9D25769D1800692110 /* TanInputView.swift */; };
		BA904CA62576A0B900692110 /* ENAInputLabel.swift in Sources */ = {isa = PBXBuildFile; fileRef = BA904CA52576A0B900692110 /* ENAInputLabel.swift */; };
		BA92A45E255163460063B46F /* ExposureSubmissionQRScannerViewModelGuidTests.swift in Sources */ = {isa = PBXBuildFile; fileRef = BA92A45D255163460063B46F /* ExposureSubmissionQRScannerViewModelGuidTests.swift */; };
		BA9DD53F2567BDAC00C326FF /* TestResultAvailableViewModelTest.swift in Sources */ = {isa = PBXBuildFile; fileRef = BA9DD53E2567BDAC00C326FF /* TestResultAvailableViewModelTest.swift */; };
		BAB1239C2572A06D00A179FB /* TanInputViewModel.swift in Sources */ = {isa = PBXBuildFile; fileRef = BAB1239B2572A06D00A179FB /* TanInputViewModel.swift */; };
		BAB123A22572A0B700A179FB /* TanInputViewController.swift in Sources */ = {isa = PBXBuildFile; fileRef = BAB123A02572A0B700A179FB /* TanInputViewController.swift */; };
		BAC0A4DE25768039002B5361 /* TanInputViewModelTests.swift in Sources */ = {isa = PBXBuildFile; fileRef = BAC0A4DD25768039002B5361 /* TanInputViewModelTests.swift */; };
		BAC42DC42583AF9D001A94C0 /* DiaryEntryTextField.swift in Sources */ = {isa = PBXBuildFile; fileRef = BAC42DC32583AF9D001A94C0 /* DiaryEntryTextField.swift */; };
		BAD962FB25668F4000FAB615 /* TestResultAvailableViewController.swift in Sources */ = {isa = PBXBuildFile; fileRef = BAD962FA25668F4000FAB615 /* TestResultAvailableViewController.swift */; };
		BAD9630025668F8E00FAB615 /* TestResultAvailableViewModel.swift in Sources */ = {isa = PBXBuildFile; fileRef = BAD962FF25668F8E00FAB615 /* TestResultAvailableViewModel.swift */; };
		CD2EC329247D82EE00C6B3F9 /* NotificationSettingsViewController.swift in Sources */ = {isa = PBXBuildFile; fileRef = CD2EC328247D82EE00C6B3F9 /* NotificationSettingsViewController.swift */; };
		CD678F6F246C43FC00B6A0F8 /* MockURLSession.swift in Sources */ = {isa = PBXBuildFile; fileRef = CD678F6E246C43FC00B6A0F8 /* MockURLSession.swift */; };
		CD8638532477EBD400A5A07C /* SettingsViewModel.swift in Sources */ = {isa = PBXBuildFile; fileRef = CD8638522477EBD400A5A07C /* SettingsViewModel.swift */; };
		CD99A3A9245C272400BF12AF /* ExposureSubmissionService.swift in Sources */ = {isa = PBXBuildFile; fileRef = CD99A3A8245C272400BF12AF /* ExposureSubmissionService.swift */; };
		CD99A3CA2461A47C00BF12AF /* AppStrings.swift in Sources */ = {isa = PBXBuildFile; fileRef = CD99A3C92461A47C00BF12AF /* AppStrings.swift */; };
		CDA262F824AB808800612E15 /* Coordinator.swift in Sources */ = {isa = PBXBuildFile; fileRef = CDA262F724AB808800612E15 /* Coordinator.swift */; };
		CDCE11D6247D644100F30825 /* NotificationSettingsViewModel.swift in Sources */ = {isa = PBXBuildFile; fileRef = CDCE11D5247D644100F30825 /* NotificationSettingsViewModel.swift */; };
		CDCE11D9247D64C600F30825 /* NotificationSettingsOnTableViewCell.swift in Sources */ = {isa = PBXBuildFile; fileRef = CDCE11D8247D64C600F30825 /* NotificationSettingsOnTableViewCell.swift */; };
		CDCE11DB247D64D600F30825 /* NotificationSettingsOffTableViewCell.swift in Sources */ = {isa = PBXBuildFile; fileRef = CDCE11DA247D64D600F30825 /* NotificationSettingsOffTableViewCell.swift */; };
		CDD87C56247556DE007CE6CA /* MainSettingsTableViewCell.swift in Sources */ = {isa = PBXBuildFile; fileRef = CDD87C54247556DE007CE6CA /* MainSettingsTableViewCell.swift */; };
		CDF27BD3246ADBA70044D32B /* ExposureSubmissionServiceTests.swift in Sources */ = {isa = PBXBuildFile; fileRef = CDF27BD2246ADBA70044D32B /* ExposureSubmissionServiceTests.swift */; };
		CDF27BD5246ADBF30044D32B /* HTTPClient+DaysAndHoursTests.swift in Sources */ = {isa = PBXBuildFile; fileRef = CDF27BD4246ADBF30044D32B /* HTTPClient+DaysAndHoursTests.swift */; };
		EB08F1782541CE3300D11FA9 /* risk_score_classification.pb.swift in Sources */ = {isa = PBXBuildFile; fileRef = EB08F1702541CE3200D11FA9 /* risk_score_classification.pb.swift */; };
		EB08F1792541CE3300D11FA9 /* attenuation_duration.pb.swift in Sources */ = {isa = PBXBuildFile; fileRef = EB08F1712541CE3200D11FA9 /* attenuation_duration.pb.swift */; };
		EB08F17A2541CE3300D11FA9 /* risk_level.pb.swift in Sources */ = {isa = PBXBuildFile; fileRef = EB08F1722541CE3200D11FA9 /* risk_level.pb.swift */; };
		EB08F17B2541CE3300D11FA9 /* app_features.pb.swift in Sources */ = {isa = PBXBuildFile; fileRef = EB08F1732541CE3200D11FA9 /* app_features.pb.swift */; };
		EB08F17C2541CE3300D11FA9 /* submission_payload.pb.swift in Sources */ = {isa = PBXBuildFile; fileRef = EB08F1742541CE3200D11FA9 /* submission_payload.pb.swift */; };
		EB08F17E2541CE3300D11FA9 /* app_version_config.pb.swift in Sources */ = {isa = PBXBuildFile; fileRef = EB08F1762541CE3200D11FA9 /* app_version_config.pb.swift */; };
		EB08F17F2541CE3300D11FA9 /* risk_score_parameters.pb.swift in Sources */ = {isa = PBXBuildFile; fileRef = EB08F1772541CE3200D11FA9 /* risk_score_parameters.pb.swift */; };
		EB08F1862541CE5700D11FA9 /* temporary_exposure_key_export.pb.swift in Sources */ = {isa = PBXBuildFile; fileRef = EB08F1832541CE5700D11FA9 /* temporary_exposure_key_export.pb.swift */; };
		EB08F1872541CE5700D11FA9 /* temporary_exposure_key_signature_list.pb.swift in Sources */ = {isa = PBXBuildFile; fileRef = EB08F1842541CE5700D11FA9 /* temporary_exposure_key_signature_list.pb.swift */; };
		EB08F1882541CE5700D11FA9 /* diagnosis_key_batch.pb.swift in Sources */ = {isa = PBXBuildFile; fileRef = EB08F1852541CE5700D11FA9 /* diagnosis_key_batch.pb.swift */; };
		EB11B02A24EE7CA500143A95 /* ENAUITestsSettings.swift in Sources */ = {isa = PBXBuildFile; fileRef = EB11B02924EE7CA500143A95 /* ENAUITestsSettings.swift */; };
		EB17144625716EA80088D7A9 /* FileManager+KeyPackageStorage.swift in Sources */ = {isa = PBXBuildFile; fileRef = EB17144525716EA80088D7A9 /* FileManager+KeyPackageStorage.swift */; };
		EB2394A024E5492900E71225 /* BackgroundAppRefreshViewModel.swift in Sources */ = {isa = PBXBuildFile; fileRef = EB23949F24E5492900E71225 /* BackgroundAppRefreshViewModel.swift */; };
		EB3BCA882507B6C1003F27C7 /* ExposureSubmissionSymptomsOnsetViewController.swift in Sources */ = {isa = PBXBuildFile; fileRef = EB3BCA872507B6C1003F27C7 /* ExposureSubmissionSymptomsOnsetViewController.swift */; };
		EB3BCA8C2507C3B0003F27C7 /* DynamicTableViewBulletPointCell.swift in Sources */ = {isa = PBXBuildFile; fileRef = EB3BCA85250799E7003F27C7 /* DynamicTableViewBulletPointCell.swift */; };
		EB6B5D882539AE9400B0ED57 /* DMNotificationsViewController.swift in Sources */ = {isa = PBXBuildFile; fileRef = EB6B5D872539AE9400B0ED57 /* DMNotificationsViewController.swift */; };
		EB6B5D8D2539B36100B0ED57 /* DMNotificationCell.swift in Sources */ = {isa = PBXBuildFile; fileRef = EB6B5D8C2539B36100B0ED57 /* DMNotificationCell.swift */; };
		EB7057D724E6BACA002235B4 /* InfoBoxView.xib in Resources */ = {isa = PBXBuildFile; fileRef = EB7057D624E6BACA002235B4 /* InfoBoxView.xib */; };
		EB7AF62A2587E98C00D94CA8 /* OpenCombineFoundation in Frameworks */ = {isa = PBXBuildFile; productRef = EB7AF6292587E98C00D94CA8 /* OpenCombineFoundation */; };
		EB7AF62C2587E98C00D94CA8 /* OpenCombine in Frameworks */ = {isa = PBXBuildFile; productRef = EB7AF62B2587E98C00D94CA8 /* OpenCombine */; };
		EB7AF62E2587E98C00D94CA8 /* OpenCombineDispatch in Frameworks */ = {isa = PBXBuildFile; productRef = EB7AF62D2587E98C00D94CA8 /* OpenCombineDispatch */; };
		EB7D205424E6A3320089264C /* InfoBoxView.swift in Sources */ = {isa = PBXBuildFile; fileRef = EB7D205324E6A3320089264C /* InfoBoxView.swift */; };
		EB7D205624E6A5930089264C /* InfoBoxViewModel.swift in Sources */ = {isa = PBXBuildFile; fileRef = EB7D205524E6A5930089264C /* InfoBoxViewModel.swift */; };
		EB7F8E9524E434E000A3CCC4 /* BackgroundAppRefreshViewController.swift in Sources */ = {isa = PBXBuildFile; fileRef = EB7F8E9424E434E000A3CCC4 /* BackgroundAppRefreshViewController.swift */; };
		EB858D2024E700D10048A0AA /* UIView+Screenshot.swift in Sources */ = {isa = PBXBuildFile; fileRef = EB858D1F24E700D10048A0AA /* UIView+Screenshot.swift */; };
		EB873540253704D100325C6C /* UNUserNotificationCenter+DeadManSwitch.swift in Sources */ = {isa = PBXBuildFile; fileRef = EB87353F253704D100325C6C /* UNUserNotificationCenter+DeadManSwitch.swift */; };
<<<<<<< HEAD
		EBA4038D2588E06E00D1F039 /* IBPCollectionViewCompositionalLayout in Frameworks */ = {isa = PBXBuildFile; productRef = EBA4038C2588E06E00D1F039 /* IBPCollectionViewCompositionalLayout */; };
		EBA403932588E0C300D1F039 /* DiffableDataSources in Frameworks */ = {isa = PBXBuildFile; productRef = EBA403922588E0C300D1F039 /* DiffableDataSources */; };
		EBA403A42588E6D400D1F039 /* IBPCollectionViewCompositionalLayoutInteroperability.swift in Sources */ = {isa = PBXBuildFile; fileRef = EBA403A32588E6D400D1F039 /* IBPCollectionViewCompositionalLayoutInteroperability.swift */; };
		EBA403D02589260D00D1F039 /* LICENSE in Resources */ = {isa = PBXBuildFile; fileRef = EBA403CE2589260D00D1F039 /* LICENSE */; };
		EBA403D12589260D00D1F039 /* ColorCompatibility.swift in Sources */ = {isa = PBXBuildFile; fileRef = EBA403CF2589260D00D1F039 /* ColorCompatibility.swift */; };
=======
		EB91288A257FBD1E00241D3E /* DiaryInfoViewModel.swift in Sources */ = {isa = PBXBuildFile; fileRef = EB912888257FBD1E00241D3E /* DiaryInfoViewModel.swift */; };
		EB91288B257FBD1E00241D3E /* DiaryInfoViewController.swift in Sources */ = {isa = PBXBuildFile; fileRef = EB912889257FBD1E00241D3E /* DiaryInfoViewController.swift */; };
>>>>>>> 0610fa01
		EBBABC47256402A9005B7C07 /* default_app_config_18 in Resources */ = {isa = PBXBuildFile; fileRef = EBBABC46256402A9005B7C07 /* default_app_config_18 */; };
		EBCD2412250790F400E5574C /* ExposureSubmissionSymptomsViewController.swift in Sources */ = {isa = PBXBuildFile; fileRef = EBCD2411250790F400E5574C /* ExposureSubmissionSymptomsViewController.swift */; };
		EBDE11B2255EC2C4008C0F51 /* DMDeviceTimeCheckViewController.swift in Sources */ = {isa = PBXBuildFile; fileRef = EBDE11B1255EC2C4008C0F51 /* DMDeviceTimeCheckViewController.swift */; };
		EBDE11BB255EC34C008C0F51 /* DMDeviceTimeCheckViewModel.swift in Sources */ = {isa = PBXBuildFile; fileRef = EBDE11BA255EC34C008C0F51 /* DMDeviceTimeCheckViewModel.swift */; };
		EE20EA072469883900770683 /* RiskLegend.storyboard in Resources */ = {isa = PBXBuildFile; fileRef = EE20EA062469883900770683 /* RiskLegend.storyboard */; };
		EE22DB81247FB40A001B0A71 /* ENStateHandler.swift in Sources */ = {isa = PBXBuildFile; fileRef = EE22DB7F247FB409001B0A71 /* ENStateHandler.swift */; };
		EE22DB82247FB40A001B0A71 /* ENSettingModel.swift in Sources */ = {isa = PBXBuildFile; fileRef = EE22DB80247FB409001B0A71 /* ENSettingModel.swift */; };
		EE22DB89247FB43A001B0A71 /* TracingHistoryTableViewCell.swift in Sources */ = {isa = PBXBuildFile; fileRef = EE22DB84247FB43A001B0A71 /* TracingHistoryTableViewCell.swift */; };
		EE22DB8A247FB43A001B0A71 /* ImageTableViewCell.swift in Sources */ = {isa = PBXBuildFile; fileRef = EE22DB85247FB43A001B0A71 /* ImageTableViewCell.swift */; };
		EE22DB8B247FB43A001B0A71 /* ActionDetailTableViewCell.swift in Sources */ = {isa = PBXBuildFile; fileRef = EE22DB86247FB43A001B0A71 /* ActionDetailTableViewCell.swift */; };
		EE22DB8C247FB43A001B0A71 /* DescriptionTableViewCell.swift in Sources */ = {isa = PBXBuildFile; fileRef = EE22DB87247FB43A001B0A71 /* DescriptionTableViewCell.swift */; };
		EE22DB8D247FB43A001B0A71 /* ActionTableViewCell.swift in Sources */ = {isa = PBXBuildFile; fileRef = EE22DB88247FB43A001B0A71 /* ActionTableViewCell.swift */; };
		EE22DB8F247FB46C001B0A71 /* ENStateTests.swift in Sources */ = {isa = PBXBuildFile; fileRef = EE22DB8E247FB46C001B0A71 /* ENStateTests.swift */; };
		EE22DB91247FB479001B0A71 /* MockStateHandlerObserverDelegate.swift in Sources */ = {isa = PBXBuildFile; fileRef = EE22DB90247FB479001B0A71 /* MockStateHandlerObserverDelegate.swift */; };
		EE269508248FCB0300BAE234 /* InfoPlist.strings in Resources */ = {isa = PBXBuildFile; fileRef = EE26950A248FCB0300BAE234 /* InfoPlist.strings */; };
		EE278B2D245F2BBB008B06F9 /* InviteFriends.storyboard in Resources */ = {isa = PBXBuildFile; fileRef = EE278B2C245F2BBB008B06F9 /* InviteFriends.storyboard */; };
		EE278B30245F2C8A008B06F9 /* FriendsInviteController.swift in Sources */ = {isa = PBXBuildFile; fileRef = EE278B2F245F2C8A008B06F9 /* FriendsInviteController.swift */; };
		EE70C23D245B09EA00AC9B2F /* Localizable.strings in Resources */ = {isa = PBXBuildFile; fileRef = EE70C23A245B09E900AC9B2F /* Localizable.strings */; };
		EE92A33E245D96DA006B97B0 /* Localizable.stringsdict in Resources */ = {isa = PBXBuildFile; fileRef = EE92A340245D96DA006B97B0 /* Localizable.stringsdict */; };
		EEF1067A246EBF8B009DFB4E /* ResetViewController.swift in Sources */ = {isa = PBXBuildFile; fileRef = EEF10679246EBF8B009DFB4E /* ResetViewController.swift */; };
		F22C6E2324917E3200712A6B /* DynamicTableViewControllerRowsTests.swift in Sources */ = {isa = PBXBuildFile; fileRef = F247572A24838AC8003E1FC5 /* DynamicTableViewControllerRowsTests.swift */; };
		F22C6E252492082B00712A6B /* DynamicTableViewSpaceCellTests.swift in Sources */ = {isa = PBXBuildFile; fileRef = F22C6E242492082B00712A6B /* DynamicTableViewSpaceCellTests.swift */; };
		F252472F2483955B00C5556B /* DynamicTableViewControllerFake.storyboard in Resources */ = {isa = PBXBuildFile; fileRef = F252472E2483955B00C5556B /* DynamicTableViewControllerFake.storyboard */; };
		F25247312484456800C5556B /* DynamicTableViewModelTests.swift in Sources */ = {isa = PBXBuildFile; fileRef = F25247302484456800C5556B /* DynamicTableViewModelTests.swift */; };
		F2DC808E248989CE00EDC40A /* DynamicTableViewControllerRegisterCellsTests.swift in Sources */ = {isa = PBXBuildFile; fileRef = F2DC808D248989CE00EDC40A /* DynamicTableViewControllerRegisterCellsTests.swift */; };
		F2DC809024898A9400EDC40A /* DynamicTableViewControllerNumberOfRowsAndSectionsTests.swift in Sources */ = {isa = PBXBuildFile; fileRef = F2DC808F24898A9400EDC40A /* DynamicTableViewControllerNumberOfRowsAndSectionsTests.swift */; };
		F2DC809224898B1800EDC40A /* DynamicTableViewControllerHeaderTests.swift in Sources */ = {isa = PBXBuildFile; fileRef = F2DC809124898B1800EDC40A /* DynamicTableViewControllerHeaderTests.swift */; };
		F2DC809424898CE600EDC40A /* DynamicTableViewControllerFooterTests.swift in Sources */ = {isa = PBXBuildFile; fileRef = F2DC809324898CE600EDC40A /* DynamicTableViewControllerFooterTests.swift */; };
		FEDCE09E9F78ABEB4AA9A484 /* ExposureDetectionExecutor.swift in Sources */ = {isa = PBXBuildFile; fileRef = FEDCE0116603B6E00FAEE632 /* ExposureDetectionExecutor.swift */; };
		FEDCE29E414945F14E7CE576 /* ENStateHandler+State.swift in Sources */ = {isa = PBXBuildFile; fileRef = FEDCE1B8926528ED74CDE1B2 /* ENStateHandler+State.swift */; };
		FEDCE50B4AC5E24D4E11AA52 /* RequiresAppDependencies.swift in Sources */ = {isa = PBXBuildFile; fileRef = FEDCE1600374711EC77FF572 /* RequiresAppDependencies.swift */; };
		FEDCE6E2763B0BABFADF36BA /* ExposureDetectionViewController+State.swift in Sources */ = {isa = PBXBuildFile; fileRef = FEDCE4BE82DC5BFE90575663 /* ExposureDetectionViewController+State.swift */; };
		FEDCECC1B2111AB537AEF7E5 /* HomeInteractor+State.swift in Sources */ = {isa = PBXBuildFile; fileRef = FEDCEC452596E54A041BBCE9 /* HomeInteractor+State.swift */; };
/* End PBXBuildFile section */

/* Begin PBXContainerItemProxy section */
		85D7595524570491008175F0 /* PBXContainerItemProxy */ = {
			isa = PBXContainerItemProxy;
			containerPortal = 85D759332457048F008175F0 /* Project object */;
			proxyType = 1;
			remoteGlobalIDString = 85D7593A2457048F008175F0;
			remoteInfo = ENA;
		};
		85D7596024570491008175F0 /* PBXContainerItemProxy */ = {
			isa = PBXContainerItemProxy;
			containerPortal = 85D759332457048F008175F0 /* Project object */;
			proxyType = 1;
			remoteGlobalIDString = 85D7593A2457048F008175F0;
			remoteInfo = ENA;
		};
/* End PBXContainerItemProxy section */

/* Begin PBXCopyFilesBuildPhase section */
		B102BDB924603FD600CD55A2 /* Embed Frameworks */ = {
			isa = PBXCopyFilesBuildPhase;
			buildActionMask = 12;
			dstPath = "";
			dstSubfolderSpec = 10;
			files = (
				015E8C0924C9983600C0A4B3 /* CWASQLite.framework in Embed Frameworks */,
			);
			name = "Embed Frameworks";
			runOnlyForDeploymentPostprocessing = 0;
		};
/* End PBXCopyFilesBuildPhase section */

/* Begin PBXFileReference section */
		0103CED02536D1A100BDAAD1 /* AppInformationCellModel.swift */ = {isa = PBXFileReference; lastKnownFileType = sourcecode.swift; path = AppInformationCellModel.swift; sourceTree = "<group>"; };
		011E13AD24680A4000973467 /* HTTPClient.swift */ = {isa = PBXFileReference; lastKnownFileType = sourcecode.swift; path = HTTPClient.swift; sourceTree = "<group>"; };
		011E4B002483A35A002E6412 /* ENACommunity.entitlements */ = {isa = PBXFileReference; fileEncoding = 4; lastKnownFileType = text.plist.entitlements; path = ENACommunity.entitlements; sourceTree = "<group>"; };
		0120ECDC25875D8B00F78944 /* DiaryDayEntryCellModel.swift */ = {isa = PBXFileReference; lastKnownFileType = sourcecode.swift; path = DiaryDayEntryCellModel.swift; sourceTree = "<group>"; };
		0120ECF22587607600F78944 /* DiaryDayEntryCellModelTest.swift */ = {isa = PBXFileReference; lastKnownFileType = sourcecode.swift; path = DiaryDayEntryCellModelTest.swift; sourceTree = "<group>"; };
		0120ECFD2587631100F78944 /* DiaryDayAddCellModelTest.swift */ = {isa = PBXFileReference; lastKnownFileType = sourcecode.swift; path = DiaryDayAddCellModelTest.swift; sourceTree = "<group>"; };
		0123D5972501383100A91838 /* ExposureSubmissionErrorTests.swift */ = {isa = PBXFileReference; lastKnownFileType = sourcecode.swift; path = ExposureSubmissionErrorTests.swift; sourceTree = "<group>"; };
		013C412725545C2D00826C9F /* DebugRiskCalculation.swift */ = {isa = PBXFileReference; lastKnownFileType = sourcecode.swift; path = DebugRiskCalculation.swift; sourceTree = "<group>"; };
		013C413C255463A400826C9F /* DMDebugRiskCalculationViewController.swift */ = {isa = PBXFileReference; lastKnownFileType = sourcecode.swift; path = DMDebugRiskCalculationViewController.swift; sourceTree = "<group>"; };
		013DC101245DAC4E00EE58B0 /* Store.swift */ = {isa = PBXFileReference; lastKnownFileType = sourcecode.swift; path = Store.swift; sourceTree = "<group>"; };
		014086B72588F95000E9E5B2 /* DiaryEditEntriesViewModelTest.swift */ = {isa = PBXFileReference; lastKnownFileType = sourcecode.swift; path = DiaryEditEntriesViewModelTest.swift; sourceTree = "<group>"; };
		014086BC2589033A00E9E5B2 /* DiaryEditEntriesCellModel.swift */ = {isa = PBXFileReference; lastKnownFileType = sourcecode.swift; path = DiaryEditEntriesCellModel.swift; sourceTree = "<group>"; };
		014086C42589040200E9E5B2 /* DiaryEditEntriesCellModelTest.swift */ = {isa = PBXFileReference; lastKnownFileType = sourcecode.swift; path = DiaryEditEntriesCellModelTest.swift; sourceTree = "<group>"; };
		0144BDE0250924CC00B0857C /* SymptomsOnset.swift */ = {isa = PBXFileReference; lastKnownFileType = sourcecode.swift; path = SymptomsOnset.swift; sourceTree = "<group>"; };
		0144BDE22509288B00B0857C /* SymptomsOnsetTests.swift */ = {isa = PBXFileReference; lastKnownFileType = sourcecode.swift; path = SymptomsOnsetTests.swift; sourceTree = "<group>"; };
		0144BDEC250A3E5300B0857C /* ExposureSubmissionCoordinatorModel.swift */ = {isa = PBXFileReference; lastKnownFileType = sourcecode.swift; path = ExposureSubmissionCoordinatorModel.swift; sourceTree = "<group>"; };
		014891B224F90D0B002A6F77 /* ENA.plist */ = {isa = PBXFileReference; fileEncoding = 4; lastKnownFileType = text.plist.xml; name = ENA.plist; path = ../../../ENA.plist; sourceTree = "<group>"; };
		015178C12507D2A90074F095 /* ExposureSubmissionSymptomsOnsetViewControllerTests.swift */ = {isa = PBXFileReference; lastKnownFileType = sourcecode.swift; path = ExposureSubmissionSymptomsOnsetViewControllerTests.swift; sourceTree = "<group>"; };
		015692E324B48C3F0033F35E /* TimeInterval+Convenience.swift */ = {isa = PBXFileReference; fileEncoding = 4; lastKnownFileType = sourcecode.swift; lineEnding = 0; path = "TimeInterval+Convenience.swift"; sourceTree = "<group>"; };
		01571B79255E9A6F00E4E891 /* config-wru-2020-11-13 */ = {isa = PBXFileReference; lastKnownFileType = file; path = "config-wru-2020-11-13"; sourceTree = "<group>"; };
		016146902487A43E00660992 /* LinkHelper.swift */ = {isa = PBXFileReference; lastKnownFileType = sourcecode.swift; path = LinkHelper.swift; sourceTree = "<group>"; };
		01678E9A249A521F003B048B /* testStore.sqlite */ = {isa = PBXFileReference; lastKnownFileType = file; path = testStore.sqlite; sourceTree = "<group>"; };
		016961982540574700FF92E3 /* ExposureSubmissionTestResultViewModel.swift */ = {isa = PBXFileReference; lastKnownFileType = sourcecode.swift; path = ExposureSubmissionTestResultViewModel.swift; sourceTree = "<group>"; };
		016961AF2549630100FF92E3 /* ExposureSubmissionTestResultViewModelTests.swift */ = {isa = PBXFileReference; lastKnownFileType = sourcecode.swift; path = ExposureSubmissionTestResultViewModelTests.swift; sourceTree = "<group>"; };
		01734B55255D6C4500E60A8B /* app_features_v2.pb.swift */ = {isa = PBXFileReference; fileEncoding = 4; lastKnownFileType = sourcecode.swift; name = app_features_v2.pb.swift; path = ../../../gen/output/internal/v2/app_features_v2.pb.swift; sourceTree = "<group>"; };
		01734B56255D6C4500E60A8B /* key_download_parameters.pb.swift */ = {isa = PBXFileReference; fileEncoding = 4; lastKnownFileType = sourcecode.swift; name = key_download_parameters.pb.swift; path = ../../../gen/output/internal/v2/key_download_parameters.pb.swift; sourceTree = "<group>"; };
		01734B57255D6C4500E60A8B /* semantic_version.pb.swift */ = {isa = PBXFileReference; fileEncoding = 4; lastKnownFileType = sourcecode.swift; name = semantic_version.pb.swift; path = ../../../gen/output/internal/v2/semantic_version.pb.swift; sourceTree = "<group>"; };
		01734B58255D6C4500E60A8B /* risk_calculation_parameters.pb.swift */ = {isa = PBXFileReference; fileEncoding = 4; lastKnownFileType = sourcecode.swift; name = risk_calculation_parameters.pb.swift; path = ../../../gen/output/internal/v2/risk_calculation_parameters.pb.swift; sourceTree = "<group>"; };
		01734B59255D6C4500E60A8B /* app_config_ios.pb.swift */ = {isa = PBXFileReference; fileEncoding = 4; lastKnownFileType = sourcecode.swift; name = app_config_ios.pb.swift; path = ../../../gen/output/internal/v2/app_config_ios.pb.swift; sourceTree = "<group>"; };
		01734B5A255D6C4500E60A8B /* exposure_detection_parameters.pb.swift */ = {isa = PBXFileReference; fileEncoding = 4; lastKnownFileType = sourcecode.swift; name = exposure_detection_parameters.pb.swift; path = ../../../gen/output/internal/v2/exposure_detection_parameters.pb.swift; sourceTree = "<group>"; };
		01734B6D255D73E400E60A8B /* ENExposureConfiguration+Convenience.swift */ = {isa = PBXFileReference; lastKnownFileType = sourcecode.swift; path = "ENExposureConfiguration+Convenience.swift"; sourceTree = "<group>"; };
		0177F48125501111009DD568 /* RiskCalculationResult.swift */ = {isa = PBXFileReference; fileEncoding = 4; lastKnownFileType = sourcecode.swift; path = RiskCalculationResult.swift; sourceTree = "<group>"; };
		0177F4B025503805009DD568 /* ScanInstanceTest.swift */ = {isa = PBXFileReference; lastKnownFileType = sourcecode.swift; path = ScanInstanceTest.swift; sourceTree = "<group>"; };
		0190982B257E5AF70065D050 /* DiaryCoordinator.swift */ = {isa = PBXFileReference; lastKnownFileType = sourcecode.swift; path = DiaryCoordinator.swift; sourceTree = "<group>"; };
		01909834257E606C0065D050 /* DiaryEditEntriesViewController.swift */ = {isa = PBXFileReference; lastKnownFileType = sourcecode.swift; path = DiaryEditEntriesViewController.swift; sourceTree = "<group>"; };
		0190983C257E60760065D050 /* DiaryEditEntriesViewModel.swift */ = {isa = PBXFileReference; lastKnownFileType = sourcecode.swift; path = DiaryEditEntriesViewModel.swift; sourceTree = "<group>"; };
		01909845257E61350065D050 /* DiaryOverviewTableViewController.swift */ = {isa = PBXFileReference; lastKnownFileType = sourcecode.swift; path = DiaryOverviewTableViewController.swift; sourceTree = "<group>"; };
		0190984C257E62C70065D050 /* DiaryAddAndEditEntryViewController.swift */ = {isa = PBXFileReference; lastKnownFileType = sourcecode.swift; path = DiaryAddAndEditEntryViewController.swift; sourceTree = "<group>"; };
		01909851257E62CB0065D050 /* DiaryAddAndEditEntryViewModel.swift */ = {isa = PBXFileReference; lastKnownFileType = sourcecode.swift; path = DiaryAddAndEditEntryViewModel.swift; sourceTree = "<group>"; };
		01909862257E63810065D050 /* DiaryDayViewController.swift */ = {isa = PBXFileReference; lastKnownFileType = sourcecode.swift; path = DiaryDayViewController.swift; sourceTree = "<group>"; };
		01909881257E675D0065D050 /* DiaryService.swift */ = {isa = PBXFileReference; lastKnownFileType = sourcecode.swift; path = DiaryService.swift; sourceTree = "<group>"; };
		01909886257E7B900065D050 /* ExposureSubmissionQRInfoViewController.swift */ = {isa = PBXFileReference; fileEncoding = 4; lastKnownFileType = sourcecode.swift; path = ExposureSubmissionQRInfoViewController.swift; sourceTree = "<group>"; };
		01909887257E7B900065D050 /* ExposureSubmissionQRInfoViewModel.swift */ = {isa = PBXFileReference; fileEncoding = 4; lastKnownFileType = sourcecode.swift; path = ExposureSubmissionQRInfoViewModel.swift; sourceTree = "<group>"; };
		0190B224255C423600CF4244 /* Date+Age.swift */ = {isa = PBXFileReference; lastKnownFileType = sourcecode.swift; path = "Date+Age.swift"; sourceTree = "<group>"; };
		01A1B441252DE54600841B63 /* ExposureSubmissionQRScannerViewModelTests.swift */ = {isa = PBXFileReference; lastKnownFileType = sourcecode.swift; path = ExposureSubmissionQRScannerViewModelTests.swift; sourceTree = "<group>"; };
		01A1B449252DFD7700841B63 /* MetadataObject.swift */ = {isa = PBXFileReference; lastKnownFileType = sourcecode.swift; path = MetadataObject.swift; sourceTree = "<group>"; };
		01A1B451252DFD9400841B63 /* FakeMetadataMachineReadableObject.swift */ = {isa = PBXFileReference; lastKnownFileType = sourcecode.swift; path = FakeMetadataMachineReadableObject.swift; sourceTree = "<group>"; };
		01A1B460252E17F900841B63 /* ExposureSubmissionCoordinatorModelTests.swift */ = {isa = PBXFileReference; lastKnownFileType = sourcecode.swift; path = ExposureSubmissionCoordinatorModelTests.swift; sourceTree = "<group>"; };
		01A236792519D1E80043D9F8 /* ExposureSubmissionWarnOthersViewModel.swift */ = {isa = PBXFileReference; lastKnownFileType = sourcecode.swift; path = ExposureSubmissionWarnOthersViewModel.swift; sourceTree = "<group>"; };
		01A23684251A22E90043D9F8 /* ExposureSubmissionQRInfoModelTests.swift */ = {isa = PBXFileReference; lastKnownFileType = sourcecode.swift; path = ExposureSubmissionQRInfoModelTests.swift; sourceTree = "<group>"; };
		01A97DD02506767E00C07C37 /* DatePickerOptionViewModelTests.swift */ = {isa = PBXFileReference; lastKnownFileType = sourcecode.swift; path = DatePickerOptionViewModelTests.swift; sourceTree = "<group>"; };
		01A97DD22506769F00C07C37 /* DatePickerDayViewModelTests.swift */ = {isa = PBXFileReference; lastKnownFileType = sourcecode.swift; path = DatePickerDayViewModelTests.swift; sourceTree = "<group>"; };
		01B7232324F812500064C0EB /* DynamicTableViewOptionGroupCell.swift */ = {isa = PBXFileReference; lastKnownFileType = sourcecode.swift; path = DynamicTableViewOptionGroupCell.swift; sourceTree = "<group>"; };
		01B7232624F812BC0064C0EB /* OptionGroupView.swift */ = {isa = PBXFileReference; lastKnownFileType = sourcecode.swift; path = OptionGroupView.swift; sourceTree = "<group>"; };
		01B7232824F812DF0064C0EB /* OptionView.swift */ = {isa = PBXFileReference; lastKnownFileType = sourcecode.swift; path = OptionView.swift; sourceTree = "<group>"; };
		01B7232A24F815B00064C0EB /* MultipleChoiceOptionView.swift */ = {isa = PBXFileReference; lastKnownFileType = sourcecode.swift; path = MultipleChoiceOptionView.swift; sourceTree = "<group>"; };
		01B7232C24F8E0260064C0EB /* MultipleChoiceChoiceView.swift */ = {isa = PBXFileReference; lastKnownFileType = sourcecode.swift; path = MultipleChoiceChoiceView.swift; sourceTree = "<group>"; };
		01B7232E24FE4F080064C0EB /* OptionGroupViewModel.swift */ = {isa = PBXFileReference; lastKnownFileType = sourcecode.swift; path = OptionGroupViewModel.swift; sourceTree = "<group>"; };
		01B72B6425821CD200A3E3BC /* DiaryDayEmptyView.swift */ = {isa = PBXFileReference; lastKnownFileType = sourcecode.swift; path = DiaryDayEmptyView.swift; sourceTree = "<group>"; };
		01B72B6C25821D2800A3E3BC /* DiaryDayEmptyViewModel.swift */ = {isa = PBXFileReference; lastKnownFileType = sourcecode.swift; path = DiaryDayEmptyViewModel.swift; sourceTree = "<group>"; };
		01B72BA5258360CD00A3E3BC /* DiaryDayEmptyViewModelTest.swift */ = {isa = PBXFileReference; lastKnownFileType = sourcecode.swift; path = DiaryDayEmptyViewModelTest.swift; sourceTree = "<group>"; };
		01B72BBF2583875600A3E3BC /* DiaryDayViewModelTest.swift */ = {isa = PBXFileReference; lastKnownFileType = sourcecode.swift; path = DiaryDayViewModelTest.swift; sourceTree = "<group>"; };
		01B72BDC2583AB1400A3E3BC /* DiaryEditEntriesViewController.xib */ = {isa = PBXFileReference; lastKnownFileType = file.xib; path = DiaryEditEntriesViewController.xib; sourceTree = "<group>"; };
		01B72BEE2583B51C00A3E3BC /* DiaryEditEntriesTableViewCell.swift */ = {isa = PBXFileReference; lastKnownFileType = sourcecode.swift; path = DiaryEditEntriesTableViewCell.swift; sourceTree = "<group>"; };
		01B72BF02583B51C00A3E3BC /* DiaryEditEntriesTableViewCell.xib */ = {isa = PBXFileReference; lastKnownFileType = file.xib; path = DiaryEditEntriesTableViewCell.xib; sourceTree = "<group>"; };
		01B72C0A25875BC300A3E3BC /* DiaryDayAddCellModel.swift */ = {isa = PBXFileReference; lastKnownFileType = sourcecode.swift; path = DiaryDayAddCellModel.swift; sourceTree = "<group>"; };
		01C2D440250124E600FB23BF /* OptionGroupViewModelTests.swift */ = {isa = PBXFileReference; lastKnownFileType = sourcecode.swift; path = OptionGroupViewModelTests.swift; sourceTree = "<group>"; };
		01C6ABF32527273D0052814D /* String+Insertion.swift */ = {isa = PBXFileReference; lastKnownFileType = sourcecode.swift; path = "String+Insertion.swift"; sourceTree = "<group>"; };
		01C6AC0D252B1E980052814D /* ExposureSubmissionQRScannerViewModel.swift */ = {isa = PBXFileReference; lastKnownFileType = sourcecode.swift; path = ExposureSubmissionQRScannerViewModel.swift; sourceTree = "<group>"; };
		01C6AC20252B21DF0052814D /* ExposureSubmissionQRScannerViewController.xib */ = {isa = PBXFileReference; lastKnownFileType = file.xib; path = ExposureSubmissionQRScannerViewController.xib; sourceTree = "<group>"; };
		01C6AC25252B23D70052814D /* ExposureSubmissionQRScannerFocusView.swift */ = {isa = PBXFileReference; lastKnownFileType = sourcecode.swift; path = ExposureSubmissionQRScannerFocusView.swift; sourceTree = "<group>"; };
		01C6AC31252B29C00052814D /* QRScannerError.swift */ = {isa = PBXFileReference; lastKnownFileType = sourcecode.swift; path = QRScannerError.swift; sourceTree = "<group>"; };
		01C6AC39252B2A500052814D /* UIImage+Color.swift */ = {isa = PBXFileReference; lastKnownFileType = sourcecode.swift; path = "UIImage+Color.swift"; sourceTree = "<group>"; };
		01C7665D25024A09002C9A5C /* DatePickerOptionView.swift */ = {isa = PBXFileReference; lastKnownFileType = sourcecode.swift; path = DatePickerOptionView.swift; sourceTree = "<group>"; };
		01CF95DC25308346007B72F7 /* CodableExposureDetectionSummary+Helpers.swift */ = {isa = PBXFileReference; lastKnownFileType = sourcecode.swift; path = "CodableExposureDetectionSummary+Helpers.swift"; sourceTree = "<group>"; };
		01D16C5D24ED69CA007DB387 /* BackgroundAppRefreshViewModelTests.swift */ = {isa = PBXFileReference; lastKnownFileType = sourcecode.swift; path = BackgroundAppRefreshViewModelTests.swift; sourceTree = "<group>"; };
		01D16C5F24ED6D9A007DB387 /* MockBackgroundRefreshStatusProvider.swift */ = {isa = PBXFileReference; lastKnownFileType = sourcecode.swift; path = MockBackgroundRefreshStatusProvider.swift; sourceTree = "<group>"; };
		01D16C6124ED6DB3007DB387 /* MockLowPowerModeStatusProvider.swift */ = {isa = PBXFileReference; lastKnownFileType = sourcecode.swift; path = MockLowPowerModeStatusProvider.swift; sourceTree = "<group>"; };
		01D307892562B03B00ADB67B /* RiskState.swift */ = {isa = PBXFileReference; lastKnownFileType = sourcecode.swift; path = RiskState.swift; sourceTree = "<group>"; };
		01D3ECFF2490230400551E65 /* StoreTests.swift */ = {isa = PBXFileReference; fileEncoding = 4; lastKnownFileType = sourcecode.swift; lineEnding = 0; path = StoreTests.swift; sourceTree = "<group>"; };
		01D6948A25026EC000B45BEA /* DatePickerOptionViewModel.swift */ = {isa = PBXFileReference; lastKnownFileType = sourcecode.swift; path = DatePickerOptionViewModel.swift; sourceTree = "<group>"; };
		01D6948C2502717F00B45BEA /* DatePickerDayView.swift */ = {isa = PBXFileReference; lastKnownFileType = sourcecode.swift; path = DatePickerDayView.swift; sourceTree = "<group>"; };
		01D6948E2502729000B45BEA /* DatePickerDay.swift */ = {isa = PBXFileReference; lastKnownFileType = sourcecode.swift; path = DatePickerDay.swift; sourceTree = "<group>"; };
		01D69490250272CE00B45BEA /* DatePickerDayViewModel.swift */ = {isa = PBXFileReference; lastKnownFileType = sourcecode.swift; path = DatePickerDayViewModel.swift; sourceTree = "<group>"; };
		01DB708425068167008F7244 /* Calendar+GregorianLocale.swift */ = {isa = PBXFileReference; lastKnownFileType = sourcecode.swift; path = "Calendar+GregorianLocale.swift"; sourceTree = "<group>"; };
		01E25C6F24A3B52F007E33F8 /* Info_Testflight.plist */ = {isa = PBXFileReference; fileEncoding = 4; lastKnownFileType = text.plist.xml; path = Info_Testflight.plist; sourceTree = "<group>"; };
		01E4298F251DCDC90057FCBE /* en */ = {isa = PBXFileReference; lastKnownFileType = text.plist.strings; name = en; path = en.lproj/Localizable.legal.strings; sourceTree = "<group>"; };
		01E42994251DCDCE0057FCBE /* de */ = {isa = PBXFileReference; lastKnownFileType = text.plist.strings; name = de; path = de.lproj/Localizable.legal.strings; sourceTree = "<group>"; };
		01E42995251DCDD10057FCBE /* tr */ = {isa = PBXFileReference; lastKnownFileType = text.plist.strings; name = tr; path = tr.lproj/Localizable.legal.strings; sourceTree = "<group>"; };
		01F2A534257FACDF00DA96A6 /* HomeTestResultCellConfigurator.swift */ = {isa = PBXFileReference; lastKnownFileType = sourcecode.swift; path = HomeTestResultCellConfigurator.swift; sourceTree = "<group>"; };
		01F2A542257FB90200DA96A6 /* CloseBarButtonItem.swift */ = {isa = PBXFileReference; lastKnownFileType = sourcecode.swift; path = CloseBarButtonItem.swift; sourceTree = "<group>"; };
		01F2A54D257FC0A000DA96A6 /* HomeDiaryCollectionViewCell.swift */ = {isa = PBXFileReference; lastKnownFileType = sourcecode.swift; path = HomeDiaryCollectionViewCell.swift; sourceTree = "<group>"; };
		01F2A54E257FC0A000DA96A6 /* HomeDiaryCollectionViewCell.xib */ = {isa = PBXFileReference; lastKnownFileType = file.xib; path = HomeDiaryCollectionViewCell.xib; sourceTree = "<group>"; };
		01F2A561257FC7D200DA96A6 /* DiaryOverviewDayTableViewCell.swift */ = {isa = PBXFileReference; lastKnownFileType = sourcecode.swift; path = DiaryOverviewDayTableViewCell.swift; sourceTree = "<group>"; };
		01F2A562257FC7D200DA96A6 /* DiaryOverviewDayTableViewCell.xib */ = {isa = PBXFileReference; lastKnownFileType = file.xib; path = DiaryOverviewDayTableViewCell.xib; sourceTree = "<group>"; };
		01F2A57F25803AA500DA96A6 /* DiaryOverviewDescriptionTableViewCell.swift */ = {isa = PBXFileReference; lastKnownFileType = sourcecode.swift; path = DiaryOverviewDescriptionTableViewCell.swift; sourceTree = "<group>"; };
		01F2A58025803AA500DA96A6 /* DiaryOverviewDescriptionTableViewCell.xib */ = {isa = PBXFileReference; lastKnownFileType = file.xib; path = DiaryOverviewDescriptionTableViewCell.xib; sourceTree = "<group>"; };
		01F2A5B72581181A00DA96A6 /* DiaryDayAddTableViewCell.swift */ = {isa = PBXFileReference; lastKnownFileType = sourcecode.swift; path = DiaryDayAddTableViewCell.swift; sourceTree = "<group>"; };
		01F2A5B82581181A00DA96A6 /* DiaryDayAddTableViewCell.xib */ = {isa = PBXFileReference; lastKnownFileType = file.xib; path = DiaryDayAddTableViewCell.xib; sourceTree = "<group>"; };
		01F2A5C12581183800DA96A6 /* DiaryDayEntryTableViewCell.swift */ = {isa = PBXFileReference; lastKnownFileType = sourcecode.swift; path = DiaryDayEntryTableViewCell.swift; sourceTree = "<group>"; };
		01F2A5C22581183800DA96A6 /* DiaryDayEntryTableViewCell.xib */ = {isa = PBXFileReference; lastKnownFileType = file.xib; path = DiaryDayEntryTableViewCell.xib; sourceTree = "<group>"; };
		01F2A5D4258208C500DA96A6 /* DiaryDayViewController.xib */ = {isa = PBXFileReference; lastKnownFileType = file.xib; path = DiaryDayViewController.xib; sourceTree = "<group>"; };
		01F2A5DC25820EE700DA96A6 /* DiaryDayViewModel.swift */ = {isa = PBXFileReference; lastKnownFileType = sourcecode.swift; path = DiaryDayViewModel.swift; sourceTree = "<group>"; };
		01F52F892550679600997A26 /* RiskCalculationExposureWindow.swift */ = {isa = PBXFileReference; lastKnownFileType = sourcecode.swift; path = RiskCalculationExposureWindow.swift; sourceTree = "<group>"; };
		01F52F91255067A000997A26 /* RiskCalculationError.swift */ = {isa = PBXFileReference; lastKnownFileType = sourcecode.swift; path = RiskCalculationError.swift; sourceTree = "<group>"; };
		01F52FF32552DB9600997A26 /* DMAppConfigurationViewController.swift */ = {isa = PBXFileReference; lastKnownFileType = sourcecode.swift; path = DMAppConfigurationViewController.swift; sourceTree = "<group>"; };
		01F52FFB2552E6F600997A26 /* ENARangeTest.swift */ = {isa = PBXFileReference; lastKnownFileType = sourcecode.swift; path = ENARangeTest.swift; sourceTree = "<group>"; };
		01F5F7212487B9C000229720 /* AppInformationViewController.swift */ = {isa = PBXFileReference; lastKnownFileType = sourcecode.swift; path = AppInformationViewController.swift; sourceTree = "<group>"; };
		0D5611B3247F852C00B5B094 /* SQLiteKeyValueStore.swift */ = {isa = PBXFileReference; lastKnownFileType = sourcecode.swift; path = SQLiteKeyValueStore.swift; sourceTree = "<group>"; };
		0DD260FE248D549B007C3B2C /* KeychainHelper.swift */ = {isa = PBXFileReference; lastKnownFileType = sourcecode.swift; path = KeychainHelper.swift; sourceTree = "<group>"; };
		0DF6BB96248AD616007E8B0C /* AppUpdateCheckHelper.swift */ = {isa = PBXFileReference; lastKnownFileType = sourcecode.swift; path = AppUpdateCheckHelper.swift; sourceTree = "<group>"; };
		0DF6BB9C248AE232007E8B0C /* AppUpdateCheckerHelperTests.swift */ = {isa = PBXFileReference; lastKnownFileType = sourcecode.swift; path = AppUpdateCheckerHelperTests.swift; sourceTree = "<group>"; };
		0DFCC2692484D7A700E2811D /* ENA-Bridging-Header.h */ = {isa = PBXFileReference; lastKnownFileType = sourcecode.c.h; path = "ENA-Bridging-Header.h"; sourceTree = "<group>"; };
		0DFCC26F2484DC8200E2811D /* ENATests-Bridging-Header.h */ = {isa = PBXFileReference; lastKnownFileType = sourcecode.c.h; path = "ENATests-Bridging-Header.h"; sourceTree = "<group>"; };
		0DFCC2702484DC8400E2811D /* sqlite3.c */ = {isa = PBXFileReference; fileEncoding = 4; lastKnownFileType = sourcecode.c.c; path = sqlite3.c; sourceTree = "<group>"; };
		0DFCC2712484DC8400E2811D /* sqlite3.h */ = {isa = PBXFileReference; fileEncoding = 4; lastKnownFileType = sourcecode.c.h; path = sqlite3.h; sourceTree = "<group>"; };
		1309194E247972C40066E329 /* PrivacyProtectionViewController.swift */ = {isa = PBXFileReference; lastKnownFileType = sourcecode.swift; path = PrivacyProtectionViewController.swift; sourceTree = "<group>"; };
		130CB19B246D92F800ADE602 /* ENAUITestsOnboarding.swift */ = {isa = PBXFileReference; fileEncoding = 4; lastKnownFileType = sourcecode.swift; path = ENAUITestsOnboarding.swift; sourceTree = "<group>"; };
		13156CFE248C19D000AFC472 /* de */ = {isa = PBXFileReference; lastKnownFileType = text.html; name = de; path = de.lproj/usage.html; sourceTree = "<group>"; };
		13156D00248CDECC00AFC472 /* en */ = {isa = PBXFileReference; lastKnownFileType = text.html; name = en; path = en.lproj/usage.html; sourceTree = "<group>"; };
		134F0DB9247578FF00D88934 /* ENAUITestsHome.swift */ = {isa = PBXFileReference; fileEncoding = 4; lastKnownFileType = sourcecode.swift; path = ENAUITestsHome.swift; sourceTree = "<group>"; };
		134F0DBA247578FF00D88934 /* ENAUITests-Extensions.swift */ = {isa = PBXFileReference; fileEncoding = 4; lastKnownFileType = sourcecode.swift; path = "ENAUITests-Extensions.swift"; sourceTree = "<group>"; };
		134F0F2B2475793400D88934 /* SnapshotHelper.swift */ = {isa = PBXFileReference; fileEncoding = 4; lastKnownFileType = sourcecode.swift; name = SnapshotHelper.swift; path = ../../fastlane/SnapshotHelper.swift; sourceTree = "<group>"; };
		13722043247AEEAD00152764 /* UNNotificationCenter+Extension.swift */ = {isa = PBXFileReference; lastKnownFileType = sourcecode.swift; path = "UNNotificationCenter+Extension.swift"; sourceTree = "<group>"; };
		137846482488027500A50AB8 /* OnboardingInfoViewController+Extension.swift */ = {isa = PBXFileReference; lastKnownFileType = sourcecode.swift; path = "OnboardingInfoViewController+Extension.swift"; sourceTree = "<group>"; };
		138910C4247A909000D739F6 /* ENATaskScheduler.swift */ = {isa = PBXFileReference; lastKnownFileType = sourcecode.swift; path = ENATaskScheduler.swift; sourceTree = "<group>"; };
		13BAE9B02472FB1E00CEE58A /* CellConfiguratorIndexPosition.swift */ = {isa = PBXFileReference; lastKnownFileType = sourcecode.swift; path = CellConfiguratorIndexPosition.swift; sourceTree = "<group>"; };
		13E50468248E3CD20086641C /* ENAUITestsAppInformation.swift */ = {isa = PBXFileReference; lastKnownFileType = sourcecode.swift; path = ENAUITestsAppInformation.swift; sourceTree = "<group>"; };
		2F26CE2D248B9C4F00BE30EE /* UIViewController+BackButton.swift */ = {isa = PBXFileReference; lastKnownFileType = sourcecode.swift; path = "UIViewController+BackButton.swift"; sourceTree = "<group>"; };
		2F3218CF248063E300A7AC0A /* UIView+Convenience.swift */ = {isa = PBXFileReference; lastKnownFileType = sourcecode.swift; path = "UIView+Convenience.swift"; sourceTree = "<group>"; };
		2F3D95362518BCD1002B2C81 /* EUSettingsViewController.swift */ = {isa = PBXFileReference; lastKnownFileType = sourcecode.swift; path = EUSettingsViewController.swift; sourceTree = "<group>"; };
		2F3D953B2518BCE9002B2C81 /* EUSettingsViewModel.swift */ = {isa = PBXFileReference; lastKnownFileType = sourcecode.swift; path = EUSettingsViewModel.swift; sourceTree = "<group>"; };
		2F78574F248506BD00323A9C /* HomeTestResultCollectionViewCell.xib */ = {isa = PBXFileReference; fileEncoding = 4; lastKnownFileType = file.xib; path = HomeTestResultCollectionViewCell.xib; sourceTree = "<group>"; };
		2F80CFDA247EDDB3000F06AF /* ExposureSubmissionHotlineViewController.swift */ = {isa = PBXFileReference; lastKnownFileType = sourcecode.swift; path = ExposureSubmissionHotlineViewController.swift; sourceTree = "<group>"; };
		2F96739A24AB70FA008E3147 /* ExposureSubmissionParsable.swift */ = {isa = PBXFileReference; lastKnownFileType = sourcecode.swift; path = ExposureSubmissionParsable.swift; sourceTree = "<group>"; };
		2FA968CD24D8560B008EE367 /* String+Random.swift */ = {isa = PBXFileReference; lastKnownFileType = sourcecode.swift; path = "String+Random.swift"; sourceTree = "<group>"; };
		2FA9E39224D2F2920030561C /* ExposureSubmission+TestResult.swift */ = {isa = PBXFileReference; lastKnownFileType = sourcecode.swift; path = "ExposureSubmission+TestResult.swift"; sourceTree = "<group>"; };
		2FA9E39424D2F2B00030561C /* ExposureSubmission+DeviceRegistrationKey.swift */ = {isa = PBXFileReference; lastKnownFileType = sourcecode.swift; path = "ExposureSubmission+DeviceRegistrationKey.swift"; sourceTree = "<group>"; };
		2FA9E39624D2F3C60030561C /* ExposureSubmissionError.swift */ = {isa = PBXFileReference; lastKnownFileType = sourcecode.swift; path = ExposureSubmissionError.swift; sourceTree = "<group>"; };
		2FA9E39824D2F4350030561C /* ExposureSubmission+ErrorParsing.swift */ = {isa = PBXFileReference; lastKnownFileType = sourcecode.swift; path = "ExposureSubmission+ErrorParsing.swift"; sourceTree = "<group>"; };
		2FA9E39A24D2F4A10030561C /* ExposureSubmissionService+Protocol.swift */ = {isa = PBXFileReference; lastKnownFileType = sourcecode.swift; path = "ExposureSubmissionService+Protocol.swift"; sourceTree = "<group>"; };
		2FC0356E24B342FA00E234AC /* UIViewcontroller+AlertTest.swift */ = {isa = PBXFileReference; lastKnownFileType = sourcecode.swift; path = "UIViewcontroller+AlertTest.swift"; sourceTree = "<group>"; };
		2FC0357024B5B70700E234AC /* Error+FAQUrl.swift */ = {isa = PBXFileReference; lastKnownFileType = sourcecode.swift; path = "Error+FAQUrl.swift"; sourceTree = "<group>"; };
		2FC951FD24DC23B9008D39F4 /* DMConfigurationCell.swift */ = {isa = PBXFileReference; lastKnownFileType = sourcecode.swift; path = DMConfigurationCell.swift; sourceTree = "<group>"; };
		2FD473BE251E0ECE000DCA40 /* EUSettingsViewControllerTests.swift */ = {isa = PBXFileReference; lastKnownFileType = sourcecode.swift; path = EUSettingsViewControllerTests.swift; sourceTree = "<group>"; };
		2FD881CB2490F65C00BEC8FC /* ExposureSubmissionHotlineViewControllerTest.swift */ = {isa = PBXFileReference; lastKnownFileType = sourcecode.swift; path = ExposureSubmissionHotlineViewControllerTest.swift; sourceTree = "<group>"; };
		2FD881CD249115E700BEC8FC /* ExposureSubmissionNavigationControllerTest.swift */ = {isa = PBXFileReference; lastKnownFileType = sourcecode.swift; path = ExposureSubmissionNavigationControllerTest.swift; sourceTree = "<group>"; };
		2FE15A3B249B8C0B0077BD8D /* AccessibilityIdentifiers.swift */ = {isa = PBXFileReference; lastKnownFileType = sourcecode.swift; path = AccessibilityIdentifiers.swift; sourceTree = "<group>"; };
		2FF1D62D2487850200381FFB /* NSMutableAttributedString+Generation.swift */ = {isa = PBXFileReference; lastKnownFileType = sourcecode.swift; path = "NSMutableAttributedString+Generation.swift"; sourceTree = "<group>"; };
		2FF1D62F24880FCF00381FFB /* DynamicTableViewRoundedCell.swift */ = {isa = PBXFileReference; lastKnownFileType = sourcecode.swift; path = DynamicTableViewRoundedCell.swift; sourceTree = "<group>"; };
		35075C092526378D00DE92F7 /* AllTests.xctestplan */ = {isa = PBXFileReference; fileEncoding = 4; lastKnownFileType = text; name = AllTests.xctestplan; path = TestPlans/AllTests.xctestplan; sourceTree = "<group>"; };
		35075C0E252637C300DE92F7 /* SmokeTests.xctestplan */ = {isa = PBXFileReference; fileEncoding = 4; lastKnownFileType = text; name = SmokeTests.xctestplan; path = TestPlans/SmokeTests.xctestplan; sourceTree = "<group>"; };
		35163D23251CFCCB00D220CA /* CachingHTTPClientMock.swift */ = {isa = PBXFileReference; lastKnownFileType = sourcecode.swift; path = CachingHTTPClientMock.swift; sourceTree = "<group>"; };
		351E6305256BEC8D00D89B29 /* LabeledCountriesView.swift */ = {isa = PBXFileReference; lastKnownFileType = sourcecode.swift; path = LabeledCountriesView.swift; sourceTree = "<group>"; };
		351E630A256C5B9C00D89B29 /* LabeledCountriesCell.swift */ = {isa = PBXFileReference; lastKnownFileType = sourcecode.swift; path = LabeledCountriesCell.swift; sourceTree = "<group>"; };
		351E630B256C5B9C00D89B29 /* LabeledCountriesCell.xib */ = {isa = PBXFileReference; lastKnownFileType = file.xib; path = LabeledCountriesCell.xib; sourceTree = "<group>"; };
		3523CA31252DC617002E6DEC /* Screenshots.xctestplan */ = {isa = PBXFileReference; lastKnownFileType = text; name = Screenshots.xctestplan; path = TestPlans/Screenshots.xctestplan; sourceTree = "<group>"; };
		3523F8A72570F819004B0424 /* NSAttributedString+BulletPoint.swift */ = {isa = PBXFileReference; lastKnownFileType = sourcecode.swift; path = "NSAttributedString+BulletPoint.swift"; sourceTree = "<group>"; };
		352E0F18255D537C00DC3E20 /* AppConfiguration+Validation.swift */ = {isa = PBXFileReference; lastKnownFileType = sourcecode.swift; path = "AppConfiguration+Validation.swift"; sourceTree = "<group>"; };
		352F25A724EFCBDE00ACDFF3 /* ServerEnvironment.swift */ = {isa = PBXFileReference; fileEncoding = 4; lastKnownFileType = sourcecode.swift; path = ServerEnvironment.swift; sourceTree = "<group>"; };
		35327FF5256D4CE600C36A44 /* UIStackView+prune.swift */ = {isa = PBXFileReference; lastKnownFileType = sourcecode.swift; path = "UIStackView+prune.swift"; sourceTree = "<group>"; };
		353412CB2525EE4A0086D15C /* Globals.swift */ = {isa = PBXFileReference; lastKnownFileType = sourcecode.swift; path = Globals.swift; sourceTree = "<group>"; };
		3539DAD0252B353C00489B1A /* CachedAppConfigurationMock.swift */ = {isa = PBXFileReference; lastKnownFileType = sourcecode.swift; path = CachedAppConfigurationMock.swift; sourceTree = "<group>"; };
		354E305824EFF26E00526C9F /* Country.swift */ = {isa = PBXFileReference; lastKnownFileType = sourcecode.swift; path = Country.swift; sourceTree = "<group>"; };
		356FBF48255EC27A00959346 /* CacheAppConfigMockTests.swift */ = {isa = PBXFileReference; lastKnownFileType = sourcecode.swift; path = CacheAppConfigMockTests.swift; sourceTree = "<group>"; };
		357B1857255A7F5C00584548 /* AppConfig+CacheInvalidation.swift */ = {isa = PBXFileReference; lastKnownFileType = sourcecode.swift; path = "AppConfig+CacheInvalidation.swift"; sourceTree = "<group>"; };
		3598D99924FE280700483F1F /* CountryTests.swift */ = {isa = PBXFileReference; lastKnownFileType = sourcecode.swift; path = CountryTests.swift; sourceTree = "<group>"; };
		35A7F080250A7CF8005E6C33 /* KeychainHelperTests.swift */ = {isa = PBXFileReference; lastKnownFileType = sourcecode.swift; path = KeychainHelperTests.swift; sourceTree = "<group>"; };
		35BE8597251CE495005C2FD0 /* CachingHTTPClient.swift */ = {isa = PBXFileReference; lastKnownFileType = sourcecode.swift; path = CachingHTTPClient.swift; sourceTree = "<group>"; };
		35C701EB2556BCB9008AEA91 /* Migration1To2.swift */ = {isa = PBXFileReference; lastKnownFileType = sourcecode.swift; path = Migration1To2.swift; sourceTree = "<group>"; };
		35C701F32556C016008AEA91 /* Migration1To2Tests.swift */ = {isa = PBXFileReference; lastKnownFileType = sourcecode.swift; path = Migration1To2Tests.swift; sourceTree = "<group>"; };
		35D16DDC2567FB980069AD1B /* DynamicLegalCell.swift */ = {isa = PBXFileReference; lastKnownFileType = sourcecode.swift; path = DynamicLegalCell.swift; sourceTree = "<group>"; };
		35D16DDD2567FB980069AD1B /* DynamicLegalCell.xib */ = {isa = PBXFileReference; lastKnownFileType = file.xib; path = DynamicLegalCell.xib; sourceTree = "<group>"; };
		35EA684125553AE300335F73 /* DownloadedPackagesSQLLiteStoreV2.swift */ = {isa = PBXFileReference; lastKnownFileType = sourcecode.swift; path = DownloadedPackagesSQLLiteStoreV2.swift; sourceTree = "<group>"; };
		35EA684925553B5C00335F73 /* DownloadedPackagesStoreV2.swift */ = {isa = PBXFileReference; lastKnownFileType = sourcecode.swift; path = DownloadedPackagesStoreV2.swift; sourceTree = "<group>"; };
		35EA68512555488600335F73 /* SQLiteError.swift */ = {isa = PBXFileReference; lastKnownFileType = sourcecode.swift; path = SQLiteError.swift; sourceTree = "<group>"; };
		4026C2DB24852B7600926FB4 /* AppInformationViewController+LegalModel.swift */ = {isa = PBXFileReference; lastKnownFileType = sourcecode.swift; path = "AppInformationViewController+LegalModel.swift"; sourceTree = "<group>"; };
		4026C2E324854C8D00926FB4 /* AppInformationLegalCell.swift */ = {isa = PBXFileReference; lastKnownFileType = sourcecode.swift; path = AppInformationLegalCell.swift; sourceTree = "<group>"; };
		503DB1A6255D822E00576E57 /* ExposureSubmissionIntroViewController.swift */ = {isa = PBXFileReference; lastKnownFileType = sourcecode.swift; path = ExposureSubmissionIntroViewController.swift; sourceTree = "<group>"; };
		503DB1AB255D826900576E57 /* ExposureSubmissionIntroViewModel.swift */ = {isa = PBXFileReference; lastKnownFileType = sourcecode.swift; path = ExposureSubmissionIntroViewModel.swift; sourceTree = "<group>"; };
		50B1D6E62551621C00684C3C /* DayKeyPackageDownloadTests.swift */ = {isa = PBXFileReference; lastKnownFileType = sourcecode.swift; path = DayKeyPackageDownloadTests.swift; sourceTree = "<group>"; };
		50BD2E6124FE1E8700932566 /* AppInformationModel.swift */ = {isa = PBXFileReference; lastKnownFileType = sourcecode.swift; path = AppInformationModel.swift; sourceTree = "<group>"; };
		50BD2E6324FE232E00932566 /* AppInformationImprintViewModel.swift */ = {isa = PBXFileReference; lastKnownFileType = sourcecode.swift; path = AppInformationImprintViewModel.swift; sourceTree = "<group>"; };
		50BD2E6F24FE26F300932566 /* AppInformationImprintTest.swift */ = {isa = PBXFileReference; fileEncoding = 4; lastKnownFileType = sourcecode.swift; path = AppInformationImprintTest.swift; sourceTree = "<group>"; };
		50DC527824FEB2AE00F6D8EB /* AppInformationDynamicCell.swift */ = {isa = PBXFileReference; lastKnownFileType = sourcecode.swift; path = AppInformationDynamicCell.swift; sourceTree = "<group>"; };
		50DC527A24FEB5CA00F6D8EB /* AppInformationModelTest.swift */ = {isa = PBXFileReference; lastKnownFileType = sourcecode.swift; path = AppInformationModelTest.swift; sourceTree = "<group>"; };
		50E3BE59250127DF0033E2C7 /* AppInformationDynamicAction.swift */ = {isa = PBXFileReference; lastKnownFileType = sourcecode.swift; path = AppInformationDynamicAction.swift; sourceTree = "<group>"; };
		50F9130C253F1D7800DFE683 /* OnboardingPageType.swift */ = {isa = PBXFileReference; lastKnownFileType = sourcecode.swift; path = OnboardingPageType.swift; sourceTree = "<group>"; };
		5111E7622460BB1500ED6498 /* HomeInteractor.swift */ = {isa = PBXFileReference; lastKnownFileType = sourcecode.swift; path = HomeInteractor.swift; sourceTree = "<group>"; };
		51486D9E2484FC0200FCE216 /* HomeRiskLevelCellConfigurator.swift */ = {isa = PBXFileReference; lastKnownFileType = sourcecode.swift; path = HomeRiskLevelCellConfigurator.swift; sourceTree = "<group>"; };
		51486DA02485101500FCE216 /* RiskInactiveCollectionViewCell.swift */ = {isa = PBXFileReference; lastKnownFileType = sourcecode.swift; path = RiskInactiveCollectionViewCell.swift; sourceTree = "<group>"; };
		51486DA12485101500FCE216 /* RiskInactiveCollectionViewCell.xib */ = {isa = PBXFileReference; lastKnownFileType = file.xib; path = RiskInactiveCollectionViewCell.xib; sourceTree = "<group>"; };
		51486DA42485237200FCE216 /* RiskThankYouCollectionViewCell.swift */ = {isa = PBXFileReference; lastKnownFileType = sourcecode.swift; path = RiskThankYouCollectionViewCell.swift; sourceTree = "<group>"; };
		51486DA52485237200FCE216 /* RiskThankYouCollectionViewCell.xib */ = {isa = PBXFileReference; lastKnownFileType = file.xib; path = RiskThankYouCollectionViewCell.xib; sourceTree = "<group>"; };
		514C0A0524772F3400F235F6 /* HomeRiskViewConfigurator.swift */ = {isa = PBXFileReference; lastKnownFileType = sourcecode.swift; path = HomeRiskViewConfigurator.swift; sourceTree = "<group>"; };
		514C0A0724772F5E00F235F6 /* RiskItemView.swift */ = {isa = PBXFileReference; lastKnownFileType = sourcecode.swift; path = RiskItemView.swift; sourceTree = "<group>"; };
		514C0A09247AEEE200F235F6 /* en */ = {isa = PBXFileReference; lastKnownFileType = text.plist.stringsdict; name = en; path = en.lproj/Localizable.stringsdict; sourceTree = "<group>"; };
		514C0A0A247AF9F700F235F6 /* RiskTextItemView.xib */ = {isa = PBXFileReference; lastKnownFileType = file.xib; path = RiskTextItemView.xib; sourceTree = "<group>"; };
		514C0A0C247AFB0200F235F6 /* RiskTextItemView.swift */ = {isa = PBXFileReference; lastKnownFileType = sourcecode.swift; path = RiskTextItemView.swift; sourceTree = "<group>"; };
		514C0A0E247AFEC500F235F6 /* HomeRiskTextItemViewConfigurator.swift */ = {isa = PBXFileReference; lastKnownFileType = sourcecode.swift; path = HomeRiskTextItemViewConfigurator.swift; sourceTree = "<group>"; };
		514C0A13247C163800F235F6 /* HomeLowRiskCellConfigurator.swift */ = {isa = PBXFileReference; lastKnownFileType = sourcecode.swift; path = HomeLowRiskCellConfigurator.swift; sourceTree = "<group>"; };
		514C0A15247C164700F235F6 /* HomeHighRiskCellConfigurator.swift */ = {isa = PBXFileReference; lastKnownFileType = sourcecode.swift; path = HomeHighRiskCellConfigurator.swift; sourceTree = "<group>"; };
		514C0A19247C16D600F235F6 /* HomeInactiveRiskCellConfigurator.swift */ = {isa = PBXFileReference; lastKnownFileType = sourcecode.swift; path = HomeInactiveRiskCellConfigurator.swift; sourceTree = "<group>"; };
		514E812F24618E3D00636861 /* ExposureDetection.storyboard */ = {isa = PBXFileReference; lastKnownFileType = file.storyboard; path = ExposureDetection.storyboard; sourceTree = "<group>"; };
		514E81332461B97700636861 /* ExposureManager.swift */ = {isa = PBXFileReference; fileEncoding = 4; lastKnownFileType = sourcecode.swift; path = ExposureManager.swift; sourceTree = "<group>"; };
		514EE998246D4C2E00DE4884 /* UITableViewCell+Identifier.swift */ = {isa = PBXFileReference; lastKnownFileType = sourcecode.swift; path = "UITableViewCell+Identifier.swift"; sourceTree = "<group>"; };
		514EE99A246D4C4C00DE4884 /* UITableView+Dequeue.swift */ = {isa = PBXFileReference; lastKnownFileType = sourcecode.swift; path = "UITableView+Dequeue.swift"; sourceTree = "<group>"; };
		514EE99C246D4CFB00DE4884 /* TableViewCellConfigurator.swift */ = {isa = PBXFileReference; lastKnownFileType = sourcecode.swift; path = TableViewCellConfigurator.swift; sourceTree = "<group>"; };
		514EE99F246D4DF800DE4884 /* HomeRiskImageItemViewConfigurator.swift */ = {isa = PBXFileReference; lastKnownFileType = sourcecode.swift; path = HomeRiskImageItemViewConfigurator.swift; sourceTree = "<group>"; };
		515BBDEA2484F8E500CDB674 /* HomeThankYouRiskCellConfigurator.swift */ = {isa = PBXFileReference; lastKnownFileType = sourcecode.swift; path = HomeThankYouRiskCellConfigurator.swift; sourceTree = "<group>"; };
		516E42C924B760EC0008CC30 /* HomeRiskLevelCellConfiguratorTests.swift */ = {isa = PBXFileReference; lastKnownFileType = sourcecode.swift; path = HomeRiskLevelCellConfiguratorTests.swift; sourceTree = "<group>"; };
		516E42FC24B776A90008CC30 /* HomeLowRiskCellConfiguratorTests.swift */ = {isa = PBXFileReference; lastKnownFileType = sourcecode.swift; path = HomeLowRiskCellConfiguratorTests.swift; sourceTree = "<group>"; };
		516E42FF24B777B20008CC30 /* HomeHighRiskCellConfiguratorTests.swift */ = {isa = PBXFileReference; lastKnownFileType = sourcecode.swift; path = HomeHighRiskCellConfiguratorTests.swift; sourceTree = "<group>"; };
		516E430124B89AED0008CC30 /* CoordinatorTests.swift */ = {isa = PBXFileReference; lastKnownFileType = sourcecode.swift; path = CoordinatorTests.swift; sourceTree = "<group>"; };
		51895EDB245E16CD0085DA38 /* ENAColor.swift */ = {isa = PBXFileReference; lastKnownFileType = sourcecode.swift; path = ENAColor.swift; sourceTree = "<group>"; };
		518A69FA24687D5800444E66 /* RiskLevel.swift */ = {isa = PBXFileReference; lastKnownFileType = sourcecode.swift; path = RiskLevel.swift; sourceTree = "<group>"; };
		51B5B413246DF07300DC5D3E /* RiskImageItemView.xib */ = {isa = PBXFileReference; lastKnownFileType = file.xib; path = RiskImageItemView.xib; sourceTree = "<group>"; };
		51B5B415246DF13D00DC5D3E /* RiskImageItemView.swift */ = {isa = PBXFileReference; lastKnownFileType = sourcecode.swift; path = RiskImageItemView.swift; sourceTree = "<group>"; };
		51B5B41B246EC8B800DC5D3E /* HomeCardCollectionViewCell.swift */ = {isa = PBXFileReference; lastKnownFileType = sourcecode.swift; path = HomeCardCollectionViewCell.swift; sourceTree = "<group>"; };
		51C737BC245B349700286105 /* OnboardingInfoViewController.swift */ = {isa = PBXFileReference; lastKnownFileType = sourcecode.swift; path = OnboardingInfoViewController.swift; sourceTree = "<group>"; };
		51C737BE245B3B5D00286105 /* OnboardingInfo.swift */ = {isa = PBXFileReference; lastKnownFileType = sourcecode.swift; path = OnboardingInfo.swift; sourceTree = "<group>"; };
		51C7790B24867F16004582F8 /* RiskListItemView.xib */ = {isa = PBXFileReference; lastKnownFileType = file.xib; path = RiskListItemView.xib; sourceTree = "<group>"; };
		51C7790D24867F22004582F8 /* RiskListItemView.swift */ = {isa = PBXFileReference; lastKnownFileType = sourcecode.swift; path = RiskListItemView.swift; sourceTree = "<group>"; };
		51C7790F248684F5004582F8 /* HomeRiskListItemViewConfigurator.swift */ = {isa = PBXFileReference; lastKnownFileType = sourcecode.swift; path = HomeRiskListItemViewConfigurator.swift; sourceTree = "<group>"; };
		51C779112486E549004582F8 /* HomeFindingPositiveRiskCellConfigurator.swift */ = {isa = PBXFileReference; lastKnownFileType = sourcecode.swift; path = HomeFindingPositiveRiskCellConfigurator.swift; sourceTree = "<group>"; };
		51C779132486E5AB004582F8 /* RiskFindingPositiveCollectionViewCell.xib */ = {isa = PBXFileReference; lastKnownFileType = file.xib; path = RiskFindingPositiveCollectionViewCell.xib; sourceTree = "<group>"; };
		51C779152486E5BA004582F8 /* RiskFindingPositiveCollectionViewCell.swift */ = {isa = PBXFileReference; lastKnownFileType = sourcecode.swift; path = RiskFindingPositiveCollectionViewCell.swift; sourceTree = "<group>"; };
		51CE1B2E245F5CFC002CF42A /* HomeViewController.swift */ = {isa = PBXFileReference; lastKnownFileType = sourcecode.swift; path = HomeViewController.swift; sourceTree = "<group>"; };
		51CE1B49246016B0002CF42A /* UICollectionViewCell+Identifier.swift */ = {isa = PBXFileReference; lastKnownFileType = sourcecode.swift; path = "UICollectionViewCell+Identifier.swift"; sourceTree = "<group>"; };
		51CE1B4B246016D1002CF42A /* UICollectionReusableView+Identifier.swift */ = {isa = PBXFileReference; lastKnownFileType = sourcecode.swift; path = "UICollectionReusableView+Identifier.swift"; sourceTree = "<group>"; };
		51CE1B5424604DD2002CF42A /* HomeLayout.swift */ = {isa = PBXFileReference; lastKnownFileType = sourcecode.swift; path = HomeLayout.swift; sourceTree = "<group>"; };
		51CE1B76246078B6002CF42A /* ActivateCollectionViewCell.xib */ = {isa = PBXFileReference; fileEncoding = 4; lastKnownFileType = file.xib; path = ActivateCollectionViewCell.xib; sourceTree = "<group>"; };
		51CE1B78246078B6002CF42A /* ActivateCollectionViewCell.swift */ = {isa = PBXFileReference; fileEncoding = 4; lastKnownFileType = sourcecode.swift; path = ActivateCollectionViewCell.swift; sourceTree = "<group>"; };
		51CE1B79246078B6002CF42A /* RiskLevelCollectionViewCell.xib */ = {isa = PBXFileReference; fileEncoding = 4; lastKnownFileType = file.xib; path = RiskLevelCollectionViewCell.xib; sourceTree = "<group>"; };
		51CE1B7A246078B6002CF42A /* RiskLevelCollectionViewCell.swift */ = {isa = PBXFileReference; fileEncoding = 4; lastKnownFileType = sourcecode.swift; path = RiskLevelCollectionViewCell.swift; sourceTree = "<group>"; };
		51CE1B7B246078B6002CF42A /* InfoCollectionViewCell.xib */ = {isa = PBXFileReference; fileEncoding = 4; lastKnownFileType = file.xib; path = InfoCollectionViewCell.xib; sourceTree = "<group>"; };
		51CE1B7C246078B6002CF42A /* InfoCollectionViewCell.swift */ = {isa = PBXFileReference; fileEncoding = 4; lastKnownFileType = sourcecode.swift; path = InfoCollectionViewCell.swift; sourceTree = "<group>"; };
		51CE1B84246078B6002CF42A /* SectionSystemBackgroundDecorationView.swift */ = {isa = PBXFileReference; fileEncoding = 4; lastKnownFileType = sourcecode.swift; path = SectionSystemBackgroundDecorationView.swift; sourceTree = "<group>"; };
		51CE1BB42460AC82002CF42A /* UICollectionView+Dequeue.swift */ = {isa = PBXFileReference; lastKnownFileType = sourcecode.swift; path = "UICollectionView+Dequeue.swift"; sourceTree = "<group>"; };
		51CE1BB92460AFD8002CF42A /* HomeActivateCellConfigurator.swift */ = {isa = PBXFileReference; lastKnownFileType = sourcecode.swift; path = HomeActivateCellConfigurator.swift; sourceTree = "<group>"; };
		51CE1BBC2460B1CB002CF42A /* CollectionViewCellConfigurator.swift */ = {isa = PBXFileReference; fileEncoding = 4; lastKnownFileType = sourcecode.swift; path = CollectionViewCellConfigurator.swift; sourceTree = "<group>"; };
		51CE1BBE2460B222002CF42A /* HomeRiskCellConfigurator.swift */ = {isa = PBXFileReference; lastKnownFileType = sourcecode.swift; path = HomeRiskCellConfigurator.swift; sourceTree = "<group>"; };
		51CE1BC22460B28D002CF42A /* HomeInfoCellConfigurator.swift */ = {isa = PBXFileReference; lastKnownFileType = sourcecode.swift; path = HomeInfoCellConfigurator.swift; sourceTree = "<group>"; };
		51D420B02458397300AD70CA /* Onboarding.storyboard */ = {isa = PBXFileReference; lastKnownFileType = file.storyboard; path = Onboarding.storyboard; sourceTree = "<group>"; };
		51D420B324583ABB00AD70CA /* AppStoryboard.swift */ = {isa = PBXFileReference; lastKnownFileType = sourcecode.swift; path = AppStoryboard.swift; sourceTree = "<group>"; };
		51D420B624583B7200AD70CA /* NSObject+Identifier.swift */ = {isa = PBXFileReference; lastKnownFileType = sourcecode.swift; path = "NSObject+Identifier.swift"; sourceTree = "<group>"; };
		51D420B824583B8300AD70CA /* UIViewController+AppStoryboard.swift */ = {isa = PBXFileReference; lastKnownFileType = sourcecode.swift; path = "UIViewController+AppStoryboard.swift"; sourceTree = "<group>"; };
		51D420C324583E3300AD70CA /* SettingsViewController.swift */ = {isa = PBXFileReference; fileEncoding = 4; lastKnownFileType = sourcecode.swift; lineEnding = 0; path = SettingsViewController.swift; sourceTree = "<group>"; };
		51D420CD245869C800AD70CA /* Home.storyboard */ = {isa = PBXFileReference; lastKnownFileType = file.storyboard; path = Home.storyboard; sourceTree = "<group>"; };
		51D420CF24586AB300AD70CA /* Settings.storyboard */ = {isa = PBXFileReference; lastKnownFileType = file.storyboard; path = Settings.storyboard; sourceTree = "<group>"; };
		51D420D324586DCA00AD70CA /* NotificationName.swift */ = {isa = PBXFileReference; lastKnownFileType = sourcecode.swift; path = NotificationName.swift; sourceTree = "<group>"; };
		51FE277A2475340300BB8144 /* HomeRiskLoadingItemViewConfigurator.swift */ = {isa = PBXFileReference; lastKnownFileType = sourcecode.swift; path = HomeRiskLoadingItemViewConfigurator.swift; sourceTree = "<group>"; };
		51FE277C247535C400BB8144 /* RiskLoadingItemView.xib */ = {isa = PBXFileReference; lastKnownFileType = file.xib; path = RiskLoadingItemView.xib; sourceTree = "<group>"; };
		51FE277E247535E300BB8144 /* RiskLoadingItemView.swift */ = {isa = PBXFileReference; lastKnownFileType = sourcecode.swift; path = RiskLoadingItemView.swift; sourceTree = "<group>"; };
		5222AA67255ECFE100F338C7 /* ExposureSubmissionTestResultConsentViewController.swift */ = {isa = PBXFileReference; lastKnownFileType = sourcecode.swift; path = ExposureSubmissionTestResultConsentViewController.swift; sourceTree = "<group>"; };
		5222AA6F255ED8E000F338C7 /* ExposureSubmissionTestResultConsentViewModel.swift */ = {isa = PBXFileReference; lastKnownFileType = sourcecode.swift; path = ExposureSubmissionTestResultConsentViewModel.swift; sourceTree = "<group>"; };
		523D5E74256FDFE900EF67EA /* ExposureSubmissionThankYouViewController.swift */ = {isa = PBXFileReference; lastKnownFileType = sourcecode.swift; path = ExposureSubmissionThankYouViewController.swift; sourceTree = "<group>"; };
		523D5E79256FE04000EF67EA /* ExposureSubmissionThankYouViewModel.swift */ = {isa = PBXFileReference; lastKnownFileType = sourcecode.swift; path = ExposureSubmissionThankYouViewModel.swift; sourceTree = "<group>"; };
		524C4291256587B900EBC3B0 /* ExposureSubmissionTestResultConsentViewModelTests.swift */ = {isa = PBXFileReference; lastKnownFileType = sourcecode.swift; path = ExposureSubmissionTestResultConsentViewModelTests.swift; sourceTree = "<group>"; };
		5270E9B7256D20A900B08606 /* NSTextAttachment+ImageHeight.swift */ = {isa = PBXFileReference; lastKnownFileType = sourcecode.swift; path = "NSTextAttachment+ImageHeight.swift"; sourceTree = "<group>"; };
		52CAAC002562B82E00239DCB /* DynamicTableViewConsentCell.swift */ = {isa = PBXFileReference; lastKnownFileType = sourcecode.swift; path = DynamicTableViewConsentCell.swift; sourceTree = "<group>"; };
		710021DB248E44A6001F0B63 /* ENAFont.swift */ = {isa = PBXFileReference; lastKnownFileType = sourcecode.swift; path = ENAFont.swift; sourceTree = "<group>"; };
		710021DD248EAF16001F0B63 /* ExposureSubmissionImageCardCell.xib */ = {isa = PBXFileReference; lastKnownFileType = file.xib; path = ExposureSubmissionImageCardCell.xib; sourceTree = "<group>"; };
		710021DF248EAF9A001F0B63 /* ExposureSubmissionImageCardCell.swift */ = {isa = PBXFileReference; lastKnownFileType = sourcecode.swift; path = ExposureSubmissionImageCardCell.swift; sourceTree = "<group>"; };
		710224E9248FA67F000C5DEF /* HomeTestResultCollectionViewCell.swift */ = {isa = PBXFileReference; lastKnownFileType = sourcecode.swift; path = HomeTestResultCollectionViewCell.swift; sourceTree = "<group>"; };
		710224EB248FC150000C5DEF /* HomeDiaryCellConfigurator.swift */ = {isa = PBXFileReference; lastKnownFileType = sourcecode.swift; path = HomeDiaryCellConfigurator.swift; sourceTree = "<group>"; };
		710224ED2490E2FC000C5DEF /* ExposureSubmissionStepCell.xib */ = {isa = PBXFileReference; lastKnownFileType = file.xib; path = ExposureSubmissionStepCell.xib; sourceTree = "<group>"; };
		710224F32490E7A3000C5DEF /* ExposureSubmissionStepCell.swift */ = {isa = PBXFileReference; lastKnownFileType = sourcecode.swift; path = ExposureSubmissionStepCell.swift; sourceTree = "<group>"; };
		710224F524910661000C5DEF /* ExposureSubmissionDynamicCell.swift */ = {isa = PBXFileReference; lastKnownFileType = sourcecode.swift; path = ExposureSubmissionDynamicCell.swift; sourceTree = "<group>"; };
		710ABB1E2475115500948792 /* UITableViewController+Enum.swift */ = {isa = PBXFileReference; lastKnownFileType = sourcecode.swift; path = "UITableViewController+Enum.swift"; sourceTree = "<group>"; };
		710ABB22247513E300948792 /* DynamicTypeTableViewCell.swift */ = {isa = PBXFileReference; lastKnownFileType = sourcecode.swift; path = DynamicTypeTableViewCell.swift; sourceTree = "<group>"; };
		710ABB24247514BD00948792 /* UIViewController+Segue.swift */ = {isa = PBXFileReference; lastKnownFileType = sourcecode.swift; path = "UIViewController+Segue.swift"; sourceTree = "<group>"; };
		710ABB26247533FA00948792 /* DynamicTableViewController.swift */ = {isa = PBXFileReference; lastKnownFileType = sourcecode.swift; path = DynamicTableViewController.swift; sourceTree = "<group>"; };
		710ABB282475353900948792 /* DynamicTableViewModel.swift */ = {isa = PBXFileReference; lastKnownFileType = sourcecode.swift; path = DynamicTableViewModel.swift; sourceTree = "<group>"; };
		71176E2D24891C02004B0C9F /* ENAColorTests.swift */ = {isa = PBXFileReference; lastKnownFileType = sourcecode.swift; path = ENAColorTests.swift; sourceTree = "<group>"; };
		71176E31248957C3004B0C9F /* AppNavigationController.swift */ = {isa = PBXFileReference; lastKnownFileType = sourcecode.swift; path = AppNavigationController.swift; sourceTree = "<group>"; };
		711EFCC62492EE31005FEF21 /* ENAFooterView.swift */ = {isa = PBXFileReference; lastKnownFileType = sourcecode.swift; path = ENAFooterView.swift; sourceTree = "<group>"; };
		711EFCC824935C79005FEF21 /* ExposureSubmissionTestResultHeaderView.xib */ = {isa = PBXFileReference; lastKnownFileType = file.xib; path = ExposureSubmissionTestResultHeaderView.xib; sourceTree = "<group>"; };
		71330E40248109F600EB10F6 /* DynamicTableViewSection.swift */ = {isa = PBXFileReference; lastKnownFileType = sourcecode.swift; path = DynamicTableViewSection.swift; sourceTree = "<group>"; };
		71330E42248109FD00EB10F6 /* DynamicTableViewCell.swift */ = {isa = PBXFileReference; lastKnownFileType = sourcecode.swift; path = DynamicTableViewCell.swift; sourceTree = "<group>"; };
		71330E4424810A0500EB10F6 /* DynamicTableViewHeader.swift */ = {isa = PBXFileReference; lastKnownFileType = sourcecode.swift; path = DynamicTableViewHeader.swift; sourceTree = "<group>"; };
		71330E4624810A0C00EB10F6 /* DynamicTableViewFooter.swift */ = {isa = PBXFileReference; lastKnownFileType = sourcecode.swift; path = DynamicTableViewFooter.swift; sourceTree = "<group>"; };
		71330E4824810A5A00EB10F6 /* DynamicTableViewAction.swift */ = {isa = PBXFileReference; lastKnownFileType = sourcecode.swift; path = DynamicTableViewAction.swift; sourceTree = "<group>"; };
		713EA25A247818B000AB7EE8 /* DynamicTypeButton.swift */ = {isa = PBXFileReference; lastKnownFileType = sourcecode.swift; path = DynamicTypeButton.swift; sourceTree = "<group>"; };
		713EA25C24798A7000AB7EE8 /* ExposureDetectionRoundedView.swift */ = {isa = PBXFileReference; lastKnownFileType = sourcecode.swift; path = ExposureDetectionRoundedView.swift; sourceTree = "<group>"; };
		713EA25E24798A9100AB7EE8 /* ExposureDetectionRiskCell.swift */ = {isa = PBXFileReference; lastKnownFileType = sourcecode.swift; path = ExposureDetectionRiskCell.swift; sourceTree = "<group>"; };
		713EA26024798AD100AB7EE8 /* InsetTableViewCell.swift */ = {isa = PBXFileReference; lastKnownFileType = sourcecode.swift; path = InsetTableViewCell.swift; sourceTree = "<group>"; };
		713EA26224798F8500AB7EE8 /* ExposureDetectionHeaderCell.swift */ = {isa = PBXFileReference; lastKnownFileType = sourcecode.swift; path = ExposureDetectionHeaderCell.swift; sourceTree = "<group>"; };
		714194E9247A65C60072A090 /* DynamicTableViewHeaderSeparatorView.swift */ = {isa = PBXFileReference; lastKnownFileType = sourcecode.swift; path = DynamicTableViewHeaderSeparatorView.swift; sourceTree = "<group>"; };
		714CD8662472885900F56450 /* ExposureDetectionViewController+DynamicTableViewModel.swift */ = {isa = PBXFileReference; fileEncoding = 4; lastKnownFileType = sourcecode.swift; lineEnding = 0; path = "ExposureDetectionViewController+DynamicTableViewModel.swift"; sourceTree = "<group>"; };
		7154EB49247D21E200A467FF /* ExposureDetectionLongGuideCell.swift */ = {isa = PBXFileReference; lastKnownFileType = sourcecode.swift; path = ExposureDetectionLongGuideCell.swift; sourceTree = "<group>"; };
		7154EB4B247E862100A467FF /* ExposureDetectionLoadingCell.swift */ = {isa = PBXFileReference; lastKnownFileType = sourcecode.swift; path = ExposureDetectionLoadingCell.swift; sourceTree = "<group>"; };
		717D21E8248C022E00D9717E /* DynamicTableViewHtmlCell.swift */ = {isa = PBXFileReference; lastKnownFileType = sourcecode.swift; path = DynamicTableViewHtmlCell.swift; sourceTree = "<group>"; };
		717D21EA248C072300D9717E /* en */ = {isa = PBXFileReference; lastKnownFileType = text.html; name = en; path = "en.lproj/privacy-policy.html"; sourceTree = "<group>"; };
		71AFBD922464251000F91006 /* .swiftlint.yml */ = {isa = PBXFileReference; lastKnownFileType = text.yaml; path = .swiftlint.yml; sourceTree = "<group>"; };
		71B8044424828A6C00D53506 /* .swiftformat */ = {isa = PBXFileReference; lastKnownFileType = text; path = .swiftformat; sourceTree = "<group>"; };
		71B804462484CC0800D53506 /* ENALabel.swift */ = {isa = PBXFileReference; lastKnownFileType = sourcecode.swift; path = ENALabel.swift; sourceTree = "<group>"; };
		71B804482484D37300D53506 /* RiskLegendViewController.swift */ = {isa = PBXFileReference; lastKnownFileType = sourcecode.swift; path = RiskLegendViewController.swift; sourceTree = "<group>"; };
		71B8044C248525CD00D53506 /* RiskLegendViewController+DynamicTableViewModel.swift */ = {isa = PBXFileReference; lastKnownFileType = sourcecode.swift; path = "RiskLegendViewController+DynamicTableViewModel.swift"; sourceTree = "<group>"; };
		71B8044E248526B600D53506 /* DynamicTableViewSpaceCell.swift */ = {isa = PBXFileReference; lastKnownFileType = sourcecode.swift; path = DynamicTableViewSpaceCell.swift; sourceTree = "<group>"; };
		71B804532485273C00D53506 /* RiskLegendDotBodyCell.swift */ = {isa = PBXFileReference; lastKnownFileType = sourcecode.swift; path = RiskLegendDotBodyCell.swift; sourceTree = "<group>"; };
		71C0BEDC2498DD07009A17A0 /* ENANavigationFooterView.swift */ = {isa = PBXFileReference; lastKnownFileType = sourcecode.swift; path = ENANavigationFooterView.swift; sourceTree = "<group>"; };
		71CAB9D1248AACAD00F516A5 /* PixelPerfectLayoutConstraint.swift */ = {isa = PBXFileReference; lastKnownFileType = sourcecode.swift; path = PixelPerfectLayoutConstraint.swift; sourceTree = "<group>"; };
		71CAB9D3248AB33500F516A5 /* DynamicTypeSymbolImageView.swift */ = {isa = PBXFileReference; lastKnownFileType = sourcecode.swift; path = DynamicTypeSymbolImageView.swift; sourceTree = "<group>"; };
		71CC3E9C246D5D8000217F2C /* AppInformationViewController+DynamicTableViewModel.swift */ = {isa = PBXFileReference; lastKnownFileType = sourcecode.swift; path = "AppInformationViewController+DynamicTableViewModel.swift"; sourceTree = "<group>"; };
		71CC3E9E246D6B6800217F2C /* AppInformationDetailViewController.swift */ = {isa = PBXFileReference; lastKnownFileType = sourcecode.swift; path = AppInformationDetailViewController.swift; sourceTree = "<group>"; };
		71CC3EA0246D6BBF00217F2C /* DynamicTypeLabel.swift */ = {isa = PBXFileReference; lastKnownFileType = sourcecode.swift; path = DynamicTypeLabel.swift; sourceTree = "<group>"; };
		71CC3EA2246D6C4000217F2C /* UIFont+DynamicType.swift */ = {isa = PBXFileReference; lastKnownFileType = sourcecode.swift; path = "UIFont+DynamicType.swift"; sourceTree = "<group>"; };
		71D3C1992494EFAC00DBABA8 /* ENANavigationControllerWithFooter.swift */ = {isa = PBXFileReference; lastKnownFileType = sourcecode.swift; path = ENANavigationControllerWithFooter.swift; sourceTree = "<group>"; };
		71EF33D82497F3E8007B7E1B /* ENANavigationControllerWithFooterChild.swift */ = {isa = PBXFileReference; lastKnownFileType = sourcecode.swift; path = ENANavigationControllerWithFooterChild.swift; sourceTree = "<group>"; };
		71EF33DA2497F419007B7E1B /* ENANavigationFooterItem.swift */ = {isa = PBXFileReference; lastKnownFileType = sourcecode.swift; path = ENANavigationFooterItem.swift; sourceTree = "<group>"; };
		71F2E57A2487AEFC00694F1A /* ena-colors.xcassets */ = {isa = PBXFileReference; lastKnownFileType = folder.assetcatalog; path = "ena-colors.xcassets"; sourceTree = "<group>"; };
		71F5418B248BEDBE006DB793 /* de */ = {isa = PBXFileReference; lastKnownFileType = text.html; name = de; path = "de.lproj/privacy-policy.html"; sourceTree = "<group>"; };
		71F54190248BF677006DB793 /* HtmlTextView.swift */ = {isa = PBXFileReference; lastKnownFileType = sourcecode.swift; path = HtmlTextView.swift; sourceTree = "<group>"; };
		71FD8861246EB27F00E804D0 /* ExposureDetectionViewController.swift */ = {isa = PBXFileReference; lastKnownFileType = sourcecode.swift; path = ExposureDetectionViewController.swift; sourceTree = "<group>"; };
		71FE1C68247A8FE100851FEB /* DynamicTableViewHeaderFooterView.swift */ = {isa = PBXFileReference; lastKnownFileType = sourcecode.swift; path = DynamicTableViewHeaderFooterView.swift; sourceTree = "<group>"; };
		71FE1C70247AA7B700851FEB /* DynamicTableViewHeaderImageView.swift */ = {isa = PBXFileReference; fileEncoding = 4; lastKnownFileType = sourcecode.swift; path = DynamicTableViewHeaderImageView.swift; sourceTree = "<group>"; };
		71FE1C74247AC2B500851FEB /* ExposureSubmissionQRScannerViewController.swift */ = {isa = PBXFileReference; fileEncoding = 4; lastKnownFileType = sourcecode.swift; path = ExposureSubmissionQRScannerViewController.swift; sourceTree = "<group>"; };
		71FE1C78247AC2B500851FEB /* ExposureSubmissionTestResultViewController.swift */ = {isa = PBXFileReference; fileEncoding = 4; lastKnownFileType = sourcecode.swift; path = ExposureSubmissionTestResultViewController.swift; sourceTree = "<group>"; };
		71FE1C79247AC2B500851FEB /* ExposureSubmissionNavigationController.swift */ = {isa = PBXFileReference; fileEncoding = 4; lastKnownFileType = sourcecode.swift; path = ExposureSubmissionNavigationController.swift; sourceTree = "<group>"; };
		71FE1C84247AC33D00851FEB /* ExposureSubmissionTestResultHeaderView.swift */ = {isa = PBXFileReference; fileEncoding = 4; lastKnownFileType = sourcecode.swift; path = ExposureSubmissionTestResultHeaderView.swift; sourceTree = "<group>"; };
		71FE1C8A247AC79D00851FEB /* DynamicTableViewIconCell.swift */ = {isa = PBXFileReference; fileEncoding = 4; lastKnownFileType = sourcecode.swift; path = DynamicTableViewIconCell.swift; sourceTree = "<group>"; };
		71FE1C8B247AC79D00851FEB /* DynamicTableViewIconCell.xib */ = {isa = PBXFileReference; fileEncoding = 4; lastKnownFileType = file.xib; path = DynamicTableViewIconCell.xib; sourceTree = "<group>"; };
		85142500245DA0B3009D2791 /* UIViewController+Alert.swift */ = {isa = PBXFileReference; lastKnownFileType = sourcecode.swift; path = "UIViewController+Alert.swift"; sourceTree = "<group>"; };
		8539874E2467094E00D28B62 /* AppIcon.xcassets */ = {isa = PBXFileReference; lastKnownFileType = folder.assetcatalog; path = AppIcon.xcassets; sourceTree = "<group>"; };
		853D987924694A8700490DBA /* ENAButton.swift */ = {isa = PBXFileReference; lastKnownFileType = sourcecode.swift; path = ENAButton.swift; sourceTree = "<group>"; };
		853D98822469DC5000490DBA /* ExposureNotificationSetting.storyboard */ = {isa = PBXFileReference; lastKnownFileType = file.storyboard; path = ExposureNotificationSetting.storyboard; sourceTree = "<group>"; };
		853D98842469DC8100490DBA /* ExposureNotificationSettingViewController.swift */ = {isa = PBXFileReference; fileEncoding = 4; lastKnownFileType = sourcecode.swift; lineEnding = 0; path = ExposureNotificationSettingViewController.swift; sourceTree = "<group>"; };
		85790F2E245C6B72003D47E1 /* ENA.entitlements */ = {isa = PBXFileReference; fileEncoding = 4; lastKnownFileType = text.plist.entitlements; path = ENA.entitlements; sourceTree = "<group>"; };
		858F6F6D245A103C009FFD33 /* ExposureNotification.framework */ = {isa = PBXFileReference; lastKnownFileType = wrapper.framework; name = ExposureNotification.framework; path = System/Library/Frameworks/ExposureNotification.framework; sourceTree = SDKROOT; };
		8595BF5E246032D90056EA27 /* ENASwitch.swift */ = {isa = PBXFileReference; lastKnownFileType = sourcecode.swift; path = ENASwitch.swift; sourceTree = "<group>"; };
		859DD511248549790073D59F /* MockDiagnosisKeysRetrieval.swift */ = {isa = PBXFileReference; lastKnownFileType = sourcecode.swift; path = MockDiagnosisKeysRetrieval.swift; sourceTree = "<group>"; };
		85D7593B2457048F008175F0 /* ENA.app */ = {isa = PBXFileReference; explicitFileType = wrapper.application; includeInIndex = 0; path = ENA.app; sourceTree = BUILT_PRODUCTS_DIR; };
		85D7593E2457048F008175F0 /* AppDelegate.swift */ = {isa = PBXFileReference; lastKnownFileType = sourcecode.swift; path = AppDelegate.swift; sourceTree = "<group>"; };
		85D759402457048F008175F0 /* SceneDelegate.swift */ = {isa = PBXFileReference; lastKnownFileType = sourcecode.swift; path = SceneDelegate.swift; sourceTree = "<group>"; };
		85D7594A24570491008175F0 /* Assets.xcassets */ = {isa = PBXFileReference; lastKnownFileType = folder.assetcatalog; path = Assets.xcassets; sourceTree = "<group>"; };
		85D7594D24570491008175F0 /* Base */ = {isa = PBXFileReference; lastKnownFileType = file.storyboard; name = Base; path = Base.lproj/LaunchScreen.storyboard; sourceTree = "<group>"; };
		85D7594F24570491008175F0 /* Info.plist */ = {isa = PBXFileReference; lastKnownFileType = text.plist.xml; path = Info.plist; sourceTree = "<group>"; };
		85D7595424570491008175F0 /* ENATests.xctest */ = {isa = PBXFileReference; explicitFileType = wrapper.cfbundle; includeInIndex = 0; path = ENATests.xctest; sourceTree = BUILT_PRODUCTS_DIR; };
		85D7595A24570491008175F0 /* Info.plist */ = {isa = PBXFileReference; lastKnownFileType = text.plist.xml; path = Info.plist; sourceTree = "<group>"; };
		85D7595F24570491008175F0 /* ENAUITests.xctest */ = {isa = PBXFileReference; explicitFileType = wrapper.cfbundle; includeInIndex = 0; path = ENAUITests.xctest; sourceTree = BUILT_PRODUCTS_DIR; };
		85D7596324570491008175F0 /* ENAUITests.swift */ = {isa = PBXFileReference; fileEncoding = 4; lastKnownFileType = sourcecode.swift; lineEnding = 0; path = ENAUITests.swift; sourceTree = "<group>"; };
		85D7596524570491008175F0 /* Info.plist */ = {isa = PBXFileReference; lastKnownFileType = text.plist.xml; path = Info.plist; sourceTree = "<group>"; };
		85E33443247EB357006E74EC /* CircularProgressView.swift */ = {isa = PBXFileReference; lastKnownFileType = sourcecode.swift; path = CircularProgressView.swift; sourceTree = "<group>"; };
		94092540254BFE6800FE61A2 /* DMWarnOthersNotificationViewController.swift */ = {isa = PBXFileReference; lastKnownFileType = sourcecode.swift; path = DMWarnOthersNotificationViewController.swift; sourceTree = "<group>"; };
		9412FAF92523499D0086E139 /* DeltaOnboardingViewControllerTests.swift */ = {isa = PBXFileReference; lastKnownFileType = sourcecode.swift; path = DeltaOnboardingViewControllerTests.swift; sourceTree = "<group>"; };
		9417BA94252B6B5100AD4053 /* DMSQLiteErrorViewController.swift */ = {isa = PBXFileReference; lastKnownFileType = sourcecode.swift; path = DMSQLiteErrorViewController.swift; sourceTree = "<group>"; };
		941ADDAF2518C2B200E421D9 /* EuTracingTableViewCell.swift */ = {isa = PBXFileReference; lastKnownFileType = sourcecode.swift; path = EuTracingTableViewCell.swift; sourceTree = "<group>"; };
		941ADDB12518C3FB00E421D9 /* ENSettingEuTracingViewModel.swift */ = {isa = PBXFileReference; lastKnownFileType = sourcecode.swift; path = ENSettingEuTracingViewModel.swift; sourceTree = "<group>"; };
		941B689E253EFF2300DC1962 /* Int+Increment.swift */ = {isa = PBXFileReference; lastKnownFileType = sourcecode.swift; path = "Int+Increment.swift"; sourceTree = "<group>"; };
		941F5ECB2518E82100785F06 /* ENSettingEuTracingViewModelTests.swift */ = {isa = PBXFileReference; lastKnownFileType = sourcecode.swift; path = ENSettingEuTracingViewModelTests.swift; sourceTree = "<group>"; };
		94427A4F25502B8900C36BE6 /* WarnOthersNotificationsTimeInterval.swift */ = {isa = PBXFileReference; lastKnownFileType = sourcecode.swift; path = WarnOthersNotificationsTimeInterval.swift; sourceTree = "<group>"; };
		9488C3002521EE8E00504648 /* DeltaOnboardingNavigationController.swift */ = {isa = PBXFileReference; lastKnownFileType = sourcecode.swift; path = DeltaOnboardingNavigationController.swift; sourceTree = "<group>"; };
		948AFE5E2552F6F60019579A /* WarnOthersReminderTests.swift */ = {isa = PBXFileReference; lastKnownFileType = sourcecode.swift; path = WarnOthersReminderTests.swift; sourceTree = "<group>"; };
		948AFE662553DC5B0019579A /* WarnOthersRemindable.swift */ = {isa = PBXFileReference; lastKnownFileType = sourcecode.swift; path = WarnOthersRemindable.swift; sourceTree = "<group>"; };
		948AFE792554377F0019579A /* UNUserNotificationCenter+WarnOthers.swift */ = {isa = PBXFileReference; lastKnownFileType = sourcecode.swift; path = "UNUserNotificationCenter+WarnOthers.swift"; sourceTree = "<group>"; };
		948DCDC2252EFC9A00CDE020 /* ENAUITests_05_ExposureLogging.swift */ = {isa = PBXFileReference; lastKnownFileType = sourcecode.swift; path = ENAUITests_05_ExposureLogging.swift; sourceTree = "<group>"; };
		94B255A52551B7C800649B4C /* WarnOthersReminder.swift */ = {isa = PBXFileReference; lastKnownFileType = sourcecode.swift; path = WarnOthersReminder.swift; sourceTree = "<group>"; };
		94C24B3E25304B4400F8C004 /* ENAUITestsDeltaOnboarding.swift */ = {isa = PBXFileReference; lastKnownFileType = sourcecode.swift; path = ENAUITestsDeltaOnboarding.swift; sourceTree = "<group>"; };
		94F594612521CBF50077681B /* DeltaOnboardingV15ViewModel.swift */ = {isa = PBXFileReference; lastKnownFileType = sourcecode.swift; path = DeltaOnboardingV15ViewModel.swift; sourceTree = "<group>"; };
		A124E648249BF4EB00E95F72 /* ExposureDetectionExecutorTests.swift */ = {isa = PBXFileReference; lastKnownFileType = sourcecode.swift; path = ExposureDetectionExecutorTests.swift; sourceTree = "<group>"; };
		A124E64B249C4C9000E95F72 /* SAPDownloadedPackagesStore+Helpers.swift */ = {isa = PBXFileReference; lastKnownFileType = sourcecode.swift; path = "SAPDownloadedPackagesStore+Helpers.swift"; sourceTree = "<group>"; };
		A128F058248B459F00EC7F6C /* PublicKeyStore.swift */ = {isa = PBXFileReference; lastKnownFileType = sourcecode.swift; path = PublicKeyStore.swift; sourceTree = "<group>"; };
		A14BDEBF24A1AD660063E4EC /* MockExposureDetector.swift */ = {isa = PBXFileReference; lastKnownFileType = sourcecode.swift; path = MockExposureDetector.swift; sourceTree = "<group>"; };
		A1654EFD24B41FEF00C0E115 /* DynamicCellTests.swift */ = {isa = PBXFileReference; lastKnownFileType = sourcecode.swift; path = DynamicCellTests.swift; sourceTree = "<group>"; };
		A1654F0024B43E7F00C0E115 /* DynamicTableViewTextViewCellTests.swift */ = {isa = PBXFileReference; lastKnownFileType = sourcecode.swift; path = DynamicTableViewTextViewCellTests.swift; sourceTree = "<group>"; };
		A16714AE248CA1B70031B111 /* Bundle+ReadPlist.swift */ = {isa = PBXFileReference; lastKnownFileType = sourcecode.swift; path = "Bundle+ReadPlist.swift"; sourceTree = "<group>"; };
		A173665124844F29006BE209 /* SQLiteKeyValueStoreTests.swift */ = {isa = PBXFileReference; fileEncoding = 4; lastKnownFileType = sourcecode.swift; path = SQLiteKeyValueStoreTests.swift; sourceTree = "<group>"; };
		A17366542484978A006BE209 /* OnboardingInfoViewControllerUtils.swift */ = {isa = PBXFileReference; lastKnownFileType = sourcecode.swift; path = OnboardingInfoViewControllerUtils.swift; sourceTree = "<group>"; };
		A1877CA9248F247D006FEFC0 /* SAPDownloadedPackageTests.swift */ = {isa = PBXFileReference; lastKnownFileType = sourcecode.swift; path = SAPDownloadedPackageTests.swift; sourceTree = "<group>"; };
		A1BABD0824A57B88000ED515 /* TemporaryExposureKeyMock.swift */ = {isa = PBXFileReference; fileEncoding = 4; lastKnownFileType = sourcecode.swift; path = TemporaryExposureKeyMock.swift; sourceTree = "<group>"; };
		A1BABD0A24A57BA0000ED515 /* ENTemporaryExposureKey+Processing.swift */ = {isa = PBXFileReference; fileEncoding = 4; lastKnownFileType = sourcecode.swift; path = "ENTemporaryExposureKey+Processing.swift"; sourceTree = "<group>"; };
		A1BABD0C24A57BAC000ED515 /* ENTemporaryExposureKey+ProcessingTests.swift */ = {isa = PBXFileReference; fileEncoding = 4; lastKnownFileType = sourcecode.swift; path = "ENTemporaryExposureKey+ProcessingTests.swift"; sourceTree = "<group>"; };
		A1C683F924AEC57400B90D12 /* DynamicTableViewTextViewCell.swift */ = {isa = PBXFileReference; lastKnownFileType = sourcecode.swift; path = DynamicTableViewTextViewCell.swift; sourceTree = "<group>"; };
		A1C683FB24AEC9EE00B90D12 /* DynamicTableViewTextCell.swift */ = {isa = PBXFileReference; lastKnownFileType = sourcecode.swift; path = DynamicTableViewTextCell.swift; sourceTree = "<group>"; };
		A1E41940249410AF0016E52A /* SAPDownloadedPackage+Helpers.swift */ = {isa = PBXFileReference; lastKnownFileType = sourcecode.swift; path = "SAPDownloadedPackage+Helpers.swift"; sourceTree = "<group>"; };
		A1E419442495476C0016E52A /* HTTPClient+MockNetworkStack.swift */ = {isa = PBXFileReference; lastKnownFileType = sourcecode.swift; path = "HTTPClient+MockNetworkStack.swift"; sourceTree = "<group>"; };
		A1E41947249548260016E52A /* HTTPClient+SubmitTests.swift */ = {isa = PBXFileReference; lastKnownFileType = sourcecode.swift; path = "HTTPClient+SubmitTests.swift"; sourceTree = "<group>"; };
		A1E419502495A6EA0016E52A /* HTTPClient+TANForExposureSubmitTests.swift */ = {isa = PBXFileReference; lastKnownFileType = sourcecode.swift; path = "HTTPClient+TANForExposureSubmitTests.swift"; sourceTree = "<group>"; };
		A1E419532495A7850016E52A /* HTTPClient+GetTestResultTests.swift */ = {isa = PBXFileReference; lastKnownFileType = sourcecode.swift; path = "HTTPClient+GetTestResultTests.swift"; sourceTree = "<group>"; };
		A1E419562495A8F50016E52A /* HTTPClient+RegistrationTokenTests.swift */ = {isa = PBXFileReference; lastKnownFileType = sourcecode.swift; path = "HTTPClient+RegistrationTokenTests.swift"; sourceTree = "<group>"; };
		A1E4195B249818020016E52A /* RiskTests.swift */ = {isa = PBXFileReference; lastKnownFileType = sourcecode.swift; path = RiskTests.swift; sourceTree = "<group>"; };
		A1E4195E249824340016E52A /* String+TodayTests.swift */ = {isa = PBXFileReference; lastKnownFileType = sourcecode.swift; path = "String+TodayTests.swift"; sourceTree = "<group>"; };
		A328424B248B91E0006B1F09 /* HomeTestResultLoadingCell.xib */ = {isa = PBXFileReference; fileEncoding = 4; lastKnownFileType = file.xib; path = HomeTestResultLoadingCell.xib; sourceTree = "<group>"; };
		A328424C248B91E0006B1F09 /* HomeTestResultLoadingCell.swift */ = {isa = PBXFileReference; fileEncoding = 4; lastKnownFileType = sourcecode.swift; path = HomeTestResultLoadingCell.swift; sourceTree = "<group>"; };
		A328424F248B9269006B1F09 /* HomeTestResultLoadingCellConfigurator.swift */ = {isa = PBXFileReference; lastKnownFileType = sourcecode.swift; path = HomeTestResultLoadingCellConfigurator.swift; sourceTree = "<group>"; };
		A3284256248E7431006B1F09 /* MockExposureSubmissionService.swift */ = {isa = PBXFileReference; lastKnownFileType = sourcecode.swift; path = MockExposureSubmissionService.swift; sourceTree = "<group>"; };
		A328425B248E82B5006B1F09 /* ExposureSubmissionTestResultViewControllerTests.swift */ = {isa = PBXFileReference; lastKnownFileType = sourcecode.swift; path = ExposureSubmissionTestResultViewControllerTests.swift; sourceTree = "<group>"; };
		A32842602490E2AC006B1F09 /* ExposureSubmissionWarnOthersViewControllerTests.swift */ = {isa = PBXFileReference; lastKnownFileType = sourcecode.swift; path = ExposureSubmissionWarnOthersViewControllerTests.swift; sourceTree = "<group>"; };
		A32842642491136E006B1F09 /* ExposureSubmissionUITests.swift */ = {isa = PBXFileReference; lastKnownFileType = sourcecode.swift; path = ExposureSubmissionUITests.swift; sourceTree = "<group>"; };
		A32842662492359E006B1F09 /* MockExposureSubmissionNavigationControllerChild.swift */ = {isa = PBXFileReference; lastKnownFileType = sourcecode.swift; path = MockExposureSubmissionNavigationControllerChild.swift; sourceTree = "<group>"; };
		A32C046424D96348005BEA61 /* HTTPClient+PlausibeDeniabilityTests.swift */ = {isa = PBXFileReference; lastKnownFileType = sourcecode.swift; path = "HTTPClient+PlausibeDeniabilityTests.swift"; sourceTree = "<group>"; };
		A32CA72E24B6F2E300B1A994 /* HomeRiskCellConfiguratorTests.swift */ = {isa = PBXFileReference; lastKnownFileType = sourcecode.swift; path = HomeRiskCellConfiguratorTests.swift; sourceTree = "<group>"; };
		A3483B0A24C5EFA40037855F /* MockExposureDetectionViewControllerDelegate.swift */ = {isa = PBXFileReference; lastKnownFileType = sourcecode.swift; path = MockExposureDetectionViewControllerDelegate.swift; sourceTree = "<group>"; };
		A3552CC324DD6E16008C91BE /* AppDelegate+PlausibleDeniability.swift */ = {isa = PBXFileReference; lastKnownFileType = sourcecode.swift; path = "AppDelegate+PlausibleDeniability.swift"; sourceTree = "<group>"; };
		A3552CC524DD6E78008C91BE /* AppDelegate+ENATaskExecutionDelegate.swift */ = {isa = PBXFileReference; lastKnownFileType = sourcecode.swift; path = "AppDelegate+ENATaskExecutionDelegate.swift"; sourceTree = "<group>"; };
		A36D07B82486D61C00E46F96 /* HomeCardCellButtonDelegate.swift */ = {isa = PBXFileReference; lastKnownFileType = sourcecode.swift; path = HomeCardCellButtonDelegate.swift; sourceTree = "<group>"; };
		A36FACC324C5EA1500DED947 /* ExposureDetectionViewControllerTests.swift */ = {isa = PBXFileReference; lastKnownFileType = sourcecode.swift; path = ExposureDetectionViewControllerTests.swift; sourceTree = "<group>"; };
		A372DA3A24BDA075003248BB /* ExposureSubmissionCoordinator.swift */ = {isa = PBXFileReference; lastKnownFileType = sourcecode.swift; path = ExposureSubmissionCoordinator.swift; sourceTree = "<group>"; };
		A372DA3C24BE01D9003248BB /* MockExposureSubmissionCoordinator.swift */ = {isa = PBXFileReference; lastKnownFileType = sourcecode.swift; path = MockExposureSubmissionCoordinator.swift; sourceTree = "<group>"; };
		A372DA3E24BEF773003248BB /* ExposureSubmissionCoordinatorTests.swift */ = {isa = PBXFileReference; lastKnownFileType = sourcecode.swift; path = ExposureSubmissionCoordinatorTests.swift; sourceTree = "<group>"; };
		A372DA4024BF33F9003248BB /* MockExposureSubmissionCoordinatorDelegate.swift */ = {isa = PBXFileReference; lastKnownFileType = sourcecode.swift; path = MockExposureSubmissionCoordinatorDelegate.swift; sourceTree = "<group>"; };
		A3C4F95F24812CD20047F23E /* ExposureSubmissionWarnOthersViewController.swift */ = {isa = PBXFileReference; lastKnownFileType = sourcecode.swift; path = ExposureSubmissionWarnOthersViewController.swift; sourceTree = "<group>"; };
		A3E851B124ADD09900402485 /* CountdownTimer.swift */ = {isa = PBXFileReference; lastKnownFileType = sourcecode.swift; path = CountdownTimer.swift; sourceTree = "<group>"; };
		A3E851B424ADDAC000402485 /* CountdownTimerTests.swift */ = {isa = PBXFileReference; lastKnownFileType = sourcecode.swift; path = CountdownTimerTests.swift; sourceTree = "<group>"; };
		A3EE6E59249BB7AF00C64B61 /* ExposureSubmissionServiceFactory.swift */ = {isa = PBXFileReference; lastKnownFileType = sourcecode.swift; path = ExposureSubmissionServiceFactory.swift; sourceTree = "<group>"; };
		A3EE6E5B249BB97500C64B61 /* UITestingParameters.swift */ = {isa = PBXFileReference; lastKnownFileType = sourcecode.swift; path = UITestingParameters.swift; sourceTree = "<group>"; };
		A3FF84EB247BFAF00053E947 /* Hasher.swift */ = {isa = PBXFileReference; lastKnownFileType = sourcecode.swift; path = Hasher.swift; sourceTree = "<group>"; };
		AB010CFD253ECB6A00DF1F61 /* HomeFailedCellConfigurator.swift */ = {isa = PBXFileReference; fileEncoding = 4; lastKnownFileType = sourcecode.swift; path = HomeFailedCellConfigurator.swift; sourceTree = "<group>"; };
		AB010D02253ECC9200DF1F61 /* RiskFailedCollectionViewCell.swift */ = {isa = PBXFileReference; fileEncoding = 4; lastKnownFileType = sourcecode.swift; path = RiskFailedCollectionViewCell.swift; sourceTree = "<group>"; };
		AB010D03253ECC9200DF1F61 /* RiskFailedCollectionViewCell.xib */ = {isa = PBXFileReference; fileEncoding = 4; lastKnownFileType = file.xib; path = RiskFailedCollectionViewCell.xib; sourceTree = "<group>"; };
		AB039E9A2574E2080035039A /* HomeInteractorTests.swift */ = {isa = PBXFileReference; fileEncoding = 4; lastKnownFileType = sourcecode.swift; path = HomeInteractorTests.swift; sourceTree = "<group>"; };
		AB1011572507C15000D392A2 /* TracingStatusHistory.swift */ = {isa = PBXFileReference; fileEncoding = 4; lastKnownFileType = sourcecode.swift; path = TracingStatusHistory.swift; sourceTree = "<group>"; };
		AB126872254C05A7006E9194 /* ENAFormatter.swift */ = {isa = PBXFileReference; lastKnownFileType = sourcecode.swift; path = ENAFormatter.swift; sourceTree = "<group>"; };
		AB1885D025238DAA00D39BBE /* OnboardingInfoViewControllerTests.swift */ = {isa = PBXFileReference; lastKnownFileType = sourcecode.swift; path = OnboardingInfoViewControllerTests.swift; sourceTree = "<group>"; };
		AB1886C3252DE1AE00D39BBE /* Logging.swift */ = {isa = PBXFileReference; fileEncoding = 4; lastKnownFileType = sourcecode.swift; path = Logging.swift; sourceTree = "<group>"; };
		AB1886D0252DE51E00D39BBE /* Bundle+Identifier.swift */ = {isa = PBXFileReference; lastKnownFileType = sourcecode.swift; path = "Bundle+Identifier.swift"; sourceTree = "<group>"; };
		AB1FCBCC2521FC44005930BA /* ServerEnvironmentTests.swift */ = {isa = PBXFileReference; lastKnownFileType = sourcecode.swift; path = ServerEnvironmentTests.swift; sourceTree = "<group>"; };
		AB1FCBDB2521FCD5005930BA /* TestServerEnvironments.json */ = {isa = PBXFileReference; fileEncoding = 4; lastKnownFileType = text.json; path = TestServerEnvironments.json; sourceTree = "<group>"; };
		AB3560992547167800C3F8E0 /* DeviceTimeCheck.swift */ = {isa = PBXFileReference; lastKnownFileType = sourcecode.swift; path = DeviceTimeCheck.swift; sourceTree = "<group>"; };
		AB35609F2547194C00C3F8E0 /* DeviceTimeCheckTests.swift */ = {isa = PBXFileReference; lastKnownFileType = sourcecode.swift; path = DeviceTimeCheckTests.swift; sourceTree = "<group>"; };
		AB453F5F2534B04400D8339E /* ExposureManagerTests.swift */ = {isa = PBXFileReference; fileEncoding = 4; lastKnownFileType = sourcecode.swift; path = ExposureManagerTests.swift; sourceTree = "<group>"; };
		AB5F84AC24F8F7A1000400D4 /* SerialMigrator.swift */ = {isa = PBXFileReference; lastKnownFileType = sourcecode.swift; path = SerialMigrator.swift; sourceTree = "<group>"; };
		AB5F84AF24F8F7C3000400D4 /* Migration.swift */ = {isa = PBXFileReference; lastKnownFileType = sourcecode.swift; path = Migration.swift; sourceTree = "<group>"; };
		AB5F84B124F8F7E3000400D4 /* Migration0To1.swift */ = {isa = PBXFileReference; lastKnownFileType = sourcecode.swift; path = Migration0To1.swift; sourceTree = "<group>"; };
		AB5F84B324F8FA26000400D4 /* SerialMigratorTests.swift */ = {isa = PBXFileReference; lastKnownFileType = sourcecode.swift; path = SerialMigratorTests.swift; sourceTree = "<group>"; };
		AB5F84B824F92855000400D4 /* DownloadedPackagesSQLLiteStoreV0.swift */ = {isa = PBXFileReference; fileEncoding = 4; lastKnownFileType = sourcecode.swift; path = DownloadedPackagesSQLLiteStoreV0.swift; sourceTree = "<group>"; };
		AB5F84BA24F92876000400D4 /* Migration0To1Tests.swift */ = {isa = PBXFileReference; lastKnownFileType = sourcecode.swift; path = Migration0To1Tests.swift; sourceTree = "<group>"; };
		AB5F84BC24F92E92000400D4 /* SerialMigratorFake.swift */ = {isa = PBXFileReference; lastKnownFileType = sourcecode.swift; path = SerialMigratorFake.swift; sourceTree = "<group>"; };
		AB5F84BF24FE2EB3000400D4 /* DownloadedPackagesStoreV0.swift */ = {isa = PBXFileReference; fileEncoding = 4; lastKnownFileType = sourcecode.swift; path = DownloadedPackagesStoreV0.swift; sourceTree = "<group>"; };
		AB6289CE251BA01400CF61D2 /* Bundle+Version.swift */ = {isa = PBXFileReference; lastKnownFileType = sourcecode.swift; path = "Bundle+Version.swift"; sourceTree = "<group>"; };
		AB6289D3251BA4EC00CF61D2 /* String+Compare.swift */ = {isa = PBXFileReference; fileEncoding = 4; lastKnownFileType = sourcecode.swift; path = "String+Compare.swift"; sourceTree = "<group>"; };
		AB6289D8251C833100CF61D2 /* DMDeltaOnboardingViewController.swift */ = {isa = PBXFileReference; lastKnownFileType = sourcecode.swift; path = DMDeltaOnboardingViewController.swift; sourceTree = "<group>"; };
		AB628A1E251CDADE00CF61D2 /* ServerEnvironments.json */ = {isa = PBXFileReference; lastKnownFileType = text.json; path = ServerEnvironments.json; sourceTree = "<group>"; };
		AB7420AB251B67A8006666AC /* DeltaOnboardingV15.swift */ = {isa = PBXFileReference; lastKnownFileType = sourcecode.swift; path = DeltaOnboardingV15.swift; sourceTree = "<group>"; };
		AB7420B6251B69E2006666AC /* DeltaOnboardingCoordinator.swift */ = {isa = PBXFileReference; lastKnownFileType = sourcecode.swift; path = DeltaOnboardingCoordinator.swift; sourceTree = "<group>"; };
		AB7420C1251B7D59006666AC /* DeltaOnboardingProtocols.swift */ = {isa = PBXFileReference; lastKnownFileType = sourcecode.swift; path = DeltaOnboardingProtocols.swift; sourceTree = "<group>"; };
		AB7420CA251B7D93006666AC /* DeltaOnboardingV15ViewController.swift */ = {isa = PBXFileReference; lastKnownFileType = sourcecode.swift; path = DeltaOnboardingV15ViewController.swift; sourceTree = "<group>"; };
		AB7420DC251B8101006666AC /* DeltaOnboardingCoordinatorTests.swift */ = {isa = PBXFileReference; lastKnownFileType = sourcecode.swift; path = DeltaOnboardingCoordinatorTests.swift; sourceTree = "<group>"; };
		AB7E2A7F255ACC06005C90F6 /* Date+Utils.swift */ = {isa = PBXFileReference; lastKnownFileType = sourcecode.swift; path = "Date+Utils.swift"; sourceTree = "<group>"; };
		AB8B0D3C253053A1009C067B /* de */ = {isa = PBXFileReference; lastKnownFileType = text.plist.strings; name = de; path = de.lproj/Localizable.links.strings; sourceTree = "<group>"; };
		AB8B0D3D253053D5009C067B /* en */ = {isa = PBXFileReference; lastKnownFileType = text.plist.strings; name = en; path = en.lproj/Localizable.links.strings; sourceTree = "<group>"; };
		AB8B0D3E253053DB009C067B /* tr */ = {isa = PBXFileReference; lastKnownFileType = text.plist.strings; name = tr; path = tr.lproj/Localizable.links.strings; sourceTree = "<group>"; };
		AB8B0D3F253053DF009C067B /* pl */ = {isa = PBXFileReference; lastKnownFileType = text.plist.strings; name = pl; path = pl.lproj/Localizable.links.strings; sourceTree = "<group>"; };
		AB8B0D40253053E2009C067B /* ro */ = {isa = PBXFileReference; lastKnownFileType = text.plist.strings; name = ro; path = ro.lproj/Localizable.links.strings; sourceTree = "<group>"; };
		AB8B0D41253053E5009C067B /* bg */ = {isa = PBXFileReference; lastKnownFileType = text.plist.strings; name = bg; path = bg.lproj/Localizable.links.strings; sourceTree = "<group>"; };
		AB8BC3462551B97700F3B5A7 /* DownloadedPackagesStoreErrorStub.swift */ = {isa = PBXFileReference; lastKnownFileType = sourcecode.swift; path = DownloadedPackagesStoreErrorStub.swift; sourceTree = "<group>"; };
		AB8BC34E2551BBE100F3B5A7 /* HourKeyPackagesDownloadTests.swift */ = {isa = PBXFileReference; lastKnownFileType = sourcecode.swift; path = HourKeyPackagesDownloadTests.swift; sourceTree = "<group>"; };
		ABAE0A13257F77C40030ED47 /* ContactDiaryStoreV1.swift */ = {isa = PBXFileReference; lastKnownFileType = sourcecode.swift; path = ContactDiaryStoreV1.swift; sourceTree = "<group>"; };
		ABAE0A1B257F77D90030ED47 /* ContactDiaryStoreSchemaV1.swift */ = {isa = PBXFileReference; lastKnownFileType = sourcecode.swift; path = ContactDiaryStoreSchemaV1.swift; sourceTree = "<group>"; };
		ABAE0A36257FA88D0030ED47 /* ContactDiaryStoreSchemaV1Tests.swift */ = {isa = PBXFileReference; lastKnownFileType = sourcecode.swift; path = ContactDiaryStoreSchemaV1Tests.swift; sourceTree = "<group>"; };
		ABAE0A3E257FAC970030ED47 /* ContactDiaryStoreV1Tests.swift */ = {isa = PBXFileReference; lastKnownFileType = sourcecode.swift; path = ContactDiaryStoreV1Tests.swift; sourceTree = "<group>"; };
		ABD2F633254C533200DC1958 /* KeyPackageDownload.swift */ = {isa = PBXFileReference; lastKnownFileType = sourcecode.swift; path = KeyPackageDownload.swift; sourceTree = "<group>"; };
		ABDA2791251CE308006BAE84 /* DMServerEnvironmentViewController.swift */ = {isa = PBXFileReference; lastKnownFileType = sourcecode.swift; path = DMServerEnvironmentViewController.swift; sourceTree = "<group>"; };
		ABFCE989255C32EE0075FF13 /* AppConfigMetadata.swift */ = {isa = PBXFileReference; lastKnownFileType = sourcecode.swift; path = AppConfigMetadata.swift; sourceTree = "<group>"; };
		B102BDC22460410600CD55A2 /* README.md */ = {isa = PBXFileReference; lastKnownFileType = net.daringfireball.markdown; path = README.md; sourceTree = "<group>"; };
		B103193124E18A0A00DD02EF /* DMMenuItem.swift */ = {isa = PBXFileReference; lastKnownFileType = sourcecode.swift; path = DMMenuItem.swift; sourceTree = "<group>"; };
		B10F9B89249961B500C418F4 /* DynamicTypeLabelTests.swift */ = {isa = PBXFileReference; fileEncoding = 4; lastKnownFileType = sourcecode.swift; path = DynamicTypeLabelTests.swift; sourceTree = "<group>"; };
		B10FD5F3246EAC1700E9D7F2 /* AppleFilesWriter.swift */ = {isa = PBXFileReference; lastKnownFileType = sourcecode.swift; path = AppleFilesWriter.swift; sourceTree = "<group>"; };
		B111EE2B2465D9F7001AEBB4 /* String+Localization.swift */ = {isa = PBXFileReference; lastKnownFileType = sourcecode.swift; path = "String+Localization.swift"; sourceTree = "<group>"; };
		B1125459246F2C6500AB5036 /* ENTemporaryExposureKey+Convert.swift */ = {isa = PBXFileReference; lastKnownFileType = sourcecode.swift; path = "ENTemporaryExposureKey+Convert.swift"; sourceTree = "<group>"; };
		B11655922491437600316087 /* RiskProvidingConfigurationTests.swift */ = {isa = PBXFileReference; fileEncoding = 4; lastKnownFileType = sourcecode.swift; path = RiskProvidingConfigurationTests.swift; sourceTree = "<group>"; };
		B1175212248A83AB00C3325C /* Risk.swift */ = {isa = PBXFileReference; lastKnownFileType = sourcecode.swift; path = Risk.swift; sourceTree = "<group>"; };
		B1175215248A9F9600C3325C /* ConvertingKeysTests.swift */ = {isa = PBXFileReference; lastKnownFileType = sourcecode.swift; path = ConvertingKeysTests.swift; sourceTree = "<group>"; };
		B120C7C524AFDAB900F68FF1 /* ActiveTracing.swift */ = {isa = PBXFileReference; lastKnownFileType = sourcecode.swift; path = ActiveTracing.swift; sourceTree = "<group>"; };
		B120C7C824AFE7B800F68FF1 /* ActiveTracingTests.swift */ = {isa = PBXFileReference; lastKnownFileType = sourcecode.swift; path = ActiveTracingTests.swift; sourceTree = "<group>"; };
		B1221BDB2492BCEB00E6C4E4 /* Info_Debug.plist */ = {isa = PBXFileReference; fileEncoding = 4; lastKnownFileType = text.plist.xml; path = Info_Debug.plist; sourceTree = "<group>"; };
		B1221BDF2492ECE800E6C4E4 /* CFDictionary+KeychainQuery.swift */ = {isa = PBXFileReference; lastKnownFileType = sourcecode.swift; path = "CFDictionary+KeychainQuery.swift"; sourceTree = "<group>"; };
		B1221BE12492ED0F00E6C4E4 /* CFDictionary+KeychainQueryTests.swift */ = {isa = PBXFileReference; lastKnownFileType = sourcecode.swift; path = "CFDictionary+KeychainQueryTests.swift"; sourceTree = "<group>"; };
		B12995E8246C344100854AD0 /* HTTPClient+Configuration.swift */ = {isa = PBXFileReference; lastKnownFileType = sourcecode.swift; path = "HTTPClient+Configuration.swift"; sourceTree = "<group>"; };
		B14D0CDA246E968C00D5BEBC /* String+Today.swift */ = {isa = PBXFileReference; lastKnownFileType = sourcecode.swift; path = "String+Today.swift"; sourceTree = "<group>"; };
		B14D0CDC246E972400D5BEBC /* ExposureDetectionDelegate.swift */ = {isa = PBXFileReference; lastKnownFileType = sourcecode.swift; path = ExposureDetectionDelegate.swift; sourceTree = "<group>"; };
		B14D0CDE246E976400D5BEBC /* ExposureDetectionTransaction+DidEndPrematurelyReason.swift */ = {isa = PBXFileReference; lastKnownFileType = sourcecode.swift; path = "ExposureDetectionTransaction+DidEndPrematurelyReason.swift"; sourceTree = "<group>"; };
		B153096924706F1000A4A1BD /* URLSession+Default.swift */ = {isa = PBXFileReference; lastKnownFileType = sourcecode.swift; path = "URLSession+Default.swift"; sourceTree = "<group>"; };
		B153096B24706F2400A4A1BD /* URLSessionConfiguration+Default.swift */ = {isa = PBXFileReference; lastKnownFileType = sourcecode.swift; path = "URLSessionConfiguration+Default.swift"; sourceTree = "<group>"; };
		B15382E3248273DC0010F007 /* MockTestStore.swift */ = {isa = PBXFileReference; lastKnownFileType = sourcecode.swift; path = MockTestStore.swift; sourceTree = "<group>"; };
		B15382E6248290BB0010F007 /* AppleFilesWriterTests.swift */ = {isa = PBXFileReference; lastKnownFileType = sourcecode.swift; path = AppleFilesWriterTests.swift; sourceTree = "<group>"; };
		B15382FD248424F00010F007 /* ExposureDetectionTests.swift */ = {isa = PBXFileReference; lastKnownFileType = sourcecode.swift; path = ExposureDetectionTests.swift; sourceTree = "<group>"; };
		B1569DDE245D70990079FCD7 /* DMViewController.swift */ = {isa = PBXFileReference; lastKnownFileType = sourcecode.swift; path = DMViewController.swift; sourceTree = "<group>"; };
		B16177E724802F9B006E435A /* DownloadedPackagesSQLLiteStoreTests.swift */ = {isa = PBXFileReference; lastKnownFileType = sourcecode.swift; path = DownloadedPackagesSQLLiteStoreTests.swift; sourceTree = "<group>"; };
		B161782424804AC3006E435A /* DownloadedPackagesSQLLiteStoreV1.swift */ = {isa = PBXFileReference; lastKnownFileType = sourcecode.swift; path = DownloadedPackagesSQLLiteStoreV1.swift; sourceTree = "<group>"; };
		B163D10F2499068D001A322C /* SettingsViewModelTests.swift */ = {isa = PBXFileReference; lastKnownFileType = sourcecode.swift; path = SettingsViewModelTests.swift; sourceTree = "<group>"; };
		B163D11424993F64001A322C /* UIFont+DynamicTypeTests.swift */ = {isa = PBXFileReference; lastKnownFileType = sourcecode.swift; path = "UIFont+DynamicTypeTests.swift"; sourceTree = "<group>"; };
		B16457B424DC11EF002879EB /* DMLastSubmissionRequetViewController.swift */ = {isa = PBXFileReference; lastKnownFileType = sourcecode.swift; path = DMLastSubmissionRequetViewController.swift; sourceTree = "<group>"; };
		B16457BA24DC3309002879EB /* DMLogsViewController.swift */ = {isa = PBXFileReference; lastKnownFileType = sourcecode.swift; path = DMLogsViewController.swift; sourceTree = "<group>"; };
		B1741B422461C105006275D9 /* README.md */ = {isa = PBXFileReference; lastKnownFileType = net.daringfireball.markdown; path = README.md; sourceTree = "<group>"; };
		B1741B432461C257006275D9 /* DMDeveloperMenu.swift */ = {isa = PBXFileReference; lastKnownFileType = sourcecode.swift; path = DMDeveloperMenu.swift; sourceTree = "<group>"; };
		B1741B482462C207006275D9 /* Client.swift */ = {isa = PBXFileReference; fileEncoding = 4; lastKnownFileType = sourcecode.swift; path = Client.swift; sourceTree = "<group>"; };
		B17A44A12464906A00CB195E /* KeyTests.swift */ = {isa = PBXFileReference; lastKnownFileType = sourcecode.swift; path = KeyTests.swift; sourceTree = "<group>"; };
		B184A37F248FFCBE007180F6 /* SecureStore.swift */ = {isa = PBXFileReference; fileEncoding = 4; lastKnownFileType = sourcecode.swift; path = SecureStore.swift; sourceTree = "<group>"; };
		B184A382248FFCE2007180F6 /* CodableExposureDetectionSummary.swift */ = {isa = PBXFileReference; lastKnownFileType = sourcecode.swift; path = CodableExposureDetectionSummary.swift; sourceTree = "<group>"; };
		B18755D024DC45CA00A9202E /* DMStoreViewController.swift */ = {isa = PBXFileReference; lastKnownFileType = sourcecode.swift; path = DMStoreViewController.swift; sourceTree = "<group>"; };
		B18C411C246DB30000B8D8CB /* URL+Helper.swift */ = {isa = PBXFileReference; lastKnownFileType = sourcecode.swift; path = "URL+Helper.swift"; sourceTree = "<group>"; };
		B18CADAD24782FA4006F53F0 /* ExposureStateUpdating.swift */ = {isa = PBXFileReference; lastKnownFileType = sourcecode.swift; path = ExposureStateUpdating.swift; sourceTree = "<group>"; };
		B18E852E248C29D400CF4FB8 /* DetectionMode.swift */ = {isa = PBXFileReference; lastKnownFileType = sourcecode.swift; path = DetectionMode.swift; sourceTree = "<group>"; };
		B19FD7102491A07000A9D56A /* String+SemanticVersion.swift */ = {isa = PBXFileReference; lastKnownFileType = sourcecode.swift; path = "String+SemanticVersion.swift"; sourceTree = "<group>"; };
		B19FD7122491A08500A9D56A /* SAP_SemanticVersion+Compare.swift */ = {isa = PBXFileReference; lastKnownFileType = sourcecode.swift; path = "SAP_SemanticVersion+Compare.swift"; sourceTree = "<group>"; };
		B19FD7142491A4A300A9D56A /* SAP_SemanticVersionTests.swift */ = {isa = PBXFileReference; fileEncoding = 4; lastKnownFileType = sourcecode.swift; path = SAP_SemanticVersionTests.swift; sourceTree = "<group>"; };
		B1A31F6824DAE6C000E263DF /* DMKeyCell.swift */ = {isa = PBXFileReference; lastKnownFileType = sourcecode.swift; path = DMKeyCell.swift; sourceTree = "<group>"; };
		B1A9E70D246D73180024CC12 /* ExposureDetection.swift */ = {isa = PBXFileReference; lastKnownFileType = sourcecode.swift; path = ExposureDetection.swift; sourceTree = "<group>"; wrapsLines = 0; };
		B1A9E710246D782F0024CC12 /* SAPDownloadedPackage.swift */ = {isa = PBXFileReference; lastKnownFileType = sourcecode.swift; path = SAPDownloadedPackage.swift; sourceTree = "<group>"; };
		B1AC51D524CED8820087C35B /* DetectionModeTests.swift */ = {isa = PBXFileReference; lastKnownFileType = sourcecode.swift; path = DetectionModeTests.swift; sourceTree = "<group>"; };
		B1BFE27124BDE1D500C1181D /* HomeViewController+HowRiskDetectionWorks.swift */ = {isa = PBXFileReference; lastKnownFileType = sourcecode.swift; path = "HomeViewController+HowRiskDetectionWorks.swift"; sourceTree = "<group>"; };
		B1C7EE4324938E9E00F1F284 /* ExposureDetection_DidEndPrematurelyReason+ErrorHandling.swift */ = {isa = PBXFileReference; lastKnownFileType = sourcecode.swift; path = "ExposureDetection_DidEndPrematurelyReason+ErrorHandling.swift"; sourceTree = "<group>"; };
		B1C7EE4524938EB700F1F284 /* ExposureDetection_DidEndPrematurelyReason+ErrorHandlingTests.swift */ = {isa = PBXFileReference; lastKnownFileType = sourcecode.swift; path = "ExposureDetection_DidEndPrematurelyReason+ErrorHandlingTests.swift"; sourceTree = "<group>"; };
		B1C7EE472493D97000F1F284 /* RiskProvidingConfigurationManualTriggerTests.swift */ = {isa = PBXFileReference; lastKnownFileType = sourcecode.swift; path = RiskProvidingConfigurationManualTriggerTests.swift; sourceTree = "<group>"; };
		B1C7EEAD24941A3B00F1F284 /* ManualExposureDetectionState.swift */ = {isa = PBXFileReference; lastKnownFileType = sourcecode.swift; path = ManualExposureDetectionState.swift; sourceTree = "<group>"; };
		B1C7EEAF24941A6B00F1F284 /* RiskConsumer.swift */ = {isa = PBXFileReference; lastKnownFileType = sourcecode.swift; path = RiskConsumer.swift; sourceTree = "<group>"; };
		B1CD333D24865E0000B06E9B /* TracingStatusHistoryTests.swift */ = {isa = PBXFileReference; lastKnownFileType = sourcecode.swift; path = TracingStatusHistoryTests.swift; sourceTree = "<group>"; };
		B1CD33402486AA7100B06E9B /* CoronaWarnURLSessionDelegate.swift */ = {isa = PBXFileReference; lastKnownFileType = sourcecode.swift; path = CoronaWarnURLSessionDelegate.swift; sourceTree = "<group>"; };
		B1D431C7246C69F300E728AD /* HTTPClient+ConfigurationTests.swift */ = {isa = PBXFileReference; lastKnownFileType = sourcecode.swift; path = "HTTPClient+ConfigurationTests.swift"; sourceTree = "<group>"; };
		B1D431CA246C84A400E728AD /* DownloadedPackagesStoreV1.swift */ = {isa = PBXFileReference; lastKnownFileType = sourcecode.swift; path = DownloadedPackagesStoreV1.swift; sourceTree = "<group>"; };
		B1D6B001247DA0320079DDD3 /* ExposureDetectionViewControllerDelegate.swift */ = {isa = PBXFileReference; lastKnownFileType = sourcecode.swift; path = ExposureDetectionViewControllerDelegate.swift; sourceTree = "<group>"; };
		B1D6B003247DA4920079DDD3 /* UIApplication+CoronaWarn.swift */ = {isa = PBXFileReference; lastKnownFileType = sourcecode.swift; path = "UIApplication+CoronaWarn.swift"; sourceTree = "<group>"; };
		B1D8CB2524DD4371008C6010 /* DMTracingHistoryViewController.swift */ = {isa = PBXFileReference; lastKnownFileType = sourcecode.swift; path = DMTracingHistoryViewController.swift; sourceTree = "<group>"; };
		B1DDDABB247137B000A07175 /* HTTPClientConfigurationEndpointTests.swift */ = {isa = PBXFileReference; lastKnownFileType = sourcecode.swift; path = HTTPClientConfigurationEndpointTests.swift; sourceTree = "<group>"; };
		B1E23B8524FE4DD3006BCDA6 /* PublicKeyProviderTests.swift */ = {isa = PBXFileReference; lastKnownFileType = sourcecode.swift; path = PublicKeyProviderTests.swift; sourceTree = "<group>"; };
		B1E8C99C2479D4E7006DC678 /* DMSubmissionStateViewController.swift */ = {isa = PBXFileReference; fileEncoding = 4; lastKnownFileType = sourcecode.swift; path = DMSubmissionStateViewController.swift; sourceTree = "<group>"; };
		B1EAEC8A24711884003BE9A2 /* URLSession+Convenience.swift */ = {isa = PBXFileReference; lastKnownFileType = sourcecode.swift; path = "URLSession+Convenience.swift"; sourceTree = "<group>"; };
		B1EAEC8D247118CB003BE9A2 /* URLSession+ConvenienceTests.swift */ = {isa = PBXFileReference; lastKnownFileType = sourcecode.swift; path = "URLSession+ConvenienceTests.swift"; sourceTree = "<group>"; };
		B1EDFD8C248E74D000E7EAFF /* URL+StaticString.swift */ = {isa = PBXFileReference; lastKnownFileType = sourcecode.swift; path = "URL+StaticString.swift"; sourceTree = "<group>"; };
		B1F82DF124718C7300E2E56A /* DMBackendConfigurationViewController.swift */ = {isa = PBXFileReference; lastKnownFileType = sourcecode.swift; path = DMBackendConfigurationViewController.swift; sourceTree = "<group>"; };
		B1F8AE472479B4C30093A588 /* api-response-day-2020-05-16 */ = {isa = PBXFileReference; lastKnownFileType = file; path = "api-response-day-2020-05-16"; sourceTree = "<group>"; };
		B1FC2D1C24D9C87F00083C81 /* DMKeysViewController.swift */ = {isa = PBXFileReference; lastKnownFileType = sourcecode.swift; path = DMKeysViewController.swift; sourceTree = "<group>"; };
		B1FC2D1F24D9C8DF00083C81 /* SAP_TemporaryExposureKey+DeveloperMenu.swift */ = {isa = PBXFileReference; lastKnownFileType = sourcecode.swift; path = "SAP_TemporaryExposureKey+DeveloperMenu.swift"; sourceTree = "<group>"; };
		B1FE13DC248821CB00D012E5 /* RiskProviding.swift */ = {isa = PBXFileReference; lastKnownFileType = sourcecode.swift; path = RiskProviding.swift; sourceTree = "<group>"; };
		B1FE13DE248821E000D012E5 /* RiskProvider.swift */ = {isa = PBXFileReference; lastKnownFileType = sourcecode.swift; path = RiskProvider.swift; sourceTree = "<group>"; };
		B1FE13E1248824E900D012E5 /* RiskProviderTests.swift */ = {isa = PBXFileReference; lastKnownFileType = sourcecode.swift; path = RiskProviderTests.swift; sourceTree = "<group>"; };
		B1FE13E52488255900D012E5 /* RiskProvidingConfiguration.swift */ = {isa = PBXFileReference; lastKnownFileType = sourcecode.swift; path = RiskProvidingConfiguration.swift; sourceTree = "<group>"; };
		B1FE13F824896DDB00D012E5 /* CachedAppConfiguration.swift */ = {isa = PBXFileReference; lastKnownFileType = sourcecode.swift; path = CachedAppConfiguration.swift; sourceTree = "<group>"; };
		B1FE13FA24896E6700D012E5 /* AppConfigurationProviding.swift */ = {isa = PBXFileReference; lastKnownFileType = sourcecode.swift; path = AppConfigurationProviding.swift; sourceTree = "<group>"; };
		B1FE13FD24896EF700D012E5 /* CachedAppConfigurationTests.swift */ = {isa = PBXFileReference; lastKnownFileType = sourcecode.swift; path = CachedAppConfigurationTests.swift; sourceTree = "<group>"; };
		B1FF6B6A2497D0B40041CF02 /* CWASQLite.framework */ = {isa = PBXFileReference; explicitFileType = wrapper.framework; includeInIndex = 0; path = CWASQLite.framework; sourceTree = BUILT_PRODUCTS_DIR; };
		B1FF6B6C2497D0B50041CF02 /* CWASQLite.h */ = {isa = PBXFileReference; lastKnownFileType = sourcecode.c.h; path = CWASQLite.h; sourceTree = "<group>"; };
		B1FF6B6D2497D0B50041CF02 /* Info.plist */ = {isa = PBXFileReference; lastKnownFileType = text.plist.xml; path = Info.plist; sourceTree = "<group>"; };
		BA112DF6255586E9007F5712 /* WifiOnlyHTTPClient.swift */ = {isa = PBXFileReference; fileEncoding = 4; lastKnownFileType = sourcecode.swift; path = WifiOnlyHTTPClient.swift; sourceTree = "<group>"; };
		BA112E0925559CDD007F5712 /* ClientWifiOnly.swift */ = {isa = PBXFileReference; lastKnownFileType = sourcecode.swift; path = ClientWifiOnly.swift; sourceTree = "<group>"; };
		BA11D5B92588D590005DCD6B /* DiaryAddAndEditEntryViewModelTest.swift */ = {isa = PBXFileReference; lastKnownFileType = sourcecode.swift; path = DiaryAddAndEditEntryViewModelTest.swift; sourceTree = "<group>"; };
		BA27993A255995E100C3B64D /* DMWifiClientViewController.swift */ = {isa = PBXFileReference; lastKnownFileType = sourcecode.swift; path = DMWifiClientViewController.swift; sourceTree = "<group>"; };
		BA288AF32582616E0071009A /* DiaryInfoViewModelTest.swift */ = {isa = PBXFileReference; lastKnownFileType = sourcecode.swift; path = DiaryInfoViewModelTest.swift; sourceTree = "<group>"; };
		BA6C8A8F254D61F4008344F5 /* exposure-windows-risk-calculation.json */ = {isa = PBXFileReference; fileEncoding = 4; lastKnownFileType = text.json; path = "exposure-windows-risk-calculation.json"; sourceTree = "<group>"; };
		BA6C8A95254D62C3008344F5 /* TestCasesWithConfiguration.swift */ = {isa = PBXFileReference; lastKnownFileType = sourcecode.swift; path = TestCasesWithConfiguration.swift; sourceTree = "<group>"; };
		BA6C8A9D254D634E008344F5 /* RiskCalculationConfiguration.swift */ = {isa = PBXFileReference; lastKnownFileType = sourcecode.swift; path = RiskCalculationConfiguration.swift; sourceTree = "<group>"; };
		BA6C8AA5254D63A0008344F5 /* MinutesAtAttenuationFilter.swift */ = {isa = PBXFileReference; lastKnownFileType = sourcecode.swift; path = MinutesAtAttenuationFilter.swift; sourceTree = "<group>"; };
		BA6C8AAD254D6476008344F5 /* ENARange.swift */ = {isa = PBXFileReference; lastKnownFileType = sourcecode.swift; path = ENARange.swift; sourceTree = "<group>"; };
		BA6C8AB8254D64D3008344F5 /* MinutesAtAttenuationWeight.swift */ = {isa = PBXFileReference; lastKnownFileType = sourcecode.swift; path = MinutesAtAttenuationWeight.swift; sourceTree = "<group>"; };
		BA6C8AC3254D650C008344F5 /* NormalizedTimePerEWToRiskLevelMapping.swift */ = {isa = PBXFileReference; lastKnownFileType = sourcecode.swift; path = NormalizedTimePerEWToRiskLevelMapping.swift; sourceTree = "<group>"; };
		BA6C8ACB254D6537008344F5 /* TrlEncoding.swift */ = {isa = PBXFileReference; lastKnownFileType = sourcecode.swift; path = TrlEncoding.swift; sourceTree = "<group>"; };
		BA6C8AD3254D6552008344F5 /* TrlFilter.swift */ = {isa = PBXFileReference; lastKnownFileType = sourcecode.swift; path = TrlFilter.swift; sourceTree = "<group>"; };
		BA6C8AE3254D6598008344F5 /* ExposureWindowTestCase.swift */ = {isa = PBXFileReference; lastKnownFileType = sourcecode.swift; path = ExposureWindowTestCase.swift; sourceTree = "<group>"; };
		BA6C8AEB254D65C4008344F5 /* ExposureWindow.swift */ = {isa = PBXFileReference; lastKnownFileType = sourcecode.swift; path = ExposureWindow.swift; sourceTree = "<group>"; };
		BA6C8AF3254D65E1008344F5 /* ScanInstance.swift */ = {isa = PBXFileReference; lastKnownFileType = sourcecode.swift; path = ScanInstance.swift; sourceTree = "<group>"; };
		BA6C8B04254D6B1F008344F5 /* RiskCalculation.swift */ = {isa = PBXFileReference; lastKnownFileType = sourcecode.swift; path = RiskCalculation.swift; sourceTree = "<group>"; };
		BA6C8B0D254D6BF9008344F5 /* RiskCalculationTest.swift */ = {isa = PBXFileReference; lastKnownFileType = sourcecode.swift; path = RiskCalculationTest.swift; sourceTree = "<group>"; };
		BA6C8B50254D80DF008344F5 /* ExposureWindowTest.swift */ = {isa = PBXFileReference; lastKnownFileType = sourcecode.swift; path = ExposureWindowTest.swift; sourceTree = "<group>"; };
		BA6D1633255AD2AA00ED3492 /* DMWifiClientViewModel.swift */ = {isa = PBXFileReference; lastKnownFileType = sourcecode.swift; path = DMWifiClientViewModel.swift; sourceTree = "<group>"; };
		BA6D1638255AD35900ED3492 /* DMSwitchTableViewCell.swift */ = {isa = PBXFileReference; lastKnownFileType = sourcecode.swift; path = DMSwitchTableViewCell.swift; sourceTree = "<group>"; };
		BA6D1639255AD35900ED3492 /* DMSwitchTableViewCell.xib */ = {isa = PBXFileReference; lastKnownFileType = file.xib; path = DMSwitchTableViewCell.xib; sourceTree = "<group>"; };
		BA6D163F255ADD0400ED3492 /* DMSwitchCellViewModel.swift */ = {isa = PBXFileReference; lastKnownFileType = sourcecode.swift; path = DMSwitchCellViewModel.swift; sourceTree = "<group>"; };
		BA8BBA07255A90690034D4BC /* WifiHTTPClientTests.swift */ = {isa = PBXFileReference; lastKnownFileType = sourcecode.swift; path = WifiHTTPClientTests.swift; sourceTree = "<group>"; };
		BA904C9D25769D1800692110 /* TanInputView.swift */ = {isa = PBXFileReference; lastKnownFileType = sourcecode.swift; path = TanInputView.swift; sourceTree = "<group>"; };
		BA904CA52576A0B900692110 /* ENAInputLabel.swift */ = {isa = PBXFileReference; lastKnownFileType = sourcecode.swift; path = ENAInputLabel.swift; sourceTree = "<group>"; };
		BA92A45D255163460063B46F /* ExposureSubmissionQRScannerViewModelGuidTests.swift */ = {isa = PBXFileReference; lastKnownFileType = sourcecode.swift; path = ExposureSubmissionQRScannerViewModelGuidTests.swift; sourceTree = "<group>"; };
		BA9DD53E2567BDAC00C326FF /* TestResultAvailableViewModelTest.swift */ = {isa = PBXFileReference; lastKnownFileType = sourcecode.swift; path = TestResultAvailableViewModelTest.swift; sourceTree = "<group>"; };
		BAB1239B2572A06D00A179FB /* TanInputViewModel.swift */ = {isa = PBXFileReference; lastKnownFileType = sourcecode.swift; path = TanInputViewModel.swift; sourceTree = "<group>"; };
		BAB123A02572A0B700A179FB /* TanInputViewController.swift */ = {isa = PBXFileReference; lastKnownFileType = sourcecode.swift; path = TanInputViewController.swift; sourceTree = "<group>"; };
		BAC0A4DD25768039002B5361 /* TanInputViewModelTests.swift */ = {isa = PBXFileReference; lastKnownFileType = sourcecode.swift; path = TanInputViewModelTests.swift; sourceTree = "<group>"; };
		BAC42DC32583AF9D001A94C0 /* DiaryEntryTextField.swift */ = {isa = PBXFileReference; lastKnownFileType = sourcecode.swift; path = DiaryEntryTextField.swift; sourceTree = "<group>"; };
		BAD962FA25668F4000FAB615 /* TestResultAvailableViewController.swift */ = {isa = PBXFileReference; lastKnownFileType = sourcecode.swift; path = TestResultAvailableViewController.swift; sourceTree = "<group>"; };
		BAD962FF25668F8E00FAB615 /* TestResultAvailableViewModel.swift */ = {isa = PBXFileReference; lastKnownFileType = sourcecode.swift; path = TestResultAvailableViewModel.swift; sourceTree = "<group>"; };
		CD2EC328247D82EE00C6B3F9 /* NotificationSettingsViewController.swift */ = {isa = PBXFileReference; lastKnownFileType = sourcecode.swift; path = NotificationSettingsViewController.swift; sourceTree = "<group>"; };
		CD678F6A246C43E200B6A0F8 /* MockExposureManager.swift */ = {isa = PBXFileReference; lastKnownFileType = sourcecode.swift; path = MockExposureManager.swift; sourceTree = "<group>"; };
		CD678F6C246C43EE00B6A0F8 /* ClientMock.swift */ = {isa = PBXFileReference; lastKnownFileType = sourcecode.swift; path = ClientMock.swift; sourceTree = "<group>"; };
		CD678F6E246C43FC00B6A0F8 /* MockURLSession.swift */ = {isa = PBXFileReference; lastKnownFileType = sourcecode.swift; path = MockURLSession.swift; sourceTree = "<group>"; };
		CD7F5C732466F6D400D3D03C /* ENATest.entitlements */ = {isa = PBXFileReference; lastKnownFileType = text.plist.entitlements; path = ENATest.entitlements; sourceTree = "<group>"; };
		CD8638522477EBD400A5A07C /* SettingsViewModel.swift */ = {isa = PBXFileReference; lastKnownFileType = sourcecode.swift; path = SettingsViewModel.swift; sourceTree = "<group>"; };
		CD99A39C245B22EE00BF12AF /* ExposureSubmission.storyboard */ = {isa = PBXFileReference; fileEncoding = 4; lastKnownFileType = file.storyboard; path = ExposureSubmission.storyboard; sourceTree = "<group>"; };
		CD99A3A8245C272400BF12AF /* ExposureSubmissionService.swift */ = {isa = PBXFileReference; lastKnownFileType = sourcecode.swift; path = ExposureSubmissionService.swift; sourceTree = "<group>"; };
		CD99A3C92461A47C00BF12AF /* AppStrings.swift */ = {isa = PBXFileReference; lastKnownFileType = sourcecode.swift; path = AppStrings.swift; sourceTree = "<group>"; };
		CDA262F724AB808800612E15 /* Coordinator.swift */ = {isa = PBXFileReference; lastKnownFileType = sourcecode.swift; path = Coordinator.swift; sourceTree = "<group>"; };
		CDCE11D5247D644100F30825 /* NotificationSettingsViewModel.swift */ = {isa = PBXFileReference; lastKnownFileType = sourcecode.swift; path = NotificationSettingsViewModel.swift; sourceTree = "<group>"; };
		CDCE11D8247D64C600F30825 /* NotificationSettingsOnTableViewCell.swift */ = {isa = PBXFileReference; lastKnownFileType = sourcecode.swift; path = NotificationSettingsOnTableViewCell.swift; sourceTree = "<group>"; };
		CDCE11DA247D64D600F30825 /* NotificationSettingsOffTableViewCell.swift */ = {isa = PBXFileReference; lastKnownFileType = sourcecode.swift; path = NotificationSettingsOffTableViewCell.swift; sourceTree = "<group>"; };
		CDD87C54247556DE007CE6CA /* MainSettingsTableViewCell.swift */ = {isa = PBXFileReference; lastKnownFileType = sourcecode.swift; path = MainSettingsTableViewCell.swift; sourceTree = "<group>"; };
		CDD87C5C247559E3007CE6CA /* LabelTableViewCell.swift */ = {isa = PBXFileReference; lastKnownFileType = sourcecode.swift; path = LabelTableViewCell.swift; sourceTree = "<group>"; };
		CDF27BD2246ADBA70044D32B /* ExposureSubmissionServiceTests.swift */ = {isa = PBXFileReference; lastKnownFileType = sourcecode.swift; path = ExposureSubmissionServiceTests.swift; sourceTree = "<group>"; };
		CDF27BD4246ADBF30044D32B /* HTTPClient+DaysAndHoursTests.swift */ = {isa = PBXFileReference; lastKnownFileType = sourcecode.swift; path = "HTTPClient+DaysAndHoursTests.swift"; sourceTree = "<group>"; };
		EB08F1702541CE3200D11FA9 /* risk_score_classification.pb.swift */ = {isa = PBXFileReference; fileEncoding = 4; lastKnownFileType = sourcecode.swift; name = risk_score_classification.pb.swift; path = ../../../gen/output/internal/risk_score_classification.pb.swift; sourceTree = "<group>"; };
		EB08F1712541CE3200D11FA9 /* attenuation_duration.pb.swift */ = {isa = PBXFileReference; fileEncoding = 4; lastKnownFileType = sourcecode.swift; name = attenuation_duration.pb.swift; path = ../../../gen/output/internal/attenuation_duration.pb.swift; sourceTree = "<group>"; };
		EB08F1722541CE3200D11FA9 /* risk_level.pb.swift */ = {isa = PBXFileReference; fileEncoding = 4; lastKnownFileType = sourcecode.swift; name = risk_level.pb.swift; path = ../../../gen/output/internal/risk_level.pb.swift; sourceTree = "<group>"; };
		EB08F1732541CE3200D11FA9 /* app_features.pb.swift */ = {isa = PBXFileReference; fileEncoding = 4; lastKnownFileType = sourcecode.swift; name = app_features.pb.swift; path = ../../../gen/output/internal/app_features.pb.swift; sourceTree = "<group>"; };
		EB08F1742541CE3200D11FA9 /* submission_payload.pb.swift */ = {isa = PBXFileReference; fileEncoding = 4; lastKnownFileType = sourcecode.swift; name = submission_payload.pb.swift; path = ../../../gen/output/internal/submission_payload.pb.swift; sourceTree = "<group>"; };
		EB08F1762541CE3200D11FA9 /* app_version_config.pb.swift */ = {isa = PBXFileReference; fileEncoding = 4; lastKnownFileType = sourcecode.swift; name = app_version_config.pb.swift; path = ../../../gen/output/internal/app_version_config.pb.swift; sourceTree = "<group>"; };
		EB08F1772541CE3200D11FA9 /* risk_score_parameters.pb.swift */ = {isa = PBXFileReference; fileEncoding = 4; lastKnownFileType = sourcecode.swift; name = risk_score_parameters.pb.swift; path = ../../../gen/output/internal/risk_score_parameters.pb.swift; sourceTree = "<group>"; };
		EB08F1832541CE5700D11FA9 /* temporary_exposure_key_export.pb.swift */ = {isa = PBXFileReference; fileEncoding = 4; lastKnownFileType = sourcecode.swift; name = temporary_exposure_key_export.pb.swift; path = ../../../gen/output/external/exposurenotification/temporary_exposure_key_export.pb.swift; sourceTree = "<group>"; };
		EB08F1842541CE5700D11FA9 /* temporary_exposure_key_signature_list.pb.swift */ = {isa = PBXFileReference; fileEncoding = 4; lastKnownFileType = sourcecode.swift; name = temporary_exposure_key_signature_list.pb.swift; path = ../../../gen/output/external/exposurenotification/temporary_exposure_key_signature_list.pb.swift; sourceTree = "<group>"; };
		EB08F1852541CE5700D11FA9 /* diagnosis_key_batch.pb.swift */ = {isa = PBXFileReference; fileEncoding = 4; lastKnownFileType = sourcecode.swift; name = diagnosis_key_batch.pb.swift; path = ../../../gen/output/external/exposurenotification/diagnosis_key_batch.pb.swift; sourceTree = "<group>"; };
		EB11B02924EE7CA500143A95 /* ENAUITestsSettings.swift */ = {isa = PBXFileReference; lastKnownFileType = sourcecode.swift; path = ENAUITestsSettings.swift; sourceTree = "<group>"; };
		EB17144525716EA80088D7A9 /* FileManager+KeyPackageStorage.swift */ = {isa = PBXFileReference; lastKnownFileType = sourcecode.swift; path = "FileManager+KeyPackageStorage.swift"; sourceTree = "<group>"; };
		EB23949F24E5492900E71225 /* BackgroundAppRefreshViewModel.swift */ = {isa = PBXFileReference; lastKnownFileType = sourcecode.swift; path = BackgroundAppRefreshViewModel.swift; sourceTree = "<group>"; };
		EB3BCA85250799E7003F27C7 /* DynamicTableViewBulletPointCell.swift */ = {isa = PBXFileReference; lastKnownFileType = sourcecode.swift; path = DynamicTableViewBulletPointCell.swift; sourceTree = "<group>"; };
		EB3BCA872507B6C1003F27C7 /* ExposureSubmissionSymptomsOnsetViewController.swift */ = {isa = PBXFileReference; lastKnownFileType = sourcecode.swift; path = ExposureSubmissionSymptomsOnsetViewController.swift; sourceTree = "<group>"; };
		EB3BCA8A2507B8F3003F27C7 /* ExposureSubmissionSymptomsViewControllerTests.swift */ = {isa = PBXFileReference; lastKnownFileType = sourcecode.swift; path = ExposureSubmissionSymptomsViewControllerTests.swift; sourceTree = "<group>"; };
		EB6B5D872539AE9400B0ED57 /* DMNotificationsViewController.swift */ = {isa = PBXFileReference; lastKnownFileType = sourcecode.swift; path = DMNotificationsViewController.swift; sourceTree = "<group>"; };
		EB6B5D8C2539B36100B0ED57 /* DMNotificationCell.swift */ = {isa = PBXFileReference; lastKnownFileType = sourcecode.swift; path = DMNotificationCell.swift; sourceTree = "<group>"; };
		EB7057D624E6BACA002235B4 /* InfoBoxView.xib */ = {isa = PBXFileReference; lastKnownFileType = file.xib; path = InfoBoxView.xib; sourceTree = "<group>"; };
		EB7D205324E6A3320089264C /* InfoBoxView.swift */ = {isa = PBXFileReference; lastKnownFileType = sourcecode.swift; path = InfoBoxView.swift; sourceTree = "<group>"; };
		EB7D205524E6A5930089264C /* InfoBoxViewModel.swift */ = {isa = PBXFileReference; lastKnownFileType = sourcecode.swift; path = InfoBoxViewModel.swift; sourceTree = "<group>"; };
		EB7F8E9424E434E000A3CCC4 /* BackgroundAppRefreshViewController.swift */ = {isa = PBXFileReference; lastKnownFileType = sourcecode.swift; path = BackgroundAppRefreshViewController.swift; sourceTree = "<group>"; };
		EB858D1F24E700D10048A0AA /* UIView+Screenshot.swift */ = {isa = PBXFileReference; lastKnownFileType = sourcecode.swift; path = "UIView+Screenshot.swift"; sourceTree = "<group>"; };
		EB87353F253704D100325C6C /* UNUserNotificationCenter+DeadManSwitch.swift */ = {isa = PBXFileReference; fileEncoding = 4; lastKnownFileType = sourcecode.swift; path = "UNUserNotificationCenter+DeadManSwitch.swift"; sourceTree = "<group>"; };
<<<<<<< HEAD
		EBA403A32588E6D400D1F039 /* IBPCollectionViewCompositionalLayoutInteroperability.swift */ = {isa = PBXFileReference; fileEncoding = 4; lastKnownFileType = sourcecode.swift; path = IBPCollectionViewCompositionalLayoutInteroperability.swift; sourceTree = "<group>"; };
		EBA403CE2589260D00D1F039 /* LICENSE */ = {isa = PBXFileReference; fileEncoding = 4; lastKnownFileType = text; path = LICENSE; sourceTree = "<group>"; };
		EBA403CF2589260D00D1F039 /* ColorCompatibility.swift */ = {isa = PBXFileReference; fileEncoding = 4; lastKnownFileType = sourcecode.swift; path = ColorCompatibility.swift; sourceTree = "<group>"; };
=======
		EB912888257FBD1E00241D3E /* DiaryInfoViewModel.swift */ = {isa = PBXFileReference; fileEncoding = 4; lastKnownFileType = sourcecode.swift; path = DiaryInfoViewModel.swift; sourceTree = "<group>"; };
		EB912889257FBD1E00241D3E /* DiaryInfoViewController.swift */ = {isa = PBXFileReference; fileEncoding = 4; lastKnownFileType = sourcecode.swift; path = DiaryInfoViewController.swift; sourceTree = "<group>"; };
>>>>>>> 0610fa01
		EBBABC46256402A9005B7C07 /* default_app_config_18 */ = {isa = PBXFileReference; lastKnownFileType = file; path = default_app_config_18; sourceTree = "<group>"; };
		EBCD2411250790F400E5574C /* ExposureSubmissionSymptomsViewController.swift */ = {isa = PBXFileReference; lastKnownFileType = sourcecode.swift; path = ExposureSubmissionSymptomsViewController.swift; sourceTree = "<group>"; };
		EBDE11B1255EC2C4008C0F51 /* DMDeviceTimeCheckViewController.swift */ = {isa = PBXFileReference; lastKnownFileType = sourcecode.swift; path = DMDeviceTimeCheckViewController.swift; sourceTree = "<group>"; };
		EBDE11BA255EC34C008C0F51 /* DMDeviceTimeCheckViewModel.swift */ = {isa = PBXFileReference; lastKnownFileType = sourcecode.swift; path = DMDeviceTimeCheckViewModel.swift; sourceTree = "<group>"; };
		EE20EA062469883900770683 /* RiskLegend.storyboard */ = {isa = PBXFileReference; lastKnownFileType = file.storyboard; path = RiskLegend.storyboard; sourceTree = "<group>"; };
		EE22DB7F247FB409001B0A71 /* ENStateHandler.swift */ = {isa = PBXFileReference; fileEncoding = 4; lastKnownFileType = sourcecode.swift; path = ENStateHandler.swift; sourceTree = "<group>"; };
		EE22DB80247FB409001B0A71 /* ENSettingModel.swift */ = {isa = PBXFileReference; fileEncoding = 4; lastKnownFileType = sourcecode.swift; path = ENSettingModel.swift; sourceTree = "<group>"; };
		EE22DB84247FB43A001B0A71 /* TracingHistoryTableViewCell.swift */ = {isa = PBXFileReference; fileEncoding = 4; lastKnownFileType = sourcecode.swift; path = TracingHistoryTableViewCell.swift; sourceTree = "<group>"; };
		EE22DB85247FB43A001B0A71 /* ImageTableViewCell.swift */ = {isa = PBXFileReference; fileEncoding = 4; lastKnownFileType = sourcecode.swift; path = ImageTableViewCell.swift; sourceTree = "<group>"; };
		EE22DB86247FB43A001B0A71 /* ActionDetailTableViewCell.swift */ = {isa = PBXFileReference; fileEncoding = 4; lastKnownFileType = sourcecode.swift; path = ActionDetailTableViewCell.swift; sourceTree = "<group>"; };
		EE22DB87247FB43A001B0A71 /* DescriptionTableViewCell.swift */ = {isa = PBXFileReference; fileEncoding = 4; lastKnownFileType = sourcecode.swift; path = DescriptionTableViewCell.swift; sourceTree = "<group>"; };
		EE22DB88247FB43A001B0A71 /* ActionTableViewCell.swift */ = {isa = PBXFileReference; fileEncoding = 4; lastKnownFileType = sourcecode.swift; path = ActionTableViewCell.swift; sourceTree = "<group>"; };
		EE22DB8E247FB46C001B0A71 /* ENStateTests.swift */ = {isa = PBXFileReference; fileEncoding = 4; lastKnownFileType = sourcecode.swift; path = ENStateTests.swift; sourceTree = "<group>"; };
		EE22DB90247FB479001B0A71 /* MockStateHandlerObserverDelegate.swift */ = {isa = PBXFileReference; fileEncoding = 4; lastKnownFileType = sourcecode.swift; path = MockStateHandlerObserverDelegate.swift; sourceTree = "<group>"; };
		EE269509248FCB0300BAE234 /* de */ = {isa = PBXFileReference; lastKnownFileType = text.plist.strings; name = de; path = de.lproj/InfoPlist.strings; sourceTree = "<group>"; };
		EE26950B248FCB1600BAE234 /* en */ = {isa = PBXFileReference; lastKnownFileType = text.plist.strings; name = en; path = en.lproj/InfoPlist.strings; sourceTree = "<group>"; };
		EE278B2C245F2BBB008B06F9 /* InviteFriends.storyboard */ = {isa = PBXFileReference; lastKnownFileType = file.storyboard; path = InviteFriends.storyboard; sourceTree = "<group>"; };
		EE278B2F245F2C8A008B06F9 /* FriendsInviteController.swift */ = {isa = PBXFileReference; lastKnownFileType = sourcecode.swift; path = FriendsInviteController.swift; sourceTree = "<group>"; };
		EE70C23B245B09E900AC9B2F /* de */ = {isa = PBXFileReference; lastKnownFileType = text.plist.strings; name = de; path = de.lproj/Localizable.strings; sourceTree = "<group>"; };
		EE70C23C245B09E900AC9B2F /* en */ = {isa = PBXFileReference; lastKnownFileType = text.plist.strings; name = en; path = en.lproj/Localizable.strings; sourceTree = "<group>"; };
		EE92A33F245D96DA006B97B0 /* de */ = {isa = PBXFileReference; lastKnownFileType = text.plist.stringsdict; name = de; path = de.lproj/Localizable.stringsdict; sourceTree = "<group>"; };
		EECF5E5524BDCC3C00332B8F /* pl */ = {isa = PBXFileReference; lastKnownFileType = text.html; name = pl; path = pl.lproj/usage.html; sourceTree = "<group>"; };
		EECF5E5624BDCC3C00332B8F /* pl */ = {isa = PBXFileReference; lastKnownFileType = text.html; name = pl; path = "pl.lproj/privacy-policy.html"; sourceTree = "<group>"; };
		EECF5E5724BDCC3C00332B8F /* pl */ = {isa = PBXFileReference; lastKnownFileType = text.plist.strings; name = pl; path = pl.lproj/Localizable.strings; sourceTree = "<group>"; };
		EECF5E5824BDCC3C00332B8F /* pl */ = {isa = PBXFileReference; lastKnownFileType = text.plist.stringsdict; name = pl; path = pl.lproj/Localizable.stringsdict; sourceTree = "<group>"; };
		EECF5E5924BDCC3C00332B8F /* pl */ = {isa = PBXFileReference; lastKnownFileType = text.plist.strings; name = pl; path = pl.lproj/InfoPlist.strings; sourceTree = "<group>"; };
		EECF5E5A24BDCC4D00332B8F /* ro */ = {isa = PBXFileReference; lastKnownFileType = text.html; name = ro; path = ro.lproj/usage.html; sourceTree = "<group>"; };
		EECF5E5B24BDCC4D00332B8F /* ro */ = {isa = PBXFileReference; lastKnownFileType = text.html; name = ro; path = "ro.lproj/privacy-policy.html"; sourceTree = "<group>"; };
		EECF5E5C24BDCC4D00332B8F /* ro */ = {isa = PBXFileReference; lastKnownFileType = text.plist.strings; name = ro; path = ro.lproj/Localizable.strings; sourceTree = "<group>"; };
		EECF5E5D24BDCC4D00332B8F /* ro */ = {isa = PBXFileReference; lastKnownFileType = text.plist.stringsdict; name = ro; path = ro.lproj/Localizable.stringsdict; sourceTree = "<group>"; };
		EECF5E5E24BDCC4D00332B8F /* ro */ = {isa = PBXFileReference; lastKnownFileType = text.plist.strings; name = ro; path = ro.lproj/InfoPlist.strings; sourceTree = "<group>"; };
		EECF5E5F24BDCC5900332B8F /* bg */ = {isa = PBXFileReference; lastKnownFileType = text.html; name = bg; path = bg.lproj/usage.html; sourceTree = "<group>"; };
		EECF5E6024BDCC5A00332B8F /* bg */ = {isa = PBXFileReference; lastKnownFileType = text.html; name = bg; path = "bg.lproj/privacy-policy.html"; sourceTree = "<group>"; };
		EECF5E6124BDCC5A00332B8F /* bg */ = {isa = PBXFileReference; lastKnownFileType = text.plist.strings; name = bg; path = bg.lproj/Localizable.strings; sourceTree = "<group>"; };
		EECF5E6224BDCC5A00332B8F /* bg */ = {isa = PBXFileReference; lastKnownFileType = text.plist.stringsdict; name = bg; path = bg.lproj/Localizable.stringsdict; sourceTree = "<group>"; };
		EECF5E6324BDCC5A00332B8F /* bg */ = {isa = PBXFileReference; lastKnownFileType = text.plist.strings; name = bg; path = bg.lproj/InfoPlist.strings; sourceTree = "<group>"; };
		EEDD6DF524A4885200BC30D0 /* tr */ = {isa = PBXFileReference; lastKnownFileType = text.html; name = tr; path = tr.lproj/usage.html; sourceTree = "<group>"; };
		EEDD6DF624A4885200BC30D0 /* tr */ = {isa = PBXFileReference; lastKnownFileType = text.html; name = tr; path = "tr.lproj/privacy-policy.html"; sourceTree = "<group>"; };
		EEDD6DF724A4885D00BC30D0 /* tr */ = {isa = PBXFileReference; lastKnownFileType = text.plist.strings; name = tr; path = tr.lproj/LaunchScreen.strings; sourceTree = "<group>"; };
		EEDD6DF824A4889D00BC30D0 /* tr */ = {isa = PBXFileReference; lastKnownFileType = text.plist.strings; name = tr; path = tr.lproj/InfoPlist.strings; sourceTree = "<group>"; };
		EEDD6DF924A488A500BC30D0 /* tr */ = {isa = PBXFileReference; lastKnownFileType = text.plist.strings; name = tr; path = tr.lproj/Localizable.strings; sourceTree = "<group>"; };
		EEDD6DFA24A488AD00BC30D0 /* tr */ = {isa = PBXFileReference; lastKnownFileType = text.plist.stringsdict; name = tr; path = tr.lproj/Localizable.stringsdict; sourceTree = "<group>"; };
		EEF10679246EBF8B009DFB4E /* ResetViewController.swift */ = {isa = PBXFileReference; fileEncoding = 4; lastKnownFileType = sourcecode.swift; path = ResetViewController.swift; sourceTree = "<group>"; };
		F22C6E242492082B00712A6B /* DynamicTableViewSpaceCellTests.swift */ = {isa = PBXFileReference; lastKnownFileType = sourcecode.swift; path = DynamicTableViewSpaceCellTests.swift; sourceTree = "<group>"; };
		F247572A24838AC8003E1FC5 /* DynamicTableViewControllerRowsTests.swift */ = {isa = PBXFileReference; lastKnownFileType = sourcecode.swift; path = DynamicTableViewControllerRowsTests.swift; sourceTree = "<group>"; };
		F252472E2483955B00C5556B /* DynamicTableViewControllerFake.storyboard */ = {isa = PBXFileReference; lastKnownFileType = file.storyboard; path = DynamicTableViewControllerFake.storyboard; sourceTree = "<group>"; };
		F25247302484456800C5556B /* DynamicTableViewModelTests.swift */ = {isa = PBXFileReference; fileEncoding = 4; lastKnownFileType = sourcecode.swift; lineEnding = 0; path = DynamicTableViewModelTests.swift; sourceTree = "<group>"; };
		F2DC808D248989CE00EDC40A /* DynamicTableViewControllerRegisterCellsTests.swift */ = {isa = PBXFileReference; lastKnownFileType = sourcecode.swift; path = DynamicTableViewControllerRegisterCellsTests.swift; sourceTree = "<group>"; };
		F2DC808F24898A9400EDC40A /* DynamicTableViewControllerNumberOfRowsAndSectionsTests.swift */ = {isa = PBXFileReference; fileEncoding = 4; lastKnownFileType = sourcecode.swift; lineEnding = 0; path = DynamicTableViewControllerNumberOfRowsAndSectionsTests.swift; sourceTree = "<group>"; };
		F2DC809124898B1800EDC40A /* DynamicTableViewControllerHeaderTests.swift */ = {isa = PBXFileReference; lastKnownFileType = sourcecode.swift; path = DynamicTableViewControllerHeaderTests.swift; sourceTree = "<group>"; };
		F2DC809324898CE600EDC40A /* DynamicTableViewControllerFooterTests.swift */ = {isa = PBXFileReference; lastKnownFileType = sourcecode.swift; path = DynamicTableViewControllerFooterTests.swift; sourceTree = "<group>"; };
		FEDCE0116603B6E00FAEE632 /* ExposureDetectionExecutor.swift */ = {isa = PBXFileReference; fileEncoding = 4; lastKnownFileType = sourcecode.swift; path = ExposureDetectionExecutor.swift; sourceTree = "<group>"; };
		FEDCE1600374711EC77FF572 /* RequiresAppDependencies.swift */ = {isa = PBXFileReference; fileEncoding = 4; lastKnownFileType = sourcecode.swift; path = RequiresAppDependencies.swift; sourceTree = "<group>"; };
		FEDCE1B8926528ED74CDE1B2 /* ENStateHandler+State.swift */ = {isa = PBXFileReference; fileEncoding = 4; lastKnownFileType = sourcecode.swift; path = "ENStateHandler+State.swift"; sourceTree = "<group>"; };
		FEDCE4BE82DC5BFE90575663 /* ExposureDetectionViewController+State.swift */ = {isa = PBXFileReference; fileEncoding = 4; lastKnownFileType = sourcecode.swift; path = "ExposureDetectionViewController+State.swift"; sourceTree = "<group>"; };
		FEDCEC452596E54A041BBCE9 /* HomeInteractor+State.swift */ = {isa = PBXFileReference; fileEncoding = 4; lastKnownFileType = sourcecode.swift; path = "HomeInteractor+State.swift"; sourceTree = "<group>"; };
/* End PBXFileReference section */

/* Begin PBXFrameworksBuildPhase section */
		85D759382457048F008175F0 /* Frameworks */ = {
			isa = PBXFrameworksBuildPhase;
			buildActionMask = 2147483647;
			files = (
				015E8C0824C997D200C0A4B3 /* CWASQLite.framework in Frameworks */,
				EBA4038D2588E06E00D1F039 /* IBPCollectionViewCompositionalLayout in Frameworks */,
				EB7AF62A2587E98C00D94CA8 /* OpenCombineFoundation in Frameworks */,
				EB7AF62E2587E98C00D94CA8 /* OpenCombineDispatch in Frameworks */,
				B1B5A76024924B3D0029D5D7 /* FMDB in Frameworks */,
				858F6F6E245A103C009FFD33 /* ExposureNotification.framework in Frameworks */,
				EBA403932588E0C300D1F039 /* DiffableDataSources in Frameworks */,
				B1EDFD88248E741B00E7EAFF /* SwiftProtobuf in Frameworks */,
				EB7AF62C2587E98C00D94CA8 /* OpenCombine in Frameworks */,
				B1EDFD89248E741B00E7EAFF /* ZIPFoundation in Frameworks */,
			);
			runOnlyForDeploymentPostprocessing = 0;
		};
		85D7595124570491008175F0 /* Frameworks */ = {
			isa = PBXFrameworksBuildPhase;
			buildActionMask = 2147483647;
			files = (
			);
			runOnlyForDeploymentPostprocessing = 0;
		};
		85D7595C24570491008175F0 /* Frameworks */ = {
			isa = PBXFrameworksBuildPhase;
			buildActionMask = 2147483647;
			files = (
			);
			runOnlyForDeploymentPostprocessing = 0;
		};
		B1FF6B672497D0B40041CF02 /* Frameworks */ = {
			isa = PBXFrameworksBuildPhase;
			buildActionMask = 2147483647;
			files = (
			);
			runOnlyForDeploymentPostprocessing = 0;
		};
/* End PBXFrameworksBuildPhase section */

/* Begin PBXGroup section */
		0123D5962501381900A91838 /* __test__ */ = {
			isa = PBXGroup;
			children = (
				0123D5972501383100A91838 /* ExposureSubmissionErrorTests.swift */,
			);
			path = __test__;
			sourceTree = "<group>";
		};
		014086B52588F8EB00E9E5B2 /* __test__ */ = {
			isa = PBXGroup;
			children = (
				014086C42589040200E9E5B2 /* DiaryEditEntriesCellModelTest.swift */,
				014086B72588F95000E9E5B2 /* DiaryEditEntriesViewModelTest.swift */,
			);
			path = __test__;
			sourceTree = "<group>";
		};
		01734B51255D6BEE00E60A8B /* v2 */ = {
			isa = PBXGroup;
			children = (
				01734B59255D6C4500E60A8B /* app_config_ios.pb.swift */,
				01734B55255D6C4500E60A8B /* app_features_v2.pb.swift */,
				01734B5A255D6C4500E60A8B /* exposure_detection_parameters.pb.swift */,
				01734B56255D6C4500E60A8B /* key_download_parameters.pb.swift */,
				01734B58255D6C4500E60A8B /* risk_calculation_parameters.pb.swift */,
				01734B57255D6C4500E60A8B /* semantic_version.pb.swift */,
			);
			name = v2;
			sourceTree = "<group>";
		};
		0190982A257E5A9D0065D050 /* ContactDiary */ = {
			isa = PBXGroup;
			children = (
				ABAE0A12257F77A20030ED47 /* Store */,
				0190982B257E5AF70065D050 /* DiaryCoordinator.swift */,
				0190982C257E5B340065D050 /* Info */,
				0190982D257E5B4F0065D050 /* Overview */,
				0190982E257E5B5E0065D050 /* Day */,
				0190982F257E5B7F0065D050 /* AddAndEditEntry */,
				01909830257E5CCF0065D050 /* EditEntries */,
				01909881257E675D0065D050 /* DiaryService.swift */,
			);
			path = ContactDiary;
			sourceTree = "<group>";
		};
		0190982C257E5B340065D050 /* Info */ = {
			isa = PBXGroup;
			children = (
				BA288AEF25825D5B0071009A /* __test__ */,
				EB912889257FBD1E00241D3E /* DiaryInfoViewController.swift */,
				EB912888257FBD1E00241D3E /* DiaryInfoViewModel.swift */,
			);
			path = Info;
			sourceTree = "<group>";
		};
		0190982D257E5B4F0065D050 /* Overview */ = {
			isa = PBXGroup;
			children = (
				01909845257E61350065D050 /* DiaryOverviewTableViewController.swift */,
				01F2A560257FC79F00DA96A6 /* Cells */,
			);
			path = Overview;
			sourceTree = "<group>";
		};
		0190982E257E5B5E0065D050 /* Day */ = {
			isa = PBXGroup;
			children = (
				01B72BA4258360BC00A3E3BC /* __test__ */,
				01909862257E63810065D050 /* DiaryDayViewController.swift */,
				01F2A5D4258208C500DA96A6 /* DiaryDayViewController.xib */,
				01F2A5DC25820EE700DA96A6 /* DiaryDayViewModel.swift */,
				01F2A5B62581177100DA96A6 /* Cells */,
				01B72B6325821C9B00A3E3BC /* Views */,
			);
			path = Day;
			sourceTree = "<group>";
		};
		0190982F257E5B7F0065D050 /* AddAndEditEntry */ = {
			isa = PBXGroup;
			children = (
				BA11D5B82588D576005DCD6B /* __test__ */,
				0190984C257E62C70065D050 /* DiaryAddAndEditEntryViewController.swift */,
				01909851257E62CB0065D050 /* DiaryAddAndEditEntryViewModel.swift */,
				BAC42DC32583AF9D001A94C0 /* DiaryEntryTextField.swift */,
			);
			path = AddAndEditEntry;
			sourceTree = "<group>";
		};
		01909830257E5CCF0065D050 /* EditEntries */ = {
			isa = PBXGroup;
			children = (
				014086B52588F8EB00E9E5B2 /* __test__ */,
				01909834257E606C0065D050 /* DiaryEditEntriesViewController.swift */,
				01B72BDC2583AB1400A3E3BC /* DiaryEditEntriesViewController.xib */,
				0190983C257E60760065D050 /* DiaryEditEntriesViewModel.swift */,
				01B72BEC2583B51B00A3E3BC /* Cells */,
			);
			path = EditEntries;
			sourceTree = "<group>";
		};
		01A1B440252DE53800841B63 /* QRScanner */ = {
			isa = PBXGroup;
			children = (
				BA92A45D255163460063B46F /* ExposureSubmissionQRScannerViewModelGuidTests.swift */,
				01A1B441252DE54600841B63 /* ExposureSubmissionQRScannerViewModelTests.swift */,
			);
			path = QRScanner;
			sourceTree = "<group>";
		};
		01B7232524F8128B0064C0EB /* OptionGroup */ = {
			isa = PBXGroup;
			children = (
				01C2D43F2501243400FB23BF /* __tests__ */,
				01B7232624F812BC0064C0EB /* OptionGroupView.swift */,
				01B7232E24FE4F080064C0EB /* OptionGroupViewModel.swift */,
				01B7232824F812DF0064C0EB /* OptionView.swift */,
				01B7232A24F815B00064C0EB /* MultipleChoiceOptionView.swift */,
				01B7232C24F8E0260064C0EB /* MultipleChoiceChoiceView.swift */,
				01D69492250272E500B45BEA /* DatePickerOption */,
			);
			path = OptionGroup;
			sourceTree = "<group>";
		};
		01B72B6325821C9B00A3E3BC /* Views */ = {
			isa = PBXGroup;
			children = (
				01B72B6425821CD200A3E3BC /* DiaryDayEmptyView.swift */,
				01B72B6C25821D2800A3E3BC /* DiaryDayEmptyViewModel.swift */,
			);
			path = Views;
			sourceTree = "<group>";
		};
		01B72BA4258360BC00A3E3BC /* __test__ */ = {
			isa = PBXGroup;
			children = (
				01B72BBF2583875600A3E3BC /* DiaryDayViewModelTest.swift */,
				0120ECF22587607600F78944 /* DiaryDayEntryCellModelTest.swift */,
				0120ECFD2587631100F78944 /* DiaryDayAddCellModelTest.swift */,
				01B72BA5258360CD00A3E3BC /* DiaryDayEmptyViewModelTest.swift */,
			);
			path = __test__;
			sourceTree = "<group>";
		};
		01B72BEC2583B51B00A3E3BC /* Cells */ = {
			isa = PBXGroup;
			children = (
				01B72BEE2583B51C00A3E3BC /* DiaryEditEntriesTableViewCell.swift */,
				01B72BF02583B51C00A3E3BC /* DiaryEditEntriesTableViewCell.xib */,
				014086BC2589033A00E9E5B2 /* DiaryEditEntriesCellModel.swift */,
			);
			path = Cells;
			sourceTree = "<group>";
		};
		01C2D43F2501243400FB23BF /* __tests__ */ = {
			isa = PBXGroup;
			children = (
				01C2D440250124E600FB23BF /* OptionGroupViewModelTests.swift */,
			);
			path = __tests__;
			sourceTree = "<group>";
		};
		01C6AC2D252B23FC0052814D /* QRScanner */ = {
			isa = PBXGroup;
			children = (
				71FE1C74247AC2B500851FEB /* ExposureSubmissionQRScannerViewController.swift */,
				01C6AC20252B21DF0052814D /* ExposureSubmissionQRScannerViewController.xib */,
				01C6AC0D252B1E980052814D /* ExposureSubmissionQRScannerViewModel.swift */,
				01C6AC25252B23D70052814D /* ExposureSubmissionQRScannerFocusView.swift */,
				01C6AC31252B29C00052814D /* QRScannerError.swift */,
				01A1B449252DFD7700841B63 /* MetadataObject.swift */,
			);
			path = QRScanner;
			sourceTree = "<group>";
		};
		01D16C5C24ED6981007DB387 /* __tests__ */ = {
			isa = PBXGroup;
			children = (
				01D16C5D24ED69CA007DB387 /* BackgroundAppRefreshViewModelTests.swift */,
				01D16C5F24ED6D9A007DB387 /* MockBackgroundRefreshStatusProvider.swift */,
				01D16C6124ED6DB3007DB387 /* MockLowPowerModeStatusProvider.swift */,
			);
			path = __tests__;
			sourceTree = "<group>";
		};
		01D69492250272E500B45BEA /* DatePickerOption */ = {
			isa = PBXGroup;
			children = (
				01D694932502730700B45BEA /* __tests__ */,
				01C7665D25024A09002C9A5C /* DatePickerOptionView.swift */,
				01D6948A25026EC000B45BEA /* DatePickerOptionViewModel.swift */,
				01D6948C2502717F00B45BEA /* DatePickerDayView.swift */,
				01D69490250272CE00B45BEA /* DatePickerDayViewModel.swift */,
				01D6948E2502729000B45BEA /* DatePickerDay.swift */,
			);
			path = DatePickerOption;
			sourceTree = "<group>";
		};
		01D694932502730700B45BEA /* __tests__ */ = {
			isa = PBXGroup;
			children = (
				01A97DD02506767E00C07C37 /* DatePickerOptionViewModelTests.swift */,
				01A97DD22506769F00C07C37 /* DatePickerDayViewModelTests.swift */,
			);
			path = __tests__;
			sourceTree = "<group>";
		};
		01F2A560257FC79F00DA96A6 /* Cells */ = {
			isa = PBXGroup;
			children = (
				01F2A57F25803AA500DA96A6 /* DiaryOverviewDescriptionTableViewCell.swift */,
				01F2A58025803AA500DA96A6 /* DiaryOverviewDescriptionTableViewCell.xib */,
				01F2A561257FC7D200DA96A6 /* DiaryOverviewDayTableViewCell.swift */,
				01F2A562257FC7D200DA96A6 /* DiaryOverviewDayTableViewCell.xib */,
			);
			path = Cells;
			sourceTree = "<group>";
		};
		01F2A5B62581177100DA96A6 /* Cells */ = {
			isa = PBXGroup;
			children = (
				01F2A5B72581181A00DA96A6 /* DiaryDayAddTableViewCell.swift */,
				01F2A5B82581181A00DA96A6 /* DiaryDayAddTableViewCell.xib */,
				01B72C0A25875BC300A3E3BC /* DiaryDayAddCellModel.swift */,
				01F2A5C12581183800DA96A6 /* DiaryDayEntryTableViewCell.swift */,
				01F2A5C22581183800DA96A6 /* DiaryDayEntryTableViewCell.xib */,
				0120ECDC25875D8B00F78944 /* DiaryDayEntryCellModel.swift */,
			);
			path = Cells;
			sourceTree = "<group>";
		};
		13091950247972CF0066E329 /* PrivacyProtectionViewController */ = {
			isa = PBXGroup;
			children = (
				1309194E247972C40066E329 /* PrivacyProtectionViewController.swift */,
			);
			path = PrivacyProtectionViewController;
			sourceTree = "<group>";
		};
		130CB19A246D92F800ADE602 /* Onboarding */ = {
			isa = PBXGroup;
			children = (
				130CB19B246D92F800ADE602 /* ENAUITestsOnboarding.swift */,
			);
			path = Onboarding;
			sourceTree = "<group>";
		};
		134F0DB8247578FF00D88934 /* Home */ = {
			isa = PBXGroup;
			children = (
				134F0DB9247578FF00D88934 /* ENAUITestsHome.swift */,
			);
			path = Home;
			sourceTree = "<group>";
		};
		138910C3247A907500D739F6 /* Task Scheduling */ = {
			isa = PBXGroup;
			children = (
				138910C4247A909000D739F6 /* ENATaskScheduler.swift */,
			);
			path = "Task Scheduling";
			sourceTree = "<group>";
		};
		13E5046A248E3CE60086641C /* AppInformation */ = {
			isa = PBXGroup;
			children = (
				13E50468248E3CD20086641C /* ENAUITestsAppInformation.swift */,
			);
			path = AppInformation;
			sourceTree = "<group>";
		};
		2F3D95352518BCBA002B2C81 /* EUSettings */ = {
			isa = PBXGroup;
			children = (
				2FD473BD251E0E7F000DCA40 /* __tests__ */,
				2F3D95362518BCD1002B2C81 /* EUSettingsViewController.swift */,
				2F3D953B2518BCE9002B2C81 /* EUSettingsViewModel.swift */,
			);
			path = EUSettings;
			sourceTree = "<group>";
		};
		2FA9E39124D2F2620030561C /* Exposure Submission */ = {
			isa = PBXGroup;
			children = (
				0123D5962501381900A91838 /* __test__ */,
				CD99A3A8245C272400BF12AF /* ExposureSubmissionService.swift */,
				A3EE6E59249BB7AF00C64B61 /* ExposureSubmissionServiceFactory.swift */,
				2FA9E39224D2F2920030561C /* ExposureSubmission+TestResult.swift */,
				2FA9E39424D2F2B00030561C /* ExposureSubmission+DeviceRegistrationKey.swift */,
				2FA9E39624D2F3C60030561C /* ExposureSubmissionError.swift */,
				2FA9E39824D2F4350030561C /* ExposureSubmission+ErrorParsing.swift */,
				2FA9E39A24D2F4A10030561C /* ExposureSubmissionService+Protocol.swift */,
			);
			path = "Exposure Submission";
			sourceTree = "<group>";
		};
		2FC951FA24DC2366008D39F4 /* Cells */ = {
			isa = PBXGroup;
			children = (
				2FC951FD24DC23B9008D39F4 /* DMConfigurationCell.swift */,
			);
			path = Cells;
			sourceTree = "<group>";
		};
		2FD473BD251E0E7F000DCA40 /* __tests__ */ = {
			isa = PBXGroup;
			children = (
				2FD473BE251E0ECE000DCA40 /* EUSettingsViewControllerTests.swift */,
			);
			path = __tests__;
			sourceTree = "<group>";
		};
		35075C002526367700DE92F7 /* TestPlans */ = {
			isa = PBXGroup;
			children = (
				35075C092526378D00DE92F7 /* AllTests.xctestplan */,
				35075C0E252637C300DE92F7 /* SmokeTests.xctestplan */,
				3523CA31252DC617002E6DEC /* Screenshots.xctestplan */,
			);
			name = TestPlans;
			sourceTree = "<group>";
		};
		35EA68402554BEB200335F73 /* V2 */ = {
			isa = PBXGroup;
			children = (
				35EA684925553B5C00335F73 /* DownloadedPackagesStoreV2.swift */,
				35EA684125553AE300335F73 /* DownloadedPackagesSQLLiteStoreV2.swift */,
			);
			path = V2;
			sourceTree = "<group>";
		};
		50BD2E6724FE26F300932566 /* __test__ */ = {
			isa = PBXGroup;
			children = (
				50BD2E6F24FE26F300932566 /* AppInformationImprintTest.swift */,
				50DC527A24FEB5CA00F6D8EB /* AppInformationModelTest.swift */,
			);
			name = __test__;
			sourceTree = "<group>";
		};
		5107E3D72459B2D60042FC9B /* Frameworks */ = {
			isa = PBXGroup;
			children = (
				858F6F6D245A103C009FFD33 /* ExposureNotification.framework */,
			);
			name = Frameworks;
			sourceTree = "<group>";
		};
		514C0A12247C15F000F235F6 /* HomeRiskCellConfigurators */ = {
			isa = PBXGroup;
			children = (
				A32CA72D24B6F28700B1A994 /* __tests__ */,
				51CE1BBE2460B222002CF42A /* HomeRiskCellConfigurator.swift */,
				51486D9E2484FC0200FCE216 /* HomeRiskLevelCellConfigurator.swift */,
				514C0A13247C163800F235F6 /* HomeLowRiskCellConfigurator.swift */,
				514C0A15247C164700F235F6 /* HomeHighRiskCellConfigurator.swift */,
				514C0A19247C16D600F235F6 /* HomeInactiveRiskCellConfigurator.swift */,
				AB010CFD253ECB6A00DF1F61 /* HomeFailedCellConfigurator.swift */,
				515BBDEA2484F8E500CDB674 /* HomeThankYouRiskCellConfigurator.swift */,
				51C779112486E549004582F8 /* HomeFindingPositiveRiskCellConfigurator.swift */,
			);
			path = HomeRiskCellConfigurators;
			sourceTree = "<group>";
		};
		514E81312461946E00636861 /* ExposureDetection */ = {
			isa = PBXGroup;
			children = (
				A36FACC224C5E9FC00DED947 /* __tests__ */,
				71FD8861246EB27F00E804D0 /* ExposureDetectionViewController.swift */,
				B1D6B001247DA0320079DDD3 /* ExposureDetectionViewControllerDelegate.swift */,
				714CD8662472885900F56450 /* ExposureDetectionViewController+DynamicTableViewModel.swift */,
			);
			path = ExposureDetection;
			sourceTree = "<group>";
		};
		514E81322461B97700636861 /* Exposure */ = {
			isa = PBXGroup;
			children = (
				B15382DD2482707A0010F007 /* __tests__ */,
				514E81332461B97700636861 /* ExposureManager.swift */,
				CD678F6A246C43E200B6A0F8 /* MockExposureManager.swift */,
				518A69FA24687D5800444E66 /* RiskLevel.swift */,
				01D307892562B03B00ADB67B /* RiskState.swift */,
				354E305824EFF26E00526C9F /* Country.swift */,
				941ADDB12518C3FB00E421D9 /* ENSettingEuTracingViewModel.swift */,
				ABFCE989255C32EE0075FF13 /* AppConfigMetadata.swift */,
				94B255A52551B7C800649B4C /* WarnOthersReminder.swift */,
				94427A4F25502B8900C36BE6 /* WarnOthersNotificationsTimeInterval.swift */,
				948AFE662553DC5B0019579A /* WarnOthersRemindable.swift */,
			);
			path = Exposure;
			sourceTree = "<group>";
		};
		514EE991246D4A1600DE4884 /* Risk Items */ = {
			isa = PBXGroup;
			children = (
				514C0A0724772F5E00F235F6 /* RiskItemView.swift */,
				51B5B415246DF13D00DC5D3E /* RiskImageItemView.swift */,
				51B5B413246DF07300DC5D3E /* RiskImageItemView.xib */,
				51FE277E247535E300BB8144 /* RiskLoadingItemView.swift */,
				51FE277C247535C400BB8144 /* RiskLoadingItemView.xib */,
				514C0A0C247AFB0200F235F6 /* RiskTextItemView.swift */,
				514C0A0A247AF9F700F235F6 /* RiskTextItemView.xib */,
				51C7790D24867F22004582F8 /* RiskListItemView.swift */,
				51C7790B24867F16004582F8 /* RiskListItemView.xib */,
			);
			path = "Risk Items";
			sourceTree = "<group>";
		};
		514EE996246D4BDD00DE4884 /* UICollectionView */ = {
			isa = PBXGroup;
			children = (
				51CE1B49246016B0002CF42A /* UICollectionViewCell+Identifier.swift */,
				51CE1B4B246016D1002CF42A /* UICollectionReusableView+Identifier.swift */,
				51CE1BB42460AC82002CF42A /* UICollectionView+Dequeue.swift */,
			);
			path = UICollectionView;
			sourceTree = "<group>";
		};
		514EE997246D4BEB00DE4884 /* UITableView */ = {
			isa = PBXGroup;
			children = (
				710ABB24247514BD00948792 /* UIViewController+Segue.swift */,
				710ABB1E2475115500948792 /* UITableViewController+Enum.swift */,
				514EE998246D4C2E00DE4884 /* UITableViewCell+Identifier.swift */,
				514EE99A246D4C4C00DE4884 /* UITableView+Dequeue.swift */,
			);
			path = UITableView;
			sourceTree = "<group>";
		};
		515BBDE92484F77300CDB674 /* HomeRiskViewConfigurators */ = {
			isa = PBXGroup;
			children = (
				514C0A0524772F3400F235F6 /* HomeRiskViewConfigurator.swift */,
				514EE99F246D4DF800DE4884 /* HomeRiskImageItemViewConfigurator.swift */,
				514C0A0E247AFEC500F235F6 /* HomeRiskTextItemViewConfigurator.swift */,
				51C7790F248684F5004582F8 /* HomeRiskListItemViewConfigurator.swift */,
				51FE277A2475340300BB8144 /* HomeRiskLoadingItemViewConfigurator.swift */,
			);
			path = HomeRiskViewConfigurators;
			sourceTree = "<group>";
		};
		516E430324B89AF60008CC30 /* __tests__ */ = {
			isa = PBXGroup;
			children = (
				516E430124B89AED0008CC30 /* CoordinatorTests.swift */,
			);
			path = __tests__;
			sourceTree = "<group>";
		};
		518A6A1C246A9F6600444E66 /* HomeRiskCellConfigurator */ = {
			isa = PBXGroup;
			children = (
				515BBDE92484F77300CDB674 /* HomeRiskViewConfigurators */,
				514C0A12247C15F000F235F6 /* HomeRiskCellConfigurators */,
			);
			path = HomeRiskCellConfigurator;
			sourceTree = "<group>";
		};
		51B5B419246E058100DC5D3E /* Risk */ = {
			isa = PBXGroup;
			children = (
				51CE1B7A246078B6002CF42A /* RiskLevelCollectionViewCell.swift */,
				51CE1B79246078B6002CF42A /* RiskLevelCollectionViewCell.xib */,
				AB010D02253ECC9200DF1F61 /* RiskFailedCollectionViewCell.swift */,
				AB010D03253ECC9200DF1F61 /* RiskFailedCollectionViewCell.xib */,
				51486DA02485101500FCE216 /* RiskInactiveCollectionViewCell.swift */,
				51486DA12485101500FCE216 /* RiskInactiveCollectionViewCell.xib */,
				51486DA42485237200FCE216 /* RiskThankYouCollectionViewCell.swift */,
				51486DA52485237200FCE216 /* RiskThankYouCollectionViewCell.xib */,
				51C779152486E5BA004582F8 /* RiskFindingPositiveCollectionViewCell.swift */,
				51C779132486E5AB004582F8 /* RiskFindingPositiveCollectionViewCell.xib */,
				514EE991246D4A1600DE4884 /* Risk Items */,
			);
			path = Risk;
			sourceTree = "<group>";
		};
		51B5B41A246E059700DC5D3E /* Common */ = {
			isa = PBXGroup;
			children = (
				01F2A542257FB90200DA96A6 /* CloseBarButtonItem.swift */,
				713EA26024798AD100AB7EE8 /* InsetTableViewCell.swift */,
				71F54190248BF677006DB793 /* HtmlTextView.swift */,
				351E6305256BEC8D00D89B29 /* LabeledCountriesView.swift */,
			);
			path = Common;
			sourceTree = "<group>";
		};
		51CE1B74246078B6002CF42A /* Home Screen */ = {
			isa = PBXGroup;
			children = (
				51CE1B75246078B6002CF42A /* Cells */,
				51CE1B83246078B6002CF42A /* Decorations */,
			);
			path = "Home Screen";
			sourceTree = "<group>";
		};
		51CE1B75246078B6002CF42A /* Cells */ = {
			isa = PBXGroup;
			children = (
				51B5B419246E058100DC5D3E /* Risk */,
				A328424C248B91E0006B1F09 /* HomeTestResultLoadingCell.swift */,
				A328424B248B91E0006B1F09 /* HomeTestResultLoadingCell.xib */,
				710224E9248FA67F000C5DEF /* HomeTestResultCollectionViewCell.swift */,
				2F78574F248506BD00323A9C /* HomeTestResultCollectionViewCell.xib */,
				01F2A54D257FC0A000DA96A6 /* HomeDiaryCollectionViewCell.swift */,
				01F2A54E257FC0A000DA96A6 /* HomeDiaryCollectionViewCell.xib */,
				51B5B41B246EC8B800DC5D3E /* HomeCardCollectionViewCell.swift */,
				51CE1B78246078B6002CF42A /* ActivateCollectionViewCell.swift */,
				51CE1B76246078B6002CF42A /* ActivateCollectionViewCell.xib */,
				51CE1B7C246078B6002CF42A /* InfoCollectionViewCell.swift */,
				51CE1B7B246078B6002CF42A /* InfoCollectionViewCell.xib */,
			);
			path = Cells;
			sourceTree = "<group>";
		};
		51CE1B83246078B6002CF42A /* Decorations */ = {
			isa = PBXGroup;
			children = (
				51CE1B84246078B6002CF42A /* SectionSystemBackgroundDecorationView.swift */,
			);
			path = Decorations;
			sourceTree = "<group>";
		};
		51CE1BB82460AE69002CF42A /* Home */ = {
			isa = PBXGroup;
			children = (
				51CE1BB92460AFD8002CF42A /* HomeActivateCellConfigurator.swift */,
				518A6A1C246A9F6600444E66 /* HomeRiskCellConfigurator */,
				51CE1BC22460B28D002CF42A /* HomeInfoCellConfigurator.swift */,
				13BAE9B02472FB1E00CEE58A /* CellConfiguratorIndexPosition.swift */,
				A328424F248B9269006B1F09 /* HomeTestResultLoadingCellConfigurator.swift */,
				01F2A534257FACDF00DA96A6 /* HomeTestResultCellConfigurator.swift */,
				710224EB248FC150000C5DEF /* HomeDiaryCellConfigurator.swift */,
			);
			path = Home;
			sourceTree = "<group>";
		};
		51CE1BBB2460B1BA002CF42A /* Protocols */ = {
			isa = PBXGroup;
			children = (
				B18CADAD24782FA4006F53F0 /* ExposureStateUpdating.swift */,
				51CE1BBC2460B1CB002CF42A /* CollectionViewCellConfigurator.swift */,
				514EE99C246D4CFB00DE4884 /* TableViewCellConfigurator.swift */,
				A36D07B82486D61C00E46F96 /* HomeCardCellButtonDelegate.swift */,
				FEDCE1600374711EC77FF572 /* RequiresAppDependencies.swift */,
			);
			path = Protocols;
			sourceTree = "<group>";
		};
		51D420AF2458308400AD70CA /* Onboarding */ = {
			isa = PBXGroup;
			children = (
				AB7420AA251B678E006666AC /* DeltaOnboarding */,
				AB1885CF25238D9B00D39BBE /* __tests__ */,
				51C737BC245B349700286105 /* OnboardingInfoViewController.swift */,
				A17366542484978A006BE209 /* OnboardingInfoViewControllerUtils.swift */,
				137846482488027500A50AB8 /* OnboardingInfoViewController+Extension.swift */,
				50F9130C253F1D7800DFE683 /* OnboardingPageType.swift */,
			);
			path = Onboarding;
			sourceTree = "<group>";
		};
		51D420B224583AA400AD70CA /* Workers */ = {
			isa = PBXGroup;
			children = (
				B1221BDD2492E78100E6C4E4 /* Keychain */,
				B19FD70E2491A04800A9D56A /* Update Checker */,
				B184A381248FFCC3007180F6 /* Store */,
				A1C2B2DA24834934004A3BD5 /* __tests__ */,
				AB1886C3252DE1AE00D39BBE /* Logging.swift */,
				B120C7C524AFDAB900F68FF1 /* ActiveTracing.swift */,
				A3FF84EB247BFAF00053E947 /* Hasher.swift */,
				0D5611B3247F852C00B5B094 /* SQLiteKeyValueStore.swift */,
				35EA68512555488600335F73 /* SQLiteError.swift */,
				016146902487A43E00660992 /* LinkHelper.swift */,
				A128F058248B459F00EC7F6C /* PublicKeyStore.swift */,
			);
			path = Workers;
			sourceTree = "<group>";
		};
		51D420B524583B5100AD70CA /* Extensions */ = {
			isa = PBXGroup;
			children = (
				71176E2C24891BCF004B0C9F /* __tests__ */,
				514EE996246D4BDD00DE4884 /* UICollectionView */,
				514EE997246D4BEB00DE4884 /* UITableView */,
				AB1886D0252DE51E00D39BBE /* Bundle+Identifier.swift */,
				A16714AE248CA1B70031B111 /* Bundle+ReadPlist.swift */,
				AB6289CE251BA01400CF61D2 /* Bundle+Version.swift */,
				01DB708425068167008F7244 /* Calendar+GregorianLocale.swift */,
				0190B224255C423600CF4244 /* Date+Age.swift */,
				51895EDB245E16CD0085DA38 /* ENAColor.swift */,
				710021DB248E44A6001F0B63 /* ENAFont.swift */,
				01734B6D255D73E400E60A8B /* ENExposureConfiguration+Convenience.swift */,
				A1BABD0A24A57BA0000ED515 /* ENTemporaryExposureKey+Processing.swift */,
				2FC0357024B5B70700E234AC /* Error+FAQUrl.swift */,
				B1C7EE4324938E9E00F1F284 /* ExposureDetection_DidEndPrematurelyReason+ErrorHandling.swift */,
				2F96739A24AB70FA008E3147 /* ExposureSubmissionParsable.swift */,
				EB17144525716EA80088D7A9 /* FileManager+KeyPackageStorage.swift */,
				51D420D324586DCA00AD70CA /* NotificationName.swift */,
				2FF1D62D2487850200381FFB /* NSMutableAttributedString+Generation.swift */,
				51D420B624583B7200AD70CA /* NSObject+Identifier.swift */,
				AB6289D3251BA4EC00CF61D2 /* String+Compare.swift */,
				01C6ABF32527273D0052814D /* String+Insertion.swift */,
				B111EE2B2465D9F7001AEBB4 /* String+Localization.swift */,
				2FA968CD24D8560B008EE367 /* String+Random.swift */,
				B14D0CDA246E968C00D5BEBC /* String+Today.swift */,
				B1D6B003247DA4920079DDD3 /* UIApplication+CoronaWarn.swift */,
				71CC3EA2246D6C4000217F2C /* UIFont+DynamicType.swift */,
				01C6AC39252B2A500052814D /* UIImage+Color.swift */,
				35327FF5256D4CE600C36A44 /* UIStackView+prune.swift */,
				2F3218CF248063E300A7AC0A /* UIView+Convenience.swift */,
				EB858D1F24E700D10048A0AA /* UIView+Screenshot.swift */,
				85142500245DA0B3009D2791 /* UIViewController+Alert.swift */,
				51D420B824583B8300AD70CA /* UIViewController+AppStoryboard.swift */,
				2F26CE2D248B9C4F00BE30EE /* UIViewController+BackButton.swift */,
				13722043247AEEAD00152764 /* UNNotificationCenter+Extension.swift */,
				EB87353F253704D100325C6C /* UNUserNotificationCenter+DeadManSwitch.swift */,
				948AFE792554377F0019579A /* UNUserNotificationCenter+WarnOthers.swift */,
				B1EDFD8C248E74D000E7EAFF /* URL+StaticString.swift */,
				B153096924706F1000A4A1BD /* URLSession+Default.swift */,
				B153096B24706F2400A4A1BD /* URLSessionConfiguration+Default.swift */,
				AB7E2A7F255ACC06005C90F6 /* Date+Utils.swift */,
				5270E9B7256D20A900B08606 /* NSTextAttachment+ImageHeight.swift */,
				3523F8A72570F819004B0424 /* NSAttributedString+BulletPoint.swift */,
			);
			path = Extensions;
			sourceTree = "<group>";
		};
		51D420C124583D3100AD70CA /* Home */ = {
			isa = PBXGroup;
			children = (
				AB039E992574E1E60035039A /* __tests__ */,
				51CE1B2E245F5CFC002CF42A /* HomeViewController.swift */,
				5111E7622460BB1500ED6498 /* HomeInteractor.swift */,
				51CE1B5424604DD2002CF42A /* HomeLayout.swift */,
				B1BFE27124BDE1D500C1181D /* HomeViewController+HowRiskDetectionWorks.swift */,
			);
			path = Home;
			sourceTree = "<group>";
		};
		51D420C224583D7B00AD70CA /* Settings */ = {
			isa = PBXGroup;
			children = (
				EB41DC0624E53D3F0029C6F7 /* BackgroundAppRefresh */,
				CDD87C6024766163007CE6CA /* Cells */,
				51D420C324583E3300AD70CA /* SettingsViewController.swift */,
				EEF10679246EBF8B009DFB4E /* ResetViewController.swift */,
				CD2EC328247D82EE00C6B3F9 /* NotificationSettingsViewController.swift */,
			);
			path = Settings;
			sourceTree = "<group>";
		};
		51D420D524598AC200AD70CA /* Source */ = {
			isa = PBXGroup;
			children = (
				AB126871254C0598006E9194 /* Utils */,
				353412CB2525EE4A0086D15C /* Globals.swift */,
				AB1FCBCA2521FC21005930BA /* ServerEnvironment */,
				B111EDEC2465B1F4001AEBB4 /* Client */,
				CD99A3C82461A44B00BF12AF /* View Helpers */,
				51CE1BBB2460B1BA002CF42A /* Protocols */,
				8595BF5D246032C40056EA27 /* Views */,
				B1569DD5245D6C790079FCD7 /* Developer Menu */,
				51EE9A6A245C0F7900F2544F /* Models */,
				85D759802459A82D008175F0 /* Services */,
				85D759712457059A008175F0 /* Scenes */,
				51D420B224583AA400AD70CA /* Workers */,
				51D420B524583B5100AD70CA /* Extensions */,
				85D7593E2457048F008175F0 /* AppDelegate.swift */,
				A3552CC524DD6E78008C91BE /* AppDelegate+ENATaskExecutionDelegate.swift */,
				A3552CC324DD6E16008C91BE /* AppDelegate+PlausibleDeniability.swift */,
				85D759402457048F008175F0 /* SceneDelegate.swift */,
				CDA262F724AB808800612E15 /* Coordinator.swift */,
				516E430324B89AF60008CC30 /* __tests__ */,
			);
			path = Source;
			sourceTree = "<group>";
		};
		51EE9A6A245C0F7900F2544F /* Models */ = {
			isa = PBXGroup;
			children = (
				B1AC51D424CED8740087C35B /* __tests__ */,
				138910C3247A907500D739F6 /* Task Scheduling */,
				CD8638512477EBAA00A5A07C /* Settings */,
				B1125458246F2C2100AB5036 /* Converting Keys */,
				514E81322461B97700636861 /* Exposure */,
				51CE1BB82460AE69002CF42A /* Home */,
				51EE9A6C245C0FB500F2544F /* Onboarding */,
				B18E852E248C29D400CF4FB8 /* DetectionMode.swift */,
				FEDCE21C117BF675C80F5989 /* States */,
				0144BDE0250924CC00B0857C /* SymptomsOnset.swift */,
			);
			path = Models;
			sourceTree = "<group>";
		};
		51EE9A6C245C0FB500F2544F /* Onboarding */ = {
			isa = PBXGroup;
			children = (
				51C737BE245B3B5D00286105 /* OnboardingInfo.swift */,
			);
			path = Onboarding;
			sourceTree = "<group>";
		};
		71176E2C24891BCF004B0C9F /* __tests__ */ = {
			isa = PBXGroup;
			children = (
				71176E2D24891C02004B0C9F /* ENAColorTests.swift */,
				A1BABD0C24A57BAC000ED515 /* ENTemporaryExposureKey+ProcessingTests.swift */,
				B1C7EE4524938EB700F1F284 /* ExposureDetection_DidEndPrematurelyReason+ErrorHandlingTests.swift */,
				B163D11424993F64001A322C /* UIFont+DynamicTypeTests.swift */,
				A1E4195E249824340016E52A /* String+TodayTests.swift */,
				2FC0356E24B342FA00E234AC /* UIViewcontroller+AlertTest.swift */,
			);
			path = __tests__;
			sourceTree = "<group>";
		};
		71176E30248957B1004B0C9F /* App */ = {
			isa = PBXGroup;
			children = (
				71176E31248957C3004B0C9F /* AppNavigationController.swift */,
			);
			path = App;
			sourceTree = "<group>";
		};
		7143D07424990A3100608DDE /* NavigationControllerWithFooter */ = {
			isa = PBXGroup;
			children = (
				71D3C1992494EFAC00DBABA8 /* ENANavigationControllerWithFooter.swift */,
				71EF33D82497F3E8007B7E1B /* ENANavigationControllerWithFooterChild.swift */,
				71EF33DA2497F419007B7E1B /* ENANavigationFooterItem.swift */,
				71C0BEDC2498DD07009A17A0 /* ENANavigationFooterView.swift */,
			);
			path = NavigationControllerWithFooter;
			sourceTree = "<group>";
		};
		71B804502485272200D53506 /* RiskLegend */ = {
			isa = PBXGroup;
			children = (
				71B804532485273C00D53506 /* RiskLegendDotBodyCell.swift */,
			);
			path = RiskLegend;
			sourceTree = "<group>";
		};
		71F76D0E24767AF100515A01 /* DynamicTableViewController */ = {
			isa = PBXGroup;
			children = (
				F247572E2483934B003E1FC5 /* __tests__ */,
				71F76D0F24767B2500515A01 /* Views */,
				710ABB26247533FA00948792 /* DynamicTableViewController.swift */,
				710ABB282475353900948792 /* DynamicTableViewModel.swift */,
				71330E40248109F600EB10F6 /* DynamicTableViewSection.swift */,
				71330E4424810A0500EB10F6 /* DynamicTableViewHeader.swift */,
				71330E4624810A0C00EB10F6 /* DynamicTableViewFooter.swift */,
				71330E42248109FD00EB10F6 /* DynamicTableViewCell.swift */,
				A1C683FB24AEC9EE00B90D12 /* DynamicTableViewTextCell.swift */,
				71330E4824810A5A00EB10F6 /* DynamicTableViewAction.swift */,
			);
			path = DynamicTableViewController;
			sourceTree = "<group>";
		};
		71F76D0F24767B2500515A01 /* Views */ = {
			isa = PBXGroup;
			children = (
				71FE1C68247A8FE100851FEB /* DynamicTableViewHeaderFooterView.swift */,
				71FE1C70247AA7B700851FEB /* DynamicTableViewHeaderImageView.swift */,
				714194E9247A65C60072A090 /* DynamicTableViewHeaderSeparatorView.swift */,
				710ABB22247513E300948792 /* DynamicTypeTableViewCell.swift */,
				71FE1C8A247AC79D00851FEB /* DynamicTableViewIconCell.swift */,
				71FE1C8B247AC79D00851FEB /* DynamicTableViewIconCell.xib */,
				EB3BCA85250799E7003F27C7 /* DynamicTableViewBulletPointCell.swift */,
				71B8044E248526B600D53506 /* DynamicTableViewSpaceCell.swift */,
				2FF1D62F24880FCF00381FFB /* DynamicTableViewRoundedCell.swift */,
				52CAAC002562B82E00239DCB /* DynamicTableViewConsentCell.swift */,
				717D21E8248C022E00D9717E /* DynamicTableViewHtmlCell.swift */,
				A1C683F924AEC57400B90D12 /* DynamicTableViewTextViewCell.swift */,
				01B7232324F812500064C0EB /* DynamicTableViewOptionGroupCell.swift */,
			);
			path = Views;
			sourceTree = "<group>";
		};
		71FE1C83247AC33D00851FEB /* ExposureSubmission */ = {
			isa = PBXGroup;
			children = (
				71FE1C84247AC33D00851FEB /* ExposureSubmissionTestResultHeaderView.swift */,
				711EFCC824935C79005FEF21 /* ExposureSubmissionTestResultHeaderView.xib */,
				710021DF248EAF9A001F0B63 /* ExposureSubmissionImageCardCell.swift */,
				710021DD248EAF16001F0B63 /* ExposureSubmissionImageCardCell.xib */,
				710224F32490E7A3000C5DEF /* ExposureSubmissionStepCell.swift */,
				710224ED2490E2FC000C5DEF /* ExposureSubmissionStepCell.xib */,
				35D16DDC2567FB980069AD1B /* DynamicLegalCell.swift */,
				35D16DDD2567FB980069AD1B /* DynamicLegalCell.xib */,
				351E630A256C5B9C00D89B29 /* LabeledCountriesCell.swift */,
				351E630B256C5B9C00D89B29 /* LabeledCountriesCell.xib */,
			);
			path = ExposureSubmission;
			sourceTree = "<group>";
		};
		853D987824694A1E00490DBA /* BaseElements */ = {
			isa = PBXGroup;
			children = (
				853D987924694A8700490DBA /* ENAButton.swift */,
				8595BF5E246032D90056EA27 /* ENASwitch.swift */,
				BA904CA52576A0B900692110 /* ENAInputLabel.swift */,
				71B804462484CC0800D53506 /* ENALabel.swift */,
				711EFCC62492EE31005FEF21 /* ENAFooterView.swift */,
			);
			path = BaseElements;
			sourceTree = "<group>";
		};
		858F6F71245AEC05009FFD33 /* ENSetting */ = {
			isa = PBXGroup;
			children = (
				2F3D95352518BCBA002B2C81 /* EUSettings */,
				EE22DB80247FB409001B0A71 /* ENSettingModel.swift */,
				EE22DB7F247FB409001B0A71 /* ENStateHandler.swift */,
				853D98842469DC8100490DBA /* ExposureNotificationSettingViewController.swift */,
			);
			path = ENSetting;
			sourceTree = "<group>";
		};
		8595BF5D246032C40056EA27 /* Views */ = {
			isa = PBXGroup;
			children = (
				B10F9B88249961B500C418F4 /* __tests__ */,
				EE22DB83247FB43A001B0A71 /* ENSetting */,
				51B5B41A246E059700DC5D3E /* Common */,
				853D987824694A1E00490DBA /* BaseElements */,
				EEF790092466ED410065EBD5 /* ExposureDetection */,
				71FE1C83247AC33D00851FEB /* ExposureSubmission */,
				51CE1B74246078B6002CF42A /* Home Screen */,
				71B804502485272200D53506 /* RiskLegend */,
				71CC3EA0246D6BBF00217F2C /* DynamicTypeLabel.swift */,
				713EA25A247818B000AB7EE8 /* DynamicTypeButton.swift */,
				85E33443247EB357006E74EC /* CircularProgressView.swift */,
				71CAB9D3248AB33500F516A5 /* DynamicTypeSymbolImageView.swift */,
			);
			path = Views;
			sourceTree = "<group>";
		};
		85D759322457048F008175F0 = {
			isa = PBXGroup;
			children = (
				71B8044424828A6C00D53506 /* .swiftformat */,
				71AFBD922464251000F91006 /* .swiftlint.yml */,
				85D7593D2457048F008175F0 /* ENA */,
				85D7595724570491008175F0 /* ENATests */,
				85D7596224570491008175F0 /* ENAUITests */,
				35075C002526367700DE92F7 /* TestPlans */,
				B1FF6B6B2497D0B40041CF02 /* CWASQLite */,
				85D7593C2457048F008175F0 /* Products */,
				5107E3D72459B2D60042FC9B /* Frameworks */,
				0DFCC2692484D7A700E2811D /* ENA-Bridging-Header.h */,
				0DFCC26F2484DC8200E2811D /* ENATests-Bridging-Header.h */,
			);
			sourceTree = "<group>";
			usesTabs = 1;
		};
		85D7593C2457048F008175F0 /* Products */ = {
			isa = PBXGroup;
			children = (
				85D7593B2457048F008175F0 /* ENA.app */,
				85D7595424570491008175F0 /* ENATests.xctest */,
				85D7595F24570491008175F0 /* ENAUITests.xctest */,
				B1FF6B6A2497D0B40041CF02 /* CWASQLite.framework */,
			);
			name = Products;
			sourceTree = "<group>";
		};
		85D7593D2457048F008175F0 /* ENA */ = {
			isa = PBXGroup;
			children = (
				B102BDC12460405F00CD55A2 /* Backend */,
				51D420D524598AC200AD70CA /* Source */,
				85D7597424570615008175F0 /* Resources */,
			);
			path = ENA;
			sourceTree = "<group>";
		};
		85D7595724570491008175F0 /* ENATests */ = {
			isa = PBXGroup;
			children = (
				B18C411A246DB2F000B8D8CB /* Helper */,
				85D7595A24570491008175F0 /* Info.plist */,
			);
			path = ENATests;
			sourceTree = "<group>";
		};
		85D7596224570491008175F0 /* ENAUITests */ = {
			isa = PBXGroup;
			children = (
				941B68AD253F005600DC1962 /* Helper */,
				94C24B3D25304AE100F8C004 /* DeltaOnboarding */,
				948DCDC1252EFC4100CDE020 /* ExposureLogging */,
				134F0DBA247578FF00D88934 /* ENAUITests-Extensions.swift */,
				130CB19A246D92F800ADE602 /* Onboarding */,
				134F0DB8247578FF00D88934 /* Home */,
				13E5046A248E3CE60086641C /* AppInformation */,
				EB11B02824EE7C7D00143A95 /* Settings */,
				85D7596324570491008175F0 /* ENAUITests.swift */,
				134F0F2B2475793400D88934 /* SnapshotHelper.swift */,
				A3EE6E5B249BB97500C64B61 /* UITestingParameters.swift */,
				85D7596524570491008175F0 /* Info.plist */,
			);
			path = ENAUITests;
			sourceTree = "<group>";
		};
		85D759712457059A008175F0 /* Scenes */ = {
			isa = PBXGroup;
			children = (
				71176E30248957B1004B0C9F /* App */,
				EE85998B2462EFD4002E7AE2 /* AppInformation */,
				0190982A257E5A9D0065D050 /* ContactDiary */,
				71F76D0E24767AF100515A01 /* DynamicTableViewController */,
				858F6F71245AEC05009FFD33 /* ENSetting */,
				514E81312461946E00636861 /* ExposureDetection */,
				CD99A398245B229F00BF12AF /* ExposureSubmission */,
				EE278B2E245F2C58008B06F9 /* FriendsInvite */,
				51D420C124583D3100AD70CA /* Home */,
				7143D07424990A3100608DDE /* NavigationControllerWithFooter */,
				51D420AF2458308400AD70CA /* Onboarding */,
				01B7232524F8128B0064C0EB /* OptionGroup */,
				13091950247972CF0066E329 /* PrivacyProtectionViewController */,
				EE20EA0824699A3A00770683 /* RiskLegend */,
				51D420C224583D7B00AD70CA /* Settings */,
			);
			path = Scenes;
			sourceTree = "<group>";
		};
		85D7597424570615008175F0 /* Resources */ = {
			isa = PBXGroup;
			children = (
				EBBABC46256402A9005B7C07 /* default_app_config_18 */,
				AB628A1D251CDAA700CF61D2 /* ServerEnvironment */,
				014891B224F90D0B002A6F77 /* ENA.plist */,
				011E4B002483A35A002E6412 /* ENACommunity.entitlements */,
				CD7F5C732466F6D400D3D03C /* ENATest.entitlements */,
				85790F2E245C6B72003D47E1 /* ENA.entitlements */,
				EE70C239245B09E900AC9B2F /* Localization */,
				85D7594F24570491008175F0 /* Info.plist */,
				B1221BDB2492BCEB00E6C4E4 /* Info_Debug.plist */,
				01E25C6F24A3B52F007E33F8 /* Info_Testflight.plist */,
				85D75976245706BD008175F0 /* Assets */,
				85D75975245706B0008175F0 /* Storyboards */,
			);
			path = Resources;
			sourceTree = "<group>";
		};
		85D75975245706B0008175F0 /* Storyboards */ = {
			isa = PBXGroup;
			children = (
				CD99A39C245B22EE00BF12AF /* ExposureSubmission.storyboard */,
				85D7594C24570491008175F0 /* LaunchScreen.storyboard */,
				51D420B02458397300AD70CA /* Onboarding.storyboard */,
				51D420CD245869C800AD70CA /* Home.storyboard */,
				514E812F24618E3D00636861 /* ExposureDetection.storyboard */,
				51D420CF24586AB300AD70CA /* Settings.storyboard */,
				EE278B2C245F2BBB008B06F9 /* InviteFriends.storyboard */,
				853D98822469DC5000490DBA /* ExposureNotificationSetting.storyboard */,
				EE20EA062469883900770683 /* RiskLegend.storyboard */,
			);
			path = Storyboards;
			sourceTree = "<group>";
		};
		85D75976245706BD008175F0 /* Assets */ = {
			isa = PBXGroup;
			children = (
				8539874E2467094E00D28B62 /* AppIcon.xcassets */,
				85D7594A24570491008175F0 /* Assets.xcassets */,
				71F2E57A2487AEFC00694F1A /* ena-colors.xcassets */,
			);
			path = Assets;
			sourceTree = "<group>";
		};
		85D759802459A82D008175F0 /* Services */ = {
			isa = PBXGroup;
			children = (
				B15382DC248270220010F007 /* __tests__ */,
				2FA9E39124D2F2620030561C /* Exposure Submission */,
				B1175211248A837300C3325C /* Risk */,
				B14D0CD8246E939600D5BEBC /* Exposure Transaction */,
				B1D431C9246C848E00E728AD /* DownloadedPackagesStore */,
			);
			path = Services;
			sourceTree = "<group>";
		};
		941B68AD253F005600DC1962 /* Helper */ = {
			isa = PBXGroup;
			children = (
				941B689E253EFF2300DC1962 /* Int+Increment.swift */,
			);
			path = Helper;
			sourceTree = "<group>";
		};
		948DCDC1252EFC4100CDE020 /* ExposureLogging */ = {
			isa = PBXGroup;
			children = (
				948DCDC2252EFC9A00CDE020 /* ENAUITests_05_ExposureLogging.swift */,
			);
			path = ExposureLogging;
			sourceTree = "<group>";
		};
		94C24B3D25304AE100F8C004 /* DeltaOnboarding */ = {
			isa = PBXGroup;
			children = (
				94C24B3E25304B4400F8C004 /* ENAUITestsDeltaOnboarding.swift */,
			);
			path = DeltaOnboarding;
			sourceTree = "<group>";
		};
		A1C2B2DA24834934004A3BD5 /* __tests__ */ = {
			isa = PBXGroup;
			children = (
				A173665124844F29006BE209 /* SQLiteKeyValueStoreTests.swift */,
				B1E23B8524FE4DD3006BCDA6 /* PublicKeyProviderTests.swift */,
				B1CD333D24865E0000B06E9B /* TracingStatusHistoryTests.swift */,
				B120C7C824AFE7B800F68FF1 /* ActiveTracingTests.swift */,
			);
			path = __tests__;
			sourceTree = "<group>";
		};
		A1E41959249817C70016E52A /* __tests__ */ = {
			isa = PBXGroup;
			children = (
				50B1D6E62551621C00684C3C /* DayKeyPackageDownloadTests.swift */,
				AB8BC34E2551BBE100F3B5A7 /* HourKeyPackagesDownloadTests.swift */,
				A1E4195B249818020016E52A /* RiskTests.swift */,
			);
			path = __tests__;
			sourceTree = "<group>";
		};
		A3284253248E48E0006B1F09 /* __tests__ */ = {
			isa = PBXGroup;
			children = (
				A328425A248E8290006B1F09 /* Mock Objects */,
				01A1B440252DE53800841B63 /* QRScanner */,
				A328425B248E82B5006B1F09 /* ExposureSubmissionTestResultViewControllerTests.swift */,
				016961AF2549630100FF92E3 /* ExposureSubmissionTestResultViewModelTests.swift */,
				2FD881CB2490F65C00BEC8FC /* ExposureSubmissionHotlineViewControllerTest.swift */,
				2FD881CD249115E700BEC8FC /* ExposureSubmissionNavigationControllerTest.swift */,
				015178C12507D2A90074F095 /* ExposureSubmissionSymptomsOnsetViewControllerTests.swift */,
				EB3BCA8A2507B8F3003F27C7 /* ExposureSubmissionSymptomsViewControllerTests.swift */,
				A32842602490E2AC006B1F09 /* ExposureSubmissionWarnOthersViewControllerTests.swift */,
				A32842642491136E006B1F09 /* ExposureSubmissionUITests.swift */,
				A372DA3E24BEF773003248BB /* ExposureSubmissionCoordinatorTests.swift */,
				01A1B460252E17F900841B63 /* ExposureSubmissionCoordinatorModelTests.swift */,
				01A23684251A22E90043D9F8 /* ExposureSubmissionQRInfoModelTests.swift */,
				524C4291256587B900EBC3B0 /* ExposureSubmissionTestResultConsentViewModelTests.swift */,
			);
			path = __tests__;
			sourceTree = "<group>";
		};
		A328425A248E8290006B1F09 /* Mock Objects */ = {
			isa = PBXGroup;
			children = (
				A3284256248E7431006B1F09 /* MockExposureSubmissionService.swift */,
				A32842662492359E006B1F09 /* MockExposureSubmissionNavigationControllerChild.swift */,
				A372DA3C24BE01D9003248BB /* MockExposureSubmissionCoordinator.swift */,
				A372DA4024BF33F9003248BB /* MockExposureSubmissionCoordinatorDelegate.swift */,
				01A1B451252DFD9400841B63 /* FakeMetadataMachineReadableObject.swift */,
			);
			path = "Mock Objects";
			sourceTree = "<group>";
		};
		A32CA72D24B6F28700B1A994 /* __tests__ */ = {
			isa = PBXGroup;
			children = (
				A32CA72E24B6F2E300B1A994 /* HomeRiskCellConfiguratorTests.swift */,
				516E42C924B760EC0008CC30 /* HomeRiskLevelCellConfiguratorTests.swift */,
				516E42FC24B776A90008CC30 /* HomeLowRiskCellConfiguratorTests.swift */,
				516E42FF24B777B20008CC30 /* HomeHighRiskCellConfiguratorTests.swift */,
			);
			path = __tests__;
			sourceTree = "<group>";
		};
		A36FACC224C5E9FC00DED947 /* __tests__ */ = {
			isa = PBXGroup;
			children = (
				A36FACC324C5EA1500DED947 /* ExposureDetectionViewControllerTests.swift */,
				A3483B0A24C5EFA40037855F /* MockExposureDetectionViewControllerDelegate.swift */,
			);
			path = __tests__;
			sourceTree = "<group>";
		};
		A372DA3724BDA015003248BB /* View */ = {
			isa = PBXGroup;
			children = (
				A372DA3924BDA043003248BB /* Custom */,
				A372DA3824BDA035003248BB /* Controller */,
			);
			path = View;
			sourceTree = "<group>";
		};
		A372DA3824BDA035003248BB /* Controller */ = {
			isa = PBXGroup;
			children = (
				503DB1A6255D822E00576E57 /* ExposureSubmissionIntroViewController.swift */,
				503DB1AB255D826900576E57 /* ExposureSubmissionIntroViewModel.swift */,
				01909886257E7B900065D050 /* ExposureSubmissionQRInfoViewController.swift */,
				01909887257E7B900065D050 /* ExposureSubmissionQRInfoViewModel.swift */,
				5222AA67255ECFE100F338C7 /* ExposureSubmissionTestResultConsentViewController.swift */,
				5222AA6F255ED8E000F338C7 /* ExposureSubmissionTestResultConsentViewModel.swift */,
				71FE1C78247AC2B500851FEB /* ExposureSubmissionTestResultViewController.swift */,
				016961982540574700FF92E3 /* ExposureSubmissionTestResultViewModel.swift */,
				523D5E74256FDFE900EF67EA /* ExposureSubmissionThankYouViewController.swift */,
				523D5E79256FE04000EF67EA /* ExposureSubmissionThankYouViewModel.swift */,
				01C6AC2D252B23FC0052814D /* QRScanner */,
				BAD962F925668E5D00FAB615 /* TestResultAvailable */,
				2F80CFDA247EDDB3000F06AF /* ExposureSubmissionHotlineViewController.swift */,
				EBCD2411250790F400E5574C /* ExposureSubmissionSymptomsViewController.swift */,
				EB3BCA872507B6C1003F27C7 /* ExposureSubmissionSymptomsOnsetViewController.swift */,
				A3C4F95F24812CD20047F23E /* ExposureSubmissionWarnOthersViewController.swift */,
				01A236792519D1E80043D9F8 /* ExposureSubmissionWarnOthersViewModel.swift */,
				BAB1239A25729FEA00A179FB /* TANInputViewController */,
			);
			path = Controller;
			sourceTree = "<group>";
		};
		A372DA3924BDA043003248BB /* Custom */ = {
			isa = PBXGroup;
			children = (
				710224F524910661000C5DEF /* ExposureSubmissionDynamicCell.swift */,
			);
			path = Custom;
			sourceTree = "<group>";
		};
		A3E851B324ADDA9E00402485 /* __tests__ */ = {
			isa = PBXGroup;
			children = (
				A3E851B424ADDAC000402485 /* CountdownTimerTests.swift */,
			);
			path = __tests__;
			sourceTree = "<group>";
		};
		AB039E992574E1E60035039A /* __tests__ */ = {
			isa = PBXGroup;
			children = (
				AB039E9A2574E2080035039A /* HomeInteractorTests.swift */,
			);
			path = __tests__;
			sourceTree = "<group>";
		};
		AB1011552507C14F00D392A2 /* Models */ = {
			isa = PBXGroup;
			children = (
				AB1011572507C15000D392A2 /* TracingStatusHistory.swift */,
			);
			path = Models;
			sourceTree = "<group>";
		};
		AB126871254C0598006E9194 /* Utils */ = {
			isa = PBXGroup;
			children = (
				EBA403A82588F72A00D1F039 /* iOS12Support */,
				AB126872254C05A7006E9194 /* ENAFormatter.swift */,
			);
			path = Utils;
			sourceTree = "<group>";
		};
		AB1885CF25238D9B00D39BBE /* __tests__ */ = {
			isa = PBXGroup;
			children = (
				AB1885D025238DAA00D39BBE /* OnboardingInfoViewControllerTests.swift */,
			);
			path = __tests__;
			sourceTree = "<group>";
		};
		AB1FCBCA2521FC21005930BA /* ServerEnvironment */ = {
			isa = PBXGroup;
			children = (
				AB1FCBCB2521FC34005930BA /* __tests__ */,
				352F25A724EFCBDE00ACDFF3 /* ServerEnvironment.swift */,
			);
			path = ServerEnvironment;
			sourceTree = "<group>";
		};
		AB1FCBCB2521FC34005930BA /* __tests__ */ = {
			isa = PBXGroup;
			children = (
				AB1FCBDB2521FCD5005930BA /* TestServerEnvironments.json */,
				AB1FCBCC2521FC44005930BA /* ServerEnvironmentTests.swift */,
			);
			path = __tests__;
			sourceTree = "<group>";
		};
		AB5F84A924F8F6C7000400D4 /* Migration */ = {
			isa = PBXGroup;
			children = (
				AB5F84BA24F92876000400D4 /* Migration0To1Tests.swift */,
				35C701F32556C016008AEA91 /* Migration1To2Tests.swift */,
			);
			path = Migration;
			sourceTree = "<group>";
		};
		AB5F84AB24F8F6EB000400D4 /* Migration */ = {
			isa = PBXGroup;
			children = (
				AB5F84AC24F8F7A1000400D4 /* SerialMigrator.swift */,
				AB5F84AF24F8F7C3000400D4 /* Migration.swift */,
				AB5F84AE24F8F7B8000400D4 /* Migrations */,
			);
			path = Migration;
			sourceTree = "<group>";
		};
		AB5F84AE24F8F7B8000400D4 /* Migrations */ = {
			isa = PBXGroup;
			children = (
				AB5F84B124F8F7E3000400D4 /* Migration0To1.swift */,
				35C701EB2556BCB9008AEA91 /* Migration1To2.swift */,
			);
			path = Migrations;
			sourceTree = "<group>";
		};
		AB5F84C124FE2EEA000400D4 /* V0 */ = {
			isa = PBXGroup;
			children = (
				AB5F84BF24FE2EB3000400D4 /* DownloadedPackagesStoreV0.swift */,
				AB5F84B824F92855000400D4 /* DownloadedPackagesSQLLiteStoreV0.swift */,
			);
			path = V0;
			sourceTree = "<group>";
		};
		AB5F84C224FE2EF2000400D4 /* V1 */ = {
			isa = PBXGroup;
			children = (
				B1D431CA246C84A400E728AD /* DownloadedPackagesStoreV1.swift */,
				B161782424804AC3006E435A /* DownloadedPackagesSQLLiteStoreV1.swift */,
			);
			path = V1;
			sourceTree = "<group>";
		};
		AB628A1D251CDAA700CF61D2 /* ServerEnvironment */ = {
			isa = PBXGroup;
			children = (
				AB628A1E251CDADE00CF61D2 /* ServerEnvironments.json */,
			);
			path = ServerEnvironment;
			sourceTree = "<group>";
		};
		AB7420AA251B678E006666AC /* DeltaOnboarding */ = {
			isa = PBXGroup;
			children = (
				9488C3002521EE8E00504648 /* DeltaOnboardingNavigationController.swift */,
				AB7420DB251B80EF006666AC /* __tests__ */,
				AB7420C1251B7D59006666AC /* DeltaOnboardingProtocols.swift */,
				AB7420B6251B69E2006666AC /* DeltaOnboardingCoordinator.swift */,
				AB7420C9251B7D79006666AC /* V15 */,
			);
			path = DeltaOnboarding;
			sourceTree = "<group>";
		};
		AB7420C9251B7D79006666AC /* V15 */ = {
			isa = PBXGroup;
			children = (
				AB7420AB251B67A8006666AC /* DeltaOnboardingV15.swift */,
				AB7420CA251B7D93006666AC /* DeltaOnboardingV15ViewController.swift */,
				94F594612521CBF50077681B /* DeltaOnboardingV15ViewModel.swift */,
			);
			path = V15;
			sourceTree = "<group>";
		};
		AB7420DB251B80EF006666AC /* __tests__ */ = {
			isa = PBXGroup;
			children = (
				AB7420DC251B8101006666AC /* DeltaOnboardingCoordinatorTests.swift */,
				9412FAF92523499D0086E139 /* DeltaOnboardingViewControllerTests.swift */,
			);
			path = __tests__;
			sourceTree = "<group>";
		};
		AB8BC3452551B94200F3B5A7 /* Doubles */ = {
			isa = PBXGroup;
			children = (
				AB8BC3462551B97700F3B5A7 /* DownloadedPackagesStoreErrorStub.swift */,
			);
			path = Doubles;
			sourceTree = "<group>";
		};
		ABAE0A12257F77A20030ED47 /* Store */ = {
			isa = PBXGroup;
			children = (
				ABAE0A35257FA85B0030ED47 /* __tests__ */,
				ABAE0A13257F77C40030ED47 /* ContactDiaryStoreV1.swift */,
				ABAE0A1B257F77D90030ED47 /* ContactDiaryStoreSchemaV1.swift */,
			);
			path = Store;
			sourceTree = "<group>";
		};
		ABAE0A35257FA85B0030ED47 /* __tests__ */ = {
			isa = PBXGroup;
			children = (
				ABAE0A36257FA88D0030ED47 /* ContactDiaryStoreSchemaV1Tests.swift */,
				ABAE0A3E257FAC970030ED47 /* ContactDiaryStoreV1Tests.swift */,
			);
			path = __tests__;
			sourceTree = "<group>";
		};
		ABD2F632254C531100DC1958 /* KeyPackageDownload */ = {
			isa = PBXGroup;
			children = (
				ABD2F633254C533200DC1958 /* KeyPackageDownload.swift */,
			);
			path = KeyPackageDownload;
			sourceTree = "<group>";
		};
		B102BDC12460405F00CD55A2 /* Backend */ = {
			isa = PBXGroup;
			children = (
				01734B51255D6BEE00E60A8B /* v2 */,
				EB08F1852541CE5700D11FA9 /* diagnosis_key_batch.pb.swift */,
				EB08F1832541CE5700D11FA9 /* temporary_exposure_key_export.pb.swift */,
				EB08F1842541CE5700D11FA9 /* temporary_exposure_key_signature_list.pb.swift */,
				EB08F1732541CE3200D11FA9 /* app_features.pb.swift */,
				EB08F1762541CE3200D11FA9 /* app_version_config.pb.swift */,
				EB08F1712541CE3200D11FA9 /* attenuation_duration.pb.swift */,
				EB08F1722541CE3200D11FA9 /* risk_level.pb.swift */,
				EB08F1702541CE3200D11FA9 /* risk_score_classification.pb.swift */,
				EB08F1772541CE3200D11FA9 /* risk_score_parameters.pb.swift */,
				EB08F1742541CE3200D11FA9 /* submission_payload.pb.swift */,
				B15382DA24826F7E0010F007 /* __tests__ */,
				B102BDC22460410600CD55A2 /* README.md */,
			);
			path = Backend;
			sourceTree = "<group>";
		};
		B10F9B88249961B500C418F4 /* __tests__ */ = {
			isa = PBXGroup;
			children = (
				B10F9B89249961B500C418F4 /* DynamicTypeLabelTests.swift */,
			);
			path = __tests__;
			sourceTree = "<group>";
		};
		B111EDEC2465B1F4001AEBB4 /* Client */ = {
			isa = PBXGroup;
			children = (
				B1DDDABA2471379900A07175 /* __tests__ */,
				B1741B482462C207006275D9 /* Client.swift */,
				BA112E0925559CDD007F5712 /* ClientWifiOnly.swift */,
				B1125455246F293A00AB5036 /* HTTP Client */,
				B1CD333F2486AA5F00B06E9B /* Security */,
			);
			path = Client;
			sourceTree = "<group>";
		};
		B1125455246F293A00AB5036 /* HTTP Client */ = {
			isa = PBXGroup;
			children = (
				B1EAEC8C24711889003BE9A2 /* __tests__ */,
				35BE8597251CE495005C2FD0 /* CachingHTTPClient.swift */,
				011E13AD24680A4000973467 /* HTTPClient.swift */,
				B12995E8246C344100854AD0 /* HTTPClient+Configuration.swift */,
				B1A9E710246D782F0024CC12 /* SAPDownloadedPackage.swift */,
				B1EAEC8A24711884003BE9A2 /* URLSession+Convenience.swift */,
				BA112DF6255586E9007F5712 /* WifiOnlyHTTPClient.swift */,
			);
			path = "HTTP Client";
			sourceTree = "<group>";
		};
		B1125458246F2C2100AB5036 /* Converting Keys */ = {
			isa = PBXGroup;
			children = (
				B1175214248A9F8300C3325C /* __tests__ */,
				B1125459246F2C6500AB5036 /* ENTemporaryExposureKey+Convert.swift */,
			);
			path = "Converting Keys";
			sourceTree = "<group>";
		};
		B11655912491437600316087 /* __tests__ */ = {
			isa = PBXGroup;
			children = (
				B11655922491437600316087 /* RiskProvidingConfigurationTests.swift */,
				B1C7EE472493D97000F1F284 /* RiskProvidingConfigurationManualTriggerTests.swift */,
			);
			path = __tests__;
			sourceTree = "<group>";
		};
		B1175211248A837300C3325C /* Risk */ = {
			isa = PBXGroup;
			children = (
				ABD2F632254C531100DC1958 /* KeyPackageDownload */,
				A1E41959249817C70016E52A /* __tests__ */,
				BA6C8A8E254D60E0008344F5 /* Calculation */,
				B1FE13D92488216300D012E5 /* Provider */,
				B1175212248A83AB00C3325C /* Risk.swift */,
			);
			path = Risk;
			sourceTree = "<group>";
		};
		B1175214248A9F8300C3325C /* __tests__ */ = {
			isa = PBXGroup;
			children = (
				B1175215248A9F9600C3325C /* ConvertingKeysTests.swift */,
			);
			path = __tests__;
			sourceTree = "<group>";
		};
		B117909724914D6E007FF821 /* __tests__ */ = {
			isa = PBXGroup;
			children = (
				01678E9A249A521F003B048B /* testStore.sqlite */,
				01D3ECFF2490230400551E65 /* StoreTests.swift */,
			);
			path = __tests__;
			sourceTree = "<group>";
		};
		B1221BDD2492E78100E6C4E4 /* Keychain */ = {
			isa = PBXGroup;
			children = (
				B1221BDE2492ECD500E6C4E4 /* __tests__ */,
				0DD260FE248D549B007C3B2C /* KeychainHelper.swift */,
				B1221BDF2492ECE800E6C4E4 /* CFDictionary+KeychainQuery.swift */,
			);
			path = Keychain;
			sourceTree = "<group>";
		};
		B1221BDE2492ECD500E6C4E4 /* __tests__ */ = {
			isa = PBXGroup;
			children = (
				B1221BE12492ED0F00E6C4E4 /* CFDictionary+KeychainQueryTests.swift */,
				35A7F080250A7CF8005E6C33 /* KeychainHelperTests.swift */,
			);
			path = __tests__;
			sourceTree = "<group>";
		};
		B14D0CD8246E939600D5BEBC /* Exposure Transaction */ = {
			isa = PBXGroup;
			children = (
				B161782B248062A0006E435A /* __tests__ */,
				B1A9E70D246D73180024CC12 /* ExposureDetection.swift */,
				B10FD5F3246EAC1700E9D7F2 /* AppleFilesWriter.swift */,
				B14D0CDE246E976400D5BEBC /* ExposureDetectionTransaction+DidEndPrematurelyReason.swift */,
				B14D0CDC246E972400D5BEBC /* ExposureDetectionDelegate.swift */,
				FEDCE0116603B6E00FAEE632 /* ExposureDetectionExecutor.swift */,
			);
			path = "Exposure Transaction";
			sourceTree = "<group>";
		};
		B15382DA24826F7E0010F007 /* __tests__ */ = {
			isa = PBXGroup;
			children = (
				B1F8AE472479B4C30093A588 /* api-response-day-2020-05-16 */,
				01571B79255E9A6F00E4E891 /* config-wru-2020-11-13 */,
				B17A44A12464906A00CB195E /* KeyTests.swift */,
			);
			path = __tests__;
			sourceTree = "<group>";
		};
		B15382DB24826FD70010F007 /* Mocks */ = {
			isa = PBXGroup;
			children = (
				CD678F6C246C43EE00B6A0F8 /* ClientMock.swift */,
				CD678F6E246C43FC00B6A0F8 /* MockURLSession.swift */,
				35163D23251CFCCB00D220CA /* CachingHTTPClientMock.swift */,
			);
			path = Mocks;
			sourceTree = "<group>";
		};
		B15382DC248270220010F007 /* __tests__ */ = {
			isa = PBXGroup;
			children = (
				B15382E0248273A50010F007 /* Mocks */,
				CDF27BD2246ADBA70044D32B /* ExposureSubmissionServiceTests.swift */,
			);
			path = __tests__;
			sourceTree = "<group>";
		};
		B15382DD2482707A0010F007 /* __tests__ */ = {
			isa = PBXGroup;
			children = (
				B15382DE248270B50010F007 /* Mocks */,
				EE22DB8E247FB46C001B0A71 /* ENStateTests.swift */,
				AB453F5F2534B04400D8339E /* ExposureManagerTests.swift */,
				3598D99924FE280700483F1F /* CountryTests.swift */,
				941F5ECB2518E82100785F06 /* ENSettingEuTracingViewModelTests.swift */,
				948AFE5E2552F6F60019579A /* WarnOthersReminderTests.swift */,
			);
			path = __tests__;
			sourceTree = "<group>";
		};
		B15382DE248270B50010F007 /* Mocks */ = {
			isa = PBXGroup;
			children = (
				EE22DB90247FB479001B0A71 /* MockStateHandlerObserverDelegate.swift */,
			);
			path = Mocks;
			sourceTree = "<group>";
		};
		B15382DF248270E90010F007 /* Helper */ = {
			isa = PBXGroup;
			children = (
				A1E419442495476C0016E52A /* HTTPClient+MockNetworkStack.swift */,
			);
			path = Helper;
			sourceTree = "<group>";
		};
		B15382E0248273A50010F007 /* Mocks */ = {
			isa = PBXGroup;
			children = (
				B15382E3248273DC0010F007 /* MockTestStore.swift */,
				859DD511248549790073D59F /* MockDiagnosisKeysRetrieval.swift */,
			);
			path = Mocks;
			sourceTree = "<group>";
		};
		B1569DD5245D6C790079FCD7 /* Developer Menu */ = {
			isa = PBXGroup;
			children = (
				B16457BC24DC3E0E002879EB /* Features */,
				B1FC2D1E24D9C8CB00083C81 /* Helper */,
				2FC951FA24DC2366008D39F4 /* Cells */,
				B1741B432461C257006275D9 /* DMDeveloperMenu.swift */,
				B1569DDE245D70990079FCD7 /* DMViewController.swift */,
				B1741B422461C105006275D9 /* README.md */,
			);
			path = "Developer Menu";
			sourceTree = "<group>";
		};
		B16177E624802F85006E435A /* __tests__ */ = {
			isa = PBXGroup;
			children = (
				AB8BC3452551B94200F3B5A7 /* Doubles */,
				AB5F84A924F8F6C7000400D4 /* Migration */,
				B16177E724802F9B006E435A /* DownloadedPackagesSQLLiteStoreTests.swift */,
				AB5F84B324F8FA26000400D4 /* SerialMigratorTests.swift */,
			);
			path = __tests__;
			sourceTree = "<group>";
		};
		B161782B248062A0006E435A /* __tests__ */ = {
			isa = PBXGroup;
			children = (
				B15382E6248290BB0010F007 /* AppleFilesWriterTests.swift */,
				B15382FD248424F00010F007 /* ExposureDetectionTests.swift */,
				A124E648249BF4EB00E95F72 /* ExposureDetectionExecutorTests.swift */,
			);
			path = __tests__;
			sourceTree = "<group>";
		};
		B163D10E24990664001A322C /* __tests__ */ = {
			isa = PBXGroup;
			children = (
				B163D10F2499068D001A322C /* SettingsViewModelTests.swift */,
			);
			path = __tests__;
			sourceTree = "<group>";
		};
		B16457BC24DC3E0E002879EB /* Features */ = {
			isa = PBXGroup;
			children = (
				01F52FF32552DB9600997A26 /* DMAppConfigurationViewController.swift */,
				013C413C255463A400826C9F /* DMDebugRiskCalculationViewController.swift */,
				B1F82DF124718C7300E2E56A /* DMBackendConfigurationViewController.swift */,
				AB6289D8251C833100CF61D2 /* DMDeltaOnboardingViewController.swift */,
				B1FC2D1C24D9C87F00083C81 /* DMKeysViewController.swift */,
				B16457B424DC11EF002879EB /* DMLastSubmissionRequetViewController.swift */,
				B16457BA24DC3309002879EB /* DMLogsViewController.swift */,
				ABDA2791251CE308006BAE84 /* DMServerEnvironmentViewController.swift */,
				9417BA94252B6B5100AD4053 /* DMSQLiteErrorViewController.swift */,
				EB6B5D872539AE9400B0ED57 /* DMNotificationsViewController.swift */,
				94092540254BFE6800FE61A2 /* DMWarnOthersNotificationViewController.swift */,
				B18755D024DC45CA00A9202E /* DMStoreViewController.swift */,
				B1E8C99C2479D4E7006DC678 /* DMSubmissionStateViewController.swift */,
				B1D8CB2524DD4371008C6010 /* DMTracingHistoryViewController.swift */,
				BA6D164D255ADD8600ED3492 /* DMWifiClient */,
				EBDE11B6255EC2D7008C0F51 /* DMDeviceTimeCheck */,
			);
			path = Features;
			sourceTree = "<group>";
		};
		B184A381248FFCC3007180F6 /* Store */ = {
			isa = PBXGroup;
			children = (
				B117909724914D6E007FF821 /* __tests__ */,
				AB1011552507C14F00D392A2 /* Models */,
				013DC101245DAC4E00EE58B0 /* Store.swift */,
				B184A37F248FFCBE007180F6 /* SecureStore.swift */,
				B184A382248FFCE2007180F6 /* CodableExposureDetectionSummary.swift */,
			);
			path = Store;
			sourceTree = "<group>";
		};
		B18C411A246DB2F000B8D8CB /* Helper */ = {
			isa = PBXGroup;
			children = (
				A1BABD0824A57B88000ED515 /* TemporaryExposureKeyMock.swift */,
				B18C411C246DB30000B8D8CB /* URL+Helper.swift */,
				A1E41940249410AF0016E52A /* SAPDownloadedPackage+Helpers.swift */,
				A124E64B249C4C9000E95F72 /* SAPDownloadedPackagesStore+Helpers.swift */,
				A14BDEBF24A1AD660063E4EC /* MockExposureDetector.swift */,
				015692E324B48C3F0033F35E /* TimeInterval+Convenience.swift */,
				AB5F84BC24F92E92000400D4 /* SerialMigratorFake.swift */,
				01CF95DC25308346007B72F7 /* CodableExposureDetectionSummary+Helpers.swift */,
			);
			path = Helper;
			sourceTree = "<group>";
		};
		B19FD70E2491A04800A9D56A /* Update Checker */ = {
			isa = PBXGroup;
			children = (
				B19FD70F2491A05800A9D56A /* __tests__ */,
				0DF6BB96248AD616007E8B0C /* AppUpdateCheckHelper.swift */,
				B19FD7102491A07000A9D56A /* String+SemanticVersion.swift */,
				B19FD7122491A08500A9D56A /* SAP_SemanticVersion+Compare.swift */,
			);
			path = "Update Checker";
			sourceTree = "<group>";
		};
		B19FD70F2491A05800A9D56A /* __tests__ */ = {
			isa = PBXGroup;
			children = (
				B19FD7142491A4A300A9D56A /* SAP_SemanticVersionTests.swift */,
				0DF6BB9C248AE232007E8B0C /* AppUpdateCheckerHelperTests.swift */,
			);
			path = __tests__;
			sourceTree = "<group>";
		};
		B1AC51D424CED8740087C35B /* __tests__ */ = {
			isa = PBXGroup;
			children = (
				B1AC51D524CED8820087C35B /* DetectionModeTests.swift */,
				0144BDE22509288B00B0857C /* SymptomsOnsetTests.swift */,
			);
			path = __tests__;
			sourceTree = "<group>";
		};
		B1CD333F2486AA5F00B06E9B /* Security */ = {
			isa = PBXGroup;
			children = (
				B1CD33402486AA7100B06E9B /* CoronaWarnURLSessionDelegate.swift */,
			);
			path = Security;
			sourceTree = "<group>";
		};
		B1D431C9246C848E00E728AD /* DownloadedPackagesStore */ = {
			isa = PBXGroup;
			children = (
				35EA68402554BEB200335F73 /* V2 */,
				AB5F84C224FE2EF2000400D4 /* V1 */,
				AB5F84C124FE2EEA000400D4 /* V0 */,
				AB5F84AB24F8F6EB000400D4 /* Migration */,
				357B1857255A7F5C00584548 /* AppConfig+CacheInvalidation.swift */,
				B16177E624802F85006E435A /* __tests__ */,
			);
			path = DownloadedPackagesStore;
			sourceTree = "<group>";
		};
		B1DDDABA2471379900A07175 /* __tests__ */ = {
			isa = PBXGroup;
			children = (
				B15382DB24826FD70010F007 /* Mocks */,
				B1DDDABB247137B000A07175 /* HTTPClientConfigurationEndpointTests.swift */,
			);
			path = __tests__;
			sourceTree = "<group>";
		};
		B1EAEC8C24711889003BE9A2 /* __tests__ */ = {
			isa = PBXGroup;
			children = (
				B15382DF248270E90010F007 /* Helper */,
				B1D431C7246C69F300E728AD /* HTTPClient+ConfigurationTests.swift */,
				CDF27BD4246ADBF30044D32B /* HTTPClient+DaysAndHoursTests.swift */,
				A1E419532495A7850016E52A /* HTTPClient+GetTestResultTests.swift */,
				A32C046424D96348005BEA61 /* HTTPClient+PlausibeDeniabilityTests.swift */,
				A1E419562495A8F50016E52A /* HTTPClient+RegistrationTokenTests.swift */,
				A1E41947249548260016E52A /* HTTPClient+SubmitTests.swift */,
				A1E419502495A6EA0016E52A /* HTTPClient+TANForExposureSubmitTests.swift */,
				A1877CA9248F247D006FEFC0 /* SAPDownloadedPackageTests.swift */,
				B1EAEC8D247118CB003BE9A2 /* URLSession+ConvenienceTests.swift */,
				BA8BBA07255A90690034D4BC /* WifiHTTPClientTests.swift */,
			);
			path = __tests__;
			sourceTree = "<group>";
		};
		B1FC2D1E24D9C8CB00083C81 /* Helper */ = {
			isa = PBXGroup;
			children = (
				B1FC2D1F24D9C8DF00083C81 /* SAP_TemporaryExposureKey+DeveloperMenu.swift */,
				B1A31F6824DAE6C000E263DF /* DMKeyCell.swift */,
				B103193124E18A0A00DD02EF /* DMMenuItem.swift */,
				EB6B5D8C2539B36100B0ED57 /* DMNotificationCell.swift */,
			);
			path = Helper;
			sourceTree = "<group>";
		};
		B1FE13D92488216300D012E5 /* Provider */ = {
			isa = PBXGroup;
			children = (
				B1FE13F724896DC400D012E5 /* Helper */,
				B1FE13E32488253200D012E5 /* Model */,
				B1FE13E0248824D700D012E5 /* __tests__ */,
				B1FE13DC248821CB00D012E5 /* RiskProviding.swift */,
				B1FE13DE248821E000D012E5 /* RiskProvider.swift */,
			);
			path = Provider;
			sourceTree = "<group>";
		};
		B1FE13E0248824D700D012E5 /* __tests__ */ = {
			isa = PBXGroup;
			children = (
				B1FE13E1248824E900D012E5 /* RiskProviderTests.swift */,
			);
			path = __tests__;
			sourceTree = "<group>";
		};
		B1FE13E32488253200D012E5 /* Model */ = {
			isa = PBXGroup;
			children = (
				B11655912491437600316087 /* __tests__ */,
				B1FE13E52488255900D012E5 /* RiskProvidingConfiguration.swift */,
				B1C7EEAD24941A3B00F1F284 /* ManualExposureDetectionState.swift */,
				B1C7EEAF24941A6B00F1F284 /* RiskConsumer.swift */,
			);
			path = Model;
			sourceTree = "<group>";
		};
		B1FE13F724896DC400D012E5 /* Helper */ = {
			isa = PBXGroup;
			children = (
				B1FE13FC24896EE700D012E5 /* __tests__ */,
				B1FE13F824896DDB00D012E5 /* CachedAppConfiguration.swift */,
				AB3560992547167800C3F8E0 /* DeviceTimeCheck.swift */,
				B1FE13FA24896E6700D012E5 /* AppConfigurationProviding.swift */,
				3539DAD0252B353C00489B1A /* CachedAppConfigurationMock.swift */,
				352E0F18255D537C00DC3E20 /* AppConfiguration+Validation.swift */,
			);
			path = Helper;
			sourceTree = "<group>";
		};
		B1FE13FC24896EE700D012E5 /* __tests__ */ = {
			isa = PBXGroup;
			children = (
				B1FE13FD24896EF700D012E5 /* CachedAppConfigurationTests.swift */,
				AB35609F2547194C00C3F8E0 /* DeviceTimeCheckTests.swift */,
				356FBF48255EC27A00959346 /* CacheAppConfigMockTests.swift */,
			);
			path = __tests__;
			sourceTree = "<group>";
		};
		B1FF6B6B2497D0B40041CF02 /* CWASQLite */ = {
			isa = PBXGroup;
			children = (
				0DFCC2712484DC8400E2811D /* sqlite3.h */,
				0DFCC2702484DC8400E2811D /* sqlite3.c */,
				B1FF6B6C2497D0B50041CF02 /* CWASQLite.h */,
				B1FF6B6D2497D0B50041CF02 /* Info.plist */,
			);
			path = CWASQLite;
			sourceTree = "<group>";
		};
		BA11D5B82588D576005DCD6B /* __test__ */ = {
			isa = PBXGroup;
			children = (
				BA11D5B92588D590005DCD6B /* DiaryAddAndEditEntryViewModelTest.swift */,
			);
			path = __test__;
			sourceTree = "<group>";
		};
		BA288AEF25825D5B0071009A /* __test__ */ = {
			isa = PBXGroup;
			children = (
				BA288AF32582616E0071009A /* DiaryInfoViewModelTest.swift */,
			);
			path = __test__;
			sourceTree = "<group>";
		};
		BA6C8A8E254D60E0008344F5 /* Calculation */ = {
			isa = PBXGroup;
			children = (
				BA6C8B0C254D6BC9008344F5 /* __test__ */,
				BA6C8B04254D6B1F008344F5 /* RiskCalculation.swift */,
				013C412725545C2D00826C9F /* DebugRiskCalculation.swift */,
				01F52F892550679600997A26 /* RiskCalculationExposureWindow.swift */,
				01F52F91255067A000997A26 /* RiskCalculationError.swift */,
				BA6C8A94254D626C008344F5 /* Models */,
			);
			path = Calculation;
			sourceTree = "<group>";
		};
		BA6C8A94254D626C008344F5 /* Models */ = {
			isa = PBXGroup;
			children = (
				BA6C8AAD254D6476008344F5 /* ENARange.swift */,
				0177F48125501111009DD568 /* RiskCalculationResult.swift */,
				BA6C8AEB254D65C4008344F5 /* ExposureWindow.swift */,
				BA6C8AA5254D63A0008344F5 /* MinutesAtAttenuationFilter.swift */,
				BA6C8AB8254D64D3008344F5 /* MinutesAtAttenuationWeight.swift */,
				BA6C8AC3254D650C008344F5 /* NormalizedTimePerEWToRiskLevelMapping.swift */,
				BA6C8A9D254D634E008344F5 /* RiskCalculationConfiguration.swift */,
				BA6C8AF3254D65E1008344F5 /* ScanInstance.swift */,
				BA6C8ACB254D6537008344F5 /* TrlEncoding.swift */,
				BA6C8AD3254D6552008344F5 /* TrlFilter.swift */,
			);
			path = Models;
			sourceTree = "<group>";
		};
		BA6C8B0C254D6BC9008344F5 /* __test__ */ = {
			isa = PBXGroup;
			children = (
				BA6C8B32254D7738008344F5 /* Models */,
				BA6C8A8F254D61F4008344F5 /* exposure-windows-risk-calculation.json */,
				BA6C8B50254D80DF008344F5 /* ExposureWindowTest.swift */,
				BA6C8B0D254D6BF9008344F5 /* RiskCalculationTest.swift */,
				01F52FFB2552E6F600997A26 /* ENARangeTest.swift */,
				0177F4B025503805009DD568 /* ScanInstanceTest.swift */,
			);
			path = __test__;
			sourceTree = "<group>";
		};
		BA6C8B32254D7738008344F5 /* Models */ = {
			isa = PBXGroup;
			children = (
				BA6C8AE3254D6598008344F5 /* ExposureWindowTestCase.swift */,
				BA6C8A95254D62C3008344F5 /* TestCasesWithConfiguration.swift */,
			);
			path = Models;
			sourceTree = "<group>";
		};
		BA6D164D255ADD8600ED3492 /* DMWifiClient */ = {
			isa = PBXGroup;
			children = (
				BA6D164E255ADDA300ED3492 /* Cell */,
				BA27993A255995E100C3B64D /* DMWifiClientViewController.swift */,
				BA6D1633255AD2AA00ED3492 /* DMWifiClientViewModel.swift */,
			);
			path = DMWifiClient;
			sourceTree = "<group>";
		};
		BA6D164E255ADDA300ED3492 /* Cell */ = {
			isa = PBXGroup;
			children = (
				BA6D163F255ADD0400ED3492 /* DMSwitchCellViewModel.swift */,
				BA6D1638255AD35900ED3492 /* DMSwitchTableViewCell.swift */,
				BA6D1639255AD35900ED3492 /* DMSwitchTableViewCell.xib */,
			);
			path = Cell;
			sourceTree = "<group>";
		};
		BA9DD53D2567BD9100C326FF /* __tests__ */ = {
			isa = PBXGroup;
			children = (
				BA9DD53E2567BDAC00C326FF /* TestResultAvailableViewModelTest.swift */,
			);
			path = __tests__;
			sourceTree = "<group>";
		};
		BAB1239A25729FEA00A179FB /* TANInputViewController */ = {
			isa = PBXGroup;
			children = (
				BAC0A4DC25768017002B5361 /* __tests__ */,
				BA904C9D25769D1800692110 /* TanInputView.swift */,
				BAB1239B2572A06D00A179FB /* TanInputViewModel.swift */,
				BAB123A02572A0B700A179FB /* TanInputViewController.swift */,
			);
			path = TANInputViewController;
			sourceTree = "<group>";
		};
		BAC0A4DC25768017002B5361 /* __tests__ */ = {
			isa = PBXGroup;
			children = (
				BAC0A4DD25768039002B5361 /* TanInputViewModelTests.swift */,
			);
			path = __tests__;
			sourceTree = "<group>";
		};
		BAD962F925668E5D00FAB615 /* TestResultAvailable */ = {
			isa = PBXGroup;
			children = (
				BA9DD53D2567BD9100C326FF /* __tests__ */,
				BAD962FA25668F4000FAB615 /* TestResultAvailableViewController.swift */,
				BAD962FF25668F8E00FAB615 /* TestResultAvailableViewModel.swift */,
			);
			path = TestResultAvailable;
			sourceTree = "<group>";
		};
		CD8638512477EBAA00A5A07C /* Settings */ = {
			isa = PBXGroup;
			children = (
				B163D10E24990664001A322C /* __tests__ */,
				CD8638522477EBD400A5A07C /* SettingsViewModel.swift */,
				CDCE11D5247D644100F30825 /* NotificationSettingsViewModel.swift */,
			);
			path = Settings;
			sourceTree = "<group>";
		};
		CD99A398245B229F00BF12AF /* ExposureSubmission */ = {
			isa = PBXGroup;
			children = (
				A3284253248E48E0006B1F09 /* __tests__ */,
				A372DA3724BDA015003248BB /* View */,
				71FE1C79247AC2B500851FEB /* ExposureSubmissionNavigationController.swift */,
				A372DA3A24BDA075003248BB /* ExposureSubmissionCoordinator.swift */,
				0144BDEC250A3E5300B0857C /* ExposureSubmissionCoordinatorModel.swift */,
			);
			path = ExposureSubmission;
			sourceTree = "<group>";
		};
		CD99A3C82461A44B00BF12AF /* View Helpers */ = {
			isa = PBXGroup;
			children = (
				A3E851B324ADDA9E00402485 /* __tests__ */,
				51D420B324583ABB00AD70CA /* AppStoryboard.swift */,
				CD99A3C92461A47C00BF12AF /* AppStrings.swift */,
				71CAB9D1248AACAD00F516A5 /* PixelPerfectLayoutConstraint.swift */,
				2FE15A3B249B8C0B0077BD8D /* AccessibilityIdentifiers.swift */,
				A3E851B124ADD09900402485 /* CountdownTimer.swift */,
			);
			path = "View Helpers";
			sourceTree = "<group>";
		};
		CDCE11D7247D645800F30825 /* Notifications */ = {
			isa = PBXGroup;
			children = (
				CDCE11D8247D64C600F30825 /* NotificationSettingsOnTableViewCell.swift */,
				CDCE11DA247D64D600F30825 /* NotificationSettingsOffTableViewCell.swift */,
			);
			path = Notifications;
			sourceTree = "<group>";
		};
		CDD87C6024766163007CE6CA /* Cells */ = {
			isa = PBXGroup;
			children = (
				CDCE11D7247D645800F30825 /* Notifications */,
				CDD87C54247556DE007CE6CA /* MainSettingsTableViewCell.swift */,
				CDD87C5C247559E3007CE6CA /* LabelTableViewCell.swift */,
			);
			path = Cells;
			sourceTree = "<group>";
		};
		EB11B02824EE7C7D00143A95 /* Settings */ = {
			isa = PBXGroup;
			children = (
				EB11B02924EE7CA500143A95 /* ENAUITestsSettings.swift */,
			);
			path = Settings;
			sourceTree = "<group>";
		};
		EB41DC0624E53D3F0029C6F7 /* BackgroundAppRefresh */ = {
			isa = PBXGroup;
			children = (
				01D16C5C24ED6981007DB387 /* __tests__ */,
				EB7F8E9424E434E000A3CCC4 /* BackgroundAppRefreshViewController.swift */,
				EB23949F24E5492900E71225 /* BackgroundAppRefreshViewModel.swift */,
				EB7D205324E6A3320089264C /* InfoBoxView.swift */,
				EB7D205524E6A5930089264C /* InfoBoxViewModel.swift */,
				EB7057D624E6BACA002235B4 /* InfoBoxView.xib */,
			);
			path = BackgroundAppRefresh;
			sourceTree = "<group>";
		};
		EBA403A82588F72A00D1F039 /* iOS12Support */ = {
			isa = PBXGroup;
			children = (
				EBA403CD258925C000D1F039 /* ColorCompatibility */,
				EBA403A32588E6D400D1F039 /* IBPCollectionViewCompositionalLayoutInteroperability.swift */,
			);
			path = iOS12Support;
			sourceTree = "<group>";
		};
		EBA403CD258925C000D1F039 /* ColorCompatibility */ = {
			isa = PBXGroup;
			children = (
				EBA403CF2589260D00D1F039 /* ColorCompatibility.swift */,
				EBA403CE2589260D00D1F039 /* LICENSE */,
			);
			path = ColorCompatibility;
			sourceTree = "<group>";
		};
		EBDE11B6255EC2D7008C0F51 /* DMDeviceTimeCheck */ = {
			isa = PBXGroup;
			children = (
				EBDE11B1255EC2C4008C0F51 /* DMDeviceTimeCheckViewController.swift */,
				EBDE11BA255EC34C008C0F51 /* DMDeviceTimeCheckViewModel.swift */,
			);
			path = DMDeviceTimeCheck;
			sourceTree = "<group>";
		};
		EE20EA0824699A3A00770683 /* RiskLegend */ = {
			isa = PBXGroup;
			children = (
				71B804482484D37300D53506 /* RiskLegendViewController.swift */,
				71B8044C248525CD00D53506 /* RiskLegendViewController+DynamicTableViewModel.swift */,
			);
			path = RiskLegend;
			sourceTree = "<group>";
		};
		EE22DB83247FB43A001B0A71 /* ENSetting */ = {
			isa = PBXGroup;
			children = (
				EE22DB84247FB43A001B0A71 /* TracingHistoryTableViewCell.swift */,
				EE22DB85247FB43A001B0A71 /* ImageTableViewCell.swift */,
				EE22DB86247FB43A001B0A71 /* ActionDetailTableViewCell.swift */,
				EE22DB87247FB43A001B0A71 /* DescriptionTableViewCell.swift */,
				EE22DB88247FB43A001B0A71 /* ActionTableViewCell.swift */,
				941ADDAF2518C2B200E421D9 /* EuTracingTableViewCell.swift */,
			);
			path = ENSetting;
			sourceTree = "<group>";
		};
		EE278B2E245F2C58008B06F9 /* FriendsInvite */ = {
			isa = PBXGroup;
			children = (
				EE278B2F245F2C8A008B06F9 /* FriendsInviteController.swift */,
			);
			path = FriendsInvite;
			sourceTree = "<group>";
		};
		EE70C239245B09E900AC9B2F /* Localization */ = {
			isa = PBXGroup;
			children = (
				13156CFF248C19D000AFC472 /* usage.html */,
				71F5418A248BEDBE006DB793 /* privacy-policy.html */,
				EE70C23A245B09E900AC9B2F /* Localizable.strings */,
				01E42990251DCDC90057FCBE /* Localizable.legal.strings */,
				EE92A340245D96DA006B97B0 /* Localizable.stringsdict */,
				EE26950A248FCB0300BAE234 /* InfoPlist.strings */,
				AB8B0D3425305384009C067B /* Localizable.links.strings */,
			);
			path = Localization;
			sourceTree = "<group>";
		};
		EE85998B2462EFD4002E7AE2 /* AppInformation */ = {
			isa = PBXGroup;
			children = (
				50BD2E6724FE26F300932566 /* __test__ */,
				01F5F7212487B9C000229720 /* AppInformationViewController.swift */,
				71CC3E9C246D5D8000217F2C /* AppInformationViewController+DynamicTableViewModel.swift */,
				0103CED02536D1A100BDAAD1 /* AppInformationCellModel.swift */,
				50BD2E6124FE1E8700932566 /* AppInformationModel.swift */,
				50DC527824FEB2AE00F6D8EB /* AppInformationDynamicCell.swift */,
				50E3BE59250127DF0033E2C7 /* AppInformationDynamicAction.swift */,
				50BD2E6324FE232E00932566 /* AppInformationImprintViewModel.swift */,
				4026C2DB24852B7600926FB4 /* AppInformationViewController+LegalModel.swift */,
				71CC3E9E246D6B6800217F2C /* AppInformationDetailViewController.swift */,
				4026C2E324854C8D00926FB4 /* AppInformationLegalCell.swift */,
			);
			path = AppInformation;
			sourceTree = "<group>";
		};
		EEF790092466ED410065EBD5 /* ExposureDetection */ = {
			isa = PBXGroup;
			children = (
				713EA26224798F8500AB7EE8 /* ExposureDetectionHeaderCell.swift */,
				713EA25E24798A9100AB7EE8 /* ExposureDetectionRiskCell.swift */,
				713EA25C24798A7000AB7EE8 /* ExposureDetectionRoundedView.swift */,
				7154EB49247D21E200A467FF /* ExposureDetectionLongGuideCell.swift */,
				7154EB4B247E862100A467FF /* ExposureDetectionLoadingCell.swift */,
			);
			path = ExposureDetection;
			sourceTree = "<group>";
		};
		F247572E2483934B003E1FC5 /* __tests__ */ = {
			isa = PBXGroup;
			children = (
				A1654EFD24B41FEF00C0E115 /* DynamicCellTests.swift */,
				F252472E2483955B00C5556B /* DynamicTableViewControllerFake.storyboard */,
				F2DC809324898CE600EDC40A /* DynamicTableViewControllerFooterTests.swift */,
				F2DC809124898B1800EDC40A /* DynamicTableViewControllerHeaderTests.swift */,
				F2DC808F24898A9400EDC40A /* DynamicTableViewControllerNumberOfRowsAndSectionsTests.swift */,
				F2DC808D248989CE00EDC40A /* DynamicTableViewControllerRegisterCellsTests.swift */,
				F247572A24838AC8003E1FC5 /* DynamicTableViewControllerRowsTests.swift */,
				F25247302484456800C5556B /* DynamicTableViewModelTests.swift */,
				F22C6E242492082B00712A6B /* DynamicTableViewSpaceCellTests.swift */,
				A1654F0024B43E7F00C0E115 /* DynamicTableViewTextViewCellTests.swift */,
			);
			path = __tests__;
			sourceTree = "<group>";
		};
		FEDCE21C117BF675C80F5989 /* States */ = {
			isa = PBXGroup;
			children = (
				FEDCE1B8926528ED74CDE1B2 /* ENStateHandler+State.swift */,
				FEDCE4BE82DC5BFE90575663 /* ExposureDetectionViewController+State.swift */,
				FEDCEC452596E54A041BBCE9 /* HomeInteractor+State.swift */,
			);
			path = States;
			sourceTree = "<group>";
		};
/* End PBXGroup section */

/* Begin PBXHeadersBuildPhase section */
		B1FF6B652497D0B40041CF02 /* Headers */ = {
			isa = PBXHeadersBuildPhase;
			buildActionMask = 2147483647;
			files = (
				B1FF6B6E2497D0B50041CF02 /* CWASQLite.h in Headers */,
				B1FF6B772497D2330041CF02 /* sqlite3.h in Headers */,
			);
			runOnlyForDeploymentPostprocessing = 0;
		};
/* End PBXHeadersBuildPhase section */

/* Begin PBXNativeTarget section */
		85D7593A2457048F008175F0 /* ENA */ = {
			isa = PBXNativeTarget;
			buildConfigurationList = 85D7596824570491008175F0 /* Build configuration list for PBXNativeTarget "ENA" */;
			buildPhases = (
				71AFBD9324642AF500F91006 /* SwiftLint */,
				85D759372457048F008175F0 /* Sources */,
				85D759382457048F008175F0 /* Frameworks */,
				85D759392457048F008175F0 /* Resources */,
				B102BDB924603FD600CD55A2 /* Embed Frameworks */,
			);
			buildRules = (
			);
			dependencies = (
			);
			name = ENA;
			packageProductDependencies = (
				B10FB02F246036F3004CA11E /* SwiftProtobuf */,
				B1E8C9A4247AB869006DC678 /* ZIPFoundation */,
				B1B5A75F24924B3D0029D5D7 /* FMDB */,
				EB7AF6292587E98C00D94CA8 /* OpenCombineFoundation */,
				EB7AF62B2587E98C00D94CA8 /* OpenCombine */,
				EB7AF62D2587E98C00D94CA8 /* OpenCombineDispatch */,
				EBA4038C2588E06E00D1F039 /* IBPCollectionViewCompositionalLayout */,
				EBA403922588E0C300D1F039 /* DiffableDataSources */,
			);
			productName = ENA;
			productReference = 85D7593B2457048F008175F0 /* ENA.app */;
			productType = "com.apple.product-type.application";
		};
		85D7595324570491008175F0 /* ENATests */ = {
			isa = PBXNativeTarget;
			buildConfigurationList = 85D7596B24570491008175F0 /* Build configuration list for PBXNativeTarget "ENATests" */;
			buildPhases = (
				85D7595024570491008175F0 /* Sources */,
				85D7595124570491008175F0 /* Frameworks */,
				85D7595224570491008175F0 /* Resources */,
			);
			buildRules = (
			);
			dependencies = (
				85D7595624570491008175F0 /* PBXTargetDependency */,
			);
			name = ENATests;
			productName = ENATests;
			productReference = 85D7595424570491008175F0 /* ENATests.xctest */;
			productType = "com.apple.product-type.bundle.unit-test";
		};
		85D7595E24570491008175F0 /* ENAUITests */ = {
			isa = PBXNativeTarget;
			buildConfigurationList = 85D7596E24570491008175F0 /* Build configuration list for PBXNativeTarget "ENAUITests" */;
			buildPhases = (
				85D7595B24570491008175F0 /* Sources */,
				85D7595C24570491008175F0 /* Frameworks */,
				85D7595D24570491008175F0 /* Resources */,
			);
			buildRules = (
			);
			dependencies = (
				85D7596124570491008175F0 /* PBXTargetDependency */,
			);
			name = ENAUITests;
			productName = ENAUITests;
			productReference = 85D7595F24570491008175F0 /* ENAUITests.xctest */;
			productType = "com.apple.product-type.bundle.ui-testing";
		};
		B1FF6B692497D0B40041CF02 /* CWASQLite */ = {
			isa = PBXNativeTarget;
			buildConfigurationList = B1FF6B742497D0B50041CF02 /* Build configuration list for PBXNativeTarget "CWASQLite" */;
			buildPhases = (
				B1FF6B652497D0B40041CF02 /* Headers */,
				B1FF6B662497D0B40041CF02 /* Sources */,
				B1FF6B672497D0B40041CF02 /* Frameworks */,
				B1FF6B682497D0B40041CF02 /* Resources */,
			);
			buildRules = (
			);
			dependencies = (
			);
			name = CWASQLite;
			productName = CWASQLite;
			productReference = B1FF6B6A2497D0B40041CF02 /* CWASQLite.framework */;
			productType = "com.apple.product-type.framework";
		};
/* End PBXNativeTarget section */

/* Begin PBXProject section */
		85D759332457048F008175F0 /* Project object */ = {
			isa = PBXProject;
			attributes = {
				LastSwiftUpdateCheck = 1150;
				LastUpgradeCheck = 1200;
				ORGANIZATIONNAME = "SAP SE";
				TargetAttributes = {
					85D7593A2457048F008175F0 = {
						CreatedOnToolsVersion = 11.4.1;
						LastSwiftMigration = 1150;
					};
					85D7595324570491008175F0 = {
						CreatedOnToolsVersion = 11.4.1;
						LastSwiftMigration = 1150;
						TestTargetID = 85D7593A2457048F008175F0;
					};
					85D7595E24570491008175F0 = {
						CreatedOnToolsVersion = 11.4.1;
						TestTargetID = 85D7593A2457048F008175F0;
					};
					B1FF6B692497D0B40041CF02 = {
						CreatedOnToolsVersion = 11.6;
					};
				};
			};
			buildConfigurationList = 85D759362457048F008175F0 /* Build configuration list for PBXProject "ENA" */;
			compatibilityVersion = "Xcode 9.3";
			developmentRegion = en;
			hasScannedForEncodings = 0;
			knownRegions = (
				en,
				Base,
				de,
				tr,
				pl,
				ro,
				bg,
			);
			mainGroup = 85D759322457048F008175F0;
			packageReferences = (
				B10FB02E246036F3004CA11E /* XCRemoteSwiftPackageReference "swift-protobuf" */,
				B1E8C9A3247AB869006DC678 /* XCRemoteSwiftPackageReference "ZIPFoundation" */,
				B1B5A75E24924B3D0029D5D7 /* XCRemoteSwiftPackageReference "fmdb" */,
				EB7AF6282587E98C00D94CA8 /* XCRemoteSwiftPackageReference "OpenCombine" */,
				EBA4038B2588E06E00D1F039 /* XCRemoteSwiftPackageReference "IBPCollectionViewCompositionalLayout" */,
				EBA403912588E0C300D1F039 /* XCRemoteSwiftPackageReference "DiffableDataSources" */,
			);
			productRefGroup = 85D7593C2457048F008175F0 /* Products */;
			projectDirPath = "";
			projectRoot = "";
			targets = (
				85D7593A2457048F008175F0 /* ENA */,
				85D7595324570491008175F0 /* ENATests */,
				85D7595E24570491008175F0 /* ENAUITests */,
				B1FF6B692497D0B40041CF02 /* CWASQLite */,
			);
		};
/* End PBXProject section */

/* Begin PBXResourcesBuildPhase section */
		85D759392457048F008175F0 /* Resources */ = {
			isa = PBXResourcesBuildPhase;
			buildActionMask = 2147483647;
			files = (
				01F2A5BA2581181A00DA96A6 /* DiaryDayAddTableViewCell.xib in Resources */,
				514E813024618E3D00636861 /* ExposureDetection.storyboard in Resources */,
				01F2A59725803D2600DA96A6 /* DiaryOverviewDescriptionTableViewCell.xib in Resources */,
				51486DA32485101500FCE216 /* RiskInactiveCollectionViewCell.xib in Resources */,
				13156CFD248C19D000AFC472 /* usage.html in Resources */,
				51486DA72485237200FCE216 /* RiskThankYouCollectionViewCell.xib in Resources */,
				2F785752248506BD00323A9C /* HomeTestResultCollectionViewCell.xib in Resources */,
				01F2A5D5258208C500DA96A6 /* DiaryDayViewController.xib in Resources */,
				EE269508248FCB0300BAE234 /* InfoPlist.strings in Resources */,
				85D7594E24570491008175F0 /* LaunchScreen.storyboard in Resources */,
				EB7057D724E6BACA002235B4 /* InfoBoxView.xib in Resources */,
				710224EE2490E2FD000C5DEF /* ExposureSubmissionStepCell.xib in Resources */,
				EE20EA072469883900770683 /* RiskLegend.storyboard in Resources */,
				71FE1C8D247AC79D00851FEB /* DynamicTableViewIconCell.xib in Resources */,
				71F2E57B2487AEFC00694F1A /* ena-colors.xcassets in Resources */,
				01B72C032583B71100A3E3BC /* DiaryEditEntriesViewController.xib in Resources */,
				AB010D05253ECC9200DF1F61 /* RiskFailedCollectionViewCell.xib in Resources */,
				51C7790C24867F16004582F8 /* RiskListItemView.xib in Resources */,
				351E630D256C5B9C00D89B29 /* LabeledCountriesCell.xib in Resources */,
				EE92A33E245D96DA006B97B0 /* Localizable.stringsdict in Resources */,
				01B72BFF2583B57300A3E3BC /* DiaryEditEntriesTableViewCell.xib in Resources */,
				01E4298E251DCDC90057FCBE /* Localizable.legal.strings in Resources */,
				A328424D248B91E0006B1F09 /* HomeTestResultLoadingCell.xib in Resources */,
				EE278B2D245F2BBB008B06F9 /* InviteFriends.storyboard in Resources */,
				EE70C23D245B09EA00AC9B2F /* Localizable.strings in Resources */,
				51CE1B85246078B6002CF42A /* ActivateCollectionViewCell.xib in Resources */,
				01F2A559257FC33800DA96A6 /* HomeDiaryCollectionViewCell.xib in Resources */,
				AB628A1F251CDADE00CF61D2 /* ServerEnvironments.json in Resources */,
				014891B324F90D0B002A6F77 /* ENA.plist in Resources */,
				01F2A564257FC7D200DA96A6 /* DiaryOverviewDayTableViewCell.xib in Resources */,
				01C6AC21252B21DF0052814D /* ExposureSubmissionQRScannerViewController.xib in Resources */,
				EBA403D02589260D00D1F039 /* LICENSE in Resources */,
				51C779142486E5AB004582F8 /* RiskFindingPositiveCollectionViewCell.xib in Resources */,
				51D420CE245869C800AD70CA /* Home.storyboard in Resources */,
				8539874F2467094E00D28B62 /* AppIcon.xcassets in Resources */,
				514C0A0B247AF9F700F235F6 /* RiskTextItemView.xib in Resources */,
				BA6D163B255AD35900ED3492 /* DMSwitchTableViewCell.xib in Resources */,
				51B5B414246DF07300DC5D3E /* RiskImageItemView.xib in Resources */,
				85D7594B24570491008175F0 /* Assets.xcassets in Resources */,
				711EFCC924935C79005FEF21 /* ExposureSubmissionTestResultHeaderView.xib in Resources */,
				35D16DDF2567FB980069AD1B /* DynamicLegalCell.xib in Resources */,
				51CE1B88246078B6002CF42A /* RiskLevelCollectionViewCell.xib in Resources */,
				710021DE248EAF16001F0B63 /* ExposureSubmissionImageCardCell.xib in Resources */,
				51D420D024586AB300AD70CA /* Settings.storyboard in Resources */,
				71F5418E248BEE08006DB793 /* privacy-policy.html in Resources */,
				EBBABC47256402A9005B7C07 /* default_app_config_18 in Resources */,
				01DC23252462DFD0001B727C /* ExposureSubmission.storyboard in Resources */,
				51CE1B8A246078B6002CF42A /* InfoCollectionViewCell.xib in Resources */,
				51FE277D247535C400BB8144 /* RiskLoadingItemView.xib in Resources */,
				853D98832469DC5000490DBA /* ExposureNotificationSetting.storyboard in Resources */,
				AB8B0D3225305384009C067B /* Localizable.links.strings in Resources */,
				01F2A5C42581183800DA96A6 /* DiaryDayEntryTableViewCell.xib in Resources */,
				51D420B12458397300AD70CA /* Onboarding.storyboard in Resources */,
			);
			runOnlyForDeploymentPostprocessing = 0;
		};
		85D7595224570491008175F0 /* Resources */ = {
			isa = PBXResourcesBuildPhase;
			buildActionMask = 2147483647;
			files = (
				BA6C8B17254D729A008344F5 /* exposure-windows-risk-calculation.json in Resources */,
				B1F8AE482479B4C30093A588 /* api-response-day-2020-05-16 in Resources */,
				01678E9C249A5F08003B048B /* testStore.sqlite in Resources */,
				AB1FCBDC2521FCD5005930BA /* TestServerEnvironments.json in Resources */,
				F252472F2483955B00C5556B /* DynamicTableViewControllerFake.storyboard in Resources */,
				01571B7A255E9A6F00E4E891 /* config-wru-2020-11-13 in Resources */,
			);
			runOnlyForDeploymentPostprocessing = 0;
		};
		85D7595D24570491008175F0 /* Resources */ = {
			isa = PBXResourcesBuildPhase;
			buildActionMask = 2147483647;
			files = (
				13E5046C248E434B0086641C /* Localizable.strings in Resources */,
				13E5046D248E434B0086641C /* Localizable.stringsdict in Resources */,
				AB8B0D4525306089009C067B /* Localizable.links.strings in Resources */,
			);
			runOnlyForDeploymentPostprocessing = 0;
		};
		B1FF6B682497D0B40041CF02 /* Resources */ = {
			isa = PBXResourcesBuildPhase;
			buildActionMask = 2147483647;
			files = (
			);
			runOnlyForDeploymentPostprocessing = 0;
		};
/* End PBXResourcesBuildPhase section */

/* Begin PBXShellScriptBuildPhase section */
		71AFBD9324642AF500F91006 /* SwiftLint */ = {
			isa = PBXShellScriptBuildPhase;
			buildActionMask = 2147483647;
			files = (
			);
			inputFileListPaths = (
			);
			inputPaths = (
			);
			name = SwiftLint;
			outputFileListPaths = (
			);
			outputPaths = (
			);
			runOnlyForDeploymentPostprocessing = 0;
			shellPath = /bin/sh;
			shellScript = "if which swiftlint >/dev/null; then\n  swiftlint\nelse\n  echo \"error: SwiftLint is not available.\"\n  echo \"Use 'brew install swiftlint' to install SwiftLint or download it manually from https://github.com/realm/SwiftLint.\"\nfi\n\n";
			showEnvVarsInLog = 0;
		};
/* End PBXShellScriptBuildPhase section */

/* Begin PBXSourcesBuildPhase section */
		85D759372457048F008175F0 /* Sources */ = {
			isa = PBXSourcesBuildPhase;
			buildActionMask = 2147483647;
			files = (
				50BD2E6224FE1E8700932566 /* AppInformationModel.swift in Sources */,
				B120C7CA24AFF12D00F68FF1 /* ActiveTracing.swift in Sources */,
				B1A89F3B24819CE800DA1CEC /* LabelTableViewCell.swift in Sources */,
				B1C7EE4424938E9E00F1F284 /* ExposureDetection_DidEndPrematurelyReason+ErrorHandling.swift in Sources */,
				B1A89F3A24819CD300DA1CEC /* HomeRiskImageItemViewConfigurator.swift in Sources */,
				B1A89F3924819CC200DA1CEC /* ExposureStateUpdating.swift in Sources */,
				01909877257E64BD0065D050 /* DiaryEditEntriesViewController.swift in Sources */,
				AB5F84B024F8F7C3000400D4 /* Migration.swift in Sources */,
				523D5E75256FDFE900EF67EA /* ExposureSubmissionThankYouViewController.swift in Sources */,
				B1C6ECFF247F089E0066138F /* RiskImageItemView.swift in Sources */,
				01B72B6525821CD200A3E3BC /* DiaryDayEmptyView.swift in Sources */,
				51486DA62485237200FCE216 /* RiskThankYouCollectionViewCell.swift in Sources */,
				71330E43248109FD00EB10F6 /* DynamicTableViewCell.swift in Sources */,
				B14D0CDD246E972400D5BEBC /* ExposureDetectionDelegate.swift in Sources */,
				0144BDED250A3E5300B0857C /* ExposureSubmissionCoordinatorModel.swift in Sources */,
				B11E619B246EE4B0004A056A /* DynamicTypeLabel.swift in Sources */,
				523D5E7A256FE04000EF67EA /* ExposureSubmissionThankYouViewModel.swift in Sources */,
				01734B60255D6C4500E60A8B /* exposure_detection_parameters.pb.swift in Sources */,
				AB6289CF251BA01400CF61D2 /* Bundle+Version.swift in Sources */,
				AB7420C2251B7D59006666AC /* DeltaOnboardingProtocols.swift in Sources */,
				7187A5582481231C00FCC755 /* DynamicTableViewAction.swift in Sources */,
				01909889257E7B900065D050 /* ExposureSubmissionQRInfoViewModel.swift in Sources */,
				B16457B524DC11EF002879EB /* DMLastSubmissionRequetViewController.swift in Sources */,
				A128F059248B459F00EC7F6C /* PublicKeyStore.swift in Sources */,
				01D6948D2502717F00B45BEA /* DatePickerDayView.swift in Sources */,
				BA112E0A25559CDD007F5712 /* ClientWifiOnly.swift in Sources */,
				71C0BEDD2498DD07009A17A0 /* ENANavigationFooterView.swift in Sources */,
				2FA9E39524D2F2B00030561C /* ExposureSubmission+DeviceRegistrationKey.swift in Sources */,
				EB08F17E2541CE3300D11FA9 /* app_version_config.pb.swift in Sources */,
				A3FF84EC247BFAF00053E947 /* Hasher.swift in Sources */,
				51895EDC245E16CD0085DA38 /* ENAColor.swift in Sources */,
				50F9130D253F1D7800DFE683 /* OnboardingPageType.swift in Sources */,
				A372DA3B24BDA075003248BB /* ExposureSubmissionCoordinator.swift in Sources */,
				357B1858255A7F5C00584548 /* AppConfig+CacheInvalidation.swift in Sources */,
				51FE277B2475340300BB8144 /* HomeRiskLoadingItemViewConfigurator.swift in Sources */,
				0D5611B4247F852C00B5B094 /* SQLiteKeyValueStore.swift in Sources */,
				13BAE9B12472FB1E00CEE58A /* CellConfiguratorIndexPosition.swift in Sources */,
				515BBDEB2484F8E500CDB674 /* HomeThankYouRiskCellConfigurator.swift in Sources */,
				0190987D257E64C70065D050 /* DiaryCoordinator.swift in Sources */,
				514C0A0D247AFB0200F235F6 /* RiskTextItemView.swift in Sources */,
				CD99A3A9245C272400BF12AF /* ExposureSubmissionService.swift in Sources */,
				AB7420AC251B67A8006666AC /* DeltaOnboardingV15.swift in Sources */,
				71F54191248BF677006DB793 /* HtmlTextView.swift in Sources */,
				BA6C8B05254D6B1F008344F5 /* RiskCalculation.swift in Sources */,
				BA6D1640255ADD0500ED3492 /* DMSwitchCellViewModel.swift in Sources */,
				ABAE0A1C257F77D90030ED47 /* ContactDiaryStoreSchemaV1.swift in Sources */,
				51B5B41C246EC8B800DC5D3E /* HomeCardCollectionViewCell.swift in Sources */,
				B1EDFD8D248E74D000E7EAFF /* URL+StaticString.swift in Sources */,
				A3E851B224ADD09900402485 /* CountdownTimer.swift in Sources */,
				EB08F1882541CE5700D11FA9 /* diagnosis_key_batch.pb.swift in Sources */,
				EB91288B257FBD1E00241D3E /* DiaryInfoViewController.swift in Sources */,
				011E13AE24680A4000973467 /* HTTPClient.swift in Sources */,
				A1C683FA24AEC57400B90D12 /* DynamicTableViewTextViewCell.swift in Sources */,
				01C6AC3A252B2A500052814D /* UIImage+Color.swift in Sources */,
				BA6C8AA6254D63A0008344F5 /* MinutesAtAttenuationFilter.swift in Sources */,
				853D987A24694A8700490DBA /* ENAButton.swift in Sources */,
				CD8638532477EBD400A5A07C /* SettingsViewModel.swift in Sources */,
				35EA684225553AE300335F73 /* DownloadedPackagesSQLLiteStoreV2.swift in Sources */,
				2FC0357124B5B70700E234AC /* Error+FAQUrl.swift in Sources */,
				51CE1BB52460AC83002CF42A /* UICollectionView+Dequeue.swift in Sources */,
				B17F2D48248CEB4C00CAA38F /* DetectionMode.swift in Sources */,
				ABAE0A14257F77C40030ED47 /* ContactDiaryStoreV1.swift in Sources */,
				0144BDE1250924CC00B0857C /* SymptomsOnset.swift in Sources */,
				01C6AC26252B23D70052814D /* ExposureSubmissionQRScannerFocusView.swift in Sources */,
				01B7232424F812500064C0EB /* DynamicTableViewOptionGroupCell.swift in Sources */,
				137846492488027600A50AB8 /* OnboardingInfoViewController+Extension.swift in Sources */,
				BAB123A22572A0B700A179FB /* TanInputViewController.swift in Sources */,
				ABDA2792251CE308006BAE84 /* DMServerEnvironmentViewController.swift in Sources */,
				85E33444247EB357006E74EC /* CircularProgressView.swift in Sources */,
				AB1886D1252DE51E00D39BBE /* Bundle+Identifier.swift in Sources */,
				71FD8862246EB27F00E804D0 /* ExposureDetectionViewController.swift in Sources */,
				013C413D255463A400826C9F /* DMDebugRiskCalculationViewController.swift in Sources */,
				2FC951FE24DC23B9008D39F4 /* DMConfigurationCell.swift in Sources */,
				A3552CC424DD6E16008C91BE /* AppDelegate+PlausibleDeniability.swift in Sources */,
				2FA9E39924D2F4350030561C /* ExposureSubmission+ErrorParsing.swift in Sources */,
				514EE99D246D4CFB00DE4884 /* TableViewCellConfigurator.swift in Sources */,
				3523F8A82570F819004B0424 /* NSAttributedString+BulletPoint.swift in Sources */,
				AB5F84AD24F8F7A1000400D4 /* SerialMigrator.swift in Sources */,
				01D3078A2562B03C00ADB67B /* RiskState.swift in Sources */,
				01B72BF22583B51C00A3E3BC /* DiaryEditEntriesTableViewCell.swift in Sources */,
				01F52FF42552DB9600997A26 /* DMAppConfigurationViewController.swift in Sources */,
				B1DDDABE24713BAD00A07175 /* SAPDownloadedPackage.swift in Sources */,
				B1FE13EC24891CFE00D012E5 /* RiskProviding.swift in Sources */,
				011E4B032483A92A002E6412 /* MockExposureManager.swift in Sources */,
				2FE15A3C249B8C0B0077BD8D /* AccessibilityIdentifiers.swift in Sources */,
				51FE277F247535E300BB8144 /* RiskLoadingItemView.swift in Sources */,
				52CAAC012562B82E00239DCB /* DynamicTableViewConsentCell.swift in Sources */,
				514C0A0824772F5E00F235F6 /* RiskItemView.swift in Sources */,
				B1175213248A83AB00C3325C /* Risk.swift in Sources */,
				A36D07B92486D61C00E46F96 /* HomeCardCellButtonDelegate.swift in Sources */,
				B1A89F3824819C2B00DA1CEC /* HomeInteractor.swift in Sources */,
				01F2A5DD25820EE700DA96A6 /* DiaryDayViewModel.swift in Sources */,
				2F3D953C2518BCE9002B2C81 /* EUSettingsViewModel.swift in Sources */,
				01F2A54F257FC0A000DA96A6 /* HomeDiaryCollectionViewCell.swift in Sources */,
				01734B6E255D73E400E60A8B /* ENExposureConfiguration+Convenience.swift in Sources */,
				01B7232924F812DF0064C0EB /* OptionView.swift in Sources */,
				514C0A16247C164700F235F6 /* HomeHighRiskCellConfigurator.swift in Sources */,
				01909874257E64BD0065D050 /* DiaryDayViewController.swift in Sources */,
				71FE1C7B247AC2B500851FEB /* ExposureSubmissionQRScannerViewController.swift in Sources */,
				B1FC2D2024D9C8DF00083C81 /* SAP_TemporaryExposureKey+DeveloperMenu.swift in Sources */,
				717D21E9248C022E00D9717E /* DynamicTableViewHtmlCell.swift in Sources */,
				BA6C8A9E254D634E008344F5 /* RiskCalculationConfiguration.swift in Sources */,
				7154EB4A247D21E200A467FF /* ExposureDetectionLongGuideCell.swift in Sources */,
				51CE1B4A246016B0002CF42A /* UICollectionViewCell+Identifier.swift in Sources */,
				50DC527924FEB2AE00F6D8EB /* AppInformationDynamicCell.swift in Sources */,
				EB3BCA8C2507C3B0003F27C7 /* DynamicTableViewBulletPointCell.swift in Sources */,
				2F3D95372518BCD1002B2C81 /* EUSettingsViewController.swift in Sources */,
				71B8044F248526B600D53506 /* DynamicTableViewSpaceCell.swift in Sources */,
				EB08F1862541CE5700D11FA9 /* temporary_exposure_key_export.pb.swift in Sources */,
				8595BF5F246032D90056EA27 /* ENASwitch.swift in Sources */,
				B1C7EEAE24941A3B00F1F284 /* ManualExposureDetectionState.swift in Sources */,
				948AFE672553DC5B0019579A /* WarnOthersRemindable.swift in Sources */,
				51486DA22485101500FCE216 /* RiskInactiveCollectionViewCell.swift in Sources */,
				35C701EC2556BCB9008AEA91 /* Migration1To2.swift in Sources */,
				710021DC248E44A6001F0B63 /* ENAFont.swift in Sources */,
				B1FE13FF2489708200D012E5 /* CachedAppConfiguration.swift in Sources */,
				EE22DB8B247FB43A001B0A71 /* ActionDetailTableViewCell.swift in Sources */,
				01909875257E64BD0065D050 /* DiaryAddAndEditEntryViewController.swift in Sources */,
				948AFE7A2554377F0019579A /* UNUserNotificationCenter+WarnOthers.swift in Sources */,
				AB1011592507C15000D392A2 /* TracingStatusHistory.swift in Sources */,
				71FE1C71247AA7B700851FEB /* DynamicTableViewHeaderImageView.swift in Sources */,
				01D69491250272CE00B45BEA /* DatePickerDayViewModel.swift in Sources */,
				B16457BB24DC3309002879EB /* DMLogsViewController.swift in Sources */,
				01B7232F24FE4F080064C0EB /* OptionGroupViewModel.swift in Sources */,
				013C412825545C2D00826C9F /* DebugRiskCalculation.swift in Sources */,
				51D420B724583B7200AD70CA /* NSObject+Identifier.swift in Sources */,
				CDCE11D6247D644100F30825 /* NotificationSettingsViewModel.swift in Sources */,
				BA6C8AAE254D6476008344F5 /* ENARange.swift in Sources */,
				50BD2E6424FE232E00932566 /* AppInformationImprintViewModel.swift in Sources */,
				710224EC248FC150000C5DEF /* HomeDiaryCellConfigurator.swift in Sources */,
				71330E4724810A0C00EB10F6 /* DynamicTableViewFooter.swift in Sources */,
				B1D431CB246C84A400E728AD /* DownloadedPackagesStoreV1.swift in Sources */,
				714194EA247A65C60072A090 /* DynamicTableViewHeaderSeparatorView.swift in Sources */,
				35EA684A25553B5C00335F73 /* DownloadedPackagesStoreV2.swift in Sources */,
				2F26CE2E248B9C4F00BE30EE /* UIViewController+BackButton.swift in Sources */,
				51C779162486E5BA004582F8 /* RiskFindingPositiveCollectionViewCell.swift in Sources */,
				EB6B5D882539AE9400B0ED57 /* DMNotificationsViewController.swift in Sources */,
				B10FD5F4246EAC1700E9D7F2 /* AppleFilesWriter.swift in Sources */,
				711EFCC72492EE31005FEF21 /* ENAFooterView.swift in Sources */,
				514C0A14247C163800F235F6 /* HomeLowRiskCellConfigurator.swift in Sources */,
				51C779122486E549004582F8 /* HomeFindingPositiveRiskCellConfigurator.swift in Sources */,
				B1741B4E2462C21F006275D9 /* DMViewController.swift in Sources */,
				EB2394A024E5492900E71225 /* BackgroundAppRefreshViewModel.swift in Sources */,
				71CAB9D4248AB33500F516A5 /* DynamicTypeSymbolImageView.swift in Sources */,
				EE22DB8C247FB43A001B0A71 /* DescriptionTableViewCell.swift in Sources */,
				2F3218D0248063E300A7AC0A /* UIView+Convenience.swift in Sources */,
				01734B5F255D6C4500E60A8B /* app_config_ios.pb.swift in Sources */,
				B1741B4C2462C21F006275D9 /* DMDeveloperMenu.swift in Sources */,
				BAD9630025668F8E00FAB615 /* TestResultAvailableViewModel.swift in Sources */,
				EB91288A257FBD1E00241D3E /* DiaryInfoViewModel.swift in Sources */,
				AB010CFE253ECB6B00DF1F61 /* HomeFailedCellConfigurator.swift in Sources */,
				710ABB23247513E300948792 /* DynamicTypeTableViewCell.swift in Sources */,
				EE22DB81247FB40A001B0A71 /* ENStateHandler.swift in Sources */,
				A16714AF248CA1B70031B111 /* Bundle+ReadPlist.swift in Sources */,
				2F80CFDB247EDDB3000F06AF /* ExposureSubmissionHotlineViewController.swift in Sources */,
				BA6D163A255AD35900ED3492 /* DMSwitchTableViewCell.swift in Sources */,
				941ADDB02518C2B200E421D9 /* EuTracingTableViewCell.swift in Sources */,
				A3C4F96024812CD20047F23E /* ExposureSubmissionWarnOthersViewController.swift in Sources */,
				01D6948F2502729000B45BEA /* DatePickerDay.swift in Sources */,
				B1741B582462EBDB006275D9 /* HomeViewController.swift in Sources */,
				71EF33D92497F3E8007B7E1B /* ENANavigationControllerWithFooterChild.swift in Sources */,
				A3EE6E5A249BB7AF00C64B61 /* ExposureSubmissionServiceFactory.swift in Sources */,
				4026C2E424854C8D00926FB4 /* AppInformationLegalCell.swift in Sources */,
				51C737BF245B3B5D00286105 /* OnboardingInfo.swift in Sources */,
				B1FE13EB24891CFA00D012E5 /* RiskProvider.swift in Sources */,
				B143DBDF2477F292000A29E8 /* ExposureNotificationSettingViewController.swift in Sources */,
				016146912487A43E00660992 /* LinkHelper.swift in Sources */,
				51D420B924583B8300AD70CA /* UIViewController+AppStoryboard.swift in Sources */,
				BA904C9E25769D1800692110 /* TanInputView.swift in Sources */,
				71B804542485273C00D53506 /* RiskLegendDotBodyCell.swift in Sources */,
				EE22DB8A247FB43A001B0A71 /* ImageTableViewCell.swift in Sources */,
				B11E619C246EE4E9004A056A /* UIFont+DynamicType.swift in Sources */,
				71330E4524810A0500EB10F6 /* DynamicTableViewHeader.swift in Sources */,
				B1BFE27224BDE1D500C1181D /* HomeViewController+HowRiskDetectionWorks.swift in Sources */,
				B1EAEC8B24711884003BE9A2 /* URLSession+Convenience.swift in Sources */,
				BA6C8AB9254D64D3008344F5 /* MinutesAtAttenuationWeight.swift in Sources */,
				7154EB4C247E862100A467FF /* ExposureDetectionLoadingCell.swift in Sources */,
				2FA9E39B24D2F4A10030561C /* ExposureSubmissionService+Protocol.swift in Sources */,
				A17366552484978A006BE209 /* OnboardingInfoViewControllerUtils.swift in Sources */,
				B153096A24706F1000A4A1BD /* URLSession+Default.swift in Sources */,
				2FF1D62E2487850200381FFB /* NSMutableAttributedString+Generation.swift in Sources */,
				35BE8598251CE495005C2FD0 /* CachingHTTPClient.swift in Sources */,
				51CE1B4C246016D1002CF42A /* UICollectionReusableView+Identifier.swift in Sources */,
				01B7232D24F8E0260064C0EB /* MultipleChoiceChoiceView.swift in Sources */,
				35EA68522555488600335F73 /* SQLiteError.swift in Sources */,
				710224EA248FA67F000C5DEF /* HomeTestResultCollectionViewCell.swift in Sources */,
				BAD962FB25668F4000FAB615 /* TestResultAvailableViewController.swift in Sources */,
				9417BA95252B6B5100AD4053 /* DMSQLiteErrorViewController.swift in Sources */,
				013DC102245DAC4E00EE58B0 /* Store.swift in Sources */,
				5270E9B8256D20A900B08606 /* NSTextAttachment+ImageHeight.swift in Sources */,
				B1FE13EF24891D0C00D012E5 /* RiskProvidingConfiguration.swift in Sources */,
				51CE1B89246078B6002CF42A /* RiskLevelCollectionViewCell.swift in Sources */,
				014086BD2589033A00E9E5B2 /* DiaryEditEntriesCellModel.swift in Sources */,
				B1F82DF224718C7300E2E56A /* DMBackendConfigurationViewController.swift in Sources */,
				B1CD33412486AA7100B06E9B /* CoronaWarnURLSessionDelegate.swift in Sources */,
				94427A5025502B8900C36BE6 /* WarnOthersNotificationsTimeInterval.swift in Sources */,
				514C0A0F247AFEC500F235F6 /* HomeRiskTextItemViewConfigurator.swift in Sources */,
				A3284250248B9269006B1F09 /* HomeTestResultLoadingCellConfigurator.swift in Sources */,
				713EA25D24798A7000AB7EE8 /* ExposureDetectionRoundedView.swift in Sources */,
				AB5F84B224F8F7E3000400D4 /* Migration0To1.swift in Sources */,
				01734B5B255D6C4500E60A8B /* app_features_v2.pb.swift in Sources */,
				01F2A58125803AA500DA96A6 /* DiaryOverviewDescriptionTableViewCell.swift in Sources */,
				A3EE6E5D249BB9B900C64B61 /* UITestingParameters.swift in Sources */,
				EB08F17A2541CE3300D11FA9 /* risk_level.pb.swift in Sources */,
				01F2A563257FC7D200DA96A6 /* DiaryOverviewDayTableViewCell.swift in Sources */,
				EBDE11B2255EC2C4008C0F51 /* DMDeviceTimeCheckViewController.swift in Sources */,
				B1A31F6924DAE6C000E263DF /* DMKeyCell.swift in Sources */,
				710224F42490E7A3000C5DEF /* ExposureSubmissionStepCell.swift in Sources */,
				01F52F8A2550679600997A26 /* RiskCalculationExposureWindow.swift in Sources */,
				01F2A5C32581183800DA96A6 /* DiaryDayEntryTableViewCell.swift in Sources */,
				AB7420CB251B7D93006666AC /* DeltaOnboardingV15ViewController.swift in Sources */,
				B19FD7132491A08500A9D56A /* SAP_SemanticVersion+Compare.swift in Sources */,
				B1B381432472EF8B0056BEEE /* HTTPClient+Configuration.swift in Sources */,
				354E305924EFF26E00526C9F /* Country.swift in Sources */,
				BA904CA62576A0B900692110 /* ENAInputLabel.swift in Sources */,
				A328424E248B91E0006B1F09 /* HomeTestResultLoadingCell.swift in Sources */,
				51D420B424583ABB00AD70CA /* AppStoryboard.swift in Sources */,
				4026C2DC24852B7600926FB4 /* AppInformationViewController+LegalModel.swift in Sources */,
				ABFCE98A255C32EF0075FF13 /* AppConfigMetadata.swift in Sources */,
				01C6ABF42527273E0052814D /* String+Insertion.swift in Sources */,
				EE278B30245F2C8A008B06F9 /* FriendsInviteController.swift in Sources */,
				0190986A257E64A70065D050 /* DiaryOverviewTableViewController.swift in Sources */,
				710ABB27247533FA00948792 /* DynamicTableViewController.swift in Sources */,
				B184A380248FFCBE007180F6 /* SecureStore.swift in Sources */,
				713EA26124798AD100AB7EE8 /* InsetTableViewCell.swift in Sources */,
				51CE1B87246078B6002CF42A /* ActivateCollectionViewCell.swift in Sources */,
				B1C6ED00247F23730066138F /* NotificationName.swift in Sources */,
				EE22DB8D247FB43A001B0A71 /* ActionTableViewCell.swift in Sources */,
				51CE1BBD2460B1CB002CF42A /* CollectionViewCellConfigurator.swift in Sources */,
				BA6C8AF4254D65E1008344F5 /* ScanInstance.swift in Sources */,
				BA6D1634255AD2AA00ED3492 /* DMWifiClientViewModel.swift in Sources */,
				71D3C19A2494EFAC00DBABA8 /* ENANavigationControllerWithFooter.swift in Sources */,
				CD2EC329247D82EE00C6B3F9 /* NotificationSettingsViewController.swift in Sources */,
				A1BABD1024A57D03000ED515 /* ENTemporaryExposureKey+Processing.swift in Sources */,
				0120ECDD25875D8B00F78944 /* DiaryDayEntryCellModel.swift in Sources */,
				01A1B44A252DFD7800841B63 /* MetadataObject.swift in Sources */,
				01734B5E255D6C4500E60A8B /* risk_calculation_parameters.pb.swift in Sources */,
				51C737BD245B349700286105 /* OnboardingInfoViewController.swift in Sources */,
				EB08F17F2541CE3300D11FA9 /* risk_score_parameters.pb.swift in Sources */,
				B1FE13FB24896E6700D012E5 /* AppConfigurationProviding.swift in Sources */,
				514EE999246D4C2E00DE4884 /* UITableViewCell+Identifier.swift in Sources */,
				13722044247AEEAD00152764 /* UNNotificationCenter+Extension.swift in Sources */,
				B10FD5ED246EAADC00E9D7F2 /* AppInformationDetailViewController.swift in Sources */,
				351E630C256C5B9C00D89B29 /* LabeledCountriesCell.swift in Sources */,
				01F2A535257FACDF00DA96A6 /* HomeTestResultCellConfigurator.swift in Sources */,
				CDCE11D9247D64C600F30825 /* NotificationSettingsOnTableViewCell.swift in Sources */,
				0DF6BB97248AD616007E8B0C /* AppUpdateCheckHelper.swift in Sources */,
				0DD260FF248D549B007C3B2C /* KeychainHelper.swift in Sources */,
				352F25A824EFCBDE00ACDFF3 /* ServerEnvironment.swift in Sources */,
				AB5F84BE24FE2DC9000400D4 /* DownloadedPackagesSQLLiteStoreV0.swift in Sources */,
				01909876257E64BD0065D050 /* DiaryAddAndEditEntryViewModel.swift in Sources */,
				BA6C8ACC254D6537008344F5 /* TrlEncoding.swift in Sources */,
				2FA9E39724D2F3C70030561C /* ExposureSubmissionError.swift in Sources */,
				941ADDB22518C3FB00E421D9 /* ENSettingEuTracingViewModel.swift in Sources */,
				01F52F92255067A000997A26 /* RiskCalculationError.swift in Sources */,
				01D6948B25026EC000B45BEA /* DatePickerOptionViewModel.swift in Sources */,
				2FF1D63024880FCF00381FFB /* DynamicTableViewRoundedCell.swift in Sources */,
				85D7593F2457048F008175F0 /* AppDelegate.swift in Sources */,
				0177F48825501111009DD568 /* RiskCalculationResult.swift in Sources */,
				AB126873254C05A7006E9194 /* ENAFormatter.swift in Sources */,
				CDD87C56247556DE007CE6CA /* MainSettingsTableViewCell.swift in Sources */,
				AB6289D4251BA4EC00CF61D2 /* String+Compare.swift in Sources */,
				503DB1A7255D822E00576E57 /* ExposureSubmissionIntroViewController.swift in Sources */,
				B153096C24706F2400A4A1BD /* URLSessionConfiguration+Default.swift in Sources */,
				B1BD9E7E24898A2300BD3930 /* ExposureDetectionViewController+DynamicTableViewModel.swift in Sources */,
				AB010D04253ECC9200DF1F61 /* RiskFailedCollectionViewCell.swift in Sources */,
				71FE1C80247AC2B500851FEB /* ExposureSubmissionNavigationController.swift in Sources */,
				2FA968CE24D8560B008EE367 /* String+Random.swift in Sources */,
				AB35609A2547167800C3F8E0 /* DeviceTimeCheck.swift in Sources */,
				EB858D2024E700D10048A0AA /* UIView+Screenshot.swift in Sources */,
				01F2A5B92581181A00DA96A6 /* DiaryDayAddTableViewCell.swift in Sources */,
				2F96739B24AB70FA008E3147 /* ExposureSubmissionParsable.swift in Sources */,
				EB7F8E9524E434E000A3CCC4 /* BackgroundAppRefreshViewController.swift in Sources */,
				85D759412457048F008175F0 /* SceneDelegate.swift in Sources */,
				71B8044D248525CD00D53506 /* RiskLegendViewController+DynamicTableViewModel.swift in Sources */,
				EB7D205624E6A5930089264C /* InfoBoxViewModel.swift in Sources */,
				859DD512248549790073D59F /* MockDiagnosisKeysRetrieval.swift in Sources */,
				EB6B5D8D2539B36100B0ED57 /* DMNotificationCell.swift in Sources */,
				2FA9E39324D2F2920030561C /* ExposureSubmission+TestResult.swift in Sources */,
				94092541254BFE6800FE61A2 /* DMWarnOthersNotificationViewController.swift in Sources */,
				EB17144625716EA80088D7A9 /* FileManager+KeyPackageStorage.swift in Sources */,
				BAC42DC42583AF9D001A94C0 /* DiaryEntryTextField.swift in Sources */,
				EE22DB89247FB43A001B0A71 /* TracingHistoryTableViewCell.swift in Sources */,
				71B804472484CC0800D53506 /* ENALabel.swift in Sources */,
				71FE1C7F247AC2B500851FEB /* ExposureSubmissionTestResultViewController.swift in Sources */,
				B1D6B002247DA0320079DDD3 /* ExposureDetectionViewControllerDelegate.swift in Sources */,
				EB08F1782541CE3300D11FA9 /* risk_score_classification.pb.swift in Sources */,
				713EA25B247818B000AB7EE8 /* DynamicTypeButton.swift in Sources */,
				CDA262F824AB808800612E15 /* Coordinator.swift in Sources */,
				503DB1AC255D826900576E57 /* ExposureSubmissionIntroViewModel.swift in Sources */,
				A3552CC624DD6E78008C91BE /* AppDelegate+ENATaskExecutionDelegate.swift in Sources */,
				BA27993B255995E100C3B64D /* DMWifiClientViewController.swift in Sources */,
				01734B5C255D6C4500E60A8B /* key_download_parameters.pb.swift in Sources */,
				01B72C0B25875BC300A3E3BC /* DiaryDayAddCellModel.swift in Sources */,
				0103CED12536D1A100BDAAD1 /* AppInformationCellModel.swift in Sources */,
				51C77910248684F5004582F8 /* HomeRiskListItemViewConfigurator.swift in Sources */,
				B1D6B004247DA4920079DDD3 /* UIApplication+CoronaWarn.swift in Sources */,
				51CE1BC32460B28D002CF42A /* HomeInfoCellConfigurator.swift in Sources */,
				138910C5247A909000D739F6 /* ENATaskScheduler.swift in Sources */,
				71B804492484D37300D53506 /* RiskLegendViewController.swift in Sources */,
				01C2D43E2501225100FB23BF /* MockExposureSubmissionService.swift in Sources */,
				514EE99B246D4C4C00DE4884 /* UITableView+Dequeue.swift in Sources */,
				01B72B6D25821D2800A3E3BC /* DiaryDayEmptyViewModel.swift in Sources */,
				EBDE11BB255EC34C008C0F51 /* DMDeviceTimeCheckViewModel.swift in Sources */,
				5222AA68255ECFE100F338C7 /* ExposureSubmissionTestResultConsentViewController.swift in Sources */,
				713EA25F24798A9100AB7EE8 /* ExposureDetectionRiskCell.swift in Sources */,
				01F5F7222487B9C000229720 /* AppInformationViewController.swift in Sources */,
				01C6AC32252B29C00052814D /* QRScannerError.swift in Sources */,
				01909878257E64BD0065D050 /* DiaryEditEntriesViewModel.swift in Sources */,
				EB7D205424E6A3320089264C /* InfoBoxView.swift in Sources */,
				B10FD5F1246EAB1000E9D7F2 /* AppInformationViewController+DynamicTableViewModel.swift in Sources */,
				51C7790E24867F22004582F8 /* RiskListItemView.swift in Sources */,
				71CAB9D2248AACAD00F516A5 /* PixelPerfectLayoutConstraint.swift in Sources */,
				710021E0248EAF9A001F0B63 /* ExposureSubmissionImageCardCell.swift in Sources */,
				B14D0CDF246E976400D5BEBC /* ExposureDetectionTransaction+DidEndPrematurelyReason.swift in Sources */,
				B1D8CB2724DD44C6008C6010 /* DMTracingHistoryViewController.swift in Sources */,
				35D16DDE2567FB980069AD1B /* DynamicLegalCell.swift in Sources */,
				94B255A62551B7C800649B4C /* WarnOthersReminder.swift in Sources */,
				71FE1C69247A8FE100851FEB /* DynamicTableViewHeaderFooterView.swift in Sources */,
				B18755D124DC45CA00A9202E /* DMStoreViewController.swift in Sources */,
				353412CC2525EE4A0086D15C /* Globals.swift in Sources */,
				EB08F1872541CE5700D11FA9 /* temporary_exposure_key_signature_list.pb.swift in Sources */,
				B184A383248FFCE2007180F6 /* CodableExposureDetectionSummary.swift in Sources */,
				B111EE2C2465D9F7001AEBB4 /* String+Localization.swift in Sources */,
				01B7232B24F815B00064C0EB /* MultipleChoiceOptionView.swift in Sources */,
				351E6306256BEC8D00D89B29 /* LabeledCountriesView.swift in Sources */,
				ABD2F634254C533200DC1958 /* KeyPackageDownload.swift in Sources */,
				A1C683FC24AEC9EE00B90D12 /* DynamicTableViewTextCell.swift in Sources */,
				710224F624910661000C5DEF /* ExposureSubmissionDynamicCell.swift in Sources */,
				EEF1067A246EBF8B009DFB4E /* ResetViewController.swift in Sources */,
				01B7232724F812BC0064C0EB /* OptionGroupView.swift in Sources */,
				51CE1BBA2460AFD8002CF42A /* HomeActivateCellConfigurator.swift in Sources */,
				50E3BE5A250127DF0033E2C7 /* AppInformationDynamicAction.swift in Sources */,
				9488C3012521EE8E00504648 /* DeltaOnboardingNavigationController.swift in Sources */,
				71FE1C86247AC33D00851FEB /* ExposureSubmissionTestResultHeaderView.swift in Sources */,
				1309194F247972C40066E329 /* PrivacyProtectionViewController.swift in Sources */,
				CDCE11DB247D64D600F30825 /* NotificationSettingsOffTableViewCell.swift in Sources */,
				EB08F17C2541CE3300D11FA9 /* submission_payload.pb.swift in Sources */,
				BA6C8AEC254D65C4008344F5 /* ExposureWindow.swift in Sources */,
				51CE1B91246078B6002CF42A /* SectionSystemBackgroundDecorationView.swift in Sources */,
				EBA403A42588E6D400D1F039 /* IBPCollectionViewCompositionalLayoutInteroperability.swift in Sources */,
				AB6289D9251C833100CF61D2 /* DMDeltaOnboardingViewController.swift in Sources */,
				B112545A246F2C6500AB5036 /* ENTemporaryExposureKey+Convert.swift in Sources */,
				AB1886C4252DE1AF00D39BBE /* Logging.swift in Sources */,
				51486D9F2484FC0200FCE216 /* HomeRiskLevelCellConfigurator.swift in Sources */,
				B1E8C99D2479D4E7006DC678 /* DMSubmissionStateViewController.swift in Sources */,
				016961992540574700FF92E3 /* ExposureSubmissionTestResultViewModel.swift in Sources */,
				71FE1C8C247AC79D00851FEB /* DynamicTableViewIconCell.swift in Sources */,
				B19FD7112491A07000A9D56A /* String+SemanticVersion.swift in Sources */,
				710ABB25247514BD00948792 /* UIViewController+Segue.swift in Sources */,
				5222AA70255ED8E000F338C7 /* ExposureSubmissionTestResultConsentViewModel.swift in Sources */,
				51CE1B5524604DD2002CF42A /* HomeLayout.swift in Sources */,
				AB7E2A80255ACC06005C90F6 /* Date+Utils.swift in Sources */,
				B16457BD24DC3F4E002879EB /* DMKeysViewController.swift in Sources */,
				51D420C424583E3300AD70CA /* SettingsViewController.swift in Sources */,
				01C6AC0E252B1E990052814D /* ExposureSubmissionQRScannerViewModel.swift in Sources */,
				01909882257E675D0065D050 /* DiaryService.swift in Sources */,
				B1C7EEB024941A6B00F1F284 /* RiskConsumer.swift in Sources */,
				514C0A1A247C16D600F235F6 /* HomeInactiveRiskCellConfigurator.swift in Sources */,
				01DB708525068167008F7244 /* Calendar+GregorianLocale.swift in Sources */,
				71330E41248109F600EB10F6 /* DynamicTableViewSection.swift in Sources */,
				710ABB292475353900948792 /* DynamicTableViewModel.swift in Sources */,
				AB5F84C024FE2EB3000400D4 /* DownloadedPackagesStoreV0.swift in Sources */,
				518A69FB24687D5800444E66 /* RiskLevel.swift in Sources */,
				01734B5D255D6C4500E60A8B /* semantic_version.pb.swift in Sources */,
				EBCD2412250790F400E5574C /* ExposureSubmissionSymptomsViewController.swift in Sources */,
				AB7420B7251B69E2006666AC /* DeltaOnboardingCoordinator.swift in Sources */,
				EB873540253704D100325C6C /* UNUserNotificationCenter+DeadManSwitch.swift in Sources */,
				B1741B492462C207006275D9 /* Client.swift in Sources */,
				514C0A0624772F3400F235F6 /* HomeRiskViewConfigurator.swift in Sources */,
				71EF33DB2497F419007B7E1B /* ENANavigationFooterItem.swift in Sources */,
				710ABB1F2475115500948792 /* UITableViewController+Enum.swift in Sources */,
				51CE1B8B246078B6002CF42A /* InfoCollectionViewCell.swift in Sources */,
				01F2A543257FB90200DA96A6 /* CloseBarButtonItem.swift in Sources */,
				B14D0CDB246E968C00D5BEBC /* String+Today.swift in Sources */,
				EB08F17B2541CE3300D11FA9 /* app_features.pb.swift in Sources */,
				85142501245DA0B3009D2791 /* UIViewController+Alert.swift in Sources */,
				B103193224E18A0A00DD02EF /* DMMenuItem.swift in Sources */,
				0190B225255C423600CF4244 /* Date+Age.swift in Sources */,
				352E0F19255D537C00DC3E20 /* AppConfiguration+Validation.swift in Sources */,
				01C7665E25024A09002C9A5C /* DatePickerOptionView.swift in Sources */,
				CD99A3CA2461A47C00BF12AF /* AppStrings.swift in Sources */,
				514E81342461B97800636861 /* ExposureManager.swift in Sources */,
				71176E32248957C3004B0C9F /* AppNavigationController.swift in Sources */,
				BA6C8AC4254D650C008344F5 /* NormalizedTimePerEWToRiskLevelMapping.swift in Sources */,
				3539DAD1252B353C00489B1A /* CachedAppConfigurationMock.swift in Sources */,
				B14D0CD9246E946E00D5BEBC /* ExposureDetection.swift in Sources */,
				EBA403D12589260D00D1F039 /* ColorCompatibility.swift in Sources */,
				B161782524804AC3006E435A /* DownloadedPackagesSQLLiteStoreV1.swift in Sources */,
				01909888257E7B900065D050 /* ExposureSubmissionQRInfoViewController.swift in Sources */,
				51CE1BBF2460B222002CF42A /* HomeRiskCellConfigurator.swift in Sources */,
				BA112DF7255586E9007F5712 /* WifiOnlyHTTPClient.swift in Sources */,
				EE22DB82247FB40A001B0A71 /* ENSettingModel.swift in Sources */,
				713EA26324798F8500AB7EE8 /* ExposureDetectionHeaderCell.swift in Sources */,
				FEDCE09E9F78ABEB4AA9A484 /* ExposureDetectionExecutor.swift in Sources */,
				FEDCE50B4AC5E24D4E11AA52 /* RequiresAppDependencies.swift in Sources */,
				BA6C8AD4254D6552008344F5 /* TrlFilter.swift in Sources */,
				35327FF6256D4CE600C36A44 /* UIStackView+prune.swift in Sources */,
				01A2367A2519D1E80043D9F8 /* ExposureSubmissionWarnOthersViewModel.swift in Sources */,
				BAB1239C2572A06D00A179FB /* TanInputViewModel.swift in Sources */,
				EB3BCA882507B6C1003F27C7 /* ExposureSubmissionSymptomsOnsetViewController.swift in Sources */,
				FEDCE29E414945F14E7CE576 /* ENStateHandler+State.swift in Sources */,
				FEDCE6E2763B0BABFADF36BA /* ExposureDetectionViewController+State.swift in Sources */,
				FEDCECC1B2111AB537AEF7E5 /* HomeInteractor+State.swift in Sources */,
				EB08F1792541CE3300D11FA9 /* attenuation_duration.pb.swift in Sources */,
				B1221BE02492ECE800E6C4E4 /* CFDictionary+KeychainQuery.swift in Sources */,
				94F594622521CBF50077681B /* DeltaOnboardingV15ViewModel.swift in Sources */,
			);
			runOnlyForDeploymentPostprocessing = 0;
		};
		85D7595024570491008175F0 /* Sources */ = {
			isa = PBXSourcesBuildPhase;
			buildActionMask = 2147483647;
			files = (
				A1BABD0924A57B88000ED515 /* TemporaryExposureKeyMock.swift in Sources */,
				A1E41949249548770016E52A /* HTTPClient+SubmitTests.swift in Sources */,
				A1E41941249410AF0016E52A /* SAPDownloadedPackage+Helpers.swift in Sources */,
				016961B32549649900FF92E3 /* ExposureSubmissionTestResultViewModelTests.swift in Sources */,
				015692E424B48C3F0033F35E /* TimeInterval+Convenience.swift in Sources */,
				516E42FE24B7773E0008CC30 /* HomeLowRiskCellConfiguratorTests.swift in Sources */,
				01A1B467252E19D000841B63 /* ExposureSubmissionCoordinatorModelTests.swift in Sources */,
				B1EAEC8F247118D1003BE9A2 /* URLSession+ConvenienceTests.swift in Sources */,
				A32C046524D96348005BEA61 /* HTTPClient+PlausibeDeniabilityTests.swift in Sources */,
				A372DA4224BF3E29003248BB /* MockExposureSubmissionCoordinator.swift in Sources */,
				A1E419582495A8F90016E52A /* HTTPClient+RegistrationTokenTests.swift in Sources */,
				A1E419552495A8060016E52A /* HTTPClient+GetTestResultTests.swift in Sources */,
				01D16C5E24ED69CA007DB387 /* BackgroundAppRefreshViewModelTests.swift in Sources */,
				A14BDEC024A1AD660063E4EC /* MockExposureDetector.swift in Sources */,
				35A7F081250A7CF8005E6C33 /* KeychainHelperTests.swift in Sources */,
				014086C52589040200E9E5B2 /* DiaryEditEntriesCellModelTest.swift in Sources */,
				A3483B0B24C5EFA40037855F /* MockExposureDetectionViewControllerDelegate.swift in Sources */,
				0120ECF32587607600F78944 /* DiaryDayEntryCellModelTest.swift in Sources */,
				B1C7EE482493D97000F1F284 /* RiskProvidingConfigurationManualTriggerTests.swift in Sources */,
				B1221BE22492ED0F00E6C4E4 /* CFDictionary+KeychainQueryTests.swift in Sources */,
				A124E64A249BF4EF00E95F72 /* ExposureDetectionExecutorTests.swift in Sources */,
				AB3560A02547194C00C3F8E0 /* DeviceTimeCheckTests.swift in Sources */,
				01A1B442252DE57000841B63 /* ExposureSubmissionQRScannerViewModelTests.swift in Sources */,
				35C701F82556C01F008AEA91 /* Migration1To2Tests.swift in Sources */,
				BA92A45E255163460063B46F /* ExposureSubmissionQRScannerViewModelGuidTests.swift in Sources */,
				AB1885D825238DD100D39BBE /* OnboardingInfoViewControllerTests.swift in Sources */,
				B16177E824802F9B006E435A /* DownloadedPackagesSQLLiteStoreTests.swift in Sources */,
				B1175216248A9F9600C3325C /* ConvertingKeysTests.swift in Sources */,
				B10F9B8B249961BC00C418F4 /* DynamicTypeLabelTests.swift in Sources */,
				CD678F6F246C43FC00B6A0F8 /* MockURLSession.swift in Sources */,
				A3E851B524ADDAC000402485 /* CountdownTimerTests.swift in Sources */,
				BA9DD53F2567BDAC00C326FF /* TestResultAvailableViewModelTest.swift in Sources */,
				F2DC808E248989CE00EDC40A /* DynamicTableViewControllerRegisterCellsTests.swift in Sources */,
				EE22DB91247FB479001B0A71 /* MockStateHandlerObserverDelegate.swift in Sources */,
				B1C7EE4624938EB700F1F284 /* ExposureDetection_DidEndPrematurelyReason+ErrorHandlingTests.swift in Sources */,
				AB453F602534B04400D8339E /* ExposureManagerTests.swift in Sources */,
				B10F9B8C249961CE00C418F4 /* UIFont+DynamicTypeTests.swift in Sources */,
				01C2D4432501260D00FB23BF /* OptionGroupViewModelTests.swift in Sources */,
				BA288AF42582616E0071009A /* DiaryInfoViewModelTest.swift in Sources */,
				A173665324844F41006BE209 /* SQLiteKeyValueStoreTests.swift in Sources */,
				A1877CAB248F2532006FEFC0 /* SAPDownloadedPackageTests.swift in Sources */,
				948AFE5F2552F6F60019579A /* WarnOthersReminderTests.swift in Sources */,
				AB8BC34F2551BBE100F3B5A7 /* HourKeyPackagesDownloadTests.swift in Sources */,
				B1E23B8624FE4DD3006BCDA6 /* PublicKeyProviderTests.swift in Sources */,
				F2DC809424898CE600EDC40A /* DynamicTableViewControllerFooterTests.swift in Sources */,
				B15382E5248273F30010F007 /* MockTestStore.swift in Sources */,
				01B72BA6258360FF00A3E3BC /* DiaryDayEmptyViewModelTest.swift in Sources */,
				A32842672492359E006B1F09 /* MockExposureSubmissionNavigationControllerChild.swift in Sources */,
				F25247312484456800C5556B /* DynamicTableViewModelTests.swift in Sources */,
				B15382E7248290BB0010F007 /* AppleFilesWriterTests.swift in Sources */,
				AB1FCBD42521FC47005930BA /* ServerEnvironmentTests.swift in Sources */,
				AB039E9B2574E2080035039A /* HomeInteractorTests.swift in Sources */,
				0123D5992501385200A91838 /* ExposureSubmissionErrorTests.swift in Sources */,
				01A23685251A23740043D9F8 /* ExposureSubmissionQRInfoModelTests.swift in Sources */,
				2FD881CC2490F65C00BEC8FC /* ExposureSubmissionHotlineViewControllerTest.swift in Sources */,
				01A97DD12506768F00C07C37 /* DatePickerOptionViewModelTests.swift in Sources */,
				0177F4B125503805009DD568 /* ScanInstanceTest.swift in Sources */,
				A32CA72F24B6F2E300B1A994 /* HomeRiskCellConfiguratorTests.swift in Sources */,
				B120C7C924AFE7B800F68FF1 /* ActiveTracingTests.swift in Sources */,
				516E430224B89AED0008CC30 /* CoordinatorTests.swift in Sources */,
				01B72BC02583875600A3E3BC /* DiaryDayViewModelTest.swift in Sources */,
				9412FAFE252349EA0086E139 /* DeltaOnboardingViewControllerTests.swift in Sources */,
				B11655932491437600316087 /* RiskProvidingConfigurationTests.swift in Sources */,
				BA6C8B24254D76ED008344F5 /* ExposureWindowTestCase.swift in Sources */,
				01A97DD32506769F00C07C37 /* DatePickerDayViewModelTests.swift in Sources */,
				516E430024B777B20008CC30 /* HomeHighRiskCellConfiguratorTests.swift in Sources */,
				BA11D5BA2588D590005DCD6B /* DiaryAddAndEditEntryViewModelTest.swift in Sources */,
				F2DC809224898B1800EDC40A /* DynamicTableViewControllerHeaderTests.swift in Sources */,
				01F52FFC2552E6F600997A26 /* ENARangeTest.swift in Sources */,
				BAC0A4DE25768039002B5361 /* TanInputViewModelTests.swift in Sources */,
				B1D431C8246C69F300E728AD /* HTTPClient+ConfigurationTests.swift in Sources */,
				B15382FE248424F00010F007 /* ExposureDetectionTests.swift in Sources */,
				A372DA3F24BEF773003248BB /* ExposureSubmissionCoordinatorTests.swift in Sources */,
				CDF27BD3246ADBA70044D32B /* ExposureSubmissionServiceTests.swift in Sources */,
				01D16C6024ED6D9A007DB387 /* MockBackgroundRefreshStatusProvider.swift in Sources */,
				0120ECFE2587631200F78944 /* DiaryDayAddCellModelTest.swift in Sources */,
				2FD473BF251E0ECE000DCA40 /* EUSettingsViewControllerTests.swift in Sources */,
				356FBF49255EC27A00959346 /* CacheAppConfigMockTests.swift in Sources */,
				A372DA4124BF33F9003248BB /* MockExposureSubmissionCoordinatorDelegate.swift in Sources */,
				01CF95DD253083B2007B72F7 /* CodableExposureDetectionSummary+Helpers.swift in Sources */,
				01A1B452252DFDC400841B63 /* FakeMetadataMachineReadableObject.swift in Sources */,
				3598D99A24FE280700483F1F /* CountryTests.swift in Sources */,
				B163D1102499068D001A322C /* SettingsViewModelTests.swift in Sources */,
				A1654F0224B43E8500C0E115 /* DynamicTableViewTextViewCellTests.swift in Sources */,
				A1E419462495479D0016E52A /* HTTPClient+MockNetworkStack.swift in Sources */,
				B1CD333E24865E0000B06E9B /* TracingStatusHistoryTests.swift in Sources */,
				B1FE13ED24891D0400D012E5 /* RiskProviderTests.swift in Sources */,
				AB7420DD251B8101006666AC /* DeltaOnboardingCoordinatorTests.swift in Sources */,
				B1218920248AD79900496210 /* ClientMock.swift in Sources */,
				AB5F84BB24F92876000400D4 /* Migration0To1Tests.swift in Sources */,
				50DC527B24FEB5CA00F6D8EB /* AppInformationModelTest.swift in Sources */,
				BA8BBA08255A90690034D4BC /* WifiHTTPClientTests.swift in Sources */,
				A1BABD0E24A57CFC000ED515 /* ENTemporaryExposureKey+ProcessingTests.swift in Sources */,
				EE22DB8F247FB46C001B0A71 /* ENStateTests.swift in Sources */,
				B1DDDABC247137B000A07175 /* HTTPClientConfigurationEndpointTests.swift in Sources */,
				2FD881CE249115E700BEC8FC /* ExposureSubmissionNavigationControllerTest.swift in Sources */,
				A1E419522495A6F20016E52A /* HTTPClient+TANForExposureSubmitTests.swift in Sources */,
				015178C22507D2E50074F095 /* ExposureSubmissionSymptomsOnsetViewControllerTests.swift in Sources */,
				516E42CB24B760F50008CC30 /* HomeRiskLevelCellConfiguratorTests.swift in Sources */,
				A32842612490E2AC006B1F09 /* ExposureSubmissionWarnOthersViewControllerTests.swift in Sources */,
				AB5F84B424F8FA26000400D4 /* SerialMigratorTests.swift in Sources */,
				ABAE0A37257FA88D0030ED47 /* ContactDiaryStoreSchemaV1Tests.swift in Sources */,
				B17A44A22464906A00CB195E /* KeyTests.swift in Sources */,
				B19FD7152491A4A300A9D56A /* SAP_SemanticVersionTests.swift in Sources */,
				941F5ED02518E82800785F06 /* ENSettingEuTracingViewModelTests.swift in Sources */,
				01D16C6224ED6DB3007DB387 /* MockLowPowerModeStatusProvider.swift in Sources */,
				A1654EFF24B41FF600C0E115 /* DynamicCellTests.swift in Sources */,
				0144BDE32509288B00B0857C /* SymptomsOnsetTests.swift in Sources */,
				A124E64C249C4C9000E95F72 /* SAPDownloadedPackagesStore+Helpers.swift in Sources */,
				ABAE0A3F257FAC970030ED47 /* ContactDiaryStoreV1Tests.swift in Sources */,
				A36FACC424C5EA1500DED947 /* ExposureDetectionViewControllerTests.swift in Sources */,
				71176E2F248922B0004B0C9F /* ENAColorTests.swift in Sources */,
				014086B82588F9FD00E9E5B2 /* DiaryEditEntriesViewModelTest.swift in Sources */,
				0DF6BB9D248AE232007E8B0C /* AppUpdateCheckerHelperTests.swift in Sources */,
				A328425D248E82BC006B1F09 /* ExposureSubmissionTestResultViewControllerTests.swift in Sources */,
				BA6C8B0E254D6BF9008344F5 /* RiskCalculationTest.swift in Sources */,
				F22C6E2324917E3200712A6B /* DynamicTableViewControllerRowsTests.swift in Sources */,
				A1E4195D249818060016E52A /* RiskTests.swift in Sources */,
				B18C411D246DB30000B8D8CB /* URL+Helper.swift in Sources */,
				CDF27BD5246ADBF30044D32B /* HTTPClient+DaysAndHoursTests.swift in Sources */,
				B117909824914D77007FF821 /* StoreTests.swift in Sources */,
				F22C6E252492082B00712A6B /* DynamicTableViewSpaceCellTests.swift in Sources */,
				B1AC51D624CED8820087C35B /* DetectionModeTests.swift in Sources */,
				B1FE13FE24896EF700D012E5 /* CachedAppConfigurationTests.swift in Sources */,
				524C4292256587B900EBC3B0 /* ExposureSubmissionTestResultConsentViewModelTests.swift in Sources */,
				BA6C8B51254D80DF008344F5 /* ExposureWindowTest.swift in Sources */,
				50BD2E7724FE26F400932566 /* AppInformationImprintTest.swift in Sources */,
				AB8BC3472551B97700F3B5A7 /* DownloadedPackagesStoreErrorStub.swift in Sources */,
				50B1D6E72551621C00684C3C /* DayKeyPackageDownloadTests.swift in Sources */,
				A1E419602498243E0016E52A /* String+TodayTests.swift in Sources */,
				35853E22251DED0F008FE983 /* CachingHTTPClientMock.swift in Sources */,
				BA6C8B2B254D76F7008344F5 /* TestCasesWithConfiguration.swift in Sources */,
				2FC0356F24B342FA00E234AC /* UIViewcontroller+AlertTest.swift in Sources */,
				F2DC809024898A9400EDC40A /* DynamicTableViewControllerNumberOfRowsAndSectionsTests.swift in Sources */,
				AB5F84BD24F92E92000400D4 /* SerialMigratorFake.swift in Sources */,
			);
			runOnlyForDeploymentPostprocessing = 0;
		};
		85D7595B24570491008175F0 /* Sources */ = {
			isa = PBXSourcesBuildPhase;
			buildActionMask = 2147483647;
			files = (
				94C24B3F25304B4400F8C004 /* ENAUITestsDeltaOnboarding.swift in Sources */,
				134F0DBC247578FF00D88934 /* ENAUITestsHome.swift in Sources */,
				EB11B02A24EE7CA500143A95 /* ENAUITestsSettings.swift in Sources */,
				134F0DBD247578FF00D88934 /* ENAUITests-Extensions.swift in Sources */,
				A32842652491136E006B1F09 /* ExposureSubmissionUITests.swift in Sources */,
				948DCDC3252EFC9A00CDE020 /* ENAUITests_05_ExposureLogging.swift in Sources */,
				85D7596424570491008175F0 /* ENAUITests.swift in Sources */,
				356153AD257FA8A300F6CD4D /* AccessibilityIdentifiers.swift in Sources */,
				941B68AE253F007100DC1962 /* Int+Increment.swift in Sources */,
				52EAAB512566BB0500204373 /* ExposureSubmission+TestResult.swift in Sources */,
				13E50469248E3CD20086641C /* ENAUITestsAppInformation.swift in Sources */,
				01A1B45C252E077600841B63 /* TimeInterval+Convenience.swift in Sources */,
				130CB19C246D92F800ADE602 /* ENAUITestsOnboarding.swift in Sources */,
				13E5046B248E3DF30086641C /* AppStrings.swift in Sources */,
				A3EE6E5C249BB97500C64B61 /* UITestingParameters.swift in Sources */,
				134F0F2C2475793400D88934 /* SnapshotHelper.swift in Sources */,
			);
			runOnlyForDeploymentPostprocessing = 0;
		};
		B1FF6B662497D0B40041CF02 /* Sources */ = {
			isa = PBXSourcesBuildPhase;
			buildActionMask = 2147483647;
			files = (
				019BFC6C24C9901A0053973D /* sqlite3.c in Sources */,
			);
			runOnlyForDeploymentPostprocessing = 0;
		};
/* End PBXSourcesBuildPhase section */

/* Begin PBXTargetDependency section */
		85D7595624570491008175F0 /* PBXTargetDependency */ = {
			isa = PBXTargetDependency;
			target = 85D7593A2457048F008175F0 /* ENA */;
			targetProxy = 85D7595524570491008175F0 /* PBXContainerItemProxy */;
		};
		85D7596124570491008175F0 /* PBXTargetDependency */ = {
			isa = PBXTargetDependency;
			target = 85D7593A2457048F008175F0 /* ENA */;
			targetProxy = 85D7596024570491008175F0 /* PBXContainerItemProxy */;
		};
/* End PBXTargetDependency section */

/* Begin PBXVariantGroup section */
		01E42990251DCDC90057FCBE /* Localizable.legal.strings */ = {
			isa = PBXVariantGroup;
			children = (
				01E4298F251DCDC90057FCBE /* en */,
				01E42994251DCDCE0057FCBE /* de */,
				01E42995251DCDD10057FCBE /* tr */,
			);
			name = Localizable.legal.strings;
			sourceTree = "<group>";
		};
		13156CFF248C19D000AFC472 /* usage.html */ = {
			isa = PBXVariantGroup;
			children = (
				13156CFE248C19D000AFC472 /* de */,
				13156D00248CDECC00AFC472 /* en */,
				EEDD6DF524A4885200BC30D0 /* tr */,
				EECF5E5524BDCC3C00332B8F /* pl */,
				EECF5E5A24BDCC4D00332B8F /* ro */,
				EECF5E5F24BDCC5900332B8F /* bg */,
			);
			name = usage.html;
			sourceTree = "<group>";
		};
		71F5418A248BEDBE006DB793 /* privacy-policy.html */ = {
			isa = PBXVariantGroup;
			children = (
				71F5418B248BEDBE006DB793 /* de */,
				717D21EA248C072300D9717E /* en */,
				EEDD6DF624A4885200BC30D0 /* tr */,
				EECF5E5624BDCC3C00332B8F /* pl */,
				EECF5E5B24BDCC4D00332B8F /* ro */,
				EECF5E6024BDCC5A00332B8F /* bg */,
			);
			name = "privacy-policy.html";
			sourceTree = "<group>";
		};
		85D7594C24570491008175F0 /* LaunchScreen.storyboard */ = {
			isa = PBXVariantGroup;
			children = (
				85D7594D24570491008175F0 /* Base */,
				EEDD6DF724A4885D00BC30D0 /* tr */,
			);
			name = LaunchScreen.storyboard;
			sourceTree = "<group>";
		};
		AB8B0D3425305384009C067B /* Localizable.links.strings */ = {
			isa = PBXVariantGroup;
			children = (
				AB8B0D3C253053A1009C067B /* de */,
				AB8B0D3D253053D5009C067B /* en */,
				AB8B0D3E253053DB009C067B /* tr */,
				AB8B0D3F253053DF009C067B /* pl */,
				AB8B0D40253053E2009C067B /* ro */,
				AB8B0D41253053E5009C067B /* bg */,
			);
			name = Localizable.links.strings;
			sourceTree = "<group>";
		};
		EE26950A248FCB0300BAE234 /* InfoPlist.strings */ = {
			isa = PBXVariantGroup;
			children = (
				EE269509248FCB0300BAE234 /* de */,
				EE26950B248FCB1600BAE234 /* en */,
				EEDD6DF824A4889D00BC30D0 /* tr */,
				EECF5E5924BDCC3C00332B8F /* pl */,
				EECF5E5E24BDCC4D00332B8F /* ro */,
				EECF5E6324BDCC5A00332B8F /* bg */,
			);
			name = InfoPlist.strings;
			sourceTree = "<group>";
		};
		EE70C23A245B09E900AC9B2F /* Localizable.strings */ = {
			isa = PBXVariantGroup;
			children = (
				EE70C23B245B09E900AC9B2F /* de */,
				EE70C23C245B09E900AC9B2F /* en */,
				EEDD6DF924A488A500BC30D0 /* tr */,
				EECF5E5724BDCC3C00332B8F /* pl */,
				EECF5E5C24BDCC4D00332B8F /* ro */,
				EECF5E6124BDCC5A00332B8F /* bg */,
			);
			name = Localizable.strings;
			sourceTree = "<group>";
		};
		EE92A340245D96DA006B97B0 /* Localizable.stringsdict */ = {
			isa = PBXVariantGroup;
			children = (
				EE92A33F245D96DA006B97B0 /* de */,
				514C0A09247AEEE200F235F6 /* en */,
				EEDD6DFA24A488AD00BC30D0 /* tr */,
				EECF5E5824BDCC3C00332B8F /* pl */,
				EECF5E5D24BDCC4D00332B8F /* ro */,
				EECF5E6224BDCC5A00332B8F /* bg */,
			);
			name = Localizable.stringsdict;
			sourceTree = "<group>";
		};
/* End PBXVariantGroup section */

/* Begin XCBuildConfiguration section */
		011E4AFC2483A269002E6412 /* Community */ = {
			isa = XCBuildConfiguration;
			buildSettings = {
				ALWAYS_SEARCH_USER_PATHS = NO;
				CLANG_ANALYZER_LOCALIZABILITY_NONLOCALIZED = YES;
				CLANG_ANALYZER_NONNULL = YES;
				CLANG_ANALYZER_NUMBER_OBJECT_CONVERSION = YES_AGGRESSIVE;
				CLANG_CXX_LANGUAGE_STANDARD = "gnu++14";
				CLANG_CXX_LIBRARY = "libc++";
				CLANG_ENABLE_MODULES = YES;
				CLANG_ENABLE_OBJC_ARC = YES;
				CLANG_ENABLE_OBJC_WEAK = YES;
				CLANG_WARN_BLOCK_CAPTURE_AUTORELEASING = YES;
				CLANG_WARN_BOOL_CONVERSION = YES;
				CLANG_WARN_COMMA = YES;
				CLANG_WARN_CONSTANT_CONVERSION = YES;
				CLANG_WARN_DEPRECATED_OBJC_IMPLEMENTATIONS = YES;
				CLANG_WARN_DIRECT_OBJC_ISA_USAGE = YES_ERROR;
				CLANG_WARN_DOCUMENTATION_COMMENTS = YES;
				CLANG_WARN_EMPTY_BODY = YES;
				CLANG_WARN_ENUM_CONVERSION = YES;
				CLANG_WARN_INFINITE_RECURSION = YES;
				CLANG_WARN_INT_CONVERSION = YES;
				CLANG_WARN_NON_LITERAL_NULL_CONVERSION = YES;
				CLANG_WARN_OBJC_IMPLICIT_RETAIN_SELF = YES;
				CLANG_WARN_OBJC_LITERAL_CONVERSION = YES;
				CLANG_WARN_OBJC_ROOT_CLASS = YES_ERROR;
				CLANG_WARN_QUOTED_INCLUDE_IN_FRAMEWORK_HEADER = YES;
				CLANG_WARN_RANGE_LOOP_ANALYSIS = YES;
				CLANG_WARN_STRICT_PROTOTYPES = YES;
				CLANG_WARN_SUSPICIOUS_MOVE = YES;
				CLANG_WARN_UNGUARDED_AVAILABILITY = YES_AGGRESSIVE;
				CLANG_WARN_UNREACHABLE_CODE = YES;
				CLANG_WARN__DUPLICATE_METHOD_MATCH = YES;
				COPY_PHASE_STRIP = NO;
				DEBUG_INFORMATION_FORMAT = dwarf;
				ENABLE_STRICT_OBJC_MSGSEND = YES;
				ENABLE_TESTABILITY = YES;
				GCC_C_LANGUAGE_STANDARD = gnu11;
				GCC_DYNAMIC_NO_PIC = NO;
				GCC_NO_COMMON_BLOCKS = YES;
				GCC_OPTIMIZATION_LEVEL = 0;
				GCC_PREPROCESSOR_DEFINITIONS = (
					"DEBUG=1",
					"$(inherited)",
				);
				GCC_WARN_64_TO_32_BIT_CONVERSION = YES;
				GCC_WARN_ABOUT_RETURN_TYPE = YES_ERROR;
				GCC_WARN_UNDECLARED_SELECTOR = YES;
				GCC_WARN_UNINITIALIZED_AUTOS = YES_AGGRESSIVE;
				GCC_WARN_UNUSED_FUNCTION = YES;
				GCC_WARN_UNUSED_VARIABLE = YES;
				IPHONEOS_DEPLOYMENT_TARGET = 12.5;
				MTL_ENABLE_DEBUG_INFO = INCLUDE_SOURCE;
				MTL_FAST_MATH = YES;
				ONLY_ACTIVE_ARCH = YES;
				SDKROOT = iphoneos;
				SWIFT_ACTIVE_COMPILATION_CONDITIONS = "DEBUG COMMUNITY";
				SWIFT_OPTIMIZATION_LEVEL = "-Onone";
			};
			name = Community;
		};
		011E4AFD2483A269002E6412 /* Community */ = {
			isa = XCBuildConfiguration;
			buildSettings = {
				ASSETCATALOG_COMPILER_APPICON_NAME = AppIcon;
				CLANG_ENABLE_MODULES = YES;
				CODE_SIGN_ENTITLEMENTS = "${PROJECT}/Resources/ENACommunity.entitlements";
				CODE_SIGN_IDENTITY = "Apple Development";
				CODE_SIGN_STYLE = Automatic;
				CURRENT_PROJECT_VERSION = 0;
				DEVELOPMENT_TEAM = $IPHONE_APP_DEV_TEAM;
				GCC_PREPROCESSOR_DEFINITIONS = (
					"DEBUG=1",
					"$(inherited)",
					"SQLITE_HAS_CODEC=1",
					"DISABLE_CERTIFICATE_PINNING=1",
				);
				INFOPLIST_FILE = ENA/Resources/Info_Debug.plist;
				IPHONE_APP_CODE_SIGN_IDENTITY = "iPhone Developer";
				IPHONE_APP_DEV_TEAM = "";
				IPHONE_APP_DIST_PROF_SPECIFIER = "";
				LD_RUNPATH_SEARCH_PATHS = (
					"$(inherited)",
					"@executable_path/Frameworks",
				);
				MARKETING_VERSION = 1.11.0;
				OTHER_CFLAGS = (
					"-DSQLITE_HAS_CODEC",
					"-DSQLITE_TEMP_STORE=3",
					"-DSQLCIPHER_CRYPTO_CC",
					"-DNDEBUG",
				);
				PRODUCT_BUNDLE_IDENTIFIER = de.rki.coronawarnapp;
				PRODUCT_NAME = "$(TARGET_NAME)";
				PROVISIONING_PROFILE_SPECIFIER = "";
				SWIFT_ACTIVE_COMPILATION_CONDITIONS = COMMUNITY;
				SWIFT_OBJC_BRIDGING_HEADER = "ENA-Bridging-Header.h";
				SWIFT_OPTIMIZATION_LEVEL = "-Onone";
				SWIFT_VERSION = 5.0;
				TARGETED_DEVICE_FAMILY = 1;
			};
			name = Community;
		};
		011E4AFE2483A269002E6412 /* Community */ = {
			isa = XCBuildConfiguration;
			buildSettings = {
				ALWAYS_EMBED_SWIFT_STANDARD_LIBRARIES = YES;
				BUNDLE_LOADER = "$(TEST_HOST)";
				CLANG_ENABLE_MODULES = YES;
				CODE_SIGN_STYLE = Automatic;
				DEVELOPMENT_TEAM = 523TP53AQF;
				GCC_PREPROCESSOR_DEFINITIONS = (
					"$(inherited)",
					"SQLITE_HAS_CODEC=1",
				);
				INFOPLIST_FILE = ENATests/Info.plist;
				LD_RUNPATH_SEARCH_PATHS = (
					"$(inherited)",
					"@executable_path/Frameworks",
					"@loader_path/Frameworks",
				);
				OTHER_CFLAGS = (
					"-DSQLITE_HAS_CODEC",
					"-DSQLITE_TEMP_STORE=3",
					"-DSQLCIPHER_CRYPTO_CC",
					"-DNDEBUG",
				);
				PRODUCT_BUNDLE_IDENTIFIER = com.sap.ux.ENATests;
				PRODUCT_NAME = "$(TARGET_NAME)";
				SWIFT_OBJC_BRIDGING_HEADER = "ENATests-Bridging-Header.h";
				SWIFT_OPTIMIZATION_LEVEL = "-Onone";
				SWIFT_VERSION = 5.0;
				TARGETED_DEVICE_FAMILY = "1,2";
				TEST_HOST = "$(BUILT_PRODUCTS_DIR)/ENA.app/ENA";
			};
			name = Community;
		};
		011E4AFF2483A269002E6412 /* Community */ = {
			isa = XCBuildConfiguration;
			buildSettings = {
				ALWAYS_EMBED_SWIFT_STANDARD_LIBRARIES = YES;
				CODE_SIGN_STYLE = Automatic;
				DEVELOPMENT_TEAM = 523TP53AQF;
				INFOPLIST_FILE = ENAUITests/Info.plist;
				LD_RUNPATH_SEARCH_PATHS = (
					"$(inherited)",
					"@executable_path/Frameworks",
					"@loader_path/Frameworks",
				);
				PRODUCT_BUNDLE_IDENTIFIER = com.sap.ux.ENAUITests;
				PRODUCT_NAME = "$(TARGET_NAME)";
				PROVISIONING_PROFILE_SPECIFIER = "";
				"PROVISIONING_PROFILE_SPECIFIER[sdk=macosx*]" = "";
				SWIFT_ACTIVE_COMPILATION_CONDITIONS = "DEBUG COMMUNITY";
				SWIFT_VERSION = 5.0;
				TARGETED_DEVICE_FAMILY = "1,2";
				TEST_TARGET_NAME = ENA;
			};
			name = Community;
		};
		0140535724A0E077000A5121 /* TestFlight */ = {
			isa = XCBuildConfiguration;
			buildSettings = {
				ALWAYS_SEARCH_USER_PATHS = NO;
				CLANG_ANALYZER_LOCALIZABILITY_NONLOCALIZED = YES;
				CLANG_ANALYZER_NONNULL = YES;
				CLANG_ANALYZER_NUMBER_OBJECT_CONVERSION = YES_AGGRESSIVE;
				CLANG_CXX_LANGUAGE_STANDARD = "gnu++14";
				CLANG_CXX_LIBRARY = "libc++";
				CLANG_ENABLE_MODULES = YES;
				CLANG_ENABLE_OBJC_ARC = YES;
				CLANG_ENABLE_OBJC_WEAK = YES;
				CLANG_WARN_BLOCK_CAPTURE_AUTORELEASING = YES;
				CLANG_WARN_BOOL_CONVERSION = YES;
				CLANG_WARN_COMMA = YES;
				CLANG_WARN_CONSTANT_CONVERSION = YES;
				CLANG_WARN_DEPRECATED_OBJC_IMPLEMENTATIONS = YES;
				CLANG_WARN_DIRECT_OBJC_ISA_USAGE = YES_ERROR;
				CLANG_WARN_DOCUMENTATION_COMMENTS = YES;
				CLANG_WARN_EMPTY_BODY = YES;
				CLANG_WARN_ENUM_CONVERSION = YES;
				CLANG_WARN_INFINITE_RECURSION = YES;
				CLANG_WARN_INT_CONVERSION = YES;
				CLANG_WARN_NON_LITERAL_NULL_CONVERSION = YES;
				CLANG_WARN_OBJC_IMPLICIT_RETAIN_SELF = YES;
				CLANG_WARN_OBJC_LITERAL_CONVERSION = YES;
				CLANG_WARN_OBJC_ROOT_CLASS = YES_ERROR;
				CLANG_WARN_QUOTED_INCLUDE_IN_FRAMEWORK_HEADER = YES;
				CLANG_WARN_RANGE_LOOP_ANALYSIS = YES;
				CLANG_WARN_STRICT_PROTOTYPES = YES;
				CLANG_WARN_SUSPICIOUS_MOVE = YES;
				CLANG_WARN_UNGUARDED_AVAILABILITY = YES_AGGRESSIVE;
				CLANG_WARN_UNREACHABLE_CODE = YES;
				CLANG_WARN__DUPLICATE_METHOD_MATCH = YES;
				COPY_PHASE_STRIP = NO;
				DEBUG_INFORMATION_FORMAT = "dwarf-with-dsym";
				ENABLE_NS_ASSERTIONS = NO;
				ENABLE_STRICT_OBJC_MSGSEND = YES;
				GCC_C_LANGUAGE_STANDARD = gnu11;
				GCC_NO_COMMON_BLOCKS = YES;
				GCC_WARN_64_TO_32_BIT_CONVERSION = YES;
				GCC_WARN_ABOUT_RETURN_TYPE = YES_ERROR;
				GCC_WARN_UNDECLARED_SELECTOR = YES;
				GCC_WARN_UNINITIALIZED_AUTOS = YES_AGGRESSIVE;
				GCC_WARN_UNUSED_FUNCTION = YES;
				GCC_WARN_UNUSED_VARIABLE = YES;
				IPHONEOS_DEPLOYMENT_TARGET = 12.5;
				MTL_ENABLE_DEBUG_INFO = NO;
				MTL_FAST_MATH = YES;
				SDKROOT = iphoneos;
				SWIFT_ACTIVE_COMPILATION_CONDITIONS = "";
				SWIFT_COMPILATION_MODE = wholemodule;
				SWIFT_OPTIMIZATION_LEVEL = "-O";
				VALIDATE_PRODUCT = YES;
			};
			name = TestFlight;
		};
		0140535824A0E077000A5121 /* TestFlight */ = {
			isa = XCBuildConfiguration;
			buildSettings = {
				ASSETCATALOG_COMPILER_APPICON_NAME = AppIcon;
				CLANG_ENABLE_MODULES = YES;
				CODE_SIGN_ENTITLEMENTS = "${PROJECT}/Resources/ENA.entitlements";
				CODE_SIGN_IDENTITY = $IPHONE_APP_CODE_SIGN_IDENTITY;
				CODE_SIGN_STYLE = Manual;
				CURRENT_PROJECT_VERSION = 0;
				DEVELOPMENT_TEAM = 523TP53AQF;
				GCC_PREPROCESSOR_DEFINITIONS = "SQLITE_HAS_CODEC=1";
				INFOPLIST_FILE = ENA/Resources/Info_Testflight.plist;
				IPHONE_APP_CODE_SIGN_IDENTITY = "Apple Distribution";
				IPHONE_APP_DEV_TEAM = 523TP53AQF;
				IPHONE_APP_DIST_PROF_SPECIFIER = "match AppStore de.rki.coronawarnapp-dev";
				LD_RUNPATH_SEARCH_PATHS = (
					"$(inherited)",
					"@executable_path/Frameworks",
				);
				MARKETING_VERSION = 1.11.0;
				OTHER_CFLAGS = (
					"-DSQLITE_HAS_CODEC",
					"-DSQLITE_TEMP_STORE=3",
					"-DSQLCIPHER_CRYPTO_CC",
					"-DNDEBUG",
				);
				PRODUCT_BUNDLE_IDENTIFIER = "de.rki.coronawarnapp-dev";
				PRODUCT_NAME = "$(TARGET_NAME)";
				PROVISIONING_PROFILE_SPECIFIER = $IPHONE_APP_DIST_PROF_SPECIFIER;
				SWIFT_ACTIVE_COMPILATION_CONDITIONS = USE_DEV_PK_FOR_SIG_VERIFICATION;
				SWIFT_OBJC_BRIDGING_HEADER = "ENA-Bridging-Header.h";
				SWIFT_VERSION = 5.0;
				TARGETED_DEVICE_FAMILY = 1;
			};
			name = TestFlight;
		};
		0140535924A0E077000A5121 /* TestFlight */ = {
			isa = XCBuildConfiguration;
			buildSettings = {
				ALWAYS_EMBED_SWIFT_STANDARD_LIBRARIES = YES;
				BUNDLE_LOADER = "$(TEST_HOST)";
				CLANG_ENABLE_MODULES = YES;
				CODE_SIGN_STYLE = Manual;
				DEVELOPMENT_TEAM = 523TP53AQF;
				GCC_PREPROCESSOR_DEFINITIONS = "SQLITE_HAS_CODEC=1";
				INFOPLIST_FILE = ENATests/Info.plist;
				LD_RUNPATH_SEARCH_PATHS = (
					"$(inherited)",
					"@executable_path/Frameworks",
					"@loader_path/Frameworks",
				);
				OTHER_CFLAGS = (
					"-DSQLITE_HAS_CODEC",
					"-DSQLITE_TEMP_STORE=3",
					"-DSQLCIPHER_CRYPTO_CC",
					"-DNDEBUG",
				);
				PRODUCT_BUNDLE_IDENTIFIER = com.sap.ux.ENATests;
				PRODUCT_NAME = "$(TARGET_NAME)";
				SWIFT_OBJC_BRIDGING_HEADER = "ENATests-Bridging-Header.h";
				SWIFT_VERSION = 5.0;
				TARGETED_DEVICE_FAMILY = "1,2";
				TEST_HOST = "$(BUILT_PRODUCTS_DIR)/ENA.app/ENA";
			};
			name = TestFlight;
		};
		0140535A24A0E077000A5121 /* TestFlight */ = {
			isa = XCBuildConfiguration;
			buildSettings = {
				ALWAYS_EMBED_SWIFT_STANDARD_LIBRARIES = YES;
				CODE_SIGN_STYLE = Manual;
				DEVELOPMENT_TEAM = 523TP53AQF;
				INFOPLIST_FILE = ENAUITests/Info.plist;
				LD_RUNPATH_SEARCH_PATHS = (
					"$(inherited)",
					"@executable_path/Frameworks",
					"@loader_path/Frameworks",
				);
				PRODUCT_BUNDLE_IDENTIFIER = com.sap.ux.ENAUITests;
				PRODUCT_NAME = "$(TARGET_NAME)";
				PROVISIONING_PROFILE_SPECIFIER = "";
				"PROVISIONING_PROFILE_SPECIFIER[sdk=macosx*]" = "";
				SWIFT_VERSION = 5.0;
				TARGETED_DEVICE_FAMILY = "1,2";
				TEST_TARGET_NAME = ENA;
			};
			name = TestFlight;
		};
		019BFC6324C988F90053973D /* TestFlight */ = {
			isa = XCBuildConfiguration;
			buildSettings = {
				CODE_SIGNING_ALLOWED = NO;
				CODE_SIGNING_REQUIRED = NO;
				CODE_SIGN_STYLE = Manual;
				DEFINES_MODULE = YES;
				DYLIB_INSTALL_NAME_BASE = "@rpath";
				GCC_PREPROCESSOR_DEFINITIONS = "SQLITE_HAS_CODEC=1";
				INFOPLIST_FILE = CWASQLite/Info.plist;
				LD_RUNPATH_SEARCH_PATHS = (
					"$(inherited)",
					"@executable_path/Frameworks",
					"@loader_path/Frameworks",
				);
				OTHER_CFLAGS = (
					"-DSQLITE_TEMP_STORE=3",
					"-DSQLCIPHER_CRYPTO_CC",
					"-DNDEBUG",
					"-DSQLITE_HAS_CODEC",
				);
				PRODUCT_BUNDLE_IDENTIFIER = de.rki.coronawarnapp.sqlite;
				PRODUCT_NAME = CWASQLite;
				PROVISIONING_PROFILE_SPECIFIER = "";
				SKIP_INSTALL = YES;
				SWIFT_VERSION = 5.0;
				VERSIONING_SYSTEM = "apple-generic";
			};
			name = TestFlight;
		};
		01D1BEB124F7F41200D11B9A /* AdHoc */ = {
			isa = XCBuildConfiguration;
			buildSettings = {
				ALWAYS_SEARCH_USER_PATHS = NO;
				CLANG_ANALYZER_LOCALIZABILITY_NONLOCALIZED = YES;
				CLANG_ANALYZER_NONNULL = YES;
				CLANG_ANALYZER_NUMBER_OBJECT_CONVERSION = YES_AGGRESSIVE;
				CLANG_CXX_LANGUAGE_STANDARD = "gnu++14";
				CLANG_CXX_LIBRARY = "libc++";
				CLANG_ENABLE_MODULES = YES;
				CLANG_ENABLE_OBJC_ARC = YES;
				CLANG_ENABLE_OBJC_WEAK = YES;
				CLANG_WARN_BLOCK_CAPTURE_AUTORELEASING = YES;
				CLANG_WARN_BOOL_CONVERSION = YES;
				CLANG_WARN_COMMA = YES;
				CLANG_WARN_CONSTANT_CONVERSION = YES;
				CLANG_WARN_DEPRECATED_OBJC_IMPLEMENTATIONS = YES;
				CLANG_WARN_DIRECT_OBJC_ISA_USAGE = YES_ERROR;
				CLANG_WARN_DOCUMENTATION_COMMENTS = YES;
				CLANG_WARN_EMPTY_BODY = YES;
				CLANG_WARN_ENUM_CONVERSION = YES;
				CLANG_WARN_INFINITE_RECURSION = YES;
				CLANG_WARN_INT_CONVERSION = YES;
				CLANG_WARN_NON_LITERAL_NULL_CONVERSION = YES;
				CLANG_WARN_OBJC_IMPLICIT_RETAIN_SELF = YES;
				CLANG_WARN_OBJC_LITERAL_CONVERSION = YES;
				CLANG_WARN_OBJC_ROOT_CLASS = YES_ERROR;
				CLANG_WARN_QUOTED_INCLUDE_IN_FRAMEWORK_HEADER = YES;
				CLANG_WARN_RANGE_LOOP_ANALYSIS = YES;
				CLANG_WARN_STRICT_PROTOTYPES = YES;
				CLANG_WARN_SUSPICIOUS_MOVE = YES;
				CLANG_WARN_UNGUARDED_AVAILABILITY = YES_AGGRESSIVE;
				CLANG_WARN_UNREACHABLE_CODE = YES;
				CLANG_WARN__DUPLICATE_METHOD_MATCH = YES;
				COPY_PHASE_STRIP = NO;
				DEBUG_INFORMATION_FORMAT = "dwarf-with-dsym";
				ENABLE_NS_ASSERTIONS = NO;
				ENABLE_STRICT_OBJC_MSGSEND = YES;
				GCC_C_LANGUAGE_STANDARD = gnu11;
				GCC_NO_COMMON_BLOCKS = YES;
				GCC_WARN_64_TO_32_BIT_CONVERSION = YES;
				GCC_WARN_ABOUT_RETURN_TYPE = YES_ERROR;
				GCC_WARN_UNDECLARED_SELECTOR = YES;
				GCC_WARN_UNINITIALIZED_AUTOS = YES_AGGRESSIVE;
				GCC_WARN_UNUSED_FUNCTION = YES;
				GCC_WARN_UNUSED_VARIABLE = YES;
				IPHONEOS_DEPLOYMENT_TARGET = 12.5;
				MTL_ENABLE_DEBUG_INFO = NO;
				MTL_FAST_MATH = YES;
				SDKROOT = iphoneos;
				SWIFT_ACTIVE_COMPILATION_CONDITIONS = ADHOC;
				SWIFT_COMPILATION_MODE = wholemodule;
				SWIFT_OPTIMIZATION_LEVEL = "-O";
				VALIDATE_PRODUCT = YES;
			};
			name = AdHoc;
		};
		01D1BEB224F7F41200D11B9A /* AdHoc */ = {
			isa = XCBuildConfiguration;
			buildSettings = {
				ASSETCATALOG_COMPILER_APPICON_NAME = AppIcon;
				CLANG_ENABLE_MODULES = YES;
				CODE_SIGN_ENTITLEMENTS = "${PROJECT}/Resources/ENA.entitlements";
				CODE_SIGN_IDENTITY = $IPHONE_APP_CODE_SIGN_IDENTITY;
				CODE_SIGN_STYLE = Manual;
				CURRENT_PROJECT_VERSION = 0;
				DEVELOPMENT_TEAM = 523TP53AQF;
				GCC_PREPROCESSOR_DEFINITIONS = "SQLITE_HAS_CODEC=1";
				INFOPLIST_FILE = ENA/Resources/Info_Testflight.plist;
				IPHONE_APP_CODE_SIGN_IDENTITY = "Apple Distribution";
				IPHONE_APP_DEV_TEAM = 523TP53AQF;
				IPHONE_APP_DIST_PROF_SPECIFIER = "match AdHoc de.rki.coronawarnapp-dev";
				LD_RUNPATH_SEARCH_PATHS = (
					"$(inherited)",
					"@executable_path/Frameworks",
				);
				MARKETING_VERSION = 1.11.0;
				OTHER_CFLAGS = (
					"-DSQLITE_HAS_CODEC",
					"-DSQLITE_TEMP_STORE=3",
					"-DSQLCIPHER_CRYPTO_CC",
					"-DNDEBUG",
				);
				PRODUCT_BUNDLE_IDENTIFIER = "de.rki.coronawarnapp-dev";
				PRODUCT_NAME = "$(TARGET_NAME)";
				PROVISIONING_PROFILE_SPECIFIER = $IPHONE_APP_DIST_PROF_SPECIFIER;
				SWIFT_ACTIVE_COMPILATION_CONDITIONS = "APP_STORE USE_DEV_PK_FOR_SIG_VERIFICATION";
				SWIFT_OBJC_BRIDGING_HEADER = "ENA-Bridging-Header.h";
				SWIFT_VERSION = 5.0;
				TARGETED_DEVICE_FAMILY = 1;
			};
			name = AdHoc;
		};
		01D1BEB324F7F41200D11B9A /* AdHoc */ = {
			isa = XCBuildConfiguration;
			buildSettings = {
				ALWAYS_EMBED_SWIFT_STANDARD_LIBRARIES = YES;
				BUNDLE_LOADER = "$(TEST_HOST)";
				CLANG_ENABLE_MODULES = YES;
				CODE_SIGN_STYLE = Manual;
				DEVELOPMENT_TEAM = 523TP53AQF;
				GCC_PREPROCESSOR_DEFINITIONS = "SQLITE_HAS_CODEC=1";
				INFOPLIST_FILE = ENATests/Info.plist;
				LD_RUNPATH_SEARCH_PATHS = (
					"$(inherited)",
					"@executable_path/Frameworks",
					"@loader_path/Frameworks",
				);
				OTHER_CFLAGS = (
					"-DSQLITE_HAS_CODEC",
					"-DSQLITE_TEMP_STORE=3",
					"-DSQLCIPHER_CRYPTO_CC",
					"-DNDEBUG",
				);
				PRODUCT_BUNDLE_IDENTIFIER = com.sap.ux.ENATests;
				PRODUCT_NAME = "$(TARGET_NAME)";
				SWIFT_OBJC_BRIDGING_HEADER = "ENATests-Bridging-Header.h";
				SWIFT_VERSION = 5.0;
				TARGETED_DEVICE_FAMILY = "1,2";
				TEST_HOST = "$(BUILT_PRODUCTS_DIR)/ENA.app/ENA";
			};
			name = AdHoc;
		};
		01D1BEB424F7F41200D11B9A /* AdHoc */ = {
			isa = XCBuildConfiguration;
			buildSettings = {
				ALWAYS_EMBED_SWIFT_STANDARD_LIBRARIES = YES;
				CODE_SIGN_STYLE = Manual;
				DEVELOPMENT_TEAM = 523TP53AQF;
				INFOPLIST_FILE = ENAUITests/Info.plist;
				LD_RUNPATH_SEARCH_PATHS = (
					"$(inherited)",
					"@executable_path/Frameworks",
					"@loader_path/Frameworks",
				);
				PRODUCT_BUNDLE_IDENTIFIER = com.sap.ux.ENAUITests;
				PRODUCT_NAME = "$(TARGET_NAME)";
				PROVISIONING_PROFILE_SPECIFIER = "";
				"PROVISIONING_PROFILE_SPECIFIER[sdk=macosx*]" = "";
				SWIFT_VERSION = 5.0;
				TARGETED_DEVICE_FAMILY = "1,2";
				TEST_TARGET_NAME = ENA;
			};
			name = AdHoc;
		};
		01D1BEB524F7F41200D11B9A /* AdHoc */ = {
			isa = XCBuildConfiguration;
			buildSettings = {
				CODE_SIGNING_ALLOWED = NO;
				CODE_SIGNING_REQUIRED = NO;
				CODE_SIGN_STYLE = Manual;
				DEFINES_MODULE = YES;
				DYLIB_INSTALL_NAME_BASE = "@rpath";
				GCC_PREPROCESSOR_DEFINITIONS = "SQLITE_HAS_CODEC=1";
				INFOPLIST_FILE = CWASQLite/Info.plist;
				LD_RUNPATH_SEARCH_PATHS = (
					"$(inherited)",
					"@executable_path/Frameworks",
					"@loader_path/Frameworks",
				);
				OTHER_CFLAGS = (
					"-DSQLITE_TEMP_STORE=3",
					"-DSQLCIPHER_CRYPTO_CC",
					"-DNDEBUG",
					"-DSQLITE_HAS_CODEC",
				);
				PRODUCT_BUNDLE_IDENTIFIER = de.rki.coronawarnapp.sqlite;
				PRODUCT_NAME = CWASQLite;
				PROVISIONING_PROFILE_SPECIFIER = "";
				SKIP_INSTALL = YES;
				SWIFT_VERSION = 5.0;
				VERSIONING_SYSTEM = "apple-generic";
			};
			name = AdHoc;
		};
		85D7596624570491008175F0 /* Debug */ = {
			isa = XCBuildConfiguration;
			buildSettings = {
				ALWAYS_SEARCH_USER_PATHS = NO;
				CLANG_ANALYZER_LOCALIZABILITY_NONLOCALIZED = YES;
				CLANG_ANALYZER_NONNULL = YES;
				CLANG_ANALYZER_NUMBER_OBJECT_CONVERSION = YES_AGGRESSIVE;
				CLANG_CXX_LANGUAGE_STANDARD = "gnu++14";
				CLANG_CXX_LIBRARY = "libc++";
				CLANG_ENABLE_MODULES = YES;
				CLANG_ENABLE_OBJC_ARC = YES;
				CLANG_ENABLE_OBJC_WEAK = YES;
				CLANG_WARN_BLOCK_CAPTURE_AUTORELEASING = YES;
				CLANG_WARN_BOOL_CONVERSION = YES;
				CLANG_WARN_COMMA = YES;
				CLANG_WARN_CONSTANT_CONVERSION = YES;
				CLANG_WARN_DEPRECATED_OBJC_IMPLEMENTATIONS = YES;
				CLANG_WARN_DIRECT_OBJC_ISA_USAGE = YES_ERROR;
				CLANG_WARN_DOCUMENTATION_COMMENTS = YES;
				CLANG_WARN_EMPTY_BODY = YES;
				CLANG_WARN_ENUM_CONVERSION = YES;
				CLANG_WARN_INFINITE_RECURSION = YES;
				CLANG_WARN_INT_CONVERSION = YES;
				CLANG_WARN_NON_LITERAL_NULL_CONVERSION = YES;
				CLANG_WARN_OBJC_IMPLICIT_RETAIN_SELF = YES;
				CLANG_WARN_OBJC_LITERAL_CONVERSION = YES;
				CLANG_WARN_OBJC_ROOT_CLASS = YES_ERROR;
				CLANG_WARN_QUOTED_INCLUDE_IN_FRAMEWORK_HEADER = YES;
				CLANG_WARN_RANGE_LOOP_ANALYSIS = YES;
				CLANG_WARN_STRICT_PROTOTYPES = YES;
				CLANG_WARN_SUSPICIOUS_MOVE = YES;
				CLANG_WARN_UNGUARDED_AVAILABILITY = YES_AGGRESSIVE;
				CLANG_WARN_UNREACHABLE_CODE = YES;
				CLANG_WARN__DUPLICATE_METHOD_MATCH = YES;
				COPY_PHASE_STRIP = NO;
				DEBUG_INFORMATION_FORMAT = dwarf;
				ENABLE_STRICT_OBJC_MSGSEND = YES;
				ENABLE_TESTABILITY = YES;
				GCC_C_LANGUAGE_STANDARD = gnu11;
				GCC_DYNAMIC_NO_PIC = NO;
				GCC_NO_COMMON_BLOCKS = YES;
				GCC_OPTIMIZATION_LEVEL = 0;
				GCC_PREPROCESSOR_DEFINITIONS = (
					"DEBUG=1",
					"$(inherited)",
				);
				GCC_WARN_64_TO_32_BIT_CONVERSION = YES;
				GCC_WARN_ABOUT_RETURN_TYPE = YES_ERROR;
				GCC_WARN_UNDECLARED_SELECTOR = YES;
				GCC_WARN_UNINITIALIZED_AUTOS = YES_AGGRESSIVE;
				GCC_WARN_UNUSED_FUNCTION = YES;
				GCC_WARN_UNUSED_VARIABLE = YES;
				IPHONEOS_DEPLOYMENT_TARGET = 12.5;
				MTL_ENABLE_DEBUG_INFO = INCLUDE_SOURCE;
				MTL_FAST_MATH = YES;
				ONLY_ACTIVE_ARCH = YES;
				SDKROOT = iphoneos;
				SWIFT_ACTIVE_COMPILATION_CONDITIONS = DEBUG;
				SWIFT_OPTIMIZATION_LEVEL = "-Onone";
			};
			name = Debug;
		};
		85D7596724570491008175F0 /* Release */ = {
			isa = XCBuildConfiguration;
			buildSettings = {
				ALWAYS_SEARCH_USER_PATHS = NO;
				CLANG_ANALYZER_LOCALIZABILITY_NONLOCALIZED = YES;
				CLANG_ANALYZER_NONNULL = YES;
				CLANG_ANALYZER_NUMBER_OBJECT_CONVERSION = YES_AGGRESSIVE;
				CLANG_CXX_LANGUAGE_STANDARD = "gnu++14";
				CLANG_CXX_LIBRARY = "libc++";
				CLANG_ENABLE_MODULES = YES;
				CLANG_ENABLE_OBJC_ARC = YES;
				CLANG_ENABLE_OBJC_WEAK = YES;
				CLANG_WARN_BLOCK_CAPTURE_AUTORELEASING = YES;
				CLANG_WARN_BOOL_CONVERSION = YES;
				CLANG_WARN_COMMA = YES;
				CLANG_WARN_CONSTANT_CONVERSION = YES;
				CLANG_WARN_DEPRECATED_OBJC_IMPLEMENTATIONS = YES;
				CLANG_WARN_DIRECT_OBJC_ISA_USAGE = YES_ERROR;
				CLANG_WARN_DOCUMENTATION_COMMENTS = YES;
				CLANG_WARN_EMPTY_BODY = YES;
				CLANG_WARN_ENUM_CONVERSION = YES;
				CLANG_WARN_INFINITE_RECURSION = YES;
				CLANG_WARN_INT_CONVERSION = YES;
				CLANG_WARN_NON_LITERAL_NULL_CONVERSION = YES;
				CLANG_WARN_OBJC_IMPLICIT_RETAIN_SELF = YES;
				CLANG_WARN_OBJC_LITERAL_CONVERSION = YES;
				CLANG_WARN_OBJC_ROOT_CLASS = YES_ERROR;
				CLANG_WARN_QUOTED_INCLUDE_IN_FRAMEWORK_HEADER = YES;
				CLANG_WARN_RANGE_LOOP_ANALYSIS = YES;
				CLANG_WARN_STRICT_PROTOTYPES = YES;
				CLANG_WARN_SUSPICIOUS_MOVE = YES;
				CLANG_WARN_UNGUARDED_AVAILABILITY = YES_AGGRESSIVE;
				CLANG_WARN_UNREACHABLE_CODE = YES;
				CLANG_WARN__DUPLICATE_METHOD_MATCH = YES;
				COPY_PHASE_STRIP = NO;
				DEBUG_INFORMATION_FORMAT = "dwarf-with-dsym";
				ENABLE_NS_ASSERTIONS = NO;
				ENABLE_STRICT_OBJC_MSGSEND = YES;
				GCC_C_LANGUAGE_STANDARD = gnu11;
				GCC_NO_COMMON_BLOCKS = YES;
				GCC_WARN_64_TO_32_BIT_CONVERSION = YES;
				GCC_WARN_ABOUT_RETURN_TYPE = YES_ERROR;
				GCC_WARN_UNDECLARED_SELECTOR = YES;
				GCC_WARN_UNINITIALIZED_AUTOS = YES_AGGRESSIVE;
				GCC_WARN_UNUSED_FUNCTION = YES;
				GCC_WARN_UNUSED_VARIABLE = YES;
				IPHONEOS_DEPLOYMENT_TARGET = 12.5;
				MTL_ENABLE_DEBUG_INFO = NO;
				MTL_FAST_MATH = YES;
				SDKROOT = iphoneos;
				SWIFT_ACTIVE_COMPILATION_CONDITIONS = RELEASE;
				SWIFT_COMPILATION_MODE = wholemodule;
				SWIFT_OPTIMIZATION_LEVEL = "-O";
				VALIDATE_PRODUCT = YES;
			};
			name = Release;
		};
		85D7596924570491008175F0 /* Debug */ = {
			isa = XCBuildConfiguration;
			buildSettings = {
				ASSETCATALOG_COMPILER_APPICON_NAME = AppIcon;
				CLANG_ENABLE_MODULES = YES;
				CODE_SIGN_ENTITLEMENTS = "${PROJECT}/Resources/ENATest.entitlements";
				CODE_SIGN_IDENTITY = $IPHONE_APP_CODE_SIGN_IDENTITY;
				CODE_SIGN_STYLE = Manual;
				CURRENT_PROJECT_VERSION = 0;
				DEVELOPMENT_TEAM = 523TP53AQF;
				GCC_PREPROCESSOR_DEFINITIONS = (
					"DEBUG=1",
					"$(inherited)",
					"SQLITE_HAS_CODEC=1",
				);
				INFOPLIST_FILE = ENA/Resources/Info_Debug.plist;
				IPHONE_APP_CODE_SIGN_IDENTITY = "iPhone Developer";
				IPHONE_APP_DEV_TEAM = 523TP53AQF;
				IPHONE_APP_DIST_PROF_SPECIFIER = "523TP53AQF/Corona-Warn-App-Dev1";
				LD_RUNPATH_SEARCH_PATHS = (
					"$(inherited)",
					"@executable_path/Frameworks",
				);
				MARKETING_VERSION = 1.11.0;
				OTHER_CFLAGS = (
					"-DSQLITE_HAS_CODEC",
					"-DSQLITE_TEMP_STORE=3",
					"-DSQLCIPHER_CRYPTO_CC",
					"-DNDEBUG",
				);
				PRODUCT_BUNDLE_IDENTIFIER = "de.rki.coronawarnapp-dev";
				PRODUCT_NAME = "$(TARGET_NAME)";
				PROVISIONING_PROFILE_SPECIFIER = $IPHONE_APP_DIST_PROF_SPECIFIER;
				SWIFT_ACTIVE_COMPILATION_CONDITIONS = "$(inherited) USE_DEV_PK_FOR_SIG_VERIFICATION DISABLE_CERTIFICATE_PINNING";
				SWIFT_OBJC_BRIDGING_HEADER = "ENA-Bridging-Header.h";
				SWIFT_OPTIMIZATION_LEVEL = "-Onone";
				SWIFT_VERSION = 5.0;
				TARGETED_DEVICE_FAMILY = 1;
			};
			name = Debug;
		};
		85D7596A24570491008175F0 /* Release */ = {
			isa = XCBuildConfiguration;
			buildSettings = {
				ASSETCATALOG_COMPILER_APPICON_NAME = AppIcon;
				CLANG_ENABLE_MODULES = YES;
				CODE_SIGN_ENTITLEMENTS = "${PROJECT}/Resources/ENA.entitlements";
				CODE_SIGN_IDENTITY = $IPHONE_APP_CODE_SIGN_IDENTITY;
				CODE_SIGN_STYLE = Manual;
				CURRENT_PROJECT_VERSION = 0;
				GCC_PREPROCESSOR_DEFINITIONS = "SQLITE_HAS_CODEC=1";
				INFOPLIST_FILE = ENA/Resources/Info.plist;
				IPHONE_APP_CODE_SIGN_IDENTITY = "iPhone Developer";
				IPHONE_APP_DEV_TEAM = 523TP53AQF;
				IPHONE_APP_DIST_PROF_SPECIFIER = "523TP53AQF/Corona-Warn-App";
				LD_RUNPATH_SEARCH_PATHS = (
					"$(inherited)",
					"@executable_path/Frameworks",
				);
				MARKETING_VERSION = 1.11.0;
				OTHER_CFLAGS = (
					"-DSQLITE_HAS_CODEC",
					"-DSQLITE_TEMP_STORE=3",
					"-DSQLCIPHER_CRYPTO_CC",
					"-DNDEBUG",
				);
				PRODUCT_BUNDLE_IDENTIFIER = de.rki.coronawarnapp;
				PRODUCT_NAME = "$(TARGET_NAME)";
				PROVISIONING_PROFILE_SPECIFIER = $IPHONE_APP_DIST_PROF_SPECIFIER;
				SWIFT_OBJC_BRIDGING_HEADER = "ENA-Bridging-Header.h";
				SWIFT_VERSION = 5.0;
				TARGETED_DEVICE_FAMILY = 1;
			};
			name = Release;
		};
		85D7596C24570491008175F0 /* Debug */ = {
			isa = XCBuildConfiguration;
			buildSettings = {
				ALWAYS_EMBED_SWIFT_STANDARD_LIBRARIES = YES;
				BUNDLE_LOADER = "$(TEST_HOST)";
				CLANG_ENABLE_MODULES = YES;
				CODE_SIGN_STYLE = Automatic;
				DEVELOPMENT_TEAM = 523TP53AQF;
				GCC_PREPROCESSOR_DEFINITIONS = (
					"$(inherited)",
					"SQLITE_HAS_CODEC=1",
				);
				INFOPLIST_FILE = ENATests/Info.plist;
				LD_RUNPATH_SEARCH_PATHS = (
					"$(inherited)",
					"@executable_path/Frameworks",
					"@loader_path/Frameworks",
				);
				OTHER_CFLAGS = (
					"-DSQLITE_HAS_CODEC",
					"-DSQLITE_TEMP_STORE=3",
					"-DSQLCIPHER_CRYPTO_CC",
					"-DNDEBUG",
				);
				PRODUCT_BUNDLE_IDENTIFIER = com.sap.ux.ENATests;
				PRODUCT_NAME = "$(TARGET_NAME)";
				SWIFT_OBJC_BRIDGING_HEADER = "ENATests-Bridging-Header.h";
				SWIFT_OPTIMIZATION_LEVEL = "-Onone";
				SWIFT_VERSION = 5.0;
				TARGETED_DEVICE_FAMILY = "1,2";
				TEST_HOST = "$(BUILT_PRODUCTS_DIR)/ENA.app/ENA";
			};
			name = Debug;
		};
		85D7596D24570491008175F0 /* Release */ = {
			isa = XCBuildConfiguration;
			buildSettings = {
				ALWAYS_EMBED_SWIFT_STANDARD_LIBRARIES = YES;
				BUNDLE_LOADER = "$(TEST_HOST)";
				CLANG_ENABLE_MODULES = YES;
				CODE_SIGN_STYLE = Automatic;
				DEVELOPMENT_TEAM = 523TP53AQF;
				GCC_PREPROCESSOR_DEFINITIONS = "SQLITE_HAS_CODEC=1";
				INFOPLIST_FILE = ENATests/Info.plist;
				LD_RUNPATH_SEARCH_PATHS = (
					"$(inherited)",
					"@executable_path/Frameworks",
					"@loader_path/Frameworks",
				);
				OTHER_CFLAGS = (
					"-DSQLITE_HAS_CODEC",
					"-DSQLITE_TEMP_STORE=3",
					"-DSQLCIPHER_CRYPTO_CC",
					"-DNDEBUG",
				);
				PRODUCT_BUNDLE_IDENTIFIER = com.sap.ux.ENATests;
				PRODUCT_NAME = "$(TARGET_NAME)";
				SWIFT_OBJC_BRIDGING_HEADER = "ENATests-Bridging-Header.h";
				SWIFT_VERSION = 5.0;
				TARGETED_DEVICE_FAMILY = "1,2";
				TEST_HOST = "$(BUILT_PRODUCTS_DIR)/ENA.app/ENA";
			};
			name = Release;
		};
		85D7596F24570491008175F0 /* Debug */ = {
			isa = XCBuildConfiguration;
			buildSettings = {
				ALWAYS_EMBED_SWIFT_STANDARD_LIBRARIES = YES;
				CODE_SIGN_STYLE = Automatic;
				DEVELOPMENT_TEAM = 523TP53AQF;
				INFOPLIST_FILE = ENAUITests/Info.plist;
				LD_RUNPATH_SEARCH_PATHS = (
					"$(inherited)",
					"@executable_path/Frameworks",
					"@loader_path/Frameworks",
				);
				PRODUCT_BUNDLE_IDENTIFIER = com.sap.ux.ENAUITests;
				PRODUCT_NAME = "$(TARGET_NAME)";
				PROVISIONING_PROFILE_SPECIFIER = "";
				"PROVISIONING_PROFILE_SPECIFIER[sdk=macosx*]" = "";
				SWIFT_ACTIVE_COMPILATION_CONDITIONS = DEBUG;
				SWIFT_VERSION = 5.0;
				TARGETED_DEVICE_FAMILY = "1,2";
				TEST_TARGET_NAME = ENA;
			};
			name = Debug;
		};
		85D7597024570491008175F0 /* Release */ = {
			isa = XCBuildConfiguration;
			buildSettings = {
				ALWAYS_EMBED_SWIFT_STANDARD_LIBRARIES = YES;
				CODE_SIGN_STYLE = Automatic;
				DEVELOPMENT_TEAM = 523TP53AQF;
				INFOPLIST_FILE = ENAUITests/Info.plist;
				LD_RUNPATH_SEARCH_PATHS = (
					"$(inherited)",
					"@executable_path/Frameworks",
					"@loader_path/Frameworks",
				);
				PRODUCT_BUNDLE_IDENTIFIER = com.sap.ux.ENAUITests;
				PRODUCT_NAME = "$(TARGET_NAME)";
				PROVISIONING_PROFILE_SPECIFIER = "";
				"PROVISIONING_PROFILE_SPECIFIER[sdk=macosx*]" = "";
				SWIFT_VERSION = 5.0;
				TARGETED_DEVICE_FAMILY = "1,2";
				TEST_TARGET_NAME = ENA;
			};
			name = Release;
		};
		B1FF6B6F2497D0B50041CF02 /* Debug */ = {
			isa = XCBuildConfiguration;
			buildSettings = {
				CODE_SIGNING_ALLOWED = NO;
				CODE_SIGNING_REQUIRED = NO;
				CODE_SIGN_IDENTITY = "";
				"CODE_SIGN_IDENTITY[sdk=macosx*]" = "Apple Development";
				CODE_SIGN_STYLE = Manual;
				CURRENT_PROJECT_VERSION = 0;
				DEFINES_MODULE = YES;
				DEVELOPMENT_TEAM = "";
				DYLIB_COMPATIBILITY_VERSION = 1;
				DYLIB_CURRENT_VERSION = 1;
				DYLIB_INSTALL_NAME_BASE = "@rpath";
				GCC_PREPROCESSOR_DEFINITIONS = (
					"DISABLE_CERTIFICATE_PINNING=1",
					"SQLITE_HAS_CODEC=1",
					"DEBUG=1",
				);
				"GCC_PREPROCESSOR_DEFINITIONS_NOT_USED_IN_PRECOMPS[arch=*]" = "";
				INFOPLIST_FILE = CWASQLite/Info.plist;
				INSTALL_PATH = "$(LOCAL_LIBRARY_DIR)/Frameworks";
				LD_RUNPATH_SEARCH_PATHS = (
					"$(inherited)",
					"@executable_path/Frameworks",
					"@loader_path/Frameworks",
				);
				OTHER_CFLAGS = (
					"-DSQLITE_TEMP_STORE=3",
					"-DSQLCIPHER_CRYPTO_CC",
					"-DNDEBUG",
					"-DSQLITE_HAS_CODEC",
				);
				PRODUCT_BUNDLE_IDENTIFIER = de.rki.coronawarnapp.sqlite;
				PRODUCT_NAME = "$(TARGET_NAME:c99extidentifier)";
				PROVISIONING_PROFILE_SPECIFIER = "";
				"PROVISIONING_PROFILE_SPECIFIER[sdk=macosx*]" = "";
				SKIP_INSTALL = YES;
				SUPPORTS_MACCATALYST = NO;
				SWIFT_VERSION = 5.0;
				TARGETED_DEVICE_FAMILY = 1;
				VERSIONING_SYSTEM = "apple-generic";
				VERSION_INFO_PREFIX = "";
			};
			name = Debug;
		};
		B1FF6B702497D0B50041CF02 /* Community */ = {
			isa = XCBuildConfiguration;
			buildSettings = {
				CODE_SIGNING_ALLOWED = NO;
				CODE_SIGNING_REQUIRED = NO;
				CODE_SIGN_STYLE = Manual;
				CURRENT_PROJECT_VERSION = 0;
				DEFINES_MODULE = YES;
				DEVELOPMENT_TEAM = "";
				DYLIB_COMPATIBILITY_VERSION = 1;
				DYLIB_CURRENT_VERSION = 1;
				DYLIB_INSTALL_NAME_BASE = "@rpath";
				GCC_PREPROCESSOR_DEFINITIONS = (
					"DISABLE_CERTIFICATE_PINNING=1",
					"SQLITE_HAS_CODEC=1",
					"DEBUG=1",
				);
				INFOPLIST_FILE = CWASQLite/Info.plist;
				INSTALL_PATH = "$(LOCAL_LIBRARY_DIR)/Frameworks";
				LD_RUNPATH_SEARCH_PATHS = (
					"$(inherited)",
					"@executable_path/Frameworks",
					"@loader_path/Frameworks",
				);
				OTHER_CFLAGS = (
					"-DSQLITE_TEMP_STORE=3",
					"-DSQLCIPHER_CRYPTO_CC",
					"-DNDEBUG",
					"-DSQLITE_HAS_CODEC",
				);
				PRODUCT_BUNDLE_IDENTIFIER = de.rki.coronawarnapp.sqlite;
				PRODUCT_NAME = "$(TARGET_NAME:c99extidentifier)";
				PROVISIONING_PROFILE_SPECIFIER = "";
				"PROVISIONING_PROFILE_SPECIFIER[sdk=macosx*]" = "";
				SKIP_INSTALL = YES;
				SUPPORTS_MACCATALYST = NO;
				SWIFT_VERSION = 5.0;
				TARGETED_DEVICE_FAMILY = 1;
				VERSIONING_SYSTEM = "apple-generic";
				VERSION_INFO_PREFIX = "";
			};
			name = Community;
		};
		B1FF6B722497D0B50041CF02 /* Release */ = {
			isa = XCBuildConfiguration;
			buildSettings = {
				CODE_SIGNING_ALLOWED = NO;
				CODE_SIGNING_REQUIRED = NO;
				CODE_SIGN_STYLE = Manual;
				CURRENT_PROJECT_VERSION = 0;
				DEFINES_MODULE = YES;
				DEVELOPMENT_TEAM = "";
				DYLIB_COMPATIBILITY_VERSION = 1;
				DYLIB_CURRENT_VERSION = 1;
				DYLIB_INSTALL_NAME_BASE = "@rpath";
				GCC_PREPROCESSOR_DEFINITIONS = "SQLITE_HAS_CODEC=1";
				INFOPLIST_FILE = CWASQLite/Info.plist;
				INSTALL_PATH = "$(LOCAL_LIBRARY_DIR)/Frameworks";
				LD_RUNPATH_SEARCH_PATHS = (
					"$(inherited)",
					"@executable_path/Frameworks",
					"@loader_path/Frameworks",
				);
				OTHER_CFLAGS = (
					"-DSQLITE_TEMP_STORE=3",
					"-DSQLCIPHER_CRYPTO_CC",
					"-DNDEBUG",
					"-DSQLITE_HAS_CODEC",
				);
				PRODUCT_BUNDLE_IDENTIFIER = "de.rki.coronawarnapp-dev.sqlite";
				PRODUCT_NAME = "$(TARGET_NAME:c99extidentifier)";
				PROVISIONING_PROFILE_SPECIFIER = "";
				"PROVISIONING_PROFILE_SPECIFIER[sdk=macosx*]" = "";
				SKIP_INSTALL = YES;
				SUPPORTS_MACCATALYST = NO;
				SWIFT_VERSION = 5.0;
				TARGETED_DEVICE_FAMILY = 1;
				VERSIONING_SYSTEM = "apple-generic";
				VERSION_INFO_PREFIX = "";
			};
			name = Release;
		};
/* End XCBuildConfiguration section */

/* Begin XCConfigurationList section */
		85D759362457048F008175F0 /* Build configuration list for PBXProject "ENA" */ = {
			isa = XCConfigurationList;
			buildConfigurations = (
				85D7596624570491008175F0 /* Debug */,
				011E4AFC2483A269002E6412 /* Community */,
				85D7596724570491008175F0 /* Release */,
				0140535724A0E077000A5121 /* TestFlight */,
				01D1BEB124F7F41200D11B9A /* AdHoc */,
			);
			defaultConfigurationIsVisible = 0;
			defaultConfigurationName = Debug;
		};
		85D7596824570491008175F0 /* Build configuration list for PBXNativeTarget "ENA" */ = {
			isa = XCConfigurationList;
			buildConfigurations = (
				85D7596924570491008175F0 /* Debug */,
				011E4AFD2483A269002E6412 /* Community */,
				85D7596A24570491008175F0 /* Release */,
				0140535824A0E077000A5121 /* TestFlight */,
				01D1BEB224F7F41200D11B9A /* AdHoc */,
			);
			defaultConfigurationIsVisible = 0;
			defaultConfigurationName = Debug;
		};
		85D7596B24570491008175F0 /* Build configuration list for PBXNativeTarget "ENATests" */ = {
			isa = XCConfigurationList;
			buildConfigurations = (
				85D7596C24570491008175F0 /* Debug */,
				011E4AFE2483A269002E6412 /* Community */,
				85D7596D24570491008175F0 /* Release */,
				0140535924A0E077000A5121 /* TestFlight */,
				01D1BEB324F7F41200D11B9A /* AdHoc */,
			);
			defaultConfigurationIsVisible = 0;
			defaultConfigurationName = Debug;
		};
		85D7596E24570491008175F0 /* Build configuration list for PBXNativeTarget "ENAUITests" */ = {
			isa = XCConfigurationList;
			buildConfigurations = (
				85D7596F24570491008175F0 /* Debug */,
				011E4AFF2483A269002E6412 /* Community */,
				85D7597024570491008175F0 /* Release */,
				0140535A24A0E077000A5121 /* TestFlight */,
				01D1BEB424F7F41200D11B9A /* AdHoc */,
			);
			defaultConfigurationIsVisible = 0;
			defaultConfigurationName = Debug;
		};
		B1FF6B742497D0B50041CF02 /* Build configuration list for PBXNativeTarget "CWASQLite" */ = {
			isa = XCConfigurationList;
			buildConfigurations = (
				B1FF6B6F2497D0B50041CF02 /* Debug */,
				B1FF6B702497D0B50041CF02 /* Community */,
				B1FF6B722497D0B50041CF02 /* Release */,
				019BFC6324C988F90053973D /* TestFlight */,
				01D1BEB524F7F41200D11B9A /* AdHoc */,
			);
			defaultConfigurationIsVisible = 0;
			defaultConfigurationName = Debug;
		};
/* End XCConfigurationList section */

/* Begin XCRemoteSwiftPackageReference section */
		B10FB02E246036F3004CA11E /* XCRemoteSwiftPackageReference "swift-protobuf" */ = {
			isa = XCRemoteSwiftPackageReference;
			repositoryURL = "https://github.com/apple/swift-protobuf.git";
			requirement = {
				kind = exactVersion;
				version = 1.12.0;
			};
		};
		B1B5A75E24924B3D0029D5D7 /* XCRemoteSwiftPackageReference "fmdb" */ = {
			isa = XCRemoteSwiftPackageReference;
			repositoryURL = "https://github.com/ccgus/fmdb.git";
			requirement = {
				kind = exactVersion;
				version = 2.7.7;
			};
		};
		B1E8C9A3247AB869006DC678 /* XCRemoteSwiftPackageReference "ZIPFoundation" */ = {
			isa = XCRemoteSwiftPackageReference;
			repositoryURL = "https://github.com/weichsel/ZIPFoundation.git";
			requirement = {
				kind = exactVersion;
				version = 0.9.11;
			};
		};
		EB7AF6282587E98C00D94CA8 /* XCRemoteSwiftPackageReference "OpenCombine" */ = {
			isa = XCRemoteSwiftPackageReference;
			repositoryURL = "https://github.com/OpenCombine/OpenCombine.git";
			requirement = {
				kind = exactVersion;
				version = 0.11.0;
			};
		};
		EBA4038B2588E06E00D1F039 /* XCRemoteSwiftPackageReference "IBPCollectionViewCompositionalLayout" */ = {
			isa = XCRemoteSwiftPackageReference;
			repositoryURL = "https://github.com/kishikawakatsumi/IBPCollectionViewCompositionalLayout.git";
			requirement = {
				kind = exactVersion;
				version = 0.6.7;
			};
		};
		EBA403912588E0C300D1F039 /* XCRemoteSwiftPackageReference "DiffableDataSources" */ = {
			isa = XCRemoteSwiftPackageReference;
			repositoryURL = "https://github.com/ra1028/DiffableDataSources";
			requirement = {
				kind = exactVersion;
				version = 0.4.0;
			};
		};
/* End XCRemoteSwiftPackageReference section */

/* Begin XCSwiftPackageProductDependency section */
		B10FB02F246036F3004CA11E /* SwiftProtobuf */ = {
			isa = XCSwiftPackageProductDependency;
			package = B10FB02E246036F3004CA11E /* XCRemoteSwiftPackageReference "swift-protobuf" */;
			productName = SwiftProtobuf;
		};
		B1B5A75F24924B3D0029D5D7 /* FMDB */ = {
			isa = XCSwiftPackageProductDependency;
			package = B1B5A75E24924B3D0029D5D7 /* XCRemoteSwiftPackageReference "fmdb" */;
			productName = FMDB;
		};
		B1E8C9A4247AB869006DC678 /* ZIPFoundation */ = {
			isa = XCSwiftPackageProductDependency;
			package = B1E8C9A3247AB869006DC678 /* XCRemoteSwiftPackageReference "ZIPFoundation" */;
			productName = ZIPFoundation;
		};
		EB7AF6292587E98C00D94CA8 /* OpenCombineFoundation */ = {
			isa = XCSwiftPackageProductDependency;
			package = EB7AF6282587E98C00D94CA8 /* XCRemoteSwiftPackageReference "OpenCombine" */;
			productName = OpenCombineFoundation;
		};
		EB7AF62B2587E98C00D94CA8 /* OpenCombine */ = {
			isa = XCSwiftPackageProductDependency;
			package = EB7AF6282587E98C00D94CA8 /* XCRemoteSwiftPackageReference "OpenCombine" */;
			productName = OpenCombine;
		};
		EB7AF62D2587E98C00D94CA8 /* OpenCombineDispatch */ = {
			isa = XCSwiftPackageProductDependency;
			package = EB7AF6282587E98C00D94CA8 /* XCRemoteSwiftPackageReference "OpenCombine" */;
			productName = OpenCombineDispatch;
		};
		EBA4038C2588E06E00D1F039 /* IBPCollectionViewCompositionalLayout */ = {
			isa = XCSwiftPackageProductDependency;
			package = EBA4038B2588E06E00D1F039 /* XCRemoteSwiftPackageReference "IBPCollectionViewCompositionalLayout" */;
			productName = IBPCollectionViewCompositionalLayout;
		};
		EBA403922588E0C300D1F039 /* DiffableDataSources */ = {
			isa = XCSwiftPackageProductDependency;
			package = EBA403912588E0C300D1F039 /* XCRemoteSwiftPackageReference "DiffableDataSources" */;
			productName = DiffableDataSources;
		};
/* End XCSwiftPackageProductDependency section */
	};
	rootObject = 85D759332457048F008175F0 /* Project object */;
}<|MERGE_RESOLUTION|>--- conflicted
+++ resolved
@@ -601,16 +601,13 @@
 		EB7F8E9524E434E000A3CCC4 /* BackgroundAppRefreshViewController.swift in Sources */ = {isa = PBXBuildFile; fileRef = EB7F8E9424E434E000A3CCC4 /* BackgroundAppRefreshViewController.swift */; };
 		EB858D2024E700D10048A0AA /* UIView+Screenshot.swift in Sources */ = {isa = PBXBuildFile; fileRef = EB858D1F24E700D10048A0AA /* UIView+Screenshot.swift */; };
 		EB873540253704D100325C6C /* UNUserNotificationCenter+DeadManSwitch.swift in Sources */ = {isa = PBXBuildFile; fileRef = EB87353F253704D100325C6C /* UNUserNotificationCenter+DeadManSwitch.swift */; };
-<<<<<<< HEAD
+		EB91288A257FBD1E00241D3E /* DiaryInfoViewModel.swift in Sources */ = {isa = PBXBuildFile; fileRef = EB912888257FBD1E00241D3E /* DiaryInfoViewModel.swift */; };
+		EB91288B257FBD1E00241D3E /* DiaryInfoViewController.swift in Sources */ = {isa = PBXBuildFile; fileRef = EB912889257FBD1E00241D3E /* DiaryInfoViewController.swift */; };
 		EBA4038D2588E06E00D1F039 /* IBPCollectionViewCompositionalLayout in Frameworks */ = {isa = PBXBuildFile; productRef = EBA4038C2588E06E00D1F039 /* IBPCollectionViewCompositionalLayout */; };
 		EBA403932588E0C300D1F039 /* DiffableDataSources in Frameworks */ = {isa = PBXBuildFile; productRef = EBA403922588E0C300D1F039 /* DiffableDataSources */; };
 		EBA403A42588E6D400D1F039 /* IBPCollectionViewCompositionalLayoutInteroperability.swift in Sources */ = {isa = PBXBuildFile; fileRef = EBA403A32588E6D400D1F039 /* IBPCollectionViewCompositionalLayoutInteroperability.swift */; };
 		EBA403D02589260D00D1F039 /* LICENSE in Resources */ = {isa = PBXBuildFile; fileRef = EBA403CE2589260D00D1F039 /* LICENSE */; };
 		EBA403D12589260D00D1F039 /* ColorCompatibility.swift in Sources */ = {isa = PBXBuildFile; fileRef = EBA403CF2589260D00D1F039 /* ColorCompatibility.swift */; };
-=======
-		EB91288A257FBD1E00241D3E /* DiaryInfoViewModel.swift in Sources */ = {isa = PBXBuildFile; fileRef = EB912888257FBD1E00241D3E /* DiaryInfoViewModel.swift */; };
-		EB91288B257FBD1E00241D3E /* DiaryInfoViewController.swift in Sources */ = {isa = PBXBuildFile; fileRef = EB912889257FBD1E00241D3E /* DiaryInfoViewController.swift */; };
->>>>>>> 0610fa01
 		EBBABC47256402A9005B7C07 /* default_app_config_18 in Resources */ = {isa = PBXBuildFile; fileRef = EBBABC46256402A9005B7C07 /* default_app_config_18 */; };
 		EBCD2412250790F400E5574C /* ExposureSubmissionSymptomsViewController.swift in Sources */ = {isa = PBXBuildFile; fileRef = EBCD2411250790F400E5574C /* ExposureSubmissionSymptomsViewController.swift */; };
 		EBDE11B2255EC2C4008C0F51 /* DMDeviceTimeCheckViewController.swift in Sources */ = {isa = PBXBuildFile; fileRef = EBDE11B1255EC2C4008C0F51 /* DMDeviceTimeCheckViewController.swift */; };
@@ -1289,14 +1286,11 @@
 		EB7F8E9424E434E000A3CCC4 /* BackgroundAppRefreshViewController.swift */ = {isa = PBXFileReference; lastKnownFileType = sourcecode.swift; path = BackgroundAppRefreshViewController.swift; sourceTree = "<group>"; };
 		EB858D1F24E700D10048A0AA /* UIView+Screenshot.swift */ = {isa = PBXFileReference; lastKnownFileType = sourcecode.swift; path = "UIView+Screenshot.swift"; sourceTree = "<group>"; };
 		EB87353F253704D100325C6C /* UNUserNotificationCenter+DeadManSwitch.swift */ = {isa = PBXFileReference; fileEncoding = 4; lastKnownFileType = sourcecode.swift; path = "UNUserNotificationCenter+DeadManSwitch.swift"; sourceTree = "<group>"; };
-<<<<<<< HEAD
+		EB912888257FBD1E00241D3E /* DiaryInfoViewModel.swift */ = {isa = PBXFileReference; fileEncoding = 4; lastKnownFileType = sourcecode.swift; path = DiaryInfoViewModel.swift; sourceTree = "<group>"; };
+		EB912889257FBD1E00241D3E /* DiaryInfoViewController.swift */ = {isa = PBXFileReference; fileEncoding = 4; lastKnownFileType = sourcecode.swift; path = DiaryInfoViewController.swift; sourceTree = "<group>"; };
 		EBA403A32588E6D400D1F039 /* IBPCollectionViewCompositionalLayoutInteroperability.swift */ = {isa = PBXFileReference; fileEncoding = 4; lastKnownFileType = sourcecode.swift; path = IBPCollectionViewCompositionalLayoutInteroperability.swift; sourceTree = "<group>"; };
 		EBA403CE2589260D00D1F039 /* LICENSE */ = {isa = PBXFileReference; fileEncoding = 4; lastKnownFileType = text; path = LICENSE; sourceTree = "<group>"; };
 		EBA403CF2589260D00D1F039 /* ColorCompatibility.swift */ = {isa = PBXFileReference; fileEncoding = 4; lastKnownFileType = sourcecode.swift; path = ColorCompatibility.swift; sourceTree = "<group>"; };
-=======
-		EB912888257FBD1E00241D3E /* DiaryInfoViewModel.swift */ = {isa = PBXFileReference; fileEncoding = 4; lastKnownFileType = sourcecode.swift; path = DiaryInfoViewModel.swift; sourceTree = "<group>"; };
-		EB912889257FBD1E00241D3E /* DiaryInfoViewController.swift */ = {isa = PBXFileReference; fileEncoding = 4; lastKnownFileType = sourcecode.swift; path = DiaryInfoViewController.swift; sourceTree = "<group>"; };
->>>>>>> 0610fa01
 		EBBABC46256402A9005B7C07 /* default_app_config_18 */ = {isa = PBXFileReference; lastKnownFileType = file; path = default_app_config_18; sourceTree = "<group>"; };
 		EBCD2411250790F400E5574C /* ExposureSubmissionSymptomsViewController.swift */ = {isa = PBXFileReference; lastKnownFileType = sourcecode.swift; path = ExposureSubmissionSymptomsViewController.swift; sourceTree = "<group>"; };
 		EBDE11B1255EC2C4008C0F51 /* DMDeviceTimeCheckViewController.swift */ = {isa = PBXFileReference; lastKnownFileType = sourcecode.swift; path = DMDeviceTimeCheckViewController.swift; sourceTree = "<group>"; };
